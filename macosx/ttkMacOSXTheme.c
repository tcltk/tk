/*
 * ttkMacOSXTheme.c --
 *
 *      Tk theme engine for Mac OSX, using the Appearance Manager API.
 *
 * Copyright (c) 2004 Joe English
 * Copyright (c) 2005 Neil Madden
 * Copyright (c) 2006-2009 Daniel A. Steffen <das@users.sourceforge.net>
 * Copyright 2008-2009, Apple Inc.
 * Copyright 2009 Kevin Walzer/WordTech Communications LLC.
 * Copyright 2019 Marc Culler
 *
 * See the file "license.terms" for information on usage and redistribution
 * of this file, and for a DISCLAIMER OF ALL WARRANTIES.
 *
 * See also:
 *
 * <URL: http://developer.apple.com/documentation/Carbon/Reference/
 *      Appearance_Manager/appearance_manager/APIIndex.html >
 *
 * Notes:
 *      "Active" means different things in Mac and Tk terminology --
 *      On Aqua, widgets are "Active" if they belong to the foreground window,
 *      "Inactive" if they are in a background window.  Tk uses the term
 *      "active" to mean that the mouse cursor is over a widget; aka "hover",
 *      "prelight", or "hot-tracked".  Aqua doesn't use this kind of feedback.
 *
 *      The QuickDraw/Carbon coordinate system is relative to the top-level
 *      window, not to the Tk_Window.  BoxToRect() accounts for this.
 */

#include "tkMacOSXPrivate.h"
#include "ttk/ttkTheme.h"
#include "ttkMacOSXTheme.h"
#include "tkColor.h"
#include <math.h>

static NSColor *controlAccentColor(void) {
    static int accentPixel = -1;
    if (accentPixel == -1) {
	TkColor *temp = TkpGetColor(NULL, "systemControlAccentColor");
	accentPixel = temp->color.pixel;
	ckfree(temp);
    }
    return TkMacOSXGetNSColor(NULL, accentPixel);
}

/*
 * Values which depend on the OS version.  These are initialized
 * in Ttk_MacOSXInit.
 */

static Ttk_Padding entryElementPadding;
static CGFloat Ttk_ContrastDelta;

/*----------------------------------------------------------------------
 * +++ ComputeButtonDrawInfo --
 *
 *      Fill in an appearance manager HIThemeButtonDrawInfo record
 *      from a Ttk state and the ThemeButtonParams used as the
 *      clientData.
 */

static inline HIThemeButtonDrawInfo ComputeButtonDrawInfo(
    ThemeButtonParams *params,
    Ttk_State state,
    TCL_UNUSED(Tk_Window))
{
    /*
     * See ButtonElementDraw for the explanation of why we always draw
     * some buttons in the active state.
     */

    SInt32 HIThemeState;
    int adornment = 0;

    HIThemeState = Ttk_StateTableLookup(ThemeStateTable, state);

    /*
     * HITheme uses the adornment to decide the direction of the
     * arrow on a Disclosure Button.  Also HITheme draws inactive
     * (TTK_STATE_BACKGROUND) buttons in a gray color but macOS
     * no longer does that.  So we adjust the HIThemeState.
     */

    switch (params->kind) {
    case kThemeArrowButton:
	adornment = kThemeAdornmentDrawIndicatorOnly;
	if (state & TTK_STATE_SELECTED) {
	    adornment |= kThemeAdornmentArrowUpArrow;
	}
	/* Fall through. */
    case kThemeRadioButton:
	/*
	 * The gray color is better than the blue color for a
	 * background selected Radio Button.
	 */

	if (state & TTK_STATE_SELECTED) {
	    break;
	}
    default:
	if (state & TTK_STATE_BACKGROUND) {
	    HIThemeState |= kThemeStateActive;
	}
	break;
    }

    const HIThemeButtonDrawInfo info = {
	.version = 0,
	.state = HIThemeState,
	.kind = params ? params->kind : 0,
	.value = Ttk_StateTableLookup(ButtonValueTable, state),
	.adornment = Ttk_StateTableLookup(ButtonAdornmentTable, state) | adornment,
    };
    return info;
}

/*
 * When we draw simulated Apple widgets we use the Core Graphics framework.
 * Core Graphics uses CGColorRefs, not NSColors.  A CGColorRef must be retained
 * and released explicitly while an NSColor is autoreleased.  In version 10.8
 * of macOS Apple introduced a CGColor property of an NSColor which is guaranteed
 * to be a valid CGColorRef for (approximately) the same color and is released
 * when the NSColor is autoreleased.
 *
 * When building on systems earlier than 10.8 there is no painless way to
 * convert an NSColor to a CGColor. On the other hand, on those systems we use
 * the HIToolbox to draw all widgets, so we never need to call Core Graphics
 * drawing routines directly.  This means that the functions and macros below
 * which construct CGColorRefs can be defined to return nil on systems before
 * 10.8.
 *
 * Similarly, those older systems did not have CGPathCreateWithRoundedRect, but
 * since we never need to draw rounded rectangles on those systems we can just
 * define it to return nil.
 */

#if MAC_OS_X_VERSION_MAX_ALLOWED >= 1080
static CGColorRef
CGColorFromRGBA(
    CGFloat *rgba)
{
    NSColorSpace *colorSpace = [NSColorSpace sRGBColorSpace];
    NSColor *nscolor = [NSColor colorWithColorSpace: colorSpace
					 components: rgba
					      count: 4];
    return nscolor.CGColor;
}

static CGColorRef
CGColorFromGray(
    GrayColor g)
{
    CGFloat rgba[4] = {g.grayscale, g.grayscale, g.grayscale, g.alpha};
    NSColorSpace *colorSpace = [NSColorSpace sRGBColorSpace];
    NSColor *nscolor = [NSColor colorWithColorSpace: colorSpace
					 components: rgba
					      count: 4];
    return nscolor.CGColor;
}

#define CGCOLOR(nscolor) nscolor.CGColor

#else

#define CGCOLOR(nscolor)  nil
#define CGColorFromRGBA(rgba) nil
#define CGColorFromGray(gray) nil
#define CGPathCreateWithRoundedRect(w, x, y, z) nil

#endif

/*----------------------------------------------------------------------
 * +++ Utilities.
 */

/*----------------------------------------------------------------------
 * BoxToRect --
 *
 *    Convert a Ttk_Box in Tk coordinates relative to the given Drawable to a
 *    native CGRect relative to the containing NSView.  (The coordinate system
 *    is the one used by CGContextRef, which has origin at the upper left
 *    corner, and y increasing downward.)
 */

static inline CGRect BoxToRect(
    Drawable d,
    Ttk_Box b)
{
    MacDrawable *md = (MacDrawable *)d;
    CGRect rect;

    rect.origin.y       = b.y + md->yOff;
    rect.origin.x       = b.x + md->xOff;
    rect.size.height    = b.height;
    rect.size.width     = b.width;

    return rect;
}

/*----------------------------------------------------------------------
 * LookupGrayPalette
 *
 * Retrieves the palette of grayscale colors needed to draw a particular
 * type of button, in a particular state, in light or dark mode.
 *
 */

static GrayPalette LookupGrayPalette(
    ButtonDesign *design,
    unsigned int state,
    int isDark)
{
    PaletteStateTable *entry = design->palettes;
    while ((state & entry->onBits) != entry->onBits ||
           (~state & entry->offBits) != entry->offBits)
    {
        ++entry;
    }
    return isDark ? entry->dark : entry->light;
}

/*----------------------------------------------------------------------
 * NormalizeButtonBounds --
 *
 *      This function returns the actual bounding rectangle that will be used
 *      in drawing the button.
 *
 *      Apple only allows three specific heights for most buttons: regular,
 *      small and mini. We always use the regular size.  However, Ttk may
 *      provide a bounding rectangle with arbitrary height.  We draw the Mac
 *      button centered vertically in the Ttk rectangle, with the same width as
 *      the rectangle.  (But we take care to produce an integer y coordinate,
 *      to avoid unexpected anti-aliasing.)
 *
 *      In addition, the button types which are not known to HIToolbox need some
 *      adjustments to their bounds.
 *
 */

static CGRect NormalizeButtonBounds(
    ThemeButtonParams *params,
    CGRect bounds,
    int isDark)
{
    SInt32 height;

    if (params->heightMetric != NoThemeMetric) {
	ChkErr(GetThemeMetric, params->heightMetric, &height);
	height += 2;
	bounds.origin.y += round(1 + (bounds.size.height - height) / 2);
	bounds.size.height = height;
    }
    switch (params->kind) {
    case TkRoundedRectButton:
	bounds.size.height -= 1;
	break;
    case TkInlineButton:
	bounds.size.height -= 4;
	bounds.origin.y += 1;
	break;
    case TkRecessedButton:
	bounds.size.height -= 2;
	break;
    case kThemeRoundButtonHelp:
	if (isDark) {
	    bounds.size.height = bounds.size.width = 22;
	} else {
	    bounds.size.height = bounds.size.width = 22;
	}
	break;
    default:
	break;
    }
    return bounds;
}

/*----------------------------------------------------------------------
 * +++ Background Colors
 *
 * Support for contrasting background colors when GroupBoxes or Tabbed
 * panes are nested inside each other.  Early versions of macOS used ridged
 * borders, so do not need contrasting backgrounds.
 */

/*
 * For systems older than 10.14, [NSColor windowBackGroundColor] generates
 * garbage when called from this function.  In 10.14 it works correctly, and
 * must be used in order to have a background color which responds to Dark
 * Mode.  So we use this hard-wired RGBA color on the older systems which don't
 * support Dark Mode anyway.
 */

RGBACOLOR windowBackground[4] = RGBA256(235.0, 235.0, 235.0, 1.0);

/*----------------------------------------------------------------------
 * GetBackgroundColor --
 *
 *      Fills the array rgba with the color coordinates for a background color.
 *      Start with the background color of a window's container, or the
 *      standard ttk window background if there is no container. If the
 *      contrast parameter is nonzero, modify this color to be darker, for the
 *      aqua appearance, or lighter for the DarkAqua appearance.  This is
 *      primarily used by the Fill and Background elements.  The save parameter
 *      is normally YES, so the contrasting color is saved in the private
 *      data of the widget.  This behavior can be disabled in special cases,
 *      such as when drawing notebook tabs in macOS 11.
 */

static void GetBackgroundColorRGBA(
    TCL_UNUSED(CGContextRef),
    Tk_Window tkwin,
    int contrast,
    Bool save,
    CGFloat *rgba)
{
<<<<<<< HEAD
    TkWindow *winPtr = (TkWindow *) tkwin;
    TkWindow *containerPtr = (TkWindow *) TkGetGeomMaster(tkwin);
=======
    TkWindow *winPtr = (TkWindow *)tkwin;
    TkWindow *containerPtr = (TkWindow *)TkGetContainer(tkwin);
>>>>>>> 48f3771a

    while (containerPtr && containerPtr->privatePtr) {
	if (containerPtr->privatePtr->flags & TTK_HAS_CONTRASTING_BG) {
	    break;
	}
	containerPtr = (TkWindow *)TkGetContainer(containerPtr);
    }
    if (containerPtr && containerPtr->privatePtr) {
	for (int i = 0; i < 4; i++) {
	    rgba[i] = containerPtr->privatePtr->fillRGBA[i];
	}
    } else {
	if ([NSApp macOSVersion] > 101300) {
	    NSColorSpace *deviceRGB = [NSColorSpace deviceRGBColorSpace];
	    NSColor *windowColor = [[NSColor windowBackgroundColor]
		colorUsingColorSpace: deviceRGB];
	    [windowColor getComponents: rgba];
	} else {
	    for (int i = 0; i < 4; i++) {
		rgba[i] = windowBackground[i];
	    }
	}
    }

    if (contrast) {
	int isDark = (rgba[0] + rgba[1] + rgba[2] < 1.5);

	if (isDark) {
	    for (int i = 0; i < 3; i++) {
		rgba[i] += Ttk_ContrastDelta*contrast / 255.0;
	    }
	} else {
	    for (int i = 0; i < 3; i++) {
		rgba[i] -= Ttk_ContrastDelta*contrast / 255.0;
	    }
	}
        if (save && winPtr->privatePtr) {
            winPtr->privatePtr->flags |= TTK_HAS_CONTRASTING_BG;
            for (int i = 0; i < 4; i++) {
                winPtr->privatePtr->fillRGBA[i] = rgba[i];
            }
        }
    }
}

static CGColorRef GetBackgroundCGColor(
    CGContextRef context,
    Tk_Window tkwin,
    int contrast,
    Bool save)
{
    CGFloat rgba[4];
    GetBackgroundColorRGBA(context, tkwin, contrast, save, rgba);
    return CGColorFromRGBA(rgba);
}

/*----------------------------------------------------------------------
 * +++ Buttons
 */

/*----------------------------------------------------------------------
 * FillRoundedRectangle --
 *
 *      Fill a rounded rectangle with a specified solid color.
 */

static void FillRoundedRectangle(
    CGContextRef context,
    CGRect bounds,
    CGFloat radius,
    CGColorRef color)
{
    CGPathRef path;
    CHECK_RADIUS(radius, bounds)

    path = CGPathCreateWithRoundedRect(bounds, radius, radius, NULL);
    if (!path) {
	return;
    }
    CGContextSetFillColorWithColor(context, color);
    CGContextBeginPath(context);
    CGContextAddPath(context, path);
    CGContextFillPath(context);
    CFRelease(path);
}

/*----------------------------------------------------------------------
 * FillBorder --
 *
 *      Draw a 1-pixel border around a rounded rectangle using a 3-step
 *      gradient of shades of gray.
 */

static void FillBorder(
    CGContextRef context,
    CGRect bounds,
    GrayPalette palette,
    CGFloat radius)
{
    if (bounds.size.width < 2) {
	return;
    }
    NSColorSpace *sRGB = [NSColorSpace sRGBColorSpace];
    CGPoint end = CGPointMake(bounds.origin.x, bounds.origin.y + bounds.size.height);
    CGFloat corner = (radius > 0 ? radius : 2.0) / bounds.size.height;
    CGFloat locations[4] = {0.0, corner, 1.0 - corner, 1.0};
    CGPathRef path = CGPathCreateWithRoundedRect(bounds, radius, radius, NULL);
    CGFloat colors[16];
    colors[0] = colors[1] = colors[2] = palette.top / 255.0;
    colors[4] = colors[5] = colors[6] = palette.side / 255.0;
    colors[8] = colors[9] = colors[10] = palette.side / 255.0;
    colors[12] = colors[13] = colors[14] = palette.bottom / 255.0;
    colors[3] = colors[7] = colors[11] = colors[15] = 1.0;
    CGGradientRef gradient = CGGradientCreateWithColorComponents(
	 sRGB.CGColorSpace, colors, locations, 4);
    if (!gradient) {
	return;
    }
    CGContextSaveGState(context);
    CGContextBeginPath(context);
    CGContextAddPath(context, path);
    CGContextClip(context);
    CGContextDrawLinearGradient(context, gradient, bounds.origin, end, 0.0);
    CGContextRestoreGState(context);
    CFRelease(path);
    CFRelease(gradient);
}

/*----------------------------------------------------------------------
 * DrawFocusRing --
 *
 *      Draw a 4-pixel wide rounded focus ring enclosing a rounded
 *      rectangle, using the current system accent color.
 */

static void DrawFocusRing(
    CGContextRef context,
    CGRect bounds,
    ButtonDesign *design)
{
    CGColorRef highlightColor;
    CGFloat highlight[4] = {1.0, 1.0, 1.0, 0.2};
    CGColorRef focusColor;

    focusColor = CGCOLOR([controlAccentColor() colorWithAlphaComponent:0.6]);
    FillRoundedRectangle(context, bounds, design->radius, focusColor);
    bounds = CGRectInset(bounds, 3, 3);
    highlightColor = CGColorFromRGBA(highlight);
    CGContextSetFillColorWithColor(context, highlightColor);
    CGContextFillRect(context, bounds);
}

/*----------------------------------------------------------------------
 * DrawGrayButton --
 *
 *      Draw a button in normal gray colors.
 *
 *      Aqua buttons are normally drawn in a grayscale color.  The buttons,
 *      which are shaped as rounded rectangles have a 1-pixel border which is
 *      drawn in a 3-step gradient and a solid gray face.
 *
 *      Note that this will produce a round button if length = width =
 *      2*radius.
 */

static void DrawGrayButton(
    CGContextRef context,
    CGRect bounds,
    ButtonDesign *design,
    unsigned int state,
    Tk_Window tkwin)
{
    int isDark = TkMacOSXInDarkMode(tkwin);
    GrayPalette palette = LookupGrayPalette(design, state, isDark);
    GrayColor faceGray = {.grayscale = 0.0, .alpha = 1.0};
    CGFloat radius = 2 * design->radius <= bounds.size.height ?
	design->radius : bounds.size.height / 2;
    if (palette.top <= 255.0) {
	FillBorder(context, bounds, palette, radius);
    }
    if (palette.face <= 255.0) {
	faceGray.grayscale = palette.face / 255.0;
    } else {

	/*
	 * Color values > 255 are "transparent" which really means that we
	 * fill with the background color.
	 */

	CGFloat rgba[4], gray;
	GetBackgroundColorRGBA(context, tkwin, 0, NO, rgba);
	gray = (rgba[0] + rgba[1] + rgba[2]) / 3.0;
	faceGray.grayscale = gray;
    }
    FillRoundedRectangle(context, CGRectInset(bounds, 1, 1), radius - 1,
			 CGColorFromGray(faceGray));
}

/*----------------------------------------------------------------------
 * DrawAccentedButton --
 *
 *      The accent color is only used when drawing buttons in the active
 *      window.  Push Buttons and segmented Arrow Buttons are drawn in color
 *      when in the pressed state.  Selected Check Buttons, Radio Buttons and
 *      notebook Tabs are also drawn in color.  The color is based on the
 *      user's current choice for the controlAccentColor, but is actually a
 *      linear gradient with a 1-pixel darker line at the top and otherwise
 *      changing from lighter at the top to darker at the bottom.  This
 *      function draws a colored rounded rectangular button.
 */

static void DrawAccentedButton(
    CGContextRef context,
    CGRect bounds,
    ButtonDesign *design,
    int state,
    int isDark)
{
    NSColorSpace *sRGB = [NSColorSpace sRGBColorSpace];
    CGColorRef faceColor = CGCOLOR(controlAccentColor());
    CGFloat radius = design->radius;
    CGPathRef path = CGPathCreateWithRoundedRect(bounds, radius, radius, NULL);
    // This gradient should only be used for PushButtons and Tabs, and it needs
    // to be lighter at the top.
    static CGFloat components[12] = {1.0, 1.0, 1.0, 0.05,
				     1.0, 1.0, 1.0, 0.2,
				     1.0, 1.0, 1.0, 0.0};
    CGFloat locations[3] = {0.0, 0.05, 1.0};
    CGGradientRef gradient = CGGradientCreateWithColorComponents(
				 sRGB.CGColorSpace, components, locations, 3);
    CGPoint end;
    if (bounds.size.height > 2*radius) {
	bounds.size.height -= 1;
    }
    end = CGPointMake(bounds.origin.x, bounds.origin.y + bounds.size.height);
    CGContextSaveGState(context);
    CGContextBeginPath(context);
    CGContextAddPath(context, path);
    CGContextClip(context);
    FillRoundedRectangle(context, bounds, radius, faceColor);
    CGContextDrawLinearGradient(context, gradient, bounds.origin, end, 0.0);
    if (state & TTK_STATE_PRESSED &&
	state & TTK_STATE_ALTERNATE) {
	CGColorRef color = isDark ?
	    CGColorFromGray(darkPressedDefaultButton) :
	    CGColorFromGray(pressedDefaultButton);
	FillRoundedRectangle(context, bounds, radius, color);
    }
    CGContextRestoreGState(context);
    CFRelease(path);
    CFRelease(gradient);
}

/*----------------------------------------------------------------------
 * DrawAccentedSegment --
 *
 *      Draw the colored ends of widgets like popup buttons and combo buttons.
 */

static void DrawAccentedSegment(
    CGContextRef context,
    CGRect bounds,
    ButtonDesign *design,
    unsigned int state,
    Tk_Window tkwin)
{
    /*
     * Clip to the bounds and then draw an accented button which is extended so
     * that the rounded corners on the left will be clipped off.  This assumes
     * that the bounds include room for the focus ring.
     */
    int isDark = TkMacOSXInDarkMode(tkwin);
    GrayColor sepGray = isDark ? darkComboSeparator : lightComboSeparator;
    CGColorRef sepColor = CGColorFromGray(sepGray);
    CGRect clip = bounds;
    clip.size.height += 10;
    bounds.origin.x -= 10;
    bounds.size.width += 10;
    CGPoint separator[2] = {
	CGPointMake(clip.origin.x - 1, bounds.origin.y + 5),
	CGPointMake(clip.origin.x - 1,
		    bounds.origin.y + bounds.size.height - 3)};
    CGContextSaveGState(context);
    CGContextSetStrokeColorWithColor(context, sepColor);
    CGContextSetShouldAntialias(context, false);
    CGContextSetLineWidth(context, 0.5);
    CGContextAddLines(context, separator, 2);
    CGContextStrokePath(context);
    CGContextSetShouldAntialias(context, true);
    if (state & TTK_STATE_FOCUS) {
	CGRect focusClip = clip;
	clip.size.width += 4;
	CGContextClipToRect(context, focusClip);
	bounds = CGRectInset(bounds, 0, 1);
	DrawFocusRing(context, bounds, design);
    }
    bounds = CGRectInset(bounds, 4, 4);
    if (state & TTK_STATE_BACKGROUND) {
	bounds.size.height += 2;
    } else {
	bounds.size.height += 1;
    }
    CGContextClipToRect(context, clip);
    if ((state & TTK_STATE_BACKGROUND) || (state & TTK_STATE_DISABLED)) {
	DrawGrayButton(context, bounds, design, state, tkwin);
    } else {
	DrawAccentedButton(context, bounds, design, state | TTK_STATE_ALTERNATE,
			   isDark);
    }
    CGContextRestoreGState(context);
}

/*----------------------------------------------------------------------
 * +++ Entry boxes
 */

static void DrawEntry(
    CGContextRef context,
    CGRect bounds,
    ButtonDesign *design,
    int state,
    Tk_Window tkwin)
{
    int isDark = TkMacOSXInDarkMode(tkwin);
    GrayPalette palette = LookupGrayPalette(design, state, isDark);
    CGColorRef backgroundColor;
    CGFloat bgRGBA[4];
    if (isDark) {
    	GetBackgroundColorRGBA(context, tkwin, 0, NO, bgRGBA);

	/*
	 * Lighten the entry background to provide contrast.
	 */

	for (int i = 0; i < 3; i++) {
		bgRGBA[i] += 8.0 / 255.0;
	    }
	backgroundColor = CGColorFromRGBA(bgRGBA);
    } else {
	backgroundColor = CG_WHITE;
    }
    if (state & TTK_STATE_FOCUS) {
	DrawFocusRing(context, bounds, design);
    } else {
	FillBorder(context, CGRectInset(bounds,3,3), palette, design->radius);
    }
    bounds = CGRectInset(bounds, 4, 4);
    FillRoundedRectangle(context, bounds, design->radius, backgroundColor);
}

/*----------------------------------------------------------------------
 * +++ Chevrons, CheckMarks, etc. --
 */

static void DrawDownArrow(
    CGContextRef context,
    CGRect bounds,
    CGFloat inset,
    CGFloat size,
    int state)
{
    CGColorRef strokeColor;
    CGFloat x, y;


    if (state & TTK_STATE_DISABLED) {
	strokeColor = CGCOLOR([NSColor disabledControlTextColor]);
    } else if (state & TTK_STATE_IS_ACCENTED) {
	strokeColor = CG_WHITE;
    } else {
	strokeColor = CGCOLOR([NSColor controlTextColor]);
    }
    CGContextSetStrokeColorWithColor(context, strokeColor);
    CGContextSetLineWidth(context, 1.5);
    x = bounds.origin.x + inset;
    y = bounds.origin.y + trunc(bounds.size.height / 2) + 1;
    CGContextBeginPath(context);
    CGPoint arrow[3] = {
	{x, y - size / 4}, {x + size / 2, y + size / 4},
	{x + size, y - size / 4}
    };
    CGContextAddLines(context, arrow, 3);
    CGContextStrokePath(context);
}

/*----------------------------------------------------------------------
 * DrawUpArrow --
 *
 * Draws a single upward pointing arrow for ListHeaders and Disclosure Buttons.
 */

static void DrawUpArrow(
    CGContextRef context,
    CGRect bounds,
    CGFloat inset,
    CGFloat size,
    int state)
{
    NSColor *strokeColor;
    CGFloat x, y;

    if (state & TTK_STATE_DISABLED) {
	strokeColor = [NSColor disabledControlTextColor];
    } else {
	strokeColor = [NSColor controlTextColor];
    }
    CGContextSetStrokeColorWithColor(context, CGCOLOR(strokeColor));
    CGContextSetLineWidth(context, 1.5);
    x = bounds.origin.x + inset;
    y = bounds.origin.y + trunc(bounds.size.height / 2);
    CGContextBeginPath(context);
    CGPoint arrow[3] = {
	{x, y + size / 4}, {x + size / 2, y - size / 4},
	{x + size, y + size / 4}
    };
    CGContextAddLines(context, arrow, 3);
    CGContextStrokePath(context);
}

/*----------------------------------------------------------------------
 * DrawUpDownArrows --
 *
 * Draws the double arrows used in menu buttons and spin buttons.
 */

static void DrawUpDownArrows(
    CGContextRef context,
    CGRect bounds,
    CGFloat inset,
    CGFloat size,
    CGFloat gap,
    int state,
    ThemeDrawState drawState)
{
    CGFloat x, y;
    NSColor *topStrokeColor, *bottomStrokeColor;
    if (drawState == BOTH_ARROWS && !(state & TTK_STATE_BACKGROUND)) {
	topStrokeColor = bottomStrokeColor = [NSColor whiteColor];
    } else if (drawState == kThemeStatePressedDown) {
	topStrokeColor = [NSColor controlTextColor];
	bottomStrokeColor = [NSColor whiteColor];
    } else if (drawState == kThemeStatePressedUp) {
	topStrokeColor = [NSColor whiteColor];
	bottomStrokeColor = [NSColor controlTextColor];
    } else if (state & TTK_STATE_DISABLED) {
	topStrokeColor = bottomStrokeColor = [NSColor disabledControlTextColor];
    } else {
	topStrokeColor = bottomStrokeColor = [NSColor controlTextColor];
    }
    CGContextSetLineWidth(context, 1.5);
    x = bounds.origin.x + inset;
    y = bounds.origin.y + trunc(bounds.size.height / 2);
    CGContextBeginPath(context);
    CGPoint bottomArrow[3] =
	{{x, y + gap}, {x + size / 2, y + gap + size / 2}, {x + size, y + gap}};
    CGContextAddLines(context, bottomArrow, 3);
    CGContextSetStrokeColorWithColor(context, CGCOLOR(bottomStrokeColor));
    CGContextStrokePath(context);
    CGContextBeginPath(context);
    CGPoint topArrow[3] =
	{{x, y - gap}, {x + size / 2, y - gap - size / 2}, {x + size, y - gap}};
    CGContextAddLines(context, topArrow, 3);
    CGContextSetStrokeColorWithColor(context, CGCOLOR(topStrokeColor));
    CGContextStrokePath(context);
}

/*----------------------------------------------------------------------
 * DrawClosedDisclosure --
 *
 * Draws a disclosure chevron in the Big Sur style, for Treeviews.
 */

static void DrawClosedDisclosure(
    CGContextRef context,
    CGRect bounds,
    CGFloat inset,
    CGFloat size,
    CGFloat *rgba)
{
    CGFloat x, y;

    CGContextSetRGBStrokeColor(context, rgba[0], rgba[1], rgba[2], rgba[3]);
    CGContextSetLineWidth(context, 1.5);
    x = bounds.origin.x + inset;
    y = bounds.origin.y + trunc(bounds.size.height / 2);
    CGContextBeginPath(context);
    CGPoint arrow[3] = {
	{x, y - size / 4 - 1}, {x + size / 2, y}, {x, y + size / 4 + 1}
    };
    CGContextAddLines(context, arrow, 3);
    CGContextStrokePath(context);
}

/*----------------------------------------------------------------------
 * DrawOpenDisclosure --
 *
 * Draws an open disclosure chevron in the Big Sur style, for Treeviews.
 */

static void DrawOpenDisclosure(
    CGContextRef context,
    CGRect bounds,
    CGFloat inset,
    CGFloat size,
    CGFloat *rgba)
{
    CGFloat x, y;

    CGContextSetRGBStrokeColor(context, rgba[0], rgba[1], rgba[2], rgba[3]);
    CGContextSetLineWidth(context, 1.5);
    x = bounds.origin.x + inset;
    y = bounds.origin.y + trunc(bounds.size.height / 2);
    CGContextBeginPath(context);
    CGPoint arrow[3] = {
	{x, y - size / 4}, {x + size / 2, y + size / 2}, {x + size, y - size / 4}
    };
    CGContextAddLines(context, arrow, 3);
    CGContextStrokePath(context);
}

/*----------------------------------------------------------------------
 * IndicatorColor --
 *
 * Returns a CGColorRef of the appropriate shade for a check button or
 * radio button in a given state.
 */

static CGColorRef IndicatorColor(
   int state,
   int isDark)
{
    if (state & TTK_STATE_DISABLED) {
	return isDark ?
	    CGColorFromGray(darkDisabledIndicator) :
	    CGColorFromGray(lightDisabledIndicator);
    } else if ((state & TTK_STATE_SELECTED || state & TTK_STATE_ALTERNATE) &&
	       !(state & TTK_STATE_BACKGROUND)) {
	return CG_WHITE;
    } else {
	return CGCOLOR([NSColor controlTextColor]);
    }
}

/*----------------------------------------------------------------------
 * DrawCheckIndicator --
 *
 * Draws the checkmark or horizontal bar in a check box.
 */

static void DrawCheckIndicator(
    CGContextRef context,
    CGRect bounds,
    int state,
    int isDark)
{
    CGFloat x = bounds.origin.x, y = bounds.origin.y;
    CGColorRef strokeColor = IndicatorColor(state, isDark);

    CGContextSetStrokeColorWithColor(context, strokeColor);
    if (state & TTK_STATE_SELECTED) {
	CGContextSetLineWidth(context, 1.5);
	CGContextBeginPath(context);
	CGPoint check[3] = {{x + 3, y + 7}, {x + 6, y + 10}, {x + 10, y + 3}};
	CGContextAddLines(context, check, 3);
	CGContextStrokePath(context);
    } else if (state & TTK_STATE_ALTERNATE) {
	CGContextSetLineWidth(context, 2.0);
	CGContextBeginPath(context);
	CGPoint bar[2] = {{x + 3, y + 7}, {x + 11, y + 7}};
	CGContextAddLines(context, bar, 2);
	CGContextStrokePath(context);
    }
}

/*----------------------------------------------------------------------
 * DrawRadioIndicator --
 *
 * Draws the dot in the middle of a selected radio button.
 */

static void DrawRadioIndicator(
    CGContextRef context,
    CGRect bounds,
    int state,
    int isDark)
{
    CGFloat x = bounds.origin.x, y = bounds.origin.y;
    CGColorRef fillColor = IndicatorColor(state, isDark);

    CGContextSetFillColorWithColor(context, fillColor);
    if (state & TTK_STATE_SELECTED) {
	CGContextBeginPath(context);
	CGRect dot = {{x + 5, y + 5}, {6, 6}};
	CGContextAddEllipseInRect(context, dot);
	CGContextFillPath(context);
    } else if (state & TTK_STATE_ALTERNATE) {
	CGRect bar = {{x + 4, y + 7}, {8, 2}};
	CGContextFillRect(context, bar);
    }
}

static void
DrawHelpSymbol(
    CGContextRef context,
    CGRect bounds,
    int state)
{
    NSFont *font = [NSFont controlContentFontOfSize:15];
    NSColor *foreground = state & TTK_STATE_DISABLED ?
	[NSColor disabledControlTextColor] : [NSColor controlTextColor];
    NSDictionary *attrs = @{
        NSForegroundColorAttributeName : foreground,
        NSFontAttributeName : font
    };
    NSAttributedString *attributedString = [[NSAttributedString alloc]
						      initWithString:@"?"
							  attributes:attrs];
    CTTypesetterRef typesetter = CTTypesetterCreateWithAttributedString(
	       (CFAttributedStringRef)attributedString);
    CTLineRef line = CTTypesetterCreateLine(typesetter, CFRangeMake(0, 1));
    CGAffineTransform t = CGAffineTransformMake(
			      1.0, 0.0, 0.0, -1.0, 0.0, bounds.size.height);
    CGContextSaveGState(context);
    CGContextSetTextMatrix(context, t);
    CGContextSetTextPosition(context,
			     bounds.origin.x + 6.5,
			     bounds.origin.y + bounds.size.height - 5);
    CTLineDraw(line, context);
    CGContextRestoreGState(context);
    CFRelease(line);
    CFRelease(typesetter);
    [attributedString release];
}



/*----------------------------------------------------------------------
 * +++ Progress bars.
 */

/*----------------------------------------------------------------------
 * DrawProgressBar --
 *
 * Draws a progress bar, with parameters supplied by a HIThemeTrackDrawInfo
 * struct.  Draws a rounded rectangular track overlayed by a colored
 * rounded rectangular indicator.  An indeterminate progress bar is
 * animated.
 */

static void DrawProgressBar(
    CGContextRef context,
    CGRect bounds,
    HIThemeTrackDrawInfo info,
    int state,
    Tk_Window tkwin)
{
    CGRect colorBounds;
    CGFloat rgba[4];
    CGColorRef trackColor, highlightColor, fillColor;
    NSColor *accent;
    CGFloat ratio = (CGFloat) info.value / (CGFloat) (info.max - info.min);

    GetBackgroundColorRGBA(context, tkwin, 0, NO, rgba);

    /*
     * Compute the bounds for the track and indicator.  The track is 6 pixels
     * wide in the center of the widget bounds.
     */

    if (info.attributes & kThemeTrackHorizontal) {
	bounds = CGRectInset(bounds, 1, bounds.size.height / 2 - 3);
	colorBounds = bounds;
	if (info.kind == kThemeIndeterminateBar) {
	    CGFloat width = 0.25*bounds.size.width;
	    CGFloat travel = 0.75*bounds.size.width;
	    CGFloat center = bounds.origin.x + (width / 2) + ratio*travel;
	    colorBounds.origin.x = center - width / 2;
	    colorBounds.size.width = width;
	} else {
	    colorBounds.size.width = ratio*bounds.size.width;
	}
	if (colorBounds.size.width > 0 && colorBounds.size.width < 6) {
	    colorBounds.size.width = 6;
	}
    } else {
	bounds = CGRectInset(bounds, bounds.size.width / 2 - 3, 1);
	colorBounds = bounds;
	if (info.kind == kThemeIndeterminateBar) {
	    CGFloat height = 0.25*bounds.size.height;
	    CGFloat travel = 0.75*bounds.size.height;
	    CGFloat center = bounds.origin.y + (height / 2) + ratio*travel;
	    colorBounds.origin.y = center - height / 2;
	    colorBounds.size.height = height;
	} else {
	    colorBounds.size.height = ratio*(bounds.size.height);
	}
	if (colorBounds.size.height > 0 && colorBounds.size.height < 6) {
	    colorBounds.size.height = 6;
	}
	colorBounds.origin.y += bounds.size.height - colorBounds.size.height;
    }

    /*
     * Compute the colors for the track and indicator.
     */

    if (TkMacOSXInDarkMode(tkwin)) {
	for(int i=0; i < 3; i++) {
	    rgba[i] += 30.0 / 255.0;
	}
	trackColor = CGColorFromRGBA(rgba);
	for(int i=0; i < 3; i++) {
	    rgba[i] -= 5.0 / 255.0;
	}
	highlightColor = CGColorFromRGBA(rgba);
	FillRoundedRectangle(context, bounds, 3, trackColor);
    } else {
	for(int i=0; i < 3; i++) {
	    rgba[i] -= 14.0 / 255.0;
	}
	trackColor = CGColorFromRGBA(rgba);
	for(int i=0; i < 3; i++) {
	    rgba[i] += 3.0 / 255.0;
	}
	highlightColor = CGColorFromRGBA(rgba);
	bounds.size.height -= 1;
	bounds = CGRectInset(bounds, 0, -1);
    }
    if (state & TTK_STATE_BACKGROUND) {
	accent = [NSColor colorWithRed:0.72 green:0.72 blue:0.72 alpha:0.72];
    } else {
	accent = controlAccentColor();
    }

    /*
     * Draw the track, with highlighting around the edge.
     */

    FillRoundedRectangle(context, bounds, 3, trackColor);
    bounds = CGRectInset(bounds, 0, 0.5);
    FillRoundedRectangle(context, bounds, 2.5, highlightColor);
    bounds = CGRectInset(bounds, 0.5, 0.5);
    FillRoundedRectangle(context, bounds, 2, trackColor);
    bounds = CGRectInset(bounds, -0.5, -1);

    /*
     * Draw the indicator.  Make it slightly transparent around the
     * edge so the highlightng shows through.
     */

    if (info.kind == kThemeIndeterminateBar &&
	(state & TTK_STATE_SELECTED) == 0) {
	return;
    }

    fillColor = CGCOLOR([accent colorWithAlphaComponent:0.9]);
    FillRoundedRectangle(context, colorBounds, 3, fillColor);
    colorBounds = CGRectInset(colorBounds, 1, 1);
    fillColor = CGCOLOR([accent colorWithAlphaComponent:1.0]);
    FillRoundedRectangle(context, colorBounds, 2.5, fillColor);
}

/*----------------------------------------------------------------------
 * +++ Sliders.
 */

/*----------------------------------------------------------------------
 * DrawSlider --
 *
 * Draws a slider track and round thumb for a Ttk scale widget.  The accent
 * color is used on the left or top part of the track, so the fraction of
 * the track which is colored is equal to (value - from) / (to - from).
 *
 */

static void DrawSlider(
    CGContextRef context,
    CGRect bounds,
    HIThemeTrackDrawInfo info,
    int state,
    Tk_Window tkwin)
{
    CGColorRef trackColor;
    CGRect clipBounds, trackBounds, thumbBounds;
    CGPoint thumbPoint;
    CGFloat position;
    CGColorRef accentColor;
    Bool fromIsSmaller = info.reserved;
    double from = info.min, to = fabs((double) info.max), value = info.value;

    /*
     * info.min, info.max and info.value are integers.  When this is called
     * we will have arranged that min = 0 and max is a large positive integer.
     */

    double fraction = (from < to) ? (value - from) / (to - from) : 0.5;
    int isDark = TkMacOSXInDarkMode(tkwin);

    if (info.attributes & kThemeTrackHorizontal) {
	trackBounds = CGRectInset(bounds, 0, bounds.size.height / 2 - 3);
	trackBounds.size.height = 3;
	position = 8 + fraction * (trackBounds.size.width - 16);
	clipBounds = trackBounds;
	if (fromIsSmaller) {
	    clipBounds.size.width = position;
	} else {
	    clipBounds.origin.x += position;
	    clipBounds.size.width -= position;
	}
	thumbPoint = CGPointMake(trackBounds.origin.x + position,
				 trackBounds.origin.y + 1);
    } else {
	trackBounds = CGRectInset(bounds, bounds.size.width / 2 - 3, 0);
	trackBounds.size.width = 3;
	position = 8 + fraction * (trackBounds.size.height - 16);
	clipBounds = trackBounds;
	if (fromIsSmaller) {
	    clipBounds.size.height = position;
	} else {
	    clipBounds.origin.y += position;
	    clipBounds.size.height -= position;
	}
	thumbPoint = CGPointMake(trackBounds.origin.x + 1,
				 trackBounds.origin.y + position);
    }
    trackColor = isDark ? CGColorFromGray(darkTrack):
	CGColorFromGray(lightTrack);
    thumbBounds = CGRectMake(thumbPoint.x - 8, thumbPoint.y - 8, 17, 17);
    CGContextSaveGState(context);
    FillRoundedRectangle(context, trackBounds, 1.5, trackColor);
    CGContextClipToRect(context, clipBounds);
    if (state & (TTK_STATE_BACKGROUND | TTK_STATE_DISABLED)) {
	accentColor = isDark ? CGColorFromGray(darkInactiveTrack) :
	    CGColorFromGray(lightInactiveTrack);
    } else {
	accentColor = CGCOLOR(controlAccentColor());
    }
    FillRoundedRectangle(context, trackBounds, 1.5, accentColor);
    CGContextRestoreGState(context);
    DrawGrayButton(context, thumbBounds, &sliderDesign, state, tkwin);
}

/*----------------------------------------------------------------------
 * +++ Drawing procedures for native widgets.
 *
 *      The HIToolbox does not support Dark Mode, and apparently never will.
 *      It also draws some widgets in discontinued older styles even when used
 *      on new OS releases.  So to make widgets look "native" we have to provide
 *      analogues of the HIToolbox drawing functions to be used on newer systems.
 *      We continue to use NIToolbox for older versions of the OS.
 *
 *      Drawing the dark widgets requires NSColors that were introduced in OSX
 *      10.14, so we make some of these functions be no-ops when building on
 *      systems older than 10.14.
 */

/*----------------------------------------------------------------------
 * DrawButton --
 *
 * This is a standalone drawing procedure which draws most types of macOS
 * buttons for newer OS releases.  The button style is specified in the
 * "kind" field of a HIThemeButtonDrawInfo struct, although some of the
 * identifiers are not recognized by HIToolbox.
 */

static void DrawButton(
    CGRect bounds,
    HIThemeButtonDrawInfo info,
    Ttk_State state,
    CGContextRef context,
    Tk_Window tkwin)
{
    ThemeButtonKind kind = info.kind;
    ThemeDrawState drawState = info.state;
    CGRect arrowBounds = bounds = CGRectInset(bounds, 1, 1);
    int hasIndicator, isDark = TkMacOSXInDarkMode(tkwin);

    switch (kind) {
    case TkRoundedRectButton:
	DrawGrayButton(context, bounds, &roundedrectDesign, state, tkwin);
	break;
    case TkInlineButton:
	DrawGrayButton(context, bounds, &inlineDesign, state, tkwin);
	break;
    case TkRecessedButton:
	DrawGrayButton(context, bounds, &recessedDesign, state, tkwin);
	break;
    case kThemeRoundedBevelButton:
	DrawGrayButton(context, bounds, &bevelDesign, state, tkwin);
	break;
    case kThemePushButton:

	/*
	 * The TTK_STATE_ALTERNATE bit means -default active.  Apple only
	 * indicates the default state (which means that the key equivalent is
	 * "\n") for Push Buttons.
	 */

	if ((state & TTK_STATE_PRESSED || state & TTK_STATE_ALTERNATE) &&
	    !(state & TTK_STATE_BACKGROUND)) {
	    DrawAccentedButton(context, bounds, &pushbuttonDesign, state, isDark);
	} else {
	    DrawGrayButton(context, bounds, &pushbuttonDesign, state, tkwin);
	}
	break;
    case kThemeRoundButtonHelp:
	DrawGrayButton(context, bounds, &helpDesign, state, tkwin);
	DrawHelpSymbol(context, bounds, state);
	break;
    case kThemePopupButton:
	drawState = 0;
	DrawGrayButton(context, bounds, &popupDesign, state, tkwin);
	arrowBounds.size.width = 17;
	arrowBounds.origin.x += bounds.size.width - 17;
	if (!(state & TTK_STATE_BACKGROUND) &&
	    !(state & TTK_STATE_DISABLED)) {
	    CGRect popupBounds = arrowBounds;

	    /*
	     * Allow room for nonexistent focus ring.
	     */

	    popupBounds.size.width += 4;
	    popupBounds.origin.y -= 4;
	    popupBounds.size.height += 8;
	    DrawAccentedSegment(context, popupBounds, &popupDesign, state, tkwin);
	    drawState = BOTH_ARROWS;
	}
	arrowBounds.origin.x += 2;
	DrawUpDownArrows(context, arrowBounds, 3, 7, 2, state, drawState);
	break;
    case kThemeComboBox:
	if (state & TTK_STATE_DISABLED) {
	    // Need to add the disabled case to entryDesign.
	    DrawEntry(context, bounds, &entryDesign, state, tkwin);
	} else {
	    DrawEntry(context, bounds, &entryDesign, state, tkwin);
	}
	arrowBounds.size.width = 17;
	if (state & TTK_STATE_BACKGROUND) {
	    arrowBounds.origin.x += bounds.size.width - 20;
	    arrowBounds.size.width += 4;
	    arrowBounds.origin.y -= 1;
	} else {
	    arrowBounds.origin.y -= 1;
	    arrowBounds.origin.x += bounds.size.width - 20;
	    arrowBounds.size.width += 4;
	    arrowBounds.size.height += 2;
	}
	DrawAccentedSegment(context, arrowBounds, &comboDesign, state, tkwin);
	if (!(state & TTK_STATE_BACKGROUND)) {
	    state |= TTK_STATE_IS_ACCENTED;
	}
	DrawDownArrow(context, arrowBounds, 6, 6, state);
	break;
    case kThemeCheckBox:
	bounds = CGRectOffset(CGRectMake(0, bounds.size.height / 2 - 8, 16, 16),
			      bounds.origin.x, bounds.origin.y);
	bounds = CGRectInset(bounds, 1, 1);
	hasIndicator = state & TTK_STATE_SELECTED || state & TTK_STATE_ALTERNATE;
	if (hasIndicator &&
	    !(state & TTK_STATE_BACKGROUND) &&
	    !(state & TTK_STATE_DISABLED)) {
	    DrawAccentedButton(context, bounds, &checkDesign, 0, isDark);
	} else {
	    DrawGrayButton(context, bounds, &checkDesign, state, tkwin);
	}
	if (hasIndicator) {
	    DrawCheckIndicator(context, bounds, state, isDark);
	}
	break;
    case kThemeRadioButton:
	bounds = CGRectOffset(CGRectMake(0, bounds.size.height / 2 - 9, 18, 18),
					 bounds.origin.x, bounds.origin.y);
	bounds = CGRectInset(bounds, 1, 1);
	hasIndicator = state & TTK_STATE_SELECTED || state & TTK_STATE_ALTERNATE;
	if (hasIndicator &&
	    !(state & TTK_STATE_BACKGROUND) &&
	    !(state & TTK_STATE_DISABLED)) {
	    DrawAccentedButton(context, bounds, &radioDesign, 0, isDark);
	} else {
	    DrawGrayButton(context, bounds, &radioDesign, state, tkwin);
	}
	if (hasIndicator) {
	    DrawRadioIndicator(context, bounds, state, isDark);
	}
	break;
    case kThemeArrowButton:
	DrawGrayButton(context, bounds, &pushbuttonDesign, state, tkwin);
	arrowBounds.origin.x = bounds.origin.x + bounds.size.width - 17;
	arrowBounds.size.width = 16;
	arrowBounds.origin.y -= 1;
	if (state & TTK_STATE_SELECTED) {
	    DrawUpArrow(context, arrowBounds, 5, 6, state);
	} else {
	    DrawDownArrow(context, arrowBounds, 5, 6, state);
	}
	break;
    case kThemeIncDecButton:
	DrawGrayButton(context, bounds, &incdecDesign, state, tkwin);
	if (state & TTK_STATE_PRESSED) {
	    CGRect clip;
	    if (drawState == kThemeStatePressedDown) {
		clip = bounds;
		clip.size.height /= 2;
		clip.origin.y += clip.size.height;
		bounds.size.height += 1;
		clip.size.height += 1;
	    } else {
		clip = bounds;
		clip.size.height /= 2;
	    }
	    CGContextSaveGState(context);
	    CGContextClipToRect(context, clip);
	    DrawAccentedButton(context, bounds, &incdecDesign, 0, isDark);
	    CGContextRestoreGState(context);
	}
	CGFloat inset = (bounds.size.width - 5) / 2;
	DrawUpDownArrows(context, bounds, inset, 5, 3, state, drawState);
	break;
    default:
	break;
    }
}

/*----------------------------------------------------------------------
 * DrawGroupBox --
 *
 * This is a standalone drawing procedure which draws the contrasting rounded
 * rectangular box for LabelFrames and Notebook panes used in more recent
 * versions of macOS.  Normally the contrast is set to one, since the nesting
 * level of the Group Box is higher by 1 compared to its container.  But we
 * allow higher contrast for special cases, notably notebook tabs in macOS 11.
 * The save parameter is passed to GetBackgroundColor and should probably be
 * NO in such special cases.
 */

static void DrawGroupBox(
    CGRect bounds,
    CGContextRef context,
    Tk_Window tkwin,
    int contrast,
    Bool save)
{
    CHECK_RADIUS(5, bounds)

    CGPathRef path;
    CGColorRef backgroundColor, borderColor;

    backgroundColor = GetBackgroundCGColor(context, tkwin, contrast, save);
    borderColor = CGColorFromGray(boxBorder);
    CGContextSetFillColorWithColor(context, backgroundColor);
    path = CGPathCreateWithRoundedRect(bounds, 5, 5, NULL);
    CGContextClipToRect(context, bounds);
    CGContextBeginPath(context);
    CGContextAddPath(context, path);
    CGContextFillPath(context);
    CGContextSetFillColorWithColor(context, borderColor);
    CGContextBeginPath(context);
    CGContextAddPath(context, path);
    CGContextReplacePathWithStrokedPath(context);
    CGContextFillPath(context);
    CFRelease(path);
}

/*----------------------------------------------------------------------
 * DrawListHeader --
 *
 * This is a standalone drawing procedure which draws column headers for a
 * Treeview in the Aqua appearance.  (The HIToolbox headers have not matched the
 * native ones since OSX 10.8)  Note that the header image is ignored, but we
 * draw arrows according to the state.
 */

static void DrawListHeader(
    CGRect bounds,
    CGContextRef context,
    Tk_Window tkwin,
    int state)
{
    int isDark = TkMacOSXInDarkMode(tkwin);
    CGFloat x = bounds.origin.x, y = bounds.origin.y;
    CGFloat w = bounds.size.width, h = bounds.size.height;
    CGPoint top[2] = {{x, y + 1}, {x + w, y + 1}};
    CGPoint bottom[2] = {{x, y + h}, {x + w, y + h}};
    CGPoint separator[2] = {{x + w - 1, y + 3}, {x + w - 1, y + h - 3}};
    CGColorRef strokeColor, backgroundColor;

    /*
     * Apple changes the background color of a list header when the window is
     * not active.  But Ttk does not indicate that in the state of a
     * TreeHeader.  So we have to query the Apple window manager.
     */

    NSWindow *win = TkMacOSXGetNSWindowForDrawable(Tk_WindowId(tkwin));
    if (!isDark) {
	GrayColor bgGray = [win isKeyWindow] ?
	    listheaderActiveBG : listheaderInactiveBG;
	backgroundColor = CGColorFromGray(bgGray);
    }

    CGContextSaveGState(context);
    CGContextSetShouldAntialias(context, false);
    if (!isDark) {
	CGContextBeginPath(context);
	CGContextSetFillColorWithColor(context, backgroundColor);
	CGContextAddRect(context, bounds);
	CGContextFillPath(context);
    }
    strokeColor = isDark ?
	CGColorFromGray(darkListheaderBorder) :
	CGColorFromGray(listheaderSeparator);
    CGContextSetStrokeColorWithColor(context, strokeColor);
    CGContextAddLines(context, separator, 2);
    CGContextStrokePath(context);
    strokeColor = isDark ?
	CGColorFromGray(darkListheaderBorder) :
	CGColorFromGray(lightListheaderBorder);
    CGContextSetStrokeColorWithColor(context, strokeColor);
    CGContextAddLines(context, top, 2);
    CGContextStrokePath(context);
    CGContextAddLines(context, bottom, 2);
    CGContextStrokePath(context);
    CGContextRestoreGState(context);

    if (state & TTK_TREEVIEW_STATE_SORTARROW) {
	CGRect arrowBounds = bounds;
	arrowBounds.origin.x = bounds.origin.x + bounds.size.width - 16;
	arrowBounds.size.width = 16;
	if (state & TTK_STATE_ALTERNATE) {
	    DrawUpArrow(context, arrowBounds, 3, 8, state);
	} else if (state & TTK_STATE_SELECTED) {
	    DrawDownArrow(context, arrowBounds, 3, 8, state);
	}
    }
}

/*----------------------------------------------------------------------
 * DrawTab --
 *
 * This is a standalone drawing procedure which draws Tabbed Pane Tabs for the
 * notebook widget.
 */

static void
DrawTab(
    CGRect bounds,
    Ttk_State state,
    CGContextRef context,
    Tk_Window tkwin)
{
    CGRect originalBounds = bounds;
    CGColorRef strokeColor;

    /*
     * Extend the bounds to one or both sides so the rounded part will be
     * clipped off if the right of the left tab, the left of the right tab,
     * and both sides of the middle tabs.
     */

    CGContextClipToRect(context, bounds);
    if (!(state & TTK_STATE_FIRST_TAB)) {
	bounds.origin.x -= 10;
	bounds.size.width += 10;
    }
    if (!(state & TTK_STATE_LAST_TAB)) {
	bounds.size.width += 10;
    }

    /*
     * Fill the tab face with the appropriate color or gradient.  Use a solid
     * color if the tab is not selected, otherwise use the accent color with
     * highlights
     */

    if (!(state & TTK_STATE_SELECTED)) {
	DrawGrayButton(context, bounds, &tabDesign, state, tkwin);

        /*
         * Draw a separator line on the left side of the tab if it
         * not first.
         */

	if (!(state & TTK_STATE_FIRST_TAB)) {
	    CGContextSaveGState(context);
	    strokeColor = CGColorFromGray(darkTabSeparator);
	    CGContextSetStrokeColorWithColor(context, strokeColor);
	    CGContextBeginPath(context);
	    CGContextMoveToPoint(context, originalBounds.origin.x,
		originalBounds.origin.y + 1);
	    CGContextAddLineToPoint(context, originalBounds.origin.x,
		originalBounds.origin.y + originalBounds.size.height - 1);
	    CGContextStrokePath(context);
	    CGContextRestoreGState(context);
	}
    } else {

        /*
         * This is the selected tab; paint it with the current accent color.
	 * If it is first, cover up the separator line drawn by the second one.
	 * (The selected tab is always drawn last.)
         */

	if ((state & TTK_STATE_FIRST_TAB) && !(state & TTK_STATE_LAST_TAB)) {
	    bounds.size.width += 1;
	}
	if (!(state & TTK_STATE_BACKGROUND)) {
	    DrawAccentedButton(context, bounds, &tabDesign, 0, 0);
	} else {
	    DrawGrayButton(context, bounds, &tabDesign, state, tkwin);
	}
    }
}

static void
DrawTab11(
    CGRect bounds,
    Ttk_State state,
    CGContextRef context,
    Tk_Window tkwin)
{

    if (state & TTK_STATE_SELECTED) {
	DrawGrayButton(context, bounds, &pushbuttonDesign, state, tkwin);
    } else {
	CGRect clipRect = bounds;
	/*
	 * Draw a segment of a Group Box as a background for non-selected tabs.
	 * Clip the Group Box so that the segments fit together to form a long
	 * rounded rectangle behind the entire tab bar.
	 */

	if (!(state & TTK_STATE_FIRST_TAB)) {
	    clipRect.origin.x -= 5;
	    bounds.origin.x -= 5;
	    bounds.size.width += 5;
	}
	if (!(state & TTK_STATE_LAST_TAB)) {
	    clipRect.size.width += 5;
	    bounds.size.width += 5;
	}
	CGContextSaveGState(context);
	CGContextClipToRect(context, clipRect);
	DrawGroupBox(bounds, context, tkwin, 3, NO);
	CGContextRestoreGState(context);
    }
}

/*----------------------------------------------------------------------
 * DrawDarkSeparator --
 *
 * This is a standalone drawing procedure which draws a separator widget
 * in Dark Mode.  HIToolbox is used in light mode.
 */

static void DrawDarkSeparator(
    CGRect bounds,
    CGContextRef context,
    TCL_UNUSED(Tk_Window))
{
    CGColorRef sepColor = CGColorFromGray(darkSeparator);

    CGContextSetFillColorWithColor(context, sepColor);
    CGContextFillRect(context, bounds);
}

/*----------------------------------------------------------------------
 * +++ DrawGradientButton --
 *
 *      This is a standalone drawing procedure which draws a
 *      a Gradient Button.
 */

static void DrawGradientBorder(
    CGRect bounds,
    CGContextRef context,
    Tk_Window tkwin,
    Ttk_State state)
{
    CGColorRef faceColor, borderColor;
    GrayColor faceGray, borderGray;
    CGRect inside = CGRectInset(bounds, 1, 1);

    if (TkMacOSXInDarkMode(tkwin)) {
	if (state & TTK_STATE_DISABLED) {
	    faceGray = darkGradientDisabled;
	    borderGray = darkGradientBorderDisabled;
	} else {
	    faceGray = state & TTK_STATE_PRESSED ?
		darkGradientPressed : darkGradientNormal;
	    borderGray = darkGradientBorder;
	}
    } else {
	if (state & TTK_STATE_DISABLED) {
	    faceGray = lightGradientDisabled;
	    borderGray = lightGradientBorderDisabled;
	} else {
	    faceGray = state & TTK_STATE_PRESSED ?
		lightGradientPressed : lightGradientNormal;
	    borderGray = lightGradientBorder;
	}
    }
    faceColor = CGColorFromGray(faceGray);
    borderColor = CGColorFromGray(borderGray);
    CGContextSetFillColorWithColor(context, faceColor);
    CGContextFillRect(context, inside);
    CGContextSetFillColorWithColor(context, borderColor);
    CGContextAddRect(context, bounds);
    CGContextAddRect(context, inside);
    CGContextEOFillPath(context);
}

/*----------------------------------------------------------------------
 * +++ Button elements.
 */

static void ButtonElementMinSize(
    void *clientData,
    int *minWidth,
    int *minHeight)
{
    ThemeButtonParams *params = clientData;

    if (params->heightMetric != NoThemeMetric) {
	ChkErr(GetThemeMetric, params->heightMetric, minHeight);

        /*
         * The theme height does not include the 1-pixel border around
         * the button, although it does include the 1-pixel shadow at
         * the bottom.
         */

	*minHeight += 2;

        /*
         * For buttons with labels the minwidth must be 0 to force the
         * correct text layout.  For example, a non-zero value will cause the
         * text to be left justified, no matter what -anchor setting is used in
         * the style.
         */

	if (params->widthMetric != NoThemeMetric) {
	    ChkErr(GetThemeMetric, params->widthMetric, minWidth);
	    *minWidth += 2;
	    *minHeight += 2;
	} else {
	    *minWidth = 0;
	}
    }
}

static void ButtonElementSize(
    void *clientData,
    TCL_UNUSED(void *), /* elementRecord */
    Tk_Window tkwin,
    int *minWidth,
    int *minHeight,
    Ttk_Padding *paddingPtr)
{
    ThemeButtonParams *params = clientData;
    HIThemeButtonDrawInfo info =
	ComputeButtonDrawInfo(params, 0, tkwin);
    static const CGRect scratchBounds = {{0, 0}, {100, 100}};
    CGRect contentBounds, backgroundBounds;
    int verticalPad;

    ButtonElementMinSize(clientData, minWidth, minHeight);
    switch (info.kind) {
    case TkGradientButton:
	*paddingPtr = Ttk_MakePadding(1, 1, 1, 1);
        /* Fall through. */
    case kThemeArrowButton:
    case kThemeRoundButtonHelp:
        return;
	/* Buttons which are sized like PushButtons but unknown to HITheme. */
    case TkRoundedRectButton:
    case TkRecessedButton:
    case TkInlineButton:
	info.kind = kThemePushButton;
	break;
    default:
        break;
    }

    /*
     * Given a hypothetical bounding rectangle for a button, HIToolbox will
     * compute a bounding rectangle for the button contents and a bounding
     * rectangle for the button background.  The background bounds are large
     * enough to contain the image of the button in any state, which might
     * include highlight borders, shadows, etc.  The content rectangle is not
     * centered vertically within the background rectangle, presumably because
     * shadows only appear on the bottom.  Nonetheless, when HIToolbox is asked
     * to draw a button with a certain bounding rectangle it draws the button
     * centered within the rectangle.
     *
     * To compute the effective padding around a button we request the
     * content and bounding rectangles for a 100x100 button and use the
     * padding between those.  However, we symmetrize the padding on the
     * top and bottom, because that is how the button will be drawn.
     */

    ChkErr(HIThemeGetButtonContentBounds,
	&scratchBounds, &info, &contentBounds);
    ChkErr(HIThemeGetButtonBackgroundBounds,
	&scratchBounds, &info, &backgroundBounds);
    paddingPtr->left = contentBounds.origin.x - backgroundBounds.origin.x;
    paddingPtr->right =
	CGRectGetMaxX(backgroundBounds) - CGRectGetMaxX(contentBounds);
    verticalPad = backgroundBounds.size.height - contentBounds.size.height;
    paddingPtr->top = paddingPtr->bottom = verticalPad / 2;
    if (info.kind == kThemePopupButton) {
	paddingPtr->top += 1;
	paddingPtr->bottom -= 1;
    }
}

static void ButtonElementDraw(
    void *clientData,
    TCL_UNUSED(void *), /* elementRecord */
    Tk_Window tkwin,
    Drawable d,
    Ttk_Box b,
    Ttk_State state)
{
    ThemeButtonParams *params = clientData;
    CGRect bounds = BoxToRect(d, b);
    HIThemeButtonDrawInfo info = ComputeButtonDrawInfo(params, state, tkwin);
    int isDark = TkMacOSXInDarkMode(tkwin);

    switch (info.kind) {

    /*
     * A Gradient Button should have an image and no text.  The size is set to
     * that of the image.  All we need to do is draw a 1-pixel border.
     */

    case TkGradientButton:
	BEGIN_DRAWING(d)
	    DrawGradientBorder(bounds, dc.context, tkwin, state);
	END_DRAWING
	return;
    /*
     * Buttons with no height restrictions are ready to draw.
     */

    case kThemeArrowButton:
    case kThemeCheckBox:
    case kThemeRadioButton:
    	break;

    /*
     * Other buttons have a maximum height.   We have to deal with that.
     */

    default:
	bounds = NormalizeButtonBounds(params, bounds, isDark);
	break;
    }

    /* We do our own drawing on new systems.*/

    if ([NSApp macOSVersion] > 100800) {
	BEGIN_DRAWING(d)
	DrawButton(bounds, info, state, dc.context, tkwin);
	END_DRAWING
	return;
    }

    /*
     * If execution reaches here it means we should use HIToolbox to draw the
     * button.  Buttons that HIToolbox doesn't know are rendered as
     * PushButtons.
     */

    switch (info.kind) {
    case TkRoundedRectButton:
    case TkRecessedButton:
	info.kind = kThemePushButton;
	break;
    default:
	break;
    }

    /*
     * Apple's PushButton and PopupButton do not change their fill color
     * when the window is inactive.  However, except in 10.7 (Lion), the
     * color of the arrow button on a PopupButton does change.  For some
     * reason HITheme fills inactive buttons with a transparent color that
     * allows the window background to show through, leading to
     * inconsistent behavior.  We work around this by filling behind an
     * inactive PopupButton with a text background color before asking
     * HIToolbox to draw it. For PushButtons, we simply draw them in the
     * active state.
     */

    BEGIN_DRAWING(d)
    if (info.kind == kThemePopupButton  &&
	(state & TTK_STATE_BACKGROUND)) {
	CGRect innerBounds = CGRectInset(bounds, 1, 1);
	FillRoundedRectangle(dc.context, innerBounds, 4, CG_WHITE);
    }

    /*
     * A BevelButton with mixed value is drawn borderless, which does make
     * much sense for us.
     */

    if (info.kind == kThemeRoundedBevelButton &&
	info.value == kThemeButtonMixed) {
	info.value = kThemeButtonOff;
	info.state = kThemeStateInactive;
    }
    if (info.kind == kThemePushButton) {
	bounds.origin.y -= 2;
    }
    ChkErr(HIThemeDrawButton, &bounds, &info, dc.context, HIOrientation,
	   NULL);
    END_DRAWING
}

static Ttk_ElementSpec ButtonElementSpec = {
    TK_STYLE_VERSION_2,
    sizeof(NullElement),
    TtkNullElementOptions,
    ButtonElementSize,
    ButtonElementDraw
};

/*----------------------------------------------------------------------
 * +++ Notebook elements.
 */

/* Tab position logic, c.f. ttkNotebook.c TabState() */
static Ttk_StateTable TabStyleTable[] = {
    {kThemeTabFrontInactive, TTK_STATE_SELECTED | TTK_STATE_BACKGROUND, 0},
    {kThemeTabNonFrontInactive, TTK_STATE_BACKGROUND, 0},
    {kThemeTabFrontUnavailable, TTK_STATE_DISABLED | TTK_STATE_SELECTED, 0},
    {kThemeTabNonFrontUnavailable, TTK_STATE_DISABLED, 0},
    {kThemeTabFront, TTK_STATE_SELECTED, 0},
    {kThemeTabNonFrontPressed, TTK_STATE_PRESSED, 0},
    {kThemeTabNonFront, 0, 0}
};
static Ttk_StateTable TabAdornmentTable[] = {
    {kHIThemeTabAdornmentNone, TTK_STATE_FIRST_TAB | TTK_STATE_LAST_TAB, 0},
    {kHIThemeTabAdornmentTrailingSeparator, TTK_STATE_FIRST_TAB, 0},
    {kHIThemeTabAdornmentNone, TTK_STATE_LAST_TAB, 0},
    {kHIThemeTabAdornmentTrailingSeparator, 0, 0},
};
static Ttk_StateTable TabPositionTable[] = {
    {kHIThemeTabPositionOnly, TTK_STATE_FIRST_TAB | TTK_STATE_LAST_TAB, 0},
    {kHIThemeTabPositionFirst, TTK_STATE_FIRST_TAB, 0},
    {kHIThemeTabPositionLast, TTK_STATE_LAST_TAB, 0},
    {kHIThemeTabPositionMiddle, 0, 0},
};

/*
 * Apple XHIG Tab View Specifications:
 *
 * Control sizes: Tab views are available in regular, small, and mini sizes.
 * The tab height is fixed for each size, but you control the size of the pane
 * area. The tab heights for each size are listed below:
 *  - Regular size: 20 pixels.
 *  - Small: 17 pixels.
 *  - Mini: 15 pixels.
 *
 * Label spacing and fonts: The tab labels should be in a font that’s
 * proportional to the size of the tab view control. In addition, the label
 * should be placed so that there are equal margins of space before and after
 * it. The guidelines below provide the specifications you should use for tab
 * labels:
 *  - Regular size: System font. Center in tab, leaving 12 pixels on each
 *side.
 *  - Small: Small system font. Center in tab, leaving 10 pixels on each side.
 *  - Mini: Mini system font. Center in tab, leaving 8 pixels on each side.
 *
 * Control spacing: Whether you decide to inset a tab view in a window or
 * extend its edges to the window sides and bottom, you should place the top
 * edge of the tab view 12 or 14 pixels below the bottom edge of the title bar
 * (or toolbar, if there is one). If you choose to inset a tab view in a
 * window, you should leave a margin of 20 pixels between the sides and bottom
 * of the tab view and the sides and bottom of the window (although 16 pixels
 * is also an acceptable margin-width). If you need to provide controls below
 * the tab view, leave enough space below the tab view so the controls are 20
 * pixels above the bottom edge of the window and 12 pixels between the tab
 * view and the controls.
 *
 * If you choose to extend the tab view sides and bottom so that they meet the
 * window sides and bottom, you should leave a margin of at least 20 pixels
 * between the content in the tab view and the tab-view edges.
 *
 * <URL: http://developer.apple.com/documentation/userexperience/Conceptual/
 *       AppleHIGuidelines/XHIGControls/XHIGControls.html#//apple_ref/doc/uid/
 *       TP30000359-TPXREF116>
 */

static void TabElementSize(
    TCL_UNUSED(void *),    /* clientData */
    TCL_UNUSED(void *),    /* elementRecord */
    TCL_UNUSED(Tk_Window), /* tkwin */
    TCL_UNUSED(int *),     /* minWidth */
    TCL_UNUSED(int *),     /* minHeight */
    Ttk_Padding *paddingPtr)
{
    *paddingPtr = Ttk_MakePadding(0, -2, 0, 1);
}

static void TabElementDraw(
    TCL_UNUSED(void *),    /* clientData */
    TCL_UNUSED(void *),    /* elementRecord */
    Tk_Window tkwin,
    Drawable d,
    Ttk_Box b,
    Ttk_State state)
{
    CGRect bounds = BoxToRect(d, b);
    BEGIN_DRAWING(d)
    if ([NSApp macOSVersion] >= 110000) {
	DrawTab11(bounds, state, dc.context, tkwin);
    } else if ([NSApp macOSVersion] > 100800) {
	DrawTab(bounds, state, dc.context, tkwin);
    } else {
	HIThemeTabDrawInfo info = {
	    .version = 1,
	    .style = Ttk_StateTableLookup(TabStyleTable, state),
	    .direction = kThemeTabNorth,
	    .size = kHIThemeTabSizeNormal,
	    .adornment = Ttk_StateTableLookup(TabAdornmentTable, state),
	    .kind = kHIThemeTabKindNormal,
	    .position = Ttk_StateTableLookup(TabPositionTable, state),
	};
	ChkErr(HIThemeDrawTab, &bounds, &info, dc.context, HIOrientation,
	    NULL);
    }
    END_DRAWING
}

static Ttk_ElementSpec TabElementSpec = {
    TK_STYLE_VERSION_2,
    sizeof(NullElement),
    TtkNullElementOptions,
    TabElementSize,
    TabElementDraw
};

/*
 * Notebook panes:
 */

static void PaneElementSize(
    TCL_UNUSED(void *),    /* clientData */
    TCL_UNUSED(void *),    /* elementRecord */
    TCL_UNUSED(Tk_Window), /* tkwin */
    TCL_UNUSED(int *),     /* minWidth */
    TCL_UNUSED(int *),     /* minHeight */
    Ttk_Padding *paddingPtr)
{
    *paddingPtr = Ttk_MakePadding(9, 5, 9, 9);
}

static void PaneElementDraw(
    TCL_UNUSED(void *),    /* clientData */
    TCL_UNUSED(void *),    /* elementRecord */
    Tk_Window tkwin,
    Drawable d,
    Ttk_Box b,
    Ttk_State state)
{
    CGRect bounds = BoxToRect(d, b);

    bounds.origin.y -= kThemeMetricTabFrameOverlap;
    bounds.size.height += kThemeMetricTabFrameOverlap;
    BEGIN_DRAWING(d)
    if ([NSApp macOSVersion] > 100800) {
	DrawGroupBox(bounds, dc.context, tkwin, 1, YES);
    } else {
	HIThemeTabPaneDrawInfo info = {
	    .version = 1,
	    .state = Ttk_StateTableLookup(ThemeStateTable, state),
	    .direction = kThemeTabNorth,
	    .size = kHIThemeTabSizeNormal,
	    .kind = kHIThemeTabKindNormal,
	    .adornment = kHIThemeTabPaneAdornmentNormal,
	    };
	bounds.origin.y -= kThemeMetricTabFrameOverlap;
	bounds.size.height += kThemeMetricTabFrameOverlap;
	ChkErr(HIThemeDrawTabPane, &bounds, &info, dc.context, HIOrientation);
    }
    END_DRAWING
}

static Ttk_ElementSpec PaneElementSpec = {
    TK_STYLE_VERSION_2,
    sizeof(NullElement),
    TtkNullElementOptions,
    PaneElementSize,
    PaneElementDraw
};

/*----------------------------------------------------------------------
 * +++ Labelframe elements --
 *
 * Labelframe borders: Use "primary group box ..."  Quoth
 * DrawThemePrimaryGroup reference: "The primary group box frame is drawn
 * inside the specified rectangle and is a maximum of 2 pixels thick."
 *
 */

static void GroupElementSize(
    TCL_UNUSED(void *),    /* clientData */
    TCL_UNUSED(void *),    /* elementRecord */
    TCL_UNUSED(Tk_Window), /* tkwin */
    TCL_UNUSED(int *),     /* minWidth */
    TCL_UNUSED(int *),     /* minHeight */
    Ttk_Padding *paddingPtr)
{
    *paddingPtr = Ttk_MakePadding(0, 0, 0, 0);
}

static void GroupElementDraw(
    TCL_UNUSED(void *),    /* clientData */
    TCL_UNUSED(void *),    /* elementRecord */
    Tk_Window tkwin,
    Drawable d,
    Ttk_Box b,
    Ttk_State state)
{
    CGRect bounds = BoxToRect(d, b);

    BEGIN_DRAWING(d)
    if ([NSApp macOSVersion] > 100800) {
	DrawGroupBox(bounds, dc.context, tkwin, 1, YES);
    } else {
	const HIThemeGroupBoxDrawInfo info = {
	    .version = 0,
	    .state = Ttk_StateTableLookup(ThemeStateTable, state),
	    .kind = kHIThemeGroupBoxKindPrimaryOpaque,
	    };
	ChkErr(HIThemeDrawGroupBox, &bounds, &info, dc.context, HIOrientation);
    }
    END_DRAWING
}

static Ttk_ElementSpec GroupElementSpec = {
    TK_STYLE_VERSION_2,
    sizeof(NullElement),
    TtkNullElementOptions,
    GroupElementSize,
    GroupElementDraw
};

/*----------------------------------------------------------------------
 * +++ Entry elements --
 *
 *    3 pixels padding for focus rectangle
 *    2 pixels padding for EditTextFrame
 */

typedef struct {
    Tcl_Obj     *backgroundObj;
    Tcl_Obj     *fieldbackgroundObj;
} EntryElement;

#define ENTRY_DEFAULT_BACKGROUND "systemTextBackgroundColor"

static Ttk_ElementOptionSpec EntryElementOptions[] = {
    {"-background", TK_OPTION_BORDER,
     Tk_Offset(EntryElement, backgroundObj), ENTRY_DEFAULT_BACKGROUND},
    {"-fieldbackground", TK_OPTION_BORDER,
     Tk_Offset(EntryElement, fieldbackgroundObj), ENTRY_DEFAULT_BACKGROUND},
    {NULL, TK_OPTION_BOOLEAN, 0, NULL}
};

static void EntryElementSize(
    TCL_UNUSED(void *),    /* clientData */
    TCL_UNUSED(void *),    /* elementRecord */
    TCL_UNUSED(Tk_Window), /* tkwin */
    TCL_UNUSED(int *),     /* minWidth */
    TCL_UNUSED(int *),     /* minHeight */
    Ttk_Padding *paddingPtr)
{
    *paddingPtr = entryElementPadding;
}

static void EntryElementDraw(
    void *clientData,
    void *elementRecord,
    Tk_Window tkwin,
    Drawable d,
    Ttk_Box b,
    Ttk_State state)
{
    EntryElement *e = elementRecord;
    ThemeFrameParams *params = clientData;
    HIThemeFrameKind kind = params ? params->kind :
	kHIThemeFrameTextFieldSquare;
    CGRect bounds = BoxToRect(d, b);
    CGColorRef background;
    Tk_3DBorder backgroundPtr = NULL;
    static const char *defaultBG = ENTRY_DEFAULT_BACKGROUND;

    if ([NSApp macOSVersion] > 100800) {
	BEGIN_DRAWING(d)
	    switch(kind) {
	    case kHIThemeFrameTextFieldRound:
		DrawEntry(dc.context, bounds, &searchDesign, state, tkwin);
		break;
	    case kHIThemeFrameTextFieldSquare:
		DrawEntry(dc.context, bounds, &entryDesign, state, tkwin);
		break;
	    default:
		return;
	    }
	END_DRAWING
    } else {
	const HIThemeFrameDrawInfo info = {
	    .version = 0,
	    .kind = params->kind,
	    .state = Ttk_StateTableLookup(ThemeStateTable, state),
	    .isFocused = state & TTK_STATE_FOCUS,
	};

        /*
         * Earlier versions of the Aqua theme ignored the -fieldbackground
         * option and used the -background as if it were -fieldbackground.
         * Here we are enabling -fieldbackground.  For backwards
         * compatibility, if -fieldbackground is set to the default color and
         * -background is set to a different color then we use -background as
         * -fieldbackground.
         */

	if (0 != strcmp(Tcl_GetString(e->fieldbackgroundObj), defaultBG)) {
	    backgroundPtr =
		Tk_Get3DBorderFromObj(tkwin, e->fieldbackgroundObj);
	} else if (0 != strcmp(Tcl_GetString(e->backgroundObj), defaultBG)) {
	    backgroundPtr = Tk_Get3DBorderFromObj(tkwin, e->backgroundObj);
	}
	if (backgroundPtr != NULL) {
	    XFillRectangle(Tk_Display(tkwin), d,
		Tk_3DBorderGC(tkwin, backgroundPtr, TK_3D_FLAT_GC),
		b.x, b.y, b.width, b.height);
	}
	BEGIN_DRAWING(d)
	if (backgroundPtr == NULL) {
	    if ([NSApp macOSVersion] > 100800) {
		background = CGCOLOR([NSColor textBackgroundColor]);
		CGContextSetFillColorWithColor(dc.context, background);
	    } else {
		CGContextSetRGBFillColor(dc.context, 1.0, 1.0, 1.0, 1.0);
	    }
	    CGContextFillRect(dc.context, bounds);
	}
	ChkErr(HIThemeDrawFrame, &bounds, &info, dc.context, HIOrientation);
	END_DRAWING
    }
}

static Ttk_ElementSpec EntryElementSpec = {
    TK_STYLE_VERSION_2,
    sizeof(EntryElement),
    EntryElementOptions,
    EntryElementSize,
    EntryElementDraw
};

/*----------------------------------------------------------------------
 * +++ Combobox elements --
 *
 * NOTES:
 *      The HIToolbox has incomplete and inconsistent support for ComboBoxes.
 *      There is no constant available to get the height of a ComboBox with
 *      GetThemeMetric. In fact, ComboBoxes are the same (fixed) height as
 *      PopupButtons and PushButtons, but they have no shadow at the bottom.
 *      As a result, they are drawn 1 pixel above the center of the bounds
 *      rectangle rather than being centered like the other buttons.  One can
 *      request background bounds for a ComboBox, and it is reported with
 *      height 23, while the actual button face, including its 1-pixel border
 *      has height 21. Attempting to request the content bounds returns a 0x0
 *      rectangle.  Measurement indicates that the arrow button has width 18.
 *
 *      With no help available from HIToolbox, we have to use hard-wired
 *      constants for the padding. We shift the bounding rectangle downward by
 *      1 pixel to account for the fact that the button is not centered.
 */

// OS dependent ???
static Ttk_Padding ComboboxPadding = {7, 5, 24, 5};

static void ComboboxElementSize(
    TCL_UNUSED(void *),    /* clientData */
    TCL_UNUSED(void *),    /* elementRecord */
    TCL_UNUSED(Tk_Window), /* tkwin */
    int *minWidth,
    int *minHeight,
    Ttk_Padding *paddingPtr)
{
    *minWidth = 24;
    *minHeight = 0;
    *paddingPtr = ComboboxPadding;
}

static void ComboboxElementDraw(
    TCL_UNUSED(void *),    /* clientData */
    TCL_UNUSED(void *),    /* elementRecord */
    Tk_Window tkwin,
    Drawable d,
    Ttk_Box b,
    Ttk_State state)
{
    CGRect bounds = BoxToRect(d, b);
    const HIThemeButtonDrawInfo info = {
	.version = 0,
	.state = Ttk_StateTableLookup(ThemeStateTable, state),
	.kind = kThemeComboBox,
	.value = Ttk_StateTableLookup(ButtonValueTable, state),
	.adornment = Ttk_StateTableLookup(ButtonAdornmentTable, state),
    };

    BEGIN_DRAWING(d)
    if ([NSApp macOSVersion] > 100800) {
	bounds = CGRectInset(bounds, -1, -1);
	DrawButton(bounds, info, state, dc.context, tkwin);
    } else {
	bounds.origin.y += 1;
	ChkErr(HIThemeDrawButton, &bounds, &info, dc.context, HIOrientation,
	       NULL);
    }
    END_DRAWING
}

static Ttk_ElementSpec ComboboxElementSpec = {
    TK_STYLE_VERSION_2,
    sizeof(NullElement),
    TtkNullElementOptions,
    ComboboxElementSize,
    ComboboxElementDraw
};

/*----------------------------------------------------------------------
 * +++ Spinbutton elements --
 *
 *      From Apple HIG, part III, section "Controls", "The Stepper Control":
 *      there should be 2 pixels of space between the stepper control (AKA
 *      IncDecButton, AKA "little arrows") and the text field it modifies.
 *
 *      Ttk expects the up and down arrows to be distinct elements but
 *      HIToolbox draws them as one widget with two different pressed states.
 *      We work around this by defining them as separate elements in the
 *      layout, but making each one have a drawing method which also draws the
 *      other one.  The down button does no drawing when not pressed, and when
 *      pressed draws the entire IncDecButton in its "pressed down" state.
 *      The up button draws the entire IncDecButton when not pressed and when
 *      pressed draws the IncDecButton in its "pressed up" state.  NOTE: This
 *      means that when the down button is pressed the IncDecButton will be
 *      drawn twice, first in unpressed state by the up arrow and then in
 *      "pressed down" state by the down button.  The drawing must be done in
 *      that order.  So the up button must be listed first in the layout.
 */

static Ttk_Padding SpinbuttonMargins = {2, 0, 0, 0};

static void SpinButtonReBounds(
    Tk_Window tkwin,
    CGRect *bounds)
{
    if (TkMacOSXInDarkMode(tkwin)) {
	bounds->origin.x -= 2;
	bounds->origin.y += 1;
	bounds->size.height -= 0.5;
    } else {
	bounds->origin.x -= 3;
	bounds->origin.y += 1;
	bounds->size.width += 1;
    }
}

static void SpinButtonElementSize(
    TCL_UNUSED(void *),       /* clientdata */
    TCL_UNUSED(void *),       /* elementRecord */
    TCL_UNUSED(Tk_Window),    /* tkwin */
    int *minWidth,
    int *minHeight,
    TCL_UNUSED(Ttk_Padding*)) /* PaddingPtr */
{
    SInt32 s;

    ChkErr(GetThemeMetric, kThemeMetricLittleArrowsWidth, &s);
    *minWidth = s + Ttk_PaddingWidth(SpinbuttonMargins);
    ChkErr(GetThemeMetric, kThemeMetricLittleArrowsHeight, &s);
    *minHeight = 2 + (s + Ttk_PaddingHeight(SpinbuttonMargins)) / 2;
}

static void SpinButtonUpElementDraw(
    TCL_UNUSED(void *),    /* clientData */
    TCL_UNUSED(void *),    /* elementRecord */
    Tk_Window tkwin,
    Drawable d,
    Ttk_Box b,
    Ttk_State state)
{
    CGRect bounds = BoxToRect(d, Ttk_PadBox(b, SpinbuttonMargins));
    int infoState;

    SpinButtonReBounds(tkwin, &bounds);
    bounds.size.height *= 2;
    if (state & TTK_STATE_PRESSED) {
	infoState = kThemeStatePressedUp;
    } else {
	infoState = Ttk_StateTableLookup(ThemeStateTable, state);
    }
    const HIThemeButtonDrawInfo info = {
	.version = 0,
	.state = infoState,
	.kind = kThemeIncDecButton,
	.value = Ttk_StateTableLookup(ButtonValueTable, state),
	.adornment = kThemeAdornmentNone,
    };
    BEGIN_DRAWING(d)
    if ([NSApp macOSVersion] > 100800) {
	DrawButton(bounds, info, state, dc.context, tkwin);
    } else {
	ChkErr(HIThemeDrawButton, &bounds, &info, dc.context, HIOrientation,
	       NULL);
    }
    END_DRAWING
}

static Ttk_ElementSpec SpinButtonUpElementSpec = {
    TK_STYLE_VERSION_2,
    sizeof(NullElement),
    TtkNullElementOptions,
    SpinButtonElementSize,
    SpinButtonUpElementDraw
};

static void SpinButtonDownElementDraw(
    TCL_UNUSED(void *),    /* clientData */
    TCL_UNUSED(void *),    /* elementRecord */
    Tk_Window tkwin,
    Drawable d,
    Ttk_Box b,
    Ttk_State state)
{
    CGRect bounds = BoxToRect(d, Ttk_PadBox(b, SpinbuttonMargins));
    int infoState = 0;

    SpinButtonReBounds(tkwin, &bounds);
    bounds.origin.y -= bounds.size.height;
    bounds.size.height += bounds.size.height;
    if (state & TTK_STATE_PRESSED) {
	infoState = kThemeStatePressedDown;
    } else {
	return;
    }
    const HIThemeButtonDrawInfo info = {
	.version = 0,
	.state = infoState,
	.kind = kThemeIncDecButton,
	.value = Ttk_StateTableLookup(ButtonValueTable, state),
	.adornment = kThemeAdornmentNone,
    };

    BEGIN_DRAWING(d)
    if ([NSApp macOSVersion] > 100800) {
	DrawButton(bounds, info, state, dc.context, tkwin);
    } else {
	ChkErr(HIThemeDrawButton, &bounds, &info, dc.context, HIOrientation,
	       NULL);
    }
    END_DRAWING
}

static Ttk_ElementSpec SpinButtonDownElementSpec = {
    TK_STYLE_VERSION_2,
    sizeof(NullElement),
    TtkNullElementOptions,
    SpinButtonElementSize,
    SpinButtonDownElementDraw
};

/*----------------------------------------------------------------------
 * +++ DrawThemeTrack-based elements --
 *
 *    Progress bars and scales. (See also: <<NOTE-TRACKS>>)
 */

/*
 * Apple does not change the appearance of a slider when the window becomes
 * inactive.  So we shouldn't either.
 */

static Ttk_StateTable ThemeTrackEnableTable[] = {
    {kThemeTrackDisabled, TTK_STATE_DISABLED, 0},
    {kThemeTrackActive, TTK_STATE_BACKGROUND, 0},
    {kThemeTrackActive, 0, 0}
    /* { kThemeTrackNothingToScroll, ?, ? , 0}, */
};

typedef struct {        /* TrackElement client data */
    ThemeTrackKind kind;
    SInt32 thicknessMetric;
} TrackElementData;

static TrackElementData ScaleData = {
    kThemeSlider, kThemeMetricHSliderHeight
};

typedef struct {
    Tcl_Obj *fromObj;           /* minimum value */
    Tcl_Obj *toObj;             /* maximum value */
    Tcl_Obj *valueObj;          /* current value */
    Tcl_Obj *orientObj;         /* horizontal / vertical */
} TrackElement;

static Ttk_ElementOptionSpec TrackElementOptions[] = {
    {"-from", TK_OPTION_DOUBLE, offsetof(TrackElement, fromObj), NULL},
    {"-to", TK_OPTION_DOUBLE, offsetof(TrackElement, toObj), NULL},
    {"-value", TK_OPTION_DOUBLE, offsetof(TrackElement, valueObj), NULL},
    {"-orient", TK_OPTION_STRING, offsetof(TrackElement, orientObj), NULL},
    {NULL, TK_OPTION_BOOLEAN, 0, NULL}
};
static void TrackElementSize(
    void *clientData,
    TCL_UNUSED(void *),       /* elementRecord */
    TCL_UNUSED(Tk_Window),    /* tkwin */
    int *minWidth,
    int *minHeight,
    TCL_UNUSED(Ttk_Padding *)) /* paddingPtr */
{
    TrackElementData *data = clientData;
    SInt32 size = 24;   /* reasonable default ... */

    ChkErr(GetThemeMetric, data->thicknessMetric, &size);
    *minWidth = *minHeight = size;
}

static void TrackElementDraw(
    void *clientData,
    void *elementRecord,
    Tk_Window tkwin,
    Drawable d,
    Ttk_Box b,
    Ttk_State state)
{
    TrackElementData *data = clientData;
    TrackElement *elem = elementRecord;
    int orientation = TTK_ORIENT_HORIZONTAL;
    double from = 0, to = 100, value = 0, fraction, max;
    CGRect bounds = BoxToRect(d, b);

    Ttk_GetOrientFromObj(NULL, elem->orientObj, &orientation);
    Tcl_GetDoubleFromObj(NULL, elem->fromObj, &from);
    Tcl_GetDoubleFromObj(NULL, elem->toObj, &to);
    Tcl_GetDoubleFromObj(NULL, elem->valueObj, &value);

    fraction = (value - from) / (to - from);
    max = RangeToFactor(fabs(to - from));
    HIThemeTrackDrawInfo info = {
	.version = 0,
	.kind = data->kind,
	.bounds = bounds,
	.min = 0,
	.max = max,
	.value = fraction * max,
	.attributes = kThemeTrackShowThumb |
	    (orientation == TTK_ORIENT_HORIZONTAL ?
	    kThemeTrackHorizontal : 0),
	.enableState = Ttk_StateTableLookup(ThemeTrackEnableTable, state),
	.trackInfo.progress.phase = 0
    };

    if (info.kind == kThemeSlider) {
	info.trackInfo.slider.pressState = state & TTK_STATE_PRESSED ?
	    kThemeThumbPressed : 0;
	if (state & TTK_STATE_ALTERNATE) {
	    info.trackInfo.slider.thumbDir = kThemeThumbDownward;
	} else {
	    info.trackInfo.slider.thumbDir = kThemeThumbPlain;
	}
    }
    BEGIN_DRAWING(d)
    if (([NSApp macOSVersion] > 100800) && !(state & TTK_STATE_ALTERNATE)) {

	/*
	 * We use the reserved field to indicate whether "from" is less than
	 * "to".  It should be 0 if passing the info to HIThemeDrawInfo, but
	 * we aren't doing that.
	 */

	info.reserved = (from < to);
	DrawSlider(dc.context, bounds, info, state, tkwin);
    } else {
	ChkErr(HIThemeDrawTrack, &info, NULL, dc.context, HIOrientation);
    }
    END_DRAWING
}

static Ttk_ElementSpec TrackElementSpec = {
    TK_STYLE_VERSION_2,
    sizeof(TrackElement),
    TrackElementOptions,
    TrackElementSize,
    TrackElementDraw
};

/*----------------------------------------------------------------------
 * Slider elements -- <<NOTE-TRACKS>>
 *
 * Has geometry only. The Scale widget adjusts the position of this element,
 * and uses it for hit detection. In the Aqua theme, the slider is actually
 * drawn as part of the trough element.
 *
 */

static void SliderElementSize(
    TCL_UNUSED(void *),        /* clientData */
    TCL_UNUSED(void *),        /* elementRecord */
    TCL_UNUSED(Tk_Window),     /* tkwin */
    int *minWidth,
    int *minHeight,
    TCL_UNUSED(Ttk_Padding *)) /* paddingPtr */
{
    *minWidth = *minHeight = 24;
}

static Ttk_ElementSpec SliderElementSpec = {
    TK_STYLE_VERSION_2,
    sizeof(NullElement),
    TtkNullElementOptions,
    SliderElementSize,
    TtkNullElementDraw
};

/*----------------------------------------------------------------------
 * +++ Progress bar elements --
 *
 * @@@ NOTE: According to an older revision of the Aqua reference docs,
 * @@@ the 'phase' field is between 0 and 4. Newer revisions say
 * @@@ that it can be any UInt8 value.
 */

typedef struct {
    Tcl_Obj *orientObj;         /* horizontal / vertical */
    Tcl_Obj *valueObj;          /* current value */
    Tcl_Obj *maximumObj;        /* maximum value */
    Tcl_Obj *phaseObj;          /* animation phase */
    Tcl_Obj *modeObj;           /* progress bar mode */
} PbarElement;

static Ttk_ElementOptionSpec PbarElementOptions[] = {
    {"-orient", TK_OPTION_STRING,
     Tk_Offset(PbarElement, orientObj), "horizontal"},
    {"-value", TK_OPTION_DOUBLE,
     Tk_Offset(PbarElement, valueObj), "0"},
    {"-maximum", TK_OPTION_DOUBLE,
     Tk_Offset(PbarElement, maximumObj), "100"},
    {"-phase", TK_OPTION_INT,
     Tk_Offset(PbarElement, phaseObj), "0"},
    {"-mode", TK_OPTION_STRING,
     Tk_Offset(PbarElement, modeObj), "determinate"},
    {NULL, TK_OPTION_BOOLEAN, 0, NULL}
};
static void PbarElementSize(
    TCL_UNUSED(void *),        /* clientData */
    TCL_UNUSED(void *),        /* elementRecord */
    TCL_UNUSED(Tk_Window),     /* tkwin */
    int *minWidth,
    int *minHeight,
    TCL_UNUSED(Ttk_Padding *)) /* paddingPtr */
{
    SInt32 size = 24;           /* @@@ Check HIG for correct default */

    ChkErr(GetThemeMetric, kThemeMetricLargeProgressBarThickness, &size);
    *minWidth = *minHeight = size;
}

static void PbarElementDraw(
    TCL_UNUSED(void *),    /* clientData */
    void *elementRecord,
    Tk_Window tkwin,
    Drawable d,
    Ttk_Box b,
    Ttk_State state)
{
    PbarElement *pbar = elementRecord;
    int orientation = TTK_ORIENT_HORIZONTAL, phase;
    double value = 0, maximum = 100, factor;
    CGRect bounds = BoxToRect(d, b);
    int isIndeterminate = !strcmp("indeterminate",
				  Tcl_GetString(pbar->modeObj));

    Ttk_GetOrientFromObj(NULL, pbar->orientObj, &orientation);
    Tcl_GetDoubleFromObj(NULL, pbar->valueObj, &value);
    Tcl_GetDoubleFromObj(NULL, pbar->maximumObj, &maximum);
    Tcl_GetIntFromObj(NULL, pbar->phaseObj, &phase);

    if (isIndeterminate) {

	/*
	 * When an indeterminate progress bar is animated the phase is
	 * (currently) always 0 and the value increases from min to max
	 * and then decreases back to min.  We scale the value by 3 to
	 * speed the animation up a bit.
	 */

	double remainder = fmod(3*value, 2*maximum);
	value = remainder > maximum ? 2*maximum - remainder : remainder;
    }
    factor = RangeToFactor(maximum);
    HIThemeTrackDrawInfo info = {
	.version = 0,
	.kind = isIndeterminate? kThemeIndeterminateBar : kThemeProgressBar,
	.bounds = bounds,
	.min = 0,
	.max = maximum * factor,
	.value = value * factor,
	.attributes = kThemeTrackShowThumb |
	    (orientation == TTK_ORIENT_HORIZONTAL ?
	    kThemeTrackHorizontal : 0),
	.enableState = Ttk_StateTableLookup(ThemeTrackEnableTable, state),
	.trackInfo.progress.phase = phase,
    };

    BEGIN_DRAWING(d)
    if ([NSApp macOSVersion] > 100800) {
	DrawProgressBar(dc.context, bounds, info, state, tkwin);
    } else {
	ChkErr(HIThemeDrawTrack, &info, NULL, dc.context, HIOrientation);
    }
    END_DRAWING
}

static Ttk_ElementSpec PbarElementSpec = {
    TK_STYLE_VERSION_2,
    sizeof(PbarElement),
    PbarElementOptions,
    PbarElementSize,
    PbarElementDraw
};

/*----------------------------------------------------------------------
 * +++ Scrollbar elements
 */

typedef struct
{
    Tcl_Obj *orientObj;
} ScrollbarElement;

static Ttk_ElementOptionSpec ScrollbarElementOptions[] = {
    {"-orient", TK_OPTION_STRING,
     Tk_Offset(ScrollbarElement, orientObj), "horizontal"},
    {NULL, TK_OPTION_BOOLEAN, 0, NULL}
};
static void TroughElementSize(
    TCL_UNUSED(void *),    /* clientData */
    void *elementRecord,
    TCL_UNUSED(Tk_Window), /* tkwin */
    int *minWidth,
    int *minHeight,
    Ttk_Padding *paddingPtr)
{
    ScrollbarElement *scrollbar = elementRecord;
    int orientation = TTK_ORIENT_HORIZONTAL;
    SInt32 thickness = 15;

    Ttk_GetOrientFromObj(NULL, scrollbar->orientObj, &orientation);
    ChkErr(GetThemeMetric, kThemeMetricScrollBarWidth, &thickness);
    if (orientation == TTK_ORIENT_HORIZONTAL) {
	*minHeight = thickness;
	if ([NSApp macOSVersion] > 100700) {
	    *paddingPtr = Ttk_MakePadding(4, 4, 4, 3);
	}
    } else {
	*minWidth = thickness;
	if ([NSApp macOSVersion] > 100700) {
	    *paddingPtr = Ttk_MakePadding(4, 4, 3, 4);
	}
    }
}

static void TroughElementDraw(
    TCL_UNUSED(void *),    /* clientData */
    void *elementRecord,
    Tk_Window tkwin,
    Drawable d,
    Ttk_Box b,
    TCL_UNUSED(Ttk_State)) /* state */
{
    ScrollbarElement *scrollbar = elementRecord;
    int orientation = TTK_ORIENT_HORIZONTAL;
    CGRect bounds = BoxToRect(d, b);
    GrayColor bgGray;

    Ttk_GetOrientFromObj(NULL, scrollbar->orientObj, &orientation);
    if (orientation == TTK_ORIENT_HORIZONTAL) {
	bounds = CGRectInset(bounds, 0, 1);
    } else {
	bounds = CGRectInset(bounds, 1, 0);
    }
    BEGIN_DRAWING(d)
    if ([NSApp macOSVersion] > 100800) {
	bgGray = TkMacOSXInDarkMode(tkwin) ? darkTrough : lightTrough;
	CGContextSetFillColorWithColor(dc.context, CGColorFromGray(bgGray));
    } else {
	ChkErr(HIThemeSetFill, kThemeBrushDocumentWindowBackground, NULL,
	    dc.context, HIOrientation);
    }
    CGContextFillRect(dc.context, bounds);
    END_DRAWING
}

static Ttk_ElementSpec TroughElementSpec = {
    TK_STYLE_VERSION_2,
    sizeof(ScrollbarElement),
    ScrollbarElementOptions,
    TroughElementSize,
    TroughElementDraw
};
static void ThumbElementSize(
    TCL_UNUSED(void *),        /* clientData */
    void *elementRecord,
    TCL_UNUSED(Tk_Window),     /* tkwin */
    int *minWidth,
    int *minHeight,
    TCL_UNUSED(Ttk_Padding *)) /* paddingPtr */
{
    ScrollbarElement *scrollbar = elementRecord;
    int orientation = TTK_ORIENT_HORIZONTAL;

    Ttk_GetOrientFromObj(NULL, scrollbar->orientObj, &orientation);
    if (orientation == TTK_ORIENT_VERTICAL) {
	*minHeight = 18;
	*minWidth = 8;
    } else {
	*minHeight = 8;
	*minWidth = 18;
    }
}

static void ThumbElementDraw(
    TCL_UNUSED(void *),        /* clientData */
    void *elementRecord,
    Tk_Window tkwin,
    Drawable d,
    Ttk_Box b,
    Ttk_State state)
{
    ScrollbarElement *scrollbar = elementRecord;
    int orientation = TTK_ORIENT_HORIZONTAL;

    Ttk_GetOrientFromObj(NULL, scrollbar->orientObj, &orientation);

    /*
     * In order to make ttk scrollbars work correctly it is necessary to be
     * able to display the thumb element at the size and location which the ttk
     * scrollbar widget requests.  The algorithm that HIToolbox uses to
     * determine the thumb geometry from the input values of min, max, value
     * and viewSize is undocumented.  A seemingly natural algorithm is
     * implemented below.  This code uses that algorithm for older OS versions,
     * because using HIToolbox also handles drawing the buttons and 3D thumb used
     * on those systems.  For newer systems the cleanest approach is to just
     * draw the thumb directly.
     */

    if ([NSApp macOSVersion] > 100800) {
	CGRect thumbBounds = BoxToRect(d, b);
	CGColorRef thumbColor;
	GrayColor bgGray;

	/*
	 * Apple does not draw the thumb when scrolling is not possible.
	 */

	if ((orientation == TTK_ORIENT_HORIZONTAL &&
	    thumbBounds.size.width >= Tk_Width(tkwin) - 8) ||
	    (orientation == TTK_ORIENT_VERTICAL &&
	    thumbBounds.size.height >= Tk_Height(tkwin) - 8)) {
	    return;
	}
	int isDark = TkMacOSXInDarkMode(tkwin);
	if ((state & TTK_STATE_PRESSED) ||
	    (state & TTK_STATE_HOVER)) {
	    bgGray = isDark ? darkActiveThumb : lightActiveThumb;
	} else {
	    bgGray = isDark ? darkInactiveThumb : lightInactiveThumb;
	}
	thumbColor = CGColorFromGray(bgGray);
	BEGIN_DRAWING(d)
	FillRoundedRectangle(dc.context, thumbBounds, 4, thumbColor);
	END_DRAWING
    } else {
	double thumbSize, trackSize, visibleSize, factor, fraction;
	MacDrawable *macWin = (MacDrawable *)Tk_WindowId(tkwin);
	CGRect troughBounds = {{macWin->xOff, macWin->yOff},
			       {Tk_Width(tkwin), Tk_Height(tkwin)}};

        /*
         * The info struct has integer fields, which will be converted to
         * floats in the drawing routine.  All of values provided in the info
         * struct, namely min, max, value, and viewSize are only defined up to
         * an arbitrary scale factor.  To avoid roundoff error we scale so
         * that the viewSize is a large float which is smaller than the
         * largest int.
         */

	HIThemeTrackDrawInfo info = {
	    .version = 0,
	    .bounds = troughBounds,
	    .min = 0,
	    .attributes = kThemeTrackShowThumb |
		kThemeTrackThumbRgnIsNotGhost,
	    .enableState = kThemeTrackActive
	};
	factor = RangeToFactor(100.0);
	if (orientation == TTK_ORIENT_HORIZONTAL) {
	    trackSize = troughBounds.size.width;
	    thumbSize = b.width;
	    fraction = b.x / trackSize;
	} else {
	    trackSize = troughBounds.size.height;
	    thumbSize = b.height;
	    fraction = b.y / trackSize;
	}
	visibleSize = (thumbSize / trackSize) * factor;
	info.max = factor - visibleSize;
	info.trackInfo.scrollbar.viewsize = visibleSize;
	if ([NSApp macOSVersion] < 100800 ||
	    orientation == TTK_ORIENT_HORIZONTAL) {
	    info.value = factor * fraction;
	} else {
	    info.value = info.max - factor * fraction;
	}
	if ((state & TTK_STATE_PRESSED) ||
	    (state & TTK_STATE_HOVER)) {
	    info.trackInfo.scrollbar.pressState = kThemeThumbPressed;
	} else {
	    info.trackInfo.scrollbar.pressState = 0;
	}
	if (orientation == TTK_ORIENT_HORIZONTAL) {
	    info.attributes |= kThemeTrackHorizontal;
	} else {
	    info.attributes &= ~kThemeTrackHorizontal;
	}
	BEGIN_DRAWING(d)
	HIThemeDrawTrack(&info, 0, dc.context, kHIThemeOrientationNormal);
	END_DRAWING
    }
}

static Ttk_ElementSpec ThumbElementSpec = {
    TK_STYLE_VERSION_2,
    sizeof(ScrollbarElement),
    ScrollbarElementOptions,
    ThumbElementSize,
    ThumbElementDraw
};
static void ArrowElementSize(
    TCL_UNUSED(void *),        /* clientData */
    TCL_UNUSED(void *),        /* elementRecord */
    TCL_UNUSED(Tk_Window),     /* tkwin */
    int *minWidth,
    int *minHeight,
    TCL_UNUSED(Ttk_Padding *)) /* paddingPtr */
{
    if ([NSApp macOSVersion] < 100800) {
	*minHeight = *minWidth = 14;
    } else {
	*minHeight = *minWidth = -1;
    }
}

static Ttk_ElementSpec ArrowElementSpec = {
    TK_STYLE_VERSION_2,
    sizeof(ScrollbarElement),
    ScrollbarElementOptions,
    ArrowElementSize,
    TtkNullElementDraw
};

/*----------------------------------------------------------------------
 * +++ Separator element.
 *
 *    DrawThemeSeparator() guesses the orientation of the line from the width
 *    and height of the rectangle, so the same element can can be used for
 *    horizontal, vertical, and general separators.
 */

static void SeparatorElementSize(
    TCL_UNUSED(void *),       /* clientData */
    TCL_UNUSED(void *),       /* elementRecord */
    TCL_UNUSED(Tk_Window),    /* tkwin */
    int *minWidth,
    int *minHeight,
    TCL_UNUSED(Ttk_Padding *)) /* paddingPtr */
{
    *minWidth = *minHeight = 1;
}

static void SeparatorElementDraw(
    TCL_UNUSED(void *),       /* clientData */
    TCL_UNUSED(void *),       /* elementRecord */
    Tk_Window tkwin,
    Drawable d,
    Ttk_Box b,
    unsigned int state)
{
    CGRect bounds = BoxToRect(d, b);
    const HIThemeSeparatorDrawInfo info = {
	.version = 0,
        /* Separator only supports kThemeStateActive, kThemeStateInactive */
	.state = Ttk_StateTableLookup(ThemeStateTable,
	    state & TTK_STATE_BACKGROUND),
    };

    BEGIN_DRAWING(d)
    if (TkMacOSXInDarkMode(tkwin)) {
	DrawDarkSeparator(bounds, dc.context, tkwin);
    } else {
	ChkErr(HIThemeDrawSeparator, &bounds, &info, dc.context,
	    HIOrientation);
    }
    END_DRAWING
}

static Ttk_ElementSpec SeparatorElementSpec = {
    TK_STYLE_VERSION_2,
    sizeof(NullElement),
    TtkNullElementOptions,
    SeparatorElementSize,
    SeparatorElementDraw
};

/*----------------------------------------------------------------------
 * +++ Size grip elements -- (obsolete)
 */

static const ThemeGrowDirection sizegripGrowDirection
    = kThemeGrowRight | kThemeGrowDown;

static void SizegripElementSize(
    TCL_UNUSED(void *),    /* clientData */
    TCL_UNUSED(void *),    /* elementRecord */
    TCL_UNUSED(Tk_Window), /* tkwin */
    int *minWidth,
    int *minHeight,
    TCL_UNUSED(Ttk_Padding *)) /* paddingPtr */
{
    HIThemeGrowBoxDrawInfo info = {
	.version = 0,
	.state = kThemeStateActive,
	.kind = kHIThemeGrowBoxKindNormal,
	.direction = sizegripGrowDirection,
	.size = kHIThemeGrowBoxSizeNormal,
    };
    CGRect bounds = CGRectZero;

    ChkErr(HIThemeGetGrowBoxBounds, &bounds.origin, &info, &bounds);
    *minWidth = bounds.size.width;
    *minHeight = bounds.size.height;
}

static void SizegripElementDraw(
    TCL_UNUSED(void *),    /* clientData */
    TCL_UNUSED(void *),    /* elementRecord */
    TCL_UNUSED(Tk_Window), /* tkwin */
    Drawable d,
    Ttk_Box b,
    unsigned int state)
{
    CGRect bounds = BoxToRect(d, b);
    HIThemeGrowBoxDrawInfo info = {
	.version = 0,
        /* Grow box only supports kThemeStateActive, kThemeStateInactive */
	.state = Ttk_StateTableLookup(ThemeStateTable,
	    state & TTK_STATE_BACKGROUND),
	.kind = kHIThemeGrowBoxKindNormal,
	.direction = sizegripGrowDirection,
	.size = kHIThemeGrowBoxSizeNormal,
    };

    BEGIN_DRAWING(d)
    ChkErr(HIThemeDrawGrowBox, &bounds.origin, &info, dc.context,
	HIOrientation);
    END_DRAWING
}

static Ttk_ElementSpec SizegripElementSpec = {
    TK_STYLE_VERSION_2,
    sizeof(NullElement),
    TtkNullElementOptions,
    SizegripElementSize,
    SizegripElementDraw
};

/*----------------------------------------------------------------------
 * +++ Background and fill elements --
 *
 *      Before drawing any ttk widget, its bounding rectangle is filled with a
 *      background color.  This color must match the background color of the
 *      containing widget to avoid looking ugly. The need for care when doing
 *      this is exacerbated by the fact that ttk enforces its "native look" by
 *      not allowing user control of the background or highlight colors of ttk
 *      widgets.
 *
 *      This job is made more complicated in recent versions of macOS by the
 *      fact that the Appkit GroupBox (used for ttk LabelFrames) and
 *      TabbedPane (used for the Notebook widget) both place their content
 *      inside a rectangle with rounded corners that has a color which
 *      contrasts with the dialog background color.  Moreover, although the
 *      Apple human interface guidelines recommend against doing so, there are
 *      times when one wants to nest these widgets, for example placing a
 *      GroupBox inside of a TabbedPane.  To have the right contrast, each
 *      level of nesting requires a different color.
 *
 *      Previous Tk releases used the HIThemeDrawGroupBox routine to draw
 *      GroupBoxes and TabbedPanes. This meant that the best that could be
 *      done was to set the GroupBox to be of kind
 *      kHIThemeGroupBoxKindPrimaryOpaque, and set its fill color to be the
 *      system background color.  If widgets inside the box were drawn with
 *      the system background color the backgrounds would match.  But this
 *      produces a GroupBox with no contrast, the only visual clue being a
 *      faint highlighting around the top of the GroupBox.  Moreover, the
 *      TabbedPane does not have an Opaque version, so while it is drawn
 *      inside a contrasting rounded rectangle, the widgets inside the pane
 *      needed to be enclosed in a frame with the system background
 *      color. This added a visual artifact since the frame's background color
 *      does not match the Pane's background color.  That code has now been
 *      replaced with the standalone drawing procedure macOSXDrawGroupBox,
 *      which draws a rounded rectangle with an appropriate contrasting
 *      background color.
 *
 *      Patterned backgrounds, which are now obsolete, should be aligned with
 *      the coordinate system of the top-level window.  Apparently failing to
 *      do this used to cause graphics anomalies when drawing into an
 *      off-screen graphics port.  The code for handling this is currently
 *      commented out.
 */

static void FillElementDraw(
    TCL_UNUSED(void *),    /* clientData */
    TCL_UNUSED(void *),    /* elementRecord */
    Tk_Window tkwin,
    Drawable d,
    Ttk_Box b,
    Ttk_State state)
{
    CGRect bounds = BoxToRect(d, b);
    if ([NSApp macOSVersion] > 100800) {
	CGColorRef bgColor;
	BEGIN_DRAWING(d)
	bgColor = GetBackgroundCGColor(dc.context, tkwin, NO, 0);
	CGContextSetFillColorWithColor(dc.context, bgColor);
	CGContextFillRect(dc.context, bounds);
	END_DRAWING
    } else {
	ThemeBrush brush = (state & TTK_STATE_BACKGROUND)
	    ? kThemeBrushModelessDialogBackgroundInactive
	    : kThemeBrushModelessDialogBackgroundActive;
	BEGIN_DRAWING(d)
	ChkErr(HIThemeSetFill, brush, NULL, dc.context, HIOrientation);
	CGContextFillRect(dc.context, bounds);
	END_DRAWING
    }
}

static void BackgroundElementDraw(
    void *clientData,
    void *elementRecord,
    Tk_Window tkwin,
    Drawable d,
    TCL_UNUSED(Ttk_Box),
    unsigned int state)
{
    FillElementDraw(clientData, elementRecord, tkwin, d, Ttk_WinBox(tkwin),
	state);
}

static Ttk_ElementSpec FillElementSpec = {
    TK_STYLE_VERSION_2,
    sizeof(NullElement),
    TtkNullElementOptions,
    TtkNullElementSize,
    FillElementDraw
};
static Ttk_ElementSpec BackgroundElementSpec = {
    TK_STYLE_VERSION_2,
    sizeof(NullElement),
    TtkNullElementOptions,
    TtkNullElementSize,
    BackgroundElementDraw
};

/*----------------------------------------------------------------------
 * +++ ToolbarBackground element -- toolbar style for frames.
 *
 *    This is very similar to the normal background element, but uses a
 *    different ThemeBrush in order to get the lighter pinstripe effect
 *    used in toolbars. We use SetThemeBackground() rather than
 *    ApplyThemeBackground() in order to get the right style.
 *
 *    <URL: http://developer.apple.com/documentation/Carbon/Reference/
 *    Appearance_Manager/appearance_manager/constant_7.html#/
 *    /apple_ref/doc/uid/TP30000243/C005321>
 *
 */

static void ToolbarBackgroundElementDraw(
    TCL_UNUSED(void *),    /* clientData */
    TCL_UNUSED(void *),    /* elementRecord */
    Tk_Window tkwin,
    Drawable d,
    TCL_UNUSED(Ttk_Box),
    TCL_UNUSED(Ttk_State))
{
    ThemeBrush brush = kThemeBrushToolbarBackground;
    CGRect bounds = BoxToRect(d, Ttk_WinBox(tkwin));

    BEGIN_DRAWING(d)
    ChkErr(HIThemeSetFill, brush, NULL, dc.context, HIOrientation);
    //QDSetPatternOrigin(PatternOrigin(tkwin, d));
    CGContextFillRect(dc.context, bounds);
    END_DRAWING
}

static Ttk_ElementSpec ToolbarBackgroundElementSpec = {
    TK_STYLE_VERSION_2,
    sizeof(NullElement),
    TtkNullElementOptions,
    TtkNullElementSize,
    ToolbarBackgroundElementDraw
};

/*----------------------------------------------------------------------
 * +++ Field elements --
 *
 *      Used for the Treeview widget. This is like the BackgroundElement
 *      except that the fieldbackground color is configureable.
 */

typedef struct {
    Tcl_Obj     *backgroundObj;
} FieldElement;

static Ttk_ElementOptionSpec FieldElementOptions[] = {
    {"-fieldbackground", TK_OPTION_BORDER,
     Tk_Offset(FieldElement, backgroundObj), "white"},
    {NULL, TK_OPTION_BOOLEAN, 0, NULL}
};

static void FieldElementDraw(
    TCL_UNUSED(void *),    /* clientData */
    void *elementRecord,
    Tk_Window tkwin,
    Drawable d,
    Ttk_Box b,
    TCL_UNUSED(Ttk_State))
{
    FieldElement *e = elementRecord;
    Tk_3DBorder backgroundPtr =
	Tk_Get3DBorderFromObj(tkwin, e->backgroundObj);

    XFillRectangle(Tk_Display(tkwin), d,
	Tk_3DBorderGC(tkwin, backgroundPtr, TK_3D_FLAT_GC),
	b.x, b.y, b.width, b.height);
}

static Ttk_ElementSpec FieldElementSpec = {
    TK_STYLE_VERSION_2,
    sizeof(FieldElement),
    FieldElementOptions,
    TtkNullElementSize,
    FieldElementDraw
};

/*----------------------------------------------------------------------
 * +++ Treeview headers --
 *
 *    On systems older than 10.9 the header is a kThemeListHeaderButton drawn
 *    by HIToolbox.  On newer systems those buttons do not match the Apple
 *    buttons, so we draw them from scratch.
 */

static Ttk_StateTable TreeHeaderValueTable[] = {
    {kThemeButtonOn, TTK_STATE_ALTERNATE, 0},
    {kThemeButtonOn, TTK_STATE_SELECTED, 0},
    {kThemeButtonOff, 0, 0}
};

static Ttk_StateTable TreeHeaderAdornmentTable[] = {
    {kThemeAdornmentHeaderButtonSortUp,
     TTK_STATE_ALTERNATE | TTK_TREEVIEW_STATE_SORTARROW, 0},
    {kThemeAdornmentDefault,
     TTK_STATE_SELECTED | TTK_TREEVIEW_STATE_SORTARROW, 0},
    {kThemeAdornmentHeaderButtonNoSortArrow, TTK_STATE_ALTERNATE, 0},
    {kThemeAdornmentHeaderButtonNoSortArrow, TTK_STATE_SELECTED, 0},
    {kThemeAdornmentFocus, TTK_STATE_FOCUS, 0},
    {kThemeAdornmentNone, 0, 0}
};

static void TreeAreaElementSize (
    TCL_UNUSED(void *),    /* clientData */
    TCL_UNUSED(void *),    /* elementRecord */
    TCL_UNUSED(Tk_Window), /* tkwin */
    TCL_UNUSED(int *),     /* minWidth */
    TCL_UNUSED(int *),     /* minHeight */
    Ttk_Padding *paddingPtr)
{

    /*
     * Padding is needed to get the heading text to align correctly, since the
     * widget expects the heading to be the same height as a row.
     */

    if ([NSApp macOSVersion] > 100800) {
	*paddingPtr = Ttk_MakePadding(0, 4, 0, 0);
    }
}

static Ttk_ElementSpec TreeAreaElementSpec = {
    TK_STYLE_VERSION_2,
    sizeof(NullElement),
    TtkNullElementOptions,
    TreeAreaElementSize,
    TtkNullElementDraw
};
static void TreeHeaderElementSize(
    void *clientData,
    void *elementRecord,
    Tk_Window tkwin,
    int *minWidth,
    int *minHeight,
    Ttk_Padding *paddingPtr)
{
    if ([NSApp macOSVersion] > 100800) {
	*minHeight = 24;
    } else {
	ButtonElementSize(clientData, elementRecord, tkwin, minWidth,
	    minHeight, paddingPtr);
    }
}

static void TreeHeaderElementDraw(
    void *clientData,
    TCL_UNUSED(void *),    /* elementRecord */
    Tk_Window tkwin,
    Drawable d,
    Ttk_Box b,
    Ttk_State state)
{
    ThemeButtonParams *params = clientData;
    CGRect bounds = BoxToRect(d, b);
    const HIThemeButtonDrawInfo info = {
	.version = 0,
	.state = Ttk_StateTableLookup(ThemeStateTable, state),
	.kind = params->kind,
	.value = Ttk_StateTableLookup(TreeHeaderValueTable, state),
	.adornment = Ttk_StateTableLookup(TreeHeaderAdornmentTable, state),
    };

    BEGIN_DRAWING(d)
    if ([NSApp macOSVersion] > 100800) {

        /*
         * Compensate for the padding added in TreeHeaderElementSize, so
         * the larger heading will be drawn at the top of the widget.
         */

	bounds.origin.y -= 4;
	DrawListHeader(bounds, dc.context, tkwin, state);
    } else {
	ChkErr(HIThemeDrawButton, &bounds, &info, dc.context, HIOrientation,
	    NULL);
    }
    END_DRAWING
}

static Ttk_ElementSpec TreeHeaderElementSpec = {
    TK_STYLE_VERSION_2,
    sizeof(NullElement),
    TtkNullElementOptions,
    TreeHeaderElementSize,
    TreeHeaderElementDraw
};

/*----------------------------------------------------------------------
 * +++ Disclosure triangles --
 */

#define TTK_TREEVIEW_STATE_OPEN         TTK_STATE_USER1
#define TTK_TREEVIEW_STATE_LEAF         TTK_STATE_USER2
static Ttk_StateTable DisclosureValueTable[] = {
    {kThemeDisclosureDown, TTK_TREEVIEW_STATE_OPEN, 0},
    {kThemeDisclosureRight, 0, 0},
};
static void DisclosureElementSize(
    TCL_UNUSED(void *),    /* clientData */
    TCL_UNUSED(void *),    /* elementRecord */
    TCL_UNUSED(Tk_Window), /* tkwin */
    int *minWidth,
    int *minHeight,
    TCL_UNUSED(Ttk_Padding *)) /* paddingPtr */
{
    SInt32 s;

    ChkErr(GetThemeMetric, kThemeMetricDisclosureTriangleWidth, &s);
    *minWidth = s;
    ChkErr(GetThemeMetric, kThemeMetricDisclosureTriangleHeight, &s);
    *minHeight = s;
}

static void DisclosureElementDraw(
    TCL_UNUSED(void *),    /* clientData */
    TCL_UNUSED(void *),    /* elementRecord */
    Tk_Window tkwin,
    Drawable d,
    Ttk_Box b,
    Ttk_State state)
{
    if (!(state & TTK_TREEVIEW_STATE_LEAF)) {
	int triangleState = TkMacOSXInDarkMode(tkwin) ?
	    kThemeStateInactive : kThemeStateActive;
	CGRect bounds = BoxToRect(d, b);
	const HIThemeButtonDrawInfo info = {
	    .version = 0,
	    .state = triangleState,
	    .kind = kThemeDisclosureTriangle,
	    .value = Ttk_StateTableLookup(DisclosureValueTable, state),
	    .adornment = kThemeAdornmentDrawIndicatorOnly,
	};

	BEGIN_DRAWING(d)
	if ([NSApp macOSVersion] >= 110000) {
	    CGFloat rgba[4];
	    NSColorSpace *deviceRGB = [NSColorSpace deviceRGBColorSpace];
	    NSColor *stroke = [[NSColor textColor]
		colorUsingColorSpace: deviceRGB];
	    [stroke getComponents: rgba];
	    if (state & TTK_TREEVIEW_STATE_OPEN) {
		DrawOpenDisclosure(dc.context, bounds, 2, 8, rgba);
	    } else {
		DrawClosedDisclosure(dc.context, bounds, 2, 12, rgba);
	    }
	} else {
	    ChkErr(HIThemeDrawButton, &bounds, &info, dc.context, HIOrientation,
	    NULL);
	}
	END_DRAWING
    }
}

static Ttk_ElementSpec DisclosureElementSpec = {
    TK_STYLE_VERSION_2,
    sizeof(NullElement),
    TtkNullElementOptions,
    DisclosureElementSize,
    DisclosureElementDraw
};

/*----------------------------------------------------------------------
 * +++ Widget layouts --
 */

TTK_BEGIN_LAYOUT_TABLE(LayoutTable)

TTK_LAYOUT("Toolbar",
    TTK_NODE("Toolbar.background", TTK_FILL_BOTH))

TTK_LAYOUT("TButton",
    TTK_GROUP("Button.button", TTK_FILL_BOTH,
    TTK_GROUP("Button.padding", TTK_FILL_BOTH,
    TTK_NODE("Button.label", TTK_FILL_BOTH))))

TTK_LAYOUT("TRadiobutton",
    TTK_GROUP("Radiobutton.button", TTK_FILL_BOTH,
    TTK_GROUP("Radiobutton.padding", TTK_FILL_BOTH,
    TTK_NODE("Radiobutton.label", TTK_PACK_LEFT))))

TTK_LAYOUT("TCheckbutton",
    TTK_GROUP("Checkbutton.button", TTK_FILL_BOTH,
    TTK_GROUP("Checkbutton.padding", TTK_FILL_BOTH,
    TTK_NODE("Checkbutton.label", TTK_PACK_LEFT))))

TTK_LAYOUT("TMenubutton",
    TTK_GROUP("Menubutton.button", TTK_FILL_BOTH,
    TTK_GROUP("Menubutton.padding", TTK_FILL_BOTH,
    TTK_NODE("Menubutton.label", TTK_PACK_LEFT))))

TTK_LAYOUT("TCombobox",
    TTK_GROUP("Combobox.button", TTK_FILL_BOTH,
    TTK_GROUP("Combobox.padding", TTK_FILL_BOTH,
    TTK_NODE("Combobox.textarea", TTK_FILL_BOTH))))

/* Image Button - no button */
TTK_LAYOUT("ImageButton",
    TTK_GROUP("Button.padding", TTK_FILL_BOTH,
    TTK_NODE("Button.label", TTK_FILL_BOTH)))

/* Inline Button */
TTK_LAYOUT("InlineButton",
    TTK_GROUP("InlineButton.button", TTK_FILL_BOTH,
    TTK_GROUP("Button.padding", TTK_FILL_BOTH,
    TTK_NODE("Button.label", TTK_FILL_BOTH))))

/* Rounded Rect Button -- transparent face */
TTK_LAYOUT("RoundedRectButton",
    TTK_GROUP("RoundedRectButton.button", TTK_FILL_BOTH,
    TTK_GROUP("Button.padding", TTK_FILL_BOTH,
    TTK_NODE("Button.label", TTK_FILL_BOTH))))

/* Gradient Button */
TTK_LAYOUT("GradientButton",
    TTK_GROUP("GradientButton.button", TTK_FILL_BOTH,
    TTK_GROUP("Button.padding", TTK_FILL_BOTH,
    TTK_NODE("Button.label", TTK_FILL_BOTH))))

/* Recessed Button - text only radio button */

TTK_LAYOUT("RecessedButton",
    TTK_GROUP("RecessedButton.button", TTK_FILL_BOTH,
    TTK_GROUP("Button.padding", TTK_FILL_BOTH,
    TTK_NODE("Button.label", TTK_FILL_BOTH))))

/* DisclosureButton (not a triangle) -- No label, no border*/
TTK_LAYOUT("DisclosureButton",
    TTK_NODE("DisclosureButton.button", TTK_FILL_BOTH))

/* HelpButton -- No label, no border*/
TTK_LAYOUT("HelpButton",
    TTK_NODE("HelpButton.button", TTK_FILL_BOTH))

/* Notebook tabs -- no focus ring */
TTK_LAYOUT("Tab",
    TTK_GROUP("Notebook.tab", TTK_FILL_BOTH,
    TTK_GROUP("Notebook.padding", TTK_FILL_BOTH,
    TTK_NODE("Notebook.label", TTK_FILL_BOTH))))

/* Spinbox -- buttons 2px to the right of the field. */
TTK_LAYOUT("TSpinbox",
    TTK_GROUP("Spinbox.buttons", TTK_PACK_RIGHT,
    TTK_NODE("Spinbox.uparrow", TTK_PACK_TOP | TTK_STICK_E)
    TTK_NODE("Spinbox.downarrow", TTK_PACK_BOTTOM | TTK_STICK_E))
    TTK_GROUP("Spinbox.field", TTK_FILL_X,
    TTK_NODE("Spinbox.textarea", TTK_FILL_X)))

TTK_LAYOUT("TEntry",
    TTK_GROUP("Entry.field", TTK_FILL_BOTH|TTK_BORDER,
        TTK_GROUP("Entry.padding", TTK_FILL_BOTH,
	    TTK_NODE("Entry.textarea", TTK_FILL_BOTH))))

/* Searchbox */
TTK_LAYOUT("Searchbox",
    TTK_GROUP("Searchbox.field", TTK_FILL_BOTH|TTK_BORDER,
        TTK_GROUP("Entry.padding", TTK_FILL_BOTH,
	    TTK_NODE("Entry.textarea", TTK_FILL_BOTH))))

/* Progress bars -- track only */
TTK_LAYOUT("TProgressbar",
    TTK_NODE("Progressbar.track", TTK_FILL_BOTH))

/* Treeview -- no border. */
TTK_LAYOUT("Treeview",
    TTK_GROUP("Treeview.field", TTK_FILL_BOTH,
    TTK_GROUP("Treeview.padding", TTK_FILL_BOTH,
    TTK_NODE("Treeview.treearea", TTK_FILL_BOTH))))

/* Tree heading -- no border, fixed height */
TTK_LAYOUT("Heading",
    TTK_NODE("Treeheading.cell", TTK_FILL_BOTH)
    TTK_NODE("Treeheading.image", TTK_PACK_RIGHT)
    TTK_NODE("Treeheading.text", TTK_PACK_TOP))

/* Tree items -- omit focus ring */
TTK_LAYOUT("Item",
    TTK_GROUP("Treeitem.padding", TTK_FILL_BOTH,
    TTK_NODE("Treeitem.indicator", TTK_PACK_LEFT)
    TTK_NODE("Treeitem.image", TTK_PACK_LEFT)
    TTK_NODE("Treeitem.text", TTK_PACK_LEFT)))

/* Scrollbar Layout -- Buttons at the bottom (Snow Leopard and Lion only) */

TTK_LAYOUT("Vertical.TScrollbar",
    TTK_GROUP("Vertical.Scrollbar.trough", TTK_FILL_Y,
    TTK_NODE("Vertical.Scrollbar.thumb", TTK_FILL_BOTH)
    TTK_NODE("Vertical.Scrollbar.downarrow", TTK_PACK_BOTTOM)
    TTK_NODE("Vertical.Scrollbar.uparrow", TTK_PACK_BOTTOM)))

TTK_LAYOUT("Horizontal.TScrollbar",
    TTK_GROUP("Horizontal.Scrollbar.trough", TTK_FILL_X,
    TTK_NODE("Horizontal.Scrollbar.thumb", TTK_FILL_BOTH)
    TTK_NODE("Horizontal.Scrollbar.rightarrow", TTK_PACK_RIGHT)
    TTK_NODE("Horizontal.Scrollbar.leftarrow", TTK_PACK_RIGHT)))

TTK_END_LAYOUT_TABLE

/*----------------------------------------------------------------------
 * +++ Initialization --
 */

/*----------------------------------------------------------------------
 * +++ Ttk_MacOSXInit --
 *
 *    Initialize variables which depend on [NSApp macOSVersion].  Called from
 *    [NSApp applicationDidFinishLaunching].
 */

MODULE_SCOPE
void Ttk_MacOSXInit(
    void)
{
    if ([NSApp macOSVersion] < 101400) {
	entryElementPadding = Ttk_MakePadding(7, 6, 7, 5);
    } else {
	entryElementPadding = Ttk_MakePadding(7, 5, 7, 6);
    }
    if ([NSApp macOSVersion] < 110000) {
	Ttk_ContrastDelta = 8.0;
    } else {

	/*
	 * The subtle contrast became event more subtle in 11.0.
	 */

	Ttk_ContrastDelta = 5.0;
    }
}

static int AquaTheme_Init(
    Tcl_Interp *interp)
{
    Ttk_Theme themePtr = Ttk_CreateTheme(interp, "aqua", NULL);

    if (!themePtr) {
	return TCL_ERROR;
    }

    /*
     * Elements:
     */

    Ttk_RegisterElementSpec(themePtr, "background", &BackgroundElementSpec,
	0);
    Ttk_RegisterElementSpec(themePtr, "fill", &FillElementSpec, 0);
    Ttk_RegisterElementSpec(themePtr, "field", &FieldElementSpec, 0);
    Ttk_RegisterElementSpec(themePtr, "Toolbar.background",
	&ToolbarBackgroundElementSpec, 0);

    Ttk_RegisterElementSpec(themePtr, "Button.button",
	&ButtonElementSpec, &PushButtonParams);
    Ttk_RegisterElementSpec(themePtr, "InlineButton.button",
	&ButtonElementSpec, &InlineButtonParams);
    Ttk_RegisterElementSpec(themePtr, "RoundedRectButton.button",
	&ButtonElementSpec, &RoundedRectButtonParams);
    Ttk_RegisterElementSpec(themePtr, "Checkbutton.button",
	&ButtonElementSpec, &CheckBoxParams);
    Ttk_RegisterElementSpec(themePtr, "Radiobutton.button",
	&ButtonElementSpec, &RadioButtonParams);
    Ttk_RegisterElementSpec(themePtr, "RecessedButton.button",
	&ButtonElementSpec, &RecessedButtonParams);
    Ttk_RegisterElementSpec(themePtr, "Toolbutton.border",
	&ButtonElementSpec, &BevelButtonParams);
    Ttk_RegisterElementSpec(themePtr, "Menubutton.button",
	&ButtonElementSpec, &PopupButtonParams);
    Ttk_RegisterElementSpec(themePtr, "DisclosureButton.button",
	&ButtonElementSpec, &DisclosureButtonParams);
    Ttk_RegisterElementSpec(themePtr, "HelpButton.button",
	&ButtonElementSpec, &HelpButtonParams);
    Ttk_RegisterElementSpec(themePtr, "GradientButton.button",
	&ButtonElementSpec, &GradientButtonParams);
    Ttk_RegisterElementSpec(themePtr, "Spinbox.uparrow",
	&SpinButtonUpElementSpec, 0);
    Ttk_RegisterElementSpec(themePtr, "Spinbox.downarrow",
	&SpinButtonDownElementSpec, 0);
    Ttk_RegisterElementSpec(themePtr, "Combobox.button",
	&ComboboxElementSpec, 0);
    Ttk_RegisterElementSpec(themePtr, "Treeitem.indicator",
	&DisclosureElementSpec, &DisclosureParams);
    Ttk_RegisterElementSpec(themePtr, "Treeheading.cell",
	&TreeHeaderElementSpec, &ListHeaderParams);

    Ttk_RegisterElementSpec(themePtr, "Treeview.treearea",
	&TreeAreaElementSpec, 0);
    Ttk_RegisterElementSpec(themePtr, "Notebook.tab", &TabElementSpec, 0);
    Ttk_RegisterElementSpec(themePtr, "Notebook.client", &PaneElementSpec, 0);

    Ttk_RegisterElementSpec(themePtr, "Labelframe.border", &GroupElementSpec,
	0);
    Ttk_RegisterElementSpec(themePtr, "Entry.field", &EntryElementSpec,
			    &EntryFieldParams);
    Ttk_RegisterElementSpec(themePtr, "Searchbox.field", &EntryElementSpec,
			    &SearchboxFieldParams);
    Ttk_RegisterElementSpec(themePtr, "Spinbox.field", &EntryElementSpec,
			    &EntryFieldParams);

    Ttk_RegisterElementSpec(themePtr, "separator", &SeparatorElementSpec, 0);
    Ttk_RegisterElementSpec(themePtr, "hseparator", &SeparatorElementSpec, 0);
    Ttk_RegisterElementSpec(themePtr, "vseparator", &SeparatorElementSpec, 0);

    Ttk_RegisterElementSpec(themePtr, "sizegrip", &SizegripElementSpec, 0);

    /*
     * <<NOTE-TRACKS>>
     * In some themes the Layouts for a progress bar has a trough element and a
     * pbar element.  But in our case the appearance manager draws both parts
     * of the progress bar, so we just have a single element called ".track".
     */

    Ttk_RegisterElementSpec(themePtr, "Progressbar.track", &PbarElementSpec,
	0);

    Ttk_RegisterElementSpec(themePtr, "Scale.trough", &TrackElementSpec,
	&ScaleData);
    Ttk_RegisterElementSpec(themePtr, "Scale.slider", &SliderElementSpec, 0);

    Ttk_RegisterElementSpec(themePtr, "Vertical.Scrollbar.trough",
	&TroughElementSpec, 0);
    Ttk_RegisterElementSpec(themePtr, "Vertical.Scrollbar.thumb",
	&ThumbElementSpec, 0);
    Ttk_RegisterElementSpec(themePtr, "Horizontal.Scrollbar.trough",
	&TroughElementSpec, 0);
    Ttk_RegisterElementSpec(themePtr, "Horizontal.Scrollbar.thumb",
	&ThumbElementSpec, 0);

    /*
     * If we are not in Snow Leopard or Lion the arrows won't actually be
     * displayed.
     */

    Ttk_RegisterElementSpec(themePtr, "Vertical.Scrollbar.uparrow",
	&ArrowElementSpec, 0);
    Ttk_RegisterElementSpec(themePtr, "Vertical.Scrollbar.downarrow",
	&ArrowElementSpec, 0);
    Ttk_RegisterElementSpec(themePtr, "Horizontal.Scrollbar.leftarrow",
	&ArrowElementSpec, 0);
    Ttk_RegisterElementSpec(themePtr, "Horizontal.Scrollbar.rightarrow",
	&ArrowElementSpec, 0);

    /*
     * Layouts:
     */

    Ttk_RegisterLayouts(themePtr, LayoutTable);

    Tcl_PkgProvide(interp, "ttk::theme::aqua", TTK_VERSION);
    return TCL_OK;
}

MODULE_SCOPE
int Ttk_MacOSXPlatformInit(
    Tcl_Interp *interp)
{
    return AquaTheme_Init(interp);
}

/*
 * Local Variables:
 * mode: objc
 * c-basic-offset: 4
 * fill-column: 79
 * coding: utf-8
 * End:
 */<|MERGE_RESOLUTION|>--- conflicted
+++ resolved
@@ -315,13 +315,8 @@
     Bool save,
     CGFloat *rgba)
 {
-<<<<<<< HEAD
     TkWindow *winPtr = (TkWindow *) tkwin;
-    TkWindow *containerPtr = (TkWindow *) TkGetGeomMaster(tkwin);
-=======
-    TkWindow *winPtr = (TkWindow *)tkwin;
-    TkWindow *containerPtr = (TkWindow *)TkGetContainer(tkwin);
->>>>>>> 48f3771a
+    TkWindow *containerPtr = (TkWindow *) TkGetContainer(tkwin);
 
     while (containerPtr && containerPtr->privatePtr) {
 	if (containerPtr->privatePtr->flags & TTK_HAS_CONTRASTING_BG) {
