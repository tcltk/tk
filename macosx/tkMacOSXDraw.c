--- conflicted
+++ resolved
@@ -956,27 +956,8 @@
     TkMacOSXRestoreDrawingContext(&dc);
     return Success;
 }
-<<<<<<< HEAD
-
-int
-XPutImage(
-    Display *display,
-    Drawable d,			/* Destination drawable. */
-    GC gc,
-    XImage *image,		/* Source image. */
-    int src_x, int src_y,	/* Offset of subimage. */
-    int dest_x, int dest_y,	/* Position of subimage origin in drawable. */
-    unsigned int width, unsigned int height)
-				/* Dimensions of subimage. */
-{
-    return TkPutImage(NULL, 0, display, d, gc, image,
-		src_x, src_y, dest_x, dest_y, width, height);
-}
-
-=======
--
->>>>>>> 879b3e44
++
 /*
  *----------------------------------------------------------------------
  *
