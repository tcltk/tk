/*
 * tkMacOSXDraw.c --
 *
 *	This file contains functions that perform drawing to
 *	Xlib windows. Most of the functions simple emulate
 *	Xlib functions.
 *
 * Copyright (c) 1995-1997 Sun Microsystems, Inc.
 * Copyright 2001-2009, Apple Inc.
 * Copyright (c) 2006-2009 Daniel A. Steffen <das@users.sourceforge.net>
 *
 * See the file "license.terms" for information on usage and redistribution
 * of this file, and for a DISCLAIMER OF ALL WARRANTIES.
 *
 * RCS: @(#) $Id$
 */

#include "tkMacOSXPrivate.h"
#include "tkMacOSXDebug.h"
#include "xbytes.h"

/*
#ifdef TK_MAC_DEBUG
#define TK_MAC_DEBUG_DRAWING
#define TK_MAC_DEBUG_IMAGE_DRAWING
#endif
*/

#define radians(d) ((d) * (M_PI/180.0))

/*
 * Non-antialiased CG drawing looks better and more like X11 drawing when using
 * very fine lines, so decrease all linewidths by the following constant.
 */
#define NON_AA_CG_OFFSET .999

static int cgAntiAliasLimit = 0;
#define notAA(w) ((w) < cgAntiAliasLimit)

static int useThemedToplevel = 0;
static int useThemedFrame = 0;

/*
 * Prototypes for functions used only in this file.
 */

static void ClipToGC(Drawable d, GC gc, HIShapeRef *clipRgnPtr);
static CGImageRef CreateCGImageWithXImage(XImage *ximage);
static CGContextRef GetCGContextForDrawable(Drawable d);
static void DrawCGImage(Drawable d, GC gc, CGContextRef context, CGImageRef image,
	unsigned long imageForeground, unsigned long imageBackground,
	CGRect imageBounds, CGRect srcBounds, CGRect dstBounds);


/*
 *----------------------------------------------------------------------
 *
 * TkMacOSXInitCGDrawing --
 *
 *	Initializes link vars that control CG drawing.
 *
 * Results:
 *	None.
 *
 * Side effects:
 *	None.
 *
 *----------------------------------------------------------------------
 */

MODULE_SCOPE int
TkMacOSXInitCGDrawing(
    Tcl_Interp *interp,
    int enable,
    int limit)
{
    static Boolean initialized = FALSE;

    if (!initialized) {
	initialized = TRUE;

	if (Tcl_CreateNamespace(interp, "::tk::mac", NULL, NULL) == NULL) {
	    Tcl_ResetResult(interp);
	}

	if (Tcl_LinkVar(interp, "::tk::mac::CGAntialiasLimit",
		(char *) &cgAntiAliasLimit, TCL_LINK_INT) != TCL_OK) {
	    Tcl_ResetResult(interp);
	}
	cgAntiAliasLimit = limit;

	/*
	 * Piggy-back the themed drawing var init here.
	 */

	if (Tcl_LinkVar(interp, "::tk::mac::useThemedToplevel",
		(char *) &useThemedToplevel, TCL_LINK_BOOLEAN) != TCL_OK) {
	    Tcl_ResetResult(interp);
	}
	if (Tcl_LinkVar(interp, "::tk::mac::useThemedFrame",
		(char *) &useThemedFrame, TCL_LINK_BOOLEAN) != TCL_OK) {
	    Tcl_ResetResult(interp);
	}
#if TK_MAC_BUTTON_USE_COMPATIBILITY_METRICS
	if (Tcl_LinkVar(interp, "::tk::mac::useCompatibilityMetrics",
		(char *) &tkMacOSXUseCompatibilityMetrics, TCL_LINK_BOOLEAN)
		!= TCL_OK) {
	    Tcl_ResetResult(interp);
	}
#endif
    }
    return TCL_OK;
}

/*
 *----------------------------------------------------------------------
 *
 * XCopyArea --
 *
 *	Copies data from one drawable to another using block transfer
 *	routines.
 *
 * Results:
 *	None.
 *
 * Side effects:
 *	Data is moved from a window or bitmap to a second window or
 *	bitmap.
 *
 *----------------------------------------------------------------------
 */

void
XCopyArea(
    Display *display,		/* Display. */
    Drawable src,		/* Source drawable. */
    Drawable dst,		/* Destination drawable. */
    GC gc,			/* GC to use. */
    int src_x,			/* X & Y, width & height */
    int src_y,			/* define the source rectangle */
    unsigned int width,		/* that will be copied. */
    unsigned int height,
    int dest_x,			/* Dest X & Y on dest rect. */
    int dest_y)
{
    TkMacOSXDrawingContext dc;
    MacDrawable *srcDraw = (MacDrawable *) src;

    display->request++;
    if (!width || !height) {
	/* TkMacOSXDbgMsg("Drawing of emtpy area requested"); */
	return;
    }
    if (srcDraw->flags & TK_IS_PIXMAP) {
	if (!TkMacOSXSetupDrawingContext(dst, gc, 1, &dc)) {
	    return;
	}
	if (dc.context) {
	    CGImageRef img = TkMacOSXCreateCGImageWithDrawable(src);

	    if (img) {
		DrawCGImage(dst, gc, dc.context, img, gc->foreground,
			gc->background, CGRectMake(0, 0,
			srcDraw->size.width, srcDraw->size.height),
			CGRectMake(src_x, src_y, width, height),
			CGRectMake(dest_x, dest_y, width, height));
		CFRelease(img);
	    } else {
		TkMacOSXDbgMsg("Invalid source drawable");
	    }
	} else {
	    TkMacOSXDbgMsg("Invalid destination drawable");
	}
	TkMacOSXRestoreDrawingContext(&dc);
    } else if (TkMacOSXDrawableWindow(src)) {
	NSView *view = TkMacOSXDrawableView(srcDraw);
	NSWindow *w = [view window];
	NSInteger gs = [w windowNumber] > 0 ? [w gState] : 0;
	/* // alternative using per-view gState:
	NSInteger gs = [view gState];
	if (!gs) {
	    [view allocateGState];
	    if ([view lockFocusIfCanDraw]) {
		[view unlockFocus];
	    }
	    gs = [view gState];
	}
	*/
	if (!gs || !TkMacOSXSetupDrawingContext(dst, gc, 1, &dc)) {
	    return;
	}
	if (dc.context) {
	    NSGraphicsContext *gc = nil;
	    CGFloat boundsH = [view bounds].size.height;
	    NSRect srcRect = NSMakeRect(srcDraw->xOff + src_x, boundsH -
		    height - (srcDraw->yOff + src_y), width, height);

	    if (((MacDrawable *) dst)->flags & TK_IS_PIXMAP) {
		gc = [NSGraphicsContext graphicsContextWithGraphicsPort:
			dc.context flipped:NO];
		if (gc) {
		    [NSGraphicsContext saveGraphicsState];
		    [NSGraphicsContext setCurrentContext:gc];
		}
	    }
	    NSCopyBits(gs, srcRect, NSMakePoint(dest_x,
		    dc.portBounds.size.height - dest_y));
	    if (gc) {
		[NSGraphicsContext restoreGraphicsState];
	    }
	} else {
	    TkMacOSXDbgMsg("Invalid destination drawable");
	}
	TkMacOSXRestoreDrawingContext(&dc);
    } else {
	TkMacOSXDbgMsg("Invalid source drawable");
    }
}

/*
 *----------------------------------------------------------------------
 *
 * XCopyPlane --
 *
 *	Copies a bitmap from a source drawable to a destination
 *	drawable. The plane argument specifies which bit plane of
 *	the source contains the bitmap. Note that this implementation
 *	ignores the gc->function.
 *
 * Results:
 *	None.
 *
 * Side effects:
 *	Changes the destination drawable.
 *
 *----------------------------------------------------------------------
 */

void
XCopyPlane(
    Display *display,		/* Display. */
    Drawable src,		/* Source drawable. */
    Drawable dst,		/* Destination drawable. */
    GC gc,			/* GC to use. */
    int src_x,			/* X & Y, width & height */
    int src_y,			/* define the source rectangle */
    unsigned int width,		/* that will be copied. */
    unsigned int height,
    int dest_x,			/* Dest X & Y on dest rect. */
    int dest_y,
    unsigned long plane)	/* Which plane to copy. */
{
    TkMacOSXDrawingContext dc;
    MacDrawable *srcDraw = (MacDrawable *) src;

    display->request++;
    if (!width || !height) {
	/* TkMacOSXDbgMsg("Drawing of emtpy area requested"); */
	return;
    }
    if (plane != 1) {
	Tcl_Panic("Unexpected plane specified for XCopyPlane");
    }
    if (srcDraw->flags & TK_IS_PIXMAP) {
	if (!TkMacOSXSetupDrawingContext(dst, gc, 1, &dc)) {
	    return;
	}
	if (dc.context) {
	    CGImageRef img = TkMacOSXCreateCGImageWithDrawable(src);

	    if (img) {
		TkpClipMask *clipPtr = (TkpClipMask *) gc->clip_mask;
		unsigned long imageBackground  = gc->background;

		if (clipPtr && clipPtr->type == TKP_CLIP_PIXMAP &&
			clipPtr->value.pixmap == src) {
		    imageBackground = TRANSPARENT_PIXEL << 24;
		}
		DrawCGImage(dst, gc, dc.context, img, gc->foreground,
			imageBackground, CGRectMake(0, 0,
			srcDraw->size.width, srcDraw->size.height),
			CGRectMake(src_x, src_y, width, height),
			CGRectMake(dest_x, dest_y, width, height));
		CFRelease(img);
	    } else {
		TkMacOSXDbgMsg("Invalid source drawable");
	    }
	} else {
	    TkMacOSXDbgMsg("Invalid destination drawable");
	}
	TkMacOSXRestoreDrawingContext(&dc);
    } else {
	XCopyArea(display, src, dst, gc, src_x, src_y, width, height, dest_x,
		dest_y);
    }
}

/*
 *----------------------------------------------------------------------
 *
 * TkPutImage --
 *
 *	Copies a subimage from an in-memory image to a rectangle of
 *	of the specified drawable.
 *
 * Results:
 *	None.
 *
 * Side effects:
 *	Draws the image on the specified drawable.
 *
 *----------------------------------------------------------------------
 */

int
TkPutImage(
    unsigned long *colors,	/* Unused on Macintosh. */
    int ncolors,		/* Unused on Macintosh. */
    Display* display,		/* Display. */
    Drawable d,			/* Drawable to place image on. */
    GC gc,			/* GC to use. */
    XImage* image,		/* Image to place. */
    int src_x,			/* Source X & Y. */
    int src_y,
    int dest_x,			/* Destination X & Y. */
    int dest_y,
    unsigned int width,		/* Same width & height for both */
    unsigned int height)	/* distination and source. */
{
    TkMacOSXDrawingContext dc;

    display->request++;
<<<<<<< HEAD
    if (!TkMacOSXSetupDrawingContext(d, gc, 1, &dc)) {
	return;
=======
    if (!TkMacOSXSetupDrawingContext(d, gc, 0, &dc)) {
	return BadDrawable;
>>>>>>> de76506f
    }
    if (dc.context) {
	CGImageRef img = CreateCGImageWithXImage(image);

	if (img) {
	    DrawCGImage(d, gc, dc.context, img, gc->foreground, gc->background,
		    CGRectMake(0, 0, image->width, image->height),
		    CGRectMake(src_x, src_y, width, height),
		    CGRectMake(dest_x, dest_y, width, height));
	    CFRelease(img);
	} else {
	    TkMacOSXDbgMsg("Invalid source drawable");
	}
    } else {
	TkMacOSXDbgMsg("Invalid destination drawable");
    }
    TkMacOSXRestoreDrawingContext(&dc);
}

/*
 *----------------------------------------------------------------------
 *
 * CreateCGImageWithXImage --
 *
 *	Create CGImage from XImage, copying the image data.
 *
 * Results:
 *	CGImage, release after use.
 *
 * Side effects:
 *	None.
 *
 *----------------------------------------------------------------------
 */

static void ReleaseData(void *info, const void *data, size_t size) {
    ckfree(info);
}

CGImageRef
CreateCGImageWithXImage(
    XImage *image)
{
    CGImageRef img = NULL;
    size_t bitsPerComponent, bitsPerPixel;
    size_t len = image->bytes_per_line * image->height;
    const CGFloat *decode = NULL;
    CGBitmapInfo bitmapInfo;
    CGDataProviderRef provider = NULL;
    char *data = NULL;
    CGDataProviderReleaseDataCallback releaseData = ReleaseData;

    if (image->obdata) {
	/*
	 * Image from XGetImage
	 */

	img = TkMacOSXCreateCGImageWithDrawable((Pixmap) image->obdata);
    } else if (image->bits_per_pixel == 1) {
	/*
	 * BW image
	 */

	static const CGFloat decodeWB[2] = {1, 0};

	bitsPerComponent = 1;
	bitsPerPixel = 1;
	decode = decodeWB;
	if (image->bitmap_bit_order != MSBFirst) {
	    char *srcPtr = image->data + image->xoffset;
	    char *endPtr = srcPtr + len;
	    char *destPtr = (data = ckalloc(len));

	    while (srcPtr < endPtr) {
		*destPtr++ = xBitReverseTable[(unsigned char)(*(srcPtr++))];
	    }
	} else {
	    data = memcpy(ckalloc(len), image->data + image->xoffset,
		    len);
	}
	if (data) {
	    provider = CGDataProviderCreateWithData(data, data, len, releaseData);
	}
	if (provider) {
	    img = CGImageMaskCreate(image->width, image->height, bitsPerComponent,
		    bitsPerPixel, image->bytes_per_line,
		    provider, decode, 0);
	}
    } else if (image->format == ZPixmap && image->bits_per_pixel == 32) {
	/*
	 * Color image
	 */

	CGColorSpaceRef colorspace = CGColorSpaceCreateWithName(kCGColorSpaceGenericRGB);

	bitsPerComponent = 8;
	bitsPerPixel = 32;
	bitmapInfo = (image->byte_order == MSBFirst ?
		kCGBitmapByteOrder32Big : kCGBitmapByteOrder32Little) |
		kCGImageAlphaNoneSkipFirst;
	data = memcpy(ckalloc(len), image->data + image->xoffset, len);
	if (data) {
	    provider = CGDataProviderCreateWithData(data, data, len, releaseData);
	}
	if (provider) {
	    img = CGImageCreate(image->width, image->height, bitsPerComponent,
		    bitsPerPixel, image->bytes_per_line, colorspace, bitmapInfo,
		    provider, decode, 0, kCGRenderingIntentDefault);
	}
	if (colorspace) {
	    CFRelease(colorspace);
	}
    } else {
	TkMacOSXDbgMsg("Unsupported image type");
    }
    if (provider) {
	CFRelease(provider);
    }

    return img;
}

/*
 *----------------------------------------------------------------------
 *
 * TkMacOSXCreateCGImageWithDrawable --
 *
 *	Create a CGImage from the given Drawable.
 *
 * Results:
 *	CGImage, release after use.
 *
 * Side effects:
 *	None.
 *
 *----------------------------------------------------------------------
 */

CGImageRef
TkMacOSXCreateCGImageWithDrawable(
    Drawable drawable)
{
    CGImageRef img = NULL;
    CGContextRef context = GetCGContextForDrawable(drawable);

    if (context) {
	img = CGBitmapContextCreateImage(context);
    }
    return img;
}

/*
 *----------------------------------------------------------------------
 *
 * CreateNSImageWithPixmap --
 *
 *	Create NSImage for Pixmap.
 *
 * Results:
 *	NSImage.
 *
 * Side effects:
 *	None.
 *
 *----------------------------------------------------------------------
 */

static NSImage*
CreateNSImageWithPixmap(
    Pixmap pixmap,
    int width,
    int height)
{
    CGImageRef cgImage;
    NSImage *nsImage;
    NSBitmapImageRep *bitmapImageRep;

    cgImage = TkMacOSXCreateCGImageWithDrawable(pixmap);
    nsImage = [[NSImage alloc] initWithSize:NSMakeSize(width, height)];
    bitmapImageRep = [[NSBitmapImageRep alloc] initWithCGImage:cgImage];
    [nsImage addRepresentation:bitmapImageRep];
    [bitmapImageRep release];
    CFRelease(cgImage);

    return nsImage;
}

/*
 *----------------------------------------------------------------------
 *
 * TkMacOSXGetNSImageWithTkImage --
 *
 *	Get autoreleased NSImage for Tk_Image.
 *
 * Results:
 *	NSImage.
 *
 * Side effects:
 *	None.
 *
 *----------------------------------------------------------------------
 */

NSImage*
TkMacOSXGetNSImageWithTkImage(
    Display *display,
    Tk_Image image,
    int width,
    int height)
{
    Pixmap pixmap = Tk_GetPixmap(display, None, width, height, 0);
    NSImage *nsImage;

    Tk_RedrawImage(image, 0, 0, width, height, pixmap, 0, 0);
    nsImage = CreateNSImageWithPixmap(pixmap, width, height);
    Tk_FreePixmap(display, pixmap);

    return [nsImage autorelease];
}

/*
 *----------------------------------------------------------------------
 *
 * TkMacOSXGetNSImageWithBitmap --
 *
 *	Get autoreleased NSImage for Bitmap.
 *
 * Results:
 *	NSImage.
 *
 * Side effects:
 *	None.
 *
 *----------------------------------------------------------------------
 */

NSImage*
TkMacOSXGetNSImageWithBitmap(
    Display *display,
    Pixmap bitmap,
    GC gc,
    int width,
    int height)
{
    Pixmap pixmap = Tk_GetPixmap(display, None, width, height, 0);
    NSImage *nsImage;

    unsigned long origBackground = gc->background;

    gc->background = TRANSPARENT_PIXEL << 24;
    XSetClipOrigin(display, gc, 0, 0);
    XCopyPlane(display, bitmap, pixmap, gc, 0, 0, width, height, 0, 0, 1);
    gc->background = origBackground;
    nsImage = CreateNSImageWithPixmap(pixmap, width, height);
    Tk_FreePixmap(display, pixmap);

    return [nsImage autorelease];
}

/*
 *----------------------------------------------------------------------
 *
 * GetCGContextForDrawable --
 *
 *	Get CGContext for given Drawable, creating one if necessary.
 *
 * Results:
 *	CGContext.
 *
 * Side effects:
 *	None.
 *
 *----------------------------------------------------------------------
 */

CGContextRef
GetCGContextForDrawable(
    Drawable d)
{
    MacDrawable *macDraw = (MacDrawable *) d;

    if (macDraw && (macDraw->flags & TK_IS_PIXMAP) && !macDraw->context) {
	const size_t bitsPerComponent = 8;
	size_t bitsPerPixel, bytesPerRow, len;
	CGColorSpaceRef colorspace = NULL;
	CGBitmapInfo bitmapInfo =
#ifdef __LITTLE_ENDIAN__
		kCGBitmapByteOrder32Host;
#else
		kCGBitmapByteOrderDefault;
#endif
	char *data;
	CGRect bounds = CGRectMake(0, 0, macDraw->size.width,
		macDraw->size.height);

	if (macDraw->flags & TK_IS_BW_PIXMAP) {
	    bitsPerPixel = 8;
	    bitmapInfo = kCGImageAlphaOnly;
	} else {
	    colorspace = CGColorSpaceCreateWithName(kCGColorSpaceGenericRGB);
	    bitsPerPixel = 32;
	    bitmapInfo |= kCGImageAlphaPremultipliedFirst;
	}
	bytesPerRow = ((size_t) macDraw->size.width * bitsPerPixel + 127) >> 3
		& ~15;
	len = macDraw->size.height * bytesPerRow;
	data = ckalloc(len);
	bzero(data, len);
	macDraw->context = CGBitmapContextCreate(data, macDraw->size.width,
		macDraw->size.height, bitsPerComponent, bytesPerRow,
		colorspace, bitmapInfo);
	if (macDraw->context) {
	    CGContextClearRect(macDraw->context, bounds);
	}
	if (colorspace) {
	    CFRelease(colorspace);
	}
    }

    return (macDraw ? macDraw->context : NULL);
}

/*
 *----------------------------------------------------------------------
 *
 * DrawCGImage --
 *
 *	Draw CG image into drawable.
 *
 * Results:
 *	None.
 *
 * Side effects:
 *	None.
 *
 *----------------------------------------------------------------------
 */

void
DrawCGImage(
    Drawable d,
    GC gc,
    CGContextRef context,
    CGImageRef image,
    unsigned long imageForeground,
    unsigned long imageBackground,
    CGRect imageBounds,
    CGRect srcBounds,
    CGRect dstBounds)
{
    MacDrawable *macDraw = (MacDrawable *) d;

    if (macDraw && context && image) {
	CGImageRef subImage = NULL;

	if (!CGRectEqualToRect(imageBounds, srcBounds)) {
	    if (!CGRectContainsRect(imageBounds, srcBounds)) {
		TkMacOSXDbgMsg("Mismatch of sub CGImage bounds");
	    }
	    subImage = CGImageCreateWithImageInRect(image, CGRectOffset(
		    srcBounds, -imageBounds.origin.x, -imageBounds.origin.y));
	    if (subImage) {
		image = subImage;
	    }
	}
	dstBounds = CGRectOffset(dstBounds, macDraw->xOff, macDraw->yOff);
	if (CGImageIsMask(image)) {
	    /*CGContextSaveGState(context);*/
	    if (macDraw->flags & TK_IS_BW_PIXMAP) {
		if (imageBackground != TRANSPARENT_PIXEL << 24) {
		    CGContextClearRect(context, dstBounds);
		}
		CGContextSetRGBFillColor(context, 0.0, 0.0, 0.0, 1.0);
	    } else {
		if (imageBackground != TRANSPARENT_PIXEL << 24) {
		    TkMacOSXSetColorInContext(gc, imageBackground, context);
		    CGContextFillRect(context, dstBounds);
		}
		TkMacOSXSetColorInContext(gc, imageForeground, context);
	    }
	}
#ifdef TK_MAC_DEBUG_IMAGE_DRAWING
	CGContextSaveGState(context);
	CGContextSetLineWidth(context, 1.0);
	CGContextSetRGBStrokeColor(context, 0, 0, 0, 0.1);
	CGContextSetRGBFillColor(context, 0, 1, 0, 0.1);
	CGContextFillRect(context, dstBounds);
	CGContextStrokeRect(context, dstBounds);
	CGPoint p[4] = {dstBounds.origin,
	    CGPointMake(CGRectGetMaxX(dstBounds), CGRectGetMaxY(dstBounds)),
	    CGPointMake(CGRectGetMinX(dstBounds), CGRectGetMaxY(dstBounds)),
	    CGPointMake(CGRectGetMaxX(dstBounds), CGRectGetMinY(dstBounds))
	};
	CGContextStrokeLineSegments(context, p, 4);
	CGContextRestoreGState(context);
	TkMacOSXDbgMsg("Drawing CGImage at (x=%f, y=%f), (w=%f, h=%f)",
		dstBounds.origin.x, dstBounds.origin.y,
		dstBounds.size.width, dstBounds.size.height);
#else /* TK_MAC_DEBUG_IMAGE_DRAWING */
	CGContextSaveGState(context);
	CGContextTranslateCTM(context, 0, dstBounds.origin.y + CGRectGetMaxY(dstBounds));
	CGContextScaleCTM(context, 1, -1);
	CGContextDrawImage(context, dstBounds, image);
	CGContextRestoreGState(context);
#endif /* TK_MAC_DEBUG_IMAGE_DRAWING */
	/*if (CGImageIsMask(image)) {
	    CGContextRestoreGState(context);
	}*/
	if (subImage) {
	    CFRelease(subImage);
	}
    } else {
	TkMacOSXDbgMsg("Drawing of empty CGImage requested");
    }
<<<<<<< HEAD
=======
    TkMacOSXRestoreDrawingContext(&dc);
    return Success;
>>>>>>> de76506f
}

/*
 *----------------------------------------------------------------------
 *
 * XDrawLines --
 *
 *	Draw connected lines.
 *
 * Results:
 *	None.
 *
 * Side effects:
 *	Renders a series of connected lines.
 *
 *----------------------------------------------------------------------
 */

int
XDrawLines(
    Display *display,		/* Display. */
    Drawable d,			/* Draw on this. */
    GC gc,			/* Use this GC. */
    XPoint *points,		/* Array of points. */
    int npoints,		/* Number of points. */
    int mode)			/* Line drawing mode. */
{
    MacDrawable *macWin = (MacDrawable *) d;
    TkMacOSXDrawingContext dc;
    int i, lw = gc->line_width;

    if (npoints < 2) {
	return BadValue;
    }

    display->request++;
<<<<<<< HEAD
    if (!TkMacOSXSetupDrawingContext(d, gc, 1, &dc)) {
	return;
=======
    if (!TkMacOSXSetupDrawingContext(d, gc, tkMacOSXUseCGDrawing, &dc)) {
	return BadDrawable;
>>>>>>> de76506f
    }
    if (dc.context) {
	double prevx, prevy;
	double o = (lw % 2) ? .5 : 0;

	CGContextBeginPath(dc.context);
	prevx = macWin->xOff + points[0].x + o;
	prevy = macWin->yOff + points[0].y + o;
	CGContextMoveToPoint(dc.context, prevx, prevy);
	for (i = 1; i < npoints; i++) {
	    if (mode == CoordModeOrigin) {
		CGContextAddLineToPoint(dc.context,
			macWin->xOff + points[i].x + o,
			macWin->yOff + points[i].y + o);
	    } else {
		prevx += points[i].x;
		prevy += points[i].y;
		CGContextAddLineToPoint(dc.context, prevx, prevy);
	    }
	}
	CGContextStrokePath(dc.context);
    }
    TkMacOSXRestoreDrawingContext(&dc);
    return Success;
}

/*
 *----------------------------------------------------------------------
 *
 * XDrawSegments --
 *
 *	Draw unconnected lines.
 *
 * Results:
 *	None.
 *
 * Side effects:
 *	Renders a series of unconnected lines.
 *
 *----------------------------------------------------------------------
 */

void
XDrawSegments(
    Display *display,
    Drawable d,
    GC gc,
    XSegment *segments,
    int nsegments)
{
    MacDrawable *macWin = (MacDrawable *) d;
    TkMacOSXDrawingContext dc;
    int i, lw = gc->line_width;

    display->request++;
    if (!TkMacOSXSetupDrawingContext(d, gc, 1, &dc)) {
	return;
    }
    if (dc.context) {
	double o = (lw % 2) ? .5 : 0;

	for (i = 0; i < nsegments; i++) {
	    CGContextBeginPath(dc.context);
	    CGContextMoveToPoint(dc.context,
		    macWin->xOff + segments[i].x1 + o,
		    macWin->yOff + segments[i].y1 + o);
	    CGContextAddLineToPoint(dc.context,
		    macWin->xOff + segments[i].x2 + o,
		    macWin->yOff + segments[i].y2 + o);
	    CGContextStrokePath(dc.context);
	}
    }
    TkMacOSXRestoreDrawingContext(&dc);
}

/*
 *----------------------------------------------------------------------
 *
 * XFillPolygon --
 *
 *	Draws a filled polygon.
 *
 * Results:
 *	None.
 *
 * Side effects:
 *	Draws a filled polygon on the specified drawable.
 *
 *----------------------------------------------------------------------
 */

void
XFillPolygon(
    Display* display,		/* Display. */
    Drawable d,			/* Draw on this. */
    GC gc,			/* Use this GC. */
    XPoint* points,		/* Array of points. */
    int npoints,		/* Number of points. */
    int shape,			/* Shape to draw. */
    int mode)			/* Drawing mode. */
{
    MacDrawable *macWin = (MacDrawable *) d;
    TkMacOSXDrawingContext dc;
    int i;

    display->request++;
    if (!TkMacOSXSetupDrawingContext(d, gc, 1, &dc)) {
	return;
    }
    if (dc.context) {
	double prevx, prevy;
	double o = (gc->line_width % 2) ? .5 : 0;

	CGContextBeginPath(dc.context);
	prevx = macWin->xOff + points[0].x + o;
	prevy = macWin->yOff + points[0].y + o;
	CGContextMoveToPoint(dc.context, prevx, prevy);
	for (i = 1; i < npoints; i++) {
	    if (mode == CoordModeOrigin) {
		CGContextAddLineToPoint(dc.context,
			macWin->xOff + points[i].x + o,
			macWin->yOff + points[i].y + o);
	    } else {
		prevx += points[i].x;
		prevy += points[i].y;
		CGContextAddLineToPoint(dc.context, prevx, prevy);
	    }
	}
	CGContextEOFillPath(dc.context);
    }
    TkMacOSXRestoreDrawingContext(&dc);
}

/*
 *----------------------------------------------------------------------
 *
 * XDrawRectangle --
 *
 *	Draws a rectangle.
 *
 * Results:
 *	None.
 *
 * Side effects:
 *	Draws a rectangle on the specified drawable.
 *
 *----------------------------------------------------------------------
 */

void
XDrawRectangle(
    Display *display,		/* Display. */
    Drawable d,			/* Draw on this. */
    GC gc,			/* Use this GC. */
    int x, int y,		/* Upper left corner. */
    unsigned int width,		/* Width & height of rect. */
    unsigned int height)
{
    MacDrawable *macWin = (MacDrawable *) d;
    TkMacOSXDrawingContext dc;
    int lw = gc->line_width;

    if (width == 0 || height == 0) {
	return;
    }

    display->request++;
    if (!TkMacOSXSetupDrawingContext(d, gc, 1, &dc)) {
	return;
    }
    if (dc.context) {
	CGRect rect;
	double o = (lw % 2) ? .5 : 0;

	rect = CGRectMake(
		macWin->xOff + x + o,
		macWin->yOff + y + o,
		width, height);
	CGContextStrokeRect(dc.context, rect);
    }
    TkMacOSXRestoreDrawingContext(&dc);
}

#ifdef TK_MACOSXDRAW_UNUSED
/*
 *----------------------------------------------------------------------
 *
 * XDrawRectangles --
 *
 *	Draws the outlines of the specified rectangles as if a
 *	five-point PolyLine protocol request were specified for each
 *	rectangle:
 *
 *	    [x,y] [x+width,y] [x+width,y+height] [x,y+height] [x,y]
 *
 *	For the specified rectangles, these functions do not draw a
 *	pixel more than once. XDrawRectangles draws the rectangles in
 *	the order listed in the array. If rectangles intersect, the
 *	intersecting pixels are drawn multiple times. Draws a
 *	rectangle.
 *
 * Results:
 *	None.
 *
 * Side effects:
 *	Draws rectangles on the specified drawable.
 *
 *----------------------------------------------------------------------
 */

void
XDrawRectangles(
    Display *display,
    Drawable drawable,
    GC gc,
    XRectangle *rectArr,
    int nRects)
{
    MacDrawable *macWin = (MacDrawable *) drawable;
    TkMacOSXDrawingContext dc;
    XRectangle * rectPtr;
    int i, lw = gc->line_width;

    display->request++;
    if (!TkMacOSXSetupDrawingContext(d, gc, 1, &dc)) {
	return;
    }
    if (dc.context) {
	CGRect rect;
	double o = (lw % 2) ? .5 : 0;

	for (i = 0, rectPtr = rectArr; i < nRects; i++, rectPtr++) {
	    if (rectPtr->width == 0 || rectPtr->height == 0) {
		continue;
	    }
	    rect = CGRectMake(
		    macWin->xOff + rectPtr->x + o,
		    macWin->yOff + rectPtr->y + o,
		    rectPtr->width, rectPtr->height);
	    CGContextStrokeRect(dc.context, rect);
	}
    }
    TkMacOSXRestoreDrawingContext(&dc);
}
#endif

/*
 *----------------------------------------------------------------------
 *
 * XFillRectangles --
 *
 *	Fill multiple rectangular areas in the given drawable.
 *
 * Results:
 *	None.
 *
 * Side effects:
 *	Draws onto the specified drawable.
 *
 *----------------------------------------------------------------------
 */

int
XFillRectangles(
    Display* display,		/* Display. */
    Drawable d,			/* Draw on this. */
    GC gc,			/* Use this GC. */
    XRectangle *rectangles,	/* Rectangle array. */
    int n_rectangles)		/* Number of rectangles. */
{
    MacDrawable *macWin = (MacDrawable *) d;
    TkMacOSXDrawingContext dc;
    XRectangle * rectPtr;
    int i;

    display->request++;
<<<<<<< HEAD
    if (!TkMacOSXSetupDrawingContext(d, gc, 1, &dc)) {
	return;
=======
    if (!TkMacOSXSetupDrawingContext(d, gc, tkMacOSXUseCGDrawing, &dc)) {
	return BadDrawable;
>>>>>>> de76506f
    }
    if (dc.context) {
	CGRect rect;

	for (i = 0, rectPtr = rectangles; i < n_rectangles; i++, rectPtr++) {
	    if (rectPtr->width == 0 || rectPtr->height == 0) {
		continue;
	    }
	    rect = CGRectMake(
		    macWin->xOff + rectPtr->x,
		    macWin->yOff + rectPtr->y,
		    rectPtr->width, rectPtr->height);
	    CGContextFillRect(dc.context, rect);
	}
    }
    TkMacOSXRestoreDrawingContext(&dc);
    return Success;
}

/*
 *----------------------------------------------------------------------
 *
 * XDrawArc --
 *
 *	Draw an arc.
 *
 * Results:
 *	None.
 *
 * Side effects:
 *	Draws an arc on the specified drawable.
 *
 *----------------------------------------------------------------------
 */

void
XDrawArc(
    Display* display,		/* Display. */
    Drawable d,			/* Draw on this. */
    GC gc,			/* Use this GC. */
    int x, int y,		/* Upper left of bounding rect. */
    unsigned int width,		/* Width & height. */
    unsigned int height,
    int angle1,			/* Staring angle of arc. */
    int angle2)			/* Extent of arc. */
{
    MacDrawable *macWin = (MacDrawable *) d;
    TkMacOSXDrawingContext dc;
    int lw = gc->line_width;

    if (width == 0 || height == 0 || angle2 == 0) {
	return;
    }

    display->request++;
    if (!TkMacOSXSetupDrawingContext(d, gc, 1, &dc)) {
	return;
    }
    if (dc.context) {
	CGRect rect;
	double o = (lw % 2) ? .5 : 0;

	rect = CGRectMake(
		macWin->xOff + x + o,
		macWin->yOff + y + o,
		width, height);
	if (angle1 == 0 && angle2 == 23040) {
	    CGContextStrokeEllipseInRect(dc.context, rect);
	} else {
	    CGMutablePathRef p = CGPathCreateMutable();
	    CGAffineTransform t = CGAffineTransformIdentity;
	    CGPoint c = CGPointMake(CGRectGetMidX(rect), CGRectGetMidY(rect));
	    double w = CGRectGetWidth(rect);

	    if (width != height) {
		t = CGAffineTransformMakeScale(1.0, CGRectGetHeight(rect)/w);
		c = CGPointApplyAffineTransform(c, CGAffineTransformInvert(t));
	    }
	    CGPathAddArc(p, &t, c.x, c.y, w/2, radians(-angle1/64.0),
		    radians(-(angle1 + angle2)/64.0), angle2 > 0);
	    CGContextAddPath(dc.context, p);
	    CGPathRelease(p);
	    CGContextStrokePath(dc.context);
	}
    }
    TkMacOSXRestoreDrawingContext(&dc);
}

#ifdef TK_MACOSXDRAW_UNUSED
/*
 *----------------------------------------------------------------------
 *
 * XDrawArcs --
 *
 *	Draws multiple circular or elliptical arcs. Each arc is
 *	specified by a rectangle and two angles. The center of the
 *	circle or ellipse is the center of the rect- angle, and the
 *	major and minor axes are specified by the width and height.
 *	Positive angles indicate counterclock- wise motion, and
 *	negative angles indicate clockwise motion. If the magnitude
 *	of angle2 is greater than 360 degrees, XDrawArcs truncates it
 *	to 360 degrees.
 *
 * Results:
 *	None.
 *
 * Side effects:
 *	Draws an arc for each array element on the specified drawable.
 *
 *----------------------------------------------------------------------
 */

void
XDrawArcs(
    Display *display,
    Drawable d,
    GC gc,
    XArc *arcArr,
    int nArcs)
{

    MacDrawable *macWin = (MacDrawable *) d;
    TkMacOSXDrawingContext dc;
    XArc *arcPtr;
    int i, lw = gc->line_width;

    display->request++;
    if (!TkMacOSXSetupDrawingContext(d, gc, 1, &dc)) {
	return;
    }
    if (dc.context) {
	CGRect rect;
	double o = (lw % 2) ? .5 : 0;

	for (i=0, arcPtr = arcArr; i < nArcs; i++, arcPtr++) {
	    if (arcPtr->width == 0 || arcPtr->height == 0
		    || arcPtr->angle2 == 0) {
		continue;
	    }
	    rect = CGRectMake(
		    macWin->xOff + arcPtr->x + o,
		    macWin->yOff + arcPtr->y + o,
		    arcPtr->width, arcPtr->height);

	    if (arcPtr->angle1 == 0 && arcPtr->angle2 == 23040) {
		CGContextStrokeEllipseInRect(dc.context, rect);
	    } else {
		CGMutablePathRef p = CGPathCreateMutable();
		CGAffineTransform t = CGAffineTransformIdentity;
		CGPoint c = CGPointMake(CGRectGetMidX(rect),
			CGRectGetMidY(rect));
		double w = CGRectGetWidth(rect);

		if (arcPtr->width != arcPtr->height) {
		    t = CGAffineTransformMakeScale(1, CGRectGetHeight(rect)/w);
		    c = CGPointApplyAffineTransform(c,
			    CGAffineTransformInvert(t));
		}
		CGPathAddArc(p, &t, c.x, c.y, w/2,
			radians(-arcPtr->angle1/64.0),
			radians(-(arcPtr->angle1 + arcPtr->angle2)/64.0),
			arcPtr->angle2 > 0);
		CGContextAddPath(dc.context, p);
		CGPathRelease(p);
		CGContextStrokePath(dc.context);
	    }
	}
    }
    TkMacOSXRestoreDrawingContext(&dc);
}
#endif

/*
 *----------------------------------------------------------------------
 *
 * XFillArc --
 *
 *	Draw a filled arc.
 *
 * Results:
 *	None.
 *
 * Side effects:
 *	Draws a filled arc on the specified drawable.
 *
 *----------------------------------------------------------------------
 */

void
XFillArc(
    Display* display,		/* Display. */
    Drawable d,			/* Draw on this. */
    GC gc,			/* Use this GC. */
    int x, int y,		/* Upper left of bounding rect. */
    unsigned int width,		/* Width & height. */
    unsigned int height,
    int angle1,			/* Staring angle of arc. */
    int angle2)			/* Extent of arc. */
{
    MacDrawable *macWin = (MacDrawable *) d;
    TkMacOSXDrawingContext dc;
    int lw = gc->line_width;

    if (width == 0 || height == 0 || angle2 == 0) {
	return;
    }

    display->request++;
    if (!TkMacOSXSetupDrawingContext(d, gc, 1, &dc)) {
	return;
    }
    if (dc.context) {
	CGRect rect;
	double o = (lw % 2) ? .5 : 0, u = 0;

	if (notAA(lw)) {
	    o += NON_AA_CG_OFFSET/2;
	    u += NON_AA_CG_OFFSET;
	}
	rect = CGRectMake(
		macWin->xOff + x + o,
		macWin->yOff + y + o,
		width - u, height - u);

	if (angle1 == 0 && angle2 == 23040) {
	    CGContextFillEllipseInRect(dc.context, rect);
	} else {
	    CGMutablePathRef p = CGPathCreateMutable();
	    CGAffineTransform t = CGAffineTransformIdentity;
	    CGPoint c = CGPointMake(CGRectGetMidX(rect), CGRectGetMidY(rect));
	    double w = CGRectGetWidth(rect);

	    if (width != height) {
		t = CGAffineTransformMakeScale(1, CGRectGetHeight(rect)/w);
		c = CGPointApplyAffineTransform(c, CGAffineTransformInvert(t));
	    }
	    if (gc->arc_mode == ArcPieSlice) {
		CGPathMoveToPoint(p, &t, c.x, c.y);
	    }
	    CGPathAddArc(p, &t, c.x, c.y, w/2, radians(-angle1/64.0),
		    radians(-(angle1 + angle2)/64.0), angle2 > 0);
	    CGPathCloseSubpath(p);
	    CGContextAddPath(dc.context, p);
	    CGPathRelease(p);
	    CGContextFillPath(dc.context);
	}
    }
    TkMacOSXRestoreDrawingContext(&dc);
}

#ifdef TK_MACOSXDRAW_UNUSED
/*
 *----------------------------------------------------------------------
 *
 * XFillArcs --
 *
 *	Draw a filled arc.
 *
 * Results:
 *	None.
 *
 * Side effects:
 *	Draws a filled arc for each array element on the specified drawable.
 *
 *----------------------------------------------------------------------
 */

void
XFillArcs(
    Display *display,
    Drawable d,
    GC gc,
    XArc *arcArr,
    int nArcs)
{
    MacDrawable *macWin = (MacDrawable *) d;
    TkMacOSXDrawingContext dc;
    XArc * arcPtr;
    int i, lw = gc->line_width;

    display->request++;
    if (!TkMacOSXSetupDrawingContext(d, gc, 1, &dc)) {
	return;
    }
    if (dc.context) {
	CGRect rect;
	double o = (lw % 2) ? .5 : 0, u = 0;

	if (notAA(lw)) {
	    o += NON_AA_CG_OFFSET/2;
	    u += NON_AA_CG_OFFSET;
	}
	for (i = 0, arcPtr = arcArr; i < nArcs; i++, arcPtr++) {
	    if (arcPtr->width == 0 || arcPtr->height == 0
		    || arcPtr->angle2 == 0) {
		continue;
	    }
	    rect = CGRectMake(
		    macWin->xOff + arcPtr->x + o,
		    macWin->yOff + arcPtr->y + o,
		    arcPtr->width - u, arcPtr->height - u);
	    if (arcPtr->angle1 == 0 && arcPtr->angle2 == 23040) {
		CGContextFillEllipseInRect(dc.context, rect);
	    } else {
		CGMutablePathRef p = CGPathCreateMutable();
		CGAffineTransform t = CGAffineTransformIdentity;
		CGPoint c = CGPointMake(CGRectGetMidX(rect),
			CGRectGetMidY(rect));
		double w = CGRectGetWidth(rect);

		if (arcPtr->width != arcPtr->height) {
		    t = CGAffineTransformMakeScale(1, CGRectGetHeight(rect)/w);
		    c = CGPointApplyAffineTransform(c,
			    CGAffineTransformInvert(t));
		}
		if (gc->arc_mode == ArcPieSlice) {
		    CGPathMoveToPoint(p, &t, c.x, c.y);
		}
		CGPathAddArc(p, &t, c.x, c.y, w/2,
			radians(-arcPtr->angle1/64.0),
			radians(-(arcPtr->angle1 + arcPtr->angle2)/64.0),
			arcPtr->angle2 > 0);
		CGPathCloseSubpath(p);
		CGContextAddPath(dc.context, p);
		CGPathRelease(p);
		CGContextFillPath(dc.context);
	    }
	}
    }
    TkMacOSXRestoreDrawingContext(&dc);
}
#endif

#ifdef TK_MACOSXDRAW_UNUSED
/*
 *----------------------------------------------------------------------
 *
 * XMaxRequestSize --
 *
 *----------------------------------------------------------------------
 */

long
XMaxRequestSize(
    Display *display)
{
    return (SHRT_MAX / 4);
}
#endif

/*
 *----------------------------------------------------------------------
 *
 * TkScrollWindow --
 *
 *	Scroll a rectangle of the specified window and accumulate
 *	a damage region.
 *
 * Results:
 *	Returns 0 if the scroll genereated no additional damage.
 *	Otherwise, sets the region that needs to be repainted after
 *	scrolling and returns 1.
 *
 * Side effects:
 *	Scrolls the bits in the window.
 *
 *----------------------------------------------------------------------
 */

int
TkScrollWindow(
    Tk_Window tkwin,		/* The window to be scrolled. */
    GC gc,			/* GC for window to be scrolled. */
    int x, int y,		/* Position rectangle to be scrolled. */
    int width, int height,
    int dx, int dy,		/* Distance rectangle should be moved. */
    TkRegion damageRgn)		/* Region to accumulate damage in. */
{
    MacDrawable *macDraw = (MacDrawable *) Tk_WindowId(tkwin);
    NSView *view = TkMacOSXDrawableView(macDraw);
    CGRect visRect, srcRect, dstRect;
    CGFloat boundsH;
    HIShapeRef dmgRgn, dstRgn;
    int result;

    if (view && !CGRectIsEmpty(visRect = NSRectToCGRect([view visibleRect]))) {
	boundsH = [view bounds].size.height;
	srcRect = CGRectMake(macDraw->xOff + x, boundsH - height -
		(macDraw->yOff + y), width, height);
	dstRect = CGRectIntersection(CGRectOffset(srcRect, dx, -dy), visRect);
	srcRect = CGRectIntersection(srcRect, visRect);
	if (!CGRectIsEmpty(srcRect) && !CGRectIsEmpty(dstRect)) {
	    /*
	    CGRect sRect = CGRectIntersection(CGRectOffset(dstRect, -dx, dy),
		    srcRect);
	    NSCopyBits(0, NSRectFromCGRect(sRect),
		    NSPointFromCGPoint(CGRectOffset(sRect, dx, -dy).origin));
	    */
	    [view scrollRect:NSRectFromCGRect(srcRect) by:NSMakeSize(dx, -dy)];
	}
	srcRect.origin.y = boundsH - srcRect.size.height - srcRect.origin.y;
	dstRect.origin.y = boundsH - dstRect.size.height - dstRect.origin.y;
	srcRect = CGRectUnion(srcRect, dstRect);
	dmgRgn = HIShapeCreateMutableWithRect(&srcRect);
	dstRgn = HIShapeCreateWithRect(&dstRect);
	ChkErr(HIShapeDifference, dmgRgn, dstRgn, (HIMutableShapeRef) dmgRgn);
	CFRelease(dstRgn);
	TkMacOSXInvalidateViewRegion(view, dmgRgn);
    } else {
	dmgRgn = HIShapeCreateEmpty();
    }
    TkMacOSXSetWithNativeRegion(damageRgn, dmgRgn);
    result = HIShapeIsEmpty(dmgRgn) ? 0 : 1;
    CFRelease(dmgRgn);

    return result;
}

/*
 *----------------------------------------------------------------------
 *
 * TkMacOSXSetUpGraphicsPort --
 *
 *	Set up the graphics port from the given GC.
 *
 * Results:
 *	None.
 *
 * Side effects:
 *	None.
 *
 *----------------------------------------------------------------------
 */

void
TkMacOSXSetUpGraphicsPort(
    GC gc,			/* GC to apply to current port. */
    void *destPort)
{
    Tcl_Panic("TkMacOSXSetUpGraphicsPort: Obsolete, no more QD!");
}


/*
 *----------------------------------------------------------------------
 *
 * TkMacOSXSetUpDrawingContext --
 *
 *	Set up a drawing context for the given drawable and GC.
 *
 * Results:
 *	Boolean indicating whether it is ok to draw; if false, drawing
 *	context was not setup, so do not attempt to draw and do not call
 *	TkMacOSXRestoreDrawingContext().
 *
 * Side effects:
 *	None.
 *
 *----------------------------------------------------------------------
 */

int
TkMacOSXSetupDrawingContext(
    Drawable d,
    GC gc,
    int useCG, /* advisory only ! */
    TkMacOSXDrawingContext *dcPtr)
{
    MacDrawable *macDraw = ((MacDrawable*)d);
    int dontDraw = 0, isWin = 0;
    TkMacOSXDrawingContext dc = {};
    CGRect clipBounds;

    dc.clipRgn = TkMacOSXGetClipRgn(d);
    if (!dontDraw) {
	ClipToGC(d, gc, &dc.clipRgn);
	dontDraw = dc.clipRgn ? HIShapeIsEmpty(dc.clipRgn) : 0;
    }
    if (dontDraw) {
	goto end;
    }
    if (useCG) {
	dc.context = GetCGContextForDrawable(d);
    }
    if (!dc.context || !(macDraw->flags & TK_IS_PIXMAP)) {
	isWin = (TkMacOSXDrawableWindow(d) != nil);
    }
    if (dc.context) {
	dc.portBounds = clipBounds = CGContextGetClipBoundingBox(dc.context);
    } else if (isWin) {
	NSView *view = TkMacOSXDrawableView(macDraw);
	if (view) {
	    if (view != [NSView focusView]) {
		dc.focusLocked = [view lockFocusIfCanDraw];
		dontDraw = !dc.focusLocked;
	    } else {
		dontDraw = ![view canDraw];
	    }
	    if (dontDraw) {
		goto end;
	    }
	    [[view window] disableFlushWindow];
	    dc.view = view;
	    dc.context = [[NSGraphicsContext currentContext] graphicsPort];
	    dc.portBounds = NSRectToCGRect([view bounds]);
	    if (dc.clipRgn) {
		clipBounds = CGContextGetClipBoundingBox(dc.context);
	    }
	} else {
	    Tcl_Panic("TkMacOSXSetupDrawingContext(): "
		    "no NSView to draw into !");
	}
    } else {
	Tcl_Panic("TkMacOSXSetupDrawingContext(): "
		"no context to draw into !");
    }
    if (dc.context) {
	CGAffineTransform t = { .a = 1, .b = 0, .c = 0, .d = -1, .tx = 0,
		.ty = dc.portBounds.size.height};
	dc.portBounds.origin.x += macDraw->xOff;
	dc.portBounds.origin.y += macDraw->yOff;
	if (!dc.focusLocked) {
	    CGContextSaveGState(dc.context);
	}
	CGContextSetTextDrawingMode(dc.context, kCGTextFill);
	CGContextConcatCTM(dc.context, t);
	if (dc.clipRgn) {
#ifdef TK_MAC_DEBUG_DRAWING
	    CGContextSaveGState(dc.context);
	    ChkErr(HIShapeReplacePathInCGContext, dc.clipRgn, dc.context);
	    CGContextSetRGBFillColor(dc.context, 1.0, 0.0, 0.0, 0.1);
	    CGContextEOFillPath(dc.context);
	    CGContextRestoreGState(dc.context);
#endif /* TK_MAC_DEBUG_DRAWING */
	    CGRect r;
	    if (!HIShapeIsRectangular(dc.clipRgn) || !CGRectContainsRect(
		    *HIShapeGetBounds(dc.clipRgn, &r),
		    CGRectApplyAffineTransform(clipBounds, t))) {
		ChkErr(HIShapeReplacePathInCGContext, dc.clipRgn, dc.context);
		CGContextEOClip(dc.context);
	    }
	}
	if (gc) {
	    static const CGLineCap cgCap[] = {
		[CapNotLast] = kCGLineCapButt,
		[CapButt] = kCGLineCapButt,
		[CapRound] = kCGLineCapRound,
		[CapProjecting] = kCGLineCapSquare,
	    };
	    static const CGLineJoin cgJoin[] = {
		[JoinMiter] = kCGLineJoinMiter,
		[JoinRound] = kCGLineJoinRound,
		[JoinBevel] = kCGLineJoinBevel,
	    };
	    bool shouldAntialias;
	    double w = gc->line_width;

	    TkMacOSXSetColorInContext(gc, gc->foreground, dc.context);
	    if (isWin) {
		CGContextSetPatternPhase(dc.context, CGSizeMake(
			dc.portBounds.size.width, dc.portBounds.size.height));
	    }
	    if(gc->function != GXcopy) {
		TkMacOSXDbgMsg("Logical functions other than GXcopy are "
			"not supported for CG drawing!");
	    }
	    /* When should we antialias? */
	    shouldAntialias = !notAA(gc->line_width);
	    if (!shouldAntialias) {
		/* Make non-antialiased CG drawing look more like X11 */
		w -= (gc->line_width ? NON_AA_CG_OFFSET : 0);
	    }
	    CGContextSetShouldAntialias(dc.context, shouldAntialias);
	    CGContextSetLineWidth(dc.context, w);
	    if (gc->line_style != LineSolid) {
		int num = 0;
		char *p = &(gc->dashes);
		CGFloat dashOffset = gc->dash_offset;
		CGFloat lengths[10];

		while (p[num] != '\0' && num < 10) {
		    lengths[num] = p[num];
		    num++;
		}
		CGContextSetLineDash(dc.context, dashOffset, lengths, num);
	    }
	    if ((unsigned)gc->cap_style < sizeof(cgCap)/sizeof(CGLineCap)) {
		CGContextSetLineCap(dc.context,
			cgCap[(unsigned)gc->cap_style]);
	    }
	    if ((unsigned)gc->join_style < sizeof(cgJoin)/sizeof(CGLineJoin)) {
		CGContextSetLineJoin(dc.context,
			cgJoin[(unsigned)gc->join_style]);
	    }
	}
    }
end:
    if (dontDraw && dc.clipRgn) {
	CFRelease(dc.clipRgn);
	dc.clipRgn = NULL;
    }
    *dcPtr = dc;
    return !dontDraw;
}

/*
 *----------------------------------------------------------------------
 *
 * TkMacOSXRestoreDrawingContext --
 *
 *	Restore drawing context.
 *
 * Results:
 *	None.
 *
 * Side effects:
 *	None.
 *
 *----------------------------------------------------------------------
 */

void
TkMacOSXRestoreDrawingContext(
    TkMacOSXDrawingContext *dcPtr)
{
    if (dcPtr->context) {
	CGContextSynchronize(dcPtr->context);
	[[dcPtr->view window] enableFlushWindow];
	if (dcPtr->focusLocked) {
	    [dcPtr->view unlockFocus];
	} else {
	    CGContextRestoreGState(dcPtr->context);
	}
    }
    if (dcPtr->clipRgn) {
	CFRelease(dcPtr->clipRgn);
    }
#ifdef TK_MAC_DEBUG
    bzero(dcPtr, sizeof(TkMacOSXDrawingContext));
#endif /* TK_MAC_DEBUG */
}

/*
 *----------------------------------------------------------------------
 *
 * TkMacOSXGetClipRgn --
 *
 *	Get the clipping region needed to restrict drawing to the given
 *	drawable.
 *
 * Results:
 *	Clipping region. If non-NULL, CFRelease it when done.
 *
 * Side effects:
 *	None.
 *
 *----------------------------------------------------------------------
 */

HIShapeRef
TkMacOSXGetClipRgn(
    Drawable drawable)		/* Drawable. */
{
    MacDrawable *macDraw = (MacDrawable *) drawable;
    HIShapeRef clipRgn = NULL;

    if (macDraw->winPtr && macDraw->flags & TK_CLIP_INVALID) {
	TkMacOSXUpdateClipRgn(macDraw->winPtr);
#ifdef TK_MAC_DEBUG_DRAWING
	TkMacOSXDbgMsg("%s", macDraw->winPtr->pathName);
	NSView *view = TkMacOSXDrawableView(macDraw);
	if ([view lockFocusIfCanDraw]) {
	    CGContextRef context = [[NSGraphicsContext currentContext] graphicsPort];
	    CGContextSaveGState(context);
	    CGContextConcatCTM(context, CGAffineTransformMake(1.0, 0.0, 0.0,
		    -1.0, 0.0, [view bounds].size.height));
	    ChkErr(HIShapeReplacePathInCGContext, macDraw->visRgn, context);
	    CGContextSetRGBFillColor(context, 0.0, 1.0, 0.0, 0.1);
	    CGContextEOFillPath(context);
	    CGContextRestoreGState(context);
	    [view unlockFocus];
	}
#endif /* TK_MAC_DEBUG_DRAWING */
    }

    if (macDraw->drawRgn) {
	clipRgn = HIShapeCreateCopy(macDraw->drawRgn);
    } else if (macDraw->visRgn) {
	clipRgn = HIShapeCreateCopy(macDraw->visRgn);
    }

    return clipRgn;
}

/*
 *----------------------------------------------------------------------
 *
 * TkMacOSXSetUpClippingRgn --
 *
 *	Set up the clipping region so that drawing only occurs on the
 *	specified X subwindow.
 *
 * Results:
 *	None.
 *
 * Side effects:
 *	None.
 *
 *----------------------------------------------------------------------
 */

void
TkMacOSXSetUpClippingRgn(
    Drawable drawable)		/* Drawable to update. */
{
}

/*
 *----------------------------------------------------------------------
 *
 * TkpClipDrawableToRect --
 *
 *	Clip all drawing into the drawable d to the given rectangle.
 *	If width or height are negative, reset to no clipping.
 *
 * Results:
 *	None.
 *
 * Side effects:
 *	Subsequent drawing into d is offset and clipped as specified.
 *
 *----------------------------------------------------------------------
 */

void
TkpClipDrawableToRect(
    Display *display,
    Drawable d,
    int x, int y,
    int width, int height)
{
    MacDrawable *macDraw = (MacDrawable *) d;
    NSView *view = TkMacOSXDrawableView(macDraw);

    if (macDraw->drawRgn) {
	CFRelease(macDraw->drawRgn);
	macDraw->drawRgn = NULL;
    }
    if (width >= 0 && height >= 0) {
	CGRect drawRect = CGRectMake(x + macDraw->xOff, y + macDraw->yOff,
		width, height);
	HIShapeRef drawRgn = HIShapeCreateWithRect(&drawRect);

	if (macDraw->winPtr && macDraw->flags & TK_CLIP_INVALID) {
	    TkMacOSXUpdateClipRgn(macDraw->winPtr);
	}
	if (macDraw->visRgn) {
	    macDraw->drawRgn = HIShapeCreateIntersection(macDraw->visRgn,
		    drawRgn);
	    CFRelease(drawRgn);
	} else {
	    macDraw->drawRgn = drawRgn;
	}
	if (view && view != [NSView focusView] && [view lockFocusIfCanDraw]) {
	    drawRect.origin.y = [view bounds].size.height -
		    (drawRect.origin.y + drawRect.size.height);
	    NSRectClip(NSRectFromCGRect(drawRect));
	    macDraw->flags |= TK_FOCUSED_VIEW;
	}
    } else {
	if (view && (macDraw->flags & TK_FOCUSED_VIEW)) {
	    [view unlockFocus];
	    macDraw->flags &= ~TK_FOCUSED_VIEW;
	}
    }
}

/*
 *----------------------------------------------------------------------
 *
 * ClipToGC --
 *
 *	Helper function to intersect given region with gc clip region.
 *
 * Results:
 *	None.
 *
 * Side effects:
 *	None.
 *
 *----------------------------------------------------------------------
 */

static void
ClipToGC(
    Drawable d,
    GC gc,
    HIShapeRef *clipRgnPtr) /* must point to initialized variable */
{
    if (gc && gc->clip_mask &&
	    ((TkpClipMask*)gc->clip_mask)->type == TKP_CLIP_REGION) {
	TkRegion gcClip = ((TkpClipMask*)gc->clip_mask)->value.region;
	int xOffset = ((MacDrawable *) d)->xOff + gc->clip_x_origin;
	int yOffset = ((MacDrawable *) d)->yOff + gc->clip_y_origin;
	HIShapeRef clipRgn = *clipRgnPtr, gcClipRgn;

	TkMacOSXOffsetRegion(gcClip, xOffset, yOffset);
	gcClipRgn = TkMacOSXGetNativeRegion(gcClip);
	if (clipRgn) {
	    *clipRgnPtr = HIShapeCreateIntersection(gcClipRgn, clipRgn);
	    CFRelease(clipRgn);
	} else {
	    *clipRgnPtr = HIShapeCreateCopy(gcClipRgn);
	}
	CFRelease(gcClipRgn);
	TkMacOSXOffsetRegion(gcClip, -xOffset, -yOffset);
    }
}

/*
 *----------------------------------------------------------------------
 *
 * TkMacOSXMakeStippleMap --
 *
 *	Given a drawable and a stipple pattern this function draws the
 *	pattern repeatedly over the drawable. The drawable can then
 *	be used as a mask for bit-bliting a stipple pattern over an
 *	object.
 *
 * Results:
 *	A BitMap data structure.
 *
 * Side effects:
 *	None.
 *
 *----------------------------------------------------------------------
 */

void *
TkMacOSXMakeStippleMap(
    Drawable drawable,		/* Window to apply stipple. */
    Drawable stipple)		/* The stipple pattern. */
{
    return NULL;
}

/*
 *----------------------------------------------------------------------
 *
 * TkpDrawHighlightBorder --
 *
 *	This procedure draws a rectangular ring around the outside of
 *	a widget to indicate that it has received the input focus.
 *
 *	On the Macintosh, this puts a 1 pixel border in the bgGC color
 *	between the widget and the focus ring, except in the case where
 *	highlightWidth is 1, in which case the border is left out.
 *
 *	For proper Mac L&F, use highlightWidth of 3.
 *
 * Results:
 *	None.
 *
 * Side effects:
 *	A rectangle "width" pixels wide is drawn in "drawable",
 *	corresponding to the outer area of "tkwin".
 *
 *----------------------------------------------------------------------
 */

void
TkpDrawHighlightBorder (
    Tk_Window tkwin,
    GC fgGC,
    GC bgGC,
    int highlightWidth,
    Drawable drawable)
{
    if (highlightWidth == 1) {
	TkDrawInsetFocusHighlight (tkwin, fgGC, highlightWidth, drawable, 0);
    } else {
	TkDrawInsetFocusHighlight (tkwin, bgGC, highlightWidth, drawable, 0);
	if (fgGC != bgGC) {
	    TkDrawInsetFocusHighlight (tkwin, fgGC, highlightWidth - 1,
		    drawable, 0);
	}
    }
}

/*
 *----------------------------------------------------------------------
 *
 * TkpDrawFrame --
 *
 *	This procedure draws the rectangular frame area. If the user
 *	has request themeing, it draws with a the background theme.
 *
 * Results:
 *	None.
 *
 * Side effects:
 *	Draws inside the tkwin area.
 *
 *----------------------------------------------------------------------
 */

void
TkpDrawFrame(
    Tk_Window tkwin,
    Tk_3DBorder border,
    int highlightWidth,
    int borderWidth,
    int relief)
{
    if (useThemedToplevel && Tk_IsTopLevel(tkwin)) {
	static Tk_3DBorder themedBorder = NULL;

	if (!themedBorder) {
	    themedBorder = Tk_Get3DBorder(NULL, tkwin,
		    "systemWindowHeaderBackground");
	}
	if (themedBorder) {
	    border = themedBorder;
	}
    }
    Tk_Fill3DRectangle(tkwin, Tk_WindowId(tkwin),
	    border, highlightWidth, highlightWidth,
	    Tk_Width(tkwin) - 2 * highlightWidth,
	    Tk_Height(tkwin) - 2 * highlightWidth,
	    borderWidth, relief);
}

/*
 * Local Variables:
 * mode: c
 * c-basic-offset: 4
 * fill-column: 79
 * coding: utf-8
 * End:
 */<|MERGE_RESOLUTION|>--- conflicted
+++ resolved
@@ -334,13 +334,8 @@
     TkMacOSXDrawingContext dc;
 
     display->request++;
-<<<<<<< HEAD
     if (!TkMacOSXSetupDrawingContext(d, gc, 1, &dc)) {
-	return;
-=======
-    if (!TkMacOSXSetupDrawingContext(d, gc, 0, &dc)) {
 	return BadDrawable;
->>>>>>> de76506f
     }
     if (dc.context) {
 	CGImageRef img = CreateCGImageWithXImage(image);
@@ -762,11 +757,7 @@
     } else {
 	TkMacOSXDbgMsg("Drawing of empty CGImage requested");
     }
-<<<<<<< HEAD
-=======
-    TkMacOSXRestoreDrawingContext(&dc);
     return Success;
->>>>>>> de76506f
 }
  
@@ -804,13 +795,8 @@
     }
 
     display->request++;
-<<<<<<< HEAD
     if (!TkMacOSXSetupDrawingContext(d, gc, 1, &dc)) {
-	return;
-=======
-    if (!TkMacOSXSetupDrawingContext(d, gc, tkMacOSXUseCGDrawing, &dc)) {
 	return BadDrawable;
->>>>>>> de76506f
     }
     if (dc.context) {
 	double prevx, prevy;
@@ -1092,13 +1078,8 @@
     int i;
 
     display->request++;
-<<<<<<< HEAD
     if (!TkMacOSXSetupDrawingContext(d, gc, 1, &dc)) {
-	return;
-=======
-    if (!TkMacOSXSetupDrawingContext(d, gc, tkMacOSXUseCGDrawing, &dc)) {
 	return BadDrawable;
->>>>>>> de76506f
     }
     if (dc.context) {
 	CGRect rect;
