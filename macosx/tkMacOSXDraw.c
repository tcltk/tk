--- conflicted
+++ resolved
@@ -269,18 +269,8 @@
 	    colorspace = CGColorSpaceCreateDeviceRGB();
 	    bitmapInfo |= kCGImageAlphaPremultipliedFirst;
 	}
-<<<<<<< HEAD
-	bytesPerRow = ((size_t)
-		macDraw->size.width * bitsPerPixel + 127) >> 3 & ~15;
-	len = (size_t)(macDraw->size.height * bytesPerRow);
-	data = (char *)ckalloc(len);
-	bzero(data, len);
-	macDraw->context = CGBitmapContextCreate(data, (unsigned)macDraw->size.width,
-		(unsigned)macDraw->size.height, bitsPerComponent, bytesPerRow,
-=======
 	macDraw->context = CGBitmapContextCreate(NULL, (unsigned)macDraw->size.width,
 		(unsigned)macDraw->size.height, bitsPerComponent, 0,
->>>>>>> d4c16312
 		colorspace, bitmapInfo);
 	if (macDraw->context) {
 	    CGContextClearRect(macDraw->context, bounds);
