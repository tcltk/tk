--- conflicted
+++ resolved
@@ -1177,13 +1177,8 @@
     TkRegion damageRgn)		/* Region to accumulate damage in. */
 {
     Drawable drawable = Tk_WindowId(tkwin);
-<<<<<<< HEAD
-    MacDrawable *macDraw = (MacDrawable *) drawable;
+    MacDrawable *macDraw = (MacDrawable *)drawable;
     TKContentView *view = (TKContentView *) TkMacOSXGetNSViewForDrawable(drawable);
-=======
-    MacDrawable *macDraw = (MacDrawable *)drawable;
-    TKContentView *view = TkMacOSXDrawableView(macDraw);
->>>>>>> 8952ee7e
     CGRect srcRect, dstRect;
     HIShapeRef dmgRgn = NULL, extraRgn = NULL;
     NSRect bounds, visRect, scrollSrc, scrollDst;
@@ -1688,13 +1683,8 @@
     HIShapeRef *clipRgnPtr) /* must point to initialized variable */
 {
     if (gc && gc->clip_mask &&
-<<<<<<< HEAD
-	    ((TkpClipMask *) gc->clip_mask)->type == TKP_CLIP_REGION) {
-	TkRegion gcClip = ((TkpClipMask *) gc->clip_mask)->value.region;
-=======
 	    ((TkpClipMask *)gc->clip_mask)->type == TKP_CLIP_REGION) {
 	TkRegion gcClip = ((TkpClipMask *)gc->clip_mask)->value.region;
->>>>>>> 8952ee7e
 	int xOffset = ((MacDrawable *)d)->xOff + gc->clip_x_origin;
 	int yOffset = ((MacDrawable *)d)->yOff + gc->clip_y_origin;
 	HIShapeRef clipRgn = *clipRgnPtr, gcClipRgn;
