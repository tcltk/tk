/*
 * tkMacOSXDraw.c --
 *
 *	This file contains functions that draw to windows. Many of thees
 *	functions emulate Xlib functions.
 *
 * Copyright (c) 1995-1997 Sun Microsystems, Inc.
 * Copyright (c) 2001-2009 Apple Inc.
 * Copyright (c) 2006-2009 Daniel A. Steffen <das@users.sourceforge.net>
 * Copyright (c) 2014-2020 Marc Culler.
 *
 * See the file "license.terms" for information on usage and redistribution
 * of this file, and for a DISCLAIMER OF ALL WARRANTIES.
 */

#include "tkMacOSXPrivate.h"
#include "tkMacOSXDebug.h"
#include "tkButton.h"

#if MAC_OS_X_VERSION_MIN_REQUIRED >= 101000
#define GET_CGCONTEXT [[NSGraphicsContext currentContext] CGContext]
#else
#define GET_CGCONTEXT [[NSGraphicsContext currentContext] graphicsPort]
#endif

/*
#ifdef TK_MAC_DEBUG
#define TK_MAC_DEBUG_DRAWING
#define TK_MAC_DEBUG_IMAGE_DRAWING
#endif
*/

#define radians(d)	((d) * (M_PI/180.0))

/*
 * Non-antialiased CG drawing looks better and more like X11 drawing when using
 * very fine lines, so decrease all linewidths by the following constant.
 */
#define NON_AA_CG_OFFSET .999

static int cgAntiAliasLimit = 0;
#define notAA(w)	((w) < cgAntiAliasLimit)

static int useThemedToplevel = 0;
static int useThemedFrame = 0;
static unsigned long transparentColor;

/*
 * Prototypes for functions used only in this file.
 */

static void ClipToGC(Drawable d, GC gc, HIShapeRef *clipRgnPtr);
static NSImage *CreateNSImageFromPixmap(Pixmap pixmap, int width, int height);


/*
 *----------------------------------------------------------------------
 *
 * TkMacOSXInitCGDrawing --
 *
 *	Initializes link vars that control CG drawing.
 *
 * Results:
 *	None.
 *
 * Side effects:
 *	None.
 *
 *----------------------------------------------------------------------
 */

MODULE_SCOPE int
TkMacOSXInitCGDrawing(
    Tcl_Interp *interp,
    TCL_UNUSED(int),
    int limit)
{
    static Boolean initialized = FALSE;

    if (!initialized) {
	initialized = TRUE;

	if (Tcl_CreateNamespace(interp, "::tk::mac", NULL, NULL) == NULL) {
	    Tcl_ResetResult(interp);
	}

	if (Tcl_LinkVar(interp, "::tk::mac::CGAntialiasLimit",
		(char *)&cgAntiAliasLimit, TCL_LINK_INT) != TCL_OK) {
	    Tcl_ResetResult(interp);
	}
	cgAntiAliasLimit = limit;

	/*
	 * Piggy-back the themed drawing var init here.
	 */

	if (Tcl_LinkVar(interp, "::tk::mac::useThemedToplevel",
		(char *)&useThemedToplevel, TCL_LINK_BOOLEAN) != TCL_OK) {
	    Tcl_ResetResult(interp);
	}
	if (Tcl_LinkVar(interp, "::tk::mac::useThemedFrame",
		(char *)&useThemedFrame, TCL_LINK_BOOLEAN) != TCL_OK) {
	    Tcl_ResetResult(interp);
	}
	transparentColor = TkMacOSXClearPixel();
    }
    return TCL_OK;
}

/*
 *----------------------------------------------------------------------
 *
 * TkMacOSXGetNSImageFromTkImage --
 *
 *	Get autoreleased NSImage for Tk_Image.
 *
 * Results:
 *	NSImage.
 *
 * Side effects:
 *	None.
 *
 *----------------------------------------------------------------------
 */

NSImage *
TkMacOSXGetNSImageFromTkImage(
    Display *display,
    Tk_Image image,
    int width,
    int height)
{
    Pixmap pixmap;
    NSImage *nsImage;
    if (width == 0 || height == 0) {
	return nsImage = [[NSImage alloc] initWithSize:NSMakeSize(0,0)];
    }
    pixmap = Tk_GetPixmap(display, None, width, height, 0);
    Tk_RedrawImage(image, 0, 0, width, height, pixmap, 0, 0);
    nsImage = CreateNSImageFromPixmap(pixmap, width, height);
    Tk_FreePixmap(display, pixmap);

    return [nsImage autorelease];
}

/*
 *----------------------------------------------------------------------
 *
 * TkMacOSXGetNSImageFromBitmap --
 *
 *	Get autoreleased NSImage for Bitmap.
 *
 * Results:
 *	NSImage.
 *
 * Side effects:
 *	None.
 *
 *----------------------------------------------------------------------
 */

NSImage *
TkMacOSXGetNSImageFromBitmap(
    Display *display,
    Pixmap bitmap,
    GC gc,
    int width,
    int height)
{
    Pixmap pixmap = Tk_GetPixmap(display, None, width, height, 0);
    NSImage *nsImage;

    unsigned long origBackground = gc->background;

    gc->background = transparentColor;
    XSetClipOrigin(display, gc, 0, 0);
    XCopyPlane(display, bitmap, pixmap, gc, 0, 0, width, height, 0, 0, 1);
    gc->background = origBackground;
    nsImage = CreateNSImageFromPixmap(pixmap, width, height);
    Tk_FreePixmap(display, pixmap);

    return [nsImage autorelease];
}

/*
 *----------------------------------------------------------------------
 *
 * CreateNSImageFromPixmap --
 *
 *	Create NSImage for Pixmap.
 *
 * Results:
 *	NSImage.
 *
 * Side effects:
 *	None.
 *
 *----------------------------------------------------------------------
 */

static NSImage *
CreateNSImageFromPixmap(
    Pixmap pixmap,
    int width,
    int height)
{
    CGImageRef cgImage;
    NSImage *nsImage;
    NSBitmapImageRep *bitmapImageRep;
    CGContextRef context = TkMacOSXGetCGContextForDrawable(pixmap);

    if (context) {
	cgImage = CGBitmapContextCreateImage(context);
    } else {
	return NULL;
    }
    nsImage = [[NSImage alloc] initWithSize:NSMakeSize(width, height)];
    bitmapImageRep = [[NSBitmapImageRep alloc] initWithCGImage:cgImage];
    [nsImage addRepresentation:bitmapImageRep];
    [bitmapImageRep release];
    CFRelease(cgImage);

    return nsImage;
}

/*
 *----------------------------------------------------------------------
 *
 * TkMacOSXGetCGContextForDrawable --
 *
 *	Get CGContext for given Drawable, creating one if necessary.
 *
 * Results:
 *	CGContext.
 *
 * Side effects:
 *	None.
 *
 *----------------------------------------------------------------------
 */

CGContextRef
TkMacOSXGetCGContextForDrawable(
    Drawable drawable)
{
    MacDrawable *macDraw = (MacDrawable *)drawable;

    if (macDraw && (macDraw->flags & TK_IS_PIXMAP) && !macDraw->context) {
	const size_t bitsPerComponent = 8;
	size_t bitsPerPixel, bytesPerRow, len;
	CGColorSpaceRef colorspace = NULL;
	CGBitmapInfo bitmapInfo =
#ifdef __LITTLE_ENDIAN__
		kCGBitmapByteOrder32Host;
#else
		kCGBitmapByteOrderDefault;
#endif
	char *data;
	CGRect bounds = CGRectMake(0, 0,
		macDraw->size.width, macDraw->size.height);

	if (macDraw->flags & TK_IS_BW_PIXMAP) {
	    bitsPerPixel = 8;
	    bitmapInfo = (CGBitmapInfo)kCGImageAlphaOnly;
	} else {
	    colorspace = CGColorSpaceCreateDeviceRGB();
	    bitsPerPixel = 32;
	    bitmapInfo |= kCGImageAlphaPremultipliedFirst;
	}
	bytesPerRow = ((size_t)
		macDraw->size.width * bitsPerPixel + 127) >> 3 & ~15;
	len = macDraw->size.height * bytesPerRow;
	data = (char *)ckalloc(len);
	bzero(data, len);
	macDraw->context = CGBitmapContextCreate(data, macDraw->size.width,
		macDraw->size.height, bitsPerComponent, bytesPerRow,
		colorspace, bitmapInfo);
	if (macDraw->context) {
	    CGContextClearRect(macDraw->context, bounds);
	}
	if (colorspace) {
	    CFRelease(colorspace);
	}
    }

    return (macDraw ? macDraw->context : NULL);
}

/*
 *----------------------------------------------------------------------
 *
 * TkMacOSXDrawCGImage --
 *
 *	Draw CG image into drawable.
 *
 * Results:
 *	None.
 *
 * Side effects:
 *	None.
 *
 *----------------------------------------------------------------------
 */

void
TkMacOSXDrawCGImage(
    Drawable d,
    GC gc,
    CGContextRef context,
    CGImageRef image,
    unsigned long imageForeground,
    unsigned long imageBackground,
    CGRect imageBounds,
    CGRect srcBounds,
    CGRect dstBounds)
{
    MacDrawable *macDraw = (MacDrawable *)d;

    if (macDraw && context && image) {
	CGImageRef subImage = NULL;

	if (!CGRectEqualToRect(imageBounds, srcBounds)) {
	    if (!CGRectContainsRect(imageBounds, srcBounds)) {
		TkMacOSXDbgMsg("Mismatch of sub CGImage bounds");
	    }
	    subImage = CGImageCreateWithImageInRect(image, CGRectOffset(
		    srcBounds, -imageBounds.origin.x, -imageBounds.origin.y));
	    if (subImage) {
		image = subImage;
	    }
	}
	dstBounds = CGRectOffset(dstBounds, macDraw->xOff, macDraw->yOff);
	if (CGImageIsMask(image)) {
	    if (macDraw->flags & TK_IS_BW_PIXMAP) {

		/*
		 * Set fill color to black; background comes from the context,
		 * or is transparent.
		 */

		if (imageBackground != transparentColor) {
		    CGContextClearRect(context, dstBounds);
		}
		CGContextSetRGBFillColor(context, 0.0, 0.0, 0.0, 1.0);
	    } else {
		if (imageBackground != transparentColor) {
		    TkMacOSXSetColorInContext(gc, imageBackground, context);
		    CGContextFillRect(context, dstBounds);
		}
		TkMacOSXSetColorInContext(gc, imageForeground, context);
	    }
	}

#ifdef TK_MAC_DEBUG_IMAGE_DRAWING
	CGContextSaveGState(context);
	CGContextSetLineWidth(context, 1.0);
	CGContextSetRGBStrokeColor(context, 0, 0, 0, 0.1);
	CGContextSetRGBFillColor(context, 0, 1, 0, 0.1);
	CGContextFillRect(context, dstBounds);
	CGContextStrokeRect(context, dstBounds);

	CGPoint p[4] = {dstBounds.origin,
	    CGPointMake(CGRectGetMaxX(dstBounds), CGRectGetMaxY(dstBounds)),
	    CGPointMake(CGRectGetMinX(dstBounds), CGRectGetMaxY(dstBounds)),
	    CGPointMake(CGRectGetMaxX(dstBounds), CGRectGetMinY(dstBounds))
	};

	CGContextStrokeLineSegments(context, p, 4);
	CGContextRestoreGState(context);
	TkMacOSXDbgMsg("Drawing CGImage at (x=%f, y=%f), (w=%f, h=%f)",
		dstBounds.origin.x, dstBounds.origin.y,
		dstBounds.size.width, dstBounds.size.height);
#else /* TK_MAC_DEBUG_IMAGE_DRAWING */
	CGContextSaveGState(context);
	CGContextTranslateCTM(context, 0, dstBounds.origin.y + CGRectGetMaxY(dstBounds));
	CGContextScaleCTM(context, 1, -1);
	CGContextDrawImage(context, dstBounds, image);
	CGContextRestoreGState(context);
#endif /* TK_MAC_DEBUG_IMAGE_DRAWING */
	if (subImage) {
	    CFRelease(subImage);
	}
    } else {
	TkMacOSXDbgMsg("Drawing of empty CGImage requested");
    }
}

/*
 *----------------------------------------------------------------------
 *
 * XDrawLines --
 *
 *	Draw connected lines.
 *
 * Results:
 *	None.
 *
 * Side effects:
 *	Renders a series of connected lines.
 *
 *----------------------------------------------------------------------
 */

int
XDrawLines(
    Display *display,		/* Display. */
    Drawable d,			/* Draw on this. */
    GC gc,			/* Use this GC. */
    XPoint *points,		/* Array of points. */
    int npoints,		/* Number of points. */
    int mode)			/* Line drawing mode. */
{
    MacDrawable *macWin = (MacDrawable *)d;
    TkMacOSXDrawingContext dc;
    int i, lw = gc->line_width;

    if (npoints < 2) {
	return BadValue;
    }

    display->request++;
    if (!TkMacOSXSetupDrawingContext(d, gc, &dc)) {
	return BadDrawable;
    }
    if (dc.context) {
	double prevx, prevy;
	double o = (lw % 2) ? .5 : 0;

	CGContextBeginPath(dc.context);
	prevx = macWin->xOff + points[0].x + o;
	prevy = macWin->yOff + points[0].y + o;
	CGContextMoveToPoint(dc.context, prevx, prevy);
	for (i = 1; i < npoints; i++) {
	    if (mode == CoordModeOrigin) {
		CGContextAddLineToPoint(dc.context,
			macWin->xOff + points[i].x + o,
			macWin->yOff + points[i].y + o);
	    } else {
		prevx += points[i].x;
		prevy += points[i].y;
		CGContextAddLineToPoint(dc.context, prevx, prevy);
	    }
	}

        /*
         * In the case of closed polylines, the first and last points are the
         * same. We want miter or bevel join be rendered also at this point,
         * this needs telling CoreGraphics that the path is closed.
         */

        if ((points[0].x == points[npoints-1].x) &&
                (points[0].y == points[npoints-1].y)) {
            CGContextClosePath(dc.context);
        }
	CGContextStrokePath(dc.context);
    }
    TkMacOSXRestoreDrawingContext(&dc);
    return Success;
}

/*
 *----------------------------------------------------------------------
 *
 * XDrawSegments --
 *
 *	Draw unconnected lines.
 *
 * Results:
 *	None.
 *
 * Side effects:
 *	Renders a series of unconnected lines.
 *
 *----------------------------------------------------------------------
 */

int
XDrawSegments(
    Display *display,
    Drawable d,
    GC gc,
    XSegment *segments,
    int nsegments)
{
    MacDrawable *macWin = (MacDrawable *)d;
    TkMacOSXDrawingContext dc;
    int i, lw = gc->line_width;

    display->request++;
    if (!TkMacOSXSetupDrawingContext(d, gc, &dc)) {
	return BadDrawable;
    }
    if (dc.context) {
	double o = (lw % 2) ? .5 : 0;

	for (i = 0; i < nsegments; i++) {
	    CGContextBeginPath(dc.context);
	    CGContextMoveToPoint(dc.context,
		    macWin->xOff + segments[i].x1 + o,
		    macWin->yOff + segments[i].y1 + o);
	    CGContextAddLineToPoint(dc.context,
		    macWin->xOff + segments[i].x2 + o,
		    macWin->yOff + segments[i].y2 + o);
	    CGContextStrokePath(dc.context);
	}
    }
    TkMacOSXRestoreDrawingContext(&dc);
    return Success;
}

/*
 *----------------------------------------------------------------------
 *
 * XFillPolygon --
 *
 *	Draws a filled polygon.
 *
 * Results:
 *	None.
 *
 * Side effects:
 *	Draws a filled polygon on the specified drawable.
 *
 *----------------------------------------------------------------------
 */

int
XFillPolygon(
    Display *display,		/* Display. */
    Drawable d,			/* Draw on this. */
    GC gc,			/* Use this GC. */
    XPoint *points,		/* Array of points. */
    int npoints,		/* Number of points. */
    TCL_UNUSED(int),	/* Shape to draw. */
    int mode)			/* Drawing mode. */
{
    MacDrawable *macWin = (MacDrawable *)d;
    TkMacOSXDrawingContext dc;
    int i;

    display->request++;
    if (!TkMacOSXSetupDrawingContext(d, gc, &dc)) {
	return BadDrawable;
    }
    if (dc.context) {
	double prevx, prevy;
	double o = (gc->line_width % 2) ? .5 : 0;

	CGContextBeginPath(dc.context);
	prevx = macWin->xOff + points[0].x + o;
	prevy = macWin->yOff + points[0].y + o;
	CGContextMoveToPoint(dc.context, prevx, prevy);
	for (i = 1; i < npoints; i++) {
	    if (mode == CoordModeOrigin) {
		CGContextAddLineToPoint(dc.context,
			macWin->xOff + points[i].x + o,
			macWin->yOff + points[i].y + o);
	    } else {
		prevx += points[i].x;
		prevy += points[i].y;
		CGContextAddLineToPoint(dc.context, prevx, prevy);
	    }
	}
	CGContextEOFillPath(dc.context);
    }
    TkMacOSXRestoreDrawingContext(&dc);
    return Success;
}

/*
 *----------------------------------------------------------------------
 *
 * XDrawRectangle --
 *
 *	Draws a rectangle.
 *
 * Results:
 *	None.
 *
 * Side effects:
 *	Draws a rectangle on the specified drawable.
 *
 *----------------------------------------------------------------------
 */

int
XDrawRectangle(
    Display *display,		/* Display. */
    Drawable d,			/* Draw on this. */
    GC gc,			/* Use this GC. */
    int x, int y,		/* Upper left corner. */
    unsigned int width,		/* Width & height of rect. */
    unsigned int height)
{
    MacDrawable *macWin = (MacDrawable *)d;
    TkMacOSXDrawingContext dc;
    int lw = gc->line_width;

    if (width == 0 || height == 0) {
	return BadDrawable;
    }

    display->request++;
    if (!TkMacOSXSetupDrawingContext(d, gc, &dc)) {
	return BadDrawable;
    }
    if (dc.context) {
	CGRect rect;
	double o = (lw % 2) ? .5 : 0;

	rect = CGRectMake(
		macWin->xOff + x + o, macWin->yOff + y + o,
		width, height);
	CGContextStrokeRect(dc.context, rect);
    }
    TkMacOSXRestoreDrawingContext(&dc);
    return Success;
}

/*
 *----------------------------------------------------------------------
 *
 * XDrawRectangles --
 *
 *	Draws the outlines of the specified rectangles as if a five-point
 *	PolyLine protocol request were specified for each rectangle:
 *
 *	    [x,y] [x+width,y] [x+width,y+height] [x,y+height] [x,y]
 *
 *	For the specified rectangles, these functions do not draw a pixel more
 *	than once. XDrawRectangles draws the rectangles in the order listed in
 *	the array. If rectangles intersect, the intersecting pixels are drawn
 *	multiple times. Draws a rectangle.
 *
 * Results:
 *	None.
 *
 * Side effects:
 *	Draws rectangles on the specified drawable.
 *
 *----------------------------------------------------------------------
 */

int
XDrawRectangles(
    Display *display,
    Drawable d,
    GC gc,
    XRectangle *rectArr,
    int nRects)
{
    MacDrawable *macWin = (MacDrawable *)d;
    TkMacOSXDrawingContext dc;
    XRectangle * rectPtr;
    int i, lw = gc->line_width;

    display->request++;
    if (!TkMacOSXSetupDrawingContext(d, gc, &dc)) {
	return BadDrawable;
    }
    if (dc.context) {
	CGRect rect;
	double o = (lw % 2) ? .5 : 0;

	for (i = 0, rectPtr = rectArr; i < nRects; i++, rectPtr++) {
	    if (rectPtr->width == 0 || rectPtr->height == 0) {
		continue;
	    }
	    rect = CGRectMake(
		    macWin->xOff + rectPtr->x + o,
		    macWin->yOff + rectPtr->y + o,
		    rectPtr->width, rectPtr->height);
	    CGContextStrokeRect(dc.context, rect);
	}
    }
    TkMacOSXRestoreDrawingContext(&dc);
    return Success;
}

/*
 *----------------------------------------------------------------------
 *
 * XFillRectangles --
 *
 *	Fill multiple rectangular areas in the given drawable.
 *
 * Results:
 *	None.
 *
 * Side effects:
 *	Draws onto the specified drawable.
 *
 *----------------------------------------------------------------------
 */

int
XFillRectangles(
    Display *display,		/* Display. */
    Drawable d,			/* Draw on this. */
    GC gc,			/* Use this GC. */
    XRectangle *rectangles,	/* Rectangle array. */
    int n_rectangles)		/* Number of rectangles. */
{
    MacDrawable *macWin = (MacDrawable *)d;
    TkMacOSXDrawingContext dc;
    XRectangle * rectPtr;
    int i;

    display->request++;
    if (!TkMacOSXSetupDrawingContext(d, gc, &dc)) {
	return BadDrawable;
    }
    if (dc.context) {
	CGRect rect;

	for (i = 0, rectPtr = rectangles; i < n_rectangles; i++, rectPtr++) {
	    if (rectPtr->width == 0 || rectPtr->height == 0) {
		continue;
	    }
	    rect = CGRectMake(
		    macWin->xOff + rectPtr->x,
		    macWin->yOff + rectPtr->y,
		    rectPtr->width, rectPtr->height);
	    CGContextFillRect(dc.context, rect);
	}
    }
    TkMacOSXRestoreDrawingContext(&dc);
    return Success;
}

/*
 *----------------------------------------------------------------------
 *
 * TkMacOSXDrawSolidBorder --
 *
 *	Draws a border rectangle of specified thickness inside the bounding
 *      rectangle of a Tk Window.  The border rectangle can be inset within the
 *      bounding rectangle.  For a highlight border the inset should be 0, but
 *      for a solid border around the actual window the inset should equal the
 *      thickness of the highlight border.  The color of the border rectangle
 *      is the foreground color of the graphics context passed to the function.
 *
 * Results:
 *	None.
 *
 * Side effects:
 *	Draws a rectangular border inside the bounding rectangle of a window.
 *
 *----------------------------------------------------------------------
 */

MODULE_SCOPE void
TkMacOSXDrawSolidBorder(
    Tk_Window tkwin,
    GC gc,
    int inset,
    int thickness)
{
    Drawable d = Tk_WindowId(tkwin);
    TkMacOSXDrawingContext dc;
    CGRect outerRect, innerRect;

    if (!TkMacOSXSetupDrawingContext(d, gc, &dc)) {
	return;
    }
    if (dc.context) {
	outerRect = CGRectMake(Tk_X(tkwin), Tk_Y(tkwin),
			       Tk_Width(tkwin), Tk_Height(tkwin));
	outerRect = CGRectInset(outerRect, inset, inset);
	innerRect = CGRectInset(outerRect, thickness, thickness);
	CGContextBeginPath(dc.context);
	CGContextAddRect(dc.context, outerRect);
	CGContextAddRect(dc.context, innerRect);
	CGContextEOFillPath(dc.context);
    }
    TkMacOSXRestoreDrawingContext(&dc);
}

/*
 *----------------------------------------------------------------------
 *
 * XDrawArc --
 *
 *	Draw an arc.
 *
 * Results:
 *	None.
 *
 * Side effects:
 *	Draws an arc on the specified drawable.
 *
 *----------------------------------------------------------------------
 */

int
XDrawArc(
    Display *display,		/* Display. */
    Drawable d,			/* Draw on this. */
    GC gc,			/* Use this GC. */
    int x, int y,		/* Upper left of bounding rect. */
    unsigned int width,		/* Width & height. */
    unsigned int height,
    int angle1,			/* Staring angle of arc. */
    int angle2)			/* Extent of arc. */
{
    MacDrawable *macWin = (MacDrawable *)d;
    TkMacOSXDrawingContext dc;
    int lw = gc->line_width;

    if (width == 0 || height == 0 || angle2 == 0) {
	return BadDrawable;
    }

    display->request++;
    if (!TkMacOSXSetupDrawingContext(d, gc, &dc)) {
	return BadDrawable;
    }
    if (dc.context) {
	CGRect rect;
	double o = (lw % 2) ? .5 : 0;

	rect = CGRectMake(
		macWin->xOff + x + o,
		macWin->yOff + y + o,
		width, height);
	if (angle1 == 0 && angle2 == 23040) {
	    CGContextStrokeEllipseInRect(dc.context, rect);
	} else {
	    CGMutablePathRef p = CGPathCreateMutable();
	    CGAffineTransform t = CGAffineTransformIdentity;
	    CGPoint c = CGPointMake(CGRectGetMidX(rect), CGRectGetMidY(rect));
	    double w = CGRectGetWidth(rect);

	    if (width != height) {
		t = CGAffineTransformMakeScale(1.0, CGRectGetHeight(rect)/w);
		c = CGPointApplyAffineTransform(c, CGAffineTransformInvert(t));
	    }
	    CGPathAddArc(p, &t, c.x, c.y, w/2, radians(-angle1/64.0),
		    radians(-(angle1 + angle2)/64.0), angle2 > 0);
	    CGContextAddPath(dc.context, p);
	    CGPathRelease(p);
	    CGContextStrokePath(dc.context);
	}
    }
    TkMacOSXRestoreDrawingContext(&dc);
    return Success;
}

/*
 *----------------------------------------------------------------------
 *
 * XDrawArcs --
 *
 *	Draws multiple circular or elliptical arcs. Each arc is specified by a
 *	rectangle and two angles. The center of the circle or ellipse is the
 *	center of the rect- angle, and the major and minor axes are specified
 *	by the width and height.  Positive angles indicate counterclock- wise
 *	motion, and negative angles indicate clockwise motion. If the magnitude
 *	of angle2 is greater than 360 degrees, XDrawArcs truncates it to 360
 *	degrees.
 *
 * Results:
 *	None.
 *
 * Side effects:
 *	Draws an arc for each array element on the specified drawable.
 *
 *----------------------------------------------------------------------
 */

int
XDrawArcs(
    Display *display,
    Drawable d,
    GC gc,
    XArc *arcArr,
    int nArcs)
{
    MacDrawable *macWin = (MacDrawable *)d;
    TkMacOSXDrawingContext dc;
    XArc *arcPtr;
    int i, lw = gc->line_width;

    display->request++;
    if (!TkMacOSXSetupDrawingContext(d, gc, &dc)) {
	return BadDrawable;
    }
    if (dc.context) {
	CGRect rect;
	double o = (lw % 2) ? .5 : 0;

	for (i=0, arcPtr = arcArr; i < nArcs; i++, arcPtr++) {
	    if (arcPtr->width == 0 || arcPtr->height == 0
		    || arcPtr->angle2 == 0) {
		continue;
	    }
	    rect = CGRectMake(
		    macWin->xOff + arcPtr->x + o,
		    macWin->yOff + arcPtr->y + o,
		    arcPtr->width, arcPtr->height);

	    if (arcPtr->angle1 == 0 && arcPtr->angle2 == 23040) {
		CGContextStrokeEllipseInRect(dc.context, rect);
	    } else {
		CGMutablePathRef p = CGPathCreateMutable();
		CGAffineTransform t = CGAffineTransformIdentity;
		CGPoint c = CGPointMake(CGRectGetMidX(rect),
			CGRectGetMidY(rect));
		double w = CGRectGetWidth(rect);

		if (arcPtr->width != arcPtr->height) {
		    t = CGAffineTransformMakeScale(1, CGRectGetHeight(rect)/w);
		    c = CGPointApplyAffineTransform(c,
			    CGAffineTransformInvert(t));
		}
		CGPathAddArc(p, &t, c.x, c.y, w/2,
			radians(-arcPtr->angle1/64.0),
			radians(-(arcPtr->angle1 + arcPtr->angle2)/64.0),
			arcPtr->angle2 > 0);
		CGContextAddPath(dc.context, p);
		CGPathRelease(p);
		CGContextStrokePath(dc.context);
	    }
	}
    }
    TkMacOSXRestoreDrawingContext(&dc);
    return Success;
}

/*
 *----------------------------------------------------------------------
 *
 * XFillArc --
 *
 *	Draw a filled arc.
 *
 * Results:
 *	None.
 *
 * Side effects:
 *	Draws a filled arc on the specified drawable.
 *
 *----------------------------------------------------------------------
 */

int
XFillArc(
    Display *display,		/* Display. */
    Drawable d,			/* Draw on this. */
    GC gc,			/* Use this GC. */
    int x, int y,		/* Upper left of bounding rect. */
    unsigned int width,		/* Width & height. */
    unsigned int height,
    int angle1,			/* Staring angle of arc. */
    int angle2)			/* Extent of arc. */
{
    MacDrawable *macWin = (MacDrawable *)d;
    TkMacOSXDrawingContext dc;
    int lw = gc->line_width;

    if (width == 0 || height == 0 || angle2 == 0) {
	return BadDrawable;
    }

    display->request++;
    if (!TkMacOSXSetupDrawingContext(d, gc, &dc)) {
	return BadDrawable;
    }
    if (dc.context) {
	CGRect rect;
	double o = (lw % 2) ? .5 : 0, u = 0;

	if (notAA(lw)) {
	    o += NON_AA_CG_OFFSET/2;
	    u += NON_AA_CG_OFFSET;
	}
	rect = CGRectMake(
		macWin->xOff + x + o,
		macWin->yOff + y + o,
		width - u, height - u);

	if (angle1 == 0 && angle2 == 23040) {
	    CGContextFillEllipseInRect(dc.context, rect);
	} else {
	    CGMutablePathRef p = CGPathCreateMutable();
	    CGAffineTransform t = CGAffineTransformIdentity;
	    CGPoint c = CGPointMake(CGRectGetMidX(rect), CGRectGetMidY(rect));
	    double w = CGRectGetWidth(rect);

	    if (width != height) {
		t = CGAffineTransformMakeScale(1, CGRectGetHeight(rect)/w);
		c = CGPointApplyAffineTransform(c, CGAffineTransformInvert(t));
	    }
	    if (gc->arc_mode == ArcPieSlice) {
		CGPathMoveToPoint(p, &t, c.x, c.y);
	    }
	    CGPathAddArc(p, &t, c.x, c.y, w/2, radians(-angle1/64.0),
		    radians(-(angle1 + angle2)/64.0), angle2 > 0);
	    CGPathCloseSubpath(p);
	    CGContextAddPath(dc.context, p);
	    CGPathRelease(p);
	    CGContextFillPath(dc.context);
	}
    }
    TkMacOSXRestoreDrawingContext(&dc);
    return Success;
}

/*
 *----------------------------------------------------------------------
 *
 * XFillArcs --
 *
 *	Draw a filled arc.
 *
 * Results:
 *	None.
 *
 * Side effects:
 *	Draws a filled arc for each array element on the specified drawable.
 *
 *----------------------------------------------------------------------
 */

int
XFillArcs(
    Display *display,
    Drawable d,
    GC gc,
    XArc *arcArr,
    int nArcs)
{
    MacDrawable *macWin = (MacDrawable *)d;
    TkMacOSXDrawingContext dc;
    XArc * arcPtr;
    int i, lw = gc->line_width;

    display->request++;
    if (!TkMacOSXSetupDrawingContext(d, gc, &dc)) {
	return BadDrawable;
    }
    if (dc.context) {
	CGRect rect;
	double o = (lw % 2) ? .5 : 0, u = 0;

	if (notAA(lw)) {
	    o += NON_AA_CG_OFFSET/2;
	    u += NON_AA_CG_OFFSET;
	}
	for (i = 0, arcPtr = arcArr; i < nArcs; i++, arcPtr++) {
	    if (arcPtr->width == 0 || arcPtr->height == 0
		    || arcPtr->angle2 == 0) {
		continue;
	    }
	    rect = CGRectMake(
		    macWin->xOff + arcPtr->x + o,
		    macWin->yOff + arcPtr->y + o,
		    arcPtr->width - u, arcPtr->height - u);
	    if (arcPtr->angle1 == 0 && arcPtr->angle2 == 23040) {
		CGContextFillEllipseInRect(dc.context, rect);
	    } else {
		CGMutablePathRef p = CGPathCreateMutable();
		CGAffineTransform t = CGAffineTransformIdentity;
		CGPoint c = CGPointMake(CGRectGetMidX(rect),
			CGRectGetMidY(rect));
		double w = CGRectGetWidth(rect);

		if (arcPtr->width != arcPtr->height) {
		    t = CGAffineTransformMakeScale(1, CGRectGetHeight(rect)/w);
		    c = CGPointApplyAffineTransform(c,
			    CGAffineTransformInvert(t));
		}
		if (gc->arc_mode == ArcPieSlice) {
		    CGPathMoveToPoint(p, &t, c.x, c.y);
		}
		CGPathAddArc(p, &t, c.x, c.y, w/2,
			radians(-arcPtr->angle1/64.0),
			radians(-(arcPtr->angle1 + arcPtr->angle2)/64.0),
			arcPtr->angle2 > 0);
		CGPathCloseSubpath(p);
		CGContextAddPath(dc.context, p);
		CGPathRelease(p);
		CGContextFillPath(dc.context);
	    }
	}
    }
    TkMacOSXRestoreDrawingContext(&dc);
    return Success;
}

/*
 *----------------------------------------------------------------------
 *
 * TkScrollWindow --
 *
 *	Scroll a rectangle of the specified window and accumulate a damage
 *	region.
 *
 * Results:
 *	Returns 0 if the scroll generated no additional damage. Otherwise, sets
 *	the region that needs to be repainted after scrolling and returns 1.
 *
 * Side effects:
 *	Scrolls the bits in the window.
 *
 *----------------------------------------------------------------------
 */

int
TkScrollWindow(
    Tk_Window tkwin,		/* The window to be scrolled. */
    TCL_UNUSED(GC),			/* GC for window to be scrolled. */
    int x, int y,		/* Position rectangle to be scrolled. */
    int width, int height,
    int dx, int dy,		/* Distance rectangle should be moved. */
    Region damageRgn)		/* Region to accumulate damage in. */
{
    Drawable drawable = Tk_WindowId(tkwin);
    MacDrawable *macDraw = (MacDrawable *)drawable;
    TKContentView *view = TkMacOSXDrawableView(macDraw);
    CGRect srcRect, dstRect;
    HIShapeRef dmgRgn = NULL, extraRgn = NULL;
    NSRect bounds, visRect, scrollSrc, scrollDst;
    int result = 0;

    if (view) {
  	/*
	 * Get the scroll area in NSView coordinates (origin at bottom left).
	 */

  	bounds = [view bounds];
 	scrollSrc = NSMakeRect(macDraw->xOff + x,
		bounds.size.height - height - (macDraw->yOff + y),
		width, height);
 	scrollDst = NSOffsetRect(scrollSrc, dx, -dy);

  	/*
	 * Limit scrolling to the window content area.
	 */

 	visRect = [view visibleRect];
 	scrollSrc = NSIntersectionRect(scrollSrc, visRect);
 	scrollDst = NSIntersectionRect(scrollDst, visRect);
 	if (!NSIsEmptyRect(scrollSrc) && !NSIsEmptyRect(scrollDst)) {
  	    /*
  	     * Mark the difference between source and destination as damaged.
	     * This region is described in NSView coordinates (y=0 at the
	     * bottom) and converted to Tk coordinates later.
  	     */

	    srcRect = CGRectMake(x, y, width, height);
	    dstRect = CGRectOffset(srcRect, dx, dy);

	    /*
	     * Compute the damage.
	     */

  	    dmgRgn = HIShapeCreateMutableWithRect(&srcRect);
 	    extraRgn = HIShapeCreateWithRect(&dstRect);
 	    ChkErr(HIShapeDifference, dmgRgn, extraRgn,
		    (HIMutableShapeRef) dmgRgn);
	    result = HIShapeIsEmpty(dmgRgn) ? 0 : 1;

	    /*
	     * Convert to Tk coordinates, offset by the window origin.
	     */

	    TkMacOSXSetWithNativeRegion(damageRgn, dmgRgn);
	    if (extraRgn) {
		CFRelease(extraRgn);
	    }

 	    /*
	     * Scroll the rectangle.
	     */

 	    [view scrollRect:scrollSrc by:NSMakeSize(dx, -dy)];
  	}
    } else {
	dmgRgn = HIShapeCreateEmpty();
	TkMacOSXSetWithNativeRegion(damageRgn, dmgRgn);
    }

    if (dmgRgn) {
	CFRelease(dmgRgn);
    }
    return result;
}

/*
 *----------------------------------------------------------------------
 *
 * TkMacOSXSetUpGraphicsPort --
 *
 *	Set up the graphics port from the given GC.
 *
 * Results:
 *	None.
 *
 * Side effects:
 *	None.
 *
 *----------------------------------------------------------------------
 */

void
TkMacOSXSetUpGraphicsPort(
    TCL_UNUSED(GC),			/* GC to apply to current port. */
    TCL_UNUSED(void *))
{
    Tcl_Panic("TkMacOSXSetUpGraphicsPort: Obsolete, no more QD!");
}


/*
 *----------------------------------------------------------------------
 *
 * TkMacOSXSetUpDrawingContext --
 *
 *	Set up a drawing context for the given drawable from an X GC.
 *
 * Results:
 *	Boolean indicating whether it is ok to draw; if false, the drawing
 *	context was not setup, so do not attempt to draw and do not call
 *	TkMacOSXRestoreDrawingContext().
 *
 * Side effects:
 *	May modify or create the drawable's graphics context.  May expand the
 *      drawable's dirty rectangle.  When the result is true The dcPtr
 *      parameter is set to reference the new or updated drawing context.
 *
 *----------------------------------------------------------------------
 */

Bool
TkMacOSXSetupDrawingContext(
    Drawable d,
    GC gc,
    TkMacOSXDrawingContext *dcPtr)
{
    MacDrawable *macDraw = (MacDrawable *)d;
    Bool canDraw = true;
    TKContentView *view = nil;
    TkMacOSXDrawingContext dc = {};

    /*
     * If the drawable is not a pixmap, get the associated NSView.
     */

    if (!(macDraw->flags & TK_IS_PIXMAP)) {
	view = TkMacOSXDrawableView(d);
	if (!view) {
	    Tcl_Panic("TkMacOSXSetupDrawingContext(): "
		    "no NSView to draw into !");
	}
    }

    /*
     * Intersect the drawable's clipping region with the region stored in the
     * X GC.  If the resulting region is empty, don't do any drawing.
     */

    dc.clipRgn = TkMacOSXGetClipRgn(d);
    ClipToGC(d, gc, &dc.clipRgn);
    if (dc.clipRgn && HIShapeIsEmpty(dc.clipRgn)) {
	canDraw = false;
	goto end;
    }

    /*
     * If the drawable already has a CGContext, use it.  Otherwise, we must be
     * drawing to a window and we use the current context of its ContentView.
     */

    dc.context = TkMacOSXGetCGContextForDrawable(d);
    if (dc.context) {
	dc.portBounds = CGContextGetClipBoundingBox(dc.context);
    } else {
	NSRect drawingBounds, currentBounds;

	dc.view = view;
	dc.context = GET_CGCONTEXT;
	dc.portBounds = NSRectToCGRect([view bounds]);
	if (dc.clipRgn) {
	    CGRect clipBounds;
	    CGAffineTransform t = { .a = 1, .b = 0, .c = 0, .d = -1, .tx = 0,
				    .ty = [view bounds].size.height};
	    HIShapeGetBounds(dc.clipRgn, &clipBounds);
	    clipBounds = CGRectApplyAffineTransform(clipBounds, t);
	    drawingBounds = NSRectFromCGRect(clipBounds);
	} else {
	    drawingBounds = [view bounds];
	}

	/*
	 * We can only draw into the NSView which is the current focusView.
	 * When the current [NSView focusView] is nil, the CGContext for
	 * [NSGraphicsContext currentContext] is nil.  Otherwise the current
	 * CGContext draws into the current focusView.  An NSView is guaranteed
	 * to be the focusView when its drawRect or setFrame methods are
	 * running.  Prior to OSX 10.14 it was also possible to call the
	 * lockFocus method to force an NSView to become the current focusView.
	 * But that method was deprecated in 10.14 and so is no longer used by
	 * Tk.  Instead, if the view is not the current focusView then we add
	 * the drawing bounds to its dirty rectangle and return false.  The
	 * part of the view inside the drawing bounds will get redrawn during
	 * the next call to its drawRect method.
	 */

	if (view != [NSView focusView]) {
	    [view addTkDirtyRect:drawingBounds];
	    canDraw = false;
	    goto end;
	}

	/*
	 * Drawing will also fail when the view is the current focusView but
	 * the clipping rectangle set by drawRect does not contain the clipping
	 * region of our drawing context.  (See bug [2a61eca3a8].)  If part of
	 * the drawing bounds will be clipped then we draw whatever we can, but
	 * we also add the drawing bounds to the view's dirty rectangle so it
	 * will get redrawn in the next call to its drawRect method.
	 */

	currentBounds = CGContextGetClipBoundingBox(dc.context);
	if (!NSContainsRect(currentBounds, drawingBounds)) {
	    [view addTkDirtyRect:drawingBounds];
	}
    }

    /*
     * Finish configuring the drawing context.
     */

    CGAffineTransform t = {
	.a = 1, .b = 0,
	.c = 0, .d = -1,
	.tx = 0,
	.ty = dc.portBounds.size.height
    };

    dc.portBounds.origin.x += macDraw->xOff;
    dc.portBounds.origin.y += macDraw->yOff;
    CGContextSaveGState(dc.context);
    CGContextSetTextDrawingMode(dc.context, kCGTextFill);
    CGContextConcatCTM(dc.context, t);
    if (dc.clipRgn) {

#ifdef TK_MAC_DEBUG_DRAWING
	CGContextSaveGState(dc.context);
	ChkErr(HIShapeReplacePathInCGContext, dc.clipRgn, dc.context);
	CGContextSetRGBFillColor(dc.context, 1.0, 0.0, 0.0, 0.1);
	CGContextEOFillPath(dc.context);
	CGContextRestoreGState(dc.context);
#endif /* TK_MAC_DEBUG_DRAWING */

	CGRect r;
	CGRect b = CGRectApplyAffineTransform(
	    CGContextGetClipBoundingBox(dc.context), t);
	if (!HIShapeIsRectangular(dc.clipRgn) ||
	    !CGRectContainsRect(*HIShapeGetBounds(dc.clipRgn, &r), b)) {
	    ChkErr(HIShapeReplacePathInCGContext, dc.clipRgn, dc.context);
	    CGContextEOClip(dc.context);
	}
    }
    if (gc) {
	static const CGLineCap cgCap[] = {
	    [CapNotLast] = kCGLineCapButt,
	    [CapButt] = kCGLineCapButt,
	    [CapRound] = kCGLineCapRound,
	    [CapProjecting] = kCGLineCapSquare,
	};
	static const CGLineJoin cgJoin[] = {
	    [JoinMiter] = kCGLineJoinMiter,
	    [JoinRound] = kCGLineJoinRound,
	    [JoinBevel] = kCGLineJoinBevel,
	};
	bool shouldAntialias = !notAA(gc->line_width);
	double w = gc->line_width;

	TkMacOSXSetColorInContext(gc, gc->foreground, dc.context);
	if (view) {
	    CGContextSetPatternPhase(dc.context, CGSizeMake(
	        dc.portBounds.size.width, dc.portBounds.size.height));
	}
	if (gc->function != GXcopy) {
	    TkMacOSXDbgMsg("Logical functions other than GXcopy are "
			   "not supported for CG drawing!");
	}
	if (!shouldAntialias) {

	    /*
	     * Make non-antialiased CG drawing look more like X11.
	     */

	    w -= (gc->line_width ? NON_AA_CG_OFFSET : 0);
	}
	CGContextSetShouldAntialias(dc.context, shouldAntialias);
	CGContextSetLineWidth(dc.context, w);
	if (gc->line_style != LineSolid) {
	    int num = 0;
	    char *p = &gc->dashes;
	    CGFloat dashOffset = gc->dash_offset;
	    dashOffset -= (gc->line_width % 2) ? 0.5 : 0.0;
	    CGFloat lengths[10];

	    while (p[num] != '\0' && num < 10) {
		lengths[num] = p[num];
		num++;
	    }
	    CGContextSetLineDash(dc.context, dashOffset, lengths, num);
	}
	if ((unsigned) gc->cap_style < sizeof(cgCap)/sizeof(CGLineCap)) {
	    CGContextSetLineCap(dc.context, cgCap[(unsigned) gc->cap_style]);
	}
	if ((unsigned)gc->join_style < sizeof(cgJoin)/sizeof(CGLineJoin)) {
	    CGContextSetLineJoin(dc.context, cgJoin[(unsigned) gc->join_style]);
	}
    }

end:

#ifdef TK_MAC_DEBUG_DRAWING
    if (!canDraw && win != NULL) {
	TkWindow *winPtr = TkMacOSXGetTkWindow(win);

	if (winPtr) {
	    fprintf(stderr, "Cannot draw in %s - postponing.\n",
		    Tk_PathName(winPtr));
	}
    }
#endif

    if (!canDraw && dc.clipRgn) {
	CFRelease(dc.clipRgn);
	dc.clipRgn = NULL;
    }
    *dcPtr = dc;
    return canDraw;
}

/*
 *----------------------------------------------------------------------
 *
 * TkMacOSXRestoreDrawingContext --
 *
 *	Restore drawing context.
 *
 * Results:
 *	None.
 *
 * Side effects:
 *	None.
 *
 *----------------------------------------------------------------------
 */

void
TkMacOSXRestoreDrawingContext(
    TkMacOSXDrawingContext *dcPtr)
{
    if (dcPtr->context) {
	CGContextSynchronize(dcPtr->context);
	CGContextRestoreGState(dcPtr->context);
    }
    if (dcPtr->clipRgn) {
	CFRelease(dcPtr->clipRgn);
    }
#ifdef TK_MAC_DEBUG
    bzero(dcPtr, sizeof(TkMacOSXDrawingContext));
#endif /* TK_MAC_DEBUG */
}

/*
 *----------------------------------------------------------------------
 *
 * TkMacOSXGetClipRgn --
 *
 *	Get the clipping region needed to restrict drawing to the given
 *	drawable.
 *
 * Results:
 *	Clipping region. If non-NULL, CFRelease it when done.
 *
 * Side effects:
 *	None.
 *
 *----------------------------------------------------------------------
 */

HIShapeRef
TkMacOSXGetClipRgn(
    Drawable drawable)		/* Drawable. */
{
    MacDrawable *macDraw = (MacDrawable *)drawable;
    HIShapeRef clipRgn = NULL;

    if (macDraw->winPtr && macDraw->flags & TK_CLIP_INVALID) {
	TkMacOSXUpdateClipRgn(macDraw->winPtr);
#ifdef TK_MAC_DEBUG_DRAWING
	TkMacOSXDbgMsg("%s", macDraw->winPtr->pathName);

	NSView *view = TkMacOSXDrawableView(macDraw);
	CGContextRef context = GET_CGCONTEXT;

	CGContextSaveGState(context);
	CGContextConcatCTM(context, CGAffineTransformMake(1.0, 0.0, 0.0,
	      -1.0, 0.0, [view bounds].size.height));
	ChkErr(HIShapeReplacePathInCGContext, macDraw->visRgn, context);
	CGContextSetRGBFillColor(context, 0.0, 1.0, 0.0, 0.1);
	CGContextEOFillPath(context);
	CGContextRestoreGState(context);
#endif /* TK_MAC_DEBUG_DRAWING */
    }

    if (macDraw->drawRgn) {
	clipRgn = HIShapeCreateCopy(macDraw->drawRgn);
    } else if (macDraw->visRgn) {
	clipRgn = HIShapeCreateCopy(macDraw->visRgn);
    }
    return clipRgn;
}

/*
 *----------------------------------------------------------------------
 *
 * TkpClipDrawableToRect --
 *
 *	Clip all drawing into the drawable d to the given rectangle. If width
 *	or height are negative, reset to no clipping.
 *
 * Results:
 *	None.
 *
 * Side effects:
 *	Subsequent drawing into d is offset and clipped as specified.
 *
 *----------------------------------------------------------------------
 */

void
TkpClipDrawableToRect(
    TCL_UNUSED(Display *),
    Drawable d,
    int x, int y,
    int width, int height)
{
    MacDrawable *macDraw = (MacDrawable *)d;

    if (macDraw->drawRgn) {
	CFRelease(macDraw->drawRgn);
	macDraw->drawRgn = NULL;
    }
    if (width >= 0 && height >= 0) {
	CGRect clipRect = CGRectMake(x + macDraw->xOff, y + macDraw->yOff,
		width, height);
	HIShapeRef drawRgn = HIShapeCreateWithRect(&clipRect);

	if (macDraw->winPtr && macDraw->flags & TK_CLIP_INVALID) {
	    TkMacOSXUpdateClipRgn(macDraw->winPtr);
	}
	if (macDraw->visRgn) {
	    macDraw->drawRgn = HIShapeCreateIntersection(macDraw->visRgn,
		    drawRgn);
	    CFRelease(drawRgn);
	} else {
	    macDraw->drawRgn = drawRgn;
	}
    }
}

/*
 *----------------------------------------------------------------------
 *
 * ClipToGC --
 *
 *	Helper function to intersect given region with gc clip region.
 *
 * Results:
 *	None.
 *
 * Side effects:
 *	None.
 *
 *----------------------------------------------------------------------
 */

static void
ClipToGC(
    Drawable d,
    GC gc,
    HIShapeRef *clipRgnPtr) /* must point to initialized variable */
{
    if (gc && gc->clip_mask &&
<<<<<<< HEAD
	    ((TkpClipMask *) gc->clip_mask)->type == TKP_CLIP_REGION) {
	Region gcClip = ((TkpClipMask *) gc->clip_mask)->value.region;
	int xOffset = ((MacDrawable *) d)->xOff + gc->clip_x_origin;
	int yOffset = ((MacDrawable *) d)->yOff + gc->clip_y_origin;
=======
	    ((TkpClipMask *)gc->clip_mask)->type == TKP_CLIP_REGION) {
	TkRegion gcClip = ((TkpClipMask *)gc->clip_mask)->value.region;
	int xOffset = ((MacDrawable *)d)->xOff + gc->clip_x_origin;
	int yOffset = ((MacDrawable *)d)->yOff + gc->clip_y_origin;
>>>>>>> 8952ee7e
	HIShapeRef clipRgn = *clipRgnPtr, gcClipRgn;

	XOffsetRegion(gcClip, xOffset, yOffset);
	gcClipRgn = TkMacOSXGetNativeRegion(gcClip);
	if (clipRgn) {
	    *clipRgnPtr = HIShapeCreateIntersection(gcClipRgn, clipRgn);
	    CFRelease(clipRgn);
	} else {
	    *clipRgnPtr = HIShapeCreateCopy(gcClipRgn);
	}
	CFRelease(gcClipRgn);
	XOffsetRegion(gcClip, -xOffset, -yOffset);
    }
}

/*
 *----------------------------------------------------------------------
 *
 * TkMacOSXMakeStippleMap --
 *
 *	Given a drawable and a stipple pattern this function draws the pattern
 *	repeatedly over the drawable. The drawable can then be used as a mask
 *	for bit-bliting a stipple pattern over an object.
 *
 * Results:
 *	A BitMap data structure.
 *
 * Side effects:
 *	None.
 *
 *----------------------------------------------------------------------
 */

void *
TkMacOSXMakeStippleMap(
    TCL_UNUSED(Drawable),	/* Window to apply stipple. */
    TCL_UNUSED(Drawable))	/* The stipple pattern. */
{
    return NULL;
}

/*
 *----------------------------------------------------------------------
 *
 * TkpDrawHighlightBorder --
 *
 *	This procedure draws a rectangular ring around the outside of a widget
 *	to indicate that it has received the input focus.
 *
 *	On the Macintosh, this puts a 1 pixel border in the bgGC color between
 *	the widget and the focus ring, except in the case where highlightWidth
 *	is 1, in which case the border is left out.
 *
 *	For proper Mac L&F, use highlightWidth of 3.
 *
 * Results:
 *	None.
 *
 * Side effects:
 *	A rectangle "width" pixels wide is drawn in "drawable", corresponding
 *	to the outer area of "tkwin".
 *
 *----------------------------------------------------------------------
 */

void
TkpDrawHighlightBorder (
    Tk_Window tkwin,
    GC fgGC,
    GC bgGC,
    int highlightWidth,
    Drawable drawable)
{
    if (highlightWidth == 1) {
	TkDrawInsetFocusHighlight (tkwin, fgGC, highlightWidth, drawable, 0);
    } else {
	TkDrawInsetFocusHighlight (tkwin, bgGC, highlightWidth, drawable, 0);
	if (fgGC != bgGC) {
	    TkDrawInsetFocusHighlight (tkwin, fgGC, highlightWidth - 1,
		    drawable, 0);
	}
    }
}

/*
 *----------------------------------------------------------------------
 *
 * TkpDrawFrameEx --
 *
 *	This procedure draws the rectangular frame area. If the user has
 *	requested themeing, it draws with the background theme.
 *
 * Results:
 *	None.
 *
 * Side effects:
 *	Draws inside the tkwin area.
 *
 *----------------------------------------------------------------------
 */

void
TkpDrawFrameEx(
    Tk_Window tkwin,
    Drawable drawable,
    Tk_3DBorder border,
    int highlightWidth,
    int borderWidth,
    int relief)
{
    if (useThemedToplevel && Tk_IsTopLevel(tkwin)) {
	static Tk_3DBorder themedBorder = NULL;

	if (!themedBorder) {
	    themedBorder = Tk_Get3DBorder(NULL, tkwin,
		    "systemWindowHeaderBackground");
	}
	if (themedBorder) {
	    border = themedBorder;
	}
    }

    Tk_Fill3DRectangle(tkwin, drawable, border, highlightWidth,
	    highlightWidth, Tk_Width(tkwin) - 2 * highlightWidth,
	    Tk_Height(tkwin) - 2 * highlightWidth, borderWidth, relief);
}

/*
 * Local Variables:
 * mode: objc
 * c-basic-offset: 4
 * fill-column: 79
 * coding: utf-8
 * End:
 */<|MERGE_RESOLUTION|>--- conflicted
+++ resolved
@@ -1616,17 +1616,10 @@
     HIShapeRef *clipRgnPtr) /* must point to initialized variable */
 {
     if (gc && gc->clip_mask &&
-<<<<<<< HEAD
-	    ((TkpClipMask *) gc->clip_mask)->type == TKP_CLIP_REGION) {
-	Region gcClip = ((TkpClipMask *) gc->clip_mask)->value.region;
-	int xOffset = ((MacDrawable *) d)->xOff + gc->clip_x_origin;
-	int yOffset = ((MacDrawable *) d)->yOff + gc->clip_y_origin;
-=======
 	    ((TkpClipMask *)gc->clip_mask)->type == TKP_CLIP_REGION) {
-	TkRegion gcClip = ((TkpClipMask *)gc->clip_mask)->value.region;
+	Region gcClip = ((TkpClipMask *)gc->clip_mask)->value.region;
 	int xOffset = ((MacDrawable *)d)->xOff + gc->clip_x_origin;
 	int yOffset = ((MacDrawable *)d)->yOff + gc->clip_y_origin;
->>>>>>> 8952ee7e
 	HIShapeRef clipRgn = *clipRgnPtr, gcClipRgn;
 
 	XOffsetRegion(gcClip, xOffset, yOffset);
