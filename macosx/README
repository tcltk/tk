Tcl/Tk Mac OS X README
----------------------

<<<<<<< HEAD
RCS: @(#) $Id: README,v 1.31 2011/01/04 22:36:58 wordtech Exp $

=======
>>>>>>> c97f0c88
This is the README file for the Mac OS X/Darwin version of Tcl/Tk.


1. Where to go for support
--------------------------

- The tcl-mac mailing list on sourceforge is the best place to ask questions
specific to Tcl & Tk on Mac OS X:
	http://lists.sourceforge.net/lists/listinfo/tcl-mac
(this page also has a link to searchable archives of the list, please check them
before asking on the list, many questions have already been answered).

- For general Tcl/Tk questions, the newsgroup comp.lang.tcl is your best bet:
	http://groups.google.com/group/comp.lang.tcl/

- The Tcl'ers Wiki also has many pages dealing with Tcl & Tk on Mac OS X, see
	http://wiki.tcl.tk/references/3753!
	http://wiki.tcl.tk/references/8361!

- Please report bugs with Tcl or Tk on Mac OS X to the sourceforge bug trackers:
	Tcl: http://sf.net/tracker/?func=add&group_id=10894&atid=110894
	Tk:  http://sf.net/tracker/?func=add&group_id=12997&atid=112997
please make sure that your report Tk specific bugs to the tktoolkit project bug
tracker rather than the tcl project bug tracker.
Mac OS X specific bugs should in general be assigned to user 'das'.


2. Using Tcl/Tk on Mac OS X
---------------------------

- There are two versions of Tk available on Mac OS X: TkAqua using the native
aqua widgets and look&feel, and TkX11 using the traditional unix X11 wigets.
TkX11 requires an X11 server to be installed, such as Apple's X11 (which is
available as an optional or default install on recent Mac OS X).
TkAqua and TkX11 can be distinguished at runtime via [tk windowingsystem].

- At a minimum, Mac OS X 10.3 is required to run Tcl and TkX11.
TkAqua requires Mac OS X 10.5 or later (starting with Tk 8.6b2).

- Unless weak-linking is used, Tcl/Tk built on Mac OS X 10.x will not run on
10.y with y < x; on the other hand Tcl/Tk built on 10.y will always run on 10.x
with y <= x (but without any of the fixes and optimizations that would be
available in a binary built on 10.x).
Weak-linking is available on OS X 10.2 or later, it additionally allows Tcl/Tk
built on 10.x to run on any 10.y with x > y >= z (for a chosen z >= 2).

- Wish checks the Resources/Scripts directory in its application bundle for a
file called AppMain.tcl, if found it is used as the startup script and the
Scripts folder is added to the auto_path. This can be used to emulate the old
OS9 TclTk droplets.

- If standard input is a special file of zero length (e.g. /dev/null), Wish
brings up the Tk console window at startup. This is the case when double
clicking Wish in the Finder (or using 'open Wish.app' from the Terminal).

- Tcl extensions can be installed in any of:
	$HOME/Library/Tcl /Library/Tcl /System/Library/Tcl
	$HOME/Library/Frameworks /Library/Frameworks /System/Library/Frameworks
	(searched in that order).
Given a potential package directory $pkg, Tcl on OSX checks for the file
$pkg/Resources/Scripts/pkgIndex.tcl as well as the usual $pkg/pkgIndex.tcl.
This allows building extensions as frameworks with all script files contained in
the Resources/Scripts directory of the framework.

- [load]able binary extensions can linked as either ordinary shared libraries
(.dylib) or as MachO bundles (since 8.4.10/8.5a3); bundles have the advantage
that they are [load]ed more efficiently from a tcl VFS (no temporary copy to the
native filesystem required), and prior to Mac OS X 10.5, only bundles can be
[unload]ed.

- The 'deploy' target of macosx/GNUmakefile installs the html manpages into the
standard documentation location in the Tcl/Tk frameworks:
	Tcl.framework/Resources/Documentation/Reference/Tcl
	Tk.framework/Resources/Documentation/Reference/Tk
No nroff manpages are installed by default by the GNUmakefile.

- The Tcl and Tk frameworks can be installed in any of the system's standard
framework directories:
	$HOME/Library/Frameworks /Library/Frameworks /System/Library/Frameworks

- ${prefix}/bin/wish8.x is a script that calls a copy of 'Wish' contained in
	Tk.framework/Resources

- if 'Wish' is started from the Finder or via 'open', $argv may contain a
"-psn_XXXX" argument. This is the process serial number, you may need to filter
it out for cross platform compatibility of your scripts.

- the env array is different when Wish is started from the Finder (i.e. via
LaunchServices) than when it (or tclsh) is invoked from the Terminal, in
particular PATH may not be what you expect. (Wish started by LaunchServices
inherits loginwindow's environment variables, which are essentially those set in
$HOME/.MacOSX/environment.plist, and are unrelated to those set in your shell).

- TkAqua drawing is antialiased by default, but (outline) linewidth can be used
to control whether a line/shape is drawn antialiased. The antialiasing threshold
is 0 by default (i.e. antialias everything), it can be changed by setting
	set tk::mac::CGAntialiasLimit <limit>
in your script before drawing, in which case lines (or shapes with outlines)
thinner than <limit> pixels will not be antialiased.

- Text antialiasing by default uses the standard OS antialising settings.
Setting the global variable '::tk::mac::antialiasedtext' allows to control text
antialiasing from Tcl: a value of 1 enables AA, 0 disables AA and -1 restores
the default behaviour of respecting the OS settings.

- Scrollbars: There are two scrollbar variants in Aqua, normal & small. The
normal scrollbar has a small dimension of 15, the small variant 11.
Access to the small variant was added in Tk 8.4.2.

- The default metrics of native buttons, radiobuttons, checkboxes and
menubuttons in the Cocoa-based Tk 8.6b2 and later preserve compatibility with
the older Carbon-based implementation, you can turn off the compatibility
metrics to get more native-looking spacing by setting:
	set tk::mac::useCompatibilityMetrics 0

- TkAqua provides access to native OS X images via the Tk native bitmap facility
(including any image file readable by NSImage). A native bitmap name is
interpreted as follows (in order):
    - predefined builtin 32x32 icon name (stop, caution, document, etc)
    - name defined by [tk::mac::iconBitmap]
    - NSImage named image name
    - NSImage url string
    - 4-char OSType of IconServices icon
the syntax of [tk::mac::iconBitmap] is as follows:
	tk::mac::iconBitmap name width height -kind value
where -kind is one of
    -file	    icon of file at given path
    -fileType	    icon of given file type
    -osType	    icon of given 4-char OSType file type
    -systemType	    icon for given IconServices 4-char OSType
    -namedImage	    named NSImage for given name
    -imageFile	    image at given path
This support was added with the Cocoa-based Tk 8.6b2.

- TkAqua cursor names are interpred as follows (in order):
    - standard or platform-specific Tk cursor name (c.f. cursors.n)
    - @path to any image file readable by NSImage
    - NSImage named image name
Support for the latter two was added with the Cocoa-based Tk 8.6b2.

- The standard Tk dialog commands [tk_getOpenFile], [tk_chooseDirectory],
[tk_getSaveFile] and [tk_messageBox] all take an additional optional -command
parameter on TkAqua. If it is present, the given command prefix is evaluated at
the global level when the dialog closes, with the dialog command's result
appended (the dialog command itself returning an emtpy result). If the -parent
option is also present, the dialog is configured as a modeless (window-modal)
sheet attached to the parent window and the dialog command returns immediately.
Support for -command was added with the Cocoa-based Tk 8.6b2.

- The TkAqua-specific [tk::mac::standardAboutPanel] command brings the standard
Cocoa about panel to the front, with all its information filled in from your
application bundle files (i.e. standard about panel with no options specified).
See Apple Technote TN2179 and the AppKit documentation for -[NSApplication
orderFrontStandardAboutPanelWithOptions:] for details on the Info.plist keys and
app bundle files used by the about panel.
This support was added with the Cocoa-based Tk 8.6b2.

- TkAqua has three special menu names that give access to the standard
Application, Window and Help menus, see menu.n for details.
By default, the platform-specific standard Help menu item "YourApp Help" peforms
the default Cocoa action of showing the Help Book configured in the
application's Info.plist (or displaying an alert if no Help Book is set). This
action can be customized by defining a procedure named [tk::mac::ShowHelp], if
present, this procedure is invoked instead by the standard Help menu item.
Support for the Window menu and [tk::mac::ShowHelp] was added with the
Cocoa-based Tk 8.6b2.

- The TkAqua-specific command [tk::unsupported::MacWindowStyle style] is used to
get and set Mac OS X-specific toplevel window class and attributes. Note that
the window class and many attributes have to be set before the window is first
mapped for the change to have any effect.
The command has the following syntax:
	tk::unsupported::MacWindowStyle style window ?class? ?attributes?
The 2 argument form returns a list of the current class and attributes for the
given window. The 3 argument form sets the class for the given window using the
default attributes for that class. The 4 argument form sets the class and the
list of attributes for the given window.
Window class names:
    document, modal, floating, utility, toolbar, simple, help, overlay
Window attribute names:
    standardDocument, standardFloating, resizable, fullZoom, horizontalZoom,
    verticalZoom, closeBox, collapseBox, toolbarButton, sideTitlebar,
    noTitleBar, unifiedTitleAndToolbar, metal, hud, noShadow, doesNotCycle,
    noActivates, hideOnSuspend, inWindowMenu, ignoreClicks, doesNotHide,
    canJoinAllSpaces, moveToActiveSpace, nonActivating, black, dark, light,   
    gray, red, green, blue, cyan, yellow, magenta, orange, purple,
    brown, clear, opacity

Note that not all attributes are valid for all window classes.
Support for the 3 argument form was added with the Cocoa-based Tk 8.6b2, at the
same time support for some legacy Carbon-specific classes and attributes was
removed (they are still accepted by the command but no longer have any effect).

The color window attributes (black, dark, red, etc.) and the "opacity" allow  one to set the background and opacity of a textured ("metal") window. This allows a Tk window to implement a window without the dividing line between the titlebar and the rest of the window, or the "unified toolbar" effect, which is increasingly standard in Mac applications. An example:

toplevel .f
tk::unsupported::MacWindowStyle style .f document {metal light opaque closeBox collapseBox resizable standardDocument }

pack [label .f.f -bg  #ababab -text "This is a textured window\nwith opacity and a gray background\nsimilar to other Mac applications"] -fill both -expand yes

The color attributes correspond to system-defined NSColor constants (e.g., red is [NSColor redColor]. The "light" and "dark" attributes correspond to lightGrayColor and darkGrayColor, respectively (because of the way the attributes are parsed, using "lightgray" and "darkgray" would cause a conflict with the core "gray" attribute). 

Below are the corresponding hex and/or Tk-defined colors that can be used from Tk widgets to match the NSColor-based attributes:

black	#000000
dark	#545454
light	#ababab
white	#ffffff
gray	#7f7f7f
red 	#ff0000
green	#00ff00
blue	#0000ff
cyan	#00ffff
yellow	#ffff00
magenta	#ff00ff
orange	#ff8000
purple 	#800080
brown	#996633
clear	systemTransparent

- The Cocoa-based TkAqua can be distinguished from the older Carbon-based
version via the [winfo server .] command, example output on Mac OS X 10.5.7:
    Cocoa-based:	CG409.3 Apple AppKit GC 949.46 Mac OS X 1057
    Carbon-based:	QD10R30 Apple 1057

- If you want to use Remote Debugging with Xcode, you need to set the
environment variable XCNOSTDIN to 1 in the Executable editor for Wish. That will
cause us to force closing stdin & stdout.  Otherwise, given how Xcode launches
Wish remotely, they will be left open and then Wish & gdb will fight for stdin.


3. Building Tcl/Tk on Mac OS X
------------------------------

- At least Mac OS X 10.3 is required to build Tcl and TkX11, and Mac OS X 10.5
is required to build TkAqua.
Apple's Xcode Developer Tools need to be installed (only the most recent version
matching your OS release is supported), the Xcode installer is available on Mac
OS X install media or may be present in /Applications/Installers on Macs that
came with OS X preinstalled. The most recent version can always be downloaded
from the ADC website http://connect.apple.com (free ADC membership required).

- Tcl/Tk are most easily built as Mac OS X frameworks via GNUmakefile in
tcl/macosx and tk/macosx (see below for details), but can also be built with the
standard unix configure and make buildsystem in tcl/unix resp. tk/unix as on any
other unix platform (indeed, the GNUmakefiles are just wrappers around the unix
buildsystem).
The Mac OS X specific configure flags are --enable-aqua, --enable-framework and
--disable-corefoundation (which disables CF and notably reverts to the standard
select based notifier). Note that --enable-aqua is incompatible with
--disable-corefoundation (for both Tcl and Tk configure).

- It is also possible to build with the Xcode IDE via the projects in
tk/macosx, take care to use the project matching your DevTools and OS version:
	Tk.xcode: 		    for Xcode 3.1 on 10.5
	Tk.xcodeproj:		    for Xcode 3.2 on 10.6
These have the following targets:
	Tk:			    calls through to tk/macosx/GNUMakefile,
				    requires a corresponding build of the Tcl
				    target of tcl/macosx/Tcl.xcode.
	tktest:			    static build of TkAqua tktest for debugging.
	tktest-X11:		    static build of TkX11 tktest for debugging.
The following build configurations are available:
	Debug:			    debug build for the active architecture,
				    with Fix & Continue enabled.
	Debug clang:		    use clang compiler.
	Debug llvm-gcc:		    use llvm-gcc compiler.
	Debug gcc40:		    use gcc 4.0 compiler.
	DebugNoGC:		    disable Objective-C garbage collection.
	DebugNoFixAndContinue:      disable Fix & Continue.
	DebugUnthreaded:	    disable threading.
	DebugNoCF:		    disable corefoundation (X11 only).
	DebugNoCFUnthreaded:	    disable corefoundation an threading.
	DebugMemCompile:	    enable memory and bytecode debugging.
	DebugLeaks:		    define PURIFY.
	DebugGCov:		    enable generation of gcov data files.
	Debug64bit:		    configure with --enable-64bit (requires
				    building on a 64bit capable processor).
	Release:		    release build for the active architecture.
	ReleaseUniversal:	    32/64-bit universal build.
	ReleaseUniversal clang:	    use clang compiler.
	ReleaseUniversal llvm-gcc:  use llvm-gcc compiler.
	ReleaseUniversal gcc40:	    use gcc 4.0 compiler.
	ReleaseUniversal10.5SDK:    build against the 10.5 SDK (with 10.5
				    deployment target).
	Note that the non-SDK configurations have their deployment target set to
	10.5 (Tk.xcode) resp. 10.6 (Tk.xcodeproj).
The Xcode projects refer to the toplevel tcl and tk source directories via the
the TCL_SRCROOT and TK_SRCROOT user build settings, by default these are set to
the project-relative paths '../../tcl' and '../../tk', if your source
directories are named differently, e.g. '../../tcl8.6' and '../../tk8.6', you
need to manually change the TCL_SRCROOT and TK_SRCROOT settings by editing your
${USER}.pbxuser file (located inside the Tk.xcodeproj bundle directory) with a
text editor.

- To build universal binaries outside of the Xcode IDE, set CFLAGS as follows:
	export CFLAGS="-arch i386 -arch x86_64 -arch ppc"
This requires Mac OS X 10.4 and Xcode 2.4 (or Xcode 2.2 if -arch x86_64 is
omitted, but _not_ Xcode 2.1) and will work on any architecture (on PowerPC
Tiger you need to add "-isysroot /Developer/SDKs/MacOSX10.4u.sdk").
Note that configure requires CFLAGS to contain a least one architecture that can
be run on the build machine (i.e. ppc on G3/G4, ppc or ppc64 on G5, ppc or i386
on Core and ppc, i386 or x86_64 on Core2/Xeon).
Universal builds of Tcl TEA extensions are also possible with CFLAGS set as
above, they will be [load]able by universal as well as thin binaries of Tcl.

- To enable weak-linking, set the MACOSX_DEPLOYMENT_TARGET environment variable
to the minimal OS version the binaries should be able to run on, e.g:
	export MACOSX_DEPLOYMENT_TARGET=10.4
This requires at least gcc 3.1; with gcc 4 or later, set/add to CFLAGS instead:
	export CFLAGS="-mmacosx-version-min=10.4"
Support for weak-linking was added with 8.4.14/8.5a5.

Detailed Instructions for building with macosx/GNUmakefile
----------------------------------------------------------

- Unpack the Tcl and Tk source release archives and place the tcl and tk source
trees in a common parent directory.
[ If you don't want have the two source trees in one directory, you'll need to ]
[ create the following symbolic link for the build to work as setup by default ]
[      ln -fs /path_to_tcl/build /path_to_tk/build			       ]
[ (where /path_to_{tcl,tk} is the directory containing the tcl resp. tk tree)  ]
[ or you can pass an argument of BUILD_DIR=/somewhere to the tcl and tk make.  ]

- The following instructions assume the Tcl and Tk source trees are named
"tcl${ver}" and "tk${ver}" (where ${ver} is a shell variable containing the
Tcl/Tk version number, e.g. '8.6').
Setup this shell variable as follows:
	ver="8.6"
If you are building from CVS, omit this step (CVS source tree names usually do
not contain a version number).

- Setup environment variables as desired, e.g. for a universal build on 10.5:
	CFLAGS="-arch i386 -arch x86_64 -arch ppc -mmacosx-version-min=10.5"
	export CFLAGS

- Change to the directory containing the Tcl and Tk source trees and build:
	make -C tcl${ver}/macosx
	make -C tk${ver}/macosx

- Install Tcl and Tk onto the root volume (admin password required):
	sudo make -C tcl${ver}/macosx install
	sudo make -C tk${ver}/macosx  install
if you don't have an admin password, you can install into your home directory
instead by passing an INSTALL_ROOT argument to make:
	make -C tcl${ver}/macosx install INSTALL_ROOT="${HOME}/"
	make -C tk${ver}/macosx  install INSTALL_ROOT="${HOME}/"

- The default GNUmakefile targets will build _both_ debug and optimized versions
of the Tcl and Tk frameworks with the standard convention of naming the debug
library Tcl.framework/Tcl_debug resp. Tk.framework/Tk_debug.
This allows switching to the debug libraries at runtime by setting
	export DYLD_IMAGE_SUFFIX=_debug
(c.f. man dyld for more details)

If you only want to build and install the debug or optimized build, use the
'develop' or 'deploy' target variants of the GNUmakefile, respectively.
For example, to build and install only the optimized versions:
	make -C tcl${ver}/macosx deploy
	make -C tk${ver}/macosx deploy
	sudo make -C tcl${ver}/macosx install-deploy
	sudo make -C tk${ver}/macosx  install-deploy

- The GNUmakefile can also build a version of Wish.app that has the Tcl and Tk
frameworks embedded in its application package. This allows for standalone
deployment of the application with no installation required, e.g. from read-only
media. To build & install in this manner, use the 'embedded' variants of
the GNUmakefile targets.
For example, to build a standalone 'Wish.app' in ./emb/Applications/Utilities:
	make -C tcl${ver}/macosx embedded
	make -C tk${ver}/macosx embedded
	sudo make -C tcl${ver}/macosx install-embedded INSTALL_ROOT=`pwd`/emb/
	sudo make -C tk${ver}/macosx  install-embedded INSTALL_ROOT=`pwd`/emb/
Notes:
  * if you've already built standard TclTkAqua, building embedded does not
  require any new compiling or linking, so you can skip the first two makes.
  (making relinking unnecessary was added with 8.4.2)
  * the embedded frameworks include only optimized builds and no documentation.
  * the standalone Wish has the directory Wish.app/Contents/lib in its
  auto_path. Thus you can place tcl extensions in this directory (i.e. embed
  them in the app package) and load them with [package require].

- It is possible to build Tk against an installed Tcl.framework; but you will
still need a tcl sourcetree in the location specified in TCL_SRC_DIR in
Tcl.framework/tclConfig.sh. Also, linking with Tcl.framework has to work exactly
as indicated in TCL_LIB_SPEC in Tcl.framework/tclConfig.sh.
If you used non-default install locations for Tcl.framework, specify them as
make overrides to the tk/macosx GNUmakefile, e.g.
	make -C tk${ver}/macosx \
	    TCL_FRAMEWORK_DIR=$HOME/Library/Frameworks TCLSH_DIR=$HOME/usr/bin
	sudo make -C tk${ver}/macosx install \
	    TCL_FRAMEWORK_DIR=$HOME/Library/Frameworks TCLSH_DIR=$HOME/usr/bin
The Makefile variables TCL_FRAMEWORK_DIR and TCLSH_DIR were added with Tk 8.4.3.<|MERGE_RESOLUTION|>--- conflicted
+++ resolved
@@ -1,11 +1,6 @@
 Tcl/Tk Mac OS X README
 ----------------------
 
-<<<<<<< HEAD
-RCS: @(#) $Id: README,v 1.31 2011/01/04 22:36:58 wordtech Exp $
-
-=======
->>>>>>> c97f0c88
 This is the README file for the Mac OS X/Darwin version of Tcl/Tk.
 
 
