/*
 * tkMacOSXHLEvents.c --
 *
 *	Implements high level event support for the Macintosh.
 *
 * Copyright (c) 1995-1997 Sun Microsystems, Inc.
 * Copyright (c) 2001-2009, Apple Inc.
 * Copyright (c) 2006-2009 Daniel A. Steffen <das@users.sourceforge.net>
 * Copyright (c) 2015-2019 Marc Culler
 * Copyright (c) 2019 Kevin Walzer/WordTech Communications LLC.
 *
 * See the file "license.terms" for information on usage and redistribution
 * of this file, and for a DISCLAIMER OF ALL WARRANTIES.
 */

#include "tkMacOSXPrivate.h"
#include <sys/param.h>
#define URL_MAX_LENGTH (17 + MAXPATHLEN)

/*
 * This is a Tcl_Event structure that the Quit AppleEvent handler uses to
 * schedule the ReallyKillMe function.
 */

typedef struct KillEvent {
    Tcl_Event header;		/* Information that is standard for all
				 * events. */
    Tcl_Interp *interp;		/* Interp that was passed to the Quit
				 * AppleEvent */
} KillEvent;

/*
 * When processing an AppleEvent as an idle task, a pointer to one
 * of these structs is passed as the clientData.
 */

typedef struct AppleEventInfo {
    Tcl_Interp *interp;
    const char *procedure;
    Tcl_DString command;
    NSAppleEventDescriptor *replyEvent; /* Only used for DoScriptText. */
} AppleEventInfo;

/*
 * Static functions used only in this file.
 */

<<<<<<< HEAD
static void		tkMacOSXProcessFiles(NSAppleEventDescriptor *event,
			    NSAppleEventDescriptor *replyEvent,
			    Tcl_Interp *interp, const char* procedure);
static int		MissedAnyParameters(const AppleEvent *theEvent);
static int		ReallyKillMe(Tcl_Event *eventPtr, int flags);
static void		RunSimpleTclCommand(Tcl_Interp *interp,
			    const char *command);
=======
static int  MissedAnyParameters(const AppleEvent *theEvent);
static int  ReallyKillMe(Tcl_Event *eventPtr, int flags);
static void ProcessAppleEvent(ClientData clientData);

/*
 * Names of the procedures which can be used to process AppleEvents.
 */

static char* openDocumentProc = "::tk::mac::OpenDocument";
static char* launchURLProc = "::tk::mac::LaunchURL";
static char* printDocProc = "::tk::mac::PrintDocument";
static char* scriptFileProc = "::tk::mac::DoScriptFile";
static char* scriptTextProc = "::tk::mac::DoScriptText";
>>>>>>> 2413f540

#pragma mark TKApplication(TKHLEvents)

@implementation TKApplication(TKHLEvents)
- (void) terminate: (id) sender
{
    [self handleQuitApplicationEvent:Nil withReplyEvent:Nil];
}

- (void) preferences: (id) sender
{
    [self handleShowPreferencesEvent:Nil withReplyEvent:Nil];
}

- (void) handleQuitApplicationEvent: (NSAppleEventDescriptor *)event
    withReplyEvent: (NSAppleEventDescriptor *)replyEvent
{
    KillEvent *eventPtr;

    if (_eventInterp) {
	/*
	 * Call the exit command from the event loop, since you are not
	 * supposed to call ExitToShell in an Apple Event Handler. We put this
	 * at the head of Tcl's event queue because this message usually comes
	 * when the Mac is shutting down, and we want to kill the shell as
	 * quickly as possible.
	 */

	eventPtr = ckalloc(sizeof(KillEvent));
	eventPtr->header.proc = ReallyKillMe;
	eventPtr->interp = _eventInterp;

	Tcl_QueueEvent((Tcl_Event *) eventPtr, TCL_QUEUE_HEAD);
    }
}

- (void) handleOpenApplicationEvent: (NSAppleEventDescriptor *)event
    withReplyEvent: (NSAppleEventDescriptor *)replyEvent
{
<<<<<<< HEAD
    RunSimpleTclCommand(_eventInterp, "::tk::mac::OpenApplication");
=======
    if (_eventInterp &&
	Tcl_FindCommand(_eventInterp, "::tk::mac::OpenApplication", NULL, 0)){
	int code = Tcl_EvalEx(_eventInterp, "::tk::mac::OpenApplication",
			      -1, TCL_EVAL_GLOBAL);
	if (code != TCL_OK) {
	    Tcl_BackgroundException(_eventInterp, code);
	}
    }
>>>>>>> 2413f540
}

- (void) handleReopenApplicationEvent: (NSAppleEventDescriptor *)event
    withReplyEvent: (NSAppleEventDescriptor *)replyEvent
{
    [NSApp activateIgnoringOtherApps: YES];
    RunSimpleTclCommand(_eventInterp, "::tk::mac::ReopenApplication");
}

- (void) handleShowPreferencesEvent: (NSAppleEventDescriptor *)event
    withReplyEvent: (NSAppleEventDescriptor *)replyEvent
{
    RunSimpleTclCommand(_eventInterp, "::tk::mac::ShowPreferences");
}

- (void) handleOpenDocumentsEvent: (NSAppleEventDescriptor *)event
    withReplyEvent: (NSAppleEventDescriptor *)replyEvent
{
<<<<<<< HEAD
    tkMacOSXProcessFiles(event, replyEvent, _eventInterp,
	    "::tk::mac::OpenDocument");
=======
    Tcl_Encoding utf8;
    const AEDesc *fileSpecDesc = nil;
    AEDesc contents;
    char URLString[1 + URL_MAX_LENGTH];
    NSURL *fileURL;
    DescType type;
    Size actual;
    long count, index;
    AEKeyword keyword;
    Tcl_DString pathName;
    int code;

    /*
     * Do nothing if we don't have an interpreter.
     */

    if (!_eventInterp) {
	return;
    }

    fileSpecDesc = [event aeDesc];
    if (fileSpecDesc == nil ) {
    	return;
    }

    /*
     * The AppleEvent's descriptor should either contain a value of
     * typeObjectSpecifier or typeAEList.  In the first case, the descriptor
     * can be treated as a list of size 1 containing a value which can be
     * coerced into a fileURL. In the second case we want to work with the list
     * itself.  Values in the list will be coerced into fileURL's if possible;
     * otherwise they will be ignored.
     */

    /* Get a copy of the AppleEvent's descriptor. */
    AEGetParamDesc(fileSpecDesc, keyDirectObject, typeWildCard, &contents);
    if (contents.descriptorType == typeAEList) {
    	fileSpecDesc = &contents;
    }

    if (AECountItems(fileSpecDesc, &count) != noErr) {
	AEDisposeDesc(&contents);
    	return;
    }

    /*
     * Construct a Tcl expression which calls the ::tk::mac::OpenDocument
     * procedure, passing the paths contained in the AppleEvent as arguments.
     */

    AppleEventInfo *AEInfo = ckalloc(sizeof(AppleEventInfo));
    Tcl_DString *openCommand = &AEInfo->command;
    Tcl_DStringInit(openCommand);
    Tcl_DStringAppend(openCommand, openDocumentProc, -1);
    utf8 = Tcl_GetEncoding(NULL, "utf-8");

    for (index = 1; index <= count; index++) {
	if (noErr != AEGetNthPtr(fileSpecDesc, index, typeFileURL, &keyword,
				 &type, (Ptr) URLString, URL_MAX_LENGTH, &actual)) {
	    continue;
	}
	if (type != typeFileURL) {
	    continue;
	}
	URLString[actual] = '\0';
	fileURL = [NSURL URLWithString:[NSString stringWithUTF8String:(char*)URLString]];
	if (fileURL == nil) {
	    continue;
	}
	Tcl_ExternalToUtfDString(utf8, [[fileURL path] UTF8String], -1, &pathName);
	Tcl_DStringAppendElement(openCommand, Tcl_DStringValue(&pathName));
	Tcl_DStringFree(&pathName);
    }

    Tcl_FreeEncoding(utf8);
    AEDisposeDesc(&contents);
    AEInfo->interp = _eventInterp;
    AEInfo->procedure = openDocumentProc;
    AEInfo->replyEvent = nil;
    Tcl_DoWhenIdle(ProcessAppleEvent, (ClientData)AEInfo);
>>>>>>> 2413f540
}

- (void) handlePrintDocumentsEvent: (NSAppleEventDescriptor *)event
		    withReplyEvent: (NSAppleEventDescriptor *)replyEvent
{
    NSString* file = [[event paramDescriptorForKeyword:keyDirectObject]
			 stringValue];
    const char *printFile = [file UTF8String];
<<<<<<< HEAD
    Tcl_DString print;

    Tcl_DStringInit(&print);
    if (Tcl_FindCommand(_eventInterp, "::tk::mac::PrintDocument", NULL, 0)) {
	Tcl_DStringAppend(&print, "::tk::mac::PrintDocument", -1);
    }
    Tcl_DStringAppendElement(&print, printFile);
    int tclErr = Tcl_EvalEx(_eventInterp, Tcl_DStringValue(&print),
	    Tcl_DStringLength(&print), TCL_EVAL_GLOBAL);
    if (tclErr != TCL_OK) {
	Tcl_BackgroundException(_eventInterp, tclErr);
    }
=======
    AppleEventInfo *AEInfo = ckalloc(sizeof(AppleEventInfo));
    Tcl_DString *printCommand = &AEInfo->command;
    Tcl_DStringInit(printCommand);
    Tcl_DStringAppend(printCommand, printDocProc, -1);
    Tcl_DStringAppendElement(printCommand, printFile);
    AEInfo->interp = _eventInterp;
    AEInfo->procedure = printDocProc;
    AEInfo->replyEvent = nil;
    Tcl_DoWhenIdle(ProcessAppleEvent, (ClientData)AEInfo);
>>>>>>> 2413f540
}

- (void) handleDoScriptEvent: (NSAppleEventDescriptor *)event
	      withReplyEvent: (NSAppleEventDescriptor *)replyEvent
{
    OSStatus err;
    const AEDesc *theDesc = nil;
    DescType type = 0, initialType = 0;
    Size actual;
    char URLBuffer[1 + URL_MAX_LENGTH];
    char errString[128];

    /*
     * The DoScript event receives one parameter that should be text data or a
     * fileURL.
     */

    theDesc = [event aeDesc];
    if (theDesc == nil) {
	return;
    }

    err = AEGetParamPtr(theDesc, keyDirectObject, typeWildCard, &initialType,
	    NULL, 0, NULL);
    if (err != noErr) {
	sprintf(errString, "AEDoScriptHandler: GetParamDesc error %d", (int)err);
<<<<<<< HEAD
	AEPutParamPtr((AppleEvent *) [replyEvent aeDesc], keyErrorString,
		typeChar, errString, strlen(errString));
=======
	AEPutParamPtr((AppleEvent*)[replyEvent aeDesc], keyErrorString,
		      typeChar, errString, strlen(errString));
>>>>>>> 2413f540
	return;
    }

    if (MissedAnyParameters((AppleEvent *) theDesc)) {
    	sprintf(errString, "AEDoScriptHandler: extra parameters");
<<<<<<< HEAD
    	AEPutParamPtr((AppleEvent *) [replyEvent aeDesc], keyErrorString,
		typeChar, errString, strlen(errString));
=======
    	AEPutParamPtr((AppleEvent*)[replyEvent aeDesc], keyErrorString,
		      typeChar,errString, strlen(errString));
>>>>>>> 2413f540
    	return;
    }

    Tcl_Preserve(_eventInterp);
    if (initialType == typeFileURL || initialType == typeAlias) {

	/*
	 * This descriptor can be coerced to a file url.  Construct a Tcl
	 * expression which passes the file path as a string argument to
         * ::tk::mac::DoScriptFile.
	 */

<<<<<<< HEAD
	err = AEGetParamPtr(theDesc, keyDirectObject, typeFileURL, &type,
		(Ptr) URLBuffer, URL_MAX_LENGTH, &actual);
	if (err == noErr && actual > 0){
	    URLBuffer[actual] = '\0';
	    NSString *urlString = [NSString stringWithUTF8String:(char*)URLBuffer];
	    NSURL *fileURL = [NSURL URLWithString:urlString];
	    Tcl_DString command;

	    Tcl_DStringInit(&command);
	    if (Tcl_FindCommand(_eventInterp, "::tk::mac::DoScriptFile", NULL, 0)) {
		Tcl_DStringAppend(&command, "::tk::mac::DoScriptFile", -1);
	    } else {
		Tcl_DStringAppend(&command, "source", -1);
	    }
	    Tcl_DStringAppendElement(&command, [[fileURL path] UTF8String]);
	    tclErr = Tcl_EvalEx(_eventInterp, Tcl_DStringValue(&command),
		    Tcl_DStringLength(&command), TCL_EVAL_GLOBAL);
	}
    } else if (noErr == AEGetParamPtr(theDesc, keyDirectObject, typeUTF8Text,
	    &type, NULL, 0, &actual)) {
	if (actual > 0) {
	    /*
	     * The descriptor can be coerced to UTF8 text.  Evaluate as Tcl, or
	     * or pass the text as a string argument to ::tk::mac::DoScriptText
	     * if that procedure exists.
	     */

	    char *data = ckalloc(actual + 1);

	    if (noErr == AEGetParamPtr(theDesc, keyDirectObject, typeUTF8Text,
		    &type, data, actual, NULL)) {
		if (Tcl_FindCommand(_eventInterp, "::tk::mac::DoScriptText",
			NULL, 0)) {
		    Tcl_DString command;

		    Tcl_DStringInit(&command);
		    Tcl_DStringAppend(&command, "::tk::mac::DoScriptText", -1);
		    Tcl_DStringAppendElement(&command, data);
		    tclErr = Tcl_EvalEx(_eventInterp,
			    Tcl_DStringValue(&command),
			    Tcl_DStringLength(&command), TCL_EVAL_GLOBAL);
		} else {
		    tclErr = Tcl_EvalEx(_eventInterp, data, actual,
			    TCL_EVAL_GLOBAL);
		}
	    }
	    ckfree(data);
	}
    } else {
	/*
	 * The descriptor can not be coerced to a fileURL or UTF8 text.
	 */
	for (int i = 0; i < 4; i++) {
	    typeString[i] = ((char*)&initialType)[3-i];
	}
	typeString[4] = '\0';
	sprintf(errString, "AEDoScriptHandler: invalid script type '%s', "
		"must be coercable to 'furl' or 'utf8'", typeString);
	AEPutParamPtr((AppleEvent*)[replyEvent aeDesc], keyErrorString,
		typeChar, errString, strlen(errString));
    }

    /*
     * If we ran some Tcl code, put the result in the reply.
     */

    if (tclErr >= 0) {
	int reslen;
	const char *result =
		Tcl_GetStringFromObj(Tcl_GetObjResult(_eventInterp), &reslen);

	if (tclErr == TCL_OK) {
	    AEPutParamPtr((AppleEvent *) [replyEvent aeDesc], keyDirectObject,
		    typeChar, result, reslen);
	} else {
	    AEPutParamPtr((AppleEvent *) [replyEvent aeDesc], keyErrorString,
		    typeChar, result, reslen);
	    AEPutParamPtr((AppleEvent *) [replyEvent aeDesc], keyErrorNumber,
		    typeSInt32, (Ptr) &tclErr, sizeof(int));
	}
    }
    Tcl_Release(_eventInterp);
    return;
=======
	if (noErr == AEGetParamPtr(theDesc, keyDirectObject, typeFileURL, &type,
                                  (Ptr) URLBuffer, URL_MAX_LENGTH, &actual)) {
            if (actual > 0) {
                URLBuffer[actual] = '\0';
                NSString *urlString = [NSString stringWithUTF8String:(char*)URLBuffer];
                NSURL *fileURL = [NSURL URLWithString:urlString];
                AppleEventInfo *AEInfo = ckalloc(sizeof(AppleEventInfo));
                Tcl_DString *scriptFileCommand = &AEInfo->command;
                Tcl_DStringInit(scriptFileCommand);
                Tcl_DStringAppend(scriptFileCommand, scriptFileProc, -1);
                Tcl_DStringAppendElement(scriptFileCommand, [[fileURL path] UTF8String]);
                AEInfo->interp = _eventInterp;
                AEInfo->procedure = scriptFileProc;
                AEInfo->replyEvent = nil;
                Tcl_DoWhenIdle(ProcessAppleEvent, (ClientData)AEInfo);
            }
        }
    } else if (noErr == AEGetParamPtr(theDesc, keyDirectObject, typeUTF8Text, &type,
			       NULL, 0, &actual)) {
        /*
         * The descriptor cannot be coerced to a file URL but can be coerced to
         * text.  Construct a Tcl expression which passes the text as a string
         * argument to ::tk::mac::DoScriptText.
         */

	if (actual > 0) {
	    char *data = ckalloc(actual + 1);
	    if (noErr == AEGetParamPtr(theDesc, keyDirectObject,
				       typeUTF8Text, &type,
				       data, actual, NULL)) {
                AppleEventInfo *AEInfo = ckalloc(sizeof(AppleEventInfo));
                Tcl_DString *scriptTextCommand = &AEInfo->command;
                Tcl_DStringInit(scriptTextCommand);
                Tcl_DStringAppend(scriptTextCommand, scriptTextProc, -1);
		Tcl_DStringAppendElement(scriptTextCommand, data);
		AEInfo->interp = _eventInterp;
		AEInfo->procedure = scriptTextProc;
                if (Tcl_FindCommand(AEInfo->interp, AEInfo->procedure, NULL, 0)) {
                    AEInfo->replyEvent = replyEvent;
                    ProcessAppleEvent((ClientData)AEInfo);
                } else {
                    AEInfo->replyEvent = nil;
                    Tcl_DoWhenIdle(ProcessAppleEvent, (ClientData)AEInfo);
                }
	    }
	}
    }
>>>>>>> 2413f540
}
   
- (void)handleURLEvent:(NSAppleEventDescriptor*)event
        withReplyEvent:(NSAppleEventDescriptor*)replyEvent
{
    NSString* url = [[event paramDescriptorForKeyword:keyDirectObject]
                        stringValue];
<<<<<<< HEAD
    const char *cURL = [url UTF8String];
    Tcl_DString launch;

    Tcl_DStringInit(&launch);
    if (Tcl_FindCommand(_eventInterp, "::tk::mac::LaunchURL", NULL, 0)) {
	Tcl_DStringAppend(&launch, "::tk::mac::LaunchURL", -1);
    }
    Tcl_DStringAppendElement(&launch, cURL);
    int tclErr = Tcl_EvalEx(_eventInterp, Tcl_DStringValue(&launch),
	    Tcl_DStringLength(&launch), TCL_EVAL_GLOBAL);
    if (tclErr != TCL_OK) {
	Tcl_BackgroundException(_eventInterp, tclErr);
    }
=======
    const char *cURL=[url UTF8String];
    AppleEventInfo *AEInfo = ckalloc(sizeof(AppleEventInfo));
    Tcl_DString *launchCommand = &AEInfo->command;
    Tcl_DStringInit(launchCommand);
    Tcl_DStringAppend(launchCommand, launchURLProc, -1);
    Tcl_DStringAppendElement(launchCommand, cURL);
    AEInfo->interp = _eventInterp;
    AEInfo->procedure = launchURLProc;
    AEInfo->replyEvent = nil;
    Tcl_DoWhenIdle(ProcessAppleEvent, (ClientData)AEInfo);
>>>>>>> 2413f540
}

@end

#pragma mark -

static void
RunSimpleTclCommand(
    Tcl_Interp *interp,
    const char *command)
{
    int code;

    if (interp && Tcl_FindCommand(interp, command, NULL, 0)) {
	Tcl_Preserve(interp);
	code = Tcl_EvalEx(interp, command, -1, TCL_EVAL_GLOBAL);
	if (code != TCL_OK) {
	    Tcl_BackgroundException(interp, code);
	}
	Tcl_Release(interp);
    }
}

/*
 *----------------------------------------------------------------------
 *
 * ProcessAppleEvent --
 *
 *      Usually used as an idle task which evaluates a Tcl expression generated
 *      from an AppleEvent.  If the AppleEventInfo passed as the client data
 *      has a non-null replyEvent, the result of evaluating the expression will
 *      be added to the reply.  This must not be done when this function is
 *      called as an idle task, but is done when handling DoScriptText events
 *      when this function is called directly.
 *
 * Results:
 *	None.
 *
 * Side effects:
 *	The expression will be evaluated and the clientData will be freed.
 *      The replyEvent may be modified to contain the result of evaluating
 *      a Tcl expression.
 *
 *----------------------------------------------------------------------
 */

static void ProcessAppleEvent(
    ClientData clientData)
{
    int code;
<<<<<<< HEAD

    /*
     * Do nothing if we don't have an interpreter or the procedure doesn't
     * exist.
     */

    if (!interp || !Tcl_FindCommand(interp, procedure, NULL, 0)) {
=======
    AppleEventInfo *AEInfo = (AppleEventInfo*) clientData;
    if (!AEInfo->interp ||
        !Tcl_FindCommand(AEInfo->interp, AEInfo->procedure, NULL, 0)) {
>>>>>>> 2413f540
	return;
    }
    code = Tcl_EvalEx(AEInfo->interp, Tcl_DStringValue(&AEInfo->command),
	    Tcl_DStringLength(&AEInfo->command), TCL_EVAL_GLOBAL);
    if (code != TCL_OK) {
	Tcl_BackgroundException(AEInfo->interp, code);
    }

<<<<<<< HEAD
    Tcl_FreeEncoding(utf8);
    AEDisposeDesc(&contents);

    /*
     * Handle the event by evaluating the Tcl expression we constructed.
     */

    Tcl_Preserve(interp);
    code = Tcl_EvalEx(interp, Tcl_DStringValue(&command),
	    Tcl_DStringLength(&command), TCL_EVAL_GLOBAL);
    if (code != TCL_OK) {
	Tcl_BackgroundException(interp, code);
    }
    Tcl_DStringFree(&command);
    Tcl_Release(interp);
=======
    if (AEInfo->replyEvent && code >= 0) {
        int reslen;
        const char *result = Tcl_GetStringFromObj(Tcl_GetObjResult(AEInfo->interp),
                                                  &reslen);
        if (code == TCL_OK) {
            AEPutParamPtr((AppleEvent*)[AEInfo->replyEvent aeDesc],
                          keyDirectObject, typeChar, result, reslen);
        } else {
            AEPutParamPtr((AppleEvent*)[AEInfo->replyEvent aeDesc],
                          keyErrorString, typeChar, result, reslen);
            AEPutParamPtr((AppleEvent*)[AEInfo->replyEvent aeDesc],
                          keyErrorNumber, typeSInt32, (Ptr) &code, sizeof(int));
        }
    }
    Tcl_DStringFree(&AEInfo->command);
    ckfree(clientData);
>>>>>>> 2413f540
}

/*
 *----------------------------------------------------------------------
 *
 * TkMacOSXInitAppleEvents --
 *
 *	Register AppleEvent handlers with the NSAppleEventManager for
 *      this NSApplication.
 *
 * Results:
 *	None.
 *
 * Side effects:
 *	None.
 *
 *----------------------------------------------------------------------
 */

void
TkMacOSXInitAppleEvents(
    Tcl_Interp *interp)   /* not used */
{
    NSAppleEventManager *aeManager =
	    [NSAppleEventManager sharedAppleEventManager];
    static Boolean initialized = FALSE;

    if (!initialized) {
	initialized = TRUE;

	[aeManager setEventHandler:NSApp
	    andSelector:@selector(handleQuitApplicationEvent:withReplyEvent:)
	    forEventClass:kCoreEventClass andEventID:kAEQuitApplication];

	[aeManager setEventHandler:NSApp
	    andSelector:@selector(handleOpenApplicationEvent:withReplyEvent:)
	    forEventClass:kCoreEventClass andEventID:kAEOpenApplication];

	[aeManager setEventHandler:NSApp
	    andSelector:@selector(handleReopenApplicationEvent:withReplyEvent:)
	    forEventClass:kCoreEventClass andEventID:kAEReopenApplication];

	[aeManager setEventHandler:NSApp
	    andSelector:@selector(handleShowPreferencesEvent:withReplyEvent:)
	    forEventClass:kCoreEventClass andEventID:kAEShowPreferences];

	[aeManager setEventHandler:NSApp
	    andSelector:@selector(handleOpenDocumentsEvent:withReplyEvent:)
	    forEventClass:kCoreEventClass andEventID:kAEOpenDocuments];

	[aeManager setEventHandler:NSApp
	    andSelector:@selector(handlePrintDocumentsEvent:withReplyEvent:)
	    forEventClass:kCoreEventClass andEventID:kAEPrintDocuments];

	[aeManager setEventHandler:NSApp
	    andSelector:@selector(handleDoScriptEvent:withReplyEvent:)
	    forEventClass:kAEMiscStandards andEventID:kAEDoScript];

	[aeManager setEventHandler:NSApp
	    andSelector:@selector(handleURLEvent:withReplyEvent:)
	    forEventClass:kInternetEventClass andEventID:kAEGetURL];

    }
}

/*
 *----------------------------------------------------------------------
 *
 * TkMacOSXDoHLEvent --
 *
 *	Dispatch an AppleEvent.
 *
 * Results:
 *	None.
 *
 * Side effects:
 *	Depend on the AppleEvent.
 *
 *----------------------------------------------------------------------
 */

int
TkMacOSXDoHLEvent(
    void *theEvent)
{
    /* According to the NSAppleEventManager reference:
     *   "The theReply parameter always specifies a reply Apple event, never
     *   nil.  However, the handler should not fill out the reply if the
     *   descriptor type for the reply event is typeNull, indicating the sender
     *   does not want a reply."
     * The specified way to build such a non-nil descriptor is used here.  But
     * on OSX 10.11, the compiler nonetheless generates a warning.  I am
     * supressing the warning here -- maybe the warnings will stop in a future
     * compiler release.
     */
#ifdef __clang__
#pragma clang diagnostic push
#pragma clang diagnostic ignored "-Wnonnull"
#endif

    NSAppleEventDescriptor* theReply = [NSAppleEventDescriptor nullDescriptor];
    NSAppleEventManager *aeManager = [NSAppleEventManager sharedAppleEventManager];

    return [aeManager dispatchRawAppleEvent:(const AppleEvent*)theEvent
		      withRawReply: (AppleEvent *)theReply
		      handlerRefCon: (SRefCon)0];

#ifdef __clang__
#pragma clang diagnostic pop
#endif
}

/*
 *----------------------------------------------------------------------
 *
 * ReallyKillMe --
 *
 *	This procedure tries to kill the shell by running exit, called from
 *      an event scheduled by the "Quit" AppleEvent handler.
 *
 * Results:
 *	Runs the "exit" command which might kill the shell.
 *
 * Side effects:
 *	None.
 *
 *----------------------------------------------------------------------
 */

static int
ReallyKillMe(
    Tcl_Event *eventPtr,
    int flags)
{
    Tcl_Interp *interp = ((KillEvent *) eventPtr)->interp;

    Tcl_Preserve(interp);

    int quit = Tcl_FindCommand(interp, "::tk::mac::Quit", NULL, 0)!=NULL;
    int code = Tcl_EvalEx(interp, quit ? "::tk::mac::Quit" : "exit", -1,
	    TCL_EVAL_GLOBAL);

    if (code != TCL_OK) {
	/*
	 * Should be never reached...
	 */

	Tcl_BackgroundException(interp, code);
    }
    Tcl_Release(interp);
    return 1;
}

/*
 *----------------------------------------------------------------------
 *
 * MissedAnyParameters --
 *
 *	Checks to see if parameters are still left in the event.
 *
 * Results:
 *	True or false.
 *
 * Side effects:
 *	None.
 *
 *----------------------------------------------------------------------
 */

static int
MissedAnyParameters(
    const AppleEvent *theEvent)
{
   DescType returnedType;
   Size actualSize;
   OSStatus err;

   err = AEGetAttributePtr(theEvent, keyMissedKeywordAttr,
	    typeWildCard, &returnedType, NULL, 0, &actualSize);

   return (err != errAEDescNotFound);
}

/*
 * Local Variables:
 * mode: objc
 * c-basic-offset: 4
 * fill-column: 79
 * coding: utf-8
 * End:
 */<|MERGE_RESOLUTION|>--- conflicted
+++ resolved
@@ -45,15 +45,6 @@
  * Static functions used only in this file.
  */
 
-<<<<<<< HEAD
-static void		tkMacOSXProcessFiles(NSAppleEventDescriptor *event,
-			    NSAppleEventDescriptor *replyEvent,
-			    Tcl_Interp *interp, const char* procedure);
-static int		MissedAnyParameters(const AppleEvent *theEvent);
-static int		ReallyKillMe(Tcl_Event *eventPtr, int flags);
-static void		RunSimpleTclCommand(Tcl_Interp *interp,
-			    const char *command);
-=======
 static int  MissedAnyParameters(const AppleEvent *theEvent);
 static int  ReallyKillMe(Tcl_Event *eventPtr, int flags);
 static void ProcessAppleEvent(ClientData clientData);
@@ -67,7 +58,6 @@
 static char* printDocProc = "::tk::mac::PrintDocument";
 static char* scriptFileProc = "::tk::mac::DoScriptFile";
 static char* scriptTextProc = "::tk::mac::DoScriptText";
->>>>>>> 2413f540
 
 #pragma mark TKApplication(TKHLEvents)
 
@@ -107,9 +97,6 @@
 - (void) handleOpenApplicationEvent: (NSAppleEventDescriptor *)event
     withReplyEvent: (NSAppleEventDescriptor *)replyEvent
 {
-<<<<<<< HEAD
-    RunSimpleTclCommand(_eventInterp, "::tk::mac::OpenApplication");
-=======
     if (_eventInterp &&
 	Tcl_FindCommand(_eventInterp, "::tk::mac::OpenApplication", NULL, 0)){
 	int code = Tcl_EvalEx(_eventInterp, "::tk::mac::OpenApplication",
@@ -118,29 +105,38 @@
 	    Tcl_BackgroundException(_eventInterp, code);
 	}
     }
->>>>>>> 2413f540
 }
 
 - (void) handleReopenApplicationEvent: (NSAppleEventDescriptor *)event
     withReplyEvent: (NSAppleEventDescriptor *)replyEvent
 {
     [NSApp activateIgnoringOtherApps: YES];
-    RunSimpleTclCommand(_eventInterp, "::tk::mac::ReopenApplication");
+    if (_eventInterp && Tcl_FindCommand(_eventInterp,
+	    "::tk::mac::ReopenApplication", NULL, 0)) {
+	int code = Tcl_EvalEx(_eventInterp, "::tk::mac::ReopenApplication",
+			      -1, TCL_EVAL_GLOBAL);
+	if (code != TCL_OK){
+	    Tcl_BackgroundException(_eventInterp, code);
+	}
+    }
 }
 
 - (void) handleShowPreferencesEvent: (NSAppleEventDescriptor *)event
     withReplyEvent: (NSAppleEventDescriptor *)replyEvent
 {
-    RunSimpleTclCommand(_eventInterp, "::tk::mac::ShowPreferences");
+    if (_eventInterp &&
+	    Tcl_FindCommand(_eventInterp, "::tk::mac::ShowPreferences", NULL, 0)){
+	int code = Tcl_EvalEx(_eventInterp, "::tk::mac::ShowPreferences",
+			      -1, TCL_EVAL_GLOBAL);
+	if (code != TCL_OK) {
+	    Tcl_BackgroundException(_eventInterp, code);
+	}
+    }
 }
 
 - (void) handleOpenDocumentsEvent: (NSAppleEventDescriptor *)event
     withReplyEvent: (NSAppleEventDescriptor *)replyEvent
 {
-<<<<<<< HEAD
-    tkMacOSXProcessFiles(event, replyEvent, _eventInterp,
-	    "::tk::mac::OpenDocument");
-=======
     Tcl_Encoding utf8;
     const AEDesc *fileSpecDesc = nil;
     AEDesc contents;
@@ -221,7 +217,6 @@
     AEInfo->procedure = openDocumentProc;
     AEInfo->replyEvent = nil;
     Tcl_DoWhenIdle(ProcessAppleEvent, (ClientData)AEInfo);
->>>>>>> 2413f540
 }
 
 - (void) handlePrintDocumentsEvent: (NSAppleEventDescriptor *)event
@@ -230,20 +225,6 @@
     NSString* file = [[event paramDescriptorForKeyword:keyDirectObject]
 			 stringValue];
     const char *printFile = [file UTF8String];
-<<<<<<< HEAD
-    Tcl_DString print;
-
-    Tcl_DStringInit(&print);
-    if (Tcl_FindCommand(_eventInterp, "::tk::mac::PrintDocument", NULL, 0)) {
-	Tcl_DStringAppend(&print, "::tk::mac::PrintDocument", -1);
-    }
-    Tcl_DStringAppendElement(&print, printFile);
-    int tclErr = Tcl_EvalEx(_eventInterp, Tcl_DStringValue(&print),
-	    Tcl_DStringLength(&print), TCL_EVAL_GLOBAL);
-    if (tclErr != TCL_OK) {
-	Tcl_BackgroundException(_eventInterp, tclErr);
-    }
-=======
     AppleEventInfo *AEInfo = ckalloc(sizeof(AppleEventInfo));
     Tcl_DString *printCommand = &AEInfo->command;
     Tcl_DStringInit(printCommand);
@@ -253,7 +234,6 @@
     AEInfo->procedure = printDocProc;
     AEInfo->replyEvent = nil;
     Tcl_DoWhenIdle(ProcessAppleEvent, (ClientData)AEInfo);
->>>>>>> 2413f540
 }
 
 - (void) handleDoScriptEvent: (NSAppleEventDescriptor *)event
@@ -277,32 +257,21 @@
     }
 
     err = AEGetParamPtr(theDesc, keyDirectObject, typeWildCard, &initialType,
-	    NULL, 0, NULL);
+			NULL, 0, NULL);
     if (err != noErr) {
 	sprintf(errString, "AEDoScriptHandler: GetParamDesc error %d", (int)err);
-<<<<<<< HEAD
-	AEPutParamPtr((AppleEvent *) [replyEvent aeDesc], keyErrorString,
-		typeChar, errString, strlen(errString));
-=======
 	AEPutParamPtr((AppleEvent*)[replyEvent aeDesc], keyErrorString,
 		      typeChar, errString, strlen(errString));
->>>>>>> 2413f540
 	return;
     }
 
-    if (MissedAnyParameters((AppleEvent *) theDesc)) {
+    if (MissedAnyParameters((AppleEvent*)theDesc)) {
     	sprintf(errString, "AEDoScriptHandler: extra parameters");
-<<<<<<< HEAD
-    	AEPutParamPtr((AppleEvent *) [replyEvent aeDesc], keyErrorString,
-		typeChar, errString, strlen(errString));
-=======
     	AEPutParamPtr((AppleEvent*)[replyEvent aeDesc], keyErrorString,
 		      typeChar,errString, strlen(errString));
->>>>>>> 2413f540
     	return;
     }
 
-    Tcl_Preserve(_eventInterp);
     if (initialType == typeFileURL || initialType == typeAlias) {
 
 	/*
@@ -311,91 +280,6 @@
          * ::tk::mac::DoScriptFile.
 	 */
 
-<<<<<<< HEAD
-	err = AEGetParamPtr(theDesc, keyDirectObject, typeFileURL, &type,
-		(Ptr) URLBuffer, URL_MAX_LENGTH, &actual);
-	if (err == noErr && actual > 0){
-	    URLBuffer[actual] = '\0';
-	    NSString *urlString = [NSString stringWithUTF8String:(char*)URLBuffer];
-	    NSURL *fileURL = [NSURL URLWithString:urlString];
-	    Tcl_DString command;
-
-	    Tcl_DStringInit(&command);
-	    if (Tcl_FindCommand(_eventInterp, "::tk::mac::DoScriptFile", NULL, 0)) {
-		Tcl_DStringAppend(&command, "::tk::mac::DoScriptFile", -1);
-	    } else {
-		Tcl_DStringAppend(&command, "source", -1);
-	    }
-	    Tcl_DStringAppendElement(&command, [[fileURL path] UTF8String]);
-	    tclErr = Tcl_EvalEx(_eventInterp, Tcl_DStringValue(&command),
-		    Tcl_DStringLength(&command), TCL_EVAL_GLOBAL);
-	}
-    } else if (noErr == AEGetParamPtr(theDesc, keyDirectObject, typeUTF8Text,
-	    &type, NULL, 0, &actual)) {
-	if (actual > 0) {
-	    /*
-	     * The descriptor can be coerced to UTF8 text.  Evaluate as Tcl, or
-	     * or pass the text as a string argument to ::tk::mac::DoScriptText
-	     * if that procedure exists.
-	     */
-
-	    char *data = ckalloc(actual + 1);
-
-	    if (noErr == AEGetParamPtr(theDesc, keyDirectObject, typeUTF8Text,
-		    &type, data, actual, NULL)) {
-		if (Tcl_FindCommand(_eventInterp, "::tk::mac::DoScriptText",
-			NULL, 0)) {
-		    Tcl_DString command;
-
-		    Tcl_DStringInit(&command);
-		    Tcl_DStringAppend(&command, "::tk::mac::DoScriptText", -1);
-		    Tcl_DStringAppendElement(&command, data);
-		    tclErr = Tcl_EvalEx(_eventInterp,
-			    Tcl_DStringValue(&command),
-			    Tcl_DStringLength(&command), TCL_EVAL_GLOBAL);
-		} else {
-		    tclErr = Tcl_EvalEx(_eventInterp, data, actual,
-			    TCL_EVAL_GLOBAL);
-		}
-	    }
-	    ckfree(data);
-	}
-    } else {
-	/*
-	 * The descriptor can not be coerced to a fileURL or UTF8 text.
-	 */
-	for (int i = 0; i < 4; i++) {
-	    typeString[i] = ((char*)&initialType)[3-i];
-	}
-	typeString[4] = '\0';
-	sprintf(errString, "AEDoScriptHandler: invalid script type '%s', "
-		"must be coercable to 'furl' or 'utf8'", typeString);
-	AEPutParamPtr((AppleEvent*)[replyEvent aeDesc], keyErrorString,
-		typeChar, errString, strlen(errString));
-    }
-
-    /*
-     * If we ran some Tcl code, put the result in the reply.
-     */
-
-    if (tclErr >= 0) {
-	int reslen;
-	const char *result =
-		Tcl_GetStringFromObj(Tcl_GetObjResult(_eventInterp), &reslen);
-
-	if (tclErr == TCL_OK) {
-	    AEPutParamPtr((AppleEvent *) [replyEvent aeDesc], keyDirectObject,
-		    typeChar, result, reslen);
-	} else {
-	    AEPutParamPtr((AppleEvent *) [replyEvent aeDesc], keyErrorString,
-		    typeChar, result, reslen);
-	    AEPutParamPtr((AppleEvent *) [replyEvent aeDesc], keyErrorNumber,
-		    typeSInt32, (Ptr) &tclErr, sizeof(int));
-	}
-    }
-    Tcl_Release(_eventInterp);
-    return;
-=======
 	if (noErr == AEGetParamPtr(theDesc, keyDirectObject, typeFileURL, &type,
                                   (Ptr) URLBuffer, URL_MAX_LENGTH, &actual)) {
             if (actual > 0) {
@@ -443,7 +327,6 @@
 	    }
 	}
     }
->>>>>>> 2413f540
 }
    
 - (void)handleURLEvent:(NSAppleEventDescriptor*)event
@@ -451,21 +334,6 @@
 {
     NSString* url = [[event paramDescriptorForKeyword:keyDirectObject]
                         stringValue];
-<<<<<<< HEAD
-    const char *cURL = [url UTF8String];
-    Tcl_DString launch;
-
-    Tcl_DStringInit(&launch);
-    if (Tcl_FindCommand(_eventInterp, "::tk::mac::LaunchURL", NULL, 0)) {
-	Tcl_DStringAppend(&launch, "::tk::mac::LaunchURL", -1);
-    }
-    Tcl_DStringAppendElement(&launch, cURL);
-    int tclErr = Tcl_EvalEx(_eventInterp, Tcl_DStringValue(&launch),
-	    Tcl_DStringLength(&launch), TCL_EVAL_GLOBAL);
-    if (tclErr != TCL_OK) {
-	Tcl_BackgroundException(_eventInterp, tclErr);
-    }
-=======
     const char *cURL=[url UTF8String];
     AppleEventInfo *AEInfo = ckalloc(sizeof(AppleEventInfo));
     Tcl_DString *launchCommand = &AEInfo->command;
@@ -476,31 +344,11 @@
     AEInfo->procedure = launchURLProc;
     AEInfo->replyEvent = nil;
     Tcl_DoWhenIdle(ProcessAppleEvent, (ClientData)AEInfo);
->>>>>>> 2413f540
 }
 
 @end
 
 #pragma mark -
--
-static void
-RunSimpleTclCommand(
-    Tcl_Interp *interp,
-    const char *command)
-{
-    int code;
-
-    if (interp && Tcl_FindCommand(interp, command, NULL, 0)) {
-	Tcl_Preserve(interp);
-	code = Tcl_EvalEx(interp, command, -1, TCL_EVAL_GLOBAL);
-	if (code != TCL_OK) {
-	    Tcl_BackgroundException(interp, code);
-	}
-	Tcl_Release(interp);
-    }
-}
- 
 /*
  *----------------------------------------------------------------------
@@ -529,19 +377,9 @@
     ClientData clientData)
 {
     int code;
-<<<<<<< HEAD
-
-    /*
-     * Do nothing if we don't have an interpreter or the procedure doesn't
-     * exist.
-     */
-
-    if (!interp || !Tcl_FindCommand(interp, procedure, NULL, 0)) {
-=======
     AppleEventInfo *AEInfo = (AppleEventInfo*) clientData;
     if (!AEInfo->interp ||
         !Tcl_FindCommand(AEInfo->interp, AEInfo->procedure, NULL, 0)) {
->>>>>>> 2413f540
 	return;
     }
     code = Tcl_EvalEx(AEInfo->interp, Tcl_DStringValue(&AEInfo->command),
@@ -550,23 +388,6 @@
 	Tcl_BackgroundException(AEInfo->interp, code);
     }
 
-<<<<<<< HEAD
-    Tcl_FreeEncoding(utf8);
-    AEDisposeDesc(&contents);
-
-    /*
-     * Handle the event by evaluating the Tcl expression we constructed.
-     */
-
-    Tcl_Preserve(interp);
-    code = Tcl_EvalEx(interp, Tcl_DStringValue(&command),
-	    Tcl_DStringLength(&command), TCL_EVAL_GLOBAL);
-    if (code != TCL_OK) {
-	Tcl_BackgroundException(interp, code);
-    }
-    Tcl_DStringFree(&command);
-    Tcl_Release(interp);
-=======
     if (AEInfo->replyEvent && code >= 0) {
         int reslen;
         const char *result = Tcl_GetStringFromObj(Tcl_GetObjResult(AEInfo->interp),
@@ -583,7 +404,6 @@
     }
     Tcl_DStringFree(&AEInfo->command);
     ckfree(clientData);
->>>>>>> 2413f540
 }
  
@@ -608,8 +428,7 @@
 TkMacOSXInitAppleEvents(
     Tcl_Interp *interp)   /* not used */
 {
-    NSAppleEventManager *aeManager =
-	    [NSAppleEventManager sharedAppleEventManager];
+    NSAppleEventManager *aeManager = [NSAppleEventManager sharedAppleEventManager];
     static Boolean initialized = FALSE;
 
     if (!initialized) {
@@ -722,12 +541,8 @@
     int flags)
 {
     Tcl_Interp *interp = ((KillEvent *) eventPtr)->interp;
-
-    Tcl_Preserve(interp);
-
     int quit = Tcl_FindCommand(interp, "::tk::mac::Quit", NULL, 0)!=NULL;
-    int code = Tcl_EvalEx(interp, quit ? "::tk::mac::Quit" : "exit", -1,
-	    TCL_EVAL_GLOBAL);
+    int code = Tcl_EvalEx(interp, quit ? "::tk::mac::Quit" : "exit", -1, TCL_EVAL_GLOBAL);
 
     if (code != TCL_OK) {
 	/*
@@ -736,7 +551,6 @@
 
 	Tcl_BackgroundException(interp, code);
     }
-    Tcl_Release(interp);
     return 1;
 }
 @@ -769,8 +583,8 @@
 	    typeWildCard, &returnedType, NULL, 0, &actualSize);
 
    return (err != errAEDescNotFound);
-}
-+}+
 
 /*
  * Local Variables:
