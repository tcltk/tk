/*
 * tkMacOSXPrint.c --
 *
 *      This module implements native printing dialogs for macOS.
 *
 * Copyright © 2006 Apple Inc.
 * Copyright © 2011-2021 Kevin Walzer/WordTech Communications LLC.
 *
 * See the file "license.terms" for information on usage and redistribution of
 * this file, and for a DISCLAIMER OF ALL WARRANTIES.
 */

#include <tcl.h>
#include <tk.h>
#include <tkInt.h>
#include <Cocoa/Cocoa.h>
#include <CoreFoundation/CoreFoundation.h>
#include <CoreServices/CoreServices.h>
#include <ApplicationServices/ApplicationServices.h>
#include <tkMacOSXInt.h>
#include <sys/types.h>
#include <unistd.h>
#include <stdio.h>
#include <fcntl.h>
#include "tkMacOSXImage.h"
#include "tkMacOSXPrivate.h"

NSString * fileName = nil;
CFStringRef urlFile = NULL;

/*Forward declaration of functions.*/
static Tcl_ObjCmdProc2 StartPrint;
static OSStatus	FinishPrint(NSString *file, int buttonValue);
static Tcl_ObjCmdProc2 MakePDF;
int			MacPrint_Init(Tcl_Interp * interp);

/* Delegate class for print dialogs. */
@interface PrintDelegate: NSObject
    - (id) init;
    - (void) printPanelDidEnd: (NSPrintPanel *) printPanel
		   returnCode: (int) returnCode
		  contextInfo: (void *) contextInfo;
@end

@implementation PrintDelegate
- (id) init {
    self = [super init];
    return self;
}

- (void) printPanelDidEnd: (NSPrintPanel *) printPanel
	       returnCode: (int) returnCode
	      contextInfo: (void *) contextInfo {
    (void) printPanel;
    (void) contextInfo;

    /*
     * Pass returnCode to FinishPrint function to determine how to
     * handle.
     */

    FinishPrint(fileName, returnCode);
}
@end

/*
 *----------------------------------------------------------------------
 *
 * StartPrint --
 *
 *	Launch native print dialog.
 *
 * Results:
 *	Configures values and starts print process.
 *
 *----------------------------------------------------------------------
 */

int
StartPrint(
    TCL_UNUSED(void *),
    Tcl_Interp * interp,
    Tcl_Size objc,
    Tcl_Obj *const objv[])
{
    NSPrintInfo * printInfo = [NSPrintInfo sharedPrintInfo];
    NSPrintPanel * printPanel = [NSPrintPanel printPanel];
    int accepted;
    PMPrintSession printSession;
    PMPrintSettings printSettings;
    OSStatus status = noErr;

    /* Check for proper number of arguments. */
    if (objc < 2) {
	Tcl_WrongNumArgs(interp, 1, objv, "file");
	return TCL_ERROR;
    }

    fileName = [NSString stringWithUTF8String: Tcl_GetString(objv[1])];
    urlFile = (CFStringRef) fileName;
    CFRetain(urlFile);

    /* Initialize the delegate for the callback from the page panel. */
    PrintDelegate * printDelegate = [[PrintDelegate alloc] init];

    status = PMCreateSession( & printSession);
    if (status != noErr) {
	NSLog(@ "Error creating print session.");
	return TCL_ERROR;
    }

    status = PMCreatePrintSettings( & printSettings);
    if (status != noErr) {
	NSLog(@ "Error creating print settings.");
	return TCL_ERROR;
    }

    status = PMSessionDefaultPrintSettings(printSession, printSettings);
    if (status != noErr) {
	NSLog(@ "Error creating default print settings.");
	return TCL_ERROR;
    }

    printSession = (PMPrintSession)[printInfo PMPrintSession];
    (void)(PMPageFormat)[printInfo PMPageFormat];
    printSettings = (PMPrintSettings)[printInfo PMPrintSettings];

    accepted = (int)[printPanel runModalWithPrintInfo: printInfo];
    [printDelegate printPanelDidEnd: printPanel
			 returnCode: accepted
			contextInfo: printInfo];

    return TCL_OK;
}

/*
 *----------------------------------------------------------------------
 *
 * FinishPrint --
 *
 *	Handles print process based on input from dialog.
 *
 * Results:
 *	Completes print process.
 *
 *----------------------------------------------------------------------
 */

OSStatus
FinishPrint(
    NSString *file,
    int buttonValue)
{
    NSPrintInfo * printInfo = [NSPrintInfo sharedPrintInfo];
    PMPrintSession printSession;
    PMPageFormat pageFormat;
    PMPrintSettings printSettings;
    OSStatus status = noErr;
    CFStringRef mimeType = NULL;

    /*
     * If value passed here is NSCancelButton, return noErr;
     * otherwise printing will occur regardless of value.
     */
    if (buttonValue == NSModalResponseCancel) {
	return noErr;
    }

    status = PMCreateSession( & printSession);
    if (status != noErr) {
	NSLog(@ "Error creating print session.");
	return status;
    }

    status = PMCreatePrintSettings( & printSettings);
    if (status != noErr) {
	NSLog(@ "Error creating print settings.");
	return status;
    }

    status = PMSessionDefaultPrintSettings(printSession, printSettings);
    if (status != noErr) {
	NSLog(@ "Error creating default print settings.");
	return status;
    }

    printSession = (PMPrintSession)[printInfo PMPrintSession];
    pageFormat = (PMPageFormat)[printInfo PMPageFormat];
    printSettings = (PMPrintSettings)[printInfo PMPrintSettings];

    /*Handle print operation.*/
    if (buttonValue == NSModalResponseOK) {

	if (urlFile == NULL) {
	    NSLog(@ "Could not get file to print.");
	    return noErr;
	}

	fileName = file;

	CFURLRef printURL = CFURLCreateWithFileSystemPath(kCFAllocatorDefault, urlFile, kCFURLPOSIXPathStyle, false);

	PMPrinter currentPrinter;
	PMDestinationType printDestination;

	/*Get the intended destination.*/
	status = PMSessionGetDestinationType(printSession, printSettings, & printDestination);

	/*Destination is printer. Send file to printer.*/
	if (status == noErr && printDestination == kPMDestinationPrinter) {

	    status = PMSessionGetCurrentPrinter(printSession, & currentPrinter);
	    if (status == noErr) {
		CFArrayRef mimeTypes;
		status = PMPrinterGetMimeTypes(currentPrinter, printSettings, & mimeTypes);
		if (status == noErr && mimeTypes != NULL) {
		    mimeType = CFSTR("application/pdf");
		    if (CFArrayContainsValue(mimeTypes, CFRangeMake(0, CFArrayGetCount(mimeTypes)), mimeType)) {
			status = PMPrinterPrintWithFile(currentPrinter, printSettings, pageFormat, mimeType, printURL);
			CFRelease(urlFile);
			return status;
		    }
		}
	    }
	}

	/* Destination is file. Determine how to handle. */
	if (status == noErr && printDestination == kPMDestinationFile) {
	    CFURLRef outputLocation = NULL;

	    status = PMSessionCopyDestinationLocation(printSession, printSettings, & outputLocation);
	    if (status == noErr) {
		/*Get the source file and target destination, convert to strings.*/
		CFStringRef sourceFile = CFURLCopyFileSystemPath(printURL, kCFURLPOSIXPathStyle);
		CFStringRef savePath = CFURLCopyFileSystemPath(outputLocation, kCFURLPOSIXPathStyle);
		NSString * sourcePath = (NSString * ) sourceFile;
		NSString * finalPath = (NSString * ) savePath;
		NSString * pathExtension = [finalPath pathExtension];
		NSFileManager * fileManager = [NSFileManager defaultManager];
		NSError * error = nil;

	/*
		 * Is the target file a PDF? If so, copy print file
		 * to output location.
		 */
		if ([pathExtension isEqualToString: @ "pdf"]) {

		    /*Make sure no file conflict exists.*/
		    if ([fileManager fileExistsAtPath: finalPath]) {
			[fileManager removeItemAtPath: finalPath error: &error];
		    }
		    if ([fileManager fileExistsAtPath: sourcePath]) {
			error = nil;
			[fileManager copyItemAtPath: sourcePath toPath: finalPath error: & error];
		    }
		    return status;
		}

		/*
		 * Is the target file PostScript? If so, run print file
		 * through CUPS filter to convert back to PostScript.
		 */

	      if ([pathExtension isEqualToString: @ "ps"]) {
		    char source[5012];
		    char target[5012];
		    [sourcePath getCString: source maxLength: (sizeof source) encoding: NSUTF8StringEncoding];
		    [finalPath getCString: target maxLength: (sizeof target) encoding: NSUTF8StringEncoding];
		    /*Make sure no file conflict exists.*/
		    if ([fileManager fileExistsAtPath: finalPath]) {
			[fileManager removeItemAtPath: finalPath error: &error];
		    }

		    /*
		     *  Fork and start new process with command string. Thanks to Peter da Silva
		     *  for assistance.
		     */
		    pid_t pid;
		    if ((pid = fork()) == -1) {
		      return -1;
		    } else if (pid == 0) {
		      /* Redirect output to file and silence debugging output.*/
		      dup2(open(target, O_RDWR | O_CREAT, 0777), 1);
		      dup2(open("/dev/null", O_WRONLY), 2);
		      execl("/usr/sbin/cupsfilter", "/usr/sbin/cupsfilter", "-m", "application/postscript", source, NULL);
		      exit(0);
		    }
	      return status;
	      }
	    }
	}

	/* Destination is preview. Open file in default application for PDF. */
	if ((status == noErr) && (printDestination == kPMDestinationPreview)) {
	    CFStringRef urlpath = CFURLCopyFileSystemPath(printURL, kCFURLPOSIXPathStyle);
	    NSString * path = (NSString * ) urlpath;
	    NSURL * url = [NSURL fileURLWithPath: path];
	    NSWorkspace * ws = [NSWorkspace sharedWorkspace];
	    [ws openURL: url];
	    status = noErr;
	    return status;
	}

	/*
	 * If destination is not printer, file or preview,
	 * we do not support it. Display alert.
	 */

	if (((status == noErr) && (printDestination != kPMDestinationPreview)) || ((status == noErr) && (printDestination != kPMDestinationFile)) || ((status == noErr) &&  (printDestination != kPMDestinationPrinter))) {

	    NSAlert * alert = [[[NSAlert alloc] init] autorelease];
	    [alert addButtonWithTitle: @ "OK"];

	    [alert setMessageText: @ "Unsupported Printing Operation"];
	    [alert setInformativeText: @ "This printing operation is not supported."];
	    [alert setAlertStyle: NSAlertStyleInformational];
	    [alert runModal];
	    return status;
	}
    }

    /* Return because cancel button was clicked. */
    if (buttonValue == NSModalResponseCancel) {
	PMRelease(printSession);
	return status;
    }

    return status;
}


/*
 *----------------------------------------------------------------------
 *
 * MakePDF--
 *
 *	Converts a Tk canvas to PDF data.
 *
 * Results:
 *	Outputs PDF file.
 *
 *----------------------------------------------------------------------
 */

int MakePDF(
<<<<<<< HEAD
 TCL_UNUSED(void *),
 Tcl_Interp *ip,
 Tcl_Size objc,
 Tcl_Obj *const objv[])
=======
    TCL_UNUSED(void *),
    Tcl_Interp *ip,
    Tcl_Size objc,
    Tcl_Obj *const objv[])
>>>>>>> 0a4615f3
{
    Tk_Window path;
    Drawable d;
    unsigned int width, height;
    CFDataRef pdfData;

    if (objc != 2) {
	Tcl_WrongNumArgs(ip, 1, objv, "path?");
	return TCL_ERROR;
    }

    /*Get window and render to PDF.*/

    path = Tk_NameToWindow(ip, Tcl_GetString(objv[1]), Tk_MainWindow(ip));
    if (path == NULL) {
	return TCL_ERROR;
    }

    Tk_MakeWindowExist(path);
    Tk_MapWindow(path);
    d = Tk_WindowId(path);
    width = Tk_Width(path);
    height = Tk_Height(path);

    pdfData = CreatePDFFromDrawableRect(d, 0, 0, width, height);

    NSData *viewData = (NSData*)pdfData;
    [viewData writeToFile:@"/tmp/tk_canvas.pdf" atomically:YES];
    return TCL_OK;

}

/*
 *----------------------------------------------------------------------
 *
 * MacPrint_Init--
 *
 *	Initializes the printing module.
 *
 * Results:
 *	Printing module initialized.
 *
 *----------------------------------------------------------------------
 */

int MacPrint_Init(Tcl_Interp * interp) {
    NSAutoreleasePool * pool = [[NSAutoreleasePool alloc] init];
    Tcl_CreateObjCommand2(interp, "::tk::print::_print", StartPrint, NULL, NULL);
    Tcl_CreateObjCommand2(interp, "::tk::print::_printcanvas", MakePDF, NULL, NULL);
    [pool release];
    return TCL_OK;
}

/*
 * Local Variables:
 * mode: objc
 * c-basic-offset: 4
 * fill-column: 79
 * coding: utf-8
 * End:
 */<|MERGE_RESOLUTION|>--- conflicted
+++ resolved
@@ -347,17 +347,10 @@
  */
 
 int MakePDF(
-<<<<<<< HEAD
- TCL_UNUSED(void *),
- Tcl_Interp *ip,
- Tcl_Size objc,
- Tcl_Obj *const objv[])
-=======
     TCL_UNUSED(void *),
     Tcl_Interp *ip,
     Tcl_Size objc,
     Tcl_Obj *const objv[])
->>>>>>> 0a4615f3
 {
     Tk_Window path;
     Drawable d;
