--- conflicted
+++ resolved
@@ -27,17 +27,11 @@
 
 NSString * fileName = nil;
 CFStringRef urlFile = NULL;
-<<<<<<< HEAD
-int			StartPrint(void *clientData, Tcl_Interp * interp,
-			    Tcl_Size objc, Tcl_Obj * const objv[]);
-OSStatus		FinishPrint(NSString *file, int buttonValue);
-=======
 
 /*Forward declaration of functions.*/
-static Tcl_ObjCmdProc StartPrint;
+static Tcl_ObjCmdProc2 StartPrint;
 static OSStatus	FinishPrint(NSString *file, int buttonValue);
-static Tcl_ObjCmdProc MakePDF;
->>>>>>> 35c14a56
+static Tcl_ObjCmdProc2 MakePDF;
 int			MacPrint_Init(Tcl_Interp * interp);
  
@@ -355,7 +349,7 @@
 int MakePDF(
  TCL_UNUSED(void *),
  Tcl_Interp *ip,
- int objc,
+ Tcl_Size objc,
  Tcl_Obj *const objv[])
 {
     Tk_Window path;
@@ -404,12 +398,8 @@
 
 int MacPrint_Init(Tcl_Interp * interp) {
     NSAutoreleasePool * pool = [[NSAutoreleasePool alloc] init];
-<<<<<<< HEAD
     Tcl_CreateObjCommand2(interp, "::tk::print::_print", StartPrint, NULL, NULL);
-=======
-    Tcl_CreateObjCommand(interp, "::tk::print::_print", StartPrint, NULL, NULL);
-    Tcl_CreateObjCommand(interp, "::tk::print::_printcanvas", MakePDF, NULL, NULL);
->>>>>>> 35c14a56
+    Tcl_CreateObjCommand2(interp, "::tk::print::_printcanvas", MakePDF, NULL, NULL);
     [pool release];
     return TCL_OK;
 }
