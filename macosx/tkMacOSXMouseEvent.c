/*
 * tkMacOSXMouseEvent.c --
 *
 *	This file implements functions that decode & handle mouse events on
 *	MacOS X.
 *
<<<<<<< HEAD
 * Copyright © 2001-2009 Apple Inc.
 * Copyright © 2005-2009 Daniel A. Steffen <das@users.sourceforge.net>
=======
 * Copyright (c) 2001-2009, Apple Inc.
 * Copyright (c) 2005-2009 Daniel A. Steffen <das@users.sourceforge.net>
>>>>>>> bbcad39d
 *
 * See the file "license.terms" for information on usage and redistribution of
 * this file, and for a DISCLAIMER OF ALL WARRANTIES.
 */

#include "tkMacOSXPrivate.h"
#include "tkMacOSXWm.h"
#include "tkMacOSXInt.h"
#include "tkMacOSXDebug.h"
#include "tkMacOSXConstants.h"

typedef struct {
    unsigned int state;
    long delta;
    Window window;
    Point global;
    Point local;
} MouseEventData;

typedef struct {
    uint64_t wheelTickPrev;	/* For high resolution wheels. */
    double vWheelAcc;		/* For high resolution wheels (vertical). */
    double hWheelAcc;		/* For high resolution wheels (horizontal). */
} ThreadSpecificData;
static Tcl_ThreadDataKey dataKey;

static Tk_Window captureWinPtr = NULL;	/* Current capture window; may be
					 * NULL. */

static int		GenerateButtonEvent(MouseEventData *medPtr);

#pragma mark TKApplication(TKMouseEvent)

enum {
    NSWindowWillMoveEventType = 20
};

/*
 * In OS X 10.6 an NSEvent of type NSMouseMoved would always have a non-Nil
 * window attribute pointing to the key window.  As of 10.8 this behavior had
 * changed.  The new behavior was that if the mouse were ever moved outside of
 * a window, all subsequent NSMouseMoved NSEvents would have a Nil window
 * attribute until the mouse returned to the window.  In 11.1 it changed again.
 * The window attribute can be non-nil, but referencing a window which does not
 * belong to the application.
 */

/* The basic job of tkProcessMouseEvent is to generate a call to
 * Tk_UpdatePointer.  That function receives a Tk_Window which (ignoring cases
 * when a grab is in effect) should be the highest window within the focused
 * toplevel that contains the pointer, as well as the pointer location in
 * screen coordinates and the current button state.  Tk maintains a cache of
 * these three values.  A change in any of these values causes Tk_UpdatePointer
 * to generate, respectively, Enter/Leave events, or Motion events, or
 * button Press/Release events. The Tk_Window value is allowed to be NULL,
 * which indicates that the pointer is not in the focused toplevel.
 *
 * Enter or Leave events for toplevel windows are generated when the Tk_Window
 * value changes to or from NULL.  This is problematic on macOS due to the fact
 * that Tk_UpdatePointer does not generate Motion events when the Tk_Window
 * value is NULL.  A consequence of this is that Tk_UpdatePointer will either
 * fail to generate correct Enter/Leave events for toplevels or else be unable
 * to generate Motion events when the pointer is outside of the focus window.
 * It is important to be able to generate such events because otherwise a
 * scrollbar on the edge of a toplevel becomes unusable.  Any time that the
 * pointer wanders out of the window during a scroll, the scroll will stop.
 * That is an extremely annoying and unexpected behavior.  Much of the code in
 * this module, including the trickiest parts, is devoted to working around
 * this problem.  The other tricky parts are related to transcribing Apple's
 * NSMouseEntered, NSMouseExited, and NSLeftMouseDragged events into a form
 * that makes sense to Tk.
 */


@implementation TKApplication(TKMouseEvent)

- (NSEvent *) tkProcessMouseEvent: (NSEvent *) theEvent
{
    NSWindow *eventWindow = [theEvent window];
    NSEventType eventType = [theEvent type];
    TKContentView *contentView = [eventWindow contentView];
    NSPoint location = [theEvent locationInWindow];
    NSPoint viewLocation = [contentView convertPoint:location fromView:nil];
    TkWindow *winPtr = NULL, *grabWinPtr, *scrollTarget = NULL;
    Tk_Window tkwin = NULL, capture, target;
    NSPoint local, global;
    NSInteger button;
    TkWindow *newFocus = NULL;
    int win_x, win_y;
    unsigned int buttonState = 0;
    Bool isTestingEvent = NO;
    Bool isMotionEvent = NO;
    Bool isOutside = NO;
    Bool firstDrag = NO;
    static Bool ignoreDrags = NO;
    static Bool ignoreUpDown = NO;
    static NSTimeInterval timestamp = 0;

#ifdef TK_MAC_DEBUG_EVENTS
    TKLog(@"-[%@(%p) %s] %@", [self class], self, _cmd, theEvent);
#endif

    /*
     * If this event is not for a Tk toplevel, it should normally just be
     * passed up the responder chain.  However, there is are two exceptions.
     * One is for synthesized events, which are used in testing.  Those events
     * are recognized by having their timestamp set to 0.  The other is for
     * motion events sent by the local event monitor, which will have their
     * window attribute set to nil.
     */

    if (![eventWindow isMemberOfClass:[TKWindow class]]) {
	if ([theEvent timestamp] == 0) {
	    isTestingEvent = YES;
	    eventWindow = [NSApp keyWindow];
	}
	if (eventType == NSLeftMouseDragged ||
	    eventType == NSMouseMoved) {
	    eventWindow = [NSApp keyWindow];
	    isMotionEvent = YES;
	}
	if (!isTestingEvent && !isMotionEvent) {
	    return theEvent;
	}
    } else if (!NSPointInRect(viewLocation, [contentView bounds])) {
	isOutside = YES;
    }
    button = [theEvent buttonNumber] + Button1;
    if ((button & -2) == Button2) {
	button ^= 1; /* Swap buttons 2/3 */
    }
    switch (eventType) {
    case NSRightMouseUp:
    case NSOtherMouseUp:
	buttonState &= ~Tk_GetButtonMask(button);
	break;
    case NSLeftMouseDragged:
	if (![NSApp tkDragTarget]) {
	    if (isOutside) {
		ignoreDrags = YES;
	    } else {
		firstDrag = YES;
	    }
	}
	if (ignoreDrags) {
	    return theEvent;
	}
	if (![NSApp tkDragTarget]) {
	    [NSApp setTkDragTarget: [NSApp tkEventTarget]];
	}
	break;
    case NSRightMouseDragged:
    case NSOtherMouseDragged:
	isMotionEvent = YES;
    case NSRightMouseDown:
    case NSOtherMouseDown:
	buttonState |= Tk_GetButtonMask(button);
	break;
    case NSMouseEntered:
	if (![eventWindow isKeyWindow] || isOutside) {
	    return theEvent;
	}
	[NSApp setTkLiveResizeEnded:NO];
	[NSApp setTkPointerWindow:[NSApp tkEventTarget]];
	break;
    case NSMouseExited:
	if (![eventWindow isKeyWindow] || !isOutside) {
	    return theEvent;
	}
	[NSApp setTkPointerWindow:nil];
	break;
    case NSLeftMouseUp:
	[NSApp setTkDragTarget: nil];
	if ([theEvent clickCount] == 2) {
	    ignoreUpDown = NO;
	}
	if (ignoreUpDown) {
	    return theEvent;
	}
	if (ignoreDrags) {
	    ignoreDrags = NO;
	    return theEvent;
	}
	buttonState &= ~Tk_GetButtonMask(Button1);
	break;
    case NSLeftMouseDown:

	/*
	 * There are situations where Apple does not send NSLeftMouseUp events
	 * even though the mouse button has been released.  One of these is
	 * whenever a menu is posted on the screen.  This causes Tk to have an
	 * inaccurate idea of the current button state and to behave strangely.
	 * (See ticket[a132b5507e].)  As a work-around we watch for NSButtonDown
	 * events that arrive when Tk thinks the button is already down and
	 * we attempt to correct Tk's cached button state by insering a call to
	 * Tk_UpdatePointer showing the button as up.
	 */

	if ([NSApp tkButtonState] & Tk_GetButtonMask(Button1)) {
	    int fakeState = [NSApp tkButtonState] & ~Tk_GetButtonMask(Button1);
	    int x = location.x;
	    int y = floor(TkMacOSXZeroScreenHeight() - location.y);
	    Tk_UpdatePointer((Tk_Window) [NSApp tkEventTarget], x, y, fakeState);
	}

	/*
	 * Ignore left mouse button events which are in an NSWindow but outside
	 * of its contentView (see tickets [d72abe6b54] and [39cbacb9e8]).
	 * Ignore the first left button press after a live resize ends. (Apple
	 * sends the button press event that started the resize after the
	 * resize ends.  It should not be seen by Tk.  See tickets [d72abe6b54]
	 * and [39cbacb9e8]).  Ignore button press events when ignoreUpDown is
	 * set.  These are extraneous events which appear when double-clicking
	 * in a window without focus, causing duplicate Double-1 events (see
	 * ticket [7bda9882cb]).  When a LeftMouseDown event with clickCount 2
	 * is received we set the ignoreUpDown flag and we clear it when the
	 * matching LeftMouseUp with click count 2 is received.
	 */

	/*
	 * Make sure we don't ignore LeftMouseUp and LeftMouseDown forever.
	 * Currently tkBind.c sets NEARBY_MS to 500 (the Windows default).
	 */

	if ([theEvent timestamp] - timestamp > 1) {
	    ignoreUpDown = NO;
	}
	if ([theEvent clickCount] == 2) {
	    if (ignoreUpDown == YES) {
		return theEvent;
	    } else {
		timestamp = [theEvent timestamp];
		ignoreUpDown = YES;
	    }
	}
	if (!isTestingEvent) {
	    NSRect bounds = [contentView bounds];
	    NSRect grip = NSMakeRect(bounds.size.width - 10, 0, 10, 10);
	    bounds = NSInsetRect(bounds, 2.0, 2.0);
	    if (!NSPointInRect(viewLocation, bounds)) {
		return theEvent;
	    }
	    if (NSPointInRect(viewLocation, grip)) {
		return theEvent;
	    }
	    if ([NSApp tkLiveResizeEnded]) {
		[NSApp setTkLiveResizeEnded:NO];
		return theEvent;
	    }
	}

	/*
	 * If this click will change the focus, the Tk event event should
	 * be sent to the toplevel which will be receiving focus rather than to
	 * the current focus window.  So reset tkEventTarget.
	 */

	if (eventWindow != [NSApp keyWindow]) {
	    NSWindow *w;

	    if (eventWindow && isOutside) {
		return theEvent;
	    }
	    for (w in [NSApp orderedWindows]) {
		if (NSPointInRect([NSEvent mouseLocation], [w frame])) {
		    newFocus = TkMacOSXGetTkWindow(w);
		    break;
		}
	    }
	    if (newFocus) {
		[NSApp setTkEventTarget: newFocus];
		[NSApp setTkPointerWindow: newFocus];
		target = (Tk_Window) newFocus;
	    }
	}
	buttonState |= Tk_GetButtonMask(Button1);
	break;
    case NSMouseMoved:
	if (eventWindow && eventWindow != [NSApp keyWindow]) {
	    return theEvent;
	}
	isMotionEvent = YES;
	break;
    case NSScrollWheel:

	/*
	 * Scroll wheel events are sent to the window containing the pointer,
	 * or ignored if no window contains the pointer.  See TIP #171.  Note,
	 * however, that TIP #171 proposed sending scroll wheel events to the
	 * focus window when no window contains the pointer.  That proposal was
	 * ultimately rejected.
	 */

	scrollTarget = TkMacOSXGetTkWindow(eventWindow);
#if 0
    case NSCursorUpdate:
    case NSTabletPoint:
    case NSTabletProximity:
#endif
	break;
    default: /* This type of event is ignored. */
	return theEvent;
    }

    /*
     * Find the toplevel window for the event.
     */

    if ([NSApp tkDragTarget]) {
	TkWindow *dragPtr = (TkWindow *) [NSApp tkDragTarget];
	TKWindow *dragWindow = nil;
	if (dragPtr) {
	    dragWindow = (TKWindow *)TkMacOSXGetNSWindowForDrawable(
			    dragPtr->window);
	}
	if (!dragWindow) {
	    [NSApp setTkDragTarget: nil];
	    target = NULL;
	    return theEvent;
	}
	winPtr = TkMacOSXGetHostToplevel((TkWindow *) [NSApp tkDragTarget])->winPtr;
    } else if (eventType == NSScrollWheel) {
	winPtr = scrollTarget;
    } else {
	winPtr = [NSApp tkEventTarget];
    }
    if (!winPtr) {

	/*
	 * If we couldn't find a toplevel for this event we have to ignore it.
	 * (But this should never happen.)
	 */

#ifdef TK_MAC_DEBUG_EVENTS
	TkMacOSXDbgMsg("Event received with no Tk window.");
#endif

	return theEvent;
    }
    tkwin = (Tk_Window) winPtr;

    /*
     * Compute the mouse position in local (toplevel) and global (screen)
     * coordinates.  These are Tk coordinates, meaning that the local origin is
     * at the top left corner of the containing toplevel and the global origin
     * is at top left corner of the primary screen.
     */

    global = [NSEvent mouseLocation];
    local = [eventWindow tkConvertPointFromScreen: global];
    global.x = floor(global.x);
    global.y = floor(TkMacOSXZeroScreenHeight() - global.y);
    local.x = floor(local.x);
    local.y = floor(eventWindow.frame.size.height - local.y);
    if (Tk_IsEmbedded(winPtr)) {
	TkWindow *contPtr = TkpGetOtherWindow(winPtr);
	if (Tk_IsTopLevel(contPtr)) {
	    local.x -= contPtr->wmInfoPtr->xInParent;
	    local.y -= contPtr->wmInfoPtr->yInParent;
	} else {
	    TkWindow *topPtr = TkMacOSXGetHostToplevel(winPtr)->winPtr;
	    local.x -= (topPtr->wmInfoPtr->xInParent + contPtr->changes.x);
	    local.y -= (topPtr->wmInfoPtr->yInParent + contPtr->changes.y);
	}
    }
    else {
    	if (winPtr && winPtr->wmInfoPtr) {
    	    local.x -= winPtr->wmInfoPtr->xInParent;
    	    local.y -= winPtr->wmInfoPtr->yInParent;
    	} else {
    	    return theEvent;
    	}
    }

    /*
     * Use the toplevel coordinates to decide which Tk window should receive
     * this event.  Also convert the toplevel coordinates into the coordinate
     * system of that window.  These converted coordinates are needed for
     * XEvents that we generate, namely ScrollWheel events and Motion events
     * when the mouse is outside of the focused toplevel.
     */

    if ([NSApp tkDragTarget]) {
	Tk_Window dragTarget = (Tk_Window) [NSApp tkDragTarget];
	Tk_Window dragWidget = NULL;
	int x, y;
	Tk_GetRootCoords(dragTarget, &x, &y);
	win_x = global.x - x;
	win_y = global.y - y;
	if (firstDrag) {
	    dragWidget = Tk_TopCoordsToWindow(tkwin, local.x, local.y, &x, &y);
	    if (dragWidget) {
		[NSApp setTkDragTarget: (TkWindow *) dragWidget];
	    }
	}
	target = (Tk_Window) [NSApp tkDragTarget];
    } else {
	target = Tk_TopCoordsToWindow(tkwin, local.x, local.y, &win_x, &win_y);
    }


    grabWinPtr = winPtr->dispPtr->grabWinPtr;

    /*
     * Ignore the event if a local grab is in effect and the Tk window is
     * not in the grabber's subtree.
     */


    if (grabWinPtr && /* There is a grab in effect ... */
	!winPtr->dispPtr->grabFlags && /* and it is a local grab ... */
	grabWinPtr->mainPtr == winPtr->mainPtr){ /* in the same application. */
	Tk_Window w;
	if (!target) {
	    return theEvent;
	}
	for (w = target; !Tk_IsTopLevel(w); w = Tk_Parent(w)) {
	    if (w == (Tk_Window)grabWinPtr) {
		break;
	    }
	}
	if (w != (Tk_Window)grabWinPtr) {
	    return theEvent;
	}
    }

    /*
     * Ignore the event if a global grab is in effect and the Tk window is
     * not in the grabber's subtree.
     */

    if (grabWinPtr && /* There is a grab in effect ... */
	winPtr->dispPtr->grabFlags && /* and it is a global grab ... */
	grabWinPtr->mainPtr == winPtr->mainPtr) { /* in the same application. */
	Tk_Window w;
	if (!target) {
	    return theEvent;
	}
	for (w = target; !Tk_IsTopLevel(w); w = Tk_Parent(w)) {
	    if (w == (Tk_Window)grabWinPtr) {
		break;
	    }
	}
	if (w != (Tk_Window)grabWinPtr) {
	    /* Force the focus back to the grab window. */
	    TkpChangeFocus(grabWinPtr, 1);
	}
    }

    /*
     *  Translate the current button state into Tk's format.
     */

    unsigned int state = buttonState;
    NSUInteger modifiers = [theEvent modifierFlags];
    if (modifiers & NSAlphaShiftKeyMask) {
	state |= LockMask;
    }
    if (modifiers & NSShiftKeyMask) {
	state |= ShiftMask;
    }
    if (modifiers & NSControlKeyMask) {
	state |= ControlMask;
    }
    if (modifiers & NSCommandKeyMask) {
	state |= Mod1Mask;		/* command key */
    }
    if (modifiers & NSAlternateKeyMask) {
	state |= Mod2Mask;		/* option key */
    }
    if (modifiers & NSNumericPadKeyMask) {
	state |= Mod3Mask;
    }
    if (modifiers & NSFunctionKeyMask) {
	state |= Mod4Mask;
    }
    [NSApp setTkButtonState:state];

    /*
     * Send XEvents.  We do this here for Motion events outside of the focused
     * toplevel and for MouseWheel events.  In other cases the XEvents will be
     * sent when we call Tk_UpdatePointer.
     */

    if (eventType != NSScrollWheel) {
	if ([NSApp tkDragTarget]) {

	    /*
	     * When dragging the mouse into the resize area Apple shows the
	     * left button to be up, which confuses Tk_UpdatePointer.  So
	     * we make sure that the button state appears the way that Tk
	     * expects.
	     */

	    state |= Tk_GetButtonMask(Button1);
	}
	if (eventType == NSMouseEntered) {
	    Tk_UpdatePointer((Tk_Window) [NSApp tkPointerWindow],
				 global.x, global.y, state);
	} else if (eventType == NSMouseExited) {
	    if ([NSApp tkDragTarget]) {
	    	Tk_UpdatePointer((Tk_Window) [NSApp tkDragTarget],
	    			 global.x, global.y, state);
	    } else {
		Tk_UpdatePointer(NULL, global.x, global.y, state);
	    }
	} else if (eventType == NSMouseMoved ||
		   eventType == NSLeftMouseDragged) {
	    if ([NSApp tkPointerWindow]) {
		Tk_UpdatePointer(target, global.x, global.y, state);
	    } else {
		XEvent xEvent = {0};

		xEvent.type = MotionNotify;
		xEvent.xany.send_event = false;
		xEvent.xany.display = Tk_Display(target);
		xEvent.xany.window = Tk_WindowId(target);
		xEvent.xany.serial = LastKnownRequestProcessed(Tk_Display(tkwin));
		xEvent.xmotion.x = win_x;
		xEvent.xmotion.y = win_y;
		xEvent.xmotion.x_root = global.x;
		xEvent.xmotion.y_root = global.y;
		xEvent.xmotion.state = state;
		Tk_QueueWindowEvent(&xEvent, TCL_QUEUE_TAIL);

		/*
		 * Tk_UpdatePointer must not be called in this case.  Doing so
		 * will break scrollbars; dragging will stop when the mouse
		 * leaves the window.
		 */

	    }
	} else {
	    Tk_UpdatePointer(target, global.x, global.y, state);
	}
    } else {
	CGFloat delta;
	XEvent xEvent = {0};
	ThreadSpecificData *tsdPtr = (ThreadSpecificData *)
		Tcl_GetThreadData(&dataKey, sizeof(ThreadSpecificData));

	xEvent.type = MouseWheelEvent;
	xEvent.xbutton.x = win_x;
	xEvent.xbutton.y = win_y;
	xEvent.xbutton.x_root = global.x;
	xEvent.xbutton.y_root = global.y;
	xEvent.xany.send_event = false;
	xEvent.xany.display = Tk_Display(target);
	xEvent.xany.window = Tk_WindowId(target);

#define WHEEL_DELTA 120
#define WHEEL_DELAY 300000000
	uint64_t wheelTick = clock_gettime_nsec_np(CLOCK_MONOTONIC_RAW);
	Bool timeout = (wheelTick - tsdPtr->wheelTickPrev) >= WHEEL_DELAY;
	if (timeout) {
	    tsdPtr->vWheelAcc = tsdPtr->hWheelAcc = 0;
	}
	tsdPtr->wheelTickPrev = wheelTick;
	delta = [theEvent deltaY];
	if (delta != 0.0) {
	    delta = (tsdPtr->vWheelAcc += delta);
	    if (timeout && fabs(delta) < 1.0) {
		delta = ((delta < 0.0) ? -1.0 : 1.0);
	    }
	    if (fabs(delta) >= 0.6) {
		int intDelta = round(delta);
		xEvent.xbutton.state = state;
		xEvent.xkey.keycode = WHEEL_DELTA * intDelta;
		tsdPtr->vWheelAcc -= intDelta;
		xEvent.xany.serial = LastKnownRequestProcessed(Tk_Display(tkwin));
		Tk_QueueWindowEvent(&xEvent, TCL_QUEUE_TAIL);
	    }
	}
	delta = [theEvent deltaX];
	if (delta != 0.0) {
	    delta = (tsdPtr->hWheelAcc += delta);
	    if (timeout && fabs(delta) < 1.0) {
		delta = ((delta < 0.0) ? -1.0 : 1.0);
	    }
	    if (fabs(delta) >= 0.6) {
	    int intDelta = round(delta);
		xEvent.xbutton.state = state | ShiftMask;
		xEvent.xkey.keycode = WHEEL_DELTA * intDelta;
		tsdPtr->hWheelAcc -= intDelta;
		xEvent.xany.serial = LastKnownRequestProcessed(Tk_Display(tkwin));
		Tk_QueueWindowEvent(&xEvent, TCL_QUEUE_TAIL);
	    }
	}
    }

    /*
     * If button events are being captured, and the target is not in the
     * subtree below the capturing window, then the NSEvent should not be sent
     * up the responder chain.  This avoids, for example, beeps when clicking
     * the mouse button outside of a posted combobox.  See ticket [eb26d4ec8e].
     */

    capture = TkpGetCapture();
    if (capture && eventType == NSLeftMouseDown) {
	Tk_Window w;
	for (w = target; w != NULL;  w = Tk_Parent(w)) {
	    if (w == capture) {
		break;
	    }
	}
	if (w != capture) {
	    return nil;
	}
    }
    return theEvent;
}
@end

#pragma mark -

/*
 *----------------------------------------------------------------------
 *
 * TkMacOSXButtonKeyState --
 *
 *	Returns the current state of the button & modifier keys.
 *
 * Results:
 *	A bitwise inclusive OR of a subset of the following: Button1Mask,
 *	ShiftMask, LockMask, ControlMask, Mod*Mask.
 *
 * Side effects:
 *	None.
 *
 *----------------------------------------------------------------------
 */

unsigned int
TkMacOSXButtonKeyState(void)
{
    return [NSApp tkButtonState];
}

/*
 *----------------------------------------------------------------------
 *
 * XQueryPointer --
 *
 *	Check the current state of the mouse. This is not a complete
 *	implementation of this function. It only computes the root coordinates
 *	and the current mask.
 *
 * Results:
 *	Sets root_x_return, root_y_return, and mask_return. Returns true on
 *	success.
 *
 * Side effects:
 *	None.
 *
 *----------------------------------------------------------------------
 */

Bool
XQueryPointer(
    TCL_UNUSED(Display *),
    Window w,
    TCL_UNUSED(Window *),
    TCL_UNUSED(Window *),
    int *root_x_return,
    int *root_y_return,
    int *win_x_return,
    int *win_y_return,
    unsigned int *mask_return)
{
    int getGlobal = (root_x_return && root_y_return);
    int getLocal = (win_x_return && win_y_return && w != None);
    (void)display;
    (void)root_return;
    (void)child_return;

    if (getGlobal || getLocal) {
	NSPoint global = [NSEvent mouseLocation];

	if (getLocal) {
	    MacDrawable *macWin = (MacDrawable *)w;
	    NSWindow *win = TkMacOSXGetNSWindowForDrawable(w);

	    if (win) {
		NSPoint local;

		local = [win tkConvertPointFromScreen:global];
		local.y = [win frame].size.height - local.y;
		if (macWin->winPtr && macWin->winPtr->wmInfoPtr) {
		    local.x -= macWin->winPtr->wmInfoPtr->xInParent;
		    local.y -= macWin->winPtr->wmInfoPtr->yInParent;
		}
		*win_x_return = local.x;
		*win_y_return = local.y;
	    }
	}
	if (getGlobal) {
	    *root_x_return = global.x;
	    *root_y_return = TkMacOSXZeroScreenHeight() - global.y;
	}
    }
    if (mask_return) {
	*mask_return = TkMacOSXButtonKeyState();
    }
    return True;
}

/*
 *----------------------------------------------------------------------
 *
 * TkGenerateButtonEventForXPointer --
 *
 *	This procedure generates an X button event for the current pointer
 *	state as reported by XQueryPointer().
 *
 * Results:
 *	True if event(s) are generated - false otherwise.
 *
 * Side effects:
 *	Additional events may be placed on the Tk event queue. Grab state may
 *	also change.
 *
 *----------------------------------------------------------------------
 */

MODULE_SCOPE int
TkGenerateButtonEventForXPointer(
    Window window)		/* X Window containing button event. */
{
    MouseEventData med;
    int global_x, global_y, local_x, local_y;

    bzero(&med, sizeof(MouseEventData));
    XQueryPointer(NULL, window, NULL, NULL, &global_x, &global_y,
	    &local_x, &local_y, &med.state);
    med.global.h = global_x;
    med.global.v = global_y;
    med.local.h = local_x;
    med.local.v = local_y;
    med.window = window;

    return GenerateButtonEvent(&med);
}

/*
 *----------------------------------------------------------------------
 *
 * TkGenerateButtonEvent --
 *
 *	Given a global x & y position and the button key status this procedure
 *	generates the appropriate X button event. It also handles the state
 *	changes needed to implement implicit grabs.
 *
 * Results:
 *	True if event(s) are generated, false otherwise.
 *
 * Side effects:
 *	Additional events may be placed on the Tk event queue. Grab state may
 *	also change.
 *
 *----------------------------------------------------------------------
 */

int
TkGenerateButtonEvent(
    int x,			/* X location of mouse, */
    int y,			/* Y location of mouse. */
    Window window,		/* X Window containing button event. */
    unsigned int state)		/* Button Key state suitable for X event. */
{
    MacDrawable *macWin = (MacDrawable *)window;
    NSWindow *win = TkMacOSXGetNSWindowForDrawable(window);
    MouseEventData med;

    bzero(&med, sizeof(MouseEventData));
    med.state = state;
    med.window = window;
    med.global.h = x;
    med.global.v = y;
    med.local = med.global;

    if (win) {
	NSPoint local = NSMakePoint(x, TkMacOSXZeroScreenHeight() - y);

	local = [win tkConvertPointFromScreen:local];
	local.y = [win frame].size.height - local.y;
	if (macWin->winPtr && macWin->winPtr->wmInfoPtr) {
	    local.x -= macWin->winPtr->wmInfoPtr->xInParent;
	    local.y -= macWin->winPtr->wmInfoPtr->yInParent;
	}
	med.local.h = local.x;
	med.local.v = TkMacOSXZeroScreenHeight() - local.y;
    }

    return GenerateButtonEvent(&med);
}

/*
 *----------------------------------------------------------------------
 *
 * GenerateButtonEvent --
 *
 *	Generate an X button event from a MouseEventData structure. Handles
 *	the state changes needed to implement implicit grabs.
 *
 * Results:
 *	True if event(s) are generated - false otherwise.
 *
 * Side effects:
 *	Additional events may be placed on the Tk event queue. Grab state may
 *	also change.
 *
 *----------------------------------------------------------------------
 */

static int
GenerateButtonEvent(
    MouseEventData *medPtr)
{
    Tk_Window tkwin;
    int dummy;
    TkDisplay *dispPtr;

#ifdef UNUSED

    /*
     * ButtonDown events will always occur in the front window. ButtonUp
     * events, however, may occur anywhere on the screen. ButtonUp events
     * should only be sent to Tk if in the front window or during an implicit
     * grab.
     */

    if ((medPtr->activeNonFloating == NULL)
	    || ((!(TkpIsWindowFloating(medPtr->whichWin))
	    && (medPtr->activeNonFloating != medPtr->whichWin))
	    && TkpGetCapture() == NULL)) {
	return false;
    }
#endif

    dispPtr = TkGetDisplayList();
    tkwin = Tk_IdToWindow(dispPtr->display, medPtr->window);

    if (tkwin != NULL) {
	tkwin = Tk_TopCoordsToWindow(tkwin, medPtr->local.h, medPtr->local.v,
		&dummy, &dummy);
    }

    Tk_UpdatePointer(tkwin, medPtr->global.h, medPtr->global.v, medPtr->state);
    return true;
}

/*
 *----------------------------------------------------------------------
 *
 * TkpWarpPointer --
 *
 *	Move the mouse cursor to the screen location specified by the warpX and
 *	warpY fields of a TkDisplay.
 *
 * Results:
 *	None
 *
 * Side effects:
 *	The mouse cursor is moved.
 *
 *----------------------------------------------------------------------
 */

void
TkpWarpPointer(
    TkDisplay *dispPtr)
{
    CGPoint pt;

    if (dispPtr->warpWindow) {
	int x, y;
	Tk_GetRootCoords(dispPtr->warpWindow, &x, &y);
	pt.x = x + dispPtr->warpX;
	pt.y = y + dispPtr->warpY;
    } else {
	pt.x = dispPtr->warpX;
	pt.y = dispPtr->warpY;
    }

    CGWarpMouseCursorPosition(pt);

    if (dispPtr->warpWindow) {
        TkGenerateButtonEventForXPointer(Tk_WindowId(dispPtr->warpWindow));
    } else {
        TkGenerateButtonEventForXPointer(None);
    }
}

/*
 *----------------------------------------------------------------------
 *
 * TkpSetCapture --
 *
 *	This function captures the mouse so that all future events will be
 *	reported to this window, even if the mouse is outside the window. If
 *	the specified window is NULL, then the mouse is released.
 *
 * Results:
 *	None.
 *
 * Side effects:
 *	Sets the capture flag and captures the mouse.
 *
 *----------------------------------------------------------------------
 */

void
TkpSetCapture(
    TkWindow *winPtr)		/* Capture window, or NULL. */
{
    while (winPtr && !Tk_IsTopLevel(winPtr)) {
	winPtr = winPtr->parentPtr;
    }
    captureWinPtr = (Tk_Window)winPtr;
}

/*
 *----------------------------------------------------------------------
 *
 * TkpGetCapture --
 *
 * Results:
 *	Returns the current grab window
 *
 * Side effects:
 *	None.
 *
 *----------------------------------------------------------------------
 */

Tk_Window
TkpGetCapture(void)
{
    return captureWinPtr;
}

/*
 * Local Variables:
 * mode: objc
 * c-basic-offset: 4
 * fill-column: 79
 * coding: utf-8
 * End:
 */<|MERGE_RESOLUTION|>--- conflicted
+++ resolved
@@ -4,13 +4,8 @@
  *	This file implements functions that decode & handle mouse events on
  *	MacOS X.
  *
-<<<<<<< HEAD
  * Copyright © 2001-2009 Apple Inc.
  * Copyright © 2005-2009 Daniel A. Steffen <das@users.sourceforge.net>
-=======
- * Copyright (c) 2001-2009, Apple Inc.
- * Copyright (c) 2005-2009 Daniel A. Steffen <das@users.sourceforge.net>
->>>>>>> bbcad39d
  *
  * See the file "license.terms" for information on usage and redistribution of
  * this file, and for a DISCLAIMER OF ALL WARRANTIES.
