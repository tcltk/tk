/*
 * tkMacOSXMouseEvent.c --
 *
 *	This file implements functions that decode & handle mouse events on
 *	MacOS X.
 *
 * Copyright © 2001-2009 Apple Inc.
 * Copyright © 2005-2009 Daniel A. Steffen <das@users.sourceforge.net>
 *
 * See the file "license.terms" for information on usage and redistribution of
 * this file, and for a DISCLAIMER OF ALL WARRANTIES.
 */

#include "tkMacOSXPrivate.h"
#include "tkMacOSXWm.h"
#include "tkMacOSXInt.h"
#include "tkMacOSXDebug.h"
#include "tkMacOSXConstants.h"

typedef struct {
    unsigned int state;
    long delta;
    Window window;
    Point global;
    Point local;
} MouseEventData;

typedef struct {
    uint64_t wheelTickPrev;	/* For high resolution wheels. */
    double vWheelAcc;		/* For high resolution wheels (vertical). */
    double hWheelAcc;		/* For high resolution wheels (horizontal). */
} ThreadSpecificData;
static Tcl_ThreadDataKey dataKey;

static Tk_Window captureWinPtr = NULL;	/* Current capture window; may be
					 * NULL. */

static int		GenerateButtonEvent(MouseEventData *medPtr);

#pragma mark TKApplication(TKMouseEvent)

enum {
    NSWindowWillMoveEventType = 20
};

/*
 * In OS X 10.6 an NSEvent of type NSMouseMoved would always have a non-Nil
 * window attribute pointing to the key window.  As of 10.8 this behavior had
 * changed.  The new behavior was that if the mouse were ever moved outside of
 * a window, all subsequent NSMouseMoved NSEvents would have a Nil window
 * attribute until the mouse returned to the window.  In 11.1 it changed again.
 * The window attribute can be non-nil, but referencing a window which does not
 * belong to the application.
 */

/* The basic job of tkProcessMouseEvent is to generate a call to
 * Tk_UpdatePointer.  That function receives a Tk_Window which (ignoring cases
 * when a grab is in effect) should be the highest window within the focused
 * toplevel that contains the pointer, as well as the pointer location in
 * screen coordinates and the current button state.  Tk maintains a cache of
 * these three values.  A change in any of these values causes Tk_UpdatePointer
 * to generate, respectively, Enter/Leave events, or Motion events, or
 * button Press/Release events. The Tk_Window value is allowed to be NULL,
 * which indicates that the pointer is not in the focused toplevel.
 *
 * Enter or Leave events for toplevel windows are generated when the Tk_Window
 * value changes to or from NULL.  This is problematic on macOS due to the fact
 * that Tk_UpdatePointer does not generate Motion events when the Tk_Window
 * value is NULL.  A consequence of this is that Tk_UpdatePointer will either
 * fail to generate correct Enter/Leave events for toplevels or else be unable
 * to generate Motion events when the pointer is outside of the focus window.
 * It is important to be able to generate such events because otherwise a
 * scrollbar on the edge of a toplevel becomes unusable.  Any time that the
 * pointer wanders out of the window during a scroll, the scroll will stop.
 * That is an extremely annoying and unexpected behavior.  Much of the code in
 * this module, including the trickiest parts, is devoted to working around
 * this problem.  The other tricky parts are related to transcribing Apple's
 * NSMouseEntered, NSMouseExited, and NSLeftMouseDragged events into a form
 * that makes sense to Tk.
 */


@implementation TKApplication(TKMouseEvent)

- (NSEvent *) tkProcessMouseEvent: (NSEvent *) theEvent
{
    NSWindow *eventWindow = [theEvent window];
    NSEventType eventType = [theEvent type];
    TKContentView *contentView = [eventWindow contentView];
    NSPoint location = [theEvent locationInWindow];
    NSPoint viewLocation = [contentView convertPoint:location fromView:nil];
    TkWindow *winPtr = NULL, *grabWinPtr, *scrollTarget = NULL;
    Tk_Window tkwin = NULL, capture, target;
    NSPoint local, global;
    NSInteger button;
    TkWindow *newFocus = NULL;
    int win_x, win_y;
    unsigned int buttonState = 0;
    Bool isTestingEvent = NO;
    Bool isMotionEvent = NO;
    Bool isOutside = NO;
    Bool firstDrag = NO;
    static Bool ignoreDrags = NO;
    static Bool ignoreUpDown = NO;
    static NSTimeInterval timestamp = 0;

#ifdef TK_MAC_DEBUG_EVENTS
    TKLog(@"-[%@(%p) %s] %@", [self class], self, _cmd, theEvent);
#endif

    /*
     * If this event is not for a Tk toplevel, it should normally just be
     * passed up the responder chain.  However, there is are two exceptions.
     * One is for synthesized events, which are used in testing.  Those events
     * are recognized by having their timestamp set to 0.  The other is for
     * motion events sent by the local event monitor, which will have their
     * window attribute set to nil.
     */

    if (![eventWindow isMemberOfClass:[TKWindow class]]) {
	if ([theEvent timestamp] == 0) {
	    isTestingEvent = YES;
	    eventWindow = [NSApp keyWindow];
	}
	if (eventType == NSLeftMouseDragged ||
	    eventType == NSMouseMoved) {
	    eventWindow = [NSApp keyWindow];
	    isMotionEvent = YES;
	}
	if (!isTestingEvent && !isMotionEvent) {
	    return theEvent;
	}
    } else if (!NSPointInRect(viewLocation, [contentView bounds])) {
	isOutside = YES;
    }
    button = [theEvent buttonNumber] + Button1;
    if ((button & -2) == Button2) {
	button ^= 1; /* Swap buttons 2/3 */
    }
    switch (eventType) {
    case NSRightMouseUp:
    case NSOtherMouseUp:
	buttonState &= ~Tk_GetButtonMask(button);
	break;
    case NSLeftMouseDragged:
	if (![NSApp tkDragTarget]) {
	    if (isOutside) {
		ignoreDrags = YES;
	    } else {
		firstDrag = YES;
	    }
	}
	if (ignoreDrags) {
	    return theEvent;
	}
	if (![NSApp tkDragTarget]) {
	    [NSApp setTkDragTarget: [NSApp tkEventTarget]];
	}
	break;
    case NSRightMouseDragged:
    case NSOtherMouseDragged:
	isMotionEvent = YES;
    case NSRightMouseDown:
    case NSOtherMouseDown:
	buttonState |= Tk_GetButtonMask(button);
	break;
    case NSMouseEntered:
	if (![eventWindow isKeyWindow] || isOutside) {
	    return theEvent;
	}
	[NSApp setTkLiveResizeEnded:NO];
	[NSApp setTkPointerWindow:[NSApp tkEventTarget]];
	break;
    case NSMouseExited:
	if (![eventWindow isKeyWindow] || !isOutside) {
	    return theEvent;
	}
	[NSApp setTkPointerWindow:nil];
	break;
    case NSLeftMouseUp:
	[NSApp setTkDragTarget: nil];
	if ([theEvent clickCount] == 2) {
	    ignoreUpDown = NO;
	}
	if (ignoreUpDown) {
	    return theEvent;
	}
	if (ignoreDrags) {
	    ignoreDrags = NO;
	    return theEvent;
	}
	buttonState &= ~Tk_GetButtonMask(Button1);
	break;
    case NSLeftMouseDown:

	/*
	 * There are situations where Apple does not send NSLeftMouseUp events
	 * even though the mouse button has been released.  One of these is
	 * whenever a menu is posted on the screen.  This causes Tk to have an
	 * inaccurate idea of the current button state and to behave strangely.
	 * (See ticket[a132b5507e].)  As a work-around we watch for NSButtonDown
	 * events that arrive when Tk thinks the button is already down and
	 * we attempt to correct Tk's cached button state by insering a call to
	 * Tk_UpdatePointer showing the button as up.
	 */

	if ([NSApp tkButtonState] & Tk_GetButtonMask(Button1)) {
	    int fakeState = [NSApp tkButtonState] & ~Tk_GetButtonMask(Button1);
	    int x = location.x;
	    int y = floor(TkMacOSXZeroScreenHeight() - location.y);
	    Tk_UpdatePointer((Tk_Window) [NSApp tkEventTarget], x, y, fakeState);
	}

	/*
	 * Ignore left mouse button events which are in an NSWindow but outside
	 * of its contentView (see tickets [d72abe6b54] and [39cbacb9e8]).
	 * Ignore the first left button press after a live resize ends. (Apple
	 * sends the button press event that started the resize after the
	 * resize ends.  It should not be seen by Tk.  See tickets [d72abe6b54]
	 * and [39cbacb9e8]).  Ignore button press events when ignoreUpDown is
	 * set.  These are extraneous events which appear when double-clicking
	 * in a window without focus, causing duplicate Double-1 events (see
	 * ticket [7bda9882cb]).  When a LeftMouseDown event with clickCount 2
	 * is received we set the ignoreUpDown flag and we clear it when the
	 * matching LeftMouseUp with click count 2 is received.
	 */

	/*
	 * Make sure we don't ignore LeftMouseUp and LeftMouseDown forever.
	 * Currently tkBind.c sets NEARBY_MS to 500 (the Windows default).
	 */

	if ([theEvent timestamp] - timestamp > 1) {
	    ignoreUpDown = NO;
	}
	if ([theEvent clickCount] == 2) {
	    if (ignoreUpDown == YES) {
		return theEvent;
	    } else {
		timestamp = [theEvent timestamp];
		ignoreUpDown = YES;
	    }
	}
	if (!isTestingEvent) {
	    NSRect bounds = [contentView bounds];
	    NSRect grip = NSMakeRect(bounds.size.width - 10, 0, 10, 10);
	    bounds = NSInsetRect(bounds, 2.0, 2.0);
	    if (!NSPointInRect(viewLocation, bounds)) {
		return theEvent;
	    }
	    if (NSPointInRect(viewLocation, grip)) {
		return theEvent;
	    }
	    if ([NSApp tkLiveResizeEnded]) {
		[NSApp setTkLiveResizeEnded:NO];
		return theEvent;
	    }
	}

	/*
	 * If this click will change the focus, the Tk event event should
	 * be sent to the toplevel which will be receiving focus rather than to
	 * the current focus window.  So reset tkEventTarget.
	 */

	if (eventWindow != [NSApp keyWindow]) {
	    NSWindow *w;

	    if (eventWindow && isOutside) {
		return theEvent;
	    }
	    for (w in [NSApp orderedWindows]) {
		if (NSPointInRect([NSEvent mouseLocation], [w frame])) {
		    newFocus = TkMacOSXGetTkWindow(w);
		    break;
		}
	    }
	    if (newFocus) {
		[NSApp setTkEventTarget: newFocus];
		[NSApp setTkPointerWindow: newFocus];
		target = (Tk_Window) newFocus;
	    }
	}
	buttonState |= Tk_GetButtonMask(Button1);
	break;
    case NSMouseMoved:
	if (eventWindow && eventWindow != [NSApp keyWindow]) {
	    return theEvent;
	}
	isMotionEvent = YES;
	break;
    case NSScrollWheel:

	/*
	 * Scroll wheel events are sent to the window containing the pointer,
	 * or ignored if no window contains the pointer.  See TIP #171.  Note,
	 * however, that TIP #171 proposed sending scroll wheel events to the
	 * focus window when no window contains the pointer.  That proposal was
	 * ultimately rejected.
	 */

	scrollTarget = TkMacOSXGetTkWindow(eventWindow);
#if 0
    case NSCursorUpdate:
    case NSTabletPoint:
    case NSTabletProximity:
#endif
	break;
    default: /* This type of event is ignored. */
	return theEvent;
    }

    /*
     * Find the toplevel window for the event.
     */

<<<<<<< HEAD
    capture = TkpGetCapture();
    if (capture) {
	winPtr = (TkWindow *) capture;
	eventWindow = TkMacOSXGetNSWindowForDrawable(winPtr->window);
	if (!eventWindow) {
=======
    if ([NSApp tkDragTarget]) {
	TkWindow *dragPtr = (TkWindow *) [NSApp tkDragTarget];
	TKWindow *dragWindow = nil;
	if (dragPtr) {
	    dragWindow = (TKWindow *)TkMacOSXGetNSWindowForDrawable(
			    dragPtr->window);
	}
	if (!dragWindow) {
	    [NSApp setTkDragTarget: nil];
	    target = NULL;
>>>>>>> ffe095fc
	    return theEvent;
	}
	winPtr = TkMacOSXGetHostToplevel((TkWindow *) [NSApp tkDragTarget])->winPtr;
    } else if (eventType == NSScrollWheel) {
	winPtr = scrollTarget;
    } else {
	winPtr = [NSApp tkEventTarget];
    }
    if (!winPtr) {

	/*
	 * If we couldn't find a toplevel for this event we have to ignore it.
	 * (But this should never happen.)
	 */

#ifdef TK_MAC_DEBUG_EVENTS
	TkMacOSXDbgMsg("Event received with no Tk window.");
#endif

	return theEvent;
    }
    tkwin = (Tk_Window) winPtr;

    /*
     * Compute the mouse position in local (toplevel) and global (screen)
     * coordinates.  These are Tk coordinates, meaning that the local origin is
     * at the top left corner of the containing toplevel and the global origin
     * is at top left corner of the primary screen.
     */

    global = [NSEvent mouseLocation];
    local = [eventWindow tkConvertPointFromScreen: global];
    global.x = floor(global.x);
    global.y = floor(TkMacOSXZeroScreenHeight() - global.y);
    local.x = floor(local.x);
    local.y = floor(eventWindow.frame.size.height - local.y);
    if (Tk_IsEmbedded(winPtr)) {
	TkWindow *contPtr = TkpGetOtherWindow(winPtr);
	if (Tk_IsTopLevel(contPtr)) {
	    local.x -= contPtr->wmInfoPtr->xInParent;
	    local.y -= contPtr->wmInfoPtr->yInParent;
	} else {
	    TkWindow *topPtr = TkMacOSXGetHostToplevel(winPtr)->winPtr;
	    local.x -= (topPtr->wmInfoPtr->xInParent + contPtr->changes.x);
	    local.y -= (topPtr->wmInfoPtr->yInParent + contPtr->changes.y);
	}
    }
    else {
    	if (winPtr && winPtr->wmInfoPtr) {
    	    local.x -= winPtr->wmInfoPtr->xInParent;
    	    local.y -= winPtr->wmInfoPtr->yInParent;
    	} else {
    	    return theEvent;
    	}
    }

    /*
     * Use the toplevel coordinates to decide which Tk window should receive
     * this event.  Also convert the toplevel coordinates into the coordinate
     * system of that window.  These converted coordinates are needed for
     * XEvents that we generate, namely ScrollWheel events and Motion events
     * when the mouse is outside of the focused toplevel.
     */

    if ([NSApp tkDragTarget]) {
	Tk_Window dragTarget = (Tk_Window) [NSApp tkDragTarget];
	Tk_Window dragWidget = NULL;
	int x, y;
	Tk_GetRootCoords(dragTarget, &x, &y);
	win_x = global.x - x;
	win_y = global.y - y;
	if (firstDrag) {
	    dragWidget = Tk_TopCoordsToWindow(tkwin, local.x, local.y, &x, &y);
	    if (dragWidget) {
		[NSApp setTkDragTarget: (TkWindow *) dragWidget];
	    }
	}
	target = (Tk_Window) [NSApp tkDragTarget];
    } else {
	target = Tk_TopCoordsToWindow(tkwin, local.x, local.y, &win_x, &win_y);
    }

    /*
     * Ignore the event if a local grab is in effect and the Tk window is
     * not in the grabber's subtree.
     */

    grabWinPtr = winPtr->dispPtr->grabWinPtr;
    if (grabWinPtr && /* There is a grab in effect ... */
	!winPtr->dispPtr->grabFlags && /* and it is a local grab ... */
	grabWinPtr->mainPtr == winPtr->mainPtr){ /* in the same application. */
	Tk_Window w;
	if (!target) {
	    return theEvent;
	}
	for (w = target; !Tk_IsTopLevel(w); w = Tk_Parent(w)) {
	    if (w == (Tk_Window)grabWinPtr) {
		break;
	    }
	}
	if (w != (Tk_Window)grabWinPtr) {
	    return theEvent;
	}
    }

    /*
     *  Translate the current button state into Tk's format.
     */

    unsigned int state = buttonState;
    NSUInteger modifiers = [theEvent modifierFlags];
    if (modifiers & NSAlphaShiftKeyMask) {
	state |= LockMask;
    }
    if (modifiers & NSShiftKeyMask) {
	state |= ShiftMask;
    }
    if (modifiers & NSControlKeyMask) {
	state |= ControlMask;
    }
    if (modifiers & NSCommandKeyMask) {
	state |= Mod1Mask;		/* command key */
    }
    if (modifiers & NSAlternateKeyMask) {
	state |= Mod2Mask;		/* option key */
    }
    if (modifiers & NSNumericPadKeyMask) {
	state |= Mod3Mask;
    }
    if (modifiers & NSFunctionKeyMask) {
	state |= Mod4Mask;
    }
    [NSApp setTkButtonState:state];

    /*
     * Send XEvents.  We do this here for Motion events outside of the focused
     * toplevel and for MouseWheel events.  In other cases the XEvents will be
     * sent when we call Tk_UpdatePointer.
     */

    if (eventType != NSScrollWheel) {
	if ([NSApp tkDragTarget]) {

	    /*
	     * When dragging the mouse into the resize area Apple shows the
	     * left button to be up, which confuses Tk_UpdatePointer.  So
	     * we make sure that the button state appears the way that Tk
	     * expects.
	     */

	    state |= Tk_GetButtonMask(Button1);
	}
	if (eventType == NSMouseEntered) {
	    Tk_UpdatePointer((Tk_Window) [NSApp tkPointerWindow],
				 global.x, global.y, state);
	} else if (eventType == NSMouseExited) {
	    if ([NSApp tkDragTarget]) {
	    	Tk_UpdatePointer((Tk_Window) [NSApp tkDragTarget],
	    			 global.x, global.y, state);
	    } else {
		Tk_UpdatePointer(NULL, global.x, global.y, state);
	    }
	} else if (eventType == NSMouseMoved ||
		   eventType == NSLeftMouseDragged) {
	    if ([NSApp tkPointerWindow]) {
		Tk_UpdatePointer(target, global.x, global.y, state);
	    } else {
		XEvent xEvent = {0};

		xEvent.type = MotionNotify;
		xEvent.xany.send_event = false;
		xEvent.xany.display = Tk_Display(target);
		xEvent.xany.window = Tk_WindowId(target);
		xEvent.xany.serial = LastKnownRequestProcessed(Tk_Display(tkwin));
		xEvent.xmotion.x = win_x;
		xEvent.xmotion.y = win_y;
		xEvent.xmotion.x_root = global.x;
		xEvent.xmotion.y_root = global.y;
		xEvent.xmotion.state = state;
		Tk_QueueWindowEvent(&xEvent, TCL_QUEUE_TAIL);

		/*
		 * Tk_UpdatePointer must not be called in this case.  Doing so
		 * will break scrollbars; dragging will stop when the mouse
		 * leaves the window.
		 */

	    }
	} else {
	    Tk_UpdatePointer(target, global.x, global.y, state);
	}
    } else {
	CGFloat delta;
	XEvent xEvent = {0};
	ThreadSpecificData *tsdPtr = (ThreadSpecificData *)
		Tcl_GetThreadData(&dataKey, sizeof(ThreadSpecificData));

	xEvent.type = MouseWheelEvent;
	xEvent.xbutton.x = win_x;
	xEvent.xbutton.y = win_y;
	xEvent.xbutton.x_root = global.x;
	xEvent.xbutton.y_root = global.y;
	xEvent.xany.send_event = false;
	xEvent.xany.display = Tk_Display(target);
	xEvent.xany.window = Tk_WindowId(target);

#define WHEEL_DELTA 120
#define WHEEL_DELAY 300000000
	uint64_t wheelTick = clock_gettime_nsec_np(CLOCK_MONOTONIC_RAW);
	Bool timeout = (wheelTick - tsdPtr->wheelTickPrev) >= WHEEL_DELAY;
	if (timeout) {
	    tsdPtr->vWheelAcc = tsdPtr->hWheelAcc = 0;
	}
	tsdPtr->wheelTickPrev = wheelTick;
	delta = [theEvent deltaY];
	if (delta != 0.0) {
	    delta = (tsdPtr->vWheelAcc += delta);
	    if (timeout && fabs(delta) < 1.0) {
		delta = ((delta < 0.0) ? -1.0 : 1.0);
	    }
	    if (fabs(delta) >= 0.6) {
		int intDelta = round(delta);
		xEvent.xbutton.state = state;
		xEvent.xkey.keycode = WHEEL_DELTA * intDelta;
		tsdPtr->vWheelAcc -= intDelta;
		xEvent.xany.serial = LastKnownRequestProcessed(Tk_Display(tkwin));
		Tk_QueueWindowEvent(&xEvent, TCL_QUEUE_TAIL);
	    }
	}
	delta = [theEvent deltaX];
	if (delta != 0.0) {
	    delta = (tsdPtr->hWheelAcc += delta);
	    if (timeout && fabs(delta) < 1.0) {
		delta = ((delta < 0.0) ? -1.0 : 1.0);
	    }
	    if (fabs(delta) >= 0.6) {
	    int intDelta = round(delta);
		xEvent.xbutton.state = state | ShiftMask;
		xEvent.xkey.keycode = WHEEL_DELTA * intDelta;
		tsdPtr->hWheelAcc -= intDelta;
		xEvent.xany.serial = LastKnownRequestProcessed(Tk_Display(tkwin));
		Tk_QueueWindowEvent(&xEvent, TCL_QUEUE_TAIL);
	    }
	}
    }

    /*
     * If button events are being captured, and the target is not in the
     * subtree below the capturing window, then the NSEvent should not be sent
     * up the responder chain.  This avoids, for example, beeps when clicking
     * the mouse button outside of a posted combobox.  See ticket [eb26d4ec8e].
     */

    capture = TkMacOSXGetCapture();
    if (capture && eventType == NSLeftMouseDown) {
	Tk_Window w;
	for (w = target; w != NULL;  w = Tk_Parent(w)) {
	    if (w == capture) {
		break;
	    }
	}
	if (w != capture) {
	    return nil;
	}
    }
    return theEvent;
}
@end

#pragma mark -

/*
 *----------------------------------------------------------------------
 *
 * TkMacOSXButtonKeyState --
 *
 *	Returns the current state of the button & modifier keys.
 *
 * Results:
 *	A bitwise inclusive OR of a subset of the following: Button1Mask,
 *	ShiftMask, LockMask, ControlMask, Mod*Mask.
 *
 * Side effects:
 *	None.
 *
 *----------------------------------------------------------------------
 */

unsigned int
TkMacOSXButtonKeyState(void)
{
    return [NSApp tkButtonState];
}

/*
 *----------------------------------------------------------------------
 *
 * XQueryPointer --
 *
 *	Check the current state of the mouse. This is not a complete
 *	implementation of this function. It only computes the root coordinates
 *	and the current mask.
 *
 * Results:
 *	Sets root_x_return, root_y_return, and mask_return. Returns true on
 *	success.
 *
 * Side effects:
 *	None.
 *
 *----------------------------------------------------------------------
 */

Bool
XQueryPointer(
    Display *display,
    Window w,
    Window *root_return,
    Window *child_return,
    int *root_x_return,
    int *root_y_return,
    int *win_x_return,
    int *win_y_return,
    unsigned int *mask_return)
{
    int getGlobal = (root_x_return && root_y_return);
    int getLocal = (win_x_return && win_y_return && w != None);
    (void)display;
    (void)root_return;
    (void)child_return;

    if (getGlobal || getLocal) {
	NSPoint global = [NSEvent mouseLocation];

	if (getLocal) {
	    MacDrawable *macWin = (MacDrawable *)w;
	    NSWindow *win = TkMacOSXGetNSWindowForDrawable(w);

	    if (win) {
		NSPoint local;

		local = [win tkConvertPointFromScreen:global];
		local.y = [win frame].size.height - local.y;
		if (macWin->winPtr && macWin->winPtr->wmInfoPtr) {
		    local.x -= macWin->winPtr->wmInfoPtr->xInParent;
		    local.y -= macWin->winPtr->wmInfoPtr->yInParent;
		}
		*win_x_return = local.x;
		*win_y_return = local.y;
	    }
	}
	if (getGlobal) {
	    *root_x_return = global.x;
	    *root_y_return = TkMacOSXZeroScreenHeight() - global.y;
	}
    }
    if (mask_return) {
	*mask_return = TkMacOSXButtonKeyState();
    }
    return True;
}

/*
 *----------------------------------------------------------------------
 *
 * TkGenerateButtonEventForXPointer --
 *
 *	This procedure generates an X button event for the current pointer
 *	state as reported by XQueryPointer().
 *
 * Results:
 *	True if event(s) are generated - false otherwise.
 *
 * Side effects:
 *	Additional events may be placed on the Tk event queue. Grab state may
 *	also change.
 *
 *----------------------------------------------------------------------
 */

MODULE_SCOPE int
TkGenerateButtonEventForXPointer(
    Window window)		/* X Window containing button event. */
{
    MouseEventData med;
    int global_x, global_y, local_x, local_y;

    bzero(&med, sizeof(MouseEventData));
    XQueryPointer(NULL, window, NULL, NULL, &global_x, &global_y,
	    &local_x, &local_y, &med.state);
    med.global.h = global_x;
    med.global.v = global_y;
    med.local.h = local_x;
    med.local.v = local_y;
    med.window = window;

    return GenerateButtonEvent(&med);
}

/*
 *----------------------------------------------------------------------
 *
 * TkGenerateButtonEvent --
 *
 *	Given a global x & y position and the button key status this procedure
 *	generates the appropriate X button event. It also handles the state
 *	changes needed to implement implicit grabs.
 *
 * Results:
 *	True if event(s) are generated, false otherwise.
 *
 * Side effects:
 *	Additional events may be placed on the Tk event queue. Grab state may
 *	also change.
 *
 *----------------------------------------------------------------------
 */

int
TkGenerateButtonEvent(
    int x,			/* X location of mouse, */
    int y,			/* Y location of mouse. */
    Window window,		/* X Window containing button event. */
    unsigned int state)		/* Button Key state suitable for X event. */
{
    MacDrawable *macWin = (MacDrawable *)window;
    NSWindow *win = TkMacOSXGetNSWindowForDrawable(window);
    MouseEventData med;

    bzero(&med, sizeof(MouseEventData));
    med.state = state;
    med.window = window;
    med.global.h = x;
    med.global.v = y;
    med.local = med.global;

    if (win) {
	NSPoint local = NSMakePoint(x, TkMacOSXZeroScreenHeight() - y);

	local = [win tkConvertPointFromScreen:local];
	local.y = [win frame].size.height - local.y;
	if (macWin->winPtr && macWin->winPtr->wmInfoPtr) {
	    local.x -= macWin->winPtr->wmInfoPtr->xInParent;
	    local.y -= macWin->winPtr->wmInfoPtr->yInParent;
	}
	med.local.h = local.x;
	med.local.v = TkMacOSXZeroScreenHeight() - local.y;
    }

    return GenerateButtonEvent(&med);
}

/*
 *----------------------------------------------------------------------
 *
 * GenerateButtonEvent --
 *
 *	Generate an X button event from a MouseEventData structure. Handles
 *	the state changes needed to implement implicit grabs.
 *
 * Results:
 *	True if event(s) are generated - false otherwise.
 *
 * Side effects:
 *	Additional events may be placed on the Tk event queue. Grab state may
 *	also change.
 *
 *----------------------------------------------------------------------
 */

static int
GenerateButtonEvent(
    MouseEventData *medPtr)
{
    Tk_Window tkwin;
    int dummy;
    TkDisplay *dispPtr;

#ifdef UNUSED

    /*
     * ButtonDown events will always occur in the front window. ButtonUp
     * events, however, may occur anywhere on the screen. ButtonUp events
     * should only be sent to Tk if in the front window or during an implicit
     * grab.
     */

    if ((medPtr->activeNonFloating == NULL)
	    || ((!(TkpIsWindowFloating(medPtr->whichWin))
	    && (medPtr->activeNonFloating != medPtr->whichWin))
	    && TkpGetCapture() == NULL)) {
	return false;
    }
#endif

    dispPtr = TkGetDisplayList();
    tkwin = Tk_IdToWindow(dispPtr->display, medPtr->window);

    if (tkwin != NULL) {
	tkwin = Tk_TopCoordsToWindow(tkwin, medPtr->local.h, medPtr->local.v,
		&dummy, &dummy);
    }

    Tk_UpdatePointer(tkwin, medPtr->global.h, medPtr->global.v, medPtr->state);
    return true;
}

/*
 *----------------------------------------------------------------------
 *
 * TkpWarpPointer --
 *
 *	Move the mouse cursor to the screen location specified by the warpX and
 *	warpY fields of a TkDisplay.
 *
 * Results:
 *	None
 *
 * Side effects:
 *	The mouse cursor is moved.
 *
 *----------------------------------------------------------------------
 */

void
TkpWarpPointer(
    TkDisplay *dispPtr)
{
    CGPoint pt;

    if (dispPtr->warpWindow) {
	int x, y;
	Tk_GetRootCoords(dispPtr->warpWindow, &x, &y);
	pt.x = x + dispPtr->warpX;
	pt.y = y + dispPtr->warpY;
    } else {
	pt.x = dispPtr->warpX;
	pt.y = dispPtr->warpY;
    }

    CGWarpMouseCursorPosition(pt);

    if (dispPtr->warpWindow) {
        TkGenerateButtonEventForXPointer(Tk_WindowId(dispPtr->warpWindow));
    } else {
        TkGenerateButtonEventForXPointer(None);
    }
}

/*
 *----------------------------------------------------------------------
 *
 * TkpSetCapture --
 *
 *	This function captures the mouse so that all future events will be
 *	reported to this window, even if the mouse is outside the window. If
 *	the specified window is NULL, then the mouse is released.
 *
 * Results:
 *	None.
 *
 * Side effects:
 *	Sets the capture flag and captures the mouse.
 *
 *----------------------------------------------------------------------
 */

void
TkpSetCapture(
    TkWindow *winPtr)		/* Capture window, or NULL. */
{
    while (winPtr && !Tk_IsTopLevel(winPtr)) {
	winPtr = winPtr->parentPtr;
    }
    captureWinPtr = (Tk_Window)winPtr;
}

/*
 *----------------------------------------------------------------------
 *
 * TkpGetCapture --
 *
 * Results:
 *	Returns the current grab window
 *
 * Side effects:
 *	None.
 *
 *----------------------------------------------------------------------
 */

Tk_Window
TkpGetCapture(void)
{
    return captureWinPtr;
}

/*
 * Local Variables:
 * mode: objc
 * c-basic-offset: 4
 * fill-column: 79
 * coding: utf-8
 * End:
 */<|MERGE_RESOLUTION|>--- conflicted
+++ resolved
@@ -314,13 +314,6 @@
      * Find the toplevel window for the event.
      */
 
-<<<<<<< HEAD
-    capture = TkpGetCapture();
-    if (capture) {
-	winPtr = (TkWindow *) capture;
-	eventWindow = TkMacOSXGetNSWindowForDrawable(winPtr->window);
-	if (!eventWindow) {
-=======
     if ([NSApp tkDragTarget]) {
 	TkWindow *dragPtr = (TkWindow *) [NSApp tkDragTarget];
 	TKWindow *dragWindow = nil;
@@ -331,7 +324,6 @@
 	if (!dragWindow) {
 	    [NSApp setTkDragTarget: nil];
 	    target = NULL;
->>>>>>> ffe095fc
 	    return theEvent;
 	}
 	winPtr = TkMacOSXGetHostToplevel((TkWindow *) [NSApp tkDragTarget])->winPtr;
@@ -585,7 +577,7 @@
      * the mouse button outside of a posted combobox.  See ticket [eb26d4ec8e].
      */
 
-    capture = TkMacOSXGetCapture();
+    capture = TkpGetCapture();
     if (capture && eventType == NSLeftMouseDown) {
 	Tk_Window w;
 	for (w = target; w != NULL;  w = Tk_Parent(w)) {
