--- conflicted
+++ resolved
@@ -234,9 +234,6 @@
 		return theEvent;
 	    }
 	}
-<<<<<<< HEAD
-	buttonState |= Tk_GetButtonMask(Button1);
-=======
 
 	/*
 	 * If this click will change the focus, the Tk event event should
@@ -262,7 +259,7 @@
 		target = (Tk_Window) newFocus;
 	    }
 	}
-	buttonState |= TkGetButtonMask(Button1);
+	buttonState |= Tk_GetButtonMask(Button1);
 	break;
     case NSMouseMoved:
 	if (eventWindow && eventWindow != [NSApp keyWindow]) {
@@ -279,7 +276,6 @@
 	break;
     default: /* This type of event is ignored. */
 	return theEvent;
->>>>>>> c7bc65cc
     }
 
     /*
