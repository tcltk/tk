--- conflicted
+++ resolved
@@ -417,12 +417,9 @@
 	}
     } else {
 	CGFloat delta;
-<<<<<<< HEAD
-	static XEvent xEvent = {0};
-=======
-	int coarseDelta;
 	XEvent xEvent = {0};
->>>>>>> c04db20a
+	ThreadSpecificData *tsdPtr = (ThreadSpecificData *)
+		Tcl_GetThreadData(&dataKey, sizeof(ThreadSpecificData));
 
 	xEvent.type = MouseWheelEvent;
 	xEvent.xbutton.x = win_x;
@@ -435,8 +432,6 @@
 
 #define WHEEL_DELTA 120
 #define WHEEL_DELAY 300000000
-	ThreadSpecificData *tsdPtr = (ThreadSpecificData *)
-		Tcl_GetThreadData(&dataKey, sizeof(ThreadSpecificData));
 	uint64_t wheelTick = clock_gettime_nsec_np(CLOCK_MONOTONIC_RAW);
 	Bool timeout = (wheelTick - tsdPtr->wheelTickPrev) >= WHEEL_DELAY;
 	if (timeout) {
