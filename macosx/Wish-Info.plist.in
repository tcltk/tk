--- conflicted
+++ resolved
@@ -6,11 +6,6 @@
 
 	See the file "license.terms" for information on usage and redistribution of
 	this file, and for a DISCLAIMER OF ALL WARRANTIES.
-<<<<<<< HEAD
-
-	RCS: @(#) $Id: Wish-Info.plist.in,v 1.6 2009/08/24 00:57:20 das Exp $
-=======
->>>>>>> 661db781
 -->
 <plist version="1.0">
 <dict>
