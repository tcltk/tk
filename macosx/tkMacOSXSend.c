--- conflicted
+++ resolved
@@ -336,12 +336,8 @@
     };
     const char *stringRep, *destName;
     /*int async = 0;*/
-<<<<<<< HEAD
     Tcl_Size i, firstArg;
     int index;
-=======
-    int i, firstArg, index;
->>>>>>> 35c14a56
     RegisteredInterp *riPtr;
     Tcl_Obj *listObjPtr;
     int result = TCL_OK;
