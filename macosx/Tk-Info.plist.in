<?xml version="1.0" encoding="UTF-8"?>
<!DOCTYPE plist PUBLIC "-//Apple Computer//DTD PLIST 1.0//EN" "http://www.apple.com/DTDs/PropertyList-1.0.dtd">
<!--
	Copyright (c) 2005-2009 Daniel A. Steffen <das@users.sourceforge.net>
	Copyright 2008-2009, Apple Inc.

	See the file "license.terms" for information on usage and redistribution of
	this file, and for a DISCLAIMER OF ALL WARRANTIES.
<<<<<<< HEAD

	RCS: @(#) $Id: Tk-Info.plist.in,v 1.4 2009/06/29 14:35:01 das Exp $
=======
>>>>>>> 661db781
-->
<plist version="1.0">
<dict>
	<key>CFBundleDevelopmentRegion</key>
	<string>English</string>
	<key>CFBundleExecutable</key>
	<string>@TK_LIB_FILE@</string>
	<key>CFBundleGetInfoString</key>
	<string>Tk @TK_WINDOWINGSYSTEM@ @TK_VERSION@@TK_PATCH_LEVEL@,
Copyright © 1989-@TK_YEAR@ Tcl Core Team,
Copyright © 2002-@TK_YEAR@ Daniel A. Steffen,
Copyright © 2001-2009 Apple Inc.,
Copyright © 2001-2002 Jim Ingham &amp; Ian Reid</string>
	<key>CFBundleIdentifier</key>
	<string>com.tcltk.tklibrary</string>
	<key>CFBundleInfoDictionaryVersion</key>
	<string>6.0</string>
	<key>CFBundleName</key>
	<string>Tk @TK_WINDOWINGSYSTEM@ @TK_VERSION@</string>
	<key>CFBundlePackageType</key>
	<string>FMWK</string>
	<key>CFBundleShortVersionString</key>
	<string>@TK_VERSION@@TK_PATCH_LEVEL@</string>
	<key>CFBundleSignature</key>
	<string>Tk  </string>
	<key>CFBundleVersion</key>
	<string>@TK_VERSION@@TK_PATCH_LEVEL@</string>
</dict>
</plist><|MERGE_RESOLUTION|>--- conflicted
+++ resolved
@@ -6,11 +6,6 @@
 
 	See the file "license.terms" for information on usage and redistribution of
 	this file, and for a DISCLAIMER OF ALL WARRANTIES.
-<<<<<<< HEAD
-
-	RCS: @(#) $Id: Tk-Info.plist.in,v 1.4 2009/06/29 14:35:01 das Exp $
-=======
->>>>>>> 661db781
 -->
 <plist version="1.0">
 <dict>
