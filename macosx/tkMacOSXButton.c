/*
 * tkMacOSXButton.c --
 *
 *	This file implements the Macintosh specific portion of the button
 *	widgets.
 *
 * Copyright © 1996-1997 Sun Microsystems, Inc.
 * Copyright © 2001 Apple Computer, Inc.
 * Copyright © 2006-2007 Daniel A. Steffen <das@users.sourceforge.net>
 * Copyright © 2007 Revar Desmera.
 * Copyright © 2015 Kevin Walzer/WordTech Communications LLC.
 * Copyright © 2015 Marc Culler.
 *
 * See the file "license.terms" for information on usage and redistribution
 * of this file, and for a DISCLAIMER OF ALL WARRANTIES.
 *
 */

#include "tkMacOSXPrivate.h"
#include "tkButton.h"
#include "tkMacOSXFont.h"
#include "tkMacOSXDebug.h"

#define FIRST_DRAW	    2
#define ACTIVE		    4

/*
 * Extra padding used for computing the content size that should
 * be allowed when drawing the HITheme button.
 */

#define HI_PADX 14
#define HI_PADY 1

/*
 * The delay in milliseconds between pulsing default button redraws.
 */
#define PULSE_TIMER_MSECS 62   /* Largest value that didn't look stuttery */

/*
 * Declaration of Mac specific button structure.
 */


typedef struct {
    Tk_3DBorder border;
    int relief;
    int offset;			/* 0 means this is a normal widget. 1 means
				 * it is an image button, so we offset the
				 * image to make the button appear to move
				 * up and down as the relief changes. */
    GC gc;
    int hasImageOrBitmap;
} DrawParams;

typedef struct {
    TkButton info;		/* Generic button info */
    int id;
    int usingControl;
    int useTkText;
    int flags;			/* Initialisation status */
    ThemeButtonKind btnkind;
    HIThemeButtonDrawInfo drawinfo;
    HIThemeButtonDrawInfo lastdrawinfo;
    DrawParams drawParams;
    Tcl_TimerToken defaultPulseHandler;
} MacButton;

/*
 * Forward declarations for procedures defined later in this file:
 */

static void	ButtonBackgroundDrawCB(const HIRect *btnbounds,
		    MacButton *ptr, SInt16 depth, Boolean isColorDev);
static void	ButtonContentDrawCB(const HIRect *bounds,
		    ThemeButtonKind kind,
		    const HIThemeButtonDrawInfo *info, MacButton *ptr,
		    SInt16 depth, Boolean isColorDev);
static void	ButtonEventProc(void *clientData,
		    XEvent *eventPtr);
static void	TkMacOSXComputeButtonParams(TkButton *butPtr,
		    ThemeButtonKind *btnkind,
		    HIThemeButtonDrawInfo *drawinfo);
static int	TkMacOSXComputeButtonDrawParams(TkButton *butPtr,
		    DrawParams * dpPtr);
static void	TkMacOSXDrawButton(MacButton *butPtr, GC gc,
		    Pixmap pixmap);
static void	DrawButtonImageAndText(TkButton *butPtr);
static void	PulseDefaultButtonProc(void *clientData);

/*
 * The class procedure table for the button widgets.
 */

const Tk_ClassProcs tkpButtonProcs = {
    sizeof(Tk_ClassProcs),	/* size */
    TkButtonWorldChanged,	/* worldChangedProc */
    NULL,
	NULL
};

static int bCount;

/*
 *----------------------------------------------------------------------
 *
 * TkpButtonSetDefaults --
 *
 *	This procedure is invoked before option tables are created for buttons.
 *	It modifies some of the default values to match the current values
 *	defined for this platform.
 *
 * Results:
 *	Some of the default values in *specPtr are modified.
 *
 * Side effects:
 *	Updates some of.
 *
 *----------------------------------------------------------------------
 */

void
TkpButtonSetDefaults()
{
    /*No-op.*/
}

/*
 *----------------------------------------------------------------------
 *
 * TkpCreateButton --
 *
 *	Allocate a new TkButton structure.
 *
 * Results:
 *	Returns a newly allocated TkButton structure.
 *
 * Side effects:
 *	Registers an event handler for the widget.
 *
 *----------------------------------------------------------------------
 */

TkButton *
TkpCreateButton(
    Tk_Window tkwin)
{
    MacButton *macButtonPtr = (MacButton *)ckalloc(sizeof(MacButton));

    Tk_CreateEventHandler(tkwin, ActivateMask,
	    ButtonEventProc, macButtonPtr);
    macButtonPtr->id = bCount++;
    macButtonPtr->flags = FIRST_DRAW;
    macButtonPtr->btnkind = kThemePushButton;
    macButtonPtr->defaultPulseHandler = NULL;
    bzero(&macButtonPtr->drawinfo, sizeof(macButtonPtr->drawinfo));
    bzero(&macButtonPtr->lastdrawinfo, sizeof(macButtonPtr->lastdrawinfo));

    return (TkButton *) macButtonPtr;
}

/*
 *----------------------------------------------------------------------
 *
 * TkpDisplayButton --
 *
 *	This procedure is invoked to display a button widget. It is normally
 *	invoked as an idle handler.
 *
 * Results:
 *	None.
 *
 * Side effects:
 *	Commands are output to X to display the button in its current mode. The
 *	REDRAW_PENDING flag is cleared.
 *
 *----------------------------------------------------------------------
 */

void
TkpDisplayButton(
    void *clientData)	/* Information about widget. */
{
    MacButton *macButtonPtr = (MacButton *)clientData;
    TkButton *butPtr = (TkButton *)clientData;
    Tk_Window tkwin = butPtr->tkwin;
    Pixmap pixmap;
    DrawParams* dpPtr = &macButtonPtr->drawParams;
    int needhighlight = 0;

    butPtr->flags &= ~REDRAW_PENDING;
    if ((butPtr->tkwin == NULL) || !Tk_IsMapped(tkwin)) {
	return;
    }
    pixmap = (Pixmap) Tk_WindowId(tkwin);

    Tk_GetPixelsFromObj(NULL, tkwin, butPtr->highlightWidthPtr, &butPtr->highlightWidth);

    if (TkMacOSXComputeButtonDrawParams(butPtr, dpPtr)) {
	macButtonPtr->useTkText = 0;
    } else {
	macButtonPtr->useTkText = 1;
    }
    if (macButtonPtr->useTkText) {
	if (butPtr->type == TYPE_BUTTON) {
	    Tk_Fill3DRectangle(tkwin, pixmap, butPtr->highlightBorder, 0, 0,
		    Tk_Width(tkwin), Tk_Height(tkwin), 0, TK_RELIEF_FLAT);
	} else {
	    Tk_Fill3DRectangle(tkwin, pixmap, butPtr->normalBorder, 0, 0,
		    Tk_Width(tkwin), Tk_Height(tkwin), 0, TK_RELIEF_FLAT);
	}

	/*
	 * Display image or bitmap or text for labels or custom controls.
	 */

	DrawButtonImageAndText(butPtr);
	needhighlight = 1;
    } else {
	/*
	 * Draw the native portion of the buttons.
	 */

	TkMacOSXDrawButton(macButtonPtr, dpPtr->gc, pixmap);

	/*
	 * Ask for the highlight border, if needed.
	 */

	if (butPtr->highlightWidth < 3) {
	    needhighlight = 1;
	}
    }

    /*
     * Draw highlight border, if needed.
     */

    if (needhighlight) {
	GC gc = NULL;
	if ((butPtr->flags & GOT_FOCUS) && butPtr->highlightColorPtr) {
	    gc = Tk_GCForColor(butPtr->highlightColorPtr, pixmap);
	} else if (butPtr->type == TYPE_LABEL) {
	    gc = Tk_GCForColor(Tk_3DBorderColor(butPtr->highlightBorder), pixmap);
	}
	if (gc) {
	    TkMacOSXDrawSolidBorder(tkwin, gc, 0, butPtr->highlightWidth);
	}
    }
}

/*
 *----------------------------------------------------------------------
 *
 * TkpComputeButtonGeometry --
 *
 *	After changes in a button's text or bitmap, this procedure recomputes
 *	the button's geometry and passes this information along to the geometry
 *	manager for the window.
 *
 * Results:
 *	None.
 *
 * Side effects:
 *	The button's window may change size.
 *
 *----------------------------------------------------------------------
 */

void
TkpComputeButtonGeometry(
    TkButton *butPtr)		/* Button whose geometry may have changed. */
{
    int width = 0, height = 0, charWidth = 1, haveImage = 0, haveText = 0;
    int txtWidth = 0, txtHeight = 0;
    MacButton *mbPtr = (MacButton *) butPtr;
    Tk_FontMetrics fm;
    char *text = Tcl_GetString(butPtr->textPtr);

    TkMacOSXComputeButtonParams(butPtr, &mbPtr->btnkind, &mbPtr->drawinfo);

    /*
     * If the indicator is on, get its size.
     */

    if (butPtr->indicatorOn) {
	switch (butPtr->type) {
	case TYPE_RADIO_BUTTON:
	    GetThemeMetric(kThemeMetricRadioButtonWidth,
		    (SInt32 *) &butPtr->indicatorDiameter);
	    break;
	case TYPE_CHECK_BUTTON:
	    GetThemeMetric(kThemeMetricCheckBoxWidth,
		    (SInt32 *) &butPtr->indicatorDiameter);
	    break;
	default:
	    break;
	}

	/*
	 * Allow 2px extra space next to the indicator.
	 */

	butPtr->indicatorSpace = butPtr->indicatorDiameter + 2;
    } else {
	butPtr->indicatorSpace = 0;
	butPtr->indicatorDiameter = 0;
    }

    if (butPtr->image != NULL) {
	Tk_SizeOfImage(butPtr->image, &width, &height);
	haveImage = 1;
    } else if (butPtr->bitmap != None) {
	Tk_SizeOfBitmap(butPtr->display, butPtr->bitmap, &width, &height);
	haveImage = 1;
    }

    Tk_GetPixelsFromObj(NULL, butPtr->tkwin, butPtr->padXPtr, &butPtr->padX);
    Tk_GetPixelsFromObj(NULL, butPtr->tkwin, butPtr->padYPtr, &butPtr->padY);

    if (haveImage == 0 || butPtr->compound != COMPOUND_NONE) {
	Tk_FreeTextLayout(butPtr->textLayout);
	butPtr->textLayout = Tk_ComputeTextLayout(butPtr->tkfont,
		text, TCL_INDEX_NONE, butPtr->wrapLength, butPtr->justify, 0,
		&butPtr->textWidth, &butPtr->textHeight);

	txtWidth = butPtr->textWidth + 2 * butPtr->padX;
	txtHeight = butPtr->textHeight + 2 * butPtr->padY;
	haveText = 1;
    }

    if (haveImage) {
	if (haveText) { /* Image and Text */
	    switch ((enum compound) butPtr->compound) {
	    case COMPOUND_TOP:
	    case COMPOUND_BOTTOM:
		/*
		* Image is above or below text.
		*/

		height += txtHeight + butPtr->padY;
		width = (width > txtWidth ? width : txtWidth);
		break;
	    case COMPOUND_LEFT:
	    case COMPOUND_RIGHT:
		/*
		* Image is left or right of text.
		*/

		width += txtWidth + 2 * butPtr->padX;
		height = (height > txtHeight ? height : txtHeight);
		break;
	    case COMPOUND_CENTER:
		/*
		* Image and text are superimposed.
		*/

		width = (width > txtWidth ? width : txtWidth);
		height = (height > txtHeight ? height : txtHeight);
		break;
	    default:
		break;
	    }
	}
	/* Image with or without text */
	width = butPtr->width > 0 ? butPtr->width : width + butPtr->indicatorSpace;
	height = butPtr->height > 0 ? butPtr->height : height;
	if (butPtr->type == TYPE_BUTTON) {
	    /*
	     * Allow room to shift the image.
	     */
	    width += 2;
	    height += 2;
	}
    } else { /* Text only */
	width = txtWidth + butPtr->indicatorSpace;
	height = txtHeight;
	if (butPtr->width > 0) {
	    charWidth = Tk_TextWidth(butPtr->tkfont, "0", 1);
	    width = butPtr->width * charWidth + 2 * butPtr->padX;
	}
	if (butPtr->height > 0) {
	    Tk_GetFontMetrics(butPtr->tkfont, &fm);
	    height = butPtr->height * fm.linespace + 2 * butPtr->padY;
	}
    }

    /*
     * Now figure out the size of the border decorations for the button.
     */

    Tk_GetPixelsFromObj(NULL, butPtr->tkwin, butPtr->borderWidthPtr, &butPtr->borderWidth);
    Tk_GetPixelsFromObj(NULL, butPtr->tkwin, butPtr->highlightWidthPtr, &butPtr->highlightWidth);

    butPtr->inset = butPtr->borderWidth + butPtr->highlightWidth;

    width += butPtr->inset * 2;
    height += butPtr->inset * 2;
    if ([NSApp macOSVersion] == 100600) {
	width += 12;
    }
    if (mbPtr->btnkind == kThemePushButton) {
	HIRect tmpRect;
    	HIRect contBounds;

	/*
	 * A PushButton has a minimum size.  We make sure that we are not
	 * underestimating the size by requesting the content size of a
	 * Pushbutton whose overall size is our content size expanded by the
	 * standard padding.
	 */

<<<<<<< HEAD
	tmpRect = CGRectMake(0, 0, width + 2*HI_PADX, height + 2*HI_PADY);
=======
	tmpRect = CGRectMake(0, 0, width + 2 * HI_PADX, height + 2 * HI_PADY);
>>>>>>> e3e0b170
	HIThemeGetButtonContentBounds(&tmpRect, &mbPtr->drawinfo, &contBounds);
	if (height < contBounds.size.height) {
	    height = (int)contBounds.size.height;
	}
	if (width < contBounds.size.width) {
	    width = (int)contBounds.size.width;
	}
<<<<<<< HEAD
	height += 2*HI_PADY;
	width += 2*HI_PADX;
=======
	height += 2 * HI_PADY;
	width += 2 * HI_PADX;
>>>>>>> e3e0b170
    }
    Tk_GeometryRequest(butPtr->tkwin, width, height);
    Tk_SetInternalBorder(butPtr->tkwin, butPtr->inset);
}

/*
 *----------------------------------------------------------------------
 *
 * DrawButtonImageAndText --
 *
 *	Draws the image and text associated with a button or label.
 *
 * Results:
 *	None.
 *
 * Side effects:
 *	The image and text are drawn.
 *
 *----------------------------------------------------------------------
 */
static void
DrawButtonImageAndText(
    TkButton *butPtr)
{

    MacButton *mbPtr = (MacButton *) butPtr;
    Tk_Window tkwin = butPtr->tkwin;
    Pixmap pixmap;
    int haveImage = 0, haveText = 0, pressed = 0;
    int imageWidth = 0, imageHeight = 0;
    int imageXOffset = 0, imageYOffset = 0;
    int textXOffset = 0, textYOffset = 0;
    int width = 0, height = 0;
    int fullWidth = 0, fullHeight = 0;
    DrawParams *dpPtr = &mbPtr->drawParams;

    if (tkwin == NULL || !Tk_IsMapped(tkwin)) {
	return;
    }

    pixmap = (Pixmap) Tk_WindowId(tkwin);

    if (butPtr->image != NULL) {
	Tk_SizeOfImage(butPtr->image, &width, &height);
	haveImage = 1;
    } else if (butPtr->bitmap != None) {
	Tk_SizeOfBitmap(butPtr->display, butPtr->bitmap, &width, &height);
	haveImage = 1;
    }

    imageWidth = width;
    imageHeight = height;

    if (mbPtr->drawinfo.state == kThemeStatePressed) {
	pressed = 1;
    }

    Tk_GetPixelsFromObj(NULL, tkwin, butPtr->padXPtr, &butPtr->padX);
    Tk_GetPixelsFromObj(NULL, tkwin, butPtr->padYPtr, &butPtr->padY);
    Tk_GetPixelsFromObj(NULL, tkwin, butPtr->borderWidthPtr, &butPtr->borderWidth);
    Tk_GetPixelsFromObj(NULL, tkwin, butPtr->highlightWidthPtr, &butPtr->highlightWidth);

    haveText = (butPtr->textWidth != 0 && butPtr->textHeight != 0);
    if (butPtr->compound != COMPOUND_NONE && haveImage && haveText) { /* Image and Text */
	int x, y;

	switch ((enum compound) butPtr->compound) {
	case COMPOUND_TOP:
	case COMPOUND_BOTTOM:
	    /* Image is above or below text */
	    if (butPtr->compound == COMPOUND_TOP) {
		textYOffset = height + butPtr->padY;
	    } else {
		imageYOffset = butPtr->textHeight + butPtr->padY;
	    }
	    fullHeight = height + butPtr->textHeight + butPtr->padY;
	    fullWidth = (width > butPtr->textWidth ? width : butPtr->textWidth);
	    textXOffset = (fullWidth - butPtr->textWidth)/2;
	    imageXOffset = (fullWidth - width)/2;
	    break;
	case COMPOUND_LEFT:
	case COMPOUND_RIGHT:
	    /*
	     * Image is left or right of text
	     */

	    if (butPtr->compound == COMPOUND_LEFT) {
		textXOffset = width + butPtr->padX;
	    } else {
		imageXOffset = butPtr->textWidth + butPtr->padX;
	    }
	    fullWidth = butPtr->textWidth + butPtr->padX + width;
	    fullHeight = (height > butPtr->textHeight ? height :
		    butPtr->textHeight);
	    textYOffset = (fullHeight - butPtr->textHeight)/2;
	    imageYOffset = (fullHeight - height)/2;
	    break;
	case COMPOUND_CENTER:
	    /*
	     * Image and text are superimposed
	     */

	    fullWidth = (width > butPtr->textWidth ? width :
		    butPtr->textWidth);
	    fullHeight = (height > butPtr->textHeight ? height :
		    butPtr->textHeight);
	    textXOffset = (fullWidth - butPtr->textWidth)/2;
	    imageXOffset = (fullWidth - width)/2;
	    textYOffset = (fullHeight - butPtr->textHeight)/2;
	    imageYOffset = (fullHeight - height)/2;
	    break;
	default:
	    break;
	}

	TkComputeAnchor(butPtr->anchor, tkwin,
		butPtr->padX + butPtr->borderWidth,
		butPtr->padY + butPtr->borderWidth,
		fullWidth + butPtr->indicatorSpace, fullHeight, &x, &y);
	x += butPtr->indicatorSpace;

	if (dpPtr->relief == TK_RELIEF_SUNKEN) {
	    x += dpPtr->offset;
	    y += dpPtr->offset;
	} else if (dpPtr->relief == TK_RELIEF_RAISED) {
	    x -= dpPtr->offset;
	    y -= dpPtr->offset;
	}
	if (pressed) {
	    x += dpPtr->offset;
	    y += dpPtr->offset;
	}
	imageXOffset += x;
	imageYOffset += y;

	if (butPtr->image != NULL) {
	    if ((butPtr->selectImage != NULL) &&
		    (butPtr->flags & SELECTED)) {
		Tk_RedrawImage(butPtr->selectImage, 0, 0,
			width, height, pixmap, imageXOffset, imageYOffset);
	    } else if ((butPtr->tristateImage != NULL) &&
		    (butPtr->flags & TRISTATED)) {
		Tk_RedrawImage(butPtr->tristateImage, 0, 0,
			width, height, pixmap, imageXOffset, imageYOffset);
	    } else {
		Tk_RedrawImage(butPtr->image, 0, 0, width,
			height, pixmap, imageXOffset, imageYOffset);
	    }
	} else {
	    XSetClipOrigin(butPtr->display, dpPtr->gc,
		    imageXOffset, imageYOffset);
	    XCopyPlane(butPtr->display, butPtr->bitmap, pixmap, dpPtr->gc,
		    0, 0, (unsigned int) width, (unsigned int) height,
		    imageXOffset, imageYOffset, 1);
	    XSetClipOrigin(butPtr->display, dpPtr->gc, 0, 0);
	}
	y += 1; /* Tweak to match native buttons. */
	Tk_DrawTextLayout(butPtr->display, pixmap, dpPtr->gc, butPtr->textLayout,
			  x + textXOffset, y + textYOffset, 0, -1);
	Tk_UnderlineTextLayout(butPtr->display, pixmap, dpPtr->gc,
		butPtr->textLayout,
		x + textXOffset, y + textYOffset,
		butPtr->underline);
    } else if (haveImage) { /* Image only */
	int x = 0, y;

	TkComputeAnchor(butPtr->anchor, tkwin,
		butPtr->padX + butPtr->borderWidth,
		butPtr->padY + butPtr->borderWidth,
		width + butPtr->indicatorSpace, height, &x, &y);
	x += butPtr->indicatorSpace;
	if (pressed) {
	    x += dpPtr->offset;
	    y += dpPtr->offset;
	}
	imageXOffset += x;
	imageYOffset += y;

	if (butPtr->image != NULL) {
	    if ((butPtr->selectImage != NULL) &&
		    (butPtr->flags & SELECTED)) {
		Tk_RedrawImage(butPtr->selectImage, 0, 0, width,
			height, pixmap, imageXOffset, imageYOffset);
	    } else if ((butPtr->tristateImage != NULL) &&
		    (butPtr->flags & TRISTATED)) {
		Tk_RedrawImage(butPtr->tristateImage, 0, 0, width,
			height, pixmap, imageXOffset, imageYOffset);
	    } else {
		Tk_RedrawImage(butPtr->image, 0, 0, width, height,
			pixmap, imageXOffset, imageYOffset);
	    }
	} else {
	    XSetClipOrigin(butPtr->display, dpPtr->gc, x, y);
	    XCopyPlane(butPtr->display, butPtr->bitmap, pixmap, dpPtr->gc,
		    0, 0, (unsigned int) width, (unsigned int) height,
		    imageXOffset, imageYOffset, 1);
	    XSetClipOrigin(butPtr->display, dpPtr->gc, 0, 0);
	}
    } else { /* Text only */
	int x, y;

	TkComputeAnchor(butPtr->anchor, tkwin, butPtr->padX, butPtr->padY,
		butPtr->textWidth + butPtr->indicatorSpace,
		butPtr->textHeight, &x, &y);
	x += butPtr->indicatorSpace;
	y += 1; /* Tweak to match native buttons */
	Tk_DrawTextLayout(butPtr->display, pixmap, dpPtr->gc, butPtr->textLayout,
			  x, y, 0, -1);
    }

    /*
     * If the button is disabled with a stipple rather than a special
     * foreground color, generate the stippled effect.  If the widget is
     * selected and we use a different background color when selected, must
     * temporarily modify the GC so the stippling is the right color.
     */

    if (mbPtr->useTkText) {
	if ((butPtr->state == STATE_DISABLED)
		&& ((butPtr->disabledFg == NULL) || (butPtr->image != NULL))) {
	    if ((butPtr->flags & SELECTED) && !butPtr->indicatorOn
		    && (butPtr->selectBorder != NULL)) {
		XSetForeground(butPtr->display, butPtr->stippleGC,
			Tk_3DBorderColor(butPtr->selectBorder)->pixel);
	    }
	    /*
	     * Stipple the whole button if no disabledFg was specified,
	     * otherwise restrict stippling only to displayed image
	     */
	    if (butPtr->disabledFg == NULL) {
		XFillRectangle(butPtr->display, pixmap, butPtr->stippleGC,
			0, 0, (unsigned) Tk_Width(tkwin),
			(unsigned) Tk_Height(tkwin));
	    } else {
		XFillRectangle(butPtr->display, pixmap, butPtr->stippleGC,
			imageXOffset, imageYOffset,
			(unsigned) imageWidth, (unsigned) imageHeight);
	    }
	    if ((butPtr->flags & SELECTED) && !butPtr->indicatorOn
		&& (butPtr->selectBorder != NULL)
	    ) {
		XSetForeground(butPtr->display, butPtr->stippleGC,
			Tk_3DBorderColor(butPtr->normalBorder)->pixel);
	    }
	}

	/*
	 * Draw the border and traversal highlight last.  This way, if the
	 * button's contents overflow they'll be covered up by the border.
	 */

	if (dpPtr->relief != TK_RELIEF_FLAT) {
	    int inset = butPtr->highlightWidth;

	    Tk_Draw3DRectangle(tkwin, pixmap, dpPtr->border, inset, inset,
		    Tk_Width(tkwin) - 2 * inset, Tk_Height(tkwin) - 2 * inset,
		    butPtr->borderWidth, dpPtr->relief);
	}
    }
}

/*
 *----------------------------------------------------------------------
 *
 * TkpDestroyButton --
 *
 *	Free data structures associated with the button control.
 *
 * Results:
 *	None.
 *
 * Side effects:
 *	Restores the default control state.
 *
 *----------------------------------------------------------------------
 */

void
TkpDestroyButton(
    TkButton *butPtr)
{
    MacButton *mbPtr = (MacButton *) butPtr; /* Mac button. */

    if (mbPtr->defaultPulseHandler) {
	Tcl_DeleteTimerHandler(mbPtr->defaultPulseHandler);
    }
}

/*
 *--------------------------------------------------------------
 *
 * TkMacOSXDrawButton --
 *
 *	This function draws the tk button using Mac controls. In addition,
 *	this code may apply custom colors passed in the TkButton.
 *
 * Results:
 *	None.
 *
 * Side effects:
 *      The control is created, or reinitialised as needed
 *
 *--------------------------------------------------------------
 */

static void
TkMacOSXDrawButton(
    MacButton *mbPtr,    /* Mac button. */
    TCL_UNUSED(GC),      /* The GC we are drawing into - needed for
			  * the bevel button */
    Pixmap pixmap)       /* The pixmap we are drawing into - needed
			  * for the bevel button */
{
    TkButton *butPtr = (TkButton *) mbPtr;
    TkWindow *winPtr = (TkWindow *) butPtr->tkwin;
    HIRect cntrRect;
    TkMacOSXDrawingContext dc;
    DrawParams *dpPtr = &mbPtr->drawParams;
    int useNewerHITools = 1;

    TkMacOSXComputeButtonParams(butPtr, &mbPtr->btnkind, &mbPtr->drawinfo);

    cntrRect = CGRectMake(winPtr->privatePtr->xOff, winPtr->privatePtr->yOff,
	    Tk_Width(butPtr->tkwin), Tk_Height(butPtr->tkwin));

    cntrRect = CGRectInset(cntrRect, butPtr->inset, butPtr->inset);

    if (useNewerHITools == 1) {
	HIRect contHIRec;
	static HIThemeButtonDrawInfo hiinfo;

	ButtonBackgroundDrawCB(&cntrRect, mbPtr, 32, true);

	if (!TkMacOSXSetupDrawingContext(pixmap, dpPtr->gc, &dc)) {
	    return;
	}

	hiinfo.version = 0;
	hiinfo.state = mbPtr->drawinfo.state;
	hiinfo.kind = mbPtr->btnkind;
	hiinfo.value = mbPtr->drawinfo.value;
	hiinfo.adornment = mbPtr->drawinfo.adornment;
	hiinfo.animation.time.current = CFAbsoluteTimeGetCurrent();
	if (hiinfo.animation.time.start == 0) {
	    hiinfo.animation.time.start = hiinfo.animation.time.current;
	}

	/*
	 * To avoid buttons with white text on a white background, we set the
	 * state to inactive in Dark Mode unless the button is pressed or is a
	 * -default active button.  This isn't perfect but it is mostly usable.
	 * Using a ttk::button would be a much better choice, however.
	 */

	if ([NSApp macOSVersion] < 101500) {
	    if (TkMacOSXInDarkMode(butPtr->tkwin) &&
		mbPtr->drawinfo.state != kThemeStatePressed &&
		!(mbPtr->drawinfo.adornment & kThemeAdornmentDefault)) {
		hiinfo.state = kThemeStateInactive;
	    }
	}
	HIThemeDrawButton(&cntrRect, &hiinfo, dc.context,
		kHIThemeOrientationNormal, &contHIRec);

	TkMacOSXRestoreDrawingContext(&dc);
	ButtonContentDrawCB(&contHIRec, mbPtr->btnkind, &mbPtr->drawinfo,
		(MacButton *) mbPtr, 32, true);
    } else {
	if (!TkMacOSXSetupDrawingContext(pixmap, dpPtr->gc, &dc)) {
	    return;
	}

	TkMacOSXRestoreDrawingContext(&dc);
    }
    mbPtr->lastdrawinfo = mbPtr->drawinfo;
}

/*
 *--------------------------------------------------------------
 *
 * ButtonBackgroundDrawCB --
 *
 *	This function draws the background that lies under checkboxes and
 *	radiobuttons.
 *
 * Results:
 *	None.
 *
 * Side effects:
 *	The background gets updated to the current color.
 *
 *--------------------------------------------------------------
 */

static void
ButtonBackgroundDrawCB(
    TCL_UNUSED(const HIRect *),
    MacButton *ptr,
    TCL_UNUSED(SInt16),
    TCL_UNUSED(Boolean))
{
    MacButton *mbPtr = (MacButton *) ptr;
    TkButton *butPtr = (TkButton *) mbPtr;
    Tk_Window tkwin = butPtr->tkwin;
    Pixmap pixmap;
    int usehlborder = 0;

    if (tkwin == NULL || !Tk_IsMapped(tkwin)) {
	return;
    }
    pixmap = (Pixmap) Tk_WindowId(tkwin);

    if (butPtr->type != TYPE_LABEL) {
	switch (mbPtr->btnkind) {
	case kThemeSmallBevelButton:
	case kThemeBevelButton:
	case kThemeRoundedBevelButton:
	case kThemePushButton:
	    usehlborder = 1;
	    break;
	}
    }
    if (usehlborder) {
	Tk_Fill3DRectangle(tkwin, pixmap, butPtr->highlightBorder, 0, 0,
	    Tk_Width(tkwin), Tk_Height(tkwin), 0, TK_RELIEF_FLAT);
    } else {
	Tk_Fill3DRectangle(tkwin, pixmap, butPtr->normalBorder, 0, 0,
	    Tk_Width(tkwin), Tk_Height(tkwin), 0, TK_RELIEF_FLAT);
    }
}

/*
 *--------------------------------------------------------------
 *
 * ButtonContentDrawCB --
 *
 *	This function draws the label and image for the button.
 *
 * Results:
 *	None.
 *
 * Side effects:
 *	The content of the button gets updated.
 *
 *--------------------------------------------------------------
 */
static void
ButtonContentDrawCB (
    TCL_UNUSED(const HIRect *),
    TCL_UNUSED(ThemeButtonKind),
    TCL_UNUSED(const HIThemeButtonDrawInfo *),
    MacButton *ptr,
    TCL_UNUSED(SInt16),
    TCL_UNUSED(Boolean))
{
    TkButton *butPtr = (TkButton *) ptr;
    Tk_Window tkwin = butPtr->tkwin;

    if (tkwin == NULL || !Tk_IsMapped(tkwin)) {
	return;
    }

    /*
     * Overlay Tk elements over button native region: drawing elements within
     * button boundaries/native region causes unpredictable metrics.
     */

    DrawButtonImageAndText( butPtr);
}

/*
 *--------------------------------------------------------------
 *
 * ButtonEventProc --
 *
 *	This procedure is invoked by the Tk dispatcher for various events on
 *	buttons.
 *
 * Results:
 *	None.
 *
 * Side effects:
 *	When it gets exposed, it is redisplayed.
 *
 *--------------------------------------------------------------
 */

static void
ButtonEventProc(
    void *clientData,	/* Information about window. */
    XEvent *eventPtr)		/* Information about event. */
{
    TkButton *buttonPtr = (TkButton *)clientData;
    MacButton *mbPtr = (MacButton *)clientData;

    if (eventPtr->type == ActivateNotify
	    || eventPtr->type == DeactivateNotify) {
	if ((buttonPtr->tkwin == NULL) || (!Tk_IsMapped(buttonPtr->tkwin))) {
	    return;
	}
	if (eventPtr->type == ActivateNotify) {
	    mbPtr->flags |= ACTIVE;
	} else {
	    mbPtr->flags &= ~ACTIVE;
	}
	if ((buttonPtr->flags & REDRAW_PENDING) == 0) {
	    Tcl_DoWhenIdle(TkpDisplayButton, buttonPtr);
	    buttonPtr->flags |= REDRAW_PENDING;
	}
    }
}

/*
 *----------------------------------------------------------------------
 *
 * TkMacOSXComputeButtonParams --
 *
 *      This procedure computes the various parameters used when creating a
 *      Carbon Appearance control.  These are determined by the various tk
 *      button parameters
 *
 * Results:
 *	None.
 *
 * Side effects:
 *	Sets the btnkind and drawinfo parameters
 *
 *----------------------------------------------------------------------
 */

static void
TkMacOSXComputeButtonParams(
    TkButton *butPtr,
    ThemeButtonKind *btnkind,
    HIThemeButtonDrawInfo *drawinfo)
{
    MacButton *mbPtr = (MacButton *) butPtr;

    Tk_GetPixelsFromObj(NULL, butPtr->tkwin, butPtr->borderWidthPtr, &butPtr->borderWidth);
    Tk_GetPixelsFromObj(NULL, butPtr->tkwin, butPtr->highlightWidthPtr, &butPtr->highlightWidth);

    if (butPtr->borderWidth <= 2) {
	*btnkind = kThemeSmallBevelButton;
    } else if (butPtr->borderWidth == 3) {
	*btnkind = kThemeBevelButton;
    } else if (butPtr->borderWidth == 4) {
	*btnkind = kThemeRoundedBevelButton;
    } else {
	*btnkind = kThemePushButton;
    }

    if ((butPtr->image == NULL) && (butPtr->bitmap == None)) {
	switch (butPtr->type) {
	case TYPE_BUTTON:
	    *btnkind = kThemePushButton;
	    break;
	case TYPE_RADIO_BUTTON:
	    if (butPtr->borderWidth <= 1) {
		*btnkind = kThemeSmallRadioButton;
	    } else {
		*btnkind = kThemeRadioButton;
	    }
	    break;
	case TYPE_CHECK_BUTTON:
	    if (butPtr->borderWidth <= 1) {
		*btnkind = kThemeSmallCheckBox;
	    } else {
		*btnkind = kThemeCheckBox;
	    }
	    break;
	}
    }

    if (butPtr->indicatorOn) {
	switch (butPtr->type) {
	case TYPE_RADIO_BUTTON:
	    if (butPtr->borderWidth <= 1) {
		*btnkind = kThemeSmallRadioButton;
	    } else {
		*btnkind = kThemeRadioButton;
	    }
	    break;
	case TYPE_CHECK_BUTTON:
	    if (butPtr->borderWidth <= 1) {
		*btnkind = kThemeSmallCheckBox;
	    } else {
		*btnkind = kThemeCheckBox;
	    }
	    break;
	}
    } else {
	if (butPtr->type == TYPE_RADIO_BUTTON ||
		butPtr->type == TYPE_CHECK_BUTTON) {
	    if (*btnkind == kThemePushButton) {
		*btnkind = kThemeBevelButton;
	    }
	}
    }

    if (butPtr->flags & SELECTED) {
	drawinfo->value = kThemeButtonOn;
    } else if (butPtr->flags & TRISTATED) {
	drawinfo->value = kThemeButtonMixed;
    } else {
	drawinfo->value = kThemeButtonOff;
    }

    if ((mbPtr->flags & FIRST_DRAW) != 0) {
	mbPtr->flags &= ~FIRST_DRAW;
	if (Tk_MacOSXIsAppInFront()) {
	    mbPtr->flags |= ACTIVE;
	}
    }

    drawinfo->state = kThemeStateInactive;
    if ((mbPtr->flags & ACTIVE) == 0) {
	if (butPtr->state == STATE_DISABLED) {
	    drawinfo->state = kThemeStateUnavailableInactive;
	} else {
	    drawinfo->state = kThemeStateInactive;
	}
    } else if (butPtr->state == STATE_DISABLED) {
	drawinfo->state = kThemeStateUnavailable;
    } else if (butPtr->state == STATE_ACTIVE) {
	drawinfo->state = kThemeStatePressed;
    } else {
	drawinfo->state = kThemeStateActive;
    }

    drawinfo->adornment = kThemeAdornmentNone;
    if (butPtr->defaultState == DEFAULT_ACTIVE) {
	if (drawinfo->state != kThemeStatePressed) {
	    drawinfo->adornment |= kThemeAdornmentDefault;
	}

	/*
	 * Older macOS systems (10.9 and earlier) use an animation to
	 * indicate the active button.  This is simulated by redrawing
	 * the button periodically.
	 */

	if (!mbPtr->defaultPulseHandler && ([NSApp macOSVersion] <= 100900)) {
	    mbPtr->defaultPulseHandler = Tcl_CreateTimerHandler(
		    PULSE_TIMER_MSECS, PulseDefaultButtonProc, butPtr);
	}
    } else if (mbPtr->defaultPulseHandler) {
	Tcl_DeleteTimerHandler(mbPtr->defaultPulseHandler);
    }
    if (butPtr->highlightWidth >= 3) {
	if ((butPtr->flags & GOT_FOCUS)) {
	    drawinfo->adornment |= kThemeAdornmentFocus;
	}
    }
}

/*
 *----------------------------------------------------------------------
 *
 * TkMacOSXComputeButtonDrawParams --
 *
 *	This procedure computes the various parameters used when drawing a
 *	button. These are determined by the various tk button parameters
 *
 * Results:
 *	1 if control will be used, 0 otherwise.
 *
 * Side effects:
 *	Sets the button draw parameters
 *
 *----------------------------------------------------------------------
 */

static int
TkMacOSXComputeButtonDrawParams(
    TkButton *butPtr,
    DrawParams *dpPtr)
{
    MacButton *mbPtr = (MacButton *) butPtr;

    dpPtr->hasImageOrBitmap = ((butPtr->image != NULL)
	    || (butPtr->bitmap != None));

    if (butPtr->type != TYPE_LABEL) {
	dpPtr->offset = 0;
	if (dpPtr->hasImageOrBitmap) {
	    switch (mbPtr->btnkind) {
	    case kThemeSmallBevelButton:
	    case kThemeBevelButton:
	    case kThemeRoundedBevelButton:
	    case kThemePushButton:
		dpPtr->offset = 1;
		break;
	    }
	}
    }

    dpPtr->border = butPtr->normalBorder;
    if ((butPtr->state == STATE_DISABLED) && (butPtr->disabledFg != NULL)) {
	dpPtr->gc = butPtr->disabledGC;
    } else if (butPtr->type == TYPE_BUTTON && butPtr->state == STATE_ACTIVE) {
	dpPtr->gc = butPtr->activeTextGC;
	dpPtr->border = butPtr->activeBorder;
    } else if ((mbPtr->drawinfo.adornment & kThemeAdornmentDefault) &&
	       mbPtr->drawinfo.state == kThemeStateActive) {
	/*
	 * This is a "-default active" button in the front window.
	 */

	dpPtr->gc = butPtr->activeTextGC;
    } else {
	dpPtr->gc = butPtr->normalTextGC;
    }

    if ((butPtr->flags & SELECTED) && (butPtr->state != STATE_ACTIVE)
	    && (butPtr->selectBorder != NULL) && !butPtr->indicatorOn) {
	dpPtr->border = butPtr->selectBorder;
    }

    /*
     * Override the relief specified for the button if this is a checkbutton or
     * radiobutton and there's no indicator.
     */

    dpPtr->relief = butPtr->relief;

    if ((butPtr->type >= TYPE_CHECK_BUTTON) && !butPtr->indicatorOn) {
	if (!dpPtr->hasImageOrBitmap) {
	    dpPtr->relief = (butPtr->flags & SELECTED) ? TK_RELIEF_SUNKEN
		    : TK_RELIEF_RAISED;
	}
    }

    if (butPtr->type != TYPE_LABEL && (butPtr->type == TYPE_BUTTON ||
	    butPtr->indicatorOn || dpPtr->hasImageOrBitmap)) {
	/*
	 * Draw this widget as a native control.
	 */

	return 1;
    } else {
	/*
	 * Draw this widget from scratch.
	 */

	return 0;
    }
}

/*
 *--------------------------------------------------------------
 *
 * PulseDefaultButtonProc --
 *
 *     This function redraws the button on a timer, to pulse
 *     default buttons.
 *
 * Results:
 *     None.
 *
 * Side effects:
 *     Sets a timer to run itself again.
 *
 *--------------------------------------------------------------
 */

static void
PulseDefaultButtonProc(void *clientData)
{
    MacButton *mbPtr = (MacButton *)clientData;

    TkpDisplayButton(clientData);
    /*
     * Fix 40ada90762: any idle calls to TkpDisplayButton need to be canceled
     * in case the button is destroyed and has its data freed before the idle
     * event is handled (DestroyButton only cancels calls when REDRAW_PENDING
     * is set, which is not the case after calling TkpDisplayButton directly).
     */
    Tcl_CancelIdleCall(TkpDisplayButton, clientData);
    mbPtr->defaultPulseHandler = Tcl_CreateTimerHandler(
	    PULSE_TIMER_MSECS, PulseDefaultButtonProc, clientData);
}

/*
 * Local Variables:
 * mode: objc
 * c-basic-offset: 4
 * fill-column: 79
 * coding: utf-8
 * End:
 */<|MERGE_RESOLUTION|>--- conflicted
+++ resolved
@@ -414,11 +414,7 @@
 	 * standard padding.
 	 */
 
-<<<<<<< HEAD
-	tmpRect = CGRectMake(0, 0, width + 2*HI_PADX, height + 2*HI_PADY);
-=======
 	tmpRect = CGRectMake(0, 0, width + 2 * HI_PADX, height + 2 * HI_PADY);
->>>>>>> e3e0b170
 	HIThemeGetButtonContentBounds(&tmpRect, &mbPtr->drawinfo, &contBounds);
 	if (height < contBounds.size.height) {
 	    height = (int)contBounds.size.height;
@@ -426,13 +422,8 @@
 	if (width < contBounds.size.width) {
 	    width = (int)contBounds.size.width;
 	}
-<<<<<<< HEAD
-	height += 2*HI_PADY;
-	width += 2*HI_PADX;
-=======
 	height += 2 * HI_PADY;
 	width += 2 * HI_PADX;
->>>>>>> e3e0b170
     }
     Tk_GeometryRequest(butPtr->tkwin, width, height);
     Tk_SetInternalBorder(butPtr->tkwin, butPtr->inset);
