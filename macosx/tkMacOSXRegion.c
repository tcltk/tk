/*
 * tkMacOSXRegion.c --
 *
 *	Implements X window calls for manipulating regions
 *
 * Copyright (c) 1995-1996 Sun Microsystems, Inc.
 * Copyright 2001-2009, Apple Inc.
 * Copyright (c) 2006-2009 Daniel A. Steffen <das@users.sourceforge.net>
 *
 * See the file "license.terms" for information on usage and redistribution
 * of this file, and for a DISCLAIMER OF ALL WARRANTIES.
 */

#include "tkMacOSXPrivate.h"
static void RetainRegion(TkRegion r);
static void ReleaseRegion(TkRegion r);

#ifdef DEBUG
static int totalRegions = 0;
static int totalRegionRetainCount = 0;
#define DebugLog(msg, ...) fprintf(stderr, (msg), ##__VA_ARGS__)
#else
#define DebugLog(msg, ...)
#endif


/*
 *----------------------------------------------------------------------
 *
 * XCreateRegion --
 *
 *	Implements the equivelent of the X window function XCreateRegion. See
 *	Xwindow documentation for more details.
 *
 * Results:
 *	Returns an allocated region handle.
 *
 * Side effects:
 *	None.
 *
 *----------------------------------------------------------------------
 */

Region
XCreateRegion(void)
{
<<<<<<< HEAD
    return (Region) HIShapeCreateMutable();
=======
    TkRegion region = (TkRegion) HIShapeCreateMutable();
    DebugLog("Created region: total regions = %d\n", ++totalRegions);
    RetainRegion(region);
    return region;
>>>>>>> 6560e31a
}

/*
 *----------------------------------------------------------------------
 *
 * XDestroyRegion --
 *
 *	Implements the equivelent of the X window function XDestroyRegion. See
 *	Xwindow documentation for more details.
 *
 * Results:
 *	None.
 *
 * Side effects:
 *	Memory is freed.
 *
 *----------------------------------------------------------------------
 */

int
XDestroyRegion(
    Region r)
{
    if (r) {
	DebugLog("Destroyed region: total regions = %d\n", --totalRegions);
	ReleaseRegion(r);
    }
    return Success;
}

/*
 *----------------------------------------------------------------------
 *
 * XIntersectRegion --
 *
 *	Implements the equivalent of the X window function XIntersectRegion.
 *	See Xwindow documentation for more details.
 *
 * Results:
 *	None.
 *
 * Side effects:
 *	None.
 *
 *----------------------------------------------------------------------
 */

int
XIntersectRegion(
    Region sra,
    Region srb,
    Region dr_return)
{
    ChkErr(HIShapeIntersect, (HIShapeRef) sra, (HIShapeRef) srb,
	   (HIMutableShapeRef) dr_return);
    return Success;
}

/*
 *----------------------------------------------------------------------
 *
 * XSubtractRegion --
 *
 *	Implements the equivalent of the X window function XSubtractRegion.
 *	See X window documentation for more details.
 *
 * Results:
 *	None.
 *
 * Side effects:
 *	None.
 *
 *----------------------------------------------------------------------
 */

int
XSubtractRegion(
    Region sra,
    Region srb,
    Region dr_return)
{
    ChkErr(HIShapeDifference, (HIShapeRef) sra, (HIShapeRef) srb,
	   (HIMutableShapeRef) dr_return);
    return Success;
}

/*
 *----------------------------------------------------------------------
 *
 * XUnionRectWithRegion --
 *
 *	Implements the equivelent of the X window function
 *	XUnionRectWithRegion. See Xwindow documentation for more details.
 *
 * Results:
 *	None.
 *
 * Side effects:
 *	None.
 *
 *----------------------------------------------------------------------
 */

int
XUnionRectWithRegion(
    XRectangle* rectangle,
    Region src_region,
    Region dest_region_return)
{
    const CGRect r = CGRectMake(rectangle->x, rectangle->y,
	    rectangle->width, rectangle->height);

    if (src_region == dest_region_return) {
	ChkErr(TkMacOSHIShapeUnionWithRect,
		(HIMutableShapeRef) dest_region_return, &r);
    } else {
	HIShapeRef rectRgn = HIShapeCreateWithRect(&r);

	ChkErr(TkMacOSHIShapeUnion, rectRgn, (HIShapeRef) src_region,
		(HIMutableShapeRef) dest_region_return);
	CFRelease(rectRgn);
    }
    return Success;
}

/*
 *----------------------------------------------------------------------
 *
 * TkMacOSXIsEmptyRegion --
 *
 *	Return native region for given tk region.
 *
 * Results:
 *	1 if empty, 0 otherwise.
 *
 * Side effects:
 *	None.
 *
 *----------------------------------------------------------------------
 */

static int
TkMacOSXIsEmptyRegion(
    Region r)
{
    return HIShapeIsEmpty((HIMutableShapeRef) r) ? 1 : 0;
}

/*
 *----------------------------------------------------------------------
 *
 * XRectInRegion --
 *
 *	Implements the equivelent of the X window function XRectInRegion. See
 *	Xwindow documentation for more details.
 *
 * Results:
 *	Returns RectanglePart or RectangleOut. Note that this is not a complete
 *	implementation since it doesn't test for RectangleIn.
 *
 * Side effects:
 *	None.
 *
 *----------------------------------------------------------------------
 */

int
XRectInRegion(
    Region region,
    int x,
    int y,
    unsigned int width,
    unsigned int height)
{
    if (TkMacOSXIsEmptyRegion(region)) {
	return RectangleOut;
    } else {
	const CGRect r = CGRectMake(x, y, width, height);

	return HIShapeIntersectsRect((HIShapeRef) region, &r) ?
		RectanglePart : RectangleOut;
    }
}

/*
 *----------------------------------------------------------------------
 *
 * XClipBox --
 *
 *	Implements the equivelent of the X window function XClipBox. See
 *	Xwindow documentation for more details.
 *
 * Results:
 *	None.
 *
 * Side effects:
 *	None.
 *
 *----------------------------------------------------------------------
 */

int
XClipBox(
    Region r,
    XRectangle *rect_return)
{
    CGRect rect;

    HIShapeGetBounds((HIShapeRef) r, &rect);
    rect_return->x = rect.origin.x;
    rect_return->y = rect.origin.y;
    rect_return->width = rect.size.width;
    rect_return->height = rect.size.height;
    return Success;
}

/*
 *----------------------------------------------------------------------
 *
 * TkpBuildRegionFromAlphaData --
 *
 *	Set up a rectangle of the given region based on the supplied alpha
 *	data.
 *
 * Results:
 *	None
 *
 * Side effects:
 *	The region is updated, with extra pixels added to it.
 *
 *----------------------------------------------------------------------
 */

void
TkpBuildRegionFromAlphaData(
    Region region,			/* Region to update. */
    unsigned int x,			/* Where in region to update. */
    unsigned int y,			/* Where in region to update. */
    unsigned int width,			/* Size of rectangle to update. */
    unsigned int height,		/* Size of rectangle to update. */
    unsigned char *dataPtr,		/* Data to read from. */
    unsigned int pixelStride,		/* num bytes from one piece of alpha
					 * data to the next in the line. */
    unsigned int lineStride)		/* num bytes from one line of alpha
					 * data to the next line. */
{
    unsigned char *lineDataPtr;
    unsigned int x1, y1, end;
    XRectangle rect;

    for (y1 = 0; y1 < height; y1++) {
	lineDataPtr = dataPtr;
	for (x1 = 0; x1 < width; x1 = end) {
	    /*
	     * Search for first non-transparent pixel.
	     */

	    while ((x1 < width) && !*lineDataPtr) {
		x1++;
		lineDataPtr += pixelStride;
	    }
	    end = x1;

	    /*
	     * Search for first transparent pixel.
	     */

	    while ((end < width) && *lineDataPtr) {
		end++;
		lineDataPtr += pixelStride;
	    }
	    if (end > x1) {
		rect.x = x + x1;
		rect.y = y + y1;
		rect.width = end - x1;
		rect.height = 1;
		XUnionRectWithRegion(&rect, region, region);
	    }
	}
	dataPtr += lineStride;
    }
}

/*
 *----------------------------------------------------------------------
 *
 * RetainRegion --
 *
 *	Increases reference count of region.
 *
 * Results:
 *	None.
 *
 * Side effects:
 *	None.
 *
 *----------------------------------------------------------------------
 */

<<<<<<< HEAD
void
TkpRetainRegion(
    Region r)
=======
static void
RetainRegion(
    TkRegion r)
>>>>>>> 6560e31a
{
    CFRetain(r);
    DebugLog("Retained region: total count is %d\n", ++totalRegionRetainCount);
}

/*
 *----------------------------------------------------------------------
 *
 * ReleaseRegion --
 *
 *	Decreases reference count of region.
 *
 * Results:
 *	None.
 *
 * Side effects:
 *	May free memory.
 *
 *----------------------------------------------------------------------
 */

<<<<<<< HEAD
void
TkpReleaseRegion(
    Region r)
=======
static void
ReleaseRegion(
    TkRegion r)
>>>>>>> 6560e31a
{
    CFRelease(r);
    DebugLog("Released region: total count is %d\n", --totalRegionRetainCount);
}

/*
 *----------------------------------------------------------------------
 *
 * TkMacOSXSetEmptyRegion --
 *
 *	Set region to emtpy.
 *
 * Results:
 *	None.
 *
 * Side effects:
 *	None.
 *
 *----------------------------------------------------------------------
 */

void
TkMacOSXSetEmptyRegion(
    Region r)
{
    ChkErr(HIShapeSetEmpty, (HIMutableShapeRef) r);
}

/*
 *----------------------------------------------------------------------
 *
 * TkMacOSXGetNativeRegion --
 *
 *	Return native region for given tk region.
 *
 * Results:
 *	Native region, CFRelease when done.
 *
 * Side effects:
 *	None.
 *
 *----------------------------------------------------------------------
 */

HIShapeRef
TkMacOSXGetNativeRegion(
    Region r)
{
    return (HIShapeRef) CFRetain(r);
}

/*
 *----------------------------------------------------------------------
 *
 * TkMacOSXSetWithNativeRegion --
 *
 *	Set region to the native region.
 *
 * Results:
 *	None.
 *
 * Side effects:
 *	None.
 *
 *----------------------------------------------------------------------
 */

void
TkMacOSXSetWithNativeRegion(
    Region r,
    HIShapeRef rgn)
{
    ChkErr(TkMacOSXHIShapeSetWithShape, (HIMutableShapeRef) r, rgn);
}

/*
 *----------------------------------------------------------------------
 *
 * XOffsetRegion --
 *
 *	Offsets region by given distances.
 *
 * Results:
 *	None.
 *
 * Side effects:
 *	None.
 *
 *----------------------------------------------------------------------
 */

int
XOffsetRegion(
    Region r,
    int dx,
    int dy)
{
    ChkErr(HIShapeOffset, (HIMutableShapeRef) r, dx, dy);
    return Success;
}

/*
 *----------------------------------------------------------------------
 *
 * TkMacOSXHIShapeCreateEmpty, TkMacOSXHIShapeCreateMutableWithRect,
 * TkMacOSXHIShapeSetWithShape, TkMacOSXHIShapeSetWithRect,
 * TkMacOSHIShapeDifferenceWithRect, TkMacOSHIShapeUnionWithRect,
 * TkMacOSHIShapeUnion --
 *
 *	Wrapper functions for missing/buggy HIShape API
 *
 *----------------------------------------------------------------------
 */

HIShapeRef
TkMacOSXHIShapeCreateEmpty(void)
{
    HIShapeRef result;

    result = HIShapeCreateEmpty();
    return result;
}

HIMutableShapeRef
TkMacOSXHIShapeCreateMutableWithRect(
    const CGRect *inRect)
{
    HIMutableShapeRef result;

    result = HIShapeCreateMutableWithRect(inRect);
    return result;
}

OSStatus
TkMacOSXHIShapeSetWithShape(
    HIMutableShapeRef inDestShape,
    HIShapeRef inSrcShape)
{
    OSStatus result;

    result = HIShapeSetWithShape(inDestShape, inSrcShape);
    return result;
}

#if 0
OSStatus
TkMacOSXHIShapeSetWithRect(
    HIMutableShapeRef inShape,
    const CGRect *inRect)
{
    OSStatus result;
    HIShapeRef rgn = HIShapeCreateWithRect(inRect);

    result = TkMacOSXHIShapeSetWithShape(inShape, rgn);
    CFRelease(rgn);

    return result;
}
#endif

OSStatus
TkMacOSHIShapeDifferenceWithRect(
    HIMutableShapeRef inShape,
    const CGRect *inRect)
{
    OSStatus result;
    HIShapeRef rgn = HIShapeCreateWithRect(inRect);

    result = HIShapeDifference(inShape, rgn, inShape);
    CFRelease(rgn);

    return result;
}

OSStatus
TkMacOSHIShapeUnionWithRect(
    HIMutableShapeRef inShape,
    const CGRect *inRect)
{
    OSStatus result;

    result = HIShapeUnionWithRect(inShape, inRect);
    return result;
}

OSStatus
TkMacOSHIShapeUnion(
    HIShapeRef inShape1,
    HIShapeRef inShape2,
    HIMutableShapeRef outResult)
{
    OSStatus result;

    result = HIShapeUnion(inShape1, inShape2, outResult);
    return result;
}

/*
 * Local Variables:
 * mode: objc
 * c-basic-offset: 4
 * fill-column: 79
 * coding: utf-8
 * End:
 */<|MERGE_RESOLUTION|>--- conflicted
+++ resolved
@@ -45,14 +45,10 @@
 Region
 XCreateRegion(void)
 {
-<<<<<<< HEAD
-    return (Region) HIShapeCreateMutable();
-=======
-    TkRegion region = (TkRegion) HIShapeCreateMutable();
+    Region region = (Region) HIShapeCreateMutable();
     DebugLog("Created region: total regions = %d\n", ++totalRegions);
     RetainRegion(region);
     return region;
->>>>>>> 6560e31a
 }
  
@@ -361,15 +357,9 @@
  *----------------------------------------------------------------------
  */
 
-<<<<<<< HEAD
-void
-TkpRetainRegion(
-    Region r)
-=======
 static void
 RetainRegion(
-    TkRegion r)
->>>>>>> 6560e31a
+    Region r)
 {
     CFRetain(r);
     DebugLog("Retained region: total count is %d\n", ++totalRegionRetainCount);
@@ -392,15 +382,9 @@
  *----------------------------------------------------------------------
  */
 
-<<<<<<< HEAD
-void
-TkpReleaseRegion(
-    Region r)
-=======
 static void
 ReleaseRegion(
-    TkRegion r)
->>>>>>> 6560e31a
+    Region r)
 {
     CFRelease(r);
     DebugLog("Released region: total count is %d\n", --totalRegionRetainCount);
