--- conflicted
+++ resolved
@@ -4,11 +4,7 @@
  *	Implements X window calls for manipulating regions
  *
  * Copyright © 1995-1996 Sun Microsystems, Inc.
-<<<<<<< HEAD
- * Copyright © 2001-2009, Apple Inc.
-=======
  * Copyright © 2001-2009 Apple Inc.
->>>>>>> 794c5c67
  * Copyright © 2006-2009 Daniel A. Steffen <das@users.sourceforge.net>
  *
  * See the file "license.terms" for information on usage and redistribution
