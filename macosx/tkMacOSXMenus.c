/*
 * tkMacOSXMenus.c --
 *
 *	These calls set up the default menus for Tk.
 *
 * Copyright © 1995-1996 Sun Microsystems, Inc.
 * Copyright © 2001-2009 Apple Inc.
 * Copyright © 2005-2009 Daniel A. Steffen <das@users.sourceforge.net>
 *
 * See the file "license.terms" for information on usage and redistribution
 * of this file, and for a DISCLAIMER OF ALL WARRANTIES.
 */

#include "tkMacOSXPrivate.h"
#include "tkMenu.h"
#include "tkMacOSXConstants.h"

static void		GenerateEditEvent(const char *name);
static Tcl_Obj *	GetWidgetDemoPath(Tcl_Interp *interp);


#pragma mark TKApplication(TKMenus)

@implementation TKApplication(TKMenus)
- (void) _setupMenus
{
    if (_defaultMainMenu) {
	return;
    }
    TkMenuInit();

    NSString *applicationName = [[NSBundle mainBundle]
	    objectForInfoDictionaryKey:@"CFBundleName"];

    if (!applicationName) {
	applicationName = [[NSProcessInfo processInfo] processName];
    }

    NSString *aboutName = (applicationName &&
	    ![applicationName isEqualToString:@"Wish"] &&
	    ![applicationName hasPrefix:@"tclsh"]) ?
	    applicationName : @"Tcl & Tk";

    _servicesMenu = [NSMenu menuWithTitle:@"Services"];
    _defaultApplicationMenuItems = [[NSArray arrayWithObjects:
	    [NSMenuItem separatorItem],
	    [NSMenuItem itemWithTitle:
		   [NSString stringWithFormat:@"Preferences%C", 0x2026]
		   action:@selector(preferences:) keyEquivalent:@","],
	    [NSMenuItem separatorItem],
	    [NSMenuItem itemWithTitle:@"Services" submenu:_servicesMenu],
	    [NSMenuItem separatorItem],
	    [NSMenuItem itemWithTitle:
		   [NSString stringWithFormat:@"Hide %@", applicationName]
		   action:@selector(hide:) keyEquivalent:@"h"],
	    [NSMenuItem itemWithTitle:@"Hide Others"
		   action:@selector(hideOtherApplications:) keyEquivalent:@"h"
		   keyEquivalentModifierMask:
		   NSCommandKeyMask|NSAlternateKeyMask],
	    [NSMenuItem itemWithTitle:@"Show All"
		   action:@selector(unhideAllApplications:)],
	    [NSMenuItem separatorItem],
	    [NSMenuItem itemWithTitle:
		   [NSString stringWithFormat:@"Quit %@", applicationName]
		   action: @selector(terminate:) keyEquivalent:@"q"],
	    nil] retain];
    _defaultApplicationMenu = [TKMenu menuWithTitle:applicationName
	    menuItems:_defaultApplicationMenuItems];
    [_defaultApplicationMenu insertItem:
	    [NSMenuItem itemWithTitle:
		    [NSString stringWithFormat:@"About %@", aboutName]
		    action:@selector(orderFrontStandardAboutPanel:)] atIndex:0];
    _defaultFileMenuItems =
	    [[NSArray arrayWithObjects:
	    [NSMenuItem itemWithTitle:
		   [NSString stringWithFormat:@"Source%C", 0x2026]
		   action:@selector(tkSource:)],
	    [NSMenuItem itemWithTitle:@"Run Widget Demo"
		   action:@selector(tkDemo:)],
	    [NSMenuItem itemWithTitle:@"Close" action:@selector(performClose:)
		   target:nil keyEquivalent:@"w"],
	    nil] retain];
    _demoMenuItem = [_defaultFileMenuItems objectAtIndex:1];
    TKMenu *fileMenu = [TKMenu menuWithTitle:@"File"
	    menuItems: _defaultFileMenuItems];
    TKMenu *editMenu = [TKMenu menuWithTitle:@"Edit" menuItems:
	    [NSArray arrayWithObjects:
	    [NSMenuItem itemWithTitle:@"Undo" action:@selector(undo:)
		   target:nil keyEquivalent:@"z"],
	    [NSMenuItem itemWithTitle:@"Redo" action:@selector(redo:)
		   target:nil keyEquivalent:@"y"],
	    [NSMenuItem separatorItem],
	    [NSMenuItem itemWithTitle:@"Cut" action:@selector(cut:)
		   target:nil keyEquivalent:@"x"],
	    [NSMenuItem itemWithTitle:@"Copy" action:@selector(copy:)
		   target:nil keyEquivalent:@"c"],
	    [NSMenuItem itemWithTitle:@"Paste" action:@selector(paste:)
		   target:nil keyEquivalent:@"v"],
	    [NSMenuItem itemWithTitle:@"Delete" action:@selector(delete:)
		   target:nil],
	    nil]];

    _defaultWindowsMenuItems = [NSArray arrayWithObjects:
    	    [NSMenuItem itemWithTitle:@"Minimize"
    	    	   action:@selector(performMiniaturize:) target:nil
    	    	   keyEquivalent:@"m"],
    	    [NSMenuItem itemWithTitle:@"Zoom" action:@selector(performZoom:)
    	    	   target:nil],
	    nil];

    /*
     * On OS X 10.12 we get duplicate tab control items if we create them here.
     */

    if ([NSApp macOSVersion] > 101200) {
	_defaultWindowsMenuItems = [_defaultWindowsMenuItems
	     arrayByAddingObjectsFromArray:
	     [NSArray arrayWithObjects:
        	    [NSMenuItem separatorItem],
    	            [NSMenuItem itemWithTitle:@"Show Previous Tab"
		           action:@selector(selectPreviousTab:)
		           target:nil
			   keyEquivalent:@"\t"
		           keyEquivalentModifierMask:
		    	       NSControlKeyMask|NSShiftKeyMask],
	            [NSMenuItem itemWithTitle:@"Show Next Tab"
		           action:@selector(selectNextTab:)
		           target:nil
			   keyEquivalent:@"\t"
		           keyEquivalentModifierMask:NSControlKeyMask],
    	            [NSMenuItem itemWithTitle:@"Move Tab To New Window"
    	    	           action:@selector(moveTabToNewWindow:)
    	    	           target:nil],
    	            [NSMenuItem itemWithTitle:@"Merge All Windows"
    	    	           action:@selector(mergeAllWindows:)
    	    	           target:nil],
    	            [NSMenuItem separatorItem],
	            nil]];
    }
    _defaultWindowsMenuItems = [_defaultWindowsMenuItems arrayByAddingObject:
	    [NSMenuItem itemWithTitle:@"Bring All to Front"
		   action:@selector(arrangeInFront:)]];
    [_defaultWindowsMenuItems retain];
    TKMenu *windowsMenu = [TKMenu menuWithTitle:@"Window" menuItems:
    				      _defaultWindowsMenuItems];
    _defaultHelpMenuItems = [[NSArray arrayWithObjects:
	    [NSMenuItem itemWithTitle:
		   [NSString stringWithFormat:@"%@ Help", applicationName]
		   action:@selector(showHelp:) keyEquivalent:@"?"],
	    nil] retain];
    TKMenu *helpMenu = [TKMenu menuWithTitle:@"Help" menuItems:
	    _defaultHelpMenuItems];
    [self setServicesMenu:_servicesMenu];
    [self setWindowsMenu:windowsMenu];
    _defaultMainMenu = [[TKMenu menuWithTitle:@"" submenus:[NSArray
	    arrayWithObjects:_defaultApplicationMenu, fileMenu, editMenu,
	    windowsMenu, helpMenu, nil]] retain];
    [_defaultMainMenu setSpecial:tkMainMenu];
    [_defaultApplicationMenu setSpecial:tkApplicationMenu];
    [windowsMenu setSpecial:tkWindowsMenu];
    [helpMenu setSpecial:tkHelpMenu];
    [self tkSetMainMenu:nil];
}

- (void) dealloc
{
    [_defaultMainMenu release];
    [_defaultHelpMenuItems release];
    [_defaultWindowsMenuItems release];
    [_defaultApplicationMenuItems release];
    [_defaultFileMenuItems release];
    [super dealloc];
}

- (BOOL) validateUserInterfaceItem: (id <NSValidatedUserInterfaceItem>) anItem
{
    SEL action = [anItem action];

    if (sel_isEqual(action, @selector(preferences:))) {
	return (_eventInterp && Tcl_FindCommand(_eventInterp,
		"::tk::mac::ShowPreferences", NULL, 0));
    } else if (sel_isEqual(action, @selector(tkDemo:))) {
	BOOL haveDemo = NO;

	if (_eventInterp) {
	    Tcl_Obj *path = GetWidgetDemoPath(_eventInterp);

	    if (path) {
		Tcl_IncrRefCount(path);
		haveDemo = (Tcl_FSAccess(path, R_OK) == 0);
		Tcl_DecrRefCount(path);
	    }
	}
	return haveDemo;
    } else {
        return [super validateUserInterfaceItem:anItem];
    }
}

- (void) orderFrontStandardAboutPanel: (id) sender
{
    (void)sender;

    if (!_eventInterp || !Tcl_FindCommand(_eventInterp, "tkAboutDialog",
	    NULL, 0) || (GetCurrentEventKeyModifiers() & optionKey)) {
	[super orderFrontStandardAboutPanel:nil];
    } else {
	int code = Tcl_EvalEx(_eventInterp, "tkAboutDialog", TCL_INDEX_NONE,
		TCL_EVAL_GLOBAL);

	if (code != TCL_OK) {
	    Tcl_BackgroundException(_eventInterp, code);
	}
	Tcl_ResetResult(_eventInterp);
    }
}

- (void) showHelp: (id) sender
{
    if (!_eventInterp || !Tcl_FindCommand(_eventInterp,
	    "::tk::mac::ShowHelp", NULL, 0)) {
	[super showHelp:sender];
    } else {
	int code = Tcl_EvalEx(_eventInterp, "::tk::mac::ShowHelp", TCL_INDEX_NONE,
		TCL_EVAL_GLOBAL);

	if (code != TCL_OK) {
	    Tcl_BackgroundException(_eventInterp, code);
	}
	Tcl_ResetResult(_eventInterp);
    }
}

- (void) tkSource: (id) sender
{
    (void)sender;

    if (_eventInterp) {
	if (Tcl_EvalEx(_eventInterp, "tk_getOpenFile -filetypes {"
		"{{TCL Scripts} {.tcl} TEXT} {{Text Files} {} TEXT}}",
		TCL_INDEX_NONE, TCL_EVAL_GLOBAL) == TCL_OK) {
	    Tcl_Obj *path = Tcl_GetObjResult(_eventInterp);
	    Tcl_Size len;

	    Tcl_GetStringFromObj(path, &len);
	    if (len) {
		Tcl_IncrRefCount(path);

		int code = Tcl_FSEvalFileEx(_eventInterp, path, NULL);

		if (code != TCL_OK) {
		    Tcl_BackgroundException(_eventInterp, code);
		}
		Tcl_DecrRefCount(path);
	    }
	}
	Tcl_ResetResult(_eventInterp);
    }
}

- (void) tkDemo: (id) sender
{
	(void)sender;

    if (_eventInterp) {
	Tcl_Obj *path = GetWidgetDemoPath(_eventInterp);

	if (path) {
	    Tcl_IncrRefCount(path);

	    [_demoMenuItem setHidden:YES];
	    int code = Tcl_FSEvalFileEx(_eventInterp, path, NULL);

	    if (code != TCL_OK) {
		Tcl_BackgroundException(_eventInterp, code);
	    }
	    Tcl_DecrRefCount(path);
	    Tcl_ResetResult(_eventInterp);
	}
    }
}
@end

#pragma mark TKContentView(TKMenus)

@implementation TKContentView(TKMenus)

- (BOOL) validateUserInterfaceItem: (id <NSValidatedUserInterfaceItem>) anItem
{
    (void)anItem;

    return YES;
}

#define EDIT_ACTION(a, e) \
    - (void) a: (id) sender \
    { \
	if ([sender isKindOfClass:[NSMenuItem class]]) { \
	    GenerateEditEvent(#e); \
	} \
    }
EDIT_ACTION(cut, Cut)
EDIT_ACTION(copy, Copy)
EDIT_ACTION(paste, Paste)
EDIT_ACTION(delete, Clear)
EDIT_ACTION(undo, Undo)
EDIT_ACTION(redo, Redo)
#undef EDIT_ACTION
@end

#pragma mark -

/*
 *----------------------------------------------------------------------
 *
 * GetWidgetDemoPath --
 *
 *	Get path to the widget demo.
 *
 * Results:
 *	pathObj with ref count 0.
 *
 * Side effects:
 *	None.
 *
 *----------------------------------------------------------------------
 */

static Tcl_Obj *
GetWidgetDemoPath(
    Tcl_Interp *interp)
{
    Tcl_Obj *result = NULL;

    if (Tcl_EvalEx(interp, "::tk::pkgconfig get demodir,runtime",
		   TCL_INDEX_NONE, TCL_EVAL_GLOBAL) == TCL_OK) {
	Tcl_Obj *libpath, *demo[1] = { Tcl_NewStringObj("widget", 6) };

	libpath = Tcl_GetObjResult(interp);
	Tcl_IncrRefCount(libpath);
<<<<<<< HEAD
	result = Tcl_FSJoinToPath(libpath, 1, demo);
=======
	Tcl_IncrRefCount(demo[0]);
	Tcl_IncrRefCount(demo[1]);
	result = Tcl_FSJoinToPath(libpath, 2, demo);
	Tcl_DecrRefCount(demo[1]);
	Tcl_DecrRefCount(demo[0]);
>>>>>>> 83f6c0fb
	Tcl_DecrRefCount(libpath);
    }
    Tcl_ResetResult(interp);
    return result;
}

/*
 *----------------------------------------------------------------------
 *
 * TkMacOSXHandleMenuSelect --
 *
 *	Handles events that occur in the Menu bar.
 *
 * Results:
 *	None.
 *
 * Side effects:
 *	None.
 *
 *----------------------------------------------------------------------
 */

void
TkMacOSXHandleMenuSelect(
    TCL_UNUSED(short),
    TCL_UNUSED(unsigned short),
    TCL_UNUSED(int))
{
    Tcl_Panic("TkMacOSXHandleMenuSelect: Obsolete, no more Carbon!");
}

/*
 *----------------------------------------------------------------------
 *
 * GenerateEditEvent --
 *
 *	Takes an edit menu item and posts the corasponding a virtual event to
 *	Tk's event queue.
 *
 * Results:
 *	None.
 *
 * Side effects:
 *	May place events of queue.
 *
 *----------------------------------------------------------------------
 */

static void
GenerateEditEvent(
    const char *name)
{
    union {XEvent general; XVirtualEvent virt;} event;
    int x, y;
    TkWindow *winPtr = TkMacOSXGetTkWindow([NSApp keyWindow]);
    Tk_Window tkwin;

    if (!winPtr) {
	return;
    }
    tkwin = (Tk_Window)winPtr->dispPtr->focusPtr;
    if (!tkwin) {
	return;
    }
    bzero(&event, sizeof(event));
    event.virt.type = VirtualEvent;
    event.virt.serial = LastKnownRequestProcessed(Tk_Display(tkwin));
    event.virt.send_event = false;
    event.virt.display = Tk_Display(tkwin);
    event.virt.event = Tk_WindowId(tkwin);
    event.virt.root = XRootWindow(Tk_Display(tkwin), 0);
    event.virt.subwindow = None;
    event.virt.time = TkpGetMS();
    XQueryPointer(NULL, winPtr->window, NULL, NULL,
	    &event.virt.x_root, &event.virt.y_root, &x, &y, &event.virt.state);
    Tk_TopCoordsToWindow(tkwin, x, y, &event.virt.x, &event.virt.y);
    event.virt.same_screen = true;
    event.virt.name = Tk_GetUid(name);
    Tk_QueueWindowEvent(&event.general, TCL_QUEUE_TAIL);
}

#pragma mark -

#pragma mark NSMenu & NSMenuItem Utilities

@implementation NSMenu(TKUtils)

+ (id) menuWithTitle: (NSString *) title
{
    NSMenu *m = [[self alloc] initWithTitle:title];

    return [m autorelease];
}

+ (id) menuWithTitle: (NSString *) title menuItems: (NSArray *) items
{
    NSMenu *m = [[self alloc] initWithTitle:title];

    for (NSMenuItem *i in items) {
	[m addItem:i];
    }
    return [m autorelease];
}

+ (id) menuWithTitle: (NSString *) title submenus: (NSArray *) submenus
{
    NSMenu *m = [[self alloc] initWithTitle:title];

    for (NSMenu *i in submenus) {
	[m addItem:[NSMenuItem itemWithSubmenu:i]];
    }
    return [m autorelease];
}

- (NSMenuItem *) itemWithSubmenu: (NSMenu *) submenu
{
    return [self itemAtIndex:[self indexOfItemWithSubmenu:submenu]];
}

- (NSMenuItem *) itemInSupermenu
{
    NSMenu *supermenu = [self supermenu];

    return (supermenu ? [supermenu itemWithSubmenu:self] : nil);
}
@end

@implementation NSMenuItem(TKUtils)

+ (id) itemWithSubmenu: (NSMenu *) submenu
{
    NSMenuItem *i = [[self alloc] initWithTitle:[submenu title] action:NULL
	    keyEquivalent:@""];

    [i setSubmenu:submenu];
    return [i autorelease];
}

+ (id) itemWithTitle: (NSString *) title submenu: (NSMenu *) submenu
{
    NSMenuItem *i = [[self alloc] initWithTitle:title action:NULL
	    keyEquivalent:@""];

    [i setSubmenu:submenu];
    return [i autorelease];
}

+ (id) itemWithTitle: (NSString *) title action: (SEL) action
{
    NSMenuItem *i = [[self alloc] initWithTitle:title action:action
	    keyEquivalent:@""];

    [i setTarget:NSApp];
    return [i autorelease];
}

+ (id) itemWithTitle: (NSString *) title action: (SEL) action
	target: (id) target
{
    NSMenuItem *i = [[self alloc] initWithTitle:title action:action
	    keyEquivalent:@""];

    [i setTarget:target];
    return [i autorelease];
}

+ (id) itemWithTitle: (NSString *) title action: (SEL) action
	keyEquivalent: (NSString *) keyEquivalent
{
    NSMenuItem *i = [[self alloc] initWithTitle:title action:action
	    keyEquivalent:keyEquivalent];

    [i setTarget:NSApp];
    return [i autorelease];
}

+ (id) itemWithTitle: (NSString *) title action: (SEL) action
	target: (id) target keyEquivalent: (NSString *) keyEquivalent
{
    NSMenuItem *i = [[self alloc] initWithTitle:title action:action
	    keyEquivalent:keyEquivalent];

    [i setTarget:target];
    return [i autorelease];
}

+ (id) itemWithTitle: (NSString *) title action: (SEL) action
	keyEquivalent: (NSString *) keyEquivalent
	keyEquivalentModifierMask: (NSUInteger) keyEquivalentModifierMask
{
    NSMenuItem *i = [[self alloc] initWithTitle:title action:action
	    keyEquivalent:keyEquivalent];

    [i setTarget:NSApp];
    [i setKeyEquivalentModifierMask:keyEquivalentModifierMask];
    return [i autorelease];
}

+ (id) itemWithTitle: (NSString *) title action: (SEL) action
	target: (id) target keyEquivalent: (NSString *) keyEquivalent
	keyEquivalentModifierMask: (NSUInteger) keyEquivalentModifierMask
{
    NSMenuItem *i = [[self alloc] initWithTitle:title action:action
	    keyEquivalent:keyEquivalent];

    [i setTarget:target];
    [i setKeyEquivalentModifierMask:keyEquivalentModifierMask];
    return [i autorelease];
}
@end

/*
 * Local Variables:
 * mode: objc
 * c-basic-offset: 4
 * fill-column: 79
 * coding: utf-8
 * End:
 */<|MERGE_RESOLUTION|>--- conflicted
+++ resolved
@@ -341,15 +341,9 @@
 
 	libpath = Tcl_GetObjResult(interp);
 	Tcl_IncrRefCount(libpath);
-<<<<<<< HEAD
+	Tcl_IncrRefCount(demo[0]);
 	result = Tcl_FSJoinToPath(libpath, 1, demo);
-=======
-	Tcl_IncrRefCount(demo[0]);
-	Tcl_IncrRefCount(demo[1]);
-	result = Tcl_FSJoinToPath(libpath, 2, demo);
-	Tcl_DecrRefCount(demo[1]);
 	Tcl_DecrRefCount(demo[0]);
->>>>>>> 83f6c0fb
 	Tcl_DecrRefCount(libpath);
     }
     Tcl_ResetResult(interp);
