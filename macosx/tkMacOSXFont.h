/*
 * tkMacOSXFont.h --
 *
 *	Contains the Macintosh implementation of the platform-independent
 *	font package interface.
 *
 * Copyright © 1990-1994 The Regents of the University of California.
 * Copyright © 1994-1997 Sun Microsystems, Inc.
<<<<<<< HEAD
 * Copyright © 2001-2009, Apple Inc.
=======
 * Copyright © 2001-2009 Apple Inc.
>>>>>>> 2f2a807e
 * Copyright © 2006-2009 Daniel A. Steffen <das@users.sourceforge.net>
 *
 * See the file "license.terms" for information on usage and redistribution
 * of this file, and for a DISCLAIMER OF ALL WARRANTIES.
 */

#ifndef TKMACOSXFONT_H
#define TKMACOSXFONT_H 1

#include "tkFont.h"

#ifndef _TKMACINT
#include "tkMacOSXInt.h"
#endif

/*
 * Function prototypes
 */

MODULE_SCOPE Tcl_Obj * TkMacOSXFontDescriptionForNSFontAndNSFontAttributes(
	NSFont *nsFont, NSDictionary *nsAttributes);

#endif /*TKMACOSXFONT_H*/<|MERGE_RESOLUTION|>--- conflicted
+++ resolved
@@ -6,11 +6,7 @@
  *
  * Copyright © 1990-1994 The Regents of the University of California.
  * Copyright © 1994-1997 Sun Microsystems, Inc.
-<<<<<<< HEAD
- * Copyright © 2001-2009, Apple Inc.
-=======
  * Copyright © 2001-2009 Apple Inc.
->>>>>>> 2f2a807e
  * Copyright © 2006-2009 Daniel A. Steffen <das@users.sourceforge.net>
  *
  * See the file "license.terms" for information on usage and redistribution
