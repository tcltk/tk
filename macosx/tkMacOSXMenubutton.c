--- conflicted
+++ resolved
@@ -274,22 +274,14 @@
 	haveImage = 1;
     }
 
-<<<<<<< HEAD
-    if (butPtr->text && strlen(butPtr->text) > 0) {
+    if (butPtr->textObj && Tcl_GetString(butPtr->textObj)[0]) {
 	int wrapLength;
 
-=======
-    if (butPtr->textObj && Tcl_GetString(butPtr->textObj)[0]) {
->>>>>>> a98df227
 	haveText = 1;
 	Tk_FreeTextLayout(butPtr->textLayout);
 	Tk_GetPixelsFromObj(NULL, butPtr->tkwin, butPtr->wrapLengthObj, &wrapLength);
 	butPtr->textLayout = Tk_ComputeTextLayout(butPtr->tkfont,
-<<<<<<< HEAD
-		butPtr->text, TCL_INDEX_NONE, wrapLength,
-=======
 		Tcl_GetString(butPtr->textObj), TCL_INDEX_NONE, butPtr->wrapLength,
->>>>>>> a98df227
 		butPtr->justify, 0, &butPtr->textWidth, &butPtr->textHeight);
 	txtWidth = butPtr->textWidth;
 	txtHeight = butPtr->textHeight;
