--- conflicted
+++ resolved
@@ -430,11 +430,7 @@
     MacDrawable *macWin = (MacDrawable *) Tk_WindowId(scrollPtr->tkwin);
     double dViewSize;
     HIRect  contrlRect;
-<<<<<<< HEAD
-    int variant, active;
-=======
     int variant; 
->>>>>>> 1c1b8198
     short width, height;
 
     NSView *view = TkMacOSXDrawableView(macWin);
@@ -512,12 +508,7 @@
 {
 
   if (eventPtr->type == ButtonPress) {
-<<<<<<< HEAD
     UpdateControlValues(scrollPtr);
-    return TCL_OK;
-=======
-    UpdateControlValues(scrollPtr); 
->>>>>>> 1c1b8198
   }
   return TCL_OK;
 }
