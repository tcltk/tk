--- conflicted
+++ resolved
@@ -176,13 +176,8 @@
     MacScrollbar *msPtr,
     CGContextRef context)
 {
-<<<<<<< HEAD
-    MacDrawable *macWin = (MacDrawable *) Tk_WindowId(scrollPtr->tkwin);
-    NSView *view = TkMacOSXDrawableView((Drawable) macWin);
-=======
     Drawable d = Tk_WindowId(scrollPtr->tkwin);
     NSView *view = TkMacOSXGetNSViewForDrawable(d);
->>>>>>> b3b56103
     CGPathRef path;
     CGPoint inner[2], outer[2], thumbOrigin;
     CGSize thumbSize;
@@ -265,13 +260,8 @@
 	return;
     }
 
-<<<<<<< HEAD
-    MacDrawable *macWin = (MacDrawable *) winPtr->window;
-    NSView *view = TkMacOSXDrawableView((Drawable) macWin);
-=======
     MacDrawable *macWin = (MacDrawable *)winPtr->window;
     NSView *view = TkMacOSXGetNSViewForDrawable(macWin);
->>>>>>> b3b56103
 
     if ((view == NULL)
 	    || (macWin->flags & TK_DO_NOT_DRAW)
