/*
 * tkMacOSXScrollbar.c --
 *
 *	This file implements the Macintosh specific portion of the scrollbar
 *	widget.
 *
 * Copyright © 1996 Sun Microsystems, Inc.
 * Copyright © 2001-2009 Apple Inc.
 * Copyright © 2006-2009 Daniel A. Steffen <das@users.sourceforge.net>
 * Copyright © 2015 Kevin Walzer/WordTech Commununications LLC.
 * Copyright © 2018-2019 Marc Culler
 *
 * See the file "license.terms" for information on usage and redistribution
 * of this file, and for a DISCLAIMER OF ALL WARRANTIES.
 */

#include "tkInt.h"
#include "tkScrollbar.h"
#include "tkMacOSXPrivate.h"

/*
 * Minimum slider length, in pixels (designed to make sure that the slider is
 * always easy to grab with the mouse).
 */

#define MIN_SLIDER_LENGTH	18
#define MIN_GAP			4

/*
 * Borrowed from ttkMacOSXTheme.c to provide appropriate scaling.
 */

#ifdef __LP64__
#define RangeToFactor(maximum)	(((double) (INT_MAX >> 1)) / (maximum))
#else
#define RangeToFactor(maximum)	(((double) (LONG_MAX >> 1)) / (maximum))
#endif /* __LP64__ */

/*
 * Apple reversed the scroll direction with the release of OSX 10.7 Lion.
 */

#define SNOW_LEOPARD_STYLE	(NSAppKitVersionNumber < 1138)

/*
 * Declaration of an extended scrollbar structure with Mac specific additions.
 */

typedef struct MacScrollbar {
    TkScrollbar information;	/* Generic scrollbar info. */
    GC troughGC;		/* For drawing trough. */
    GC copyGC;			/* Used for copying from pixmap onto screen. */
    Bool buttonDown;            /* Is the mouse button down? */
    Bool mouseOver;             /* Is the pointer over the scrollbar. */
    HIThemeTrackDrawInfo info;	/* Controls how the scrollbar is drawn. */
} MacScrollbar;

/* Used to initialize a MacScrollbar's info field. */
HIThemeTrackDrawInfo defaultInfo = {
    .version = 0,
    .min = 0.0,
    .max = 100.0,
    .attributes = kThemeTrackShowThumb,
};

/*
 * The class procedure table for the scrollbar widget. All fields except size
 * are left initialized to NULL, which should happen automatically since the
 * variable is declared at this scope.
 */

const Tk_ClassProcs tkpScrollbarProcs = {
    sizeof(Tk_ClassProcs),	/* size */
    NULL,			/* worldChangedProc */
    NULL,			/* createProc */
    NULL			/* modalProc */
};

/*
 * Information on scrollbar layout, metrics, and draw info.
 */

typedef struct ScrollbarMetrics {
    SInt32 width, minThumbHeight;
    int minHeight, topArrowHeight, bottomArrowHeight;
    NSControlSize controlSize;
} ScrollbarMetrics;

static ScrollbarMetrics metrics = {
    /* kThemeScrollBarMedium */
    15, MIN_SLIDER_LENGTH, 26, 14, 14, kControlSizeNormal
};

/*
 * Declarations of static functions defined later in this file:
 */

static void		ScrollbarEventProc(void *clientData,
			    XEvent *eventPtr);
static int		ScrollbarEvent(TkScrollbar *scrollPtr,
			    XEvent *eventPtr);
static void		UpdateControlValues(TkScrollbar *scrollPtr);

/*
 *----------------------------------------------------------------------
 *
 * TkpCreateScrollbar --
 *
 *	Allocate a new TkScrollbar structure.
 *
 * Results:
 *	Returns a newly allocated TkScrollbar structure.
 *
 * Side effects:
 *	Registers an event handler for the widget.
 *
 *----------------------------------------------------------------------
 */

TkScrollbar *
TkpCreateScrollbar(
    Tk_Window tkwin)
{
    MacScrollbar *scrollPtr = (MacScrollbar *)ckalloc(sizeof(MacScrollbar));

    scrollPtr->troughGC = NULL;
    scrollPtr->copyGC = NULL;
    scrollPtr->info = defaultInfo;
    scrollPtr->buttonDown = false;

    Tk_CreateEventHandler(tkwin,
	    ExposureMask        |
	    StructureNotifyMask |
	    FocusChangeMask     |
	    ButtonPressMask     |
	    ButtonReleaseMask   |
	    EnterWindowMask     |
	    LeaveWindowMask     |
	    VisibilityChangeMask,
	    ScrollbarEventProc, scrollPtr);

    return (TkScrollbar *) scrollPtr;
}

/*
 *--------------------------------------------------------------
 *
 * TkpDisplayScrollbar --
 *
 *	This procedure redraws the contents of a scrollbar window. It is
 *	invoked as a do-when-idle handler, so it only runs when there's nothing
 *	else for the application to do.
 *
 * Results:
 *	None.
 *
 * Side effects:
 *	Draws a scrollbar on the screen.
 *
 *--------------------------------------------------------------
 */

/*
 * This stand-alone drawing function is used because
 * the HIToolbox does not draw the scrollbar thumb at the expected size on
 * those systems.  The thumb is drawn too large, causing a mouse click on the
 * thumb to be interpreted as a mouse click in the trough.
 */

static void drawMacScrollbar(
    TkScrollbar *scrollPtr,
    MacScrollbar *msPtr,
    CGContextRef context)
{
    Drawable d = Tk_WindowId(scrollPtr->tkwin);
    NSView *view = TkMacOSXGetNSViewForDrawable(d);
    CGPathRef path;
    CGPoint inner[2], outer[2], thumbOrigin;
    CGSize thumbSize;
    CGRect troughBounds = msPtr->info.bounds;
    troughBounds.origin.y = [view bounds].size.height -
	(troughBounds.origin.y + troughBounds.size.height);
    if (scrollPtr->vertical) {
	thumbOrigin.x = troughBounds.origin.x + MIN_GAP;
	thumbOrigin.y = troughBounds.origin.y + scrollPtr->sliderFirst;
	thumbSize.width = troughBounds.size.width - 2 * MIN_GAP + 1;
	thumbSize.height = scrollPtr->sliderLast - scrollPtr->sliderFirst;
	inner[0] = troughBounds.origin;
	inner[1] = CGPointMake(inner[0].x,
			       inner[0].y + troughBounds.size.height);
	outer[0] = CGPointMake(inner[0].x + troughBounds.size.width - 1,
			       inner[0].y);
	outer[1] = CGPointMake(outer[0].x, inner[1].y);
    } else {
	thumbOrigin.x = troughBounds.origin.x + scrollPtr->sliderFirst;
	thumbOrigin.y = troughBounds.origin.y + MIN_GAP;
	thumbSize.width = scrollPtr->sliderLast - scrollPtr->sliderFirst;
	thumbSize.height = troughBounds.size.height - 2 * MIN_GAP + 1;
	inner[0] = troughBounds.origin;
	inner[1] = CGPointMake(inner[0].x + troughBounds.size.width,
			       inner[0].y + 1);
	outer[0] = CGPointMake(inner[0].x,
			       inner[0].y + troughBounds.size.height);
	outer[1] = CGPointMake(inner[1].x, outer[0].y);
    }
    CGContextSetShouldAntialias(context, false);
    CGContextSetGrayFillColor(context, 250.0 / 255, 1.0);
    CGContextFillRect(context, troughBounds);
    CGContextSetGrayStrokeColor(context, 232.0 / 255, 1.0);
    CGContextStrokeLineSegments(context, inner, 2);
    CGContextSetGrayStrokeColor(context, 238.0 / 255, 1.0);
    CGContextStrokeLineSegments(context, outer, 2);

    /*
     * Do not display the thumb unless scrolling is possible, in accordance
     * with macOS behavior.
     *
     * Native scrollbars and Ttk scrollbars are always 15 pixels wide, but we
     * allow Tk scrollbars to have any width, even if it looks bad. To prevent
     * sporadic assertion errors when drawing skinny thumbs we must make sure
     * the radius is at most half the width.
     */

    if (scrollPtr->firstFraction > 0.0 || scrollPtr->lastFraction < 1.0) {
	CGRect thumbBounds = {thumbOrigin, thumbSize};
	int width = scrollPtr->vertical ? thumbSize.width : thumbSize.height;
	int radius = width >= 8 ? 4 : width >> 1;
	path = CGPathCreateWithRoundedRect(thumbBounds, radius, radius, NULL);
	CGContextBeginPath(context);
	CGContextAddPath(context, path);
	if (msPtr->info.trackInfo.scrollbar.pressState != 0) {
	    CGContextSetGrayFillColor(context, 133.0 / 255, 1.0);
	} else {
	    CGContextSetGrayFillColor(context, 200.0 / 255, 1.0);
	}
	CGContextSetShouldAntialias(context, true);
	CGContextFillPath(context);
	CFRelease(path);
    }
}

void
TkpDisplayScrollbar(
    void *clientData)	/* Information about window. */
{
    TkScrollbar *scrollPtr = (TkScrollbar *)clientData;
    MacScrollbar *msPtr = (MacScrollbar *) scrollPtr;
    Tk_Window tkwin = scrollPtr->tkwin;
    TkWindow *winPtr = (TkWindow *) tkwin;
    TkMacOSXDrawingContext dc;
    int borderWidth, highlightWidth;

    scrollPtr->flags &= ~REDRAW_PENDING;

    if (tkwin == NULL || !Tk_IsMapped(tkwin)) {
	return;
    }

    MacDrawable *macWin = (MacDrawable *)winPtr->window;
    NSView *view = TkMacOSXGetNSViewForDrawable(macWin);

    if ((view == NULL)
	    || !TkMacOSXSetupDrawingContext((Drawable)macWin, NULL, &dc)) {
	return;
    }

    /*
     * Transform NSView coordinates to CoreGraphics coordinates.
     */

    CGFloat viewHeight = [view bounds].size.height;
    CGAffineTransform t = {
	.a = 1, .b = 0,
	.c = 0, .d = -1,
	.tx = 0, .ty = viewHeight
    };

    CGContextConcatCTM(dc.context, t);

    /*
     * Draw a 3D rectangle to provide a base for the native scrollbar.
     */

    Tk_GetPixelsFromObj(NULL, scrollPtr->tkwin, scrollPtr->highlightWidthObj, &highlightWidth);
    if (highlightWidth > 0) {
    	GC fgGC, bgGC;

    	bgGC = Tk_GCForColor(scrollPtr->highlightBgColorPtr, (Pixmap) macWin);
    	if (scrollPtr->flags & GOT_FOCUS) {
    	    fgGC = Tk_GCForColor(scrollPtr->highlightColorPtr, (Pixmap) macWin);
    	} else {
    	    fgGC = bgGC;
    	}
    	Tk_DrawHighlightBorder(tkwin, fgGC, bgGC, highlightWidth,
    		(Pixmap) macWin);
    }

    Tk_GetPixelsFromObj(NULL, scrollPtr->tkwin, scrollPtr->borderWidthObj, &borderWidth);
    Tk_Draw3DRectangle(tkwin, (Pixmap) macWin, scrollPtr->bgBorder,
	    highlightWidth, highlightWidth,
	    Tk_Width(tkwin) - 2 * highlightWidth,
	    Tk_Height(tkwin) - 2 * highlightWidth,
	    borderWidth, scrollPtr->relief);
    Tk_Fill3DRectangle(tkwin, (Pixmap) macWin, scrollPtr->bgBorder,
	    scrollPtr->inset, scrollPtr->inset,
	    Tk_Width(tkwin) - 2 * scrollPtr->inset,
	    Tk_Height(tkwin) - 2 * scrollPtr->inset, 0, TK_RELIEF_FLAT);

    /*
     * Update values and then draw the native scrollbar over the rectangle.
     */

    UpdateControlValues(scrollPtr);

    if (SNOW_LEOPARD_STYLE) {
	HIThemeDrawTrack(&msPtr->info, 0, dc.context,
			 kHIThemeOrientationInverted);
    } else if ([NSApp macOSVersion] <= 100800) {
	HIThemeDrawTrack(&msPtr->info, 0, dc.context,
			 kHIThemeOrientationNormal);
    } else {

	/*
	 * Switch back to NSView coordinates and draw a modern scrollbar.
	 */

	CGContextConcatCTM(dc.context, t);
	drawMacScrollbar(scrollPtr, msPtr, dc.context);
    }
    TkMacOSXRestoreDrawingContext(&dc);
    scrollPtr->flags &= ~REDRAW_PENDING;
}

/*
 *----------------------------------------------------------------------
 *
 * TkpComputeScrollbarGeometry --
 *
 *	After changes in a scrollbar's size or configuration, this procedure
 *	recomputes various geometry information used in displaying the
 *	scrollbar.
 *
 * Results:
 *	None.
 *
 * Side effects:
 *	The scrollbar will be displayed differently.
 *
 *----------------------------------------------------------------------
 */

extern void
TkpComputeScrollbarGeometry(
    TkScrollbar *scrollPtr)
				/* Scrollbar whose geometry may have
				 * changed. */
{
    /*
     * The code below is borrowed from tkUnixScrlbr.c but has been adjusted to
     * account for some differences between macOS and X11. The Unix scrollbar
     * has an arrow button on each end.  On macOS 10.6 (Snow Leopard) the
     * scrollbars by default have both arrow buttons at the bottom or right.
     * (There is a preferences setting to use the Unix layout, but we are not
     * supporting that!)  On more recent versions of macOS there are no arrow
     * buttons at all. The case of no arrow buttons can be handled as a special
     * case of having both buttons at the end, but where scrollPtr->arrowLength
     * happens to be zero.  To adjust for having both arrows at the same end we
     * shift the scrollbar up by the arrowLength.
     */

    int fieldLength;
    int width, borderWidth, highlightWidth;

<<<<<<< HEAD
    scrollPtr->inset = scrollPtr->highlightWidth + scrollPtr->borderWidth;
=======
    Tk_GetPixelsFromObj(NULL, scrollPtr->tkwin, scrollPtr->borderWidthObj, &borderWidth);
    Tk_GetPixelsFromObj(NULL, scrollPtr->tkwin, scrollPtr->widthObj, &width);
    Tk_GetPixelsFromObj(NULL, scrollPtr->tkwin, scrollPtr->highlightWidthObj, &highlightWidth);
    scrollPtr->inset = highlightWidth + borderWidth;
>>>>>>> 4b4fb1fb
    if ([NSApp macOSVersion] == 100600) {
	scrollPtr->arrowLength = width;
    } else {
	scrollPtr->arrowLength = 0;
    }
    fieldLength = (scrollPtr->vertical ? Tk_Height(scrollPtr->tkwin)
	    : Tk_Width(scrollPtr->tkwin))
	    - 2 * (scrollPtr->arrowLength + scrollPtr->inset);
    if (fieldLength < 0) {
	fieldLength = 0;
    }
    scrollPtr->sliderFirst = fieldLength*scrollPtr->firstFraction;
    scrollPtr->sliderLast = fieldLength*scrollPtr->lastFraction;

    /*
     * Adjust the slider so that it has at least a minimal size and so there
     * is a small gap on either end which can be used to scroll by one page.
     */

    if (scrollPtr->sliderFirst < MIN_GAP) {
	scrollPtr->sliderFirst = MIN_GAP;
	scrollPtr->sliderLast += MIN_GAP;
    }
    if (scrollPtr->sliderLast > fieldLength - MIN_GAP) {
	scrollPtr->sliderLast = fieldLength - MIN_GAP;
	scrollPtr->sliderFirst -= MIN_GAP;
    }
    if (scrollPtr->sliderFirst > fieldLength - MIN_SLIDER_LENGTH) {
	scrollPtr->sliderFirst = fieldLength - MIN_SLIDER_LENGTH;
    }
    if (scrollPtr->sliderLast < scrollPtr->sliderFirst + MIN_SLIDER_LENGTH) {
	scrollPtr->sliderLast = scrollPtr->sliderFirst + MIN_SLIDER_LENGTH;
    }
    scrollPtr->sliderFirst += -scrollPtr->arrowLength + scrollPtr->inset;
    scrollPtr->sliderLast += scrollPtr->inset;

    /*
     * Register the desired geometry for the window. Leave enough space for the
     * two arrows, if there are any arrows, plus a minimum-size slider, plus
     * border around the whole window, if any. Then arrange for the window to
     * be redisplayed.
     */

    if (scrollPtr->vertical) {
	Tk_GeometryRequest(scrollPtr->tkwin,
		width + 2 * scrollPtr->inset,
		2 * (scrollPtr->arrowLength + borderWidth
		+ scrollPtr->inset) + metrics.minThumbHeight);
    } else {
	Tk_GeometryRequest(scrollPtr->tkwin,
		2 * (scrollPtr->arrowLength + borderWidth
		+ scrollPtr->inset) + metrics.minThumbHeight,
		width + 2 * scrollPtr->inset);
    }
    Tk_SetInternalBorder(scrollPtr->tkwin, scrollPtr->inset);
}

/*
 *----------------------------------------------------------------------
 *
 * TkpDestroyScrollbar --
 *
 *	Free data structures associated with the scrollbar control.
 *
 * Results:
 *	None.
 *
 * Side effects:
 *	Frees the GCs associated with the scrollbar.
 *
 *----------------------------------------------------------------------
 */

void
TkpDestroyScrollbar(
    TkScrollbar *scrollPtr)
{
    MacScrollbar *macScrollPtr = (MacScrollbar *) scrollPtr;

    if (macScrollPtr->troughGC != NULL) {
	Tk_FreeGC(scrollPtr->display, macScrollPtr->troughGC);
    }
    if (macScrollPtr->copyGC != NULL) {
	Tk_FreeGC(scrollPtr->display, macScrollPtr->copyGC);
    }
}

/*
 *----------------------------------------------------------------------
 *
 * TkpConfigureScrollbar --
 *
 *	This procedure is called after the generic code has finished processing
 *	configuration options, in order to configure platform specific options.
 *	There are no such option on the Mac, however.
 *
 * Results:
 *	None.
 *
 * Side effects:
 *	Currently, none.
 *
 *----------------------------------------------------------------------
 */

void
TkpConfigureScrollbar(
    TCL_UNUSED(TkScrollbar *))
{
    /* empty */
}

/*
 *--------------------------------------------------------------
 *
 * TkpScrollbarPosition --
 *
 *	Determine the scrollbar element corresponding to a given position.
 *
 * Results:
 *	One of TOP_ARROW, TOP_GAP, etc., indicating which element of the
 *	scrollbar covers the position given by (x, y). If (x,y) is outside the
 *	scrollbar entirely, then OUTSIDE is returned.
 *
 * Side effects:
 *	None.
 *
 *--------------------------------------------------------------
 */

int
TkpScrollbarPosition(
    TkScrollbar *scrollPtr,
				/* Scrollbar widget record. */
    int x, int y)		/* Coordinates within scrollPtr's window. */
{
    /*
     * The code below is borrowed from tkUnixScrlbr.c and needs no adjustment
     * since it does not involve the arrow buttons.
     */

    int length, width, tmp;
    const int inset = scrollPtr->inset;

    if (scrollPtr->vertical) {
	length = Tk_Height(scrollPtr->tkwin);
	width = Tk_Width(scrollPtr->tkwin);
    } else {
	tmp = x;
	x = y;
	y = tmp;
	length = Tk_Width(scrollPtr->tkwin);
	width = Tk_Height(scrollPtr->tkwin);
    }

    if (x < inset || x >= width - inset ||
	    y < inset || y >= length - inset) {
	return OUTSIDE;
    }

    /*
     * Here we assume that the scrollbar is layed out with both arrow buttons
     * at the bottom (or right).  Except on 10.6, however, the arrows do not
     * actually exist, i.e. the arrowLength is 0.  These are the same
     * assumptions which are being made in TkpComputeScrollbarGeometry.
     */

    if (y < scrollPtr->sliderFirst + scrollPtr->arrowLength) {
	return TOP_GAP;
    }
    if (y < scrollPtr->sliderLast) {
	return SLIDER;
    }
    if (y < length - (2 * scrollPtr->arrowLength + inset)) {
	return BOTTOM_GAP;
    }

    /*
     * On systems newer than 10.6 we have already returned.
     */

    if (y < length - (scrollPtr->arrowLength + inset)) {
	return TOP_ARROW;
    }
    return BOTTOM_ARROW;
}

/*
 *--------------------------------------------------------------
 *
 * UpdateControlValues --
 *
 *	This procedure updates the Macintosh scrollbar control to display the
 *	values defined by the Tk scrollbar. This is the key interface to the
 *	Mac-native scrollbar; the Unix bindings drive scrolling in the Tk
 *	window and all the Mac scrollbar has to do is redraw itself.
 *
 * Results:
 *	None.
 *
 * Side effects:
 *	The Macintosh control is updated.
 *
 *--------------------------------------------------------------
 */

static void
UpdateControlValues(
    TkScrollbar *scrollPtr)		/* Scrollbar data struct. */
{
    MacScrollbar *msPtr = (MacScrollbar *) scrollPtr;
    Tk_Window tkwin = scrollPtr->tkwin;
    MacDrawable *macWin = (MacDrawable *)Tk_WindowId(scrollPtr->tkwin);
    double dViewSize;
    HIRect contrlRect;
    short height;

    NSView *view = TkMacOSXGetNSViewForDrawable(macWin);
    CGFloat viewHeight = [view bounds].size.height;
    NSRect frame;

    frame = NSMakeRect(macWin->xOff, macWin->yOff, Tk_Width(tkwin),
	    Tk_Height(tkwin));
    frame = NSInsetRect(frame, scrollPtr->inset, scrollPtr->inset);
    frame.origin.y = viewHeight - (frame.origin.y + frame.size.height);

    contrlRect = NSRectToCGRect(frame);
    msPtr->info.bounds = contrlRect;

    height = contrlRect.size.height - scrollPtr->arrowLength;

    /*
     * Ensure we set scrollbar control bounds only once all size adjustments
     * have been computed.
     */

    msPtr->info.bounds = contrlRect;
    if (scrollPtr->vertical) {
	msPtr->info.attributes &= ~kThemeTrackHorizontal;
    } else {
	msPtr->info.attributes |= kThemeTrackHorizontal;
    }

    /*
     * Given the Tk parameters for the fractions of the start and end of the
     * thumb, the following calculation determines the location for the
     * Macintosh thumb. The Aqua scroll control works as follows. The
     * scrollbar's value is the position of the left (or top) side of the view
     * area in the content area being scrolled. The maximum value of the
     * control is therefore the dimension of the content area less the size of
     * the view area.
     */

    double factor = RangeToFactor(100.0);
    dViewSize = (scrollPtr->lastFraction - scrollPtr->firstFraction) * factor;
    msPtr->info.max = factor - dViewSize;
    msPtr->info.trackInfo.scrollbar.viewsize = dViewSize;
    if (scrollPtr->vertical) {
	if (SNOW_LEOPARD_STYLE) {
	    msPtr->info.value = factor * scrollPtr->firstFraction;
	} else {
	    msPtr->info.value = msPtr->info.max -
		    factor * scrollPtr->firstFraction;
	}
    } else {
	msPtr->info.value = factor * scrollPtr->firstFraction;
    }

    if ((scrollPtr->firstFraction <= 0.0 && scrollPtr->lastFraction >= 1.0)
	    || height <= metrics.minHeight) {
    	msPtr->info.enableState = kThemeTrackHideTrack;
    } else {
	msPtr->info.enableState = kThemeTrackActive;
	msPtr->info.attributes =
		kThemeTrackShowThumb | kThemeTrackThumbRgnIsNotGhost;
    }
}

/*
 *--------------------------------------------------------------
 *
 * ScrollbarEvent --
 *
 *	This procedure is invoked in response to <Button>,
 *      <ButtonRelease>, <EnterNotify>, and <LeaveNotify> events.  The
 *      Scrollbar appearance is modified for each event.
 *
 *--------------------------------------------------------------
 */

static int
ScrollbarEvent(
    TkScrollbar *scrollPtr,
    XEvent *eventPtr)
{
    MacScrollbar *msPtr = (MacScrollbar *) scrollPtr;

    /*
     * The pressState does not indicate whether the moused button was pressed
     * at some location in the Scrollbar.  Rather, it indicates that the
     * scrollbar should appear as if it were pressed in that location. The
     * standard Mac behavior is that once the button is pressed inside the
     * Scrollbar the appearance should not change until the button is released,
     * even if the mouse moves outside of the scrollbar.  However, if the mouse
     * lies over the scrollbar but the button is not pressed then the
     * appearance should be the same as if the button had been pressed on the
     * slider, i.e. kThemeThumbPressed.  See the file Appearance.r, or
     * HIToolbox.bridgesupport on 10.14.
     */

    if (eventPtr->type == ButtonPress) {
	msPtr->buttonDown = true;
	UpdateControlValues(scrollPtr);

	int where = TkpScrollbarPosition(scrollPtr,
		eventPtr->xbutton.x, eventPtr->xbutton.y);

	switch (where) {
	case OUTSIDE:
	    msPtr->info.trackInfo.scrollbar.pressState = 0;
	    break;
	case TOP_GAP:
	    msPtr->info.trackInfo.scrollbar.pressState = kThemeTopTrackPressed;
	    break;
	case SLIDER:
	    msPtr->info.trackInfo.scrollbar.pressState = kThemeThumbPressed;
	    break;
	case BOTTOM_GAP:
	    msPtr->info.trackInfo.scrollbar.pressState =
		    kThemeBottomTrackPressed;
	    break;
	case TOP_ARROW:

	    /*
	     * This looks wrong and the docs say it is wrong but it works.
	     */

	    msPtr->info.trackInfo.scrollbar.pressState =
		    kThemeTopInsideArrowPressed;
	    break;
	case BOTTOM_ARROW:
	    msPtr->info.trackInfo.scrollbar.pressState =
		    kThemeBottomOutsideArrowPressed;
	    break;
	}
    }
    if (eventPtr->type == ButtonRelease) {
	msPtr->buttonDown = false;
	if (!msPtr->mouseOver) {
	    msPtr->info.trackInfo.scrollbar.pressState = 0;
	}
    }
    if (eventPtr->type == EnterNotify) {
	msPtr->mouseOver = true;
	if (!msPtr->buttonDown) {
	    msPtr->info.trackInfo.scrollbar.pressState = kThemeThumbPressed;
	}
    }
    if (eventPtr->type == LeaveNotify) {
	msPtr->mouseOver = false;
	if (!msPtr->buttonDown) {
	    msPtr->info.trackInfo.scrollbar.pressState = 0;
	}
    }
    TkScrollbarEventuallyRedraw(scrollPtr);
    return TCL_OK;
}

/*
 *--------------------------------------------------------------
 *
 * ScrollbarEventProc --
 *
 *	This procedure is invoked by the Tk dispatcher for various events on
 *	scrollbars.
 *
 * Results:
 *	None.
 *
 * Side effects:
 *	When the window gets deleted, internal structures get cleaned up. When
 *	it gets exposed, it is redisplayed.
 *
 *--------------------------------------------------------------
 */

static void
ScrollbarEventProc(
    void *clientData,	/* Information about window. */
    XEvent *eventPtr)		/* Information about event. */
{
    TkScrollbar *scrollPtr = (TkScrollbar *)clientData;

    switch (eventPtr->type) {
    case UnmapNotify:
	TkMacOSXSetScrollbarGrow((TkWindow *) scrollPtr->tkwin, false);
	break;
    case ActivateNotify:
    case DeactivateNotify:
	TkScrollbarEventuallyRedraw(scrollPtr);
	break;
    case ButtonPress:
    case ButtonRelease:
    case EnterNotify:
    case LeaveNotify:
    	ScrollbarEvent(scrollPtr, eventPtr);
	break;
    default:
	TkScrollbarEventProc(scrollPtr, eventPtr);
    }
}

/*
 * Local Variables:
 * mode: objc
 * c-basic-offset: 4
 * fill-column: 79
 * coding: utf-8
 * End:
 */<|MERGE_RESOLUTION|>--- conflicted
+++ resolved
@@ -374,14 +374,10 @@
     int fieldLength;
     int width, borderWidth, highlightWidth;
 
-<<<<<<< HEAD
-    scrollPtr->inset = scrollPtr->highlightWidth + scrollPtr->borderWidth;
-=======
     Tk_GetPixelsFromObj(NULL, scrollPtr->tkwin, scrollPtr->borderWidthObj, &borderWidth);
     Tk_GetPixelsFromObj(NULL, scrollPtr->tkwin, scrollPtr->widthObj, &width);
     Tk_GetPixelsFromObj(NULL, scrollPtr->tkwin, scrollPtr->highlightWidthObj, &highlightWidth);
     scrollPtr->inset = highlightWidth + borderWidth;
->>>>>>> 4b4fb1fb
     if ([NSApp macOSVersion] == 100600) {
 	scrollPtr->arrowLength = width;
     } else {
