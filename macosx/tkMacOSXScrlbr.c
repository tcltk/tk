/*
 * tkMacOSXScrollbar.c --
 *
 *	This file implements the Macintosh specific portion of the scrollbar
 *	widget.
 *
 * Copyright (c) 1996 by Sun Microsystems, Inc.
 * Copyright 2001-2009, Apple Inc.
 * Copyright (c) 2006-2009 Daniel A. Steffen <das@users.sourceforge.net>
 * Copyright (c) 2015 Kevin Walzer/WordTech Commununications LLC.
 * See the file "license.terms" for information on usage and redistribution
 * of this file, and for a DISCLAIMER OF ALL WARRANTIES.
 */

#include "tkInt.h"
#include "tkScrollbar.h"
#include "tkMacOSXPrivate.h"


#define MIN_SCROLLBAR_VALUE		0

/*Borrowed from ttkMacOSXTheme.c to provide appropriate scaling of scrollbar values.*/
#ifdef __LP64__
#define RangeToFactor(maximum) (((double) (INT_MAX >> 1)) / (maximum))
#else
#define RangeToFactor(maximum) (((double) (LONG_MAX >> 1)) / (maximum))
#endif /* __LP64__ */


/*
 * Declaration of Mac specific scrollbar structure.
 */

typedef struct MacScrollbar {
    TkScrollbar information;	 /* Generic scrollbar info. */
    GC troughGC;		/* For drawing trough. */
    GC copyGC;			/* Used for copying from pixmap onto screen. */
} MacScrollbar;

/*
 * The class procedure table for the scrollbar widget. All fields except size
 * are left initialized to NULL, which should happen automatically since the
 * variable is declared at this scope.
 */

const Tk_ClassProcs tkpScrollbarProcs = {
    sizeof(Tk_ClassProcs),	/* size */
    NULL,					/* worldChangedProc */
    NULL,					/* createProc */
    NULL					/* modalProc */
};


/*Information on scrollbar layout, metrics, and draw info.*/
typedef struct ScrollbarMetrics {
    SInt32 width, minThumbHeight;
    int minHeight, topArrowHeight, bottomArrowHeight;
    NSControlSize controlSize;
} ScrollbarMetrics;

static ScrollbarMetrics metrics[2] = {
    {15, 54, 26, 14, 14, NSRegularControlSize}, /* kThemeScrollBarMedium */
    {11, 40, 20, 10, 10, NSSmallControlSize},  /* kThemeScrollBarSmall  */
};

HIThemeTrackDrawInfo info = {
    .version = 0,
    .min = 0.0,
    .max = 100.0,
    .attributes = kThemeTrackShowThumb,
    .kind = kThemeScrollBarMedium,
};


/*
 * Forward declarations for procedures defined later in this file:
 */

static void ScrollbarEventProc(ClientData clientData, XEvent *eventPtr);
static int ScrollbarPress(TkScrollbar *scrollPtr, XEvent *eventPtr);
static void UpdateControlValues(TkScrollbar  *scrollPtr);


/*
 *----------------------------------------------------------------------
 *
 * TkpCreateScrollbar --
 *
 *	Allocate a new TkScrollbar structure.
 *
 * Results:
 *	Returns a newly allocated TkScrollbar structure.
 *
 * Side effects:
 *	Registers an event handler for the widget.
 *
 *----------------------------------------------------------------------
 */

TkScrollbar *
TkpCreateScrollbar(
		   Tk_Window tkwin)
{

    MacScrollbar *scrollPtr = (MacScrollbar *)ckalloc(sizeof(MacScrollbar));

    scrollPtr->troughGC = None;
    scrollPtr->copyGC = None;

    Tk_CreateEventHandler(tkwin,ExposureMask|StructureNotifyMask|FocusChangeMask|ButtonPressMask|VisibilityChangeMask, ScrollbarEventProc, scrollPtr);

    return (TkScrollbar *) scrollPtr;
}

/*
 *--------------------------------------------------------------
 *
 * TkpDisplayScrollbar --
 *
 *	This procedure redraws the contents of a scrollbar window. It is
 *	invoked as a do-when-idle handler, so it only runs when there's
 *	nothing else for the application to do.
 *
 * Results:
 *	None.
 *
 * Side effects:
 *	Information appears on the screen.
 *
 *--------------------------------------------------------------
 */

void
TkpDisplayScrollbar(
		    ClientData clientData)	/* Information about window. */
{
    register TkScrollbar *scrollPtr = (TkScrollbar *) clientData;
    register Tk_Window tkwin = scrollPtr->tkwin;


    if ((scrollPtr->tkwin == NULL) || !Tk_IsMapped(tkwin)) {
  	return;
    }

    TkWindow *winPtr = (TkWindow *) tkwin;
    MacDrawable *macWin =  (MacDrawable *) winPtr->window;
    TkMacOSXDrawingContext dc;
    NSView *view = TkMacOSXDrawableView(macWin);
    CGFloat viewHeight = [view bounds].size.height;
    CGAffineTransform t = { .a = 1, .b = 0, .c = 0, .d = -1, .tx = 0,
			    .ty = viewHeight};


    scrollPtr->flags &= ~REDRAW_PENDING;
    if (!scrollPtr->tkwin || !Tk_IsMapped(tkwin) || !view ||
    	!TkMacOSXSetupDrawingContext((Drawable) macWin, NULL, 1, &dc)) {
    	return;
    }

    CGContextConcatCTM(dc.context, t);

    /*Draw Unix-style scroll trough to provide rect for native scrollbar.*/
    if (scrollPtr->highlightWidth != 0) {
    	GC fgGC, bgGC;

    	bgGC = Tk_GCForColor(scrollPtr->highlightBgColorPtr, (Pixmap) macWin);
    	if (scrollPtr->flags & GOT_FOCUS) {
    	    fgGC = Tk_GCForColor(scrollPtr->highlightColorPtr, (Pixmap) macWin);
    	} else {
    	    fgGC = bgGC;
    	}
    	TkpDrawHighlightBorder(tkwin, fgGC, bgGC, scrollPtr->highlightWidth,
    			       (Pixmap) macWin);
    }


    Tk_Draw3DRectangle(tkwin, (Pixmap) macWin, scrollPtr->bgBorder,
    		       scrollPtr->highlightWidth, scrollPtr->highlightWidth,
    		       Tk_Width(tkwin) - 2*scrollPtr->highlightWidth,
    		       Tk_Height(tkwin) - 2*scrollPtr->highlightWidth,
    		       scrollPtr->borderWidth, scrollPtr->relief);
    Tk_Fill3DRectangle(tkwin, (Pixmap) macWin, scrollPtr->bgBorder,
    		       scrollPtr->inset, scrollPtr->inset,
    		       Tk_Width(tkwin) - 2*scrollPtr->inset,
    		       Tk_Height(tkwin) - 2*scrollPtr->inset, 0, TK_RELIEF_FLAT);

    /*Update values and draw in native rect.*/
    UpdateControlValues(scrollPtr);
    HIThemeDrawTrack (&info, 0, dc.context, kHIThemeOrientationNormal);
    TkMacOSXRestoreDrawingContext(&dc);

    scrollPtr->flags &= ~REDRAW_PENDING;
}

/*
 *----------------------------------------------------------------------
 *
 * TkpComputeScrollbarGeometry --
 *
 *	After changes in a scrollbar's size or configuration, this procedure
 *	recomputes various geometry information used in displaying the
 *	scrollbar.
 *
 * Results:
 *	None.
 *
 * Side effects:
 *	The scrollbar will be displayed differently.
 *
 *----------------------------------------------------------------------
 */

extern void
TkpComputeScrollbarGeometry(
			    register TkScrollbar *scrollPtr)
/* Scrollbar whose geometry may have
 * changed. */
{

    int variant, fieldLength;

    if (scrollPtr->highlightWidth < 0) {
    	scrollPtr->highlightWidth = 0;
    }
    scrollPtr->inset = scrollPtr->highlightWidth + scrollPtr->borderWidth;
    variant = ((scrollPtr->vertical ? Tk_Width(scrollPtr->tkwin) :
		Tk_Height(scrollPtr->tkwin)) - 2 * scrollPtr->inset
	       < metrics[0].width) ? 1 : 0;
    scrollPtr->arrowLength = (metrics[variant].topArrowHeight +
			      metrics[variant].bottomArrowHeight) / 2;
    fieldLength = (scrollPtr->vertical ? Tk_Height(scrollPtr->tkwin)
		   : Tk_Width(scrollPtr->tkwin))
	- 2 * (scrollPtr->arrowLength + scrollPtr->inset);
    if (fieldLength < 0) {
    	fieldLength = 0;
    }
    scrollPtr->sliderFirst = fieldLength * scrollPtr->firstFraction;
    scrollPtr->sliderLast = fieldLength * scrollPtr->lastFraction;

    /*
     * Adjust the slider so that some piece of it is always
     * displayed in the scrollbar and so that it has at least
     * a minimal width (so it can be grabbed with the mouse).
     */

    if (scrollPtr->sliderFirst > (fieldLength - 2*scrollPtr->borderWidth)) {
    	scrollPtr->sliderFirst = fieldLength - 2*scrollPtr->borderWidth;
    }
    if (scrollPtr->sliderFirst < 0) {
    	scrollPtr->sliderFirst = 0;
    }
    if (scrollPtr->sliderLast < (scrollPtr->sliderFirst +
				 metrics[variant].minThumbHeight)) {
    	scrollPtr->sliderLast = scrollPtr->sliderFirst +
	    metrics[variant].minThumbHeight;
    }
    if (scrollPtr->sliderLast > fieldLength) {
    	scrollPtr->sliderLast = fieldLength;
    }
    scrollPtr->sliderFirst += scrollPtr->inset +
	metrics[variant].topArrowHeight;
    scrollPtr->sliderLast += scrollPtr->inset +
	metrics[variant].bottomArrowHeight;

    /*
     * Register the desired geometry for the window (leave enough space
     * for the two arrows plus a minimum-size slider, plus border around
     * the whole window, if any). Then arrange for the window to be
     * redisplayed.
     */

    if (scrollPtr->vertical) {
    	Tk_GeometryRequest(scrollPtr->tkwin, scrollPtr->width + 2 * scrollPtr->inset, 2 * (scrollPtr->arrowLength + scrollPtr->borderWidth + scrollPtr->inset) +  metrics[variant].minThumbHeight);
    } else {
    	Tk_GeometryRequest(scrollPtr->tkwin, 2 * (scrollPtr->arrowLength + scrollPtr->borderWidth + scrollPtr->inset) + metrics[variant].minThumbHeight, scrollPtr->width + 2 * scrollPtr->inset);
    }
    Tk_SetInternalBorder(scrollPtr->tkwin, scrollPtr->inset);

}

/*
 *----------------------------------------------------------------------
 *
 * TkpDestroyScrollbar --
 *
 *	Free data structures associated with the scrollbar control.
 *
 * Results:
 *	None.
 *
 * Side effects:
 *	Frees the GCs associated with the scrollbar.
 *
 *----------------------------------------------------------------------
 */

void
TkpDestroyScrollbar(
		    TkScrollbar *scrollPtr)
{
    MacScrollbar *macScrollPtr = (MacScrollbar *)scrollPtr;

    if (macScrollPtr->troughGC != None) {
	Tk_FreeGC(scrollPtr->display, macScrollPtr->troughGC);
    }
    if (macScrollPtr->copyGC != None) {
	Tk_FreeGC(scrollPtr->display, macScrollPtr->copyGC);
    }

    macScrollPtr=NULL;
}

/*
 *----------------------------------------------------------------------
 *
 * TkpConfigureScrollbar --
 *
 *	This procedure is called after the generic code has finished
 *	processing configuration options, in order to configure platform
 *	specific options.
 *
 * Results:
 *	None.
 *
 * Side effects:
 *	Configuration info may get changed.
 *
 *----------------------------------------------------------------------
 */

void
TkpConfigureScrollbar(
		      register TkScrollbar *scrollPtr)
/* Information about widget; may or may not
 * already have values for some fields. */
{

}

/*
 *--------------------------------------------------------------
 *
 * TkpScrollbarPosition --
 *
 *	Determine the scrollbar element corresponding to a given position.
 *
 * Results:
 *	One of TOP_ARROW, TOP_GAP, etc., indicating which element of the
 *	scrollbar covers the position given by (x, y). If (x,y) is outside the
 *	scrollbar entirely, then OUTSIDE is returned.
 *
 * Side effects:
 *	None.
 *
 *--------------------------------------------------------------
 */

int
TkpScrollbarPosition(
    register TkScrollbar *scrollPtr,
				/* Scrollbar widget record. */
    int x, int y)		/* Coordinates within scrollPtr's window. */
{

  /*Using code from tkUnixScrlbr.c because Unix scroll bindings are driving the display at the script level. All the Mac scrollbar has to do is re-draw itself.*/

    int length, width, tmp;
    register const int inset = scrollPtr->inset;

    if (scrollPtr->vertical) {
	length = Tk_Height(scrollPtr->tkwin);
	width = Tk_Width(scrollPtr->tkwin);
    } else {
	tmp = x;
	x = y;
	y = tmp;
	length = Tk_Width(scrollPtr->tkwin);
	width = Tk_Height(scrollPtr->tkwin);
    }

    if (x<inset || x>=width-inset || y<inset || y>=length-inset) {
	return OUTSIDE;
    }

    /*
     * All of the calculations in this procedure mirror those in
     * TkpDisplayScrollbar. Be sure to keep the two consistent.
     */

    if (y < inset + scrollPtr->arrowLength) {
	return TOP_ARROW;
    }
    if (y < scrollPtr->sliderFirst) {
	return TOP_GAP;
    }
    if (y < scrollPtr->sliderLast) {
	return SLIDER;
    }
    if (y >= length - (scrollPtr->arrowLength + inset)) {
	return BOTTOM_ARROW;
    }
    return BOTTOM_GAP;
}

/*
 *--------------------------------------------------------------
 *
 * UpdateControlValues --
 *
 *	This procedure updates the Macintosh scrollbar control to display the
 *	values defined by the Tk scrollbar. This is the key interface to the Mac-native *      scrollbar; the Unix bindings drive scrolling in the Tk window and all the Mac
 *      scrollbar has to do is redraw itself.
 *
 * Results:
 *	None.
 *
 * Side effects:
 *	The Macintosh control is updated.
 *
 *--------------------------------------------------------------
 */

static void
UpdateControlValues(
		    TkScrollbar *scrollPtr)		/* Scrollbar data struct. */
{

    Tk_Window tkwin = scrollPtr->tkwin;
    MacDrawable *macWin = (MacDrawable *) Tk_WindowId(scrollPtr->tkwin);
    double dViewSize;
    HIRect  contrlRect;
<<<<<<< HEAD
    int variant, active;
=======
    int variant; 
>>>>>>> f0588ea6
    short width, height;

    NSView *view = TkMacOSXDrawableView(macWin);
    CGFloat viewHeight = [view bounds].size.height;
    NSRect frame;
    frame = NSMakeRect(macWin->xOff, macWin->yOff, Tk_Width(tkwin),
		       Tk_Height(tkwin));
    frame = NSInsetRect(frame, scrollPtr->inset, scrollPtr->inset);
    frame.origin.y = viewHeight - (frame.origin.y + frame.size.height);

    contrlRect = NSRectToCGRect(frame);
    info.bounds = contrlRect;

    width = contrlRect.size.width;
    height = contrlRect.size.height;

    variant = contrlRect.size.width < metrics[0].width ? 1 : 0;

    /*
     * Ensure we set scrollbar control bounds only once all size adjustments
     * have been computed.
     */

    info.bounds = contrlRect;
    if (!scrollPtr->vertical) {
    	info.attributes |= kThemeTrackHorizontal;
    }

    /*
     * Given the Tk parameters for the fractions of the start and end of the
     * thumb, the following calculation determines the location for the
     * Macintosh thumb. The Aqua scroll control works as follows. The
     * scrollbar's value is the position of the left (or top) side of the view
     * area in the content area being scrolled. The maximum value of the
     * control is therefore the dimension of the content area less the size of
     * the view area.
     */

    double maximum = 100,  factor;
    factor = RangeToFactor(maximum);
    dViewSize = (scrollPtr->lastFraction - scrollPtr->firstFraction)
	* factor;
    info.max =  MIN_SCROLLBAR_VALUE +
	factor - dViewSize;
    info.trackInfo.scrollbar.viewsize = dViewSize;
    if (scrollPtr->vertical) {
	info.value = info.max - factor * scrollPtr->firstFraction;
    } else {
	 info.value =  MIN_SCROLLBAR_VALUE + factor * scrollPtr->firstFraction;
    }

    if((scrollPtr->firstFraction <= 0.0 && scrollPtr->lastFraction >= 1.0)
       || height <= metrics[variant].minHeight) {
    	info.enableState = kThemeTrackHideTrack;
    } else {
    	info.enableState = kThemeTrackActive;
    	info.attributes = kThemeTrackShowThumb |  kThemeTrackThumbRgnIsNotGhost;
    }

}

/*
 *--------------------------------------------------------------
 *
 * ScrollbarPress --
 *
 *	This procedure is invoked in response to <ButtonPress> events.
 *	Enters a modal loop to handle scrollbar interactions.
 *
 *--------------------------------------------------------------
 */

static int
ScrollbarPress(TkScrollbar *scrollPtr, XEvent *eventPtr)
{

  if (eventPtr->type == ButtonPress) {
<<<<<<< HEAD
    UpdateControlValues(scrollPtr);
    return TCL_OK;
=======
    UpdateControlValues(scrollPtr); 
>>>>>>> f0588ea6
  }
  return TCL_OK;
}



/*
 *--------------------------------------------------------------
 *
 * ScrollbarEventProc --
 *
 *	This procedure is invoked by the Tk dispatcher for various events on
 *	scrollbars.
 *
 * Results:
 *	None.
 *
 * Side effects:
 *	When the window gets deleted, internal structures get cleaned up. When
 *	it gets exposed, it is redisplayed.
 *
 *--------------------------------------------------------------
 */

static void
ScrollbarEventProc(
		   ClientData clientData,	/* Information about window. */
		   XEvent *eventPtr)		/* Information about event. */
{
    TkScrollbar *scrollPtr = clientData;

    switch (eventPtr->type) {
    case UnmapNotify:
	TkMacOSXSetScrollbarGrow((TkWindow *) scrollPtr->tkwin, false);
	break;
    case ActivateNotify:
    case DeactivateNotify:
	TkScrollbarEventuallyRedraw(scrollPtr);
	break;
    case ButtonPress:
    	ScrollbarPress(clientData, eventPtr);
	break;
    default:
	TkScrollbarEventProc(clientData, eventPtr);
    }
}<|MERGE_RESOLUTION|>--- conflicted
+++ resolved
@@ -430,11 +430,7 @@
     MacDrawable *macWin = (MacDrawable *) Tk_WindowId(scrollPtr->tkwin);
     double dViewSize;
     HIRect  contrlRect;
-<<<<<<< HEAD
-    int variant, active;
-=======
     int variant; 
->>>>>>> f0588ea6
     short width, height;
 
     NSView *view = TkMacOSXDrawableView(macWin);
@@ -512,12 +508,7 @@
 {
 
   if (eventPtr->type == ButtonPress) {
-<<<<<<< HEAD
     UpdateControlValues(scrollPtr);
-    return TCL_OK;
-=======
-    UpdateControlValues(scrollPtr); 
->>>>>>> f0588ea6
   }
   return TCL_OK;
 }
