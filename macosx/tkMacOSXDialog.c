--- conflicted
+++ resolved
@@ -3,18 +3,11 @@
  *
  *	Contains the Mac implementation of the common dialog boxes.
  *
-<<<<<<< HEAD
- * Copyright © 1996-1997 Sun Microsystems, Inc.
- * Copyright © 2001-2009 Apple Inc.
- * Copyright © 2006-2009 Daniel A. Steffen <das@users.sourceforge.net>
- * Copyright © 2017 Christian Gollwitzer.
-=======
  * Copyright (c) 1996-1997 Sun Microsystems, Inc.
  * Copyright (c) 2001-2009, Apple Inc.
  * Copyright (c) 2006-2009 Daniel A. Steffen <das@users.sourceforge.net>
  * Copyright (c) 2017 Christian Gollwitzer
  * Copyright (c) 2022 Marc Culler
->>>>>>> 2563fb89
  *
  * See the file "license.terms" for information on usage and redistribution of
  * this file, and for a DISCLAIMER OF ALL WARRANTIES.
