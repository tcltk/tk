/*
 * tkMacOSXDialog.c --
 *
 *	Contains the Mac implementation of the common dialog boxes.
 *
 * Copyright (c) 1996-1997 Sun Microsystems, Inc.
 * Copyright (c) 2001-2009, Apple Inc.
 * Copyright (c) 2006-2009 Daniel A. Steffen <das@users.sourceforge.net>
 * Copyright (c) 2017 Christian Gollwitzer
 * Copyright (c) 2022 Marc Culler
 *
 * See the file "license.terms" for information on usage and redistribution of
 * this file, and for a DISCLAIMER OF ALL WARRANTIES.
 */

#include "tkMacOSXPrivate.h"
#include "tkFileFilter.h"
#include "tkMacOSXConstants.h"

#if MAC_OS_X_VERSION_MIN_REQUIRED < 1090
#define modalOK     NSOKButton
#define modalCancel NSCancelButton
#else
#define modalOK     NSModalResponseOK
#define modalCancel NSModalResponseCancel
#endif // MAC_OS_X_VERSION_MIN_REQUIRED < 1090
#define modalOther  -1 // indicates that the -command option was used.
#define modalError  -2

static void setAllowedFileTypes(
    NSSavePanel *panel,
    NSMutableArray *extensions)
{
#if MAC_OS_X_VERSION_MAX_ALLOWED >= 110000
/* UTType exists in the SDK */
    if (@available(macOS 11.0, *)) {
	NSMutableArray<UTType *> *allowedTypes = [NSMutableArray array];
	for (NSString *ext in extensions) {
	    UTType *uttype = [UTType typeWithFilenameExtension: ext];
	    [allowedTypes addObject:uttype];
	}
	[panel setAllowedContentTypes:allowedTypes];
    } else {
# if MAC_OS_X_VERSION_MIN_REQUIRED < 110000
/* setAllowedFileTypes is not deprecated */
	[panel setAllowedFileTypes:extensions];
#endif
    }
#else
    [panel setAllowedFileTypes:extensions];
#endif
}

/*
 * Vars for filtering in "open file" and "save file" dialogs.
 */

typedef struct {
    bool doFileTypes;			/* Show the accessory view which
					 * displays the filter menu */
    bool preselectFilter;		/* A filter was selected by the
					 * typevariable. */
    bool userHasSelectedFilter;		/* The user has changed the filter in
					 * the accessory view. */
    NSMutableArray *fileTypeNames;	/* Array of names, e.g. "Text
					 * document". */
    NSMutableArray *fileTypeExtensions;	/* Array of allowed extensions per
					 * name, e.g. "txt", "doc". */
    NSMutableArray *fileTypeLabels;	/* Displayed string, e.g. "Text
					 * document (.txt, .doc)". */
    NSMutableArray *fileTypeAllowsAll;	/* Boolean if the all pattern (*.*) is
					 * included. */
    NSMutableArray *allowedExtensions;	/* Set of all allowed extensions. */
    bool allowedExtensionsAllowAll;	/* Set of all allowed extensions
					 * includes *.* */
    NSUInteger fileTypeIndex;		/* Index of currently selected
					 * filter. */
} filepanelFilterInfo;

/*
 * Only one of these is needed for the application, so they can be static.
 */

static filepanelFilterInfo filterInfo;
static NSOpenPanel *openpanel;
static NSSavePanel *savepanel;

static const char *const colorOptionStrings[] = {
    "-initialcolor", "-parent", "-title", NULL
};
enum colorOptions {
    COLOR_INITIAL, COLOR_PARENT, COLOR_TITLE
};

static const char *const openOptionStrings[] = {
    "-command", "-defaultextension", "-filetypes", "-initialdir",
    "-initialfile", "-message", "-multiple", "-parent", "-title",
    "-typevariable", NULL
};
enum openOptions {
    OPEN_COMMAND, OPEN_DEFAULT, OPEN_FILETYPES, OPEN_INITDIR,
    OPEN_INITFILE, OPEN_MESSAGE, OPEN_MULTIPLE, OPEN_PARENT, OPEN_TITLE,
    OPEN_TYPEVARIABLE
};
static const char *const saveOptionStrings[] = {
    "-command", "-confirmoverwrite", "-defaultextension", "-filetypes",
    "-initialdir", "-initialfile", "-message", "-parent", "-title",
    "-typevariable", NULL
};
enum saveOptions {
    SAVE_COMMAND, SAVE_CONFIRMOW, SAVE_DEFAULT, SAVE_FILETYPES,
    SAVE_INITDIR, SAVE_INITFILE, SAVE_MESSAGE, SAVE_PARENT, SAVE_TITLE,
    SAVE_TYPEVARIABLE
};
static const char *const chooseOptionStrings[] = {
    "-command", "-initialdir", "-message", "-mustexist", "-parent", "-title",
    NULL
};
enum chooseOptions {
    CHOOSE_COMMAND, CHOOSE_INITDIR, CHOOSE_MESSAGE, CHOOSE_MUSTEXIST,
    CHOOSE_PARENT, CHOOSE_TITLE
};
typedef struct {
    Tcl_Interp *interp;
    Tcl_Obj *cmdObj;
    int multiple;
} FilePanelCallbackInfo;

static const char *const alertOptionStrings[] = {
    "-default", "-detail", "-icon", "-message", "-parent", "-title",
    "-type", "-command", NULL
};
enum alertOptions {
    ALERT_DEFAULT, ALERT_DETAIL, ALERT_ICON, ALERT_MESSAGE, ALERT_PARENT,
    ALERT_TITLE, ALERT_TYPE, ALERT_COMMAND
};
typedef struct {
    Tcl_Interp *interp;
    Tcl_Obj *cmdObj;
    int typeIndex;
} AlertCallbackInfo;
static const char *const alertTypeStrings[] = {
    "abortretryignore", "ok", "okcancel", "retrycancel", "yesno",
    "yesnocancel", NULL
};
enum alertTypeOptions {
    TYPE_ABORTRETRYIGNORE, TYPE_OK, TYPE_OKCANCEL, TYPE_RETRYCANCEL,
    TYPE_YESNO, TYPE_YESNOCANCEL
};
static const char *const alertIconStrings[] = {
    "error", "info", "question", "warning", NULL
};
enum alertIconOptions {
    ICON_ERROR, ICON_INFO, ICON_QUESTION, ICON_WARNING
};
static const char *const alertButtonStrings[] = {
    "abort", "retry", "ignore", "ok", "cancel", "no", "yes", NULL
};

static const NSString *const alertButtonNames[][3] = {
    [TYPE_ABORTRETRYIGNORE] =   {@"Abort", @"Retry", @"Ignore"},
    [TYPE_OK] =			{@"OK"},
    [TYPE_OKCANCEL] =		{@"OK", @"Cancel"},
    [TYPE_RETRYCANCEL] =	{@"Retry", @"Cancel"},
    [TYPE_YESNO] =		{@"Yes", @"No"},
    [TYPE_YESNOCANCEL] =	{@"Yes", @"No", @"Cancel"},
};
static const NSAlertStyle alertStyles[] = {
    [ICON_ERROR] =		NSWarningAlertStyle,
    [ICON_INFO] =		NSInformationalAlertStyle,
    [ICON_QUESTION] =		NSWarningAlertStyle,
    [ICON_WARNING] =		NSCriticalAlertStyle,
};

/*
 * Need to map from 'alertButtonStrings' and its corresponding integer, index
 * to the native button index, which is 1, 2, 3, from right to left. This is
 * necessary to do for each separate '-type' of button sets.
 */

static const short alertButtonIndexAndTypeToNativeButtonIndex[][7] = {
			    /*  abort retry ignore ok   cancel yes   no */
    [TYPE_ABORTRETRYIGNORE] =   {1,    2,    3,    0,    0,    0,    0},
    [TYPE_OK] =			{0,    0,    0,    1,    0,    0,    0},
    [TYPE_OKCANCEL] =		{0,    0,    0,    1,    2,    0,    0},
    [TYPE_RETRYCANCEL] =	{0,    1,    0,    0,    2,    0,    0},
    [TYPE_YESNO] =		{0,    0,    0,    0,    0,    2,    1},
    [TYPE_YESNOCANCEL] =	{0,    0,    0,    0,    3,    2,    1},
};

/*
 * Need also the inverse mapping, from NSAlertFirstButtonReturn etc to the
 * descriptive button text string index.
 */

static const short alertNativeButtonIndexAndTypeToButtonIndex[][3] = {
    [TYPE_ABORTRETRYIGNORE] =   {0, 1, 2},
    [TYPE_OK] =			{3, 0, 0},
    [TYPE_OKCANCEL] =		{3, 4, 0},
    [TYPE_RETRYCANCEL] =	{1, 4, 0},
    [TYPE_YESNO] =		{6, 5, 0},
    [TYPE_YESNOCANCEL] =	{6, 5, 4},
};

/*
 * Construct a file URL from directory and filename. Either may be nil. If both
 * are nil, returns nil.
 */

static NSURL *
getFileURL(
    NSString *directory,
    NSString *filename)
{
    NSURL *url = nil;
    if (directory) {
	url = [NSURL fileURLWithPath:directory isDirectory:YES];
    }
    if (filename) {
	url = [NSURL URLWithString:filename relativeToURL:url];
    }
    return url;
}

#pragma mark TKApplication(TKDialog)

@implementation TKApplication(TKDialog)

- (BOOL)panel:(id)sender shouldEnableURL:(NSURL *)url {
	(void)sender;
	(void)url;
    return YES;
}

- (void)panel:(id)sender didChangeToDirectoryURL:(NSURL *)url {
    (void)sender; (void)url;
}

- (BOOL)panel:(id)sender validateURL:(NSURL *)url error:(NSError **)outError {
    (void)sender; (void)url;
    *outError = nil;
    return YES;
}

- (void) tkFilePanelDidEnd: (NSSavePanel *) panel
		returnCode: (NSModalResponse) returnCode
	       contextInfo: (const void *) contextInfo
{
    const FilePanelCallbackInfo *callbackInfo = (const FilePanelCallbackInfo *)contextInfo;

    if (returnCode == modalOK) {
	Tcl_Obj *resultObj;

	if (callbackInfo->multiple) {
	    resultObj = Tcl_NewListObj(0, NULL);
	    for (NSURL *url in [(NSOpenPanel*)panel URLs]) {
		Tcl_ListObjAppendElement(callbackInfo->interp, resultObj,
			Tcl_NewStringObj([[url path] UTF8String], TCL_INDEX_NONE));
	    }
	} else {
	    resultObj = Tcl_NewStringObj([[[panel URL]path] UTF8String], TCL_INDEX_NONE);
	}
	if (callbackInfo->cmdObj) {
	    Tcl_Obj **objv, **tmpv;
	    Tcl_Size objc;
	    int result = Tcl_ListObjGetElements(callbackInfo->interp,
		    callbackInfo->cmdObj, &objc, &objv);

	    if (result == TCL_OK && objc) {
		tmpv = (Tcl_Obj **)ckalloc(sizeof(Tcl_Obj *) * (objc + 2));
		memcpy(tmpv, objv, sizeof(Tcl_Obj *) * objc);
		tmpv[objc] = resultObj;
		TkBackgroundEvalObjv(callbackInfo->interp, objc + 1, tmpv,
			TCL_EVAL_GLOBAL);
		ckfree(tmpv);
	    }
	} else {
	    Tcl_SetObjResult(callbackInfo->interp, resultObj);
	}
    } else if (returnCode == modalCancel) {
	Tcl_ResetResult(callbackInfo->interp);
    }
    [NSApp stopModalWithCode:returnCode];
}

- (void) tkAlertDidEnd: (NSAlert *) alert returnCode: (NSInteger) returnCode
	contextInfo: (const void *) contextInfo
{
    AlertCallbackInfo *callbackInfo = (AlertCallbackInfo *)contextInfo;

    if (returnCode >= NSAlertFirstButtonReturn) {
	Tcl_Obj *resultObj = Tcl_NewStringObj(alertButtonStrings[
		alertNativeButtonIndexAndTypeToButtonIndex[callbackInfo->
		typeIndex][returnCode - NSAlertFirstButtonReturn]], TCL_INDEX_NONE);

	if (callbackInfo->cmdObj) {
	    Tcl_Obj **objv, **tmpv;
	    Tcl_Size objc;
	    int result = Tcl_ListObjGetElements(callbackInfo->interp,
		    callbackInfo->cmdObj, &objc, &objv);

	    if (result == TCL_OK && objc) {
		tmpv = (Tcl_Obj **)ckalloc(sizeof(Tcl_Obj *) * (objc + 2));
		memcpy(tmpv, objv, sizeof(Tcl_Obj *) * objc);
		tmpv[objc] = resultObj;
		TkBackgroundEvalObjv(callbackInfo->interp, objc + 1, tmpv,
			TCL_EVAL_GLOBAL);
		ckfree(tmpv);
	    }
	} else {
	    Tcl_SetObjResult(callbackInfo->interp, resultObj);
	}
    }
    if ([alert window] == [NSApp modalWindow]) {
	[NSApp stopModalWithCode:returnCode];
    }
}

- (void)selectFormat:(id)sender  {
    NSPopUpButton *button      = (NSPopUpButton *)sender;
    filterInfo.fileTypeIndex   = (NSUInteger)[button indexOfSelectedItem];
    if ([[filterInfo.fileTypeAllowsAll objectAtIndex:filterInfo.fileTypeIndex] boolValue]) {
	[openpanel setAllowsOtherFileTypes:YES];

	/*
	 * setAllowsOtherFileTypes might have no effect; it's inherited from
	 * the NSSavePanel, where it has the effect that it does not append an
	 * extension. Setting the allowed file types to nil allows selecting
	 * any file.
	 */

	setAllowedFileTypes(openpanel, nil);
    } else {
	NSMutableArray *allowedtypes =
		[filterInfo.fileTypeExtensions objectAtIndex:filterInfo.fileTypeIndex];
	setAllowedFileTypes(openpanel, allowedtypes);
	[openpanel setAllowsOtherFileTypes:NO];
    }

    filterInfo.userHasSelectedFilter = true;
}

- (void)saveFormat:(id)sender  {
    NSPopUpButton *button     = (NSPopUpButton *)sender;
    filterInfo.fileTypeIndex  = (NSUInteger)[button indexOfSelectedItem];

    if ([[filterInfo.fileTypeAllowsAll objectAtIndex:filterInfo.fileTypeIndex] boolValue]) {
	[savepanel setAllowsOtherFileTypes:YES];
	setAllowedFileTypes(savepanel, nil);
    } else {
	NSMutableArray *allowedtypes =
		[filterInfo.fileTypeExtensions objectAtIndex:filterInfo.fileTypeIndex];
	setAllowedFileTypes(savepanel, allowedtypes);
	[savepanel setAllowsOtherFileTypes:NO];
    }

    filterInfo.userHasSelectedFilter = true;
}

@end

#pragma mark -

static NSInteger showOpenSavePanel(
    NSSavePanel *panel,
    NSWindow *parent,
    Tcl_Interp *interp,
    Tcl_Obj *cmdObj,
    int multiple)
{
    NSInteger modalReturnCode;
    int OSVersion = [NSApp macOSVersion];
    const FilePanelCallbackInfo callbackInfo = {interp, cmdObj, multiple};

    /*
     * Use a sheet if -parent is specified (unless there is already a sheet).
     */

    if (parent && ![parent attachedSheet]) {
	if (OSVersion < 101500) {
	    [panel beginSheetModalForWindow:parent
			  completionHandler:^(NSModalResponse returnCode) {
		    [NSApp tkFilePanelDidEnd:panel
				  returnCode:returnCode
				 contextInfo:&callbackInfo ];
		}];
	    modalReturnCode = [NSApp runModalForWindow:panel];
	} else if (OSVersion < 110000) {
	    [panel beginSheetModalForWindow:parent
			  completionHandler:^(NSModalResponse returnCode) {
		    [NSApp tkFilePanelDidEnd:panel
				  returnCode:returnCode
				 contextInfo:&callbackInfo ];
		}];
	    modalReturnCode = [panel runModal];
	} else {
	    [parent beginSheet: panel completionHandler:nil];
	    modalReturnCode = [panel runModal];
	    [NSApp tkFilePanelDidEnd:panel
			  returnCode:modalReturnCode
			 contextInfo:&callbackInfo ];
	    [parent endSheet:panel];
	}
    } else {
	modalReturnCode = [panel runModal];
	[NSApp tkFilePanelDidEnd:panel
		      returnCode:modalReturnCode
		     contextInfo:&callbackInfo ];
    }
    return cmdObj ? modalOther : modalReturnCode;
}

/*
 *----------------------------------------------------------------------
 *
 * Tk_ChooseColorObjCmd --
 *
 *	This procedure implements the color dialog box for the Mac platform.
 *	See the user documentation for details on what it does.
 *
 * Results:
 *	A standard Tcl result.
 *
 * Side effects:
 *	See the user documentation.
 *
 *----------------------------------------------------------------------
 */

int
Tk_ChooseColorObjCmd(
    void *clientData,	/* Main window associated with interpreter. */
    Tcl_Interp *interp,		/* Current interpreter. */
    Tcl_Size objc,			/* Number of arguments. */
    Tcl_Obj *const objv[])	/* Argument objects. */
{
    int result = TCL_ERROR;
    Tk_Window parent, tkwin = (Tk_Window)clientData;
    const char *title = NULL;
    Tcl_Size i;
    NSColor *color = nil, *initialColor = nil;
    NSColorPanel *colorPanel;
    NSInteger returnCode, numberOfComponents = 0;

    for (i = 1; i < objc; i += 2) {
	int index;
	const char *value;

	if (Tcl_GetIndexFromObjStruct(interp, objv[i], colorOptionStrings,
		sizeof(char *), "option", TCL_EXACT, &index) != TCL_OK) {
	    goto end;
	}
	if (i + 1 == objc) {
	    Tcl_SetObjResult(interp, Tcl_ObjPrintf(
		    "value for \"%s\" missing", Tcl_GetString(objv[i])));
	    Tcl_SetErrorCode(interp, "TK", "COLORDIALOG", "VALUE", NULL);
	    goto end;
	}
	value = Tcl_GetString(objv[i + 1]);

	switch (index) {
	case COLOR_INITIAL: {
	    XColor *colorPtr;

	    colorPtr = Tk_GetColor(interp, tkwin, value);
	    if (colorPtr == NULL) {
		goto end;
	    }
	    initialColor = TkMacOSXGetNSColor(NULL, colorPtr->pixel);
	    Tk_FreeColor(colorPtr);
	    break;
	}
	case COLOR_PARENT:
	    parent = Tk_NameToWindow(interp, value, tkwin);
	    if (parent == NULL) {
		goto end;
	    }
	    break;
	case COLOR_TITLE:
	    title = value;
	    break;
	}
    }
    colorPanel = [NSColorPanel sharedColorPanel];
    [colorPanel orderOut:NSApp];
    [colorPanel setContinuous:NO];
    [colorPanel setBecomesKeyOnlyIfNeeded:NO];
    [colorPanel setShowsAlpha: NO];
    [colorPanel _setUseModalAppearance:YES];
    if (title) {
	NSString *s = [[TKNSString alloc] initWithTclUtfBytes:title length:TCL_INDEX_NONE];

	[colorPanel setTitle:s];
	[s release];
    }
    if (initialColor) {
	[colorPanel setColor:initialColor];
    }
    returnCode = [NSApp runModalForWindow:colorPanel];
    if (returnCode == modalOK) {
	color = [[colorPanel color] colorUsingColorSpace:
		[NSColorSpace deviceRGBColorSpace]];
	numberOfComponents = [color numberOfComponents];
    }
    if (color && numberOfComponents >= 3 && numberOfComponents <= 4) {
	CGFloat components[4];
	char colorstr[8];

	[color getComponents:components];
	snprintf(colorstr, 8, "#%02x%02x%02x",
		(short)(components[0] * 255),
		(short)(components[1] * 255),
		(short)(components[2] * 255));
	Tcl_SetObjResult(interp, Tcl_NewStringObj(colorstr, 7));
    } else {
	Tcl_ResetResult(interp);
    }
    result = TCL_OK;

end:
    return result;
}

/*
 * Dissect the -filetype nested lists and store the information in the
 * filterInfo structure.
 */

static int
parseFileFilters(
    Tcl_Interp *interp,
    Tcl_Obj *fileTypesPtr,
    Tcl_Obj *typeVariablePtr)
{

    if (!fileTypesPtr) {
	filterInfo.doFileTypes = false;
	return TCL_OK;
    }

    FileFilterList fl;

    TkInitFileFilters(&fl);
    if (TkGetFileFilters(interp, &fl, fileTypesPtr, 0) != TCL_OK) {
	TkFreeFileFilters(&fl);
	return TCL_ERROR;
    }

    filterInfo.doFileTypes = (fl.filters != NULL);

    filterInfo.fileTypeIndex = 0;
    filterInfo.fileTypeExtensions = [NSMutableArray array];
    filterInfo.fileTypeNames = [NSMutableArray array];
    filterInfo.fileTypeLabels = [NSMutableArray array];
    filterInfo.fileTypeAllowsAll = [NSMutableArray array];

    filterInfo.allowedExtensions = [NSMutableArray array];
    filterInfo.allowedExtensionsAllowAll = NO;

    if (filterInfo.doFileTypes) {
	for (FileFilter *filterPtr = fl.filters; filterPtr;
		filterPtr = filterPtr->next) {
	    NSString *name = [[TKNSString alloc] initWithTclUtfBytes: filterPtr->name length:TCL_INDEX_NONE];

	    [filterInfo.fileTypeNames addObject:name];
	    [name release];
	    NSMutableArray *clauseextensions = [NSMutableArray array];
	    NSMutableArray *displayextensions = [NSMutableArray array];
	    bool allowsAll = NO;

	    for (FileFilterClause *clausePtr = filterPtr->clauses; clausePtr;
		    clausePtr = clausePtr->next) {

		for (GlobPattern *globPtr = clausePtr->patterns; globPtr;
			globPtr = globPtr->next) {
		    const char *str = globPtr->pattern;
		    while (*str && (*str == '*' || *str == '.')) {
		    	str++;
		    }
		    if (*str) {
			NSString *extension = [[TKNSString alloc] initWithTclUtfBytes:str length:TCL_INDEX_NONE];
			if (![filterInfo.allowedExtensions containsObject:extension]) {
			    [filterInfo.allowedExtensions addObject:extension];
			}

			[clauseextensions addObject:extension];
			[displayextensions addObject:[@"." stringByAppendingString:extension]];

			[extension release];
		    } else {
			/*
			 * It is the all pattern (*, .* or *.*)
			 */

			allowsAll = YES;
			filterInfo.allowedExtensionsAllowAll = YES;
			[displayextensions addObject:@"*"];
		    }
		}
	    }
	    [filterInfo.fileTypeExtensions addObject:clauseextensions];
	    [filterInfo.fileTypeAllowsAll addObject:[NSNumber numberWithBool:allowsAll]];

	    NSMutableString *label = [[NSMutableString alloc] initWithString:name];
	    [label appendString:@" ("];
	    [label appendString:[displayextensions componentsJoinedByString:@", "]];
	    [label appendString:@")"];
	    [filterInfo.fileTypeLabels addObject:label];
	    [label release];
	}

	/*
	 * Check if the typevariable exists and matches one of the names.
	 */

	filterInfo.preselectFilter = false;
	filterInfo.userHasSelectedFilter = false;
	if (typeVariablePtr) {
	    /*
	     * Extract the variable content as a NSString.
	     */

	    Tcl_Obj *selectedFileTypeObj = Tcl_ObjGetVar2(interp,
		    typeVariablePtr, NULL, TCL_GLOBAL_ONLY);

	    /*
	     * Check that the typevariable exists.
	     */

	    if (selectedFileTypeObj != NULL) {
		const char *selectedFileType =
			Tcl_GetString(selectedFileTypeObj);
		NSString *selectedFileTypeStr =
			[[TKNSString alloc] initWithTclUtfBytes:selectedFileType length:TCL_INDEX_NONE];
		NSUInteger index =
			[filterInfo.fileTypeNames indexOfObject:selectedFileTypeStr];

		if (index != NSNotFound) {
		    filterInfo.fileTypeIndex = index;
		    filterInfo.preselectFilter = true;
		}
	    }
	}

    }

    TkFreeFileFilters(&fl);
    return TCL_OK;
}

static bool
filterCompatible(
    NSString *extension,
	NSUInteger filterIndex)
{
    NSMutableArray *allowedExtensions =
	    [filterInfo.fileTypeExtensions objectAtIndex: filterIndex];

    /*
     * If this contains the all pattern, accept any extension.
     */

    if ([[filterInfo.fileTypeAllowsAll objectAtIndex:filterIndex] boolValue]) {
	return true;
    }

    return [allowedExtensions containsObject: extension];
}

/*
 *----------------------------------------------------------------------
 *
 * Tk_GetOpenFileObjCmd --
 *
 *	This procedure implements the "open file" dialog box for the Mac
 *	platform. See the user documentation for details on what it does.
 *
 * Results:
 *	A standard Tcl result.
 *
 * Side effects:
 *	See user documentation.
 *----------------------------------------------------------------------
 */

int
Tk_GetOpenFileObjCmd(
    void *clientData,	/* Main window associated with interpreter. */
    Tcl_Interp *interp,		/* Current interpreter. */
    Tcl_Size objc,			/* Number of arguments. */
    Tcl_Obj *const objv[])	/* Argument objects. */
{
    Tk_Window tkwin = (Tk_Window)clientData;
    char *str;
<<<<<<< HEAD
    Tcl_Size i;
    int result = TCL_ERROR, haveParentOption = 0;
    int index, len, multiple = 0;
=======
    int i, result = TCL_ERROR, haveParentOption = 0;
    int index, multiple = 0;
    Tcl_Size len;
>>>>>>> 90065814
    Tcl_Obj *cmdObj = NULL, *typeVariablePtr = NULL, *fileTypesPtr = NULL;
    NSString *directory = nil, *filename = nil;
    NSString *message = nil, *title = nil;
    NSWindow *parent;
    openpanel =  [NSOpenPanel openPanel];
    NSInteger modalReturnCode = modalError;
    BOOL parentIsKey = NO;

    for (i = 1; i < objc; i += 2) {
	if (Tcl_GetIndexFromObjStruct(interp, objv[i], openOptionStrings,
		sizeof(char *), "option", TCL_EXACT, &index) != TCL_OK) {
	    goto end;
	}
	if (i + 1 == objc) {
	    Tcl_SetObjResult(interp, Tcl_ObjPrintf(
		    "value for \"%s\" missing", Tcl_GetString(objv[i])));
	    Tcl_SetErrorCode(interp, "TK", "FILEDIALOG", "VALUE", NULL);
	    goto end;
	}
	switch (index) {
	case OPEN_DEFAULT:
	    break;
	case OPEN_FILETYPES:
	    fileTypesPtr = objv[i + 1];
	    break;
	case OPEN_INITDIR:
	    str = Tcl_GetStringFromObj(objv[i + 1], &len);
	    if (len) {
		directory = [[[TKNSString alloc] initWithTclUtfBytes:str length:len]
			autorelease];
	    }
	    break;
	case OPEN_INITFILE:
	    str = Tcl_GetStringFromObj(objv[i + 1], &len);
	    if (len) {
		filename = [[[TKNSString alloc] initWithTclUtfBytes:str length:len]
			autorelease];
	    }
	    break;
	case OPEN_MESSAGE:
	    str = Tcl_GetStringFromObj(objv[i + 1], &len);
	    message = [[TKNSString alloc] initWithTclUtfBytes:
		    str length:len];
	    break;
	case OPEN_MULTIPLE:
	    if (Tcl_GetBooleanFromObj(interp, objv[i + 1],
		    &multiple) != TCL_OK) {
		goto end;
	    }
	    break;
	case OPEN_PARENT:
	    str = Tcl_GetStringFromObj(objv[i + 1], &len);
	    tkwin = Tk_NameToWindow(interp, str, tkwin);
	    if (!tkwin) {
		goto end;
	    }
	    haveParentOption = 1;
	    break;
	case OPEN_TITLE:
	    str = Tcl_GetStringFromObj(objv[i + 1], &len);
	    title = [[TKNSString alloc] initWithTclUtfBytes:
		    str length:len];
	    break;
	case OPEN_TYPEVARIABLE:
	    typeVariablePtr = objv[i + 1];
	    break;
	case OPEN_COMMAND:
	    cmdObj = objv[i+1];
	    break;
	}
    }
    if (title) {
	[openpanel setTitle:title];

	/*
	 * From OSX 10.11, the title string is silently ignored in the open
	 * panel.  Prepend the title to the message in this case.
	 */

	if ([NSApp macOSVersion] > 101000) {
	    if (message) {
		NSString *fullmessage =
		    [[NSString alloc] initWithFormat:@"%@\n%@", title, message];
		[message release];
		[title release];
		message = fullmessage;
	    } else {
		message = title;
	    }
	}
    }

    if (message) {
	[openpanel setMessage:message];
	[message release];
    }

    [openpanel setAllowsMultipleSelection:multiple != 0];

    if (parseFileFilters(interp, fileTypesPtr, typeVariablePtr) != TCL_OK) {
	goto end;
    }

    if (filterInfo.doFileTypes) {
	NSTextField *label = [[NSTextField alloc]
		initWithFrame:NSMakeRect(0, 0, 60, 22)];
	NSPopUpButton *popupButton = [[NSPopUpButton alloc]
		initWithFrame:NSMakeRect(50.0, 2, 240, 22.0) pullsDown:NO];
	NSView *accessoryView = [[NSView alloc]
		initWithFrame:NSMakeRect(0.0, 0.0, 300, 32.0)];

	[label setEditable:NO];
	[label setStringValue:@"Filter:"];
	[label setBordered:NO];
	[label setBezeled:NO];
	[label setDrawsBackground:NO];
	[popupButton addItemsWithTitles:filterInfo.fileTypeLabels];
	[popupButton setTarget:NSApp];
	[popupButton setAction:@selector(selectFormat:)];
	[accessoryView addSubview:label];
	[accessoryView addSubview:popupButton];
	if (filterInfo.preselectFilter) {

	    /*
	     * A specific filter was selected from the typevariable. Select it
	     * and open the accessory view.
	     */

	    [popupButton selectItemAtIndex:(NSInteger)filterInfo.fileTypeIndex];

	    /*
	     * On OSX > 10.11, the options are not visible by default. Ergo
	     * allow all file types
	    [openpanel setAllowedFileTypes:filterInfo.fileTypeExtensions[filterInfo.fileTypeIndex]];
	    */

	    setAllowedFileTypes(openpanel, filterInfo.allowedExtensions);
	} else {
	    setAllowedFileTypes(openpanel, filterInfo.allowedExtensions);
	}
	if (filterInfo.allowedExtensionsAllowAll) {
	    [openpanel setAllowsOtherFileTypes:YES];
	} else {
	    [openpanel setAllowsOtherFileTypes:NO];
	}
	[openpanel setAccessoryView:accessoryView];
    } else {
	/*
	 * No filters are given. Allow picking all files.
	 */

	[openpanel setAllowsOtherFileTypes:YES];
    }
    if (cmdObj) {
	if (Tcl_IsShared(cmdObj)) {
	    cmdObj = Tcl_DuplicateObj(cmdObj);
	}
	Tcl_IncrRefCount(cmdObj);
    }
    if (directory || filename) {
	NSURL *fileURL = getFileURL(directory, filename);

	[openpanel setDirectoryURL:fileURL];
    }
    if (haveParentOption) {
	parent = TkMacOSXGetNSWindowForDrawable(((TkWindow *)tkwin)->window);
	parentIsKey = parent && [parent isKeyWindow];
    } else {
	parent = nil;
	parentIsKey = False;
    }
    modalReturnCode = showOpenSavePanel(openpanel, parent, interp, cmdObj, multiple);
    if (cmdObj) {
	Tcl_DecrRefCount(cmdObj);
    }
    result = (modalReturnCode != modalError) ? TCL_OK : TCL_ERROR;
    if (parentIsKey) {
	[parent makeKeyWindow];
    }
    if ((typeVariablePtr && (modalReturnCode == NSOKButton))
	    && filterInfo.doFileTypes) {
	/*
	 * The -typevariable must be set to the selected file type, if the
	 * dialog was not cancelled.
	 */

	NSUInteger selectedFilterIndex = filterInfo.fileTypeIndex;
	NSString *selectedFilter = NULL;

	if (filterInfo.userHasSelectedFilter) {
	    selectedFilterIndex = filterInfo.fileTypeIndex;
	    selectedFilter = [filterInfo.fileTypeNames objectAtIndex:selectedFilterIndex];
	} else {
	    /*
	     * Difficult case: the user has not touched the filter settings,
	     * but we must return something in the typevariable. First check if
	     * the preselected type is compatible with the selected file,
	     * otherwise choose the first compatible type from the list,
	     * finally fall back to the empty string.
	     */

	    NSURL *selectedFile;
	    NSString *extension;
	    if (multiple) {
		/*
		 * Use the first file in the case of multiple selection.
		 * Anyway it is not overly useful here.
		 */
		selectedFile = [[openpanel URLs] objectAtIndex:0];
	    } else {
		selectedFile = [openpanel URL];
	    }

	    extension = [selectedFile pathExtension];

	    if (filterInfo.preselectFilter &&
		    filterCompatible(extension, filterInfo.fileTypeIndex)) {
		selectedFilterIndex = filterInfo.fileTypeIndex;  // The preselection from the typevariable
		selectedFilter = [filterInfo.fileTypeNames objectAtIndex:selectedFilterIndex];
	    } else {
		NSUInteger j;

		for (j = 0; j < [filterInfo.fileTypeNames count]; j++) {
		    if (filterCompatible(extension, j)) {
			selectedFilterIndex = j;
			break;
		    }
		}
		if (j == selectedFilterIndex) {
		    selectedFilter = [filterInfo.fileTypeNames objectAtIndex:selectedFilterIndex];
		} else {
		    selectedFilter = @"";
		}
	    }
	}
	Tcl_ObjSetVar2(interp, typeVariablePtr, NULL,
		Tcl_NewStringObj([selectedFilter UTF8String], TCL_INDEX_NONE),
		TCL_GLOBAL_ONLY);
    }
 end:
    return result;
}

/*
 *----------------------------------------------------------------------
 *
 * Tk_GetSaveFileObjCmd --
 *
 *	This procedure implements the "save file" dialog box for the Mac
 *	platform. See the user documentation for details on what it does.
 *
 * Results:
 *	A standard Tcl result.
 *
 * Side effects:
 *	See user documentation.
 *
 *----------------------------------------------------------------------
 */

int
Tk_GetSaveFileObjCmd(
    void *clientData,	/* Main window associated with interpreter. */
    Tcl_Interp *interp,		/* Current interpreter. */
    Tcl_Size objc,			/* Number of arguments. */
    Tcl_Obj *const objv[])	/* Argument objects. */
{
    Tk_Window tkwin = (Tk_Window)clientData;
    char *str;
    Tcl_Size i;
    int result = TCL_ERROR, haveParentOption = 0;
    int confirmOverwrite = 1;
    int index;
    Tcl_Size len;
    Tcl_Obj *cmdObj = NULL, *typeVariablePtr = NULL, *fileTypesPtr = NULL;
    NSString *directory = nil, *filename = nil, *defaultType = nil;
    NSString *message = nil, *title = nil;
    NSWindow *parent;
    savepanel = [NSSavePanel savePanel];
    NSInteger modalReturnCode = modalError;
    BOOL parentIsKey = NO;

    for (i = 1; i < objc; i += 2) {
	if (Tcl_GetIndexFromObjStruct(interp, objv[i], saveOptionStrings,
		sizeof(char *), "option", TCL_EXACT, &index) != TCL_OK) {
	    goto end;
	}
	if (i + 1 == objc) {
	    Tcl_SetObjResult(interp, Tcl_ObjPrintf(
		    "value for \"%s\" missing", Tcl_GetString(objv[i])));
	    Tcl_SetErrorCode(interp, "TK", "FILEDIALOG", "VALUE", NULL);
	    goto end;
	}
	switch (index) {
	    case SAVE_DEFAULT:
		str = Tcl_GetStringFromObj(objv[i + 1], &len);
		while (*str && (*str == '*' || *str == '.')) {
		    str++; len--;
		}
		if (*str) {
		    defaultType = [[[TKNSString alloc] initWithTclUtfBytes:str length:len]
			    autorelease];
		}
		break;
	    case SAVE_FILETYPES:
		fileTypesPtr = objv[i + 1];
		break;
	    case SAVE_INITDIR:
		str = Tcl_GetStringFromObj(objv[i + 1], &len);
		if (len) {
		    directory = [[[TKNSString alloc] initWithTclUtfBytes:str length:len]
			    autorelease];
		}
		break;
	    case SAVE_INITFILE:
		str = Tcl_GetStringFromObj(objv[i + 1], &len);
		if (len) {
		    filename = [[[TKNSString alloc] initWithTclUtfBytes:str length:len]
			    autorelease];
		    [savepanel setNameFieldStringValue:filename];
		}
		break;
	    case SAVE_MESSAGE:
		str = Tcl_GetStringFromObj(objv[i + 1], &len);
		message = [[TKNSString alloc] initWithTclUtfBytes:
			str length:len];
		break;
	    case SAVE_PARENT:
		str = Tcl_GetStringFromObj(objv[i + 1], &len);
		tkwin = Tk_NameToWindow(interp, str, tkwin);
		if (!tkwin) {
		    goto end;
		}
		haveParentOption = 1;
		break;
	    case SAVE_TITLE:
		str = Tcl_GetStringFromObj(objv[i + 1], &len);
		title = [[TKNSString alloc] initWithTclUtfBytes:
			str length:len];
		break;
	    case SAVE_TYPEVARIABLE:
		typeVariablePtr = objv[i + 1];
		break;
	    case SAVE_COMMAND:
		cmdObj = objv[i+1];
		break;
	    case SAVE_CONFIRMOW:
		if (Tcl_GetBooleanFromObj(interp, objv[i + 1],
			&confirmOverwrite) != TCL_OK) {
		    goto end;
		}
		break;
	}
    }

    if (title) {
	[savepanel setTitle:title];

	/*
	 * From OSX 10.11, the title string is silently ignored, if the save
	 * panel is a sheet.  Prepend the title to the message in this case.
	 * NOTE: should be conditional on OSX version, but -mmacosx-version-min
	 * does not revert this behaviour.
	 */

	if (haveParentOption) {
	    if (message) {
		NSString *fullmessage =
		    [[NSString alloc] initWithFormat:@"%@\n%@",title,message];
		[message release];
		[title release];
		message = fullmessage;
	    } else {
		message = title;
	    }
	}
    }

    if (message) {
	[savepanel setMessage:message];
	[message release];
    }

    if (parseFileFilters(interp, fileTypesPtr, typeVariablePtr) != TCL_OK) {
	goto end;
    }

    if (filterInfo.doFileTypes) {
	NSView *accessoryView = [[NSView alloc]
		initWithFrame:NSMakeRect(0.0, 0.0, 300, 32.0)];
	NSTextField *label = [[NSTextField alloc]
		initWithFrame:NSMakeRect(0, 0, 60, 22)];

	[label setEditable:NO];
	[label setStringValue:NSLocalizedString(@"Format:", nil)];
	[label setBordered:NO];
	[label setBezeled:NO];
	[label setDrawsBackground:NO];

	NSPopUpButton *popupButton = [[NSPopUpButton alloc]
		initWithFrame:NSMakeRect(50.0, 2, 340, 22.0) pullsDown:NO];

	[popupButton addItemsWithTitles:filterInfo.fileTypeLabels];
	[popupButton selectItemAtIndex:(NSInteger)filterInfo.fileTypeIndex];
	[popupButton setTarget:NSApp];
	[popupButton setAction:@selector(saveFormat:)];
	[accessoryView addSubview:label];
	[accessoryView addSubview:popupButton];

	[savepanel setAccessoryView:accessoryView];

	setAllowedFileTypes(savepanel,
	    [filterInfo.fileTypeExtensions objectAtIndex:filterInfo.fileTypeIndex]);
	[savepanel setAllowsOtherFileTypes:filterInfo.allowedExtensionsAllowAll];
    } else if (defaultType) {
	/*
	 * If no filetypes are given, defaultextension is an alternative way to
	 * specify the attached extension. Just propose this extension, but
	 * don't display an accessory view.
	 */

	NSMutableArray *AllowedFileTypes = [NSMutableArray array];

	[AllowedFileTypes addObject:defaultType];
	setAllowedFileTypes(savepanel, AllowedFileTypes);
	[savepanel setAllowsOtherFileTypes:YES];
    }

    [savepanel setCanSelectHiddenExtension:YES];
    [savepanel setExtensionHidden:NO];

    if (cmdObj) {
	if (Tcl_IsShared(cmdObj)) {
	    cmdObj = Tcl_DuplicateObj(cmdObj);
	}
	Tcl_IncrRefCount(cmdObj);
    }

    if (directory) {
	[savepanel setDirectoryURL:[NSURL fileURLWithPath:directory isDirectory:YES]];
    }

    /*
     * Check for file name and set to the empty string if nil. This prevents a crash
     * with an uncaught exception.
     */

    if (filename) {
	[savepanel setNameFieldStringValue:filename];
    } else {
	[savepanel setNameFieldStringValue:@""];
    }
    if (haveParentOption) {
	parent = TkMacOSXGetNSWindowForDrawable(((TkWindow *)tkwin)->window);
	parentIsKey = parent && [parent isKeyWindow];
    } else {
	parent = nil;
	parentIsKey = False;
    }
    modalReturnCode = showOpenSavePanel(savepanel, parent, interp, cmdObj, 0);
    if (cmdObj) {
	Tcl_DecrRefCount(cmdObj);
    }
    result = (modalReturnCode != modalError) ? TCL_OK : TCL_ERROR;
    if (parentIsKey) {
	[parent makeKeyWindow];
    }

    if (typeVariablePtr && (modalReturnCode == NSOKButton)
	    && filterInfo.doFileTypes) {
	/*
	 * The -typevariable must be set to the selected file type, if the
	 * dialog was not cancelled.
	 */

	NSString *selectedFilter =
	    [filterInfo.fileTypeNames objectAtIndex:filterInfo.fileTypeIndex];
	Tcl_ObjSetVar2(interp, typeVariablePtr, NULL,
		Tcl_NewStringObj([selectedFilter UTF8String], TCL_INDEX_NONE),
		TCL_GLOBAL_ONLY);
    }

  end:
    return result;
}

/*
 *----------------------------------------------------------------------
 *
 * Tk_ChooseDirectoryObjCmd --
 *
 *	This procedure implements the "tk_chooseDirectory" dialog box for the
 *	MacOS X platform. See the user documentation for details on what it
 *	does.
 *
 * Results:
 *	See user documentation.
 *
 * Side effects:
 *	A modal dialog window is created.
 *
 *----------------------------------------------------------------------
 */

int
Tk_ChooseDirectoryObjCmd(
    void *clientData,	/* Main window associated with interpreter. */
    Tcl_Interp *interp,		/* Current interpreter. */
    Tcl_Size objc,			/* Number of arguments. */
    Tcl_Obj *const objv[])	/* Argument objects. */
{
    Tk_Window tkwin = (Tk_Window)clientData;
    char *str;
<<<<<<< HEAD
    int result = TCL_ERROR, haveParentOption = 0;
    int index, len, mustexist = 0;
    Tcl_Size i;
=======
    int i, result = TCL_ERROR, haveParentOption = 0;
    int index, mustexist = 0;
    Tcl_Size len;
>>>>>>> 90065814
    Tcl_Obj *cmdObj = NULL;
    NSString *directory = nil;
    NSString *message, *title;
    NSWindow *parent;
    NSOpenPanel *panel = [NSOpenPanel openPanel];
    NSInteger modalReturnCode = modalError;
    BOOL parentIsKey = NO;

    for (i = 1; i < objc; i += 2) {
	if (Tcl_GetIndexFromObjStruct(interp, objv[i], chooseOptionStrings,
		sizeof(char *), "option", TCL_EXACT, &index) != TCL_OK) {
	    goto end;
	}
	if (i + 1 == objc) {
	    Tcl_SetObjResult(interp, Tcl_ObjPrintf(
		    "value for \"%s\" missing", Tcl_GetString(objv[i])));
	    Tcl_SetErrorCode(interp, "TK", "DIRDIALOG", "VALUE", NULL);
	    goto end;
	}
	switch (index) {
	case CHOOSE_INITDIR:
	    str = Tcl_GetStringFromObj(objv[i + 1], &len);
	    if (len) {
		directory = [[[TKNSString alloc] initWithTclUtfBytes:str length:len]
			autorelease];
	    }
	    break;
	case CHOOSE_MESSAGE:
	    str = Tcl_GetStringFromObj(objv[i + 1], &len);
	    message = [[TKNSString alloc] initWithTclUtfBytes:
		    str length:len];
	    [panel setMessage:message];
	    [message release];
	    break;
	case CHOOSE_MUSTEXIST:
	    if (Tcl_GetBooleanFromObj(interp, objv[i + 1],
		    &mustexist) != TCL_OK) {
		goto end;
	    }
	    break;
	case CHOOSE_PARENT:
	    str = Tcl_GetStringFromObj(objv[i + 1], &len);
	    tkwin = Tk_NameToWindow(interp, str, tkwin);
	    if (!tkwin) {
		goto end;
	    }
	    haveParentOption = 1;
	    break;
	case CHOOSE_TITLE:
	    str = Tcl_GetStringFromObj(objv[i + 1], &len);
	    title = [[TKNSString alloc] initWithTclUtfBytes:
		    str length:len];
	    [panel setTitle:title];
	    [title release];
	    break;
	case CHOOSE_COMMAND:
	    cmdObj = objv[i+1];
	    break;
	}
    }
    [panel setPrompt:@"Choose"];
    [panel setCanChooseFiles:NO];
    [panel setCanChooseDirectories:YES];
    [panel setCanCreateDirectories:!mustexist];
    if (cmdObj) {
	if (Tcl_IsShared(cmdObj)) {
	    cmdObj = Tcl_DuplicateObj(cmdObj);
	}
	Tcl_IncrRefCount(cmdObj);
    }

    /*
     * Check for directory value, set to root if not specified; otherwise
     * crashes with exception because of nil string parameter.
     */

    if (!directory) {
	directory = @"/";
    }
    parent = TkMacOSXGetNSWindowForDrawable(((TkWindow *)tkwin)->window);
    [panel setDirectoryURL:[NSURL fileURLWithPath:directory isDirectory:YES]];
    if (haveParentOption) {
	parent = TkMacOSXGetNSWindowForDrawable(((TkWindow *)tkwin)->window);
	parentIsKey = parent && [parent isKeyWindow];
    } else {
	parent = nil;
	parentIsKey = False;
    }
    modalReturnCode = showOpenSavePanel(panel, parent, interp, cmdObj, 0);
    if (cmdObj) {
	Tcl_DecrRefCount(cmdObj);
    }
    result = (modalReturnCode != modalError) ? TCL_OK : TCL_ERROR;
    if (parentIsKey) {
	[parent makeKeyWindow];
    }
  end:
    return result;
}

/*
 *----------------------------------------------------------------------
 *
 * TkAboutDlg --
 *
 *	Displays the default Tk About box.
 *
 * Results:
 *	None.
 *
 * Side effects:
 *	None.
 *
 *----------------------------------------------------------------------
 */

void
TkAboutDlg(void)
{
    [NSApp orderFrontStandardAboutPanel:nil];
}

/*
 *----------------------------------------------------------------------
 *
 * TkMacOSXStandardAboutPanelObjCmd --
 *
 *	Implements the ::tk::mac::standardAboutPanel command.
 *
 * Results:
 *	A standard Tcl result.
 *
 * Side effects:
 *	none
 *
 *----------------------------------------------------------------------
 */

int
TkMacOSXStandardAboutPanelObjCmd(
    TCL_UNUSED(void *),
    Tcl_Interp *interp,		/* Current interpreter. */
    Tcl_Size objc,			/* Number of arguments. */
    Tcl_Obj *const objv[])	/* Argument objects. */
{
    if (objc > 1) {
	Tcl_WrongNumArgs(interp, 1, objv, NULL);
	return TCL_ERROR;
    }
    [NSApp orderFrontStandardAboutPanel:nil];
    return TCL_OK;
}

/*
 *----------------------------------------------------------------------
 *
 * Tk_MessageBoxObjCmd --
 *
 *	Implements the tk_messageBox in native Mac OS X style.
 *
 * Results:
 *	A standard Tcl result.
 *
 * Side effects:
 *	none
 *
 *----------------------------------------------------------------------
 */

int
Tk_MessageBoxObjCmd(
    void *clientData,	/* Main window associated with interpreter. */
    Tcl_Interp *interp,		/* Current interpreter. */
    Tcl_Size objc,			/* Number of arguments. */
    Tcl_Obj *const objv[])	/* Argument objects. */
{
    Tk_Window tkwin = (Tk_Window)clientData;
    char *str;
    Tcl_Size i;
    int result = TCL_ERROR, haveParentOption = 0;
    int index, typeIndex, iconIndex, indexDefaultOption = 0;
    int defaultNativeButtonIndex = 1; /* 1, 2, 3: right to left */
    Tcl_Obj *cmdObj = NULL;
    AlertCallbackInfo callbackInfo;
    NSString *message, *title;
    NSWindow *parent;
    NSArray *buttons;
    NSAlert *alert = [NSAlert new];
    NSInteger modalReturnCode = 1;
    BOOL parentIsKey = NO;

    iconIndex = ICON_INFO;
    typeIndex = TYPE_OK;
    for (i = 1; i < objc; i += 2) {
	if (Tcl_GetIndexFromObjStruct(interp, objv[i], alertOptionStrings,
		sizeof(char *), "option", TCL_EXACT, &index) != TCL_OK) {
	    goto end;
	}
	if (i + 1 == objc) {
	    Tcl_SetObjResult(interp, Tcl_ObjPrintf(
		    "value for \"%s\" missing", Tcl_GetString(objv[i])));
	    Tcl_SetErrorCode(interp, "TK", "MSGBOX", "VALUE", NULL);
	    goto end;
	}
	switch (index) {
	case ALERT_DEFAULT:
	    /*
	     * Need to postpone processing of this option until we are sure to
	     * know the '-type' as well.
	     */

	    indexDefaultOption = i;
	    break;

	case ALERT_DETAIL:
	    str = Tcl_GetString(objv[i + 1]);
	    message = [[TKNSString alloc] initWithTclUtfBytes:
		    str length:TCL_INDEX_NONE];
	    [alert setInformativeText:message];
	    [message release];
	    break;

	case ALERT_ICON:
	    if (Tcl_GetIndexFromObjStruct(interp, objv[i + 1], alertIconStrings,
		    sizeof(char *), "-icon value", TCL_EXACT, &iconIndex) != TCL_OK) {
		goto end;
	    }
	    break;

	case ALERT_MESSAGE:
	    str = Tcl_GetString(objv[i + 1]);
	    message = [[TKNSString alloc] initWithTclUtfBytes:
		    str length:TCL_INDEX_NONE];
	    [alert setMessageText:message];
	    [message release];
	    break;

	case ALERT_PARENT:
	    str = Tcl_GetString(objv[i + 1]);
	    tkwin = Tk_NameToWindow(interp, str, tkwin);
	    if (!tkwin) {
		goto end;
	    }
	    haveParentOption = 1;
	    break;

	case ALERT_TITLE:
	    str = Tcl_GetString(objv[i + 1]);
	    title = [[TKNSString alloc] initWithTclUtfBytes:
		    str length:TCL_INDEX_NONE];
	    [[alert window] setTitle:title];
	    [title release];
	    break;

	case ALERT_TYPE:
	    if (Tcl_GetIndexFromObjStruct(interp, objv[i + 1], alertTypeStrings,
		    sizeof(char *), "-type value", TCL_EXACT, &typeIndex) != TCL_OK) {
		goto end;
	    }
	    break;
	case ALERT_COMMAND:
	    cmdObj = objv[i+1];
	    break;
	}
    }
    if (indexDefaultOption) {
	/*
	 * Any '-default' option needs to know the '-type' option, which is
	 * why we do this here.
	 */

	if (Tcl_GetIndexFromObjStruct(interp, objv[indexDefaultOption + 1],
		alertButtonStrings, sizeof(char *), "-default value",
		TCL_EXACT, &index) != TCL_OK) {
	    goto end;
	}

	/*
	 * Need to map from "ok" etc. to 1, 2, 3, right to left.
	 */

	defaultNativeButtonIndex =
		alertButtonIndexAndTypeToNativeButtonIndex[typeIndex][index];
	if (!defaultNativeButtonIndex) {
	    Tcl_SetObjResult(interp,
		    Tcl_NewStringObj("Illegal default option", TCL_INDEX_NONE));
	    Tcl_SetErrorCode(interp, "TK", "MSGBOX", "DEFAULT", NULL);
	    goto end;
	}
    }
    [alert setIcon:[NSApp applicationIconImage]];
    [alert setAlertStyle:alertStyles[iconIndex]];
    i = 0;
    while (i < 3 && alertButtonNames[typeIndex][i]) {
	[alert addButtonWithTitle:(NSString*) alertButtonNames[typeIndex][i++]];
    }
    buttons = [alert buttons];
    for (NSButton *b in buttons) {
	NSString *ke = [b keyEquivalent];

	if (([ke isEqualToString:@"\r"] || [ke isEqualToString:@"\033"]) &&
		![b keyEquivalentModifierMask]) {
	    [b setKeyEquivalent:@""];
	}
    }
    [[buttons objectAtIndex: [buttons count]-1] setKeyEquivalent: @"\033"];
    [[buttons objectAtIndex: (NSUInteger)(defaultNativeButtonIndex-1)]
	    setKeyEquivalent: @"\r"];
    if (cmdObj) {
	if (Tcl_IsShared(cmdObj)) {
	    cmdObj = Tcl_DuplicateObj(cmdObj);
	}
	Tcl_IncrRefCount(cmdObj);
    }
    callbackInfo.cmdObj = cmdObj;
    callbackInfo.interp = interp;
    callbackInfo.typeIndex = typeIndex;
    parent = TkMacOSXGetNSWindowForDrawable(((TkWindow *)tkwin)->window);
    if (haveParentOption && parent && ![parent attachedSheet]) {
	parentIsKey = [parent isKeyWindow];
#if MAC_OS_X_VERSION_MIN_REQUIRED >= 1090
 	[alert beginSheetModalForWindow:parent
	       completionHandler:^(NSModalResponse returnCode) {
	    [NSApp tkAlertDidEnd:alert
		    returnCode:returnCode
		    contextInfo:&callbackInfo];
	}];
#else
	[alert beginSheetModalForWindow:parent
	       modalDelegate:NSApp
	       didEndSelector:@selector(tkAlertDidEnd:returnCode:contextInfo:)
	       contextInfo:&callbackInfo];
#endif
	modalReturnCode = cmdObj ? 0 :
	    [alert runModal];
    } else {
	modalReturnCode = [alert runModal];
	[NSApp tkAlertDidEnd:alert returnCode:modalReturnCode
		contextInfo:&callbackInfo];
    }
    if (cmdObj) {
	Tcl_DecrRefCount(cmdObj);
    }
    result = (modalReturnCode >= NSAlertFirstButtonReturn) ? TCL_OK : TCL_ERROR;
  end:
    [alert release];
    if (parentIsKey) {
	[parent makeKeyWindow];
    }
    return result;
}

/*
 *----------------------------------------------------------------------
 */
#pragma mark [tk fontchooser] implementation (TIP 324)
/*
 *----------------------------------------------------------------------
 */

#include "tkMacOSXInt.h"
#include "tkMacOSXFont.h"

typedef struct FontchooserData {
    Tcl_Obj *titleObj;
    Tcl_Obj *cmdObj;
    Tk_Window parent;
} FontchooserData;

enum FontchooserEvent {
    FontchooserClosed,
    FontchooserSelection
};

static void		FontchooserEvent(int kind);
static Tcl_Obj *	FontchooserCget(FontchooserData *fcdPtr,
			    int optionIndex);
static int		FontchooserConfigureCmd(void *clientData,
			    Tcl_Interp *interp, Tcl_Size objc,
			    Tcl_Obj *const objv[]);
static int		FontchooserShowCmd(void *clientData,
			    Tcl_Interp *interp, Tcl_Size objc,
			    Tcl_Obj *const objv[]);
static int		FontchooserHideCmd(void *clientData,
			    Tcl_Interp *interp, Tcl_Size objc,
			    Tcl_Obj *const objv[]);
static void		FontchooserParentEventHandler(void *clientData,
			    XEvent *eventPtr);
static void		DeleteFontchooserData(void *clientData,
			    Tcl_Interp *interp);

MODULE_SCOPE const TkEnsemble tkFontchooserEnsemble[];
const TkEnsemble tkFontchooserEnsemble[] = {
    { "configure", FontchooserConfigureCmd, NULL },
    { "show", FontchooserShowCmd, NULL },
    { "hide", FontchooserHideCmd, NULL },
    { NULL, NULL, NULL }
};

static Tcl_Interp *fontchooserInterp = NULL;
static NSFont *fontPanelFont = nil;
static NSMutableDictionary *fontPanelFontAttributes = nil;

static const char *const fontchooserOptionStrings[] = {
    "-command", "-font", "-parent", "-title",
    "-visible", NULL
};
enum FontchooserOption {
    FontchooserCmd, FontchooserFont, FontchooserParent, FontchooserTitle,
    FontchooserVisible
};

@implementation TKApplication(TKFontPanel)

- (void) changeFont: (id) sender
{
    NSFontManager *fm = [NSFontManager sharedFontManager];
    (void)sender;

    if ([fm currentFontAction] == NSViaPanelFontAction) {
	NSFont *font = [fm convertFont:fontPanelFont];

	if (![fontPanelFont isEqual:font]) {
	    [fontPanelFont release];
	    fontPanelFont = [font retain];
	    FontchooserEvent(FontchooserSelection);
	}
    }
}

- (void) changeAttributes: (id) sender
{
    NSDictionary *attributes = [sender convertAttributes:
	    fontPanelFontAttributes];

    if (![fontPanelFontAttributes isEqual:attributes]) {
	[fontPanelFontAttributes setDictionary:attributes];
	FontchooserEvent(FontchooserSelection);
    }
}

- (NSUInteger) validModesForFontPanel: (NSFontPanel *)fontPanel
{
    (void)fontPanel;

    return (NSFontPanelStandardModesMask & ~NSFontPanelAllEffectsModeMask) |
	    NSFontPanelUnderlineEffectModeMask |
	    NSFontPanelStrikethroughEffectModeMask;
}

- (void) windowDidOrderOffScreen: (NSNotification *)notification
{
#ifdef TK_MAC_DEBUG_NOTIFICATIONS
    TKLog(@"-[%@(%p) %s] %@", [self class], self, sel_getName(_cmd), notification);
#endif
    if ([[notification object] isEqual:[[NSFontManager sharedFontManager]
	    fontPanel:NO]]) {
	FontchooserEvent(FontchooserClosed);
    }
}
@end

/*
 *----------------------------------------------------------------------
 *
 * FontchooserEvent --
 *
 *	This processes events generated by user interaction with the font
 *	panel.
 *
 * Results:
 *	None.
 *
 * Side effects:
 *	Additional events may be placed on the Tk event queue.
 *
 *----------------------------------------------------------------------
 */

static void
FontchooserEvent(
    int kind)
{
    FontchooserData *fcdPtr;
    Tcl_Obj *fontObj;

    if (!fontchooserInterp) {
	return;
    }
    fcdPtr = (FontchooserData *)Tcl_GetAssocData(fontchooserInterp, "::tk::fontchooser", NULL);
    switch (kind) {
    case FontchooserClosed:
	if (fcdPtr->parent != NULL) {
	    Tk_SendVirtualEvent(fcdPtr->parent, "TkFontchooserVisibility", NULL);
	    fontchooserInterp = NULL;
	}
	break;
    case FontchooserSelection:
	fontObj = TkMacOSXFontDescriptionForNSFontAndNSFontAttributes(
		fontPanelFont, fontPanelFontAttributes);
	if (fontObj) {
	    if (fcdPtr->cmdObj) {
		Tcl_Size objc;
		int result;
		Tcl_Obj **objv, **tmpv;

		result = Tcl_ListObjGetElements(fontchooserInterp,
			fcdPtr->cmdObj, &objc, &objv);
		if (result == TCL_OK) {
		    tmpv = (Tcl_Obj **)ckalloc(sizeof(Tcl_Obj *) * (objc + 2));
		    memcpy(tmpv, objv, sizeof(Tcl_Obj *) * objc);
		    tmpv[objc] = fontObj;
		    TkBackgroundEvalObjv(fontchooserInterp, objc + 1, tmpv,
			    TCL_EVAL_GLOBAL);
		    ckfree(tmpv);
		}
	    }
	    Tk_SendVirtualEvent(fcdPtr->parent, "TkFontchooserFontChanged", NULL);
	}
	break;
    }
}

/*
 *----------------------------------------------------------------------
 *
 * FontchooserCget --
 *
 *	Helper for the FontchooserConfigure command to return the current value
 *	of any of the options (which may be NULL in the structure).
 *
 * Results:
 *	Tcl object of option value.
 *
 * Side effects:
 *	None.
 *
 *----------------------------------------------------------------------
 */

static Tcl_Obj *
FontchooserCget(
    FontchooserData *fcdPtr,
    int optionIndex)
{
    Tcl_Obj *resObj = NULL;

    switch(optionIndex) {
    case FontchooserParent:
	if (fcdPtr->parent != NULL) {
	    resObj = Tcl_NewStringObj(
		    ((TkWindow *)fcdPtr->parent)->pathName, TCL_INDEX_NONE);
	} else {
	    resObj = Tcl_NewStringObj(".", 1);
	}
	break;
    case FontchooserTitle:
	if (fcdPtr->titleObj) {
	    resObj = fcdPtr->titleObj;
	} else {
	    resObj = Tcl_NewObj();
	}
	break;
    case FontchooserFont:
	resObj = TkMacOSXFontDescriptionForNSFontAndNSFontAttributes(
		fontPanelFont, fontPanelFontAttributes);
	if (!resObj) {
	    resObj = Tcl_NewObj();
	}
	break;
    case FontchooserCmd:
	if (fcdPtr->cmdObj) {
	    resObj = fcdPtr->cmdObj;
	} else {
	    resObj = Tcl_NewObj();
	}
	break;
    case FontchooserVisible:
	resObj = Tcl_NewBooleanObj([[[NSFontManager sharedFontManager]
		fontPanel:NO] isVisible]);
	break;
    default:
	resObj = Tcl_NewObj();
    }
    return resObj;
}

/*
 * ----------------------------------------------------------------------
 *
 * FontchooserConfigureCmd --
 *
 *	Implementation of the 'tk fontchooser configure' ensemble command.  See
 *	the user documentation for what it does.
 *
 * Results:
 *	See the user documentation.
 *
 * Side effects:
 *	Per-interp data structure may be modified
 *
 * ----------------------------------------------------------------------
 */

static int
FontchooserConfigureCmd(
    void *clientData,	/* Main window */
    Tcl_Interp *interp,
    Tcl_Size objc,
    Tcl_Obj *const objv[])
{
    Tk_Window tkwin = (Tk_Window)clientData;
    FontchooserData *fcdPtr = (FontchooserData *)Tcl_GetAssocData(interp, "::tk::fontchooser",
	    NULL);
    Tcl_Size i;
    int r = TCL_OK;

    /*
     * With no arguments we return all the options in a dict
     */

    if (objc == 1) {
	Tcl_Obj *keyObj, *valueObj;
	Tcl_Obj *dictObj = Tcl_NewDictObj();

	for (i = 0; r == TCL_OK && fontchooserOptionStrings[i] != NULL; ++i) {
	    keyObj = Tcl_NewStringObj(fontchooserOptionStrings[i], TCL_INDEX_NONE);
	    valueObj = FontchooserCget(fcdPtr, (int)i);
	    r = Tcl_DictObjPut(interp, dictObj, keyObj, valueObj);
	}
	if (r == TCL_OK) {
	    Tcl_SetObjResult(interp, dictObj);
	}
	return r;
    }

    for (i = 1; i < objc; i += 2) {
	int optionIndex, len;

	if (Tcl_GetIndexFromObjStruct(interp, objv[i], fontchooserOptionStrings,
		sizeof(char *), "option", 0, &optionIndex) != TCL_OK) {
	    return TCL_ERROR;
	}
	if (objc == 2) {
	    /*
	     * With one option and no arg, return the current value.
	     */

	    Tcl_SetObjResult(interp, FontchooserCget(fcdPtr, optionIndex));
	    return TCL_OK;
	}
	if (i + 1 == objc) {
	    Tcl_SetObjResult(interp, Tcl_ObjPrintf(
		    "value for \"%s\" missing", Tcl_GetString(objv[i])));
	    Tcl_SetErrorCode(interp, "TK", "FONTDIALOG", "VALUE", NULL);
	    return TCL_ERROR;
	}
	switch (optionIndex) {
	case FontchooserVisible: {
	    const char *msg = "cannot change read-only option "
		    "\"-visible\": use the show or hide command";

	    Tcl_SetObjResult(interp, Tcl_NewStringObj(msg, TCL_INDEX_NONE));
	    Tcl_SetErrorCode(interp, "TK", "FONTDIALOG", "READONLY", NULL);
	    return TCL_ERROR;
	}
	case FontchooserParent: {
	    Tk_Window parent = Tk_NameToWindow(interp,
		    Tcl_GetString(objv[i+1]), tkwin);

	    if (parent == NULL) {
		return TCL_ERROR;
	    }
	    if (fcdPtr->parent) {
		Tk_DeleteEventHandler(fcdPtr->parent, StructureNotifyMask,
			FontchooserParentEventHandler, fcdPtr);
	    }
	    fcdPtr->parent = parent;
	    Tk_CreateEventHandler(fcdPtr->parent, StructureNotifyMask,
		    FontchooserParentEventHandler, fcdPtr);
	    break;
	}
	case FontchooserTitle:
	    if (fcdPtr->titleObj) {
		Tcl_DecrRefCount(fcdPtr->titleObj);
	    }
	    Tcl_GetStringFromObj(objv[i+1], &len);
	    if (len) {
		fcdPtr->titleObj = objv[i+1];
		if (Tcl_IsShared(fcdPtr->titleObj)) {
		    fcdPtr->titleObj = Tcl_DuplicateObj(fcdPtr->titleObj);
		}
		Tcl_IncrRefCount(fcdPtr->titleObj);
	    } else {
		fcdPtr->titleObj = NULL;
	    }
	    break;
	case FontchooserFont: {
	    Tcl_GetStringFromObj(objv[i+1], &len);
	    if (len) {
		Tk_Font f = Tk_AllocFontFromObj(interp, tkwin, objv[i+1]);

		if (!f) {
		    return TCL_ERROR;
		}
		[fontPanelFont autorelease];
		fontPanelFont = [TkMacOSXNSFontForFont(f) retain];
		[fontPanelFontAttributes setDictionary:
			TkMacOSXNSFontAttributesForFont(f)];
		[fontPanelFontAttributes removeObjectsForKeys:[NSArray
			arrayWithObjects:NSFontAttributeName,
			NSLigatureAttributeName, NSKernAttributeName, nil]];
		Tk_FreeFont(f);
	    } else {
		[fontPanelFont release];
		fontPanelFont = nil;
		[fontPanelFontAttributes removeAllObjects];
	    }

	    NSFontManager *fm = [NSFontManager sharedFontManager];
	    NSFontPanel *fp = [fm fontPanel:NO];

	    [fp setPanelFont:fontPanelFont isMultiple:NO];
	    [fm setSelectedFont:fontPanelFont isMultiple:NO];
	    [fm setSelectedAttributes:fontPanelFontAttributes
		    isMultiple:NO];
	    if ([fp isVisible]) {
		Tk_SendVirtualEvent(fcdPtr->parent,
			"TkFontchooserFontChanged", NULL);
	    }
	    break;
	}
	case FontchooserCmd:
	    if (fcdPtr->cmdObj) {
		Tcl_DecrRefCount(fcdPtr->cmdObj);
	    }
	    Tcl_GetStringFromObj(objv[i+1], &len);
	    if (len) {
		fcdPtr->cmdObj = objv[i+1];
		if (Tcl_IsShared(fcdPtr->cmdObj)) {
		    fcdPtr->cmdObj = Tcl_DuplicateObj(fcdPtr->cmdObj);
		}
		Tcl_IncrRefCount(fcdPtr->cmdObj);
	    } else {
		fcdPtr->cmdObj = NULL;
	    }
	    break;
	}
    }
    return TCL_OK;
}

/*
 * ----------------------------------------------------------------------
 *
 * FontchooserShowCmd --
 *
 *	Implements the 'tk fontchooser show' ensemble command. The per-interp
 *	configuration data for the dialog is held in an interp associated
 *	structure.
 *
 * Results:
 *	See the user documentation.
 *
 * Side effects:
 *	Font Panel may be shown.
 *
 * ----------------------------------------------------------------------
 */

static int
FontchooserShowCmd(
    void *clientData,	/* Main window */
    Tcl_Interp *interp,
    TCL_UNUSED(Tcl_Size),
    TCL_UNUSED(Tcl_Obj *const *))
{
    FontchooserData *fcdPtr = (FontchooserData *)Tcl_GetAssocData(interp, "::tk::fontchooser",
	    NULL);

    if (fcdPtr->parent == NULL) {
	fcdPtr->parent = (Tk_Window)clientData;
	Tk_CreateEventHandler(fcdPtr->parent, StructureNotifyMask,
		FontchooserParentEventHandler, fcdPtr);
    }

    NSFontManager *fm = [NSFontManager sharedFontManager];
    NSFontPanel *fp = [fm fontPanel:YES];

    if ([fp delegate] != NSApp) {
	[fp setDelegate:NSApp];
    }
    if (![fp isVisible]) {
	[fm orderFrontFontPanel:NSApp];
	Tk_SendVirtualEvent(fcdPtr->parent, "TkFontchooserVisibility", NULL);
    }
    fontchooserInterp = interp;

    return TCL_OK;
}

/*
 * ----------------------------------------------------------------------
 *
 * FontchooserHideCmd --
 *
 *	Implementation of the 'tk fontchooser hide' ensemble. See the user
 *	documentation for details.
 *
 * Results:
 *	See the user documentation.
 *
 * Side effects:
 *	Font Panel may be hidden.
 *
 * ----------------------------------------------------------------------
 */

static int
FontchooserHideCmd(
    TCL_UNUSED(void *),	/* Main window */
    TCL_UNUSED(Tcl_Interp *),
    TCL_UNUSED(Tcl_Size),
    TCL_UNUSED(Tcl_Obj *const *))
{
    NSFontPanel *fp = [[NSFontManager sharedFontManager] fontPanel:NO];

    if ([fp isVisible]) {
	[fp orderOut:NSApp];
    }
    return TCL_OK;
}

/*
 * ----------------------------------------------------------------------
 *
 * FontchooserParentEventHandler --
 *
 *	Event handler for StructureNotify events on the font chooser's parent
 *	window.
 *
 * Results:
 *	None.
 *
 * Side effects:
 *	Font chooser parent info is cleared and font panel is hidden.
 *
 * ----------------------------------------------------------------------
 */

static void
FontchooserParentEventHandler(
    void *clientData,
    XEvent *eventPtr)
{
    FontchooserData *fcdPtr = (FontchooserData *)clientData;

    if (eventPtr->type == DestroyNotify) {
	Tk_DeleteEventHandler(fcdPtr->parent, StructureNotifyMask,
		FontchooserParentEventHandler, fcdPtr);
	fcdPtr->parent = NULL;
	FontchooserHideCmd(NULL, NULL, 0, NULL);
    }
}

/*
 * ----------------------------------------------------------------------
 *
 * DeleteFontchooserData --
 *
 *	Clean up the font chooser configuration data when the interp is
 *	destroyed.
 *
 * Results:
 *	None.
 *
 * Side effects:
 *	per-interp configuration data is destroyed.
 *
 * ----------------------------------------------------------------------
 */

static void
DeleteFontchooserData(
    void *clientData,
    Tcl_Interp *interp)
{
    FontchooserData *fcdPtr = (FontchooserData *)clientData;

    if (fcdPtr->titleObj) {
	Tcl_DecrRefCount(fcdPtr->titleObj);
    }
    if (fcdPtr->cmdObj) {
	Tcl_DecrRefCount(fcdPtr->cmdObj);
    }
    ckfree(fcdPtr);

    if (fontchooserInterp == interp) {
	fontchooserInterp = NULL;
    }
}

/*
 * ----------------------------------------------------------------------
 *
 * TkInitFontchooser --
 *
 *	Associate the font chooser configuration data with the Tcl interpreter.
 *	There is one font chooser per interp.
 *
 * Results:
 *	None.
 *
 * Side effects:
 *	per-interp configuration data is destroyed.
 *
 * ----------------------------------------------------------------------
 */

MODULE_SCOPE int
TkInitFontchooser(
    Tcl_Interp *interp,
    TCL_UNUSED(void *))
{
    FontchooserData *fcdPtr = (FontchooserData *)ckalloc(sizeof(FontchooserData));

    bzero(fcdPtr, sizeof(FontchooserData));
    Tcl_SetAssocData(interp, "::tk::fontchooser", DeleteFontchooserData,
	    fcdPtr);
    if (!fontPanelFontAttributes) {
	fontPanelFontAttributes = [NSMutableDictionary new];
    }
    return TCL_OK;
}

/*
 * Local Variables:
 * mode: objc
 * c-basic-offset: 4
 * fill-column: 79
 * coding: utf-8
 * End:
 */<|MERGE_RESOLUTION|>--- conflicted
+++ resolved
@@ -696,15 +696,10 @@
 {
     Tk_Window tkwin = (Tk_Window)clientData;
     char *str;
-<<<<<<< HEAD
     Tcl_Size i;
     int result = TCL_ERROR, haveParentOption = 0;
-    int index, len, multiple = 0;
-=======
-    int i, result = TCL_ERROR, haveParentOption = 0;
     int index, multiple = 0;
     Tcl_Size len;
->>>>>>> 90065814
     Tcl_Obj *cmdObj = NULL, *typeVariablePtr = NULL, *fileTypesPtr = NULL;
     NSString *directory = nil, *filename = nil;
     NSString *message = nil, *title = nil;
@@ -1220,15 +1215,10 @@
 {
     Tk_Window tkwin = (Tk_Window)clientData;
     char *str;
-<<<<<<< HEAD
     int result = TCL_ERROR, haveParentOption = 0;
-    int index, len, mustexist = 0;
-    Tcl_Size i;
-=======
-    int i, result = TCL_ERROR, haveParentOption = 0;
     int index, mustexist = 0;
     Tcl_Size len;
->>>>>>> 90065814
+    Tcl_Size i;
     Tcl_Obj *cmdObj = NULL;
     NSString *directory = nil;
     NSString *message, *title;
