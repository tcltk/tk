/*
 * tkMacOSXDialog.c --
 *
 *	Contains the Mac implementation of the common dialog boxes.
 *
 * Copyright © 1996-1997 Sun Microsystems, Inc.
 * Copyright © 2001-2009 Apple Inc.
 * Copyright © 2006-2009 Daniel A. Steffen <das@users.sourceforge.net>
 * Copyright © 2017 Christian Gollwitzer.
 *
 * See the file "license.terms" for information on usage and redistribution of
 * this file, and for a DISCLAIMER OF ALL WARRANTIES.
 */

#include "tkMacOSXPrivate.h"
#include "tkFileFilter.h"
#include "tkMacOSXConstants.h"

#if MAC_OS_X_VERSION_MIN_REQUIRED < 1090
#define modalOK     NSOKButton
#define modalCancel NSCancelButton
#else
#define modalOK     NSModalResponseOK
#define modalCancel NSModalResponseCancel
#endif // MAC_OS_X_VERSION_MIN_REQUIRED < 1090
#define modalOther  -1 // indicates that the -command option was used.
#define modalError  -2

/*
 * Vars for filtering in "open file" and "save file" dialogs.
 */

typedef struct {
    bool doFileTypes;			/* Show the accessory view which
					 * displays the filter menu */
    bool preselectFilter;		/* A filter was selected by the
					 * typevariable. */
    bool userHasSelectedFilter;		/* The user has changed the filter in
					 * the accessory view. */
    NSMutableArray *fileTypeNames;	/* Array of names, e.g. "Text
					 * document". */
    NSMutableArray *fileTypeExtensions;	/* Array of allowed extensions per
					 * name, e.g. "txt", "doc". */
    NSMutableArray *fileTypeLabels;	/* Displayed string, e.g. "Text
					 * document (.txt, .doc)". */
    NSMutableArray *fileTypeAllowsAll;	/* Boolean if the all pattern (*.*) is
					 * included. */
    NSMutableArray *allowedExtensions;	/* Set of all allowed extensions. */
    bool allowedExtensionsAllowAll;	/* Set of all allowed extensions
					 * includes *.* */
    NSUInteger fileTypeIndex;		/* Index of currently selected
					 * filter. */
} filepanelFilterInfo;

/*
 * Only one of these is needed for the application, so they can be static.
 */

static filepanelFilterInfo filterInfo;
static NSOpenPanel *openpanel;
static NSSavePanel *savepanel;

static const char *const colorOptionStrings[] = {
    "-initialcolor", "-parent", "-title", NULL
};
enum colorOptions {
    COLOR_INITIAL, COLOR_PARENT, COLOR_TITLE
};

static const char *const openOptionStrings[] = {
    "-command", "-defaultextension", "-filetypes", "-initialdir",
    "-initialfile", "-message", "-multiple", "-parent", "-title",
    "-typevariable", NULL
};
enum openOptions {
    OPEN_COMMAND, OPEN_DEFAULT, OPEN_FILETYPES, OPEN_INITDIR,
    OPEN_INITFILE, OPEN_MESSAGE, OPEN_MULTIPLE, OPEN_PARENT, OPEN_TITLE,
    OPEN_TYPEVARIABLE
};
static const char *const saveOptionStrings[] = {
    "-command", "-confirmoverwrite", "-defaultextension", "-filetypes",
    "-initialdir", "-initialfile", "-message", "-parent", "-title",
    "-typevariable", NULL
};
enum saveOptions {
    SAVE_COMMAND, SAVE_CONFIRMOW, SAVE_DEFAULT, SAVE_FILETYPES,
    SAVE_INITDIR, SAVE_INITFILE, SAVE_MESSAGE, SAVE_PARENT, SAVE_TITLE,
    SAVE_TYPEVARIABLE
};
static const char *const chooseOptionStrings[] = {
    "-command", "-initialdir", "-message", "-mustexist", "-parent", "-title",
    NULL
};
enum chooseOptions {
<<<<<<< HEAD
    CHOOSE_COMMAND, CHOOSE_INITDIR, CHOOSE_MESSAGE, CHOOSE_MUSTEXIST,
    CHOOSE_PARENT, CHOOSE_TITLE
=======
    CHOOSE_INITDIR, CHOOSE_MESSAGE, CHOOSE_MUSTEXIST, CHOOSE_PARENT,
    CHOOSE_TITLE, CHOOSE_COMMAND
>>>>>>> efc48816
};
typedef struct {
    Tcl_Interp *interp;
    Tcl_Obj *cmdObj;
    int multiple;
} FilePanelCallbackInfo;

static const char *const alertOptionStrings[] = {
    "-default", "-detail", "-icon", "-message", "-parent", "-title",
    "-type", "-command", NULL
};
enum alertOptions {
    ALERT_DEFAULT, ALERT_DETAIL, ALERT_ICON, ALERT_MESSAGE, ALERT_PARENT,
    ALERT_TITLE, ALERT_TYPE, ALERT_COMMAND
};
typedef struct {
    Tcl_Interp *interp;
    Tcl_Obj *cmdObj;
    int typeIndex;
} AlertCallbackInfo;
static const char *const alertTypeStrings[] = {
    "abortretryignore", "ok", "okcancel", "retrycancel", "yesno",
    "yesnocancel", NULL
};
enum alertTypeOptions {
    TYPE_ABORTRETRYIGNORE, TYPE_OK, TYPE_OKCANCEL, TYPE_RETRYCANCEL,
    TYPE_YESNO, TYPE_YESNOCANCEL
};
static const char *const alertIconStrings[] = {
    "error", "info", "question", "warning", NULL
};
enum alertIconOptions {
    ICON_ERROR, ICON_INFO, ICON_QUESTION, ICON_WARNING
};
static const char *const alertButtonStrings[] = {
    "abort", "retry", "ignore", "ok", "cancel", "no", "yes", NULL
};

static const NSString *const alertButtonNames[][3] = {
    [TYPE_ABORTRETRYIGNORE] =   {@"Abort", @"Retry", @"Ignore"},
    [TYPE_OK] =			{@"OK"},
    [TYPE_OKCANCEL] =		{@"OK", @"Cancel"},
    [TYPE_RETRYCANCEL] =	{@"Retry", @"Cancel"},
    [TYPE_YESNO] =		{@"Yes", @"No"},
    [TYPE_YESNOCANCEL] =	{@"Yes", @"No", @"Cancel"},
};
static const NSAlertStyle alertStyles[] = {
    [ICON_ERROR] =		NSWarningAlertStyle,
    [ICON_INFO] =		NSInformationalAlertStyle,
    [ICON_QUESTION] =		NSWarningAlertStyle,
    [ICON_WARNING] =		NSCriticalAlertStyle,
};

/*
 * Need to map from 'alertButtonStrings' and its corresponding integer, index
 * to the native button index, which is 1, 2, 3, from right to left. This is
 * necessary to do for each separate '-type' of button sets.
 */

static const short alertButtonIndexAndTypeToNativeButtonIndex[][7] = {
			    /*  abort retry ignore ok   cancel yes   no */
    [TYPE_ABORTRETRYIGNORE] =   {1,    2,    3,    0,    0,    0,    0},
    [TYPE_OK] =			{0,    0,    0,    1,    0,    0,    0},
    [TYPE_OKCANCEL] =		{0,    0,    0,    1,    2,    0,    0},
    [TYPE_RETRYCANCEL] =	{0,    1,    0,    0,    2,    0,    0},
    [TYPE_YESNO] =		{0,    0,    0,    0,    0,    2,    1},
    [TYPE_YESNOCANCEL] =	{0,    0,    0,    0,    3,    2,    1},
};

/*
 * Need also the inverse mapping, from NSAlertFirstButtonReturn etc to the
 * descriptive button text string index.
 */

static const short alertNativeButtonIndexAndTypeToButtonIndex[][3] = {
    [TYPE_ABORTRETRYIGNORE] =   {0, 1, 2},
    [TYPE_OK] =			{3, 0, 0},
    [TYPE_OKCANCEL] =		{3, 4, 0},
    [TYPE_RETRYCANCEL] =	{1, 4, 0},
    [TYPE_YESNO] =		{6, 5, 0},
    [TYPE_YESNOCANCEL] =	{6, 5, 4},
};

/*
 * Construct a file URL from directory and filename. Either may be nil. If both
 * are nil, returns nil.
 */

static NSURL *
getFileURL(
    NSString *directory,
    NSString *filename)
{
    NSURL *url = nil;
    if (directory) {
	url = [NSURL fileURLWithPath:directory isDirectory:YES];
    }
    if (filename) {
	url = [NSURL URLWithString:filename relativeToURL:url];
    }
    return url;
}

#pragma mark TKApplication(TKDialog)

@implementation TKApplication(TKDialog)

- (BOOL)panel:(id)sender shouldEnableURL:(NSURL *)url {
	(void)sender;
	(void)url;
    return YES;
}

- (void)panel:(id)sender didChangeToDirectoryURL:(NSURL *)url {
    (void)sender; (void)url;
}

- (BOOL)panel:(id)sender validateURL:(NSURL *)url error:(NSError **)outError {
    (void)sender; (void)url;
    *outError = nil;
    return YES;
}

- (void) tkFilePanelDidEnd: (NSSavePanel *) panel
		returnCode: (NSModalResponse) returnCode
	       contextInfo: (const void *) contextInfo
{
    const FilePanelCallbackInfo *callbackInfo = (const FilePanelCallbackInfo *)contextInfo;

    if (returnCode == modalOK) {
	Tcl_Obj *resultObj;

	if (callbackInfo->multiple) {
	    resultObj = Tcl_NewListObj(0, NULL);
	    for (NSURL *url in [(NSOpenPanel*)panel URLs]) {
		Tcl_ListObjAppendElement(callbackInfo->interp, resultObj,
			Tcl_NewStringObj([[url path] UTF8String], -1));
	    }
	} else {
	    resultObj = Tcl_NewStringObj([[[panel URL]path] UTF8String], -1);
	}
	if (callbackInfo->cmdObj) {
	    Tcl_Obj **objv, **tmpv;
	    int objc, result = Tcl_ListObjGetElements(callbackInfo->interp,
		    callbackInfo->cmdObj, &objc, &objv);

	    if (result == TCL_OK && objc) {
		tmpv = (Tcl_Obj **)ckalloc(sizeof(Tcl_Obj *) * (objc + 2));
		memcpy(tmpv, objv, sizeof(Tcl_Obj *) * objc);
		tmpv[objc] = resultObj;
		TkBackgroundEvalObjv(callbackInfo->interp, objc + 1, tmpv,
			TCL_EVAL_GLOBAL);
		ckfree(tmpv);
	    }
	} else {
	    Tcl_SetObjResult(callbackInfo->interp, resultObj);
	}
    } else if (returnCode == modalCancel) {
	Tcl_ResetResult(callbackInfo->interp);
    }
    [NSApp stopModalWithCode:returnCode];
}

- (void) tkAlertDidEnd: (NSAlert *) alert returnCode: (NSInteger) returnCode
	contextInfo: (const void *) contextInfo
{
    AlertCallbackInfo *callbackInfo = (AlertCallbackInfo *)contextInfo;

    if (returnCode >= NSAlertFirstButtonReturn) {
	Tcl_Obj *resultObj = Tcl_NewStringObj(alertButtonStrings[
		alertNativeButtonIndexAndTypeToButtonIndex[callbackInfo->
		typeIndex][returnCode - NSAlertFirstButtonReturn]], -1);

	if (callbackInfo->cmdObj) {
	    Tcl_Obj **objv, **tmpv;
	    int objc, result = Tcl_ListObjGetElements(callbackInfo->interp,
		    callbackInfo->cmdObj, &objc, &objv);

	    if (result == TCL_OK && objc) {
		tmpv = (Tcl_Obj **)ckalloc(sizeof(Tcl_Obj *) * (objc + 2));
		memcpy(tmpv, objv, sizeof(Tcl_Obj *) * objc);
		tmpv[objc] = resultObj;
		TkBackgroundEvalObjv(callbackInfo->interp, objc + 1, tmpv,
			TCL_EVAL_GLOBAL);
		ckfree(tmpv);
	    }
	} else {
	    Tcl_SetObjResult(callbackInfo->interp, resultObj);
	}
    }
    if ([alert window] == [NSApp modalWindow]) {
	[NSApp stopModalWithCode:returnCode];
    }
}

- (void)selectFormat:(id)sender  {
    NSPopUpButton *button      = (NSPopUpButton *)sender;
    filterInfo.fileTypeIndex   = [button indexOfSelectedItem];
    if ([[filterInfo.fileTypeAllowsAll objectAtIndex:filterInfo.fileTypeIndex] boolValue]) {
	[openpanel setAllowsOtherFileTypes:YES];

	/*
	 * setAllowsOtherFileTypes might have no effect; it's inherited from
	 * the NSSavePanel, where it has the effect that it does not append an
	 * extension. Setting the allowed file types to nil allows selecting
	 * any file.
	 */

	[openpanel setAllowedFileTypes:nil];
    } else {
	NSMutableArray *allowedtypes =
		[filterInfo.fileTypeExtensions objectAtIndex:filterInfo.fileTypeIndex];
	[openpanel setAllowedFileTypes:allowedtypes];
	[openpanel setAllowsOtherFileTypes:NO];
    }

    filterInfo.userHasSelectedFilter = true;
}

- (void)saveFormat:(id)sender  {
    NSPopUpButton *button     = (NSPopUpButton *)sender;
    filterInfo.fileTypeIndex  = [button indexOfSelectedItem];

    if ([[filterInfo.fileTypeAllowsAll objectAtIndex:filterInfo.fileTypeIndex] boolValue]) {
	[savepanel setAllowsOtherFileTypes:YES];
	[savepanel setAllowedFileTypes:nil];
    } else {
	NSMutableArray *allowedtypes =
		[filterInfo.fileTypeExtensions objectAtIndex:filterInfo.fileTypeIndex];
	[savepanel setAllowedFileTypes:allowedtypes];
	[savepanel setAllowsOtherFileTypes:NO];
    }

    filterInfo.userHasSelectedFilter = true;
}

@end

#pragma mark -

static NSInteger showOpenSavePanel(
    NSSavePanel *panel,
    NSWindow *parent,
    Tcl_Interp *interp,
    Tcl_Obj *cmdObj,
    int multiple)
{
    NSInteger modalReturnCode;
    int OSVersion = [NSApp macOSVersion];
    const FilePanelCallbackInfo callbackInfo = {interp, cmdObj, multiple};

    /*
     * Use a sheet if -parent is specified (unless there is already a sheet).
     */

    if (parent && ![parent attachedSheet]) {
	if (OSVersion < 101500) {
	    [panel beginSheetModalForWindow:parent
			  completionHandler:^(NSModalResponse returnCode) {
		    [NSApp tkFilePanelDidEnd:panel
				  returnCode:returnCode
				 contextInfo:&callbackInfo ];
		}];
	    modalReturnCode = [NSApp runModalForWindow:panel];
	} else if (OSVersion < 110000) {
	    [panel beginSheetModalForWindow:parent
			  completionHandler:^(NSModalResponse returnCode) {
		    [NSApp tkFilePanelDidEnd:panel
				  returnCode:returnCode
				 contextInfo:&callbackInfo ];
		}];
	    modalReturnCode = [panel runModal];
	} else {
	    [parent beginSheet: panel completionHandler:nil];
	    modalReturnCode = [panel runModal];
	    [NSApp tkFilePanelDidEnd:panel
			  returnCode:modalReturnCode
			 contextInfo:&callbackInfo ];
	    [parent endSheet:panel];
	}
    } else {
	modalReturnCode = [panel runModal];
	[NSApp tkFilePanelDidEnd:panel
		      returnCode:modalReturnCode
		     contextInfo:&callbackInfo ];
    }
    return cmdObj ? modalOther : modalReturnCode;
}

/*
 *----------------------------------------------------------------------
 *
 * Tk_ChooseColorObjCmd --
 *
 *	This procedure implements the color dialog box for the Mac platform.
 *	See the user documentation for details on what it does.
 *
 * Results:
 *	A standard Tcl result.
 *
 * Side effects:
 *	See the user documentation.
 *
 *----------------------------------------------------------------------
 */

int
Tk_ChooseColorObjCmd(
    ClientData clientData,	/* Main window associated with interpreter. */
    Tcl_Interp *interp,		/* Current interpreter. */
    int objc,			/* Number of arguments. */
    Tcl_Obj *const objv[])	/* Argument objects. */
{
    int result = TCL_ERROR;
    Tk_Window parent, tkwin = (Tk_Window)clientData;
    const char *title = NULL;
    int i;
    NSColor *color = nil, *initialColor = nil;
    NSColorPanel *colorPanel;
    NSInteger returnCode, numberOfComponents = 0;

    for (i = 1; i < objc; i += 2) {
	int index;
	const char *value;

	if (Tcl_GetIndexFromObjStruct(interp, objv[i], colorOptionStrings,
		sizeof(char *), "option", TCL_EXACT, &index) != TCL_OK) {
	    goto end;
	}
	if (i + 1 == objc) {
	    Tcl_SetObjResult(interp, Tcl_ObjPrintf(
		    "value for \"%s\" missing", Tcl_GetString(objv[i])));
	    Tcl_SetErrorCode(interp, "TK", "COLORDIALOG", "VALUE", NULL);
	    goto end;
	}
	value = Tcl_GetString(objv[i + 1]);

	switch (index) {
	case COLOR_INITIAL: {
	    XColor *colorPtr;

	    colorPtr = Tk_GetColor(interp, tkwin, value);
	    if (colorPtr == NULL) {
		goto end;
	    }
	    initialColor = TkMacOSXGetNSColor(NULL, colorPtr->pixel);
	    Tk_FreeColor(colorPtr);
	    break;
	}
	case COLOR_PARENT:
	    parent = Tk_NameToWindow(interp, value, tkwin);
	    if (parent == NULL) {
		goto end;
	    }
	    break;
	case COLOR_TITLE:
	    title = value;
	    break;
	}
    }
    colorPanel = [NSColorPanel sharedColorPanel];
    [colorPanel orderOut:NSApp];
    [colorPanel setContinuous:NO];
    [colorPanel setBecomesKeyOnlyIfNeeded:NO];
    [colorPanel setShowsAlpha: NO];
    [colorPanel _setUseModalAppearance:YES];
    if (title) {
	NSString *s = [[TKNSString alloc] initWithTclUtfBytes:title length:-1];

	[colorPanel setTitle:s];
	[s release];
    }
    if (initialColor) {
	[colorPanel setColor:initialColor];
    }
    returnCode = [NSApp runModalForWindow:colorPanel];
    if (returnCode == modalOK) {
	color = [[colorPanel color] colorUsingColorSpace:
		[NSColorSpace deviceRGBColorSpace]];
	numberOfComponents = [color numberOfComponents];
    }
    if (color && numberOfComponents >= 3 && numberOfComponents <= 4) {
	CGFloat components[4];
	char colorstr[8];

	[color getComponents:components];
	snprintf(colorstr, 8, "#%02x%02x%02x",
		(short)(components[0] * 255),
		(short)(components[1] * 255),
		(short)(components[2] * 255));
	Tcl_SetObjResult(interp, Tcl_NewStringObj(colorstr, 7));
    } else {
	Tcl_ResetResult(interp);
    }
    result = TCL_OK;

end:
    return result;
}

/*
 * Dissect the -filetype nested lists and store the information in the
 * filterInfo structure.
 */

static int
parseFileFilters(
    Tcl_Interp *interp,
    Tcl_Obj *fileTypesPtr,
    Tcl_Obj *typeVariablePtr)
{

    if (!fileTypesPtr) {
	filterInfo.doFileTypes = false;
	return TCL_OK;
    }

    FileFilterList fl;

    TkInitFileFilters(&fl);
    if (TkGetFileFilters(interp, &fl, fileTypesPtr, 0) != TCL_OK) {
	TkFreeFileFilters(&fl);
	return TCL_ERROR;
    }

    filterInfo.doFileTypes = (fl.filters != NULL);

    filterInfo.fileTypeIndex = 0;
    filterInfo.fileTypeExtensions = [NSMutableArray array];
    filterInfo.fileTypeNames = [NSMutableArray array];
    filterInfo.fileTypeLabels = [NSMutableArray array];
    filterInfo.fileTypeAllowsAll = [NSMutableArray array];

    filterInfo.allowedExtensions = [NSMutableArray array];
    filterInfo.allowedExtensionsAllowAll = NO;

    if (filterInfo.doFileTypes) {
	for (FileFilter *filterPtr = fl.filters; filterPtr;
		filterPtr = filterPtr->next) {
	    NSString *name = [[TKNSString alloc] initWithTclUtfBytes: filterPtr->name length:-1];

	    [filterInfo.fileTypeNames addObject:name];
	    [name release];
	    NSMutableArray *clauseextensions = [NSMutableArray array];
	    NSMutableArray *displayextensions = [NSMutableArray array];
	    bool allowsAll = NO;

	    for (FileFilterClause *clausePtr = filterPtr->clauses; clausePtr;
		    clausePtr = clausePtr->next) {

		for (GlobPattern *globPtr = clausePtr->patterns; globPtr;
			globPtr = globPtr->next) {
		    const char *str = globPtr->pattern;
		    while (*str && (*str == '*' || *str == '.')) {
		    	str++;
		    }
		    if (*str) {
			NSString *extension = [[TKNSString alloc] initWithTclUtfBytes:str length:-1];
			if (![filterInfo.allowedExtensions containsObject:extension]) {
			    [filterInfo.allowedExtensions addObject:extension];
			}

			[clauseextensions addObject:extension];
			[displayextensions addObject:[@"." stringByAppendingString:extension]];

			[extension release];
		    } else {
			/*
			 * It is the all pattern (*, .* or *.*)
			 */

			allowsAll = YES;
			filterInfo.allowedExtensionsAllowAll = YES;
			[displayextensions addObject:@"*"];
		    }
		}
	    }
	    [filterInfo.fileTypeExtensions addObject:clauseextensions];
	    [filterInfo.fileTypeAllowsAll addObject:[NSNumber numberWithBool:allowsAll]];

	    NSMutableString *label = [[NSMutableString alloc] initWithString:name];
	    [label appendString:@" ("];
	    [label appendString:[displayextensions componentsJoinedByString:@", "]];
	    [label appendString:@")"];
	    [filterInfo.fileTypeLabels addObject:label];
	    [label release];
	}

	/*
	 * Check if the typevariable exists and matches one of the names.
	 */

	filterInfo.preselectFilter = false;
	filterInfo.userHasSelectedFilter = false;
	if (typeVariablePtr) {
	    /*
	     * Extract the variable content as a NSString.
	     */

	    Tcl_Obj *selectedFileTypeObj = Tcl_ObjGetVar2(interp,
		    typeVariablePtr, NULL, TCL_GLOBAL_ONLY);

	    /*
	     * Check that the typevariable exists.
	     */

	    if (selectedFileTypeObj != NULL) {
		const char *selectedFileType =
			Tcl_GetString(selectedFileTypeObj);
		NSString *selectedFileTypeStr =
			[[TKNSString alloc] initWithTclUtfBytes:selectedFileType length:-1];
		NSUInteger index =
			[filterInfo.fileTypeNames indexOfObject:selectedFileTypeStr];

		if (index != NSNotFound) {
		    filterInfo.fileTypeIndex = index;
		    filterInfo.preselectFilter = true;
		}
	    }
	}

    }

    TkFreeFileFilters(&fl);
    return TCL_OK;
}

static bool
filterCompatible(
    NSString *extension,
    int filterIndex)
{
    NSMutableArray *allowedExtensions =
	    [filterInfo.fileTypeExtensions objectAtIndex: filterIndex];

    /*
     * If this contains the all pattern, accept any extension.
     */

    if ([[filterInfo.fileTypeAllowsAll objectAtIndex:filterIndex] boolValue]) {
	return true;
    }

    return [allowedExtensions containsObject: extension];
}

/*
 *----------------------------------------------------------------------
 *
 * Tk_GetOpenFileObjCmd --
 *
 *	This procedure implements the "open file" dialog box for the Mac
 *	platform. See the user documentation for details on what it does.
 *
 * Results:
 *	A standard Tcl result.
 *
 * Side effects:
 *	See user documentation.
 *----------------------------------------------------------------------
 */

int
Tk_GetOpenFileObjCmd(
    ClientData clientData,	/* Main window associated with interpreter. */
    Tcl_Interp *interp,		/* Current interpreter. */
    int objc,			/* Number of arguments. */
    Tcl_Obj *const objv[])	/* Argument objects. */
{
    Tk_Window tkwin = (Tk_Window)clientData;
    char *str;
    int i, result = TCL_ERROR, haveParentOption = 0;
    int index, len, multiple = 0;
    Tcl_Obj *cmdObj = NULL, *typeVariablePtr = NULL, *fileTypesPtr = NULL;
    NSString *directory = nil, *filename = nil;
    NSString *message = nil, *title = nil;
    NSWindow *parent;
    openpanel =  [NSOpenPanel openPanel];
    NSInteger modalReturnCode = modalError;
    BOOL parentIsKey = NO;

    for (i = 1; i < objc; i += 2) {
	if (Tcl_GetIndexFromObjStruct(interp, objv[i], openOptionStrings,
		sizeof(char *), "option", TCL_EXACT, &index) != TCL_OK) {
	    goto end;
	}
	if (i + 1 == objc) {
	    Tcl_SetObjResult(interp, Tcl_ObjPrintf(
		    "value for \"%s\" missing", Tcl_GetString(objv[i])));
	    Tcl_SetErrorCode(interp, "TK", "FILEDIALOG", "VALUE", NULL);
	    goto end;
	}
	switch (index) {
	case OPEN_DEFAULT:
	    break;
	case OPEN_FILETYPES:
	    fileTypesPtr = objv[i + 1];
	    break;
	case OPEN_INITDIR:
	    str = Tcl_GetStringFromObj(objv[i + 1], &len);
	    if (len) {
		directory = [[[TKNSString alloc] initWithTclUtfBytes:str length:len]
			autorelease];
	    }
	    break;
	case OPEN_INITFILE:
	    str = Tcl_GetStringFromObj(objv[i + 1], &len);
	    if (len) {
		filename = [[[TKNSString alloc] initWithTclUtfBytes:str length:len]
			autorelease];
	    }
	    break;
	case OPEN_MESSAGE:
	    str = Tcl_GetStringFromObj(objv[i + 1], &len);
	    message = [[TKNSString alloc] initWithTclUtfBytes:
		    str length:len];
	    break;
	case OPEN_MULTIPLE:
	    if (Tcl_GetBooleanFromObj(interp, objv[i + 1],
		    &multiple) != TCL_OK) {
		goto end;
	    }
	    break;
	case OPEN_PARENT:
	    str = Tcl_GetStringFromObj(objv[i + 1], &len);
	    tkwin = Tk_NameToWindow(interp, str, tkwin);
	    if (!tkwin) {
		goto end;
	    }
	    haveParentOption = 1;
	    break;
	case OPEN_TITLE:
	    str = Tcl_GetStringFromObj(objv[i + 1], &len);
	    title = [[TKNSString alloc] initWithTclUtfBytes:
		    str length:len];
	    break;
	case OPEN_TYPEVARIABLE:
	    typeVariablePtr = objv[i + 1];
	    break;
	case OPEN_COMMAND:
	    cmdObj = objv[i+1];
	    break;
	}
    }
    if (title) {
	[openpanel setTitle:title];

	/*
	 * From OSX 10.11, the title string is silently ignored in the open
	 * panel.  Prepend the title to the message in this case.
	 */

	if ([NSApp macOSVersion] > 101000) {
	    if (message) {
		NSString *fullmessage =
		    [[NSString alloc] initWithFormat:@"%@\n%@", title, message];
		[message release];
		[title release];
		message = fullmessage;
	    } else {
		message = title;
	    }
	}
    }

    if (message) {
	[openpanel setMessage:message];
	[message release];
    }

    [openpanel setAllowsMultipleSelection:multiple];

    if (parseFileFilters(interp, fileTypesPtr, typeVariablePtr) != TCL_OK) {
	goto end;
    }

    if (filterInfo.doFileTypes) {
	NSTextField *label = [[NSTextField alloc]
		initWithFrame:NSMakeRect(0, 0, 60, 22)];
	NSPopUpButton *popupButton = [[NSPopUpButton alloc]
		initWithFrame:NSMakeRect(50.0, 2, 240, 22.0) pullsDown:NO];
	NSView *accessoryView = [[NSView alloc]
		initWithFrame:NSMakeRect(0.0, 0.0, 300, 32.0)];

	[label setEditable:NO];
	[label setStringValue:@"Filter:"];
	[label setBordered:NO];
	[label setBezeled:NO];
	[label setDrawsBackground:NO];
	[popupButton addItemsWithTitles:filterInfo.fileTypeLabels];
	[popupButton setTarget:NSApp];
	[popupButton setAction:@selector(selectFormat:)];
	[accessoryView addSubview:label];
	[accessoryView addSubview:popupButton];
	if (filterInfo.preselectFilter) {

	    /*
	     * A specific filter was selected from the typevariable. Select it
	     * and open the accessory view.
	     */

	    [popupButton selectItemAtIndex:filterInfo.fileTypeIndex];

	    /*
	     * On OSX > 10.11, the options are not visible by default. Ergo
	     * allow all file types
	    [openpanel setAllowedFileTypes:filterInfo.fileTypeExtensions[filterInfo.fileTypeIndex]];
	    */

	    [openpanel setAllowedFileTypes:filterInfo.allowedExtensions];
	} else {
	    [openpanel setAllowedFileTypes:filterInfo.allowedExtensions];
	}
	if (filterInfo.allowedExtensionsAllowAll) {
	    [openpanel setAllowsOtherFileTypes:YES];
	} else {
	    [openpanel setAllowsOtherFileTypes:NO];
	}
	[openpanel setAccessoryView:accessoryView];
    } else {
	/*
	 * No filters are given. Allow picking all files.
	 */

	[openpanel setAllowsOtherFileTypes:YES];
    }
    if (cmdObj) {
	if (Tcl_IsShared(cmdObj)) {
	    cmdObj = Tcl_DuplicateObj(cmdObj);
	}
	Tcl_IncrRefCount(cmdObj);
    }
    if (directory || filename) {
	NSURL *fileURL = getFileURL(directory, filename);

	[openpanel setDirectoryURL:fileURL];
    }
    if (haveParentOption) {
	parent = TkMacOSXGetNSWindowForDrawable(((TkWindow *)tkwin)->window);
	parentIsKey = parent && [parent isKeyWindow];
    } else {
	parent = nil;
	parentIsKey = False;
    }
    modalReturnCode = showOpenSavePanel(openpanel, parent, interp, cmdObj, multiple);
    if (cmdObj) {
	Tcl_DecrRefCount(cmdObj);
    }
    result = (modalReturnCode != modalError) ? TCL_OK : TCL_ERROR;
    if (parentIsKey) {
	[parent makeKeyWindow];
    }
    if ((typeVariablePtr && (modalReturnCode == NSOKButton))
	    && filterInfo.doFileTypes) {
	/*
	 * The -typevariable must be set to the selected file type, if the
	 * dialog was not cancelled.
	 */

	NSUInteger selectedFilterIndex = filterInfo.fileTypeIndex;
	NSString *selectedFilter = NULL;

	if (filterInfo.userHasSelectedFilter) {
	    selectedFilterIndex = filterInfo.fileTypeIndex;
	    selectedFilter = [filterInfo.fileTypeNames objectAtIndex:selectedFilterIndex];
	} else {
	    /*
	     * Difficult case: the user has not touched the filter settings,
	     * but we must return something in the typevariable. First check if
	     * the preselected type is compatible with the selected file,
	     * otherwise choose the first compatible type from the list,
	     * finally fall back to the empty string.
	     */

	    NSURL *selectedFile;
	    NSString *extension;
	    if (multiple) {
		/*
		 * Use the first file in the case of multiple selection.
		 * Anyway it is not overly useful here.
		 */
		selectedFile = [[openpanel URLs] objectAtIndex:0];
	    } else {
		selectedFile = [openpanel URL];
	    }

	    extension = [selectedFile pathExtension];

	    if (filterInfo.preselectFilter &&
		    filterCompatible(extension, filterInfo.fileTypeIndex)) {
		selectedFilterIndex = filterInfo.fileTypeIndex;  // The preselection from the typevariable
		selectedFilter = [filterInfo.fileTypeNames objectAtIndex:selectedFilterIndex];
	    } else {
		NSUInteger j;

		for (j = 0; j < [filterInfo.fileTypeNames count]; j++) {
		    if (filterCompatible(extension, j)) {
			selectedFilterIndex = j;
			break;
		    }
		}
		if (j == selectedFilterIndex) {
		    selectedFilter = [filterInfo.fileTypeNames objectAtIndex:selectedFilterIndex];
		} else {
		    selectedFilter = @"";
		}
	    }
	}
	Tcl_ObjSetVar2(interp, typeVariablePtr, NULL,
		Tcl_NewStringObj([selectedFilter UTF8String], -1),
		TCL_GLOBAL_ONLY);
    }
 end:
    return result;
}

/*
 *----------------------------------------------------------------------
 *
 * Tk_GetSaveFileObjCmd --
 *
 *	This procedure implements the "save file" dialog box for the Mac
 *	platform. See the user documentation for details on what it does.
 *
 * Results:
 *	A standard Tcl result.
 *
 * Side effects:
 *	See user documentation.
 *
 *----------------------------------------------------------------------
 */

int
Tk_GetSaveFileObjCmd(
    ClientData clientData,	/* Main window associated with interpreter. */
    Tcl_Interp *interp,		/* Current interpreter. */
    int objc,			/* Number of arguments. */
    Tcl_Obj *const objv[])	/* Argument objects. */
{
    Tk_Window tkwin = (Tk_Window)clientData;
    char *str;
    int i, result = TCL_ERROR, haveParentOption = 0;
    int confirmOverwrite = 1;
    int index, len;
    Tcl_Obj *cmdObj = NULL, *typeVariablePtr = NULL, *fileTypesPtr = NULL;
    NSString *directory = nil, *filename = nil, *defaultType = nil;
    NSString *message = nil, *title = nil;
    NSWindow *parent;
    savepanel = [NSSavePanel savePanel];
    NSInteger modalReturnCode = modalError;
    BOOL parentIsKey = NO;

    for (i = 1; i < objc; i += 2) {
	if (Tcl_GetIndexFromObjStruct(interp, objv[i], saveOptionStrings,
		sizeof(char *), "option", TCL_EXACT, &index) != TCL_OK) {
	    goto end;
	}
	if (i + 1 == objc) {
	    Tcl_SetObjResult(interp, Tcl_ObjPrintf(
		    "value for \"%s\" missing", Tcl_GetString(objv[i])));
	    Tcl_SetErrorCode(interp, "TK", "FILEDIALOG", "VALUE", NULL);
	    goto end;
	}
	switch (index) {
	    case SAVE_DEFAULT:
		str = Tcl_GetStringFromObj(objv[i + 1], &len);
		while (*str && (*str == '*' || *str == '.')) {
		    str++; len--;
		}
		if (*str) {
		    defaultType = [[[TKNSString alloc] initWithTclUtfBytes:str length:len]
			    autorelease];
		}
		break;
	    case SAVE_FILETYPES:
		fileTypesPtr = objv[i + 1];
		break;
	    case SAVE_INITDIR:
		str = Tcl_GetStringFromObj(objv[i + 1], &len);
		if (len) {
		    directory = [[[TKNSString alloc] initWithTclUtfBytes:str length:len]
			    autorelease];
		}
		break;
	    case SAVE_INITFILE:
		str = Tcl_GetStringFromObj(objv[i + 1], &len);
		if (len) {
		    filename = [[[TKNSString alloc] initWithTclUtfBytes:str length:len]
			    autorelease];
		    [savepanel setNameFieldStringValue:filename];
		}
		break;
	    case SAVE_MESSAGE:
		str = Tcl_GetStringFromObj(objv[i + 1], &len);
		message = [[TKNSString alloc] initWithTclUtfBytes:
			str length:len];
		break;
	    case SAVE_PARENT:
		str = Tcl_GetStringFromObj(objv[i + 1], &len);
		tkwin = Tk_NameToWindow(interp, str, tkwin);
		if (!tkwin) {
		    goto end;
		}
		haveParentOption = 1;
		break;
	    case SAVE_TITLE:
		str = Tcl_GetStringFromObj(objv[i + 1], &len);
		title = [[TKNSString alloc] initWithTclUtfBytes:
			str length:len];
		break;
	    case SAVE_TYPEVARIABLE:
		typeVariablePtr = objv[i + 1];
		break;
	    case SAVE_COMMAND:
		cmdObj = objv[i+1];
		break;
	    case SAVE_CONFIRMOW:
		if (Tcl_GetBooleanFromObj(interp, objv[i + 1],
			&confirmOverwrite) != TCL_OK) {
		    goto end;
		}
		break;
	}
    }

    if (title) {
	[savepanel setTitle:title];

	/*
	 * From OSX 10.11, the title string is silently ignored, if the save
	 * panel is a sheet.  Prepend the title to the message in this case.
	 * NOTE: should be conditional on OSX version, but -mmacosx-version-min
	 * does not revert this behaviour.
	 */

	if (haveParentOption) {
	    if (message) {
		NSString *fullmessage =
		    [[NSString alloc] initWithFormat:@"%@\n%@",title,message];
		[message release];
		[title release];
		message = fullmessage;
	    } else {
		message = title;
	    }
	}
    }

    if (message) {
	[savepanel setMessage:message];
	[message release];
    }

    if (parseFileFilters(interp, fileTypesPtr, typeVariablePtr) != TCL_OK) {
	goto end;
    }

    if (filterInfo.doFileTypes) {
	NSView *accessoryView = [[NSView alloc]
		initWithFrame:NSMakeRect(0.0, 0.0, 300, 32.0)];
	NSTextField *label = [[NSTextField alloc]
		initWithFrame:NSMakeRect(0, 0, 60, 22)];

	[label setEditable:NO];
	[label setStringValue:NSLocalizedString(@"Format:", nil)];
	[label setBordered:NO];
	[label setBezeled:NO];
	[label setDrawsBackground:NO];

	NSPopUpButton *popupButton = [[NSPopUpButton alloc]
		initWithFrame:NSMakeRect(50.0, 2, 340, 22.0) pullsDown:NO];

	[popupButton addItemsWithTitles:filterInfo.fileTypeLabels];
	[popupButton selectItemAtIndex:filterInfo.fileTypeIndex];
	[popupButton setTarget:NSApp];
	[popupButton setAction:@selector(saveFormat:)];
	[accessoryView addSubview:label];
	[accessoryView addSubview:popupButton];

	[savepanel setAccessoryView:accessoryView];

	[savepanel setAllowedFileTypes:[filterInfo.fileTypeExtensions objectAtIndex:filterInfo.fileTypeIndex]];
	[savepanel setAllowsOtherFileTypes:filterInfo.allowedExtensionsAllowAll];
    } else if (defaultType) {
	/*
	 * If no filetypes are given, defaultextension is an alternative way to
	 * specify the attached extension. Just propose this extension, but
	 * don't display an accessory view.
	 */

	NSMutableArray *AllowedFileTypes = [NSMutableArray array];

	[AllowedFileTypes addObject:defaultType];
	[savepanel setAllowedFileTypes:AllowedFileTypes];
	[savepanel setAllowsOtherFileTypes:YES];
    }

    [savepanel setCanSelectHiddenExtension:YES];
    [savepanel setExtensionHidden:NO];

    if (cmdObj) {
	if (Tcl_IsShared(cmdObj)) {
	    cmdObj = Tcl_DuplicateObj(cmdObj);
	}
	Tcl_IncrRefCount(cmdObj);
    }

    if (directory) {
	[savepanel setDirectoryURL:[NSURL fileURLWithPath:directory isDirectory:YES]];
    }

    /*
     * Check for file name and set to the empty string if nil. This prevents a crash
     * with an uncaught exception.
     */

    if (filename) {
	[savepanel setNameFieldStringValue:filename];
    } else {
	[savepanel setNameFieldStringValue:@""];
    }
    if (haveParentOption) {
	parent = TkMacOSXGetNSWindowForDrawable(((TkWindow *)tkwin)->window);
	parentIsKey = parent && [parent isKeyWindow];
    } else {
	parent = nil;
	parentIsKey = False;
    }
    modalReturnCode = showOpenSavePanel(savepanel, parent, interp, cmdObj, 0);
    if (cmdObj) {
	Tcl_DecrRefCount(cmdObj);
    }
    result = (modalReturnCode != modalError) ? TCL_OK : TCL_ERROR;
    if (parentIsKey) {
	[parent makeKeyWindow];
    }

    if (typeVariablePtr && (modalReturnCode == NSOKButton)
	    && filterInfo.doFileTypes) {
	/*
	 * The -typevariable must be set to the selected file type, if the
	 * dialog was not cancelled.
	 */

	NSString *selectedFilter =
	    [filterInfo.fileTypeNames objectAtIndex:filterInfo.fileTypeIndex];
	Tcl_ObjSetVar2(interp, typeVariablePtr, NULL,
		Tcl_NewStringObj([selectedFilter UTF8String], -1),
		TCL_GLOBAL_ONLY);
    }

  end:
    return result;
}

/*
 *----------------------------------------------------------------------
 *
 * Tk_ChooseDirectoryObjCmd --
 *
 *	This procedure implements the "tk_chooseDirectory" dialog box for the
 *	MacOS X platform. See the user documentation for details on what it
 *	does.
 *
 * Results:
 *	See user documentation.
 *
 * Side effects:
 *	A modal dialog window is created.
 *
 *----------------------------------------------------------------------
 */

int
Tk_ChooseDirectoryObjCmd(
    ClientData clientData,	/* Main window associated with interpreter. */
    Tcl_Interp *interp,		/* Current interpreter. */
    int objc,			/* Number of arguments. */
    Tcl_Obj *const objv[])	/* Argument objects. */
{
    Tk_Window tkwin = (Tk_Window)clientData;
    char *str;
    int i, result = TCL_ERROR, haveParentOption = 0;
    int index, len, mustexist = 0;
    Tcl_Obj *cmdObj = NULL;
    NSString *directory = nil;
    NSString *message, *title;
    NSWindow *parent;
    NSOpenPanel *panel = [NSOpenPanel openPanel];
    NSInteger modalReturnCode = modalError;
    BOOL parentIsKey = NO;

    for (i = 1; i < objc; i += 2) {
	if (Tcl_GetIndexFromObjStruct(interp, objv[i], chooseOptionStrings,
		sizeof(char *), "option", TCL_EXACT, &index) != TCL_OK) {
	    goto end;
	}
	if (i + 1 == objc) {
	    Tcl_SetObjResult(interp, Tcl_ObjPrintf(
		    "value for \"%s\" missing", Tcl_GetString(objv[i])));
	    Tcl_SetErrorCode(interp, "TK", "DIRDIALOG", "VALUE", NULL);
	    goto end;
	}
	switch (index) {
	case CHOOSE_INITDIR:
	    str = Tcl_GetStringFromObj(objv[i + 1], &len);
	    if (len) {
		directory = [[[TKNSString alloc] initWithTclUtfBytes:str length:len]
			autorelease];
	    }
	    break;
	case CHOOSE_MESSAGE:
	    str = Tcl_GetStringFromObj(objv[i + 1], &len);
	    message = [[TKNSString alloc] initWithTclUtfBytes:
		    str length:len];
	    [panel setMessage:message];
	    [message release];
	    break;
	case CHOOSE_MUSTEXIST:
	    if (Tcl_GetBooleanFromObj(interp, objv[i + 1],
		    &mustexist) != TCL_OK) {
		goto end;
	    }
	    break;
	case CHOOSE_PARENT:
	    str = Tcl_GetStringFromObj(objv[i + 1], &len);
	    tkwin = Tk_NameToWindow(interp, str, tkwin);
	    if (!tkwin) {
		goto end;
	    }
	    haveParentOption = 1;
	    break;
	case CHOOSE_TITLE:
	    str = Tcl_GetStringFromObj(objv[i + 1], &len);
	    title = [[TKNSString alloc] initWithTclUtfBytes:
		    str length:len];
	    [panel setTitle:title];
	    [title release];
	    break;
	case CHOOSE_COMMAND:
	    cmdObj = objv[i+1];
	    break;
	}
    }
    [panel setPrompt:@"Choose"];
    [panel setCanChooseFiles:NO];
    [panel setCanChooseDirectories:YES];
    [panel setCanCreateDirectories:!mustexist];
    if (cmdObj) {
	if (Tcl_IsShared(cmdObj)) {
	    cmdObj = Tcl_DuplicateObj(cmdObj);
	}
	Tcl_IncrRefCount(cmdObj);
    }

    /*
     * Check for directory value, set to root if not specified; otherwise
     * crashes with exception because of nil string parameter.
     */

    if (!directory) {
	directory = @"/";
    }
    parent = TkMacOSXGetNSWindowForDrawable(((TkWindow *)tkwin)->window);
    [panel setDirectoryURL:[NSURL fileURLWithPath:directory isDirectory:YES]];
    if (haveParentOption) {
	parent = TkMacOSXGetNSWindowForDrawable(((TkWindow *)tkwin)->window);
	parentIsKey = parent && [parent isKeyWindow];
    } else {
	parent = nil;
	parentIsKey = False;
    }
    modalReturnCode = showOpenSavePanel(panel, parent, interp, cmdObj, 0);
    if (cmdObj) {
	Tcl_DecrRefCount(cmdObj);
    }
    result = (modalReturnCode != modalError) ? TCL_OK : TCL_ERROR;
    if (parentIsKey) {
	[parent makeKeyWindow];
    }
  end:
    return result;
}

/*
 *----------------------------------------------------------------------
 *
 * TkAboutDlg --
 *
 *	Displays the default Tk About box.
 *
 * Results:
 *	None.
 *
 * Side effects:
 *	None.
 *
 *----------------------------------------------------------------------
 */

void
TkAboutDlg(void)
{
    [NSApp orderFrontStandardAboutPanel:nil];
}

/*
 *----------------------------------------------------------------------
 *
 * TkMacOSXStandardAboutPanelObjCmd --
 *
 *	Implements the ::tk::mac::standardAboutPanel command.
 *
 * Results:
 *	A standard Tcl result.
 *
 * Side effects:
 *	none
 *
 *----------------------------------------------------------------------
 */

int
TkMacOSXStandardAboutPanelObjCmd(
    TCL_UNUSED(void *),
    Tcl_Interp *interp,		/* Current interpreter. */
    int objc,			/* Number of arguments. */
    Tcl_Obj *const objv[])	/* Argument objects. */
{
    if (objc > 1) {
	Tcl_WrongNumArgs(interp, 1, objv, NULL);
	return TCL_ERROR;
    }
    [NSApp orderFrontStandardAboutPanel:nil];
    return TCL_OK;
}

/*
 *----------------------------------------------------------------------
 *
 * Tk_MessageBoxObjCmd --
 *
 *	Implements the tk_messageBox in native Mac OS X style.
 *
 * Results:
 *	A standard Tcl result.
 *
 * Side effects:
 *	none
 *
 *----------------------------------------------------------------------
 */

int
Tk_MessageBoxObjCmd(
    ClientData clientData,	/* Main window associated with interpreter. */
    Tcl_Interp *interp,		/* Current interpreter. */
    int objc,			/* Number of arguments. */
    Tcl_Obj *const objv[])	/* Argument objects. */
{
    Tk_Window tkwin = (Tk_Window)clientData;
    char *str;
    int i, result = TCL_ERROR, haveParentOption = 0;
    int index, typeIndex, iconIndex, indexDefaultOption = 0;
    int defaultNativeButtonIndex = 1; /* 1, 2, 3: right to left */
    Tcl_Obj *cmdObj = NULL;
    AlertCallbackInfo callbackInfo;
    NSString *message, *title;
    NSWindow *parent;
    NSArray *buttons;
    NSAlert *alert = [NSAlert new];
    NSInteger modalReturnCode = 1;
    BOOL parentIsKey = NO;

    iconIndex = ICON_INFO;
    typeIndex = TYPE_OK;
    for (i = 1; i < objc; i += 2) {
	if (Tcl_GetIndexFromObjStruct(interp, objv[i], alertOptionStrings,
		sizeof(char *), "option", TCL_EXACT, &index) != TCL_OK) {
	    goto end;
	}
	if (i + 1 == objc) {
	    Tcl_SetObjResult(interp, Tcl_ObjPrintf(
		    "value for \"%s\" missing", Tcl_GetString(objv[i])));
	    Tcl_SetErrorCode(interp, "TK", "MSGBOX", "VALUE", NULL);
	    goto end;
	}
	switch (index) {
	case ALERT_DEFAULT:
	    /*
	     * Need to postpone processing of this option until we are sure to
	     * know the '-type' as well.
	     */

	    indexDefaultOption = i;
	    break;

	case ALERT_DETAIL:
	    str = Tcl_GetString(objv[i + 1]);
	    message = [[TKNSString alloc] initWithTclUtfBytes:
		    str length:-1];
	    [alert setInformativeText:message];
	    [message release];
	    break;

	case ALERT_ICON:
	    if (Tcl_GetIndexFromObjStruct(interp, objv[i + 1], alertIconStrings,
		    sizeof(char *), "-icon value", TCL_EXACT, &iconIndex) != TCL_OK) {
		goto end;
	    }
	    break;

	case ALERT_MESSAGE:
	    str = Tcl_GetString(objv[i + 1]);
	    message = [[TKNSString alloc] initWithTclUtfBytes:
		    str length:-1];
	    [alert setMessageText:message];
	    [message release];
	    break;

	case ALERT_PARENT:
	    str = Tcl_GetString(objv[i + 1]);
	    tkwin = Tk_NameToWindow(interp, str, tkwin);
	    if (!tkwin) {
		goto end;
	    }
	    haveParentOption = 1;
	    break;

	case ALERT_TITLE:
	    str = Tcl_GetString(objv[i + 1]);
	    title = [[TKNSString alloc] initWithTclUtfBytes:
		    str length:-1];
	    [[alert window] setTitle:title];
	    [title release];
	    break;

	case ALERT_TYPE:
	    if (Tcl_GetIndexFromObjStruct(interp, objv[i + 1], alertTypeStrings,
		    sizeof(char *), "-type value", TCL_EXACT, &typeIndex) != TCL_OK) {
		goto end;
	    }
	    break;
	case ALERT_COMMAND:
	    cmdObj = objv[i+1];
	    break;
	}
    }
    if (indexDefaultOption) {
	/*
	 * Any '-default' option needs to know the '-type' option, which is
	 * why we do this here.
	 */

	if (Tcl_GetIndexFromObjStruct(interp, objv[indexDefaultOption + 1],
		alertButtonStrings, sizeof(char *), "-default value",
		TCL_EXACT, &index) != TCL_OK) {
	    goto end;
	}

	/*
	 * Need to map from "ok" etc. to 1, 2, 3, right to left.
	 */

	defaultNativeButtonIndex =
		alertButtonIndexAndTypeToNativeButtonIndex[typeIndex][index];
	if (!defaultNativeButtonIndex) {
	    Tcl_SetObjResult(interp,
		    Tcl_NewStringObj("Illegal default option", -1));
	    Tcl_SetErrorCode(interp, "TK", "MSGBOX", "DEFAULT", NULL);
	    goto end;
	}
    }
    [alert setIcon:[NSApp applicationIconImage]];
    [alert setAlertStyle:alertStyles[iconIndex]];
    i = 0;
    while (i < 3 && alertButtonNames[typeIndex][i]) {
	[alert addButtonWithTitle:(NSString*) alertButtonNames[typeIndex][i++]];
    }
    buttons = [alert buttons];
    for (NSButton *b in buttons) {
	NSString *ke = [b keyEquivalent];

	if (([ke isEqualToString:@"\r"] || [ke isEqualToString:@"\033"]) &&
		![b keyEquivalentModifierMask]) {
	    [b setKeyEquivalent:@""];
	}
    }
    [[buttons objectAtIndex: [buttons count]-1] setKeyEquivalent: @"\033"];
    [[buttons objectAtIndex: defaultNativeButtonIndex-1]
	    setKeyEquivalent: @"\r"];
    if (cmdObj) {
	if (Tcl_IsShared(cmdObj)) {
	    cmdObj = Tcl_DuplicateObj(cmdObj);
	}
	Tcl_IncrRefCount(cmdObj);
    }
    callbackInfo.cmdObj = cmdObj;
    callbackInfo.interp = interp;
    callbackInfo.typeIndex = typeIndex;
    parent = TkMacOSXGetNSWindowForDrawable(((TkWindow *)tkwin)->window);
    if (haveParentOption && parent && ![parent attachedSheet]) {
	parentIsKey = [parent isKeyWindow];
#if MAC_OS_X_VERSION_MIN_REQUIRED >= 1090
 	[alert beginSheetModalForWindow:parent
	       completionHandler:^(NSModalResponse returnCode) {
	    [NSApp tkAlertDidEnd:alert
		    returnCode:returnCode
		    contextInfo:&callbackInfo];
	}];
#else
	[alert beginSheetModalForWindow:parent
	       modalDelegate:NSApp
	       didEndSelector:@selector(tkAlertDidEnd:returnCode:contextInfo:)
	       contextInfo:&callbackInfo];
#endif
	modalReturnCode = cmdObj ? 0 :
	    [alert runModal];
    } else {
	modalReturnCode = [alert runModal];
	[NSApp tkAlertDidEnd:alert returnCode:modalReturnCode
		contextInfo:&callbackInfo];
    }
    if (cmdObj) {
	Tcl_DecrRefCount(cmdObj);
    }
    result = (modalReturnCode >= NSAlertFirstButtonReturn) ? TCL_OK : TCL_ERROR;
  end:
    [alert release];
    if (parentIsKey) {
	[parent makeKeyWindow];
    }
    return result;
}

/*
 *----------------------------------------------------------------------
 */
#pragma mark [tk fontchooser] implementation (TIP 324)
/*
 *----------------------------------------------------------------------
 */

#include "tkMacOSXInt.h"
#include "tkMacOSXFont.h"

typedef struct FontchooserData {
    Tcl_Obj *titleObj;
    Tcl_Obj *cmdObj;
    Tk_Window parent;
} FontchooserData;

enum FontchooserEvent {
    FontchooserClosed,
    FontchooserSelection
};

static void		FontchooserEvent(int kind);
static Tcl_Obj *	FontchooserCget(FontchooserData *fcdPtr,
			    int optionIndex);
static int		FontchooserConfigureCmd(ClientData clientData,
			    Tcl_Interp *interp, int objc,
			    Tcl_Obj *const objv[]);
static int		FontchooserShowCmd(ClientData clientData,
			    Tcl_Interp *interp, int objc,
			    Tcl_Obj *const objv[]);
static int		FontchooserHideCmd(ClientData clientData,
			    Tcl_Interp *interp, int objc,
			    Tcl_Obj *const objv[]);
static void		FontchooserParentEventHandler(ClientData clientData,
			    XEvent *eventPtr);
static void		DeleteFontchooserData(ClientData clientData,
			    Tcl_Interp *interp);

MODULE_SCOPE const TkEnsemble tkFontchooserEnsemble[];
const TkEnsemble tkFontchooserEnsemble[] = {
    { "configure", FontchooserConfigureCmd, NULL },
    { "show", FontchooserShowCmd, NULL },
    { "hide", FontchooserHideCmd, NULL },
    { NULL, NULL, NULL }
};

static Tcl_Interp *fontchooserInterp = NULL;
static NSFont *fontPanelFont = nil;
static NSMutableDictionary *fontPanelFontAttributes = nil;

static const char *const fontchooserOptionStrings[] = {
    "-command", "-font", "-parent", "-title",
    "-visible", NULL
};
enum FontchooserOption {
    FontchooserCmd, FontchooserFont, FontchooserParent, FontchooserTitle,
    FontchooserVisible
};

@implementation TKApplication(TKFontPanel)

- (void) changeFont: (id) sender
{
    NSFontManager *fm = [NSFontManager sharedFontManager];
    (void)sender;

    if ([fm currentFontAction] == NSViaPanelFontAction) {
	NSFont *font = [fm convertFont:fontPanelFont];

	if (![fontPanelFont isEqual:font]) {
	    [fontPanelFont release];
	    fontPanelFont = [font retain];
	    FontchooserEvent(FontchooserSelection);
	}
    }
}

- (void) changeAttributes: (id) sender
{
    NSDictionary *attributes = [sender convertAttributes:
	    fontPanelFontAttributes];

    if (![fontPanelFontAttributes isEqual:attributes]) {
	[fontPanelFontAttributes setDictionary:attributes];
	FontchooserEvent(FontchooserSelection);
    }
}

- (NSUInteger) validModesForFontPanel: (NSFontPanel *)fontPanel
{
    (void)fontPanel;

    return (NSFontPanelStandardModesMask & ~NSFontPanelAllEffectsModeMask) |
	    NSFontPanelUnderlineEffectModeMask |
	    NSFontPanelStrikethroughEffectModeMask;
}

- (void) windowDidOrderOffScreen: (NSNotification *)notification
{
#ifdef TK_MAC_DEBUG_NOTIFICATIONS
    TKLog(@"-[%@(%p) %s] %@", [self class], self, _cmd, notification);
#endif
    if ([[notification object] isEqual:[[NSFontManager sharedFontManager]
	    fontPanel:NO]]) {
	FontchooserEvent(FontchooserClosed);
    }
}
@end

/*
 *----------------------------------------------------------------------
 *
 * FontchooserEvent --
 *
 *	This processes events generated by user interaction with the font
 *	panel.
 *
 * Results:
 *	None.
 *
 * Side effects:
 *	Additional events may be placed on the Tk event queue.
 *
 *----------------------------------------------------------------------
 */

static void
FontchooserEvent(
    int kind)
{
    FontchooserData *fcdPtr;
    Tcl_Obj *fontObj;

    if (!fontchooserInterp) {
	return;
    }
    fcdPtr = (FontchooserData *)Tcl_GetAssocData(fontchooserInterp, "::tk::fontchooser", NULL);
    switch (kind) {
    case FontchooserClosed:
	if (fcdPtr->parent != NULL) {
	    Tk_SendVirtualEvent(fcdPtr->parent, "TkFontchooserVisibility", NULL);
	    fontchooserInterp = NULL;
	}
	break;
    case FontchooserSelection:
	fontObj = TkMacOSXFontDescriptionForNSFontAndNSFontAttributes(
		fontPanelFont, fontPanelFontAttributes);
	if (fontObj) {
	    if (fcdPtr->cmdObj) {
		int objc, result;
		Tcl_Obj **objv, **tmpv;

		result = Tcl_ListObjGetElements(fontchooserInterp,
			fcdPtr->cmdObj, &objc, &objv);
		if (result == TCL_OK) {
		    tmpv = (Tcl_Obj **)ckalloc(sizeof(Tcl_Obj *) * (objc + 2));
		    memcpy(tmpv, objv, sizeof(Tcl_Obj *) * objc);
		    tmpv[objc] = fontObj;
		    TkBackgroundEvalObjv(fontchooserInterp, objc + 1, tmpv,
			    TCL_EVAL_GLOBAL);
		    ckfree(tmpv);
		}
	    }
	    Tk_SendVirtualEvent(fcdPtr->parent, "TkFontchooserFontChanged", NULL);
	}
	break;
    }
}

/*
 *----------------------------------------------------------------------
 *
 * FontchooserCget --
 *
 *	Helper for the FontchooserConfigure command to return the current value
 *	of any of the options (which may be NULL in the structure).
 *
 * Results:
 *	Tcl object of option value.
 *
 * Side effects:
 *	None.
 *
 *----------------------------------------------------------------------
 */

static Tcl_Obj *
FontchooserCget(
    FontchooserData *fcdPtr,
    int optionIndex)
{
    Tcl_Obj *resObj = NULL;

    switch(optionIndex) {
    case FontchooserParent:
	if (fcdPtr->parent != NULL) {
	    resObj = Tcl_NewStringObj(
		    ((TkWindow *)fcdPtr->parent)->pathName, -1);
	} else {
	    resObj = Tcl_NewStringObj(".", 1);
	}
	break;
    case FontchooserTitle:
	if (fcdPtr->titleObj) {
	    resObj = fcdPtr->titleObj;
	} else {
	    resObj = Tcl_NewObj();
	}
	break;
    case FontchooserFont:
	resObj = TkMacOSXFontDescriptionForNSFontAndNSFontAttributes(
		fontPanelFont, fontPanelFontAttributes);
	if (!resObj) {
	    resObj = Tcl_NewObj();
	}
	break;
    case FontchooserCmd:
	if (fcdPtr->cmdObj) {
	    resObj = fcdPtr->cmdObj;
	} else {
	    resObj = Tcl_NewObj();
	}
	break;
    case FontchooserVisible:
	resObj = Tcl_NewBooleanObj([[[NSFontManager sharedFontManager]
		fontPanel:NO] isVisible]);
	break;
    default:
	resObj = Tcl_NewObj();
    }
    return resObj;
}

/*
 * ----------------------------------------------------------------------
 *
 * FontchooserConfigureCmd --
 *
 *	Implementation of the 'tk fontchooser configure' ensemble command.  See
 *	the user documentation for what it does.
 *
 * Results:
 *	See the user documentation.
 *
 * Side effects:
 *	Per-interp data structure may be modified
 *
 * ----------------------------------------------------------------------
 */

static int
FontchooserConfigureCmd(
    ClientData clientData,	/* Main window */
    Tcl_Interp *interp,
    int objc,
    Tcl_Obj *const objv[])
{
    Tk_Window tkwin = (Tk_Window)clientData;
    FontchooserData *fcdPtr = (FontchooserData *)Tcl_GetAssocData(interp, "::tk::fontchooser",
	    NULL);
    int i, r = TCL_OK;

    /*
     * With no arguments we return all the options in a dict
     */

    if (objc == 1) {
	Tcl_Obj *keyObj, *valueObj;
	Tcl_Obj *dictObj = Tcl_NewDictObj();

	for (i = 0; r == TCL_OK && fontchooserOptionStrings[i] != NULL; ++i) {
	    keyObj = Tcl_NewStringObj(fontchooserOptionStrings[i], -1);
	    valueObj = FontchooserCget(fcdPtr, i);
	    r = Tcl_DictObjPut(interp, dictObj, keyObj, valueObj);
	}
	if (r == TCL_OK) {
	    Tcl_SetObjResult(interp, dictObj);
	}
	return r;
    }

    for (i = 1; i < objc; i += 2) {
	int optionIndex, len;

	if (Tcl_GetIndexFromObjStruct(interp, objv[i], fontchooserOptionStrings,
		sizeof(char *), "option", 0, &optionIndex) != TCL_OK) {
	    return TCL_ERROR;
	}
	if (objc == 2) {
	    /*
	     * With one option and no arg, return the current value.
	     */

	    Tcl_SetObjResult(interp, FontchooserCget(fcdPtr, optionIndex));
	    return TCL_OK;
	}
	if (i + 1 == objc) {
	    Tcl_SetObjResult(interp, Tcl_ObjPrintf(
		    "value for \"%s\" missing", Tcl_GetString(objv[i])));
	    Tcl_SetErrorCode(interp, "TK", "FONTDIALOG", "VALUE", NULL);
	    return TCL_ERROR;
	}
	switch (optionIndex) {
	case FontchooserVisible: {
	    const char *msg = "cannot change read-only option "
		    "\"-visible\": use the show or hide command";

	    Tcl_SetObjResult(interp, Tcl_NewStringObj(msg, -1));
	    Tcl_SetErrorCode(interp, "TK", "FONTDIALOG", "READONLY", NULL);
	    return TCL_ERROR;
	}
	case FontchooserParent: {
	    Tk_Window parent = Tk_NameToWindow(interp,
		    Tcl_GetString(objv[i+1]), tkwin);

	    if (parent == NULL) {
		return TCL_ERROR;
	    }
	    if (fcdPtr->parent) {
		Tk_DeleteEventHandler(fcdPtr->parent, StructureNotifyMask,
			FontchooserParentEventHandler, fcdPtr);
	    }
	    fcdPtr->parent = parent;
	    Tk_CreateEventHandler(fcdPtr->parent, StructureNotifyMask,
		    FontchooserParentEventHandler, fcdPtr);
	    break;
	}
	case FontchooserTitle:
	    if (fcdPtr->titleObj) {
		Tcl_DecrRefCount(fcdPtr->titleObj);
	    }
	    Tcl_GetStringFromObj(objv[i+1], &len);
	    if (len) {
		fcdPtr->titleObj = objv[i+1];
		if (Tcl_IsShared(fcdPtr->titleObj)) {
		    fcdPtr->titleObj = Tcl_DuplicateObj(fcdPtr->titleObj);
		}
		Tcl_IncrRefCount(fcdPtr->titleObj);
	    } else {
		fcdPtr->titleObj = NULL;
	    }
	    break;
	case FontchooserFont: {
	    Tcl_GetStringFromObj(objv[i+1], &len);
	    if (len) {
		Tk_Font f = Tk_AllocFontFromObj(interp, tkwin, objv[i+1]);

		if (!f) {
		    return TCL_ERROR;
		}
		[fontPanelFont autorelease];
		fontPanelFont = [TkMacOSXNSFontForFont(f) retain];
		[fontPanelFontAttributes setDictionary:
			TkMacOSXNSFontAttributesForFont(f)];
		[fontPanelFontAttributes removeObjectsForKeys:[NSArray
			arrayWithObjects:NSFontAttributeName,
			NSLigatureAttributeName, NSKernAttributeName, nil]];
		Tk_FreeFont(f);
	    } else {
		[fontPanelFont release];
		fontPanelFont = nil;
		[fontPanelFontAttributes removeAllObjects];
	    }

	    NSFontManager *fm = [NSFontManager sharedFontManager];
	    NSFontPanel *fp = [fm fontPanel:NO];

	    [fp setPanelFont:fontPanelFont isMultiple:NO];
	    [fm setSelectedFont:fontPanelFont isMultiple:NO];
	    [fm setSelectedAttributes:fontPanelFontAttributes
		    isMultiple:NO];
	    if ([fp isVisible]) {
		Tk_SendVirtualEvent(fcdPtr->parent,
			"TkFontchooserFontChanged", NULL);
	    }
	    break;
	}
	case FontchooserCmd:
	    if (fcdPtr->cmdObj) {
		Tcl_DecrRefCount(fcdPtr->cmdObj);
	    }
	    Tcl_GetStringFromObj(objv[i+1], &len);
	    if (len) {
		fcdPtr->cmdObj = objv[i+1];
		if (Tcl_IsShared(fcdPtr->cmdObj)) {
		    fcdPtr->cmdObj = Tcl_DuplicateObj(fcdPtr->cmdObj);
		}
		Tcl_IncrRefCount(fcdPtr->cmdObj);
	    } else {
		fcdPtr->cmdObj = NULL;
	    }
	    break;
	}
    }
    return TCL_OK;
}

/*
 * ----------------------------------------------------------------------
 *
 * FontchooserShowCmd --
 *
 *	Implements the 'tk fontchooser show' ensemble command. The per-interp
 *	configuration data for the dialog is held in an interp associated
 *	structure.
 *
 * Results:
 *	See the user documentation.
 *
 * Side effects:
 *	Font Panel may be shown.
 *
 * ----------------------------------------------------------------------
 */

static int
FontchooserShowCmd(
    ClientData clientData,	/* Main window */
    Tcl_Interp *interp,
    TCL_UNUSED(int),
    TCL_UNUSED(Tcl_Obj *const *))
{
    FontchooserData *fcdPtr = (FontchooserData *)Tcl_GetAssocData(interp, "::tk::fontchooser",
	    NULL);

    if (fcdPtr->parent == NULL) {
	fcdPtr->parent = (Tk_Window)clientData;
	Tk_CreateEventHandler(fcdPtr->parent, StructureNotifyMask,
		FontchooserParentEventHandler, fcdPtr);
    }

    NSFontManager *fm = [NSFontManager sharedFontManager];
    NSFontPanel *fp = [fm fontPanel:YES];

    if ([fp delegate] != NSApp) {
	[fp setDelegate:NSApp];
    }
    if (![fp isVisible]) {
	[fm orderFrontFontPanel:NSApp];
	Tk_SendVirtualEvent(fcdPtr->parent, "TkFontchooserVisibility", NULL);
    }
    fontchooserInterp = interp;

    return TCL_OK;
}

/*
 * ----------------------------------------------------------------------
 *
 * FontchooserHideCmd --
 *
 *	Implementation of the 'tk fontchooser hide' ensemble. See the user
 *	documentation for details.
 *
 * Results:
 *	See the user documentation.
 *
 * Side effects:
 *	Font Panel may be hidden.
 *
 * ----------------------------------------------------------------------
 */

static int
FontchooserHideCmd(
    TCL_UNUSED(void *),	/* Main window */
    TCL_UNUSED(Tcl_Interp *),
    TCL_UNUSED(int),
    TCL_UNUSED(Tcl_Obj *const *))
{
    NSFontPanel *fp = [[NSFontManager sharedFontManager] fontPanel:NO];

    if ([fp isVisible]) {
	[fp orderOut:NSApp];
    }
    return TCL_OK;
}

/*
 * ----------------------------------------------------------------------
 *
 * FontchooserParentEventHandler --
 *
 *	Event handler for StructureNotify events on the font chooser's parent
 *	window.
 *
 * Results:
 *	None.
 *
 * Side effects:
 *	Font chooser parent info is cleared and font panel is hidden.
 *
 * ----------------------------------------------------------------------
 */

static void
FontchooserParentEventHandler(
    ClientData clientData,
    XEvent *eventPtr)
{
    FontchooserData *fcdPtr = (FontchooserData *)clientData;

    if (eventPtr->type == DestroyNotify) {
	Tk_DeleteEventHandler(fcdPtr->parent, StructureNotifyMask,
		FontchooserParentEventHandler, fcdPtr);
	fcdPtr->parent = NULL;
	FontchooserHideCmd(NULL, NULL, 0, NULL);
    }
}

/*
 * ----------------------------------------------------------------------
 *
 * DeleteFontchooserData --
 *
 *	Clean up the font chooser configuration data when the interp is
 *	destroyed.
 *
 * Results:
 *	None.
 *
 * Side effects:
 *	per-interp configuration data is destroyed.
 *
 * ----------------------------------------------------------------------
 */

static void
DeleteFontchooserData(
    ClientData clientData,
    Tcl_Interp *interp)
{
    FontchooserData *fcdPtr = (FontchooserData *)clientData;

    if (fcdPtr->titleObj) {
	Tcl_DecrRefCount(fcdPtr->titleObj);
    }
    if (fcdPtr->cmdObj) {
	Tcl_DecrRefCount(fcdPtr->cmdObj);
    }
    ckfree(fcdPtr);

    if (fontchooserInterp == interp) {
	fontchooserInterp = NULL;
    }
}

/*
 * ----------------------------------------------------------------------
 *
 * TkInitFontchooser --
 *
 *	Associate the font chooser configuration data with the Tcl interpreter.
 *	There is one font chooser per interp.
 *
 * Results:
 *	None.
 *
 * Side effects:
 *	per-interp configuration data is destroyed.
 *
 * ----------------------------------------------------------------------
 */

MODULE_SCOPE int
TkInitFontchooser(
    Tcl_Interp *interp,
    TCL_UNUSED(void *))
{
    FontchooserData *fcdPtr = (FontchooserData *)ckalloc(sizeof(FontchooserData));

    bzero(fcdPtr, sizeof(FontchooserData));
    Tcl_SetAssocData(interp, "::tk::fontchooser", DeleteFontchooserData,
	    fcdPtr);
    if (!fontPanelFontAttributes) {
	fontPanelFontAttributes = [NSMutableDictionary new];
    }
    return TCL_OK;
}

/*
 * Local Variables:
 * mode: objc
 * c-basic-offset: 4
 * fill-column: 79
 * coding: utf-8
 * End:
 */<|MERGE_RESOLUTION|>--- conflicted
+++ resolved
@@ -92,13 +92,8 @@
     NULL
 };
 enum chooseOptions {
-<<<<<<< HEAD
     CHOOSE_COMMAND, CHOOSE_INITDIR, CHOOSE_MESSAGE, CHOOSE_MUSTEXIST,
     CHOOSE_PARENT, CHOOSE_TITLE
-=======
-    CHOOSE_INITDIR, CHOOSE_MESSAGE, CHOOSE_MUSTEXIST, CHOOSE_PARENT,
-    CHOOSE_TITLE, CHOOSE_COMMAND
->>>>>>> efc48816
 };
 typedef struct {
     Tcl_Interp *interp;
