/*
 * tkMacOSXDialog.c --
 *
 *	Contains the Mac implementation of the common dialog boxes.
 *
 * Copyright (c) 1996-1997 Sun Microsystems, Inc.
 * Copyright (c) 2001-2009, Apple Inc.
 * Copyright (c) 2006-2009 Daniel A. Steffen <das@users.sourceforge.net>
 * Copyright (c) 2017 Christian Gollwitzer
 * Copyright (c) 2022 Marc Culler
 *
 * See the file "license.terms" for information on usage and redistribution of
 * this file, and for a DISCLAIMER OF ALL WARRANTIES.
 */

#include "tkMacOSXPrivate.h"
#include "tkFileFilter.h"
#include "tkMacOSXConstants.h"

#if MAC_OS_X_VERSION_MIN_REQUIRED < 1090
#define modalOK     NSOKButton
#define modalCancel NSCancelButton
#else
#define modalOK     NSModalResponseOK
#define modalCancel NSModalResponseCancel
#endif // MAC_OS_X_VERSION_MIN_REQUIRED < 1090
#define modalOther  -1 // indicates that the -command option was used.
#define modalError  -2

static void setAllowedFileTypes(
    NSSavePanel *panel,
    NSMutableArray *extensions)
{
#if MAC_OS_X_VERSION_MAX_ALLOWED >= 110000
/* UTType exists in the SDK */
    if (@available(macOS 11.0, *)) {
	NSMutableArray<UTType *> *allowedTypes = [NSMutableArray array];
	for (NSString *ext in extensions) {
	    UTType *uttype = [UTType typeWithFilenameExtension: ext];
	    [allowedTypes addObject:uttype];
	}
	[panel setAllowedContentTypes:allowedTypes];
    } else {
# if MAC_OS_X_VERSION_MIN_REQUIRED < 110000
/* setAllowedFileTypes is not deprecated */
	[panel setAllowedFileTypes:extensions];
#endif
    }
#else
    [panel setAllowedFileTypes:extensions];
#endif
}

/*
 * Vars for filtering in "open file" and "save file" dialogs.
 */

typedef struct {
    bool doFileTypes;			/* Show the accessory view which
					 * displays the filter menu */
    bool preselectFilter;		/* A filter was selected by the
					 * typevariable. */
    bool userHasSelectedFilter;		/* The user has changed the filter in
					 * the accessory view. */
    NSMutableArray *fileTypeNames;	/* Array of names, e.g. "Text
					 * document". */
    NSMutableArray *fileTypeExtensions;	/* Array of allowed extensions per
					 * name, e.g. "txt", "doc". */
    NSMutableArray *fileTypeLabels;	/* Displayed string, e.g. "Text
					 * document (.txt, .doc)". */
    NSMutableArray *fileTypeAllowsAll;	/* Boolean if the all pattern (*.*) is
					 * included. */
    NSMutableArray *allowedExtensions;	/* Set of all allowed extensions. */
    bool allowedExtensionsAllowAll;	/* Set of all allowed extensions
					 * includes *.* */
    NSUInteger fileTypeIndex;		/* Index of currently selected
					 * filter. */
} filepanelFilterInfo;

/*
 * Only one of these is needed for the application, so they can be static.
 */

static filepanelFilterInfo filterInfo;
static NSOpenPanel *openpanel;
static NSSavePanel *savepanel;

static const char *const colorOptionStrings[] = {
    "-initialcolor", "-parent", "-title", NULL
};
enum colorOptions {
    COLOR_INITIAL, COLOR_PARENT, COLOR_TITLE
};

static const char *const openOptionStrings[] = {
    "-command", "-defaultextension", "-filetypes", "-initialdir",
    "-initialfile", "-message", "-multiple", "-parent", "-title",
    "-typevariable", NULL
};
enum openOptions {
    OPEN_COMMAND, OPEN_DEFAULT, OPEN_FILETYPES, OPEN_INITDIR,
    OPEN_INITFILE, OPEN_MESSAGE, OPEN_MULTIPLE, OPEN_PARENT, OPEN_TITLE,
    OPEN_TYPEVARIABLE
};
static const char *const saveOptionStrings[] = {
    "-command", "-confirmoverwrite", "-defaultextension", "-filetypes",
    "-initialdir", "-initialfile", "-message", "-parent", "-title",
    "-typevariable", NULL
};
enum saveOptions {
    SAVE_COMMAND, SAVE_CONFIRMOW, SAVE_DEFAULT, SAVE_FILETYPES,
    SAVE_INITDIR, SAVE_INITFILE, SAVE_MESSAGE, SAVE_PARENT, SAVE_TITLE,
    SAVE_TYPEVARIABLE
};
static const char *const chooseOptionStrings[] = {
    "-command", "-initialdir", "-message", "-mustexist", "-parent", "-title",
    NULL
};
enum chooseOptions {
    CHOOSE_COMMAND, CHOOSE_INITDIR, CHOOSE_MESSAGE, CHOOSE_MUSTEXIST,
    CHOOSE_PARENT, CHOOSE_TITLE
};
typedef struct {
    Tcl_Interp *interp;
    Tcl_Obj *cmdObj;
    int multiple;
} FilePanelCallbackInfo;

static const char *const alertOptionStrings[] = {
    "-default", "-detail", "-icon", "-message", "-parent", "-title",
    "-type", "-command", NULL
};
enum alertOptions {
    ALERT_DEFAULT, ALERT_DETAIL, ALERT_ICON, ALERT_MESSAGE, ALERT_PARENT,
    ALERT_TITLE, ALERT_TYPE, ALERT_COMMAND
};
typedef struct {
    Tcl_Interp *interp;
    Tcl_Obj *cmdObj;
    int typeIndex;
} AlertCallbackInfo;
static const char *const alertTypeStrings[] = {
    "abortretryignore", "ok", "okcancel", "retrycancel", "yesno",
    "yesnocancel", NULL
};
enum alertTypeOptions {
    TYPE_ABORTRETRYIGNORE, TYPE_OK, TYPE_OKCANCEL, TYPE_RETRYCANCEL,
    TYPE_YESNO, TYPE_YESNOCANCEL
};
static const char *const alertIconStrings[] = {
    "error", "info", "question", "warning", NULL
};
enum alertIconOptions {
    ICON_ERROR, ICON_INFO, ICON_QUESTION, ICON_WARNING
};
static const char *const alertButtonStrings[] = {
    "abort", "retry", "ignore", "ok", "cancel", "no", "yes", NULL
};

static const NSString *const alertButtonNames[][3] = {
    [TYPE_ABORTRETRYIGNORE] =   {@"Abort", @"Retry", @"Ignore"},
    [TYPE_OK] =			{@"OK"},
    [TYPE_OKCANCEL] =		{@"OK", @"Cancel"},
    [TYPE_RETRYCANCEL] =	{@"Retry", @"Cancel"},
    [TYPE_YESNO] =		{@"Yes", @"No"},
    [TYPE_YESNOCANCEL] =	{@"Yes", @"No", @"Cancel"},
};
static const NSAlertStyle alertStyles[] = {
    [ICON_ERROR] =		NSWarningAlertStyle,
    [ICON_INFO] =		NSInformationalAlertStyle,
    [ICON_QUESTION] =		NSWarningAlertStyle,
    [ICON_WARNING] =		NSCriticalAlertStyle,
};

/*
 * Need to map from 'alertButtonStrings' and its corresponding integer, index
 * to the native button index, which is 1, 2, 3, from right to left. This is
 * necessary to do for each separate '-type' of button sets.
 */

static const short alertButtonIndexAndTypeToNativeButtonIndex[][7] = {
			    /*  abort retry ignore ok   cancel yes   no */
    [TYPE_ABORTRETRYIGNORE] =   {1,    2,    3,    0,    0,    0,    0},
    [TYPE_OK] =			{0,    0,    0,    1,    0,    0,    0},
    [TYPE_OKCANCEL] =		{0,    0,    0,    1,    2,    0,    0},
    [TYPE_RETRYCANCEL] =	{0,    1,    0,    0,    2,    0,    0},
    [TYPE_YESNO] =		{0,    0,    0,    0,    0,    2,    1},
    [TYPE_YESNOCANCEL] =	{0,    0,    0,    0,    3,    2,    1},
};

/*
 * Need also the inverse mapping, from NSAlertFirstButtonReturn etc to the
 * descriptive button text string index.
 */

static const short alertNativeButtonIndexAndTypeToButtonIndex[][3] = {
    [TYPE_ABORTRETRYIGNORE] =   {0, 1, 2},
    [TYPE_OK] =			{3, 0, 0},
    [TYPE_OKCANCEL] =		{3, 4, 0},
    [TYPE_RETRYCANCEL] =	{1, 4, 0},
    [TYPE_YESNO] =		{6, 5, 0},
    [TYPE_YESNOCANCEL] =	{6, 5, 4},
};

/*
 * Construct a file URL from directory and filename. Either may be nil. If both
 * are nil, returns nil.
 */

static NSURL *
getFileURL(
    NSString *directory,
    NSString *filename)
{
    NSURL *url = nil;
    if (directory) {
	url = [NSURL fileURLWithPath:directory isDirectory:YES];
    }
    if (filename) {
	url = [NSURL URLWithString:filename relativeToURL:url];
    }
    return url;
}

#pragma mark TKApplication(TKDialog)

@implementation TKApplication(TKDialog)

- (BOOL)panel:(id)sender shouldEnableURL:(NSURL *)url {
	(void)sender;
	(void)url;
    return YES;
}

- (void)panel:(id)sender didChangeToDirectoryURL:(NSURL *)url {
    (void)sender; (void)url;
}

- (BOOL)panel:(id)sender validateURL:(NSURL *)url error:(NSError **)outError {
    (void)sender; (void)url;
    *outError = nil;
    return YES;
}

- (void) tkFilePanelDidEnd: (NSSavePanel *) panel
		returnCode: (NSModalResponse) returnCode
	       contextInfo: (const void *) contextInfo
{
    const FilePanelCallbackInfo *callbackInfo = (const FilePanelCallbackInfo *)contextInfo;

    if (returnCode == modalOK) {
	Tcl_Obj *resultObj;

	if (callbackInfo->multiple) {
	    resultObj = Tcl_NewListObj(0, NULL);
	    for (NSURL *url in [(NSOpenPanel*)panel URLs]) {
		Tcl_ListObjAppendElement(callbackInfo->interp, resultObj,
			Tcl_NewStringObj([[url path] UTF8String], -1));
	    }
	} else {
	    resultObj = Tcl_NewStringObj([[[panel URL]path] UTF8String], -1);
	}
	if (callbackInfo->cmdObj) {
	    Tcl_Obj **objv, **tmpv;
	    Tcl_Size objc, result = Tcl_ListObjGetElements(callbackInfo->interp,
		    callbackInfo->cmdObj, &objc, &objv);

	    if (result == TCL_OK && objc) {
		tmpv = (Tcl_Obj **)ckalloc(sizeof(Tcl_Obj *) * (objc + 2));
		memcpy(tmpv, objv, sizeof(Tcl_Obj *) * objc);
		tmpv[objc] = resultObj;
		TkBackgroundEvalObjv(callbackInfo->interp, objc + 1, tmpv,
			TCL_EVAL_GLOBAL);
		ckfree(tmpv);
	    }
	} else {
	    Tcl_SetObjResult(callbackInfo->interp, resultObj);
	}
    } else if (returnCode == modalCancel) {
	Tcl_ResetResult(callbackInfo->interp);
    }
    [NSApp stopModalWithCode:returnCode];
}

- (void) tkAlertDidEnd: (NSAlert *) alert returnCode: (NSInteger) returnCode
	contextInfo: (const void *) contextInfo
{
    AlertCallbackInfo *callbackInfo = (AlertCallbackInfo *)contextInfo;

    if (returnCode >= NSAlertFirstButtonReturn) {
	Tcl_Obj *resultObj = Tcl_NewStringObj(alertButtonStrings[
		alertNativeButtonIndexAndTypeToButtonIndex[callbackInfo->
		typeIndex][returnCode - NSAlertFirstButtonReturn]], -1);

	if (callbackInfo->cmdObj) {
	    Tcl_Obj **objv, **tmpv;
	    Tcl_Size objc, result = Tcl_ListObjGetElements(callbackInfo->interp,
		    callbackInfo->cmdObj, &objc, &objv);

	    if (result == TCL_OK && objc) {
		tmpv = (Tcl_Obj **)ckalloc(sizeof(Tcl_Obj *) * (objc + 2));
		memcpy(tmpv, objv, sizeof(Tcl_Obj *) * objc);
		tmpv[objc] = resultObj;
		TkBackgroundEvalObjv(callbackInfo->interp, objc + 1, tmpv,
			TCL_EVAL_GLOBAL);
		ckfree(tmpv);
	    }
	} else {
	    Tcl_SetObjResult(callbackInfo->interp, resultObj);
	}
    }
    if ([alert window] == [NSApp modalWindow]) {
	[NSApp stopModalWithCode:returnCode];
    }
}

- (void)selectFormat:(id)sender  {
    NSPopUpButton *button      = (NSPopUpButton *)sender;
    filterInfo.fileTypeIndex   = [button indexOfSelectedItem];
    if ([[filterInfo.fileTypeAllowsAll objectAtIndex:filterInfo.fileTypeIndex] boolValue]) {
	[openpanel setAllowsOtherFileTypes:YES];

	/*
	 * setAllowsOtherFileTypes might have no effect; it's inherited from
	 * the NSSavePanel, where it has the effect that it does not append an
	 * extension. Setting the allowed file types to nil allows selecting
	 * any file.
	 */

	setAllowedFileTypes(openpanel, nil);
    } else {
	NSMutableArray *allowedtypes =
		[filterInfo.fileTypeExtensions objectAtIndex:filterInfo.fileTypeIndex];
	setAllowedFileTypes(openpanel, allowedtypes);
	[openpanel setAllowsOtherFileTypes:NO];
    }

    filterInfo.userHasSelectedFilter = true;
}

- (void)saveFormat:(id)sender  {
    NSPopUpButton *button     = (NSPopUpButton *)sender;
    filterInfo.fileTypeIndex  = [button indexOfSelectedItem];

    if ([[filterInfo.fileTypeAllowsAll objectAtIndex:filterInfo.fileTypeIndex] boolValue]) {
	[savepanel setAllowsOtherFileTypes:YES];
	setAllowedFileTypes(savepanel, nil);
    } else {
	NSMutableArray *allowedtypes =
		[filterInfo.fileTypeExtensions objectAtIndex:filterInfo.fileTypeIndex];
	setAllowedFileTypes(savepanel, allowedtypes);
	[savepanel setAllowsOtherFileTypes:NO];
    }

    filterInfo.userHasSelectedFilter = true;
}

@end

#pragma mark -

static NSInteger showOpenSavePanel(
    NSSavePanel *panel,
    NSWindow *parent,
    Tcl_Interp *interp,
    Tcl_Obj *cmdObj,
    int multiple)
{
    NSInteger modalReturnCode;
    int OSVersion = [NSApp macOSVersion];
    const FilePanelCallbackInfo callbackInfo = {interp, cmdObj, multiple};

    /*
     * Use a sheet if -parent is specified (unless there is already a sheet).
     */

    if (parent && ![parent attachedSheet]) {
	if (OSVersion < 101500) {
	    [panel beginSheetModalForWindow:parent
			  completionHandler:^(NSModalResponse returnCode) {
		    [NSApp tkFilePanelDidEnd:panel
				  returnCode:returnCode
				 contextInfo:&callbackInfo ];
		}];
	    modalReturnCode = [NSApp runModalForWindow:panel];
	} else if (OSVersion < 110000) {
	    [panel beginSheetModalForWindow:parent
			  completionHandler:^(NSModalResponse returnCode) {
		    [NSApp tkFilePanelDidEnd:panel
				  returnCode:returnCode
				 contextInfo:&callbackInfo ];
		}];
	    modalReturnCode = [panel runModal];
	} else {
	    [parent beginSheet: panel completionHandler:nil];
	    modalReturnCode = [panel runModal];
	    [NSApp tkFilePanelDidEnd:panel
			  returnCode:modalReturnCode
			 contextInfo:&callbackInfo ];
	    [parent endSheet:panel];
	}
    } else {
	modalReturnCode = [panel runModal];
	[NSApp tkFilePanelDidEnd:panel
		      returnCode:modalReturnCode
		     contextInfo:&callbackInfo ];
    }
    return cmdObj ? modalOther : modalReturnCode;
}

/*
 *----------------------------------------------------------------------
 *
 * Tk_ChooseColorObjCmd --
 *
 *	This procedure implements the color dialog box for the Mac platform.
 *	See the user documentation for details on what it does.
 *
 * Results:
 *	A standard Tcl result.
 *
 * Side effects:
 *	See the user documentation.
 *
 *----------------------------------------------------------------------
 */

int
Tk_ChooseColorObjCmd(
    void *clientData,	/* Main window associated with interpreter. */
    Tcl_Interp *interp,		/* Current interpreter. */
    TkSizeT objc,			/* Number of arguments. */
    Tcl_Obj *const objv[])	/* Argument objects. */
{
    int result = TCL_ERROR;
    Tk_Window parent, tkwin = (Tk_Window)clientData;
    const char *title = NULL;
    TkSizeT i;
    NSColor *color = nil, *initialColor = nil;
    NSColorPanel *colorPanel;
    NSInteger returnCode, numberOfComponents = 0;

    for (i = 1; i < objc; i += 2) {
	int index;
	const char *value;

	if (Tcl_GetIndexFromObjStruct(interp, objv[i], colorOptionStrings,
		sizeof(char *), "option", TCL_EXACT, &index) != TCL_OK) {
	    goto end;
	}
	if (i + 1 == objc) {
	    Tcl_SetObjResult(interp, Tcl_ObjPrintf(
		    "value for \"%s\" missing", Tcl_GetString(objv[i])));
	    Tcl_SetErrorCode(interp, "TK", "COLORDIALOG", "VALUE", NULL);
	    goto end;
	}
	value = Tcl_GetString(objv[i + 1]);

	switch (index) {
	case COLOR_INITIAL: {
	    XColor *colorPtr;

	    colorPtr = Tk_GetColor(interp, tkwin, value);
	    if (colorPtr == NULL) {
		goto end;
	    }
	    initialColor = TkMacOSXGetNSColor(NULL, colorPtr->pixel);
	    Tk_FreeColor(colorPtr);
	    break;
	}
	case COLOR_PARENT:
	    parent = Tk_NameToWindow(interp, value, tkwin);
	    if (parent == NULL) {
		goto end;
	    }
	    break;
	case COLOR_TITLE:
	    title = value;
	    break;
	}
    }
    colorPanel = [NSColorPanel sharedColorPanel];
    [colorPanel orderOut:NSApp];
    [colorPanel setContinuous:NO];
    [colorPanel setBecomesKeyOnlyIfNeeded:NO];
    [colorPanel setShowsAlpha: NO];
    [colorPanel _setUseModalAppearance:YES];
    if (title) {
	NSString *s = [[TKNSString alloc] initWithTclUtfBytes:title length:-1];

	[colorPanel setTitle:s];
	[s release];
    }
    if (initialColor) {
	[colorPanel setColor:initialColor];
    }
    returnCode = [NSApp runModalForWindow:colorPanel];
    if (returnCode == modalOK) {
	color = [[colorPanel color] colorUsingColorSpace:
		[NSColorSpace deviceRGBColorSpace]];
	numberOfComponents = [color numberOfComponents];
    }
    if (color && numberOfComponents >= 3 && numberOfComponents <= 4) {
	CGFloat components[4];
	char colorstr[8];

	[color getComponents:components];
	snprintf(colorstr, 8, "#%02x%02x%02x",
		(short)(components[0] * 255),
		(short)(components[1] * 255),
		(short)(components[2] * 255));
	Tcl_SetObjResult(interp, Tcl_NewStringObj(colorstr, 7));
    } else {
	Tcl_ResetResult(interp);
    }
    result = TCL_OK;

end:
    return result;
}

/*
 * Dissect the -filetype nested lists and store the information in the
 * filterInfo structure.
 */

static int
parseFileFilters(
    Tcl_Interp *interp,
    Tcl_Obj *fileTypesPtr,
    Tcl_Obj *typeVariablePtr)
{

    if (!fileTypesPtr) {
	filterInfo.doFileTypes = false;
	return TCL_OK;
    }

    FileFilterList fl;

    TkInitFileFilters(&fl);
    if (TkGetFileFilters(interp, &fl, fileTypesPtr, 0) != TCL_OK) {
	TkFreeFileFilters(&fl);
	return TCL_ERROR;
    }

    filterInfo.doFileTypes = (fl.filters != NULL);

    filterInfo.fileTypeIndex = 0;
    filterInfo.fileTypeExtensions = [NSMutableArray array];
    filterInfo.fileTypeNames = [NSMutableArray array];
    filterInfo.fileTypeLabels = [NSMutableArray array];
    filterInfo.fileTypeAllowsAll = [NSMutableArray array];

    filterInfo.allowedExtensions = [NSMutableArray array];
    filterInfo.allowedExtensionsAllowAll = NO;

    if (filterInfo.doFileTypes) {
	for (FileFilter *filterPtr = fl.filters; filterPtr;
		filterPtr = filterPtr->next) {
	    NSString *name = [[TKNSString alloc] initWithTclUtfBytes: filterPtr->name length:-1];

	    [filterInfo.fileTypeNames addObject:name];
	    [name release];
	    NSMutableArray *clauseextensions = [NSMutableArray array];
	    NSMutableArray *displayextensions = [NSMutableArray array];
	    bool allowsAll = NO;

	    for (FileFilterClause *clausePtr = filterPtr->clauses; clausePtr;
		    clausePtr = clausePtr->next) {

		for (GlobPattern *globPtr = clausePtr->patterns; globPtr;
			globPtr = globPtr->next) {
		    const char *str = globPtr->pattern;
		    while (*str && (*str == '*' || *str == '.')) {
		    	str++;
		    }
		    if (*str) {
			NSString *extension = [[TKNSString alloc] initWithTclUtfBytes:str length:-1];
			if (![filterInfo.allowedExtensions containsObject:extension]) {
			    [filterInfo.allowedExtensions addObject:extension];
			}

			[clauseextensions addObject:extension];
			[displayextensions addObject:[@"." stringByAppendingString:extension]];

			[extension release];
		    } else {
			/*
			 * It is the all pattern (*, .* or *.*)
			 */

			allowsAll = YES;
			filterInfo.allowedExtensionsAllowAll = YES;
			[displayextensions addObject:@"*"];
		    }
		}
	    }
	    [filterInfo.fileTypeExtensions addObject:clauseextensions];
	    [filterInfo.fileTypeAllowsAll addObject:[NSNumber numberWithBool:allowsAll]];

	    NSMutableString *label = [[NSMutableString alloc] initWithString:name];
	    [label appendString:@" ("];
	    [label appendString:[displayextensions componentsJoinedByString:@", "]];
	    [label appendString:@")"];
	    [filterInfo.fileTypeLabels addObject:label];
	    [label release];
	}

	/*
	 * Check if the typevariable exists and matches one of the names.
	 */

	filterInfo.preselectFilter = false;
	filterInfo.userHasSelectedFilter = false;
	if (typeVariablePtr) {
	    /*
	     * Extract the variable content as a NSString.
	     */

	    Tcl_Obj *selectedFileTypeObj = Tcl_ObjGetVar2(interp,
		    typeVariablePtr, NULL, TCL_GLOBAL_ONLY);

	    /*
	     * Check that the typevariable exists.
	     */

	    if (selectedFileTypeObj != NULL) {
		const char *selectedFileType =
			Tcl_GetString(selectedFileTypeObj);
		NSString *selectedFileTypeStr =
			[[TKNSString alloc] initWithTclUtfBytes:selectedFileType length:-1];
		NSUInteger index =
			[filterInfo.fileTypeNames indexOfObject:selectedFileTypeStr];

		if (index != NSNotFound) {
		    filterInfo.fileTypeIndex = index;
		    filterInfo.preselectFilter = true;
		}
	    }
	}

    }

    TkFreeFileFilters(&fl);
    return TCL_OK;
}

static bool
filterCompatible(
    NSString *extension,
    int filterIndex)
{
    NSMutableArray *allowedExtensions =
	    [filterInfo.fileTypeExtensions objectAtIndex: filterIndex];

    /*
     * If this contains the all pattern, accept any extension.
     */

    if ([[filterInfo.fileTypeAllowsAll objectAtIndex:filterIndex] boolValue]) {
	return true;
    }

    return [allowedExtensions containsObject: extension];
}

/*
 *----------------------------------------------------------------------
 *
 * Tk_GetOpenFileObjCmd --
 *
 *	This procedure implements the "open file" dialog box for the Mac
 *	platform. See the user documentation for details on what it does.
 *
 * Results:
 *	A standard Tcl result.
 *
 * Side effects:
 *	See user documentation.
 *----------------------------------------------------------------------
 */

int
Tk_GetOpenFileObjCmd(
    void *clientData,	/* Main window associated with interpreter. */
    Tcl_Interp *interp,		/* Current interpreter. */
    TkSizeT objc,			/* Number of arguments. */
    Tcl_Obj *const objv[])	/* Argument objects. */
{
    Tk_Window tkwin = (Tk_Window)clientData;
    char *str;
    TkSizeT i;
    int result = TCL_ERROR, haveParentOption = 0;
    int index, len, multiple = 0;
    Tcl_Obj *cmdObj = NULL, *typeVariablePtr = NULL, *fileTypesPtr = NULL;
    NSString *directory = nil, *filename = nil;
    NSString *message = nil, *title = nil;
    NSWindow *parent;
    openpanel =  [NSOpenPanel openPanel];
    NSInteger modalReturnCode = modalError;
    BOOL parentIsKey = NO;

    for (i = 1; i < objc; i += 2) {
	if (Tcl_GetIndexFromObjStruct(interp, objv[i], openOptionStrings,
		sizeof(char *), "option", TCL_EXACT, &index) != TCL_OK) {
	    goto end;
	}
	if (i + 1 == objc) {
	    Tcl_SetObjResult(interp, Tcl_ObjPrintf(
		    "value for \"%s\" missing", Tcl_GetString(objv[i])));
	    Tcl_SetErrorCode(interp, "TK", "FILEDIALOG", "VALUE", NULL);
	    goto end;
	}
	switch (index) {
	case OPEN_DEFAULT:
	    break;
	case OPEN_FILETYPES:
	    fileTypesPtr = objv[i + 1];
	    break;
	case OPEN_INITDIR:
	    str = Tcl_GetStringFromObj(objv[i + 1], &len);
	    if (len) {
		directory = [[[TKNSString alloc] initWithTclUtfBytes:str length:len]
			autorelease];
	    }
	    break;
	case OPEN_INITFILE:
	    str = Tcl_GetStringFromObj(objv[i + 1], &len);
	    if (len) {
		filename = [[[TKNSString alloc] initWithTclUtfBytes:str length:len]
			autorelease];
	    }
	    break;
	case OPEN_MESSAGE:
	    str = Tcl_GetStringFromObj(objv[i + 1], &len);
	    message = [[TKNSString alloc] initWithTclUtfBytes:
		    str length:len];
	    break;
	case OPEN_MULTIPLE:
	    if (Tcl_GetBooleanFromObj(interp, objv[i + 1],
		    &multiple) != TCL_OK) {
		goto end;
	    }
	    break;
	case OPEN_PARENT:
	    str = Tcl_GetStringFromObj(objv[i + 1], &len);
	    tkwin = Tk_NameToWindow(interp, str, tkwin);
	    if (!tkwin) {
		goto end;
	    }
	    haveParentOption = 1;
	    break;
	case OPEN_TITLE:
	    str = Tcl_GetStringFromObj(objv[i + 1], &len);
	    title = [[TKNSString alloc] initWithTclUtfBytes:
		    str length:len];
	    break;
	case OPEN_TYPEVARIABLE:
	    typeVariablePtr = objv[i + 1];
	    break;
	case OPEN_COMMAND:
	    cmdObj = objv[i+1];
	    break;
	}
    }
    if (title) {
	[openpanel setTitle:title];

	/*
	 * From OSX 10.11, the title string is silently ignored in the open
	 * panel.  Prepend the title to the message in this case.
	 */

	if ([NSApp macOSVersion] > 101000) {
	    if (message) {
		NSString *fullmessage =
		    [[NSString alloc] initWithFormat:@"%@\n%@", title, message];
		[message release];
		[title release];
		message = fullmessage;
	    } else {
		message = title;
	    }
	}
    }

    if (message) {
	[openpanel setMessage:message];
	[message release];
    }

    [openpanel setAllowsMultipleSelection:multiple];

    if (parseFileFilters(interp, fileTypesPtr, typeVariablePtr) != TCL_OK) {
	goto end;
    }

    if (filterInfo.doFileTypes) {
	NSTextField *label = [[NSTextField alloc]
		initWithFrame:NSMakeRect(0, 0, 60, 22)];
	NSPopUpButton *popupButton = [[NSPopUpButton alloc]
		initWithFrame:NSMakeRect(50.0, 2, 240, 22.0) pullsDown:NO];
	NSView *accessoryView = [[NSView alloc]
		initWithFrame:NSMakeRect(0.0, 0.0, 300, 32.0)];

	[label setEditable:NO];
	[label setStringValue:@"Filter:"];
	[label setBordered:NO];
	[label setBezeled:NO];
	[label setDrawsBackground:NO];
	[popupButton addItemsWithTitles:filterInfo.fileTypeLabels];
	[popupButton setTarget:NSApp];
	[popupButton setAction:@selector(selectFormat:)];
	[accessoryView addSubview:label];
	[accessoryView addSubview:popupButton];
	if (filterInfo.preselectFilter) {

	    /*
	     * A specific filter was selected from the typevariable. Select it
	     * and open the accessory view.
	     */

	    [popupButton selectItemAtIndex:filterInfo.fileTypeIndex];

	    /*
	     * On OSX > 10.11, the options are not visible by default. Ergo
	     * allow all file types
	    [openpanel setAllowedFileTypes:filterInfo.fileTypeExtensions[filterInfo.fileTypeIndex]];
	    */

	    setAllowedFileTypes(openpanel, filterInfo.allowedExtensions);
	} else {
	    setAllowedFileTypes(openpanel, filterInfo.allowedExtensions);
	}
	if (filterInfo.allowedExtensionsAllowAll) {
	    [openpanel setAllowsOtherFileTypes:YES];
	} else {
	    [openpanel setAllowsOtherFileTypes:NO];
	}
	[openpanel setAccessoryView:accessoryView];
    } else {
	/*
	 * No filters are given. Allow picking all files.
	 */

	[openpanel setAllowsOtherFileTypes:YES];
    }
    if (cmdObj) {
	if (Tcl_IsShared(cmdObj)) {
	    cmdObj = Tcl_DuplicateObj(cmdObj);
	}
	Tcl_IncrRefCount(cmdObj);
    }
    if (directory || filename) {
	NSURL *fileURL = getFileURL(directory, filename);

	[openpanel setDirectoryURL:fileURL];
    }
    if (haveParentOption) {
	parent = TkMacOSXGetNSWindowForDrawable(((TkWindow *)tkwin)->window);
	parentIsKey = parent && [parent isKeyWindow];
    } else {
	parent = nil;
	parentIsKey = False;
    }
    modalReturnCode = showOpenSavePanel(openpanel, parent, interp, cmdObj, multiple);
    if (cmdObj) {
	Tcl_DecrRefCount(cmdObj);
    }
    result = (modalReturnCode != modalError) ? TCL_OK : TCL_ERROR;
    if (parentIsKey) {
	[parent makeKeyWindow];
    }
    if ((typeVariablePtr && (modalReturnCode == NSOKButton))
	    && filterInfo.doFileTypes) {
	/*
	 * The -typevariable must be set to the selected file type, if the
	 * dialog was not cancelled.
	 */

	NSUInteger selectedFilterIndex = filterInfo.fileTypeIndex;
	NSString *selectedFilter = NULL;

	if (filterInfo.userHasSelectedFilter) {
	    selectedFilterIndex = filterInfo.fileTypeIndex;
	    selectedFilter = [filterInfo.fileTypeNames objectAtIndex:selectedFilterIndex];
	} else {
	    /*
	     * Difficult case: the user has not touched the filter settings,
	     * but we must return something in the typevariable. First check if
	     * the preselected type is compatible with the selected file,
	     * otherwise choose the first compatible type from the list,
	     * finally fall back to the empty string.
	     */

	    NSURL *selectedFile;
	    NSString *extension;
	    if (multiple) {
		/*
		 * Use the first file in the case of multiple selection.
		 * Anyway it is not overly useful here.
		 */
		selectedFile = [[openpanel URLs] objectAtIndex:0];
	    } else {
		selectedFile = [openpanel URL];
	    }

	    extension = [selectedFile pathExtension];

	    if (filterInfo.preselectFilter &&
		    filterCompatible(extension, filterInfo.fileTypeIndex)) {
		selectedFilterIndex = filterInfo.fileTypeIndex;  // The preselection from the typevariable
		selectedFilter = [filterInfo.fileTypeNames objectAtIndex:selectedFilterIndex];
	    } else {
		NSUInteger j;

		for (j = 0; j < [filterInfo.fileTypeNames count]; j++) {
		    if (filterCompatible(extension, j)) {
			selectedFilterIndex = j;
			break;
		    }
		}
		if (j == selectedFilterIndex) {
		    selectedFilter = [filterInfo.fileTypeNames objectAtIndex:selectedFilterIndex];
		} else {
		    selectedFilter = @"";
		}
	    }
	}
	Tcl_ObjSetVar2(interp, typeVariablePtr, NULL,
		Tcl_NewStringObj([selectedFilter UTF8String], -1),
		TCL_GLOBAL_ONLY);
    }
 end:
    return result;
}

/*
 *----------------------------------------------------------------------
 *
 * Tk_GetSaveFileObjCmd --
 *
 *	This procedure implements the "save file" dialog box for the Mac
 *	platform. See the user documentation for details on what it does.
 *
 * Results:
 *	A standard Tcl result.
 *
 * Side effects:
 *	See user documentation.
 *
 *----------------------------------------------------------------------
 */

int
Tk_GetSaveFileObjCmd(
    void *clientData,	/* Main window associated with interpreter. */
    Tcl_Interp *interp,		/* Current interpreter. */
    TkSizeT objc,			/* Number of arguments. */
    Tcl_Obj *const objv[])	/* Argument objects. */
{
    Tk_Window tkwin = (Tk_Window)clientData;
    char *str;
    TkSizeT i;
    int result = TCL_ERROR, haveParentOption = 0;
    int confirmOverwrite = 1;
    int index, len;
    Tcl_Obj *cmdObj = NULL, *typeVariablePtr = NULL, *fileTypesPtr = NULL;
    NSString *directory = nil, *filename = nil, *defaultType = nil;
    NSString *message = nil, *title = nil;
    NSWindow *parent;
    savepanel = [NSSavePanel savePanel];
    NSInteger modalReturnCode = modalError;
    BOOL parentIsKey = NO;

    for (i = 1; i < objc; i += 2) {
	if (Tcl_GetIndexFromObjStruct(interp, objv[i], saveOptionStrings,
		sizeof(char *), "option", TCL_EXACT, &index) != TCL_OK) {
	    goto end;
	}
	if (i + 1 == objc) {
	    Tcl_SetObjResult(interp, Tcl_ObjPrintf(
		    "value for \"%s\" missing", Tcl_GetString(objv[i])));
	    Tcl_SetErrorCode(interp, "TK", "FILEDIALOG", "VALUE", NULL);
	    goto end;
	}
	switch (index) {
	    case SAVE_DEFAULT:
		str = Tcl_GetStringFromObj(objv[i + 1], &len);
		while (*str && (*str == '*' || *str == '.')) {
		    str++; len--;
		}
		if (*str) {
		    defaultType = [[[TKNSString alloc] initWithTclUtfBytes:str length:len]
			    autorelease];
		}
		break;
	    case SAVE_FILETYPES:
		fileTypesPtr = objv[i + 1];
		break;
	    case SAVE_INITDIR:
		str = Tcl_GetStringFromObj(objv[i + 1], &len);
		if (len) {
		    directory = [[[TKNSString alloc] initWithTclUtfBytes:str length:len]
			    autorelease];
		}
		break;
	    case SAVE_INITFILE:
		str = Tcl_GetStringFromObj(objv[i + 1], &len);
		if (len) {
		    filename = [[[TKNSString alloc] initWithTclUtfBytes:str length:len]
			    autorelease];
		    [savepanel setNameFieldStringValue:filename];
		}
		break;
	    case SAVE_MESSAGE:
		str = Tcl_GetStringFromObj(objv[i + 1], &len);
		message = [[TKNSString alloc] initWithTclUtfBytes:
			str length:len];
		break;
	    case SAVE_PARENT:
		str = Tcl_GetStringFromObj(objv[i + 1], &len);
		tkwin = Tk_NameToWindow(interp, str, tkwin);
		if (!tkwin) {
		    goto end;
		}
		haveParentOption = 1;
		break;
	    case SAVE_TITLE:
		str = Tcl_GetStringFromObj(objv[i + 1], &len);
		title = [[TKNSString alloc] initWithTclUtfBytes:
			str length:len];
		break;
	    case SAVE_TYPEVARIABLE:
		typeVariablePtr = objv[i + 1];
		break;
	    case SAVE_COMMAND:
		cmdObj = objv[i+1];
		break;
	    case SAVE_CONFIRMOW:
		if (Tcl_GetBooleanFromObj(interp, objv[i + 1],
			&confirmOverwrite) != TCL_OK) {
		    goto end;
		}
		break;
	}
    }

    if (title) {
	[savepanel setTitle:title];

	/*
	 * From OSX 10.11, the title string is silently ignored, if the save
	 * panel is a sheet.  Prepend the title to the message in this case.
	 * NOTE: should be conditional on OSX version, but -mmacosx-version-min
	 * does not revert this behaviour.
	 */

	if (haveParentOption) {
	    if (message) {
		NSString *fullmessage =
		    [[NSString alloc] initWithFormat:@"%@\n%@",title,message];
		[message release];
		[title release];
		message = fullmessage;
	    } else {
		message = title;
	    }
	}
    }

    if (message) {
	[savepanel setMessage:message];
	[message release];
    }

    if (parseFileFilters(interp, fileTypesPtr, typeVariablePtr) != TCL_OK) {
	goto end;
    }

    if (filterInfo.doFileTypes) {
	NSView *accessoryView = [[NSView alloc]
		initWithFrame:NSMakeRect(0.0, 0.0, 300, 32.0)];
	NSTextField *label = [[NSTextField alloc]
		initWithFrame:NSMakeRect(0, 0, 60, 22)];

	[label setEditable:NO];
	[label setStringValue:NSLocalizedString(@"Format:", nil)];
	[label setBordered:NO];
	[label setBezeled:NO];
	[label setDrawsBackground:NO];

	NSPopUpButton *popupButton = [[NSPopUpButton alloc]
		initWithFrame:NSMakeRect(50.0, 2, 340, 22.0) pullsDown:NO];

	[popupButton addItemsWithTitles:filterInfo.fileTypeLabels];
	[popupButton selectItemAtIndex:filterInfo.fileTypeIndex];
	[popupButton setTarget:NSApp];
	[popupButton setAction:@selector(saveFormat:)];
	[accessoryView addSubview:label];
	[accessoryView addSubview:popupButton];

	[savepanel setAccessoryView:accessoryView];

	setAllowedFileTypes(savepanel,
	    [filterInfo.fileTypeExtensions objectAtIndex:filterInfo.fileTypeIndex]);
	[savepanel setAllowsOtherFileTypes:filterInfo.allowedExtensionsAllowAll];
    } else if (defaultType) {
	/*
	 * If no filetypes are given, defaultextension is an alternative way to
	 * specify the attached extension. Just propose this extension, but
	 * don't display an accessory view.
	 */

	NSMutableArray *AllowedFileTypes = [NSMutableArray array];

	[AllowedFileTypes addObject:defaultType];
	setAllowedFileTypes(savepanel, AllowedFileTypes);
	[savepanel setAllowsOtherFileTypes:YES];
    }

    [savepanel setCanSelectHiddenExtension:YES];
    [savepanel setExtensionHidden:NO];

    if (cmdObj) {
	if (Tcl_IsShared(cmdObj)) {
	    cmdObj = Tcl_DuplicateObj(cmdObj);
	}
	Tcl_IncrRefCount(cmdObj);
    }

    if (directory) {
	[savepanel setDirectoryURL:[NSURL fileURLWithPath:directory isDirectory:YES]];
    }

    /*
     * Check for file name and set to the empty string if nil. This prevents a crash
     * with an uncaught exception.
     */

    if (filename) {
	[savepanel setNameFieldStringValue:filename];
    } else {
	[savepanel setNameFieldStringValue:@""];
    }
    if (haveParentOption) {
	parent = TkMacOSXGetNSWindowForDrawable(((TkWindow *)tkwin)->window);
	parentIsKey = parent && [parent isKeyWindow];
    } else {
	parent = nil;
	parentIsKey = False;
    }
    modalReturnCode = showOpenSavePanel(savepanel, parent, interp, cmdObj, 0);
    if (cmdObj) {
	Tcl_DecrRefCount(cmdObj);
    }
    result = (modalReturnCode != modalError) ? TCL_OK : TCL_ERROR;
    if (parentIsKey) {
	[parent makeKeyWindow];
    }

    if (typeVariablePtr && (modalReturnCode == NSOKButton)
	    && filterInfo.doFileTypes) {
	/*
	 * The -typevariable must be set to the selected file type, if the
	 * dialog was not cancelled.
	 */

	NSString *selectedFilter =
	    [filterInfo.fileTypeNames objectAtIndex:filterInfo.fileTypeIndex];
	Tcl_ObjSetVar2(interp, typeVariablePtr, NULL,
		Tcl_NewStringObj([selectedFilter UTF8String], -1),
		TCL_GLOBAL_ONLY);
    }

  end:
    return result;
}

/*
 *----------------------------------------------------------------------
 *
 * Tk_ChooseDirectoryObjCmd --
 *
 *	This procedure implements the "tk_chooseDirectory" dialog box for the
 *	MacOS X platform. See the user documentation for details on what it
 *	does.
 *
 * Results:
 *	See user documentation.
 *
 * Side effects:
 *	A modal dialog window is created.
 *
 *----------------------------------------------------------------------
 */

int
Tk_ChooseDirectoryObjCmd(
    void *clientData,	/* Main window associated with interpreter. */
    Tcl_Interp *interp,		/* Current interpreter. */
    TkSizeT objc,			/* Number of arguments. */
    Tcl_Obj *const objv[])	/* Argument objects. */
{
    Tk_Window tkwin = (Tk_Window)clientData;
    char *str;
    int result = TCL_ERROR, haveParentOption = 0;
    int index, len, mustexist = 0;
    TkSizeT i;
    Tcl_Obj *cmdObj = NULL;
    NSString *directory = nil;
    NSString *message, *title;
    NSWindow *parent;
    NSOpenPanel *panel = [NSOpenPanel openPanel];
    NSInteger modalReturnCode = modalError;
    BOOL parentIsKey = NO;

    for (i = 1; i < objc; i += 2) {
	if (Tcl_GetIndexFromObjStruct(interp, objv[i], chooseOptionStrings,
		sizeof(char *), "option", TCL_EXACT, &index) != TCL_OK) {
	    goto end;
	}
	if (i + 1 == objc) {
	    Tcl_SetObjResult(interp, Tcl_ObjPrintf(
		    "value for \"%s\" missing", Tcl_GetString(objv[i])));
	    Tcl_SetErrorCode(interp, "TK", "DIRDIALOG", "VALUE", NULL);
	    goto end;
	}
	switch (index) {
	case CHOOSE_INITDIR:
	    str = Tcl_GetStringFromObj(objv[i + 1], &len);
	    if (len) {
		directory = [[[TKNSString alloc] initWithTclUtfBytes:str length:len]
			autorelease];
	    }
	    break;
	case CHOOSE_MESSAGE:
	    str = Tcl_GetStringFromObj(objv[i + 1], &len);
	    message = [[TKNSString alloc] initWithTclUtfBytes:
		    str length:len];
	    [panel setMessage:message];
	    [message release];
	    break;
	case CHOOSE_MUSTEXIST:
	    if (Tcl_GetBooleanFromObj(interp, objv[i + 1],
		    &mustexist) != TCL_OK) {
		goto end;
	    }
	    break;
	case CHOOSE_PARENT:
	    str = Tcl_GetStringFromObj(objv[i + 1], &len);
	    tkwin = Tk_NameToWindow(interp, str, tkwin);
	    if (!tkwin) {
		goto end;
	    }
	    haveParentOption = 1;
	    break;
	case CHOOSE_TITLE:
	    str = Tcl_GetStringFromObj(objv[i + 1], &len);
	    title = [[TKNSString alloc] initWithTclUtfBytes:
		    str length:len];
	    [panel setTitle:title];
	    [title release];
	    break;
	case CHOOSE_COMMAND:
	    cmdObj = objv[i+1];
	    break;
	}
    }
    [panel setPrompt:@"Choose"];
    [panel setCanChooseFiles:NO];
    [panel setCanChooseDirectories:YES];
    [panel setCanCreateDirectories:!mustexist];
    if (cmdObj) {
	if (Tcl_IsShared(cmdObj)) {
	    cmdObj = Tcl_DuplicateObj(cmdObj);
	}
	Tcl_IncrRefCount(cmdObj);
    }

    /*
     * Check for directory value, set to root if not specified; otherwise
     * crashes with exception because of nil string parameter.
     */

    if (!directory) {
	directory = @"/";
    }
    parent = TkMacOSXGetNSWindowForDrawable(((TkWindow *)tkwin)->window);
    [panel setDirectoryURL:[NSURL fileURLWithPath:directory isDirectory:YES]];
    if (haveParentOption) {
	parent = TkMacOSXGetNSWindowForDrawable(((TkWindow *)tkwin)->window);
	parentIsKey = parent && [parent isKeyWindow];
    } else {
	parent = nil;
	parentIsKey = False;
    }
    modalReturnCode = showOpenSavePanel(panel, parent, interp, cmdObj, 0);
    if (cmdObj) {
	Tcl_DecrRefCount(cmdObj);
    }
    result = (modalReturnCode != modalError) ? TCL_OK : TCL_ERROR;
    if (parentIsKey) {
	[parent makeKeyWindow];
    }
  end:
    return result;
}

/*
 *----------------------------------------------------------------------
 *
 * TkAboutDlg --
 *
 *	Displays the default Tk About box.
 *
 * Results:
 *	None.
 *
 * Side effects:
 *	None.
 *
 *----------------------------------------------------------------------
 */

void
TkAboutDlg(void)
{
    [NSApp orderFrontStandardAboutPanel:nil];
}

/*
 *----------------------------------------------------------------------
 *
 * TkMacOSXStandardAboutPanelObjCmd --
 *
 *	Implements the ::tk::mac::standardAboutPanel command.
 *
 * Results:
 *	A standard Tcl result.
 *
 * Side effects:
 *	none
 *
 *----------------------------------------------------------------------
 */

int
TkMacOSXStandardAboutPanelObjCmd(
    TCL_UNUSED(void *),
    Tcl_Interp *interp,		/* Current interpreter. */
    TkSizeT objc,			/* Number of arguments. */
    Tcl_Obj *const objv[])	/* Argument objects. */
{
    if (objc > 1) {
	Tcl_WrongNumArgs(interp, 1, objv, NULL);
	return TCL_ERROR;
    }
    [NSApp orderFrontStandardAboutPanel:nil];
    return TCL_OK;
}

/*
 *----------------------------------------------------------------------
 *
 * Tk_MessageBoxObjCmd --
 *
 *	Implements the tk_messageBox in native Mac OS X style.
 *
 * Results:
 *	A standard Tcl result.
 *
 * Side effects:
 *	none
 *
 *----------------------------------------------------------------------
 */

int
Tk_MessageBoxObjCmd(
    void *clientData,	/* Main window associated with interpreter. */
    Tcl_Interp *interp,		/* Current interpreter. */
    TkSizeT objc,			/* Number of arguments. */
    Tcl_Obj *const objv[])	/* Argument objects. */
{
    Tk_Window tkwin = (Tk_Window)clientData;
    char *str;
    TkSizeT i;
    int result = TCL_ERROR, haveParentOption = 0;
    int index, typeIndex, iconIndex, indexDefaultOption = 0;
    int defaultNativeButtonIndex = 1; /* 1, 2, 3: right to left */
    Tcl_Obj *cmdObj = NULL;
    AlertCallbackInfo callbackInfo;
    NSString *message, *title;
    NSWindow *parent;
    NSArray *buttons;
    NSAlert *alert = [NSAlert new];
    NSInteger modalReturnCode = 1;
    BOOL parentIsKey = NO;

    iconIndex = ICON_INFO;
    typeIndex = TYPE_OK;
    for (i = 1; i < objc; i += 2) {
	if (Tcl_GetIndexFromObjStruct(interp, objv[i], alertOptionStrings,
		sizeof(char *), "option", TCL_EXACT, &index) != TCL_OK) {
	    goto end;
	}
	if (i + 1 == objc) {
	    Tcl_SetObjResult(interp, Tcl_ObjPrintf(
		    "value for \"%s\" missing", Tcl_GetString(objv[i])));
	    Tcl_SetErrorCode(interp, "TK", "MSGBOX", "VALUE", NULL);
	    goto end;
	}
	switch (index) {
	case ALERT_DEFAULT:
	    /*
	     * Need to postpone processing of this option until we are sure to
	     * know the '-type' as well.
	     */

	    indexDefaultOption = i;
	    break;

	case ALERT_DETAIL:
	    str = Tcl_GetString(objv[i + 1]);
	    message = [[TKNSString alloc] initWithTclUtfBytes:
		    str length:-1];
	    [alert setInformativeText:message];
	    [message release];
	    break;

	case ALERT_ICON:
	    if (Tcl_GetIndexFromObjStruct(interp, objv[i + 1], alertIconStrings,
		    sizeof(char *), "-icon value", TCL_EXACT, &iconIndex) != TCL_OK) {
		goto end;
	    }
	    break;

	case ALERT_MESSAGE:
	    str = Tcl_GetString(objv[i + 1]);
	    message = [[TKNSString alloc] initWithTclUtfBytes:
		    str length:-1];
	    [alert setMessageText:message];
	    [message release];
	    break;

	case ALERT_PARENT:
	    str = Tcl_GetString(objv[i + 1]);
	    tkwin = Tk_NameToWindow(interp, str, tkwin);
	    if (!tkwin) {
		goto end;
	    }
	    haveParentOption = 1;
	    break;

	case ALERT_TITLE:
	    str = Tcl_GetString(objv[i + 1]);
	    title = [[TKNSString alloc] initWithTclUtfBytes:
		    str length:-1];
	    [[alert window] setTitle:title];
	    [title release];
	    break;

	case ALERT_TYPE:
	    if (Tcl_GetIndexFromObjStruct(interp, objv[i + 1], alertTypeStrings,
		    sizeof(char *), "-type value", TCL_EXACT, &typeIndex) != TCL_OK) {
		goto end;
	    }
	    break;
	case ALERT_COMMAND:
	    cmdObj = objv[i+1];
	    break;
	}
    }
    if (indexDefaultOption) {
	/*
	 * Any '-default' option needs to know the '-type' option, which is
	 * why we do this here.
	 */

	if (Tcl_GetIndexFromObjStruct(interp, objv[indexDefaultOption + 1],
		alertButtonStrings, sizeof(char *), "-default value",
		TCL_EXACT, &index) != TCL_OK) {
	    goto end;
	}

	/*
	 * Need to map from "ok" etc. to 1, 2, 3, right to left.
	 */

	defaultNativeButtonIndex =
		alertButtonIndexAndTypeToNativeButtonIndex[typeIndex][index];
	if (!defaultNativeButtonIndex) {
	    Tcl_SetObjResult(interp,
		    Tcl_NewStringObj("Illegal default option", -1));
	    Tcl_SetErrorCode(interp, "TK", "MSGBOX", "DEFAULT", NULL);
	    goto end;
	}
    }
    [alert setIcon:[NSApp applicationIconImage]];
    [alert setAlertStyle:alertStyles[iconIndex]];
    i = 0;
    while (i < 3 && alertButtonNames[typeIndex][i]) {
	[alert addButtonWithTitle:(NSString*) alertButtonNames[typeIndex][i++]];
    }
    buttons = [alert buttons];
    for (NSButton *b in buttons) {
	NSString *ke = [b keyEquivalent];

	if (([ke isEqualToString:@"\r"] || [ke isEqualToString:@"\033"]) &&
		![b keyEquivalentModifierMask]) {
	    [b setKeyEquivalent:@""];
	}
    }
    [[buttons objectAtIndex: [buttons count]-1] setKeyEquivalent: @"\033"];
    [[buttons objectAtIndex: defaultNativeButtonIndex-1]
	    setKeyEquivalent: @"\r"];
    if (cmdObj) {
	if (Tcl_IsShared(cmdObj)) {
	    cmdObj = Tcl_DuplicateObj(cmdObj);
	}
	Tcl_IncrRefCount(cmdObj);
    }
    callbackInfo.cmdObj = cmdObj;
    callbackInfo.interp = interp;
    callbackInfo.typeIndex = typeIndex;
    parent = TkMacOSXGetNSWindowForDrawable(((TkWindow *)tkwin)->window);
    if (haveParentOption && parent && ![parent attachedSheet]) {
	parentIsKey = [parent isKeyWindow];
#if MAC_OS_X_VERSION_MIN_REQUIRED >= 1090
 	[alert beginSheetModalForWindow:parent
	       completionHandler:^(NSModalResponse returnCode) {
	    [NSApp tkAlertDidEnd:alert
		    returnCode:returnCode
		    contextInfo:&callbackInfo];
	}];
#else
	[alert beginSheetModalForWindow:parent
	       modalDelegate:NSApp
	       didEndSelector:@selector(tkAlertDidEnd:returnCode:contextInfo:)
	       contextInfo:&callbackInfo];
#endif
	modalReturnCode = cmdObj ? 0 :
	    [alert runModal];
    } else {
	modalReturnCode = [alert runModal];
	[NSApp tkAlertDidEnd:alert returnCode:modalReturnCode
		contextInfo:&callbackInfo];
    }
    if (cmdObj) {
	Tcl_DecrRefCount(cmdObj);
    }
    result = (modalReturnCode >= NSAlertFirstButtonReturn) ? TCL_OK : TCL_ERROR;
  end:
    [alert release];
    if (parentIsKey) {
	[parent makeKeyWindow];
    }
    return result;
}

/*
 *----------------------------------------------------------------------
 */
#pragma mark [tk fontchooser] implementation (TIP 324)
/*
 *----------------------------------------------------------------------
 */

#include "tkMacOSXInt.h"
#include "tkMacOSXFont.h"

typedef struct FontchooserData {
    Tcl_Obj *titleObj;
    Tcl_Obj *cmdObj;
    Tk_Window parent;
} FontchooserData;

enum FontchooserEvent {
    FontchooserClosed,
    FontchooserSelection
};

static void		FontchooserEvent(int kind);
static Tcl_Obj *	FontchooserCget(FontchooserData *fcdPtr,
			    int optionIndex);
<<<<<<< HEAD
static int		FontchooserConfigureCmd(void *clientData,
			    Tcl_Interp *interp, Tcl_Size objc,
			    Tcl_Obj *const objv[]);
static int		FontchooserShowCmd(void *clientData,
			    Tcl_Interp *interp, Tcl_Size objc,
			    Tcl_Obj *const objv[]);
static int		FontchooserHideCmd(void *clientData,
			    Tcl_Interp *interp, Tcl_Size objc,
=======
static int		FontchooserConfigureCmd(ClientData clientData,
			    Tcl_Interp *interp, TkSizeT objc,
			    Tcl_Obj *const objv[]);
static int		FontchooserShowCmd(ClientData clientData,
			    Tcl_Interp *interp, TkSizeT objc,
			    Tcl_Obj *const objv[]);
static int		FontchooserHideCmd(ClientData clientData,
			    Tcl_Interp *interp, TkSizeT objc,
>>>>>>> 2fe88453
			    Tcl_Obj *const objv[]);
static void		FontchooserParentEventHandler(void *clientData,
			    XEvent *eventPtr);
static void		DeleteFontchooserData(void *clientData,
			    Tcl_Interp *interp);

MODULE_SCOPE const TkEnsemble tkFontchooserEnsemble[];
const TkEnsemble tkFontchooserEnsemble[] = {
    { "configure", FontchooserConfigureCmd, NULL },
    { "show", FontchooserShowCmd, NULL },
    { "hide", FontchooserHideCmd, NULL },
    { NULL, NULL, NULL }
};

static Tcl_Interp *fontchooserInterp = NULL;
static NSFont *fontPanelFont = nil;
static NSMutableDictionary *fontPanelFontAttributes = nil;

static const char *const fontchooserOptionStrings[] = {
    "-command", "-font", "-parent", "-title",
    "-visible", NULL
};
enum FontchooserOption {
    FontchooserCmd, FontchooserFont, FontchooserParent, FontchooserTitle,
    FontchooserVisible
};

@implementation TKApplication(TKFontPanel)

- (void) changeFont: (id) sender
{
    NSFontManager *fm = [NSFontManager sharedFontManager];
    (void)sender;

    if ([fm currentFontAction] == NSViaPanelFontAction) {
	NSFont *font = [fm convertFont:fontPanelFont];

	if (![fontPanelFont isEqual:font]) {
	    [fontPanelFont release];
	    fontPanelFont = [font retain];
	    FontchooserEvent(FontchooserSelection);
	}
    }
}

- (void) changeAttributes: (id) sender
{
    NSDictionary *attributes = [sender convertAttributes:
	    fontPanelFontAttributes];

    if (![fontPanelFontAttributes isEqual:attributes]) {
	[fontPanelFontAttributes setDictionary:attributes];
	FontchooserEvent(FontchooserSelection);
    }
}

- (NSUInteger) validModesForFontPanel: (NSFontPanel *)fontPanel
{
    (void)fontPanel;

    return (NSFontPanelStandardModesMask & ~NSFontPanelAllEffectsModeMask) |
	    NSFontPanelUnderlineEffectModeMask |
	    NSFontPanelStrikethroughEffectModeMask;
}

- (void) windowDidOrderOffScreen: (NSNotification *)notification
{
#ifdef TK_MAC_DEBUG_NOTIFICATIONS
    TKLog(@"-[%@(%p) %s] %@", [self class], self, _cmd, notification);
#endif
    if ([[notification object] isEqual:[[NSFontManager sharedFontManager]
	    fontPanel:NO]]) {
	FontchooserEvent(FontchooserClosed);
    }
}
@end

/*
 *----------------------------------------------------------------------
 *
 * FontchooserEvent --
 *
 *	This processes events generated by user interaction with the font
 *	panel.
 *
 * Results:
 *	None.
 *
 * Side effects:
 *	Additional events may be placed on the Tk event queue.
 *
 *----------------------------------------------------------------------
 */

static void
FontchooserEvent(
    int kind)
{
    FontchooserData *fcdPtr;
    Tcl_Obj *fontObj;

    if (!fontchooserInterp) {
	return;
    }
    fcdPtr = (FontchooserData *)Tcl_GetAssocData(fontchooserInterp, "::tk::fontchooser", NULL);
    switch (kind) {
    case FontchooserClosed:
	if (fcdPtr->parent != NULL) {
	    Tk_SendVirtualEvent(fcdPtr->parent, "TkFontchooserVisibility", NULL);
	    fontchooserInterp = NULL;
	}
	break;
    case FontchooserSelection:
	fontObj = TkMacOSXFontDescriptionForNSFontAndNSFontAttributes(
		fontPanelFont, fontPanelFontAttributes);
	if (fontObj) {
	    if (fcdPtr->cmdObj) {
		Tcl_Size objc;
		int result;
		Tcl_Obj **objv, **tmpv;

		result = Tcl_ListObjGetElements(fontchooserInterp,
			fcdPtr->cmdObj, &objc, &objv);
		if (result == TCL_OK) {
		    tmpv = (Tcl_Obj **)ckalloc(sizeof(Tcl_Obj *) * (objc + 2));
		    memcpy(tmpv, objv, sizeof(Tcl_Obj *) * objc);
		    tmpv[objc] = fontObj;
		    TkBackgroundEvalObjv(fontchooserInterp, objc + 1, tmpv,
			    TCL_EVAL_GLOBAL);
		    ckfree(tmpv);
		}
	    }
	    Tk_SendVirtualEvent(fcdPtr->parent, "TkFontchooserFontChanged", NULL);
	}
	break;
    }
}

/*
 *----------------------------------------------------------------------
 *
 * FontchooserCget --
 *
 *	Helper for the FontchooserConfigure command to return the current value
 *	of any of the options (which may be NULL in the structure).
 *
 * Results:
 *	Tcl object of option value.
 *
 * Side effects:
 *	None.
 *
 *----------------------------------------------------------------------
 */

static Tcl_Obj *
FontchooserCget(
    FontchooserData *fcdPtr,
    int optionIndex)
{
    Tcl_Obj *resObj = NULL;

    switch(optionIndex) {
    case FontchooserParent:
	if (fcdPtr->parent != NULL) {
	    resObj = Tcl_NewStringObj(
		    ((TkWindow *)fcdPtr->parent)->pathName, -1);
	} else {
	    resObj = Tcl_NewStringObj(".", 1);
	}
	break;
    case FontchooserTitle:
	if (fcdPtr->titleObj) {
	    resObj = fcdPtr->titleObj;
	} else {
	    resObj = Tcl_NewObj();
	}
	break;
    case FontchooserFont:
	resObj = TkMacOSXFontDescriptionForNSFontAndNSFontAttributes(
		fontPanelFont, fontPanelFontAttributes);
	if (!resObj) {
	    resObj = Tcl_NewObj();
	}
	break;
    case FontchooserCmd:
	if (fcdPtr->cmdObj) {
	    resObj = fcdPtr->cmdObj;
	} else {
	    resObj = Tcl_NewObj();
	}
	break;
    case FontchooserVisible:
	resObj = Tcl_NewBooleanObj([[[NSFontManager sharedFontManager]
		fontPanel:NO] isVisible]);
	break;
    default:
	resObj = Tcl_NewObj();
    }
    return resObj;
}

/*
 * ----------------------------------------------------------------------
 *
 * FontchooserConfigureCmd --
 *
 *	Implementation of the 'tk fontchooser configure' ensemble command.  See
 *	the user documentation for what it does.
 *
 * Results:
 *	See the user documentation.
 *
 * Side effects:
 *	Per-interp data structure may be modified
 *
 * ----------------------------------------------------------------------
 */

static int
FontchooserConfigureCmd(
    void *clientData,	/* Main window */
    Tcl_Interp *interp,
<<<<<<< HEAD
    Tcl_Size objc,
=======
    TkSizeT objc,
>>>>>>> 2fe88453
    Tcl_Obj *const objv[])
{
    Tk_Window tkwin = (Tk_Window)clientData;
    FontchooserData *fcdPtr = (FontchooserData *)Tcl_GetAssocData(interp, "::tk::fontchooser",
	    NULL);
<<<<<<< HEAD
    Tcl_Size i;
=======
    TkSizeT i;
>>>>>>> 2fe88453
    int r = TCL_OK;

    /*
     * With no arguments we return all the options in a dict
     */

    if (objc == 1) {
	Tcl_Obj *keyObj, *valueObj;
	Tcl_Obj *dictObj = Tcl_NewDictObj();

	for (i = 0; r == TCL_OK && fontchooserOptionStrings[i] != NULL; ++i) {
	    keyObj = Tcl_NewStringObj(fontchooserOptionStrings[i], -1);
	    valueObj = FontchooserCget(fcdPtr, i);
	    r = Tcl_DictObjPut(interp, dictObj, keyObj, valueObj);
	}
	if (r == TCL_OK) {
	    Tcl_SetObjResult(interp, dictObj);
	}
	return r;
    }

    for (i = 1; i < objc; i += 2) {
	int optionIndex, len;

	if (Tcl_GetIndexFromObjStruct(interp, objv[i], fontchooserOptionStrings,
		sizeof(char *), "option", 0, &optionIndex) != TCL_OK) {
	    return TCL_ERROR;
	}
	if (objc == 2) {
	    /*
	     * With one option and no arg, return the current value.
	     */

	    Tcl_SetObjResult(interp, FontchooserCget(fcdPtr, optionIndex));
	    return TCL_OK;
	}
	if (i + 1 == objc) {
	    Tcl_SetObjResult(interp, Tcl_ObjPrintf(
		    "value for \"%s\" missing", Tcl_GetString(objv[i])));
	    Tcl_SetErrorCode(interp, "TK", "FONTDIALOG", "VALUE", NULL);
	    return TCL_ERROR;
	}
	switch (optionIndex) {
	case FontchooserVisible: {
	    const char *msg = "cannot change read-only option "
		    "\"-visible\": use the show or hide command";

	    Tcl_SetObjResult(interp, Tcl_NewStringObj(msg, -1));
	    Tcl_SetErrorCode(interp, "TK", "FONTDIALOG", "READONLY", NULL);
	    return TCL_ERROR;
	}
	case FontchooserParent: {
	    Tk_Window parent = Tk_NameToWindow(interp,
		    Tcl_GetString(objv[i+1]), tkwin);

	    if (parent == NULL) {
		return TCL_ERROR;
	    }
	    if (fcdPtr->parent) {
		Tk_DeleteEventHandler(fcdPtr->parent, StructureNotifyMask,
			FontchooserParentEventHandler, fcdPtr);
	    }
	    fcdPtr->parent = parent;
	    Tk_CreateEventHandler(fcdPtr->parent, StructureNotifyMask,
		    FontchooserParentEventHandler, fcdPtr);
	    break;
	}
	case FontchooserTitle:
	    if (fcdPtr->titleObj) {
		Tcl_DecrRefCount(fcdPtr->titleObj);
	    }
	    Tcl_GetStringFromObj(objv[i+1], &len);
	    if (len) {
		fcdPtr->titleObj = objv[i+1];
		if (Tcl_IsShared(fcdPtr->titleObj)) {
		    fcdPtr->titleObj = Tcl_DuplicateObj(fcdPtr->titleObj);
		}
		Tcl_IncrRefCount(fcdPtr->titleObj);
	    } else {
		fcdPtr->titleObj = NULL;
	    }
	    break;
	case FontchooserFont: {
	    Tcl_GetStringFromObj(objv[i+1], &len);
	    if (len) {
		Tk_Font f = Tk_AllocFontFromObj(interp, tkwin, objv[i+1]);

		if (!f) {
		    return TCL_ERROR;
		}
		[fontPanelFont autorelease];
		fontPanelFont = [TkMacOSXNSFontForFont(f) retain];
		[fontPanelFontAttributes setDictionary:
			TkMacOSXNSFontAttributesForFont(f)];
		[fontPanelFontAttributes removeObjectsForKeys:[NSArray
			arrayWithObjects:NSFontAttributeName,
			NSLigatureAttributeName, NSKernAttributeName, nil]];
		Tk_FreeFont(f);
	    } else {
		[fontPanelFont release];
		fontPanelFont = nil;
		[fontPanelFontAttributes removeAllObjects];
	    }

	    NSFontManager *fm = [NSFontManager sharedFontManager];
	    NSFontPanel *fp = [fm fontPanel:NO];

	    [fp setPanelFont:fontPanelFont isMultiple:NO];
	    [fm setSelectedFont:fontPanelFont isMultiple:NO];
	    [fm setSelectedAttributes:fontPanelFontAttributes
		    isMultiple:NO];
	    if ([fp isVisible]) {
		Tk_SendVirtualEvent(fcdPtr->parent,
			"TkFontchooserFontChanged", NULL);
	    }
	    break;
	}
	case FontchooserCmd:
	    if (fcdPtr->cmdObj) {
		Tcl_DecrRefCount(fcdPtr->cmdObj);
	    }
	    Tcl_GetStringFromObj(objv[i+1], &len);
	    if (len) {
		fcdPtr->cmdObj = objv[i+1];
		if (Tcl_IsShared(fcdPtr->cmdObj)) {
		    fcdPtr->cmdObj = Tcl_DuplicateObj(fcdPtr->cmdObj);
		}
		Tcl_IncrRefCount(fcdPtr->cmdObj);
	    } else {
		fcdPtr->cmdObj = NULL;
	    }
	    break;
	}
    }
    return TCL_OK;
}

/*
 * ----------------------------------------------------------------------
 *
 * FontchooserShowCmd --
 *
 *	Implements the 'tk fontchooser show' ensemble command. The per-interp
 *	configuration data for the dialog is held in an interp associated
 *	structure.
 *
 * Results:
 *	See the user documentation.
 *
 * Side effects:
 *	Font Panel may be shown.
 *
 * ----------------------------------------------------------------------
 */

static int
FontchooserShowCmd(
    void *clientData,	/* Main window */
    Tcl_Interp *interp,
<<<<<<< HEAD
    TCL_UNUSED(Tcl_Size),
=======
    TCL_UNUSED(TkSizeT),
>>>>>>> 2fe88453
    TCL_UNUSED(Tcl_Obj *const *))
{
    FontchooserData *fcdPtr = (FontchooserData *)Tcl_GetAssocData(interp, "::tk::fontchooser",
	    NULL);

    if (fcdPtr->parent == NULL) {
	fcdPtr->parent = (Tk_Window)clientData;
	Tk_CreateEventHandler(fcdPtr->parent, StructureNotifyMask,
		FontchooserParentEventHandler, fcdPtr);
    }

    NSFontManager *fm = [NSFontManager sharedFontManager];
    NSFontPanel *fp = [fm fontPanel:YES];

    if ([fp delegate] != NSApp) {
	[fp setDelegate:NSApp];
    }
    if (![fp isVisible]) {
	[fm orderFrontFontPanel:NSApp];
	Tk_SendVirtualEvent(fcdPtr->parent, "TkFontchooserVisibility", NULL);
    }
    fontchooserInterp = interp;

    return TCL_OK;
}

/*
 * ----------------------------------------------------------------------
 *
 * FontchooserHideCmd --
 *
 *	Implementation of the 'tk fontchooser hide' ensemble. See the user
 *	documentation for details.
 *
 * Results:
 *	See the user documentation.
 *
 * Side effects:
 *	Font Panel may be hidden.
 *
 * ----------------------------------------------------------------------
 */

static int
FontchooserHideCmd(
    TCL_UNUSED(void *),	/* Main window */
    TCL_UNUSED(Tcl_Interp *),
<<<<<<< HEAD
    TCL_UNUSED(Tcl_Size),
=======
    TCL_UNUSED(TkSizeT),
>>>>>>> 2fe88453
    TCL_UNUSED(Tcl_Obj *const *))
{
    NSFontPanel *fp = [[NSFontManager sharedFontManager] fontPanel:NO];

    if ([fp isVisible]) {
	[fp orderOut:NSApp];
    }
    return TCL_OK;
}

/*
 * ----------------------------------------------------------------------
 *
 * FontchooserParentEventHandler --
 *
 *	Event handler for StructureNotify events on the font chooser's parent
 *	window.
 *
 * Results:
 *	None.
 *
 * Side effects:
 *	Font chooser parent info is cleared and font panel is hidden.
 *
 * ----------------------------------------------------------------------
 */

static void
FontchooserParentEventHandler(
    void *clientData,
    XEvent *eventPtr)
{
    FontchooserData *fcdPtr = (FontchooserData *)clientData;

    if (eventPtr->type == DestroyNotify) {
	Tk_DeleteEventHandler(fcdPtr->parent, StructureNotifyMask,
		FontchooserParentEventHandler, fcdPtr);
	fcdPtr->parent = NULL;
	FontchooserHideCmd(NULL, NULL, 0, NULL);
    }
}

/*
 * ----------------------------------------------------------------------
 *
 * DeleteFontchooserData --
 *
 *	Clean up the font chooser configuration data when the interp is
 *	destroyed.
 *
 * Results:
 *	None.
 *
 * Side effects:
 *	per-interp configuration data is destroyed.
 *
 * ----------------------------------------------------------------------
 */

static void
DeleteFontchooserData(
    void *clientData,
    Tcl_Interp *interp)
{
    FontchooserData *fcdPtr = (FontchooserData *)clientData;

    if (fcdPtr->titleObj) {
	Tcl_DecrRefCount(fcdPtr->titleObj);
    }
    if (fcdPtr->cmdObj) {
	Tcl_DecrRefCount(fcdPtr->cmdObj);
    }
    ckfree(fcdPtr);

    if (fontchooserInterp == interp) {
	fontchooserInterp = NULL;
    }
}

/*
 * ----------------------------------------------------------------------
 *
 * TkInitFontchooser --
 *
 *	Associate the font chooser configuration data with the Tcl interpreter.
 *	There is one font chooser per interp.
 *
 * Results:
 *	None.
 *
 * Side effects:
 *	per-interp configuration data is destroyed.
 *
 * ----------------------------------------------------------------------
 */

MODULE_SCOPE int
TkInitFontchooser(
    Tcl_Interp *interp,
    TCL_UNUSED(void *))
{
    FontchooserData *fcdPtr = (FontchooserData *)ckalloc(sizeof(FontchooserData));

    bzero(fcdPtr, sizeof(FontchooserData));
    Tcl_SetAssocData(interp, "::tk::fontchooser", DeleteFontchooserData,
	    fcdPtr);
    if (!fontPanelFontAttributes) {
	fontPanelFontAttributes = [NSMutableDictionary new];
    }
    return TCL_OK;
}

/*
 * Local Variables:
 * mode: objc
 * c-basic-offset: 4
 * fill-column: 79
 * coding: utf-8
 * End:
 */<|MERGE_RESOLUTION|>--- conflicted
+++ resolved
@@ -432,13 +432,13 @@
 Tk_ChooseColorObjCmd(
     void *clientData,	/* Main window associated with interpreter. */
     Tcl_Interp *interp,		/* Current interpreter. */
-    TkSizeT objc,			/* Number of arguments. */
+    Tcl_Size objc,			/* Number of arguments. */
     Tcl_Obj *const objv[])	/* Argument objects. */
 {
     int result = TCL_ERROR;
     Tk_Window parent, tkwin = (Tk_Window)clientData;
     const char *title = NULL;
-    TkSizeT i;
+    Tcl_Size i;
     NSColor *color = nil, *initialColor = nil;
     NSColorPanel *colorPanel;
     NSInteger returnCode, numberOfComponents = 0;
@@ -689,12 +689,12 @@
 Tk_GetOpenFileObjCmd(
     void *clientData,	/* Main window associated with interpreter. */
     Tcl_Interp *interp,		/* Current interpreter. */
-    TkSizeT objc,			/* Number of arguments. */
+    Tcl_Size objc,			/* Number of arguments. */
     Tcl_Obj *const objv[])	/* Argument objects. */
 {
     Tk_Window tkwin = (Tk_Window)clientData;
     char *str;
-    TkSizeT i;
+    Tcl_Size i;
     int result = TCL_ERROR, haveParentOption = 0;
     int index, len, multiple = 0;
     Tcl_Obj *cmdObj = NULL, *typeVariablePtr = NULL, *fileTypesPtr = NULL;
@@ -962,12 +962,12 @@
 Tk_GetSaveFileObjCmd(
     void *clientData,	/* Main window associated with interpreter. */
     Tcl_Interp *interp,		/* Current interpreter. */
-    TkSizeT objc,			/* Number of arguments. */
+    Tcl_Size objc,			/* Number of arguments. */
     Tcl_Obj *const objv[])	/* Argument objects. */
 {
     Tk_Window tkwin = (Tk_Window)clientData;
     char *str;
-    TkSizeT i;
+    Tcl_Size i;
     int result = TCL_ERROR, haveParentOption = 0;
     int confirmOverwrite = 1;
     int index, len;
@@ -1206,14 +1206,14 @@
 Tk_ChooseDirectoryObjCmd(
     void *clientData,	/* Main window associated with interpreter. */
     Tcl_Interp *interp,		/* Current interpreter. */
-    TkSizeT objc,			/* Number of arguments. */
+    Tcl_Size objc,			/* Number of arguments. */
     Tcl_Obj *const objv[])	/* Argument objects. */
 {
     Tk_Window tkwin = (Tk_Window)clientData;
     char *str;
     int result = TCL_ERROR, haveParentOption = 0;
     int index, len, mustexist = 0;
-    TkSizeT i;
+    Tcl_Size i;
     Tcl_Obj *cmdObj = NULL;
     NSString *directory = nil;
     NSString *message, *title;
@@ -1357,7 +1357,7 @@
 TkMacOSXStandardAboutPanelObjCmd(
     TCL_UNUSED(void *),
     Tcl_Interp *interp,		/* Current interpreter. */
-    TkSizeT objc,			/* Number of arguments. */
+    Tcl_Size objc,			/* Number of arguments. */
     Tcl_Obj *const objv[])	/* Argument objects. */
 {
     if (objc > 1) {
@@ -1389,12 +1389,12 @@
 Tk_MessageBoxObjCmd(
     void *clientData,	/* Main window associated with interpreter. */
     Tcl_Interp *interp,		/* Current interpreter. */
-    TkSizeT objc,			/* Number of arguments. */
+    Tcl_Size objc,			/* Number of arguments. */
     Tcl_Obj *const objv[])	/* Argument objects. */
 {
     Tk_Window tkwin = (Tk_Window)clientData;
     char *str;
-    TkSizeT i;
+    Tcl_Size i;
     int result = TCL_ERROR, haveParentOption = 0;
     int index, typeIndex, iconIndex, indexDefaultOption = 0;
     int defaultNativeButtonIndex = 1; /* 1, 2, 3: right to left */
@@ -1594,7 +1594,6 @@
 static void		FontchooserEvent(int kind);
 static Tcl_Obj *	FontchooserCget(FontchooserData *fcdPtr,
 			    int optionIndex);
-<<<<<<< HEAD
 static int		FontchooserConfigureCmd(void *clientData,
 			    Tcl_Interp *interp, Tcl_Size objc,
 			    Tcl_Obj *const objv[]);
@@ -1603,16 +1602,6 @@
 			    Tcl_Obj *const objv[]);
 static int		FontchooserHideCmd(void *clientData,
 			    Tcl_Interp *interp, Tcl_Size objc,
-=======
-static int		FontchooserConfigureCmd(ClientData clientData,
-			    Tcl_Interp *interp, TkSizeT objc,
-			    Tcl_Obj *const objv[]);
-static int		FontchooserShowCmd(ClientData clientData,
-			    Tcl_Interp *interp, TkSizeT objc,
-			    Tcl_Obj *const objv[]);
-static int		FontchooserHideCmd(ClientData clientData,
-			    Tcl_Interp *interp, TkSizeT objc,
->>>>>>> 2fe88453
 			    Tcl_Obj *const objv[]);
 static void		FontchooserParentEventHandler(void *clientData,
 			    XEvent *eventPtr);
@@ -1839,21 +1828,13 @@
 FontchooserConfigureCmd(
     void *clientData,	/* Main window */
     Tcl_Interp *interp,
-<<<<<<< HEAD
     Tcl_Size objc,
-=======
-    TkSizeT objc,
->>>>>>> 2fe88453
     Tcl_Obj *const objv[])
 {
     Tk_Window tkwin = (Tk_Window)clientData;
     FontchooserData *fcdPtr = (FontchooserData *)Tcl_GetAssocData(interp, "::tk::fontchooser",
 	    NULL);
-<<<<<<< HEAD
     Tcl_Size i;
-=======
-    TkSizeT i;
->>>>>>> 2fe88453
     int r = TCL_OK;
 
     /*
@@ -2014,11 +1995,7 @@
 FontchooserShowCmd(
     void *clientData,	/* Main window */
     Tcl_Interp *interp,
-<<<<<<< HEAD
     TCL_UNUSED(Tcl_Size),
-=======
-    TCL_UNUSED(TkSizeT),
->>>>>>> 2fe88453
     TCL_UNUSED(Tcl_Obj *const *))
 {
     FontchooserData *fcdPtr = (FontchooserData *)Tcl_GetAssocData(interp, "::tk::fontchooser",
@@ -2067,11 +2044,7 @@
 FontchooserHideCmd(
     TCL_UNUSED(void *),	/* Main window */
     TCL_UNUSED(Tcl_Interp *),
-<<<<<<< HEAD
     TCL_UNUSED(Tcl_Size),
-=======
-    TCL_UNUSED(TkSizeT),
->>>>>>> 2fe88453
     TCL_UNUSED(Tcl_Obj *const *))
 {
     NSFontPanel *fp = [[NSFontManager sharedFontManager] fontPanel:NO];
