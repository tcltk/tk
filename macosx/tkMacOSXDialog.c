/*
 * tkMacOSXDialog.c --
 *
 *	Contains the Mac implementation of the common dialog boxes.
 *
 * Copyright (c) 1996-1997 Sun Microsystems, Inc.
 * Copyright 2001-2009, Apple Inc.
 * Copyright (c) 2006-2009 Daniel A. Steffen <das@users.sourceforge.net>
 *
 * See the file "license.terms" for information on usage and redistribution of
 * this file, and for a DISCLAIMER OF ALL WARRANTIES.
 */

#include "tkMacOSXPrivate.h"
#include "tkFileFilter.h"

#if MAC_OS_X_VERSION_MIN_REQUIRED < 1090
#define modalOK     NSOKButton
#define modalCancel NSCancelButton
#else
#define modalOK     NSModalResponseOK
#define modalCancel NSModalResponseCancel
#endif
#define modalOther  -1
#define modalError  -2

/*Vars for filtering in "open file" dialog.*/
NSMutableArray *openFileTypes;
NSOpenPanel *openpanel;

static const char *const colorOptionStrings[] = {
    "-initialcolor", "-parent", "-title", NULL
};
enum colorOptions {
    COLOR_INITIAL, COLOR_PARENT, COLOR_TITLE
};

static const char *const openOptionStrings[] = {
    "-defaultextension", "-filetypes", "-initialdir", "-initialfile",
    "-message", "-multiple", "-parent", "-title", "-typevariable",
    "-command", NULL
};
enum openOptions {
    OPEN_DEFAULT, OPEN_FILETYPES, OPEN_INITDIR, OPEN_INITFILE,
    OPEN_MESSAGE, OPEN_MULTIPLE, OPEN_PARENT, OPEN_TITLE,
    OPEN_TYPEVARIABLE, OPEN_COMMAND,
};
static const char *const saveOptionStrings[] = {
    "-defaultextension", "-filetypes", "-initialdir", "-initialfile",
    "-message", "-parent", "-title", "-typevariable", "-command",
    "-confirmoverwrite", NULL
};
enum saveOptions {
    SAVE_DEFAULT, SAVE_FILETYPES, SAVE_INITDIR, SAVE_INITFILE,
    SAVE_MESSAGE, SAVE_PARENT, SAVE_TITLE, SAVE_TYPEVARIABLE, SAVE_COMMAND,
    SAVE_CONFIRMOW
};
static const char *const chooseOptionStrings[] = {
    "-initialdir", "-message", "-mustexist", "-parent", "-title", "-command",
    NULL
};
enum chooseOptions {
    CHOOSE_INITDIR, CHOOSE_MESSAGE, CHOOSE_MUSTEXIST, CHOOSE_PARENT,
    CHOOSE_TITLE, CHOOSE_COMMAND,
};
typedef struct {
    Tcl_Interp *interp;
    Tcl_Obj *cmdObj;
    int multiple;
} FilePanelCallbackInfo;

static const char *const alertOptionStrings[] = {
    "-default", "-detail", "-icon", "-message", "-parent", "-title",
    "-type", "-command", NULL
};
enum alertOptions {
    ALERT_DEFAULT, ALERT_DETAIL, ALERT_ICON, ALERT_MESSAGE, ALERT_PARENT,
    ALERT_TITLE, ALERT_TYPE, ALERT_COMMAND,
};
typedef struct {
    Tcl_Interp *interp;
    Tcl_Obj *cmdObj;
    int typeIndex;
} AlertCallbackInfo;
static const char *const alertTypeStrings[] = {
    "abortretryignore", "ok", "okcancel", "retrycancel", "yesno",
    "yesnocancel", NULL
};
enum alertTypeOptions {
    TYPE_ABORTRETRYIGNORE, TYPE_OK, TYPE_OKCANCEL, TYPE_RETRYCANCEL,
    TYPE_YESNO, TYPE_YESNOCANCEL
};
static const char *const alertIconStrings[] = {
    "error", "info", "question", "warning", NULL
};
enum alertIconOptions {
    ICON_ERROR, ICON_INFO, ICON_QUESTION, ICON_WARNING
};
static const char *const alertButtonStrings[] = {
    "abort", "retry", "ignore", "ok", "cancel", "yes", "no", NULL
};

static const NSString *const alertButtonNames[][3] = {
    [TYPE_ABORTRETRYIGNORE] =   {@"Abort", @"Retry", @"Ignore"},
    [TYPE_OK] =			{@"OK"},
    [TYPE_OKCANCEL] =		{@"OK", @"Cancel"},
    [TYPE_RETRYCANCEL] =	{@"Retry", @"Cancel"},
    [TYPE_YESNO] =		{@"Yes", @"No"},
    [TYPE_YESNOCANCEL] =	{@"Yes", @"No", @"Cancel"},
};
static const NSAlertStyle alertStyles[] = {
    [ICON_ERROR] =		NSWarningAlertStyle,
    [ICON_INFO] =		NSInformationalAlertStyle,
    [ICON_QUESTION] =		NSWarningAlertStyle,
    [ICON_WARNING] =		NSCriticalAlertStyle,
};

/*
 * Need to map from 'alertButtonStrings' and its corresponding integer, index
 * to the native button index, which is 1, 2, 3, from right to left. This is
 * necessary to do for each separate '-type' of button sets.
 */

static const short alertButtonIndexAndTypeToNativeButtonIndex[][7] = {
			    /*  abort retry ignore ok   cancel yes   no */
    [TYPE_ABORTRETRYIGNORE] =   {1,    2,    3,    0,    0,    0,    0},
    [TYPE_OK] =			{0,    0,    0,    1,    0,    0,    0},
    [TYPE_OKCANCEL] =		{0,    0,    0,    1,    2,    0,    0},
    [TYPE_RETRYCANCEL] =	{0,    1,    0,    0,    2,    0,    0},
    [TYPE_YESNO] =		{0,    0,    0,    0,    0,    1,    2},
    [TYPE_YESNOCANCEL] =	{0,    0,    0,    0,    3,    1,    2},
};

/*
 * Need also the inverse mapping, from NSAlertFirstButtonReturn etc to the
 * descriptive button text string index.
 */

static const short alertNativeButtonIndexAndTypeToButtonIndex[][3] = {
    [TYPE_ABORTRETRYIGNORE] =   {0, 1, 2},
    [TYPE_OK] =			{3, 0, 0},
    [TYPE_OKCANCEL] =		{3, 4, 0},
    [TYPE_RETRYCANCEL] =	{1, 4, 0},
    [TYPE_YESNO] =		{5, 6, 0},
    [TYPE_YESNOCANCEL] =	{5, 6, 4},
};

/*
 * Construct a file URL from directory and filename.  Either may
 * be nil.  If both are nil, returns nil.
 */
#if MAC_OS_X_VERSION_MIN_REQUIRED > 1050
static NSURL *getFileURL(NSString *directory, NSString *filename) {
    NSURL *url = nil;
    if (directory) {
	url = [NSURL fileURLWithPath:directory];
    }
    if (filename) {
	url = [NSURL URLWithString:filename relativeToURL:url];
    }
    return url;
}
#endif

#pragma mark TKApplication(TKDialog)

@interface NSColorPanel(TKDialog)
- (void) _setUseModalAppearance: (BOOL) flag;
@end

@implementation TKApplication(TKDialog)

- (void) tkFilePanelDidEnd: (NSSavePanel *) panel
	returnCode: (NSInteger) returnCode contextInfo: (void *) contextInfo
{
    FilePanelCallbackInfo *callbackInfo = contextInfo;

    if (returnCode == NSFileHandlingPanelOKButton) {
	Tcl_Obj *resultObj;

	if (callbackInfo->multiple) {
	    resultObj = Tcl_NewListObj(0, NULL);
	    for (NSURL *url in [(NSOpenPanel*)panel URLs]) {
		Tcl_ListObjAppendElement(callbackInfo->interp, resultObj,
			Tcl_NewStringObj([[url path] UTF8String], -1));
	    }
	} else {
	    resultObj = Tcl_NewStringObj([[[panel URL]path] UTF8String], -1);
	}
	if (callbackInfo->cmdObj) {
	    Tcl_Obj **objv, **tmpv;
	    int objc, result = Tcl_ListObjGetElements(callbackInfo->interp,
		    callbackInfo->cmdObj, &objc, &objv);

	    if (result == TCL_OK && objc) {
		tmpv = ckalloc(sizeof(Tcl_Obj *) * (objc + 2));
		memcpy(tmpv, objv, sizeof(Tcl_Obj *) * objc);
		tmpv[objc] = resultObj;
		TkBackgroundEvalObjv(callbackInfo->interp, objc + 1, tmpv,
			TCL_EVAL_GLOBAL);
		ckfree(tmpv);
	    }
	} else {
	    Tcl_SetObjResult(callbackInfo->interp, resultObj);
	}
    } else if (returnCode == NSFileHandlingPanelCancelButton) {
	Tcl_ResetResult(callbackInfo->interp);
    }
    if (panel == [NSApp modalWindow]) {
	[NSApp stopModalWithCode:returnCode];
    }
    if (callbackInfo->cmdObj) {
	Tcl_DecrRefCount(callbackInfo->cmdObj);
	ckfree(callbackInfo);
    }
}


- (void) tkAlertDidEnd: (NSAlert *) alert returnCode: (NSInteger) returnCode
	contextInfo: (void *) contextInfo
{
    AlertCallbackInfo *callbackInfo = contextInfo;

    if (returnCode >= NSAlertFirstButtonReturn) {
	Tcl_Obj *resultObj = Tcl_NewStringObj(alertButtonStrings[
		alertNativeButtonIndexAndTypeToButtonIndex[callbackInfo->
		typeIndex][returnCode - NSAlertFirstButtonReturn]], -1);

	if (callbackInfo->cmdObj) {
	    Tcl_Obj **objv, **tmpv;
	    int objc, result = Tcl_ListObjGetElements(callbackInfo->interp,
		    callbackInfo->cmdObj, &objc, &objv);

	    if (result == TCL_OK && objc) {
		tmpv = ckalloc(sizeof(Tcl_Obj *) * (objc + 2));
		memcpy(tmpv, objv, sizeof(Tcl_Obj *) * objc);
		tmpv[objc] = resultObj;
		TkBackgroundEvalObjv(callbackInfo->interp, objc + 1, tmpv,
			TCL_EVAL_GLOBAL);
		ckfree(tmpv);
	    }
	} else {
	    Tcl_SetObjResult(callbackInfo->interp, resultObj);
	}
    }
    if ([alert window] == [NSApp modalWindow]) {
	[NSApp stopModalWithCode:returnCode];
    }
    if (callbackInfo->cmdObj) {
	Tcl_DecrRefCount(callbackInfo->cmdObj);
	ckfree(callbackInfo);
    }
}

- (void)selectFormat:(id)sender  {
    NSPopUpButton *button                 = (NSPopUpButton *)sender;
    NSInteger      selectedItemIndex      = [button indexOfSelectedItem];
    openFileTypes = nil;
    openFileTypes = [NSMutableArray array];
    [openFileTypes addObject:[button titleOfSelectedItem]];
    [openpanel setAllowedFileTypes:openFileTypes];

}

@end

#pragma mark -

/*
 *----------------------------------------------------------------------
 *
 * Tk_ChooseColorObjCmd --
 *
 *	This procedure implements the color dialog box for the Mac platform.
 *	See the user documentation for details on what it does.
 *
 * Results:
 *	A standard Tcl result.
 *
 * Side effects:
 *	See the user documentation.
 *
 *----------------------------------------------------------------------
 */

int
Tk_ChooseColorObjCmd(
    ClientData clientData,	/* Main window associated with interpreter. */
    Tcl_Interp *interp,		/* Current interpreter. */
    int objc,			/* Number of arguments. */
    Tcl_Obj *const objv[])	/* Argument objects. */
{
    int result = TCL_ERROR;
    Tk_Window parent, tkwin = clientData;
    const char *title = NULL;
    int i;
    NSColor *color = nil, *initialColor = nil;
    NSColorPanel *colorPanel;
    NSInteger returnCode, numberOfComponents = 0;

    for (i = 1; i < objc; i += 2) {
	int index;
	const char *value;

	if (Tcl_GetIndexFromObjStruct(interp, objv[i], colorOptionStrings,
		sizeof(char *), "option", TCL_EXACT, &index) != TCL_OK) {
	    goto end;
	}
	if (i + 1 == objc) {
	    Tcl_SetObjResult(interp, Tcl_ObjPrintf(
		    "value for \"%s\" missing", Tcl_GetString(objv[i])));
	    Tcl_SetErrorCode(interp, "TK", "COLORDIALOG", "VALUE", NULL);
	    goto end;
	}
	value = Tcl_GetString(objv[i + 1]);

	switch (index) {
	case COLOR_INITIAL: {
	    XColor *colorPtr;

	    colorPtr = Tk_GetColor(interp, tkwin, value);
	    if (colorPtr == NULL) {
		goto end;
	    }
	    initialColor = TkMacOSXGetNSColor(NULL, colorPtr->pixel);
	    Tk_FreeColor(colorPtr);
	    break;
	}
	case COLOR_PARENT:
	    parent = Tk_NameToWindow(interp, value, tkwin);
	    if (parent == NULL) {
		goto end;
	    }
	    break;
	case COLOR_TITLE:
	    title = value;
	    break;
	}
    }
    colorPanel = [NSColorPanel sharedColorPanel];
    [colorPanel orderOut:NSApp];
    [colorPanel setContinuous:NO];
    [colorPanel setBecomesKeyOnlyIfNeeded:NO];
    [colorPanel setShowsAlpha: NO];
    [colorPanel _setUseModalAppearance:YES];
    if (title) {
	NSString *s = [[NSString alloc] initWithUTF8String:title];
	[colorPanel setTitle:s];
	[s release];
    }
    if (initialColor) {
	[colorPanel setColor:initialColor];
    }
    returnCode = [NSApp runModalForWindow:colorPanel];
    if (returnCode == modalOK) {
	color = [[colorPanel color] colorUsingColorSpace:
		[NSColorSpace genericRGBColorSpace]];
	numberOfComponents = [color numberOfComponents];
    }
    if (color && numberOfComponents >= 3 && numberOfComponents <= 4) {
	CGFloat components[4];
	char colorstr[8];

	[color getComponents:components];
	snprintf(colorstr, 8, "#%02x%02x%02x",
		(short)(components[0] * 255),
		(short)(components[1] * 255),
		(short)(components[2] * 255));
	Tcl_SetObjResult(interp, Tcl_NewStringObj(colorstr, 7));
    } else {
	Tcl_ResetResult(interp);
    }
    result = TCL_OK;

end:
    return result;
}

/*
 *----------------------------------------------------------------------
 *
 * Tk_GetOpenFileObjCmd --
 *
 *	This procedure implements the "open file" dialog box for the Mac
 *	platform. See the user documentation for details on what it does.
 *
 * Results:
 *	A standard Tcl result.
 *
 * Side effects:
 *	See user documentation.
 *----------------------------------------------------------------------
 */

int
Tk_GetOpenFileObjCmd(
    ClientData clientData,	/* Main window associated with interpreter. */
    Tcl_Interp *interp,		/* Current interpreter. */
    int objc,			/* Number of arguments. */
    Tcl_Obj *const objv[])	/* Argument objects. */
{
    Tk_Window tkwin = clientData;
    char *str;
    int i, result = TCL_ERROR, haveParentOption = 0;
    int index, len, multiple = 0;
    FileFilterList fl;
    Tcl_Obj *cmdObj = NULL, *typeVariablePtr = NULL;
    FilePanelCallbackInfo callbackInfoStruct;
    FilePanelCallbackInfo *callbackInfo = &callbackInfoStruct;
    NSString *directory = nil, *filename = nil;
    NSString *message, *title, *type;
    NSWindow *parent;
    //  NSOpenPanel *panel = [NSOpenPanel openPanel];
    openpanel =  [NSOpenPanel openPanel];
    NSInteger modalReturnCode = modalError;
    BOOL parentIsKey = NO;

    TkInitFileFilters(&fl);
    for (i = 1; i < objc; i += 2) {
	if (Tcl_GetIndexFromObjStruct(interp, objv[i], openOptionStrings,
		sizeof(char *), "option", TCL_EXACT, &index) != TCL_OK) {
	    goto end;
	}
	if (i + 1 == objc) {
	    Tcl_SetObjResult(interp, Tcl_ObjPrintf(
		    "value for \"%s\" missing", Tcl_GetString(objv[i])));
	    Tcl_SetErrorCode(interp, "TK", "FILEDIALOG", "VALUE", NULL);
	    goto end;
	}
	switch (index) {
	case OPEN_DEFAULT:
	    break;
	case OPEN_FILETYPES:
	    if (TkGetFileFilters(interp, &fl, objv[i + 1], 0) != TCL_OK) {
		goto end;
	    }
	    break;
	case OPEN_INITDIR:
	    str = Tcl_GetStringFromObj(objv[i + 1], &len);
	    if (len) {
		directory = [[[NSString alloc] initWithUTF8String:str]
			autorelease];
	    }
	    break;
	case OPEN_INITFILE:
	    str = Tcl_GetStringFromObj(objv[i + 1], &len);
	    if (len) {
		filename = [[[NSString alloc] initWithUTF8String:str]
			autorelease];
		[openpanel setNameFieldStringValue:filename];
	    }
	    break;
	case OPEN_MESSAGE:
	    message = [[NSString alloc] initWithUTF8String:
		    Tcl_GetString(objv[i + 1])];
	    [openpanel setMessage:message];
	    [message release];
	    break;
	case OPEN_MULTIPLE:
	    if (Tcl_GetBooleanFromObj(interp, objv[i + 1],
		    &multiple) != TCL_OK) {
		goto end;
	    }
	    break;
	case OPEN_PARENT:
	    str = Tcl_GetStringFromObj(objv[i + 1], &len);
	    tkwin = Tk_NameToWindow(interp, str, tkwin);
	    if (!tkwin) {
		goto end;
	    }
	    haveParentOption = 1;
	    break;
	case OPEN_TITLE:
	    title = [[NSString alloc] initWithUTF8String:
		    Tcl_GetString(objv[i + 1])];
	    [openpanel setTitle:title];
	    [title release];
	    break;
	case OPEN_TYPEVARIABLE:
	    typeVariablePtr = objv[i + 1];
	    break;
	case OPEN_COMMAND:
	    cmdObj = objv[i+1];
	    break;
	}
    }
    [openpanel setAllowsMultipleSelection:multiple];
    if (fl.filters) {
	openFileTypes = [NSMutableArray array];
	for (FileFilter *filterPtr = fl.filters; filterPtr;
		filterPtr = filterPtr->next) {
	    for (FileFilterClause *clausePtr = filterPtr->clauses; clausePtr;
		    clausePtr = clausePtr->next) {
		for (GlobPattern *globPtr = clausePtr->patterns; globPtr;
			globPtr = globPtr->next) {
		    str = globPtr->pattern;
		    while (*str && (*str == '*' || *str == '.')) {
			str++;
		    }
		    if (*str) {
			type = [[NSString alloc] initWithUTF8String:str];
			if (![openFileTypes containsObject:type]) {
			    [openFileTypes addObject:type];
			}
			[type release];
		    }
		}
		for (MacFileType *mfPtr = clausePtr->macTypes; mfPtr;
			mfPtr = mfPtr->next) {
		    if (mfPtr->type) {
			type = NSFileTypeForHFSTypeCode(mfPtr->type);
			if (![openFileTypes containsObject:type]) {
			    /*Do nothing here, type and creator codes now ignored on macOS.*/
			}
		    }
		}
	    }
	}
    }
<<<<<<< HEAD
 
=======

>>>>>>> 948e64e4
    /*Accessory view for file filtering. Adapted from http://codefromabove.com/2015/01/nssavepanel-adding-an-accessory-view/ */
    NSView  *accessoryView = [[NSView alloc] initWithFrame:NSMakeRect(0.0, 0.0, 200, 32.0)];
    NSTextField *label = [[NSTextField alloc] initWithFrame:NSMakeRect(0, 0, 60, 22)];
    [label setEditable:NO];
    [label setStringValue:@"Enable:"];
    [label setBordered:NO];
    [label setBezeled:NO];
    [label setDrawsBackground:NO];
<<<<<<< HEAD
 
    NSPopUpButton *popupButton = [[NSPopUpButton alloc] initWithFrame:NSMakeRect(50.0, 2, 140, 22.0) pullsDown:NO];
    [popupButton addItemsWithTitles:openFileTypes];
    [popupButton setAction:@selector(selectFormat:)];
 
    [accessoryView addSubview:label];
    [accessoryView addSubview:popupButton];
    [openpanel setAllowedFileTypes:openFileTypes];
 
=======

    NSPopUpButton *popupButton = [[NSPopUpButton alloc] initWithFrame:NSMakeRect(50.0, 2, 140, 22.0) pullsDown:NO];
    [popupButton addItemsWithTitles:openFileTypes];
    [popupButton setAction:@selector(selectFormat:)];

    [accessoryView addSubview:label];
    [accessoryView addSubview:popupButton];
    [openpanel setAllowedFileTypes:openFileTypes];

>>>>>>> 948e64e4
    [openpanel setAccessoryView:accessoryView];
    if (cmdObj) {
	callbackInfo = ckalloc(sizeof(FilePanelCallbackInfo));
	if (Tcl_IsShared(cmdObj)) {
	    cmdObj = Tcl_DuplicateObj(cmdObj);
	}
	Tcl_IncrRefCount(cmdObj);
    }
    callbackInfo->cmdObj = cmdObj;
    callbackInfo->interp = interp;
    callbackInfo->multiple = multiple;
    parent = TkMacOSXDrawableWindow(((TkWindow *) tkwin)->window);
    if (haveParentOption && parent && ![parent attachedSheet]) {
	    parentIsKey = [parent isKeyWindow];
#if MAC_OS_X_VERSION_MIN_REQUIRED < 1060
	[openpanel beginSheetForDirectory:directory
	       file:filename
	       types:openFileTypes
	       modalForWindow:parent
	       modalDelegate:NSApp
	       didEndSelector:
		   @selector(tkFilePanelDidEnd:returnCode:contextInfo:)
	       contextInfo:callbackInfo];
#else
	[openpanel setAllowedFileTypes:openFileTypes];
	[openpanel setDirectoryURL:getFileURL(directory, filename)];
	[openpanel beginSheetModalForWindow:parent
	       completionHandler:^(NSInteger returnCode)
	       { [NSApp tkFilePanelDidEnd:openpanel
		       returnCode:returnCode
		       contextInfo:callbackInfo ]; } ];
#endif
	modalReturnCode = cmdObj ? modalOther : [NSApp runModalForWindow:openpanel];
    } else {
#if MAC_OS_X_VERSION_MIN_REQUIRED < 1060
	modalReturnCode = [openpanel runModalForDirectory:directory
				 file:filename];
#else
	[openpanel setDirectoryURL:getFileURL(directory, filename)];
	modalReturnCode = [openpanel runModal];
#endif
	[NSApp tkFilePanelDidEnd:openpanel returnCode:modalReturnCode
		contextInfo:callbackInfo];
    }
    result = (modalReturnCode != modalError) ? TCL_OK : TCL_ERROR;
    if (parentIsKey) {
	[parent makeKeyWindow];
    }
    if (typeVariablePtr && result == TCL_OK) {
	/*
	 * The -typevariable option is not really supported.
	 */

	Tcl_SetVar2(interp, Tcl_GetString(typeVariablePtr), NULL,
		"", TCL_GLOBAL_ONLY);
    }

  end:
    TkFreeFileFilters(&fl);
    return result;
}


/*
 *----------------------------------------------------------------------
 *
 * Tk_GetSaveFileObjCmd --
 *
 *	This procedure implements the "save file" dialog box for the Mac
 *	platform. See the user documentation for details on what it does.
 *
 * Results:
 *	A standard Tcl result.
 *
 * Side effects:
 *	See user documentation.
 *----------------------------------------------------------------------
 */

int
Tk_GetSaveFileObjCmd(
    ClientData clientData,	/* Main window associated with interpreter. */
    Tcl_Interp *interp,		/* Current interpreter. */
    int objc,			/* Number of arguments. */
    Tcl_Obj *const objv[])	/* Argument objects. */
{
    Tk_Window tkwin = clientData;
    char *str;
    int i, result = TCL_ERROR, haveParentOption = 0;
    int confirmOverwrite = 1;
    int index, len;
    FileFilterList fl;
    Tcl_Obj *cmdObj = NULL;
    FilePanelCallbackInfo callbackInfoStruct;
    FilePanelCallbackInfo *callbackInfo = &callbackInfoStruct;
    NSString *directory = nil, *filename = nil, *defaultType = nil;
    NSString *message, *title, *type;
    NSWindow *parent;
    NSMutableArray *fileTypes = nil;
    NSSavePanel *panel = [NSSavePanel savePanel];
    NSInteger modalReturnCode = modalError;
    BOOL parentIsKey = NO;

    TkInitFileFilters(&fl);
    for (i = 1; i < objc; i += 2) {
	if (Tcl_GetIndexFromObjStruct(interp, objv[i], saveOptionStrings,
		sizeof(char *), "option", TCL_EXACT, &index) != TCL_OK) {
	    goto end;
	}
	if (i + 1 == objc) {
	    Tcl_SetObjResult(interp, Tcl_ObjPrintf(
		    "value for \"%s\" missing", Tcl_GetString(objv[i])));
	    Tcl_SetErrorCode(interp, "TK", "FILEDIALOG", "VALUE", NULL);
	    goto end;
	}
	switch (index) {
	case SAVE_DEFAULT:
	    str = Tcl_GetStringFromObj(objv[i + 1], &len);
	    while (*str && (*str == '*' || *str == '.')) {
		str++;
	    }
	    if (*str) {
		defaultType = [[[NSString alloc] initWithUTF8String:str]
			autorelease];
	    }
	    break;
	case SAVE_FILETYPES:
	    if (TkGetFileFilters(interp, &fl, objv[i + 1], 0) != TCL_OK) {
		goto end;
	    }
	    break;
	case SAVE_INITDIR:
	    str = Tcl_GetStringFromObj(objv[i + 1], &len);
	    if (len) {
		directory = [[[NSString alloc] initWithUTF8String:str]
			autorelease];
	    }
	    break;
	case SAVE_INITFILE:
	    str = Tcl_GetStringFromObj(objv[i + 1], &len);
	    if (len) {
		filename = [[[NSString alloc] initWithUTF8String:str]
			autorelease];
		[panel setNameFieldStringValue:filename];
	    }
	    break;
	case SAVE_MESSAGE:
	    message = [[NSString alloc] initWithUTF8String:
		    Tcl_GetString(objv[i + 1])];
	    [panel setMessage:message];
	    [message release];
	    break;
	case SAVE_PARENT:
	    str = Tcl_GetStringFromObj(objv[i + 1], &len);
	    tkwin = Tk_NameToWindow(interp, str, tkwin);
	    if (!tkwin) {
		goto end;
	    }
	    haveParentOption = 1;
	    break;
	case SAVE_TITLE:
	    title = [[NSString alloc] initWithUTF8String:
		    Tcl_GetString(objv[i + 1])];
	    [panel setTitle:title];
	    [title release];
	    break;
	case SAVE_TYPEVARIABLE:
	    break;
	case SAVE_COMMAND:
	    cmdObj = objv[i+1];
	    break;
	case SAVE_CONFIRMOW:
	    if (Tcl_GetBooleanFromObj(interp, objv[i + 1],
		    &confirmOverwrite) != TCL_OK) {
		goto end;
	    }
	    break;
	}
    }
    if (fl.filters || defaultType) {
	fileTypes = [NSMutableArray array];
	[fileTypes addObject:defaultType ? defaultType : (id)kUTTypeContent];
	for (FileFilter *filterPtr = fl.filters; filterPtr;
		filterPtr = filterPtr->next) {
	    for (FileFilterClause *clausePtr = filterPtr->clauses; clausePtr;
		    clausePtr = clausePtr->next) {
		for (GlobPattern *globPtr = clausePtr->patterns; globPtr;
			globPtr = globPtr->next) {
		    str = globPtr->pattern;
		    while (*str && (*str == '*' || *str == '.')) {
			str++;
		    }
		    if (*str) {
			type = [[NSString alloc] initWithUTF8String:str];
			if (![fileTypes containsObject:type]) {
			    [fileTypes addObject:type];
			}
			[type release];
		    }
		}
	    }
	}
	[panel setAllowedFileTypes:fileTypes];
	[panel setAllowsOtherFileTypes:YES];
    }
    [panel setCanSelectHiddenExtension:YES];
    [panel setExtensionHidden:NO];
    if (cmdObj) {
	callbackInfo = ckalloc(sizeof(FilePanelCallbackInfo));
	if (Tcl_IsShared(cmdObj)) {
	    cmdObj = Tcl_DuplicateObj(cmdObj);
	}
	Tcl_IncrRefCount(cmdObj);
    }
    callbackInfo->cmdObj = cmdObj;
    callbackInfo->interp = interp;
    callbackInfo->multiple = 0;
    parent = TkMacOSXDrawableWindow(((TkWindow *) tkwin)->window);
    if (haveParentOption && parent && ![parent attachedSheet]) {
       parentIsKey = [parent isKeyWindow];
#if MAC_OS_X_VERSION_MIN_REQUIRED < 1060
	[panel beginSheetForDirectory:directory
	       file:filename
	       modalForWindow:parent
	       modalDelegate:NSApp
	       didEndSelector:
		   @selector(tkFilePanelDidEnd:returnCode:contextInfo:)
	       contextInfo:callbackInfo];
#else
	[panel setDirectoryURL:getFileURL(directory, filename)];
	[panel beginSheetModalForWindow:parent
	       completionHandler:^(NSInteger returnCode)
	       { [NSApp tkFilePanelDidEnd:panel
		       returnCode:returnCode
		       contextInfo:callbackInfo ]; } ];
#endif
	modalReturnCode = cmdObj ? modalOther : [NSApp runModalForWindow:panel];
    } else {
#if MAC_OS_X_VERSION_MIN_REQUIRED < 1060
	modalReturnCode = [panel runModalForDirectory:directory file:filename];
#else
	[panel setDirectoryURL:getFileURL(directory, filename)];
	modalReturnCode = [panel runModal];
#endif
	[NSApp tkFilePanelDidEnd:panel returnCode:modalReturnCode
		contextInfo:callbackInfo];
    }
    result = (modalReturnCode != modalError) ? TCL_OK : TCL_ERROR;
    if (parentIsKey) {
	[parent makeKeyWindow];
    }
  end:
    TkFreeFileFilters(&fl);
    return result;
}

/*
 *----------------------------------------------------------------------
 *
 * Tk_ChooseDirectoryObjCmd --
 *
 *	This procedure implements the "tk_chooseDirectory" dialog box for the
 *	MacOS X platform. See the user documentation for details on what it
 *	does.
 *
 * Results:
 *	See user documentation.
 *
 * Side effects:
 *	A modal dialog window is created.
 *
 *----------------------------------------------------------------------
 */

int
Tk_ChooseDirectoryObjCmd(
    ClientData clientData,	/* Main window associated with interpreter. */
    Tcl_Interp *interp,		/* Current interpreter. */
    int objc,			/* Number of arguments. */
    Tcl_Obj *const objv[])	/* Argument objects. */
{
    Tk_Window tkwin = clientData;
    char *str;
    int i, result = TCL_ERROR, haveParentOption = 0;
    int index, len, mustexist = 0;
    Tcl_Obj *cmdObj = NULL;
    FilePanelCallbackInfo callbackInfoStruct;
    FilePanelCallbackInfo *callbackInfo = &callbackInfoStruct;
    NSString *directory = nil, *filename = nil;
    NSString *message, *title;
    NSWindow *parent;
    NSOpenPanel *panel = [NSOpenPanel openPanel];
    NSInteger modalReturnCode = modalError;
    BOOL parentIsKey = NO;

    for (i = 1; i < objc; i += 2) {
	if (Tcl_GetIndexFromObjStruct(interp, objv[i], chooseOptionStrings,
		sizeof(char *), "option", TCL_EXACT, &index) != TCL_OK) {
	    goto end;
	}
	if (i + 1 == objc) {
	    Tcl_SetObjResult(interp, Tcl_ObjPrintf(
		    "value for \"%s\" missing", Tcl_GetString(objv[i])));
	    Tcl_SetErrorCode(interp, "TK", "DIRDIALOG", "VALUE", NULL);
	    goto end;
	}
	switch (index) {
	case CHOOSE_INITDIR:
	    str = Tcl_GetStringFromObj(objv[i + 1], &len);
	    if (len) {
		directory = [[[NSString alloc] initWithUTF8String:str]
			autorelease];
	    }
	    break;
	case CHOOSE_MESSAGE:
	    message = [[NSString alloc] initWithUTF8String:
		    Tcl_GetString(objv[i + 1])];
	    [panel setMessage:message];
	    [message release];
	    break;
	case CHOOSE_MUSTEXIST:
	    if (Tcl_GetBooleanFromObj(interp, objv[i + 1],
		    &mustexist) != TCL_OK) {
		goto end;
	    }
	    break;
	case CHOOSE_PARENT:
	    str = Tcl_GetStringFromObj(objv[i + 1], &len);
	    tkwin = Tk_NameToWindow(interp, str, tkwin);
	    if (!tkwin) {
		goto end;
	    }
	    haveParentOption = 1;
	    break;
	case CHOOSE_TITLE:
	    title = [[NSString alloc] initWithUTF8String:
		    Tcl_GetString(objv[i + 1])];
	    [panel setTitle:title];
	    [title release];
	    break;
	case CHOOSE_COMMAND:
	    cmdObj = objv[i+1];
	    break;
	}
    }
    [panel setPrompt:@"Choose"];
    [panel setCanChooseFiles:NO];
    [panel setCanChooseDirectories:YES];
    [panel setCanCreateDirectories:!mustexist];
    if (cmdObj) {
	callbackInfo = ckalloc(sizeof(FilePanelCallbackInfo));
	if (Tcl_IsShared(cmdObj)) {
	    cmdObj = Tcl_DuplicateObj(cmdObj);
	}
	Tcl_IncrRefCount(cmdObj);
    }
    callbackInfo->cmdObj = cmdObj;
    callbackInfo->interp = interp;
    callbackInfo->multiple = 0;
    parent = TkMacOSXDrawableWindow(((TkWindow *) tkwin)->window);
    if (haveParentOption && parent && ![parent attachedSheet]) {
      parentIsKey = [parent isKeyWindow];
#if MAC_OS_X_VERSION_MIN_REQUIRED < 1060
	[panel beginSheetForDirectory:directory
		file:filename
		modalForWindow:parent
		modalDelegate:NSApp
		didEndSelector: @selector(tkFilePanelDidEnd:returnCode:contextInfo:)
		contextInfo:callbackInfo];
#else
	[panel setDirectoryURL:getFileURL(directory, filename)];
	[panel beginSheetModalForWindow:parent
	       completionHandler:^(NSInteger returnCode)
	       { [NSApp tkFilePanelDidEnd:panel
		       returnCode:returnCode
		       contextInfo:callbackInfo ]; } ];
#endif
	modalReturnCode = cmdObj ? modalOther : [NSApp runModalForWindow:panel];
    } else {
#if MAC_OS_X_VERSION_MIN_REQUIRED < 1060
	modalReturnCode = [panel runModalForDirectory:directory file:nil];
#else
	[panel setDirectoryURL:getFileURL(directory, filename)];
	modalReturnCode = [panel runModal];
#endif
	[NSApp tkFilePanelDidEnd:panel returnCode:modalReturnCode
		contextInfo:callbackInfo];
    }
    result = (modalReturnCode != modalError) ? TCL_OK : TCL_ERROR;
    if (parentIsKey) {
	[parent makeKeyWindow];
    }
  end:
    return result;
}

/*
 *----------------------------------------------------------------------
 *
 * TkAboutDlg --
 *
 *	Displays the default Tk About box.
 *
 * Results:
 *	None.
 *
 * Side effects:
 *	None.
 *
 *----------------------------------------------------------------------
 */

void
TkAboutDlg(void)
{
    NSImage *image;
    NSString *path = [NSApp tkFrameworkImagePath: @"Tk.tiff"];

    if (path) {
	image = [[[NSImage alloc] initWithContentsOfFile:path] autorelease];
    } else {
	image = [NSApp applicationIconImage];
    }

    NSDateFormatter *dateFormatter = [[NSDateFormatter alloc] init];

    [dateFormatter setFormatterBehavior:NSDateFormatterBehavior10_4];
    [dateFormatter setDateFormat:@"Y"];

    NSString *year = [dateFormatter stringFromDate:[NSDate date]];

    [dateFormatter release];

    NSMutableParagraphStyle *style =
	    [[[NSParagraphStyle defaultParagraphStyle] mutableCopy]
	    autorelease];

    [style setAlignment:NSCenterTextAlignment];

    NSDictionary *options = [NSDictionary dictionaryWithObjectsAndKeys:
	    @"Tcl & Tk", @"ApplicationName",
	    @"Tcl " TCL_VERSION " & Tk " TK_VERSION, @"ApplicationVersion",
	    @TK_PATCH_LEVEL, @"Version",
	    image, @"ApplicationIcon",
	    [NSString stringWithFormat:@"Copyright %1$C 1987-%2$@.", 0xA9,
	    year], @"Copyright",
	    [[[NSAttributedString alloc] initWithString:
	    [NSString stringWithFormat:
	    @"%1$C 1987-%2$@ Tcl Core Team." "\n\n"
		"%1$C 1989-%2$@ Contributors." "\n\n"
		"%1$C 2011-%2$@ Kevin Walzer/WordTech Communications LLC." "\n\n"
		"%1$C 2014-%2$@ Marc Culler." "\n\n"
		"%1$C 2002-%2$@ Daniel A. Steffen." "\n\n"
		"%1$C 2001-2009 Apple Inc." "\n\n"
		"%1$C 2001-2002 Jim Ingham & Ian Reid" "\n\n"
		"%1$C 1998-2000 Jim Ingham & Ray Johnson" "\n\n"
		"%1$C 1998-2000 Scriptics Inc." "\n\n"
		"%1$C 1996-1997 Sun Microsystems Inc.", 0xA9, year] attributes:
	    [NSDictionary dictionaryWithObject:style
	    forKey:NSParagraphStyleAttributeName]] autorelease], @"Credits",
	    nil];
    [NSApp orderFrontStandardAboutPanelWithOptions:options];
}

/*
 *----------------------------------------------------------------------
 *
 * TkMacOSXStandardAboutPanelObjCmd --
 *
 *	Implements the ::tk::mac::standardAboutPanel command.
 *
 * Results:
 *	A standard Tcl result.
 *
 * Side effects:
 *	none
 *
 *----------------------------------------------------------------------
 */

int
TkMacOSXStandardAboutPanelObjCmd(
    ClientData clientData,	/* Unused. */
    Tcl_Interp *interp,		/* Current interpreter. */
    int objc,			/* Number of arguments. */
    Tcl_Obj *const objv[])	/* Argument objects. */
{
    if (objc > 1) {
	Tcl_WrongNumArgs(interp, 1, objv, NULL);
	return TCL_ERROR;
    }
    [NSApp orderFrontStandardAboutPanelWithOptions:[NSDictionary dictionary]];
    return TCL_OK;
}

/*
 *----------------------------------------------------------------------
 *
 * Tk_MessageBoxObjCmd --
 *
 *	Implements the tk_messageBox in native Mac OS X style.
 *
 * Results:
 *	A standard Tcl result.
 *
 * Side effects:
 *	none
 *
 *----------------------------------------------------------------------
 */

int
Tk_MessageBoxObjCmd(
    ClientData clientData,	/* Main window associated with interpreter. */
    Tcl_Interp *interp,		/* Current interpreter. */
    int objc,			/* Number of arguments. */
    Tcl_Obj *const objv[])	/* Argument objects. */
{
    Tk_Window tkwin = clientData;
    char *str;
    int i, result = TCL_ERROR, haveParentOption = 0;
    int index, typeIndex, iconIndex, indexDefaultOption = 0;
    int defaultNativeButtonIndex = 1; /* 1, 2, 3: right to left */
    Tcl_Obj *cmdObj = NULL;
    AlertCallbackInfo callbackInfoStruct, *callbackInfo = &callbackInfoStruct;
    NSString *message, *title;
    NSWindow *parent;
    NSArray *buttons;
    NSAlert *alert = [NSAlert new];
    NSInteger modalReturnCode = 1;
    BOOL parentIsKey = NO;

    iconIndex = ICON_INFO;
    typeIndex = TYPE_OK;
    for (i = 1; i < objc; i += 2) {
	if (Tcl_GetIndexFromObjStruct(interp, objv[i], alertOptionStrings,
		sizeof(char *), "option", TCL_EXACT, &index) != TCL_OK) {
	    goto end;
	}
	if (i + 1 == objc) {
	    Tcl_SetObjResult(interp, Tcl_ObjPrintf(
		    "value for \"%s\" missing", Tcl_GetString(objv[i])));
	    Tcl_SetErrorCode(interp, "TK", "MSGBOX", "VALUE", NULL);
	    goto end;
	}
	switch (index) {
	case ALERT_DEFAULT:
	    /*
	     * Need to postpone processing of this option until we are sure to
	     * know the '-type' as well.
	     */

	    indexDefaultOption = i;
	    break;

	case ALERT_DETAIL:
	    message = [[NSString alloc] initWithUTF8String:
		    Tcl_GetString(objv[i + 1])];
	    [alert setInformativeText:message];
	    [message release];
	    break;

	case ALERT_ICON:
	    if (Tcl_GetIndexFromObjStruct(interp, objv[i + 1], alertIconStrings,
		    sizeof(char *), "value", TCL_EXACT, &iconIndex) != TCL_OK) {
		goto end;
	    }
	    break;

	case ALERT_MESSAGE:
	    message = [[NSString alloc] initWithUTF8String:
		    Tcl_GetString(objv[i + 1])];
	    [alert setMessageText:message];
	    [message release];
	    break;

	case ALERT_PARENT:
	    str = Tcl_GetString(objv[i + 1]);
	    tkwin = Tk_NameToWindow(interp, str, tkwin);
	    if (!tkwin) {
		goto end;
	    }
	    haveParentOption = 1;
	    break;

	case ALERT_TITLE:
	    title = [[NSString alloc] initWithUTF8String:
		    Tcl_GetString(objv[i + 1])];
	    [[alert window] setTitle:title];
	    [title release];
	    break;

	case ALERT_TYPE:
	    if (Tcl_GetIndexFromObjStruct(interp, objv[i + 1], alertTypeStrings,
		    sizeof(char *), "value", TCL_EXACT, &typeIndex) != TCL_OK) {
		goto end;
	    }
	    break;
	case ALERT_COMMAND:
	    cmdObj = objv[i+1];
	    break;
	}
    }
    if (indexDefaultOption) {
	/*
	 * Any '-default' option needs to know the '-type' option, which is
	 * why we do this here.
	 */

	if (Tcl_GetIndexFromObjStruct(interp, objv[indexDefaultOption + 1],
		alertButtonStrings, sizeof(char *), "value", TCL_EXACT, &index) != TCL_OK) {
	    goto end;
	}

	/*
	 * Need to map from "ok" etc. to 1, 2, 3, right to left.
	 */

	defaultNativeButtonIndex =
		alertButtonIndexAndTypeToNativeButtonIndex[typeIndex][index];
	if (!defaultNativeButtonIndex) {
	    Tcl_SetObjResult(interp,
		    Tcl_NewStringObj("Illegal default option", -1));
	    Tcl_SetErrorCode(interp, "TK", "MSGBOX", "DEFAULT", NULL);
	    goto end;
	}
    }
    [alert setIcon:[NSApp applicationIconImage]];
    [alert setAlertStyle:alertStyles[iconIndex]];
    i = 0;
    while (i < 3 && alertButtonNames[typeIndex][i]) {
	[alert addButtonWithTitle:(NSString*)alertButtonNames[typeIndex][i++]];
    }
    buttons = [alert buttons];
    for (NSButton *b in buttons) {
	NSString *ke = [b keyEquivalent];

	if (([ke isEqualToString:@"\r"] || [ke isEqualToString:@"\033"]) &&
		![b keyEquivalentModifierMask]) {
	    [b setKeyEquivalent:@""];
	}
    }
    [[buttons objectAtIndex: [buttons count]-1] setKeyEquivalent: @"\033"];
    [[buttons objectAtIndex: defaultNativeButtonIndex-1]
	    setKeyEquivalent: @"\r"];
    if (cmdObj) {
	callbackInfo = ckalloc(sizeof(AlertCallbackInfo));
	if (Tcl_IsShared(cmdObj)) {
	    cmdObj = Tcl_DuplicateObj(cmdObj);
	}
	Tcl_IncrRefCount(cmdObj);
    }
    callbackInfo->cmdObj = cmdObj;
    callbackInfo->interp = interp;
    callbackInfo->typeIndex = typeIndex;
    parent = TkMacOSXDrawableWindow(((TkWindow *) tkwin)->window);
    if (haveParentOption && parent && ![parent attachedSheet]) {
	parentIsKey = [parent isKeyWindow];
#if MAC_OS_X_VERSION_MIN_REQUIRED > 1090
 	[alert beginSheetModalForWindow:parent
	       completionHandler:^(NSModalResponse returnCode)
	       { [NSApp tkAlertDidEnd:alert
			returnCode:returnCode
			contextInfo:callbackInfo ]; } ];
#else
	[alert beginSheetModalForWindow:parent
	       modalDelegate:NSApp
	       didEndSelector:@selector(tkAlertDidEnd:returnCode:contextInfo:)
	       contextInfo:callbackInfo];
#endif
	modalReturnCode = cmdObj ? 0 :
	    [NSApp runModalForWindow:[alert window]];
    } else {
	modalReturnCode = [alert runModal];
	[NSApp tkAlertDidEnd:alert returnCode:modalReturnCode
		contextInfo:callbackInfo];
    }
    result = (modalReturnCode >= NSAlertFirstButtonReturn) ? TCL_OK : TCL_ERROR;
  end:
    [alert release];
    if (parentIsKey) {
	[parent makeKeyWindow];
    }
    return result;
}

/*
 *----------------------------------------------------------------------
 */
#pragma mark [tk fontchooser] implementation (TIP 324)
/*
 *----------------------------------------------------------------------
 */

#include "tkMacOSXEvent.h"
#include "tkMacOSXFont.h"

typedef struct FontchooserData {
    Tcl_Obj *titleObj;
    Tcl_Obj *cmdObj;
    Tk_Window parent;
} FontchooserData;

enum FontchooserEvent { FontchooserClosed, FontchooserSelection };

static void		FontchooserEvent(int kind);
static Tcl_Obj *	FontchooserCget(FontchooserData *fcdPtr,
			    int optionIndex);
static int		FontchooserConfigureCmd(ClientData clientData,
			    Tcl_Interp *interp, int objc,
			    Tcl_Obj *const objv[]);
static int		FontchooserShowCmd(ClientData clientData,
			    Tcl_Interp *interp, int objc,
			    Tcl_Obj *const objv[]);
static int		FontchooserHideCmd(ClientData clientData,
			    Tcl_Interp *interp, int objc,
			    Tcl_Obj *const objv[]);
static void		FontchooserParentEventHandler(ClientData clientData,
			    XEvent *eventPtr);
static void		DeleteFontchooserData(ClientData clientData,
			    Tcl_Interp *interp);

MODULE_SCOPE const TkEnsemble tkFontchooserEnsemble[];
const TkEnsemble tkFontchooserEnsemble[] = {
    { "configure", FontchooserConfigureCmd, NULL },
    { "show", FontchooserShowCmd, NULL },
    { "hide", FontchooserHideCmd, NULL },
    { NULL, NULL, NULL }
};

static Tcl_Interp *fontchooserInterp = NULL;
static NSFont *fontPanelFont = nil;
static NSMutableDictionary *fontPanelFontAttributes = nil;

static const char *const fontchooserOptionStrings[] = {
    "-parent", "-title", "-font", "-command",
    "-visible", NULL
};
enum FontchooserOption {
    FontchooserParent, FontchooserTitle, FontchooserFont, FontchooserCmd,
    FontchooserVisible
};

@implementation TKApplication(TKFontPanel)

- (void) changeFont: (id) sender
{
    NSFontManager *fm = [NSFontManager sharedFontManager];

    if ([fm currentFontAction] == NSViaPanelFontAction) {
	NSFont *font = [fm convertFont:fontPanelFont];

	if (![fontPanelFont isEqual:font]) {
	    [fontPanelFont release];
	    fontPanelFont = [font retain];
	    FontchooserEvent(FontchooserSelection);
	}
    }
}

- (void) changeAttributes: (id) sender
{
    NSDictionary *attributes = [sender convertAttributes:
	    fontPanelFontAttributes];

    if (![fontPanelFontAttributes isEqual:attributes]) {
	[fontPanelFontAttributes setDictionary:attributes];
	FontchooserEvent(FontchooserSelection);
    }
}

- (NSUInteger) validModesForFontPanel: (NSFontPanel *) fontPanel
{
    return (NSFontPanelStandardModesMask & ~NSFontPanelAllEffectsModeMask) |
	    NSFontPanelUnderlineEffectModeMask |
	    NSFontPanelStrikethroughEffectModeMask;
}

- (void) windowDidOrderOffScreen: (NSNotification *) notification
{
#ifdef TK_MAC_DEBUG_NOTIFICATIONS
    TKLog(@"-[%@(%p) %s] %@", [self class], self, _cmd, notification);
#endif
    if ([[notification object] isEqual:[[NSFontManager sharedFontManager]
	    fontPanel:NO]]) {
	FontchooserEvent(FontchooserClosed);
    }
}
@end

/*
 *----------------------------------------------------------------------
 *
 * FontchooserEvent --
 *
 *	This processes events generated by user interaction with the
 *	font panel.
 *
 * Results:
 *	None.
 *
 * Side effects:
 *	Additional events may be place on the Tk event queue.
 *
 *----------------------------------------------------------------------
 */

static void
FontchooserEvent(
    int kind)
{
    FontchooserData *fcdPtr;
    Tcl_Obj *fontObj;

    if (!fontchooserInterp) {
	return;
    }
    fcdPtr = Tcl_GetAssocData(fontchooserInterp, "::tk::fontchooser", NULL);
    switch (kind) {
    case FontchooserClosed:
	if (fcdPtr->parent != None) {
	    TkSendVirtualEvent(fcdPtr->parent, "TkFontchooserVisibility", NULL);
	    fontchooserInterp = NULL;
	}
	break;
    case FontchooserSelection:
	fontObj = TkMacOSXFontDescriptionForNSFontAndNSFontAttributes(
		fontPanelFont, fontPanelFontAttributes);
	if (fontObj) {
	    if (fcdPtr->cmdObj) {
		int objc, result;
		Tcl_Obj **objv, **tmpv;

		result = Tcl_ListObjGetElements(fontchooserInterp,
			fcdPtr->cmdObj, &objc, &objv);
		if (result == TCL_OK) {
		    tmpv = ckalloc(sizeof(Tcl_Obj *) * (objc + 2));
		    memcpy(tmpv, objv, sizeof(Tcl_Obj *) * objc);
		    tmpv[objc] = fontObj;
		    TkBackgroundEvalObjv(fontchooserInterp, objc + 1, tmpv,
			    TCL_EVAL_GLOBAL);
		    ckfree(tmpv);
		}
	    }
	    TkSendVirtualEvent(fcdPtr->parent, "TkFontchooserFontChanged", NULL);
	}
	break;
    }
}

/*
 *----------------------------------------------------------------------
 *
 * FontchooserCget --
 *
 *	Helper for the FontchooserConfigure command to return the
 *	current value of any of the options (which may be NULL in
 *	the structure)
 *
 * Results:
 *	Tcl object of option value.
 *
 * Side effects:
 *	None.
 *
 *----------------------------------------------------------------------
 */

static Tcl_Obj *
FontchooserCget(
    FontchooserData *fcdPtr,
    int optionIndex)
{
    Tcl_Obj *resObj = NULL;

    switch(optionIndex) {
    case FontchooserParent:
	if (fcdPtr->parent != None) {
	    resObj = Tcl_NewStringObj(
		    ((TkWindow *) fcdPtr->parent)->pathName, -1);
	} else {
	    resObj = Tcl_NewStringObj(".", 1);
	}
	break;
    case FontchooserTitle:
	if (fcdPtr->titleObj) {
	    resObj = fcdPtr->titleObj;
	} else {
	    resObj = Tcl_NewObj();
	}
	break;
    case FontchooserFont:
	resObj = TkMacOSXFontDescriptionForNSFontAndNSFontAttributes(
		fontPanelFont, fontPanelFontAttributes);
	if (!resObj) {
	    resObj = Tcl_NewObj();
	}
	break;
    case FontchooserCmd:
	if (fcdPtr->cmdObj) {
	    resObj = fcdPtr->cmdObj;
	} else {
	    resObj = Tcl_NewObj();
	}
	break;
    case FontchooserVisible:
	resObj = Tcl_NewBooleanObj([[[NSFontManager sharedFontManager]
		fontPanel:NO] isVisible]);
	break;
    default:
	resObj = Tcl_NewObj();
    }
    return resObj;
}

/*
 * ----------------------------------------------------------------------
 *
 * FontchooserConfigureCmd --
 *
 *	Implementation of the 'tk fontchooser configure' ensemble command.
 *	See the user documentation for what it does.
 *
 * Results:
 *	See the user documentation.
 *
 * Side effects:
 *	Per-interp data structure may be modified
 *
 * ----------------------------------------------------------------------
 */

static int
FontchooserConfigureCmd(
    ClientData clientData,	/* Main window */
    Tcl_Interp *interp,
    int objc,
    Tcl_Obj *const objv[])
{
    Tk_Window tkwin = (Tk_Window)clientData;
    FontchooserData *fcdPtr = Tcl_GetAssocData(interp, "::tk::fontchooser",
	    NULL);
    int i, r = TCL_OK;

    /*
     * With no arguments we return all the options in a dict
     */

    if (objc == 1) {
	Tcl_Obj *keyObj, *valueObj;
	Tcl_Obj *dictObj = Tcl_NewDictObj();

	for (i = 0; r == TCL_OK && fontchooserOptionStrings[i] != NULL; ++i) {
	    keyObj = Tcl_NewStringObj(fontchooserOptionStrings[i], -1);
	    valueObj = FontchooserCget(fcdPtr, i);
	    r = Tcl_DictObjPut(interp, dictObj, keyObj, valueObj);
	}
	if (r == TCL_OK) {
	    Tcl_SetObjResult(interp, dictObj);
	}
	return r;
    }

    for (i = 1; i < objc; i += 2) {
	int optionIndex, len;

	if (Tcl_GetIndexFromObjStruct(interp, objv[i], fontchooserOptionStrings,
		sizeof(char *), "option", 0, &optionIndex) != TCL_OK) {
	    return TCL_ERROR;
	}
	if (objc == 2) {
	    /*
	     * With one option and no arg, return the current value.
	     */

	    Tcl_SetObjResult(interp, FontchooserCget(fcdPtr, optionIndex));
	    return TCL_OK;
	}
	if (i + 1 == objc) {
	    Tcl_SetObjResult(interp, Tcl_ObjPrintf(
		    "value for \"%s\" missing", Tcl_GetString(objv[i])));
	    Tcl_SetErrorCode(interp, "TK", "FONTDIALOG", "VALUE", NULL);
	    return TCL_ERROR;
	}
	switch (optionIndex) {
	case FontchooserVisible: {
	    const char *msg = "cannot change read-only option "
		    "\"-visible\": use the show or hide command";

	    Tcl_SetObjResult(interp, Tcl_NewStringObj(msg, -1));
	    Tcl_SetErrorCode(interp, "TK", "FONTDIALOG", "READONLY", NULL);
	    return TCL_ERROR;
	}
	case FontchooserParent: {
	    Tk_Window parent = Tk_NameToWindow(interp,
		    Tcl_GetString(objv[i+1]), tkwin);

	    if (parent == None) {
		return TCL_ERROR;
	    }
	    if (fcdPtr->parent) {
		Tk_DeleteEventHandler(fcdPtr->parent, StructureNotifyMask,
			FontchooserParentEventHandler, fcdPtr);
	    }
	    fcdPtr->parent = parent;
	    Tk_CreateEventHandler(fcdPtr->parent, StructureNotifyMask,
		    FontchooserParentEventHandler, fcdPtr);
	    break;
	}
	case FontchooserTitle:
	    if (fcdPtr->titleObj) {
		Tcl_DecrRefCount(fcdPtr->titleObj);
	    }
	    Tcl_GetStringFromObj(objv[i+1], &len);
	    if (len) {
		fcdPtr->titleObj = objv[i+1];
		if (Tcl_IsShared(fcdPtr->titleObj)) {
		    fcdPtr->titleObj = Tcl_DuplicateObj(fcdPtr->titleObj);
		}
		Tcl_IncrRefCount(fcdPtr->titleObj);
	    } else {
		fcdPtr->titleObj = NULL;
	    }
	    break;
	case FontchooserFont:
	    Tcl_GetStringFromObj(objv[i+1], &len);
	    if (len) {
		Tk_Font f = Tk_AllocFontFromObj(interp, tkwin, objv[i+1]);

		if (!f) {
		    return TCL_ERROR;
		}
		[fontPanelFont autorelease];
		fontPanelFont = [TkMacOSXNSFontForFont(f) retain];
		[fontPanelFontAttributes setDictionary:
			TkMacOSXNSFontAttributesForFont(f)];
		[fontPanelFontAttributes removeObjectsForKeys:[NSArray
			arrayWithObjects:NSFontAttributeName,
			NSLigatureAttributeName, NSKernAttributeName, nil]];
		Tk_FreeFont(f);
	    } else {
		[fontPanelFont release];
		fontPanelFont = nil;
		[fontPanelFontAttributes removeAllObjects];
	    }

	    NSFontManager *fm = [NSFontManager sharedFontManager];
	    NSFontPanel *fp = [fm fontPanel:NO];

	    [fp setPanelFont:fontPanelFont isMultiple:NO];
	    [fm setSelectedFont:fontPanelFont isMultiple:NO];
	    [fm setSelectedAttributes:fontPanelFontAttributes
		    isMultiple:NO];
	    if ([fp isVisible]) {
		TkSendVirtualEvent(fcdPtr->parent, "TkFontchooserFontChanged", NULL);
	    }
	    break;
	case FontchooserCmd:
	    if (fcdPtr->cmdObj) {
		Tcl_DecrRefCount(fcdPtr->cmdObj);
	    }
	    Tcl_GetStringFromObj(objv[i+1], &len);
	    if (len) {
		fcdPtr->cmdObj = objv[i+1];
		if (Tcl_IsShared(fcdPtr->cmdObj)) {
		    fcdPtr->cmdObj = Tcl_DuplicateObj(fcdPtr->cmdObj);
		}
		Tcl_IncrRefCount(fcdPtr->cmdObj);
	    } else {
		fcdPtr->cmdObj = NULL;
	    }
	    break;
	}
    }
    return TCL_OK;
}

/*
 * ----------------------------------------------------------------------
 *
 * FontchooserShowCmd --
 *
 *	Implements the 'tk fontchooser show' ensemble command. The
 *	per-interp configuration data for the dialog is held in an interp
 *	associated structure.
 *
 * Results:
 *	See the user documentation.
 *
 * Side effects:
 *	Font Panel may be shown.
 *
 * ----------------------------------------------------------------------
 */

static int
FontchooserShowCmd(
    ClientData clientData,	/* Main window */
    Tcl_Interp *interp,
    int objc,
    Tcl_Obj *const objv[])
{
    FontchooserData *fcdPtr = Tcl_GetAssocData(interp, "::tk::fontchooser",
	    NULL);

    if (fcdPtr->parent == None) {
	fcdPtr->parent = (Tk_Window) clientData;
	Tk_CreateEventHandler(fcdPtr->parent, StructureNotifyMask,
		FontchooserParentEventHandler, fcdPtr);
    }
    NSFontManager *fm = [NSFontManager sharedFontManager];
    NSFontPanel *fp = [fm fontPanel:YES];
    if ([fp delegate] != NSApp) {
	[fp setDelegate:NSApp];
    }
    if (![fp isVisible]) {
	[fm orderFrontFontPanel:NSApp];
	TkSendVirtualEvent(fcdPtr->parent, "TkFontchooserVisibility", NULL);
    }
    fontchooserInterp = interp;

    return TCL_OK;
}

/*
 * ----------------------------------------------------------------------
 *
 * FontchooserHideCmd --
 *
 *	Implementation of the 'tk fontchooser hide' ensemble. See the
 *	user documentation for details.
 *
 * Results:
 *	See the user documentation.
 *
 * Side effects:
 *	Font Panel may be hidden.
 *
 * ----------------------------------------------------------------------
 */

static int
FontchooserHideCmd(
    ClientData clientData,	/* Main window */
    Tcl_Interp *interp,
    int objc,
    Tcl_Obj *const objv[])
{
    NSFontPanel *fp = [[NSFontManager sharedFontManager] fontPanel:NO];
    if ([fp isVisible]) {
	[fp orderOut:NSApp];
    }
    return TCL_OK;
}

/*
 * ----------------------------------------------------------------------
 *
 * FontchooserParentEventHandler --
 *
 *	Event handler for StructureNotify events on the font chooser's parent
 *	window.
 *
 * Results:
 *	None.
 *
 * Side effects:
 *	Font chooser parent info is cleared and font panel is hidden.
 *
 * ----------------------------------------------------------------------
 */

static void
FontchooserParentEventHandler(
    ClientData clientData,
    XEvent *eventPtr)
{
    FontchooserData *fcdPtr = clientData;

    if (eventPtr->type == DestroyNotify) {
	Tk_DeleteEventHandler(fcdPtr->parent, StructureNotifyMask,
		FontchooserParentEventHandler, fcdPtr);
	fcdPtr->parent = None;
	FontchooserHideCmd(NULL, NULL, 0, NULL);
    }
}

/*
 * ----------------------------------------------------------------------
 *
 * DeleteFontchooserData --
 *
 *	Clean up the font chooser configuration data when the interp is
 *	destroyed.
 *
 * Results:
 *	None.
 *
 * Side effects:
 *	per-interp configuration data is destroyed.
 *
 * ----------------------------------------------------------------------
 */

static void
DeleteFontchooserData(
    ClientData clientData,
    Tcl_Interp *interp)
{
    FontchooserData *fcdPtr = clientData;

    if (fcdPtr->titleObj) {
	Tcl_DecrRefCount(fcdPtr->titleObj);
    }
    if (fcdPtr->cmdObj) {
	Tcl_DecrRefCount(fcdPtr->cmdObj);
    }
    ckfree(fcdPtr);

    if (fontchooserInterp == interp) {
	fontchooserInterp = NULL;
    }
}

/*
 * ----------------------------------------------------------------------
 *
 * TkInitFontchooser --
 *
 *	Associate the font chooser configuration data with the Tcl
 *	interpreter. There is one font chooser per interp.
 *
 * Results:
 *	None.
 *
 * Side effects:
 *	per-interp configuration data is destroyed.
 *
 * ----------------------------------------------------------------------
 */

MODULE_SCOPE int
TkInitFontchooser(
    Tcl_Interp *interp,
    ClientData clientData)
{
    FontchooserData *fcdPtr = ckalloc(sizeof(FontchooserData));

    bzero(fcdPtr, sizeof(FontchooserData));
    Tcl_SetAssocData(interp, "::tk::fontchooser", DeleteFontchooserData,
	    fcdPtr);
    if (!fontPanelFontAttributes) {
	fontPanelFontAttributes = [NSMutableDictionary new];
    }
    return TCL_OK;
}

/*
 * Local Variables:
 * mode: objc
 * c-basic-offset: 4
 * fill-column: 79
 * coding: utf-8
 * End:
 */<|MERGE_RESOLUTION|>--- conflicted
+++ resolved
@@ -520,11 +520,7 @@
 	    }
 	}
     }
-<<<<<<< HEAD
- 
-=======
-
->>>>>>> 948e64e4
+
     /*Accessory view for file filtering. Adapted from http://codefromabove.com/2015/01/nssavepanel-adding-an-accessory-view/ */
     NSView  *accessoryView = [[NSView alloc] initWithFrame:NSMakeRect(0.0, 0.0, 200, 32.0)];
     NSTextField *label = [[NSTextField alloc] initWithFrame:NSMakeRect(0, 0, 60, 22)];
@@ -533,27 +529,15 @@
     [label setBordered:NO];
     [label setBezeled:NO];
     [label setDrawsBackground:NO];
-<<<<<<< HEAD
- 
+
     NSPopUpButton *popupButton = [[NSPopUpButton alloc] initWithFrame:NSMakeRect(50.0, 2, 140, 22.0) pullsDown:NO];
     [popupButton addItemsWithTitles:openFileTypes];
     [popupButton setAction:@selector(selectFormat:)];
- 
+
     [accessoryView addSubview:label];
     [accessoryView addSubview:popupButton];
     [openpanel setAllowedFileTypes:openFileTypes];
- 
-=======
-
-    NSPopUpButton *popupButton = [[NSPopUpButton alloc] initWithFrame:NSMakeRect(50.0, 2, 140, 22.0) pullsDown:NO];
-    [popupButton addItemsWithTitles:openFileTypes];
-    [popupButton setAction:@selector(selectFormat:)];
-
-    [accessoryView addSubview:label];
-    [accessoryView addSubview:popupButton];
-    [openpanel setAllowedFileTypes:openFileTypes];
-
->>>>>>> 948e64e4
+
     [openpanel setAccessoryView:accessoryView];
     if (cmdObj) {
 	callbackInfo = ckalloc(sizeof(FilePanelCallbackInfo));
