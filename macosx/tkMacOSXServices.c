/*
 * tkMacOSXServices.c --
 *\
 *	This file allows the integration of Tk and the Cocoa NSServices API.
 *
 * Copyright (c) 2010-2019 Kevin Walzer/WordTech Communications LLC.
 * Copyright (c) 2019 Marc Culler.
 * Copyright (c) 2010 Adrian Robert.
 *
 * See the file "license.terms" for information on usage and redistribution
 * of this file, and for a DISCLAIMER OF ALL WARRANTIES.
 */

#include <tkInt.h>
#include <tkMacOSXInt.h>

/*
 * Event proc which calls the PerformService procedure.
 */

static int
ServicesEventProc(
    Tcl_Event *event,
    int flags)
{
    TkMainInfo *info = TkGetMainInfoList();
    Tcl_GlobalEval(info->interp, "::tk::mac::PerformService");
    return 1;
}

/*
 * The Wish application can send the current selection in the Tk clipboard
 * to other applications which accept messages of type NSString.  The TkService
 * object provides this service via its provideService method.  (The method
 * must be specified in the application's Info.plist file for this to work.)
 */

@interface TkService : NSObject {

}

+ (void) initialize;
- (void) provideService:(NSPasteboard *)pboard
	       userData:(NSString *)data
		  error:(NSString **)error;
- (BOOL)writeSelectionToPasteboard:(NSPasteboard *)pboard
			     types:(NSArray *)types;

@end

/*
 * Class methods.
 */

@implementation TkService

+ (void) initialize {
    NSArray *sendTypes = [NSArray arrayWithObjects:@"NSStringPboardType",
				  @"NSPasteboardTypeString", nil];
    [NSApp registerServicesMenuSendTypes:sendTypes returnTypes:sendTypes];
    return;
}

/*
 * Get the current Tk selection and copy it to the system pasteboard.
 */

- (BOOL)writeSelectionToPasteboard:(NSPasteboard *)pboard
			     types:(NSArray *)types
{
    NSArray *typesDeclared = nil;
    NSString *pboardType = nil;
    TkMainInfo *info = TkGetMainInfoList();

    for (NSString *typeString in types) {
	if ([typeString isEqualToString:@"NSStringPboardType"] ||
	    [typeString isEqualToString:@"NSPasteboardTypeString"]) {
	    typesDeclared = [NSArray arrayWithObject:typeString];
	    pboardType = typeString;
	    break;
	}
    }
    if (!typesDeclared) {
	return NO;
    }
    Tcl_Eval(info->interp, "selection get");

    char *copystring = Tcl_GetString(Tcl_GetObjResult(info->interp));
    NSString *writestring = [NSString stringWithUTF8String:copystring];

    [pboard declareTypes:typesDeclared owner:nil];
    return [pboard setString:writestring forType:pboardType];
}

/*
 * This is the method that actually calls the Tk service; it must be specified
 * in Info.plist.
 */

- (void)provideService:(NSPasteboard *)pboard
	      userData:(NSString *)data
		 error:(NSString **)error
{
    NSString *pboardString = nil, *pboardType = nil;
    NSArray *types = [pboard types];
    Tcl_Event *event;

    /*
     * Get a string from the private pasteboard and copy it to the general
     * pasteboard to make it available to other applications.
     */

    for (NSString *typeString in types) {
	if ([typeString isEqualToString:@"NSStringPboardType"] ||
	    [typeString isEqualToString:@"NSPasteboardTypeString"]) {
	    pboardString = [pboard stringForType:typeString];
	    pboardType = typeString;
	    break;
	}
    }
    if (pboardString) {
	NSPasteboard *generalpasteboard = [NSPasteboard generalPasteboard];
	[generalpasteboard declareTypes:[NSArray arrayWithObjects:pboardType, nil]
				  owner:nil];
	[generalpasteboard setString:pboardString forType:pboardType];
	event = ckalloc(sizeof(Tcl_Event));
	event->proc = ServicesEventProc;
	Tcl_QueueEvent((Tcl_Event *)event, TCL_QUEUE_TAIL);
    }
}
@end

/*
<<<<<<< HEAD
 * Register a specific widget to access the Services menu.
 */

int
TkMacOSXRegisterServiceWidgetObjCmd(
    ClientData cd,
    Tcl_Interp *interp,
    int objc,
    Tcl_Obj *const objv[])
{
    /*
     * Need proper number of args.
     */

    if (objc != 2) {
	Tcl_WrongNumArgs(interp, 1, objv, "path?");
	return TCL_ERROR;
    }

    /*
     * Get the object that holds this Tk Window...
     */

    Rect bounds;
    NSRect frame;
    Tk_Window path = Tk_NameToWindow(interp,
	    Tcl_GetString(objv[1]), Tk_MainWindow(interp));

    if (path == NULL) {
	return TCL_ERROR;
    }

    Tk_MakeWindowExist(path);
    Tk_MapWindow(path);
    Drawable d = Tk_WindowId(path);

    /*
     * Get NSView from Tk window and add subview.
     */

    TkService *serviceview = [[TkService alloc] init];
    NSView *view = TkMacOSXGetRootControl(d);

    if ([serviceview superview] != view) {
	[view addSubview:serviceview];
    }
    TkMacOSXWinBounds((TkWindow*)path, &bounds);

    /*
     * Hack to make sure subview is set to take up entire geometry of window.
     */

    frame = NSMakeRect(bounds.left, bounds.top, 100000, 100000);
    frame.origin.y = 0;
    if (!NSEqualRects(frame, [serviceview frame])) {
    	[serviceview setFrame:frame];
    }
    [serviceview release];
    return TCL_OK;
}

/*
 * Initalize the package in the Tcl interpreter, create Tcl commands.
=======
 * Instantiate a TkService object and register it with the NSApplication.
 * This is called exactly one time from TkpInit.
>>>>>>> c7c2b3b5
 */

int
TkMacOSXServices_Init(
    Tcl_Interp *interp)
{
    /*
     * Initialize an instance of TkService and register it with the NSApp.
     */

    TkService *service = [[TkService alloc] init];
    [NSApp setServicesProvider:service];
    return TCL_OK;
}

/*
 * Local Variables:
 * mode: objc
 * c-basic-offset: 4
 * fill-column: 79
 * coding: utf-8
 * End:
 */<|MERGE_RESOLUTION|>--- conflicted
+++ resolved
@@ -44,8 +44,8 @@
 - (void) provideService:(NSPasteboard *)pboard
 	       userData:(NSString *)data
 		  error:(NSString **)error;
-- (BOOL)writeSelectionToPasteboard:(NSPasteboard *)pboard
-			     types:(NSArray *)types;
+- (BOOL) writeSelectionToPasteboard:(NSPasteboard *)pboard
+			      types:(NSArray *)types;
 
 @end
 @@ -134,74 +134,9 @@
  
 /*
-<<<<<<< HEAD
- * Register a specific widget to access the Services menu.
- */
 
-int
-TkMacOSXRegisterServiceWidgetObjCmd(
-    ClientData cd,
-    Tcl_Interp *interp,
-    int objc,
-    Tcl_Obj *const objv[])
-{
-    /*
-     * Need proper number of args.
-     */
-
-    if (objc != 2) {
-	Tcl_WrongNumArgs(interp, 1, objv, "path?");
-	return TCL_ERROR;
-    }
-
-    /*
-     * Get the object that holds this Tk Window...
-     */
-
-    Rect bounds;
-    NSRect frame;
-    Tk_Window path = Tk_NameToWindow(interp,
-	    Tcl_GetString(objv[1]), Tk_MainWindow(interp));
-
-    if (path == NULL) {
-	return TCL_ERROR;
-    }
-
-    Tk_MakeWindowExist(path);
-    Tk_MapWindow(path);
-    Drawable d = Tk_WindowId(path);
-
-    /*
-     * Get NSView from Tk window and add subview.
-     */
-
-    TkService *serviceview = [[TkService alloc] init];
-    NSView *view = TkMacOSXGetRootControl(d);
-
-    if ([serviceview superview] != view) {
-	[view addSubview:serviceview];
-    }
-    TkMacOSXWinBounds((TkWindow*)path, &bounds);
-
-    /*
-     * Hack to make sure subview is set to take up entire geometry of window.
-     */
-
-    frame = NSMakeRect(bounds.left, bounds.top, 100000, 100000);
-    frame.origin.y = 0;
-    if (!NSEqualRects(frame, [serviceview frame])) {
-    	[serviceview setFrame:frame];
-    }
-    [serviceview release];
-    return TCL_OK;
-}
-
-/*
- * Initalize the package in the Tcl interpreter, create Tcl commands.
-=======
  * Instantiate a TkService object and register it with the NSApplication.
  * This is called exactly one time from TkpInit.
->>>>>>> c7c2b3b5
  */
 
 int
