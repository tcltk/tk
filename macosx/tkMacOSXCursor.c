--- conflicted
+++ resolved
@@ -542,15 +542,7 @@
 {
     int cursorChanged = 1;
 
-<<<<<<< HEAD
-    if (cursor == None) {
-=======
-    if (!gTkOwnsCursor) {
-	return;
-    }
-
     if (cursor == NULL) {
->>>>>>> 9c29a905
 	/*
 	 * This is a little tricky. We can't really tell whether
 	 * gCurrentCursor is NULL because it was NULL last time around or
