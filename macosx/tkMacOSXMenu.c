/*
 * tkMacOSXMenu.c --
 *
 *	This module implements the Mac-platform specific features of menus.
 *
 * Copyright (c) 1996-1997 by Sun Microsystems, Inc.
 * Copyright 2001-2009, Apple Inc.
 * Copyright (c) 2005-2009 Daniel A. Steffen <das@users.sourceforge.net>
 *
 * See the file "license.terms" for information on usage and redistribution
 * of this file, and for a DISCLAIMER OF ALL WARRANTIES.
<<<<<<< HEAD
 *
 * RCS: @(#) $Id: tkMacOSXMenu.c,v 1.56 2011/01/06 08:05:05 wordtech Exp $
=======
>>>>>>> 661db781
 */

#include "tkMacOSXPrivate.h"
#include "tkMenubutton.h"
#include "tkMenu.h"
#include "tkColor.h"
#include "tkFont.h"
#include "tkMacOSXWm.h"
#include "tkMacOSXDebug.h"

/*
#ifdef TK_MAC_DEBUG
#define TK_MAC_DEBUG_MENUS
#endif
*/

#define ENTRY_HELP_MENU		ENTRY_PLATFORM_FLAG1
#define ENTRY_APPLE_MENU	ENTRY_PLATFORM_FLAG2
#define ENTRY_WINDOWS_MENU	ENTRY_PLATFORM_FLAG3

#define sl(s) ((int) (sizeof(s "") - 1))

#define SPECIALMENU(n, f) {.name = "." #n, .len = sl(#n) + 1, \
	.flag = ENTRY_##f##_MENU }
static const struct {
    const char *name; const size_t len; const int flag;
} specialMenus[] = {
    SPECIALMENU(help,	HELP),
    SPECIALMENU(apple,	APPLE),
    SPECIALMENU(window,	WINDOWS),
    {NULL}
};
#undef SPECIALMENU

#define MODIFIER(n, f) {.name = #n, .len = sl(#n), .mask = f }
static const struct {
    const char *name; const size_t len; const NSUInteger mask;
} modifiers[] = {
    MODIFIER(Control,	NSControlKeyMask),
    MODIFIER(Ctrl,	NSControlKeyMask),
    MODIFIER(Option,	NSAlternateKeyMask),
    MODIFIER(Opt,	NSAlternateKeyMask),
    MODIFIER(Alt,	NSAlternateKeyMask),
    MODIFIER(Shift,	NSShiftKeyMask),
    MODIFIER(Command,	NSCommandKeyMask),
    MODIFIER(Cmd,	NSCommandKeyMask),
    MODIFIER(Meta,	NSCommandKeyMask),
    {NULL}
};
#undef MODIFIER

#define ACCEL(n, c) {.name = #n, .len = sl(#n), .ch = c }
static const struct {
    const char *name; const size_t len; const UniChar ch;
} specialAccelerators[] = {
    ACCEL(PageUp,	NSPageUpFunctionKey),
    ACCEL(PageDown,	NSPageDownFunctionKey),
    ACCEL(Left,		NSLeftArrowFunctionKey),
    ACCEL(Right,	NSRightArrowFunctionKey),
    ACCEL(Up,		NSUpArrowFunctionKey),
    ACCEL(Down,		NSDownArrowFunctionKey),
    ACCEL(Escape,	0x001b),
    ACCEL(Clear,	NSClearDisplayFunctionKey),
    ACCEL(Enter,	NSEnterCharacter),
    ACCEL(Backspace,	NSBackspaceCharacter),
    ACCEL(Space,	' '),
    ACCEL(Tab,		NSTabCharacter),
    ACCEL(BackTab,	NSBackTabCharacter),
    ACCEL(Delete,	NSDeleteCharacter),
    ACCEL(Home,		NSHomeFunctionKey),
    ACCEL(End,		NSEndFunctionKey),
    ACCEL(Return,	NSCarriageReturnCharacter),
    ACCEL(Help,		NSHelpFunctionKey),
    ACCEL(Power,	0x233d),
    ACCEL(Eject,	0xf804),
    {NULL}
};
#undef ACCEL
#undef sl

static int gNoTkMenus = 0;	/* This is used by Tk_MacOSXTurnOffMenus as
				 * the flag that Tk is not to draw any
				 * menus. */
static int inPostMenu = 0;
static unsigned long defaultBg = 0, defaultFg = 0;
static SInt32 menuMarkColumnWidth = 0, menuIconTrailingEdgeMargin = 0;
static SInt32 menuTextLeadingEdgeMargin = 0, menuTextTrailingEdgeMargin = 0;
static SInt16 menuItemExtraHeight = 0, menuItemExtraWidth = 0;
static SInt16 menuSeparatorHeight = 0;

static void	CheckForSpecialMenu(TkMenu *menuPtr);
static NSString *ParseAccelerator(const char *accel, NSUInteger *maskPtr);
static int	GenerateMenuSelectEvent(TKMenu *menu, NSMenuItem *menuItem);
static void	MenuSelectEvent(TkMenu *menuPtr);
static void	RecursivelyClearActiveMenu(TkMenu *menuPtr);
static int	ModifierCharWidth(Tk_Font tkfont);

#pragma mark TKMenu

@interface TKMenu(TKMenuPrivate)
- (id) initWithTkMenu: (TkMenu *) tkMenu;
- (TkMenu *) tkMenu;
- (int) tkIndexOfItem: (NSMenuItem *) menuItem;
- (void) insertItem: (NSMenuItem *) newItem atTkIndex: (NSInteger) index;
@end

#if MAC_OS_X_VERSION_MAX_ALLOWED >= 1060
#define TKMenu_NSMenuDelegate <NSMenuDelegate>
#else
#define TKMenu_NSMenuDelegate
#endif
@interface TKMenu(TKMenuDelegate) TKMenu_NSMenuDelegate
@end

@implementation TKMenu
- (void) setSpecial: (NSUInteger) special
{
    NSAssert(!_tkSpecial, @"Cannot change specialness of a special menu");
    _tkSpecial = special;
}
- (BOOL) isSpecial: (NSUInteger) special
{
    return (_tkSpecial == special);
}
@end

@implementation TKMenu(TKMenuPrivate)

- (id) initWithTitle: (NSString *) aTitle
{
    self = [super initWithTitle:aTitle];
    if (self) {
	_tkMenu = NULL;
	_tkOffset = 0;
	_tkItemCount = 0;
	_tkSpecial = 0;
	[self setDelegate:self];
    }
    return self;
}

- (id) initWithTkMenu: (TkMenu *) tkMenu
{
    NSString *title = [[NSString alloc] initWithUTF8String:
	    Tk_PathName(tkMenu->tkwin)];

    self = [self initWithTitle:title];
    [title release];
    if (self) {
	_tkMenu = tkMenu;
    }
    return self;
}

- (id) copyWithZone: (NSZone *) zone
{
    TKMenu *copy = [super copyWithZone:zone];

    NSAssert(_tkMenu == nil, @"Cannot copy tkMenu");
    copy->_tkMenu = _tkMenu;
    copy->_tkOffset = _tkOffset;
    copy->_tkItemCount = _tkItemCount;
    copy->_tkSpecial = _tkSpecial;
    return copy;
}

- (TkMenu *) tkMenu
{
    return _tkMenu;
}

- (int) tkIndexOfItem: (NSMenuItem *) menuItem
{
    return [self indexOfItem:menuItem] - _tkOffset;
}

- (void) insertItem: (NSMenuItem *) newItem atTkIndex: (NSInteger) index
{
    [super insertItem:newItem atIndex:index + _tkOffset];
    _tkItemCount++;
}

- (void) insertItem: (NSMenuItem *) newItem atIndex: (NSInteger) index
{
    if (_tkMenu && index >= 0) {
	if ((NSUInteger)index <= _tkOffset) {
	    _tkOffset++;
	} else {
	    NSAssert((NSUInteger)index >= _tkItemCount + _tkOffset,
		    @"Cannot insert in the middle of Tk menu");
	}
    }
    [super insertItem:newItem atIndex:index];
}

- (void) removeItemAtIndex: (NSInteger) index
{
    if (_tkMenu && index >= 0) {
	if ((NSUInteger)index < _tkOffset) {
	    _tkOffset--;
	} else if ((NSUInteger)index < _tkItemCount + _tkOffset) {
	    _tkItemCount--;
	}
    }
    [super removeItemAtIndex:index];
}

- (NSMenuItem *) newTkMenuItem: (TkMenuEntry *) mePtr
{
    NSMenuItem *menuItem = [[NSMenuItem alloc] initWithTitle:@""
	    action:@selector(tkMenuItemInvoke:) keyEquivalent:@""];

    [menuItem setTarget:self];
    [menuItem setTag:(NSInteger)mePtr];
    return menuItem;
}
@end

@implementation TKMenu(TKMenuActions)
// target methods

- (BOOL) validateMenuItem: (NSMenuItem *) menuItem
{
    return [menuItem isEnabled];
}

- (void) tkMenuItemInvoke: (id) sender
{
    /*
     * With the delegate matching key equivalents, when a menu action is sent
     * in response to a key equivalent, sender is the whole menu and not the
     * the specific menu item, use this to ignore key equivalents for our
     * menus (as Tk handles them directly via bindings).
     */

    if ([sender isKindOfClass:[NSMenuItem class]]) {
	NSMenuItem *menuItem = (NSMenuItem *)sender;
	TkMenu *menuPtr = (TkMenu *)_tkMenu;
	TkMenuEntry *mePtr = (TkMenuEntry *)[menuItem tag];

	if (menuPtr && mePtr) {
	    Tcl_Interp *interp = menuPtr->interp;

	    Tcl_Preserve(interp);
	    Tcl_Preserve(menuPtr);

	    int result = TkInvokeMenu(interp, menuPtr, mePtr->index);

	    if (result != TCL_OK && result != TCL_CONTINUE &&
		    result != TCL_BREAK) {
		Tcl_AddErrorInfo(interp, "\n    (menu invoke)");
		Tcl_BackgroundException(interp, result);
	    }
	    Tcl_Release(menuPtr);
	    Tcl_Release(interp);
	}
    }
}
@end

@implementation TKMenu(TKMenuDelegate)
#define keyEquivModifiersMatch(km, m) (( \
    ((km) & NSCommandKeyMask) != ((m) & NSCommandKeyMask) || \
    ((km) & NSAlternateKeyMask) != ((m) & NSAlternateKeyMask) || \
    ((km) & NSControlKeyMask) != ((m) & NSControlKeyMask) || \
    (((km) & NSShiftKeyMask) != ((m) & NSShiftKeyMask) && \
    ((m) & NSFunctionKeyMask))) ? NO : YES)

- (BOOL) menuHasKeyEquivalent: (NSMenu *) menu forEvent: (NSEvent *) event
	target: (id *) target action: (SEL *) action
{
    NSString *key = [event charactersIgnoringModifiers];
    NSUInteger modifiers = [event modifierFlags] &
	    NSDeviceIndependentModifierFlagsMask;

    if (modifiers == (NSCommandKeyMask | NSShiftKeyMask) &&
	    [key compare:@"?"] == NSOrderedSame) {
	return NO;
    }

    NSArray *itemArray = [self itemArray];

    for (NSMenuItem *item in itemArray) {
	if ([item isEnabled] && [[item keyEquivalent] compare:key] ==
		NSOrderedSame) {
	    NSUInteger keyEquivModifiers = [item keyEquivalentModifierMask];

	    if (keyEquivModifiersMatch(keyEquivModifiers, modifiers)) {
		*target = [item target];
		*action = [item action];
		return YES;
	    }
	}
    }
    return NO;
}

- (void) menuWillOpen: (NSMenu *) menu
{
    if (_tkMenu) {
	//RecursivelyClearActiveMenu(_tkMenu);
	GenerateMenuSelectEvent((TKMenu *)[self supermenu],
		[self itemInSupermenu]);
    }
}

- (void) menuDidClose: (NSMenu *) menu
{
    if (_tkMenu) {
	RecursivelyClearActiveMenu(_tkMenu);
    }
}

- (void) menu: (NSMenu *) menu willHighlightItem: (NSMenuItem *) item
{
    if (_tkMenu) {
	GenerateMenuSelectEvent(self, item);
    }
}

- (void) menuNeedsUpdate: (NSMenu *) menu
{
    TkMenu *menuPtr = (TkMenu *) _tkMenu;

    if (menuPtr) {
	Tcl_Interp *interp = menuPtr->interp;

	Tcl_Preserve(interp);
	Tcl_Preserve(menuPtr);

	int result = TkPostCommand(_tkMenu);

	if (result!=TCL_OK && result!=TCL_CONTINUE && result!=TCL_BREAK) {
	    Tcl_AddErrorInfo(interp, "\n    (menu preprocess)");
	    Tcl_BackgroundException(interp, result);
	}
	Tcl_Release(menuPtr);
	Tcl_Release(interp);
    }
}
@end

#pragma mark TKApplication(TKMenu)

@interface NSApplication(TKMenu)
- (void) setAppleMenu: (NSMenu *) menu;
@end

@implementation TKApplication(TKMenu)

- (void) menuBeginTracking: (NSNotification *) notification
{
#ifdef TK_MAC_DEBUG_NOTIFICATIONS
    TKLog(@"-[%@(%p) %s] %@", [self class], self, _cmd, notification);
#endif
    //TkMacOSXClearMenubarActive();
    //TkMacOSXPreprocessMenu();
}

- (void) menuEndTracking: (NSNotification *) notification
{
#ifdef TK_MAC_DEBUG_NOTIFICATIONS
    TKLog(@"-[%@(%p) %s] %@", [self class], self, _cmd, notification);
#endif
    if (!inPostMenu) {
	TkMacOSXClearMenubarActive();
    }
}

- (void) tkSetMainMenu: (TKMenu *) menu
{
    if (gNoTkMenus) {
	return;
    }

    TKMenu *applicationMenu = nil;

    if (menu) {
	NSMenuItem *applicationMenuItem = [menu numberOfItems] ?
		[menu itemAtIndex:0] : nil;

	if (![menu isSpecial:tkMainMenu]) {
	    TkMenuEntry *mePtr = (TkMenuEntry *)[applicationMenuItem tag];

	    if (!mePtr || !(mePtr->entryFlags & ENTRY_APPLE_MENU)) {
		applicationMenuItem = [NSMenuItem itemWithSubmenu:
			[[_defaultApplicationMenu copy] autorelease]];
		[menu insertItem:applicationMenuItem atIndex:0];
	    }
	    [menu setSpecial:tkMainMenu];
	}
	applicationMenu = (TKMenu *)[applicationMenuItem submenu];
	if (![applicationMenu isSpecial:tkApplicationMenu]) {
	    for (NSMenuItem *item in _defaultApplicationMenuItems) {
		[applicationMenu addItem:[[item copy] autorelease]];
	    }
	    [applicationMenu setSpecial:tkApplicationMenu];
	}

	NSArray *itemArray = [menu itemArray];

	for (NSMenuItem *item in itemArray) {
	    TkMenuEntry *mePtr = (TkMenuEntry *)[item tag];
	    TKMenu *submenu = (TKMenu *)[item submenu];

	    if (mePtr && submenu) {
		if ((mePtr->entryFlags & ENTRY_WINDOWS_MENU) &&
			![submenu isSpecial:tkWindowsMenu]) {
		    NSInteger index = 0;

		    for (NSMenuItem *i in _defaultWindowsMenuItems) {
			[submenu insertItem:[[i copy] autorelease] atIndex:
				index++];
		    }
		    [self setWindowsMenu:submenu];
		    [submenu setSpecial:tkWindowsMenu];
		} else if ((mePtr->entryFlags & ENTRY_HELP_MENU) &&
			![submenu isSpecial:tkHelpMenu]) {
		    NSInteger index = 0;

		    for (NSMenuItem *i in _defaultHelpMenuItems) {
			[submenu insertItem:[[i copy] autorelease] atIndex:
				index++];
		    }
		    [submenu setSpecial:tkHelpMenu];
		}
	    }
	}
    } else {
	menu = _defaultMainMenu;
	applicationMenu = _defaultApplicationMenu;
    }

    NSMenuItem *servicesMenuItem =
	    [applicationMenu itemWithTitle:@"Services"];

    if (servicesMenuItem && [servicesMenuItem submenu] != _servicesMenu) {
	[[_servicesMenu itemInSupermenu] setSubmenu:nil];
	[servicesMenuItem setSubmenu:_servicesMenu];
    }
    [self setAppleMenu:applicationMenu];
    [self setMainMenu:menu];
}
@end

#pragma mark -

/*
 *----------------------------------------------------------------------
 *
 * TkpNewMenu --
 *
 *	Gets a new blank menu. Only the platform specific options are filled
 *	in.
 *
 * Results:
 *	Returns a standard Tcl error.
 *
 * Side effects:
 *	Allocates a NSMenu and puts it into the platformData field of the
 *	menuPtr.
 *
 *----------------------------------------------------------------------
 */

int
TkpNewMenu(
    TkMenu *menuPtr)		/* The common structure we are making the
				 * platform structure for. */
{
    TKMenu *menu = [[TKMenu alloc] initWithTkMenu:menuPtr];
    menuPtr->platformData = (TkMenuPlatformData)
	    TkMacOSXMakeUncollectable(menu);
    CheckForSpecialMenu(menuPtr);
    return TCL_OK;
}

/*
 *----------------------------------------------------------------------
 *
 * TkpDestroyMenu --
 *
 *	Destroys platform-specific menu structures.
 *
 * Results:
 *	None.
 *
 * Side effects:
 *	All platform-specific allocations are freed up.
 *
 *----------------------------------------------------------------------
 */

void
TkpDestroyMenu(
    TkMenu *menuPtr)		/* The common menu structure */
{
    TkMacOSXMakeCollectableAndRelease(menuPtr->platformData);
}

/*
 *----------------------------------------------------------------------
 *
 * TkpMenuNewEntry --
 *
 *	Adds a pointer to a new menu entry structure with the platform-
 *	specific fields filled in. The Macintosh uses the platformEntryData
 *	field of the TkMenuEntry record.
 *
 * Results:
 *	Standard TCL error.
 *
 * Side effects:
 *	Storage gets allocated. New menu entry data is put into the
 *	platformEntryData field of the mePtr.
 *
 *----------------------------------------------------------------------
 */

int
TkpMenuNewEntry(
    TkMenuEntry *mePtr)		/* The menu we are adding an entry to */
{
    TKMenu *menu = (TKMenu *) mePtr->menuPtr->platformData;
    NSMenuItem *menuItem;
    if (mePtr->type == SEPARATOR_ENTRY || mePtr->type == TEAROFF_ENTRY) {
	menuItem = [[NSMenuItem separatorItem] retain];
    } else {
	menuItem = [menu newTkMenuItem:mePtr];
    }
    mePtr->platformEntryData = (TkMenuPlatformEntryData)
	    TkMacOSXMakeUncollectable(menuItem);

    /*
     * Caller TkMenuEntry() already did this same insertion into the generic
     * TkMenu so we just match it for the platform menu.
     */

    [menu insertItem:menuItem atTkIndex:mePtr->index];
    return TCL_OK;
}

/*
 *----------------------------------------------------------------------
 *
 * TkpConfigureMenuEntry --
 *
 *	Processes configurations for menu entries.
 *
 * Results:
 *	Returns standard TCL result. If TCL_ERROR is returned, then the
 *	interp's result contains an error message.
 *
 * Side effects:
 *	Configuration information get set for mePtr; old resources get freed,
 *	if any need it.
 *
 *----------------------------------------------------------------------
 */

int
TkpConfigureMenuEntry(
    TkMenuEntry *mePtr) 	/* Information about menu entry; may or may
				 * not already have values for some fields. */
{
    NSMenuItem *menuItem = (NSMenuItem *) mePtr->platformEntryData;
    NSString *title = @"";
    NSAttributedString *attributedTitle = nil;
    NSImage *image = nil;
    NSString *keyEquivalent = @"";
    NSUInteger modifierMask = NSCommandKeyMask;
    NSMenu *submenu = nil;
    NSDictionary *attributes;
    int imageWidth, imageHeight;
    GC gc = (mePtr->textGC ? mePtr->textGC : mePtr->menuPtr->textGC);
    Tcl_Obj *fontPtr = (mePtr->fontPtr ? mePtr->fontPtr :
	    mePtr->menuPtr->fontPtr);

    if (mePtr->image) {
    	Tk_SizeOfImage(mePtr->image, &imageWidth, &imageHeight);
	image = TkMacOSXGetNSImageWithTkImage(mePtr->menuPtr->display,
		mePtr->image, imageWidth, imageHeight);
    } else if (mePtr->bitmapPtr != None) {
	Pixmap bitmap = Tk_GetBitmapFromObj(mePtr->menuPtr->tkwin,
		mePtr->bitmapPtr);

	Tk_SizeOfBitmap(mePtr->menuPtr->display, bitmap, &imageWidth,
		&imageHeight);
	image = TkMacOSXGetNSImageWithBitmap(mePtr->menuPtr->display, bitmap,
		gc, imageWidth, imageHeight);
    }
    [menuItem setImage:image];
    if ((!image || mePtr->compound != COMPOUND_NONE) && mePtr->labelPtr &&
	    mePtr->labelLength) {
	title = [[[NSString alloc] initWithBytes:Tcl_GetString(mePtr->labelPtr)
		length:mePtr->labelLength encoding:NSUTF8StringEncoding]
		autorelease];
	if ([title hasSuffix:@"..."]) {
	    title = [NSString stringWithFormat:@"%@%C",
		    [title substringToIndex:[title length] - 3], 0x2026];
	}
    }
    [menuItem setTitle:title];
    if (strcmp(Tcl_GetString(fontPtr), "menu") || gc->foreground != defaultFg
	    || gc->background != defaultBg) {
	attributes = TkMacOSXNSFontAttributesForFont(Tk_GetFontFromObj(
		mePtr->menuPtr->tkwin, fontPtr));
	if (gc->foreground != defaultFg || gc->background != defaultBg) {
	    NSColor *color = TkMacOSXGetNSColor(gc,
		    gc->foreground!=defaultFg? gc->foreground:gc->background);

	    attributes = [[attributes mutableCopy] autorelease];
	    [(NSMutableDictionary *)attributes setObject:color
		    forKey:NSForegroundColorAttributeName];
	}
	if (attributes) {
	    attributedTitle = [[[NSAttributedString alloc]
		    initWithString:title attributes:attributes] autorelease];
	}
    }
    [menuItem setAttributedTitle:attributedTitle];
    [menuItem setEnabled:!(mePtr->state == ENTRY_DISABLED)];
    [menuItem setState:((mePtr->type == CHECK_BUTTON_ENTRY ||
	    mePtr->type == RADIO_BUTTON_ENTRY) && mePtr->indicatorOn &&
	    (mePtr->entryFlags & ENTRY_SELECTED) ? NSOnState : NSOffState)];
    if (mePtr->type != CASCADE_ENTRY && mePtr->accelPtr && mePtr->accelLength) {
	keyEquivalent = ParseAccelerator(Tcl_GetString(mePtr->accelPtr),
		&modifierMask);
    }
    [menuItem setKeyEquivalent:keyEquivalent];
    [menuItem setKeyEquivalentModifierMask:modifierMask];
    if (mePtr->type == CASCADE_ENTRY && mePtr->namePtr) {
	TkMenuReferences *menuRefPtr;

	menuRefPtr = TkFindMenuReferencesObj(mePtr->menuPtr->interp,
		mePtr->namePtr);
	if (menuRefPtr && menuRefPtr->menuPtr) {
	    CheckForSpecialMenu(menuRefPtr->menuPtr);
	    submenu = (TKMenu *) menuRefPtr->menuPtr->platformData;
	    if ([submenu supermenu] && [menuItem submenu] != submenu) {
		/*
		 * This happens during a clone, where the parent menu is
		 * cloned before its children, so just ignore this temprary
		 * setting, it will be changed shortly (c.f. tkMenu.c
		 * CloneMenu())
		 */

		submenu = nil;
	    } else {
		[submenu setTitle:title];
	    }
	}
    }
    [menuItem setSubmenu:submenu];

    /*Disabling parent menu disables entries; we must re-enable the entries here.*/
    NSArray *itemArray = [submenu itemArray];
    
    if ([menuItem isEnabled]) {
	    for (NSMenuItem *item in itemArray) {
		    [item setEnabled:YES];
	    }
	}

    return TCL_OK;
}

/*
 *----------------------------------------------------------------------
 *
 * TkpDestroyMenuEntry --
 *
 *	Cleans up platform-specific menu entry items.
 *
 * Results:
 *	None
 *
 * Side effects:
 *	All platform-specific allocations are freed up.
 *
 *----------------------------------------------------------------------
 */

void
TkpDestroyMenuEntry(
    TkMenuEntry *mePtr)
{
    if (mePtr->platformEntryData && mePtr->menuPtr->platformData) {
	TKMenu *menu = (TKMenu *) mePtr->menuPtr->platformData;
	NSMenuItem *menuItem = (NSMenuItem *) mePtr->platformEntryData;
	NSInteger index = [menu indexOfItem:menuItem];

	if (index > -1) {
	    [menu removeItemAtIndex:index];
	}
    }
    TkMacOSXMakeCollectableAndRelease(mePtr->platformEntryData);
}

/*
 *----------------------------------------------------------------------
 *
 * TkpPostMenu --
 *
 *	Posts a menu on the screen
 *
 * Results:
 *	None.
 *
 * Side effects:
 *	The menu is posted and handled.
 *
 *----------------------------------------------------------------------
 */

int
TkpPostMenu(
    Tcl_Interp *interp,		/* The interpreter this menu lives in */
    TkMenu *menuPtr,		/* The menu we are posting */
    int x,			/* The global x-coordinate of the top, left-
				 * hand corner of where the menu is supposed
				 * to be posted. */
    int y)			/* The global y-coordinate */
{
    NSWindow *win = [NSApp keyWindow];
    if (!win) {
	return TCL_ERROR;
    }

    inPostMenu = 1;

    int oldMode = Tcl_SetServiceMode(TCL_SERVICE_NONE);
    NSView *view = [win contentView];
    NSRect frame = NSMakeRect(x + 9, tkMacOSXZeroScreenHeight - y - 9, 1, 1);

    frame.origin = [view convertPoint:
	    [win convertScreenToBase:frame.origin] fromView:nil];

    NSMenu *menu = (NSMenu *) menuPtr->platformData;
    NSPopUpButtonCell *popUpButtonCell = [[NSPopUpButtonCell alloc]
	    initTextCell:@"" pullsDown:NO];

    [popUpButtonCell setAltersStateOfSelectedItem:NO];
    [popUpButtonCell setMenu:menu];
    [popUpButtonCell selectItem:nil];
    [popUpButtonCell performClickWithFrame:frame inView:view];
    [popUpButtonCell release];
    Tcl_SetServiceMode(oldMode);
    inPostMenu = 0;
    return TCL_OK;
}

/*
 *----------------------------------------------------------------------
 *
 * TkpSetWindowMenuBar --
 *
 *	Associates a given menu with a window.
 *
 * Results:
 *	None.
 *
 * Side effects:
 *	On Windows and UNIX, associates the platform menu with the platform
 *	window.
 *
 *----------------------------------------------------------------------
 */

void
TkpSetWindowMenuBar(
    Tk_Window tkwin,		/* The window we are setting the menu in */
    TkMenu *menuPtr)		/* The menu we are setting */
{
    TkWindow *winPtr = (TkWindow *) tkwin;

    if (winPtr->wmInfoPtr) {
	winPtr->wmInfoPtr->menuPtr = menuPtr;
    }
}

/*
 *----------------------------------------------------------------------
 *
 * TkpSetMainMenubar --
 *
 *	Puts the menu associated with a window into the menubar. Should only
 *	be called when the window is in front.
 *
 * Results:
 *	None.
 *
 * Side effects:
 *	The menubar is changed.
 *
 *----------------------------------------------------------------------
 */

void
TkpSetMainMenubar(
    Tcl_Interp *interp,		/* The interpreter of the application */
    Tk_Window tkwin,		/* The frame we are setting up */
    const char *menuName)	/* The name of the menu to put in front. If
				 * NULL, use the default menu bar. */
{
    static Tcl_Interp *currentInterp = NULL;
    TKMenu *menu = nil;

    if (menuName) {
	TkWindow *winPtr = (TkWindow *) tkwin;

	if (winPtr->wmInfoPtr && winPtr->wmInfoPtr->menuPtr &&
		winPtr->wmInfoPtr->menuPtr->masterMenuPtr &&
		winPtr->wmInfoPtr->menuPtr->masterMenuPtr->tkwin &&
		!strcmp(menuName, Tk_PathName(
		winPtr->wmInfoPtr->menuPtr->masterMenuPtr->tkwin))) {
	    menu = (TKMenu *) winPtr->wmInfoPtr->menuPtr->platformData;
	} else {
	    TkMenuReferences *menuRefPtr = TkFindMenuReferences(interp,
		    menuName);

	    if (menuRefPtr && menuRefPtr->menuPtr &&
		    menuRefPtr->menuPtr->platformData) {
		menu = (TKMenu *) menuRefPtr->menuPtr->platformData;
	    }
	}
    }
    if (menu || interp != currentInterp) {
	[NSApp tkSetMainMenu:menu];
    }
    currentInterp = interp;
}

/*
 *----------------------------------------------------------------------
 *
 * CheckForSpecialMenu --
 *
 *	Given a menu, check to see whether or not it is a cascade in a menubar
 *	with one of the special names .apple, .help or .window If it is, the
 *	entry that points to this menu will be marked.
 *
 * Results:
 *	None.
 *
 * Side effects:
 *	Will set entryFlags appropriately.
 *
 *----------------------------------------------------------------------
 */

static void
CheckForSpecialMenu(
    TkMenu *menuPtr)		/* The menu we are checking */
{
    if (!menuPtr->masterMenuPtr->tkwin) {
	return;
    }
    for (TkMenuEntry *cascadeEntryPtr = menuPtr->menuRefPtr->parentEntryPtr;
	    cascadeEntryPtr;
	    cascadeEntryPtr = cascadeEntryPtr->nextCascadePtr) {
	if (cascadeEntryPtr->menuPtr->menuType == MENUBAR
		&& cascadeEntryPtr->menuPtr->masterMenuPtr->tkwin) {
	    TkMenu *masterMenuPtr = cascadeEntryPtr->menuPtr->masterMenuPtr;
	    int i = 0;
	    Tcl_DString ds;

	    Tcl_DStringInit(&ds);
	    Tcl_DStringAppend(&ds, Tk_PathName(masterMenuPtr->tkwin), -1);
	    while (specialMenus[i].name) {
		Tcl_DStringAppend(&ds, specialMenus[i].name,
			specialMenus[i].len);
		if (strcmp(Tcl_DStringValue(&ds),
			Tk_PathName(menuPtr->masterMenuPtr->tkwin)) == 0) {
		    cascadeEntryPtr->entryFlags |= specialMenus[i].flag;
		} else {
		    cascadeEntryPtr->entryFlags &= ~specialMenus[i].flag;
		}
		Tcl_DStringSetLength(&ds, Tcl_DStringLength(&ds) -
			specialMenus[i].len);
		i++;
	    }
	    Tcl_DStringFree(&ds);
	}
    }
}

/*
 *----------------------------------------------------------------------
 *
 * ParseAccelerator --
 *
 *	Parse accelerator string.
 *
 * Results:
 *	Accelerator string & flags.
 *
 * Side effects:
 *	None.
 *
 *----------------------------------------------------------------------
 */

static NSString *
ParseAccelerator(
    const char *accel,
    NSUInteger *maskPtr)
{
    unichar ch = 0;
    size_t len;
    int i;

    *maskPtr = 0;
    while (1) {
	i = 0;
	while (modifiers[i].name) {
	    int l = modifiers[i].len;

	    if (!strncasecmp(accel, modifiers[i].name, l) &&
		    (accel[l] == '-' || accel[l] == '+')) {
		*maskPtr |= modifiers[i].mask;
		accel += l+1;
		break;
	    }
	    i++;
	}
	if (!modifiers[i].name || !*accel) {
	    break;
	}
    }
    len = strlen(accel);
    if (len > 1) {
	i = 0;
	if (accel[0] == 'F' && len < 4 && accel[1] > '0' && accel[1] <= '9') {
	    int fkey = accel[1] - '0';

	    if (len == 3) {
		if (accel[2] >= '0' && accel[2] <= '9') {
		    fkey = 10 * fkey + (accel[2] - '0');
		} else {
		    fkey = 0;
		}
	    }
	    if (fkey >= 1 && fkey <= 15) {
		ch = NSF1FunctionKey + fkey - 1;
	    }
	} else while (specialAccelerators[i].name) {
	    if (accel[0] == specialAccelerators[i].name[0] &&
		    len == specialAccelerators[i].len && !strncasecmp(accel,
		    specialAccelerators[i].name, specialAccelerators[i].len)) {
		ch = specialAccelerators[i].ch;
		break;
	    }
	    i++;
	}
    }
    if (ch) {
	return [[[NSString alloc] initWithCharacters:&ch length:1] autorelease];
    } else {
	return [[[[NSString alloc] initWithUTF8String:accel] autorelease]
		lowercaseString];
    }
}

/*
 *--------------------------------------------------------------
 *
 * ModifierCharWidth --
 *
 *	Helper mesuring width of command char in given font.
 *
 * Results:
 *	Width of command char.
 *
 * Side effects:
 *	None.
 *
 *--------------------------------------------------------------
 */

static int
ModifierCharWidth(
    Tk_Font tkfont)
{
    static NSString *cmdChar = nil;

    if (!cmdChar) {
	unichar cmd = kCommandUnicode;

	cmdChar = [[NSString alloc] initWithCharacters:&cmd length:1];
    }
    return [cmdChar sizeWithAttributes:
	    TkMacOSXNSFontAttributesForFont(tkfont)].width;
}

/*
 *--------------------------------------------------------------
 *
 * TkpComputeStandardMenuGeometry --
 *
 *	This procedure is invoked to recompute the size and layout of a menu
 *	that is not a menubar clone.
 *
 * Results:
 *	None.
 *
 * Side effects:
 *	Fields of menu entries are changed to reflect their current positions,
 *	and the size of the menu window itself may be changed.
 *
 *--------------------------------------------------------------
 */

void
TkpComputeStandardMenuGeometry(
    TkMenu *menuPtr)		/* Structure describing menu. */
{
    Tk_Font tkfont, menuFont;
    Tk_FontMetrics menuMetrics, entryMetrics, *fmPtr;
    int modifierCharWidth, menuModifierCharWidth;
    int x, y, modifierWidth, labelWidth, indicatorSpace;
    int windowWidth, windowHeight, accelWidth;
    int i, j, lastColumnBreak, maxWidth;
    int entryWidth, maxIndicatorSpace, borderWidth, activeBorderWidth;
    TkMenuEntry *mePtr, *columnEntryPtr;
    int haveAccel = 0;

    if (menuPtr->tkwin == NULL) {
	return;
    }

    Tk_GetPixelsFromObj(NULL, menuPtr->tkwin, menuPtr->borderWidthPtr,
	    &borderWidth);
    Tk_GetPixelsFromObj(NULL, menuPtr->tkwin, menuPtr->activeBorderWidthPtr,
	    &activeBorderWidth);
    x = y = borderWidth;
    windowHeight = maxWidth = lastColumnBreak = 0;
    maxIndicatorSpace = 0;

    /*
     * On the Mac especially, getting font metrics can be quite slow, so we
     * want to do it intelligently. We are going to precalculate them and pass
     * them down to all of the measuring and drawing routines. We will measure
     * the font metrics of the menu once. If an entry does not have its own
     * font set, then we give the geometry/drawing routines the menu's font
     * and metrics. If an entry has its own font, we will measure that font
     * and give all of the geometry/drawing the entry's font and metrics.
     */

    menuFont = Tk_GetFontFromObj(menuPtr->tkwin, menuPtr->fontPtr);
    Tk_GetFontMetrics(menuFont, &menuMetrics);
    menuModifierCharWidth = ModifierCharWidth(menuFont);

    for (i = 0; i < menuPtr->numEntries; i++) {
	mePtr = menuPtr->entries[i];
	if (mePtr->type == CASCADE_ENTRY || mePtr->accelLength > 0) {
	    haveAccel = 1;
	    break;
	}
    }

    for (i = 0; i < menuPtr->numEntries; i++) {
	mePtr = menuPtr->entries[i];
	if (mePtr->fontPtr == NULL) {
	    tkfont = menuFont;
	    fmPtr = &menuMetrics;
	    modifierCharWidth = menuModifierCharWidth;
	} else {
	    tkfont = Tk_GetFontFromObj(menuPtr->tkwin, mePtr->fontPtr);
	    Tk_GetFontMetrics(tkfont, &entryMetrics);
	    fmPtr = &entryMetrics;
	    modifierCharWidth = ModifierCharWidth(tkfont);
	}

	if ((i > 0) && mePtr->columnBreak) {
	    if (maxIndicatorSpace != 0) {
		maxIndicatorSpace += 2;
	    }
	    for (j = lastColumnBreak; j < i; j++) {
		columnEntryPtr = menuPtr->entries[j];
		columnEntryPtr->indicatorSpace = maxIndicatorSpace;
		columnEntryPtr->width = maxIndicatorSpace + maxWidth
			+ 2 * activeBorderWidth;
		columnEntryPtr->x = x;
		columnEntryPtr->entryFlags &= ~ENTRY_LAST_COLUMN;
	    }
	    x += maxIndicatorSpace + maxWidth + 2 * borderWidth;
	    maxWidth = maxIndicatorSpace = 0;
	    lastColumnBreak = i;
	    y = borderWidth;
	}
	accelWidth = modifierWidth = indicatorSpace = 0;
	if (mePtr->type == SEPARATOR_ENTRY || mePtr->type == TEAROFF_ENTRY) {
	    mePtr->height = menuSeparatorHeight;
	} else {
	    /*
	     * For each entry, compute the height required by that particular
	     * entry, plus three widths: the width of the label, the width to
	     * allow for an indicator to be displayed to the left of the label
	     * (if any), and the width of the accelerator to be displayed to
	     * the right of the label (if any). These sizes depend, of course,
	     * on the type of the entry.
	     */

	    NSMenuItem *menuItem = (NSMenuItem *) mePtr->platformEntryData;
	    int haveImage = 0, width = 0, height = 0;

	    if (mePtr->image) {
		Tk_SizeOfImage(mePtr->image, &width, &height);
		haveImage = 1;
	    } else if (mePtr->bitmapPtr) {
		Pixmap bitmap = Tk_GetBitmapFromObj(menuPtr->tkwin,
			mePtr->bitmapPtr);

		Tk_SizeOfBitmap(menuPtr->display, bitmap, &width, &height);
		haveImage = 1;
	    }
	    if (!haveImage || (mePtr->compound != COMPOUND_NONE)) {
		NSAttributedString *attrTitle = [menuItem attributedTitle];
		NSSize size;

		if (attrTitle) {
		    size = [attrTitle size];
		} else {
		    size = [[menuItem title] sizeWithAttributes:
			TkMacOSXNSFontAttributesForFont(tkfont)];
		}
		size.width += menuTextLeadingEdgeMargin +
			menuTextTrailingEdgeMargin;
		if (size.height < fmPtr->linespace) {
		    size.height = fmPtr->linespace;
		}
		if (haveImage && (mePtr->compound != COMPOUND_NONE)) {
		    int margin = width + menuIconTrailingEdgeMargin;

		    if (margin > menuTextLeadingEdgeMargin) {
			margin = menuTextLeadingEdgeMargin;
		    }
		    width += size.width + menuIconTrailingEdgeMargin - margin;
		    if (size.height > height) {
			height = size.height;
		    }
		} else {
		    width = size.width;
		    height = size.height;
		}
	    }
	    labelWidth = width + menuItemExtraWidth;
	    mePtr->height = height + menuItemExtraHeight;

	    if (mePtr->type == CASCADE_ENTRY) {
		modifierWidth = modifierCharWidth;
	    } else if (mePtr->accelLength == 0) {
		if (haveAccel && !mePtr->hideMargin) {
		    modifierWidth = modifierCharWidth;
		}
	    } else {
		NSUInteger modifMask = [menuItem keyEquivalentModifierMask];
		int i = 0;

		while (modifiers[i].name) {
		    if (modifMask & modifiers[i].mask) {
			modifMask &= ~modifiers[i].mask;
			modifierWidth += modifierCharWidth;
		    }
		    i++;
		}
		accelWidth = [[menuItem keyEquivalent] sizeWithAttributes:
			TkMacOSXNSFontAttributesForFont(tkfont)].width;
	    }
	    if (!mePtr->hideMargin) {
		indicatorSpace = menuMarkColumnWidth;
	    }
	    if (indicatorSpace > maxIndicatorSpace) {
		maxIndicatorSpace = indicatorSpace;
	    }
	    entryWidth = labelWidth + modifierWidth + accelWidth;
	    if (entryWidth > maxWidth) {
		maxWidth = entryWidth;
	    }
	    mePtr->height += 2 * activeBorderWidth;
	}
	mePtr->y = y;
	y += menuPtr->entries[i]->height + borderWidth;
	if (y > windowHeight) {
	    windowHeight = y;
	}
    }

    for (j = lastColumnBreak; j < menuPtr->numEntries; j++) {
	columnEntryPtr = menuPtr->entries[j];
	columnEntryPtr->indicatorSpace = maxIndicatorSpace;
	columnEntryPtr->width = maxIndicatorSpace + maxWidth
		+ 2 * activeBorderWidth;
	columnEntryPtr->x = x;
	columnEntryPtr->entryFlags |= ENTRY_LAST_COLUMN;
    }
    windowWidth = x + maxIndicatorSpace + maxWidth
	    + 2 * activeBorderWidth + borderWidth;
    windowHeight += borderWidth;

    if (windowWidth <= 0) {
	windowWidth = 1;
    }
    if (windowHeight <= 0) {
	windowHeight = 1;
    }
    menuPtr->totalWidth = windowWidth;
    menuPtr->totalHeight = windowHeight;
}

/*
 *----------------------------------------------------------------------
 *
 * GenerateMenuSelectEvent --
 *
 *	Respond to a menu item being selected.
 *
 * Results:
 *	True if event(s) are generated - false otherwise.
 *
 * Side effects:
 *	Places a virtual event on the event queue.
 *
 *----------------------------------------------------------------------
 */

int
GenerateMenuSelectEvent(
    TKMenu *menu,
    NSMenuItem *menuItem)
{
    TkMenu *menuPtr = [menu tkMenu];

    if (menuPtr) {
	int index = [menu tkIndexOfItem:menuItem];

	if (index < 0 || index >= menuPtr->numEntries ||
		(menuPtr->entries[index])->state == ENTRY_DISABLED) {
	    TkActivateMenuEntry(menuPtr, -1);
	} else {
	    TkActivateMenuEntry(menuPtr, index);
	    MenuSelectEvent(menuPtr);
	    return true;
	}
    }
    return false;
}

/*
 *----------------------------------------------------------------------
 *
 * MenuSelectEvent --
 *
 *	Generates a "MenuSelect" virtual event. This can be used to do
 *	context-sensitive menu help.
 *
 * Results:
 *	None.
 *
 * Side effects:
 *	Places a virtual event on the event queue.
 *
 *----------------------------------------------------------------------
 */

void
MenuSelectEvent(
    TkMenu *menuPtr)		/* the menu we have selected. */
{
    XVirtualEvent event;

    bzero(&event, sizeof(XVirtualEvent));
    event.type = VirtualEvent;
    event.serial = LastKnownRequestProcessed(menuPtr->display);
    event.send_event = false;
    event.display = menuPtr->display;
    event.event = Tk_WindowId(menuPtr->tkwin);
    event.root = XRootWindow(menuPtr->display, 0);
    event.subwindow = None;
    event.time = TkpGetMS();
    XQueryPointer(NULL, None, NULL, NULL, &event.x_root, &event.y_root, NULL,
	    NULL, &event.state);
    event.same_screen = true;
    event.name = Tk_GetUid("MenuSelect");
    Tk_MakeWindowExist(menuPtr->tkwin);
    if (Tcl_GetServiceMode() != TCL_SERVICE_NONE) {
	Tk_HandleEvent((XEvent *) &event);
    } else {
	Tk_QueueWindowEvent((XEvent *) &event, TCL_QUEUE_TAIL);
    }
}

/*
 *----------------------------------------------------------------------
 *
 * RecursivelyClearActiveMenu --
 *
 *	Recursively clears the active entry in the menu's cascade hierarchy.
 *
 * Results:
 *	None.
 *
 * Side effects:
 *	Generates <<MenuSelect>> virtual events.
 *
 *----------------------------------------------------------------------
 */

void
RecursivelyClearActiveMenu(
    TkMenu *menuPtr)		/* The menu to reset. */
{
    int i;

    TkActivateMenuEntry(menuPtr, -1);
    for (i = 0; i < menuPtr->numEntries; i++) {
	TkMenuEntry *mePtr = menuPtr->entries[i];

	if (mePtr->type == CASCADE_ENTRY
		&& (mePtr->childMenuRefPtr != NULL)
		&& (mePtr->childMenuRefPtr->menuPtr != NULL)) {
	    RecursivelyClearActiveMenu(mePtr->childMenuRefPtr->menuPtr);
	}
    }
}

/*
 *----------------------------------------------------------------------
 *
 * TkMacOSXClearMenubarActive --
 *
 *	Recursively clears the active entry in the current menubar hierarchy.
 *
 * Results:
 *	None.
 *
 * Side effects:
 *	Generates <<MenuSelect>> virtual events.
 *
 *----------------------------------------------------------------------
 */

void
TkMacOSXClearMenubarActive(void)
{
    NSMenu *mainMenu = [NSApp mainMenu];

    if (mainMenu && [mainMenu isKindOfClass:[TKMenu class]]) {
	TkMenu *menuPtr = [(TKMenu *) mainMenu tkMenu];

	if (menuPtr && menuPtr->numEntries && menuPtr->entries) {
	    RecursivelyClearActiveMenu(menuPtr);
	}
    }
}

/*
 *----------------------------------------------------------------------
 *
 * Tk_MacOSXTurnOffMenus --
 *
 *	Turns off all the menu drawing code. This is more than just disabling
 *	the "menu" command, this means that Tk will NEVER touch the menubar.
 *	It is needed in the Plugin, where Tk does not own the menubar.
 *
 * Results:
 *	None.
 *
 * Side effects:
 *	A flag is set which will disable all menu drawing.
 *
 *----------------------------------------------------------------------
 */

void
Tk_MacOSXTurnOffMenus(void)
{
    gNoTkMenus = 1;
}

/*
 *----------------------------------------------------------------------
 *
 * TkpMenuInit --
 *
 *	Initializes Mac-specific menu data.
 *
 * Results:
 *	None.
 *
 * Side effects:
 *	Allocates a hash table.
 *
 *----------------------------------------------------------------------
 */

void
TkpMenuInit(void)
{
    TkColor *tkColPtr;

    NSNotificationCenter *nc = [NSNotificationCenter defaultCenter];

#define observe(n, s) \
	[nc addObserver:NSApp selector:@selector(s) name:(n) object:nil]
    observe(NSMenuDidBeginTrackingNotification, menuBeginTracking:);
    observe(NSMenuDidEndTrackingNotification, menuEndTracking:);
#undef observe

    [NSMenuItem setUsesUserKeyEquivalents:NO];
    tkColPtr = TkpGetColor(None, DEF_MENU_BG_COLOR);
    defaultBg = tkColPtr->color.pixel;
    ckfree(tkColPtr);
    tkColPtr = TkpGetColor(None, DEF_MENU_FG);
    defaultFg = tkColPtr->color.pixel;
    ckfree(tkColPtr);

    ChkErr(GetThemeMetric, kThemeMetricMenuMarkColumnWidth,
	    &menuMarkColumnWidth);
    ChkErr(GetThemeMetric, kThemeMetricMenuTextLeadingEdgeMargin,
	    &menuTextLeadingEdgeMargin);
    ChkErr(GetThemeMetric, kThemeMetricMenuTextTrailingEdgeMargin,
	    &menuTextTrailingEdgeMargin);
    ChkErr(GetThemeMetric, kThemeMetricMenuIconTrailingEdgeMargin,
	    &menuIconTrailingEdgeMargin);
    ChkErr(GetThemeMenuItemExtra, kThemeMenuItemPlain, &menuItemExtraHeight,
	    &menuItemExtraWidth);
    ChkErr(GetThemeMenuSeparatorHeight, &menuSeparatorHeight);
}

#pragma mark -
#pragma mark NOPs

/*
 *----------------------------------------------------------------------
 *
 * TkpMenuThreadInit --
 *
 *	Does platform-specific initialization of thread-specific menu state.
 *
 * Results:
 *	None.
 *
 * Side effects:
 *	None.
 *
 *----------------------------------------------------------------------
 */

void
TkpMenuThreadInit(void)
{
    /*
     * Nothing to do.
     */
}

/*
 *----------------------------------------------------------------------
 *
 * TkpMenuNotifyToplevelCreate --
 *
 *	This routine reconfigures the menu and the clones indicated by
 *	menuName because a toplevel has been created and any system menus need
 *	to be created. Only applicable to Windows.
 *
 * Results:
 *	None.
 *
 * Side effects:
 *	An idle handler is set up to do the reconfiguration.
 *
 *----------------------------------------------------------------------
 */

void
TkpMenuNotifyToplevelCreate(
    Tcl_Interp *interp,		/* The interp the menu lives in. */
    const char *menuName)	/* The name of the menu to reconfigure. */
{
    /*
     * Nothing to do.
     */
}

/*
 *--------------------------------------------------------------
 *
 * TkpInitializeMenuBindings --
 *
 *	For every interp, initializes the bindings for Windows menus. Does
 *	nothing on Mac or XWindows.
 *
 * Results:
 *	None.
 *
 * Side effects:
 *	C-level bindings are setup for the interp which will handle Alt-key
 *	sequences for menus without beeping or interfering with user-defined
 *	Alt-key bindings.
 *
 *--------------------------------------------------------------
 */

void
TkpInitializeMenuBindings(
    Tcl_Interp *interp,		/* The interpreter to set. */
    Tk_BindingTable bindingTable)
				/* The table to add to. */
{
    /*
     * Nothing to do.
     */
}

/*
 *--------------------------------------------------------------
 *
 * TkpComputeMenubarGeometry --
 *
 *	This procedure is invoked to recompute the size and layout of a menu
 *	that is a menubar clone.
 *
 * Results:
 *	None.
 *
 * Side effects:
 *	Fields of menu entries are changed to reflect their current positions,
 *	and the size of the menu window itself may be changed.
 *
 *--------------------------------------------------------------
 */

void
TkpComputeMenubarGeometry(
    TkMenu *menuPtr)		/* Structure describing menu. */
{
    TkpComputeStandardMenuGeometry(menuPtr);
}


/*
 *----------------------------------------------------------------------
 *
 * TkpDrawMenuEntry --
 *
 *	Draws the given menu entry at the given coordinates with the given
 *	attributes.
 *
 * Results:
 *	None.
 *
 * Side effects:
 *	X Server commands are executed to display the menu entry.
 *
 *----------------------------------------------------------------------
 */

void
TkpDrawMenuEntry(
    TkMenuEntry *mePtr,		/* The entry to draw */
    Drawable d,			/* What to draw into */
    Tk_Font tkfont,		/* Precalculated font for menu */
    const Tk_FontMetrics *menuMetricsPtr,
				/* Precalculated metrics for menu */
    int x,			/* X-coordinate of topleft of entry */
    int y,			/* Y-coordinate of topleft of entry */
    int width,			/* Width of the entry rectangle */
    int height,			/* Height of the current rectangle */
    int strictMotif,		/* Boolean flag */
    int drawArrow)		/* Whether or not to draw the cascade arrow
				 * for cascade items. Only applies to
				 * Windows. */
{
}

#pragma mark Obsolete

/*
 *----------------------------------------------------------------------
 *
 * TkMacOSXPreprocessMenu --
 *
 *    Handle preprocessing of menubar if it exists.
 *
 * Results:
 *    None.
 *
 * Side effects:
 *    All post commands for the current menubar get executed.
 *
 *----------------------------------------------------------------------
 */

void
TkMacOSXPreprocessMenu(void)
{
}

/*
 *----------------------------------------------------------------------
 *
 * TkMacOSXUseID --
 *
 *	Take the ID out of the available list for new menus. Used by the
 *	default menu bar's menus so that they do not get created at the tk
 *	level. See TkMacOSXGetNewMenuID for more information.
 *
 * Results:
 *	Returns TCL_OK if the id was not in use. Returns TCL_ERROR if the id
 *	was in use.
 *
 * Side effects:
 *	A hash table entry in the command table is created with a NULL value.
 *
 *----------------------------------------------------------------------
 */

int
TkMacOSXUseMenuID(
    short macID)		/* The id to take out of the table */
{
    return TCL_OK;
}

/*
 *----------------------------------------------------------------------
 *
 * TkMacOSXDispatchMenuEvent --
 *
 *	Given a menu id and an item, dispatches the command associated with
 *	it.
 *
 * Results:
 *	None.
 *
 * Side effects:
 *	Commands for the event are scheduled for execution at idle time.
 *
 *----------------------------------------------------------------------
 */

int
TkMacOSXDispatchMenuEvent(
    int menuID,			/* The menu id of the menu we are invoking */
    int index)			/* The one-based index of the item that was
				 * selected. */
{
    return TCL_ERROR;
}

/*
 *----------------------------------------------------------------------
 *
 * TkMacOSXHandleTearoffMenu() --
 *
 *	This routine sees if the MDEF has set a menu and a mouse position for
 *	tearing off and makes a tearoff menu if it has.
 *
 * Results:
 *	menuPtr->interp will have the result of the tearoff command.
 *
 * Side effects:
 *	A new tearoff menu is created if it is supposed to be.
 *
 *----------------------------------------------------------------------
 */

void
TkMacOSXHandleTearoffMenu(void)
{
    /*
     * Obsolete: Nothing to do.
     */
}

/*
 *----------------------------------------------------------------------
 *
 * TkMacOSXSetHelpMenuItemCount --
 *
 *	Has to be called after the first call to InsertMenu. Sets up the
 *	global variable for the number of items in the unmodified help menu.
 *	NB. Nobody uses this any more, since you can get the number of system
 *	help items from HMGetHelpMenu trivially. But it is in the stubs
 *	table...
 *
 * Results:
 *	None.
 *
 * Side effects:
 *	Nothing.
 *
 *----------------------------------------------------------------------
 */

void
TkMacOSXSetHelpMenuItemCount(void)
{
}

/*
 *----------------------------------------------------------------------
 *
 * TkMacOSXMenuClick --
 *
 *	Prepares a menubar for MenuSelect or MenuKey.
 *
 * Results:
 *	None.
 *
 * Side effects:
 *	Any pending configurations of the menubar are completed.
 *
 *----------------------------------------------------------------------
 */

void
TkMacOSXMenuClick(void)
{
}

/*
 * Local Variables:
 * mode: objc
 * c-basic-offset: 4
 * fill-column: 79
 * coding: utf-8
 * End:
 */<|MERGE_RESOLUTION|>--- conflicted
+++ resolved
@@ -9,11 +9,6 @@
  *
  * See the file "license.terms" for information on usage and redistribution
  * of this file, and for a DISCLAIMER OF ALL WARRANTIES.
-<<<<<<< HEAD
- *
- * RCS: @(#) $Id: tkMacOSXMenu.c,v 1.56 2011/01/06 08:05:05 wordtech Exp $
-=======
->>>>>>> 661db781
  */
 
 #include "tkMacOSXPrivate.h"
