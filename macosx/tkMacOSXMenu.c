/*
 * tkMacOSXMenu.c --
 *
 *	This module implements the Mac-platform specific features of menus.
 *
 * Copyright © 1996-1997 Sun Microsystems, Inc.
 * Copyright © 2001-2009 Apple Inc.
 * Copyright © 2005-2009 Daniel A. Steffen <das@users.sourceforge.net>
 * Copyright © 2012 Adrian Robert.
 *
 * See the file "license.terms" for information on usage and redistribution
 * of this file, and for a DISCLAIMER OF ALL WARRANTIES.
 */

#include "tkMacOSXPrivate.h"
#include "tkMenubutton.h"
#include "tkMenu.h"
#include "tkColor.h"
#include "tkFont.h"
#include "tkMacOSXWm.h"
#include "tkMacOSXDebug.h"
#include "tkMacOSXConstants.h"

/*
#ifdef TK_MAC_DEBUG
#define TK_MAC_DEBUG_MENUS
#endif
*/

#define ENTRY_HELP_MENU		ENTRY_PLATFORM_FLAG1
#define ENTRY_APPLE_MENU	ENTRY_PLATFORM_FLAG2
#define ENTRY_WINDOWS_MENU	ENTRY_PLATFORM_FLAG3

#define sl(s) ((int) (sizeof(s "") - 1))

#define SPECIALMENU(n, f) {.name = "." #n, .len = sl(#n) + 1, \
	.flag = ENTRY_##f##_MENU }
static const struct {
    const char *name; size_t len; int flag;
} specialMenus[] = {
    SPECIALMENU(help,	HELP),
    SPECIALMENU(apple,	APPLE),
    SPECIALMENU(window,	WINDOWS),
    {NULL, 0, 0}
};
#undef SPECIALMENU

#define MODIFIER(n, f) {.name = #n, .len = sl(#n), .mask = f }
static const struct {
    const char *name; size_t len; NSUInteger mask;
} allModifiers[] = {
    MODIFIER(Control,	NSControlKeyMask),
    MODIFIER(Ctrl,	NSControlKeyMask),
    MODIFIER(Option,	NSAlternateKeyMask),
    MODIFIER(Opt,	NSAlternateKeyMask),
    MODIFIER(Alt,	NSAlternateKeyMask),
    MODIFIER(Shift,	NSShiftKeyMask),
    MODIFIER(Command,	NSCommandKeyMask),
    MODIFIER(Cmd,	NSCommandKeyMask),
    MODIFIER(Meta,	NSCommandKeyMask),
    {NULL, 0, 0}
};
#undef MODIFIER

#define ACCEL(n, c) {.name = #n, .len = sl(#n), .ch = c }
static const struct {
    const char *name; size_t len; UniChar ch;
} specialAccelerators[] = {
    ACCEL(PageUp,	NSPageUpFunctionKey),
    ACCEL(PageDown,	NSPageDownFunctionKey),
    ACCEL(Left,		NSLeftArrowFunctionKey),
    ACCEL(Right,	NSRightArrowFunctionKey),
    ACCEL(Up,		NSUpArrowFunctionKey),
    ACCEL(Down,		NSDownArrowFunctionKey),
    ACCEL(Escape,	0x001b),
    ACCEL(Clear,	NSClearDisplayFunctionKey),
    ACCEL(Enter,	NSEnterCharacter),
    ACCEL(Backspace,	NSBackspaceCharacter),
    ACCEL(Space,	' '),
    ACCEL(Tab,		NSTabCharacter),
    ACCEL(BackTab,	NSBackTabCharacter),
    ACCEL(Delete,	NSDeleteCharacter),
    ACCEL(Home,		NSHomeFunctionKey),
    ACCEL(End,		NSEndFunctionKey),
    ACCEL(Return,	NSCarriageReturnCharacter),
    ACCEL(Help,		NSHelpFunctionKey),
    ACCEL(Power,	0x233d),
    ACCEL(Eject,	0xf804),
    {NULL, 0, 0}
};
#undef ACCEL
#undef sl

static Bool   inPostMenu = true;
static SInt32 menuMarkColumnWidth = 0, menuIconTrailingEdgeMargin = 0;
static SInt32 menuTextLeadingEdgeMargin = 0, menuTextTrailingEdgeMargin = 0;
static SInt16 menuItemExtraHeight = 0, menuItemExtraWidth = 0;
static SInt16 menuSeparatorHeight = 0;

static void	CheckForSpecialMenu(TkMenu *menuPtr);
static NSString *ParseAccelerator(const char *accel, NSUInteger *maskPtr);
static int	GenerateMenuSelectEvent(TKMenu *menu, NSMenuItem *menuItem);
static void	MenuSelectEvent(TkMenu *menuPtr);
static void	RecursivelyClearActiveMenu(TkMenu *menuPtr);
static int	ModifierCharWidth(Tk_Font tkfont);

#pragma mark TkBackgroundLoop

/*
 * The function TkMacOSXEventsCheckProc (in tkMacOSXNotify.c) is the "check
 * proc" for the macOS event source.  Its job is to remove NSEvents from the
 * default event queue of the NSApplication.  It does this by calling the
 * method [NSApp nextEventMatchingMask: untilDate: inMode: dequeue:]. As a
 * rule, when the untilDate is set to the distant past this method returns
 * immediately.  An exception to that rule is when the next event is the button
 * press on a menu button.  In that case, the method starts running a nested
 * event loop in the mode NSEventTrackingRunLoopMode which does not return
 * until the menu has been dismissed.  In Tk 8.6.10 and earlier, this meant
 * that the Tk event loop would block in its call to the check proc as long as
 * the menu was posted.  For example, opening a menu during the Rube Goldberg
 * demo would cause the animation to stop.  This was also the case for
 * menubuttons.
 *
 * The TKBackgroundLoop object below works around this problem, and allows a Tk
 * event loop to run while a menu is open.  It is a subclass of NSThread which
 * inserts requests to call [NSApp _runBackgroundLoop] onto the queue
 * associated with the NSEventTrackingRunLoopMode.  One of these threads gets
 * started in the callback [NSApp menuBeginTracking] and cancelled in [NSApp
 * menuEndTracking].
 */

@interface TKBackgroundLoop: NSThread
@end

@implementation TKBackgroundLoop
- (void) main
{
    NSAutoreleasePool *pool = [NSAutoreleasePool new];
    NSArray *modeArray = [NSArray arrayWithObjects: NSEventTrackingRunLoopMode,
				  nil];
    while(1) {

	/*
	 * Queue a request to process Tk events during event tracking.
	 */

	[NSApp performSelectorOnMainThread:@selector(_runBackgroundLoop)
				withObject:nil
			     waitUntilDone:true
				     modes:modeArray];
	if ([self isCancelled]) {
	    [NSThread exit];
	}

	/*
	 * Allow the tracked events to be processed too.
	 */

	[NSThread sleepForTimeInterval:0.001];
    }
    [pool drain];
}
@end

TKBackgroundLoop *backgroundLoop = nil;

#pragma mark TKMenu

/*
 * This interface is not declared in tkMacOSXPrivate.h because it requires
 * tkMenu.h.
 */

@interface TKMenu(TKMenuPrivate)
- (id) initWithTkMenu: (TkMenu *) tkMenu;
- (TkMenu *) tkMenu;
- (int) tkIndexOfItem: (NSMenuItem *) menuItem;
- (void) insertItem: (NSMenuItem *) newItem atTkIndex: (NSInteger) index;
@end

@implementation TKMenu
- (void) setSpecial: (NSUInteger) special
{
    NSAssert(!_tkSpecial, @"Cannot change specialness of a special menu");
    _tkSpecial = special;
}
- (BOOL) isSpecial: (NSUInteger) special
{
    return (_tkSpecial == special);
}

/*
 * There are cases where a KeyEquivalent (aka menu accelerator) is defined for
 * a "dead key", i.e. a key which does not have an associated character but is
 * only meant to be the start of a composition sequence.  For example, on a
 * Spanish keyboard both the ' and the ` keys are dead keys used to place
 * accents over letters.  But ⌘` is a standard KeyEquivalent which cycles
 * through the open windows of an application, changing the focus to the next
 * window. This caused a bug reported in [1626ed65b8].  When a dead key that is
 * also as a KeyEquivalent is pressed, a KeyDown event with no characters would
 * be passed to performKeyEquivalent.  The default implementation provided by
 * Apple would cause that event to be routed to some private methods of NSMenu
 * which raise NSInvalidArgumentException, causing an abort. Returning NO in
 * such a case prevents the abort.  So the override below returns NO when the
 * event has no characters.
 *
 * In fact, however, we never want to handle accelerators because they are
 * handled by Tk.  Hence this method could always return NO.  But if we did
 * that then we would not see the menu flash when an accelerator is pressed.
 * The flash is a useful visual indicator. It turns out that the flash is an
 * undocumented side effect of calling the super method for
 * performKeyEquivalent.  The super method also calls the NSMenuItem's action
 * method - tkMenuItemInvoke in our case.  This is also not documented.
 *
 * To enable the flash we set up a flag that tells the action method to do
 * nothing, because it is being called by an accelerator. The override below
 * sets the flag and then calls super. See ticket [ead70921a9].
 */

static Bool runMenuCommand = true;
- (BOOL)performKeyEquivalent:(NSEvent *)event
{
    if ([[event characters] length] == 0) {
	return NO;
    }
    runMenuCommand = false;
    /* Make the menu flash and call tkMenuItemInvoke. */
    return [super performKeyEquivalent: event];
}
@end

@implementation TKMenu(TKMenuPrivate)

- (id) initWithTitle: (NSString *) aTitle
{
    self = [super initWithTitle:aTitle];
    if (self) {
	_tkMenu = NULL;
	_tkOffset = 0;
	_tkItemCount = 0;
	_tkSpecial = 0;
	[self setDelegate:self];
    }
    return self;
}

- (id) initWithTkMenu: (TkMenu *) tkMenu
{
    NSString *title = [[TKNSString alloc] initWithTclUtfBytes:
	    Tk_PathName(tkMenu->tkwin) length:-1];

    self = [self initWithTitle:title];
    [title release];
    if (self) {
	_tkMenu = tkMenu;
    }
    return self;
}

- (id) copyWithZone: (NSZone *) zone
{
    TKMenu *copy = [super copyWithZone:zone];

    NSAssert(_tkMenu == nil, @"Cannot copy tkMenu");
    copy->_tkMenu = _tkMenu;
    copy->_tkOffset = _tkOffset;
    copy->_tkItemCount = _tkItemCount;
    copy->_tkSpecial = _tkSpecial;
    return copy;
}

- (TkMenu *) tkMenu
{
    return (TkMenu *)_tkMenu;
}

- (int) tkIndexOfItem: (NSMenuItem *) menuItem
{
    return [self indexOfItem:menuItem] - _tkOffset;
}

- (void) insertItem: (NSMenuItem *) newItem atTkIndex: (NSInteger) index
{
    [super insertItem:newItem atIndex:index + _tkOffset];
    _tkItemCount++;
}

- (void) insertItem: (NSMenuItem *) newItem atIndex: (NSInteger) index
{
    if (_tkMenu && index >= 0) {
	if ((NSUInteger) index <= _tkOffset) {
	    _tkOffset++;
	} else {
	    NSAssert((NSUInteger) index >= _tkItemCount + _tkOffset,
		    @"Cannot insert in the middle of Tk menu");
	}
    }
    [super insertItem:newItem atIndex:index];
}

- (void) removeItemAtIndex: (NSInteger) index
{
    if (_tkMenu && index >= 0) {
	if ((NSUInteger) index < _tkOffset) {
	    _tkOffset--;
	} else if ((NSUInteger) index < _tkItemCount + _tkOffset) {
	    _tkItemCount--;
	}
    }
    [super removeItemAtIndex:index];
}

- (NSMenuItem *) newTkMenuItem: (TkMenuEntry *) mePtr
{
    NSMenuItem *menuItem = [[NSMenuItem alloc] initWithTitle:@""
	    action:@selector(tkMenuItemInvoke:) keyEquivalent:@""];

    [menuItem setTarget:self];
    [menuItem setTag:(NSInteger) mePtr];
    return menuItem;
}
@end

@implementation TKMenu(TKMenuActions)

- (BOOL) validateMenuItem: (NSMenuItem *) menuItem
{
    return [menuItem isEnabled];
}

/*
 * Workaround for bug 3572016; leave menu items enabled during modal dialog.
 */

- (BOOL)worksWhenModal
{
    return YES;
}

- (void) tkMenuItemInvoke: (id) sender
{
    if (!runMenuCommand) {

    	/*
    	 * We are being called for a menu accelerator.  Tk will handle it.
    	 * Just update the runMenuCommand flag.
    	 */

    	runMenuCommand = true;
    	return;
    }

    /*
     * We are being called for an actual menu item selection; run the command.
     */

    if ([sender isKindOfClass:[NSMenuItem class]]) {
	NSMenuItem *menuItem = (NSMenuItem *) sender;
	TkMenu *menuPtr = (TkMenu *) _tkMenu;
	TkMenuEntry *mePtr = (TkMenuEntry *) [menuItem tag];

	if (menuPtr && mePtr) {
	Tcl_Interp *interp = menuPtr->interp;
	Tcl_Preserve(interp);
	Tcl_Preserve(menuPtr);
	int result = TkInvokeMenu(interp, menuPtr, mePtr->index);
	if (result != TCL_OK && result != TCL_CONTINUE &&
	    result != TCL_BREAK) {
	    Tcl_AddErrorInfo(interp, "\n    (menu invoke)");
	    Tcl_BackgroundException(interp, result);
	}
	Tcl_Release(menuPtr);
	    Tcl_Release(interp);
	}
    }
}
@end

@implementation TKMenu(TKMenuDelegate)

- (BOOL) menuHasKeyEquivalent: (NSMenu *) menu forEvent: (NSEvent *) event
	target: (id *) target action: (SEL *) action
{
    (void)menu;

    /*
     * Use lowercaseString when comparing keyEquivalents since the notion of
     * a shifted upper case letter does not make much sense.
     */

    NSString *key = [[event charactersIgnoringModifiers] lowercaseString];
    NSUInteger modifiers = [event modifierFlags] &
	    NSDeviceIndependentModifierFlagsMask;

    if (modifiers == (NSCommandKeyMask | NSShiftKeyMask) &&
	    [key compare:@"?"] == NSOrderedSame) {
	/*
	 * Command-Shift-? has not been allowed as a keyboard equivalent since
	 * the first aqua port, for some mysterious reason.
	 */

	return NO;
    } else if (modifiers == (NSControlKeyMask | NSShiftKeyMask) &&
	    [event keyCode] == 48) {
	/*
	 * Starting with OSX 10.12 Control-Tab and Control-Shift-Tab are used
	 * to select window tabs.  But for some even more mysterious reason the
	 * Control-Shift-Tab event has character 0x19 = NSBackTabCharacter
	 * rather than 0x09 = NSTabCharacter.  At the same time, the
	 * keyEquivalent must be \0x09 in order for it to be displayed
	 * correctly in the menu. This makes it impossible for the standard
	 * "Select Previous Tab" to work correctly, unless we intervene.
	 */

	key = @"\t";
    } else if (([event modifierFlags] & NSCommandKeyMask) == NSCommandKeyMask) {
	/*
	 * If the command modifier is set, use the full character string so
	 * things like the dvorak / qwerty layout will work.
	 */

	key = [event characters];
    }

    NSArray *itemArray = [self itemArray];
    for (NSMenuItem *item in itemArray) {
	if ([item isEnabled] &&
	    [[item keyEquivalent] compare:key] == NSOrderedSame) {
	    NSUInteger keyEquivModifiers = [item keyEquivalentModifierMask];
	    if (keyEquivModifiers == modifiers) {
		*target = [item target];
		*action = [item action];
		return YES;
	    }
	}
    }
    return NO;
}

- (void) menuWillOpen: (NSMenu *) menu
{
    (void)menu;

    if (_tkMenu) {
	//RecursivelyClearActiveMenu(_tkMenu);
	GenerateMenuSelectEvent((TKMenu *)[self supermenu],
		[self itemInSupermenu]);
    }
}

- (void) menuDidClose: (NSMenu *) menu
{
    (void)menu;

    if (_tkMenu) {
	RecursivelyClearActiveMenu((TkMenu *)_tkMenu);
    }
}

- (void) menu: (NSMenu *) menu willHighlightItem: (NSMenuItem *) item
{
    (void)menu;

    if (_tkMenu) {
	GenerateMenuSelectEvent(self, item);
    }
}

- (void) menuNeedsUpdate: (NSMenu *) menu
{
    TkMenu *menuPtr = (TkMenu *) _tkMenu;
    (void)menu;

    if (menuPtr) {
	Tcl_Interp *interp = menuPtr->interp;

	Tcl_Preserve(interp);
	Tcl_Preserve(menuPtr);

	int result = TkPostCommand(menuPtr);

	if (result!=TCL_OK && result!=TCL_CONTINUE && result!=TCL_BREAK) {
	      Tcl_AddErrorInfo(interp, "\n    (menu preprocess)");
	      Tcl_BackgroundException(interp, result);
	}
	Tcl_Release(menuPtr);
	Tcl_Release(interp);
    }
}
@end

#pragma mark TKApplication(TKMenu)

@implementation TKApplication(TKMenu)

- (void) menuBeginTracking: (NSNotification *) notification
{
    (void)notification;
#ifdef TK_MAC_DEBUG_NOTIFICATIONS
    TKLog(@"-[%@(%p) %s] %@", [self class], self, _cmd, notification);
#endif
    if (backgroundLoop) {
	[backgroundLoop cancel];
	[backgroundLoop release];
    }
    backgroundLoop = [[TKBackgroundLoop alloc] init];
    [backgroundLoop start];
<<<<<<< HEAD
=======

    /*
     * Make sure that we can run commands when actually using a menu.
     * See [412b80fcaf].
     */
    
    runMenuCommand = true;
>>>>>>> 21552905
}

- (void) menuEndTracking: (NSNotification *) notification
{
    (void)notification;
#ifdef TK_MAC_DEBUG_NOTIFICATIONS
    TKLog(@"-[%@(%p) %s] %@", [self class], self, _cmd, notification);
#endif
    if (backgroundLoop) {
	[backgroundLoop cancel];
	[backgroundLoop release];
	backgroundLoop = nil;
    }
    if (!inPostMenu) {
	TkMacOSXClearMenubarActive();
    }
}

- (void) tkSetMainMenu: (TKMenu *) menu
{
    TKMenu *applicationMenu = nil;

    if (menu) {
	NSMenuItem *applicationMenuItem = [menu numberOfItems] ?
		[menu itemAtIndex:0] : nil;

	if (![menu isSpecial:tkMainMenu]) {
	    TkMenuEntry *mePtr = (TkMenuEntry *)[applicationMenuItem tag];

	    if (!mePtr || !(mePtr->entryFlags & ENTRY_APPLE_MENU)) {
		applicationMenuItem = [NSMenuItem itemWithSubmenu:
			[_defaultApplicationMenu copy]];
		[menu insertItem:applicationMenuItem atIndex:0];
	    }
	    [menu setSpecial:tkMainMenu];
	}
	applicationMenu = (TKMenu *)[applicationMenuItem submenu];
	if (![applicationMenu isSpecial:tkApplicationMenu]) {
	    for (NSMenuItem *item in _defaultApplicationMenuItems) {
		[applicationMenu addItem:[item copy]];
	    }
	    [applicationMenu setSpecial:tkApplicationMenu];
	}

	NSArray *itemArray = [menu itemArray];

	for (NSMenuItem *item in itemArray) {
	    TkMenuEntry *mePtr = (TkMenuEntry *)[item tag];
	    TKMenu *submenu = (TKMenu *)[item submenu];
	    if (mePtr && submenu) {
		if ((mePtr->entryFlags & ENTRY_WINDOWS_MENU) &&
			![submenu isSpecial:tkWindowsMenu]) {
		    NSInteger index = 0;

		    for (NSMenuItem *i in _defaultWindowsMenuItems) {
			[submenu insertItem:[i copy] atIndex:index++];
		    }
		    [self setWindowsMenu:submenu];
		    [submenu setSpecial:tkWindowsMenu];
		} else if ((mePtr->entryFlags & ENTRY_HELP_MENU) &&
			![submenu isSpecial:tkHelpMenu]) {
		    NSInteger index = 0;

		    for (NSMenuItem *i in _defaultHelpMenuItems) {
			[submenu insertItem:[i copy] atIndex:index++];
		    }
		    [submenu setSpecial:tkHelpMenu];
		}
	    }
	}
    } else {
	menu = _defaultMainMenu;
	applicationMenu = _defaultApplicationMenu;
    }

    NSMenuItem *servicesMenuItem =
	    [applicationMenu itemWithTitle:@"Services"];

    if (servicesMenuItem && [servicesMenuItem submenu] != _servicesMenu) {
	[[_servicesMenu itemInSupermenu] setSubmenu:nil];
	[servicesMenuItem setSubmenu:_servicesMenu];
    }
    [self setAppleMenu:applicationMenu];
    [self setMainMenu:menu];
}
@end

#pragma mark -

/*
 *----------------------------------------------------------------------
 *
 * TkpNewMenu --
 *
 *	Gets a new blank menu. Only the platform specific options are filled
 *	in.
 *
 * Results:
 *	Returns a standard Tcl error.
 *
 * Side effects:
 *	Allocates a NSMenu and puts it into the platformData field of the
 *	menuPtr.
 *
 *----------------------------------------------------------------------
 */

int
TkpNewMenu(
    TkMenu *menuPtr)		/* The common structure we are making the
				 * platform structure for. */
{
    TKMenu *menu = [[TKMenu alloc] initWithTkMenu:menuPtr];
    menuPtr->platformData = (TkMenuPlatformData) menu;
    CheckForSpecialMenu(menuPtr);
    return TCL_OK;
}

/*
 *----------------------------------------------------------------------
 *
 * TkpDestroyMenu --
 *
 *	Destroys platform-specific menu structures.
 *
 * Results:
 *	None.
 *
 * Side effects:
 *	All platform-specific allocations are freed up.
 *
 *----------------------------------------------------------------------
 */

void
TkpDestroyMenu(
    TkMenu *menuPtr)		/* The common menu structure */
{
    NSMenu* nsmenu = (NSMenu*)(menuPtr->platformData);

    [nsmenu release];
    menuPtr->platformData = NULL;
}

/*
 *----------------------------------------------------------------------
 *
 * TkpMenuNewEntry --
 *
 *	Adds a pointer to a new menu entry structure with the platform-
 *	specific fields filled in. The Macintosh uses the platformEntryData
 *	field of the TkMenuEntry record.
 *
 * Results:
 *	Standard TCL error.
 *
 * Side effects:
 *	Storage gets allocated. New menu entry data is put into the
 *	platformEntryData field of the mePtr.
 *
 *----------------------------------------------------------------------
 */

int
TkpMenuNewEntry(
    TkMenuEntry *mePtr)		/* The menu we are adding an entry to */
{
    TKMenu *menu = (TKMenu *) mePtr->menuPtr->platformData;
    NSMenuItem *menuItem;
    if (mePtr->type == SEPARATOR_ENTRY || mePtr->type == TEAROFF_ENTRY) {
	menuItem = [[NSMenuItem separatorItem] retain];
    } else {
	menuItem = [menu newTkMenuItem:mePtr];
    }
    mePtr->platformEntryData = (TkMenuPlatformEntryData) menuItem;

    /*
     * Caller TkMenuEntry() already did this same insertion into the generic
     * TkMenu so we just match it for the platform menu.
     */

    [menu insertItem:menuItem atTkIndex:mePtr->index];
    return TCL_OK;
}

/*
 *----------------------------------------------------------------------
 *
 * TkpConfigureMenuEntry --
 *
 *	Processes configurations for menu entries.
 *
 * Results:
 *	Returns standard TCL result. If TCL_ERROR is returned, then the
 *	interp's result contains an error message.
 *
 * Side effects:
 *	Configuration information get set for mePtr; old resources get freed,
 *	if any need it.
 *
 *----------------------------------------------------------------------
 */

int
TkpConfigureMenuEntry(
    TkMenuEntry *mePtr) 	/* Information about menu entry; may or may
				 * not already have values for some fields. */
{
    NSMenuItem *menuItem = (NSMenuItem *) mePtr->platformEntryData;
    NSString *title = @"";
    NSAttributedString *attributedTitle = nil;
    NSImage *image = nil;
    NSString *keyEquivalent = @"";
    NSUInteger modifierMask = NSCommandKeyMask;
    NSMenu *submenu = nil;
    int imageWidth, imageHeight;
    GC gc = (mePtr->textGC ? mePtr->textGC : mePtr->menuPtr->textGC);
    Tcl_Obj *fontPtr = (mePtr->fontPtr ?
			mePtr->fontPtr : mePtr->menuPtr->fontPtr);
    static int initialized = 0;

    if (!initialized) {
	TkColor *tkColPtr = TkpGetColor(NULL, DEF_MENU_BG_COLOR);
	ckfree(tkColPtr);
	tkColPtr = TkpGetColor(NULL, DEF_MENU_FG);
	ckfree(tkColPtr);
    }

    if (mePtr->image) {
    	Tk_SizeOfImage(mePtr->image, &imageWidth, &imageHeight);
	image = TkMacOSXGetNSImageFromTkImage(mePtr->menuPtr->display,
		mePtr->image, imageWidth, imageHeight);
    } else if (mePtr->bitmapPtr != NULL) {
	Pixmap bitmap = Tk_GetBitmapFromObj(mePtr->menuPtr->tkwin,
		mePtr->bitmapPtr);

	Tk_SizeOfBitmap(mePtr->menuPtr->display, bitmap, &imageWidth,
		&imageHeight);
	image = TkMacOSXGetNSImageFromBitmap(mePtr->menuPtr->display, bitmap,
		gc, imageWidth, imageHeight);
	[image setTemplate:YES];
    }
    [menuItem setImage:image];
    if ((!image || mePtr->compound != COMPOUND_NONE) && mePtr->labelPtr &&
	    mePtr->labelLength) {
	title = [[TKNSString alloc]
		    initWithTclUtfBytes:Tcl_GetString(mePtr->labelPtr)
				length:mePtr->labelLength];
	if ([title hasSuffix:@"..."]) {
	    title = [NSString stringWithFormat:@"%@%C",
		    [title substringToIndex:[title length] - 3], 0x2026];
	}
    }
    [menuItem setTitle:title];

#if 0

    /*
     * The -background and -foreground options are now ignored in Aqua.
     * See ticket [635167af14].
     */

    NSDictionary fontAttributes = TkMacOSXNSFontAttributesForFont(
	Tk_GetFontFromObj(mePtr->menuPtr->tkwin, fontPtr));
    NSMutableDictionary *attributes = [fontAttributes mutableCopy];
    static unsigned long defaultBg = 0, defaultFg = 0;
    if (defaultBg == 0) {
	tkColor *tkColPtr = TkpGetColor(NULL, DEF_MENU_BG_COLOR);
	defaultBg = tkColPtr->color.pixel;
	ckfree(tkColPtr);
    }
    if (defaultFg == 0) {
	tkColor *tkColPtr = TkpGetColor(NULL, DEF_MENU_FG);
	defaultFg = tkColPtr->color.pixel;
	ckfree(tkColPtr);
    }
    if (gc->foreground != defaultFg) {
	NSColor *fgcolor = TkMacOSXGetNSColor(gc, gc->foreground);
	[attributes setObject:fgcolor
		       forKey:NSForegroundColorAttributeName];
    }
    if (gc->background != defaultBg) {
	NSColor *bgcolor = TkMacOSXGetNSColor(gc, gc->background);
	[attributes setObject:bgcolor
	 	       forKey:NSBackgroundColorAttributeName];
    }

#else

    NSDictionary *attributes = TkMacOSXNSFontAttributesForFont(
	Tk_GetFontFromObj(mePtr->menuPtr->tkwin, fontPtr));

#endif

    attributedTitle = [[NSAttributedString alloc] initWithString:title
	attributes:attributes];
    [menuItem setAttributedTitle:attributedTitle];
    [menuItem setEnabled:(mePtr->state != ENTRY_DISABLED)];
    [menuItem setState:((mePtr->type == CHECK_BUTTON_ENTRY ||
	    mePtr->type == RADIO_BUTTON_ENTRY) && mePtr->indicatorOn &&
	    (mePtr->entryFlags & ENTRY_SELECTED) ? NSOnState : NSOffState)];
    if (mePtr->type != CASCADE_ENTRY && mePtr->accelPtr && mePtr->accelLength) {
	keyEquivalent = ParseAccelerator(Tcl_GetString(mePtr->accelPtr),
		&modifierMask);
    }
    [menuItem setKeyEquivalent:keyEquivalent];
    [menuItem setKeyEquivalentModifierMask:modifierMask];
    if (mePtr->type == CASCADE_ENTRY && mePtr->namePtr) {
	TkMenuReferences *menuRefPtr;

	menuRefPtr = TkFindMenuReferencesObj(mePtr->menuPtr->interp,
		mePtr->namePtr);
	if (menuRefPtr && menuRefPtr->menuPtr) {
	    CheckForSpecialMenu(menuRefPtr->menuPtr);
	    submenu = (TKMenu *) menuRefPtr->menuPtr->platformData;
	    if ([submenu supermenu] && [menuItem submenu] != submenu) {
		/*
		 * This happens during a clone, where the parent menu is
		 * cloned before its children, so just ignore this temporary
		 * setting, it will be changed shortly (c.f. tkMenu.c
		 * CloneMenu())
		 */

		submenu = nil;
	    } else {
		[submenu setTitle:title];

    		if ([menuItem isEnabled]) {

		    /*
		     * This menuItem might have been previously disabled which
		     * would have disabled all of its entries; we must re-enable the
		     * entries here.  It is important to iterate though the Tk
		     * entries, not the NSMenuItems, since some NSMenuItems may
		     * have been added by the system.  See [7185d26cf4].
		     */

		    for (TkSizeT i = 0; i < menuRefPtr->menuPtr->numEntries; i++) {
			TkMenuEntry *submePtr = menuRefPtr->menuPtr->entries[i];
			NSMenuItem *item = (NSMenuItem *) submePtr->platformEntryData;
			[item setEnabled:(submePtr->state != ENTRY_DISABLED)];
		    }
		}
	    }
	}
    }
    [menuItem setSubmenu:submenu];

    return TCL_OK;
}

/*
 *----------------------------------------------------------------------
 *
 * TkpDestroyMenuEntry --
 *
 *	Cleans up platform-specific menu entry items.
 *
 * Results:
 *	None
 *
 * Side effects:
 *	All platform-specific allocations are freed up.
 *
 *----------------------------------------------------------------------
 */

void
TkpDestroyMenuEntry(
    TkMenuEntry *mePtr)
{
    NSMenuItem *menuItem;
    TKMenu *menu;
    NSInteger index;

    if (mePtr->platformEntryData && mePtr->menuPtr->platformData) {
	menu = (TKMenu *) mePtr->menuPtr->platformData;
	menuItem = (NSMenuItem *) mePtr->platformEntryData;
	index = [menu indexOfItem:menuItem];

	if (index > -1) {
	    [menu removeItemAtIndex:index];
	}
	[menuItem release];
	mePtr->platformEntryData = NULL;
    }
}

/*
 *----------------------------------------------------------------------
 *
 * TkpPostMenu --
 *
 *	Posts a menu on the screen. If entry is < 0 then the menu is drawn so
 *      its top left corner is located at the point with screen coordinates
 *      (x,y).  Otherwise the top left corner of the specified entry is located
 *      at that point.
 *
 * Results:
 *	Returns a standard Tcl result.
 *
 * Side effects:
 *	The menu is posted and handled.
 *
 *----------------------------------------------------------------------
 */

int
TkpPostMenu(
    TCL_UNUSED(Tcl_Interp *),		/* The interpreter this menu lives in */
    TkMenu *menuPtr,		/* The menu we are posting */
    int x, int y,		/* The screen coordinates where the top left
				 * corner of the menu, or of the specified
				 * entry, will be located. */
    int index)
{
    int result;
    Tk_Window realWin = menuPtr->tkwin;
    TkWindow *realWinPtr;
    NSView *realWinView;

    while (1) {
	if (realWin == NULL) {
	    return TCL_ERROR;
	}
	/*
	 * Fix for bug 07cfc9f03e: use the view for the parent real (non-menu)
	 * toplevel window, rather than always using the root window.
	 * This allows menus to appear on a separate monitor than the root
	 * window, and to use the appearance of their parent real window
	 * rather than the appearance of the root window.
	 */
	realWinPtr = (TkWindow*) realWin;
	realWinView = TkMacOSXGetNSViewForDrawable(realWinPtr->privatePtr);
	if (realWinView != nil) {
	    break;
	}
	realWin = Tk_Parent(realWin);
    }
    NSWindow *win = [realWinView window];
    NSView *view = [win contentView];
    NSMenu *menu = (NSMenu *) menuPtr->platformData;
    NSInteger itemIndex = index;
    NSInteger numItems = [menu numberOfItems];
    NSMenuItem *item = nil;
    NSPoint location = NSMakePoint(x, TkMacOSXZeroScreenHeight() - y);

    inPostMenu = true;
    result = TkPreprocessMenu(menuPtr);
    if (result != TCL_OK) {
        inPostMenu = false;
        return result;
    }
    if (itemIndex >= numItems) {
    	itemIndex = numItems - 1;
    }
    if (itemIndex >= 0) {
	item = [menu itemAtIndex:itemIndex];
    }

    /*
     * The post commands could have deleted the menu, which means we are dead
     * and should go away.
     */

    if (menuPtr->tkwin == NULL) {
    	return TCL_OK;
    }

    [menu popUpMenuPositioningItem:item
			atLocation:[win tkConvertPointFromScreen:location]
			    inView:view];
    inPostMenu = false;
    return TCL_OK;
}

/*
 *----------------------------------------------------------------------
 *
 * TkpPostTearoffMenu --
 *
 *	Tearoff menus are not supported on the Mac.  This placeholder function,
 *      which is simply a copy of the unix function, posts a completely useless
 *      window with a black background on the screen. If entry is < 0 then the
 *      window is positioned so that its top left corner is located at the
 *      point with screen coordinates (x, y).  Otherwise the window position is
 *      offset so that top left corner of the specified entry would be located
 *      at that point, if there actually were a menu.
 *
 *      Mac menus steal all mouse or keyboard input from the application until
 *      the menu is dismissed, with or without a selection, by a mouse or key
 *      event.  Posting a Mac menu in a regression test will cause the test to
 *      halt waiting for user input.  This is why the TkpPostMenu function is
 *      not being used as the placeholder.
 *
 * Results:
 *	None.
 *
 * Side effects:
 *	A useless window is posted.
 *
 *----------------------------------------------------------------------
 */

int
TkpPostTearoffMenu(
    TCL_UNUSED(Tcl_Interp *),	/* The interpreter this menu lives in */
    TkMenu *menuPtr,		/* The menu we are posting */
    int x, int y, int index)	/* The screen coordinates where the top left
				 * corner of the menu, or of the specified
				 * entry, will be located. */
{
    int vRootX, vRootY, vRootWidth, vRootHeight;
    int result;

    TkActivateMenuEntry(menuPtr, -1);
    TkRecomputeMenu(menuPtr);
    result = TkPostCommand(menuPtr);
    if (result != TCL_OK) {
    	return result;
    }

    /*
     * The post commands could have deleted the menu, which means we are dead
     * and should go away.
     */

    if (menuPtr->tkwin == NULL) {
    	return TCL_OK;
    }

    /*
     * Adjust the menu y position so that the specified entry will be located
     * at the given coordinates.
     */

    if (index < 0 || (TkSizeT)index >= menuPtr->numEntries) {
	index = menuPtr->numEntries - 1;
    }
    if (index >= 0) {
	y -= menuPtr->entries[index]->y;
    }

    /*
     * Adjust the position of the menu if necessary to keep it visible on the
     * screen. There are two special tricks to make this work right:
     *
     * 1. If a virtual root window manager is being used then the coordinates
     *    are in the virtual root window of menuPtr's parent; since the menu
     *    uses override-redirect mode it will be in the *real* root window for
     *    the screen, so we have to map the coordinates from the virtual root
     *    (if any) to the real root. Can't get the virtual root from the menu
     *    itself (it will never be seen by the wm) so use its parent instead
     *    (it would be better to have an an option that names a window to use
     *    for this...).
     * 2. The menu may not have been mapped yet, so its current size might be
     *    the default 1x1. To compute how much space it needs, use its
     *    requested size, not its actual size.
     */

    Tk_GetVRootGeometry(Tk_Parent(menuPtr->tkwin), &vRootX, &vRootY,
	&vRootWidth, &vRootHeight);
    vRootWidth -= Tk_ReqWidth(menuPtr->tkwin);
    if (x > vRootX + vRootWidth) {
	x = vRootX + vRootWidth;
    }
    if (x < vRootX) {
	x = vRootX;
    }
    vRootHeight -= Tk_ReqHeight(menuPtr->tkwin);
    if (y > vRootY + vRootHeight) {
	y = vRootY + vRootHeight;
    }
    if (y < vRootY) {
	y = vRootY;
    }
    Tk_MoveToplevelWindow(menuPtr->tkwin, x, y);
    if (!Tk_IsMapped(menuPtr->tkwin)) {
	Tk_MapWindow(menuPtr->tkwin);
    }
    TkWmRestackToplevel((TkWindow *) menuPtr->tkwin, Above, NULL);
    return TCL_OK;
}

/*
 *----------------------------------------------------------------------
 *
 * TkpSetWindowMenuBar --
 *
 *	Associates a given menu with a window.
 *
 * Results:
 *	None.
 *
 * Side effects:
 *	On Windows and UNIX, associates the platform menu with the platform
 *	window.
 *
 *----------------------------------------------------------------------
 */

void
TkpSetWindowMenuBar(
    Tk_Window tkwin,		/* The window we are setting the menu in */
    TkMenu *menuPtr)		/* The menu we are setting */
{
    TkWindow *winPtr = (TkWindow *) tkwin;

    if (winPtr->wmInfoPtr) {
	winPtr->wmInfoPtr->menuPtr = menuPtr;
    }
}

/*
 *----------------------------------------------------------------------
 *
 * Tk_SetMainMenubar --
 *
 *	Puts the menu associated with a window into the menubar. Should only be
 *	called when the window is in front.
 *
 *      This is a no-op on all other platforms.  On OS X it is a no-op when
 *      passed a NULL menuName or a nonexistent menuName, with an exception for
 *      the first call in a new interpreter.  In that special case, passing a
 *      NULL menuName installs the default menu.
 *
 * Results:
 *	None.
 *
 * Side effects:
 *	The menubar may be changed.
 *
 *----------------------------------------------------------------------
 */

void
Tk_SetMainMenubar(
    Tcl_Interp *interp,		/* The interpreter of the application */
    Tk_Window tkwin,		/* The frame we are setting up */
    const char *menuName)	/* The name of the menu to put in front. */
{
    static Tcl_Interp *currentInterp = NULL;
    TKMenu *menu = nil;
    TkWindow *winPtr = (TkWindow *) tkwin;

    /*
     * We will be called when an embedded window receives an ActivationNotify
     * event, but we should not change the menubar in that case.
     */

    if (Tk_IsEmbedded(winPtr)) {
	return;
    }

    if (menuName) {
	Tk_Window menubar = NULL;

	if (winPtr->wmInfoPtr &&
		winPtr->wmInfoPtr->menuPtr &&
		winPtr->wmInfoPtr->menuPtr->mainMenuPtr) {
	    menubar = winPtr->wmInfoPtr->menuPtr->mainMenuPtr->tkwin;
	}

	/*
	 * Attempt to find the NSMenu directly.  If that fails, ask Tk to find
	 * it.
	 */

	if (menubar != NULL && strcmp(menuName, Tk_PathName(menubar)) == 0) {
	    menu = (TKMenu *) winPtr->wmInfoPtr->menuPtr->platformData;
	} else {
	    TkMenuReferences *menuRefPtr = TkFindMenuReferences(interp,
		    menuName);

	    if (menuRefPtr && menuRefPtr->menuPtr &&
		    menuRefPtr->menuPtr->platformData) {
		menu = (TKMenu *) menuRefPtr->menuPtr->platformData;
	    }
	}
    }

    /*
     * If we couldn't find a menu, do nothing unless the window belongs to a
     * different application.  In that case, install the default menubar.
     */

    if (menu || interp != currentInterp) {
	[NSApp tkSetMainMenu:menu];
    }
    currentInterp = interp;
}

/*
 *----------------------------------------------------------------------
 *
 * CheckForSpecialMenu --
 *
 *	Given a menu, check to see whether or not it is a cascade in a menubar
 *	with one of the special names ".apple", ".help" or ".window". If it is,
 *	the entry that points to this menu will be marked.
 *
 * Results:
 *	None.
 *
 * Side effects:
 *	Will set entryFlags appropriately.
 *
 *----------------------------------------------------------------------
 */

static void
CheckForSpecialMenu(
    TkMenu *menuPtr)		/* The menu we are checking */
{
    if (!menuPtr->mainMenuPtr->tkwin) {
	return;
    }
    for (TkMenuEntry *cascadeEntryPtr = menuPtr->menuRefPtr->parentEntryPtr;
	    cascadeEntryPtr;
	    cascadeEntryPtr = cascadeEntryPtr->nextCascadePtr) {
	if (cascadeEntryPtr->menuPtr->menuType == MENUBAR
		&& cascadeEntryPtr->menuPtr->mainMenuPtr->tkwin) {
	    TkMenu *mainMenuPtr = cascadeEntryPtr->menuPtr->mainMenuPtr;
	    int i = 0;
	    Tcl_DString ds;

	    Tcl_DStringInit(&ds);
	    Tcl_DStringAppend(&ds, Tk_PathName(mainMenuPtr->tkwin), -1);
	    while (specialMenus[i].name) {
		Tcl_DStringAppend(&ds, specialMenus[i].name,
			specialMenus[i].len);
		if (strcmp(Tcl_DStringValue(&ds),
			Tk_PathName(menuPtr->mainMenuPtr->tkwin)) == 0) {
		    cascadeEntryPtr->entryFlags |= specialMenus[i].flag;
		} else {
		    cascadeEntryPtr->entryFlags &= ~specialMenus[i].flag;
		}
		Tcl_DStringSetLength(&ds, Tcl_DStringLength(&ds) -
			specialMenus[i].len);
		i++;
	    }
	    Tcl_DStringFree(&ds);
	}
    }
}

/*
 *----------------------------------------------------------------------
 *
 * ParseAccelerator --
 *
 *	Parse accelerator string.
 *
 * Results:
 *	Accelerator string & flags.
 *
 * Side effects:
 *	None.
 *
 *----------------------------------------------------------------------
 */

static NSString *
ParseAccelerator(
    const char *accel,
    NSUInteger *maskPtr)
{
    unichar ch = 0;
    size_t len;
    int i;

    *maskPtr = 0;
    while (1) {
	i = 0;
	while (allModifiers[i].name) {
	    int l = allModifiers[i].len;

	    if (!strncasecmp(accel, allModifiers[i].name, l) &&
		    (accel[l] == '-' || accel[l] == '+')) {
		*maskPtr |= allModifiers[i].mask;
		accel += l+1;
		break;
	    }
	    i++;
	}
	if (!allModifiers[i].name || !*accel) {
	    break;
	}
    }
    len = strlen(accel);
    if (len > 1) {
	i = 0;
	if (accel[0] == 'F' && len < 4 && accel[1] > '0' && accel[1] <= '9') {
	    int fkey = accel[1] - '0';

	    if (len == 3) {
		if (accel[2] >= '0' && accel[2] <= '9') {
		    fkey = 10 * fkey + (accel[2] - '0');
		} else {
		    fkey = 0;
		}
	    }
	    if (fkey >= 1 && fkey <= 15) {
		ch = NSF1FunctionKey + fkey - 1;
	    }
	} else while (specialAccelerators[i].name) {
	    if (accel[0] == specialAccelerators[i].name[0] &&
		    len == specialAccelerators[i].len && !strncasecmp(accel,
		    specialAccelerators[i].name, specialAccelerators[i].len)) {
		ch = specialAccelerators[i].ch;
		break;
	    }
	    i++;
	}
    }
    if (ch) {
	return [[[NSString alloc] initWithCharacters:&ch length:1] autorelease];
    } else {
	return [[[[TKNSString alloc] initWithTclUtfBytes:accel length:-1] autorelease]
		lowercaseString];
    }
}

/*
 *--------------------------------------------------------------
 *
 * ModifierCharWidth --
 *
 *	Helper measuring width of command char in given font.
 *
 * Results:
 *	Width of command char.
 *
 * Side effects:
 *	None.
 *
 *--------------------------------------------------------------
 */

static int
ModifierCharWidth(
    Tk_Font tkfont)
{
    static NSString *cmdChar = nil;

    if (!cmdChar) {
	unichar cmd = kCommandUnicode;

	cmdChar = [[NSString alloc] initWithCharacters:&cmd length:1];
    }
    return [cmdChar sizeWithAttributes:
	    TkMacOSXNSFontAttributesForFont(tkfont)].width;
}

/*
 *--------------------------------------------------------------
 *
 * TkpComputeStandardMenuGeometry --
 *
 *	This procedure is invoked to recompute the size and layout of a menu
 *	that is not a menubar clone.
 *
 * Results:
 *	None.
 *
 * Side effects:
 *	Fields of menu entries are changed to reflect their current positions,
 *	and the size of the menu window itself may be changed.
 *
 *--------------------------------------------------------------
 */

void
TkpComputeStandardMenuGeometry(
    TkMenu *menuPtr)		/* Structure describing menu. */
{
    NSSize menuSize;
    Tk_Font tkfont, menuFont;
    Tk_FontMetrics menuMetrics, entryMetrics;
    int modifierCharWidth, menuModifierCharWidth;
    int x, y, modifierWidth, labelWidth, indicatorSpace;
    int windowWidth, windowHeight, accelWidth;
    int i, maxWidth;
    int entryWidth, maxIndicatorSpace, borderWidth, activeBorderWidth;
    TkMenuEntry *mePtr;
    int haveAccel = 0;

    /*
     * Do nothing if this menu is a clone.
     */

    if (menuPtr->tkwin == NULL || menuPtr->mainMenuPtr != menuPtr) {
	return;
    }

    menuSize = [(NSMenu *) menuPtr->platformData size];
    Tk_GetPixelsFromObj(NULL, menuPtr->tkwin, menuPtr->borderWidthPtr,
	    &borderWidth);
    Tk_GetPixelsFromObj(NULL, menuPtr->tkwin, menuPtr->activeBorderWidthPtr,
	    &activeBorderWidth);
    x = y = borderWidth;
    windowHeight = maxWidth = 0;
    maxIndicatorSpace = 0;

    /*
     * On the Mac especially, getting font metrics can be quite slow, so we
     * want to do it intelligently. We are going to precalculate them and pass
     * them down to all of the measuring and drawing routines. We will measure
     * the font metrics of the menu once. If an entry does not have its own
     * font set, then we give the geometry/drawing routines the menu's font and
     * metrics. If an entry has its own font, we will measure that font and
     * give all of the geometry/drawing the entry's font and metrics.
     */

    menuFont = Tk_GetFontFromObj(menuPtr->tkwin, menuPtr->fontPtr);
    Tk_GetFontMetrics(menuFont, &menuMetrics);
    menuModifierCharWidth = ModifierCharWidth(menuFont);

    for (i = 0; i < (int) menuPtr->numEntries; i++) {
	mePtr = menuPtr->entries[i];
	if (mePtr->type == CASCADE_ENTRY || mePtr->accelLength > 0) {
	    haveAccel = 1;
	    break;
	}
    }

    for (i = 0; i < (int) menuPtr->numEntries; i++) {
	mePtr = menuPtr->entries[i];
	if (mePtr->type == TEAROFF_ENTRY) {
	    continue;
	}
	if (mePtr->fontPtr == NULL) {
	    tkfont = menuFont;
	    modifierCharWidth = menuModifierCharWidth;
	} else {
	    tkfont = Tk_GetFontFromObj(menuPtr->tkwin, mePtr->fontPtr);
	    Tk_GetFontMetrics(tkfont, &entryMetrics);
	    modifierCharWidth = ModifierCharWidth(tkfont);
	}
	accelWidth = modifierWidth = indicatorSpace = 0;
	if (mePtr->type == SEPARATOR_ENTRY) {
	    mePtr->height = menuSeparatorHeight;
	} else {
	    /*
	     * For each entry, compute the height required by that particular
	     * entry, plus three widths: the width of the label, the width to
	     * allow for an indicator to be displayed to the left of the label
	     * (if any), and the width of the accelerator to be displayed to
	     * the right of the label (if any). These sizes depend, of course,
	     * on the type of the entry.
	     */

	    NSMenuItem *menuItem = (NSMenuItem *) mePtr->platformEntryData;
	    int haveImage = 0, width = 0, height = 0;

	    if (mePtr->image) {
		Tk_SizeOfImage(mePtr->image, &width, &height);
		haveImage = 1;
		height += 2; /* tweak */
	    } else if (mePtr->bitmapPtr) {
		Pixmap bitmap = Tk_GetBitmapFromObj(menuPtr->tkwin,
			mePtr->bitmapPtr);

		Tk_SizeOfBitmap(menuPtr->display, bitmap, &width, &height);
		haveImage = 1;
		height += 2; /* tweak */
	    }
	    if (!haveImage || (mePtr->compound != COMPOUND_NONE)) {
		NSAttributedString *attrTitle = [menuItem attributedTitle];
		NSSize size;

		if (attrTitle) {
		    size = [attrTitle size];
		} else {
		    size = [[menuItem title] sizeWithAttributes:
			TkMacOSXNSFontAttributesForFont(tkfont)];
		}
		size.width += menuTextLeadingEdgeMargin + menuTextTrailingEdgeMargin;
		size.height -= 1; /* tweak */
		if (haveImage && (mePtr->compound != COMPOUND_NONE)) {
		    int margin = width + menuIconTrailingEdgeMargin;

		    if (margin > menuTextLeadingEdgeMargin) {
			margin = menuTextLeadingEdgeMargin;
		    }
		    width += size.width + menuIconTrailingEdgeMargin - margin;
		    if (size.height > height) {
			height = size.height;
		    }
		} else {
		    width = size.width;
		    height = size.height;
		}
	    }
	    else {
		/* image only. */
	    }
	    labelWidth = width + menuItemExtraWidth;
	    mePtr->height = height + menuItemExtraHeight;
	    if (mePtr->type == CASCADE_ENTRY) {
		modifierWidth = modifierCharWidth;
	    } else if (mePtr->accelLength == 0) {
		if (haveAccel && !mePtr->hideMargin) {
		    modifierWidth = modifierCharWidth;
		}
	    } else {
		NSUInteger modifMask = [menuItem keyEquivalentModifierMask];
		int j = 0;

		while (allModifiers[j].name) {
		    if (modifMask & allModifiers[j].mask) {
			modifMask &= ~allModifiers[j].mask;
			modifierWidth += modifierCharWidth;
		    }
		    j++;
		}
		accelWidth = [[menuItem keyEquivalent] sizeWithAttributes:
			TkMacOSXNSFontAttributesForFont(tkfont)].width;
	    }
	    if (!mePtr->hideMargin) {
		indicatorSpace = menuMarkColumnWidth;
	    }
	    if (indicatorSpace > maxIndicatorSpace) {
		maxIndicatorSpace = indicatorSpace;
	    }
	    entryWidth = labelWidth + modifierWidth + accelWidth;
	    if (entryWidth > maxWidth) {
		maxWidth = entryWidth;
	    }
	    menuPtr->entries[i]->width = entryWidth;
	    mePtr->height += 2 * activeBorderWidth;
	}
	mePtr->x = x;
	mePtr->y = y;
	y += menuPtr->entries[i]->height + borderWidth;
    }
    windowWidth = menuSize.width;
    if (windowWidth <= 0) {
	windowWidth = 1;
    }
    windowHeight = menuSize.height;
    if (windowHeight <= 0) {
	windowHeight = 1;
    }
    menuPtr->totalWidth = windowWidth;
    menuPtr->totalHeight = windowHeight;
}

/*
 *----------------------------------------------------------------------
 *
 * GenerateMenuSelectEvent --
 *
 *	Respond to a menu item being selected.
 *
 * Results:
 *	True if event(s) are generated - false otherwise.
 *
 * Side effects:
 *	Places a virtual event on the event queue.
 *
 *----------------------------------------------------------------------
 */

int
GenerateMenuSelectEvent(
    TKMenu *menu,
    NSMenuItem *menuItem)
{
    TkMenu *menuPtr = [menu tkMenu];

    if (menuPtr) {
	int index = [menu tkIndexOfItem:menuItem];

	if (index < 0 || index >= (int) menuPtr->numEntries ||
		(menuPtr->entries[index])->state == ENTRY_DISABLED) {
	    TkActivateMenuEntry(menuPtr, -1);
	} else {
	    TkActivateMenuEntry(menuPtr, index);
	    MenuSelectEvent(menuPtr);
	    return true;
	}
    }
    return false;
}

/*
 *----------------------------------------------------------------------
 *
 * MenuSelectEvent --
 *
 *	Generates a "MenuSelect" virtual event. This can be used to do
 *	context-sensitive menu help.
 *
 * Results:
 *	None.
 *
 * Side effects:
 *	Places a virtual event on the event queue.
 *
 *----------------------------------------------------------------------
 */

void
MenuSelectEvent(
    TkMenu *menuPtr)		/* the menu we have selected. */
{
    union {XEvent general; XVirtualEvent virt;} event;

    bzero(&event, sizeof(event));
    event.virt.type = VirtualEvent;
    event.virt.serial = LastKnownRequestProcessed(menuPtr->display);
    event.virt.send_event = false;
    event.virt.display = menuPtr->display;
    event.virt.event = Tk_WindowId(menuPtr->tkwin);
    event.virt.root = XRootWindow(menuPtr->display, 0);
    event.virt.subwindow = None;
    event.virt.time = TkpGetMS();
    XQueryPointer(NULL, None, NULL, NULL, &event.virt.x_root, &event.virt.y_root, NULL,
	    NULL, &event.virt.state);
    event.virt.same_screen = true;
    event.virt.name = Tk_GetUid("MenuSelect");
    Tk_MakeWindowExist(menuPtr->tkwin);
    if (Tcl_GetServiceMode() != TCL_SERVICE_NONE) {
	Tk_HandleEvent(&event.general);
    } else {
	Tk_QueueWindowEvent(&event.general, TCL_QUEUE_TAIL);
    }
}

/*
 *----------------------------------------------------------------------
 *
 * RecursivelyClearActiveMenu --
 *
 *	Recursively clears the active entry in the menu's cascade hierarchy.
 *
 * Results:
 *	None.
 *
 * Side effects:
 *	Generates <<MenuSelect>> virtual events.
 *
 *----------------------------------------------------------------------
 */

void
RecursivelyClearActiveMenu(
    TkMenu *menuPtr)		/* The menu to reset. */
{
    int i;

    TkActivateMenuEntry(menuPtr, -1);
    for (i = 0; i < (int) menuPtr->numEntries; i++) {
	TkMenuEntry *mePtr = menuPtr->entries[i];

	if (mePtr->type == CASCADE_ENTRY
		&& (mePtr->childMenuRefPtr != NULL)
		&& (mePtr->childMenuRefPtr->menuPtr != NULL)) {
	    RecursivelyClearActiveMenu(mePtr->childMenuRefPtr->menuPtr);
	}
    }
}

/*
 *----------------------------------------------------------------------
 *
 * TkMacOSXClearMenubarActive --
 *
 *	Recursively clears the active entry in the current menubar hierarchy.
 *
 * Results:
 *	None.
 *
 * Side effects:
 *	Generates <<MenuSelect>> virtual events.
 *
 *----------------------------------------------------------------------
 */

void
TkMacOSXClearMenubarActive(void)
{
    NSMenu *mainMenu = [NSApp mainMenu];

    if (mainMenu && [mainMenu isKindOfClass:[TKMenu class]]) {
	TkMenu *menuPtr = [(TKMenu *) mainMenu tkMenu];

	if (menuPtr &&
	    !(menuPtr->menuFlags & MENU_DELETION_PENDING) &&
	    menuPtr->numEntries > 0 &&
	    menuPtr->entries != NULL) {
	    RecursivelyClearActiveMenu(menuPtr);
	}
    }
}

/*
 *----------------------------------------------------------------------
 *
 * TkpMenuInit --
 *
 *	Initializes Mac-specific menu data.
 *
 * Results:
 *	None.
 *
 * Side effects:
 *	Allocates a hash table.
 *
 *----------------------------------------------------------------------
 */

void
TkpMenuInit(void)
{
    NSNotificationCenter *nc = [NSNotificationCenter defaultCenter];

#define observe(n, s) \
	[nc addObserver:NSApp selector:@selector(s) name:(n) object:nil]
    observe(NSMenuDidBeginTrackingNotification, menuBeginTracking:);
    observe(NSMenuDidEndTrackingNotification, menuEndTracking:);
#undef observe

    [NSMenuItem setUsesUserKeyEquivalents:NO];
    ChkErr(GetThemeMetric, kThemeMetricMenuMarkColumnWidth,
	    &menuMarkColumnWidth);
    ChkErr(GetThemeMetric, kThemeMetricMenuTextLeadingEdgeMargin,
	    &menuTextLeadingEdgeMargin);
    ChkErr(GetThemeMetric, kThemeMetricMenuTextTrailingEdgeMargin,
	    &menuTextTrailingEdgeMargin);
    ChkErr(GetThemeMetric, kThemeMetricMenuIconTrailingEdgeMargin,
	    &menuIconTrailingEdgeMargin);
    ChkErr(GetThemeMenuItemExtra, kThemeMenuItemPlain, &menuItemExtraHeight,
	    &menuItemExtraWidth);
    ChkErr(GetThemeMenuSeparatorHeight, &menuSeparatorHeight);
}

#pragma mark -
#pragma mark NOPs

/*
 *----------------------------------------------------------------------
 *
 * TkpMenuThreadInit --
 *
 *	Does platform-specific initialization of thread-specific menu state.
 *
 * Results:
 *	None.
 *
 * Side effects:
 *	None.
 *
 *----------------------------------------------------------------------
 */

void
TkpMenuThreadInit(void)
{
    /*
     * Nothing to do.
     */
}

/*
 *----------------------------------------------------------------------
 *
 * TkpMenuNotifyToplevelCreate --
 *
 *	This routine reconfigures the menu and the clones indicated by
 *	menuName because a toplevel has been created and any system menus need
 *	to be created. Only applicable to Windows.
 *
 * Results:
 *	None.
 *
 * Side effects:
 *	An idle handler is set up to do the reconfiguration.
 *
 *----------------------------------------------------------------------
 */

void
TkpMenuNotifyToplevelCreate(
    TCL_UNUSED(Tcl_Interp *),	/* The interp the menu lives in. */
    TCL_UNUSED(const char *))	/* The name of the menu to reconfigure. */
{
    /*
     * Nothing to do.
     */
}

/*
 *--------------------------------------------------------------
 *
 * TkpInitializeMenuBindings --
 *
 *	For every interp, initializes the bindings for Windows menus. Does
 *	nothing on Mac or XWindows.
 *
 * Results:
 *	None.
 *
 * Side effects:
 *	C-level bindings are setup for the interp which will handle Alt-key
 *	sequences for menus without beeping or interfering with user-defined
 *	Alt-key bindings.
 *
 *--------------------------------------------------------------
 */

void
TkpInitializeMenuBindings(
    TCL_UNUSED(Tcl_Interp *),		/* The interpreter to set. */
    TCL_UNUSED(Tk_BindingTable))
				/* The table to add to. */
{
    /*
     * Nothing to do.
     */
}

/*
 *--------------------------------------------------------------
 *
 * TkpComputeMenubarGeometry --
 *
 *	This procedure is invoked to recompute the size and layout of a menu
 *	that is a menubar clone.
 *
 * Results:
 *	None.
 *
 * Side effects:
 *	Fields of menu entries are changed to reflect their current positions,
 *	and the size of the menu window itself may be changed.
 *
 *--------------------------------------------------------------
 */

void
TkpComputeMenubarGeometry(
    TkMenu *menuPtr)		/* Structure describing menu. */
{
    TkpComputeStandardMenuGeometry(menuPtr);
}


/*
 *----------------------------------------------------------------------
 *
 * TkpDrawMenuEntry --
 *
 *	Draws the given menu entry at the given coordinates with the given
 *	attributes.  This is a no-op on macOS since the menus are drawn by
 *      the Apple window manager, which also handles all events related to
 *      selecting menu items.  This function is only called for tearoff
 *      menus, which are not supported on macOS but do get drawn as nearly
 *      invisible 1 pixel wide windows on macOS
 *
 * Results:
 *	None.
 *
 * Side effects:
 *	None
 *
 *----------------------------------------------------------------------
 */

void
TkpDrawMenuEntry(
    TCL_UNUSED(TkMenuEntry *),		/* The entry to draw */
    TCL_UNUSED(Drawable),			/* What to draw into */
    TCL_UNUSED(Tk_Font),		/* Precalculated font for menu */
    TCL_UNUSED(const Tk_FontMetrics *),
				/* Precalculated metrics for menu */
    TCL_UNUSED(int),			/* X-coordinate of topleft of entry */
    TCL_UNUSED(int),			/* Y-coordinate of topleft of entry */
    TCL_UNUSED(int),			/* Width of the entry rectangle */
    TCL_UNUSED(int),			/* Height of the current rectangle */
    TCL_UNUSED(int),		/* Boolean flag */
    TCL_UNUSED(int))		/* Whether or not to draw the cascade arrow
				 * for cascade items. */
{
}

#pragma mark Obsolete

/*
 *----------------------------------------------------------------------
 *
 * TkMacOSXPreprocessMenu --
 *
 *    Handle preprocessing of menubar if it exists.
 *
 * Results:
 *    None.
 *
 * Side effects:
 *    All post commands for the current menubar get executed.
 *
 *----------------------------------------------------------------------
 */

void
TkMacOSXPreprocessMenu(void)
{
}

/*
 *----------------------------------------------------------------------
 *
 * TkMacOSXUseID --
 *
 *	Take the ID out of the available list for new menus. Used by the
 *	default menu bar's menus so that they do not get created at the Tk
 *	level. See TkMacOSXGetNewMenuID for more information.
 *
 * Results:
 *	Returns TCL_OK if the id was not in use. Returns TCL_ERROR if the id
 *	was in use.
 *
 * Side effects:
 *	A hash table entry in the command table is created with a NULL value.
 *
 *----------------------------------------------------------------------
 */

int
TkMacOSXUseMenuID(
    TCL_UNUSED(short))		/* The id to take out of the table */
{
    return TCL_OK;
}

/*
 *----------------------------------------------------------------------
 *
 * TkMacOSXDispatchMenuEvent --
 *
 *	Given a menu id and an item, dispatches the command associated with it.
 *
 * Results:
 *	None.
 *
 * Side effects:
 *	Commands for the event are scheduled for execution at idle time.
 *
 *----------------------------------------------------------------------
 */

int
TkMacOSXDispatchMenuEvent(
    TCL_UNUSED(int),			/* The menu id of the menu we are invoking */
    TCL_UNUSED(int))			/* The one-based index of the item that was
				 * selected. */
{
    return TCL_ERROR;
}

/*
 *----------------------------------------------------------------------
 *
 * TkMacOSXHandleTearoffMenu() --
 *
 *	This routine sees if the MDEF has set a menu and a mouse position for
 *	tearing off and makes a tearoff menu if it has.
 *
 * Results:
 *	menuPtr->interp will have the result of the tearoff command.
 *
 * Side effects:
 *	A new tearoff menu is created if it is supposed to be.
 *
 *----------------------------------------------------------------------
 */

void
TkMacOSXHandleTearoffMenu(void)
{
    /*
     * Obsolete: Nothing to do.
     */
}

/*
 *----------------------------------------------------------------------
 *
 * TkMacOSXSetHelpMenuItemCount --
 *
 *	Has to be called after the first call to InsertMenu. Sets up the global
 *	variable for the number of items in the unmodified help menu.
 *
 *	NB: Nobody uses this any more, since you can get the number of system
 *	help items from HMGetHelpMenu trivially. But it is in the stubs
 *	table...
 *
 * Results:
 *	None.
 *
 * Side effects:
 *	Nothing.
 *
 *----------------------------------------------------------------------
 */

void
TkMacOSXSetHelpMenuItemCount(void)
{
}

/*
 *----------------------------------------------------------------------
 *
 * TkMacOSXMenuClick --
 *
 *	Prepares a menubar for MenuSelect or MenuKey.
 *
 * Results:
 *	None.
 *
 * Side effects:
 *	Any pending configurations of the menubar are completed.
 *
 *----------------------------------------------------------------------
 */

void
TkMacOSXMenuClick(void)
{
}

/*
 * Local Variables:
 * mode: objc
 * c-basic-offset: 4
 * fill-column: 79
 * coding: utf-8
 * End:
 */<|MERGE_RESOLUTION|>--- conflicted
+++ resolved
@@ -505,8 +505,6 @@
     }
     backgroundLoop = [[TKBackgroundLoop alloc] init];
     [backgroundLoop start];
-<<<<<<< HEAD
-=======
 
     /*
      * Make sure that we can run commands when actually using a menu.
@@ -514,7 +512,6 @@
      */
     
     runMenuCommand = true;
->>>>>>> 21552905
 }
 
 - (void) menuEndTracking: (NSNotification *) notification
