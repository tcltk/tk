/*
 * tkMacOSXMenu.c --
 *
 *	This module implements the Mac-platform specific features of menus.
 *
 * Copyright © 1996-1997 Sun Microsystems, Inc.
 * Copyright © 2001-2009 Apple Inc.
 * Copyright © 2005-2009 Daniel A. Steffen <das@users.sourceforge.net>
 * Copyright © 2012 Adrian Robert.
 *
 * See the file "license.terms" for information on usage and redistribution
 * of this file, and for a DISCLAIMER OF ALL WARRANTIES.
 */

#include "tkMacOSXPrivate.h"
#include "tkMenubutton.h"
#include "tkMenu.h"
#include "tkColor.h"
#include "tkFont.h"
#include "tkMacOSXWm.h"
#include "tkMacOSXDebug.h"
#include "tkMacOSXConstants.h"

/*
#ifdef TK_MAC_DEBUG
#define TK_MAC_DEBUG_MENUS
#endif
*/

#define ENTRY_HELP_MENU		ENTRY_PLATFORM_FLAG1
#define ENTRY_APPLE_MENU	ENTRY_PLATFORM_FLAG2
#define ENTRY_WINDOWS_MENU	ENTRY_PLATFORM_FLAG3

#define sl(s) ((int) (sizeof(s "") - 1))

#define SPECIALMENU(n, f) {.name = "." #n, .len = sl(#n) + 1, \
	.flag = ENTRY_##f##_MENU }
static const struct {
    const char *name; size_t len; int flag;
} specialMenus[] = {
    SPECIALMENU(help,	HELP),
    SPECIALMENU(apple,	APPLE),
    SPECIALMENU(window,	WINDOWS),
    {NULL, 0, 0}
};
#undef SPECIALMENU

#define MODIFIER(n, f) {.name = #n, .len = sl(#n), .mask = f }
static const struct {
    const char *name; size_t len; NSUInteger mask;
} allModifiers[] = {
    MODIFIER(Control,	NSControlKeyMask),
    MODIFIER(Ctrl,	NSControlKeyMask),
    MODIFIER(Option,	NSAlternateKeyMask),
    MODIFIER(Opt,	NSAlternateKeyMask),
    MODIFIER(Alt,	NSAlternateKeyMask),
    MODIFIER(Shift,	NSShiftKeyMask),
    MODIFIER(Command,	NSCommandKeyMask),
    MODIFIER(Cmd,	NSCommandKeyMask),
    MODIFIER(Meta,	NSCommandKeyMask),
    {NULL, 0, 0}
};
#undef MODIFIER

#define ACCEL(n, c) {.name = #n, .len = sl(#n), .ch = c }
static const struct {
    const char *name; size_t len; UniChar ch;
} specialAccelerators[] = {
    ACCEL(PageUp,	NSPageUpFunctionKey),
    ACCEL(PageDown,	NSPageDownFunctionKey),
    ACCEL(Left,		NSLeftArrowFunctionKey),
    ACCEL(Right,	NSRightArrowFunctionKey),
    ACCEL(Up,		NSUpArrowFunctionKey),
    ACCEL(Down,		NSDownArrowFunctionKey),
    ACCEL(Escape,	0x001b),
    ACCEL(Clear,	NSClearDisplayFunctionKey),
    ACCEL(Enter,	NSEnterCharacter),
    ACCEL(Backspace,	NSBackspaceCharacter),
    ACCEL(Space,	' '),
    ACCEL(Tab,		NSTabCharacter),
    ACCEL(BackTab,	NSBackTabCharacter),
    ACCEL(Delete,	NSDeleteCharacter),
    ACCEL(Home,		NSHomeFunctionKey),
    ACCEL(End,		NSEndFunctionKey),
    ACCEL(Return,	NSCarriageReturnCharacter),
    ACCEL(Help,		NSHelpFunctionKey),
    ACCEL(Power,	0x233d),
    ACCEL(Eject,	0xf804),
    {NULL, 0, 0}
};
#undef ACCEL
#undef sl

static Bool   inPostMenu = false;
static SInt32 menuMarkColumnWidth = 0, menuIconTrailingEdgeMargin = 0;
static SInt32 menuTextLeadingEdgeMargin = 0, menuTextTrailingEdgeMargin = 0;
static SInt16 menuItemExtraHeight = 0, menuItemExtraWidth = 0;
static SInt16 menuSeparatorHeight = 0;

static void	CheckForSpecialMenu(TkMenu *menuPtr);
static NSString *ParseAccelerator(const char *accel, NSUInteger *maskPtr);
static int	GenerateMenuSelectEvent(TKMenu *menu, NSMenuItem *menuItem);
static void	MenuSelectEvent(TkMenu *menuPtr);
static void	RecursivelyClearActiveMenu(TkMenu *menuPtr);
static int	ModifierCharWidth(Tk_Font tkfont);

#pragma mark TkBackgroundLoop

/*
 * The function TkMacOSXEventsCheckProc (in tkMacOSXNotify.c) is the "check
 * proc" for the macOS event source.  Its job is to remove NSEvents from the
 * default event queue of the NSApplication.  It does this by calling the
 * method [NSApp nextEventMatchingMask: untilDate: inMode: dequeue:]. As a
 * rule, when the untilDate is set to the distant past this method returns
 * immediately.  An exception to that rule is when the next event is the button
 * press on a menu button.  In that case, the method starts running a nested
 * event loop in the mode NSEventTrackingRunLoopMode which does not return
 * until the menu has been dismissed.  In Tk 8.6.10 and earlier, this meant
 * that the Tk event loop would block in its call to the check proc as long as
 * the menu was posted.  For example, opening a menu during the Rube Goldberg
 * demo would cause the animation to stop.  This was also the case for
 * menubuttons.
 *
 * The TKBackgroundLoop object below works around this problem, and allows a Tk
 * event loop to run while a menu is open.  It is a subclass of NSThread which
 * inserts requests to call [NSApp _runBackgroundLoop] onto the queue
 * associated with the NSEventTrackingRunLoopMode.  One of these threads gets
 * started in the callback [NSApp menuBeginTracking] and cancelled in [NSApp
 * menuEndTracking].
 */

@interface TKBackgroundLoop: NSThread
@end

@implementation TKBackgroundLoop
- (void) main
{
    NSAutoreleasePool *pool = [NSAutoreleasePool new];
    NSArray *modeArray = [NSArray arrayWithObjects: NSEventTrackingRunLoopMode,
				  nil];
    while(1) {

	/*
	 * Queue a request to process Tk events during event tracking.
	 */

	[NSApp performSelectorOnMainThread:@selector(_runBackgroundLoop)
				withObject:nil
			     waitUntilDone:true
				     modes:modeArray];
	if ([self isCancelled]) {
	    [NSThread exit];
	}

	/*
	 * Allow the tracked events to be processed too.
	 */

	[NSThread sleepForTimeInterval:0.001];
    }
    [pool drain];
}
@end

TKBackgroundLoop *backgroundLoop = nil;


#pragma mark TKMenu

/*
 * This interface is not declared in tkMacOSXPrivate.h because it requires
 * tkMenu.h.
 */

@interface TKMenu(TKMenuPrivate)
- (id) initWithTkMenu: (TkMenu *) tkMenu;
- (TkMenu *) tkMenu;
- (int) tkIndexOfItem: (NSMenuItem *) menuItem;
- (void) insertItem: (NSMenuItem *) newItem atTkIndex: (NSInteger) index;
@end

@implementation TKMenu
- (void) setSpecial: (NSUInteger) special
{
    NSAssert(!_tkSpecial, @"Cannot change specialness of a special menu");
    _tkSpecial = special;
}
- (BOOL) isSpecial: (NSUInteger) special
{
    return (_tkSpecial == special);
}

/*
 * There are cases where a KeyEquivalent (aka menu accelerator) is defined for
 * a "dead key", i.e. a key which does not have an associated character but is
 * only meant to be the start of a composition sequence.  For example, on a
 * Spanish keyboard both the ' and the ` keys are dead keys used to place
 * accents over letters.  But ⌘` is a standard KeyEquivalent which cycles
 * through the open windows of an application, changing the focus to the next
 * window. This caused a bug reported in [1626ed65b8].  When a dead key that is
 * also as a KeyEquivalent is pressed, a KeyDown event with no characters would
 * be passed to performKeyEquivalent.  The default implementation provided by
 * Apple would cause that event to be routed to some private methods of NSMenu
 * which raise NSInvalidArgumentException, causing an abort. Returning NO in
 * such a case prevents the abort.  So the override below returns NO when the
 * event has no characters.
 *
 * In fact, however, we never want to handle accelerators because they are
 * handled by Tk.  Hence this method could always return NO.  But if we did
 * that then we would not see the menu flash when an accelerator is pressed.
 * The flash is a useful visual indicator. It turns out that the flash is an
 * undocumented side effect of calling the super method for
 * performKeyEquivalent.  The super method also calls the NSMenuItem's action
 * method - tkMenuItemInvoke in our case.  This is also not documented.
 *
 * To enable the flash we set up a flag that tells the action method to do
 * nothing, because it is being called by an accelerator. The override below
 * sets the flag and then calls super. See ticket [ead70921a9].
 */

static Bool runMenuCommand = true;
- (BOOL)performKeyEquivalent:(NSEvent *)event
{
    if ([[event characters] length] == 0) {
	return NO;
    }
    runMenuCommand = false;
    /* Make the menu flash and call tkMenuItemInvoke. */
    return [super performKeyEquivalent: event];
}
@end

@implementation TKMenu(TKMenuPrivate)

- (id) initWithTitle: (NSString *) aTitle
{
    self = [super initWithTitle:aTitle];
    if (self) {
	_tkMenu = NULL;
	_tkOffset = 0;
	_tkItemCount = 0;
	_tkSpecial = 0;
	[self setDelegate:self];
    }
    return self;
}

- (id) initWithTkMenu: (TkMenu *) tkMenu
{
    NSString *title = [[TKNSString alloc] initWithTclUtfBytes:
	    Tk_PathName(tkMenu->tkwin) length:-1];

    self = [self initWithTitle:title];
    [title release];
    if (self) {
	_tkMenu = tkMenu;
    }
    return self;
}

- (id) copyWithZone: (NSZone *) zone
{
    TKMenu *copy = [super copyWithZone:zone];

    NSAssert(_tkMenu == nil, @"Cannot copy tkMenu");
    copy->_tkMenu = _tkMenu;
    copy->_tkOffset = _tkOffset;
    copy->_tkItemCount = _tkItemCount;
    copy->_tkSpecial = _tkSpecial;
    return copy;
}

- (TkMenu *) tkMenu
{
    return (TkMenu *)_tkMenu;
}

- (int) tkIndexOfItem: (NSMenuItem *) menuItem
{
    return [self indexOfItem:menuItem] - _tkOffset;
}

- (void) insertItem: (NSMenuItem *) newItem atTkIndex: (NSInteger) index
{
    [super insertItem:newItem atIndex:index + _tkOffset];
    _tkItemCount++;
}

- (void) insertItem: (NSMenuItem *) newItem atIndex: (NSInteger) index
{
    if (_tkMenu && index >= 0) {
	if ((NSUInteger) index <= _tkOffset) {
	    _tkOffset++;
	} else {
	    NSAssert((NSUInteger) index >= _tkItemCount + _tkOffset,
		    @"Cannot insert in the middle of Tk menu");
	}
    }
    [super insertItem:newItem atIndex:index];
}

- (void) removeItemAtIndex: (NSInteger) index
{
    if (_tkMenu && index >= 0) {
	if ((NSUInteger) index < _tkOffset) {
	    _tkOffset--;
	} else if ((NSUInteger) index < _tkItemCount + _tkOffset) {
	    _tkItemCount--;
	}
    }
    [super removeItemAtIndex:index];
}

- (NSMenuItem *) newTkMenuItem: (TkMenuEntry *) mePtr
{
    NSMenuItem *menuItem = [[NSMenuItem alloc] initWithTitle:@""
	    action:@selector(tkMenuItemInvoke:) keyEquivalent:@""];

    [menuItem setTarget:self];
    [menuItem setTag:(NSInteger) mePtr];
    return menuItem;
}
@end

@implementation TKMenu(TKMenuActions)

- (BOOL) validateMenuItem: (NSMenuItem *) menuItem
{
    return [menuItem isEnabled];
}

/*
 * Workaround for bug 3572016; leave menu items enabled during modal dialog.
 */

- (BOOL)worksWhenModal
{
    return YES;
}

- (void) tkMenuItemInvoke: (id) sender
{
    if (!runMenuCommand) {

    	/*
    	 * We are being called for a menu accelerator.  Tk will handle it.
    	 * Just update the runMenuCommand flag.
    	 */

    	runMenuCommand = true;
    	return;
    }

    /*
     * We are being called for an actual menu item selection; run the command.
     */

    if ([sender isKindOfClass:[NSMenuItem class]]) {
	NSMenuItem *menuItem = (NSMenuItem *) sender;
	TkMenu *menuPtr = (TkMenu *) _tkMenu;
	TkMenuEntry *mePtr = (TkMenuEntry *) [menuItem tag];

	if (menuPtr && mePtr) {
	Tcl_Interp *interp = menuPtr->interp;
	Tcl_Preserve(interp);
	Tcl_Preserve(menuPtr);
	int result = TkInvokeMenu(interp, menuPtr, mePtr->index);
	if (result != TCL_OK && result != TCL_CONTINUE &&
<<<<<<< HEAD
	    result != TCL_BREAK) {
=======
		result != TCL_BREAK) {
>>>>>>> b4cd4a1b
	    Tcl_AddErrorInfo(interp, "\n    (menu invoke)");
	    Tcl_BackgroundException(interp, result);
	}
	Tcl_Release(menuPtr);
<<<<<<< HEAD
	    Tcl_Release(interp);
=======
	Tcl_Release(interp);
>>>>>>> b4cd4a1b
	}
    }
}
@end

@implementation TKMenu(TKMenuDelegate)

- (BOOL) menuHasKeyEquivalent: (NSMenu *) menu forEvent: (NSEvent *) event
	target: (id *) target action: (SEL *) action
{
    (void)menu;

    /*
     * Use lowercaseString when comparing keyEquivalents since the notion of
     * a shifted upper case letter does not make much sense.
     */

    NSString *key = [[event charactersIgnoringModifiers] lowercaseString];
    NSUInteger modifiers = [event modifierFlags] &
	    NSDeviceIndependentModifierFlagsMask;

    if (modifiers == (NSCommandKeyMask | NSShiftKeyMask) &&
	    [key compare:@"?"] == NSOrderedSame) {
	/*
	 * Command-Shift-? has not been allowed as a keyboard equivalent since
	 * the first aqua port, for some mysterious reason.
	 */

	return NO;
    } else if (modifiers == (NSControlKeyMask | NSShiftKeyMask) &&
	    [event keyCode] == 48) {
	/*
	 * Starting with OSX 10.12 Control-Tab and Control-Shift-Tab are used
	 * to select window tabs.  But for some even more mysterious reason the
	 * Control-Shift-Tab event has character 0x19 = NSBackTabCharacter
	 * rather than 0x09 = NSTabCharacter.  At the same time, the
	 * keyEquivalent must be \0x09 in order for it to be displayed
	 * correctly in the menu. This makes it impossible for the standard
	 * "Select Previous Tab" to work correctly, unless we intervene.
	 */

	key = @"\t";
    } else if (([event modifierFlags] & NSCommandKeyMask) == NSCommandKeyMask) {
	/*
	 * If the command modifier is set, use the full character string so
	 * things like the dvorak / qwerty layout will work.
	 */

	key = [event characters];
    }

    NSArray *itemArray = [self itemArray];
    for (NSMenuItem *item in itemArray) {
	if ([item isEnabled] &&
	    [[item keyEquivalent] compare:key] == NSOrderedSame) {
	    NSUInteger keyEquivModifiers = [item keyEquivalentModifierMask];
	    if (keyEquivModifiers == modifiers) {
		*target = [item target];
		*action = [item action];
		return YES;
	    }
	}
    }
    return NO;
}

- (void) menuWillOpen: (NSMenu *) menu
{
    (void)menu;

    if (_tkMenu) {
	//RecursivelyClearActiveMenu(_tkMenu);
	GenerateMenuSelectEvent((TKMenu *)[self supermenu],
		[self itemInSupermenu]);
    }
}

- (void) menuDidClose: (NSMenu *) menu
{
    (void)menu;

    if (_tkMenu) {
	RecursivelyClearActiveMenu((TkMenu *)_tkMenu);
    }
}

- (void) menu: (NSMenu *) menu willHighlightItem: (NSMenuItem *) item
{
    (void)menu;

    if (_tkMenu) {
	GenerateMenuSelectEvent(self, item);
    }
}

- (void) menuNeedsUpdate: (NSMenu *) menu
{
    TkMenu *menuPtr = (TkMenu *) _tkMenu;
    (void)menu;

    if (menuPtr) {
	Tcl_Interp *interp = menuPtr->interp;

	Tcl_Preserve(interp);
	Tcl_Preserve(menuPtr);

	int result = TkPostCommand(menuPtr);

	if (result!=TCL_OK && result!=TCL_CONTINUE && result!=TCL_BREAK) {
	      Tcl_AddErrorInfo(interp, "\n    (menu preprocess)");
	      Tcl_BackgroundException(interp, result);
	}
	Tcl_Release(menuPtr);
	Tcl_Release(interp);
    }
}
@end

#pragma mark TKApplication(TKMenu)

@implementation TKApplication(TKMenu)

- (void) menuBeginTracking: (NSNotification *) notification
{
    (void)notification;
#ifdef TK_MAC_DEBUG_NOTIFICATIONS
    TKLog(@"-[%@(%p) %s] %@", [self class], self, _cmd, notification);
#endif
    if (backgroundLoop) {
	[backgroundLoop cancel];
	[backgroundLoop release];
    }
    backgroundLoop = [[TKBackgroundLoop alloc] init];
    [backgroundLoop start];

    /*
     * Make sure that we can run commands when actually using a menu.
     * See [412b80fcaf].
     */

    runMenuCommand = true;
}

- (void) menuEndTracking: (NSNotification *) notification
{
    (void)notification;
#ifdef TK_MAC_DEBUG_NOTIFICATIONS
    TKLog(@"-[%@(%p) %s] %@", [self class], self, _cmd, notification);
#endif
    if (backgroundLoop) {
	[backgroundLoop cancel];
	[backgroundLoop release];
	backgroundLoop = nil;
    }
    if (!inPostMenu) {
	TkMacOSXClearMenubarActive();
    }
}

- (void) tkSetMainMenu: (TKMenu *) menu
{
    TKMenu *applicationMenu = nil;

    if (menu) {
	NSMenuItem *applicationMenuItem = [menu numberOfItems] ?
		[menu itemAtIndex:0] : nil;

	if (![menu isSpecial:tkMainMenu]) {
	    TkMenuEntry *mePtr = (TkMenuEntry *)[applicationMenuItem tag];

	    if (!mePtr || !(mePtr->entryFlags & ENTRY_APPLE_MENU)) {
		applicationMenuItem = [NSMenuItem itemWithSubmenu:
			[_defaultApplicationMenu copy]];
		[menu insertItem:applicationMenuItem atIndex:0];
	    }
	    [menu setSpecial:tkMainMenu];
	}
	applicationMenu = (TKMenu *)[applicationMenuItem submenu];
	if (![applicationMenu isSpecial:tkApplicationMenu]) {
	    for (NSMenuItem *item in _defaultApplicationMenuItems) {
		[applicationMenu addItem:[item copy]];
	    }
	    [applicationMenu setSpecial:tkApplicationMenu];
	}

	NSArray *itemArray = [menu itemArray];

	for (NSMenuItem *item in itemArray) {
	    TkMenuEntry *mePtr = (TkMenuEntry *)[item tag];
	    TKMenu *submenu = (TKMenu *)[item submenu];
	    if (mePtr && submenu) {
		if ((mePtr->entryFlags & ENTRY_WINDOWS_MENU) &&
			![submenu isSpecial:tkWindowsMenu]) {
		    NSInteger index = 0;

		    for (NSMenuItem *i in _defaultWindowsMenuItems) {
			[submenu insertItem:[i copy] atIndex:index++];
		    }
		    [self setWindowsMenu:submenu];
		    [submenu setSpecial:tkWindowsMenu];
		} else if ((mePtr->entryFlags & ENTRY_HELP_MENU) &&
			![submenu isSpecial:tkHelpMenu]) {
		    NSInteger index = 0;

		    for (NSMenuItem *i in _defaultHelpMenuItems) {
			[submenu insertItem:[i copy] atIndex:index++];
		    }
		    [submenu setSpecial:tkHelpMenu];
		}
	    }
	}
    } else {
	menu = _defaultMainMenu;
	applicationMenu = _defaultApplicationMenu;
    }

    NSMenuItem *servicesMenuItem =
	    [applicationMenu itemWithTitle:@"Services"];

    if (servicesMenuItem && [servicesMenuItem submenu] != _servicesMenu) {
	[[_servicesMenu itemInSupermenu] setSubmenu:nil];
	[servicesMenuItem setSubmenu:_servicesMenu];
    }
    [self setAppleMenu:applicationMenu];
    [self setMainMenu:menu];
}
@end

#pragma mark -

/*
 *----------------------------------------------------------------------
 *
 * TkpNewMenu --
 *
 *	Gets a new blank menu. Only the platform specific options are filled
 *	in.
 *
 * Results:
 *	Returns a standard Tcl error.
 *
 * Side effects:
 *	Allocates a NSMenu and puts it into the platformData field of the
 *	menuPtr.
 *
 *----------------------------------------------------------------------
 */

int
TkpNewMenu(
    TkMenu *menuPtr)		/* The common structure we are making the
				 * platform structure for. */
{
    TKMenu *menu = [[TKMenu alloc] initWithTkMenu:menuPtr];
    menuPtr->platformData = (TkMenuPlatformData) menu;
    CheckForSpecialMenu(menuPtr);
    return TCL_OK;
}

/*
 *----------------------------------------------------------------------
 *
 * TkpDestroyMenu --
 *
 *	Destroys platform-specific menu structures.
 *
 * Results:
 *	None.
 *
 * Side effects:
 *	All platform-specific allocations are freed up.
 *
 *----------------------------------------------------------------------
 */

void
TkpDestroyMenu(
    TkMenu *menuPtr)		/* The common menu structure */
{
    NSMenu* nsmenu = (NSMenu*)(menuPtr->platformData);

    [nsmenu release];
    menuPtr->platformData = NULL;
}

/*
 *----------------------------------------------------------------------
 *
 * TkpMenuNewEntry --
 *
 *	Adds a pointer to a new menu entry structure with the platform-
 *	specific fields filled in. The Macintosh uses the platformEntryData
 *	field of the TkMenuEntry record.
 *
 * Results:
 *	Standard TCL error.
 *
 * Side effects:
 *	Storage gets allocated. New menu entry data is put into the
 *	platformEntryData field of the mePtr.
 *
 *----------------------------------------------------------------------
 */

int
TkpMenuNewEntry(
    TkMenuEntry *mePtr)		/* The menu we are adding an entry to */
{
    TKMenu *menu = (TKMenu *) mePtr->menuPtr->platformData;
    NSMenuItem *menuItem;
    if (mePtr->type == SEPARATOR_ENTRY || mePtr->type == TEAROFF_ENTRY) {
	menuItem = [[NSMenuItem separatorItem] retain];
    } else {
	menuItem = [menu newTkMenuItem:mePtr];
    }
    mePtr->platformEntryData = (TkMenuPlatformEntryData) menuItem;

    /*
     * Caller TkMenuEntry() already did this same insertion into the generic
     * TkMenu so we just match it for the platform menu.
     */

    [menu insertItem:menuItem atTkIndex:mePtr->index];
    return TCL_OK;
}

/*
 *----------------------------------------------------------------------
 *
 * TkpConfigureMenuEntry --
 *
 *	Processes configurations for menu entries.
 *
 * Results:
 *	Returns standard TCL result. If TCL_ERROR is returned, then the
 *	interp's result contains an error message.
 *
 * Side effects:
 *	Configuration information get set for mePtr; old resources get freed,
 *	if any need it.
 *
 *----------------------------------------------------------------------
 */

int
TkpConfigureMenuEntry(
    TkMenuEntry *mePtr) 	/* Information about menu entry; may or may
				 * not already have values for some fields. */
{
    NSMenuItem *menuItem = (NSMenuItem *) mePtr->platformEntryData;
    NSString *title = @"";
    NSAttributedString *attributedTitle = nil;
    NSImage *image = nil;
    NSString *keyEquivalent = @"";
    NSUInteger modifierMask = NSCommandKeyMask;
    NSMenu *submenu = nil;
    int imageWidth, imageHeight;
    GC gc = (mePtr->textGC ? mePtr->textGC : mePtr->menuPtr->textGC);
    Tcl_Obj *fontPtr = (mePtr->fontPtr ?
			mePtr->fontPtr : mePtr->menuPtr->fontPtr);
    static int initialized = 0;

    if (!initialized) {
	TkColor *tkColPtr = TkpGetColor(NULL, DEF_MENU_BG_COLOR);
	ckfree(tkColPtr);
	tkColPtr = TkpGetColor(NULL, DEF_MENU_FG);
	ckfree(tkColPtr);
    }

    if (mePtr->image) {
    	Tk_SizeOfImage(mePtr->image, &imageWidth, &imageHeight);
	image = TkMacOSXGetNSImageFromTkImage(mePtr->menuPtr->display,
		mePtr->image, imageWidth, imageHeight);
    } else if (mePtr->bitmapPtr != NULL) {
	Pixmap bitmap = Tk_GetBitmapFromObj(mePtr->menuPtr->tkwin,
		mePtr->bitmapPtr);

	Tk_SizeOfBitmap(mePtr->menuPtr->display, bitmap, &imageWidth,
		&imageHeight);
	image = TkMacOSXGetNSImageFromBitmap(mePtr->menuPtr->display, bitmap,
		gc, imageWidth, imageHeight);
	[image setTemplate:YES];
    }
    [menuItem setImage:image];
    if ((!image || mePtr->compound != COMPOUND_NONE) && mePtr->labelPtr &&
	    mePtr->labelLength) {
	title = [[TKNSString alloc]
		    initWithTclUtfBytes:Tcl_GetString(mePtr->labelPtr)
				length:mePtr->labelLength];
	if ([title hasSuffix:@"..."]) {
	    title = [NSString stringWithFormat:@"%@%C",
		    [title substringToIndex:[title length] - 3], 0x2026];
	}
    }
    [menuItem setTitle:title];

#if 0

    /*
     * The -background and -foreground options are now ignored in Aqua.
     * See ticket [635167af14].
     */

    NSDictionary fontAttributes = TkMacOSXNSFontAttributesForFont(
	Tk_GetFontFromObj(mePtr->menuPtr->tkwin, fontPtr));
    NSMutableDictionary *attributes = [fontAttributes mutableCopy];
    static unsigned long defaultBg = 0, defaultFg = 0;
    if (defaultBg == 0) {
	tkColor *tkColPtr = TkpGetColor(NULL, DEF_MENU_BG_COLOR);
	defaultBg = tkColPtr->color.pixel;
	ckfree(tkColPtr);
    }
    if (defaultFg == 0) {
	tkColor *tkColPtr = TkpGetColor(NULL, DEF_MENU_FG);
	defaultFg = tkColPtr->color.pixel;
	ckfree(tkColPtr);
    }
    if (gc->foreground != defaultFg) {
	NSColor *fgcolor = TkMacOSXGetNSColor(gc, gc->foreground);
	[attributes setObject:fgcolor
		       forKey:NSForegroundColorAttributeName];
    }
    if (gc->background != defaultBg) {
	NSColor *bgcolor = TkMacOSXGetNSColor(gc, gc->background);
	[attributes setObject:bgcolor
	 	       forKey:NSBackgroundColorAttributeName];
    }

#else

    NSDictionary *attributes = TkMacOSXNSFontAttributesForFont(
	Tk_GetFontFromObj(mePtr->menuPtr->tkwin, fontPtr));

#endif

    attributedTitle = [[NSAttributedString alloc] initWithString:title
	attributes:attributes];
    [menuItem setAttributedTitle:attributedTitle];
    [menuItem setEnabled:(mePtr->state != ENTRY_DISABLED)];
    [menuItem setState:((mePtr->type == CHECK_BUTTON_ENTRY ||
	    mePtr->type == RADIO_BUTTON_ENTRY) && mePtr->indicatorOn &&
	    (mePtr->entryFlags & ENTRY_SELECTED) ? NSOnState : NSOffState)];
    if (mePtr->type != CASCADE_ENTRY && mePtr->accelPtr && mePtr->accelLength) {
	keyEquivalent = ParseAccelerator(Tcl_GetString(mePtr->accelPtr),
		&modifierMask);
    }
    [menuItem setKeyEquivalent:keyEquivalent];
    [menuItem setKeyEquivalentModifierMask:modifierMask];
    if (mePtr->type == CASCADE_ENTRY && mePtr->namePtr) {
	TkMenuReferences *menuRefPtr;

	menuRefPtr = TkFindMenuReferencesObj(mePtr->menuPtr->interp,
		mePtr->namePtr);
	if (menuRefPtr && menuRefPtr->menuPtr) {
	    CheckForSpecialMenu(menuRefPtr->menuPtr);
	    submenu = (TKMenu *) menuRefPtr->menuPtr->platformData;
	    if ([submenu supermenu] && [menuItem submenu] != submenu) {
		/*
		 * This happens during a clone, where the parent menu is
		 * cloned before its children, so just ignore this temporary
		 * setting, it will be changed shortly (c.f. tkMenu.c
		 * CloneMenu())
		 */

		submenu = nil;
	    } else {
		[submenu setTitle:title];

    		if ([menuItem isEnabled]) {

		    /*
		     * This menuItem might have been previously disabled which
		     * would have disabled all of its entries; we must re-enable the
		     * entries here.  It is important to iterate though the Tk
		     * entries, not the NSMenuItems, since some NSMenuItems may
		     * have been added by the system.  See [7185d26cf4].
		     */

		    for (TkSizeT i = 0; i < menuRefPtr->menuPtr->numEntries; i++) {
			TkMenuEntry *submePtr = menuRefPtr->menuPtr->entries[i];
			NSMenuItem *item = (NSMenuItem *) submePtr->platformEntryData;
			[item setEnabled:(submePtr->state != ENTRY_DISABLED)];
		    }
		}
	    }
	}
    }
    [menuItem setSubmenu:submenu];

    return TCL_OK;
}

/*
 *----------------------------------------------------------------------
 *
 * TkpDestroyMenuEntry --
 *
 *	Cleans up platform-specific menu entry items.
 *
 * Results:
 *	None
 *
 * Side effects:
 *	All platform-specific allocations are freed up.
 *
 *----------------------------------------------------------------------
 */

void
TkpDestroyMenuEntry(
    TkMenuEntry *mePtr)
{
    NSMenuItem *menuItem;
    TKMenu *menu;
    NSInteger index;

    if (mePtr->platformEntryData && mePtr->menuPtr->platformData) {
	menu = (TKMenu *) mePtr->menuPtr->platformData;
	menuItem = (NSMenuItem *) mePtr->platformEntryData;
	index = [menu indexOfItem:menuItem];

	if (index > -1) {
	    [menu removeItemAtIndex:index];
	}
	[menuItem release];
	mePtr->platformEntryData = NULL;
    }
}

/*
 *----------------------------------------------------------------------
 *
 * TkpPostMenu --
 *
 *	Posts a menu on the screen. If entry is < 0 then the menu is drawn so
 *      its top left corner is located at the point with screen coordinates
 *      (x,y).  Otherwise the top left corner of the specified entry is located
 *      at that point.
 *
 * Results:
 *	Returns a standard Tcl result.
 *
 * Side effects:
 *	The menu is posted and handled.
 *
 *----------------------------------------------------------------------
 */

int
TkpPostMenu(
    TCL_UNUSED(Tcl_Interp *),		/* The interpreter this menu lives in */
    TkMenu *menuPtr,		/* The menu we are posting */
    int x, int y,		/* The screen coordinates where the top left
				 * corner of the menu, or of the specified
				 * entry, will be located. */
    int index)
{
    int result;
    Tk_Window realWin = menuPtr->tkwin;
    TkWindow *realWinPtr;
    NSView *realWinView;

    while (1) {
	if (realWin == NULL) {
	    return TCL_ERROR;
	}
	/*
	 * Fix for bug 07cfc9f03e: use the view for the parent real (non-menu)
	 * toplevel window, rather than always using the root window.
	 * This allows menus to appear on a separate monitor than the root
	 * window, and to use the appearance of their parent real window
	 * rather than the appearance of the root window.
	 */
	realWinPtr = (TkWindow*) realWin;
	realWinView = TkMacOSXGetNSViewForDrawable(realWinPtr->privatePtr);
	if (realWinView != nil) {
	    break;
	}
	realWin = Tk_Parent(realWin);
    }
    NSWindow *win = [realWinView window];
    NSView *view = [win contentView];
    NSMenu *menu = (NSMenu *) menuPtr->platformData;
    NSInteger itemIndex = index;
    NSInteger numItems = [menu numberOfItems];
    NSMenuItem *item = nil;
    NSPoint location = NSMakePoint(x, TkMacOSXZeroScreenHeight() - y);

    inPostMenu = true;
    result = TkPreprocessMenu(menuPtr);
    if (result != TCL_OK) {
        inPostMenu = false;
        return result;
    }
    if (itemIndex >= numItems) {
    	itemIndex = numItems - 1;
    }
    if (itemIndex >= 0) {
	item = [menu itemAtIndex:itemIndex];
    }

    /*
     * The post commands could have deleted the menu, which means we are dead
     * and should go away.
     */

    if (menuPtr->tkwin == NULL) {
    	return TCL_OK;
    }

    [menu popUpMenuPositioningItem:item
			atLocation:[win tkConvertPointFromScreen:location]
			    inView:view];
    inPostMenu = false;
    return TCL_OK;
}

/*
 *----------------------------------------------------------------------
 *
 * TkpPostTearoffMenu --
 *
 *	Tearoff menus are not supported on the Mac.  This placeholder function,
 *      which is simply a copy of the unix function, posts a completely useless
 *      window with a black background on the screen. If entry is < 0 then the
 *      window is positioned so that its top left corner is located at the
 *      point with screen coordinates (x, y).  Otherwise the window position is
 *      offset so that top left corner of the specified entry would be located
 *      at that point, if there actually were a menu.
 *
 *      Mac menus steal all mouse or keyboard input from the application until
 *      the menu is dismissed, with or without a selection, by a mouse or key
 *      event.  Posting a Mac menu in a regression test will cause the test to
 *      halt waiting for user input.  This is why the TkpPostMenu function is
 *      not being used as the placeholder.
 *
 * Results:
 *	None.
 *
 * Side effects:
 *	A useless window is posted.
 *
 *----------------------------------------------------------------------
 */

int
TkpPostTearoffMenu(
    TCL_UNUSED(Tcl_Interp *),	/* The interpreter this menu lives in */
    TkMenu *menuPtr,		/* The menu we are posting */
    int x, int y, int index)	/* The screen coordinates where the top left
				 * corner of the menu, or of the specified
				 * entry, will be located. */
{
    int vRootX, vRootY, vRootWidth, vRootHeight;
    int result;

    TkActivateMenuEntry(menuPtr, -1);
    TkRecomputeMenu(menuPtr);
    result = TkPostCommand(menuPtr);
    if (result != TCL_OK) {
    	return result;
    }

    /*
     * The post commands could have deleted the menu, which means we are dead
     * and should go away.
     */

    if (menuPtr->tkwin == NULL) {
    	return TCL_OK;
    }

    /*
     * Adjust the menu y position so that the specified entry will be located
     * at the given coordinates.
     */

    if (index < 0 || (TkSizeT)index >= menuPtr->numEntries) {
	index = menuPtr->numEntries - 1;
    }
    if (index >= 0) {
	y -= menuPtr->entries[index]->y;
    }

    /*
     * Adjust the position of the menu if necessary to keep it visible on the
     * screen. There are two special tricks to make this work right:
     *
     * 1. If a virtual root window manager is being used then the coordinates
     *    are in the virtual root window of menuPtr's parent; since the menu
     *    uses override-redirect mode it will be in the *real* root window for
     *    the screen, so we have to map the coordinates from the virtual root
     *    (if any) to the real root. Can't get the virtual root from the menu
     *    itself (it will never be seen by the wm) so use its parent instead
     *    (it would be better to have an an option that names a window to use
     *    for this...).
     * 2. The menu may not have been mapped yet, so its current size might be
     *    the default 1x1. To compute how much space it needs, use its
     *    requested size, not its actual size.
     */

    Tk_GetVRootGeometry(Tk_Parent(menuPtr->tkwin), &vRootX, &vRootY,
	&vRootWidth, &vRootHeight);
    vRootWidth -= Tk_ReqWidth(menuPtr->tkwin);
    if (x > vRootX + vRootWidth) {
	x = vRootX + vRootWidth;
    }
    if (x < vRootX) {
	x = vRootX;
    }
    vRootHeight -= Tk_ReqHeight(menuPtr->tkwin);
    if (y > vRootY + vRootHeight) {
	y = vRootY + vRootHeight;
    }
    if (y < vRootY) {
	y = vRootY;
    }
    Tk_MoveToplevelWindow(menuPtr->tkwin, x, y);
    if (!Tk_IsMapped(menuPtr->tkwin)) {
	Tk_MapWindow(menuPtr->tkwin);
    }
    TkWmRestackToplevel((TkWindow *) menuPtr->tkwin, Above, NULL);
    return TCL_OK;
}

/*
 *----------------------------------------------------------------------
 *
 * TkpSetWindowMenuBar --
 *
 *	Associates a given menu with a window.
 *
 * Results:
 *	None.
 *
 * Side effects:
 *	On Windows and UNIX, associates the platform menu with the platform
 *	window.
 *
 *----------------------------------------------------------------------
 */

void
TkpSetWindowMenuBar(
    Tk_Window tkwin,		/* The window we are setting the menu in */
    TkMenu *menuPtr)		/* The menu we are setting */
{
    TkWindow *winPtr = (TkWindow *) tkwin;

    if (winPtr->wmInfoPtr) {
	winPtr->wmInfoPtr->menuPtr = menuPtr;
    }
}

/*
 *----------------------------------------------------------------------
 *
 * Tk_SetMainMenubar --
 *
 *	Puts the menu associated with a window into the menubar. Should only be
 *	called when the window is in front.
 *
 *      This is a no-op on all other platforms.  On OS X it is a no-op when
 *      passed a NULL menuName or a nonexistent menuName, with an exception for
 *      the first call in a new interpreter.  In that special case, passing a
 *      NULL menuName installs the default menu.
 *
 * Results:
 *	None.
 *
 * Side effects:
 *	The menubar may be changed.
 *
 *----------------------------------------------------------------------
 */

void
Tk_SetMainMenubar(
    Tcl_Interp *interp,		/* The interpreter of the application */
    Tk_Window tkwin,		/* The frame we are setting up */
    const char *menuName)	/* The name of the menu to put in front. */
{
    static Tcl_Interp *currentInterp = NULL;
    TKMenu *menu = nil;
    TkWindow *winPtr = (TkWindow *) tkwin;

    /*
     * We will be called when an embedded window receives an ActivationNotify
     * event, but we should not change the menubar in that case.
     */

    if (Tk_IsEmbedded(winPtr)) {
	return;
    }

    if (menuName) {
	Tk_Window menubar = NULL;

	if (winPtr->wmInfoPtr &&
		winPtr->wmInfoPtr->menuPtr &&
		winPtr->wmInfoPtr->menuPtr->mainMenuPtr) {
	    menubar = winPtr->wmInfoPtr->menuPtr->mainMenuPtr->tkwin;
	}

	/*
	 * Attempt to find the NSMenu directly.  If that fails, ask Tk to find
	 * it.
	 */

	if (menubar != NULL && strcmp(menuName, Tk_PathName(menubar)) == 0) {
	    menu = (TKMenu *) winPtr->wmInfoPtr->menuPtr->platformData;
	} else {
	    TkMenuReferences *menuRefPtr = TkFindMenuReferences(interp,
		    menuName);

	    if (menuRefPtr && menuRefPtr->menuPtr &&
		    menuRefPtr->menuPtr->platformData) {
		menu = (TKMenu *) menuRefPtr->menuPtr->platformData;
	    }
	}
    }

    /*
     * If we couldn't find a menu, do nothing unless the window belongs to a
     * different application.  In that case, install the default menubar.
     */

    if (menu || interp != currentInterp) {
	[NSApp tkSetMainMenu:menu];
    }
    currentInterp = interp;
}

/*
 *----------------------------------------------------------------------
 *
 * CheckForSpecialMenu --
 *
 *	Given a menu, check to see whether or not it is a cascade in a menubar
 *	with one of the special names ".apple", ".help" or ".window". If it is,
 *	the entry that points to this menu will be marked.
 *
 * Results:
 *	None.
 *
 * Side effects:
 *	Will set entryFlags appropriately.
 *
 *----------------------------------------------------------------------
 */

static void
CheckForSpecialMenu(
    TkMenu *menuPtr)		/* The menu we are checking */
{
    if (!menuPtr->mainMenuPtr->tkwin) {
	return;
    }
    for (TkMenuEntry *cascadeEntryPtr = menuPtr->menuRefPtr->parentEntryPtr;
	    cascadeEntryPtr;
	    cascadeEntryPtr = cascadeEntryPtr->nextCascadePtr) {
	if (cascadeEntryPtr->menuPtr->menuType == MENUBAR
		&& cascadeEntryPtr->menuPtr->mainMenuPtr->tkwin) {
	    TkMenu *mainMenuPtr = cascadeEntryPtr->menuPtr->mainMenuPtr;
	    int i = 0;
	    Tcl_DString ds;

	    Tcl_DStringInit(&ds);
	    Tcl_DStringAppend(&ds, Tk_PathName(mainMenuPtr->tkwin), -1);
	    while (specialMenus[i].name) {
		Tcl_DStringAppend(&ds, specialMenus[i].name,
			specialMenus[i].len);
		if (strcmp(Tcl_DStringValue(&ds),
			Tk_PathName(menuPtr->mainMenuPtr->tkwin)) == 0) {
		    cascadeEntryPtr->entryFlags |= specialMenus[i].flag;
		} else {
		    cascadeEntryPtr->entryFlags &= ~specialMenus[i].flag;
		}
		Tcl_DStringSetLength(&ds, Tcl_DStringLength(&ds) -
			specialMenus[i].len);
		i++;
	    }
	    Tcl_DStringFree(&ds);
	}
    }
}

/*
 *----------------------------------------------------------------------
 *
 * ParseAccelerator --
 *
 *	Parse accelerator string.
 *
 * Results:
 *	Accelerator string & flags.
 *
 * Side effects:
 *	None.
 *
 *----------------------------------------------------------------------
 */

static NSString *
ParseAccelerator(
    const char *accel,
    NSUInteger *maskPtr)
{
    unichar ch = 0;
    size_t len;
    int i;

    *maskPtr = 0;
    while (1) {
	i = 0;
	while (allModifiers[i].name) {
	    int l = allModifiers[i].len;

	    if (!strncasecmp(accel, allModifiers[i].name, l) &&
		    (accel[l] == '-' || accel[l] == '+')) {
		*maskPtr |= allModifiers[i].mask;
		accel += l+1;
		break;
	    }
	    i++;
	}
	if (!allModifiers[i].name || !*accel) {
	    break;
	}
    }
    len = strlen(accel);
    if (len > 1) {
	i = 0;
	if (accel[0] == 'F' && len < 4 && accel[1] > '0' && accel[1] <= '9') {
	    int fkey = accel[1] - '0';

	    if (len == 3) {
		if (accel[2] >= '0' && accel[2] <= '9') {
		    fkey = 10 * fkey + (accel[2] - '0');
		} else {
		    fkey = 0;
		}
	    }
	    if (fkey >= 1 && fkey <= 15) {
		ch = NSF1FunctionKey + fkey - 1;
	    }
	} else while (specialAccelerators[i].name) {
	    if (accel[0] == specialAccelerators[i].name[0] &&
		    len == specialAccelerators[i].len && !strncasecmp(accel,
		    specialAccelerators[i].name, specialAccelerators[i].len)) {
		ch = specialAccelerators[i].ch;
		break;
	    }
	    i++;
	}
    }
    if (ch) {
	return [[[NSString alloc] initWithCharacters:&ch length:1] autorelease];
    } else {
	return [[[[TKNSString alloc] initWithTclUtfBytes:accel length:-1] autorelease]
		lowercaseString];
    }
}

/*
 *--------------------------------------------------------------
 *
 * ModifierCharWidth --
 *
 *	Helper measuring width of command char in given font.
 *
 * Results:
 *	Width of command char.
 *
 * Side effects:
 *	None.
 *
 *--------------------------------------------------------------
 */

static int
ModifierCharWidth(
    Tk_Font tkfont)
{
    static NSString *cmdChar = nil;

    if (!cmdChar) {
	unichar cmd = kCommandUnicode;

	cmdChar = [[NSString alloc] initWithCharacters:&cmd length:1];
    }
    return [cmdChar sizeWithAttributes:
	    TkMacOSXNSFontAttributesForFont(tkfont)].width;
}

/*
 *--------------------------------------------------------------
 *
 * TkpComputeStandardMenuGeometry --
 *
 *	This procedure is invoked to recompute the size and layout of a menu
 *	that is not a menubar clone.
 *
 * Results:
 *	None.
 *
 * Side effects:
 *	Fields of menu entries are changed to reflect their current positions,
 *	and the size of the menu window itself may be changed.
 *
 *--------------------------------------------------------------
 */

void
TkpComputeStandardMenuGeometry(
    TkMenu *menuPtr)		/* Structure describing menu. */
{
    NSSize menuSize;
    Tk_Font tkfont, menuFont;
    Tk_FontMetrics menuMetrics, entryMetrics;
    int modifierCharWidth, menuModifierCharWidth;
    int x, y, modifierWidth, labelWidth, indicatorSpace;
    int windowWidth, windowHeight, accelWidth;
    int i, maxWidth;
    int entryWidth, maxIndicatorSpace, borderWidth, activeBorderWidth;
    TkMenuEntry *mePtr;
    int haveAccel = 0;

    /*
     * Do nothing if this menu is a clone.
     */

    if (menuPtr->tkwin == NULL || menuPtr->mainMenuPtr != menuPtr) {
	return;
    }

    menuSize = [(NSMenu *) menuPtr->platformData size];
    Tk_GetPixelsFromObj(NULL, menuPtr->tkwin, menuPtr->borderWidthPtr,
	    &borderWidth);
    Tk_GetPixelsFromObj(NULL, menuPtr->tkwin, menuPtr->activeBorderWidthPtr,
	    &activeBorderWidth);
    x = y = borderWidth;
    windowHeight = maxWidth = 0;
    maxIndicatorSpace = 0;

    /*
     * On the Mac especially, getting font metrics can be quite slow, so we
     * want to do it intelligently. We are going to precalculate them and pass
     * them down to all of the measuring and drawing routines. We will measure
     * the font metrics of the menu once. If an entry does not have its own
     * font set, then we give the geometry/drawing routines the menu's font and
     * metrics. If an entry has its own font, we will measure that font and
     * give all of the geometry/drawing the entry's font and metrics.
     */

    menuFont = Tk_GetFontFromObj(menuPtr->tkwin, menuPtr->fontPtr);
    Tk_GetFontMetrics(menuFont, &menuMetrics);
    menuModifierCharWidth = ModifierCharWidth(menuFont);

    for (i = 0; i < (int) menuPtr->numEntries; i++) {
	mePtr = menuPtr->entries[i];
	if (mePtr->type == CASCADE_ENTRY || mePtr->accelLength > 0) {
	    haveAccel = 1;
	    break;
	}
    }

    for (i = 0; i < (int) menuPtr->numEntries; i++) {
	mePtr = menuPtr->entries[i];
	if (mePtr->type == TEAROFF_ENTRY) {
	    continue;
	}
	if (mePtr->fontPtr == NULL) {
	    tkfont = menuFont;
	    modifierCharWidth = menuModifierCharWidth;
	} else {
	    tkfont = Tk_GetFontFromObj(menuPtr->tkwin, mePtr->fontPtr);
	    Tk_GetFontMetrics(tkfont, &entryMetrics);
	    modifierCharWidth = ModifierCharWidth(tkfont);
	}
	accelWidth = modifierWidth = indicatorSpace = 0;
	if (mePtr->type == SEPARATOR_ENTRY) {
	    mePtr->height = menuSeparatorHeight;
	} else {
	    /*
	     * For each entry, compute the height required by that particular
	     * entry, plus three widths: the width of the label, the width to
	     * allow for an indicator to be displayed to the left of the label
	     * (if any), and the width of the accelerator to be displayed to
	     * the right of the label (if any). These sizes depend, of course,
	     * on the type of the entry.
	     */

	    NSMenuItem *menuItem = (NSMenuItem *) mePtr->platformEntryData;
	    int haveImage = 0, width = 0, height = 0;

	    if (mePtr->image) {
		Tk_SizeOfImage(mePtr->image, &width, &height);
		haveImage = 1;
		height += 2; /* tweak */
	    } else if (mePtr->bitmapPtr) {
		Pixmap bitmap = Tk_GetBitmapFromObj(menuPtr->tkwin,
			mePtr->bitmapPtr);

		Tk_SizeOfBitmap(menuPtr->display, bitmap, &width, &height);
		haveImage = 1;
		height += 2; /* tweak */
	    }
	    if (!haveImage || (mePtr->compound != COMPOUND_NONE)) {
		NSAttributedString *attrTitle = [menuItem attributedTitle];
		NSSize size;

		if (attrTitle) {
		    size = [attrTitle size];
		} else {
		    size = [[menuItem title] sizeWithAttributes:
			TkMacOSXNSFontAttributesForFont(tkfont)];
		}
		size.width += menuTextLeadingEdgeMargin + menuTextTrailingEdgeMargin;
		size.height -= 1; /* tweak */
		if (haveImage && (mePtr->compound != COMPOUND_NONE)) {
		    int margin = width + menuIconTrailingEdgeMargin;

		    if (margin > menuTextLeadingEdgeMargin) {
			margin = menuTextLeadingEdgeMargin;
		    }
		    width += size.width + menuIconTrailingEdgeMargin - margin;
		    if (size.height > height) {
			height = size.height;
		    }
		} else {
		    width = size.width;
		    height = size.height;
		}
	    }
	    else {
		/* image only. */
	    }
	    labelWidth = width + menuItemExtraWidth;
	    mePtr->height = height + menuItemExtraHeight;
	    if (mePtr->type == CASCADE_ENTRY) {
		modifierWidth = modifierCharWidth;
	    } else if (mePtr->accelLength == 0) {
		if (haveAccel && !mePtr->hideMargin) {
		    modifierWidth = modifierCharWidth;
		}
	    } else {
		NSUInteger modifMask = [menuItem keyEquivalentModifierMask];
		int j = 0;

		while (allModifiers[j].name) {
		    if (modifMask & allModifiers[j].mask) {
			modifMask &= ~allModifiers[j].mask;
			modifierWidth += modifierCharWidth;
		    }
		    j++;
		}
		accelWidth = [[menuItem keyEquivalent] sizeWithAttributes:
			TkMacOSXNSFontAttributesForFont(tkfont)].width;
	    }
	    if (!mePtr->hideMargin) {
		indicatorSpace = menuMarkColumnWidth;
	    }
	    if (indicatorSpace > maxIndicatorSpace) {
		maxIndicatorSpace = indicatorSpace;
	    }
	    entryWidth = labelWidth + modifierWidth + accelWidth;
	    if (entryWidth > maxWidth) {
		maxWidth = entryWidth;
	    }
	    menuPtr->entries[i]->width = entryWidth;
	    mePtr->height += 2 * activeBorderWidth;
	}
	mePtr->x = x;
	mePtr->y = y;
	y += menuPtr->entries[i]->height + borderWidth;
    }
    windowWidth = menuSize.width;
    if (windowWidth <= 0) {
	windowWidth = 1;
    }
    windowHeight = menuSize.height;
    if (windowHeight <= 0) {
	windowHeight = 1;
    }
    menuPtr->totalWidth = windowWidth;
    menuPtr->totalHeight = windowHeight;
}

/*
 *----------------------------------------------------------------------
 *
 * GenerateMenuSelectEvent --
 *
 *	Respond to a menu item being selected.
 *
 * Results:
 *	True if event(s) are generated - false otherwise.
 *
 * Side effects:
 *	Places a virtual event on the event queue.
 *
 *----------------------------------------------------------------------
 */

int
GenerateMenuSelectEvent(
    TKMenu *menu,
    NSMenuItem *menuItem)
{
    TkMenu *menuPtr = [menu tkMenu];

    if (menuPtr) {
	int index = [menu tkIndexOfItem:menuItem];

	if (index < 0 || index >= (int) menuPtr->numEntries ||
		(menuPtr->entries[index])->state == ENTRY_DISABLED) {
	    TkActivateMenuEntry(menuPtr, -1);
	} else {
	    TkActivateMenuEntry(menuPtr, index);
	    MenuSelectEvent(menuPtr);
	    return true;
	}
    }
    return false;
}

/*
 *----------------------------------------------------------------------
 *
 * MenuSelectEvent --
 *
 *	Generates a "MenuSelect" virtual event. This can be used to do
 *	context-sensitive menu help.
 *
 * Results:
 *	None.
 *
 * Side effects:
 *	Places a virtual event on the event queue.
 *
 *----------------------------------------------------------------------
 */

void
MenuSelectEvent(
    TkMenu *menuPtr)		/* the menu we have selected. */
{
    union {XEvent general; XVirtualEvent virt;} event;

    bzero(&event, sizeof(event));
    event.virt.type = VirtualEvent;
    event.virt.serial = LastKnownRequestProcessed(menuPtr->display);
    event.virt.send_event = false;
    event.virt.display = menuPtr->display;
    event.virt.event = Tk_WindowId(menuPtr->tkwin);
    event.virt.root = XRootWindow(menuPtr->display, 0);
    event.virt.subwindow = None;
    event.virt.time = TkpGetMS();
    XQueryPointer(NULL, None, NULL, NULL, &event.virt.x_root, &event.virt.y_root, NULL,
	    NULL, &event.virt.state);
    event.virt.same_screen = true;
    event.virt.name = Tk_GetUid("MenuSelect");
    Tk_MakeWindowExist(menuPtr->tkwin);
    if (Tcl_GetServiceMode() != TCL_SERVICE_NONE) {
	Tk_HandleEvent(&event.general);
    } else {
	Tk_QueueWindowEvent(&event.general, TCL_QUEUE_TAIL);
    }
}

/*
 *----------------------------------------------------------------------
 *
 * RecursivelyClearActiveMenu --
 *
 *	Recursively clears the active entry in the menu's cascade hierarchy.
 *
 * Results:
 *	None.
 *
 * Side effects:
 *	Generates <<MenuSelect>> virtual events.
 *
 *----------------------------------------------------------------------
 */

void
RecursivelyClearActiveMenu(
    TkMenu *menuPtr)		/* The menu to reset. */
{
    int i;

    TkActivateMenuEntry(menuPtr, -1);
    for (i = 0; i < (int) menuPtr->numEntries; i++) {
	TkMenuEntry *mePtr = menuPtr->entries[i];

	if (mePtr->type == CASCADE_ENTRY
		&& (mePtr->childMenuRefPtr != NULL)
		&& (mePtr->childMenuRefPtr->menuPtr != NULL)) {
	    RecursivelyClearActiveMenu(mePtr->childMenuRefPtr->menuPtr);
	}
    }
}

/*
 *----------------------------------------------------------------------
 *
 * TkMacOSXClearMenubarActive --
 *
 *	Recursively clears the active entry in the current menubar hierarchy.
 *
 * Results:
 *	None.
 *
 * Side effects:
 *	Generates <<MenuSelect>> virtual events.
 *
 *----------------------------------------------------------------------
 */

void
TkMacOSXClearMenubarActive(void)
{
    NSMenu *mainMenu = [NSApp mainMenu];

    if (mainMenu && [mainMenu isKindOfClass:[TKMenu class]]) {
	TkMenu *menuPtr = [(TKMenu *) mainMenu tkMenu];

	if (menuPtr &&
	    !(menuPtr->menuFlags & MENU_DELETION_PENDING) &&
	    menuPtr->numEntries > 0 &&
	    menuPtr->entries != NULL) {
	    RecursivelyClearActiveMenu(menuPtr);
	}
    }
}

/*
 *----------------------------------------------------------------------
 *
 * TkpMenuInit --
 *
 *	Initializes Mac-specific menu data.
 *
 * Results:
 *	None.
 *
 * Side effects:
 *	Allocates a hash table.
 *
 *----------------------------------------------------------------------
 */

void
TkpMenuInit(void)
{
    NSNotificationCenter *nc = [NSNotificationCenter defaultCenter];

#define observe(n, s) \
	[nc addObserver:NSApp selector:@selector(s) name:(n) object:nil]
    observe(NSMenuDidBeginTrackingNotification, menuBeginTracking:);
    observe(NSMenuDidEndTrackingNotification, menuEndTracking:);
#undef observe

    [NSMenuItem setUsesUserKeyEquivalents:NO];
    ChkErr(GetThemeMetric, kThemeMetricMenuMarkColumnWidth,
	    &menuMarkColumnWidth);
    ChkErr(GetThemeMetric, kThemeMetricMenuTextLeadingEdgeMargin,
	    &menuTextLeadingEdgeMargin);
    ChkErr(GetThemeMetric, kThemeMetricMenuTextTrailingEdgeMargin,
	    &menuTextTrailingEdgeMargin);
    ChkErr(GetThemeMetric, kThemeMetricMenuIconTrailingEdgeMargin,
	    &menuIconTrailingEdgeMargin);
    ChkErr(GetThemeMenuItemExtra, kThemeMenuItemPlain, &menuItemExtraHeight,
	    &menuItemExtraWidth);
    ChkErr(GetThemeMenuSeparatorHeight, &menuSeparatorHeight);
}

#pragma mark -
#pragma mark NOPs

/*
 *----------------------------------------------------------------------
 *
 * TkpMenuThreadInit --
 *
 *	Does platform-specific initialization of thread-specific menu state.
 *
 * Results:
 *	None.
 *
 * Side effects:
 *	None.
 *
 *----------------------------------------------------------------------
 */

void
TkpMenuThreadInit(void)
{
    /*
     * Nothing to do.
     */
}

/*
 *----------------------------------------------------------------------
 *
 * TkpMenuNotifyToplevelCreate --
 *
 *	This routine reconfigures the menu and the clones indicated by
 *	menuName because a toplevel has been created and any system menus need
 *	to be created. Only applicable to Windows.
 *
 * Results:
 *	None.
 *
 * Side effects:
 *	An idle handler is set up to do the reconfiguration.
 *
 *----------------------------------------------------------------------
 */

void
TkpMenuNotifyToplevelCreate(
    TCL_UNUSED(Tcl_Interp *),	/* The interp the menu lives in. */
    TCL_UNUSED(const char *))	/* The name of the menu to reconfigure. */
{
    /*
     * Nothing to do.
     */
}

/*
 *--------------------------------------------------------------
 *
 * TkpInitializeMenuBindings --
 *
 *	For every interp, initializes the bindings for Windows menus. Does
 *	nothing on Mac or XWindows.
 *
 * Results:
 *	None.
 *
 * Side effects:
 *	C-level bindings are setup for the interp which will handle Alt-key
 *	sequences for menus without beeping or interfering with user-defined
 *	Alt-key bindings.
 *
 *--------------------------------------------------------------
 */

void
TkpInitializeMenuBindings(
    TCL_UNUSED(Tcl_Interp *),		/* The interpreter to set. */
    TCL_UNUSED(Tk_BindingTable))
				/* The table to add to. */
{
    /*
     * Nothing to do.
     */
}

/*
 *--------------------------------------------------------------
 *
 * TkpComputeMenubarGeometry --
 *
 *	This procedure is invoked to recompute the size and layout of a menu
 *	that is a menubar clone.
 *
 * Results:
 *	None.
 *
 * Side effects:
 *	Fields of menu entries are changed to reflect their current positions,
 *	and the size of the menu window itself may be changed.
 *
 *--------------------------------------------------------------
 */

void
TkpComputeMenubarGeometry(
    TkMenu *menuPtr)		/* Structure describing menu. */
{
    TkpComputeStandardMenuGeometry(menuPtr);
}


/*
 *----------------------------------------------------------------------
 *
 * TkpDrawMenuEntry --
 *
 *	Draws the given menu entry at the given coordinates with the given
 *	attributes.  This is a no-op on macOS since the menus are drawn by
 *      the Apple window manager, which also handles all events related to
 *      selecting menu items.  This function is only called for tearoff
 *      menus, which are not supported on macOS but do get drawn as nearly
 *      invisible 1 pixel wide windows on macOS
 *
 * Results:
 *	None.
 *
 * Side effects:
 *	None
 *
 *----------------------------------------------------------------------
 */

void
TkpDrawMenuEntry(
    TCL_UNUSED(TkMenuEntry *),		/* The entry to draw */
    TCL_UNUSED(Drawable),			/* What to draw into */
    TCL_UNUSED(Tk_Font),		/* Precalculated font for menu */
    TCL_UNUSED(const Tk_FontMetrics *),
				/* Precalculated metrics for menu */
    TCL_UNUSED(int),			/* X-coordinate of topleft of entry */
    TCL_UNUSED(int),			/* Y-coordinate of topleft of entry */
    TCL_UNUSED(int),			/* Width of the entry rectangle */
    TCL_UNUSED(int),			/* Height of the current rectangle */
    TCL_UNUSED(int),		/* Boolean flag */
    TCL_UNUSED(int))		/* Whether or not to draw the cascade arrow
				 * for cascade items. */
{
}

#pragma mark Obsolete

/*
 *----------------------------------------------------------------------
 *
 * TkMacOSXPreprocessMenu --
 *
 *    Handle preprocessing of menubar if it exists.
 *
 * Results:
 *    None.
 *
 * Side effects:
 *    All post commands for the current menubar get executed.
 *
 *----------------------------------------------------------------------
 */

void
TkMacOSXPreprocessMenu(void)
{
}

/*
 *----------------------------------------------------------------------
 *
 * TkMacOSXUseID --
 *
 *	Take the ID out of the available list for new menus. Used by the
 *	default menu bar's menus so that they do not get created at the Tk
 *	level. See TkMacOSXGetNewMenuID for more information.
 *
 * Results:
 *	Returns TCL_OK if the id was not in use. Returns TCL_ERROR if the id
 *	was in use.
 *
 * Side effects:
 *	A hash table entry in the command table is created with a NULL value.
 *
 *----------------------------------------------------------------------
 */

int
TkMacOSXUseMenuID(
    TCL_UNUSED(short))		/* The id to take out of the table */
{
    return TCL_OK;
}

/*
 *----------------------------------------------------------------------
 *
 * TkMacOSXDispatchMenuEvent --
 *
 *	Given a menu id and an item, dispatches the command associated with it.
 *
 * Results:
 *	None.
 *
 * Side effects:
 *	Commands for the event are scheduled for execution at idle time.
 *
 *----------------------------------------------------------------------
 */

int
TkMacOSXDispatchMenuEvent(
    TCL_UNUSED(int),			/* The menu id of the menu we are invoking */
    TCL_UNUSED(int))			/* The one-based index of the item that was
				 * selected. */
{
    return TCL_ERROR;
}

/*
 *----------------------------------------------------------------------
 *
 * TkMacOSXHandleTearoffMenu() --
 *
 *	This routine sees if the MDEF has set a menu and a mouse position for
 *	tearing off and makes a tearoff menu if it has.
 *
 * Results:
 *	menuPtr->interp will have the result of the tearoff command.
 *
 * Side effects:
 *	A new tearoff menu is created if it is supposed to be.
 *
 *----------------------------------------------------------------------
 */

void
TkMacOSXHandleTearoffMenu(void)
{
    /*
     * Obsolete: Nothing to do.
     */
}

/*
 *----------------------------------------------------------------------
 *
 * TkMacOSXSetHelpMenuItemCount --
 *
 *	Has to be called after the first call to InsertMenu. Sets up the global
 *	variable for the number of items in the unmodified help menu.
 *
 *	NB: Nobody uses this any more, since you can get the number of system
 *	help items from HMGetHelpMenu trivially. But it is in the stubs
 *	table...
 *
 * Results:
 *	None.
 *
 * Side effects:
 *	Nothing.
 *
 *----------------------------------------------------------------------
 */

void
TkMacOSXSetHelpMenuItemCount(void)
{
}

/*
 *----------------------------------------------------------------------
 *
 * TkMacOSXMenuClick --
 *
 *	Prepares a menubar for MenuSelect or MenuKey.
 *
 * Results:
 *	None.
 *
 * Side effects:
 *	Any pending configurations of the menubar are completed.
 *
 *----------------------------------------------------------------------
 */

void
TkMacOSXMenuClick(void)
{
}

/*
 * Local Variables:
 * mode: objc
 * c-basic-offset: 4
 * fill-column: 79
 * coding: utf-8
 * End:
 */<|MERGE_RESOLUTION|>--- conflicted
+++ resolved
@@ -366,20 +366,12 @@
 	Tcl_Preserve(menuPtr);
 	int result = TkInvokeMenu(interp, menuPtr, mePtr->index);
 	if (result != TCL_OK && result != TCL_CONTINUE &&
-<<<<<<< HEAD
-	    result != TCL_BREAK) {
-=======
 		result != TCL_BREAK) {
->>>>>>> b4cd4a1b
 	    Tcl_AddErrorInfo(interp, "\n    (menu invoke)");
 	    Tcl_BackgroundException(interp, result);
 	}
 	Tcl_Release(menuPtr);
-<<<<<<< HEAD
-	    Tcl_Release(interp);
-=======
 	Tcl_Release(interp);
->>>>>>> b4cd4a1b
 	}
     }
 }
