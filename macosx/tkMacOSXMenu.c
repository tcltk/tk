/*
 * tkMacOSXMenu.c --
 *
 *	This module implements the Mac-platform specific features of menus.
 *
 * Copyright © 1996-1997 Sun Microsystems, Inc.
 * Copyright © 2001-2009 Apple Inc.
 * Copyright © 2005-2009 Daniel A. Steffen <das@users.sourceforge.net>
 * Copyright © 2012 Adrian Robert.
 *
 * See the file "license.terms" for information on usage and redistribution
 * of this file, and for a DISCLAIMER OF ALL WARRANTIES.
 */

#include "tkMacOSXPrivate.h"
#include "tkMenubutton.h"
#include "tkMenu.h"
#include "tkColor.h"
#include "tkFont.h"
#include "tkMacOSXWm.h"
#include "tkMacOSXDebug.h"
#include "tkMacOSXConstants.h"

/*
#ifdef TK_MAC_DEBUG
#define TK_MAC_DEBUG_MENUS
#endif
*/

#define ENTRY_HELP_MENU		ENTRY_PLATFORM_FLAG1
#define ENTRY_APPLE_MENU	ENTRY_PLATFORM_FLAG2
#define ENTRY_WINDOWS_MENU	ENTRY_PLATFORM_FLAG3

#define sl(s) ((int) (sizeof(s "") - 1))

#define SPECIALMENU(n, f) {.name = "." #n, .len = sl(#n) + 1, \
	.flag = ENTRY_##f##_MENU }
static const struct {
    const char *name; size_t len; int flag;
} specialMenus[] = {
    SPECIALMENU(help,	HELP),
    SPECIALMENU(apple,	APPLE),
    SPECIALMENU(window,	WINDOWS),
    {NULL, 0, 0}
};
#undef SPECIALMENU

#define MODIFIER(n, f) {.name = #n, .len = sl(#n), .mask = f }
static const struct {
    const char *name; size_t len; NSUInteger mask;
} allModifiers[] = {
    MODIFIER(Control,	NSControlKeyMask),
    MODIFIER(Ctrl,	NSControlKeyMask),
    MODIFIER(Option,	NSAlternateKeyMask),
    MODIFIER(Opt,	NSAlternateKeyMask),
    MODIFIER(Alt,	NSAlternateKeyMask),
    MODIFIER(Shift,	NSShiftKeyMask),
    MODIFIER(Command,	NSCommandKeyMask),
    MODIFIER(Cmd,	NSCommandKeyMask),
    MODIFIER(Meta,	NSCommandKeyMask),
    {NULL, 0, 0}
};
#undef MODIFIER

#define ACCEL(n, c) {.name = #n, .len = sl(#n), .ch = c }
static const struct {
    const char *name; size_t len; UniChar ch;
} specialAccelerators[] = {
    ACCEL(PageUp,	NSPageUpFunctionKey),
    ACCEL(PageDown,	NSPageDownFunctionKey),
    ACCEL(Left,		NSLeftArrowFunctionKey),
    ACCEL(Right,	NSRightArrowFunctionKey),
    ACCEL(Up,		NSUpArrowFunctionKey),
    ACCEL(Down,		NSDownArrowFunctionKey),
    ACCEL(Escape,	0x001b),
    ACCEL(Clear,	NSClearDisplayFunctionKey),
    ACCEL(Enter,	NSEnterCharacter),
    ACCEL(Backspace,	NSBackspaceCharacter),
    ACCEL(Space,	' '),
    ACCEL(Tab,		NSTabCharacter),
    ACCEL(BackTab,	NSBackTabCharacter),
    ACCEL(Delete,	NSDeleteCharacter),
    ACCEL(Home,		NSHomeFunctionKey),
    ACCEL(End,		NSEndFunctionKey),
    ACCEL(Return,	NSCarriageReturnCharacter),
    ACCEL(Help,		NSHelpFunctionKey),
    ACCEL(Power,	0x233d),
    ACCEL(Eject,	0xf804),
    {NULL, 0, 0}
};
#undef ACCEL
#undef sl

<<<<<<< HEAD
static int inPostMenu = 0;
=======
static int gNoTkMenus = 0;	/* This is used by Tk_MacOSXTurnOffMenus as
				 * the flag that Tk is not to draw any
				 * menus. */
static Bool   inPostMenu = true;
>>>>>>> 249f6921
static SInt32 menuMarkColumnWidth = 0, menuIconTrailingEdgeMargin = 0;
static SInt32 menuTextLeadingEdgeMargin = 0, menuTextTrailingEdgeMargin = 0;
static SInt16 menuItemExtraHeight = 0, menuItemExtraWidth = 0;
static SInt16 menuSeparatorHeight = 0;

static void	CheckForSpecialMenu(TkMenu *menuPtr);
static NSString *ParseAccelerator(const char *accel, NSUInteger *maskPtr);
static int	GenerateMenuSelectEvent(TKMenu *menu, NSMenuItem *menuItem);
static void	MenuSelectEvent(TkMenu *menuPtr);
static void	RecursivelyClearActiveMenu(TkMenu *menuPtr);
static int	ModifierCharWidth(Tk_Font tkfont);


#pragma mark TkBackgroundLoop

/*
 * The function TkMacOSXEventsCheckProc (in tkMacOSXNotify.c) is the "check
 * proc" for the macOS event source.  Its job is to remove NSEvents from the
 * default event queue of the NSApplication.  It does this by calling the
 * method [NSApp nextEventMatchingMask: untilDate: inMode: dequeue:]. As a
 * rule, when the untilDate is set to the distant past this method returns
 * immediately.  An exception to that rule is when the next event is the button
 * press on a menu button.  In that case, the method starts running a nested
 * event loop in the mode NSEventTrackingRunLoopMode which does not return
 * until the menu has been dismissed.  In Tk 8.6.10 and earlier, this meant
 * that the Tk event loop would block in its call to the check proc as long as
 * the menu was posted.  For example, opening a menu during the Rube Goldberg
 * demo would cause the animation to stop.  This was also the case for
 * menubuttons.
 *
 * The TKBackgroundLoop object below works around this problem, and allows a Tk
 * event loop to run while a menu is open.  It is a subclass of NSThread which
 * inserts requests to call [NSApp _runBackgroundLoop] onto the queue
 * associated with the NSEventTrackingRunLoopMode.  One of these threads gets
 * started in the callback [NSApp menuBeginTracking] and cancelled in [NSApp
 * menuEndTracking].
 */

@interface TKBackgroundLoop: NSThread
@end

@implementation TKBackgroundLoop
- (void) main
{
    NSAutoreleasePool *pool = [NSAutoreleasePool new];
    NSArray *modeArray = [NSArray arrayWithObjects: NSEventTrackingRunLoopMode,
				  nil];
    while(1) {

	/*
	 * Queue a request to process Tk events during event tracking.
	 */

	[NSApp performSelectorOnMainThread:@selector(_runBackgroundLoop)
				withObject:nil
			     waitUntilDone:true
				     modes:modeArray];
	if ([self isCancelled]) {
	    [NSThread exit];
	}

	/*
	 * Allow the tracked events to be processed too.
	 */

	[NSThread sleepForTimeInterval:0.001];
    }
    [pool drain];
}
@end

TKBackgroundLoop *backgroundLoop = nil;


#pragma mark TKMenu

/*
 * This interface is not declared in tkMacOSXPrivate.h because it requires
 * tkMenu.h.
 */

@interface TKMenu(TKMenuPrivate)
- (id) initWithTkMenu: (TkMenu *) tkMenu;
- (TkMenu *) tkMenu;
- (int) tkIndexOfItem: (NSMenuItem *) menuItem;
- (void) insertItem: (NSMenuItem *) newItem atTkIndex: (NSInteger) index;
@end

@implementation TKMenu
- (void) setSpecial: (NSUInteger) special
{
    NSAssert(!_tkSpecial, @"Cannot change specialness of a special menu");
    _tkSpecial = special;
}
- (BOOL) isSpecial: (NSUInteger) special
{
    return (_tkSpecial == special);
}

/*
 * There are cases where a KeyEquivalent (aka menu accelerator) is defined for
 * a "dead key", i.e. a key which does not have an associated character but is
 * only meant to be the start of a composition sequence.  For example, on a
 * Spanish keyboard both the ' and the ` keys are dead keys used to place
 * accents over letters.  But ⌘` is a standard KeyEquivalent which cycles
 * through the open windows of an application, changing the focus to the next
 * window. This caused a bug reported in [1626ed65b8].  When a dead key that is
 * also as a KeyEquivalent is pressed, a KeyDown event with no characters would
 * be passed to performKeyEquivalent.  The default implementation provided by
 * Apple would cause that event to be routed to some private methods of NSMenu
 * which raise NSInvalidArgumentException, causing an abort. Returning NO in
 * such a case prevents the abort.  So the override below returns NO when the
 * event has no characters.
 *
 * In fact, however, we never want to handle accelerators because they are
 * handled by Tk.  Hence this method could always return NO.  But if we did
 * that then we would not see the menu flash when an accelerator is pressed.
 * The flash is a useful visual indicator. It turns out that the flash is an
 * undocumented side effect of calling the super method for
 * performKeyEquivalent.  The super method also calls the NSMenuItem's action
 * method - tkMenuItemInvoke in our case.  This is also not documented.
 *
 * To enable the flash we set up a flag that tells the action method to do
 * nothing, because it is being called by an accelerator. The override below
 * sets the flag and then calls super. See ticket [ead70921a9].
 */

static Bool runMenuCommand = true;
- (BOOL)performKeyEquivalent:(NSEvent *)event
{
    if ([[event characters] length] == 0) {
	return NO;
    }
    runMenuCommand = false;
    /* Make the menu flash and call tkMenuItemInvoke. */
    return [super performKeyEquivalent: event];
}
@end

@implementation TKMenu(TKMenuPrivate)

- (id) initWithTitle: (NSString *) aTitle
{
    self = [super initWithTitle:aTitle];
    if (self) {
	_tkMenu = NULL;
	_tkOffset = 0;
	_tkItemCount = 0;
	_tkSpecial = 0;
	[self setDelegate:self];
    }
    return self;
}

- (id) initWithTkMenu: (TkMenu *) tkMenu
{
    NSString *title = [[TKNSString alloc] initWithTclUtfBytes:
	    Tk_PathName(tkMenu->tkwin) length:-1];

    self = [self initWithTitle:title];
    [title release];
    if (self) {
	_tkMenu = tkMenu;
    }
    return self;
}

- (id) copyWithZone: (NSZone *) zone
{
    TKMenu *copy = [super copyWithZone:zone];

    NSAssert(_tkMenu == nil, @"Cannot copy tkMenu");
    copy->_tkMenu = _tkMenu;
    copy->_tkOffset = _tkOffset;
    copy->_tkItemCount = _tkItemCount;
    copy->_tkSpecial = _tkSpecial;
    return copy;
}

- (TkMenu *) tkMenu
{
    return (TkMenu *)_tkMenu;
}

- (int) tkIndexOfItem: (NSMenuItem *) menuItem
{
    return [self indexOfItem:menuItem] - _tkOffset;
}

- (void) insertItem: (NSMenuItem *) newItem atTkIndex: (NSInteger) index
{
    [super insertItem:newItem atIndex:index + _tkOffset];
    _tkItemCount++;
}

- (void) insertItem: (NSMenuItem *) newItem atIndex: (NSInteger) index
{
    if (_tkMenu && index >= 0) {
	if ((NSUInteger) index <= _tkOffset) {
	    _tkOffset++;
	} else {
	    NSAssert((NSUInteger) index >= _tkItemCount + _tkOffset,
		    @"Cannot insert in the middle of Tk menu");
	}
    }
    [super insertItem:newItem atIndex:index];
}

- (void) removeItemAtIndex: (NSInteger) index
{
    if (_tkMenu && index >= 0) {
	if ((NSUInteger) index < _tkOffset) {
	    _tkOffset--;
	} else if ((NSUInteger) index < _tkItemCount + _tkOffset) {
	    _tkItemCount--;
	}
    }
    [super removeItemAtIndex:index];
}

- (NSMenuItem *) newTkMenuItem: (TkMenuEntry *) mePtr
{
    NSMenuItem *menuItem = [[NSMenuItem alloc] initWithTitle:@""
	    action:@selector(tkMenuItemInvoke:) keyEquivalent:@""];

    [menuItem setTarget:self];
    [menuItem setTag:(NSInteger) mePtr];
    return menuItem;
}
@end

@implementation TKMenu(TKMenuActions)

- (BOOL) validateMenuItem: (NSMenuItem *) menuItem
{
    return [menuItem isEnabled];
}

/*
 * Workaround for bug 3572016; leave menu items enabled during modal dialog.
 */

- (BOOL)worksWhenModal
{
    return YES;
}

- (void) tkMenuItemInvoke: (id) sender
{
    if (!runMenuCommand) {

    	/*
    	 * We are being called for a menu accelerator.  Tk will handle it.
    	 * Just update the runMenuCommand flag.
    	 */

    	runMenuCommand = true;
    	return;
    }

    /*
     * We are being called for an actual menu item selection; run the command.
     */
	
    if ([sender isKindOfClass:[NSMenuItem class]]) {
	NSMenuItem *menuItem = (NSMenuItem *) sender;
	TkMenu *menuPtr = (TkMenu *) _tkMenu;
	TkMenuEntry *mePtr = (TkMenuEntry *) [menuItem tag];
    
	if (menuPtr && mePtr) {
	Tcl_Interp *interp = menuPtr->interp;
	Tcl_Preserve(interp);
	Tcl_Preserve(menuPtr);
	int result = TkInvokeMenu(interp, menuPtr, mePtr->index);
	if (result != TCL_OK && result != TCL_CONTINUE &&
	    result != TCL_BREAK) {
	    Tcl_AddErrorInfo(interp, "\n    (menu invoke)");
	    Tcl_BackgroundException(interp, result);
	}
	Tcl_Release(menuPtr);
	    Tcl_Release(interp);
	}
    }
}

@end

@implementation TKMenu(TKMenuDelegate)

- (BOOL) menuHasKeyEquivalent: (NSMenu *) menu forEvent: (NSEvent *) event
	target: (id *) target action: (SEL *) action
{
    (void)menu;

    /*
     * Use lowercaseString when comparing keyEquivalents since the notion of
     * a shifted upper case letter does not make much sense.
     */

    NSString *key = [[event charactersIgnoringModifiers] lowercaseString];
    NSUInteger modifiers = [event modifierFlags] &
	    NSDeviceIndependentModifierFlagsMask;

    if (modifiers == (NSCommandKeyMask | NSShiftKeyMask) &&
	    [key compare:@"?"] == NSOrderedSame) {
	/*
	 * Command-Shift-? has not been allowed as a keyboard equivalent since
	 * the first aqua port, for some mysterious reason.
	 */

	return NO;
    } else if (modifiers == (NSControlKeyMask | NSShiftKeyMask) &&
	    [event keyCode] == 48) {
	/*
	 * Starting with OSX 10.12 Control-Tab and Control-Shift-Tab are used
	 * to select window tabs.  But for some even more mysterious reason the
	 * Control-Shift-Tab event has character 0x19 = NSBackTabCharacter
	 * rather than 0x09 = NSTabCharacter.  At the same time, the
	 * keyEquivalent must be \0x09 in order for it to be displayed
	 * correctly in the menu. This makes it impossible for the standard
	 * "Select Previous Tab" to work correctly, unless we intervene.
	 */

	key = @"\t";
    } else if (([event modifierFlags] & NSCommandKeyMask) == NSCommandKeyMask) {
	/*
	 * If the command modifier is set, use the full character string so
	 * things like the dvorak / qwerty layout will work.
	 */

	key = [event characters];
    }

    NSArray *itemArray = [self itemArray];
    for (NSMenuItem *item in itemArray) {
	if ([item isEnabled] &&
	    [[item keyEquivalent] compare:key] == NSOrderedSame) {
	    NSUInteger keyEquivModifiers = [item keyEquivalentModifierMask];
	    if (keyEquivModifiers == modifiers) {
		*target = [item target];
		*action = [item action];
		return YES;
	    }
	}
    }
    return NO;
}

- (void) menuWillOpen: (NSMenu *) menu
{
    (void)menu;
    if (_tkMenu) {
	//RecursivelyClearActiveMenu(_tkMenu);
	GenerateMenuSelectEvent((TKMenu *)[self supermenu],
		[self itemInSupermenu]);
    }
}

- (void) menuDidClose: (NSMenu *) menu
{
    (void)menu;
    if (_tkMenu) {
	RecursivelyClearActiveMenu((TkMenu *)_tkMenu);
    }
}

- (void) menu: (NSMenu *) menu willHighlightItem: (NSMenuItem *) item
{
    (void)menu;
    if (_tkMenu) {
	GenerateMenuSelectEvent(self, item);
    }
}

- (void) menuNeedsUpdate: (NSMenu *) menu
{
    TkMenu *menuPtr = (TkMenu *) _tkMenu;
    (void)menu;

    if (menuPtr) {
	Tcl_Interp *interp = menuPtr->interp;

	Tcl_Preserve(interp);
	Tcl_Preserve(menuPtr);

	int result = TkPostCommand(menuPtr);

	if (result!=TCL_OK && result!=TCL_CONTINUE && result!=TCL_BREAK) {
	      Tcl_AddErrorInfo(interp, "\n    (menu preprocess)");
	      Tcl_BackgroundException(interp, result);
	}
	Tcl_Release(menuPtr);
	Tcl_Release(interp);
    }
}
@end

#pragma mark TKApplication(TKMenu)

@implementation TKApplication(TKMenu)

- (void) menuBeginTracking: (NSNotification *) notification
{
    (void)notification;
#ifdef TK_MAC_DEBUG_NOTIFICATIONS
    TKLog(@"-[%@(%p) %s] %@", [self class], self, _cmd, notification);
#endif
    if (backgroundLoop) {
	[backgroundLoop cancel];
	[backgroundLoop release];
    }
    backgroundLoop = [[TKBackgroundLoop alloc] init];
    [backgroundLoop start];
    //TkMacOSXClearMenubarActive();
    //TkMacOSXPreprocessMenu();
}

- (void) menuEndTracking: (NSNotification *) notification
{
    (void)notification;
#ifdef TK_MAC_DEBUG_NOTIFICATIONS
    TKLog(@"-[%@(%p) %s] %@", [self class], self, _cmd, notification);
#endif
    if (backgroundLoop) {
	[backgroundLoop cancel];
	[backgroundLoop release];
	backgroundLoop = nil;
    }
    if (!inPostMenu) {
	TkMacOSXClearMenubarActive();
    }
}

- (void) tkSetMainMenu: (TKMenu *) menu
{
    TKMenu *applicationMenu = nil;

    if (menu) {
	NSMenuItem *applicationMenuItem = [menu numberOfItems] ?
		[menu itemAtIndex:0] : nil;

	if (![menu isSpecial:tkMainMenu]) {
	    TkMenuEntry *mePtr = (TkMenuEntry *)[applicationMenuItem tag];

	    if (!mePtr || !(mePtr->entryFlags & ENTRY_APPLE_MENU)) {
		applicationMenuItem = [NSMenuItem itemWithSubmenu:
			[_defaultApplicationMenu copy]];
		[menu insertItem:applicationMenuItem atIndex:0];
	    }
	    [menu setSpecial:tkMainMenu];
	}
	applicationMenu = (TKMenu *)[applicationMenuItem submenu];
	if (![applicationMenu isSpecial:tkApplicationMenu]) {
	    for (NSMenuItem *item in _defaultApplicationMenuItems) {
		[applicationMenu addItem:[item copy]];
	    }
	    [applicationMenu setSpecial:tkApplicationMenu];
	}

	NSArray *itemArray = [menu itemArray];

	for (NSMenuItem *item in itemArray) {
	    TkMenuEntry *mePtr = (TkMenuEntry *)[item tag];
	    TKMenu *submenu = (TKMenu *)[item submenu];
	    if (mePtr && submenu) {
		if ((mePtr->entryFlags & ENTRY_WINDOWS_MENU) &&
			![submenu isSpecial:tkWindowsMenu]) {
		    NSInteger index = 0;

		    for (NSMenuItem *i in _defaultWindowsMenuItems) {
			[submenu insertItem:[i copy] atIndex:index++];
		    }
		    [self setWindowsMenu:submenu];
		    [submenu setSpecial:tkWindowsMenu];
		} else if ((mePtr->entryFlags & ENTRY_HELP_MENU) &&
			![submenu isSpecial:tkHelpMenu]) {
		    NSInteger index = 0;

		    for (NSMenuItem *i in _defaultHelpMenuItems) {
			[submenu insertItem:[i copy] atIndex:index++];
		    }
		    [submenu setSpecial:tkHelpMenu];
		}
	    }
	}
    } else {
	menu = _defaultMainMenu;
	applicationMenu = _defaultApplicationMenu;
    }

    NSMenuItem *servicesMenuItem =
	    [applicationMenu itemWithTitle:@"Services"];

    if (servicesMenuItem && [servicesMenuItem submenu] != _servicesMenu) {
	[[_servicesMenu itemInSupermenu] setSubmenu:nil];
	[servicesMenuItem setSubmenu:_servicesMenu];
    }
    [self setAppleMenu:applicationMenu];
    [self setMainMenu:menu];
}
@end

#pragma mark -

/*
 *----------------------------------------------------------------------
 *
 * TkpNewMenu --
 *
 *	Gets a new blank menu. Only the platform specific options are filled
 *	in.
 *
 * Results:
 *	Returns a standard Tcl error.
 *
 * Side effects:
 *	Allocates a NSMenu and puts it into the platformData field of the
 *	menuPtr.
 *
 *----------------------------------------------------------------------
 */

int
TkpNewMenu(
    TkMenu *menuPtr)		/* The common structure we are making the
				 * platform structure for. */
{
    TKMenu *menu = [[TKMenu alloc] initWithTkMenu:menuPtr];
    menuPtr->platformData = (TkMenuPlatformData) menu;
    CheckForSpecialMenu(menuPtr);
    return TCL_OK;
}

/*
 *----------------------------------------------------------------------
 *
 * TkpDestroyMenu --
 *
 *	Destroys platform-specific menu structures.
 *
 * Results:
 *	None.
 *
 * Side effects:
 *	All platform-specific allocations are freed up.
 *
 *----------------------------------------------------------------------
 */

void
TkpDestroyMenu(
    TkMenu *menuPtr)		/* The common menu structure */
{
    NSMenu* nsmenu = (NSMenu*)(menuPtr->platformData);

    [nsmenu release];
    menuPtr->platformData = NULL;
}

/*
 *----------------------------------------------------------------------
 *
 * TkpMenuNewEntry --
 *
 *	Adds a pointer to a new menu entry structure with the platform-
 *	specific fields filled in. The Macintosh uses the platformEntryData
 *	field of the TkMenuEntry record.
 *
 * Results:
 *	Standard TCL error.
 *
 * Side effects:
 *	Storage gets allocated. New menu entry data is put into the
 *	platformEntryData field of the mePtr.
 *
 *----------------------------------------------------------------------
 */

int
TkpMenuNewEntry(
    TkMenuEntry *mePtr)		/* The menu we are adding an entry to */
{
    TKMenu *menu = (TKMenu *) mePtr->menuPtr->platformData;
    NSMenuItem *menuItem;
    if (mePtr->type == SEPARATOR_ENTRY || mePtr->type == TEAROFF_ENTRY) {
	menuItem = [[NSMenuItem separatorItem] retain];
    } else {
	menuItem = [menu newTkMenuItem:mePtr];
    }
    mePtr->platformEntryData = (TkMenuPlatformEntryData) menuItem;

    /*
     * Caller TkMenuEntry() already did this same insertion into the generic
     * TkMenu so we just match it for the platform menu.
     */

    [menu insertItem:menuItem atTkIndex:mePtr->index];
    return TCL_OK;
}

/*
 *----------------------------------------------------------------------
 *
 * TkpConfigureMenuEntry --
 *
 *	Processes configurations for menu entries.
 *
 * Results:
 *	Returns standard TCL result. If TCL_ERROR is returned, then the
 *	interp's result contains an error message.
 *
 * Side effects:
 *	Configuration information get set for mePtr; old resources get freed,
 *	if any need it.
 *
 *----------------------------------------------------------------------
 */

int
TkpConfigureMenuEntry(
    TkMenuEntry *mePtr) 	/* Information about menu entry; may or may
				 * not already have values for some fields. */
{
    NSMenuItem *menuItem = (NSMenuItem *) mePtr->platformEntryData;
    NSString *title = @"";
    NSAttributedString *attributedTitle = nil;
    NSImage *image = nil;
    NSString *keyEquivalent = @"";
    NSUInteger modifierMask = NSCommandKeyMask;
    NSMenu *submenu = nil;
    int imageWidth, imageHeight;
    GC gc = (mePtr->textGC ? mePtr->textGC : mePtr->menuPtr->textGC);
    Tcl_Obj *fontPtr = (mePtr->fontPtr ?
			mePtr->fontPtr : mePtr->menuPtr->fontPtr);
    static int initialized = 0;

    if (!initialized) {
	TkColor *tkColPtr = TkpGetColor(NULL, DEF_MENU_BG_COLOR);
	ckfree(tkColPtr);
	tkColPtr = TkpGetColor(NULL, DEF_MENU_FG);
	ckfree(tkColPtr);
    }

    if (mePtr->image) {
    	Tk_SizeOfImage(mePtr->image, &imageWidth, &imageHeight);
	image = TkMacOSXGetNSImageFromTkImage(mePtr->menuPtr->display,
		mePtr->image, imageWidth, imageHeight);
    } else if (mePtr->bitmapPtr != NULL) {
	Pixmap bitmap = Tk_GetBitmapFromObj(mePtr->menuPtr->tkwin,
		mePtr->bitmapPtr);

	Tk_SizeOfBitmap(mePtr->menuPtr->display, bitmap, &imageWidth,
		&imageHeight);
	image = TkMacOSXGetNSImageFromBitmap(mePtr->menuPtr->display, bitmap,
		gc, imageWidth, imageHeight);
	[image setTemplate:YES];
    }
    [menuItem setImage:image];
    if ((!image || mePtr->compound != COMPOUND_NONE) && mePtr->labelPtr &&
	    mePtr->labelLength) {
	title = [[TKNSString alloc]
		    initWithTclUtfBytes:Tcl_GetString(mePtr->labelPtr)
				length:mePtr->labelLength];
	if ([title hasSuffix:@"..."]) {
	    title = [NSString stringWithFormat:@"%@%C",
		    [title substringToIndex:[title length] - 3], 0x2026];
	}
    }
    [menuItem setTitle:title];

#if 0

    /*
     * The -background and -foreground options are now ignored in Aqua.
     * See ticket [635167af14].
     */

    NSDictionary fontAttributes = TkMacOSXNSFontAttributesForFont(
	Tk_GetFontFromObj(mePtr->menuPtr->tkwin, fontPtr));
    NSMutableDictionary *attributes = [fontAttributes mutableCopy];
    static unsigned long defaultBg = 0, defaultFg = 0;
    if (defaultBg == 0) {
	tkColor *tkColPtr = TkpGetColor(NULL, DEF_MENU_BG_COLOR);
	defaultBg = tkColPtr->color.pixel;
	ckfree(tkColPtr);
    }
    if (defaultFg == 0) {
	tkColor *tkColPtr = TkpGetColor(NULL, DEF_MENU_FG);
	defaultFg = tkColPtr->color.pixel;
	ckfree(tkColPtr);
    }
    if (gc->foreground != defaultFg) {
	NSColor *fgcolor = TkMacOSXGetNSColor(gc, gc->foreground);
	[attributes setObject:fgcolor
		       forKey:NSForegroundColorAttributeName];
    }
    if (gc->background != defaultBg) {
	NSColor *bgcolor = TkMacOSXGetNSColor(gc, gc->background);
	[attributes setObject:bgcolor
	 	       forKey:NSBackgroundColorAttributeName];
    }

#else

    NSDictionary *attributes = TkMacOSXNSFontAttributesForFont(
	Tk_GetFontFromObj(mePtr->menuPtr->tkwin, fontPtr));

#endif

    attributedTitle = [[NSAttributedString alloc] initWithString:title
	attributes:attributes];
    [menuItem setAttributedTitle:attributedTitle];
    [menuItem setEnabled:(mePtr->state != ENTRY_DISABLED)];
    [menuItem setState:((mePtr->type == CHECK_BUTTON_ENTRY ||
	    mePtr->type == RADIO_BUTTON_ENTRY) && mePtr->indicatorOn &&
	    (mePtr->entryFlags & ENTRY_SELECTED) ? NSOnState : NSOffState)];
    if (mePtr->type != CASCADE_ENTRY && mePtr->accelPtr && mePtr->accelLength) {
	keyEquivalent = ParseAccelerator(Tcl_GetString(mePtr->accelPtr),
		&modifierMask);
    }
    [menuItem setKeyEquivalent:keyEquivalent];
    [menuItem setKeyEquivalentModifierMask:modifierMask];
    if (mePtr->type == CASCADE_ENTRY && mePtr->namePtr) {
	TkMenuReferences *menuRefPtr;

	menuRefPtr = TkFindMenuReferencesObj(mePtr->menuPtr->interp,
		mePtr->namePtr);
	if (menuRefPtr && menuRefPtr->menuPtr) {
	    CheckForSpecialMenu(menuRefPtr->menuPtr);
	    submenu = (TKMenu *) menuRefPtr->menuPtr->platformData;
	    if ([submenu supermenu] && [menuItem submenu] != submenu) {
		/*
		 * This happens during a clone, where the parent menu is
		 * cloned before its children, so just ignore this temporary
		 * setting, it will be changed shortly (c.f. tkMenu.c
		 * CloneMenu())
		 */

		submenu = nil;
	    } else {
		[submenu setTitle:title];

    		if ([menuItem isEnabled]) {

		    /*
		     * This menuItem might have been previously disabled which
		     * would have disabled all of its entries; we must re-enable the
		     * entries here.  It is important to iterate though the Tk
		     * entries, not the NSMenuItems, since some NSMenuItems may
		     * have been added by the system.  See [7185d26cf4].
		     */

		    for (TkSizeT i = 0; i < menuRefPtr->menuPtr->numEntries; i++) {
			TkMenuEntry *submePtr = menuRefPtr->menuPtr->entries[i];
			NSMenuItem *item = (NSMenuItem *) submePtr->platformEntryData;
			[item setEnabled:(submePtr->state != ENTRY_DISABLED)];
		    }
		}
	    }
	}
    }
    [menuItem setSubmenu:submenu];

    return TCL_OK;
}

/*
 *----------------------------------------------------------------------
 *
 * TkpDestroyMenuEntry --
 *
 *	Cleans up platform-specific menu entry items.
 *
 * Results:
 *	None
 *
 * Side effects:
 *	All platform-specific allocations are freed up.
 *
 *----------------------------------------------------------------------
 */

void
TkpDestroyMenuEntry(
    TkMenuEntry *mePtr)
{
    NSMenuItem *menuItem;
    TKMenu *menu;
    NSInteger index;

    if (mePtr->platformEntryData && mePtr->menuPtr->platformData) {
	menu = (TKMenu *) mePtr->menuPtr->platformData;
	menuItem = (NSMenuItem *) mePtr->platformEntryData;
	index = [menu indexOfItem:menuItem];

	if (index > -1) {
	    [menu removeItemAtIndex:index];
	}
	[menuItem release];
	mePtr->platformEntryData = NULL;
    }
}

/*
 *----------------------------------------------------------------------
 *
 * TkpPostMenu --
 *
 *	Posts a menu on the screen. If entry is < 0 then the menu is drawn so
 *      its top left corner is located at the point with screen coordinates
 *      (x,y).  Otherwise the top left corner of the specified entry is located
 *      at that point.
 *
 * Results:
 *	Returns a standard Tcl result.
 *
 * Side effects:
 *	The menu is posted and handled.
 *
 *----------------------------------------------------------------------
 */

int
TkpPostMenu(
    TCL_UNUSED(Tcl_Interp *),		/* The interpreter this menu lives in */
    TkMenu *menuPtr,		/* The menu we are posting */
    int x, int y,		/* The screen coordinates where the top left
				 * corner of the menu, or of the specified
				 * entry, will be located. */
    int index)
{
    int result;
    Tk_Window realWin = menuPtr->tkwin;
    TkWindow *realWinPtr;
    NSView *realWinView;

    while (1) {
	if (realWin == NULL) {
	    return TCL_ERROR;
	}
	/*
	 * Fix for bug 07cfc9f03e: use the view for the parent real (non-menu)
	 * toplevel window, rather than always using the root window.
	 * This allows menus to appear on a separate monitor than the root
	 * window, and to use the appearance of their parent real window
	 * rather than the appearance of the root window.
	 */
	realWinPtr = (TkWindow*) realWin;
	realWinView = TkMacOSXGetNSViewForDrawable(realWinPtr->privatePtr);
	if (realWinView != nil) {
	    break;
	}
	realWin = Tk_Parent(realWin);
    }
    NSWindow *win = [realWinView window];
    NSView *view = [win contentView];
    NSMenu *menu = (NSMenu *) menuPtr->platformData;
    NSInteger itemIndex = index;
    NSInteger numItems = [menu numberOfItems];
    NSMenuItem *item = nil;
    NSPoint location = NSMakePoint(x, TkMacOSXZeroScreenHeight() - y);

    inPostMenu = true;
    result = TkPreprocessMenu(menuPtr);
    if (result != TCL_OK) {
        inPostMenu = false;
        return result;
    }
    if (itemIndex >= numItems) {
    	itemIndex = numItems - 1;
    }
    if (itemIndex >= 0) {
	item = [menu itemAtIndex:itemIndex];
    }

    /*
     * The post commands could have deleted the menu, which means we are dead
     * and should go away.
     */

    if (menuPtr->tkwin == NULL) {
    	return TCL_OK;
    }

    [menu popUpMenuPositioningItem:item
			atLocation:[win tkConvertPointFromScreen:location]
			    inView:view];
    inPostMenu = false;
    return TCL_OK;
}

/*
 *----------------------------------------------------------------------
 *
 * TkpPostTearoffMenu --
 *
 *	Tearoff menus are not supported on the Mac.  This placeholder function,
 *      which is simply a copy of the unix function, posts a completely useless
 *      window with a black background on the screen. If entry is < 0 then the
 *      window is positioned so that its top left corner is located at the
 *      point with screen coordinates (x, y).  Otherwise the window position is
 *      offset so that top left corner of the specified entry would be located
 *      at that point, if there actually were a menu.
 *
 *      Mac menus steal all mouse or keyboard input from the application until
 *      the menu is dismissed, with or without a selection, by a mouse or key
 *      event.  Posting a Mac menu in a regression test will cause the test to
 *      halt waiting for user input.  This is why the TkpPostMenu function is
 *      not being used as the placeholder.
 *
 * Results:
 *	None.
 *
 * Side effects:
 *	A useless window is posted.
 *
 *----------------------------------------------------------------------
 */

int
TkpPostTearoffMenu(
    TCL_UNUSED(Tcl_Interp *),	/* The interpreter this menu lives in */
    TkMenu *menuPtr,		/* The menu we are posting */
    int x, int y, int index)	/* The screen coordinates where the top left
				 * corner of the menu, or of the specified
				 * entry, will be located. */
{
    int vRootX, vRootY, vRootWidth, vRootHeight;
    int result;

    TkActivateMenuEntry(menuPtr, -1);
    TkRecomputeMenu(menuPtr);
    result = TkPostCommand(menuPtr);
    if (result != TCL_OK) {
    	return result;
    }

    /*
     * The post commands could have deleted the menu, which means we are dead
     * and should go away.
     */

    if (menuPtr->tkwin == NULL) {
    	return TCL_OK;
    }

    /*
     * Adjust the menu y position so that the specified entry will be located
     * at the given coordinates.
     */

    if (index < 0 || (TkSizeT)index >= menuPtr->numEntries) {
	index = menuPtr->numEntries - 1;
    }
    if (index >= 0) {
	y -= menuPtr->entries[index]->y;
    }

    /*
     * Adjust the position of the menu if necessary to keep it visible on the
     * screen. There are two special tricks to make this work right:
     *
     * 1. If a virtual root window manager is being used then the coordinates
     *    are in the virtual root window of menuPtr's parent; since the menu
     *    uses override-redirect mode it will be in the *real* root window for
     *    the screen, so we have to map the coordinates from the virtual root
     *    (if any) to the real root. Can't get the virtual root from the menu
     *    itself (it will never be seen by the wm) so use its parent instead
     *    (it would be better to have an an option that names a window to use
     *    for this...).
     * 2. The menu may not have been mapped yet, so its current size might be
     *    the default 1x1. To compute how much space it needs, use its
     *    requested size, not its actual size.
     */

    Tk_GetVRootGeometry(Tk_Parent(menuPtr->tkwin), &vRootX, &vRootY,
	&vRootWidth, &vRootHeight);
    vRootWidth -= Tk_ReqWidth(menuPtr->tkwin);
    if (x > vRootX + vRootWidth) {
	x = vRootX + vRootWidth;
    }
    if (x < vRootX) {
	x = vRootX;
    }
    vRootHeight -= Tk_ReqHeight(menuPtr->tkwin);
    if (y > vRootY + vRootHeight) {
	y = vRootY + vRootHeight;
    }
    if (y < vRootY) {
	y = vRootY;
    }
    Tk_MoveToplevelWindow(menuPtr->tkwin, x, y);
    if (!Tk_IsMapped(menuPtr->tkwin)) {
	Tk_MapWindow(menuPtr->tkwin);
    }
    TkWmRestackToplevel((TkWindow *) menuPtr->tkwin, Above, NULL);
    return TCL_OK;
}

/*
 *----------------------------------------------------------------------
 *
 * TkpSetWindowMenuBar --
 *
 *	Associates a given menu with a window.
 *
 * Results:
 *	None.
 *
 * Side effects:
 *	On Windows and UNIX, associates the platform menu with the platform
 *	window.
 *
 *----------------------------------------------------------------------
 */

void
TkpSetWindowMenuBar(
    Tk_Window tkwin,		/* The window we are setting the menu in */
    TkMenu *menuPtr)		/* The menu we are setting */
{
    TkWindow *winPtr = (TkWindow *) tkwin;

    if (winPtr->wmInfoPtr) {
	winPtr->wmInfoPtr->menuPtr = menuPtr;
    }
}

/*
 *----------------------------------------------------------------------
 *
 * Tk_SetMainMenubar --
 *
 *	Puts the menu associated with a window into the menubar. Should only be
 *	called when the window is in front.
 *
 *      This is a no-op on all other platforms.  On OS X it is a no-op when
 *      passed a NULL menuName or a nonexistent menuName, with an exception for
 *      the first call in a new interpreter.  In that special case, passing a
 *      NULL menuName installs the default menu.
 *
 * Results:
 *	None.
 *
 * Side effects:
 *	The menubar may be changed.
 *
 *----------------------------------------------------------------------
 */

void
Tk_SetMainMenubar(
    Tcl_Interp *interp,		/* The interpreter of the application */
    Tk_Window tkwin,		/* The frame we are setting up */
    const char *menuName)	/* The name of the menu to put in front. */
{
    static Tcl_Interp *currentInterp = NULL;
    TKMenu *menu = nil;
    TkWindow *winPtr = (TkWindow *) tkwin;

    /*
     * We will be called when an embedded window receives an ActivationNotify
     * event, but we should not change the menubar in that case.
     */

    if (Tk_IsEmbedded(winPtr)) {
	return;
    }

    if (menuName) {
	Tk_Window menubar = NULL;

	if (winPtr->wmInfoPtr &&
		winPtr->wmInfoPtr->menuPtr &&
		winPtr->wmInfoPtr->menuPtr->mainMenuPtr) {
	    menubar = winPtr->wmInfoPtr->menuPtr->mainMenuPtr->tkwin;
	}

	/*
	 * Attempt to find the NSMenu directly.  If that fails, ask Tk to find
	 * it.
	 */

	if (menubar != NULL && strcmp(menuName, Tk_PathName(menubar)) == 0) {
	    menu = (TKMenu *) winPtr->wmInfoPtr->menuPtr->platformData;
	} else {
	    TkMenuReferences *menuRefPtr = TkFindMenuReferences(interp,
		    menuName);

	    if (menuRefPtr && menuRefPtr->menuPtr &&
		    menuRefPtr->menuPtr->platformData) {
		menu = (TKMenu *) menuRefPtr->menuPtr->platformData;
	    }
	}
    }

    /*
     * If we couldn't find a menu, do nothing unless the window belongs to a
     * different application.  In that case, install the default menubar.
     */

    if (menu || interp != currentInterp) {
	[NSApp tkSetMainMenu:menu];
    }
    currentInterp = interp;
}

/*
 *----------------------------------------------------------------------
 *
 * CheckForSpecialMenu --
 *
 *	Given a menu, check to see whether or not it is a cascade in a menubar
 *	with one of the special names ".apple", ".help" or ".window". If it is,
 *	the entry that points to this menu will be marked.
 *
 * Results:
 *	None.
 *
 * Side effects:
 *	Will set entryFlags appropriately.
 *
 *----------------------------------------------------------------------
 */

static void
CheckForSpecialMenu(
    TkMenu *menuPtr)		/* The menu we are checking */
{
    if (!menuPtr->mainMenuPtr->tkwin) {
	return;
    }
    for (TkMenuEntry *cascadeEntryPtr = menuPtr->menuRefPtr->parentEntryPtr;
	    cascadeEntryPtr;
	    cascadeEntryPtr = cascadeEntryPtr->nextCascadePtr) {
	if (cascadeEntryPtr->menuPtr->menuType == MENUBAR
		&& cascadeEntryPtr->menuPtr->mainMenuPtr->tkwin) {
	    TkMenu *mainMenuPtr = cascadeEntryPtr->menuPtr->mainMenuPtr;
	    int i = 0;
	    Tcl_DString ds;

	    Tcl_DStringInit(&ds);
	    Tcl_DStringAppend(&ds, Tk_PathName(mainMenuPtr->tkwin), -1);
	    while (specialMenus[i].name) {
		Tcl_DStringAppend(&ds, specialMenus[i].name,
			specialMenus[i].len);
		if (strcmp(Tcl_DStringValue(&ds),
			Tk_PathName(menuPtr->mainMenuPtr->tkwin)) == 0) {
		    cascadeEntryPtr->entryFlags |= specialMenus[i].flag;
		} else {
		    cascadeEntryPtr->entryFlags &= ~specialMenus[i].flag;
		}
		Tcl_DStringSetLength(&ds, Tcl_DStringLength(&ds) -
			specialMenus[i].len);
		i++;
	    }
	    Tcl_DStringFree(&ds);
	}
    }
}

/*
 *----------------------------------------------------------------------
 *
 * ParseAccelerator --
 *
 *	Parse accelerator string.
 *
 * Results:
 *	Accelerator string & flags.
 *
 * Side effects:
 *	None.
 *
 *----------------------------------------------------------------------
 */

static NSString *
ParseAccelerator(
    const char *accel,
    NSUInteger *maskPtr)
{
    unichar ch = 0;
    size_t len;
    int i;

    *maskPtr = 0;
    while (1) {
	i = 0;
	while (allModifiers[i].name) {
	    int l = allModifiers[i].len;

	    if (!strncasecmp(accel, allModifiers[i].name, l) &&
		    (accel[l] == '-' || accel[l] == '+')) {
		*maskPtr |= allModifiers[i].mask;
		accel += l+1;
		break;
	    }
	    i++;
	}
	if (!allModifiers[i].name || !*accel) {
	    break;
	}
    }
    len = strlen(accel);
    if (len > 1) {
	i = 0;
	if (accel[0] == 'F' && len < 4 && accel[1] > '0' && accel[1] <= '9') {
	    int fkey = accel[1] - '0';

	    if (len == 3) {
		if (accel[2] >= '0' && accel[2] <= '9') {
		    fkey = 10 * fkey + (accel[2] - '0');
		} else {
		    fkey = 0;
		}
	    }
	    if (fkey >= 1 && fkey <= 15) {
		ch = NSF1FunctionKey + fkey - 1;
	    }
	} else while (specialAccelerators[i].name) {
	    if (accel[0] == specialAccelerators[i].name[0] &&
		    len == specialAccelerators[i].len && !strncasecmp(accel,
		    specialAccelerators[i].name, specialAccelerators[i].len)) {
		ch = specialAccelerators[i].ch;
		break;
	    }
	    i++;
	}
    }
    if (ch) {
	return [[[NSString alloc] initWithCharacters:&ch length:1] autorelease];
    } else {
	return [[[[TKNSString alloc] initWithTclUtfBytes:accel length:-1] autorelease]
		lowercaseString];
    }
}

/*
 *--------------------------------------------------------------
 *
 * ModifierCharWidth --
 *
 *	Helper measuring width of command char in given font.
 *
 * Results:
 *	Width of command char.
 *
 * Side effects:
 *	None.
 *
 *--------------------------------------------------------------
 */

static int
ModifierCharWidth(
    Tk_Font tkfont)
{
    static NSString *cmdChar = nil;

    if (!cmdChar) {
	unichar cmd = kCommandUnicode;

	cmdChar = [[NSString alloc] initWithCharacters:&cmd length:1];
    }
    return [cmdChar sizeWithAttributes:
	    TkMacOSXNSFontAttributesForFont(tkfont)].width;
}

/*
 *--------------------------------------------------------------
 *
 * TkpComputeStandardMenuGeometry --
 *
 *	This procedure is invoked to recompute the size and layout of a menu
 *	that is not a menubar clone.
 *
 * Results:
 *	None.
 *
 * Side effects:
 *	Fields of menu entries are changed to reflect their current positions,
 *	and the size of the menu window itself may be changed.
 *
 *--------------------------------------------------------------
 */

void
TkpComputeStandardMenuGeometry(
    TkMenu *menuPtr)		/* Structure describing menu. */
{
    NSSize menuSize;
    Tk_Font tkfont, menuFont;
    Tk_FontMetrics menuMetrics, entryMetrics;
    int modifierCharWidth, menuModifierCharWidth;
    int x, y, modifierWidth, labelWidth, indicatorSpace;
    int windowWidth, windowHeight, accelWidth;
    int i, maxWidth;
    int entryWidth, maxIndicatorSpace, borderWidth, activeBorderWidth;
    TkMenuEntry *mePtr;
    int haveAccel = 0;

    /*
     * Do nothing if this menu is a clone.
     */

    if (menuPtr->tkwin == NULL || menuPtr->mainMenuPtr != menuPtr) {
	return;
    }

    menuSize = [(NSMenu *) menuPtr->platformData size];
    Tk_GetPixelsFromObj(NULL, menuPtr->tkwin, menuPtr->borderWidthPtr,
	    &borderWidth);
    Tk_GetPixelsFromObj(NULL, menuPtr->tkwin, menuPtr->activeBorderWidthPtr,
	    &activeBorderWidth);
    x = y = borderWidth;
    windowHeight = maxWidth = 0;
    maxIndicatorSpace = 0;

    /*
     * On the Mac especially, getting font metrics can be quite slow, so we
     * want to do it intelligently. We are going to precalculate them and pass
     * them down to all of the measuring and drawing routines. We will measure
     * the font metrics of the menu once. If an entry does not have its own
     * font set, then we give the geometry/drawing routines the menu's font and
     * metrics. If an entry has its own font, we will measure that font and
     * give all of the geometry/drawing the entry's font and metrics.
     */

    menuFont = Tk_GetFontFromObj(menuPtr->tkwin, menuPtr->fontPtr);
    Tk_GetFontMetrics(menuFont, &menuMetrics);
    menuModifierCharWidth = ModifierCharWidth(menuFont);

    for (i = 0; i < (int) menuPtr->numEntries; i++) {
	mePtr = menuPtr->entries[i];
	if (mePtr->type == CASCADE_ENTRY || mePtr->accelLength > 0) {
	    haveAccel = 1;
	    break;
	}
    }

    for (i = 0; i < (int) menuPtr->numEntries; i++) {
	mePtr = menuPtr->entries[i];
	if (mePtr->type == TEAROFF_ENTRY) {
	    continue;
	}
	if (mePtr->fontPtr == NULL) {
	    tkfont = menuFont;
	    modifierCharWidth = menuModifierCharWidth;
	} else {
	    tkfont = Tk_GetFontFromObj(menuPtr->tkwin, mePtr->fontPtr);
	    Tk_GetFontMetrics(tkfont, &entryMetrics);
	    modifierCharWidth = ModifierCharWidth(tkfont);
	}
	accelWidth = modifierWidth = indicatorSpace = 0;
	if (mePtr->type == SEPARATOR_ENTRY) {
	    mePtr->height = menuSeparatorHeight;
	} else {
	    /*
	     * For each entry, compute the height required by that particular
	     * entry, plus three widths: the width of the label, the width to
	     * allow for an indicator to be displayed to the left of the label
	     * (if any), and the width of the accelerator to be displayed to
	     * the right of the label (if any). These sizes depend, of course,
	     * on the type of the entry.
	     */

	    NSMenuItem *menuItem = (NSMenuItem *) mePtr->platformEntryData;
	    int haveImage = 0, width = 0, height = 0;

	    if (mePtr->image) {
		Tk_SizeOfImage(mePtr->image, &width, &height);
		haveImage = 1;
		height += 2; /* tweak */
	    } else if (mePtr->bitmapPtr) {
		Pixmap bitmap = Tk_GetBitmapFromObj(menuPtr->tkwin,
			mePtr->bitmapPtr);

		Tk_SizeOfBitmap(menuPtr->display, bitmap, &width, &height);
		haveImage = 1;
		height += 2; /* tweak */
	    }
	    if (!haveImage || (mePtr->compound != COMPOUND_NONE)) {
		NSAttributedString *attrTitle = [menuItem attributedTitle];
		NSSize size;

		if (attrTitle) {
		    size = [attrTitle size];
		} else {
		    size = [[menuItem title] sizeWithAttributes:
			TkMacOSXNSFontAttributesForFont(tkfont)];
		}
		size.width += menuTextLeadingEdgeMargin + menuTextTrailingEdgeMargin;
		size.height -= 1; /* tweak */
		if (haveImage && (mePtr->compound != COMPOUND_NONE)) {
		    int margin = width + menuIconTrailingEdgeMargin;

		    if (margin > menuTextLeadingEdgeMargin) {
			margin = menuTextLeadingEdgeMargin;
		    }
		    width += size.width + menuIconTrailingEdgeMargin - margin;
		    if (size.height > height) {
			height = size.height;
		    }
		} else {
		    width = size.width;
		    height = size.height;
		}
	    }
	    else {
		/* image only. */
	    }
	    labelWidth = width + menuItemExtraWidth;
	    mePtr->height = height + menuItemExtraHeight;
	    if (mePtr->type == CASCADE_ENTRY) {
		modifierWidth = modifierCharWidth;
	    } else if (mePtr->accelLength == 0) {
		if (haveAccel && !mePtr->hideMargin) {
		    modifierWidth = modifierCharWidth;
		}
	    } else {
		NSUInteger modifMask = [menuItem keyEquivalentModifierMask];
		int j = 0;

		while (allModifiers[j].name) {
		    if (modifMask & allModifiers[j].mask) {
			modifMask &= ~allModifiers[j].mask;
			modifierWidth += modifierCharWidth;
		    }
		    j++;
		}
		accelWidth = [[menuItem keyEquivalent] sizeWithAttributes:
			TkMacOSXNSFontAttributesForFont(tkfont)].width;
	    }
	    if (!mePtr->hideMargin) {
		indicatorSpace = menuMarkColumnWidth;
	    }
	    if (indicatorSpace > maxIndicatorSpace) {
		maxIndicatorSpace = indicatorSpace;
	    }
	    entryWidth = labelWidth + modifierWidth + accelWidth;
	    if (entryWidth > maxWidth) {
		maxWidth = entryWidth;
	    }
	    menuPtr->entries[i]->width = entryWidth;
	    mePtr->height += 2 * activeBorderWidth;
	}
	mePtr->x = x;
	mePtr->y = y;
	y += menuPtr->entries[i]->height + borderWidth;
    }
    windowWidth = menuSize.width;
    if (windowWidth <= 0) {
	windowWidth = 1;
    }
    windowHeight = menuSize.height;
    if (windowHeight <= 0) {
	windowHeight = 1;
    }
    menuPtr->totalWidth = windowWidth;
    menuPtr->totalHeight = windowHeight;
}

/*
 *----------------------------------------------------------------------
 *
 * GenerateMenuSelectEvent --
 *
 *	Respond to a menu item being selected.
 *
 * Results:
 *	True if event(s) are generated - false otherwise.
 *
 * Side effects:
 *	Places a virtual event on the event queue.
 *
 *----------------------------------------------------------------------
 */

int
GenerateMenuSelectEvent(
    TKMenu *menu,
    NSMenuItem *menuItem)
{
    TkMenu *menuPtr = [menu tkMenu];

    if (menuPtr) {
	int index = [menu tkIndexOfItem:menuItem];

	if (index < 0 || index >= (int) menuPtr->numEntries ||
		(menuPtr->entries[index])->state == ENTRY_DISABLED) {
	    TkActivateMenuEntry(menuPtr, -1);
	} else {
	    TkActivateMenuEntry(menuPtr, index);
	    MenuSelectEvent(menuPtr);
	    return true;
	}
    }
    return false;
}

/*
 *----------------------------------------------------------------------
 *
 * MenuSelectEvent --
 *
 *	Generates a "MenuSelect" virtual event. This can be used to do
 *	context-sensitive menu help.
 *
 * Results:
 *	None.
 *
 * Side effects:
 *	Places a virtual event on the event queue.
 *
 *----------------------------------------------------------------------
 */

void
MenuSelectEvent(
    TkMenu *menuPtr)		/* the menu we have selected. */
{
    union {XEvent general; XVirtualEvent virt;} event;
    bzero(&event, sizeof(event));
    event.virt.type = VirtualEvent;
    event.virt.serial = LastKnownRequestProcessed(menuPtr->display);
    event.virt.send_event = false;
    event.virt.display = menuPtr->display;
    event.virt.event = Tk_WindowId(menuPtr->tkwin);
    event.virt.root = XRootWindow(menuPtr->display, 0);
    event.virt.subwindow = None;
    event.virt.time = TkpGetMS();
    XQueryPointer(NULL, None, NULL, NULL, &event.virt.x_root, &event.virt.y_root, NULL,
	    NULL, &event.virt.state);
    event.virt.same_screen = true;
    event.virt.name = Tk_GetUid("MenuSelect");
    Tk_MakeWindowExist(menuPtr->tkwin);
    if (Tcl_GetServiceMode() != TCL_SERVICE_NONE) {
	Tk_HandleEvent(&event.general);
    } else {
	Tk_QueueWindowEvent(&event.general, TCL_QUEUE_TAIL);
    }
}

/*
 *----------------------------------------------------------------------
 *
 * RecursivelyClearActiveMenu --
 *
 *	Recursively clears the active entry in the menu's cascade hierarchy.
 *
 * Results:
 *	None.
 *
 * Side effects:
 *	Generates <<MenuSelect>> virtual events.
 *
 *----------------------------------------------------------------------
 */

void
RecursivelyClearActiveMenu(
    TkMenu *menuPtr)		/* The menu to reset. */
{
    int i;

    TkActivateMenuEntry(menuPtr, -1);
    for (i = 0; i < (int) menuPtr->numEntries; i++) {
	TkMenuEntry *mePtr = menuPtr->entries[i];

	if (mePtr->type == CASCADE_ENTRY
		&& (mePtr->childMenuRefPtr != NULL)
		&& (mePtr->childMenuRefPtr->menuPtr != NULL)) {
	    RecursivelyClearActiveMenu(mePtr->childMenuRefPtr->menuPtr);
	}
    }
}

/*
 *----------------------------------------------------------------------
 *
 * TkMacOSXClearMenubarActive --
 *
 *	Recursively clears the active entry in the current menubar hierarchy.
 *
 * Results:
 *	None.
 *
 * Side effects:
 *	Generates <<MenuSelect>> virtual events.
 *
 *----------------------------------------------------------------------
 */

void
TkMacOSXClearMenubarActive(void)
{
    NSMenu *mainMenu = [NSApp mainMenu];

    if (mainMenu && [mainMenu isKindOfClass:[TKMenu class]]) {
	TkMenu *menuPtr = [(TKMenu *) mainMenu tkMenu];

	if (menuPtr &&
	    !(menuPtr->menuFlags & MENU_DELETION_PENDING) &&
	    menuPtr->numEntries > 0 &&
	    menuPtr->entries != NULL) {
	    RecursivelyClearActiveMenu(menuPtr);
	}
    }
}

/*
 *----------------------------------------------------------------------
 *
 * TkpMenuInit --
 *
 *	Initializes Mac-specific menu data.
 *
 * Results:
 *	None.
 *
 * Side effects:
 *	Allocates a hash table.
 *
 *----------------------------------------------------------------------
 */

void
TkpMenuInit(void)
{
    NSNotificationCenter *nc = [NSNotificationCenter defaultCenter];

#define observe(n, s) \
	[nc addObserver:NSApp selector:@selector(s) name:(n) object:nil]
    observe(NSMenuDidBeginTrackingNotification, menuBeginTracking:);
    observe(NSMenuDidEndTrackingNotification, menuEndTracking:);
#undef observe

    [NSMenuItem setUsesUserKeyEquivalents:NO];
    ChkErr(GetThemeMetric, kThemeMetricMenuMarkColumnWidth,
	    &menuMarkColumnWidth);
    ChkErr(GetThemeMetric, kThemeMetricMenuTextLeadingEdgeMargin,
	    &menuTextLeadingEdgeMargin);
    ChkErr(GetThemeMetric, kThemeMetricMenuTextTrailingEdgeMargin,
	    &menuTextTrailingEdgeMargin);
    ChkErr(GetThemeMetric, kThemeMetricMenuIconTrailingEdgeMargin,
	    &menuIconTrailingEdgeMargin);
    ChkErr(GetThemeMenuItemExtra, kThemeMenuItemPlain, &menuItemExtraHeight,
	    &menuItemExtraWidth);
    ChkErr(GetThemeMenuSeparatorHeight, &menuSeparatorHeight);
}

#pragma mark -
#pragma mark NOPs

/*
 *----------------------------------------------------------------------
 *
 * TkpMenuThreadInit --
 *
 *	Does platform-specific initialization of thread-specific menu state.
 *
 * Results:
 *	None.
 *
 * Side effects:
 *	None.
 *
 *----------------------------------------------------------------------
 */

void
TkpMenuThreadInit(void)
{
    /*
     * Nothing to do.
     */
}

/*
 *----------------------------------------------------------------------
 *
 * TkpMenuNotifyToplevelCreate --
 *
 *	This routine reconfigures the menu and the clones indicated by
 *	menuName because a toplevel has been created and any system menus need
 *	to be created. Only applicable to Windows.
 *
 * Results:
 *	None.
 *
 * Side effects:
 *	An idle handler is set up to do the reconfiguration.
 *
 *----------------------------------------------------------------------
 */

void
TkpMenuNotifyToplevelCreate(
    TCL_UNUSED(Tcl_Interp *),	/* The interp the menu lives in. */
    TCL_UNUSED(const char *))	/* The name of the menu to reconfigure. */
{
    /*
     * Nothing to do.
     */
}

/*
 *--------------------------------------------------------------
 *
 * TkpInitializeMenuBindings --
 *
 *	For every interp, initializes the bindings for Windows menus. Does
 *	nothing on Mac or XWindows.
 *
 * Results:
 *	None.
 *
 * Side effects:
 *	C-level bindings are setup for the interp which will handle Alt-key
 *	sequences for menus without beeping or interfering with user-defined
 *	Alt-key bindings.
 *
 *--------------------------------------------------------------
 */

void
TkpInitializeMenuBindings(
    TCL_UNUSED(Tcl_Interp *),		/* The interpreter to set. */
    TCL_UNUSED(Tk_BindingTable))
				/* The table to add to. */
{
    /*
     * Nothing to do.
     */
}

/*
 *--------------------------------------------------------------
 *
 * TkpComputeMenubarGeometry --
 *
 *	This procedure is invoked to recompute the size and layout of a menu
 *	that is a menubar clone.
 *
 * Results:
 *	None.
 *
 * Side effects:
 *	Fields of menu entries are changed to reflect their current positions,
 *	and the size of the menu window itself may be changed.
 *
 *--------------------------------------------------------------
 */

void
TkpComputeMenubarGeometry(
    TkMenu *menuPtr)		/* Structure describing menu. */
{
    TkpComputeStandardMenuGeometry(menuPtr);
}


/*
 *----------------------------------------------------------------------
 *
 * TkpDrawMenuEntry --
 *
 *	Draws the given menu entry at the given coordinates with the given
 *	attributes.  This is a no-op on macOS since the menus are drawn by
 *      the Apple window manager, which also handles all events related to
 *      selecting menu items.  This function is only called for tearoff
 *      menus, which are not supported on macOS but do get drawn as nearly
 *      invisible 1 pixel wide windows on macOS
 *
 * Results:
 *	None.
 *
 * Side effects:
 *	None
 *
 *----------------------------------------------------------------------
 */

void
TkpDrawMenuEntry(
    TCL_UNUSED(TkMenuEntry *),		/* The entry to draw */
    TCL_UNUSED(Drawable),			/* What to draw into */
    TCL_UNUSED(Tk_Font),		/* Precalculated font for menu */
    TCL_UNUSED(const Tk_FontMetrics *),
				/* Precalculated metrics for menu */
    TCL_UNUSED(int),			/* X-coordinate of topleft of entry */
    TCL_UNUSED(int),			/* Y-coordinate of topleft of entry */
    TCL_UNUSED(int),			/* Width of the entry rectangle */
    TCL_UNUSED(int),			/* Height of the current rectangle */
    TCL_UNUSED(int),		/* Boolean flag */
    TCL_UNUSED(int))		/* Whether or not to draw the cascade arrow
				 * for cascade items. */
{
}

#pragma mark Obsolete

/*
 *----------------------------------------------------------------------
 *
 * TkMacOSXPreprocessMenu --
 *
 *    Handle preprocessing of menubar if it exists.
 *
 * Results:
 *    None.
 *
 * Side effects:
 *    All post commands for the current menubar get executed.
 *
 *----------------------------------------------------------------------
 */

void
TkMacOSXPreprocessMenu(void)
{
}

/*
 *----------------------------------------------------------------------
 *
 * TkMacOSXUseID --
 *
 *	Take the ID out of the available list for new menus. Used by the
 *	default menu bar's menus so that they do not get created at the Tk
 *	level. See TkMacOSXGetNewMenuID for more information.
 *
 * Results:
 *	Returns TCL_OK if the id was not in use. Returns TCL_ERROR if the id
 *	was in use.
 *
 * Side effects:
 *	A hash table entry in the command table is created with a NULL value.
 *
 *----------------------------------------------------------------------
 */

int
TkMacOSXUseMenuID(
    TCL_UNUSED(short))		/* The id to take out of the table */
{
    return TCL_OK;
}

/*
 *----------------------------------------------------------------------
 *
 * TkMacOSXDispatchMenuEvent --
 *
 *	Given a menu id and an item, dispatches the command associated with it.
 *
 * Results:
 *	None.
 *
 * Side effects:
 *	Commands for the event are scheduled for execution at idle time.
 *
 *----------------------------------------------------------------------
 */

int
TkMacOSXDispatchMenuEvent(
    TCL_UNUSED(int),			/* The menu id of the menu we are invoking */
    TCL_UNUSED(int))			/* The one-based index of the item that was
				 * selected. */
{
    return TCL_ERROR;
}

/*
 *----------------------------------------------------------------------
 *
 * TkMacOSXHandleTearoffMenu() --
 *
 *	This routine sees if the MDEF has set a menu and a mouse position for
 *	tearing off and makes a tearoff menu if it has.
 *
 * Results:
 *	menuPtr->interp will have the result of the tearoff command.
 *
 * Side effects:
 *	A new tearoff menu is created if it is supposed to be.
 *
 *----------------------------------------------------------------------
 */

void
TkMacOSXHandleTearoffMenu(void)
{
    /*
     * Obsolete: Nothing to do.
     */
}

/*
 *----------------------------------------------------------------------
 *
 * TkMacOSXSetHelpMenuItemCount --
 *
 *	Has to be called after the first call to InsertMenu. Sets up the global
 *	variable for the number of items in the unmodified help menu.
 *
 *	NB: Nobody uses this any more, since you can get the number of system
 *	help items from HMGetHelpMenu trivially. But it is in the stubs
 *	table...
 *
 * Results:
 *	None.
 *
 * Side effects:
 *	Nothing.
 *
 *----------------------------------------------------------------------
 */

void
TkMacOSXSetHelpMenuItemCount(void)
{
}

/*
 *----------------------------------------------------------------------
 *
 * TkMacOSXMenuClick --
 *
 *	Prepares a menubar for MenuSelect or MenuKey.
 *
 * Results:
 *	None.
 *
 * Side effects:
 *	Any pending configurations of the menubar are completed.
 *
 *----------------------------------------------------------------------
 */

void
TkMacOSXMenuClick(void)
{
}

/*
 * Local Variables:
 * mode: objc
 * c-basic-offset: 4
 * fill-column: 79
 * coding: utf-8
 * End:
 */<|MERGE_RESOLUTION|>--- conflicted
+++ resolved
@@ -91,14 +91,7 @@
 #undef ACCEL
 #undef sl
 
-<<<<<<< HEAD
-static int inPostMenu = 0;
-=======
-static int gNoTkMenus = 0;	/* This is used by Tk_MacOSXTurnOffMenus as
-				 * the flag that Tk is not to draw any
-				 * menus. */
 static Bool   inPostMenu = true;
->>>>>>> 249f6921
 static SInt32 menuMarkColumnWidth = 0, menuIconTrailingEdgeMargin = 0;
 static SInt32 menuTextLeadingEdgeMargin = 0, menuTextTrailingEdgeMargin = 0;
 static SInt16 menuItemExtraHeight = 0, menuItemExtraWidth = 0;
@@ -110,7 +103,6 @@
 static void	MenuSelectEvent(TkMenu *menuPtr);
 static void	RecursivelyClearActiveMenu(TkMenu *menuPtr);
 static int	ModifierCharWidth(Tk_Font tkfont);
-
 
 #pragma mark TkBackgroundLoop
 
@@ -362,12 +354,12 @@
     /*
      * We are being called for an actual menu item selection; run the command.
      */
-	
+
     if ([sender isKindOfClass:[NSMenuItem class]]) {
 	NSMenuItem *menuItem = (NSMenuItem *) sender;
 	TkMenu *menuPtr = (TkMenu *) _tkMenu;
 	TkMenuEntry *mePtr = (TkMenuEntry *) [menuItem tag];
-    
+
 	if (menuPtr && mePtr) {
 	Tcl_Interp *interp = menuPtr->interp;
 	Tcl_Preserve(interp);
@@ -383,7 +375,6 @@
 	}
     }
 }
-
 @end
 
 @implementation TKMenu(TKMenuDelegate)
@@ -450,6 +441,7 @@
 - (void) menuWillOpen: (NSMenu *) menu
 {
     (void)menu;
+
     if (_tkMenu) {
 	//RecursivelyClearActiveMenu(_tkMenu);
 	GenerateMenuSelectEvent((TKMenu *)[self supermenu],
@@ -460,6 +452,7 @@
 - (void) menuDidClose: (NSMenu *) menu
 {
     (void)menu;
+
     if (_tkMenu) {
 	RecursivelyClearActiveMenu((TkMenu *)_tkMenu);
     }
@@ -468,6 +461,7 @@
 - (void) menu: (NSMenu *) menu willHighlightItem: (NSMenuItem *) item
 {
     (void)menu;
+
     if (_tkMenu) {
 	GenerateMenuSelectEvent(self, item);
     }
@@ -1637,6 +1631,7 @@
     TkMenu *menuPtr)		/* the menu we have selected. */
 {
     union {XEvent general; XVirtualEvent virt;} event;
+
     bzero(&event, sizeof(event));
     event.virt.type = VirtualEvent;
     event.virt.serial = LastKnownRequestProcessed(menuPtr->display);
