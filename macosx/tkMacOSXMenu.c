/*
 * tkMacOSXMenu.c --
 *
 *	This module implements the Mac-platform specific features of menus.
 *
 * Copyright (c) 1996-1997 by Sun Microsystems, Inc.
 * Copyright 2001-2009, Apple Inc.
 * Copyright (c) 2005-2009 Daniel A. Steffen <das@users.sourceforge.net>
 * Copyright (c) 2012 Adrian Robert.
 *
 * See the file "license.terms" for information on usage and redistribution
 * of this file, and for a DISCLAIMER OF ALL WARRANTIES.
 */

#include "tkMacOSXPrivate.h"
#include "tkMenubutton.h"
#include "tkMenu.h"
#include "tkColor.h"
#include "tkFont.h"
#include "tkMacOSXWm.h"
#include "tkMacOSXDebug.h"
#include "tkMacOSXConstants.h"

/*
#ifdef TK_MAC_DEBUG
#define TK_MAC_DEBUG_MENUS
#endif
*/

#define ENTRY_HELP_MENU		ENTRY_PLATFORM_FLAG1
#define ENTRY_APPLE_MENU	ENTRY_PLATFORM_FLAG2
#define ENTRY_WINDOWS_MENU	ENTRY_PLATFORM_FLAG3

#define sl(s) ((int) (sizeof(s "") - 1))

#define SPECIALMENU(n, f) {.name = "." #n, .len = sl(#n) + 1, \
	.flag = ENTRY_##f##_MENU }
static const struct {
    const char *name; size_t len; int flag;
} specialMenus[] = {
    SPECIALMENU(help,	HELP),
    SPECIALMENU(apple,	APPLE),
    SPECIALMENU(window,	WINDOWS),
    {NULL, 0, 0}
};
#undef SPECIALMENU

#define MODIFIER(n, f) {.name = #n, .len = sl(#n), .mask = f }
static const struct {
    const char *name; size_t len; NSUInteger mask;
} allModifiers[] = {
    MODIFIER(Control,	NSControlKeyMask),
    MODIFIER(Ctrl,	NSControlKeyMask),
    MODIFIER(Option,	NSAlternateKeyMask),
    MODIFIER(Opt,	NSAlternateKeyMask),
    MODIFIER(Alt,	NSAlternateKeyMask),
    MODIFIER(Shift,	NSShiftKeyMask),
    MODIFIER(Command,	NSCommandKeyMask),
    MODIFIER(Cmd,	NSCommandKeyMask),
    MODIFIER(Meta,	NSCommandKeyMask),
    {NULL, 0, 0}
};
#undef MODIFIER

#define ACCEL(n, c) {.name = #n, .len = sl(#n), .ch = c }
static const struct {
    const char *name; size_t len; UniChar ch;
} specialAccelerators[] = {
    ACCEL(PageUp,	NSPageUpFunctionKey),
    ACCEL(PageDown,	NSPageDownFunctionKey),
    ACCEL(Left,		NSLeftArrowFunctionKey),
    ACCEL(Right,	NSRightArrowFunctionKey),
    ACCEL(Up,		NSUpArrowFunctionKey),
    ACCEL(Down,		NSDownArrowFunctionKey),
    ACCEL(Escape,	0x001b),
    ACCEL(Clear,	NSClearDisplayFunctionKey),
    ACCEL(Enter,	NSEnterCharacter),
    ACCEL(Backspace,	NSBackspaceCharacter),
    ACCEL(Space,	' '),
    ACCEL(Tab,		NSTabCharacter),
    ACCEL(BackTab,	NSBackTabCharacter),
    ACCEL(Delete,	NSDeleteCharacter),
    ACCEL(Home,		NSHomeFunctionKey),
    ACCEL(End,		NSEndFunctionKey),
    ACCEL(Return,	NSCarriageReturnCharacter),
    ACCEL(Help,		NSHelpFunctionKey),
    ACCEL(Power,	0x233d),
    ACCEL(Eject,	0xf804),
    {NULL, 0, 0}
};
#undef ACCEL
#undef sl

static int gNoTkMenus = 0;	/* This is used by Tk_MacOSXTurnOffMenus as
				 * the flag that Tk is not to draw any
				 * menus. */
static int inPostMenu = 0;

/*
 * These colors are never used.  We compare current settings with these to
 * detect whether they have been changed from the default.
 */ 

static unsigned long defaultBg = 0, defaultFg = 0;
static SInt32 menuMarkColumnWidth = 0, menuIconTrailingEdgeMargin = 0;
static SInt32 menuTextLeadingEdgeMargin = 0, menuTextTrailingEdgeMargin = 0;
static SInt16 menuItemExtraHeight = 0, menuItemExtraWidth = 0;
static SInt16 menuSeparatorHeight = 0;

static void	CheckForSpecialMenu(TkMenu *menuPtr);
static NSString *ParseAccelerator(const char *accel, NSUInteger *maskPtr);
static int	GenerateMenuSelectEvent(TKMenu *menu, NSMenuItem *menuItem);
static void	MenuSelectEvent(TkMenu *menuPtr);
static void	RecursivelyClearActiveMenu(TkMenu *menuPtr);
static int	ModifierCharWidth(Tk_Font tkfont);

#pragma mark TkBackgroundLoop

/*
 * The function TkMacOSXEventsCheckProc (in tkMacOSXNotify.c) is the "check
 * proc" for the macOS event source.  Its job is to remove NSEvents from the
 * default event queue of the NSApplication.  It does this by calling the
 * method [NSApp nextEventMatchingMask: untilDate: inMode: dequeue:]. As a
 * rule, when the untilDate is set to the distant past this method returns
 * immediately.  An exception to that rule is when the next event is the button
 * press on a menu button.  In that case, the method starts running a nested
 * event loop in the mode NSEventTrackingRunLoopMode which does not return
 * until the menu has been dismissed.  In Tk 8.6.10 and earlier, this meant
 * that the Tk event loop would block in its call to the check proc as long as
 * the menu was posted.  For example, opening a menu during the Rube Goldberg
 * demo would cause the animation to stop.  This was also the case for
 * menubuttons.
 *
 * The TKBackground object below works around this problem, and allows a Tk
 * event loop to run while a menu is open.  It is a subclass of NSThread which
 * inserts requests to call [NSApp _runBackgroundLoop] onto the queue
 * associated with the NSEventTrackingRunLoopMode.  One of these threads gets
 * started in the callback [NSApp menuBeginTracking] and cancelled in [NSApp
 * menuEndTracking].
 */

@interface TKBackgroundLoop: NSThread
@end

@implementation TKBackgroundLoop
- (void) main
{
    NSAutoreleasePool *pool = [NSAutoreleasePool new];
    NSArray *modeArray = [NSArray arrayWithObjects: NSEventTrackingRunLoopMode,
				  nil];
    while(1) {

	/*
	 * Queue a request to process Tk events during event tracking.
	 */

	[NSApp performSelectorOnMainThread:@selector(_runBackgroundLoop)
				withObject:nil
			     waitUntilDone:true
				     modes:modeArray];
	if ([self isCancelled]) {
	    [NSThread exit];
	}

	/*
	 * Allow the tracked events to be processed too.
	 */

	[NSThread sleepForTimeInterval:0.001];
    }
    [pool drain];
}
@end

TKBackgroundLoop *backgroundLoop = nil;


#pragma mark TKMenu

/*
 * This interface is not declared in tkMacOSXPrivate.h because it requires
 * tkMenu.h.
 */

@interface TKMenu(TKMenuPrivate)
- (id) initWithTkMenu: (TkMenu *) tkMenu;
- (TkMenu *) tkMenu;
- (int) tkIndexOfItem: (NSMenuItem *) menuItem;
- (void) insertItem: (NSMenuItem *) newItem atTkIndex: (NSInteger) index;
@end

@implementation TKMenu
- (void) setSpecial: (NSUInteger) special
{
    NSAssert(!_tkSpecial, @"Cannot change specialness of a special menu");
    _tkSpecial = special;
}
- (BOOL) isSpecial: (NSUInteger) special
{
    return (_tkSpecial == special);
}
@end

@implementation TKMenu(TKMenuPrivate)

- (id) initWithTitle: (NSString *) aTitle
{
    self = [super initWithTitle:aTitle];
    if (self) {
	_tkMenu = NULL;
	_tkOffset = 0;
	_tkItemCount = 0;
	_tkSpecial = 0;
	[self setDelegate:self];
    }
    return self;
}

- (id) initWithTkMenu: (TkMenu *) tkMenu
{
    NSString *title = [[NSString alloc] initWithUTF8String:
	    Tk_PathName(tkMenu->tkwin)];

    self = [self initWithTitle:title];
    [title release];
    if (self) {
	_tkMenu = tkMenu;
    }
    return self;
}

- (id) copyWithZone: (NSZone *) zone
{
    TKMenu *copy = [super copyWithZone:zone];

    NSAssert(_tkMenu == nil, @"Cannot copy tkMenu");
    copy->_tkMenu = _tkMenu;
    copy->_tkOffset = _tkOffset;
    copy->_tkItemCount = _tkItemCount;
    copy->_tkSpecial = _tkSpecial;
    return copy;
}

- (TkMenu *) tkMenu
{
    return _tkMenu;
}

- (int) tkIndexOfItem: (NSMenuItem *) menuItem
{
    return [self indexOfItem:menuItem] - _tkOffset;
}

- (void) insertItem: (NSMenuItem *) newItem atTkIndex: (NSInteger) index
{
    [super insertItem:newItem atIndex:index + _tkOffset];
    _tkItemCount++;
}

- (void) insertItem: (NSMenuItem *) newItem atIndex: (NSInteger) index
{
    if (_tkMenu && index >= 0) {
	if ((NSUInteger) index <= _tkOffset) {
	    _tkOffset++;
	} else {
	    NSAssert((NSUInteger) index >= _tkItemCount + _tkOffset,
		    @"Cannot insert in the middle of Tk menu");
	}
    }
    [super insertItem:newItem atIndex:index];
}

- (void) removeItemAtIndex: (NSInteger) index
{
    if (_tkMenu && index >= 0) {
	if ((NSUInteger) index < _tkOffset) {
	    _tkOffset--;
	} else if ((NSUInteger) index < _tkItemCount + _tkOffset) {
	    _tkItemCount--;
	}
    }
    [super removeItemAtIndex:index];
}

- (NSMenuItem *) newTkMenuItem: (TkMenuEntry *) mePtr
{
    NSMenuItem *menuItem = [[NSMenuItem alloc] initWithTitle:@""
	    action:@selector(tkMenuItemInvoke:) keyEquivalent:@""];

    [menuItem setTarget:self];
    [menuItem setTag:(NSInteger) mePtr];
    return menuItem;
}
@end

@implementation TKMenu(TKMenuActions)

- (BOOL) validateMenuItem: (NSMenuItem *) menuItem
{
    return [menuItem isEnabled];
}

/*
 * Workaround for bug 3572016; leave menu items enabled during modal dialog.
 */

- (BOOL)worksWhenModal
{
    return YES;
}

- (void) tkMenuItemInvoke: (id) sender
{
    /*
     * With the delegate matching key equivalents, when a menu action is sent
     * in response to a key equivalent, the sender is the whole menu and not the
     * specific menu item.  We use this to ignore key equivalents for Tk
     * menus (as Tk handles them directly via bindings).
     */

    if ([sender isKindOfClass:[NSMenuItem class]]) {
	NSMenuItem *menuItem = (NSMenuItem *) sender;
	TkMenu *menuPtr = (TkMenu *) _tkMenu;
	TkMenuEntry *mePtr = (TkMenuEntry *) [menuItem tag];

	if (menuPtr && mePtr) {
	    Tcl_Interp *interp = menuPtr->interp;

	    Tcl_Preserve(interp);
	    Tcl_Preserve(menuPtr);

	    int result = TkInvokeMenu(interp, menuPtr, mePtr->index);

	    if (result != TCL_OK && result != TCL_CONTINUE &&
		    result != TCL_BREAK) {
		Tcl_AddErrorInfo(interp, "\n    (menu invoke)");
		Tcl_BackgroundException(interp, result);
	    }
	    Tcl_Release(menuPtr);
	    Tcl_Release(interp);
	}
    }
}
@end

@implementation TKMenu(TKMenuDelegate)

- (BOOL) menuHasKeyEquivalent: (NSMenu *) menu forEvent: (NSEvent *) event
	target: (id *) target action: (SEL *) action
{
    (void)menu;

    /*
     * Use lowercaseString when comparing keyEquivalents since the notion of
     * a shifted upper case letter does not make much sense.
     */

    NSString *key = [[event charactersIgnoringModifiers] lowercaseString];
    NSUInteger modifiers = [event modifierFlags] &
	    NSDeviceIndependentModifierFlagsMask;

    if (modifiers == (NSCommandKeyMask | NSShiftKeyMask) &&
	    [key compare:@"?"] == NSOrderedSame) {
	/*
	 * Command-Shift-? has not been allowed as a keyboard equivalent since
	 * the first aqua port, for some mysterious reason.
	 */

	return NO;
    } else if (modifiers == (NSControlKeyMask | NSShiftKeyMask) &&
	    [event keyCode] == 48) {
	/*
	 * Starting with OSX 10.12 Control-Tab and Control-Shift-Tab are used
	 * to select window tabs.  But for some even more mysterious reason the
	 * Control-Shift-Tab event has character 0x19 = NSBackTabCharacter
	 * rather than 0x09 = NSTabCharacter.  At the same time, the
	 * keyEquivalent must be \0x09 in order for it to be displayed
	 * correctly in the menu. This makes it impossible for the standard
	 * "Select Previous Tab" to work correctly, unless we intervene.
	 */

	key = @"\t";
    } else if (([event modifierFlags] & NSCommandKeyMask) == NSCommandKeyMask) {
	/*
	 * If the command modifier is set, use the full character string so
	 * things like the dvorak / qwerty layout will work.
	 */

	key = [event characters];
    }

    NSArray *itemArray = [self itemArray];
    for (NSMenuItem *item in itemArray) {
	if ([item isEnabled] &&
	    [[item keyEquivalent] compare:key] == NSOrderedSame) {
	    NSUInteger keyEquivModifiers = [item keyEquivalentModifierMask];
	    if (keyEquivModifiers == modifiers) {
		*target = [item target];
		*action = [item action];
		return YES;
	    }
	}
    }
    return NO;
}

- (void) menuWillOpen: (NSMenu *) menu
{
    (void)menu;

    if (_tkMenu) {
	//RecursivelyClearActiveMenu(_tkMenu);
	GenerateMenuSelectEvent((TKMenu *)[self supermenu],
		[self itemInSupermenu]);
    }
}

- (void) menuDidClose: (NSMenu *) menu
{
    (void)menu;

    if (_tkMenu) {
	RecursivelyClearActiveMenu(_tkMenu);
    }
}

- (void) menu: (NSMenu *) menu willHighlightItem: (NSMenuItem *) item
{
    (void)menu;

    if (_tkMenu) {
	GenerateMenuSelectEvent(self, item);
    }
}

- (void) menuNeedsUpdate: (NSMenu *) menu
{
    TkMenu *menuPtr = (TkMenu *) _tkMenu;
    (void)menu;

    if (menuPtr) {
	Tcl_Interp *interp = menuPtr->interp;

	Tcl_Preserve(interp);
	Tcl_Preserve(menuPtr);

	int result = TkPostCommand(_tkMenu);

	if (result!=TCL_OK && result!=TCL_CONTINUE && result!=TCL_BREAK) {
	      Tcl_AddErrorInfo(interp, "\n    (menu preprocess)");
	      Tcl_BackgroundException(interp, result);
	}
	Tcl_Release(menuPtr);
	Tcl_Release(interp);
    }
}
@end

#pragma mark TKApplication(TKMenu)

@implementation TKApplication(TKMenu)

- (void) menuBeginTracking: (NSNotification *) notification
{
    (void)notification;
#ifdef TK_MAC_DEBUG_NOTIFICATIONS
    TKLog(@"-[%@(%p) %s] %@", [self class], self, _cmd, notification);
#endif
    if (backgroundLoop) {
	[backgroundLoop cancel];
	[backgroundLoop release];
    }
    backgroundLoop = [[TKBackgroundLoop alloc] init];
    [backgroundLoop start];
    //TkMacOSXClearMenubarActive();
    //TkMacOSXPreprocessMenu();
}

- (void) menuEndTracking: (NSNotification *) notification
{
    (void)notification;
#ifdef TK_MAC_DEBUG_NOTIFICATIONS
    TKLog(@"-[%@(%p) %s] %@", [self class], self, _cmd, notification);
#endif
    if (backgroundLoop) {
	[backgroundLoop cancel];
	[backgroundLoop release];
	backgroundLoop = nil;
    }
    if (!inPostMenu) {
	TkMacOSXClearMenubarActive();
    }
}

- (void) tkSetMainMenu: (TKMenu *) menu
{
    if (gNoTkMenus) {
	return;
    }

    TKMenu *applicationMenu = nil;

    if (menu) {
	NSMenuItem *applicationMenuItem = [menu numberOfItems] ?
		[menu itemAtIndex:0] : nil;

	if (![menu isSpecial:tkMainMenu]) {
	    TkMenuEntry *mePtr = (TkMenuEntry *)[applicationMenuItem tag];

	    if (!mePtr || !(mePtr->entryFlags & ENTRY_APPLE_MENU)) {
		applicationMenuItem = [NSMenuItem itemWithSubmenu:
			[_defaultApplicationMenu copy]];
		[menu insertItem:applicationMenuItem atIndex:0];
	    }
	    [menu setSpecial:tkMainMenu];
	}
	applicationMenu = (TKMenu *)[applicationMenuItem submenu];
	if (![applicationMenu isSpecial:tkApplicationMenu]) {
	    for (NSMenuItem *item in _defaultApplicationMenuItems) {
		[applicationMenu addItem:[item copy]];
	    }
	    [applicationMenu setSpecial:tkApplicationMenu];
	}

	NSArray *itemArray = [menu itemArray];

	for (NSMenuItem *item in itemArray) {
	    TkMenuEntry *mePtr = (TkMenuEntry *)[item tag];
	    TKMenu *submenu = (TKMenu *)[item submenu];
	    if (mePtr && submenu) {
		if ((mePtr->entryFlags & ENTRY_WINDOWS_MENU) &&
			![submenu isSpecial:tkWindowsMenu]) {
		    NSInteger index = 0;

		    for (NSMenuItem *i in _defaultWindowsMenuItems) {
			[submenu insertItem:[i copy] atIndex:index++];
		    }
		    [self setWindowsMenu:submenu];
		    [submenu setSpecial:tkWindowsMenu];
		} else if ((mePtr->entryFlags & ENTRY_HELP_MENU) &&
			![submenu isSpecial:tkHelpMenu]) {
		    NSInteger index = 0;

		    for (NSMenuItem *i in _defaultHelpMenuItems) {
			[submenu insertItem:[i copy] atIndex:index++];
		    }
		    [submenu setSpecial:tkHelpMenu];
		}
	    }
	}
    } else {
	menu = _defaultMainMenu;
	applicationMenu = _defaultApplicationMenu;
    }

    NSMenuItem *servicesMenuItem =
	    [applicationMenu itemWithTitle:@"Services"];

    if (servicesMenuItem && [servicesMenuItem submenu] != _servicesMenu) {
	[[_servicesMenu itemInSupermenu] setSubmenu:nil];
	[servicesMenuItem setSubmenu:_servicesMenu];
    }
    [self setAppleMenu:applicationMenu];
    [self setMainMenu:menu];
}
@end

#pragma mark -

/*
 *----------------------------------------------------------------------
 *
 * TkpNewMenu --
 *
 *	Gets a new blank menu. Only the platform specific options are filled
 *	in.
 *
 * Results:
 *	Returns a standard Tcl error.
 *
 * Side effects:
 *	Allocates a NSMenu and puts it into the platformData field of the
 *	menuPtr.
 *
 *----------------------------------------------------------------------
 */

int
TkpNewMenu(
    TkMenu *menuPtr)		/* The common structure we are making the
				 * platform structure for. */
{
    TKMenu *menu = [[TKMenu alloc] initWithTkMenu:menuPtr];
    menuPtr->platformData = (TkMenuPlatformData) menu;
    CheckForSpecialMenu(menuPtr);
    return TCL_OK;
}

/*
 *----------------------------------------------------------------------
 *
 * TkpDestroyMenu --
 *
 *	Destroys platform-specific menu structures.
 *
 * Results:
 *	None.
 *
 * Side effects:
 *	All platform-specific allocations are freed up.
 *
 *----------------------------------------------------------------------
 */

void
TkpDestroyMenu(
    TkMenu *menuPtr)		/* The common menu structure */
{
    NSMenu* nsmenu = (NSMenu*)(menuPtr->platformData);

    [nsmenu release];
    menuPtr->platformData = NULL;
}

/*
 *----------------------------------------------------------------------
 *
 * TkpMenuNewEntry --
 *
 *	Adds a pointer to a new menu entry structure with the platform-
 *	specific fields filled in. The Macintosh uses the platformEntryData
 *	field of the TkMenuEntry record.
 *
 * Results:
 *	Standard TCL error.
 *
 * Side effects:
 *	Storage gets allocated. New menu entry data is put into the
 *	platformEntryData field of the mePtr.
 *
 *----------------------------------------------------------------------
 */

int
TkpMenuNewEntry(
    TkMenuEntry *mePtr)		/* The menu we are adding an entry to */
{
    TKMenu *menu = (TKMenu *) mePtr->menuPtr->platformData;
    NSMenuItem *menuItem;
    if (mePtr->type == SEPARATOR_ENTRY || mePtr->type == TEAROFF_ENTRY) {
	menuItem = [[NSMenuItem separatorItem] retain];
    } else {
	menuItem = [menu newTkMenuItem:mePtr];
    }
    mePtr->platformEntryData = (TkMenuPlatformEntryData) menuItem;

    /*
     * Caller TkMenuEntry() already did this same insertion into the generic
     * TkMenu so we just match it for the platform menu.
     */

    [menu insertItem:menuItem atTkIndex:mePtr->index];
    return TCL_OK;
}

/*
 *----------------------------------------------------------------------
 *
 * TkpConfigureMenuEntry --
 *
 *	Processes configurations for menu entries.
 *
 * Results:
 *	Returns standard TCL result. If TCL_ERROR is returned, then the
 *	interp's result contains an error message.
 *
 * Side effects:
 *	Configuration information get set for mePtr; old resources get freed,
 *	if any need it.
 *
 *----------------------------------------------------------------------
 */

int
TkpConfigureMenuEntry(
    TkMenuEntry *mePtr) 	/* Information about menu entry; may or may
				 * not already have values for some fields. */
{
    NSMenuItem *menuItem = (NSMenuItem *) mePtr->platformEntryData;
    NSString *title = @"";
    NSAttributedString *attributedTitle = nil;
    NSImage *image = nil;
    NSString *keyEquivalent = @"";
    NSUInteger modifierMask = NSCommandKeyMask;
    NSMenu *submenu = nil;
    NSDictionary *fontAttributes;
    NSMutableDictionary *attributes;
    int imageWidth, imageHeight;
    GC gc = (mePtr->textGC ? mePtr->textGC : mePtr->menuPtr->textGC);
    Tcl_Obj *fontPtr = (mePtr->fontPtr ? mePtr->fontPtr :
	    mePtr->menuPtr->fontPtr);

    if (mePtr->image) {
    	Tk_SizeOfImage(mePtr->image, &imageWidth, &imageHeight);
	image = TkMacOSXGetNSImageFromTkImage(mePtr->menuPtr->display,
		mePtr->image, imageWidth, imageHeight);
    } else if (mePtr->bitmapPtr != None) {
	Pixmap bitmap = Tk_GetBitmapFromObj(mePtr->menuPtr->tkwin,
		mePtr->bitmapPtr);

	Tk_SizeOfBitmap(mePtr->menuPtr->display, bitmap, &imageWidth,
		&imageHeight);
	image = TkMacOSXGetNSImageFromBitmap(mePtr->menuPtr->display, bitmap,
		gc, imageWidth, imageHeight);
	[image setTemplate:YES];
    }
    [menuItem setImage:image];
    if ((!image || mePtr->compound != COMPOUND_NONE) && mePtr->labelPtr &&
	    mePtr->labelLength) {
	title = [[[NSString alloc] initWithBytes:Tcl_GetString(mePtr->labelPtr)
		length:mePtr->labelLength encoding:NSUTF8StringEncoding]
		autorelease];
	if ([title hasSuffix:@"..."]) {
	    title = [NSString stringWithFormat:@"%@%C",
		    [title substringToIndex:[title length] - 3], 0x2026];
	}
    }


    [menuItem setTitle:title];
    fontAttributes = TkMacOSXNSFontAttributesForFont(Tk_GetFontFromObj(
		     mePtr->menuPtr->tkwin, fontPtr));
    attributes = [fontAttributes mutableCopy];

#if 0

    /*
     * The -background and -foreground options are now ignored in Aqua.
     * See ticket [635167af14].
     */

    if (gc->foreground != defaultFg) {
	NSColor *fgcolor = TkMacOSXGetNSColor(gc, gc->foreground);
	[attributes setObject:fgcolor
		       forKey:NSForegroundColorAttributeName];
    }
    if (gc->background != defaultBg) {
	NSColor *bgcolor = TkMacOSXGetNSColor(gc, gc->background);
	[attributes setObject:bgcolor
	 	       forKey:NSBackgroundColorAttributeName];
    }

#endif

    attributedTitle = [[NSAttributedString alloc] initWithString:title
	attributes:attributes];
    [menuItem setAttributedTitle:attributedTitle];
<<<<<<< HEAD
    [menuItem setEnabled:(mePtr->state != ENTRY_DISABLED)];
=======

    [menuItem setEnabled:!(mePtr->state == ENTRY_DISABLED)];
>>>>>>> 14ad0844
    [menuItem setState:((mePtr->type == CHECK_BUTTON_ENTRY ||
	    mePtr->type == RADIO_BUTTON_ENTRY) && mePtr->indicatorOn &&
	    (mePtr->entryFlags & ENTRY_SELECTED) ? NSOnState : NSOffState)];
    if (mePtr->type != CASCADE_ENTRY && mePtr->accelPtr && mePtr->accelLength) {
	keyEquivalent = ParseAccelerator(Tcl_GetString(mePtr->accelPtr),
		&modifierMask);
    }
    [menuItem setKeyEquivalent:keyEquivalent];
    [menuItem setKeyEquivalentModifierMask:modifierMask];
    if (mePtr->type == CASCADE_ENTRY && mePtr->namePtr) {
	TkMenuReferences *menuRefPtr;

	menuRefPtr = TkFindMenuReferencesObj(mePtr->menuPtr->interp,
		mePtr->namePtr);
	if (menuRefPtr && menuRefPtr->menuPtr) {
	    CheckForSpecialMenu(menuRefPtr->menuPtr);
	    submenu = (TKMenu *) menuRefPtr->menuPtr->platformData;
	    if ([submenu supermenu] && [menuItem submenu] != submenu) {
		/*
		 * This happens during a clone, where the parent menu is
		 * cloned before its children, so just ignore this temprary
		 * setting, it will be changed shortly (c.f. tkMenu.c
		 * CloneMenu())
		 */

		submenu = nil;
	    } else {
		[submenu setTitle:title];

    		if ([menuItem isEnabled]) {

		    /*
		     * This menuItem might have been previously disabled which
		     * would have disabled all of its entries; we must re-enable the
		     * entries here.  It is important to iterate though the Tk
		     * entries, not the NSMenuItems, since some NSMenuItems may
		     * have been added by the system.  See [7185d26cf4].
		     */

		    for (int i = 0; i < menuRefPtr->menuPtr->numEntries; i++) {
			TkMenuEntry *submePtr = menuRefPtr->menuPtr->entries[i];
			NSMenuItem *item = (NSMenuItem *) submePtr->platformEntryData;
			[item setEnabled:(submePtr->state != ENTRY_DISABLED)];
		    }
		}
	    }
	}
    }
    [menuItem setSubmenu:submenu];

    return TCL_OK;
}

/*
 *----------------------------------------------------------------------
 *
 * TkpDestroyMenuEntry --
 *
 *	Cleans up platform-specific menu entry items.
 *
 * Results:
 *	None
 *
 * Side effects:
 *	All platform-specific allocations are freed up.
 *
 *----------------------------------------------------------------------
 */

void
TkpDestroyMenuEntry(
    TkMenuEntry *mePtr)
{
    NSMenuItem *menuItem;
    TKMenu *menu;
    NSInteger index;

    if (mePtr->platformEntryData && mePtr->menuPtr->platformData) {
	menu = (TKMenu *) mePtr->menuPtr->platformData;
	menuItem = (NSMenuItem *) mePtr->platformEntryData;
	index = [menu indexOfItem:menuItem];

	if (index > -1) {
	    [menu removeItemAtIndex:index];
	}
	[menuItem release];
	mePtr->platformEntryData = NULL;
    }
}

/*
 *----------------------------------------------------------------------
 *
 * TkpPostMenu --
 *
 *	Posts a menu on the screen. If entry is < 0 then the menu is drawn so
 *      its top left corner is located at the point with screen coordinates
 *      (x,y).  Otherwise the top left corner of the specified entry is located
 *      at that point.
 *
 * Results:
 *	Returns a standard Tcl result.
 *
 * Side effects:
 *	The menu is posted and handled.
 *
 *----------------------------------------------------------------------
 */

int
TkpPostMenu(
    TCL_UNUSED(Tcl_Interp *),		/* The interpreter this menu lives in */
    TkMenu *menuPtr,		/* The menu we are posting */
    int x, int y,		/* The screen coordinates where the top left
				 * corner of the menu, or of the specified
				 * entry, will be located. */
    int index)
{
    int result;
    Tk_Window realWin = menuPtr->tkwin;
    TkWindow *realWinPtr;
    NSView *realWinView;

    while (1) {
	if (realWin == NULL) {
	    return TCL_ERROR;
	}
	/*
	 * Fix for bug 07cfc9f03e: use the view for the parent real (non-menu)
	 * toplevel window, rather than always using the root window.
	 * This allows menus to appear on a separate monitor than the root
	 * window, and to use the appearance of their parent real window
	 * rather than the appearance of the root window.
	 */
	realWinPtr = (TkWindow*) realWin;
	realWinView = TkMacOSXGetNSViewForDrawable(realWinPtr->privatePtr);
	if (realWinView != nil) {
	    break;
	}
	realWin = Tk_Parent(realWin);
    }
    NSWindow *win = [realWinView window];
    NSView *view = [win contentView];
    NSMenu *menu = (NSMenu *) menuPtr->platformData;
    NSInteger itemIndex = index;
    NSInteger numItems = [menu numberOfItems];
    NSMenuItem *item = nil;
    NSPoint location = NSMakePoint(x, TkMacOSXZeroScreenHeight() - y);

    inPostMenu = 1;
    result = TkPreprocessMenu(menuPtr);
    if (result != TCL_OK) {
        inPostMenu = 0;
        return result;
    }
    if (itemIndex >= numItems) {
    	itemIndex = numItems - 1;
    }
    if (itemIndex >= 0) {
	item = [menu itemAtIndex:itemIndex];
    }

    /*
     * The post commands could have deleted the menu, which means we are dead
     * and should go away.
     */

    if (menuPtr->tkwin == NULL) {
    	return TCL_OK;
    }

    [menu popUpMenuPositioningItem:item
			atLocation:[win tkConvertPointFromScreen:location]
			    inView:view];
    inPostMenu = 0;
    return TCL_OK;
}

/*
 *----------------------------------------------------------------------
 *
 * TkpPostTearoffMenu --
 *
 *	Tearoff menus are not supported on the Mac.  This placeholder function,
 *      which is simply a copy of the unix function, posts a completely useless
 *      window with a black background on the screen. If entry is < 0 then the
 *      window is positioned so that its top left corner is located at the
 *      point with screen coordinates (x, y).  Otherwise the window position is
 *      offset so that top left corner of the specified entry would be located
 *      at that point, if there actually were a menu.
 *
 *      Mac menus steal all mouse or keyboard input from the application until
 *      the menu is dismissed, with or without a selection, by a mouse or key
 *      event.  Posting a Mac menu in a regression test will cause the test to
 *      halt waiting for user input.  This is why the TkpPostMenu function is
 *      not being used as the placeholder.
 *
 * Results:
 *	None.
 *
 * Side effects:
 *	A useless window is posted.
 *
 *----------------------------------------------------------------------
 */

int
TkpPostTearoffMenu(
    TCL_UNUSED(Tcl_Interp *),	/* The interpreter this menu lives in */
    TkMenu *menuPtr,		/* The menu we are posting */
    int x, int y, int index)	/* The screen coordinates where the top left
				 * corner of the menu, or of the specified
				 * entry, will be located. */
{
    int vRootX, vRootY, vRootWidth, vRootHeight;
    int result;

    if (index >= (int) menuPtr->numEntries) {
	index = menuPtr->numEntries - 1;
    }
    if (index >= 0) {
	y -= menuPtr->entries[index]->y;
    }

    TkActivateMenuEntry(menuPtr, -1);
    TkRecomputeMenu(menuPtr);
    result = TkPostCommand(menuPtr);
    if (result != TCL_OK) {
    	return result;
    }

    /*
     * The post commands could have deleted the menu, which means we are dead
     * and should go away.
     */

    if (menuPtr->tkwin == NULL) {
    	return TCL_OK;
    }

    /*
     * Adjust the position of the menu if necessary to keep it visible on the
     * screen. There are two special tricks to make this work right:
     *
     * 1. If a virtual root window manager is being used then the coordinates
     *    are in the virtual root window of menuPtr's parent; since the menu
     *    uses override-redirect mode it will be in the *real* root window for
     *    the screen, so we have to map the coordinates from the virtual root
     *    (if any) to the real root. Can't get the virtual root from the menu
     *    itself (it will never be seen by the wm) so use its parent instead
     *    (it would be better to have an an option that names a window to use
     *    for this...).
     * 2. The menu may not have been mapped yet, so its current size might be
     *    the default 1x1. To compute how much space it needs, use its
     *    requested size, not its actual size.
     */

    Tk_GetVRootGeometry(Tk_Parent(menuPtr->tkwin), &vRootX, &vRootY,
	&vRootWidth, &vRootHeight);
    vRootWidth -= Tk_ReqWidth(menuPtr->tkwin);
    if (x > vRootX + vRootWidth) {
	x = vRootX + vRootWidth;
    }
    if (x < vRootX) {
	x = vRootX;
    }
    vRootHeight -= Tk_ReqHeight(menuPtr->tkwin);
    if (y > vRootY + vRootHeight) {
	y = vRootY + vRootHeight;
    }
    if (y < vRootY) {
	y = vRootY;
    }
    Tk_MoveToplevelWindow(menuPtr->tkwin, x, y);
    if (!Tk_IsMapped(menuPtr->tkwin)) {
	Tk_MapWindow(menuPtr->tkwin);
    }
    TkWmRestackToplevel((TkWindow *) menuPtr->tkwin, Above, NULL);
    return TCL_OK;
}

/*
 *----------------------------------------------------------------------
 *
 * TkpSetWindowMenuBar --
 *
 *	Associates a given menu with a window.
 *
 * Results:
 *	None.
 *
 * Side effects:
 *	On Windows and UNIX, associates the platform menu with the platform
 *	window.
 *
 *----------------------------------------------------------------------
 */

void
TkpSetWindowMenuBar(
    Tk_Window tkwin,		/* The window we are setting the menu in */
    TkMenu *menuPtr)		/* The menu we are setting */
{
    TkWindow *winPtr = (TkWindow *) tkwin;

    if (winPtr->wmInfoPtr) {
	winPtr->wmInfoPtr->menuPtr = menuPtr;
    }
}

/*
 *----------------------------------------------------------------------
 *
 * TkpSetMainMenubar --
 *
 *	Puts the menu associated with a window into the menubar. Should only be
 *	called when the window is in front.
 *
 *      This is a no-op on all other platforms.  On OS X it is a no-op when
 *      passed a NULL menuName or a nonexistent menuName, with an exception for
 *      the first call in a new interpreter.  In that special case, passing a
 *      NULL menuName installs the default menu.
 *
 * Results:
 *	None.
 *
 * Side effects:
 *	The menubar may be changed.
 *
 *----------------------------------------------------------------------
 */

void
TkpSetMainMenubar(
    Tcl_Interp *interp,		/* The interpreter of the application */
    Tk_Window tkwin,		/* The frame we are setting up */
    const char *menuName)	/* The name of the menu to put in front. */
{
    static Tcl_Interp *currentInterp = NULL;
    TKMenu *menu = nil;
    TkWindow *winPtr = (TkWindow *) tkwin;

    /*
     * We will be called when an embedded window receives an ActivationNotify
     * event, but we should not change the menubar in that case.
     */

    if (Tk_IsEmbedded(winPtr)) {
	return;
    }

    if (menuName) {
	Tk_Window menubar = NULL;

	if (winPtr->wmInfoPtr &&
		winPtr->wmInfoPtr->menuPtr &&
		winPtr->wmInfoPtr->menuPtr->masterMenuPtr) {
	    menubar = winPtr->wmInfoPtr->menuPtr->masterMenuPtr->tkwin;
	}

	/*
	 * Attempt to find the NSMenu directly.  If that fails, ask Tk to find
	 * it.
	 */

	if (menubar != NULL && strcmp(menuName, Tk_PathName(menubar)) == 0) {
	    menu = (TKMenu *) winPtr->wmInfoPtr->menuPtr->platformData;
	} else {
	    TkMenuReferences *menuRefPtr = TkFindMenuReferences(interp,
		    menuName);

	    if (menuRefPtr && menuRefPtr->menuPtr &&
		    menuRefPtr->menuPtr->platformData) {
		menu = (TKMenu *) menuRefPtr->menuPtr->platformData;
	    }
	}
    }

    /*
     * If we couldn't find a menu, do nothing unless the window belongs to a
     * different application.  In that case, install the default menubar.
     */

    if (menu || interp != currentInterp) {
	[NSApp tkSetMainMenu:menu];
    }
    currentInterp = interp;
}

/*
 *----------------------------------------------------------------------
 *
 * CheckForSpecialMenu --
 *
 *	Given a menu, check to see whether or not it is a cascade in a menubar
 *	with one of the special names ".apple", ".help" or ".window". If it is,
 *	the entry that points to this menu will be marked.
 *
 * Results:
 *	None.
 *
 * Side effects:
 *	Will set entryFlags appropriately.
 *
 *----------------------------------------------------------------------
 */

static void
CheckForSpecialMenu(
    TkMenu *menuPtr)		/* The menu we are checking */
{
    if (!menuPtr->masterMenuPtr->tkwin) {
	return;
    }
    for (TkMenuEntry *cascadeEntryPtr = menuPtr->menuRefPtr->parentEntryPtr;
	    cascadeEntryPtr;
	    cascadeEntryPtr = cascadeEntryPtr->nextCascadePtr) {
	if (cascadeEntryPtr->menuPtr->menuType == MENUBAR
		&& cascadeEntryPtr->menuPtr->masterMenuPtr->tkwin) {
	    TkMenu *mainMenuPtr = cascadeEntryPtr->menuPtr->masterMenuPtr;
	    int i = 0;
	    Tcl_DString ds;

	    Tcl_DStringInit(&ds);
	    Tcl_DStringAppend(&ds, Tk_PathName(mainMenuPtr->tkwin), -1);
	    while (specialMenus[i].name) {
		Tcl_DStringAppend(&ds, specialMenus[i].name,
			specialMenus[i].len);
		if (strcmp(Tcl_DStringValue(&ds),
			Tk_PathName(menuPtr->masterMenuPtr->tkwin)) == 0) {
		    cascadeEntryPtr->entryFlags |= specialMenus[i].flag;
		} else {
		    cascadeEntryPtr->entryFlags &= ~specialMenus[i].flag;
		}
		Tcl_DStringSetLength(&ds, Tcl_DStringLength(&ds) -
			specialMenus[i].len);
		i++;
	    }
	    Tcl_DStringFree(&ds);
	}
    }
}

/*
 *----------------------------------------------------------------------
 *
 * ParseAccelerator --
 *
 *	Parse accelerator string.
 *
 * Results:
 *	Accelerator string & flags.
 *
 * Side effects:
 *	None.
 *
 *----------------------------------------------------------------------
 */

static NSString *
ParseAccelerator(
    const char *accel,
    NSUInteger *maskPtr)
{
    unichar ch = 0;
    size_t len;
    int i;

    *maskPtr = 0;
    while (1) {
	i = 0;
	while (allModifiers[i].name) {
	    int l = allModifiers[i].len;

	    if (!strncasecmp(accel, allModifiers[i].name, l) &&
		    (accel[l] == '-' || accel[l] == '+')) {
		*maskPtr |= allModifiers[i].mask;
		accel += l+1;
		break;
	    }
	    i++;
	}
	if (!allModifiers[i].name || !*accel) {
	    break;
	}
    }
    len = strlen(accel);
    if (len > 1) {
	i = 0;
	if (accel[0] == 'F' && len < 4 && accel[1] > '0' && accel[1] <= '9') {
	    int fkey = accel[1] - '0';

	    if (len == 3) {
		if (accel[2] >= '0' && accel[2] <= '9') {
		    fkey = 10 * fkey + (accel[2] - '0');
		} else {
		    fkey = 0;
		}
	    }
	    if (fkey >= 1 && fkey <= 15) {
		ch = NSF1FunctionKey + fkey - 1;
	    }
	} else while (specialAccelerators[i].name) {
	    if (accel[0] == specialAccelerators[i].name[0] &&
		    len == specialAccelerators[i].len && !strncasecmp(accel,
		    specialAccelerators[i].name, specialAccelerators[i].len)) {
		ch = specialAccelerators[i].ch;
		break;
	    }
	    i++;
	}
    }
    if (ch) {
	return [[[NSString alloc] initWithCharacters:&ch length:1] autorelease];
    } else {
	return [[[[NSString alloc] initWithUTF8String:accel] autorelease]
		lowercaseString];
    }
}

/*
 *--------------------------------------------------------------
 *
 * ModifierCharWidth --
 *
 *	Helper mesuring width of command char in given font.
 *
 * Results:
 *	Width of command char.
 *
 * Side effects:
 *	None.
 *
 *--------------------------------------------------------------
 */

static int
ModifierCharWidth(
    Tk_Font tkfont)
{
    static NSString *cmdChar = nil;

    if (!cmdChar) {
	unichar cmd = kCommandUnicode;

	cmdChar = [[NSString alloc] initWithCharacters:&cmd length:1];
    }
    return [cmdChar sizeWithAttributes:
	    TkMacOSXNSFontAttributesForFont(tkfont)].width;
}

/*
 *--------------------------------------------------------------
 *
 * TkpComputeStandardMenuGeometry --
 *
 *	This procedure is invoked to recompute the size and layout of a menu
 *	that is not a menubar clone.
 *
 * Results:
 *	None.
 *
 * Side effects:
 *	Fields of menu entries are changed to reflect their current positions,
 *	and the size of the menu window itself may be changed.
 *
 *--------------------------------------------------------------
 */

void
TkpComputeStandardMenuGeometry(
    TkMenu *menuPtr)		/* Structure describing menu. */
{
    NSSize menuSize;
    Tk_Font tkfont, menuFont;
    Tk_FontMetrics menuMetrics, entryMetrics, *fmPtr;
    int modifierCharWidth, menuModifierCharWidth;
    int x, y, modifierWidth, labelWidth, indicatorSpace;
    int windowWidth, windowHeight, accelWidth;
    int i, maxWidth;
    int entryWidth, maxIndicatorSpace, borderWidth, activeBorderWidth;
    TkMenuEntry *mePtr;
    int haveAccel = 0;

    /*
     * Do nothing if this menu is a clone.
     */

    if (menuPtr->tkwin == NULL || menuPtr->masterMenuPtr != menuPtr) {
	return;
    }

    menuSize = [(NSMenu *) menuPtr->platformData size];
    Tk_GetPixelsFromObj(NULL, menuPtr->tkwin, menuPtr->borderWidthPtr,
	    &borderWidth);
    Tk_GetPixelsFromObj(NULL, menuPtr->tkwin, menuPtr->activeBorderWidthPtr,
	    &activeBorderWidth);
    x = y = borderWidth;
    windowHeight = maxWidth = 0;
    maxIndicatorSpace = 0;

    /*
     * On the Mac especially, getting font metrics can be quite slow, so we
     * want to do it intelligently. We are going to precalculate them and pass
     * them down to all of the measuring and drawing routines. We will measure
     * the font metrics of the menu once. If an entry does not have its own
     * font set, then we give the geometry/drawing routines the menu's font and
     * metrics. If an entry has its own font, we will measure that font and
     * give all of the geometry/drawing the entry's font and metrics.
     */

    menuFont = Tk_GetFontFromObj(menuPtr->tkwin, menuPtr->fontPtr);
    Tk_GetFontMetrics(menuFont, &menuMetrics);
    menuModifierCharWidth = ModifierCharWidth(menuFont);

    for (i = 0; i < (int) menuPtr->numEntries; i++) {
	mePtr = menuPtr->entries[i];
	if (mePtr->type == CASCADE_ENTRY || mePtr->accelLength > 0) {
	    haveAccel = 1;
	    break;
	}
    }

    for (i = 0; i < (int) menuPtr->numEntries; i++) {
	mePtr = menuPtr->entries[i];
	if (mePtr->type == TEAROFF_ENTRY) {
	    continue;
	}
	if (mePtr->fontPtr == NULL) {
	    tkfont = menuFont;
	    fmPtr = &menuMetrics;
	    modifierCharWidth = menuModifierCharWidth;
	} else {
	    tkfont = Tk_GetFontFromObj(menuPtr->tkwin, mePtr->fontPtr);
	    Tk_GetFontMetrics(tkfont, &entryMetrics);
	    fmPtr = &entryMetrics;
	    modifierCharWidth = ModifierCharWidth(tkfont);
	}
	accelWidth = modifierWidth = indicatorSpace = 0;
	if (mePtr->type == SEPARATOR_ENTRY) {
	    mePtr->height = menuSeparatorHeight;
	} else {
	    /*
	     * For each entry, compute the height required by that particular
	     * entry, plus three widths: the width of the label, the width to
	     * allow for an indicator to be displayed to the left of the label
	     * (if any), and the width of the accelerator to be displayed to
	     * the right of the label (if any). These sizes depend, of course,
	     * on the type of the entry.
	     */

	    NSMenuItem *menuItem = (NSMenuItem *) mePtr->platformEntryData;
	    int haveImage = 0, width = 0, height = 0;

	    if (mePtr->image) {
		Tk_SizeOfImage(mePtr->image, &width, &height);
		haveImage = 1;
		height += 2; /* tweak */
	    } else if (mePtr->bitmapPtr) {
		Pixmap bitmap = Tk_GetBitmapFromObj(menuPtr->tkwin,
			mePtr->bitmapPtr);

		Tk_SizeOfBitmap(menuPtr->display, bitmap, &width, &height);
		haveImage = 1;
		height += 2; /* tweak */
	    }
	    if (!haveImage || (mePtr->compound != COMPOUND_NONE)) {
		NSAttributedString *attrTitle = [menuItem attributedTitle];
		NSSize size;

		if (attrTitle) {
		    size = [attrTitle size];
		} else {
		    size = [[menuItem title] sizeWithAttributes:
			TkMacOSXNSFontAttributesForFont(tkfont)];
		}
		size.width += menuTextLeadingEdgeMargin + menuTextTrailingEdgeMargin;
		size.height -= 1; /* tweak */
		if (haveImage && (mePtr->compound != COMPOUND_NONE)) {
		    int margin = width + menuIconTrailingEdgeMargin;

		    if (margin > menuTextLeadingEdgeMargin) {
			margin = menuTextLeadingEdgeMargin;
		    }
		    width += size.width + menuIconTrailingEdgeMargin - margin;
		    if (size.height > height) {
			height = size.height;
		    }
		} else {
		    width = size.width;
		    height = size.height;
		}
	    }
	    else {
		/* image only. */
	    }
	    labelWidth = width + menuItemExtraWidth;
	    mePtr->height = height + menuItemExtraHeight;
	    if (mePtr->type == CASCADE_ENTRY) {
		modifierWidth = modifierCharWidth;
	    } else if (mePtr->accelLength == 0) {
		if (haveAccel && !mePtr->hideMargin) {
		    modifierWidth = modifierCharWidth;
		}
	    } else {
		NSUInteger modifMask = [menuItem keyEquivalentModifierMask];
		int j = 0;

		while (allModifiers[j].name) {
		    if (modifMask & allModifiers[j].mask) {
			modifMask &= ~allModifiers[j].mask;
			modifierWidth += modifierCharWidth;
		    }
		    j++;
		}
		accelWidth = [[menuItem keyEquivalent] sizeWithAttributes:
			TkMacOSXNSFontAttributesForFont(tkfont)].width;
	    }
	    if (!mePtr->hideMargin) {
		indicatorSpace = menuMarkColumnWidth;
	    }
	    if (indicatorSpace > maxIndicatorSpace) {
		maxIndicatorSpace = indicatorSpace;
	    }
	    entryWidth = labelWidth + modifierWidth + accelWidth;
	    if (entryWidth > maxWidth) {
		maxWidth = entryWidth;
	    }
	    menuPtr->entries[i]->width = entryWidth;
	    mePtr->height += 2 * activeBorderWidth;
	}
	mePtr->x = x;
	mePtr->y = y;
	y += menuPtr->entries[i]->height + borderWidth;
    }
    windowWidth = menuSize.width;
    if (windowWidth <= 0) {
	windowWidth = 1;
    }
    windowHeight = menuSize.height;
    if (windowHeight <= 0) {
	windowHeight = 1;
    }
    menuPtr->totalWidth = windowWidth;
    menuPtr->totalHeight = windowHeight;
}

/*
 *----------------------------------------------------------------------
 *
 * GenerateMenuSelectEvent --
 *
 *	Respond to a menu item being selected.
 *
 * Results:
 *	True if event(s) are generated - false otherwise.
 *
 * Side effects:
 *	Places a virtual event on the event queue.
 *
 *----------------------------------------------------------------------
 */

int
GenerateMenuSelectEvent(
    TKMenu *menu,
    NSMenuItem *menuItem)
{
    TkMenu *menuPtr = [menu tkMenu];

    if (menuPtr) {
	int index = [menu tkIndexOfItem:menuItem];

	if (index < 0 || index >= (int) menuPtr->numEntries ||
		(menuPtr->entries[index])->state == ENTRY_DISABLED) {
	    TkActivateMenuEntry(menuPtr, -1);
	} else {
	    TkActivateMenuEntry(menuPtr, index);
	    MenuSelectEvent(menuPtr);
	    return true;
	}
    }
    return false;
}

/*
 *----------------------------------------------------------------------
 *
 * MenuSelectEvent --
 *
 *	Generates a "MenuSelect" virtual event. This can be used to do
 *	context-sensitive menu help.
 *
 * Results:
 *	None.
 *
 * Side effects:
 *	Places a virtual event on the event queue.
 *
 *----------------------------------------------------------------------
 */

void
MenuSelectEvent(
    TkMenu *menuPtr)		/* the menu we have selected. */
{
    XVirtualEvent event;

    bzero(&event, sizeof(XVirtualEvent));
    event.type = VirtualEvent;
    event.serial = LastKnownRequestProcessed(menuPtr->display);
    event.send_event = false;
    event.display = menuPtr->display;
    event.event = Tk_WindowId(menuPtr->tkwin);
    event.root = XRootWindow(menuPtr->display, 0);
    event.subwindow = None;
    event.time = TkpGetMS();
    XQueryPointer(NULL, None, NULL, NULL, &event.x_root, &event.y_root, NULL,
	    NULL, &event.state);
    event.same_screen = true;
    event.name = Tk_GetUid("MenuSelect");
    Tk_MakeWindowExist(menuPtr->tkwin);
    if (Tcl_GetServiceMode() != TCL_SERVICE_NONE) {
	Tk_HandleEvent((XEvent *) &event);
    } else {
	Tk_QueueWindowEvent((XEvent *) &event, TCL_QUEUE_TAIL);
    }
}

/*
 *----------------------------------------------------------------------
 *
 * RecursivelyClearActiveMenu --
 *
 *	Recursively clears the active entry in the menu's cascade hierarchy.
 *
 * Results:
 *	None.
 *
 * Side effects:
 *	Generates <<MenuSelect>> virtual events.
 *
 *----------------------------------------------------------------------
 */

void
RecursivelyClearActiveMenu(
    TkMenu *menuPtr)		/* The menu to reset. */
{
    int i;

    TkActivateMenuEntry(menuPtr, -1);
    for (i = 0; i < (int) menuPtr->numEntries; i++) {
	TkMenuEntry *mePtr = menuPtr->entries[i];

	if (mePtr->type == CASCADE_ENTRY
		&& (mePtr->childMenuRefPtr != NULL)
		&& (mePtr->childMenuRefPtr->menuPtr != NULL)) {
	    RecursivelyClearActiveMenu(mePtr->childMenuRefPtr->menuPtr);
	}
    }
}

/*
 *----------------------------------------------------------------------
 *
 * TkMacOSXClearMenubarActive --
 *
 *	Recursively clears the active entry in the current menubar hierarchy.
 *
 * Results:
 *	None.
 *
 * Side effects:
 *	Generates <<MenuSelect>> virtual events.
 *
 *----------------------------------------------------------------------
 */

void
TkMacOSXClearMenubarActive(void)
{
    NSMenu *mainMenu = [NSApp mainMenu];

    if (mainMenu && [mainMenu isKindOfClass:[TKMenu class]]) {
	TkMenu *menuPtr = [(TKMenu *) mainMenu tkMenu];

	if (menuPtr &&
	    !(menuPtr->menuFlags & MENU_DELETION_PENDING) &&
	    menuPtr->numEntries > 0 &&
	    menuPtr->entries != NULL) {
	    RecursivelyClearActiveMenu(menuPtr);
	}
    }
}

/*
 *----------------------------------------------------------------------
 *
 * Tk_MacOSXTurnOffMenus --
 *
 *	Turns off all the menu drawing code. This is more than just disabling
 *	the "menu" command, this means that Tk will NEVER touch the menubar.
 *	It is needed in the Plugin, where Tk does not own the menubar.
 *
 * Results:
 *	None.
 *
 * Side effects:
 *	A flag is set which will disable all menu drawing.
 *
 *----------------------------------------------------------------------
 */

void
Tk_MacOSXTurnOffMenus(void)
{
    gNoTkMenus = 1;
}

/*
 *----------------------------------------------------------------------
 *
 * TkpMenuInit --
 *
 *	Initializes Mac-specific menu data.
 *
 * Results:
 *	None.
 *
 * Side effects:
 *	Allocates a hash table.
 *
 *----------------------------------------------------------------------
 */

void
TkpMenuInit(void)
{
    TkColor *tkColPtr;
    NSNotificationCenter *nc = [NSNotificationCenter defaultCenter];

#define observe(n, s) \
	[nc addObserver:NSApp selector:@selector(s) name:(n) object:nil]
    observe(NSMenuDidBeginTrackingNotification, menuBeginTracking:);
    observe(NSMenuDidEndTrackingNotification, menuEndTracking:);
#undef observe

    [NSMenuItem setUsesUserKeyEquivalents:NO];
    tkColPtr = TkpGetColor(NULL, DEF_MENU_BG_COLOR);
    defaultBg = tkColPtr->color.pixel;
    ckfree(tkColPtr);
    tkColPtr = TkpGetColor(NULL, DEF_MENU_FG);
    defaultFg = tkColPtr->color.pixel;
    ckfree(tkColPtr);

    ChkErr(GetThemeMetric, kThemeMetricMenuMarkColumnWidth,
	    &menuMarkColumnWidth);
    ChkErr(GetThemeMetric, kThemeMetricMenuTextLeadingEdgeMargin,
	    &menuTextLeadingEdgeMargin);
    ChkErr(GetThemeMetric, kThemeMetricMenuTextTrailingEdgeMargin,
	    &menuTextTrailingEdgeMargin);
    ChkErr(GetThemeMetric, kThemeMetricMenuIconTrailingEdgeMargin,
	    &menuIconTrailingEdgeMargin);
    ChkErr(GetThemeMenuItemExtra, kThemeMenuItemPlain, &menuItemExtraHeight,
	    &menuItemExtraWidth);
    ChkErr(GetThemeMenuSeparatorHeight, &menuSeparatorHeight);
}

#pragma mark -
#pragma mark NOPs

/*
 *----------------------------------------------------------------------
 *
 * TkpMenuThreadInit --
 *
 *	Does platform-specific initialization of thread-specific menu state.
 *
 * Results:
 *	None.
 *
 * Side effects:
 *	None.
 *
 *----------------------------------------------------------------------
 */

void
TkpMenuThreadInit(void)
{
    /*
     * Nothing to do.
     */
}

/*
 *----------------------------------------------------------------------
 *
 * TkpMenuNotifyToplevelCreate --
 *
 *	This routine reconfigures the menu and the clones indicated by
 *	menuName because a toplevel has been created and any system menus need
 *	to be created. Only applicable to Windows.
 *
 * Results:
 *	None.
 *
 * Side effects:
 *	An idle handler is set up to do the reconfiguration.
 *
 *----------------------------------------------------------------------
 */

void
TkpMenuNotifyToplevelCreate(
    TCL_UNUSED(Tcl_Interp *),	/* The interp the menu lives in. */
    TCL_UNUSED(const char *))	/* The name of the menu to reconfigure. */
{
    /*
     * Nothing to do.
     */
}

/*
 *--------------------------------------------------------------
 *
 * TkpInitializeMenuBindings --
 *
 *	For every interp, initializes the bindings for Windows menus. Does
 *	nothing on Mac or XWindows.
 *
 * Results:
 *	None.
 *
 * Side effects:
 *	C-level bindings are setup for the interp which will handle Alt-key
 *	sequences for menus without beeping or interfering with user-defined
 *	Alt-key bindings.
 *
 *--------------------------------------------------------------
 */

void
TkpInitializeMenuBindings(
    TCL_UNUSED(Tcl_Interp *),		/* The interpreter to set. */
    TCL_UNUSED(Tk_BindingTable))
				/* The table to add to. */
{
    /*
     * Nothing to do.
     */
}

/*
 *--------------------------------------------------------------
 *
 * TkpComputeMenubarGeometry --
 *
 *	This procedure is invoked to recompute the size and layout of a menu
 *	that is a menubar clone.
 *
 * Results:
 *	None.
 *
 * Side effects:
 *	Fields of menu entries are changed to reflect their current positions,
 *	and the size of the menu window itself may be changed.
 *
 *--------------------------------------------------------------
 */

void
TkpComputeMenubarGeometry(
    TkMenu *menuPtr)		/* Structure describing menu. */
{
    TkpComputeStandardMenuGeometry(menuPtr);
}


/*
 *----------------------------------------------------------------------
 *
 * TkpDrawMenuEntry --
 *
 *	Draws the given menu entry at the given coordinates with the given
 *	attributes.  This is a no-op on macOS since the menus are drawn by
 *      the Apple window manager, which also handles all events related to
 *      selecting menu items.  This function is only called for tearoff
 *      menus, which are not supported on macOS but do get drawn as nearly
 *      invisible 1 pixel wide windows on macOS
 *
 * Results:
 *	None.
 *
 * Side effects:
 *	None
 *
 *----------------------------------------------------------------------
 */

void
TkpDrawMenuEntry(
    TCL_UNUSED(TkMenuEntry *),		/* The entry to draw */
    TCL_UNUSED(Drawable),			/* What to draw into */
    TCL_UNUSED(Tk_Font),		/* Precalculated font for menu */
    TCL_UNUSED(const Tk_FontMetrics *),
				/* Precalculated metrics for menu */
    TCL_UNUSED(int),			/* X-coordinate of topleft of entry */
    TCL_UNUSED(int),			/* Y-coordinate of topleft of entry */
    TCL_UNUSED(int),			/* Width of the entry rectangle */
    TCL_UNUSED(int),			/* Height of the current rectangle */
    TCL_UNUSED(int),		/* Boolean flag */
    TCL_UNUSED(int))		/* Whether or not to draw the cascade arrow
				 * for cascade items. */
{
}

#pragma mark Obsolete

/*
 *----------------------------------------------------------------------
 *
 * TkMacOSXPreprocessMenu --
 *
 *    Handle preprocessing of menubar if it exists.
 *
 * Results:
 *    None.
 *
 * Side effects:
 *    All post commands for the current menubar get executed.
 *
 *----------------------------------------------------------------------
 */

void
TkMacOSXPreprocessMenu(void)
{
}

/*
 *----------------------------------------------------------------------
 *
 * TkMacOSXUseID --
 *
 *	Take the ID out of the available list for new menus. Used by the
 *	default menu bar's menus so that they do not get created at the Tk
 *	level. See TkMacOSXGetNewMenuID for more information.
 *
 * Results:
 *	Returns TCL_OK if the id was not in use. Returns TCL_ERROR if the id
 *	was in use.
 *
 * Side effects:
 *	A hash table entry in the command table is created with a NULL value.
 *
 *----------------------------------------------------------------------
 */

int
TkMacOSXUseMenuID(
    TCL_UNUSED(short))		/* The id to take out of the table */
{
    return TCL_OK;
}

/*
 *----------------------------------------------------------------------
 *
 * TkMacOSXDispatchMenuEvent --
 *
 *	Given a menu id and an item, dispatches the command associated with it.
 *
 * Results:
 *	None.
 *
 * Side effects:
 *	Commands for the event are scheduled for execution at idle time.
 *
 *----------------------------------------------------------------------
 */

int
TkMacOSXDispatchMenuEvent(
    TCL_UNUSED(int),			/* The menu id of the menu we are invoking */
    TCL_UNUSED(int))			/* The one-based index of the item that was
				 * selected. */
{
    return TCL_ERROR;
}

/*
 *----------------------------------------------------------------------
 *
 * TkMacOSXHandleTearoffMenu() --
 *
 *	This routine sees if the MDEF has set a menu and a mouse position for
 *	tearing off and makes a tearoff menu if it has.
 *
 * Results:
 *	menuPtr->interp will have the result of the tearoff command.
 *
 * Side effects:
 *	A new tearoff menu is created if it is supposed to be.
 *
 *----------------------------------------------------------------------
 */

void
TkMacOSXHandleTearoffMenu(void)
{
    /*
     * Obsolete: Nothing to do.
     */
}

/*
 *----------------------------------------------------------------------
 *
 * TkMacOSXSetHelpMenuItemCount --
 *
 *	Has to be called after the first call to InsertMenu. Sets up the global
 *	variable for the number of items in the unmodified help menu.
 *
 *	NB: Nobody uses this any more, since you can get the number of system
 *	help items from HMGetHelpMenu trivially. But it is in the stubs
 *	table...
 *
 * Results:
 *	None.
 *
 * Side effects:
 *	Nothing.
 *
 *----------------------------------------------------------------------
 */

void
TkMacOSXSetHelpMenuItemCount(void)
{
}

/*
 *----------------------------------------------------------------------
 *
 * TkMacOSXMenuClick --
 *
 *	Prepares a menubar for MenuSelect or MenuKey.
 *
 * Results:
 *	None.
 *
 * Side effects:
 *	Any pending configurations of the menubar are completed.
 *
 *----------------------------------------------------------------------
 */

void
TkMacOSXMenuClick(void)
{
}

/*
 * Local Variables:
 * mode: objc
 * c-basic-offset: 4
 * fill-column: 79
 * coding: utf-8
 * End:
 */<|MERGE_RESOLUTION|>--- conflicted
+++ resolved
@@ -95,13 +95,6 @@
 				 * the flag that Tk is not to draw any
 				 * menus. */
 static int inPostMenu = 0;
-
-/*
- * These colors are never used.  We compare current settings with these to
- * detect whether they have been changed from the default.
- */ 
-
-static unsigned long defaultBg = 0, defaultFg = 0;
 static SInt32 menuMarkColumnWidth = 0, menuIconTrailingEdgeMargin = 0;
 static SInt32 menuTextLeadingEdgeMargin = 0, menuTextTrailingEdgeMargin = 0;
 static SInt16 menuItemExtraHeight = 0, menuItemExtraWidth = 0;
@@ -697,8 +690,6 @@
     NSString *keyEquivalent = @"";
     NSUInteger modifierMask = NSCommandKeyMask;
     NSMenu *submenu = nil;
-    NSDictionary *fontAttributes;
-    NSMutableDictionary *attributes;
     int imageWidth, imageHeight;
     GC gc = (mePtr->textGC ? mePtr->textGC : mePtr->menuPtr->textGC);
     Tcl_Obj *fontPtr = (mePtr->fontPtr ? mePtr->fontPtr :
@@ -729,12 +720,7 @@
 		    [title substringToIndex:[title length] - 3], 0x2026];
 	}
     }
-
-
     [menuItem setTitle:title];
-    fontAttributes = TkMacOSXNSFontAttributesForFont(Tk_GetFontFromObj(
-		     mePtr->menuPtr->tkwin, fontPtr));
-    attributes = [fontAttributes mutableCopy];
 
 #if 0
 
@@ -742,7 +728,21 @@
      * The -background and -foreground options are now ignored in Aqua.
      * See ticket [635167af14].
      */
-
+    
+    NSDictionary fontAttributes = TkMacOSXNSFontAttributesForFont(
+	Tk_GetFontFromObj(mePtr->menuPtr->tkwin, fontPtr));
+    NSMutableDictionary *attributes = [fontAttributes mutableCopy];
+    static unsigned long defaultBg = 0, defaultFg = 0;
+    if (defaultBg == 0) {
+	tkColor *tkColPtr = TkpGetColor(NULL, DEF_MENU_BG_COLOR);
+	defaultBg = tkColPtr->color.pixel;
+	ckfree(tkColPtr);
+    }
+    if (defaultFg == 0) {
+	tkColor *tkColPtr = TkpGetColor(NULL, DEF_MENU_FG);
+	defaultFg = tkColPtr->color.pixel;
+	ckfree(tkColPtr);
+    }
     if (gc->foreground != defaultFg) {
 	NSColor *fgcolor = TkMacOSXGetNSColor(gc, gc->foreground);
 	[attributes setObject:fgcolor
@@ -754,17 +754,17 @@
 	 	       forKey:NSBackgroundColorAttributeName];
     }
 
+#else
+    
+    NSDictionary *attributes = TkMacOSXNSFontAttributesForFont(
+	Tk_GetFontFromObj(mePtr->menuPtr->tkwin, fontPtr));
+    
 #endif
 
     attributedTitle = [[NSAttributedString alloc] initWithString:title
 	attributes:attributes];
     [menuItem setAttributedTitle:attributedTitle];
-<<<<<<< HEAD
     [menuItem setEnabled:(mePtr->state != ENTRY_DISABLED)];
-=======
-
-    [menuItem setEnabled:!(mePtr->state == ENTRY_DISABLED)];
->>>>>>> 14ad0844
     [menuItem setState:((mePtr->type == CHECK_BUTTON_ENTRY ||
 	    mePtr->type == RADIO_BUTTON_ENTRY) && mePtr->indicatorOn &&
 	    (mePtr->entryFlags & ENTRY_SELECTED) ? NSOnState : NSOffState)];
@@ -1719,7 +1719,6 @@
 void
 TkpMenuInit(void)
 {
-    TkColor *tkColPtr;
     NSNotificationCenter *nc = [NSNotificationCenter defaultCenter];
 
 #define observe(n, s) \
@@ -1729,13 +1728,6 @@
 #undef observe
 
     [NSMenuItem setUsesUserKeyEquivalents:NO];
-    tkColPtr = TkpGetColor(NULL, DEF_MENU_BG_COLOR);
-    defaultBg = tkColPtr->color.pixel;
-    ckfree(tkColPtr);
-    tkColPtr = TkpGetColor(NULL, DEF_MENU_FG);
-    defaultFg = tkColPtr->color.pixel;
-    ckfree(tkColPtr);
-
     ChkErr(GetThemeMetric, kThemeMetricMenuMarkColumnWidth,
 	    &menuMarkColumnWidth);
     ChkErr(GetThemeMetric, kThemeMetricMenuTextLeadingEdgeMargin,
