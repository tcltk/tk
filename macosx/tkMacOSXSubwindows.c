/*
 * tkMacOSXSubwindows.c --
 *
 *	Implements subwindows for the macintosh version of Tk.
 *
 * Copyright © 1995-1997 Sun Microsystems, Inc.
 * Copyright © 2001-2009 Apple Inc.
 * Copyright © 2006-2009 Daniel A. Steffen <das@users.sourceforge.net>
 *
 * See the file "license.terms" for information on usage and redistribution
 * of this file, and for a DISCLAIMER OF ALL WARRANTIES.
 */

#include "tkMacOSXPrivate.h"
#include "tkMacOSXDebug.h"
#include "tkMacOSXWm.h"
#include "tkMacOSXConstants.h"

/*
#ifdef TK_MAC_DEBUG
#define TK_MAC_DEBUG_CLIP_REGIONS
#endif
*/

/*
 * Prototypes for functions used only in this file.
 */

static void		MoveResizeWindow(MacDrawable *macWin);
static void		GenerateConfigureNotify(TkWindow *winPtr,
			    int includeWin);
static void		UpdateOffsets(TkWindow *winPtr, int deltaX,
			    int deltaY);
static void		NotifyVisibility(TkWindow *winPtr, XEvent *eventPtr);


/*
 *----------------------------------------------------------------------
 *
 * XDestroyWindow --
 *
 *	Deallocates the given X Window.
 *
 * Results:
 *	The window id is returned.
 *
 * Side effects:
 *	None.
 *
 *----------------------------------------------------------------------
 */

int
XDestroyWindow(
    TCL_UNUSED(Display *),		/* Display. */
    Window window)		/* Window. */
{
    MacDrawable *macWin = (MacDrawable *)window;
    TKContentView *view = (TKContentView *)TkMacOSXGetNSViewForDrawable(macWin);
    //fprintf(stderr, "XDestroyWindow: %s with parent %s\n",
<<<<<<< HEAD
    // 	    Tk_PathName(macWin->winPtr),
    // 	    Tk_PathName(macWin->winPtr->parentPtr));
=======
    //	    Tk_PathName(macWin->winPtr),
    //	    Tk_PathName(macWin->winPtr->parentPtr));
>>>>>>> 40487a31

    /*
     * Remove any dangling pointers that may exist if the window we are
     * deleting is being tracked by the grab code.
     */

    TkMacOSXSelDeadWindow(macWin->winPtr);
    TkPointerDeadWindow(macWin->winPtr);
    macWin->toplevel->referenceCount--;

    if (!Tk_IsTopLevel(macWin->winPtr)) {
	if (macWin->winPtr->parentPtr != NULL) {
	    TkMacOSXInvalClipRgns((Tk_Window)macWin->winPtr->parentPtr);
	    Tcl_CancelIdleCall(TkMacOSXRedrawViewIdleTask, (void *) view);
	    Tcl_DoWhenIdle(TkMacOSXRedrawViewIdleTask, (void *) view);
	}
	if (macWin->visRgn) {
	    CFRelease(macWin->visRgn);
	    macWin->visRgn = NULL;
	}
	if (macWin->aboveVisRgn) {
	    CFRelease(macWin->aboveVisRgn);
	    macWin->aboveVisRgn = NULL;
	}
	if (macWin->drawRgn) {
	    CFRelease(macWin->drawRgn);
	    macWin->drawRgn = NULL;
	}

	if (macWin->toplevel->referenceCount == 0) {
	    ckfree(macWin->toplevel);
	}
	macWin->winPtr->privatePtr = NULL;
	ckfree(macWin);
	return Success;
    }
    if (macWin->visRgn) {
	CFRelease(macWin->visRgn);
	macWin->visRgn = NULL;
    }
    if (macWin->aboveVisRgn) {
	CFRelease(macWin->aboveVisRgn);
	macWin->aboveVisRgn = NULL;
    }
    if (macWin->drawRgn) {
	CFRelease(macWin->drawRgn);
	macWin->drawRgn = NULL;
    }
    macWin->view = nil;
    macWin->winPtr->privatePtr = NULL;

    /*
     * Delay deletion of a toplevel data structure until all children have
     * been deleted.
     */

    if (macWin->toplevel->referenceCount == 0) {
	ckfree(macWin->toplevel);
    }
    return Success;
}

/*
 *----------------------------------------------------------------------
 *
 * XMapWindow --
 *
 *	This X11 stub maps the given X11 Window but does not update any of
 *      the Tk structures describing the window.  Tk applications should
 *	never call this directly, but it is called by Tk_MapWindow and
 *      Tk_WmMapWindow.
 *
 * Results:
 *	Always returns Success or BadWindow.
 *
 * Side effects:
 *	The subwindow or toplevel may appear on the screen.  VisibilityNotify
 *      events are generated.
 *
 *
 *----------------------------------------------------------------------
 */

int
XMapWindow(
    Display *display,		/* Display. */
    Window window)		/* Window. */
{
    if (!window) {
	return BadWindow;
    }
    MacDrawable *macWin = (MacDrawable *)window;
    static Bool initialized = NO;
    NSPoint mouse = [NSEvent mouseLocation];
    int x = mouse.x, y = TkMacOSXZeroScreenHeight() - mouse.y;
    //fprintf(stderr, "XMapWindow: %s\n", Tk_PathName(macWin->winPtr));

    /*
     * Under certain situations it's possible for this function to be called
     * before the toplevel window it's associated with has actually been
     * mapped. In that case we need to create the real Macintosh window now as
     * this function as well as other X functions assume that the portPtr is
     * valid.
     */

    if (!TkMacOSXHostToplevelExists(macWin->toplevel->winPtr)) {
	TkMacOSXMakeRealWindowExist(macWin->toplevel->winPtr);
    }

    TkWindow *winPtr = macWin->winPtr;
    NSWindow *win = TkMacOSXGetNSWindowForDrawable(window);
    TKContentView *view = [win contentView];
    LastKnownRequestProcessed(display)++;
    if (Tk_IsTopLevel(winPtr)) {
	if (!Tk_IsEmbedded(winPtr)) {

	    /*
	     * We want to activate Tk when a toplevel is mapped but we can't
	     * always specify activateIgnoringOtherApps to be YES.  This is
	     * because during Tk initialization the root window is mapped
	     * before applicationDidFinishLaunching returns. Forcing the app to
	     * activate too early can make the menu bar unresponsive.
	     */

	    TkMacOSXApplyWindowAttributes(winPtr, win);
	    [win setExcludedFromWindowsMenu:NO];
	    [NSApp activateIgnoringOtherApps:initialized];
	    if (initialized) {
		if ([win canBecomeKeyWindow]) {
		    [win makeKeyAndOrderFront:NSApp];
		} else {
		    [win orderFrontRegardless];
		}

		/*
		 * Delay for up to 20 milliseconds until the toplevel has
		 * actually become the highest toplevel.  This is to ensure
		 * that the Visibility event occurs after the toplevel is
		 * visible.
		 */

		for (int try = 0; try < 20; try++) {
		    if ([[NSApp orderedWindows] firstObject] == win) {
			break;
		    }
		    [NSThread sleepForTimeInterval:.001];
		}
	    }

	    /*
	     * Call Tk_UpdatePointer to tell Tk whether the pointer is in the
	     * new window.
	     */

	    NSPoint viewLocation = [view convertPoint:mouse fromView:nil];
	    if (NSPointInRect(viewLocation, NSInsetRect([view bounds], 2, 2))) {
		Tk_UpdatePointer((Tk_Window) winPtr, x, y, [NSApp tkButtonState]);
	    }
	} else {
	    Tk_Window contWinPtr = Tk_GetOtherWindow((Tk_Window)winPtr);

	    /*
	     * Rebuild the container's clipping region and display
	     * the window.
	     */

	    TkMacOSXInvalClipRgns(contWinPtr);
	}
    } else {

	/*
	 * For non-toplevel windows, rebuild the parent's clipping region
	 * and redisplay the window.
	 */

	TkMacOSXInvalClipRgns((Tk_Window)winPtr->parentPtr);
    }

    /*
     * If a geometry manager is mapping hundreds of windows we
     * don't want to redraw the view hundreds of times, so do
     * it in an idle task.
     */

    Tcl_CancelIdleCall(TkMacOSXRedrawViewIdleTask, (void *) view);
    Tcl_DoWhenIdle(TkMacOSXRedrawViewIdleTask, (void *) view);

    /*
     * Generate VisibilityNotify events for window and all mapped children.
     */

    if (initialized) {
	XEvent event;
	event.xany.send_event = False;
	event.xany.display = display;
	event.xvisibility.type = VisibilityNotify;
	event.xvisibility.state = VisibilityUnobscured;
	NotifyVisibility(winPtr, &event);
    } else {
	initialized = YES;
    }
    return Success;
}

/*
 *----------------------------------------------------------------------
 *
 * NotifyVisibility --
 *
 *	Helper for XMapWindow().  Generates VisibilityNotify events
 *      for the window and all of its descendants.
 *
 * Results:
 *	None.
 *
 * Side effects:
 *	VisibilityNotify events are queued.
 *
 *----------------------------------------------------------------------
 */

static void
NotifyVisibility(
    TkWindow *winPtr,
    XEvent *eventPtr)
{
    if (winPtr->atts.event_mask & VisibilityChangeMask) {
	eventPtr->xany.serial = LastKnownRequestProcessed(winPtr->display);
	eventPtr->xvisibility.window = winPtr->window;
	Tk_QueueWindowEvent(eventPtr, TCL_QUEUE_TAIL);
    }
    for (winPtr = winPtr->childList; winPtr != NULL;
	    winPtr = winPtr->nextPtr) {
	if (winPtr->flags & TK_MAPPED) {
	    NotifyVisibility(winPtr, eventPtr);
	}
    }
}

/*
 *----------------------------------------------------------------------
 *
 * XUnmapWindow --
 *
 *	This X11 stub maps the given X11 Window but does not update any of
 *	The Tk structures describing the window.  Tk applications should
 *	never call this directly, but it is called by Tk_UnmapWindow and
 *      Tk_WmUnmapWindow.
 *
 * Results:
 *	Always returns Success or BadWindow.
 *
 * Side effects:
 *	The subwindow or toplevel may be removed from the screen.
 *
 *----------------------------------------------------------------------
 */

int
XUnmapWindow(
    Display *display,		/* Display. */
    Window window)		/* Window. */
{
    MacDrawable *macWin = (MacDrawable *)window;
    TkWindow *winPtr = macWin->winPtr;
    NSWindow *win = TkMacOSXGetNSWindowForDrawable(window);

    if (!window) {
	return BadWindow;
    }
    LastKnownRequestProcessed(display)++;
    if (Tk_IsTopLevel(winPtr)) {
	if (!Tk_IsEmbedded(winPtr) &&
	    winPtr->wmInfoPtr->hints.initial_state!=IconicState) {
	    [win setExcludedFromWindowsMenu:YES];
	    [win orderOut:NSApp];
	    if ([win isKeyWindow]) {

		/*
		 * If we are unmapping the key window then we need to make sure
		 * that a new key window is assigned, if possible.  This is
		 * supposed to happen when a key window is ordered out, but as
		 * noted in tkMacOSXWm.c this does not happen, in spite of
		 * Apple's claims to the contrary.
		 */

		for (NSWindow *w in [NSApp orderedWindows]) {
		    TkWindow *winPtr2 = TkMacOSXGetTkWindow(w);
		    WmInfo *wmInfoPtr;

		    BOOL isOnScreen;

		    if (!winPtr2 || !winPtr2->wmInfoPtr) {
			continue;
		    }
		    wmInfoPtr = winPtr2->wmInfoPtr;
		    isOnScreen = (wmInfoPtr->hints.initial_state != IconicState &&
				  wmInfoPtr->hints.initial_state != WithdrawnState);
		    if (w != win && isOnScreen && [w canBecomeKeyWindow]) {
			[w makeKeyAndOrderFront:NSApp];
			break;
		    }
		}
	    }
	}
	TkMacOSXInvalClipRgns((Tk_Window)winPtr);
    } else {

	/*
	 * Rebuild the clip regions for the parent so it will be allowed
	 * to draw in the space from which this subwindow was removed and then
	 * redraw the window.
	 */

	TkMacOSXInvalClipRgns((Tk_Window)winPtr->parentPtr);
    }
    return Success;
}

/*
 *----------------------------------------------------------------------
 *
 * XResizeWindow --
 *
 *	Resize a given X window. See X windows documentation for further
 *	details.
 *
 * Results:
 *	None.
 *
 * Side effects:
 *	None.
 *
 *----------------------------------------------------------------------
 */

int
XResizeWindow(
    Display *display,		/* Display. */
    Window window,		/* Window. */
    unsigned int width,
    unsigned int height)
{
    MacDrawable *macWin = (MacDrawable *)window;

    LastKnownRequestProcessed(display)++;
    if (Tk_IsTopLevel(macWin->winPtr) && !Tk_IsEmbedded(macWin->winPtr)) {
	TKWindow *w = (TKWindow *)macWin->winPtr->wmInfoPtr->window;

	if (w) {
	    if ([w styleMask] & NSFullScreenWindowMask) {
		[(TKWindow *)w tkLayoutChanged];
	    } else {
		NSRect r = [w contentRectForFrameRect:[w frame]];
		r.origin.y += r.size.height - height;
		r.size.width = width;
		r.size.height = height;
		[w setFrame:[w frameRectForContentRect:r] display:NO];
	    }
	}
    } else {
	MoveResizeWindow(macWin);
    }
    return Success;
}

/*
 *----------------------------------------------------------------------
 *
 * XMoveResizeWindow --
 *
 *	Move or resize a given X window. See X windows documentation for
 *	further details.
 *
 * Results:
 *	None.
 *
 * Side effects:
 *	None.
 *
 *----------------------------------------------------------------------
 */

int
XMoveResizeWindow(
    Display *display,		/* Display. */
    Window window,		/* Window. */
    int x, int y,
    unsigned int width,
    unsigned int height)
{
    MacDrawable *macWin = (MacDrawable *)window;

    LastKnownRequestProcessed(display)++;
    if (Tk_IsTopLevel(macWin->winPtr) && !Tk_IsEmbedded(macWin->winPtr)) {
	NSWindow *w = macWin->winPtr->wmInfoPtr->window;

	if (w) {
	    /*
	     * We explicitly convert everything to doubles so we don't get
	     * surprised (again) by what happens when you do arithmetic with
	     * unsigned ints.
	     */

	    CGFloat X = (CGFloat) x;
	    CGFloat Y = (CGFloat) y;
	    CGFloat Width = (CGFloat) width;
	    CGFloat Height = (CGFloat) height;
	    CGFloat XOff = (CGFloat) macWin->winPtr->wmInfoPtr->xInParent;
	    CGFloat YOff = (CGFloat) macWin->winPtr->wmInfoPtr->yInParent;
	    NSRect r = NSMakeRect(
		    X + XOff, TkMacOSXZeroScreenHeight() - Y - YOff - Height,
		    Width, Height);

	    [w setFrame:[w frameRectForContentRect:r] display:NO];
	}
    } else {
	MoveResizeWindow(macWin);
    }
    return Success;
}

/*
 *----------------------------------------------------------------------
 *
 * XMoveWindow --
 *
 *	Move a given X window. See X windows documentation for further details.
 *
 * Results:
 *	None.
 *
 * Side effects:
 *	None.
 *
 *----------------------------------------------------------------------
 */

int
XMoveWindow(
    Display *display,		/* Display. */
    Window window,		/* Window. */
    int x, int y)
{
    MacDrawable *macWin = (MacDrawable *)window;

    LastKnownRequestProcessed(display)++;
    if (Tk_IsTopLevel(macWin->winPtr) && !Tk_IsEmbedded(macWin->winPtr)) {
	NSWindow *w = macWin->winPtr->wmInfoPtr->window;

	if (w) {
	    [w setFrameTopLeftPoint: NSMakePoint(
		    x, TkMacOSXZeroScreenHeight() - y)];
	}
    } else {
	MoveResizeWindow(macWin);
    }
    return Success;
}

/*
 *----------------------------------------------------------------------
 *
 * MoveResizeWindow --
 *
 *	Helper proc for XResizeWindow, XMoveResizeWindow and XMoveWindow.
 *
 * Results:
 *	None.
 *
 * Side effects:
 *	None.
 *
 *----------------------------------------------------------------------
 */

static void
MoveResizeWindow(
    MacDrawable *macWin)
{
    int deltaX = 0, deltaY = 0, parentBorderwidth = 0;
    MacDrawable *macParent = NULL;
    NSWindow *macWindow = TkMacOSXGetNSWindowForDrawable((Drawable)macWin);

    /*
     * Find the Parent window, for an embedded window it will be its container.
     */

    if (Tk_IsEmbedded(macWin->winPtr)) {
	TkWindow *contWinPtr = (TkWindow *)Tk_GetOtherWindow((Tk_Window)macWin->winPtr);

	if (contWinPtr) {
	    macParent = contWinPtr->privatePtr;
	} else {
	    /*
	     * Here we should handle out of process embedding. At this point,
	     * we are assuming that the changes.x,y is not maintained, if you
	     * need the info get it from Tk_GetRootCoords, and that the
	     * toplevel sits at 0,0 when it is drawn.
	     */
	}
    } else {
	/*
	 * TODO: update all xOff & yOffs
	 */

	macParent = macWin->winPtr->parentPtr->privatePtr;
	parentBorderwidth = macWin->winPtr->parentPtr->changes.border_width;
    }

    if (macParent) {
	deltaX = macParent->xOff + parentBorderwidth +
		macWin->winPtr->changes.x - macWin->xOff;
	deltaY = macParent->yOff + parentBorderwidth +
		macWin->winPtr->changes.y - macWin->yOff;
    }
    if (macWindow) {
	TkMacOSXInvalidateWindow(macWin, TK_PARENT_WINDOW);
	if (macParent) {
	    TkMacOSXInvalClipRgns((Tk_Window)macParent->winPtr);
	}
    }
    UpdateOffsets(macWin->winPtr, deltaX, deltaY);
    if (macWindow) {
	TkMacOSXInvalidateWindow(macWin, TK_PARENT_WINDOW);
    }
    GenerateConfigureNotify(macWin->winPtr, 0);
}

/*
 *----------------------------------------------------------------------
 *
 * GenerateConfigureNotify --
 *
 *	Generates ConfigureNotify events for all the child widgets of the
 *	widget passed in the winPtr parameter. If includeWin is true, also
 *	generates ConfigureNotify event for the widget itself.
 *
 * Results:
 *	None.
 *
 * Side effects:
 *	ConfigureNotify events will be posted.
 *
 *----------------------------------------------------------------------
 */

static void
GenerateConfigureNotify(
    TkWindow *winPtr,
    int includeWin)
{
    TkWindow *childPtr;

    for (childPtr = winPtr->childList; childPtr != NULL;
	    childPtr = childPtr->nextPtr) {
	if (!Tk_IsMapped(childPtr) || Tk_IsTopLevel(childPtr)) {
	    continue;
	}
	GenerateConfigureNotify(childPtr, 1);
    }
    if (includeWin) {
	TkDoConfigureNotify(winPtr);
    }
}

/*
 *----------------------------------------------------------------------
 *
 * XRaiseWindow --
 *
 *	Change the stacking order of a window.
 *
 * Results:
 *	None.
 *
 * Side effects:
 *	Changes the stacking order of the specified window.
 *
 *----------------------------------------------------------------------
 */

int
XRaiseWindow(
    Display *display,		/* Display. */
    Window window)		/* Window. */
{
    MacDrawable *macWin = (MacDrawable *)window;

    LastKnownRequestProcessed(display)++;
    if (Tk_IsTopLevel(macWin->winPtr) && !Tk_IsEmbedded(macWin->winPtr)) {
	TkWmRestackToplevel(macWin->winPtr, Above, NULL);
    } else {
	/*
	 * TODO: this should generate damage
	 */
    }
    return Success;
}

/*
 *----------------------------------------------------------------------
 *
 * XLowerWindow --
 *
 *	Change the stacking order of a window.
 *
 * Results:
 *	None.
 *
 * Side effects:
 *	Changes the stacking order of the specified window.
 *
 *----------------------------------------------------------------------
 */

int
XLowerWindow(
    Display *display,		/* Display. */
    Window window)		/* Window. */
{
    MacDrawable *macWin = (MacDrawable *)window;

    LastKnownRequestProcessed(display)++;
    if (Tk_IsTopLevel(macWin->winPtr) && !Tk_IsEmbedded(macWin->winPtr)) {
	TkWmRestackToplevel(macWin->winPtr, Below, NULL);
    } else {
	/*
	 * TODO: this should generate damage
	 */
    }
    return Success;
}

/*
 *----------------------------------------------------------------------
 *
 * XConfigureWindow --
 *
 *	Change the size, position, stacking, or border of the specified window.
 *
 * Results:
 *	None.
 *
 * Side effects:
 *	Changes the attributes of the specified window. Note that we ignore the
 *	passed in values and use the values stored in the TkWindow data
 *	structure.
 *
 *----------------------------------------------------------------------
 */

int
XConfigureWindow(
    Display *display,		/* Display. */
    Window w,			/* Window. */
    unsigned int value_mask,
    TCL_UNUSED(XWindowChanges *))
{
    MacDrawable *macWin = (MacDrawable *)w;
    TkWindow *winPtr = macWin->winPtr;

    LastKnownRequestProcessed(display)++;

    /*
     * Change the shape and/or position of the window.
     */

    if (value_mask & (CWX|CWY|CWWidth|CWHeight)) {
	XMoveResizeWindow(display, w, winPtr->changes.x, winPtr->changes.y,
		winPtr->changes.width, winPtr->changes.height);
    }

    /*
     * Change the stacking order of the window. Tk actually keeps all the
     * information we need for stacking order. All we need to do is make sure
     * the clipping regions get updated and generate damage that will ensure
     * things get drawn correctly.
     */

    if (value_mask & CWStackMode) {
	NSView *view = TkMacOSXGetNSViewForDrawable(macWin);

	if (view) {
	    TkMacOSXInvalidateWindow(macWin, TK_PARENT_WINDOW);
	}
    }

    return Success;
}

/*
 *----------------------------------------------------------------------
 *
 * TkMacOSXUpdateClipRgn --
 *
 *	This function updates the clipping regions for a given window and all of
 *	its children. Once updated the TK_CLIP_INVALID flag in the subwindow
 *	data structure is unset. The TK_CLIP_INVALID flag should always be
 *	unset before any drawing is attempted.
 *
 * Results:
 *	None.
 *
 * Side effects:
 *	The clip regions for the window and its children are updated.
 *
 *----------------------------------------------------------------------
 */

void
TkMacOSXUpdateClipRgn(
    TkWindow *winPtr)
{
    MacDrawable *macWin;

    if (winPtr == NULL) {
	return;
    }
    macWin = winPtr->privatePtr;
    if (macWin && macWin->flags & TK_CLIP_INVALID) {
	TkWindow *win2Ptr;

#ifdef TK_MAC_DEBUG_CLIP_REGIONS
	TkMacOSXDbgMsg("%s", winPtr->pathName);
#endif
	if (Tk_IsMapped(winPtr)) {
	    int rgnChanged = 0;
	    CGRect bounds;
	    HIMutableShapeRef rgn;

	    /*
	     * Start with a region defined by the window bounds.
	     */

	    TkMacOSXWinCGBounds(winPtr, &bounds);
	    rgn = HIShapeCreateMutableWithRect(&bounds);

	    /*
	     * Clip away the area of any windows that may obscure this window.
	     * For a non-toplevel window, first, clip to the parent's visible
	     * clip region. Second, clip away any siblings that are higher in
	     * the stacking order. For an embedded toplevel, just clip to the
	     * container's visible clip region. Remember, we only allow one
	     * contained window in a frame, and don't support any other widgets
	     * in the frame either. This is not currently enforced, however.
	     */

	    if (!Tk_IsTopLevel(winPtr)) {
		if (winPtr->parentPtr) {
		    TkMacOSXUpdateClipRgn(winPtr->parentPtr);
		    ChkErr(HIShapeIntersect,
			    winPtr->parentPtr->privatePtr->aboveVisRgn,
			    rgn, rgn);
		}
		win2Ptr = winPtr;
		while ((win2Ptr = win2Ptr->nextPtr)) {
		    if (Tk_IsTopLevel(win2Ptr) || !Tk_IsMapped(win2Ptr)) {
			continue;
		    }
		    TkMacOSXWinCGBounds(win2Ptr, &bounds);
		    ChkErr(TkMacOSHIShapeDifferenceWithRect, rgn, &bounds);
		}
	    } else if (Tk_IsEmbedded(winPtr)) {
		win2Ptr = (TkWindow *)Tk_GetOtherWindow((Tk_Window)winPtr);
		if (win2Ptr) {
		    TkMacOSXUpdateClipRgn(win2Ptr);
		    ChkErr(HIShapeIntersect,
			    win2Ptr->privatePtr->aboveVisRgn, rgn, rgn);
		}

		/*
		 * TODO: Here we should handle out of process embedding.
		 */
	    }
	    macWin->aboveVisRgn = HIShapeCreateCopy(rgn);

	    /*
	     * The final clip region is the aboveVis region (or visible region)
	     * minus all the children of this window. If the window is a
	     * container, we must also subtract the region of the embedded
	     * window.
	     */

	    win2Ptr = winPtr->childList;
	    while (win2Ptr) {
		if (Tk_IsTopLevel(win2Ptr) || !Tk_IsMapped(win2Ptr)) {
		    win2Ptr = win2Ptr->nextPtr;
		    continue;
		}
		TkMacOSXWinCGBounds(win2Ptr, &bounds);
		ChkErr(TkMacOSHIShapeDifferenceWithRect, rgn, &bounds);
		rgnChanged = 1;
		win2Ptr = win2Ptr->nextPtr;
	    }

	    if (Tk_IsContainer(winPtr)) {
		win2Ptr = (TkWindow *)Tk_GetOtherWindow((Tk_Window)winPtr);
		if (win2Ptr) {
		    if (Tk_IsMapped(win2Ptr)) {
			TkMacOSXWinCGBounds(win2Ptr, &bounds);
			ChkErr(TkMacOSHIShapeDifferenceWithRect, rgn, &bounds);
			rgnChanged = 1;
		    }
		}

		/*
		 * TODO: Here we should handle out of process embedding.
		 */
	    }

	    if (rgnChanged) {
		HIShapeRef diffRgn = HIShapeCreateDifference(
			macWin->aboveVisRgn, rgn);

		if (!HIShapeIsEmpty(diffRgn)) {
		    macWin->visRgn = HIShapeCreateCopy(rgn);
		}
		CFRelease(diffRgn);
	    }
	    CFRelease(rgn);
	} else {
	    /*
	     * An unmapped window has empty clip regions to prevent any
	     * (erroneous) drawing into it or its children from becoming
	     * visible. [Bug 940117]
	     */

	    if (!Tk_IsTopLevel(winPtr)) {
		TkMacOSXUpdateClipRgn(winPtr->parentPtr);
	    } else if (Tk_IsEmbedded(winPtr)) {
		win2Ptr = (TkWindow *)Tk_GetOtherWindow((Tk_Window)winPtr);
		if (win2Ptr) {
		    TkMacOSXUpdateClipRgn(win2Ptr);
		}
	    }
	    macWin->aboveVisRgn = HIShapeCreateEmpty();
	}
	if (!macWin->visRgn) {
	    macWin->visRgn = HIShapeCreateCopy(macWin->aboveVisRgn);
	}
	macWin->flags &= ~TK_CLIP_INVALID;
    }
}

// Unused and misspelled stub function
/*
 *----------------------------------------------------------------------
 *
 * TkMacOSXVisableClipRgn --
 *
 *	This function returns the Macintosh clipping region for the given
 *	window. The caller is responsible for disposing of the returned region
 *	via XDestroyRegion().
 *
 * Results:
 *	The region.
 *
 * Side effects:
 *	None.
 *
 *----------------------------------------------------------------------
 */

Region
TkMacOSXVisableClipRgn(
    TkWindow *winPtr)
{
    if (winPtr->privatePtr->flags & TK_CLIP_INVALID) {
	TkMacOSXUpdateClipRgn(winPtr);
    }
    return (Region) HIShapeCreateMutableCopy(winPtr->privatePtr->visRgn);
}

#if 0
//This code is not currently used.  But it shows how to iterate over the
//rectangles in a region described by an HIShape.

/*
 *----------------------------------------------------------------------
 *
 * TkMacOSXInvalidateViewRegion --
 *
 *	This function invalidates the given region of a view.
 *
 * Results:
 *	None.
 *
 * Side effects:
 *	Damage is created.
 *
 *----------------------------------------------------------------------
 */

static OSStatus
InvalViewRect(
    int msg,
    TCL_UNUSED(HIShapeRef),
    const CGRect *rect,
    void *ref)
{
    static CGAffineTransform t;
    TKContentView *view = (TKContentView *)ref;
    NSRect dirtyRect;

    if (!view) {
	return paramErr;
    }
    switch (msg) {
    case kHIShapeEnumerateInit:
	t = CGAffineTransformMake(1.0, 0.0, 0.0, -1.0, 0.0,
		NSHeight([view bounds]));
	break;
    case kHIShapeEnumerateRect:
	dirtyRect = NSRectFromCGRect(CGRectApplyAffineTransform(*rect, t));
	break;
    }
    [view generateExposeEvents:[view bounds]];
    return noErr;
}

void
TkMacOSXInvalidateViewRegion(
    NSView *view,
    HIShapeRef rgn)
{
    if (view && !HIShapeIsEmpty(rgn)) {
	ChkErr(HIShapeEnumerate, rgn,
		kHIShapeParseFromBottom|kHIShapeParseFromLeft,
		InvalViewRect, view);
    }
}
#endif

/*
 *----------------------------------------------------------------------
 *
 * TkMacOSXInvalidateWindow --
 *
 *	This stub function redraws the part of the toplevel window
 *      covered by a given Tk window.  (Except currently it redraws
 *      the entire toplevel.)
 *
 * Results:
 *	None.
 *
 * Side effects:
 *	The window is redrawn.
 *
 *----------------------------------------------------------------------
 */
void
TkMacOSXRedrawViewIdleTask(
    void *clientData)
{
    TKContentView *view = (TKContentView *) clientData;
    //    fprintf(stderr, "idle redraw for %p\n", view);
    [view generateExposeEvents:[view bounds]];
    [view setNeedsDisplay:YES];
}

void
TkMacOSXInvalidateWindow(
    MacDrawable *macWin,	/* Window to be invalidated. */
    int flag)			/* Should be TK_WINDOW_ONLY or
				 * TK_PARENT_WINDOW */
{
#ifdef TK_MAC_DEBUG_CLIP_REGIONS
    TkMacOSXDbgMsg("%s", macWin->winPtr->pathName);
#endif
    TKContentView *view = (TKContentView *)TkMacOSXGetNSViewForDrawable(macWin);
    TkWindow *winPtr = macWin->winPtr;
    Tk_Window tkwin = (Tk_Window) winPtr;
    Tk_Window parent = (Tk_Window) winPtr->parentPtr;
    TkMacOSXInvalClipRgns(tkwin);
    if ((flag == TK_PARENT_WINDOW) && parent){
<<<<<<< HEAD
     	TkMacOSXInvalClipRgns(parent);
=======
	TkMacOSXInvalClipRgns(parent);
>>>>>>> 40487a31
    }
    [view generateExposeEvents:[view bounds]];
    [view setNeedsDisplay:YES];
}

/*
 *----------------------------------------------------------------------
 *
 * TkMacOSXGetNSWindowForDrawable --
 *
 *	This function returns the NSWindow for a given X drawable, if the
 *      drawable is a window.  If the drawable is a pixmap it returns nil.
 *
 * Results:
 *	A NSWindow, or nil for off screen pixmaps.
 *
 * Side effects:
 *	None.
 *
 *----------------------------------------------------------------------
 */

void *
Tk_MacOSXGetNSWindowForDrawable(
    Drawable drawable)
{
    MacDrawable *macWin = (MacDrawable *)drawable;
    NSWindow *result = nil;

    if (!macWin || macWin->flags & TK_IS_PIXMAP) {
	result = nil;

    } else if (macWin->toplevel && macWin->toplevel->winPtr &&
	    macWin->toplevel->winPtr->wmInfoPtr &&
	    macWin->toplevel->winPtr->wmInfoPtr->window) {
	result = macWin->toplevel->winPtr->wmInfoPtr->window;

    } else if (macWin->winPtr && macWin->winPtr->wmInfoPtr &&
	    macWin->winPtr->wmInfoPtr->window) {
	result = macWin->winPtr->wmInfoPtr->window;

    } else if (macWin->toplevel && (macWin->toplevel->flags & TK_EMBEDDED)) {
	TkWindow *contWinPtr = (TkWindow *)Tk_GetOtherWindow((Tk_Window)macWin->toplevel->winPtr);
	if (contWinPtr && contWinPtr->privatePtr) {
	    result = TkMacOSXGetNSWindowForDrawable((Drawable)contWinPtr->privatePtr);
	}
    }
    return result;
}

/*
 *----------------------------------------------------------------------
 *
 * TkMacOSXGetNSViewForDrawable/TkMacOSXGetRootControl --
 *
 *	The function name TkMacOSXGetRootControl is being preserved only
 *      because it exists in a stubs table.  Nobody knows what it means to
 *      get a "RootControl".  The macro TkMacOSXGetNSViewForDrawable calls
 *      this function and should always be used rather than directly using
 *      the obscure official name of this function.
 *
 *      It returns the NSView for a given X drawable in the case that the
 *      drawable is a window.  If the drawable is a pixmap it returns nil.
 *
 * Results:
 *	A NSView* or nil.
 *
 * Side effects:
 *	None.
 *
 *----------------------------------------------------------------------
 */

void *
TkMacOSXGetRootControl(
    Drawable drawable)
{
    void *result = NULL;
    MacDrawable *macWin = (MacDrawable *)drawable;

    if (!macWin) {
	result = NULL;
    } else if (!macWin->toplevel) {
	result = macWin->view;
    } else if (!(macWin->toplevel->flags & TK_EMBEDDED)) {
	result = macWin->toplevel->view;
    } else {
	TkWindow *contWinPtr = (TkWindow *)Tk_GetOtherWindow((Tk_Window)macWin->toplevel->winPtr);

	if (contWinPtr) {
	    result = TkMacOSXGetRootControl((Drawable)contWinPtr->privatePtr);
	}
    }
    return result;
}

/*
 *----------------------------------------------------------------------
 *
 * TkMacOSXInvalClipRgns --
 *
 *	This function invalidates the clipping regions for a given window and
 *	all of its children. This function should be called whenever changes
 *	are made to subwindows that would affect the size or position of
 *	windows.
 *
 * Results:
 *	None.
 *
 * Side effects:
 *	The clipping regions for the window and its children are marked invalid.
 *	(Make sure they are valid before drawing.)
 *
 *----------------------------------------------------------------------
 */

void
TkMacOSXInvalClipRgns(
    Tk_Window tkwin)
{
    TkWindow *winPtr = (TkWindow *) tkwin;
    TkWindow *childPtr;
    MacDrawable *macWin = winPtr->privatePtr;

    /*
     * If already marked we can stop because all descendants will also already
     * be marked.
     */

#ifdef TK_MAC_DEBUG_CLIP_REGIONS
	TkMacOSXDbgMsg("%s", winPtr->pathName);
#endif

    if (!macWin || macWin->flags & TK_CLIP_INVALID) {
	return;
    }

    macWin->flags |= TK_CLIP_INVALID;
    if (macWin->visRgn) {
	CFRelease(macWin->visRgn);
	macWin->visRgn = NULL;
    }
    if (macWin->aboveVisRgn) {
	CFRelease(macWin->aboveVisRgn);
	macWin->aboveVisRgn = NULL;
    }
    if (macWin->drawRgn) {
	CFRelease(macWin->drawRgn);
	macWin->drawRgn = NULL;
    }

    /*
     * Invalidate clip regions for all children & their descendants, unless the
     * child is a toplevel.
     */

    childPtr = winPtr->childList;
    while (childPtr) {
	if (!Tk_IsTopLevel(childPtr)) {
	    TkMacOSXInvalClipRgns((Tk_Window)childPtr);
	}
	childPtr = childPtr->nextPtr;
    }

    /*
     * Also, if the window is a container, mark its embedded window.
     */

    if (Tk_IsContainer(winPtr)) {
	childPtr = (TkWindow *)Tk_GetOtherWindow((Tk_Window)winPtr);

	if (childPtr) {
	    TkMacOSXInvalClipRgns((Tk_Window)childPtr);
	}

	/*
	 * TODO: Here we should handle out of process embedding.
	 */
    }
}

/*
 *----------------------------------------------------------------------
 *
 * TkMacOSXWinBounds --
 *
 *	Given a Tk window this function determines the window's bounds in
 *	relation to the Macintosh window's coordinate system. This is also the
 *	same coordinate system as the Tk toplevel window in which this window
 *	is contained.
 *
 * Results:
 *	None.
 *
 * Side effects:
 *	Fills in a Rect.
 *
 *----------------------------------------------------------------------
 */

void
TkMacOSXWinBounds(
    TkWindow *winPtr,
    void *bounds)
{
    Rect *b = (Rect *) bounds;

    b->left = winPtr->privatePtr->xOff;
    b->top = winPtr->privatePtr->yOff;
    b->right = b->left + winPtr->changes.width;
    b->bottom = b->top + winPtr->changes.height;
}

/*
 *----------------------------------------------------------------------
 *
 * TkMacOSXWinCGBounds --
 *
 *	Given a Tk window this function determines the window's bounds in
 *	the coordinate system of the Tk toplevel window in which this window
 *	is contained.  This fills in a CGRect struct.
 *
 * Results:
 *	None.
 *
 * Side effects:
 *	Fill in a CGRect.
 *
 *----------------------------------------------------------------------
 */

void
TkMacOSXWinCGBounds(
    TkWindow *winPtr,
    CGRect *bounds)
{
    bounds->origin.x = winPtr->privatePtr->xOff;
    bounds->origin.y = winPtr->privatePtr->yOff;
    bounds->size.width = winPtr->changes.width;
    bounds->size.height = winPtr->changes.height;
}
/*
 *----------------------------------------------------------------------
 *
 * TkMacOSXWinNSBounds --
 *
 *	Given a Tk window this function determines the window's bounds in
 *	the coordinate system of the TKContentView in which this Tk window
 *	is contained, which has the origin at the lower left corner.  This
 *      fills in an NSRect struct and requires the TKContentView as a
 *      parameter
 *
 * Results:
 *	None.
 *
 * Side effects:
 *	Fills in an NSRect.
 *
 *----------------------------------------------------------------------
 */

void
TkMacOSXWinNSBounds(
    TkWindow *winPtr,
    NSView *view,
    NSRect *bounds)
{
    bounds->size.width = winPtr->changes.width;
    bounds->size.height = winPtr->changes.height;
    bounds->origin.x = winPtr->privatePtr->xOff;
    bounds->origin.y = ([view bounds].size.height -
		       bounds->size.height -
		       winPtr->privatePtr->yOff);
}

/*
 *----------------------------------------------------------------------
 *
 * UpdateOffsets --
 *
 *	Updates the X & Y offsets of the given TkWindow from the TopLevel it is
 *	a descendant of.
 *
 * Results:
 *	None.
 *
 * Side effects:
 *	The xOff & yOff fields for the Mac window datastructure is updated to
 *	the proper offset.
 *
 *----------------------------------------------------------------------
 */

static void
UpdateOffsets(
    TkWindow *winPtr,
    int deltaX,
    int deltaY)
{
    TkWindow *childPtr;

    if (winPtr->privatePtr == NULL) {
	/*
	 * We haven't called Tk_MakeWindowExist for this window yet. The offset
	 * information will be postponed and calulated at that time. (This will
	 * usually only happen when a mapped parent is being moved but has
	 * child windows that have yet to be mapped.)
	 */

	return;
    }

    winPtr->privatePtr->xOff += deltaX;
    winPtr->privatePtr->yOff += deltaY;

    childPtr = winPtr->childList;
    while (childPtr != NULL) {
	if (!Tk_IsTopLevel(childPtr)) {
	    UpdateOffsets(childPtr, deltaX, deltaY);
	}
	childPtr = childPtr->nextPtr;
    }

    if (Tk_IsContainer(winPtr)) {
	childPtr = (TkWindow *)Tk_GetOtherWindow((Tk_Window)winPtr);
	if (childPtr != NULL) {
	    UpdateOffsets(childPtr,deltaX,deltaY);
	}

	/*
	 * TODO: Here we should handle out of process embedding.
	 */
    }
}

/*
 *----------------------------------------------------------------------
 *
 * Tk_GetPixmap --
 *
 *	Creates an in memory drawing surface.
 *
 * Results:
 *	Returns a handle to a new pixmap.
 *
 * Side effects:
 *	Allocates a new CGBitmapContext.
 *
 *----------------------------------------------------------------------
 */

Pixmap
Tk_GetPixmap(
    Display *display,	/* Display for new pixmap (can be null). */
    TCL_UNUSED(Drawable),		/* Drawable where pixmap will be used (ignored). */
    int width,		/* Dimensions of pixmap. */
    int height,
    int depth)		/* Bits per pixel for pixmap. */
{
    MacDrawable *macPix;

    if (display != NULL) {
	LastKnownRequestProcessed(display)++;
    }
    macPix = (MacDrawable *)ckalloc(sizeof(MacDrawable));
    macPix->winPtr = NULL;
    macPix->xOff = 0;
    macPix->yOff = 0;
    macPix->visRgn = NULL;
    macPix->aboveVisRgn = NULL;
    macPix->drawRgn = NULL;
    macPix->referenceCount = 0;
    macPix->toplevel = NULL;
    macPix->flags = TK_IS_PIXMAP | (depth == 1 ? TK_IS_BW_PIXMAP : 0);
    macPix->view = nil;
    macPix->context = NULL;
    macPix->size = CGSizeMake(width, height);

    return (Pixmap) macPix;
}

/*
 *----------------------------------------------------------------------
 *
 * Tk_FreePixmap --
 *
 *	Release the resources associated with a pixmap.
 *
 * Results:
 *	None.
 *
 * Side effects:
 *	Deletes the CGBitmapContext created by Tk_GetPixmap.
 *
 *----------------------------------------------------------------------
 */

void
Tk_FreePixmap(
    Display *display,		/* Display. */
    Pixmap pixmap)		/* Pixmap to destroy */
{
    MacDrawable *macPix = (MacDrawable *)pixmap;

    LastKnownRequestProcessed(display)++;
    if (macPix->context) {
	CFRelease(macPix->context);
    }
    ckfree(macPix);
}

/*
 * Local Variables:
 * mode: objc
 * c-basic-offset: 4
 * fill-column: 79
 * coding: utf-8
 * End:
 */<|MERGE_RESOLUTION|>--- conflicted
+++ resolved
@@ -59,13 +59,8 @@
     MacDrawable *macWin = (MacDrawable *)window;
     TKContentView *view = (TKContentView *)TkMacOSXGetNSViewForDrawable(macWin);
     //fprintf(stderr, "XDestroyWindow: %s with parent %s\n",
-<<<<<<< HEAD
-    // 	    Tk_PathName(macWin->winPtr),
-    // 	    Tk_PathName(macWin->winPtr->parentPtr));
-=======
     //	    Tk_PathName(macWin->winPtr),
     //	    Tk_PathName(macWin->winPtr->parentPtr));
->>>>>>> 40487a31
 
     /*
      * Remove any dangling pointers that may exist if the window we are
@@ -1057,11 +1052,7 @@
     Tk_Window parent = (Tk_Window) winPtr->parentPtr;
     TkMacOSXInvalClipRgns(tkwin);
     if ((flag == TK_PARENT_WINDOW) && parent){
-<<<<<<< HEAD
-     	TkMacOSXInvalClipRgns(parent);
-=======
 	TkMacOSXInvalClipRgns(parent);
->>>>>>> 40487a31
     }
     [view generateExposeEvents:[view bounds]];
     [view setNeedsDisplay:YES];
