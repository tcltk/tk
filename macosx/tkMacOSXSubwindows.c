--- conflicted
+++ resolved
@@ -392,11 +392,7 @@
     if (view != [NSView focusView]) {
 	[view addTkDirtyRect:[view bounds]];
     }
-<<<<<<< HEAD
 #endif
-    Tk_UpdatePointer(NULL, x, y, state);
-=======
->>>>>>> b0b7b4f0
     return Success;
 }
 