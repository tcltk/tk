--- conflicted
+++ resolved
@@ -345,11 +345,7 @@
 
 	if (parentPtr && parentPtr->privatePtr->visRgn) {
 	    TkMacOSXInvalidateViewRegion(
-<<<<<<< HEAD
-		TkMacOSXDrawableView((Drawable) (parentPtr->privatePtr)),
-=======
-		    TkMacOSXGetNSViewForDrawable(parentPtr->privatePtr),
->>>>>>> b3b56103
+		    TkMacOSXGetNSViewForDrawable(parentPtr->window),
 		    parentPtr->privatePtr->visRgn);
 	}
 	TkMacOSXInvalClipRgns((Tk_Window)parentPtr);
@@ -1074,11 +1070,7 @@
     if (macWin->flags & TK_CLIP_INVALID) {
 	TkMacOSXUpdateClipRgn(macWin->winPtr);
     }
-<<<<<<< HEAD
-    TkMacOSXInvalidateViewRegion(TkMacOSXDrawableView((Drawable) macWin),
-=======
     TkMacOSXInvalidateViewRegion(TkMacOSXGetNSViewForDrawable(macWin),
->>>>>>> b3b56103
 	    (flag == TK_WINDOW_ONLY) ? macWin->visRgn : macWin->aboveVisRgn);
 }
 @@ -1132,22 +1124,11 @@
  *
  * TkMacOSXGetNSViewForDrawable/TkMacOSXGetRootControl --
  *
-<<<<<<< HEAD
- *	This function only exists because it is listed in the stubs table.
- *      It is useless.
- *
- * Results:
- *	NULL.
- *
- * Side effects:
- *	None.
-=======
  *	The function name TkMacOSXGetRootControl is being preserved only
  *      because it exists in a stubs table.  Nobody knows what it means to
  *      get a "RootControl".  The macro TkMacOSXGetNSViewForDrawable calls
  *      this function and should always be used rather than directly using
  *      the obscure official name of this function.
->>>>>>> b3b56103
  *
  *      It returns the NSView for a given X drawable in the case that the
  *      drawable is a window.  If the drawable is a pixmap it returns nil.
