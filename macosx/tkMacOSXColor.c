/*
 * tkMacOSXColor.c --
 *
 *	This file maintains a database of color values for the Tk
 *	toolkit, in order to avoid round-trips to the server to
 *	map color names to pixel values.
 *
 * Copyright (c) 1990-1994 The Regents of the University of California.
 * Copyright (c) 1994-1996 Sun Microsystems, Inc.
 * Copyright 2001-2009, Apple Inc.
 * Copyright (c) 2006-2009 Daniel A. Steffen <das@users.sourceforge.net>
 *
 * See the file "license.terms" for information on usage and redistribution
 * of this file, and for a DISCLAIMER OF ALL WARRANTIES.
 */

#include "tkMacOSXPrivate.h"
#include "tkColor.h"

struct SystemColorMapEntry {
    const char *name;
    ThemeBrush brush;
    ThemeTextColor textColor;
    ThemeBackgroundKind background;
};  /* unsigned char pixelCode; */

/*
 * Array of system color definitions: the array index is required to equal the
 * color's (pixelCode - MIN_PIXELCODE), i.e. the array order needs to be kept
 * in sync with the public pixel code values in tkMacOSXPort.h !
 */

#define MIN_PIXELCODE  30
static const struct SystemColorMapEntry systemColorMap[] = {
    { "Transparent",			    0, 0, 0 },							/*  30: TRANSPARENT_PIXEL */
    { "Highlight",			    kThemeBrushPrimaryHighlightColor, 0, 0 },			/*  31: HIGHLIGHT_PIXEL */
    { "HighlightSecondary",		    kThemeBrushSecondaryHighlightColor, 0, 0 },			/*  32: HIGHLIGHT_SECONDARY_PIXEL */
    { "HighlightText",			    kThemeBrushBlack, 0, 0 },					/*  33: HIGHLIGHT_TEXT_PIXEL */
    { "HighlightAlternate",		    kThemeBrushAlternatePrimaryHighlightColor, 0, 0 },		/*  34: HIGHLIGHT_ALTERNATE_PIXEL */
    { "ButtonText",			    0, kThemeTextColorPushButtonActive, 0 },			/*  35: CONTROL_TEXT_PIXEL */
    { "PrimaryHighlightColor",		    kThemeBrushPrimaryHighlightColor, 0, 0 },			/*  36 */
    { "ButtonFace",			    kThemeBrushButtonFaceActive, 0, 0 },			/*  37: CONTROL_BODY_PIXEL */
    { "SecondaryHighlightColor",	    kThemeBrushSecondaryHighlightColor, 0, 0 },			/*  38 */
    { "ButtonFrame",			    kThemeBrushButtonFrameActive, 0, 0 },			/*  39: CONTROL_FRAME_PIXEL */
    { "AlternatePrimaryHighlightColor",	    kThemeBrushAlternatePrimaryHighlightColor, 0, 0 },		/*  40 */
    { "WindowBody",			    kThemeBrushDocumentWindowBackground, 0, 0 },		/*  41: WINDOW_BODY_PIXEL */
    { "SheetBackground",		    kThemeBrushSheetBackground, 0, 0 },				/*  42 */
    { "MenuActive",			    kThemeBrushMenuBackgroundSelected, 0, 0 },			/*  43: MENU_ACTIVE_PIXEL */
    { "Black",				    kThemeBrushBlack, 0, 0 },					/*  44 */
    { "MenuActiveText",			    0, kThemeTextColorMenuItemSelected, 0 },			/*  45: MENU_ACTIVE_TEXT_PIXEL */
    { "White",				    kThemeBrushWhite, 0, 0 },					/*  46 */
    { "Menu",				    kThemeBrushMenuBackground, 0, 0 },				/*  47: MENU_BACKGROUND_PIXEL */
    { "DialogBackgroundActive",		    kThemeBrushDialogBackgroundActive, 0, 0 },			/*  48 */
    { "MenuDisabled",			    0, kThemeTextColorMenuItemDisabled, 0 },			/*  49: MENU_DISABLED_PIXEL */
    { "DialogBackgroundInactive",	    kThemeBrushDialogBackgroundInactive, 0, 0 },		/*  50 */
    { "MenuText",			    0, kThemeTextColorMenuItemActive, 0 },			/*  51: MENU_TEXT_PIXEL */
    { "AppearanceColor",		    0, 0, 0 },							/*  52: APPEARANCE_PIXEL */
    { "AlertBackgroundActive",		    kThemeBrushAlertBackgroundActive, 0, 0 },			/*  53 */
    { "AlertBackgroundInactive",	    kThemeBrushAlertBackgroundInactive, 0, 0 },			/*  54 */
    { "ModelessDialogBackgroundActive",	    kThemeBrushModelessDialogBackgroundActive, 0, 0 },		/*  55 */
    { "ModelessDialogBackgroundInactive",   kThemeBrushModelessDialogBackgroundInactive, 0, 0 },	/*  56 */
    { "UtilityWindowBackgroundActive",	    kThemeBrushUtilityWindowBackgroundActive, 0, 0 },		/*  57 */
    { "UtilityWindowBackgroundInactive",    kThemeBrushUtilityWindowBackgroundInactive, 0, 0 },		/*  58 */
    { "ListViewSortColumnBackground",	    kThemeBrushListViewSortColumnBackground, 0, 0 },		/*  59 */
    { "ListViewBackground",		    kThemeBrushListViewBackground, 0, 0 },			/*  60 */
    { "IconLabelBackground",		    kThemeBrushIconLabelBackground, 0, 0 },			/*  61 */
    { "ListViewSeparator",		    kThemeBrushListViewSeparator, 0, 0 },			/*  62 */
    { "ChasingArrows",			    kThemeBrushChasingArrows, 0, 0 },				/*  63 */
    { "DragHilite",			    kThemeBrushDragHilite, 0, 0 },				/*  64 */
    { "DocumentWindowBackground",	    kThemeBrushDocumentWindowBackground, 0, 0 },		/*  65 */
    { "FinderWindowBackground",		    kThemeBrushFinderWindowBackground, 0, 0 },			/*  66 */
    { "ScrollBarDelimiterActive",	    kThemeBrushScrollBarDelimiterActive, 0, 0 },		/*  67 */
    { "ScrollBarDelimiterInactive",	    kThemeBrushScrollBarDelimiterInactive, 0, 0 },		/*  68 */
    { "FocusHighlight",			    kThemeBrushFocusHighlight, 0, 0 },				/*  69 */
    { "PopupArrowActive",		    kThemeBrushPopupArrowActive, 0, 0 },			/*  70 */
    { "PopupArrowPressed",		    kThemeBrushPopupArrowPressed, 0, 0 },			/*  71 */
    { "PopupArrowInactive",		    kThemeBrushPopupArrowInactive, 0, 0 },			/*  72 */
    { "AppleGuideCoachmark",		    kThemeBrushAppleGuideCoachmark, 0, 0 },			/*  73 */
    { "IconLabelBackgroundSelected",	    kThemeBrushIconLabelBackgroundSelected, 0, 0 },		/*  74 */
    { "StaticAreaFill",			    kThemeBrushStaticAreaFill, 0, 0 },				/*  75 */
    { "ActiveAreaFill",			    kThemeBrushActiveAreaFill, 0, 0 },				/*  76 */
    { "ButtonFrameActive",		    kThemeBrushButtonFrameActive, 0, 0 },			/*  77 */
    { "ButtonFrameInactive",		    kThemeBrushButtonFrameInactive, 0, 0 },			/*  78 */
    { "ButtonFaceActive",		    kThemeBrushButtonFaceActive, 0, 0 },			/*  79 */
    { "ButtonFaceInactive",		    kThemeBrushButtonFaceInactive, 0, 0 },			/*  80 */
    { "ButtonFacePressed",		    kThemeBrushButtonFacePressed, 0, 0 },			/*  81 */
    { "ButtonActiveDarkShadow",		    kThemeBrushButtonActiveDarkShadow, 0, 0 },			/*  82 */
    { "ButtonActiveDarkHighlight",	    kThemeBrushButtonActiveDarkHighlight, 0, 0 },		/*  83 */
    { "ButtonActiveLightShadow",	    kThemeBrushButtonActiveLightShadow, 0, 0 },			/*  84 */
    { "ButtonActiveLightHighlight",	    kThemeBrushButtonActiveLightHighlight, 0, 0 },		/*  85 */
    { "ButtonInactiveDarkShadow",	    kThemeBrushButtonInactiveDarkShadow, 0, 0 },		/*  86 */
    { "ButtonInactiveDarkHighlight",	    kThemeBrushButtonInactiveDarkHighlight, 0, 0 },		/*  87 */
    { "ButtonInactiveLightShadow",	    kThemeBrushButtonInactiveLightShadow, 0, 0 },		/*  88 */
    { "ButtonInactiveLightHighlight",	    kThemeBrushButtonInactiveLightHighlight, 0, 0 },		/*  89 */
    { "ButtonPressedDarkShadow",	    kThemeBrushButtonPressedDarkShadow, 0, 0 },			/*  90 */
    { "ButtonPressedDarkHighlight",	    kThemeBrushButtonPressedDarkHighlight, 0, 0 },		/*  91 */
    { "ButtonPressedLightShadow",	    kThemeBrushButtonPressedLightShadow, 0, 0 },		/*  92 */
    { "ButtonPressedLightHighlight",	    kThemeBrushButtonPressedLightHighlight, 0, 0 },		/*  93 */
    { "BevelActiveLight",		    kThemeBrushBevelActiveLight, 0, 0 },			/*  94 */
    { "BevelActiveDark",		    kThemeBrushBevelActiveDark, 0, 0 },				/*  95 */
    { "BevelInactiveLight",		    kThemeBrushBevelInactiveLight, 0, 0 },			/*  96 */
    { "BevelInactiveDark",		    kThemeBrushBevelInactiveDark, 0, 0 },			/*  97 */
    { "NotificationWindowBackground",	    kThemeBrushNotificationWindowBackground, 0, 0 },		/*  98 */
    { "MovableModalBackground",		    kThemeBrushMovableModalBackground, 0, 0 },			/*  99 */
    { "SheetBackgroundOpaque",		    kThemeBrushSheetBackgroundOpaque, 0, 0 },			/* 100 */
    { "DrawerBackground",		    kThemeBrushDrawerBackground, 0, 0 },			/* 101 */
    { "ToolbarBackground",		    kThemeBrushToolbarBackground, 0, 0 },			/* 102 */
    { "SheetBackgroundTransparent",	    kThemeBrushSheetBackgroundTransparent, 0, 0 },		/* 103 */
    { "MenuBackground",			    kThemeBrushMenuBackground, 0, 0 },				/* 104 */
    { "Pixel",				    0, 0, 0 },							/* 105: PIXEL_MAGIC */
    { "MenuBackgroundSelected",		    kThemeBrushMenuBackgroundSelected, 0, 0 },			/* 106 */
    { "ListViewOddRowBackground",	    kThemeBrushListViewOddRowBackground, 0, 0 },		/* 107 */
    { "ListViewEvenRowBackground",	    kThemeBrushListViewEvenRowBackground, 0, 0 },		/* 108 */
    { "ListViewColumnDivider",		    kThemeBrushListViewColumnDivider, 0, 0 },			/* 109 */
    { "BlackText",			    0, kThemeTextColorBlack, 0 },				/* 110 */
    { "DialogActiveText",		    0, kThemeTextColorDialogActive, 0 },			/* 111 */
    { "DialogInactiveText",		    0, kThemeTextColorDialogInactive, 0 },			/* 112 */
    { "AlertActiveText",		    0, kThemeTextColorAlertActive, 0 },				/* 113 */
    { "AlertInactiveText",		    0, kThemeTextColorAlertInactive, 0 },			/* 114 */
    { "ModelessDialogActiveText",	    0, kThemeTextColorModelessDialogActive, 0 },		/* 115 */
    { "ModelessDialogInactiveText",	    0, kThemeTextColorModelessDialogInactive, 0 },		/* 116 */
    { "WindowHeaderActiveText",		    0, kThemeTextColorWindowHeaderActive, 0 },			/* 117 */
    { "WindowHeaderInactiveText",	    0, kThemeTextColorWindowHeaderInactive, 0 },		/* 118 */
    { "PlacardActiveText",		    0, kThemeTextColorPlacardActive, 0 },			/* 119 */
    { "PlacardInactiveText",		    0, kThemeTextColorPlacardInactive, 0 },			/* 120 */
    { "PlacardPressedText",		    0, kThemeTextColorPlacardPressed, 0 },			/* 121 */
    { "PushButtonActiveText",		    0, kThemeTextColorPushButtonActive, 0 },			/* 122 */
    { "PushButtonInactiveText",		    0, kThemeTextColorPushButtonInactive, 0 },			/* 123 */
    { "PushButtonPressedText",		    0, kThemeTextColorPushButtonPressed, 0 },			/* 124 */
    { "BevelButtonActiveText",		    0, kThemeTextColorBevelButtonActive, 0 },			/* 125 */
    { "BevelButtonInactiveText",	    0, kThemeTextColorBevelButtonInactive, 0 },			/* 126 */
    { "BevelButtonPressedText",		    0, kThemeTextColorBevelButtonPressed, 0 },			/* 127 */
    { "PopupButtonActiveText",		    0, kThemeTextColorPopupButtonActive, 0 },			/* 128 */
    { "PopupButtonInactiveText",	    0, kThemeTextColorPopupButtonInactive, 0 },			/* 129 */
    { "PopupButtonPressedText",		    0, kThemeTextColorPopupButtonPressed, 0 },			/* 130 */
    { "IconLabelText",			    0, kThemeTextColorIconLabel, 0 },				/* 131 */
    { "ListViewText",			    0, kThemeTextColorListView, 0 },				/* 132 */
    { "DocumentWindowTitleActiveText",	    0, kThemeTextColorDocumentWindowTitleActive, 0 },		/* 133 */
    { "DocumentWindowTitleInactiveText",    0, kThemeTextColorDocumentWindowTitleInactive, 0 },		/* 134 */
    { "MovableModalWindowTitleActiveText",  0, kThemeTextColorMovableModalWindowTitleActive, 0 },	/* 135 */
    { "MovableModalWindowTitleInactiveText",0, kThemeTextColorMovableModalWindowTitleInactive, 0 },	/* 136 */
    { "UtilityWindowTitleActiveText",	    0, kThemeTextColorUtilityWindowTitleActive, 0 },		/* 137 */
    { "UtilityWindowTitleInactiveText",	    0, kThemeTextColorUtilityWindowTitleInactive, 0 },		/* 138 */
    { "PopupWindowTitleActiveText",	    0, kThemeTextColorPopupWindowTitleActive, 0 },		/* 139 */
    { "PopupWindowTitleInactiveText",	    0, kThemeTextColorPopupWindowTitleInactive, 0 },		/* 140 */
    { "RootMenuActiveText",		    0, kThemeTextColorRootMenuActive, 0 },			/* 141 */
    { "RootMenuSelectedText",		    0, kThemeTextColorRootMenuSelected, 0 },			/* 142 */
    { "RootMenuDisabledText",		    0, kThemeTextColorRootMenuDisabled, 0 },			/* 143 */
    { "MenuItemActiveText",		    0, kThemeTextColorMenuItemActive, 0 },			/* 144 */
    { "MenuItemSelectedText",		    0, kThemeTextColorMenuItemSelected, 0 },			/* 145 */
    { "MenuItemDisabledText",		    0, kThemeTextColorMenuItemDisabled, 0 },			/* 146 */
    { "PopupLabelActiveText",		    0, kThemeTextColorPopupLabelActive, 0 },			/* 147 */
    { "PopupLabelInactiveText",		    0, kThemeTextColorPopupLabelInactive, 0 },			/* 148 */
    { "TabFrontActiveText",		    0, kThemeTextColorTabFrontActive, 0 },			/* 149 */
    { "TabNonFrontActiveText",		    0, kThemeTextColorTabNonFrontActive, 0 },			/* 150 */
    { "TabNonFrontPressedText",		    0, kThemeTextColorTabNonFrontPressed, 0 },			/* 151 */
    { "TabFrontInactiveText",		    0, kThemeTextColorTabFrontInactive, 0 },			/* 152 */
    { "TabNonFrontInactiveText",	    0, kThemeTextColorTabNonFrontInactive, 0 },			/* 153 */
    { "IconLabelSelectedText",		    0, kThemeTextColorIconLabelSelected, 0 },			/* 154 */
    { "BevelButtonStickyActiveText",	    0, kThemeTextColorBevelButtonStickyActive, 0 },		/* 155 */
    { "BevelButtonStickyInactiveText",	    0, kThemeTextColorBevelButtonStickyInactive, 0 },		/* 156 */
    { "NotificationText",		    0, kThemeTextColorNotification, 0 },			/* 157 */
    { "SystemDetailText",		    0, kThemeTextColorSystemDetail, 0 },			/* 158 */
    { "WhiteText",			    0, kThemeTextColorWhite, 0 },				/* 159 */
    { "TabPaneBackground",		    0, 0, kThemeBackgroundTabPane },				/* 160 */
    { "PlacardBackground",		    0, 0, kThemeBackgroundPlacard },				/* 161 */
    { "WindowHeaderBackground",		    0, 0, kThemeBackgroundWindowHeader },			/* 162 */
    { "ListViewWindowHeaderBackground",	    0, 0, kThemeBackgroundListViewWindowHeader },		/* 163 */
    { "SecondaryGroupBoxBackground",	    0, 0, kThemeBackgroundSecondaryGroupBox },			/* 164 */
    { "MetalBackground",		    0, 0, kThemeBackgroundMetal },				/* 165 */
    { NULL,				    0, 0, 0 }
};
#define MAX_PIXELCODE 165

/*
 *----------------------------------------------------------------------
 *
 * GetThemeFromPixelCode --
 *
 *	When given a pixel code corresponding to a theme system color,
 *	set one of brush, textColor or background to the corresponding
 *	Appearance Mgr theme constant.
 *
 * Results:
 *	Returns false if not a real pixel, true otherwise.
 *
 * Side effects:
 *	None.
 *
 *----------------------------------------------------------------------
 */

static int
GetThemeFromPixelCode(
    unsigned char code,
    ThemeBrush *brush,
    ThemeTextColor *textColor,
    ThemeBackgroundKind *background)
{
    if (code >= MIN_PIXELCODE && code <= MAX_PIXELCODE) {
	*brush = systemColorMap[code - MIN_PIXELCODE].brush;
	*textColor = systemColorMap[code - MIN_PIXELCODE].textColor;
	*background = systemColorMap[code - MIN_PIXELCODE].background;
    } else {
	*brush = 0;
	*textColor = 0;
	*background = 0;
    }
    if (!*brush && !*textColor && !*background && code != PIXEL_MAGIC &&
	    code != TRANSPARENT_PIXEL) {
	return false;
    } else {
	return true;
    }
}

/*
 *----------------------------------------------------------------------
 *
 * GetThemeColor --
 *
 *	Get RGB color for a given system color or pixel value.
 *
 * Results:
 *	OSStatus
 *
 * Side effects:
 *	None.
 *
 *----------------------------------------------------------------------
 */

static OSStatus
GetThemeColor(
    unsigned long pixel,
    ThemeBrush brush,
    ThemeTextColor textColor,
    ThemeBackgroundKind background,
    CGColorRef *c)
{
    OSStatus err = noErr;

    if (brush) {
	err = ChkErr(HIThemeBrushCreateCGColor, brush, c);
    /*} else if (textColor) {
	err = ChkErr(GetThemeTextColor, textColor, 32, true, c);*/
    } else {
	CGFloat rgba[4] = {0, 0, 0, 1};

	switch ((pixel >> 24) & 0xff) {
	case PIXEL_MAGIC: {
	    unsigned short red, green, blue;
	    red		= (pixel >> 16) & 0xff;
	    green	= (pixel >>  8) & 0xff;
	    blue	= (pixel      ) & 0xff;
	    red		|= red   << 8;
	    green	|= green << 8;
	    blue	|= blue  << 8;
	    rgba[0]	= red	/ 65535.0;
	    rgba[1]	= green / 65535.0;
	    rgba[2]	= blue  / 65535.0;
	    break;
	    }
	case TRANSPARENT_PIXEL:
	    rgba[3]	= 0.0;
	    break;
	}

        // this attempts to find something roughly fitting for any display
//	*c = CGColorCreateGenericRGB(rgba[0], rgba[1], rgba[2], rgba[3]);

        // may be off for non-main display but in most cases better than prev
	static CGColorSpaceRef deviceRGBSpace = NULL;
	if (!deviceRGBSpace) {
	    deviceRGBSpace = CGDisplayCopyColorSpace(CGMainDisplayID());
	}
	*c = CGColorCreate(deviceRGBSpace, rgba );
    }
    return err;
}

/*
 *----------------------------------------------------------------------
 *
 * TkSetMacColor --
 *
 *	Creates a CGColorRef from a X style pixel value.
 *
 * Results:
 *	Returns false if not a real pixel, true otherwise.
 *
 * Side effects:
 *	The variable macColor is set to a new CGColorRef, the caller is
 *	responsible for releasing it!
 *
 *----------------------------------------------------------------------
 */

int
TkSetMacColor(
    unsigned long pixel,		/* Pixel value to convert. */
    void *macColor)			/* CGColorRef to modify. */
{
    CGColorRef *color = (CGColorRef*)macColor;
    OSStatus err = -1;
    ThemeBrush brush;
    ThemeTextColor textColor;
    ThemeBackgroundKind background;

    if (GetThemeFromPixelCode((pixel >> 24) & 0xff, &brush, &textColor,
	    &background)) {
	err = ChkErr(GetThemeColor, pixel, brush, textColor, background,
		color);
    }
    return (err == noErr);
}

/*
 *----------------------------------------------------------------------
 *
 * TkpInitGCCache, TkpFreeGCCache, CopyCachedColor, SetCachedColor --
 *
 *	Maintain a per-GC cache of previously converted CGColorRefs
 *
 * Results:
 *	None resp. retained CGColorRef for CopyCachedColor()
 *
 * Side effects:
 *	None.
 *
 *----------------------------------------------------------------------
 */

void
TkpInitGCCache(
    GC gc)
{
    bzero(TkpGetGCCache(gc), sizeof(TkpGCCache));
}

void
TkpFreeGCCache(
    GC gc)
{
    TkpGCCache *gcCache = TkpGetGCCache(gc);

    if (gcCache->cachedForegroundColor) {
	CFRelease(gcCache->cachedForegroundColor);
    }
    if (gcCache->cachedBackgroundColor) {
	CFRelease(gcCache->cachedBackgroundColor);
    }
}

static CGColorRef
CopyCachedColor(
    GC gc,
    unsigned long pixel)
{
    TkpGCCache *gcCache = TkpGetGCCache(gc);
    CGColorRef cgColor = NULL;

    if (gcCache) {
	if (gcCache->cachedForeground == pixel) {
	    cgColor = gcCache->cachedForegroundColor;
	} else if (gcCache->cachedBackground == pixel) {
	    cgColor = gcCache->cachedBackgroundColor;
	}
	if (cgColor) {
	    CFRetain(cgColor);
	}
    }
    return cgColor;
}

static void
SetCachedColor(
    GC gc,
    unsigned long pixel,
    CGColorRef cgColor)
{
    TkpGCCache *gcCache = TkpGetGCCache(gc);

    if (gcCache && cgColor) {
	if (gc->foreground == pixel) {
	    if (gcCache->cachedForegroundColor) {
		CFRelease(gcCache->cachedForegroundColor);
	    }
	    gcCache->cachedForegroundColor = (CGColorRef) CFRetain(cgColor);
	    gcCache->cachedForeground = pixel;
	} else if (gc->background == pixel) {
	    if (gcCache->cachedBackgroundColor) {
		CFRelease(gcCache->cachedBackgroundColor);
	    }
	    gcCache->cachedBackgroundColor = (CGColorRef) CFRetain(cgColor);
	    gcCache->cachedBackground = pixel;
	}
    }
}

/*
 *----------------------------------------------------------------------
 *
 * TkMacOSXCreateCGColor --
 *
 *	Creates a CGColorRef from a X style pixel value.
 *
 * Results:
 *	Returns NULL if not a real pixel, CGColorRef otherwise.
 *
 * Side effects:
 *	None
 *
 *----------------------------------------------------------------------
 */

CGColorRef
TkMacOSXCreateCGColor(
    GC gc,
    unsigned long pixel)		/* Pixel value to convert. */
{
    CGColorRef cgColor = CopyCachedColor(gc, pixel);

    if (!cgColor && TkSetMacColor(pixel, &cgColor)) {
	SetCachedColor(gc, pixel, cgColor);
    }
    return cgColor;
}

/*
 *----------------------------------------------------------------------
 *
 * TkMacOSXGetNSColor --
 *
 *	Creates an autoreleased NSColor from a X style pixel value.
 *
 * Results:
 *	Returns nil if not a real pixel, NSColor* otherwise.
 *
 * Side effects:
 *	None
 *
 *----------------------------------------------------------------------
 */

NSColor*
TkMacOSXGetNSColor(
    GC gc,
    unsigned long pixel)		/* Pixel value to convert. */
{
    CGColorRef cgColor = TkMacOSXCreateCGColor(gc, pixel);
    NSColor *nsColor = nil;

    if (cgColor) {
	NSColorSpace *colorSpace = [[NSColorSpace alloc]
		initWithCGColorSpace:CGColorGetColorSpace(cgColor)];
	nsColor = [NSColor colorWithColorSpace:colorSpace
		components:CGColorGetComponents(cgColor)
		count:CGColorGetNumberOfComponents(cgColor)];
	[colorSpace release];
	CFRelease(cgColor);
    }
    return nsColor;
}

/*
 *----------------------------------------------------------------------
 *
 * TkMacOSXSetColorInContext --
 *
 *	Sets fill and stroke color in the given CG context from an X
 *	pixel value, or if the pixel code indicates a system color,
 *	sets the corresponding brush, textColor or background via
 *	HITheme APIs if available or Appearance mgr APIs.
 *
 * Results:
 *	None.
 *
 * Side effects:
 *	None.
 *
 *----------------------------------------------------------------------
 */

void
TkMacOSXSetColorInContext(
    GC gc,
    unsigned long pixel,
    CGContextRef context)
{
    OSStatus err = -1;
    CGColorRef cgColor = CopyCachedColor(gc, pixel);
    ThemeBrush brush;
    ThemeTextColor textColor;
    ThemeBackgroundKind background;

    if (!cgColor && GetThemeFromPixelCode((pixel >> 24) & 0xff, &brush,
	    &textColor, &background)) {
	if (brush) {
	    err = ChkErr(HIThemeSetFill, brush, NULL, context,
		    kHIThemeOrientationNormal);
	    if (err == noErr) {
		err = ChkErr(HIThemeSetStroke, brush, NULL, context,
			kHIThemeOrientationNormal);
	    }
	} else if (textColor) {
	    err = ChkErr(HIThemeSetTextFill, textColor, NULL, context,
		    kHIThemeOrientationNormal);
	} else if (background) {
	    CGRect rect = CGContextGetClipBoundingBox(context);
	    HIThemeBackgroundDrawInfo info = { 0, kThemeStateActive,
		    background };

	    err = ChkErr(HIThemeApplyBackground, &rect, &info,
		    context, kHIThemeOrientationNormal);
	}
	if (err == noErr) {
	    return;
	}
	err = ChkErr(GetThemeColor, pixel, brush, textColor, background,
		&cgColor);
	if (err == noErr) {
	    SetCachedColor(gc, pixel, cgColor);
	}
    } else if (!cgColor) {
	TkMacOSXDbgMsg("Ignored unknown pixel value 0x%lx", pixel);
    }
    if (cgColor) {
	CGContextSetFillColorWithColor(context, cgColor);
	CGContextSetStrokeColorWithColor(context, cgColor);
	CGColorRelease(cgColor);
    }
}

/*
 *----------------------------------------------------------------------
 *
 * TkpGetColor --
 *
 *	Allocate a new TkColor for the color with the given name.
 *
 * Results:
 *	Returns a newly allocated TkColor, or NULL on failure.
 *
 * Side effects:
 *	May invalidate the colormap cache associated with tkwin upon
 *	allocating a new colormap entry. Allocates a new TkColor
 *	structure.
 *
 *----------------------------------------------------------------------
 */

TkColor *
TkpGetColor(
    Tk_Window tkwin,		/* Window in which color will be used. */
    Tk_Uid name)		/* Name of color to allocated (in form
				 * suitable for passing to XParseColor). */
{
    Display *display = tkwin != None ? Tk_Display(tkwin) : NULL;
    Colormap colormap = tkwin!= None ? Tk_Colormap(tkwin) : None;
    TkColor *tkColPtr;
    XColor color;

    /*
     * Check to see if this is a system color. Otherwise, XParseColor
     * will do all the work.
     */
    if (strncasecmp(name, "system", 6) == 0) {
	Tcl_Obj *strPtr = Tcl_NewStringObj(name+6, -1);
	int idx, result;

	result = Tcl_GetIndexFromObjStruct(NULL, strPtr, systemColorMap,
		    sizeof(struct SystemColorMapEntry), NULL, TCL_EXACT, &idx);
	Tcl_DecrRefCount(strPtr);
	if (result == TCL_OK) {
	    OSStatus err;
	    CGColorRef c;
	    unsigned char pixelCode = idx + MIN_PIXELCODE;
	    ThemeBrush brush = systemColorMap[idx].brush;
	    ThemeTextColor textColor = systemColorMap[idx].textColor;
	    ThemeBackgroundKind background = systemColorMap[idx].background;

	    err = ChkErr(GetThemeColor, 0, brush, textColor, background, &c);
	    if (err == noErr) {
		const size_t n = CGColorGetNumberOfComponents(c);
		const CGFloat *rgba = CGColorGetComponents(c);

		switch (n) {
		case 4:
		    color.red   = rgba[0] * 65535.0;
		    color.green = rgba[1] * 65535.0;
		    color.blue  = rgba[2] * 65535.0;
		    break;
		case 2:
		    color.red = color.green = color.blue = rgba[0] * 65535.0;
		    break;
		default:
		  Tcl_Panic("CGColor with %d components", (int) n);
		}
		color.pixel = ((((((pixelCode << 8)
		    | ((color.red   >> 8) & 0xff)) << 8)
		    | ((color.green >> 8) & 0xff)) << 8)
		    | ((color.blue  >> 8) & 0xff));
		CGColorRelease(c);
		goto validXColor;
	    }
	    CGColorRelease(c);
	}
    }

    if (TkParseColor(display, colormap, name, &color) == 0) {
	return NULL;
    }

validXColor:
    tkColPtr = ckalloc(sizeof(TkColor));
    tkColPtr->color = color;

    return tkColPtr;
}

/*
 *----------------------------------------------------------------------
 *
 * TkpGetColorByValue --
 *
 *	Given a desired set of red-green-blue intensities for a color,
 *	locate a pixel value to use to draw that color in a given
 *	window.
 *
 * Results:
 *	The return value is a pointer to an TkColor structure that
 *	indicates the closest red, blue, and green intensities available
 *	to those specified in colorPtr, and also specifies a pixel
 *	value to use to draw in that color.
 *
 * Side effects:
 *	May invalidate the colormap cache for the specified window.
 *	Allocates a new TkColor structure.
 *
 *----------------------------------------------------------------------
 */

TkColor *
TkpGetColorByValue(
    Tk_Window tkwin,		/* Window in which color will be used. */
    XColor *colorPtr)		/* Red, green, and blue fields indicate
				 * desired color. */
{
    TkColor *tkColPtr = ckalloc(sizeof(TkColor));

    tkColPtr->color.red = colorPtr->red;
    tkColPtr->color.green = colorPtr->green;
    tkColPtr->color.blue = colorPtr->blue;
    tkColPtr->color.pixel = TkpGetPixel(&tkColPtr->color);
    return tkColPtr;
}

/*
 *----------------------------------------------------------------------
 *
 * Stub functions --
 *
 *	These functions are just stubs for functions that either
 *	don't make sense on the Mac or have yet to be implemented.
 *
 * Results:
 *	None.
 *
 * Side effects:
 *	These calls do nothing - which may not be expected.
 *
 *----------------------------------------------------------------------
 */

Status
XAllocColor(
    Display *display,		/* Display. */
    Colormap map,		/* Not used. */
    XColor *colorPtr)		/* XColor struct to modify. */
{
    display->request++;
    colorPtr->pixel = TkpGetPixel(colorPtr);
    return 1;
}

Colormap
XCreateColormap(
    Display *display,		/* Display. */
    Window window,		/* X window. */
    Visual *visual,		/* Not used. */
    int alloc)			/* Not used. */
{
    static Colormap index = 1;

    /*
     * Just return a new value each time.
     */
    return index++;
}

int
XFreeColormap(
    Display* display,		/* Display. */
    Colormap colormap)		/* Colormap. */
{
    return Success;
}

int
XFreeColors(
    Display* display,		/* Display. */
    Colormap colormap,		/* Colormap. */
    unsigned long* pixels,	/* Array of pixels. */
    int npixels,		/* Number of pixels. */
    unsigned long planes)	/* Number of pixel planes. */
{
    /*
     * The Macintosh version of Tk uses TrueColor. Nothing
     * needs to be done to release colors as there really is
     * no colormap in the Tk sense.
     */
<<<<<<< HEAD
}

/*
 * Local Variables:
 * mode: objc
 * c-basic-offset: 4
 * fill-column: 79
 * coding: utf-8
 * End:
 */
=======
    return Success;
}
>>>>>>> 42d3d7fb
<|MERGE_RESOLUTION|>--- conflicted
+++ resolved
@@ -730,7 +730,7 @@
      * needs to be done to release colors as there really is
      * no colormap in the Tk sense.
      */
-<<<<<<< HEAD
+    return Success;
 }
  
@@ -741,8 +741,4 @@
  * fill-column: 79
  * coding: utf-8
  * End:
- */
-=======
-    return Success;
-}
->>>>>>> 42d3d7fb
+ */