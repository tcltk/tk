--- conflicted
+++ resolved
@@ -732,7 +732,7 @@
      * needs to be done to release colors as there really is
      * no colormap in the Tk sense.
      */
-<<<<<<< HEAD
+    return Success;
 }
  
@@ -743,8 +743,4 @@
  * fill-column: 79
  * coding: utf-8
  * End:
- */
-=======
-    return Success;
-}
->>>>>>> a9cd30c2
+ */