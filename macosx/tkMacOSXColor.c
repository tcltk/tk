/*
 * TkMacOSXColor.c --
 *
 *	This file maintains a database of color values for the Tk
 *	toolkit, in order to avoid round-trips to the server to
 *	map color names to pixel values.
 *
 * Copyright (c) 1990-1994 The Regents of the University of California.
 * Copyright (c) 1994-1996 Sun Microsystems, Inc.
 * Copyright 2001-2009, Apple Inc.
 * Copyright (c) 2006-2009 Daniel A. Steffen <das@users.sourceforge.net>
 * Copyright (c) 2020 Marc Culler
 *
 * See the file "license.terms" for information on usage and redistribution
 * of this file, and for a DISCLAIMER OF ALL WARRANTIES.
 */

#include "tkMacOSXPrivate.h"
#include "tkColor.h"
#include "tkMacOSXColor.h"

static Tcl_HashTable systemColors;
static int numSystemColors;
static int rgbColorIndex;
static int controlAccentIndex;
static int selectedTabTextIndex;
static int pressedButtonTextIndex;
static Bool useFakeAccentColor = NO;
static SystemColorDatum **systemColorIndex;
#if MAC_OS_X_VERSION_MAX_ALLOWED >= 101400
static NSAppearance *lightAqua = nil;
static NSAppearance *darkAqua = nil;
#endif

static NSColorSpace* sRGB = NULL;
static const CGFloat WINDOWBACKGROUND[4] =
    {236.0 / 255, 236.0 / 255, 236.0 / 255, 1.0};

void initColorTable()
{
    NSAutoreleasePool *pool = [NSAutoreleasePool new];
    Tcl_InitHashTable(&systemColors, TCL_STRING_KEYS);
    SystemColorDatum *entry, *oldEntry;
    Tcl_HashSearch search;
    Tcl_HashEntry *hPtr;
    int newPtr, index = 0;
    NSColorList *systemColorList = [NSColorList colorListNamed:@"System"];
    NSString *key;

#if MAC_OS_X_VERSION_MAX_ALLOWED >= 101400
    if (@available(macOS 10.14, *)) {
	darkAqua = [NSAppearance appearanceNamed:NSAppearanceNameDarkAqua];
        lightAqua = [NSAppearance appearanceNamed:NSAppearanceNameAqua];
    }
#endif

    /*
     * Build a hash table for looking up a color by its name.
     * First add all of the static entries from tkMacOSXColor.h
     */

    for (entry = systemColorData; entry->name != NULL; entry++) {
	hPtr = Tcl_CreateHashEntry(&systemColors, entry->name, &newPtr);
	if (entry->type == semantic) {
	    NSString *colorName = [[NSString alloc]
				   initWithCString:entry->macName
					  encoding:NSUTF8StringEncoding];
	    SEL colorSelector = NSSelectorFromString(colorName);
	    if (![NSColor respondsToSelector:colorSelector]) {
		if ([colorName isEqualToString:@"controlAccentColor"]) {
		    useFakeAccentColor = YES;
		} else if (   ![colorName isEqualToString:@"selectedTabTextColor"]
			   && ![colorName isEqualToString:@"pressedButtonTextColor"]) {
		    /* Uncomment to print all unsupported colors:              */
		    /* printf("Unsupported color %s\n", colorName.UTF8String); */
		    continue;
		}
	    }
	    entry->selector = [colorName retain];
	}
	if (newPtr == 0) {
	    oldEntry = (SystemColorDatum *) Tcl_GetHashValue(hPtr);
	    entry->index = oldEntry->index;
	    [oldEntry->selector release];
	} else {
	    entry->index = index++;
	}
	Tcl_SetHashValue(hPtr, entry);
    }

    /*
     * Add all of the colors in the System ColorList.
     */

    for (key in [systemColorList allKeys]) {
	int length = [key lengthOfBytesUsingEncoding:NSUTF8StringEncoding];
	char *name;
	entry = (SystemColorDatum *)ckalloc(sizeof(SystemColorDatum));
	bzero(entry, sizeof(SystemColorDatum));
	name = (char *)ckalloc(length + 1);
	strcpy(name, key.UTF8String);
	name[0] = toupper(name[0]);
        if (!strcmp(name, "WindowBackgroundColor")) {

	    /*
	     * Avoid black windows on old systems.
	     */

	    continue;
	}
	entry->type=semantic;
	entry->name = name;
	entry->selector = [key retain];
	hPtr = Tcl_CreateHashEntry(&systemColors, entry->name, &newPtr);
	if (newPtr == 0) {
	    oldEntry = (SystemColorDatum *) Tcl_GetHashValue(hPtr);
	    entry->index = oldEntry->index;
	    [oldEntry->selector release];
	} else {
	    entry->index = index++;
	}
	Tcl_SetHashValue(hPtr, entry);
    }

    /*
     * Build an array for looking up a color by its index.
     */

    numSystemColors = index;
    systemColorIndex = (SystemColorDatum **)ckalloc(numSystemColors * sizeof(SystemColorDatum *));
    for (hPtr = Tcl_FirstHashEntry(&systemColors, &search); hPtr != NULL;
	 hPtr = Tcl_NextHashEntry(&search)) {
	entry = (SystemColorDatum *) Tcl_GetHashValue(hPtr);
	if (entry == NULL) {
	    Tcl_Panic("Unsupported semantic color with no supported backup!");
	}
	systemColorIndex[entry->index] = entry;
    }

    /*
     * Remember the indexes of some special entries.
     */

    hPtr = Tcl_FindHashEntry(&systemColors, "Pixel");
    entry = (SystemColorDatum *) Tcl_GetHashValue(hPtr);
    rgbColorIndex = entry->index;
    hPtr = Tcl_FindHashEntry(&systemColors, "ControlAccentColor");
    entry = (SystemColorDatum *) Tcl_GetHashValue(hPtr);
    controlAccentIndex = entry->index;
    hPtr = Tcl_FindHashEntry(&systemColors, "SelectedTabTextColor");
    entry = (SystemColorDatum *) Tcl_GetHashValue(hPtr);
    selectedTabTextIndex = entry->index;
    hPtr = Tcl_FindHashEntry(&systemColors, "PressedButtonTextColor");
    entry = (SystemColorDatum *) Tcl_GetHashValue(hPtr);
    pressedButtonTextIndex = entry->index;
    [pool drain];
}

/*
 *----------------------------------------------------------------------
 *
 * TkMacOSXRGBPixel --
 *
 *	Return an unsigned long value suitable for use in the pixel
 *	field of an XColor with the specified red, green and blue
 *	intensities.  The inputs are cast as unsigned longs but are
 *      expected to have values representable by an unsigned char.
 *
 *      This is called in the TkpGetPixel macro, used in xcolor.c,
 *      and in ImageGetPixel.
 *
 * Results:
 *	An unsigned long that can be used as the pixel field of an XColor.
 *
 * Side effects:
 *	None.
 *----------------------------------------------------------------------
 */
MODULE_SCOPE
unsigned long
TkMacOSXRGBPixel(
    unsigned long red,
    unsigned long green,
    unsigned long blue)
{
    MacPixel p = {0};
    p.pixel.colortype = rgbColor;
    p.pixel.value = ((red & 0xff) << 16)  |
	            ((green & 0xff) << 8) |
	            (blue & 0xff);
    return p.ulong;
}

/*
 *----------------------------------------------------------------------
 *
 * TkMacOSXClearPixel --
 *
 *	Return the unsigned long value that appears in the pixel
 *	field of the XColor for systemTransparentColor.
 *
 *      This is used in tkMacOSXImage.c.
 *
 * Results:
 *	The unsigned long that appears in the pixel field of the XColor
 *      for systemTransparentPixel.
 *
 * Side effects:
 *	None.
 *----------------------------------------------------------------------
 */
MODULE_SCOPE
unsigned long TkMacOSXClearPixel(
    void)
{
    MacPixel p = {0};
    p.pixel.value = 0;
    p.pixel.colortype = clearColor;
    return p.ulong;
}


/*
 *----------------------------------------------------------------------
 *
 * GetEntryFromPixel --
 *
 *	Look up a SystemColorDatum which describes the XColor with
 *      the specified value as its pixel field.
 *
 * Results:
 *	A pointer to a SystemColorDatum, or NULL if the pixel value is
 *	invalid.
 *
 * Side effects:
 *	None
 *
 *----------------------------------------------------------------------
 */

SystemColorDatum*
GetEntryFromPixel(
    unsigned long pixel)
{
    MacPixel p = {0};
    int index = rgbColorIndex;

    p.ulong = pixel;
    if (p.pixel.colortype != rgbColor) {
	index = p.pixel.value;
    }
    if (index < numSystemColors) {
	return systemColorIndex[index];
    } else {
	return NULL;
    }
}


/*
 *----------------------------------------------------------------------
 *
 * GetRGBA --
 *
 *	Given a SystemColorDatum and a pointer to an array of 4 CGFloats, store
 *      the associated RGBA color values in the array.  In the case of the
 *      RGBColor datum, the unsigned long pixel value containing the RGB values
 *      must also be provided as the pixel parameter.  Otherwise the pixel
 *      parameter is ignored.
 *
 * Results:
 *	None
 *
 * Side effects:
 *	The array rgba is filled in.
 *
 *----------------------------------------------------------------------
 */

static void
GetRGBA(
    SystemColorDatum *entry,
    unsigned long pixel,
    CGFloat *rgba)
{
    NSColor *bgColor, *color = nil;
    int OSVersion = [NSApp macOSVersion];

    if (!sRGB) {
	sRGB = [NSColorSpace sRGBColorSpace];
    }

    switch (entry->type) {
    case rgbColor:
	rgba[0] = ((pixel >> 16) & 0xff) / 255.0;
	rgba[1] = ((pixel >>  8) & 0xff) / 255.0;
	rgba[2] = ((pixel      ) & 0xff) / 255.0;
	break;
    case ttkBackground:

	/*
	 * Prior to OSX 10.14, getComponents returns black when applied to
	 * windowBackgroundColor.
	 */

	if ([NSApp macOSVersion] < 101400) {
	    for (int i = 0; i < 3; i++) {
		rgba[i] = WINDOWBACKGROUND[i];
	    }
	} else {
	    bgColor = [[NSColor windowBackgroundColor] colorUsingColorSpace:sRGB];
	    [bgColor getComponents: rgba];
	}
	if (rgba[0] + rgba[1] + rgba[2] < 1.5) {
	    for (int i=0; i<3; i++) {
		rgba[i] += entry->value*8.0 / 255.0;
	    }
	} else {
	    for (int i=0; i<3; i++) {
		rgba[i] -= entry->value*8.0 / 255.0;
	    }
	}
	break;
    case clearColor:
	rgba[0] = rgba[1] = rgba[2] = 1.0;
	rgba[3] = 0;
	break;
    case semantic:
	if (entry->index == controlAccentIndex && useFakeAccentColor) {
#if MAC_OS_X_VERSION_MIN_REQUIRED < 101400
	    color = [[NSColor colorForControlTint: [NSColor currentControlTint]]
			      colorUsingColorSpace:sRGB];
#endif
	} else if (entry->index == selectedTabTextIndex) {
	    if (OSVersion > 100600 && OSVersion < 110000) {
		color = [[NSColor whiteColor] colorUsingColorSpace:sRGB];
	    } else {
		color = [[NSColor textColor] colorUsingColorSpace:sRGB];
	    }
	} else if (entry->index == pressedButtonTextIndex) {
	    if (OSVersion < 120000) {
		color = [[NSColor whiteColor] colorUsingColorSpace:sRGB];
	    } else {
		color = [[NSColor blackColor] colorUsingColorSpace:sRGB];
	    }
	} else {
	    color = [[NSColor valueForKey:entry->selector] colorUsingColorSpace:sRGB];
	}
	[color getComponents: rgba];
	break;
    case HIText:
#ifdef __LP64__
	color = [[NSColor textColor] colorUsingColorSpace:sRGB];
	[color getComponents: rgba];
#else
	{
	    OSStatus err = noErr;
	    RGBColor rgb;
	    err = GetThemeTextColor(kThemeTextColorPushButtonActive, 32,
                    true, &rgb);
	    if (err == noErr) {
		rgba[0] = (CGFloat) rgb.red / 65535;
		rgba[1] = (CGFloat) rgb.green / 65535;
		rgba[2] = (CGFloat) rgb.blue / 65535;
	    }
	}
#endif
	break;
    case HIBackground:
	color = [[NSColor windowBackgroundColor] colorUsingColorSpace:sRGB];
	[color getComponents: rgba];
	break;
    default:
	break;
    }
}

/*
 *----------------------------------------------------------------------
 *
 * SetCGColorComponents --
 *
 *	Set the components of a CGColorRef from an XColor pixel value and a
 *      SystemColorDatum.  The pixel value is only used in the case where
 *      the color is of type rgbColor.  In that case the normalized XColor RGB
 *      values are copied into the CGColorRef.  Otherwise the components are
 *      computed from the SystemColorDatum.
 *
 *      In 64 bit macOS systems there are no HITheme functions which convert
 *      HIText or HIBackground colors to CGColors.  (GetThemeTextColor was
 *      removed, and it was never possible with backgrounds.)  On 64-bit systems
 *      we replace all HIText colors by systemTextColor and all HIBackground
 *      colors by systemWindowBackgroundColor.
 *
 * Results:
 *	True if the function succeeds, false otherwise.
 *
 * Side effects:
 *	None.
 *
 *----------------------------------------------------------------------
 */

static Bool
SetCGColorComponents(
    SystemColorDatum *entry,
    unsigned long pixel,
    CGColorRef *c)
{
    CGFloat rgba[4] = {0, 0, 0, 1};

    /*
     * This function is called before our autorelease pool is set up,
     * so it needs its own pool.
     */

    NSAutoreleasePool *pool = [NSAutoreleasePool new];

    if (entry->type == HIBrush) {
     	OSStatus err = ChkErr(HIThemeBrushCreateCGColor, entry->value, c);
	[pool drain];
     	return err == noErr;
    }
    GetRGBA(entry, pixel, rgba);
    *c = CGColorCreate(sRGB.CGColorSpace, rgba);
    [pool drain];
    return true;
}

/*
 *----------------------------------------------------------------------
 *
 * TkMacOSXInDarkMode --
 *
 *      Tests whether the given window's NSView has a DarkAqua Appearance.
 *
 * Results:
 *      Returns true if the NSView is in DarkMode, false if not.
 *
 * Side effects:
 *      None.
 *
 *----------------------------------------------------------------------
 */

MODULE_SCOPE Bool
TkMacOSXInDarkMode(Tk_Window tkwin)
{

#if MAC_OS_X_VERSION_MAX_ALLOWED >= 101400
    if (@available(macOS 10.14, *)) {
        TkWindow *winPtr = (TkWindow*) tkwin;
	NSAppearanceName name;
	NSView *view = nil;
	if (winPtr && winPtr->privatePtr) {
	    view = TkMacOSXGetNSViewForDrawable((Drawable)winPtr->privatePtr);
	}
	if (view) {
	    name = [[view effectiveAppearance] name];
	} else {
	    name = [[NSApp effectiveAppearance] name];
	}
	return (name == NSAppearanceNameDarkAqua);
    }
#endif
    return false;
}

/*
 *----------------------------------------------------------------------
 *
 * TkSetMacColor --
 *
 *	Sets the components of a CGColorRef from an XColor pixel value.  The
 *      pixel value is used to look up the color in the system color table, and
 *      then SetCGColorComponents is called with the table entry and the pixel
 *      value.  The parameter macColor should be a pointer to a CGColorRef.
 *
 * Results:
 *      Returns false if the color is not found, true otherwise.
 *
 * Side effects:
 *	The CGColorRef referenced by the variable macColor may be modified.
 *
 *----------------------------------------------------------------------
 */

int
TkSetMacColor(
    unsigned long pixel,	/* Pixel value to convert. */
    void *macColor)		/* CGColorRef to modify. */
{
    CGColorRef *color = (CGColorRef*)macColor;
    SystemColorDatum *entry = GetEntryFromPixel(pixel);

    if (entry) {
	return SetCGColorComponents(entry, pixel, color);
    } else {
	return false;
    }
}

/*
 *----------------------------------------------------------------------
 *
 * TkMacOSXGetNSColor --
 *
 *	Creates an autoreleased NSColor from a X style pixel value.
 *      The return value is nil if the pixel value is invalid.
 *
 * Results:
 *	A possibly nil pointer to an NSColor.
 *
 * Side effects:
 *	None
 *
 *----------------------------------------------------------------------
 */

NSColor*
TkMacOSXGetNSColor(
    GC gc,
    unsigned long pixel)		/* Pixel value to convert. */
{
    CGColorRef cgColor;
    NSColor *nsColor = nil;

    TkSetMacColor(pixel, &cgColor);
    nsColor = [NSColor colorWithColorSpace:sRGB
		   components:CGColorGetComponents(cgColor)
		   count:CGColorGetNumberOfComponents(cgColor)];
    return nsColor;
}

/*
 *----------------------------------------------------------------------
 *
 * TkMacOSXSetColorInContext --
 *
 *	Sets the fill and stroke colors in the given CGContext to the CGColor
 *	which corresponds to the XColor having the specified value for its pixel
 *	field.
 *
 * Results:
 *	None.
 *
 * Side effects:
 *	None.
 *
 *----------------------------------------------------------------------
 */

void
TkMacOSXSetColorInContext(
    GC gc,
    unsigned long pixel,
    CGContextRef context)
{
    OSStatus err = noErr;
    CGColorRef cgColor = nil;
    SystemColorDatum *entry = GetEntryFromPixel(pixel);
    CGRect rect;
    HIThemeBackgroundDrawInfo info = {0, kThemeStateActive, 0};

    if (entry) {
	switch (entry->type) {
	case HIBrush:
	    err = ChkErr(HIThemeSetFill, entry->value, NULL, context,
		    kHIThemeOrientationNormal);
	    if (err == noErr) {
		err = ChkErr(HIThemeSetStroke, entry->value, NULL, context,
			kHIThemeOrientationNormal);
	    }
	    break;
	case HIText:
	    err = ChkErr(HIThemeSetTextFill, entry->value, NULL, context,
		    kHIThemeOrientationNormal);
	    break;
	case HIBackground:
	    info.kind = entry->value;
	    rect = CGContextGetClipBoundingBox(context);
	    err = ChkErr(HIThemeApplyBackground, &rect, &info,
		    context, kHIThemeOrientationNormal);
	    break;
	default:
	    SetCGColorComponents(entry, pixel, &cgColor);
	    break;
	}
    }
    if (cgColor) {
	CGContextSetFillColorWithColor(context, cgColor);
	CGContextSetStrokeColorWithColor(context, cgColor);
	CGColorRelease(cgColor);
    }
    if (err != noErr) {
	TkMacOSXDbgMsg("Ignored unknown pixel value 0x%lx", pixel);
    }
}

/*
 *----------------------------------------------------------------------
 *
 * TkpGetColor --
 *
 *	Create a new TkColor for the color with the given name, for use in the
 *      specified window. The colormap field is set to lightColormap if the
 *      window has a LightAqua appearance, or darkColormap if the window has a
 *      DarkAqua appearance.  TkColors with different colormaps are managed
 *      separately in the per-display table of TkColors maintained by Tk.
 *
 *      This function is called by Tk_GetColor.
 *
 * Results:
 *	Returns a newly allocated TkColor, or NULL on failure.
 *
 * Side effects:
 *
 *	Allocates memory for the TkColor structure.
 *
 *----------------------------------------------------------------------
 */

TkColor *
TkpGetColor(
    Tk_Window tkwin,		/* Window in which color will be used. */
    Tk_Uid name)		/* Name of color to be allocated (in form
				 * suitable for passing to XParseColor). */
{
    Display *display = NULL;
    TkColor *tkColPtr;
    XColor color;
    Colormap colormap = tkwin ? Tk_Colormap(tkwin) : noColormap;
    NSView *view = nil;
    Bool haveValidXColor = False;
    static Bool initialized = NO;

    if (!initialized) {
	initialized = YES;
	initColorTable();
    }
    if (tkwin) {
	display = Tk_Display(tkwin);
	Drawable d = Tk_WindowId(tkwin);
	view = TkMacOSXGetNSViewForDrawable(d);
    }

    /*
     * Check to see if this is a system color. If not, just call XParseColor.
     */

    if (strncasecmp(name, "system", 6) == 0) {
	Tcl_HashEntry *hPtr = Tcl_FindHashEntry(&systemColors, name + 6);
	MacPixel p = {0};

	if (hPtr != NULL) {
	    SystemColorDatum *entry = (SystemColorDatum *)Tcl_GetHashValue(hPtr);
	    CGColorRef c;

	    p.pixel.colortype = entry->type;
	    p.pixel.value = entry->index;
	    color.pixel = p.ulong;

#if MAC_OS_X_VERSION_MAX_ALLOWED >= 101400
<<<<<<< HEAD
	    NSAppearance *savedAppearance, *windowAppearance;
	    if (@available(macOS 10.14, *)) {
		savedAppearance = [NSAppearance currentAppearance];
		windowAppearance = savedAppearance;
		if (view) {
		    windowAppearance = [view effectiveAppearance];
=======
		if (@available(macOS 10.14, *)) {
		    NSAppearance *windowAppearance;
		    if (view) {
			windowAppearance = [view effectiveAppearance];
		    } else {
			windowAppearance = [NSApp effectiveAppearance];
		    }
		    if ([windowAppearance name] == NSAppearanceNameDarkAqua) {
			colormap = darkColormap;
		    } else {
			colormap = lightColormap;
		    }
		    if (@available(macOS 11.0, *)) {
			CGFloat *rgbaPtr = rgba; 
			[windowAppearance performAsCurrentDrawingAppearance:^{
				GetRGBA(entry, p.ulong, rgbaPtr);
			    }];
		    } else {
#if MAC_OS_X_VERSION_MIN_REQUIRED < 110000
			NSAppearance *savedAppearance = [NSAppearance currentAppearance];
			[NSAppearance setCurrentAppearance:windowAppearance];
			GetRGBA(entry, p.ulong, rgba);
			[NSAppearance setCurrentAppearance:savedAppearance];
#endif
		    }
		} else {
		    GetRGBA(entry, p.ulong, rgba);
>>>>>>> 49626ddf
		}
		[NSAppearance setCurrentAppearance:windowAppearance];
	    }
#endif

	    if (entry->type == semantic) {
		CGFloat rgba[4];
		GetRGBA(entry, p.ulong, rgba);
		color.red   = rgba[0] * 65535.0;
		color.green = rgba[1] * 65535.0;
		color.blue  = rgba[2] * 65535.0;
		haveValidXColor = True;
	    } else if (SetCGColorComponents(entry, 0, &c)) {
		const size_t n = CGColorGetNumberOfComponents(c);
		const CGFloat *rgba = CGColorGetComponents(c);

		switch (n) {
		case 4:
		    color.red   = rgba[0] * 65535.0;
		    color.green = rgba[1] * 65535.0;
		    color.blue  = rgba[2] * 65535.0;
		    break;
		case 2:
		    color.red = color.green = color.blue = rgba[0] * 65535.0;
		    break;
		default:
		    Tcl_Panic("CGColor with %d components", (int) n);
		}
		CGColorRelease(c);
		haveValidXColor = True;
	    }
#if MAC_OS_X_VERSION_MAX_ALLOWED >= 101400
	    if (@available(macOS 10.14, *)) {
		// Not sure whether colormap should also be set for non-semantic color
		if (haveValidXColor && entry->type == semantic) {
		    if ([windowAppearance name] == NSAppearanceNameDarkAqua) {
			colormap = darkColormap;
		    } else {
			colormap = lightColormap;
		    }
		}
		[NSAppearance setCurrentAppearance:savedAppearance];
	    }
#endif
	}
    }
    if (!haveValidXColor && TkParseColor(display, colormap, name, &color) == 0) {
	return NULL;
    }

    tkColPtr = (TkColor *)ckalloc(sizeof(TkColor));
    tkColPtr->colormap = colormap;
    tkColPtr->color = color;
    return tkColPtr;
}

/*
 *----------------------------------------------------------------------
 *
 * TkpGetColorByValue --
 *
 *	Given an pointer to an XColor, construct a TkColor whose red, green and
 *	blue intensities match those of the XColor as closely as possible.  For
 *	the Macintosh, this means that the colortype bitfield of the pixel
 *	value will be RGBColor and that the color intensities stored in its
 *	24-bit value bitfield are computed from the 16-bit red green and blue
 *	values in the XColor by dividing by 256.
 *
 * Results:
 *	A pointer to a newly allocated TkColor structure.
 *
 * Side effects:
 *	May invalidate the colormap cache for the specified window.
 *	Allocates memory for a TkColor structure.
 *
 *----------------------------------------------------------------------
 */

TkColor *
TkpGetColorByValue(
    TCL_UNUSED(Tk_Window),		/* Window in which color will be used. */
    XColor *colorPtr)		/* Red, green, and blue fields indicate
				 * desired color. */
{
    TkColor *tkColPtr = (TkColor *)ckalloc(sizeof(TkColor));

    tkColPtr->color.red = colorPtr->red;
    tkColPtr->color.green = colorPtr->green;
    tkColPtr->color.blue = colorPtr->blue;
    tkColPtr->color.pixel = TkpGetPixel(colorPtr);
    return tkColPtr;
}

/*
 *----------------------------------------------------------------------
 *
 * Stub functions --
 *
 *	These functions are just stubs for functions that either
 *	don't make sense on the Mac or have yet to be implemented.
 *
 * Results:
 *	None.
 *
 * Side effects:
 *	These calls do nothing - which may not be expected.
 *
 *----------------------------------------------------------------------
 */

Status
XAllocColor(
    Display *display,		/* Display. */
    TCL_UNUSED(Colormap),		/* Not used. */
    XColor *colorPtr)		/* XColor struct to modify. */
{
    display->request++;
    colorPtr->pixel = TkpGetPixel(colorPtr);
    return 1;
}

Colormap
XCreateColormap(
    TCL_UNUSED(Display *),		/* Display. */
    TCL_UNUSED(Window),		/* X window. */
    TCL_UNUSED(Visual *),		/* Not used. */
    TCL_UNUSED(int))			/* Not used. */
{
    static Colormap index = 16;

    /*
     * Just return a new value each time, large enough that it will not
     * conflict with any value of the macColormap enum.
     */
    return index++;
}

int
XFreeColormap(
    TCL_UNUSED(Display *),		/* Display. */
    TCL_UNUSED(Colormap))		/* Colormap. */
{
    return Success;
}

int
XFreeColors(
    TCL_UNUSED(Display *),		/* Display. */
    TCL_UNUSED(Colormap),		/* Colormap. */
    TCL_UNUSED(unsigned long *),	/* Array of pixels. */
    TCL_UNUSED(int),		/* Number of pixels. */
    TCL_UNUSED(unsigned long))	/* Number of pixel planes. */
{
    /*
     * Nothing needs to be done to release colors as there really is no
     * colormap in the Tk sense.
     */
    return Success;
}

/*
 * Local Variables:
 * mode: objc
 * c-basic-offset: 4
 * fill-column: 79
 * coding: utf-8
 * End:
 */<|MERGE_RESOLUTION|>--- conflicted
+++ resolved
@@ -670,14 +670,20 @@
 	    color.pixel = p.ulong;
 
 #if MAC_OS_X_VERSION_MAX_ALLOWED >= 101400
-<<<<<<< HEAD
 	    NSAppearance *savedAppearance, *windowAppearance;
 	    if (@available(macOS 10.14, *)) {
 		savedAppearance = [NSAppearance currentAppearance];
 		windowAppearance = savedAppearance;
 		if (view) {
 		    windowAppearance = [view effectiveAppearance];
-=======
+		}
+		[NSAppearance setCurrentAppearance:windowAppearance];
+	    }
+#endif
+
+	    if (entry->type == semantic) {
+		CGFloat rgba[4];
+#if MAC_OS_X_VERSION_MAX_ALLOWED >= 101400
 		if (@available(macOS 10.14, *)) {
 		    NSAppearance *windowAppearance;
 		    if (view) {
@@ -705,18 +711,13 @@
 		    }
 		} else {
 		    GetRGBA(entry, p.ulong, rgba);
->>>>>>> 49626ddf
 		}
-		[NSAppearance setCurrentAppearance:windowAppearance];
-	    }
-#endif
-
-	    if (entry->type == semantic) {
-		CGFloat rgba[4];
+#else //MAC_OS_X_VERSION_MAX_ALLOWED >= 101400
 		GetRGBA(entry, p.ulong, rgba);
 		color.red   = rgba[0] * 65535.0;
 		color.green = rgba[1] * 65535.0;
 		color.blue  = rgba[2] * 65535.0;
+#endif //MAC_OS_X_VERSION_MAX_ALLOWED >= 101400
 		haveValidXColor = True;
 	    } else if (SetCGColorComponents(entry, 0, &c)) {
 		const size_t n = CGColorGetNumberOfComponents(c);
