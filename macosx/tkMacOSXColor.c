/*
 * TkMacOSXColor.c --
 *
 *	This file maintains a database of color values for the Tk
 *	toolkit, in order to avoid round-trips to the server to
 *	map color names to pixel values.
 *
 * Copyright © 1990-1994 The Regents of the University of California.
 * Copyright © 1994-1996 Sun Microsystems, Inc.
 * Copyright © 2001-2009 Apple Inc.
 * Copyright © 2006-2009 Daniel A. Steffen <das@users.sourceforge.net>
 * Copyright © 2020 Marc Culler
 *
 * See the file "license.terms" for information on usage and redistribution
 * of this file, and for a DISCLAIMER OF ALL WARRANTIES.
 */

#include "tkMacOSXPrivate.h"
#include "tkColor.h"
#include "tkMacOSXColor.h"

static Tcl_HashTable systemColors;
static int numSystemColors;
static int rgbColorIndex;
static int controlAccentIndex;
static int controlAlternatingRowIndex;
static int selectedTabTextIndex;
static int pressedButtonTextIndex;
static Bool useFakeAccentColor = NO;
static SystemColorDatum **systemColorIndex;
#if MAC_OS_X_VERSION_MAX_ALLOWED >= 101400
static NSAppearance *lightAqua = nil;
static NSAppearance *darkAqua = nil;
#endif

static NSColorSpace* sRGB = NULL;
static const CGFloat WINDOWBACKGROUND[4] =
    {236.0 / 255, 236.0 / 255, 236.0 / 255, 1.0};

static void initColorTable()
{
    NSAutoreleasePool *pool = [NSAutoreleasePool new];
    Tcl_InitHashTable(&systemColors, TCL_STRING_KEYS);
    SystemColorDatum *entry, *oldEntry;
    Tcl_HashSearch search;
    Tcl_HashEntry *hPtr;
    int newPtr;
    int index = 0;
    NSColorList *systemColorList = [NSColorList colorListNamed:@"System"];
    NSString *key;

#if MAC_OS_X_VERSION_MAX_ALLOWED >= 101400
    if (@available(macOS 10.14, *)) {
	darkAqua = [NSAppearance appearanceNamed:NSAppearanceNameDarkAqua];
        lightAqua = [NSAppearance appearanceNamed:NSAppearanceNameAqua];
    }
#endif

    /*
     * Build a hash table for looking up a color by its name.
     * First add all of the static entries from tkMacOSXColor.h
     */

    for (entry = systemColorData; entry->name != NULL; entry++) {
	hPtr = Tcl_CreateHashEntry(&systemColors, entry->name, &newPtr);
	if (entry->type == semantic) {
	    NSString *colorName = [[NSString alloc]
				   initWithCString:entry->macName
					  encoding:NSUTF8StringEncoding];
	    SEL colorSelector = NSSelectorFromString(colorName);
	    if (![NSColor respondsToSelector:colorSelector]) {
		if ([colorName isEqualToString:@"controlAccentColor"]) {
		    useFakeAccentColor = YES;
		} else if (   ![colorName isEqualToString:@"selectedTabTextColor"]
			   && ![colorName isEqualToString:@"controlAlternatingRowColor"]
			   && ![colorName isEqualToString:@"pressedButtonTextColor"]) {
		    /* Uncomment to print all unsupported colors:              */
		    /* printf("Unsupported color %s\n", colorName.UTF8String); */
		    continue;
		}
	    }
	    entry->selector = [colorName retain];
	}
	if (newPtr == 0) {
	    oldEntry = (SystemColorDatum *) Tcl_GetHashValue(hPtr);
	    entry->index = oldEntry->index;
	    [oldEntry->selector release];
	} else {
	    entry->index = index++;
	}
	Tcl_SetHashValue(hPtr, entry);
    }

    /*
     * Add all of the colors in the System ColorList.
     */

    for (key in [systemColorList allKeys]) {
	NSUInteger length = [key lengthOfBytesUsingEncoding:NSUTF8StringEncoding];
	char *name;
	entry = (SystemColorDatum *)ckalloc(sizeof(SystemColorDatum));
	bzero(entry, sizeof(SystemColorDatum));
	name = (char *)ckalloc(length + 1);
	strcpy(name, key.UTF8String);
	name[0] = (char)toupper(UCHAR(name[0]));
        if (!strcmp(name, "WindowBackgroundColor")) {

	    /*
	     * Avoid black windows on old systems.
	     */

	    continue;
	}
	entry->type=semantic;
	entry->name = name;
	entry->selector = [key retain];
	hPtr = Tcl_CreateHashEntry(&systemColors, entry->name, &newPtr);
	if (newPtr == 0) {
	    oldEntry = (SystemColorDatum *) Tcl_GetHashValue(hPtr);
	    entry->index = oldEntry->index;
	    [oldEntry->selector release];
	} else {
	    entry->index = index++;
	}
	Tcl_SetHashValue(hPtr, entry);
    }

    /*
     * Build an array for looking up a color by its index.
     */

    numSystemColors = index;
    systemColorIndex = (SystemColorDatum **)ckalloc(numSystemColors * sizeof(SystemColorDatum *));
    for (hPtr = Tcl_FirstHashEntry(&systemColors, &search); hPtr != NULL;
	 hPtr = Tcl_NextHashEntry(&search)) {
	entry = (SystemColorDatum *) Tcl_GetHashValue(hPtr);
	if (entry == NULL) {
	    Tcl_Panic("Unsupported semantic color with no supported backup!");
	}
	systemColorIndex[entry->index] = entry;
    }

    /*
     * Remember the indexes of some special entries.
     */

    hPtr = Tcl_FindHashEntry(&systemColors, "Pixel");
    entry = (SystemColorDatum *) Tcl_GetHashValue(hPtr);
    rgbColorIndex = entry->index;
    hPtr = Tcl_FindHashEntry(&systemColors, "ControlAccentColor");
    entry = (SystemColorDatum *) Tcl_GetHashValue(hPtr);
    controlAccentIndex = entry->index;
    hPtr = Tcl_FindHashEntry(&systemColors, "ControlAlternatingRowColor");
    entry = (SystemColorDatum *) Tcl_GetHashValue(hPtr);
    controlAlternatingRowIndex = entry->index;
    hPtr = Tcl_FindHashEntry(&systemColors, "SelectedTabTextColor");
    entry = (SystemColorDatum *) Tcl_GetHashValue(hPtr);
    selectedTabTextIndex = entry->index;
    hPtr = Tcl_FindHashEntry(&systemColors, "PressedButtonTextColor");
    entry = (SystemColorDatum *) Tcl_GetHashValue(hPtr);
    pressedButtonTextIndex = entry->index;
    [pool drain];
}

/*
 *----------------------------------------------------------------------
 *
 * TkMacOSXRGBPixel --
 *
 *	Return an unsigned long value suitable for use in the pixel
 *	field of an XColor with the specified red, green and blue
 *	intensities.  The inputs are cast as unsigned longs but are
 *      expected to have values representable by an unsigned char.
 *
 *      This is called in the TkpGetPixel macro, used in xcolor.c,
 *      and in ImageGetPixel.
 *
 * Results:
 *	An unsigned long that can be used as the pixel field of an XColor.
 *
 * Side effects:
 *	None.
 *----------------------------------------------------------------------
 */
MODULE_SCOPE
unsigned long
TkMacOSXRGBPixel(
    unsigned long red,
    unsigned long green,
    unsigned long blue)
{
    MacPixel p = {0};
    p.pixel.colortype = rgbColor;
    p.pixel.value = (unsigned int)(((red & 0xff) << 16)  |
	            ((green & 0xff) << 8) |
	            (blue & 0xff));
    return p.ulong;
}

/*
 *----------------------------------------------------------------------
 *
 * TkMacOSXClearPixel --
 *
 *	Return the unsigned long value that appears in the pixel
 *	field of the XColor for systemTransparentColor.
 *
 *      This is used in tkMacOSXImage.c.
 *
 * Results:
 *	The unsigned long that appears in the pixel field of the XColor
 *      for systemTransparentPixel.
 *
 * Side effects:
 *	None.
 *----------------------------------------------------------------------
 */
MODULE_SCOPE
unsigned long TkMacOSXClearPixel(
    void)
{
    MacPixel p = {0};
    p.pixel.value = 0;
    p.pixel.colortype = clearColor;
    return p.ulong;
}


/*
 *----------------------------------------------------------------------
 *
 * GetEntryFromPixel --
 *
 *	Look up a SystemColorDatum which describes the XColor with
 *      the specified value as its pixel field.
 *
 * Results:
 *	A pointer to a SystemColorDatum, or NULL if the pixel value is
 *	invalid.
 *
 * Side effects:
 *	None
 *
 *----------------------------------------------------------------------
 */

static SystemColorDatum*
GetEntryFromPixel(
    unsigned long pixel)
{
    MacPixel p = {0};
    int index = rgbColorIndex;

    p.ulong = pixel;
    if (p.pixel.colortype != rgbColor) {
	index = p.pixel.value;
    }
    if (index < numSystemColors) {
	return systemColorIndex[index];
    } else {
	return NULL;
    }
}


/*
 *----------------------------------------------------------------------
 *
 * GetRGBA --
 *
 *	Given a SystemColorDatum and a pointer to an array of 4 CGFloats, store
 *      the associated RGBA color values in the array.  In the case of the
 *      RGBColor datum, the unsigned long pixel value containing the RGB values
 *      must also be provided as the pixel parameter.  Otherwise the pixel
 *      parameter is ignored.
 *
 * Results:
 *	None
 *
 * Side effects:
 *	The array rgba is filled in.
 *
 *----------------------------------------------------------------------
 */

static void
GetRGBA(
    SystemColorDatum *entry,
    unsigned long pixel,
    CGFloat *rgba)
{
    NSColor *bgColor, *color = nil;
    int OSVersion = [NSApp macOSVersion];

    if (!sRGB) {
	sRGB = [NSColorSpace sRGBColorSpace];
    }

    switch (entry->type) {
    case rgbColor:
	rgba[0] = ((pixel >> 16) & 0xff) / 255.0;
	rgba[1] = ((pixel >>  8) & 0xff) / 255.0;
	rgba[2] = ((pixel      ) & 0xff) / 255.0;
	break;
    case ttkBackground:

	/*
	 * Prior to OSX 10.14, getComponents returns black when applied to
	 * windowBackgroundColor.
	 */

	if ([NSApp macOSVersion] < 101400) {
	    for (int i = 0; i < 3; i++) {
		rgba[i] = WINDOWBACKGROUND[i];
	    }
	} else {
	    bgColor = [[NSColor windowBackgroundColor] colorUsingColorSpace:sRGB];
	    [bgColor getComponents: rgba];
	}
	if (rgba[0] + rgba[1] + rgba[2] < 1.5) {
	    for (int i=0; i<3; i++) {
		rgba[i] += entry->value*8.0 / 255.0;
	    }
	} else {
	    for (int i=0; i<3; i++) {
		rgba[i] -= entry->value*8.0 / 255.0;
	    }
	}
	break;
    case clearColor:
	rgba[0] = rgba[1] = rgba[2] = 1.0;
	rgba[3] = 0;
	break;
    case semantic:
	if (entry->index == controlAccentIndex && useFakeAccentColor) {
#if MAC_OS_X_VERSION_MIN_REQUIRED < 101400
	    color = [[NSColor colorForControlTint: [NSColor currentControlTint]]
			      colorUsingColorSpace:sRGB];
#endif
	} else if (entry->index == controlAlternatingRowIndex) {
	    /*
	     * Color which is now called alternatingContentBackgroundColor on 10.14.
	     * Taken from NSColor.controlAlternatingRowBackgroundColors (which was
	     * replaced by NSColor.alternatingContentBackgroundColors on 10.14).
	     */
	    color = [[NSColor colorWithCatalogName:@"System"
					 colorName:@"controlAlternatingRowColor"]
			colorUsingColorSpace:sRGB];
	} else if (entry->index == selectedTabTextIndex) {
	    if (OSVersion > 100600 && OSVersion < 110000) {
		color = [[NSColor whiteColor] colorUsingColorSpace:sRGB];
	    } else {
		color = [[NSColor textColor] colorUsingColorSpace:sRGB];
	    }
	} else if (entry->index == pressedButtonTextIndex) {
	    if (OSVersion < 120000) {
		color = [[NSColor whiteColor] colorUsingColorSpace:sRGB];
	    } else {
		color = [[NSColor blackColor] colorUsingColorSpace:sRGB];
	    }
	} else {
	    color = [[NSColor valueForKey:entry->selector] colorUsingColorSpace:sRGB];
	}
	[color getComponents: rgba];
	break;
    case HIText:
#ifdef __LP64__
	color = [[NSColor textColor] colorUsingColorSpace:sRGB];
	[color getComponents: rgba];
#else
	{
	    OSStatus err = noErr;
	    RGBColor rgb;
	    err = GetThemeTextColor(kThemeTextColorPushButtonActive, 32,
                    true, &rgb);
	    if (err == noErr) {
		rgba[0] = (CGFloat) rgb.red / 65535;
		rgba[1] = (CGFloat) rgb.green / 65535;
		rgba[2] = (CGFloat) rgb.blue / 65535;
	    }
	}
#endif
	break;
    case HIBackground:
	color = [[NSColor windowBackgroundColor] colorUsingColorSpace:sRGB];
	[color getComponents: rgba];
	break;
    default:
	break;
    }
}

/*
 *----------------------------------------------------------------------
 *
 * SetCGColorComponents --
 *
 *	Set the components of a CGColorRef from an XColor pixel value and a
 *      SystemColorDatum.  The pixel value is only used in the case where
 *      the color is of type rgbColor.  In that case the normalized XColor RGB
 *      values are copied into the CGColorRef.  Otherwise the components are
 *      computed from the SystemColorDatum.
 *
 *      In 64 bit macOS systems there are no HITheme functions which convert
 *      HIText or HIBackground colors to CGColors.  (GetThemeTextColor was
 *      removed, and it was never possible with backgrounds.)  On 64-bit systems
 *      we replace all HIText colors by systemTextColor and all HIBackground
 *      colors by systemWindowBackgroundColor.
 *
 * Results:
 *	True if the function succeeds, false otherwise.
 *
 * Side effects:
 *	None.
 *
 *----------------------------------------------------------------------
 */

static Bool
SetCGColorComponents(
    SystemColorDatum *entry,
    unsigned long pixel,
    CGColorRef *c)
{
    CGFloat rgba[4] = {0, 0, 0, 1};

    if (entry->type == HIBrush) {
     	OSStatus err = ChkErr(HIThemeBrushCreateCGColor, entry->value, c);
     	return err == noErr;
    }

    /*
     * This function is called before our autorelease pool is set up,
     * so it needs its own pool.
     */

    NSAutoreleasePool *pool = [NSAutoreleasePool new];

    GetRGBA(entry, pixel, rgba);
    *c = CGColorCreate(sRGB.CGColorSpace, rgba);
    [pool drain];
    return true;
}

/*
 *----------------------------------------------------------------------
 *
 * TkMacOSXInDarkMode --
 *
 *      Tests whether the given window's NSView has a DarkAqua Appearance.
 *
 * Results:
 *      Returns true if the NSView is in DarkMode, false if not.
 *
 * Side effects:
 *      None.
 *
 *----------------------------------------------------------------------
 */

MODULE_SCOPE Bool
TkMacOSXInDarkMode(Tk_Window tkwin)
{

#if MAC_OS_X_VERSION_MAX_ALLOWED >= 101400
    if (@available(macOS 10.14, *)) {
        TkWindow *winPtr = (TkWindow*) tkwin;
	NSAppearanceName name;
	NSView *view = nil;
	if (winPtr && winPtr->privatePtr) {
	    view = TkMacOSXGetNSViewForDrawable((Drawable)winPtr->privatePtr);
	}
	if (view) {
	    name = [[view effectiveAppearance] name];
	} else {
	    name = [[NSApp effectiveAppearance] name];
	}
	return (name == NSAppearanceNameDarkAqua);
    }
#else
    (void) tkwin;
#endif
    return false;
}

/*
 *----------------------------------------------------------------------
 *
 * TkSetMacColor --
 *
 *	Sets the components of a CGColorRef from an XColor pixel value.  The
 *      pixel value is used to look up the color in the system color table, and
 *      then SetCGColorComponents is called with the table entry and the pixel
 *      value.  The parameter macColor should be a pointer to a CGColorRef.
 *
 * Results:
 *      Returns false if the color is not found, true otherwise.
 *
 * Side effects:
 *	The CGColorRef referenced by the variable macColor may be modified.
 *
 *----------------------------------------------------------------------
 */

int
TkSetMacColor(
    unsigned long pixel,	/* Pixel value to convert. */
    void *macColor)		/* CGColorRef to modify. */
{
    CGColorRef *color = (CGColorRef*)macColor;
    SystemColorDatum *entry = GetEntryFromPixel(pixel);

    if (entry) {
	return SetCGColorComponents(entry, pixel, color);
    } else {
	return false;
    }
}

/*
 *----------------------------------------------------------------------
 *
 * TkMacOSXGetNSColor --
 *
 *	Creates an autoreleased NSColor from a X style pixel value.
 *      The return value is nil if the pixel value is invalid.
 *
 * Results:
 *	A possibly nil pointer to an NSColor.
 *
 * Side effects:
 *	None
 *
 *----------------------------------------------------------------------
 */

NSColor*
TkMacOSXGetNSColor(
    TCL_UNUSED(GC),
    unsigned long pixel)		/* Pixel value to convert. */
{
    CGColorRef cgColor = NULL;
    NSColor *nsColor = nil;

    TkSetMacColor(pixel, &cgColor);
    if (cgColor) {
	nsColor = [NSColor colorWithColorSpace:sRGB
			components:CGColorGetComponents(cgColor)
			count:(NSInteger)CGColorGetNumberOfComponents(cgColor)];
	CGColorRelease(cgColor);
    }
    return nsColor;
}

/*
 *----------------------------------------------------------------------
 *
 * TkMacOSXSetColorInContext --
 *
 *	Sets the fill and stroke colors in the given CGContext to the CGColor
 *	which corresponds to the XColor having the specified value for its pixel
 *	field.
 *
 * Results:
 *	None.
 *
 * Side effects:
 *	None.
 *
 *----------------------------------------------------------------------
 */

void
TkMacOSXSetColorInContext(
    TCL_UNUSED(GC),
    unsigned long pixel,
    CGContextRef context)
{
    OSStatus err = noErr;
    CGColorRef cgColor = NULL;
    SystemColorDatum *entry = GetEntryFromPixel(pixel);
    CGRect rect;
    HIThemeBackgroundDrawInfo info = {0, kThemeStateActive, 0};

    if (entry) {
	switch (entry->type) {
	case HIBrush:
	    err = ChkErr(HIThemeSetFill, entry->value, NULL, context,
		    kHIThemeOrientationNormal);
	    if (err == noErr) {
		err = ChkErr(HIThemeSetStroke, entry->value, NULL, context,
			kHIThemeOrientationNormal);
	    }
	    break;
	case HIText:
	    err = ChkErr(HIThemeSetTextFill, entry->value, NULL, context,
		    kHIThemeOrientationNormal);
	    break;
	case HIBackground:
	    info.kind = entry->value;
	    rect = CGContextGetClipBoundingBox(context);
	    err = ChkErr(HIThemeApplyBackground, &rect, &info,
		    context, kHIThemeOrientationNormal);
	    break;
	default:
	    SetCGColorComponents(entry, pixel, &cgColor);
	    break;
	}
    }
    if (cgColor) {
	CGContextSetFillColorWithColor(context, cgColor);
	CGContextSetStrokeColorWithColor(context, cgColor);
	CGColorRelease(cgColor);
    }
    if (err != noErr) {
	TkMacOSXDbgMsg("Ignored unknown pixel value 0x%lx", pixel);
    }
}

/*
 *----------------------------------------------------------------------
 *
 * TkpGetColor --
 *
 *	Create a new TkColor for the color with the given name, for use in the
 *      specified window. The colormap field is set to lightColormap if the
 *      window has a LightAqua appearance, or darkColormap if the window has a
 *      DarkAqua appearance.  TkColors with different colormaps are managed
 *      separately in the per-display table of TkColors maintained by Tk.
 *
 *      This function is called by Tk_GetColor.
 *
 * Results:
 *	Returns a newly allocated TkColor, or NULL on failure.
 *
 * Side effects:
 *
 *	Allocates memory for the TkColor structure.
 *
 *----------------------------------------------------------------------
 */

TkColor *
TkpGetColor(
    Tk_Window tkwin,		/* Window in which color will be used. */
    Tk_Uid name)		/* Name of color to be allocated (in form
				 * suitable for passing to XParseColor). */
{
    Display *display = NULL;
    TkColor *tkColPtr;
    XColor color;
    Colormap colormap = tkwin ? Tk_Colormap(tkwin) : noColormap;
    NSView *view = nil;
    Bool haveValidXColor = False;
    static Bool initialized = NO;

    if (!initialized) {
	initialized = YES;
	initColorTable();
    }
    if (tkwin) {
	display = Tk_Display(tkwin);
	Drawable d = Tk_WindowId(tkwin);
	view = TkMacOSXGetNSViewForDrawable(d);
    }

    /*
     * Check to see if this is a system color. If not, just call XParseColor.
     */

    if (strncasecmp(name, "system", 6) == 0) {
	Tcl_HashEntry *hPtr = Tcl_FindHashEntry(&systemColors, name + 6);
	MacPixel p = {0};

	if (hPtr != NULL) {
	    SystemColorDatum *entry = (SystemColorDatum *)Tcl_GetHashValue(hPtr);
	    CGColorRef c = NULL;

	    p.pixel.colortype = entry->type;
	    p.pixel.value = (unsigned int)entry->index;
	    color.pixel = p.ulong;

#if MAC_OS_X_VERSION_MAX_ALLOWED >= 101400
	    NSAppearance *windowAppearance;
	    if (@available(macOS 10.14, *)) {
		if (view) {
		    windowAppearance = [view effectiveAppearance];
		} else {
		    windowAppearance = [NSApp effectiveAppearance];
		}
	    }
#endif

	    if (entry->type == semantic) {
		CGFloat rgba[4];
#if MAC_OS_X_VERSION_MAX_ALLOWED >= 101400
		if (@available(macOS 10.14, *)) {
		    NSAppearance *windowAppearance;
		    if (view) {
			windowAppearance = [view effectiveAppearance];
		    } else {
			windowAppearance = [NSApp effectiveAppearance];
		    }
		    if ([windowAppearance name] == NSAppearanceNameDarkAqua) {
			colormap = darkColormap;
		    } else {
			colormap = lightColormap;
		    }
		    if (@available(macOS 11.0, *)) {
#if MAC_OS_X_VERSION_MAX_ALLOWED >= 110000
			CGFloat *rgbaPtr = rgba;
			[windowAppearance performAsCurrentDrawingAppearance:^{
				GetRGBA(entry, p.ulong, rgbaPtr);
			    }];
#endif
		    } else {
#if MAC_OS_X_VERSION_MIN_REQUIRED < 110000
			NSAppearance *savedAppearance = [NSAppearance currentAppearance];
			[NSAppearance setCurrentAppearance:windowAppearance];
			GetRGBA(entry, p.ulong, rgba);
			[NSAppearance setCurrentAppearance:savedAppearance];
#endif
		    }
		} else {
		    GetRGBA(entry, p.ulong, rgba);
		}
#else //MAC_OS_X_VERSION_MAX_ALLOWED >= 101400
		GetRGBA(entry, p.ulong, rgba);
<<<<<<< HEAD
		color.red   = rgba[0] * 65535.0;
		color.green = rgba[1] * 65535.0;
		color.blue  = rgba[2] * 65535.0;
#endif //MAC_OS_X_VERSION_MAX_ALLOWED >= 101400
		haveValidXColor = True;
=======
#endif
		color.red   = (unsigned short)(rgba[0] * 65535.0);
		color.green = (unsigned short)(rgba[1] * 65535.0);
		color.blue  = (unsigned short)(rgba[2] * 65535.0);
		goto validXColor;
>>>>>>> aa3f478f
	    } else if (SetCGColorComponents(entry, 0, &c)) {
		const size_t n = CGColorGetNumberOfComponents(c);
		const CGFloat *rgba = CGColorGetComponents(c);

		switch (n) {
		case 4:
		    color.red   = (unsigned short)(rgba[0] * 65535.0);
		    color.green = (unsigned short)(rgba[1] * 65535.0);
		    color.blue  = (unsigned short)(rgba[2] * 65535.0);
		    break;
		case 2:
		    color.red = color.green = color.blue = (unsigned short)(rgba[0] * 65535.0);
		    break;
		default:
		    Tcl_Panic("CGColor with %d components", (int) n);
		}
		CGColorRelease(c);
		haveValidXColor = True;
	    }
#if MAC_OS_X_VERSION_MAX_ALLOWED >= 101400
	    if (@available(macOS 10.14, *)) {
		// Not sure whether colormap should also be set for non-semantic color
		if (haveValidXColor && entry->type == semantic) {
		    if ([windowAppearance name] == NSAppearanceNameDarkAqua) {
			colormap = darkColormap;
		    } else {
			colormap = lightColormap;
		    }
		}
	    }
#endif
	}
    }
    if (!haveValidXColor && TkParseColor(display, colormap, name, &color) == 0) {
	return NULL;
    }

    tkColPtr = (TkColor *)ckalloc(sizeof(TkColor));
    tkColPtr->colormap = colormap;
    tkColPtr->color = color;
    return tkColPtr;
}

/*
 *----------------------------------------------------------------------
 *
 * TkpGetColorByValue --
 *
 *	Given an pointer to an XColor, construct a TkColor whose red, green and
 *	blue intensities match those of the XColor as closely as possible.  For
 *	the Macintosh, this means that the colortype bitfield of the pixel
 *	value will be RGBColor and that the color intensities stored in its
 *	24-bit value bitfield are computed from the 16-bit red green and blue
 *	values in the XColor by dividing by 256.
 *
 * Results:
 *	A pointer to a newly allocated TkColor structure.
 *
 * Side effects:
 *	May invalidate the colormap cache for the specified window.
 *	Allocates memory for a TkColor structure.
 *
 *----------------------------------------------------------------------
 */

TkColor *
TkpGetColorByValue(
    TCL_UNUSED(Tk_Window),		/* Window in which color will be used. */
    XColor *colorPtr)		/* Red, green, and blue fields indicate
				 * desired color. */
{
    TkColor *tkColPtr = (TkColor *)ckalloc(sizeof(TkColor));

    tkColPtr->color.red = colorPtr->red;
    tkColPtr->color.green = colorPtr->green;
    tkColPtr->color.blue = colorPtr->blue;
    tkColPtr->color.pixel = TkpGetPixel(colorPtr);
    return tkColPtr;
}

/*
 *----------------------------------------------------------------------
 *
 * Stub functions --
 *
 *	These functions are just stubs for functions that either
 *	don't make sense on the Mac or have yet to be implemented.
 *
 * Results:
 *	None.
 *
 * Side effects:
 *	These calls do nothing - which may not be expected.
 *
 *----------------------------------------------------------------------
 */

Status
XAllocColor(
    Display *display,		/* Display. */
    TCL_UNUSED(Colormap),		/* Not used. */
    XColor *colorPtr)		/* XColor struct to modify. */
{
    LastKnownRequestProcessed(display)++;
    colorPtr->pixel = TkpGetPixel(colorPtr);
    return 1;
}

Colormap
XCreateColormap(
    TCL_UNUSED(Display *),		/* Display. */
    TCL_UNUSED(Window),		/* X window. */
    TCL_UNUSED(Visual *),		/* Not used. */
    TCL_UNUSED(int))			/* Not used. */
{
    static Colormap index = 16;

    /*
     * Just return a new value each time, large enough that it will not
     * conflict with any value of the macColormap enum.
     */
    return index++;
}

int
XFreeColormap(
    TCL_UNUSED(Display *),		/* Display. */
    TCL_UNUSED(Colormap))		/* Colormap. */
{
    return Success;
}

int
XFreeColors(
    TCL_UNUSED(Display *),		/* Display. */
    TCL_UNUSED(Colormap),		/* Colormap. */
    TCL_UNUSED(unsigned long *),	/* Array of pixels. */
    TCL_UNUSED(int),		/* Number of pixels. */
    TCL_UNUSED(unsigned long))	/* Number of pixel planes. */
{
    /*
     * Nothing needs to be done to release colors as there really is no
     * colormap in the Tk sense.
     */
    return Success;
}

/*
 * Local Variables:
 * mode: objc
 * c-basic-offset: 4
 * fill-column: 79
 * coding: utf-8
 * End:
 */<|MERGE_RESOLUTION|>--- conflicted
+++ resolved
@@ -735,19 +735,11 @@
 		}
 #else //MAC_OS_X_VERSION_MAX_ALLOWED >= 101400
 		GetRGBA(entry, p.ulong, rgba);
-<<<<<<< HEAD
-		color.red   = rgba[0] * 65535.0;
-		color.green = rgba[1] * 65535.0;
-		color.blue  = rgba[2] * 65535.0;
-#endif //MAC_OS_X_VERSION_MAX_ALLOWED >= 101400
-		haveValidXColor = True;
-=======
-#endif
 		color.red   = (unsigned short)(rgba[0] * 65535.0);
 		color.green = (unsigned short)(rgba[1] * 65535.0);
 		color.blue  = (unsigned short)(rgba[2] * 65535.0);
-		goto validXColor;
->>>>>>> aa3f478f
+#endif //MAC_OS_X_VERSION_MAX_ALLOWED >= 101400
+		haveValidXColor = True;
 	    } else if (SetCGColorComponents(entry, 0, &c)) {
 		const size_t n = CGColorGetNumberOfComponents(c);
 		const CGFloat *rgba = CGColorGetComponents(c);
