/*
 * TkMacOSXColor.c --
 *
 *	This file maintains a database of color values for the Tk
 *	toolkit, in order to avoid round-trips to the server to
 *	map color names to pixel values.
 *
<<<<<<< HEAD
 * Copyright © 1990-1994 The Regents of the University of California.
 * Copyright © 1994-1996 Sun Microsystems, Inc.
 * Copyright © 2001-2009 Apple Inc.
 * Copyright © 2006-2009 Daniel A. Steffen <das@users.sourceforge.net>
 * Copyright © 2020 Marc Culler
=======
 * Copyright (c) 1990-1994 The Regents of the University of California.
 * Copyright (c) 1994-1996 Sun Microsystems, Inc.
 * Copyright (c) 2001-2009 Apple Inc.
 * Copyright (c) 2006-2009 Daniel A. Steffen <das@users.sourceforge.net>
 * Copyright (c) 2020 Marc Culler
>>>>>>> b4cd4a1b
 *
 * See the file "license.terms" for information on usage and redistribution
 * of this file, and for a DISCLAIMER OF ALL WARRANTIES.
 */

#include "tkMacOSXPrivate.h"
#include "tkColor.h"
#include "tkMacOSXColor.h"

static Tcl_HashTable systemColors;
static int numSystemColors;
static int rgbColorIndex;
static int controlAccentIndex;
static int selectedTabTextIndex;
static int pressedButtonTextIndex;
static Bool useFakeAccentColor = NO;
static SystemColorDatum **systemColorIndex;
#if MAC_OS_X_VERSION_MAX_ALLOWED >= 101400
static NSAppearance *lightAqua = nil;
static NSAppearance *darkAqua = nil;
#endif

static NSColorSpace* sRGB = NULL;
static const CGFloat WINDOWBACKGROUND[4] =
    {236.0 / 255, 236.0 / 255, 236.0 / 255, 1.0};

void initColorTable()
{
    NSAutoreleasePool *pool = [NSAutoreleasePool new];
    Tcl_InitHashTable(&systemColors, TCL_STRING_KEYS);
    SystemColorDatum *entry, *oldEntry;
    Tcl_HashSearch search;
    Tcl_HashEntry *hPtr;
    int newPtr, index = 0;
    NSColorList *systemColorList = [NSColorList colorListNamed:@"System"];
    NSString *key;

#if MAC_OS_X_VERSION_MAX_ALLOWED >= 101400
    if (@available(macOS 10.14, *)) {
	darkAqua = [NSAppearance appearanceNamed:NSAppearanceNameDarkAqua];
        lightAqua = [NSAppearance appearanceNamed:NSAppearanceNameAqua];
    }
#endif

    /*
     * Build a hash table for looking up a color by its name.
     * First add all of the static entries from tkMacOSXColor.h
     */

    for (entry = systemColorData; entry->name != NULL; entry++) {
	hPtr = Tcl_CreateHashEntry(&systemColors, entry->name, &newPtr);
	if (entry->type == semantic) {
	    NSString *colorName = [[NSString alloc]
				   initWithCString:entry->macName
					  encoding:NSUTF8StringEncoding];
	    SEL colorSelector = NSSelectorFromString(colorName);
	    if (![NSColor respondsToSelector:colorSelector]) {
		if ([colorName isEqualToString:@"controlAccentColor"]) {
		    useFakeAccentColor = YES;
		} else if (   ![colorName isEqualToString:@"selectedTabTextColor"]
			   && ![colorName isEqualToString:@"pressedButtonTextColor"]) {
		    /* Uncomment to print all unsupported colors:              */
		    /* printf("Unsupported color %s\n", colorName.UTF8String); */
		    continue;
		}
	    }
	    entry->selector = [colorName retain];
	}
	if (newPtr == 0) {
	    oldEntry = (SystemColorDatum *) Tcl_GetHashValue(hPtr);
	    entry->index = oldEntry->index;
	    [oldEntry->selector release];
	} else {
	    entry->index = index++;
	}
	Tcl_SetHashValue(hPtr, entry);
    }

    /*
     * Add all of the colors in the System ColorList.
     */

    for (key in [systemColorList allKeys]) {
	int length = [key lengthOfBytesUsingEncoding:NSUTF8StringEncoding];
	char *name;
	entry = (SystemColorDatum *)ckalloc(sizeof(SystemColorDatum));
	bzero(entry, sizeof(SystemColorDatum));
	name = (char *)ckalloc(length + 1);
	strcpy(name, key.UTF8String);
	name[0] = toupper(name[0]);
        if (!strcmp(name, "WindowBackgroundColor")) {

	    /*
	     * Avoid black windows on old systems.
	     */

	    continue;
	}
	entry->type=semantic;
	entry->name = name;
	entry->selector = [key retain];
	hPtr = Tcl_CreateHashEntry(&systemColors, entry->name, &newPtr);
	if (newPtr == 0) {
	    oldEntry = (SystemColorDatum *) Tcl_GetHashValue(hPtr);
	    entry->index = oldEntry->index;
	    [oldEntry->selector release];
	} else {
	    entry->index = index++;
	}
	Tcl_SetHashValue(hPtr, entry);
    }

    /*
     * Build an array for looking up a color by its index.
     */

    numSystemColors = index;
    systemColorIndex = (SystemColorDatum **)ckalloc(numSystemColors * sizeof(SystemColorDatum *));
    for (hPtr = Tcl_FirstHashEntry(&systemColors, &search); hPtr != NULL;
	 hPtr = Tcl_NextHashEntry(&search)) {
	entry = (SystemColorDatum *) Tcl_GetHashValue(hPtr);
	if (entry == NULL) {
	    Tcl_Panic("Unsupported semantic color with no supported backup!");
	}
	systemColorIndex[entry->index] = entry;
    }

    /*
     * Remember the indexes of some special entries.
     */

    hPtr = Tcl_FindHashEntry(&systemColors, "Pixel");
    entry = (SystemColorDatum *) Tcl_GetHashValue(hPtr);
    rgbColorIndex = entry->index;
    hPtr = Tcl_FindHashEntry(&systemColors, "ControlAccentColor");
    entry = (SystemColorDatum *) Tcl_GetHashValue(hPtr);
    controlAccentIndex = entry->index;
    hPtr = Tcl_FindHashEntry(&systemColors, "SelectedTabTextColor");
    entry = (SystemColorDatum *) Tcl_GetHashValue(hPtr);
    selectedTabTextIndex = entry->index;
    hPtr = Tcl_FindHashEntry(&systemColors, "PressedButtonTextColor");
    entry = (SystemColorDatum *) Tcl_GetHashValue(hPtr);
    pressedButtonTextIndex = entry->index;
    [pool drain];
}

/*
 *----------------------------------------------------------------------
 *
 * TkMacOSXRGBPixel --
 *
 *	Return an unsigned long value suitable for use in the pixel
 *	field of an XColor with the specified red, green and blue
 *	intensities.  The inputs are cast as unsigned longs but are
 *      expected to have values representable by an unsigned char.
 *
 *      This is called in the TkpGetPixel macro, used in xcolor.c,
 *      and in ImageGetPixel.
 *
 * Results:
 *	An unsigned long that can be used as the pixel field of an XColor.
 *
 * Side effects:
 *	None.
 *----------------------------------------------------------------------
 */
MODULE_SCOPE
unsigned long
TkMacOSXRGBPixel(
    unsigned long red,
    unsigned long green,
    unsigned long blue)
{
    MacPixel p = {0};
    p.pixel.colortype = rgbColor;
    p.pixel.value = ((red & 0xff) << 16)  |
	            ((green & 0xff) << 8) |
	            (blue & 0xff);
    return p.ulong;
}

/*
 *----------------------------------------------------------------------
 *
 * TkMacOSXClearPixel --
 *
 *	Return the unsigned long value that appears in the pixel
 *	field of the XColor for systemTransparentColor.
 *
 *      This is used in tkMacOSXImage.c.
 *
 * Results:
 *	The unsigned long that appears in the pixel field of the XColor
 *      for systemTransparentPixel.
 *
 * Side effects:
 *	None.
 *----------------------------------------------------------------------
 */
MODULE_SCOPE
unsigned long TkMacOSXClearPixel(
    void)
{
    MacPixel p = {0};
    p.pixel.value = 0;
    p.pixel.colortype = clearColor;
    return p.ulong;
}


/*
 *----------------------------------------------------------------------
 *
 * GetEntryFromPixel --
 *
 *	Look up a SystemColorDatum which describes the XColor with
 *      the specified value as its pixel field.
 *
 * Results:
 *	A pointer to a SystemColorDatum, or NULL if the pixel value is
 *	invalid.
 *
 * Side effects:
 *	None
 *
 *----------------------------------------------------------------------
 */

SystemColorDatum*
GetEntryFromPixel(
    unsigned long pixel)
{
    MacPixel p = {0};
    int index = rgbColorIndex;

    p.ulong = pixel;
    if (p.pixel.colortype != rgbColor) {
	index = p.pixel.value;
    }
    if (index < numSystemColors) {
	return systemColorIndex[index];
    } else {
	return NULL;
    }
}


/*
 *----------------------------------------------------------------------
 *
 * GetRGBA --
 *
 *	Given a SystemColorDatum and a pointer to an array of 4 CGFloats, store
 *      the associated RGBA color values in the array.  In the case of the
 *      RGBColor datum, the unsigned long pixel value containing the RGB values
 *      must also be provided as the pixel parameter.  Otherwise the pixel
 *      parameter is ignored.
 *
 * Results:
 *	None
 *
 * Side effects:
 *	The array rgba is filled in.
 *
 *----------------------------------------------------------------------
 */

static void
GetRGBA(
    SystemColorDatum *entry,
    unsigned long pixel,
    CGFloat *rgba)
{
    NSColor *bgColor, *color = nil;
    int OSVersion = [NSApp macOSVersion];

    if (!sRGB) {
	sRGB = [NSColorSpace sRGBColorSpace];
    }

    switch (entry->type) {
    case rgbColor:
	rgba[0] = ((pixel >> 16) & 0xff) / 255.0;
	rgba[1] = ((pixel >>  8) & 0xff) / 255.0;
	rgba[2] = ((pixel      ) & 0xff) / 255.0;
	break;
    case ttkBackground:

	/*
	 * Prior to OSX 10.14, getComponents returns black when applied to
	 * windowBackgroundColor.
	 */

	if ([NSApp macOSVersion] < 101400) {
	    for (int i = 0; i < 3; i++) {
		rgba[i] = WINDOWBACKGROUND[i];
	    }
	} else {
	    bgColor = [[NSColor windowBackgroundColor] colorUsingColorSpace:sRGB];
	    [bgColor getComponents: rgba];
	}
	if (rgba[0] + rgba[1] + rgba[2] < 1.5) {
	    for (int i=0; i<3; i++) {
		rgba[i] += entry->value*8.0 / 255.0;
	    }
	} else {
	    for (int i=0; i<3; i++) {
		rgba[i] -= entry->value*8.0 / 255.0;
	    }
	}
	break;
    case clearColor:
	rgba[0] = rgba[1] = rgba[2] = 1.0;
	rgba[3] = 0;
	break;
    case semantic:
	if (entry->index == controlAccentIndex && useFakeAccentColor) {
#if MAC_OS_X_VERSION_MIN_REQUIRED < 101400
	    color = [[NSColor colorForControlTint: [NSColor currentControlTint]]
			      colorUsingColorSpace:sRGB];
#endif
	} else if (entry->index == selectedTabTextIndex) {
	    if (OSVersion > 100600 && OSVersion < 110000) {
		color = [[NSColor whiteColor] colorUsingColorSpace:sRGB];
	    } else {
		color = [[NSColor textColor] colorUsingColorSpace:sRGB];
	    }
	} else if (entry->index == pressedButtonTextIndex) {
	    if (OSVersion < 120000) {
		color = [[NSColor whiteColor] colorUsingColorSpace:sRGB];
	    } else {
		color = [[NSColor blackColor] colorUsingColorSpace:sRGB];
	    }
	} else {
	    color = [[NSColor valueForKey:entry->selector] colorUsingColorSpace:sRGB];
	}
	[color getComponents: rgba];
	break;
    default:
	break;
    }
}

/*
 *----------------------------------------------------------------------
 *
 * SetCGColorComponents --
 *
 *	Set the components of a CGColorRef from an XColor pixel value and a
 *      SystemColorDatum.  The pixel value is only used in the case where
 *      the color is of type rgbColor.  In that case the normalized XColor RGB
 *      values are copied into the CGColorRef.  Otherwise the components are
 *      computed from the SystemColorDatum.
 *
 * Results:
 *	True if the function succeeds, false otherwise.
 *
 * Side effects:
 *	None.
 *
 *----------------------------------------------------------------------
 */

static Bool
SetCGColorComponents(
    SystemColorDatum *entry,
    unsigned long pixel,
    CGColorRef *c)
{
    CGFloat rgba[4] = {0, 0, 0, 1};

    /*
     * This function is called before our autorelease pool is set up,
     * so it needs its own pool.
     */

    NSAutoreleasePool *pool = [NSAutoreleasePool new];

    if (entry->type == HIBrush) {
     	OSStatus err = ChkErr(HIThemeBrushCreateCGColor, entry->value, c);
	[pool drain];
     	return err == noErr;
    }
    GetRGBA(entry, pixel, rgba);
    *c = CGColorCreate(sRGB.CGColorSpace, rgba);
    [pool drain];
    return true;
}

/*
 *----------------------------------------------------------------------
 *
 * TkMacOSXInDarkMode --
 *
 *      Tests whether the given window's NSView has a DarkAqua Appearance.
 *
 * Results:
 *      Returns true if the NSView is in DarkMode, false if not.
 *
 * Side effects:
 *      None.
 *
 *----------------------------------------------------------------------
 */

MODULE_SCOPE Bool
TkMacOSXInDarkMode(Tk_Window tkwin)
{

#if MAC_OS_X_VERSION_MAX_ALLOWED >= 101400
    if (@available(macOS 10.14, *)) {
        TkWindow *winPtr = (TkWindow*) tkwin;
	NSAppearanceName name;
	NSView *view = nil;
	if (winPtr && winPtr->privatePtr) {
	    view = TkMacOSXGetNSViewForDrawable((Drawable)winPtr->privatePtr);
	}
	if (view) {
	    name = [[view effectiveAppearance] name];
	} else {
	    name = [[NSApp effectiveAppearance] name];
	}
	return (name == NSAppearanceNameDarkAqua);
    }
#else
    (void) tkwin;
#endif
    return false;
}

/*
 *----------------------------------------------------------------------
 *
 * TkSetMacColor --
 *
 *	Sets the components of a CGColorRef from an XColor pixel value.  The
 *      pixel value is used to look up the color in the system color table, and
 *      then SetCGColorComponents is called with the table entry and the pixel
 *      value.  The parameter macColor should be a pointer to a CGColorRef.
 *
 * Results:
 *      Returns false if the color is not found, true otherwise.
 *
 * Side effects:
 *	The CGColorRef referenced by the variable macColor may be modified.
 *
 *----------------------------------------------------------------------
 */

int
TkSetMacColor(
    unsigned long pixel,	/* Pixel value to convert. */
    void *macColor)		/* CGColorRef to modify. */
{
    CGColorRef *color = (CGColorRef*)macColor;
    SystemColorDatum *entry = GetEntryFromPixel(pixel);

    if (entry) {
	return SetCGColorComponents(entry, pixel, color);
    } else {
	return false;
    }
}

/*
 *----------------------------------------------------------------------
 *
 * TkMacOSXGetNSColor --
 *
 *	Creates an autoreleased NSColor from a X style pixel value.
 *      The return value is nil if the pixel value is invalid.
 *
 * Results:
 *	A possibly nil pointer to an NSColor.
 *
 * Side effects:
 *	None
 *
 *----------------------------------------------------------------------
 */

NSColor*
TkMacOSXGetNSColor(
    TCL_UNUSED(GC),
    unsigned long pixel)		/* Pixel value to convert. */
{
    CGColorRef cgColor = NULL;
    NSColor *nsColor = nil;

    TkSetMacColor(pixel, &cgColor);
    if (cgColor) {
	nsColor = [NSColor colorWithColorSpace:sRGB
			components:CGColorGetComponents(cgColor)
			count:CGColorGetNumberOfComponents(cgColor)];
	CGColorRelease(cgColor);
    }
    return nsColor;
}

/*
 *----------------------------------------------------------------------
 *
 * TkMacOSXSetColorInContext --
 *
 *	Sets the fill and stroke colors in the given CGContext to the CGColor
 *	which corresponds to the XColor having the specified value for its pixel
 *	field.
 *
 * Results:
 *	None.
 *
 * Side effects:
 *	None.
 *
 *----------------------------------------------------------------------
 */

void
TkMacOSXSetColorInContext(
    TCL_UNUSED(GC),
    unsigned long pixel,
    CGContextRef context)
{
    OSStatus err = noErr;
    CGColorRef cgColor = NULL;
    SystemColorDatum *entry = GetEntryFromPixel(pixel);

    if (entry) {
	switch (entry->type) {
	case HIBrush:
	    err = ChkErr(HIThemeSetFill, entry->value, NULL, context,
		    kHIThemeOrientationNormal);
	    if (err == noErr) {
		err = ChkErr(HIThemeSetStroke, entry->value, NULL, context,
			kHIThemeOrientationNormal);
	    }
	    break;
	default:
	    SetCGColorComponents(entry, pixel, &cgColor);
	    break;
	}
    }
    if (cgColor) {
	CGContextSetFillColorWithColor(context, cgColor);
	CGContextSetStrokeColorWithColor(context, cgColor);
	CGColorRelease(cgColor);
    }
    if (err != noErr) {
	TkMacOSXDbgMsg("Ignored unknown pixel value 0x%lx", pixel);
    }
}

/*
 *----------------------------------------------------------------------
 *
 * TkpGetColor --
 *
 *	Create a new TkColor for the color with the given name, for use in the
 *      specified window. The colormap field is set to lightColormap if the
 *      window has a LightAqua appearance, or darkColormap if the window has a
 *      DarkAqua appearance.  TkColors with different colormaps are managed
 *      separately in the per-display table of TkColors maintained by Tk.
 *
 *      This function is called by Tk_GetColor.
 *
 * Results:
 *	Returns a newly allocated TkColor, or NULL on failure.
 *
 * Side effects:
 *
 *	Allocates memory for the TkColor structure.
 *
 *----------------------------------------------------------------------
 */

TkColor *
TkpGetColor(
    Tk_Window tkwin,		/* Window in which color will be used. */
    Tk_Uid name)		/* Name of color to be allocated (in form
				 * suitable for passing to XParseColor). */
{
    Display *display = NULL;
    TkColor *tkColPtr;
    XColor color;
    Colormap colormap = tkwin ? Tk_Colormap(tkwin) : noColormap;
    NSView *view = nil;
    static Bool initialized = NO;

    if (!initialized) {
	initialized = YES;
	initColorTable();
    }
    if (tkwin) {
	display = Tk_Display(tkwin);
	Drawable d = Tk_WindowId(tkwin);
	view = TkMacOSXGetNSViewForDrawable(d);
    }

    /*
     * Check to see if this is a system color. If not, just call XParseColor.
     */

    if (strncasecmp(name, "system", 6) == 0) {
	Tcl_HashEntry *hPtr = Tcl_FindHashEntry(&systemColors, name + 6);
	MacPixel p = {0};

	if (hPtr != NULL) {
	    SystemColorDatum *entry = (SystemColorDatum *)Tcl_GetHashValue(hPtr);
	    CGColorRef c = NULL;

	    p.pixel.colortype = entry->type;
	    p.pixel.value = entry->index;
	    color.pixel = p.ulong;
	    if (entry->type == semantic) {
		CGFloat rgba[4];
#if MAC_OS_X_VERSION_MAX_ALLOWED >= 101400
		if (@available(macOS 10.14, *)) {
		    NSAppearance *windowAppearance;
		    if (view) {
			windowAppearance = [view effectiveAppearance];
		    } else {
			windowAppearance = [NSApp effectiveAppearance];
		    }
		    if ([windowAppearance name] == NSAppearanceNameDarkAqua) {
			colormap = darkColormap;
		    } else {
			colormap = lightColormap;
		    }
		    if (@available(macOS 11.0, *)) {
			CGFloat *rgbaPtr = rgba;
			[windowAppearance performAsCurrentDrawingAppearance:^{
				GetRGBA(entry, p.ulong, rgbaPtr);
			    }];
		    } else {
#if MAC_OS_X_VERSION_MIN_REQUIRED < 110000
			NSAppearance *savedAppearance = [NSAppearance currentAppearance];
			[NSAppearance setCurrentAppearance:windowAppearance];
			GetRGBA(entry, p.ulong, rgba);
			[NSAppearance setCurrentAppearance:savedAppearance];
#endif
		    }
		} else {
		    GetRGBA(entry, p.ulong, rgba);
		}
#else
		GetRGBA(entry, p.ulong, rgba);
#endif
		color.red   = rgba[0] * 65535.0;
		color.green = rgba[1] * 65535.0;
		color.blue  = rgba[2] * 65535.0;
		goto validXColor;
	    } else if (SetCGColorComponents(entry, 0, &c)) {
		const size_t n = CGColorGetNumberOfComponents(c);
		const CGFloat *rgba = CGColorGetComponents(c);

		switch (n) {
		case 4:
		    color.red   = rgba[0] * 65535.0;
		    color.green = rgba[1] * 65535.0;
		    color.blue  = rgba[2] * 65535.0;
		    break;
		case 2:
		    color.red = color.green = color.blue = rgba[0] * 65535.0;
		    break;
		default:
		    Tcl_Panic("CGColor with %d components", (int) n);
		}
		CGColorRelease(c);
		goto validXColor;
	    }
	}
    }
    if (TkParseColor(display, colormap, name, &color) == 0) {
	return NULL;
    }

validXColor:
    tkColPtr = (TkColor *)ckalloc(sizeof(TkColor));
    tkColPtr->colormap = colormap;
    tkColPtr->color = color;
    return tkColPtr;
}

/*
 *----------------------------------------------------------------------
 *
 * TkpGetColorByValue --
 *
 *	Given an pointer to an XColor, construct a TkColor whose red, green and
 *	blue intensities match those of the XColor as closely as possible.  For
 *	the Macintosh, this means that the colortype bitfield of the pixel
 *	value will be RGBColor and that the color intensities stored in its
 *	24-bit value bitfield are computed from the 16-bit red green and blue
 *	values in the XColor by dividing by 256.
 *
 * Results:
 *	A pointer to a newly allocated TkColor structure.
 *
 * Side effects:
 *	May invalidate the colormap cache for the specified window.
 *	Allocates memory for a TkColor structure.
 *
 *----------------------------------------------------------------------
 */

TkColor *
TkpGetColorByValue(
    TCL_UNUSED(Tk_Window),		/* Window in which color will be used. */
    XColor *colorPtr)		/* Red, green, and blue fields indicate
				 * desired color. */
{
    TkColor *tkColPtr = (TkColor *)ckalloc(sizeof(TkColor));

    tkColPtr->color.red = colorPtr->red;
    tkColPtr->color.green = colorPtr->green;
    tkColPtr->color.blue = colorPtr->blue;
    tkColPtr->color.pixel = TkpGetPixel(colorPtr);
    return tkColPtr;
}

/*
 *----------------------------------------------------------------------
 *
 * Stub functions --
 *
 *	These functions are just stubs for functions that either
 *	don't make sense on the Mac or have yet to be implemented.
 *
 * Results:
 *	None.
 *
 * Side effects:
 *	These calls do nothing - which may not be expected.
 *
 *----------------------------------------------------------------------
 */

Status
XAllocColor(
    Display *display,		/* Display. */
    TCL_UNUSED(Colormap),		/* Not used. */
    XColor *colorPtr)		/* XColor struct to modify. */
{
    display->request++;
    colorPtr->pixel = TkpGetPixel(colorPtr);
    return 1;
}

Colormap
XCreateColormap(
    TCL_UNUSED(Display *),		/* Display. */
    TCL_UNUSED(Window),		/* X window. */
    TCL_UNUSED(Visual *),		/* Not used. */
    TCL_UNUSED(int))			/* Not used. */
{
    static Colormap index = 16;

    /*
     * Just return a new value each time, large enough that it will not
     * conflict with any value of the macColormap enum.
     */
    return index++;
}

int
XFreeColormap(
    TCL_UNUSED(Display *),		/* Display. */
    TCL_UNUSED(Colormap))		/* Colormap. */
{
    return Success;
}

int
XFreeColors(
    TCL_UNUSED(Display *),		/* Display. */
    TCL_UNUSED(Colormap),		/* Colormap. */
    TCL_UNUSED(unsigned long *),	/* Array of pixels. */
    TCL_UNUSED(int),		/* Number of pixels. */
    TCL_UNUSED(unsigned long))	/* Number of pixel planes. */
{
    /*
     * Nothing needs to be done to release colors as there really is no
     * colormap in the Tk sense.
     */
    return Success;
}

/*
 * Local Variables:
 * mode: objc
 * c-basic-offset: 4
 * fill-column: 79
 * coding: utf-8
 * End:
 */<|MERGE_RESOLUTION|>--- conflicted
+++ resolved
@@ -5,19 +5,11 @@
  *	toolkit, in order to avoid round-trips to the server to
  *	map color names to pixel values.
  *
-<<<<<<< HEAD
  * Copyright © 1990-1994 The Regents of the University of California.
  * Copyright © 1994-1996 Sun Microsystems, Inc.
  * Copyright © 2001-2009 Apple Inc.
  * Copyright © 2006-2009 Daniel A. Steffen <das@users.sourceforge.net>
  * Copyright © 2020 Marc Culler
-=======
- * Copyright (c) 1990-1994 The Regents of the University of California.
- * Copyright (c) 1994-1996 Sun Microsystems, Inc.
- * Copyright (c) 2001-2009 Apple Inc.
- * Copyright (c) 2006-2009 Daniel A. Steffen <das@users.sourceforge.net>
- * Copyright (c) 2020 Marc Culler
->>>>>>> b4cd4a1b
  *
  * See the file "license.terms" for information on usage and redistribution
  * of this file, and for a DISCLAIMER OF ALL WARRANTIES.
