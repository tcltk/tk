/*
 * tkMacOSXInit.c --
 *
 *	This file contains Mac OS X -specific interpreter initialization
 *	functions.
 *
 * Copyright (c) 1995-1997 Sun Microsystems, Inc.
 * Copyright 2001-2009, Apple Inc.
 * Copyright (c) 2005-2009 Daniel A. Steffen <das@users.sourceforge.net>
 * Copyright (c) 2017 Marc Culler
 *
 * See the file "license.terms" for information on usage and redistribution of
 * this file, and for a DISCLAIMER OF ALL WARRANTIES.
 */

#include "tkMacOSXPrivate.h"

#include <sys/stat.h>
#include <dlfcn.h>
#include <objc/objc-auto.h>

static char tkLibPath[PATH_MAX + 1] = "";

/*
 * If the App is in an App package, then we want to add the Scripts directory
 * to the auto_path.
 */

static char scriptPath[PATH_MAX + 1] = "";

/*
 * Forward declarations...
 */

static int		TkMacOSXGetAppPathCmd(ClientData cd, Tcl_Interp *ip,
			    int objc, Tcl_Obj *const objv[]);

#pragma mark TKApplication(TKInit)

@implementation TKApplication
@synthesize poolLock = _poolLock;
@synthesize macOSVersion = _macOSVersion;
@synthesize isDrawing = _isDrawing;
@synthesize needsToDraw = _needsToDraw;
@end

/*
 * #define this to see a message on stderr whenever _resetAutoreleasePool is
 * called while the pool is locked.
 */
#undef DEBUG_LOCK

@implementation TKApplication(TKInit)
- (void) _resetAutoreleasePool
{
    if ([self poolLock] == 0) {
	[_mainPool drain];
	_mainPool = [NSAutoreleasePool new];
    } else {
#ifdef DEBUG_LOCK
	fprintf(stderr, "Pool is locked with count %d!!!!\n", [self poolLock]);
#endif
    }
}
- (void) _lockAutoreleasePool
{
    [self setPoolLock:[self poolLock] + 1];
}
- (void) _unlockAutoreleasePool
{
    [self setPoolLock:[self poolLock] - 1];
}
#ifdef TK_MAC_DEBUG_NOTIFICATIONS
- (void) _postedNotification: (NSNotification *) notification
{
    TKLog(@"-[%@(%p) %s] %@", [self class], self, _cmd, notification);
}
#endif

- (void) _setupApplicationNotifications
{
    NSNotificationCenter *nc = [NSNotificationCenter defaultCenter];
#define observe(n, s) \
	[nc addObserver:self selector:@selector(s) name:(n) object:nil]
    observe(NSApplicationDidBecomeActiveNotification, applicationActivate:);
    observe(NSApplicationWillResignActiveNotification, applicationDeactivate:);
    observe(NSApplicationDidUnhideNotification, applicationShowHide:);
    observe(NSApplicationDidHideNotification, applicationShowHide:);
    observe(NSApplicationDidChangeScreenParametersNotification, displayChanged:);
    observe(NSTextInputContextKeyboardSelectionDidChangeNotification, keyboardChanged:);
#undef observe
}

-(void)applicationWillFinishLaunching:(NSNotification *)aNotification
{
    (void)aNotification;

    /*
     * Initialize notifications.
     */
#ifdef TK_MAC_DEBUG_NOTIFICATIONS
    [[NSNotificationCenter defaultCenter] addObserver:self
	    selector:@selector(_postedNotification:) name:nil object:nil];
#endif
    [self _setupWindowNotifications];
    [self _setupApplicationNotifications];

    /*
     * Construct the menu bar.
     */
    _defaultMainMenu = nil;
    [self _setupMenus];

    /*
     * Initialize event processing.
     */
    TkMacOSXInitAppleEvents(_eventInterp);

    /*
     * Initialize the graphics context.
     */
    TkMacOSXUseAntialiasedText(_eventInterp, -1);
    TkMacOSXInitCGDrawing(_eventInterp, TRUE, 0);
}

-(void)applicationDidFinishLaunching:(NSNotification *)notification
{
    (void)notification;

    /*
     * It is not safe to force activation of the NSApp until this method is
     * called. Activating too early can cause the menu bar to be unresponsive.
     * The call to activateIgnoringOtherApps was moved here to avoid this.
     * However, with the release of macOS 10.15 (Catalina) that was no longer
     * sufficient.  (See ticket bf93d098d7.)  The call to setActivationPolicy
     * needed to be moved into this function as well.
     */

    [NSApp setActivationPolicy:NSApplicationActivationPolicyRegular];
    [NSApp activateIgnoringOtherApps: YES];

    /*
     * Process events to ensure that the root window is fully initialized. See
     * ticket 56a1823c73.
     */

    [NSApp _lockAutoreleasePool];
    while (Tcl_DoOneEvent(TCL_WINDOW_EVENTS| TCL_DONT_WAIT)) {}
    [NSApp _unlockAutoreleasePool];
}

- (void) _setup: (Tcl_Interp *) interp
{
    /*
     * Remember our interpreter.
     */
    _eventInterp = interp;

    /*
     * Install the global autoreleasePool.
     */
    _mainPool = [NSAutoreleasePool new];
    [NSApp setPoolLock:0];

    /*
     * Record the OS version we are running on.
     */

    int minorVersion, majorVersion;
#if MAC_OS_X_VERSION_MAX_ALLOWED < 101000
    Gestalt(gestaltSystemVersionMinor, (SInt32*)&minorVersion);
    majorVersion = 10;
#else
    NSOperatingSystemVersion systemVersion;
    systemVersion = [[NSProcessInfo processInfo] operatingSystemVersion];
    majorVersion = systemVersion.majorVersion;
    minorVersion = systemVersion.minorVersion;
#endif
    [NSApp setMacOSVersion: 10000*majorVersion + 100*minorVersion];

    /*
     * We are not drawing right now.
     */

    [NSApp setIsDrawing:NO];

    /*
     * Be our own delegate.
     */

    [self setDelegate:self];

    /*
     * If no icon has been set from an Info.plist file, use the Wish icon from
     * the Tk framework.
     */

    NSString *iconFile = [[NSBundle mainBundle] objectForInfoDictionaryKey:
						    @"CFBundleIconFile"];
    if (!iconFile) {
	NSString *path = [NSApp tkFrameworkImagePath:@"Tk.icns"];
	if (path) {
	    NSImage *image = [[NSImage alloc] initWithContentsOfFile:path];
	    if (image) {
		[NSApp setApplicationIconImage:image];
		[image release];
	    }
	}
    }
}

- (NSString *) tkFrameworkImagePath: (NSString *) image
{
    NSString *path = nil;
    NSAutoreleasePool *pool = [NSAutoreleasePool new];
    if (tkLibPath[0] != '\0') {
	path = [[NSBundle bundleWithPath:[[NSString stringWithUTF8String:
		tkLibPath] stringByAppendingString:@"/../.."]]
		pathForImageResource:image];
    }
    if (!path) {
	const char *tk_library = Tcl_GetVar2(_eventInterp, "tk_library", NULL,
		TCL_GLOBAL_ONLY);

	if (tk_library) {
	    NSFileManager *fm = [NSFileManager defaultManager];

	    path = [[NSString stringWithUTF8String:tk_library]
		    stringByAppendingFormat:@"/%@", image];
	    if (![fm isReadableFileAtPath:path]) {
		path = [[NSString stringWithUTF8String:tk_library]
			stringByAppendingFormat:@"/../macosx/%@", image];
		if (![fm isReadableFileAtPath:path]) {
		    path = nil;
		}
	    }
	}
    }
#ifdef TK_MAC_DEBUG
    if (!path && getenv("TK_SRCROOT")) {
	path = [[NSString stringWithUTF8String:getenv("TK_SRCROOT")]
		stringByAppendingFormat:@"/macosx/%@", image];
	if (![[NSFileManager defaultManager] isReadableFileAtPath:path]) {
	    path = nil;
	}
    }
#endif
    [path retain];
    [pool drain];
    return path;
}
@end

#pragma mark -

/*
 *----------------------------------------------------------------------
 *
 * TkpInit --
 *
 *	Performs Mac-specific interpreter initialization related to the
 *	tk_library variable.
 *
 * Results:
 *	Returns a standard Tcl result. Leaves an error message or result in
 *	the interp's result.
 *
 * Side effects:
 *	Sets "tk_library" Tcl variable, runs "tk.tcl" script.
 *
 *----------------------------------------------------------------------
 */

int
TkpInit(
    Tcl_Interp *interp)
{
    static int initialized = 0;

    /*
     * Since it is possible for TkInit to be called multiple times and we
     * don't want to do the following initialization multiple times we protect
     * against doing it more than once.
     */

    if (!initialized) {
	struct stat st;

	initialized = 1;

	/*
	 * Initialize/check OS version variable for runtime checks.
	 */

#if MAC_OS_X_VERSION_MIN_REQUIRED < 1060
#   error Mac OS X 10.6 required
#endif

#ifdef TK_FRAMEWORK
	/*
	 * When Tk is in a framework, force tcl_findLibrary to look in the
	 * framework scripts directory.
	 * FIXME: Should we come up with a more generic way of doing this?
	 */

	if (Tcl_MacOSXOpenVersionedBundleResources(interp,
		"com.tcltk.tklibrary", TK_FRAMEWORK_VERSION, 0, PATH_MAX,
		tkLibPath) != TCL_OK) {
            # if 0 /* This is not really an error.  Wish still runs fine. */
	    TkMacOSXDbgMsg("Tcl_MacOSXOpenVersionedBundleResources failed");
	    # endif
	}
#endif

	/*
	 * FIXME: Close stdin & stdout for remote debugging otherwise we will
	 * fight with gdb for stdin & stdout
	 */

	if (getenv("XCNOSTDIN") != NULL) {
	    close(0);
	    close(1);
	}

	/*
	 * Instantiate our NSApplication object. This needs to be done before
	 * we check whether to open a console window.
	 */

	NSAutoreleasePool *pool = [NSAutoreleasePool new];
	[[NSUserDefaults standardUserDefaults] registerDefaults:
		[NSDictionary dictionaryWithObjectsAndKeys:
				  [NSNumber numberWithBool:YES],
			      @"_NSCanWrapButtonTitles",
				   [NSNumber numberWithInt:-1],
			      @"NSStringDrawingTypesetterBehavior",
			      nil]];
	[TKApplication sharedApplication];
	[pool drain];
	[NSApp _setup:interp];

        /*
         * WARNING: The finishLaunching method runs asynchronously, apparently
         * in a separate thread.  This creates a race between the
         * initialization of the NSApplication and the initialization of Tk.
         * If Tk wins the race bad things happen with the root window (see
         * below).  If the NSApplication wins then an AppleEvent created during
         * launch, e.g. by dropping a file icon on the application icon, will
         * be delivered before the procedure meant to to handle the AppleEvent
         * has been defined.  This is now handled by processing the AppleEvent
         * as an idle task.  See tkMacOSXHLEvents.c.
         */

	[NSApp finishLaunching];

        /*
         * Create a Tk event source based on the Appkit event queue.
         */

	Tk_MacOSXSetupTkNotifier();

	/*
	 * If Tk initialization wins the race, the root window is mapped before
         * the NSApplication is initialized.  This can cause bad things to
         * happen.  The root window can open off screen with no way to make it
         * appear on screen until the app icon is clicked.  This will happen if
         * a Tk application opens a modal window in its startup script (see
         * ticket 56a1823c73).  In other cases, an empty root window can open
         * on screen and remain visible for a noticeable amount of time while
         * the Tk initialization finishes (see ticket d1989fb7cf).  The call
         * below forces Tk to block until the Appkit event queue has been
         * created.  This seems to be sufficient to ensure that the
         * NSApplication initialization wins the race, avoiding these bad
         * window behaviors.
	 */

	Tcl_DoOneEvent(TCL_WINDOW_EVENTS | TCL_DONT_WAIT);

	/*
	 * If we don't have a TTY and stdin is a special character file of
	 * length 0, (e.g. /dev/null, which is what Finder sets when double
	 * clicking Wish) then use the Tk based console interpreter.
	 */

	if (getenv("TK_CONSOLE") ||
		(!isatty(0) && (fstat(0, &st) ||
		(S_ISCHR(st.st_mode) && st.st_blocks == 0)))) {
	    Tk_InitConsoleChannels(interp);
	    Tcl_RegisterChannel(interp, Tcl_GetStdChannel(TCL_STDIN));
	    Tcl_RegisterChannel(interp, Tcl_GetStdChannel(TCL_STDOUT));
	    Tcl_RegisterChannel(interp, Tcl_GetStdChannel(TCL_STDERR));

	    /*
	     * Only show the console if we don't have a startup script and
	     * tcl_interactive hasn't been set already.
	     */

	    if (Tcl_GetStartupScript(NULL) == NULL) {
		const char *intvar = Tcl_GetVar2(interp,
			"tcl_interactive", NULL, TCL_GLOBAL_ONLY);

		if (intvar == NULL) {
		    Tcl_SetVar2(interp, "tcl_interactive", NULL, "1",
			    TCL_GLOBAL_ONLY);
		}
	    }
	    if (Tk_CreateConsoleWindow(interp) == TCL_ERROR) {
		return TCL_ERROR;
	    }
	}

	/*
	 * Initialize the NSServices object here. Apple's docs say to do this
	 * in applicationDidFinishLaunching, but the Tcl interpreter is not
	 * initialized until this function call.
	 */

	TkMacOSXServices_Init(interp);
    }

    if (tkLibPath[0] != '\0') {
	Tcl_SetVar2(interp, "tk_library", NULL, tkLibPath, TCL_GLOBAL_ONLY);
    }

    if (scriptPath[0] != '\0') {
	Tcl_SetVar2(interp, "auto_path", NULL, scriptPath,
		TCL_GLOBAL_ONLY|TCL_LIST_ELEMENT|TCL_APPEND_VALUE);
    }

    Tcl_CreateObjCommand(interp, "::tk::mac::standardAboutPanel",
	    TkMacOSXStandardAboutPanelObjCmd, NULL, NULL);
    Tcl_CreateObjCommand(interp, "::tk::mac::iconBitmap",
	    TkMacOSXIconBitmapObjCmd, NULL, NULL);
    Tcl_CreateObjCommand(interp, "::tk::mac::GetAppPath",
	    TkMacOSXGetAppPathCmd, NULL, NULL);
    return TCL_OK;
}

/*
 *----------------------------------------------------------------------
 *
 * TkpGetAppName --
 *
 *	Retrieves the name of the current application from a platform specific
 *	location. For Unix, the application name is the tail of the path
 *	contained in the tcl variable argv0.
 *
 * Results:
 *	Returns the application name in the given Tcl_DString.
 *
 * Side effects:
 *	None.
 *
 *----------------------------------------------------------------------
 */

void
TkpGetAppName(
    Tcl_Interp *interp,
    Tcl_DString *namePtr)	/* A previously initialized Tcl_DString. */
{
    const char *p, *name;

    name = Tcl_GetVar2(interp, "argv0", NULL, TCL_GLOBAL_ONLY);
    if ((name == NULL) || (*name == 0)) {
	name = "tk";
    } else {
	p = strrchr(name, '/');
	if (p != NULL) {
	    name = p+1;
	}
    }
    Tcl_DStringAppend(namePtr, name, -1);
}

/*
 *----------------------------------------------------------------------
 *
 * TkMacOSXGetAppPathCmd --
 *
 *	Returns the path of the Wish application bundle.
 *
 * Results:
 *	Returns the application path.
 *
 * Side effects:
 *	None.
 *
 *----------------------------------------------------------------------
 */

static int
TkMacOSXGetAppPathCmd(
<<<<<<< HEAD
    ClientData dummy,
=======
    TCL_UNUSED(ClientData),
>>>>>>> 4b979e70
    Tcl_Interp *interp,
    int objc,
    Tcl_Obj *const objv[])
{
<<<<<<< HEAD
    (void)dummy;

=======
>>>>>>> 4b979e70
    if (objc != 1) {
	Tcl_WrongNumArgs(interp, 1, objv, NULL);
	return TCL_ERROR;
    }

    /*
     * Get the application path URL and convert it to a string path reference.
     */

    CFURLRef mainBundleURL = CFBundleCopyBundleURL(CFBundleGetMainBundle());
    CFStringRef appPath =
	    CFURLCopyFileSystemPath(mainBundleURL, kCFURLPOSIXPathStyle);

    /*
     * Convert (and copy) the string reference into a Tcl result.
     */

    Tcl_SetObjResult(interp, Tcl_NewStringObj(
	    CFStringGetCStringPtr(appPath, CFStringGetSystemEncoding()), -1));

    CFRelease(mainBundleURL);
    CFRelease(appPath);
    return TCL_OK;
}

/*
 *----------------------------------------------------------------------
 *
 * TkpDisplayWarning --
 *
 *	This routines is called from Tk_Main to display warning messages that
 *	occur during startup.
 *
 * Results:
 *	None.
 *
 * Side effects:
 *	Generates messages on stdout.
 *
 *----------------------------------------------------------------------
 */

void
TkpDisplayWarning(
    const char *msg,		/* Message to be displayed. */
    const char *title)		/* Title of warning. */
{
    Tcl_Channel errChannel = Tcl_GetStdChannel(TCL_STDERR);

    if (errChannel) {
	Tcl_WriteChars(errChannel, title, -1);
	Tcl_WriteChars(errChannel, ": ", 2);
	Tcl_WriteChars(errChannel, msg, -1);
	Tcl_WriteChars(errChannel, "\n", 1);
    }
}

/*
 *----------------------------------------------------------------------
 *
 * TkMacOSXDefaultStartupScript --
 *
 *	On MacOS X, we look for a file in the Resources/Scripts directory
 *	called AppMain.tcl and if found, we set argv[1] to that, so that the
 *	rest of the code will find it, and add the Scripts folder to the
 *	auto_path. If we don't find the startup script, we just bag it,
 *	assuming the user is starting up some other way.
 *
 * Results:
 *	None.
 *
 * Side effects:
 *	Tcl_SetStartupScript() called when AppMain.tcl found.
 *
 *----------------------------------------------------------------------
 */

MODULE_SCOPE void
TkMacOSXDefaultStartupScript(void)
{
    NSAutoreleasePool *pool = [NSAutoreleasePool new];
    CFBundleRef bundleRef = CFBundleGetMainBundle();

    if (bundleRef != NULL) {
	CFURLRef appMainURL = CFBundleCopyResourceURL(bundleRef,
		CFSTR("AppMain"), CFSTR("tcl"), CFSTR("Scripts"));

	if (appMainURL != NULL) {
	    CFURLRef scriptFldrURL;
	    char startupScript[PATH_MAX + 1];

	    if (CFURLGetFileSystemRepresentation(appMainURL, true,
		    (unsigned char *) startupScript, PATH_MAX)) {
		Tcl_SetStartupScript(Tcl_NewStringObj(startupScript,-1), NULL);
		scriptFldrURL = CFURLCreateCopyDeletingLastPathComponent(NULL,
			appMainURL);
		if (scriptFldrURL != NULL) {
		    CFURLGetFileSystemRepresentation(scriptFldrURL, true,
			    (unsigned char *) scriptPath, PATH_MAX);
		    CFRelease(scriptFldrURL);
		}
	    }
	    CFRelease(appMainURL);
	}
    }
    [pool drain];
}

/*
 *----------------------------------------------------------------------
 *
 * TkMacOSXGetNamedSymbol --
 *
 *	Dynamically acquire address of a named symbol from a loaded dynamic
 *	library, so that we can use API that may not be available on all OS
 *	versions.
 *
 * Results:
 *	Address of given symbol or NULL if unavailable.
 *
 * Side effects:
 *	None.
 *
 *----------------------------------------------------------------------
 */

MODULE_SCOPE void*
TkMacOSXGetNamedSymbol(
    TCL_UNUSED(const char *),
    const char *symbol)
{
    void *addr = dlsym(RTLD_NEXT, symbol);
<<<<<<< HEAD
    (void)module;
=======
>>>>>>> 4b979e70

    if (!addr) {
	(void) dlerror(); /* Clear dlfcn error state */
    }
    return addr;
}

/*
 * Local Variables:
 * mode: objc
 * c-basic-offset: 4
 * fill-column: 79
 * coding: utf-8
 * End:
 */<|MERGE_RESOLUTION|>--- conflicted
+++ resolved
@@ -495,20 +495,11 @@
 
 static int
 TkMacOSXGetAppPathCmd(
-<<<<<<< HEAD
-    ClientData dummy,
-=======
     TCL_UNUSED(ClientData),
->>>>>>> 4b979e70
     Tcl_Interp *interp,
     int objc,
     Tcl_Obj *const objv[])
 {
-<<<<<<< HEAD
-    (void)dummy;
-
-=======
->>>>>>> 4b979e70
     if (objc != 1) {
 	Tcl_WrongNumArgs(interp, 1, objv, NULL);
 	return TCL_ERROR;
@@ -644,10 +635,6 @@
     const char *symbol)
 {
     void *addr = dlsym(RTLD_NEXT, symbol);
-<<<<<<< HEAD
-    (void)module;
-=======
->>>>>>> 4b979e70
 
     if (!addr) {
 	(void) dlerror(); /* Clear dlfcn error state */
