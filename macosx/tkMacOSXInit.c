--- conflicted
+++ resolved
@@ -14,8 +14,6 @@
  */
 
 #include "tkMacOSXPrivate.h"
-
-#include <sys/stat.h>
 #include <dlfcn.h>
 #include <objc/objc-auto.h>
 #include <sys/stat.h>
@@ -147,7 +145,7 @@
      */
 
     [NSApp _lockAutoreleasePool];
-    while (Tcl_DoOneEvent(TCL_WINDOW_EVENTS| TCL_DONT_WAIT)) {}
+    while (Tcl_DoOneEvent(TCL_WINDOW_EVENTS|TCL_DONT_WAIT)) {}
     [NSApp _unlockAutoreleasePool];
 }
 
@@ -281,20 +279,15 @@
     static int initialized = 0;
 
     /*
-     * Since it is possible for TkInit to be called multiple times and we
-     * don't want to do the following initialization multiple times we protect
-     * against doing it more than once.
+     * TkpInit can be called multiple times with different interpreters. But
+     * The application initialization should only be done onece.
      */
 
     if (!initialized) {
 	struct stat st;
-<<<<<<< HEAD
-	initialized = 1;
-=======
 	Bool shouldOpenConsole = NO;
         Bool stdinIsNullish = (!isatty(0) &&
 	    (fstat(0, &st) || (S_ISCHR(st.st_mode) && st.st_blocks == 0)));
->>>>>>> b9c54e9e
 
 	/*
 	 * Initialize/check OS version variable for runtime checks.
@@ -303,6 +296,8 @@
 #if MAC_OS_X_VERSION_MIN_REQUIRED < 1060
 #   error Mac OS X 10.6 required
 #endif
+
+	initialized = 1;
 
 #ifdef TK_FRAMEWORK
 	/*
@@ -319,16 +314,6 @@
 	    # endif
 	}
 #endif
-
-	/*
-	 * FIXME: Close stdin & stdout for remote debugging otherwise we will
-	 * fight with gdb for stdin & stdout
-	 */
-
-	if (getenv("XCNOSTDIN") != NULL) {
-	    close(0);
-	    close(1);
-	}
 
 	/*
 	 * Instantiate our NSApplication object. This needs to be done before
@@ -345,7 +330,6 @@
 			      nil]];
 	[TKApplication sharedApplication];
 	[pool drain];
-	[NSApp _setup:interp];
 
         /*
          * WARNING: The finishLaunching method runs asynchronously. This
@@ -354,11 +338,12 @@
          * with the root window (see below).  If the NSApplication wins then an
          * AppleEvent created during launch, e.g. by dropping a file icon on
          * the application icon, will be delivered before the procedure meant
-         * to to handle the AppleEvent has been defined.  This is now handled
-         * by processing the AppleEvent as an idle task.  See
-         * tkMacOSXHLEvents.c.
+         * to to handle the AppleEvent has been defined.  This is handled in
+         * tkMacOSXHLEvents.c by scheduling a timer event to handle the
+         * ApplEvent later, after the required procedure has been defined.
          */
 
+	[NSApp _setup:interp];
 	[NSApp finishLaunching];
 
         /*
@@ -385,50 +370,11 @@
 	Tcl_DoOneEvent(TCL_WINDOW_EVENTS | TCL_DONT_WAIT);
 
 	/*
-	 * If we don't have a TTY or stdin is a special character file of
-	 * length 0, (e.g. /dev/null, which is what Finder sets when double
-	 * clicking Wish) then use the Tk based console interpreter.
-	 */
-
-<<<<<<< HEAD
-	if (!isatty(0) && (fstat(0, &st) || (S_ISCHR(st.st_mode) && st.st_blocks == 0))) {
-	    if (getenv("TK_CONSOLE")) {
-		Tk_InitConsoleChannels(interp);
-		Tcl_RegisterChannel(interp, Tcl_GetStdChannel(TCL_STDIN));
-		Tcl_RegisterChannel(interp, Tcl_GetStdChannel(TCL_STDOUT));
-		Tcl_RegisterChannel(interp, Tcl_GetStdChannel(TCL_STDERR));
-
-		/*
-		 * Only show the console if we don't have a startup script and
-		 * tcl_interactive hasn't been set already.
-		 */
-
-		if (Tcl_GetStartupScript(NULL) == NULL) {
-		    const char *intvar = Tcl_GetVar2(interp,
-						     "tcl_interactive", NULL, TCL_GLOBAL_ONLY);
-
-		    if (intvar == NULL) {
-			Tcl_SetVar2(interp, "tcl_interactive", NULL, "1",
-				    TCL_GLOBAL_ONLY);
-		    }
-		}
-		if (Tk_CreateConsoleWindow(interp) == TCL_ERROR) {
-		    return TCL_ERROR;
-		}
-	    } else {
-
-		/*
-		 * When launched as a macOS application with no console,
-		 * redirect stderr and stdout to /dev/null. This avoids waiting
-		 * forever for those files to become writable if the underlying
-		 * Tcl program tries to write to them with a puts command.
-		 */
-
-		FILE *null = fopen("/dev/null", "w");
-		dup2(fileno(null), STDOUT_FILENO);
-		dup2(fileno(null), STDERR_FILENO);
-	    }
-=======
+	 * Decide whether to open a console window.  If the TK_CONSOLE
+	 * environment variable is not defined we only show the console if
+	 * stdin is not a tty and there is no startup script.
+	 */
+
 	if (getenv("TK_CONSOLE")) {
 	    shouldOpenConsole = YES;
 	} else if (stdinIsNullish && Tcl_GetStartupScript(NULL) == NULL) {
@@ -470,7 +416,6 @@
 	if (getenv("XCNOSTDIN") != NULL) {
 	    close(0);
 	    close(1);
->>>>>>> b9c54e9e
 	}
 
 	/*
@@ -480,7 +425,27 @@
 	 */
 
 	TkMacOSXServices_Init(interp);
-    }
+
+	/*
+	 * The root window has been created and mapped, but XMapWindow deferred its
+	 * call to makeKeyAndOrderFront because the first call to XMapWindow
+	 * occurs too early in the initialization process for that.  Process idle
+	 * tasks now, so the root window is configured, then order it front.
+	 */
+
+	while(Tcl_DoOneEvent(TCL_IDLE_EVENTS)) {};
+	for (NSWindow *window in [NSApp windows]) {
+	    TkWindow *winPtr = TkMacOSXGetTkWindow(window);
+	    if (winPtr && Tk_IsMapped(winPtr)) {
+		[window makeKeyAndOrderFront:NSApp];
+		break;
+	    }
+	}
+    }
+
+    /*
+     * Initialization steps that are needed for all interpreters.
+     */
 
     if (tkLibPath[0] != '\0') {
 	Tcl_SetVar2(interp, "tk_library", NULL, tkLibPath, TCL_GLOBAL_ONLY);
@@ -498,17 +463,6 @@
     Tcl_CreateObjCommand(interp, "::tk::mac::GetAppPath",
 	    TkMacOSXGetAppPathCmd, NULL, NULL);
 
-     /*
-      * The root window has been created and mapped, but XMapWindow deferred its
-      * call to makeKeyAndOrderFront because the first call to XMapWindow
-      * occurs too early in the initialization process for that.  Process idle
-      * tasks now, so the root window is configured, then order it front.
-      */
-
-     while(Tcl_DoOneEvent(TCL_IDLE_EVENTS)) {};
-     for (NSWindow *window in [NSApp windows]) {
-	 [window makeKeyAndOrderFront:NSApp];
-     }
     return TCL_OK;
 }
 