/*
 * tkMacOSXInit.c --
 *
 *	This file contains Mac OS X -specific interpreter initialization
 *	functions.
 *
 * Copyright (c) 1995-1997 Sun Microsystems, Inc.
 * Copyright 2001-2009, Apple Inc.
 * Copyright (c) 2005-2009 Daniel A. Steffen <das@users.sourceforge.net>
 * Copyright (c) 2017 Marc Culler
 *
 * See the file "license.terms" for information on usage and redistribution of
 * this file, and for a DISCLAIMER OF ALL WARRANTIES.
 */

#include "tkMacOSXPrivate.h"

#include <sys/stat.h>
#include <dlfcn.h>
#include <objc/objc-auto.h>

static char tkLibPath[PATH_MAX + 1] = "";

/*
 * If the App is in an App package, then we want to add the Scripts directory
 * to the auto_path.
 */

static char scriptPath[PATH_MAX + 1] = "";

/*
 * Forward declarations...
 */

static int		TkMacOSXGetAppPathCmd(ClientData cd, Tcl_Interp *ip,
			    int objc, Tcl_Obj *const objv[]);

#pragma mark TKApplication(TKInit)

@implementation TKApplication
@synthesize poolLock = _poolLock;
@synthesize macOSVersion = _macOSVersion;
@synthesize isDrawing = _isDrawing;
@synthesize needsToDraw = _needsToDraw;
@end

/*
 * #define this to see a message on stderr whenever _resetAutoreleasePool is
 * called while the pool is locked.
 */
#undef DEBUG_LOCK

@implementation TKApplication(TKInit)
- (void) _resetAutoreleasePool
{
    if ([self poolLock] == 0) {
	[_mainPool drain];
	_mainPool = [NSAutoreleasePool new];
    } else {
#ifdef DEBUG_LOCK
	fprintf(stderr, "Pool is locked with count %d!!!!\n", [self poolLock]);
#endif
    }
}
- (void) _lockAutoreleasePool
{
    [self setPoolLock:[self poolLock] + 1];
}
- (void) _unlockAutoreleasePool
{
    [self setPoolLock:[self poolLock] - 1];
}
#ifdef TK_MAC_DEBUG_NOTIFICATIONS
- (void) _postedNotification: (NSNotification *) notification
{
    TKLog(@"-[%@(%p) %s] %@", [self class], self, _cmd, notification);
}
#endif

- (void) _setupApplicationNotifications
{
    NSNotificationCenter *nc = [NSNotificationCenter defaultCenter];
#define observe(n, s) \
	[nc addObserver:self selector:@selector(s) name:(n) object:nil]
    observe(NSApplicationDidBecomeActiveNotification, applicationActivate:);
    observe(NSApplicationWillResignActiveNotification, applicationDeactivate:);
    observe(NSApplicationDidUnhideNotification, applicationShowHide:);
    observe(NSApplicationDidHideNotification, applicationShowHide:);
    observe(NSApplicationDidChangeScreenParametersNotification, displayChanged:);
    observe(NSTextInputContextKeyboardSelectionDidChangeNotification, keyboardChanged:);
#undef observe
}

-(void)applicationWillFinishLaunching:(NSNotification *)aNotification
{
    (void)aNotification;

    /*
     * Initialize notifications.
     */
#ifdef TK_MAC_DEBUG_NOTIFICATIONS
    [[NSNotificationCenter defaultCenter] addObserver:self
	    selector:@selector(_postedNotification:) name:nil object:nil];
#endif
    [self _setupWindowNotifications];
    [self _setupApplicationNotifications];

    /*
     * Construct the menu bar.
     */
    _defaultMainMenu = nil;
    [self _setupMenus];

    /*
     * Initialize event processing.
     */
    TkMacOSXInitAppleEvents(_eventInterp);

    /*
     * Initialize the graphics context.
     */
    TkMacOSXUseAntialiasedText(_eventInterp, -1);
    TkMacOSXInitCGDrawing(_eventInterp, TRUE, 0);
}

-(void)applicationDidFinishLaunching:(NSNotification *)notification
{

    /*
     * Run initialization routines that depend on the OS version.
     */

    Ttk_MacOSXInit();

    /*
     * It is not safe to force activation of the NSApp until this method is
     * called. Activating too early can cause the menu bar to be unresponsive.
     * The call to activateIgnoringOtherApps was moved here to avoid this.
     * However, with the release of macOS 10.15 (Catalina) that was no longer
     * sufficient.  (See ticket bf93d098d7.)  The call to setActivationPolicy
     * needed to be moved into this function as well.
     */

    [NSApp setActivationPolicy:NSApplicationActivationPolicyRegular];
    [NSApp activateIgnoringOtherApps: YES];

    /*
     * Process events to ensure that the root window is fully initialized. See
     * ticket 56a1823c73.
     */

    [NSApp _lockAutoreleasePool];
    while (Tcl_DoOneEvent(TCL_WINDOW_EVENTS| TCL_DONT_WAIT)) {}
    [NSApp _unlockAutoreleasePool];
}

- (void) _setup: (Tcl_Interp *) interp
{
    /*
     * Remember our interpreter.
     */
    _eventInterp = interp;

    /*
     * Install the global autoreleasePool.
     */
    _mainPool = [NSAutoreleasePool new];
    [NSApp setPoolLock:0];

    /*
     * Record the OS version we are running on.
     */

    int minorVersion, majorVersion;
#if MAC_OS_X_VERSION_MAX_ALLOWED < 101000
    Gestalt(gestaltSystemVersionMinor, (SInt32*)&minorVersion);
    majorVersion = 10;
#else
    NSOperatingSystemVersion systemVersion;
    systemVersion = [[NSProcessInfo processInfo] operatingSystemVersion];
    majorVersion = systemVersion.majorVersion;
    minorVersion = systemVersion.minorVersion;
#endif
    [NSApp setMacOSVersion: 10000*majorVersion + 100*minorVersion];

    /*
     * We are not drawing right now.
     */

    [NSApp setIsDrawing:NO];

    /*
     * Be our own delegate.
     */

    [self setDelegate:self];

    /*
     * If no icon has been set from an Info.plist file, use the Wish icon from
     * the Tk framework.
     */

    NSString *iconFile = [[NSBundle mainBundle] objectForInfoDictionaryKey:
						    @"CFBundleIconFile"];
    if (!iconFile) {
	NSString *path = [NSApp tkFrameworkImagePath:@"Tk.icns"];
	if (path) {
	    NSImage *image = [[NSImage alloc] initWithContentsOfFile:path];
	    if (image) {
		[NSApp setApplicationIconImage:image];
		[image release];
	    }
	}
    }
}

- (NSString *) tkFrameworkImagePath: (NSString *) image
{
    NSString *path = nil;
    NSAutoreleasePool *pool = [NSAutoreleasePool new];
    if (tkLibPath[0] != '\0') {
	path = [[NSBundle bundleWithPath:[[NSString stringWithUTF8String:
		tkLibPath] stringByAppendingString:@"/../.."]]
		pathForImageResource:image];
    }
    if (!path) {
	const char *tk_library = Tcl_GetVar2(_eventInterp, "tk_library", NULL,
		TCL_GLOBAL_ONLY);

	if (tk_library) {
	    NSFileManager *fm = [NSFileManager defaultManager];

	    path = [[NSString stringWithUTF8String:tk_library]
		    stringByAppendingFormat:@"/%@", image];
	    if (![fm isReadableFileAtPath:path]) {
		path = [[NSString stringWithUTF8String:tk_library]
			stringByAppendingFormat:@"/../macosx/%@", image];
		if (![fm isReadableFileAtPath:path]) {
		    path = nil;
		}
	    }
	}
    }
#ifdef TK_MAC_DEBUG
    if (!path && getenv("TK_SRCROOT")) {
	path = [[NSString stringWithUTF8String:getenv("TK_SRCROOT")]
		stringByAppendingFormat:@"/macosx/%@", image];
	if (![[NSFileManager defaultManager] isReadableFileAtPath:path]) {
	    path = nil;
	}
    }
#endif
    [path retain];
    [pool drain];
    return path;
}
@end

#pragma mark -

/*
 *----------------------------------------------------------------------
 *
 * TkMacOSXVersion --
 *
 *	Tcl command which returns the minor version number of the currently
 *	running operating system.
 *
 * Results:
 *	Returns the minor version number.
 *
 * Side effects:
 *	None.
 *
 *----------------------------------------------------------------------
 */
static int
TkMacOSVersionObjCmd(
    ClientData cd,
    Tcl_Interp *ip,
    int objc,
    Tcl_Obj *const objv[])
{
    static char version[16] = "";
    if (version[0] == '\0') {
	snprintf(version, 16, "%d", [NSApp macOSVersion]);
    }
    Tcl_SetResult(ip, version, NULL);
    return TCL_OK;
}


/*
 *----------------------------------------------------------------------
 *
 * TkpInit --
 *
 *	Performs Mac-specific interpreter initialization related to the
 *	tk_library variable.
 *
 * Results:
 *	Returns a standard Tcl result. Leaves an error message or result in
 *	the interp's result.
 *
 * Side effects:
 *	Sets "tk_library" Tcl variable, runs "tk.tcl" script.
 *
 *----------------------------------------------------------------------
 */

int
TkpInit(
    Tcl_Interp *interp)
{
    static int initialized = 0;

    /*
     * Since it is possible for TkInit to be called multiple times and we
     * don't want to do the following initialization multiple times we protect
     * against doing it more than once.
     */

    if (!initialized) {
	struct stat st;
	initialized = 1;

	/*
	 * Initialize/check OS version variable for runtime checks.
	 */

#if MAC_OS_X_VERSION_MIN_REQUIRED < 1060
#   error Mac OS X 10.6 required
#endif

#ifdef TK_FRAMEWORK
	/*
	 * When Tk is in a framework, force tcl_findLibrary to look in the
	 * framework scripts directory.
	 * FIXME: Should we come up with a more generic way of doing this?
	 */

	if (Tcl_MacOSXOpenVersionedBundleResources(interp,
		"com.tcltk.tklibrary", TK_FRAMEWORK_VERSION, 0, PATH_MAX,
		tkLibPath) != TCL_OK) {
            # if 0 /* This is not really an error.  Wish still runs fine. */
	    TkMacOSXDbgMsg("Tcl_MacOSXOpenVersionedBundleResources failed");
	    # endif
	}
#endif

	/*
	 * FIXME: Close stdin & stdout for remote debugging otherwise we will
	 * fight with gdb for stdin & stdout
	 */

	if (getenv("XCNOSTDIN") != NULL) {
	    close(0);
	    close(1);
	}

	/*
	 * Instantiate our NSApplication object. This needs to be done before
	 * we check whether to open a console window.
	 */

	NSAutoreleasePool *pool = [NSAutoreleasePool new];
	[[NSUserDefaults standardUserDefaults] registerDefaults:
		[NSDictionary dictionaryWithObjectsAndKeys:
				  [NSNumber numberWithBool:YES],
			      @"_NSCanWrapButtonTitles",
				   [NSNumber numberWithInt:-1],
			      @"NSStringDrawingTypesetterBehavior",
			      nil]];
	[TKApplication sharedApplication];
	[pool drain];
	[NSApp _setup:interp];

        /*
         * WARNING: The finishLaunching method runs asynchronously. This
         * creates a race between the initialization of the NSApplication and
         * the initialization of Tk.  If Tk wins the race bad things happen
         * with the root window (see below).  If the NSApplication wins then an
         * AppleEvent created during launch, e.g. by dropping a file icon on
         * the application icon, will be delivered before the procedure meant
         * to to handle the AppleEvent has been defined.  This is now handled
         * by processing the AppleEvent as an idle task.  See
         * tkMacOSXHLEvents.c.
         */

	[NSApp finishLaunching];

        /*
         * Create a Tk event source based on the Appkit event queue.
         */

	Tk_MacOSXSetupTkNotifier();

	/*
	 * If Tk initialization wins the race, the root window is mapped before
         * the NSApplication is initialized.  This can cause bad things to
         * happen.  The root window can open off screen with no way to make it
         * appear on screen until the app icon is clicked.  This will happen if
         * a Tk application opens a modal window in its startup script (see
         * ticket 56a1823c73).  In other cases, an empty root window can open
         * on screen and remain visible for a noticeable amount of time while
         * the Tk initialization finishes (see ticket d1989fb7cf).  The call
         * below forces Tk to block until the Appkit event queue has been
         * created.  This seems to be sufficient to ensure that the
         * NSApplication initialization wins the race, avoiding these bad
         * window behaviors.
	 */

	Tcl_DoOneEvent(TCL_WINDOW_EVENTS | TCL_DONT_WAIT);

	/*
	 * If we don't have a TTY or stdin is a special character file of
	 * length 0, (e.g. /dev/null, which is what Finder sets when double
	 * clicking Wish) then use the Tk based console interpreter.
	 */

	if (!isatty(0) && (fstat(0, &st) || (S_ISCHR(st.st_mode) && st.st_blocks == 0))) {
	    if (getenv("TK_CONSOLE")) {
		Tk_InitConsoleChannels(interp);
		Tcl_RegisterChannel(interp, Tcl_GetStdChannel(TCL_STDIN));
		Tcl_RegisterChannel(interp, Tcl_GetStdChannel(TCL_STDOUT));
		Tcl_RegisterChannel(interp, Tcl_GetStdChannel(TCL_STDERR));

		/*
		 * Only show the console if we don't have a startup script and
		 * tcl_interactive hasn't been set already.
		 */

		if (Tcl_GetStartupScript(NULL) == NULL) {
		    const char *intvar = Tcl_GetVar2(interp,
						     "tcl_interactive", NULL, TCL_GLOBAL_ONLY);

		    if (intvar == NULL) {
			Tcl_SetVar2(interp, "tcl_interactive", NULL, "1",
				    TCL_GLOBAL_ONLY);
		    }
		}
		if (Tk_CreateConsoleWindow(interp) == TCL_ERROR) {
		    return TCL_ERROR;
		}
	    } else {

		/*
		 * When launched as a macOS application with no console,
		 * redirect stderr and stdout to /dev/null. This avoids waiting
		 * forever for those files to become writable if the underlying
		 * Tcl program tries to write to them with a puts command.
		 */

		FILE *null = fopen("/dev/null", "w");
		dup2(fileno(null), STDOUT_FILENO);
		dup2(fileno(null), STDERR_FILENO);
	    }
	}

	/*
	 * Now we can run initialization routines which require that both the
	 * NSApplication and the Tcl interpreter have been created and
	 * initialized.
	 */

	TkMacOSXServices_Init(interp);
	TkMacOSXNSImage_Init(interp);
    }

    if (tkLibPath[0] != '\0') {
	Tcl_SetVar2(interp, "tk_library", NULL, tkLibPath, TCL_GLOBAL_ONLY);
    }

    if (scriptPath[0] != '\0') {
	Tcl_SetVar2(interp, "auto_path", NULL, scriptPath,
		TCL_GLOBAL_ONLY|TCL_LIST_ELEMENT|TCL_APPEND_VALUE);
    }

    Tcl_CreateObjCommand(interp, "::tk::mac::standardAboutPanel",
	    TkMacOSXStandardAboutPanelObjCmd, NULL, NULL);
    Tcl_CreateObjCommand(interp, "::tk::mac::iconBitmap",
	    TkMacOSXIconBitmapObjCmd, NULL, NULL);
<<<<<<< HEAD
    Tcl_CreateObjCommand(interp, "::tk::mac::GetAppPath", TkMacOSXGetAppPathCmd,
			 NULL, NULL);
    Tcl_CreateObjCommand(interp, "::tk::mac::macOSVersion", TkMacOSVersionObjCmd,
			 NULL, NULL);
=======
    Tcl_CreateObjCommand(interp, "::tk::mac::GetAppPath",
	    TkMacOSXGetAppPathCmd, NULL, NULL);

     /*
      * The root window has been created and mapped, but XMapWindow deferred its
      * call to makeKeyAndOrderFront because the first call to XMapWindow
      * occurs too early in the initialization process for that.  Process idle
      * tasks now, so the root window is configured, then order it front.
      */

     while(Tcl_DoOneEvent(TCL_IDLE_EVENTS)) {};
     for (NSWindow *window in [NSApp windows]) {
	 [window makeKeyAndOrderFront:NSApp];
     }
>>>>>>> ae738cdf
    return TCL_OK;
}

/*
 *----------------------------------------------------------------------
 *
 * TkpGetAppName --
 *
 *	Retrieves the name of the current application from a platform specific
 *	location. For Unix, the application name is the tail of the path
 *	contained in the tcl variable argv0.
 *
 * Results:
 *	Returns the application name in the given Tcl_DString.
 *
 * Side effects:
 *	None.
 *
 *----------------------------------------------------------------------
 */

void
TkpGetAppName(
    Tcl_Interp *interp,
    Tcl_DString *namePtr)	/* A previously initialized Tcl_DString. */
{
    const char *p, *name;

    name = Tcl_GetVar2(interp, "argv0", NULL, TCL_GLOBAL_ONLY);
    if ((name == NULL) || (*name == 0)) {
	name = "tk";
    } else {
	p = strrchr(name, '/');
	if (p != NULL) {
	    name = p+1;
	}
    }
    Tcl_DStringAppend(namePtr, name, -1);
}

/*
 *----------------------------------------------------------------------
 *
 * TkMacOSXGetAppPathCmd --
 *
 *	Returns the path of the Wish application bundle.
 *
 * Results:
 *	Returns the application path.
 *
 * Side effects:
 *	None.
 *
 *----------------------------------------------------------------------
 */

static int
TkMacOSXGetAppPathCmd(
    TCL_UNUSED(void *),
    Tcl_Interp *interp,
    int objc,
    Tcl_Obj *const objv[])
{
    if (objc != 1) {
	Tcl_WrongNumArgs(interp, 1, objv, NULL);
	return TCL_ERROR;
    }

    /*
     * Get the application path URL and convert it to a string path reference.
     */

    CFURLRef mainBundleURL = CFBundleCopyBundleURL(CFBundleGetMainBundle());
    CFStringRef appPath =
	    CFURLCopyFileSystemPath(mainBundleURL, kCFURLPOSIXPathStyle);

    /*
     * Convert (and copy) the string reference into a Tcl result.
     */

    Tcl_SetObjResult(interp, Tcl_NewStringObj(
	    CFStringGetCStringPtr(appPath, CFStringGetSystemEncoding()), -1));

    CFRelease(mainBundleURL);
    CFRelease(appPath);
    return TCL_OK;
}

/*
 *----------------------------------------------------------------------
 *
 * TkpDisplayWarning --
 *
 *	This routines is called from Tk_Main to display warning messages that
 *	occur during startup.
 *
 * Results:
 *	None.
 *
 * Side effects:
 *	Generates messages on stdout.
 *
 *----------------------------------------------------------------------
 */

void
TkpDisplayWarning(
    const char *msg,		/* Message to be displayed. */
    const char *title)		/* Title of warning. */
{
    Tcl_Channel errChannel = Tcl_GetStdChannel(TCL_STDERR);

    if (errChannel) {
	Tcl_WriteChars(errChannel, title, -1);
	Tcl_WriteChars(errChannel, ": ", 2);
	Tcl_WriteChars(errChannel, msg, -1);
	Tcl_WriteChars(errChannel, "\n", 1);
    }
}

/*
 *----------------------------------------------------------------------
 *
 * TkMacOSXDefaultStartupScript --
 *
 *	On MacOS X, we look for a file in the Resources/Scripts directory
 *	called AppMain.tcl and if found, we set argv[1] to that, so that the
 *	rest of the code will find it, and add the Scripts folder to the
 *	auto_path. If we don't find the startup script, we just bag it,
 *	assuming the user is starting up some other way.
 *
 * Results:
 *	None.
 *
 * Side effects:
 *	Tcl_SetStartupScript() called when AppMain.tcl found.
 *
 *----------------------------------------------------------------------
 */

MODULE_SCOPE void
TkMacOSXDefaultStartupScript(void)
{
    NSAutoreleasePool *pool = [NSAutoreleasePool new];
    CFBundleRef bundleRef = CFBundleGetMainBundle();

    if (bundleRef != NULL) {
	CFURLRef appMainURL = CFBundleCopyResourceURL(bundleRef,
		CFSTR("AppMain"), CFSTR("tcl"), CFSTR("Scripts"));

	if (appMainURL != NULL) {
	    CFURLRef scriptFldrURL;
	    char startupScript[PATH_MAX + 1];

	    if (CFURLGetFileSystemRepresentation(appMainURL, true,
		    (unsigned char *) startupScript, PATH_MAX)) {
		Tcl_SetStartupScript(Tcl_NewStringObj(startupScript,-1), NULL);
		scriptFldrURL = CFURLCreateCopyDeletingLastPathComponent(NULL,
			appMainURL);
		if (scriptFldrURL != NULL) {
		    CFURLGetFileSystemRepresentation(scriptFldrURL, true,
			    (unsigned char *) scriptPath, PATH_MAX);
		    CFRelease(scriptFldrURL);
		}
	    }
	    CFRelease(appMainURL);
	}
    }
    [pool drain];
}

/*
 *----------------------------------------------------------------------
 *
 * TkMacOSXGetNamedSymbol --
 *
 *	Dynamically acquire address of a named symbol from a loaded dynamic
 *	library, so that we can use API that may not be available on all OS
 *	versions.
 *
 * Results:
 *	Address of given symbol or NULL if unavailable.
 *
 * Side effects:
 *	None.
 *
 *----------------------------------------------------------------------
 */

MODULE_SCOPE void*
TkMacOSXGetNamedSymbol(
    TCL_UNUSED(const char *),
    const char *symbol)
{
    void *addr = dlsym(RTLD_NEXT, symbol);

    if (!addr) {
	(void) dlerror(); /* Clear dlfcn error state */
    }
    return addr;
}

/*
 * Local Variables:
 * mode: objc
 * c-basic-offset: 4
 * fill-column: 79
 * coding: utf-8
 * End:
 */<|MERGE_RESOLUTION|>--- conflicted
+++ resolved
@@ -484,14 +484,10 @@
 	    TkMacOSXStandardAboutPanelObjCmd, NULL, NULL);
     Tcl_CreateObjCommand(interp, "::tk::mac::iconBitmap",
 	    TkMacOSXIconBitmapObjCmd, NULL, NULL);
-<<<<<<< HEAD
     Tcl_CreateObjCommand(interp, "::tk::mac::GetAppPath", TkMacOSXGetAppPathCmd,
 			 NULL, NULL);
     Tcl_CreateObjCommand(interp, "::tk::mac::macOSVersion", TkMacOSVersionObjCmd,
 			 NULL, NULL);
-=======
-    Tcl_CreateObjCommand(interp, "::tk::mac::GetAppPath",
-	    TkMacOSXGetAppPathCmd, NULL, NULL);
 
      /*
       * The root window has been created and mapped, but XMapWindow deferred its
@@ -504,7 +500,6 @@
      for (NSWindow *window in [NSApp windows]) {
 	 [window makeKeyAndOrderFront:NSApp];
      }
->>>>>>> ae738cdf
     return TCL_OK;
 }
 