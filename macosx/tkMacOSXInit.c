--- conflicted
+++ resolved
@@ -132,8 +132,6 @@
     [NSApp _lockAutoreleasePool];
     while (Tcl_DoOneEvent(TCL_WINDOW_EVENTS| TCL_DONT_WAIT)) {}
     [NSApp _unlockAutoreleasePool];
-    
-    TkMacOSXServices_Init(_eventInterp);
 }
 
 - (void) _setup: (Tcl_Interp *) interp
@@ -339,7 +337,7 @@
 	 * immediately since the queue is empty.
 	 */
 
-	Tcl_DoOneEvent(TCL_WINDOW_EVENTS| TCL_DONT_WAIT);
+	Tcl_DoOneEvent(TCL_WINDOW_EVENTS | TCL_DONT_WAIT);
 
 	/*
 	 * If we don't have a TTY and stdin is a special character file of
@@ -391,10 +389,15 @@
 	    TkMacOSXRegisterServiceWidgetObjCmd, NULL, NULL);
     Tcl_CreateObjCommand(interp, "::tk::mac::iconBitmap",
 	    TkMacOSXIconBitmapObjCmd, NULL, NULL);
-<<<<<<< HEAD
     Tcl_CreateObjCommand(interp, "::tk::mac::GetAppPath", TkMacOSXGetAppPath,(ClientData)NULL, (Tcl_CmdDeleteProc *)NULL);
-=======
->>>>>>> 19351002
+
+    /*
+     * Initialize the NSServices object here. Apple's docs say to do this
+     * in applicationDidFinishLaunching, but the Tcl interpreter is not 
+     * initialized until this function call. 
+     */
+    
+    TkMacOSXServices_Init(interp);
 
     return TCL_OK;
 }
@@ -451,19 +454,33 @@
  *	None.
  *
  *----------------------------------------------------------------------
- *//*Tcl function to get path to app bundle.*/
-int TkMacOSXGetAppPath(ClientData cd, Tcl_Interp *ip, int objc, Tcl_Obj *CONST objv[]) {
+ */
+int TkMacOSXGetAppPath(
+		       ClientData cd,
+		       Tcl_Interp *ip,
+		       int objc,
+		       Tcl_Obj *CONST objv[])
+{
 
   CFURLRef mainBundleURL = CFBundleCopyBundleURL(CFBundleGetMainBundle());
 
   
-  /* Convert the URL reference into a string reference. */
+  /* 
+   * Convert the URL reference into a string reference. 
+   */
+  
   CFStringRef appPath = CFURLCopyFileSystemPath(mainBundleURL, kCFURLPOSIXPathStyle);
  
-  /* Get the system encoding method. */
+  /* 
+   * Get the system encoding method. 
+   */
+  
   CFStringEncoding encodingMethod = CFStringGetSystemEncoding();
  
-  /* Convert the string reference into a C string. */
+  /* 
+   * Convert the string reference into a C string. 
+   */
+  
   char *path = (char *) CFStringGetCStringPtr(appPath, encodingMethod);
 
   Tcl_SetResult(ip, path, NULL);
@@ -473,7 +490,6 @@
   return TCL_OK;
 
 }
- 
 /*
  *----------------------------------------------------------------------
