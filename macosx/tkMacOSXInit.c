--- conflicted
+++ resolved
@@ -116,12 +116,7 @@
     _defaultMainMenu = nil;
     [self _setupMenus];
 
-<<<<<<< HEAD
-      /*
-=======
-
-    /*
->>>>>>> 2c2c5fd0
+    /*
      * Initialize event processing.
      */
     TkMacOSXInitAppleEvents(_eventInterp);
