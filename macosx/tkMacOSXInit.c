--- conflicted
+++ resolved
@@ -116,12 +116,7 @@
     _defaultMainMenu = nil;
     [self _setupMenus];
 
-<<<<<<< HEAD
-      /*
-=======
-
-    /*
->>>>>>> 522eb2bd
+    /*
      * Initialize event processing.
      */
     TkMacOSXInitAppleEvents(_eventInterp);
