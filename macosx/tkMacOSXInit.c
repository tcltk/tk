--- conflicted
+++ resolved
@@ -41,10 +41,7 @@
  */
 
 static Tcl_ObjCmdProc TkMacOSXGetAppPathObjCmd;
-<<<<<<< HEAD
 static Tcl_ObjCmdProc TkMacOSVersionObjCmd;
-=======
->>>>>>> bb2cdc11
  
 #pragma mark TKApplication(TKInit)
@@ -709,7 +706,6 @@
 	    TkMacOSXIconBitmapObjCmd, NULL, NULL);
     Tcl_CreateObjCommand(interp, "::tk::mac::GetAppPath",
 	    TkMacOSXGetAppPathObjCmd, NULL, NULL);
-<<<<<<< HEAD
     Tcl_CreateObjCommand(interp, "::tk::mac::macOSVersion",
 	    TkMacOSVersionObjCmd, NULL, NULL);
     MacSystrayInit(interp);
@@ -764,8 +760,6 @@
 
     CFRelease(mainBundleURL);
     CFRelease(appPath);
-=======
->>>>>>> bb2cdc11
 
     return TCL_OK;
 }
@@ -774,7 +768,6 @@
 /*
  *----------------------------------------------------------------------
  *
-<<<<<<< HEAD
  * TkpGetAppName --
  *
  *	Retrieves the name of the current application from a platform specific
@@ -814,9 +807,6 @@
  *----------------------------------------------------------------------
  *
  * TkMacOSVersionObjCmd --
-=======
- * TkMacOSXGetAppPathObjCmd --
->>>>>>> bb2cdc11
  *
  *	Tcl command which returns an integer encoding the major and minor
  *	version numbers of the currently running operating system in the
@@ -833,13 +823,8 @@
  
 static int
-<<<<<<< HEAD
 TkMacOSVersionObjCmd(
     TCL_UNUSED(void *),
-=======
-TkMacOSXGetAppPathObjCmd(
-    TCL_UNUSED(void *), /* clientData */
->>>>>>> bb2cdc11
     Tcl_Interp *interp,
     int objc,
     Tcl_Obj *const objv[])
@@ -849,71 +834,11 @@
 	Tcl_WrongNumArgs(interp, 1, objv, NULL);
 	return TCL_ERROR;
     }
-<<<<<<< HEAD
     if (version[0] == '\0') {
 	snprintf(version, 16, "%d", [NSApp macOSVersion]);
     }
     Tcl_SetResult(interp, version, NULL);
-=======
-
-    /*
-     * Get the application path URL and convert it to a string path reference.
-     */
-
-    CFURLRef mainBundleURL = CFBundleCopyBundleURL(CFBundleGetMainBundle());
-    CFStringRef appPath =
-	    CFURLCopyFileSystemPath(mainBundleURL, kCFURLPOSIXPathStyle);
-
-    /*
-     * Convert (and copy) the string reference into a Tcl result.
-     */
-
-    Tcl_SetObjResult(interp, Tcl_NewStringObj(
-	    CFStringGetCStringPtr(appPath, CFStringGetSystemEncoding()), -1));
-
-    CFRelease(mainBundleURL);
-    CFRelease(appPath);
-
->>>>>>> bb2cdc11
     return TCL_OK;
-}
--
-/*
- *----------------------------------------------------------------------
- *
- * TkpGetAppName --
- *
- *	Retrieves the name of the current application from a platform specific
- *	location. For Unix, the application name is the tail of the path
- *	contained in the tcl variable argv0.
- *
- * Results:
- *	Returns the application name in the given Tcl_DString.
- *
- * Side effects:
- *	None.
- *
- *----------------------------------------------------------------------
- */
-
-void
-TkpGetAppName(
-    Tcl_Interp *interp,
-    Tcl_DString *namePtr)	/* A previously initialized Tcl_DString. */
-{
-    const char *p, *name;
-
-    name = Tcl_GetVar2(interp, "argv0", NULL, TCL_GLOBAL_ONLY);
-    if ((name == NULL) || (*name == 0)) {
-	name = "tk";
-    } else {
-	p = strrchr(name, '/');
-	if (p != NULL) {
-	    name = p+1;
-	}
-    }
-    Tcl_DStringAppend(namePtr, name, -1);
 }
  
@@ -986,11 +911,7 @@
 
 	    if (CFURLGetFileSystemRepresentation(appMainURL, true,
 		    (unsigned char *) startupScript, PATH_MAX)) {
-<<<<<<< HEAD
 		Tcl_SetStartupScript(Tcl_NewStringObj(startupScript, TCL_INDEX_NONE), NULL);
-=======
-		Tcl_SetStartupScript(Tcl_NewStringObj(startupScript, -1), NULL);
->>>>>>> bb2cdc11
 		scriptFldrURL = CFURLCreateCopyDeletingLastPathComponent(NULL,
 			appMainURL);
 		if (scriptFldrURL != NULL) {
