--- conflicted
+++ resolved
@@ -131,22 +131,12 @@
     [self _setupMenus];
 
     /*
-<<<<<<< HEAD
-     * Initialize graphics.
-     */
-
-    TkMacOSXUseAntialiasedText(_eventInterp, -1);
-    TkMacOSXInitCGDrawing(_eventInterp, TRUE, 0);
-
-    /*
      * Run initialization routines that depend on the OS version.
      */
 
     Ttk_MacOSXInit();
 
     /*
-=======
->>>>>>> a6c1ce56
      * It is not safe to force activation of the NSApp until this method is
      * called. Activating too early can cause the menu bar to be unresponsive.
      * The call to activateIgnoringOtherApps was moved here to avoid this.
