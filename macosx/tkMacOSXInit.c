/*
 * tkMacOSXInit.c --
 *
 *	This file contains Mac OS X -specific interpreter initialization
 *	functions.
 *
 * Copyright (c) 1995-1997 Sun Microsystems, Inc.
 * Copyright 2001-2009, Apple Inc.
 * Copyright (c) 2005-2009 Daniel A. Steffen <das@users.sourceforge.net>
 * Copyright (c) 2017 Marc Culler
 *
 * See the file "license.terms" for information on usage and redistribution of
 * this file, and for a DISCLAIMER OF ALL WARRANTIES.
 */

#include "tkMacOSXPrivate.h"

#include <sys/stat.h>
#include <dlfcn.h>
#include <objc/objc-auto.h>

static char tkLibPath[PATH_MAX + 1] = "";

/*
 * If the App is in an App package, then we want to add the Scripts directory
 * to the auto_path.
 */

static char scriptPath[PATH_MAX + 1] = "";

/*
 * Forward declarations...
 */

static int		TkMacOSXGetAppPathCmd(ClientData cd, Tcl_Interp *ip,
			    int objc, Tcl_Obj *const objv[]);

#pragma mark TKApplication(TKInit)

@implementation TKApplication
@synthesize poolLock = _poolLock;
@synthesize macOSVersion = _macOSVersion;
@synthesize isDrawing = _isDrawing;
@synthesize needsToDraw = _needsToDraw;
@end

/*
 * #define this to see a message on stderr whenever _resetAutoreleasePool is
 * called while the pool is locked.
 */
#undef DEBUG_LOCK

@implementation TKApplication(TKInit)
- (void) _resetAutoreleasePool
{
    if ([self poolLock] == 0) {
	[_mainPool drain];
	_mainPool = [NSAutoreleasePool new];
    } else {
#ifdef DEBUG_LOCK
	fprintf(stderr, "Pool is locked with count %d!!!!\n", [self poolLock]);
#endif
    }
}
- (void) _lockAutoreleasePool
{
    [self setPoolLock:[self poolLock] + 1];
}
- (void) _unlockAutoreleasePool
{
    [self setPoolLock:[self poolLock] - 1];
}
#ifdef TK_MAC_DEBUG_NOTIFICATIONS
- (void) _postedNotification: (NSNotification *) notification
{
    TKLog(@"-[%@(%p) %s] %@", [self class], self, _cmd, notification);
}
#endif

- (void) _setupApplicationNotifications
{
    NSNotificationCenter *nc = [NSNotificationCenter defaultCenter];
#define observe(n, s) \
	[nc addObserver:self selector:@selector(s) name:(n) object:nil]
    observe(NSApplicationDidBecomeActiveNotification, applicationActivate:);
    observe(NSApplicationWillResignActiveNotification, applicationDeactivate:);
    observe(NSApplicationDidUnhideNotification, applicationShowHide:);
    observe(NSApplicationDidHideNotification, applicationShowHide:);
    observe(NSApplicationDidChangeScreenParametersNotification, displayChanged:);
    observe(NSTextInputContextKeyboardSelectionDidChangeNotification, keyboardChanged:);
#undef observe
}

-(void)applicationWillFinishLaunching:(NSNotification *)aNotification
{
    (void)aNotification;

    /*
     * Initialize notifications.
     */
#ifdef TK_MAC_DEBUG_NOTIFICATIONS
    [[NSNotificationCenter defaultCenter] addObserver:self
	    selector:@selector(_postedNotification:) name:nil object:nil];
#endif
    [self _setupWindowNotifications];
    [self _setupApplicationNotifications];

    /*
     * Construct the menu bar.
     */
    _defaultMainMenu = nil;
    [self _setupMenus];

    /*
     * Initialize event processing.
     */
    TkMacOSXInitAppleEvents(_eventInterp);

    /*
     * Initialize the graphics context.
     */
    TkMacOSXUseAntialiasedText(_eventInterp, -1);
    TkMacOSXInitCGDrawing(_eventInterp, TRUE, 0);
}

-(void)applicationDidFinishLaunching:(NSNotification *)notification
{
    (void)notification;

    /*
     * Run initialization routines that depend on the OS version.
     */

    Ttk_MacOSXInit();

    /*
     * It is not safe to force activation of the NSApp until this method is
     * called. Activating too early can cause the menu bar to be unresponsive.
     * The call to activateIgnoringOtherApps was moved here to avoid this.
     * However, with the release of macOS 10.15 (Catalina) that was no longer
     * sufficient.  (See ticket bf93d098d7.)  The call to setActivationPolicy
     * needed to be moved into this function as well.
     */

    [NSApp setActivationPolicy:NSApplicationActivationPolicyRegular];
    [NSApp activateIgnoringOtherApps: YES];

    /*
     * Process events to ensure that the root window is fully initialized. See
     * ticket 56a1823c73.
     */

    [NSApp _lockAutoreleasePool];
    while (Tcl_DoOneEvent(TCL_WINDOW_EVENTS| TCL_DONT_WAIT)) {}
    [NSApp _unlockAutoreleasePool];
}

- (void) _setup: (Tcl_Interp *) interp
{
    /*
     * Remember our interpreter.
     */
    _eventInterp = interp;

    /*
     * Install the global autoreleasePool.
     */
    _mainPool = [NSAutoreleasePool new];
    [NSApp setPoolLock:0];

    /*
     * Record the OS version we are running on.
     */

    int minorVersion, majorVersion;
#if MAC_OS_X_VERSION_MAX_ALLOWED < 101000
    Gestalt(gestaltSystemVersionMinor, (SInt32*)&minorVersion);
    majorVersion = 10;
#else
    NSOperatingSystemVersion systemVersion;
    systemVersion = [[NSProcessInfo processInfo] operatingSystemVersion];
    majorVersion = systemVersion.majorVersion;
    minorVersion = systemVersion.minorVersion;
#endif
    [NSApp setMacOSVersion: 10000*majorVersion + 100*minorVersion];

    /*
     * We are not drawing right now.
     */

    [NSApp setIsDrawing:NO];

    /*
     * Be our own delegate.
     */

    [self setDelegate:self];

    /*
     * If no icon has been set from an Info.plist file, use the Wish icon from
     * the Tk framework.
     */

    NSString *iconFile = [[NSBundle mainBundle] objectForInfoDictionaryKey:
						    @"CFBundleIconFile"];
    if (!iconFile) {
	NSString *path = [NSApp tkFrameworkImagePath:@"Tk.icns"];
	if (path) {
	    NSImage *image = [[NSImage alloc] initWithContentsOfFile:path];
	    if (image) {
		[NSApp setApplicationIconImage:image];
		[image release];
	    }
	}
    }
}

- (NSString *) tkFrameworkImagePath: (NSString *) image
{
    NSString *path = nil;
    NSAutoreleasePool *pool = [NSAutoreleasePool new];
    if (tkLibPath[0] != '\0') {
	path = [[NSBundle bundleWithPath:[[NSString stringWithUTF8String:
		tkLibPath] stringByAppendingString:@"/../.."]]
		pathForImageResource:image];
    }
    if (!path) {
	const char *tk_library = Tcl_GetVar2(_eventInterp, "tk_library", NULL,
		TCL_GLOBAL_ONLY);

	if (tk_library) {
	    NSFileManager *fm = [NSFileManager defaultManager];

	    path = [[NSString stringWithUTF8String:tk_library]
		    stringByAppendingFormat:@"/%@", image];
	    if (![fm isReadableFileAtPath:path]) {
		path = [[NSString stringWithUTF8String:tk_library]
			stringByAppendingFormat:@"/../macosx/%@", image];
		if (![fm isReadableFileAtPath:path]) {
		    path = nil;
		}
	    }
	}
    }
#ifdef TK_MAC_DEBUG
    if (!path && getenv("TK_SRCROOT")) {
	path = [[NSString stringWithUTF8String:getenv("TK_SRCROOT")]
		stringByAppendingFormat:@"/macosx/%@", image];
	if (![[NSFileManager defaultManager] isReadableFileAtPath:path]) {
	    path = nil;
	}
    }
#endif
    [path retain];
    [pool drain];
    return path;
}
@end

#pragma mark -

/*
 *----------------------------------------------------------------------
 *
 * TkMacOSXMinorVersion --
 *
 *	Tcl command which returns the minor version number of the currently
 *	running operating system.
 *
 * Results:
 *	Returns the minor version number.
 *
 * Side effects:
 *	None.
 *
 *----------------------------------------------------------------------
 */
static int
TkMacOSXMinorVersion(
		     ClientData cd,
		     Tcl_Interp *ip,
		     int objc,
		     Tcl_Obj *const objv[])
{
    static char version[16] = "";
    if (version[0] == '\0') {
	snprintf(version, 16, "%d", [NSApp macOSVersion]);
    }
    Tcl_SetResult(ip, version, NULL);
    return TCL_OK;
}


/*
 *----------------------------------------------------------------------
 *
 * TkpInit --
 *
 *	Performs Mac-specific interpreter initialization related to the
 *	tk_library variable.
 *
 * Results:
 *	Returns a standard Tcl result. Leaves an error message or result in
 *	the interp's result.
 *
 * Side effects:
 *	Sets "tk_library" Tcl variable, runs "tk.tcl" script.
 *
 *----------------------------------------------------------------------
 */

int
TkpInit(
    Tcl_Interp *interp)
{
    static int initialized = 0;

    /*
     * Since it is possible for TkInit to be called multiple times and we
     * don't want to do the following initialization multiple times we protect
     * against doing it more than once.
     */

    if (!initialized) {
	struct stat st;

	initialized = 1;

	/*
	 * Initialize/check OS version variable for runtime checks.
	 */

#if MAC_OS_X_VERSION_MIN_REQUIRED < 1060
#   error Mac OS X 10.6 required
#endif

#ifdef TK_FRAMEWORK
	/*
	 * When Tk is in a framework, force tcl_findLibrary to look in the
	 * framework scripts directory.
	 * FIXME: Should we come up with a more generic way of doing this?
	 */

	if (Tcl_MacOSXOpenVersionedBundleResources(interp,
		"com.tcltk.tklibrary", TK_FRAMEWORK_VERSION, 0, PATH_MAX,
		tkLibPath) != TCL_OK) {
            # if 0 /* This is not really an error.  Wish still runs fine. */
	    TkMacOSXDbgMsg("Tcl_MacOSXOpenVersionedBundleResources failed");
	    # endif
	}
#endif

	/*
	 * FIXME: Close stdin & stdout for remote debugging otherwise we will
	 * fight with gdb for stdin & stdout
	 */

	if (getenv("XCNOSTDIN") != NULL) {
	    close(0);
	    close(1);
	}

	/*
	 * Instantiate our NSApplication object. This needs to be done before
	 * we check whether to open a console window.
	 */

	NSAutoreleasePool *pool = [NSAutoreleasePool new];
	[[NSUserDefaults standardUserDefaults] registerDefaults:
		[NSDictionary dictionaryWithObjectsAndKeys:
				  [NSNumber numberWithBool:YES],
			      @"_NSCanWrapButtonTitles",
				   [NSNumber numberWithInt:-1],
			      @"NSStringDrawingTypesetterBehavior",
			      nil]];
	[TKApplication sharedApplication];
	[pool drain];
	[NSApp _setup:interp];

        /*
         * WARNING: The finishLaunching method runs asynchronously, apparently
         * in a separate thread.  This creates a race between the
         * initialization of the NSApplication and the initialization of Tk.
         * If Tk wins the race bad things happen with the root window (see
         * below).  If the NSApplication wins then an AppleEvent created during
         * launch, e.g. by dropping a file icon on the application icon, will
         * be delivered before the procedure meant to to handle the AppleEvent
         * has been defined.  This is now handled by processing the AppleEvent
         * as an idle task.  See tkMacOSXHLEvents.c.
         */

	[NSApp finishLaunching];

        /*
         * Create a Tk event source based on the Appkit event queue.
         */

	Tk_MacOSXSetupTkNotifier();

	/*
	 * If Tk initialization wins the race, the root window is mapped before
         * the NSApplication is initialized.  This can cause bad things to
         * happen.  The root window can open off screen with no way to make it
         * appear on screen until the app icon is clicked.  This will happen if
         * a Tk application opens a modal window in its startup script (see
         * ticket 56a1823c73).  In other cases, an empty root window can open
         * on screen and remain visible for a noticeable amount of time while
         * the Tk initialization finishes (see ticket d1989fb7cf).  The call
         * below forces Tk to block until the Appkit event queue has been
         * created.  This seems to be sufficient to ensure that the
         * NSApplication initialization wins the race, avoiding these bad
         * window behaviors.
	 */

	Tcl_DoOneEvent(TCL_WINDOW_EVENTS | TCL_DONT_WAIT);

	/*
	 * If we don't have a TTY and stdin is a special character file of
	 * length 0, (e.g. /dev/null, which is what Finder sets when double
	 * clicking Wish) then use the Tk based console interpreter.
	 */

	if (getenv("TK_CONSOLE") ||
		(!isatty(0) && (fstat(0, &st) ||
		(S_ISCHR(st.st_mode) && st.st_blocks == 0)))) {
	    Tk_InitConsoleChannels(interp);
	    Tcl_RegisterChannel(interp, Tcl_GetStdChannel(TCL_STDIN));
	    Tcl_RegisterChannel(interp, Tcl_GetStdChannel(TCL_STDOUT));
	    Tcl_RegisterChannel(interp, Tcl_GetStdChannel(TCL_STDERR));

	    /*
	     * Only show the console if we don't have a startup script and
	     * tcl_interactive hasn't been set already.
	     */

	    if (Tcl_GetStartupScript(NULL) == NULL) {
		const char *intvar = Tcl_GetVar2(interp,
			"tcl_interactive", NULL, TCL_GLOBAL_ONLY);

		if (intvar == NULL) {
		    Tcl_SetVar2(interp, "tcl_interactive", NULL, "1",
			    TCL_GLOBAL_ONLY);
		}
	    }
	    if (Tk_CreateConsoleWindow(interp) == TCL_ERROR) {
		return TCL_ERROR;
	    }
	}

	/*
	 * Now we can run initialization routines which require that both the
	 * NSApplication and the Tcl interpreter have been created and
	 * initialized.
	 */

	TkMacOSXServices_Init(interp);
	TkMacOSXNSImage_Init(interp);
    }

    if (tkLibPath[0] != '\0') {
	Tcl_SetVar2(interp, "tk_library", NULL, tkLibPath, TCL_GLOBAL_ONLY);
    }

    if (scriptPath[0] != '\0') {
	Tcl_SetVar2(interp, "auto_path", NULL, scriptPath,
		TCL_GLOBAL_ONLY|TCL_LIST_ELEMENT|TCL_APPEND_VALUE);
    }

    Tcl_CreateObjCommand(interp, "::tk::mac::standardAboutPanel",
	    TkMacOSXStandardAboutPanelObjCmd, NULL, NULL);
    Tcl_CreateObjCommand(interp, "::tk::mac::iconBitmap",
	    TkMacOSXIconBitmapObjCmd, NULL, NULL);
<<<<<<< HEAD
    Tcl_CreateObjCommand(interp, "::tk::mac::GetAppPath", TkMacOSXGetAppPath,
			 NULL, NULL);
    Tcl_CreateObjCommand(interp, "::tk::mac::macOSVersion",
           TkMacOSXMinorVersion, NULL, NULL);
=======
    Tcl_CreateObjCommand(interp, "::tk::mac::GetAppPath",
	    TkMacOSXGetAppPathCmd, NULL, NULL);
>>>>>>> 5bf62fe2
    return TCL_OK;
}

/*
 *----------------------------------------------------------------------
 *
 * TkpGetAppName --
 *
 *	Retrieves the name of the current application from a platform specific
 *	location. For Unix, the application name is the tail of the path
 *	contained in the tcl variable argv0.
 *
 * Results:
 *	Returns the application name in the given Tcl_DString.
 *
 * Side effects:
 *	None.
 *
 *----------------------------------------------------------------------
 */

void
TkpGetAppName(
    Tcl_Interp *interp,
    Tcl_DString *namePtr)	/* A previously initialized Tcl_DString. */
{
    const char *p, *name;

    name = Tcl_GetVar2(interp, "argv0", NULL, TCL_GLOBAL_ONLY);
    if ((name == NULL) || (*name == 0)) {
	name = "tk";
    } else {
	p = strrchr(name, '/');
	if (p != NULL) {
	    name = p+1;
	}
    }
    Tcl_DStringAppend(namePtr, name, -1);
}

/*
 *----------------------------------------------------------------------
 *
 * TkMacOSXGetAppPathCmd --
 *
 *	Returns the path of the Wish application bundle.
 *
 * Results:
 *	Returns the application path.
 *
 * Side effects:
 *	None.
 *
 *----------------------------------------------------------------------
 */

static int
TkMacOSXGetAppPathCmd(
    TCL_UNUSED(ClientData),
    Tcl_Interp *interp,
    int objc,
    Tcl_Obj *const objv[])
{
    if (objc != 1) {
	Tcl_WrongNumArgs(interp, 1, objv, NULL);
	return TCL_ERROR;
    }

    /*
     * Get the application path URL and convert it to a string path reference.
     */

    CFURLRef mainBundleURL = CFBundleCopyBundleURL(CFBundleGetMainBundle());
    CFStringRef appPath =
	    CFURLCopyFileSystemPath(mainBundleURL, kCFURLPOSIXPathStyle);

    /*
     * Convert (and copy) the string reference into a Tcl result.
     */

    Tcl_SetObjResult(interp, Tcl_NewStringObj(
	    CFStringGetCStringPtr(appPath, CFStringGetSystemEncoding()), -1));

    CFRelease(mainBundleURL);
    CFRelease(appPath);
    return TCL_OK;
}

/*
 *----------------------------------------------------------------------
 *
 * TkpDisplayWarning --
 *
 *	This routines is called from Tk_Main to display warning messages that
 *	occur during startup.
 *
 * Results:
 *	None.
 *
 * Side effects:
 *	Generates messages on stdout.
 *
 *----------------------------------------------------------------------
 */

void
TkpDisplayWarning(
    const char *msg,		/* Message to be displayed. */
    const char *title)		/* Title of warning. */
{
    Tcl_Channel errChannel = Tcl_GetStdChannel(TCL_STDERR);

    if (errChannel) {
	Tcl_WriteChars(errChannel, title, -1);
	Tcl_WriteChars(errChannel, ": ", 2);
	Tcl_WriteChars(errChannel, msg, -1);
	Tcl_WriteChars(errChannel, "\n", 1);
    }
}

/*
 *----------------------------------------------------------------------
 *
 * TkMacOSXDefaultStartupScript --
 *
 *	On MacOS X, we look for a file in the Resources/Scripts directory
 *	called AppMain.tcl and if found, we set argv[1] to that, so that the
 *	rest of the code will find it, and add the Scripts folder to the
 *	auto_path. If we don't find the startup script, we just bag it,
 *	assuming the user is starting up some other way.
 *
 * Results:
 *	None.
 *
 * Side effects:
 *	Tcl_SetStartupScript() called when AppMain.tcl found.
 *
 *----------------------------------------------------------------------
 */

MODULE_SCOPE void
TkMacOSXDefaultStartupScript(void)
{
    NSAutoreleasePool *pool = [NSAutoreleasePool new];
    CFBundleRef bundleRef = CFBundleGetMainBundle();

    if (bundleRef != NULL) {
	CFURLRef appMainURL = CFBundleCopyResourceURL(bundleRef,
		CFSTR("AppMain"), CFSTR("tcl"), CFSTR("Scripts"));

	if (appMainURL != NULL) {
	    CFURLRef scriptFldrURL;
	    char startupScript[PATH_MAX + 1];

	    if (CFURLGetFileSystemRepresentation(appMainURL, true,
		    (unsigned char *) startupScript, PATH_MAX)) {
		Tcl_SetStartupScript(Tcl_NewStringObj(startupScript,-1), NULL);
		scriptFldrURL = CFURLCreateCopyDeletingLastPathComponent(NULL,
			appMainURL);
		if (scriptFldrURL != NULL) {
		    CFURLGetFileSystemRepresentation(scriptFldrURL, true,
			    (unsigned char *) scriptPath, PATH_MAX);
		    CFRelease(scriptFldrURL);
		}
	    }
	    CFRelease(appMainURL);
	}
    }
    [pool drain];
}

/*
 *----------------------------------------------------------------------
 *
 * TkMacOSXGetNamedSymbol --
 *
 *	Dynamically acquire address of a named symbol from a loaded dynamic
 *	library, so that we can use API that may not be available on all OS
 *	versions.
 *
 * Results:
 *	Address of given symbol or NULL if unavailable.
 *
 * Side effects:
 *	None.
 *
 *----------------------------------------------------------------------
 */

MODULE_SCOPE void*
TkMacOSXGetNamedSymbol(
    TCL_UNUSED(const char *),
    const char *symbol)
{
    void *addr = dlsym(RTLD_NEXT, symbol);

    if (!addr) {
	(void) dlerror(); /* Clear dlfcn error state */
    }
    return addr;
}

/*
 * Local Variables:
 * mode: objc
 * c-basic-offset: 4
 * fill-column: 79
 * coding: utf-8
 * End:
 */<|MERGE_RESOLUTION|>--- conflicted
+++ resolved
@@ -126,7 +126,6 @@
 
 -(void)applicationDidFinishLaunching:(NSNotification *)notification
 {
-    (void)notification;
 
     /*
      * Run initialization routines that depend on the OS version.
@@ -264,7 +263,7 @@
 /*
  *----------------------------------------------------------------------
  *
- * TkMacOSXMinorVersion --
+ * TkMacOSXVersion --
  *
  *	Tcl command which returns the minor version number of the currently
  *	running operating system.
@@ -278,11 +277,11 @@
  *----------------------------------------------------------------------
  */
 static int
-TkMacOSXMinorVersion(
-		     ClientData cd,
-		     Tcl_Interp *ip,
-		     int objc,
-		     Tcl_Obj *const objv[])
+TkMacOSVersionObjCmd(
+    ClientData cd,
+    Tcl_Interp *ip,
+    int objc,
+    Tcl_Obj *const objv[])
 {
     static char version[16] = "";
     if (version[0] == '\0') {
@@ -474,15 +473,10 @@
 	    TkMacOSXStandardAboutPanelObjCmd, NULL, NULL);
     Tcl_CreateObjCommand(interp, "::tk::mac::iconBitmap",
 	    TkMacOSXIconBitmapObjCmd, NULL, NULL);
-<<<<<<< HEAD
-    Tcl_CreateObjCommand(interp, "::tk::mac::GetAppPath", TkMacOSXGetAppPath,
+    Tcl_CreateObjCommand(interp, "::tk::mac::GetAppPath", TkMacOSXGetAppPathCmd,
 			 NULL, NULL);
-    Tcl_CreateObjCommand(interp, "::tk::mac::macOSVersion",
-           TkMacOSXMinorVersion, NULL, NULL);
-=======
-    Tcl_CreateObjCommand(interp, "::tk::mac::GetAppPath",
-	    TkMacOSXGetAppPathCmd, NULL, NULL);
->>>>>>> 5bf62fe2
+    Tcl_CreateObjCommand(interp, "::tk::mac::macOSVersion", TkMacOSVersionObjCmd,
+			 NULL, NULL);
     return TCL_OK;
 }
 