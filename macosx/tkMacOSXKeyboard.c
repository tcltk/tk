--- conflicted
+++ resolved
@@ -470,11 +470,7 @@
 KeySym
 XKeycodeToKeysym(
     TCL_UNUSED(Display *),
-<<<<<<< HEAD
     unsigned int keycode,
-=======
-    KeyCode keycode,
->>>>>>> 4b979e70
     int index)
 {
     return XkbKeycodeToKeysym(NULL, keycode, 0, index);
@@ -603,8 +599,6 @@
 XKeysymToString(
     TCL_UNUSED(KeySym))
 {
-    (void)keysym;
-
     return NULL;
 }
 
@@ -612,8 +606,6 @@
 XStringToKeysym(
     TCL_UNUSED(const char *))
 {
-    (void)string;
-
     return NoSymbol;
 }
 