/*
 * tkMacOSXKeyboard.c --
 *
 *	Routines to support keyboard events on the Macintosh.
 *
 * Copyright © 1995-1997 Sun Microsystems, Inc.
 * Copyright © 2001-2009, Apple Inc.
 * Copyright © 2005-2009 Daniel A. Steffen <das@users.sourceforge.net>
 * Copyright © 2020 Marc Culler
 *
 * See the file "license.terms" for information on usage and redistribution
 * of this file, and for a DISCLAIMER OF ALL WARRANTIES.
 */

#include "tkMacOSXPrivate.h"
#include "tkMacOSXInt.h"
#include "tkMacOSXConstants.h"
#include "tkMacOSXKeysyms.h"

/*
 * About keyboards
 * ---------------
 * Keyboards are complicated.  This long comment is an attempt to provide
 * enough information about them to make it possible to read and understand
 * the code in this file.
 *
 * Every key on a keyboard is identified by a number between 0 and 127.  In
 * macOS, pressing or releasing a key on the keyboard generates an NSEvent of
 * type KeyDown, KeyUp or FlagsChanged.  The 8-bit identifier of the key that
 * was involved in this event is provided in the attribute [NSEvent keyCode].
 * Apple also refers to this number as a "Virtual KeyCode".  In this file, to
 * avoid confusion with other uses of the word keycode, we will refer to this
 * key identifier as a "virtual keycode", usually the value of a variable named
 * "virtual".
 *
 * Some of the keys on a keyboard, such as the Shift, Option, Command or
 * Control keys, are "modifier" keys.  The effect of pressing or releasing a
 * key depends on three quantities:
 *     - which key is being pressed or released
 *     - which modifier keys are being held down at the moment
 *     - the current keyboard layout
 * If the key is a modifier key then the effect of pressing or releasing it is
 * only to change the list of which modifier keys are being held down.  Apple
 * reports this by sending an NSEvent of type FlagsChanged.  X11 reports this
 * as a KeyPress or KeyRelease event for the modifier key.  Note that there may
 * be combinations of modifier key states and key presses which have no effect.
 *
 * In X11 every meaningful effect from a key action is identified by a 16 bit
 * value known as a keysym.  Every keysym has an associated string name, also
 * known as a keysym.  The Tk bind command uses the X11 keysym string to
 * specify a key event which should invoke a certain action and it provides the
 * numeric and symbolic keysyms to the bound proc as %N and %K respectively.
 * An X11 XEvent which reports a KeyPress or KeyRelease does not include the
 * keysym.  Instead it includes a platform-specific numerical value called a
 * keycode which is available to the bound procedure as %k.  A platform port of
 * Tk must provide functions which convert between keycodes and numerical
 * keysyms.  Conversion between numerical and symbolic keysyms is provided by
 * the generic Tk code, although platforms are allowed to provide their own by
 * defining the XKeysymToString and XStringToKeysym functions and undefining
 * the macro REDO_KEYSYM_LOOKUP.  This macOS port uses the conversion provided
 * by the generic code.
 *
 * When the keyboard focus is on a Tk widget which provides text input, there
 * are some X11 KeyPress events which cause text to be inserted.  We will call
 * these "printable" events. The UCS-32 character stored in the keycode field
 * of an XKeyEvent depends on more than the three items above.  It may also
 * depend on the sequence of keypresses that preceded the one being reported by
 * the XKeyEvent.  For example, on macOS an <Alt-e> event does not cause text
 * to be inserted but a following <a> event causes an accented 'a' to be
 * inserted.  The events in such a composition sequence, other than the final
 * one, are known as "dead-key" events.
 *
 * MacOS packages the information described above in a different way.  Every
 * meaningful effect from a key action *other than changing the state of
 * modifier keys* is identified by a unicode string which is provided as the
 * [NSEvent characters] attribute of a KeyDown or KeyUp event.  FlagsChanged
 * events do not have characters.  In principle, the characters attribute could
 * be an arbitrary unicode string but in practice it is always a single UTF-16
 * character which we usually store in a variable named keychar.  While the
 * keychar is a legal unicode code point, it does not necessarily represent a
 * glyph. MacOS uses unicode code points in the private-use range 0xF700-0xF8FF
 * for non-printable events which have no associated ASCII code point.  For
 * example, pressing the F2 key generates an NSEvent with the character 0xF705,
 * the Backspace key produces 0x7F (ASCII del) and the Delete key produces
 * 0xF728.
 *
 * With the exception of modifier keys, it is possible to translate between
 * numerical X11 keysyms and macOS keychars; this file constructs Tcl hash
 * tables to do this job, using data defined in the file tkMacOSXKeysyms.h.
 * The code here adopts the convention that the keychar of any modifier key
 * is MOD_KEYCHAR.  Keys which do not appear on any Macintosh keyboard, such
 * as the Menu key on PC keyboards, are assigned UNKNOWN_KEYCHAR.
 *
 * The macosx platform-specific scheme for generating a keycode when mapping an
 * NSEvent of type KeyUp, KeyDown or FlagsChanged to an XEvent of type KeyPress
 * or KeyRelease is as follows:
 *     keycode = (virtual << 24) | index << 22 | keychar
 * where index is a 2-bit quantity whose bits indicate the state of the Option
 * and Shift keys.
 *
 * A few remarks are in order.  First, we are using 32 bits for the keycode and
 * we are allowing room for up to 22 bits for the keychar.  This means that
 * there is enough room in the keycode to hold a UTF-32 character, which only
 * requires 21 bits.  Second, the KeyCode type for the keycode field in an
 * XEvent is currently defined as unsigned int, which was modified from the
 * unsigned short used in X11 in order to accomodate macOS. Finally, there is
 * no obstruction to generating KeyPress events for keys that represent letters
 * which do not exist on the current keyboard layout.  And different keyboard
 * layouts can assign a given letter to different keys.  So we need a
 * convention for what value to assign to "virtual" when computing the keycode
 * for a generated event.  The convention used here is as follows: If there is
 * a key on the current keyboard which produces the keychar, use the virtual
 * keycode of that key.  Otherwise set virtual = NO_VIRTUAL.
 */


/*
 * See tkMacOSXPrivate.h for macros and structures related to key event processing.
 */

/*
 * Hash tables and array used to translate between various key attributes.
 */

static Tcl_HashTable special2keysym;	/* Special virtual keycode to keysym */
static Tcl_HashTable keysym2keycode;	/* keysym to XEvent keycode */
static Tcl_HashTable keysym2unichar;	/* keysym to unichar */
static Tcl_HashTable unichar2keysym;	/* unichar to X11 keysym */
static Tcl_HashTable unichar2xvirtual;	/* unichar to virtual with index */
static UniChar xvirtual2unichar[512];	/* virtual with index to unichar */

/*
 * Flags.
 */

static BOOL initialized = NO;
static BOOL keyboardChanged = YES;

/*
 * Prototypes for static functions used in this file.
 */

static void	InitHashTables(void);
static void     UpdateKeymaps(void);
static int	KeyDataToUnicode(UniChar *uniChars, int maxChars,
			UInt16 keyaction, UInt32 virt, UInt32 modifiers,
			UInt32 * deadKeyStatePtr);

#pragma mark TKApplication(TKKeyboard)

@implementation TKApplication(TKKeyboard)
- (void) keyboardChanged: (NSNotification *) notification
{
    (void)notification;
#ifdef TK_MAC_DEBUG_NOTIFICATIONS
<<<<<<< HEAD
    TKLog(@"-[%@(%p) %s] %@", [self class], self, _cmd, notification);
=======
    TKLog(@"-[%@(%p) %s] %@", [self class], self, sel_getName(_cmd), notification);
#else
    (void)notification;
>>>>>>> 9183585b
#endif
    keyboardChanged = YES;
    UpdateKeymaps();
}
@end

#pragma mark -

/*
 *----------------------------------------------------------------------
 *
 * InitHashTables --
 *
 *	Creates hash tables used by some of the functions in this file.
 *
 * Results:
 *	None.
 *
 * Side effects:
 *	Allocates memory & creates some hash tables.
 *
 *----------------------------------------------------------------------
 */

static void
InitHashTables(void)
{
    Tcl_HashEntry *hPtr;
    const KeyInfo *kPtr;
    const KeysymInfo *ksPtr;
    int dummy, index;

    Tcl_InitHashTable(&special2keysym, TCL_ONE_WORD_KEYS);
    Tcl_InitHashTable(&keysym2keycode, TCL_ONE_WORD_KEYS);
    for (kPtr = keyArray; kPtr->virt != 0; kPtr++) {
	MacKeycode macKC;
	macKC.v.o_s = 0;
	hPtr = Tcl_CreateHashEntry(&special2keysym, INT2PTR(kPtr->virt),
				   &dummy);
	Tcl_SetHashValue(hPtr, INT2PTR(kPtr->keysym));
	hPtr = Tcl_CreateHashEntry(&keysym2keycode, INT2PTR(kPtr->keysym),
				   &dummy);
	macKC.v.virt = kPtr->virt;
	macKC.v.keychar = kPtr->keychar;
	Tcl_SetHashValue(hPtr, INT2PTR(macKC.uint));

	/*
	 * The Carbon framework does not work for finding the unicode character
	 * of a special key.  But that does not depend on the keyboard layout,
	 * so we can record the information here.
	 */

	for (index = 3; index >= 0; index--) {
	    macKC.v.o_s = index;
	    xvirtual2unichar[macKC.x.xvirtual] = macKC.x.keychar;
	}
    }
    Tcl_InitHashTable(&keysym2unichar, TCL_ONE_WORD_KEYS);
    Tcl_InitHashTable(&unichar2keysym, TCL_ONE_WORD_KEYS);
    for (ksPtr = keysymTable; ksPtr->keysym != 0; ksPtr++) {
	hPtr = Tcl_CreateHashEntry(&keysym2unichar, INT2PTR(ksPtr->keysym),
				   &dummy);
	Tcl_SetHashValue(hPtr, INT2PTR(ksPtr->keycode));
	hPtr = Tcl_CreateHashEntry(&unichar2keysym, INT2PTR(ksPtr->keycode),
				   &dummy);
	Tcl_SetHashValue(hPtr, INT2PTR(ksPtr->keysym));
    }
    UpdateKeymaps();
    initialized = YES;
}

/*
 *----------------------------------------------------------------------
 *
 * UpdateKeymaps --
 *
 *	Called when the keyboard changes to update the hash tables that provide
 *      maps between unicode characters and virtual keycodes with indexes.  In
 *      order for the map from characters to virtual keycodes to be
 *      well-defined we have to ignore virtual keycodes for keypad keys, since
 *      each keypad key has the same character as the corresponding key on the
 *      main keyboard.
 *
 * Results:
 *	None.
 *
 * Side effects:
 *	Initializes, if necessary, and updates the unichar2xvirtual hash table
 *      and the xvirtual2unichar array.
 *
 *----------------------------------------------------------------------
 */

static void
UpdateKeymaps()
{
    static Bool keymapInitialized = false;
    Tcl_HashEntry *hPtr;
    int virt, index, dummy;

    if (!keymapInitialized) {
	Tcl_InitHashTable(&unichar2xvirtual, TCL_ONE_WORD_KEYS);
	keymapInitialized = true;
    } else {
	Tcl_DeleteHashTable(&unichar2xvirtual);
	Tcl_InitHashTable(&unichar2xvirtual, TCL_ONE_WORD_KEYS);
    }
    /*
     * This loop goes backwards so that a lookup by keychar will provide the
     * minimal modifier mask.  Simpler combinations will overwrite more complex
     * ones when constructing the table.
     */

    for (index = 3; index >= 0; index--) {
        for (virt = 0; virt < 128; virt++) {
	    MacKeycode macKC;
	    macKC.v = (keycode_v) {.virt = virt, .o_s = index, .keychar = 0};
	    int modifiers = INDEX2CARBON(index);
	    UniChar keychar = 0;
	    KeyDataToUnicode(&keychar, 1, kUCKeyActionDown, virt,
				      modifiers, NULL);
	    if (keychar == 0x10) {

		/*
		 * This is a special key, handled in InitHashTables.
		 */

		continue;
	    }
	    macKC.v.keychar = keychar;
	    if (! ON_KEYPAD(virt)) {
		hPtr = Tcl_CreateHashEntry(&unichar2xvirtual,
					   INT2PTR(macKC.x.keychar), &dummy);
		Tcl_SetHashValue(hPtr, INT2PTR(macKC.x.xvirtual));
            }
	    xvirtual2unichar[macKC.x.xvirtual] = macKC.x.keychar;
	}
    }
}

/*
 *----------------------------------------------------------------------
 *
 * KeyDataToUnicode --
 *
 *	Given MacOS key event data this function generates the keychar.  It
 *	does this by using OS resources from the Carbon framework.  Note that
 *      the Carbon functions used here are not aware of the keychars in the
 *      private-use range which macOS now uses for special keys.  For those
 *      keys this function returns 0x10 (ASCII dle).
 *
 *	The parameter deadKeyStatePtr can be NULL, if no deadkey handling is
 *	needed (which is always the case here).
 *
 *	This function is called in XKeycodeToKeysym and UpdateKeymaps.
 *
 * Results:
 *	The number of characters generated if any, 0 if we are waiting for
 *	another byte of a dead-key sequence.
 *
 * Side Effects:
 *	 Fills in the uniChars array with a Unicode string.
 *
 *----------------------------------------------------------------------
 */


static int
KeyDataToUnicode(
    UniChar *uniChars,
    int maxChars,
    UInt16 keyaction,
    UInt32 virt,
    UInt32 modifiers,
    UInt32 *deadKeyStatePtr)
{
    static const void *layoutData = NULL;
    static UInt32 keyboardType = 0;
    UniCharCount actuallength = 0;

    if (keyboardChanged) {
	TISInputSourceRef currentKeyboardLayout =
		TISCopyCurrentKeyboardLayoutInputSource();

	if (currentKeyboardLayout) {
	    CFDataRef keyLayoutData = (CFDataRef) TISGetInputSourceProperty(
		    currentKeyboardLayout, kTISPropertyUnicodeKeyLayoutData);

	    if (keyLayoutData) {
		layoutData = CFDataGetBytePtr(keyLayoutData);
		keyboardType = LMGetKbdType();
	    }
	    CFRelease(currentKeyboardLayout);
	}
	keyboardChanged = 0;
    }
    if (layoutData) {
	OptionBits options = 0;
	UInt32 dummyState;
	OSStatus err;

	virt &= 0xFF;
	modifiers = (modifiers >> 8) & 0xFF;
	if (!deadKeyStatePtr) {
	    options = kUCKeyTranslateNoDeadKeysMask;
	    dummyState = 0;
	    deadKeyStatePtr = &dummyState;
	}
	err = ChkErr(UCKeyTranslate, (const UCKeyboardLayout *)layoutData, virt, keyaction, modifiers,
		keyboardType, options, deadKeyStatePtr, maxChars,
		&actuallength, uniChars);
	if (!actuallength && *deadKeyStatePtr) {

	    /*
	     * We are waiting for another key.
	     */

	    return 0;
	}
	*deadKeyStatePtr = 0;
	if (err != noErr) {
	    actuallength = 0;
	}
    }
    return actuallength;
}

/*
 *----------------------------------------------------------------------
 *
 * XKeycodeToKeysym --
 *
 *	This is a stub function which translates from the keycode used in an
 *      XEvent to a numerical keysym.  On macOS, the display parameter is
 *      ignored and only the the virtual keycode stored in the .virtual bitfield
 *      of a MacKeycode.v.
 *
 * Results:
 *      Returns the corresponding numerical keysym, or NoSymbol if the keysym
 *      cannot be found.
 *
 * Side effects:
 *	None.
 *
 *----------------------------------------------------------------------
 */

KeySym
XkbKeycodeToKeysym(
    TCL_UNUSED(Display *),
    unsigned int keycode,
    TCL_UNUSED(int),
    int index)
{
    Tcl_HashEntry *hPtr;
    MacKeycode macKC;
    int modifiers, result;
    UniChar keychar = 0;

    if (!initialized) {
	InitHashTables();
    }
    macKC.uint = keycode;
    macKC.v.o_s = index;

    /*
     * First check if the virtual keycode corresponds to a special key, such as
     * an Fn function key or Tab, Backspace, Home, End, etc.
     */

    hPtr = Tcl_FindHashEntry(&special2keysym, INT2PTR(macKC.v.virt));
    if (hPtr != NULL) {
	return (KeySym) Tcl_GetHashValue(hPtr);
    }

    /*
     * If the virtual value in this keycode does not correspond to an actual
     * key in the current keyboard layout, try using its keychar to look up a
     * keysym.
     */

    if (macKC.v.virt > 127) {
	hPtr = Tcl_FindHashEntry(&unichar2keysym, INT2PTR(macKC.v.keychar));
	if (hPtr != NULL) {
	    return (KeySym) Tcl_GetHashValue(hPtr);
	}
    }

    /*
     * If the virtual keycode does belong to a key, use the virtual and the
     * Option-Shift from index to look up a keychar by using the Carbon
     * Framework; then translate the keychar to a keysym using the
     * unicode2keysym hash table.
     */

    modifiers = INDEX2CARBON(macKC.v.o_s);
    result = KeyDataToUnicode(&keychar, 1, kUCKeyActionDown, macKC.v.virt,
			      modifiers, NULL);
    if (result) {
	hPtr = Tcl_FindHashEntry(&unichar2keysym, INT2PTR(keychar));
	if (hPtr != NULL) {
	    return (KeySym) Tcl_GetHashValue(hPtr);
	}
    }
    return NoSymbol;
}

KeySym
XKeycodeToKeysym(
    TCL_UNUSED(Display *),
    unsigned int keycode,
    int index)
{
    return XkbKeycodeToKeysym(NULL, keycode, 0, index);
}

/*
 *----------------------------------------------------------------------
 *
 * TkpGetString --
 *
 *	This is a stub function which retrieves the string stored in the
 *      transchars field of an XEvent and converts it to a Tcl_DString.
 *
 * Results:
 *	Returns a pointer to the string value of the DString.
 *
 * Side effects:
 *	None.
 *
 *----------------------------------------------------------------------
 */

const char *
TkpGetString(
    TCL_UNUSED(TkWindow *),	/* Window where event occurred: Needed to get
				 * input context. */
    XEvent *eventPtr,		/* X keyboard event. */
    Tcl_DString *dsPtr)		/* Uninitialized or empty string to hold
				 * result. */
{
    MacKeycode macKC;
    char utfChars[8];
    int length = 0;

    macKC.uint = eventPtr->xkey.keycode;
    if (IS_PRINTABLE(macKC.v.keychar)) {
	length = TkUniCharToUtf(macKC.v.keychar, utfChars);
    }
    utfChars[length] = 0;

    Tcl_DStringInit(dsPtr);
    return Tcl_DStringAppend(dsPtr, utfChars, length);
}

/*
 *----------------------------------------------------------------------
 *
 * XGetModifierMapping --
 *
 *	X11 stub function to get the keycodes used as modifiers.  This
 *      is never called by the macOS port.
 *
 * Results:
 *	Returns a newly allocated modifier map.
 *
 * Side effects:
 *	Allocates a new modifier map data structure.
 *
 *----------------------------------------------------------------------
 */

XModifierKeymap *
XGetModifierMapping(
    TCL_UNUSED(Display *))
{
    XModifierKeymap *modmap;

    modmap = (XModifierKeymap *)ckalloc(sizeof(XModifierKeymap));
    modmap->max_keypermod = 0;
    modmap->modifiermap = NULL;
    return modmap;
}

/*
 *----------------------------------------------------------------------
 *
 * XFreeModifiermap --
 *
 *	Deallocates a modifier map that was created by XGetModifierMapping.
 *      This is also never called by the macOS port.
 *
 * Results:
 *	None.
 *
 * Side effects:
 *	Frees the datastructure referenced by modmap.
 *
 *----------------------------------------------------------------------
 */

int
XFreeModifiermap(
    XModifierKeymap *modmap)
{
    if (modmap->modifiermap != NULL) {
	ckfree(modmap->modifiermap);
    }
    ckfree(modmap);
    return Success;
}

/*
 *----------------------------------------------------------------------
 *
 * XKeysymToString, XStringToKeysym --
 *
 *	These X11 stub functions map keysyms to strings & strings to keysyms.
 *      A platform can do its own conversion by defining these and undefining
 *      REDO_KEYSYM_LOOKUP.  The macOS port defines REDO_KEYSYM_LOOKUP so these
 *      are never called and Tk does the conversion for us.
 *
 * Results:
 *	None.
 *
 * Side effects:
 *	None.
 *
 *----------------------------------------------------------------------
 */

char *
XKeysymToString(
    TCL_UNUSED(KeySym))
{
    return NULL;
}

KeySym
XStringToKeysym(
    TCL_UNUSED(const char *))
{
    return NoSymbol;
}

/*
 *----------------------------------------------------------------------
 *
 * XKeysymToKeycode --
 *
 *	This is a stub function which converts a numerical keysym to the
 *      platform-specific keycode used in a KeyPress or KeyRelease XEvent.
 *      For macOS the keycode is an unsigned int with bitfields described
 *      in the definition of the MacKeycode type.
 *
 * Results:
 *
 *      A macOS KeyCode. See the description of keycodes at the top of this
 *	file and the definition of the MacKeycode type in tkMacOSXPrivate.h.
 *
 * Side effects:
 *	None.
 *
 *----------------------------------------------------------------------
 */

KeyCode
XKeysymToKeycode(
    TCL_UNUSED(Display *),
    KeySym keysym)
{
    Tcl_HashEntry *hPtr;
    MacKeycode macKC;
    if (!initialized) {
	InitHashTables();
    }

    /*
     * First check for a special key.
     */

    hPtr = Tcl_FindHashEntry(&keysym2keycode, INT2PTR(keysym));
    if (hPtr != NULL) {
	return (KeyCode) PTR2INT(Tcl_GetHashValue(hPtr));
    }

    /*
     * Initialize the keycode as if the keysym cannot be converted to anything
     * else.
     */

    macKC.v.virt = NO_VIRTUAL;
    macKC.v.o_s = 0;
    macKC.v.keychar = 0;

    /*
     * If the keysym is recognized fill in the keychar.  Also fill in the
     * xvirtual field if the key exists on the current keyboard.
     */

    hPtr = (Tcl_HashEntry *) Tcl_FindHashEntry(&keysym2unichar,
					       INT2PTR(keysym));
    if (hPtr != NULL) {
	unsigned long data = (unsigned long) Tcl_GetHashValue(hPtr);
	macKC.x.keychar = (unsigned int) data;
	hPtr = Tcl_FindHashEntry(&unichar2xvirtual, INT2PTR(macKC.x.keychar));
	if (hPtr != NULL) {
	    data = (unsigned long) Tcl_GetHashValue(hPtr);
	    macKC.x.xvirtual = (unsigned int) data;
	}
    }
    return (KeyCode) macKC.uint;
}

/*
 *----------------------------------------------------------------------
 *
 * TkpSetKeycodeAndState --
 *
 *	This function accepts a keysym and an XEvent and sets some fields of
 *	the XEvent.  It is used by the event generate command.
 *
 * Results:
 *      None
 *
 * Side effects:
 *
 *	Modifies the XEvent. Sets the xkey.keycode to a keycode value formatted
 *	by XKeysymToKeycode and updates the shift and option flags in
 *	xkey.state if either of those modifiers is required to generate the
 *	keysym.
 *
 *----------------------------------------------------------------------
 */
void
TkpSetKeycodeAndState(
    TCL_UNUSED(Tk_Window),
    KeySym keysym,
    XEvent *eventPtr)
{
    if (keysym == NoSymbol) {
	eventPtr->xkey.keycode = 0;
    } else {
	int eventIndex = STATE2INDEX(eventPtr->xkey.state);
	MacKeycode macKC;
	macKC.uint = XKeysymToKeycode(NULL, keysym);

	/*
	 * We have a virtual keycode and a minimal choice for Shift and Option
	 * modifiers which generates the keychar that corresponds to the
	 * specified keysym.  But we might not have the correct keychar yet,
	 * because the xEvent may have specified modifiers beyond our minimal
	 * set.  For example, the events described by <Oslash>, <Shift-oslash>,
	 * <Shift-Option-O> and <Shift-Option-o> should all produce the same
	 * uppercase Danish O.  So we may need to add the extra modifiers and
	 * do another lookup for the keychar.  We don't want to do this for
	 * special keys, however.
	 */

	if (macKC.v.o_s != eventIndex) {
	    macKC.v.o_s |= eventIndex;
	}
	if (macKC.v.keychar < 0xF700) {
	    UniChar keychar = macKC.v.keychar;
	    NSString *str, *lower, *upper;
	    if (macKC.v.virt != NO_VIRTUAL) {
		macKC.x.keychar = xvirtual2unichar[macKC.x.xvirtual];
	    } else {
		str = [[NSString alloc] initWithCharacters:&keychar length:1];
		lower = [str lowercaseString];
		upper = [str uppercaseString];
		if (![str isEqual: lower]) {
		    macKC.v.o_s |= INDEX_SHIFT;
		}
		if (macKC.v.o_s & INDEX_SHIFT) {
		    macKC.v.keychar = [upper characterAtIndex:0];
		}
	    }
	}
	eventPtr->xkey.keycode = macKC.uint;
	eventPtr->xkey.state |= INDEX2STATE(macKC.v.o_s);
    }
}

/*
 *----------------------------------------------------------------------
 *
 * TkpGetKeySym --
 *
 *	This is a stub function called in tkBind.c.  Given a KeyPress or
 *	KeyRelease XEvent, it maps the keycode in the event to a numerical
 *      keysym.
 *
 * Results:
 *	The return value is the keysym corresponding to eventPtr, or NoSymbol
 *	if no matching keysym could be found.
 *
 * Side effects:
 *	In the first call for a given display, calls TkpInitKeymapInfo.
 *
 *
 *----------------------------------------------------------------------
 */

KeySym
TkpGetKeySym(
    TkDisplay *dispPtr,		/* Display in which to map keycode. */
    XEvent *eventPtr)		/* Description of X event. */
{
    KeySym sym;
    int index;
    MacKeycode macKC;
    macKC.uint = eventPtr->xkey.keycode;

    /*
     * Refresh the mapping information if it's stale.
     */

    if (dispPtr->bindInfoStale) {
	TkpInitKeymapInfo(dispPtr);
    }

    /*
     * Modifier key events have a special mac keycode (see tkProcessKeyEvent).
     */

    if (macKC.v.keychar == MOD_KEYCHAR) {
	switch (macKC.v.virt) {
	case 54:
	    return XK_Meta_R;
	case 55:
	    return XK_Meta_L;
	case 56:
	    return XK_Shift_L;
	case 57:
	    return XK_Caps_Lock;
	case 58:
	    return XK_Alt_L;
	case 59:
	    return XK_Control_L;
	case 60:
	    return XK_Shift_R;
	case 61:
	    return XK_Alt_R;
	case 62:
	    return XK_Control_R;
	case 63:
	    return XK_Super_L;
	default:
	    return NoSymbol;
	}
    }

    /*
     * Figure out which of the four slots in the keymap vector to use for this
     * key. Refer to Xlib documentation for more info on how this computation
     * works.
     */

    index = STATE2INDEX(eventPtr->xkey.state);
    if (eventPtr->xkey.state & LockMask) {
	index |= INDEX_SHIFT;
    }

    /*
     * First do the straightforward lookup.
     */

    sym = XkbKeycodeToKeysym(dispPtr->display, macKC.uint, 0, index);

    /*
     * Special handling: If the key was shifted because of Lock, which is only
     * caps lock on macOS, not shift lock, and if the shifted keysym isn't
     * upper-case alphabetic, then switch back to the unshifted keysym.
     */

    if ((index & INDEX_SHIFT) && !(eventPtr->xkey.state & ShiftMask)) {
	if ((sym == NoSymbol) || !Tcl_UniCharIsUpper(sym)) {
	    sym = XkbKeycodeToKeysym(dispPtr->display, macKC.uint, 0,
				   index & ~INDEX_SHIFT);
	}
    }

    /*
     * Another bit of special handling: If this is a shifted key and there is
     * no keysym defined, then use the keysym for the unshifted key.
     */

    if ((index & INDEX_SHIFT) && (sym == NoSymbol)) {
	sym = XkbKeycodeToKeysym(dispPtr->display, macKC.uint, 0,
			       index & ~INDEX_SHIFT);
    }
    return sym;
}

/*
 *--------------------------------------------------------------
 *
 * TkpInitKeymapInfo --
 *
 *	This procedure initializes fields in the display that pertain
 *      to modifier keys.
 *
 * Results:
 *	None.
 *
 * Side effects:
 *	Modifier key information in dispPtr is initialized.
 *
 *--------------------------------------------------------------
 */

void
TkpInitKeymapInfo(
    TkDisplay *dispPtr)		/* Display for which to recompute keymap
				 * information. */
{
    dispPtr->bindInfoStale = 0;

    /*
     * On macOS the caps lock key is always interpreted to mean that alphabetic
     * keys become uppercase but other keys do not get shifted.  (X11 allows
     * a configuration option which makes the caps lock equivalent to holding
     * down the shift key.)
     * There is no offical "Mode_switch" key.
     */

    dispPtr->lockUsage = LU_CAPS;

    /* This field is no longer used by tkBind.c */

    dispPtr->modeModMask = 0;

    /* The Alt and Meta keys are interchanged on Macintosh keyboards compared
     * to PC keyboards.  These fields could be set to make the Alt key on a PC
     * keyboard behave likd an Alt key. That would also require interchanging
     * Mod1Mask and Mod2Mask in tkMacOSXKeyEvent.c.
     */

    dispPtr->altModMask = 0;
    dispPtr->metaModMask = 0;

    /*
     * The modKeyCodes table lists the keycodes that appear in KeyPress or
     * KeyRelease XEvents for modifier keys.  In tkBind.c this table is
     * searched to determine whether an XEvent corresponds to a modifier key.
     */

    if (dispPtr->modKeyCodes != NULL) {
	ckfree(dispPtr->modKeyCodes);
    }
    dispPtr->numModKeyCodes = NUM_MOD_KEYCODES;
    dispPtr->modKeyCodes = (KeyCode *)ckalloc(NUM_MOD_KEYCODES * sizeof(KeyCode));
    for (int i = 0; i < NUM_MOD_KEYCODES; i++) {
	dispPtr->modKeyCodes[i] = XKeysymToKeycode(NULL, modKeyArray[i]);
    }
}

/*
 *--------------------------------------------------------------
 *
 * TkMacOSXAddVirtual --
 *
 *	This procedure is an internal utility which accepts an unsigned int
 *      that has been partially filled as a MacKeycode, having the Option and
 *      Shift state set in the o_s field and the keychar field set but with the
 *      virtual keycode blank.  It looks up the virtual keycode for the keychar
 *      (possibly NO_VIRTUAL) and returns an unsigned int which is a complete
 *      MacKeycode with the looked up virtual keycode added.  This is used when
 *      creating XEvents for the unicode characters which are generated by the
 *      NSTextInputClient.
 *
 * Results:
 *      An unsigned int which is a complete MacKeycode, including a virtual
 *	keycode which matches the Option-Shift state and keychar.
 *
 * Side effects:
 *	None
 *
 *--------------------------------------------------------------
 */
unsigned
TkMacOSXAddVirtual(
    unsigned int keycode)
{
    MacKeycode macKC;
    Tcl_HashEntry *hPtr;
    macKC.uint = keycode;

    if (!initialized) {
	InitHashTables();
    }

    hPtr = (Tcl_HashEntry *) Tcl_FindHashEntry(&unichar2xvirtual,
					       INT2PTR(macKC.v.keychar));
    if (hPtr != NULL) {
	unsigned long data = (unsigned long) Tcl_GetHashValue(hPtr);
	macKC.x.xvirtual = (unsigned int) data;
    } else {
	macKC.v.virt = NO_VIRTUAL;
    }
    return macKC.uint;
}
/*
 * Local Variables:
 * mode: objc
 * c-basic-offset: 4
 * fill-column: 79
 * coding: utf-8
 * End:
 */<|MERGE_RESOLUTION|>--- conflicted
+++ resolved
@@ -153,13 +153,7 @@
 {
     (void)notification;
 #ifdef TK_MAC_DEBUG_NOTIFICATIONS
-<<<<<<< HEAD
-    TKLog(@"-[%@(%p) %s] %@", [self class], self, _cmd, notification);
-=======
     TKLog(@"-[%@(%p) %s] %@", [self class], self, sel_getName(_cmd), notification);
-#else
-    (void)notification;
->>>>>>> 9183585b
 #endif
     keyboardChanged = YES;
     UpdateKeymaps();
