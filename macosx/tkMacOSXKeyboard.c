/*
 * tkMacOSXKeyboard.c --
 *
 *	Routines to support keyboard events on the Macintosh.
 *
 * Copyright (c) 1995-1997 Sun Microsystems, Inc.
 * Copyright 2001-2009, Apple Inc.
 * Copyright (c) 2005-2009 Daniel A. Steffen <das@users.sourceforge.net>
 *
 * See the file "license.terms" for information on usage and redistribution
 * of this file, and for a DISCLAIMER OF ALL WARRANTIES.
 */

#include "tkMacOSXPrivate.h"
#include "tkMacOSXEvent.h"

/*
 * A couple of simple definitions to make code a bit more self-explaining.
 *
 * For the assignments of Mod1==meta==command and Mod2==alt==option, see also
 * tkMacOSXMouseEvent.c.
 */

#define LATIN1_MAX	 255
#define MAC_KEYCODE_MAX	 0x7F
#define MAC_KEYCODE_MASK 0x7F
#define COMMAND_MASK	 Mod1Mask
#define OPTION_MASK	 Mod2Mask


/*
 * Tables enumerating the special keys defined on Mac keyboards. These are
 * necessary for correct keysym mappings for all keys where the keysyms are
 * not identical with their ASCII or Latin-1 code points.
 */

typedef struct {
    int keycode;		/* Macintosh keycode. */
    KeySym keysym;		/* X windows keysym. */
} KeyInfo;

/*
 * Notes on keyArray:
 *
 * 0x34, XK_Return - Powerbooks use this and some keymaps define it.
 *
 * 0x4C, XK_Return - XFree86 and Apple's X11 call this one XK_KP_Enter.
 *
 * 0x47, XK_Clear - This key is NumLock when used on PCs, but Mac
 * applications don't use it like that, nor does Apple's X11.
 *
 * All other keycodes are taken from the published ADB keyboard layouts.
 */

static KeyInfo keyArray[] = {
    {0x24,	XK_Return},
    {0x30,	XK_Tab},
    {0x33,	XK_BackSpace},
    {0x34,	XK_Return},
    {0x35,	XK_Escape},

    {0x47,	XK_Clear},
    {0x4C,	XK_KP_Enter},

    {0x72,	XK_Help},
    {0x73,	XK_Home},
    {0x74,	XK_Page_Up},
    {0x75,	XK_Delete},
    {0x77,	XK_End},
    {0x79,	XK_Page_Down},

    {0x7B,	XK_Left},
    {0x7C,	XK_Right},
    {0x7D,	XK_Down},
    {0x7E,	XK_Up},

    {0,		0}
};

static KeyInfo virtualkeyArray[] = {
    {122,	XK_F1},
    {120,	XK_F2},
    {99,	XK_F3},
    {118,	XK_F4},
    {96,	XK_F5},
    {97,	XK_F6},
    {98,	XK_F7},
    {100,	XK_F8},
    {101,	XK_F9},
    {109,	XK_F10},
    {103,	XK_F11},
    {111,	XK_F12},
    {105,	XK_F13},
    {107,	XK_F14},
    {113,	XK_F15},
    {0,		0}
};

static int initialized = 0;
static Tcl_HashTable keycodeTable;	/* keyArray hashed by keycode value. */
static Tcl_HashTable vkeyTable;		/* virtualkeyArray hashed by virtual
					 * keycode value. */

static int latin1Table[LATIN1_MAX+1];	/* Reverse mapping table for
					 * controls, ASCII and Latin-1. */

static int keyboardChanged = 1;

/*
 * Prototypes for static functions used in this file.
 */

static void	InitKeyMaps (void);
static void	InitLatin1Table(Display *display);
static int	XKeysymToMacKeycode(Display *display, KeySym keysym);
static int	KeycodeToUnicode(UniChar * uniChars, int maxChars,
			UInt16 keyaction, UInt32 keycode, UInt32 modifiers,
			UInt32 * deadKeyStatePtr);

#pragma mark TKApplication(TKKeyboard)

@implementation TKApplication(TKKeyboard)
- (void) keyboardChanged: (NSNotification *) notification
{
#ifdef TK_MAC_DEBUG_NOTIFICATIONS
    TKLog(@"-[%@(%p) %s] %@", [self class], self, _cmd, notification);
#endif
    keyboardChanged = 1;
}
@end

#pragma mark -

/*
 *----------------------------------------------------------------------
 *
 * InitKeyMaps --
 *
 *	Creates hash tables used by some of the functions in this file.
 *
 *	FIXME: As keycodes are defined to be in the limited range 0-127, it
 *	would be easier and more efficient to use directly initialized plain
 *	arrays and drop this function.
 *
 * Results:
 *	None.
 *
 * Side effects:
 *	Allocates memory & creates some hash tables.
 *
 *----------------------------------------------------------------------
 */

static void
InitKeyMaps(void)
{
    Tcl_HashEntry *hPtr;
    KeyInfo *kPtr;
    int dummy;

    Tcl_InitHashTable(&keycodeTable, TCL_ONE_WORD_KEYS);
    for (kPtr = keyArray; kPtr->keycode != 0; kPtr++) {
	hPtr = Tcl_CreateHashEntry(&keycodeTable, INT2PTR(kPtr->keycode),
		&dummy);
	Tcl_SetHashValue(hPtr, kPtr->keysym);
    }
    Tcl_InitHashTable(&vkeyTable, TCL_ONE_WORD_KEYS);
    for (kPtr = virtualkeyArray; kPtr->keycode != 0; kPtr++) {
	hPtr = Tcl_CreateHashEntry(&vkeyTable, INT2PTR(kPtr->keycode),
		&dummy);
	Tcl_SetHashValue(hPtr, kPtr->keysym);
    }
    initialized = 1;
}

/*
 *----------------------------------------------------------------------
 *
 * InitLatin1Table --
 *
 *	Creates a simple table to be used for mapping from keysyms to keycodes.
 *	Always needs to be called before using latin1Table, because the
 *	keyboard layout may have changed, and than the table must be
 *	re-computed.
 *
 * Results:
 *	None.
 *
 * Side effects:
 *	Sets the global latin1Table.
 *
 *----------------------------------------------------------------------
 */

static void
InitLatin1Table(
    Display *display)
{
    int keycode;
    KeySym keysym;
    int state;
    int modifiers;

    memset(latin1Table, 0, sizeof(latin1Table));

    /*
     * In the common X11 implementations, a keymap has four columns
     * "plain", "Shift", "Mode_switch" and "Mode_switch + Shift". We don't
     * use "Mode_switch", but we use "Option" instead. (This is similar to
     * Apple's X11 implementation, where "Mode_switch" is used as an alias
     * for "Option".)
     *
     * So here we go through all 4 columns of the keymap and find all
     * Latin-1 compatible keycodes. We go through the columns back-to-front
     * from the more exotic columns to the more simple, so that simple
     * keycode-modifier combinations are preferred in the resulting table.
     */

    for (state = 3; state >= 0; state--) {
	modifiers = 0;
	if (state & 1) {
	    modifiers |= shiftKey;
	}
	if (state & 2) {
	    modifiers |= optionKey;
	}

	for (keycode = 0; keycode <= MAC_KEYCODE_MAX; keycode++) {
	    keysym = XKeycodeToKeysym(display,keycode<<16,state);
	    if (keysym <= LATIN1_MAX) {
		latin1Table[keysym] = keycode | modifiers;
	    }
	}
    }
}

/*
 *----------------------------------------------------------------------
 *
 * KeycodeToUnicode --
 *
 *	Given MacOS key event data this function generates the Unicode
 *	characters. It does this using OS resources and APIs.
 *
 *	The parameter deadKeyStatePtr can be NULL, if no deadkey handling is
 *	needed.
 *
 *	This function is called from XKeycodeToKeysym() in tkMacOSKeyboard.c.
 *
 * Results:
 *	The number of characters generated if any, 0 if we are waiting for
 *	another byte of a dead-key sequence. Fills in the uniChars array with a
 *	Unicode string.
 *
 * Side Effects:
 *	None
 *
 *----------------------------------------------------------------------
 */

static int
KeycodeToUnicode(
    UniChar *uniChars,
    int maxChars,
    UInt16 keyaction,
    UInt32 keycode,
    UInt32 modifiers,
    UInt32 *deadKeyStatePtr)
{
    static const void *uchr = NULL;
    static UInt32 keyboardType = 0;
    UniCharCount actuallength = 0;

    if (keyboardChanged) {
	TISInputSourceRef currentKeyboardLayout =
		TISCopyCurrentKeyboardLayoutInputSource();

	if (currentKeyboardLayout) {
	    CFDataRef keyLayoutData = (CFDataRef) TISGetInputSourceProperty(
		    currentKeyboardLayout, kTISPropertyUnicodeKeyLayoutData);

	    if (keyLayoutData) {
		uchr = CFDataGetBytePtr(keyLayoutData);
		keyboardType = LMGetKbdType();
	    }
	    CFRelease(currentKeyboardLayout);
	}
	keyboardChanged = 0;
    }
    if (uchr) {
	OptionBits options = 0;
	UInt32 dummyState;
	OSStatus err;

	keycode &= 0xFF;
	modifiers = (modifiers >> 8) & 0xFF;

	if (!deadKeyStatePtr) {
	    options = kUCKeyTranslateNoDeadKeysMask;
	    dummyState = 0;
	    deadKeyStatePtr = &dummyState;
	}

	err = ChkErr(UCKeyTranslate, uchr, keycode, keyaction, modifiers,
		keyboardType, options, deadKeyStatePtr, maxChars,
		&actuallength, uniChars);

	if (!actuallength && *deadKeyStatePtr) {
	    /*
	     * More data later
	     */

	    return 0;
	}
	*deadKeyStatePtr = 0;
	if (err != noErr) {
	    actuallength = 0;
	}
    }
    return actuallength;
}

/*
 *----------------------------------------------------------------------
 *
 * XKeycodeToKeysym --
 *
 *	Translate from a system-dependent keycode to a system-independent
 *	keysym.
 *
 * Results:
 *	Returns the translated keysym, or NoSymbol on failure.
 *
 * Side effects:
 *	None.
 *
 *----------------------------------------------------------------------
 */

KeySym
XKeycodeToKeysym(
    Display* display,
    KeyCode keycode,
    int index)
{
    register Tcl_HashEntry *hPtr;
    int newKeycode;
    UniChar newChar;

    (void) display; /*unused*/

    if (!initialized) {
	InitKeyMaps();
    }

    /*
     * When determining what keysym to produce we first check to see if the key
     * is a function key. We then check to see if the character is another
     * non-printing key. Finally, we return the key syms for all ASCII and
     * Latin-1 chars.
     */

    newKeycode = keycode >> 16;

    if ((keycode & 0xFFFF) >= 0xF700) { /* NSEvent.h function key unicodes */
	hPtr = Tcl_FindHashEntry(&vkeyTable, INT2PTR(newKeycode));
	if (hPtr != NULL) {
	    return (KeySym) Tcl_GetHashValue(hPtr);
	}
    }
    hPtr = Tcl_FindHashEntry(&keycodeTable, INT2PTR(newKeycode));
    if (hPtr != NULL) {
	return (KeySym) Tcl_GetHashValue(hPtr);
    }

    /*
     * Add in the Mac modifier flags for shift and option.
     */

    if (index & 1) {
	newKeycode |= shiftKey;
    }
    if (index & 2) {
	newKeycode |= optionKey;
    }

    newChar = 0;
    KeycodeToUnicode(&newChar, 1, kUCKeyActionDown, newKeycode & 0x00FF,
	    newKeycode & 0xFF00, NULL);

    /*
     * X11 keysyms are identical to Unicode for ASCII and Latin-1. Give up for
     * other characters for now.
     */

    if ((newChar >= XK_space) && (newChar <= LATIN1_MAX)) {
	return newChar;
    }

    return NoSymbol;
}

/*
 *----------------------------------------------------------------------
 *
 * TkpGetString --
 *
 *	Retrieve the string equivalent for the given keyboard event.
 *
 * Results:
 *	Returns the UTF string.
 *
 * Side effects:
 *	None.
 *
 *----------------------------------------------------------------------
 */

const char *
TkpGetString(
    TkWindow *winPtr,		/* Window where event occurred: Needed to get
				 * input context. */
    XEvent *eventPtr,		/* X keyboard event. */
    Tcl_DString *dsPtr)		/* Uninitialized or empty string to hold
				 * result. */
{
    (void) winPtr; /*unused*/
    Tcl_DStringInit(dsPtr);
    return Tcl_DStringAppend(dsPtr, eventPtr->xkey.trans_chars, -1);
}

/*
 *----------------------------------------------------------------------
 *
 * XGetModifierMapping --
 *
 *	Fetch the current keycodes used as modifiers.
 *
 * Results:
 *	Returns a new modifier map.
 *
 * Side effects:
 *	Allocates a new modifier map data structure.
 *
 *----------------------------------------------------------------------
 */

XModifierKeymap *
XGetModifierMapping(
    Display *display)
{
    XModifierKeymap *modmap;

    (void) display; /*unused*/

    /*
     * MacOSX doesn't use the key codes for the modifiers for anything, and we
     * don't generate them either. So there is no modifier map.
     */

    modmap = ckalloc(sizeof(XModifierKeymap));
    modmap->max_keypermod = 0;
    modmap->modifiermap = NULL;
    return modmap;
}

/*
 *----------------------------------------------------------------------
 *
 * XFreeModifiermap --
 *
 *	Deallocate a modifier map that was created by XGetModifierMapping.
 *
 * Results:
 *	None.
 *
 * Side effects:
 *	Frees the datastructure referenced by modmap.
 *
 *----------------------------------------------------------------------
 */

int
XFreeModifiermap(
    XModifierKeymap *modmap)
{
    if (modmap->modifiermap != NULL) {
	ckfree(modmap->modifiermap);
    }
<<<<<<< HEAD
    ckfree(modmap);
=======
    ckfree((char *) modmap);
    return Success;
>>>>>>> 79fa6479
}

/*
 *----------------------------------------------------------------------
 *
 * XKeysymToString, XStringToKeysym --
 *
 *	These X window functions map keysyms to strings & strings to keysyms.
 *	However, Tk already does this for the most common keysyms. Therefore,
 *	these functions only need to support keysyms that will be specific to
 *	the Macintosh. Currently, there are none.
 *
 * Results:
 *	None.
 *
 * Side effects:
 *	None.
 *
 *----------------------------------------------------------------------
 */

char *
XKeysymToString(
    KeySym keysym)
{
    return NULL;
}

KeySym
XStringToKeysym(
    const char* string)
{
    return NoSymbol;
}

/*
 *----------------------------------------------------------------------
 *
 * XKeysymToMacKeycode --
 *
 *	An internal function like XKeysymToKeycode but only generating the Mac
 *	specific keycode plus the modifiers Shift and Option.
 *
 * Results:
 *	A Mac keycode with the actual keycode in the low byte and Mac-style
 *	modifier bits in the high byte.
 *
 * Side effects:
 *	None.
 *
 *----------------------------------------------------------------------
 */

static int
XKeysymToMacKeycode(
    Display *display,
    KeySym keysym)
{
    KeyInfo *kPtr;

    if (keysym <= LATIN1_MAX) {
	/*
	 * Handle keysyms in the Latin-1 range where keysym and Unicode
	 * character code point are the same.
	 */

	if (keyboardChanged) {
	    InitLatin1Table(display);
	    keyboardChanged = 0;
	}
	return latin1Table[keysym];
    }

    /*
     * Handle special keys from our exception tables. Don't mind if this is
     * slow, neither the test suite nor [event generate] need to be optimized
     * (we hope).
     */

    for (kPtr = keyArray; kPtr->keycode != 0; kPtr++) {
	if (kPtr->keysym == keysym) {
	    return kPtr->keycode;
	}
    }
    for (kPtr = virtualkeyArray; kPtr->keycode != 0; kPtr++) {
	if (kPtr->keysym == keysym) {
	    return kPtr->keycode;
	}
    }

    /*
     * For other keysyms (not Latin-1 and not special keys), we'd need a
     * generic keysym-to-unicode table. We don't have that, so we give up here.
     */

    return 0;
}

/*
 *----------------------------------------------------------------------
 *
 * XKeysymToKeycode --
 *
 *	The function XKeysymToKeycode takes an X11 keysym and converts it into
 *	a Mac keycode. It is in the stubs table for compatibility but not used
 *	anywhere in the core.
 *
 * Results:
 *	A 32 bit keycode with the the mac keycode (without modifiers) in the
 *	higher 16 bits of the keycode and the ASCII or Latin-1 code in the
 *	lower 8 bits of the keycode.
 *
 * Side effects:
 *	None.
 *
 *----------------------------------------------------------------------
 */

KeyCode
XKeysymToKeycode(
    Display* display,
    KeySym keysym)
{
    int macKeycode = XKeysymToMacKeycode(display, keysym);
    KeyCode result;

    /*
     * See also TkpSetKeycodeAndState. The 0x0010 magic is used in
     * XKeycodeToKeysym. For special keys like XK_Return the lower 8 bits of
     * the keysym are usually a related ASCII control code.
     */

    if ((keysym >= XK_F1) && (keysym <= XK_F35)) {
	result = 0x0010;
    } else {
	result = 0x00FF & keysym;
    }
    result |= (macKeycode & MAC_KEYCODE_MASK) << 16;

    return result;
}

/*
 *----------------------------------------------------------------------
 *
 * TkpSetKeycodeAndState --
 *
 *	The function TkpSetKeycodeAndState takes a keysym and fills in the
 *	appropriate members of an XEvent. It is similar to XKeysymToKeycode,
 *	but it also sets the modifier mask in the XEvent. It is used by [event
 *	generate] and it is in the stubs table.
 *
 * Results:
 *	Fills an XEvent, sets the member xkey.keycode with a keycode
 *	formatted the same as XKeysymToKeycode and the member xkey.state with
 *	the modifiers implied by the keysym. Also fills in xkey.trans_chars,
 *	so that the actual characters can be retrieved later.
 *
 * Side effects:
 *	None.
 *
 *----------------------------------------------------------------------
 */

void
TkpSetKeycodeAndState(
    Tk_Window tkwin,
    KeySym keysym,
    XEvent *eventPtr)
{
    if (keysym == NoSymbol) {
	eventPtr->xkey.keycode = 0;
    } else {
	Display *display = Tk_Display(tkwin);
	int macKeycode = XKeysymToMacKeycode(display, keysym);

	/*
	 * See also XKeysymToKeycode.
	 */

	if ((keysym >= XK_F1) && (keysym <= XK_F35)) {
	    eventPtr->xkey.keycode = 0x0010;
	} else {
	    eventPtr->xkey.keycode = 0x00FF & keysym;
	}
	eventPtr->xkey.keycode |= (macKeycode & MAC_KEYCODE_MASK) << 16;

	if (shiftKey & macKeycode) {
	    eventPtr->xkey.state |= ShiftMask;
	}
	if (optionKey & macKeycode) {
	    eventPtr->xkey.state |= OPTION_MASK;
	}

	if (keysym <= LATIN1_MAX) {
	    int done = Tcl_UniCharToUtf(keysym, eventPtr->xkey.trans_chars);

	    eventPtr->xkey.trans_chars[done] = 0;
	} else {
	    eventPtr->xkey.trans_chars[0] = 0;
	}
    }
}

/*
 *----------------------------------------------------------------------
 *
 * TkpGetKeySym --
 *
 *	Given an X KeyPress or KeyRelease event, map the keycode in the event
 *	into a keysym.
 *
 * Results:
 *	The return value is the keysym corresponding to eventPtr, or NoSymbol
 *	if no matching keysym could be found.
 *
 * Side effects:
 *	In the first call for a given display, keycode-to-keysym maps get
 *	loaded.
 *
 *----------------------------------------------------------------------
 */

KeySym
TkpGetKeySym(
    TkDisplay *dispPtr,		/* Display in which to map keycode. */
    XEvent *eventPtr)		/* Description of X event. */
{
    KeySym sym;
    int index;

    /*
     * Refresh the mapping information if it's stale.
     */

    if (dispPtr->bindInfoStale) {
	TkpInitKeymapInfo(dispPtr);
    }

    /*
     * Handle pure modifier keys specially. We use -1 as a signal for
     * this.
     */

    if (eventPtr->xany.send_event == -1) {
	int modifier = eventPtr->xkey.keycode;

	if (modifier == NSCommandKeyMask) {
	    return XK_Meta_L;
	} else if (modifier == NSShiftKeyMask) {
	    return XK_Shift_L;
	} else if (modifier == NSAlphaShiftKeyMask) {
	    return XK_Caps_Lock;
	} else if (modifier == NSAlternateKeyMask) {
	    return XK_Alt_L;
	} else if (modifier == NSControlKeyMask) {
	    return XK_Control_L;
	} else if (modifier == NSNumericPadKeyMask) {
	    return XK_Num_Lock;
	} else if (modifier == NSFunctionKeyMask) {
	    return XK_Super_L;
/*
	} else if (modifier == rightShiftKey) {
	    return XK_Shift_R;
	} else if (modifier == rightOptionKey) {
	    return XK_Alt_R;
	} else if (modifier == rightControlKey) {
	    return XK_Control_R;
*/
	} else {
	    /*
	     * If we get here, we probably need to implement something new.
	     */

	    return NoSymbol;
	}
    }

    /* If nbytes has been set, it's not a function key, but a regular key that
       has been translated in tkMacOSXKeyEvent.c; just use that. */
    if (eventPtr->xkey.nbytes) {
      return eventPtr->xkey.keycode & 0xFFFF;
    }

    /*
     * Figure out which of the four slots in the keymap vector to use for this
     * key. Refer to Xlib documentation for more info on how this computation
     * works. (Note: We use "Option" in keymap columns 2 and 3 where other
     * implementations have "Mode_switch".)
     */

    index = 0;

    /*
     * We want Option key combinations to use their base chars as keysyms, so
     * we ignore the option modifier here.
     */

#if 0
    if (eventPtr->xkey.state & OPTION_MASK) {
	index |= 2;
    }
#endif

    if ((eventPtr->xkey.state & ShiftMask)
	    || (/* (dispPtr->lockUsage != LU_IGNORE)
	    && */ (eventPtr->xkey.state & LockMask))) {
	index |= 1;
    }

    /*
     * First try of the actual translation.
     */

    sym = XKeycodeToKeysym(dispPtr->display, eventPtr->xkey.keycode, index);

    /*
     * Special handling: If the key was shifted because of Lock, but lock is
     * only caps lock, not shift lock, and the shifted keysym isn't upper-case
     * alphabetic, then switch back to the unshifted keysym.
     */

    if ((index & 1) && !(eventPtr->xkey.state & ShiftMask)
	    /*&& (dispPtr->lockUsage == LU_CAPS)*/ ) {
	/*
	 * FIXME: Keysyms are only identical to Unicode for ASCII and Latin-1,
	 * so we can't use Tcl_UniCharIsUpper() for keysyms outside that range.
	 * This may be a serious problem here.
	 */

	if ((sym == NoSymbol) || (sym > LATIN1_MAX)
		|| !Tcl_UniCharIsUpper(sym)) {
	    index &= ~1;
	    sym = XKeycodeToKeysym(dispPtr->display, eventPtr->xkey.keycode,
		    index);
	}
    }

    /*
     * Another bit of special handling: If this is a shifted key and there is
     * no keysym defined, then use the keysym for the unshifted key.
     */

    if ((index & 1) && (sym == NoSymbol)) {
	sym = XKeycodeToKeysym(dispPtr->display, eventPtr->xkey.keycode,
		index & ~1);
    }
    return sym;
}

/*
 *--------------------------------------------------------------
 *
 * TkpInitKeymapInfo --
 *
 *	This procedure is invoked to scan keymap information to recompute stuff
 *	that's important for binding, such as the modifier key (if any) that
 *	corresponds to the "Mode_switch" keysym.
 *
 * Results:
 *	None.
 *
 * Side effects:
 *	Keymap-related information in dispPtr is updated.
 *
 *--------------------------------------------------------------
 */

void
TkpInitKeymapInfo(
    TkDisplay *dispPtr)		/* Display for which to recompute keymap
				 * information. */
{
    dispPtr->bindInfoStale = 0;

    /*
     * Behaviours that are variable on X11 are defined constant on MacOSX.
     * lockUsage is only used above in TkpGetKeySym(), nowhere else currently.
     * There is no offical "Mode_switch" key.
     */

    dispPtr->lockUsage = LU_CAPS;
    dispPtr->modeModMask = 0;

#if 0
    /*
     * With this, <Alt> and <Meta> become synonyms for <Command> and <Option>
     * in bindings like they are (and always have been) in the keysyms that
     * are reported by KeyPress events. But the init scripts like text.tcl
     * have some disabling bindings for <Meta>, so we don't want this without
     * some changes in those scripts. See also bug #700311.
     */

    dispPtr->altModMask = OPTION_MASK;
    dispPtr->metaModMask = COMMAND_MASK;
#else
    dispPtr->altModMask = 0;
    dispPtr->metaModMask = 0;
#endif

    /*
     * MacOSX doesn't use the keycodes for the modifiers for anything, and we
     * don't generate them either (the keycodes actually given in the simulated
     * modifier events are bogus). So there is no modifier map. If we ever want
     * to simulate real modifier keycodes, the list will be constant in the
     * Carbon implementation.
     */

    if (dispPtr->modKeyCodes != NULL) {
	ckfree(dispPtr->modKeyCodes);
    }
    dispPtr->numModKeyCodes = 0;
    dispPtr->modKeyCodes = NULL;
}

/*
 * Local Variables:
 * mode: objc
 * c-basic-offset: 4
 * fill-column: 79
 * coding: utf-8
 * End:
 */<|MERGE_RESOLUTION|>--- conflicted
+++ resolved
@@ -494,12 +494,8 @@
     if (modmap->modifiermap != NULL) {
 	ckfree(modmap->modifiermap);
     }
-<<<<<<< HEAD
     ckfree(modmap);
-=======
-    ckfree((char *) modmap);
     return Success;
->>>>>>> 79fa6479
 }
  
