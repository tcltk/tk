/*
 * tkMacOSXNotify.c --
 *
 *	This file contains the implementation of a tcl event source
 *	for the AppKit event loop.
 *
 * Copyright (c) 1995-1997 Sun Microsystems, Inc.
 * Copyright 2001-2009, Apple Inc.
 * Copyright (c) 2005-2009 Daniel A. Steffen <das@users.sourceforge.net>
 * Copyright 2015 Marc Culler.
 *
 * See the file "license.terms" for information on usage and redistribution
 * of this file, and for a DISCLAIMER OF ALL WARRANTIES.
 */

#include "tkMacOSXPrivate.h"
#include "tkMacOSXInt.h"
#include "tkMacOSXConstants.h"
#include <tclInt.h>
#import <objc/objc-auto.h>

/* This is not used for anything at the moment. */
typedef struct ThreadSpecificData {
    int initialized;
} ThreadSpecificData;
static Tcl_ThreadDataKey dataKey;

#define TSD_INIT() ThreadSpecificData *tsdPtr = \
	Tcl_GetThreadData(&dataKey, sizeof(ThreadSpecificData))

static void TkMacOSXNotifyExitHandler(ClientData clientData);
static void TkMacOSXEventsSetupProc(ClientData clientData, int flags);
static void TkMacOSXEventsCheckProc(ClientData clientData, int flags);

#ifdef TK_MAC_DEBUG_EVENTS
static const char *Tk_EventName[39] = {
    "",
    "",
    "KeyPress",		/*2*/
    "KeyRelease",      	/*3*/
    "ButtonPress",     	/*4*/
    "ButtonRelease",	/*5*/
    "MotionNotify",    	/*6*/
    "EnterNotify",     	/*7*/
    "LeaveNotify",     	/*8*/
    "FocusIn",		/*9*/
    "FocusOut",		/*10*/
    "KeymapNotify",    	/*11*/
    "Expose",		/*12*/
    "GraphicsExpose",	/*13*/
    "NoExpose",		/*14*/
    "VisibilityNotify",	/*15*/
    "CreateNotify",    	/*16*/
    "DestroyNotify",	/*17*/
    "UnmapNotify",     	/*18*/
    "MapNotify",       	/*19*/
    "MapRequest",      	/*20*/
    "ReparentNotify",	/*21*/
    "ConfigureNotify",	/*22*/
    "ConfigureRequest",	/*23*/
    "GravityNotify",	/*24*/
    "ResizeRequest",	/*25*/
    "CirculateNotify",	/*26*/
    "CirculateRequest",	/*27*/
    "PropertyNotify",	/*28*/
    "SelectionClear",	/*29*/
    "SelectionRequest",	/*30*/
    "SelectionNotify",	/*31*/
    "ColormapNotify",	/*32*/
    "ClientMessage",	/*33*/
    "MappingNotify",	/*34*/
    "VirtualEvent",    	/*35*/
    "ActivateNotify",	/*36*/
    "DeactivateNotify",	/*37*/
    "MouseWheelEvent"	/*38*/
};

static Tk_RestrictAction
InspectQueueRestrictProc(
     ClientData arg,
     XEvent *eventPtr)
{
    XVirtualEvent* ve = (XVirtualEvent*) eventPtr;
    const char *name;
    long serial = ve->serial;
    long time = eventPtr->xkey.time;

    if (eventPtr->type == VirtualEvent) {
	name = ve->name;
    } else {
	name = Tk_EventName[eventPtr->type];
    }
    fprintf(stderr, "    > %s;serial = %lu; time=%lu)\n",
	    name, serial, time);
    return TK_DEFER_EVENT;
}

/*
 * Debugging tool which prints the current Tcl queue.
 */

void DebugPrintQueue(void)
{
    ClientData oldArg;
    Tk_RestrictProc *oldProc;

    oldProc = Tk_RestrictEvents(InspectQueueRestrictProc, NULL, &oldArg);
    fprintf(stderr, "Current queue:\n");
    while (Tcl_DoOneEvent(TCL_ALL_EVENTS|TCL_DONT_WAIT)) {};
    Tk_RestrictEvents(oldProc, oldArg, &oldArg);
}
# endif

#pragma mark TKApplication(TKNotify)

@implementation TKApplication(TKNotify)
/*
 * Earlier versions of Tk would override nextEventMatchingMask here, adding a
 * call to displayIfNeeded on all windows after calling super. This would cause
 * windows to be redisplayed (if necessary) each time that an event was
 * received.  This was intended to replace Apple's default autoDisplay
 * mechanism, which the earlier versions of Tk would disable.  When autoDisplay
 * is set to the default value of YES, the Apple event loop will call
 * displayIfNeeded on all windows at the beginning of each iteration of their
 * event loop.  Since Tk does not call the Apple event loop, it was thought
 * that the autoDisplay behavior needed to be replicated.
 *
 * However, as of OSX 10.14 (Mojave) the autoDisplay property became
 * deprecated.  Luckily it turns out that, even though we don't ever start the
 * Apple event loop, the Apple window manager still calls displayIfNeeded on
 * all windows on a regular basis, perhaps each time the queue is empty.  So we
 * no longer, and perhaps never did need to set autoDisplay to NO, nor call
 * displayIfNeeded on our windows.  We can just leave all of that to the window
 * manager.
 */

/*
 * Since the contentView is the first responder for a Tk Window, it is
 * responsible for sending events up the responder chain.  We also check the
 * pasteboard here.
 */
- (void) sendEvent: (NSEvent *) theEvent
{

    /*
     * Workaround for an Apple bug.  When an accented character is selected
     * from an NSTextInputClient popup character viewer with the mouse, Apple
     * sends an event of type NSAppKitDefined and subtype 21. If that event is
     * sent up the responder chain it causes Apple to print a warning to the
     * console log and, extremely obnoxiously, also to stderr, which says
     * "Window move completed without beginning."  Apparently they are sending
     * the "move completed" event without having sent the "move began" event of
     * subtype 20, and then announcing their error on our stderr.  Also, of
     * course, no movement is occurring.  The popup is not movable and is just
     * being closed.  The bug has been reported to Apple.  If they ever fix it,
     * this block should be removed.
     */

    if ([theEvent type] == NSAppKitDefined) {
	static Bool aWindowIsMoving = NO;
	switch([theEvent subtype]) {
	case 20:
	    aWindowIsMoving = YES;
	    break;
	case 21:
	    if (aWindowIsMoving) {
		aWindowIsMoving = NO;
		break;
	    } else {
		// printf("Bug!!!!\n");
		return;
	    }
	default:
	    break;
	}
    }
    [super sendEvent:theEvent];
    [NSApp tkCheckPasteboard];

#ifdef TK_MAC_DEBUG_EVENTS
    fprintf(stderr, "Sending event of type %d\n", (int)[theEvent type]);
    DebugPrintQueue();
#endif

}
@end

#pragma mark -

/*
 *----------------------------------------------------------------------
 *
 * GetRunLoopMode --
 *
 * Results:
 *	RunLoop mode that should be passed to -nextEventMatchingMask:
 *
 * Side effects:
 *	None.
 *
 *----------------------------------------------------------------------
 */

NSString *
GetRunLoopMode(NSModalSession modalSession)
{
    NSString *runLoopMode = nil;

    if (modalSession) {
	runLoopMode = NSModalPanelRunLoopMode;
    } else if (TkpGetCapture()) {
	runLoopMode = NSEventTrackingRunLoopMode;
    }
    if (!runLoopMode) {
	runLoopMode = [[NSRunLoop currentRunLoop] currentMode];
    }
    if (!runLoopMode) {
	runLoopMode = NSDefaultRunLoopMode;
    }
    return runLoopMode;
}

/*
 *----------------------------------------------------------------------
 *
 * Tk_MacOSXSetupTkNotifier --
 *
 *	This procedure is called during Tk initialization to create the event
 *	source for TkAqua events.
 *
 * Results:
 *	None.
 *
 * Side effects:
 *	A new event source is created.
 *
 *----------------------------------------------------------------------
 */

void
Tk_MacOSXSetupTkNotifier(void)
{
    TSD_INIT();

    if (!tsdPtr->initialized) {
	tsdPtr->initialized = 1;

	/*
	 * Install TkAqua event source in main event loop thread.
	 */

	if (CFRunLoopGetMain() == CFRunLoopGetCurrent()) {
	    if (![NSThread isMainThread]) {
		/*
		 * Panic if main runloop is not on the main application thread.
		 */

		Tcl_Panic("Tk_MacOSXSetupTkNotifier: %s",
		    "first [load] of TkAqua has to occur in the main thread!");
	    }
	    Tcl_CreateEventSource(TkMacOSXEventsSetupProc,
		    TkMacOSXEventsCheckProc, NULL);
	    TkCreateExitHandler(TkMacOSXNotifyExitHandler, NULL);
	    TclMacOSXNotifierAddRunLoopMode(NSEventTrackingRunLoopMode);
	    TclMacOSXNotifierAddRunLoopMode(NSModalPanelRunLoopMode);
	}
    }
}

/*
 *----------------------------------------------------------------------
 *
 * TkMacOSXNotifyExitHandler --
 *
 *	This function is called during finalization to clean up the
 *	TkMacOSXNotify module.
 *
 * Results:
 *	None.
 *
 * Side effects:
 *	None.
 *
 *----------------------------------------------------------------------
 */

static void
TkMacOSXNotifyExitHandler(
    ClientData dummy)	/* Not used. */
{
    (void)dummy;
    TSD_INIT();

    Tcl_DeleteEventSource(TkMacOSXEventsSetupProc,
	    TkMacOSXEventsCheckProc, NULL);
    tsdPtr->initialized = 0;
}

/*
 *----------------------------------------------------------------------
 *
 * TkMacOSXDrawAllViews --
 *
 *       This static function is meant to be run as an idle task.  It attempts
 *       to redraw all views which have the tkNeedsDisplay property set to YES.
 *       This relies on a feature of [NSApp nextEventMatchingMask: ...] which
 *       is undocumented, namely that it sometimes blocks and calls drawRect
 *       for all views that need display before it returns.  We call it with
 *       deQueue=NO so that it will not change anything on the AppKit event
 *       queue, because we only want the side effect that it runs drawRect. The
 *       only time when any NSViews have the needsDisplay property set to YES
 *       is during execution of this function.
 *
 *       The reason for running this function as an idle task is to try to
 *       arrange that all widgets will be fully configured before they are
 *       drawn.  Any idle tasks that might reconfigure them should be higher on
 *       the idle queue, so they should be run before the display procs are run
 *       by drawRect.
 *
 *       If this function is called directly with non-NULL clientData parameter
 *       then the int which it references will be set to the number of windows
 *       that need display, but the needsDisplay property of those windows will
 *       not be changed.
 *
 * Results:
 *	None.
 *
 * Side effects:
 *	Parts of windows my get redrawn.
 *
 *----------------------------------------------------------------------
 */

void
TkMacOSXDrawAllViews(
    ClientData clientData)
{
       int count = 0, *dirtyCount = (int *)clientData;

    for (NSWindow *window in [NSApp windows]) {
	if ([[window contentView] isMemberOfClass:[TKContentView class]]) {
	    TKContentView *view = [window contentView];
	    if ([view tkNeedsDisplay]) {
		count++;
		if (dirtyCount) {
		   continue;
		}
		[view setNeedsDisplayInRect:[view tkDirtyRect]];
	    }
	} else {
	    [window displayIfNeeded];
	}
    }
    if (dirtyCount) {
    	*dirtyCount = count;
    }
    [NSApp nextEventMatchingMask:NSAnyEventMask
		       untilDate:[NSDate distantPast]
			  inMode:GetRunLoopMode(TkMacOSXGetModalSession())
			 dequeue:NO];
    for (NSWindow *window in [NSApp windows]) {
	if ([[window contentView] isMemberOfClass:[TKContentView class]]) {
	    TKContentView *view = [window contentView];

	    /*
	     * If we did not run drawRect, we set needsDisplay back to NO.
	     * Note that if drawRect did run it may have added to Tk's dirty
	     * rect, due to attempts to draw outside of drawRect's dirty rect.
	     */

	    if ([view needsDisplay]) {
		[view setNeedsDisplay: NO];
	    }
	}
    }
    [NSApp setNeedsToDraw:NO];
}

/*
 *----------------------------------------------------------------------
 *
 * TkMacOSXEventsSetupProc --
 *
 *	This procedure implements the setup part of the MacOSX event source. It
 *	is invoked by Tcl_DoOneEvent before calling TkMacOSXEventsCheckProc to
 *	process all queued NSEvents.  In our case, all we need to do is to set
 *	the Tcl MaxBlockTime to 0 before starting the loop to process all
 *	queued NSEvents.
 *
 * Results:
 *	None.
 *
 * Side effects:
 *
 *	If NSEvents are queued, or if there is any drawing that needs to be
 *      done, then the maximum block time will be set to 0 to ensure that
 *      Tcl_WaitForEvent returns immediately.
 *
 *----------------------------------------------------------------------
 */

#define TICK 200
static Tcl_TimerToken ticker = NULL;

static void
Heartbeat(
    ClientData clientData)
{

    if (ticker) {
	ticker = Tcl_CreateTimerHandler(TICK, Heartbeat, NULL);
    }
}

static const Tcl_Time zeroBlockTime = { 0, 0 };

static void
TkMacOSXEventsSetupProc(
    ClientData dummy,
    int flags)
{
    NSString *runloopMode = [[NSRunLoop currentRunLoop] currentMode];
    (void)dummy;

    /*
     * runloopMode will be nil if we are in a Tcl event loop.
     */

    if (flags & TCL_WINDOW_EVENTS && !runloopMode) {

	[NSApp _resetAutoreleasePool];

 	/*
	 * After calling this setup proc, Tcl_DoOneEvent will call
 	 * Tcl_WaitForEvent.  Then it will call check proc to collect the
 	 * events and translate them into XEvents.
	 *
 	 * If we have any events waiting or if there is any drawing to be done
	 * we want Tcl_WaitForEvent to return immediately.  So we set the block
	 * time to 0 and stop the heatbeat.
  	 */

	NSEvent *currentEvent =
	        [NSApp nextEventMatchingMask:NSAnyEventMask
			untilDate:[NSDate distantPast]
			inMode:GetRunLoopMode(TkMacOSXGetModalSession())
			dequeue:NO];
	if ((currentEvent) || [NSApp needsToDraw] ) {
	    Tcl_SetMaxBlockTime(&zeroBlockTime);
	    Tcl_DeleteTimerHandler(ticker);
	    ticker = NULL;
	} else if (ticker == NULL) {

	    /*
	     * When the user is not generating events we schedule a "heartbeat"
	     * TimerHandler to fire every 200 milliseconds.  The handler does
	     * nothing, but when its timer fires it causes Tcl_WaitForEvent to
	     * return.  This helps avoid hangs when calling vwait during the
	     * non-regression tests.
	     */

	    ticker = Tcl_CreateTimerHandler(TICK, Heartbeat, NULL);
	}
    }
}

/*
 *----------------------------------------------------------------------
 *
 * TkMacOSXEventsCheckProc --
 *
 *	This procedure loops through all NSEvents waiting in the TKApplication
 *      event queue, generating X events from them.
 *
 * Results:
 *	None.
 *
 * Side effects:
 *	NSevents are used to generate X events, which are added to the Tcl
 *      event queue.
 *
 *----------------------------------------------------------------------
 */
static void
TkMacOSXEventsCheckProc(
    ClientData dummy,
    int flags)
{
    NSString *runloopMode = [[NSRunLoop currentRunLoop] currentMode];
<<<<<<< HEAD
    (void)dummy;
=======
    int eventsFound = 0;
>>>>>>> b63b4119

    /*
     * runloopMode will be nil if we are in a Tcl event loop.
     */

    if (flags & TCL_WINDOW_EVENTS && !runloopMode) {
	NSEvent *currentEvent = nil;
	NSEvent *testEvent = nil;
	NSModalSession modalSession;

	/*
	 * It is possible for the SetupProc to be called before this function
	 * returns.  This happens, for example, when we process an event which
	 * opens a modal window.  To prevent premature release of our
	 * application-wide autorelease pool by a nested call to the SetupProc,
	 * we must lock it here.
	 */

	[NSApp _lockAutoreleasePool];
	do {
	    modalSession = TkMacOSXGetModalSession();
	    testEvent = [NSApp nextEventMatchingMask:NSAnyEventMask
		    untilDate:[NSDate distantPast]
		    inMode:GetRunLoopMode(modalSession)
		    dequeue:NO];

	    /*
	     * We must not steal any events during LiveResize.
	     */

	    if (testEvent && [[testEvent window] inLiveResize]) {
		break;
	    }
	    currentEvent = [NSApp nextEventMatchingMask:NSAnyEventMask
		    untilDate:[NSDate distantPast]
		    inMode:GetRunLoopMode(modalSession)
		    dequeue:YES];
	    if (currentEvent) {

		/*
		 * Generate Xevents.
		 */

		NSEvent *processedEvent = [NSApp tkProcessEvent:currentEvent];
		if (processedEvent) {
		    eventsFound++;

#ifdef TK_MAC_DEBUG_EVENTS
		    TKLog(@"   event: %@", currentEvent);
#endif

		    if (modalSession) {
			[NSApp _modalSession:modalSession sendEvent:currentEvent];
		    } else {
			[NSApp sendEvent:currentEvent];
		    }
		}
	    } else {
		break;
	    }
	} while (1);

	/*
	 * Now we can unlock the pool.
	 */

	[NSApp _unlockAutoreleasePool];

	/*
	 * Add an idle task to the end of the idle queue which will redisplay
	 * all of our dirty windows.  We want this to happen after all other
	 * idle tasks have run so that all widgets will be configured before
	 * they are displayed.  The drawRect method "borrows" the idle queue
	 * while drawing views. That is, it sends expose events which cause
	 * display procs to be posted as idle tasks and then runs an inner
	 * event loop to processes those idle tasks.  We are trying to arrange
	 * for the idle queue to be empty when it starts that process and empty
	 * when it finishes.
	 */

	int dirtyCount = 0;
	TkMacOSXDrawAllViews(&dirtyCount);
	if (dirtyCount > 0) {
	    Tcl_CancelIdleCall(TkMacOSXDrawAllViews, NULL);
	    Tcl_DoWhenIdle(TkMacOSXDrawAllViews, NULL);
	}
    }
}

/*
 * Local Variables:
 * mode: objc
 * c-basic-offset: 4
 * fill-column: 79
 * coding: utf-8
 * End:
 */<|MERGE_RESOLUTION|>--- conflicted
+++ resolved
@@ -409,7 +409,7 @@
 
 static void
 Heartbeat(
-    ClientData clientData)
+    TCL_UNUSED(ClientData))
 {
 
     if (ticker) {
@@ -489,15 +489,11 @@
  */
 static void
 TkMacOSXEventsCheckProc(
-    ClientData dummy,
+    TCL_UNUSED(ClientData),
     int flags)
 {
     NSString *runloopMode = [[NSRunLoop currentRunLoop] currentMode];
-<<<<<<< HEAD
-    (void)dummy;
-=======
     int eventsFound = 0;
->>>>>>> b63b4119
 
     /*
      * runloopMode will be nil if we are in a Tcl event loop.
