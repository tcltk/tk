--- conflicted
+++ resolved
@@ -281,21 +281,9 @@
 						 inMode:GetRunLoopMode(modalSession)
 						dequeue:NO];
 	    /* We must not steal any events during LiveResize. */
-<<<<<<< HEAD
-#if MAC_OS_X_VERSION_MAX_ALLOWED >= 1060
 	    if (testEvent && [[testEvent window] inLiveResize]) {
 		break;
 	    }
-#else
-	    if (testEvent && [[[testEvent window] contentView] inLiveResize]) {
-		break;
-	    }
-#endif
-=======
-	    if (testEvent && [[testEvent window] inLiveResize]) {
-		break;
-	    }
->>>>>>> e9a4d77a
 	    currentEvent = [NSApp nextEventMatchingMask:NSAnyEventMask
 					      untilDate:[NSDate distantPast]
 						 inMode:GetRunLoopMode(modalSession)
