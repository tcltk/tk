/*
 * tkMacOSXNotify.c --
 *
 *	This file contains the implementation of a tcl event source
 *	for the AppKit event loop.
 *
 * Copyright © 1995-1997 Sun Microsystems, Inc.
<<<<<<< HEAD
 * Copyright © 2001-2009, Apple Inc.
=======
 * Copyright © 2001-2009 Apple Inc.
>>>>>>> 794c5c67
 * Copyright © 2005-2009 Daniel A. Steffen <das@users.sourceforge.net>
 * Copyright © 2015 Marc Culler.
 *
 * See the file "license.terms" for information on usage and redistribution
 * of this file, and for a DISCLAIMER OF ALL WARRANTIES.
 */

#include "tkMacOSXPrivate.h"
#include "tkMacOSXInt.h"
#include "tkMacOSXConstants.h"
#if TCL_MAJOR_VERSION < 9
#undef Tcl_MacOSXNotifierAddRunLoopMode
#ifdef USE_TCL_STUBS
#ifdef __cplusplus
extern "C" {
#endif
/*  Little hack to eliminate the need for "tclInt.h" here:
    Just copy a small portion of TclIntPlatStubs, just
    enough to make it work. See [600b72bfbc] */
typedef struct TclIntPlatStubs {
    int magic;
    void *hooks;
    void (*dummy[19]) (void); /* dummy entries 0-18, not used */
    void (*tclMacOSXNotifierAddRunLoopMode) (const void *runLoopMode); /* 19 */
} TclIntPlatStubs;
extern const TclIntPlatStubs *tclIntPlatStubsPtr;
#ifdef __cplusplus
}
#endif
#define Tcl_MacOSXNotifierAddRunLoopMode \
	(tclIntPlatStubsPtr->tclMacOSXNotifierAddRunLoopMode) /* 19 */
#elif TCL_MINOR_VERSION < 7
    extern void TclMacOSXNotifierAddRunLoopMode(const void *runLoopMode);
#   define Tcl_MacOSXNotifierAddRunLoopMode TclMacOSXNotifierAddRunLoopMode
#else
    extern void Tcl_MacOSXNotifierAddRunLoopMode(const void *runLoopMode);
#endif
#endif
#import <objc/objc-auto.h>

/* This is not used for anything at the moment. */
typedef struct ThreadSpecificData {
    int initialized;
} ThreadSpecificData;
static Tcl_ThreadDataKey dataKey;

#define TSD_INIT() ThreadSpecificData *tsdPtr = (ThreadSpecificData *) \
	Tcl_GetThreadData(&dataKey, sizeof(ThreadSpecificData))

static void TkMacOSXNotifyExitHandler(void *clientData);
static void TkMacOSXEventsSetupProc(void *clientData, int flags);
static void TkMacOSXEventsCheckProc(void *clientData, int flags);

#ifdef TK_MAC_DEBUG_EVENTS
static const char *Tk_EventName[39] = {
    "",
    "",
    "KeyPress",		/*2*/
    "KeyRelease",      	/*3*/
    "ButtonPress",     	/*4*/
    "ButtonRelease",	/*5*/
    "MotionNotify",    	/*6*/
    "EnterNotify",     	/*7*/
    "LeaveNotify",     	/*8*/
    "FocusIn",		/*9*/
    "FocusOut",		/*10*/
    "KeymapNotify",    	/*11*/
    "Expose",		/*12*/
    "GraphicsExpose",	/*13*/
    "NoExpose",		/*14*/
    "VisibilityNotify",	/*15*/
    "CreateNotify",    	/*16*/
    "DestroyNotify",	/*17*/
    "UnmapNotify",     	/*18*/
    "MapNotify",       	/*19*/
    "MapRequest",      	/*20*/
    "ReparentNotify",	/*21*/
    "ConfigureNotify",	/*22*/
    "ConfigureRequest",	/*23*/
    "GravityNotify",	/*24*/
    "ResizeRequest",	/*25*/
    "CirculateNotify",	/*26*/
    "CirculateRequest",	/*27*/
    "PropertyNotify",	/*28*/
    "SelectionClear",	/*29*/
    "SelectionRequest",	/*30*/
    "SelectionNotify",	/*31*/
    "ColormapNotify",	/*32*/
    "ClientMessage",	/*33*/
    "MappingNotify",	/*34*/
    "VirtualEvent",    	/*35*/
    "ActivateNotify",	/*36*/
    "DeactivateNotify",	/*37*/
    "MouseWheelEvent"	/*38*/
};

static Tk_RestrictAction
InspectQueueRestrictProc(
     void *arg,
     XEvent *eventPtr)
{
    XVirtualEvent* ve = (XVirtualEvent*) eventPtr;
    const char *name;
    long serial = ve->serial;
    long time = eventPtr->xkey.time;

    if (eventPtr->type == VirtualEvent) {
	name = ve->name;
    } else {
	name = Tk_EventName[eventPtr->type];
    }
    fprintf(stderr, "    > %s;serial = %lu; time=%lu)\n",
	    name, serial, time);
    return TK_DEFER_EVENT;
}

/*
 * Debugging tool which prints the current Tcl queue.
 */

void DebugPrintQueue(void)
{
    void *oldArg;
    Tk_RestrictProc *oldProc;

    oldProc = Tk_RestrictEvents(InspectQueueRestrictProc, NULL, &oldArg);
    fprintf(stderr, "Current queue:\n");
    while (Tcl_DoOneEvent(TCL_ALL_EVENTS|TCL_DONT_WAIT)) {};
    Tk_RestrictEvents(oldProc, oldArg, &oldArg);
}
# endif

#pragma mark TKApplication(TKNotify)

@implementation TKApplication(TKNotify)
/*
 * Earlier versions of Tk would override nextEventMatchingMask here, adding a
 * call to displayIfNeeded on all windows after calling super. This would cause
 * windows to be redisplayed (if necessary) each time that an event was
 * received.  This was intended to replace Apple's default autoDisplay
 * mechanism, which the earlier versions of Tk would disable.  When autoDisplay
 * is set to the default value of YES, the Apple event loop will call
 * displayIfNeeded on all windows at the beginning of each iteration of their
 * event loop.  Since Tk does not call the Apple event loop, it was thought
 * that the autoDisplay behavior needed to be replicated.
 *
 * However, as of OSX 10.14 (Mojave) the autoDisplay property became
 * deprecated.  Luckily it turns out that, even though we don't ever start the
 * Apple event loop, the Apple window manager still calls displayIfNeeded on
 * all windows on a regular basis, perhaps each time the queue is empty.  So we
 * no longer, and perhaps never did need to set autoDisplay to NO, nor call
 * displayIfNeeded on our windows.  We can just leave all of that to the window
 * manager.
 */

/*
 * Since the contentView is the first responder for a Tk Window, it is
 * responsible for sending events up the responder chain.  We also check the
 * pasteboard here.
 */
- (void) sendEvent: (NSEvent *) theEvent
{

    /*
     * Workaround for an Apple bug.  When an accented character is selected
     * from an NSTextInputClient popup character viewer with the mouse, Apple
     * sends an event of type NSAppKitDefined and subtype 21. If that event is
     * sent up the responder chain it causes Apple to print a warning to the
     * console log and, extremely obnoxiously, also to stderr, which says
     * "Window move completed without beginning."  Apparently they are sending
     * the "move completed" event without having sent the "move began" event of
     * subtype 20, and then announcing their error on our stderr.  Also, of
     * course, no movement is occurring.  The popup is not movable and is just
     * being closed.  The bug has been reported to Apple.  If they ever fix it,
     * this block should be removed.
     */

#if MAC_OS_X_VERSION_MAX_ALLOWED >= 101500
    if ([theEvent type] == NSAppKitDefined) {
	static Bool aWindowIsMoving = NO;
	switch([theEvent subtype]) {
	case 20:
	    aWindowIsMoving = YES;
	    break;
	case 21:
	    if (aWindowIsMoving) {
		aWindowIsMoving = NO;
		break;
	    } else {
		// printf("Bug!!!!\n");
		return;
	    }
	default:
	    break;
	}
    }
#endif

    [super sendEvent:theEvent];
    [NSApp tkCheckPasteboard];

#ifdef TK_MAC_DEBUG_EVENTS
    fprintf(stderr, "Sending event of type %d\n", (int)[theEvent type]);
    DebugPrintQueue();
#endif

}

- (void) _runBackgroundLoop
{
    while(Tcl_DoOneEvent(TCL_IDLE_EVENTS|TCL_TIMER_EVENTS|TCL_DONT_WAIT)){
	TkMacOSXDrawAllViews(NULL);
    }
}
@end

#pragma mark -

/*
 *----------------------------------------------------------------------
 *
 * GetRunLoopMode --
 *
 * Results:
 *	RunLoop mode that should be passed to -nextEventMatchingMask:
 *
 * Side effects:
 *	None.
 *
 *----------------------------------------------------------------------
 */

static NSString *
GetRunLoopMode(NSModalSession modalSession)
{
    NSString *runLoopMode = nil;

    if (modalSession) {
	runLoopMode = NSModalPanelRunLoopMode;
    }
    if (!runLoopMode) {
	runLoopMode = [[NSRunLoop currentRunLoop] currentMode];
    }
    if (!runLoopMode) {
	runLoopMode = NSDefaultRunLoopMode;
    }
    return runLoopMode;
}

/*
 *----------------------------------------------------------------------
 *
 * Tk_MacOSXSetupTkNotifier --
 *
 *	This procedure is called during Tk initialization to create the event
 *	source for TkAqua events.
 *
 * Results:
 *	None.
 *
 * Side effects:
 *	A new event source is created.
 *
 *----------------------------------------------------------------------
 */

void
Tk_MacOSXSetupTkNotifier(void)
{
    TSD_INIT();

    if (!tsdPtr->initialized) {
	tsdPtr->initialized = 1;

	/*
	 * Install TkAqua event source in main event loop thread.
	 */

	if (CFRunLoopGetMain() == CFRunLoopGetCurrent()) {
	    if (![NSThread isMainThread]) {
		/*
		 * Panic if main runloop is not on the main application thread.
		 */

		Tcl_Panic("Tk_MacOSXSetupTkNotifier: %s",
		    "first [load] of TkAqua has to occur in the main thread!");
	    }
	    Tcl_CreateEventSource(TkMacOSXEventsSetupProc,
		    TkMacOSXEventsCheckProc, NULL);
	    TkCreateExitHandler(TkMacOSXNotifyExitHandler, NULL);
	    Tcl_MacOSXNotifierAddRunLoopMode(NSEventTrackingRunLoopMode);
	    Tcl_MacOSXNotifierAddRunLoopMode(NSModalPanelRunLoopMode);
	}
    }
}

/*
 *----------------------------------------------------------------------
 *
 * TkMacOSXNotifyExitHandler --
 *
 *	This function is called during finalization to clean up the
 *	TkMacOSXNotify module.
 *
 * Results:
 *	None.
 *
 * Side effects:
 *	None.
 *
 *----------------------------------------------------------------------
 */

static void
TkMacOSXNotifyExitHandler(
    TCL_UNUSED(void *))	/* Not used. */
{
    TSD_INIT();

    Tcl_DeleteEventSource(TkMacOSXEventsSetupProc,
	    TkMacOSXEventsCheckProc, NULL);
    tsdPtr->initialized = 0;
}

/*
 *----------------------------------------------------------------------
 *
 * TkMacOSXDrawAllViews --
 *
 *       This static function is meant to be run as an idle task.  It attempts
 *       to redraw all views which have the tkNeedsDisplay property set to YES.
 *       This relies on a feature of [NSApp nextEventMatchingMask: ...] which
 *       is undocumented, namely that it sometimes blocks and calls drawRect
 *       for all views that need display before it returns.  We call it with
 *       deQueue=NO so that it will not change anything on the AppKit event
 *       queue, because we only want the side effect that it runs drawRect. The
 *       only times when any NSViews have the needsDisplay property set to YES
 *       are during execution of this function or in the addTkDirtyRect method
 *       of TKContentView.
 *
 *       The reason for running this function as an idle task is to try to
 *       arrange that all widgets will be fully configured before they are
 *       drawn.  Any idle tasks that might reconfigure them should be higher on
 *       the idle queue, so they should be run before the display procs are run
 *       by drawRect.
 *
 *       If this function is called directly with non-NULL clientData parameter
 *       then the int which it references will be set to the number of windows
 *       that need display, but the needsDisplay property of those windows will
 *       not be changed.
 *
 * Results:
 *	None.
 *
 * Side effects:
 *	Parts of windows may get redrawn.
 *
 *----------------------------------------------------------------------
 */

void
TkMacOSXDrawAllViews(
    void *clientData)
{
       int count = 0, *dirtyCount = (int *)clientData;

    for (NSWindow *window in [NSApp windows]) {
	if ([[window contentView] isMemberOfClass:[TKContentView class]]) {
	    TKContentView *view = [window contentView];
	    if ([view tkNeedsDisplay]) {
		count++;
		if (dirtyCount) {
		   continue;
		}
		[[view layer] setNeedsDisplayInRect:[view tkDirtyRect]];
		[view setNeedsDisplay:YES];
	    }
	} else {
	    [window displayIfNeeded];
	}
    }
    if (dirtyCount) {
    	*dirtyCount = count;
    }
    [NSApp nextEventMatchingMask:NSAnyEventMask
		       untilDate:[NSDate distantPast]
			  inMode:GetRunLoopMode(TkMacOSXGetModalSession())
			 dequeue:NO];
    for (NSWindow *window in [NSApp windows]) {
	if ([[window contentView] isMemberOfClass:[TKContentView class]]) {
	    TKContentView *view = [window contentView];

	    /*
	     * If we did not run drawRect, we set needsDisplay back to NO.
	     * Note that if drawRect did run it may have added to Tk's dirty
	     * rect, due to attempts to draw outside of drawRect's dirty rect.
	     */

	    if ([view needsDisplay]) {
		[view setNeedsDisplay: NO];
	    }
	}
    }
    [NSApp setNeedsToDraw:NO];
}

/*
 *----------------------------------------------------------------------
 *
 * TkMacOSXEventsSetupProc --
 *
 *	This procedure implements the setup part of the MacOSX event source. It
 *	is invoked by Tcl_DoOneEvent before calling TkMacOSXEventsCheckProc to
 *	process all queued NSEvents.  In our case, all we need to do is to set
 *	the Tcl MaxBlockTime to 0 before starting the loop to process all
 *	queued NSEvents.
 *
 * Results:
 *	None.
 *
 * Side effects:
 *
 *	If NSEvents are queued, or if there is any drawing that needs to be
 *      done, then the maximum block time will be set to 0 to ensure that
 *      Tcl_WaitForEvent returns immediately.
 *
 *----------------------------------------------------------------------
 */

#define TICK 200
static Tcl_TimerToken ticker = NULL;

static void
Heartbeat(
    TCL_UNUSED(void *))
{

    if (ticker) {
	ticker = Tcl_CreateTimerHandler(TICK, Heartbeat, NULL);
    }
}

static const Tcl_Time zeroBlockTime = { 0, 0 };

static void
TkMacOSXEventsSetupProc(
    TCL_UNUSED(void *),
    int flags)
{
    NSString *runloopMode = [[NSRunLoop currentRunLoop] currentMode];

    /*
     * runloopMode will be nil if we are in a Tcl event loop.
     */

    if (flags & TCL_WINDOW_EVENTS && !runloopMode) {

	[NSApp _resetAutoreleasePool];

 	/*
	 * After calling this setup proc, Tcl_DoOneEvent will call
 	 * Tcl_WaitForEvent.  Then it will call check proc to collect the
 	 * events and translate them into XEvents.
	 *
 	 * If we have any events waiting or if there is any drawing to be done
	 * we want Tcl_WaitForEvent to return immediately.  So we set the block
	 * time to 0 and stop the heartbeat.
  	 */

	NSEvent *currentEvent =
	        [NSApp nextEventMatchingMask:NSAnyEventMask
			untilDate:[NSDate distantPast]
			inMode:GetRunLoopMode(TkMacOSXGetModalSession())
			dequeue:NO];
	if ((currentEvent) || [NSApp needsToDraw] ) {
	    Tcl_SetMaxBlockTime(&zeroBlockTime);
	    Tcl_DeleteTimerHandler(ticker);
	    ticker = NULL;
	} else if (ticker == NULL) {

	    /*
	     * When the user is not generating events we schedule a "heartbeat"
	     * TimerHandler to fire every 200 milliseconds.  The handler does
	     * nothing, but when its timer fires it causes Tcl_WaitForEvent to
	     * return.  This helps avoid hangs when calling vwait during the
	     * non-regression tests.
	     */

	    ticker = Tcl_CreateTimerHandler(TICK, Heartbeat, NULL);
	}
    }
}

/*
 *----------------------------------------------------------------------
 *
 * TkMacOSXEventsCheckProc --
 *
 *	This procedure loops through all NSEvents waiting in the TKApplication
 *      event queue, generating X events from them.
 *
 * Results:
 *	None.
 *
 * Side effects:
 *	NSevents are used to generate X events, which are added to the Tcl
 *      event queue.
 *
 *----------------------------------------------------------------------
 */
static void
TkMacOSXEventsCheckProc(
    TCL_UNUSED(void *),
    int flags)
{
    NSString *runloopMode = [[NSRunLoop currentRunLoop] currentMode];

    /*
     * runloopMode will be nil if we are in a Tcl event loop.
     */

    if (flags & TCL_WINDOW_EVENTS && !runloopMode) {
	NSEvent *currentEvent = nil;
	NSEvent *testEvent = nil;
	NSModalSession modalSession;

	/*
	 * It is possible for the SetupProc to be called before this function
	 * returns.  This happens, for example, when we process an event which
	 * opens a modal window.  To prevent premature release of our
	 * application-wide autorelease pool by a nested call to the SetupProc,
	 * we must lock it here.
	 */

	[NSApp _lockAutoreleasePool];
	do {
	    modalSession = TkMacOSXGetModalSession();
	    testEvent = [NSApp nextEventMatchingMask:NSAnyEventMask
		    untilDate:[NSDate distantPast]
		    inMode:GetRunLoopMode(modalSession)
		    dequeue:NO];

	    /*
	     * We must not steal any events during LiveResize.
	     */

	    if (testEvent && [[testEvent window] inLiveResize]) {
		break;
	    }
	    currentEvent = [NSApp nextEventMatchingMask:NSAnyEventMask
		    untilDate:[NSDate distantPast]
		    inMode:GetRunLoopMode(modalSession)
		    dequeue:YES];
	    if (currentEvent) {

		/*
		 * Generate Xevents.
		 */

		NSEvent *processedEvent = [NSApp tkProcessEvent:currentEvent];
		if (processedEvent) {

#ifdef TK_MAC_DEBUG_EVENTS
		    TKLog(@"   event: %@", currentEvent);
#endif

		    if (modalSession) {
			[NSApp _modalSession:modalSession sendEvent:currentEvent];
		    } else {
			[NSApp sendEvent:currentEvent];
		    }
		}
	    } else {
		break;
	    }
	} while (1);

	/*
	 * Now we can unlock the pool.
	 */

	[NSApp _unlockAutoreleasePool];

	/*
	 * Add an idle task to the end of the idle queue which will redisplay
	 * all of our dirty windows.  We want this to happen after all other
	 * idle tasks have run so that all widgets will be configured before
	 * they are displayed.  The drawRect method "borrows" the idle queue
	 * while drawing views. That is, it sends expose events which cause
	 * display procs to be posted as idle tasks and then runs an inner
	 * event loop to processes those idle tasks.  We are trying to arrange
	 * for the idle queue to be empty when it starts that process and empty
	 * when it finishes.
	 */

	int dirtyCount = 0;
	TkMacOSXDrawAllViews(&dirtyCount);
	if (dirtyCount > 0) {
	    Tcl_CancelIdleCall(TkMacOSXDrawAllViews, NULL);
	    Tcl_DoWhenIdle(TkMacOSXDrawAllViews, NULL);
	}
    }
}

/*
 * Local Variables:
 * mode: objc
 * c-basic-offset: 4
 * fill-column: 79
 * coding: utf-8
 * End:
 */<|MERGE_RESOLUTION|>--- conflicted
+++ resolved
@@ -5,11 +5,7 @@
  *	for the AppKit event loop.
  *
  * Copyright © 1995-1997 Sun Microsystems, Inc.
-<<<<<<< HEAD
- * Copyright © 2001-2009, Apple Inc.
-=======
  * Copyright © 2001-2009 Apple Inc.
->>>>>>> 794c5c67
  * Copyright © 2005-2009 Daniel A. Steffen <das@users.sourceforge.net>
  * Copyright © 2015 Marc Culler.
  *
