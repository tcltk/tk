/*
 * tkMacOSXImage.c --
 *
 *	The code in this file provides an interface for XImages,
 *
 * Copyright © 1995-1997 Sun Microsystems, Inc.
 * Copyright © 2001-2009, Apple Inc.
 * Copyright © 2005-2009 Daniel A. Steffen <das@users.sourceforge.net>
 * Copyright © 2017-2020 Marc Culler.
 *
 * See the file "license.terms" for information on usage and redistribution
 * of this file, and for a DISCLAIMER OF ALL WARRANTIES.
 */

#include "tkMacOSXPrivate.h"
#include "xbytes.h"

static CGImageRef CreateCGImageFromPixmap(Drawable pixmap);
static CGImageRef CreateCGImageFromDrawableRect( Drawable drawable,
	   int x, int y, unsigned int width, unsigned int height);

#pragma mark XImage handling

int
_XInitImageFuncPtrs(
    TCL_UNUSED(XImage *)) /* image */
{
    return 0;
}

/*
 *----------------------------------------------------------------------
 *
 * TkMacOSXCreateCGImageWithXImage --
 *
 *	Create CGImage from XImage, copying the image data.  Called
 *      in Tk_PutImage and (currently) nowhere else.
 *
 * Results:
 *	CGImage, release after use.
 *
 * Side effects:
 *	None.
 *
 *----------------------------------------------------------------------
 */

static void ReleaseData(
    void *info,
    TCL_UNUSED(const void *), /* data */
    TCL_UNUSED(size_t))       /* size */
{
    ckfree(info);
}

CGImageRef
TkMacOSXCreateCGImageWithXImage(
    XImage *image,
    uint32_t alphaInfo)
{
    CGImageRef img = NULL;
    size_t bitsPerComponent, bitsPerPixel;
    size_t len = image->bytes_per_line * image->height;
    const CGFloat *decode = NULL;
    CGBitmapInfo bitmapInfo;
    CGDataProviderRef provider = NULL;
    char *data = NULL;
    CGDataProviderReleaseDataCallback releaseData = ReleaseData;

    if (image->bits_per_pixel == 1) {
	/*
	 * BW image
	 */

	/* Reverses the sense of the bits */
	static const CGFloat decodeWB[2] = {1, 0};
	decode = decodeWB;

	bitsPerComponent = 1;
	bitsPerPixel = 1;
	if (image->bitmap_bit_order != MSBFirst) {
	    char *srcPtr = image->data + image->xoffset;
	    char *endPtr = srcPtr + len;
	    char *destPtr = (data = (char *)ckalloc(len));

	    while (srcPtr < endPtr) {
		*destPtr++ = xBitReverseTable[(unsigned char)(*(srcPtr++))];
	    }
	} else {
	    data = (char *)memcpy(ckalloc(len), image->data + image->xoffset, len);
	}
	if (data) {
	    provider = CGDataProviderCreateWithData(data, data, len,
		    releaseData);
	}
	if (provider) {
	    img = CGImageMaskCreate(image->width, image->height,
		    bitsPerComponent, bitsPerPixel, image->bytes_per_line,
		    provider, decode, 0);
	}
    } else if ((image->format == ZPixmap) && (image->bits_per_pixel == 32)) {

	/*
	 * Color image
	 */

	CGColorSpaceRef colorspace = CGColorSpaceCreateDeviceRGB();

	if (image->width == 0 && image->height == 0) {

	    /*
	     * CGCreateImage complains on early macOS releases.
	     */

	    return NULL;
	}
	bitsPerComponent = 8;
	bitsPerPixel = 32;
	bitmapInfo = (image->byte_order == MSBFirst ?
		kCGBitmapByteOrder32Little : kCGBitmapByteOrder32Big);
	bitmapInfo |= alphaInfo;
	data = (char *)memcpy(ckalloc(len), image->data + image->xoffset, len);
	if (data) {
	    provider = CGDataProviderCreateWithData(data, data, len,
		    releaseData);
	}
	if (provider) {
	    img = CGImageCreate(image->width, image->height, bitsPerComponent,
		    bitsPerPixel, image->bytes_per_line, colorspace, bitmapInfo,
		    provider, decode, 0, kCGRenderingIntentDefault);
	    CFRelease(provider);
	}
	if (colorspace) {
	    CFRelease(colorspace);
	}
    } else {
	TkMacOSXDbgMsg("Unsupported image type");
    }
    return img;
}

/*
 *----------------------------------------------------------------------
 *
 * DestroyImage --
 *
 *	Destroys storage associated with an image.
 *
 * Results:
 *	None.
 *
 * Side effects:
 *	Deallocates the image.
 *
 *----------------------------------------------------------------------
 */

static int
DestroyImage(
    XImage *image)
{
    if (image) {
	if (image->data) {
	    ckfree(image->data);
	}
	ckfree(image);
    }
    return 0;
}

/*
 *----------------------------------------------------------------------
 *
 * ImageGetPixel --
 *
 *	Get a single pixel from an image.
 *
 * Results:
 *      The XColor structure contains an unsigned long field named pixel which
 *      identifies the color.  This function returns the unsigned long that
 *      would be used as the pixel value of an XColor that has the same red
 *      green and blue components as the XImage pixel at the specified
 *      location.
 *
 * Side effects:
 *	None.
 *
 *----------------------------------------------------------------------
 */

static unsigned long
ImageGetPixel(
    XImage *image,
    int x,
    int y)
{
    unsigned char r = 0, g = 0, b = 0;

    /*
     * Compute 8 bit red green and blue values, which are passed as inputs to
     * TkMacOSXRGBPixel to produce the pixel value.
     */

    if (image && image->data) {
	unsigned char *srcPtr = ((unsigned char*) image->data)
		+ (y * image->bytes_per_line)
		+ (((image->xoffset + x) * image->bits_per_pixel) / NBBY);

	switch (image->bits_per_pixel) {
	case 32: /* 8 bits per channel */
	    r = (*((unsigned int*) srcPtr) >> 16) & 0xff;
	    g = (*((unsigned int*) srcPtr) >>  8) & 0xff;
	    b = (*((unsigned int*) srcPtr)      ) & 0xff;
	    /*if (image->byte_order == LSBFirst) {
		r = srcPtr[2]; g = srcPtr[1]; b = srcPtr[0];
	    } else {
		r = srcPtr[1]; g = srcPtr[2]; b = srcPtr[3];
	    }*/
	    break;
	case 16: /* 5 bits per channel */
	    r = (*((unsigned short*) srcPtr) >> 7) & 0xf8;
	    g = (*((unsigned short*) srcPtr) >> 2) & 0xf8;
	    b = (*((unsigned short*) srcPtr) << 3) & 0xf8;
	    break;
	case 8: /* 2 bits per channel */
	    r = (*srcPtr << 2) & 0xc0;
	    g = (*srcPtr << 4) & 0xc0;
	    b = (*srcPtr << 6) & 0xc0;
	    r |= r >> 2 | r >> 4 | r >> 6;
	    g |= g >> 2 | g >> 4 | g >> 6;
	    b |= b >> 2 | b >> 4 | b >> 6;
	    break;
	case 4: { /* 1 bit per channel */
	    unsigned char c = (x % 2) ? *srcPtr : (*srcPtr >> 4);

	    r = (c & 0x04) ? 0xff : 0;
	    g = (c & 0x02) ? 0xff : 0;
	    b = (c & 0x01) ? 0xff : 0;
	    break;
	}
	case 1: /* Black-white bitmap. */
	    r = g = b = ((*srcPtr) & (0x80 >> (x % 8))) ? 0xff : 0;
	    break;
	}
    }

    return TkMacOSXRGBPixel(r, g, b);
}

/*
 *----------------------------------------------------------------------
 *
 * ImagePutPixel --
 *
 *	Set a single pixel in an image.
 *
 * Results:
 *	None.
 *
 * Side effects:
 *	None.
 *
 *----------------------------------------------------------------------
 */

static int
ImagePutPixel(
    XImage *image,
    int x,
    int y,
    unsigned long pixel)
{
    if (image && image->data) {
	unsigned char *dstPtr = ((unsigned char*) image->data)
		+ (y * image->bytes_per_line)
		+ (((image->xoffset + x) * image->bits_per_pixel) / NBBY);

	if (image->bits_per_pixel == 32) {
	    *((unsigned int*) dstPtr) = pixel;
	} else {
	    unsigned char r = ((pixel & image->red_mask)   >> 16) & 0xff;
	    unsigned char g = ((pixel & image->green_mask) >>  8) & 0xff;
	    unsigned char b = ((pixel & image->blue_mask)       ) & 0xff;
	    switch (image->bits_per_pixel) {
	    case 16:
		*((unsigned short*) dstPtr) = ((r & 0xf8) << 7) |
			((g & 0xf8) << 2) | ((b & 0xf8) >> 3);
		break;
	    case 8:
		*dstPtr = ((r & 0xc0) >> 2) | ((g & 0xc0) >> 4) |
			((b & 0xc0) >> 6);
		break;
	    case 4: {
		unsigned char c = ((r & 0x80) >> 5) | ((g & 0x80) >> 6) |
			((b & 0x80) >> 7);
		*dstPtr = (x % 2) ? ((*dstPtr & 0xf0) | (c & 0x0f)) :
			((*dstPtr & 0x0f) | ((c << 4) & 0xf0));
		break;
		}
	    case 1:
		*dstPtr = ((r|g|b) & 0x80) ? (*dstPtr | (0x80 >> (x % 8))) :
			(*dstPtr & ~(0x80 >> (x % 8)));
		break;
	    }
	}
    }
    return 0;
}

/*
 *----------------------------------------------------------------------
 *
 * XCreateImage --
 *
 *	Allocates storage for a new XImage.
 *
 * Results:
 *	Returns a newly allocated XImage.
 *
 * Side effects:
 *	None.
 *
 *----------------------------------------------------------------------
 */

XImage *
XCreateImage(
    Display* display,
    TCL_UNUSED(Visual*),  /* visual */
    unsigned int depth,
    int format,
    int offset,
    char* data,
    unsigned int width,
    unsigned int height,
    int bitmap_pad,
    int bytes_per_line)
{
    XImage *ximage;

    display->request++;
    ximage = (XImage *)ckalloc(sizeof(XImage));

    ximage->height = height;
    ximage->width = width;
    ximage->depth = depth;
    ximage->xoffset = offset;
    ximage->format = format;
    ximage->data = data;
    ximage->obdata = NULL;

    if (format == ZPixmap) {
	ximage->bits_per_pixel = 32;
	ximage->bitmap_unit = 32;
    } else {
	ximage->bits_per_pixel = 1;
	ximage->bitmap_unit = 8;
    }
    if (bitmap_pad) {
	ximage->bitmap_pad = bitmap_pad;
    } else {
	/*
	 * Use 16 byte alignment for best Quartz perfomance.
	 */

	ximage->bitmap_pad = 128;
    }
    if (bytes_per_line) {
	ximage->bytes_per_line = bytes_per_line;
    } else {
	ximage->bytes_per_line = ((width * ximage->bits_per_pixel +
		(ximage->bitmap_pad - 1)) >> 3) &
		~((ximage->bitmap_pad >> 3) - 1);
    }
#ifdef WORDS_BIGENDIAN
    ximage->byte_order = MSBFirst;
    ximage->bitmap_bit_order = MSBFirst;
#else
    ximage->byte_order = LSBFirst;
    ximage->bitmap_bit_order = LSBFirst;
#endif
    ximage->red_mask = 0x00FF0000;
    ximage->green_mask = 0x0000FF00;
    ximage->blue_mask = 0x000000FF;
    ximage->f.create_image = NULL;
    ximage->f.destroy_image = DestroyImage;
    ximage->f.get_pixel = ImageGetPixel;
    ximage->f.put_pixel = ImagePutPixel;
    ximage->f.sub_image = NULL;
    ximage->f.add_pixel = NULL;

    return ximage;
}

/*
 *----------------------------------------------------------------------
 *
 * TkPutImage, XPutImage, TkpPutRGBAImage --
 *
 *	These functions, which all have the same signature, copy a rectangular
 *      subimage of an XImage into a drawable.  TkPutImage is an alias for
 *      XPutImage, which assumes that the XImage data has the structure of a
 *      32bpp ZPixmap in which the image data is an array of 32bit integers
 *      packed with 8 bit values for the Red Green and Blue channels.  The
 *      fourth byte is ignored.  The function TkpPutRGBAImage assumes that the
 *      XImage data has been extended by using the fourth byte to store an
 *      8-bit Alpha value.  (The Alpha data is assumed not to pre-multiplied).
 *      The image is then drawn into the drawable using standard Porter-Duff
 *      Source Atop Composition (kCGBlendModeSourceAtop in Apple's Core
 *      Graphics).
 *
 *      The TkpPutRGBAfunction is used by TkImgPhotoDisplay to render photo
 *      images if the compile-time variable TK_CAN_RENDER_RGBA is defined in
 *      a platform's tkXXXXPort.h header, as is the case for the macOS Aqua port.
 *
 * Results:
 *	These functions always return Success.
 *
 * Side effects:
 *	Draws the image on the specified drawable.
 *
 *----------------------------------------------------------------------
 */

#define PIXEL_RGBA kCGImageAlphaLast
#define PIXEL_ARGB kCGImageAlphaFirst
#define PIXEL_XRGB kCGImageAlphaNoneSkipFirst
#define PIXEL_RGBX kCGImageAlphaNoneSkipLast

static int
TkMacOSXPutImage(
    uint32_t pixelFormat,
    Display* display,		/* Display. */
    Drawable drawable,		/* Drawable to place image on. */
    GC gc,			/* GC to use. */
    XImage* image,		/* Image to place. */
    int src_x,			/* Source X & Y. */
    int src_y,
    int dest_x,			/* Destination X & Y. */
    int dest_y,
    unsigned int width,	        /* Same width & height for both */
    unsigned int height)	/* destination and source. */
{
    TkMacOSXDrawingContext dc;
    MacDrawable *macDraw = (MacDrawable *)drawable;

    display->request++;
    if (!TkMacOSXSetupDrawingContext(drawable, gc, &dc)) {
	return BadDrawable;
    }
    if (dc.context) {
	CGRect bounds, srcRect, dstRect;
	CGImageRef img = TkMacOSXCreateCGImageWithXImage(image, pixelFormat);

	/*
	 * The CGContext for a pixmap is RGB only, with A = 0.
	 */

	if (!(macDraw->flags & TK_IS_PIXMAP)) {
	    CGContextSetBlendMode(dc.context, kCGBlendModeSourceAtop);
	}
	if (img) {

	    bounds = CGRectMake(0, 0, image->width, image->height);
	    srcRect = CGRectMake(src_x, src_y, width, height);
	    dstRect = CGRectMake(dest_x, dest_y, width, height);
	    TkMacOSXDrawCGImage(drawable, gc, dc.context,
				img, gc->foreground, gc->background,
				bounds, srcRect, dstRect);
	    CFRelease(img);
	} else {
	    TkMacOSXDbgMsg("Invalid source drawable");
	}
    } else {
	TkMacOSXDbgMsg("Invalid destination drawable");
    }
    TkMacOSXRestoreDrawingContext(&dc);
    return Success;
}

int XPutImage(Display* display, Drawable drawable, GC gc, XImage* image,
	      int src_x, int src_y, int dest_x, int dest_y,
	      unsigned int width, unsigned int height) {
    return TkMacOSXPutImage(PIXEL_RGBX, display, drawable, gc, image,
			    src_x, src_y, dest_x, dest_y, width, height);
}

<<<<<<< HEAD
int TkpPutRGBAImage(Display* display,
		    Drawable drawable, GC gc, XImage* image,
		    int src_x, int src_y, int dest_x, int dest_y,
		    unsigned int width, unsigned int height) {
=======
int TkPutImage(
    TCL_UNUSED(unsigned long *),
    TCL_UNUSED(int),
    Display* display,
    Drawable drawable,
    GC gc, XImage* image,
    int src_x,
    int src_y,
    int dest_x,
    int dest_y,
    unsigned int width,
    unsigned int height) {
    return TkMacOSXPutImage(PIXEL_RGBX, display, drawable, gc, image,
		     src_x, src_y, dest_x, dest_y, width, height);
}

int TkpPutRGBAImage(
    TCL_UNUSED(unsigned long *),
    TCL_UNUSED(int),
    Display* display,
    Drawable drawable,
    GC gc,
    XImage* image,
    int src_x,
    int src_y,
    int dest_x,
    int dest_y,
    unsigned int width,
    unsigned int height) {
>>>>>>> 68bbc50b
    return TkMacOSXPutImage(PIXEL_RGBA, display, drawable, gc, image,
			    src_x, src_y, dest_x, dest_y, width, height);
}


/*
 *----------------------------------------------------------------------
 *
 * CreateCGImageFromDrawableRect
 *
 *	Extract image data from a MacOSX drawable as a CGImage.
 *
 *      This is only called by XGetImage and XCopyArea.  The Tk core uses
 *      these functions on some platforms, but on macOS the core does not
 *      call them with a source drawable which is a window.  Such calls are
 *      used only for double-buffered drawing.  Since macOS defines the
 *      macro TK_NO_DOUBLE_BUFFERING, the generic code never calls XGetImage
 *      or XCopyArea on macOS.  Nonetheless, these function are in the stubs
 *      table and therefore could be used by extensions.
 *
 *      This implementation does not work correctly.  Originally it relied on
 *      [NSBitmapImageRep initWithFocusedViewRect:view_rect] which was
 *      deprecated by Apple in OSX 10.14 and also required the use of other
 *      deprecated functions such as [NSView lockFocus]. Apple's suggested
 *      replacement is [NSView cacheDisplayInRect: toBitmapImageRep:] and that
 *      is what is being used here.  However, that method only works when the
 *      view has a valid CGContext, and a view is only guaranteed to have a
 *      valid context during a call to [NSView drawRect]. To further complicate
 *      matters, cacheDisplayInRect calls [NSView drawRect]. Essentially it is
 *      asking the view to draw a subrectangle of itself using a special
 *      graphics context which is linked to the BitmapImageRep. But our
 *      implementation of [NSView drawRect] does not allow recursive calls. If
 *      called recursively it returns immediately without doing any drawing.
 *      So the bottom line is that this function either returns a NULL pointer
 *      or a black image. To make it useful would require a significant amount
 *      of rewriting of the drawRect method. Perhaps the next release of OSX
 *      will include some more helpful ways of doing this.
 *
 * Results:
 *	Returns an NSBitmapRep representing the image of the given rectangle of
 *      the given drawable. This object is retained. The caller is responsible
 *      for releasing it.
 *
 *      NOTE: The x,y coordinates should be relative to a coordinate system
 *      with origin at the top left, as used by XImage and CGImage, not bottom
 *      left as used by NSView.
 *
 * Side effects:
 *     None
 *
 *----------------------------------------------------------------------
 */

static CGImageRef
CreateCGImageFromDrawableRect(
    Drawable drawable,
    int x,
    int y,
    unsigned int width,
    unsigned int height)
{
    MacDrawable *mac_drawable = (MacDrawable *)drawable;
    CGContextRef cg_context = NULL;
    CGRect image_rect = CGRectMake(x, y, width, height);
    CGImageRef cg_image = NULL, result = NULL;
    unsigned char *imageData = NULL;
    if (mac_drawable->flags & TK_IS_PIXMAP) {
	cg_context = TkMacOSXGetCGContextForDrawable(drawable);
	if (cg_context) {
	    cg_image = CGBitmapContextCreateImage((CGContextRef) cg_context);
	}
    } else {
	NSView *view = TkMacOSXGetNSViewForDrawable(mac_drawable);
	if (view == nil) {
	    TkMacOSXDbgMsg("Invalid source drawable");
	    return NULL;
	}
	NSSize size = view.frame.size;
	NSUInteger view_width = size.width, view_height = size.height;
        NSUInteger bytesPerPixel = 4,
	    bytesPerRow = bytesPerPixel * view_width,
	    bitsPerComponent = 8;
        imageData = ckalloc(view_height * bytesPerRow);
	CGColorSpaceRef colorSpace = CGColorSpaceCreateDeviceRGB();
	cg_context = CGBitmapContextCreate(imageData, view_width, view_height,
			 bitsPerComponent, bytesPerRow, colorSpace,
			 kCGImageAlphaPremultipliedLast | kCGBitmapByteOrder32Big);
	CFRelease(colorSpace);
	[view.layer renderInContext:cg_context];
    }
    if (cg_context) {
	cg_image = CGBitmapContextCreateImage(cg_context);
	CGContextRelease(cg_context);
    }
    if (cg_image) {
	result = CGImageCreateWithImageInRect(cg_image, image_rect);
	CGImageRelease(cg_image);
    }
    ckfree(imageData);
    return result;
}

/*
 *----------------------------------------------------------------------
 *
 * CreateCGImageFromPixmap --
 *
 *	Create a CGImage from an X Pixmap.
 *
 * Results:
 *	CGImage, release after use.
 *
 * Side effects:
 *	None.
 *
 *----------------------------------------------------------------------
 */

static CGImageRef
CreateCGImageFromPixmap(
    Drawable pixmap)
{
    CGImageRef img = NULL;
    CGContextRef context = TkMacOSXGetCGContextForDrawable(pixmap);

    if (context) {
	img = CGBitmapContextCreateImage(context);
    }
    return img;
}

/*
 *----------------------------------------------------------------------
 *
 * XGetImage --
 *
 *	This function copies data from a pixmap or window into an XImage.  It
 *      is essentially never used. At one time it was called by
 *      pTkImgPhotoDisplay, but that is no longer the case. Currently it is
 *      called two places, one of which is requesting an XY image which we do
 *      not support.  It probably does not work correctly -- see the comments
 *      for CGImageFromDrawableRect.
 *
 * Results:
 *	Returns a newly allocated XImage containing the data from the given
 *	rectangle of the given drawable, or NULL if the XImage could not be
 *	constructed.
 *
 * Side effects:
 *	None.
 *
 *----------------------------------------------------------------------
 */
struct pixel_fmt {int r; int g; int b; int a;};
static struct pixel_fmt bgra = {2, 1, 0, 3};
static struct pixel_fmt abgr = {3, 2, 1, 0};

XImage *
XGetImage(
    Display *display,
    Drawable drawable,
    int x,
    int y,
    unsigned int width,
    unsigned int height,
    TCL_UNUSED(unsigned long), /* plane_mask */
    int format)
{
    NSBitmapImageRep* bitmapRep = nil;
    NSUInteger bitmap_fmt = 0;
    XImage* imagePtr = NULL;
    char *bitmap = NULL;
    char R, G, B, A;
    int depth = 32, offset = 0, bitmap_pad = 0;
    unsigned int bytes_per_row, size, row, n, m;

    if (format == ZPixmap) {
	CGImageRef cgImage;
	if (width == 0 || height == 0) {
	    return NULL;
	}

	cgImage = CreateCGImageFromDrawableRect(drawable, x, y, width, height);
	if (cgImage) {
	    bitmapRep = [NSBitmapImageRep alloc];
	    [bitmapRep initWithCGImage:cgImage];
	    CFRelease(cgImage);
	} else {
	    TkMacOSXDbgMsg("XGetImage: Failed to construct CGImage");
	    return NULL;
	}
	bitmap_fmt = [bitmapRep bitmapFormat];
	size = [bitmapRep bytesPerPlane];
	bytes_per_row = [bitmapRep bytesPerRow];
	bitmap = (char *)ckalloc(size);
	if (!bitmap
		|| (bitmap_fmt != 0 && bitmap_fmt != 1)
		|| [bitmapRep samplesPerPixel] != 4
		|| [bitmapRep isPlanar] != 0
		|| bytes_per_row < 4 * width
		|| size != bytes_per_row * height) {
	    TkMacOSXDbgMsg("XGetImage: Unrecognized bitmap format");
	    [bitmapRep release];
	    return NULL;
	}
	memcpy(bitmap, (char *)[bitmapRep bitmapData], size);
	[bitmapRep release];

	/*
	 * When Apple extracts a bitmap from an NSView, it may be in either
	 * BGRA or ABGR format.  For an XImage we need RGBA.
	 */

	struct pixel_fmt pixel = bitmap_fmt == 0 ? bgra : abgr;

	for (row = 0, n = 0; row < height; row++, n += bytes_per_row) {
	    for (m = n; m < n + 4*width; m += 4) {
		R = *(bitmap + m + pixel.r);
		G = *(bitmap + m + pixel.g);
		B = *(bitmap + m + pixel.b);
		A = *(bitmap + m + pixel.a);

		*(bitmap + m)     = R;
		*(bitmap + m + 1) = G;
		*(bitmap + m + 2) = B;
		*(bitmap + m + 3) = A;
	    }
	}
	imagePtr = XCreateImage(display, NULL, depth, format, offset,
		(char*) bitmap, width, height,
		bitmap_pad, bytes_per_row);
    } else {
	/*
	 * There are some calls to XGetImage in the generic Tk code which pass
	 * an XYPixmap rather than a ZPixmap.  XYPixmaps should be handled
	 * here.
	 */
	TkMacOSXDbgMsg("XGetImage does not handle XYPixmaps at the moment.");
    }
    return imagePtr;
}

/*
 *----------------------------------------------------------------------
 *
 * XCopyArea --
 *
 *	Copies image data from one drawable to another.
 *
 * Results:
 *	None.
 *
 * Side effects:
 *	Image data is moved from a window or bitmap to a second window or bitmap.
 *
 *----------------------------------------------------------------------
 */

int
XCopyArea(
    Display *display,		/* Display. */
    Drawable src,		/* Source drawable. */
    Drawable dst,		/* Destination drawable. */
    GC gc,			/* GC to use. */
    int src_x,			/* X & Y, width & height */
    int src_y,			/* define the source rectangle */
    unsigned int width,		/* that will be copied. */
    unsigned int height,
    int dest_x,			/* Dest X & Y on dest rect. */
    int dest_y)
{
    TkMacOSXDrawingContext dc;
    MacDrawable *srcDraw = (MacDrawable *)src;
    CGImageRef img = NULL;
    CGRect bounds, srcRect, dstRect;

    display->request++;
    if (!width || !height) {
	return BadDrawable;
    }

    if (!TkMacOSXSetupDrawingContext(dst, gc, &dc)) {
	TkMacOSXDbgMsg("Failed to setup drawing context.");
	return BadDrawable;
    }

    if (!dc.context) {
	TkMacOSXDbgMsg("Invalid destination drawable - no context.");
	return BadDrawable;
    }

    if (srcDraw->flags & TK_IS_PIXMAP) {
	img = CreateCGImageFromPixmap(src);
    } else if (TkMacOSXGetNSWindowForDrawable(src)) {
	img = CreateCGImageFromDrawableRect(src, src_x, src_y, width, height);
    } else {
	TkMacOSXDbgMsg("Invalid source drawable - neither window nor pixmap.");
    }

    if (img) {
	bounds = CGRectMake(0, 0, srcDraw->size.width, srcDraw->size.height);
	srcRect = CGRectMake(src_x, src_y, width, height);
	dstRect = CGRectMake(dest_x, dest_y, width, height);
	TkMacOSXDrawCGImage(dst, gc, dc.context, img,
		gc->foreground, gc->background, bounds, srcRect, dstRect);
	CFRelease(img);
    } else {
	TkMacOSXDbgMsg("Failed to construct CGImage.");
    }

    TkMacOSXRestoreDrawingContext(&dc);
    return Success;
}

/*
 *----------------------------------------------------------------------
 *
 * XCopyPlane --
 *
 *	Copies a bitmap from a source drawable to a destination drawable. The
 *	plane argument specifies which bit plane of the source contains the
 *	bitmap. Note that this implementation ignores the gc->function.
 *
 * Results:
 *	None.
 *
 * Side effects:
 *	Changes the destination drawable.
 *
 *----------------------------------------------------------------------
 */

int
XCopyPlane(
    Display *display,		/* Display. */
    Drawable src,		/* Source drawable. */
    Drawable dst,		/* Destination drawable. */
    GC gc,				/* GC to use. */
    int src_x,			/* X & Y, width & height */
    int src_y,			/* define the source rectangle */
    unsigned int width,	/* that will be copied. */
    unsigned int height,
    int dest_x,			/* Dest X & Y on dest rect. */
    int dest_y,
    unsigned long plane)	/* Which plane to copy. */
{
    TkMacOSXDrawingContext dc;
    MacDrawable *srcDraw = (MacDrawable *)src;
    MacDrawable *dstDraw = (MacDrawable *)dst;
    CGRect bounds, srcRect, dstRect;
    display->request++;
    if (!width || !height) {
	/* TkMacOSXDbgMsg("Drawing of empty area requested"); */
	return BadDrawable;
    }
    if (plane != 1) {
	Tcl_Panic("Unexpected plane specified for XCopyPlane");
    }
    if (srcDraw->flags & TK_IS_PIXMAP) {
	if (!TkMacOSXSetupDrawingContext(dst, gc, &dc)) {
	    return BadDrawable;
	}

	CGContextRef context = dc.context;

	if (context) {
	    CGImageRef img = CreateCGImageFromPixmap(src);

	    if (img) {
		TkpClipMask *clipPtr = (TkpClipMask *) gc->clip_mask;
		unsigned long imageBackground  = gc->background;

                if (clipPtr && clipPtr->type == TKP_CLIP_PIXMAP) {
		    srcRect = CGRectMake(src_x, src_y, width, height);
		    CGImageRef mask = CreateCGImageFromPixmap(
			    clipPtr->value.pixmap);
		    CGImageRef submask = CGImageCreateWithImageInRect(
			    img, srcRect);
		    CGRect rect = CGRectMake(dest_x, dest_y, width, height);

		    rect = CGRectOffset(rect, dstDraw->xOff, dstDraw->yOff);
		    CGContextSaveGState(context);

		    /*
		     * Move the origin of the destination to top left.
		     */

		    CGContextTranslateCTM(context,
			    0, rect.origin.y + CGRectGetMaxY(rect));
		    CGContextScaleCTM(context, 1, -1);

		    /*
		     * Fill with the background color, clipping to the mask.
		     */

		    CGContextClipToMask(context, rect, submask);
		    TkMacOSXSetColorInContext(gc, gc->background, dc.context);
		    CGContextFillRect(context, rect);

		    /*
		     * Fill with the foreground color, clipping to the
		     * intersection of img and mask.
		     */

		    CGImageRef subimage = CGImageCreateWithImageInRect(
			    img, srcRect);
		    CGContextClipToMask(context, rect, subimage);
		    TkMacOSXSetColorInContext(gc, gc->foreground, context);
		    CGContextFillRect(context, rect);
		    CGContextRestoreGState(context);
		    CGImageRelease(img);
		    CGImageRelease(mask);
		    CGImageRelease(submask);
		    CGImageRelease(subimage);
		} else {
		    bounds = CGRectMake(0, 0,
			    srcDraw->size.width, srcDraw->size.height);
		    srcRect = CGRectMake(src_x, src_y, width, height);
		    dstRect = CGRectMake(dest_x, dest_y, width, height);
		    TkMacOSXDrawCGImage(dst, gc, dc.context, img,
			    gc->foreground, imageBackground, bounds,
			    srcRect, dstRect);
		    CGImageRelease(img);
		}
	    } else {
		/* no image */
		TkMacOSXDbgMsg("Invalid source drawable");
	    }
	} else {
	    TkMacOSXDbgMsg("Invalid destination drawable - "
		    "could not get a bitmap context.");
	}
	TkMacOSXRestoreDrawingContext(&dc);
	return Success;
    } else {
	/*
	 * Source drawable is a Window, not a Pixmap.
	 */

	return XCopyArea(display, src, dst, gc, src_x, src_y, width, height,
		dest_x, dest_y);
    }
}

/*
 * Local Variables:
 * mode: objc
 * c-basic-offset: 4
 * fill-column: 79
 * coding: utf-8
 * End:
 */<|MERGE_RESOLUTION|>--- conflicted
+++ resolved
@@ -491,28 +491,6 @@
 			    src_x, src_y, dest_x, dest_y, width, height);
 }
 
-<<<<<<< HEAD
-int TkpPutRGBAImage(Display* display,
-		    Drawable drawable, GC gc, XImage* image,
-		    int src_x, int src_y, int dest_x, int dest_y,
-		    unsigned int width, unsigned int height) {
-=======
-int TkPutImage(
-    TCL_UNUSED(unsigned long *),
-    TCL_UNUSED(int),
-    Display* display,
-    Drawable drawable,
-    GC gc, XImage* image,
-    int src_x,
-    int src_y,
-    int dest_x,
-    int dest_y,
-    unsigned int width,
-    unsigned int height) {
-    return TkMacOSXPutImage(PIXEL_RGBX, display, drawable, gc, image,
-		     src_x, src_y, dest_x, dest_y, width, height);
-}
-
 int TkpPutRGBAImage(
     TCL_UNUSED(unsigned long *),
     TCL_UNUSED(int),
@@ -526,7 +504,6 @@
     int dest_y,
     unsigned int width,
     unsigned int height) {
->>>>>>> 68bbc50b
     return TkMacOSXPutImage(PIXEL_RGBA, display, drawable, gc, image,
 			    src_x, src_y, dest_x, dest_y, width, height);
 }
