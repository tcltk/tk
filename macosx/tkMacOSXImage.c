--- conflicted
+++ resolved
@@ -401,22 +401,19 @@
 /*
  *----------------------------------------------------------------------
  *
-<<<<<<< HEAD
- * XPutImage --
-=======
  * TkPutImage, XPutImage, TkpPutRGBAImage --
  *
  *	These functions, which all have the same signature, copy a rectangular
- *      subimage of an XImage into a drawable.  The first two are identical on
- *      macOS.  They assume that the XImage data has the structure of a 32bpp
- *      ZPixmap in which the image data is an array of 32bit integers packed
- *      with 8 bit values for the Red Green and Blue channels.  They ignore the
- *      fourth byte.  The function TkpPutRGBAImage assumes that the XImage data
- *      has been extended by using the fourth byte to store an 8-bit Alpha
- *      value.  (The Alpha data is assumed not to pre-multiplied).  The image
- *      is then drawn into the drawable using standard Porter-Duff Source Atop
- *      Composition (kCGBlendModeSourceAtop in Apple's Core Graphics).
->>>>>>> 95db8f47
+ *      subimage of an XImage into a drawable.  TkPutImage is an alias for
+ *      XPutImage, which assumes that the XImage data has the structure of a
+ *      32bpp ZPixmap in which the image data is an array of 32bit integers
+ *      packed with 8 bit values for the Red Green and Blue channels.  The
+ *      fourth byte is ignored.  The function TkpPutRGBAImage assumes that the
+ *      XImage data has been extended by using the fourth byte to store an
+ *      8-bit Alpha value.  (The Alpha data is assumed not to pre-multiplied).
+ *      The image is then drawn into the drawable using standard Porter-Duff
+ *      Source Atop Composition (kCGBlendModeSourceAtop in Apple's Core
+ *      Graphics).
  *
  *      The TkpPutRGBAfunction is used by TkImgPhotoDisplay to render photo
  *      images if the compile-time variable TK_CAN_RENDER_RGBA is defined in
@@ -486,33 +483,24 @@
     TkMacOSXRestoreDrawingContext(&dc);
     return Success;
 }
-<<<<<<< HEAD
-=======
 
 int XPutImage(Display* display, Drawable drawable, GC gc, XImage* image,
 	      int src_x, int src_y, int dest_x, int dest_y,
-	      unsigned int width, unsigned int height) {
+	      unsigned int width, unsigned int height)
+{
     return TkMacOSXPutImage(PIXEL_RGBX, display, drawable, gc, image,
 			    src_x, src_y, dest_x, dest_y, width, height);
-}
-
-int TkPutImage(unsigned long *colors, int ncolors, Display* display,
-	       Drawable drawable, GC gc, XImage* image,
-	       int src_x, int src_y, int dest_x, int dest_y,
-	       unsigned int width, unsigned int height) {
-    return TkMacOSXPutImage(PIXEL_RGBX, display, drawable, gc, image,
-		     src_x, src_y, dest_x, dest_y, width, height);
 }
 
 int TkpPutRGBAImage(unsigned long *colors, int ncolors, Display* display,
 		    Drawable drawable, GC gc, XImage* image,
 		    int src_x, int src_y, int dest_x, int dest_y,
-		    unsigned int width, unsigned int height) {
+		    unsigned int width, unsigned int height)
+{
     return TkMacOSXPutImage(PIXEL_RGBA, display, drawable, gc, image,
 			    src_x, src_y, dest_x, dest_y, width, height);
 }
 
->>>>>>> 95db8f47
  
 /*
