/*
 * tkMacOSXImage.c --
 *
 *	The code in this file provides an interface for XImages,
 *
 * Copyright © 1995-1997 Sun Microsystems, Inc.
 * Copyright © 2001-2009 Apple Inc.
 * Copyright © 2005-2009 Daniel A. Steffen <das@users.sourceforge.net>
 * Copyright © 2017-2021 Marc Culler.
 *
 * See the file "license.terms" for information on usage and redistribution
 * of this file, and for a DISCLAIMER OF ALL WARRANTIES.
 */

#include "tkMacOSXPrivate.h"
#include "tkMacOSXConstants.h"
#include "xbytes.h"

static CGImageRef CreateCGImageFromPixmap(Drawable pixmap);
static CGImageRef CreateCGImageFromDrawableRect( Drawable drawable,
#if TK_MAC_SYNCHRONOUS_DRAWING
	   int force_1x_scale,
#endif
	   int x, int y, unsigned int width, unsigned int height);

/* Pixel formats
 *
 * Tk uses the XImage structure defined in Xlib.h for storing images.  The
 * image data in an XImage is a 32-bit aligned array of bytes.  Interpretation
 * of that data is not specified, but the structure includes parameters which
 * provide interpretation hints so that an application can use a family of
 * different data structures.
 *
 * The possible values for the XImage format field are XYBitmap, XYPixmap and
 * ZPixmap.  The macOS port does not support the XYPixmap format.  This means
 * that bitmap images are stored as a single bit plane (XYBitmap) and that
 * color images are stored as a sequence of pixel values (ZPixmap).
 *
 * For a ZPixmap, the number of bits allocated to each pixel is specified by
 * the bits_per_pixel field of the XImage structure.  The functions in this
 * module which convert between XImage and native CGImage or NSImage structures
 * only support XImages with 32 bits per pixel.  The ImageGetPixel and PutPixel
 * implementations in this file allow 1, 4, 8, 16 or 32 bits per pixel, however.
 *
 * In tkImgPhInstance.c the layout used for pixels is determined by the values
 * of the red_mask, blue_mask and green_mask fields in the XImage structure.
 * The Aqua port always sets red_mask = 0xFF0000, green_mask = 0xFF00, and
 * blue_mask = 0xFF. This means that a 32bpp ZPixmap XImage uses ARGB32 pixels,
 * with small-endian byte order BGRA. The data array for such an XImage can be
 * passed directly to construct a CGBitmapImageRep if one specifies the
 * bitmapInfo as kCGBitmapByteOrder32Big | kCGImageAlphaLast.
 *
 * The structures below describe the bitfields in two common 32 bpp pixel
 * layouts.  Note that bit field layouts are compiler dependent. The layouts
 * shown in the comments are those produced by clang and gcc.  Also note
 * that kCGBitmapByteOrder32Big is consistently set when creating CGImages or
 * CGImageBitmapReps.
 */

/* RGBA32 0xRRGGBBAA (Byte order is RGBA on big-endian systems.)
 * This is used by NSBitmapImageRep when the bitmapFormat property is 0,
 * the default value.
 */

typedef struct RGBA32pixel_t {
    unsigned red: 8;
    unsigned green: 8;
    unsigned blue: 8;
    unsigned alpha: 8;
} RGBA32pixel;

/*
 * ARGB32 0xAARRGGBB (Byte order is ARGB on big-endian systems.)
 * This is used by Aqua Tk for XImages and by NSBitmapImageReps whose
 * bitmapFormat property is NSAlphaFirstBitmapFormat.
 */

typedef struct ARGB32pixel_t {
    unsigned blue: 8;
    unsigned green: 8;
    unsigned red: 8;
    unsigned alpha: 8;
} ARGB32pixel;

typedef union pixel32_t {
    unsigned int uint;
    RGBA32pixel rgba;
    ARGB32pixel argb;
} pixel32;

#pragma mark XImage handling

int
_XInitImageFuncPtrs(
    TCL_UNUSED(XImage *)) /* image */
{
    return 0;
}

/*
 *----------------------------------------------------------------------
 *
 * TkMacOSXCreateCGImageWithXImage --
 *
 *	Create CGImage from XImage, copying the image data.  Called
 *      in Tk_PutImage and (currently) nowhere else.
 *
 * Results:
 *	CGImage, release after use.
 *
 * Side effects:
 *	None.
 *
 *----------------------------------------------------------------------
 */

static void ReleaseData(
    void *info,
    TCL_UNUSED(const void *), /* data */
    TCL_UNUSED(size_t))        /* size */
{
    ckfree(info);
}

static CGImageRef
TkMacOSXCreateCGImageWithXImage(
    XImage *image,
    uint32_t bitmapInfo)
{
    CGImageRef img = NULL;
    size_t bitsPerComponent, bitsPerPixel;
    size_t len = image->bytes_per_line * image->height;
    const CGFloat *decode = NULL;
    CGDataProviderRef provider = NULL;
    char *data = NULL;
    CGDataProviderReleaseDataCallback releaseData = ReleaseData;

    if (image->bits_per_pixel == 1) {
	/*
	 * BW image
	 */

	/* Reverses the sense of the bits */
	static const CGFloat decodeWB[2] = {1, 0};
	decode = decodeWB;

	bitsPerComponent = 1;
	bitsPerPixel = 1;
	data = (char *)ckalloc(len);
	if (data) {
	    if (image->bitmap_bit_order != MSBFirst) {
		char *srcPtr = image->data + image->xoffset;
		char *endPtr = srcPtr + len;
		char *destPtr = data;

		while (srcPtr < endPtr) {
		    *destPtr++ = xBitReverseTable[(unsigned char)(*(srcPtr++))];
		}
	    } else {
		memcpy(data, image->data + image->xoffset, len);
	    }
	    provider = CGDataProviderCreateWithData(data, data, len,
		    releaseData);
	    if (!provider) {
		ckfree(data);
	    }
	    img = CGImageMaskCreate(image->width, image->height,
		    bitsPerComponent, bitsPerPixel, image->bytes_per_line,
		    provider, decode, 0);
	    CGDataProviderRelease(provider);
	}
    } else if ((image->format == ZPixmap) && (image->bits_per_pixel == 32)) {

	/*
	 * Color image
	 */

	if (image->width == 0 && image->height == 0) {

	    /*
	     * CGCreateImage complains on early macOS releases.
	     */

	    return NULL;
	}
	CGColorSpaceRef colorspace = CGColorSpaceCreateDeviceRGB();
	bitsPerComponent = 8;
	bitsPerPixel = 32;
	data = (char *)ckalloc(len);
	if (data) {
	    memcpy(data, image->data + image->xoffset, len);
	    provider = CGDataProviderCreateWithData(data, data, len,
		    releaseData);
	    if (!provider) {
		ckfree(data);
	    }
	    img = CGImageCreate(image->width, image->height, bitsPerComponent,
		    bitsPerPixel, image->bytes_per_line, colorspace, bitmapInfo,
		    provider, decode, 0, kCGRenderingIntentDefault);
	    CGDataProviderRelease(provider);
	}
	if (colorspace) {
	    CFRelease(colorspace);
	}
    } else {
	TkMacOSXDbgMsg("Unsupported image type");
    }
    return img;
}

/*
 *----------------------------------------------------------------------
 *
 * DestroyImage --
 *
 *	Destroys storage associated with an image.
 *
 * Results:
 *	None.
 *
 * Side effects:
 *	Deallocates the image.
 *
 *----------------------------------------------------------------------
 */

static int
DestroyImage(
    XImage *image)
{
    if (image) {
	if (image->data) {
	    ckfree(image->data);
	}
	ckfree(image);
    }
    return 0;
}

/*
 *----------------------------------------------------------------------
 *
 * ImageGetPixel --
 *
 *	Get a single pixel from an image.
 *
 * Results:
 *      The XColor structure contains an unsigned long field named pixel which
 *      identifies the color.  This function returns the unsigned long that
 *      would be used as the pixel value of an XColor that has the same red
 *      green and blue components as the XImage pixel at the specified
 *      location.
 *
 * Side effects:
 *	None.
 *
 *----------------------------------------------------------------------
 */

static unsigned long
ImageGetPixel(
    XImage *image,
    int x,
    int y)
{
    unsigned char r = 0, g = 0, b = 0;

    /*
     * Compute 8 bit red green and blue values, which are passed as inputs to
     * TkMacOSXRGBPixel to produce the pixel value.
     */

    if (image && image->data) {
	unsigned char *srcPtr = ((unsigned char*) image->data)
		+ (y * image->bytes_per_line)
		+ (((image->xoffset + x) * image->bits_per_pixel) / NBBY);

	switch (image->bits_per_pixel) {
	case 32: /* 8 bits per channel */
	    {
		ARGB32pixel *pixel = (ARGB32pixel *)srcPtr;
		r = pixel->red;
		g = pixel->green;
		b = pixel->blue;
	    }
	    break;
	case 16: /* 5 bits per channel */
	    r = (*((unsigned short*) srcPtr) >> 7) & 0xf8;
	    g = (*((unsigned short*) srcPtr) >> 2) & 0xf8;
	    b = (*((unsigned short*) srcPtr) << 3) & 0xf8;
	    break;
	case 8: /* 2 bits per channel */
	    r = (*srcPtr << 2) & 0xc0;
	    g = (*srcPtr << 4) & 0xc0;
	    b = (*srcPtr << 6) & 0xc0;
	    r |= r >> 2 | r >> 4 | r >> 6;
	    g |= g >> 2 | g >> 4 | g >> 6;
	    b |= b >> 2 | b >> 4 | b >> 6;
	    break;
	case 4: { /* 1 bit per channel */
	    unsigned char c = (x % 2) ? *srcPtr : (*srcPtr >> 4);

	    r = (c & 0x04) ? 0xff : 0;
	    g = (c & 0x02) ? 0xff : 0;
	    b = (c & 0x01) ? 0xff : 0;
	    break;
	}
	case 1: /* Black-white bitmap. */
	    r = g = b = ((*srcPtr) & (0x80 >> (x % 8))) ? 0xff : 0;
	    break;
	}
    }

    return TkMacOSXRGBPixel(r, g, b);
}

/*
 *----------------------------------------------------------------------
 *
 * ImagePutPixel --
 *
 *	Set a single pixel in an image.  The pixel is provided as an unsigned
 *      32-bit integer.  The value of that integer is interpreted by assuming
 *      that its low-order N bits have the format specified by the XImage,
 *      where N is equal to the bits_per_pixel field of the XImage.
 *
 * Results:
 *	None.
 *
 * Side effects:
 *	None.
 *
 *----------------------------------------------------------------------
 */

static int
ImagePutPixel(
    XImage *image,
    int x,
    int y,
    unsigned long pixel)
{
    if (image && image->data) {
	unsigned char *dstPtr = ((unsigned char*) image->data)
		+ (y * image->bytes_per_line)
		+ (((image->xoffset + x) * image->bits_per_pixel) / NBBY);

	if (image->bits_per_pixel == 32) {
	    *((unsigned int*) dstPtr) = pixel;
	} else {
	    switch (image->bits_per_pixel) {
	    case 16:
		*((unsigned short*) dstPtr) = pixel & 0xffff;
		break;
	    case 8:
		*dstPtr = pixel & 0xff;
		break;
	    case 4: {
		*dstPtr = (x % 2) ? ((*dstPtr & 0xf0) | (pixel & 0x0f)) :
			((*dstPtr & 0x0f) | ((pixel << 4) & 0xf0));
		break;
		}
	    case 1:
		*dstPtr = pixel ? (*dstPtr | (0x80 >> (x % 8))) :
			(*dstPtr & ~(0x80 >> (x % 8)));
		break;
	    }
	}
    }
    return 0;
}

/*
 *----------------------------------------------------------------------
 *
 * XCreateImage --
 *
 *	Allocates storage for a new XImage.
 *
 * Results:
 *	Returns a newly allocated XImage.
 *
 * Side effects:
 *	None.
 *
 *----------------------------------------------------------------------
 */

XImage *
XCreateImage(
    Display* display,
    TCL_UNUSED(Visual*), /* visual */
    unsigned int depth,
    int format,
    int offset,
    char* data,
    unsigned int width,
    unsigned int height,
    int bitmap_pad,
    int bytes_per_line)
{
    XImage *ximage;

    LastKnownRequestProcessed(display)++;
    ximage = (XImage *)ckalloc(sizeof(XImage));

    ximage->height = height;
    ximage->width = width;
    ximage->depth = depth;
    ximage->xoffset = offset;
    ximage->format = format;
    ximage->data = data;
    ximage->obdata = NULL;

    if (format == ZPixmap) {
	ximage->bits_per_pixel = 32;
	ximage->bitmap_unit = 32;
    } else {
	ximage->bits_per_pixel = 1;
	ximage->bitmap_unit = 8;
    }
    if (bitmap_pad) {
	ximage->bitmap_pad = bitmap_pad;
    } else {
	/*
	 * Use 16 byte alignment for best Quartz performance.
	 */

	ximage->bitmap_pad = 128;
    }
    if (bytes_per_line) {
	ximage->bytes_per_line = bytes_per_line;
    } else {
	ximage->bytes_per_line = ((width * ximage->bits_per_pixel +
		(ximage->bitmap_pad - 1)) >> 3) &
		~((ximage->bitmap_pad >> 3) - 1);
    }
#ifdef WORDS_BIGENDIAN
    ximage->byte_order = MSBFirst;
    ximage->bitmap_bit_order = MSBFirst;
#else
    ximage->byte_order = LSBFirst;
    ximage->bitmap_bit_order = LSBFirst;
#endif
    ximage->red_mask = 0x00FF0000;
    ximage->green_mask = 0x0000FF00;
    ximage->blue_mask = 0x000000FF;
    ximage->f.create_image = NULL;
    ximage->f.destroy_image = DestroyImage;
    ximage->f.get_pixel = ImageGetPixel;
    ximage->f.put_pixel = ImagePutPixel;
    ximage->f.sub_image = NULL;
    ximage->f.add_pixel = NULL;

    return ximage;
}

/*
 *----------------------------------------------------------------------
 *
 * TkPutImage, XPutImage, TkpPutRGBAImage --
 *
 *	These functions, which all have the same signature, copy a rectangular
 *      subimage of an XImage into a drawable.  The first two are identical on
 *      macOS.  They assume that the XImage data has the structure of a 32bpp
 *      ZPixmap in which the image data is an array of 32bit integers packed
 *      with 8 bit values for the Red Green and Blue channels.  They ignore the
 *      fourth byte.  The function TkpPutRGBAImage assumes that the XImage data
 *      has been extended by using the fourth byte to store an 8-bit Alpha
 *      value.  (The Alpha data is assumed not to pre-multiplied).  The image
 *      is then drawn into the drawable using standard Porter-Duff Source Atop
 *      Composition (kCGBlendModeSourceAtop in Apple's Core Graphics).
 *
 *      The TkpPutRGBAImage function is used by TkImgPhotoDisplay to render photo
 *      images if the compile-time variable TK_CAN_RENDER_RGBA is defined in
 *      a platform's tkXXXXPort.h header, as is the case for the macOS Aqua port.
 *
 * Results:
 *	These functions return either BadDrawable or Success.
 *
 * Side effects:
 *	Draws the image on the specified drawable.
 *
 *----------------------------------------------------------------------
 */

#define USE_ALPHA (kCGImageAlphaLast | kCGBitmapByteOrder32Big)
#define IGNORE_ALPHA (kCGImageAlphaNoneSkipFirst | kCGBitmapByteOrder32Little)

static int
TkMacOSXPutImage(
    uint32_t pixelFormat,
    Display* display,		/* Display. */
    Drawable drawable,		/* Drawable to place image on. */
    GC gc,			/* GC to use. */
    XImage* image,		/* Image to place. */
    int src_x,			/* Source X & Y. */
    int src_y,
    int dest_x,			/* Destination X & Y. */
    int dest_y,
    unsigned int width,	        /* Same width & height for both */
    unsigned int height)	/* destination and source. */
{
    TkMacOSXDrawingContext dc;
    MacDrawable *macDraw = (MacDrawable *)drawable;
    int result = Success;

    if (width <= 0 || height <= 0) {
	return Success; /* Is OK. Nothing to see here, literally. */
    }
    LastKnownRequestProcessed(display)++;
    if (!TkMacOSXSetupDrawingContext(drawable, gc, &dc)) {
	return BadDrawable;
    }
    if (dc.context) {
	CGRect dstRect, srcRect = CGRectMake(src_x, src_y, width, height);
	/*
	 * Whole image is copied before cropping. For performance,
	 * consider revising TkMacOSXCreateCGImageWithXImage() to accept
	 * source x/y/w/h and copy only the needed portion instead.
	 */
	CGImageRef img = TkMacOSXCreateCGImageWithXImage(image, pixelFormat);
	CGImageRef cropped = CGImageCreateWithImageInRect(img, srcRect);
	CGImageRelease(img);
	img = cropped;

	/*
	 * The CGContext for a pixmap is RGB only, with A = 0.
	 */

	if (!(macDraw->flags & TK_IS_PIXMAP)) {
	    CGContextSetBlendMode(dc.context, kCGBlendModeSourceAtop);
	}
	if (img) {
	    dstRect = CGRectMake(dest_x, dest_y, width, height);
	    TkMacOSXDrawCGImage(drawable, gc, dc.context, img,
				gc->foreground, gc->background, dstRect);
	    CFRelease(img);
	} else {
	    TkMacOSXDbgMsg("Invalid source drawable");
	    result = BadDrawable;
	}
    } else {
	TkMacOSXDbgMsg("Invalid destination drawable");
	result = BadDrawable;
    }
    TkMacOSXRestoreDrawingContext(&dc);
    return result;
}

int XPutImage(
    Display* display,
    Drawable drawable,
    GC gc,
    XImage* image,
    int src_x,
    int src_y,
    int dest_x,
    int dest_y,
    unsigned int width,
    unsigned int height) {
    return TkMacOSXPutImage(IGNORE_ALPHA, display, drawable, gc, image,
			    src_x, src_y, dest_x, dest_y, width, height);
}

int TkPutImage(
    TCL_UNUSED(unsigned long *),
    TCL_UNUSED(int),
    Display* display,
    Drawable drawable,
    GC gc,
    XImage* image,
    int src_x,
    int src_y,
    int dest_x,
    int dest_y,
    unsigned int width,
    unsigned int height) {
    return TkMacOSXPutImage(IGNORE_ALPHA, display, drawable, gc, image,
		     src_x, src_y, dest_x, dest_y, width, height);
}

int TkpPutRGBAImage(
    Display* display,
    Drawable drawable,
    GC gc,
    XImage* image,
    int src_x,
    int src_y,
    int dest_x,
    int dest_y,
    unsigned int width,
    unsigned int height) {
    return TkMacOSXPutImage(USE_ALPHA, display, drawable, gc, image,
		     src_x, src_y, dest_x, dest_y, width, height);
}


/*
 *----------------------------------------------------------------------
 *
 * CreateCGImageFromDrawableRect
 *
 *	Extract image data from a MacOSX drawable as a CGImage.  The drawable
 *      may be either a pixmap or a window, but there issues in the case of
 *      a window.
 *
 *      CreateCGImageFromDrawableRect is called by XGetImage and XCopyArea.
 *      The Tk core uses these two functions on some platforms in order to
 *      implement explicit double-buffered drawing -- a pixmap is copied from a
 *      window, modified using CPU-based graphics composition, and then copied
 *      back to the window.  Platforms, such as macOS, on which the system
 *      provides double-buffered drawing and GPU-based composition operations
 *      can avoid calls to XGetImage and XCopyArea from the core by defining
 *      the compile-time variable TK_NO_DOUBLE_BUFFERING.  Nonetheless, these
 *      two functions are in the stubs table and therefore could be used by
 *      extensions.
 *
 *      The implementation here does not always work correctly when the source
 *      is a window.  The original version of this function relied on
 *      [NSBitmapImageRep initWithFocusedViewRect:view_rect] which was
 *      deprecated by Apple in OSX 10.14 and also required the use of other
 *      deprecated functions such as [NSView lockFocus]. Apple's suggested
 *      replacement is [NSView cacheDisplayInRect: toBitmapImageRep:] and that
 *      is being used here.  However, cacheDisplayInRect works by calling
 *      [NSView drawRect] after setting the current graphics context to be one
 *      which draws to a bitmap.  There are situations in which this can be
 *      used, e.g. when taking a screenshot of a window.  But it cannot be used
 *      as part of a normal display procedure, using the copy-modify-paste
 *      paradigm that is the basis of the explicit double-buffering.  Since the
 *      copy operation will call the same display procedure that is calling
 *      this function via XGetImage or XCopyArea, this would create an infinite
 *      recursion.
 *
 *      An alternative to the copy-modify-paste paradigm is to use GPU-based
 *      graphics composition, clipping to the specified rectangle.  That is
 *      the approach that must be followed by display procedures on macOS.
 *
 * Results:
 *	Returns an NSBitmapRep representing the image of the given rectangle of
 *      the given drawable. This object is retained. The caller is responsible
 *      for releasing it.
 *
 *      NOTE: The x,y coordinates should be relative to a coordinate system
 *      with origin at the top left, as used by XImage and CGImage, not bottom
 *      left as used by NSView.
 *
 *      If force_1x_scale is true, then the returned CGImage will be downscaled
 *      if necessary to have the requested width and height. Othewise, for
 *      windows on Retina displays, the width and height of the returned CGImage
 *      will be twice the requested width and height.
 *
 * Side effects:
 *     None
 *
 *----------------------------------------------------------------------
 */

static CGImageRef
CreateCGImageFromDrawableRect(
    Drawable drawable,
#if TK_MAC_SYNCHRONOUS_DRAWING
    int force_1x_scale,
#endif
    int x,
    int y,
    unsigned int width,
    unsigned int height)
{
    MacDrawable *mac_drawable = (MacDrawable *)drawable;
    CGContextRef cg_context = NULL;
    CGImageRef cg_image = NULL, result = NULL;
#if TK_MAC_SYNCHRONOUS_DRAWING
    CGFloat scaleFactor = 1.0;
#endif
    if (mac_drawable->flags & TK_IS_PIXMAP) {
	cg_context = TkMacOSXGetCGContextForDrawable(drawable);
	CGContextRetain(cg_context);
    } else {
	NSView *view = TkMacOSXGetNSViewForDrawable(mac_drawable);
	if (view == nil) {
	    TkMacOSXDbgMsg("Invalid source drawable");
	    return NULL;
	}
#if TK_MAC_SYNCHRONOUS_DRAWING
	scaleFactor = view.layer.contentsScale;
#endif
#if TK_MAC_CGIMAGE_DRAWING
	cg_context = ((TKContentView *)view).tkLayerBitmapContext;
	CGContextRetain(cg_context);
#else
	NSSize size = view.frame.size;
	NSUInteger view_width = size.width, view_height = size.height;
        NSUInteger bytesPerPixel = 4,
	    bytesPerRow = bytesPerPixel * view_width,
	    bitsPerComponent = 8;
	CGColorSpaceRef colorSpace = CGColorSpaceCreateDeviceRGB();
	cg_context = CGBitmapContextCreate(NULL, view_width, view_height,
			 bitsPerComponent, bytesPerRow, colorSpace,
			 kCGImageAlphaPremultipliedLast |
			 kCGBitmapByteOrder32Big);
	CFRelease(colorSpace);
	[view.layer renderInContext:cg_context];
#endif
    }
    if (cg_context) {
	cg_image = CGBitmapContextCreateImage(cg_context);
	CGContextRelease(cg_context);
    }
    if (cg_image) {
	CGRect rect = CGRectMake(x + mac_drawable->xOff, y + mac_drawable->yOff,
				 width, height);
#if TK_MAC_SYNCHRONOUS_DRAWING
	rect = CGRectApplyAffineTransform(rect, CGAffineTransformMakeScale(scaleFactor, scaleFactor));
#endif
	result = CGImageCreateWithImageInRect(cg_image, rect);
	CGImageRelease(cg_image);
#if TK_MAC_SYNCHRONOUS_DRAWING
	if (force_1x_scale && (scaleFactor != 1.0)) {
	    // See https://web.archive.org/web/20200219030756/http://blog.foundry376.com/2008/07/scaling-a-cgimage/#comment-200
	    // create context, keeping original image properties
	    CGColorSpaceRef colorspace = CGImageGetColorSpace(cg_image);
	    cg_context = CGBitmapContextCreate(NULL, width, height,
		    CGImageGetBitsPerComponent(cg_image),
		    //CGImageGetBytesPerRow(cg_image), // wastes space?
		    CGImageGetBitsPerPixel(cg_image) * width / 8,
		    colorspace,
		    CGImageGetAlphaInfo(cg_image));
	    CGColorSpaceRelease(colorspace);
	    if (cg_context) {
		// draw image to context (resizing it)
		CGContextDrawImage(cg_context, CGRectMake(0, 0, width, height),
			cg_image);
		// extract resulting image from context
		result = CGBitmapContextCreateImage(cg_context);
		CGContextRelease(cg_context);
	    }
	    CGImageRelease(cg_image);
	}
#endif
    }
    return result;
}

/*
 *----------------------------------------------------------------------
 *
 * CreateCGImageFromPixmap --
 *
 *	Create a CGImage from an X Pixmap.
 *
 * Results:
 *	CGImage, release after use.
 *
 * Side effects:
 *	None.
 *
 *----------------------------------------------------------------------
 */

static CGImageRef
CreateCGImageFromPixmap(
    Drawable pixmap)
{
    CGImageRef img = NULL;
    CGContextRef context = TkMacOSXGetCGContextForDrawable(pixmap);

    if (context) {
	img = CGBitmapContextCreateImage(context);
    }
    return img;
}

/*
 *----------------------------------------------------------------------
 *
 * XGetImage --
 *
 *	This function copies data from a pixmap or window into an XImage.  It
 *      is essentially never used. At one time it was called by
 *      pTkImgPhotoDisplay, but that is no longer the case. Currently it is
 *      called two places, one of which is requesting an XY image which we do
 *      not support.  It probably does not work correctly -- see the comments
 *      for CGImageFromDrawableRect.
 *
 * Results:
 *	Returns a newly allocated XImage containing the data from the given
 *	rectangle of the given drawable, or NULL if the XImage could not be
 *	constructed.
 *
 * Side effects:
 *	None.
 *
 *----------------------------------------------------------------------
 */

XImage *
XGetImage(
    Display *display,
    Drawable drawable,
    int x,
    int y,
    unsigned int width,
    unsigned int height,
    TCL_UNUSED(unsigned long),  /* plane_mask */
    int format)
{
    NSBitmapImageRep* bitmapRep = nil;
    NSUInteger bitmap_fmt = 0;
    XImage* imagePtr = NULL;
    char *bitmap = NULL;
    int depth = 32, offset = 0, bitmap_pad = 0;
    unsigned int bytes_per_row, size, row, n, m;

    if (format == ZPixmap) {
	CGImageRef cgImage;
	if (width == 0 || height == 0) {
	    return NULL;
	}

	// Request 1x-scale image for compatibility
	cgImage = CreateCGImageFromDrawableRect(drawable, 1, x, y, width, height);
	if (cgImage) {
	    bitmapRep = [NSBitmapImageRep alloc];
	    [bitmapRep initWithCGImage:cgImage];
	    CFRelease(cgImage);
	} else {
	    TkMacOSXDbgMsg("XGetImage: Failed to construct CGImage");
	    return NULL;
	}
	bitmap_fmt = [bitmapRep bitmapFormat];
	size = [bitmapRep bytesPerPlane];
	bytes_per_row = [bitmapRep bytesPerRow];
	if ((bitmap_fmt != 0 && bitmap_fmt != NSAlphaFirstBitmapFormat)
	    || [bitmapRep samplesPerPixel] != 4
	    || [bitmapRep isPlanar] != 0
	    || bytes_per_row < 4 * width
	    || size != bytes_per_row * height) {
	    TkMacOSXDbgMsg("XGetImage: Unrecognized bitmap format");
	    [bitmapRep release];
	    return NULL;
	}
	bitmap = (char *)ckalloc(size);
	memcpy(bitmap, (char *)[bitmapRep bitmapData], size);
	[bitmapRep release];

	for (row = 0, n = 0; row < height; row++, n += bytes_per_row) {
	    for (m = n; m < n + 4*width; m += 4) {
		pixel32 pixel = *((pixel32 *)(bitmap + m));
		if (bitmap_fmt == 0) { // default format

		    /*
		     * This pixel is in ARGB32 format.  We need RGBA32.
		     */

		    pixel32 flipped;
		    flipped.rgba.red = pixel.argb.red;
		    flipped.rgba.green = pixel.argb.green;
		    flipped.rgba.blue = pixel.argb.blue;
		    flipped.rgba.alpha = pixel.argb.alpha;
		    *((pixel32 *)(bitmap + m)) = flipped;
		} else { // bitmap_fmt = NSAlphaFirstBitmapFormat
		    *((pixel32 *)(bitmap + m)) = pixel;
		}
	    }
	}
	imagePtr = XCreateImage(display, NULL, depth, format, offset,
		(char*) bitmap, width, height,
		bitmap_pad, bytes_per_row);
    } else {

	/*
	 * There are some calls to XGetImage in the generic Tk code which pass
	 * an XYPixmap rather than a ZPixmap.  XYPixmaps should be handled
	 * here.
	 */

	TkMacOSXDbgMsg("XGetImage does not handle XYPixmaps at the moment.");
    }
    return imagePtr;
}

/*
 *----------------------------------------------------------------------
 *
 * XCopyArea --
 *
 *	Copies image data from one drawable to another.
 *
 * Results:
 *	None.
 *
 * Side effects:
 *	Image data is moved from a window or bitmap to a second window or bitmap.
 *
 *----------------------------------------------------------------------
 */

int
XCopyArea(
    Display *display,		/* Display. */
    Drawable src,		/* Source drawable. */
    Drawable dst,		/* Destination drawable. */
    GC gc,			/* GC to use. */
    int src_x,			/* X & Y, width & height */
    int src_y,			/* define the source rectangle */
    unsigned int width,		/* that will be copied. */
    unsigned int height,
    int dest_x,			/* Dest X & Y on dest rect. */
    int dest_y)
{
    TkMacOSXDrawingContext dc;
    CGImageRef img = NULL;
    CGRect dstRect;

    LastKnownRequestProcessed(display)++;
    if (!width || !height) {
	return BadDrawable;
    }

    if (!TkMacOSXSetupDrawingContext(dst, gc, &dc)) {
	TkMacOSXDbgMsg("Failed to setup drawing context.");
	return BadDrawable;
    }

    if (!dc.context) {
	TkMacOSXDbgMsg("Invalid destination drawable - no context.");
	return BadDrawable;
    }

    // Use unscaled source (TkMacOSXDrawCGImage() will implicitly downscale)
    img = CreateCGImageFromDrawableRect(src, 0, src_x, src_y, width, height);

    if (img) {
	dstRect = CGRectMake(dest_x, dest_y, width, height);
	TkMacOSXDrawCGImage(dst, gc, dc.context, img,
		gc->foreground, gc->background, dstRect);
	CFRelease(img);
    } else {
	TkMacOSXDbgMsg("Failed to construct CGImage.");
    }

    TkMacOSXRestoreDrawingContext(&dc);
    return Success;
}

/*
 *----------------------------------------------------------------------
 *
 * XCopyPlane --
 *
 *	Copies a bitmap from a source drawable to a destination drawable. The
 *	plane argument specifies which bit plane of the source contains the
 *	bitmap. Note that this implementation ignores the gc->function.
 *
 * Results:
 *	None.
 *
 * Side effects:
 *	Changes the destination drawable.
 *
 *----------------------------------------------------------------------
 */

int
XCopyPlane(
    Display *display,		/* Display. */
    Drawable src,		/* Source drawable. */
    Drawable dst,		/* Destination drawable. */
    GC gc,				/* GC to use. */
    int src_x,			/* X & Y, width & height */
    int src_y,			/* define the source rectangle */
    unsigned int width,	/* that will be copied. */
    unsigned int height,
    int dest_x,			/* Dest X & Y on dest rect. */
    int dest_y,
    unsigned long plane)	/* Which plane to copy. */
{
    TkMacOSXDrawingContext dc;
    MacDrawable *srcDraw = (MacDrawable *)src;
    MacDrawable *dstDraw = (MacDrawable *)dst;
<<<<<<< HEAD
    CGRect srcRect, dstRect;
    display->request++;
=======
    CGRect bounds, srcRect, dstRect;
    LastKnownRequestProcessed(display)++;
>>>>>>> aa3f478f
    if (!width || !height) {
	/* TkMacOSXDbgMsg("Drawing of empty area requested"); */
	return BadDrawable;
    }
    if (plane != 1) {
	Tcl_Panic("Unexpected plane specified for XCopyPlane");
    }
    if (srcDraw->flags & TK_IS_PIXMAP) {
	if (!TkMacOSXSetupDrawingContext(dst, gc, &dc)) {
	    return BadDrawable;
	}

	CGContextRef context = dc.context;

	if (context) {
	    CGImageRef img = CreateCGImageFromPixmap(src);

	    if (img) {
		TkpClipMask *clipPtr = (TkpClipMask *) gc->clip_mask;
		unsigned long imageBackground  = gc->background;

                if (clipPtr && clipPtr->type == TKP_CLIP_PIXMAP) {
		    srcRect = CGRectMake(src_x, src_y, width, height);
		    CGImageRef mask = CreateCGImageFromPixmap(
			    clipPtr->value.pixmap);
		    CGImageRef submask = CGImageCreateWithImageInRect(
			    img, srcRect);
		    CGRect rect = CGRectMake(dest_x, dest_y, width, height);

		    rect = CGRectOffset(rect, dstDraw->xOff, dstDraw->yOff);
		    CGContextSaveGState(context);

		    /*
		     * Move the origin of the destination to top left.
		     */

		    CGContextTranslateCTM(context,
			    0, rect.origin.y + CGRectGetMaxY(rect));
		    CGContextScaleCTM(context, 1, -1);

		    /*
		     * Fill with the background color, clipping to the mask.
		     */

		    CGContextClipToMask(context, rect, submask);
		    TkMacOSXSetColorInContext(gc, gc->background, dc.context);
		    CGContextFillRect(context, rect);

		    /*
		     * Fill with the foreground color, clipping to the
		     * intersection of img and mask.
		     */

		    CGImageRef subimage = CGImageCreateWithImageInRect(
			    img, srcRect);
		    CGContextClipToMask(context, rect, subimage);
		    TkMacOSXSetColorInContext(gc, gc->foreground, context);
		    CGContextFillRect(context, rect);
		    CGContextRestoreGState(context);
		    CGImageRelease(img);
		    CGImageRelease(mask);
		    CGImageRelease(submask);
		    CGImageRelease(subimage);
		} else {
		    dstRect = CGRectMake(dest_x, dest_y, width, height);
		    TkMacOSXDrawCGImage(dst, gc, dc.context, img,
			    gc->foreground, imageBackground, dstRect);
		    CGImageRelease(img);
		}
	    } else {
		/* no image */
		TkMacOSXDbgMsg("Invalid source drawable");
	    }
	} else {
	    TkMacOSXDbgMsg("Invalid destination drawable - "
		    "could not get a bitmap context.");
	}
	TkMacOSXRestoreDrawingContext(&dc);
	return Success;
    } else {
	/*
	 * Source drawable is a Window, not a Pixmap.
	 */

	return XCopyArea(display, src, dst, gc, src_x, src_y, width, height,
		dest_x, dest_y);
    }
}

/*
 * Local Variables:
 * mode: objc
 * c-basic-offset: 4
 * fill-column: 79
 * coding: utf-8
 * End:
 */<|MERGE_RESOLUTION|>--- conflicted
+++ resolved
@@ -990,13 +990,8 @@
     TkMacOSXDrawingContext dc;
     MacDrawable *srcDraw = (MacDrawable *)src;
     MacDrawable *dstDraw = (MacDrawable *)dst;
-<<<<<<< HEAD
     CGRect srcRect, dstRect;
-    display->request++;
-=======
-    CGRect bounds, srcRect, dstRect;
     LastKnownRequestProcessed(display)++;
->>>>>>> aa3f478f
     if (!width || !height) {
 	/* TkMacOSXDbgMsg("Drawing of empty area requested"); */
 	return BadDrawable;
