--- conflicted
+++ resolved
@@ -680,7 +680,6 @@
 	CGContextRelease(cg_context);
     }
     if (cg_image) {
-<<<<<<< HEAD
 	CGFloat dstScaleFactor = force_1x_scale ? 1.0 : srcScaleFactor;
 	CGRect rect = CGRectMake(-srcScaleFactor*(x + mac_drawable->xOff),
 		srcScaleFactor*((int)height + y + mac_drawable->yOff) - (int)CGImageGetHeight(cg_image),
@@ -697,7 +696,7 @@
 		CGImageGetBitsPerComponent(cg_image),
 		CGImageGetBitsPerPixel(cg_image) * width * dstScaleFactor / 8,
 		colorspace,
-		CGImageGetAlphaInfo(cg_image));
+		CGImageGetBitmapInfo(cg_image));
 	CGColorSpaceRelease(colorspace);
 	// Prevent a faint outline from appearing when downscaling Retina captures; possibly also faster
 	CGContextSetInterpolationQuality(cg_context, kCGInterpolationNone);
@@ -707,36 +706,6 @@
 	    // We will return the image we just drew.
 	    result = CGBitmapContextCreateImage(cg_context);
 	    CGContextRelease(cg_context);
-=======
-	CGRect rect = CGRectMake(x + mac_drawable->xOff, y + mac_drawable->yOff,
-				 width, height);
-	rect = CGRectApplyAffineTransform(rect, CGAffineTransformMakeScale(scaleFactor, scaleFactor));
-	if (force_1x_scale && (scaleFactor != 1.0)) {
-	    // See https://web.archive.org/web/20200219030756/http://blog.foundry376.com/2008/07/scaling-a-cgimage/#comment-200
-	    // create context, keeping original image properties
-	    CGColorSpaceRef colorspace = CGImageGetColorSpace(cg_image);
-	    cg_context = CGBitmapContextCreate(NULL, width, height,
-		    CGImageGetBitsPerComponent(cg_image),
-		    //CGImageGetBytesPerRow(cg_image), // wastes space?
-		    CGImageGetBitsPerPixel(cg_image) * width / 8,
-		    colorspace,
-		    CGImageGetBitmapInfo(cg_image));
-	    CGColorSpaceRelease(colorspace);
-	    if (cg_context) {
-		// Extract the subimage in the specified rectangle.
-		CGImageRef subimage = CGImageCreateWithImageInRect(cg_image, rect);
-		// Draw the subimage in our context (resizing it to fit).
-		CGContextDrawImage(cg_context, CGRectMake(0, 0, width, height),
-			subimage);
-		// We will return the image we just drew.
-		result = CGBitmapContextCreateImage(cg_context);
-		CGContextRelease(cg_context);
-		CGImageRelease(subimage);
-	    }
-	} else {
-	    // No resizing is needed.  Just return the subimage
-	    result = CGImageCreateWithImageInRect(cg_image, rect);
->>>>>>> 9431e289
 	}
 	CGImageRelease(cg_image);
     }
