--- conflicted
+++ resolved
@@ -919,7 +919,6 @@
 }
  
-
 /* ---------------------------------------------------------------------------*/
 
 /*
@@ -1331,11 +1330,7 @@
     int objc,			 /* Number of arguments. */
     Tcl_Obj *const objv[],	 /* Argument strings for options (not
 				  * including image name or type). */
-<<<<<<< HEAD
-    TCL_UNUSED(const Tk_ImageType *), /* Pointer to our type record (not used). */
-=======
     const Tk_ImageType *typePtr, /* Pointer to our type record (not used). */
->>>>>>> 67b20691
     Tk_ImageMaster master,	 /* Token for image, to be used in callbacks. */
     ClientData *clientDataPtr)	 /* Store manager's token for image here; it
 				  * will be returned in later callbacks. */
@@ -1391,12 +1386,8 @@
 
 static ClientData
 TkNSImageGet(
-<<<<<<< HEAD
-    TCL_UNUSED(Tk_Window),  /* tkwin */
-=======
     Tk_Window tkwin,		/* Token for window in which image will be
 				 * used. */
->>>>>>> 67b20691
     ClientData clientData)	/* Pointer to TkNSImageMaster for image. */
 {
     TkNSImageMaster *masterPtr = (TkNSImageMaster *) clientData;
@@ -1427,11 +1418,7 @@
 static void
 TkNSImageDisplay(
     ClientData clientData,	/* Pointer to TkNSImageInstance for image. */
-<<<<<<< HEAD
-    TCL_UNUSED(Display *),      /* display */
-=======
     Display *display,		/* Display to use for drawing. */
->>>>>>> 67b20691
     Drawable drawable,		/* Where to draw or redraw image. */
     int imageX, int imageY,	/* Origin of area to redraw, relative to
 				 * origin of image. */
@@ -1487,11 +1474,7 @@
 static void
 TkNSImageFree(
     ClientData clientData,	/* Pointer to TkNSImageInstance for instance. */
-<<<<<<< HEAD
-    TCL_UNUSED(Display *))      /* display */
-=======
     Display *display)		/* Display where image was to be drawn. */
->>>>>>> 67b20691
 {
     TkNSImageInstance *instPtr = (TkNSImageInstance *) clientData;
     ckfree(instPtr);
@@ -1551,15 +1534,13 @@
 
 int
 TkMacOSXNSImage_Init(
-<<<<<<< HEAD
-    TCL_UNUSED(Tcl_Interp *)) /* interp */
-=======
     Tcl_Interp *interp)		/* Interpreter for application. */
->>>>>>> 67b20691
 {
     Tk_CreateImageType(&TkNSImageType);
     return 1;
 }
++
 /*
  * Local Variables:
  * mode: objc
