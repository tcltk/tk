/*
 * tkMacOSXImage.c --
 *
 *	The code in this file provides an interface for XImages,
 *
 * Copyright (c) 1995-1997 Sun Microsystems, Inc.
 * Copyright (c) 2001-2009, Apple Inc.
 * Copyright (c) 2005-2009 Daniel A. Steffen <das@users.sourceforge.net>
 * Copyright (c) 2017-2021 Marc Culler.
 *
 * See the file "license.terms" for information on usage and redistribution
 * of this file, and for a DISCLAIMER OF ALL WARRANTIES.
 */

#include "tkMacOSXPrivate.h"
#include "xbytes.h"

static CGImageRef CreateCGImageFromPixmap(Drawable pixmap);
static CGImageRef CreateCGImageFromDrawableRect( Drawable drawable,
	   int x, int y, unsigned int width, unsigned int height);

/* Pixel formats
 *
 * Tk uses the XImage structure defined in Xlib.h for storing images.  The
 * image data in an XImage is a 32-bit aligned array of bytes.  Interpretation
 * of that data is not specified, but the structure includes parameters which
 * provide interpretation hints so that an application can use a family of
 * different data structures.
 *
 * The possible values for the XImage format field are XYBitmap, XYPixmap and
 * ZPixmap.  The macOS port does not support the XYPixmap format.  This means
 * that bitmap images are stored as a single bit plane (XYBitmap) and that
 * color images are stored as a sequence of pixel values (ZPixmap).
 *
 * For a ZPixmap, the number of bits allocated to each pixel is specified by
 * the bits_per_pixel field of the XImage structure.  The functions in this
 * module which convert between XImage and native CGImage or NSImage structures
 * only support XImages with 32 bits per pixel.  The ImageGetPixel and PutPixel
 * implementations in this file allow 1, 4, 8, 16 or 32 bits per pixel, however.
 *
 * In tkImgPhInstance.c the layout used for pixels is determined by the values
 * of the red_mask, blue_mask and green_mask fields in the XImage structure.
 * The Aqua port always sets red_mask = 0xFF0000, green_mask = 0xFF00, and
 * blue_mask = 0xFF. This means that a 32bpp ZPixmap XImage uses ARGB32 pixels,
 * with small-endian byte order BGRA. The data array for such an XImage can be
 * passed directly to construct a CGBitmapImageRep if one specifies the
 * bitmapInfo as kCGBitmapByteOrder32Big | kCGImageAlphaLast.
 *
 * The structures below describe the bitfields in two common 32 bpp pixel
 * layouts.  Note that bit field layouts are compiler dependent. The layouts
 * shown in the comments are those produced by clang and gcc.  Also note
 * that kCGBitmapByteOrder32Big is consistently set when creating CGImages or
 * CGImageBitmapReps.
 */

/* RGBA32 0xRRGGBBAA (Byte order is RGBA on big-endian systems.)
 * This is used by NSBitmapImageRep when the bitmapFormat property is 0,
 * the default value.
 */

typedef struct RGBA32pixel_t {
    unsigned red: 8;
    unsigned green: 8;
    unsigned blue: 8;
    unsigned alpha: 8;
} RGBA32pixel;

/*
 * ARGB32 0xAARRGGBB (Byte order is ARGB on big-endian systems.)
 * This is used by Aqua Tk for XImages and by NSBitmapImageReps whose
 * bitmapFormat property is NSBitmapFormatAlphaFirst.
 */

typedef struct ARGB32pixel_t {
    unsigned blue: 8;
    unsigned green: 8;
    unsigned red: 8;
    unsigned alpha: 8;
} ARGB32pixel;

typedef union pixel32_t {
    unsigned int uint;
    RGBA32pixel rgba;
    ARGB32pixel argb;
} pixel32;

#pragma mark XImage handling

int
_XInitImageFuncPtrs(
    TCL_UNUSED(XImage *)) /* image */
{
    return 0;
}

/*
 *----------------------------------------------------------------------
 *
 * TkMacOSXCreateCGImageWithXImage --
 *
 *	Create CGImage from XImage, copying the image data.  Called
 *      in Tk_PutImage and (currently) nowhere else.
 *
 * Results:
 *	CGImage, release after use.
 *
 * Side effects:
 *	None.
 *
 *----------------------------------------------------------------------
 */

static void ReleaseData(
    void *info,
    TCL_UNUSED(const void *), /* data */
    TCL_UNUSED(size_t))       /* size */
{
    ckfree(info);
}

CGImageRef
TkMacOSXCreateCGImageWithXImage(
    XImage *image,
    uint32_t alphaInfo)
{
    CGImageRef img = NULL;
    size_t bitsPerComponent, bitsPerPixel;
    size_t len = image->bytes_per_line * image->height;
    const CGFloat *decode = NULL;
    CGBitmapInfo bitmapInfo;
    CGDataProviderRef provider = NULL;
    char *data = NULL;
    CGDataProviderReleaseDataCallback releaseData = ReleaseData;

    if (image->bits_per_pixel == 1) {
	/*
	 * BW image
	 */

	/* Reverses the sense of the bits */
	static const CGFloat decodeWB[2] = {1, 0};
	decode = decodeWB;

	bitsPerComponent = 1;
	bitsPerPixel = 1;
	if (image->bitmap_bit_order != MSBFirst) {
	    char *srcPtr = image->data + image->xoffset;
	    char *endPtr = srcPtr + len;
	    char *destPtr = (data = (char *)ckalloc(len));

	    while (srcPtr < endPtr) {
		*destPtr++ = xBitReverseTable[(unsigned char)(*(srcPtr++))];
	    }
	} else {
	    data = (char *)memcpy(ckalloc(len), image->data + image->xoffset, len);
	}
	if (data) {
	    provider = CGDataProviderCreateWithData(data, data, len,
		    releaseData);
	}
	if (provider) {
	    img = CGImageMaskCreate(image->width, image->height,
		    bitsPerComponent, bitsPerPixel, image->bytes_per_line,
		    provider, decode, 0);
	}
    } else if ((image->format == ZPixmap) && (image->bits_per_pixel == 32)) {

	/*
	 * Color image
	 */

	CGColorSpaceRef colorspace = CGColorSpaceCreateDeviceRGB();

	if (image->width == 0 && image->height == 0) {

	    /*
	     * CGCreateImage complains on early macOS releases.
	     */

	    return NULL;
	}
	bitsPerComponent = 8;
	bitsPerPixel = 32;
	bitmapInfo = kCGBitmapByteOrder32Big | alphaInfo;
	data = (char *)memcpy(ckalloc(len), image->data + image->xoffset, len);
	if (data) {
	    provider = CGDataProviderCreateWithData(data, data, len,
		    releaseData);
	}
	if (provider) {
	    img = CGImageCreate(image->width, image->height, bitsPerComponent,
		    bitsPerPixel, image->bytes_per_line, colorspace, bitmapInfo,
		    provider, decode, 0, kCGRenderingIntentDefault);
	    CFRelease(provider);
	}
	if (colorspace) {
	    CFRelease(colorspace);
	}
    } else {
	TkMacOSXDbgMsg("Unsupported image type");
    }
    return img;
}

/*
 *----------------------------------------------------------------------
 *
 * DestroyImage --
 *
 *	Destroys storage associated with an image.
 *
 * Results:
 *	None.
 *
 * Side effects:
 *	Deallocates the image.
 *
 *----------------------------------------------------------------------
 */

static int
DestroyImage(
    XImage *image)
{
    if (image) {
	if (image->data) {
	    ckfree(image->data);
	}
	ckfree(image);
    }
    return 0;
}

/*
 *----------------------------------------------------------------------
 *
 * ImageGetPixel --
 *
 *	Get a single pixel from an image.
 *
 * Results:
 *      The XColor structure contains an unsigned long field named pixel which
 *      identifies the color.  This function returns the unsigned long that
 *      would be used as the pixel value of an XColor that has the same red
 *      green and blue components as the XImage pixel at the specified
 *      location.
 *
 * Side effects:
 *	None.
 *
 *----------------------------------------------------------------------
 */

static unsigned long
ImageGetPixel(
    XImage *image,
    int x,
    int y)
{
    unsigned char r = 0, g = 0, b = 0;

    /*
     * Compute 8 bit red green and blue values, which are passed as inputs to
     * TkMacOSXRGBPixel to produce the pixel value.
     */

    if (image && image->data) {
	unsigned char *srcPtr = ((unsigned char*) image->data)
		+ (y * image->bytes_per_line)
		+ (((image->xoffset + x) * image->bits_per_pixel) / NBBY);

	switch (image->bits_per_pixel) {
	case 32: /* 8 bits per channel */
	    {
		ARGB32pixel *pixel = (ARGB32pixel *)srcPtr;
		r = pixel->red;
		g = pixel->green;
		b = pixel->blue;
	    }
	    break;
	case 16: /* 5 bits per channel */
	    r = (*((unsigned short*) srcPtr) >> 7) & 0xf8;
	    g = (*((unsigned short*) srcPtr) >> 2) & 0xf8;
	    b = (*((unsigned short*) srcPtr) << 3) & 0xf8;
	    break;
	case 8: /* 2 bits per channel */
	    r = (*srcPtr << 2) & 0xc0;
	    g = (*srcPtr << 4) & 0xc0;
	    b = (*srcPtr << 6) & 0xc0;
	    r |= r >> 2 | r >> 4 | r >> 6;
	    g |= g >> 2 | g >> 4 | g >> 6;
	    b |= b >> 2 | b >> 4 | b >> 6;
	    break;
	case 4: { /* 1 bit per channel */
	    unsigned char c = (x % 2) ? *srcPtr : (*srcPtr >> 4);

	    r = (c & 0x04) ? 0xff : 0;
	    g = (c & 0x02) ? 0xff : 0;
	    b = (c & 0x01) ? 0xff : 0;
	    break;
	}
	case 1: /* Black-white bitmap. */
	    r = g = b = ((*srcPtr) & (0x80 >> (x % 8))) ? 0xff : 0;
	    break;
	}
    }

    return TkMacOSXRGBPixel(r, g, b);
}

/*
 *----------------------------------------------------------------------
 *
 * ImagePutPixel --
 *
 *	Set a single pixel in an image.  The pixel is provided as an unsigned
 *      32-bit integer.  The value of that integer is interpreted by assuming
 *      that its low-order N bits have the format specified by the XImage,
 *      where N is equal to the bits_per_pixel field of the XImage.
 *
 * Results:
 *	None.
 *
 * Side effects:
 *	None.
 *
 *----------------------------------------------------------------------
 */

static int
ImagePutPixel(
    XImage *image,
    int x,
    int y,
    unsigned long pixel)
{
    if (image && image->data) {
	unsigned char *dstPtr = ((unsigned char*) image->data)
		+ (y * image->bytes_per_line)
		+ (((image->xoffset + x) * image->bits_per_pixel) / NBBY);

	if (image->bits_per_pixel == 32) {
	    *((unsigned int*) dstPtr) = pixel;
	} else {
	    switch (image->bits_per_pixel) {
	    case 16:
		*((unsigned short*) dstPtr) = pixel & 0xffff;
		break;
	    case 8:
		*dstPtr = pixel & 0xff;
		break;
	    case 4: {
		*dstPtr = (x % 2) ? ((*dstPtr & 0xf0) | (pixel & 0x0f)) :
			((*dstPtr & 0x0f) | ((pixel << 4) & 0xf0));
		break;
		}
	    case 1:
		*dstPtr = pixel ? (*dstPtr | (0x80 >> (x % 8))) :
			(*dstPtr & ~(0x80 >> (x % 8)));
		break;
	    }
	}
    }
    return 0;
}

/*
 *----------------------------------------------------------------------
 *
 * XCreateImage --
 *
 *	Allocates storage for a new XImage.
 *
 * Results:
 *	Returns a newly allocated XImage.
 *
 * Side effects:
 *	None.
 *
 *----------------------------------------------------------------------
 */

XImage *
XCreateImage(
    Display* display,
    TCL_UNUSED(Visual*),  /* visual */
    unsigned int depth,
    int format,
    int offset,
    char* data,
    unsigned int width,
    unsigned int height,
    int bitmap_pad,
    int bytes_per_line)
{
    XImage *ximage;

    display->request++;
    ximage = (XImage *)ckalloc(sizeof(XImage));

    ximage->height = height;
    ximage->width = width;
    ximage->depth = depth;
    ximage->xoffset = offset;
    ximage->format = format;
    ximage->data = data;
    ximage->obdata = NULL;

    if (format == ZPixmap) {
	ximage->bits_per_pixel = 32;
	ximage->bitmap_unit = 32;
    } else {
	ximage->bits_per_pixel = 1;
	ximage->bitmap_unit = 8;
    }
    if (bitmap_pad) {
	ximage->bitmap_pad = bitmap_pad;
    } else {
	/*
	 * Use 16 byte alignment for best Quartz perfomance.
	 */

	ximage->bitmap_pad = 128;
    }
    if (bytes_per_line) {
	ximage->bytes_per_line = bytes_per_line;
    } else {
	ximage->bytes_per_line = ((width * ximage->bits_per_pixel +
		(ximage->bitmap_pad - 1)) >> 3) &
		~((ximage->bitmap_pad >> 3) - 1);
    }
#ifdef WORDS_BIGENDIAN
    ximage->byte_order = MSBFirst;
    ximage->bitmap_bit_order = MSBFirst;
#else
    ximage->byte_order = LSBFirst;
    ximage->bitmap_bit_order = LSBFirst;
#endif
    ximage->red_mask = 0x00FF0000;
    ximage->green_mask = 0x0000FF00;
    ximage->blue_mask = 0x000000FF;
    ximage->f.create_image = NULL;
    ximage->f.destroy_image = DestroyImage;
    ximage->f.get_pixel = ImageGetPixel;
    ximage->f.put_pixel = ImagePutPixel;
    ximage->f.sub_image = NULL;
    ximage->f.add_pixel = NULL;

    return ximage;
}

/*
 *----------------------------------------------------------------------
 *
 * TkPutImage, XPutImage, TkpPutRGBAImage --
 *
 *	These functions, which all have the same signature, copy a rectangular
 *      subimage of an XImage into a drawable.  The first two are identical on
 *      macOS.  They assume that the XImage data has the structure of a 32bpp
 *      ZPixmap in which the image data is an array of 32bit integers packed
 *      with 8 bit values for the Red Green and Blue channels.  They ignore the
 *      fourth byte.  The function TkpPutRGBAImage assumes that the XImage data
 *      has been extended by using the fourth byte to store an 8-bit Alpha
 *      value.  (The Alpha data is assumed not to pre-multiplied).  The image
 *      is then drawn into the drawable using standard Porter-Duff Source Atop
 *      Composition (kCGBlendModeSourceAtop in Apple's Core Graphics).
 *
 *      The TkpPutRGBAfunction is used by TkImgPhotoDisplay to render photo
 *      images if the compile-time variable TK_CAN_RENDER_RGBA is defined in
 *      a platform's tkXXXXPort.h header, as is the case for the macOS Aqua port.
 *
 * Results:
 *	These functions always return Success.
 *
 * Side effects:
 *	Draws the image on the specified drawable.
 *
 *----------------------------------------------------------------------
 */

#define USE_ALPHA kCGImageAlphaLast
#define IGNORE_ALPHA kCGImageAlphaNoneSkipLast

static int
TkMacOSXPutImage(
    uint32_t pixelFormat,
    Display* display,		/* Display. */
    Drawable drawable,		/* Drawable to place image on. */
    GC gc,			/* GC to use. */
    XImage* image,		/* Image to place. */
    int src_x,			/* Source X & Y. */
    int src_y,
    int dest_x,			/* Destination X & Y. */
    int dest_y,
    unsigned int width,	        /* Same width & height for both */
    unsigned int height)	/* destination and source. */
{
    TkMacOSXDrawingContext dc;
    MacDrawable *macDraw = (MacDrawable *)drawable;

    display->request++;
    if (!TkMacOSXSetupDrawingContext(drawable, gc, &dc)) {
	return BadDrawable;
    }
    if (dc.context) {
	CGRect bounds, srcRect, dstRect;
	CGImageRef img = TkMacOSXCreateCGImageWithXImage(image, pixelFormat);

	/*
	 * The CGContext for a pixmap is RGB only, with A = 0.
	 */

	if (!(macDraw->flags & TK_IS_PIXMAP)) {
	    CGContextSetBlendMode(dc.context, kCGBlendModeSourceAtop);
	}
	if (img) {

	    bounds = CGRectMake(0, 0, image->width, image->height);
	    srcRect = CGRectMake(src_x, src_y, width, height);
	    dstRect = CGRectMake(dest_x, dest_y, width, height);
	    TkMacOSXDrawCGImage(drawable, gc, dc.context,
				img, gc->foreground, gc->background,
				bounds, srcRect, dstRect);
	    CFRelease(img);
	} else {
	    TkMacOSXDbgMsg("Invalid source drawable");
	}
    } else {
	TkMacOSXDbgMsg("Invalid destination drawable");
    }
    TkMacOSXRestoreDrawingContext(&dc);
    return Success;
}

int XPutImage(
    Display* display,
    Drawable drawable,
    GC gc,
    XImage* image,
    int src_x,
    int src_y,
    int dest_x,
    int dest_y,
    unsigned int width,
    unsigned int height) {
    return TkMacOSXPutImage(IGNORE_ALPHA, display, drawable, gc, image,
			    src_x, src_y, dest_x, dest_y, width, height);
}

int TkPutImage(
    TCL_UNUSED(unsigned long *),
    TCL_UNUSED(int),
    Display* display,
    Drawable drawable,
    GC gc,
    XImage* image,
    int src_x,
    int src_y,
    int dest_x,
    int dest_y,
    unsigned int width,
    unsigned int height) {
    return TkMacOSXPutImage(IGNORE_ALPHA, display, drawable, gc, image,
		     src_x, src_y, dest_x, dest_y, width, height);
}

<<<<<<< HEAD
int TkpPutRGBAImage(
    TCL_UNUSED(unsigned long *),
    TCL_UNUSED(int),
    Display* display,
    Drawable drawable,
    GC gc,
    XImage* image,
    int src_x,
    int src_y,
    int dest_x,
    int dest_y,
    unsigned int width,
    unsigned int height) {
    return TkMacOSXPutImage(USE_ALPHA, display, drawable, gc, image,
=======
int TkpPutRGBAImage(Display* display,
		    Drawable drawable, GC gc, XImage* image,
		    int src_x, int src_y, int dest_x, int dest_y,
		    unsigned int width, unsigned int height) {
    return TkMacOSXPutImage(PIXEL_RGBA, display, drawable, gc, image,
>>>>>>> e90c3f6d
			    src_x, src_y, dest_x, dest_y, width, height);
}


/*
 *----------------------------------------------------------------------
 *
 * CreateCGImageFromDrawableRect
 *
 *	Extract image data from a MacOSX drawable as a CGImage.
 *
 *      This is only called by XGetImage and XCopyArea.  The Tk core uses
 *      these functions on some platforms, but on macOS the core does not
 *      call them with a source drawable which is a window.  Such calls are
 *      used only for double-buffered drawing.  Since macOS defines the
 *      macro TK_NO_DOUBLE_BUFFERING, the generic code never calls XGetImage
 *      or XCopyArea on macOS.  Nonetheless, these function are in the stubs
 *      table and therefore could be used by extensions.
 *
 *      This implementation does not work correctly.  Originally it relied on
 *      [NSBitmapImageRep initWithFocusedViewRect:view_rect] which was
 *      deprecated by Apple in OSX 10.14 and also required the use of other
 *      deprecated functions such as [NSView lockFocus]. Apple's suggested
 *      replacement is [NSView cacheDisplayInRect: toBitmapImageRep:] and that
 *      is what is being used here.  However, that method only works when the
 *      view has a valid CGContext, and a view is only guaranteed to have a
 *      valid context during a call to [NSView drawRect]. To further complicate
 *      matters, cacheDisplayInRect calls [NSView drawRect]. Essentially it is
 *      asking the view to draw a subrectangle of itself using a special
 *      graphics context which is linked to the BitmapImageRep. But our
 *      implementation of [NSView drawRect] does not allow recursive calls. If
 *      called recursively it returns immediately without doing any drawing.
 *      So the bottom line is that this function either returns a NULL pointer
 *      or a black image. To make it useful would require a significant amount
 *      of rewriting of the drawRect method. Perhaps the next release of OSX
 *      will include some more helpful ways of doing this.
 *
 * Results:
 *	Returns an NSBitmapRep representing the image of the given rectangle of
 *      the given drawable. This object is retained. The caller is responsible
 *      for releasing it.
 *
 *      NOTE: The x,y coordinates should be relative to a coordinate system
 *      with origin at the top left, as used by XImage and CGImage, not bottom
 *      left as used by NSView.
 *
 * Side effects:
 *     None
 *
 *----------------------------------------------------------------------
 */

static CGImageRef
CreateCGImageFromDrawableRect(
    Drawable drawable,
    int x,
    int y,
    unsigned int width,
    unsigned int height)
{
    MacDrawable *mac_drawable = (MacDrawable *)drawable;
    CGContextRef cg_context = NULL;
    CGRect image_rect = CGRectMake(x, y, width, height);
    CGImageRef cg_image = NULL, result = NULL;
    unsigned char *imageData = NULL;
    if (mac_drawable->flags & TK_IS_PIXMAP) {
	cg_context = TkMacOSXGetCGContextForDrawable(drawable);
	if (cg_context) {
	    cg_image = CGBitmapContextCreateImage((CGContextRef) cg_context);
	}
    } else {
	NSView *view = TkMacOSXGetNSViewForDrawable(mac_drawable);
	if (view == nil) {
	    TkMacOSXDbgMsg("Invalid source drawable");
	    return NULL;
	}
	NSSize size = view.frame.size;
	NSUInteger view_width = size.width, view_height = size.height;
        NSUInteger bytesPerPixel = 4,
	    bytesPerRow = bytesPerPixel * view_width,
	    bitsPerComponent = 8;
        imageData = ckalloc(view_height * bytesPerRow);
	CGColorSpaceRef colorSpace = CGColorSpaceCreateDeviceRGB();
	cg_context = CGBitmapContextCreate(imageData, view_width, view_height,
			 bitsPerComponent, bytesPerRow, colorSpace,
			 kCGImageAlphaPremultipliedLast |
			 kCGBitmapByteOrder32Big);
	CFRelease(colorSpace);
	[view.layer renderInContext:cg_context];
    }
    if (cg_context) {
	cg_image = CGBitmapContextCreateImage(cg_context);
	CGContextRelease(cg_context);
    }
    if (cg_image) {
	result = CGImageCreateWithImageInRect(cg_image, image_rect);
	CGImageRelease(cg_image);
    }
    ckfree(imageData);
    return result;
}

/*
 *----------------------------------------------------------------------
 *
 * CreateCGImageFromPixmap --
 *
 *	Create a CGImage from an X Pixmap.
 *
 * Results:
 *	CGImage, release after use.
 *
 * Side effects:
 *	None.
 *
 *----------------------------------------------------------------------
 */

static CGImageRef
CreateCGImageFromPixmap(
    Drawable pixmap)
{
    CGImageRef img = NULL;
    CGContextRef context = TkMacOSXGetCGContextForDrawable(pixmap);

    if (context) {
	img = CGBitmapContextCreateImage(context);
    }
    return img;
}

/*
 *----------------------------------------------------------------------
 *
 * XGetImage --
 *
 *	This function copies data from a pixmap or window into an XImage.  It
 *      is essentially never used. At one time it was called by
 *      pTkImgPhotoDisplay, but that is no longer the case. Currently it is
 *      called two places, one of which is requesting an XY image which we do
 *      not support.  It probably does not work correctly -- see the comments
 *      for CGImageFromDrawableRect.
 *
 * Results:
 *	Returns a newly allocated XImage containing the data from the given
 *	rectangle of the given drawable, or NULL if the XImage could not be
 *	constructed.
 *
 * Side effects:
 *	None.
 *
 *----------------------------------------------------------------------
 */

XImage *
XGetImage(
    Display *display,
    Drawable drawable,
    int x,
    int y,
    unsigned int width,
    unsigned int height,
    TCL_UNUSED(unsigned long), /* plane_mask */
    int format)
{
    NSBitmapImageRep* bitmapRep = nil;
    NSUInteger bitmap_fmt = 0;
    XImage* imagePtr = NULL;
    char *bitmap = NULL;
    int depth = 32, offset = 0, bitmap_pad = 0;
    unsigned int bytes_per_row, size, row, n, m;

    if (format == ZPixmap) {
	CGImageRef cgImage;
	if (width == 0 || height == 0) {
	    return NULL;
	}

	cgImage = CreateCGImageFromDrawableRect(drawable, x, y, width, height);
	if (cgImage) {
	    bitmapRep = [NSBitmapImageRep alloc];
	    [bitmapRep initWithCGImage:cgImage];
	    CFRelease(cgImage);
	} else {
	    TkMacOSXDbgMsg("XGetImage: Failed to construct CGImage");
	    return NULL;
	}
	bitmap_fmt = [bitmapRep bitmapFormat];
	size = [bitmapRep bytesPerPlane];
	bytes_per_row = [bitmapRep bytesPerRow];
	bitmap = (char *)ckalloc(size);
	if ((bitmap_fmt != 0 && bitmap_fmt != NSBitmapFormatAlphaFirst)
	    || [bitmapRep samplesPerPixel] != 4
	    || [bitmapRep isPlanar] != 0
	    || bytes_per_row < 4 * width
	    || size != bytes_per_row * height) {
	    TkMacOSXDbgMsg("XGetImage: Unrecognized bitmap format");
	    [bitmapRep release];
	    return NULL;
	}
	memcpy(bitmap, (char *)[bitmapRep bitmapData], size);
	[bitmapRep release];

	for (row = 0, n = 0; row < height; row++, n += bytes_per_row) {
	    for (m = n; m < n + 4*width; m += 4) {
		pixel32 pixel = *((pixel32 *)(bitmap + m));
		if (bitmap_fmt == 0) { // default format

		    /*
		     * This pixel is in ARGB32 format.  We need RGBA32.
		     */

		    pixel32 flipped;
		    flipped.rgba.red = pixel.argb.red;
		    flipped.rgba.green = pixel.argb.green;
		    flipped.rgba.blue = pixel.argb.blue;
		    flipped.rgba.alpha = pixel.argb.alpha;
		    *((pixel32 *)(bitmap + m)) = flipped;
		} else { // bitmap_fmt = NSBitmapFormatAlphaFirst
		    *((pixel32 *)(bitmap + m)) = pixel;
		}
	    }
	}
	imagePtr = XCreateImage(display, NULL, depth, format, offset,
		(char*) bitmap, width, height,
		bitmap_pad, bytes_per_row);
    } else {

	/*
	 * There are some calls to XGetImage in the generic Tk code which pass
	 * an XYPixmap rather than a ZPixmap.  XYPixmaps should be handled
	 * here.
	 */

	TkMacOSXDbgMsg("XGetImage does not handle XYPixmaps at the moment.");
    }
    return imagePtr;
}

/*
 *----------------------------------------------------------------------
 *
 * XCopyArea --
 *
 *	Copies image data from one drawable to another.
 *
 * Results:
 *	None.
 *
 * Side effects:
 *	Image data is moved from a window or bitmap to a second window or bitmap.
 *
 *----------------------------------------------------------------------
 */

int
XCopyArea(
    Display *display,		/* Display. */
    Drawable src,		/* Source drawable. */
    Drawable dst,		/* Destination drawable. */
    GC gc,			/* GC to use. */
    int src_x,			/* X & Y, width & height */
    int src_y,			/* define the source rectangle */
    unsigned int width,		/* that will be copied. */
    unsigned int height,
    int dest_x,			/* Dest X & Y on dest rect. */
    int dest_y)
{
    TkMacOSXDrawingContext dc;
    MacDrawable *srcDraw = (MacDrawable *)src;
    CGImageRef img = NULL;
    CGRect bounds, srcRect, dstRect;

    display->request++;
    if (!width || !height) {
	return BadDrawable;
    }

    if (!TkMacOSXSetupDrawingContext(dst, gc, &dc)) {
	TkMacOSXDbgMsg("Failed to setup drawing context.");
	return BadDrawable;
    }

    if (!dc.context) {
	TkMacOSXDbgMsg("Invalid destination drawable - no context.");
	return BadDrawable;
    }

    if (srcDraw->flags & TK_IS_PIXMAP) {
	img = CreateCGImageFromPixmap(src);
    } else if (TkMacOSXGetNSWindowForDrawable(src)) {
	img = CreateCGImageFromDrawableRect(src, src_x, src_y, width, height);
    } else {
	TkMacOSXDbgMsg("Invalid source drawable - neither window nor pixmap.");
    }

    if (img) {
	bounds = CGRectMake(0, 0, srcDraw->size.width, srcDraw->size.height);
	srcRect = CGRectMake(src_x, src_y, width, height);
	dstRect = CGRectMake(dest_x, dest_y, width, height);
	TkMacOSXDrawCGImage(dst, gc, dc.context, img,
		gc->foreground, gc->background, bounds, srcRect, dstRect);
	CFRelease(img);
    } else {
	TkMacOSXDbgMsg("Failed to construct CGImage.");
    }

    TkMacOSXRestoreDrawingContext(&dc);
    return Success;
}

/*
 *----------------------------------------------------------------------
 *
 * XCopyPlane --
 *
 *	Copies a bitmap from a source drawable to a destination drawable. The
 *	plane argument specifies which bit plane of the source contains the
 *	bitmap. Note that this implementation ignores the gc->function.
 *
 * Results:
 *	None.
 *
 * Side effects:
 *	Changes the destination drawable.
 *
 *----------------------------------------------------------------------
 */

int
XCopyPlane(
    Display *display,		/* Display. */
    Drawable src,		/* Source drawable. */
    Drawable dst,		/* Destination drawable. */
    GC gc,				/* GC to use. */
    int src_x,			/* X & Y, width & height */
    int src_y,			/* define the source rectangle */
    unsigned int width,	/* that will be copied. */
    unsigned int height,
    int dest_x,			/* Dest X & Y on dest rect. */
    int dest_y,
    unsigned long plane)	/* Which plane to copy. */
{
    TkMacOSXDrawingContext dc;
    MacDrawable *srcDraw = (MacDrawable *)src;
    MacDrawable *dstDraw = (MacDrawable *)dst;
    CGRect bounds, srcRect, dstRect;
    display->request++;
    if (!width || !height) {
	/* TkMacOSXDbgMsg("Drawing of empty area requested"); */
	return BadDrawable;
    }
    if (plane != 1) {
	Tcl_Panic("Unexpected plane specified for XCopyPlane");
    }
    if (srcDraw->flags & TK_IS_PIXMAP) {
	if (!TkMacOSXSetupDrawingContext(dst, gc, &dc)) {
	    return BadDrawable;
	}

	CGContextRef context = dc.context;

	if (context) {
	    CGImageRef img = CreateCGImageFromPixmap(src);

	    if (img) {
		TkpClipMask *clipPtr = (TkpClipMask *) gc->clip_mask;
		unsigned long imageBackground  = gc->background;

                if (clipPtr && clipPtr->type == TKP_CLIP_PIXMAP) {
		    srcRect = CGRectMake(src_x, src_y, width, height);
		    CGImageRef mask = CreateCGImageFromPixmap(
			    clipPtr->value.pixmap);
		    CGImageRef submask = CGImageCreateWithImageInRect(
			    img, srcRect);
		    CGRect rect = CGRectMake(dest_x, dest_y, width, height);

		    rect = CGRectOffset(rect, dstDraw->xOff, dstDraw->yOff);
		    CGContextSaveGState(context);

		    /*
		     * Move the origin of the destination to top left.
		     */

		    CGContextTranslateCTM(context,
			    0, rect.origin.y + CGRectGetMaxY(rect));
		    CGContextScaleCTM(context, 1, -1);

		    /*
		     * Fill with the background color, clipping to the mask.
		     */

		    CGContextClipToMask(context, rect, submask);
		    TkMacOSXSetColorInContext(gc, gc->background, dc.context);
		    CGContextFillRect(context, rect);

		    /*
		     * Fill with the foreground color, clipping to the
		     * intersection of img and mask.
		     */

		    CGImageRef subimage = CGImageCreateWithImageInRect(
			    img, srcRect);
		    CGContextClipToMask(context, rect, subimage);
		    TkMacOSXSetColorInContext(gc, gc->foreground, context);
		    CGContextFillRect(context, rect);
		    CGContextRestoreGState(context);
		    CGImageRelease(img);
		    CGImageRelease(mask);
		    CGImageRelease(submask);
		    CGImageRelease(subimage);
		} else {
		    bounds = CGRectMake(0, 0,
			    srcDraw->size.width, srcDraw->size.height);
		    srcRect = CGRectMake(src_x, src_y, width, height);
		    dstRect = CGRectMake(dest_x, dest_y, width, height);
		    TkMacOSXDrawCGImage(dst, gc, dc.context, img,
			    gc->foreground, imageBackground, bounds,
			    srcRect, dstRect);
		    CGImageRelease(img);
		}
	    } else {
		/* no image */
		TkMacOSXDbgMsg("Invalid source drawable");
	    }
	} else {
	    TkMacOSXDbgMsg("Invalid destination drawable - "
		    "could not get a bitmap context.");
	}
	TkMacOSXRestoreDrawingContext(&dc);
	return Success;
    } else {
	/*
	 * Source drawable is a Window, not a Pixmap.
	 */

	return XCopyArea(display, src, dst, gc, src_x, src_y, width, height,
		dest_x, dest_y);
    }
}

/*
 * Local Variables:
 * mode: objc
 * c-basic-offset: 4
 * fill-column: 79
 * coding: utf-8
 * End:
 */<|MERGE_RESOLUTION|>--- conflicted
+++ resolved
@@ -570,10 +570,7 @@
 		     src_x, src_y, dest_x, dest_y, width, height);
 }
 
-<<<<<<< HEAD
 int TkpPutRGBAImage(
-    TCL_UNUSED(unsigned long *),
-    TCL_UNUSED(int),
     Display* display,
     Drawable drawable,
     GC gc,
@@ -585,14 +582,7 @@
     unsigned int width,
     unsigned int height) {
     return TkMacOSXPutImage(USE_ALPHA, display, drawable, gc, image,
-=======
-int TkpPutRGBAImage(Display* display,
-		    Drawable drawable, GC gc, XImage* image,
-		    int src_x, int src_y, int dest_x, int dest_y,
-		    unsigned int width, unsigned int height) {
-    return TkMacOSXPutImage(PIXEL_RGBA, display, drawable, gc, image,
->>>>>>> e90c3f6d
-			    src_x, src_y, dest_x, dest_y, width, height);
+		     src_x, src_y, dest_x, dest_y, width, height);
 }
 
 