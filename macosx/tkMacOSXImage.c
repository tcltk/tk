/*
 * tkMacOSXImage.c --
 *
 *	The code in this file provides an interface for XImages, and
 *      implements the nsimage image type.
 *
 * Copyright © 1995-1997 Sun Microsystems, Inc.
 * Copyright © 2001-2009 Apple Inc.
 * Copyright © 2005-2009 Daniel A. Steffen <das@users.sourceforge.net>
 * Copyright © 2017-2021 Marc Culler.
 *
 * See the file "license.terms" for information on usage and redistribution
 * of this file, and for a DISCLAIMER OF ALL WARRANTIES.
 */

#include "tkMacOSXPrivate.h"
#include "tkMacOSXConstants.h"
#include "tkMacOSXImage.h"
#include "tkColor.h"
#include "xbytes.h"

static CGImageRef CreateCGImageFromPixmap(Drawable pixmap);
static CGImageRef CreateCGImageFromDrawableRect( Drawable drawable, int force_1x_scale,
	   int x, int y, unsigned int width, unsigned int height);

/* Pixel formats
 *
 * Tk uses the XImage structure defined in Xlib.h for storing images.  The
 * image data in an XImage is a 32-bit aligned array of bytes.  Interpretation
 * of that data is not specified, but the structure includes parameters which
 * provide interpretation hints so that an application can use a family of
 * different data structures.
 *
 * The possible values for the XImage format field are XYBitmap, XYPixmap and
 * ZPixmap.  The macOS port does not support the XYPixmap format.  This means
 * that bitmap images are stored as a single bit plane (XYBitmap) and that
 * color images are stored as a sequence of pixel values (ZPixmap).
 *
 * For a ZPixmap, the number of bits allocated to each pixel is specified by
 * the bits_per_pixel field of the XImage structure.  The functions in this
 * module which convert between XImage and native CGImage or NSImage structures
 * only support XImages with 32 bits per pixel.  The ImageGetPixel and PutPixel
 * implementations in this file allow 1, 4, 8, 16 or 32 bits per pixel, however.
 *
 * In tkImgPhInstance.c the layout used for pixels is determined by the values
 * of the red_mask, blue_mask and green_mask fields in the XImage structure.
 * The Aqua port always sets red_mask = 0xFF0000, green_mask = 0xFF00, and
 * blue_mask = 0xFF. This means that a 32bpp ZPixmap XImage uses ARGB32 pixels,
 * with small-endian byte order BGRA. The data array for such an XImage can be
 * passed directly to construct a CGBitmapImageRep if one specifies the
 * bitmapInfo as kCGBitmapByteOrder32Big | kCGImageAlphaLast.
 *
 * The structures below describe the bitfields in two common 32 bpp pixel
 * layouts.  Note that bit field layouts are compiler dependent. The layouts
 * shown in the comments are those produced by clang and gcc.  Also note
 * that kCGBitmapByteOrder32Big is consistently set when creating CGImages or
 * CGImageBitmapReps.
 */

/* RGBA32 0xRRGGBBAA (Byte order is RGBA on big-endian systems.)
 * This is used by NSBitmapImageRep when the bitmapFormat property is 0,
 * the default value.
 */

typedef struct RGBA32pixel_t {
    unsigned red: 8;
    unsigned green: 8;
    unsigned blue: 8;
    unsigned alpha: 8;
} RGBA32pixel;

/*
 * ARGB32 0xAARRGGBB (Byte order is ARGB on big-endian systems.)
 * This is used by Aqua Tk for XImages and by NSBitmapImageReps whose
 * bitmapFormat property is NSAlphaFirstBitmapFormat.
 */

typedef struct ARGB32pixel_t {
    unsigned blue: 8;
    unsigned green: 8;
    unsigned red: 8;
    unsigned alpha: 8;
} ARGB32pixel;

typedef union pixel32_t {
    unsigned int uint;
    RGBA32pixel rgba;
    ARGB32pixel argb;
} pixel32;

#pragma mark XImage handling

int
_XInitImageFuncPtrs(
    TCL_UNUSED(XImage *)) /* image */
{
    return 0;
}

/*
 *----------------------------------------------------------------------
 *
 * TkMacOSXCreateCGImageWithXImage --
 *
 *	Create CGImage from XImage, copying the image data.  Called
 *      in Tk_PutImage and (currently) nowhere else.
 *
 * Results:
 *	CGImage, release after use.
 *
 * Side effects:
 *	None.
 *
 *----------------------------------------------------------------------
 */

static void ReleaseData(
    void *info,
    TCL_UNUSED(const void *), /* data */
    TCL_UNUSED(size_t))        /* size */
{
    ckfree(info);
}

static CGImageRef
TkMacOSXCreateCGImageWithXImage(
    XImage *image,
    uint32_t bitmapInfo)
{
    CGImageRef img = NULL;
    size_t bitsPerComponent, bitsPerPixel;
    size_t len = image->bytes_per_line * image->height;
    const CGFloat *decode = NULL;
    CGDataProviderRef provider = NULL;
    char *data = NULL;
    CGDataProviderReleaseDataCallback releaseData = ReleaseData;

    if (image->bits_per_pixel == 1) {
	/*
	 * BW image
	 */

	/* Reverses the sense of the bits */
	static const CGFloat decodeWB[2] = {1, 0};
	decode = decodeWB;

	bitsPerComponent = 1;
	bitsPerPixel = 1;
	data = (char *)ckalloc(len);
	if (data) {
	    if (image->bitmap_bit_order != MSBFirst) {
		char *srcPtr = image->data + image->xoffset;
		char *endPtr = srcPtr + len;
		char *destPtr = data;

		while (srcPtr < endPtr) {
		    *destPtr++ = xBitReverseTable[(unsigned char)(*(srcPtr++))];
		}
	    } else {
		memcpy(data, image->data + image->xoffset, len);
	    }
	    provider = CGDataProviderCreateWithData(data, data, len,
		    releaseData);
	    if (!provider) {
		ckfree(data);
	    }
	    img = CGImageMaskCreate(image->width, image->height,
		    bitsPerComponent, bitsPerPixel, image->bytes_per_line,
		    provider, decode, 0);
	    CGDataProviderRelease(provider);
	}
    } else if ((image->format == ZPixmap) && (image->bits_per_pixel == 32)) {

	/*
	 * Color image
	 */

	if (image->width == 0 && image->height == 0) {

	    /*
	     * CGCreateImage complains on early macOS releases.
	     */

	    return NULL;
	}
	CGColorSpaceRef colorspace = CGColorSpaceCreateDeviceRGB();
	bitsPerComponent = 8;
	bitsPerPixel = 32;
	data = (char *)ckalloc(len);
	if (data) {
	    memcpy(data, image->data + image->xoffset, len);
	    provider = CGDataProviderCreateWithData(data, data, len,
		    releaseData);
	    if (!provider) {
		ckfree(data);
	    }
	    img = CGImageCreate(image->width, image->height, bitsPerComponent,
		    bitsPerPixel, image->bytes_per_line, colorspace, bitmapInfo,
		    provider, decode, 0, kCGRenderingIntentDefault);
	    CGDataProviderRelease(provider);
	}
	if (colorspace) {
	    CFRelease(colorspace);
	}
    } else {
	TkMacOSXDbgMsg("Unsupported image type");
    }
    return img;
}

/*
 *----------------------------------------------------------------------
 *
 * DestroyImage --
 *
 *	Destroys storage associated with an image.
 *
 * Results:
 *	None.
 *
 * Side effects:
 *	Deallocates the image.
 *
 *----------------------------------------------------------------------
 */

static int
DestroyImage(
    XImage *image)
{
    if (image) {
	if (image->data) {
	    ckfree(image->data);
	}
	ckfree(image);
    }
    return 0;
}

/*
 *----------------------------------------------------------------------
 *
 * ImageGetPixel --
 *
 *	Get a single pixel from an image.
 *
 * Results:
 *      The XColor structure contains an unsigned long field named pixel which
 *      identifies the color.  This function returns the unsigned long that
 *      would be used as the pixel value of an XColor that has the same red
 *      green and blue components as the XImage pixel at the specified
 *      location.
 *
 * Side effects:
 *	None.
 *
 *----------------------------------------------------------------------
 */

static unsigned long
ImageGetPixel(
    XImage *image,
    int x,
    int y)
{
    unsigned char r = 0, g = 0, b = 0;

    /*
     * Compute 8 bit red green and blue values, which are passed as inputs to
     * TkMacOSXRGBPixel to produce the pixel value.
     */

    if (image && image->data) {
	unsigned char *srcPtr = ((unsigned char*) image->data)
		+ (y * image->bytes_per_line)
		+ (((image->xoffset + x) * image->bits_per_pixel) / NBBY);

	switch (image->bits_per_pixel) {
	case 32: /* 8 bits per channel */
	    {
		ARGB32pixel *pixel = (ARGB32pixel *)srcPtr;
		r = pixel->red;
		g = pixel->green;
		b = pixel->blue;
	    }
	    break;
	case 16: /* 5 bits per channel */
	    r = (*((unsigned short*) srcPtr) >> 7) & 0xf8;
	    g = (*((unsigned short*) srcPtr) >> 2) & 0xf8;
	    b = (*((unsigned short*) srcPtr) << 3) & 0xf8;
	    break;
	case 8: /* 2 bits per channel */
	    r = (*srcPtr << 2) & 0xc0;
	    g = (*srcPtr << 4) & 0xc0;
	    b = (*srcPtr << 6) & 0xc0;
	    r |= r >> 2 | r >> 4 | r >> 6;
	    g |= g >> 2 | g >> 4 | g >> 6;
	    b |= b >> 2 | b >> 4 | b >> 6;
	    break;
	case 4: { /* 1 bit per channel */
	    unsigned char c = (x % 2) ? *srcPtr : (*srcPtr >> 4);

	    r = (c & 0x04) ? 0xff : 0;
	    g = (c & 0x02) ? 0xff : 0;
	    b = (c & 0x01) ? 0xff : 0;
	    break;
	}
	case 1: /* Black-white bitmap. */
	    r = g = b = ((*srcPtr) & (0x80 >> (x % 8))) ? 0xff : 0;
	    break;
	}
    }

    return TkMacOSXRGBPixel(r, g, b);
}

/*
 *----------------------------------------------------------------------
 *
 * ImagePutPixel --
 *
 *	Set a single pixel in an image.  The pixel is provided as an unsigned
 *      32-bit integer.  The value of that integer is interpreted by assuming
 *      that its low-order N bits have the format specified by the XImage,
 *      where N is equal to the bits_per_pixel field of the XImage.
 *
 * Results:
 *	None.
 *
 * Side effects:
 *	None.
 *
 *----------------------------------------------------------------------
 */

static int
ImagePutPixel(
    XImage *image,
    int x,
    int y,
    unsigned long pixel)
{
    if (image && image->data) {
	unsigned char *dstPtr = ((unsigned char*) image->data)
		+ (y * image->bytes_per_line)
		+ (((image->xoffset + x) * image->bits_per_pixel) / NBBY);

	if (image->bits_per_pixel == 32) {
	    *((unsigned int*) dstPtr) = pixel;
	} else {
	    switch (image->bits_per_pixel) {
	    case 16:
		*((unsigned short*) dstPtr) = pixel & 0xffff;
		break;
	    case 8:
		*dstPtr = pixel & 0xff;
		break;
	    case 4: {
		*dstPtr = (x % 2) ? ((*dstPtr & 0xf0) | (pixel & 0x0f)) :
			((*dstPtr & 0x0f) | ((pixel << 4) & 0xf0));
		break;
		}
	    case 1:
		*dstPtr = pixel ? (*dstPtr | (0x80 >> (x % 8))) :
			(*dstPtr & ~(0x80 >> (x % 8)));
		break;
	    }
	}
    }
    return 0;
}

/*
 *----------------------------------------------------------------------
 *
 * XCreateImage --
 *
 *	Allocates storage for a new XImage.
 *
 * Results:
 *	Returns a newly allocated XImage.
 *
 * Side effects:
 *	None.
 *
 *----------------------------------------------------------------------
 */

XImage *
XCreateImage(
    Display* display,
    TCL_UNUSED(Visual*), /* visual */
    unsigned int depth,
    int format,
    int offset,
    char* data,
    unsigned int width,
    unsigned int height,
    int bitmap_pad,
    int bytes_per_line)
{
    XImage *ximage;

    LastKnownRequestProcessed(display)++;
    ximage = (XImage *)ckalloc(sizeof(XImage));

    ximage->height = height;
    ximage->width = width;
    ximage->depth = depth;
    ximage->xoffset = offset;
    ximage->format = format;
    ximage->data = data;
    ximage->obdata = NULL;

    if (format == ZPixmap) {
	ximage->bits_per_pixel = 32;
	ximage->bitmap_unit = 32;
    } else {
	ximage->bits_per_pixel = 1;
	ximage->bitmap_unit = 8;
    }
    if (bitmap_pad) {
	ximage->bitmap_pad = bitmap_pad;
    } else {
	/*
	 * Use 16 byte alignment for best Quartz performance.
	 */

	ximage->bitmap_pad = 128;
    }
    if (bytes_per_line) {
	ximage->bytes_per_line = bytes_per_line;
    } else {
	ximage->bytes_per_line = ((width * ximage->bits_per_pixel +
		(ximage->bitmap_pad - 1)) >> 3) &
		~((ximage->bitmap_pad >> 3) - 1);
    }
#ifdef WORDS_BIGENDIAN
    ximage->byte_order = MSBFirst;
    ximage->bitmap_bit_order = MSBFirst;
#else
    ximage->byte_order = LSBFirst;
    ximage->bitmap_bit_order = LSBFirst;
#endif
    ximage->red_mask = 0x00FF0000;
    ximage->green_mask = 0x0000FF00;
    ximage->blue_mask = 0x000000FF;
    ximage->f.create_image = NULL;
    ximage->f.destroy_image = DestroyImage;
    ximage->f.get_pixel = ImageGetPixel;
    ximage->f.put_pixel = ImagePutPixel;
    ximage->f.sub_image = NULL;
    ximage->f.add_pixel = NULL;

    return ximage;
}

/*
 *----------------------------------------------------------------------
 *
 * TkPutImage, XPutImage, TkpPutRGBAImage --
 *
 *	These functions, which all have the same signature, copy a rectangular
 *      subimage of an XImage into a drawable.  TkPutImage is an alias for
 *      XPutImage, which assumes that the XImage data has the structure of a
 *      32bpp ZPixmap in which the image data is an array of 32bit integers
 *      packed with 8 bit values for the Red Green and Blue channels.  The
 *      fourth byte is ignored.  The function TkpPutRGBAImage assumes that the
 *      XImage data has been extended by using the fourth byte to store an
 *      8-bit Alpha value.  (The Alpha data is assumed not to pre-multiplied).
 *      The image is then drawn into the drawable using standard Porter-Duff
 *      Source Atop Composition (kCGBlendModeSourceAtop in Apple's Core
 *      Graphics).
 *
 *      The TkpPutRGBAImage function is used by TkImgPhotoDisplay to render photo
 *      images if the compile-time variable TK_CAN_RENDER_RGBA is defined in
 *      a platform's tkXXXXPort.h header, as is the case for the macOS Aqua port.
 *
 * Results:
 *	These functions return either BadDrawable or Success.
 *
 * Side effects:
 *	Draws the image on the specified drawable.
 *
 *----------------------------------------------------------------------
 */

#define USE_ALPHA (kCGImageAlphaLast | kCGBitmapByteOrder32Big)
#define IGNORE_ALPHA (kCGImageAlphaNoneSkipFirst | kCGBitmapByteOrder32Little)

static int
TkMacOSXPutImage(
    uint32_t pixelFormat,
    Display* display,		/* Display. */
    Drawable drawable,		/* Drawable to place image on. */
    GC gc,			/* GC to use. */
    XImage* image,		/* Image to place. */
    int src_x,			/* Source X & Y. */
    int src_y,
    int dest_x,			/* Destination X & Y. */
    int dest_y,
    unsigned int width,	        /* Same width & height for both */
    unsigned int height)	/* destination and source. */
{
    TkMacOSXDrawingContext dc;
    MacDrawable *macDraw = (MacDrawable *)drawable;
    int result = Success;

    if (width <= 0 || height <= 0) {
	return Success; /* Is OK. Nothing to see here, literally. */
    }
    LastKnownRequestProcessed(display)++;
    if (!TkMacOSXSetupDrawingContext(drawable, gc, &dc)) {
	return BadDrawable;
    }
    if (dc.context) {
	CGRect dstRect, srcRect = CGRectMake(src_x, src_y, width, height);
	/*
	 * Whole image is copied before cropping. For performance,
	 * consider revising TkMacOSXCreateCGImageWithXImage() to accept
	 * source x/y/w/h and copy only the needed portion instead.
	 */
	CGImageRef img = TkMacOSXCreateCGImageWithXImage(image, pixelFormat);
	CGImageRef cropped = CGImageCreateWithImageInRect(img, srcRect);
	CGImageRelease(img);
	img = cropped;

	/*
	 * The CGContext for a pixmap is RGB only, with A = 0.
	 */

	if (!(macDraw->flags & TK_IS_PIXMAP)) {
	    CGContextSetBlendMode(dc.context, kCGBlendModeSourceAtop);
	}
	if (img) {
	    dstRect = CGRectMake(dest_x, dest_y, width, height);
	    TkMacOSXDrawCGImage(drawable, gc, dc.context, img,
<<<<<<< HEAD
				gc->foreground, gc->background, dstRect);
=======
				gc->foreground, gc->background, bounds, srcRect, dstRect);
>>>>>>> def68266
	    CFRelease(img);
	} else {
	    TkMacOSXDbgMsg("Invalid source drawable");
	    result = BadDrawable;
	}
    } else {
	TkMacOSXDbgMsg("Invalid destination drawable");
	result = BadDrawable;
    }
    TkMacOSXRestoreDrawingContext(&dc);
    return result;
}

int XPutImage(
    Display* display,
    Drawable drawable,
    GC gc,
    XImage* image,
    int src_x,
    int src_y,
    int dest_x,
    int dest_y,
    unsigned int width,
    unsigned int height) {
    return TkMacOSXPutImage(IGNORE_ALPHA, display, drawable, gc, image,
			    src_x, src_y, dest_x, dest_y, width, height);
}

int TkpPutRGBAImage(
    Display* display,
    Drawable drawable,
    GC gc,
    XImage* image,
    int src_x,
    int src_y,
    int dest_x,
    int dest_y,
    unsigned int width,
    unsigned int height) {
    return TkMacOSXPutImage(USE_ALPHA, display, drawable, gc, image,
		     src_x, src_y, dest_x, dest_y, width, height);
}


/*
 *----------------------------------------------------------------------
 *
 * CreateCGImageFromDrawableRect
 *
 *	Extract image data from a MacOSX drawable as a CGImage.  The drawable
 *      may be either a pixmap or a window, but there issues in the case of
 *      a window.
 *
 *      CreateCGImageFromDrawableRect is called by XGetImage and XCopyArea.
 *      The Tk core uses these two functions on some platforms in order to
 *      implement explicit double-buffered drawing -- a pixmap is copied from a
 *      window, modified using CPU-based graphics composition, and then copied
 *      back to the window.  Platforms, such as macOS, on which the system
 *      provides double-buffered drawing and GPU-based composition operations
 *      can avoid calls to XGetImage and XCopyArea from the core by defining
 *      the compile-time variable TK_NO_DOUBLE_BUFFERING.  Nonetheless, these
 *      two functions are in the stubs table and therefore could be used by
 *      extensions.
 *
 *      The implementation here does not always work correctly when the source
 *      is a window.  The original version of this function relied on
 *      [NSBitmapImageRep initWithFocusedViewRect:view_rect] which was
 *      deprecated by Apple in OSX 10.14 and also required the use of other
 *      deprecated functions such as [NSView lockFocus]. Apple's suggested
 *      replacement is [NSView cacheDisplayInRect: toBitmapImageRep:] and that
 *      is being used here.  However, cacheDisplayInRect works by calling
 *      [NSView drawRect] after setting the current graphics context to be one
 *      which draws to a bitmap.  There are situations in which this can be
 *      used, e.g. when taking a screenshot of a window.  But it cannot be used
 *      as part of a normal display procedure, using the copy-modify-paste
 *      paradigm that is the basis of the explicit double-buffering.  Since the
 *      copy operation will call the same display procedure that is calling
 *      this function via XGetImage or XCopyArea, this would create an infinite
 *      recursion.
 *
 *      An alternative to the copy-modify-paste paradigm is to use GPU-based
 *      graphics composition, clipping to the specified rectangle.  That is
 *      the approach that must be followed by display procedures on macOS.
 *
 * Results:
 *	Returns an NSBitmapRep representing the image of the given rectangle of
 *      the given drawable. This object is retained. The caller is responsible
 *      for releasing it.
 *
 *      NOTE: The x,y coordinates should be relative to a coordinate system
 *      with origin at the top left, as used by XImage and CGImage, not bottom
 *      left as used by NSView.
 *
 *      If force_1x_scale is true, then the returned CGImage will be downscaled
 *      if necessary to have the requested width and height. Othewise, for
 *      windows on Retina displays, the width and height of the returned CGImage
 *      will be twice the requested width and height.
 *
 * Side effects:
 *     None
 *
 *----------------------------------------------------------------------
 */

static CGImageRef
CreateCGImageFromDrawableRect(
    Drawable drawable,
    int force_1x_scale,
    int x,
    int y,
    unsigned int width,
    unsigned int height)
{
    MacDrawable *mac_drawable = (MacDrawable *)drawable;
    CGContextRef cg_context = NULL;
    CGImageRef cg_image = NULL, result = NULL;
    CGFloat scaleFactor = 1.0;
    if (mac_drawable->flags & TK_IS_PIXMAP) {
	cg_context = TkMacOSXGetCGContextForDrawable(drawable);
	CGContextRetain(cg_context);
    } else {
	NSView *view = TkMacOSXGetNSViewForDrawable(mac_drawable);
	if (view == nil) {
	    TkMacOSXDbgMsg("Invalid source drawable");
	    return NULL;
	}
<<<<<<< HEAD
	scaleFactor = view.layer.contentsScale;
	cg_context = ((TKContentView *)view).tkLayerBitmapContext;
	CGContextRetain(cg_context);
=======
	NSSize size = view.frame.size;
	NSUInteger view_width = size.width, view_height = size.height;
	NSUInteger bytesPerPixel = 4,
	    bytesPerRow = bytesPerPixel * view_width,
	    bitsPerComponent = 8;
	CGColorSpaceRef colorSpace = CGColorSpaceCreateDeviceRGB();
	cg_context = CGBitmapContextCreate(NULL, view_width, view_height,
			 bitsPerComponent, bytesPerRow, colorSpace,
			 kCGImageAlphaPremultipliedLast |
			 kCGBitmapByteOrder32Big);
	CFRelease(colorSpace);
	[view.layer renderInContext:cg_context];
>>>>>>> def68266
    }
    if (cg_context) {
	cg_image = CGBitmapContextCreateImage(cg_context);
	CGContextRelease(cg_context);
    }
    if (cg_image) {
	CGRect rect = CGRectMake(x + mac_drawable->xOff, y + mac_drawable->yOff,
				 width, height);
	rect = CGRectApplyAffineTransform(rect, CGAffineTransformMakeScale(scaleFactor, scaleFactor));
	if (force_1x_scale && (scaleFactor != 1.0)) {
	    // See https://web.archive.org/web/20200219030756/http://blog.foundry376.com/2008/07/scaling-a-cgimage/#comment-200
	    // create context, keeping original image properties
	    CGColorSpaceRef colorspace = CGImageGetColorSpace(cg_image);
	    cg_context = CGBitmapContextCreate(NULL, width, height,
		    CGImageGetBitsPerComponent(cg_image),
		    //CGImageGetBytesPerRow(cg_image), // wastes space?
		    CGImageGetBitsPerPixel(cg_image) * width / 8,
		    colorspace,
		    CGImageGetAlphaInfo(cg_image));
	    CGColorSpaceRelease(colorspace);
	    if (cg_context) {
		// Extract the subimage in the specified rectangle.
		CGImageRef subimage = CGImageCreateWithImageInRect(cg_image, rect);
		// Draw the subimage in our context (resizing it to fit).
		CGContextDrawImage(cg_context, CGRectMake(0, 0, width, height),
			subimage);
		// We will return the image we just drew.
		result = CGBitmapContextCreateImage(cg_context);
		CGContextRelease(cg_context);
		CGImageRelease(subimage);
	    }
	} else {
	    // No resizing is needed.  Just return the subimage
	    result = CGImageCreateWithImageInRect(cg_image, rect);
	}
	CGImageRelease(cg_image);
    }
    return result;
}

/*
 *----------------------------------------------------------------------
 *
 * CreatePDFFromDrawableRect
 *
 *	Extract PDF data from a MacOSX drawable.
 *
 * Results:
 *	Returns a CFDataRef that can be written to a file.
 *
 *      NOTE: The x,y coordinates should be relative to a coordinate system
 *      with origin at the bottom left as used by NSView,  not top left
 *      as used by XImage and CGImage.
 *
 * Side effects:
 *     None
 *
 *----------------------------------------------------------------------
 */

CFDataRef
CreatePDFFromDrawableRect(
			  Drawable drawable,
			  int x,
			  int y,
			  unsigned int width,
			  unsigned int height)
{
    MacDrawable *mac_drawable = (MacDrawable *)drawable;
    NSView *view = TkMacOSXGetNSViewForDrawable(mac_drawable);
    if (view == nil) {
	TkMacOSXDbgMsg("Invalid source drawable");
	return NULL;
    }
    NSRect bounds, viewSrcRect;

    /*
     * Get the child window area in NSView coordinates
     * (origin at bottom left).
     */

    bounds = [view bounds];
    viewSrcRect = NSMakeRect(mac_drawable->xOff + x,
			     bounds.size.height - height - (mac_drawable->yOff + y),
			     width, height);
    NSData *viewData = [view dataWithPDFInsideRect:viewSrcRect];
    CFDataRef result = (CFDataRef)viewData;
    return result;
}


/*
 *----------------------------------------------------------------------
 *
 * CreateCGImageFromPixmap --
 *
 *	Create a CGImage from an X Pixmap.
 *
 * Results:
 *	CGImage, release after use.
 *
 * Side effects:
 *	None.
 *
 *----------------------------------------------------------------------
 */

static CGImageRef
CreateCGImageFromPixmap(
    Drawable pixmap)
{
    CGImageRef img = NULL;
    CGContextRef context = TkMacOSXGetCGContextForDrawable(pixmap);

    if (context) {
	img = CGBitmapContextCreateImage(context);
    }
    return img;
}

/*
 *----------------------------------------------------------------------
 *
 * XGetImage --
 *
 *	This function copies data from a pixmap or window into an XImage.  It
 *      is essentially never used. At one time it was called by
 *      pTkImgPhotoDisplay, but that is no longer the case. Currently it is
 *      called two places, one of which is requesting an XY image which we do
 *      not support.  It probably does not work correctly -- see the comments
 *      for CGImageFromDrawableRect.
 *
 * Results:
 *	Returns a newly allocated XImage containing the data from the given
 *	rectangle of the given drawable, or NULL if the XImage could not be
 *	constructed.
 *
 * Side effects:
 *	None.
 *
 *----------------------------------------------------------------------
 */

XImage *
XGetImage(
    Display *display,
    Drawable drawable,
    int x,
    int y,
    unsigned int width,
    unsigned int height,
    TCL_UNUSED(unsigned long),  /* plane_mask */
    int format)
{
    XImage* imagePtr = NULL;
    NSBitmapImageRep* bitmapRep = nil;
    NSBitmapFormat bitmap_fmt = 0;
    char *bitmap = NULL;
    int depth = 32, offset = 0, bitmap_pad = 0;
    NSInteger bytes_per_row, samples_per_pixel, size;
    unsigned int row, n, m;

    if (format == ZPixmap) {
	CGImageRef cgImage;
	if (width == 0 || height == 0) {
	    return NULL;
	}

	// Request 1x-scale image for compatibility
	cgImage = CreateCGImageFromDrawableRect(drawable, 1, x, y, width, height);
	if (cgImage) {
	    bitmapRep = [NSBitmapImageRep alloc];
	    [bitmapRep initWithCGImage:cgImage];
	    CFRelease(cgImage);
	} else {
	    TkMacOSXDbgMsg("XGetImage: Failed to construct CGImage");
	    return NULL;
	}
	bitmap_fmt = [bitmapRep bitmapFormat];
	size = [bitmapRep bytesPerPlane];
	bytes_per_row = [bitmapRep bytesPerRow];
	samples_per_pixel = [bitmapRep samplesPerPixel];
#if 0
	fprintf(stderr, "XGetImage:\n"
		"  bitmsp_fmt = %ld\n"
		"  samples_per_pixel = %ld\n"
		"  width = %u\n"
		"  height = %u\n"
		"  bytes_per_row = %ld\n"
		"  size = %ld\n",
		bitmap_fmt, samples_per_pixel, width, height, bytes_per_row, size);
#endif
	/*
	 * Image data with all pixels having alpha value 255 may be reported
	 * as 3 samples per pixel, even though each row has 4*width pixels and
	 * the pixels are stored in the default ARGB32 format.
	 */

	if ((bitmap_fmt != 0 && bitmap_fmt != NSAlphaFirstBitmapFormat)
	    || samples_per_pixel < 3
	    || samples_per_pixel > 4
	    || [bitmapRep isPlanar] != 0
	    || size != bytes_per_row * height) {
	    TkMacOSXDbgMsg("XGetImage: Unrecognized bitmap format");
	    [bitmapRep release];
	    return NULL;
	}
	bitmap = (char *)ckalloc(size);
	memcpy(bitmap, (char *)[bitmapRep bitmapData], size);
	[bitmapRep release];

	for (row = 0, n = 0; row < height; row++, n += bytes_per_row) {
	    for (m = n; m < n + 4*width; m += 4) {
		pixel32 pixel = *((pixel32 *)(bitmap + m));
		if (bitmap_fmt == 0) { // default format

		    /*
		     * This pixel is in ARGB32 format.  We need RGBA32.
		     */

		    pixel32 flipped;
		    flipped.rgba.red = pixel.argb.red;
		    flipped.rgba.green = pixel.argb.green;
		    flipped.rgba.blue = pixel.argb.blue;
		    flipped.rgba.alpha = pixel.argb.alpha;
		    *((pixel32 *)(bitmap + m)) = flipped;
		} else { // bitmap_fmt = NSAlphaFirstBitmapFormat
		    *((pixel32 *)(bitmap + m)) = pixel;
		}
	    }
	}

	imagePtr = XCreateImage(display, NULL, depth, format, offset,
		(char*) bitmap, width, height,
		bitmap_pad, bytes_per_row);
    } else {

	/*
	 * There are some calls to XGetImage in the generic Tk code which pass
	 * an XYPixmap rather than a ZPixmap.  XYPixmaps should be handled
	 * here.
	 */

	TkMacOSXDbgMsg("XGetImage does not handle XYPixmaps at the moment.");
    }
    return imagePtr;
}

/*
 *----------------------------------------------------------------------
 *
 * XCopyArea --
 *
 *	Copies image data from one drawable to another.
 *
 * Results:
 *	None.
 *
 * Side effects:
 *	Image data is moved from a window or bitmap to a second window or bitmap.
 *
 *----------------------------------------------------------------------
 */

int
XCopyArea(
    Display *display,		/* Display. */
    Drawable src,		/* Source drawable. */
    Drawable dst,		/* Destination drawable. */
    GC gc,			/* GC to use. */
    int src_x,			/* X & Y, width & height */
    int src_y,			/* define the source rectangle */
    unsigned int width,		/* that will be copied. */
    unsigned int height,
    int dest_x,			/* Dest X & Y on dest rect. */
    int dest_y)
{
    TkMacOSXDrawingContext dc;
    CGImageRef img = NULL;
    CGRect dstRect;

    LastKnownRequestProcessed(display)++;
    if (!width || !height) {
	return BadDrawable;
    }

    if (!TkMacOSXSetupDrawingContext(dst, gc, &dc)) {
	TkMacOSXDbgMsg("Failed to setup drawing context.");
	return BadDrawable;
    }

    if (!dc.context) {
	TkMacOSXDbgMsg("Invalid destination drawable - no context.");
	return BadDrawable;
    }

    // Use unscaled source (TkMacOSXDrawCGImage() will implicitly downscale)
    img = CreateCGImageFromDrawableRect(src, 0, src_x, src_y, width, height);

    if (img) {
	dstRect = CGRectMake(dest_x, dest_y, width, height);
	TkMacOSXDrawCGImage(dst, gc, dc.context, img,
		gc->foreground, gc->background, dstRect);
	CFRelease(img);
    } else {
	TkMacOSXDbgMsg("Failed to construct CGImage.");
    }

    TkMacOSXRestoreDrawingContext(&dc);
    return Success;
}

/*
 *----------------------------------------------------------------------
 *
 * XCopyPlane --
 *
 *	Copies a bitmap from a source drawable to a destination drawable. The
 *	plane argument specifies which bit plane of the source contains the
 *	bitmap. Note that this implementation ignores the gc->function.
 *
 * Results:
 *	None.
 *
 * Side effects:
 *	Changes the destination drawable.
 *
 *----------------------------------------------------------------------
 */

int
XCopyPlane(
    Display *display,		/* Display. */
    Drawable src,		/* Source drawable. */
    Drawable dst,		/* Destination drawable. */
    GC gc,				/* GC to use. */
    int src_x,			/* X & Y, width & height */
    int src_y,			/* define the source rectangle */
    unsigned int width,	/* that will be copied. */
    unsigned int height,
    int dest_x,			/* Dest X & Y on dest rect. */
    int dest_y,
    unsigned long plane)	/* Which plane to copy. */
{
    TkMacOSXDrawingContext dc;
    MacDrawable *srcDraw = (MacDrawable *)src;
    MacDrawable *dstDraw = (MacDrawable *)dst;
    CGRect srcRect, dstRect;
    LastKnownRequestProcessed(display)++;
    if (!width || !height) {
	/* TkMacOSXDbgMsg("Drawing of empty area requested"); */
	return BadDrawable;
    }
    if (plane != 1) {
	Tcl_Panic("Unexpected plane specified for XCopyPlane");
    }
    if (srcDraw->flags & TK_IS_PIXMAP) {
	if (!TkMacOSXSetupDrawingContext(dst, gc, &dc)) {
	    return BadDrawable;
	}

	CGContextRef context = dc.context;

	if (context) {
	    CGImageRef img = CreateCGImageFromPixmap(src);

	    if (img) {
		TkpClipMask *clipPtr = (TkpClipMask *) gc->clip_mask;
		unsigned long imageBackground  = gc->background;

		if (clipPtr && clipPtr->type == TKP_CLIP_PIXMAP) {
		    srcRect = CGRectMake(src_x, src_y, width, height);
		    CGImageRef mask = CreateCGImageFromPixmap(
			    clipPtr->value.pixmap);
		    CGImageRef submask = CGImageCreateWithImageInRect(
			    img, srcRect);
		    CGRect rect = CGRectMake(dest_x, dest_y, width, height);

		    rect = CGRectOffset(rect, dstDraw->xOff, dstDraw->yOff);
		    CGContextSaveGState(context);

		    /*
		     * Move the origin of the destination to top left.
		     */

		    CGContextTranslateCTM(context,
			    0, rect.origin.y + CGRectGetMaxY(rect));
		    CGContextScaleCTM(context, 1, -1);

		    /*
		     * Fill with the background color, clipping to the mask.
		     */

		    CGContextClipToMask(context, rect, submask);
		    TkMacOSXSetColorInContext(gc, gc->background, dc.context);
		    CGContextFillRect(context, rect);

		    /*
		     * Fill with the foreground color, clipping to the
		     * intersection of img and mask.
		     */

		    CGImageRef subimage = CGImageCreateWithImageInRect(
			    img, srcRect);
		    CGContextClipToMask(context, rect, subimage);
		    TkMacOSXSetColorInContext(gc, gc->foreground, context);
		    CGContextFillRect(context, rect);
		    CGContextRestoreGState(context);
		    CGImageRelease(img);
		    CGImageRelease(mask);
		    CGImageRelease(submask);
		    CGImageRelease(subimage);
		} else {
		    dstRect = CGRectMake(dest_x, dest_y, width, height);
		    TkMacOSXDrawCGImage(dst, gc, dc.context, img,
			    gc->foreground, imageBackground, dstRect);
		    CGImageRelease(img);
		}
	    } else {
		/* no image */
		TkMacOSXDbgMsg("Invalid source drawable");
	    }
	} else {
	    TkMacOSXDbgMsg("Invalid destination drawable - "
		    "could not get a bitmap context.");
	}
	TkMacOSXRestoreDrawingContext(&dc);
	return Success;
    } else {
	/*
	 * Source drawable is a Window, not a Pixmap.
	 */

	return XCopyArea(display, src, dst, gc, src_x, src_y, width, height,
		dest_x, dest_y);
    }
}

/* ---------------------------------------------------------------------------*/

/*
 * Implementation of a Tk image type which provide access to NSImages
 * for use in buttons etc.
 */

/*
 * Forward declarations.
 */

typedef struct TkMacOSXNSImageInstance TkMacOSXNSImageInstance;
typedef struct TkMacOSXNSImageModel TkMacOSXNSImageModel;

/*
 * The following data structure represents a particular use of an nsimage
 * in a widget.
 */

struct TkMacOSXNSImageInstance {
    TkMacOSXNSImageModel *modelPtr;   /* Pointer to the model for the image. */
    NSImage *image;		  /* Pointer to an NSImage.*/
    TkMacOSXNSImageInstance *nextPtr;   /* First in the list of instances associated
				   * with this model. */
};

/*
 * The following data structure represents the model for an nsimage:
 */

struct TkMacOSXNSImageModel {
    Tk_ImageModel tkModel;	      /* Tk's token for image model. */
    Tcl_Interp *interp;		      /* Interpreter for application. */
    int width, height;		      /* Dimensions of the image. */
    int radius;                       /* Radius for rounded corners. */
    int ring;                         /* Thickness of the focus ring. */
    double alpha;                     /* Transparency, between 0.0 and 1.0*/
    char *imageName ;                 /* Malloc'ed image name. */
    Tcl_Obj *sourceObj;       	      /* Describing the image. */
    Tcl_Obj *asObj;                   /* Interpretation of source */
    int	flags;			      /* Sundry flags, defined below. */
    bool pressed;                     /* Image is for use in a pressed button.*/
    bool templ;                       /* Image is for use as a template.*/
    TkMacOSXNSImageInstance *instancePtr;   /* Start of list of instances associated
				       * with this model. */
    NSImage *image;                   /* The underlying NSImage object. */
    NSImage *darkModeImage;           /* A modified image to use in Dark Mode. */
};

/*
 * Bit definitions for the flags field of a TkMacOSXNSImageModel.
 * IMAGE_CHANGED:		1 means that the instances of this image need
 *				to be redisplayed.
 */

#define IMAGE_CHANGED		1

/*
 * The type record for nsimage images:
 */

static int		TkMacOSXNSImageCreate(Tcl_Interp *interp,
			    const char *name, Tcl_Size objc, Tcl_Obj *const objv[],
			    const Tk_ImageType *typePtr, Tk_ImageModel model,
			    void **clientDataPtr);
static void *TkMacOSXNSImageGet(Tk_Window tkwin, void *clientData);
static void		TkMacOSXNSImageDisplay(void *clientData,
			    Display *display, Drawable drawable,
			    int imageX, int imageY, int width,
			    int height, int drawableX,
			    int drawableY);
static void		TkMacOSXNSImageFree(void *clientData, Display *display);
static void		TkMacOSXNSImageDelete(void *clientData);

static Tk_ImageType TkMacOSXNSImageType = {
    "nsimage",			/* name of image type */
    TkMacOSXNSImageCreate,		/* createProc */
    TkMacOSXNSImageGet,		/* getProc */
    TkMacOSXNSImageDisplay,		/* displayProc */
    TkMacOSXNSImageFree,		/* freeProc */
    TkMacOSXNSImageDelete,		/* deleteProc */
    NULL,			/* postscriptPtr */
    NULL,			/* nextPtr */
    NULL
};

/*
 * Default values used for parsing configuration specifications:
 */
#define DEF_SOURCE   ""
#define DEF_AS       "name"
#define DEF_HEIGHT   "0"
#define DEF_WIDTH    "0"
#define DEF_RADIUS   "0"
#define DEF_RING     "0"
#define DEF_ALPHA    "1.0"
#define DEF_PRESSED  "0"
#define DEF_TEMPLATE "0"

static const Tk_OptionSpec systemImageOptions[] = {
    {TK_OPTION_STRING, "-source", NULL, NULL, DEF_SOURCE,
     offsetof(TkMacOSXNSImageModel, sourceObj), TCL_INDEX_NONE, 0, NULL, 0},
    {TK_OPTION_STRING, "-as", NULL, NULL, DEF_AS,
     offsetof(TkMacOSXNSImageModel, asObj), TCL_INDEX_NONE, 0, NULL, 0},
    {TK_OPTION_INT, "-width", NULL, NULL, DEF_WIDTH,
     TCL_INDEX_NONE, offsetof(TkMacOSXNSImageModel, width), 0, NULL, 0},
    {TK_OPTION_INT, "-height", NULL, NULL, DEF_HEIGHT,
     TCL_INDEX_NONE, offsetof(TkMacOSXNSImageModel, height), 0, NULL, 0},
    {TK_OPTION_INT, "-radius", NULL, NULL, DEF_RADIUS,
     TCL_INDEX_NONE, offsetof(TkMacOSXNSImageModel, radius), 0, NULL, 0},
    {TK_OPTION_INT, "-ring", NULL, NULL, DEF_RING,
     TCL_INDEX_NONE, offsetof(TkMacOSXNSImageModel, ring), 0, NULL, 0},
    {TK_OPTION_DOUBLE, "-alpha", NULL, NULL, DEF_ALPHA,
     TCL_INDEX_NONE, offsetof(TkMacOSXNSImageModel, alpha), 0, NULL, 0},
    {TK_OPTION_BOOLEAN, "-pressed", NULL, NULL, DEF_PRESSED,
     TCL_INDEX_NONE, offsetof(TkMacOSXNSImageModel, pressed), TK_OPTION_VAR(bool), NULL, 0},
    {TK_OPTION_BOOLEAN, "-template", NULL, NULL, DEF_TEMPLATE,
     TCL_INDEX_NONE, offsetof(TkMacOSXNSImageModel, templ), TK_OPTION_VAR(bool), NULL, 0},
    {TK_OPTION_END, NULL, NULL, NULL, NULL, TCL_INDEX_NONE, TCL_INDEX_NONE, 0, NULL, 0}
};

/*
 * The -as option specifies how the string provided in the -source
 * option should be interpreted as a description of an NSImage.
 * Below are the possible values and their meanings.  (The last two
 * provide the macOS icon for a particular file type.)
 */

static const char *sourceInterpretations[] = {
    "name",       /* A name for a named NSImage. */
    "file",       /* A path to an image file. */
    "path",       /* A path to a file whose type should be examined. */
    "filetype",   /* A file extension or 4-byte OSCode. */
};

enum {NAME_SOURCE, FILE_SOURCE, PATH_SOURCE, FILETYPE_SOURCE};


/*
 *----------------------------------------------------------------------
 *
 * TintImage --
 *
 *      Modify an NSImage by blending it with a color.  The transparent part of
 *      the image remains transparent.  The opaque part of the image is painted
 *      with the color, using the specified alpha value for the transparency of
 *      the color.
 *
 * Results:
 *	None.
 *
 * Side effects:
 *	The appearance of the NSImage changes.
 *
 *----------------------------------------------------------------------
 */

static void TintImage(
    NSImage *image,
    NSColor *color,
    double alpha)
{
    NSSize size = [image size];
    NSRect rect = {NSZeroPoint, size};
    NSImage *mask = [[[NSImage alloc] initWithSize:size] retain];
    [mask lockFocus];
    [color set];
    NSRectFillUsingOperation(rect, NSCompositeCopy);
    [image drawInRect:rect
	     fromRect:rect
	    operation:NSCompositeDestinationIn
	     fraction:1.0];
    [mask unlockFocus];
    [image lockFocus];
    [mask drawInRect:rect
	    fromRect:rect
	   operation:NSCompositeSourceOver
	    fraction:alpha];
    [image unlockFocus];
    [mask release];
}

/*
 *----------------------------------------------------------------------
 *
 * TkMacOSXNSImageConfigureModel --
 *
 *	This function is called when an nsimage image is created or
 *	reconfigured.  It processes configuration options and resets any
 *	instances of the image.
 *
 * Results:
 *	A standard Tcl return value. If TCL_ERROR is returned then an error
 *	message is left in the modelPtr->interp's result.
 *
 * Side effects:
 *	Existing instances of the image will be redisplayed to match the new
 *	configuration options.
 *
 *----------------------------------------------------------------------
 */

static int
TkMacOSXNSImageConfigureModel(
    Tcl_Interp *interp,		   /* Interpreter to use for reporting errors. */
    TkMacOSXNSImageModel *modelPtr,    /* Pointer to data structure describing
				    * overall photo image to (re)configure. */
    Tcl_Size objc,			   /* Number of entries in objv. */
    Tcl_Obj *const objv[])	   /* Pairs of configuration options for image. */
{
    Tk_OptionTable optionTable = Tk_CreateOptionTable(interp, systemImageOptions);
    NSImage *newImage;
    Tcl_Obj *objPtr;
    static Tcl_Obj *asOption = NULL;
    int sourceInterpretation;
    NSString *source;
    int oldWidth = modelPtr->width, oldHeight = modelPtr->height;

    if (asOption == NULL) {
	asOption = Tcl_NewStringObj("-as", TCL_INDEX_NONE);
	Tcl_IncrRefCount(asOption);
    }

    modelPtr->width = 0;
    modelPtr->height = 0;
    if (Tk_SetOptions(interp, modelPtr, optionTable, objc, objv,
		      NULL, NULL, NULL) != TCL_OK){
	goto errorExit;
    }
    if (modelPtr->width == 0 && modelPtr->height == 0) {
	modelPtr->width = oldWidth;
	modelPtr->height = oldHeight;
    }

    if (modelPtr->sourceObj == NULL) {
	Tcl_SetObjResult(interp, Tcl_NewStringObj("-source is required.", TCL_INDEX_NONE));
	Tcl_SetErrorCode(interp, "TK", "IMAGE", "SYSTEM", "BAD_VALUE", NULL);
	goto errorExit;
    }

    objPtr = Tk_GetOptionValue(interp, (char *) modelPtr, optionTable,
				asOption, NULL);
    if (Tcl_GetIndexFromObj(interp, objPtr, sourceInterpretations, "option",
			    0, &sourceInterpretation) != TCL_OK) {
	Tcl_SetObjResult(interp, Tcl_NewStringObj(
	    "Unknown interpretation for source in -as option.  "
	    "Should be name, file, path, or filetype.", TCL_INDEX_NONE));
	Tcl_SetErrorCode(interp, "TK", "IMAGE", "SYSTEM", "BAD_VALUE", NULL);
	goto errorExit;
    }

    source = [[NSString alloc] initWithUTF8String: Tcl_GetString(modelPtr->sourceObj)];
    switch (sourceInterpretation) {
    case NAME_SOURCE:
	newImage = [[NSImage imageNamed:source] copy];
	break;
    case FILE_SOURCE:
	newImage = [[NSImage alloc] initWithContentsOfFile:source];
	break;
    case PATH_SOURCE:
	newImage = [[NSWorkspace sharedWorkspace] iconForFile:source];
	break;
    case FILETYPE_SOURCE:
	newImage = TkMacOSXIconForFileType(source);
	break;
    default:
	newImage = NULL;
	break;
    }
    [source release];
    if (newImage) {
	NSSize size = NSMakeSize(modelPtr->width - 2*modelPtr->ring,
				 modelPtr->height - 2*modelPtr->ring);
	[modelPtr->image release];
	[modelPtr->darkModeImage release];
	newImage.size = size;
	modelPtr->image = [newImage retain];
	if (modelPtr->templ) {
	    newImage.template = YES;
	}
	modelPtr->darkModeImage = [[newImage copy] retain];
	if ([modelPtr->darkModeImage isTemplate]) {

	    /*
	     * For a template image the Dark Mode version should be white.
	     */

	    NSRect rect = {NSZeroPoint, size};
	    [modelPtr->darkModeImage lockFocus];
	    [[NSColor whiteColor] set];
	    NSRectFillUsingOperation(rect, NSCompositeSourceAtop);
	    [modelPtr->darkModeImage unlockFocus];
	} else if (modelPtr->pressed) {

	    /*
	     * Non-template pressed images are darker in Light Mode and lighter
	     * in Dark Mode.
	     */

	    TintImage(modelPtr->image, [NSColor blackColor], 0.2);
	    TintImage(modelPtr->darkModeImage, [NSColor whiteColor], 0.5);
	}
    } else {
	switch(sourceInterpretation) {
	case NAME_SOURCE:
	    Tcl_SetObjResult(interp, Tcl_NewStringObj("Unknown named NSImage.\n"
		"Try omitting ImageName, "
		"e.g. use NSCaution for NSImageNameCaution.", TCL_INDEX_NONE));
	    Tcl_SetErrorCode(interp, "TK", "IMAGE", "SYSTEM", "BAD_VALUE", NULL);
	    goto errorExit;
	case FILE_SOURCE:
	    Tcl_SetObjResult(interp, Tcl_NewStringObj(
		"Failed to load image file.\n", TCL_INDEX_NONE));
	    Tcl_SetErrorCode(interp, "TK", "IMAGE", "SYSTEM", "BAD_VALUE", NULL);
	    goto errorExit;
	default:
	    Tcl_SetObjResult(interp, Tcl_NewStringObj(
		"Unrecognized file type.\n"
		"If using a filename extension, do not include the dot.\n", TCL_INDEX_NONE));
	    Tcl_SetErrorCode(interp, "TK", "IMAGE", "SYSTEM", "BAD_VALUE", NULL);
	    goto errorExit;
	}
    }

    /*
     * Set the width and height.  If only one is specified, set the other one
     * so as to preserve the aspect ratio.  If neither is specified, match the
     * size of the image.
     */

    if (modelPtr->width == 0 && modelPtr->height == 0) {
	CGSize size = [modelPtr->image size];
	modelPtr->width = (int) size.width;
	modelPtr->height = (int) size.height;
    } else {
	CGSize size = [modelPtr->image size], newsize;
	CGFloat aspect = size.width && size.height ?
	     size.height / size.width : 1;
	if (modelPtr->width == 0) {
	    modelPtr->width = (int) ((CGFloat)(modelPtr->height) / aspect);
	} else if (modelPtr->height == 0) {
	    modelPtr->height = (int) ((CGFloat)(modelPtr->width) * aspect);
	}
	newsize = NSMakeSize(modelPtr->width, modelPtr->height);
	modelPtr->image.size = newsize;
	modelPtr->darkModeImage.size = newsize;
    }

    /*
     * Inform the generic image code that the image has (potentially) changed.
     */

    Tk_ImageChanged(modelPtr->tkModel, 0, 0, modelPtr->width,
	    modelPtr->height, modelPtr->width, modelPtr->height);
    modelPtr->flags &= ~IMAGE_CHANGED;

    return TCL_OK;

  errorExit:
    return TCL_ERROR;
}

/*
 *----------------------------------------------------------------------
 *
 * TkMacOSXNSImageObjCmd --
 *
 *	This function implements the configure and cget commands for an
 *	nsimage instance.
 *
 * Results:
 *	A standard Tcl result.
 *
 * Side effects:
 *	The image may be reconfigured.
 *
 *----------------------------------------------------------------------
 */

int
TkMacOSXNSImageObjCmd(
    void *clientData,	/* Information about the image model. */
    Tcl_Interp *interp,		/* Current interpreter. */
    int objc,			/* Number of arguments. */
    Tcl_Obj *const objv[])	/* Argument objects. */
{
    TkMacOSXNSImageModel *modelPtr = (TkMacOSXNSImageModel *)clientData;
    Tk_OptionTable optionTable = Tk_CreateOptionTable(interp, systemImageOptions);
    static const char *const options[] = {"cget", "configure", NULL};
    enum {CGET, CONFIGURE};
    Tcl_Obj *objPtr;
    int index;

    if (objc < 2) {
	Tcl_WrongNumArgs(interp, 1, objv, "option ?arg ...?");
	return TCL_ERROR;
    }
    if (Tcl_GetIndexFromObjStruct(interp, objv[1], options,
	    sizeof(char *), "option", 0, &index) != TCL_OK) {
	return TCL_ERROR;
    }
    Tcl_Preserve(modelPtr);
    switch (index) {
    case CGET:
	if (objc != 3) {
	    Tcl_WrongNumArgs(interp, 2, objv, "option");
	    return TCL_ERROR;
	}
	objPtr = Tk_GetOptionValue(interp, (char *)modelPtr, optionTable,
		objv[2], NULL);
	if (objPtr == NULL) {
	    goto error;
	}
	Tcl_SetObjResult(interp, objPtr);
	break;
    case CONFIGURE:
	if (objc == 2) {
	    objPtr = Tk_GetOptionInfo(interp, (char *)modelPtr, optionTable,
				     NULL, NULL);
	    if (objPtr == NULL) {
		goto error;
	    }
	    Tcl_SetObjResult(interp, objPtr);
	    break;
	} else if (objc == 3) {
	    objPtr = Tk_GetOptionInfo(interp, (char *)modelPtr, optionTable,
				     objv[2], NULL);
	    if (objPtr == NULL) {
		goto error;
	    }
	    Tcl_SetObjResult(interp, objPtr);
	    break;
	} else {
	    TkMacOSXNSImageConfigureModel(interp, modelPtr, objc - 2, objv + 2);
	    break;
	}
    default:
	break;
    }

    Tcl_Release(modelPtr);
    return TCL_OK;

 error:
    Tcl_Release(modelPtr);
    return TCL_ERROR;
}

/*
 *----------------------------------------------------------------------
 *
 * TkMacOSXNSImageCreate --
 *
 *	Allocate and initialize an nsimage model.
 *
 * Results:
 *	A standard Tcl result.
 *
 * Side effects:
 *	The data structure for a new image is allocated.
 *
 *----------------------------------------------------------------------
 */

static int
TkMacOSXNSImageCreate(
    Tcl_Interp *interp,		 /* Interpreter for application using image. */
    const char *name,		 /* Name to use for image. */
    Tcl_Size objc,			 /* Number of arguments. */
    Tcl_Obj *const objv[],	 /* Argument strings for options (not
				  * including image name or type). */
    TCL_UNUSED(const Tk_ImageType *), /* typePtr */
    Tk_ImageModel model,	 /* Token for image, to be used in callbacks. */
    void **clientDataPtr)	 /* Store manager's token for image here; it
				  * will be returned in later callbacks. */
{
    TkMacOSXNSImageModel *modelPtr;
    Tk_OptionTable optionTable = Tk_CreateOptionTable(interp, systemImageOptions);

    modelPtr = (TkMacOSXNSImageModel *)ckalloc(sizeof(TkMacOSXNSImageModel));
    modelPtr->tkModel = model;
    modelPtr->interp = interp;
    modelPtr->imageName = (char *)ckalloc(strlen(name) + 1);
    strcpy(modelPtr->imageName, name);
    modelPtr->flags = 0;
    modelPtr->instancePtr = NULL;
    modelPtr->image = NULL;
    modelPtr->darkModeImage = NULL;
    modelPtr->sourceObj = NULL;
    modelPtr->asObj = NULL;

    /*
     * Process configuration options given in the image create command.
     */

    if (Tk_InitOptions(interp, (char *) modelPtr, optionTable, NULL) != TCL_OK
	|| TkMacOSXNSImageConfigureModel(interp, modelPtr, objc, objv) != TCL_OK) {
	TkMacOSXNSImageDelete(modelPtr);
	return TCL_ERROR;
    }
    Tcl_CreateObjCommand(interp, name, TkMacOSXNSImageObjCmd, modelPtr, NULL);
    *clientDataPtr = modelPtr;
    return TCL_OK;
}

/*
 *----------------------------------------------------------------------
 *
 * TkMacOSXNSImageGet --
 *
 *	Allocate and initialize an nsimage instance.
 *
 * Results:
 *	The return value is a token for the image instance, which is used in
 *	future callbacks to ImageDisplay and ImageFree.
 *
 * Side effects:
 *	A new new nsimage instance is created.
 *
 *----------------------------------------------------------------------
 */

static void *
TkMacOSXNSImageGet(
    TCL_UNUSED(Tk_Window),      /* tkwin */
    void *clientData)	/* Pointer to TkMacOSXNSImageModel for image. */
{
    TkMacOSXNSImageModel *modelPtr = (TkMacOSXNSImageModel *) clientData;
    TkMacOSXNSImageInstance *instPtr;

    instPtr = (TkMacOSXNSImageInstance *)ckalloc(sizeof(TkMacOSXNSImageInstance));
    instPtr->modelPtr = modelPtr;
    return instPtr;
}

/*
 *----------------------------------------------------------------------
 *
 * TkMacOSXNSImageDisplay --
 *
 *	Display or redisplay an nsimage in the given drawable.
 *
 * Results:
 *	None.
 *
 * Side effects:
 *	The image gets drawn.
 *
 *----------------------------------------------------------------------
 */

static void
TkMacOSXNSImageDisplay(
    void *clientData,	/* Pointer to TkMacOSXNSImageInstance for image. */
    TCL_UNUSED(Display *),      /* display */
    Drawable drawable,		/* Where to draw or redraw image. */
    int imageX, int imageY,	/* Origin of area to redraw, relative to
				 * origin of image. */
    int width, int height,	/* Dimensions of area to redraw. */
    int drawableX, int drawableY)
				/* Coordinates in drawable corresponding to
				 * imageX and imageY. */
{
    MacDrawable *macWin = (MacDrawable *) drawable;
    Tk_Window tkwin = (Tk_Window) macWin->winPtr;
    TkMacOSXNSImageInstance *instPtr = (TkMacOSXNSImageInstance *) clientData;
    TkMacOSXNSImageModel *modelPtr = instPtr->modelPtr;
    TkMacOSXDrawingContext dc;
    NSRect dstRect = NSMakeRect(macWin->xOff + drawableX,
				 macWin->yOff + drawableY, width, height);
    NSRect srcRect = NSMakeRect(imageX, imageY, width, height);
    NSImage *image = TkMacOSXInDarkMode(tkwin) ? modelPtr->darkModeImage :
	modelPtr->image;
    int ring = modelPtr->ring;
    int radius = modelPtr->radius;

    if (TkMacOSXSetupDrawingContext(drawable, NULL, &dc)) {
	if (dc.context) {
	    CGRect clipRect = CGRectMake(
		dstRect.origin.x - srcRect.origin.x + ring,
		dstRect.origin.y - srcRect.origin.y + ring,
		modelPtr->width - 2*ring,
		modelPtr->height - 2*ring);
	    CGPathRef path = CGPathCreateWithRoundedRect(clipRect, radius, radius, NULL);
	    CGContextSaveGState(dc.context);
	    CGContextBeginPath(dc.context);
	    CGContextAddPath(dc.context, path);
	    CGContextClip(dc.context);
	    NSGraphicsContext *savedContext = NSGraphicsContext.currentContext;
	    NSGraphicsContext.currentContext = [NSGraphicsContext
		graphicsContextWithCGContext:dc.context flipped:YES];
	    [image drawInRect:clipRect
		     fromRect:srcRect
		    operation:NSCompositeSourceOver
		     fraction:modelPtr->alpha
	       respectFlipped:YES
			hints:nil];
	    CGContextRestoreGState(dc.context);

	    /*
	     * Draw the focus ring.
	     */

	    if (ring) {
		CGRect ringRect = CGRectInset(clipRect, -ring, -ring);
		CGPathRef ringPath = CGPathCreateWithRoundedRect(ringRect,
		    radius + ring, radius + ring, NULL);
		CGContextSaveGState(dc.context);
		CGContextAddPath(dc.context, path);
		CGContextAddPath(dc.context, ringPath);
		CGContextSetFillColorWithColor(dc.context,
					       controlAccentColor().CGColor);
		CGContextEOFillPath(dc.context);
		CGContextRestoreGState(dc.context);
		CFRelease(ringPath);
	    }
	    CFRelease(path);
	    NSGraphicsContext.currentContext = savedContext;
	}
	TkMacOSXRestoreDrawingContext(&dc);
    }
}

/*
 *----------------------------------------------------------------------
 *
 * TkMacOSXNSImageFree --
 *
 *	Deallocate an instance of an nsimage.
 *
 * Results:
 *	None.
 *
 * Side effects:
 *	Information related to the instance is freed.
 *
 *----------------------------------------------------------------------
 */

static void
TkMacOSXNSImageFree(
    void *clientData,	/* Pointer to TkMacOSXNSImageInstance for instance. */
    TCL_UNUSED(Display *))	/* display */
{
    TkMacOSXNSImageInstance *instPtr = (TkMacOSXNSImageInstance *) clientData;
    ckfree(instPtr);
}

/*
 *----------------------------------------------------------------------
 *
 * TkMacOSXNSImageDelete --
 *
 *	Deallocate an nsimage model.
 *
 * Results:
 *	None.
 *
 * Side effects:
 *	 NSImages are released and memory is freed.
 *
 *----------------------------------------------------------------------
 */

static void
TkMacOSXNSImageDelete(
    void *clientData)	/* Pointer to TkMacOSXNSImageModel for image. When
				 * this function is called, no more instances
				 * exist. */
{
    TkMacOSXNSImageModel *modelPtr = (TkMacOSXNSImageModel *) clientData;

    Tcl_DeleteCommand(modelPtr->interp, modelPtr->imageName);
    ckfree(modelPtr->imageName);
    Tcl_DecrRefCount(modelPtr->sourceObj);
    Tcl_DecrRefCount(modelPtr->asObj);
    [modelPtr->image release];
    [modelPtr->darkModeImage release];
    ckfree(modelPtr);
}

/*
 *----------------------------------------------------------------------
 *
 * TkMacOSXNSImage_Init --
 *
 *	Adds the TkMacOSXNSImage type to Tk.
 *
 * Results:
 *	Returns a standard Tcl completion code, and leaves an error message in
 *	the interp's result if an error occurs.
 *
 * Side effects:
 *	Creates the image create nsrect ...  command.
 *
 *----------------------------------------------------------------------
 */

int
TkMacOSXNSImage_Init(
    TCL_UNUSED(Tcl_Interp *))	 /* interp */
{
    Tk_CreateImageType(&TkMacOSXNSImageType);
    return 1;
}

/*
 * Local Variables:
 * mode: objc
 * c-basic-offset: 4
 * fill-column: 79
 * coding: utf-8
 * End:
 */<|MERGE_RESOLUTION|>--- conflicted
+++ resolved
@@ -541,11 +541,7 @@
 	if (img) {
 	    dstRect = CGRectMake(dest_x, dest_y, width, height);
 	    TkMacOSXDrawCGImage(drawable, gc, dc.context, img,
-<<<<<<< HEAD
 				gc->foreground, gc->background, dstRect);
-=======
-				gc->foreground, gc->background, bounds, srcRect, dstRect);
->>>>>>> def68266
 	    CFRelease(img);
 	} else {
 	    TkMacOSXDbgMsg("Invalid source drawable");
@@ -673,24 +669,9 @@
 	    TkMacOSXDbgMsg("Invalid source drawable");
 	    return NULL;
 	}
-<<<<<<< HEAD
 	scaleFactor = view.layer.contentsScale;
 	cg_context = ((TKContentView *)view).tkLayerBitmapContext;
 	CGContextRetain(cg_context);
-=======
-	NSSize size = view.frame.size;
-	NSUInteger view_width = size.width, view_height = size.height;
-	NSUInteger bytesPerPixel = 4,
-	    bytesPerRow = bytesPerPixel * view_width,
-	    bitsPerComponent = 8;
-	CGColorSpaceRef colorSpace = CGColorSpaceCreateDeviceRGB();
-	cg_context = CGBitmapContextCreate(NULL, view_width, view_height,
-			 bitsPerComponent, bytesPerRow, colorSpace,
-			 kCGImageAlphaPremultipliedLast |
-			 kCGBitmapByteOrder32Big);
-	CFRelease(colorSpace);
-	[view.layer renderInContext:cg_context];
->>>>>>> def68266
     }
     if (cg_context) {
 	cg_image = CGBitmapContextCreateImage(cg_context);
