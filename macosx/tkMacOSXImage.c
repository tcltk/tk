/*
 * tkMacOSXImage.c --
 *
 *	The code in this file provides an interface for XImages,
 *
<<<<<<< HEAD
 * Copyright © 1995-1997 Sun Microsystems, Inc.
 * Copyright © 2001-2009, Apple Inc.
 * Copyright © 2005-2009 Daniel A. Steffen <das@users.sourceforge.net>
 * Copyright © 2017-2020 Marc Culler.
=======
 * Copyright (c) 1995-1997 Sun Microsystems, Inc.
 * Copyright (c) 2001-2009, Apple Inc.
 * Copyright (c) 2005-2009 Daniel A. Steffen <das@users.sourceforge.net>
 * Copyright (c) 2017-2021 Marc Culler.
>>>>>>> 4b6536fe
 *
 * See the file "license.terms" for information on usage and redistribution
 * of this file, and for a DISCLAIMER OF ALL WARRANTIES.
 */

#include "tkMacOSXPrivate.h"
#include "xbytes.h"

static CGImageRef CreateCGImageFromPixmap(Drawable pixmap);
static CGImageRef CreateCGImageFromDrawableRect( Drawable drawable,
	   int x, int y, unsigned int width, unsigned int height);

/* Pixel formats
 *
 * Tk uses the XImage structure defined in Xlib.h for storing images.  The
 * image data in an XImage is a 32-bit aligned array of bytes.  Interpretation
 * of that data is not specified, but the structure includes parameters which
 * provide interpretation hints so that an application can use a family of
 * different data structures.
 *
 * The possible values for the XImage format field are XYBitmap, XYPixmap and
 * ZPixmap.  The macOS port does not support the XYPixmap format.  This means
 * that bitmap images are stored as a single bit plane (XYBitmap) and that
 * color images are stored as a sequence of pixel values (ZPixmap).
 *
 * For a ZPixmap, the number of bits allocated to each pixel is specified by
 * the bits_per_pixel field of the XImage structure.  The functions in this
 * module which convert between XImage and native CGImage or NSImage structures
 * only support XImages with 32 bits per pixel.  The ImageGetPixel and PutPixel
 * implementations in this file allow 1, 4, 8, 16 or 32 bits per pixel, however.
 *
 * In tkImgPhInstance.c the layout used for pixels is determined by the values
 * of the red_mask, blue_mask and green_mask fields in the XImage structure.
 * The Aqua port always sets red_mask = 0xFF0000, green_mask = 0xFF00, and
 * blue_mask = 0xFF. This means that a 32bpp ZPixmap XImage uses ARGB32 pixels,
 * with small-endian byte order BGRA. The data array for such an XImage can be
 * passed directly to construct a CGBitmapImageRep if one specifies the
 * bitmapInfo as kCGBitmapByteOrder32Big | kCGImageAlphaLast.
 *
 * The structures below describe the bitfields in two common 32 bpp pixel
 * layouts.  Note that bit field layouts are compiler dependent. The layouts
 * shown in the comments are those produced by clang and gcc.  Also note
 * that kCGBitmapByteOrder32Big is consistently set when creating CGImages or
 * CGImageBitmapReps.
 */

/* RGBA32 0xRRGGBBAA (Byte order is RGBA on big-endian systems.)
 * This is used by NSBitmapImageRep when the bitmapFormat property is 0,
 * the default value.
 */

typedef struct RGBA32pixel_t {
    unsigned red: 8;
    unsigned green: 8;
    unsigned blue: 8;
    unsigned alpha: 8;
} RGBA32pixel;

/*
 * ARGB32 0xAARRGGBB (Byte order is ARGB on big-endian systems.)
 * This is used by Aqua Tk for XImages and by NSBitmapImageReps whose
 * bitmapFormat property is NSBitmapFormatAlphaFirst.
 */

typedef struct ARGB32pixel_t {
    unsigned blue: 8;
    unsigned green: 8;
    unsigned red: 8;
    unsigned alpha: 8;
} ARGB32pixel;

typedef union pixel32_t {
    unsigned int uint;
    RGBA32pixel rgba;
    ARGB32pixel argb;
} pixel32;

#pragma mark XImage handling

int
_XInitImageFuncPtrs(
    TCL_UNUSED(XImage *)) /* image */
{
    return 0;
}

/*
 *----------------------------------------------------------------------
 *
 * TkMacOSXCreateCGImageWithXImage --
 *
 *	Create CGImage from XImage, copying the image data.  Called
 *      in Tk_PutImage and (currently) nowhere else.
 *
 * Results:
 *	CGImage, release after use.
 *
 * Side effects:
 *	None.
 *
 *----------------------------------------------------------------------
 */

static void ReleaseData(
    void *info,
    TCL_UNUSED(const void *), /* data */
    TCL_UNUSED(size_t))       /* size */
{
    ckfree(info);
}

CGImageRef
TkMacOSXCreateCGImageWithXImage(
    XImage *image,
    uint32_t alphaInfo)
{
    CGImageRef img = NULL;
    size_t bitsPerComponent, bitsPerPixel;
    size_t len = image->bytes_per_line * image->height;
    const CGFloat *decode = NULL;
    CGBitmapInfo bitmapInfo;
    CGDataProviderRef provider = NULL;
    char *data = NULL;
    CGDataProviderReleaseDataCallback releaseData = ReleaseData;

    if (image->bits_per_pixel == 1) {
	/*
	 * BW image
	 */

	/* Reverses the sense of the bits */
	static const CGFloat decodeWB[2] = {1, 0};
	decode = decodeWB;

	bitsPerComponent = 1;
	bitsPerPixel = 1;
	if (image->bitmap_bit_order != MSBFirst) {
	    char *srcPtr = image->data + image->xoffset;
	    char *endPtr = srcPtr + len;
	    char *destPtr = (data = (char *)ckalloc(len));

	    while (srcPtr < endPtr) {
		*destPtr++ = xBitReverseTable[(unsigned char)(*(srcPtr++))];
	    }
	} else {
	    data = (char *)memcpy(ckalloc(len), image->data + image->xoffset, len);
	}
	if (data) {
	    provider = CGDataProviderCreateWithData(data, data, len,
		    releaseData);
	}
	if (provider) {
	    img = CGImageMaskCreate(image->width, image->height,
		    bitsPerComponent, bitsPerPixel, image->bytes_per_line,
		    provider, decode, 0);
	}
    } else if ((image->format == ZPixmap) && (image->bits_per_pixel == 32)) {

	/*
	 * Color image
	 */

	CGColorSpaceRef colorspace = CGColorSpaceCreateDeviceRGB();

	if (image->width == 0 && image->height == 0) {

	    /*
	     * CGCreateImage complains on early macOS releases.
	     */

	    return NULL;
	}
	bitsPerComponent = 8;
	bitsPerPixel = 32;
	bitmapInfo = kCGBitmapByteOrder32Big | alphaInfo;
	data = (char *)memcpy(ckalloc(len), image->data + image->xoffset, len);
	if (data) {
	    provider = CGDataProviderCreateWithData(data, data, len,
		    releaseData);
	}
	if (provider) {
	    img = CGImageCreate(image->width, image->height, bitsPerComponent,
		    bitsPerPixel, image->bytes_per_line, colorspace, bitmapInfo,
		    provider, decode, 0, kCGRenderingIntentDefault);
	    CFRelease(provider);
	}
	if (colorspace) {
	    CFRelease(colorspace);
	}
    } else {
	TkMacOSXDbgMsg("Unsupported image type");
    }
    return img;
}

/*
 *----------------------------------------------------------------------
 *
 * DestroyImage --
 *
 *	Destroys storage associated with an image.
 *
 * Results:
 *	None.
 *
 * Side effects:
 *	Deallocates the image.
 *
 *----------------------------------------------------------------------
 */

static int
DestroyImage(
    XImage *image)
{
    if (image) {
	if (image->data) {
	    ckfree(image->data);
	}
	ckfree(image);
    }
    return 0;
}

/*
 *----------------------------------------------------------------------
 *
 * ImageGetPixel --
 *
 *	Get a single pixel from an image.
 *
 * Results:
 *      The XColor structure contains an unsigned long field named pixel which
 *      identifies the color.  This function returns the unsigned long that
 *      would be used as the pixel value of an XColor that has the same red
 *      green and blue components as the XImage pixel at the specified
 *      location.
 *
 * Side effects:
 *	None.
 *
 *----------------------------------------------------------------------
 */

static unsigned long
ImageGetPixel(
    XImage *image,
    int x,
    int y)
{
    unsigned char r = 0, g = 0, b = 0;

    /*
     * Compute 8 bit red green and blue values, which are passed as inputs to
     * TkMacOSXRGBPixel to produce the pixel value.
     */

    if (image && image->data) {
	unsigned char *srcPtr = ((unsigned char*) image->data)
		+ (y * image->bytes_per_line)
		+ (((image->xoffset + x) * image->bits_per_pixel) / NBBY);

	switch (image->bits_per_pixel) {
	case 32: /* 8 bits per channel */
	    {
		ARGB32pixel *pixel = (ARGB32pixel *)srcPtr;
		r = pixel->red;
		g = pixel->green;
		b = pixel->blue;
	    }
	    break;
	case 16: /* 5 bits per channel */
	    r = (*((unsigned short*) srcPtr) >> 7) & 0xf8;
	    g = (*((unsigned short*) srcPtr) >> 2) & 0xf8;
	    b = (*((unsigned short*) srcPtr) << 3) & 0xf8;
	    break;
	case 8: /* 2 bits per channel */
	    r = (*srcPtr << 2) & 0xc0;
	    g = (*srcPtr << 4) & 0xc0;
	    b = (*srcPtr << 6) & 0xc0;
	    r |= r >> 2 | r >> 4 | r >> 6;
	    g |= g >> 2 | g >> 4 | g >> 6;
	    b |= b >> 2 | b >> 4 | b >> 6;
	    break;
	case 4: { /* 1 bit per channel */
	    unsigned char c = (x % 2) ? *srcPtr : (*srcPtr >> 4);

	    r = (c & 0x04) ? 0xff : 0;
	    g = (c & 0x02) ? 0xff : 0;
	    b = (c & 0x01) ? 0xff : 0;
	    break;
	}
	case 1: /* Black-white bitmap. */
	    r = g = b = ((*srcPtr) & (0x80 >> (x % 8))) ? 0xff : 0;
	    break;
	}
    }

    return TkMacOSXRGBPixel(r, g, b);
}

/*
 *----------------------------------------------------------------------
 *
 * ImagePutPixel --
 *
 *	Set a single pixel in an image.  The pixel is provided as an unsigned
 *      32-bit integer.  The value of that integer is interpreted by assuming
 *      that its low-order N bits have the format specified by the XImage,
 *      where N is equal to the bits_per_pixel field of the XImage.
 *
 * Results:
 *	None.
 *
 * Side effects:
 *	None.
 *
 *----------------------------------------------------------------------
 */

static int
ImagePutPixel(
    XImage *image,
    int x,
    int y,
    unsigned long pixel)
{
    if (image && image->data) {
	unsigned char *dstPtr = ((unsigned char*) image->data)
		+ (y * image->bytes_per_line)
		+ (((image->xoffset + x) * image->bits_per_pixel) / NBBY);

	if (image->bits_per_pixel == 32) {
	    *((unsigned int*) dstPtr) = pixel;
	} else {
	    switch (image->bits_per_pixel) {
	    case 16:
		*((unsigned short*) dstPtr) = pixel & 0xffff;
		break;
	    case 8:
		*dstPtr = pixel & 0xff;
		break;
	    case 4: {
		*dstPtr = (x % 2) ? ((*dstPtr & 0xf0) | (pixel & 0x0f)) :
			((*dstPtr & 0x0f) | ((pixel << 4) & 0xf0));
		break;
		}
	    case 1:
		*dstPtr = pixel ? (*dstPtr | (0x80 >> (x % 8))) :
			(*dstPtr & ~(0x80 >> (x % 8)));
		break;
	    }
	}
    }
    return 0;
}

/*
 *----------------------------------------------------------------------
 *
 * XCreateImage --
 *
 *	Allocates storage for a new XImage.
 *
 * Results:
 *	Returns a newly allocated XImage.
 *
 * Side effects:
 *	None.
 *
 *----------------------------------------------------------------------
 */

XImage *
XCreateImage(
    Display* display,
    TCL_UNUSED(Visual*),  /* visual */
    unsigned int depth,
    int format,
    int offset,
    char* data,
    unsigned int width,
    unsigned int height,
    int bitmap_pad,
    int bytes_per_line)
{
    XImage *ximage;

    display->request++;
    ximage = (XImage *)ckalloc(sizeof(XImage));

    ximage->height = height;
    ximage->width = width;
    ximage->depth = depth;
    ximage->xoffset = offset;
    ximage->format = format;
    ximage->data = data;
    ximage->obdata = NULL;

    if (format == ZPixmap) {
	ximage->bits_per_pixel = 32;
	ximage->bitmap_unit = 32;
    } else {
	ximage->bits_per_pixel = 1;
	ximage->bitmap_unit = 8;
    }
    if (bitmap_pad) {
	ximage->bitmap_pad = bitmap_pad;
    } else {
	/*
	 * Use 16 byte alignment for best Quartz perfomance.
	 */

	ximage->bitmap_pad = 128;
    }
    if (bytes_per_line) {
	ximage->bytes_per_line = bytes_per_line;
    } else {
	ximage->bytes_per_line = ((width * ximage->bits_per_pixel +
		(ximage->bitmap_pad - 1)) >> 3) &
		~((ximage->bitmap_pad >> 3) - 1);
    }
#ifdef WORDS_BIGENDIAN
    ximage->byte_order = MSBFirst;
    ximage->bitmap_bit_order = MSBFirst;
#else
    ximage->byte_order = LSBFirst;
    ximage->bitmap_bit_order = LSBFirst;
#endif
    ximage->red_mask = 0x00FF0000;
    ximage->green_mask = 0x0000FF00;
    ximage->blue_mask = 0x000000FF;
    ximage->f.create_image = NULL;
    ximage->f.destroy_image = DestroyImage;
    ximage->f.get_pixel = ImageGetPixel;
    ximage->f.put_pixel = ImagePutPixel;
    ximage->f.sub_image = NULL;
    ximage->f.add_pixel = NULL;

    return ximage;
}

/*
 *----------------------------------------------------------------------
 *
 * TkPutImage, XPutImage, TkpPutRGBAImage --
 *
 *	These functions, which all have the same signature, copy a rectangular
 *      subimage of an XImage into a drawable.  TkPutImage is an alias for
 *      XPutImage, which assumes that the XImage data has the structure of a
 *      32bpp ZPixmap in which the image data is an array of 32bit integers
 *      packed with 8 bit values for the Red Green and Blue channels.  The
 *      fourth byte is ignored.  The function TkpPutRGBAImage assumes that the
 *      XImage data has been extended by using the fourth byte to store an
 *      8-bit Alpha value.  (The Alpha data is assumed not to pre-multiplied).
 *      The image is then drawn into the drawable using standard Porter-Duff
 *      Source Atop Composition (kCGBlendModeSourceAtop in Apple's Core
 *      Graphics).
 *
 *      The TkpPutRGBAImage function is used by TkImgPhotoDisplay to render photo
 *      images if the compile-time variable TK_CAN_RENDER_RGBA is defined in
 *      a platform's tkXXXXPort.h header, as is the case for the macOS Aqua port.
 *
 * Results:
 *	These functions return either BadDrawable or Success.
 *
 * Side effects:
 *	Draws the image on the specified drawable.
 *
 *----------------------------------------------------------------------
 */

#define USE_ALPHA kCGImageAlphaLast
#define IGNORE_ALPHA kCGImageAlphaNoneSkipLast

static int
TkMacOSXPutImage(
    uint32_t pixelFormat,
    Display* display,		/* Display. */
    Drawable drawable,		/* Drawable to place image on. */
    GC gc,			/* GC to use. */
    XImage* image,		/* Image to place. */
    int src_x,			/* Source X & Y. */
    int src_y,
    int dest_x,			/* Destination X & Y. */
    int dest_y,
    unsigned int width,	        /* Same width & height for both */
    unsigned int height)	/* destination and source. */
{
    TkMacOSXDrawingContext dc;
    MacDrawable *macDraw = (MacDrawable *)drawable;
    int result = Success;

    display->request++;
    if (!TkMacOSXSetupDrawingContext(drawable, gc, &dc)) {
	return BadDrawable;
    }
    if (dc.context) {
	CGRect bounds, srcRect, dstRect;
	CGImageRef img = TkMacOSXCreateCGImageWithXImage(image, pixelFormat);

	/*
	 * The CGContext for a pixmap is RGB only, with A = 0.
	 */

	if (!(macDraw->flags & TK_IS_PIXMAP)) {
	    CGContextSetBlendMode(dc.context, kCGBlendModeSourceAtop);
	}
	if (img) {
	    bounds = CGRectMake(0, 0, image->width, image->height);
	    srcRect = CGRectMake(src_x, src_y, width, height);
	    dstRect = CGRectMake(dest_x, dest_y, width, height);
	    TkMacOSXDrawCGImage(drawable, gc, dc.context,
				img, gc->foreground, gc->background,
				bounds, srcRect, dstRect);
	    CFRelease(img);
	} else {
	    TkMacOSXDbgMsg("Invalid source drawable");
	    result = BadDrawable;
	}
    } else {
	TkMacOSXDbgMsg("Invalid destination drawable");
	result = BadDrawable;
    }
    TkMacOSXRestoreDrawingContext(&dc);
    return result;
}

int XPutImage(
    Display* display,
    Drawable drawable,
    GC gc,
    XImage* image,
    int src_x,
    int src_y,
    int dest_x,
    int dest_y,
    unsigned int width,
    unsigned int height) {
    return TkMacOSXPutImage(IGNORE_ALPHA, display, drawable, gc, image,
			    src_x, src_y, dest_x, dest_y, width, height);
}

<<<<<<< HEAD
int TkpPutRGBAImage(Display* display,
		    Drawable drawable, GC gc, XImage* image,
		    int src_x, int src_y, int dest_x, int dest_y,
		    unsigned int width, unsigned int height) {
    return TkMacOSXPutImage(PIXEL_RGBA, display, drawable, gc, image,
			    src_x, src_y, dest_x, dest_y, width, height);
=======
int TkPutImage(
    TCL_UNUSED(unsigned long *),
    TCL_UNUSED(int),
    Display* display,
    Drawable drawable,
    GC gc,
    XImage* image,
    int src_x,
    int src_y,
    int dest_x,
    int dest_y,
    unsigned int width,
    unsigned int height) {
    return TkMacOSXPutImage(IGNORE_ALPHA, display, drawable, gc, image,
		     src_x, src_y, dest_x, dest_y, width, height);
}

int TkpPutRGBAImage(
    Display* display,
    Drawable drawable,
    GC gc,
    XImage* image,
    int src_x,
    int src_y,
    int dest_x,
    int dest_y,
    unsigned int width,
    unsigned int height) {
    return TkMacOSXPutImage(USE_ALPHA, display, drawable, gc, image,
		     src_x, src_y, dest_x, dest_y, width, height);
>>>>>>> 4b6536fe
}


/*
 *----------------------------------------------------------------------
 *
 * CreateCGImageFromDrawableRect
 *
 *	Extract image data from a MacOSX drawable as a CGImage.  The drawable
 *      may be either a pixmap or a window, but there issues in the case of
 *      a window.
 *
 *      CreateCGImageFromDrawableRect is called by XGetImage and XCopyArea.
 *      The Tk core uses these two functions on some platforms in order to
 *      implement explicit double-buffered drawing -- a pixmap is copied from a
 *      window, modified using CPU-based graphics composition, and then copied
 *      back to the window.  Platforms, such as macOS, on which the system
 *      provides double-buffered drawing and GPU-based composition operations
 *      can avoid calls to XGetImage and XCopyArea from the core by defining
 *      the compile-time variable TK_NO_DOUBLE_BUFFERING.  Nonetheless, these
 *      two functions are in the stubs table and therefore could be used by
 *      extensions.
 *
 *      The implementation here does not always work correctly when the source
 *      is a window.  The original version of this function relied on
 *      [NSBitmapImageRep initWithFocusedViewRect:view_rect] which was
 *      deprecated by Apple in OSX 10.14 and also required the use of other
 *      deprecated functions such as [NSView lockFocus]. Apple's suggested
 *      replacement is [NSView cacheDisplayInRect: toBitmapImageRep:] and that
 *      is being used here.  However, cacheDisplayInRect works by calling
 *      [NSView drawRect] after setting the current graphics context to be one
 *      which draws to a bitmap.  There are situations in which this can be
 *      used, e.g. when taking a screenshot of a window.  But it cannot be used
 *      as part of a normal display procedure, using the copy-modify-paste
 *      paradigm that is the basis of the explicit double-buffering.  Since the
 *      copy operation will call the same display procedure that is calling
 *      this function via XGetImage or XCopyArea, this would create an infinite
 *      recursion.
 *
 *      An alternative to the copy-modify-paste paradigm is to use GPU-based
 *      graphics composition, clipping to the specified rectangle.  That is
 *      the approach that must be followed by display procedures on macOS. 
 *
 * Results:
 *	Returns an NSBitmapRep representing the image of the given rectangle of
 *      the given drawable. This object is retained. The caller is responsible
 *      for releasing it.
 *
 *      NOTE: The x,y coordinates should be relative to a coordinate system
 *      with origin at the top left, as used by XImage and CGImage, not bottom
 *      left as used by NSView.
 *
 * Side effects:
 *     None
 *
 *----------------------------------------------------------------------
 */

static CGImageRef
CreateCGImageFromDrawableRect(
    Drawable drawable,
    int x,
    int y,
    unsigned int width,
    unsigned int height)
{
    MacDrawable *mac_drawable = (MacDrawable *)drawable;
    CGContextRef cg_context = NULL;
    CGRect image_rect = CGRectMake(x, y, width, height);
    CGImageRef cg_image = NULL, result = NULL;
    unsigned char *imageData = NULL;
    if (mac_drawable->flags & TK_IS_PIXMAP) {
	cg_context = TkMacOSXGetCGContextForDrawable(drawable);
	if (cg_context) {
	    cg_image = CGBitmapContextCreateImage((CGContextRef) cg_context);
	}
    } else {
	NSView *view = TkMacOSXGetNSViewForDrawable(mac_drawable);
	if (view == nil) {
	    TkMacOSXDbgMsg("Invalid source drawable");
	    return NULL;
	}
	NSSize size = view.frame.size;
	NSUInteger view_width = size.width, view_height = size.height;
        NSUInteger bytesPerPixel = 4,
	    bytesPerRow = bytesPerPixel * view_width,
	    bitsPerComponent = 8;
        imageData = ckalloc(view_height * bytesPerRow);
	CGColorSpaceRef colorSpace = CGColorSpaceCreateDeviceRGB();
	cg_context = CGBitmapContextCreate(imageData, view_width, view_height,
			 bitsPerComponent, bytesPerRow, colorSpace,
			 kCGImageAlphaPremultipliedLast |
			 kCGBitmapByteOrder32Big);
	CFRelease(colorSpace);
	[view.layer renderInContext:cg_context];
    }
    if (cg_context) {
	cg_image = CGBitmapContextCreateImage(cg_context);
	CGContextRelease(cg_context);
    }
    if (cg_image) {
	result = CGImageCreateWithImageInRect(cg_image, image_rect);
	CGImageRelease(cg_image);
    }
    ckfree(imageData);
    return result;
}

/*
 *----------------------------------------------------------------------
 *
 * CreateCGImageFromPixmap --
 *
 *	Create a CGImage from an X Pixmap.
 *
 * Results:
 *	CGImage, release after use.
 *
 * Side effects:
 *	None.
 *
 *----------------------------------------------------------------------
 */

static CGImageRef
CreateCGImageFromPixmap(
    Drawable pixmap)
{
    CGImageRef img = NULL;
    CGContextRef context = TkMacOSXGetCGContextForDrawable(pixmap);

    if (context) {
	img = CGBitmapContextCreateImage(context);
    }
    return img;
}

/*
 *----------------------------------------------------------------------
 *
 * XGetImage --
 *
 *	This function copies data from a pixmap or window into an XImage.  It
 *      is essentially never used. At one time it was called by
 *      pTkImgPhotoDisplay, but that is no longer the case. Currently it is
 *      called two places, one of which is requesting an XY image which we do
 *      not support.  It probably does not work correctly -- see the comments
 *      for CGImageFromDrawableRect.
 *
 * Results:
 *	Returns a newly allocated XImage containing the data from the given
 *	rectangle of the given drawable, or NULL if the XImage could not be
 *	constructed.
 *
 * Side effects:
 *	None.
 *
 *----------------------------------------------------------------------
 */

XImage *
XGetImage(
    Display *display,
    Drawable drawable,
    int x,
    int y,
    unsigned int width,
    unsigned int height,
    TCL_UNUSED(unsigned long), /* plane_mask */
    int format)
{
    NSBitmapImageRep* bitmapRep = nil;
    NSUInteger bitmap_fmt = 0;
    XImage* imagePtr = NULL;
    char *bitmap = NULL;
    int depth = 32, offset = 0, bitmap_pad = 0;
    unsigned int bytes_per_row, size, row, n, m;

    if (format == ZPixmap) {
	CGImageRef cgImage;
	if (width == 0 || height == 0) {
	    return NULL;
	}

	cgImage = CreateCGImageFromDrawableRect(drawable, x, y, width, height);
	if (cgImage) {
	    bitmapRep = [NSBitmapImageRep alloc];
	    [bitmapRep initWithCGImage:cgImage];
	    CFRelease(cgImage);
	} else {
	    TkMacOSXDbgMsg("XGetImage: Failed to construct CGImage");
	    return NULL;
	}
	bitmap_fmt = [bitmapRep bitmapFormat];
	size = [bitmapRep bytesPerPlane];
	bytes_per_row = [bitmapRep bytesPerRow];
	bitmap = (char *)ckalloc(size);
	if ((bitmap_fmt != 0 && bitmap_fmt != NSBitmapFormatAlphaFirst)
	    || [bitmapRep samplesPerPixel] != 4
	    || [bitmapRep isPlanar] != 0
	    || bytes_per_row < 4 * width
	    || size != bytes_per_row * height) {
	    TkMacOSXDbgMsg("XGetImage: Unrecognized bitmap format");
	    [bitmapRep release];
	    return NULL;
	}
	memcpy(bitmap, (char *)[bitmapRep bitmapData], size);
	[bitmapRep release];

	for (row = 0, n = 0; row < height; row++, n += bytes_per_row) {
	    for (m = n; m < n + 4*width; m += 4) {
		pixel32 pixel = *((pixel32 *)(bitmap + m));
		if (bitmap_fmt == 0) { // default format

		    /*
		     * This pixel is in ARGB32 format.  We need RGBA32.
		     */

		    pixel32 flipped;
		    flipped.rgba.red = pixel.argb.red;
		    flipped.rgba.green = pixel.argb.green;
		    flipped.rgba.blue = pixel.argb.blue;
		    flipped.rgba.alpha = pixel.argb.alpha;
		    *((pixel32 *)(bitmap + m)) = flipped;
		} else { // bitmap_fmt = NSBitmapFormatAlphaFirst
		    *((pixel32 *)(bitmap + m)) = pixel;
		}
	    }
	}
	imagePtr = XCreateImage(display, NULL, depth, format, offset,
		(char*) bitmap, width, height,
		bitmap_pad, bytes_per_row);
    } else {

	/*
	 * There are some calls to XGetImage in the generic Tk code which pass
	 * an XYPixmap rather than a ZPixmap.  XYPixmaps should be handled
	 * here.
	 */

	TkMacOSXDbgMsg("XGetImage does not handle XYPixmaps at the moment.");
    }
    return imagePtr;
}

/*
 *----------------------------------------------------------------------
 *
 * XCopyArea --
 *
 *	Copies image data from one drawable to another.
 *
 * Results:
 *	None.
 *
 * Side effects:
 *	Image data is moved from a window or bitmap to a second window or bitmap.
 *
 *----------------------------------------------------------------------
 */

int
XCopyArea(
    Display *display,		/* Display. */
    Drawable src,		/* Source drawable. */
    Drawable dst,		/* Destination drawable. */
    GC gc,			/* GC to use. */
    int src_x,			/* X & Y, width & height */
    int src_y,			/* define the source rectangle */
    unsigned int width,		/* that will be copied. */
    unsigned int height,
    int dest_x,			/* Dest X & Y on dest rect. */
    int dest_y)
{
    TkMacOSXDrawingContext dc;
    MacDrawable *srcDraw = (MacDrawable *)src;
    CGImageRef img = NULL;
    CGRect bounds, srcRect, dstRect;

    display->request++;
    if (!width || !height) {
	return BadDrawable;
    }

    if (!TkMacOSXSetupDrawingContext(dst, gc, &dc)) {
	TkMacOSXDbgMsg("Failed to setup drawing context.");
	return BadDrawable;
    }

    if (!dc.context) {
	TkMacOSXDbgMsg("Invalid destination drawable - no context.");
	return BadDrawable;
    }

    if (srcDraw->flags & TK_IS_PIXMAP) {
	img = CreateCGImageFromPixmap(src);
    } else if (TkMacOSXGetNSWindowForDrawable(src)) {
	img = CreateCGImageFromDrawableRect(src, src_x, src_y, width, height);
    } else {
	TkMacOSXDbgMsg("Invalid source drawable - neither window nor pixmap.");
    }

    if (img) {
	bounds = CGRectMake(0, 0, srcDraw->size.width, srcDraw->size.height);
	srcRect = CGRectMake(src_x, src_y, width, height);
	dstRect = CGRectMake(dest_x, dest_y, width, height);
	TkMacOSXDrawCGImage(dst, gc, dc.context, img,
		gc->foreground, gc->background, bounds, srcRect, dstRect);
	CFRelease(img);
    } else {
	TkMacOSXDbgMsg("Failed to construct CGImage.");
    }

    TkMacOSXRestoreDrawingContext(&dc);
    return Success;
}

/*
 *----------------------------------------------------------------------
 *
 * XCopyPlane --
 *
 *	Copies a bitmap from a source drawable to a destination drawable. The
 *	plane argument specifies which bit plane of the source contains the
 *	bitmap. Note that this implementation ignores the gc->function.
 *
 * Results:
 *	None.
 *
 * Side effects:
 *	Changes the destination drawable.
 *
 *----------------------------------------------------------------------
 */

int
XCopyPlane(
    Display *display,		/* Display. */
    Drawable src,		/* Source drawable. */
    Drawable dst,		/* Destination drawable. */
    GC gc,				/* GC to use. */
    int src_x,			/* X & Y, width & height */
    int src_y,			/* define the source rectangle */
    unsigned int width,	/* that will be copied. */
    unsigned int height,
    int dest_x,			/* Dest X & Y on dest rect. */
    int dest_y,
    unsigned long plane)	/* Which plane to copy. */
{
    TkMacOSXDrawingContext dc;
    MacDrawable *srcDraw = (MacDrawable *)src;
    MacDrawable *dstDraw = (MacDrawable *)dst;
    CGRect bounds, srcRect, dstRect;
    display->request++;
    if (!width || !height) {
	/* TkMacOSXDbgMsg("Drawing of empty area requested"); */
	return BadDrawable;
    }
    if (plane != 1) {
	Tcl_Panic("Unexpected plane specified for XCopyPlane");
    }
    if (srcDraw->flags & TK_IS_PIXMAP) {
	if (!TkMacOSXSetupDrawingContext(dst, gc, &dc)) {
	    return BadDrawable;
	}

	CGContextRef context = dc.context;

	if (context) {
	    CGImageRef img = CreateCGImageFromPixmap(src);

	    if (img) {
		TkpClipMask *clipPtr = (TkpClipMask *) gc->clip_mask;
		unsigned long imageBackground  = gc->background;

                if (clipPtr && clipPtr->type == TKP_CLIP_PIXMAP) {
		    srcRect = CGRectMake(src_x, src_y, width, height);
		    CGImageRef mask = CreateCGImageFromPixmap(
			    clipPtr->value.pixmap);
		    CGImageRef submask = CGImageCreateWithImageInRect(
			    img, srcRect);
		    CGRect rect = CGRectMake(dest_x, dest_y, width, height);

		    rect = CGRectOffset(rect, dstDraw->xOff, dstDraw->yOff);
		    CGContextSaveGState(context);

		    /*
		     * Move the origin of the destination to top left.
		     */

		    CGContextTranslateCTM(context,
			    0, rect.origin.y + CGRectGetMaxY(rect));
		    CGContextScaleCTM(context, 1, -1);

		    /*
		     * Fill with the background color, clipping to the mask.
		     */

		    CGContextClipToMask(context, rect, submask);
		    TkMacOSXSetColorInContext(gc, gc->background, dc.context);
		    CGContextFillRect(context, rect);

		    /*
		     * Fill with the foreground color, clipping to the
		     * intersection of img and mask.
		     */

		    CGImageRef subimage = CGImageCreateWithImageInRect(
			    img, srcRect);
		    CGContextClipToMask(context, rect, subimage);
		    TkMacOSXSetColorInContext(gc, gc->foreground, context);
		    CGContextFillRect(context, rect);
		    CGContextRestoreGState(context);
		    CGImageRelease(img);
		    CGImageRelease(mask);
		    CGImageRelease(submask);
		    CGImageRelease(subimage);
		} else {
		    bounds = CGRectMake(0, 0,
			    srcDraw->size.width, srcDraw->size.height);
		    srcRect = CGRectMake(src_x, src_y, width, height);
		    dstRect = CGRectMake(dest_x, dest_y, width, height);
		    TkMacOSXDrawCGImage(dst, gc, dc.context, img,
			    gc->foreground, imageBackground, bounds,
			    srcRect, dstRect);
		    CGImageRelease(img);
		}
	    } else {
		/* no image */
		TkMacOSXDbgMsg("Invalid source drawable");
	    }
	} else {
	    TkMacOSXDbgMsg("Invalid destination drawable - "
		    "could not get a bitmap context.");
	}
	TkMacOSXRestoreDrawingContext(&dc);
	return Success;
    } else {
	/*
	 * Source drawable is a Window, not a Pixmap.
	 */

	return XCopyArea(display, src, dst, gc, src_x, src_y, width, height,
		dest_x, dest_y);
    }
}

/*
 * Local Variables:
 * mode: objc
 * c-basic-offset: 4
 * fill-column: 79
 * coding: utf-8
 * End:
 */<|MERGE_RESOLUTION|>--- conflicted
+++ resolved
@@ -3,17 +3,10 @@
  *
  *	The code in this file provides an interface for XImages,
  *
-<<<<<<< HEAD
- * Copyright © 1995-1997 Sun Microsystems, Inc.
- * Copyright © 2001-2009, Apple Inc.
- * Copyright © 2005-2009 Daniel A. Steffen <das@users.sourceforge.net>
- * Copyright © 2017-2020 Marc Culler.
-=======
  * Copyright (c) 1995-1997 Sun Microsystems, Inc.
  * Copyright (c) 2001-2009, Apple Inc.
  * Copyright (c) 2005-2009 Daniel A. Steffen <das@users.sourceforge.net>
  * Copyright (c) 2017-2021 Marc Culler.
->>>>>>> 4b6536fe
  *
  * See the file "license.terms" for information on usage and redistribution
  * of this file, and for a DISCLAIMER OF ALL WARRANTIES.
@@ -563,31 +556,6 @@
 			    src_x, src_y, dest_x, dest_y, width, height);
 }
 
-<<<<<<< HEAD
-int TkpPutRGBAImage(Display* display,
-		    Drawable drawable, GC gc, XImage* image,
-		    int src_x, int src_y, int dest_x, int dest_y,
-		    unsigned int width, unsigned int height) {
-    return TkMacOSXPutImage(PIXEL_RGBA, display, drawable, gc, image,
-			    src_x, src_y, dest_x, dest_y, width, height);
-=======
-int TkPutImage(
-    TCL_UNUSED(unsigned long *),
-    TCL_UNUSED(int),
-    Display* display,
-    Drawable drawable,
-    GC gc,
-    XImage* image,
-    int src_x,
-    int src_y,
-    int dest_x,
-    int dest_y,
-    unsigned int width,
-    unsigned int height) {
-    return TkMacOSXPutImage(IGNORE_ALPHA, display, drawable, gc, image,
-		     src_x, src_y, dest_x, dest_y, width, height);
-}
-
 int TkpPutRGBAImage(
     Display* display,
     Drawable drawable,
@@ -601,7 +569,6 @@
     unsigned int height) {
     return TkMacOSXPutImage(USE_ALPHA, display, drawable, gc, image,
 		     src_x, src_y, dest_x, dest_y, width, height);
->>>>>>> 4b6536fe
 }
 
 