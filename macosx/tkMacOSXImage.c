--- conflicted
+++ resolved
@@ -990,13 +990,8 @@
     TkMacOSXDrawingContext dc;
     MacDrawable *srcDraw = (MacDrawable *)src;
     MacDrawable *dstDraw = (MacDrawable *)dst;
-<<<<<<< HEAD
     CGRect srcRect, dstRect;
-    display->request++;
-=======
-    CGRect bounds, srcRect, dstRect;
     LastKnownRequestProcessed(display)++;
->>>>>>> b0b7b4f0
     if (!width || !height) {
 	/* TkMacOSXDbgMsg("Drawing of empty area requested"); */
 	return BadDrawable;
