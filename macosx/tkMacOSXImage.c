/*
 * tkMacOSXImage.c --
 *
 *	The code in this file provides an interface for XImages, and
 *      implements the nsimage image type.
 *
 * Copyright (c) 1995-1997 Sun Microsystems, Inc.
 * Copyright 2001-2009, Apple Inc.
 * Copyright (c) 2005-2009 Daniel A. Steffen <das@users.sourceforge.net>
 * Copyright 2017-2018 Marc Culler.
 *
 * See the file "license.terms" for information on usage and redistribution
 * of this file, and for a DISCLAIMER OF ALL WARRANTIES.
 */

#include "tkMacOSXPrivate.h"
#include "tkMacOSXConstants.h"
#include "xbytes.h"

#pragma mark XImage handling

int
_XInitImageFuncPtrs(
    XImage *image)
{
    (void)image;

    return 0;
}

/*
 *----------------------------------------------------------------------
 *
 * TkMacOSXCreateCGImageWithXImage --
 *
 *	Create CGImage from XImage, copying the image data.  Called
 *      in Tk_PutImage and (currently) nowhere else.
 *
 * Results:
 *	CGImage, release after use.
 *
 * Side effects:
 *	None.
 *
 *----------------------------------------------------------------------
 */

static void ReleaseData(void *info, const void *data, size_t size) {
    (void)data;
    (void)size;

    ckfree(info);
}

CGImageRef
TkMacOSXCreateCGImageWithXImage(
    XImage *image)
{
    CGImageRef img = NULL;
    size_t bitsPerComponent, bitsPerPixel;
    size_t len = image->bytes_per_line * image->height;
    const CGFloat *decode = NULL;
    CGBitmapInfo bitmapInfo;
    CGDataProviderRef provider = NULL;
    char *data = NULL;
    CGDataProviderReleaseDataCallback releaseData = ReleaseData;

    if (image->bits_per_pixel == 1) {
	/*
	 * BW image
	 */

	/* Reverses the sense of the bits */
	static const CGFloat decodeWB[2] = {1, 0};
	decode = decodeWB;

	bitsPerComponent = 1;
	bitsPerPixel = 1;
	if (image->bitmap_bit_order != MSBFirst) {
	    char *srcPtr = image->data + image->xoffset;
	    char *endPtr = srcPtr + len;
	    char *destPtr = (data = (char *)ckalloc(len));

	    while (srcPtr < endPtr) {
		*destPtr++ = xBitReverseTable[(unsigned char)(*(srcPtr++))];
	    }
	} else {
	    data = memcpy(ckalloc(len), image->data + image->xoffset, len);
	}
	if (data) {
	    provider = CGDataProviderCreateWithData(data, data, len,
		    releaseData);
	}
	if (provider) {
	    img = CGImageMaskCreate(image->width, image->height,
		    bitsPerComponent, bitsPerPixel, image->bytes_per_line,
		    provider, decode, 0);
	}
    } else if ((image->format == ZPixmap) && (image->bits_per_pixel == 32)) {
	/*
	 * Color image
	 */

	CGColorSpaceRef colorspace = CGColorSpaceCreateDeviceRGB();

	if (image->width == 0 && image->height == 0) {
	    /*
	     * CGCreateImage complains on early macOS releases.
	     */

	    return NULL;
	}
	bitsPerComponent = 8;
	bitsPerPixel = 32;
	bitmapInfo = (image->byte_order == MSBFirst ?
		kCGBitmapByteOrder32Little : kCGBitmapByteOrder32Big);
	bitmapInfo |= kCGImageAlphaLast;
	data = memcpy(ckalloc(len), image->data + image->xoffset, len);
	if (data) {
	    provider = CGDataProviderCreateWithData(data, data, len,
		    releaseData);
	}
	if (provider) {
	    img = CGImageCreate(image->width, image->height, bitsPerComponent,
		    bitsPerPixel, image->bytes_per_line, colorspace, bitmapInfo,
		    provider, decode, 0, kCGRenderingIntentDefault);
	    CFRelease(provider);
	}
	if (colorspace) {
	    CFRelease(colorspace);
	}
    } else {
	TkMacOSXDbgMsg("Unsupported image type");
    }
    return img;
}

/*
 *----------------------------------------------------------------------
 *
 * XGetImage --
 *
 *	This function copies data from a pixmap or window into an XImage.  It
 *      is essentially never used. At one time it was called by
 *      pTkImgPhotoDisplay, but that is no longer the case. Currently it is
 *      called two places, one of which is requesting an XY image which we do
 *      not support.  It probably does not work correctly -- see the comments
 *      for TkMacOSXBitmapRepFromDrawableRect.
 *
 * Results:
 *	Returns a newly allocated XImage containing the data from the given
 *	rectangle of the given drawable, or NULL if the XImage could not be
 *	constructed.  NOTE: If we are copying from a window on a Retina
 *	display, the dimensions of the XImage will be 2*width x 2*height.
 *
 * Side effects:
 *	None.
 *
 *----------------------------------------------------------------------
 */
struct pixel_fmt {int r; int g; int b; int a;};
static struct pixel_fmt bgra = {2, 1, 0, 3};
static struct pixel_fmt abgr = {3, 2, 1, 0};

XImage *
XGetImage(
    Display *display,
    Drawable drawable,
    int x,
    int y,
    unsigned int width,
    unsigned int height,
    unsigned long plane_mask,
    int format)
{
    NSBitmapImageRep* bitmap_rep = NULL;
    NSUInteger bitmap_fmt = 0;
    XImage* imagePtr = NULL;
    char* bitmap = NULL;
    char R, G, B, A;
    int depth = 32, offset = 0, bitmap_pad = 0;
    unsigned int bytes_per_row, size, row, n, m;
    unsigned int scalefactor=1, scaled_height=height, scaled_width=width;
    NSWindow *win = TkMacOSXDrawableWindow(drawable);
    static enum {unknown, no, yes} has_retina = unknown;
    (void)plane_mask;

    if (win && has_retina == unknown) {
#ifdef __clang__
	has_retina = [win respondsToSelector:@selector(backingScaleFactor)] ?
		yes : no;
#else
	has_retina = no;
#endif
    }

    if (has_retina == yes) {
	/*
	 * We only allow scale factors 1 or 2, as Apple currently does.
	 */

#ifdef __clang__
	scalefactor = [win backingScaleFactor] == 2.0 ? 2 : 1;
#endif
	scaled_height *= scalefactor;
	scaled_width *= scalefactor;
    }

    if (format == ZPixmap) {
	if (width == 0 || height == 0) {
	    return NULL;
	}

	bitmap_rep = TkMacOSXBitmapRepFromDrawableRect(drawable,
		x, y, width, height);
	if (!bitmap_rep) {
	    TkMacOSXDbgMsg("XGetImage: Failed to construct NSBitmapRep");
	    return NULL;
	}
	bitmap_fmt = [bitmap_rep bitmapFormat];
	size = [bitmap_rep bytesPerPlane];
	bytes_per_row = [bitmap_rep bytesPerRow];
	bitmap = (char *)ckalloc(size);
	if (!bitmap
		|| (bitmap_fmt != 0 && bitmap_fmt != 1)
		|| [bitmap_rep samplesPerPixel] != 4
		|| [bitmap_rep isPlanar] != 0
		|| bytes_per_row < 4 * scaled_width
		|| size != bytes_per_row * scaled_height) {
	    TkMacOSXDbgMsg("XGetImage: Unrecognized bitmap format");
	    CFRelease(bitmap_rep);
	    return NULL;
	}
	memcpy(bitmap, (char *)[bitmap_rep bitmapData], size);
	CFRelease(bitmap_rep);

	/*
	 * When Apple extracts a bitmap from an NSView, it may be in either
	 * BGRA or ABGR format.  For an XImage we need RGBA.
	 */

	struct pixel_fmt pixel = bitmap_fmt == 0 ? bgra : abgr;

	for (row = 0, n = 0; row < scaled_height; row++, n += bytes_per_row) {
	    for (m = n; m < n + 4*scaled_width; m += 4) {
		R = *(bitmap + m + pixel.r);
		G = *(bitmap + m + pixel.g);
		B = *(bitmap + m + pixel.b);
		A = *(bitmap + m + pixel.a);

		*(bitmap + m)     = R;
		*(bitmap + m + 1) = G;
		*(bitmap + m + 2) = B;
		*(bitmap + m + 3) = A;
	    }
	}
	imagePtr = XCreateImage(display, NULL, depth, format, offset,
		(char*) bitmap, scaled_width, scaled_height,
		bitmap_pad, bytes_per_row);
	if (scalefactor == 2) {
	    imagePtr->pixelpower = 1;
	}
    } else {
	/*
	 * There are some calls to XGetImage in the generic Tk code which pass
	 * an XYPixmap rather than a ZPixmap.  XYPixmaps should be handled
	 * here.
	 */
	TkMacOSXDbgMsg("XGetImage does not handle XYPixmaps at the moment.");
    }
    return imagePtr;
}

/*
 *----------------------------------------------------------------------
 *
 * DestroyImage --
 *
 *	Destroys storage associated with an image.
 *
 * Results:
 *	None.
 *
 * Side effects:
 *	Deallocates the image.
 *
 *----------------------------------------------------------------------
 */

static int
DestroyImage(
    XImage *image)
{
    if (image) {
	if (image->data) {
	    ckfree(image->data);
	}
	ckfree(image);
    }
    return 0;
}

/*
 *----------------------------------------------------------------------
 *
 * ImageGetPixel --
 *
 *	Get a single pixel from an image.
 *
 * Results:
 *      The XColor structure contains an unsigned long field named pixel which
 *      identifies the color.  This function returns the unsigned long that
 *      would be used as the pixel value of an XColor that has the same red
 *      green and blue components as the XImage pixel at the specified
 *      location.
 *
 * Side effects:
 *	None.
 *
 *----------------------------------------------------------------------
 */

static unsigned long
ImageGetPixel(
    XImage *image,
    int x,
    int y)
{
    unsigned char r = 0, g = 0, b = 0;

    /*
     * Compute 8 bit red green and blue values, which are passed as inputs to
     * TkMacOSXRGBPixel to produce the pixel value.
     */

    if (image && image->data) {
	unsigned char *srcPtr = ((unsigned char*) image->data)
		+ (y * image->bytes_per_line)
		+ (((image->xoffset + x) * image->bits_per_pixel) / NBBY);

	switch (image->bits_per_pixel) {
	case 32: /* 8 bits per channel */
	    r = (*((unsigned int*) srcPtr) >> 16) & 0xff;
	    g = (*((unsigned int*) srcPtr) >>  8) & 0xff;
	    b = (*((unsigned int*) srcPtr)      ) & 0xff;
	    /*if (image->byte_order == LSBFirst) {
		r = srcPtr[2]; g = srcPtr[1]; b = srcPtr[0];
	    } else {
		r = srcPtr[1]; g = srcPtr[2]; b = srcPtr[3];
	    }*/
	    break;
	case 16: /* 5 bits per channel */
	    r = (*((unsigned short*) srcPtr) >> 7) & 0xf8;
	    g = (*((unsigned short*) srcPtr) >> 2) & 0xf8;
	    b = (*((unsigned short*) srcPtr) << 3) & 0xf8;
	    break;
	case 8: /* 2 bits per channel */
	    r = (*srcPtr << 2) & 0xc0;
	    g = (*srcPtr << 4) & 0xc0;
	    b = (*srcPtr << 6) & 0xc0;
	    r |= r >> 2 | r >> 4 | r >> 6;
	    g |= g >> 2 | g >> 4 | g >> 6;
	    b |= b >> 2 | b >> 4 | b >> 6;
	    break;
	case 4: { /* 1 bit per channel */
	    unsigned char c = (x % 2) ? *srcPtr : (*srcPtr >> 4);

	    r = (c & 0x04) ? 0xff : 0;
	    g = (c & 0x02) ? 0xff : 0;
	    b = (c & 0x01) ? 0xff : 0;
	    break;
	}
	case 1: /* Black-white bitmap. */
	    r = g = b = ((*srcPtr) & (0x80 >> (x % 8))) ? 0xff : 0;
	    break;
	}
    }

    return TkMacOSXRGBPixel(r, g, b);
}

/*
 *----------------------------------------------------------------------
 *
 * ImagePutPixel --
 *
 *	Set a single pixel in an image.
 *
 * Results:
 *	None.
 *
 * Side effects:
 *	None.
 *
 *----------------------------------------------------------------------
 */

static int
ImagePutPixel(
    XImage *image,
    int x,
    int y,
    unsigned long pixel)
{
    if (image && image->data) {
	unsigned char *dstPtr = ((unsigned char*) image->data)
		+ (y * image->bytes_per_line)
		+ (((image->xoffset + x) * image->bits_per_pixel) / NBBY);

	if (image->bits_per_pixel == 32) {
	    *((unsigned int*) dstPtr) = pixel;
	} else {
	    unsigned char r = ((pixel & image->red_mask)   >> 16) & 0xff;
	    unsigned char g = ((pixel & image->green_mask) >>  8) & 0xff;
	    unsigned char b = ((pixel & image->blue_mask)       ) & 0xff;
	    switch (image->bits_per_pixel) {
	    case 16:
		*((unsigned short*) dstPtr) = ((r & 0xf8) << 7) |
			((g & 0xf8) << 2) | ((b & 0xf8) >> 3);
		break;
	    case 8:
		*dstPtr = ((r & 0xc0) >> 2) | ((g & 0xc0) >> 4) |
			((b & 0xc0) >> 6);
		break;
	    case 4: {
		unsigned char c = ((r & 0x80) >> 5) | ((g & 0x80) >> 6) |
			((b & 0x80) >> 7);
		*dstPtr = (x % 2) ? ((*dstPtr & 0xf0) | (c & 0x0f)) :
			((*dstPtr & 0x0f) | ((c << 4) & 0xf0));
		break;
		}
	    case 1:
		*dstPtr = ((r|g|b) & 0x80) ? (*dstPtr | (0x80 >> (x % 8))) :
			(*dstPtr & ~(0x80 >> (x % 8)));
		break;
	    }
	}
    }
    return 0;
}

/*
 *----------------------------------------------------------------------
 *
 * XCreateImage --
 *
 *	Allocates storage for a new XImage.
 *
 * Results:
 *	Returns a newly allocated XImage.
 *
 * Side effects:
 *	None.
 *
 *----------------------------------------------------------------------
 */

XImage *
XCreateImage(
    Display* display,
    Visual* visual,
    unsigned int depth,
    int format,
    int offset,
    char* data,
    unsigned int width,
    unsigned int height,
    int bitmap_pad,
    int bytes_per_line)
{
    XImage *ximage;
    (void)visual;

    display->request++;
    ximage = (XImage *)ckalloc(sizeof(XImage));

    ximage->height = height;
    ximage->width = width;
    ximage->depth = depth;
    ximage->xoffset = offset;
    ximage->format = format;
    ximage->data = data;
    ximage->obdata = NULL;

    /*
     * The default pixelpower is 0.  This must be explicitly set to 1 in the
     * case of an XImage extracted from a Retina display.
     */

    ximage->pixelpower = 0;

    if (format == ZPixmap) {
	ximage->bits_per_pixel = 32;
	ximage->bitmap_unit = 32;
    } else {
	ximage->bits_per_pixel = 1;
	ximage->bitmap_unit = 8;
    }
    if (bitmap_pad) {
	ximage->bitmap_pad = bitmap_pad;
    } else {
	/*
	 * Use 16 byte alignment for best Quartz perfomance.
	 */

	ximage->bitmap_pad = 128;
    }
    if (bytes_per_line) {
	ximage->bytes_per_line = bytes_per_line;
    } else {
	ximage->bytes_per_line = ((width * ximage->bits_per_pixel +
		(ximage->bitmap_pad - 1)) >> 3) &
		~((ximage->bitmap_pad >> 3) - 1);
    }
#ifdef WORDS_BIGENDIAN
    ximage->byte_order = MSBFirst;
    ximage->bitmap_bit_order = MSBFirst;
#else
    ximage->byte_order = LSBFirst;
    ximage->bitmap_bit_order = LSBFirst;
#endif
    ximage->red_mask = 0x00FF0000;
    ximage->green_mask = 0x0000FF00;
    ximage->blue_mask = 0x000000FF;
    ximage->f.create_image = NULL;
    ximage->f.destroy_image = DestroyImage;
    ximage->f.get_pixel = ImageGetPixel;
    ximage->f.put_pixel = ImagePutPixel;
    ximage->f.sub_image = NULL;
    ximage->f.add_pixel = NULL;

    return ximage;
}

/*
 *----------------------------------------------------------------------
 *
 * XPutImage --
 *
 *	Copies a rectangular subimage of an XImage into a drawable.  Currently
 *      this is only called by TkImgPhotoDisplay, using a Window as the
 *      drawable.
 *
 * Results:
 *	None.
 *
 * Side effects:
 *	Draws the image on the specified drawable.
 *
 *----------------------------------------------------------------------
 */

int
XPutImage(
    Display* display,		/* Display. */
    Drawable drawable,		/* Drawable to place image on. */
    GC gc,			/* GC to use. */
    XImage* image,		/* Image to place. */
    int src_x,			/* Source X & Y. */
    int src_y,
    int dest_x,			/* Destination X & Y. */
    int dest_y,
    unsigned int width,	        /* Same width & height for both */
    unsigned int height)	/* distination and source. */
{
    TkMacOSXDrawingContext dc;
    MacDrawable *macDraw = (MacDrawable *) drawable;

    display->request++;
    if (!TkMacOSXSetupDrawingContext(drawable, gc, &dc)) {
	return BadDrawable;
    }
    if (dc.context) {
	CGRect bounds, srcRect, dstRect;
	CGImageRef img = TkMacOSXCreateCGImageWithXImage(image);

	/*
	 * The CGContext for a pixmap is RGB only, with A = 0.
	 */

	if (!(macDraw->flags & TK_IS_PIXMAP)) {
	    CGContextSetBlendMode(dc.context, kCGBlendModeSourceAtop);
	}
	if (img) {

	    /*
	     * If the XImage has big pixels, the source is rescaled to reflect
	     * the actual pixel dimensions.  This is not currently used, but
	     * could arise if the image were copied from a retina monitor and
	     * redrawn on an ordinary monitor.
	     */

	    int pp = image->pixelpower;

	    bounds = CGRectMake(0, 0, image->width, image->height);
	    srcRect = CGRectMake(src_x<<pp, src_y<<pp, width<<pp, height<<pp);
	    dstRect = CGRectMake(dest_x, dest_y, width, height);
	    TkMacOSXDrawCGImage(drawable, gc, dc.context,
				img, gc->foreground, gc->background,
				bounds, srcRect, dstRect);
	    CFRelease(img);
	} else {
	    TkMacOSXDbgMsg("Invalid source drawable");
	}
    } else {
	TkMacOSXDbgMsg("Invalid destination drawable");
    }
    TkMacOSXRestoreDrawingContext(&dc);
    return Success;
}


/* ---------------------------------------------------------------------------*/

/*
 * Implementation of a Tk image type which provide access to NSImages
 * for use in buttons etc.
 */

/*
 * Forward declarations.
 */

typedef struct TkNSImageInstance TkNSImageInstance;
typedef struct TkNSImageMaster TkNSImageMaster;

/*
 * The following data structure represents a particular use of an nsimage
 * in a widget.
 */

struct TkNSImageInstance {
    TkNSImageMaster *masterPtr; /* Pointer to the master for the image. */
    NSImage *image;		  /* Pointer to a named NSImage.*/
    TkNSImageInstance *nextPtr; /* First in the list of instances associated
				   * with this master. */
};

/*
 * The following data structure represents the master for an nsimage:
 */

struct TkNSImageMaster {
    Tk_ImageMaster tkMaster;	      /* Tk's token for image master. */
    Tcl_Interp *interp;		      /* Interpreter for application. */
    int width, height;		      /* Dimensions of the image. */
    double alpha;                     /* Transparency, between 0.0 and 1.0*/
    bool pressed;                     /* Image is for use in a pressed button.*/
    char *imageName ;                 /* Malloc'ed image name. */
    char *source;       	      /* Malloc'ed name of the NSimage. */
    char *as;                         /* Malloc'ed description of source */
    int	flags;			      /* Sundry flags, defined below. */
    TkNSImageInstance *instancePtr;   /* Start of list of instances associated
				       * with this master. */
    NSImage *image;                   /* The underlying NSImage object. */
    NSImage *darkModeImage;           /* A modified image to use in Dark Mode. */
};

/*
 * Bit definitions for the flags field of a TkNSImageMaster.
 * IMAGE_CHANGED:		1 means that the instances of this image need
 *				to be redisplayed.
 */

#define IMAGE_CHANGED		1

/*
 * The type record for nsimage images:
 */

static int		TkNSImageCreate(Tcl_Interp *interp,
			    const char *name, int argc, Tcl_Obj *const objv[],
			    const Tk_ImageType *typePtr, Tk_ImageMaster master,
			    ClientData *clientDataPtr);
static ClientData	TkNSImageGet(Tk_Window tkwin, ClientData clientData);
static void		TkNSImageDisplay(ClientData clientData,
			    Display *display, Drawable drawable,
			    int imageX, int imageY, int width,
			    int height, int drawableX,
			    int drawableY);
static void		TkNSImageFree(ClientData clientData, Display *display);
static void		TkNSImageDelete(ClientData clientData);

static Tk_ImageType TkNSImageType = {
    "nsimage",			/* name of image type */
    TkNSImageCreate,		/* createProc */
    TkNSImageGet,		/* getProc */
    TkNSImageDisplay,		/* displayProc */
    TkNSImageFree,		/* freeProc */
    TkNSImageDelete,		/* deleteProc */
    NULL,			/* postscriptPtr */
    NULL,			/* nextPtr */
    NULL
};

/*
 * Information used for parsing configuration specifications:
 */
#define DEF_SOURCE    ""
#define DEF_AS      "name"
#define DEF_HEIGHT  "32"
#define DEF_WIDTH   "32"
#define DEF_ALPHA   "1.0"
#define DEF_PRESSED "0"

static const Tk_OptionSpec systemImageOptions[] = {
    {TK_OPTION_STRING, "-source", NULL, NULL, DEF_SOURCE,
     -1, Tk_Offset(TkNSImageMaster, source), 0, NULL, 0},
    {TK_OPTION_STRING, "-as", NULL, NULL, DEF_AS,
     -1, Tk_Offset(TkNSImageMaster, as), 0, NULL, 0},
    {TK_OPTION_INT, "-width", NULL, NULL, DEF_WIDTH,
     -1, Tk_Offset(TkNSImageMaster, width), 0, NULL, 0},
    {TK_OPTION_INT, "-height", NULL, NULL, DEF_HEIGHT,
     -1, Tk_Offset(TkNSImageMaster, height), 0, NULL, 0},
    {TK_OPTION_DOUBLE, "-alpha", NULL, NULL, DEF_ALPHA,
     -1, Tk_Offset(TkNSImageMaster, alpha), 0, NULL, 0},
    {TK_OPTION_BOOLEAN, "-pressed", NULL, NULL, DEF_PRESSED,
     -1, Tk_Offset(TkNSImageMaster, pressed), 0, NULL, 0},
    {TK_OPTION_END, NULL, NULL, NULL, NULL, 0, -1, 0, NULL, 0}
};

/*
 * The -as option specifies how the string provided in the -source
 * option should be interpreted as a description of an NSImage.
 * Below are the possible values and their meanings.  (The last two
 * provide the macOS icon for a particular file type.)
 */

static const char *sourceInterpretations[] = {
    "name",       /* A name for a named NSImage. */
    "file",       /* A path to an image file. */
    "path",       /* A path to a file whose type should be examined. */
    "filetype",   /* A file extension or 4-byte OSCode. */
};

enum {NAME_SOURCE, FILE_SOURCE, PATH_SOURCE, FILETYPE_SOURCE};


/*
 *----------------------------------------------------------------------
 *
 * TintImage --
 *
 *      Modify an NSImage by blending it with a color.  The transparent part of
 *      the image remains transparent.  The opaque part of the image is painted
 *      with the color, using the specified alpha value for the transparency of
 *      the color.
 *
 * Results:
 *	None.
 *
 * Side effects:
 *	The appearance of the NSImage changes.
 *
 *----------------------------------------------------------------------
 */

static void TintImage(
    NSImage *image,
    NSColor *color,
    double alpha)
{
    NSSize size = [image size];
    NSRect rect = {NSZeroPoint, size};
    NSImage *mask = [[[NSImage alloc] initWithSize:size] retain];
    [mask lockFocus];
    [color set];
    NSRectFillUsingOperation(rect, NSCompositeCopy);
    [image drawInRect:rect
	     fromRect:rect
	    operation:NSCompositeDestinationIn
	     fraction:1.0];
    [mask unlockFocus];
    [image lockFocus];
    [mask drawInRect:rect
	    fromRect:rect
	   operation:NSCompositeSourceOver
	    fraction:alpha];
    [image unlockFocus];
    [mask release];
}

/*
 *----------------------------------------------------------------------
 *
 * TkNSImageConfigureMaster --
 *
 *	This function is called when an nsimage image is created or
 *	reconfigured.  It processes configuration options and resets any
 *	instances of the image.
 *
 * Results:
 *	A standard Tcl return value. If TCL_ERROR is returned then an error
 *	message is left in the masterPtr->interp's result.
 *
 * Side effects:
 *	Existing instances of the image will be redisplayed to match the new
 *	configuration options.
 *
 *----------------------------------------------------------------------
 */

static int
TkNSImageConfigureMaster(
    Tcl_Interp *interp,		   /* Interpreter to use for reporting errors. */
    TkNSImageMaster *masterPtr,  /* Pointer to data structure describing
				    * overall photo image to (re)configure. */
    int objc,			   /* Number of entries in objv. */
    Tcl_Obj *const objv[])	   /* Pairs of configuration options for image. */
{
    Tk_OptionTable optionTable = Tk_CreateOptionTable(interp, systemImageOptions);
    NSImage *newImage;
    Tcl_Obj *objPtr;
    static Tcl_Obj *asOption = NULL;
    int sourceInterpretation;

    if (asOption == NULL) {
	asOption = Tcl_NewStringObj("-as", -1);
	Tcl_IncrRefCount(asOption);
    }

    if (Tk_SetOptions(interp, (char *) masterPtr, optionTable, objc, objv,
		      NULL, NULL, NULL) != TCL_OK){
	goto errorExit;
    }

<<<<<<< HEAD
    if (masterPtr->source == NULL || masterPtr->source[0] == '0') {
	Tcl_SetObjResult(interp, Tcl_NewStringObj("-source is required.", -1));
	Tcl_SetErrorCode(interp, "TK", "IMAGE", "SYSTEM", "BAD_VALUE", NULL);
	goto errorExit;
    }
=======
	cg_context = TkMacOSXGetCGContextForDrawable(drawable);
	cg_image = CGBitmapContextCreateImage((CGContextRef) cg_context);
	if (cg_image) {
	    result = CGImageCreateWithImageInRect(cg_image, image_rect);
	    CGImageRelease(cg_image);
	}
    } else if (TkMacOSXDrawableView(drawable) != NULL) {
>>>>>>> 08372874

    objPtr = Tk_GetOptionValue(interp, (char *) masterPtr, optionTable,
				asOption, NULL);
    if (Tcl_GetIndexFromObj(interp, objPtr, sourceInterpretations, "option",
			    0, &sourceInterpretation) != TCL_OK) {
	Tcl_SetObjResult(interp, Tcl_NewStringObj(
	    "Unknown interpretation for source in -as option.  "
	    "Should be name, file, path, or filetype.", -1));
	Tcl_SetErrorCode(interp, "TK", "IMAGE", "SYSTEM", "BAD_VALUE", NULL);
	goto errorExit;
    }

    NSString *source = [[NSString alloc] initWithUTF8String: masterPtr->source];
    switch (sourceInterpretation) {
    case NAME_SOURCE:
	newImage = [[NSImage imageNamed:source] copy];
	break;
    case FILE_SOURCE:
	newImage = [[NSImage alloc] initWithContentsOfFile:source];
	break;
    case PATH_SOURCE:
	newImage = [[NSWorkspace sharedWorkspace] iconForFile:source];
	break;
    case FILETYPE_SOURCE:
	newImage = [[NSWorkspace sharedWorkspace] iconForFileType:source];
	break;
    default:
	newImage = NULL;
	break;
    }
    [source release];
    if (newImage) {
	NSSize size = NSMakeSize(masterPtr->width, masterPtr->height);
	[newImage setSize:size];
	[masterPtr->image release];
	[masterPtr->darkModeImage release];
	masterPtr->image = [newImage retain];
	masterPtr->darkModeImage = [[masterPtr->image copy] retain];
	if ([masterPtr->darkModeImage isTemplate]) {

	    /*
	     * For a template image the Dark Mode version should be white.
	     */

	    NSRect rect = {NSZeroPoint, size};
	    [masterPtr->darkModeImage lockFocus];
	    [[NSColor whiteColor] set];
	    NSRectFillUsingOperation(rect, NSCompositeSourceAtop);
	    [masterPtr->darkModeImage unlockFocus];
	} else if (masterPtr->pressed) {

	    /*
	     * Non-template pressed images are darker in Light Mode and lighter
	     * in Dark Mode.
	     */

	    TintImage(masterPtr->image, [NSColor blackColor], 0.2);
	    TintImage(masterPtr->darkModeImage, [NSColor whiteColor], 0.5);
	}
    } else {
	Tcl_SetObjResult(interp, Tcl_NewStringObj("Unknown named NSImage.\n"
	    "Try omitting ImageName, "
	    "e.g. use NSCaution for NSImageNameCaution.", -1));
	Tcl_SetErrorCode(interp, "TK", "IMAGE", "SYSTEM", "BAD_VALUE", NULL);
	goto errorExit;
    }

    /*
     * Inform the generic image code that the image has (potentially) changed.
     */

    Tk_ImageChanged(masterPtr->tkMaster, 0, 0, masterPtr->width,
	    masterPtr->height, masterPtr->width, masterPtr->height);
    masterPtr->flags &= ~IMAGE_CHANGED;

    return TCL_OK;

  errorExit:
    return TCL_ERROR;
}

/*
 *----------------------------------------------------------------------
 *
 * TkNSImageObjCmd --
 *
 *	This function implements the configure and cget commands for an
 *	nsimage instance.
 *
 * Results:
 *	A standard Tcl result.
 *
 * Side effects:
 *	The image may be reconfigured.
 *
 *----------------------------------------------------------------------
 */

static int
TkNSImageObjCmd(
    ClientData clientData,	/* Information about the image master. */
    Tcl_Interp *interp,		/* Current interpreter. */
    int objc,			/* Number of arguments. */
    Tcl_Obj *const objv[])	/* Argument objects. */
{
    TkNSImageMaster *masterPtr = clientData;
    Tk_OptionTable optionTable = Tk_CreateOptionTable(interp, systemImageOptions);
    static const char *const options[] = {"cget", "configure", NULL};
    enum {CGET, CONFIGURE};
    Tcl_Obj *objPtr;
    int index;

    if (objc < 2) {
	Tcl_WrongNumArgs(interp, 1, objv, "option ?arg ...?");
	return TCL_ERROR;
    }
    if (Tcl_GetIndexFromObjStruct(interp, objv[1], options,
	    sizeof(char *), "option", 0, &index) != TCL_OK) {
	return TCL_ERROR;
    }
    Tcl_Preserve(masterPtr);
    switch (index) {
    case CGET:
	if (objc != 3) {
	    Tcl_WrongNumArgs(interp, 2, objv, "option");
	    return TCL_ERROR;
	}
	objPtr = Tk_GetOptionValue(interp, (char *)masterPtr, optionTable,
		objv[2], NULL);
	if (objPtr == NULL) {
            goto error;
        }
        Tcl_SetObjResult(interp, objPtr);
	break;
    case CONFIGURE:
	if (objc == 2) {
	    objPtr = Tk_GetOptionInfo(interp, (char *)masterPtr, optionTable,
				     NULL, NULL);
	    if (objPtr == NULL) {
		goto error;
	    }
	    Tcl_SetObjResult(interp, objPtr);
	    break;
	} else if (objc == 3) {
	    objPtr = Tk_GetOptionInfo(interp, (char *)masterPtr, optionTable,
				     objv[2], NULL);
	    if (objPtr == NULL) {
		goto error;
	    }
	    Tcl_SetObjResult(interp, objPtr);
	    break;
	} else {
	    TkNSImageConfigureMaster(interp, masterPtr, objc - 2, objv + 2);
	    break;
	}
    default:
	break;
    }

    Tcl_Release(masterPtr);
    return TCL_OK;

 error:
    Tcl_Release(masterPtr);
    return TCL_ERROR;
}

/*
 *----------------------------------------------------------------------
 *
 * TkNSImageCreate --
 *
 *	Allocate and initialize an nsimage master.
 *
 * Results:
 *	A standard Tcl result.
 *
 * Side effects:
 *	The data structure for a new image is allocated.
 *
 *----------------------------------------------------------------------
 */

static int
TkNSImageCreate(
    Tcl_Interp *interp,		      /* Interpreter for application using image. */
    const char *name,		      /* Name to use for image. */
    int objc,			      /* Number of arguments. */
    Tcl_Obj *const objv[],	      /* Argument strings for options (not
				       * including image name or type). */
    TCL_UNUSED(const Tk_ImageType *), /* Pointer to our type record (not used). */
    Tk_ImageMaster master,	      /* Token for image, to be used in callbacks. */
    ClientData *clientDataPtr)	      /* Store manager's token for image here; it
				       * will be returned in later callbacks. */
{
    TkNSImageMaster *masterPtr;
    Tk_OptionTable optionTable = Tk_CreateOptionTable(interp, systemImageOptions);

    masterPtr = ckalloc(sizeof(TkNSImageMaster));
    masterPtr->tkMaster = master;
    masterPtr->interp = interp;
    masterPtr->imageName = ckalloc(strlen(name) + 1);
    strcpy(masterPtr->imageName, name);
    masterPtr->flags = 0;
    masterPtr->instancePtr = NULL;
    masterPtr->image = NULL;
    masterPtr->darkModeImage = NULL;
    masterPtr->source = NULL;
    masterPtr->as = NULL;

    /*
     * Process configuration options given in the image create command.
     */

    if (Tk_InitOptions(interp, (char *) masterPtr, optionTable, NULL) != TCL_OK
	|| TkNSImageConfigureMaster(interp, masterPtr, objc, objv) != TCL_OK) {
	TkNSImageDelete(masterPtr);
	return TCL_ERROR;
    }

    Tcl_CreateObjCommand(interp, name, TkNSImageObjCmd, masterPtr, NULL);

    *clientDataPtr = masterPtr;
    return TCL_OK;
}

/*
 *----------------------------------------------------------------------
 *
 * TkNSImageGet --
 *
 *	Allocate and initialize an nsimage instance.
 *
 * Results:
 *	The return value is a token for the image instance, which is used in
 *	future callbacks to ImageDisplay and ImageFree.
 *
 * Side effects:
 *	A new new nsimage instance is created.
 *
 *----------------------------------------------------------------------
 */

static ClientData
TkNSImageGet(
    TCL_UNUSED(Tk_Window),	/* Window in which the image will be used. */
    ClientData clientData)	/* Pointer to TkNSImageMaster for image. */
{
    TkNSImageMaster *masterPtr = (TkNSImageMaster *) clientData;
    TkNSImageInstance *instPtr;

    instPtr = ckalloc(sizeof(TkNSImageInstance));
    instPtr->masterPtr = masterPtr;
    return instPtr;
}

/*
 *----------------------------------------------------------------------
 *
 * TkNSImageDisplay --
 *
 *	Display or redisplay an nsimage in the given drawable.
 *
 * Results:
 *	None.
 *
 * Side effects:
 *	The image gets drawn.
 *
 *----------------------------------------------------------------------
 */

static void
TkNSImageDisplay(
    ClientData clientData,	/* Pointer to TkNSImageInstance for image. */
    TCL_UNUSED(Display *),	/* Display to use for drawing. */
    Drawable drawable,		/* Where to draw or redraw image. */
    int imageX, int imageY,	/* Origin of area to redraw, relative to
				 * origin of image. */
    int width, int height,	/* Dimensions of area to redraw. */
    int drawableX, int drawableY)
				/* Coordinates in drawable corresponding to
				 * imageX and imageY. */
{
    MacDrawable *macWin = (MacDrawable *) drawable;
    Tk_Window tkwin = (Tk_Window) macWin->winPtr;
    TkNSImageInstance *instPtr = (TkNSImageInstance *) clientData;
    TkNSImageMaster *masterPtr = instPtr->masterPtr;
    TkMacOSXDrawingContext dc;
    NSRect dstRect = NSMakeRect(macWin->xOff + drawableX,
				 macWin->yOff + drawableY, width, height);
    NSRect srcRect = NSMakeRect(imageX, imageY, width, height);
    NSImage *image = TkMacOSXInDarkMode(tkwin) ? masterPtr->darkModeImage :
	masterPtr->image;

    if (TkMacOSXSetupDrawingContext(drawable, NULL, &dc)) {
	if (dc.context) {
	    NSGraphicsContext *savedContext = NSGraphicsContext.currentContext;
	    NSGraphicsContext.currentContext = GET_NSCONTEXT(dc.context, YES);
	    [image drawInRect:dstRect
		     fromRect:srcRect
		    operation:NSCompositeSourceOver
		     fraction:masterPtr->alpha
	       respectFlipped:YES
			hints:nil];
	    NSGraphicsContext.currentContext = savedContext;
	}
	TkMacOSXRestoreDrawingContext(&dc);
    }
}

/*
 *----------------------------------------------------------------------
 *
 * TkNSImageFree --
 *
 *	Deallocate an instance of an nsimage.
 *
 * Results:
 *	None.
 *
 * Side effects:
 *	Information related to the instance is freed.
 *
 *----------------------------------------------------------------------
 */

static void
TkNSImageFree(
    ClientData clientData,	/* Pointer to TkNSImageInstance for instance. */
    TCL_UNUSED(Display *))	/* Display where image was to be drawn. */
{
    TkNSImageInstance *instPtr = (TkNSImageInstance *) clientData;
    ckfree(instPtr);
}

/*
 *----------------------------------------------------------------------
 *
 * TkNSImageDelete --
 *
 *	Deallocate an nsimage master.
 *
 * Results:
 *	None.
 *
 * Side effects:
 *	 NSImages are released and memory is freed.
 *
 *----------------------------------------------------------------------
 */

static void
TkNSImageDelete(
    ClientData clientData)	/* Pointer to TkNSImageMaster for image. When
				 * this function is called, no more instances
				 * exist. */
{
    TkNSImageMaster *masterPtr = (TkNSImageMaster *) clientData;

    Tcl_DeleteCommand(masterPtr->interp, masterPtr->imageName);
    ckfree(masterPtr->imageName);
    ckfree(masterPtr->source);
    ckfree(masterPtr->as);
    [masterPtr->image release];
    [masterPtr->darkModeImage release];
    ckfree(masterPtr);
}

/*
 *----------------------------------------------------------------------
 *
 * TkMacOSXNSImage_Init --
 *
 *	Adds the TkNSImage type to Tk.
 *
 * Results:
 *	Returns a standard Tcl completion code, and leaves an error message in
 *	the interp's result if an eTCL_UNUSED(rror occurs.
 *
 * Side effects:
 *	Creates the command:
 *      image create system -source ?-width? ?-height? ?-alpha? ?-pressed?
 *
 *----------------------------------------------------------------------
 */

int
TkMacOSXNSImage_Init(
    TCL_UNUSED(Tcl_Interp *))		/* Interpreter for application. */
{
    Tk_CreateImageType(&TkNSImageType);
    return 1;
}
/*
 * Local Variables:
 * mode: objc
 * c-basic-offset: 4
 * fill-column: 79
 * coding: utf-8
 * End:
 */<|MERGE_RESOLUTION|>--- conflicted
+++ resolved
@@ -7,7 +7,7 @@
  * Copyright (c) 1995-1997 Sun Microsystems, Inc.
  * Copyright 2001-2009, Apple Inc.
  * Copyright (c) 2005-2009 Daniel A. Steffen <das@users.sourceforge.net>
- * Copyright 2017-2018 Marc Culler.
+ * Copyright (c) 2017-2020 Marc Culler.
  *
  * See the file "license.terms" for information on usage and redistribution
  * of this file, and for a DISCLAIMER OF ALL WARRANTIES.
@@ -17,14 +17,16 @@
 #include "tkMacOSXConstants.h"
 #include "xbytes.h"
 
+static CGImageRef CreateCGImageFromPixmap(Drawable pixmap);
+static CGImageRef CreateCGImageFromDrawableRect( Drawable drawable,
+	   int x, int y, unsigned int width, unsigned int height);
+
 #pragma mark XImage handling
 
 int
 _XInitImageFuncPtrs(
-    XImage *image)
-{
-    (void)image;
-
+    TCL_UNUSED(XImage *)) /* image */ 
+{
     return 0;
 }
 @@ -46,10 +48,11 @@
  *----------------------------------------------------------------------
  */
 
-static void ReleaseData(void *info, const void *data, size_t size) {
-    (void)data;
-    (void)size;
-
+static void ReleaseData(
+    void *info,
+    TCL_UNUSED(const void *), /* data */
+    TCL_UNUSED(size_t))        /* size */
+{
     ckfree(info);
 }
 
@@ -80,7 +83,7 @@
 	if (image->bitmap_bit_order != MSBFirst) {
 	    char *srcPtr = image->data + image->xoffset;
 	    char *endPtr = srcPtr + len;
-	    char *destPtr = (data = (char *)ckalloc(len));
+	    char *destPtr = (data = ckalloc(len));
 
 	    while (srcPtr < endPtr) {
 		*destPtr++ = xBitReverseTable[(unsigned char)(*(srcPtr++))];
@@ -134,143 +137,6 @@
 	TkMacOSXDbgMsg("Unsupported image type");
     }
     return img;
-}
--
-/*
- *----------------------------------------------------------------------
- *
- * XGetImage --
- *
- *	This function copies data from a pixmap or window into an XImage.  It
- *      is essentially never used. At one time it was called by
- *      pTkImgPhotoDisplay, but that is no longer the case. Currently it is
- *      called two places, one of which is requesting an XY image which we do
- *      not support.  It probably does not work correctly -- see the comments
- *      for TkMacOSXBitmapRepFromDrawableRect.
- *
- * Results:
- *	Returns a newly allocated XImage containing the data from the given
- *	rectangle of the given drawable, or NULL if the XImage could not be
- *	constructed.  NOTE: If we are copying from a window on a Retina
- *	display, the dimensions of the XImage will be 2*width x 2*height.
- *
- * Side effects:
- *	None.
- *
- *----------------------------------------------------------------------
- */
-struct pixel_fmt {int r; int g; int b; int a;};
-static struct pixel_fmt bgra = {2, 1, 0, 3};
-static struct pixel_fmt abgr = {3, 2, 1, 0};
-
-XImage *
-XGetImage(
-    Display *display,
-    Drawable drawable,
-    int x,
-    int y,
-    unsigned int width,
-    unsigned int height,
-    unsigned long plane_mask,
-    int format)
-{
-    NSBitmapImageRep* bitmap_rep = NULL;
-    NSUInteger bitmap_fmt = 0;
-    XImage* imagePtr = NULL;
-    char* bitmap = NULL;
-    char R, G, B, A;
-    int depth = 32, offset = 0, bitmap_pad = 0;
-    unsigned int bytes_per_row, size, row, n, m;
-    unsigned int scalefactor=1, scaled_height=height, scaled_width=width;
-    NSWindow *win = TkMacOSXDrawableWindow(drawable);
-    static enum {unknown, no, yes} has_retina = unknown;
-    (void)plane_mask;
-
-    if (win && has_retina == unknown) {
-#ifdef __clang__
-	has_retina = [win respondsToSelector:@selector(backingScaleFactor)] ?
-		yes : no;
-#else
-	has_retina = no;
-#endif
-    }
-
-    if (has_retina == yes) {
-	/*
-	 * We only allow scale factors 1 or 2, as Apple currently does.
-	 */
-
-#ifdef __clang__
-	scalefactor = [win backingScaleFactor] == 2.0 ? 2 : 1;
-#endif
-	scaled_height *= scalefactor;
-	scaled_width *= scalefactor;
-    }
-
-    if (format == ZPixmap) {
-	if (width == 0 || height == 0) {
-	    return NULL;
-	}
-
-	bitmap_rep = TkMacOSXBitmapRepFromDrawableRect(drawable,
-		x, y, width, height);
-	if (!bitmap_rep) {
-	    TkMacOSXDbgMsg("XGetImage: Failed to construct NSBitmapRep");
-	    return NULL;
-	}
-	bitmap_fmt = [bitmap_rep bitmapFormat];
-	size = [bitmap_rep bytesPerPlane];
-	bytes_per_row = [bitmap_rep bytesPerRow];
-	bitmap = (char *)ckalloc(size);
-	if (!bitmap
-		|| (bitmap_fmt != 0 && bitmap_fmt != 1)
-		|| [bitmap_rep samplesPerPixel] != 4
-		|| [bitmap_rep isPlanar] != 0
-		|| bytes_per_row < 4 * scaled_width
-		|| size != bytes_per_row * scaled_height) {
-	    TkMacOSXDbgMsg("XGetImage: Unrecognized bitmap format");
-	    CFRelease(bitmap_rep);
-	    return NULL;
-	}
-	memcpy(bitmap, (char *)[bitmap_rep bitmapData], size);
-	CFRelease(bitmap_rep);
-
-	/*
-	 * When Apple extracts a bitmap from an NSView, it may be in either
-	 * BGRA or ABGR format.  For an XImage we need RGBA.
-	 */
-
-	struct pixel_fmt pixel = bitmap_fmt == 0 ? bgra : abgr;
-
-	for (row = 0, n = 0; row < scaled_height; row++, n += bytes_per_row) {
-	    for (m = n; m < n + 4*scaled_width; m += 4) {
-		R = *(bitmap + m + pixel.r);
-		G = *(bitmap + m + pixel.g);
-		B = *(bitmap + m + pixel.b);
-		A = *(bitmap + m + pixel.a);
-
-		*(bitmap + m)     = R;
-		*(bitmap + m + 1) = G;
-		*(bitmap + m + 2) = B;
-		*(bitmap + m + 3) = A;
-	    }
-	}
-	imagePtr = XCreateImage(display, NULL, depth, format, offset,
-		(char*) bitmap, scaled_width, scaled_height,
-		bitmap_pad, bytes_per_row);
-	if (scalefactor == 2) {
-	    imagePtr->pixelpower = 1;
-	}
-    } else {
-	/*
-	 * There are some calls to XGetImage in the generic Tk code which pass
-	 * an XYPixmap rather than a ZPixmap.  XYPixmaps should be handled
-	 * here.
-	 */
-	TkMacOSXDbgMsg("XGetImage does not handle XYPixmaps at the moment.");
-    }
-    return imagePtr;
 }
  
@@ -464,7 +330,7 @@
 XImage *
 XCreateImage(
     Display* display,
-    Visual* visual,
+    TCL_UNUSED(Visual*), /* visual */
     unsigned int depth,
     int format,
     int offset,
@@ -475,10 +341,9 @@
     int bytes_per_line)
 {
     XImage *ximage;
-    (void)visual;
 
     display->request++;
-    ximage = (XImage *)ckalloc(sizeof(XImage));
+    ximage = ckalloc(sizeof(XImage));
 
     ximage->height = height;
     ximage->width = width;
@@ -487,13 +352,6 @@
     ximage->format = format;
     ximage->data = data;
     ximage->obdata = NULL;
-
-    /*
-     * The default pixelpower is 0.  This must be explicitly set to 1 in the
-     * case of an XImage extracted from a Retina display.
-     */
-
-    ximage->pixelpower = 0;
 
     if (format == ZPixmap) {
 	ximage->bits_per_pixel = 32;
@@ -542,7 +400,7 @@
 /*
  *----------------------------------------------------------------------
  *
- * XPutImage --
+ * TkPutImage, XPutImage --
  *
  *	Copies a rectangular subimage of an XImage into a drawable.  Currently
  *      this is only called by TkImgPhotoDisplay, using a Window as the
@@ -590,17 +448,8 @@
 	}
 	if (img) {
 
-	    /*
-	     * If the XImage has big pixels, the source is rescaled to reflect
-	     * the actual pixel dimensions.  This is not currently used, but
-	     * could arise if the image were copied from a retina monitor and
-	     * redrawn on an ordinary monitor.
-	     */
-
-	    int pp = image->pixelpower;
-
 	    bounds = CGRectMake(0, 0, image->width, image->height);
-	    srcRect = CGRectMake(src_x<<pp, src_y<<pp, width<<pp, height<<pp);
+	    srcRect = CGRectMake(src_x, src_y, width, height);
 	    dstRect = CGRectMake(dest_x, dest_y, width, height);
 	    TkMacOSXDrawCGImage(drawable, gc, dc.context,
 				img, gc->foreground, gc->background,
@@ -614,6 +463,459 @@
     }
     TkMacOSXRestoreDrawingContext(&dc);
     return Success;
+}
++
+/*
+ *----------------------------------------------------------------------
+ *
+ * CreateCGImageFromDrawableRect
+ *
+ *	Extract image data from a MacOSX drawable as a CGImage.
+ *
+ *      This is only called by XGetImage and XCopyArea.  The Tk core uses
+ *      these functions on some platforms, but on macOS the core does not
+ *      call them with a source drawable which is a window.  Such calls are
+ *      used only for double-buffered drawing.  Since macOS defines the
+ *      macro TK_NO_DOUBLE_BUFFERING, the generic code never calls XGetImage
+ *      or XCopyArea on macOS.  Nonetheless, these function are in the stubs
+ *      table and therefore could be used by extensions.
+ *
+ *      This implementation does not work correctly.  Originally it relied on
+ *      [NSBitmapImageRep initWithFocusedViewRect:view_rect] which was
+ *      deprecated by Apple in OSX 10.14 and also required the use of other
+ *      deprecated functions such as [NSView lockFocus]. Apple's suggested
+ *      replacement is [NSView cacheDisplayInRect: toBitmapImageRep:] and that
+ *      is what is being used here.  However, that method only works when the
+ *      view has a valid CGContext, and a view is only guaranteed to have a
+ *      valid context during a call to [NSView drawRect]. To further complicate
+ *      matters, cacheDisplayInRect calls [NSView drawRect]. Essentially it is
+ *      asking the view to draw a subrectangle of itself using a special
+ *      graphics context which is linked to the BitmapImageRep. But our
+ *      implementation of [NSView drawRect] does not allow recursive calls. If
+ *      called recursively it returns immediately without doing any drawing.
+ *      So the bottom line is that this function either returns a NULL pointer
+ *      or a black image. To make it useful would require a significant amount
+ *      of rewriting of the drawRect method. Perhaps the next release of OSX
+ *      will include some more helpful ways of doing this.
+ *
+ * Results:
+ *	Returns an NSBitmapRep representing the image of the given rectangle of
+ *      the given drawable. This object is retained. The caller is responsible
+ *      for releasing it.
+ *
+ *      NOTE: The x,y coordinates should be relative to a coordinate system
+ *      with origin at the top left, as used by XImage and CGImage, not bottom
+ *      left as used by NSView.
+ *
+ * Side effects:
+ *     None
+ *
+ *----------------------------------------------------------------------
+ */
+
+static CGImageRef
+CreateCGImageFromDrawableRect(
+    Drawable drawable,
+    int x,
+    int y,
+    unsigned int width,
+    unsigned int height)
+{
+    MacDrawable *mac_drawable = (MacDrawable *) drawable;
+    CGContextRef cg_context = NULL;
+    CGImageRef cg_image = NULL, result = NULL;
+    NSBitmapImageRep *bitmapRep = NULL;
+    NSView *view = NULL;
+    if (mac_drawable->flags & TK_IS_PIXMAP) {
+	/*
+	 * This MacDrawable is a bitmap, so its view is NULL.
+	 */
+
+	CGRect image_rect = CGRectMake(x, y, width, height);
+
+	cg_context = TkMacOSXGetCGContextForDrawable(drawable);
+	cg_image = CGBitmapContextCreateImage((CGContextRef) cg_context);
+	if (cg_image) {
+	    result = CGImageCreateWithImageInRect(cg_image, image_rect);
+	    CGImageRelease(cg_image);
+	}
+    } else if (TkMacOSXDrawableView(drawable) != NULL) {
+
+	/*
+	 * Convert Tk top-left to NSView bottom-left coordinates.
+	 */
+
+	int view_height = [view bounds].size.height;
+	NSRect view_rect = NSMakeRect(x + mac_drawable->xOff,
+		view_height - height - y - mac_drawable->yOff,
+		width, height);
+
+	/*
+	 * Attempt to copy from the view to a bitmapImageRep.  If the view does
+	 * not have a valid CGContext, doing this will silently corrupt memory
+	 * and make a big mess. So, in that case, we just return NULL.
+	 */
+
+	if (view == [NSView focusView]) {
+	    bitmapRep = [view bitmapImageRepForCachingDisplayInRect: view_rect];
+	    [view cacheDisplayInRect:view_rect toBitmapImageRep:bitmapRep];
+	    result = [bitmapRep CGImage];
+	    CFRelease(bitmapRep);
+	} else {
+	    TkMacOSXDbgMsg("No CGContext - cannot copy from screen to bitmap.");
+	    result = NULL;
+	}
+    } else {
+	TkMacOSXDbgMsg("Invalid source drawable");
+    }
+    return result;
+}
++
+/*
+ *----------------------------------------------------------------------
+ *
+ * CreateCGImageFromPixmap --
+ *
+ *	Create a CGImage from an X Pixmap.
+ *
+ * Results:
+ *	CGImage, release after use.
+ *
+ * Side effects:
+ *	None.
+ *
+ *----------------------------------------------------------------------
+ */
+
+static CGImageRef
+CreateCGImageFromPixmap(
+    Drawable pixmap)
+{
+    CGImageRef img = NULL;
+    CGContextRef context = TkMacOSXGetCGContextForDrawable(pixmap);
+
+    if (context) {
+	img = CGBitmapContextCreateImage(context);
+    }
+    return img;
+}
++
+/*
+ *----------------------------------------------------------------------
+ *
+ * XGetImage --
+ *
+ *	This function copies data from a pixmap or window into an XImage.  It
+ *      is essentially never used. At one time it was called by
+ *      pTkImgPhotoDisplay, but that is no longer the case. Currently it is
+ *      called two places, one of which is requesting an XY image which we do
+ *      not support.  It probably does not work correctly -- see the comments
+ *      for CGImageFromDrawableRect.
+ *
+ * Results:
+ *	Returns a newly allocated XImage containing the data from the given
+ *	rectangle of the given drawable, or NULL if the XImage could not be
+ *	constructed.
+ *
+ * Side effects:
+ *	None.
+ *
+ *----------------------------------------------------------------------
+ */
+struct pixel_fmt {int r; int g; int b; int a;};
+static struct pixel_fmt bgra = {2, 1, 0, 3};
+static struct pixel_fmt abgr = {3, 2, 1, 0};
+
+XImage *
+XGetImage(
+    Display *display,
+    Drawable drawable,
+    int x,
+    int y,
+    unsigned int width,
+    unsigned int height,
+    TCL_UNUSED(unsigned long),  /* plane_mask */
+    int format)
+{
+    NSBitmapImageRep* bitmapRep = NULL;
+    NSUInteger bitmap_fmt = 0;
+    XImage* imagePtr = NULL;
+    char* bitmap = NULL;
+    char R, G, B, A;
+    int depth = 32, offset = 0, bitmap_pad = 0;
+    unsigned int bytes_per_row, size, row, n, m;
+
+    if (format == ZPixmap) {
+	CGImageRef cgImage;
+	if (width == 0 || height == 0) {
+	    return NULL;
+	}
+
+	cgImage = CreateCGImageFromDrawableRect(drawable, x, y, width, height);
+	if (cgImage) {
+	    bitmapRep = [NSBitmapImageRep alloc];
+	    [bitmapRep initWithCGImage:cgImage];
+	    CFRelease(cgImage);
+	} else {
+	    TkMacOSXDbgMsg("XGetImage: Failed to construct CGImage");
+	    return NULL;
+	}
+	bitmap_fmt = [bitmapRep bitmapFormat];
+	size = [bitmapRep bytesPerPlane];
+	bytes_per_row = [bitmapRep bytesPerRow];
+	bitmap = ckalloc(size);
+	if (!bitmap
+		|| (bitmap_fmt != 0 && bitmap_fmt != 1)
+		|| [bitmapRep samplesPerPixel] != 4
+		|| [bitmapRep isPlanar] != 0
+		|| bytes_per_row < 4 * width
+		|| size != bytes_per_row * height) {
+	    TkMacOSXDbgMsg("XGetImage: Unrecognized bitmap format");
+	    CFRelease(bitmapRep);
+	    return NULL;
+	}
+	memcpy(bitmap, (char *)[bitmapRep bitmapData], size);
+	CFRelease(bitmapRep);
+
+	/*
+	 * When Apple extracts a bitmap from an NSView, it may be in either
+	 * BGRA or ABGR format.  For an XImage we need RGBA.
+	 */
+
+	struct pixel_fmt pixel = bitmap_fmt == 0 ? bgra : abgr;
+
+	for (row = 0, n = 0; row < height; row++, n += bytes_per_row) {
+	    for (m = n; m < n + 4*width; m += 4) {
+		R = *(bitmap + m + pixel.r);
+		G = *(bitmap + m + pixel.g);
+		B = *(bitmap + m + pixel.b);
+		A = *(bitmap + m + pixel.a);
+
+		*(bitmap + m)     = R;
+		*(bitmap + m + 1) = G;
+		*(bitmap + m + 2) = B;
+		*(bitmap + m + 3) = A;
+	    }
+	}
+	imagePtr = XCreateImage(display, NULL, depth, format, offset,
+		(char*) bitmap, width, height,
+		bitmap_pad, bytes_per_row);
+    } else {
+	/*
+	 * There are some calls to XGetImage in the generic Tk code which pass
+	 * an XYPixmap rather than a ZPixmap.  XYPixmaps should be handled
+	 * here.
+	 */
+	TkMacOSXDbgMsg("XGetImage does not handle XYPixmaps at the moment.");
+    }
+    return imagePtr;
+}
++
+/*
+ *----------------------------------------------------------------------
+ *
+ * XCopyArea --
+ *
+ *	Copies image data from one drawable to another.
+ *
+ * Results:
+ *	None.
+ *
+ * Side effects:
+ *	Image data is moved from a window or bitmap to a second window or bitmap.
+ *
+ *----------------------------------------------------------------------
+ */
+
+int
+XCopyArea(
+    Display *display,		/* Display. */
+    Drawable src,		/* Source drawable. */
+    Drawable dst,		/* Destination drawable. */
+    GC gc,			/* GC to use. */
+    int src_x,			/* X & Y, width & height */
+    int src_y,			/* define the source rectangle */
+    unsigned int width,		/* that will be copied. */
+    unsigned int height,
+    int dest_x,			/* Dest X & Y on dest rect. */
+    int dest_y)
+{
+    TkMacOSXDrawingContext dc;
+    MacDrawable *srcDraw = (MacDrawable *) src;
+    CGImageRef img = NULL;
+    CGRect bounds, srcRect, dstRect;
+
+    display->request++;
+    if (!width || !height) {
+	return BadDrawable;
+    }
+
+    if (!TkMacOSXSetupDrawingContext(dst, gc, &dc)) {
+	TkMacOSXDbgMsg("Failed to setup drawing context.");
+	return BadDrawable;
+    }
+
+    if (!dc.context) {
+	TkMacOSXDbgMsg("Invalid destination drawable - no context.");
+	return BadDrawable;
+    }
+
+    if (srcDraw->flags & TK_IS_PIXMAP) {
+	img = CreateCGImageFromPixmap(src);
+    } else if (TkMacOSXDrawableWindow(src)) {
+	img = CreateCGImageFromDrawableRect(src, src_x, src_y, width, height);
+    } else {
+	TkMacOSXDbgMsg("Invalid source drawable - neither window nor pixmap.");
+    }
+
+    if (img) {
+	bounds = CGRectMake(0, 0, srcDraw->size.width, srcDraw->size.height);
+	srcRect = CGRectMake(src_x, src_y, width, height);
+	dstRect = CGRectMake(dest_x, dest_y, width, height);
+	TkMacOSXDrawCGImage(dst, gc, dc.context, img,
+		gc->foreground, gc->background, bounds, srcRect, dstRect);
+	CFRelease(img);
+    } else {
+	TkMacOSXDbgMsg("Failed to construct CGImage.");
+    }
+
+    TkMacOSXRestoreDrawingContext(&dc);
+    return Success;
+}
++
+/*
+ *----------------------------------------------------------------------
+ *
+ * XCopyPlane --
+ *
+ *	Copies a bitmap from a source drawable to a destination drawable. The
+ *	plane argument specifies which bit plane of the source contains the
+ *	bitmap. Note that this implementation ignores the gc->function.
+ *
+ * Results:
+ *	None.
+ *
+ * Side effects:
+ *	Changes the destination drawable.
+ *
+ *----------------------------------------------------------------------
+ */
+
+int
+XCopyPlane(
+    Display *display,		/* Display. */
+    Drawable src,		/* Source drawable. */
+    Drawable dst,		/* Destination drawable. */
+    GC gc,				/* GC to use. */
+    int src_x,			/* X & Y, width & height */
+    int src_y,			/* define the source rectangle */
+    unsigned int width,	/* that will be copied. */
+    unsigned int height,
+    int dest_x,			/* Dest X & Y on dest rect. */
+    int dest_y,
+    unsigned long plane)	/* Which plane to copy. */
+{
+    TkMacOSXDrawingContext dc;
+    MacDrawable *srcDraw = (MacDrawable *) src;
+    MacDrawable *dstDraw = (MacDrawable *) dst;
+    CGRect bounds, srcRect, dstRect;
+    display->request++;
+    if (!width || !height) {
+	/* TkMacOSXDbgMsg("Drawing of empty area requested"); */
+	return BadDrawable;
+    }
+    if (plane != 1) {
+	Tcl_Panic("Unexpected plane specified for XCopyPlane");
+    }
+    if (srcDraw->flags & TK_IS_PIXMAP) {
+	if (!TkMacOSXSetupDrawingContext(dst, gc, &dc)) {
+	    return BadDrawable;
+	}
+
+	CGContextRef context = dc.context;
+
+	if (context) {
+	    CGImageRef img = CreateCGImageFromPixmap(src);
+
+	    if (img) {
+		TkpClipMask *clipPtr = (TkpClipMask *) gc->clip_mask;
+		unsigned long imageBackground  = gc->background;
+
+                if (clipPtr && clipPtr->type == TKP_CLIP_PIXMAP) {
+		    srcRect = CGRectMake(src_x, src_y, width, height);
+		    CGImageRef mask = CreateCGImageFromPixmap(
+			    clipPtr->value.pixmap);
+		    CGImageRef submask = CGImageCreateWithImageInRect(
+			    img, srcRect);
+		    CGRect rect = CGRectMake(dest_x, dest_y, width, height);
+
+		    rect = CGRectOffset(rect, dstDraw->xOff, dstDraw->yOff);
+		    CGContextSaveGState(context);
+
+		    /*
+		     * Move the origin of the destination to top left.
+		     */
+
+		    CGContextTranslateCTM(context,
+			    0, rect.origin.y + CGRectGetMaxY(rect));
+		    CGContextScaleCTM(context, 1, -1);
+
+		    /*
+		     * Fill with the background color, clipping to the mask.
+		     */
+
+		    CGContextClipToMask(context, rect, submask);
+		    TkMacOSXSetColorInContext(gc, gc->background, dc.context);
+		    CGContextFillRect(context, rect);
+
+		    /*
+		     * Fill with the foreground color, clipping to the
+		     * intersection of img and mask.
+		     */
+
+		    CGImageRef subimage = CGImageCreateWithImageInRect(
+			    img, srcRect);
+		    CGContextClipToMask(context, rect, subimage);
+		    TkMacOSXSetColorInContext(gc, gc->foreground, context);
+		    CGContextFillRect(context, rect);
+		    CGContextRestoreGState(context);
+		    CGImageRelease(img);
+		    CGImageRelease(mask);
+		    CGImageRelease(submask);
+		    CGImageRelease(subimage);
+		} else {
+		    bounds = CGRectMake(0, 0,
+			    srcDraw->size.width, srcDraw->size.height);
+		    srcRect = CGRectMake(src_x, src_y, width, height);
+		    dstRect = CGRectMake(dest_x, dest_y, width, height);
+		    TkMacOSXDrawCGImage(dst, gc, dc.context, img,
+			    gc->foreground, imageBackground, bounds,
+			    srcRect, dstRect);
+		    CGImageRelease(img);
+		}
+	    } else {
+		/* no image */
+		TkMacOSXDbgMsg("Invalid source drawable");
+	    }
+	} else {
+	    TkMacOSXDbgMsg("Invalid destination drawable - "
+		    "could not get a bitmap context.");
+	}
+	TkMacOSXRestoreDrawingContext(&dc);
+	return Success;
+    } else {
+	/*
+	 * Source drawable is a Window, not a Pixmap.
+	 */
+
+	return XCopyArea(display, src, dst, gc, src_x, src_y, width, height,
+		dest_x, dest_y);
+    }
 }
  
@@ -832,21 +1134,11 @@
 	goto errorExit;
     }
 
-<<<<<<< HEAD
     if (masterPtr->source == NULL || masterPtr->source[0] == '0') {
 	Tcl_SetObjResult(interp, Tcl_NewStringObj("-source is required.", -1));
 	Tcl_SetErrorCode(interp, "TK", "IMAGE", "SYSTEM", "BAD_VALUE", NULL);
 	goto errorExit;
     }
-=======
-	cg_context = TkMacOSXGetCGContextForDrawable(drawable);
-	cg_image = CGBitmapContextCreateImage((CGContextRef) cg_context);
-	if (cg_image) {
-	    result = CGImageCreateWithImageInRect(cg_image, image_rect);
-	    CGImageRelease(cg_image);
-	}
-    } else if (TkMacOSXDrawableView(drawable) != NULL) {
->>>>>>> 08372874
 
     objPtr = Tk_GetOptionValue(interp, (char *) masterPtr, optionTable,
 				asOption, NULL);
@@ -1034,15 +1326,15 @@
 
 static int
 TkNSImageCreate(
-    Tcl_Interp *interp,		      /* Interpreter for application using image. */
-    const char *name,		      /* Name to use for image. */
-    int objc,			      /* Number of arguments. */
-    Tcl_Obj *const objv[],	      /* Argument strings for options (not
-				       * including image name or type). */
+    Tcl_Interp *interp,		 /* Interpreter for application using image. */
+    const char *name,		 /* Name to use for image. */
+    int objc,			 /* Number of arguments. */
+    Tcl_Obj *const objv[],	 /* Argument strings for options (not
+				  * including image name or type). */
     TCL_UNUSED(const Tk_ImageType *), /* Pointer to our type record (not used). */
-    Tk_ImageMaster master,	      /* Token for image, to be used in callbacks. */
-    ClientData *clientDataPtr)	      /* Store manager's token for image here; it
-				       * will be returned in later callbacks. */
+    Tk_ImageMaster master,	 /* Token for image, to be used in callbacks. */
+    ClientData *clientDataPtr)	 /* Store manager's token for image here; it
+				  * will be returned in later callbacks. */
 {
     TkNSImageMaster *masterPtr;
     Tk_OptionTable optionTable = Tk_CreateOptionTable(interp, systemImageOptions);
@@ -1095,7 +1387,7 @@
 
 static ClientData
 TkNSImageGet(
-    TCL_UNUSED(Tk_Window),	/* Window in which the image will be used. */
+    TCL_UNUSED(Tk_Window),  /* tkwin */
     ClientData clientData)	/* Pointer to TkNSImageMaster for image. */
 {
     TkNSImageMaster *masterPtr = (TkNSImageMaster *) clientData;
@@ -1126,7 +1418,7 @@
 static void
 TkNSImageDisplay(
     ClientData clientData,	/* Pointer to TkNSImageInstance for image. */
-    TCL_UNUSED(Display *),	/* Display to use for drawing. */
+    TCL_UNUSED(Display *),      /* display */
     Drawable drawable,		/* Where to draw or redraw image. */
     int imageX, int imageY,	/* Origin of area to redraw, relative to
 				 * origin of image. */
@@ -1182,7 +1474,7 @@
 static void
 TkNSImageFree(
     ClientData clientData,	/* Pointer to TkNSImageInstance for instance. */
-    TCL_UNUSED(Display *))	/* Display where image was to be drawn. */
+    TCL_UNUSED(Display *))      /* display */
 {
     TkNSImageInstance *instPtr = (TkNSImageInstance *) clientData;
     ckfree(instPtr);
@@ -1231,7 +1523,7 @@
  *
  * Results:
  *	Returns a standard Tcl completion code, and leaves an error message in
- *	the interp's result if an eTCL_UNUSED(rror occurs.
+ *	the interp's result if an error occurs.
  *
  * Side effects:
  *	Creates the command:
@@ -1242,7 +1534,7 @@
 
 int
 TkMacOSXNSImage_Init(
-    TCL_UNUSED(Tcl_Interp *))		/* Interpreter for application. */
+    TCL_UNUSED(Tcl_Interp *)) /* interp */
 {
     Tk_CreateImageType(&TkNSImageType);
     return 1;
