--- conflicted
+++ resolved
@@ -29,13 +29,8 @@
         uses: actions/checkout@v6
         with:
           path: tk
-<<<<<<< HEAD
       - name: Checkout Tcl 9.1
-        uses: actions/checkout@v5
-=======
-      - name: Checkout Tcl 9.0
         uses: actions/checkout@v6
->>>>>>> 444bd785
         with:
           repository: tcltk/tcl
           ref: main
@@ -123,15 +118,9 @@
           msystem: MINGW64
           install: git mingw-w64-x86_64-toolchain make zip
       - name: Checkout Tk
-<<<<<<< HEAD
-        uses: actions/checkout@v5
+        uses: actions/checkout@v6
       - name: Checkout Tcl 9.1
-        uses: actions/checkout@v5
-=======
         uses: actions/checkout@v6
-      - name: Checkout Tcl 9.0
-        uses: actions/checkout@v6
->>>>>>> 444bd785
         with:
           repository: tcltk/tcl
           ref: main
