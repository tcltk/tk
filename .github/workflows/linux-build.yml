--- conflicted
+++ resolved
@@ -32,11 +32,7 @@
         uses: actions/checkout@v3
         with:
           repository: tcltk/tcl
-<<<<<<< HEAD
-          ref: core-8-branch
-=======
           ref: tip-626
->>>>>>> 698c7012
           path: tcl
       - name: Setup Environment (compiler=${{ matrix.compiler }})
         run: |
@@ -53,24 +49,8 @@
           COMPILER: ${{ matrix.compiler }}
           OPTS: ${{ matrix.compiler }}${{ matrix.cfgopt }}
       - name: Configure and Build Tcl
-<<<<<<< HEAD
-=======
         run: |
-          ./configure ${CFGOPT} "--prefix=$HOME/install dir" || {
-            cat config.log
-            echo "::warning::Failure during Tcl Configure"
-            exit 1
-          }
-          make all install  || {
-            echo "::warning::Failure during Tcl Build"
-            exit 1
-          }
-          echo "TCL_CONFIG_PATH=`pwd`" >> $GITHUB_ENV
-        working-directory: tcl/unix
-      - name: Configure (opts=${{ matrix.cfgopt }})
->>>>>>> 698c7012
-        run: |
-          ./configure $CFGOPT --with-tcl=$TCL_CONFIG_PATH "--prefix=$HOME/install dir" || {
+          ./configure $CFGOPT "--prefix=$HOME/install dir" || {
             cat config.log
             echo "::warning::Failure during Tcl Configure"
             exit 1
@@ -156,11 +136,7 @@
         uses: actions/checkout@v3
         with:
           repository: tcltk/tcl
-<<<<<<< HEAD
-          ref: core-8-branch
-=======
           ref: tip-626
->>>>>>> 698c7012
           path: tcl
       - name: Setup Environment (compiler=${{ matrix.compiler }})
         run: |
@@ -174,24 +150,8 @@
           CFGOPT: ${{ matrix.cfgopt }}
           COMPILER: ${{ matrix.compiler }}
       - name: Configure and Build Tcl
-<<<<<<< HEAD
-=======
         run: |
-          ./configure ${CFGOPT} "--prefix=$HOME/install dir" || {
-            cat config.log
-            echo "::warning::Failure during Tcl Configure"
-            exit 1
-          }
-          make all install  || {
-            echo "::warning::Failure during Tcl Build"
-            exit 1
-          }
-          echo "TCL_CONFIG_PATH=`pwd`" >> $GITHUB_ENV
-        working-directory: tcl/unix
-      - name: Configure ${{ matrix.cfgopt }}
->>>>>>> 698c7012
-        run: |
-          ./configure $CFGOPT --with-tcl=$TCL_CONFIG_PATH "--prefix=$HOME/install dir" || {
+          ./configure $CFGOPT "--prefix=$HOME/install dir" || {
             cat config.log
             echo "::warning::Failure during Tcl Configure"
             exit 1
