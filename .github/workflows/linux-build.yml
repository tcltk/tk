--- conflicted
+++ resolved
@@ -3,13 +3,8 @@
   push:
     branches:
     - "main"
-<<<<<<< HEAD
-    - "core-8-branch"
-    - "core-8-6-branch"
+    - "core-9-0-branch"
     - "revised_text"
-=======
-    - "core-9-0-branch"
->>>>>>> 14ad0d19
     tags:
     - "core-**"
 permissions:
