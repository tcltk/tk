--- conflicted
+++ resolved
@@ -34,13 +34,8 @@
         uses: actions/checkout@v6
         with:
           path: tk
-<<<<<<< HEAD
       - name: Checkout Tcl 9.1
-        uses: actions/checkout@v5
-=======
-      - name: Checkout Tcl 9.0
         uses: actions/checkout@v6
->>>>>>> 444bd785
         with:
           repository: tcltk/tcl
           ref: main
