name: Linux
on:
  push:
    branches:
    - "main"
    - "core-8-6-branch"
    tags:
    - "core-**"
permissions:
  contents: read
defaults:
  run:
    shell: bash
    working-directory: tk/unix
env:
  ERROR_ON_FAILURES: 1
jobs:
  build:
    runs-on: ubuntu-22.04
    strategy:
      matrix:
        compiler:
          - "gcc"
          - "clang"
        cfgopt:
          - ""
          - "CFLAGS=-DTK_NO_DEPRECATED=1"
          - "--disable-shared"
          - "--disable-xft"
          - "--disable-xss"
          - "--enable-symbols"
    steps:
      - name: Checkout
        uses: actions/checkout@v4
        with:
          path: tk
      - name: Checkout Tcl
        uses: actions/checkout@v4
        with:
          repository: tcltk/tcl
          ref: core-8-branch
          path: tcl
      - name: Setup Environment (compiler=${{ matrix.compiler }})
        run: |
<<<<<<< HEAD
          sudo apt-get install libxss-dev
=======
          sudo apt-get install tcl8.6-dev libxss-dev libxft-dev
>>>>>>> d2460207
          mkdir "$HOME/install dir"
          touch tk/doc/man.macros tk/generic/tkStubInit.c
          echo "CFGOPT=$CFGOPT" >> $GITHUB_ENV
          echo "CC=$COMPILER" >> $GITHUB_ENV
          echo "TOOL_DIR=$(cd tcl/tools;pwd)" >> $GITHUB_ENV
          echo "BUILD_CONFIG_ID=$OPTS" >> $GITHUB_ENV
        working-directory: "."
        env:
          CFGOPT: ${{ matrix.cfgopt }}
          COMPILER: ${{ matrix.compiler }}
          OPTS: ${{ matrix.compiler }}${{ matrix.cfgopt }}
      - name: Configure and Build Tcl
        run: |
          ./configure $CFGOPT "--prefix=$HOME/install dir" || {
            cat config.log
            echo "::warning::Failure during Tcl Configure"
            exit 1
          }
          make all install  || {
            echo "::warning::Failure during Tcl Build"
            exit 1
          }
          echo "TCL_CONFIG_PATH=`pwd`" >> $GITHUB_ENV
        working-directory: tcl/unix
      - name: Configure (opts=${{ matrix.cfgopt }})
        run: |
          ./configure $CFGOPT --with-tcl=$TCL_CONFIG_PATH "--prefix=$HOME/install dir" || {
            cat config.log
            echo "::error::Failure during Configure"
            exit 1
          }
      - name: Build
        run: |
          make binaries libraries || {
            echo "::error::Failure during Build"
            exit 1
          }
      - name: Build Test Harness
        run: |
          make tktest || {
            echo "::error::Failure during Build"
            exit 1
          }
      - name: Test-Drive Installation
        run: |
          make install || {
            echo "::error::Failure during Install"
            exit 1
          }
      - name: Create Distribution Package
        run: |
          make dist || {
            echo "::error::Failure during Distribute"
            exit 1
          }
      - name: Convert Documentation to HTML
        run: |
          make html-tk TOOL_DIR=$TOOL_DIR || {
            echo "::error::Failure during Distribute"
            exit 1
          }
      - name: Discover Version ID
        if: ${{ env.BUILD_CONFIG_ID == 'gcc' }}
        run: |
          cd /tmp/dist
          echo "VERSION=`ls -d tk* | sed 's/tk//'`" >> $GITHUB_ENV
      - name: Upload Source Distribution
        if: ${{ env.BUILD_CONFIG_ID == 'gcc' }}
        uses: actions/upload-artifact@v3
        with:
          name: Tk ${{ env.VERSION }} Source distribution (snapshot)
          path: |
            /tmp/dist/tk*
            !/tmp/dist/tk*/html/**
      - name: Upload Documentation Distribution
        if: ${{ env.BUILD_CONFIG_ID == 'gcc' }}
        uses: actions/upload-artifact@v3
        with:
          name: Tk ${{ env.VERSION }} HTML documentation (snapshot)
          path: /tmp/dist/tk*/html
  test:
    runs-on: ubuntu-22.04
    strategy:
      matrix:
        compiler:
          - "gcc"
        cfgopt:
          - ""
          - "--disable-xft"
          - "--enable-symbols"
    steps:
      - name: Checkout
        uses: actions/checkout@v4
        with:
          path: tk
      - name: Checkout Tcl
        uses: actions/checkout@v4
        with:
          repository: tcltk/tcl
          ref: core-8-branch
          path: tcl
      - name: Setup Environment (compiler=${{ matrix.compiler }})
        run: |
<<<<<<< HEAD
          sudo apt-get install libxss-dev xvfb libicu-dev
=======
          sudo apt-get install tcl8.6-dev libxss-dev libxft-dev xvfb
>>>>>>> d2460207
          mkdir "$HOME/install dir"
          touch tk/doc/man.macros tk/generic/tkStubInit.c
          echo "CFGOPT=$CFGOPT" >> $GITHUB_ENV
          echo "CC=$COMPILER" >> $GITHUB_ENV
        working-directory: "."
        env:
          CFGOPT: ${{ matrix.cfgopt }}
          COMPILER: ${{ matrix.compiler }}
      - name: Configure and Build Tcl
        run: |
          ./configure $CFGOPT "--prefix=$HOME/install dir" || {
            cat config.log
            echo "::warning::Failure during Tcl Configure"
            exit 1
          }
          make all install  || {
            echo "::warning::Failure during Tcl Build"
            exit 1
          }
          echo "TCL_CONFIG_PATH=`pwd`" >> $GITHUB_ENV
        working-directory: tcl/unix
      - name: Configure ${{ matrix.cfgopt }}
        run: |
          ./configure $CFGOPT --with-tcl=$TCL_CONFIG_PATH "--prefix=$HOME/install dir" || {
            cat config.log
            echo "::error::Failure during Configure"
            exit 1
          }
      - name: Build
        run: |
          make binaries libraries tktest || {
            echo "::error::Failure during Build"
            exit 1
          }
      - name: Run Tests
        run: |
          xvfb-run --auto-servernum make test-classic | tee out-classic.txt
          xvfb-run --auto-servernum make test-ttk | tee out-ttk.txt
          grep -q "Failed	0" out-classic.txt || {
            echo "::error::Failure during Test"
            exit 1
          }
          grep -q "Failed	0" out-ttk.txt || {
            echo "::error::Failure during Test"
            exit 1
          }
        timeout-minutes: 15<|MERGE_RESOLUTION|>--- conflicted
+++ resolved
@@ -42,11 +42,7 @@
           path: tcl
       - name: Setup Environment (compiler=${{ matrix.compiler }})
         run: |
-<<<<<<< HEAD
-          sudo apt-get install libxss-dev
-=======
-          sudo apt-get install tcl8.6-dev libxss-dev libxft-dev
->>>>>>> d2460207
+          sudo apt-get install libxss-dev libxft-dev
           mkdir "$HOME/install dir"
           touch tk/doc/man.macros tk/generic/tkStubInit.c
           echo "CFGOPT=$CFGOPT" >> $GITHUB_ENV
@@ -150,11 +146,7 @@
           path: tcl
       - name: Setup Environment (compiler=${{ matrix.compiler }})
         run: |
-<<<<<<< HEAD
-          sudo apt-get install libxss-dev xvfb libicu-dev
-=======
-          sudo apt-get install tcl8.6-dev libxss-dev libxft-dev xvfb
->>>>>>> d2460207
+          sudo apt-get install libxss-dev libxft-dev xvfb libicu-dev
           mkdir "$HOME/install dir"
           touch tk/doc/man.macros tk/generic/tkStubInit.c
           echo "CFGOPT=$CFGOPT" >> $GITHUB_ENV
