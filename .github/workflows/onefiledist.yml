--- conflicted
+++ resolved
@@ -23,13 +23,8 @@
         uses: actions/checkout@v5
         with:
           path: tk
-<<<<<<< HEAD
       - name: Checkout Tcl 9.1
-        uses: actions/checkout@v4
-=======
-      - name: Checkout Tcl 9.0
-        uses: actions/checkout@v5
->>>>>>> 125b5088
+        uses: actions/checkout@v5
         with:
           repository: tcltk/tcl
           ref: main
@@ -92,13 +87,8 @@
         uses: actions/checkout@v5
         with:
           path: tk
-<<<<<<< HEAD
       - name: Checkout Tcl 9.1
-        uses: actions/checkout@v4
-=======
-      - name: Checkout Tcl 9.0
-        uses: actions/checkout@v5
->>>>>>> 125b5088
+        uses: actions/checkout@v5
         with:
           repository: tcltk/tcl
           ref: main
@@ -185,13 +175,8 @@
         uses: actions/checkout@v5
         with:
           path: tk
-<<<<<<< HEAD
       - name: Checkout Tcl 9.1
-        uses: actions/checkout@v4
-=======
-      - name: Checkout Tcl 9.0
-        uses: actions/checkout@v5
->>>>>>> 125b5088
+        uses: actions/checkout@v5
         with:
           repository: tcltk/tcl
           ref: main
