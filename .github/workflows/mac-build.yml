name: macOS
on:
  push:
    branches:
    - "main"
    - "core-8-branch"
    - "core-8-6-branch"
<<<<<<< HEAD
    - "bug-22349fc78a-v2"
=======
    - "macOS-14-CI"
>>>>>>> 4e2ce7f2
    tags:
    - "core-**"
permissions:
  contents: read
env:
  ERROR_ON_FAILURES: 1
jobs:
  xcode:
<<<<<<< HEAD
    runs-on: macos-12
=======
    runs-on: macos-14
>>>>>>> 4e2ce7f2
    defaults:
      run:
        shell: bash
        working-directory: tk/macosx
    steps:
      - name: Checkout Tk
        uses: actions/checkout@v4
        with:
          path: tk
      - name: Checkout Tcl
        uses: actions/checkout@v4
        with:
          repository: tcltk/tcl
          ref: core-8-6-branch
          path: tcl
      - name: Prepare checked out repositories
        run: |
          touch tk/generic/tkStubInit.c
          mkdir build
          echo "BUILD_DIR=`cd build && pwd`" >> $GITHUB_ENV
          echo "DESTDIR=`cd build && pwd`" >> $GITHUB_ENV
        working-directory: .
      - name: Build Tcl
        run: |
          make all
        working-directory: tcl/macosx
      - name: Build
        run: |
          make all install || {
            echo "::error::Failure during Build"
            exit 1
          }
      - name: Run Tests
        run: |
          make TESTFLAGS="-verbose bpest" test | tee out.txt
          nmatches=$( grep -c "Failed	0" out.txt )
          if [ $nmatches -lt 4 ]
          then
            echo "::error::Failure during Test"
            exit 1
          fi
        timeout-minutes: 30
  clang:
    runs-on: macos-12
    strategy:
      matrix:
        symbols:
          - 'no'
          - 'mem'
        options:
          - '--enable-aqua'
          - '--disable-aqua'
    defaults:
      run:
        shell: bash
        working-directory: tk/unix
    steps:
      - name: Checkout Tk
        uses: actions/checkout@v4
        with:
          path: tk
      - name: Checkout Tcl
        uses: actions/checkout@v4
        with:
          repository: tcltk/tcl
          ref: core-8-6-branch
          path: tcl
      - name: Prepare checked out repositories
        env:
          SET_DISPLAY: ${{ contains(matrix.options, '--disable-aqua') }}
        run: |
          touch ../generic/tkStubInit.c ../doc/man.macros
          mkdir "$HOME/install dir"
          echo "USE_XVFB=$SET_DISPLAY" >> $GITHUB_ENV
      - name: Add X11 (if required)
        if: ${{ env.USE_XVFB == 'true' }}
        run: |
          brew install --cask xquartz
          sudo /opt/X11/libexec/privileged_startx || true
        working-directory: .
      - name: Build Tcl
        # Note that macOS is always a 64 bit platform
        run: |
          ./configure --enable-64bit $CFGOPT "--prefix=$HOME/install dir" || {
            cat config.log
            echo "::error::Failure during Tcl Configure"
            exit 1
          }
          make all || {
            echo "::error::Failure during Tcl Build"
            exit 1
          }
          make install || {
            echo "::error::Failure during Tcl Install"
            exit 1
          }
        working-directory: tcl/unix
        env:
          CFGOPT: --enable-symbols=${{ matrix.symbols }}
      - name: Configure (symbols=${{ matrix.symbols }} ${{matrix.options }})
        # Note that macOS is always a 64 bit platform
        run: |
          ./configure --enable-64bit $CFGOPT "--prefix=$HOME/install dir" --disable-xft || {
            cat config.log
            echo "::error::Failure during Configure"
            exit 1
          }
        env:
          CFGOPT: --enable-symbols=${{ matrix.symbols }} ${{matrix.options }}
      - name: Build
        run: |
          make binaries libraries tktest || {
            echo "::error::Failure during Build"
            exit 1
          }
      - name: Run Tests
        run: |
          if [ $USE_XVFB == true ]; then
            function runXvfb {
              PATH=$PATH:/opt/X11/bin
              Xvfb $1 &
              XVFB_PID=$!
              echo Launched Xvfb $1 as process $XVFB_PID >&2
              trap "echo killing process $XVFB_PID... >&2; kill $XVFB_PID" 0
              export DISPLAY=$1
              sleep 2
            }
          else
            function runXvfb {
              echo Xvfb not used, this is a --enable-aqua build
            }
          fi
          ( runXvfb :0; make test-classic; exit $? ) | tee out-classic.txt || {
            echo "::error::Failure during Test (classic)"
            exit 1
          }
          ( runXvfb :0; make test-ttk; exit $? ) | tee out-ttk.txt || {
            echo "::error::Failure during Test (ttk)"
            exit 1
          }
          cat out-classic.txt | grep -q "Failed	0" || {
            echo "::error::Failure in classic test results"
            exit 1
          }
          cat out-ttk.txt | grep -q "Failed	0" || {
            echo "::error::Failure in ttk test results"
            exit 1
          }
        timeout-minutes: 20
      - name: Carry out trial installation
        run: |
          make install || {
            cat config.log
            echo "::error::Failure during Install"
            exit 1
          }<|MERGE_RESOLUTION|>--- conflicted
+++ resolved
@@ -5,11 +5,7 @@
     - "main"
     - "core-8-branch"
     - "core-8-6-branch"
-<<<<<<< HEAD
     - "bug-22349fc78a-v2"
-=======
-    - "macOS-14-CI"
->>>>>>> 4e2ce7f2
     tags:
     - "core-**"
 permissions:
@@ -18,11 +14,7 @@
   ERROR_ON_FAILURES: 1
 jobs:
   xcode:
-<<<<<<< HEAD
-    runs-on: macos-12
-=======
     runs-on: macos-14
->>>>>>> 4e2ce7f2
     defaults:
       run:
         shell: bash
