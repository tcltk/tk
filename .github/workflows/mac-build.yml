name: macOS
on:
  push:
    branches:
    - "main"
    - "core-8-branch"
    - "core-8-6-branch"
    - "macOS-14-CI"
    tags:
    - "core-**"
permissions:
  contents: read
env:
  ERROR_ON_FAILURES: 1
jobs:
  xcode:
<<<<<<< HEAD
    runs-on: macos-12
=======
    runs-on: macos-14
>>>>>>> 856949df
    defaults:
      run:
        shell: bash
        working-directory: tk/macosx
    steps:
      - name: Checkout Tk
        uses: actions/checkout@v4
        with:
          path: tk
      - name: Checkout Tcl
        uses: actions/checkout@v4
        with:
          repository: tcltk/tcl
          ref: core-8-6-branch
          path: tcl
      - name: Prepare checked out repositories
        run: |
          touch tk/generic/tkStubInit.c
          mkdir build
          echo "BUILD_DIR=`cd build && pwd`" >> $GITHUB_ENV
          echo "DESTDIR=`cd build && pwd`" >> $GITHUB_ENV
        working-directory: .
      - name: Build Tcl
        run: |
          make all
        working-directory: tcl/macosx
      - name: Build
        run: |
          make all install || {
            echo "::error::Failure during Build"
            exit 1
          }
      - name: Run Tests
        run: |
          make test | tee out.txt
          nmatches=$( grep -c "Failed	0" out.txt )
          if [ $nmatches -lt 4 ]
          then
            echo "::error::Failure during Test"
            exit 1
          fi
        timeout-minutes: 30
  clang:
    runs-on: macos-12
    strategy:
      matrix:
        symbols:
          - 'no'
          - 'mem'
        options:
          - '--enable-aqua'
          - '--disable-aqua'
    defaults:
      run:
        shell: bash
        working-directory: tk/unix
    steps:
      - name: Checkout Tk
        uses: actions/checkout@v4
        with:
          path: tk
      - name: Checkout Tcl
        uses: actions/checkout@v4
        with:
          repository: tcltk/tcl
          ref: core-8-6-branch
          path: tcl
      - name: Prepare checked out repositories
        env:
          SET_DISPLAY: ${{ contains(matrix.options, '--disable-aqua') }}
        run: |
          touch ../generic/tkStubInit.c ../doc/man.macros
          mkdir "$HOME/install dir"
          echo "USE_XVFB=$SET_DISPLAY" >> $GITHUB_ENV
      - name: Add X11 (if required)
        if: ${{ env.USE_XVFB == 'true' }}
        run: |
          brew install --cask xquartz
          sudo /opt/X11/libexec/privileged_startx || true
        working-directory: .
      - name: Build Tcl
        # Note that macOS is always a 64 bit platform
        run: |
          ./configure --enable-64bit $CFGOPT "--prefix=$HOME/install dir" || {
            cat config.log
            echo "::error::Failure during Tcl Configure"
            exit 1
          }
          make all || {
            echo "::error::Failure during Tcl Build"
            exit 1
          }
          make install || {
            echo "::error::Failure during Tcl Install"
            exit 1
          }
        working-directory: tcl/unix
        env:
          CFGOPT: --enable-symbols=${{ matrix.symbols }}
      - name: Configure (symbols=${{ matrix.symbols }} ${{matrix.options }})
        # Note that macOS is always a 64 bit platform
        run: |
          ./configure --enable-64bit $CFGOPT "--prefix=$HOME/install dir" --disable-xft || {
            cat config.log
            echo "::error::Failure during Configure"
            exit 1
          }
        env:
          CFGOPT: --enable-symbols=${{ matrix.symbols }} ${{matrix.options }}
      - name: Build
        run: |
          make binaries libraries tktest || {
            echo "::error::Failure during Build"
            exit 1
          }
      - name: Run Tests
        run: |
          if [ $USE_XVFB == true ]; then
            function runXvfb {
              PATH=$PATH:/opt/X11/bin
              Xvfb $1 &
              XVFB_PID=$!
              echo Launched Xvfb $1 as process $XVFB_PID >&2
              trap "echo killing process $XVFB_PID... >&2; kill $XVFB_PID" 0
              export DISPLAY=$1
              sleep 2
            }
          else
            function runXvfb {
              echo Xvfb not used, this is a --enable-aqua build
            }
          fi
          ( runXvfb :0; make test-classic; exit $? ) | tee out-classic.txt || {
            echo "::error::Failure during Test (classic)"
            exit 1
          }
          ( runXvfb :0; make test-ttk; exit $? ) | tee out-ttk.txt || {
            echo "::error::Failure during Test (ttk)"
            exit 1
          }
          cat out-classic.txt | grep -q "Failed	0" || {
            echo "::error::Failure in classic test results"
            exit 1
          }
          cat out-ttk.txt | grep -q "Failed	0" || {
            echo "::error::Failure in ttk test results"
            exit 1
          }
        timeout-minutes: 20
      - name: Carry out trial installation
        run: |
          make install || {
            cat config.log
            echo "::error::Failure during Install"
            exit 1
          }<|MERGE_RESOLUTION|>--- conflicted
+++ resolved
@@ -14,11 +14,7 @@
   ERROR_ON_FAILURES: 1
 jobs:
   xcode:
-<<<<<<< HEAD
-    runs-on: macos-12
-=======
     runs-on: macos-14
->>>>>>> 856949df
     defaults:
       run:
         shell: bash
