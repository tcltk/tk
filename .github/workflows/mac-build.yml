--- conflicted
+++ resolved
@@ -22,13 +22,8 @@
         uses: actions/checkout@v4
         with:
           path: tk
-<<<<<<< HEAD
       - name: Check out Tcl 8.7
-        uses: actions/checkout@v3
-=======
-      - name: Check out Tcl
         uses: actions/checkout@v4
->>>>>>> 7c74fe42
         with:
           repository: tcltk/tcl
           ref: core-8-branch
@@ -79,13 +74,8 @@
         uses: actions/checkout@v4
         with:
           path: tk
-<<<<<<< HEAD
       - name: Check out Tcl 8.7
-        uses: actions/checkout@v3
-=======
-      - name: Check out Tcl
         uses: actions/checkout@v4
->>>>>>> 7c74fe42
         with:
           repository: tcltk/tcl
           ref: core-8-branch
