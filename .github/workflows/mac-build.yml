name: macOS
on:
  push:
    branches:
    - "main"
    - "core-8-branch"
    - "core-8-6-branch"
    tags:
    - "core-**"
permissions:
  contents: read
env:
  ERROR_ON_FAILURES: 1
jobs:
  xcode:
    runs-on: macos-11
    defaults:
      run:
        shell: bash
        working-directory: tk/macosx
    steps:
      - name: Checkout Tk
        uses: actions/checkout@v4
        with:
          path: tk
      - name: Checkout Tcl
        uses: actions/checkout@v4
        with:
          repository: tcltk/tcl
          ref: core-8-branch
          path: tcl
      - name: Prepare checked out repositories
        run: |
          touch tk/generic/tkStubInit.c
          mkdir build
          echo "BUILD_DIR=`cd build && pwd`" >> $GITHUB_ENV
          echo "DESTDIR=`cd build && pwd`" >> $GITHUB_ENV
        working-directory: .
      - name: Build Tcl
        run: |
          make all
        working-directory: tcl/macosx
      - name: Build
        run: |
          make all install || {
            echo "::error::Failure during Build"
            exit 1
          }
      - name: Run Tests
        run: |
          make test | tee out.txt
          nmatches=$( grep -c "Failed	0" out.txt )
          if [ $nmatches -lt 4 ]
          then
            echo "::error::Failure during Test"
            exit 1
          fi
        timeout-minutes: 30
  clang:
    runs-on: macos-11
    strategy:
      matrix:
        symbols:
          - 'no'
          - 'mem'
        options:
          - '--enable-aqua'
          - '--disable-aqua'
    defaults:
      run:
        shell: bash
        working-directory: tk/unix
    steps:
      - name: Checkout Tk
        uses: actions/checkout@v4
        with:
          path: tk
      - name: Checkout Tcl
        uses: actions/checkout@v4
        with:
          repository: tcltk/tcl
          ref: core-8-branch
          path: tcl
      - name: Prepare checked out repositories
        env:
          SET_DISPLAY: ${{ contains(matrix.options, '--disable-aqua') }}
        run: |
          touch tkStubInit.c
          mkdir "$HOME/install dir"
          echo "USE_XVFB=$SET_DISPLAY" >> $GITHUB_ENV
        working-directory: tk/generic
      - name: Add X11 (if required)
        if: ${{ env.USE_XVFB == 'true' }}
        run: |
          brew install --cask xquartz
          sudo /opt/X11/libexec/privileged_startx || true
        working-directory: .
      - name: Build Tcl
        run: |
<<<<<<< HEAD
          ./configure $CFGOPT --disable-zipfs "--prefix=$HOME/install dir" || {
=======
          ./configure --enable-64bit $CFGOPT "--prefix=$HOME/install dir" || {
>>>>>>> 32b67cb2
            cat config.log
            echo "::error::Failure during Tcl Configure"
            exit 1
          }
          make all || {
            echo "::error::Failure during Tcl Build"
            exit 1
          }
          make install || {
            echo "::error::Failure during Tcl Install"
            exit 1
          }
        working-directory: tcl/unix
        env:
          CFGOPT: --enable-symbols=${{ matrix.symbols }}
      - name: Configure (symbols=${{ matrix.symbols }} ${{matrix.options }})
        run: |
<<<<<<< HEAD
          ./configure $CFGOPT --disable-zipfs "--prefix=$HOME/install dir" --disable-xft || {
=======
          ./configure --enable-64bit $CFGOPT "--prefix=$HOME/install dir" --disable-xft || {
>>>>>>> 32b67cb2
            cat config.log
            echo "::error::Failure during Configure"
            exit 1
          }
        env:
          CFGOPT: --enable-symbols=${{ matrix.symbols }} ${{matrix.options }}
      - name: Build
        run: |
          make all tktest || {
            echo "::error::Failure during Build"
            exit 1
          }
      - name: Run Tests
        run: |
          if [ $USE_XVFB == true ]; then
            function runXvfb {
              PATH=$PATH:/opt/X11/bin
              Xvfb $1 &
              XVFB_PID=$!
              echo Launched Xvfb $1 as process $XVFB_PID >&2
              trap "echo killing process $XVFB_PID... >&2; kill $XVFB_PID" 0
              export DISPLAY=$1
              sleep 2
            }
          else
            function runXvfb {
              echo Xvfb not used, this is a --enable-aqua build
            }
          fi
          ( runXvfb :0; make test-classic; exit $? ) | tee out-classic.txt || {
            echo "::error::Failure during Test (classic)"
            exit 1
          }
          ( runXvfb :0; make test-ttk; exit $? ) | tee out-ttk.txt || {
            echo "::error::Failure during Test (ttk)"
            exit 1
          }
          cat out-classic.txt | grep -q "Failed	0" || {
            echo "::error::Failure in classic test results"
            exit 1
          }
          cat out-ttk.txt | grep -q "Failed	0" || {
            echo "::error::Failure in ttk test results"
            exit 1
          }
        timeout-minutes: 20
      - name: Carry out trial installation
        run: |
          make install || {
            cat config.log
            echo "::error::Failure during Install"
            exit 1
          }<|MERGE_RESOLUTION|>--- conflicted
+++ resolved
@@ -97,11 +97,7 @@
         working-directory: .
       - name: Build Tcl
         run: |
-<<<<<<< HEAD
           ./configure $CFGOPT --disable-zipfs "--prefix=$HOME/install dir" || {
-=======
-          ./configure --enable-64bit $CFGOPT "--prefix=$HOME/install dir" || {
->>>>>>> 32b67cb2
             cat config.log
             echo "::error::Failure during Tcl Configure"
             exit 1
@@ -119,11 +115,7 @@
           CFGOPT: --enable-symbols=${{ matrix.symbols }}
       - name: Configure (symbols=${{ matrix.symbols }} ${{matrix.options }})
         run: |
-<<<<<<< HEAD
           ./configure $CFGOPT --disable-zipfs "--prefix=$HOME/install dir" --disable-xft || {
-=======
-          ./configure --enable-64bit $CFGOPT "--prefix=$HOME/install dir" --disable-xft || {
->>>>>>> 32b67cb2
             cat config.log
             echo "::error::Failure during Configure"
             exit 1
