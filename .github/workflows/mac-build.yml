--- conflicted
+++ resolved
@@ -78,12 +78,7 @@
           touch tkStubInit.c
           mkdir "$HOME/install dir"
           echo "USE_XVFB=$SET_DISPLAY" >> $GITHUB_ENV
-<<<<<<< HEAD
         working-directory: tk/generic
-        env:
-          SET_DISPLAY: ${{ contains(matrix.options, '--disable-aqua') }}
-=======
->>>>>>> 2415c763
       - name: Add X11 (if required)
         if: ${{ env.USE_XVFB == 'true' }}
         run: |
