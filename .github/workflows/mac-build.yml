name: macOS
on:
  push:
    branches:
    - "main"
    - "core-9-0-branch"
    tags:
    - "core-**"
permissions:
  contents: read
env:
  ERROR_ON_FAILURES: 1
jobs:
  framework:
    runs-on: macos-15
    defaults:
      run:
        shell: bash
        working-directory: tk/macosx
    steps:
      - name: Checkout Tk
        uses: actions/checkout@v4
        with:
          path: tk
<<<<<<< HEAD
      - name: Check out Tcl
=======
      - name: Check out Tcl 9.1
>>>>>>> 0a4615f3
        uses: actions/checkout@v4
        with:
          repository: tcltk/tcl
          ref: tip-626
          path: tcl
      - name: Prepare checked out repositories
        run: |
          touch tk/generic/tkStubInit.c
          mkdir build
          echo "BUILD_DIR=`cd build && pwd`" >> $GITHUB_ENV
          echo "DESTDIR=`cd build && pwd`" >> $GITHUB_ENV
        working-directory: .
      - name: Build Tcl
        run: |
          make all
        working-directory: tcl/macosx
      - name: Build
        run: |
          make all install || {
            echo "::error::Failure during Build"
            exit 1
          }
      - name: Run Tests
        run: |
          make TK_NO_STDERR=1 test | tee out.txt
          nmatches=$( grep -c "Failed	0" out.txt )
          if [ $nmatches -lt 4 ]
          then
            echo "::error::Failure during Test"
            exit 1
          fi
        timeout-minutes: 30
  prefix:
    runs-on: macos-15
    strategy:
      matrix:
        symbols:
          - 'no'
          - 'mem'
        options:
          - '--enable-aqua'
          - '--disable-aqua'
    defaults:
      run:
        shell: bash
        working-directory: tk/unix
    steps:
      - name: Checkout Tk
        uses: actions/checkout@v4
        with:
          path: tk
<<<<<<< HEAD
      - name: Check out Tcl
=======
      - name: Check out Tcl 9.1
>>>>>>> 0a4615f3
        uses: actions/checkout@v4
        with:
          repository: tcltk/tcl
          ref: tip-626
          path: tcl
      - name: Prepare checked out repositories
        env:
          SET_DISPLAY: ${{ contains(matrix.options, '--disable-aqua') }}
        run: |
          touch tkStubInit.c
          mkdir "$HOME/install dir"
          echo "USE_XVFB=$SET_DISPLAY" >> $GITHUB_ENV
        working-directory: tk/generic
      - name: Add X11 (if required)
        if: ${{ env.USE_XVFB == 'true' }}
        run: |
          brew install --cask xquartz
          sudo /opt/X11/libexec/privileged_startx || true
        working-directory: .
      - name: Build Tcl
        run: |
          ./configure $CFGOPT --disable-zipfs "--prefix=$HOME/install dir" || {
            cat config.log
            echo "::error::Failure during Tcl Configure"
            exit 1
          }
          make all || {
            echo "::error::Failure during Tcl Build"
            exit 1
          }
          make install || {
            echo "::error::Failure during Tcl Install"
            exit 1
          }
        working-directory: tcl/unix
        env:
          CFGOPT: --enable-symbols=${{ matrix.symbols }}
      - name: Configure (symbols=${{ matrix.symbols }} ${{matrix.options }})
        run: |
          ./configure $CFGOPT --disable-zipfs "--prefix=$HOME/install dir" --disable-xft || {
            cat config.log
            echo "::error::Failure during Configure"
            exit 1
          }
        env:
          CFGOPT: --enable-symbols=${{ matrix.symbols }} ${{matrix.options }}
      - name: Build
        run: |
          make all tktest || {
            echo "::error::Failure during Build"
            exit 1
          }
      - name: Run Tests
        run: |
          if [ $USE_XVFB == true ]; then
            function runXvfb {
              PATH=$PATH:/opt/X11/bin
              Xvfb $1 &
              XVFB_PID=$!
              echo Launched Xvfb $1 as process $XVFB_PID >&2
              trap "echo killing process $XVFB_PID... >&2; kill $XVFB_PID" 0
              export DISPLAY=$1
              sleep 2
            }
          else
            function runXvfb {
              echo Xvfb not used, this is a --enable-aqua build
              export TK_NO_STDERR=1
            }
          fi
          ( runXvfb :0; make test-classic; exit $? ) | tee out-classic.txt || {
            echo "::error::Failure during Test (classic)"
            exit 1
          }
          ( runXvfb :0; make test-ttk; exit $? ) | tee out-ttk.txt || {
            echo "::error::Failure during Test (ttk)"
            exit 1
          }
          cat out-classic.txt | grep -q "Failed	0" || {
            echo "::error::Failure in classic test results"
            exit 1
          }
          cat out-ttk.txt | grep -q "Failed	0" || {
            echo "::error::Failure in ttk test results"
            exit 1
          }
        timeout-minutes: 20
      - name: Carry out trial installation
        run: |
          make install || {
            cat config.log
            echo "::error::Failure during Install"
            exit 1
          }<|MERGE_RESOLUTION|>--- conflicted
+++ resolved
@@ -22,11 +22,7 @@
         uses: actions/checkout@v4
         with:
           path: tk
-<<<<<<< HEAD
-      - name: Check out Tcl
-=======
       - name: Check out Tcl 9.1
->>>>>>> 0a4615f3
         uses: actions/checkout@v4
         with:
           repository: tcltk/tcl
@@ -78,11 +74,7 @@
         uses: actions/checkout@v4
         with:
           path: tk
-<<<<<<< HEAD
-      - name: Check out Tcl
-=======
       - name: Check out Tcl 9.1
->>>>>>> 0a4615f3
         uses: actions/checkout@v4
         with:
           repository: tcltk/tcl
