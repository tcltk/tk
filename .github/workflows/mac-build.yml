name: macOS
on: [push]
permissions:
  contents: read
env:
  ERROR_ON_FAILURES: 1
jobs:
  xcode:
    runs-on: macos-11
    defaults:
      run:
        shell: bash
        working-directory: tk/macosx
    steps:
      - name: Check out Tk
        uses: actions/checkout@v3
        with:
          path: tk
<<<<<<< HEAD
      - name: Check out Tcl 9.1
        uses: actions/checkout@v3
        with:
          repository: tcltk/tcl
          ref: tip-626
=======
      - name: Check out Tcl 8.7
        uses: actions/checkout@v3
        with:
          repository: tcltk/tcl
          ref: core-8-branch
>>>>>>> 5968c1e4
          path: tcl
      - name: Prepare checked out repositories
        run: |
          touch tk/generic/tkStubInit.c
          mkdir build
          echo "BUILD_DIR=`cd build && pwd`" >> $GITHUB_ENV
          echo "DESTDIR=`cd build && pwd`" >> $GITHUB_ENV
        working-directory: .
      - name: Build Tcl
        run: |
          make all
        working-directory: tcl/macosx
      - name: Build
        run: |
          make all install || {
            echo "::error::Failure during Build"
            exit 1
          }
      - name: Run Tests
        run: |
          make test | tee out.txt
          nmatches=$( grep -c "Failed	0" out.txt )
          if [ $nmatches -lt 4 ]
          then
            echo "::error::Failure during Test"
            exit 1
          fi
  clang:
    runs-on: macos-11
    strategy:
      matrix:
        symbols:
          - 'no'
          - 'mem'
        options:
          - '--enable-aqua'
          - '--disable-aqua'
    defaults:
      run:
        shell: bash
        working-directory: tk/unix
    steps:
      - name: Check out Tk
        uses: actions/checkout@v3
        with:
          path: tk
<<<<<<< HEAD
      - name: Check out Tcl 9.1
        uses: actions/checkout@v3
        with:
          repository: tcltk/tcl
          ref: tip-626
=======
      - name: Check out Tcl 8.7
        uses: actions/checkout@v3
        with:
          repository: tcltk/tcl
          ref: core-8-branch
>>>>>>> 5968c1e4
          path: tcl
      - name: Prepare checked out repositories
        env:
          SET_DISPLAY: ${{ contains(matrix.options, '--disable-aqua') }}
        run: |
          touch tkStubInit.c
          mkdir "$HOME/install dir"
          echo "USE_XVFB=$SET_DISPLAY" >> $GITHUB_ENV
        working-directory: tk/generic
      - name: Add X11 (if required)
        if: ${{ env.USE_XVFB == 'true' }}
        run: |
          brew install --cask xquartz
          sudo /opt/X11/libexec/privileged_startx || true
        working-directory: .
      - name: Build Tcl
        run: |
          ./configure $CFGOPT --disable-zipfs "--prefix=$HOME/install dir" || {
            cat config.log
            echo "::error::Failure during Tcl Configure"
            exit 1
          }
          make all || {
            echo "::error::Failure during Tcl Build"
            exit 1
          }
          make install || {
            echo "::error::Failure during Tcl Install"
            exit 1
          }
        working-directory: tcl/unix
        env:
          CFGOPT: --enable-symbols=${{ matrix.symbols }}
      - name: Configure (symbols=${{ matrix.symbols }} ${{matrix.options }})
        run: |
          ./configure $CFGOPT --disable-zipfs "--prefix=$HOME/install dir" --disable-xft || {
            cat config.log
            echo "::error::Failure during Configure"
            exit 1
          }
        env:
          CFGOPT: --enable-symbols=${{ matrix.symbols }} ${{matrix.options }}
      - name: Build
        run: |
          make all tktest || {
            echo "::error::Failure during Build"
            exit 1
          }
      - name: Run Tests
        run: |
          if [ $USE_XVFB == true ]; then
            function runXvfb {
              PATH=$PATH:/opt/X11/bin
              Xvfb $1 &
              XVFB_PID=$!
              echo Launched Xvfb $1 as process $XVFB_PID >&2
              trap "echo killing process $XVFB_PID... >&2; kill $XVFB_PID" 0
              export DISPLAY=$1
              sleep 2
            }
          else
            function runXvfb {
              echo Xvfb not used, this is a --enable-aqua build
            }
          fi
          ( runXvfb :0; make test-classic; exit $? ) | tee out-classic.txt || {
            echo "::error::Failure during Test (classic)"
            exit 1
          }
          ( runXvfb :0; make test-ttk; exit $? ) | tee out-ttk.txt || {
            echo "::error::Failure during Test (ttk)"
            exit 1
          }
          cat out-classic.txt | grep -q "Failed	0" || {
            echo "::error::Failure in classic test results"
            exit 1
          }
          cat out-ttk.txt | grep -q "Failed	0" || {
            echo "::error::Failure in ttk test results"
            exit 1
          }
      - name: Carry out trial installation
        run: |
          make install || {
            cat config.log
            echo "::error::Failure during Install"
            exit 1
          }<|MERGE_RESOLUTION|>--- conflicted
+++ resolved
@@ -16,19 +16,11 @@
         uses: actions/checkout@v3
         with:
           path: tk
-<<<<<<< HEAD
-      - name: Check out Tcl 9.1
-        uses: actions/checkout@v3
-        with:
-          repository: tcltk/tcl
-          ref: tip-626
-=======
       - name: Check out Tcl 8.7
         uses: actions/checkout@v3
         with:
           repository: tcltk/tcl
           ref: core-8-branch
->>>>>>> 5968c1e4
           path: tcl
       - name: Prepare checked out repositories
         run: |
@@ -75,19 +67,11 @@
         uses: actions/checkout@v3
         with:
           path: tk
-<<<<<<< HEAD
-      - name: Check out Tcl 9.1
-        uses: actions/checkout@v3
-        with:
-          repository: tcltk/tcl
-          ref: tip-626
-=======
       - name: Check out Tcl 8.7
         uses: actions/checkout@v3
         with:
           repository: tcltk/tcl
           ref: core-8-branch
->>>>>>> 5968c1e4
           path: tcl
       - name: Prepare checked out repositories
         env:
