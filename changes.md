--- conflicted
+++ resolved
@@ -4,33 +4,10 @@
 
 > [Tk Source Code](https://core.tcl-lang.org/tk/)
 
-<<<<<<< HEAD
-Release Tk 9.1a1 arises from the check-in with tag `core-9-1a1`.
-
-Highlighted differences between Tk 9.1 and Tk 9.0 are summarized below,
-with focus on changes important to programmers using the Tk library and
-writing Tcl scripts containing Tk commands.
-
-## Many improvements to use of platform features and conventions.
- - TODO
-
-## New commands and options
- - TODO
-
-## Widget options
- - TODO
-
-## Improved widget appearance
- - TODO
-
-## Known bugs
- - TODO
-=======
 Release Tk 9.1a0 arises from the check-in with tag `core-9.1a0`.
 
 Tk 9.1a0 continues the Tk 9.x series of releases.  The Tk 9.x series
 do not support Tcl 8.6.  The Tk 9.1 series extends the Tcl 9.0 series.
 To make use of Tk 9.1a0, first a Tcl 9.0 or 9.1 release must be present.
 As new Tk features are developed, expect them to appear in Tk 9, but not
-necessarily in Tk 8.
->>>>>>> 0a4615f3
+necessarily in Tk 8.