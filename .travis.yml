language: c
addons:
  apt:
    sources:
      - ubuntu-toolchain-r-test
    packages:
      - binutils-mingw-w64-i686
      - binutils-mingw-w64-x86-64
      - gcc-mingw-w64
      - gcc-mingw-w64-base
      - gcc-mingw-w64-i686
      - gcc-mingw-w64-x86-64
      - gcc-multilib
      - tcl8.6-dev
      - libx11-dev
      - xvfb
  homebrew:
    packages:
      - tcl-tk
    casks:
      - xquartz
jobs:
  include:
# Testing on Linux GCC
    - name: "Linux/GCC/Shared"
      os: linux
      dist: focal
      services:
        - xvfb
      compiler: gcc
      env:
        - BUILD_DIR=unix
      script: &x11gui
        - make binaries libraries tktest
        - make install
<<<<<<< HEAD
        - make test
    - name: "Linux/GCC/Shared: NO_DEPRECATED"
      os: linux
      dist: focal
      services:
        - xvfb
      compiler: gcc
      env:
        - BUILD_DIR=unix
        - CFGOPT="CFLAGS=-DTK_NO_DEPRECATED=1"
      script: *x11gui
=======
        - make test-classic >out-classic.txt
        - cat out-classic.txt
        - make test-ttk >out-ttk.txt
        - cat out-ttk.txt
        - grep -q "Failed	0" out-ttk.txt
>>>>>>> be873bf6
    - name: "Linux/GCC/Shared/no-xft"
      os: linux
      dist: focal
      services:
        - xvfb
      compiler: gcc
      env:
        - BUILD_DIR=unix
        - CFGOPT="--disable-xft"
      script: *x11gui
    - name: "Linux/GCC/Shared/bionic"
      os: linux
      dist: bionic
      services:
        - xvfb
      compiler: gcc
      env:
        - BUILD_DIR=unix
      script: *x11gui
    - name: "Linux/GCC/Shared/xenial"
      os: linux
      dist: xenial
      services:
        - xvfb
      compiler: gcc
      env:
        - BUILD_DIR=unix
      script: *x11gui
    - name: "Linux/GCC/Static"
      os: linux
      dist: focal
      compiler: gcc
      env:
        - BUILD_DIR=unix
        - CFGOPT="--disable-shared"
    - name: "Linux/GCC/Debug"
      os: linux
      dist: focal
      compiler: gcc
      env:
        - BUILD_DIR=unix
        - CFGOPT="--enable-symbols"
<<<<<<< HEAD
    - name: "Linux/G++/Shared"
      os: linux
      dist: focal
      compiler: g++
      env:
        - BUILD_DIR=unix
        - CFGOPT="CC=g++ CFLAGS=-Dregister=dont+use+register"
    - name: "Linux/G++/Shared UTF_MAX=4"
      os: linux
      dist: focal
      compiler: g++
      env:
        - BUILD_DIR=unix
        - CFGOPT="CC=g++ CFLAGS=-DTCL_UTF_MAX=4"
    - name: "Linux/G++/Shared UTF_MAX=6"
      os: linux
      dist: focal
      compiler: g++
      env:
        - BUILD_DIR=unix
        - CFGOPT="CC=g++ CFLAGS=-DTCL_UTF_MAX=6"
# Older versions of GCC...
    - name: "Linux/GCC 7/Shared"
=======
# Newer/Older versions of GCC
    - name: "Linux/GCC 10/Shared"
>>>>>>> be873bf6
      os: linux
      dist: focal
      compiler: gcc-10
      addons:
        apt:
          packages:
            - g++-10
      env:
        - BUILD_DIR=unix
    - name: "Linux/GCC 5/Shared"
      os: linux
      dist: bionic
      compiler: gcc-5
      addons:
        apt:
          packages:
            - g++-5
      env:
        - BUILD_DIR=unix
# Testing on Linux Clang
    - name: "Linux/Clang/Shared"
      os: linux
      dist: focal
      compiler: clang
      env:
        - BUILD_DIR=unix
    - name: "Linux/Clang/Shared: NO_DEPRECATED"
      os: linux
      dist: focal
      compiler: clang
      env:
        - BUILD_DIR=unix
        - CFGOPT="CFLAGS=-DTK_NO_DEPRECATED=1"
    - name: "Linux/Clang/Shared/no-xft"
      os: linux
      dist: focal
      compiler: clang
      env:
        - BUILD_DIR=unix
        - CFGOPT="--disable-xft"
    - name: "Linux/Clang/Static"
      os: linux
      dist: focal
      compiler: clang
      env:
        - CFGOPT="--disable-shared"
        - BUILD_DIR=unix
    - name: "Linux/Clang/Debug"
      os: linux
      dist: focal
      compiler: clang
      env:
        - BUILD_DIR=unix
        - CFGOPT="--enable-symbols"
# Testing on Mac, various styles
    - name: "macOS/Xcode 12/Shared"
      os: osx
      osx_image: xcode12
      env:
        - BUILD_DIR=unix
        - CFGOPT="--with-tcl=/usr/local/opt/tcl-tk/lib --enable-aqua CFLAGS=-I/usr/local/opt/tcl-tk/include"
    - name: "macOS/Clang++/Xcode 11.7/Shared"
      os: osx
      osx_image: xcode11.7
      env:
        - BUILD_DIR=unix
        - CFGOPT="--with-tcl=/usr/local/opt/tcl-tk/lib CC=clang++ --enable-aqua CFLAGS=-I/usr/local/opt/tcl-tk/include CPPFLAGS=-D__private_extern__=extern"
    - name: "macOS/Clang/Xcode 11.7/Shared"
      os: osx
      osx_image: xcode11.7
      env:
        - BUILD_DIR=unix
        - CFGOPT="--with-tcl=/usr/local/opt/tcl-tk/lib --enable-aqua CFLAGS=-I/usr/local/opt/tcl-tk/include"
      install:
        - ./configure ${CFGOPT} "--prefix=$HOME" || (cat config.log && exit 1)
      script: &mactest
<<<<<<< HEAD
        - make all tktest
    - name: "macOS/Clang/Xcode 11.7/Static"
=======
        - make binaries libraries tktest
    - name: "macOS/Xcode 12/Static"
>>>>>>> be873bf6
      os: osx
      osx_image: xcode12
      env:
        - BUILD_DIR=unix
        - CFGOPT="--with-tcl=/usr/local/opt/tcl-tk/lib --enable-aqua --disable-shared CFLAGS=-I/usr/local/opt/tcl-tk/include"
      install:
        - ./configure ${CFGOPT} "--prefix=$HOME" || (cat config.log && exit 1)
      script: *mactest
    - name: "macOS/Xcode 12/Debug"
      os: osx
      osx_image: xcode12
      env:
        - BUILD_DIR=unix
        - CFGOPT="--with-tcl=/usr/local/opt/tcl-tk/lib --enable-aqua --enable-symbols CFLAGS=-I/usr/local/opt/tcl-tk/include"
      install:
        - ./configure ${CFGOPT} "--prefix=$HOME" || (cat config.log && exit 1)
      script: *mactest
    - name: "macOS/Xcode 12/Shared/XQuartz"
      os: osx
      osx_image: xcode12
      env:
        - BUILD_DIR=unix
        - CFGOPT="--with-tcl=/usr/local/opt/tcl-tk/lib --disable-corefoundation --x-includes=/opt/X11/include --x-libraries=/opt/X11/lib CFLAGS=-I/usr/local/opt/tcl-tk/include"
      install:
        - ./configure ${CFGOPT} "--prefix=$HOME" || (cat config.log && exit 1)
      script: *mactest
# Older MacOS versions
    - name: "macOS/Xcode 11/Shared"
      os: osx
      osx_image: xcode11.7
      env:
        - BUILD_DIR=unix
        - CFGOPT="--with-tcl=/usr/local/opt/tcl-tk/lib --enable-aqua CFLAGS=-I/usr/local/opt/tcl-tk/include CPPFLAGS=-mmacosx-version-min=10.14"
      install:
        - ./configure ${CFGOPT} "--prefix=$HOME" || (cat config.log && exit 1)
      script: *mactest
    - name: "macOS/Xcode 10/Shared"
      os: osx
      osx_image: xcode10.3
      env:
        - BUILD_DIR=unix
        - CFGOPT="--with-tcl=/usr/local/opt/tcl-tk/lib --enable-aqua CFLAGS=-I/usr/local/opt/tcl-tk/include CPPFLAGS=-mmacosx-version-min=10.14"
      install:
        - ./configure ${CFGOPT} "--prefix=$HOME" || (cat config.log && exit 1)
      script: *mactest
    - name: "macOS/Xcode 9/Shared"
      os: osx
      osx_image: xcode9.4
      env:
        - BUILD_DIR=unix
        - CFGOPT="--with-tcl=/usr/local/opt/tcl-tk/lib --enable-aqua CFLAGS=-I/usr/local/opt/tcl-tk/include CPPFLAGS=-mmacosx-version-min=10.13"
      install:
        - ./configure ${CFGOPT} "--prefix=$HOME" || (cat config.log && exit 1)
      script: *mactest
# Test on Windows with MSVC native
#   - name: "Windows/MSVC/Shared"
#     os: windows
#     compiler: cl
#     env: &vcenv
#       - BUILD_DIR=win
#       - VCDIR="/C/Program Files (x86)/Microsoft Visual Studio/2017/BuildTools/VC/Auxiliary/Build"
#     before_install: &vcpreinst
#       - PATH="$PATH:$VCDIR"
#       - cd ${BUILD_DIR}
#     install: []
#     script:
#       - cmd.exe //C vcvarsall.bat x64 '&&' nmake '-f' makefile.vc all tktest
# "make dist" only
    - name: "Linux: make dist"
      os: linux
      dist: focal
      compiler: gcc
      env:
        - BUILD_DIR=unix
      script:
        - make dist
before_install:
  - |-
      case $TRAVIS_OS_NAME in
        windows)
          choco install -y magicsplat-tcl-tk
          ;;
      esac
  - cd ${BUILD_DIR}
install:
  - mkdir "$HOME/install dir"
  - ./configure ${CFGOPT} "--prefix=$HOME/install dir" || (cat config.log && exit 1)
script:
  - make all tktest
  - make install
cache:
  directories:
  - $HOME/AppData/Local/Temp/chocolatey
  - $HOME/AppData/Local/Apps/Tcl86<|MERGE_RESOLUTION|>--- conflicted
+++ resolved
@@ -33,25 +33,21 @@
       script: &x11gui
         - make binaries libraries tktest
         - make install
-<<<<<<< HEAD
-        - make test
-    - name: "Linux/GCC/Shared: NO_DEPRECATED"
-      os: linux
-      dist: focal
-      services:
-        - xvfb
-      compiler: gcc
-      env:
-        - BUILD_DIR=unix
-        - CFGOPT="CFLAGS=-DTK_NO_DEPRECATED=1"
-      script: *x11gui
-=======
         - make test-classic >out-classic.txt
         - cat out-classic.txt
         - make test-ttk >out-ttk.txt
         - cat out-ttk.txt
         - grep -q "Failed	0" out-ttk.txt
->>>>>>> be873bf6
+    - name: "Linux/GCC/Shared: NO_DEPRECATED"
+      os: linux
+      dist: focal
+      services:
+        - xvfb
+      compiler: gcc
+      env:
+        - BUILD_DIR=unix
+        - CFGOPT="CFLAGS=-DTK_NO_DEPRECATED=1"
+      script: *x11gui
     - name: "Linux/GCC/Shared/no-xft"
       os: linux
       dist: focal
@@ -94,7 +90,6 @@
       env:
         - BUILD_DIR=unix
         - CFGOPT="--enable-symbols"
-<<<<<<< HEAD
     - name: "Linux/G++/Shared"
       os: linux
       dist: focal
@@ -116,12 +111,8 @@
       env:
         - BUILD_DIR=unix
         - CFGOPT="CC=g++ CFLAGS=-DTCL_UTF_MAX=6"
-# Older versions of GCC...
-    - name: "Linux/GCC 7/Shared"
-=======
 # Newer/Older versions of GCC
     - name: "Linux/GCC 10/Shared"
->>>>>>> be873bf6
       os: linux
       dist: focal
       compiler: gcc-10
@@ -183,28 +174,23 @@
       env:
         - BUILD_DIR=unix
         - CFGOPT="--with-tcl=/usr/local/opt/tcl-tk/lib --enable-aqua CFLAGS=-I/usr/local/opt/tcl-tk/include"
-    - name: "macOS/Clang++/Xcode 11.7/Shared"
-      os: osx
-      osx_image: xcode11.7
+    - name: "macOS/Clang++/Xcode 12/Shared"
+      os: osx
+      osx_image: xcode12
       env:
         - BUILD_DIR=unix
         - CFGOPT="--with-tcl=/usr/local/opt/tcl-tk/lib CC=clang++ --enable-aqua CFLAGS=-I/usr/local/opt/tcl-tk/include CPPFLAGS=-D__private_extern__=extern"
-    - name: "macOS/Clang/Xcode 11.7/Shared"
-      os: osx
-      osx_image: xcode11.7
+    - name: "macOS/Xcode 12/Shared"
+      os: osx
+      osx_image: xcode12
       env:
         - BUILD_DIR=unix
         - CFGOPT="--with-tcl=/usr/local/opt/tcl-tk/lib --enable-aqua CFLAGS=-I/usr/local/opt/tcl-tk/include"
       install:
         - ./configure ${CFGOPT} "--prefix=$HOME" || (cat config.log && exit 1)
       script: &mactest
-<<<<<<< HEAD
         - make all tktest
-    - name: "macOS/Clang/Xcode 11.7/Static"
-=======
-        - make binaries libraries tktest
     - name: "macOS/Xcode 12/Static"
->>>>>>> be873bf6
       os: osx
       osx_image: xcode12
       env:
