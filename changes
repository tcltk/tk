--- conflicted
+++ resolved
@@ -6691,7 +6691,7 @@
 
 2009-04-30 (bug fix)[2504402] iconphoto on non-32-bit displays (mcdonald,thoyts)
 
-2009-05-01 (bug fix)[2777019] anchor for text rotation (gavilan,fellows)
+2009-05-01 (bug fix)[2777019] anchor for text rotation (gavilán,fellows)
 
 2009-05-03 (bug fix)[2785744] broken flag twiddling (baker,fellows)
 
@@ -6781,13 +6781,9 @@
 
 2009-11-23 (bug fix)[2902573] Update Safe Tk to new Safe Base (kurpies)
 
-<<<<<<< HEAD
 2009-11-24 (bug fix)[2902814] fix [wm iconphoto] on LP64 systems (fellows)
-=======
-2009-12-06 (bug fix)[2864685] Compiz menu item animation (gavilán,thoyts)
->>>>>>> 9aaba734
-
-2009-12-08 (bug fix)[2864685] Compiz menu item animation (gavilan,thoyts)
+
+2009-12-08 (bug fix)[2864685] Compiz menu item animation (gavilán,thoyts)
 
 2009-12-11 (bug fix)[2912473] accept :: in DISPLAY name (fellows)
 
