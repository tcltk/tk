This file summarizes all changes made to Tk since version 1.0 was
released on March 13, 1991.  Changes that aren't backward compatible
are marked specially.

3/16/91 (bug fix) Modified tkWindow.c to remove Tk's Tcl commands from
the interpreter when the main window is deleted (otherwise there will
be dangling pointers to the non-existent window).

3/16/91 (bug fix) Modified tkColor.c not to free black or white colors:
some X servers get upset at this.

3/18/91 (bug fix) Modified tkShare.c to fix bug causing "DeleteGroup
couldn't find group on shareList" panic.

3/18/91 (bug fix) Several changes to tkListbox.c and tkScrollbar.c to
handle listboxes (and scrollbars) with zero total entries in them.

3/22/91 (bug fix) Fixed a few ='s in tkListbox.c that should be ==.

3/22/91 (bug fix) Fixed error in main.c that caused BadWindow errors
in some cases where wish scripts invoke "destroy .".

3/23/91 (new feature) Added Tk_CancelIdleCall to remove Tk_DoWhenIdle
handler.

3/23/91 (bug fix and new feature) Added -name option to main.c, made
it more clever about choosing name (was always using the name "wish"
on most Unix systems).

3/23/91 (new feature) Added TK_CONFIG_STRING option to Tk_ConfigureWidget,
used it to malloc strings for various widget options that used to be
Tk_Uid's (e.g. button text, message strings, etc.).  Eliminates core
leaks when values change in continuous non-repeating fashion.

3/29/91 (new feature) Added Tk_Preserve, Tk_Release, and
Tk_EventuallyFree procedures to help manage widget records and avoid
premature memory free-ing.

4/4/91 (bug fix) Fixed problem in tkWm.c where top-level window geometry
wasn't tracking correctly when wm-induced size change also changed window
position (e.g. menus wouldn't be displayed at the right places).

4/5/91 (new feature) Added "invoke" option to widget command for buttons,
check buttons, and radio buttons.

4/5/91 (new feature) Added "unpack" option to "pack" command.

4/5/91 (bug fix) Changed tkPack.c to use new Tk_Preserve code and be
more careful about window deletions that occur while repacking is in
progress.

4/6/91 (bug fix) Major overhaul of deletion code in all widgets to use
Tk_Preserve and Tk_Release.  Should fix many problems.

4/6/91 (bug fix) Changed "winfo children" to generate correct lists
when child names have embedded spaces.

4/6/91 (new feature) Added "screenheight" and "screenwidth" options to
"winfo".

4/18/91 (bug fix) Binding mechanism didn't correctly handle very long
%-substitutions in commands (e.g. long path names) and caused memory
to be overwritten.  Modified tkBind.c to fix.

---------------------- Release 1.1, 4/18/91 -------------------------

4/19/91 (bug fix) Inconsistent ICCCM handling of coordinates of reparented
windows causes windows to gradually walk south when moved or resized.
Fixed tkWm.c to patch around the problem.

---------------------- Release 1.2, 4/24/91 -------------------------

4/26/91 (new feature) Added -geometry and -display switches to wish.
Also wrote wish manual entry.

5/3/91 (bug fix) Fixed bug in tkListbox.c that caused garbage to appear
at right edge of window when strings were to large to fit in window.

5/3/91 (bug fix) Fixed bug in tkListbox.c where topIndex wasn't getting
updated when elements were deleted:  tended to cause errors in
communication with scrollbars.

5/16/91 (bug fix) Fixed bug in tk3d.c, which caused core dumps when
consecutive points in a polygon were the same (happened with some
configurations of radio buttons, for example).

5/16/91 (bug fix) Fixed main.c to allow stdin to be redirected.

6/1/91 (bug fix) Make sure that pointers are never used after being
freed.

6/15/91 (bug fix) Fixed bug in tkBind.c that caused current binding
values to not always be printed correctly.

6/15/91 (bug fix) Make sure that interpreters are always unregistered
when their main windows are deleted, and make wish delete the main
window before exiting.

8/21/91 (misfeature correction)  Automatically set source of window
position to "user" in "wm geometry" command, unless it has been
explicitly set to "program".

9/5/91 (bug fix) Modified option code to accept '#' as a comment
character in .Xdefaults files, in addition to '!'.

9/10/91 (misfeature correction) Changed binding mechanism so that
numeric %-sequences are output in decimal instead of hex.

9/19/91 (bug fix) Fixed bug in Tk_DoOneEvent(1) where it wasn't
checking files and X connections properly so it missed events.

10/6/91 (new feature) Reorganized tkBind.c to provide generic "binding
table" structure, which can be used to create bindings on items in
canvases as well as windows.

10/6/91 (new feature) Upgraded buttons and menus to use new tracing
code in Tcl 6.0.  Allows radio buttons and check buttons to both set
and clear themselves when associated variable changes.

10/17/91 (bug fix) Fixed 2 bugs in listboxes: accidentally advanced the
selection when new entries were inserted in the listbox after the location
of the selected item(s), and goofed up on redisplay if selected item
was deleted and then selection was immediately lost.

10/27/91 (bug fix) "pack unpack" wasn't telling Tk that it no longer
manages window;  this led to core dumps in some situations.

10/31/91 (reorganization) Renamed manual entries so that they are no
more than 14 characters in length.

10/31/91 (reorganization) Changed tk.h and tkInt.h so that tkInt.h
doesn't needed to be included by tk.h.

11/3/91 (portability improvement) Eliminated use of "class" as a variable
name, since it's a reserved word in C++.

11/7/91 (reorganization) Many changes to upgrade for Tcl 6.1 including
use of Tcl hash tables instead of separate "Hash_" module.  The "lib"
subdirectory is no longer needed in Tk.

---------------------- Release 1.3, 11/7/91 -------------------------

11/24/91 (bug fix) Fixed bug causing occasional errors if existing bindings
are modified (FindSequence in tkBind.c forget to set *maskPtr).

11/24/91 (bug fix) Used wrong hash table in Tk_GetColorByValue.  Could
cause new entries to get created unnecessarily.

12/2/91 (bug fix) Changed "bind" code to put backslashes in front of
special characters (e.g. [ or \) that appear in %-replacements, so that
they can be parsed cleanly.

12/10/91 (bug fix) Manual entries had first lines that caused "man" program
to try weird preprocessor.  Added blank comment lines to fix problem.

1/2/92 (documentation cleanup) Changed manual entries for Tk_GetBitmap
and the like to make it more clear that the argument must be a Tk_Uid
and not a string.

1/2/92 (bug fix) Fixed problem where scrollbars that were very short or
very narrow (too small to hold both arrows) could cause negative values
in calls to XClearArea, which crashed some servers.

1/2/92 (bug fix) Fixed bug in TkMeasureChars occurring when maxChars
is 0.  Occasionally affected things like message window geometry.

1/3/92 (new feature) Added procedures Tk_GetJustify, Tk_GetAnchor,
Tk_GetCapStyle, and Tk_GetJoinStyle, plus support for these things
in Tk_ConfigureWidget.

---------------------- Release 1.4, 1/10/92 -------------------------

1/12/92 (bug fix) TkMenubutton.c wasn't cleaning up mbPtr->varName
properly during menubutton cleanup if an error occurred during
menubutton creation.

1/19/92 (bug fix) Fixed off-by-one bug in tkListbox.c that caused
scrollbars to display a slider that was too large.

2/10/92 (bug fix) Tk_CreateFileHandler didn't correctly handle case
where new mask was specified for existing handler.

2/13/92 (bug fix) Tk_DeleteAllBindings wasn't correctly removing
bindings from the pattern table:  only did the removal for the
first pattern in a pattern list.

2/15/92 (new feature) Added procedures Tk_DefineBitmap and
Tk_SizeOfBitmap.  Tk_GetBitmapFromData is now considered obsolete
and probably shouldn't be used anymore.  Tk_GetBitmapFromData
is now implemented by calling Tk_DefineBitmap and Tk_GetBitmap.

2/15/92 (new feature) Added "curselection" and "select clear" options
to widget command for listboxes.

2/15/92 (new feature) Added Tk_3DBorderColor procedure.

2/17/92 (relaxed limitations) Changed scrollbars so they no longer limit
the slider position to lie within the object's range:  can scroll off the
end of an object, if the object permits it.  Changed listboxes and
entries to explicitly prevent viewing off the ends.  Also relaxed
listbox index checks so that out-of-range indices are automatically
adjust to fit within the listbox range.

2/19/92 (bug fix) tkWindow.c tended to leave half-created windows around
if a new window's name was found to be in use already.  Fixed to clean
them up.

2/22/92 (new feature) Added -anchor, -bitmap, -height, -textvariable,
-width options to labels, buttons, check buttons, menu buttons, and radio
buttons.  This means that (a) size can be controlled better, (b) bitmaps
can be displayed in any buttons, (c) the position of the text within the
button can be controlled, and (d) a button can be made to display the value
of a variable, continuously updating itself.  Also changed -selector option
so that if it's specified as an empty string then no selector is drawn
for the button.

2/22/92 (new feature) Changed menus to support bitmaps in menu entries:
added new -bitmap option for entries.

2/26/92 (bug fix) "after" command, when invoked with just one argument,
called Tk_Sleep rather than registering a timer handler and looping on
Tk_DoOneEvent.  As a result, it caused the application to become non-
responsive to X events during the sleep.  Changed to use a Tk_DoOneEvent
loop so that it is responsive.

2/26/92 (bug fix) Tk's main program didn't map the main window until
after the startup script returned.  Changed to map the window as a
do-when-idle handler, so that scripts can cause the window to be
mapped immediately with a call to "update" or "after".

2/28/92 (bug fix) "wm withdraw" wasn't working if invoked before window
was originally mapped:  window got mapped anyway.  Fixed so that the
window doesn't get mapped as long as it's withdrawn.

2/29/92 (new feature) Can use "focus none" to clear input focus.

2/29/92 (bug fix) Fixed tkEvent.c to generate SubstructureNotify events
properly.  These weren't being generated previously.

2/29/92 (bug fix) Fixed entries so that newline characters can be properly
displayed (as `\x0a').  Had to change interface to TkDisplayChars in order
to do this (added flags argument).

2/29/92 (bug fix) Change Tk not to update size and position of top-level
windows directly during calls like Tk_ResizeWindow.  Instead, wait until
actual event is received.  This makes updates happen at same time as
callbacks.

3/6/92 (bug fix) TkMenubutton.c was dumping core when a menubutton was
pressed at a time when there was no associated menu for the button.

3/6/92 (new feature) Added Tk script library directory with official
Tk initialization file "tk.tcl".  Other procedures used by Tk are in
other files.  Tk procedures and variables all have names starting
with "tk_".  Also added Wish startup script "wish.tcl", which sources
both the Tk and Tcl startup scripts.  This means that things like
auto-loading and abbreviation expansion are now available in wish.
Added new variables tk_library, tk_priv, and tk_version.

3/6/92 (new feature) It's now possible to set bindings for whole
classes by using the class name in the bind command.  For example,
"bind Button <Enter> {puts stdout Hi!}" will cause a message to be
printed whenever any mouse button is entered.  Can also use "all"
to set bindings for all widgets.  Widget-specific bindings override
class bindings which override "all" bindings.

3/6/92 (reorganization) Changed buttons (all flavors) and listboxes to
eliminate all hard-wired behavior.  Instead, default behavior is set
by class bindings in tk.tcl.  Also set up class bindings for menus,
menubuttons, and entries, which previously had no default behavior at
all.  Scrollbars and scales still have hard-wired behavior that can't
be overridden.

3/7/92 (look-and-feel change) Changed listboxes and entries and menus
to use button 2 for scanning instead of button 3.  This is more consistent
with the official Motif use of button 2 for dragging.

3/10/92 (new features) Added more options to "winfo" command:  screencells,
screendepth, screenmmheight, screenmmwidth, and screenvisual.

3/13/92 (bug fix) Event sharing mechanism (tkShare.c) wasn't checking
to see whether window was mapped before sharing events with it.

3/16/92 (bug fix) Tk_SetInternalBorderWidth was passing wrong window to
geometry-management procedures, causing core-dumps when menu buttons
had their border widths changed.

3/16/92 (bug fix) Menus were setting their geometry directory rather
than using Tk_GeometryRequest mechanism.

3/17/92 (new feature) Added -cursor option to all widgets to set the
active cursor for the widget.  Also added TK_CONFIG_ACTIVE_CURSOR
configure type.

3/18/92 (new feature) Implemented generalized screen coordinates to
allow resolution-independent specification in many cases (but pixel-
based coordinates are still OK).  Added Tk_GetScreenMM(),
Tk_GetPixels(), new configure types TK_CONFIG_SCREEN_MM and
TK_CONFIG_PIXELS.  Changed widgets to use this new configure types
wherever possible (a few of the more complex cases still haven't
been taken care of yet).  Added "pixels" and "fpixels" options to
"winfo" command.

3/18/92 (new feature) First cut at canvas widgets is done and part of
the official Tk now.  Canvases display text and structured graphics,
and allow you to bind commands to events related to the text and
graphics.

3/21/92 (new feature) Added new "place" command.  It implements a
new geometry manager that provides fixed placement, rubber-sheet
placement, and combinations of the two.  Eliminated the commands
"move", "resize", and "map" that were provided by main.c but never
officially supported;  the placer provides all of this functionality.

3/23/92 (bug fix) Fixed bug in tkWm.c where top-level windows were
occasionally not being given the right size.  The problem occurred
when a string of resizes happened all in a row (such as deleting all
the windows in an application and then recreating them).

3/23/92 (new feature) Added Tk_CoordsToWindow procedure and
"winfo containing" command.  These may be used to locate the window
containing a given point.

3/28/92 (new feature) Added "-exportselection" option to listboxes,
so that listbox selection need not necessarily be the X selection.

4/12/92 (bug fix) Changed menu buttons to store name of menubutton
in the associated variable, rather than the name of the menu.  This
is necessary in order to allow several menu buttons to share the
same menu.
*** POTENTIAL INCOMPATIBILITY ***

4/12/92 (bug fix) Fixed core dump that occurred in tkError.c when
removing the first error record from the error list.

4/15/92 (bug fix) Fixed bug in tkBind.c that prevented <KeyPress-1>
event specifications from being processed correctly:  the "1" was
treated as a button name rather than a keysym.

4/18/92 (new feature) Added Tk_DefineCursor and Tk_UndefineCursor
procedures.

4/18/92 (new feature) Major revision to listboxes.  Can now scroll and
scan in both x and y, plus -exportselection option allows selection not
to be exported.  The "view" widget command has been replaced by "xview"
and "yview", and the "scan" widget command has a new syntax.
*** POTENTIAL INCOMPATIBILITY ***

4/18/92 (new feature) Added -exportselection option to entries, so you
can select whether you want the entry selection to be the X selection
or not.

4/24/92 (new features) Added TK_CONFIG_CUSTOM type to Tk_ConfigureWidget,
plus added new flags TK_CONFIG_NULL_OK, TK_CONFIG_DONT_SET_DEFAULT,
and TK_CONFIG_OPTION_SPECIFIED.  Several other new types, such as
TK_CONFIG_CAP_STYLE, were also added as part of implementing canvases.

4/29/92 (bug fix) Changed "-selector" default for menus to have separate
values for mono and color.

4/30/92 (bug fix) Fixed bug in tkListbox.c where it occasionally generated
bogus scroll commands (last index less than first).

4/30/92 (reorganization) Moved demos directory to "library/demos".

---------------------- Release 2.0, 5/1/92 -------------------------

5/2/92 (bug fix) Fixed problem in tkListbox.c where it was doing too many
redisplays after repeated insertions.  Also reduced number of invocations
of scrollbar commands.

5/7/92 (portability improvement) Changed main.c not to use TK_EXCEPTION
flag;  it isn't needed and it causes problems on some systems.

5/9/92 (bug fix) Plugged core leaks in tkListbox.c and tkBind.c

5/9/92 (bug fix) TkBind.c was accidentally deleting bindings during
attempts to print non-existent bindings.

5/11/92 (bug fix) Maximum name length for applications (name used in
"send" commands) was too short (only 20);  increased to 1000.  Also
fixed bug related to over-long names that caused core dumps.

5/13/92 (bug fix) tkShare.c was using a dangling pointer if a share
group was deleted as a side-effect of a shared event.

5/13/92 (bug fix) Various initialization and core leak problems in
tkGC.c, tkSend.c, tkMenu.c, tkEvent.c, tkCanvas.c, tkCanvPoly.c,
tkCanvLine.c, tkListbox.c, tkEntry.c.

5/13/92 (bug fix) Empty entries could be scanned off the left edge,
displaying a garbage character.

5/13/92 (bug fix) Fixed a few problems with window manager interactions,
such as tendency for windows to spontaneously shrink in size.  By no
means are all of the problems fixed, though.

5/13/92 (performance optimization) Changed Tk_GeometryRequest not to
invoke geometry manager unless requested size has changed.

---------------------- Release 2.1, 5/14/92 -------------------------

5/1/92 (new features) Added flags like TK_IDLE_EVENTS to Tk_DoWhenIdle,
plus added "idletasks" option to "update" command.  Tk_DoWhenIdle arguments
look different now, but the change should be upward-compatible.

5/17/92 (new feature/bug fix) Added support for VisibilityNotify events
to the "bind" command.  For some reason they weren't supported previously.

5/17/92 (new feature) Added "tkwait" command.

5/17/92 (new feature) Added "grab" command.

5/17/92 (new feature) Added "-width" option to messages.  Also changed
messages to use the computed (i.e. desired) line length when displaying,
not the actual width of the window.

5/17/92 (bug fixes) Did some more fiddling with tkWm.c in the hopes
of improving window manager interactions.  Now there won't be more than
one configure request outstanding to the wm at a time.

5/17/92 (bug fix) Arrowheads on canvas lines weren't being translated
or scaled correctly.

5/20/92 (bug fix) Page-mode scrolling didn't work correctly for canvases
(wrong windowUnits was passed to scrollbars).

5/20/92 (bug fix) Changed scrollbars not to lose highlight when pointer
leaves window with button down.  Also changed redisplay to double-buffer
for smoother redraws.

5/21/92 (new feature) Added "gray50" and "gray25" as predefined bitmaps.

5/22/92 (new feature) Buttons can now be disabled using the "-state" and
"-disabledforeground configuration options.  The "activate" and "deactivate"
widget commands for buttons are now obsolete and will go away soon.
Please change Tcl scripts not to use them.

5/23/92 (new feature) Entries can now be disabled using the "-state"
config option.  Also improved class bindings for entries to keep the
cursor visible in the window when operations occur.  Also made slight
improvements in the way redisplay is done.

5/23/92 (new feature) Added "-textvariable" option to entries so that
the text in an entry can be tied to the value of a global variable in
a fashion similar to buttons.

5/27/92 (new feature) Added "-textvariable" and "-anchor" options to
messages.

5/28/92 (new feature) Added "-padx" and "-pady" and "-underline" options
to menubuttons.

5/28/92 (feature change) Changed "-width" and "-height" options on
all flavors of buttons and menubuttons so that they are orthogonal
to "-padx" and "-pady".  It used to be that -width overrode -padx
(no padding).  Now they accumulate.

5/29/92 (new feature) Added "-disabledforeground" option to menus and
all flavors of buttons (can specify color for disabled things rather
than just using stipple to gray out).

5/29/92 (new features) Added many new options to menu entries:
-activebackground, -background, -font, -state, -underline.  The
"disable" and "enable" widget commands for menus are now obsolete
and will go away soon.  Please change Tcl scripts not to use them.

5/29/92 (new features) Added "atom" and "atomname" options to "winfo"
command.

5/29/92 (new feature) Wrote tk_listboxSingleSelect procedure, which
can be used to change listbox behavior so that only a single item is
selected at once.

6/1/92 (new feature) Added new modifier names "Meta" and "Alt" for
"bind" command.

6/3/92 (new feature) Added "winfo toplevel" command.

6/3/92 (new feature) Made several changes for greater Motif compliance,
including:
    - menu retention if you click and release in the menu button,
    - keyboard traversal of menus (see traversal.man)
    - no widget flashing if you set $tk_strictMotif to 1

6/15/92 (bug fix) Fixed problem in tkBind.c where command string for a
binding could get reallocated while the command was being executed (e.g.
bindings that delete or change themselves).

6/15/92 (bug fix) Don't allow "tabWidth" field to become zero in tkFont.c:
can cause core dumps for fonts that don't enough information to compute
tab widths.

6/19/92 (bug fix) Fixed bug in binding mechanism that caused structure-
related events to be reported both to the correct window and its parent.

7/14/92 (bug fix) Changed tkColor.c not to free colors for visual types
StaticGray or StaticColor.

7/15/92 (new feature) Text widgets now exist.  They display any number of
lines of text with a variety of display formats, and include hypertext
facilities.  See the manual page for details.

7/20/92 (bug fix) If a top-level window was put in the iconic state to
begin with, it could be deiconified with "wm deiconify .foo" until it had
first been deiconified by hand from the window manager.  Tk was getting
confused and thought the window was mapped when it wasn't.

7/29/92 (bug fix) Don't permit rectangles or ovals to have zero-sized
dimensions.  Round up to at least one pixel.

7/29/92 (new features) Major upgrade to canvases:
    - new item types: arc, window, bitmap
    - added Bezier spline support for lines and polygons
    - rectangles and ovals now center their outlines on the shape,
      rather than drawing them entirely inside the shape
    - new "coords" and "bbox" widget commands
    - new "-tags" option for all item types.
    - new "-confine" option to prevent scrolling off edge of canvas.

8/6/92 (new feature) Added "-width" and "-height" options to frames.
The "-geometry" option is now obsolete and should be removed from Tcl
scripts:  it may go away in the future.

8/7/92 (bug fix) Error messages in Tk_ParseArgv were sometimes including
the option name where they should have included its value.

---------------------- Release 2.2, 8/7/92 -------------------------

8/7/92 (bug fix) Changed tkCanvas.c to be more conservative in the area
it passes to XCopyArea.

8/8/92 (bug fix) Fixed bug in tkTextDisp.c that sometimes caused core
dumps when text views changed (e.g. typing return on last line of screen).

8/8/92 (bug fix) Fixed bug in menu.tcl that caused errors when using
keyboard to traverse over separator menu entries.

8/10/92 (bug fix) Changed to use OPEN_MAX instead of MAX_FD to compute
maximum # of open files.

8/10/92 (bug fix) Canvases weren't updating scrollbars on window size
changes.  They also weren't recentering canvases on window size changes.

8/10/92 (bug fix) There were still a few places where commands were being
invoked at local level instead of global level (e.g. commands associated
with buttons and menu entries).

8/10/92 (bug fix) TkBind.c used to ignore explicit shift modifiers for
all keys (i.e. <Shift-Tab> was treated the same as <Tab>).  Modified to
allow explicit request for shift modifier, like <Shift-Tab>.

8/13/92 (feature change) Changed default fonts to request "Adobe" fonts
explicitly.

8/16/92 (bug fixes) Modified tkCanvArc.c and tkTrig.c to increase slightly
the bounding boxes for arcs, in order to make sure that proper redisplay
occurs when arcs are moved (little turds were getting left behind).

8/16/92 (bug fix) Modified tkCanvas.c not to redraw at all if the redisplay
area is off the screen.  Also, only do a background clear for the portion
of the redraw area that is on-screen.  Also, reduced size of off-screen
pixmaps used for redisplaying, which speeds up redisplay in some cases.

8/19/92 (bug fix) Canvases that were taller than wide were not being
redisplayed properly.

8/20/92 (new feature) Added Tk_CreateGenericHandler procedure for trapping
all X events (useful for tracing, watching non-Tk windows, etc.).

8/21/92 (bug fix) Widgets weren't always being notified when they got
the focus back again (the problem had to do with grabs and menus in
particular).

8/21/92 (new feature) Added "-state" option to scale widgets.

8/22/92 (new feature) Changed tkBitmap.c to allow tilde-substitution
to occur in bitmap file names.

---------------------- Release 2.3, 8/24/92 -------------------------

8/27/92 (bug fix) Changes to -activebackground and -activeforeground options
for menubuttons were being lost.

8/27/92 (bug fix) Entries were selecting last character when a B1-drag
occurred past the right edge of the text.

8/28/92 (bug fix) Fixed bug in canvases where a grab during a button
press caused the canvas state to lock up so that it didn't select a
new current item.

9/7/92 (bug fix) Changed tkMenu.c to accept numerical menu indices that
are out of range;  now it just rounds them off to the nearest existing
entry.

9/7/92 (bug fix) Fixed bug in tkTextDisp.c that caused core dumps when
invoking "yview -pickplace" widget command on texts that are too small
to hold any lines at all.

9/11/92 (bug fix) Fixed bug in tkTextDisp.c that caused core dumps
when adding tags to non-existent lines.

9/11/92 (bug fix) Line items in canvases didn't permit an empty fill
color (i.e. couldn't make them transparent).

9/14/92 (reorganization) Changed manual entries to use .1, .3, and .n
extensions.  Added "install" target to Makefile to suggest how Tk should
be installed.

9/16/92 (bug fix) Changed tkSend.c to always specify the root window of
screen 0 rather than using DefaultRootWindow.  DefaultRootWindow doesn't
always go to screen 0 on displays with multiple screens, which can result
in send's not being possible between the screens.

9/18/92 (new feature) Added three new options to "wm" command: "protocol",
"client", and "command".  These provide support for window manager protocols
such as WM_DELETE_WINDOW and WM_TAKE_FOCUS, plus support for the
WM_CLIENT_MACHINE and WM_COMMAND properties.

9/30/92 (new feature) Implemented color model support, including
"tk colormodel" command and Tk_GetColorModel and Tk_SetColorModel
procedures.  These allow you to force mono operation even on a color
display.  Also changed color allocation not to give errors when colors
run out, but just to switch to a mono color model.

10/1/92 (bug fixes) Fixed two bugs in tkTextBTree.c that caused core dumps
during text deletion.

10/5/92 (bug work-around) Changed tkColor.c to ignore errors when freeing
colors.  This is needed to work around improper reference count management
for colormap entries under X11/NeWS.

10/7/92 (new feature) Added support for different visual types, including
procedures Tk_SetWindowVisual and Tk_SetWindowColormap, plus macros
Tk_Visual, Tk_Depth, and Tk_Colormap.  The code for this was contributed
by Paul Mackerras.

10/7/92 (new feature) Added Tk_IsTopLevel macro.

10/12/92 (bug fix) Fixed bug in tk.tcl that caused torn-off menus with
cascaded children not to track mouse motion correctly (the cascade
switched in response to mouse motions within the cascaded child).

10/12/92 (new feature) Major changes to focus handling:
(a) Tk watches FocusIn and FocusOut events for focus changes, not Enter
    and Leave, so it will work better with explicit-focus-model window
    managers (e.g. mwm in default mode).
(b) Tk generates FocusIn and FocusOut events for the focus window now.
    The old procedural interface (via Tk_CreateFocusHandler) is obsolete
    and is no longer used inside Tk.  It is still supported for
    compatibility, but won't be for long.  You should change your code
    to use FocusIn and FocusOut events instead.
(c) The model for FocusIn and FocusOut events is different than the
    one described in Xlib documentation.  See the "focus" manual entry
    for details.
(d) If there is no input focus then keyboard events are discarded.  They
    used to be directed to the mouse pointer window, although this wasn't
    documented.  The focus now defaults to the root window.
*** POTENTIAL INCOMPATIBILITY ***

10/15/92 (bug fix) Fixed text items in canvases where they didn't
display the insertion cursor if the item had no characters in it.

10/26/92 (bug fix) Fixed bug in tkSelect.c that occasionally caused
BadWindow X protocol errors when retrieving the selection.  Tk wasn't
making sure that a window existed before using it to retrieve the
selection.

10/30/92 (feature change) Changed canvases so that if the scroll region
is smaller than the window and -confine is on, the scroll region isn't
forced to be centered in the window;  it can be anywhere that meets the
confinement restrictions.

11/2/92 (new feature) Added "winfo exists" command.

11/5/92 (new feature) Changed DoWhenIdle handlers so that if a new
when-idle handler is created as a side-effect of another when-idle
handler, the new handler isn't invoked until Tk has first checked
for other events to process.

11/6/92 (bug fixes, new features) Major overhaul of window manager
interface:
(a) Tk should now work with virtual-root window managers;
(b) windows will now place more accurately on the screen and stay where
    they're supposed to;
(c) size changes handled more reliably;
(d) code now works robustly in the face of withdrawals followed
    immediately by deiconifications.
(e) Added new procedure Tk_GetVRootInfo and new options to "winfo" command:
    vrootx, vrooty, vrootwidth, vrootheight.
(f) Added "overrideredirect" option to "wm".
(g) Fixed bug where change in width-only via "wm geom" didn't always work
   (min and max window sizes weren't being set properly for the wm).

11/6/92 (bug fixes) Modified menus so that they work correctly with
virtual root window managers.  Also fixed bug where menus didn't move
along with their associated windows, so that the menu popped up at
the old location of the window rather than its new location.

11/9/92 (new constraint) Made it illegal to give windows names that
start with upper-case letters, since such names will goof up the
option database by appearing to be classes rather than names.
*** POTENTIAL INCOMPATIBILITY ***

11/10/92 (new feature) Added Postscript output to canvases.

11/13/92 (bug fix) Changed default for maximum size passed to window
manager from 1000000 (which causes some wm's to make windows too large
when "maximized") to the size of the display.

11/14/92 (feature change) Major overhaul of menubuttons and pull-down
menus.  Removed event-sharing code, including Tk_ShareEvents and
Tk_UnshareEvents.  The -variable option for menubuttons has been
removed,and the "post" and "unpost" widget commands for menubuttons
no longer exist.  The "post" widget command for menus no longer
allows a group option.  The procedure tk_menus has been replaced
with a new procedure, tk_menuBar, which has a slightly different
interface.
*** POTENTIAL INCOMPATIBILITY ***

11/20/92 (new features, feature changes) Major overhaul of grab
mechanism to produce more correct event streams.  Also changed Tcl
commands to require explicit window for grab releases (makes it
possible for grabs to work on multiple displays simultaneously).
The old "grab none" command no longer exists, but new options
have been added: "current", "release", "set", and "status".
*** POTENTIAL INCOMPATIBILITY ***

11/20/92 (new feature) Use TK_LIBRARY environment variable to set library
directory location, if it is defined.  Otherwise fall back on usual
compiled-in value.

11/25/92 (bug fix) "wm grid" command was using wrong window.

11/29/92 (bug fix) Fixed core dump that occurred when trying to use
placer on top-level windows: return error instead.

11/29/92 (bug fix) Selection retrieval wasn't making sure that the window
on whose behalf selection is being retrieved actually exists.

12/3/92 (new feature) Added support for Mode_switch key to support the
full ISO character set.  Also added event handlers for MappingNotify
events so that Tk updates itself in response to keycode and modifier
changes.

12/6/92 (bug fix) Ignore recursive attempts to destroy window.

12/9/92 (new demos) Added "tcolor" and "rmt" demos.

12/10/92 (new features) Added "yposition" widget command for menus,
changed "delete" widget command to take an optional second index,
and changed -command option for cascade entries so that it is
invoked when the entry is activated rather than when it is invoked.
*** POTENTIAL INCOMPATIBILITY ***

12/12/92 (implementation change)  Changed the procedures Tk_FreeBitmap,
Tk_NameOfBitmap, Tk_SizeOfBitmap, Tk_FreeCursor, Tk_NameOfCursor, and
Tk_FreeGC to require an addition Display argument.  This is needed for
Tk to function correctly when an application has windows on multiple
displays.
*** POTENTIAL INCOMPATIBILITY ***

12/12/92 (new feature) Started creating a test suite.  Right now it
only has a few tests.

12/12/92 (new feature) Modified the packer so that a window can be
packed in descendants of its parent (used to be restricted to the
parent alone).  This makes it possible to hide extra windows used
for geometry management.  Also, can use generalized screen distances
in the "pack" command.

12/16/92 (feature change) Boolean options such as -exportselection now
print as 0/1 rather than true/false (both the default and current values
print this way).  This makes it easier to use these values in expressions.
*** POTENTIAL INCOMPATIBILITY ***

12/16/92 (name change) The classes "RadioButton" and "CheckButton" have
been renamed "Radiobutton" and "Checkbutton" for consistency.  From now
on widget class names will have exactly one capital letter.
*** POTENTIAL INCOMPATIBILITY ***

12/16/92 (new feature) Added -setgrid option to listboxes.

12/16/92 (new feature) The "destroy" command, and the "delete" widget
command for canvases, now accept any number of arguments, including
zero.

12/16/92 (new feature) Changed internal TkBindError procedure to
Tk_BackgroundError and exported it to Tk clients.

12/16/92 (option name change) Changed the place command's "dependents"
option to "slaves" for better consistency with documentation.
*** POTENTIAL INCOMPATIBILITY ***

12/16/92 (name changes) Renamed the "cursor*" options in entries and
canvases to "insert*".  Also renamed the "cursor" index to "insert" and
the "cursor" widget command to "icursor".  This was done to avoid
confusion between the mouse cursor and the insertion cursor.
*** POTENTIAL INCOMPATIBILITY ***

---------------------- Release 3.0, 12/17/92 -------------------------

12/17/92 (bug fix) Fixed dangling-pointer bug in canvases that occurred
if a <LeaveNotify> binding deleted the current item.

12/18/92 (bug fix) Core dump occurred if "wm" invoked with no arguments.
Also, tkWm.c wasn't properly setting WM_CLASS property on application
startup.

12/18/92 (incorrect documentation) Updated manual entries for Tk_FreeGC,
Tk_FreeCursor, and Tk_FreeBitmap to reflect new interface that requires
"display" argument.

12/18/92 (missing documentation) Added documentation for the canvas
"postscript" command, which was missing in the 3.0 release.

12/21/92 (bug fixes) There were lots of problems with the new installation
targets in the Makefiles, such as using "cp -f" and not installing
prolog.ps.  Made several other miscellaneous improvements to Makefile.

12/21/92 (bug fix) Arrowheads on canvas line items weren't moving properly
after coordinate changes made with the "coords" widget command.

12/21/92 (bug fix) If top-level window was initially withdrawn, couldn't
ever deiconify it again.

12/21/92 (bug fix) Double-button event sequences didn't always trigger
properly when grabs were in effect.

12/22/92 (bug fix) The packer didn't display any top or bottom windows
after a left or right expanded window, and vice versa.  Also made the
distribution of space among expanded windows more even.

12/28/92 (new features) Several improvements to selection:
(a) Added procedures Tk_ClearSelection and Tk_DeleteSelHandler.
(b) Added "clear" and "own" options to "selection" command, extended
    "handle" option to delete handlers.
(c) Error returns from "selection handle" scripts are now turned into
    selection retrieval errors ("no such selection") rather than an
    empty selection.
(d) Tk responds automatically for targets APPLICATION (name of application,
    so you can "send" to it) and WINDOW_NAME (name of window within
    application.
(e) Added test file "select.test" to test suite.

12/28/92 (bug fix) Fixed problem with flashing menus that occurred
because menu.tcl was willing to unpost and then immediately repost
the same menu.

1/6/93 (bug fix) Test for UnmapNotify events in tkPack.c used = instead
of ==.

1/21/93 (bug fix) Changed many widgets to eliminate use of
DefaultVisualofScreen, DefaultColormap, etc. and use the visuals
and colormaps for the actual windows instead.  Also changed to
inherit colormaps and windows from parent by default.

1/21/93 (new features) Added new winfo options "cells", "depth", and
"visual".

1/23/93 (bug fix) Fixed problem with text display that could result
in negative XCopyArea heights being sent to X server.  This causes some
servers (e.g. some versions of OpenWindows) to crash.

1/25/93 (new feature) Added -postcommand option to menus, so that menus
can be reconfigured before each posting.

1/29/93 (feature change) Changed %X and %Y in bindings so that they
refer to the virtual root rather than the true root.  Although
potentially incompatible, this change should almost always "do the
right thing".
*** POTENTIAL INCOMPATIBILITY ***

1/31/93 (bug fix) Changed "send" code to grab server while updating
the registry property (before this fix, two programs could allocate
the same interpreter name if they started up simultaneously).  In
order to make this fix I had to change the code for reclaiming
names of dead interpreters in a way that sometimes allows dead
interpreters to persist in the registry.

2/1/93 (feature change) Changed entries to allow leftmost "visible"
character to be the end of the text (i.e. no characters actually visible).
This is needed so that the cursor can be displayed even if the last
actual character is too wide to fit in the window.

2/3/93 (bug fix) Fixed two bugs in tkFocus.c:  (a) FocusIn events
were getting lost in some cases because the focus window hadn't been
created yet (e.g. new top-level window pops up underneath the mouse);
(b) Tk was accidentally triggering FocusOut events when the mouse
moved from a top-level window to one of its children.

2/4/93 (new feature) Added "visibility" option to "tkwait" command to make
it easier to wait for a new window to appear on the screen.

---------------------- Release 3.1, 2/5/93 -------------------------

2/10/93 (installation improvements) Makefile improvements:  added RANLIB
variable for easier Sys-V installation, changed to use INCLUDE_DIR
properly, and added SHELL variable for SGI systems.

---------------------- Release 3.2, 2/11/93 -------------------------

2/11/93 (new feature) Added "wm state" command, and improved wm so that
the right thing will happen if you invoke "wm iconify" when a window is
withdrawn.

2/14/93 (bug fix) When -colormap option was used in generating Postscript
for canvases, Tk didn't add an extra space after the color command.

2/14/93 (new feature) Changed "extern" declarations in tk.h to "EXTERN",
which will use the definition of EXTERN from tcl.h and work correctly
in C++ programs.

2/18/93 (bug fix) Item-specific bindings weren't getting deleted from
canvas items when the items were deleted.  As a result, they could
suddenly re-appear for new items if the new items were allocated a
record at the same addresses as the old ones.

2/18/93 (feature reversal) Changed "after" back again, so that it sleeps
*without* responding to events when it is invoked with just one argument;
can always use tkwait plus after with additional arguments to achieve
the effect of responding to events.
*** POTENTIAL INCOMPATIBILITY ***

2/20/93 (bug fix) Fixed bug in tkWindow.c where colormaps weren't being
set correctly for new top-level windows on different screens than their
parents (the bug results in X protocol errors: "invalid Colormap
parameter").

2/22/93 (bug fix) Changed "#!/usr/local/wish" in demo scripts to
"#!/usr/local/bin/wish" to reflect new location of binary.

2/22/93 (new feature) Added new reliefs "groove" and "ridge".

2/25/93 (new feature) Added new built-in bitmaps:  "error", "hourglass",
"info", "question", "questhead", and "warning".  Also added new demo in
"widget" to display all of these (under the Miscellaneous menu).

2/25/93 (improved implementation) Changed DrawText procedure in
prolog for outputting Postscript from canvases to use stringwidth
instead of charpath+pathbbox:  avoids limitcheck problems with long
strings, and also properly includes space characters in calculation.

2/25/93 (bug fix) Fixed several bugs in library/menu.tcl that caused
menu traversal to mis-behave when menu had no entries.

2/26/93 (new feature) Added "wm frame" command.

3/6/93 (bug fix) Mwm in click-to-focus mode was goofing up grabs so that
pull-down menus were sometimes unresponsive.  Modified tk.tcl to ignore
the spurious B1-Enter events generated by mwm, plus modified tkGrab.c to
release simulated button grabs correctly.

3/8/93 (bug fix) Tk had wrong interpretation of "lbearing" font metric,
which caused text to be displayed at the wrong horizontal position in
several places (labels/buttons, listboxes, canvas text, scales).  This
change will cause slight changes in the way certain widgets are
displayed.

3/12/93 (bug fix) Fixed core dumps that occurred in tkEntry.c because of
zero values in entryPtr->avgWidth.

3/12/93 (bug fix) Tk_CoordsToWindow was using root coordinates always.
Changed to use virtual-root coordinates when a virtual-root window
manager is being used.  Before this fix, "winfo containing" didn't
return the correct window under virtual-root window managers.

3/18/93 (bug fix) Modified tkWm.c so that Tk doesn't fight with window
manager over position of window;  it just takes what the window manager
gives it.

3/21/93 (new feature) Changed menus to display cascade entries with
standard Motif arrows at right side.a

3/22/93 (bug fix) Fixed bug in tkPack.c that was causing memory to
get trashed with the integer value 1.

3/22/93 (bug fix) Canvas text didn't print correctly if it contained
an open paren (or other special character) immediately followed by
an octal digit.

3/22/93 (bug fix) Text widgets didn't redisplay properly in cases
where two or more groups of lines both got taller at the same time
(e.g. from tag changes), causing two separate bit copies where the
first bit copy's target area overlapped the source area for
the second bit copy.

4/1/93 (bug fix) Changed canvases to use ISO Latin-1 font encoding
if that's supported by the Postscript interpreter.  Also added workaround
for bug in NeWSprint related to stipple fills.

4/1/93 (bug fixes) Made various changes to focusing and grabs to
eliminate extraneous focus events and generally improve behavior.

4/2/93 (bug fix) Modified tkWm.c not to wait indefinitely for the window
manager to map or reconfigure a window:  this led to deadlock in some
situations, such as creating a new top-level window with a grab held.

4/19/93 (bug fix) Fixed another bug in tkWm.c that caused windows to walk
across the screen in some situations.  Also fixed problem where rapid
posting and unposting of cascaded submenus (or menus?) could cause Tk
to become confused about whether or not a window is mapped (added
TkWmUnmapWindow procedure to make top-level unmaps synchronous).

4/24/93 (feature change) Changed the "after" command to allow times
less than or equal to 0, and to use 0 whenever they occur.

4/26/93 (new feature) Implemented security check for "send" as proposed
by Bennett Todd: incoming sends are now rejected unless (a) xhost-style
access control is enabled and (b) the list of authorized hosts is
empty.  In other words, you have to use xauth to use send.  This feature
can be disabled by setting the TK_NO_SECURITY flag at compile-time.

5/15/93 (improvement) Switched to use Tcl_PrintDouble whenever returning
real values as Tcl results.  This potentially allows higher precision.
Switched to use %.15g whenever printing reals in Postscript files.
However, the change Tcl_PrintDouble causes incompatibilities.  For
now, it's disabled with a macro in tclInt.h that redefines Tcl_PrintDouble.
Tk 4.0 will delete the macro, and you can also delete it now if you
want the better (but incompatible) behavior.

5/19/93 (bug fix) Fixed divide-by-zero problem that could occur in
closeness calculations for canvas oval items.

5/30/93 (bug fix) PROP and CONFIG were accidentally #defined to the same
value in tkBind.c, which could cause incorrect %-substitutions in event
bindings in a few exotic cases.

6/4/93 (improvement) Changed to use GNU autoconfig for configuration.
Makefile format changed, and Tcl is no longer automatically included
in Tk releases.

6/7/93 (bug fix) Fixed off-by-one error in rounding negative coordinates
during redisplay of canvases.

6/9/93 (feature improvement) Modified default bindings for entries to
keep one character visible to the left of the cursor during backspaces.

6/18/93 (feature improvement) Added patchlevel.h, for use in coordinating
future patch releases, and also added tk_patchLevel variable to make the
patch level available in scripts.

6/26/93 (bug fix) Fixed numeric problems in scales that occurred with
very large scale values.

6/26/93 (bug fix) Polygon items in canvases could cause core dumps if
the "coords" widget command was used to add one new coordinate.

6/26/93 (bug fix) Changed canvases to handle large stipple patterns
gracefully (stipples used to jump around during redisplay and lose
coherency).

7/1/93 (syntax change, new feature) Implemented the new packer syntax
as described in the book.  For now the old syntax will continue to be
supported too.  Converting over is straightforward except (a) use
"-anchor" instead of "frame", and (b) padding is different (separate
internal and external padding, plus pad amounts are *on each side*
instead of total).  Also added "pack propagate" command for keeping
the packer from setting the master's requested size.

7/1/93 Changed copyright notices.  The effect is the same as with the
old notices, but the new notices more clearly disclaim liability.

7/7/93 (new feature) Added support for window stacking order.  Windows
will now stack in the order created (most recent on top), plus "raise"
and "lower" commands may be used to restack (Tk_RestackWindow procedure
is available from C level).

7/7/93 (reorganization) Moved main.c to tkMain.c, reorganized it to
call Tcl_AppInit just like tclsh does, and added argv0 variable to contain
application name, and added default Tcl_AppInit procedure for wish.
Also added tkTest.c to hold C code for testing.

7/7/93 (new feature) Added new Tk-specific "exit" command, which cleans
up properly before exiting.  It replaces the Tcl "exit" command, and
can be used in place of "destroy .".

7/9/93 (new features) Added tk_dialog library procedure that creates
dialogs with a bitmap, message, and any number of buttons.  Also changed
default tkerror procedure to use tk_dialog plus offer the user a chance
to see a Tcl stack trace.

-------------------- Release 3.3 Beta 1, 7/9/93 -------------------------

7/12/93 (configuration changes) Eliminated leading blank line in
configure script;  provided separate targets in Makefile for installing
binary and non-binary information; fixed -lnsl and -lsocket handling
in configure; added autoconf support for fd_set type; check for various
typedefs like mode_t and size_t, and provide substitutes if they
don't exist; don't include tkAppInit.o in libtk.a; try to locate the
X includes and library in all of the standard places for various systems.

7/14/93 (new feature) Modified tkMain.c so that it stores the value
of the -display command-line option into the DISPLAY environment
variable, if it is specified.

7/15/93 (feature removal) Removed auto-initialization feature from
Tk_ConfigureWidget, so that you must once again initialize all fields
of a widget record before calling Tk_ConfigureWidget.  This restores
the behavior back to what it was in Tk 3.2.

7/16/93 (bug fix) Modified tkBind.c to ignore the Caps Lock modifier
unless it is explicitly requested in a binding.  Without this fix,
buttons and menus and other things didn't work if the Caps Lock key
was active.

-------------------- Release 3.3 Beta 2, 7/21/93 -------------------------

7/21/93 (new feature) Change "make install" so that it will modify the
#! lines on demo scripts to reflect the place where the wish binary
is installed.

7/23/93 (new feature) Added Tk_MainWindow procedure that returns the
main window associated with a Tcl interpreter.  This is intended for
use by Tcl_AppInit and other initialization procedures.

7/24/93 (configuration improvements) Changed configure script not to
omplain about "fd_set" missing if it's defined in <sys/select.h>.

7/28/93 (bug fix) "Bad Match - parameter mismatch" errors were
sometimes occurring when several top-level windows got created
at the same time, due to wrong choice of sibling when stacking
windows.

8/14/93 (new feature) Added support for tcl_prompt1 and tcl_prompt2
to wish main program:  makes prompts user-settable.

8/19/93 (bug fix) Bindings to event sequences like "aD" never matched
because the Shift key has to be pressed before D.  Modified Tk to
ignore extraneous keypresses if they are for modifier keys.

8/26/93 (configuration changes) Added Tk_Init, modified Tcl_AppInit
procedures to use it and Tcl_Init.  Added support for .wishrc file.

8/28/93 (new feature) The main window is now a legitimate toplevel
widget.

-------------------- Release 3.3 Beta 3, 8/30/93 -------------------------

9/2/93 (bug fix) The packer wasn't always relaying out a master after
changes to some of the configuration options of its slaves.

9/2/93 (bug fix) The binding mechanism made it impossible for patterns
like <Double-ButtonRelease-1> to ever match.

9/2/93 (bug fix) Fixed core dump that occurred for bitmap canvas items
if Postscript is generated but no -bitmap option has been specified.

9/4/93 (enhancement) Slight improvements to menu traversal:  set menu
traversal bindings for menubar window in tk_menuBar, plus trigger
traversal on <Any-Alt-Keypress> instead of <Alt-Keypress>.

9/9/93 (bug fix) Changed tkBind.c so that the Num_Lock key doesn't
prevent events from triggering bindings.

9/9/93 (bug fix) Changed tkOption.c to always fetch RESOURCE_MANAGER
property from root window of screen 0, rather than using default
screen.

9/9/93 (bug fix) Entry widgets weren't allocating quite enough width
for themselves.  Fixed this and changed the size computation to match
what's done for buttons and texts.

9/16/93 (bug fix) Changed tkMain.c not to call exit C procedure directly;
instead always invoke "exit" Tcl command so that application can redefine
the command to do additional cleanup.

-------------------- Release 3.3, 9/29/93 -------------------------

9/30/93 (bug fix) Packer wasn't unmapping slaves when master got deleted.

9/30/93 (bug fix) Binding event sequences such as <Right> were being
misprinted as ASCII characters such as "S".

10/6/93 (bug fix) Canvases weren't unmapping window items when the canvas
got unmapped, which caused problems for window items whose windows weren't
descendants of the canvas (they got left on the screen).

10/7/93 (feature change) NULL proc arguments to Tk_CreateFileHandler used
to have a special undocumented meaning (fd was display);  eliminated this
special interpretation.

10/7/93 (configuration change) Eliminated dependency of tkMain.c on
tkInt.h and tkConfig.h, so that it's easier for people to copy the file
out of the source directory to make modified versions.

10/8/93 (bug fix) 3.0 introduced a bug where the class of the application
wasn't being set properly, so options based on the application class
weren't triggering.  Fixed by adding new argument to Tk_CreateMainWindow.

10/11/93 (bug fix) Fixed bug in tkTextBTree.c where some deletions would
cause core dumps due to halfwayLinePtr not getting set correctly.

10/18/93 (bug fix) Fixed a couple of bugs that made it hard to actually
display N characters in an entry with "-width N" (tended to scroll the
entry so that only N-1 characters were visible at once).

10/22/93 (bug fix) During configuration, XINCLUDE_DIR and XLIBRARY_DIR
weren't overriding xmkmf like they were supposed to.

10/23/93 (new feature) Allow negative scale factors in canvas "scale"
widget command.

10/23/93 (bug fix) Grabs weren't being cleaned up right if the grab
window was deleted, causing core-dumps in some cases.

10/23/93 (bug fix) tk_TextSelectTo wasn't checking to be sure that
the "anchor" mark exists.

10/27/93 (bug fix) Fixed core dump that could occur in a text widget if
the scroll command modifies the text.

11/1/93 (bug fix) Change texts so that the -yscrollcommand option is
invoked at display time, not when the window is re-layed out.  This
eliminated various core dumps that could occur if -yscrollcommand modified
the text.

-------------------- Release 3.4, 11/04/93 -------------------------

Note: there is no 3.5 release.  It was flawed and was thus withdrawn
shortly after it was released.

11/12/93 (bug fix) TkMain.c didn't compile on some systems because of
R_OK in call to "access".  Changed to eliminate call to "access".

-------------------- Release 3.6, 11/26/93 -------------------------

11/10/93 (bug fix) Packer and placer didn't always reposition a window
correctly if it was managed inside a neice or lower descendant (using
"-in" option) and the neice's parent moved.

11/24/93 (bug fix) Fixed time problem in selection (retrievals could
fail if retriever hasn't received any X events since selection was
made, so that time of retrieval appears to be older than time of
selection).  Selection code is now much less picky about times, both
on retrieving and supplying sides.

12/2/93 (new feature) Changed arrow-head drawing code for canvas
lines to draw a 0-width outline in addition to filling the area:
this produces much nicer, more symmetrical displays.

12/2/93 (bug fix) When colors ran out, Tk was invoking "tkerror"
when its state was internally inconsistent, which could cause
core dumps in some situations (e.g. if tkerror used the same color
that caused colors to run out).  Changed notification to occur
as a when-idle handler.

12/3/93 (bug fix) During a global grab, Tk wasn't including PointerMotion
in the list of grabbed events, so pointer motion couldn't be tracked
outside the grabbing application.

12/3/93 (bug fix) Canvases didn't handle smoothed lines correctly
when they only contained two points.

12/3/93 (bug fix) Fixed bug in tkWindow.c where certain kinds of
errors during window creation could cause Destroy events to be generated
for a window that was never completely initialized.

12/13/93 (bug fix) Fixed bug in tkTextDisp.c that resulted in core
dumps at line 1467 under exmh.  The exact situation is that a text
widget was being redisplayed at a time when it had a -yscrollcommand
option but hadn't yet been mapped onto the screen.

12/17/93 (bug fix) Fixed bug in tkWindow.c whereby new top-level windows
with non-default visuals still inherited border pixmap from parent (root),
which could cause visual clash and X error.

12/17/93 (bug fix) Fixed bug in tkTextDisp.c that caused round-off
error in the information passed to scroll commands.

12/18/93 (bug fix) Fixed bug in tkPack.c that caused core dumps in
some situations if a master with siblings packed "-in" it was deleted.

12/18/93 (bug fix) Added "compat" directory to distribution, since it's
referenced by tkConfig.h on some systems.

12/18/93 (performance improvement) Improved performance of appending to
a listbox, so that inserting N items doesn't take N**2 time.

12/20/93 (bug fix) Fixed bug in canvas ovals that caused the fill color
for the oval to stick out past the outline.

1/2/94 (fixed Xlib bug) Added code to reuse X resource identifiers so
that they won't run out in long running applications.  There are three
new library procedures: Tk_FreeXId, Tk_GetPixmap, and Tk_FreePixmap.
Modified all Tk code to use these procedures, so wish applications should
now be able to run forever without running out of identifiers.

1/10/94 (bug fix) tkCursor wasn't freeing pixmaps used to create
cursors, which caused memory leaks in programs that changed cursors
frequently.

1/21/94 (bug fix) Fixed bug in scales that caused them to loop
infinitely drawing tick-marks when -from and -to were the same.

2/2/94 (bug fix) Fixed problem where messages that contained tabs
didn't always compute the correct size, so that text spilled off
the right edge.  The fix adds an extra "tabOrigin" parameter to
the internal procedures TkMeasureChars, TkDisplayChars, and
TkUnderlineChars.

2/4/94 (bug fix) Fixed off-by-one problem in tkBind.c that caused
it to read past the initialized part of dispPtr->modKeyCodes.

2/7/94 (bug fix) Text widgets didn't handle grabs correctly, such
that the "current" character got stuck if a grab occurred while a
mouse button was down.  It would get unstuck until after the
next button press and release.

2/19/94 (bug fix) Fixed prolog.ps (prolog for Postscript printing from
canvases) so that it correctly prints all of the characters in the
ISO Latin-1 character set.

2/19/94 (bug fix) Modified tkBind.c to save and restore the interpreter's
result across the execution of binding scripts.  Otherwise if an event
triggers in the middle of some other script (e.g. a destroy event during
window creation, because there was an error in the creation command),
the interpreter's result gets lost.

2/19/94 (bug fix) Fixed bug in dealing with results of sent command
that could cause them to get lost in some situations.

2/21/94 (bug fix) Don't let user close a dialog window created by
tk_dialog, since this would cause tk_dialog to hang:  force the user
to select one of the dialog's buttons.

2/21/94 (bug fix) Fixed bug in canvas polygons whereby they didn't
correctly handle changes in the number of points (via "coords"
widget command).

2/23/94 (bug fix) Large bitmaps in canvases didn't print correctly
because they overflowed the 64-KB limit on strings in Postscript.
Changed canvas printing to split up large bitmaps into mutliple
smaller ones for printing.

2/25/94 (bug fix) The "." window was being set up with -width
and -height options, which interfered with geometry management (any
configuration change on "." causes the window to change size to
200x200, then change back again).

2/26/94 (bug fix) Fixed several bugs that occurred when a Destroy
event handler for a window deleted the window's parent.

3/3/94 (new features) Changes to binding mechanism:
    - The modifiers for "Alt", "Meta", and "M" are now computed by
      examining the modifier map, rather than being hardwired to
      M2, M1, and M1.
    - When processing events, one script is invoked for each object
      in the list passed to Tk_BindEvent, rather than stopping as
      soon as a script is invoked for some object.  The "break" and
      "continue" commands can be used within a script to abort all
      scripts for the event or the current one.
      *** POTENTIAL INCOMPATIBILITY ***
    - Added "bindtags" command so that new binding groups can be
      defined for widgets and the evaluation order can be changed.
    - When matching events to bindings, extra modifiers are now ignored,
      as if "Any" were specified for every event.  The "Any" modifier
      is still recognized, but it is ignored and is deprecated.
      *** POTENTIAL INCOMPATIBILITY ***
    - In % sequences that print window identifiers (e.g. %a and %S), print
      in hexadecimal rather than decimal, for consistence with "winfo id".
      *** POTENTIAL INCOMPATIBILITY ***
    - The "bind" command no longer supports the event types CirculateRequest,
      ConfigureRequest, MapRequest, or ResizeRequest.  These event types
      are somewhat dangerous, and they never worked anyway.

3/13/94 (bug fix) Fixed numerous problems with the "wm iconwindow" command.
It appears that this command never really worked at all, but it should
work OK now.

3/14/94 (feature changes) Removed several obsolete features:
    - Eliminated "enable" and "disable" widget commands for menus.
      *** POTENTIAL INCOMPATIBILITY ***
    - Eliminated "activate" and "deactivate" widget commands for buttons,
      checkbuttons, radiobuttons, and menubuttons.
      *** POTENTIAL INCOMPATIBILITY ***
    - Removed -geometry option for frames and toplevels:  it causes
      problems when .Xdefaults files contain entries like
      "*geometry: +0+0".  Must use -width and -height instead.
      *** POTENTIAL INCOMPATIBILITY ***
    - Desupported "tkVersion" variable: use "tk_version" instead.
      *** POTENTIAL INCOMPATIBILITY ***

3/16/94 (feature changes) Changes to listboxes:
    - Eliminated -geometry option (it causes problems when .Xdefaults
      files contain entries like "*geometry: +0+0").  Added -width
      and -height options to use instead.
      *** POTENTIAL INCOMPATIBILITY ***

3/21/94 (bug fix) Fixed bug in tkOption.c where the option cache wasn't
properly cleaned up after window deletion;  this could cause the wrong
value from the option database to be used under some conditions.

3/25/94 (new features) Changes to geometry management:
    - Added Tk_MaintainGeometry and Tk_UnmaintainGeometry procedures
      to solve problems with -in windows.  Modified the packer, the
      placer, and canvases to use them.
    - Changed 2nd argument to Tk_ManageGeometry from Tk_GeometryProc *
      to a pointer to a structure with additional information about
      the geometry manager, such as name and procedure to call when
      slaves are stolen.
      *** POTENTIAL INCOMPATIBILITY ***

3/28/94 (new feature) Overhauled event management:
    - Added "cancel" option to the "after" command so that you can
      cancel previously-scheduled commands.
    - Separated X-specific stuff from generic event management.  The
      file tkEvent.c can now be used stand-alone without the rest of Tk.
      See the manual entry for Tk_EventInit for information on which
      procedures are available this way.
    - Added Tk_CreateFileHandler2 procedure, which provides a lower-level
      and more powerful form of file event handler.
    - Fixed bug in Tk_DoOneEvent where an infinite loop could occur if
      the TK_FILE_EVENT and TK_DONT_WAIT flags were set simultaneously
      (there were bugs with several other combinations too;  all should
      be fixed now).

3/28/94 (new feature) Added "fileevent" command, which allows event-
driven I/O in the style of Mark Diekhans' "addinput" command.

4/11/94 (new feature) Better support for colormaps and visuals:
    - Added new -colormap and -visual options to toplevels and frames.
    - Added "winfo visualsavailable" command.
    - Added "wm colormapwindows" command, plus support for WM_COLORMAP_WINDOWS
      to Tk_SetWindowColormap.
    - Added new library procedures Tk_GetVisual, Tk_GetColormap,
      and Tk_FreeColormap.

4/11/94 (bug fix) Fixed core dump that used to occur when specifying
an iconwindow ("wm iconwindow") for a toplevel on a different screen
than the main window.

4/23/94 (new feature) Added support for images, including the following:
    - New "image" command for creating images.
    - Built-in image type: bitmap.
    - New "image" item type in canvases.
    - Labels, buttons, checkbuttons, radiobuttons, menubuttons, and
      menu entries now support a -image option for displaying images.
    - Tk_CreateImageType and Tk_ImageChanged procedures, for defining
      new types of images in C.
    - Tk_GetImage, Tk_FreeImage, Tk_RedrawImage, and Tk_SizeOfImage
      procedures, for using images in widgets.

5/1/94 (new features) Added new procedures Tk_3DVerticalBevel and
Tk_3DHorizontalBevel.

5/11/94 (new features) Major overhaul of text widgets:
    - Implemented embedded windows and "window" widget command.
    - Added new configuration options for tags: -justify, -lmargin1,
      -lmargin2, -rmargin, -offset, -spacing1, -spacing2, and -spacing3.
      See the "Display styles" widget demo for examples.
    - Added new configuration options for texts: -spacing1, -spacing2,
      and -spacing3.
    - Added "tagList" option to "insert" widget command to control
      tags on new text.  Made tagged regions so they aren't sticky on
      either side:  new characters get a tag only if the old chars. on
      both sides had it.
      *** POTENTIAL INCOMPATIBILITY ***
    - Added gravity for marks, and "mark gravity" widget command.
    - Added horizontal scrolling, "xview" widget command, -xscrollcommand
      option.  Changed "scan" widget commands to support horizontal
      scrolling.
      *** POTENTIAL INCOMPATIBILITY ***
    - Added "search" widget command for searching (either exact matches
      or regular expressions).
    - New widget commands: bbox, dlineinfo, and see.
    - Changed implementation of bindings so that Enter and Leave
      events are not generated unless the tag has just become present
      (or just ceased to be present) on the current character.  Also
      changed bindings to process separately for each tag, rather than
      having high-priority tags override low-priority ones.
    - The "end" index now refers to the character after the last newline
      rather than the newline itself.  You can now tag the final newline
      and set a mark after the final newline.
    - Deletions of the "sel" tag and the "insert" and "current" marks
      are now ignored silently, rather than generating errors.  This means
      you can do things like "eval .t tag delete [.t tag names]".

5/19/94 (bug fix) Canvases didn't generate proper Postscript for stippled
text.

5/20/94 (new feature) Added "bell" command to ring the display's bell.

5/20/94 (new feature) Incorporated "square" demonstration widget into
tktest application.

5/20/94 (new features) Changed wish application (tkMain.c):
    - wish no longer processes the -help option.
      *** POTENTIAL INCOMPATIBILITY ***
    - The wish main program is now called Tk_Main;  tkAppInit.c has a
      "main" procedure that calls Tk_Main.  This makes it easier to use
      Tk with C++ programs, which need their own main programs, and it
      also allows an application to prefilter the argument list before
      calling Tk_Main.
      *** POTENTIAL INCOMPATIBILITY ***
    - The application's class is now the same as its name (except the
      first letter is capitalized), instead of "Tk".
      *** POTENTIAL INCOMPATIBILITY ***
    - The -file keyword is no longer required:  the script file name can
      be provided as the first argument without being preceded by "-file",
      as in tclsh.  For backward compatibility the "-file" keyword is
      ignored if it is the first argument, but it is deprecated.

5/26/94 (feature removed) Removed support for "fill" justify mode from
Tk_GetJustify and from the TK_CONFIG_JUSTIFY configuration option.  None
of the built-in widgets ever supported this mode anyway.
*** POTENTIAL INCOMPATIBILITY ***

5/27/94 (feature change) Changed Tk to use Tk_PrintDouble everywhere
that it converts reals to strings.  This means that floating-point
values will be generated in some cases where integer-like values were
generated before.
*** POTENTIAL INCOMPATIBILITY ***

6/1/94 (feature change) Renamed "pack newinfo" command to "pack info".
The old "pack info" command is no longer available.
*** POTENTIAL INCOMPATIBILITY ***

6/20/94 (feature changes) Overhaul of entry widgets:
    - Added "-justify" option.
    - Added "-show" option to make entries easier to use for passwords.
    - Added "cget" widget command.
    - Added "selection range" and "selection present" widget commands.
    - Added "anchor" symbolic index.
    - Changed "-scrollcommand" option to "-xscrollcommand", "view"
      widget command to "xview", for compatibility with other widgets.
      *** POTENTIAL INCOMPATIBILITY ***
    - Changed sel.last to refer to character just *after* last one
      selected, again for compatibility with other widgets.
      *** POTENTIAL INCOMPATIBILITY ***
    - For "delete" widget command, second index now refers to character
      just *after* last one to delete.
      *** POTENTIAL INCOMPATIBILITY ***
    - Overhauled bindings to be more Motif-compatible and to include
      common Emacs bindings for editing.
    - Changed -width option:  if specified as 0, widget sizes to fit
      its current text.

6/11/94 (new features) Improved Motif compatibility:
    - Added "-highlightwidth" and "-highlightcolor" options to all widgets.

6/27/94 (bug fix) Postscript generation for text items in canvases was
not justifying the text properly when a -width was specified that was
longer than the longest line.

6/27/94 (bug fix) "winfo exists" used to report a window as existing
if it was in the process of being destroyed (i.e., a destroy handler
is in the middle of execution).  Changed to report it as non-existent
under these conditions.
*** POTENTIAL INCOMPATIBILITY ***

7/11/94 (bug fix) Selections claimed via "selection own" weren't always
being cleared properly when the selection was claimed away.  Also fixed
bug where Tk wasn't properly claiming the selection, if there haven't
been any recent X events at the time of the claim.

7/13/94 (feature changes) Overhaul of scrollbar widgets:
    - New widget commands: "activate", "cget", "fraction", and "identify".
    - New options: -activebackground, -activerelief, -highlightcolor,
      -jump, -highlightthickness, and -troughcolor.  What used to be
      -background is now -troughcolor, -foreground is now -background,
      and -activeforeground is now -activebackground.
      *** POTENTIAL INCOMPATIBILITY ***
    - Added new syntax for "set" command, "get" result, and generated
      commands.  Changed other widgets to use the new syntax.
    - Moved the bindings out of C and into Tcl scripts, using the new
      options and widget commands.  Added support for all Motif
      bindings, plus jump scrolling and cancelling of slider drags.

7/16/94 (bug fix) Canvases assumed that the Leave event for one item
didn't modify or delete the next current item;  this could cause core
dumps under some conditions.

7/23/94 (feature change) Modified Tk_BackgroundError so that tkerror
is invoked as an idle handler.  If tkerror generates a break exception
then all other queued reports are aborted.

8/14/94 (bug fix) "cursorOffTime" and "cursorOnTime" were confused in
canvases, resulting in the same time being used for both.

8/16/94 (bug fix) "tkwait variable" command didn't detect errors in
variable name, such as trying to wait for an entire array.

9/2/94 (new features) Overhaul of scale widgets:
    - Floating-point values are supported now, following Paul Mackerras'
      "fscale" widget.  Added "-resolution" and "-digits" options.
    - Added "-variable" option to link scale to variable, following
      Henning Schulzrinne's implementation.
    - Added focus highlight (-highlightthickness and -highlightcolor
      options).
    - Added new widget commands "cget",  "coords", "identify", plus
      improved "get";  removed wired-in bindings, added complete set
      of Motif bindings via Tcl scripts.
    - Changed -sliderforeground option to -background, -background to
      -troughColor, -activeforeground to -activebackground.
      *** POTENTIAL INCOMPATIBILITY ***
    - Moved value label from below horizontal scales to above the scale,
      for Motif compliance.

9/9/94 (bug fix) Fixed bug in tkWm.c that caused long delays in "raise"
command under some conditions (window already at the top of the stack).

9/10/94 (new features) Overhaul of label/button/checkbutton/radiobutton
widgets:
    - Added focus highlight (-highlightthickness and -highlightcolor
      options).
    - Added new widget command "cget".
    - Changed -selector option to -selectcolor, and changed its meaning
      too: empty no longer means don't draw the indicator;  it means
      don't use a special color when selected.
      *** POTENTIAL INCOMPATIBILITY ***
    - Added -indicatoron (controls whether indicator is displayed) and
      -selectimage (gives special image to display when selected) options.
    - Modified bindings to be more Motif-like, added binding for space
      key.
    - Changed padding defaults to give widgets correct Motif appearance
      by default.  Also, changed to ignore padding options when displaying
      an image or bitmap.
      *** POTENTIAL INCOMPATIBILITY ***
    - Can now display text on multiple lines:  newlines cause line breaks,
      and word wrapping can be requested with -wraplength option.  Also
      added -justify and -underline options.
    - The -value option for radiobuttons can now have an empty string as
      its value;  it no longer defaults to the name of the widget.
      *** POTENTIAL INCOMPATIBILITY ***

9/13/94 (new features) Modified both canvases and messages to support
-highlightthickness and -highlightcolor options plus "cget" widget
command.

9/19/94 (new features) Added Tk_UnsetGrid procedure, modified widgets
to use it.  Also changed Tk_SetGrid so that at most one window per
toplevel can have gridding enabled.

9/23/94 (new features) Major overhaul of listbox widgets:
    - Added focus highlight (-highlightthickness and -highlightcolor
      options).
    - Added new widget command "cget".
    - Revised selection commands to support single selections as well
      as multiple disjoint selections;  syntax of "selection" widget
      command has changed to support this.  Added new option -selectmode
      for specifying which mode to use.  Default is single selection;
      tk_listboxSingleSelect procedure no longer exists.  Selections
      now return as items separated by newlines instead of a list whose
      elements are the items.
      *** POTENTIAL INCOMPATIBILITY ***
    - Extended "get" widget command to allow many items to be retrieved
      at once.
    - Added "bbox" widget command for finding position of an element on
      screen.
    - Added "activate" command to mark element with traversal focus.
    - Extended index mechanism to support new types of indices:
      "active", "anchor", "@x,y".
    - Added "see" widget command.
    - Revised bindings to include all Motif features except for AddMode.
    - If -width or -height option is <= 0, the widget requests a size just
      large enough to hold all of its text.

10/6/94 (new features) Overhaul of menubuttons:
    - Added focus highlight (-highlightthickness and -highlightcolor
      options).
    - Added new widget command "cget".
    - Added -indicatoron option to display option menu indicator.
    - The -menu option must be a child of the menubutton.
      *** POTENTIAL INCOMPATIBILITY ***

10/6/94 (new features) Overhaul of menu widgets:
    - Added new widget commands "cget" and "entrycget".
    - Changed the implementation of tear-off menus to be more
      Motif-like;  added -tearoff option for specifying whether
      tearoff entry is displayed.
    - Changed interpretation of "@y" index:  it now returns the
      closest entry, rather than "none" if y is outside the menu's
      range.
      *** POTENTIAL INCOMPATIBILITY ***
    - The -menu option for a cascade entry must now be a child of
      the menu.
      *** POTENTIAL INCOMPATIBILITY ***
    - Added "type" widget command, so that you can query the type of
      an entry.
    - Added -foreground, -activeforeground, -selectcolor, -indicatoron,
      -image, and -selectimage options to menu entries.
    - Changed "selector" menu option to "selectColor" for Motif compliance.
      *** POTENTIAL INCOMPATIBILITY ***
    - Added -relief option for menus, just for consistency with other
      widgets (it was implicitly "raised" before).

10/6/94 (feature change) Completely overhauled the bindings for menus
and menubuttons.  They now fit better with other Tk 4.0 facilities,
such as the new binding mechanism, and they provide better Motif
compliance (e.g. keyboard traversal of submenus).  Also, the bindings
now support option menus, popup menus, and proper Motif tear-off
menus.

10/6/94 (obsolete features) The procedures tk_menuBar and
tk_bindForTraversal are no longer needed in Tk 4.0.  They still exist
for compability, but they do nothing.

10/6/94 (new procedures) Added "tk_popup" procedure for posting a
popup menu, and "tk_optionMenu" for creating an option menubutton
and its associated menu.

10/6/94 (change in name) The variable "tk_priv" has been renamed
to "tkPriv" to reflect that fact that it is private to Tk now.
This shouldn't cause any problems, since no-one except Tk should
have been using it before anyway (right?).

10/6/94 (bug fix) Fixed bug in texts where sometimes the text would
stop tracking mouse motion (the "current" item wouldn't get updated)
because the text widget missed a ButtonRelease event.

10/20/94 (new features) Overhauled selection code to support multiple
selections (primary, secondary, etc.) and multiple displays:
    - Changed "selection" command to support new options such as
      "-displayof" and "-selection".  Old command formats are still
      supported for compatibility, but they are no longer documented
      and are deprecated.
    - Changed procedures Tk_GetSelection, Tk_CreateSelHandler, and
      Tk_ClearSelection to take additional "selection" argument.
      *** POTENTIAL INCOMPATIBILITY ***
    - Selection targets APPLICATION and WINDOW_NAME have been replaced
      by TK_APPLICATION and TK_WINDOW.
      *** POTENTIAL INCOMPATIBILITY ***

10/20/94 (new features) Added support for clipboard:
    - New "clipboard" command.
    - C procedures Tk_ClipboardClear and Tk_ClipboardAppend.
    - Bindings for "cut", "paste", and "copy" for text and entry widgets,
      plus "copy" binding for listboxes.

10/24/94 (bug fix) Button widgets weren't checking for errors when
setting the values of associated variables.

11/3/94 (bug fix) Fixed bug whereby Tk would hang if "exit" was invoked
from inside a <Destroy> binding.

11/15/94 (new features) Overhaul of focus mechanism:
    - Added support for multiple displays:  separate focus windows are
      kept for each display.
    - Added support for keyboard traversal.
    - Changed focus model so Tk keeps track of a focus window for each
      top-level window and automatically sets the focus on Enter to the
      top-level.  Tk no longer synthesizes FocusIn and FocusOut events,
      but just uses the standard X mechanisms.  There is no "default"
      focus window anymore; the focus reverts to top-levels by default.
      *** POTENTIAL INCOMPATIBILITY ***
    - Changed focus command:  eliminated "focus default" and "focus none",
      added "-displayof" and "-lastfor" options.  An empty string is now
      used to signify "no focus" instead of "none".
      *** POTENTIAL INCOMPATIBILITY ***
    - Added library procedures tk_focusNext, tk_focusPrev, and
      tk_focusFollowsMouse.
    - Removed obsolete Tk_CreateFocusHandler:  must use FocusIn and
      FocusOut events now.
      *** POTENTIAL INCOMPATIBILITY ***

11/23/94 (new features) Overhaul of "send" command:
    - Added support for multiple displays: -displayof option to "send".
    - Added asynchronous sends: -async option to "send".
    - Eliminated fixed timeouts on sends:  as long as the target
      application appears to exist, the send will wait for it.
    - Stale entries get removed from the application registry now,
      so "winfo interps" should never return non-existent applications.
    - Can change the name of an application with "tk appname" command.
      This is also the preferred way of querying the application name
      now.
    - The errorCode and errorInfo variables are now propagated back to
      the sender now, so a full stack trace is available.
    - Tk checks display security on each send now, instead of just during
      initialization, so changes in the security status are seen immediately
      by all applications.
    - The above changes required changes to the data formats used for
      communication between source and target applications, so Tk 4.0
      applications cannot send to, or be sent from, Tk 3.6 applications.
      *** POTENTIAL INCOMPATIBILITY ***
    - The procedure Tk_RegisterInterp has been replaced with Tk_SetAppName.
      *** POTENTIAL INCOMPATIBILITY ***

12/6/94 (cleanup) Eliminated "interp" argument to Tk_GetColorByValue,
since it is no longer needed.
*** POTENTIAL INCOMPATIBILITY ***

12/7/94 (feature change) Changed the "wm" command so that top-level
windows are now resizable by default.  You can no longer specify
empty arguments to "wm maxsize" and "wm minsize".
*** POTENTIAL INCOMPATIBILITY ***

12/8/94 (new feature) Added new "photo" image type using code provided
by Paul Mackerras:  currently supports only PPM "P6" format images.

12/14/94 (new features) Canvas modifications:
    - Modified the interfaces between generic canvas code and the item
      types so that it's easy for people to write new item types outside
      of Tk.
    - Added support for transparent bitmap items:  just specify an
      empty string as the background color.
    - Changed the "xview" and "yview" commands for canvases to use the
      new scrolling syntax.
    - Eliminated -scrollincrement option.
      *** POTENTIAL INCOMPATIBILITY ***

12/14/94 (bug fix) Fixed bug where the dimensions of canvas arrowheads
scaled during a "scale" widget command, but the scaling was only
temporary and got lost on the next re-configure of the item.  The
correct behavior is for the arrowheads not to scale.

-------------------- Release 4.0b1, 12/23/94 -------------------------

12/26/94 (bug fix) Removed obsolete demos from Makefile (color, dialog,
size), fixed "install" target.

1/3/95 (bug fix) Fixed all procedure calls to explicitly cast arguments:
implicit conversions from prototypes don't work when compiling under
non-ANSI compilers.  Tk is now clean under gcc -Wconversion.

1/4/95 (bug fix) Used "screenX" without ever setting it in DisplayText
in tkCanvText.c:  caused tabs in canvas text items to get messed up.

1/4/95 (bug fix) Canvases forgot to register the built-in types if
Tk_CreateItemType was called before a canvas widget was created.

1/4/95 (bug fixes) Fixed glitches in various text bindings:
    - Up used to do nothing if the cursor was at 2.0.
    - Right used to make the cursor invisible if it was just before
      the final newline of the text.
    - Control-t didn't conform to Emacs;  made it conform to GNU Emacs.
    - Deleted Control-x binding, since it doesn't conform to anything and
      is confusing for Emacs users.

1/4/95 (bug fixes) Changed Control-t for entries just as for texts (see
above) an deleted Control-x for entries (see above).

1/4/95 (bug fix) The packer didn't map slaves unless the master was mapped;
this could cause slaves to get "lost" so that they weren't mapped until the
master resized.

1/5/95 (bug fix) Scrollbars weren't executing the proper code the first time
the mouse entered the widget;  this caused problems if tk_strictMotif was
set.

1/6/95 (bug fix) Fixed label/button/checkbutton/radiobutton/menubutton
widgets to allow arbitrary screen distances when specifying -width and
-height for an image or bitmap (the manual pages already documented this
but the code didn't implement it).

1/6/95 (new feature) Added very primitive support for input methods,
as suggested by Martin Forssen.  This should be enough for European
character sets (Compose key) but it isn't near enough for Asian
character sets.

1/8/95 (bug fix) Fixed problem in canvas "xview" and "yview" commands
where divide-by-zero errors could sometimes occur.

1/8/95 (bug fix) New event handler didn't properly handle files for
which both TK_READABLE and TK_WRITABLE were specified.

1/11/95 (bug fix) Fixed bug with text selections:  was returning count
too high for data, causing bogus garbage to appear when selection was
copied.

-------------------- Release 4.0b2, 1/12/95 -------------------------

1/27/95 (feature removal) Removed %D substitution from binding scripts:
wasn't portable, shouldn't be used anyway.
*** POTENTIAL INCOMPATIBILITY ***

1/27/95 (new features) Added -displayof options to the commands
"winfo atom", "winfo atomname", "winfo containing", "winfo interps",
and "winfo pathname".

1/27/95 (new feature) Added "idle" option to "after" command to run
scripts as idle handlers.

1/28/95 (new feature) Modified placer to make -x and -relx additive
if you specify both.  Same for -y and -rely, -width and -relwidth,
and -height and -relheight.  This makes it easy to make request such
as "make .a 2 pixels larger than .b".
*** POTENTIAL INCOMPATIBILITY ***

1/28/95 (new feature) Improved auto-grab mechanism in canvases (which
prevents current item from changing while a button is down):  changed
to report Enter and Leave events for the current item while a button
is down.  However, as before, no Enter events are reported for other
items until the button goes up.

1/28/95 (new feature) Bitmap images are now transparent if the -background
is specified as an empty string (-maskdata and -maskfile are ignored in
this case).  This is also the default.

1/28/95 (bug fix) Tk didn't support manufacturer- or site-specific keysyms
such as SunAudioMute.  Modified tkBind.c so that it uses XStringToKeysym
in addition to its own hash table, so that all keysyms are now available.

1/30/95 (feature change) Modified "clipboard append" so that it reclaims
the clipboard selection if it had been previously lost, rather than just
generating an error.  This handles certain race conditions more cleanly,
and also allows the use of programs like "xclipboard".

1/30/95 (new feature) Added -xscrollincrement and -yscrollincrement
options to canvases.

1/31/95 (bug fix) Geometry management was broken if a particular geometry
manager claimed a slave away from itself.

1/31/95 (bug fix) Fixed bug in tkVisual.c where a visual with fewer bits
than requested was being selected in preference to one with just the right
number of bits.

1/31/95 (bug fix) Texts weren't redisplaying the padding region properly
after changes in -padx or -pady.

1/31/95 (new features) More text improvements:
    - Extended "insert" widget command for texts to allow multiple
      text-tagList pairs in the same command.
    - Added -nocase option to "search" widget command.
    - Added -overstrike option to tags.
    - Added tab stops, via -tabs option for widget and for tags.

2/10/95 (bug fix) Modified all widgets to allow renaming of widget
commands.  Deleting a widget command will delete the widget.

2/11/95 (new feature) Added -highlightbackground option to all widgets.

2/14/95 (new feature) Added "insert" widget command for menus.

2/15/95 (new feature) Modified text display code (for all widgets) to
display well-known control characters like newline and backspace as
\n or \b instead of \xa.

2/15/95 (bug fix) Modified bitmap and photo image managers to delete
the image command when the image is deleted.  Also modified them to
allow renaming of the image command, and to delete the image if the
image command is deleted.

2/15/95 (bug fix) Fixed text widgets to allow horizontal scrolling
even if wrapping was enabled, if a line isn't entirely visible due to
a large character or embedded window.

2/16/95 (feature change) Added "postcascade" widget command to menus,
changed "invoke" and "activate" not to post or unpost submenus.  Also
fixed bug in redisplay that tended to leave bits of garbage on menu
when submenu unposted.
*** POTENTIAL INCOMPATIBILITY ***

2/16/95 (feature removal) Removed "snap back" behavior (slider
snaps back to old position if you move the mouse outside the widet
before releasing the button) from scrollbars and scales.

2/16/95 (bug fix) The last line of a listbox wasn't being displayed if
it was only partially visible.

2/16/95 (new features) Added support for "-resolution 0" (no rounding
of values) to scale widgets, plus smarter computation of how many digits
to display.

2/17/95 (bug fix) Fixed bug in text bindings for things like Shift-Left:
didn't properly set the anchor position.

2/20/95 (bug fix) Changed management of COLORMAP_WINDOWS property to
add the toplevel implicitly to the end of the list if it wasn't already
on the list somewhere.  Without this, some window managers implicitly
put it at the front of the list, so that colormaps in internal windows
are never used.

2/20/95 (bug fix) Changed to use separate command procedures for
button, checkbutton, label, and radiobutton commands.  This allows the
class commands to be renamed without breaking their behavior.

2/20/95 (removed feature) The "bind" command no longer supports
"Keymap" events;  they never worked anyway.

2/20/95 (bug fix) The text "search" widget command looped infinitely
when searching an empty text.

2/20/95 (bug fix) Canvases weren't redrawing their borders after
configuration changes.

2/20/95 (upgrade) Changed to use autoconf version 2.2.

2/21/95 (bug fix) Fixed several bug fixes in menu bindings that occur
when menus have no entries.

2/21/95 (bug fix) Fixed bug in geometry management that caused windows
packed -in siblings to not always be mapped and unmapped properly
(particularly when the toplevel got unmapped and mapped).

2/22/95 (bug fix) Fixed resource leak problem in tkTextDisp.c that
caused embedded windows not to be unmapped when off-screen.

2/23/95 (bug fix) "After cancel" dumped core when the script for an
after event cancelled itself.

2/24/95 (bug fix) Text and entry widgets weren't properly ignoring
Alt-, Control-, and Meta- keystrokes, so a widget-specific binding
for one of these resulted in the character also being inserted.

2/24/95 (bug fix) Several widgets accidentally performed unsigned
division on negative numbers, thereby losing the sign bit.  This
mostly affected the display of images and bitmaps in buttons,
menubuttons, and messages.

2/24/95 (feature reversal) Restored old behavior of %A so that it
returns non-printing characters as well as printing ones now.
*** POTENTIAL INCOMPATIBILITY with Tk 4.0b2, but not with Tk 3.6 ***

2/24/95 (bug fix) Duplicate "leave" events could occur for canvas
items under some conditions, due to recursive calls to PickCurrentItem.
Added code to detect and skip the nested calls.

2/24/95 (bug fix) Fixed bug where an error could occur during the first
keystroke in an application if its binding invoked "break".

2/25/95 (new feature) Modified syntax of "search" widget command for
texts.  The -nowrap switch and the "variable" final argument are no
longer supported.  Instead, there is a -count switch to replace
the final argument;  if the final argument is specified, it is now
a stopping index for the search.  The features of -nowrap can be
achieved now with the stopping index.
*** POTENTIAL INCOMPATIBILITY with Tk 4.0b2, but not with Tk 3.6 ***

2/27/95 (bug fix) Fixed problem that appears to prevent keyboard
input for working under IRIX:  tkBind.c was ignoring XmbLookupString
calls that returned a status of XLookupBoth.

2/27/95 (new feature) Added Tk_GetItemTypes procedure to return
information about available canvas item types.

2/27/95 (feature change) Changed Makefile to always use install-sh
for installations:  there's just too much variation among "install"
system programs, which makes installation flakey.

2/27/95 (bug fix) Fixed bug in tkSend.c that caused core dumps if
the app's main window was destroyed by a destroy handler on a
child.

3/5/95 (feature change) Change separator character used in "bind +..."
bindings from semi-colon to newline (permits bindings that are
comments, for what that's worth).

3/7/95 (bug fix/feature change) Overhauled focus code, both in C
and in Tcl:
    - Tk won't move the X focus in response to the "focus" command
      unless either the application already has the focus or the
      -force switch is specified.
    - Tk no longer sets the X focus to anything other than top-levels;
      it synthesizes events for FocusIn and FocusOut to children.
    - A window no longer has to be viewable when focussed to;  Tk will
      set the X focus later, when the window becomes viewable.
    - Added -takefocus option to all widgets.
    - Rewrote tk_focusPrev and tk_focusNext to use the -takefocus option.
      These procedures no longer set the focus;  they just return the
      next window in focus order.
      *** POTENTIAL INCOMPATIBILITY with Tk 4.0b2, but not with Tk 3.6 ***
    - Eliminated tk_focusContinue.
      *** POTENTIAL INCOMPATIBILITY with Tk 4.0b2, but not with Tk 3.6 ***

3/8/95 (new feature, bug fix) Added support for tk_strictMotif variable
in C:  Tk_StrictMotif library procedure.  Modified buttons, menubuttons,
menus to use it.  This fixes the problem with menus not supporting
tk_strictMotif properly in Tk4.0b1 and b2.

3/16/95 (feature overhaul) Overhauled color management:
    - Changed Tk so it never denies a color request because a colormap
      filled up.  Instead, it allocates the closest available color.
    - Eliminated "color model" mechanism.  The "tk colormodel" command
      is gone, as are the procedures Tk_GetColorModel and Tk_SetColorModel.
      *** POTENTIAL INCOMPATIBILITY ***
    - Changed 3D border implementation to allocate colors for shadows
      lazily, so they're never allocated if they're never used.  Also
      added new feature whereby stippling is used for borders when
      the colormap has run out of entries.  Changed arguments to many
      of Tk_3D C procedures to take a Tk_Window as argument instead of
      a (Display *).  This is needed to do lazy color allocation.
      *** POTENTIAL INCOMPATIBILITY ***
    - Eliminated colormap argument to Tk_GetColor, Tk_GetColorByValue,
      and Tk_Get3DBorder.
      *** POTENTIAL INCOMPATIBILITY ***

3/16/95 (feature change) Event bindings created from Tcl will now ignore
Enter, Leave, FocusIn, and FocusOut events with detail NotifyInferior.
This is done in anticipation of mega-widgets, so that the user of a
mega-widget can create Enter/Leave bindings on the mega-widget without
seeing spurious events as the mouse moves among the windows in the
mega-widget.
*** POTENTIAL INCOMPATIBILITY ***

3/17/95 (feature change) Changed C interfaces throughout Tk to use ints
instead of unsigneds:  the unsigneds turn out to cause subtle problems
with arithmetic in some places, and using ints everywhere is just
simpler.
*** POTENTIAL INCOMPATIBILITY ***

3/23/95 (bug fix) Selections longer than 4000 bytes were being
truncated to 4000 bytes.

-------------------- Release 4.0b3, 3/24/95 -------------------------

3/25/95 (bug fix) Changed "install" to "./install" in Makefile so that
"make install" will work even when "." isn't in the search path.

3/25/95 (bug fix) Modified Tk's selection mechanism to prevent core
dumps in other applications during retrievals of large selections
(this is actually a bug in the other apps, but I've patched Tk to
keep it from getting triggered).

3/25/95 (bug fix) Fixed bug where X window for "." wasn't being
deleted.

3/27/95 (bug fix) Fixed many bugs associated with having more than
one application in a single process.

3/28/95 (bug fix) The "search" widget command for texts didn't
return the correct index and count if there were embedded widgets
on the same line as the returned range but before the end of
the range.

3/28/95 (bug fix) Changed pasting via button 2 in text and entries
so that it inserts at the pointer location, not the location of
the insertion cursor.

3/28/95 (bug fix) Fixed several bugs related to <Destroy> bindings
that delete ancestors in the window hierarchy.  Also eliminated
extraneous calls to XDestroyWindow, which speeds up window deletion
by about 3x.

3/28/95 (bug fix) Several widgets (buttons, menubuttons, menus) didn't
properly handle image deletions that occurred while the widget was
being deleted (caused core dumps).

3/29/95 (bug fix) When retrieving long selections from text widgets,
parts of lines were getting duplicated in the selection information.

4/1/95 (bug fix) Fixed bug that caused infinite loop in horizontal
scales with 0 range.

4/1/95 (bug fix) Fixed problem with -command option for scrollbars and
-takefocus option that caused commands to be evaluated in the wrong
context.

4/1/95 (bug fix) Fixed problem with option database that caused it to
sometimes use the wrong option (wasn't flushing the database properly
after a change in a window's class).

4/1/95 (bug fix) If a line in a text widget just barely fit in the window,
Tk was allocating a second screen line just for the newline character.

4/1/95 (new feature) When backspacing in an entry widget, when you reach
the left edge of the widget, the insertion cursor gets recentered.

4/1/95 (new features) Added "winfo pointerx" and "winfo pointery" commands
to fetch the current pointer position.

4/6/95 (bug fix) If the last line of a text widget was only partially
visible, it was counted as visible for purposes of the scrollbar.  Now
it is treated as if it were off-screen for scrolling purposes.

4/6/95 (new feature) Modified "bell" command to reset screen saver as well.

4/6/95 (feature change) Modified menu scanning (where menus pull down
as you drag across their menubuttons) so it only works among menus
in the same toplevel;  it used to work for any menubuttons in the
application.

4/6/95 (bug fix) Canvas text items weren't allowing real numbers in
"@x,y" notation for specifying indices.

4/7/95 (bug fix) Menus didn't display correctly when -activeborderwidth
was large.

4/7/95 (bug fix) Changed "clipboard append" command to support -- option
and to always treat the last argument as data, even if it starts with
"-".

4/17/95 (new feature) Added -wrap option to text tags.

4/18/95 (bug fix) Listboxes and texts weren't updating their grid information
when -width or -height changed.

4/18/95 (bug fix) "Down" didn't work right in text widgets if the last
line was only partially visible in the window.

4/19/95 (bug fix) Listboxes didn't handle partially visible last lines
right:  couldn't scroll it into full visibility, for example.

4/20/95 (bug fix) If a toplevel was positioned with a command like
"wm geometry . -0-0", the window didn't reposition itself to maintain
that geometry after a size change.

4/21/95 (feature change) Changed order of binding tags so widget bindings
fire before class bindings.  New order is: widget, class, toplevel, all.
*** POTENTIAL INCOMPATIBILITY with Tk 4.0b3, but not with Tk 3.6 ***

4/23/95 (new feature) Added "winfo colormapfull" command.

4/23/95 (new feature) Buttons and radiobuttons and checkbuttons now
treat Return the same as Space, unless tk_strictMotif is set.

4/23/95 (bug fix) Modified menu tear-off procedure to duplicate the
binding tags and bindings of the original in the copy.

4/25/95 (bug fix and feature change) Modified mechanism for choosing
"best" visual to fix a bug where depth wasn't really getting highest
priority in all situations.

4/28/95 (bug fix) Failed text searches starting at "end" could result
in an infinite loop in Tk.

4/30/95 (new feature) Added "wm resizable" command to enable and
disable interactive resizing.

4/30/95 (new feature) Added "window names" widget command to texts:
returns a list of all embedded windows.

5/2/95 (feature change) Changed text searches so that forward searches
start at the given index, rather than the character just after the
given index.
*** POTENTIAL INCOMPATIBILITY with Tk 4.0b3, but not with Tk 3.6 ***

5/4/95 (bug fix) Default bit gravity for windows was wrong (it was
ForgetGravity) causing unnecessary flashing when windows were resized.

5/4/95 (feature change) Modified Tk_DoOneEvent so that it doesn't
sleep if there's nothing that will wake it up again (e.g. no file
or timer handlers).  Returns 0 immediately.

5/5/95 (configuration change) Changed to use BSDgettimeofday instead
of gettimeofday on systems like IRIX where BSDgettimeofday is
available.  This avoids compilation problems due to the different
interface to gettimeofday provided by IRIX.

5/5/95 (feature change) Changed binding mechanism so that all bindings
are created immediately at initialization time, rather than waiting
until the first FocusIn or Enter event for a class.

5/6/95 (feature change) Changed default text for labels, buttons,
checkbuttons, radiobuttons, menubuttons, and messages from " " to
"".

5/6/95 (bug fix) If the application was destroyed in the middle of
an "update" command, Tk would dump core.

5/6/95 (bug fix) Changed manual entries to use the standard .TH
macro instead of a custom .HS macro;  the .HS macro confuses index
generators like makewhatis.

5/6/95 (bug fix) Change "wm iconwindow" command to disable button
presses for the icon window.  This is needed so that the window
manager can get those events (X only allows button presses to go
to one client for a given window).

5/9/95 (new feature) When specifying visuals, can now use "best"
with a depth, e.g. "-visual {best 8}" to get the best 8-bit visual.

5/18/95 (bug fix) Fixed bug with -spacing* options for text widget:
screen distances weren't allowed, only integers.

5/20/95 (bug fix) Eliminated memory leaks in tkTextDisp.c and elsewhere.

5/22/95 (color change) Changed the Tk color palette to a gray scheme.
Also added a library procedure tk_setPalette that makes it easy to
change colors on the fly, and a procedure tk_bisque that restores the
previous light brown scheme.

5/28/95 (bug fix) Modified canvases so that the -width and -height
options refer to the space inside the borders, not the total widget
space.  Also changed "xview" and "yview" commands and scroll-increment
rounding to use the pixel just inside the borders, rather than (0,0).

5/28/95 (bug fix) Several widgets (e.g. entries, buttons, and menus)
didn't properly handle unsets of variables they were tracing, if the
variables were reference through upvars in procedures.

6/4/95 (bug fix) The placer wasn't rounding window widths right when
both -relx and -relwidth were specified (or -rely and -relheight) so
that rounding errors accumulated.

6/4/95 (feature improvement) Change parsing of text indices to handle
weird mark and tag names better (e.g. any string ending with ".first"
will now be parsed as a tag name, even if it contains embedded spaces,
etc.).

6/4/95 (feature change) If a font defines glyphs for control characters,
they are now displayed, instead of translating the character to a
backslash sequence (however, tabs and newlines are still treated
specially;  glyphs are not displayed for these characters).

6/4/95 (bug fix) Modify the implementation of "raise" and "lower" for
toplevels so that it now works under olwm and olvwm.  It didn't use to
work, and the problem is really in the window manager, but Tk now
patches around it.  However, only "total" raises and lowers work:
raising and lowering relative to a sibling still don't work under
olvwm and olwm.

6/4/95 (feature change) Modified tab code in texts so that a tab always
occupies at least as much space as a space character.

6/4/95 (bug fix) The "%t" substitution wasn't being made properly in
Enter and Leave event bindings.

6/7/95 (new feature) Added support for GIF images.  Unfortunately it's
a bit fragile:  certain kinds of badly formed images can cause core
dumps;  I don't know enough about the GIF reader (taken from giftoppm)
to figure this out.

6/7/95 (bug fix and feature change) Fixed PPM image reader to be more
flexible about header formats, and added support for PGM images.

6/7/95 (feature change) Added -outlinestipple option to canvas arc
items, changed "-style arc" to use -outline as the color instead of
-fill (the old approach was pretty quirky).
*** POTENTIAL INCOMPATIBILITY ***

6/8/95 (feature change) Modified interface to Tk_Main to pass in the
address of the application-specific initialization procedure.
Tcl_AppInit is no longer hardwired into Tk_Main.  This is needed
in order to make Tcl a shared library.

6/8/95 (feature change) Modified Makefile so that the installed versions
of wish and libtk.a have version number in them (e.g. wish4.0 and
libtk4.0.a) and the library directory name also has an embedded version
number (e.g., /usr/local/lib/tk4.0).  This should make it easier for
Tk 4.0 to coexist with earlier versions.

6/9/95 (new feature) Added -outline and -width options to canvas polygon
items.

6/9/95 (feature changed) Renamed -decimate in photo widget to -subsample
(decimate wasn't technically correct).
*** POTENTIAL INCOMPATIBILITY with Tk 4.0b3, but not with Tk 3.6 ***

-------------------- Release 4.0b4, 6/16/95 -------------------------

6/19/95 (bug fix) Colors weren't being rounded correctly in canvas
Postscript generation: caused "white" to appear slightly gray when
the display of the canvas used only 8 bits per color.

6/20/95 (bug fix) "bbox" widget command for texts didn't return
proper width for tabs.

6/20/95 (bug fix) Scrollbars didn't always work right for texts:
couldn't scroll all the way to the bottom of the text in a single
drag of the slider.

6/20/95 (new feature) Added "delta" widget command for scrollbars
(needed for above bug fix).

6/23/95 (bug fix) Listboxes weren't properly redisplaying their
borders when the were configured to a smaller size.

6/23/95 (new feature) Added "winfo server" command.

6/23/95 (bug fix) If a menu was posted, couldn't switch to another
menu with an Alt- key.

6/24/95 (new feature) Added "winfo pointerxy" command.

6/25/95 (bug fix) Tk_ParseArgv referenced beyond the end of 0-length
option names.

6/25/95 (bug fix) Fixed problem in tkOption.c where "cachedWindow"
could get garbage in it if the main window's class was changed by
calling Tk_SetClass.

6/25/95 (bug fix) Fixed two bugs in menus, one where errors in
variable traces weren't propagated correctly and one where "invoke"
was invoked at the wrong stack level, with the result that variable
traces didn't have access to the right variables.

6/27/95 (bug fix) tk3d.c wasn't using all the right information
when deciding whether or not to stipple borders, so it stippled
borders even on 16-bit true-color displays.

6/28/95 (bug fix) Page up and down operations in texts could cause
insertion cursor to drift to the right.  Changed tkTextScrollPages
to use upper-left corner of current character, rather than center
of character.

6/28/95 (bug fix) Changed text widget so that you can't put the
insertion cursor after the last newline in the text.

6/28/95 (bug fix) Bitmap images didn't allow ~'s in file names.

6/28/95 (bug fix) Fixed problem that could cause core dumps in the
text widget when dealing with embedded windows (there were problems
if the act of redisplaying caused the window layout to change, which
can happen with embedded windows).

6/28/95 (bug fix) Texts didn't handle indices with double negatives,
such as ".t mark set insert {insert + -20 chars}".

6/28/95 (bug fix) Fixed problem where focus didn't always revert to
its prior window after a dialog box was dismissed.

6/28/95 (bug fix) Fixed problem with "search" widget command returning
incorrect length on some backwards regexp searches.

6/28/95 (bug fix) Successive "wm iconbitmap . {}" commands could cause
a core dump.

6/29/95 (new feature) Added -elementborderwidth option for scrollbars
so the -borderwidth can be set to 0 without flattening the arrows and
slider.

-------------------- Release 4.0, 7/1/95 -------------------------

7/18/95 (bug fix) %t in event bindings didn't work properly for some
events (e.g. PropertyNotify).

7/18/95 (bug fix) Changed "exec wish" lines in demo scripts to
"exec wish4.0" to avoid version conflicts.

7/18/95 (bug fix) Fixed round-off errors in scrolling for texts,
canvases, listboxes, and entries.  The error could cause the view
to shift up in a command like "$w yview moveto [lindex [$w yview] 0]".

7/19/95 (bug fix) Canvases weren't always redrawing borders correctly
when they became unobscured.  There were also some problems with
improper refresh after size changes.

7/19/95 (bug fix) Fixed bug in text index processing that causes
tests textIndex-11.1 and textIndex12.1 to fail on some platforms.

7/19/95 (bug fix) Fixed bug where 2-second delays were ocurring during
"raise" and "lower" commands for toplevel windows under some window
managers (such as fvwm).

7/20/95 (bug fix) Text searches were misbehaving when there were embedded
windows on the starting line of the search.  The most common symptom is
that Tk would fail to find a match at the starting position for the
search.

7/22/95 (bug fix) Fixed core dump that could occur in menus if a checkbutton
entry's -variable option referred to an array (or couldn't be read
by the menu C code for some other reason).

7/22/95 (bug fix) Text widgets didn't update their scrollbars when
changes were made to information that was off-screen.

7/25/95 (bug fix) Fixed core-dump in tkListbox.c that used to happen
in the command ".l bbox end" if the listbox was empty.

7/25/95 (bug fix) Page-up and page-down bindings for listboxes didn't
move active element to remain on the screen.

7/25/95 (bug fix) Patched around H-P compiler problem that results in
core-dumps in tkImgPhoto.c during image handling.

7/25/95 (bug fix) Fixed bug in tkImgPhoto.c that caused core dumps
(during Tk self-tests and other image uses) on AIX and other machines
where "schar" in tkImgPhoto.c was being defined as "short" instead of
"char".

7/26/95 (bug fix) The PPM image reader couldn't handle maximum intensity
values other than 255.

7/26/95 (bug fix) Canvases didn't redraw their borders when the relief
changed from raised to flat.

7/27/95 (bug fix) Canvases didn't set the scrolling values correctly
when no scroll region was specified.

7/28/95 (bug fix) Modified menu and tk_dialog scripts to restore any
old grab that might have been in effect before a menu or dialog was
posted.

----------------- Released patch 4.0p1, 7/29/95 ----------------------

8/4/95 (bug fix) Calls to toupper and tolower weren't using the UCHAR
macro, so they didn't always work in non-U.S. locales. (JO)

8/14/95 (new feature) Added -tearoffcommand option for menus.

8/16/95 (bug fix) Canvases didn't generate proper Enter and Leave
events if the Leave handler for an item reconfigured the canvas in
a way that made the old current item the new current item again. (JO)

8/21/95 (bug fix/feature change) When -takefocus was a script, Tk
was allowing window viewability to override it.  Changed so that
viewability is now ignored when -takefocus is a script. (JO)

8/21/95 (bug fixes) Fixed memory leaks in tkSend.c, tkSelect.c, and
tkUnixWm.c (JO).

8/21/95 (bug fix) Text widgets didn't handle commands like
".t search -backwards foo end 1.0" properly:  never found foo. (JO)

8/23/95 (new feature) Added Makefile and configure.in support for
dynamic loading. (JO)

8/25/95 (bug fix) The "frame" and "toplevel" commands couldn't safely
be renamed, due to a kludgy way that they shared a single command
procedure.  Split into separate procedures. (JO)

8/25/95 (bug fix) Fixed bug in libary/menu.tcl that caused "grab
window not visible" errors for popup menus (and perhaps elsewhere?). (JO)

8/25/95 (bug fix / new feature) The "gray25" bitmap was really only
12.5% on, not 25%.  Added new "gray12" bitmap that is the same as the
old "gray25".  "Gray25" is still supported for compatibility, but its
use is deprecated. (JO)

8/25/95 (bug fix) Scrollbar bindings didn't properly handle case where
B2 is clicked while B1 is already down. (JO)

8/26/95 (bug fix) Menus were ignoring -activebackground if tk_strictMotif
was set, but not -activeforeground.  Changed to ignore both. (JO)

8/26/95 (bug fix) Scales and scrollbars didn't properly handle a
-repeatdelay value of 0 (they shouldn't auto-repeat in this case). (JO)

8/28/95 (bug fix) Tcl errors were occurring for tkPriv(oldGrab) when
clicking on a disabled option menu. (JO)

8/28/95 (bug fix) Changed event-handling code to use FD_SETSIZE instead
of OPEN_MAX, since OPEN_MAX is incorrect on some systems (e.g., IRIX). (JO)

8/28/95 (bug fix) Fixed bug in photo images that caused garbling of
image data in the "put" and "copy" commands if the source data had
only one scan line but had a width less than the width of the target
image. (JO)

8/29/95 (bug fix) Tk used to refuse to post menus if they had no
entries.  This made it impossible for a menu to fill itself the first
time it is posted.  Changed to allow menus with no entries to be
posted. (JO)

8/30/95 (bug fix) If there was extra space at the bottom of a menu,
it wasn't being redisplayed properly.

8/30/95 (new feature) Added -transient option to menus.

8/30/95 (new features) Added proper button 2 support to both scrollbars
and scales (it sets the slider position from the mouse position). (JO)

8/30/95 (bug fix) Fixed potential core dump that could occur in
photo images (ReadPPMFileHeader could overflow buffer under some bad
inputs, such as certain GIF images). (JO)

8/30/95 (bug fix) Errors of the form `syntax error in expression "!"'
could occasionally happen in tkScaleDrag. (JO)

8/31/95 (new feature) Changed man page installation (with "mkLinks"
script) to create additional links for manual pages corresponding to
each of the procedure and command names described in the pages. (JO)

9/1/95 (new feature) Added "after info" command.  Also added checks
so that one interpreter can't cancel another's "after" events. (JO)

9/8/95 (bug fix) Fixed bug that could cause memory corruption and core
dumps if a "fileevent" handler was deleted while the handler was
active. (JO)

9/11/95 Reorganized Tk sources for Windows and Mac ports.  All sources
are now in subdirectories:  "generic" contains sources that work on all
platforms, "windows", "mac", and "unix" directories contain platform-
specific sources.  (SS)

9/11/95 (new feature) Added new  "notifier" mechanism to allow multiple
implementations of the mechanisms for finding out about events.  This
change was necessary to support Mac and PC platforms, but it may also
allow other goodies such as combining Xt and Tk widgets in a single
application.  See the new manual entry Notifier.3 for details. (SS)

9/11/95 (feature change) Changed interface to Tk_RestrictProc so that
(a) it takes a clientData argument instead of display and arg, and
(b) it returns a value that can ask for the event to be discarded as well
as deferred or processed. (SS)
*** POTENTIAL INCOMPATIBILITY ***

9/11/95 (new feature) Added TK_WINDOW_EVENTS #define, which is equivalent
to TK_X_EVENTS but is now preferred, since it applies to all platforms. (SS)

9/11/95 (feature change) Can't export variables anymore because this doesn't
work under Windows DLLs.  Eliminated tk_NumMainWindows variable and replaced
with procedure Tk_GetNumMainWindows. (SS)
*** POTENTIAL INCOMPATIBILITY ***

9/11/95 (new feature) Added procedure Tk_PreserveColormap to increment
the reference count on colormaps.  Used in photo widgets. (SS)

----------------- Released patch 4.0p2, 9/15/95 ----------------------

----------------- Released 4.1a1, 9/15/95 ----------------------

9/22/95 (renamed files) Changed the names of the bitmap images in the
$tk_library/demos/images directory to use the .bmap file extension.  (RJ)

9/22/95 (bug fix) Fixed bug where text widgets could occasionally
display the insertion cursor both at the end of one line and the
beginning of the next. (JO)

9/25/95 (bug fix) Fixed bug that could cause core dumps when an
application uses multiple screens and a binding destroys the main
window (bind code was using MainInfo structure after it had been
freed). (JO)

9/25/95 (bug fix) Text widgets sometimes scrolled backwards on
occasion if you dragged down past the bottom of the scrollbar. (JO)

9/25/95 (bug fix) Fixed bug in menus where a cascaded submenu posted
from a torn-off menu could be left posted if mouse was pulled off the
end of the cascade and released. (JO)

9/25/95 (new feature) Added "--" switch to wish, so that you can
pass arguments like -n through to a script without having wish
interpret them. (JO)

9/25/95 (bug fix) Fixed core dump that could occur for radiobuttons
and selectbuttons if -selectcolor was an empty string. (JO)

9/26/95 (bug fix) Entries didn't used to notice if a trace procedure
on the -textvariable overrode a new value set by the entry.  This
could cause the variable to get out of sync with the contents of the
entry. (JO)

9/26/95 (new feature) Added -sliderrelief option to scales, changed
default bindings to change the slider's relief to sunken while it's
being dragged with the mouse. (JO)

9/26/95 (bug fix) TkColor.c wasn't computing colormap size correctly;
could result in X Protocol error for QueryColors when colormaps run
out of colors. (JO)

9/26/95 (bug fix) Wish couldn't handle script files with spaces in
their names. (JO)

9/27/95 (cosmetic clean-up) Removed extraneous spaces to make error
messages consistent: ":  should be" is now ": should be". (JO)

9/27/95 (feature change)  Modified tk_dialog so that it uses the
option database for the -wraplength option on the message.  This
allows the option to be overridden by the caller. (JO)

9/28/95 (bug fix) Wish incorrectly parsed the command line under
Windows, causing backslashes to be substituted. (SS)

9/28/95 (bug fix) Wish now sources wishrc.tcl instead of .wishrc. (SS)

9/28/95 (bug fix) Tk_DoOneEvent returned 0 under some circumstances
when it was possible to find more work to do.  For example, if a
signal interrupted select(), but no event handlers were triggered, it
would return 0 even though it could still detect events by reentering
select().  (SS)

9/29/95 (bug fix) "winfo interps" caused a crash under Windows. (SS)

10/1/95 (feature change) Eliminated Tk_NotifyIdle interface in favor of
Tk_IdlePending. (SS)

10/1/95 (bug fix) Turned motion event collapsing into an idle handler
so it will be easier to move the event loop into Tcl. (SS)

10/1/95 (bug fix) Fixed several problems with negative coordinates
in canvases.  One example:  dragging a canvas rectangle with a wide
border and fractional coordinates could leave junk on the screen
if the rectangle was in negative coordinate space. (JO)

10/2/95 (bug fix) Tk was improperly handling Enter/Leave events
during a button grab. (SS)

10/2/95 (new feature) Added support for the Macintosh do script
('dosc') event.  Available only on the Macintosh.  (RJ)

10/4/95 (new feature) Added support for compiling with VC++.
Resulting binaries work under Win32s through NT.

----------------- Released 4.1a2, 10/6/95 ----------------------

10/10/95 (new feature) Macintosh Tk now supports the complete set
of X cursors that Unix Tk supports. (RJ)

10/11/95 (bug fix) Tk now supports all of the X11 cursors under
Windows.  (SS)

10/11/95 (bug fix) The "wm resizable" command was missing from the
Windows version of Tk. (SS)

10/12/95 (bug fix) Macintosh Tk had problems with clipping toplevel
windows that children of any frame other than another toplevel. (RJ)

10/13/95 (bug fix) Eliminated dependency on MKS toolkit for generating
the tk.def file from Borland object files. (SS)

10/16/95 (bug fix) Fixed clipping and update problems relating to
the raising and lowering of overlapping windows on Mac. (RJ)

10/30/95 (bug fix) When focus-follows-mode (invoked via tk_focusFollowsMouse),
was focussing on windows even in situations where keyboard traversal would
skip the window.  Changed to use the tkFocusOK procedure so that the
criteria for focussing are the same in both modes. (JO)

11/2/95 (bug fix) Changed listbox bindings to ignore double-clicks.
This avoids errors that used to occur if a user defined a binding
for double-click that deleted the listbox. (JO)

11/3/95 (feature change) Moved most of the Tk event loop to Tcl.  Many
Tk_ names have become Tcl names now:

TK_READABLE =>		TCL_READABLE
TK_WRITABLE =>		TCL_WRITABLE
TK_EXCEPTION =>		TCL_EXCEPTION
TK_DONT_WAIT =>		TCL_DONT_WAIT
TK_WINDOW_EVENTS =>	TCL_WINDOW_EVENTS
TK_FILE_EVENTS =>	TCL_FILE_EVENTS
TK_TIMER_EVENTS =>	TCL_TIMER_EVENTS
TK_IDLE_EVENTS =>	TCL_IDLE_EVENTS
TK_ALL_EVENTS =>	TCL_ALL_EVENTS
Tk_IdleProc =>		Tcl_IdleProc
Tk_FileProc =>		Tcl_FileProc
Tk_TimerProc =>		Tcl_TimerProc
Tk_TimerToken =>	Tcl_TimerToken
Tk_BackgroundError =>	Tcl_BackgroundError
Tk_CancelIdleCall =>	Tcl_CancelIdleCall
Tk_CreateFileHandler =>	Tcl_CreateFileHandler
Tk_CreateTimerHandler =>Tcl_CreateTimerHandler
Tk_DeleteFileHandler =>	Tcl_DeleteFileHandler
Tk_DeleteTimerHandler =>Tk_DeleteTimerHandler
Tk_DoOneEvent =>	Tcl_DoOneEvent
Tk_DoWhenIdle =>	Tcl_DoWhenIdle
Tk_Sleep =>		Tcl_Sleep
tkerror =>		bgerror

Other than the name changes, the functions are the same.  In addition,
there are #defines in tk.h so that the old Tk names will still work.
tkerror and bgerror are specially hacked as synonyms, so it should be
safe to use either one.  You should switch to the new Tcl names ASAP,
though, since the old Tk names will eventually be desupported. (JO)

11/7/95 (features removed) As part of moving the event loop to Tcl,
the following procedures were deleted:
    - Tk_EventInit (the presence of the event loop in Tcl should
      make this unneccessary).
    - Tk_CreatFileHandler2 (you can get the same effect by using event
      sources in Tcl, but you have to modify your code to use the new
      Tcl APIs).
    - All of the stuff in the manual entries Notifer.3 and QueueEvent.3;
      this has changed because the notifier got reworked when it was
      moved to Tcl.
*** POTENTIAL INCOMPATIBILITY ***

11/7/95 (feature change)  Changed to use exit handler to cleanup windows
in Tk, so Tk no longer needs to have a private copy of the "exit" command.
(JO)

11/7/95 (bug fix) If wish was invoked with a command-line geometry and
a script file (e.g. "wish foo.tcl -geometry 30x20"), and if one of
the windows created by the script used the -setgrid option, then the
width and height from the command line were lost. (JO)

11/8/95 (bug fix) The "see" command didn't work quite right for texts:
if the window was small and you try to "see" a line just offscreen,
Tk centered the line (actually, mis-centered it) when it should have
aligned it at the top or bottom. (JO)

11/9/95 (bug fix) The "send" command crashed if you tried to send to
a different display with "-displayof". (JO)

11/9/95 (bug fix) The Symbol font didn't print right in Postscript
output, because of changes made to re-encode fonts to get proper
ISO Latin1 behavior.  Changed the code not to re-encode the Symbol
font. (JO)

11/13/95 (bug fix) Fixed Makefile.in and configure.in for UNIX so that
configure can be run from a clean directory separate from the Tcl source
tree, and compilations can be performed there. (JO)

11/17/95 (bug fix) If a window was gridded, Tk still computed the
default maximum dimensions in pixel units, which resulted in windows
that could grow much larger than the screen. (JO)

11/17/95 (bug fix) If a menus entries were all disabled, posting
the menu and typing Up or Down caused an infinite loop, locking
up the screen (JO).

11/19/95 (bug fix) The focus wasn't being restored properly after a
menu selection in a cascaded menu. (JO)

11/19/95 (bug fix) Menubutton's didn't stipple display their images
differently when disabled.  Change to have the same behavior as buttons:
the image is stippled over in the background color when the menubutton
is disabled. (JO)

11/21/95 (bug fix) Changes in display attributes such as font could
cause core dumps in the text widget under some circumstances involving
line wrapping. (JO)

11/22/95 (bug fix/new feature)  Changed both the placer and the packer
to ensure that slaves are unmapped whenever the master is unmapped.
This saves time that slaves might otherwise spend trying to redisplay
themselves when they're unmapped. (JO)

11/22/95 (bug fix) Space and return keys didn't work for menus if
they were posted via Alt-x keystrokes. (JO)

11/24/95 (bug fix) tk_dialog procedure had binding for <Return> that
always activated default binding, even if input focus was in some
other binding.  Removed this feature, since existing focus support
will already "do the right thing".  (JO)

11/24/95 (bug fix) Both canvases and texts could dump core if a binding
(such as ButtonRelease on an internal item) deleted the widget. (JO)

11/24/95 (feature change) Replaced "configInfo" file with tkConfig.sh,
which is more complete and uses slightly different names.  Also
arranged for tkConfig.sh to be installed in the platform-specific
library directory. (JO)

11/24/95 (bug fix) It was possible for a slave to be placed or packed
-in itself, with unpleasant consequences.  It is now an error for the
slave to be its own master for geometry management. (JO)

11/25/95 (bug fix) The -command option of scales was sometimes being
invoked spuriously (e.g. when the mouse moved in the scale without a
button down).  This was because the scale wasn't rounding properly
when setting the scale value from its associated variable. (JO)

----------------- Released patch 4.0p3, 11/28/95 ----------------------

12/18/95 (feature change) Moved Tk_Preserve, Tk_Release, and
Tk_EventuallyFree to Tcl, renamed to Tcl_Preserve etc.  Added #defines
to tk.h so that the old names still work.  (JO)

12/23/95 (bug fix) If a single process had > 1 Tk application, Tk
didn't guarantee that the application names were unique, which could
cause all sorts of confusion with "send".  (JO)

12/23/95 (feature change) Eliminated Tk_CreateMainWindow and moved
all of its functionality to Tk_Init.  All that you need to do now
to get Tk in an application is to call Tk_Init.  Improved Tk_Init
so that -colormap and -visual command-line arguments are now passed
through to TkCreateFrame.  Tk_Main is much simpler now, since a lot
of its functionality has moved to Tk_Init. (JO)
*** POTENTIAL INCOMPATIBILITY ***

12/23/95 (new feature) Added support for Tcl_StaticPackage so
that Tk can now be loaded into slave interpreters with the "load"
command to create new applications. (JO)

12/23/95 (new features) Added support for -colormap and -visual command-
line options for wish. (JO)

1/4/95 (bug fix) Fixed keyboard code to properly handle alt-key
sequences for international keyboards and menu-accelerators. (SS)

1/5/96 (bug fix) Scrollbar code sometimes generated errors on accesses
to tkPriv(relief) during control-clicks. (JO)

1/9/96 (new feature) added the "grid" command to provide a table based
geometry manager. (SU)

1/12/96 (performance optimization) Changed the way tag information is kept
in the text's Btree so the cost of adding and removing tag ranges is no longer
proportional to the number of unique tags in the text.  In the old system
the cost of adding N unique tags was O(N-squared).  The new implementation is
optimized for tags that only cover a small amount of text, measuring from
their earliest tag range to the end of their last range.  In the best case the
cost of adding a tag range is unrelated to the number of unique tags, so the
cost of adding N tags is only O(N).  In the worst case, where all tags
cover all the text, the cost is still O(N-squared) to add N such tags.
Deleting tags still has an O(N) cost (so deleting N tags is O(N-squared),
but it is now a factor of 2 faster than the old system. (BW)

1/12/96 (new feature) added the text "dump" operation that returns information
about all elements in a text widget: text, tags, marks, and windows. (BW)

1/12/96 (new feature) added the text "mark next" and "mark previous" operations
to search forward and backwards for the next (previous) mark in the text. (BW)

1/12/96 (new feature) added the text "tag prevrange" operation to search
backwards for the current or previous range of a tag. (BW)

1/16/96 (new feature) Added support for relative widget placement on
the "grid" command. (SU)

1/17/96 (new feature) Modified the Makefile/configure setup to support
compiling Tk as a shared library.  Use the --enable-shared option to
the "configure" script. (JO)

----------------- Released 4.1b1, 1/26/96 -----------------------

2/2/96 (bug fix) Frames were getting a default size of 200x200, whereas
there should be no default. (JO)

2/2/96 (bug fix) Argc wasn't getting reset properly after Tk removed
the arguments it understood from those on the command line. (JO)

2/6/96 (bug fix) Fixed off by one error in argument parsing code under
Windows. (SS)

2/6/96 (bug fix) "wm transient" now works under Windows.  The resulting
toplevel is created with a modal dialog box frame and will not appear
in the taskbar under Windows '95. (SS)

2/9/96 (bug fix) Changed Makefile.in to use -L and -l for Tcl and Tk
libraries so that shared libraries are more likely to be found correctly
on more platforms. (JO)

2/14/96 (feature change) Eliminated tk_CanvasTagsOption variable because
it can't be exported safely across DLL boundaries.  Instead, exported
Tk_CanvasTagsParseProc and Tk_CanvasTagsPrintProc procedures for
use by canvas type managers in creating their own custom options. (JO)
*** POTENTIAL INCOMPATIBILITY ***

2/14/96 (bug fix) "winfo pointerxy" when applied to a non-toplevel window
crashed wish.  (SS)

2/14/96 (bug fix) "tkwait visibility" would hang under Windows. (SS)

2/14/96 (bug fix) Cursors were not being updated until an enter event.
In cases where the cursor left the toplevel and reentered before Tk
noticed, the cursor would get "stuck" until the next enter event.
Similarly, if the cursor attribute of a window was updated while the
mouse was in the window, the cursor would not change until the next
time the mouse entered the window. (SS)

2/15/96 (bug fix) If a top-level was resizable in one direction
(e.g. "wm resizable . 0 1"), once the user resized it any changes
in the internally requested size (by the widgets) were ignored,
even for the non-resizable dimension.  Fixed to handle the two
dimensions totally independently, so the widget's requests are
honored as long as that dimension hasn't been set by the user. (JO)

2/17/96 (bug fix) If a text widget had very long lines (e.g. more than
32K pixels), integer overflow could occur, resulting in parts of the
line not being visible. (JO)

2/20/96 (feature change) Changed the -minsize option of grid to take
screen units instead of pixels. (SU)

2/20/96 (bug fix) grid row and column weights are compared against
MINWEIGHT (0.001) instead of 0.0 to guard against divide by zero errors
during weight normalization. (SU)

2/20/96 (bug fix) Menu commands were not being invoked sometimes.
There was a race condition that caused events to be processed while a
menu was being unposted. (SS)

----------------- Released 4.1b2, 2/23/96 -----------------------

2/23/96 (bug fix) Alt-keys invoked in torn-off and popped up menus
caused menus to be posted in the parent toplevel. (JO)

2/23/96 (bug fix) Canvases weren't always updating their scrollbars
when they should. (JO)

2/23/96 (bug fix) Fixed core dump that could occur if a WM_DELETE_PROTOCOL
handler generated an error. (JO)

2/24/96 (bug fix) Removed dependencies on Makefile in the UNIX Makefile:
this caused problems on some platforms (like Linux?). (JO)

2/24/96 (feature change) Changed text and entry widgets so that they
set the insertion cursor before inserting during a button-2 click.
Also made optional bindings check for tk_strictMotif at the time of
the event, rather than at the time the bindings are created. (JO)

2/24/96 (bug fix) Tk tended to crash with an X error when unsetting
an icon window (e.g. "wm iconwindow . {}"). (JO)

2/25/96 (bug fix) Wasn't removing windows from the WM_COLORMAP_WINDOWS
property when they were deleted.  (JO)

3/1/96 (new feature) Added new "bbox" widget command for entries.
Also modified mouse bindings for entries and texts so that the
mouse position rounds to the nearest inter-character gap, rather
than the left edge of the character under the mouse.  This provides
more natural selection behavior. (JO)

3/1/96 (bug fix) Fixed core dump that could occur in image code if an
image was deleted while in use in a widet, then re-used in another
widget while "deleted". (JO)

3/1/96 (bug fix) Calling wish with a single argument caused a crash
under Windows due to an off-by-one error in the argument parsing code. (SS)

3/1/96 (bug fix) Palette management was broken and resulted in
incorrect palette realization and refresh behavior.  Also, images were
being drawn incorrectly if they were attached to widgets that had a
private colormap. (SS)

3/2/96 (bug fix) It was possible to press the mouse button over an
option menu, drag to a pulldown menu, and have the pulldown menu
popup in place of the option menu.  Fixed this so that option menus
are isolated from each other and from pulldowns. (JO)

3/2/96 (bug fix) Fixed yet another bug that caused long delays when
raising toplevel windows. (JO)

3/2/96 (bug fix) Fixed bug in canvases where zero-sized rectangles
and ovals didn't always redisplay right (could leave trailing
garbage on screen when moved). (JO)

3/2/96 (bug fix) Entry widgets reset their insertion cursor, selection,
and view whenever the text variable changed, plus whenever a "configure"
widget command was invoked and there was a text variable for the
widget.  Fixed to preserve this information as much as possible. (JO)

3/5/96 (new feature) Added version suffix to shared library names so that
Tk will compile under NetBSD and FreeBSD (I hope).  (JO)

3/6/96 (bug fix) Changed the way certain configure & motion events are
reported.  This fixes several bugs in menus & "winfo rootx". (RJ)

3/7/96 (bug fix) Fixed tag remove bug that showed up when draging out a
selection.  If you had dragged left, then tried to drag back right, the
left edge of the selection wasn't being updated because the tag remove
wasn't doing anything. (BW)

3/7/96 (bug fix) Fixed the boundary conditions of tag prevrange.  The second
index argument wasn't effecting in stopping the search if it fell within
a range.  The second index has to come at or before the start of a range
for the range to be found by tag prevrange. (BW)

3/7/96 (bug fix) "puts" to stdout or stderr when running from a script
caused wish41.exe to exit silently.  Now the output is silently
discarded without generating an error.  (SS)

3/7/96 (bug fix) Fixed bug where wish was treating empty lines in the input
as end of input, if the input came from stdin. This would cause it to
complain about missing closing braces etc. (JL)

----------------- Released 4.1b3, 3/8/96 -----------------------

3/9/96 (bug fix) Fixed bug in text.tcl that could cause errors in text
widgets of the form 'can't use non-numeric string as operand of "-"'. (JO)

3/12/96 (feature improvement) Modified startup script to look in several
different places for the Tcl library directory.  This should allow tk
to find the libraries under all but the weirdest conditions, even without
the TK_LIBRARY environment variable being set. (JO)

3/14/96 (bug fix) "wish bogus_file_name" didn't print an error message. (JO)

3/14/96 (bug fix) Button-2 wasn't claiming the focus during paste
operations. (JO)

3/14/96 (bug fix) "tkwait visibility" use to hang forever if its window
was deleted.  Now it detects this condition and returns an error. (JO)

3/16/96 (bug fix) Changed configuration stuff to get dynamic loading and
shared libraries working under AIX. (JO)

3/16/96 (bug fix) Fixed core dumps that could occur when a slave interpreter
was deleted in the middle of executin bindings. (JO)

3/18/96 (new feature) Added support for Activate/Deactivate events.
Currently, these new X events will generated only on the Macintosh. (RJ/CS)

3/21/96 (bug fix) The "tag prevrange" command would fail to return the current
range if it began at 1.0 and the starting point of the search was within
the range. (BW)

3/21/96 (configuration improvement) Changed configure script so it
doesn't use version numbers (as in -ltk4.1 and libtk4.1.so) under
SunOS 4.1, where they don't work anyway.  (JO)

3/22/96 (bug fix) Made Tk more robust against interpreter deletion. Now it
should be safe to delete an interpreter with a Tk application inside it,
without first deleting the Tk application. (JL)

3/26/96 (bug fix) Tk now returns results from a "send" to an interpreter
in which the Tk application is destroyed, if the interpreter continues
computing after the Tk application is destroyed. Previously any results
computed after '.' was destroyed in the target interpreter were discarded
by the "send". (JL)

3/26/96 (new feature) Tk now provides a static Tktest package which is
present only in test versions of Tk; this allows the testing commands to
be loaded into new interpreters besides the main one. (JL)

3/28/96 (bug fix) Changed the tk_dialog procedure *not* to make the
dialog a transient for its parent.  The old behavior meant that the
dialog did not get posted if the parent was iconified. (JO)

4/5/96 (bug fix) Tk would occasionally crash when destroying toplevels
under Windows. (SS)

4/5/96 (bug fix) Fonts were not being properly deallocated, causing
GDI resources to be consumed and never released under Windows. (SS)

4/11/96 (bug fix) Toplevel windows with no specified geometry were
always appearing in the upper left corner of the screen under
Windows. (SS)

4/11/96 (bug fix) "wm minsize" did not properly report the minimum
size imposed by the Windows window manager. (SS)

4/13/96 (bug fix) Text widgets could dump core in some cases where
text was inserted on the top visible line. (JO)

4/16/96 (bug fix) Changed menu code to ignore errors that occur when
restoring a grab:  the old grab window might not be visible anymore. (JO)

----------------- Released 4.1, 4/21/96 -----------------------

5/1/96 (bug fix) "option readfile" did not handle files with CRLF
line termination. (SS)

5/1/96 (bug fix) Changed to install tkConfig.sh under "make install-binaries",
not "make install-libraries". (JO)

5/7/96 (bug fix) Moved initScript in tkUnixInit.c to writable memory to
avoid potential core dumps. (JO)

5/7/96 (bug fix) Changed tk_dialog back so that the dialog box is a
transient window again.  This is needed to make sure that the dialog
box doesn't get obscured.  Also changed it to return -1 if the dialog
window is deleted before the user presses a button. (JO)

5/16/96 (bug fix) Fixed bug that caused core-dumps if a text widget
with -setgrid 1 was deleted by removing its command. (JO)

5/16/96 (bug fix) Fixed bug that caused Tk initialization to use improperly
initialized variables left over from previous invocation of Tk_Init on
another interpreter. (JL)

5/16/96 (new feature) Implemented application embedding on Windows
platforms (only Tk inside another application, not the other way yet). (JL)

5/16/96 (new feature) Added C API Tk_SafeInit that adds Tk to a safe
interpreter. (JL)

5/16/96 (bug fix) Fixed bug that caused Tk initialization to use improperly
initialized variables left over from previous invocation of Tk_Init on
another interpreter. (JL)

5/16/96 (new feature) Implemented application embedding on Windows
platforms (only Tk inside another application, not the other way yet). (JL)

5/16/96 (new feature) Added C API Tk_SafeInit that adds Tk to a safe
interpreter. (JL)

5/22/96 (bug fix) Listboxes weren't properly ignoring double clicks on
button 1. (JO)

6/12/96 (bug fix) Focus was automatically placed on new toplevels.
This caused the titlebar to flash during menubar traversal. (SS)

6/12/96 (bug fix) Iconification of a window with a specified geometry
by using the minimize button would leave the window in an inconsistent
state.  When the window was deiconified using "wm deiconify", the
window would continue to display as an icon with the deiconified
geometry. (SS)

6/12/96 (bug fix) Fixed a resource leak where the text widget was not
freeing all of the TkRegions it created.  This fix affects all
platforms, but is particularly important for Win32s. (SS)

6/21/96 (configuration change) Added --enable-gcc switch to configure
script to make Tk just like Tcl.  Now Tk will not use gcc unless you
request it explicitly. (JO)

7/18/96 (bug fix) Changed "configure" script to add an extra -R switch
(or whatever is appropriate to the platform) if the X library is in a
nonstandard place.  This guarantees that the shared library can be
found at runtime without having to set the LD_LIBRARY_PATH variable. (JO)

7/19/96 (bug fix) Fixed bug in tkImgGIF.c that cause core dumps if a
GIF file contained multiple images. (JO)

7/20/96 (bug fix) Deadlock could occur if a recursive series of send
operations involved multiple displays. (JO)

7/23/96 (bug fix) Fixed a resource leak where deallocated XIDs were
taking up memory on Windows and Macintosh platforms. (SS)

7/30/96 (bug fix) A core dump could occur if a <Destroy> handler for
a window tried to create a child in the half-dead window.  Fixed by
making the window's name disappear from the name table once it starts
to be deleted. (JO)

----------------- Released patch 4.1p1, 8/2/96 -----------------------

4/30/96 (new feature) Added support for named virtual events. New "event"
command to define/destroy named virtual events and to programmatically
send both real and virtual events to Tk. (CS)

8/6/96 (bug fix) Entry widgets were invoking scrollbar update functions
too often. (JO)

8/9/96 (bug fix) 7/30 change above for <Destroy> handlers broke many
things by making window available during Destroy handler.  Reworked
fix for core dump to simply disallow creating children of half-dead
parents. (JO)

8/12/96 (bug fix) Fixed bug where using the Copy menu item on the
Macintosh would append a NULL character at the end of the text. (RJ)

8/15/96 (bug fix) Fixed Mac code so garbage wouldn't be printed in
text and entry widgets when function & other non-printing keys were
pressed. (RJ)

8/15/96 (configuration improvement) Changed the file patchlevel.h
to be tkPatch.h.  This avoids conflict with the Tcl file and is now
in 8.3 format on the Windows platform. (RJ)

8/19/96 (bug fix) Fixed a bug under Windows where the initial window
position for a toplevel window was reported as +0+0, regardless of the
actual position. (SS)

8/21/96 (bug fix) If the last character on a line in a text widget was
a space character that didn't completely fit, the text widget would
sometimes add an extra wrap line. (JO)

8/22/96 (feature change) Complete rewrite of the grid geometry manager.
There is a new layout algorithm that produces better (but different)
layouts in many common cases. (SU)

8/22/96 (new feature) There are two new options for the grid geometry
manager, "grid update" which forces an immediate layout calculation,
and a "-pad" option to rowconfigure and columnconfigure that allows for
extra space around widgets. (SU)

8/22/96 (feature change) The order in which the grid geometry manager
reports slaves is now last-managed first. (SU)

8/22/96 (feature change) The column and row weights in the grid
geometry manager are kept internally as integers, instead of floating
point values.  Floating point values are still accepted on the command line,
but are truncated to integers. (SU)

8/22/96 (new feature) There are four new commands for opening common
dialog boxes: tk_chooseColor, tk_getOpenFile, tk_getSaveFile and
tk_messageBox. Native dialog boxes are used wherever available. (IL)

8/22/96 (new demos) Added "fsbox", "msgbox" and "clrpick" demos. (IL)

8/23/96 (feature change) Invoking the edit menu on the Macintosh now
generates the following virtual events <<Cut>>, <<Copy>>, <<Paste>>,
and <<Clear>> instead of faking key events. (RJ)
*** POTENTIAL INCOMPATIBILITY ***

8/25/96 (bug fix)  Fixed a bug that would cause "grid x" to dump core. (SU)

8/26/96 (new feature) Added the "unsupported1" command to the
Macintosh version of Tk.  This command will allow you to set the style
of a new toplevel Window (much like overrideredirect).  You can use
this to get access to all of the Native Mac window styles.  This is to
hold you over until we get a more general solution added to the
toplevel command. (RJ)

8/26/96 (new feature) Added support to handle the zoom box on a
Macintosh window.  (Currently, you can only get a Tk window with a
zoom box by using the "unsupported1" command. (RJ)

8/27/96 (documentation change) Removed old change bars (for changes in
Tk 4.1 and earlier releases) from manual entries. (JO)

----------------- Released 4.2b1, 8/30/96 -----------------------

9/5/96 (bug fixes) Fixed several bugs in file dialogs: individual files
could be listed twice, if a long list of files were shown, and the view
scrolled to the right, and then a different file file was shown, the
scrollregion on the canvas wasn't being reset, so the file dialog was
broken from then on, added an update idletasks so that the watch
cursor was shown when the dialog was thinking. For the motif file
dialog, fixed the weights for resizing.  On the clrpicker, fixed the
finalColor variable which caused problems when the OK button was
"clicked" before the dialog was mapped (in the test suite). Added Ioi's
last changes from before he left. For message boxes, if a single button
message box is shown (currently only 'ok'), it is set to be the default
even if not specified. (KC)

9/5/96 (bug fix) Fixed bug on Macintosh where menus would appear in a
seemingly random location.  (RJ)

9/5/96 (bug fix) Text widgets had rounding problems with the "yview"
command that caused them sometimes to round to the line before the
correct one. (JO)

9/5/96 (bug fix) Changed grab code to retry grabs after errors where
another application already has the grab.  This is needed to get
around race conditions with some window managers and will hopefully
solve the grab errors that people see occasionally. (JO)

9/6/96 (bug fix) Fixed x-y coordinate confusion problem with scaling
of window items in canvases. (JO)

9/11/96 (bug fix) The open and save file dialogs would change the
current working directory under Windows. (SS)

9/12/96 (bug fix) The Tk event system was delivering events to dead
windows, if the event handler got reentered during a Destroy event
handler.  This could cause core dumps and other problems. (JO)

9/20/96 (bug fix) In XFillRectangles under Windows, a brush was not
being deallocated. (SS)

9/20/96 (bug fix) The Mac window manager used to generate a mouseUp
event for a top level that was recently raised to the front/active
window which often caused a tk(priv) error.  The up event is no
longer generated with solves several problems. (RJ)

9/25/96 (bug fix) The font code under Windows was leaking memory
whenever a new font was referenced using the three part font names. (SS)

9/26/96 (bug fix) The tests for the common dialogs still used the 'testevent'
function.  I updated these calls in clrpick.test, msgbox.test, filebox.test
to use the new event gereating mechanism.

9/18/96 (bug fix) Long-standing bug in bind where <Button-1><Button-1> was
reported as <Double-Button-1>, but <Double-Key-a> was reported as "aa". (CS)

9/27/96 (bug fix) Bindings didn't work on 64-bit machines due to changes
made for virtual events. (CS)

9/30/96 (feature change) Binding for new virtual events included both
lower and upper-case, e.g., <<Copy>> was defined as <Control-c> and
<Control-C>.  Previously, widgets were directly bound to only lower-case
bindings.  The upper-case binding caused incompatibility with some existing
Tcl programs, so the upper case bindings for <<Cut>>, <<Copy>>, and <<Paste>>
were removed. (CS)

9/30/96 (bug fix) The postscript code in the canvas widget now uses
channels to get and write .ps files which fixed a bug on the Mac where
an output file would have mixed EOL characters.  In addition, I added
the ability for the prolog to come from the Tk shared library on the
Mac which makes it possible to have a standalone application. (RJ)

10/1/96 (feature change)  "grid forget" was renamed "grid remove".  A new
command "grid forget" was added whose semantics are the same as "pack forget"
(SAU)
*** POTENTIAL INCOMPATIBILITY ***

10/1/96 (feature change)  grid no longer accepts floating point values for
row or column weights, integers must be used.  (SAU)
*** POTENTIAL INCOMPATIBILITY ***

10/1/96 (feature change)  "grid {column,row}configure <master> <index>"
returns a list of option value pairs for all of the row or column
constraints. It used to return an error. (SAU)

10/1/96 (bug fix)  "The way grid handles '^' short-cuts was re-written
to eliminate core dumps. (SAU)

10/3/96 (feature change) A virtual event binding associated with a
given physical event is now considered less specific than a binding for
that same physical event, all other things being equal. (CS).

10/3/96 (bug fix) Under Windows text placed on the clipboard did not
undergo CRLF translation when delivered to other applications. (SS)

10/3/96 (bug fix) Copying an image onto itself with a zoom factor that
caused the image to grow was accessing freed memory. (SS)

10/3/96 (bug fix) Under Windows, the image blank subcommand did not
work. (SS)

10/10/96 (bug fix) Under Windows & Macintosh, XSetFont and XChangeGC
were not implemented, and XSetLineAttributes did not correctly update
the GC. (SS)

10/10/96 (bug fix) Under Windows, 8-bit non-palette displays were not
handled properly. (SS)

10/10/96 (bug fix) Under Windows, images of depth other than 8 or 24
bits were not being rendered properly. (SS)

10/10/96 (bug fix) Under Windows, bitmap subimages were not correctly
displayed. (SS)

10/14/96 (bug fix) Under Window, wm resizable would constrain both
programatic resizes as well as user resizes. (SS)

----------------- Released 4.2, 10/16/96 -----------------------

10/17/96 (bug fix) XCopyPlane was broken under Windows and would cause
a crash when used with a clipping bitmap. (SS)

10/21/96 (bug fix) Added missing resources needed by tk_getOpenDialog
on the Macintosh to the shared library for Tk. (RJ)

10/22/96 (bug fix) Invoking a menu with an Alt key sequence caused an
error due to a misplaced common in library/menu.tcl. (JO)

10/23/96 (bug fix) Errors in files sourced by the Macintosh
"Source..." menu are now correctly reported via the background
error mechanism. (RJ)

10/23/96 (bug fix) Fixed a bug in the Mac subwindow implementation
that caused refreshes to not occur for canvases with embedded
windows. (RJ)

10/24/96 (bug fix) Provided workaround for Apple bug that doesn't
handle zooming correctly for floating windows. (RJ)

10/24/96 (bug fix) Macintosh tearoff menus are now correctly
displayed as Mac floating windows. (RJ)

11/1/96 (bug fix) Restored manual page for procedures like
Tk_CreateWindowFromPath and Tk_DestroyWindow; was accidentally deleted
when Tk_CreateMainWindow procedure was decommissioned. (JO)

11/19/96 (bug fix) Fixed bugs in postscript code that would cause the
prefix to not be included and the output file to have the wrong
permissions. (RJ)

12/2/96 (bug fix) Fixed problem with canvas lines where it didn't
compute bounding boxes correctly for zero-width lines: this could
potentially leave garbage on the screen when items were deleted or
moved. (JO)

12/5/96 (bug fix) Fixed the Macintosh implementation of pointer x/y
which was returning garbage. (RJ)

12/6/96 (bug fix) Fixed grid bug where the positioning of slaves was
incorrect for non-zero values of ipadx and ipady (SU)

12/6/96 (bug fix) Fixed grid bug where slaves got "lost" when an
already managed slave is re-managed in a different master. (SAU)

----------------- Released 4.2p1, 12/8/96 (Mac only) --------------

1/17/97 (bug fix) Fixed bug where the Tk clipboard was not in sync
with the Macintosh clipboard on start-up.  (RJ)

----------------- Released 4.2p2, 1/31/97 --------------

----------------------------------------------------------
Changes for Tk 4.2 go above this line.
Changes for Tk 4.3 go below this line.
----------------------------------------------------------

9/19/96 (improvement) Implemented table driven mechanism for deciding
whether a command is safe. If it is added by Tk_Init and it appears in the
table then it is kept, otherwise it is removed in a safe interpreter. (JL)

10/18/96 (new feature) Added support for application embedding:
    - Frame and toplevel widgets now have a -container option, which
      turns the widget into a container.
    - Toplevel widgets have a -use option for requesting that the
      widget be embedded in another application.
    - Wish also supports a -use command-line option.
Embedding is fully supported under Unix, but the implementation is
not complete under Windows or the Macintosh (it works just well
enough to support the Tcl/Tk plugin). (JO)

10/22/96 (bug fix) The commands "winfo rootx" and "winfo rooty" didn't
work for non-toplevel windows in embedded applications: they returned
the coordinates of the nearest toplevel. (JO)

12/02/96 (new feature) Implemented Safe Tk. Tk can now be loaded into a
safe interpreter that has been created with tcl_safeCreateInterp, by
calling load {} Tk interpname. (JL)

12/02/96 (new feature) A safe Tk interpreter can no longer generate
postscript output from a canvas. (JL)

12/02/96 (new feature) Added -channel option to photo command to allow
image data to be read from a channel. This is useful in safe Tk
interpreters where the data cannot be read directly from a file. (JL)

----------------------------------------------------------
Changes for Tk 4.3 go above this line.
Changes for Tk 8.0 go below this line.
----------------------------------------------------------

9/1/96 (new features) The font mechanism in Tk has been completely
reworked:
    - Font names need not be nasty X LFDs: more intuitive names like
      {Times 12 Bold} can also be used.  See the manual entry font.n
      for details.
    - Font requests always succeed now.  If the requested font is not
      available, Tk finds the closest available font and uses that one.
    - Tk now supports named fonts whose precise attributes can be
      changed dynamically.  If a named font is changed, any widget
      using that font updates itself to reflect the change.
    - There is a new command "font" for creating named fonts and querying
      various information about fonts.
    - There are now officially supported C APIs for measuring and
      displaying text.  If you use these APIs now, your code will
      automatically handle international text when internationalization
      is added to Tk in a future release.  See the manual entries
      MeasureChar.3, TextLayout.3, and FontId.3.
    - The old C procedures Tk_GetFontStruct, Tk_NameOfFontStruct, and
      Tk_FreeFontStruct have been replaced with more portable procedures
      Tk_GetFont, Tk_NameOfFont, and Tk_FreeFont.
      *** POTENTIAL INCOMPATIBILITY ***
(CS)

9/24/96 (bug fix) Under Windows, transient windows would be destroyed
if their master was destroyed, even if the transient window was not a
child of the master. (SS)

10/18/96 (new features) A -menu option has been added to the toplevel
widget command, which allows a menu to operate as a menubar. On the
Macintosh, the menubar is displayed accross the top of the main monitor,
just like with other applications. Under Windows and Unix, the menu is
attached to the toplevel window. Also, changed some semantics.
Tearoff menus will now reflect changes to the menu it was
torn off from, and are deleted when the master menu is
deleted. Tearoffs also reflect more look-and-feel of the
platforms they are running on. (SRP)

10/31/96 (bug fix) Under Windows, missing system cursors would
generate an error instead of falling through to the Tk cursor of the
same name. (SS)

11/7/96 (feature change) Under Unix, default borderwidth is now 1 to
more closely approximate CDE.  (SS)
Note: this change was undone on 6/12/97, restoring the default border
width to 2 again.  (JO)

11/7/96 (new feature) The button widget now supports a -default option
that draws a platform specific default ring around the widget. (SS)

11/7/96 (feature change) Under Windows, buttons and scrollbars now
have native look and feel.  This affects the default class bindings
and the way the some configuration options are interpreted.  Refer to
the widget manual pages for more details. (SS)
*** POTENTIAL INCOMPATIBILITY ***

11/19/96 (bug fix) Under Windows, images were incorrectly drawn on
16-bit displays. (SS)

11/19/96 (bug fix) Under Windows, the class name for the main window
(.) was not properly generated from argv0. (SS)

11/20/96 (bug fix) Fixed a couple of bugs in the Canvas widget.  The
postscript file is now created with the correct permissions.  Also,
the prolog is now properly included in all cases. (RJ)

11/22/96 (bug fix) Under Windows, the initial directory and file names
were not properly translated before being passed to the system
open/save file dialogs.  So forward slashes were not converted to
backslashes, and tilde substitution was not performed.  (SS)

11/25/96 (feature change) Under Windows and Macintosh, the selection
highlight is now hidden whenever an entry or text widget loses focus.
Also, the previous selection information is not lost when a new
selection is made in a different widget. (SS)

11/26/96 (new feature) Added support for images as primitive types in
text widgets. (SU)

11/30/96 (configuration improvement) Modified configure.in to handle the
case where Tcl and Tk are installed in different places by including both
their library directories in the library search path for Tk. (JO)

12/3/96 (bug fixes) Fixed two bugs related to canvas lines that caused
the screen to be incorrectly refreshed, leaving garbage on the screen.
One bug was related to lines with width zero, and the other was
related to lines with very long miters. (JO)

12/4/96 (bug fix) The "update" command was only syncing the display
for its main window.  Changed to sync all displays. (JO)

12/5/96 (bug fix) Color deallocation would occasionally cause a panic
under Windows. (SS)

12/5/96 (bug fix) Errors during startup were silently discarded under
Windows. (SS)

12/5/96 (bug fix) Errors during startup were silently discarded under
Windows. (SS)

12/11/96 (bug fix) Text widgets weren't considering the -spacing1
and -spacing2 options when computing their desired geometry. (JO)

12/12/96 (feature change) Option menus using tk_optionMenu were
created with command entries that set the option menu's variable in a
command string. This has been changed so that the option menu's
entries are now radiobutton entries so that the entries that matches
the variable is now checked when the menu is posted. (SRP)

12/12/96 (feature change) The destroy command no longer returns an
error when a window does not exist. (SRP)

12/13/96 (new feature) grid row/column-configure accepts a list of
indices in addition to a single index. (SU)

12/17/96 (bug fix) Under Windows, command line was not being parsed
correctly if it contained the literal characters \" (CS)

12/17/96 (feature change) Native Windows labels do not get a focus-ring
border.  (CS)

12/17/96 (bug fix) Under Windows, colors specified as "#XXYYZZ" where XX, YY,
or ZZ were not valid hex digits were getting a random color value instead of
being an error. (CS)

----------------- Released 8.0a1, 12/17/96 -----------------------

12/23/96 (bug fix) Fixed two menu bugs:
    - Menus could get stacked below other windows so that they weren't
      visible when posted (especially under olvwm and fvwm).
    - Under olvwm if you pressed button 1 over an entry in a new-style
      menubar, the menu didn't appear until you moved the mouse slightly.
(JO)

1/6/97 (bug fix) Focus could accidentally get grabbed by an application
away from the rightful focus owner if the focus recently changed from one
application to another. (JO)

1/6/97 (bug fix) Under Windows, the console was appearing even for
non-interactive applications.  This was a side effect of a general
problem with the wm state of windows that were being mapped for the
first time. (SS)

1/6/97 (bug fix) Under Windows, the initialization code was not
looking in the right directory for the Tk libraries when the program
being run was not in the Tcl installation heirarchy. (SS)

1/8/97 (bug fix) Under Windows, the windows were not being unmapped
properly, which led to strange packer behavior. (SS)

1/8/97 (bug fix) The "winfo containing" command (and the Tk_CoordsToWindow
procedure) didn't work properly on Unix in the presence of embedding or
menubars. (JO)

1/15/97 (bug fix) Invoking "destroy ." as the command from a menu would
cause Tk to crash because TkMainInfo was freed before menu released its
resources.  This bug had already been fixed for scrollbars and buttons. (CS)

1/15/97 (bug fix) Tk is now working under Win32s again, including Win32
version 1.25.  Fixed separate problems in fonts and dialogs. (CS)

1/15/97 (feature change) Under Windows, font sizes are now specified in
points, not pixels.  The mapping between pointsize and pixels depends on
Windows having accurate metrics for the monitor (plug&play helps).  Font
metrics are still reported in pixels. (CS)

1/21/97 (bug fix)  Grid no longer reports rows or columns "out of range"
when requesting their constraints. (SAU)

1/21/97 (bug fix)  Fixed some window manager related bugs on the
Macintosh.  Now better support global grabs. (RJ)

1/21/97 (bug fix) For Windows: Fixed problems with canvas items that
used end caps.  Fixed arc implementation to more closely approximate
X.  Stippling now works properly on fat lines. (SS)

1/21/97 (bug fix) Small interlaced GIF images were not properly
decoded. (SS)

1/21/97 (bug fix) More changes to image code to try to handle 16-bit
displays properly under Windows. (SS)

1/21/97 (bug fix) Numerous display bugs on Unix and Macintosh are now
fixed. Numerous binding problems for menubars under Unix are now
fixed. Deletion of menu separators under Windows is now fixed. (SRP)

----------------- Released 8.0a2, 1/24/97 -----------------------

1/29/97 (feature change) The -transient field for menus is no longer
supported.  There is now a -type field which is used to achieve the
same purpose that the -transient field accomplished. When a menu is
created, the -type field controls whether the menu is a normal
pull-down menu, a floating tearoff menu or a menubar. This option is
normally only used by the library code and internally by the menubar
code. (SRP)
*** POTENTIAL INCOMPATIBILITY ***

2/5/97 (feature change) Changed the photo image mechanism to use
Tcl_Channels instead of FILE * as an argument to image matching
functions.  The change will make it much easier to write cross
platform image types in Tk.  Note: FILE * is no longer used anywhere
in Tk. (RJ)
*** POTENTIAL INCOMPATIBILITY ***

2/7/97 (enhancement) Were not allowed to bind to virtual events inside of
canvas or text widget (e.g., "$canvas bind all <<foo>> {script}" or
"$text tag bind sel <<foo>> {script}"); it would return an error
disallowing that binding.  Now _can_ bind to a virtual event, but that
binding inside of the canvas or text widget will only fire if the
underlying virtual event definition is of type key, button, motion,
enter, or leave; all other physical event types get filtered out by the
widget before the virtual event mapping is done. (CS)

2/22/97 (bug fix) Under Unix, "wm geometry +-20+-30" didn't work. (JO)

2/24/97 (bug fix) The photo image didn't always zero out enough of its
pixel and dither correction arrays. (JO)

2/25/97 (bug fix) Fixed focus problem that could cause "BadMatch (invalid
parameter attributes)" in X_SetInputFocus requests on Unix. (JO)

2/25/97 (bug fix and new feature) Added new "gray75" bitmap, fixed
"gray25" bitmap to really be 25% on (due to an ancient mistake, it
had been only 12% on). (JO)

2/28/97 (bug fix) Windows: made embedding work again on Win32 platform.
Prevent iconification, deiconinification on embedded windows. (JL)

3/4/97 (new feature) Added the ability to manipulate the Apple and
Help menus on the Macintosh; the system menu on Windows; and to have a
right justified Help menu on Unix. See the documentation for menu.n
for more details. (SRP)

3/4/97 (bug fix) Prevented core dump at exit if a <Destroy> binding on "."
gets invoked from destroying a nested widget and the binding causes the
interpreter to be deleted. The core dump was being caused by the
interpreter not being Tcl_Preserve'd during the destroy of ".". (JL)

3/4/97 (bug fix) Under Unix, when embedded Tk is running in a separate
process, correctly handle a race condition: ignore cross-over messages from
the X server for windows that Tk thinks it had already deleted, when the
containing process deletes its container window. Some other race conditions
still remain, e.g. with pixmaps, colormaps and images. (JL)

3/10/97 (bug fix) Prevented core dump in generic console code due to
following a NULL pointer when the console interpreter was already deleted.
This may happen due to different orders of deletion possible at exit. (JL)

3/10/97 (bug fix) Fixed bug on Mac and Windows that caused time to be
ignored when considering if a single click was actually a double
click. (RJ)

3/11/97 (feature change) A major oversight has been that although it was
documented that the Tk programmer was asking for a font in points (1/72 of an
inch), under Unix and Mac Tk was actually asking for a font in pixels, while
only under Windows was it using points.  This caused applications to appear
much larger when run under Windows.  Now, on all platforms the (purportedly)
correct size in points is used when asking for fonts.  However, for
compatibility with existing tk4.2 applications that depend on fonts being of
specified pixel size, XLFDs retain their incorrect behavior of getting a
font in pixels.  (CCS)
*** POTENTIAL INCOMPATIBILITY ***

3/13/97 (new feature) "tk scaling" command to setup the mapping between
pixels and points.  This scaling factor is used by all widgets that accept
ruler distances, not just fonts. (CCS)

3/24/97 (new feature) Added "-columnbreak" option to menu
entries. When this value is "1", the entry will appear at the top of a
new column in a non-menubar menu. Also added "-hideMargin". Together
with "-columnBreak", menus with palettes are now possible. (SRP)

3/26/97 (new features and bug fix) Titles for tearoff menus were
broken on the Mac and Windows. Added the ability to set the title of a
menu when it gets torn off and override Tk's automatic generation of
the title.  On the Macintosh, whenever a menu
label contains three dots in a row "...", the menu will instead
display the elipses character '…'.  (SRP)

3/27/97 (bug fixes) When a menu had an error executing a postcommand,
the error information was getting lost. On Windows, a set of
menubuttons was not highligting properly when clicking between
windows. On Windows, post commands were getting executed twice for
popup menus.  On Macintosh, fixed problem where menubars were not
always current. (SRP)

4/11/97 (new feature) Menubuttons now have a direction flag which
controls where the menu popups up relative to the button. (SRP)

4/24/97 (bug fix) Transient windows did not obey the resizable setting
under Windows. (SS)

4/24/97 (bug fix) wm geometry did not correctly parse negative
coordinates. (SS)

4/29/97 (bug fix) Changed the canvas polygon implementation to only
report the coordinates specified by the end user not the automatically
generated end point of a self closing polygon. (RJ)
*** POTENTIAL INCOMPATIBILITY ***

4/23/97 (feature change) Loosened the rules on parsing font names so that
unix-centric fonts in scripts don't break when run on Windows or Mac.
(1) Previously, an XLFD had to specify font name, weight, slant, and size;
now, a minimal XLFD (such as "*-times-*") will be accepted, and all
unspecified attributes will be given default values.  (2) Previously, in the
{name size style ...} format, only the style was optional; now both the size
and the style are optional; this solves the problem of old scripts that
contain specifications of the form "-font fixed" or "-font times". (CCS)

5/7/97 (new feature) Menus now send a virtual event <<MenuSelect>>
when an item is highlighted in a menu. Applications can use this to
implement context-sensitive help. (SRP)

5/14/97 (bug fix) Fixed a race condition in the focus code where focus
could be taken away from a window incorrectly.  Scenario is that the main
window creates a toplevel and assigns focus to it.  When the user moves the
mouse from the main window into the toplevel there was a race between
two different kinds of focus events. (BW)

5/20/97 (bug fix) Fixed bug where the clipboard was not rendered before
the application exited. (SS)

5/22/97 (feature change) When a Tk8.0 menu is configured, all menus
derived from it (menubars, tearoff) mirror the changes. This was not
true for the "-tearoff" flag. In Tk4.6, tearoff menus had the
"-tearoff" flag turned off. Now, the "-tearoff" flag is tracked just
as the other options are. Tearoff menus and menubars with the
"-tearoff" option set will not display the tearoff item. This means
that a given menu entry for a menu and a tearoff of that menu will
match now. (SRP)
*** POTENTIAL INCOMPATIBILITY ***

----------------- Released 8.0b1, 5/27/97 -----------------------

5/30/97 (bug fix) Made the options to the grid command shortcut-able.
Ie. You can now use -stick, in addition to -sticky. (RJ)

6/2/97 (bug fix) Fixed bug in startup code that caused a problem in
finding the library files when they are installed in a directory
containing a space in the name. (SS)

6/2/97 (bug fix) Virtual events associated with <Enter>/<Leave> in text
widget tag caused panic. (CCS)

6/6/97 (bug fix) On some systems, struct timeval.tv_sec is unsigned. (SS)

6/6/97 (feature change) Changed -default option on buttons to take
three states: normal, active, disabled.  This allows apps to have a
row of buttons where the default ring moves between buttons without
changing the geometry of the buttons.  See the button.n manual page
for more details. (SS)
*** POTENTIAL INCOMPATIBILITY with Tk 8.0b1, but not with Tk 4.2 ***

6/9/97 (bug fix) Canvas postscript printing now works for bitmaps
under Windows. (SS)

6/10/97 (bug fix) Fixed bug in bindings for listboxes where state wasn't
being properly initialized on Shift-1 button presses. (JO)

6/11/97 (bug fix) Text widget display code did not include internal
padding in the damage calculation for borders leading to unrefreshed
sections on Windows and Mac. (SS)

6/12/97 (feature reversal) Changed default border widths under Unix
back to 2 again.  This reverses the change made on 11/7/96. (JO)

6/13/97 (bug fixes) In canvas text item: the insertion cursor wasn't shown
if insertion point was at end of text item, it was impossible to click to
position the insertion point after the last character, and @x,y indices were
computed incorrectly if -scrollregion had been specified and canvas was
scrolled. (CCS)

6/13/97 (bug fix) Hitting up/down arrows in a text widget packed in a
toplevel window created with the "-screen" option would cause an error dialog
to pop up. (CCS)

6/12/97 (bug fix) Fixed bug in canvas text items where multi-line
selections were not highlighted properly.  This bug existed only in
earlier releases of Tk 8.0.  (JO)

6/16/97 (bug fix) In some obscure cases, canvas window items could
accidentally specified a 0x0 size for the window, which caused a
BadValue error under X. (JO)

6/17/97 (bug fix) Tk buttons on the Macintosh will now correctly
draw under MacOS 8.0. (RJ)

6/18/97 (feature change) Changed the way highlights are drawn in text
widgets so that the empty space to the left of a line is highlighted
whenever the leftmost character of the line is highlighted (the empty
space didn't used to be highlighted).  This produces a neater left
edge when several lines are selected.  (JO)

6/18/97 (bug fix) Tk was using the wrong system colors to draw various
widgets under Windows. (SS)

6/19/97 (bug fix) Under Windows, the "wm transient" and "wm overrideredirect"
subcommands can now be applied to a toplevel to change its window
style at any time during the life of the window. (SS)

6/19/97 (feature change) All GIF and XBM images needed for the "TK"
file dialog box are included in-line in tkfbox.tcl. (IL)

6/27/97 (bug fix) Revamped focus code to eliminate most XSetInputFocus
calls from the FilterEvent procedure.  This moves the implementation back
towards the Tk 4.2 implementation, but adds embedding support.  There is
still a known bug with twm's NoTitleFocus and embedded windows.  However,
the races in a2 and the funny focus stealing in b1 are gone. (BW)

6/25/97 (bug fix) Error message was not properly reported when using
button 'toggle'. (DL)

6/25/97 (bug fix) Removed one source of memory corruption in tkGrid.c code
(fixes what was exercised by "grid col . 0 -w 1; grid col . 0 -w 25") (DL)

----------------- Released 8.0b2, 6/30/97 -----------------------

7/1/97 (bug fix) Menu shortcut and tearoff reported problem fixed. (DL)

7/1/97 (new feature) TK_BUILD_SHARED flag set in tkConfig.sh
when Tk has been built with --enable-shared. TK_SRC_DIR added.
A new tkLibObjs make target, echoing the list of the .o's needed
to build a tk library, is now provided. (DL)

7/9/97 (bug fix) Fixed Tk_CreateFileHandler and Tk_DeleteFileHandler
macros to directly call the Tcl equivalents. (JL)

7/10/97 (bug fix) On the Mac, if the binding for <<MenuSelect>> was
drawing, the drawing could bleed over into the menus. This is now
fixed. (SRP)

7/10/97 (bug fixes) Removed duplicate code related to Tk_SafeInit,
made a single init script handling both cases. (DL)

7/10/97 (feature change) On Unix, to be able to load Tk into a safe
interp you need to set the env(DISPLAY) var. Some API should be
added to allow master crontrol over Tk instantiation. (DL)

7/11/97 (new feature) On the Mac, menus that are too big for the
screen will now scroll. This is part of the interface on the Mac,
impossible under Windows, and is not done for Unix. (SRP)

7/21/97 (bug fix) After fixing the bug that in canvas text item the insertion
cursor wasn't shown if insertion point was at end of text item, introduced a
different bug in where clicking in entry widget with 0 characters would
crash or display garbage. (CCS)

7/22/97 (bug fix) If there were a whole bunch of returns or tabs in a row in
a canvas text item, then the temporary buffer used when outputting
postscript could overflow and overwrite the stack. (CCS)

7/23/97 (feature change) Reenabled "tkwait" in the Safe Tk base. (JL)

7/24/97 (bug fix) Single init script for both Win and Unix.
new library/safetk.tcl using features from new tcl safe.tcl (DL)

7/30/97 (feature change) As a result of native menus, you can no
longer drag through a frame of menubuttons on Macintosh and Windows
and have the menus pop down. You can still click on individual
menubuttons and their menus will pop down.  Applications needing to
present a menubar should consider using the new "-menu" configuration
of the toplevel widget to set up menubar which behaves correctly on
Macintosh, Windows and X Windows. (SRP)

7/31/97 (bug fix) Tk widget commands can now safely be hidden commands.
Previously destroying the widget would potentially leave dangling pointers
and destroy an exposed command instead of a hidden one if an exposed
command by that name existed. (JL)

7/31/97 (bug fix) On Windows, popup menus were not tracking the right mouse
button correctly if it was used to invoke the menu. On Unix, tearoff
menus were stealing focus when the mouse moving over them even when
focus following was turned off. (SRP)

8/4/97 (bug fix) Fixed problem under USENIX where raising a toplevel
window could cause an X error if the window had just been withdrawn.  (JO)

8/4/97 (feature change) tkerror and bgerror are not anymore hard links
maintained by the Tcl core. The implementation of bgerror provided by
Tk tries, for backward compatibility only, to to call "tkerror" and
if that fails, falls back to the usual dialog and stack trace option
posting. You can thus still use either "bgerror" or "tkerror" as your
application error handling proc, but using "bgerror" is strongly
recommended as support for "tkerror" will eventually vanish in upcoming
releases. (DL)
*** POTENTIAL INCOMPATIBILITY with scripts that were using
    the actual hardlink implementation 'features' and with
    scripts (if any) that would be calling the default "tkerror" to
    simulate error messages (use "bgerror" instead)                  ***

8/7/97 (feature change/addition) Removed the gif files used for the
Open dialog box on UNIX (they were previously made inline).  Added a
new images directory that includes several images of the Tcl and Tcl
Powered logos. (RJ)

8/7/97 (bug fix) Fixed focus to deal with embedding when there is
no window manager. (BW)

8/8/97 (bug fix) Fixed bug in photo image code where photo images from
different interpreters could get confused if they had the same name. (JO)

8/8/97 (new feature) Added new procedure Tk_GetImageMasterData for
mapping image names to master data.  (JO)

8/8/97 (feature change) Modified Tk_FindPhoto procedure to require
extra "interp" argument (needed for bug fix above).  (JO)
*** POTENTIAL INCOMPATIBILITY ***

8/8/97 (bug fix) Fixed problems under Windows renaming toplevels with
menubars. Fixed problems on all platforms renaming menu widgets and
using new menus of the same name as an old one as cascades. Fixed a
cosmetic problem with tearoff menus. (SRP)

8/13/97 (bug fixes) Fixed "-from" option for the "image create" and
"imageName read" commands for GIF images, which didn't used to work
correctly.  Also made transparency work correctly for GIF images
without the TRANSPARENT_GIF_COLOR hack; TRANSPARENT_GIF_COLOR is
now ignored.  These fixes were provided by Jan Nijtmans. (JO)

8/13/97 (new feature) added safe::loadTk command to load Tk in a
safe slave interpreter. See the loadTk.n manual page for more
details. (DL)

----------------- Released 8.0, 8/18/97 -----------------------

8/22/97 - (bug fix) Fixed syntax error in tk_popup; option menus now
popup over their selected items like they did in tk4.2. Fixed problem
where cascades sometimes did not work on X. On X, menubars with
checkbuttons and radiobuttons in them would infinite loop when
mappped. (SRP)

8/27/97 (new feature) Added support for new X11R6 colors under Windows
and Mac platforms. (SS)

8/29/97 (bug fix) Wish crashed if stdin was closed. (SS)

9/10/97 (bug fix) "font actual {helvetica 10} -displayof ." wasn't taking
into account the "-displayof" option.  This problem also existed for the
"font metrics" and "font measure" commands. (CCS)

9/16/97 (new feature) Added "resource delete" and "resource files"
command to the Mac.  Also fixed "resource write" when the resource
was specified by id and already existed. (JI)

9/16/97 (bug fix) Added null bindings to <Command-KeyPress> for the
text and entry widget on the Macintosh.  This prevents unbound command
key sequences from having the character echoed to the widget. Also
fixed Cut & Copy bindings.  (JI) (RJ)

9/18/97 (bug fix) Revamped Macintosh focus code.  Cut, Copy & Paste
virtual events now go to the correct (focus) window. (RJ)

9/19/97 (bug fix) Made Macintosh tearoff menus non-resizable. (RJ)

10/9/97 (bug fix) Default font for new canvas text items was hardcoded to
"Helvetica 12" instead of using DEF_CANVTEXT_FONT defined in
tk{platform}Default.h like all the other widget settings.  (CCS)

10/9/97 (bug fix) Image code could cause crashes during "exit" under
some conditions (such as an image named "place").  (JO)

10/9/97 (bug fix) Fixed bug that sometimes prevented listboxes from
scrolling far enough horizontally to see the rightmost character.  (JO)

10/10/97 (bug fix) In canvas text items, if the text ended with a \n, it
was not counted in the bbox height, as it did in tk4.2.  This caused
"hello\n" to be the same height as "hello" and you couldn't see the
cursor positioned on the next line. (CCS)

10/10/97 (bug fix) The grid geometry manager didn't always properly
forget about windows after a "grid forget" or "grid remove" command:
the windows could reappear on the screen later.  (JO)

10/13/97 (bug fix) Selection could not be restored to a text widget
after "selection clear" on Windows. (SS)

10/14/97 (bug fix) If a canvas had contained windows that were off-screen,
the windows could sometimes reappear (in the wrong place) if the canvas was
enlarged.  (JO)

10/20/97 (bug fix) Omitting the arguments to the text widget "mark
gravity" option caused a crash. (SS)

10/21/97 (bug fix) Tk did not reset the result after native dialog
modal loops on Window so background events could perturb the dialog
result. (SS)

10/23/97 (bug fix) Memory leak in unix's TkpGetFontFamilies.  Thanks
to James Bonfield for the fix. (DL)

10/27/97 (bug fix) Fixed event reporting for the Mac during a grab
when the pointer was out of the toplevel window. (RJ)

10/28/97 (bug fix) Under Unix, override-redirect was getting set
incorrectly for menus, so that "wm overrideredirect" returned 0. (JO)

10/28/97 (bug fix) Under Unix, focus code could sometimes cause the
display to deadlock (it wasn't flushing the output buffer after issuing
an ungrab command). (JO)

10/28/97 (bug fix) If a PPM image file wasn't complete (e.g. it
consisted of nothing but space characters) Tk entered an infinite loop
reading the header. (JO)

10/28/97 (bug fixes) On the Mac, menubars assigned to toplevels would
disappear after a menu item was invoked from them. On Windows,
clicking a system menu with added items and then again with a
different set of added items would crash. On all platforms, a command
menu entry that caused the entry to be deleted, another one created in
its place, and the replacement deleted would cause a panic. On Unix,
<<MenuSelect>> event bindings were firing every time the mouse moved,
instead of everytime the active menu item changed. (SRP)

10/27/97 (bug fix) If a particular race condition occurred under Windows,
Tk would crash complaining about trying to free a color that wasn't
allocated. (SS)

10/28/97 (bug fix) Under Windows, button grabs did not report motion
events that occurred outside of Tk windows. (SS)

10/28/97 (bug fix) Fixed incorrect display of transparent images on
the Macintosh. (JI)

10/29/97 (bug fix) Reworked the handling of out-of-range indices in
the widget command for listboxes: there were all sorts of quirks
before (e.g., ".l delete -1" actually deleted the first element
of the listbox). (JO)

10/29/97 (bug fix) Fixed crash on the Macintosh that could occur if a
window is moved before it is mapped where the X window was created but
the Macintosh port was not. (RJ)

10/29/97 (bug fix) Fixed several errors in how wm state was maintained
on the Macintosh.  Tk now also will iconify a toplevel window on the
Mac if the new Appearance Manager is present. (RJ)

10/28/97 (bug fixes) In canvas' postscript command: User name
information was leaked in safe interpreters on Unix (security fix).
Errors while reading prolog.ps were not propagated and the error
message was mixed with partial data. Note: postscript output does
not work in safe interpreters on unix and windows. (DL)

10/28/97 (bug fix) Safe Tk interps on unix were leaking env(DISPLAY). (DL)

10/31/97 (bug fix) Fixed problems related to the input focus when one
application had windows open simultaneously on several displays. (JO)

10/31/97 (bug fix) Fixed several problems with traversal of menus via
the keyboard under Unix. (SRP)

11/4/97 (bug fix) Fixed various word-size related problems for 64-bit
architectures. (SS)

11/5/97 (bug fix) Embedding on Windows was using freed data (crashing
in safe.test with TCL_MEM_DEBUG). NB: Embedding is still not fully
implemented on Windows ! (It works mostly when Tk is embeded into it's
own Tk frame (safe::loadTk case), but not well with respect to resizing
with a toplevel container or with an external process). (DL)

----------------- Released 8.0p1, 11/7/97 -----------------------

11/20/97 (bug fix) Fixed bug on the Mac where the "package require"
command caused menus to stop working. (JI)

11/20/97 (bug fix) Fixed bug in rendering transparent gifs on Text
widgets. (JI)

11/20/97 (enhancement) Made the changes required to work with the new
Apple Universal Headers V. 3.0 so we can compile with CW Pro 2.0 (JI)

----------------- Released 8.0p2, 11/25/97 -----------------------

11/25/97 (security bug fix + added feature) Tk Safe Init now asks
the master's safe::TkInit for the 'argv' to use. This is transparently
dealt with by the safe::loadTk API. New optional "-display displayName"
argument to safe::loadTk, and the "-use" argument accepts both window
Ids and Tk window names: see loadTk(n). Made the ":0.0" default display
work on the Mac as it works on Windows and Unix. (DL)

12/3/97 (bug fix/optimization) Removed unneeded and potentially dangerous
instances of double evaluations if "if" and "expr" statements from
the library files. It is recommended that unless you need a double
evaluation you always use "expr {...}" instead of "expr ..." and
"if {...} ..." instead of "if ... ...". It will also be faster
thanks to the byte compiler. (DL)

12/3/97 (new feature) Added support for browser/plugin style embedding,
and made various other fixes to get the plugin working on the Mac. (JI)

12/8/97 (bug fix) on Windows, using "winfo pathname" before "." was mapped
was crashing. (DL)

---- Shipped as part of the plugin2.0b5 as 8.0p2Plugin1, Dec 8th 97 ----

12/97 (bug fix) more Macintosh embeding fixes needed for the plugin. (JI)

Jan/9/98 (improvement) Allow applications to have custom init script
without  having to patch the Tk core: Tk_Init will use an existing
"tkInit" proc if one exists in the interp where one tries to install Tk
instead of defining it's own (tkInit is the transient proc defined in
generic/tkInitScript.h that searches and sources tk.tcl and defines
the 'correct' tk_library). (DL)

---- Shipped as part of the plugin2.0 as 8.0p2Plugin2, Jan 15th 98 ----

6/3/98 (bug fix) Fixed bugs in the tk_getOpenFile under Unix.
 1) If the -initialdir option was "." the result would be "././foo.tcl"
    instead of an absolute path, like the Windows interface.
 2) There is a traceVar on the data(selectPath) where the script was
    assumes the window exists. (BS)

6/12/98 (feature change) Focus -force now sets the foreground window
on Windows platforms in addition to moving the focus. (SS)

6/12/98 (bug fix) Fixed bug in Windows font measurement that did not
take kerning into account. (BS)

6/24/98 (bug fix) On Unix, fixed -initialdir switch to tk_getOpenFile
and tk_getSaveFile to convert the specified directory to an absolute
path and to use the current working directory if the specified
directory does not exist. (SS)

6/25/98 (bug fix) On Unix, both the Tk and the Motif file dialogs
would fail if the -parent flag changed between two parent windows that
had been previously used as file dialog parents. (SS)

6/29/98 (compatibility patch)  Added reserved fields to several Tk
structures to match additions made by Jan Nijtmans dash patch.  This
means that extensions can be compiled against the dash patch
and still work with unpatched Tk, and vice versa.

7/6/98 (bug fix) Added keysym definitions for the new keys on the
Microsoft keyboards.  You can bind to <App>, <Win_L>, and <Win_R>,
but you cannot use the Win keys as modifiers. (SS, BW)

7/6/98 (new feature) Added support for the Macintosh Appearance Manager. (JI)

7/24/98 (feature change) Eliminated the static variable that sets
tk_library and simplified search order for tk.tcl.  The tk_library
variable can now be set before calling Tk_Init to avoid doing any
searches.  If it isn't set, then Tk checks env(TK_LIBRARY), relative
to tcl_library, an install directory relative to the executable, a
source directory relative to the executable, and a tk directory
relative to the source heirarchy containing the executable.  See the
comment at the top of generic/tkInitScript.h for more details. (SS)

7/27/98 (bug fix) The bbox for coords in the canvas were incorrectly
including the center of the coord as part of the bound area.  (RJ)

8/4/98 (bug fix) Fixed memory leak in Windows menu code. (SS)

8/4/98 (bug fix) Fixed bug where bgerror's were not being generated
from menu callbacks on Windows. (SS)

8/4/98 (bug fix) Alt-key bindings were not being handled properly
under Windows, resulting in annoying beeps. (SS)

8/4/98 (bug fix) Fixed bug in Windows menubar handling that allowed
a shared menubar to be deleted when any window using it was deleted. (SS)

8/4/98 (feature change) Introduced TkReadBitmapFile to replace
XReadBitmapFile so that all Tk file opens go through the Tcl channel
mechanism.  This lets us wrap applications that define their own
bitmaps and cursors. Note that XReadBitmapFile is no longer
emulated for non-unix platforms platforms (RJ, BW)

8/5/98 (bug fix) <Insert> binding in entries was masking the virtual
event <<Paste>> binding to Shift-Insert on Windows. (SS)

8/5/98 (bug fix) wm frame would crash if the window had not been
mapped yet on Windows. (SS)

8/5/98 (bug fix) Local grabs did not exclude menus or the caption bar
under Windows. (SS)

8/5/98 (bug fix) Reduced message traffic by setting
WS_EX_NOPARENTNOTIFY on TkChild windows. (SS)

8/6/98 (feature change) Changed tkInitScript.h to use the new
tcl_findLibrary procedure to locate its script library. (BW)

8/10/98 (bug fix) Added special case to font code to limit the
length of displayed strings to avoid wrap-around bugs in some
PC X servers when the pixel length of the string exceeds 0x7fff. (SS)

8/12/98 (bug fix) Macintosh, lock down some of the resources
associated with menus to try and stabilise the menu system
on memory limited machines. (JI)

8/12/98 (windows build change) Moved the tkConsole.obj into the tk80.dll
on windows.  If you build your own Tk main program, you no longer
need to compile and link this yourself. (SKS)

-------- Released 8.0.3 to the Tcl Consortium CD-ROM project, 8/13/98 ------

10/5/98 (new feature) Added the event "MouseWheel" that will fire on
Windows applications in response to mouse wheel movement.  You can
bind to the MouseWheel event and use the %D substitution to get the
delta the wheel moved.  The "event generate" command has also been
enhanced with the -delta flag so you can generate these events from
Tcl.  See the bind and event man pages for more details.  The listbox
and text widgets' default bindings have been updated to understand
MouseWheel events. (RJ)

10/12/98 (performance improvement) Added hash table to canvas widget
that holds numeric ids for items.  The hash table makes item lookup
almost constant time which improves certain canvas operations
(exspecially for canvases with large number items).  Thanks to Mark
Weissman <weissman@gte.com> and Jan Nijtmans <Jan.Nijtmans@wxs.nl>
for submitting this improvement.  (RJ)

10/15/98 (bug fix) The -fill option to text items in the canvas did
not allow the empty string as an argument (meaning transparent) even
though every other item type did.  Thanks to Sebastian Wangnick
<sebastian.wangnick@eurocontrol.be> for supplying this patch. (RJ)

10/20/98 (feature change) The Makefile and configure scripts have been
changed for IRIX to build n32 binaries instead of the old 32 abi
format.  If you have extensions built with the o32 abi's you will need
to update them to n32 for them to work with Tcl.  (RJ)
*** POTENTIAL INCOMPATIBILITY ***

11/10/98 (feature change) The Macintosh menus will use the Appearance
Theme backgrounds, separators and menu shape, if Appearance version
1.0.1 or greater is installed.  The version of Appearance that shipped
with MacOS 8.0 so it will not work with a straight 8.0, but it will
with MacOS 8.1 or later. (JI)

----------------- Released 8.0.4, 11/20/98 -----------------------

11/24/98 (bug fix) On some X servers, XQueryLoadFont will always
return a font, even if the name is meaningless.  This prevents Tk from
parsing the font name, so now we perform a quick sanity check on the
name before letting X have it. (stanton)

12/30/98 (bug fix) Fixed bug in "grid forget" that failed to cancel
pending idle handlers, resulting in a crash in a few odd cases. (stanton)

1/28/99 (configure change) Now support -pipe option on gcc.  (RJ)

2/4/99 (bug fix) Changed so color tables in photo images are freed
immediately instead of being delayed.  This ensures that color tables
are properly disposed at process exit. (stanton)

2/4/99 (bug fix) Changed postscript template to	include a European
character with an umlaut when determining font height. (stanton)

2/4/99 (bug fix) If an image bitmap mask changed but ended up with the
same XID, the GC failed to be updated and so the new mask was
not used. (stanton)

2/4/99 (bug fix) Changed so focus window is always set if -force is
specified.  This fixes the problem on Windows where Tk does not
activate the window if it already has focus. (stanton)

2/4/99 (bug fix) Fixed so errors in console eval are reported
properly.  Eliminated duplicate result messages. (stanton)

2/4/99 (bug fix) Under Windows, changed so toplevels that aren't
resizable don't have resize handles and the zoom box is disabled. (stanton)

2/4/99 (bug fix) Changed to cancel the mouse timer when a user
initiated move/resize loop begins on Windows. (stanton)

2/4/99 (configure change) TK_LD_SEARCH_FLAGS was set incorrectly if
SHLIB_LD_LIBS='${LIBS}', and shared linking is performed through the C
compiler. Systems affected are Linux, MP-RAS and NEXTSTEP, but also
with gcc on many more systems.

2/4/99 (bug fix) Changed some EXTERN declarations to extern since they
are not defining exported interfaces.  This avoids generating useless
declspec() attributes and makes the Windows makefile simpler. (stanton)

2/4/99 (bug fix) Changed so keyboard shortcuts will only be found in
the current toplevel.  Previously, they might be found in menus
attached to other toplevels that might not even be mapped. (stanton)
*** POTENTIAL INCOMPATIBILITY ***

2/4/99 (bug fix) Changed to treat zero width lines in the canvas like
they have width 1 for purposes of selection. (stanton)

2/4/99 (bug fix) Added a workaround for a bug in GetTextExtentExPoint
on Win NT 4.0/Japanese that cause a crash in some cases. (stanton)

2/4/99 (bug fix) Fixed uninitialized memory access bug in Unix send
code. (stanton)

----------------------------------------------------------
Changes for Tk 8.0 go above this line.
Changes for Tk 8.1 go below this line.
----------------------------------------------------------

1/16/98 (new feature) Tk now supports international characters sets:
    - Font display mechanism overhauled to display Unicode strings
      containing full set of international characters.  You do not need
      Unicode fonts on your system in order to use tk or see international
      characters.  For those familiar with the Japanese or Chinese patches,
      there is no "-kanjifont" option.  Characters from any available fonts
      will automatically be used if the widget's originally selected font is
      not capable of displaying a given character.
    - Textual widgets are international aware.  For instance, cursor
      positioning commands would now move the cursor forwards/back by 1
      international character, not by 1 byte.
    - Input Method Editors (IMEs) work on Mac and Windows.  Unix is still in
      progress.

7/7/97 (new feature) The send command now works for Microsoft
Windows. It is implemented using Dynamic Data Exchange, and a new
command, dde, allows Tk to send more generic DDE commands to other
applications. (SRP)

11/3/97 (new feature) Major overhaul of code that manages configuration
options to use Tcl_Obj structures instead of strings:
    - There is a new set of procedures including Tk_CreateOptionTable,
      Tk_InitOptions, and Tk_SetOptions, which replace Tk_ConfigureWidget
      and related procedures.  The old procedures are still available.
      The new procedures use a new format for configuration tables.
      See SetOptions.3 for more information.
    - There are new procedures Tk_AllocColorFromObj, Tk_GetColorFromObj,
      and Tk_FreeColorFromObj to manage colors using objects to hold the
      name of the color and cache the corresponding XColor pointer.
      There are similar procedures Tk_Alloc3DBorderFromObj,
      Tk_AllocBitmapFromObj, Tk_AllocCursorFromObj, Tk_AllocFontFromObj,
      and so on to manage borders, bitmaps, cursors, and fonts.
    - The old-style procedures such as Tk_GetColor and Tk_GetBitmap no
      longer take Tk_Uids for arguments; they just take strings.
    - Menus, labels, buttons, checkbuttons, and radiobuttons have been
      converted to use the new object-based configuration library.
      (SRP & JO)

11/7/97 (improvement) Changed code referring to "interp->result" to call
accessor functions like Tcl_SetResult().

12/23/97 (fix) Fixed transparency and web optimized the palette of
the images/ Tcl powered logos. (DL)

12/16/97 (bug fix) Canvas and text "bind" subcommands generated an
error with no message if called to fetch a binding that didn't exist.
They now silently return without an error like the "bind" command. (SS)

1/13/98 (bug fix) Keysyms for international characters were not being
reported properly under Windows. (SS)

----------------- Released 8.1a1, 1/22/98 -----------------------

2/4/98 (bug fix) Calling XFreeFontNames() twice if couldn't allocate
font. (CCS)

2/10/98 (bug fix) Inlined prolog.ps in tkCanvPs.c to make it accessible
from safe interpreters: canvas postscript now works in safe interps
(like in tk8.0plugin). (DL)

2/11/98 (bug fix) Windows "send" to a remote interp wasn't propagating
$errorInfo correctly from the remote interp to the local invoking interp.
(CCS)

2/11/98 (bug fix) Windows "send" should have accepted "--" to mean "no more
arguments". (CCS)

2/11/98 (bug fix) Windows "send" was concatenating its arguments
incorrectly (not consistent with "eval", "uplevel", or Unix "send"). (CCS)

2/18/98 (bug fix) Macintosh radiobuttons and checkbuttons now color
their backgrounds correctly under Appearance.  The controls gadgets themselves
however, remain the Theme colors. (JI)

2/18/98 (improvement) The corner pixels that peek through around the
rounded corners of the Mac button widget are now controlled by the
-highlightbackground, rather than the -background option. (JI)

2/18/98 (improvement) Implemented the intra-application Send on the
Mac (RJ)

2/18/98 (bug fix) Under X, a problem mapping from a fontStructPtr to an
XLFD (no XA_FONT attribute) would lead to dereferencing NULL. (CCS)

----------------- Released 8.1a2, Feb 20 1998 -----------------------

10/21/98 (bug fix) Tk_UnderlineChars did not handle UTF strings properly
so underline indices were in bytes instead of characters. (stanton)

11/19/98 (bug fix) Fixed menus and titles so they properly display
Unicode characters under Windows. [Bug: 819] (stanton)

11/24/98 (bug fix) Fixed a bunch of memory leaks in the Windows menu
code. [Bug: 620] (stanton)

11/25/98 (bug fix) Various small bug fixes: (stanton)
	- hidemargin option was not honored properly in menus [Bug: 859]
	- disabled menu entries were getting reenabled whenever the
	mouse passed over the entry [Bug: 860]
	- fixed deletion order bug where a crash would result if a
	binding deleted "."

11/30/98 (bug fix) The error result was getting lost when restoring
configuration options in buttons. [Bug: 619] (stanton)

12/8/98 (bug fix) The Windows clipboard was not correctly traslating
multibyte characters. [Bug: 935] (stanton)

----------------- Released 8.1b1, Dec 11 1998 -----------------------

1/29/99 (bug fix) Fixed bug in "grid forget" that failed to cancel
pending idle handlers, resulting in a crash in a few odd
cases. (stanton)

2/4/99 (bug fix): Fixed uninitialized memory access in
Tk_SetAppName. [Bug: 919] (stanton)

2/4/99 (bug fix): Added a workaround for a bug in GetTextExtentExPoint
on Win NT 4.0/Japanese. [Bug: 1006] (stanton)

2/4/99 (bug fix): Changed so keyboard shortcuts for menus will only be
found in the current toplevel.  Previously, they might be found in
menus attached to other toplevels that might not even be mapped.
[Bug: 924] (stanton)

2/4/99 (bug fix): Changed to treat zero width lines in the canvas like
they have width 1 for purposes of selection. [Bug: 925] (stanton)

2/4/99 (bug fix): TK_LD_SEARCH_FLAGS was set incorrectly if
SHLIB_LD_LIBS='${LIBS}', and shared linking is performed through the C
compiler. Systems affected are Linux, MP-RAS and NEXTSTEP, but also
with gcc on many more systems. [Bug: 908] (stanton)

2/4/99 (feature enhancement): Changed so windows that aren't resizable
don't have resize handles and the zoom box is disabled on
Windows. (stanton)

2/4/99 (bug fix): Fixed so errors in console eval are reported
properly.  Eliminated duplicate result messages. [Bug: 973] (stanton)

2/4/99 (bug fix): Changed so focus window is always set if -force is
specified.  This fixes the problem on Windows where Tk does not
activate the window if it already has focus. (stanton)

2/4/99 (bug fix): If an image mask changed but ended up with the same
XID, the GC failed to be updated and so the new mask was not
used. [Bug: 970] (stanton)

2/12/99 (new feature): Tk is now thread safe.  You enable this by
configuring with --enable-threads.  Tcl must also be compiled with
--enable-threads.  See Tcl for more information about the threading
interfaces. (lfb)

2/25/99 (bug fix) Under Windows, wish can now inherit pipe handles on
stdio so it is possible to use the wish executable in a command
pipeline to capture the output of puts or read from the pipe with
gets.  (redman)

3/1/99 (bug fix) Under Windows, Tk was not properly handling focus and
activation changes in some cases. (redman)

3/10/99 (new feature) Tk now uses the new stub library feature in Tcl.
The Tk library now contains no direct references to any symbols in
Tcl.  In addition, there is a new Tk_MainEx() function that takes an
interpreter as an argument.  See the Tcl documentation for more
information about the stubs mechanism. (redman)

3/14/99 (feature change) Test suite now uses "test" namespace to
define the test procedure and other auxiliary procedures as well as
global variables.
    - Global array testConfige is now called ::test::testConfig.
    - Global variable VERBOSE is now called ::test::verbose, and
      ::test::verbose no longer works with numerical values.  We've
      switched to a bitwise character string.  You can set
      ::test::verbose by using the -verbose option on the Tk command
      line.
    - Global variable TESTS is now called ::test::matchingTests, and
      can be set on the Tk command line via the -match option.
    - There is now a ::test::skipTests variable (works similarly to
      ::test::matchTests) that can be set on the Tk command line via
      the -match option.
    - The test suite can now be run in any working directory.  When
      you run "make test", the working directory is nolonger switched
      to ../tests.
(hirschl)
*** POTENTIAL INCOMPATIBILITY ***

----------------- Released 8.1b2, March 16, 1999 ---------------------

3/23/99 (feature change) Test suite now uses "tcltest" namespace to
define the test procedure and other auxiliary procedures as well as
global variables.  The previously chosen "test" namespace was thought
to be too generic and likely to create conflits.
(hirschl)
*** POTENTIAL INCOMPATIBILITY ***

3/26/99 [bug fix]  Fixed bug reported by Bryan Oakley in the
menubutton bindings.  There was a false assumption that there was
always a menu attached to the button.  [Bug 1116] (surles)

3/26/99 (feature change) Removed --enable-tcl-stub from the configure
script. Linking Tk to Tcl stubs is causing too many problems when
linking executables like wish.  Until the Tk is a fully loadable
extension, linking against the Tcl stubs is not supported in Tk.
(redman)

3/26/99 (feature change) --nameble-shared is now the default and builds
Tk as a shared library; specify --disable-shared to build a static Tk
library and shell.
*** POTENTIAL INCOMPATIBILITY ***

3/29/99 (api change) Standardized text layout and font interfaces
so they are consistent with respect to byte versus character
oriented indices.  The layout functions all manipulate character
oriented values while the lower level measurement functions all
operate on byte oriented values. (stanton)

4/1/99 (bug fix) Image handlers are finalized before the font subsystem
to fix crashes during finalization of complex widgets. (stanton)

4/1/99 (feature change) Removed the send command on Windows.  Moved
the DDE basis of that command out to its own extension.  The send
implementation on top of DDE was causing Tk to lock up in some cases.
(redman)

4/5/99 (bug fix) Fixed handling of Unicode in text searches.  The
-count option was returning byte counts instead of character counts.

4/5/99 (feature change) Cut and paste to an entry widget returns the
selection instead of the widget contents, which can be different if the
-show option is used to hide the display. (stanton)

--------------- Released 8.1b3, April 6, 1999 ----------------------

4/20/99 (compiler fix) changed definition of Status type to use a
typedef instead of a #define to avoid conflicting with the cygwin win32
headers. (redman)

4/22/99 (bug fix) Set the -translation and -encoding options to binary
for image files. (redman)

4/27/99 (bug fix) Changed to avoid the need for forward declarations in
stub initializers.  Added extern "C" blocks around stub table pointer
declarations so the stubs can be used from C++ code. (stanton)

--------------- Released 8.1 final, April 29, 1999 ----------------------

5/7/99 (bug fix) Fixed bug wheretk_popup fails when called too
quickly. [Bug: 2009] (stanton)

5/18/99 (bug fix) Fixed clipboard code so it handles Unicode data
properly on Windows NT and 95. [Bug: 1791] (stanton)

5/19/99 (bug fix) Add extern "C" block around entire header file for
C++ compilers to fix linkage issues.  Submitted by Don Porter and Paul
Duffin. (redman)

--------------- Released 8.1.1, May 25, 1999 ----------------------

5/21/99 (bug fix) Fixed clipboard code to handle lack of CF_LOCALE
information (from command.com).  (stanton)

6/1/99  (bug fix) Improved I18N selection support.  COMPOUND_TEXT
is converted to/from iso2022, and STRING is converted to/from
iso8859-1.  More work is needed.  (stanton)

6/3/99  (bug fix) Fixed selection code to handle Unicode data in
COMPOUND_TEXT and STRING selections.  [Bug: 1791] (stanton)

6/16/99 (new feature) Changes to makefiles and configure scripts to
support TEA specification.  (wart)

6/30/99 (bug fix) Removed deprecated functions, patch from Jan
Nijtmans. [Bug 2080] (redman)

6/30/99 (bug fix) Applied patch to allow Img extension to work with
8.2, patch from Jan Nijtmans.  [Bug 2068] (redman)

6/30/99 (bug fix) Applied patch from Don Porter to prevent the Windows
shutdown code from calling Tcl functions when the stub table has not
been initialized in TkWinWmCleanup. [Bug: 2269] (redman)

7/8/99  (bug fix) Changed TkWinChildProc to pass WM_WINDOWSPOSCHANGED
through to DefWindowProc to make OpenGL sub-windows happpy.  This
allows Windows to generate the WM_SIZE and WM_MOVE messages. (stanton)

--------------- Released 8.2b1, July 14, 1999 ----------------------

7/16/99 (bug fix) Copy prolog.ps from the generic directory for
install-libraries make target. (redman)

7/22/99 (bug fix) Applied patch from Jeff Hobbs to fix
library/menu.tcl. [Bug: 2425] (redman)

7/22/99 (bug fix) Make install-sh have executable permissions before
calling from the Makefile. [Bug: 2413] (redman)

7/22/99 (bug fix) Block out sys/stat.h include with #if to allow
extension writers to use the MetroWerks compiler on Windows.
[Bug: 2385] (redman)

7/29/99 (bug fix) Allow tcl to opn CON and NUL on Windows, moved check
to Tk Console code instead.  [Bug: 2393 2392 2209 2458] (redman)

7/30/99 (bug fix) corrected the Windows build of threaded Tk from both
sets of makefiles (nmake and gmake). (redman)

7/30/99 (bug fix) Added XFillRectangle to stub table, patch from Jan
Njitmans.  [Bug: 2446] (hobbs)

8/1/99  (bug fix) Wrapped #define of panic() inside #ifndef blocks to
avoid compiler errors on Macintosh.  Patch from Vince Darley.
[Bug: 2389] (hobbs)

--------------- Released 8.2b2, August 5, 1999 ----------------------

8/13/99 (Mac) Rearranged the projects in the tkMacProjects.sea.hqx so
that the build directory is separate from the sources.  Fixed bug in
Tk_DrawChars(). (Jim Ingham)

--------------- Released 8.2.0, August 17, 1999 ----------------------

9/21/99 (bug fix) fixed 'wm deiconify' quirks on Windows. (hobbs)

9/21/99 (bug fix) fix fg<>bg GC swap bug for canvas. [Bug: 2676] (hobbs)

9/21/99 (config fix) fixed AIX config issues for Tk. (hobbs)

9/24/99 (feature change) tk_dialog now uses {Times 12} by default. (hobbs)

--- Released 8.2.1, October 04, 1999 --- See ChangeLog for details ---

10/30/99 (bug fix) fixed XKeysymToKeycode to handle mapping of symbolic
keysyms (Left, Home, ...) with event generate (hobbs)

10/30/99 (bug fix) change tkEntrySeeInsert to avoid the use of a while loop
that could eat CPU tremendously.  Behavior of moving the cursor at the
right edge changes slightly. [Bug: 3195] (hobbs)

10/30/99 (bug fix) changed tkScrollButtonUp to check for existence of
tkPriv(relief) in order to avoid spurious release events (hobbs)

--- Released 8.2.2, November 04, 1999 --- See ChangeLog for details ---

11/19/99 (bug fix) fixed expression error that could cause
'malformed bucket chain' error in tkEntry.c. (hobbs)

11/19/99 (bug fix) fixed Tk_NameOfColor (hobbs)

--- Released 8.2.3, December 16, 1999 --- See ChangeLog for details ---

1999-09-01 (feature enhancement) rewrote runtime libraries to use new
Tcl functions where appropriate

1999-10-28 (feature enhancement) added Img patch from Jan Nijtmans that
makes the image command Tcl_Obj-based, adds support for binary -data args,
adds alpha channel to images, adds GIF write capability (RLE).  Binary
compatability is maintained, and source level compatibility is retained
with -DUSE_OLD_IMAGE. (nijtmans)

1999-11-16 (feature enhancement) made listbox Tcl_Obj based, added
-listvariable option and itemconfigure command to allow coloring
individual items. (melski)

1999-11-23 (feature enhancement) added TK_OPTION_DONT_SET_DEFAULT as an
equivalent to TK_CONFIG_DONT_SET_DEFAULT (hobbs)

1999-11-24 (feature enhancement) updated dialogs to use color icons on
Unix, center properly over -parent. (hipp, hobbs)

1999-12-01 (feature enhancement) added hooks into main() code to support
"big" shells more easily. (redman)

1999-12-02 (feature enhancement) converted Tk_DestroyCmd, Tk_LowerCmd and
Tk_RaiseCmd to their ObjCmd equivalent.

1999-12-12 (bug fix) fixed bug in TextSearchCmd for multibyte chars

1999-12-13 (feature enhancement) added support for pointer warping via the
event -warp option, added some items from Dash patch: canvas widget now
Tcl_Obj-based, added Tk_CreateSmoothMethod, added support for <Quadruple>
clicks, entry widget validation routines, new -state hidden in text
widgets, new -state -active* -disabled* -offset options to canvas items
(see man page for full docs).  New features include dashed line support on
the canvas, -elide support for TkMan, postscript printing of images and
windows from the canvas.  Binary compatibility is maintained with 8.2, and
source level compatibility is kept by using -DUSE_OLD_CANVAS.
(hobbs, nijtmans, et al)

1999-12-16 (feature enhancement) added "bitstream cyberbit" to list of
font fallbacks. (hobbs)

1999-12-16 (feature enhancement) added new 'tk useinputmethods ...' command
to provide support for disabling/enabling the use of XIM on X.  This was
previously all done at compile time, and always on.  Now it is turned off
by default, even when available, and the user must turn it on to use XIM
(per display).
	*** POTENTIAL INCOMPATIBILITY ***
user must add 'tk useinputmethods 1' to retain old style. (hobbs)

1999-12-16 (feature enhancement) added proper support for -initialfile
to tk_get*File, and made Unix version better match Windows file box
that it was emulating. (hobbs)

1999-12-16 (bug fix) removed necessity of 'update idle' before 'wm
deiconify' on Windows. (mao)

1999-12-16 (feature enhancement) added support for Windows system cursors
to TkGetCursorByName (use -cursor @filename)

1999-12-21 (bug fix) fixed lack of refresh for thin frames (darley)

1999-12-21 (bug fix) fixed panic in Tk_CoordsToWindow to print error
to stderr instead (for Tix) (hobbs)

1999-12-21 (bug fix) fixed segv with scale widget when using -cursor (hobbs)

--- Released 8.3b1, December 22, 1999 --- See ChangeLog for details ---

2000-01-05 (bug fix) Applied fixes for unprotected arg passing through eval
and after in Tk runtime code [Bug: 3943] (hobbs)

2000-01-05 (bug fix) Applied fix for i18n problems with Mac clipboard
[Bug: 3544] (hobbs)

2000-01-05 (feature change) removed the 8.3b1 introduced -state option
for text tags, and documented -elide (-state hidden == -elide true) (hobbs)

2000-01-12 (bug fix) fix Windows 'wm deiconify' to zoomed state [Bug: 2077]
and fixed possible flashing of unmapped toplevel in deiconify [Bug: 3338]
and fixed unwanted mapping of transient window [Bug: 572] (hobbs)

2000-01-12 (feature enhancement) extended 'wm state' to accept a state
to set for the toplevel, and added support for zoomed (maximized) state
on Windows (hobbs)

2000-01-12 (bug fix) Applied fix for cursor to not blink when entry or
text widget was disabled [Bug: 1807] (hobbs)

--- Released 8.3b2, January 13, 2000 --- See ChangeLog for details ---

2000-01-20 (bug fix) fixed interpretation of consecutive ^ characters in
grid command (melski)

2000-01-20 (bug fix) fixed -select(bg|fg) class names in listbox (hobbs)

2000-01-20 (bug fix) fixed handling of too few coords for line item type in
canvas (hobbs)

2000-01-20 (bug fix) fixed dialog's association with parent (melski)

2000-01-26 (bug fix) fixed handling of binary data for -data option to
image create (melski)

2000-01-26 (feature enhancement) improved GIF decoding speed by ~60%
(melski)

2000-01-26 (feature enhancement) added tk_chooseDirectory implementation
for Unix and Mac (nelson, melski)

2000-02-01 (bug fix) fixed resolution rounding problem in scale (porter)
and fixed potential Unix seg fault due to use of ckfree instead of
Tcl_EventuallyFree (hobbs)

2000-02-01 (bug fix) fixed handling of negative dash values for canvas
items (nijtmans)

2000-02-01 (bug fix) fixed dialog lockup on Windows where once the native
dialog disappeared, the parent window could end up locked up (hobbs)

2000-02-03 (bug fix) fixed text dump to use char indices instead of byte
indices (melski)

2000-02-07 (bug fix) fixed handling of default extension in unix file
dialogs (dejong)

2000-02-08 (bug fix) corrected windows symbol font use to restrict itself
to 8-bit chars (kenny)

2000-02-08 (feature enhancement) improved support for moving from the old
style image C API to the new obj'ified one with new Tk_InitImageArgs
command and stub'ing of image code.  See docs for how to make the
transition. (nijtmans)

2000-02-08 (bug fix) fixed incorrect handling of CapsLock on Win9* and the
use of dead keys on international keyboards (spjuth)

2000-02-10 (bug fix) brought Mac back to building state, added support
for Appearance Manager (ingham)

2000-02-10 (feature enhancement) added support for buttons 4 && 5 as
mousewheel style scrolling in listbox and text widget for Unix.

--- Released 8.3.0, February 10, 2000 --- See ChangeLog for details ---

2000-03-02 (bug fix) fixed crash in listbox when cursor was configure and
then widget was destroyed (hobbs)

2000-03-02 (feature enhancement) added %V substitution to entry widget
validation to clarify type of validation occuring (hobbs)

2000-03-07 (feature enhancement) added -disabledforeground/-state to labels
(melski)

2000-03-29 (config enhancement) improved build support for gcc/mingw on
Windows (nijtmans, hobbs) and added RPM target (melski)

2000-03-24 (bug fixes) numerous corrections for more correct Unix dialog
behaviors (melski)

2000-03-27 (bug fix) fixed mem leak in wm commands (hu)

2000-03-31 (bug fix) correct initialization of Windows static builds and
added Unicode aware open/save file dialogs on Windows (hobbs)

2000-03 (bug fix) canvas: corrected support for transparency in dashed
lines on Windows (nijtmans); added support for postscript generation of
images on Windows, also fixing transparency printing (biancardi); corrected
handling of configure options in non-empty canvas (melski)

2000-04-07 (bug fix) correct font name length restriction that prevented
the use of long named (>16 char) fonts on NT/2000 (hobbs)

2000-04-07 (bug fix) fixed safe Tk to work in base cases (hobbs)

2000-04-10 (bug fix) corrected Alt-Key event generation and handling of
Alt-sequence Windows special char generation and (Control|Shift|Alt)_L/_R
determination (melski)

2000-04-10 (bug fix) correctly check state of parent when popping up
bgerror dialog. (melski)

2000-04-11 (feature enhancement) msgcat now searches up the namespace chain
for a match instead of just in the local namespace (hershey)

2000-04-12 (bug fix) corrected handling of Windows clipboard to allow for
use of user-defined types within the Tk app (hobbs)

2000-04-13 (feature enhancement) improved handling of shadow determination
for 3D borders in very light/dark cases (hipp, melski)

2000-04-13 (bug fix) correctly color separator bg in menus on Windows
(melski)

2000-04-14 (bug fix) improved handling of scale widget, reduced number of
redraws (hobbs)

2000-04-17 (feature enhancement) made shift-selection more Windows-like
(intuitive) in text widget (melski)

2000-04-22 (bug fix) mac bug fixes, nav services handling (ingham)

2000-04 more docs for public APIs (melski)

--- Released 8.3.1, April 26, 2000 --- See ChangeLog for details ---
2000-04 (doc updates) extended, updated docs (melski)

2000-05-09 (feature change) removed WS_EX_TOOLWINDOW style bit for
transient windows on Windows platforms, so that transients have
full-size titlebars (melski)

2000-05-09 (bug fix) fixed calling of takeFocus proc (nemethi)

2000-05-11 (bug fix) corrected handling of 3DBorder, Cursor and Color
objects on multiple screens (hobbs)

2000-05-12 (feature enhancement) improved support for chars in 0-255
range for bitmap ANSI fonts (spjuth, hobbs)

2000-05-12 (widget enhancement) added support for -repeatdelay,
-repeatinterval for command buttons; and -compound (image and text
simultaneously) for labels, check-, radio-, and command buttons (melski)

2000-05-14 (widget change) added "readonly" state for entries and
changed behavior of "disabled" entries; added -readonlybackground
option for entries (melski)
*** THIS IS A BACKWARDS INCOMPATIBLE BEHAVIOR CHANGE ***

2000-05-15 (feature enhancement) added [image inuse] command (melski)

2000-05-15 (feature enhancement) added -nice option to [bell] command (duncan)

2000-05-17 (widget enhancement) added -overrelief option for
check/radio/buttons (melski)

2000-05-26 (feature change) added support for new syntax in
Tk_OptionSpec tables; if the database name for an option contains an
embedded "." it indicates that the name contains an overriding window
class specifier in addition to the database name, which allows widgets
to perform queries for certain options as if they were options for a
different widget class (melski)

2000-05-28 (new widget) added spinbox widget (hobbs)

2000-05-31 (feature change) replaced bgerror dialog with a new and
improved one (fellows, melski)

--- Released 8.4a1, June 6, 2000 --- See ChangeLog for details ---

2000-05-15 (bug fix) changed wm deiconify from using idle callback to
calling restack and focus code immediately. (hobbs)

2000-07 (build cleanup) cleanup of defines in tkConfig.sh, and cleanup
in make and configure files to better handle .rc files across
builds. (welch)

2000-07 (build improvements) cleanup of the makefiles and configure scripts
to correct support for building under gcc for Windows. (dejong)

2000-08 (feature enhancements) for Windows, corrected drawing of separator
menu entries, disable menu entries and the height for separator
bars. (melski)

2000-08 (bug fix) fixed calling of takeFocus proc with arg bearing
functions. (nemethi)

2000-08 (bug fix) For text widgets, added a test for a NULL segment pointer
when doing backwards searches for "", correct searching over elided chars,
and corrected search combining -regexp and -nocase. (melski)

2000-08 (bug fix) Corrected code for using 'place', cursors, colors and 3D
borders on multiple screens simultaneously. (hobbs, hipp)

--- Released 8.3.2, August 9, 2000 --- See ChangeLog for details ---

2000-06-15 (new feature) [tk_getOpenFile ... -multiple] (melski)

2000-06-29 (new feature) localization support in Tk dialogs (duperval,
melski, et al)

200-07-28 (new feature) -state option for listbox, better native color
defaults (melski)

2000-08 (feature rewrites) Tcl_Obj'ified clipboard, message, tkwait,
bindtags, grab. place, selection commands (melski)

2000-08-24 (new feature) More correct GNU configure support (no more
--enable-gcc) (dejong)
	*** POTENTIAL INCOMPATIBILITY ***

2000-08-29 (bug fix) Corrected Windows menu indicator drawing (oberhumer)

2000-09-01 (bug fix) Added tkPlatDecls.h to default install (melski)

2000-09-17 (new feature) Added TK_OPTION_CUSTOM type, similar to
TK_CONFIG_CUSTOM (melski)

2000-09-29 (bug fix) Several fixes for multi-display uses of Tk (hipp, hobbs)

2000-10-05 (new feature) Tk_CreateAnonymousWindow API to create anonymous
Tk windows controllable from C (melski)

2000-10-27 (new default behavior) [tk useinputmethods 1] is the default
in tk.tcl, for users of XIM and "dead" keys (hobbs)

2000-10-30 Improved support for static builds on Windows (gravereaux)

 * Added support for mingw (gcc on Windows), AIX-5 and Win64 builds
   (dejong, hobbs)

 * Improved error checking in Windows native dialogs (melski, hobbs)

--- Released 8.4a2, November 3, 2000 --- See ChangeLog for details ---

2001-04-04 (build improvements) redid Mac build structure (steffen)
Corrected IRIX-5* configure (english).  Added support for AIX-5 (hobbs).
Added support for Win64 (hobbs).

2001-04-04 (doc fixes) numerous doc corrections and clarifications.
Update of READMEs.

2001-04-04 (bug fix) corrected reseting of service mode to only occur when
it was set (hedin, hobbs)

2001-04-02 (bug fix) Improved tests on Windows for correctness.
Checked for menu deletion before calling associated menu entry command.
Fixed listbox, canvas and entry destruction to be more aware of current
widget activity. (hobbs)

2001-03-30 (feature enhancement) added support for changing IME on the fly
in Windows (2000) (lam)
(bug fix) handled the error case where a valid-looking but invalid
identifier could be passed in certain event generate options causing a
crash (hobbs)

2001-03-29 (bug fix) corrected handling of drag-selection (dejong)

2001-01-02 (feature enhancement) added Windows icon support in wm
iconbitmap (darley)

2000-10-27 (feature enhancement) made [tk useinputmethods 1] the default
for Tk (hobbs)

2000-10-18 (bug fix) Corrected rendering of 1-pixel wide stippled lines on
Windows.  Correct use of active- and disabledwidth values for displaying
lines.  Enhanced error handling in Windows native dialogs (melski)

2000-09-29 (bug fix) corrected BadMatch errors when using Tk on multiple
screens (hipp)

2000-08-18 (feature enhancement) Removed redundant call to DitherInstance
(melski)

--- Released 8.3.3, April 6, 2001 --- See ChangeLog for details ---

2000-11-21 (new feature)[TIP 5] Tk_ClassProcs, Tk_SetClassProcs API (melski)

2000-12-13 (performance enhancement)[403327] Tcl_Objs of type "double"
are recognized in SetMMFromAny to speed up canvas coord calculations (hobbs)

2001-01-02 (new feature)[TIP 8] [wn iconbitmap -default] on Windows (darley)

2001-02-12 (new feature)[TIP #21] asymmetric padding in the pack and grid
geometry managers (hipp)

2001-05-21 (new feature)[TIP #11], -compound for [menubutton] widget (helfter)

2001-06-03 (bug fix) corrected support for is10646 fonts on Unix, added a
ucs-2be encoding (welch)

2001-07-02 (bug fix) allowed tkwin to be Tcl_EventuallyFree'd in
Tk_DestroyWindow so other widgets could register their use of it.  Updated
entry and listbox widgets to use this, correcting potential crashes. (hobbs)

2001-08-01 (interface rewrite)[TIP 44] moved all private tk[A-Z]* commands and
variables into the ::tk:: namespace (porter)
	*** POTENTIAL INCOMPATIBILITY ***

 * overhaul of configure scripts for cleaner standard support and support
   of mingw gcc on Windows. (mdejong)

 * improved tests to better handle results on variant systems (hobbs)

 * correct several minor Purify complaints (hobbs)

--- Released 8.4a3, August 6, 2000 --- See ChangeLog for details ---

2001-08-06 (new feature) added GNU (HURD) build support. (brinkman)

2001-08-23 (new feature) added QNX-6 build support. (loverso)

2001-08-24 (bug fix) correct several possible free memory reads and array
bounds read errors reported by purify. (hobbs)

2001-08-27 (new feature) added call to Tcl_SetMainLoop which enables Tk to
be loaded interactively into tclsh and have the event loop kick in
correctly. (hobbs)

2001-08-28 (bug fix) fixed tk_chooseDirectory crash on Win95. (baker)

2001-08-28 (bug fix) removed 2 second 'raise' delay seen by some Unix
window managers. (hobbs, baker)

2001-09-14 (bug fix) fixed memory leaks that occured if errors were
thrown while initializing the channel for an image. (darley)

2001-09-20 (new feature) --enable-64bit support was added for HP 11 when
using the native compiler.

2001-10-03 (new feature) finalized Win64 support with latest RC1 release
and SDK. (hobbs, stacy)

2001-10-04 (new feature) added enhanced bgerror dialog from Hipp. (hobbs)

2001-10-09 (new feature) added brace/quote matching and file/path/var
expansion to the Win/Mac console. (hobbs)

2001-10-17 (bug fix) fixed file filtering in the motif file dialog (nelson)

2001-10-17 (bug fix) updated Mac build support. (steffen)

--- Released 8.3.4, October 19, 2001 --- See ChangeLog for details ---

2001-08-14 (bug fix)[450545] Tk's Tcl_ObjTypes now registered (fellows)

2001-08-20 (performance enhancement) internal use of a "window" Tcl_ObjType
(fellows)

2001-08-20 (performance enhancement) Obj-ified [grid] and [pack] (spjuth)

2001-09-26 (new feature)[TIP 18] add labels to frames, update geometry
managers (spjuth)

2001-09-30 (new feature)[TIP 37] [grid {row|column}configure -uniform] (spjuth)

2001-10-12 (new feature)[TIP 63] [$menu add ... -compound] (helfter)

2001-10-18 (build improvement) no more warnings about building with
thread-enabled Tcl (hobbs)

2001-11-10 (build improvement) new make target 'make gdb' (dejong)

2001-11-12 (new feature)[TIP 26] simple undo/redo in text widget (callewaert)

2001-11-12 (build improvement) revitalized makefile.vc (gravereaux)

2001-11-17 (visual change) default button size on Windows changed to
conform to Windows style (hobbs)
	**** POTENTIAL VISUAL INCOMPATABILITY ****

2001-12-03 (new feature)[TIP 74] [wm stackorder] (dejong, steffen)

2001-12 (new feature) more use of Unicode in native widgets on Windows (hobbs)

2001-12-18 (bug fix)[413735] event-click-drag-1.2 test failure (porter)

2001-12-28 (new feature) On Windows, buttons accept negative widths, meaning
minimum size, enabling native L&F (hobbs)

2002-01 (bug fix) updates for CONST-ification in Tcl API, notably
Tcl_ParseArgv.  Use -DUSE_NON_CONST to suppress source incompatibility
	**** POTENTIAL INCOMPATABILITY ****

2002-01-31 (bug fix)[508988] logic error in menu cloning (helfter)

2002-02-01 (new feature)[TIP 14] [$photo transparency] (fellows)

2002-02-01 (bug fix)[511956] C99 spec: avoid 'bool' as a variable name (hobbs)

2002-02-19 (bug fix) updates to image code calls of Tcl_Seek/Tcl_Tell to
address TIP 72 changes (64-bit) in Tcl (fellows)

2002-02-21 (new widget)[TIP 41] added [panedwindow] (hobbs)

2002-02-22 (new feature)  64-bit support for xlc compiler on AIX-4 (hobbs)

2002-02-25 (bug fix)[503772] blinking cursor fix in [text] (hobbs)

2002-02-25 (bug fix)[503613] [listbox] handling of invalid listvar (hobbs)

2002-02-25 (feature change)[493145] mirror B2 bindings to B3 on Windows (hobbs)

 * (updated demos) many updates to show new features (fellows)

--- Released 8.4a4, March 5, 2002 --- See ChangeLog for details ---

2002-03-20 (feature change)[TIP 27][532644] Constness changes (porter)

2002-03-21 (bug fix)[528441] Change in optimization flags for windows
(gravereaux)

2002-04-08 (bug fix) MSL stdin/out fixes prevent crash on exit  (steffen)

2002-04-12 (bug fix) Centralized closing of display, mem-leak fixes (hobbs)

2002-04-22 (bug fix)[223739] More robust FP comparisons for odd
architectures (fellows)

2002-04-22 (bug fix)[541999] Fixed posible overun of 16-bit size limit
of X windows in drawchars (hobbs,bonfield)

2002-04-22 (bug fix)[541849] ButtonLeave implementation corrected (hobbs)

2002-04-24 (new feature) TCLTK_NO_LIBRARY_TEXT_RESOURCES check added,
allowing disable of inclusion of tk lib into resources (steffen)

2002-05-07 (bug fix)[553208] Makefile/Win fix (TCLDIR, INSTALLDIR
forward slash trouble resolved) (gravereaux)

2002-05-20 (bug fix) msgcat added to resources, fixed setup of bindings
on startup (steffen, porter)

2002-05-21 (bug fix) Build system fix, SC_ENABLE_SHARED before
SC_CONFIG_CFLAGS for usage for SHARED_BUILD (dejong)

2002-05-26 (bug fix)[548765] Fixed -value "" redraw error for variable
created by radiobutton (spjuth)

2002-05-27 (feature change) [wm transient .t .t] now raises an error (dejong)
	*** POTENTIAL INCOMPATIBILITY ***

2002-06-10 (new feature)[566605] Utilities for -underline, ampersand magic
(kovalenko)

2002-06-12 (feature change) A transient toplevel now mirrors state changes
in the master. (dejong)
	*** POTENTIAL INCOMPATIBILITY ***

2002-06-13 (bug fix) Fixed handling of cursor specs across platforms to
be consistent. (fellows)

2002-06-14 (new feature) [TIP 98] Enhanced photo compositing (fellows)
	*** POTENTIAL INCOMPATIBILITY ***

2002-06-14 (bug fix) Removed references to matherr (kupries)

2002-06-14 (new feature) [TIP 47] Reorganized Tk to allow usage in writing
an X wm (english)

2002-06-14 (new feature) [TIP 84] Full motion events upon request (hobbs)

2002-06-17 (new feature) [TIP 82] -offrelief option for check/radiobutton
(hipp)

2002-06-17 (enhancement) Added msg catalog for UK English. (porter)

2002-06-17 (new feature) [TIP 96] Added caret handling (hobbs)

2002-06-19 (new feature) [TIP 48] Added style engine (bonnet)

2002-06-19 (bug fix)[570902] Reorganized Tk shutdown to work around bugs in
X (dejong)

2002-06-20 (new feature) [TIP 94] Added -activestyle for [listbox] (hobbs)

2002-06-21 (new feature) [TIP 104] generalized text undo/redo (callewart,
hobbs)

2002-06-22 (new feature) [TIP 95] Added [wm attributes] command (hobbs)

2002-06-22 (new feature) [TIP 93] enhanced get/delete to accept accept
multiple range pairs (hobbs)

--- Released 8.4b1, July 5, 2002 --- See ChangeLog for details ---

2002-07-11 (bug fix) some memory allocation failures now result in
	error messages rather than panic (fellows)

2002-07-15 (platform support) Borland makefile on Windows (gravereaux,giese)

2002-07-16 (bug fix)[220800,581627] icon reading (darley)

2002-07-19 (bug fix) Postscript generation on Win2K (hipp)

2002-07-22 (bug fix)[570764,568278] transient windows (dejong)

2002-07-24 (bug fix)[581560] canvas memory management (hobbs)

2002-07-24 (bug fix)[584691] focus ring on compound button (hobbs)

2002-07-25 (feature enhancement)[564521] Obj-ified [wm] (spjuth)

2002-08-04 (new feature)[589853][TIP 27] Tk interfaces are now fully
	CONST-ified.  Use the symbols USE_NON_CONST or USE_COMPAT_CONST
	to select interfaces with fewer changes.
        *** POTENTIAL INCOMPATIBILITY ***

2002-08-07 (bug fix)[578654] bezier curves on canvas (hobbs)

2002-08-07 (platform support)[468139] native directory browser on Win (hobbs)

2002-08-07 (bug fix)[467524] fixed -from handling for gifs (obermeier)

2002-08-08 (bug fix)[592201] wm transient panic (english,dejong)

Rewrote Tk test suite to use tcltest package.

--- Released 8.4b2, August 9, 2002 --- See ChangeLog for details ---

2002-08-20 (bug fix) tk.h checks for matching tcl.h version (porter)

2002-08-27 (bug fix)[582457] toolbar button bindings (hipp)

2002-08-31 (platform support)[602770] Mac OS X / Aqua port (steffen)

2002-09-02 (bug fix)[565485] button height on windows (hobbs)

2002-09-02 (new feature)[TIP 108] new comand [tk windowingsystem] (steffen)

2002-09-02 (new feature)[TIP 107][601518] [raise] is non-blocking (english)

2002-09-02 (platfrom support) 64-bit compile on HP-11 (martin)

--- Released 8.4.0, September 10, 2002 --- See ChangeLog for details ---

2002-09-15 (bug fix)[570902] Use PEEK_XCLOSEIM to examine the input context
queue before invoking XCloseIM. Generate an assert if there is an input
context that has not been freed. (dejong)

2002-09-18 (platform support) Updated support for compiling with Cygwin and
either mingw or gcc. (khan, howell, dejong)

2002-09-30 (bug fix)[614650] Correct incremental transfers of UTF8_STRING
selections (fellows)

2002-10-02 (bug fix)[616791, 614474] don't blink the cursor unless it is
visible. (bonfield)

2002-10-02 (bug fix)[607390, 617446] check if the entry is being deleted
before handling an associated textvariable. (hobbs)

2002-10-08 (bug fix)[616589] leave the DestroyPanedWindow proc to free the
pwPtr. (hobbs)

2002-10-08 (bug fix)[588831] Ignore event if we are focusing into a dead
window (griffin)

2002-10-09 (bug fix)[619544] Only error-out creating an image if we fail to
allocate a non-empty buffer (fellows)

2002-10-09 (build support) all --enable-symbols to take the enhanced
options yes|no|mem|all. (hobbs)

2002-10-10 (feature enhancement) added support for generating ps for
embedded widgets on canvases on Windows (hobbs)

2002-10-10 (bug fix)[621241] The grid size was not updated properly when
removing a widget from a grid (forssen)

2002-10-16 (bug fix)[616988] macosx fix to accelerators shown in menus
with non-alphanumeric keys. (darley)

2002-10-15 (platform support) Correct AIX-5 ppc and 4/5 64-bit build flags.
Correct HP 11 64-bit gcc building. (martin, hobbs)

2002-10-17 (bug fix)[624974] fix arg handling for missing image create
photo -format or -data options (hobbs)

2002-10-17 (bug fix)[624732] In ControlUtfProc, properly return the number
of bytes consumed (hobbs)

2002-10-22 (platform support)[624509] On macosx, add embedded framework
dirs to tcl_pkgPath: @executable_path/../Frameworks and
@executable_path/../PrivateFrameworks (if they exist), as well as the dirs
in DYLD_FRAMEWORK_PATH (if set).  Added 'rapp' apple event handler.  Added
TEXT document type to plist so that files can be dragged onto Wish Shell.
Added private proc TkMacOSXUseAntialiasedText() to enable/disable quickdraw
text antialiasing where available, default is enabled.  Added a linked
boolean ::tk::mac::antialiasedtext with write trace to allow control of
antialiasing from tcl.  (steffen)

--- Released 8.4.1, October 22, 2002 --- See ChangeLog for details ---

2002-11-07 (bug fix)[635025,532022] Make [place info] complete and bring into
line with other geometry managers. (spjuth)

2002-11-14 (bug fix)[630533] Handle half-dead windows better. (dejong)

2002-11-19 (bug fix) Better handling of narrow scrollbars on OSX. (ingham)

2002-11-22 (bug fix)[641778] Make the [text see] work when the widget is
unmapped. (hobbs)

2002-12-01 (bug fix) Stopped [wm withdraw] and [wm transient] from interfering
with each other. (dejong)

2002-12-06 (bug fix) Improved DLL cleanup on Windows. (hobbs)

2002-12-06 (new feature) New function TkWinSetHINSTANCE() as part of enabling
dynamic Tk to load resources correctly. (hobbs)

2002-12-13 (bug fix)[616245] Use Tcl*StartupScript*() routines in Tk_Main.
(porter)

2002-12-27 (bug fix)[578569] Made sure that Tk always knows whether its windows
are mapped or not. (english)

2003-01-03 (bug fix)[661792] Stopped crash when trying to create a toplevel
when Tk is dying. (hobbs)

2003-01-08 (bug fix)[663981] Clip long lines so they show correctly even when
they hit windowing-system limits. (hipp)

2003-01-14 (bug fix)[666346] Stopped selection handling crashes under KDE3.0.
(english)

2003-01-22 (bug fix)[220891] Image creation cannot trigger Tk's death.
(fellows)

2003-01-23 (bug fix)[673687] Entry typein works as expected even when the mouse
button is pressed. (hipp)

2003-01-28 (bug fix)[671330] Stopped segfaults from unsynchonized window
deletion epochs. (english)

2003-02-08 (bug fix) Make canvas item coordinate list handling consistent to
stop segfaults.  Cannot now create items without coordinates. (hobbs)
	*** POTENTIAL INCOMPATIBILITY ***

2003-02-10 (bug fix) Better support for themed and animated cursors on OSX.
(ingham)

2003-02-17 (bug fix) Stopped motion events from morphing into button press
and motion events. (dejong)

2003-02-18 (bug fix) Removed memory leak in GIF image loader. (fellows)

2003-02-18 (bug fix) Made OSX menus support UTF8 text and icons. (darley)

2003-02-18 (bug fix)[608559] Stop message boxes from getting extremely wide.
(hobbs)

2003-02-18 (bug fix)[683813] Make focus behaviour of spinboxes more like
entries. (bron)

2003-02-19 (new demo)[627453] New demo showing off Tk's Unicode font handling.
(fellows,suchenwirth)

2003-02-19 (bug fix) Bring event handling more into line with the OSX standard.
Also improves "dead key" handling. (riefenstahl,ingham)

2003-02-20 (bug fix)[618872,689357] Stopped read of freed memory when working
with large composite fonts. (fellows)

2003-02-20 (bug fix)[689099,tcllib 689258] Improvements to [panedwindow] pane
size and sash handling. (spjuth,hobbs)

2003-02-20 (bug fix)[624116] Stopped semi-crash in Windows scrollbar handling.
(hobbs)

2003-02-21 (bug fix)[671122] Stopped panedwindow from crashing when embedded
in a window with a different visual to the root window. (fellows)

2003-02-21 (bug fix)[617392] Limit the screen-size of [tk_get*File] file type
selection menu. (fellows)

2003-02-21 (bug fix)[673722] Rework standard dialogs to use [grid]. (fellows)

2003-02-24 (bug fix)[637828] Report that entries can provide the selection,
even if they're not displaying it. (hobbs)

2003-02-24 (bug fix)[669595] Improved display of indicators in disabled
checkbuttons and radiobuttons. (hintermayer)

2003-02-24 (bug fix)[632514] Allow listbox 'selection includes' to respond
positively when disabled.

2003-02-24 (bug fix)[647497] Make Tk pick the first best matching font on
the font path. (dal zotto)
	*** POTENTIAL VISUAL INCOMPATIBILITY ***

2003-02-25 (bug fix)[621672] Fixed conversion of apple event parameters
to posix path names. (steffen,riefenstahl)

2003-02-25 (feature enhancement)[patch 685388] Support simple XOR text drawing
on Windows. (martin)

2003-02-28 (bug fix)[612110] Make %-substitutions for events only read data out
of the event structure when that field is valid for that event type. (fellows)
	*** POTENTIAL INCOMPATIBILITY ***

--- Released 8.4.2, March 3, 2003 --- See ChangeLog for details ---

2003-03-14 (bug fix)[701812] Stop buttons from being very wide when a
tk_messageBox has a lot of content on Unix

2003-03-18 (bug fix) Fixed crash in [winfo server] on Mac OS X

2003-04-25 (bug fix)[477740] Correct compound button display in the
disabled state

2003-05-10 (bug fix)[734498] Correct crash when generating postscript for a
single-line polygon (point) with no color.

2003-05-13 (feature enhancement)[736774] Use new versioned bundle resource
API to get tk runtime library for TK_VERSION on Mac OS X

2003-05-14 (bug fix)[737790] Updated French message catalog

2003-05-15 (bug fix)[557030] Use gb2312-raw as the alias for gb2312*
charset fonts.  gb2312.enc was made to be euc-cn for Tcl because that is
what is most often meant, but X really wants the original (-raw) gb2312
encoding.

--- Released 8.4.3, May 20, 2003 --- See ChangeLog for details ---

2003-07-07 (bug fix)[749353] Improve deletion of images on exit.

2003-07-15 (bug fix)[465324] Fixed complex bug in menu clone cleanup.

2003-07-15 (bug fix)[755530] Don't test for XCloseIM bug when the XFree86
version is newer than 4.0 since the layout of the XIM structure has
changed.

2003-07-16 (bug fix)[748277, 702230, 738143] Numerous panedwindow fixes.
Ensure that the last pane shrinks instead of being clipped when resized
below the reqsize.  Ensure that we can share GCs between a panedwindow and
its sash proxy, even if the panedwindow is in a toplevel with a different
visual.  Ensure that panedwindows get their geometry right even when their
children don't know their initial size.  Use widget-specific Priv slots for
pwAfterId and panecursor items to correctly handle cursor changes with
adjacant panedwindows.

2003-07-17 (bug fix)[697652] Make sure all options of a frame can be set to
their default value.

2003-07-17 (bug fix)[404421] Try harder to avoid zero-length mallocs() when
creating images.

2003-07-17 (feature enhancement) MacOSX build system rewrite.

2003-07-18 (bug fix) Do not make XGetGeometry call that prevents overwidth
lines drawing on unix as it requires a roundtrip call to the X server for
every string drawn.  Hard-code max width to 32768 until a beter solution to
get max width is made.

2003-07-18 (bug fix)[742660] correct XCreateIC call for TK_XIM_SPOT usage
on unix.

2003-07-18 (bug fix)[420510] Provide consistency between unix and windows
-cursor option.

2003-07-19 (bug fix)[706765] Correctly handle the -sliderrelief option
while moving the thumb.

--- Released 8.4.4, July 22, 2003 --- See ChangeLog for details ---

2003-08-13 (bug fix)[787065] Fix Button-2 binding for scale widget.

2003-08-19 (bug fix)[791500] Fix panedwindow refresh glitches for bg.

2003-09-17 (bug fix)[808039] Prevent [image create] from generating an
image command name that overwrites an existing command.

2003-09-25 (enhancement) Added -compound support for OS X bevel buttons.

2003-10-10 (bug fix) Fix image offset stippling for disabled buttons.

2003-10-22 (enhancement)[827535] Constrain tk_dialog to be sensibly sized and
placed

2003-10-28 (bug fix) Add 16bpp XGetImage support on Windows

2003-10-29 (enhancement)[795717] Allow some control of foreground and
background colors on Tk's tk_getOpenFile/tk_chooseDirectory.

2003-11-01 (enhancement)[820519] Updated Dutch (nl) message catalog.

2003-11-10 (enhancement)[826614] Provide more Tk build info in tkConfig.sh.

2003-11-10 (enhancement)[809157] Add alpha blending for images with partial
transparency on Windows and Unix on 15bpp+ displays.

2003-11-10 (enhancement)[820282] Use the XGCValues.function parameter when
filling rectangles with XFillRectangles on Windows.

2003-11-11 (enhancement)[840107] Add OS X unicode clipboard support.

2003-11-11 (enhancement)[833819] Improve Tk's
tk_getOpenFile/tk_chooseDirectory directory glob'ing speed.

2003-11-11 (bug fix)[836483] Fix mem leak in '$listbox itemconfigure'.

2003-11-11 (bug fix)[723856] Correctly handle menu (un)posting on menus
with spaces in their names.

2003-11-11 (enhancement) Improve AIX-64 build configuration.

2003-11-17 (bug fix) Fix menubutton -compound state disabled drawing.

--- Released 8.4.5, November 20, 2003 --- See ChangeLog for details ---

2003-12-17 (platform support)[842952] Mac OS X: [scrollbar]

2004-02-13 (platform support)[776646] Win: native hand2/fleur cursors

2004-02-03 (enhancement) post menubuttons so they stay on screen.

2004-02-09 (bug fix)[877950] stop crash during intra-image copy/resize

2004-02-10 (enhancement) New msg catalogs for Esperanto and Polish (trzewik)

2004-02-13 (platform support)[478568] Win: bold/italic font handling

2004-02-15 (platform support)[860454] Mac OS X: [event generate]

2004-02-15 (platform support)[840107] Mac OS X: Unicode clipboard (senn)

2004-02-15 (platform support)[517600] Mac OS X: handle FSRef's

2004-02-15 (platform support) Mac OS X: native [tk_messageBox]

2004-02-15 (platform support) Mac OS X: PowerBook keycode 0x34 -> <Return>

2004-02-18 (platform support) Mac OS MouseWheel event handling

2004-02-18 (bug fix)[899246] fix shrinking grid geometry calculations

2003-02-23 (platform support)[809157] Mac OS X: Add alpha blending for
images with partial transparency.

2004-03-01 (platform support)[218561] Allow 64-bit configure on IRIX64-6.5*

--- Released 8.4.6, March 1, 2004 --- See ChangeLog for details ---

Changes to 8.5a1 include all changes to the 8.4 line through 8.4.6,
plus the following, which focuses on the high-level feature changes
in this changeset (new minor version) rather than bug fixes:

 * Tk is no longer guaranteed to work for Win95 (not tested 8.5+)

 * configure scripts now require autoconf 2.57 for regeneration

 * added support for anti-aliased test under X11 (already existed for
   Win/Mac) using --enable-xft

 * improved speed of 'photo put' handling

 * updated demos for consistency and improved look & feel

 * improve 3D line drawing for sunken widgets on Windows

 * [792387] reworked 'grid' to handle some tricky geometry computations
   better

 * [TIP #109] updated look of radiobuttons and checkbuttons on X11

 * [TIP #110] tristate value option for checkbuttons and radiobuttons

 * [TIP #113] add multi-line searching and -all searching to the text widget
   Full Tcl_Obj-ification of the text widget
 * [TIP #155] add 'count' and 'replace' subcommands and a '-blockcursor'
   option to text widgets and support smooth-scrolling of them
	*** POTENTIAL INCOMPATIBILITY ***
   Negative or decreasing tab-stops are explicitly disallowed

 * [TIP #116] more safety for large image creation through use of attempted
   allocation of large memory blocks

 * [TIP #137/151] add -encoding option to 'wish' executable (through
   Tk_MainEX())
	*** POTENTIAL INCOMPATIBILITY ***
   For Tk embedders that build on Tk_MainEx() and make use of Tk_MainEx's
   former ability to pass a leading "-encoding" option to interactive shell
   operations, this will now be consumed by Tk.

 * [TIP #146] added 'grid anchor' subcommand for overall grid anchoring

 * [TIP #147] recognize widget names and "all" as keywords in grid's
   'columnconfigure' and 'rowconfigure' subcommands

 * [TIP #150] make 'send' available on Windows

--- Released 8.5a1, March 3, 2004 --- See ChangeLog for details ---

2004-03-17 (platform support) Mac OS X: Grab the Command-H &
Command-Shift-H keys and use them for Hide and Hide Others before passing
keystrokes on to the generic keyboard event processing.
Stop putting a Quit menu item in the File menu. (ingham)

2004-03-26 (enhancement)[540375] Add code to read and write PPM/PGM data
from strings and/or bytearrays. (fellows)

2004-03-26 (bug fix)[923555] Restored support for the stringWriteProc of
old photo formats/ (fellows)

2004-03-31 (bug fix)[Bug 220871] Report errors from invoking menu commands
as background errors on OS X. (ingham)

2004-04-20 (bug fix)[915350, 922336] Do not set min, max size in WM_HINTS
when we shouldn't and correctly display maximize window button under
KDE-3.2.1. (english)

2004-05-03 (enhancement)[756952] Place images of compound menu entries in
indicator space if not a radio of checkbutton on Windows. (eserte)

2004-05-03 (bug fix)[904371] Fix drawing of unicode chars in menu titles.
(riefenstahl)

2004-05-03 (bug fix)[939389, 822002, 732662] Correctly post internal
clipboard data to the Windows clipboard on exit. (hobbs)

2004-05-03 (bug fix)[778893, 932155] Make the panedwindow -opaqueresize
option work as per the docs, and call DragSash to stop sash jump when B1 is
pressed and released without moving. (hobbs)

2004-05-05 (bug fix)[618872] Fix Tk_MeasureChars and Tk_DrawChars to handle
reallocation of subfonts when unicode chars require extra fonts.
(dkf, hobbs)

2004-05-14 (enhancement) reduce Tk tk_messageBox default font size to
14-point (was 18-point). (fellows)

2004-07-11 (enhancement)[987169] Handle users destroying the dialog
indirectly. (fellows)

2004-07-14 (bug fix)[894550] Correctly set the cursor to the platform
cursor on OS X when Tk asks for the "NULL" (empty) cursor.

2004-07-14 (bug fix)[969358] Prevent possible segfault in -maxundo. (jiangwu)

2004-07-19 (bug fix)[874058] improved build configuration on 64-bit systems.
Corrects Tcl_StatBuf definition issues.  (hobbs)

2004-07-23 (platform support) Mac OS X: Fix several problems with
Icelandic (and Faroese) keyboards (riefenstahl)

2004-07-24 (platform support) Mac OS X: Complete the implementation of
the CG version of the X drawing emulation layer. (tittle, ingham)

--- Released 8.4.7, July 26, 2004 --- See ChangeLog for details ---

2004-08-09 (bug fix)[1006286] test wrapping on canvas; Win (dejong)

2004-08-10 (bug fix)[1006686] [wm resizable] Solaris (mcdonald,english)

2004-08-17 (bug fix)[1010938] panedwindow -handlepad GEOMETRY (fellows)

2004-08-19 (bug fix)[611615] file dialog double clicks fell through (hobbs)

2004-09-10 (bug fix)[845189] file dialog state initialization (fellows)

2004-09-10 (bug fix)[1013942] widget demo robust against strict motif (fellows)

2004-09-16 (bug fix)[1028888] [place forget] memory leak (spjuth)

2004-09-16 (bug fix)[607649] font size change: recompute menu geometry (hobbs)

2004-09-17 (new feature)[TIP 222] [wm attributes -alpha] (hobbs)

2004-09-22 (bug fix)[865842] disabled cascade menu arrow draw (dejong)

2004-09-22 (bug fix)[866194] menu accelerator text highlights (dejong)

2004-09-22 (bug fix)[223689] handle color/screen resolution changes (hobbs)

2004-10-05 (new feature)[TIP 159] [wm iconphoto] (hobbs)

2004-10-26 (bug fix)[905830] set IC focus after creation (max)

2004-10-26 (bug fix) shutdown safety corrections for Win (gravereaux)

2004-10-28 (bug fix) HAVE_NO_SEH handler code, Win (dejong)

2004-10-29 (bug fix)[533519] multi-display window placement (thoyts)

2004-11-10 (bug fix)[1055023] compound buttons, MacOSX (kirkham,ingham)

2004-11-11 (bug fix)[1035348] [load]-able Tk on MacOSX/Aqua (steffen)

2004-11-12 (bug fix)[800178] use correct display for [tk scaling] (hobbs)

2004-11-16 (bug fix)[1063675] Italian msg catalog fixes (ugoccioni,welton)

2004-11-17 (bug fix)[1036963] panedwindow: set save_under X attr (hobbs)

2004-11-17 (bug fix)[1004508] console: array keyname expansion (bold,hobbs)

2004-11-17 (bug fix)[1032300] ps generation of unspecified canvas image (hobbs)

2004-11-17 (bug fix)[982248] immediate unmap of hidden canvas windows (hobbs)

2004-11-18 (new feature) configure options --enable-man-suffix (max)

--- Released 8.4.8, November 18, 2004 --- See ChangeLog for details ---

2004-12-01 (bug fix)[979239] Fix clipping of partially transparent images
on buttons on unix to avoid X error (hobbs, petasis)

2004-12-03 (bug fix)[848161] Fix Tk_PhotoPut(Zoomed)Block overlay
compositing of partially transparent areas.

--- Released 8.4.9, December 6, 2004 --- See ChangeLog for details ---

Changes to 8.5a2 include all changes to the 8.4 line through 8.4.9, plus
the following, which focuses on the 8.5-only changes since 8.5a1:

2004-03-16 (bug fix)[915330] correct crash condition for new
radio/checkbuttons when colors are exhausted (griffin)

2004-03-18 (platform removal)[918139] Removed support for Mac OS Classic
platform (steffen)
	*** POTENTIAL INCOMPATIBILITY ***

2004-03-26 (new feature)[FRQ 540375] support for
[image create photo -format PPM -data] (fellows)

2004-05-14 (bug fix)[TIP 152] -detail option for tk_messageBox (fellows)

2004-06-04 (bug fix)[965398] Fix to shimmering infinite loop scrolling in
text widget under rare circumstances (darley)

2004-06-04 (bug fix) Fixed mousewheel bindings for OS X/Aqua (darley)

2004-06-07 (bug fix)[965186] Fix text widget's record of
partial-line-height calculations for very long wrapped lines, correcting
scrollbar-text interactions (darley)

2004-06-08 (bug fix)[968725] Fix text rendering problem with canvas text
items that have a selected region. (dejong)

2004-06-09 (bug fix) Fix multi-line regexp search bugs in text widget
(darley)

2004-06-15 (feature enhancement) Add 3D highlight to disabled *buttons and
labels, as is done for disabled menu entries (kovalenko)

2004-06-16 (bug fix)[742882] Fix potential division by zero in gridded wm
geometry (english)

2004-06-26 (bug fix)[756840] Fix Tk console cleanup on exit/reinit
(mistachkin)

2004-06-30 (new feature)[TIP 153] enhanced 'winfo toplevel' to recognize
non-Tk windows (mckay)

2004-07-02 (bug fix) Button 4 and 5 masks synchronized with Tk display
(staplin)

2004-07-05 (bug fix)[959973] Set _NET_WM_NAME and _NET_WM_ICON_NAME
(freedesktop.org) in addition to WM_NAME and WM_ICON_NAME (ICCCM).  Allows
Unicode characters in wm titlebar on X11. (english)

2004-07-05 (new feature)[TIP 158][797404] Allow Win apps to distinguish
keys on the keypad using the Extended modifier (grossbauer, kenny)

2004-07-20 (feature enhancement)[922727] add install-private-headers target
(steffen)

2004-07-27 (bug fix) Fix segfault in case of premature end of GIF image
data (steffen)

2004-08-11 (feature)[979101] [tk_getOpenFile] consults env vars (fellows)

2004-08-19 (new feature)[TIP 168] Add -smooth method for alternative bezier
curve implementations on canvas items (hellstroem, fellows)

2004-08-29 (new feature)[TIP 165] Add %d binding substitution for
user-controlled data field (fellows)

2004-09-10 (new feature)[TIP 169] Allow for text peering with '$text peer'
widget subcommand (griffin, darley)

2004-10-08 (new feature)[TIP 205] Use pkgconfig Database to register Xft
support (english)

2004-10-11 (new language) Swedish message catalog from Mats Bengtsson

2004-10-19 (new feature)[TIP 204][976928] Virtual events for keyboard
traversal (english)

2004-10-24 (new feature)[TIP 177, 179][983886] Add -hide and -stretch
options to panedwindow widget (griffin)

2004-10-26 (bug fix)[919066] Improve region handling functions

2004-10-28 (bug fix)[220927] Fix scale labels to stay in window (schlenker,
thoyts)

2004-11-07 (bug fix)[962589] Made handling of ^ more consistent in grid
(spjuth)

2004-11-28 (bug fix)[942320] Fix short integer overflow in x,y coordinates
for long lines using unix AA fonts (english)

Updated test suite, documentation, and demos.

--- Released 8.5a2, December 7, 2004 --- See ChangeLog for details ---

2004-12-09 (performance)[1081966] BMP, JPG image load speed (fellows)

2004-12-17 (feature change) Modified DisplayFrame to draw a container's
background when the embedded window is NULL (chengyemao)

2004-12-17 (bug fix)[842945][831627] Fixed a bug in ContainerEventProc
to handle ConfigureNotify event properly; Changed CleanupContainList to
TkWinCleanupContainerList to be invoked in TkWinXCleanup; Changed Intialize
and CreateTopLevelWindow to create the DeleteWindowsExitProc after TkpInit
so that finalization will be done in a proper sequence (to avoid painics
and potential crashes in exit). (chengyemao)

2004-12-17 (platform support) Added TkWinClenupContainerList into stublib.
(chengyemao)

2004-12-18 (buf fix)[222677] Close the embedded window (of a different
process) when its container is destroyed. (chengyemao)

2004-12-19 (Windows feature implementation of embedded/embedding
Tk and bug fix) Implemented container identification, focus, raise, set
title of and move window so that an embedded widget is able to identify
a container, to get focus and to receive key press input. Fixed bugs include
[1024364][1096047] and an incorrect wm overrideredirect for an embedded
window. (chengyemao)

2004-12-20 (Windows feature implementation of embedded/embedding Tk)
Implemented overrideredirect for an embedded toplevel; correctly updated a
frame's upper left x and y of an embedded toplevel after its container
(of another process) moved. (chengyemao)

2004-12-28 (feature implementatoin of embedded/embedding Tk of Windows)
Implemented embedded/embedding toplevel menu. A menu may be embedded in
a container of either the same process or a different process. Working
fine with Windows 98. But having a problem when invoked with a mouse click
(Windows XP): if an embedded menu is in a different process, the menu items
may show as a blank window at the pull-down time and require the mouse
moves over the menu items to complete display. (chengyemao)

2004-12-29 (platform support)[1092952,1091967] MSVC7, gcc OPT compiles (hobbs)

2005-01-03 (feature implementation of embedded/embedding Tk of Windows) Added
a separated window handler for an embedded menu; solved the problem of
a blank menu display with a mouse click in XP. (chengyemao)

2005-01-07 (feature implementation of embedded/embedding Tk of Window) Added
TK_STATE message (Windows) to support {wm state} for embedded windows; forced
redraw of container after the embedded window detached; removed unnecessary
panic in using embedded window; embeded toplevel menu of an embedded window
automatically in wrapper updating.  Modified and added functions: WmStateCmd,
UpdateWrapper, TkpWmGetState (added) in tkWinWm.c; TkpUseWindow,
TkWinEmbeddedEventProc in tkWinEmbed.c; TkWinChildProc in tkWinX.c.
(chengyemao)

2005-01-08 (bug fix)[1098625] Wrong toplevel geometry when created with a menu;
[637653] Deleting a popup menu crashes wish (chengyemao)

2005-01-09 (feature implementation of embedded/embedding Tk of Windows)
Changed FrameWidgetObjCmd (tkFrame.c), TkpUseWindow (tkMacOSXEmbed.c,
tkUnixEmbed.c, tkWinEmbed.c) to make implementation ready for a
configurable toplevel -use option and completed the implementation for
Windows (tkWinWm.c, tkWinEmbed.c, tkWinInt.h). Embedding with a frame
container needs further debugging (chengyemao).

2005-01-10 (enhancement)[1081595] stopped use of TK_DBGX (english)

2005-01-11 (bug fix)[1098779] -pady accept all lists (fellows,kirkham)

2005-01-11 (bug fix)[1093631] [text] scroll long wrapped line (darley)

2005-01-18 (feature implementation of embedded/embedding Tk of Windows)
Simplified TkpUseWindow, added Tk_DetachEmbeddedWindow and got rid of code
for saving an embedded window object which is never used. Fixed a bug in
TkWinHandleMenuEvent for processing WM_MENUSELECT. Wish crashed due to an
invalid index in a case of MF_POPUP. The -use option of a toplevel can be
configured after the toplevel is created.

2005-01-18 (bug fix) dialog visibility in demos (nash,fellows)

2005-01-28 (platform support)[1021871] Solaris gcc 64-bit support (hobbs)

2005-01-31 (enhancement)[1111213] msg catalog for Spain's Spanish. (poser)

2005-02-03 (bug fix)[1114977] UID thread-safety in canvas (fellows)

2005-02-11 (bug fix)[949792] Fix error during panedwindow destroy (hobbs)

2005-02-11 (bug fix)[1105738] Fix [tk_messageBox -parent $nonToplevel]
segfault (hobbs)

2005-02-11 (bug fix)[1119460] Disabled canvas bmap/bbox segfault (hobbs)

2005-02-11 (platform support) Correct gcc builds for AIX-4+, HP-UX-11 (hobbs)

2005-02-14 (bug fix)[443848] [text] elide newline, but not line (darley)

2005-02-16 (new feature)[TIP 223] Windows: [wm attributes -fullscreen] (dejong)

2005-02-22 (bug fix)[1146057] Aqua: [tk_getOpenFile] encoding (steffen)

2005-02-28 (bug fix)[1118340] Fix Mousewheel %A translation (davis,hobbs)

2005-03-09 (bug fix) Mac OS X: remote debugging under Xcode (ingham)

2005-03-10 (bug fix)[1160025] Aqua: offset in mouse coords (davies,ingham)

2005-03-10 (bug fix)[1124237] Aqua: floating window focus (davies,ingham)

2005-03-14 (bug fix)[1162356] ClientMessageHandlers work now (petasis,fellows)

2005-03-14 (bug fix)[1124237] Aqua: (un)map of subwindows (ingham)

2005-03-14 (bug fix)[700305] Aqua: child window updates before creation
(ingham)

2005-03-15 (platform support) OpenBSD ports patch (thoyts)

2005-03-15 (bug fix)[1143776] [text] display panic (revar,darley)

2005-03-19 (bug fix)[1016385] allow [rename console] (fellows)

2005-03-23 (enhancment) Aqua: native L&F for entry and spinbox (ingham)

2005-03-23 (new feature) Aqua: [wm attributes -notify] (ingham)

2005-03-29 (platform support) Allow msys builds without cygwin (hobbs)

2005-04-03 (bug fix)[1175092] grid geometry calculations (spjuth)

2005-04-04 (bug fix)[1174269] [text] elide search (darley)

2005-04-04 (bug fix)[1169429] [text] invisible cursor (darley)

2005-04-04 (bug fix)[1083878] \0 char in [tk_getOpenFile -filetypes] (darley)

2005-04-07 (bug fix)[1152809] [wm stackorder] panic; multi-DISPLAY (dejong)

2005-04-14 (bug fix)[1122671] font encoding alignment issue (brubaker,hobbs)

2005-04-18 (bug fix) [text] <Home> and <End> bindings (darley)

2005-04-18 (bug fix)[1185640] [text] passed bogus utf-8 to Tk_MeasureChars
(petasis,english)

2005-04-25 (platform support) Fix builds on Mac OS X 10.1 (steffen)

2005-05-06 (platform support) Added x86_64 Solaris cc and Solaris 10 build
support (hobbs)

2005-05-10 (bug fix)[1191895] [text] hang on <Control-Key-Up> (vlasov,darley)

2005-05-14 (enhancement)[1202052] Aqua: CFRunLoop notifier allows
[load]able Tk (steffen)

2005-05-15 (bug fix)[1012852] Aqua: check/radiobutton accelerator (kirkham)

2005-05-15 (bug fix)[1202181] Aqua: scrollbar thumb position (kirkham)

2005-05-15 (bug fix)[1202223] Aqua: [text] window -> scroll lock (kirkham)

2005-05-22 (bug fix)[1206133] TkGetFileFilters: add all (dionizio,fellows)

2005-05-24 (platform support) Darwin/Aqua builds merged into unix (steffen)

2005-05-27 (behavior change) tk_popup menus now "sticky" (helfter)

2005-05-28 (new feature)[TIP 245] [tk inactive] (max,fellows)

2005-05-30 (bug fix)[1161543,1010941,795869,690169] panedwindow
display/resizing (south)

2005-05-30 (bug fix)[1159367] [menu] creation segfault (schofield,hobbs)

Documentation improvements [1087842,1081527,1115907,etc.]

--- Released 8.5a3, June 4, 2005 --- See ChangeLog for details ---

2005-06-23 (bug fix)[1176610] Aqua: default [entry] borderwidth (steffen)

2005-07-18 (bug fix)[1240221] [$text mark prev] crash (darley)

2005-07-22 (platform support) msys build now requires msys_mingw7.zip (dejong)

2005-08-09 (Aqua enhancement) Carbon events (steffen)

2005-08-10 (bug fix)[1252702] portable Tcl_GetStringFromObj() calls (fellows)

2005-08-12 (bug fix)[749908] per-thread Tk_ConfigSpec tables (fellows)

2005-08-23 (enhancement)[1244153] use SC_PROG_TCLSH, SC_BUILD_TCLSH (dejong)

2005-08-23 (bug fix)[1235544] adopt Tcl's SEH implementation (kenny,dejong)

2005-08-23 (Aqua bug fix) dialogs ignore -initial* options (hobbs)

2005-10-04 (bug fix)[1216775] [tk_dialog] failing [grab] (fontana,hobbs)

2005-10-04 (bug fix)[1309218] [tk_chooseDirectory -mustexist] (lemburg,hobbs)

2005-10-04 (bug fix)[1311734] Fixed the problems that an embedded windows failed
to respond to display changes (Windows platform) (chengyemao)

2005-10-10 (new feature)[TIP 256] [$text config -tabstyle] (darley)

2005-10-10 (bug fix)[1319720] Tk_DeleteOptionTable() mem leak (melbardis)

2005-10-12 (new feature) one directory test suite (starpackable) (zolli,fellows)

2005-10-18 (bug fix)[1328926] $argv encoding and list formatting (porter)

2005-11-06 (platform support) OpenBSD missing LIBS (thoyts)

2005-11-10 (bug fix)[1353022] minor potential memleaks (fellows)

2005-11-22 (bug fix)[1353414] [selection get] compat w/OpenOffice.org (fellows)

2005-11-14 (feature change) [bgerror] msg truncation at 45 chars (english)

2005-11-15 (new feature)[TIP 231] [wm attributes] on X11 (english)

2005-11-22 (bug fix)[1335485] dialog and space in widget name (taylor,fellows)

2005-11-27 (platform support) Darwin 64bit, Tiger copyfile(), and
Max OSX universal binaries support (steffen)

2005-11-29 (bug fix)[1252259] clear initial % from console (lawlor,hobbs)

2005-11-30 (bug fix)[1086049] [wm attributes -topmost] fix (courtney,hobbs)

2005-12-08 (enhancement)[1369597] Win 64: --enable-64bit=amd64|ia64 (hobbs)

2005-12-08 (bug fix)[1374935] [$text tag names] crash with peer (hobbs)

2005-12-12 (bug fix)[1377619] configure syntax error exposed in bash-3.1 (hobbs)

2005-12-13 (Aqua) MouseWheel bindings; kEventMouseScroll events (steffen)

2005-12-28 (bug fix)[1380427] text widget undo/redo crash (callewaert)

2006-01-12 (new feature)[TIP 260] canvas text item -underline option (fellows)

2006-01-20 (bug fix)[905830] all events to XFilterEvent (SCIM compat) (english)

2006-01-25 (feature enhance)[1237759] update script lib to 8.4 (fradin,porter)

2006-01-25 (feature enhance)[1409264] I10N of [bgerror] dialog (fellows)

2006-02-27 (bug fix)[480862] [$img configure -data] no display change (fellows)

2006-02-27 (bug fix)[470322] BitmapInit() thread safety (griffin,fellows)

2006-03-02 (Aqua bug fix) image endian issue on OS X/x86 (hobbs)

2006-03-15 (bug fix)[1409140] speed up photo image updates (fellows)

2006-03-16 (enhancement)[1405069] added Portuguese l10n. (ricardoj,silasj)

2006-03-17 (bug fix)[1451587] no abbreviations in script library (thoyts)

2006-03-21 (enhancement)[638966] Aqua: ATSUI text render (reifenstahl,steffen)

2006-03-23 (platform support) new tk.spec file (max)

2006-03-26 (bug fix)[1414171] crash in [$text dump -command] (macdonald,darley)

2006-03-27 (bug fix)[1458234] crash in animated GIFs (bron,fellows)

2006-03-29 (platform support)[917433] tolerate X servers that do not
accept the color names "Black" and "White" (porter)

2006-04-06 (bug fix)[1455241] Aqua: [wm attributes -titlepath] fix (steffen)

2006-04-07 (bug fix)[934524]  Aqua: background window dragging/growing (steffen)

2006-04-09 (bug fix)[1467004] Aqua: [wm resizable] fix (steffen)

2006-04-09 (bug fix)[1450800] Aqua: allow empty toplevel names (steffen)

2006-04-11 (bug fix)[1073456] Aqua: implement toplevel zoom (steffen)

2006-04-11 (bug fix)[700316]  Aqua: enable 'Preferences' app menu item (steffen)

2006-04-11 (bug fix)[1193614] Aqua: tk_messageBox escape key binding (steffen)

2006-04-11 (enhancement)[1105284] Aqua: call ::tk::mac::* procs for all
registered applevents (steffen)

2006-04-12 (bug fix)[1432666] grid row/col out of bounds crash (spjuth)

2006-04-25 (bug fix)[1475865] crash on invalid font name (fellows)

Documentation improvements [1224983,1247835,1151523,1357575,1083838]

--- Released 8.5a4, April 27, 2006 --- See ChangeLog for details ---

2006-04-28 (bug fix)[1243318] Aqua: incorrect cursor pos in bindings (steffen)

2006-04-28 (bug fix)[1476443] Aqua: incorrect toplevel pos on 1st map (steffen)

2006-05-12 (performance)[1409140] restore perf lost in 2006-03-15 change (hobbs)

2006-05-13 (bug fix)[1481503] Aqua: key shortcut for 'Preferences' (steffen)

2006-05-13 (bug fix)[1155596] Aqua: images with alpha on native btns (steffen)

2006-05-13 (bug fix)[1480105] Aqua: Map/Unmap propagation to children (steffen)

2006-05-13 (bug fix)[940117] Unmap canvas window items on canvas Unmap (steffen)

2006-05-16 (bug fix)[1472624] Aqua: balloon help don't steal focus (steffen)

2006-05-29 (bug fix)[706446] Aqua: active [button] highlight (hobbs)

2006-05-29 (bug fix)[1424513] [listbox] crash with namespace var (hobbs)

2006-06-01 (bug fix)[912571] [console] std chan refcount (mistachkin,hobbs)

2006-06-14 (bug fix)[950121] Aqua: crash in draw of very wide images (steffen)

2006-06-14 (bug fix)[1501922] Aqua: invalid clip regions on redraw (steffen)

2006-06-14 (bug fix)[891141] excess variable writes by [scale] (porter)

2006-07-20 (platform support) Mac OS X weak linking (steffen)

2006-07-21 (bug fix)[700311, 1525905] Aqua: pure modifier keysyms (steffen)

2006-07-24 (bug fix)[1358663] Aqua: [wm geometry -x-y] (steffen)

2006-07-25 (bug fix)[1516950] Aqua: cmd-Q app menu key shortcut (steffen)

2006-08-18 (bug fix)[1542205] Aqua: toplevel toolbar button crash (steffen)

2006-08-21 (bug fix) Aqua: recursively called event loop (steffen)

2006-08-24 (bug fix) Aqua: window grow icon obscuring scrollbar (steffen)

2006-08-30 (new feature)[1518677] WM_UNICHAR window message (hobbs,petasis)

2006-09-10 (bug fix) Aqua: active/inactive text selection color&relief (steffen)

2006-09-10 (bug fix)[1472624] Aqua: mouse events in overrideredir wins (steffen)

2006-09-11 (bug fix) Aqua: app menu shortcuts with custom .apple menu (steffen)

2006-09-22 (bug fix)[1562528] NULL terminates variadic calls (fellows,ryazanov)

2006-09-22 (new feature)[TIP 268] [package provide] full patchlevel (kupries)

2006-10-05 (bug fix)[1122671] alignment fixes in ucs-2be encoding routines
(hobbs,staplin)

2006-10-08 (new feature)[TIP 264] New public routine Tk_Interp() (thoyts)

2006-10-16 (bug fix)[1558051] Aqua: CG drawing matches X11 (steffen)

--- Released 8.5a5, October 20, 2006 --- See ChangeLog for details ---

2006-10-30 (new feature)[TIP 48] Addition of themed tk widgets to Tk as Ttk
(themed Tk).  Adds ttk::notebook, ttk::sizegrip, ttk::combobox,
ttk::panedwindow, ttk::progressbar, ttk::menubutton, ttk::button,
ttk::radiobutton, ttk::checkbutton, ttk::treeview, ttk::separator,
ttk::scrollbar, ttk::entry, ttk::frame and ttk::labelframe widgets.  Adds
ttk::style command.

2006-11-02 (enhancement) Improve OS X Carbon Update event handling (steffen)

2006-11-07 (configure change) Unix --enable-xft is enabled by default (kenny)

2006-11-23 (bug fix)[1599877] Fix unicode character underline in menus (hobbs)

2006-11-24 (bug fix)[1487701] Better handling of tcl_interactive on OS X to
control display of console (hobbs, steffen)

2006-11-26 (platform support)[1230558] --enable-64bit on more systems (steffen)

2006-11-30 (bug fix) Fix handling of Escape binding on OS X dialogs (steffen)

2006-12-01 (new feature) Add -transparentcolor wm attribute on Windows (hobbs)

2006-12-01 (new feature)[TIP 300] Added [font actual $font $char] (kenny)

2006-12-04 (new feature)[TIP 286] Added [$menu xposition] subcommand (bron)

2006-12-11 (enhancement) Improved EWMH support for _NET_WM_PID and
_NET_WM_PING (fellows)

2007-01-25 (configure change) ensure CPPFLAGS env var used when set (steffen)

2007-02-19 (configure change) Use SHLIB_SUFFIX=".so" on HP-UX IA64 (was
".sl") (hobbs)

2007-04-10 (platform support) Correctly handle theming on Vista/Aero (english)

2007-04-23 (enhancement) Allow empty value for -selectforeground opt (steffen)

2007-04-23 (platform support) Aqua: remove Tk-internal double buffering that is
wasteful on Aqua; allows direct-to-window CoreGraphics drawing (e.g. adding
support for colors with alpha) (steffen)

2007-04-23 (platform support) Aqua: add all OS theme colors/brushes (patterns)
as system colors (steffen)

2007-04-23 (platform support) Aqua: tk_dialog & bgerror use OS theme (steffen)

2007-04-23 (platform support) Aqua: add 'none' & missing theme cursors (steffen)

2007-04-23 (platform support) Aqua: [tk_getOpenFile -parent] et al use sheet
dialog (steffen)

2007-04-23 (bug fix) Aqua: fix custom MDEF and tearoff menu display (steffen)

2007-04-23 (bug fix)[1620826] Aqua: fix <<MenuSelect>> support (steffen)

2007-04-23 (platform support) Aqua: add support for live window resizing and
asynchronous window dragging; prevent window from becoming inacessible
offscreen or under Dock after dragging; use transparent grow box (steffen)

2007-04-23 (platform support) Aqua: improve event processing during nested
event loops (e.g. modal dialogs, menu tracking, window resizing etc) (steffen)

2007-04-23 (bug fix) Aqua: add support for all possible aqua scrollbar arrow
positions, scrollbar variants and for "jump to here" scrollbar behaviour;
correct scroll view size computation; enforce minimal scrollbar height (steffen)

2007-04-23 (platform support) Aqua: add [wm attributes] -topmost, -fullscreen
and -transparent (fully transparent win via -bg "systemTransparent") (steffen)

2007-04-23 (platform support) Aqua: determine win min/max sizes dynamically;
correct size handling of gridded windows; improve computation of initial
window bounds; correct window size handling on multi-headed systems (steffen)

2007-04-23 (platform support) Aqua: correct composite attribute handling in
[tk::unsupported::MacWindowStyle] and add new attributes; allow changing
window class of already existing windows (steffen)

2007-04-23 (platform support) Aqua: add tcl document extensions and mime type
to Wish.app's Info.plist (steffen)

--- Released 8.5a6, April 25, 2007 --- See ChangeLog for details ---

2007-05-04 (new feature)[TIP 145] Enhanced font handling (thoyts)

2007-05-14 (bug fix)[1712081] restored USE_OLD_IMAGE support (porter)

2007-05-15 (bug fix)[1717830,800149] memory leaks (jenglish)

2007-05-15 (bug fix)[1677608] [grid *configure] crash (porter)

2007-05-31 (platform support) Aqua: improve interaction of Expose events and
idle-time redraws (steffen)

2007-05-31 (bug fix) Aqua: gridded window max-size calculation (steffen)

2007-06-02 (bug fix)[1731734] Aqua: menu cascades outside menubar (steffen)

2007-06-06 (platform support) Aqua: enable MouseWheel events in background
windows (steffen)

2007-06-09 (bug fix)[1724223] Unicode menu entry crash (hobbs)

2007-06-09 (bug fix)[1467997] Blue/red reversal in icons (hobbs,janssen)

2007-06-23 (bug fix) Aqua: nav dialog sheet crash (steffen)

2007-06-29 (platform support) Aqua: remove private internal declarations from
installed tkMacOSXInt.h header (steffen)

2007-06-29 (bug fix) Aqua: scrollbar thumb size calculation (steffen)

2007-07-09 (bug fix) Aqua: app-is-frontmost detection (steffen)

2007-07-09 (bug fix) Aqua: window click activation & titlebar click handling
in presence of grabs or modal windows (steffen)

2007-07-25 (bug fix)[1743786] Aqua: [tk_getOpenFile] result (steffen)

2007-08-01 (bug fix)[1692927] [tk_messageBox -detail] buffer (davies,thoyts)

2007-08-27 (bug fix)[1782105] Aqua: tk_chooseColor result (steffen)

2007-09-06 (platform support) Aqua: drop support for Xcode 1.5 project, add
project for Xcode 3.0 (steffen)

2007-09-11 (bug fix) Animated GIF buffer overrun (max)

2007-09-15 (platform support) SunOS-5.1x link with cc, not ld (steffen)

2007-09-17 (enhancement)[1780286] Aqua: combobox appearance (english)

2007-09-17 (platform support)[1748251] Fix NetBSD link failures (english)

2007-09-20 (bug fix)[1791052] [text] DLine layout crash (khomoutov,fellows)

--- Released 8.5b1, September 26, 2007 --- See ChangeLog for details ---

2007-09-26 (enhancement)[1800742] msg catalog for Hungarian. (reszo)

2007-10-11 (bug fix)[1810818] Aqua: [wm resizeable] (steffen)

2007-10-12 (platform support) Aqua: replace RgnHandles by HIShapeRefs (steffen)
	*** POTENTIAL INCOMPATIBILITY for C code acessing MacDrawable Rgns ***

2007-10-15 (platform support) Mac OS X: 64-bit X11 support (steffen)

2007-10-15 (new feature)[TIP 125][998125] dockable frame support (hobbs)

2007-10-22 (bug fix)[1814778,1780286,1609168,1349586] combobox overhaul(english)

2007-10-22 (platform support) Aqua: TIP 145 and Aqua Theme fonts (steffen)

2007-10-23 (bug fix)[1818441] combobox & reparentable frames (hobbs)

2007-10-24 (bug fix)[1723362] Win: transparent bitmaps (mcdonald,thoyts)

2007-10-25 (bug fix)[1818491] crash in [place] manager (mcdonald)

2007-10-25 (new feature)[TIP 242][1156388] file dialog filter (hobbs)

2007-10-25 (bug fix)[1817596] ttk::notebook (english)

2007-10-26 (bug fix)[1816252] Aqua: [wm transient] (steffen)

Improvements to demo suite to make more use of Tk 8.5 features (fellows,steffen)

--- Released 8.5b2, October 26, 2007 --- See ChangeLog for details ---

2007-10-29 (appearance change) Default look and fonts on X11 (hobbs)
	*** POTENTIAL INCOMPATIBILITY; [::tk::classic::restore] to undo ***

2007-10-30 (bug fix)[1803723] Win: Arabic and Hebrew rendering (fellows)

2007-10-30 (bug fix)[1550528] [tk_chooseDirectory -mustexist true] disables
the "OK" until valid selection (hobbs)

2007-11-03 (new feature) adjustable [console] fonts (thoyts)

2007-11-04 (enhancement) Aqua: "Run Widget Demo" menu item (steffen)

2007-11-09 (bug fix) Aqua: activate event after window expansion (steffen)

2007-11-09 (bug fix)[1824521] Aqua: menubutton crash with -bitmap (steffen)

2007-11-09 (platform support) Aqua: (menu)button pressed/inactive/disabled
look&feel; menubutton size with -image/-bitmap (steffen)

2007-11-09 (bug fix) Aqua: [tk_getOpenFile] (et al.) and help menu crashes on
Mac OS X Leopard (steffen)

2007-11-11 (bug fix)[1824638] Aqua: small max-width text measuring (riefenstahl)

2007-11-14 (bug fix)[1831803] sv.msg catalog for "sv" locale (fellows)

Many significant improvements to the documentation and demos (fellows, hobbs,
steffen, kupries)

--- Released 8.5b3, Novemeber 19, 2007 --- See ChangeLog for details ---

2007-11-25 (bug fix)[1343984] ttk::notebook bugs (english,boudaillier)

2007-11-26 (bug fix)[1822391] [photo put] segfault w/ PPM data (kenny)

2007-11-26 (bug fix)[1822076] [tk_saveFile] and path w/spaces (bauer,kenny)

2007-12-04 (new feature)[1844143] Danish message catalog (berg)

2007-12-11 (bug fix)[1602537] crash in [$text replace] (goth,porter,fellows)

2007-12-12 (bug fix)[1845899] Aqua: [wm transient] (steffen)

2007-12-12 (bug fix)[1809538,1799782,1737288] fixes for the <<Modified>>
virtual event on [text] widgets (hobbs)

2007-12-13 (bug fix) correctly trace menubutton -textvariable for -compound
use (hobbs)

Several documentation and release notes improvements

--- Released 8.5.0, December 18, 2007 --- See ChangeLog for details ---

2007-12-30 (bug fix)[1860802] fixed Dutch message catalog (markus,fellows)

2008-01-06 (bug fix)[1442006,1821939,18862692] MouseWheel for treeview (english)

2008-01-08 (bug fix)[1865898,1679067] button size & state (english)

2008-01-08 (bug fix)[1867122] [labelframe -style] crash (english,rib)

2008-01-27 (bug fix)[1835848] size value returned by [font actual] (english)

2008-01-27 (bug fix)[1878298] [notebook] redraws on tab visibility (english)

2008-01-31 (bug fix)[1881892] messagebox default title (hobbs)

2008-02-01 (bug fix)[CVE-2008-0553] buffer overflow in GIF format (max)

--- Released 8.5.1, February 5, 2008 --- See ChangeLog for details ---

2008-02-27 (bug fix)[1863346] Aqua: memleak in QD drawing (steffen)

2008-02-29 (enhancement) Knight's tour demo (thoyts)

2008-03-12 (bug fix)[1090382] crash when GetFont() fails (jenglish)

2008-03-13 (enhancement) support space in INSTALL_ROOT or $builddir (steffen)

2008-03-21 (bug fix)[1863007,1920030] Export Ttk stubs table (english)

2008-03-26 (bug fix)[1922466] crash  in [. configure -cursor] (gavilán)

2008-03-27 (platform support)[1921166] Solaris 64bit build fixes (steffen)

2008-03-27 (bug fix) restored [::safe::loadTk] (hobbs)

--- Released 8.5.2, March 28, 2008 --- See ChangeLog for details ---

2008-04-01 (interface)[1819422] tkStubsPtr no longer in libtk (porter)
	*** POTENTIAL INCOMPATIBILITY ***

2008-04-02 (interface)[1819422] libtkstub symbols MODULE_SCOPE (steffen)

2008-04-07 (bug fix)[1937135] Tk_ParseArgv() double free crash (hobbs)

2008-04-07 (bug fix)[1936238] wish -h mem explosion (bachmann,kenny)

2008-04-08 (new feature) Win: visual-styles API element engine (thoyts)

2008-04-09 (enhancement) real LZW compression in GIF writer (nijtmans)

2008-04-14 (bug fix)[1941740] [tk_chooseColor -title] (thoyts)

2008-04-16 (interface)[1938497] make stubs tables 'static const' (steffen)

2008-04-17 (bug fix)[1327482] canvas item <Enter> events (wangnick)

2008-05-23 (bug fix)[1967576] ttk::label height or width 0 panic (lawlor)

2008-06-10 (enhancement)[1986818] Use Xutf8LookupString when possible (english)

2008-06-12 (bug fix)[1991932] global grab segfault (steffen)

2008-06-12 (platform support) Solaris/amd64 gcc 64bit support (steffen)

2008-06-13 (new feature)[TIP 285] [tkwait] and [update] are now
[interp cancel]able (mistachkin)

2008-06-18 (bug fix) Aqua: missing focus on first map (steffen)

--- Released 8.6a1, June 25, 2008 --- See ChangeLog for details ---

2008-07-04 (bug fix)[2009213] crash in [ttk::scale] (polo,english)

2008-07-24 (bug fix)[2021443] consistent "wrong # args" messages (nijtmans)

2008-07-26 (bug fix)[2026405] portability of [winfo id] (uchida,thoyts)

2008-07-31 (bug fix) export Tk_PkgInitStubsCheck; fixes Tk embed on Windows

2008-08-01 (bug fix)[2009788,2028703] unmapped toplevel crashes (thoyts)

2008-08-05 (bug fix)[2010422] Tk header files revised to accommodate
incompatible changes in recent X.org releases of X11 headers. (jenglish)

2008-08-19 (bug fix) revised number format in -[xy]scrollcommand callbacks
and [xy]view methods (jenglish)
        *** POTENTIAL INCOMPATIBILITY ***

2008-08-19 (enhancement) removed obsolete XID management code (staplin)

Test suite modernization by Ania Pawelczyk.

--- Released 8.6a2, August 25, 2008 --- See ChangeLog for details ---

2008-08-25 (bug fix)[1936220] fix [tk_getOpenFile -multiple 1] on unix (helfter)

2008-08-25 (bug fix)[1023955] default menu cursor: no more Motif (helfter)

2008-08-28 (bug fix) correct TK_LIBS value to include Xft (porter)

2008-09-03 (support) Dropped support for pre-ANSI compilers. (porter)

2008-10-01 (new feature)[TIP 236] [$canvas moveto] (mckay,fellows)

2008-10-05 (bug fix)[2112563] format double values explicitly in double
format, avoiding sensitivity to locale setting. (fellows)
        *** POTENTIAL INCOMPATIBILITY ***

--- Released 8.6a3, October 10, 2008 --- See ChangeLog for details ---

2008-10-17 (enhancement) keyboard bindings for ttk::scale (thoyts)

2008-10-18 (bug fix)[1825353] Russian Windows tiny fonts problem (thoyts)

2008-10-18 (new feature)[TIP 321] [tk busy] (decoster,fellows)

2008-10-28 (bug fix)[1534835,2054562] use of more correct cursors (english)

2008-11-01 (new feature) New [ttk::spinbox] widget (thoyts)

2008-11-01 (new feature)[TIP 97] [$canvas imove] [$canvas rchars] (fellows)

2008-11-09 (bug fix)[2207435] [ttk::entry .t -textvar ::noexist::x] (english)

2008-11-11 (bug fix)[2312027] Tk_Create*ImageType() thread safety (nijtmans)

2008-11-11 (bug fix)[2264732] crash using nondefault visual (english)

2008-11-12 (bug fix)[1777362] permit [text] names containing "-" (thoyts)

2008-11-14 (bug fix)[2239034] limit [wm manage] to Frames (thoyts)

2008-11-22 (new feature)[TIP 119] -angle option for canvas text items (fellows)

2008-11-22 (bug fix)[1939129,1991930] combobox behind other windows (thoyts)

2008-11-22 (new feature) Demo ctext.tcl now demos angled text (fellows)

2008-11-23 (bug fix)[1389270] made [event generate <Focus*>] work (thoyts)

2008-11-28 (bug fix)[1813597,2218964] eliminate unnecessary units conversion
in screen distances, reducing precision loss (ferrieux)

2008-12-03 (enhancement) new "hover" state for proper Vista visuals (thoyts)

2008-12-05 (bug fix)[2107938] no negative font size in PS (fellows)

2008-12-05 (enhancement) new "vista" theme (thoyts)

2008-12-06 (new feature)[TIP 197] [$text -insertunfocussed] (edwards,fellows)

2008-12-06 (new feature)[TIP 337] handle non-error bg exceptions (porter)

2008-12-10 (new feature)[TIP 324] [tk fontchooser](thoyts,vetter,robert,steffen)

2008-12-12 (new feature) Demo fontchoose.tcl demos [tk fontchooser] (thoyts)

2008-12-18 (enhancement)[24442309] Updated German messages (haertel)

--- Released 8.6b1, December 19, 2008 --- See ChangeLog for details ---

2008-12-27 (bug fix)[2381555] horiz. scroll [$treeview identify] (english)

2008-12-28 (new feature)[TIP 244] PNG photo format support (fellows)

2008-12-28 (new feature)[TIP 171] <MouseWheel> event handling (fellows)
	*** POTENTIAL INCOMPATIBILITY ***

2008-12-31 (bug fix)[2003310] radio|check button indicator color (english)

2009-01-06 (bug fix)[2484771] messagebox: system to task modal (ferrieux,thoyts,mjanssen)

2009-01-06 (enhancement)[1539990] optimize photo building (jepler)

2009-01-07 (bug fix)[2473120] chooseDir syntax error (bron)

2009-01-07 (bug fix)[1847002] Win: prevent grab bypass (thoyts)

2009-01-11 (bug fix)[2496162] crash calling Tk_DeleteOptionTable() (english)

2009-01-11 (bug fix) crash on XCreateIC failure (staplin)

2009-01-14 (bug fix)[2507326] Restore aMSN compat (nijtmans)

2009-01-19 (new feature) CONFIG_INSTALL_DIR - where tkConfig.sh goes (cassoff)

2009-01-19 (platform support) better tools for BSD ports (cassoff)

2009-02-08 (bug fix)[2431428] panic computing layout on active widget (english)

2009-02-17 (platform support) MSVC and _WIN64 (hobbs)

2009-02-21 (bug fix)[2546087] [console] display of true UTF-8 \0 (thoyts)

2009-02-23 (bug fix)[1329198,456299,2507419] menu image display (mcdonald)

2009-02-23 (bug fix)[2513104] fix cursor hotspots (mcdonald)

2009-02-23 (bug fix)[2542828] Win: standard question_arrow cursor (danckaert)

2009-02-27 (bug fix)[2645457] crash in Tk_MakeWindowExist() (thoyts)

2009-03-09 (bug fix)[2548661] crash in GetFontFamilyName (riefenstahl)

2009-03-25 (bug fix)[2178820] stop zero-size allocs in ttk (fellows)

2009-03-25 (bug fix)[1871101] blurry large fonts on Vista (garvey,fellows)

2009-04-03 (bug fix)[1789819] stop panic on unexpected wm stack order (english)

2009-04-10 (bug fix)[2116837] std virtual events with Caps Lock (fellows)

2009-04-10 (platform) sse Darwin SUSv3 extensions if available (steffen)

2009-04-10 (bug fix) Motif checkbutton on X11 only (steffen)

2009-04-10 (bug fix) remove TkAqua Quit menu item on [console] (steffen)

2009-04-10 (bug fix) crash deleting char range from [text] (steffen)

2009-04-23 (bug fix)[2779910] updated Win chooseDir (hobbs)

2009-04-24 (bug fix) prevent delete of selected folder in Win dialog (hobbs)

2009-04-30 (bug fix)[2080533] panedwindow sash draw crash (fellows)

2009-04-30 (bug fix)[2504402] iconphoto on non-32-bit displays (mcdonald,thoyts)

2009-05-01 (bug fix)[2777019] anchor for text rotation (gavilán,fellows)

2009-05-03 (bug fix)[2785744] broken flag twiddling (baker,fellows)

2009-05-13 (bug fix)[2791352] XLFD parsing error (thoyts)

2009-05-14 (new feature) Vista theme support (thoyts)

2009-05-14 (bug fix)[1923684] confused checkbutton state (thoyts)

2009-05-17 (new feature)[1470246] notebook tab orientation control (english)

2009-05-21 (bug fix)[2794778] Win menu keyboard traversal (thoyts)

2009-06-02 (bug fix)[2799589] crash on delayed window activation (thoyts)

2009-06-23 (bug fix)[220935] canvas dash update problem (nijtmans)

2009-06-23 (platform) new subdir 'carbon' preserved for OSX 10.4-
use --enable-aqua=carbon option to unix/configure to enable (steffen)

2009-06-29 (new feature) source in `macosx` now built on Cocoa (steffen)
	*** POTENTIAL INCOMPATIBILITY ***

2009-06-30 (platform support) clang static analyzer macros (steffen)

2009-07-15 (bug fix)[2821962] photo image copy/paste (rib,fellows)

2009-07-21 (bug fix)[2356057] rotated underlined text (fellows)

2009-07-22 (bug fix)[2496114] focus in dead window crash (griffin,fellows)

2009-07-23 (bug fix)[2441988] report errors in selection handlers (fellows)
	*** POTENTIAL INCOMPATIBILITY ***

2009-08-01 (bug fix)[2830420] X iconphoto for big endian (misch,fellows)

2009-08-04 (bug fix) [text] word-wrap of non-breaking space (fellows)

2009-08-14 (bug fix) copy from unmapped toplevel crash (alaoui,steffen)

2009-08-19 (bug fix)[2475855] prevent grid & pack on same master (spjuth)

2009-08-24 (bug fix)[2821084] Cocoa: let WM_DELETE_WINDOW handler stop window
deletion (walzer,steffen)

2009-08-24 (bug fix) tk::MessageBox bindings for ttk::buttons (steiner,fellows)

2009-08-25 (bug fix)[1909931] [send] update for Fedora 8 (fellows)

2009-09-10 (bug fix) font allocation crash (berezhnoy,fellows)

2009-09-14 (bug fix)[873608] win tearoff menu, no submenu arrows (traum,hobbs)

2009-09-14 (bug fix)[873613] win tearoff menu repeat select (traum,hobbs)

2009-09-25 (bug fix) grayscale from images (vetter,fellows)

2009-10-07 (bug fix)[2088597] min scrollbar slider size (danckaert,fellows)

2009-10-07 (bug fix)[2787164] combobox/menubutton arrow size (thoyts)

2009-10-08 (bug fix)[2870648] file dialog cursor (danckaert,fellows)

2009-10-10 (feature)[1961455] underline, overstrike Xft fonts (caffin,fellows)

2009-10-20 (enhancement) Updates to Polish messages (pawlak)

2009-10-22 (bug fix)[2168768] file dialog -typevariable scope (danckaert)

2009-10-22 (bug fix)[1469210] [text] modified error (danckaert)

2009-10-22 (bug fix)[2883712] 64-bit Aqua progress bar (haffner)

2009-10-24 (bug fix)[1530276] X checkbutton -selectcolor (danckaert)

2009-10-25 (bug fix)[1854913] [.t delete] before -startindex (danckaert)

2009-10-25 (bug fix)[2809525] prevent X crash on overlong color name (goth)

2009-10-29 (bug fix)[1825353] Russian Windows tiny fonts problem (thoyts)

2009-11-01 (new feature) Ttk: [$w identify] now an ensemble (jenglish)

2009-11-19 (bug fix)[2899685] fix [imove] redraw logic (schekin,ferrieux)

2009-11-22 (bug fix)[2899949] crash on widget destroy (meier,thoyts)

2009-11-23 (bug fix)[2902573] Update Safe Tk to new Safe Base (kurpies)

2009-11-24 (bug fix)[2902814] fix [wm iconphoto] on LP64 systems (fellows)

2009-12-08 (bug fix)[2864685] Compiz menu item animation (gavilán,thoyts)

2009-12-11 (bug fix)[2912473] accept :: in DISPLAY name (fellows)

2009-12-15 (bug fix)[2492179] Tcl_ObjType "option" no longer registered (porter)
	*** POTENTIAL INCOMPATIBILITY for Tcl_GetObjType("option") ***

2009-12-20 (bug fix)[2917663] [send] accept SI:* on auth list (fellows)

2009-12-22 (bug fix)[2912356] [ttk::sizegrip] accommodate Compiz (english)

2009-12-25 (bug fix)[2977688,2546779] tab selection focus (english)

2009-12-27 (bug fix)[2879927] Win: cascade menu highlight (pawlak,thoyts)

2010-01-01 (bug fix)[1924761] stop [event generate] / XIM conflict (fellows)

2010-01-03 (bug fix)[2848897] ODS_NOACCEL flag support (kovalenko,thoyts)

2010-01-04 (bug fix)[2811266] <Return> binding in [tk_dialog] (thoyts)

2010-01-04 (bug fix)[2727476] font dialog appearance (thoyts)

2010-01-05 (bug fix)[220950] [$menu delete] bounds check (fellows)

2010-01-05 [2898255] unlimited multi-file select (pawlak,fellows,thoyts)

2010-01-06 (bug fix)[1163496] X: [wm transient] fix (bateman,fellows)

2010-01-09 (new feature)[TIP 360] Modernize X11 Menus (thoyts)

2010-01-18 (bug fix)[2932808] canvas update on state change (mcdonald,nijtmans)

2010-01-19 (new feature)[TIP 359] Extended Window Manager Hint Support (thoyts)

2010-01-19 (bug fix)[2931374] overflow in complex tag search (schmitz)

2010-02-17 (bug fix)[2952745] crash in menu deletion (english)

2010-02-20 (performance) treeview stop quadratic common case (english)

2010-03-02 (enhancement) -fvisibility-hidden build support (nijtmans)

2010-03-06 (bug fix)[2949774] cascade menu unpost (thoyts)

2010-03-11 (bug fix)[2968379] crash in peer text dump (fellows)

2010-03-17 (bug fix)[2971663] Cocoa entry <Up>, <Down> (goddard,fellows)

2010-03-28 (new feature) [$treeview tag names|add|remove] (english)

2010-04-09 (new feature)[2983824] [$image write -file] use extension of file
name to select image format (fellows)

2010-04-19 [2898255] unlimited multi-file select (pawlak,fellows,thoyts)

2010-05-31 (bug fix)[3006842] crash on empty bind scripts (english)

2010-06-15 (bug fix)[2585265] text <Delete>,<Backspace> note selection (fellows)

2010-06-15 (new package)[3016598] Tk now provides "tile 0.8.6" (english)

2010-07-19 (new feature) [$photo data -format GIF] (fellows)

2010-08-03 (bug fix) entry validation compat with Itcl scope (hobbs)

2010-08-11 (platform) Drop pre-aix 4.2 support, ldAix (hobbs)

2010-08-21 (patch)[3034251] genStubs steal features of ttkGenStubs (nijtmans)

2010-08-26 (bug fix)[1230554] configure, OSF-1 problems, windows manifest issues (hobbs)

2010-08-31 fixed manifest handling on windows (hobbs, kupries)

2010-09-02 (bug fix)[3057573] specify combobox text fg color (english)

2010-09-05 (enhancement)[3046742,3046750] Improved error dialog UI (fellows)

2010-09-08 (bug fix)[2829363] [$tv see] open item -> sched display (english)

2010-09-13 (platform) limit support to Win2000+ (nijtmans)

2010-10-01 (bug fix)[3078902] no hang operating on zero-size subimages (fellows)

2010-10-05 (bug fix)[3080953] corrupt multibyte char in %A subst (nijtmans)

2010-10-11 (bug fix)[3085489] crash in [tag add/remove] (english)

2010-10-11 (enhancement)[491789] Unicode command line support on Win (nijtmans)

2010-11-03 windows build with -UNICODE (nijtmans)

2010-11-05 Message catalogs reworked to use unicode copyright char (nijtmans)

2010-11-06 Message catalogs resorted, updates to NL (nijtmans)

2010-11-16 (platform) VS 2005 SP1 MSVC compiler (nijtmans)

2010-11-24 (bug fix)[3071836] crash in tk_getSaveFile (twylite)

2010-12-03 (enhancement)[3116490] mingw x-compile improvements (nijtmans)

2010-12-12 (platform) OpenBSD build improvements (cassoff)

2010-12-17 (platform) Revisions to support rpm 4.4.2 (cassoff)

2011-01-06 (bug fix)[2857300] Cocoa: correct text width rounding (walzer)

2011-01-06 (bug fix)[3086887] Cocoa: textured bg windows (walzer)

2011-01-13 (bug fix)[3154705] tk_messageBox close button disabled (skylera)

2011-01-22 (enhancement) add [ttk::entry validate] (schelte,english)

2011-01-24 (bug fix)[2907388] OSX: composite character entry crash (berg,walzer)

2011-03-02 (new doc) tk_mac.n: OS X specific functions (walzer)

2011-03-03 (bug fix)[3175610] incomplete line item refresh (ferrieux)

2011-03-10 (bug fix)[3205260] crash in [wm manage] (boudaillier, thoyts)

2011-03-16 (bug fix)[3181181] tearoff submenu fix (menez, thoyts)

2011-03-19 (bug fix)[3205464] [wm forget] loses window (boudaillier,thoyts)

2011-03-19 (bug fix)[3223850] ttk button state disabled during click (thoyts)

2011-03-22 (bug fix)[3000002] ttk scrollbar size Appearance (garvey,thoyts)

2011-03-24 (bug fix)[3239768] Win menu font support (wehle)

2011-03-28 (bug fix)[3129527] stop buffer overflows (dirtyepic,nijtmans)

2011-04-04 (feature change)[2997657] No -container for [labelframe] (spjuth)

2011-04-04 (bug fix)[723765] [grid remove] lost -in value (saye,spjuth)

2011-04-22 (bug fix)[3291543] mem corrupt when [$canvas dchars] removes all
coords of a polygon (rogers,spjuth)

2011-04-29 (platform support) [wm forget|manage] on OS X (walzer)

2011-06-06 (bug fix)[2546087] [console] treatment of '\0' (porter)

2011-06-07 (bug fix)[2358545] Restore "08" in spinbox configured with -from
and -to (porter)

2011-06-10 (bug fix)[3315731] fix [$entry -invcmd] (porter)

2011-06-17 (bug fix)[3062331] crash in unset traces (macdonald,porter)

2011-08-03 (bug fix)[2891541] fix grab behaviour for main window (thoyts)

--- Released 8.6b2, August 8, 2011 --- See ChangeLog for details ---

2011-09-22 (bug fix)[3404541] -takefocus option (dzach,english)

2011-10-24 (new feature)[TIP 382] -confirmoverwrite on save dialog (porter)

2011-10-25 (bug fix)[3410609] AltGr keysyms on Swiss keyboard (tasser,kenny)

2011-11-17 (bug fix)[3437816] return code of [canvas lower] (hirner,ferrieux)

2011-12-22 (bug fix)[3235256] correct menu failure on Windows (mcdonald)

2012-01-19 (bug fix)[3021557] cursor freeze in elided text (vogel)

2012-01-22 (bug fix)[3476698] hang in [text mark prev/next] (vogel)

2012-01-25 (bug fix)[3475627] Stop text-31.11 failure (vogel)

2012-01-25 (bug fix)[1630271] hang/crash on mark before -startline (vogel)

2012-01-26 (bug fix)[1754043,2321450] -blockcursor appearance (vogel)

2012-01-27 (bug fix)[3480471] crash in [tk_getOpenFile] (nijtmans)

2012-01-29 (bug fix)[3480634] PNG image in menus (nijtmans)

2012-01-30 (bug fix)[2925561] disabled combobox don't take focus (english)

2012-02-10 (bug fix) win dialog avoid shimmer that confuses Python (fellows)

2012-02-15 (bug fix)[3486474] Correct color scaling (goth,nijtmans)

2012-02-28 (bug fix)[1630262,1615425] [text] crash tags & -*line (vogel)

2012-03-07 (bug fix)[3497848] consistent pixel rounding (fassel,fellows)

2012-03-18 (enhancement)[3503317] XParseColor speedup (nijtmans)

2012-04-07 (bug fix)[3176239] control-Mousewheel crash (couch,nijtmans)

2012-04-22 (bug fix)[3520202] <MouseWheel> %k,%K,%N for Python (deily,fellows)

2012-05-02 (bug fix)[533519] multiscreen window placement (nijtmans)

2012-05-04 (bug fix)[2768586] multiscreen menu posting (nijtmans)

2012-05-28 (bug fix)[1630254] text peer update on -startline reset (baker,vogel)

2012-06-11 (bug fix)[3294450] ttk text element clipping (oehlmann,fellows)

2012-07-02 (bug fix) Make sure all index tables are static (kirkham,english)

2012-07-23 (bug fix)[3546073] DisplayString() -> DefaultDisplay() (english)

2012-08-11 (bug fix)[3554273] text elide and tags (vogel)

2012-08-15 (enhancement)[3555324] Win:Ctrl-A now means Select-All (nijtmans)
	*** POTENTIAL INCOMPATIBILITY ***

2012-08-22 (new feature)[TIP 403] Use Web color definitions (nijtmans)
	*** POTENTIAL INCOMPATIBILITY ***

2012-08-23 (enhancement)[3555644] better use of virtual events (nijtmans)
	*** POTENTIAL INCOMPATIBILITY ***

2012-08-24 (bug fix)[3558535] file dialog filtering (fellows)

2012-08-25 (bug fix)[3554026,3561016] crash with tearoff menus (gavilán)

2012-09-11 (bug fix)[3566594] stop clip region leaks (fellows)

2012-09-15 (bug fix)[3567778] stop hang in wrapped label (porter)

2012-09-17 (bug fix)[3567786] stop segfault in [wm forget] (porter)

Many revisions to better support a Cygwin environment (nijtmans)

--- Released 8.6b3, September 18, 2012 --- See ChangeLog for details ---

2012-10-02 (bug fix)[3572016] menu enable after modal dialog (berg,walzer)

2012-10-08 Remove Carbon support

2012-10-24 (bug fix)[3574893] crash in [wm forget] (porter)

2012-11-07 (bug fix)[3574708] crash in focus handling (fellows)

2012-11-14 (bug fix)[3500545] fix [tk_getOpenFile -multiple] (bruederlin)

2012-12-04 (bug fix)[3588824] Support weird image names in [text] (vogel)

2012-12-06 (bug fix)[3592736] stop pink greys from buggy mingw builds (fellows)

--- Released 8.6.0, December 20, 2012 --- See ChangeLog for details ---

2013-01-04 (bug fix) Tk_InitStubs("8.6") rejected in 8.60 interp (nijtmans)

2013-01-10 (bug fix)[3600251] Mac <Control-v> binding (kjnash,nijtmans)

2013-01-10 (bug fix)[3600260] <<SelectNextPara>> binding (kjnash,nijtmans)

2013-01-13 (bug fix)[3600290] restore $tk_strictMotif respect (kjnash,nijtmans)

2013-01-22 (bug fix)[3601782] Tcl_InitStubs failure message (nijtmans)

2013-01-31 (bug fix)[3599928] use XKeycodeToKeysym on old systems (cassoff)

2013-02-04 (bug fix)[3603077] treeview update on tag add/remove (english)

2013-02-28 (bug fix)[3599312] First Alt key event is lost (mcdonald)

2013-03-11 (bug fix)[3607326] Crash [listbox .l -listvariable $array] (porter)

2013-03-13 (enhancement) better build support for Debian arch (shadura)

2013-03-27 (bug fix)[3608074] button, listbox, menu <<Invoke>> (nijtmans)

2013-04-01 (bug fix)[3607830] Xkb runtime checks (griffin)

2013-05-19 (platform support) FreeBSD updates (cerutti)

2013-06-05 (bug fix)[3613759] [ttk::entry .e; .e xview end] (nijtmans)

2013-06-05 (bug fix)[2100430] [ttk::entry .e; .e xview insert] (nijtmans)

2013-06-28 (bug fix)[2501278] reverse ttk::scale key bindings {mcdonald)

2013-07-02 (bug fix)[32afa6] corrected dirent64 check (griffin)

2013-08-14 (bug fix)[069c9e] "option" value refcount crash (tim,nijtmans)

2013-08-15 (bug fix)[c597acd] [$pb step] work with traces (english)

2013-08-25 (bug fix)[3016181] Cocoa: [destroy $scrollbar] => crash (goddard)

--- Released 8.6.1, September 19, 2013 --- https://core.tcl-lang.org/tk/ for details

2013-10-27 (bug fix) OSX drawing lags (deily,steffen,walzer)

2013-10-28 (bug fix)[3603436] png wrong component indices (nijtmans)

2013-10-31 (bug fix) C++ friendly stubs struct declarations (nijtmans)

2013-10-31 (bug fix)[c0cc9fd] PNG parser accept uppercase -format (nijtmans)

2013-10-31 (bug fix) double free of a TkFont (nijtmans)

2013-11-03 (bug fix)[1632447] support PPM maxval up to 65535 (fellows)

2013-11-05 (bug fix)[426679e] OpenBSD man page rendering (nijtmans)

2013-11-11 (bug fix)[f214b8a] multi-interp font teardown double free (porter)

2013-11-11 (bug fix)[0aa5e85] option file \n syntax support (nijtmans)

2013-11-20 (platforms) Support for Windows 8.1 (nijtmans)

2014-01-23 (bug fix)[3606644] X: correct fontconfig dependence (venable)

2014-01-23 (bug fix) FreeBSD build fixes (cerutti)

2014-02-06 (bug fix)[3279221] [menu] event race (danckaert,kupries)

2014-02-07 (bug fix)[6867cc1] creative writing in [tk fontchooser] (nijtmans)

2014-02-11 (bug fix)[52ca3e7] XkbOpenDisplay macro correction (nijtmans)

2014-03-16 (bug fix) Xcode 5.1 update; Retina displays (walzer)

2014-03-20 (bug fix)[2f7cbd0] FreeBSD 10.0 build failure (nijtmans)

2014-04-01 (bug fix)[5bcb502] @TK_LIBS@ in pkgconfig (badshah400,nijtmans)

2014-05-27 (bug fix)[a80f5d7] autoscroll initiation (crogers,english)

2014-07-07 (bug fix) OSX alpha channel rendering (culler,walzer)

2014-07-08 (workaround)[4955f5d] Ocaml trouble with tailcall splice (nijtmans)

2014-07-24 (bug fix) OSX [text] image display & scrolling (culler,walzer)

2014-08-01 (bug fix) OSX font config crash (rob@bitkeeper)

--- Released 8.6.2, August 27, 2014 --- https://core.tcl-lang.org/tk/ for details

2014-08-27 (bug) Cocoa: Crash after [$button destroy] (walzer)

2014-09-23 (bug) Cocoa: button and scroll display fixes (walzer)

2014-09-24 (bug) Cocoa: improved drawing performance (walzer)

2014-10-11 (bug)[9e487e] Phony button clicks from browsers to plugin (nijtmans)

2014-10-11 (bug)[810c43] [text] elide changes advance epoch (vogel)

2014-10-14 (bug)[fb35eb] fix PNG transparency appearance (walton,culler)

2014-10-18 (feature)[TIP 432] Win: updated file dialogs (nadkarni)

2014-10-26 Support for Windows 10 (nijtmans)

2014-10-28 (bug) OSX: Improved ttk notebook tab metrics for Yosemite (walzer)

2014-10-30 (bug)[3417012] [scale -digits $bigValue] segfault (vogel)

2014-11-07 (bug)[3529885] [scale] handling of negative resolution (vogel)

--- Released 8.6.3, November 12, 2014 --- https://core.tcl-lang.org/tk/ for details

2014-11-14 (bug)[d43a10] shimmer-related crash in [tk_getOpenFile] (nadkarni)

2014-11-23 (bug)[1c0d6e] Win build trouble with SIGDN (keene)

2014-12-03 (bug)[4a0451] [tk_getOpenFile] result (nadkarni)

2014-12-13 fix header files installation on OS X (houben)

2015-01-02 (bug) Stop bit loss in [winfo id] on 64-bit Cocoa (porter)

2015-02-06 (bug) several fixes to elided context in [text] (vogel)

2015-02-06 (new feature)[TIP 433] %M binding substitution (mistachkin)
        *** POTENTIAL INCOMPATIBILITY ***

2015-02-22 (bug)[ab6dab] corrupt dashed lines in postscript (porter)

Tk Cocoa 2.0: App Store enabled (walzer,culler,desmera,owen,nyberg,reincke)
        *** POTENTIAL INCOMPATIBILITY ***

--- Released 8.6.4, March 12, 2015 --- https://core.tcl-lang.org/tk/ for details

2015-03-10 (bug) Cocoa: premature image free crash (walzer)

2015-03-15 (bug) Cocoa: wish launches in front. [focus -force] works (culler)

2015-04-09 (bug)[e4ed00] [$text index "1.0 display wordstart"] crash (vogel)

2015-04-09 (bug)[562118] Unicode support of "wordstart" modifier (vogel)

2015-05-05 (bug)[06c3fc] PNG alpha error corrupted output file (gauthier,porter)

2015-05-20 (bug)[dece63] various mem corruptions in images (mic42,porter)

2015-05-24 (bug)[53f8fc] panedwindow geometry management (vogel)

2015-05-26 (bug)[1641721] tk_getOpenFile symlink display doubled (nijtmans)

2015-06-01 (bug)[d7bad5][2368195][3592454][1714535][1292219][3592454]
                panedwindow fixes (vogel)

2015-06-25 (bug)[805cff] Tk_ConfigureWidget() segfault (aspect,nijtmans)

2015-07-13 (bug)[3f179a] Text widget crash with elided text (vogel)

2015-07-16 (bug)[2886436] Stop [$text delete] acting before start index (vogel)

2015-07-28 (bug)[1236306] TraverseToMenu error bound to toplevel destroy (vogel)

2015-08-20 (bug)[00189c] MSVC 14: semi-static UCRT support (dower,nijtmans)

2015-09-13 (bug)[cc0ba3] PNG read buffer overflow (maxjarek,porter)

2015-09-29 (bug)[1501749] Crash embedded window delete bound to <Map> (vogel)

2015-10-04 (license) Replace icons that lacked clear free license (cowals)

2015-10-06 (bug)[46c83f] Win: tk_getOpenFile -initialdir (koend,nadkarni)

2015-10-08 (new feature)[TIP 437] New panedwindow options (vogel)

2015-10-09 (bug)[1669632] [text] autoseparator placement (nash,vogel)

2015-10-09 (bug)[2262711] [text] RE search Unicode+elided (kaitzschu,vogel)

2015-10-09 (bug)[1815161] [$text count -ypixels] needs management (vogel)

2015-10-22 (bug)[1520118] Document spinbox validate expectations (vogel)

2015-10-22 (bug)[1414025] $entry insertion cursor visibility (vogel)

2015-10-26 (bug) PNG rendering on El Capitan (meier,walzer)

2015-11-08 (bug)[2160206] menubutton panic (vogel)

2015-11-08 (bug)[220854] Display trailing TAB in entry (vogel)

2015-11-08 (bug)[542199] double click on lone char in entry (vogel)

2015-11-08 (bug)[297442d] strict motif binding on <Control-underscore> (vogel)

2015-11-08 (bug)[3601604] $listbox -takefocus (vogel)

2015-11-09 (bug)[5ee8af] X, Win: 64-bit enable embedded windows (vogel)

2015-11-29 (bug)[1997299] [text] tag borderwidth leak (vogel)

2015-12-12 (bug)[1739605] [text see] misbehavior (danckaert)

2015-12-13 (bug)[ff8a1e] Never-mapped [text] performance (danckaert)

2015-12-19 (bug)[1700065] Report errors from -textvariable write trace (vogel)

2015-12-19 (bug)[793909] -textvariable handle undefined namespace (vogel)

2015-12-26 (bug)[2f78c7] crash with [text] and [tablelist] (vogel)

2016-01-06 (bug)[1288433,3102228] <<ListboxSelect>> misfires (vogel)

2016-01-08 (bug)[1510538] initial scrollbar width (vogel,nijtmans)

2016-01-08 (bug)[1305128] event not received by scrollbar (vogel,nijtmans)

2016-01-09 (bug)[1927212] Mousewheel/scrollbar bindings (vogel)

2016-01-11 (bug)[63c354] Cocoa message boxes (culler)

2016-01-12 (bug)[2049429] get more $text options from database (vogel)

2016-01-22 (TIP 441) New option [listbox ... -justify] (vogel)

2016-01-25 (bug) OBOE in ttk::notebook options parsing (bromley,english)

2016-02-08 (enhance) [option readile] expects utf-8 file (oehlmann,nijtmans)

2016-02-08 (bug) crash in [$text delete] (griffin,vogel)

Tk Cocoa 2.0: More drawing internals refinements (culler,walzer)

--- Released 8.6.5, February 29, 2016 --- https://core.tcl-lang.org/tk/ for details

2016-03-07 (bug)[3137232] spinbox teardown hygiene (vogel)

2016-03-07 (bug)[2981253] spinbox rapid button action (vogel)

2016-03-07 (bug)[2262543] scale initialization callbacks (vogel)

2016-03-07 (bug)[e9112e] incomplete [wm forget] (vogel)

2016-03-11 (bug)[d95e5d] <Map> from hidden panes (vogel)

2016-03-20 (TIP 443) More configuration options for text tags (vogel)

2016-03-20 (bug)[487861] menu: cascade/accelerator appearance (vogel)

2016-03-27 (bug)[1192095] active index from toplevel menus (vogel)

2016-03-27 (bug)[18c08d] revised final newline behavior in [text] (vogel)
        *** POTENTIAL INCOMPATIBILITY ***

2016-04-29 (bug)[fd3a4d] <<Modified>> delivery to text peers (vogel)

2016-05-03 (bug)[b36218,011706] event reentrancy / widget destruction (vogel)

2016-05-12 (bug)[64261b] mouse events after double click (nadmarki,nijtmans)

2016-05-18 (bug)[545f10] Xft color font speed (bonfield,davies,girffin,vogel)

2016-05-25 (bug)[109865] event reentrancy / widget destruction (vogel)

2016-05-30 (TIP 446)[1273358] [$text edit (canundo|canredo)] (vogel)

2016-05-30 (bug)[79549a] crash in mouse pointer warping (vogel)

2016-06-22 (bug)[787adc] Modernize Tk_Init() (porter)

2016-07-06 (bug) Aqua: excess lable padding (lanam,walzer)

2016-07-08 (bug) Aqua: bitmap distortion (culler,walzer)

2016-07-15 (bug) Aqua/Retina: fix alpha rendering of images (culler,walzer)

2016-07-17 (bug)[c84f66] Aqua: crash: overflow in geometry calc (culler,walzer)

2016-07-21 (bug)[450bb0] Aqua: memory corruption from [tk busy] (porter)

--- Released 8.6.6, July 27, 2016 --- https://core.tcl-lang.org/tk/ for details

2016-08-23 (bug)[a2abc4] Wrong warp cursor position on 2nd display (vogel)

2016-08-29 (bug)[fa3229] menu-38.1 (calvo,vogel)

2016-08-29 (bug)[2cf3d6] button-5.24 (vogel)

2016-09-04 (bug)[1534455,2945130] Key release events get _L vs _R right. (vogel)

2016-09-10 (bug)[8c4216] listbox-4.1 (vogel)

2016-09-10 (bug)[eb2681] listbox-13.1 (vogel)

2016-09-21 (bug)[3126428] ttk::button react to image change (thoyts)

2016-10-09 (bug)[1082213] wrapped text don't start lines with whitespace (vogel)

2016-10-12 (bug)[3217462] tri-state button on non-native theme (vogel)

2016-10-30 (bug)[3588460] Fix file dialog -typevariable (vogel)

2016-11-01 (bug)[e36963] event generate .e <diaeresis> (matthias,vogel)

2016-11-05 (bug)[6aea69] grid-23 (danckaert,vogel)

2016-11-18 (bug)[f60c54] combobox-3 (panza,vogel)

2017-01-03 (bug)[f32502] crash drawing many dashed objects (reithofer,werner)

2017-01-05 (bug)[dac92f] text-2.[89] (vogel)

2017-01-07 (bug)[3df559] OSX: Negative bbox width (vogel)

2017-01-07 (bug)[28a453] OSX: text widget index OBOE (vogel)

2017-01-07 (bug)[c12af7] OSX: text-21.1 (vogel)

2017-01-08 (bug)[7a838c] X11 ring buffer overflow (werner)

2017-01-11 (bug)[d4fb4e] imgPhoto-4.75 (nijtmans)

2017-01-18 (bug)[fab5fe] OSX: repair textDisp failures (vogel)

2017-01-23 (bug)[89a638] OSX: textDisp-15.8 (vogel)

2017-01-25 (bug)[1403ea] Limits on text line size on Windows (spjuth)

2017-02-05 (bug)[ae32eb] textDisp fails in text custom config (vogel)

2017-02-05 (bug)[7d967c] crash after IME restart (lanam,nijtmans)

2017-02-22 (bug)[c492c9] disabled combobox arrow appearance (danckaert)

2017-03-06 (bug)[6b3644] Fix -alpha for 16-bit color PNG (LemonMan)

2017-03-11 (bug)[775273] artifacts on Ubuntu 16.10+ (nemethi)

2017-03-26 (TIP 464) Win multimedia keys support (fassel,vogel)

2017-03-29 (bug)[28a3c3] test BTree memleaks plugged (anonymous)

2017-04-06 (bug)[db8c54] Stop freed mem access in warp pointer callback (porter)

2017-04-07 (bugs) Fix calculation of ttk::notebook tab widths (vogel)

2017-04-07 (bug)[291296] notebook tab management (decoster)

2017-04-08 (bug)[f0188a] Win reject invalid hex color codes (bachmann)

2017-04-10 (bug)[3f323b] variable struct size on XCode 8.3.1 (auriocus)

2017-04-20 (bug)[061bf9] OSX scrollbar draw position (reincke,walzer,joye)

2017-05-01 (bug) restore -initialfile for OSX file dialogs (reincke,gollwitzer)

2017-05-06 (bug) OSX file dialog type filters (walzer)

2017-05-10 (bug)[a5ba1c] race condition on Win clipboard cleanup (donchenko)

2017-05-18 (bug)[2433781] center image on button (cramer)

2017-05-19 (bug)[434d29] type mismatch with recent Xft (nijtmans,werner)

2017-06-02 (bug)[bc43fd] paneconfigure get pane heights right (vogel)

2017-06-21 (bug)[adc028] menu avoid unreleasable global grab (nash)

2017-06-30 (bug)[92e028,c5eb90] User switch forced theme reset (lanam)

2017-06-30 (bug)[62c5b7] segfault in [text] replace (werner)

2017-07-03 (bug)[8afc6c] OSX crash in save/open dialogs (simpson,walzer)

2017-08-02 (bug)[b601ce] Resource exhaustion processing corrupt GIF (nash)

2017-08-03 (bug)[9eab54] Fix -initialdir for OSX file dialogs (gollwitzer)

2017-08-08 (bug)[28d0b8] Follow ICCCM advice on X selection protocol (donchenko)

2017-08-08 (bug)[4966ca] Scidb race in notebook tab selection (cramer)

--- Released 8.6.7, August 9, 2017 --- https://core.tcl-lang.org/tk/ for details

2017-08-24 (bug)[f1a3ca] Memory leak in [text] B-tree (edhume3)

2017-08-24 (bug)[ee40fd] Report [console] init errors (the)

2017-08-24 (bug)[3295446] Improve history visibility in [console] (goth)

2017-08-24 (bug) canvas closed polylines fully honor -joinstyle (vogel)

2017-08-24 (bug)[cc42cc] out of mem crash in tests imgPhoto-18.* (vogel)

2017-09-16 (bug)[3406785] fix coords rounding when drawing canvas items (vogel)

2017-09-24 (bug)[8277e1] linux fontchooser sync with available fonts (vogel)

2017-09-24 (bug)[5239fd] Segfault copying a photo image to itself (bachmann)

2017-09-24 (bug)[514ff6] canvas rotated text overlap detection (vogel)

2017-09-24 (bug)[1e0db2] canvas rchars artifacts (bruchie,vogel)

2017-10-07 (bug)[d9fdfa] display of Long non-wrapped lines in text (cramer)

2017-10-07 (bug)[dd9667] text anchor not set (vogel)

2017-10-11 (bugs) memleaks and other changes for macOS 10.13 support (culler)

2017-10-11 (bug)[111de2] macOS colorspace improvement (walzer,culler)

2017-10-13 (bug) macOS scrolling issues (culler)

2017-10-15 (bug) clipping regions in scrolling and drawing on macOS (culler)

2017-10-15 (bug) macOS redraw artifacts (culler)

2017-10-22 (bug)[bb6b40] ::tk::AmpMenuArgs and 'entryconf' (vogel)

2017-10-22 (bug)[55b95f] Crash [scale] with a bignum value (vogel)

2017-10-28 (bug)[ce62c8] text-37.1 fails (vogel)

2017-11-03 (bug)[0ef1c5] OS X - tests menu-22.[345] hang (vogel)

2017-11-04 (bug)[c8c52b] repair OBOE in menu.test on macOS (vogel)

2017-11-11 (feature) Implement [wm_iconphoto] on macOS (walzer)

2017-11-11 (bug) display of embedded toplevels (culler)

2017-11-19 (bug)[73ba07] Correct property type for MULTIPLE conversion (dpb)

2017-11-20 (bug) Memory leak in tkImgPhoto.c. (werner)

2017-11-21 (bug) Defeat zombie toplevels (culler)

2017-11-25 (bug) macOS resposive menu bar for command line apps (culler)

2017-11-25 (bug)[1c659e] support png from mac screenshots (vogel)

2017-11-25 (bug)[de4af1] macOS file selector "all types" setting (culler)

2017-11-26 (bug) [wm withdraw] on Window and Dock menus (walzer)

2017-11-27 (feature) Drop support for macOS 10.5 (culler)

2017-11-30 (bug)[164c1b] Fixes [raise] on macOS (culler)

2017-11-30 (bug)[13d63d] macOS support of menu -postcommand (culler)

2017-12-05 (bug) enable custom icon display on macOS (walzer)

2017-12-05 (bug)[1088805,0feb63] macOS bind failures (culler)

2017-12-05 (bug)[3382424] Suppress noisy messages on macOS (culler)

2017-12-08 (new)[TIP 477] nmake build system reform (nadkarni)

2017-12-18 (bug)[b77626] Make [tk busy -cursor] silent no-op on macOS (vogel)

--- Released 8.6.8, December 22, 2017 --- https://core.tcl-lang.org/tk/ for details

2017-12-31 (bug)[aa7679] crash using window after master destroyed (vogel)

2017-12-31 (bug)[6525e1] encoding leak in tkMacOSXProcessFiles (werner)

2018-01-07 (bug)[925262] New option -state for ttk::scale (vogel)

2018-01-07 (bug)[fa8de7] Crash [ttk::checkbutton .x -variable {}] (werner)

2018-01-16 (bug)[382712] Crash in [event generate . <KeyPress>] (werner)

2018-01-19 (bug)[657c38] Crash in menu destroy with checkbutton entry (werner)

2018-01-25 (bug)[de156e] Deny PRIMARY selection access in safe interps (nash)

2018-01-28 (bug)[b68710] Fixes in [text] bindings (nash)

2018-01-28 (bug)[e20d5c] Stop failures of textTag-18.1 (vogel)

2018-02-04 (bug)[5d991b] Fortify var traces against deleted vars (vogel)

2018-02-10 (bug)[1821174] Stop RenderBadPicture X error (werner)

2018-02-11 (bug)[502e74] Stop X errors on untrusted connections (werner)

2018-03-07 (bug)[71b131] Regression in Tk_DrawChars() (werner,cramer)

2018-04-03 (bug)[59fccb] menu flaws when empty menubar clicked (vogel,mcdonald)

2018-04-28 (bug)[7423f9] improved legacy support for [tk_setPalette] (bll)

2018-04-30 (bug)[6d5042] enable [tk inactive] on Mac OSX (culler)

2018-05-03 (bug)[75d38f] fix touchpad scroll of listbox on win notebook (vogel)

2018-06-16 (bug)[de01e2] Crash in [$text replace] (vogel)

2018-07-04 (bug)[6ca257] Fix [wm resizable] on Mac OSX (culler)

2018-07-04 (bug)[135696] Crash in [wm transient] (culler)

2018-07-04 (bug)[309b42] Improve ttk high-contrast-mode support (lemburg,vogel)

2018-07-17 (bug)[1088825] fix frame-2.17,3.9,3.10 on Mac (vogel)

2018-07-27 (bug)[fabed1] GIF photo support for "deferred clear code" (vogel)

2018-08-08 (feature) Modern full-screen support on Mac OSX (walzer)

2018-08-12 (bug)[1875c1] scrollbar on Mac OSX (walzer)

2018-08-14 (bug)[1ba71a] KeyRelease events on Mac OSX(walzer)

2018-09-02 (bug)[3441086] error message in layout-2 (vogel)

2018-09-07 (bug)[05bd7f] vista theme for combobox (vogel)

2018-09-08 (bug)[382712] crash in KeyPress event handling (vogel,werner)

2018-09-08 (bug)[6fcaaa] insertion cursor visibility in ttk::entry (nemethi)

2018-09-30 (bug)[822923] cascade menu indicator color (mcdonald)

2018-10-06 (bug)[9658bc] borderwidth calculations on menu items (vogel)

2018-10-17 (bug)[ca403f] treeview border drawing (vogel)

2018-10-17 (bug)[4b555a] hang in [$text search -all] (vogel,danckaert)

2018-10-30 (new platform) port to system changes in Mac OSX 10.14 (culler)

2018-11-04 (bug)[6b22d4] [treeview] binding fix (ohagan)

- Released 8.6.9, November 16, 2018 - https://core.tcl-lang.org/tk/ for details

2018-11-19 (bug)[0a9c91] crash in text-11a.22 (vogel)

2018-11-20 (bug)[9705d1] crash activating "Alt" theme (culler)

2018-11-24 (bug)[e3b954] cursor offset at full screen display (culler)

2019-01-04 (bug)[18a4ba] cross-platform [winfo containing] (culler)

2019-01-08 (feature) local grab on Mac OSX (culler)

2019-01-10 (build) 'None', 'ControlMask' symbol conflicts (nijtmans)

2019-01-20 (bug)[509caf] [treeview tag configure] regression (mcdonald,vogel)

2019-01-26 (bug)[3003895] [scale] res rounds and -from (tischler,pieper,vogel)

2019-02-02 (new)[TIP 533] [$mb post x y idx] (culler,vogel)

2019-02-08 (bug)[1529659] embed toplevel blocks outer menu (culler)

2019-02-10 (bug)[8814bd] crash in [NSMenu size] (culler)

2019-02-13 (bug)[b389df] Aqua: mouse position on dual screen (culler)

2019-02-23 (bug)[56a182] Aqua: [tk_getOpenFile] causes off-screen toplevels (culler,walzer)

2019-02-23 (bug)[9771ae] Aqua: workaround incompatible transient window models (culler,walzer)

2019-03-01 (bug)[1951ab] Prevent transient window cycles (crashed on Aqua) (culler,vogel)
        *** POTENTIAL INCOMPATIBILITY ***

2019-03-04 (bug)[4da219] Incomplete read of multi-image GIF (oehlmann)

2019-03-14 (bug)[609e00] Aqua: wrong coords from MouseWheel binding (vogel,culler)

2019-03-25 (bug)[48c394] Aqua: recompute text layout for empty string (culler)

2019-03-31 (new)[TIP 535] Precision of ::scale widget tick mark values (vogel)
        *** POTENTIAL INCOMPATIBILITY ***

2019-03-31 (bug)[da3914] [$treeview identify element] failure (ulfalizer,vogel)

2019-04-06 (bug)[897ffe] Prevent cross-manager loops of geom management (culler,vogel)

2019-04-11 (new) Apple Dark Mode support (culler)

2019-04-14 (new) Aqua: Use color names consistent with NSColor (culler)
        *** POTENTIAL INCOMPATIBILITY ***

2019-04-14 (new) Aqua: [tk::unsupported::MacWindowStyle isdark] (culler)

2019-04-19 (bug)[368fa4] Prevent toggle of hidden treeview indicators (ulfalizer,vogel)

2019-04-24 (bug)[4d2e8d] Aqua: notebook pane redraws (culler)

2019-04-24 (bug)[928652] Apply TIP 533 for ttk::menubutton (culler,vogel)

2019-04-24 (bug)[1001070] X-platform rework of label options -highlight* (seal,culler,vogel)

2019-04-28 (bug)[6286fd] checkbutton handling of -selectcolor (ralfixx)

2019-04-30 (bug)[4f9a99] Win: crash in [style element create] (oehlman,vogel)

2019-05-08 (bug) Ttk scrolling bugs, see tests treeview-9.1, entry-3.[3-6] (vogel)

2019-05-08 (bug)[51b4b1] Aqua: combobox use native ttk scrollbar (bll,vogel)
        *** POTENTIAL INCOMPATIBILITY ***

2019-05-18 (new)[eb2996] Win: support for horizontal scrolling (chavez,vogel)

2019-05-26 (new)[TIP 541] [combobox current] support "end" index (vogel)

2019-05-26 (bug)[2a6c62] <<TreeviewSelect>> trigger on item delete (vogel)

2019-06-05 (bug)[9ebc6f] Aqua: fix incorrect reports of mouse coords (chavez, culler)

2019-06-14 (bug)[436ad6] Corrected Aqua regressions in [wm manage] (walzer, culler)

2019-06-15 (bug)[75b8fb] Crash with some [event generate]d <ButtonRelease> (leunissen,vogel)

2019-06-15 (new)[TIP 536] New tk::mac::* commands for IPC on Mac OSX (walzer)

2019-07-13 (bug)[4566e2] Aqua: Make default background color of Tk and Ttk agree (walzer,culler)
        *** POTENTIAL INCOMPATIBILITY ***

2019-07-16 (bug)[5ddeca] Stop app switching exposing withdrawn windows as zombies (culler)

2019-07-25 (new)[1fb7af] Win support for buttons 4 and 5 (chavez,vogel,nijtmans)

2019-08-18 (new) Refactor all MouseWheel bindings (nijtmans)
        *** POTENTIAL INCOMPATIBILITY ***

2019-08-21 (bug)[c8ccd1] up array key in [text] takes to index 1.0 (ulfalizer,vogel)

2019-08-28 (new)[TIP 532] Tk event loop rewrite to prevent ring overflow (cramer)
        *** POTENTIAL INCOMPATIBILITY ***

2019-08-28 (bug)[943d5e] Win: embedded widget destruction cancels window resize (nemethi,vogel,nijtmans)

2019-09-12 (bug)[2834776] Stop disabled spinbox from generating <<Increment>> & <<Decrement>> (vogel)

2019-09-24 (bug)[96bce5] Aqua: Prevent crash drawing 1x1 rounded rectangles (bll,culler)

2019-10-03 (bug)[3ed5b6] Win: root window position with highlightthickness>0 (leunissem,vogel,nijtmans)

2019-10-09 (bug)[a01b6f7] Workaround XWayland bug reporting screen width (werner,nijtmans)

2019-10-10 (bug) Aqua: Prevent crash deactivating menu during menu deletion (culler)

2019-10-21 (bug)[aea00b] Aqua: Better handling of resolution changes (chavez, culler)

2019-10-25 (bug)[b82bd4] Fix [style configure -compound] (culler,vogel)

2019-10-27 (bug)[f7a4f7] Aqua: embedded toplevel, forced focus and mouse coords (naaus,culler)

2019-11-13 (new) Win: keycodes Mail, AudioMedia, Launch0, Launch1 (nijtmans)

2019-11-15 (bug)[69b48f] failing test textTag-18.1 (vogel)

2019-11-17 (bug)[c4abd2] panic in stackorder command (culler)

2019-11-17 (bug)[53d280] [wm iconphoto] crash on empty image (culler)

2019-11-17 [90d555] workaround NSFontManager bad selections (culler)

2019-11-19 (new) Partial Emoji support in text displays (nijtmans,culler)

- Released 8.6.10, Nov 21, 2019 - https://core.tcl-lang.org/tk/ for details

2019-11-25 (bug)[a95373] TkKeyEvent platform variations (werner)

2019-11-26 (bug) workaround Win bug so test bind-34.3 passes (nijtmans)

2019-12-03 Aqua: white cursors in dark mode (culler)

2019-12-04 (bug)[749bd9] Aqua: systemControlAccentColor (bll,culler)

2019-12-14 (bug)[b3b56a] ttk respect -cursor option (vogel)

2019-12-14 (bug)[b094cb] Win: $tv -show grows widget width 1 pixel (vogel)

2019-12-14 (bug)[02a694] spinbox options used wrong db names (vogel)

2020-01-11 (bug)[2b8fa6] MouseWheel for ttk::scrollbar (oehlmann)

2020-01-18 (bug)[1771594] icursor and scrollregion, canvText-14.7 (vogel)

2020-01-18 (bug)[587937] tag list ops preserve list order (vogel)

2020-01-18 (bug)[2830360] lose invalid state at focus event, entry-10.1 (vogel)

2020-01-18 (bug)[077d49] string table options support null ok (vogel)

2020-01-18 (bug)[bf93d0] Aqua: unresponsive menubar (culler)

2020-01-31 (bug)[a196fb] restore support for unthreaded Tcl (porter,sebres)

2020-02-09 (bug)[90a4d7] fontconfig crash when no font installed (vogel)

2020-02-24 (bug) Aqua: incomplete floating window display (walzer)

2020-03-11 (bug)[fb2ec3] OSX 10.15+: full screen options (nicolas,walzer)

2020-03-12 (bug)[08e2f8] focus on unmapped windows, focus-7.1 (vogel)

2020-03-12 (bug)[2edd84] [$c postscript] result management (gavilan)

2020-03-22 (bug)[98662d] restore TK_MAC_DEBUG_DRAWING build (chavez)

2020-03-29 (bug)[655fe2] tearoff menu redraw artifacts (vogel)

2020-04-03 (bug)[efbedd] Aqua: compund button-like widget appearance (chavez)

2020-04-14 (bug)[87bade] Aqua: improved dealing with PressAndHold (culler)

2020-04-14 (bug)[376788] X: stop crash w/Noto Color Emoji font (nijtmans)

2020-04-15 (bug)[89354d] Aqua: text color w/o clipping (culler)

2020-04-15 (new) Aqua: assign Button 3 to the middle button (chavez)

2020-04-25 (bug)[3519111] treeview horizontal scroll, entry-2.1.1 (vogel)

2020-04-25 (bug)[141881] treeview vertical scroll, treeview-9.2 (vogel)

2020-05-01 (bug)[2712f4] X: crash angled text w/o Xft, canvText-20.2 (vogel)

2020-05-01 (bug)[cd8714] Win: long angled text (chavez)

2020-05-09 (bug)[88c9e0] treeview -selectmode none focus ring (gavilan)

2020-05-12 (new) Aqua: Rewrite of the Key event system (culler)

2020-05-12 (bug)[411359] Aqua: stop crashes/zombies related to TouchBar (culler)

2020-05-12 (new) Aqua: systemLinkColor (chavez)

2020-05-16 (bug)[40ada9] crash when active button is destroyed (chavez)

2020-05-28 (bug)[3c6660,601cea,4b50b7] Win10: ttk scale (nemethi,lanam)

2020-06-08 (bug)[2790615] Some callbacks not eval'd in global scope (nijtmans)

2020-06-25 Aqua: Update OSX version tests to support Big Sur (culler)

2020-06-27 (bug)[6920b2] dup in spinbox -values causes trouble (lanam)

2020-06-27 (bug)[5c51be] invalid mem read buffer in Tk_PhotoPut* (chavez)

2020-06-27 (bug)[16ef16] restore bind sequence support, bind-33.(16-21) (vogel)

2020-07-02 (bug)[2d2459] default style for combobox (bll)

2020-07-06 (bug)[40c4bf] double free, entry-19.21 (vogel)

2020-07-06 (bug)[e3888d] grab & warp, bind-36.1 (vogel)

2020-07-12 (bug)[2442314] fontchooser i18n (nijtmans)

2020-07-13 (bug)[7655f6] [*entry]: selected text drawing reform (chavez)

2020-07-14 (bug)[09abd7] workaround invalid key codes from Debian 10 (vogel)

2020-07-20 (bug)[cf3853] Aqua: improve bounds on non-Retina displays (chavez)

2020-08-01 Aqua: [winfo rgb] light and dark mode support (culler)

2020-08-15 (bug)[315104] Aqua: appearance change virtual events (culler)

2020-08-21 (bug)[291699] mouse binding for scrollbar grip (bll)

2020-09-08 (bug)[6c2425] buffer bounds violation (chavez)

2020-09-08 (bug)[2a6d63] OSX 10.6 crash (hellstrom,culler)

2020-09-08 (bug)[420feb] undefined behavior due to alignment (chavez,nijtmans)

2020-09-10 (bug)[ab1fea] Aqua init issues (culler)

2020-09-14 (bug)[71e18c] Aqua: crash in full screen toggle (culler)

2020-09-18 (bug)[4f4f03] Aqua: mouse drags across title bar (nab,culler)

2020-09-21 (bug)[d91e05] select/copy in disabled text (bll)

2020-09-27 (TIP #581) disfavor Master/Slave terminology (nijtmans)

2020-09-30 (bug)[59cba3] win: improve theme detection (bll,nijtmans)

2020-10-06 (bug)[175a6e] Aqua: support tiled windows (culler)

2020-10-07 (bug)[1fa8c3] Aqua: crash on resize during display (nab,culler)

2020-10-16 (bug)[c2483b] Aqua: consistent finalization (culler,nijtmans)

2020-11-06 (bug)[c9ebac] Aqua: use standard about dialog (culler)

2020-11-07 (bug)[4ebcc0] sticky fontchooser options (roseman,vogel)

2020-11-10 (bug)[f9fa92] Aqua: crash in color caching scheme (culler)

2020-11-20 (bug)[7185d2] Aqua: fixes to special menu support (culler)

2020-11-24 (bug)[4a40c6] Aqua: [wm manage] frame offset (chavez)

2020-12-04 (bug)[3ef77f] Aqua dark mode combobox focus ring (walzer,culler)

2020-12-15 (bug)[80e4c6] Aqua: progressbar animation (nab,culler)

2020-12-24 (bug)[6157a8] Aqua: file dialog -filetypes (davis,culler)

- Released 8.6.11, Dec 31, 2020 - https://core.tcl-lang.org/tk/ for details

2021-01-04 (bug)[19fb7a] Mac: [tk_messageBox] use proper icons (ericwb,culler)

2021-01-11 (bug)[7beaed] ttk::bindMouseWheel syntax error (nemethi)

2021-01-15 (new) support 4 new keycodes: CodeInput, SingleCandidate,
	MultipleCandidate, PreviousCandidate (nijtmans)

2021-01-18 (new) Portable keycodes: OE, oe, Ydiaeresis (nijtmans)

2021-01-27 (bug)[bdcab8] Mac crash on non-BMP menu label (nab,culler)

2021-02-07 (bug)[9e1312] <Enter> to parent after child destroyed (leunissen)

2021-02-10 (bug)[d3cd4c] more robust notebook processing (nemethi)

2021-02-25 (bug)[234ee4] crash in [clipboard get] invalid encoding (nijtmans)

2021-02-25 (bug)[be9cad] Poor trace housekeeping -> tkwait segfault (michael)

2021-03-02 (bug)[1626ed] Mac: crash with dead key as menu accelerator (culler)

2021-03-22 (bug)[9b6065] restore Tcl [update], see window-2.12 (leunissen)

2021-04-07 (bug)[58222c] Mac: entry and spinbox bg colors (chavez,culler)

2021-04-18 (bug)[34db75,ea876b] cursor motion in peer text (vogel)

2021-04-26 (bug)[c97464] memleak in TkpDrawAngledChars (nab,culler)

2021-04-29 Mac: explicit backing CALayer to fix rendering issues (culler)

2021-05-02 Mac: respect key repeat system setting (culler)

2021-05-10 (bug)[171ba7] crash when grab and focus are not coordinated (culler)

2021-05-24 crash due to failed transient record housekeeping (culler)

2021-05-25 (bug)[7bda98] Mac: <Double-1> bindings fire twice on app activation

2021-06-03 (bug)[4401d3] Mac: improved support of pixel formats (chavez,culler)

2021-06-03 (bug)[8ecc3e] Mac: window exposed by Mission Control (chavez,culler)

2021-06-04 (bug)[099109] segfault reusing a container toplevel (culler)

2021-06-22 (bug)[4efbfe] static package init order in wish (werner)

2021-09-21 (bug)[033886] Win: hang in font loading (e-paine,vogel)

2021-10-14 (bug)[8ebed3] multi-thread safety in Xft use (werner)

2021-10-22 (new)[TIP 608] New virtual event <<TkWorldChanged>> (griffin)

2021-10-27 (bug) file dialog compatibility with Mac OS 12 (culler)

2021-10-29 (bug) Mac: stop crash when non-Tk windows go full screen (werner)

2021-10-30 (bug)[6ea0b3] Mac: grab from menu makes dead window (culler)

- Released 8.6.12, Nov 5, 2021 - https://core.tcl-lang.org/tk/ for details

<<<<<<< HEAD




- Released 8.6.13, Oct 28, 2021 - https://core.tcl-lang.org/tk/ for details
=======
2022-02-25 (bug) [f75190] tk_fontchooser: multiple font families, locale change,
	button activation (holger,fogel)
>>>>>>> 10494714
<|MERGE_RESOLUTION|>--- conflicted
+++ resolved
@@ -7904,13 +7904,10 @@
 
 - Released 8.6.12, Nov 5, 2021 - https://core.tcl-lang.org/tk/ for details
 
-<<<<<<< HEAD
-
-
-
-
-- Released 8.6.13, Oct 28, 2021 - https://core.tcl-lang.org/tk/ for details
-=======
+
 2022-02-25 (bug) [f75190] tk_fontchooser: multiple font families, locale change,
 	button activation (holger,fogel)
->>>>>>> 10494714
+
+
+
+- Released 8.6.13, Nov 15, 2022 - https://core.tcl-lang.org/tk/ for details