This file summarizes all changes made to Tk since version 1.0 was
released on March 13, 1991.  Changes that aren't backward compatible
are marked specially.

3/16/91 (bug fix) Modified tkWindow.c to remove Tk's Tcl commands from
the interpreter when the main window is deleted (otherwise there will
be dangling pointers to the non-existent window).

3/16/91 (bug fix) Modified tkColor.c not to free black or white colors:
some X servers get upset at this.

3/18/91 (bug fix) Modified tkShare.c to fix bug causing "DeleteGroup
couldn't find group on shareList" panic.

3/18/91 (bug fix) Several changes to tkListbox.c and tkScrollbar.c to
handle listboxes (and scrollbars) with zero total entries in them.

3/22/91 (bug fix) Fixed a few ='s in tkListbox.c that should be ==.

3/22/91 (bug fix) Fixed error in main.c that caused BadWindow errors
in some cases where wish scripts invoke "destroy .".

3/23/91 (new feature) Added Tk_CancelIdleCall to remove Tk_DoWhenIdle
handler.

3/23/91 (bug fix and new feature) Added -name option to main.c, made
it more clever about choosing name (was always using the name "wish"
on most Unix systems).

3/23/91 (new feature) Added TK_CONFIG_STRING option to Tk_ConfigureWidget,
used it to malloc strings for various widget options that used to be
Tk_Uid's (e.g. button text, message strings, etc.).  Eliminates core
leaks when values change in continuous non-repeating fashion.

3/29/91 (new feature) Added Tk_Preserve, Tk_Release, and
Tk_EventuallyFree procedures to help manage widget records and avoid
premature memory free-ing.

4/4/91 (bug fix) Fixed problem in tkWm.c where top-level window geometry
wasn't tracking correctly when wm-induced size change also changed window
position (e.g. menus wouldn't be displayed at the right places).

4/5/91 (new feature) Added "invoke" option to widget command for buttons,
check buttons, and radio buttons.

4/5/91 (new feature) Added "unpack" option to "pack" command.

4/5/91 (bug fix) Changed tkPack.c to use new Tk_Preserve code and be
more careful about window deletions that occur while repacking is in
progress.

4/6/91 (bug fix) Major overhaul of deletion code in all widgets to use
Tk_Preserve and Tk_Release.  Should fix many problems.

4/6/91 (bug fix) Changed "winfo children" to generate correct lists
when child names have embedded spaces.

4/6/91 (new feature) Added "screenheight" and "screenwidth" options to
"winfo".

4/18/91 (bug fix) Binding mechanism didn't correctly handle very long
%-substitutions in commands (e.g. long path names) and caused memory
to be overwritten.  Modified tkBind.c to fix.

---------------------- Release 1.1, 4/18/91 -------------------------

4/19/91 (bug fix) Inconsistent ICCCM handling of coordinates of reparented
windows causes windows to gradually walk south when moved or resized.
Fixed tkWm.c to patch around the problem.

---------------------- Release 1.2, 4/24/91 -------------------------

4/26/91 (new feature) Added -geometry and -display switches to wish.
Also wrote wish manual entry.

5/3/91 (bug fix) Fixed bug in tkListbox.c that caused garbage to appear
at right edge of window when strings were to large to fit in window.

5/3/91 (bug fix) Fixed bug in tkListbox.c where topIndex wasn't getting
updated when elements were deleted:  tended to cause errors in
communication with scrollbars.

5/16/91 (bug fix) Fixed bug in tk3d.c, which caused core dumps when
consecutive points in a polygon were the same (happened with some
configurations of radio buttons, for example).

5/16/91 (bug fix) Fixed main.c to allow stdin to be redirected.

6/1/91 (bug fix) Make sure that pointers are never used after being
freed.

6/15/91 (bug fix) Fixed bug in tkBind.c that caused current binding
values to not always be printed correctly.

6/15/91 (bug fix) Make sure that interpreters are always unregistered
when their main windows are deleted, and make wish delete the main
window before exiting.

8/21/91 (misfeature correction)  Automatically set source of window
position to "user" in "wm geometry" command, unless it has been
explicitly set to "program".

9/5/91 (bug fix) Modified option code to accept '#' as a comment
character in .Xdefaults files, in addition to '!'.

9/10/91 (misfeature correction) Changed binding mechanism so that
numeric %-sequences are output in decimal instead of hex.

9/19/91 (bug fix) Fixed bug in Tk_DoOneEvent(1) where it wasn't
checking files and X connections properly so it missed events.

10/6/91 (new feature) Reorganized tkBind.c to provide generic "binding
table" structure, which can be used to create bindings on items in
canvases as well as windows.

10/6/91 (new feature) Upgraded buttons and menus to use new tracing
code in Tcl 6.0.  Allows radio buttons and check buttons to both set
and clear themselves when associated variable changes.

10/17/91 (bug fix) Fixed 2 bugs in listboxes: accidentally advanced the
selection when new entries were inserted in the listbox after the location
of the selected item(s), and goofed up on redisplay if selected item
was deleted and then selection was immediately lost.

10/27/91 (bug fix) "pack unpack" wasn't telling Tk that it no longer
manages window;  this led to core dumps in some situations.

10/31/91 (reorganization) Renamed manual entries so that they are no
more than 14 characters in length.

10/31/91 (reorganization) Changed tk.h and tkInt.h so that tkInt.h
doesn't needed to be included by tk.h.

11/3/91 (portability improvement) Eliminated use of "class" as a variable
name, since it's a reserved word in C++.

11/7/91 (reorganization) Many changes to upgrade for Tcl 6.1 including
use of Tcl hash tables instead of separate "Hash_" module.  The "lib"
subdirectory is no longer needed in Tk.

---------------------- Release 1.3, 11/7/91 -------------------------

11/24/91 (bug fix) Fixed bug causing occasional errors if existing bindings
are modified (FindSequence in tkBind.c forget to set *maskPtr).

11/24/91 (bug fix) Used wrong hash table in Tk_GetColorByValue.  Could
cause new entries to get created unnecessarily.

12/2/91 (bug fix) Changed "bind" code to put backslashes in front of
special characters (e.g. [ or \) that appear in %-replacements, so that
they can be parsed cleanly.

12/10/91 (bug fix) Manual entries had first lines that caused "man" program
to try weird preprocessor.  Added blank comment lines to fix problem.

1/2/92 (documentation cleanup) Changed manual entries for Tk_GetBitmap
and the like to make it more clear that the argument must be a Tk_Uid
and not a string.

1/2/92 (bug fix) Fixed problem where scrollbars that were very short or
very narrow (too small to hold both arrows) could cause negative values
in calls to XClearArea, which crashed some servers.

1/2/92 (bug fix) Fixed bug in TkMeasureChars occurring when maxChars
is 0.  Occasionally affected things like message window geometry.

1/3/92 (new feature) Added procedures Tk_GetJustify, Tk_GetAnchor,
Tk_GetCapStyle, and Tk_GetJoinStyle, plus support for these things
in Tk_ConfigureWidget.

---------------------- Release 1.4, 1/10/92 -------------------------

1/12/92 (bug fix) TkMenubutton.c wasn't cleaning up mbPtr->varName
properly during menubutton cleanup if an error occurred during
menubutton creation.

1/19/92 (bug fix) Fixed off-by-one bug in tkListbox.c that caused
scrollbars to display a slider that was too large.

2/10/92 (bug fix) Tk_CreateFileHandler didn't correctly handle case
where new mask was specified for existing handler.

2/13/92 (bug fix) Tk_DeleteAllBindings wasn't correctly removing
bindings from the pattern table:  only did the removal for the
first pattern in a pattern list.

2/15/92 (new feature) Added procedures Tk_DefineBitmap and
Tk_SizeOfBitmap.  Tk_GetBitmapFromData is now considered obsolete
and probably shouldn't be used anymore.  Tk_GetBitmapFromData
is now implemented by calling Tk_DefineBitmap and Tk_GetBitmap.

2/15/92 (new feature) Added "curselection" and "select clear" options
to widget command for listboxes.

2/15/92 (new feature) Added Tk_3DBorderColor procedure.

2/17/92 (relaxed limitations) Changed scrollbars so they no longer limit
the slider position to lie within the object's range:  can scroll off the
end of an object, if the object permits it.  Changed listboxes and
entries to explicitly prevent viewing off the ends.  Also relaxed
listbox index checks so that out-of-range indices are automatically
adjust to fit within the listbox range.

2/19/92 (bug fix) tkWindow.c tended to leave half-created windows around
if a new window's name was found to be in use already.  Fixed to clean
them up.

2/22/92 (new feature) Added -anchor, -bitmap, -height, -textvariable,
-width options to labels, buttons, check buttons, menu buttons, and radio
buttons.  This means that (a) size can be controlled better, (b) bitmaps
can be displayed in any buttons, (c) the position of the text within the
button can be controlled, and (d) a button can be made to display the value
of a variable, continuously updating itself.  Also changed -selector option
so that if it's specified as an empty string then no selector is drawn
for the button.

2/22/92 (new feature) Changed menus to support bitmaps in menu entries:
added new -bitmap option for entries.

2/26/92 (bug fix) "after" command, when invoked with just one argument,
called Tk_Sleep rather than registering a timer handler and looping on
Tk_DoOneEvent.  As a result, it caused the application to become non-
responsive to X events during the sleep.  Changed to use a Tk_DoOneEvent
loop so that it is responsive.

2/26/92 (bug fix) Tk's main program didn't map the main window until
after the startup script returned.  Changed to map the window as a
do-when-idle handler, so that scripts can cause the window to be
mapped immediately with a call to "update" or "after".

2/28/92 (bug fix) "wm withdraw" wasn't working if invoked before window
was originally mapped:  window got mapped anyway.  Fixed so that the
window doesn't get mapped as long as it's withdrawn.

2/29/92 (new feature) Can use "focus none" to clear input focus.

2/29/92 (bug fix) Fixed tkEvent.c to generate SubstructureNotify events
properly.  These weren't being generated previously.

2/29/92 (bug fix) Fixed entries so that newline characters can be properly
displayed (as `\x0a').  Had to change interface to TkDisplayChars in order
to do this (added flags argument).

2/29/92 (bug fix) Change Tk not to update size and position of top-level
windows directly during calls like Tk_ResizeWindow.  Instead, wait until
actual event is received.  This makes updates happen at same time as
callbacks.

3/6/92 (bug fix) TkMenubutton.c was dumping core when a menubutton was
pressed at a time when there was no associated menu for the button.

3/6/92 (new feature) Added Tk script library directory with official
Tk initialization file "tk.tcl".  Other procedures used by Tk are in
other files.  Tk procedures and variables all have names starting
with "tk_".  Also added Wish startup script "wish.tcl", which sources
both the Tk and Tcl startup scripts.  This means that things like
auto-loading and abbreviation expansion are now available in wish.
Added new variables tk_library, tk_priv, and tk_version.

3/6/92 (new feature) It's now possible to set bindings for whole
classes by using the class name in the bind command.  For example,
"bind Button <Enter> {puts stdout Hi!}" will cause a message to be
printed whenever any mouse button is entered.  Can also use "all"
to set bindings for all widgets.  Widget-specific bindings override
class bindings which override "all" bindings.

3/6/92 (reorganization) Changed buttons (all flavors) and listboxes to
eliminate all hard-wired behavior.  Instead, default behavior is set
by class bindings in tk.tcl.  Also set up class bindings for menus,
menubuttons, and entries, which previously had no default behavior at
all.  Scrollbars and scales still have hard-wired behavior that can't
be overridden.

3/7/92 (look-and-feel change) Changed listboxes and entries and menus
to use button 2 for scanning instead of button 3.  This is more consistent
with the official Motif use of button 2 for dragging.

3/10/92 (new features) Added more options to "winfo" command:  screencells,
screendepth, screenmmheight, screenmmwidth, and screenvisual.

3/13/92 (bug fix) Event sharing mechanism (tkShare.c) wasn't checking
to see whether window was mapped before sharing events with it.

3/16/92 (bug fix) Tk_SetInternalBorderWidth was passing wrong window to
geometry-management procedures, causing core-dumps when menu buttons
had their border widths changed.

3/16/92 (bug fix) Menus were setting their geometry directory rather
than using Tk_GeometryRequest mechanism.

3/17/92 (new feature) Added -cursor option to all widgets to set the
active cursor for the widget.  Also added TK_CONFIG_ACTIVE_CURSOR
configure type.

3/18/92 (new feature) Implemented generalized screen coordinates to
allow resolution-independent specification in many cases (but pixel-
based coordinates are still OK).  Added Tk_GetScreenMM(),
Tk_GetPixels(), new configure types TK_CONFIG_SCREEN_MM and
TK_CONFIG_PIXELS.  Changed widgets to use this new configure types
wherever possible (a few of the more complex cases still haven't
been taken care of yet).  Added "pixels" and "fpixels" options to
"winfo" command.

3/18/92 (new feature) First cut at canvas widgets is done and part of
the official Tk now.  Canvases display text and structured graphics,
and allow you to bind commands to events related to the text and
graphics.

3/21/92 (new feature) Added new "place" command.  It implements a
new geometry manager that provides fixed placement, rubber-sheet
placement, and combinations of the two.  Eliminated the commands
"move", "resize", and "map" that were provided by main.c but never
officially supported;  the placer provides all of this functionality.

3/23/92 (bug fix) Fixed bug in tkWm.c where top-level windows were
occasionally not being given the right size.  The problem occurred
when a string of resizes happened all in a row (such as deleting all
the windows in an application and then recreating them).

3/23/92 (new feature) Added Tk_CoordsToWindow procedure and
"winfo containing" command.  These may be used to locate the window
containing a given point.

3/28/92 (new feature) Added "-exportselection" option to listboxes,
so that listbox selection need not necessarily be the X selection.

4/12/92 (bug fix) Changed menu buttons to store name of menubutton
in the associated variable, rather than the name of the menu.  This
is necessary in order to allow several menu buttons to share the
same menu.
*** POTENTIAL INCOMPATIBILITY ***

4/12/92 (bug fix) Fixed core dump that occurred in tkError.c when
removing the first error record from the error list.

4/15/92 (bug fix) Fixed bug in tkBind.c that prevented <Key-1>
event specifications from being processed correctly:  the "1" was
treated as a button name rather than a keysym.

4/18/92 (new feature) Added Tk_DefineCursor and Tk_UndefineCursor
procedures.

4/18/92 (new feature) Major revision to listboxes.  Can now scroll and
scan in both x and y, plus -exportselection option allows selection not
to be exported.  The "view" widget command has been replaced by "xview"
and "yview", and the "scan" widget command has a new syntax.
*** POTENTIAL INCOMPATIBILITY ***

4/18/92 (new feature) Added -exportselection option to entries, so you
can select whether you want the entry selection to be the X selection
or not.

4/24/92 (new features) Added TK_CONFIG_CUSTOM type to Tk_ConfigureWidget,
plus added new flags TK_CONFIG_NULL_OK, TK_CONFIG_DONT_SET_DEFAULT,
and TK_CONFIG_OPTION_SPECIFIED.  Several other new types, such as
TK_CONFIG_CAP_STYLE, were also added as part of implementing canvases.

4/29/92 (bug fix) Changed "-selector" default for menus to have separate
values for mono and color.

4/30/92 (bug fix) Fixed bug in tkListbox.c where it occasionally generated
bogus scroll commands (last index less than first).

4/30/92 (reorganization) Moved demos directory to "library/demos".

---------------------- Release 2.0, 5/1/92 -------------------------

5/2/92 (bug fix) Fixed problem in tkListbox.c where it was doing too many
redisplays after repeated insertions.  Also reduced number of invocations
of scrollbar commands.

5/7/92 (portability improvement) Changed main.c not to use TK_EXCEPTION
flag;  it isn't needed and it causes problems on some systems.

5/9/92 (bug fix) Plugged core leaks in tkListbox.c and tkBind.c

5/9/92 (bug fix) TkBind.c was accidentally deleting bindings during
attempts to print non-existent bindings.

5/11/92 (bug fix) Maximum name length for applications (name used in
"send" commands) was too short (only 20);  increased to 1000.  Also
fixed bug related to over-long names that caused core dumps.

5/13/92 (bug fix) tkShare.c was using a dangling pointer if a share
group was deleted as a side-effect of a shared event.

5/13/92 (bug fix) Various initialization and core leak problems in
tkGC.c, tkSend.c, tkMenu.c, tkEvent.c, tkCanvas.c, tkCanvPoly.c,
tkCanvLine.c, tkListbox.c, tkEntry.c.

5/13/92 (bug fix) Empty entries could be scanned off the left edge,
displaying a garbage character.

5/13/92 (bug fix) Fixed a few problems with window manager interactions,
such as tendency for windows to spontaneously shrink in size.  By no
means are all of the problems fixed, though.

5/13/92 (performance optimization) Changed Tk_GeometryRequest not to
invoke geometry manager unless requested size has changed.

---------------------- Release 2.1, 5/14/92 -------------------------

5/1/92 (new features) Added flags like TK_IDLE_EVENTS to Tk_DoWhenIdle,
plus added "idletasks" option to "update" command.  Tk_DoWhenIdle arguments
look different now, but the change should be upward-compatible.

5/17/92 (new feature/bug fix) Added support for VisibilityNotify events
to the "bind" command.  For some reason they weren't supported previously.

5/17/92 (new feature) Added "tkwait" command.

5/17/92 (new feature) Added "grab" command.

5/17/92 (new feature) Added "-width" option to messages.  Also changed
messages to use the computed (i.e. desired) line length when displaying,
not the actual width of the window.

5/17/92 (bug fixes) Did some more fiddling with tkWm.c in the hopes
of improving window manager interactions.  Now there won't be more than
one configure request outstanding to the wm at a time.

5/17/92 (bug fix) Arrowheads on canvas lines weren't being translated
or scaled correctly.

5/20/92 (bug fix) Page-mode scrolling didn't work correctly for canvases
(wrong windowUnits was passed to scrollbars).

5/20/92 (bug fix) Changed scrollbars not to lose highlight when pointer
leaves window with button down.  Also changed redisplay to double-buffer
for smoother redraws.

5/21/92 (new feature) Added "gray50" and "gray25" as predefined bitmaps.

5/22/92 (new feature) Buttons can now be disabled using the "-state" and
"-disabledforeground configuration options.  The "activate" and "deactivate"
widget commands for buttons are now obsolete and will go away soon.
Please change Tcl scripts not to use them.

5/23/92 (new feature) Entries can now be disabled using the "-state"
config option.  Also improved class bindings for entries to keep the
cursor visible in the window when operations occur.  Also made slight
improvements in the way redisplay is done.

5/23/92 (new feature) Added "-textvariable" option to entries so that
the text in an entry can be tied to the value of a global variable in
a fashion similar to buttons.

5/27/92 (new feature) Added "-textvariable" and "-anchor" options to
messages.

5/28/92 (new feature) Added "-padx" and "-pady" and "-underline" options
to menubuttons.

5/28/92 (feature change) Changed "-width" and "-height" options on
all flavors of buttons and menubuttons so that they are orthogonal
to "-padx" and "-pady".  It used to be that -width overrode -padx
(no padding).  Now they accumulate.

5/29/92 (new feature) Added "-disabledforeground" option to menus and
all flavors of buttons (can specify color for disabled things rather
than just using stipple to gray out).

5/29/92 (new features) Added many new options to menu entries:
-activebackground, -background, -font, -state, -underline.  The
"disable" and "enable" widget commands for menus are now obsolete
and will go away soon.  Please change Tcl scripts not to use them.

5/29/92 (new features) Added "atom" and "atomname" options to "winfo"
command.

5/29/92 (new feature) Wrote tk_listboxSingleSelect procedure, which
can be used to change listbox behavior so that only a single item is
selected at once.

6/1/92 (new feature) Added new modifier names "Meta" and "Alt" for
"bind" command.

6/3/92 (new feature) Added "winfo toplevel" command.

6/3/92 (new feature) Made several changes for greater Motif compliance,
including:
    - menu retention if you click and release in the menu button,
    - keyboard traversal of menus (see traversal.man)
    - no widget flashing if you set $tk_strictMotif to 1

6/15/92 (bug fix) Fixed problem in tkBind.c where command string for a
binding could get reallocated while the command was being executed (e.g.
bindings that delete or change themselves).

6/15/92 (bug fix) Don't allow "tabWidth" field to become zero in tkFont.c:
can cause core dumps for fonts that don't enough information to compute
tab widths.

6/19/92 (bug fix) Fixed bug in binding mechanism that caused structure-
related events to be reported both to the correct window and its parent.

7/14/92 (bug fix) Changed tkColor.c not to free colors for visual types
StaticGray or StaticColor.

7/15/92 (new feature) Text widgets now exist.  They display any number of
lines of text with a variety of display formats, and include hypertext
facilities.  See the manual page for details.

7/20/92 (bug fix) If a top-level window was put in the iconic state to
begin with, it could be deiconified with "wm deiconify .foo" until it had
first been deiconified by hand from the window manager.  Tk was getting
confused and thought the window was mapped when it wasn't.

7/29/92 (bug fix) Don't permit rectangles or ovals to have zero-sized
dimensions.  Round up to at least one pixel.

7/29/92 (new features) Major upgrade to canvases:
    - new item types: arc, window, bitmap
    - added Bezier spline support for lines and polygons
    - rectangles and ovals now center their outlines on the shape,
      rather than drawing them entirely inside the shape
    - new "coords" and "bbox" widget commands
    - new "-tags" option for all item types.
    - new "-confine" option to prevent scrolling off edge of canvas.

8/6/92 (new feature) Added "-width" and "-height" options to frames.
The "-geometry" option is now obsolete and should be removed from Tcl
scripts:  it may go away in the future.

8/7/92 (bug fix) Error messages in Tk_ParseArgv were sometimes including
the option name where they should have included its value.

---------------------- Release 2.2, 8/7/92 -------------------------

8/7/92 (bug fix) Changed tkCanvas.c to be more conservative in the area
it passes to XCopyArea.

8/8/92 (bug fix) Fixed bug in tkTextDisp.c that sometimes caused core
dumps when text views changed (e.g. typing return on last line of screen).

8/8/92 (bug fix) Fixed bug in menu.tcl that caused errors when using
keyboard to traverse over separator menu entries.

8/10/92 (bug fix) Changed to use OPEN_MAX instead of MAX_FD to compute
maximum # of open files.

8/10/92 (bug fix) Canvases weren't updating scrollbars on window size
changes.  They also weren't recentering canvases on window size changes.

8/10/92 (bug fix) There were still a few places where commands were being
invoked at local level instead of global level (e.g. commands associated
with buttons and menu entries).

8/10/92 (bug fix) TkBind.c used to ignore explicit shift modifiers for
all keys (i.e. <Shift-Tab> was treated the same as <Tab>).  Modified to
allow explicit request for shift modifier, like <Shift-Tab>.

8/13/92 (feature change) Changed default fonts to request "Adobe" fonts
explicitly.

8/16/92 (bug fixes) Modified tkCanvArc.c and tkTrig.c to increase slightly
the bounding boxes for arcs, in order to make sure that proper redisplay
occurs when arcs are moved (little turds were getting left behind).

8/16/92 (bug fix) Modified tkCanvas.c not to redraw at all if the redisplay
area is off the screen.  Also, only do a background clear for the portion
of the redraw area that is on-screen.  Also, reduced size of off-screen
pixmaps used for redisplaying, which speeds up redisplay in some cases.

8/19/92 (bug fix) Canvases that were taller than wide were not being
redisplayed properly.

8/20/92 (new feature) Added Tk_CreateGenericHandler procedure for trapping
all X events (useful for tracing, watching non-Tk windows, etc.).

8/21/92 (bug fix) Widgets weren't always being notified when they got
the focus back again (the problem had to do with grabs and menus in
particular).

8/21/92 (new feature) Added "-state" option to scale widgets.

8/22/92 (new feature) Changed tkBitmap.c to allow tilde-substitution
to occur in bitmap file names.

---------------------- Release 2.3, 8/24/92 -------------------------

8/27/92 (bug fix) Changes to -activebackground and -activeforeground options
for menubuttons were being lost.

8/27/92 (bug fix) Entries were selecting last character when a B1-drag
occurred past the right edge of the text.

8/28/92 (bug fix) Fixed bug in canvases where a grab during a button
press caused the canvas state to lock up so that it didn't select a
new current item.

9/7/92 (bug fix) Changed tkMenu.c to accept numerical menu indices that
are out of range;  now it just rounds them off to the nearest existing
entry.

9/7/92 (bug fix) Fixed bug in tkTextDisp.c that caused core dumps when
invoking "yview -pickplace" widget command on texts that are too small
to hold any lines at all.

9/11/92 (bug fix) Fixed bug in tkTextDisp.c that caused core dumps
when adding tags to non-existent lines.

9/11/92 (bug fix) Line items in canvases didn't permit an empty fill
color (i.e. couldn't make them transparent).

9/14/92 (reorganization) Changed manual entries to use .1, .3, and .n
extensions.  Added "install" target to Makefile to suggest how Tk should
be installed.

9/16/92 (bug fix) Changed tkSend.c to always specify the root window of
screen 0 rather than using DefaultRootWindow.  DefaultRootWindow doesn't
always go to screen 0 on displays with multiple screens, which can result
in send's not being possible between the screens.

9/18/92 (new feature) Added three new options to "wm" command: "protocol",
"client", and "command".  These provide support for window manager protocols
such as WM_DELETE_WINDOW and WM_TAKE_FOCUS, plus support for the
WM_CLIENT_MACHINE and WM_COMMAND properties.

9/30/92 (new feature) Implemented color model support, including
"tk colormodel" command and Tk_GetColorModel and Tk_SetColorModel
procedures.  These allow you to force mono operation even on a color
display.  Also changed color allocation not to give errors when colors
run out, but just to switch to a mono color model.

10/1/92 (bug fixes) Fixed two bugs in tkTextBTree.c that caused core dumps
during text deletion.

10/5/92 (bug work-around) Changed tkColor.c to ignore errors when freeing
colors.  This is needed to work around improper reference count management
for colormap entries under X11/NeWS.

10/7/92 (new feature) Added support for different visual types, including
procedures Tk_SetWindowVisual and Tk_SetWindowColormap, plus macros
Tk_Visual, Tk_Depth, and Tk_Colormap.  The code for this was contributed
by Paul Mackerras.

10/7/92 (new feature) Added Tk_IsTopLevel macro.

10/12/92 (bug fix) Fixed bug in tk.tcl that caused torn-off menus with
cascaded children not to track mouse motion correctly (the cascade
switched in response to mouse motions within the cascaded child).

10/12/92 (new feature) Major changes to focus handling:
(a) Tk watches FocusIn and FocusOut events for focus changes, not Enter
    and Leave, so it will work better with explicit-focus-model window
    managers (e.g. mwm in default mode).
(b) Tk generates FocusIn and FocusOut events for the focus window now.
    The old procedural interface (via Tk_CreateFocusHandler) is obsolete
    and is no longer used inside Tk.  It is still supported for
    compatibility, but won't be for long.  You should change your code
    to use FocusIn and FocusOut events instead.
(c) The model for FocusIn and FocusOut events is different than the
    one described in Xlib documentation.  See the "focus" manual entry
    for details.
(d) If there is no input focus then keyboard events are discarded.  They
    used to be directed to the mouse pointer window, although this wasn't
    documented.  The focus now defaults to the root window.
*** POTENTIAL INCOMPATIBILITY ***

10/15/92 (bug fix) Fixed text items in canvases where they didn't
display the insertion cursor if the item had no characters in it.

10/26/92 (bug fix) Fixed bug in tkSelect.c that occasionally caused
BadWindow X protocol errors when retrieving the selection.  Tk wasn't
making sure that a window existed before using it to retrieve the
selection.

10/30/92 (feature change) Changed canvases so that if the scroll region
is smaller than the window and -confine is on, the scroll region isn't
forced to be centered in the window;  it can be anywhere that meets the
confinement restrictions.

11/2/92 (new feature) Added "winfo exists" command.

11/5/92 (new feature) Changed DoWhenIdle handlers so that if a new
when-idle handler is created as a side-effect of another when-idle
handler, the new handler isn't invoked until Tk has first checked
for other events to process.

11/6/92 (bug fixes, new features) Major overhaul of window manager
interface:
(a) Tk should now work with virtual-root window managers;
(b) windows will now place more accurately on the screen and stay where
    they're supposed to;
(c) size changes handled more reliably;
(d) code now works robustly in the face of withdrawals followed
    immediately by deiconifications.
(e) Added new procedure Tk_GetVRootInfo and new options to "winfo" command:
    vrootx, vrooty, vrootwidth, vrootheight.
(f) Added "overrideredirect" option to "wm".
(g) Fixed bug where change in width-only via "wm geom" didn't always work
   (min and max window sizes weren't being set properly for the wm).

11/6/92 (bug fixes) Modified menus so that they work correctly with
virtual root window managers.  Also fixed bug where menus didn't move
along with their associated windows, so that the menu popped up at
the old location of the window rather than its new location.

11/9/92 (new constraint) Made it illegal to give windows names that
start with upper-case letters, since such names will goof up the
option database by appearing to be classes rather than names.
*** POTENTIAL INCOMPATIBILITY ***

11/10/92 (new feature) Added Postscript output to canvases.

11/13/92 (bug fix) Changed default for maximum size passed to window
manager from 1000000 (which causes some wm's to make windows too large
when "maximized") to the size of the display.

11/14/92 (feature change) Major overhaul of menubuttons and pull-down
menus.  Removed event-sharing code, including Tk_ShareEvents and
Tk_UnshareEvents.  The -variable option for menubuttons has been
removed,and the "post" and "unpost" widget commands for menubuttons
no longer exist.  The "post" widget command for menus no longer
allows a group option.  The procedure tk_menus has been replaced
with a new procedure, tk_menuBar, which has a slightly different
interface.
*** POTENTIAL INCOMPATIBILITY ***

11/20/92 (new features, feature changes) Major overhaul of grab
mechanism to produce more correct event streams.  Also changed Tcl
commands to require explicit window for grab releases (makes it
possible for grabs to work on multiple displays simultaneously).
The old "grab none" command no longer exists, but new options
have been added: "current", "release", "set", and "status".
*** POTENTIAL INCOMPATIBILITY ***

11/20/92 (new feature) Use TK_LIBRARY environment variable to set library
directory location, if it is defined.  Otherwise fall back on usual
compiled-in value.

11/25/92 (bug fix) "wm grid" command was using wrong window.

11/29/92 (bug fix) Fixed core dump that occurred when trying to use
placer on top-level windows: return error instead.

11/29/92 (bug fix) Selection retrieval wasn't making sure that the window
on whose behalf selection is being retrieved actually exists.

12/3/92 (new feature) Added support for Mode_switch key to support the
full ISO character set.  Also added event handlers for MappingNotify
events so that Tk updates itself in response to keycode and modifier
changes.

12/6/92 (bug fix) Ignore recursive attempts to destroy window.

12/9/92 (new demos) Added "tcolor" and "rmt" demos.

12/10/92 (new features) Added "yposition" widget command for menus,
changed "delete" widget command to take an optional second index,
and changed -command option for cascade entries so that it is
invoked when the entry is activated rather than when it is invoked.
*** POTENTIAL INCOMPATIBILITY ***

12/12/92 (implementation change)  Changed the procedures Tk_FreeBitmap,
Tk_NameOfBitmap, Tk_SizeOfBitmap, Tk_FreeCursor, Tk_NameOfCursor, and
Tk_FreeGC to require an addition Display argument.  This is needed for
Tk to function correctly when an application has windows on multiple
displays.
*** POTENTIAL INCOMPATIBILITY ***

12/12/92 (new feature) Started creating a test suite.  Right now it
only has a few tests.

12/12/92 (new feature) Modified the packer so that a window can be
packed in descendants of its parent (used to be restricted to the
parent alone).  This makes it possible to hide extra windows used
for geometry management.  Also, can use generalized screen distances
in the "pack" command.

12/16/92 (feature change) Boolean options such as -exportselection now
print as 0/1 rather than true/false (both the default and current values
print this way).  This makes it easier to use these values in expressions.
*** POTENTIAL INCOMPATIBILITY ***

12/16/92 (name change) The classes "RadioButton" and "CheckButton" have
been renamed "Radiobutton" and "Checkbutton" for consistency.  From now
on widget class names will have exactly one capital letter.
*** POTENTIAL INCOMPATIBILITY ***

12/16/92 (new feature) Added -setgrid option to listboxes.

12/16/92 (new feature) The "destroy" command, and the "delete" widget
command for canvases, now accept any number of arguments, including
zero.

12/16/92 (new feature) Changed internal TkBindError procedure to
Tk_BackgroundError and exported it to Tk clients.

12/16/92 (option name change) Changed the place command's "dependents"
option to "slaves" for better consistency with documentation.
*** POTENTIAL INCOMPATIBILITY ***

12/16/92 (name changes) Renamed the "cursor*" options in entries and
canvases to "insert*".  Also renamed the "cursor" index to "insert" and
the "cursor" widget command to "icursor".  This was done to avoid
confusion between the mouse cursor and the insertion cursor.
*** POTENTIAL INCOMPATIBILITY ***

---------------------- Release 3.0, 12/17/92 -------------------------

12/17/92 (bug fix) Fixed dangling-pointer bug in canvases that occurred
if a <LeaveNotify> binding deleted the current item.

12/18/92 (bug fix) Core dump occurred if "wm" invoked with no arguments.
Also, tkWm.c wasn't properly setting WM_CLASS property on application
startup.

12/18/92 (incorrect documentation) Updated manual entries for Tk_FreeGC,
Tk_FreeCursor, and Tk_FreeBitmap to reflect new interface that requires
"display" argument.

12/18/92 (missing documentation) Added documentation for the canvas
"postscript" command, which was missing in the 3.0 release.

12/21/92 (bug fixes) There were lots of problems with the new installation
targets in the Makefiles, such as using "cp -f" and not installing
prolog.ps.  Made several other miscellaneous improvements to Makefile.

12/21/92 (bug fix) Arrowheads on canvas line items weren't moving properly
after coordinate changes made with the "coords" widget command.

12/21/92 (bug fix) If top-level window was initially withdrawn, couldn't
ever deiconify it again.

12/21/92 (bug fix) Double-button event sequences didn't always trigger
properly when grabs were in effect.

12/22/92 (bug fix) The packer didn't display any top or bottom windows
after a left or right expanded window, and vice versa.  Also made the
distribution of space among expanded windows more even.

12/28/92 (new features) Several improvements to selection:
(a) Added procedures Tk_ClearSelection and Tk_DeleteSelHandler.
(b) Added "clear" and "own" options to "selection" command, extended
    "handle" option to delete handlers.
(c) Error returns from "selection handle" scripts are now turned into
    selection retrieval errors ("no such selection") rather than an
    empty selection.
(d) Tk responds automatically for targets APPLICATION (name of application,
    so you can "send" to it) and WINDOW_NAME (name of window within
    application.
(e) Added test file "select.test" to test suite.

12/28/92 (bug fix) Fixed problem with flashing menus that occurred
because menu.tcl was willing to unpost and then immediately repost
the same menu.

1/6/93 (bug fix) Test for UnmapNotify events in tkPack.c used = instead
of ==.

1/21/93 (bug fix) Changed many widgets to eliminate use of
DefaultVisualofScreen, DefaultColormap, etc. and use the visuals
and colormaps for the actual windows instead.  Also changed to
inherit colormaps and windows from parent by default.

1/21/93 (new features) Added new winfo options "cells", "depth", and
"visual".

1/23/93 (bug fix) Fixed problem with text display that could result
in negative XCopyArea heights being sent to X server.  This causes some
servers (e.g. some versions of OpenWindows) to crash.

1/25/93 (new feature) Added -postcommand option to menus, so that menus
can be reconfigured before each posting.

1/29/93 (feature change) Changed %X and %Y in bindings so that they
refer to the virtual root rather than the true root.  Although
potentially incompatible, this change should almost always "do the
right thing".
*** POTENTIAL INCOMPATIBILITY ***

1/31/93 (bug fix) Changed "send" code to grab server while updating
the registry property (before this fix, two programs could allocate
the same interpreter name if they started up simultaneously).  In
order to make this fix I had to change the code for reclaiming
names of dead interpreters in a way that sometimes allows dead
interpreters to persist in the registry.

2/1/93 (feature change) Changed entries to allow leftmost "visible"
character to be the end of the text (i.e. no characters actually visible).
This is needed so that the cursor can be displayed even if the last
actual character is too wide to fit in the window.

2/3/93 (bug fix) Fixed two bugs in tkFocus.c:  (a) FocusIn events
were getting lost in some cases because the focus window hadn't been
created yet (e.g. new top-level window pops up underneath the mouse);
(b) Tk was accidentally triggering FocusOut events when the mouse
moved from a top-level window to one of its children.

2/4/93 (new feature) Added "visibility" option to "tkwait" command to make
it easier to wait for a new window to appear on the screen.

---------------------- Release 3.1, 2/5/93 -------------------------

2/10/93 (installation improvements) Makefile improvements:  added RANLIB
variable for easier Sys-V installation, changed to use INCLUDE_DIR
properly, and added SHELL variable for SGI systems.

---------------------- Release 3.2, 2/11/93 -------------------------

2/11/93 (new feature) Added "wm state" command, and improved wm so that
the right thing will happen if you invoke "wm iconify" when a window is
withdrawn.

2/14/93 (bug fix) When -colormap option was used in generating Postscript
for canvases, Tk didn't add an extra space after the color command.

2/14/93 (new feature) Changed "extern" declarations in tk.h to "EXTERN",
which will use the definition of EXTERN from tcl.h and work correctly
in C++ programs.

2/18/93 (bug fix) Item-specific bindings weren't getting deleted from
canvas items when the items were deleted.  As a result, they could
suddenly re-appear for new items if the new items were allocated a
record at the same addresses as the old ones.

2/18/93 (feature reversal) Changed "after" back again, so that it sleeps
*without* responding to events when it is invoked with just one argument;
can always use tkwait plus after with additional arguments to achieve
the effect of responding to events.
*** POTENTIAL INCOMPATIBILITY ***

2/20/93 (bug fix) Fixed bug in tkWindow.c where colormaps weren't being
set correctly for new top-level windows on different screens than their
parents (the bug results in X protocol errors: "invalid Colormap
parameter").

2/22/93 (bug fix) Changed "#!/usr/local/wish" in demo scripts to
"#!/usr/local/bin/wish" to reflect new location of binary.

2/22/93 (new feature) Added new reliefs "groove" and "ridge".

2/25/93 (new feature) Added new built-in bitmaps:  "error", "hourglass",
"info", "question", "questhead", and "warning".  Also added new demo in
"widget" to display all of these (under the Miscellaneous menu).

2/25/93 (improved implementation) Changed DrawText procedure in
prolog for outputting Postscript from canvases to use stringwidth
instead of charpath+pathbbox:  avoids limitcheck problems with long
strings, and also properly includes space characters in calculation.

2/25/93 (bug fix) Fixed several bugs in library/menu.tcl that caused
menu traversal to mis-behave when menu had no entries.

2/26/93 (new feature) Added "wm frame" command.

3/6/93 (bug fix) Mwm in click-to-focus mode was goofing up grabs so that
pull-down menus were sometimes unresponsive.  Modified tk.tcl to ignore
the spurious B1-Enter events generated by mwm, plus modified tkGrab.c to
release simulated button grabs correctly.

3/8/93 (bug fix) Tk had wrong interpretation of "lbearing" font metric,
which caused text to be displayed at the wrong horizontal position in
several places (labels/buttons, listboxes, canvas text, scales).  This
change will cause slight changes in the way certain widgets are
displayed.

3/12/93 (bug fix) Fixed core dumps that occurred in tkEntry.c because of
zero values in entryPtr->avgWidth.

3/12/93 (bug fix) Tk_CoordsToWindow was using root coordinates always.
Changed to use virtual-root coordinates when a virtual-root window
manager is being used.  Before this fix, "winfo containing" didn't
return the correct window under virtual-root window managers.

3/18/93 (bug fix) Modified tkWm.c so that Tk doesn't fight with window
manager over position of window;  it just takes what the window manager
gives it.

3/21/93 (new feature) Changed menus to display cascade entries with
standard Motif arrows at right side.a

3/22/93 (bug fix) Fixed bug in tkPack.c that was causing memory to
get trashed with the integer value 1.

3/22/93 (bug fix) Canvas text didn't print correctly if it contained
an open paren (or other special character) immediately followed by
an octal digit.

3/22/93 (bug fix) Text widgets didn't redisplay properly in cases
where two or more groups of lines both got taller at the same time
(e.g. from tag changes), causing two separate bit copies where the
first bit copy's target area overlapped the source area for
the second bit copy.

4/1/93 (bug fix) Changed canvases to use ISO Latin-1 font encoding
if that's supported by the Postscript interpreter.  Also added workaround
for bug in NeWSprint related to stipple fills.

4/1/93 (bug fixes) Made various changes to focusing and grabs to
eliminate extraneous focus events and generally improve behavior.

4/2/93 (bug fix) Modified tkWm.c not to wait indefinitely for the window
manager to map or reconfigure a window:  this led to deadlock in some
situations, such as creating a new top-level window with a grab held.

4/19/93 (bug fix) Fixed another bug in tkWm.c that caused windows to walk
across the screen in some situations.  Also fixed problem where rapid
posting and unposting of cascaded submenus (or menus?) could cause Tk
to become confused about whether or not a window is mapped (added
TkWmUnmapWindow procedure to make top-level unmaps synchronous).

4/24/93 (feature change) Changed the "after" command to allow times
less than or equal to 0, and to use 0 whenever they occur.

4/26/93 (new feature) Implemented security check for "send" as proposed
by Bennett Todd: incoming sends are now rejected unless (a) xhost-style
access control is enabled and (b) the list of authorized hosts is
empty.  In other words, you have to use xauth to use send.  This feature
can be disabled by setting the TK_NO_SECURITY flag at compile-time.

5/15/93 (improvement) Switched to use Tcl_PrintDouble whenever returning
real values as Tcl results.  This potentially allows higher precision.
Switched to use %.15g whenever printing reals in Postscript files.
However, the change Tcl_PrintDouble causes incompatibilities.  For
now, it's disabled with a macro in tclInt.h that redefines Tcl_PrintDouble.
Tk 4.0 will delete the macro, and you can also delete it now if you
want the better (but incompatible) behavior.

5/19/93 (bug fix) Fixed divide-by-zero problem that could occur in
closeness calculations for canvas oval items.

5/30/93 (bug fix) PROP and CONFIG were accidentally #defined to the same
value in tkBind.c, which could cause incorrect %-substitutions in event
bindings in a few exotic cases.

6/4/93 (improvement) Changed to use GNU autoconfig for configuration.
Makefile format changed, and Tcl is no longer automatically included
in Tk releases.

6/7/93 (bug fix) Fixed off-by-one error in rounding negative coordinates
during redisplay of canvases.

6/9/93 (feature improvement) Modified default bindings for entries to
keep one character visible to the left of the cursor during backspaces.

6/18/93 (feature improvement) Added patchlevel.h, for use in coordinating
future patch releases, and also added tk_patchLevel variable to make the
patch level available in scripts.

6/26/93 (bug fix) Fixed numeric problems in scales that occurred with
very large scale values.

6/26/93 (bug fix) Polygon items in canvases could cause core dumps if
the "coords" widget command was used to add one new coordinate.

6/26/93 (bug fix) Changed canvases to handle large stipple patterns
gracefully (stipples used to jump around during redisplay and lose
coherency).

7/1/93 (syntax change, new feature) Implemented the new packer syntax
as described in the book.  For now the old syntax will continue to be
supported too.  Converting over is straightforward except (a) use
"-anchor" instead of "frame", and (b) padding is different (separate
internal and external padding, plus pad amounts are *on each side*
instead of total).  Also added "pack propagate" command for keeping
the packer from setting the master's requested size.

7/1/93 Changed copyright notices.  The effect is the same as with the
old notices, but the new notices more clearly disclaim liability.

7/7/93 (new feature) Added support for window stacking order.  Windows
will now stack in the order created (most recent on top), plus "raise"
and "lower" commands may be used to restack (Tk_RestackWindow procedure
is available from C level).

7/7/93 (reorganization) Moved main.c to tkMain.c, reorganized it to
call Tcl_AppInit just like tclsh does, and added argv0 variable to contain
application name, and added default Tcl_AppInit procedure for wish.
Also added tkTest.c to hold C code for testing.

7/7/93 (new feature) Added new Tk-specific "exit" command, which cleans
up properly before exiting.  It replaces the Tcl "exit" command, and
can be used in place of "destroy .".

7/9/93 (new features) Added tk_dialog library procedure that creates
dialogs with a bitmap, message, and any number of buttons.  Also changed
default tkerror procedure to use tk_dialog plus offer the user a chance
to see a Tcl stack trace.

-------------------- Release 3.3 Beta 1, 7/9/93 -------------------------

7/12/93 (configuration changes) Eliminated leading blank line in
configure script;  provided separate targets in Makefile for installing
binary and non-binary information; fixed -lnsl and -lsocket handling
in configure; added autoconf support for fd_set type; check for various
typedefs like mode_t and size_t, and provide substitutes if they
don't exist; don't include tkAppInit.o in libtk.a; try to locate the
X includes and library in all of the standard places for various systems.

7/14/93 (new feature) Modified tkMain.c so that it stores the value
of the -display command-line option into the DISPLAY environment
variable, if it is specified.

7/15/93 (feature removal) Removed auto-initialization feature from
Tk_ConfigureWidget, so that you must once again initialize all fields
of a widget record before calling Tk_ConfigureWidget.  This restores
the behavior back to what it was in Tk 3.2.

7/16/93 (bug fix) Modified tkBind.c to ignore the Caps Lock modifier
unless it is explicitly requested in a binding.  Without this fix,
buttons and menus and other things didn't work if the Caps Lock key
was active.

-------------------- Release 3.3 Beta 2, 7/21/93 -------------------------

7/21/93 (new feature) Change "make install" so that it will modify the
#! lines on demo scripts to reflect the place where the wish binary
is installed.

7/23/93 (new feature) Added Tk_MainWindow procedure that returns the
main window associated with a Tcl interpreter.  This is intended for
use by Tcl_AppInit and other initialization procedures.

7/24/93 (configuration improvements) Changed configure script not to
omplain about "fd_set" missing if it's defined in <sys/select.h>.

7/28/93 (bug fix) "Bad Match - parameter mismatch" errors were
sometimes occurring when several top-level windows got created
at the same time, due to wrong choice of sibling when stacking
windows.

8/14/93 (new feature) Added support for tcl_prompt1 and tcl_prompt2
to wish main program:  makes prompts user-settable.

8/19/93 (bug fix) Bindings to event sequences like "aD" never matched
because the Shift key has to be pressed before D.  Modified Tk to
ignore extraneous keypresses if they are for modifier keys.

8/26/93 (configuration changes) Added Tk_Init, modified Tcl_AppInit
procedures to use it and Tcl_Init.  Added support for .wishrc file.

8/28/93 (new feature) The main window is now a legitimate toplevel
widget.

-------------------- Release 3.3 Beta 3, 8/30/93 -------------------------

9/2/93 (bug fix) The packer wasn't always relaying out a master after
changes to some of the configuration options of its slaves.

9/2/93 (bug fix) The binding mechanism made it impossible for patterns
like <Double-ButtonRelease-1> to ever match.

9/2/93 (bug fix) Fixed core dump that occurred for bitmap canvas items
if Postscript is generated but no -bitmap option has been specified.

9/4/93 (enhancement) Slight improvements to menu traversal:  set menu
traversal bindings for menubar window in tk_menuBar, plus trigger
traversal on <Any-Alt-Keypress> instead of <Alt-Keypress>.

9/9/93 (bug fix) Changed tkBind.c so that the Num_Lock key doesn't
prevent events from triggering bindings.

9/9/93 (bug fix) Changed tkOption.c to always fetch RESOURCE_MANAGER
property from root window of screen 0, rather than using default
screen.

9/9/93 (bug fix) Entry widgets weren't allocating quite enough width
for themselves.  Fixed this and changed the size computation to match
what's done for buttons and texts.

9/16/93 (bug fix) Changed tkMain.c not to call exit C procedure directly;
instead always invoke "exit" Tcl command so that application can redefine
the command to do additional cleanup.

-------------------- Release 3.3, 9/29/93 -------------------------

9/30/93 (bug fix) Packer wasn't unmapping slaves when master got deleted.

9/30/93 (bug fix) Binding event sequences such as <Right> were being
misprinted as ASCII characters such as "S".

10/6/93 (bug fix) Canvases weren't unmapping window items when the canvas
got unmapped, which caused problems for window items whose windows weren't
descendants of the canvas (they got left on the screen).

10/7/93 (feature change) NULL proc arguments to Tk_CreateFileHandler used
to have a special undocumented meaning (fd was display);  eliminated this
special interpretation.

10/7/93 (configuration change) Eliminated dependency of tkMain.c on
tkInt.h and tkConfig.h, so that it's easier for people to copy the file
out of the source directory to make modified versions.

10/8/93 (bug fix) 3.0 introduced a bug where the class of the application
wasn't being set properly, so options based on the application class
weren't triggering.  Fixed by adding new argument to Tk_CreateMainWindow.

10/11/93 (bug fix) Fixed bug in tkTextBTree.c where some deletions would
cause core dumps due to halfwayLinePtr not getting set correctly.

10/18/93 (bug fix) Fixed a couple of bugs that made it hard to actually
display N characters in an entry with "-width N" (tended to scroll the
entry so that only N-1 characters were visible at once).

10/22/93 (bug fix) During configuration, XINCLUDE_DIR and XLIBRARY_DIR
weren't overriding xmkmf like they were supposed to.

10/23/93 (new feature) Allow negative scale factors in canvas "scale"
widget command.

10/23/93 (bug fix) Grabs weren't being cleaned up right if the grab
window was deleted, causing core-dumps in some cases.

10/23/93 (bug fix) tk_TextSelectTo wasn't checking to be sure that
the "anchor" mark exists.

10/27/93 (bug fix) Fixed core dump that could occur in a text widget if
the scroll command modifies the text.

11/1/93 (bug fix) Change texts so that the -yscrollcommand option is
invoked at display time, not when the window is re-layed out.  This
eliminated various core dumps that could occur if -yscrollcommand modified
the text.

-------------------- Release 3.4, 11/04/93 -------------------------

Note: there is no 3.5 release.  It was flawed and was thus withdrawn
shortly after it was released.

11/12/93 (bug fix) TkMain.c didn't compile on some systems because of
R_OK in call to "access".  Changed to eliminate call to "access".

-------------------- Release 3.6, 11/26/93 -------------------------

11/10/93 (bug fix) Packer and placer didn't always reposition a window
correctly if it was managed inside a neice or lower descendant (using
"-in" option) and the neice's parent moved.

11/24/93 (bug fix) Fixed time problem in selection (retrievals could
fail if retriever hasn't received any X events since selection was
made, so that time of retrieval appears to be older than time of
selection).  Selection code is now much less picky about times, both
on retrieving and supplying sides.

12/2/93 (new feature) Changed arrow-head drawing code for canvas
lines to draw a 0-width outline in addition to filling the area:
this produces much nicer, more symmetrical displays.

12/2/93 (bug fix) When colors ran out, Tk was invoking "tkerror"
when its state was internally inconsistent, which could cause
core dumps in some situations (e.g. if tkerror used the same color
that caused colors to run out).  Changed notification to occur
as a when-idle handler.

12/3/93 (bug fix) During a global grab, Tk wasn't including PointerMotion
in the list of grabbed events, so pointer motion couldn't be tracked
outside the grabbing application.

12/3/93 (bug fix) Canvases didn't handle smoothed lines correctly
when they only contained two points.

12/3/93 (bug fix) Fixed bug in tkWindow.c where certain kinds of
errors during window creation could cause Destroy events to be generated
for a window that was never completely initialized.

12/13/93 (bug fix) Fixed bug in tkTextDisp.c that resulted in core
dumps at line 1467 under exmh.  The exact situation is that a text
widget was being redisplayed at a time when it had a -yscrollcommand
option but hadn't yet been mapped onto the screen.

12/17/93 (bug fix) Fixed bug in tkWindow.c whereby new top-level windows
with non-default visuals still inherited border pixmap from parent (root),
which could cause visual clash and X error.

12/17/93 (bug fix) Fixed bug in tkTextDisp.c that caused round-off
error in the information passed to scroll commands.

12/18/93 (bug fix) Fixed bug in tkPack.c that caused core dumps in
some situations if a master with siblings packed "-in" it was deleted.

12/18/93 (bug fix) Added "compat" directory to distribution, since it's
referenced by tkConfig.h on some systems.

12/18/93 (performance improvement) Improved performance of appending to
a listbox, so that inserting N items doesn't take N**2 time.

12/20/93 (bug fix) Fixed bug in canvas ovals that caused the fill color
for the oval to stick out past the outline.

1/2/94 (fixed Xlib bug) Added code to reuse X resource identifiers so
that they won't run out in long running applications.  There are three
new library procedures: Tk_FreeXId, Tk_GetPixmap, and Tk_FreePixmap.
Modified all Tk code to use these procedures, so wish applications should
now be able to run forever without running out of identifiers.

1/10/94 (bug fix) tkCursor wasn't freeing pixmaps used to create
cursors, which caused memory leaks in programs that changed cursors
frequently.

1/21/94 (bug fix) Fixed bug in scales that caused them to loop
infinitely drawing tick-marks when -from and -to were the same.

2/2/94 (bug fix) Fixed problem where messages that contained tabs
didn't always compute the correct size, so that text spilled off
the right edge.  The fix adds an extra "tabOrigin" parameter to
the internal procedures TkMeasureChars, TkDisplayChars, and
TkUnderlineChars.

2/4/94 (bug fix) Fixed off-by-one problem in tkBind.c that caused
it to read past the initialized part of dispPtr->modKeyCodes.

2/7/94 (bug fix) Text widgets didn't handle grabs correctly, such
that the "current" character got stuck if a grab occurred while a
mouse button was down.  It would get unstuck until after the
next button press and release.

2/19/94 (bug fix) Fixed prolog.ps (prolog for Postscript printing from
canvases) so that it correctly prints all of the characters in the
ISO Latin-1 character set.

2/19/94 (bug fix) Modified tkBind.c to save and restore the interpreter's
result across the execution of binding scripts.  Otherwise if an event
triggers in the middle of some other script (e.g. a destroy event during
window creation, because there was an error in the creation command),
the interpreter's result gets lost.

2/19/94 (bug fix) Fixed bug in dealing with results of sent command
that could cause them to get lost in some situations.

2/21/94 (bug fix) Don't let user close a dialog window created by
tk_dialog, since this would cause tk_dialog to hang:  force the user
to select one of the dialog's buttons.

2/21/94 (bug fix) Fixed bug in canvas polygons whereby they didn't
correctly handle changes in the number of points (via "coords"
widget command).

2/23/94 (bug fix) Large bitmaps in canvases didn't print correctly
because they overflowed the 64-KB limit on strings in Postscript.
Changed canvas printing to split up large bitmaps into mutliple
smaller ones for printing.

2/25/94 (bug fix) The "." window was being set up with -width
and -height options, which interfered with geometry management (any
configuration change on "." causes the window to change size to
200x200, then change back again).

2/26/94 (bug fix) Fixed several bugs that occurred when a Destroy
event handler for a window deleted the window's parent.

3/3/94 (new features) Changes to binding mechanism:
    - The modifiers for "Alt", "Meta", and "M" are now computed by
      examining the modifier map, rather than being hardwired to
      M2, M1, and M1.
    - When processing events, one script is invoked for each object
      in the list passed to Tk_BindEvent, rather than stopping as
      soon as a script is invoked for some object.  The "break" and
      "continue" commands can be used within a script to abort all
      scripts for the event or the current one.
      *** POTENTIAL INCOMPATIBILITY ***
    - Added "bindtags" command so that new binding groups can be
      defined for widgets and the evaluation order can be changed.
    - When matching events to bindings, extra modifiers are now ignored,
      as if "Any" were specified for every event.  The "Any" modifier
      is still recognized, but it is ignored and is deprecated.
      *** POTENTIAL INCOMPATIBILITY ***
    - In % sequences that print window identifiers (e.g. %a and %S), print
      in hexadecimal rather than decimal, for consistence with "winfo id".
      *** POTENTIAL INCOMPATIBILITY ***
    - The "bind" command no longer supports the event types CirculateRequest,
      ConfigureRequest, MapRequest, or ResizeRequest.  These event types
      are somewhat dangerous, and they never worked anyway.

3/13/94 (bug fix) Fixed numerous problems with the "wm iconwindow" command.
It appears that this command never really worked at all, but it should
work OK now.

3/14/94 (feature changes) Removed several obsolete features:
    - Eliminated "enable" and "disable" widget commands for menus.
      *** POTENTIAL INCOMPATIBILITY ***
    - Eliminated "activate" and "deactivate" widget commands for buttons,
      checkbuttons, radiobuttons, and menubuttons.
      *** POTENTIAL INCOMPATIBILITY ***
    - Removed -geometry option for frames and toplevels:  it causes
      problems when .Xdefaults files contain entries like
      "*geometry: +0+0".  Must use -width and -height instead.
      *** POTENTIAL INCOMPATIBILITY ***
    - Desupported "tkVersion" variable: use "tk_version" instead.
      *** POTENTIAL INCOMPATIBILITY ***

3/16/94 (feature changes) Changes to listboxes:
    - Eliminated -geometry option (it causes problems when .Xdefaults
      files contain entries like "*geometry: +0+0").  Added -width
      and -height options to use instead.
      *** POTENTIAL INCOMPATIBILITY ***

3/21/94 (bug fix) Fixed bug in tkOption.c where the option cache wasn't
properly cleaned up after window deletion;  this could cause the wrong
value from the option database to be used under some conditions.

3/25/94 (new features) Changes to geometry management:
    - Added Tk_MaintainGeometry and Tk_UnmaintainGeometry procedures
      to solve problems with -in windows.  Modified the packer, the
      placer, and canvases to use them.
    - Changed 2nd argument to Tk_ManageGeometry from Tk_GeometryProc *
      to a pointer to a structure with additional information about
      the geometry manager, such as name and procedure to call when
      slaves are stolen.
      *** POTENTIAL INCOMPATIBILITY ***

3/28/94 (new feature) Overhauled event management:
    - Added "cancel" option to the "after" command so that you can
      cancel previously-scheduled commands.
    - Separated X-specific stuff from generic event management.  The
      file tkEvent.c can now be used stand-alone without the rest of Tk.
      See the manual entry for Tk_EventInit for information on which
      procedures are available this way.
    - Added Tk_CreateFileHandler2 procedure, which provides a lower-level
      and more powerful form of file event handler.
    - Fixed bug in Tk_DoOneEvent where an infinite loop could occur if
      the TK_FILE_EVENT and TK_DONT_WAIT flags were set simultaneously
      (there were bugs with several other combinations too;  all should
      be fixed now).

3/28/94 (new feature) Added "fileevent" command, which allows event-
driven I/O in the style of Mark Diekhans' "addinput" command.

4/11/94 (new feature) Better support for colormaps and visuals:
    - Added new -colormap and -visual options to toplevels and frames.
    - Added "winfo visualsavailable" command.
    - Added "wm colormapwindows" command, plus support for WM_COLORMAP_WINDOWS
      to Tk_SetWindowColormap.
    - Added new library procedures Tk_GetVisual, Tk_GetColormap,
      and Tk_FreeColormap.

4/11/94 (bug fix) Fixed core dump that used to occur when specifying
an iconwindow ("wm iconwindow") for a toplevel on a different screen
than the main window.

4/23/94 (new feature) Added support for images, including the following:
    - New "image" command for creating images.
    - Built-in image type: bitmap.
    - New "image" item type in canvases.
    - Labels, buttons, checkbuttons, radiobuttons, menubuttons, and
      menu entries now support a -image option for displaying images.
    - Tk_CreateImageType and Tk_ImageChanged procedures, for defining
      new types of images in C.
    - Tk_GetImage, Tk_FreeImage, Tk_RedrawImage, and Tk_SizeOfImage
      procedures, for using images in widgets.

5/1/94 (new features) Added new procedures Tk_3DVerticalBevel and
Tk_3DHorizontalBevel.

5/11/94 (new features) Major overhaul of text widgets:
    - Implemented embedded windows and "window" widget command.
    - Added new configuration options for tags: -justify, -lmargin1,
      -lmargin2, -rmargin, -offset, -spacing1, -spacing2, and -spacing3.
      See the "Display styles" widget demo for examples.
    - Added new configuration options for texts: -spacing1, -spacing2,
      and -spacing3.
    - Added "tagList" option to "insert" widget command to control
      tags on new text.  Made tagged regions so they aren't sticky on
      either side:  new characters get a tag only if the old chars. on
      both sides had it.
      *** POTENTIAL INCOMPATIBILITY ***
    - Added gravity for marks, and "mark gravity" widget command.
    - Added horizontal scrolling, "xview" widget command, -xscrollcommand
      option.  Changed "scan" widget commands to support horizontal
      scrolling.
      *** POTENTIAL INCOMPATIBILITY ***
    - Added "search" widget command for searching (either exact matches
      or regular expressions).
    - New widget commands: bbox, dlineinfo, and see.
    - Changed implementation of bindings so that Enter and Leave
      events are not generated unless the tag has just become present
      (or just ceased to be present) on the current character.  Also
      changed bindings to process separately for each tag, rather than
      having high-priority tags override low-priority ones.
    - The "end" index now refers to the character after the last newline
      rather than the newline itself.  You can now tag the final newline
      and set a mark after the final newline.
    - Deletions of the "sel" tag and the "insert" and "current" marks
      are now ignored silently, rather than generating errors.  This means
      you can do things like "eval .t tag delete [.t tag names]".

5/19/94 (bug fix) Canvases didn't generate proper Postscript for stippled
text.

5/20/94 (new feature) Added "bell" command to ring the display's bell.

5/20/94 (new feature) Incorporated "square" demonstration widget into
tktest application.

5/20/94 (new features) Changed wish application (tkMain.c):
    - wish no longer processes the -help option.
      *** POTENTIAL INCOMPATIBILITY ***
    - The wish main program is now called Tk_Main;  tkAppInit.c has a
      "main" procedure that calls Tk_Main.  This makes it easier to use
      Tk with C++ programs, which need their own main programs, and it
      also allows an application to prefilter the argument list before
      calling Tk_Main.
      *** POTENTIAL INCOMPATIBILITY ***
    - The application's class is now the same as its name (except the
      first letter is capitalized), instead of "Tk".
      *** POTENTIAL INCOMPATIBILITY ***
    - The -file keyword is no longer required:  the script file name can
      be provided as the first argument without being preceded by "-file",
      as in tclsh.  For backward compatibility the "-file" keyword is
      ignored if it is the first argument, but it is deprecated.

5/26/94 (feature removed) Removed support for "fill" justify mode from
Tk_GetJustify and from the TK_CONFIG_JUSTIFY configuration option.  None
of the built-in widgets ever supported this mode anyway.
*** POTENTIAL INCOMPATIBILITY ***

5/27/94 (feature change) Changed Tk to use Tk_PrintDouble everywhere
that it converts reals to strings.  This means that floating-point
values will be generated in some cases where integer-like values were
generated before.
*** POTENTIAL INCOMPATIBILITY ***

6/1/94 (feature change) Renamed "pack newinfo" command to "pack info".
The old "pack info" command is no longer available.
*** POTENTIAL INCOMPATIBILITY ***

6/20/94 (feature changes) Overhaul of entry widgets:
    - Added "-justify" option.
    - Added "-show" option to make entries easier to use for passwords.
    - Added "cget" widget command.
    - Added "selection range" and "selection present" widget commands.
    - Added "anchor" symbolic index.
    - Changed "-scrollcommand" option to "-xscrollcommand", "view"
      widget command to "xview", for compatibility with other widgets.
      *** POTENTIAL INCOMPATIBILITY ***
    - Changed sel.last to refer to character just *after* last one
      selected, again for compatibility with other widgets.
      *** POTENTIAL INCOMPATIBILITY ***
    - For "delete" widget command, second index now refers to character
      just *after* last one to delete.
      *** POTENTIAL INCOMPATIBILITY ***
    - Overhauled bindings to be more Motif-compatible and to include
      common Emacs bindings for editing.
    - Changed -width option:  if specified as 0, widget sizes to fit
      its current text.

6/11/94 (new features) Improved Motif compatibility:
    - Added "-highlightwidth" and "-highlightcolor" options to all widgets.

6/27/94 (bug fix) Postscript generation for text items in canvases was
not justifying the text properly when a -width was specified that was
longer than the longest line.

6/27/94 (bug fix) "winfo exists" used to report a window as existing
if it was in the process of being destroyed (i.e., a destroy handler
is in the middle of execution).  Changed to report it as non-existent
under these conditions.
*** POTENTIAL INCOMPATIBILITY ***

7/11/94 (bug fix) Selections claimed via "selection own" weren't always
being cleared properly when the selection was claimed away.  Also fixed
bug where Tk wasn't properly claiming the selection, if there haven't
been any recent X events at the time of the claim.

7/13/94 (feature changes) Overhaul of scrollbar widgets:
    - New widget commands: "activate", "cget", "fraction", and "identify".
    - New options: -activebackground, -activerelief, -highlightcolor,
      -jump, -highlightthickness, and -troughcolor.  What used to be
      -background is now -troughcolor, -foreground is now -background,
      and -activeforeground is now -activebackground.
      *** POTENTIAL INCOMPATIBILITY ***
    - Added new syntax for "set" command, "get" result, and generated
      commands.  Changed other widgets to use the new syntax.
    - Moved the bindings out of C and into Tcl scripts, using the new
      options and widget commands.  Added support for all Motif
      bindings, plus jump scrolling and cancelling of slider drags.

7/16/94 (bug fix) Canvases assumed that the Leave event for one item
didn't modify or delete the next current item;  this could cause core
dumps under some conditions.

7/23/94 (feature change) Modified Tk_BackgroundError so that tkerror
is invoked as an idle handler.  If tkerror generates a break exception
then all other queued reports are aborted.

8/14/94 (bug fix) "cursorOffTime" and "cursorOnTime" were confused in
canvases, resulting in the same time being used for both.

8/16/94 (bug fix) "tkwait variable" command didn't detect errors in
variable name, such as trying to wait for an entire array.

9/2/94 (new features) Overhaul of scale widgets:
    - Floating-point values are supported now, following Paul Mackerras'
      "fscale" widget.  Added "-resolution" and "-digits" options.
    - Added "-variable" option to link scale to variable, following
      Henning Schulzrinne's implementation.
    - Added focus highlight (-highlightthickness and -highlightcolor
      options).
    - Added new widget commands "cget",  "coords", "identify", plus
      improved "get";  removed wired-in bindings, added complete set
      of Motif bindings via Tcl scripts.
    - Changed -sliderforeground option to -background, -background to
      -troughColor, -activeforeground to -activebackground.
      *** POTENTIAL INCOMPATIBILITY ***
    - Moved value label from below horizontal scales to above the scale,
      for Motif compliance.

9/9/94 (bug fix) Fixed bug in tkWm.c that caused long delays in "raise"
command under some conditions (window already at the top of the stack).

9/10/94 (new features) Overhaul of label/button/checkbutton/radiobutton
widgets:
    - Added focus highlight (-highlightthickness and -highlightcolor
      options).
    - Added new widget command "cget".
    - Changed -selector option to -selectcolor, and changed its meaning
      too: empty no longer means don't draw the indicator;  it means
      don't use a special color when selected.
      *** POTENTIAL INCOMPATIBILITY ***
    - Added -indicatoron (controls whether indicator is displayed) and
      -selectimage (gives special image to display when selected) options.
    - Modified bindings to be more Motif-like, added binding for space
      key.
    - Changed padding defaults to give widgets correct Motif appearance
      by default.  Also, changed to ignore padding options when displaying
      an image or bitmap.
      *** POTENTIAL INCOMPATIBILITY ***
    - Can now display text on multiple lines:  newlines cause line breaks,
      and word wrapping can be requested with -wraplength option.  Also
      added -justify and -underline options.
    - The -value option for radiobuttons can now have an empty string as
      its value;  it no longer defaults to the name of the widget.
      *** POTENTIAL INCOMPATIBILITY ***

9/13/94 (new features) Modified both canvases and messages to support
-highlightthickness and -highlightcolor options plus "cget" widget
command.

9/19/94 (new features) Added Tk_UnsetGrid procedure, modified widgets
to use it.  Also changed Tk_SetGrid so that at most one window per
toplevel can have gridding enabled.

9/23/94 (new features) Major overhaul of listbox widgets:
    - Added focus highlight (-highlightthickness and -highlightcolor
      options).
    - Added new widget command "cget".
    - Revised selection commands to support single selections as well
      as multiple disjoint selections;  syntax of "selection" widget
      command has changed to support this.  Added new option -selectmode
      for specifying which mode to use.  Default is single selection;
      tk_listboxSingleSelect procedure no longer exists.  Selections
      now return as items separated by newlines instead of a list whose
      elements are the items.
      *** POTENTIAL INCOMPATIBILITY ***
    - Extended "get" widget command to allow many items to be retrieved
      at once.
    - Added "bbox" widget command for finding position of an element on
      screen.
    - Added "activate" command to mark element with traversal focus.
    - Extended index mechanism to support new types of indices:
      "active", "anchor", "@x,y".
    - Added "see" widget command.
    - Revised bindings to include all Motif features except for AddMode.
    - If -width or -height option is <= 0, the widget requests a size just
      large enough to hold all of its text.

10/6/94 (new features) Overhaul of menubuttons:
    - Added focus highlight (-highlightthickness and -highlightcolor
      options).
    - Added new widget command "cget".
    - Added -indicatoron option to display option menu indicator.
    - The -menu option must be a child of the menubutton.
      *** POTENTIAL INCOMPATIBILITY ***

10/6/94 (new features) Overhaul of menu widgets:
    - Added new widget commands "cget" and "entrycget".
    - Changed the implementation of tear-off menus to be more
      Motif-like;  added -tearoff option for specifying whether
      tearoff entry is displayed.
    - Changed interpretation of "@y" index:  it now returns the
      closest entry, rather than "none" if y is outside the menu's
      range.
      *** POTENTIAL INCOMPATIBILITY ***
    - The -menu option for a cascade entry must now be a child of
      the menu.
      *** POTENTIAL INCOMPATIBILITY ***
    - Added "type" widget command, so that you can query the type of
      an entry.
    - Added -foreground, -activeforeground, -selectcolor, -indicatoron,
      -image, and -selectimage options to menu entries.
    - Changed "selector" menu option to "selectColor" for Motif compliance.
      *** POTENTIAL INCOMPATIBILITY ***
    - Added -relief option for menus, just for consistency with other
      widgets (it was implicitly "raised" before).

10/6/94 (feature change) Completely overhauled the bindings for menus
and menubuttons.  They now fit better with other Tk 4.0 facilities,
such as the new binding mechanism, and they provide better Motif
compliance (e.g. keyboard traversal of submenus).  Also, the bindings
now support option menus, popup menus, and proper Motif tear-off
menus.

10/6/94 (obsolete features) The procedures tk_menuBar and
tk_bindForTraversal are no longer needed in Tk 4.0.  They still exist
for compability, but they do nothing.

10/6/94 (new procedures) Added "tk_popup" procedure for posting a
popup menu, and "tk_optionMenu" for creating an option menubutton
and its associated menu.

10/6/94 (change in name) The variable "tk_priv" has been renamed
to "tkPriv" to reflect that fact that it is private to Tk now.
This shouldn't cause any problems, since no-one except Tk should
have been using it before anyway (right?).

10/6/94 (bug fix) Fixed bug in texts where sometimes the text would
stop tracking mouse motion (the "current" item wouldn't get updated)
because the text widget missed a ButtonRelease event.

10/20/94 (new features) Overhauled selection code to support multiple
selections (primary, secondary, etc.) and multiple displays:
    - Changed "selection" command to support new options such as
      "-displayof" and "-selection".  Old command formats are still
      supported for compatibility, but they are no longer documented
      and are deprecated.
    - Changed procedures Tk_GetSelection, Tk_CreateSelHandler, and
      Tk_ClearSelection to take additional "selection" argument.
      *** POTENTIAL INCOMPATIBILITY ***
    - Selection targets APPLICATION and WINDOW_NAME have been replaced
      by TK_APPLICATION and TK_WINDOW.
      *** POTENTIAL INCOMPATIBILITY ***

10/20/94 (new features) Added support for clipboard:
    - New "clipboard" command.
    - C procedures Tk_ClipboardClear and Tk_ClipboardAppend.
    - Bindings for "cut", "paste", and "copy" for text and entry widgets,
      plus "copy" binding for listboxes.

10/24/94 (bug fix) Button widgets weren't checking for errors when
setting the values of associated variables.

11/3/94 (bug fix) Fixed bug whereby Tk would hang if "exit" was invoked
from inside a <Destroy> binding.

11/15/94 (new features) Overhaul of focus mechanism:
    - Added support for multiple displays:  separate focus windows are
      kept for each display.
    - Added support for keyboard traversal.
    - Changed focus model so Tk keeps track of a focus window for each
      top-level window and automatically sets the focus on Enter to the
      top-level.  Tk no longer synthesizes FocusIn and FocusOut events,
      but just uses the standard X mechanisms.  There is no "default"
      focus window anymore; the focus reverts to top-levels by default.
      *** POTENTIAL INCOMPATIBILITY ***
    - Changed focus command:  eliminated "focus default" and "focus none",
      added "-displayof" and "-lastfor" options.  An empty string is now
      used to signify "no focus" instead of "none".
      *** POTENTIAL INCOMPATIBILITY ***
    - Added library procedures tk_focusNext, tk_focusPrev, and
      tk_focusFollowsMouse.
    - Removed obsolete Tk_CreateFocusHandler:  must use FocusIn and
      FocusOut events now.
      *** POTENTIAL INCOMPATIBILITY ***

11/23/94 (new features) Overhaul of "send" command:
    - Added support for multiple displays: -displayof option to "send".
    - Added asynchronous sends: -async option to "send".
    - Eliminated fixed timeouts on sends:  as long as the target
      application appears to exist, the send will wait for it.
    - Stale entries get removed from the application registry now,
      so "winfo interps" should never return non-existent applications.
    - Can change the name of an application with "tk appname" command.
      This is also the preferred way of querying the application name
      now.
    - The errorCode and errorInfo variables are now propagated back to
      the sender now, so a full stack trace is available.
    - Tk checks display security on each send now, instead of just during
      initialization, so changes in the security status are seen immediately
      by all applications.
    - The above changes required changes to the data formats used for
      communication between source and target applications, so Tk 4.0
      applications cannot send to, or be sent from, Tk 3.6 applications.
      *** POTENTIAL INCOMPATIBILITY ***
    - The procedure Tk_RegisterInterp has been replaced with Tk_SetAppName.
      *** POTENTIAL INCOMPATIBILITY ***

12/6/94 (cleanup) Eliminated "interp" argument to Tk_GetColorByValue,
since it is no longer needed.
*** POTENTIAL INCOMPATIBILITY ***

12/7/94 (feature change) Changed the "wm" command so that top-level
windows are now resizable by default.  You can no longer specify
empty arguments to "wm maxsize" and "wm minsize".
*** POTENTIAL INCOMPATIBILITY ***

12/8/94 (new feature) Added new "photo" image type using code provided
by Paul Mackerras:  currently supports only PPM "P6" format images.

12/14/94 (new features) Canvas modifications:
    - Modified the interfaces between generic canvas code and the item
      types so that it's easy for people to write new item types outside
      of Tk.
    - Added support for transparent bitmap items:  just specify an
      empty string as the background color.
    - Changed the "xview" and "yview" commands for canvases to use the
      new scrolling syntax.
    - Eliminated -scrollincrement option.
      *** POTENTIAL INCOMPATIBILITY ***

12/14/94 (bug fix) Fixed bug where the dimensions of canvas arrowheads
scaled during a "scale" widget command, but the scaling was only
temporary and got lost on the next re-configure of the item.  The
correct behavior is for the arrowheads not to scale.

-------------------- Release 4.0b1, 12/23/94 -------------------------

12/26/94 (bug fix) Removed obsolete demos from Makefile (color, dialog,
size), fixed "install" target.

1/3/95 (bug fix) Fixed all procedure calls to explicitly cast arguments:
implicit conversions from prototypes don't work when compiling under
non-ANSI compilers.  Tk is now clean under gcc -Wconversion.

1/4/95 (bug fix) Used "screenX" without ever setting it in DisplayText
in tkCanvText.c:  caused tabs in canvas text items to get messed up.

1/4/95 (bug fix) Canvases forgot to register the built-in types if
Tk_CreateItemType was called before a canvas widget was created.

1/4/95 (bug fixes) Fixed glitches in various text bindings:
    - Up used to do nothing if the cursor was at 2.0.
    - Right used to make the cursor invisible if it was just before
      the final newline of the text.
    - Control-t didn't conform to Emacs;  made it conform to GNU Emacs.
    - Deleted Control-x binding, since it doesn't conform to anything and
      is confusing for Emacs users.

1/4/95 (bug fixes) Changed Control-t for entries just as for texts (see
above) an deleted Control-x for entries (see above).

1/4/95 (bug fix) The packer didn't map slaves unless the master was mapped;
this could cause slaves to get "lost" so that they weren't mapped until the
master resized.

1/5/95 (bug fix) Scrollbars weren't executing the proper code the first time
the mouse entered the widget;  this caused problems if tk_strictMotif was
set.

1/6/95 (bug fix) Fixed label/button/checkbutton/radiobutton/menubutton
widgets to allow arbitrary screen distances when specifying -width and
-height for an image or bitmap (the manual pages already documented this
but the code didn't implement it).

1/6/95 (new feature) Added very primitive support for input methods,
as suggested by Martin Forssen.  This should be enough for European
character sets (Compose key) but it isn't near enough for Asian
character sets.

1/8/95 (bug fix) Fixed problem in canvas "xview" and "yview" commands
where divide-by-zero errors could sometimes occur.

1/8/95 (bug fix) New event handler didn't properly handle files for
which both TK_READABLE and TK_WRITABLE were specified.

1/11/95 (bug fix) Fixed bug with text selections:  was returning count
too high for data, causing bogus garbage to appear when selection was
copied.

-------------------- Release 4.0b2, 1/12/95 -------------------------

1/27/95 (feature removal) Removed %D substitution from binding scripts:
wasn't portable, shouldn't be used anyway.
*** POTENTIAL INCOMPATIBILITY ***

1/27/95 (new features) Added -displayof options to the commands
"winfo atom", "winfo atomname", "winfo containing", "winfo interps",
and "winfo pathname".

1/27/95 (new feature) Added "idle" option to "after" command to run
scripts as idle handlers.

1/28/95 (new feature) Modified placer to make -x and -relx additive
if you specify both.  Same for -y and -rely, -width and -relwidth,
and -height and -relheight.  This makes it easy to make request such
as "make .a 2 pixels larger than .b".
*** POTENTIAL INCOMPATIBILITY ***

1/28/95 (new feature) Improved auto-grab mechanism in canvases (which
prevents current item from changing while a button is down):  changed
to report Enter and Leave events for the current item while a button
is down.  However, as before, no Enter events are reported for other
items until the button goes up.

1/28/95 (new feature) Bitmap images are now transparent if the -background
is specified as an empty string (-maskdata and -maskfile are ignored in
this case).  This is also the default.

1/28/95 (bug fix) Tk didn't support manufacturer- or site-specific keysyms
such as SunAudioMute.  Modified tkBind.c so that it uses XStringToKeysym
in addition to its own hash table, so that all keysyms are now available.

1/30/95 (feature change) Modified "clipboard append" so that it reclaims
the clipboard selection if it had been previously lost, rather than just
generating an error.  This handles certain race conditions more cleanly,
and also allows the use of programs like "xclipboard".

1/30/95 (new feature) Added -xscrollincrement and -yscrollincrement
options to canvases.

1/31/95 (bug fix) Geometry management was broken if a particular geometry
manager claimed a slave away from itself.

1/31/95 (bug fix) Fixed bug in tkVisual.c where a visual with fewer bits
than requested was being selected in preference to one with just the right
number of bits.

1/31/95 (bug fix) Texts weren't redisplaying the padding region properly
after changes in -padx or -pady.

1/31/95 (new features) More text improvements:
    - Extended "insert" widget command for texts to allow multiple
      text-tagList pairs in the same command.
    - Added -nocase option to "search" widget command.
    - Added -overstrike option to tags.
    - Added tab stops, via -tabs option for widget and for tags.

2/10/95 (bug fix) Modified all widgets to allow renaming of widget
commands.  Deleting a widget command will delete the widget.

2/11/95 (new feature) Added -highlightbackground option to all widgets.

2/14/95 (new feature) Added "insert" widget command for menus.

2/15/95 (new feature) Modified text display code (for all widgets) to
display well-known control characters like newline and backspace as
\n or \b instead of \xa.

2/15/95 (bug fix) Modified bitmap and photo image managers to delete
the image command when the image is deleted.  Also modified them to
allow renaming of the image command, and to delete the image if the
image command is deleted.

2/15/95 (bug fix) Fixed text widgets to allow horizontal scrolling
even if wrapping was enabled, if a line isn't entirely visible due to
a large character or embedded window.

2/16/95 (feature change) Added "postcascade" widget command to menus,
changed "invoke" and "activate" not to post or unpost submenus.  Also
fixed bug in redisplay that tended to leave bits of garbage on menu
when submenu unposted.
*** POTENTIAL INCOMPATIBILITY ***

2/16/95 (feature removal) Removed "snap back" behavior (slider
snaps back to old position if you move the mouse outside the widet
before releasing the button) from scrollbars and scales.

2/16/95 (bug fix) The last line of a listbox wasn't being displayed if
it was only partially visible.

2/16/95 (new features) Added support for "-resolution 0" (no rounding
of values) to scale widgets, plus smarter computation of how many digits
to display.

2/17/95 (bug fix) Fixed bug in text bindings for things like Shift-Left:
didn't properly set the anchor position.

2/20/95 (bug fix) Changed management of COLORMAP_WINDOWS property to
add the toplevel implicitly to the end of the list if it wasn't already
on the list somewhere.  Without this, some window managers implicitly
put it at the front of the list, so that colormaps in internal windows
are never used.

2/20/95 (bug fix) Changed to use separate command procedures for
button, checkbutton, label, and radiobutton commands.  This allows the
class commands to be renamed without breaking their behavior.

2/20/95 (removed feature) The "bind" command no longer supports
"Keymap" events;  they never worked anyway.

2/20/95 (bug fix) The text "search" widget command looped infinitely
when searching an empty text.

2/20/95 (bug fix) Canvases weren't redrawing their borders after
configuration changes.

2/20/95 (upgrade) Changed to use autoconf version 2.2.

2/21/95 (bug fix) Fixed several bug fixes in menu bindings that occur
when menus have no entries.

2/21/95 (bug fix) Fixed bug in geometry management that caused windows
packed -in siblings to not always be mapped and unmapped properly
(particularly when the toplevel got unmapped and mapped).

2/22/95 (bug fix) Fixed resource leak problem in tkTextDisp.c that
caused embedded windows not to be unmapped when off-screen.

2/23/95 (bug fix) "After cancel" dumped core when the script for an
after event cancelled itself.

2/24/95 (bug fix) Text and entry widgets weren't properly ignoring
Alt-, Control-, and Meta- keystrokes, so a widget-specific binding
for one of these resulted in the character also being inserted.

2/24/95 (bug fix) Several widgets accidentally performed unsigned
division on negative numbers, thereby losing the sign bit.  This
mostly affected the display of images and bitmaps in buttons,
menubuttons, and messages.

2/24/95 (feature reversal) Restored old behavior of %A so that it
returns non-printing characters as well as printing ones now.
*** POTENTIAL INCOMPATIBILITY with Tk 4.0b2, but not with Tk 3.6 ***

2/24/95 (bug fix) Duplicate "leave" events could occur for canvas
items under some conditions, due to recursive calls to PickCurrentItem.
Added code to detect and skip the nested calls.

2/24/95 (bug fix) Fixed bug where an error could occur during the first
keystroke in an application if its binding invoked "break".

2/25/95 (new feature) Modified syntax of "search" widget command for
texts.  The -nowrap switch and the "variable" final argument are no
longer supported.  Instead, there is a -count switch to replace
the final argument;  if the final argument is specified, it is now
a stopping index for the search.  The features of -nowrap can be
achieved now with the stopping index.
*** POTENTIAL INCOMPATIBILITY with Tk 4.0b2, but not with Tk 3.6 ***

2/27/95 (bug fix) Fixed problem that appears to prevent keyboard
input for working under IRIX:  tkBind.c was ignoring XmbLookupString
calls that returned a status of XLookupBoth.

2/27/95 (new feature) Added Tk_GetItemTypes procedure to return
information about available canvas item types.

2/27/95 (feature change) Changed Makefile to always use install-sh
for installations:  there's just too much variation among "install"
system programs, which makes installation flakey.

2/27/95 (bug fix) Fixed bug in tkSend.c that caused core dumps if
the app's main window was destroyed by a destroy handler on a
child.

3/5/95 (feature change) Change separator character used in "bind +..."
bindings from semi-colon to newline (permits bindings that are
comments, for what that's worth).

3/7/95 (bug fix/feature change) Overhauled focus code, both in C
and in Tcl:
    - Tk won't move the X focus in response to the "focus" command
      unless either the application already has the focus or the
      -force switch is specified.
    - Tk no longer sets the X focus to anything other than top-levels;
      it synthesizes events for FocusIn and FocusOut to children.
    - A window no longer has to be viewable when focussed to;  Tk will
      set the X focus later, when the window becomes viewable.
    - Added -takefocus option to all widgets.
    - Rewrote tk_focusPrev and tk_focusNext to use the -takefocus option.
      These procedures no longer set the focus;  they just return the
      next window in focus order.
      *** POTENTIAL INCOMPATIBILITY with Tk 4.0b2, but not with Tk 3.6 ***
    - Eliminated tk_focusContinue.
      *** POTENTIAL INCOMPATIBILITY with Tk 4.0b2, but not with Tk 3.6 ***

3/8/95 (new feature, bug fix) Added support for tk_strictMotif variable
in C:  Tk_StrictMotif library procedure.  Modified buttons, menubuttons,
menus to use it.  This fixes the problem with menus not supporting
tk_strictMotif properly in Tk4.0b1 and b2.

3/16/95 (feature overhaul) Overhauled color management:
    - Changed Tk so it never denies a color request because a colormap
      filled up.  Instead, it allocates the closest available color.
    - Eliminated "color model" mechanism.  The "tk colormodel" command
      is gone, as are the procedures Tk_GetColorModel and Tk_SetColorModel.
      *** POTENTIAL INCOMPATIBILITY ***
    - Changed 3D border implementation to allocate colors for shadows
      lazily, so they're never allocated if they're never used.  Also
      added new feature whereby stippling is used for borders when
      the colormap has run out of entries.  Changed arguments to many
      of Tk_3D C procedures to take a Tk_Window as argument instead of
      a (Display *).  This is needed to do lazy color allocation.
      *** POTENTIAL INCOMPATIBILITY ***
    - Eliminated colormap argument to Tk_GetColor, Tk_GetColorByValue,
      and Tk_Get3DBorder.
      *** POTENTIAL INCOMPATIBILITY ***

3/16/95 (feature change) Event bindings created from Tcl will now ignore
Enter, Leave, FocusIn, and FocusOut events with detail NotifyInferior.
This is done in anticipation of mega-widgets, so that the user of a
mega-widget can create Enter/Leave bindings on the mega-widget without
seeing spurious events as the mouse moves among the windows in the
mega-widget.
*** POTENTIAL INCOMPATIBILITY ***

3/17/95 (feature change) Changed C interfaces throughout Tk to use ints
instead of unsigneds:  the unsigneds turn out to cause subtle problems
with arithmetic in some places, and using ints everywhere is just
simpler.
*** POTENTIAL INCOMPATIBILITY ***

3/23/95 (bug fix) Selections longer than 4000 bytes were being
truncated to 4000 bytes.

-------------------- Release 4.0b3, 3/24/95 -------------------------

3/25/95 (bug fix) Changed "install" to "./install" in Makefile so that
"make install" will work even when "." isn't in the search path.

3/25/95 (bug fix) Modified Tk's selection mechanism to prevent core
dumps in other applications during retrievals of large selections
(this is actually a bug in the other apps, but I've patched Tk to
keep it from getting triggered).

3/25/95 (bug fix) Fixed bug where X window for "." wasn't being
deleted.

3/27/95 (bug fix) Fixed many bugs associated with having more than
one application in a single process.

3/28/95 (bug fix) The "search" widget command for texts didn't
return the correct index and count if there were embedded widgets
on the same line as the returned range but before the end of
the range.

3/28/95 (bug fix) Changed pasting via button 2 in text and entries
so that it inserts at the pointer location, not the location of
the insertion cursor.

3/28/95 (bug fix) Fixed several bugs related to <Destroy> bindings
that delete ancestors in the window hierarchy.  Also eliminated
extraneous calls to XDestroyWindow, which speeds up window deletion
by about 3x.

3/28/95 (bug fix) Several widgets (buttons, menubuttons, menus) didn't
properly handle image deletions that occurred while the widget was
being deleted (caused core dumps).

3/29/95 (bug fix) When retrieving long selections from text widgets,
parts of lines were getting duplicated in the selection information.

4/1/95 (bug fix) Fixed bug that caused infinite loop in horizontal
scales with 0 range.

4/1/95 (bug fix) Fixed problem with -command option for scrollbars and
-takefocus option that caused commands to be evaluated in the wrong
context.

4/1/95 (bug fix) Fixed problem with option database that caused it to
sometimes use the wrong option (wasn't flushing the database properly
after a change in a window's class).

4/1/95 (bug fix) If a line in a text widget just barely fit in the window,
Tk was allocating a second screen line just for the newline character.

4/1/95 (new feature) When backspacing in an entry widget, when you reach
the left edge of the widget, the insertion cursor gets recentered.

4/1/95 (new features) Added "winfo pointerx" and "winfo pointery" commands
to fetch the current pointer position.

4/6/95 (bug fix) If the last line of a text widget was only partially
visible, it was counted as visible for purposes of the scrollbar.  Now
it is treated as if it were off-screen for scrolling purposes.

4/6/95 (new feature) Modified "bell" command to reset screen saver as well.

4/6/95 (feature change) Modified menu scanning (where menus pull down
as you drag across their menubuttons) so it only works among menus
in the same toplevel;  it used to work for any menubuttons in the
application.

4/6/95 (bug fix) Canvas text items weren't allowing real numbers in
"@x,y" notation for specifying indices.

4/7/95 (bug fix) Menus didn't display correctly when -activeborderwidth
was large.

4/7/95 (bug fix) Changed "clipboard append" command to support -- option
and to always treat the last argument as data, even if it starts with
"-".

4/17/95 (new feature) Added -wrap option to text tags.

4/18/95 (bug fix) Listboxes and texts weren't updating their grid information
when -width or -height changed.

4/18/95 (bug fix) "Down" didn't work right in text widgets if the last
line was only partially visible in the window.

4/19/95 (bug fix) Listboxes didn't handle partially visible last lines
right:  couldn't scroll it into full visibility, for example.

4/20/95 (bug fix) If a toplevel was positioned with a command like
"wm geometry . -0-0", the window didn't reposition itself to maintain
that geometry after a size change.

4/21/95 (feature change) Changed order of binding tags so widget bindings
fire before class bindings.  New order is: widget, class, toplevel, all.
*** POTENTIAL INCOMPATIBILITY with Tk 4.0b3, but not with Tk 3.6 ***

4/23/95 (new feature) Added "winfo colormapfull" command.

4/23/95 (new feature) Buttons and radiobuttons and checkbuttons now
treat Return the same as Space, unless tk_strictMotif is set.

4/23/95 (bug fix) Modified menu tear-off procedure to duplicate the
binding tags and bindings of the original in the copy.

4/25/95 (bug fix and feature change) Modified mechanism for choosing
"best" visual to fix a bug where depth wasn't really getting highest
priority in all situations.

4/28/95 (bug fix) Failed text searches starting at "end" could result
in an infinite loop in Tk.

4/30/95 (new feature) Added "wm resizable" command to enable and
disable interactive resizing.

4/30/95 (new feature) Added "window names" widget command to texts:
returns a list of all embedded windows.

5/2/95 (feature change) Changed text searches so that forward searches
start at the given index, rather than the character just after the
given index.
*** POTENTIAL INCOMPATIBILITY with Tk 4.0b3, but not with Tk 3.6 ***

5/4/95 (bug fix) Default bit gravity for windows was wrong (it was
ForgetGravity) causing unnecessary flashing when windows were resized.

5/4/95 (feature change) Modified Tk_DoOneEvent so that it doesn't
sleep if there's nothing that will wake it up again (e.g. no file
or timer handlers).  Returns 0 immediately.

5/5/95 (configuration change) Changed to use BSDgettimeofday instead
of gettimeofday on systems like IRIX where BSDgettimeofday is
available.  This avoids compilation problems due to the different
interface to gettimeofday provided by IRIX.

5/5/95 (feature change) Changed binding mechanism so that all bindings
are created immediately at initialization time, rather than waiting
until the first FocusIn or Enter event for a class.

5/6/95 (feature change) Changed default text for labels, buttons,
checkbuttons, radiobuttons, menubuttons, and messages from " " to
"".

5/6/95 (bug fix) If the application was destroyed in the middle of
an "update" command, Tk would dump core.

5/6/95 (bug fix) Changed manual entries to use the standard .TH
macro instead of a custom .HS macro;  the .HS macro confuses index
generators like makewhatis.

5/6/95 (bug fix) Change "wm iconwindow" command to disable button
presses for the icon window.  This is needed so that the window
manager can get those events (X only allows button presses to go
to one client for a given window).

5/9/95 (new feature) When specifying visuals, can now use "best"
with a depth, e.g. "-visual {best 8}" to get the best 8-bit visual.

5/18/95 (bug fix) Fixed bug with -spacing* options for text widget:
screen distances weren't allowed, only integers.

5/20/95 (bug fix) Eliminated memory leaks in tkTextDisp.c and elsewhere.

5/22/95 (color change) Changed the Tk color palette to a gray scheme.
Also added a library procedure tk_setPalette that makes it easy to
change colors on the fly, and a procedure tk_bisque that restores the
previous light brown scheme.

5/28/95 (bug fix) Modified canvases so that the -width and -height
options refer to the space inside the borders, not the total widget
space.  Also changed "xview" and "yview" commands and scroll-increment
rounding to use the pixel just inside the borders, rather than (0,0).

5/28/95 (bug fix) Several widgets (e.g. entries, buttons, and menus)
didn't properly handle unsets of variables they were tracing, if the
variables were reference through upvars in procedures.

6/4/95 (bug fix) The placer wasn't rounding window widths right when
both -relx and -relwidth were specified (or -rely and -relheight) so
that rounding errors accumulated.

6/4/95 (feature improvement) Change parsing of text indices to handle
weird mark and tag names better (e.g. any string ending with ".first"
will now be parsed as a tag name, even if it contains embedded spaces,
etc.).

6/4/95 (feature change) If a font defines glyphs for control characters,
they are now displayed, instead of translating the character to a
backslash sequence (however, tabs and newlines are still treated
specially;  glyphs are not displayed for these characters).

6/4/95 (bug fix) Modify the implementation of "raise" and "lower" for
toplevels so that it now works under olwm and olvwm.  It didn't use to
work, and the problem is really in the window manager, but Tk now
patches around it.  However, only "total" raises and lowers work:
raising and lowering relative to a sibling still don't work under
olvwm and olwm.

6/4/95 (feature change) Modified tab code in texts so that a tab always
occupies at least as much space as a space character.

6/4/95 (bug fix) The "%t" substitution wasn't being made properly in
Enter and Leave event bindings.

6/7/95 (new feature) Added support for GIF images.  Unfortunately it's
a bit fragile:  certain kinds of badly formed images can cause core
dumps;  I don't know enough about the GIF reader (taken from giftoppm)
to figure this out.

6/7/95 (bug fix and feature change) Fixed PPM image reader to be more
flexible about header formats, and added support for PGM images.

6/7/95 (feature change) Added -outlinestipple option to canvas arc
items, changed "-style arc" to use -outline as the color instead of
-fill (the old approach was pretty quirky).
*** POTENTIAL INCOMPATIBILITY ***

6/8/95 (feature change) Modified interface to Tk_Main to pass in the
address of the application-specific initialization procedure.
Tcl_AppInit is no longer hardwired into Tk_Main.  This is needed
in order to make Tcl a shared library.

6/8/95 (feature change) Modified Makefile so that the installed versions
of wish and libtk.a have version number in them (e.g. wish4.0 and
libtk4.0.a) and the library directory name also has an embedded version
number (e.g., /usr/local/lib/tk4.0).  This should make it easier for
Tk 4.0 to coexist with earlier versions.

6/9/95 (new feature) Added -outline and -width options to canvas polygon
items.

6/9/95 (feature changed) Renamed -decimate in photo widget to -subsample
(decimate wasn't technically correct).
*** POTENTIAL INCOMPATIBILITY with Tk 4.0b3, but not with Tk 3.6 ***

-------------------- Release 4.0b4, 6/16/95 -------------------------

6/19/95 (bug fix) Colors weren't being rounded correctly in canvas
Postscript generation: caused "white" to appear slightly gray when
the display of the canvas used only 8 bits per color.

6/20/95 (bug fix) "bbox" widget command for texts didn't return
proper width for tabs.

6/20/95 (bug fix) Scrollbars didn't always work right for texts:
couldn't scroll all the way to the bottom of the text in a single
drag of the slider.

6/20/95 (new feature) Added "delta" widget command for scrollbars
(needed for above bug fix).

6/23/95 (bug fix) Listboxes weren't properly redisplaying their
borders when the were configured to a smaller size.

6/23/95 (new feature) Added "winfo server" command.

6/23/95 (bug fix) If a menu was posted, couldn't switch to another
menu with an Alt- key.

6/24/95 (new feature) Added "winfo pointerxy" command.

6/25/95 (bug fix) Tk_ParseArgv referenced beyond the end of 0-length
option names.

6/25/95 (bug fix) Fixed problem in tkOption.c where "cachedWindow"
could get garbage in it if the main window's class was changed by
calling Tk_SetClass.

6/25/95 (bug fix) Fixed two bugs in menus, one where errors in
variable traces weren't propagated correctly and one where "invoke"
was invoked at the wrong stack level, with the result that variable
traces didn't have access to the right variables.

6/27/95 (bug fix) tk3d.c wasn't using all the right information
when deciding whether or not to stipple borders, so it stippled
borders even on 16-bit true-color displays.

6/28/95 (bug fix) Page up and down operations in texts could cause
insertion cursor to drift to the right.  Changed tkTextScrollPages
to use upper-left corner of current character, rather than center
of character.

6/28/95 (bug fix) Changed text widget so that you can't put the
insertion cursor after the last newline in the text.

6/28/95 (bug fix) Bitmap images didn't allow ~'s in file names.

6/28/95 (bug fix) Fixed problem that could cause core dumps in the
text widget when dealing with embedded windows (there were problems
if the act of redisplaying caused the window layout to change, which
can happen with embedded windows).

6/28/95 (bug fix) Texts didn't handle indices with double negatives,
such as ".t mark set insert {insert + -20 chars}".

6/28/95 (bug fix) Fixed problem where focus didn't always revert to
its prior window after a dialog box was dismissed.

6/28/95 (bug fix) Fixed problem with "search" widget command returning
incorrect length on some backwards regexp searches.

6/28/95 (bug fix) Successive "wm iconbitmap . {}" commands could cause
a core dump.

6/29/95 (new feature) Added -elementborderwidth option for scrollbars
so the -borderwidth can be set to 0 without flattening the arrows and
slider.

-------------------- Release 4.0, 7/1/95 -------------------------

7/18/95 (bug fix) %t in event bindings didn't work properly for some
events (e.g. PropertyNotify).

7/18/95 (bug fix) Changed "exec wish" lines in demo scripts to
"exec wish4.0" to avoid version conflicts.

7/18/95 (bug fix) Fixed round-off errors in scrolling for texts,
canvases, listboxes, and entries.  The error could cause the view
to shift up in a command like "$w yview moveto [lindex [$w yview] 0]".

7/19/95 (bug fix) Canvases weren't always redrawing borders correctly
when they became unobscured.  There were also some problems with
improper refresh after size changes.

7/19/95 (bug fix) Fixed bug in text index processing that causes
tests textIndex-11.1 and textIndex12.1 to fail on some platforms.

7/19/95 (bug fix) Fixed bug where 2-second delays were ocurring during
"raise" and "lower" commands for toplevel windows under some window
managers (such as fvwm).

7/20/95 (bug fix) Text searches were misbehaving when there were embedded
windows on the starting line of the search.  The most common symptom is
that Tk would fail to find a match at the starting position for the
search.

7/22/95 (bug fix) Fixed core dump that could occur in menus if a checkbutton
entry's -variable option referred to an array (or couldn't be read
by the menu C code for some other reason).

7/22/95 (bug fix) Text widgets didn't update their scrollbars when
changes were made to information that was off-screen.

7/25/95 (bug fix) Fixed core-dump in tkListbox.c that used to happen
in the command ".l bbox end" if the listbox was empty.

7/25/95 (bug fix) Page-up and page-down bindings for listboxes didn't
move active element to remain on the screen.

7/25/95 (bug fix) Patched around H-P compiler problem that results in
core-dumps in tkImgPhoto.c during image handling.

7/25/95 (bug fix) Fixed bug in tkImgPhoto.c that caused core dumps
(during Tk self-tests and other image uses) on AIX and other machines
where "schar" in tkImgPhoto.c was being defined as "short" instead of
"char".

7/26/95 (bug fix) The PPM image reader couldn't handle maximum intensity
values other than 255.

7/26/95 (bug fix) Canvases didn't redraw their borders when the relief
changed from raised to flat.

7/27/95 (bug fix) Canvases didn't set the scrolling values correctly
when no scroll region was specified.

7/28/95 (bug fix) Modified menu and tk_dialog scripts to restore any
old grab that might have been in effect before a menu or dialog was
posted.

----------------- Released patch 4.0p1, 7/29/95 ----------------------

8/4/95 (bug fix) Calls to toupper and tolower weren't using the UCHAR
macro, so they didn't always work in non-U.S. locales. (JO)

8/14/95 (new feature) Added -tearoffcommand option for menus.

8/16/95 (bug fix) Canvases didn't generate proper Enter and Leave
events if the Leave handler for an item reconfigured the canvas in
a way that made the old current item the new current item again. (JO)

8/21/95 (bug fix/feature change) When -takefocus was a script, Tk
was allowing window viewability to override it.  Changed so that
viewability is now ignored when -takefocus is a script. (JO)

8/21/95 (bug fixes) Fixed memory leaks in tkSend.c, tkSelect.c, and
tkUnixWm.c (JO).

8/21/95 (bug fix) Text widgets didn't handle commands like
".t search -backwards foo end 1.0" properly:  never found foo. (JO)

8/23/95 (new feature) Added Makefile and configure.in support for
dynamic loading. (JO)

8/25/95 (bug fix) The "frame" and "toplevel" commands couldn't safely
be renamed, due to a kludgy way that they shared a single command
procedure.  Split into separate procedures. (JO)

8/25/95 (bug fix) Fixed bug in libary/menu.tcl that caused "grab
window not visible" errors for popup menus (and perhaps elsewhere?). (JO)

8/25/95 (bug fix / new feature) The "gray25" bitmap was really only
12.5% on, not 25%.  Added new "gray12" bitmap that is the same as the
old "gray25".  "Gray25" is still supported for compatibility, but its
use is deprecated. (JO)

8/25/95 (bug fix) Scrollbar bindings didn't properly handle case where
B2 is clicked while B1 is already down. (JO)

8/26/95 (bug fix) Menus were ignoring -activebackground if tk_strictMotif
was set, but not -activeforeground.  Changed to ignore both. (JO)

8/26/95 (bug fix) Scales and scrollbars didn't properly handle a
-repeatdelay value of 0 (they shouldn't auto-repeat in this case). (JO)

8/28/95 (bug fix) Tcl errors were occurring for tkPriv(oldGrab) when
clicking on a disabled option menu. (JO)

8/28/95 (bug fix) Changed event-handling code to use FD_SETSIZE instead
of OPEN_MAX, since OPEN_MAX is incorrect on some systems (e.g., IRIX). (JO)

8/28/95 (bug fix) Fixed bug in photo images that caused garbling of
image data in the "put" and "copy" commands if the source data had
only one scan line but had a width less than the width of the target
image. (JO)

8/29/95 (bug fix) Tk used to refuse to post menus if they had no
entries.  This made it impossible for a menu to fill itself the first
time it is posted.  Changed to allow menus with no entries to be
posted. (JO)

8/30/95 (bug fix) If there was extra space at the bottom of a menu,
it wasn't being redisplayed properly.

8/30/95 (new feature) Added -transient option to menus.

8/30/95 (new features) Added proper button 2 support to both scrollbars
and scales (it sets the slider position from the mouse position). (JO)

8/30/95 (bug fix) Fixed potential core dump that could occur in
photo images (ReadPPMFileHeader could overflow buffer under some bad
inputs, such as certain GIF images). (JO)

8/30/95 (bug fix) Errors of the form `syntax error in expression "!"'
could occasionally happen in tkScaleDrag. (JO)

8/31/95 (new feature) Changed man page installation (with "mkLinks"
script) to create additional links for manual pages corresponding to
each of the procedure and command names described in the pages. (JO)

9/1/95 (new feature) Added "after info" command.  Also added checks
so that one interpreter can't cancel another's "after" events. (JO)

9/8/95 (bug fix) Fixed bug that could cause memory corruption and core
dumps if a "fileevent" handler was deleted while the handler was
active. (JO)

9/11/95 Reorganized Tk sources for Windows and Mac ports.  All sources
are now in subdirectories:  "generic" contains sources that work on all
platforms, "windows", "mac", and "unix" directories contain platform-
specific sources.  (SS)

9/11/95 (new feature) Added new  "notifier" mechanism to allow multiple
implementations of the mechanisms for finding out about events.  This
change was necessary to support Mac and PC platforms, but it may also
allow other goodies such as combining Xt and Tk widgets in a single
application.  See the new manual entry Notifier.3 for details. (SS)

9/11/95 (feature change) Changed interface to Tk_RestrictProc so that
(a) it takes a clientData argument instead of display and arg, and
(b) it returns a value that can ask for the event to be discarded as well
as deferred or processed. (SS)
*** POTENTIAL INCOMPATIBILITY ***

9/11/95 (new feature) Added TK_WINDOW_EVENTS #define, which is equivalent
to TK_X_EVENTS but is now preferred, since it applies to all platforms. (SS)

9/11/95 (feature change) Can't export variables anymore because this doesn't
work under Windows DLLs.  Eliminated tk_NumMainWindows variable and replaced
with procedure Tk_GetNumMainWindows. (SS)
*** POTENTIAL INCOMPATIBILITY ***

9/11/95 (new feature) Added procedure Tk_PreserveColormap to increment
the reference count on colormaps.  Used in photo widgets. (SS)

----------------- Released patch 4.0p2, 9/15/95 ----------------------

----------------- Released 4.1a1, 9/15/95 ----------------------

9/22/95 (renamed files) Changed the names of the bitmap images in the
$tk_library/demos/images directory to use the .bmap file extension.  (RJ)

9/22/95 (bug fix) Fixed bug where text widgets could occasionally
display the insertion cursor both at the end of one line and the
beginning of the next. (JO)

9/25/95 (bug fix) Fixed bug that could cause core dumps when an
application uses multiple screens and a binding destroys the main
window (bind code was using MainInfo structure after it had been
freed). (JO)

9/25/95 (bug fix) Text widgets sometimes scrolled backwards on
occasion if you dragged down past the bottom of the scrollbar. (JO)

9/25/95 (bug fix) Fixed bug in menus where a cascaded submenu posted
from a torn-off menu could be left posted if mouse was pulled off the
end of the cascade and released. (JO)

9/25/95 (new feature) Added "--" switch to wish, so that you can
pass arguments like -n through to a script without having wish
interpret them. (JO)

9/25/95 (bug fix) Fixed core dump that could occur for radiobuttons
and selectbuttons if -selectcolor was an empty string. (JO)

9/26/95 (bug fix) Entries didn't used to notice if a trace procedure
on the -textvariable overrode a new value set by the entry.  This
could cause the variable to get out of sync with the contents of the
entry. (JO)

9/26/95 (new feature) Added -sliderrelief option to scales, changed
default bindings to change the slider's relief to sunken while it's
being dragged with the mouse. (JO)

9/26/95 (bug fix) TkColor.c wasn't computing colormap size correctly;
could result in X Protocol error for QueryColors when colormaps run
out of colors. (JO)

9/26/95 (bug fix) Wish couldn't handle script files with spaces in
their names. (JO)

9/27/95 (cosmetic clean-up) Removed extraneous spaces to make error
messages consistent: ":  should be" is now ": should be". (JO)

9/27/95 (feature change)  Modified tk_dialog so that it uses the
option database for the -wraplength option on the message.  This
allows the option to be overridden by the caller. (JO)

9/28/95 (bug fix) Wish incorrectly parsed the command line under
Windows, causing backslashes to be substituted. (SS)

9/28/95 (bug fix) Wish now sources wishrc.tcl instead of .wishrc. (SS)

9/28/95 (bug fix) Tk_DoOneEvent returned 0 under some circumstances
when it was possible to find more work to do.  For example, if a
signal interrupted select(), but no event handlers were triggered, it
would return 0 even though it could still detect events by reentering
select().  (SS)

9/29/95 (bug fix) "winfo interps" caused a crash under Windows. (SS)

10/1/95 (feature change) Eliminated Tk_NotifyIdle interface in favor of
Tk_IdlePending. (SS)

10/1/95 (bug fix) Turned motion event collapsing into an idle handler
so it will be easier to move the event loop into Tcl. (SS)

10/1/95 (bug fix) Fixed several problems with negative coordinates
in canvases.  One example:  dragging a canvas rectangle with a wide
border and fractional coordinates could leave junk on the screen
if the rectangle was in negative coordinate space. (JO)

10/2/95 (bug fix) Tk was improperly handling Enter/Leave events
during a button grab. (SS)

10/2/95 (new feature) Added support for the Macintosh do script
('dosc') event.  Available only on the Macintosh.  (RJ)

10/4/95 (new feature) Added support for compiling with VC++.
Resulting binaries work under Win32s through NT.

----------------- Released 4.1a2, 10/6/95 ----------------------

10/10/95 (new feature) Macintosh Tk now supports the complete set
of X cursors that Unix Tk supports. (RJ)

10/11/95 (bug fix) Tk now supports all of the X11 cursors under
Windows.  (SS)

10/11/95 (bug fix) The "wm resizable" command was missing from the
Windows version of Tk. (SS)

10/12/95 (bug fix) Macintosh Tk had problems with clipping toplevel
windows that children of any frame other than another toplevel. (RJ)

10/13/95 (bug fix) Eliminated dependency on MKS toolkit for generating
the tk.def file from Borland object files. (SS)

10/16/95 (bug fix) Fixed clipping and update problems relating to
the raising and lowering of overlapping windows on Mac. (RJ)

10/30/95 (bug fix) When focus-follows-mode (invoked via tk_focusFollowsMouse),
was focussing on windows even in situations where keyboard traversal would
skip the window.  Changed to use the tkFocusOK procedure so that the
criteria for focussing are the same in both modes. (JO)

11/2/95 (bug fix) Changed listbox bindings to ignore double-clicks.
This avoids errors that used to occur if a user defined a binding
for double-click that deleted the listbox. (JO)

11/3/95 (feature change) Moved most of the Tk event loop to Tcl.  Many
Tk_ names have become Tcl names now:

TK_READABLE =>		TCL_READABLE
TK_WRITABLE =>		TCL_WRITABLE
TK_EXCEPTION =>		TCL_EXCEPTION
TK_DONT_WAIT =>		TCL_DONT_WAIT
TK_WINDOW_EVENTS =>	TCL_WINDOW_EVENTS
TK_FILE_EVENTS =>	TCL_FILE_EVENTS
TK_TIMER_EVENTS =>	TCL_TIMER_EVENTS
TK_IDLE_EVENTS =>	TCL_IDLE_EVENTS
TK_ALL_EVENTS =>	TCL_ALL_EVENTS
Tk_IdleProc =>		Tcl_IdleProc
Tk_FileProc =>		Tcl_FileProc
Tk_TimerProc =>		Tcl_TimerProc
Tk_TimerToken =>	Tcl_TimerToken
Tk_BackgroundError =>	Tcl_BackgroundError
Tk_CancelIdleCall =>	Tcl_CancelIdleCall
Tk_CreateFileHandler =>	Tcl_CreateFileHandler
Tk_CreateTimerHandler =>Tcl_CreateTimerHandler
Tk_DeleteFileHandler =>	Tcl_DeleteFileHandler
Tk_DeleteTimerHandler =>Tk_DeleteTimerHandler
Tk_DoOneEvent =>	Tcl_DoOneEvent
Tk_DoWhenIdle =>	Tcl_DoWhenIdle
Tk_Sleep =>		Tcl_Sleep
tkerror =>		bgerror

Other than the name changes, the functions are the same.  In addition,
there are #defines in tk.h so that the old Tk names will still work.
tkerror and bgerror are specially hacked as synonyms, so it should be
safe to use either one.  You should switch to the new Tcl names ASAP,
though, since the old Tk names will eventually be desupported. (JO)

11/7/95 (features removed) As part of moving the event loop to Tcl,
the following procedures were deleted:
    - Tk_EventInit (the presence of the event loop in Tcl should
      make this unneccessary).
    - Tk_CreatFileHandler2 (you can get the same effect by using event
      sources in Tcl, but you have to modify your code to use the new
      Tcl APIs).
    - All of the stuff in the manual entries Notifer.3 and QueueEvent.3;
      this has changed because the notifier got reworked when it was
      moved to Tcl.
*** POTENTIAL INCOMPATIBILITY ***

11/7/95 (feature change)  Changed to use exit handler to cleanup windows
in Tk, so Tk no longer needs to have a private copy of the "exit" command.
(JO)

11/7/95 (bug fix) If wish was invoked with a command-line geometry and
a script file (e.g. "wish foo.tcl -geometry 30x20"), and if one of
the windows created by the script used the -setgrid option, then the
width and height from the command line were lost. (JO)

11/8/95 (bug fix) The "see" command didn't work quite right for texts:
if the window was small and you try to "see" a line just offscreen,
Tk centered the line (actually, mis-centered it) when it should have
aligned it at the top or bottom. (JO)

11/9/95 (bug fix) The "send" command crashed if you tried to send to
a different display with "-displayof". (JO)

11/9/95 (bug fix) The Symbol font didn't print right in Postscript
output, because of changes made to re-encode fonts to get proper
ISO Latin1 behavior.  Changed the code not to re-encode the Symbol
font. (JO)

11/13/95 (bug fix) Fixed Makefile.in and configure.in for UNIX so that
configure can be run from a clean directory separate from the Tcl source
tree, and compilations can be performed there. (JO)

11/17/95 (bug fix) If a window was gridded, Tk still computed the
default maximum dimensions in pixel units, which resulted in windows
that could grow much larger than the screen. (JO)

11/17/95 (bug fix) If a menus entries were all disabled, posting
the menu and typing Up or Down caused an infinite loop, locking
up the screen (JO).

11/19/95 (bug fix) The focus wasn't being restored properly after a
menu selection in a cascaded menu. (JO)

11/19/95 (bug fix) Menubutton's didn't stipple display their images
differently when disabled.  Change to have the same behavior as buttons:
the image is stippled over in the background color when the menubutton
is disabled. (JO)

11/21/95 (bug fix) Changes in display attributes such as font could
cause core dumps in the text widget under some circumstances involving
line wrapping. (JO)

11/22/95 (bug fix/new feature)  Changed both the placer and the packer
to ensure that slaves are unmapped whenever the master is unmapped.
This saves time that slaves might otherwise spend trying to redisplay
themselves when they're unmapped. (JO)

11/22/95 (bug fix) Space and return keys didn't work for menus if
they were posted via Alt-x keystrokes. (JO)

11/24/95 (bug fix) tk_dialog procedure had binding for <Return> that
always activated default binding, even if input focus was in some
other binding.  Removed this feature, since existing focus support
will already "do the right thing".  (JO)

11/24/95 (bug fix) Both canvases and texts could dump core if a binding
(such as ButtonRelease on an internal item) deleted the widget. (JO)

11/24/95 (feature change) Replaced "configInfo" file with tkConfig.sh,
which is more complete and uses slightly different names.  Also
arranged for tkConfig.sh to be installed in the platform-specific
library directory. (JO)

11/24/95 (bug fix) It was possible for a slave to be placed or packed
-in itself, with unpleasant consequences.  It is now an error for the
slave to be its own master for geometry management. (JO)

11/25/95 (bug fix) The -command option of scales was sometimes being
invoked spuriously (e.g. when the mouse moved in the scale without a
button down).  This was because the scale wasn't rounding properly
when setting the scale value from its associated variable. (JO)

----------------- Released patch 4.0p3, 11/28/95 ----------------------

12/18/95 (feature change) Moved Tk_Preserve, Tk_Release, and
Tk_EventuallyFree to Tcl, renamed to Tcl_Preserve etc.  Added #defines
to tk.h so that the old names still work.  (JO)

12/23/95 (bug fix) If a single process had > 1 Tk application, Tk
didn't guarantee that the application names were unique, which could
cause all sorts of confusion with "send".  (JO)

12/23/95 (feature change) Eliminated Tk_CreateMainWindow and moved
all of its functionality to Tk_Init.  All that you need to do now
to get Tk in an application is to call Tk_Init.  Improved Tk_Init
so that -colormap and -visual command-line arguments are now passed
through to TkCreateFrame.  Tk_Main is much simpler now, since a lot
of its functionality has moved to Tk_Init. (JO)
*** POTENTIAL INCOMPATIBILITY ***

12/23/95 (new feature) Added support for Tcl_StaticPackage so
that Tk can now be loaded into slave interpreters with the "load"
command to create new applications. (JO)

12/23/95 (new features) Added support for -colormap and -visual command-
line options for wish. (JO)

1/4/95 (bug fix) Fixed keyboard code to properly handle alt-key
sequences for international keyboards and menu-accelerators. (SS)

1/5/96 (bug fix) Scrollbar code sometimes generated errors on accesses
to tkPriv(relief) during control-clicks. (JO)

1/9/96 (new feature) added the "grid" command to provide a table based
geometry manager. (SU)

1/12/96 (performance optimization) Changed the way tag information is kept
in the text's Btree so the cost of adding and removing tag ranges is no longer
proportional to the number of unique tags in the text.  In the old system
the cost of adding N unique tags was O(N-squared).  The new implementation is
optimized for tags that only cover a small amount of text, measuring from
their earliest tag range to the end of their last range.  In the best case the
cost of adding a tag range is unrelated to the number of unique tags, so the
cost of adding N tags is only O(N).  In the worst case, where all tags
cover all the text, the cost is still O(N-squared) to add N such tags.
Deleting tags still has an O(N) cost (so deleting N tags is O(N-squared),
but it is now a factor of 2 faster than the old system. (BW)

1/12/96 (new feature) added the text "dump" operation that returns information
about all elements in a text widget: text, tags, marks, and windows. (BW)

1/12/96 (new feature) added the text "mark next" and "mark previous" operations
to search forward and backwards for the next (previous) mark in the text. (BW)

1/12/96 (new feature) added the text "tag prevrange" operation to search
backwards for the current or previous range of a tag. (BW)

1/16/96 (new feature) Added support for relative widget placement on
the "grid" command. (SU)

1/17/96 (new feature) Modified the Makefile/configure setup to support
compiling Tk as a shared library.  Use the --enable-shared option to
the "configure" script. (JO)

----------------- Released 4.1b1, 1/26/96 -----------------------

2/2/96 (bug fix) Frames were getting a default size of 200x200, whereas
there should be no default. (JO)

2/2/96 (bug fix) Argc wasn't getting reset properly after Tk removed
the arguments it understood from those on the command line. (JO)

2/6/96 (bug fix) Fixed off by one error in argument parsing code under
Windows. (SS)

2/6/96 (bug fix) "wm transient" now works under Windows.  The resulting
toplevel is created with a modal dialog box frame and will not appear
in the taskbar under Windows '95. (SS)

2/9/96 (bug fix) Changed Makefile.in to use -L and -l for Tcl and Tk
libraries so that shared libraries are more likely to be found correctly
on more platforms. (JO)

2/14/96 (feature change) Eliminated tk_CanvasTagsOption variable because
it can't be exported safely across DLL boundaries.  Instead, exported
Tk_CanvasTagsParseProc and Tk_CanvasTagsPrintProc procedures for
use by canvas type managers in creating their own custom options. (JO)
*** POTENTIAL INCOMPATIBILITY ***

2/14/96 (bug fix) "winfo pointerxy" when applied to a non-toplevel window
crashed wish.  (SS)

2/14/96 (bug fix) "tkwait visibility" would hang under Windows. (SS)

2/14/96 (bug fix) Cursors were not being updated until an enter event.
In cases where the cursor left the toplevel and reentered before Tk
noticed, the cursor would get "stuck" until the next enter event.
Similarly, if the cursor attribute of a window was updated while the
mouse was in the window, the cursor would not change until the next
time the mouse entered the window. (SS)

2/15/96 (bug fix) If a top-level was resizable in one direction
(e.g. "wm resizable . 0 1"), once the user resized it any changes
in the internally requested size (by the widgets) were ignored,
even for the non-resizable dimension.  Fixed to handle the two
dimensions totally independently, so the widget's requests are
honored as long as that dimension hasn't been set by the user. (JO)

2/17/96 (bug fix) If a text widget had very long lines (e.g. more than
32K pixels), integer overflow could occur, resulting in parts of the
line not being visible. (JO)

2/20/96 (feature change) Changed the -minsize option of grid to take
screen units instead of pixels. (SU)

2/20/96 (bug fix) grid row and column weights are compared against
MINWEIGHT (0.001) instead of 0.0 to guard against divide by zero errors
during weight normalization. (SU)

2/20/96 (bug fix) Menu commands were not being invoked sometimes.
There was a race condition that caused events to be processed while a
menu was being unposted. (SS)

----------------- Released 4.1b2, 2/23/96 -----------------------

2/23/96 (bug fix) Alt-keys invoked in torn-off and popped up menus
caused menus to be posted in the parent toplevel. (JO)

2/23/96 (bug fix) Canvases weren't always updating their scrollbars
when they should. (JO)

2/23/96 (bug fix) Fixed core dump that could occur if a WM_DELETE_PROTOCOL
handler generated an error. (JO)

2/24/96 (bug fix) Removed dependencies on Makefile in the UNIX Makefile:
this caused problems on some platforms (like Linux?). (JO)

2/24/96 (feature change) Changed text and entry widgets so that they
set the insertion cursor before inserting during a button-2 click.
Also made optional bindings check for tk_strictMotif at the time of
the event, rather than at the time the bindings are created. (JO)

2/24/96 (bug fix) Tk tended to crash with an X error when unsetting
an icon window (e.g. "wm iconwindow . {}"). (JO)

2/25/96 (bug fix) Wasn't removing windows from the WM_COLORMAP_WINDOWS
property when they were deleted.  (JO)

3/1/96 (new feature) Added new "bbox" widget command for entries.
Also modified mouse bindings for entries and texts so that the
mouse position rounds to the nearest inter-character gap, rather
than the left edge of the character under the mouse.  This provides
more natural selection behavior. (JO)

3/1/96 (bug fix) Fixed core dump that could occur in image code if an
image was deleted while in use in a widet, then re-used in another
widget while "deleted". (JO)

3/1/96 (bug fix) Calling wish with a single argument caused a crash
under Windows due to an off-by-one error in the argument parsing code. (SS)

3/1/96 (bug fix) Palette management was broken and resulted in
incorrect palette realization and refresh behavior.  Also, images were
being drawn incorrectly if they were attached to widgets that had a
private colormap. (SS)

3/2/96 (bug fix) It was possible to press the mouse button over an
option menu, drag to a pulldown menu, and have the pulldown menu
popup in place of the option menu.  Fixed this so that option menus
are isolated from each other and from pulldowns. (JO)

3/2/96 (bug fix) Fixed yet another bug that caused long delays when
raising toplevel windows. (JO)

3/2/96 (bug fix) Fixed bug in canvases where zero-sized rectangles
and ovals didn't always redisplay right (could leave trailing
garbage on screen when moved). (JO)

3/2/96 (bug fix) Entry widgets reset their insertion cursor, selection,
and view whenever the text variable changed, plus whenever a "configure"
widget command was invoked and there was a text variable for the
widget.  Fixed to preserve this information as much as possible. (JO)

3/5/96 (new feature) Added version suffix to shared library names so that
Tk will compile under NetBSD and FreeBSD (I hope).  (JO)

3/6/96 (bug fix) Changed the way certain configure & motion events are
reported.  This fixes several bugs in menus & "winfo rootx". (RJ)

3/7/96 (bug fix) Fixed tag remove bug that showed up when draging out a
selection.  If you had dragged left, then tried to drag back right, the
left edge of the selection wasn't being updated because the tag remove
wasn't doing anything. (BW)

3/7/96 (bug fix) Fixed the boundary conditions of tag prevrange.  The second
index argument wasn't effecting in stopping the search if it fell within
a range.  The second index has to come at or before the start of a range
for the range to be found by tag prevrange. (BW)

3/7/96 (bug fix) "puts" to stdout or stderr when running from a script
caused wish41.exe to exit silently.  Now the output is silently
discarded without generating an error.  (SS)

3/7/96 (bug fix) Fixed bug where wish was treating empty lines in the input
as end of input, if the input came from stdin. This would cause it to
complain about missing closing braces etc. (JL)

----------------- Released 4.1b3, 3/8/96 -----------------------

3/9/96 (bug fix) Fixed bug in text.tcl that could cause errors in text
widgets of the form 'can't use non-numeric string as operand of "-"'. (JO)

3/12/96 (feature improvement) Modified startup script to look in several
different places for the Tcl library directory.  This should allow tk
to find the libraries under all but the weirdest conditions, even without
the TK_LIBRARY environment variable being set. (JO)

3/14/96 (bug fix) "wish bogus_file_name" didn't print an error message. (JO)

3/14/96 (bug fix) Button-2 wasn't claiming the focus during paste
operations. (JO)

3/14/96 (bug fix) "tkwait visibility" use to hang forever if its window
was deleted.  Now it detects this condition and returns an error. (JO)

3/16/96 (bug fix) Changed configuration stuff to get dynamic loading and
shared libraries working under AIX. (JO)

3/16/96 (bug fix) Fixed core dumps that could occur when a slave interpreter
was deleted in the middle of executin bindings. (JO)

3/18/96 (new feature) Added support for Activate/Deactivate events.
Currently, these new X events will generated only on the Macintosh. (RJ/CS)

3/21/96 (bug fix) The "tag prevrange" command would fail to return the current
range if it began at 1.0 and the starting point of the search was within
the range. (BW)

3/21/96 (configuration improvement) Changed configure script so it
doesn't use version numbers (as in -ltk4.1 and libtk4.1.so) under
SunOS 4.1, where they don't work anyway.  (JO)

3/22/96 (bug fix) Made Tk more robust against interpreter deletion. Now it
should be safe to delete an interpreter with a Tk application inside it,
without first deleting the Tk application. (JL)

3/26/96 (bug fix) Tk now returns results from a "send" to an interpreter
in which the Tk application is destroyed, if the interpreter continues
computing after the Tk application is destroyed. Previously any results
computed after '.' was destroyed in the target interpreter were discarded
by the "send". (JL)

3/26/96 (new feature) Tk now provides a static Tktest package which is
present only in test versions of Tk; this allows the testing commands to
be loaded into new interpreters besides the main one. (JL)

3/28/96 (bug fix) Changed the tk_dialog procedure *not* to make the
dialog a transient for its parent.  The old behavior meant that the
dialog did not get posted if the parent was iconified. (JO)

4/5/96 (bug fix) Tk would occasionally crash when destroying toplevels
under Windows. (SS)

4/5/96 (bug fix) Fonts were not being properly deallocated, causing
GDI resources to be consumed and never released under Windows. (SS)

4/11/96 (bug fix) Toplevel windows with no specified geometry were
always appearing in the upper left corner of the screen under
Windows. (SS)

4/11/96 (bug fix) "wm minsize" did not properly report the minimum
size imposed by the Windows window manager. (SS)

4/13/96 (bug fix) Text widgets could dump core in some cases where
text was inserted on the top visible line. (JO)

4/16/96 (bug fix) Changed menu code to ignore errors that occur when
restoring a grab:  the old grab window might not be visible anymore. (JO)

----------------- Released 4.1, 4/21/96 -----------------------

5/1/96 (bug fix) "option readfile" did not handle files with CRLF
line termination. (SS)

5/1/96 (bug fix) Changed to install tkConfig.sh under "make install-binaries",
not "make install-libraries". (JO)

5/7/96 (bug fix) Moved initScript in tkUnixInit.c to writable memory to
avoid potential core dumps. (JO)

5/7/96 (bug fix) Changed tk_dialog back so that the dialog box is a
transient window again.  This is needed to make sure that the dialog
box doesn't get obscured.  Also changed it to return -1 if the dialog
window is deleted before the user presses a button. (JO)

5/16/96 (bug fix) Fixed bug that caused core-dumps if a text widget
with -setgrid 1 was deleted by removing its command. (JO)

5/16/96 (bug fix) Fixed bug that caused Tk initialization to use improperly
initialized variables left over from previous invocation of Tk_Init on
another interpreter. (JL)

5/16/96 (new feature) Implemented application embedding on Windows
platforms (only Tk inside another application, not the other way yet). (JL)

5/16/96 (new feature) Added C API Tk_SafeInit that adds Tk to a safe
interpreter. (JL)

5/16/96 (bug fix) Fixed bug that caused Tk initialization to use improperly
initialized variables left over from previous invocation of Tk_Init on
another interpreter. (JL)

5/16/96 (new feature) Implemented application embedding on Windows
platforms (only Tk inside another application, not the other way yet). (JL)

5/16/96 (new feature) Added C API Tk_SafeInit that adds Tk to a safe
interpreter. (JL)

5/22/96 (bug fix) Listboxes weren't properly ignoring double clicks on
button 1. (JO)

6/12/96 (bug fix) Focus was automatically placed on new toplevels.
This caused the titlebar to flash during menubar traversal. (SS)

6/12/96 (bug fix) Iconification of a window with a specified geometry
by using the minimize button would leave the window in an inconsistent
state.  When the window was deiconified using "wm deiconify", the
window would continue to display as an icon with the deiconified
geometry. (SS)

6/12/96 (bug fix) Fixed a resource leak where the text widget was not
freeing all of the TkRegions it created.  This fix affects all
platforms, but is particularly important for Win32s. (SS)

6/21/96 (configuration change) Added --enable-gcc switch to configure
script to make Tk just like Tcl.  Now Tk will not use gcc unless you
request it explicitly. (JO)

7/18/96 (bug fix) Changed "configure" script to add an extra -R switch
(or whatever is appropriate to the platform) if the X library is in a
nonstandard place.  This guarantees that the shared library can be
found at runtime without having to set the LD_LIBRARY_PATH variable. (JO)

7/19/96 (bug fix) Fixed bug in tkImgGIF.c that cause core dumps if a
GIF file contained multiple images. (JO)

7/20/96 (bug fix) Deadlock could occur if a recursive series of send
operations involved multiple displays. (JO)

7/23/96 (bug fix) Fixed a resource leak where deallocated XIDs were
taking up memory on Windows and Macintosh platforms. (SS)

7/30/96 (bug fix) A core dump could occur if a <Destroy> handler for
a window tried to create a child in the half-dead window.  Fixed by
making the window's name disappear from the name table once it starts
to be deleted. (JO)

----------------- Released patch 4.1p1, 8/2/96 -----------------------

4/30/96 (new feature) Added support for named virtual events. New "event"
command to define/destroy named virtual events and to programmatically
send both real and virtual events to Tk. (CS)

8/6/96 (bug fix) Entry widgets were invoking scrollbar update functions
too often. (JO)

8/9/96 (bug fix) 7/30 change above for <Destroy> handlers broke many
things by making window available during Destroy handler.  Reworked
fix for core dump to simply disallow creating children of half-dead
parents. (JO)

8/12/96 (bug fix) Fixed bug where using the Copy menu item on the
Macintosh would append a NULL character at the end of the text. (RJ)

8/15/96 (bug fix) Fixed Mac code so garbage wouldn't be printed in
text and entry widgets when function & other non-printing keys were
pressed. (RJ)

8/15/96 (configuration improvement) Changed the file patchlevel.h
to be tkPatch.h.  This avoids conflict with the Tcl file and is now
in 8.3 format on the Windows platform. (RJ)

8/19/96 (bug fix) Fixed a bug under Windows where the initial window
position for a toplevel window was reported as +0+0, regardless of the
actual position. (SS)

8/21/96 (bug fix) If the last character on a line in a text widget was
a space character that didn't completely fit, the text widget would
sometimes add an extra wrap line. (JO)

8/22/96 (feature change) Complete rewrite of the grid geometry manager.
There is a new layout algorithm that produces better (but different)
layouts in many common cases. (SU)

8/22/96 (new feature) There are two new options for the grid geometry
manager, "grid update" which forces an immediate layout calculation,
and a "-pad" option to rowconfigure and columnconfigure that allows for
extra space around widgets. (SU)

8/22/96 (feature change) The order in which the grid geometry manager
reports slaves is now last-managed first. (SU)

8/22/96 (feature change) The column and row weights in the grid
geometry manager are kept internally as integers, instead of floating
point values.  Floating point values are still accepted on the command line,
but are truncated to integers. (SU)

8/22/96 (new feature) There are four new commands for opening common
dialog boxes: tk_chooseColor, tk_getOpenFile, tk_getSaveFile and
tk_messageBox. Native dialog boxes are used wherever available. (IL)

8/22/96 (new demos) Added "fsbox", "msgbox" and "clrpick" demos. (IL)

8/23/96 (feature change) Invoking the edit menu on the Macintosh now
generates the following virtual events <<Cut>>, <<Copy>>, <<Paste>>,
and <<Clear>> instead of faking key events. (RJ)
*** POTENTIAL INCOMPATIBILITY ***

8/25/96 (bug fix)  Fixed a bug that would cause "grid x" to dump core. (SU)

8/26/96 (new feature) Added the "unsupported1" command to the
Macintosh version of Tk.  This command will allow you to set the style
of a new toplevel Window (much like overrideredirect).  You can use
this to get access to all of the Native Mac window styles.  This is to
hold you over until we get a more general solution added to the
toplevel command. (RJ)

8/26/96 (new feature) Added support to handle the zoom box on a
Macintosh window.  (Currently, you can only get a Tk window with a
zoom box by using the "unsupported1" command. (RJ)

8/27/96 (documentation change) Removed old change bars (for changes in
Tk 4.1 and earlier releases) from manual entries. (JO)

----------------- Released 4.2b1, 8/30/96 -----------------------

9/5/96 (bug fixes) Fixed several bugs in file dialogs: individual files
could be listed twice, if a long list of files were shown, and the view
scrolled to the right, and then a different file file was shown, the
scrollregion on the canvas wasn't being reset, so the file dialog was
broken from then on, added an update idletasks so that the watch
cursor was shown when the dialog was thinking. For the motif file
dialog, fixed the weights for resizing.  On the clrpicker, fixed the
finalColor variable which caused problems when the OK button was
"clicked" before the dialog was mapped (in the test suite). Added Ioi's
last changes from before he left. For message boxes, if a single button
message box is shown (currently only 'ok'), it is set to be the default
even if not specified. (KC)

9/5/96 (bug fix) Fixed bug on Macintosh where menus would appear in a
seemingly random location.  (RJ)

9/5/96 (bug fix) Text widgets had rounding problems with the "yview"
command that caused them sometimes to round to the line before the
correct one. (JO)

9/5/96 (bug fix) Changed grab code to retry grabs after errors where
another application already has the grab.  This is needed to get
around race conditions with some window managers and will hopefully
solve the grab errors that people see occasionally. (JO)

9/6/96 (bug fix) Fixed x-y coordinate confusion problem with scaling
of window items in canvases. (JO)

9/11/96 (bug fix) The open and save file dialogs would change the
current working directory under Windows. (SS)

9/12/96 (bug fix) The Tk event system was delivering events to dead
windows, if the event handler got reentered during a Destroy event
handler.  This could cause core dumps and other problems. (JO)

9/20/96 (bug fix) In XFillRectangles under Windows, a brush was not
being deallocated. (SS)

9/20/96 (bug fix) The Mac window manager used to generate a mouseUp
event for a top level that was recently raised to the front/active
window which often caused a tk(priv) error.  The up event is no
longer generated with solves several problems. (RJ)

9/25/96 (bug fix) The font code under Windows was leaking memory
whenever a new font was referenced using the three part font names. (SS)

9/26/96 (bug fix) The tests for the common dialogs still used the 'testevent'
function.  I updated these calls in clrpick.test, msgbox.test, filebox.test
to use the new event gereating mechanism.

9/18/96 (bug fix) Long-standing bug in bind where <Button-1><Button-1> was
reported as <Double-Button-1>, but <Double-Key-a> was reported as "aa". (CS)

9/27/96 (bug fix) Bindings didn't work on 64-bit machines due to changes
made for virtual events. (CS)

9/30/96 (feature change) Binding for new virtual events included both
lower and upper-case, e.g., <<Copy>> was defined as <Control-c> and
<Control-C>.  Previously, widgets were directly bound to only lower-case
bindings.  The upper-case binding caused incompatibility with some existing
Tcl programs, so the upper case bindings for <<Cut>>, <<Copy>>, and <<Paste>>
were removed. (CS)

9/30/96 (bug fix) The postscript code in the canvas widget now uses
channels to get and write .ps files which fixed a bug on the Mac where
an output file would have mixed EOL characters.  In addition, I added
the ability for the prolog to come from the Tk shared library on the
Mac which makes it possible to have a standalone application. (RJ)

10/1/96 (feature change)  "grid forget" was renamed "grid remove".  A new
command "grid forget" was added whose semantics are the same as "pack forget"
(SAU)
*** POTENTIAL INCOMPATIBILITY ***

10/1/96 (feature change)  grid no longer accepts floating point values for
row or column weights, integers must be used.  (SAU)
*** POTENTIAL INCOMPATIBILITY ***

10/1/96 (feature change)  "grid {column,row}configure <master> <index>"
returns a list of option value pairs for all of the row or column
constraints. It used to return an error. (SAU)

10/1/96 (bug fix)  "The way grid handles '^' short-cuts was re-written
to eliminate core dumps. (SAU)

10/3/96 (feature change) A virtual event binding associated with a
given physical event is now considered less specific than a binding for
that same physical event, all other things being equal. (CS).

10/3/96 (bug fix) Under Windows text placed on the clipboard did not
undergo CRLF translation when delivered to other applications. (SS)

10/3/96 (bug fix) Copying an image onto itself with a zoom factor that
caused the image to grow was accessing freed memory. (SS)

10/3/96 (bug fix) Under Windows, the image blank subcommand did not
work. (SS)

10/10/96 (bug fix) Under Windows & Macintosh, XSetFont and XChangeGC
were not implemented, and XSetLineAttributes did not correctly update
the GC. (SS)

10/10/96 (bug fix) Under Windows, 8-bit non-palette displays were not
handled properly. (SS)

10/10/96 (bug fix) Under Windows, images of depth other than 8 or 24
bits were not being rendered properly. (SS)

10/10/96 (bug fix) Under Windows, bitmap subimages were not correctly
displayed. (SS)

10/14/96 (bug fix) Under Window, wm resizable would constrain both
programatic resizes as well as user resizes. (SS)

----------------- Released 4.2, 10/16/96 -----------------------

10/17/96 (bug fix) XCopyPlane was broken under Windows and would cause
a crash when used with a clipping bitmap. (SS)

10/21/96 (bug fix) Added missing resources needed by tk_getOpenDialog
on the Macintosh to the shared library for Tk. (RJ)

10/22/96 (bug fix) Invoking a menu with an Alt key sequence caused an
error due to a misplaced common in library/menu.tcl. (JO)

10/23/96 (bug fix) Errors in files sourced by the Macintosh
"Source..." menu are now correctly reported via the background
error mechanism. (RJ)

10/23/96 (bug fix) Fixed a bug in the Mac subwindow implementation
that caused refreshes to not occur for canvases with embedded
windows. (RJ)

10/24/96 (bug fix) Provided workaround for Apple bug that doesn't
handle zooming correctly for floating windows. (RJ)

10/24/96 (bug fix) Macintosh tearoff menus are now correctly
displayed as Mac floating windows. (RJ)

11/1/96 (bug fix) Restored manual page for procedures like
Tk_CreateWindowFromPath and Tk_DestroyWindow; was accidentally deleted
when Tk_CreateMainWindow procedure was decommissioned. (JO)

11/19/96 (bug fix) Fixed bugs in postscript code that would cause the
prefix to not be included and the output file to have the wrong
permissions. (RJ)

12/2/96 (bug fix) Fixed problem with canvas lines where it didn't
compute bounding boxes correctly for zero-width lines: this could
potentially leave garbage on the screen when items were deleted or
moved. (JO)

12/5/96 (bug fix) Fixed the Macintosh implementation of pointer x/y
which was returning garbage. (RJ)

12/6/96 (bug fix) Fixed grid bug where the positioning of slaves was
incorrect for non-zero values of ipadx and ipady (SU)

12/6/96 (bug fix) Fixed grid bug where slaves got "lost" when an
already managed slave is re-managed in a different master. (SAU)

----------------- Released 4.2p1, 12/8/96 (Mac only) --------------

1/17/97 (bug fix) Fixed bug where the Tk clipboard was not in sync
with the Macintosh clipboard on start-up.  (RJ)

----------------- Released 4.2p2, 1/31/97 --------------

----------------------------------------------------------
Changes for Tk 4.2 go above this line.
Changes for Tk 4.3 go below this line.
----------------------------------------------------------

9/19/96 (improvement) Implemented table driven mechanism for deciding
whether a command is safe. If it is added by Tk_Init and it appears in the
table then it is kept, otherwise it is removed in a safe interpreter. (JL)

10/18/96 (new feature) Added support for application embedding:
    - Frame and toplevel widgets now have a -container option, which
      turns the widget into a container.
    - Toplevel widgets have a -use option for requesting that the
      widget be embedded in another application.
    - Wish also supports a -use command-line option.
Embedding is fully supported under Unix, but the implementation is
not complete under Windows or the Macintosh (it works just well
enough to support the Tcl/Tk plugin). (JO)

10/22/96 (bug fix) The commands "winfo rootx" and "winfo rooty" didn't
work for non-toplevel windows in embedded applications: they returned
the coordinates of the nearest toplevel. (JO)

12/02/96 (new feature) Implemented Safe Tk. Tk can now be loaded into a
safe interpreter that has been created with tcl_safeCreateInterp, by
calling load {} Tk interpname. (JL)

12/02/96 (new feature) A safe Tk interpreter can no longer generate
postscript output from a canvas. (JL)

12/02/96 (new feature) Added -channel option to photo command to allow
image data to be read from a channel. This is useful in safe Tk
interpreters where the data cannot be read directly from a file. (JL)

----------------------------------------------------------
Changes for Tk 4.3 go above this line.
Changes for Tk 8.0 go below this line.
----------------------------------------------------------

9/1/96 (new features) The font mechanism in Tk has been completely
reworked:
    - Font names need not be nasty X LFDs: more intuitive names like
      {Times 12 Bold} can also be used.  See the manual entry font.n
      for details.
    - Font requests always succeed now.  If the requested font is not
      available, Tk finds the closest available font and uses that one.
    - Tk now supports named fonts whose precise attributes can be
      changed dynamically.  If a named font is changed, any widget
      using that font updates itself to reflect the change.
    - There is a new command "font" for creating named fonts and querying
      various information about fonts.
    - There are now officially supported C APIs for measuring and
      displaying text.  If you use these APIs now, your code will
      automatically handle international text when internationalization
      is added to Tk in a future release.  See the manual entries
      MeasureChar.3, TextLayout.3, and FontId.3.
    - The old C procedures Tk_GetFontStruct, Tk_NameOfFontStruct, and
      Tk_FreeFontStruct have been replaced with more portable procedures
      Tk_GetFont, Tk_NameOfFont, and Tk_FreeFont.
      *** POTENTIAL INCOMPATIBILITY ***
(CS)

9/24/96 (bug fix) Under Windows, transient windows would be destroyed
if their master was destroyed, even if the transient window was not a
child of the master. (SS)

10/18/96 (new features) A -menu option has been added to the toplevel
widget command, which allows a menu to operate as a menubar. On the
Macintosh, the menubar is displayed accross the top of the main monitor,
just like with other applications. Under Windows and Unix, the menu is
attached to the toplevel window. Also, changed some semantics.
Tearoff menus will now reflect changes to the menu it was
torn off from, and are deleted when the master menu is
deleted. Tearoffs also reflect more look-and-feel of the
platforms they are running on. (SRP)

10/31/96 (bug fix) Under Windows, missing system cursors would
generate an error instead of falling through to the Tk cursor of the
same name. (SS)

11/7/96 (feature change) Under Unix, default borderwidth is now 1 to
more closely approximate CDE.  (SS)
Note: this change was undone on 6/12/97, restoring the default border
width to 2 again.  (JO)

11/7/96 (new feature) The button widget now supports a -default option
that draws a platform specific default ring around the widget. (SS)

11/7/96 (feature change) Under Windows, buttons and scrollbars now
have native look and feel.  This affects the default class bindings
and the way the some configuration options are interpreted.  Refer to
the widget manual pages for more details. (SS)
*** POTENTIAL INCOMPATIBILITY ***

11/19/96 (bug fix) Under Windows, images were incorrectly drawn on
16-bit displays. (SS)

11/19/96 (bug fix) Under Windows, the class name for the main window
(.) was not properly generated from argv0. (SS)

11/20/96 (bug fix) Fixed a couple of bugs in the Canvas widget.  The
postscript file is now created with the correct permissions.  Also,
the prolog is now properly included in all cases. (RJ)

11/22/96 (bug fix) Under Windows, the initial directory and file names
were not properly translated before being passed to the system
open/save file dialogs.  So forward slashes were not converted to
backslashes, and tilde substitution was not performed.  (SS)

11/25/96 (feature change) Under Windows and Macintosh, the selection
highlight is now hidden whenever an entry or text widget loses focus.
Also, the previous selection information is not lost when a new
selection is made in a different widget. (SS)

11/26/96 (new feature) Added support for images as primitive types in
text widgets. (SU)

11/30/96 (configuration improvement) Modified configure.in to handle the
case where Tcl and Tk are installed in different places by including both
their library directories in the library search path for Tk. (JO)

12/3/96 (bug fixes) Fixed two bugs related to canvas lines that caused
the screen to be incorrectly refreshed, leaving garbage on the screen.
One bug was related to lines with width zero, and the other was
related to lines with very long miters. (JO)

12/4/96 (bug fix) The "update" command was only syncing the display
for its main window.  Changed to sync all displays. (JO)

12/5/96 (bug fix) Color deallocation would occasionally cause a panic
under Windows. (SS)

12/5/96 (bug fix) Errors during startup were silently discarded under
Windows. (SS)

12/5/96 (bug fix) Errors during startup were silently discarded under
Windows. (SS)

12/11/96 (bug fix) Text widgets weren't considering the -spacing1
and -spacing2 options when computing their desired geometry. (JO)

12/12/96 (feature change) Option menus using tk_optionMenu were
created with command entries that set the option menu's variable in a
command string. This has been changed so that the option menu's
entries are now radiobutton entries so that the entries that matches
the variable is now checked when the menu is posted. (SRP)

12/12/96 (feature change) The destroy command no longer returns an
error when a window does not exist. (SRP)

12/13/96 (new feature) grid row/column-configure accepts a list of
indices in addition to a single index. (SU)

12/17/96 (bug fix) Under Windows, command line was not being parsed
correctly if it contained the literal characters \" (CS)

12/17/96 (feature change) Native Windows labels do not get a focus-ring
border.  (CS)

12/17/96 (bug fix) Under Windows, colors specified as "#XXYYZZ" where XX, YY,
or ZZ were not valid hex digits were getting a random color value instead of
being an error. (CS)

----------------- Released 8.0a1, 12/17/96 -----------------------

12/23/96 (bug fix) Fixed two menu bugs:
    - Menus could get stacked below other windows so that they weren't
      visible when posted (especially under olvwm and fvwm).
    - Under olvwm if you pressed button 1 over an entry in a new-style
      menubar, the menu didn't appear until you moved the mouse slightly.
(JO)

1/6/97 (bug fix) Focus could accidentally get grabbed by an application
away from the rightful focus owner if the focus recently changed from one
application to another. (JO)

1/6/97 (bug fix) Under Windows, the console was appearing even for
non-interactive applications.  This was a side effect of a general
problem with the wm state of windows that were being mapped for the
first time. (SS)

1/6/97 (bug fix) Under Windows, the initialization code was not
looking in the right directory for the Tk libraries when the program
being run was not in the Tcl installation heirarchy. (SS)

1/8/97 (bug fix) Under Windows, the windows were not being unmapped
properly, which led to strange packer behavior. (SS)

1/8/97 (bug fix) The "winfo containing" command (and the Tk_CoordsToWindow
procedure) didn't work properly on Unix in the presence of embedding or
menubars. (JO)

1/15/97 (bug fix) Invoking "destroy ." as the command from a menu would
cause Tk to crash because TkMainInfo was freed before menu released its
resources.  This bug had already been fixed for scrollbars and buttons. (CS)

1/15/97 (bug fix) Tk is now working under Win32s again, including Win32
version 1.25.  Fixed separate problems in fonts and dialogs. (CS)

1/15/97 (feature change) Under Windows, font sizes are now specified in
points, not pixels.  The mapping between pointsize and pixels depends on
Windows having accurate metrics for the monitor (plug&play helps).  Font
metrics are still reported in pixels. (CS)

1/21/97 (bug fix)  Grid no longer reports rows or columns "out of range"
when requesting their constraints. (SAU)

1/21/97 (bug fix)  Fixed some window manager related bugs on the
Macintosh.  Now better support global grabs. (RJ)

1/21/97 (bug fix) For Windows: Fixed problems with canvas items that
used end caps.  Fixed arc implementation to more closely approximate
X.  Stippling now works properly on fat lines. (SS)

1/21/97 (bug fix) Small interlaced GIF images were not properly
decoded. (SS)

1/21/97 (bug fix) More changes to image code to try to handle 16-bit
displays properly under Windows. (SS)

1/21/97 (bug fix) Numerous display bugs on Unix and Macintosh are now
fixed. Numerous binding problems for menubars under Unix are now
fixed. Deletion of menu separators under Windows is now fixed. (SRP)

----------------- Released 8.0a2, 1/24/97 -----------------------

1/29/97 (feature change) The -transient field for menus is no longer
supported.  There is now a -type field which is used to achieve the
same purpose that the -transient field accomplished. When a menu is
created, the -type field controls whether the menu is a normal
pull-down menu, a floating tearoff menu or a menubar. This option is
normally only used by the library code and internally by the menubar
code. (SRP)
*** POTENTIAL INCOMPATIBILITY ***

2/5/97 (feature change) Changed the photo image mechanism to use
Tcl_Channels instead of FILE * as an argument to image matching
functions.  The change will make it much easier to write cross
platform image types in Tk.  Note: FILE * is no longer used anywhere
in Tk. (RJ)
*** POTENTIAL INCOMPATIBILITY ***

2/7/97 (enhancement) Were not allowed to bind to virtual events inside of
canvas or text widget (e.g., "$canvas bind all <<foo>> {script}" or
"$text tag bind sel <<foo>> {script}"); it would return an error
disallowing that binding.  Now _can_ bind to a virtual event, but that
binding inside of the canvas or text widget will only fire if the
underlying virtual event definition is of type key, button, motion,
enter, or leave; all other physical event types get filtered out by the
widget before the virtual event mapping is done. (CS)

2/22/97 (bug fix) Under Unix, "wm geometry +-20+-30" didn't work. (JO)

2/24/97 (bug fix) The photo image didn't always zero out enough of its
pixel and dither correction arrays. (JO)

2/25/97 (bug fix) Fixed focus problem that could cause "BadMatch (invalid
parameter attributes)" in X_SetInputFocus requests on Unix. (JO)

2/25/97 (bug fix and new feature) Added new "gray75" bitmap, fixed
"gray25" bitmap to really be 25% on (due to an ancient mistake, it
had been only 12% on). (JO)

2/28/97 (bug fix) Windows: made embedding work again on Win32 platform.
Prevent iconification, deiconinification on embedded windows. (JL)

3/4/97 (new feature) Added the ability to manipulate the Apple and
Help menus on the Macintosh; the system menu on Windows; and to have a
right justified Help menu on Unix. See the documentation for menu.n
for more details. (SRP)

3/4/97 (bug fix) Prevented core dump at exit if a <Destroy> binding on "."
gets invoked from destroying a nested widget and the binding causes the
interpreter to be deleted. The core dump was being caused by the
interpreter not being Tcl_Preserve'd during the destroy of ".". (JL)

3/4/97 (bug fix) Under Unix, when embedded Tk is running in a separate
process, correctly handle a race condition: ignore cross-over messages from
the X server for windows that Tk thinks it had already deleted, when the
containing process deletes its container window. Some other race conditions
still remain, e.g. with pixmaps, colormaps and images. (JL)

3/10/97 (bug fix) Prevented core dump in generic console code due to
following a NULL pointer when the console interpreter was already deleted.
This may happen due to different orders of deletion possible at exit. (JL)

3/10/97 (bug fix) Fixed bug on Mac and Windows that caused time to be
ignored when considering if a single click was actually a double
click. (RJ)

3/11/97 (feature change) A major oversight has been that although it was
documented that the Tk programmer was asking for a font in points (1/72 of an
inch), under Unix and Mac Tk was actually asking for a font in pixels, while
only under Windows was it using points.  This caused applications to appear
much larger when run under Windows.  Now, on all platforms the (purportedly)
correct size in points is used when asking for fonts.  However, for
compatibility with existing tk4.2 applications that depend on fonts being of
specified pixel size, XLFDs retain their incorrect behavior of getting a
font in pixels.  (CCS)
*** POTENTIAL INCOMPATIBILITY ***

3/13/97 (new feature) "tk scaling" command to setup the mapping between
pixels and points.  This scaling factor is used by all widgets that accept
ruler distances, not just fonts. (CCS)

3/24/97 (new feature) Added "-columnbreak" option to menu
entries. When this value is "1", the entry will appear at the top of a
new column in a non-menubar menu. Also added "-hideMargin". Together
with "-columnBreak", menus with palettes are now possible. (SRP)

3/26/97 (new features and bug fix) Titles for tearoff menus were
broken on the Mac and Windows. Added the ability to set the title of a
menu when it gets torn off and override Tk's automatic generation of
the title.  On the Macintosh, whenever a menu
label contains three dots in a row "...", the menu will instead
display the elipses character '…'.  (SRP)

3/27/97 (bug fixes) When a menu had an error executing a postcommand,
the error information was getting lost. On Windows, a set of
menubuttons was not highligting properly when clicking between
windows. On Windows, post commands were getting executed twice for
popup menus.  On Macintosh, fixed problem where menubars were not
always current. (SRP)

4/11/97 (new feature) Menubuttons now have a direction flag which
controls where the menu popups up relative to the button. (SRP)

4/24/97 (bug fix) Transient windows did not obey the resizable setting
under Windows. (SS)

4/24/97 (bug fix) wm geometry did not correctly parse negative
coordinates. (SS)

4/29/97 (bug fix) Changed the canvas polygon implementation to only
report the coordinates specified by the end user not the automatically
generated end point of a self closing polygon. (RJ)
*** POTENTIAL INCOMPATIBILITY ***

4/23/97 (feature change) Loosened the rules on parsing font names so that
unix-centric fonts in scripts don't break when run on Windows or Mac.
(1) Previously, an XLFD had to specify font name, weight, slant, and size;
now, a minimal XLFD (such as "*-times-*") will be accepted, and all
unspecified attributes will be given default values.  (2) Previously, in the
{name size style ...} format, only the style was optional; now both the size
and the style are optional; this solves the problem of old scripts that
contain specifications of the form "-font fixed" or "-font times". (CCS)

5/7/97 (new feature) Menus now send a virtual event <<MenuSelect>>
when an item is highlighted in a menu. Applications can use this to
implement context-sensitive help. (SRP)

5/14/97 (bug fix) Fixed a race condition in the focus code where focus
could be taken away from a window incorrectly.  Scenario is that the main
window creates a toplevel and assigns focus to it.  When the user moves the
mouse from the main window into the toplevel there was a race between
two different kinds of focus events. (BW)

5/20/97 (bug fix) Fixed bug where the clipboard was not rendered before
the application exited. (SS)

5/22/97 (feature change) When a Tk8.0 menu is configured, all menus
derived from it (menubars, tearoff) mirror the changes. This was not
true for the "-tearoff" flag. In Tk4.6, tearoff menus had the
"-tearoff" flag turned off. Now, the "-tearoff" flag is tracked just
as the other options are. Tearoff menus and menubars with the
"-tearoff" option set will not display the tearoff item. This means
that a given menu entry for a menu and a tearoff of that menu will
match now. (SRP)
*** POTENTIAL INCOMPATIBILITY ***

----------------- Released 8.0b1, 5/27/97 -----------------------

5/30/97 (bug fix) Made the options to the grid command shortcut-able.
Ie. You can now use -stick, in addition to -sticky. (RJ)

6/2/97 (bug fix) Fixed bug in startup code that caused a problem in
finding the library files when they are installed in a directory
containing a space in the name. (SS)

6/2/97 (bug fix) Virtual events associated with <Enter>/<Leave> in text
widget tag caused panic. (CCS)

6/6/97 (bug fix) On some systems, struct timeval.tv_sec is unsigned. (SS)

6/6/97 (feature change) Changed -default option on buttons to take
three states: normal, active, disabled.  This allows apps to have a
row of buttons where the default ring moves between buttons without
changing the geometry of the buttons.  See the button.n manual page
for more details. (SS)
*** POTENTIAL INCOMPATIBILITY with Tk 8.0b1, but not with Tk 4.2 ***

6/9/97 (bug fix) Canvas postscript printing now works for bitmaps
under Windows. (SS)

6/10/97 (bug fix) Fixed bug in bindings for listboxes where state wasn't
being properly initialized on Shift-1 button presses. (JO)

6/11/97 (bug fix) Text widget display code did not include internal
padding in the damage calculation for borders leading to unrefreshed
sections on Windows and Mac. (SS)

6/12/97 (feature reversal) Changed default border widths under Unix
back to 2 again.  This reverses the change made on 11/7/96. (JO)

6/13/97 (bug fixes) In canvas text item: the insertion cursor wasn't shown
if insertion point was at end of text item, it was impossible to click to
position the insertion point after the last character, and @x,y indices were
computed incorrectly if -scrollregion had been specified and canvas was
scrolled. (CCS)

6/13/97 (bug fix) Hitting up/down arrows in a text widget packed in a
toplevel window created with the "-screen" option would cause an error dialog
to pop up. (CCS)

6/12/97 (bug fix) Fixed bug in canvas text items where multi-line
selections were not highlighted properly.  This bug existed only in
earlier releases of Tk 8.0.  (JO)

6/16/97 (bug fix) In some obscure cases, canvas window items could
accidentally specified a 0x0 size for the window, which caused a
BadValue error under X. (JO)

6/17/97 (bug fix) Tk buttons on the Macintosh will now correctly
draw under MacOS 8.0. (RJ)

6/18/97 (feature change) Changed the way highlights are drawn in text
widgets so that the empty space to the left of a line is highlighted
whenever the leftmost character of the line is highlighted (the empty
space didn't used to be highlighted).  This produces a neater left
edge when several lines are selected.  (JO)

6/18/97 (bug fix) Tk was using the wrong system colors to draw various
widgets under Windows. (SS)

6/19/97 (bug fix) Under Windows, the "wm transient" and "wm overrideredirect"
subcommands can now be applied to a toplevel to change its window
style at any time during the life of the window. (SS)

6/19/97 (feature change) All GIF and XBM images needed for the "TK"
file dialog box are included in-line in tkfbox.tcl. (IL)

6/27/97 (bug fix) Revamped focus code to eliminate most XSetInputFocus
calls from the FilterEvent procedure.  This moves the implementation back
towards the Tk 4.2 implementation, but adds embedding support.  There is
still a known bug with twm's NoTitleFocus and embedded windows.  However,
the races in a2 and the funny focus stealing in b1 are gone. (BW)

6/25/97 (bug fix) Error message was not properly reported when using
button 'toggle'. (DL)

6/25/97 (bug fix) Removed one source of memory corruption in tkGrid.c code
(fixes what was exercised by "grid col . 0 -w 1; grid col . 0 -w 25") (DL)

----------------- Released 8.0b2, 6/30/97 -----------------------

7/1/97 (bug fix) Menu shortcut and tearoff reported problem fixed. (DL)

7/1/97 (new feature) TK_BUILD_SHARED flag set in tkConfig.sh
when Tk has been built with --enable-shared. TK_SRC_DIR added.
A new tkLibObjs make target, echoing the list of the .o's needed
to build a tk library, is now provided. (DL)

7/9/97 (bug fix) Fixed Tk_CreateFileHandler and Tk_DeleteFileHandler
macros to directly call the Tcl equivalents. (JL)

7/10/97 (bug fix) On the Mac, if the binding for <<MenuSelect>> was
drawing, the drawing could bleed over into the menus. This is now
fixed. (SRP)

7/10/97 (bug fixes) Removed duplicate code related to Tk_SafeInit,
made a single init script handling both cases. (DL)

7/10/97 (feature change) On Unix, to be able to load Tk into a safe
interp you need to set the env(DISPLAY) var. Some API should be
added to allow master crontrol over Tk instantiation. (DL)

7/11/97 (new feature) On the Mac, menus that are too big for the
screen will now scroll. This is part of the interface on the Mac,
impossible under Windows, and is not done for Unix. (SRP)

7/21/97 (bug fix) After fixing the bug that in canvas text item the insertion
cursor wasn't shown if insertion point was at end of text item, introduced a
different bug in where clicking in entry widget with 0 characters would
crash or display garbage. (CCS)

7/22/97 (bug fix) If there were a whole bunch of returns or tabs in a row in
a canvas text item, then the temporary buffer used when outputting
postscript could overflow and overwrite the stack. (CCS)

7/23/97 (feature change) Reenabled "tkwait" in the Safe Tk base. (JL)

7/24/97 (bug fix) Single init script for both Win and Unix.
new library/safetk.tcl using features from new tcl safe.tcl (DL)

7/30/97 (feature change) As a result of native menus, you can no
longer drag through a frame of menubuttons on Macintosh and Windows
and have the menus pop down. You can still click on individual
menubuttons and their menus will pop down.  Applications needing to
present a menubar should consider using the new "-menu" configuration
of the toplevel widget to set up menubar which behaves correctly on
Macintosh, Windows and X Windows. (SRP)

7/31/97 (bug fix) Tk widget commands can now safely be hidden commands.
Previously destroying the widget would potentially leave dangling pointers
and destroy an exposed command instead of a hidden one if an exposed
command by that name existed. (JL)

7/31/97 (bug fix) On Windows, popup menus were not tracking the right mouse
button correctly if it was used to invoke the menu. On Unix, tearoff
menus were stealing focus when the mouse moving over them even when
focus following was turned off. (SRP)

8/4/97 (bug fix) Fixed problem under USENIX where raising a toplevel
window could cause an X error if the window had just been withdrawn.  (JO)

8/4/97 (feature change) tkerror and bgerror are not anymore hard links
maintained by the Tcl core. The implementation of bgerror provided by
Tk tries, for backward compatibility only, to to call "tkerror" and
if that fails, falls back to the usual dialog and stack trace option
posting. You can thus still use either "bgerror" or "tkerror" as your
application error handling proc, but using "bgerror" is strongly
recommended as support for "tkerror" will eventually vanish in upcoming
releases. (DL)
*** POTENTIAL INCOMPATIBILITY with scripts that were using
    the actual hardlink implementation 'features' and with
    scripts (if any) that would be calling the default "tkerror" to
    simulate error messages (use "bgerror" instead)                  ***

8/7/97 (feature change/addition) Removed the gif files used for the
Open dialog box on UNIX (they were previously made inline).  Added a
new images directory that includes several images of the Tcl and Tcl
Powered logos. (RJ)

8/7/97 (bug fix) Fixed focus to deal with embedding when there is
no window manager. (BW)

8/8/97 (bug fix) Fixed bug in photo image code where photo images from
different interpreters could get confused if they had the same name. (JO)

8/8/97 (new feature) Added new procedure Tk_GetImageMasterData for
mapping image names to master data.  (JO)

8/8/97 (feature change) Modified Tk_FindPhoto procedure to require
extra "interp" argument (needed for bug fix above).  (JO)
*** POTENTIAL INCOMPATIBILITY ***

8/8/97 (bug fix) Fixed problems under Windows renaming toplevels with
menubars. Fixed problems on all platforms renaming menu widgets and
using new menus of the same name as an old one as cascades. Fixed a
cosmetic problem with tearoff menus. (SRP)

8/13/97 (bug fixes) Fixed "-from" option for the "image create" and
"imageName read" commands for GIF images, which didn't used to work
correctly.  Also made transparency work correctly for GIF images
without the TRANSPARENT_GIF_COLOR hack; TRANSPARENT_GIF_COLOR is
now ignored.  These fixes were provided by Jan Nijtmans. (JO)

8/13/97 (new feature) added safe::loadTk command to load Tk in a
safe slave interpreter. See the loadTk.n manual page for more
details. (DL)

----------------- Released 8.0, 8/18/97 -----------------------

8/22/97 - (bug fix) Fixed syntax error in tk_popup; option menus now
popup over their selected items like they did in tk4.2. Fixed problem
where cascades sometimes did not work on X. On X, menubars with
checkbuttons and radiobuttons in them would infinite loop when
mappped. (SRP)

8/27/97 (new feature) Added support for new X11R6 colors under Windows
and Mac platforms. (SS)

8/29/97 (bug fix) Wish crashed if stdin was closed. (SS)

9/10/97 (bug fix) "font actual {helvetica 10} -displayof ." wasn't taking
into account the "-displayof" option.  This problem also existed for the
"font metrics" and "font measure" commands. (CCS)

9/16/97 (new feature) Added "resource delete" and "resource files"
command to the Mac.  Also fixed "resource write" when the resource
was specified by id and already existed. (JI)

9/16/97 (bug fix) Added null bindings to <Command-Key> for the
text and entry widget on the Macintosh.  This prevents unbound command
key sequences from having the character echoed to the widget. Also
fixed Cut & Copy bindings.  (JI) (RJ)

9/18/97 (bug fix) Revamped Macintosh focus code.  Cut, Copy & Paste
virtual events now go to the correct (focus) window. (RJ)

9/19/97 (bug fix) Made Macintosh tearoff menus non-resizable. (RJ)

10/9/97 (bug fix) Default font for new canvas text items was hardcoded to
"Helvetica 12" instead of using DEF_CANVTEXT_FONT defined in
tk{platform}Default.h like all the other widget settings.  (CCS)

10/9/97 (bug fix) Image code could cause crashes during "exit" under
some conditions (such as an image named "place").  (JO)

10/9/97 (bug fix) Fixed bug that sometimes prevented listboxes from
scrolling far enough horizontally to see the rightmost character.  (JO)

10/10/97 (bug fix) In canvas text items, if the text ended with a \n, it
was not counted in the bbox height, as it did in tk4.2.  This caused
"hello\n" to be the same height as "hello" and you couldn't see the
cursor positioned on the next line. (CCS)

10/10/97 (bug fix) The grid geometry manager didn't always properly
forget about windows after a "grid forget" or "grid remove" command:
the windows could reappear on the screen later.  (JO)

10/13/97 (bug fix) Selection could not be restored to a text widget
after "selection clear" on Windows. (SS)

10/14/97 (bug fix) If a canvas had contained windows that were off-screen,
the windows could sometimes reappear (in the wrong place) if the canvas was
enlarged.  (JO)

10/20/97 (bug fix) Omitting the arguments to the text widget "mark
gravity" option caused a crash. (SS)

10/21/97 (bug fix) Tk did not reset the result after native dialog
modal loops on Window so background events could perturb the dialog
result. (SS)

10/23/97 (bug fix) Memory leak in unix's TkpGetFontFamilies.  Thanks
to James Bonfield for the fix. (DL)

10/27/97 (bug fix) Fixed event reporting for the Mac during a grab
when the pointer was out of the toplevel window. (RJ)

10/28/97 (bug fix) Under Unix, override-redirect was getting set
incorrectly for menus, so that "wm overrideredirect" returned 0. (JO)

10/28/97 (bug fix) Under Unix, focus code could sometimes cause the
display to deadlock (it wasn't flushing the output buffer after issuing
an ungrab command). (JO)

10/28/97 (bug fix) If a PPM image file wasn't complete (e.g. it
consisted of nothing but space characters) Tk entered an infinite loop
reading the header. (JO)

10/28/97 (bug fixes) On the Mac, menubars assigned to toplevels would
disappear after a menu item was invoked from them. On Windows,
clicking a system menu with added items and then again with a
different set of added items would crash. On all platforms, a command
menu entry that caused the entry to be deleted, another one created in
its place, and the replacement deleted would cause a panic. On Unix,
<<MenuSelect>> event bindings were firing every time the mouse moved,
instead of everytime the active menu item changed. (SRP)

10/27/97 (bug fix) If a particular race condition occurred under Windows,
Tk would crash complaining about trying to free a color that wasn't
allocated. (SS)

10/28/97 (bug fix) Under Windows, button grabs did not report motion
events that occurred outside of Tk windows. (SS)

10/28/97 (bug fix) Fixed incorrect display of transparent images on
the Macintosh. (JI)

10/29/97 (bug fix) Reworked the handling of out-of-range indices in
the widget command for listboxes: there were all sorts of quirks
before (e.g., ".l delete -1" actually deleted the first element
of the listbox). (JO)

10/29/97 (bug fix) Fixed crash on the Macintosh that could occur if a
window is moved before it is mapped where the X window was created but
the Macintosh port was not. (RJ)

10/29/97 (bug fix) Fixed several errors in how wm state was maintained
on the Macintosh.  Tk now also will iconify a toplevel window on the
Mac if the new Appearance Manager is present. (RJ)

10/28/97 (bug fixes) In canvas' postscript command: User name
information was leaked in safe interpreters on Unix (security fix).
Errors while reading prolog.ps were not propagated and the error
message was mixed with partial data. Note: postscript output does
not work in safe interpreters on unix and windows. (DL)

10/28/97 (bug fix) Safe Tk interps on unix were leaking env(DISPLAY). (DL)

10/31/97 (bug fix) Fixed problems related to the input focus when one
application had windows open simultaneously on several displays. (JO)

10/31/97 (bug fix) Fixed several problems with traversal of menus via
the keyboard under Unix. (SRP)

11/4/97 (bug fix) Fixed various word-size related problems for 64-bit
architectures. (SS)

11/5/97 (bug fix) Embedding on Windows was using freed data (crashing
in safe.test with TCL_MEM_DEBUG). NB: Embedding is still not fully
implemented on Windows ! (It works mostly when Tk is embeded into it's
own Tk frame (safe::loadTk case), but not well with respect to resizing
with a toplevel container or with an external process). (DL)

----------------- Released 8.0p1, 11/7/97 -----------------------

11/20/97 (bug fix) Fixed bug on the Mac where the "package require"
command caused menus to stop working. (JI)

11/20/97 (bug fix) Fixed bug in rendering transparent gifs on Text
widgets. (JI)

11/20/97 (enhancement) Made the changes required to work with the new
Apple Universal Headers V. 3.0 so we can compile with CW Pro 2.0 (JI)

----------------- Released 8.0p2, 11/25/97 -----------------------

11/25/97 (security bug fix + added feature) Tk Safe Init now asks
the master's safe::TkInit for the 'argv' to use. This is transparently
dealt with by the safe::loadTk API. New optional "-display displayName"
argument to safe::loadTk, and the "-use" argument accepts both window
Ids and Tk window names: see loadTk(n). Made the ":0.0" default display
work on the Mac as it works on Windows and Unix. (DL)

12/3/97 (bug fix/optimization) Removed unneeded and potentially dangerous
instances of double evaluations if "if" and "expr" statements from
the library files. It is recommended that unless you need a double
evaluation you always use "expr {...}" instead of "expr ..." and
"if {...} ..." instead of "if ... ...". It will also be faster
thanks to the byte compiler. (DL)

12/3/97 (new feature) Added support for browser/plugin style embedding,
and made various other fixes to get the plugin working on the Mac. (JI)

12/8/97 (bug fix) on Windows, using "winfo pathname" before "." was mapped
was crashing. (DL)

---- Shipped as part of the plugin2.0b5 as 8.0p2Plugin1, Dec 8th 97 ----

12/97 (bug fix) more Macintosh embeding fixes needed for the plugin. (JI)

Jan/9/98 (improvement) Allow applications to have custom init script
without  having to patch the Tk core: Tk_Init will use an existing
"tkInit" proc if one exists in the interp where one tries to install Tk
instead of defining it's own (tkInit is the transient proc defined in
generic/tkInitScript.h that searches and sources tk.tcl and defines
the 'correct' tk_library). (DL)

---- Shipped as part of the plugin2.0 as 8.0p2Plugin2, Jan 15th 98 ----

6/3/98 (bug fix) Fixed bugs in the tk_getOpenFile under Unix.
 1) If the -initialdir option was "." the result would be "././foo.tcl"
    instead of an absolute path, like the Windows interface.
 2) There is a traceVar on the data(selectPath) where the script was
    assumes the window exists. (BS)

6/12/98 (feature change) Focus -force now sets the foreground window
on Windows platforms in addition to moving the focus. (SS)

6/12/98 (bug fix) Fixed bug in Windows font measurement that did not
take kerning into account. (BS)

6/24/98 (bug fix) On Unix, fixed -initialdir switch to tk_getOpenFile
and tk_getSaveFile to convert the specified directory to an absolute
path and to use the current working directory if the specified
directory does not exist. (SS)

6/25/98 (bug fix) On Unix, both the Tk and the Motif file dialogs
would fail if the -parent flag changed between two parent windows that
had been previously used as file dialog parents. (SS)

6/29/98 (compatibility patch)  Added reserved fields to several Tk
structures to match additions made by Jan Nijtmans dash patch.  This
means that extensions can be compiled against the dash patch
and still work with unpatched Tk, and vice versa.

7/6/98 (bug fix) Added keysym definitions for the new keys on the
Microsoft keyboards.  You can bind to <App>, <Win_L>, and <Win_R>,
but you cannot use the Win keys as modifiers. (SS, BW)

7/6/98 (new feature) Added support for the Macintosh Appearance Manager. (JI)

7/24/98 (feature change) Eliminated the static variable that sets
tk_library and simplified search order for tk.tcl.  The tk_library
variable can now be set before calling Tk_Init to avoid doing any
searches.  If it isn't set, then Tk checks env(TK_LIBRARY), relative
to tcl_library, an install directory relative to the executable, a
source directory relative to the executable, and a tk directory
relative to the source heirarchy containing the executable.  See the
comment at the top of generic/tkInitScript.h for more details. (SS)

7/27/98 (bug fix) The bbox for coords in the canvas were incorrectly
including the center of the coord as part of the bound area.  (RJ)

8/4/98 (bug fix) Fixed memory leak in Windows menu code. (SS)

8/4/98 (bug fix) Fixed bug where bgerror's were not being generated
from menu callbacks on Windows. (SS)

8/4/98 (bug fix) Alt-key bindings were not being handled properly
under Windows, resulting in annoying beeps. (SS)

8/4/98 (bug fix) Fixed bug in Windows menubar handling that allowed
a shared menubar to be deleted when any window using it was deleted. (SS)

8/4/98 (feature change) Introduced TkReadBitmapFile to replace
XReadBitmapFile so that all Tk file opens go through the Tcl channel
mechanism.  This lets us wrap applications that define their own
bitmaps and cursors. Note that XReadBitmapFile is no longer
emulated for non-unix platforms platforms (RJ, BW)

8/5/98 (bug fix) <Insert> binding in entries was masking the virtual
event <<Paste>> binding to Shift-Insert on Windows. (SS)

8/5/98 (bug fix) wm frame would crash if the window had not been
mapped yet on Windows. (SS)

8/5/98 (bug fix) Local grabs did not exclude menus or the caption bar
under Windows. (SS)

8/5/98 (bug fix) Reduced message traffic by setting
WS_EX_NOPARENTNOTIFY on TkChild windows. (SS)

8/6/98 (feature change) Changed tkInitScript.h to use the new
tcl_findLibrary procedure to locate its script library. (BW)

8/10/98 (bug fix) Added special case to font code to limit the
length of displayed strings to avoid wrap-around bugs in some
PC X servers when the pixel length of the string exceeds 0x7fff. (SS)

8/12/98 (bug fix) Macintosh, lock down some of the resources
associated with menus to try and stabilise the menu system
on memory limited machines. (JI)

8/12/98 (windows build change) Moved the tkConsole.obj into the tk80.dll
on windows.  If you build your own Tk main program, you no longer
need to compile and link this yourself. (SKS)

-------- Released 8.0.3 to the Tcl Consortium CD-ROM project, 8/13/98 ------

10/5/98 (new feature) Added the event "MouseWheel" that will fire on
Windows applications in response to mouse wheel movement.  You can
bind to the MouseWheel event and use the %D substitution to get the
delta the wheel moved.  The "event generate" command has also been
enhanced with the -delta flag so you can generate these events from
Tcl.  See the bind and event man pages for more details.  The listbox
and text widgets' default bindings have been updated to understand
MouseWheel events. (RJ)

10/12/98 (performance improvement) Added hash table to canvas widget
that holds numeric ids for items.  The hash table makes item lookup
almost constant time which improves certain canvas operations
(exspecially for canvases with large number items).  Thanks to Mark
Weissman <weissman@gte.com> and Jan Nijtmans <Jan.Nijtmans@wxs.nl>
for submitting this improvement.  (RJ)

10/15/98 (bug fix) The -fill option to text items in the canvas did
not allow the empty string as an argument (meaning transparent) even
though every other item type did.  Thanks to Sebastian Wangnick
<sebastian.wangnick@eurocontrol.be> for supplying this patch. (RJ)

10/20/98 (feature change) The Makefile and configure scripts have been
changed for IRIX to build n32 binaries instead of the old 32 abi
format.  If you have extensions built with the o32 abi's you will need
to update them to n32 for them to work with Tcl.  (RJ)
*** POTENTIAL INCOMPATIBILITY ***

11/10/98 (feature change) The Macintosh menus will use the Appearance
Theme backgrounds, separators and menu shape, if Appearance version
1.0.1 or greater is installed.  The version of Appearance that shipped
with MacOS 8.0 so it will not work with a straight 8.0, but it will
with MacOS 8.1 or later. (JI)

----------------- Released 8.0.4, 11/20/98 -----------------------

11/24/98 (bug fix) On some X servers, XQueryLoadFont will always
return a font, even if the name is meaningless.  This prevents Tk from
parsing the font name, so now we perform a quick sanity check on the
name before letting X have it. (stanton)

12/30/98 (bug fix) Fixed bug in "grid forget" that failed to cancel
pending idle handlers, resulting in a crash in a few odd cases. (stanton)

1/28/99 (configure change) Now support -pipe option on gcc.  (RJ)

2/4/99 (bug fix) Changed so color tables in photo images are freed
immediately instead of being delayed.  This ensures that color tables
are properly disposed at process exit. (stanton)

2/4/99 (bug fix) Changed postscript template to	include a European
character with an umlaut when determining font height. (stanton)

2/4/99 (bug fix) If an image bitmap mask changed but ended up with the
same XID, the GC failed to be updated and so the new mask was
not used. (stanton)

2/4/99 (bug fix) Changed so focus window is always set if -force is
specified.  This fixes the problem on Windows where Tk does not
activate the window if it already has focus. (stanton)

2/4/99 (bug fix) Fixed so errors in console eval are reported
properly.  Eliminated duplicate result messages. (stanton)

2/4/99 (bug fix) Under Windows, changed so toplevels that aren't
resizable don't have resize handles and the zoom box is disabled. (stanton)

2/4/99 (bug fix) Changed to cancel the mouse timer when a user
initiated move/resize loop begins on Windows. (stanton)

2/4/99 (configure change) TK_LD_SEARCH_FLAGS was set incorrectly if
SHLIB_LD_LIBS='${LIBS}', and shared linking is performed through the C
compiler. Systems affected are Linux, MP-RAS and NEXTSTEP, but also
with gcc on many more systems.

2/4/99 (bug fix) Changed some EXTERN declarations to extern since they
are not defining exported interfaces.  This avoids generating useless
declspec() attributes and makes the Windows makefile simpler. (stanton)

2/4/99 (bug fix) Changed so keyboard shortcuts will only be found in
the current toplevel.  Previously, they might be found in menus
attached to other toplevels that might not even be mapped. (stanton)
*** POTENTIAL INCOMPATIBILITY ***

2/4/99 (bug fix) Changed to treat zero width lines in the canvas like
they have width 1 for purposes of selection. (stanton)

2/4/99 (bug fix) Added a workaround for a bug in GetTextExtentExPoint
on Win NT 4.0/Japanese that cause a crash in some cases. (stanton)

2/4/99 (bug fix) Fixed uninitialized memory access bug in Unix send
code. (stanton)

----------------------------------------------------------
Changes for Tk 8.0 go above this line.
Changes for Tk 8.1 go below this line.
----------------------------------------------------------

1/16/98 (new feature) Tk now supports international characters sets:
    - Font display mechanism overhauled to display Unicode strings
      containing full set of international characters.  You do not need
      Unicode fonts on your system in order to use tk or see international
      characters.  For those familiar with the Japanese or Chinese patches,
      there is no "-kanjifont" option.  Characters from any available fonts
      will automatically be used if the widget's originally selected font is
      not capable of displaying a given character.
    - Textual widgets are international aware.  For instance, cursor
      positioning commands would now move the cursor forwards/back by 1
      international character, not by 1 byte.
    - Input Method Editors (IMEs) work on Mac and Windows.  Unix is still in
      progress.

7/7/97 (new feature) The send command now works for Microsoft
Windows. It is implemented using Dynamic Data Exchange, and a new
command, dde, allows Tk to send more generic DDE commands to other
applications. (SRP)

11/3/97 (new feature) Major overhaul of code that manages configuration
options to use Tcl_Obj structures instead of strings:
    - There is a new set of procedures including Tk_CreateOptionTable,
      Tk_InitOptions, and Tk_SetOptions, which replace Tk_ConfigureWidget
      and related procedures.  The old procedures are still available.
      The new procedures use a new format for configuration tables.
      See SetOptions.3 for more information.
    - There are new procedures Tk_AllocColorFromObj, Tk_GetColorFromObj,
      and Tk_FreeColorFromObj to manage colors using objects to hold the
      name of the color and cache the corresponding XColor pointer.
      There are similar procedures Tk_Alloc3DBorderFromObj,
      Tk_AllocBitmapFromObj, Tk_AllocCursorFromObj, Tk_AllocFontFromObj,
      and so on to manage borders, bitmaps, cursors, and fonts.
    - The old-style procedures such as Tk_GetColor and Tk_GetBitmap no
      longer take Tk_Uids for arguments; they just take strings.
    - Menus, labels, buttons, checkbuttons, and radiobuttons have been
      converted to use the new object-based configuration library.
      (SRP & JO)

11/7/97 (improvement) Changed code referring to "interp->result" to call
accessor functions like Tcl_SetResult().

12/23/97 (fix) Fixed transparency and web optimized the palette of
the images/ Tcl powered logos. (DL)

12/16/97 (bug fix) Canvas and text "bind" subcommands generated an
error with no message if called to fetch a binding that didn't exist.
They now silently return without an error like the "bind" command. (SS)

1/13/98 (bug fix) Keysyms for international characters were not being
reported properly under Windows. (SS)

----------------- Released 8.1a1, 1/22/98 -----------------------

2/4/98 (bug fix) Calling XFreeFontNames() twice if couldn't allocate
font. (CCS)

2/10/98 (bug fix) Inlined prolog.ps in tkCanvPs.c to make it accessible
from safe interpreters: canvas postscript now works in safe interps
(like in tk8.0plugin). (DL)

2/11/98 (bug fix) Windows "send" to a remote interp wasn't propagating
$errorInfo correctly from the remote interp to the local invoking interp.
(CCS)

2/11/98 (bug fix) Windows "send" should have accepted "--" to mean "no more
arguments". (CCS)

2/11/98 (bug fix) Windows "send" was concatenating its arguments
incorrectly (not consistent with "eval", "uplevel", or Unix "send"). (CCS)

2/18/98 (bug fix) Macintosh radiobuttons and checkbuttons now color
their backgrounds correctly under Appearance.  The controls gadgets themselves
however, remain the Theme colors. (JI)

2/18/98 (improvement) The corner pixels that peek through around the
rounded corners of the Mac button widget are now controlled by the
-highlightbackground, rather than the -background option. (JI)

2/18/98 (improvement) Implemented the intra-application Send on the
Mac (RJ)

2/18/98 (bug fix) Under X, a problem mapping from a fontStructPtr to an
XLFD (no XA_FONT attribute) would lead to dereferencing NULL. (CCS)

----------------- Released 8.1a2, Feb 20 1998 -----------------------

10/21/98 (bug fix) Tk_UnderlineChars did not handle UTF strings properly
so underline indices were in bytes instead of characters. (stanton)

11/19/98 (bug fix) Fixed menus and titles so they properly display
Unicode characters under Windows. [Bug: 819] (stanton)

11/24/98 (bug fix) Fixed a bunch of memory leaks in the Windows menu
code. [Bug: 620] (stanton)

11/25/98 (bug fix) Various small bug fixes: (stanton)
	- hidemargin option was not honored properly in menus [Bug: 859]
	- disabled menu entries were getting reenabled whenever the
	mouse passed over the entry [Bug: 860]
	- fixed deletion order bug where a crash would result if a
	binding deleted "."

11/30/98 (bug fix) The error result was getting lost when restoring
configuration options in buttons. [Bug: 619] (stanton)

12/8/98 (bug fix) The Windows clipboard was not correctly traslating
multibyte characters. [Bug: 935] (stanton)

----------------- Released 8.1b1, Dec 11 1998 -----------------------

1/29/99 (bug fix) Fixed bug in "grid forget" that failed to cancel
pending idle handlers, resulting in a crash in a few odd
cases. (stanton)

2/4/99 (bug fix): Fixed uninitialized memory access in
Tk_SetAppName. [Bug: 919] (stanton)

2/4/99 (bug fix): Added a workaround for a bug in GetTextExtentExPoint
on Win NT 4.0/Japanese. [Bug: 1006] (stanton)

2/4/99 (bug fix): Changed so keyboard shortcuts for menus will only be
found in the current toplevel.  Previously, they might be found in
menus attached to other toplevels that might not even be mapped.
[Bug: 924] (stanton)

2/4/99 (bug fix): Changed to treat zero width lines in the canvas like
they have width 1 for purposes of selection. [Bug: 925] (stanton)

2/4/99 (bug fix): TK_LD_SEARCH_FLAGS was set incorrectly if
SHLIB_LD_LIBS='${LIBS}', and shared linking is performed through the C
compiler. Systems affected are Linux, MP-RAS and NEXTSTEP, but also
with gcc on many more systems. [Bug: 908] (stanton)

2/4/99 (feature enhancement): Changed so windows that aren't resizable
don't have resize handles and the zoom box is disabled on
Windows. (stanton)

2/4/99 (bug fix): Fixed so errors in console eval are reported
properly.  Eliminated duplicate result messages. [Bug: 973] (stanton)

2/4/99 (bug fix): Changed so focus window is always set if -force is
specified.  This fixes the problem on Windows where Tk does not
activate the window if it already has focus. (stanton)

2/4/99 (bug fix): If an image mask changed but ended up with the same
XID, the GC failed to be updated and so the new mask was not
used. [Bug: 970] (stanton)

2/12/99 (new feature): Tk is now thread safe.  You enable this by
configuring with --enable-threads.  Tcl must also be compiled with
--enable-threads.  See Tcl for more information about the threading
interfaces. (lfb)

2/25/99 (bug fix) Under Windows, wish can now inherit pipe handles on
stdio so it is possible to use the wish executable in a command
pipeline to capture the output of puts or read from the pipe with
gets.  (redman)

3/1/99 (bug fix) Under Windows, Tk was not properly handling focus and
activation changes in some cases. (redman)

3/10/99 (new feature) Tk now uses the new stub library feature in Tcl.
The Tk library now contains no direct references to any symbols in
Tcl.  In addition, there is a new Tk_MainEx() function that takes an
interpreter as an argument.  See the Tcl documentation for more
information about the stubs mechanism. (redman)

3/14/99 (feature change) Test suite now uses "test" namespace to
define the test procedure and other auxiliary procedures as well as
global variables.
    - Global array testConfige is now called ::test::testConfig.
    - Global variable VERBOSE is now called ::test::verbose, and
      ::test::verbose no longer works with numerical values.  We've
      switched to a bitwise character string.  You can set
      ::test::verbose by using the -verbose option on the Tk command
      line.
    - Global variable TESTS is now called ::test::matchingTests, and
      can be set on the Tk command line via the -match option.
    - There is now a ::test::skipTests variable (works similarly to
      ::test::matchTests) that can be set on the Tk command line via
      the -match option.
    - The test suite can now be run in any working directory.  When
      you run "make test", the working directory is nolonger switched
      to ../tests.
(hirschl)
*** POTENTIAL INCOMPATIBILITY ***

----------------- Released 8.1b2, March 16, 1999 ---------------------

3/23/99 (feature change) Test suite now uses "tcltest" namespace to
define the test procedure and other auxiliary procedures as well as
global variables.  The previously chosen "test" namespace was thought
to be too generic and likely to create conflits.
(hirschl)
*** POTENTIAL INCOMPATIBILITY ***

3/26/99 [bug fix]  Fixed bug reported by Bryan Oakley in the
menubutton bindings.  There was a false assumption that there was
always a menu attached to the button.  [Bug 1116] (surles)

3/26/99 (feature change) Removed --enable-tcl-stub from the configure
script. Linking Tk to Tcl stubs is causing too many problems when
linking executables like wish.  Until the Tk is a fully loadable
extension, linking against the Tcl stubs is not supported in Tk.
(redman)

3/26/99 (feature change) --nameble-shared is now the default and builds
Tk as a shared library; specify --disable-shared to build a static Tk
library and shell.
*** POTENTIAL INCOMPATIBILITY ***

3/29/99 (api change) Standardized text layout and font interfaces
so they are consistent with respect to byte versus character
oriented indices.  The layout functions all manipulate character
oriented values while the lower level measurement functions all
operate on byte oriented values. (stanton)

4/1/99 (bug fix) Image handlers are finalized before the font subsystem
to fix crashes during finalization of complex widgets. (stanton)

4/1/99 (feature change) Removed the send command on Windows.  Moved
the DDE basis of that command out to its own extension.  The send
implementation on top of DDE was causing Tk to lock up in some cases.
(redman)

4/5/99 (bug fix) Fixed handling of Unicode in text searches.  The
-count option was returning byte counts instead of character counts.

4/5/99 (feature change) Cut and paste to an entry widget returns the
selection instead of the widget contents, which can be different if the
-show option is used to hide the display. (stanton)

--------------- Released 8.1b3, April 6, 1999 ----------------------

4/20/99 (compiler fix) changed definition of Status type to use a
typedef instead of a #define to avoid conflicting with the cygwin win32
headers. (redman)

4/22/99 (bug fix) Set the -translation and -encoding options to binary
for image files. (redman)

4/27/99 (bug fix) Changed to avoid the need for forward declarations in
stub initializers.  Added extern "C" blocks around stub table pointer
declarations so the stubs can be used from C++ code. (stanton)

--------------- Released 8.1 final, April 29, 1999 ----------------------

5/7/99 (bug fix) Fixed bug wheretk_popup fails when called too
quickly. [Bug: 2009] (stanton)

5/18/99 (bug fix) Fixed clipboard code so it handles Unicode data
properly on Windows NT and 95. [Bug: 1791] (stanton)

5/19/99 (bug fix) Add extern "C" block around entire header file for
C++ compilers to fix linkage issues.  Submitted by Don Porter and Paul
Duffin. (redman)

--------------- Released 8.1.1, May 25, 1999 ----------------------

5/21/99 (bug fix) Fixed clipboard code to handle lack of CF_LOCALE
information (from command.com).  (stanton)

6/1/99  (bug fix) Improved I18N selection support.  COMPOUND_TEXT
is converted to/from iso2022, and STRING is converted to/from
iso8859-1.  More work is needed.  (stanton)

6/3/99  (bug fix) Fixed selection code to handle Unicode data in
COMPOUND_TEXT and STRING selections.  [Bug: 1791] (stanton)

6/16/99 (new feature) Changes to makefiles and configure scripts to
support TEA specification.  (wart)

6/30/99 (bug fix) Removed deprecated functions, patch from Jan
Nijtmans. [Bug 2080] (redman)

6/30/99 (bug fix) Applied patch to allow Img extension to work with
8.2, patch from Jan Nijtmans.  [Bug 2068] (redman)

6/30/99 (bug fix) Applied patch from Don Porter to prevent the Windows
shutdown code from calling Tcl functions when the stub table has not
been initialized in TkWinWmCleanup. [Bug: 2269] (redman)

7/8/99  (bug fix) Changed TkWinChildProc to pass WM_WINDOWSPOSCHANGED
through to DefWindowProc to make OpenGL sub-windows happpy.  This
allows Windows to generate the WM_SIZE and WM_MOVE messages. (stanton)

--------------- Released 8.2b1, July 14, 1999 ----------------------

7/16/99 (bug fix) Copy prolog.ps from the generic directory for
install-libraries make target. (redman)

7/22/99 (bug fix) Applied patch from Jeff Hobbs to fix
library/menu.tcl. [Bug: 2425] (redman)

7/22/99 (bug fix) Make install-sh have executable permissions before
calling from the Makefile. [Bug: 2413] (redman)

7/22/99 (bug fix) Block out sys/stat.h include with #if to allow
extension writers to use the MetroWerks compiler on Windows.
[Bug: 2385] (redman)

7/29/99 (bug fix) Allow tcl to opn CON and NUL on Windows, moved check
to Tk Console code instead.  [Bug: 2393 2392 2209 2458] (redman)

7/30/99 (bug fix) corrected the Windows build of threaded Tk from both
sets of makefiles (nmake and gmake). (redman)

7/30/99 (bug fix) Added XFillRectangle to stub table, patch from Jan
Njitmans.  [Bug: 2446] (hobbs)

8/1/99  (bug fix) Wrapped #define of panic() inside #ifndef blocks to
avoid compiler errors on Macintosh.  Patch from Vince Darley.
[Bug: 2389] (hobbs)

--------------- Released 8.2b2, August 5, 1999 ----------------------

8/13/99 (Mac) Rearranged the projects in the tkMacProjects.sea.hqx so
that the build directory is separate from the sources.  Fixed bug in
Tk_DrawChars(). (Jim Ingham)

--------------- Released 8.2.0, August 17, 1999 ----------------------

9/21/99 (bug fix) fixed 'wm deiconify' quirks on Windows. (hobbs)

9/21/99 (bug fix) fix fg<>bg GC swap bug for canvas. [Bug: 2676] (hobbs)

9/21/99 (config fix) fixed AIX config issues for Tk. (hobbs)

9/24/99 (feature change) tk_dialog now uses {Times 12} by default. (hobbs)

--- Released 8.2.1, October 04, 1999 --- See ChangeLog for details ---

10/30/99 (bug fix) fixed XKeysymToKeycode to handle mapping of symbolic
keysyms (Left, Home, ...) with event generate (hobbs)

10/30/99 (bug fix) change tkEntrySeeInsert to avoid the use of a while loop
that could eat CPU tremendously.  Behavior of moving the cursor at the
right edge changes slightly. [Bug: 3195] (hobbs)

10/30/99 (bug fix) changed tkScrollButtonUp to check for existence of
tkPriv(relief) in order to avoid spurious release events (hobbs)

--- Released 8.2.2, November 04, 1999 --- See ChangeLog for details ---

11/19/99 (bug fix) fixed expression error that could cause
'malformed bucket chain' error in tkEntry.c. (hobbs)

11/19/99 (bug fix) fixed Tk_NameOfColor (hobbs)

--- Released 8.2.3, December 16, 1999 --- See ChangeLog for details ---

1999-09-01 (feature enhancement) rewrote runtime libraries to use new
Tcl functions where appropriate

1999-10-28 (feature enhancement) added Img patch from Jan Nijtmans that
makes the image command Tcl_Obj-based, adds support for binary -data args,
adds alpha channel to images, adds GIF write capability (RLE).  Binary
compatability is maintained, and source level compatibility is retained
with -DUSE_OLD_IMAGE. (nijtmans)

1999-11-16 (feature enhancement) made listbox Tcl_Obj based, added
-listvariable option and itemconfigure command to allow coloring
individual items. (melski)

1999-11-23 (feature enhancement) added TK_OPTION_DONT_SET_DEFAULT as an
equivalent to TK_CONFIG_DONT_SET_DEFAULT (hobbs)

1999-11-24 (feature enhancement) updated dialogs to use color icons on
Unix, center properly over -parent. (hipp, hobbs)

1999-12-01 (feature enhancement) added hooks into main() code to support
"big" shells more easily. (redman)

1999-12-02 (feature enhancement) converted Tk_DestroyCmd, Tk_LowerCmd and
Tk_RaiseCmd to their ObjCmd equivalent.

1999-12-12 (bug fix) fixed bug in TextSearchCmd for multibyte chars

1999-12-13 (feature enhancement) added support for pointer warping via the
event -warp option, added some items from Dash patch: canvas widget now
Tcl_Obj-based, added Tk_CreateSmoothMethod, added support for <Quadruple>
clicks, entry widget validation routines, new -state hidden in text
widgets, new -state -active* -disabled* -offset options to canvas items
(see man page for full docs).  New features include dashed line support on
the canvas, -elide support for TkMan, postscript printing of images and
windows from the canvas.  Binary compatibility is maintained with 8.2, and
source level compatibility is kept by using -DUSE_OLD_CANVAS.
(hobbs, nijtmans, et al)

1999-12-16 (feature enhancement) added "bitstream cyberbit" to list of
font fallbacks. (hobbs)

1999-12-16 (feature enhancement) added new 'tk useinputmethods ...' command
to provide support for disabling/enabling the use of XIM on X.  This was
previously all done at compile time, and always on.  Now it is turned off
by default, even when available, and the user must turn it on to use XIM
(per display).
	*** POTENTIAL INCOMPATIBILITY ***
user must add 'tk useinputmethods 1' to retain old style. (hobbs)

1999-12-16 (feature enhancement) added proper support for -initialfile
to tk_get*File, and made Unix version better match Windows file box
that it was emulating. (hobbs)

1999-12-16 (bug fix) removed necessity of 'update idle' before 'wm
deiconify' on Windows. (mao)

1999-12-16 (feature enhancement) added support for Windows system cursors
to TkGetCursorByName (use -cursor @filename)

1999-12-21 (bug fix) fixed lack of refresh for thin frames (darley)

1999-12-21 (bug fix) fixed panic in Tk_CoordsToWindow to print error
to stderr instead (for Tix) (hobbs)

1999-12-21 (bug fix) fixed segv with scale widget when using -cursor (hobbs)

--- Released 8.3b1, December 22, 1999 --- See ChangeLog for details ---

2000-01-05 (bug fix) Applied fixes for unprotected arg passing through eval
and after in Tk runtime code [Bug: 3943] (hobbs)

2000-01-05 (bug fix) Applied fix for i18n problems with Mac clipboard
[Bug: 3544] (hobbs)

2000-01-05 (feature change) removed the 8.3b1 introduced -state option
for text tags, and documented -elide (-state hidden == -elide true) (hobbs)

2000-01-12 (bug fix) fix Windows 'wm deiconify' to zoomed state [Bug: 2077]
and fixed possible flashing of unmapped toplevel in deiconify [Bug: 3338]
and fixed unwanted mapping of transient window [Bug: 572] (hobbs)

2000-01-12 (feature enhancement) extended 'wm state' to accept a state
to set for the toplevel, and added support for zoomed (maximized) state
on Windows (hobbs)

2000-01-12 (bug fix) Applied fix for cursor to not blink when entry or
text widget was disabled [Bug: 1807] (hobbs)

--- Released 8.3b2, January 13, 2000 --- See ChangeLog for details ---

2000-01-20 (bug fix) fixed interpretation of consecutive ^ characters in
grid command (melski)

2000-01-20 (bug fix) fixed -select(bg|fg) class names in listbox (hobbs)

2000-01-20 (bug fix) fixed handling of too few coords for line item type in
canvas (hobbs)

2000-01-20 (bug fix) fixed dialog's association with parent (melski)

2000-01-26 (bug fix) fixed handling of binary data for -data option to
image create (melski)

2000-01-26 (feature enhancement) improved GIF decoding speed by ~60%
(melski)

2000-01-26 (feature enhancement) added tk_chooseDirectory implementation
for Unix and Mac (nelson, melski)

2000-02-01 (bug fix) fixed resolution rounding problem in scale (porter)
and fixed potential Unix seg fault due to use of ckfree instead of
Tcl_EventuallyFree (hobbs)

2000-02-01 (bug fix) fixed handling of negative dash values for canvas
items (nijtmans)

2000-02-01 (bug fix) fixed dialog lockup on Windows where once the native
dialog disappeared, the parent window could end up locked up (hobbs)

2000-02-03 (bug fix) fixed text dump to use char indices instead of byte
indices (melski)

2000-02-07 (bug fix) fixed handling of default extension in unix file
dialogs (dejong)

2000-02-08 (bug fix) corrected windows symbol font use to restrict itself
to 8-bit chars (kenny)

2000-02-08 (feature enhancement) improved support for moving from the old
style image C API to the new obj'ified one with new Tk_InitImageArgs
command and stub'ing of image code.  See docs for how to make the
transition. (nijtmans)

2000-02-08 (bug fix) fixed incorrect handling of CapsLock on Win9* and the
use of dead keys on international keyboards (spjuth)

2000-02-10 (bug fix) brought Mac back to building state, added support
for Appearance Manager (ingham)

2000-02-10 (feature enhancement) added support for buttons 4 && 5 as
mousewheel style scrolling in listbox and text widget for Unix.

--- Released 8.3.0, February 10, 2000 --- See ChangeLog for details ---

2000-03-02 (bug fix) fixed crash in listbox when cursor was configure and
then widget was destroyed (hobbs)

2000-03-02 (feature enhancement) added %V substitution to entry widget
validation to clarify type of validation occuring (hobbs)

2000-03-07 (feature enhancement) added -disabledforeground/-state to labels
(melski)

2000-03-29 (config enhancement) improved build support for gcc/mingw on
Windows (nijtmans, hobbs) and added RPM target (melski)

2000-03-24 (bug fixes) numerous corrections for more correct Unix dialog
behaviors (melski)

2000-03-27 (bug fix) fixed mem leak in wm commands (hu)

2000-03-31 (bug fix) correct initialization of Windows static builds and
added Unicode aware open/save file dialogs on Windows (hobbs)

2000-03 (bug fix) canvas: corrected support for transparency in dashed
lines on Windows (nijtmans); added support for postscript generation of
images on Windows, also fixing transparency printing (biancardi); corrected
handling of configure options in non-empty canvas (melski)

2000-04-07 (bug fix) correct font name length restriction that prevented
the use of long named (>16 char) fonts on NT/2000 (hobbs)

2000-04-07 (bug fix) fixed safe Tk to work in base cases (hobbs)

2000-04-10 (bug fix) corrected Alt-Key event generation and handling of
Alt-sequence Windows special char generation and (Control|Shift|Alt)_L/_R
determination (melski)

2000-04-10 (bug fix) correctly check state of parent when popping up
bgerror dialog. (melski)

2000-04-11 (feature enhancement) msgcat now searches up the namespace chain
for a match instead of just in the local namespace (hershey)

2000-04-12 (bug fix) corrected handling of Windows clipboard to allow for
use of user-defined types within the Tk app (hobbs)

2000-04-13 (feature enhancement) improved handling of shadow determination
for 3D borders in very light/dark cases (hipp, melski)

2000-04-13 (bug fix) correctly color separator bg in menus on Windows
(melski)

2000-04-14 (bug fix) improved handling of scale widget, reduced number of
redraws (hobbs)

2000-04-17 (feature enhancement) made shift-selection more Windows-like
(intuitive) in text widget (melski)

2000-04-22 (bug fix) mac bug fixes, nav services handling (ingham)

2000-04 more docs for public APIs (melski)

--- Released 8.3.1, April 26, 2000 --- See ChangeLog for details ---
2000-04 (doc updates) extended, updated docs (melski)

2000-05-09 (feature change) removed WS_EX_TOOLWINDOW style bit for
transient windows on Windows platforms, so that transients have
full-size titlebars (melski)

2000-05-09 (bug fix) fixed calling of takeFocus proc (nemethi)

2000-05-11 (bug fix) corrected handling of 3DBorder, Cursor and Color
objects on multiple screens (hobbs)

2000-05-12 (feature enhancement) improved support for chars in 0-255
range for bitmap ANSI fonts (spjuth, hobbs)

2000-05-12 (widget enhancement) added support for -repeatdelay,
-repeatinterval for command buttons; and -compound (image and text
simultaneously) for labels, check-, radio-, and command buttons (melski)

2000-05-14 (widget change) added "readonly" state for entries and
changed behavior of "disabled" entries; added -readonlybackground
option for entries (melski)
*** THIS IS A BACKWARDS INCOMPATIBLE BEHAVIOR CHANGE ***

2000-05-15 (feature enhancement) added [image inuse] command (melski)

2000-05-15 (feature enhancement) added -nice option to [bell] command (duncan)

2000-05-17 (widget enhancement) added -overrelief option for
check/radio/buttons (melski)

2000-05-26 (feature change) added support for new syntax in
Tk_OptionSpec tables; if the database name for an option contains an
embedded "." it indicates that the name contains an overriding window
class specifier in addition to the database name, which allows widgets
to perform queries for certain options as if they were options for a
different widget class (melski)

2000-05-28 (new widget) added spinbox widget (hobbs)

2000-05-31 (feature change) replaced bgerror dialog with a new and
improved one (fellows, melski)

--- Released 8.4a1, June 6, 2000 --- See ChangeLog for details ---

2000-05-15 (bug fix) changed wm deiconify from using idle callback to
calling restack and focus code immediately. (hobbs)

2000-07 (build cleanup) cleanup of defines in tkConfig.sh, and cleanup
in make and configure files to better handle .rc files across
builds. (welch)

2000-07 (build improvements) cleanup of the makefiles and configure scripts
to correct support for building under gcc for Windows. (dejong)

2000-08 (feature enhancements) for Windows, corrected drawing of separator
menu entries, disable menu entries and the height for separator
bars. (melski)

2000-08 (bug fix) fixed calling of takeFocus proc with arg bearing
functions. (nemethi)

2000-08 (bug fix) For text widgets, added a test for a NULL segment pointer
when doing backwards searches for "", correct searching over elided chars,
and corrected search combining -regexp and -nocase. (melski)

2000-08 (bug fix) Corrected code for using 'place', cursors, colors and 3D
borders on multiple screens simultaneously. (hobbs, hipp)

--- Released 8.3.2, August 9, 2000 --- See ChangeLog for details ---

2000-06-15 (new feature) [tk_getOpenFile ... -multiple] (melski)

2000-06-29 (new feature) localization support in Tk dialogs (duperval,
melski, et al)

200-07-28 (new feature) -state option for listbox, better native color
defaults (melski)

2000-08 (feature rewrites) Tcl_Obj'ified clipboard, message, tkwait,
bindtags, grab. place, selection commands (melski)

2000-08-24 (new feature) More correct GNU configure support (no more
--enable-gcc) (dejong)
	*** POTENTIAL INCOMPATIBILITY ***

2000-08-29 (bug fix) Corrected Windows menu indicator drawing (oberhumer)

2000-09-01 (bug fix) Added tkPlatDecls.h to default install (melski)

2000-09-17 (new feature) Added TK_OPTION_CUSTOM type, similar to
TK_CONFIG_CUSTOM (melski)

2000-09-29 (bug fix) Several fixes for multi-display uses of Tk (hipp, hobbs)

2000-10-05 (new feature) Tk_CreateAnonymousWindow API to create anonymous
Tk windows controllable from C (melski)

2000-10-27 (new default behavior) [tk useinputmethods 1] is the default
in tk.tcl, for users of XIM and "dead" keys (hobbs)

2000-10-30 Improved support for static builds on Windows (gravereaux)

 * Added support for mingw (gcc on Windows), AIX-5 and Win64 builds
   (dejong, hobbs)

 * Improved error checking in Windows native dialogs (melski, hobbs)

--- Released 8.4a2, November 3, 2000 --- See ChangeLog for details ---

2001-04-04 (build improvements) redid Mac build structure (steffen)
Corrected IRIX-5* configure (english).  Added support for AIX-5 (hobbs).
Added support for Win64 (hobbs).

2001-04-04 (doc fixes) numerous doc corrections and clarifications.
Update of READMEs.

2001-04-04 (bug fix) corrected reseting of service mode to only occur when
it was set (hedin, hobbs)

2001-04-02 (bug fix) Improved tests on Windows for correctness.
Checked for menu deletion before calling associated menu entry command.
Fixed listbox, canvas and entry destruction to be more aware of current
widget activity. (hobbs)

2001-03-30 (feature enhancement) added support for changing IME on the fly
in Windows (2000) (lam)
(bug fix) handled the error case where a valid-looking but invalid
identifier could be passed in certain event generate options causing a
crash (hobbs)

2001-03-29 (bug fix) corrected handling of drag-selection (dejong)

2001-01-02 (feature enhancement) added Windows icon support in wm
iconbitmap (darley)

2000-10-27 (feature enhancement) made [tk useinputmethods 1] the default
for Tk (hobbs)

2000-10-18 (bug fix) Corrected rendering of 1-pixel wide stippled lines on
Windows.  Correct use of active- and disabledwidth values for displaying
lines.  Enhanced error handling in Windows native dialogs (melski)

2000-09-29 (bug fix) corrected BadMatch errors when using Tk on multiple
screens (hipp)

2000-08-18 (feature enhancement) Removed redundant call to DitherInstance
(melski)

--- Released 8.3.3, April 6, 2001 --- See ChangeLog for details ---

2000-11-21 (new feature)[TIP 5] Tk_ClassProcs, Tk_SetClassProcs API (melski)

2000-12-13 (performance enhancement)[403327] Tcl_Objs of type "double"
are recognized in SetMMFromAny to speed up canvas coord calculations (hobbs)

2001-01-02 (new feature)[TIP 8] [wn iconbitmap -default] on Windows (darley)

2001-02-12 (new feature)[TIP #21] asymmetric padding in the pack and grid
geometry managers (hipp)

2001-05-21 (new feature)[TIP #11], -compound for [menubutton] widget (helfter)

2001-06-03 (bug fix) corrected support for is10646 fonts on Unix, added a
ucs-2be encoding (welch)

2001-07-02 (bug fix) allowed tkwin to be Tcl_EventuallyFree'd in
Tk_DestroyWindow so other widgets could register their use of it.  Updated
entry and listbox widgets to use this, correcting potential crashes. (hobbs)

2001-08-01 (interface rewrite)[TIP 44] moved all private tk[A-Z]* commands and
variables into the ::tk:: namespace (porter)
	*** POTENTIAL INCOMPATIBILITY ***

 * overhaul of configure scripts for cleaner standard support and support
   of mingw gcc on Windows. (mdejong)

 * improved tests to better handle results on variant systems (hobbs)

 * correct several minor Purify complaints (hobbs)

--- Released 8.4a3, August 6, 2000 --- See ChangeLog for details ---

2001-08-06 (new feature) added GNU (HURD) build support. (brinkman)

2001-08-23 (new feature) added QNX-6 build support. (loverso)

2001-08-24 (bug fix) correct several possible free memory reads and array
bounds read errors reported by purify. (hobbs)

2001-08-27 (new feature) added call to Tcl_SetMainLoop which enables Tk to
be loaded interactively into tclsh and have the event loop kick in
correctly. (hobbs)

2001-08-28 (bug fix) fixed tk_chooseDirectory crash on Win95. (baker)

2001-08-28 (bug fix) removed 2 second 'raise' delay seen by some Unix
window managers. (hobbs, baker)

2001-09-14 (bug fix) fixed memory leaks that occurred if errors were
thrown while initializing the channel for an image. (darley)

2001-09-20 (new feature) --enable-64bit support was added for HP 11 when
using the native compiler.

2001-10-03 (new feature) finalized Win64 support with latest RC1 release
and SDK. (hobbs, stacy)

2001-10-04 (new feature) added enhanced bgerror dialog from Hipp. (hobbs)

2001-10-09 (new feature) added brace/quote matching and file/path/var
expansion to the Win/Mac console. (hobbs)

2001-10-17 (bug fix) fixed file filtering in the motif file dialog (nelson)

2001-10-17 (bug fix) updated Mac build support. (steffen)

--- Released 8.3.4, October 19, 2001 --- See ChangeLog for details ---

2001-08-14 (bug fix)[450545] Tk's Tcl_ObjTypes now registered (fellows)

2001-08-20 (performance enhancement) internal use of a "window" Tcl_ObjType
(fellows)

2001-08-20 (performance enhancement) Obj-ified [grid] and [pack] (spjuth)

2001-09-26 (new feature)[TIP 18] add labels to frames, update geometry
managers (spjuth)

2001-09-30 (new feature)[TIP 37] [grid {row|column}configure -uniform] (spjuth)

2001-10-12 (new feature)[TIP 63] [$menu add ... -compound] (helfter)

2001-10-18 (build improvement) no more warnings about building with
thread-enabled Tcl (hobbs)

2001-11-10 (build improvement) new make target 'make gdb' (dejong)

2001-11-12 (new feature)[TIP 26] simple undo/redo in text widget (callewaert)

2001-11-12 (build improvement) revitalized makefile.vc (gravereaux)

2001-11-17 (visual change) default button size on Windows changed to
conform to Windows style (hobbs)
	**** POTENTIAL VISUAL INCOMPATABILITY ****

2001-12-03 (new feature)[TIP 74] [wm stackorder] (dejong, steffen)

2001-12 (new feature) more use of Unicode in native widgets on Windows (hobbs)

2001-12-18 (bug fix)[413735] event-click-drag-1.2 test failure (porter)

2001-12-28 (new feature) On Windows, buttons accept negative widths, meaning
minimum size, enabling native L&F (hobbs)

2002-01 (bug fix) updates for CONST-ification in Tcl API, notably
Tcl_ParseArgv.  Use -DUSE_NON_CONST to suppress source incompatibility
	**** POTENTIAL INCOMPATABILITY ****

2002-01-31 (bug fix)[508988] logic error in menu cloning (helfter)

2002-02-01 (new feature)[TIP 14] [$photo transparency] (fellows)

2002-02-01 (bug fix)[511956] C99 spec: avoid 'bool' as a variable name (hobbs)

2002-02-19 (bug fix) updates to image code calls of Tcl_Seek/Tcl_Tell to
address TIP 72 changes (64-bit) in Tcl (fellows)

2002-02-21 (new widget)[TIP 41] added [panedwindow] (hobbs)

2002-02-22 (new feature)  64-bit support for xlc compiler on AIX-4 (hobbs)

2002-02-25 (bug fix)[503772] blinking cursor fix in [text] (hobbs)

2002-02-25 (bug fix)[503613] [listbox] handling of invalid listvar (hobbs)

2002-02-25 (feature change)[493145] mirror B2 bindings to B3 on Windows (hobbs)

 * (updated demos) many updates to show new features (fellows)

--- Released 8.4a4, March 5, 2002 --- See ChangeLog for details ---

2002-03-20 (feature change)[TIP 27][532644] Constness changes (porter)

2002-03-21 (bug fix)[528441] Change in optimization flags for windows
(gravereaux)

2002-04-08 (bug fix) MSL stdin/out fixes prevent crash on exit  (steffen)

2002-04-12 (bug fix) Centralized closing of display, mem-leak fixes (hobbs)

2002-04-22 (bug fix)[223739] More robust FP comparisons for odd
architectures (fellows)

2002-04-22 (bug fix)[541999] Fixed posible overun of 16-bit size limit
of X windows in drawchars (hobbs,bonfield)

2002-04-22 (bug fix)[541849] ButtonLeave implementation corrected (hobbs)

2002-04-24 (new feature) TCLTK_NO_LIBRARY_TEXT_RESOURCES check added,
allowing disable of inclusion of tk lib into resources (steffen)

2002-05-07 (bug fix)[553208] Makefile/Win fix (TCLDIR, INSTALLDIR
forward slash trouble resolved) (gravereaux)

2002-05-20 (bug fix) msgcat added to resources, fixed setup of bindings
on startup (steffen, porter)

2002-05-21 (bug fix) Build system fix, SC_ENABLE_SHARED before
SC_CONFIG_CFLAGS for usage for SHARED_BUILD (dejong)

2002-05-26 (bug fix)[548765] Fixed -value "" redraw error for variable
created by radiobutton (spjuth)

2002-05-27 (feature change) [wm transient .t .t] now raises an error (dejong)
	*** POTENTIAL INCOMPATIBILITY ***

2002-06-10 (new feature)[566605] Utilities for -underline, ampersand magic
(kovalenko)

2002-06-12 (feature change) A transient toplevel now mirrors state changes
in the master. (dejong)
	*** POTENTIAL INCOMPATIBILITY ***

2002-06-13 (bug fix) Fixed handling of cursor specs across platforms to
be consistent. (fellows)

2002-06-14 (new feature) [TIP 98] Enhanced photo compositing (fellows)
	*** POTENTIAL INCOMPATIBILITY ***

2002-06-14 (bug fix) Removed references to matherr (kupries)

2002-06-14 (new feature) [TIP 47] Reorganized Tk to allow usage in writing
an X wm (english)

2002-06-14 (new feature) [TIP 84] Full motion events upon request (hobbs)

2002-06-17 (new feature) [TIP 82] -offrelief option for check/radiobutton
(hipp)

2002-06-17 (enhancement) Added msg catalog for UK English. (porter)

2002-06-17 (new feature) [TIP 96] Added caret handling (hobbs)

2002-06-19 (new feature) [TIP 48] Added style engine (bonnet)

2002-06-19 (bug fix)[570902] Reorganized Tk shutdown to work around bugs in
X (dejong)

2002-06-20 (new feature) [TIP 94] Added -activestyle for [listbox] (hobbs)

2002-06-21 (new feature) [TIP 104] generalized text undo/redo (callewart,
hobbs)

2002-06-22 (new feature) [TIP 95] Added [wm attributes] command (hobbs)

2002-06-22 (new feature) [TIP 93] enhanced get/delete to accept accept
multiple range pairs (hobbs)

--- Released 8.4b1, July 5, 2002 --- See ChangeLog for details ---

2002-07-11 (bug fix) some memory allocation failures now result in
	error messages rather than panic (fellows)

2002-07-15 (platform support) Borland makefile on Windows (gravereaux,giese)

2002-07-16 (bug fix)[220800,581627] icon reading (darley)

2002-07-19 (bug fix) Postscript generation on Win2K (hipp)

2002-07-22 (bug fix)[570764,568278] transient windows (dejong)

2002-07-24 (bug fix)[581560] canvas memory management (hobbs)

2002-07-24 (bug fix)[584691] focus ring on compound button (hobbs)

2002-07-25 (feature enhancement)[564521] Obj-ified [wm] (spjuth)

2002-08-04 (new feature)[589853][TIP 27] Tk interfaces are now fully
	CONST-ified.  Use the symbols USE_NON_CONST or USE_COMPAT_CONST
	to select interfaces with fewer changes.
        *** POTENTIAL INCOMPATIBILITY ***

2002-08-07 (bug fix)[578654] bezier curves on canvas (hobbs)

2002-08-07 (platform support)[468139] native directory browser on Win (hobbs)

2002-08-07 (bug fix)[467524] fixed -from handling for gifs (obermeier)

2002-08-08 (bug fix)[592201] wm transient panic (english,dejong)

Rewrote Tk test suite to use tcltest package.

--- Released 8.4b2, August 9, 2002 --- See ChangeLog for details ---

2002-08-20 (bug fix) tk.h checks for matching tcl.h version (porter)

2002-08-27 (bug fix)[582457] toolbar button bindings (hipp)

2002-08-31 (platform support)[602770] Mac OS X / Aqua port (steffen)

2002-09-02 (bug fix)[565485] button height on windows (hobbs)

2002-09-02 (new feature)[TIP 108] new comand [tk windowingsystem] (steffen)

2002-09-02 (new feature)[TIP 107][601518] [raise] is non-blocking (english)

2002-09-02 (platfrom support) 64-bit compile on HP-11 (martin)

--- Released 8.4.0, September 10, 2002 --- See ChangeLog for details ---

2002-09-15 (bug fix)[570902] Use PEEK_XCLOSEIM to examine the input context
queue before invoking XCloseIM. Generate an assert if there is an input
context that has not been freed. (dejong)

2002-09-18 (platform support) Updated support for compiling with Cygwin and
either mingw or gcc. (khan, howell, dejong)

2002-09-30 (bug fix)[614650] Correct incremental transfers of UTF8_STRING
selections (fellows)

2002-10-02 (bug fix)[616791, 614474] don't blink the cursor unless it is
visible. (bonfield)

2002-10-02 (bug fix)[607390, 617446] check if the entry is being deleted
before handling an associated textvariable. (hobbs)

2002-10-08 (bug fix)[616589] leave the DestroyPanedWindow proc to free the
pwPtr. (hobbs)

2002-10-08 (bug fix)[588831] Ignore event if we are focusing into a dead
window (griffin)

2002-10-09 (bug fix)[619544] Only error-out creating an image if we fail to
allocate a non-empty buffer (fellows)

2002-10-09 (build support) all --enable-symbols to take the enhanced
options yes|no|mem|all. (hobbs)

2002-10-10 (feature enhancement) added support for generating ps for
embedded widgets on canvases on Windows (hobbs)

2002-10-10 (bug fix)[621241] The grid size was not updated properly when
removing a widget from a grid (forssen)

2002-10-16 (bug fix)[616988] macosx fix to accelerators shown in menus
with non-alphanumeric keys. (darley)

2002-10-15 (platform support) Correct AIX-5 ppc and 4/5 64-bit build flags.
Correct HP 11 64-bit gcc building. (martin, hobbs)

2002-10-17 (bug fix)[624974] fix arg handling for missing image create
photo -format or -data options (hobbs)

2002-10-17 (bug fix)[624732] In ControlUtfProc, properly return the number
of bytes consumed (hobbs)

2002-10-22 (platform support)[624509] On macosx, add embedded framework
dirs to tcl_pkgPath: @executable_path/../Frameworks and
@executable_path/../PrivateFrameworks (if they exist), as well as the dirs
in DYLD_FRAMEWORK_PATH (if set).  Added 'rapp' apple event handler.  Added
TEXT document type to plist so that files can be dragged onto Wish Shell.
Added private proc TkMacOSXUseAntialiasedText() to enable/disable quickdraw
text antialiasing where available, default is enabled.  Added a linked
boolean ::tk::mac::antialiasedtext with write trace to allow control of
antialiasing from tcl.  (steffen)

--- Released 8.4.1, October 22, 2002 --- See ChangeLog for details ---

2002-11-07 (bug fix)[635025,532022] Make [place info] complete and bring into
line with other geometry managers. (spjuth)

2002-11-14 (bug fix)[630533] Handle half-dead windows better. (dejong)

2002-11-19 (bug fix) Better handling of narrow scrollbars on OSX. (ingham)

2002-11-22 (bug fix)[641778] Make the [text see] work when the widget is
unmapped. (hobbs)

2002-12-01 (bug fix) Stopped [wm withdraw] and [wm transient] from interfering
with each other. (dejong)

2002-12-06 (bug fix) Improved DLL cleanup on Windows. (hobbs)

2002-12-06 (new feature) New function TkWinSetHINSTANCE() as part of enabling
dynamic Tk to load resources correctly. (hobbs)

2002-12-13 (bug fix)[616245] Use Tcl*StartupScript*() routines in Tk_Main.
(porter)

2002-12-27 (bug fix)[578569] Made sure that Tk always knows whether its windows
are mapped or not. (english)

2003-01-03 (bug fix)[661792] Stopped crash when trying to create a toplevel
when Tk is dying. (hobbs)

2003-01-08 (bug fix)[663981] Clip long lines so they show correctly even when
they hit windowing-system limits. (hipp)

2003-01-14 (bug fix)[666346] Stopped selection handling crashes under KDE3.0.
(english)

2003-01-22 (bug fix)[220891] Image creation cannot trigger Tk's death.
(fellows)

2003-01-23 (bug fix)[673687] Entry typein works as expected even when the mouse
button is pressed. (hipp)

2003-01-28 (bug fix)[671330] Stopped segfaults from unsynchonized window
deletion epochs. (english)

2003-02-08 (bug fix) Make canvas item coordinate list handling consistent to
stop segfaults.  Cannot now create items without coordinates. (hobbs)
	*** POTENTIAL INCOMPATIBILITY ***

2003-02-10 (bug fix) Better support for themed and animated cursors on OSX.
(ingham)

2003-02-17 (bug fix) Stopped motion events from morphing into button press
and motion events. (dejong)

2003-02-18 (bug fix) Removed memory leak in GIF image loader. (fellows)

2003-02-18 (bug fix) Made OSX menus support UTF8 text and icons. (darley)

2003-02-18 (bug fix)[608559] Stop message boxes from getting extremely wide.
(hobbs)

2003-02-18 (bug fix)[683813] Make focus behaviour of spinboxes more like
entries. (bron)

2003-02-19 (new demo)[627453] New demo showing off Tk's Unicode font handling.
(fellows,suchenwirth)

2003-02-19 (bug fix) Bring event handling more into line with the OSX standard.
Also improves "dead key" handling. (riefenstahl,ingham)

2003-02-20 (bug fix)[618872,689357] Stopped read of freed memory when working
with large composite fonts. (fellows)

2003-02-20 (bug fix)[689099,tcllib 689258] Improvements to [panedwindow] pane
size and sash handling. (spjuth,hobbs)

2003-02-20 (bug fix)[624116] Stopped semi-crash in Windows scrollbar handling.
(hobbs)

2003-02-21 (bug fix)[671122] Stopped panedwindow from crashing when embedded
in a window with a different visual to the root window. (fellows)

2003-02-21 (bug fix)[617392] Limit the screen-size of [tk_get*File] file type
selection menu. (fellows)

2003-02-21 (bug fix)[673722] Rework standard dialogs to use [grid]. (fellows)

2003-02-24 (bug fix)[637828] Report that entries can provide the selection,
even if they're not displaying it. (hobbs)

2003-02-24 (bug fix)[669595] Improved display of indicators in disabled
checkbuttons and radiobuttons. (hintermayer)

2003-02-24 (bug fix)[632514] Allow listbox 'selection includes' to respond
positively when disabled.

2003-02-24 (bug fix)[647497] Make Tk pick the first best matching font on
the font path. (dal zotto)
	*** POTENTIAL VISUAL INCOMPATIBILITY ***

2003-02-25 (bug fix)[621672] Fixed conversion of apple event parameters
to posix path names. (steffen,riefenstahl)

2003-02-25 (feature enhancement)[patch 685388] Support simple XOR text drawing
on Windows. (martin)

2003-02-28 (bug fix)[612110] Make %-substitutions for events only read data out
of the event structure when that field is valid for that event type. (fellows)
	*** POTENTIAL INCOMPATIBILITY ***

--- Released 8.4.2, March 3, 2003 --- See ChangeLog for details ---

2003-03-14 (bug fix)[701812] Stop buttons from being very wide when a
tk_messageBox has a lot of content on Unix

2003-03-18 (bug fix) Fixed crash in [winfo server] on Mac OS X

2003-04-25 (bug fix)[477740] Correct compound button display in the
disabled state

2003-05-10 (bug fix)[734498] Correct crash when generating postscript for a
single-line polygon (point) with no color.

2003-05-13 (feature enhancement)[736774] Use new versioned bundle resource
API to get tk runtime library for TK_VERSION on Mac OS X

2003-05-14 (bug fix)[737790] Updated French message catalog

2003-05-15 (bug fix)[557030] Use gb2312-raw as the alias for gb2312*
charset fonts.  gb2312.enc was made to be euc-cn for Tcl because that is
what is most often meant, but X really wants the original (-raw) gb2312
encoding.

--- Released 8.4.3, May 20, 2003 --- See ChangeLog for details ---

2003-07-07 (bug fix)[749353] Improve deletion of images on exit.

2003-07-15 (bug fix)[465324] Fixed complex bug in menu clone cleanup.

2003-07-15 (bug fix)[755530] Don't test for XCloseIM bug when the XFree86
version is newer than 4.0 since the layout of the XIM structure has
changed.

2003-07-16 (bug fix)[748277, 702230, 738143] Numerous panedwindow fixes.
Ensure that the last pane shrinks instead of being clipped when resized
below the reqsize.  Ensure that we can share GCs between a panedwindow and
its sash proxy, even if the panedwindow is in a toplevel with a different
visual.  Ensure that panedwindows get their geometry right even when their
children don't know their initial size.  Use widget-specific Priv slots for
pwAfterId and panecursor items to correctly handle cursor changes with
adjacant panedwindows.

2003-07-17 (bug fix)[697652] Make sure all options of a frame can be set to
their default value.

2003-07-17 (bug fix)[404421] Try harder to avoid zero-length mallocs() when
creating images.

2003-07-17 (feature enhancement) MacOSX build system rewrite.

2003-07-18 (bug fix) Do not make XGetGeometry call that prevents overwidth
lines drawing on unix as it requires a roundtrip call to the X server for
every string drawn.  Hard-code max width to 32768 until a beter solution to
get max width is made.

2003-07-18 (bug fix)[742660] correct XCreateIC call for TK_XIM_SPOT usage
on unix.

2003-07-18 (bug fix)[420510] Provide consistency between unix and windows
-cursor option.

2003-07-19 (bug fix)[706765] Correctly handle the -sliderrelief option
while moving the thumb.

--- Released 8.4.4, July 22, 2003 --- See ChangeLog for details ---

2003-08-13 (bug fix)[787065] Fix Button-2 binding for scale widget.

2003-08-19 (bug fix)[791500] Fix panedwindow refresh glitches for bg.

2003-09-17 (bug fix)[808039] Prevent [image create] from generating an
image command name that overwrites an existing command.

2003-09-25 (enhancement) Added -compound support for OS X bevel buttons.

2003-10-10 (bug fix) Fix image offset stippling for disabled buttons.

2003-10-22 (enhancement)[827535] Constrain tk_dialog to be sensibly sized and
placed

2003-10-28 (bug fix) Add 16bpp XGetImage support on Windows

2003-10-29 (enhancement)[795717] Allow some control of foreground and
background colors on Tk's tk_getOpenFile/tk_chooseDirectory.

2003-11-01 (enhancement)[820519] Updated Dutch (nl) message catalog.

2003-11-10 (enhancement)[826614] Provide more Tk build info in tkConfig.sh.

2003-11-10 (enhancement)[809157] Add alpha blending for images with partial
transparency on Windows and Unix on 15bpp+ displays.

2003-11-10 (enhancement)[820282] Use the XGCValues.function parameter when
filling rectangles with XFillRectangles on Windows.

2003-11-11 (enhancement)[840107] Add OS X unicode clipboard support.

2003-11-11 (enhancement)[833819] Improve Tk's
tk_getOpenFile/tk_chooseDirectory directory glob'ing speed.

2003-11-11 (bug fix)[836483] Fix mem leak in '$listbox itemconfigure'.

2003-11-11 (bug fix)[723856] Correctly handle menu (un)posting on menus
with spaces in their names.

2003-11-11 (enhancement) Improve AIX-64 build configuration.

2003-11-17 (bug fix) Fix menubutton -compound state disabled drawing.

--- Released 8.4.5, November 20, 2003 --- See ChangeLog for details ---

2003-12-17 (platform support)[842952] Mac OS X: [scrollbar]

2004-02-13 (platform support)[776646] Win: native hand2/fleur cursors

2004-02-03 (enhancement) post menubuttons so they stay on screen.

2004-02-09 (bug fix)[877950] stop crash during intra-image copy/resize

2004-02-10 (enhancement) New msg catalogs for Esperanto and Polish (trzewik)

2004-02-13 (platform support)[478568] Win: bold/italic font handling

2004-02-15 (platform support)[860454] Mac OS X: [event generate]

2004-02-15 (platform support)[840107] Mac OS X: Unicode clipboard (senn)

2004-02-15 (platform support)[517600] Mac OS X: handle FSRef's

2004-02-15 (platform support) Mac OS X: native [tk_messageBox]

2004-02-15 (platform support) Mac OS X: PowerBook keycode 0x34 -> <Return>

2004-02-18 (platform support) Mac OS MouseWheel event handling

2004-02-18 (bug fix)[899246] fix shrinking grid geometry calculations

2003-02-23 (platform support)[809157] Mac OS X: Add alpha blending for
images with partial transparency.

2004-03-01 (platform support)[218561] Allow 64-bit configure on IRIX64-6.5*

--- Released 8.4.6, March 1, 2004 --- See ChangeLog for details ---

Changes to 8.5a1 include all changes to the 8.4 line through 8.4.6,
plus the following, which focuses on the high-level feature changes
in this changeset (new minor version) rather than bug fixes:

 * Tk is no longer guaranteed to work for Win95 (not tested 8.5+)

 * configure scripts now require autoconf 2.57 for regeneration

 * added support for anti-aliased test under X11 (already existed for
   Win/Mac) using --enable-xft

 * improved speed of 'photo put' handling

 * updated demos for consistency and improved look & feel

 * improve 3D line drawing for sunken widgets on Windows

 * [792387] reworked 'grid' to handle some tricky geometry computations
   better

 * [TIP #109] updated look of radiobuttons and checkbuttons on X11

 * [TIP #110] tristate value option for checkbuttons and radiobuttons

 * [TIP #113] add multi-line searching and -all searching to the text widget
   Full Tcl_Obj-ification of the text widget
 * [TIP #155] add 'count' and 'replace' subcommands and a '-blockcursor'
   option to text widgets and support smooth-scrolling of them
	*** POTENTIAL INCOMPATIBILITY ***
   Negative or decreasing tab-stops are explicitly disallowed

 * [TIP #116] more safety for large image creation through use of attempted
   allocation of large memory blocks

 * [TIP #137/151] add -encoding option to 'wish' executable (through
   Tk_MainEX())
	*** POTENTIAL INCOMPATIBILITY ***
   For Tk embedders that build on Tk_MainEx() and make use of Tk_MainEx's
   former ability to pass a leading "-encoding" option to interactive shell
   operations, this will now be consumed by Tk.

 * [TIP #146] added 'grid anchor' subcommand for overall grid anchoring

 * [TIP #147] recognize widget names and "all" as keywords in grid's
   'columnconfigure' and 'rowconfigure' subcommands

 * [TIP #150] make 'send' available on Windows

--- Released 8.5a1, March 3, 2004 --- See ChangeLog for details ---

2004-03-17 (platform support) Mac OS X: Grab the Command-H &
Command-Shift-H keys and use them for Hide and Hide Others before passing
keystrokes on to the generic keyboard event processing.
Stop putting a Quit menu item in the File menu. (ingham)

2004-03-26 (enhancement)[540375] Add code to read and write PPM/PGM data
from strings and/or bytearrays. (fellows)

2004-03-26 (bug fix)[923555] Restored support for the stringWriteProc of
old photo formats/ (fellows)

2004-03-31 (bug fix)[Bug 220871] Report errors from invoking menu commands
as background errors on OS X. (ingham)

2004-04-20 (bug fix)[915350, 922336] Do not set min, max size in WM_HINTS
when we shouldn't and correctly display maximize window button under
KDE-3.2.1. (english)

2004-05-03 (enhancement)[756952] Place images of compound menu entries in
indicator space if not a radio of checkbutton on Windows. (eserte)

2004-05-03 (bug fix)[904371] Fix drawing of unicode chars in menu titles.
(riefenstahl)

2004-05-03 (bug fix)[939389, 822002, 732662] Correctly post internal
clipboard data to the Windows clipboard on exit. (hobbs)

2004-05-03 (bug fix)[778893, 932155] Make the panedwindow -opaqueresize
option work as per the docs, and call DragSash to stop sash jump when B1 is
pressed and released without moving. (hobbs)

2004-05-05 (bug fix)[618872] Fix Tk_MeasureChars and Tk_DrawChars to handle
reallocation of subfonts when unicode chars require extra fonts.
(dkf, hobbs)

2004-05-14 (enhancement) reduce Tk tk_messageBox default font size to
14-point (was 18-point). (fellows)

2004-07-11 (enhancement)[987169] Handle users destroying the dialog
indirectly. (fellows)

2004-07-14 (bug fix)[894550] Correctly set the cursor to the platform
cursor on OS X when Tk asks for the "NULL" (empty) cursor.

2004-07-14 (bug fix)[969358] Prevent possible segfault in -maxundo. (jiangwu)

2004-07-19 (bug fix)[874058] improved build configuration on 64-bit systems.
Corrects Tcl_StatBuf definition issues.  (hobbs)

2004-07-23 (platform support) Mac OS X: Fix several problems with
Icelandic (and Faroese) keyboards (riefenstahl)

2004-07-24 (platform support) Mac OS X: Complete the implementation of
the CG version of the X drawing emulation layer. (tittle, ingham)

--- Released 8.4.7, July 26, 2004 --- See ChangeLog for details ---

2004-08-09 (bug fix)[1006286] test wrapping on canvas; Win (dejong)

2004-08-10 (bug fix)[1006686] [wm resizable] Solaris (mcdonald,english)

2004-08-17 (bug fix)[1010938] panedwindow -handlepad GEOMETRY (fellows)

2004-08-19 (bug fix)[611615] file dialog double clicks fell through (hobbs)

2004-09-10 (bug fix)[845189] file dialog state initialization (fellows)

2004-09-10 (bug fix)[1013942] widget demo robust against strict motif (fellows)

2004-09-16 (bug fix)[1028888] [place forget] memory leak (spjuth)

2004-09-16 (bug fix)[607649] font size change: recompute menu geometry (hobbs)

2004-09-17 (new feature)[TIP 222] [wm attributes -alpha] (hobbs)

2004-09-22 (bug fix)[865842] disabled cascade menu arrow draw (dejong)

2004-09-22 (bug fix)[866194] menu accelerator text highlights (dejong)

2004-09-22 (bug fix)[223689] handle color/screen resolution changes (hobbs)

2004-10-05 (new feature)[TIP 159] [wm iconphoto] (hobbs)

2004-10-26 (bug fix)[905830] set IC focus after creation (max)

2004-10-26 (bug fix) shutdown safety corrections for Win (gravereaux)

2004-10-28 (bug fix) HAVE_NO_SEH handler code, Win (dejong)

2004-10-29 (bug fix)[533519] multi-display window placement (thoyts)

2004-11-10 (bug fix)[1055023] compound buttons, MacOSX (kirkham,ingham)

2004-11-11 (bug fix)[1035348] [load]-able Tk on MacOSX/Aqua (steffen)

2004-11-12 (bug fix)[800178] use correct display for [tk scaling] (hobbs)

2004-11-16 (bug fix)[1063675] Italian msg catalog fixes (ugoccioni,welton)

2004-11-17 (bug fix)[1036963] panedwindow: set save_under X attr (hobbs)

2004-11-17 (bug fix)[1004508] console: array keyname expansion (bold,hobbs)

2004-11-17 (bug fix)[1032300] ps generation of unspecified canvas image (hobbs)

2004-11-17 (bug fix)[982248] immediate unmap of hidden canvas windows (hobbs)

2004-11-18 (new feature) configure options --enable-man-suffix (max)

--- Released 8.4.8, November 18, 2004 --- See ChangeLog for details ---

2004-12-01 (bug fix)[979239] Fix clipping of partially transparent images
on buttons on unix to avoid X error (hobbs, petasis)

2004-12-03 (bug fix)[848161] Fix Tk_PhotoPut(Zoomed)Block overlay
compositing of partially transparent areas.

--- Released 8.4.9, December 6, 2004 --- See ChangeLog for details ---

Changes to 8.5a2 include all changes to the 8.4 line through 8.4.9, plus
the following, which focuses on the 8.5-only changes since 8.5a1:

2004-03-16 (bug fix)[915330] correct crash condition for new
radio/checkbuttons when colors are exhausted (griffin)

2004-03-18 (platform removal)[918139] Removed support for Mac OS Classic
platform (steffen)
	*** POTENTIAL INCOMPATIBILITY ***

2004-03-26 (new feature)[FRQ 540375] support for
[image create photo -format PPM -data] (fellows)

2004-05-14 (bug fix)[TIP 152] -detail option for tk_messageBox (fellows)

2004-06-04 (bug fix)[965398] Fix to shimmering infinite loop scrolling in
text widget under rare circumstances (darley)

2004-06-04 (bug fix) Fixed mousewheel bindings for OS X/Aqua (darley)

2004-06-07 (bug fix)[965186] Fix text widget's record of
partial-line-height calculations for very long wrapped lines, correcting
scrollbar-text interactions (darley)

2004-06-08 (bug fix)[968725] Fix text rendering problem with canvas text
items that have a selected region. (dejong)

2004-06-09 (bug fix) Fix multi-line regexp search bugs in text widget
(darley)

2004-06-15 (feature enhancement) Add 3D highlight to disabled *buttons and
labels, as is done for disabled menu entries (kovalenko)

2004-06-16 (bug fix)[742882] Fix potential division by zero in gridded wm
geometry (english)

2004-06-26 (bug fix)[756840] Fix Tk console cleanup on exit/reinit
(mistachkin)

2004-06-30 (new feature)[TIP 153] enhanced 'winfo toplevel' to recognize
non-Tk windows (mckay)

2004-07-02 (bug fix) Button 4 and 5 masks synchronized with Tk display
(staplin)

2004-07-05 (bug fix)[959973] Set _NET_WM_NAME and _NET_WM_ICON_NAME
(freedesktop.org) in addition to WM_NAME and WM_ICON_NAME (ICCCM).  Allows
Unicode characters in wm titlebar on X11. (english)

2004-07-05 (new feature)[TIP 158][797404] Allow Win apps to distinguish
keys on the keypad using the Extended modifier (grossbauer, kenny)

2004-07-20 (feature enhancement)[922727] add install-private-headers target
(steffen)

2004-07-27 (bug fix) Fix segfault in case of premature end of GIF image
data (steffen)

2004-08-11 (feature)[979101] [tk_getOpenFile] consults env vars (fellows)

2004-08-19 (new feature)[TIP 168] Add -smooth method for alternative bezier
curve implementations on canvas items (hellstroem, fellows)

2004-08-29 (new feature)[TIP 165] Add %d binding substitution for
user-controlled data field (fellows)

2004-09-10 (new feature)[TIP 169] Allow for text peering with '$text peer'
widget subcommand (griffin, darley)

2004-10-08 (new feature)[TIP 205] Use pkgconfig Database to register Xft
support (english)

2004-10-11 (new language) Swedish message catalog from Mats Bengtsson

2004-10-19 (new feature)[TIP 204][976928] Virtual events for keyboard
traversal (english)

2004-10-24 (new feature)[TIP 177, 179][983886] Add -hide and -stretch
options to panedwindow widget (griffin)

2004-10-26 (bug fix)[919066] Improve region handling functions

2004-10-28 (bug fix)[220927] Fix scale labels to stay in window (schlenker,
thoyts)

2004-11-07 (bug fix)[962589] Made handling of ^ more consistent in grid
(spjuth)

2004-11-28 (bug fix)[942320] Fix short integer overflow in x,y coordinates
for long lines using unix AA fonts (english)

Updated test suite, documentation, and demos.

--- Released 8.5a2, December 7, 2004 --- See ChangeLog for details ---

2004-12-09 (performance)[1081966] BMP, JPG image load speed (fellows)

2004-12-17 (feature change) Modified DisplayFrame to draw a container's
background when the embedded window is NULL (chengyemao)

2004-12-17 (bug fix)[842945][831627] Fixed a bug in ContainerEventProc
to handle ConfigureNotify event properly; Changed CleanupContainList to
TkWinCleanupContainerList to be invoked in TkWinXCleanup; Changed Intialize
and CreateTopLevelWindow to create the DeleteWindowsExitProc after TkpInit
so that finalization will be done in a proper sequence (to avoid painics
and potential crashes in exit). (chengyemao)

2004-12-17 (platform support) Added TkWinClenupContainerList into stublib.
(chengyemao)

2004-12-18 (buf fix)[222677] Close the embedded window (of a different
process) when its container is destroyed. (chengyemao)

2004-12-19 (Windows feature implementation of embedded/embedding
Tk and bug fix) Implemented container identification, focus, raise, set
title of and move window so that an embedded widget is able to identify
a container, to get focus and to receive key press input. Fixed bugs include
[1024364][1096047] and an incorrect wm overrideredirect for an embedded
window. (chengyemao)

2004-12-20 (Windows feature implementation of embedded/embedding Tk)
Implemented overrideredirect for an embedded toplevel; correctly updated a
frame's upper left x and y of an embedded toplevel after its container
(of another process) moved. (chengyemao)

2004-12-28 (feature implementatoin of embedded/embedding Tk of Windows)
Implemented embedded/embedding toplevel menu. A menu may be embedded in
a container of either the same process or a different process. Working
fine with Windows 98. But having a problem when invoked with a mouse click
(Windows XP): if an embedded menu is in a different process, the menu items
may show as a blank window at the pull-down time and require the mouse
moves over the menu items to complete display. (chengyemao)

2004-12-29 (platform support)[1092952,1091967] MSVC7, gcc OPT compiles (hobbs)

2005-01-03 (feature implementation of embedded/embedding Tk of Windows) Added
a separated window handler for an embedded menu; solved the problem of
a blank menu display with a mouse click in XP. (chengyemao)

2005-01-07 (feature implementation of embedded/embedding Tk of Window) Added
TK_STATE message (Windows) to support {wm state} for embedded windows; forced
redraw of container after the embedded window detached; removed unnecessary
panic in using embedded window; embeded toplevel menu of an embedded window
automatically in wrapper updating.  Modified and added functions: WmStateCmd,
UpdateWrapper, TkpWmGetState (added) in tkWinWm.c; TkpUseWindow,
TkWinEmbeddedEventProc in tkWinEmbed.c; TkWinChildProc in tkWinX.c.
(chengyemao)

2005-01-08 (bug fix)[1098625] Wrong toplevel geometry when created with a menu;
[637653] Deleting a popup menu crashes wish (chengyemao)

2005-01-09 (feature implementation of embedded/embedding Tk of Windows)
Changed FrameWidgetObjCmd (tkFrame.c), TkpUseWindow (tkMacOSXEmbed.c,
tkUnixEmbed.c, tkWinEmbed.c) to make implementation ready for a
configurable toplevel -use option and completed the implementation for
Windows (tkWinWm.c, tkWinEmbed.c, tkWinInt.h). Embedding with a frame
container needs further debugging (chengyemao).

2005-01-10 (enhancement)[1081595] stopped use of TK_DBGX (english)

2005-01-11 (bug fix)[1098779] -pady accept all lists (fellows,kirkham)

2005-01-11 (bug fix)[1093631] [text] scroll long wrapped line (darley)

2005-01-18 (feature implementation of embedded/embedding Tk of Windows)
Simplified TkpUseWindow, added Tk_DetachEmbeddedWindow and got rid of code
for saving an embedded window object which is never used. Fixed a bug in
TkWinHandleMenuEvent for processing WM_MENUSELECT. Wish crashed due to an
invalid index in a case of MF_POPUP. The -use option of a toplevel can be
configured after the toplevel is created.

2005-01-18 (bug fix) dialog visibility in demos (nash,fellows)

2005-01-28 (platform support)[1021871] Solaris gcc 64-bit support (hobbs)

2005-01-31 (enhancement)[1111213] msg catalog for Spain's Spanish. (poser)

2005-02-03 (bug fix)[1114977] UID thread-safety in canvas (fellows)

2005-02-11 (bug fix)[949792] Fix error during panedwindow destroy (hobbs)

2005-02-11 (bug fix)[1105738] Fix [tk_messageBox -parent $nonToplevel]
segfault (hobbs)

2005-02-11 (bug fix)[1119460] Disabled canvas bmap/bbox segfault (hobbs)

2005-02-11 (platform support) Correct gcc builds for AIX-4+, HP-UX-11 (hobbs)

2005-02-14 (bug fix)[443848] [text] elide newline, but not line (darley)

2005-02-16 (new feature)[TIP 223] Windows: [wm attributes -fullscreen] (dejong)

2005-02-22 (bug fix)[1146057] Aqua: [tk_getOpenFile] encoding (steffen)

2005-02-28 (bug fix)[1118340] Fix Mousewheel %A translation (davis,hobbs)

2005-03-09 (bug fix) Mac OS X: remote debugging under Xcode (ingham)

2005-03-10 (bug fix)[1160025] Aqua: offset in mouse coords (davies,ingham)

2005-03-10 (bug fix)[1124237] Aqua: floating window focus (davies,ingham)

2005-03-14 (bug fix)[1162356] ClientMessageHandlers work now (petasis,fellows)

2005-03-14 (bug fix)[1124237] Aqua: (un)map of subwindows (ingham)

2005-03-14 (bug fix)[700305] Aqua: child window updates before creation
(ingham)

2005-03-15 (platform support) OpenBSD ports patch (thoyts)

2005-03-15 (bug fix)[1143776] [text] display panic (revar,darley)

2005-03-19 (bug fix)[1016385] allow [rename console] (fellows)

2005-03-23 (enhancment) Aqua: native L&F for entry and spinbox (ingham)

2005-03-23 (new feature) Aqua: [wm attributes -notify] (ingham)

2005-03-29 (platform support) Allow msys builds without cygwin (hobbs)

2005-04-03 (bug fix)[1175092] grid geometry calculations (spjuth)

2005-04-04 (bug fix)[1174269] [text] elide search (darley)

2005-04-04 (bug fix)[1169429] [text] invisible cursor (darley)

2005-04-04 (bug fix)[1083878] \0 char in [tk_getOpenFile -filetypes] (darley)

2005-04-07 (bug fix)[1152809] [wm stackorder] panic; multi-DISPLAY (dejong)

2005-04-14 (bug fix)[1122671] font encoding alignment issue (brubaker,hobbs)

2005-04-18 (bug fix) [text] <Home> and <End> bindings (darley)

2005-04-18 (bug fix)[1185640] [text] passed bogus utf-8 to Tk_MeasureChars
(petasis,english)

2005-04-25 (platform support) Fix builds on Mac OS X 10.1 (steffen)

2005-05-06 (platform support) Added x86_64 Solaris cc and Solaris 10 build
support (hobbs)

2005-05-10 (bug fix)[1191895] [text] hang on <Control-Key-Up> (vlasov,darley)

2005-05-14 (enhancement)[1202052] Aqua: CFRunLoop notifier allows
[load]able Tk (steffen)

2005-05-15 (bug fix)[1012852] Aqua: check/radiobutton accelerator (kirkham)

2005-05-15 (bug fix)[1202181] Aqua: scrollbar thumb position (kirkham)

2005-05-15 (bug fix)[1202223] Aqua: [text] window -> scroll lock (kirkham)

2005-05-22 (bug fix)[1206133] TkGetFileFilters: add all (dionizio,fellows)

2005-05-24 (platform support) Darwin/Aqua builds merged into unix (steffen)

2005-05-27 (behavior change) tk_popup menus now "sticky" (helfter)

2005-05-28 (new feature)[TIP 245] [tk inactive] (max,fellows)

2005-05-30 (bug fix)[1161543,1010941,795869,690169] panedwindow
display/resizing (south)

2005-05-30 (bug fix)[1159367] [menu] creation segfault (schofield,hobbs)

Documentation improvements [1087842,1081527,1115907,etc.]

--- Released 8.5a3, June 4, 2005 --- See ChangeLog for details ---

2005-06-23 (bug fix)[1176610] Aqua: default [entry] borderwidth (steffen)

2005-07-18 (bug fix)[1240221] [$text mark prev] crash (darley)

2005-07-22 (platform support) msys build now requires msys_mingw7.zip (dejong)

2005-08-09 (Aqua enhancement) Carbon events (steffen)

2005-08-10 (bug fix)[1252702] portable Tcl_GetStringFromObj() calls (fellows)

2005-08-12 (bug fix)[749908] per-thread Tk_ConfigSpec tables (fellows)

2005-08-23 (enhancement)[1244153] use SC_PROG_TCLSH, SC_BUILD_TCLSH (dejong)

2005-08-23 (bug fix)[1235544] adopt Tcl's SEH implementation (kenny,dejong)

2005-08-23 (Aqua bug fix) dialogs ignore -initial* options (hobbs)

2005-10-04 (bug fix)[1216775] [tk_dialog] failing [grab] (fontana,hobbs)

2005-10-04 (bug fix)[1309218] [tk_chooseDirectory -mustexist] (lemburg,hobbs)

2005-10-04 (bug fix)[1311734] Fixed the problems that an embedded windows failed
to respond to display changes (Windows platform) (chengyemao)

2005-10-10 (new feature)[TIP 256] [$text config -tabstyle] (darley)

2005-10-10 (bug fix)[1319720] Tk_DeleteOptionTable() mem leak (melbardis)

2005-10-12 (new feature) one directory test suite (starpackable) (zolli,fellows)

2005-10-18 (bug fix)[1328926] $argv encoding and list formatting (porter)

2005-11-06 (platform support) OpenBSD missing LIBS (thoyts)

2005-11-10 (bug fix)[1353022] minor potential memleaks (fellows)

2005-11-22 (bug fix)[1353414] [selection get] compat w/OpenOffice.org (fellows)

2005-11-14 (feature change) [bgerror] msg truncation at 45 chars (english)

2005-11-15 (new feature)[TIP 231] [wm attributes] on X11 (english)

2005-11-22 (bug fix)[1335485] dialog and space in widget name (taylor,fellows)

2005-11-27 (platform support) Darwin 64bit, Tiger copyfile(), and
Max OSX universal binaries support (steffen)

2005-11-29 (bug fix)[1252259] clear initial % from console (lawlor,hobbs)

2005-11-30 (bug fix)[1086049] [wm attributes -topmost] fix (courtney,hobbs)

2005-12-08 (enhancement)[1369597] Win 64: --enable-64bit=amd64|ia64 (hobbs)

2005-12-08 (bug fix)[1374935] [$text tag names] crash with peer (hobbs)

2005-12-12 (bug fix)[1377619] configure syntax error exposed in bash-3.1 (hobbs)

2005-12-13 (Aqua) MouseWheel bindings; kEventMouseScroll events (steffen)

2005-12-28 (bug fix)[1380427] text widget undo/redo crash (callewaert)

2006-01-12 (new feature)[TIP 260] canvas text item -underline option (fellows)

2006-01-20 (bug fix)[905830] all events to XFilterEvent (SCIM compat) (english)

2006-01-25 (feature enhance)[1237759] update script lib to 8.4 (fradin,porter)

2006-01-25 (feature enhance)[1409264] I10N of [bgerror] dialog (fellows)

2006-02-27 (bug fix)[480862] [$img configure -data] no display change (fellows)

2006-02-27 (bug fix)[470322] BitmapInit() thread safety (griffin,fellows)

2006-03-02 (Aqua bug fix) image endian issue on OS X/x86 (hobbs)

2006-03-15 (bug fix)[1409140] speed up photo image updates (fellows)

2006-03-16 (enhancement)[1405069] added Portuguese l10n. (ricardoj,silasj)

2006-03-17 (bug fix)[1451587] no abbreviations in script library (thoyts)

2006-03-21 (enhancement)[638966] Aqua: ATSUI text render (reifenstahl,steffen)

2006-03-23 (platform support) new tk.spec file (max)

2006-03-26 (bug fix)[1414171] crash in [$text dump -command] (macdonald,darley)

2006-03-27 (bug fix)[1458234] crash in animated GIFs (bron,fellows)

2006-03-29 (platform support)[917433] tolerate X servers that do not
accept the color names "Black" and "White" (porter)

2006-04-06 (bug fix)[1455241] Aqua: [wm attributes -titlepath] fix (steffen)

2006-04-07 (bug fix)[934524]  Aqua: background window dragging/growing (steffen)

2006-04-09 (bug fix)[1467004] Aqua: [wm resizable] fix (steffen)

2006-04-09 (bug fix)[1450800] Aqua: allow empty toplevel names (steffen)

2006-04-11 (bug fix)[1073456] Aqua: implement toplevel zoom (steffen)

2006-04-11 (bug fix)[700316]  Aqua: enable 'Preferences' app menu item (steffen)

2006-04-11 (bug fix)[1193614] Aqua: tk_messageBox escape key binding (steffen)

2006-04-11 (enhancement)[1105284] Aqua: call ::tk::mac::* procs for all
registered applevents (steffen)

2006-04-12 (bug fix)[1432666] grid row/col out of bounds crash (spjuth)

2006-04-25 (bug fix)[1475865] crash on invalid font name (fellows)

Documentation improvements [1224983,1247835,1151523,1357575,1083838]

--- Released 8.5a4, April 27, 2006 --- See ChangeLog for details ---

2006-04-28 (bug fix)[1243318] Aqua: incorrect cursor pos in bindings (steffen)

2006-04-28 (bug fix)[1476443] Aqua: incorrect toplevel pos on 1st map (steffen)

2006-05-12 (performance)[1409140] restore perf lost in 2006-03-15 change (hobbs)

2006-05-13 (bug fix)[1481503] Aqua: key shortcut for 'Preferences' (steffen)

2006-05-13 (bug fix)[1155596] Aqua: images with alpha on native btns (steffen)

2006-05-13 (bug fix)[1480105] Aqua: Map/Unmap propagation to children (steffen)

2006-05-13 (bug fix)[940117] Unmap canvas window items on canvas Unmap (steffen)

2006-05-16 (bug fix)[1472624] Aqua: balloon help don't steal focus (steffen)

2006-05-29 (bug fix)[706446] Aqua: active [button] highlight (hobbs)

2006-05-29 (bug fix)[1424513] [listbox] crash with namespace var (hobbs)

2006-06-01 (bug fix)[912571] [console] std chan refcount (mistachkin,hobbs)

2006-06-14 (bug fix)[950121] Aqua: crash in draw of very wide images (steffen)

2006-06-14 (bug fix)[1501922] Aqua: invalid clip regions on redraw (steffen)

2006-06-14 (bug fix)[891141] excess variable writes by [scale] (porter)

2006-07-20 (platform support) Mac OS X weak linking (steffen)

2006-07-21 (bug fix)[700311, 1525905] Aqua: pure modifier keysyms (steffen)

2006-07-24 (bug fix)[1358663] Aqua: [wm geometry -x-y] (steffen)

2006-07-25 (bug fix)[1516950] Aqua: cmd-Q app menu key shortcut (steffen)

2006-08-18 (bug fix)[1542205] Aqua: toplevel toolbar button crash (steffen)

2006-08-21 (bug fix) Aqua: recursively called event loop (steffen)

2006-08-24 (bug fix) Aqua: window grow icon obscuring scrollbar (steffen)

2006-08-30 (new feature)[1518677] WM_UNICHAR window message (hobbs,petasis)

2006-09-10 (bug fix) Aqua: active/inactive text selection color&relief (steffen)

2006-09-10 (bug fix)[1472624] Aqua: mouse events in overrideredir wins (steffen)

2006-09-11 (bug fix) Aqua: app menu shortcuts with custom .apple menu (steffen)

2006-09-22 (bug fix)[1562528] NULL terminates variadic calls (fellows,ryazanov)

2006-09-22 (new feature)[TIP 268] [package provide] full patchlevel (kupries)

2006-10-05 (bug fix)[1122671] alignment fixes in ucs-2be encoding routines
(hobbs,staplin)

2006-10-08 (new feature)[TIP 264] New public routine Tk_Interp() (thoyts)

2006-10-16 (bug fix)[1558051] Aqua: CG drawing matches X11 (steffen)

--- Released 8.5a5, October 20, 2006 --- See ChangeLog for details ---

2006-10-30 (new feature)[TIP 48] Addition of themed tk widgets to Tk as Ttk
(themed Tk).  Adds ttk::notebook, ttk::sizegrip, ttk::combobox,
ttk::panedwindow, ttk::progressbar, ttk::menubutton, ttk::button,
ttk::radiobutton, ttk::checkbutton, ttk::treeview, ttk::separator,
ttk::scrollbar, ttk::entry, ttk::frame and ttk::labelframe widgets.  Adds
ttk::style command.

2006-11-02 (enhancement) Improve OS X Carbon Update event handling (steffen)

2006-11-07 (configure change) Unix --enable-xft is enabled by default (kenny)

2006-11-23 (bug fix)[1599877] Fix unicode character underline in menus (hobbs)

2006-11-24 (bug fix)[1487701] Better handling of tcl_interactive on OS X to
control display of console (hobbs, steffen)

2006-11-26 (platform support)[1230558] --enable-64bit on more systems (steffen)

2006-11-30 (bug fix) Fix handling of Escape binding on OS X dialogs (steffen)

2006-12-01 (new feature) Add -transparentcolor wm attribute on Windows (hobbs)

2006-12-01 (new feature)[TIP 300] Added [font actual $font $char] (kenny)

2006-12-04 (new feature)[TIP 286] Added [$menu xposition] subcommand (bron)

2006-12-11 (enhancement) Improved EWMH support for _NET_WM_PID and
_NET_WM_PING (fellows)

2007-01-25 (configure change) ensure CPPFLAGS env var used when set (steffen)

2007-02-19 (configure change) Use SHLIB_SUFFIX=".so" on HP-UX IA64 (was
".sl") (hobbs)

2007-04-10 (platform support) Correctly handle theming on Vista/Aero (english)

2007-04-23 (enhancement) Allow empty value for -selectforeground opt (steffen)

2007-04-23 (platform support) Aqua: remove Tk-internal double buffering that is
wasteful on Aqua; allows direct-to-window CoreGraphics drawing (e.g. adding
support for colors with alpha) (steffen)

2007-04-23 (platform support) Aqua: add all OS theme colors/brushes (patterns)
as system colors (steffen)

2007-04-23 (platform support) Aqua: tk_dialog & bgerror use OS theme (steffen)

2007-04-23 (platform support) Aqua: add 'none' & missing theme cursors (steffen)

2007-04-23 (platform support) Aqua: [tk_getOpenFile -parent] et al use sheet
dialog (steffen)

2007-04-23 (bug fix) Aqua: fix custom MDEF and tearoff menu display (steffen)

2007-04-23 (bug fix)[1620826] Aqua: fix <<MenuSelect>> support (steffen)

2007-04-23 (platform support) Aqua: add support for live window resizing and
asynchronous window dragging; prevent window from becoming inacessible
offscreen or under Dock after dragging; use transparent grow box (steffen)

2007-04-23 (platform support) Aqua: improve event processing during nested
event loops (e.g. modal dialogs, menu tracking, window resizing etc) (steffen)

2007-04-23 (bug fix) Aqua: add support for all possible aqua scrollbar arrow
positions, scrollbar variants and for "jump to here" scrollbar behaviour;
correct scroll view size computation; enforce minimal scrollbar height (steffen)

2007-04-23 (platform support) Aqua: add [wm attributes] -topmost, -fullscreen
and -transparent (fully transparent win via -bg "systemTransparent") (steffen)

2007-04-23 (platform support) Aqua: determine win min/max sizes dynamically;
correct size handling of gridded windows; improve computation of initial
window bounds; correct window size handling on multi-headed systems (steffen)

2007-04-23 (platform support) Aqua: correct composite attribute handling in
[tk::unsupported::MacWindowStyle] and add new attributes; allow changing
window class of already existing windows (steffen)

2007-04-23 (platform support) Aqua: add tcl document extensions and mime type
to Wish.app's Info.plist (steffen)

--- Released 8.5a6, April 25, 2007 --- See ChangeLog for details ---

2007-05-04 (new feature)[TIP 145] Enhanced font handling (thoyts)

2007-05-14 (bug fix)[1712081] restored USE_OLD_IMAGE support (porter)

2007-05-15 (bug fix)[1717830,800149] memory leaks (jenglish)

2007-05-15 (bug fix)[1677608] [grid *configure] crash (porter)

2007-05-31 (platform support) Aqua: improve interaction of Expose events and
idle-time redraws (steffen)

2007-05-31 (bug fix) Aqua: gridded window max-size calculation (steffen)

2007-06-02 (bug fix)[1731734] Aqua: menu cascades outside menubar (steffen)

2007-06-06 (platform support) Aqua: enable MouseWheel events in background
windows (steffen)

2007-06-09 (bug fix)[1724223] Unicode menu entry crash (hobbs)

2007-06-09 (bug fix)[1467997] Blue/red reversal in icons (hobbs,janssen)

2007-06-23 (bug fix) Aqua: nav dialog sheet crash (steffen)

2007-06-29 (platform support) Aqua: remove private internal declarations from
installed tkMacOSXInt.h header (steffen)

2007-06-29 (bug fix) Aqua: scrollbar thumb size calculation (steffen)

2007-07-09 (bug fix) Aqua: app-is-frontmost detection (steffen)

2007-07-09 (bug fix) Aqua: window click activation & titlebar click handling
in presence of grabs or modal windows (steffen)

2007-07-25 (bug fix)[1743786] Aqua: [tk_getOpenFile] result (steffen)

2007-08-01 (bug fix)[1692927] [tk_messageBox -detail] buffer (davies,thoyts)

2007-08-27 (bug fix)[1782105] Aqua: tk_chooseColor result (steffen)

2007-09-06 (platform support) Aqua: drop support for Xcode 1.5 project, add
project for Xcode 3.0 (steffen)

2007-09-11 (bug fix) Animated GIF buffer overrun (max)

2007-09-15 (platform support) SunOS-5.1x link with cc, not ld (steffen)

2007-09-17 (enhancement)[1780286] Aqua: combobox appearance (english)

2007-09-17 (platform support)[1748251] Fix NetBSD link failures (english)

2007-09-20 (bug fix)[1791052] [text] DLine layout crash (khomoutov,fellows)

--- Released 8.5b1, September 26, 2007 --- See ChangeLog for details ---

2007-09-26 (enhancement)[1800742] msg catalog for Hungarian. (reszo)

2007-10-11 (bug fix)[1810818] Aqua: [wm resizeable] (steffen)

2007-10-12 (platform support) Aqua: replace RgnHandles by HIShapeRefs (steffen)
	*** POTENTIAL INCOMPATIBILITY for C code acessing MacDrawable Rgns ***

2007-10-15 (platform support) Mac OS X: 64-bit X11 support (steffen)

2007-10-15 (new feature)[TIP 125][998125] dockable frame support (hobbs)

2007-10-22 (bug fix)[1814778,1780286,1609168,1349586] combobox overhaul(english)

2007-10-22 (platform support) Aqua: TIP 145 and Aqua Theme fonts (steffen)

2007-10-23 (bug fix)[1818441] combobox & reparentable frames (hobbs)

2007-10-24 (bug fix)[1723362] Win: transparent bitmaps (mcdonald,thoyts)

2007-10-25 (bug fix)[1818491] crash in [place] manager (mcdonald)

2007-10-25 (new feature)[TIP 242][1156388] file dialog filter (hobbs)

2007-10-25 (bug fix)[1817596] ttk::notebook (english)

2007-10-26 (bug fix)[1816252] Aqua: [wm transient] (steffen)

Improvements to demo suite to make more use of Tk 8.5 features (fellows,steffen)

--- Released 8.5b2, October 26, 2007 --- See ChangeLog for details ---

2007-10-29 (appearance change) Default look and fonts on X11 (hobbs)
	*** POTENTIAL INCOMPATIBILITY; [::tk::classic::restore] to undo ***

2007-10-30 (bug fix)[1803723] Win: Arabic and Hebrew rendering (fellows)

2007-10-30 (bug fix)[1550528] [tk_chooseDirectory -mustexist true] disables
the "OK" until valid selection (hobbs)

2007-11-03 (new feature) adjustable [console] fonts (thoyts)

2007-11-04 (enhancement) Aqua: "Run Widget Demo" menu item (steffen)

2007-11-09 (bug fix) Aqua: activate event after window expansion (steffen)

2007-11-09 (bug fix)[1824521] Aqua: menubutton crash with -bitmap (steffen)

2007-11-09 (platform support) Aqua: (menu)button pressed/inactive/disabled
look&feel; menubutton size with -image/-bitmap (steffen)

2007-11-09 (bug fix) Aqua: [tk_getOpenFile] (et al.) and help menu crashes on
Mac OS X Leopard (steffen)

2007-11-11 (bug fix)[1824638] Aqua: small max-width text measuring (riefenstahl)

2007-11-14 (bug fix)[1831803] sv.msg catalog for "sv" locale (fellows)

Many significant improvements to the documentation and demos (fellows, hobbs,
steffen, kupries)

--- Released 8.5b3, Novemeber 19, 2007 --- See ChangeLog for details ---

2007-11-25 (bug fix)[1343984] ttk::notebook bugs (english,boudaillier)

2007-11-26 (bug fix)[1822391] [photo put] segfault w/ PPM data (kenny)

2007-11-26 (bug fix)[1822076] [tk_saveFile] and path w/spaces (bauer,kenny)

2007-12-04 (new feature)[1844143] Danish message catalog (berg)

2007-12-11 (bug fix)[1602537] crash in [$text replace] (goth,porter,fellows)

2007-12-12 (bug fix)[1845899] Aqua: [wm transient] (steffen)

2007-12-12 (bug fix)[1809538,1799782,1737288] fixes for the <<Modified>>
virtual event on [text] widgets (hobbs)

2007-12-13 (bug fix) correctly trace menubutton -textvariable for -compound
use (hobbs)

Several documentation and release notes improvements

--- Released 8.5.0, December 18, 2007 --- See ChangeLog for details ---

2007-12-30 (bug fix)[1860802] fixed Dutch message catalog (markus,fellows)

2008-01-06 (bug fix)[1442006,1821939,18862692] MouseWheel for treeview (english)

2008-01-08 (bug fix)[1865898,1679067] button size & state (english)

2008-01-08 (bug fix)[1867122] [labelframe -style] crash (english,rib)

2008-01-27 (bug fix)[1835848] size value returned by [font actual] (english)

2008-01-27 (bug fix)[1878298] [notebook] redraws on tab visibility (english)

2008-01-31 (bug fix)[1881892] messagebox default title (hobbs)

2008-02-01 (bug fix)[CVE-2008-0553] buffer overflow in GIF format (max)

--- Released 8.5.1, February 5, 2008 --- See ChangeLog for details ---

2008-02-27 (bug fix)[1863346] Aqua: memleak in QD drawing (steffen)

2008-02-29 (enhancement) Knight's tour demo (thoyts)

2008-03-12 (bug fix)[1090382] crash when GetFont() fails (jenglish)

2008-03-13 (enhancement) support space in INSTALL_ROOT or $builddir (steffen)

2008-03-21 (bug fix)[1863007,1920030] Export Ttk stubs table (english)

2008-03-26 (bug fix)[1922466] crash  in [. configure -cursor] (gavilán)

2008-03-27 (platform support)[1921166] Solaris 64bit build fixes (steffen)

2008-03-27 (bug fix) restored [::safe::loadTk] (hobbs)

--- Released 8.5.2, March 28, 2008 --- See ChangeLog for details ---

2008-04-01 (interface)[1819422] tkStubsPtr no longer in libtk (porter)
	*** POTENTIAL INCOMPATIBILITY ***

2008-04-02 (interface)[1819422] libtkstub symbols MODULE_SCOPE (steffen)

2008-04-07 (bug fix)[1937135] Tk_ParseArgv() double free crash (hobbs)

2008-04-07 (bug fix)[1936238] wish -h mem explosion (bachmann,kenny)

2008-04-08 (new feature) Win: visual-styles API element engine (thoyts)

2008-04-09 (enhancement) real LZW compression in GIF writer (nijtmans)

2008-04-14 (bug fix)[1941740] [tk_chooseColor -title] (thoyts)

2008-04-16 (interface)[1938497] make stubs tables 'static const' (steffen)

2008-04-17 (bug fix)[1327482] canvas item <Enter> events (wangnick)

2008-05-23 (bug fix)[1967576] ttk::label height or width 0 panic (lawlor)

2008-06-10 (enhancement)[1986818] Use Xutf8LookupString when possible (english)

2008-06-12 (bug fix)[1991932] global grab segfault (steffen)

2008-06-12 (platform support) Solaris/amd64 gcc 64bit support (steffen)

2008-06-13 (new feature)[TIP 285] [tkwait] and [update] are now
[interp cancel]able (mistachkin)

2008-06-18 (bug fix) Aqua: missing focus on first map (steffen)

--- Released 8.6a1, June 25, 2008 --- See ChangeLog for details ---

2008-07-04 (bug fix)[2009213] crash in [ttk::scale] (polo,english)

2008-07-24 (bug fix)[2021443] consistent "wrong # args" messages (nijtmans)

2008-07-26 (bug fix)[2026405] portability of [winfo id] (uchida,thoyts)

2008-07-31 (bug fix) export Tk_PkgInitStubsCheck; fixes Tk embed on Windows

2008-08-01 (bug fix)[2009788,2028703] unmapped toplevel crashes (thoyts)

2008-08-05 (bug fix)[2010422] Tk header files revised to accommodate
incompatible changes in recent X.org releases of X11 headers. (jenglish)

2008-08-19 (bug fix) revised number format in -[xy]scrollcommand callbacks
and [xy]view methods (jenglish)
        *** POTENTIAL INCOMPATIBILITY ***

2008-08-19 (enhancement) removed obsolete XID management code (staplin)

Test suite modernization by Ania Pawelczyk.

--- Released 8.6a2, August 25, 2008 --- See ChangeLog for details ---

2008-08-25 (bug fix)[1936220] fix [tk_getOpenFile -multiple 1] on unix (helfter)

2008-08-25 (bug fix)[1023955] default menu cursor: no more Motif (helfter)

2008-08-28 (bug fix) correct TK_LIBS value to include Xft (porter)

2008-09-03 (support) Dropped support for pre-ANSI compilers. (porter)

2008-10-01 (new feature)[TIP 236] [$canvas moveto] (mckay,fellows)

2008-10-05 (bug fix)[2112563] format double values explicitly in double
format, avoiding sensitivity to locale setting. (fellows)
        *** POTENTIAL INCOMPATIBILITY ***

--- Released 8.6a3, October 10, 2008 --- See ChangeLog for details ---

2008-10-17 (enhancement) keyboard bindings for ttk::scale (thoyts)

2008-10-18 (bug fix)[1825353] Russian Windows tiny fonts problem (thoyts)

2008-10-18 (new feature)[TIP 321] [tk busy] (decoster,fellows)

2008-10-28 (bug fix)[1534835,2054562] use of more correct cursors (english)

2008-11-01 (new feature) New [ttk::spinbox] widget (thoyts)

2008-11-01 (new feature)[TIP 97] [$canvas imove] [$canvas rchars] (fellows)

2008-11-09 (bug fix)[2207435] [ttk::entry .t -textvar ::noexist::x] (english)

2008-11-11 (bug fix)[2312027] Tk_Create*ImageType() thread safety (nijtmans)

2008-11-11 (bug fix)[2264732] crash using nondefault visual (english)

2008-11-12 (bug fix)[1777362] permit [text] names containing "-" (thoyts)

2008-11-14 (bug fix)[2239034] limit [wm manage] to Frames (thoyts)

2008-11-22 (new feature)[TIP 119] -angle option for canvas text items (fellows)

2008-11-22 (bug fix)[1939129,1991930] combobox behind other windows (thoyts)

2008-11-22 (new feature) Demo ctext.tcl now demos angled text (fellows)

2008-11-23 (bug fix)[1389270] made [event generate <Focus*>] work (thoyts)

2008-11-28 (bug fix)[1813597,2218964] eliminate unnecessary units conversion
in screen distances, reducing precision loss (ferrieux)

2008-12-03 (enhancement) new "hover" state for proper Vista visuals (thoyts)

2008-12-05 (bug fix)[2107938] no negative font size in PS (fellows)

2008-12-05 (enhancement) new "vista" theme (thoyts)

2008-12-06 (new feature)[TIP 197] [$text -insertunfocussed] (edwards,fellows)

2008-12-06 (new feature)[TIP 337] handle non-error bg exceptions (porter)

2008-12-10 (new feature)[TIP 324] [tk fontchooser](thoyts,vetter,robert,steffen)

2008-12-12 (new feature) Demo fontchoose.tcl demos [tk fontchooser] (thoyts)

2008-12-18 (enhancement)[24442309] Updated German messages (haertel)

--- Released 8.6b1, December 19, 2008 --- See ChangeLog for details ---

2008-12-27 (bug fix)[2381555] horiz. scroll [$treeview identify] (english)

2008-12-28 (new feature)[TIP 244] PNG photo format support (fellows)

2008-12-28 (new feature)[TIP 171] <MouseWheel> event handling (fellows)
	*** POTENTIAL INCOMPATIBILITY ***

2008-12-31 (bug fix)[2003310] radio|check button indicator color (english)

2009-01-06 (bug fix)[2484771] messagebox: system to task modal (ferrieux,thoyts,mjanssen)

2009-01-06 (enhancement)[1539990] optimize photo building (jepler)

2009-01-07 (bug fix)[2473120] chooseDir syntax error (bron)

2009-01-07 (bug fix)[1847002] Win: prevent grab bypass (thoyts)

2009-01-11 (bug fix)[2496162] crash calling Tk_DeleteOptionTable() (english)

2009-01-11 (bug fix) crash on XCreateIC failure (staplin)

2009-01-14 (bug fix)[2507326] Restore aMSN compat (nijtmans)

2009-01-19 (new feature) CONFIG_INSTALL_DIR - where tkConfig.sh goes (cassoff)

2009-01-19 (platform support) better tools for BSD ports (cassoff)

2009-02-08 (bug fix)[2431428] panic computing layout on active widget (english)

2009-02-17 (platform support) MSVC and _WIN64 (hobbs)

2009-02-21 (bug fix)[2546087] [console] display of true UTF-8 \0 (thoyts)

2009-02-23 (bug fix)[1329198,456299,2507419] menu image display (mcdonald)

2009-02-23 (bug fix)[2513104] fix cursor hotspots (mcdonald)

2009-02-23 (bug fix)[2542828] Win: standard question_arrow cursor (danckaert)

2009-02-27 (bug fix)[2645457] crash in Tk_MakeWindowExist() (thoyts)

2009-03-09 (bug fix)[2548661] crash in GetFontFamilyName (riefenstahl)

2009-03-25 (bug fix)[2178820] stop zero-size allocs in ttk (fellows)

2009-03-25 (bug fix)[1871101] blurry large fonts on Vista (garvey,fellows)

2009-04-03 (bug fix)[1789819] stop panic on unexpected wm stack order (english)

2009-04-10 (bug fix)[2116837] std virtual events with Caps Lock (fellows)

2009-04-10 (platform) sse Darwin SUSv3 extensions if available (steffen)

2009-04-10 (bug fix) Motif checkbutton on X11 only (steffen)

2009-04-10 (bug fix) remove TkAqua Quit menu item on [console] (steffen)

2009-04-10 (bug fix) crash deleting char range from [text] (steffen)

2009-04-23 (bug fix)[2779910] updated Win chooseDir (hobbs)

2009-04-24 (bug fix) prevent delete of selected folder in Win dialog (hobbs)

2009-04-30 (bug fix)[2080533] panedwindow sash draw crash (fellows)

2009-04-30 (bug fix)[2504402] iconphoto on non-32-bit displays (mcdonald,thoyts)

2009-05-01 (bug fix)[2777019] anchor for text rotation (gavilán,fellows)

2009-05-03 (bug fix)[2785744] broken flag twiddling (baker,fellows)

2009-05-13 (bug fix)[2791352] XLFD parsing error (thoyts)

2009-05-14 (new feature) Vista theme support (thoyts)

2009-05-14 (bug fix)[1923684] confused checkbutton state (thoyts)

2009-05-17 (new feature)[1470246] notebook tab orientation control (english)

2009-05-21 (bug fix)[2794778] Win menu keyboard traversal (thoyts)

2009-06-02 (bug fix)[2799589] crash on delayed window activation (thoyts)

2009-06-23 (bug fix)[220935] canvas dash update problem (nijtmans)

2009-06-23 (platform) new subdir 'carbon' preserved for OSX 10.4-
use --enable-aqua=carbon option to unix/configure to enable (steffen)

2009-06-29 (new feature) source in `macosx` now built on Cocoa (steffen)
	*** POTENTIAL INCOMPATIBILITY ***

2009-06-30 (platform support) clang static analyzer macros (steffen)

2009-07-15 (bug fix)[2821962] photo image copy/paste (rib,fellows)

2009-07-21 (bug fix)[2356057] rotated underlined text (fellows)

2009-07-22 (bug fix)[2496114] focus in dead window crash (griffin,fellows)

2009-07-23 (bug fix)[2441988] report errors in selection handlers (fellows)
	*** POTENTIAL INCOMPATIBILITY ***

2009-08-01 (bug fix)[2830420] X iconphoto for big endian (misch,fellows)

2009-08-04 (bug fix) [text] word-wrap of non-breaking space (fellows)

2009-08-14 (bug fix) copy from unmapped toplevel crash (alaoui,steffen)

2009-08-19 (bug fix)[2475855] prevent grid & pack on same master (spjuth)

2009-08-24 (bug fix)[2821084] Cocoa: let WM_DELETE_WINDOW handler stop window
deletion (walzer,steffen)

2009-08-24 (bug fix) tk::MessageBox bindings for ttk::buttons (steiner,fellows)

2009-08-25 (bug fix)[1909931] [send] update for Fedora 8 (fellows)

2009-09-10 (bug fix) font allocation crash (berezhnoy,fellows)

2009-09-14 (bug fix)[873608] win tearoff menu, no submenu arrows (traum,hobbs)

2009-09-14 (bug fix)[873613] win tearoff menu repeat select (traum,hobbs)

2009-09-25 (bug fix) grayscale from images (vetter,fellows)

2009-10-07 (bug fix)[2088597] min scrollbar slider size (danckaert,fellows)

2009-10-07 (bug fix)[2787164] combobox/menubutton arrow size (thoyts)

2009-10-08 (bug fix)[2870648] file dialog cursor (danckaert,fellows)

2009-10-10 (feature)[1961455] underline, overstrike Xft fonts (caffin,fellows)

2009-10-20 (enhancement) Updates to Polish messages (pawlak)

2009-10-22 (bug fix)[2168768] file dialog -typevariable scope (danckaert)

2009-10-22 (bug fix)[1469210] [text] modified error (danckaert)

2009-10-22 (bug fix)[2883712] 64-bit Aqua progress bar (haffner)

2009-10-24 (bug fix)[1530276] X checkbutton -selectcolor (danckaert)

2009-10-25 (bug fix)[1854913] [.t delete] before -startindex (danckaert)

2009-10-25 (bug fix)[2809525] prevent X crash on overlong color name (goth)

2009-10-29 (bug fix)[1825353] Russian Windows tiny fonts problem (thoyts)

2009-11-01 (new feature) Ttk: [$w identify] now an ensemble (jenglish)

2009-11-19 (bug fix)[2899685] fix [imove] redraw logic (schekin,ferrieux)

2009-11-22 (bug fix)[2899949] crash on widget destroy (meier,thoyts)

2009-11-23 (bug fix)[2902573] Update Safe Tk to new Safe Base (kurpies)

2009-11-24 (bug fix)[2902814] fix [wm iconphoto] on LP64 systems (fellows)

2009-12-08 (bug fix)[2864685] Compiz menu item animation (gavilán,thoyts)

2009-12-11 (bug fix)[2912473] accept :: in DISPLAY name (fellows)

2009-12-15 (bug fix)[2492179] Tcl_ObjType "option" no longer registered (porter)
	*** POTENTIAL INCOMPATIBILITY for Tcl_GetObjType("option") ***

2009-12-20 (bug fix)[2917663] [send] accept SI:* on auth list (fellows)

2009-12-22 (bug fix)[2912356] [ttk::sizegrip] accommodate Compiz (english)

2009-12-25 (bug fix)[2977688,2546779] tab selection focus (english)

2009-12-27 (bug fix)[2879927] Win: cascade menu highlight (pawlak,thoyts)

2010-01-01 (bug fix)[1924761] stop [event generate] / XIM conflict (fellows)

2010-01-03 (bug fix)[2848897] ODS_NOACCEL flag support (kovalenko,thoyts)

2010-01-04 (bug fix)[2811266] <Return> binding in [tk_dialog] (thoyts)

2010-01-04 (bug fix)[2727476] font dialog appearance (thoyts)

2010-01-05 (bug fix)[220950] [$menu delete] bounds check (fellows)

2010-01-05 [2898255] unlimited multi-file select (pawlak,fellows,thoyts)

2010-01-06 (bug fix)[1163496] X: [wm transient] fix (bateman,fellows)

2010-01-09 (new feature)[TIP 360] Modernize X11 Menus (thoyts)

2010-01-18 (bug fix)[2932808] canvas update on state change (mcdonald,nijtmans)

2010-01-19 (new feature)[TIP 359] Extended Window Manager Hint Support (thoyts)

2010-01-19 (bug fix)[2931374] overflow in complex tag search (schmitz)

2010-02-17 (bug fix)[2952745] crash in menu deletion (english)

2010-02-20 (performance) treeview stop quadratic common case (english)

2010-03-02 (enhancement) -fvisibility-hidden build support (nijtmans)

2010-03-06 (bug fix)[2949774] cascade menu unpost (thoyts)

2010-03-11 (bug fix)[2968379] crash in peer text dump (fellows)

2010-03-17 (bug fix)[2971663] Cocoa entry <Up>, <Down> (goddard,fellows)

2010-03-28 (new feature) [$treeview tag names|add|remove] (english)

2010-04-09 (new feature)[2983824] [$image write -file] use extension of file
name to select image format (fellows)

2010-04-19 [2898255] unlimited multi-file select (pawlak,fellows,thoyts)

2010-05-31 (bug fix)[3006842] crash on empty bind scripts (english)

2010-06-15 (bug fix)[2585265] text <Delete>,<Backspace> note selection (fellows)

2010-06-15 (new package)[3016598] Tk now provides "tile 0.8.6" (english)

2010-07-19 (new feature) [$photo data -format GIF] (fellows)

2010-08-03 (bug fix) entry validation compat with Itcl scope (hobbs)

2010-08-11 (platform) Drop pre-aix 4.2 support, ldAix (hobbs)

2010-08-21 (patch)[3034251] genStubs steal features of ttkGenStubs (nijtmans)

2010-08-26 (bug fix)[1230554] configure, OSF-1 problems, windows manifest issues (hobbs)

2010-08-31 fixed manifest handling on windows (hobbs, kupries)

2010-09-02 (bug fix)[3057573] specify combobox text fg color (english)

2010-09-05 (enhancement)[3046742,3046750] Improved error dialog UI (fellows)

2010-09-08 (bug fix)[2829363] [$tv see] open item -> sched display (english)

2010-09-13 (platform) limit support to Win2000+ (nijtmans)

2010-10-01 (bug fix)[3078902] no hang operating on zero-size subimages (fellows)

2010-10-05 (bug fix)[3080953] corrupt multibyte char in %A subst (nijtmans)

2010-10-11 (bug fix)[3085489] crash in [tag add/remove] (english)

2010-10-11 (enhancement)[491789] Unicode command line support on Win (nijtmans)

2010-11-03 windows build with -UNICODE (nijtmans)

2010-11-05 Message catalogs reworked to use unicode copyright char (nijtmans)

2010-11-06 Message catalogs resorted, updates to NL (nijtmans)

2010-11-16 (platform) VS 2005 SP1 MSVC compiler (nijtmans)

2010-11-24 (bug fix)[3071836] crash in tk_getSaveFile (twylite)

2010-12-03 (enhancement)[3116490] mingw x-compile improvements (nijtmans)

2010-12-12 (platform) OpenBSD build improvements (cassoff)

2010-12-17 (platform) Revisions to support rpm 4.4.2 (cassoff)

2011-01-06 (bug fix)[2857300] Cocoa: correct text width rounding (walzer)

2011-01-06 (bug fix)[3086887] Cocoa: textured bg windows (walzer)

2011-01-13 (bug fix)[3154705] tk_messageBox close button disabled (skylera)

2011-01-22 (enhancement) add [ttk::entry validate] (schelte,english)

2011-01-24 (bug fix)[2907388] OSX: composite character entry crash (berg,walzer)

2011-03-02 (new doc) tk_mac.n: OS X specific functions (walzer)

2011-03-03 (bug fix)[3175610] incomplete line item refresh (ferrieux)

2011-03-10 (bug fix)[3205260] crash in [wm manage] (boudaillier, thoyts)

2011-03-16 (bug fix)[3181181] tearoff submenu fix (menez, thoyts)

2011-03-19 (bug fix)[3205464] [wm forget] loses window (boudaillier,thoyts)

2011-03-19 (bug fix)[3223850] ttk button state disabled during click (thoyts)

2011-03-22 (bug fix)[3000002] ttk scrollbar size Appearance (garvey,thoyts)

2011-03-24 (bug fix)[3239768] Win menu font support (wehle)

2011-03-28 (bug fix)[3129527] stop buffer overflows (dirtyepic,nijtmans)

2011-04-04 (feature change)[2997657] No -container for [labelframe] (spjuth)

2011-04-04 (bug fix)[723765] [grid remove] lost -in value (saye,spjuth)

2011-04-22 (bug fix)[3291543] mem corrupt when [$canvas dchars] removes all
coords of a polygon (rogers,spjuth)

2011-04-29 (platform support) [wm forget|manage] on OS X (walzer)

2011-06-06 (bug fix)[2546087] [console] treatment of '\0' (porter)

2011-06-07 (bug fix)[2358545] Restore "08" in spinbox configured with -from
and -to (porter)

2011-06-10 (bug fix)[3315731] fix [$entry -invcmd] (porter)

2011-06-17 (bug fix)[3062331] crash in unset traces (macdonald,porter)

2011-08-03 (bug fix)[2891541] fix grab behaviour for main window (thoyts)

--- Released 8.6b2, August 8, 2011 --- See ChangeLog for details ---

2011-09-22 (bug fix)[3404541] -takefocus option (dzach,english)

2011-10-24 (new feature)[TIP 382] -confirmoverwrite on save dialog (porter)

2011-10-25 (bug fix)[3410609] AltGr keysyms on Swiss keyboard (tasser,kenny)

2011-11-17 (bug fix)[3437816] return code of [canvas lower] (hirner,ferrieux)

2011-12-22 (bug fix)[3235256] correct menu failure on Windows (mcdonald)

2012-01-19 (bug fix)[3021557] cursor freeze in elided text (vogel)

2012-01-22 (bug fix)[3476698] hang in [text mark prev/next] (vogel)

2012-01-25 (bug fix)[3475627] Stop text-31.11 failure (vogel)

2012-01-25 (bug fix)[1630271] hang/crash on mark before -startline (vogel)

2012-01-26 (bug fix)[1754043,2321450] -blockcursor appearance (vogel)

2012-01-27 (bug fix)[3480471] crash in [tk_getOpenFile] (nijtmans)

2012-01-29 (bug fix)[3480634] PNG image in menus (nijtmans)

2012-01-30 (bug fix)[2925561] disabled combobox don't take focus (english)

2012-02-10 (bug fix) win dialog avoid shimmer that confuses Python (fellows)

2012-02-15 (bug fix)[3486474] Correct color scaling (goth,nijtmans)

2012-02-28 (bug fix)[1630262,1615425] [text] crash tags & -*line (vogel)

2012-03-07 (bug fix)[3497848] consistent pixel rounding (fassel,fellows)

2012-03-18 (enhancement)[3503317] XParseColor speedup (nijtmans)

2012-04-07 (bug fix)[3176239] control-Mousewheel crash (couch,nijtmans)

2012-04-22 (bug fix)[3520202] <MouseWheel> %k,%K,%N for Python (deily,fellows)

2012-05-02 (bug fix)[533519] multiscreen window placement (nijtmans)

2012-05-04 (bug fix)[2768586] multiscreen menu posting (nijtmans)

2012-05-28 (bug fix)[1630254] text peer update on -startline reset (baker,vogel)

2012-06-11 (bug fix)[3294450] ttk text element clipping (oehlmann,fellows)

2012-07-02 (bug fix) Make sure all index tables are static (kirkham,english)

2012-07-23 (bug fix)[3546073] DisplayString() -> DefaultDisplay() (english)

2012-08-11 (bug fix)[3554273] text elide and tags (vogel)

2012-08-15 (enhancement)[3555324] Win:Ctrl-A now means Select-All (nijtmans)
	*** POTENTIAL INCOMPATIBILITY ***

2012-08-22 (new feature)[TIP 403] Use Web color definitions (nijtmans)
	*** POTENTIAL INCOMPATIBILITY ***

2012-08-23 (enhancement)[3555644] better use of virtual events (nijtmans)
	*** POTENTIAL INCOMPATIBILITY ***

2012-08-24 (bug fix)[3558535] file dialog filtering (fellows)

2012-08-25 (bug fix)[3554026,3561016] crash with tearoff menus (gavilán)

2012-09-11 (bug fix)[3566594] stop clip region leaks (fellows)

2012-09-15 (bug fix)[3567778] stop hang in wrapped label (porter)

2012-09-17 (bug fix)[3567786] stop segfault in [wm forget] (porter)

Many revisions to better support a Cygwin environment (nijtmans)

--- Released 8.6b3, September 18, 2012 --- See ChangeLog for details ---

2012-10-02 (bug fix)[3572016] menu enable after modal dialog (berg,walzer)

2012-10-08 Remove Carbon support

2012-10-24 (bug fix)[3574893] crash in [wm forget] (porter)

2012-11-07 (bug fix)[3574708] crash in focus handling (fellows)

2012-11-14 (bug fix)[3500545] fix [tk_getOpenFile -multiple] (bruederlin)

2012-12-04 (bug fix)[3588824] Support weird image names in [text] (vogel)

2012-12-06 (bug fix)[3592736] stop pink greys from buggy mingw builds (fellows)

--- Released 8.6.0, December 20, 2012 --- See ChangeLog for details ---

2013-01-04 (bug fix) Tk_InitStubs("8.6") rejected in 8.60 interp (nijtmans)

2013-01-10 (bug fix)[3600251] Mac <Control-v> binding (kjnash,nijtmans)

2013-01-10 (bug fix)[3600260] <<SelectNextPara>> binding (kjnash,nijtmans)

2013-01-13 (bug fix)[3600290] restore $tk_strictMotif respect (kjnash,nijtmans)

2013-01-22 (bug fix)[3601782] Tcl_InitStubs failure message (nijtmans)

2013-01-31 (bug fix)[3599928] use XKeycodeToKeysym on old systems (cassoff)

2013-02-04 (bug fix)[3603077] treeview update on tag add/remove (english)

2013-02-28 (bug fix)[3599312] First Alt key event is lost (mcdonald)

2013-03-11 (bug fix)[3607326] Crash [listbox .l -listvariable $array] (porter)

2013-03-13 (enhancement) better build support for Debian arch (shadura)

2013-03-27 (bug fix)[3608074] button, listbox, menu <<Invoke>> (nijtmans)

2013-04-01 (bug fix)[3607830] Xkb runtime checks (griffin)

2013-05-19 (platform support) FreeBSD updates (cerutti)

2013-06-05 (bug fix)[3613759] [ttk::entry .e; .e xview end] (nijtmans)

2013-06-05 (bug fix)[2100430] [ttk::entry .e; .e xview insert] (nijtmans)

2013-06-28 (bug fix)[2501278] reverse ttk::scale key bindings {mcdonald)

2013-07-02 (bug fix)[32afa6] corrected dirent64 check (griffin)

2013-08-14 (bug fix)[069c9e] "option" value refcount crash (tim,nijtmans)

2013-08-15 (bug fix)[c597acd] [$pb step] work with traces (english)

2013-08-25 (bug fix)[3016181] Cocoa: [destroy $scrollbar] => crash (goddard)

--- Released 8.6.1, September 19, 2013 --- https://core.tcl-lang.org/tk/ for details

2013-10-27 (bug fix) OSX drawing lags (deily,steffen,walzer)

2013-10-28 (bug fix)[3603436] png wrong component indices (nijtmans)

2013-10-31 (bug fix) C++ friendly stubs struct declarations (nijtmans)

2013-10-31 (bug fix)[c0cc9fd] PNG parser accept uppercase -format (nijtmans)

2013-10-31 (bug fix) double free of a TkFont (nijtmans)

2013-11-03 (bug fix)[1632447] support PPM maxval up to 65535 (fellows)

2013-11-05 (bug fix)[426679e] OpenBSD man page rendering (nijtmans)

2013-11-11 (bug fix)[f214b8a] multi-interp font teardown double free (porter)

2013-11-11 (bug fix)[0aa5e85] option file \n syntax support (nijtmans)

2013-11-20 (platforms) Support for Windows 8.1 (nijtmans)

2014-01-23 (bug fix)[3606644] X: correct fontconfig dependence (venable)

2014-01-23 (bug fix) FreeBSD build fixes (cerutti)

2014-02-06 (bug fix)[3279221] [menu] event race (danckaert,kupries)

2014-02-07 (bug fix)[6867cc1] creative writing in [tk fontchooser] (nijtmans)

2014-02-11 (bug fix)[52ca3e7] XkbOpenDisplay macro correction (nijtmans)

2014-03-16 (bug fix) Xcode 5.1 update; Retina displays (walzer)

2014-03-20 (bug fix)[2f7cbd0] FreeBSD 10.0 build failure (nijtmans)

2014-04-01 (bug fix)[5bcb502] @TK_LIBS@ in pkgconfig (badshah400,nijtmans)

2014-05-27 (bug fix)[a80f5d7] autoscroll initiation (crogers,english)

2014-07-07 (bug fix) OSX alpha channel rendering (culler,walzer)

2014-07-08 (workaround)[4955f5d] Ocaml trouble with tailcall splice (nijtmans)

2014-07-24 (bug fix) OSX [text] image display & scrolling (culler,walzer)

2014-08-01 (bug fix) OSX font config crash (rob@bitkeeper)

--- Released 8.6.2, August 27, 2014 --- https://core.tcl-lang.org/tk/ for details

2014-08-27 (bug) Cocoa: Crash after [$button destroy] (walzer)

2014-09-23 (bug) Cocoa: button and scroll display fixes (walzer)

2014-09-24 (bug) Cocoa: improved drawing performance (walzer)

2014-10-11 (bug)[9e487e] Phony button clicks from browsers to plugin (nijtmans)

2014-10-11 (bug)[810c43] [text] elide changes advance epoch (vogel)

2014-10-14 (bug)[fb35eb] fix PNG transparency appearance (walton,culler)

2014-10-18 (feature)[TIP 432] Win: updated file dialogs (nadkarni)

2014-10-26 Support for Windows 10 (nijtmans)

2014-10-28 (bug) OSX: Improved ttk notebook tab metrics for Yosemite (walzer)

2014-10-30 (bug)[3417012] [scale -digits $bigValue] segfault (vogel)

2014-11-07 (bug)[3529885] [scale] handling of negative resolution (vogel)

--- Released 8.6.3, November 12, 2014 --- https://core.tcl-lang.org/tk/ for details

2014-11-14 (bug)[d43a10] shimmer-related crash in [tk_getOpenFile] (nadkarni)

2014-11-23 (bug)[1c0d6e] Win build trouble with SIGDN (keene)

2014-12-03 (bug)[4a0451] [tk_getOpenFile] result (nadkarni)

2014-12-13 fix header files installation on OS X (houben)

2015-01-02 (bug) Stop bit loss in [winfo id] on 64-bit Cocoa (porter)

2015-02-06 (bug) several fixes to elided context in [text] (vogel)

2015-02-06 (new feature)[TIP 433] %M binding substitution (mistachkin)
        *** POTENTIAL INCOMPATIBILITY ***

2015-02-22 (bug)[ab6dab] corrupt dashed lines in postscript (porter)

Tk Cocoa 2.0: App Store enabled (walzer,culler,desmera,owen,nyberg,reincke)
        *** POTENTIAL INCOMPATIBILITY ***

--- Released 8.6.4, March 12, 2015 --- https://core.tcl-lang.org/tk/ for details

2015-03-10 (bug) Cocoa: premature image free crash (walzer)

2015-03-15 (bug) Cocoa: wish launches in front. [focus -force] works (culler)

2015-04-09 (bug)[e4ed00] [$text index "1.0 display wordstart"] crash (vogel)

2015-04-09 (bug)[562118] Unicode support of "wordstart" modifier (vogel)

2015-05-05 (bug)[06c3fc] PNG alpha error corrupted output file (gauthier,porter)

2015-05-20 (bug)[dece63] various mem corruptions in images (mic42,porter)

2015-05-24 (bug)[53f8fc] panedwindow geometry management (vogel)

2015-05-26 (bug)[1641721] tk_getOpenFile symlink display doubled (nijtmans)

2015-06-01 (bug)[d7bad5][2368195][3592454][1714535][1292219][3592454]
                panedwindow fixes (vogel)

2015-06-25 (bug)[805cff] Tk_ConfigureWidget() segfault (aspect,nijtmans)

2015-07-13 (bug)[3f179a] Text widget crash with elided text (vogel)

2015-07-16 (bug)[2886436] Stop [$text delete] acting before start index (vogel)

2015-07-28 (bug)[1236306] TraverseToMenu error bound to toplevel destroy (vogel)

2015-08-20 (bug)[00189c] MSVC 14: semi-static UCRT support (dower,nijtmans)

2015-09-13 (bug)[cc0ba3] PNG read buffer overflow (maxjarek,porter)

2015-09-29 (bug)[1501749] Crash embedded window delete bound to <Map> (vogel)

2015-10-04 (license) Replace icons that lacked clear free license (cowals)

2015-10-06 (bug)[46c83f] Win: tk_getOpenFile -initialdir (koend,nadkarni)

2015-10-08 (new feature)[TIP 437] New panedwindow options (vogel)

2015-10-09 (bug)[1669632] [text] autoseparator placement (nash,vogel)

2015-10-09 (bug)[2262711] [text] RE search Unicode+elided (kaitzschu,vogel)

2015-10-09 (bug)[1815161] [$text count -ypixels] needs management (vogel)

2015-10-22 (bug)[1520118] Document spinbox validate expectations (vogel)

2015-10-22 (bug)[1414025] $entry insertion cursor visibility (vogel)

2015-10-26 (bug) PNG rendering on El Capitan (meier,walzer)

2015-11-08 (bug)[2160206] menubutton panic (vogel)

2015-11-08 (bug)[220854] Display trailing TAB in entry (vogel)

2015-11-08 (bug)[542199] double click on lone char in entry (vogel)

2015-11-08 (bug)[297442d] strict motif binding on <Control-underscore> (vogel)

2015-11-08 (bug)[3601604] $listbox -takefocus (vogel)

2015-11-09 (bug)[5ee8af] X, Win: 64-bit enable embedded windows (vogel)

2015-11-29 (bug)[1997299] [text] tag borderwidth leak (vogel)

2015-12-12 (bug)[1739605] [text see] misbehavior (danckaert)

2015-12-13 (bug)[ff8a1e] Never-mapped [text] performance (danckaert)

2015-12-19 (bug)[1700065] Report errors from -textvariable write trace (vogel)

2015-12-19 (bug)[793909] -textvariable handle undefined namespace (vogel)

2015-12-26 (bug)[2f78c7] crash with [text] and [tablelist] (vogel)

2016-01-06 (bug)[1288433,3102228] <<ListboxSelect>> misfires (vogel)

2016-01-08 (bug)[1510538] initial scrollbar width (vogel,nijtmans)

2016-01-08 (bug)[1305128] event not received by scrollbar (vogel,nijtmans)

2016-01-09 (bug)[1927212] Mousewheel/scrollbar bindings (vogel)

2016-01-11 (bug)[63c354] Cocoa message boxes (culler)

2016-01-12 (bug)[2049429] get more $text options from database (vogel)

2016-01-22 (TIP 441) New option [listbox ... -justify] (vogel)

2016-01-25 (bug) OBOE in ttk::notebook options parsing (bromley,english)

2016-02-08 (enhance) [option readile] expects utf-8 file (oehlmann,nijtmans)

2016-02-08 (bug) crash in [$text delete] (griffin,vogel)

Tk Cocoa 2.0: More drawing internals refinements (culler,walzer)

--- Released 8.6.5, February 29, 2016 --- https://core.tcl-lang.org/tk/ for details

2016-03-07 (bug)[3137232] spinbox teardown hygiene (vogel)

2016-03-07 (bug)[2981253] spinbox rapid button action (vogel)

2016-03-07 (bug)[2262543] scale initialization callbacks (vogel)

2016-03-07 (bug)[e9112e] incomplete [wm forget] (vogel)

2016-03-11 (bug)[d95e5d] <Map> from hidden panes (vogel)

2016-03-20 (TIP 443) More configuration options for text tags (vogel)

2016-03-20 (bug)[487861] menu: cascade/accelerator appearance (vogel)

2016-03-27 (bug)[1192095] active index from toplevel menus (vogel)

2016-03-27 (bug)[18c08d] revised final newline behavior in [text] (vogel)
        *** POTENTIAL INCOMPATIBILITY ***

2016-04-29 (bug)[fd3a4d] <<Modified>> delivery to text peers (vogel)

2016-05-03 (bug)[b36218,011706] event reentrancy / widget destruction (vogel)

2016-05-12 (bug)[64261b] mouse events after double click (nadmarki,nijtmans)

2016-05-18 (bug)[545f10] Xft color font speed (bonfield,davies,girffin,vogel)

2016-05-25 (bug)[109865] event reentrancy / widget destruction (vogel)

2016-05-30 (TIP 446)[1273358] [$text edit (canundo|canredo)] (vogel)

2016-05-30 (bug)[79549a] crash in mouse pointer warping (vogel)

2016-06-22 (bug)[787adc] Modernize Tk_Init() (porter)

2016-07-06 (bug) Aqua: excess lable padding (lanam,walzer)

2016-07-08 (bug) Aqua: bitmap distortion (culler,walzer)

2016-07-15 (bug) Aqua/Retina: fix alpha rendering of images (culler,walzer)

2016-07-17 (bug)[c84f66] Aqua: crash: overflow in geometry calc (culler,walzer)

2016-07-21 (bug)[450bb0] Aqua: memory corruption from [tk busy] (porter)

--- Released 8.6.6, July 27, 2016 --- https://core.tcl-lang.org/tk/ for details

2016-08-23 (bug)[a2abc4] Wrong warp cursor position on 2nd display (vogel)

2016-08-29 (bug)[fa3229] menu-38.1 (calvo,vogel)

2016-08-29 (bug)[2cf3d6] button-5.24 (vogel)

2016-09-04 (bug)[1534455,2945130] Key release events get _L vs _R right. (vogel)

2016-09-10 (bug)[8c4216] listbox-4.1 (vogel)

2016-09-10 (bug)[eb2681] listbox-13.1 (vogel)

2016-09-21 (bug)[3126428] ttk::button react to image change (thoyts)

2016-10-09 (bug)[1082213] wrapped text don't start lines with whitespace (vogel)

2016-10-12 (bug)[3217462] tri-state button on non-native theme (vogel)

2016-10-30 (bug)[3588460] Fix file dialog -typevariable (vogel)

2016-11-01 (bug)[e36963] event generate .e <diaeresis> (matthias,vogel)

2016-11-05 (bug)[6aea69] grid-23 (danckaert,vogel)

2016-11-18 (bug)[f60c54] combobox-3 (panza,vogel)

2017-01-03 (bug)[f32502] crash drawing many dashed objects (reithofer,werner)

2017-01-05 (bug)[dac92f] text-2.[89] (vogel)

2017-01-07 (bug)[3df559] OSX: Negative bbox width (vogel)

2017-01-07 (bug)[28a453] OSX: text widget index OBOE (vogel)

2017-01-07 (bug)[c12af7] OSX: text-21.1 (vogel)

2017-01-08 (bug)[7a838c] X11 ring buffer overflow (werner)

2017-01-11 (bug)[d4fb4e] imgPhoto-4.75 (nijtmans)

2017-01-18 (bug)[fab5fe] OSX: repair textDisp failures (vogel)

2017-01-23 (bug)[89a638] OSX: textDisp-15.8 (vogel)

2017-01-25 (bug)[1403ea] Limits on text line size on Windows (spjuth)

2017-02-05 (bug)[ae32eb] textDisp fails in text custom config (vogel)

2017-02-05 (bug)[7d967c] crash after IME restart (lanam,nijtmans)

2017-02-22 (bug)[c492c9] disabled combobox arrow appearance (danckaert)

2017-03-06 (bug)[6b3644] Fix -alpha for 16-bit color PNG (LemonMan)

2017-03-11 (bug)[775273] artifacts on Ubuntu 16.10+ (nemethi)

2017-03-26 (TIP 464) Win multimedia keys support (fassel,vogel)

2017-03-29 (bug)[28a3c3] test BTree memleaks plugged (anonymous)

2017-04-06 (bug)[db8c54] Stop freed mem access in warp pointer callback (porter)

2017-04-07 (bugs) Fix calculation of ttk::notebook tab widths (vogel)

2017-04-07 (bug)[291296] notebook tab management (decoster)

2017-04-08 (bug)[f0188a] Win reject invalid hex color codes (bachmann)

2017-04-10 (bug)[3f323b] variable struct size on XCode 8.3.1 (auriocus)

2017-04-20 (bug)[061bf9] OSX scrollbar draw position (reincke,walzer,joye)

2017-05-01 (bug) restore -initialfile for OSX file dialogs (reincke,gollwitzer)

2017-05-06 (bug) OSX file dialog type filters (walzer)

2017-05-10 (bug)[a5ba1c] race condition on Win clipboard cleanup (donchenko)

2017-05-18 (bug)[2433781] center image on button (cramer)

2017-05-19 (bug)[434d29] type mismatch with recent Xft (nijtmans,werner)

2017-06-02 (bug)[bc43fd] paneconfigure get pane heights right (vogel)

2017-06-21 (bug)[adc028] menu avoid unreleasable global grab (nash)

2017-06-30 (bug)[92e028,c5eb90] User switch forced theme reset (lanam)

2017-06-30 (bug)[62c5b7] segfault in [text] replace (werner)

2017-07-03 (bug)[8afc6c] OSX crash in save/open dialogs (simpson,walzer)

2017-08-02 (bug)[b601ce] Resource exhaustion processing corrupt GIF (nash)

2017-08-03 (bug)[9eab54] Fix -initialdir for OSX file dialogs (gollwitzer)

2017-08-08 (bug)[28d0b8] Follow ICCCM advice on X selection protocol (donchenko)

2017-08-08 (bug)[4966ca] Scidb race in notebook tab selection (cramer)

--- Released 8.6.7, August 9, 2017 --- https://core.tcl-lang.org/tk/ for details

2017-08-24 (bug)[f1a3ca] Memory leak in [text] B-tree (edhume3)

2017-08-24 (bug)[ee40fd] Report [console] init errors (the)

2017-08-24 (bug)[3295446] Improve history visibility in [console] (goth)

2017-08-24 (bug) canvas closed polylines fully honor -joinstyle (vogel)

2017-08-24 (bug)[cc42cc] out of mem crash in tests imgPhoto-18.* (vogel)

2017-09-16 (bug)[3406785] fix coords rounding when drawing canvas items (vogel)

2017-09-24 (bug)[8277e1] linux fontchooser sync with available fonts (vogel)

2017-09-24 (bug)[5239fd] Segfault copying a photo image to itself (bachmann)

2017-09-24 (bug)[514ff6] canvas rotated text overlap detection (vogel)

2017-09-24 (bug)[1e0db2] canvas rchars artifacts (bruchie,vogel)

2017-10-07 (bug)[d9fdfa] display of Long non-wrapped lines in text (cramer)

2017-10-07 (bug)[dd9667] text anchor not set (vogel)

2017-10-11 (bugs) memleaks and other changes for macOS 10.13 support (culler)

2017-10-11 (bug)[111de2] macOS colorspace improvement (walzer,culler)

2017-10-13 (bug) macOS scrolling issues (culler)

2017-10-15 (bug) clipping regions in scrolling and drawing on macOS (culler)

2017-10-15 (bug) macOS redraw artifacts (culler)

2017-10-22 (bug)[bb6b40] ::tk::AmpMenuArgs and 'entryconf' (vogel)

2017-10-22 (bug)[55b95f] Crash [scale] with a bignum value (vogel)

2017-10-28 (bug)[ce62c8] text-37.1 fails (vogel)

2017-11-03 (bug)[0ef1c5] OS X - tests menu-22.[345] hang (vogel)

2017-11-04 (bug)[c8c52b] repair OBOE in menu.test on macOS (vogel)

2017-11-11 (feature) Implement [wm_iconphoto] on macOS (walzer)

2017-11-11 (bug) display of embedded toplevels (culler)

2017-11-19 (bug)[73ba07] Correct property type for MULTIPLE conversion (dpb)

2017-11-20 (bug) Memory leak in tkImgPhoto.c. (werner)

2017-11-21 (bug) Defeat zombie toplevels (culler)

2017-11-25 (bug) macOS resposive menu bar for command line apps (culler)

2017-11-25 (bug)[1c659e] support png from mac screenshots (vogel)

2017-11-25 (bug)[de4af1] macOS file selector "all types" setting (culler)

2017-11-26 (bug) [wm withdraw] on Window and Dock menus (walzer)

2017-11-27 (feature) Drop support for macOS 10.5 (culler)

2017-11-30 (bug)[164c1b] Fixes [raise] on macOS (culler)

2017-11-30 (bug)[13d63d] macOS support of menu -postcommand (culler)

2017-12-05 (bug) enable custom icon display on macOS (walzer)

2017-12-05 (bug)[1088805,0feb63] macOS bind failures (culler)

2017-12-05 (bug)[3382424] Suppress noisy messages on macOS (culler)

2017-12-08 (new)[TIP 477] nmake build system reform (nadkarni)

2017-12-18 (bug)[b77626] Make [tk busy -cursor] silent no-op on macOS (vogel)

--- Released 8.6.8, December 22, 2017 --- https://core.tcl-lang.org/tk/ for details

2017-12-31 (bug)[aa7679] crash using window after master destroyed (vogel)

2017-12-31 (bug)[6525e1] encoding leak in tkMacOSXProcessFiles (werner)

2018-01-07 (bug)[925262] New option -state for ttk::scale (vogel)

2018-01-07 (bug)[fa8de7] Crash [ttk::checkbutton .x -variable {}] (werner)

2018-01-16 (bug)[382712] Crash in [event generate . <Key>] (werner)

2018-01-19 (bug)[657c38] Crash in menu destroy with checkbutton entry (werner)

2018-01-25 (bug)[de156e] Deny PRIMARY selection access in safe interps (nash)

2018-01-28 (bug)[b68710] Fixes in [text] bindings (nash)

2018-01-28 (bug)[e20d5c] Stop failures of textTag-18.1 (vogel)

2018-02-04 (bug)[5d991b] Fortify var traces against deleted vars (vogel)

2018-02-10 (bug)[1821174] Stop RenderBadPicture X error (werner)

2018-02-11 (bug)[502e74] Stop X errors on untrusted connections (werner)

2018-03-07 (bug)[71b131] Regression in Tk_DrawChars() (werner,cramer)

2018-04-03 (bug)[59fccb] menu flaws when empty menubar clicked (vogel,mcdonald)

2018-04-28 (bug)[7423f9] improved legacy support for [tk_setPalette] (bll)

2018-04-30 (bug)[6d5042] enable [tk inactive] on Mac OSX (culler)

2018-05-03 (bug)[75d38f] fix touchpad scroll of listbox on win notebook (vogel)

2018-06-16 (bug)[de01e2] Crash in [$text replace] (vogel)

2018-07-04 (bug)[6ca257] Fix [wm resizable] on Mac OSX (culler)

2018-07-04 (bug)[135696] Crash in [wm transient] (culler)

2018-07-04 (bug)[309b42] Improve ttk high-contrast-mode support (lemburg,vogel)

2018-07-17 (bug)[1088825] fix frame-2.17,3.9,3.10 on Mac (vogel)

2018-07-27 (bug)[fbaed1] GIF photo support for "deferred clear code" (vogel)

2018-08-08 (feature) Modern full-screen support on Mac OSX (walzer)

2018-08-12 (bug)[1875c1] scrollbar on Mac OSX (walzer)

2018-08-14 (bug)[1ba71a] KeyRelease events on Mac OSX(walzer)

2018-09-02 (bug)[3441086] error message in layout-2 (vogel)

2018-09-07 (bug)[05bd7f] vista theme for combobox (vogel)

2018-09-08 (bug)[382712] crash in KeyPress event handling (vogel,werner)

2018-09-08 (bug)[6fcaaa] insertion cursor visibility in ttk::entry (nemethi)

2018-09-30 (bug)[822923] cascade menu indicator color (mcdonald)

2018-10-06 (bug)[9658bc] borderwidth calculations on menu items (vogel)

2018-10-17 (bug)[ca403f] treeview border drawing (vogel)

2018-10-17 (bug)[4b555a] hang in [$text search -all] (vogel,danckaert)

2018-10-30 (new platform) port to system changes in Mac OSX 10.14 (culler)

2018-11-04 (bug)[6b22d4] [treeview] binding fix (ohagan)

- Released 8.6.9, November 16, 2018 - https://core.tcl-lang.org/tk/ for details

2018-11-19 (bug)[0a9c91] crash in text-11a.22 (vogel)

2018-11-20 (bug)[9705d1] crash activating "Alt" theme (culler)

2018-11-24 (bug)[e3b954] cursor offset at full screen display (culler)

2019-01-04 (bug)[18a4ba] cross-platform [winfo containing] (culler)

2019-01-08 (feature) local grab on Mac OSX (culler)

2019-01-10 (build) 'None', 'ControlMask' symbol conflicts (nijtmans)

2019-01-20 (bug)[509caf] [treeview tag configure] regression (mcdonald,vogel)

2019-01-26 (bug)[3003895] [scale] res rounds and -from (tischler,pieper,vogel)

2019-02-02 (new)[TIP 533] [$mb post x y idx] (culler,vogel)

2019-02-08 (bug)[1529659] embed toplevel blocks outer menu (culler)

2019-02-10 (bug)[8814bd] crash in [NSMenu size] (culler)

2019-02-13 (bug)[b389df] Aqua: mouse position on dual screen (culler)

2019-02-23 (bug)[56a182] Aqua: [tk_getOpenFile] causes off-screen toplevels (culler,walzer)

2019-02-23 (bug)[9771ae] Aqua: workaround incompatible transient window models (culler,walzer)

2019-03-01 (bug)[1951ab] Prevent transient window cycles (crashed on Aqua) (culler,vogel)
        *** POTENTIAL INCOMPATIBILITY ***

2019-03-04 (bug)[4da219] Incomplete read of multi-image GIF (oehlmann)

2019-03-14 (bug)[609e00] Aqua: wrong coords from MouseWheel binding (vogel,culler)

2019-03-25 (bug)[48c394] Aqua: recompute text layout for empty string (culler)

2019-03-31 (new)[TIP 535] Precision of ::scale widget tick mark values (vogel)
        *** POTENTIAL INCOMPATIBILITY ***

2019-03-31 (bug)[da3914] [$treeview identify element] failure (ulfalizer,vogel)

2019-04-06 (bug)[897ffe] Prevent cross-manager loops of geom management (culler,vogel)

2019-04-11 (new) Apple Dark Mode support (culler)

2019-04-14 (new) Aqua: Use color names consistent with NSColor (culler)
        *** POTENTIAL INCOMPATIBILITY ***

2019-04-14 (new) Aqua: [tk::unsupported::MacWindowStyle isdark] (culler)

2019-04-19 (bug)[368fa4] Prevent toggle of hidden treeview indicators (ulfalizer,vogel)

2019-04-24 (bug)[4d2e8d] Aqua: notebook pane redraws (culler)

2019-04-24 (bug)[928652] Apply TIP 533 for ttk::menubutton (culler,vogel)

2019-04-24 (bug)[1001070] X-platform rework of label options -highlight* (seal,culler,vogel)

2019-04-28 (bug)[6286fd] checkbutton handling of -selectcolor (ralfixx)

2019-04-30 (bug)[4f9a99] Win: crash in [style element create] (oehlman,vogel)

2019-05-08 (bug) Ttk scrolling bugs, see tests treeview-9.1, entry-3.[3-6] (vogel)

2019-05-08 (bug)[51b4b1] Aqua: combobox use native ttk scrollbar (bll,vogel)
        *** POTENTIAL INCOMPATIBILITY ***

2019-05-18 (new)[eb2996] Win: support for horizontal scrolling (chavez,vogel)

2019-05-26 (new)[TIP 541] [combobox current] support "end" index (vogel)

2019-05-26 (bug)[2a6c62] <<TreeviewSelect>> trigger on item delete (vogel)

2019-06-05 (bug)[9ebc6f] Aqua: fix incorrect reports of mouse coords (chavez, culler)

2019-06-14 (bug)[436ad6] Corrected Aqua regressions in [wm manage] (walzer, culler)

2019-06-15 (bug)[75b8fb] Crash with some [event generate]d <ButtonRelease> (leunissen,vogel)

2019-06-15 (new)[TIP 536] New tk::mac::* commands for IPC on Mac OSX (walzer)

2019-07-13 (bug)[4566e2] Aqua: Make default background color of Tk and Ttk agree (walzer,culler)
        *** POTENTIAL INCOMPATIBILITY ***

2019-07-16 (bug)[5ddeca] Stop app switching exposing withdrawn windows as zombies (culler)

2019-07-25 (new)[1fb7af] Win support for buttons 4 and 5 (chavez,vogel,nijtmans)

2019-08-18 (new) Refactor all MouseWheel bindings (nijtmans)
        *** POTENTIAL INCOMPATIBILITY ***

2019-08-21 (bug)[c8ccd1] up array key in [text] takes to index 1.0 (ulfalizer,vogel)

2019-08-28 (new)[TIP 532] Tk event loop rewrite to prevent ring overflow (cramer)
        *** POTENTIAL INCOMPATIBILITY ***

2019-08-28 (bug)[943d5e] Win: embedded widget destruction cancels window resize (nemethi,vogel,nijtmans)

2019-09-12 (bug)[2834776] Stop disabled spinbox from generating <<Increment>> & <<Decrement>> (vogel)

2019-09-24 (bug)[96bce5] Aqua: Prevent crash drawing 1x1 rounded rectangles (bll,culler)

2019-10-03 (bug)[3ed5b6] Win: root window position with highlightthickness>0 (leunissem,vogel,nijtmans)

2019-10-09 (bug)[a01b6f7] Workaround XWayland bug reporting screen width (werner,nijtmans)

2019-10-10 (bug) Aqua: Prevent crash deactivating menu during menu deletion (culler)

2019-10-21 (bug)[aea00b] Aqua: Better handling of resolution changes (chavez, culler)

2019-10-25 (bug)[b82bd4] Fix [style configure -compound] (culler,vogel)

2019-10-27 (bug)[f7a4f7] Aqua: embedded toplevel, forced focus and mouse coords (naaus,culler)

2019-11-13 (new) Win: keycodes Mail, AudioMedia, Launch0, Launch1 (nijtmans)

2019-11-15 (bug)[69b48f] failing test textTag-18.1 (vogel)

2019-11-17 (bug)[c4abd2] panic in stackorder command (culler)

2019-11-17 (bug)[53d280] [wm iconphoto] crash on empty image (culler)

2019-11-17 [90d555] workaround NSFontManager bad selections (culler)

2019-11-19 (new) Partial Emoji support in text displays (nijtmans,culler)

- Released 8.6.10, Nov 21, 2019 - https://core.tcl-lang.org/tk/ for details

2019-11-25 (bug)[a95373] TkKeyEvent platform variations (werner)

2019-11-26 (bug) workaround Win bug so test bind-34.3 passes (nijtmans)

2019-12-03 Aqua: white cursors in dark mode (culler)

2019-12-04 (bug)[749bd9] Aqua: systemControlAccentColor (bll,culler)

2019-12-14 (bug)[b3b56a] ttk respect -cursor option (vogel)

2019-12-14 (bug)[b094cb] Win: $tv -show grows widget width 1 pixel (vogel)

2019-12-14 (bug)[02a694] spinbox options used wrong db names (vogel)

2020-01-11 (bug)[2b8fa6] MouseWheel for ttk::scrollbar (oehlmann)

2020-01-18 (bug)[1771594] icursor and scrollregion, canvText-14.7 (vogel)

2020-01-18 (bug)[587937] tag list ops preserve list order (vogel)

2020-01-18 (bug)[2830360] lose invalid state at focus event, entry-10.1 (vogel)

2020-01-18 (bug)[077d49] string table options support null ok (vogel)

2020-01-18 (bug)[bf93d0] Aqua: unresponsive menubar (culler)

2020-01-31 (bug)[a196fb] restore support for unthreaded Tcl (porter,sebres)

2020-02-09 (bug)[90a4d7] fontconfig crash when no font installed (vogel)

2020-02-24 (bug) Aqua: incomplete floating window display (walzer)

2020-03-11 (bug)[fb2ec3] OSX 10.15+: full screen options (nicolas,walzer)

2020-03-12 (bug)[08e2f8] focus on unmapped windows, focus-7.1 (vogel)

2020-03-12 (bug)[2edd84] [$c postscript] result management (gavilan)

2020-03-22 (bug)[98662d] restore TK_MAC_DEBUG_DRAWING build (chavez)

2020-03-29 (bug)[655fe2] tearoff menu redraw artifacts (vogel)

2020-04-03 (bug)[efbedd] Aqua: compund button-like widget appearance (chavez)

2020-04-14 (bug)[87bade] Aqua: improved dealing with PressAndHold (culler)

2020-04-14 (bug)[376788] X: stop crash w/Noto Color Emoji font (nijtmans)

2020-04-15 (bug)[89354d] Aqua: text color w/o clipping (culler)

2020-04-15 (new) Aqua: assign Button 3 to the middle button (chavez)

2020-04-25 (bug)[3519111] treeview horizontal scroll, entry-2.1.1 (vogel)

2020-04-25 (bug)[141881] treeview vertical scroll, treeview-9.2 (vogel)

2020-05-01 (bug)[2712f4] X: crash angled text w/o Xft, canvText-20.2 (vogel)

2020-05-01 (bug)[cd8714] Win: long angled text (chavez)

2020-05-09 (bug)[88c9e0] treeview -selectmode none focus ring (gavilan)

2020-05-12 (new) Aqua: Rewrite of the Key event system (culler)

2020-05-12 (bug)[411359] Aqua: stop crashes/zombies related to TouchBar (culler)

2020-05-12 (new) Aqua: systemLinkColor (chavez)

2020-05-16 (bug)[40ada9] crash when active button is destroyed (chavez)

2020-05-28 (bug)[3c6660,601cea,4b50b7] Win10: ttk scale (nemethi,lanam)

2020-06-08 (bug)[2790615] Some callbacks not eval'd in global scope (nijtmans)

2020-06-25 Aqua: Update OSX version tests to support Big Sur (culler)

2020-06-27 (bug)[6920b2] dup in spinbox -values causes trouble (lanam)

2020-06-27 (bug)[5c51be] invalid mem read buffer in Tk_PhotoPut* (chavez)

2020-06-27 (bug)[16ef16] restore bind sequence support, bind-33.(16-21) (vogel)

2020-07-02 (bug)[2d2459] default style for combobox (bll)

2020-07-06 (bug)[40e4bf] double free, entry-19.21 (vogel)

2020-07-06 (bug)[e3888d] grab & warp, bind-36.1 (vogel)

2020-07-12 (bug)[2442314] fontchooser i18n (nijtmans)

2020-07-13 (bug)[7655f6] [*entry]: selected text drawing reform (chavez)

2020-07-14 (bug)[09abd7] workaround invalid key codes from Debian 10 (vogel)

2020-07-20 (bug)[cf3853] Aqua: improve bounds on non-Retina displays (chavez)

2020-08-01 Aqua: [winfo rgb] light and dark mode support (culler)

2020-08-15 (bug)[315104] Aqua: appearance change virtual events (culler)

2020-08-21 (bug)[291699] mouse binding for scrollbar grip (bll)

2020-09-08 (bug)[6c2425] buffer bounds violation (chavez)

2020-09-08 (bug)[2a6d63] OSX 10.6 crash (hellstrom,culler)

2020-09-08 (bug)[420feb] undefined behavior due to alignment (chavez,nijtmans)

2020-09-10 (bug)[ab1fea] Aqua init issues (culler)

2020-09-14 (bug)[71e18c] Aqua: crash in full screen toggle (culler)

2020-09-18 (bug)[4f4f03] Aqua: mouse drags across title bar (nab,culler)

2020-09-21 (bug)[d91e05] select/copy in disabled text (bll)

2020-09-27 (TIP #581) disfavor Master/Slave terminology (nijtmans)

2020-09-30 (bug)[59cba3] win: improve theme detection (bll,nijtmans)

2020-10-06 (bug)[175a6e] Aqua: support tiled windows (culler)

2020-10-07 (bug)[1fa8c3] Aqua: crash on resize during display (nab,culler)

2020-10-16 (bug)[c2483b] Aqua: consistent finalization (culler,nijtmans)

2020-11-06 (bug)[c9ebac] Aqua: use standard about dialog (culler)

2020-11-07 (bug)[4ebcc0] sticky fontchooser options (roseman,vogel)

2020-11-10 (bug)[f9fa92] Aqua: crash in color caching scheme (culler)

2020-11-20 (bug)[7185d2] Aqua: fixes to special menu support (culler)

2020-11-24 (bug)[4a40c6] Aqua: [wm manage] frame offset (chavez)

2020-12-04 (bug)[3ef77f] Aqua dark mode combobox focus ring (walzer,culler)

2020-12-15 (bug)[80e4c6] Aqua: progressbar animation (nab,culler)

2020-12-24 (bug)[6157a8] Aqua: file dialog -filetypes (davis,culler)

- Released 8.6.11, Dec 31, 2020 - https://core.tcl-lang.org/tk/ for details

2021-01-04 (bug)[19fb7a] Mac: [tk_messageBox] use proper icons (ericwb,culler)

2021-01-11 (bug)[7beaed] ttk::bindMouseWheel syntax error (nemethi)

2021-01-15 (new) support 4 new keycodes: CodeInput, SingleCandidate,
	MultipleCandidate, PreviousCandidate (nijtmans)

2021-01-18 (new) Portable keycodes: OE, oe, Ydiaeresis (nijtmans)

2021-01-27 (bug)[bdcab8] Mac crash on non-BMP menu label (nab,culler)

2021-02-07 (bug)[9e1312] <Enter> to parent after child destroyed (leunissen)

2021-02-10 (bug)[d3cd4c] more robust notebook processing (nemethi)

2021-02-25 (bug)[234ee4] crash in [clipboard get] invalid encoding (nijtmans)

2021-02-25 (bug)[be9cad] Poor trace housekeeping -> tkwait segfault (michael)

2021-03-02 (bug)[1626ed] Mac: crash with dead key as menu accelerator (culler)

2021-03-22 (bug)[9b6065] restore Tcl [update], see window-2.12 (leunissen)

2021-04-07 (bug)[58222c] Mac: entry and spinbox bg colors (chavez,culler)

2021-04-18 (bug)[34db75,ea876b] cursor motion in peer text (vogel)

2021-04-26 (bug)[c97464] memleak in TkpDrawAngledChars (nab,culler)

2021-04-29 Mac: explicit backing CALayer to fix rendering issues (culler)

2021-05-02 Mac: respect key repeat system setting (culler)

2021-05-10 (bug)[171ba7] crash when grab and focus are not coordinated (culler)

2021-05-24 crash due to failed transient record housekeeping (culler)

2021-05-25 (bug)[7bda98] Mac: <Double-1> bindings fire twice on app activation

2021-06-03 (bug)[4401d3] Mac: improved support of pixel formats (chavez,culler)

2021-06-03 (bug)[8ecc3e] Mac: window exposed by Mission Control (chavez,culler)

2021-06-04 (bug)[099109] segfault reusing a container toplevel (culler)

2021-06-22 (bug)[4efbfe] static package init order in wish (werner)

2021-09-21 (bug)[033886] Win: hang in font loading (e-paine,vogel)

2021-10-14 (bug)[8ebed3] multi-thread safety in Xft use (werner)

2021-10-22 (new)[TIP 608] New virtual event <<TkWorldChanged>> (griffin)

2021-10-27 (bug) file dialog compatibility with Mac OS 12 (culler)

2021-10-29 (bug) Mac: stop crash when non-Tk windows go full screen (werner)

2021-10-30 (bug)[6ea0b3] Mac: grab from menu makes dead window (culler)

- Released 8.6.12, Nov 5, 2021 - https://core.tcl-lang.org/tk/ for details

2021-11-09 (bug)[e699a7] Fix build on macOS < 10.12 (culler)

2021-11-10 (bug)[8aebca,ce5d98] Mac: fix minimize button details (culler)

2021-11-24 (bug)[18682c,733dae] Mac: Enter/Leave events for toplevels (culler)

2021-11-29 (bug)[4ac9d2] Mac: canvas screenshot with Img package position
	correction (chavez)

2021-11-30 (documentation cleanup) [bad305] improve wm protocol
	WM_DELETE_WINDOW documentation (culler)

2021-11-30 (new) Mac: new color index "SelectedMenuItemTextColor".

2021-12-01 (new)[TIP 599] Extended build information (nijtmans)

2021-12-04 (bug)[440c52] fix PPM/PGM read with graylevel > 255 (vogel)

2021-12-04 (bug)[5fb814] canvas redraw region for lines/polygones (vogel)

2021-12-04 (new)[631a0b] text widget: direct mouse events to insert mark, not
	current (vogel)

2021-12-06 (bug)[b164ef] fix mouse events for multiple toplevels (culler)

2021-12-07 (bug)[be8f5b] crash setting -type empty for a menu (vogel)

2021-12-10 (bug)[50fc02,50fc02,25894d,156e58] ImgPhoto pointer issues (chavez)

2021-12-20 (bug)[617861] -justify/-anchor defaults for ttk::label (nijtmans)

2021-12-20 (bug)[6be8b0] Mac: crash on drag and Cmd-w (culler)

2021-12-22 (bug)[a132b5] Mac: esc on combobox menu influences click reopening
	(culler)

2021-12-24 (bug)[915316] Mac: drag events not to initial widget (culler)

2021-12-27 (bug)[eb26d4] Mac: wrong beep when clicking outside a combobox
	(culler)

2021-12-30 (bug)[822450] Mac: crash on exit (culler)

2022-01-06 (bug)[b7d851] Mac: crash on tkdnd drop and window close (culler)

2022-01-09 (bug)[40bc81] embedding error test failure (vogel)

2022-01-16 (bug)[b1d115] No <Enter> event on new toplevel on current toplevel
	destruction (vogel)

2022-02-03 (bug)[3fefb3] crash in empty ttk::combobox when end index requested
	(vogel)

2022-02-07 (new)[247d80] Chinese message file (NewbieXvwu)

2022-02-07 (new) Support Windows ARM platform (nijtmans)

2022-02-11 (bug)[e331bc] NULL to memset in photo blank (chavez)

2022-02-12 (bug)[fc5073] Mac: crash on native file dialog and tooltip (walzer)

2022-02-17 (bug)[864b06] PNG photo image color numeric issue (chavez)

2022-02-24 (bug)[141a11] Mac: dialog box with global grab inresponsive on
	click in other toplevel (walzer)

2022-02-25 (bug)[f75190] tk_fontchooser: multiple font families, locale
	change, button activation (holger,vogel)

2022-02-25 (bug)[ce6b42] (in TCL bug tracker) ttk::spinbox increment event
	endless invokation (vogel)

2022-02-26 (bug)[c7052d] Win: middle mouse click blocks system clipbord
	(vogel)

2022-02-27 (bug)[292598,01acde,e02fc96,0c3dbe,ee49f3,d175bb] Mac: memory leaks
	(images, focus ring) (chavez)

2022-03-07 (bug)[2a6c62] Avoid invalid <<TreeviewSelect>> events
	(vogel,spjuth)

2022-03-16 (new)[f47920] Updates to Finnish message catalog (hippelainen)

2022-03-16 (bug)[424773] crash in test canvPs-5.1 (chavez,vogel)

2022-03-19 (bug)[5412c6] crash in test canvWind-2.1 (SVID,vogel,griffin)

2022-03-19 (bug)[54fe7a] crash in test textWind-18.3 (akuli,vogel)

2022-04-04 (bug)[29b5c2] error in tk_popup with separator entry selected
	(griffin)

2022-04-07 (bug)[415415] scale advances multiple steps on single click (vogel)

2022-04-10 (bug)[dc4c55] tk_popup entry index (mcdonald)

2022-04-15 (bug)[c0bf1b] XVirtualEvent buffer overflows (chavez)

2022-04-19 (new)[8dd3d5] Mac : use Fn + e to access Emoji (nijtmans)

2022-05-11 (bug)[88cfdc] Mac: dialog memory, avoid use after free (chavez)

2022-04-21 (new)[bf0f48] Mac: Optimization for compilation is now -O2
	(nijtmans)

2022-05-08 (bug)[eedd79] potential crashes in option parsing when sizeof(enum)
	not equal to int (nijtmans)

2022-05-08 (bug)[0ce975] panedwindow calls memcpy with NULL pointer (chavez)

2022-05-22 (bug)[bee96b] Win: cursor warp, [tk busy] (mcdonald)

2022-06-07 (bug) GIF with multiple images may reuse transparent color (oehhar)

2022-06-12 (bug)[e4a051] Mac: map embedded window immediately (vogel)

2022-06-15 (bug)[b18434] cygwin path compiling issues (fassel)

2022-06-27 [aefdb8,be29f7] Updates to Russian message catalog (pylypenko)

2022-07-04 Updates to Esperanto message catalog (ender)

2022-07-19 (bug)[91ca77] Mac: map event handling (rosenburger,culler,landers)

2022-07-20 (bug)[40bc81,17f44d,150174,61e0bb] embedding error test failures
	(vogel)

2022-07-25 (bug)[a3b03f] Linux, Windows: improve (ttk) menubutton menu
	position (danckaert,vogel)

2022-07-29 Update keysym tables to latest X11R6 (nijtmans)

2022-08-22 [f6e4d4] consistent cross-platform polygon fill (akuli,chavez)

2022-09-04 (bug)[bc6020] test treeview-bc602049ab (bende,spjuth)

2022-09-08 (bug)[e17b6f] Mac: crash in test unixW-50.4 (chavez)

2022-09-20 [33de84] Mac: handle Apple deprecation of OSTypes (culler)

2022-09-20 (bug)[412b80] Mac menu: arrow key and menu selection (nab,culler)

2022-09-22 (bug)[1a46d8,1fa325] Mac: memleak, crash safety in color (chavez)

2022-10-17 [d93c81] Workaround faulty compiler optimization in VS 2022 (vogel)

2022-10-26 (bug)[435739] crash in test bind-37.1 (csok,vogel)

2022-10-28 (bug)[5e4e44] ttk::panedwindow drag robust wrt orientation variants
	(xolodho,vogel)

- Released 8.6.13, Nov 22, 2022 - https://core.tcl-lang.org/tk/ for details

2022-12-12 Windows binaries licence metadata changed to  University of
        California to match licence (nadkarni)

2022-12-12 (bug)[6ee162] crash in [ttk::style configure] (vogel)

2022-12-14 Permit [tk scaling] to return scale factor in safe interp (nijtmans)

2023-01-05 Correct rounding of [nsFont pointSize] (nijtmans)

2023-01-08 (bug)[cee095] X error handler management in Tk_MeasureChars (kechel)

2023-01-18 macOS 13 SDK deprecates sprintf() (vogel)

2023-02-12 (bug)[170551] crash in [tk busy forget]

2023-02-27 (bug)[6cd476] crash using [tk busy hold] (vogel)

2023-03-04 (bug)[93fe36] Fix <<MenuSelect>> with -tearoff (mcdonald)

2023-03-30 (bug)[15c685] menu clones, tests menu-20.1[2-6] (bron)

2023-04-10 (bug)[f4d9d7] canvas items ignored -disabledwidth (chavez,vogel)

2023-04-30 (bug)[a9cf21] Text selection omits first character (moosems)

2023-05-03 (bug)[310c74] No theme change attempts after Tk finalize (chavez)

2023-05-13 (bug)[3414695] Dialogs robust against parent destruction (vogel)

2023-05-23 (bug)[ab9581] Guard against use-after-free crashes (chavez)

2023-05-23 (bug)[f40d9d] Aqua: FourCC bitmaps (chavez)

2023-05-25 (bug)[7447ed] [tk_chooseColor] handle grab fail (leunissen)

2023-05-31 (bug)[4666f2] Protect aganst NULL windows (nab,vogel)

2023-06-06 (bug)[a418aa] bogus @x,y menu entry indices, menu-22.[6-9] (vogel)

2023-06-11 (bug)[578441] memleak in TkScrollWindow (chavez)

2023-06-13 (bug)[228476] link wish to correct libtk (root)

2023-07-09 (bug)[a526d4] Aqua: memleak in TkpOpenDisplay (chavez)

2023-07-10 (bug)[fa4694,0502c1] Aqua: memleaks in TkpConfigureMenuEntry (chavez)

2023-07-17 (bug)[f9eddb] region clip & copy better OS implementations (chavez)

2023-07-18 (bug)[2cb602] Aqua: memleak in TkCreateRegion (chavez)

2023-07-19 (bug)[edb769] Aqua: memleak in XGetImage (chavez)

2023-07-19 (bug)[c35c34] memleak in Initialize (chavez)

2023-07-20 (bug)[deca94] memleak in TkpMakeMenuWindow (chavez)

2023-07-23 (bug)[f24725] crash using Aqua pre-defined bitmap names (chavez)

2023-07-24 (feature) better solve Y2038 on most systems (chavez,nijtmans)

2023-07-26 (bug)[ed9b28] Aqua: memleak in GetWidgetDemoPath (chavez)

2023-08-02 (bug)[2a3222] navigation exposed clues about masked entry

2023-08-04 Update [trace] subcommands for Tcl 9 compat

2023-08-29 (bug)[e42eef] memory issues interfacing with XIM (goodward)

2023-08-30 (bug)[ef5d3e] Aqua: crash after first toplevel destroyed (chavez)

2023-09-01 (bug)[6cc800] Harmonize number parsing with Tcl (nijtmans)
        *** POTENTIAL INCOMPATIBILITY ***

2023-09-03 (bug)[4468ed] Iconlist no fg text color from options db (chavez)
        *** POTENTIAL INCOMPATIBILITY ***

2023-09-04 (bug)[d2396a] error reporting from [send -option] (emanuele,nijtmans)

2023-10-11 (bug)[9675dd] wrong free() call from Tk_ConfigureValue (nijtmans)

2023-10 (bug) Many revisions to satisfy -fsanitize=function (chavez)
	[d96974,04d3e5,84fe25,bb8041]

2023-10-16 (bug)[22eefb] unixWm-45.[24] (vogel)

2023-10-18 (bug)[10b38a] Silence macOS 14 warning about secure restorable state

2023-10-28 (bug)[198376] move notebook tabs to position s (rozenberg,vogel)

2023-11-06 (bug)[499f8e] eliminate undefined realloc() calls (chavez)

2023-11-07 (bug)[09a11f] crash menu-40.[12] (chavez,culler)

2023-11-13 (bug)[eedd2e] ttk::notebook looks bad when tabs are positioned on
	edges other than the top (nemethi,werner)

2023-11-15 (bug)[61550f] font-44.1 with Xft (vogel)

2023-11-22 (bug)[22a4ad] Aqua: CoreGraphics manages memory for pixmaps (chavez)

2023-11-28 (bug)[900f23] PNG encoder missed 0xFF entry (obermeier)

2023-12-03 Aqua: Update handling of Apple FourCC creator codes (chavez)

2023-12-03 (bug)[fe9423] Aqua: XPutImage() swap red and blue (chavez)
        *** POTENTIAL INCOMPATIBILITY ***

2023-12-09 (bug)[1d8b71] X: Photo color drawing for 32-bit visuals (warnholz)

2023-12-12 Update to latest X11 headers

2023-12-22 (bug)[9c5742] Fix handling of abbreviated -relief args (nijtmans)

2024-01-03 (bug)[52df66] nonXft: [font measure] results inconsistent (vogel)

2024-01-05 (bug)[a9e637] treeview display partial final line (bron)

2024-01-09 (bug)[b7abf0] treeview destruction from O(N^2) to O(N) (emiliano)

2024-01-12 (bug)[737abf] text image insertion from O(N^2) to O(N)

2024-01-27 (bug)[8da7af] font caching performance issues (thraen,vogel)

2024-02-08 (bug)[57b821] see test textIndex-22.16 (vogel)

- Released 8.6.14, Feb 28, 2024 - https://core.tcl-lang.org/tk/ for details

2024-03-15 (bug)[47d4f2] Invoke binding scripts for events with detail field
	NotifyInferior (leunissen, vogel)
	*** POTENTIAL INCOMPATIBILITY ***

2024-03-19 (bug) [fdc0ed] Fix segfault on [focus -force] with xvfb (vogel)

2024-04-21 (bug) [ab839e] Fix [text undo] clearingdata

2024-05-01 (change) [e30699] Fix appearence of arrows in ttk widgets
	(nemethi)

2024-05-03 (change) Add keycodes ISO_Group_Shift and dead_hamza (nijtmans)

2024-05-10 (change) Improve look of the classic theme (gavilan)

2024-05-11 (change) Improved focus ring for ttk (nemethi)

2024-05-13 (bug) [treeview identify] now point aware (vogel)

2024-05-29 (bug) Fix default font detection for high DPI (vogel,nemethi)

2024-06-02 (bug) Fix [ttk::combobox] covering down arrow (vogel,gavilan)

2024-06-09 (bug)  [a0241c] Fix performance of image copy (vogel)

2024-06-11 (bug) [157652] Fix image read with -from option for gif/png
	(vogel)

2024-06-18 (bug) [865af0] Throw error message on corrupt gif file
	(obermeier)

2024-07-06 (bug) [51ece3] Fix crash on [canvas dchars] (vogel)

2024-07-22 (bug)[2d3a81] fix segfault on menubutton destroy (MS-Win only)
	(oehlmann)

2024-07-31 (bug) [0d4879,089da4,f569b9] Improve focus ring for ttk widgets
	(nemethi)

2024-08-28 (bug) [d82fa2] [ttk::treview] painting/clipping/scrolling of last
	item (bron,nemethi,werner)

- Released 8.6.15, Sep 13, 2024 - https://core.tcl-lang.org/tk/ for details

2024-09-19 (bug) [18e984] Assignment of invalid symbolic constant
	 NotifyNormal (vogel)

2024-09-20 (bug) [398109] Segmentation fault with bogus resource value
	(X11) (emiliano)

2024-09-21 [ttk] Improved the appearance of the Treeitem.indicator element
	(nemethi)

2024-09-27 (bug) [265d4e] macOS Sequoia: warning: 'setShowsResizeIndicator:'
	is deprecated (vogel)

2024-10-09 (bug) [eb3328] [grid] and [pack] with half-dead argument can cause
	hangup or even crash (vogel)

2024-10-11 (bug) [f52986] SIGABRT from Tk_DeleteErrorHandler() (vogel)

2024-11-13 (bug) [36e379] [macOS Ventura] Workaround for X11 build with
	XQuartz: crash in XLoadQueryFont (vogel)

2024-11-25 (bug) [bcbf4c] Tk intialization overwrites thread specific data
	(emiliano)

- Released 8.6.16, Dec 11, 2024 - https://core.tcl-lang.org/tk/ for details

2024-12-19 (bug) [844c0b] Menu entry underline does not consider
	activeborderwidth (vogel)

2025-01-03 (bug) [13ac26] wm iconbitmap does not correctly set the icon
	pixmap hint on macOS (serhiy.storchaka)

2025-01-27 (bug) [080a28] Aqua: tk_getOpenFile crash (fbf,culler)

2025-01-28 (bug) [c99266] console menu zh_cn translations

2025-03-17 (bug) [159aa5] MS-Win: Incorrect system menu entries for transient
	toplevels (cjmcdonald)

2025-03-17 (bug) [91d0e9] MS-Win: Withdrawn Tk transient windows can reappear in
	Windows taskbar preview (cjmcdonald)

2025-04-26 (bug) [111f66] Aqua: cannot iconify all windows (nicolas,culler)

2025-05-17 (bug) [7231bf99] Setting ttk state may change the variable passed by
	value (nijtmans)

2025-05-29 (feature) [17b509] Win: support PNG images in icon files.

2025-06-01 (bug) [5d0bc3] block cursor size on a tab is too large (werner,vogel)

2025-07-03 (bug) [6b0f77] gcc 14 breaks configure test for bigendian leading to
	broken floating point (nijtmans)

2025-07-14 (bug) [d25b72] error popup on ttk::scale with invisible trough (nemethi)

2025-07-16 (bug) [770fa0]  loading windows dll's in Cygwin doesn't work with
	high-entropy-va (nijtmans)

2025-07-25 (bug) [3d13f8,e90e8c] Aqua: dark mode improvements (culler)

2025-07-25 (bug) [e94c8b] interop with clipboard managers (ilyagr,culler)

<<<<<<< HEAD
- Released 8.6.17, Aug 15, 2025 - https://core.tcl-lang.org/tk/ for details
=======
2025-08-11 (bug) [dc38c9] Aqua: NSHighResolutionCapable should be a Boolean value (chavez)

2025-08-11 (bug) [4e1e10] Aqua: CGRect/NSRect type mismatch on 32-bit (root)

- (to be) Released 8.6.17, Aug ??, 2025 - https://core.tcl-lang.org/tk/ for details
>>>>>>> 99497177
<|MERGE_RESOLUTION|>--- conflicted
+++ resolved
@@ -8291,12 +8291,8 @@
 
 2025-07-25 (bug) [e94c8b] interop with clipboard managers (ilyagr,culler)
 
-<<<<<<< HEAD
-- Released 8.6.17, Aug 15, 2025 - https://core.tcl-lang.org/tk/ for details
-=======
 2025-08-11 (bug) [dc38c9] Aqua: NSHighResolutionCapable should be a Boolean value (chavez)
 
 2025-08-11 (bug) [4e1e10] Aqua: CGRect/NSRect type mismatch on 32-bit (root)
 
-- (to be) Released 8.6.17, Aug ??, 2025 - https://core.tcl-lang.org/tk/ for details
->>>>>>> 99497177
+- Released 8.6.17, Aug 15, 2025 - https://core.tcl-lang.org/tk/ for details