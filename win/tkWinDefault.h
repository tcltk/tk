--- conflicted
+++ resolved
@@ -243,19 +243,11 @@
  * Defaults for individual entries of menus:
  */
 
-<<<<<<< HEAD
 #define DEF_MENU_ENTRY_ACTIVE_BG	((char *) NULL)
 #define DEF_MENU_ENTRY_ACTIVE_FG	((char *) NULL)
 #define DEF_MENU_ENTRY_ACCELERATOR	((char *) NULL)
 #define DEF_MENU_ENTRY_BG		((char *) NULL)
-#define DEF_MENU_ENTRY_BITMAP		0
-=======
-#define DEF_MENU_ENTRY_ACTIVE_BG	(char *) NULL
-#define DEF_MENU_ENTRY_ACTIVE_FG	(char *) NULL
-#define DEF_MENU_ENTRY_ACCELERATOR	(char *) NULL
-#define DEF_MENU_ENTRY_BG		(char *) NULL
 #define DEF_MENU_ENTRY_BITMAP		NULL
->>>>>>> f2b5a87d
 #define DEF_MENU_ENTRY_COLUMN_BREAK	"0"
 #define DEF_MENU_ENTRY_COMMAND		((char *) NULL)
 #define DEF_MENU_ENTRY_COMPOUND 	"none"
