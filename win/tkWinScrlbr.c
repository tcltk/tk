/*
 * tkWinScrollbar.c --
 *
 *	This file implements the Windows specific portion of the scrollbar
 *	widget.
 *
 * Copyright (c) 1996 by Sun Microsystems, Inc.
 *
 * See the file "license.terms" for information on usage and redistribution of
 * this file, and for a DISCLAIMER OF ALL WARRANTIES.
 */

#include "tkWinInt.h"
#include "tkScrollbar.h"

/*
 * The following constant is used to specify the maximum scroll position. This
 * value is limited by the Win32 API to either 16-bits or 32-bits, depending
 * on the context. For now we'll just use a value small enough to fit in
 * 16-bits, but which gives us 4-digits of precision.
 */

#define MAX_SCROLL 10000

/*
 * Declaration of Windows specific scrollbar structure.
 */

typedef struct WinScrollbar {
    TkScrollbar info;		/* Generic scrollbar info. */
    WNDPROC oldProc;		/* Old window procedure. */
    int lastVertical;		/* 1 if was vertical at last refresh. */
    HWND hwnd;			/* Current window handle. */
    int winFlags;		/* Various flags; see below. */
} WinScrollbar;

/*
 * Flag bits for native scrollbars:
 *
 * IN_MODAL_LOOP:		Non-zero means this scrollbar is in the middle
 *				of a modal loop.
 * ALREADY_DEAD:		Non-zero means this scrollbar has been
 *				destroyed, but has not been cleaned up.
 */

#define IN_MODAL_LOOP	1
#define ALREADY_DEAD	2

/*
 * Cached system metrics used to determine scrollbar geometry.
 */

static int initialized = 0;
static int hArrowWidth, hThumb; /* Horizontal control metrics. */
static int vArrowHeight, vThumb; /* Vertical control metrics. */

TCL_DECLARE_MUTEX(winScrlbrMutex)

/*
 * Declarations for functions defined in this file.
 */

static Window		CreateProc(Tk_Window tkwin, Window parent,
			    ClientData instanceData);
static void		ModalLoopProc(Tk_Window tkwin, XEvent *eventPtr);
static int		ScrollbarBindProc(ClientData clientData,
			    Tcl_Interp *interp, XEvent *eventPtr,
			    Tk_Window tkwin, KeySym keySym);
static LRESULT CALLBACK	ScrollbarProc(HWND hwnd, UINT message, WPARAM wParam,
			    LPARAM lParam);
static void		UpdateScrollbar(WinScrollbar *scrollPtr);
static void		UpdateScrollbarMetrics(void);

/*
 * The class procedure table for the scrollbar widget.
 */

Tk_ClassProcs tkpScrollbarProcs = {
    sizeof(Tk_ClassProcs),	/* size */
    NULL,			/* worldChangedProc */
    CreateProc,			/* createProc */
    ModalLoopProc,		/* modalProc */
};


/*
 *----------------------------------------------------------------------
 *
 * TkpCreateScrollbar --
 *
 *	Allocate a new TkScrollbar structure.
 *
 * Results:
 *	Returns a newly allocated TkScrollbar structure.
 *
 * Side effects:
 *	Registers an event handler for the widget.
 *
 *----------------------------------------------------------------------
 */

TkScrollbar *
TkpCreateScrollbar(
    Tk_Window tkwin)
{
    WinScrollbar *scrollPtr;
    TkWindow *winPtr = (TkWindow *)tkwin;

    if (!initialized) {
	Tcl_MutexLock(&winScrlbrMutex);
	UpdateScrollbarMetrics();
	initialized = 1;
	Tcl_MutexUnlock(&winScrlbrMutex);
    }

    scrollPtr = (WinScrollbar *) ckalloc(sizeof(WinScrollbar));
    scrollPtr->winFlags = 0;
    scrollPtr->hwnd = NULL;

    Tk_CreateEventHandler(tkwin,
	    ExposureMask|StructureNotifyMask|FocusChangeMask,
	    TkScrollbarEventProc, (ClientData) scrollPtr);

    if (!Tcl_GetAssocData(winPtr->mainPtr->interp, "TkScrollbar", NULL)) {
	Tcl_SetAssocData(winPtr->mainPtr->interp, "TkScrollbar", NULL,
		(ClientData)1);
	TkCreateBindingProcedure(winPtr->mainPtr->interp,
		winPtr->mainPtr->bindingTable,
		(ClientData)Tk_GetUid("Scrollbar"), "<ButtonPress>",
		ScrollbarBindProc, NULL, NULL);
    }

    return (TkScrollbar *) scrollPtr;
}

/*
 *----------------------------------------------------------------------
 *
 * UpdateScrollbar --
 *
 *	This function updates the position and size of the scrollbar thumb
 *	based on the current settings.
 *
 * Results:
 *	None.
 *
 * Side effects:
 *	Moves the thumb.
 *
 *----------------------------------------------------------------------
 */

static void
UpdateScrollbar(
    WinScrollbar *scrollPtr)
{
    SCROLLINFO scrollInfo;
    double thumbSize;

    /*
     * Update the current scrollbar position and shape.
     */

    scrollInfo.fMask = SIF_PAGE | SIF_POS | SIF_RANGE;
    scrollInfo.cbSize = sizeof(scrollInfo);
    scrollInfo.nMin = 0;
    scrollInfo.nMax = MAX_SCROLL;
    thumbSize = (scrollPtr->info.lastFraction - scrollPtr->info.firstFraction);
    scrollInfo.nPage = ((UINT) (thumbSize * (double) MAX_SCROLL)) + 1;
    if (thumbSize < 1.0) {
	scrollInfo.nPos = (int)
		((scrollPtr->info.firstFraction / (1.0-thumbSize))
		* (MAX_SCROLL - (scrollInfo.nPage - 1)));
    } else {
	scrollInfo.nPos = 0;

	/*
	 * Disable the scrollbar when there is nothing to scroll. This is
	 * standard Windows style (see eg Notepad). Also prevents possible
	 * crash on XP+ systems [Bug #624116].
	 */

	scrollInfo.fMask |= SIF_DISABLENOSCROLL;
    }
    SetScrollInfo(scrollPtr->hwnd, SB_CTL, &scrollInfo, TRUE);
}

/*
 *----------------------------------------------------------------------
 *
 * CreateProc --
 *
 *	This function creates a new Scrollbar control, subclasses the
 *	instance, and generates a new Window object.
 *
 * Results:
 *	Returns the newly allocated Window object, or None on failure.
 *
 * Side effects:
 *	Causes a new Scrollbar control to come into existence.
 *
 *----------------------------------------------------------------------
 */

static Window
CreateProc(
    Tk_Window tkwin,		/* Token for window. */
    Window parentWin,		/* Parent of new window. */
    ClientData instanceData)	/* Scrollbar instance data. */
{
    DWORD style;
    Window window;
    HWND parent;
    TkWindow *winPtr;
    WinScrollbar *scrollPtr = (WinScrollbar *)instanceData;

    parent = Tk_GetHWND(parentWin);

    if (scrollPtr->info.vertical) {
	style = WS_CHILD | WS_VISIBLE | WS_CLIPCHILDREN | WS_CLIPSIBLINGS
		| SBS_VERT | SBS_RIGHTALIGN;
    } else {
	style = WS_CHILD | WS_VISIBLE | WS_CLIPCHILDREN | WS_CLIPSIBLINGS
		| SBS_HORZ | SBS_BOTTOMALIGN;
    }

    scrollPtr->hwnd = CreateWindow("SCROLLBAR", NULL, style,
	    Tk_X(tkwin), Tk_Y(tkwin), Tk_Width(tkwin), Tk_Height(tkwin),
	    parent, NULL, Tk_GetHINSTANCE(), NULL);

    /*
     * Ensure new window is inserted into the stacking order at the correct
     * place.
     */

    SetWindowPos(scrollPtr->hwnd, HWND_TOP, 0, 0, 0, 0,
		    SWP_NOACTIVATE | SWP_NOMOVE | SWP_NOSIZE);

    for (winPtr = ((TkWindow*)tkwin)->nextPtr; winPtr != NULL;
	    winPtr = winPtr->nextPtr) {
	if ((winPtr->window != None) && !(winPtr->flags & TK_TOP_HIERARCHY)) {
	    TkWinSetWindowPos(scrollPtr->hwnd, Tk_GetHWND(winPtr->window),
		    Below);
	    break;
	}
    }

    scrollPtr->lastVertical = scrollPtr->info.vertical;
    scrollPtr->oldProc = (WNDPROC)SetWindowLongPtr(scrollPtr->hwnd,
	    GWLP_WNDPROC, (INT_PTR) ScrollbarProc);
    window = Tk_AttachHWND(tkwin, scrollPtr->hwnd);

    UpdateScrollbar(scrollPtr);
    return window;
}

/*
 *--------------------------------------------------------------
 *
 * TkpDisplayScrollbar --
 *
 *	This procedure redraws the contents of a scrollbar window. It is
 *	invoked as a do-when-idle handler, so it only runs when there's
 *	nothing else for the application to do.
 *
 * Results:
 *	None.
 *
 * Side effects:
 *	Information appears on the screen.
 *
 *--------------------------------------------------------------
 */

void
TkpDisplayScrollbar(
    ClientData clientData)	/* Information about window. */
{
    WinScrollbar *scrollPtr = (WinScrollbar *) clientData;
    Tk_Window tkwin = scrollPtr->info.tkwin;

    scrollPtr->info.flags &= ~REDRAW_PENDING;
    if ((tkwin == NULL) || !Tk_IsMapped(tkwin)) {
	return;
    }

    /*
     * Destroy and recreate the scrollbar control if the orientation has
     * changed.
     */

    if (scrollPtr->lastVertical != scrollPtr->info.vertical) {
	HWND hwnd = Tk_GetHWND(Tk_WindowId(tkwin));

	SetWindowLongPtr(hwnd, GWLP_WNDPROC, (INT_PTR) scrollPtr->oldProc);
	DestroyWindow(hwnd);

	CreateProc(tkwin, Tk_WindowId(Tk_Parent(tkwin)),
		(ClientData) scrollPtr);
    } else {
	UpdateScrollbar(scrollPtr);
    }
}

/*
 *----------------------------------------------------------------------
 *
 * TkpDestroyScrollbar --
 *
 *	Free data structures associated with the scrollbar control.
 *
 * Results:
 *	None.
 *
 * Side effects:
 *	Restores the default control state.
 *
 *----------------------------------------------------------------------
 */

void
TkpDestroyScrollbar(
    TkScrollbar *scrollPtr)
{
    WinScrollbar *winScrollPtr = (WinScrollbar *)scrollPtr;
    HWND hwnd = winScrollPtr->hwnd;

    if (hwnd) {
	SetWindowLongPtr(hwnd, GWLP_WNDPROC, (INT_PTR) winScrollPtr->oldProc);
	if (winScrollPtr->winFlags & IN_MODAL_LOOP) {
	    ((TkWindow *)scrollPtr->tkwin)->flags |= TK_DONT_DESTROY_WINDOW;
	    SetParent(hwnd, NULL);
	}
    }
    winScrollPtr->winFlags |= ALREADY_DEAD;
}

/*
 *----------------------------------------------------------------------
 *
 * UpdateScrollbarMetrics --
 *
 *	This function retrieves the current system metrics for a scrollbar.
 *
 * Results:
 *	None.
 *
 * Side effects:
 *	Updates the geometry cache info for all scrollbars.
 *
 *----------------------------------------------------------------------
 */

void
UpdateScrollbarMetrics(void)
{
    int arrowWidth = GetSystemMetrics(SM_CXVSCROLL);

    hArrowWidth = GetSystemMetrics(SM_CXHSCROLL);
    hThumb = GetSystemMetrics(SM_CXHTHUMB);
    vArrowHeight = GetSystemMetrics(SM_CYVSCROLL);
    vThumb = GetSystemMetrics(SM_CYVTHUMB);

    sprintf(tkDefScrollbarWidth, "%d", arrowWidth);
}

/*
 *----------------------------------------------------------------------
 *
 * TkpComputeScrollbarGeometry --
 *
 *	After changes in a scrollbar's size or configuration, this procedure
 *	recomputes various geometry information used in displaying the
 *	scrollbar.
 *
 * Results:
 *	None.
 *
 * Side effects:
 *	The scrollbar will be displayed differently.
 *
 *----------------------------------------------------------------------
 */

void
TkpComputeScrollbarGeometry(
    register TkScrollbar *scrollPtr)
				/* Scrollbar whose geometry may have
				 * changed. */
{
    int fieldLength, minThumbSize;

    /*
     * Windows doesn't use focus rings on scrollbars, but we still perform
     * basic sanity checks to appease backwards compatibility.
     */

    if (scrollPtr->highlightWidth < 0) {
	scrollPtr->highlightWidth = 0;
    }

    if (scrollPtr->vertical) {
	scrollPtr->arrowLength = vArrowHeight;
	fieldLength = Tk_Height(scrollPtr->tkwin);
	minThumbSize = vThumb;
    } else {
	scrollPtr->arrowLength = hArrowWidth;
	fieldLength = Tk_Width(scrollPtr->tkwin);
	minThumbSize = hThumb;
    }
    fieldLength -= 2*scrollPtr->arrowLength;
    if (fieldLength < 0) {
	fieldLength = 0;
    }
    scrollPtr->sliderFirst = (int) ((double)fieldLength
	    * scrollPtr->firstFraction);
    scrollPtr->sliderLast = (int) ((double)fieldLength
	    * scrollPtr->lastFraction);

    /*
     * Adjust the slider so that some piece of it is always displayed in the
     * scrollbar and so that it has at least a minimal width (so it can be
     * grabbed with the mouse).
     */

    if (scrollPtr->sliderFirst > fieldLength) {
	scrollPtr->sliderFirst = fieldLength;
    }
    if (scrollPtr->sliderFirst < 0) {
	scrollPtr->sliderFirst = 0;
    }
    if (scrollPtr->sliderLast < (scrollPtr->sliderFirst
	    + minThumbSize)) {
	scrollPtr->sliderLast = scrollPtr->sliderFirst + minThumbSize;
    }
    if (scrollPtr->sliderLast > fieldLength) {
	scrollPtr->sliderLast = fieldLength;
    }
    scrollPtr->sliderFirst += scrollPtr->arrowLength;
    scrollPtr->sliderLast += scrollPtr->arrowLength;

    /*
     * Register the desired geometry for the window (leave enough space for
     * the two arrows plus a minimum-size slider, plus border around the whole
     * window, if any). Then arrange for the window to be redisplayed.
     */

    if (scrollPtr->vertical) {
	Tk_GeometryRequest(scrollPtr->tkwin,
		scrollPtr->width, 2*scrollPtr->arrowLength + minThumbSize);
    } else {
	Tk_GeometryRequest(scrollPtr->tkwin,
		2*scrollPtr->arrowLength + minThumbSize, scrollPtr->width);
    }
    Tk_SetInternalBorder(scrollPtr->tkwin, 0);
}

/*
 *----------------------------------------------------------------------
 *
 * ScrollbarProc --
 *
 *	This function is call by Windows whenever an event occurs on a
 *	scrollbar control created by Tk.
 *
 * Results:
 *	Standard Windows return value.
 *
 * Side effects:
 *	May generate events.
 *
 *----------------------------------------------------------------------
 */

static LRESULT CALLBACK
ScrollbarProc(
    HWND hwnd,
    UINT message,
    WPARAM wParam,
    LPARAM lParam)
{
    LRESULT result;
    POINT point;
    WinScrollbar *scrollPtr;
    Tk_Window tkwin = Tk_HWNDToWindow(hwnd);

    if (tkwin == NULL) {
	Tcl_Panic("ScrollbarProc called on an invalid HWND");
    }
    scrollPtr = (WinScrollbar *)((TkWindow*)tkwin)->instanceData;

    switch(message) {
    case WM_HSCROLL:
    case WM_VSCROLL: {
	Tcl_Interp *interp;
	Tcl_DString cmdString;
	int command = LOWORD(wParam);
	int code;

	GetCursorPos(&point);
	Tk_TranslateWinEvent(NULL, WM_MOUSEMOVE, 0,
		MAKELPARAM(point.x, point.y), &result);

	if (command == SB_ENDSCROLL) {
	    return 0;
	}

<<<<<<< HEAD
	/*
	 * Bail out immediately if there isn't a command to invoke.
	 */
=======
	    interp = scrollPtr->info.interp;
	    code = Tcl_EvalEx(interp, cmdString.string, -1, TCL_EVAL_GLOBAL);
	    if (code != TCL_OK && code != TCL_CONTINUE && code != TCL_BREAK) {
		Tcl_AddErrorInfo(interp, "\n    (scrollbar command)");
		Tcl_BackgroundError(interp);
	    }		
	    Tcl_DStringFree(&cmdString);		
>>>>>>> 4f4f05f4

	if (scrollPtr->info.commandSize == 0) {
	    Tcl_ServiceAll();
	    return 0;
	}

	Tcl_DStringInit(&cmdString);
	Tcl_DStringAppend(&cmdString, scrollPtr->info.command,
		scrollPtr->info.commandSize);

	if (command == SB_LINELEFT || command == SB_LINERIGHT) {
	    Tcl_DStringAppendElement(&cmdString, "scroll");
	    Tcl_DStringAppendElement(&cmdString,
		    (command == SB_LINELEFT ) ? "-1" : "1");
	    Tcl_DStringAppendElement(&cmdString, "units");
	} else if (command == SB_PAGELEFT || command == SB_PAGERIGHT) {
	    Tcl_DStringAppendElement(&cmdString, "scroll");
	    Tcl_DStringAppendElement(&cmdString,
		    (command == SB_PAGELEFT ) ? "-1" : "1");
	    Tcl_DStringAppendElement(&cmdString, "pages");
	} else {
	    char valueString[TCL_DOUBLE_SPACE];
	    double pos = 0.0;

	    switch (command) {
	    case SB_THUMBPOSITION:
		pos = ((double)HIWORD(wParam)) / MAX_SCROLL;
		break;
	    case SB_THUMBTRACK:
		pos = ((double)HIWORD(wParam)) / MAX_SCROLL;
		break;
	    case SB_TOP:
		pos = 0.0;
		break;
	    case SB_BOTTOM:
		pos = 1.0;
		break;
	    }

	    Tcl_PrintDouble(NULL, pos, valueString);
	    Tcl_DStringAppendElement(&cmdString, "moveto");
	    Tcl_DStringAppendElement(&cmdString, valueString);
	}

	interp = scrollPtr->info.interp;
	code = Tcl_GlobalEval(interp, cmdString.string);
	if (code != TCL_OK && code != TCL_CONTINUE && code != TCL_BREAK) {
	    Tcl_AddErrorInfo(interp, "\n    (scrollbar command)");
	    Tcl_BackgroundError(interp);
	}
	Tcl_DStringFree(&cmdString);

	Tcl_ServiceAll();
	return 0;
    }

    default:
	if (Tk_TranslateWinEvent(hwnd, message, wParam, lParam, &result)) {
	    return result;
	}
    }
    return CallWindowProc(scrollPtr->oldProc, hwnd, message, wParam, lParam);
}

/*
 *----------------------------------------------------------------------
 *
 * TkpConfigureScrollbar --
 *
 *	This procedure is called after the generic code has finished
 *	processing configuration options, in order to configure platform
 *	specific options.
 *
 * Results:
 *	None.
 *
 * Side effects:
 *	None.
 *
 *----------------------------------------------------------------------
 */

void
TkpConfigureScrollbar(
    register TkScrollbar *scrollPtr)
				/* Information about widget; may or may not
				 * already have values for some fields. */
{
}

/*
 *--------------------------------------------------------------
 *
 * ScrollbarBindProc --
 *
 *	This procedure is invoked when the default <ButtonPress> binding on
 *	the Scrollbar bind tag fires.
 *
 * Results:
 *	None.
 *
 * Side effects:
 *	The event enters a modal loop.
 *
 *--------------------------------------------------------------
 */

static int
ScrollbarBindProc(
    ClientData clientData,
    Tcl_Interp *interp,
    XEvent *eventPtr,
    Tk_Window tkwin,
    KeySym keySym)
{
    TkWindow *winPtr = (TkWindow *) tkwin;

    if (eventPtr->type == ButtonPress) {
	winPtr->flags |= TK_DEFER_MODAL;
    }
    return TCL_OK;
}

/*
 *----------------------------------------------------------------------
 *
 * ModalLoopProc --
 *
 *	This function is invoked at the end of the event processing whenever
 *	the ScrollbarBindProc has been invoked for a ButtonPress event.
 *
 * Results:
 *	None.
 *
 * Side effects:
 *	Enters a modal loop.
 *
 *----------------------------------------------------------------------
 */

static void
ModalLoopProc(
    Tk_Window tkwin,
    XEvent *eventPtr)
{
    TkWindow *winPtr = (TkWindow *) tkwin;
    WinScrollbar *scrollPtr = (WinScrollbar *) winPtr->instanceData;
    int oldMode;

    if (scrollPtr->hwnd) {
	Tcl_Preserve(scrollPtr);
	scrollPtr->winFlags |= IN_MODAL_LOOP;
	oldMode = Tcl_SetServiceMode(TCL_SERVICE_ALL);
	TkWinResendEvent(scrollPtr->oldProc, scrollPtr->hwnd, eventPtr);
	(void) Tcl_SetServiceMode(oldMode);
	scrollPtr->winFlags &= ~IN_MODAL_LOOP;
	if (scrollPtr->hwnd && scrollPtr->winFlags & ALREADY_DEAD) {
	    DestroyWindow(scrollPtr->hwnd);
	}
	Tcl_Release(scrollPtr);
    }
}

/*
 *--------------------------------------------------------------
 *
 * TkpScrollbarPosition --
 *
 *	Determine the scrollbar element corresponding to a given position.
 *
 * Results:
 *	One of TOP_ARROW, TOP_GAP, etc., indicating which element of the
 *	scrollbar covers the position given by (x, y). If (x,y) is outside the
 *	scrollbar entirely, then OUTSIDE is returned.
 *
 * Side effects:
 *	None.
 *
 *--------------------------------------------------------------
 */

int
TkpScrollbarPosition(
    register TkScrollbar *scrollPtr,
				/* Scrollbar widget record. */
    int x, int y)		/* Coordinates within scrollPtr's window. */
{
    int length, width, tmp;

    if (scrollPtr->vertical) {
	length = Tk_Height(scrollPtr->tkwin);
	width = Tk_Width(scrollPtr->tkwin);
    } else {
	tmp = x;
	x = y;
	y = tmp;
	length = Tk_Width(scrollPtr->tkwin);
	width = Tk_Height(scrollPtr->tkwin);
    }

    if ((x < scrollPtr->inset) || (x >= (width - scrollPtr->inset))
	    || (y < scrollPtr->inset) || (y >= (length - scrollPtr->inset))) {
	return OUTSIDE;
    }

    /*
     * All of the calculations in this procedure mirror those in
     * TkpDisplayScrollbar. Be sure to keep the two consistent.
     */

    if (y < (scrollPtr->inset + scrollPtr->arrowLength)) {
	return TOP_ARROW;
    }
    if (y < scrollPtr->sliderFirst) {
	return TOP_GAP;
    }
    if (y < scrollPtr->sliderLast) {
	return SLIDER;
    }
    if (y >= (length - (scrollPtr->arrowLength + scrollPtr->inset))) {
	return BOTTOM_ARROW;
    }
    return BOTTOM_GAP;
}

/*
 * Local Variables:
 * mode: c
 * c-basic-offset: 4
 * fill-column: 78
 * End:
 */<|MERGE_RESOLUTION|>--- conflicted
+++ resolved
@@ -513,19 +513,9 @@
 	    return 0;
 	}
 
-<<<<<<< HEAD
 	/*
 	 * Bail out immediately if there isn't a command to invoke.
 	 */
-=======
-	    interp = scrollPtr->info.interp;
-	    code = Tcl_EvalEx(interp, cmdString.string, -1, TCL_EVAL_GLOBAL);
-	    if (code != TCL_OK && code != TCL_CONTINUE && code != TCL_BREAK) {
-		Tcl_AddErrorInfo(interp, "\n    (scrollbar command)");
-		Tcl_BackgroundError(interp);
-	    }		
-	    Tcl_DStringFree(&cmdString);		
->>>>>>> 4f4f05f4
 
 	if (scrollPtr->info.commandSize == 0) {
 	    Tcl_ServiceAll();
@@ -571,7 +561,7 @@
 	}
 
 	interp = scrollPtr->info.interp;
-	code = Tcl_GlobalEval(interp, cmdString.string);
+	code = Tcl_EvalEx(interp, cmdString.string, -1, TCL_EVAL_GLOBAL);
 	if (code != TCL_OK && code != TCL_CONTINUE && code != TCL_BREAK) {
 	    Tcl_AddErrorInfo(interp, "\n    (scrollbar command)");
 	    Tcl_BackgroundError(interp);
