/*
 * tkWinWindow.c --
 *
 *	Xlib emulation routines for Windows related to creating, displaying
 *	and destroying windows.
 *
 * Copyright (c) 1995-1997 Sun Microsystems, Inc.
 *
<<<<<<< HEAD
 * See the file "license.terms" for information on usage and redistribution of
 * this file, and for a DISCLAIMER OF ALL WARRANTIES.
 *
 * RCS: @(#) $Id: tkWinWindow.c,v 1.15.4.1 2008/07/26 11:49:30 patthoyts Exp $
=======
 * See the file "license.terms" for information on usage and redistribution
 * of this file, and for a DISCLAIMER OF ALL WARRANTIES.
>>>>>>> 5cad7e12
 */

#include "tkWinInt.h"

typedef struct ThreadSpecificData {
    int initialized;		/* 0 means table below needs initializing. */
    Tcl_HashTable windowTable;  /* The windowTable maps from HWND to Tk_Window
				 * handles. */
} ThreadSpecificData;
static Tcl_ThreadDataKey dataKey;

/*
 * Forward declarations for functions defined in this file:
 */

static void		NotifyVisibility(XEvent *eventPtr, TkWindow *winPtr);

/*
 *----------------------------------------------------------------------
 *
 * Tk_AttachHWND --
 *
 *	This function binds an HWND and a reflection function to the specified
 *	Tk_Window.
 *
 * Results:
 *	Returns an X Window that encapsulates the HWND.
 *
 * Side effects:
 *	May allocate a new X Window. Also enters the HWND into the global
 *	window table.
 *
 *----------------------------------------------------------------------
 */

Window
Tk_AttachHWND(
    Tk_Window tkwin,
    HWND hwnd)
{
    int new;
    Tcl_HashEntry *entryPtr;
    TkWinDrawable *twdPtr = (TkWinDrawable *) Tk_WindowId(tkwin);
    ThreadSpecificData *tsdPtr = (ThreadSpecificData *)
	    Tcl_GetThreadData(&dataKey, sizeof(ThreadSpecificData));

    if (!tsdPtr->initialized) {
	Tcl_InitHashTable(&tsdPtr->windowTable, TCL_ONE_WORD_KEYS);
	tsdPtr->initialized = 1;
    }

    /*
     * Allocate a new drawable if necessary. Otherwise, remove the previous
     * HWND from from the window table.
     */

    if (twdPtr == NULL) {
	twdPtr = (TkWinDrawable *) ckalloc(sizeof(TkWinDrawable));
	twdPtr->type = TWD_WINDOW;
	twdPtr->window.winPtr = (TkWindow *) tkwin;
    } else if (twdPtr->window.handle != NULL) {
	entryPtr = Tcl_FindHashEntry(&tsdPtr->windowTable,
		(char *)twdPtr->window.handle);
	Tcl_DeleteHashEntry(entryPtr);
    }

    /*
     * Insert the new HWND into the window table.
     */

    twdPtr->window.handle = hwnd;
    entryPtr = Tcl_CreateHashEntry(&tsdPtr->windowTable, (char *)hwnd, &new);
    Tcl_SetHashValue(entryPtr, (ClientData)tkwin);

    return (Window)twdPtr;
}

/*
 *----------------------------------------------------------------------
 *
 * Tk_HWNDToWindow --
 *
 *	This function retrieves a Tk_Window from the window table given an
 *	HWND.
 *
 * Results:
 *	Returns the matching Tk_Window.
 *
 * Side effects:
 *	None.
 *
 *----------------------------------------------------------------------
 */

Tk_Window
Tk_HWNDToWindow(
    HWND hwnd)
{
    Tcl_HashEntry *entryPtr;
    ThreadSpecificData *tsdPtr = (ThreadSpecificData *)
	    Tcl_GetThreadData(&dataKey, sizeof(ThreadSpecificData));

    if (!tsdPtr->initialized) {
	Tcl_InitHashTable(&tsdPtr->windowTable, TCL_ONE_WORD_KEYS);
	tsdPtr->initialized = 1;
    }
    entryPtr = Tcl_FindHashEntry(&tsdPtr->windowTable, (char *) hwnd);
    if (entryPtr != NULL) {
	return (Tk_Window) Tcl_GetHashValue(entryPtr);
    }
    return NULL;
}

/*
 *----------------------------------------------------------------------
 *
 * Tk_GetHWND --
 *
 *	This function extracts the HWND from an X Window.
 *
 * Results:
 *	Returns the HWND associated with the Window.
 *
 * Side effects:
 *	None.
 *
 *----------------------------------------------------------------------
 */

HWND
Tk_GetHWND(
    Window window)
{
    return ((TkWinDrawable *) window)->window.handle;
}

/*
 *----------------------------------------------------------------------
 *
 * TkpPrintWindowId --
 *
 *	This routine stores the string representation of the platform
 *	dependent window handle for an X Window in the given buffer.
 *
 * Results:
 *	Returns the result in the specified buffer.
 *
 * Side effects:
 *	None.
 *
 *----------------------------------------------------------------------
 */

void
TkpPrintWindowId(
    char *buf,			/* Pointer to string large enough to hold the
				 * hex representation of a pointer. */
    Window window)		/* Window to be printed into buffer. */
{
    HWND hwnd = (window) ? Tk_GetHWND(window) : 0;

    /*
     * Use pointer representation, because Win64 is P64 (*not* LP64). Windows
     * doesn't print the 0x for %p, so we do it.
     * bug #2026405: cygwin does output 0x for %p so test and recover.
     */

    sprintf(buf, "0x%p", hwnd);
    if (buf[2] == '0' && buf[3] == 'x')
	sprintf(buf, "%p", hwnd);
}

/*
 *----------------------------------------------------------------------
 *
 * TkpScanWindowId --
 *
 *	Given a string which represents the platform dependent window handle,
 *	produce the X Window id for the window.
 *
 * Results:
 *	The return value is normally TCL_OK; in this case *idPtr will be set
 *	to the X Window id equivalent to string. If string is improperly
 *	formed then TCL_ERROR is returned and an error message will be left in
 *	the interp's result. If the number does not correspond to a Tk Window,
 *	then *idPtr will be set to None.
 *
 * Side effects:
 *	None.
 *
 *----------------------------------------------------------------------
 */

int
TkpScanWindowId(
    Tcl_Interp *interp,		/* Interpreter to use for error reporting. */
    CONST char *string,		/* String containing a (possibly signed)
				 * integer in a form acceptable to strtol. */
    Window *idPtr)		/* Place to store converted result. */
{
    Tk_Window tkwin;
    Window number, *numberPtr = &number;

    /*
     * We want sscanf for the 64-bit check, but if that doesn't work, then
     * Tcl_GetInt manages the error correctly.
     */

    if (
#ifdef _WIN64
	    (sscanf(string, "0x%p", &number) != 1) &&
#endif
	    Tcl_GetInt(interp, string, (int *) numberPtr) != TCL_OK) {
	return TCL_ERROR;
    }

    tkwin = Tk_HWNDToWindow((HWND) number);
    if (tkwin) {
	*idPtr = Tk_WindowId(tkwin);
    } else {
	*idPtr = None;
    }
    return TCL_OK;
}

/*
 *----------------------------------------------------------------------
 *
 * TkpMakeWindow --
 *
 *	Creates a Windows window object based on the current attributes of the
 *	specified TkWindow.
 *
 * Results:
 *	Returns a pointer to a new TkWinDrawable cast to a Window.
 *
 * Side effects:
 *	Creates a new window.
 *
 *----------------------------------------------------------------------
 */

Window
TkpMakeWindow(
    TkWindow *winPtr,
    Window parent)
{
    HWND parentWin;
    int style;
    HWND hwnd;

    if (parent != None) {
	parentWin = Tk_GetHWND(parent);
	style = WS_CHILD | WS_CLIPCHILDREN | WS_CLIPSIBLINGS;
    } else {
	parentWin = NULL;
	style = WS_POPUP | WS_CLIPCHILDREN;
    }

    /*
     * Create the window, then ensure that it is at the top of the stacking
     * order.
     */

    hwnd = CreateWindowEx(WS_EX_NOPARENTNOTIFY, TK_WIN_CHILD_CLASS_NAME, NULL,
	    (DWORD) style, Tk_X(winPtr), Tk_Y(winPtr), Tk_Width(winPtr),
	    Tk_Height(winPtr), parentWin, NULL, Tk_GetHINSTANCE(), NULL);
    SetWindowPos(hwnd, HWND_TOP, 0, 0, 0, 0,
	    SWP_NOACTIVATE | SWP_NOMOVE | SWP_NOSIZE);
    return Tk_AttachHWND((Tk_Window)winPtr, hwnd);
}

/*
 *----------------------------------------------------------------------
 *
 * XDestroyWindow --
 *
 *	Destroys the given window.
 *
 * Results:
 *	None.
 *
 * Side effects:
 *	Sends the WM_DESTROY message to the window and then destroys it the
 *	Win32 resources associated with the window.
 *
 *----------------------------------------------------------------------
 */

void
XDestroyWindow(
    Display *display,
    Window w)
{
    Tcl_HashEntry *entryPtr;
    TkWinDrawable *twdPtr = (TkWinDrawable *)w;
    TkWindow *winPtr = TkWinGetWinPtr(w);
    HWND hwnd = Tk_GetHWND(w);
    ThreadSpecificData *tsdPtr = (ThreadSpecificData *)
	    Tcl_GetThreadData(&dataKey, sizeof(ThreadSpecificData));

    display->request++;

    /*
     * Remove references to the window in the pointer module then release the
     * drawable.
     */

    TkPointerDeadWindow(winPtr);

    entryPtr = Tcl_FindHashEntry(&tsdPtr->windowTable, (char*)hwnd);
    if (entryPtr != NULL) {
	Tcl_DeleteHashEntry(entryPtr);
    }

    ckfree((char *)twdPtr);

    /*
     * Don't bother destroying the window if we are going to destroy the
     * parent later.
     */

    if (hwnd != NULL && !(winPtr->flags & TK_DONT_DESTROY_WINDOW)) {
	DestroyWindow(hwnd);
    }
}

/*
 *----------------------------------------------------------------------
 *
 * XMapWindow --
 *
 *	Cause the given window to become visible.
 *
 * Results:
 *	None
 *
 * Side effects:
 *	Causes the window state to change, and generates a MapNotify event.
 *
 *----------------------------------------------------------------------
 */

void
XMapWindow(
    Display *display,
    Window w)
{
    XEvent event;
    TkWindow *parentPtr;
    TkWindow *winPtr = TkWinGetWinPtr(w);

    display->request++;

    ShowWindow(Tk_GetHWND(w), SW_SHOWNORMAL);
    winPtr->flags |= TK_MAPPED;

    /*
     * Check to see if this window is visible now. If all of the parent
     * windows up to the first toplevel are mapped, then this window and its
     * mapped children have just become visible.
     */

    if (!(winPtr->flags & TK_TOP_HIERARCHY)) {
	for (parentPtr = winPtr->parentPtr; ;
		parentPtr = parentPtr->parentPtr) {
	    if ((parentPtr == NULL) || !(parentPtr->flags & TK_MAPPED)) {
		return;
	    }
	    if (parentPtr->flags & TK_TOP_HIERARCHY) {
		break;
	    }
	}
    } else {
	event.type = MapNotify;
	event.xmap.serial = display->request;
	event.xmap.send_event = False;
	event.xmap.display = display;
	event.xmap.event = winPtr->window;
	event.xmap.window = winPtr->window;
	event.xmap.override_redirect = winPtr->atts.override_redirect;
	Tk_QueueWindowEvent(&event, TCL_QUEUE_TAIL);
    }

    /*
     * Generate VisibilityNotify events for this window and its mapped
     * children.
     */

    event.type = VisibilityNotify;
    event.xvisibility.serial = display->request;
    event.xvisibility.send_event = False;
    event.xvisibility.display = display;
    event.xvisibility.window = winPtr->window;
    event.xvisibility.state = VisibilityUnobscured;
    NotifyVisibility(&event, winPtr);
}

/*
 *----------------------------------------------------------------------
 *
 * NotifyVisibility --
 *
 *	This function recursively notifies the mapped children of the
 *	specified window of a change in visibility. Note that we don't
 *	properly report the visibility state, since Windows does not provide
 *	that info. The eventPtr argument must point to an event that has been
 *	completely initialized except for the window slot.
 *
 * Results:
 *	None.
 *
 * Side effects:
 *	Generates lots of events.
 *
 *----------------------------------------------------------------------
 */

static void
NotifyVisibility(
    XEvent *eventPtr,		/* Initialized VisibilityNotify event. */
    TkWindow *winPtr)		/* Window to notify. */
{
    if (winPtr->atts.event_mask & VisibilityChangeMask) {
	eventPtr->xvisibility.window = winPtr->window;
	Tk_QueueWindowEvent(eventPtr, TCL_QUEUE_TAIL);
    }
    for (winPtr = winPtr->childList; winPtr != NULL;
	    winPtr = winPtr->nextPtr) {
	if (winPtr->flags & TK_MAPPED) {
	    NotifyVisibility(eventPtr, winPtr);
	}
    }
}

/*
 *----------------------------------------------------------------------
 *
 * XUnmapWindow --
 *
 *	Cause the given window to become invisible.
 *
 * Results:
 *	None
 *
 * Side effects:
 *	Causes the window state to change, and generates an UnmapNotify event.
 *
 *----------------------------------------------------------------------
 */

void
XUnmapWindow(
    Display *display,
    Window w)
{
    XEvent event;
    TkWindow *winPtr = TkWinGetWinPtr(w);

    display->request++;

    /*
     * Bug fix: Don't short circuit this routine based on TK_MAPPED because it
     * will be cleared before XUnmapWindow is called.
     */

    ShowWindow(Tk_GetHWND(w), SW_HIDE);
    winPtr->flags &= ~TK_MAPPED;

    if (winPtr->flags & TK_WIN_MANAGED) {
	event.type = UnmapNotify;
	event.xunmap.serial = display->request;
	event.xunmap.send_event = False;
	event.xunmap.display = display;
	event.xunmap.event = winPtr->window;
	event.xunmap.window = winPtr->window;
	event.xunmap.from_configure = False;
	Tk_HandleEvent(&event);
    }
}

/*
 *----------------------------------------------------------------------
 *
 * XMoveResizeWindow --
 *
 *	Move and resize a window relative to its parent.
 *
 * Results:
 *	None.
 *
 * Side effects:
 *	Repositions and resizes the specified window.
 *
 *----------------------------------------------------------------------
 */

void
XMoveResizeWindow(
    Display *display,
    Window w,
    int x, int y,		/* Position relative to parent. */
    unsigned int width, unsigned int height)
{
    display->request++;
    MoveWindow(Tk_GetHWND(w), x, y, (int) width, (int) height, TRUE);
}

/*
 *----------------------------------------------------------------------
 *
 * XMoveWindow --
 *
 *	Move a window relative to its parent.
 *
 * Results:
 *	None.
 *
 * Side effects:
 *	Repositions the specified window.
 *
 *----------------------------------------------------------------------
 */

void
XMoveWindow(
    Display *display,
    Window w,
    int x, int y)		/* Position relative to parent */
{
    TkWindow *winPtr = TkWinGetWinPtr(w);

    display->request++;

    MoveWindow(Tk_GetHWND(w), x, y, winPtr->changes.width,
	    winPtr->changes.height, TRUE);
}

/*
 *----------------------------------------------------------------------
 *
 * XResizeWindow --
 *
 *	Resize a window.
 *
 * Results:
 *	None.
 *
 * Side effects:
 *	Resizes the specified window.
 *
 *----------------------------------------------------------------------
 */

void
XResizeWindow(
    Display *display,
    Window w,
    unsigned int width, unsigned int height)
{
    TkWindow *winPtr = TkWinGetWinPtr(w);

    display->request++;

    MoveWindow(Tk_GetHWND(w), winPtr->changes.x, winPtr->changes.y, (int)width,
	    (int)height, TRUE);
}

/*
 *----------------------------------------------------------------------
 *
 * XRaiseWindow --
 *
 *	Change the stacking order of a window.
 *
 * Results:
 *	None.
 *
 * Side effects:
 *	Changes the stacking order of the specified window.
 *
 *----------------------------------------------------------------------
 */

void
XRaiseWindow(
    Display *display,
    Window w)
{
    HWND window = Tk_GetHWND(w);

    display->request++;
    SetWindowPos(window, HWND_TOPMOST, 0, 0, 0, 0, SWP_NOMOVE | SWP_NOSIZE);
}

/*
 *----------------------------------------------------------------------
 *
 * XConfigureWindow --
 *
 *	Change the size, position, stacking, or border of the specified
 *	window.
 *
 * Results:
 *	None.
 *
 * Side effects:
 *	Changes the attributes of the specified window. Note that we ignore
 *	the passed in values and use the values stored in the TkWindow data
 *	structure.
 *
 *----------------------------------------------------------------------
 */

void
XConfigureWindow(
    Display *display,
    Window w,
    unsigned int valueMask,
    XWindowChanges *values)
{
    TkWindow *winPtr = TkWinGetWinPtr(w);
    HWND hwnd = Tk_GetHWND(w);

    display->request++;

    /*
     * Change the shape and/or position of the window.
     */

    if (valueMask & (CWX|CWY|CWWidth|CWHeight)) {
	MoveWindow(hwnd, winPtr->changes.x, winPtr->changes.y,
		winPtr->changes.width, winPtr->changes.height, TRUE);
    }

    /*
     * Change the stacking order of the window.
     */

    if (valueMask & CWStackMode) {
	HWND sibling;

	if ((valueMask & CWSibling) && (values->sibling != None)) {
	    sibling = Tk_GetHWND(values->sibling);
	} else {
	    sibling = NULL;
	}
	TkWinSetWindowPos(hwnd, sibling, values->stack_mode);
    }
}

/*
 *----------------------------------------------------------------------
 *
 * XClearWindow --
 *
 *	Clears the entire window to the current background color.
 *
 * Results:
 *	None.
 *
 * Side effects:
 *	Erases the current contents of the window.
 *
 *----------------------------------------------------------------------
 */

void
XClearWindow(
    Display *display,
    Window w)
{
    RECT rc;
    HBRUSH brush;
    HPALETTE oldPalette, palette;
    TkWindow *winPtr;
    HWND hwnd = Tk_GetHWND(w);
    HDC dc = GetDC(hwnd);

    palette = TkWinGetPalette(display->screens[0].cmap);
    oldPalette = SelectPalette(dc, palette, FALSE);

    display->request++;

    winPtr = TkWinGetWinPtr(w);
    brush = CreateSolidBrush(winPtr->atts.background_pixel);
    GetWindowRect(hwnd, &rc);
    rc.right = rc.right - rc.left;
    rc.bottom = rc.bottom - rc.top;
    rc.left = rc.top = 0;
    FillRect(dc, &rc, brush);

    DeleteObject(brush);
    SelectPalette(dc, oldPalette, TRUE);
    ReleaseDC(hwnd, dc);
}

/*
 *----------------------------------------------------------------------
 *
 * XChangeWindowAttributes --
 *
 *	This function is called when the attributes on a window are updated.
 *	Since Tk maintains all of the window state, the only relevant value is
 *	the cursor.
 *
 * Results:
 *	None.
 *
 * Side effects:
 *	May cause the mouse position to be updated.
 *
 *----------------------------------------------------------------------
 */

void
XChangeWindowAttributes(
    Display *display,
    Window w,
    unsigned long valueMask,
    XSetWindowAttributes* attributes)
{
    if (valueMask & CWCursor) {
	XDefineCursor(display, w, attributes->cursor);
    }
}

/*
 *----------------------------------------------------------------------
 *
 * TkWinSetWindowPos --
 *
 *	Adjust the stacking order of a window relative to a second window (or
 *	NULL).
 *
 * Results:
 *	None.
 *
 * Side effects:
 *	Moves the specified window in the stacking order.
 *
 *----------------------------------------------------------------------
 */

void
TkWinSetWindowPos(
    HWND hwnd,			/* Window to restack. */
    HWND siblingHwnd,		/* Sibling window. */
    int pos)			/* One of Above or Below. */
{
    HWND temp;

    /*
     * Since Windows does not support Above mode, we place the specified
     * window below the sibling and then swap them.
     */

    if (siblingHwnd) {
	if (pos == Above) {
	    SetWindowPos(hwnd, siblingHwnd, 0, 0, 0, 0,
		    SWP_NOACTIVATE | SWP_NOMOVE | SWP_NOSIZE);
	    temp = hwnd;
	    hwnd = siblingHwnd;
	    siblingHwnd = temp;
	}
    } else {
	siblingHwnd = (pos == Above) ? HWND_TOP : HWND_BOTTOM;
    }

    SetWindowPos(hwnd, siblingHwnd, 0, 0, 0, 0,
	    SWP_NOACTIVATE | SWP_NOMOVE | SWP_NOSIZE);
}

/*
 *----------------------------------------------------------------------
 *
 * TkpWindowWasRecentlyDeleted --
 *
 *	Determines whether we know if the window given as argument was
 *	recently deleted. Called by the generic code error handler to handle
 *	BadWindow events.
 *
 * Results:
 *	Always 0. We do not keep this information on Windows.
 *
 * Side effects:
 *	None.
 *
 *----------------------------------------------------------------------
 */

int
TkpWindowWasRecentlyDeleted(
    Window win,
    TkDisplay *dispPtr)
{
    return 0;
}

/*
 * Local Variables:
 * mode: c
 * c-basic-offset: 4
 * fill-column: 78
 * End:
 */<|MERGE_RESOLUTION|>--- conflicted
+++ resolved
@@ -6,15 +6,8 @@
  *
  * Copyright (c) 1995-1997 Sun Microsystems, Inc.
  *
-<<<<<<< HEAD
  * See the file "license.terms" for information on usage and redistribution of
  * this file, and for a DISCLAIMER OF ALL WARRANTIES.
- *
- * RCS: @(#) $Id: tkWinWindow.c,v 1.15.4.1 2008/07/26 11:49:30 patthoyts Exp $
-=======
- * See the file "license.terms" for information on usage and redistribution
- * of this file, and for a DISCLAIMER OF ALL WARRANTIES.
->>>>>>> 5cad7e12
  */
 
 #include "tkWinInt.h"
