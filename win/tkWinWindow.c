/*
 * tkWinWindow.c --
 *
 *	Xlib emulation routines for Windows related to creating, displaying
 *	and destroying windows.
 *
 * Copyright © 1995-1997 Sun Microsystems, Inc.
 *
 * See the file "license.terms" for information on usage and redistribution of
 * this file, and for a DISCLAIMER OF ALL WARRANTIES.
 */

#include "tkWinInt.h"
#include "tkBusy.h"

typedef struct {
    int initialized;		/* 0 means table below needs initializing. */
    Tcl_HashTable windowTable;  /* The windowTable maps from HWND to Tk_Window
				 * handles. */
} ThreadSpecificData;
static Tcl_ThreadDataKey dataKey;

/*
 * Forward declarations for functions defined in this file:
 */

static void		NotifyVisibility(XEvent *eventPtr, TkWindow *winPtr);

/*
 *----------------------------------------------------------------------
 *
 * Tk_AttachHWND --
 *
 *	This function binds an HWND and a reflection function to the specified
 *	Tk_Window.
 *
 * Results:
 *	Returns an X Window that encapsulates the HWND.
 *
 * Side effects:
 *	May allocate a new X Window. Also enters the HWND into the global
 *	window table.
 *
 *----------------------------------------------------------------------
 */

Window
Tk_AttachHWND(
    Tk_Window tkwin,
    HWND hwnd)
{
    int isNew;
    Tcl_HashEntry *entryPtr;
    TkWinDrawable *twdPtr = (TkWinDrawable *) Tk_WindowId(tkwin);
    ThreadSpecificData *tsdPtr = (ThreadSpecificData *)
	    Tcl_GetThreadData(&dataKey, sizeof(ThreadSpecificData));

    if (!tsdPtr->initialized) {
	Tcl_InitHashTable(&tsdPtr->windowTable, TCL_ONE_WORD_KEYS);
	tsdPtr->initialized = 1;
    }

    /*
     * Allocate a new drawable if necessary. Otherwise, remove the previous
     * HWND from from the window table.
     */

    if (twdPtr == NULL) {
	twdPtr = (TkWinDrawable *)ckalloc(sizeof(TkWinDrawable));
	twdPtr->type = TWD_WINDOW;
	twdPtr->window.winPtr = (TkWindow *) tkwin;
    } else if (twdPtr->window.handle != NULL) {
	entryPtr = Tcl_FindHashEntry(&tsdPtr->windowTable,
		twdPtr->window.handle);
	Tcl_DeleteHashEntry(entryPtr);
    }

    /*
     * Insert the new HWND into the window table.
     */

    twdPtr->window.handle = hwnd;
    entryPtr = Tcl_CreateHashEntry(&tsdPtr->windowTable, (char *)hwnd, &isNew);
    Tcl_SetHashValue(entryPtr, tkwin);

    return (Window)twdPtr;
}

/*
 *----------------------------------------------------------------------
 *
 * Tk_HWNDToWindow --
 *
 *	This function retrieves a Tk_Window from the window table given an
 *	HWND.
 *
 * Results:
 *	Returns the matching Tk_Window.
 *
 * Side effects:
 *	None.
 *
 *----------------------------------------------------------------------
 */

Tk_Window
Tk_HWNDToWindow(
    HWND hwnd)
{
    Tcl_HashEntry *entryPtr;
    ThreadSpecificData *tsdPtr = (ThreadSpecificData *)
	    Tcl_GetThreadData(&dataKey, sizeof(ThreadSpecificData));

    if (!tsdPtr->initialized) {
	Tcl_InitHashTable(&tsdPtr->windowTable, TCL_ONE_WORD_KEYS);
	tsdPtr->initialized = 1;
    }
    entryPtr = Tcl_FindHashEntry(&tsdPtr->windowTable, hwnd);
    if (entryPtr != NULL) {
	return (Tk_Window) Tcl_GetHashValue(entryPtr);
    }
    return NULL;
}

/*
 *----------------------------------------------------------------------
 *
 * Tk_GetHWND --
 *
 *	This function extracts the HWND from an X Window.
 *
 * Results:
 *	Returns the HWND associated with the Window.
 *
 * Side effects:
 *	None.
 *
 *----------------------------------------------------------------------
 */

HWND
Tk_GetHWND(
    Window window)
{
    return ((TkWinDrawable *) window)->window.handle;
}

/*
 *----------------------------------------------------------------------
 *
 * TkpPrintWindowId --
 *
 *	This routine stores the string representation of the platform
 *	dependent window handle for an X Window in the given buffer.
 *
 * Results:
 *	Returns the result in the specified buffer.
 *
 * Side effects:
 *	None.
 *
 *----------------------------------------------------------------------
 */

void
TkpPrintWindowId(
    char *buf,			/* Pointer to string large enough to hold the
				 * hex representation of a pointer. */
    Window window)		/* Window to be printed into buffer. */
{
    HWND hwnd = (window) ? Tk_GetHWND(window) : 0;

    sprintf(buf, "0x%" TCL_Z_MODIFIER "x", (size_t)hwnd);
}

/*
 *----------------------------------------------------------------------
 *
 * TkpScanWindowId --
 *
 *	Given a string which represents the platform dependent window handle,
 *	produce the X Window id for the window.
 *
 * Results:
 *	The return value is normally TCL_OK; in this case *idPtr will be set
 *	to the X Window id equivalent to string. If string is improperly
 *	formed then TCL_ERROR is returned and an error message will be left in
 *	the interp's result. If the number does not correspond to a Tk Window,
 *	then *idPtr will be set to None.
 *
 * Side effects:
 *	None.
 *
 *----------------------------------------------------------------------
 */

int
TkpScanWindowId(
    Tcl_Interp *interp,		/* Interpreter to use for error reporting. */
    const char *string,		/* String containing a (possibly signed)
				 * integer in a form acceptable to strtol. */
    Window *idPtr)		/* Place to store converted result. */
{
    Tk_Window tkwin;
    union {
	HWND hwnd;
	int number;
    } win;

    /*
     * We want sscanf for the 64-bit check, but if that doesn't work, then
     * Tcl_GetInt manages the error correctly.
     */

    if (
#ifdef _WIN64
	    (sscanf(string, "0x%p", &win.hwnd) != 1) &&
#endif
	    Tcl_GetInt(interp, string, &win.number) != TCL_OK) {
	return TCL_ERROR;
    }

    tkwin = Tk_HWNDToWindow(win.hwnd);
    if (tkwin) {
	*idPtr = Tk_WindowId(tkwin);
    } else {
	*idPtr = None;
    }
    return TCL_OK;
}

/*
 *----------------------------------------------------------------------
 *
 * TkpMakeWindow --
 *
 *	Creates a Windows window object based on the current attributes of the
 *	specified TkWindow.
 *
 * Results:
 *	Returns a pointer to a new TkWinDrawable cast to a Window.
 *
 * Side effects:
 *	Creates a new window.
 *
 *----------------------------------------------------------------------
 */

Window
Tk_MakeWindow(
    Tk_Window tkwin,
    Window parent)
{
    HWND parentWin;
    int style;
    HWND hwnd;
    TkWindow *winPtr = (TkWindow *)tkwin;

    if (parent != None) {
	parentWin = Tk_GetHWND(parent);
	style = WS_CHILD | WS_CLIPCHILDREN | WS_CLIPSIBLINGS;
    } else {
	parentWin = NULL;
	style = WS_POPUP | WS_CLIPCHILDREN;
    }

    /*
     * Create the window, then ensure that it is at the top of the stacking
     * order.
     */

    hwnd = CreateWindowExW(WS_EX_NOPARENTNOTIFY, TK_WIN_CHILD_CLASS_NAME, NULL,
	    (DWORD) style, Tk_X(winPtr), Tk_Y(winPtr), Tk_Width(winPtr),
	    Tk_Height(winPtr), parentWin, NULL, Tk_GetHINSTANCE(), NULL);
    SetWindowPos(hwnd, HWND_TOP, 0, 0, 0, 0,
	    SWP_NOACTIVATE | SWP_NOMOVE | SWP_NOSIZE);
    return Tk_AttachHWND((Tk_Window)winPtr, hwnd);
}

/*
 *----------------------------------------------------------------------
 *
 * XDestroyWindow --
 *
 *	Destroys the given window.
 *
 * Results:
 *	None.
 *
 * Side effects:
 *	Sends the WM_DESTROY message to the window and then destroys it the
 *	Win32 resources associated with the window.
 *
 *----------------------------------------------------------------------
 */

int
XDestroyWindow(
    Display *display,
    Window w)
{
    Tcl_HashEntry *entryPtr;
    TkWinDrawable *twdPtr = (TkWinDrawable *)w;
    TkWindow *winPtr = TkWinGetWinPtr(w);
    HWND hwnd = Tk_GetHWND(w);
    ThreadSpecificData *tsdPtr = (ThreadSpecificData *)
	    Tcl_GetThreadData(&dataKey, sizeof(ThreadSpecificData));

    LastKnownRequestProcessed(display)++;

    /*
     * Remove references to the window in the pointer module then release the
     * drawable.
     */

    TkPointerDeadWindow(winPtr);

    entryPtr = Tcl_FindHashEntry(&tsdPtr->windowTable, hwnd);
    if (entryPtr != NULL) {
	Tcl_DeleteHashEntry(entryPtr);
    }

    ckfree(twdPtr);

    /*
     * Don't bother destroying the window if we are going to destroy the
     * parent later.
     */

    if (hwnd != NULL && !(winPtr->flags & TK_DONT_DESTROY_WINDOW)) {
	DestroyWindow(hwnd);
    }
    return Success;
}

/*
 *----------------------------------------------------------------------
 *
 * XMapWindow --
 *
 *	Cause the given window to become visible.
 *
 * Results:
 *	None
 *
 * Side effects:
 *	Causes the window state to change, and generates a MapNotify event.
 *
 *----------------------------------------------------------------------
 */

int
XMapWindow(
    Display *display,
    Window w)
{
    XEvent event;
    TkWindow *parentPtr;
    TkWindow *winPtr = TkWinGetWinPtr(w);

    LastKnownRequestProcessed(display)++;

    ShowWindow(Tk_GetHWND(w), SW_SHOWNORMAL);
    winPtr->flags |= TK_MAPPED;

    /*
     * Check to see if this window is visible now. If all of the parent
     * windows up to the first toplevel are mapped, then this window and its
     * mapped children have just become visible.
     */

    if (!(winPtr->flags & TK_TOP_HIERARCHY)) {
	for (parentPtr = winPtr->parentPtr; ;
		parentPtr = parentPtr->parentPtr) {
	    if ((parentPtr == NULL) || !(parentPtr->flags & TK_MAPPED)) {
		return Success;
	    }
	    if (parentPtr->flags & TK_TOP_HIERARCHY) {
		break;
	    }
	}
    } else {
	event.type = MapNotify;
	event.xmap.serial = LastKnownRequestProcessed(display);
	event.xmap.send_event = False;
	event.xmap.display = display;
	event.xmap.event = winPtr->window;
	event.xmap.window = winPtr->window;
	event.xmap.override_redirect = winPtr->atts.override_redirect;
	Tk_QueueWindowEvent(&event, TCL_QUEUE_TAIL);
    }

    /*
     * Generate VisibilityNotify events for this window and its mapped
     * children.
     */

    event.type = VisibilityNotify;
    event.xvisibility.serial = LastKnownRequestProcessed(display);
    event.xvisibility.send_event = False;
    event.xvisibility.display = display;
    event.xvisibility.window = winPtr->window;
    event.xvisibility.state = VisibilityUnobscured;
    NotifyVisibility(&event, winPtr);
    return Success;
}

/*
 *----------------------------------------------------------------------
 *
 * NotifyVisibility --
 *
 *	This function recursively notifies the mapped children of the
 *	specified window of a change in visibility. Note that we don't
 *	properly report the visibility state, since Windows does not provide
 *	that info. The eventPtr argument must point to an event that has been
 *	completely initialized except for the window slot.
 *
 * Results:
 *	None.
 *
 * Side effects:
 *	Generates lots of events.
 *
 *----------------------------------------------------------------------
 */

static void
NotifyVisibility(
    XEvent *eventPtr,		/* Initialized VisibilityNotify event. */
    TkWindow *winPtr)		/* Window to notify. */
{
    if (winPtr->atts.event_mask & VisibilityChangeMask) {
	eventPtr->xvisibility.window = winPtr->window;
	Tk_QueueWindowEvent(eventPtr, TCL_QUEUE_TAIL);
    }
    for (winPtr = winPtr->childList; winPtr != NULL;
	    winPtr = winPtr->nextPtr) {
	if (winPtr->flags & TK_MAPPED) {
	    NotifyVisibility(eventPtr, winPtr);
	}
    }
}

/*
 *----------------------------------------------------------------------
 *
 * XUnmapWindow --
 *
 *	Cause the given window to become invisible.
 *
 * Results:
 *	None
 *
 * Side effects:
 *	Causes the window state to change, and generates an UnmapNotify event.
 *
 *----------------------------------------------------------------------
 */

int
XUnmapWindow(
    Display *display,
    Window w)
{
    XEvent event;
    TkWindow *winPtr = TkWinGetWinPtr(w);

    LastKnownRequestProcessed(display)++;

    /*
     * Bug fix: Don't short circuit this routine based on TK_MAPPED because it
     * will be cleared before XUnmapWindow is called.
     */

    ShowWindow(Tk_GetHWND(w), SW_HIDE);
    winPtr->flags &= ~TK_MAPPED;

    if (winPtr->flags & TK_WIN_MANAGED) {
	event.type = UnmapNotify;
	event.xunmap.serial = LastKnownRequestProcessed(display);
	event.xunmap.send_event = False;
	event.xunmap.display = display;
	event.xunmap.event = winPtr->window;
	event.xunmap.window = winPtr->window;
	event.xunmap.from_configure = False;
	Tk_HandleEvent(&event);
    }
    return Success;
}

/*
 *----------------------------------------------------------------------
 *
 * XMoveResizeWindow --
 *
 *	Move and resize a window relative to its parent.
 *
 * Results:
 *	None.
 *
 * Side effects:
 *	Repositions and resizes the specified window.
 *
 *----------------------------------------------------------------------
 */

int
XMoveResizeWindow(
    Display *display,
    Window w,
    int x, int y,		/* Position relative to parent. */
    unsigned int width, unsigned int height)
{
    LastKnownRequestProcessed(display)++;
    MoveWindow(Tk_GetHWND(w), x, y, (int) width, (int) height, TRUE);
    return Success;
}

/*
 *----------------------------------------------------------------------
 *
 * XMoveWindow --
 *
 *	Move a window relative to its parent.
 *
 * Results:
 *	None.
 *
 * Side effects:
 *	Repositions the specified window.
 *
 *----------------------------------------------------------------------
 */

int
XMoveWindow(
    Display *display,
    Window w,
    int x, int y)		/* Position relative to parent */
{
    TkWindow *winPtr = TkWinGetWinPtr(w);

    LastKnownRequestProcessed(display)++;

    MoveWindow(Tk_GetHWND(w), x, y, winPtr->changes.width,
	    winPtr->changes.height, TRUE);
    return Success;
}

/*
 *----------------------------------------------------------------------
 *
 * XResizeWindow --
 *
 *	Resize a window.
 *
 * Results:
 *	None.
 *
 * Side effects:
 *	Resizes the specified window.
 *
 *----------------------------------------------------------------------
 */

int
XResizeWindow(
    Display *display,
    Window w,
    unsigned int width, unsigned int height)
{
    TkWindow *winPtr = TkWinGetWinPtr(w);

    LastKnownRequestProcessed(display)++;

    MoveWindow(Tk_GetHWND(w), winPtr->changes.x, winPtr->changes.y, (int)width,
	    (int)height, TRUE);
    return Success;
}

/*
 *----------------------------------------------------------------------
 *
 * XRaiseWindow, XLowerWindow --
 *
 *	Change the stacking order of a window.
 *
 * Results:
 *	None.
 *
 * Side effects:
 *	Changes the stacking order of the specified window.
 *
 *----------------------------------------------------------------------
 */

int
XRaiseWindow(
    Display *display,
    Window w)
{
    HWND window = Tk_GetHWND(w);

    LastKnownRequestProcessed(display)++;
    SetWindowPos(window, HWND_TOPMOST, 0, 0, 0, 0, SWP_NOMOVE | SWP_NOSIZE);
    return Success;
}

int
XLowerWindow(
    Display *display,
    Window w)
{
    HWND window = Tk_GetHWND(w);

    LastKnownRequestProcessed(display)++;
    SetWindowPos(window, HWND_BOTTOM, 0, 0, 0, 0, SWP_NOMOVE | SWP_NOSIZE);
    return Success;
}

/*
 *----------------------------------------------------------------------
 *
 * XConfigureWindow --
 *
 *	Change the size, position, stacking, or border of the specified
 *	window.
 *
 * Results:
 *	None.
 *
 * Side effects:
 *	Changes the attributes of the specified window. Note that we ignore
 *	the passed in values and use the values stored in the TkWindow data
 *	structure.
 *
 *----------------------------------------------------------------------
 */

int
XConfigureWindow(
    Display *display,
    Window w,
    unsigned int valueMask,
    XWindowChanges *values)
{
    TkWindow *winPtr = TkWinGetWinPtr(w);
    HWND hwnd = Tk_GetHWND(w);

    LastKnownRequestProcessed(display)++;

    /*
     * Change the shape and/or position of the window.
     */

    if (valueMask & (CWX|CWY|CWWidth|CWHeight)) {
	MoveWindow(hwnd, winPtr->changes.x, winPtr->changes.y,
		winPtr->changes.width, winPtr->changes.height, TRUE);
    }

    /*
     * Change the stacking order of the window.
     */

    if (valueMask & CWStackMode) {
	HWND sibling;

	if ((valueMask & CWSibling) && (values->sibling != None)) {
	    sibling = Tk_GetHWND(values->sibling);
	} else {
	    sibling = NULL;
	}
	TkWinSetWindowPos(hwnd, sibling, values->stack_mode);
    }
    return Success;
}

/*
 *----------------------------------------------------------------------
 *
 * XClearWindow --
 *
 *	Clears the entire window to the current background color.
 *
 * Results:
 *	None.
 *
 * Side effects:
 *	Erases the current contents of the window.
 *
 *----------------------------------------------------------------------
 */

int
XClearWindow(
    Display *display,
    Window w)
{
    RECT rc;
    HBRUSH brush;
    HPALETTE oldPalette, palette;
    TkWindow *winPtr;
    HWND hwnd = Tk_GetHWND(w);
    HDC dc = GetDC(hwnd);

<<<<<<< HEAD
    palette = TkWinGetPalette(ScreenOfDisplay(display, 0)->cmap);
=======
    palette = TkWinGetPalette(DefaultColormapOfScreen(display->screens));
>>>>>>> 55091eb1
    oldPalette = SelectPalette(dc, palette, FALSE);

    LastKnownRequestProcessed(display)++;

    winPtr = TkWinGetWinPtr(w);
    brush = CreateSolidBrush(winPtr->atts.background_pixel);
    GetWindowRect(hwnd, &rc);
    rc.right = rc.right - rc.left;
    rc.bottom = rc.bottom - rc.top;
    rc.left = rc.top = 0;
    FillRect(dc, &rc, brush);

    DeleteObject(brush);
    SelectPalette(dc, oldPalette, TRUE);
    ReleaseDC(hwnd, dc);
    return Success;
}

/*
 *----------------------------------------------------------------------
 *
 * XChangeWindowAttributes --
 *
 *	This function is called when the attributes on a window are updated.
 *	Since Tk maintains all of the window state, the only relevant value is
 *	the cursor.
 *
 * Results:
 *	None.
 *
 * Side effects:
 *	May cause the mouse position to be updated.
 *
 *----------------------------------------------------------------------
 */

int
XChangeWindowAttributes(
    Display *display,
    Window w,
    unsigned long valueMask,
    XSetWindowAttributes* attributes)
{
    if (valueMask & CWCursor) {
	XDefineCursor(display, w, attributes->cursor);
    }
    return Success;
}

/*
 *----------------------------------------------------------------------
 *
 * TkWinSetWindowPos --
 *
 *	Adjust the stacking order of a window relative to a second window (or
 *	NULL).
 *
 * Results:
 *	None.
 *
 * Side effects:
 *	Moves the specified window in the stacking order.
 *
 *----------------------------------------------------------------------
 */

void
TkWinSetWindowPos(
    HWND hwnd,			/* Window to restack. */
    HWND siblingHwnd,		/* Sibling window. */
    int pos)			/* One of Above or Below. */
{
    HWND temp;

    /*
     * Since Windows does not support Above mode, we place the specified
     * window below the sibling and then swap them.
     */

    if (siblingHwnd) {
	if (pos == Above) {
	    SetWindowPos(hwnd, siblingHwnd, 0, 0, 0, 0,
		    SWP_NOACTIVATE | SWP_NOMOVE | SWP_NOSIZE);
	    temp = hwnd;
	    hwnd = siblingHwnd;
	    siblingHwnd = temp;
	}
    } else {
	siblingHwnd = (pos == Above) ? HWND_TOP : HWND_BOTTOM;
    }

    SetWindowPos(hwnd, siblingHwnd, 0, 0, 0, 0,
	    SWP_NOACTIVATE | SWP_NOMOVE | SWP_NOSIZE);
}

/*
 *----------------------------------------------------------------------
 *
 * TkpShowBusyWindow --
 *
 *	Makes a busy window "appear".
 *
 * Results:
 *	None.
 *
 * Side effects:
 *	Arranges for the busy window to start intercepting events and the
 *	cursor to change to the configured "hey, I'm busy!" setting.
 *
 *----------------------------------------------------------------------
 */

void
TkpShowBusyWindow(
    TkBusy busy)
{
    Busy *busyPtr = (Busy *) busy;
    HWND hWnd;
    POINT point;
    Display *display;
    Window window;

    if (busyPtr->tkBusy != NULL) {
	Tk_MapWindow(busyPtr->tkBusy);
	window = Tk_WindowId(busyPtr->tkBusy);
	display = Tk_Display(busyPtr->tkBusy);
	hWnd = Tk_GetHWND(window);
	LastKnownRequestProcessed(display)++;
	SetWindowPos(hWnd, HWND_TOP, 0, 0, 0, 0, SWP_NOMOVE | SWP_NOSIZE);
    }

    /*
     * Under Win32, cursors aren't associated with windows. Tk fakes this by
     * watching Motion events on its windows. So Tk will automatically change
     * the cursor when the pointer enters the Busy window. But Windows does
     * not immediately change the cursor; it waits for the cursor position to
     * change or a system call. We need to change the cursor before the
     * application starts processing, so set the cursor position redundantly
     * back to the current position.
     */

    GetCursorPos(&point);
    TkSetCursorPos(point.x, point.y);
}

/*
 *----------------------------------------------------------------------
 *
 * TkpHideBusyWindow --
 *
 *	Makes a busy window "disappear".
 *
 * Results:
 *	None.
 *
 * Side effects:
 *	Arranges for the busy window to stop intercepting events, and the
 *	cursor to change back to its normal setting.
 *
 *----------------------------------------------------------------------
 */

void
TkpHideBusyWindow(
    TkBusy busy)
{
    Busy *busyPtr = (Busy *) busy;
    POINT point;

    if (busyPtr->tkBusy != NULL) {
	Tk_UnmapWindow(busyPtr->tkBusy);
    }

    /*
     * Under Win32, cursors aren't associated with windows. Tk fakes this by
     * watching Motion events on its windows. So Tk will automatically change
     * the cursor when the pointer enters the Busy window. But Windows does
     * not immediately change the cursor: it waits for the cursor position to
     * change or a system call. We need to change the cursor before the
     * application starts processing, so set the cursor position redundantly
     * back to the current position.
     */

    GetCursorPos(&point);
    TkSetCursorPos(point.x, point.y);
}

/*
 *----------------------------------------------------------------------
 *
 * TkpMakeTransparentWindowExist --
 *
 *	Construct the platform-specific resources for a transparent window.
 *
 * Results:
 *	None.
 *
 * Side effects:
 *	Moves the specified window in the stacking order.
 *
 *----------------------------------------------------------------------
 */

void
TkpMakeTransparentWindowExist(
    Tk_Window tkwin,		/* Token for window. */
    Window parent)		/* Parent window. */
{
    TkWindow *winPtr = (TkWindow *) tkwin;
    HWND hParent = (HWND) parent, hWnd;
    int style = WS_CHILD | WS_CLIPCHILDREN | WS_CLIPSIBLINGS;
    DWORD exStyle = WS_EX_TRANSPARENT | WS_EX_TOPMOST;

    hWnd = CreateWindowExW(exStyle, TK_WIN_CHILD_CLASS_NAME, NULL, style,
	    Tk_X(tkwin), Tk_Y(tkwin), Tk_Width(tkwin), Tk_Height(tkwin),
	    hParent, NULL, Tk_GetHINSTANCE(), NULL);
    winPtr->window = Tk_AttachHWND(tkwin, hWnd);
}

/*
 *----------------------------------------------------------------------
 *
 * TkpCreateBusy --
 *
 *	Construct the platform-specific parts of a busy window. Note that this
 *	postpones the actual creation of the window resource until later.
 *
 * Results:
 *	None.
 *
 * Side effects:
 *	Sets up part of the busy window structure.
 *
 *----------------------------------------------------------------------
 */

void
TkpCreateBusy(
    Tk_FakeWin *winPtr,
    Tk_Window tkRef,
    Window *parentPtr,
    Tk_Window tkParent,
    TkBusy busy)
{
    Busy *busyPtr = (Busy *) busy;

    if (winPtr->flags & TK_REPARENTED) {
	/*
	 * This works around a bug in the implementation of menubars for
	 * non-Macintosh window systems (Win32 and X11). Tk doesn't reset the
	 * pointers to the parent window when the menu is reparented
	 * (winPtr->parentPtr points to the wrong window). We get around this
	 * by determining the parent via the native API calls.
	 */

	HWND hWnd = GetParent(Tk_GetHWND(Tk_WindowId(tkRef)));
	RECT rect;

	if (GetWindowRect(hWnd, &rect)) {
	    busyPtr->width = rect.right - rect.left;
	    busyPtr->height = rect.bottom - rect.top;
	}
    } else {
	*parentPtr = Tk_WindowId(tkParent);
	*parentPtr = (Window) Tk_GetHWND(*parentPtr);
    }
}

/*
 * Local Variables:
 * mode: c
 * c-basic-offset: 4
 * fill-column: 78
 * End:
 */<|MERGE_RESOLUTION|>--- conflicted
+++ resolved
@@ -720,11 +720,7 @@
     HWND hwnd = Tk_GetHWND(w);
     HDC dc = GetDC(hwnd);
 
-<<<<<<< HEAD
-    palette = TkWinGetPalette(ScreenOfDisplay(display, 0)->cmap);
-=======
-    palette = TkWinGetPalette(DefaultColormapOfScreen(display->screens));
->>>>>>> 55091eb1
+    palette = TkWinGetPalette(DefaultColormapOfScreen(ScreenOfDisplay(display, 0)));
     oldPalette = SelectPalette(dc, palette, FALSE);
 
     LastKnownRequestProcessed(display)++;
