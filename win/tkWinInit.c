/*
 * tkWinInit.c --
 *
 *	This file contains Windows-specific interpreter initialization
 *	functions.
 *
 * Copyright (c) 1995-1997 Sun Microsystems, Inc.
 *
 * See the file "license.terms" for information on usage and redistribution
 * of this file, and for a DISCLAIMER OF ALL WARRANTIES.
 */

#include "tkWinInt.h"


/*
 *----------------------------------------------------------------------
 *
 * TkpInit --
 *
 *	Performs Windows-specific interpreter initialization related to the
 *      tk_library variable.
 *
 * Results:
 *	A standard Tcl completion code (TCL_OK or TCL_ERROR). Also leaves
 *	information in the interp's result.
 *
 * Side effects:
 *	Sets "tk_library" Tcl variable, runs "tk.tcl" script.
 *
 *----------------------------------------------------------------------
 */

int
TkpInit(
    Tcl_Interp *interp)
{
    /*
     * This is necessary for static initialization, and is ok otherwise
     * because TkWinXInit flips a static bit to do its work just once.
     */

    TkWinXInit(Tk_GetHINSTANCE());
    return TCL_OK;
}

/*
 *----------------------------------------------------------------------
 *
 * TkpGetAppName --
 *
 *	Retrieves the name of the current application from a platform specific
 *	location. For Windows, the application name is the root of the tail of
 *	the path contained in the tcl variable argv0.
 *
 * Results:
 *	Returns the application name in the given Tcl_DString.
 *
 * Side effects:
 *	None.
 *
 *----------------------------------------------------------------------
 */

void
TkpGetAppName(
    Tcl_Interp *interp,
    Tcl_DString *namePtr)	/* A previously initialized Tcl_DString. */
{
    int argc, namelength;
    const char **argv = NULL, *name, *p;

    name = Tcl_GetVar2(interp, "argv0", NULL, TCL_GLOBAL_ONLY);
    namelength = -1;
    if (name != NULL) {
	Tcl_SplitPath(name, &argc, &argv);
	if (argc > 0) {
	    name = argv[argc-1];
	    p = strrchr(name, '.');
	    if (p != NULL) {
		namelength = p - name;
	    }
	} else {
	    name = NULL;
	}
    }
    if ((name == NULL) || (*name == 0)) {
	name = "tk";
	namelength = -1;
    }
    Tcl_DStringAppend(namePtr, name, namelength);
    if (argv != NULL) {
	ckfree(argv);
    }
}

/*
 *----------------------------------------------------------------------
 *
 * TkpDisplayWarning --
 *
 *	This routines is called from Tk_Main to display warning messages that
 *	occur during startup.
 *
 * Results:
 *	None.
 *
 * Side effects:
 *	Displays a message box.
 *
 *----------------------------------------------------------------------
 */

void
TkpDisplayWarning(
    const char *msg,		/* Message to be displayed. */
    const char *title)		/* Title of warning. */
{
#define TK_MAX_WARN_LEN 1024
    WCHAR titleString[TK_MAX_WARN_LEN];
    WCHAR *msgString; /* points to titleString, just after title, leaving space for ": " */
    int len; /* size of title, including terminating NULL */

    /* If running on Cygwin and we have a stderr channel, use it. */
#if !defined(STATIC_BUILD)
	if (tclStubsPtr->reserved9) {
	Tcl_Channel errChannel = Tcl_GetStdChannel(TCL_STDERR);
	if (errChannel) {
	    Tcl_WriteChars(errChannel, title, -1);
	    Tcl_WriteChars(errChannel, ": ", 2);
	    Tcl_WriteChars(errChannel, msg, -1);
	    Tcl_WriteChars(errChannel, "\n", 1);
	    return;
	}
    }
#endif /* !STATIC_BUILD */

    len = MultiByteToWideChar(CP_UTF8, 0, title, -1, titleString, TK_MAX_WARN_LEN);
    msgString = &titleString[len + 1];
    titleString[TK_MAX_WARN_LEN - 1] = L'\0';
    MultiByteToWideChar(CP_UTF8, 0, msg, -1, msgString, (TK_MAX_WARN_LEN - 1) - len);
    /*
     * Truncate MessageBox string if it is too long to not overflow the screen
     * and cause possible oversized window error.
     */
    if (titleString[TK_MAX_WARN_LEN - 1] != L'\0') {
	memcpy(titleString + (TK_MAX_WARN_LEN - 5), L" ...", 5 * sizeof(WCHAR));
    }
    if (IsDebuggerPresent()) {
	titleString[len - 1] = L':';
	titleString[len] = L' ';
	OutputDebugStringW(titleString);
    } else {
	titleString[len - 1] = L'\0';
	MessageBoxW(NULL, msgString, titleString,
		MB_OK | MB_ICONEXCLAMATION | MB_SYSTEMMODAL
		| MB_SETFOREGROUND | MB_TOPMOST);
    }
}

/*
 * ----------------------------------------------------------------------
 *
 * Win32ErrorObj --
 *
 *	Returns a string object containing text from a COM or Win32 error code
 *
 * Results:
 *	A Tcl_Obj containing the Win32 error message.
 *
 * Side effects:
 *	Removed the error message from the COM threads error object.
 *
 * ----------------------------------------------------------------------
 */

Tcl_Obj*
TkWin32ErrorObj(
    HRESULT hrError)
{
<<<<<<< HEAD
    LPTSTR lpBuffer = NULL, p = NULL;
=======
    LPWSTR lpBuffer = NULL, p = NULL;
>>>>>>> b50b9471
    WCHAR  sBuffer[30];
    Tcl_Obj* errPtr = NULL;
    Tcl_DString ds;

    FormatMessage(FORMAT_MESSAGE_ALLOCATE_BUFFER | FORMAT_MESSAGE_FROM_SYSTEM
	    | FORMAT_MESSAGE_IGNORE_INSERTS, NULL, (DWORD)hrError,
	    LANG_NEUTRAL, (LPWSTR)&lpBuffer, 0, NULL);

    if (lpBuffer == NULL) {
	lpBuffer = sBuffer;
	wsprintf(sBuffer, L"Error Code: %08lX", hrError);
    }

    if ((p = wcsrchr(lpBuffer, '\r')) != NULL) {
	*p = '\0';
    }

    Tcl_DStringInit(&ds);
    Tcl_UniCharToUtfDString(lpBuffer, wcslen(lpBuffer), &ds);
    errPtr = Tcl_NewStringObj(Tcl_DStringValue(&ds), Tcl_DStringLength(&ds));
    Tcl_DStringFree(&ds);

    if (lpBuffer != sBuffer) {
	LocalFree((HLOCAL)lpBuffer);
    }

    return errPtr;
}

/*
 * Local Variables:
 * mode: c
 * c-basic-offset: 4
 * fill-column: 78
 * End:
 */<|MERGE_RESOLUTION|>--- conflicted
+++ resolved
@@ -182,11 +182,7 @@
 TkWin32ErrorObj(
     HRESULT hrError)
 {
-<<<<<<< HEAD
-    LPTSTR lpBuffer = NULL, p = NULL;
-=======
     LPWSTR lpBuffer = NULL, p = NULL;
->>>>>>> b50b9471
     WCHAR  sBuffer[30];
     Tcl_Obj* errPtr = NULL;
     Tcl_DString ds;
