--- conflicted
+++ resolved
@@ -8,11 +8,6 @@
  *
  * See the file "license.terms" for information on usage and redistribution
  * of this file, and for a DISCLAIMER OF ALL WARRANTIES.
-<<<<<<< HEAD
- *
- * RCS: @(#) $Id: tkWinInit.c,v 1.14.2.1 2010/11/24 15:15:25 nijtmans Exp $
-=======
->>>>>>> 5cad7e12
  */
 
 #include "tkWinInt.h"
