--- conflicted
+++ resolved
@@ -1157,7 +1157,7 @@
 	    event.type = MouseWheelEvent;
 	    event.xany.send_event = -1;
 	    event.xkey.nbytes = 0;
-	    event.xkey.keycode = tsdPtr->vWheelAcc / WHEEL_DELTA * WHEEL_DELTA;
+	    event.xkey.keycode = tsdPtr->vWheelAcc / WHEEL_DELTA * WHEEL_DELTA / 3;
 	    tsdPtr->vWheelAcc = tsdPtr->vWheelAcc % WHEEL_DELTA;
 	    break;
 	}
@@ -1190,7 +1190,7 @@
 	    event.xany.send_event = -1;
 	    event.xkey.nbytes = 0;
 	    event.xkey.state |= ShiftMask;
-	    event.xkey.keycode = tsdPtr->hWheelAcc / WHEEL_DELTA * WHEEL_DELTA;
+	    event.xkey.keycode = tsdPtr->hWheelAcc / WHEEL_DELTA * WHEEL_DELTA / 3;
 	    tsdPtr->hWheelAcc = tsdPtr->hWheelAcc % WHEEL_DELTA;
 	    break;
 	}
@@ -1738,19 +1738,11 @@
 	msg = WM_RBUTTONDOWN;
 	wparam = MK_RBUTTON;
 	break;
-<<<<<<< HEAD
     case Button8:
 	msg = WM_XBUTTONDOWN;
 	wparam = MAKEWPARAM(MK_XBUTTON1, XBUTTON1);
 	break;
     case Button9:
-=======
-    case Button4:
-	msg = WM_XBUTTONDOWN;
-	wparam = MAKEWPARAM(MK_XBUTTON1, XBUTTON1);
-	break;
-    case Button5:
->>>>>>> 02adf450
 	msg = WM_XBUTTONDOWN;
 	wparam = MAKEWPARAM(MK_XBUTTON2, XBUTTON2);
 	break;
