/*
 * tkWinX.c --
 *
 *	This file contains Windows emulation procedures for X routines.
 *
 * Copyright © 1995-1996 Sun Microsystems, Inc.
 * Copyright © 1994 Software Research Associates, Inc.
 * Copyright © 1998-2000 Scriptics Corporation.
 *
 * See the file "license.terms" for information on usage and redistribution of
 * this file, and for a DISCLAIMER OF ALL WARRANTIES.
 */

#define XLIB_ILLEGAL_ACCESS
#include "tkWinInt.h"

#include <commctrl.h>
#ifdef _MSC_VER
#   pragma comment (lib, "comctl32.lib")
#   pragma comment (lib, "advapi32.lib")
#endif

/*
 * The zmouse.h file includes the definition for WM_MOUSEWHEEL.
 */

#include <zmouse.h>

/*
 * WM_MOUSEHWHEEL is normally defined by Winuser.h for Vista/2008 or later,
 * but is also usable on 2000/XP if IntelliPoint drivers are installed.
 */

#ifndef WM_MOUSEHWHEEL
#define WM_MOUSEHWHEEL 0x020E
#endif

/*
 * imm.h is needed by HandleIMEComposition
 */

#include <imm.h>
#ifdef _MSC_VER
#   pragma comment (lib, "imm32.lib")
#endif

/*
 * WM_UNICHAR is a message for Unicode input on all windows systems.
 * Perhaps this definition should be moved in another file.
 */
#ifndef WM_UNICHAR
#define WM_UNICHAR     0x0109
#define UNICODE_NOCHAR 0xFFFF
#endif

/*
 * Declarations of static variables used in this file.
 */

static const char winScreenName[] = ":0"; /* Default name of windows display. */
static HINSTANCE tkInstance = NULL;	/* Application instance handle. */
static int childClassInitialized;	/* Registered child class? */
static WNDCLASSW childClass;		/* Window class for child windows. */
static int tkWinTheme = 0;		/* See TkWinGetPlatformTheme */
static Tcl_Encoding keyInputEncoding = NULL;
					/* The current character encoding for
					 * keyboard input */
static int keyInputCharset = -1;	/* The Win32 CHARSET for the keyboard
					 * encoding */
static Tcl_Encoding unicodeEncoding = NULL;
					/* The UNICODE encoding */

/*
 * Thread local storage. Notice that now each thread must have its own
 * TkDisplay structure, since this structure contains most of the thread-
 * specific date for threads.
 */

typedef struct {
    TkDisplay *winDisplay;	/* TkDisplay structure that represents Windows
				 * screen. */
    int updatingClipboard;	/* If 1, we are updating the clipboard. */
    int surrogateBuffer;	/* Buffer for first of surrogate pair. */
    DWORD wheelTickPrev;	/* For high resolution wheels. */
    int vWheelAcc;		/* For high resolution wheels (vertical). */
    int hWheelAcc;		/* For high resolution wheels (horizontal). */
} ThreadSpecificData;
static Tcl_ThreadDataKey dataKey;

/*
 * Forward declarations of functions used in this file.
 */

static void		GenerateXEvent(HWND hwnd, UINT message,
			    WPARAM wParam, LPARAM lParam);
static unsigned int	GetState(UINT message, WPARAM wParam, LPARAM lParam);
static void 		GetTranslatedKey(TkKeyEvent *xkey, UINT type);
static void		UpdateInputLanguage(int charset);
static int		HandleIMEComposition(HWND hwnd, LPARAM lParam);

/*
 *----------------------------------------------------------------------
 *
 * TkGetServerInfo --
 *
 *	Given a window, this function returns information about the window
 *	server for that window. This function provides the guts of the "winfo
 *	server" command.
 *
 * Results:
 *	None.
 *
 * Side effects:
 *	None.
 *
 *----------------------------------------------------------------------
 */

void
TkGetServerInfo(
    Tcl_Interp *interp,		/* The server information is returned in this
				 * interpreter's result. */
    TCL_UNUSED(Tk_Window))		/* Token for window; this selects a particular
				 * display and server. */
{
    static char buffer[32]; /* Empty string means not initialized yet. */
    OSVERSIONINFOW os;

    if (!buffer[0]) {
	GetVersionExW(&os);
	/* Write the first character last, preventing multi-thread issues. */
	sprintf(buffer+1, "indows %d.%d %d %s", (int)os.dwMajorVersion,
		(int)os.dwMinorVersion, (int)os.dwBuildNumber,
#ifdef _WIN64
		"Win64"
#else
		"Win32"
#endif
	);
	buffer[0] = 'W';
    }
    Tcl_AppendResult(interp, buffer, NULL);
}

/*
 *----------------------------------------------------------------------
 *
 * Tk_GetHINSTANCE --
 *
 *	Retrieves the global instance handle used by the Tk library.
 *
 * Results:
 *	Returns the global instance handle.
 *
 * Side effects:
 *	None.
 *
 *----------------------------------------------------------------------
 */

HINSTANCE
Tk_GetHINSTANCE(void)
{
    if (tkInstance == NULL) {
	tkInstance = GetModuleHandleW(NULL);
    }
    return tkInstance;
}

/*
 *----------------------------------------------------------------------
 *
 * TkWinSetHINSTANCE --
 *
 *	Sets the global instance handle used by the Tk library. This should be
 *	called by DllMain.
 *
 * Results:
 *	None.
 *
 * Side effects:
 *	None.
 *
 *----------------------------------------------------------------------
 */

void
TkWinSetHINSTANCE(
    HINSTANCE hInstance)
{
    tkInstance = hInstance;
}

/*
 *----------------------------------------------------------------------
 *
 * TkWinXInit --
 *
 *	Initialize Xlib emulation layer.
 *
 * Results:
 *	None.
 *
 * Side effects:
 *	Sets up various data structures.
 *
 *----------------------------------------------------------------------
 */

void
TkWinXInit(
    HINSTANCE hInstance)
{
    INITCOMMONCONTROLSEX comctl;
    CHARSETINFO lpCs;
    DWORD lpCP;

    if (childClassInitialized != 0) {
	return;
    }
    childClassInitialized = 1;

    comctl.dwSize = sizeof(INITCOMMONCONTROLSEX);
    comctl.dwICC = ICC_WIN95_CLASSES;
    if (!InitCommonControlsEx(&comctl)) {
	Tcl_Panic("Unable to load common controls?!");
    }

    childClass.style = CS_HREDRAW | CS_VREDRAW;
    childClass.cbClsExtra = 0;
    childClass.cbWndExtra = 0;
    childClass.hInstance = hInstance;
    childClass.hbrBackground = NULL;
    childClass.lpszMenuName = NULL;

    /*
     * Register the Child window class.
     */

    childClass.lpszClassName = TK_WIN_CHILD_CLASS_NAME;
    childClass.lpfnWndProc = TkWinChildProc;
    childClass.hIcon = NULL;
    childClass.hCursor = NULL;

    if (!RegisterClassW(&childClass)) {
	Tcl_Panic("Unable to register TkChild class");
    }

    /*
     * Initialize input language info
     */

    if (GetLocaleInfoW(LANGIDFROMLCID(PTR2INT(GetKeyboardLayout(0))),
	       LOCALE_IDEFAULTANSICODEPAGE | LOCALE_RETURN_NUMBER,
	       (LPWSTR) &lpCP, sizeof(lpCP)/sizeof(WCHAR))
	    && TranslateCharsetInfo((DWORD *)INT2PTR(lpCP), &lpCs, TCI_SRCCODEPAGE)) {
	UpdateInputLanguage((int) lpCs.ciCharset);
    }

    /*
     * Make sure we cleanup on finalize.
     */

    TkCreateExitHandler(TkWinXCleanup, hInstance);
}

/*
 *----------------------------------------------------------------------
 *
 * TkWinXCleanup --
 *
 *	Removes the registered classes for Tk.
 *
 * Results:
 *	None.
 *
 * Side effects:
 *	Removes window classes from the system.
 *
 *----------------------------------------------------------------------
 */

void
TkWinXCleanup(
    void *clientData)
{
    HINSTANCE hInstance = (HINSTANCE)clientData;

    /*
     * Clean up our own class.
     */

    if (childClassInitialized) {
	childClassInitialized = 0;
	UnregisterClassW(TK_WIN_CHILD_CLASS_NAME, hInstance);
    }

    if (unicodeEncoding != NULL) {
	Tcl_FreeEncoding(unicodeEncoding);
	unicodeEncoding = NULL;
    }

    /*
     * And let the window manager clean up its own class(es).
     */

    TkWinWmCleanup(hInstance);
    TkWinCleanupContainerList();
}

/*
 *----------------------------------------------------------------------
 *
 * TkWinGetPlatformTheme --
 *
 *	Return the Windows drawing style we should be using.
 *
 * Results:
 *	The return value is one of:
 *	    TK_THEME_WIN_CLASSIC	95/98/NT or XP in classic mode
 *	    TK_THEME_WIN_XP		XP not in classic mode
 *	    TK_THEME_WIN_VISTA	Vista or higher
 *
 *----------------------------------------------------------------------
 */

int
TkWinGetPlatformTheme(void)
{
    if (tkWinTheme == 0) {
	OSVERSIONINFOW os;

	os.dwOSVersionInfoSize = sizeof(OSVERSIONINFOW);
	GetVersionExW(&os);

	if (os.dwPlatformId != VER_PLATFORM_WIN32_NT) {
	    Tcl_Panic("Windows NT is the only supported platform");
	}

	/*
	 * Set tkWinTheme to be TK_THEME_WIN_(CLASSIC|XP|VISTA). The
	 * TK_THEME_WIN_CLASSIC could be set even when running under XP if the
	 * windows classic theme was selected.
	 */
	if (os.dwMajorVersion == 5 && os.dwMinorVersion >= 1) {
	    HKEY hKey;
	    LPCWSTR szSubKey = L"Control Panel\\Appearance";
	    LPCWSTR szCurrent = L"Current";
	    DWORD dwSize = 200;
	    WCHAR pBuffer[200];

	    memset(pBuffer, 0, dwSize);
	    if (RegOpenKeyExW(HKEY_CURRENT_USER, szSubKey, 0L,
		    KEY_READ, &hKey) != ERROR_SUCCESS) {
		tkWinTheme = TK_THEME_WIN_XP;
	    } else {
		RegQueryValueExW(hKey, szCurrent, NULL, NULL, (LPBYTE) pBuffer, &dwSize);
		RegCloseKey(hKey);
		if (wcscmp(pBuffer, L"Windows Standard") == 0) {
		    tkWinTheme = TK_THEME_WIN_CLASSIC;
		} else {
		    tkWinTheme = TK_THEME_WIN_XP;
		}
	    }
	} else if (os.dwMajorVersion > 5) {
	    tkWinTheme = TK_THEME_WIN_VISTA;
	} else {
	    tkWinTheme = TK_THEME_WIN_CLASSIC;
	}
    }
    return tkWinTheme;
}

/*
 *----------------------------------------------------------------------
 *
 * TkGetDefaultScreenName --
 *
 *	Returns the name of the screen that Tk should use during
 *	initialization.
 *
 * Results:
 *	Returns a statically allocated string.
 *
 * Side effects:
 *	None.
 *
 *----------------------------------------------------------------------
 */

const char *
TkGetDefaultScreenName(
    TCL_UNUSED(Tcl_Interp *),
    const char *screenName)	/* If NULL, use default string. */
{
    if ((screenName == NULL) || (screenName[0] == '\0')) {
	screenName = winScreenName;
    }
    return screenName;
}

/*
 *----------------------------------------------------------------------
 *
 * TkWinDisplayChanged --
 *
 *	Called to set up initial screen info or when an event indicated
 *	display (screen) change.
 *
 * Results:
 *	None.
 *
 * Side effects:
 *	May change info regarding the screen.
 *
 *----------------------------------------------------------------------
 */

void
TkWinDisplayChanged(
    Display *display)
{
    HDC dc;
    Screen *screen;

<<<<<<< HEAD
    if (display == NULL || (((_XPrivDisplay)(display))->screens) == NULL) {
	return;
    }
    screen = (((_XPrivDisplay)(display))->screens);
=======
    if (display == NULL || ScreenOfDisplay(display, 0) == NULL) {
	return;
    }
    screen = ScreenOfDisplay(display, 0);
>>>>>>> 55091eb1

    dc = GetDC(NULL);
    WidthOfScreen(screen) = GetDeviceCaps(dc, HORZRES);
    HeightOfScreen(screen) = GetDeviceCaps(dc, VERTRES);
    WidthMMOfScreen(screen) = MulDiv(WidthOfScreen(screen), 254,
	    GetDeviceCaps(dc, LOGPIXELSX) * 10);
    HeightMMOfScreen(screen) = MulDiv(HeightOfScreen(screen), 254,
	    GetDeviceCaps(dc, LOGPIXELSY) * 10);

    /*
     * On windows, when creating a color bitmap, need two pieces of
     * information: the number of color planes and the number of pixels per
     * plane. Need to remember both quantities so that when constructing an
     * HBITMAP for offscreen rendering, we can specify the correct value for
     * the number of planes. Otherwise the HBITMAP won't be compatible with
     * the HWND and we'll just get blank spots copied onto the screen.
     */

    screen->ext_data = (XExtData *)INT2PTR(GetDeviceCaps(dc, PLANES));
<<<<<<< HEAD
    screen->root_depth = GetDeviceCaps(dc, BITSPIXEL) * PTR2INT(screen->ext_data);
=======
    DefaultDepthOfScreen(screen) = GetDeviceCaps(dc, BITSPIXEL) * PTR2INT(screen->ext_data);
>>>>>>> 55091eb1

    if (DefaultVisualOfScreen(screen) != NULL) {
	ckfree(DefaultVisualOfScreen(screen));
    }
<<<<<<< HEAD
    screen->root_visual = (Visual *)ckalloc(sizeof(Visual));
    screen->root_visual->visualid = 0;
=======
    DefaultVisualOfScreen(screen) = (Visual *)ckalloc(sizeof(Visual));
    DefaultVisualOfScreen(screen)->visualid = 0;
>>>>>>> 55091eb1
    if (GetDeviceCaps(dc, RASTERCAPS) & RC_PALETTE) {
	DefaultVisualOfScreen(screen)->map_entries = GetDeviceCaps(dc, SIZEPALETTE);
	DefaultVisualOfScreen(screen)->c_class = PseudoColor;
	DefaultVisualOfScreen(screen)->red_mask = 0x0;
	DefaultVisualOfScreen(screen)->green_mask = 0x0;
	DefaultVisualOfScreen(screen)->blue_mask = 0x0;
    } else if (DefaultDepthOfScreen(screen) == 4) {
	DefaultVisualOfScreen(screen)->c_class = StaticColor;
	DefaultVisualOfScreen(screen)->map_entries = 16;
    } else if (DefaultDepthOfScreen(screen) == 8) {
	DefaultVisualOfScreen(screen)->c_class = StaticColor;
	DefaultVisualOfScreen(screen)->map_entries = 256;
    } else if (DefaultDepthOfScreen(screen) == 12) {
	DefaultVisualOfScreen(screen)->c_class = TrueColor;
	DefaultVisualOfScreen(screen)->map_entries = 32;
	DefaultVisualOfScreen(screen)->red_mask = 0xf0;
	DefaultVisualOfScreen(screen)->green_mask = 0xf000;
	DefaultVisualOfScreen(screen)->blue_mask = 0xf00000;
    } else if (DefaultDepthOfScreen(screen) == 16) {
	DefaultVisualOfScreen(screen)->c_class = TrueColor;
	DefaultVisualOfScreen(screen)->map_entries = 64;
	DefaultVisualOfScreen(screen)->red_mask = 0xf8;
	DefaultVisualOfScreen(screen)->green_mask = 0xfc00;
	DefaultVisualOfScreen(screen)->blue_mask = 0xf80000;
    } else if (DefaultDepthOfScreen(screen) >= 24) {
	DefaultVisualOfScreen(screen)->c_class = TrueColor;
	DefaultVisualOfScreen(screen)->map_entries = 256;
	DefaultVisualOfScreen(screen)->red_mask = 0xff;
	DefaultVisualOfScreen(screen)->green_mask = 0xff00;
	DefaultVisualOfScreen(screen)->blue_mask = 0xff0000;
    }
    DefaultVisualOfScreen(screen)->bits_per_rgb = DefaultDepthOfScreen(screen);
    ReleaseDC(NULL, dc);

    if (DefaultColormapOfScreen(screen) != None) {
	XFreeColormap(display, DefaultColormapOfScreen(screen));
    }
    DefaultColormapOfScreen(screen) = XCreateColormap(display, None, DefaultVisualOfScreen(screen),
	    AllocNone);
}

/*
 *----------------------------------------------------------------------
 *
 * TkpOpenDisplay/XkbOpenDisplay --
 *
 *	Create the Display structure and fill it with device specific
 *	information.
 *
 * Results:
 *	Returns a TkDisplay structure on success or NULL on failure.
 *
 * Side effects:
 *	Allocates a new TkDisplay structure.
 *
 *----------------------------------------------------------------------
 */

TkDisplay *
TkpOpenDisplay(
    const char *display_name)
{
    Display *display;
<<<<<<< HEAD
=======
    Screen *screen;
    TkWinDrawable *twdPtr;
>>>>>>> 55091eb1
    ThreadSpecificData *tsdPtr = (ThreadSpecificData *)
	    Tcl_GetThreadData(&dataKey, sizeof(ThreadSpecificData));

    if (tsdPtr->winDisplay != NULL) {
	if (!strcmp(DisplayString(tsdPtr->winDisplay->display), display_name)) {
	    return tsdPtr->winDisplay;
	} else {
	    return NULL;
	}
    }

<<<<<<< HEAD
    display = XkbOpenDisplay((char *)display_name, NULL, NULL, NULL, NULL, NULL);
    TkWinDisplayChanged(display);

    tsdPtr->winDisplay =(TkDisplay *) ckalloc(sizeof(TkDisplay));
    memset(tsdPtr->winDisplay, 0, sizeof(TkDisplay));
    tsdPtr->winDisplay->display = display;
    tsdPtr->updatingClipboard = FALSE;
    tsdPtr->wheelTickPrev = GetTickCount();
    tsdPtr->vWheelAcc = 0;
    tsdPtr->hWheelAcc = 0;

    /*
     * Key map info must be available immediately, because of "send event".
     */
    TkpInitKeymapInfo(tsdPtr->winDisplay);
=======
    display = ckalloc(sizeof(Display));
    memset(display, 0, sizeof(Display));

    display->display_name = ckalloc(strlen(display_name) + 1);
    strcpy(display->display_name, display_name);

    display->cursor_font = 1;
    display->nscreens = 1;
    LastKnownRequestProcessed(display) = 1;
    display->qlen = 0;

    screen = ckalloc(sizeof(Screen));
    memset(screen, 0, sizeof(Screen));
    DisplayOfScreen(screen) = display;
>>>>>>> 55091eb1

    /*
     * Key map info must be available immediately, because of "send event".
     */
    TkpInitKeymapInfo(tsdPtr->winDisplay);

<<<<<<< HEAD
    return tsdPtr->winDisplay;
}

Display *
XkbOpenDisplay(
	const char *name,
	int *ev_rtrn,
	int *err_rtrn,
	int *major_rtrn,
	int *minor_rtrn,
	int *reason)
{
    _XPrivDisplay display = (_XPrivDisplay)ckalloc(sizeof(Display));
    Screen *screen = (Screen *)ckalloc(sizeof(Screen));
    TkWinDrawable *twdPtr = (TkWinDrawable *)ckalloc(sizeof(TkWinDrawable));

    memset(screen, 0, sizeof(Screen));
    memset(display, 0, sizeof(Display));
=======
    twdPtr = ckalloc(sizeof(TkWinDrawable));
    if (twdPtr == NULL) {
	return NULL;
    }
    twdPtr->type = TWD_WINDOW;
    twdPtr->window.winPtr = NULL;
    twdPtr->window.handle = NULL;
    RootWindowOfScreen(screen) = (Window)twdPtr;
>>>>>>> 55091eb1

    /*
     * Note that these pixel values are not palette relative.
     */

    WhitePixelOfScreen(screen) = RGB(255, 255, 255);
    BlackPixelOfScreen(screen) = RGB(0, 0, 0);
    DefaultColormapOfScreen(screen) = None;

    display->screens		= screen;
    display->nscreens		= 1;
    display->default_screen	= 0;

    twdPtr->type = TWD_WINDOW;
    twdPtr->window.winPtr = NULL;
    twdPtr->window.handle = NULL;
    screen->root = (Window)twdPtr;
    screen->display = (Display *)display;

<<<<<<< HEAD
    display->display_name = (char  *)ckalloc(strlen(name) + 1);
    strcpy(display->display_name, name);
=======
    tsdPtr->winDisplay = ckalloc(sizeof(TkDisplay));
    memset(tsdPtr->winDisplay, 0, sizeof(TkDisplay));
    tsdPtr->winDisplay->display = display;
    tsdPtr->updatingClipboard = FALSE;
    initialWheelTick = GetTickCount();
    tsdPtr->vWheelTickPrev = initialWheelTick;
    tsdPtr->hWheelTickPrev = initialWheelTick;
    tsdPtr->vWheelAcc = 0;
    tsdPtr->hWheelAcc = 0;
>>>>>>> 55091eb1

    display->nscreens = 1;
    display->request = 1;
    display->qlen = 0;

    if (ev_rtrn) *ev_rtrn = 0;
    if (err_rtrn) *err_rtrn = 0;
    if (major_rtrn) *major_rtrn = 0;
    if (minor_rtrn) *minor_rtrn = 0;
    if (reason) *reason = 0;

    return (Display *)display;
}

/*
 *----------------------------------------------------------------------
 *
 * TkpCloseDisplay --
 *
 *	Closes and deallocates a Display structure created with the
 *	TkpOpenDisplay function.
 *
 * Results:
 *	None.
 *
 * Side effects:
 *	Frees up memory.
 *
 *----------------------------------------------------------------------
 */

void
TkpCloseDisplay(
    TkDisplay *dispPtr)
{
    _XPrivDisplay display = (_XPrivDisplay)dispPtr->display;
    ThreadSpecificData *tsdPtr = (ThreadSpecificData *)
	    Tcl_GetThreadData(&dataKey, sizeof(ThreadSpecificData));

    if (dispPtr != tsdPtr->winDisplay) {
	Tcl_Panic("TkpCloseDisplay: tried to call TkpCloseDisplay on another display");
	return; /* not reached */
    }

    tsdPtr->winDisplay = NULL;

    if (display->display_name != NULL) {
	ckfree(display->display_name);
    }
<<<<<<< HEAD
    if (display->screens != NULL) {
	if (ScreenOfDisplay(display, 0)->root_visual != NULL) {
	    ckfree(ScreenOfDisplay(display, 0)->root_visual);
	}
	if (ScreenOfDisplay(display, 0)->root != None) {
	    ckfree((char *)ScreenOfDisplay(display, 0)->root);
	}
	if (ScreenOfDisplay(display, 0)->cmap != None) {
	    XFreeColormap((Display *)display, ScreenOfDisplay(display, 0)->cmap);
=======
    if (ScreenOfDisplay(display, 0) != NULL) {
	if (DefaultVisualOfScreen(ScreenOfDisplay(display, 0)) != NULL) {
	    ckfree(DefaultVisualOfScreen(ScreenOfDisplay(display, 0)));
	}
	if (RootWindowOfScreen(ScreenOfDisplay(display, 0)) != None) {
	    ckfree(RootWindowOfScreen(ScreenOfDisplay(display, 0)));
	}
	if (DefaultColormapOfScreen(ScreenOfDisplay(display, 0)) != None) {
	    XFreeColormap(display, DefaultColormapOfScreen(ScreenOfDisplay(display, 0)));
>>>>>>> 55091eb1
	}
	ckfree(ScreenOfDisplay(display, 0));
    }
    ckfree(display);
}

/*
 *----------------------------------------------------------------------
 *
 * TkClipCleanup --
 *
 *	This function is called to cleanup resources associated with claiming
 *	clipboard ownership and for receiving selection get results. This
 *	function is called in tkWindow.c. This has to be called by the display
 *	cleanup function because we still need the access display elements.
 *
 * Results:
 *	None.
 *
 * Side effects:
 *	Resources are freed - the clipboard may no longer be used.
 *
 *----------------------------------------------------------------------
 */

void
TkClipCleanup(
    TkDisplay *dispPtr)		/* Display associated with clipboard. */
{
    if (dispPtr->clipWindow != NULL) {
	Tk_DeleteSelHandler(dispPtr->clipWindow, dispPtr->clipboardAtom,
		dispPtr->applicationAtom);
	Tk_DeleteSelHandler(dispPtr->clipWindow, dispPtr->clipboardAtom,
		dispPtr->windowAtom);

	Tk_DestroyWindow(dispPtr->clipWindow);
	Tcl_Release(dispPtr->clipWindow);
	dispPtr->clipWindow = NULL;
    }
}

/*
 *----------------------------------------------------------------------
 *
 * XBell --
 *
 *	Generate a beep.
 *
 * Results:
 *	None.
 *
 * Side effects:
 *	Plays a sounds out the system speakers.
 *
 *----------------------------------------------------------------------
 */

int
XBell(
    TCL_UNUSED(Display *),
    TCL_UNUSED(int))
{
    MessageBeep(MB_OK);
    return Success;
}

/*
 *----------------------------------------------------------------------
 *
 * TkWinChildProc --
 *
 *	Callback from Windows whenever an event occurs on a child window.
 *
 * Results:
 *	Standard Windows return value.
 *
 * Side effects:
 *	May process events off the Tk event queue.
 *
 *----------------------------------------------------------------------
 */

LRESULT CALLBACK
TkWinChildProc(
    HWND hwnd,
    UINT message,
    WPARAM wParam,
    LPARAM lParam)
{
    LRESULT result;

    switch (message) {
    case WM_INPUTLANGCHANGE:
	UpdateInputLanguage((int) wParam);
	result = 1;
	break;

    case WM_IME_COMPOSITION:
	result = 0;
	if (HandleIMEComposition(hwnd, lParam) == 0) {
	    result = DefWindowProcW(hwnd, message, wParam, lParam);
	}
	break;

    case WM_SETCURSOR:
	/*
	 * Short circuit the WM_SETCURSOR message since we set the cursor
	 * elsewhere.
	 */

	result = TRUE;
	break;

    case WM_CREATE:
    case WM_ERASEBKGND:
	result = 0;
	break;

    case WM_PAINT:
	GenerateXEvent(hwnd, message, wParam, lParam);
	result = DefWindowProcW(hwnd, message, wParam, lParam);
	break;

    case TK_CLAIMFOCUS:
    case TK_GEOMETRYREQ:
    case TK_ATTACHWINDOW:
    case TK_DETACHWINDOW:
    case TK_ICONIFY:
    case TK_DEICONIFY:
    case TK_MOVEWINDOW:
    case TK_WITHDRAW:
    case TK_RAISEWINDOW:
    case TK_GETFRAMEWID:
    case TK_OVERRIDEREDIRECT:
    case TK_SETMENU:
    case TK_STATE:
    case TK_INFO:
	result = TkWinEmbeddedEventProc(hwnd, message, wParam, lParam);
	break;

    case WM_UNICHAR:
        if (wParam == UNICODE_NOCHAR) {
	    /* If wParam is UNICODE_NOCHAR and the application processes
	     * this message, then return TRUE. */
	    result = 1;
	} else {
	    /* If the event was translated, we must return 0 */
            if (TkTranslateWinEvent(hwnd, message, wParam, lParam, &result)) {
                result = 0;
	    } else {
	        result = 1;
	    }
	}
	break;

    default:
	if (!TkTranslateWinEvent(hwnd, message, wParam, lParam, &result)) {
	    result = DefWindowProcW(hwnd, message, wParam, lParam);
	}
	break;
    }

    /*
     * Handle any newly queued events before returning control to Windows.
     */

    Tcl_ServiceAll();
    return result;
}

/*
 *----------------------------------------------------------------------
 *
 * TkTranslateWinEvent --
 *
 *	This function is called by widget window functions to handle the
 *	translation from Win32 events to Tk events.
 *
 * Results:
 *	Returns 1 if the event was handled, else 0.
 *
 * Side effects:
 *	Depends on the event.
 *
 *----------------------------------------------------------------------
 */

int
TkTranslateWinEvent(
    HWND hwnd,
    UINT message,
    WPARAM wParam,
    LPARAM lParam,
    LRESULT *resultPtr)
{
    *resultPtr = 0;
    switch (message) {
    case WM_RENDERFORMAT: {
	TkWindow *winPtr = (TkWindow *) Tk_HWNDToWindow(hwnd);

	if (winPtr) {
	    TkWinClipboardRender(winPtr->dispPtr, wParam);
	}
	return 1;
    }

    case WM_RENDERALLFORMATS: {
        TkWindow *winPtr = (TkWindow *) Tk_HWNDToWindow(hwnd);

        if (winPtr && OpenClipboard(hwnd)) {
            /*
             * Make sure that nobody had taken ownership of the clipboard
             * before we opened it.
             */

            if (GetClipboardOwner() == hwnd) {
                TkWinClipboardRender(winPtr->dispPtr, CF_TEXT);
            }
            CloseClipboard();
        }
        return 1;
    }

    case WM_COMMAND:
    case WM_NOTIFY:
    case WM_VSCROLL:
    case WM_HSCROLL: {
	/*
	 * Reflect these messages back to the sender so that they can be
	 * handled by the window proc for the control. Note that we need to be
	 * careful not to reflect a message that is targeted to this window,
	 * or we will loop.
	 */

	HWND target = (message == WM_NOTIFY)
		? ((NMHDR*)lParam)->hwndFrom : (HWND) lParam;

	if (target && target != hwnd) {
	    *resultPtr = SendMessageW(target, message, wParam, lParam);
	    return 1;
	}
	break;
    }

    case WM_LBUTTONDOWN:
    case WM_LBUTTONDBLCLK:
    case WM_MBUTTONDOWN:
    case WM_MBUTTONDBLCLK:
    case WM_RBUTTONDOWN:
    case WM_RBUTTONDBLCLK:
    case WM_XBUTTONDOWN:
    case WM_XBUTTONDBLCLK:
    case WM_LBUTTONUP:
    case WM_MBUTTONUP:
    case WM_RBUTTONUP:
    case WM_XBUTTONUP:
    case WM_MOUSEMOVE:
	TkWinPointerEvent(hwnd, (short) LOWORD(lParam), (short) HIWORD(lParam));
	return 1;

    case WM_SYSKEYDOWN:
    case WM_KEYDOWN:
	if (wParam == VK_PACKET) {
	    /*
	     * This will trigger WM_CHAR event(s) with unicode data.
	     */
	    *resultPtr =
		PostMessageW(hwnd, message, HIWORD(lParam), LOWORD(lParam));
	    return 1;
	}
	/* else fall through */
    case WM_CLOSE:
    case WM_SETFOCUS:
    case WM_KILLFOCUS:
    case WM_DESTROYCLIPBOARD:
    case WM_UNICHAR:
    case WM_CHAR:
    case WM_SYSKEYUP:
    case WM_KEYUP:
    case WM_MOUSEWHEEL:
    case WM_MOUSEHWHEEL:
	GenerateXEvent(hwnd, message, wParam, lParam);
	return 1;
    case WM_MENUCHAR:
	GenerateXEvent(hwnd, message, wParam, lParam);

	/*
	 * MNC_CLOSE is the only one that looks right. This is a hack.
	 */

	*resultPtr = MAKELONG (0, MNC_CLOSE);
	return 1;
    }
    return 0;
}

/*
 *----------------------------------------------------------------------
 *
 * GenerateXEvent --
 *
 *	This routine generates an X event from the corresponding Windows
 *	event.
 *
 * Results:
 *	None.
 *
 * Side effects:
 *	Queues one or more X events.
 *
 *----------------------------------------------------------------------
 */

static void
GenerateXEvent(
    HWND hwnd,
    UINT message,
    WPARAM wParam,
    LPARAM lParam)
{
    union {XEvent x; TkKeyEvent key;} event;
    TkWindow *winPtr;
    ThreadSpecificData *tsdPtr = (ThreadSpecificData *)
	    Tcl_GetThreadData(&dataKey, sizeof(ThreadSpecificData));

    if ((message == WM_MOUSEWHEEL) || (message == WM_MOUSEHWHEEL)) {
	union {LPARAM lParam; POINTS point;} root;
	POINT pos;
	root.lParam = lParam;

	/*
	 * Redirect mousewheel events to the window containing the cursor.
	 * That feels much less strange to users, and is how all the other
	 * platforms work.
	 */

	pos.x = root.point.x;
	pos.y = root.point.y;
	hwnd = WindowFromPoint(pos);
    }

    winPtr = (TkWindow *) Tk_HWNDToWindow(hwnd);
    if (!winPtr || winPtr->window == None) {
	return;
    }

    memset(&event.x, 0, sizeof(XEvent));
    event.x.xany.serial = LastKnownRequestProcessed(winPtr->display)++;
    event.x.xany.send_event = False;
    event.x.xany.display = winPtr->display;
    event.x.xany.window = winPtr->window;

    switch (message) {
    case WM_PAINT: {
	PAINTSTRUCT ps;

	event.x.type = Expose;
	BeginPaint(hwnd, &ps);
	event.x.xexpose.x = ps.rcPaint.left;
	event.x.xexpose.y = ps.rcPaint.top;
	event.x.xexpose.width = ps.rcPaint.right - ps.rcPaint.left;
	event.x.xexpose.height = ps.rcPaint.bottom - ps.rcPaint.top;
	EndPaint(hwnd, &ps);
	event.x.xexpose.count = 0;
	break;
    }

    case WM_CLOSE:
	event.x.type = ClientMessage;
	event.x.xclient.message_type =
		Tk_InternAtom((Tk_Window) winPtr, "WM_PROTOCOLS");
	event.x.xclient.format = 32;
	event.x.xclient.data.l[0] =
		Tk_InternAtom((Tk_Window) winPtr, "WM_DELETE_WINDOW");
	break;

    case WM_SETFOCUS:
    case WM_KILLFOCUS: {
	TkWindow *otherWinPtr = (TkWindow *) Tk_HWNDToWindow((HWND) wParam);

	/*
	 * Compare toplevel windows to avoid reporting focus changes within
	 * the same toplevel.
	 */

	while (!(winPtr->flags & TK_TOP_LEVEL)) {
	    winPtr = winPtr->parentPtr;
	    if (winPtr == NULL) {
		return;
	    }
	}
	while (otherWinPtr && !(otherWinPtr->flags & TK_TOP_LEVEL)) {
	    otherWinPtr = otherWinPtr->parentPtr;
	}

	/*
	 * Do a catch-all Tk_SetCaretPos here to make sure that the window
	 * receiving focus sets the caret at least once.
	 */

	if (message == WM_SETFOCUS) {
	    Tk_SetCaretPos((Tk_Window) winPtr, 0, 0, 0);
	}

	if (otherWinPtr == winPtr) {
	    return;
	}

	event.x.xany.window = winPtr->window;
	event.x.type = (message == WM_SETFOCUS) ? FocusIn : FocusOut;
	event.x.xfocus.mode = NotifyNormal;
	event.x.xfocus.detail = NotifyNonlinear;

	/*
	 * Destroy the caret if we own it. If we are moving to another Tk
	 * window, it will reclaim and reposition it with Tk_SetCaretPos.
	 */

	if (message == WM_KILLFOCUS) {
	    DestroyCaret();
	}
	break;
    }

    case WM_DESTROYCLIPBOARD:
	if (tsdPtr->updatingClipboard == TRUE) {
	    /*
	     * We want to avoid this event if we are the ones that caused this
	     * event.
	     */

	    return;
	}
	event.x.type = SelectionClear;
	event.x.xselectionclear.selection =
		Tk_InternAtom((Tk_Window)winPtr, "CLIPBOARD");
	event.x.xselectionclear.time = TkpGetMS();
	break;

    case WM_MOUSEWHEEL:
    case WM_MOUSEHWHEEL:
    case WM_CHAR:
    case WM_UNICHAR:
    case WM_SYSKEYDOWN:
    case WM_SYSKEYUP:
    case WM_KEYDOWN:
    case WM_KEYUP: {
	unsigned int state = GetState(message, wParam, lParam);
	Time time = TkpGetMS();
	POINT clientPoint;
	union {DWORD msgpos; POINTS point;} root;	/* Note: POINT and POINTS are different */

	/*
	 * Compute the screen and window coordinates of the event.
	 */

	root.msgpos = GetMessagePos();
	clientPoint.x = root.point.x;
	clientPoint.y = root.point.y;
	ScreenToClient(hwnd, &clientPoint);

	/*
	 * Set up the common event fields.
	 */

	event.x.xbutton.root = RootWindow(winPtr->display, winPtr->screenNum);
	event.x.xbutton.subwindow = None;
	event.x.xbutton.x = clientPoint.x;
	event.x.xbutton.y = clientPoint.y;
	event.x.xbutton.x_root = root.point.x;
	event.x.xbutton.y_root = root.point.y;
	event.x.xbutton.state = state;
	event.x.xbutton.time = time;
	event.x.xbutton.same_screen = True;

	/*
	 * Now set up event specific fields.
	 */

	switch (message) {
	case WM_MOUSEWHEEL: {
	    /*
	     * Support for high resolution wheels (vertical).
	     */

	    DWORD wheelTick = GetTickCount();
	    BOOL timeout = wheelTick - tsdPtr->wheelTickPrev >= 300;
	    int intDelta;

	    tsdPtr->wheelTickPrev = wheelTick;
	    if (timeout) {
		tsdPtr->vWheelAcc = tsdPtr->hWheelAcc = 0;
	    }
	    tsdPtr->vWheelAcc += (short) HIWORD(wParam);
	    if (!tsdPtr->vWheelAcc || (!timeout && abs(tsdPtr->vWheelAcc) < WHEEL_DELTA * 6 / 10)) {
		return;
	    }

	    /*
	     * We have invented a new X event type to handle this event. It
	     * still uses the KeyPress struct. However, the keycode field has
	     * been overloaded to hold the zDelta of the wheel. Set nbytes to
	     * 0 to prevent conversion of the keycode to a keysym in
	     * TkpGetString. [Bug 1118340].
	     */

	    intDelta = (abs(tsdPtr->vWheelAcc) + WHEEL_DELTA/2) / WHEEL_DELTA * WHEEL_DELTA;
	    if (intDelta == 0) {
		intDelta = (tsdPtr->vWheelAcc < 0) ? -WHEEL_DELTA : WHEEL_DELTA;
	    } else if (tsdPtr->vWheelAcc < 0) {
		intDelta = -intDelta;
	    }
	    event.x.type = MouseWheelEvent;
	    event.x.xany.send_event = -1;
	    event.key.nbytes = 0;
	    event.x.xkey.keycode = intDelta;
	    tsdPtr->vWheelAcc -= intDelta;
	    break;
	}
	case WM_MOUSEHWHEEL: {
	    /*
	     * Support for high resolution wheels (horizontal).
	     */

	    DWORD wheelTick = GetTickCount();
	    BOOL timeout = wheelTick - tsdPtr->wheelTickPrev >= 300;
	    int intDelta;

	    tsdPtr->wheelTickPrev = wheelTick;
	    if (timeout) {
		tsdPtr->vWheelAcc = tsdPtr->hWheelAcc = 0;
	    }
	    tsdPtr->hWheelAcc -= (short) HIWORD(wParam);
	    if (!tsdPtr->hWheelAcc || (!timeout && abs(tsdPtr->hWheelAcc) < WHEEL_DELTA * 6 / 10)) {
		return;
	    }

	    /*
	     * We have invented a new X event type to handle this event. It
	     * still uses the KeyPress struct. However, the keycode field has
	     * been overloaded to hold the zDelta of the wheel. Set nbytes to
	     * 0 to prevent conversion of the keycode to a keysym in
	     * TkpGetString. [Bug 1118340].
	     */

	    intDelta =  (abs(tsdPtr->hWheelAcc) + WHEEL_DELTA/2) / WHEEL_DELTA * WHEEL_DELTA;
	    if (intDelta == 0) {
		intDelta = (tsdPtr->hWheelAcc < 0) ? -WHEEL_DELTA : WHEEL_DELTA;
	    } else if (tsdPtr->hWheelAcc < 0) {
		intDelta = -intDelta;
	    }
	    event.x.type = MouseWheelEvent;
	    event.x.xany.send_event = -1;
	    event.key.nbytes = 0;
	    event.x.xkey.state |= ShiftMask;
	    event.x.xkey.keycode = intDelta;
	    tsdPtr->hWheelAcc -= intDelta;
	    break;
	}
	case WM_SYSKEYDOWN:
	case WM_KEYDOWN:
	    /*
	     * Check for translated characters in the event queue. Setting
	     * xany.send_event to -1 indicates to the Windows implementation
	     * of TkpGetString() that this event was generated by windows and
	     * that the Windows extension xkey.trans_chars is filled with the
	     * MBCS characters that came from the TranslateMessage call.
	     */

	    event.x.type = KeyPress;
	    event.x.xany.send_event = -1;
	    event.x.xkey.keycode = wParam;
	    GetTranslatedKey(&event.key, (message == WM_KEYDOWN) ? WM_CHAR :
	            WM_SYSCHAR);
	    break;

	case WM_SYSKEYUP:
	case WM_KEYUP:
	    /*
	     * We don't check for translated characters on keyup because Tk
	     * won't know what to do with them. Instead, we wait for the
	     * WM_CHAR messages which will follow.
	     */

	    event.x.type = KeyRelease;
	    event.x.xkey.keycode = wParam;
	    event.key.nbytes = 0;
	    break;

	case WM_CHAR:
	    /*
	     * Synthesize both a KeyPress and a KeyRelease. Strings generated
	     * by Input Method Editor are handled in the following manner:
	     * 1. A series of WM_KEYDOWN & WM_KEYUP messages that cause
	     *    GetTranslatedKey() to be called and return immediately
	     *    because the WM_KEYDOWNs have no associated WM_CHAR messages
	     *    -- the IME window is accumulating the characters and
	     *    translating them itself. In the "bind" command, you get an
	     *    event with a mystery keysym and %A == "" for each WM_KEYDOWN
	     *    that actually was meant for the IME.
	     * 2. A WM_KEYDOWN corresponding to the "confirm typing"
	     *    character. This causes GetTranslatedKey() to be called.
	     * 3. A WM_IME_NOTIFY message saying that the IME is done. A side
	     *	  effect of this message is that GetTranslatedKey() thinks
	     *	  this means that there are no WM_CHAR messages and returns
	     *	  immediately. In the "bind" command, you get an another event
	     *	  with a mystery keysym and %A == "".
	     * 4. A sequence of WM_CHAR messages that correspond to the
	     *	  characters in the IME window. A bunch of simulated
	     *	  KeyPress/KeyRelease events will be generated, one for each
	     *	  character. Adjacent WM_CHAR messages may actually specify
	     *	  the high and low bytes of a multi-byte character -- in that
	     *	  case the two WM_CHAR messages will be combined into one
	     *	  event. It is the event-consumer's responsibility to convert
	     *	  the string returned from XLookupString from system encoding
	     *	  to UTF-8.
	     * 5. And finally we get the WM_KEYUP for the "confirm typing"
	     *    character.
	     */

	    event.x.type = KeyPress;
	    event.x.xany.send_event = -1;
	    event.x.xkey.keycode = 0;
	    if ((int)wParam & 0xff00) {
		int ch1 = wParam & 0xffff;

		if ((ch1 & 0xfc00) == 0xd800) {
		    tsdPtr->surrogateBuffer = ch1;
		    return;
		}
		if ((ch1 & 0xfc00) == 0xdc00) {
		    ch1 = ((tsdPtr->surrogateBuffer & 0x3ff) << 10) |
			    (ch1 & 0x3ff) | 0x10000;
		    tsdPtr->surrogateBuffer = 0;
		}
		event.x.xany.send_event = -3;
		event.key.nbytes = 0;
		event.x.xkey.keycode = ch1;
	    } else {
		event.key.nbytes = 1;
		event.key.trans_chars[0] = (char) wParam;

		if (IsDBCSLeadByte((BYTE) wParam)) {
		    MSG msg;

		    if ((PeekMessageW(&msg, NULL, WM_CHAR, WM_CHAR,
		            PM_NOREMOVE) != 0)
			    && (msg.message == WM_CHAR)) {
			GetMessageW(&msg, NULL, WM_CHAR, WM_CHAR);
			event.key.nbytes = 2;
			event.key.trans_chars[1] = (char) msg.wParam;
		   }
		}
	    }
	    Tk_QueueWindowEvent(&event.x, TCL_QUEUE_TAIL);
	    event.x.type = KeyRelease;
	    break;

	case WM_UNICHAR: {
	    event.x.type = KeyPress;
	    event.x.xany.send_event = -3;
	    event.x.xkey.keycode = wParam;
	    event.key.nbytes = 0;
	    Tk_QueueWindowEvent(&event.x, TCL_QUEUE_TAIL);
	    event.x.type = KeyRelease;
	    break;
	}

	}
	break;
    }

    default:
	/*
	 * Don't know how to translate this event, so ignore it. (It probably
	 * should not have got here, but ignoring it should be harmless.)
	 */

	return;
    }

    /*
     * Post the translated event to the main Tk event queue.
     */

    Tk_QueueWindowEvent(&event.x, TCL_QUEUE_TAIL);
}

/*
 *----------------------------------------------------------------------
 *
 * GetState --
 *
 *	This function constructs a state mask for the mouse buttons and
 *	modifier keys as they were before the event occurred.
 *
 * Results:
 *	Returns a composite value of all the modifier and button state flags
 *	that were set at the time the event occurred.
 *
 * Side effects:
 *	None.
 *
 *----------------------------------------------------------------------
 */

static unsigned int
GetState(
    UINT message,		/* Win32 message type */
    WPARAM wParam,		/* wParam of message, used if key message */
    LPARAM lParam)		/* lParam of message, used if key message */
{
    int mask;
    int prevState;		/* 1 if key was previously down */
    unsigned int state = TkWinGetModifierState();

    /*
     * If the event is a key press or release, we check for modifier keys so
     * we can report the state of the world before the event.
     */

    if (message == WM_SYSKEYDOWN || message == WM_KEYDOWN
	    || message == WM_SYSKEYUP || message == WM_KEYUP) {
	mask = 0;
	prevState = HIWORD(lParam) & KF_REPEAT;
	switch(wParam) {
	case VK_SHIFT:
	    mask = ShiftMask;
	    break;
	case VK_CONTROL:
	    mask = ControlMask;
	    break;
	case VK_MENU:
	    mask = ALT_MASK;
	    break;
	case VK_CAPITAL:
	    if (message == WM_SYSKEYDOWN || message == WM_KEYDOWN) {
		mask = LockMask;
		prevState = ((state & mask) ^ prevState) ? 0 : 1;
	    }
	    break;
	case VK_NUMLOCK:
	    if (message == WM_SYSKEYDOWN || message == WM_KEYDOWN) {
		mask = Mod1Mask;
		prevState = ((state & mask) ^ prevState) ? 0 : 1;
	    }
	    break;
	case VK_SCROLL:
	    if (message == WM_SYSKEYDOWN || message == WM_KEYDOWN) {
		mask = Mod3Mask;
		prevState = ((state & mask) ^ prevState) ? 0 : 1;
	    }
	    break;
	}
	if (prevState) {
	    state |= mask;
	} else {
	    state &= ~mask;
	}
	if (HIWORD(lParam) & KF_EXTENDED) {
	    state |= EXTENDED_MASK;
	}
    }
    return state;
}

/*
 *----------------------------------------------------------------------
 *
 * GetTranslatedKey --
 *
 *	Retrieves WM_CHAR messages that are placed on the system queue by the
 *	TranslateMessage system call and places them in the given KeyPress
 *	event.
 *
 * Results:
 *	Sets the trans_chars and nbytes member of the key event.
 *
 * Side effects:
 *	Removes any WM_CHAR messages waiting on the top of the system event
 *	queue.
 *
 *----------------------------------------------------------------------
 */

static void
GetTranslatedKey(
    TkKeyEvent *xkey,
    UINT type)
{
    MSG msg;

    xkey->nbytes = 0;

    while ((xkey->nbytes < sizeof(xkey->trans_chars))
	    && (PeekMessageA(&msg, NULL, type, type, PM_NOREMOVE) != 0)) {
	if (msg.message != type) {
	    break;
	}

	GetMessageA(&msg, NULL, type, type);

	/*
	 * If this is a normal character message, we may need to strip off the
	 * Alt modifier (e.g. Alt-digits). Note that we don't want to do this
	 * for system messages, because those were presumably generated as an
	 * Alt-char sequence (e.g. accelerator keys).
	 */

	if ((msg.message == WM_CHAR) && (msg.lParam & 0x20000000)) {
	    xkey->keyEvent.state = 0;
	}
	xkey->trans_chars[xkey->nbytes++] = (char) msg.wParam;

	if (((unsigned short) msg.wParam) > ((unsigned short) 0xff)) {
	    /*
	     * Some "addon" input devices, such as the popular PenPower
	     * Chinese writing pad, generate 16 bit values in WM_CHAR messages
	     * (instead of passing them in two separate WM_CHAR messages
	     * containing two 8-bit values.
	     */

	    xkey->trans_chars[xkey->nbytes] = (char) (msg.wParam >> 8);
	    xkey->nbytes ++;
	}
    }
}

/*
 *----------------------------------------------------------------------
 *
 * UpdateInputLanguage --
 *
 *	Gets called when a WM_INPUTLANGCHANGE message is received by the Tk
 *	child window function. This message is sent by the Input Method Editor
 *	system when the user chooses a different input method. All subsequent
 *	WM_CHAR messages will contain characters in the new encoding. We
 *	record the new encoding so that TkpGetString() knows how to correctly
 *	translate the WM_CHAR into unicode.
 *
 * Results:
 *	Records the new encoding in keyInputEncoding.
 *
 * Side effects:
 *	Old value of keyInputEncoding is freed.
 *
 *----------------------------------------------------------------------
 */

static void
UpdateInputLanguage(
    int charset)
{
    CHARSETINFO charsetInfo;
    Tcl_Encoding encoding;
    char codepage[4 + TCL_INTEGER_SPACE];

    if (keyInputCharset == charset) {
	return;
    }
    if (TranslateCharsetInfo((DWORD*)INT2PTR(charset), &charsetInfo,
	    TCI_SRCCHARSET) == 0) {
	/*
	 * Some mysterious failure.
	 */

	return;
    }

    if (charsetInfo.ciACP == CP_UTF8) {
	strcpy(codepage, "utf-8");
    } else {
	sprintf(codepage, "cp%d", charsetInfo.ciACP);
    }

    if ((encoding = Tcl_GetEncoding(NULL, codepage)) == NULL) {
	/*
	 * The encoding is not supported by Tcl.
	 */

	return;
    }

    if (keyInputEncoding != NULL) {
	Tcl_FreeEncoding(keyInputEncoding);
    }

    keyInputEncoding = encoding;
    keyInputCharset = charset;
}

/*
 *----------------------------------------------------------------------
 *
 * TkWinGetKeyInputEncoding --
 *
 *	Returns the current keyboard input encoding selected by the user (with
 *	WM_INPUTLANGCHANGE events).
 *
 * Results:
 *	The current keyboard input encoding.
 *
 * Side effects:
 *	None.
 *
 *----------------------------------------------------------------------
 */

Tcl_Encoding
TkWinGetKeyInputEncoding(void)
{
    return keyInputEncoding;
}

/*
 *----------------------------------------------------------------------
 *
 * TkWinGetUnicodeEncoding --
 *
 *	Returns the cached unicode encoding.
 *
 * Results:
 *	The unicode encoding.
 *
 * Side effects:
 *	None.
 *
 *----------------------------------------------------------------------
 */

Tcl_Encoding
TkWinGetUnicodeEncoding(void)
{
    if (unicodeEncoding == NULL) {
	unicodeEncoding = Tcl_GetEncoding(NULL, "utf-16");
	if (unicodeEncoding == NULL) {
	    unicodeEncoding = Tcl_GetEncoding(NULL, "unicode");
	}
    }
    return unicodeEncoding;
}

/*
 *----------------------------------------------------------------------
 *
 * HandleIMEComposition --
 *
 *	This function works around a deficiency in some versions of Windows
 *	2000 to make it possible to entry multi-lingual characters under all
 *	versions of Windows 2000.
 *
 *	When an Input Method Editor (IME) is ready to send input characters to
 *	an application, it sends a WM_IME_COMPOSITION message with the
 *	GCS_RESULTSTR. However, The DefWindowProcW() on English Windows 2000
 *	arbitrarily converts all non-Latin-1 characters in the composition to
 *	"?".
 *
 *	This function correctly processes the composition data and sends the
 *	UNICODE values of the composed characters to TK's event queue.
 *
 * Results:
 *	If this function has processed the composition data, returns 1.
 *	Otherwise returns 0.
 *
 * Side effects:
 *	Key events are put into the TK event queue.
 *
 *----------------------------------------------------------------------
 */

static int
HandleIMEComposition(
    HWND hwnd,			/* Window receiving the message. */
    LPARAM lParam)		/* Flags for the WM_IME_COMPOSITION message */
{
    HIMC hIMC;
    int n;
    int high = 0;

    if ((lParam & GCS_RESULTSTR) == 0) {
	/*
	 * Composition is not finished yet.
	 */

	return 0;
    }

    hIMC = ImmGetContext(hwnd);
    if (!hIMC) {
	return 0;
    }

    n = ImmGetCompositionStringW(hIMC, GCS_RESULTSTR, NULL, 0);

    if (n > 0) {
	WCHAR *buff = (WCHAR *) ckalloc(n);
	TkWindow *winPtr;
	XEvent event;
	int i;

	n = ImmGetCompositionStringW(hIMC, GCS_RESULTSTR, buff, (unsigned) n) / 2;

	/*
	 * Set up the fields pertinent to key event.
	 *
	 * We set send_event to the special value of -3, so that TkpGetString
	 * in tkWinKey.c knows that keycode already contains a UNICODE
	 * char and there's no need to do encoding conversion.
	 *
	 * Note that the event *must* be zeroed out first; Tk plays cunning
	 * games with the overalls structure. [Bug 2992129]
	 */

	winPtr = (TkWindow *) Tk_HWNDToWindow(hwnd);

	memset(&event, 0, sizeof(XEvent));
	event.xkey.serial = LastKnownRequestProcessed(winPtr->display)++;
	event.xkey.send_event = -3;
	event.xkey.display = winPtr->display;
	event.xkey.window = winPtr->window;
	event.xkey.root = RootWindow(winPtr->display, winPtr->screenNum);
	event.xkey.subwindow = None;
	event.xkey.state = TkWinGetModifierState();
	event.xkey.time = TkpGetMS();
	event.xkey.same_screen = True;

	for (i=0; i<n; ) {
	    /*
	     * Simulate a pair of KeyPress and KeyRelease events for each
	     * UNICODE character in the composition.
	     */

	    event.xkey.keycode = buff[i++];

	    if ((event.xkey.keycode & 0xfc00) == 0xd800) {
		high = ((event.xkey.keycode & 0x3ff) << 10) + 0x10000;
		break;
	    } else if (high && (event.xkey.keycode & 0xfc00) == 0xdc00) {
		event.xkey.keycode &= 0x3ff;
		event.xkey.keycode += high;
		high = 0;
	    }
	    event.type = KeyPress;
	    Tk_QueueWindowEvent(&event, TCL_QUEUE_TAIL);

	    event.type = KeyRelease;
	    Tk_QueueWindowEvent(&event, TCL_QUEUE_TAIL);
	}

	ckfree(buff);
    }
    ImmReleaseContext(hwnd, hIMC);
    return 1;
}

/*
 *----------------------------------------------------------------------
 *
 * TkWinResendEvent --
 *
 *	This function converts an X event into a Windows event and invokes the
 *	specified window function.
 *
 * Results:
 *	A standard Windows result.
 *
 * Side effects:
 *	Invokes the window function
 *
 *----------------------------------------------------------------------
 */

LRESULT
TkWinResendEvent(
    WNDPROC wndproc,
    HWND hwnd,
    XEvent *eventPtr)
{
    UINT msg;
    WPARAM wparam;
    LPARAM lparam;

    if (eventPtr->type != ButtonPress) {
	return 0;
    }

    switch (eventPtr->xbutton.button) {
    case Button1:
	msg = WM_LBUTTONDOWN;
	wparam = MK_LBUTTON;
	break;
    case Button2:
	msg = WM_MBUTTONDOWN;
	wparam = MK_MBUTTON;
	break;
    case Button3:
	msg = WM_RBUTTONDOWN;
	wparam = MK_RBUTTON;
	break;
    case Button8:
	msg = WM_XBUTTONDOWN;
	wparam = MAKEWPARAM(MK_XBUTTON1, XBUTTON1);
	break;
    case Button9:
	msg = WM_XBUTTONDOWN;
	wparam = MAKEWPARAM(MK_XBUTTON2, XBUTTON2);
	break;
    default:
	return 0;
    }

    if (eventPtr->xbutton.state & Button1Mask) {
	wparam |= MK_LBUTTON;
    }
    if (eventPtr->xbutton.state & Button2Mask) {
	wparam |= MK_MBUTTON;
    }
    if (eventPtr->xbutton.state & Button3Mask) {
	wparam |= MK_RBUTTON;
    }
    if (eventPtr->xbutton.state & Button4Mask) {
	wparam |= MK_XBUTTON1;
    }
    if (eventPtr->xbutton.state & Button5Mask) {
	wparam |= MK_XBUTTON2;
    }
    if (eventPtr->xbutton.state & ShiftMask) {
	wparam |= MK_SHIFT;
    }
    if (eventPtr->xbutton.state & ControlMask) {
	wparam |= MK_CONTROL;
    }
    lparam = MAKELPARAM((short) eventPtr->xbutton.x,
	    (short) eventPtr->xbutton.y);
    return CallWindowProcW(wndproc, hwnd, msg, wparam, lparam);
}

/*
 *----------------------------------------------------------------------
 *
 * TkpGetMS --
 *
 *	Return a relative time in milliseconds. It doesn't matter when the
 *	epoch was.
 *
 * Results:
 *	Number of milliseconds.
 *
 * Side effects:
 *	None.
 *
 *----------------------------------------------------------------------
 */

unsigned long
TkpGetMS(void)
{
    return GetTickCount();
}

/*
 *----------------------------------------------------------------------
 *
 * TkWinUpdatingClipboard --
 *
 *
 * Results:
 *	Number of milliseconds.
 *
 * Side effects:
 *	None.
 *
 *----------------------------------------------------------------------
 */

void
TkWinUpdatingClipboard(
    int mode)
{
    ThreadSpecificData *tsdPtr = (ThreadSpecificData *)
	    Tcl_GetThreadData(&dataKey, sizeof(ThreadSpecificData));

    tsdPtr->updatingClipboard = mode;
}

/*
 *----------------------------------------------------------------------
 *
 * Tk_SetCaretPos --
 *
 *	This enables correct movement of focus in the MS Magnifier, as well as
 *	allowing us to correctly position the IME Window. The following Win32
 *	APIs are used to work with MS caret:
 *
 *	CreateCaret	DestroyCaret	SetCaretPos	GetCaretPos
 *
 *	Only one instance of caret can be active at any time (e.g.
 *	DestroyCaret API does not take any argument such as handle). Since
 *	do-it-right approach requires to track the create/destroy caret status
 *	all the time in a global scope among windows (or widgets), we just
 *	implement this minimal setup to get the job done.
 *
 * Results:
 *	None
 *
 * Side effects:
 *	Sets the global Windows caret position.
 *
 *----------------------------------------------------------------------
 */

void
Tk_SetCaretPos(
    Tk_Window tkwin,
    int x, int y,
    int height)
{
    static HWND caretHWND = NULL;
    TkCaret *caretPtr = &(((TkWindow *) tkwin)->dispPtr->caret);
    Window win;

    /*
     * Prevent processing anything if the values haven't changed. Windows only
     * has one display, so we can do this with statics.
     */

    if ((caretPtr->winPtr == ((TkWindow *) tkwin))
	    && (caretPtr->x == x) && (caretPtr->y == y)) {
	return;
    }

    caretPtr->winPtr = ((TkWindow *) tkwin);
    caretPtr->x = x;
    caretPtr->y = y;
    caretPtr->height = height;

    /*
     * We adjust to the toplevel to get the coords right, as setting the IME
     * composition window is based on the toplevel hwnd, so ignore height.
     */

    while (!Tk_IsTopLevel(tkwin)) {
	x += Tk_X(tkwin);
	y += Tk_Y(tkwin);
	tkwin = Tk_Parent(tkwin);
	if (tkwin == NULL) {
	    return;
	}
    }

    win = Tk_WindowId(tkwin);
    if (win) {
	HIMC hIMC;
	HWND hwnd = Tk_GetHWND(win);

	if (hwnd != caretHWND) {
	    DestroyCaret();
	    if (CreateCaret(hwnd, NULL, 0, 0)) {
		caretHWND = hwnd;
	    }
	}

	if (!SetCaretPos(x, y) && CreateCaret(hwnd, NULL, 0, 0)) {
	    caretHWND = hwnd;
	    SetCaretPos(x, y);
	}

	/*
	 * The IME composition window should be updated whenever the caret
	 * position is changed because a clause of the composition string may
	 * be converted to the final characters and the other clauses still
	 * stay on the composition window. -- yamamoto
	 */

	hIMC = ImmGetContext(hwnd);
	if (hIMC) {
	    COMPOSITIONFORM cform;

	    cform.dwStyle = CFS_POINT;
	    cform.ptCurrentPos.x = x;
	    cform.ptCurrentPos.y = y;
	    ImmSetCompositionWindow(hIMC, &cform);
	    ImmReleaseContext(hwnd, hIMC);
	}
    }
}

/*
 *----------------------------------------------------------------------
 *
 * Tk_GetUserInactiveTime --
 *
 *	Return the number of milliseconds the user was inactive.
 *
 * Results:
 *	Milliseconds of user inactive time or -1 if GetLastInputInfo
 *	returns an error.
 *
 * Side effects:
 *	None.
 *
 *----------------------------------------------------------------------
 */

long
Tk_GetUserInactiveTime(
     TCL_UNUSED(Display *))
{
    LASTINPUTINFO li;

    li.cbSize = sizeof(li);
    if (!GetLastInputInfo(&li)) {
	return -1;
    }

    /*
     * Last input info is in milliseconds, since restart time.
     */

    return (GetTickCount()-li.dwTime);
}

/*
 *----------------------------------------------------------------------
 *
 * Tk_ResetUserInactiveTime --
 *
 *	Reset the user inactivity timer
 *
 * Results:
 *	none
 *
 * Side effects:
 *	The user inactivity timer of the underlying windowing system is reset
 *	to zero.
 *
 *----------------------------------------------------------------------
 */

void
Tk_ResetUserInactiveTime(
    TCL_UNUSED(Display *))
{
    INPUT inp;

    inp.type = INPUT_MOUSE;
    inp.mi.dx = 0;
    inp.mi.dy = 0;
    inp.mi.mouseData = 0;
    inp.mi.dwFlags = MOUSEEVENTF_MOVE;
    inp.mi.time = 0;
    inp.mi.dwExtraInfo = (DWORD) 0;

    SendInput(1, &inp, sizeof(inp));
}

/*
 * Local Variables:
 * mode: c
 * c-basic-offset: 4
 * fill-column: 78
 * End:
 */<|MERGE_RESOLUTION|>--- conflicted
+++ resolved
@@ -431,17 +431,10 @@
     HDC dc;
     Screen *screen;
 
-<<<<<<< HEAD
     if (display == NULL || (((_XPrivDisplay)(display))->screens) == NULL) {
 	return;
     }
     screen = (((_XPrivDisplay)(display))->screens);
-=======
-    if (display == NULL || ScreenOfDisplay(display, 0) == NULL) {
-	return;
-    }
-    screen = ScreenOfDisplay(display, 0);
->>>>>>> 55091eb1
 
     dc = GetDC(NULL);
     WidthOfScreen(screen) = GetDeviceCaps(dc, HORZRES);
@@ -461,22 +454,13 @@
      */
 
     screen->ext_data = (XExtData *)INT2PTR(GetDeviceCaps(dc, PLANES));
-<<<<<<< HEAD
     screen->root_depth = GetDeviceCaps(dc, BITSPIXEL) * PTR2INT(screen->ext_data);
-=======
-    DefaultDepthOfScreen(screen) = GetDeviceCaps(dc, BITSPIXEL) * PTR2INT(screen->ext_data);
->>>>>>> 55091eb1
-
-    if (DefaultVisualOfScreen(screen) != NULL) {
-	ckfree(DefaultVisualOfScreen(screen));
-    }
-<<<<<<< HEAD
+
+    if (screen->root_visual != NULL) {
+	ckfree(screen->root_visual);
+    }
     screen->root_visual = (Visual *)ckalloc(sizeof(Visual));
     screen->root_visual->visualid = 0;
-=======
-    DefaultVisualOfScreen(screen) = (Visual *)ckalloc(sizeof(Visual));
-    DefaultVisualOfScreen(screen)->visualid = 0;
->>>>>>> 55091eb1
     if (GetDeviceCaps(dc, RASTERCAPS) & RC_PALETTE) {
 	DefaultVisualOfScreen(screen)->map_entries = GetDeviceCaps(dc, SIZEPALETTE);
 	DefaultVisualOfScreen(screen)->c_class = PseudoColor;
@@ -541,11 +525,6 @@
     const char *display_name)
 {
     Display *display;
-<<<<<<< HEAD
-=======
-    Screen *screen;
-    TkWinDrawable *twdPtr;
->>>>>>> 55091eb1
     ThreadSpecificData *tsdPtr = (ThreadSpecificData *)
 	    Tcl_GetThreadData(&dataKey, sizeof(ThreadSpecificData));
 
@@ -557,7 +536,6 @@
 	}
     }
 
-<<<<<<< HEAD
     display = XkbOpenDisplay((char *)display_name, NULL, NULL, NULL, NULL, NULL);
     TkWinDisplayChanged(display);
 
@@ -573,29 +551,12 @@
      * Key map info must be available immediately, because of "send event".
      */
     TkpInitKeymapInfo(tsdPtr->winDisplay);
-=======
-    display = ckalloc(sizeof(Display));
-    memset(display, 0, sizeof(Display));
-
-    display->display_name = ckalloc(strlen(display_name) + 1);
-    strcpy(display->display_name, display_name);
-
-    display->cursor_font = 1;
-    display->nscreens = 1;
-    LastKnownRequestProcessed(display) = 1;
-    display->qlen = 0;
-
-    screen = ckalloc(sizeof(Screen));
-    memset(screen, 0, sizeof(Screen));
-    DisplayOfScreen(screen) = display;
->>>>>>> 55091eb1
 
     /*
      * Key map info must be available immediately, because of "send event".
      */
     TkpInitKeymapInfo(tsdPtr->winDisplay);
 
-<<<<<<< HEAD
     return tsdPtr->winDisplay;
 }
 
@@ -614,16 +575,6 @@
 
     memset(screen, 0, sizeof(Screen));
     memset(display, 0, sizeof(Display));
-=======
-    twdPtr = ckalloc(sizeof(TkWinDrawable));
-    if (twdPtr == NULL) {
-	return NULL;
-    }
-    twdPtr->type = TWD_WINDOW;
-    twdPtr->window.winPtr = NULL;
-    twdPtr->window.handle = NULL;
-    RootWindowOfScreen(screen) = (Window)twdPtr;
->>>>>>> 55091eb1
 
     /*
      * Note that these pixel values are not palette relative.
@@ -643,20 +594,8 @@
     screen->root = (Window)twdPtr;
     screen->display = (Display *)display;
 
-<<<<<<< HEAD
     display->display_name = (char  *)ckalloc(strlen(name) + 1);
     strcpy(display->display_name, name);
-=======
-    tsdPtr->winDisplay = ckalloc(sizeof(TkDisplay));
-    memset(tsdPtr->winDisplay, 0, sizeof(TkDisplay));
-    tsdPtr->winDisplay->display = display;
-    tsdPtr->updatingClipboard = FALSE;
-    initialWheelTick = GetTickCount();
-    tsdPtr->vWheelTickPrev = initialWheelTick;
-    tsdPtr->hWheelTickPrev = initialWheelTick;
-    tsdPtr->vWheelAcc = 0;
-    tsdPtr->hWheelAcc = 0;
->>>>>>> 55091eb1
 
     display->nscreens = 1;
     display->request = 1;
@@ -707,17 +646,6 @@
     if (display->display_name != NULL) {
 	ckfree(display->display_name);
     }
-<<<<<<< HEAD
-    if (display->screens != NULL) {
-	if (ScreenOfDisplay(display, 0)->root_visual != NULL) {
-	    ckfree(ScreenOfDisplay(display, 0)->root_visual);
-	}
-	if (ScreenOfDisplay(display, 0)->root != None) {
-	    ckfree((char *)ScreenOfDisplay(display, 0)->root);
-	}
-	if (ScreenOfDisplay(display, 0)->cmap != None) {
-	    XFreeColormap((Display *)display, ScreenOfDisplay(display, 0)->cmap);
-=======
     if (ScreenOfDisplay(display, 0) != NULL) {
 	if (DefaultVisualOfScreen(ScreenOfDisplay(display, 0)) != NULL) {
 	    ckfree(DefaultVisualOfScreen(ScreenOfDisplay(display, 0)));
@@ -727,7 +655,6 @@
 	}
 	if (DefaultColormapOfScreen(ScreenOfDisplay(display, 0)) != None) {
 	    XFreeColormap(display, DefaultColormapOfScreen(ScreenOfDisplay(display, 0)));
->>>>>>> 55091eb1
 	}
 	ckfree(ScreenOfDisplay(display, 0));
     }
