--- conflicted
+++ resolved
@@ -343,78 +343,12 @@
     TkWinWmCleanup(hInstance);
     TkWinCleanupContainerList();
 }
--
-/*
- *----------------------------------------------------------------------
- *
-<<<<<<< HEAD
- * TkWinGetPlatformTheme --
- *
- *	Return the Windows drawing style we should be using.
- *
- * Results:
- *	The return value is one of:
- *	    TK_THEME_WIN_CLASSIC	95/98/NT or XP in classic mode
- *	    TK_THEME_WIN_XP		XP not in classic mode
- *	    TK_THEME_WIN_VISTA	Vista or higher
- *
- *----------------------------------------------------------------------
- */
-
-int
-TkWinGetPlatformTheme(void)
-{
-    if (tkWinTheme == 0) {
-	OSVERSIONINFOW os;
-
-	os.dwOSVersionInfoSize = sizeof(OSVERSIONINFOW);
-	GetVersionExW(&os);
-
-	if (os.dwPlatformId != VER_PLATFORM_WIN32_NT) {
-	    Tcl_Panic("Windows NT is the only supported platform");
-	}
-
-	/*
-	 * Set tkWinTheme to be TK_THEME_WIN_(CLASSIC|XP|VISTA). The
-	 * TK_THEME_WIN_CLASSIC could be set even when running under XP if the
-	 * windows classic theme was selected.
-	 */
-	if (os.dwMajorVersion == 5 && os.dwMinorVersion >= 1) {
-	    HKEY hKey;
-	    LPCWSTR szSubKey = L"Control Panel\\Appearance";
-	    LPCWSTR szCurrent = L"Current";
-	    DWORD dwSize = 200;
-	    WCHAR pBuffer[200];
-
-	    memset(pBuffer, 0, dwSize);
-	    if (RegOpenKeyExW(HKEY_CURRENT_USER, szSubKey, 0L,
-			      KEY_READ, &hKey) != ERROR_SUCCESS) {
-		tkWinTheme = TK_THEME_WIN_XP;
-	    } else {
-		RegQueryValueExW(hKey, szCurrent, NULL, NULL, (LPBYTE) pBuffer, &dwSize);
-		RegCloseKey(hKey);
-		if (wcscmp(pBuffer, L"Windows Standard") == 0) {
-		    tkWinTheme = TK_THEME_WIN_CLASSIC;
-		} else {
-		    tkWinTheme = TK_THEME_WIN_XP;
-		}
-	    }
-	} else if (os.dwMajorVersion > 5) {
-	    tkWinTheme = TK_THEME_WIN_VISTA;
-	} else {
-	    tkWinTheme = TK_THEME_WIN_CLASSIC;
-	}
-    }
-    return tkWinTheme;
-}
--
-/*
- *----------------------------------------------------------------------
- *
-=======
->>>>>>> 98933f9e
+
++
+/*
+ *----------------------------------------------------------------------
+ *
  * TkGetDefaultScreenName --
  *
  *	Returns the name of the screen that Tk should use during
