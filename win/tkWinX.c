/*
 * tkWinX.c --
 *
 *	This file contains Windows emulation procedures for X routines.
 *
 * Copyright (c) 1995-1996 Sun Microsystems, Inc.
 * Copyright (c) 1994 Software Research Associates, Inc.
 * Copyright (c) 1998-2000 by Scriptics Corporation.
 *
 * See the file "license.terms" for information on usage and redistribution of
 * this file, and for a DISCLAIMER OF ALL WARRANTIES.
 */

#include "tkWinInt.h"

/*
 * The w32api 1.1 package (included in Mingw 1.1) does not define _WIN32_IE by
 * default. Define it here to gain access to the InitCommonControlsEx API in
 * commctrl.h.
 */

#ifndef _WIN32_IE
#define _WIN32_IE 0x0550 /* IE 5.5 */
#endif

#include <commctrl.h>
#ifdef _MSC_VER
#   pragma comment (lib, "comctl32.lib")
#   pragma comment (lib, "advapi32.lib")
#endif

/*
 * The zmouse.h file includes the definition for WM_MOUSEWHEEL.
 */

#include <zmouse.h>

/*
 * imm.h is needed by HandleIMEComposition
 */

#include <imm.h>
#ifdef _MSC_VER
#   pragma comment (lib, "imm32.lib")
#endif

/*
 * WM_UNICHAR is a message for Unicode input on all windows systems.
 * Perhaps this definition should be moved in another file.
 */
#ifndef WM_UNICHAR
#define WM_UNICHAR     0x0109
#define UNICODE_NOCHAR 0xFFFF
#endif

/*
 * Declarations of static variables used in this file.
 */

static const char winScreenName[] = ":0"; /* Default name of windows display. */
static HINSTANCE tkInstance = NULL;	/* Application instance handle. */
static int childClassInitialized;	/* Registered child class? */
static WNDCLASS childClass;		/* Window class for child windows. */
static int tkPlatformId = 0;		/* version of Windows platform */
static int tkWinTheme = 0;		/* See TkWinGetPlatformTheme */
static Tcl_Encoding keyInputEncoding = NULL;
					/* The current character encoding for
					 * keyboard input */
static int keyInputCharset = -1;	/* The Win32 CHARSET for the keyboard
					 * encoding */
static Tcl_Encoding unicodeEncoding = NULL;
					/* The UNICODE encoding */

/*
 * Thread local storage. Notice that now each thread must have its own
 * TkDisplay structure, since this structure contains most of the thread-
 * specific date for threads.
 */

typedef struct ThreadSpecificData {
    TkDisplay *winDisplay;	/* TkDisplay structure that represents Windows
				 * screen. */
    int updatingClipboard;	/* If 1, we are updating the clipboard. */
    int surrogateBuffer;	/* Buffer for first of surrogate pair. */
} ThreadSpecificData;
static Tcl_ThreadDataKey dataKey;

/*
 * Forward declarations of functions used in this file.
 */

static void		GenerateXEvent(HWND hwnd, UINT message,
			    WPARAM wParam, LPARAM lParam);
static unsigned int	GetState(UINT message, WPARAM wParam, LPARAM lParam);
static void 		GetTranslatedKey(XKeyEvent *xkey);
static void		UpdateInputLanguage(int charset);
static int		HandleIMEComposition(HWND hwnd, LPARAM lParam);

/*
 *----------------------------------------------------------------------
 *
 * TkGetServerInfo --
 *
 *	Given a window, this function returns information about the window
 *	server for that window. This function provides the guts of the "winfo
 *	server" command.
 *
 * Results:
 *	None.
 *
 * Side effects:
 *	None.
 *
 *----------------------------------------------------------------------
 */

void
TkGetServerInfo(
    Tcl_Interp *interp,		/* The server information is returned in this
				 * interpreter's result. */
    Tk_Window tkwin)		/* Token for window; this selects a particular
				 * display and server. */
{
    static char buffer[32]; /* Empty string means not initialized yet. */
    OSVERSIONINFOW os;

    if (!buffer[0]) {
	HANDLE handle = LoadLibraryW(L"NTDLL");
	int(__stdcall *getversion)(void *) =
		(int(__stdcall *)(void *))GetProcAddress(handle, "RtlGetVersion");
	os.dwOSVersionInfoSize = sizeof(OSVERSIONINFOW);
	if (!getversion || getversion(&os)) {
	    GetVersionExW(&os);
	}
	if (handle) {
	    FreeLibrary(handle);
	}
	/* Write the first character last, preventing multi-thread issues. */
	sprintf(buffer+1, "indows %d.%d %d %s", (int)os.dwMajorVersion,
		(int)os.dwMinorVersion, (int)os.dwBuildNumber,
#ifdef _WIN64
		"Win64"
#else
		"Win32"
#endif
	);
	buffer[0] = 'W';
    }
    Tcl_AppendResult(interp, buffer, NULL);
}

/*
 *----------------------------------------------------------------------
 *
 * Tk_GetHINSTANCE --
 *
 *	Retrieves the global instance handle used by the Tk library.
 *
 * Results:
 *	Returns the global instance handle.
 *
 * Side effects:
 *	None.
 *
 *----------------------------------------------------------------------
 */

HINSTANCE
Tk_GetHINSTANCE(void)
{
    if (tkInstance == NULL) {
	tkInstance = GetModuleHandle(NULL);
    }
    return tkInstance;
}

/*
 *----------------------------------------------------------------------
 *
 * TkWinSetHINSTANCE --
 *
 *	Sets the global instance handle used by the Tk library. This should be
 *	called by DllMain.
 *
 * Results:
 *	None.
 *
 * Side effects:
 *	None.
 *
 *----------------------------------------------------------------------
 */

void
TkWinSetHINSTANCE(
    HINSTANCE hInstance)
{
    tkInstance = hInstance;
}

/*
 *----------------------------------------------------------------------
 *
 * TkWinXInit --
 *
 *	Initialize Xlib emulation layer.
 *
 * Results:
 *	None.
 *
 * Side effects:
 *	Sets up various data structures.
 *
 *----------------------------------------------------------------------
 */

void
TkWinXInit(
    HINSTANCE hInstance)
{
    INITCOMMONCONTROLSEX comctl;
    CHARSETINFO lpCs;
    DWORD lpCP;

    if (childClassInitialized != 0) {
	return;
    }
    childClassInitialized = 1;

    comctl.dwSize = sizeof(INITCOMMONCONTROLSEX);
    comctl.dwICC = ICC_WIN95_CLASSES;
    if (!InitCommonControlsEx(&comctl)) {
	Tcl_Panic("Unable to load common controls?!");
    }

    childClass.style = CS_HREDRAW | CS_VREDRAW;
    childClass.cbClsExtra = 0;
    childClass.cbWndExtra = 0;
    childClass.hInstance = hInstance;
    childClass.hbrBackground = NULL;
    childClass.lpszMenuName = NULL;

    /*
     * Register the Child window class.
     */

    childClass.lpszClassName = TK_WIN_CHILD_CLASS_NAME;
    childClass.lpfnWndProc = TkWinChildProc;
    childClass.hIcon = NULL;
    childClass.hCursor = NULL;

    if (!RegisterClass(&childClass)) {
	Tcl_Panic("Unable to register TkChild class");
    }

    /*
     * Initialize input language info
     */

    if (GetLocaleInfo(LANGIDFROMLCID(PTR2INT(GetKeyboardLayout(0))),
	       LOCALE_IDEFAULTANSICODEPAGE | LOCALE_RETURN_NUMBER,
	       (LPTSTR) &lpCP, sizeof(lpCP)/sizeof(TCHAR))
	    && TranslateCharsetInfo(INT2PTR(lpCP), &lpCs, TCI_SRCCODEPAGE)) {
	UpdateInputLanguage((int) lpCs.ciCharset);
    }

    /*
     * Make sure we cleanup on finalize.
     */

    TkCreateExitHandler(TkWinXCleanup, (ClientData) hInstance);
}

/*
 *----------------------------------------------------------------------
 *
 * TkWinXCleanup --
 *
 *	Removes the registered classes for Tk.
 *
 * Results:
 *	None.
 *
 * Side effects:
 *	Removes window classes from the system.
 *
 *----------------------------------------------------------------------
 */

void
TkWinXCleanup(
    ClientData clientData)
{
    HINSTANCE hInstance = (HINSTANCE) clientData;

    /*
     * Clean up our own class.
     */

    if (childClassInitialized) {
	childClassInitialized = 0;
	UnregisterClass(TK_WIN_CHILD_CLASS_NAME, hInstance);
    }

    if (unicodeEncoding != NULL) {
	Tcl_FreeEncoding(unicodeEncoding);
	unicodeEncoding = NULL;
    }

    /*
     * And let the window manager clean up its own class(es).
     */

    TkWinWmCleanup(hInstance);
    TkWinCleanupContainerList();
}

/*
 *----------------------------------------------------------------------
 *
 * TkWinGetPlatformId --
 *
 *	Determines whether running under NT, 95, or Win32s, to allow runtime
 *	conditional code. Win32s is no longer supported.
 *
 * Results:
 *	The return value is one of:
 *		VER_PLATFORM_WIN32s	   Win32s on Windows 3.1 (not supported)
 *		VER_PLATFORM_WIN32_WINDOWS Win32 on Windows 95, 98, ME (not supported)
 *		VER_PLATFORM_WIN32_NT	Win32 on Windows XP, Vista, Windows 7, Windows 8
 *		VER_PLATFORM_WIN32_CE	Win32 on Windows CE
 *
 * Side effects:
 *	None.
 *
 *----------------------------------------------------------------------
 */

int
TkWinGetPlatformId(void)
{
    if (tkPlatformId == 0) {
	OSVERSIONINFOW os;

	os.dwOSVersionInfoSize = sizeof(OSVERSIONINFOW);
	GetVersionExW(&os);
	tkPlatformId = os.dwPlatformId;

	/*
	 * Set tkWinTheme to be TK_THEME_WIN_XP or TK_THEME_WIN_CLASSIC. The
	 * TK_THEME_WIN_CLASSIC could be set even when running under XP if the
	 * windows classic theme was selected.
	 */

	if ((os.dwPlatformId == VER_PLATFORM_WIN32_NT) &&
		(os.dwMajorVersion == 5 && os.dwMinorVersion == 1)) {
	    HKEY hKey;
	    LPCTSTR szSubKey = TEXT("Control Panel\\Appearance");
	    LPCTSTR szCurrent = TEXT("Current");
	    DWORD dwSize = 200;
	    char pBuffer[200];

	    memset(pBuffer, 0, dwSize);
	    if (RegOpenKeyEx(HKEY_CURRENT_USER, szSubKey, 0L,
		    KEY_READ, &hKey) != ERROR_SUCCESS) {
		tkWinTheme = TK_THEME_WIN_XP;
	    } else {
		RegQueryValueEx(hKey, szCurrent, NULL, NULL, (LPBYTE) pBuffer, &dwSize);
		RegCloseKey(hKey);
		if (strcmp(pBuffer, "Windows Standard") == 0) {
		    tkWinTheme = TK_THEME_WIN_CLASSIC;
		} else {
		    tkWinTheme = TK_THEME_WIN_XP;
		}
	    }
	} else {
	    tkWinTheme = TK_THEME_WIN_CLASSIC;
	}
    }
    return tkPlatformId;
}

/*
 *----------------------------------------------------------------------
 *
 * TkWinGetPlatformTheme --
 *
 *	Return the Windows drawing style we should be using.
 *
 * Results:
 *	The return value is one of:
 *	    TK_THEME_WIN_CLASSIC	95/98/NT or XP in classic mode
 *	    TK_THEME_WIN_XP		XP not in classic mode
 *
 * Side effects:
 *	Could invoke TkWinGetPlatformId.
 *
 *----------------------------------------------------------------------
 */

int
TkWinGetPlatformTheme(void)
{
    if (tkPlatformId == 0) {
	TkWinGetPlatformId();
    }
    return tkWinTheme;
}

/*
 *----------------------------------------------------------------------
 *
 * TkGetDefaultScreenName --
 *
 *	Returns the name of the screen that Tk should use during
 *	initialization.
 *
 * Results:
 *	Returns a statically allocated string.
 *
 * Side effects:
 *	None.
 *
 *----------------------------------------------------------------------
 */

const char *
TkGetDefaultScreenName(
    Tcl_Interp *interp,		/* Not used. */
    const char *screenName)	/* If NULL, use default string. */
{
    if ((screenName == NULL) || (screenName[0] == '\0')) {
	screenName = winScreenName;
    }
    return screenName;
}

/*
 *----------------------------------------------------------------------
 *
 * TkWinDisplayChanged --
 *
 *	Called to set up initial screen info or when an event indicated
 *	display (screen) change.
 *
 * Results:
 *	None.
 *
 * Side effects:
 *	May change info regarding the screen.
 *
 *----------------------------------------------------------------------
 */

void
TkWinDisplayChanged(
    Display *display)
{
    HDC dc;
    Screen *screen;

    if (display == NULL || display->screens == NULL) {
	return;
    }
    screen = display->screens;

    dc = GetDC(NULL);
    screen->width = GetDeviceCaps(dc, HORZRES);
    screen->height = GetDeviceCaps(dc, VERTRES);
    screen->mwidth = MulDiv(screen->width, 254,
	    GetDeviceCaps(dc, LOGPIXELSX) * 10);
    screen->mheight = MulDiv(screen->height, 254,
	    GetDeviceCaps(dc, LOGPIXELSY) * 10);

    /*
     * On windows, when creating a color bitmap, need two pieces of
     * information: the number of color planes and the number of pixels per
     * plane. Need to remember both quantities so that when constructing an
     * HBITMAP for offscreen rendering, we can specify the correct value for
     * the number of planes. Otherwise the HBITMAP won't be compatible with
     * the HWND and we'll just get blank spots copied onto the screen.
     */

    screen->ext_data = INT2PTR(GetDeviceCaps(dc, PLANES));
    screen->root_depth = GetDeviceCaps(dc, BITSPIXEL) * PTR2INT(screen->ext_data);

    if (screen->root_visual != NULL) {
	ckfree(screen->root_visual);
    }
    screen->root_visual = ckalloc(sizeof(Visual));
    screen->root_visual->visualid = 0;
    if (GetDeviceCaps(dc, RASTERCAPS) & RC_PALETTE) {
	screen->root_visual->map_entries = GetDeviceCaps(dc, SIZEPALETTE);
	screen->root_visual->class = PseudoColor;
	screen->root_visual->red_mask = 0x0;
	screen->root_visual->green_mask = 0x0;
	screen->root_visual->blue_mask = 0x0;
    } else if (screen->root_depth == 4) {
	screen->root_visual->class = StaticColor;
	screen->root_visual->map_entries = 16;
    } else if (screen->root_depth == 8) {
	screen->root_visual->class = StaticColor;
	screen->root_visual->map_entries = 256;
    } else if (screen->root_depth == 12) {
	screen->root_visual->class = TrueColor;
	screen->root_visual->map_entries = 32;
	screen->root_visual->red_mask = 0xf0;
	screen->root_visual->green_mask = 0xf000;
	screen->root_visual->blue_mask = 0xf00000;
    } else if (screen->root_depth == 16) {
	screen->root_visual->class = TrueColor;
	screen->root_visual->map_entries = 64;
	screen->root_visual->red_mask = 0xf8;
	screen->root_visual->green_mask = 0xfc00;
	screen->root_visual->blue_mask = 0xf80000;
    } else if (screen->root_depth >= 24) {
	screen->root_visual->class = TrueColor;
	screen->root_visual->map_entries = 256;
	screen->root_visual->red_mask = 0xff;
	screen->root_visual->green_mask = 0xff00;
	screen->root_visual->blue_mask = 0xff0000;
    }
    screen->root_visual->bits_per_rgb = screen->root_depth;
    ReleaseDC(NULL, dc);

    if (screen->cmap != None) {
	XFreeColormap(display, screen->cmap);
    }
    screen->cmap = XCreateColormap(display, None, screen->root_visual,
	    AllocNone);
}

/*
 *----------------------------------------------------------------------
 *
 * TkpOpenDisplay --
 *
 *	Create the Display structure and fill it with device specific
 *	information.
 *
 * Results:
 *	Returns a TkDisplay structure on success or NULL on failure.
 *
 * Side effects:
 *	Allocates a new TkDisplay structure.
 *
 *----------------------------------------------------------------------
 */

TkDisplay *
TkpOpenDisplay(
    const char *display_name)
{
    Screen *screen;
    TkWinDrawable *twdPtr;
    Display *display;
    ThreadSpecificData *tsdPtr =
	    Tcl_GetThreadData(&dataKey, sizeof(ThreadSpecificData));

    if (tsdPtr->winDisplay != NULL) {
	if (!strcmp(tsdPtr->winDisplay->display->display_name, display_name)) {
	    return tsdPtr->winDisplay;
	} else {
	    return NULL;
	}
    }

    display = ckalloc(sizeof(Display));
    ZeroMemory(display, sizeof(Display));

    display->display_name = ckalloc(strlen(display_name) + 1);
    strcpy(display->display_name, display_name);

    display->cursor_font = 1;
    display->nscreens = 1;
    display->request = 1;
    display->qlen = 0;

    screen = ckalloc(sizeof(Screen));
    ZeroMemory(screen, sizeof(Screen));
    screen->display = display;

    /*
     * Set up the root window.
     */

    twdPtr = ckalloc(sizeof(TkWinDrawable));
    if (twdPtr == NULL) {
	return None;
    }
    twdPtr->type = TWD_WINDOW;
    twdPtr->window.winPtr = NULL;
    twdPtr->window.handle = NULL;
    screen->root = (Window)twdPtr;

    /*
     * Note that these pixel values are not palette relative.
     */

    screen->white_pixel = RGB(255, 255, 255);
    screen->black_pixel = RGB(0, 0, 0);
    screen->cmap = None;

    display->screens		= screen;
    display->nscreens		= 1;
    display->default_screen	= 0;

    TkWinDisplayChanged(display);

    tsdPtr->winDisplay = ckalloc(sizeof(TkDisplay));
    ZeroMemory(tsdPtr->winDisplay, sizeof(TkDisplay));
    tsdPtr->winDisplay->display = display;
    tsdPtr->updatingClipboard = FALSE;

    return tsdPtr->winDisplay;
}

/*
 *----------------------------------------------------------------------
 *
 * TkpCloseDisplay --
 *
 *	Closes and deallocates a Display structure created with the
 *	TkpOpenDisplay function.
 *
 * Results:
 *	None.
 *
 * Side effects:
 *	Frees up memory.
 *
 *----------------------------------------------------------------------
 */

void
TkpCloseDisplay(
    TkDisplay *dispPtr)
{
    Display *display = dispPtr->display;
    ThreadSpecificData *tsdPtr = (ThreadSpecificData *)
	    Tcl_GetThreadData(&dataKey, sizeof(ThreadSpecificData));

    if (dispPtr != tsdPtr->winDisplay) {
	Tcl_Panic("TkpCloseDisplay: tried to call TkpCloseDisplay on another display");
	return; /* not reached */
    }

    tsdPtr->winDisplay = NULL;

    if (display->display_name != NULL) {
	ckfree(display->display_name);
    }
    if (display->screens != NULL) {
	if (display->screens->root_visual != NULL) {
	    ckfree(display->screens->root_visual);
	}
	if (display->screens->root != None) {
	    ckfree(display->screens->root);
	}
	if (display->screens->cmap != None) {
	    XFreeColormap(display, display->screens->cmap);
	}
	ckfree(display->screens);
    }
    ckfree(display);
}

/*
 *----------------------------------------------------------------------
 *
 * TkClipCleanup --
 *
 *	This function is called to cleanup resources associated with claiming
 *	clipboard ownership and for receiving selection get results. This
 *	function is called in tkWindow.c. This has to be called by the display
 *	cleanup function because we still need the access display elements.
 *
 * Results:
 *	None.
 *
 * Side effects:
 *	Resources are freed - the clipboard may no longer be used.
 *
 *----------------------------------------------------------------------
 */

void
TkClipCleanup(
    TkDisplay *dispPtr)		/* Display associated with clipboard. */
{
    if (dispPtr->clipWindow != NULL) {
	/*
	 * Force the clipboard to be rendered if we are the clipboard owner.
	 */

	HWND hwnd = Tk_GetHWND(Tk_WindowId(dispPtr->clipWindow));

	if (GetClipboardOwner() == hwnd) {
	    OpenClipboard(hwnd);
	    EmptyClipboard();
	    TkWinClipboardRender(dispPtr, CF_TEXT);
	    CloseClipboard();
	}

	Tk_DeleteSelHandler(dispPtr->clipWindow, dispPtr->clipboardAtom,
		dispPtr->applicationAtom);
	Tk_DeleteSelHandler(dispPtr->clipWindow, dispPtr->clipboardAtom,
		dispPtr->windowAtom);

	Tk_DestroyWindow(dispPtr->clipWindow);
	Tcl_Release((ClientData) dispPtr->clipWindow);
	dispPtr->clipWindow = NULL;
    }
}

/*
 *----------------------------------------------------------------------
 *
 * XBell --
 *
 *	Generate a beep.
 *
 * Results:
 *	None.
 *
 * Side effects:
 *	Plays a sounds out the system speakers.
 *
 *----------------------------------------------------------------------
 */

int
XBell(
    Display *display,
    int percent)
{
    MessageBeep(MB_OK);
    return Success;
}

/*
 *----------------------------------------------------------------------
 *
 * TkWinChildProc --
 *
 *	Callback from Windows whenever an event occurs on a child window.
 *
 * Results:
 *	Standard Windows return value.
 *
 * Side effects:
 *	May process events off the Tk event queue.
 *
 *----------------------------------------------------------------------
 */

LRESULT CALLBACK
TkWinChildProc(
    HWND hwnd,
    UINT message,
    WPARAM wParam,
    LPARAM lParam)
{
    LRESULT result;

    switch (message) {
    case WM_INPUTLANGCHANGE:
	UpdateInputLanguage((int) wParam);
	result = 1;
	break;

    case WM_IME_COMPOSITION:
	result = 0;
	if (HandleIMEComposition(hwnd, lParam) == 0) {
	    result = DefWindowProc(hwnd, message, wParam, lParam);
	}
	break;

    case WM_SETCURSOR:
	/*
	 * Short circuit the WM_SETCURSOR message since we set the cursor
	 * elsewhere.
	 */

	result = TRUE;
	break;

    case WM_CREATE:
    case WM_ERASEBKGND:
	result = 0;
	break;

    case WM_PAINT:
	GenerateXEvent(hwnd, message, wParam, lParam);
	result = DefWindowProc(hwnd, message, wParam, lParam);
	break;

    case TK_CLAIMFOCUS:
    case TK_GEOMETRYREQ:
    case TK_ATTACHWINDOW:
    case TK_DETACHWINDOW:
    case TK_ICONIFY:
    case TK_DEICONIFY:
    case TK_MOVEWINDOW:
    case TK_WITHDRAW:
    case TK_RAISEWINDOW:
    case TK_GETFRAMEWID:
    case TK_OVERRIDEREDIRECT:
    case TK_SETMENU:
    case TK_STATE:
    case TK_INFO:
	result = TkWinEmbeddedEventProc(hwnd, message, wParam, lParam);
	break;

    case WM_UNICHAR:
        if (wParam == UNICODE_NOCHAR) {
	    /* If wParam is UNICODE_NOCHAR and the application processes
	     * this message, then return TRUE. */
	    result = 1;
	} else {
	    /* If the event was translated, we must return 0 */
            if (Tk_TranslateWinEvent(hwnd, message, wParam, lParam, &result)) {
                result = 0;
	    } else {
	        result = 1;
	    }
	}
	break;

    default:
	if (!Tk_TranslateWinEvent(hwnd, message, wParam, lParam, &result)) {
	    result = DefWindowProc(hwnd, message, wParam, lParam);
	}
	break;
    }

    /*
     * Handle any newly queued events before returning control to Windows.
     */

    Tcl_ServiceAll();
    return result;
}

/*
 *----------------------------------------------------------------------
 *
 * Tk_TranslateWinEvent --
 *
 *	This function is called by widget window functions to handle the
 *	translation from Win32 events to Tk events.
 *
 * Results:
 *	Returns 1 if the event was handled, else 0.
 *
 * Side effects:
 *	Depends on the event.
 *
 *----------------------------------------------------------------------
 */

int
Tk_TranslateWinEvent(
    HWND hwnd,
    UINT message,
    WPARAM wParam,
    LPARAM lParam,
    LRESULT *resultPtr)
{
    *resultPtr = 0;
    switch (message) {
    case WM_RENDERFORMAT: {
	TkWindow *winPtr = (TkWindow *) Tk_HWNDToWindow(hwnd);

	if (winPtr) {
	    TkWinClipboardRender(winPtr->dispPtr, wParam);
	}
	return 1;
    }

    case WM_COMMAND:
    case WM_NOTIFY:
    case WM_VSCROLL:
    case WM_HSCROLL: {
	/*
	 * Reflect these messages back to the sender so that they can be
	 * handled by the window proc for the control. Note that we need to be
	 * careful not to reflect a message that is targeted to this window,
	 * or we will loop.
	 */

	HWND target = (message == WM_NOTIFY)
		? ((NMHDR*)lParam)->hwndFrom : (HWND) lParam;

	if (target && target != hwnd) {
	    *resultPtr = SendMessage(target, message, wParam, lParam);
	    return 1;
	}
	break;
    }

    case WM_LBUTTONDOWN:
    case WM_LBUTTONDBLCLK:
    case WM_MBUTTONDOWN:
    case WM_MBUTTONDBLCLK:
    case WM_RBUTTONDOWN:
    case WM_RBUTTONDBLCLK:
    case WM_LBUTTONUP:
    case WM_MBUTTONUP:
    case WM_RBUTTONUP:
    case WM_MOUSEMOVE:
	Tk_PointerEvent(hwnd, (short) LOWORD(lParam), (short) HIWORD(lParam));
	return 1;

    case WM_SYSKEYDOWN:
    case WM_KEYDOWN:
	if (wParam == VK_PACKET) { 
	    /*
	     * This will trigger WM_CHAR event(s) with unicode data.
	     */
	    *resultPtr =
		PostMessageW(hwnd, message, HIWORD(lParam), LOWORD(lParam));
	    return 1;
	}
	/* else fall through */
    case WM_CLOSE:
    case WM_SETFOCUS:
    case WM_KILLFOCUS:
    case WM_DESTROYCLIPBOARD:
    case WM_UNICHAR:
    case WM_CHAR:
    case WM_SYSKEYUP:
    case WM_KEYUP:
    case WM_MOUSEWHEEL:
	GenerateXEvent(hwnd, message, wParam, lParam);
	return 1;
    case WM_MENUCHAR:
	GenerateXEvent(hwnd, message, wParam, lParam);

	/*
	 * MNC_CLOSE is the only one that looks right. This is a hack.
	 */

	*resultPtr = MAKELONG (0, MNC_CLOSE);
	return 1;
    }
    return 0;
}

/*
 *----------------------------------------------------------------------
 *
 * GenerateXEvent --
 *
 *	This routine generates an X event from the corresponding Windows
 *	event.
 *
 * Results:
 *	None.
 *
 * Side effects:
 *	Queues one or more X events.
 *
 *----------------------------------------------------------------------
 */

static void
GenerateXEvent(
    HWND hwnd,
    UINT message,
    WPARAM wParam,
    LPARAM lParam)
{
    XEvent event;
    TkWindow *winPtr;
    ThreadSpecificData *tsdPtr = (ThreadSpecificData *)
	    Tcl_GetThreadData(&dataKey, sizeof(ThreadSpecificData));

    if (message == WM_MOUSEWHEEL) {
	union {LPARAM lParam; POINTS point;} root;
	POINT pos;
	root.lParam = lParam;

	/*
	 * Redirect mousewheel events to the window containing the cursor.
	 * That feels much less strange to users, and is how all the other
	 * platforms work.
	 */

	pos.x = root.point.x;
	pos.y = root.point.y;
	hwnd = WindowFromPoint(pos);
    }

    winPtr = (TkWindow *) Tk_HWNDToWindow(hwnd);
    if (!winPtr || winPtr->window == None) {
	return;
    }

    memset(&event, 0, sizeof(XEvent));
    event.xany.serial = winPtr->display->request++;
    event.xany.send_event = False;
    event.xany.display = winPtr->display;
    event.xany.window = winPtr->window;

    switch (message) {
    case WM_PAINT: {
	PAINTSTRUCT ps;

	event.type = Expose;
	BeginPaint(hwnd, &ps);
	event.xexpose.x = ps.rcPaint.left;
	event.xexpose.y = ps.rcPaint.top;
	event.xexpose.width = ps.rcPaint.right - ps.rcPaint.left;
	event.xexpose.height = ps.rcPaint.bottom - ps.rcPaint.top;
	EndPaint(hwnd, &ps);
	event.xexpose.count = 0;
	break;
    }

    case WM_CLOSE:
	event.type = ClientMessage;
	event.xclient.message_type =
		Tk_InternAtom((Tk_Window) winPtr, "WM_PROTOCOLS");
	event.xclient.format = 32;
	event.xclient.data.l[0] =
		Tk_InternAtom((Tk_Window) winPtr, "WM_DELETE_WINDOW");
	break;

    case WM_SETFOCUS:
    case WM_KILLFOCUS: {
	TkWindow *otherWinPtr = (TkWindow *) Tk_HWNDToWindow((HWND) wParam);

	/*
	 * Compare toplevel windows to avoid reporting focus changes within
	 * the same toplevel.
	 */

	while (!(winPtr->flags & TK_TOP_LEVEL)) {
	    winPtr = winPtr->parentPtr;
	    if (winPtr == NULL) {
		return;
	    }
	}
	while (otherWinPtr && !(otherWinPtr->flags & TK_TOP_LEVEL)) {
	    otherWinPtr = otherWinPtr->parentPtr;
	}

	/*
	 * Do a catch-all Tk_SetCaretPos here to make sure that the window
	 * receiving focus sets the caret at least once.
	 */

	if (message == WM_SETFOCUS) {
	    Tk_SetCaretPos((Tk_Window) winPtr, 0, 0, 0);
	}

	if (otherWinPtr == winPtr) {
	    return;
	}

	event.xany.window = winPtr->window;
	event.type = (message == WM_SETFOCUS) ? FocusIn : FocusOut;
	event.xfocus.mode = NotifyNormal;
	event.xfocus.detail = NotifyNonlinear;

	/*
	 * Destroy the caret if we own it. If we are moving to another Tk
	 * window, it will reclaim and reposition it with Tk_SetCaretPos.
	 */

	if (message == WM_KILLFOCUS) {
	    DestroyCaret();
	}
	break;
    }

    case WM_DESTROYCLIPBOARD:
	if (tsdPtr->updatingClipboard == TRUE) {
	    /*
	     * We want to avoid this event if we are the ones that caused this
	     * event.
	     */

	    return;
	}
	event.type = SelectionClear;
	event.xselectionclear.selection =
		Tk_InternAtom((Tk_Window)winPtr, "CLIPBOARD");
	event.xselectionclear.time = TkpGetMS();
	break;

    case WM_MOUSEWHEEL:
    case WM_CHAR:
    case WM_UNICHAR:
    case WM_SYSKEYDOWN:
    case WM_SYSKEYUP:
    case WM_KEYDOWN:
    case WM_KEYUP: {
	unsigned int state = GetState(message, wParam, lParam);
	Time time = TkpGetMS();
	POINT clientPoint;
	union {DWORD msgpos; POINTS point;} root;	/* Note: POINT and POINTS are different */

	/*
	 * Compute the screen and window coordinates of the event.
	 */

	root.msgpos = GetMessagePos();
	clientPoint.x = root.point.x;
	clientPoint.y = root.point.y;
	ScreenToClient(hwnd, &clientPoint);

	/*
	 * Set up the common event fields.
	 */

	event.xbutton.root = RootWindow(winPtr->display, winPtr->screenNum);
	event.xbutton.subwindow = None;
	event.xbutton.x = clientPoint.x;
	event.xbutton.y = clientPoint.y;
	event.xbutton.x_root = root.point.x;
	event.xbutton.y_root = root.point.y;
	event.xbutton.state = state;
	event.xbutton.time = time;
	event.xbutton.same_screen = True;

	/*
	 * Now set up event specific fields.
	 */

	switch (message) {
	case WM_MOUSEWHEEL:
	    /*
	     * We have invented a new X event type to handle this event. It
	     * still uses the KeyPress struct. However, the keycode field has
	     * been overloaded to hold the zDelta of the wheel. Set nbytes to
	     * 0 to prevent conversion of the keycode to a keysym in
	     * TkpGetString. [Bug 1118340].
	     */

	    event.type = MouseWheelEvent;
	    event.xany.send_event = -1;
	    event.xkey.nbytes = 0;
	    event.xkey.keycode = (short) HIWORD(wParam);
	    break;
	case WM_SYSKEYDOWN:
	case WM_KEYDOWN:
	    /*
	     * Check for translated characters in the event queue. Setting
	     * xany.send_event to -1 indicates to the Windows implementation
	     * of TkpGetString() that this event was generated by windows and
	     * that the Windows extension xkey.trans_chars is filled with the
	     * MBCS characters that came from the TranslateMessage call.
	     */

	    event.type = KeyPress;
	    event.xany.send_event = -1;
	    event.xkey.keycode = wParam;
	    GetTranslatedKey(&event.xkey);
	    break;

	case WM_SYSKEYUP:
	case WM_KEYUP:
	    /*
	     * We don't check for translated characters on keyup because Tk
	     * won't know what to do with them. Instead, we wait for the
	     * WM_CHAR messages which will follow.
	     */

	    event.type = KeyRelease;
	    event.xkey.keycode = wParam;
	    event.xkey.nbytes = 0;
	    break;

	case WM_CHAR:
	    /*
	     * Synthesize both a KeyPress and a KeyRelease. Strings generated
	     * by Input Method Editor are handled in the following manner:
	     * 1. A series of WM_KEYDOWN & WM_KEYUP messages that cause
	     *    GetTranslatedKey() to be called and return immediately
	     *    because the WM_KEYDOWNs have no associated WM_CHAR messages
	     *    -- the IME window is accumulating the characters and
	     *    translating them itself. In the "bind" command, you get an
	     *    event with a mystery keysym and %A == "" for each WM_KEYDOWN
	     *    that actually was meant for the IME.
	     * 2. A WM_KEYDOWN corresponding to the "confirm typing"
	     *    character. This causes GetTranslatedKey() to be called.
	     * 3. A WM_IME_NOTIFY message saying that the IME is done. A side
	     *	  effect of this message is that GetTranslatedKey() thinks
	     *	  this means that there are no WM_CHAR messages and returns
	     *	  immediately. In the "bind" command, you get an another event
	     *	  with a mystery keysym and %A == "".
	     * 4. A sequence of WM_CHAR messages that correspond to the
	     *	  characters in the IME window. A bunch of simulated
	     *	  KeyPress/KeyRelease events will be generated, one for each
	     *	  character. Adjacent WM_CHAR messages may actually specify
	     *	  the high and low bytes of a multi-byte character -- in that
	     *	  case the two WM_CHAR messages will be combined into one
	     *	  event. It is the event-consumer's responsibility to convert
	     *	  the string returned from XLookupString from system encoding
	     *	  to UTF-8.
	     * 5. And finally we get the WM_KEYUP for the "confirm typing"
	     *    character.
	     */

	    event.type = KeyPress;
	    event.xany.send_event = -1;
	    event.xkey.keycode = 0;
	    if ((int)wParam & 0xff00) {
		int i, ch1 = wParam & 0xffff;
		char buffer[XMaxTransChars];

		if ((ch1 & 0xfc00) == 0xd800) {
		    tsdPtr->surrogateBuffer = ch1;
		    return;
		}
		if ((ch1 & 0xfc00) == 0xdc00) {
		    ch1 = ((tsdPtr->surrogateBuffer & 0x3ff) << 10) |
			    (ch1 & 0x3ff);
		    ch1 += 0x10000;
		    tsdPtr->surrogateBuffer = 0;
		}
		event.xkey.nbytes = Tcl_UniCharToUtf(ch1, buffer);
		for (i=0; i<event.xkey.nbytes && i<XMaxTransChars; ++i) {
		    event.xkey.trans_chars[i] = buffer[i];
		}
		event.xany.send_event = -3;
	    } else {
		event.xkey.nbytes = 1;
		event.xkey.trans_chars[0] = (char) wParam;

		if (IsDBCSLeadByte((BYTE) wParam)) {
		    MSG msg;

		    if ((PeekMessage(&msg, NULL, 0, 0, PM_NOREMOVE) != 0)
			    && (msg.message == WM_CHAR)) {
			GetMessage(&msg, NULL, 0, 0);
			event.xkey.nbytes = 2;
			event.xkey.trans_chars[1] = (char) msg.wParam;
		   }
		}
	    }
	    Tk_QueueWindowEvent(&event, TCL_QUEUE_TAIL);
	    event.type = KeyRelease;
	    break;

	case WM_UNICHAR: {
	    char buffer[XMaxTransChars];
	    int i;
	    event.type = KeyPress;
	    event.xany.send_event = -3;
	    event.xkey.keycode = wParam;
	    event.xkey.nbytes = Tcl_UniCharToUtf((int)wParam, buffer);
<<<<<<< HEAD
	    if(((int)wParam > 0xffff) && (event.xkey.nbytes < 4)) {
		/* trans_chars buffer is not big enough to hold 2 surrogate
		   characters, so don't store anything */
		event.xkey.nbytes = 0;
	    } else {
		for (i=0; i<event.xkey.nbytes && i<XMaxTransChars; ++i) {
		    event.xkey.trans_chars[i] = buffer[i];
		}
=======
	    for (i=0; i<event.xkey.nbytes && i<XMaxTransChars; ++i) {
		event.xkey.trans_chars[i] = buffer[i];
>>>>>>> 64973474
	    }
	    Tk_QueueWindowEvent(&event, TCL_QUEUE_TAIL);
	    event.type = KeyRelease;
	    break;
	}

	}
	break;
    }

    default:
	/*
	 * Don't know how to translate this event, so ignore it. (It probably
	 * should not have got here, but ignoring it should be harmless.)
	 */

	return;
    }

    /*
     * Post the translated event to the main Tk event queue.
     */

    Tk_QueueWindowEvent(&event, TCL_QUEUE_TAIL);
}

/*
 *----------------------------------------------------------------------
 *
 * GetState --
 *
 *	This function constructs a state mask for the mouse buttons and
 *	modifier keys as they were before the event occured.
 *
 * Results:
 *	Returns a composite value of all the modifier and button state flags
 *	that were set at the time the event occurred.
 *
 * Side effects:
 *	None.
 *
 *----------------------------------------------------------------------
 */

static unsigned int
GetState(
    UINT message,		/* Win32 message type */
    WPARAM wParam,		/* wParam of message, used if key message */
    LPARAM lParam)		/* lParam of message, used if key message */
{
    int mask;
    int prevState;		/* 1 if key was previously down */
    unsigned int state = TkWinGetModifierState();

    /*
     * If the event is a key press or release, we check for modifier keys so
     * we can report the state of the world before the event.
     */

    if (message == WM_SYSKEYDOWN || message == WM_KEYDOWN
	    || message == WM_SYSKEYUP || message == WM_KEYUP) {
	mask = 0;
	prevState = HIWORD(lParam) & KF_REPEAT;
	switch(wParam) {
	case VK_SHIFT:
	    mask = ShiftMask;
	    break;
	case VK_CONTROL:
	    mask = ControlMask;
	    break;
	case VK_MENU:
	    mask = ALT_MASK;
	    break;
	case VK_CAPITAL:
	    if (message == WM_SYSKEYDOWN || message == WM_KEYDOWN) {
		mask = LockMask;
		prevState = ((state & mask) ^ prevState) ? 0 : 1;
	    }
	    break;
	case VK_NUMLOCK:
	    if (message == WM_SYSKEYDOWN || message == WM_KEYDOWN) {
		mask = Mod1Mask;
		prevState = ((state & mask) ^ prevState) ? 0 : 1;
	    }
	    break;
	case VK_SCROLL:
	    if (message == WM_SYSKEYDOWN || message == WM_KEYDOWN) {
		mask = Mod3Mask;
		prevState = ((state & mask) ^ prevState) ? 0 : 1;
	    }
	    break;
	}
	if (prevState) {
	    state |= mask;
	} else {
	    state &= ~mask;
	}
	if (HIWORD(lParam) & KF_EXTENDED) {
	    if (message == WM_SYSKEYDOWN || message == WM_KEYDOWN) {
		state |= EXTENDED_MASK;
	    } else {
		state &= ~EXTENDED_MASK;
	    }
	}
    }
    return state;
}

/*
 *----------------------------------------------------------------------
 *
 * GetTranslatedKey --
 *
 *	Retrieves WM_CHAR messages that are placed on the system queue by the
 *	TranslateMessage system call and places them in the given KeyPress
 *	event.
 *
 * Results:
 *	Sets the trans_chars and nbytes member of the key event.
 *
 * Side effects:
 *	Removes any WM_CHAR messages waiting on the top of the system event
 *	queue.
 *
 *----------------------------------------------------------------------
 */

static void
GetTranslatedKey(
    XKeyEvent *xkey)
{
    MSG msg;

    xkey->nbytes = 0;

    while ((xkey->nbytes < XMaxTransChars)
	    && PeekMessageA(&msg, NULL, 0, 0, PM_NOREMOVE)) {
	if ((msg.message != WM_CHAR) && (msg.message != WM_SYSCHAR)) {
	    break;
	}

	GetMessageA(&msg, NULL, 0, 0);

	/*
	 * If this is a normal character message, we may need to strip off the
	 * Alt modifier (e.g. Alt-digits). Note that we don't want to do this
	 * for system messages, because those were presumably generated as an
	 * Alt-char sequence (e.g. accelerator keys).
	 */

	if ((msg.message == WM_CHAR) && (msg.lParam & 0x20000000)) {
	    xkey->state = 0;
	}
	xkey->trans_chars[xkey->nbytes] = (char) msg.wParam;
	xkey->nbytes++;

	if (((unsigned short) msg.wParam) > ((unsigned short) 0xff)) {
	    /*
	     * Some "addon" input devices, such as the popular PenPower
	     * Chinese writing pad, generate 16 bit values in WM_CHAR messages
	     * (instead of passing them in two separate WM_CHAR messages
	     * containing two 8-bit values.
	     */

	    xkey->trans_chars[xkey->nbytes] = (char) (msg.wParam >> 8);
	    xkey->nbytes ++;
	}
    }
}

/*
 *----------------------------------------------------------------------
 *
 * UpdateInputLanguage --
 *
 *	Gets called when a WM_INPUTLANGCHANGE message is received by the Tk
 *	child window function. This message is sent by the Input Method Editor
 *	system when the user chooses a different input method. All subsequent
 *	WM_CHAR messages will contain characters in the new encoding. We
 *	record the new encoding so that TkpGetString() knows how to correctly
 *	translate the WM_CHAR into unicode.
 *
 * Results:
 *	Records the new encoding in keyInputEncoding.
 *
 * Side effects:
 *	Old value of keyInputEncoding is freed.
 *
 *----------------------------------------------------------------------
 */

static void
UpdateInputLanguage(
    int charset)
{
    CHARSETINFO charsetInfo;
    Tcl_Encoding encoding;
    char codepage[4 + TCL_INTEGER_SPACE];

    if (keyInputCharset == charset) {
	return;
    }
    if (TranslateCharsetInfo(INT2PTR(charset), &charsetInfo,
	    TCI_SRCCHARSET) == 0) {
	/*
	 * Some mysterious failure.
	 */

	return;
    }

    wsprintfA(codepage, "cp%d", charsetInfo.ciACP);

    if ((encoding = Tcl_GetEncoding(NULL, codepage)) == NULL) {
	/*
	 * The encoding is not supported by Tcl.
	 */

	return;
    }

    if (keyInputEncoding != NULL) {
	Tcl_FreeEncoding(keyInputEncoding);
    }

    keyInputEncoding = encoding;
    keyInputCharset = charset;
}

/*
 *----------------------------------------------------------------------
 *
 * TkWinGetKeyInputEncoding --
 *
 *	Returns the current keyboard input encoding selected by the user (with
 *	WM_INPUTLANGCHANGE events).
 *
 * Results:
 *	The current keyboard input encoding.
 *
 * Side effects:
 *	None.
 *
 *----------------------------------------------------------------------
 */

Tcl_Encoding
TkWinGetKeyInputEncoding(void)
{
    return keyInputEncoding;
}

/*
 *----------------------------------------------------------------------
 *
 * TkWinGetUnicodeEncoding --
 *
 *	Returns the cached unicode encoding.
 *
 * Results:
 *	The unicode encoding.
 *
 * Side effects:
 *	None.
 *
 *----------------------------------------------------------------------
 */

Tcl_Encoding
TkWinGetUnicodeEncoding(void)
{
    if (unicodeEncoding == NULL) {
	unicodeEncoding = Tcl_GetEncoding(NULL, "unicode");
    }
    return unicodeEncoding;
}

/*
 *----------------------------------------------------------------------
 *
 * HandleIMEComposition --
 *
 *	This function works around a definciency in some versions of Windows
 *	2000 to make it possible to entry multi-lingual characters under all
 *	versions of Windows 2000.
 *
 *	When an Input Method Editor (IME) is ready to send input characters to
 *	an application, it sends a WM_IME_COMPOSITION message with the
 *	GCS_RESULTSTR. However, The DefWindowProc() on English Windows 2000
 *	arbitrarily converts all non-Latin-1 characters in the composition to
 *	"?".
 *
 *	This function correctly processes the composition data and sends the
 *	UNICODE values of the composed characters to TK's event queue.
 *
 * Results:
 *	If this function has processed the composition data, returns 1.
 *	Otherwise returns 0.
 *
 * Side effects:
 *	Key events are put into the TK event queue.
 *
 *----------------------------------------------------------------------
 */

static int
HandleIMEComposition(
    HWND hwnd,			/* Window receiving the message. */
    LPARAM lParam)		/* Flags for the WM_IME_COMPOSITION message */
{
    HIMC hIMC;
    int n;

    if ((lParam & GCS_RESULTSTR) == 0) {
	/*
	 * Composition is not finished yet.
	 */

	return 0;
    }

    hIMC = ImmGetContext(hwnd);
    if (!hIMC) {
	return 0;
    }

    n = ImmGetCompositionString(hIMC, GCS_RESULTSTR, NULL, 0);

    if (n > 0) {
	char *buff = ckalloc(n);
	TkWindow *winPtr;
	XEvent event;
	int i;

	n = ImmGetCompositionString(hIMC, GCS_RESULTSTR, buff, (unsigned) n);

	/*
	 * Set up the fields pertinent to key event.
	 *
	 * We set send_event to the special value of -2, so that TkpGetString
	 * in tkWinKey.c knows that trans_chars[] already contains a UNICODE
	 * char and there's no need to do encoding conversion.
	 *
	 * Note that the event *must* be zeroed out first; Tk plays cunning
	 * games with the overalls structure. [Bug 2992129]
	 */

	winPtr = (TkWindow *) Tk_HWNDToWindow(hwnd);

	memset(&event, 0, sizeof(XEvent));
	event.xkey.serial = winPtr->display->request++;
	event.xkey.send_event = -2;
	event.xkey.display = winPtr->display;
	event.xkey.window = winPtr->window;
	event.xkey.root = RootWindow(winPtr->display, winPtr->screenNum);
	event.xkey.subwindow = None;
	event.xkey.state = TkWinGetModifierState();
	event.xkey.time = TkpGetMS();
	event.xkey.same_screen = True;
	event.xkey.keycode = 0;
	event.xkey.nbytes = 2;

	for (i=0; i<n; ) {
	    /*
	     * Simulate a pair of KeyPress and KeyRelease events for each
	     * UNICODE character in the composition.
	     */

	    event.xkey.trans_chars[0] = (char) buff[i++];
	    event.xkey.trans_chars[1] = (char) buff[i++];

	    event.type = KeyPress;
	    Tk_QueueWindowEvent(&event, TCL_QUEUE_TAIL);

	    event.type = KeyRelease;
	    Tk_QueueWindowEvent(&event, TCL_QUEUE_TAIL);
	}

	ckfree(buff);
    }
    ImmReleaseContext(hwnd, hIMC);
    return 1;
}

/*
 *----------------------------------------------------------------------
 *
 * Tk_FreeXId --
 *
 *	This interface is not needed under Windows.
 *
 * Results:
 *	None.
 *
 * Side effects:
 *	None.
 *
 *----------------------------------------------------------------------
 */

void
Tk_FreeXId(
    Display *display,
    XID xid)
{
    /* Do nothing */
}

/*
 *----------------------------------------------------------------------
 *
 * TkWinResendEvent --
 *
 *	This function converts an X event into a Windows event and invokes the
 *	specified windo function.
 *
 * Results:
 *	A standard Windows result.
 *
 * Side effects:
 *	Invokes the window function
 *
 *----------------------------------------------------------------------
 */

LRESULT
TkWinResendEvent(
    WNDPROC wndproc,
    HWND hwnd,
    XEvent *eventPtr)
{
    UINT msg;
    WPARAM wparam;
    LPARAM lparam;

    if (eventPtr->type != ButtonPress) {
	return 0;
    }

    switch (eventPtr->xbutton.button) {
    case Button1:
	msg = WM_LBUTTONDOWN;
	wparam = MK_LBUTTON;
	break;
    case Button2:
	msg = WM_MBUTTONDOWN;
	wparam = MK_MBUTTON;
	break;
    case Button3:
	msg = WM_RBUTTONDOWN;
	wparam = MK_RBUTTON;
	break;
    default:
	return 0;
    }

    if (eventPtr->xbutton.state & Button1Mask) {
	wparam |= MK_LBUTTON;
    }
    if (eventPtr->xbutton.state & Button2Mask) {
	wparam |= MK_MBUTTON;
    }
    if (eventPtr->xbutton.state & Button3Mask) {
	wparam |= MK_RBUTTON;
    }
    if (eventPtr->xbutton.state & ShiftMask) {
	wparam |= MK_SHIFT;
    }
    if (eventPtr->xbutton.state & ControlMask) {
	wparam |= MK_CONTROL;
    }
    lparam = MAKELPARAM((short) eventPtr->xbutton.x,
	    (short) eventPtr->xbutton.y);
    return CallWindowProc(wndproc, hwnd, msg, wparam, lparam);
}

/*
 *----------------------------------------------------------------------
 *
 * TkpGetMS --
 *
 *	Return a relative time in milliseconds. It doesn't matter when the
 *	epoch was.
 *
 * Results:
 *	Number of milliseconds.
 *
 * Side effects:
 *	None.
 *
 *----------------------------------------------------------------------
 */

unsigned long
TkpGetMS(void)
{
    return GetTickCount();
}

/*
 *----------------------------------------------------------------------
 *
 * TkWinUpdatingClipboard --
 *
 *
 * Results:
 *	Number of milliseconds.
 *
 * Side effects:
 *	None.
 *
 *----------------------------------------------------------------------
 */

void
TkWinUpdatingClipboard(
    int mode)
{
    ThreadSpecificData *tsdPtr = (ThreadSpecificData *)
	    Tcl_GetThreadData(&dataKey, sizeof(ThreadSpecificData));

    tsdPtr->updatingClipboard = mode;
}

/*
 *----------------------------------------------------------------------
 *
 * Tk_SetCaretPos --
 *
 *	This enables correct movement of focus in the MS Magnifier, as well as
 *	allowing us to correctly position the IME Window. The following Win32
 *	APIs are used to work with MS caret:
 *
 *	CreateCaret	DestroyCaret	SetCaretPos	GetCaretPos
 *
 *	Only one instance of caret can be active at any time (e.g.
 *	DestroyCaret API does not take any argument such as handle). Since
 *	do-it-right approach requires to track the create/destroy caret status
 *	all the time in a global scope among windows (or widgets), we just
 *	implement this minimal setup to get the job done.
 *
 * Results:
 *	None
 *
 * Side effects:
 *	Sets the global Windows caret position.
 *
 *----------------------------------------------------------------------
 */

void
Tk_SetCaretPos(
    Tk_Window tkwin,
    int x, int y,
    int height)
{
    static HWND caretHWND = NULL;
    TkCaret *caretPtr = &(((TkWindow *) tkwin)->dispPtr->caret);
    Window win;

    /*
     * Prevent processing anything if the values haven't changed. Windows only
     * has one display, so we can do this with statics.
     */

    if ((caretPtr->winPtr == ((TkWindow *) tkwin))
	    && (caretPtr->x == x) && (caretPtr->y == y)) {
	return;
    }

    caretPtr->winPtr = ((TkWindow *) tkwin);
    caretPtr->x = x;
    caretPtr->y = y;
    caretPtr->height = height;

    /*
     * We adjust to the toplevel to get the coords right, as setting the IME
     * composition window is based on the toplevel hwnd, so ignore height.
     */

    while (!Tk_IsTopLevel(tkwin)) {
	x += Tk_X(tkwin);
	y += Tk_Y(tkwin);
	tkwin = Tk_Parent(tkwin);
	if (tkwin == NULL) {
	    return;
	}
    }

    win = Tk_WindowId(tkwin);
    if (win) {
	HIMC hIMC;
	HWND hwnd = Tk_GetHWND(win);

	if (hwnd != caretHWND) {
	    DestroyCaret();
	    if (CreateCaret(hwnd, NULL, 0, 0)) {
		caretHWND = hwnd;
	    }
	}

	if (!SetCaretPos(x, y) && CreateCaret(hwnd, NULL, 0, 0)) {
	    caretHWND = hwnd;
	    SetCaretPos(x, y);
	}

	/*
	 * The IME composition window should be updated whenever the caret
	 * position is changed because a clause of the composition string may
	 * be converted to the final characters and the other clauses still
	 * stay on the composition window. -- yamamoto
	 */

	hIMC = ImmGetContext(hwnd);
	if (hIMC) {
	    COMPOSITIONFORM cform;

	    cform.dwStyle = CFS_POINT;
	    cform.ptCurrentPos.x = x;
	    cform.ptCurrentPos.y = y;
	    ImmSetCompositionWindow(hIMC, &cform);
	    ImmReleaseContext(hwnd, hIMC);
	}
    }
}

/*
 *----------------------------------------------------------------------
 *
 * Tk_GetUserInactiveTime --
 *
 *	Return the number of milliseconds the user was inactive.
 *
 * Results:
 *	Milliseconds of user inactive time or -1 if the user32.dll doesn't
 *	have the symbol GetLastInputInfo or GetLastInputInfo returns an error.
 *
 * Side effects:
 *	None.
 *
 *----------------------------------------------------------------------
 */

long
Tk_GetUserInactiveTime(
     Display *dpy)		/* Ignored on Windows */
{
    LASTINPUTINFO li;

    li.cbSize = sizeof(li);
    if (!(BOOL)GetLastInputInfo(&li)) {
	return -1;
    }

    /*
     * Last input info is in milliseconds, since restart time.
     */

    return (GetTickCount()-li.dwTime);
}

/*
 *----------------------------------------------------------------------
 *
 * Tk_ResetUserInactiveTime --
 *
 *	Reset the user inactivity timer
 *
 * Results:
 *	none
 *
 * Side effects:
 *	The user inactivity timer of the underlaying windowing system is reset
 *	to zero.
 *
 *----------------------------------------------------------------------
 */

void
Tk_ResetUserInactiveTime(
    Display *dpy)
{
    INPUT inp;

    inp.type = INPUT_MOUSE;
    inp.mi.dx = 0;
    inp.mi.dy = 0;
    inp.mi.mouseData = 0;
    inp.mi.dwFlags = MOUSEEVENTF_MOVE;
    inp.mi.time = 0;
    inp.mi.dwExtraInfo = (DWORD) 0;

    SendInput(1, &inp, sizeof(inp));
}

/*
 * Local Variables:
 * mode: c
 * c-basic-offset: 4
 * fill-column: 78
 * End:
 */<|MERGE_RESOLUTION|>--- conflicted
+++ resolved
@@ -29,6 +29,8 @@
 #   pragma comment (lib, "advapi32.lib")
 #endif
 
+#define USE_EXTRA_EVENTS 0 /* Set this to 1 if you want to generate
+                              additional events for surrogates */
 /*
  * The zmouse.h file includes the definition for WM_MOUSEWHEEL.
  */
@@ -929,7 +931,7 @@
 
     case WM_SYSKEYDOWN:
     case WM_KEYDOWN:
-	if (wParam == VK_PACKET) { 
+	if (wParam == VK_PACKET) {
 	    /*
 	     * This will trigger WM_CHAR event(s) with unicode data.
 	     */
@@ -1233,15 +1235,35 @@
 		}
 		if ((ch1 & 0xfc00) == 0xdc00) {
 		    ch1 = ((tsdPtr->surrogateBuffer & 0x3ff) << 10) |
-			    (ch1 & 0x3ff);
-		    ch1 += 0x10000;
+			    (ch1 & 0x3ff) | 0x10000;
 		    tsdPtr->surrogateBuffer = 0;
 		}
+		event.xany.send_event = -3;
 		event.xkey.nbytes = Tcl_UniCharToUtf(ch1, buffer);
-		for (i=0; i<event.xkey.nbytes && i<XMaxTransChars; ++i) {
-		    event.xkey.trans_chars[i] = buffer[i];
+		if ((ch1 <= 0xffff) || (event.xkey.nbytes == XMaxTransChars)) {
+		    for (i=0; i<event.xkey.nbytes && i<XMaxTransChars; ++i) {
+			event.xkey.trans_chars[i] = buffer[i];
+		    }
+		} else {
+#ifdef USE_EXTRA_EVENTS
+		    event.xkey.keycode = ((int)(ch1 - 0x10000)>>10) | 0xd800;
+		    event.xkey.nbytes = Tcl_UniCharToUtf(event.xkey.keycode, buffer);
+		    for (i=0; i<event.xkey.nbytes && i<XMaxTransChars; ++i) {
+			event.xkey.trans_chars[i] = buffer[i];
+		    }
+		    Tk_QueueWindowEvent(&event, TCL_QUEUE_TAIL);
+		    event.type = KeyRelease;
+		    Tk_QueueWindowEvent(&event, TCL_QUEUE_TAIL);
+		    event.type = KeyPress;
+		    event.xkey.keycode = ((int)(ch1 - 0x10000)&0x3ff) | 0xdc00;
+		    event.xkey.nbytes = Tcl_UniCharToUtf(event.xkey.keycode, buffer);
+		    for (i=0; i<event.xkey.nbytes && i<XMaxTransChars; ++i) {
+			event.xkey.trans_chars[i] = buffer[i];
+		    }
+#else
+		    event.xkey.nbytes = 0;
+#endif
 		}
-		event.xany.send_event = -3;
 	    } else {
 		event.xkey.nbytes = 1;
 		event.xkey.trans_chars[0] = (char) wParam;
@@ -1268,19 +1290,34 @@
 	    event.xany.send_event = -3;
 	    event.xkey.keycode = wParam;
 	    event.xkey.nbytes = Tcl_UniCharToUtf((int)wParam, buffer);
-<<<<<<< HEAD
-	    if(((int)wParam > 0xffff) && (event.xkey.nbytes < 4)) {
+	    if(((int)wParam > 0xffff) && (event.xkey.nbytes < XMaxTransChars)) {
+#if USE_EXTRA_EVENTS
 		/* trans_chars buffer is not big enough to hold 2 surrogate
-		   characters, so don't store anything */
+		   characters, so split it in two separate events */
+
+		event.xkey.keycode = ((int)(wParam - 0x10000)>>10) | 0xd800;
+		event.xkey.nbytes = Tcl_UniCharToUtf(event.xkey.keycode, buffer);
+		for (i=0; i<event.xkey.nbytes && i<XMaxTransChars; ++i) {
+		    event.xkey.trans_chars[i] = buffer[i];
+		}
+		Tk_QueueWindowEvent(&event, TCL_QUEUE_TAIL);
+		event.type = KeyRelease;
+		Tk_QueueWindowEvent(&event, TCL_QUEUE_TAIL);
+		event.type = KeyPress;
+		event.xkey.keycode = ((int)(wParam - 0x10000)&0x3ff) | 0xdc00;
+		event.xkey.nbytes = Tcl_UniCharToUtf(event.xkey.keycode, buffer);
+		for (i=0; i<event.xkey.nbytes && i<XMaxTransChars; ++i) {
+		    event.xkey.trans_chars[i] = buffer[i];
+		}
+#else
+		/* trans_chars buffer is not big enough to hold 2 surrogate
+		   characters, so don't store anything redundant anyway. */
 		event.xkey.nbytes = 0;
+#endif
 	    } else {
 		for (i=0; i<event.xkey.nbytes && i<XMaxTransChars; ++i) {
 		    event.xkey.trans_chars[i] = buffer[i];
 		}
-=======
-	    for (i=0; i<event.xkey.nbytes && i<XMaxTransChars; ++i) {
-		event.xkey.trans_chars[i] = buffer[i];
->>>>>>> 64973474
 	    }
 	    Tk_QueueWindowEvent(&event, TCL_QUEUE_TAIL);
 	    event.type = KeyRelease;
