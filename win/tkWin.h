/*
 * tkWin.h --
 *
 *	Declarations of public types and interfaces that are only
 *	available under Windows.
 *
 * Copyright (c) 1996-1997 Sun Microsystems, Inc.
 *
 * See the file "license.terms" for information on usage and redistribution
 * of this file, and for a DISCLAIMER OF ALL WARRANTIES.
 */

#ifndef _TKWIN
#define _TKWIN

/*
 * We must specify the lower version we intend to support. In particular
 * the SystemParametersInfo API doesn't like to receive structures that
 * are larger than it expects which affects the font assignments.
 *
 * WINVER = 0x0600 means Windows Vista and above. Even though we still
 * support Windows XP, but the Vista-specifics are tested at runtime.
 */

<<<<<<< HEAD
#ifndef NTDDI_VERSION
#define NTDDI_VERSION 0x06010000
#endif
#ifndef WINVER
#define WINVER 0x0601
#endif
#ifndef _WIN32_WINNT
#define _WIN32_WINNT 0x0601
#endif
#ifndef _WIN32_IE
#define _WIN32_IE 0x0601
=======
#ifndef WINVER
#   define WINVER 0x0601
#endif
#ifndef _WIN32_WINNT
#   define _WIN32_WINNT 0x0601
#endif
#ifndef _WIN32_IE
#   define _WIN32_IE 0x0800
>>>>>>> fbf41373
#endif

#ifndef _TK
#include <tk.h>
#endif

#define WIN32_LEAN_AND_MEAN
#include <windows.h>
#undef WIN32_LEAN_AND_MEAN

/*
 * The following messages are used to communicate between a Tk toplevel
 * and its container window. A Tk container may not be able to provide
 * service to all of the following requests at the moment. But an embedded
 * Tk window will send out these requests to support external Tk container
 * application.
 */

#define TK_CLAIMFOCUS	    (WM_USER)	    /* an embedded window requests to focus */
#define TK_GEOMETRYREQ	    (WM_USER+1)	    /* an embedded window requests to change size */
#define TK_ATTACHWINDOW	    (WM_USER+2)	    /* an embedded window requests to attach */
#define TK_DETACHWINDOW	    (WM_USER+3)	    /* an embedded window requests to detach */
#define TK_MOVEWINDOW	    (WM_USER+4)	    /* an embedded window requests to move */
#define TK_RAISEWINDOW	    (WM_USER+5)	    /* an embedded window requests to raise */
#define TK_ICONIFY	    (WM_USER+6)	    /* an embedded window requests to iconify */
#define TK_DEICONIFY	    (WM_USER+7)	    /* an embedded window requests to deiconify */
#define TK_WITHDRAW	    (WM_USER+8)	    /* an embedded window requests to withdraw */
#define TK_GETFRAMEWID	    (WM_USER+9)	    /* an embedded window requests a frame window id */
#define TK_OVERRIDEREDIRECT (WM_USER+10)    /* an embedded window requests to overrideredirect */
#define TK_SETMENU	    (WM_USER+11)    /* an embedded window requests to setup menu */
#define TK_STATE	    (WM_USER+12)    /* an embedded window sets/gets state */
#define TK_INFO		    (WM_USER+13)    /* an embedded window requests a container's info */

/*
 * The following are sub-messages (wParam) for TK_INFO.  An embedded window may
 * send a TK_INFO message with one of the sub-messages to query a container
 * for verification and availability
 */
#define TK_CONTAINER_VERIFY	    0x01
#define TK_CONTAINER_ISAVAILABLE    0x02


/*
 *--------------------------------------------------------------
 *
 * Exported procedures defined for the Windows platform only.
 *
 *--------------------------------------------------------------
 */

#include "tkPlatDecls.h"

#endif /* _TKWIN */<|MERGE_RESOLUTION|>--- conflicted
+++ resolved
@@ -22,19 +22,6 @@
  * support Windows XP, but the Vista-specifics are tested at runtime.
  */
 
-<<<<<<< HEAD
-#ifndef NTDDI_VERSION
-#define NTDDI_VERSION 0x06010000
-#endif
-#ifndef WINVER
-#define WINVER 0x0601
-#endif
-#ifndef _WIN32_WINNT
-#define _WIN32_WINNT 0x0601
-#endif
-#ifndef _WIN32_IE
-#define _WIN32_IE 0x0601
-=======
 #ifndef WINVER
 #   define WINVER 0x0601
 #endif
@@ -43,7 +30,6 @@
 #endif
 #ifndef _WIN32_IE
 #   define _WIN32_IE 0x0800
->>>>>>> fbf41373
 #endif
 
 #ifndef _TK
