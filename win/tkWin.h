--- conflicted
+++ resolved
@@ -8,11 +8,6 @@
  *
  * See the file "license.terms" for information on usage and redistribution
  * of this file, and for a DISCLAIMER OF ALL WARRANTIES.
-<<<<<<< HEAD
- *
- * RCS: @(#) $Id: tkWin.h,v 1.15 2007/12/13 15:28:52 dgp Exp $
-=======
->>>>>>> 2930fe96
  */
 
 #ifndef _TKWIN
