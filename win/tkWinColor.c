--- conflicted
+++ resolved
@@ -182,11 +182,7 @@
 
 	XAllocColor(Tk_Display(tkwin), Tk_Colormap(tkwin),
 		&winColPtr->info.color);
-<<<<<<< HEAD
-	return (TkColor *) winColPtr;
-=======
 	return (TkColor *)winColPtr;
->>>>>>> 4e5773f3
     }
     return (TkColor *)NULL;
 }
