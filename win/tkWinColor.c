/*
 * tkWinColor.c --
 *
 *	Functions to map color names to system color values.
 *
 * Copyright © 1995 Sun Microsystems, Inc.
 * Copyright © 1994 Software Research Associates, Inc.
 *
 * See the file "license.terms" for information on usage and redistribution of
 * this file, and for a DISCLAIMER OF ALL WARRANTIES.
 */

#include "tkWinInt.h"
#include "tkColor.h"

/*
 * The following structure is used to keep track of each color that is
 * allocated by this module.
 */

typedef struct WinColor {
    TkColor info;		/* Generic color information. */
    int index;			/* Index for GetSysColor(), -1 if color is not
				 * a "live" system color. */
} WinColor;

/*
 * The sysColors array contains the names and index values for the Windows
 * indirect system color names. In use, all of the names will have the string
 * "System" prepended, but we omit it in the table to save space.
 */

typedef struct {
    const char *name;
    int index;
} SystemColorEntry;

static const SystemColorEntry sysColors[] = {
    {"3dDarkShadow",		COLOR_3DDKSHADOW},
    {"3dLight",			COLOR_3DLIGHT},
    {"ActiveBorder",		COLOR_ACTIVEBORDER},
    {"ActiveCaption",		COLOR_ACTIVECAPTION},
    {"AppWorkspace",		COLOR_APPWORKSPACE},
    {"Background",		COLOR_BACKGROUND},
    {"ButtonFace",		COLOR_BTNFACE},
    {"ButtonHighlight",		COLOR_BTNHIGHLIGHT},
    {"ButtonShadow",		COLOR_BTNSHADOW},
    {"ButtonText",		COLOR_BTNTEXT},
    {"CaptionText",		COLOR_CAPTIONTEXT},
    {"DisabledText",		COLOR_GRAYTEXT},
    {"GrayText",		COLOR_GRAYTEXT},
    {"Highlight",		COLOR_HIGHLIGHT},
    {"HighlightText",		COLOR_HIGHLIGHTTEXT},
    {"InactiveBorder",		COLOR_INACTIVEBORDER},
    {"InactiveCaption",		COLOR_INACTIVECAPTION},
    {"InactiveCaptionText",	COLOR_INACTIVECAPTIONTEXT},
    {"InfoBackground",		COLOR_INFOBK},
    {"InfoText",		COLOR_INFOTEXT},
    {"Menu",			COLOR_MENU},
    {"MenuText",		COLOR_MENUTEXT},
    {"PlaceHolderText",		COLOR_GRAYTEXT},
    {"Scrollbar",		COLOR_SCROLLBAR},
    {"Window",			COLOR_WINDOW},
    {"WindowFrame",		COLOR_WINDOWFRAME},
    {"WindowText",		COLOR_WINDOWTEXT}
};

/*
 * Forward declarations for functions defined later in this file.
 */

static int		FindSystemColor(const char *name, XColor *colorPtr,
			    int *indexPtr);

/*
 *----------------------------------------------------------------------
 *
 * FindSystemColor --
 *
 *	This routine finds the color entry that corresponds to the specified
 *	color.
 *
 * Results:
 *	Returns non-zero on success. The RGB values of the XColor will be
 *	initialized to the proper values on success.
 *
 * Side effects:
 *	None.
 *
 *----------------------------------------------------------------------
 */

static int
FindSystemColor(
    const char *name,		/* Color name. */
    XColor *colorPtr,		/* Where to store results. */
    int *indexPtr)		/* Out parameter to store color index. */
{
    int l, u, r, i;
    int index;

    /*
     * Perform a binary search on the sorted array of colors.
     */

    l = 0;
    u = (sizeof(sysColors) / sizeof(sysColors[0])) - 1;
    while (l <= u) {
	i = (l + u) / 2;
	r = strcasecmp(name, sysColors[i].name);
	if (r == 0) {
	    break;
	} else if (r < 0) {
	    u = i-1;
	} else {
	    l = i+1;
	}
    }
    if (l > u) {
	return 0;
    }

    *indexPtr = index = sysColors[i].index;
    colorPtr->pixel = GetSysColor(index);

    /*
     * x257 is (value<<8 + value) to get the properly bit shifted and padded
     * value. [Bug: 4919]
     */

    colorPtr->red = GetRValue(colorPtr->pixel) * 257;
    colorPtr->green = GetGValue(colorPtr->pixel) * 257;
    colorPtr->blue = GetBValue(colorPtr->pixel) * 257;
    colorPtr->flags = DoRed|DoGreen|DoBlue;
    colorPtr->pad = 0;
    return 1;
}

/*
 *----------------------------------------------------------------------
 *
 * TkpGetColor --
 *
 *	Allocate a new TkColor for the color with the given name.
 *
 * Results:
 *	Returns a newly allocated TkColor, or NULL on failure.
 *
 * Side effects:
 *	May invalidate the colormap cache associated with tkwin upon
 *	allocating a new colormap entry. Allocates a new TkColor structure.
 *
 *----------------------------------------------------------------------
 */

TkColor *
TkpGetColor(
    Tk_Window tkwin,		/* Window in which color will be used. */
    Tk_Uid name)		/* Name of color to allocated (in form
				 * suitable for passing to XParseColor). */
{
    WinColor *winColPtr;
    XColor color;
    int index = -1;		/* -1 indicates that this is not an indirect
				 * system color. */

    /*
     * Check to see if it is a system color or an X color string. If the color
     * is found, allocate a new WinColor and store the XColor and the system
     * color index.
     */

    if (((strncasecmp(name, "system", 6) == 0)
	    && FindSystemColor(name+6, &color, &index))
	    || TkParseColor(Tk_Display(tkwin), Tk_Colormap(tkwin), name,
		    &color)) {
	winColPtr = (WinColor *)ckalloc(sizeof(WinColor));
	winColPtr->info.color = color;
	winColPtr->index = index;

	XAllocColor(Tk_Display(tkwin), Tk_Colormap(tkwin),
		&winColPtr->info.color);
<<<<<<< HEAD
	return (TkColor *) winColPtr;
=======
	return (TkColor *)winColPtr;
>>>>>>> ca57aedd
    }
    return (TkColor *)NULL;
}

/*
 *----------------------------------------------------------------------
 *
 * TkpGetColorByValue --
 *
 *	Given a desired set of red-green-blue intensities for a color, locate
 *	a pixel value to use to draw that color in a given window.
 *
 * Results:
 *	The return value is a pointer to an TkColor structure that indicates
 *	the closest red, blue, and green intensities available to those
 *	specified in colorPtr, and also specifies a pixel value to use to draw
 *	in that color.
 *
 * Side effects:
 *	May invalidate the colormap cache for the specified window. Allocates
 *	a new TkColor structure.
 *
 *----------------------------------------------------------------------
 */

TkColor *
TkpGetColorByValue(
    Tk_Window tkwin,		/* Window in which color will be used. */
    XColor *colorPtr)		/* Red, green, and blue fields indicate
				 * desired color. */
{
    WinColor *tkColPtr = (WinColor *)ckalloc(sizeof(WinColor));

    tkColPtr->info.color.red = colorPtr->red;
    tkColPtr->info.color.green = colorPtr->green;
    tkColPtr->info.color.blue = colorPtr->blue;
    tkColPtr->info.color.pixel = 0;
    tkColPtr->index = -1;
    XAllocColor(Tk_Display(tkwin), Tk_Colormap(tkwin), &tkColPtr->info.color);
    return (TkColor *) tkColPtr;
}

/*
 *----------------------------------------------------------------------
 *
 * TkpFreeColor --
 *
 *	Release the specified color back to the system.
 *
 * Results:
 *	None
 *
 * Side effects:
 *	Invalidates the colormap cache for the colormap associated with the
 *	given color.
 *
 *----------------------------------------------------------------------
 */

void
TkpFreeColor(
    TkColor *tkColPtr)		/* Color to be released. Must have been
				 * allocated by TkpGetColor or
				 * TkpGetColorByValue. */
{
    Screen *screen = tkColPtr->screen;

    XFreeColors(DisplayOfScreen(screen), tkColPtr->colormap,
	    &tkColPtr->color.pixel, 1, 0L);
}

/*
 *----------------------------------------------------------------------
 *
 * TkWinIndexOfColor --
 *
 *	Given a color, return the system color index that was used to create
 *	the color.
 *
 * Results:
 *	If the color was allocated using a system indirect color name, then
 *	the corresponding GetSysColor() index is returned. Otherwise, -1 is
 *	returned.
 *
 * Side effects:
 *	None.
 *
 *----------------------------------------------------------------------
 */

int
TkWinIndexOfColor(
    XColor *colorPtr)
{
    WinColor *winColPtr = (WinColor *) colorPtr;
    if (winColPtr->info.magic == COLOR_MAGIC) {
	return winColPtr->index;
    }
    return -1;
}

/*
 *----------------------------------------------------------------------
 *
 * XAllocColor --
 *
 *	Find the closest available color to the specified XColor.
 *
 * Results:
 *	Updates the color argument and returns 1 on success. Otherwise returns
 *	0.
 *
 * Side effects:
 *	Allocates a new color in the palette.
 *
 *----------------------------------------------------------------------
 */

int
XAllocColor(
    TCL_UNUSED(Display *),
    Colormap colormap,
    XColor *color)
{
    TkWinColormap *cmap = (TkWinColormap *) colormap;
    PALETTEENTRY entry, closeEntry;
    HDC dc = GetDC(NULL);

    entry.peRed = (BYTE)((color->red) >> 8);
    entry.peGreen = (BYTE)((color->green) >> 8);
    entry.peBlue = (BYTE)((color->blue) >> 8);
    entry.peFlags = 0;

    if (GetDeviceCaps(dc, RASTERCAPS) & RC_PALETTE) {
	unsigned long sizePalette = (unsigned long)GetDeviceCaps(dc, SIZEPALETTE);
	UINT newPixel, closePixel;
	int isNew;
	size_t refCount;
	Tcl_HashEntry *entryPtr;
	UINT index;

	/*
	 * Find the nearest existing palette entry.
	 */

	newPixel = RGB(entry.peRed, entry.peGreen, entry.peBlue);
	index = GetNearestPaletteIndex(cmap->palette, newPixel);
	GetPaletteEntries(cmap->palette, index, 1, &closeEntry);
	closePixel = RGB(closeEntry.peRed, closeEntry.peGreen,
		closeEntry.peBlue);

	/*
	 * If this is not a duplicate, allocate a new entry. Note that we may
	 * get values for index that are above the current size of the
	 * palette. This happens because we don't shrink the size of the
	 * palette object when we deallocate colors so there may be stale
	 * values that match in the upper slots. We should ignore those values
	 * and just put the new color in as if the colors had not matched.
	 */

	if ((index >= cmap->size) || (newPixel != closePixel)) {
	    if (cmap->size == sizePalette) {
		color->red   = closeEntry.peRed * 257;
		color->green = closeEntry.peGreen * 257;
		color->blue  = closeEntry.peBlue * 257;
		entry = closeEntry;
		if (index >= cmap->size) {
		    OutputDebugStringW(L"XAllocColor: Colormap is bigger than we thought");
		}
	    } else {
		cmap->size++;
		ResizePalette(cmap->palette, cmap->size);
		SetPaletteEntries(cmap->palette, cmap->size - 1, 1, &entry);
	    }
	}

	color->pixel = PALETTERGB(entry.peRed, entry.peGreen, entry.peBlue);
	entryPtr = Tcl_CreateHashEntry(&cmap->refCounts,
		INT2PTR(color->pixel), &isNew);
	if (isNew) {
	    refCount = 1;
	} else {
	    refCount = (size_t)Tcl_GetHashValue(entryPtr) + 1;
	}
	Tcl_SetHashValue(entryPtr, INT2PTR(refCount));
    } else {
	/*
	 * Determine what color will actually be used on non-colormap systems.
	 */

	color->pixel = GetNearestColor(dc,
		RGB(entry.peRed, entry.peGreen, entry.peBlue));
	color->red    = GetRValue(color->pixel) * 257;
	color->green  = GetGValue(color->pixel) * 257;
	color->blue   = GetBValue(color->pixel) * 257;
    }

    ReleaseDC(NULL, dc);
    return 1;
}

/*
 *----------------------------------------------------------------------
 *
 * XFreeColors --
 *
 *	Deallocate a block of colors.
 *
 * Results:
 *	None.
 *
 * Side effects:
 *	Removes entries for the current palette and compacts the remaining
 *	set.
 *
 *----------------------------------------------------------------------
 */

int
XFreeColors(
    TCL_UNUSED(Display *),
    Colormap colormap,
    unsigned long *pixels,
    int npixels,
    TCL_UNUSED(unsigned long))
{
    TkWinColormap *cmap = (TkWinColormap *) colormap;
    COLORREF cref;
    UINT count, index;
    size_t refCount;
    int i;
    PALETTEENTRY entry, *entries;
    Tcl_HashEntry *entryPtr;
    HDC dc = GetDC(NULL);

    /*
     * We don't have to do anything for non-palette devices.
     */

    if (GetDeviceCaps(dc, RASTERCAPS) & RC_PALETTE) {
	/*
	 * This is really slow for large values of npixels.
	 */

	for (i = 0; i < npixels; i++) {
	    entryPtr = Tcl_FindHashEntry(&cmap->refCounts, INT2PTR(pixels[i]));
	    if (!entryPtr) {
		Tcl_Panic("Tried to free a color that isn't allocated");
	    }
	    refCount = (size_t)Tcl_GetHashValue(entryPtr) - 1;
	    if (refCount == 0) {
		cref = pixels[i] & 0x00ffffff;
		index = GetNearestPaletteIndex(cmap->palette, cref);
		GetPaletteEntries(cmap->palette, index, 1, &entry);
		if (cref == RGB(entry.peRed, entry.peGreen, entry.peBlue)) {
		    count = cmap->size - index;
		    entries = (PALETTEENTRY *)ckalloc(sizeof(PALETTEENTRY) * count);
		    GetPaletteEntries(cmap->palette, index+1, count, entries);
		    SetPaletteEntries(cmap->palette, index, count, entries);
		    ckfree(entries);
		    cmap->size--;
		} else {
		    Tcl_Panic("Tried to free a color that isn't allocated");
		}
		Tcl_DeleteHashEntry(entryPtr);
	    } else {
		Tcl_SetHashValue(entryPtr, INT2PTR(refCount));
	    }
	}
    }
    ReleaseDC(NULL, dc);
    return Success;
}

/*
 *----------------------------------------------------------------------
 *
 * XCreateColormap --
 *
 *	Allocate a new colormap.
 *
 * Results:
 *	Returns a newly allocated colormap.
 *
 * Side effects:
 *	Allocates an empty palette and color list.
 *
 *----------------------------------------------------------------------
 */

Colormap
XCreateColormap(
    TCL_UNUSED(Display *),
    TCL_UNUSED(Window),
    TCL_UNUSED(Visual *),
    TCL_UNUSED(int))
{
    char logPalBuf[sizeof(LOGPALETTE) + 256 * sizeof(PALETTEENTRY)];
    LOGPALETTE *logPalettePtr;
    PALETTEENTRY *entryPtr;
    TkWinColormap *cmap;
    Tcl_HashEntry *hashPtr;
    int isNew;
    UINT i;
    HPALETTE sysPal;

    /*
     * Allocate a starting palette with all of the reserved colors.
     */

    logPalettePtr = (LOGPALETTE *) logPalBuf;
    logPalettePtr->palVersion = 0x300;
    sysPal = (HPALETTE) GetStockObject(DEFAULT_PALETTE);
    logPalettePtr->palNumEntries = GetPaletteEntries(sysPal, 0, 256,
	    logPalettePtr->palPalEntry);

    cmap = (TkWinColormap *)ckalloc(sizeof(TkWinColormap));
    cmap->size = logPalettePtr->palNumEntries;
    cmap->stale = 0;
    cmap->palette = CreatePalette(logPalettePtr);

    /*
     * Add hash entries for each of the static colors.
     */

    Tcl_InitHashTable(&cmap->refCounts, TCL_ONE_WORD_KEYS);
    for (i = 0; i < logPalettePtr->palNumEntries; i++) {
	entryPtr = logPalettePtr->palPalEntry + i;
	hashPtr = Tcl_CreateHashEntry(&cmap->refCounts, INT2PTR(PALETTERGB(
		entryPtr->peRed, entryPtr->peGreen, entryPtr->peBlue)), &isNew);
	Tcl_SetHashValue(hashPtr, INT2PTR(1));
    }

    return (Colormap)cmap;
}

/*
 *----------------------------------------------------------------------
 *
 * XFreeColormap --
 *
 *	Frees the resources associated with the given colormap.
 *
 * Results:
 *	None.
 *
 * Side effects:
 *	Deletes the palette associated with the colormap. Note that the
 *	palette must not be selected into a device context when this occurs.
 *
 *----------------------------------------------------------------------
 */

int
XFreeColormap(
    TCL_UNUSED(Display *),
    Colormap colormap)
{
    TkWinColormap *cmap = (TkWinColormap *) colormap;

    if (!DeleteObject(cmap->palette)) {
	Tcl_Panic("Unable to free colormap, palette is still selected");
    }
    Tcl_DeleteHashTable(&cmap->refCounts);
    ckfree(cmap);
    return Success;
}

/*
 *----------------------------------------------------------------------
 *
 * TkWinSelectPalette --
 *
 *	This function sets up the specified device context with a given
 *	palette. If the palette is stale, it realizes it in the background
 *	unless the palette is the current global palette.
 *
 * Results:
 *	Returns the previous palette selected into the device context.
 *
 * Side effects:
 *	May change the system palette.
 *
 *----------------------------------------------------------------------
 */

HPALETTE
TkWinSelectPalette(
    HDC dc,
    Colormap colormap)
{
    TkWinColormap *cmap = (TkWinColormap *) colormap;
    HPALETTE oldPalette;

    oldPalette = SelectPalette(dc, cmap->palette,
	    (cmap->palette == TkWinGetSystemPalette()) ? FALSE : TRUE);
    RealizePalette(dc);
    return oldPalette;
}

/*
 * Local Variables:
 * mode: c
 * c-basic-offset: 4
 * fill-column: 78
 * End:
 */<|MERGE_RESOLUTION|>--- conflicted
+++ resolved
@@ -182,11 +182,7 @@
 
 	XAllocColor(Tk_Display(tkwin), Tk_Colormap(tkwin),
 		&winColPtr->info.color);
-<<<<<<< HEAD
-	return (TkColor *) winColPtr;
-=======
 	return (TkColor *)winColPtr;
->>>>>>> ca57aedd
     }
     return (TkColor *)NULL;
 }
