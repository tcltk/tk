/*
 * tkWinDialog.c --
 *
 *	Contains the Windows implementation of the common dialog boxes.
 *
 * Copyright (c) 1996-1997 Sun Microsystems, Inc.
 *
 * See the file "license.terms" for information on usage and redistribution of
 * this file, and for a DISCLAIMER OF ALL WARRANTIES.
 */

#include "tkWinInt.h"
#include "tkFileFilter.h"
#include "tkFont.h"

#include <commdlg.h>		/* includes common dialog functionality */
#ifdef _MSC_VER
#   pragma comment (lib, "comdlg32.lib")
#endif
#include <dlgs.h>		/* includes common dialog template defines */
#include <cderr.h>		/* includes the common dialog error codes */

#include <shlobj.h>		/* includes SHBrowseForFolder */
#ifdef _MSC_VER
#   pragma comment (lib, "shell32.lib")
#endif

/* These needed for compilation with VC++ 5.2 */
#ifndef BIF_EDITBOX
#define BIF_EDITBOX 0x10
#endif

#ifndef BIF_VALIDATE
#define BIF_VALIDATE 0x0020
#endif

#ifndef BIF_NEWDIALOGSTYLE
#define BIF_NEWDIALOGSTYLE 0x0040
#endif

#ifndef BFFM_VALIDATEFAILED
#ifdef UNICODE
#define BFFM_VALIDATEFAILED 4
#else
#define BFFM_VALIDATEFAILED 3
#endif
#endif /* BFFM_VALIDATEFAILED */

#ifndef OPENFILENAME_SIZE_VERSION_400
#define OPENFILENAME_SIZE_VERSION_400 76
#endif

/*
 * The following structure is used by the new Tk_ChooseDirectoryObjCmd to pass
 * data between it and its callback. Unique to Windows platform.
 */

typedef struct ChooseDirData {
   TCHAR initDir[MAX_PATH];	/* Initial folder to use */
   TCHAR retDir[MAX_PATH];	/* Returned folder to use */
   Tcl_Interp *interp;
   int mustExist;		/* True if file must exist to return from
				 * callback */
} CHOOSEDIRDATA;

typedef struct ThreadSpecificData {
    int debugFlag;		/* Flags whether we should output debugging
				 * information while displaying a builtin
				 * dialog. */
    Tcl_Interp *debugInterp;	/* Interpreter to used for debugging. */
    UINT WM_LBSELCHANGED;	/* Holds a registered windows event used for
				 * communicating between the Directory Chooser
				 * dialog and its hook proc. */
    HHOOK hMsgBoxHook;		/* Hook proc for tk_messageBox and the */
    HICON hSmallIcon;		/* icons used by a parent to be used in */
    HICON hBigIcon;		/* the message box */
} ThreadSpecificData;
static Tcl_ThreadDataKey dataKey;

/*
 * The following structures are used by Tk_MessageBoxCmd() to parse arguments
 * and return results.
 */

static const TkStateMap iconMap[] = {
    {MB_ICONERROR,		"error"},
    {MB_ICONINFORMATION,	"info"},
    {MB_ICONQUESTION,		"question"},
    {MB_ICONWARNING,		"warning"},
    {-1,			NULL}
};

static const TkStateMap typeMap[] = {
    {MB_ABORTRETRYIGNORE,	"abortretryignore"},
    {MB_OK,			"ok"},
    {MB_OKCANCEL,		"okcancel"},
    {MB_RETRYCANCEL,		"retrycancel"},
    {MB_YESNO,			"yesno"},
    {MB_YESNOCANCEL,		"yesnocancel"},
    {-1,			NULL}
};

static const TkStateMap buttonMap[] = {
    {IDABORT,			"abort"},
    {IDRETRY,			"retry"},
    {IDIGNORE,			"ignore"},
    {IDOK,			"ok"},
    {IDCANCEL,			"cancel"},
    {IDNO,			"no"},
    {IDYES,			"yes"},
    {-1,			NULL}
};

static const int buttonFlagMap[] = {
    MB_DEFBUTTON1, MB_DEFBUTTON2, MB_DEFBUTTON3, MB_DEFBUTTON4
};

static const struct {int type; int btnIds[3];} allowedTypes[] = {
    {MB_ABORTRETRYIGNORE,	{IDABORT, IDRETRY,  IDIGNORE}},
    {MB_OK,			{IDOK,	  -1,	    -1	    }},
    {MB_OKCANCEL,		{IDOK,	  IDCANCEL, -1	    }},
    {MB_RETRYCANCEL,		{IDRETRY, IDCANCEL, -1	    }},
    {MB_YESNO,			{IDYES,	  IDNO,	    -1	    }},
    {MB_YESNOCANCEL,		{IDYES,	  IDNO,	    IDCANCEL}}
};

#define NUM_TYPES (sizeof(allowedTypes) / sizeof(allowedTypes[0]))

/*
 * Abstract trivial differences between Win32 and Win64.
 */

#define TkWinGetHInstance(from) \
	((HINSTANCE) GetWindowLongPtr((from), GWLP_HINSTANCE))
#define TkWinGetUserData(from) \
	GetWindowLongPtr((from), GWLP_USERDATA)
#define TkWinSetUserData(to,what) \
	SetWindowLongPtr((to), GWLP_USERDATA, (LPARAM)(what))

/*
 * The value of TK_MULTI_MAX_PATH dictates how many files can be retrieved
 * with tk_get*File -multiple 1. It must be allocated on the stack, so make it
 * large enough but not too large. - hobbs
 *
 * The data is stored as <dir>\0<file1>\0<file2>\0...<fileN>\0\0. Since
 * MAX_PATH == 260 on Win2K/NT, *40 is ~10Kbytes.
 */

#define TK_MULTI_MAX_PATH	(MAX_PATH*40)

/*
 * The following structure is used to pass information between the directory
 * chooser function, Tk_ChooseDirectoryObjCmd(), and its dialog hook proc.
 */

typedef struct ChooseDir {
    Tcl_Interp *interp;		/* Interp, used only if debug is turned on,
				 * for setting the "tk_dialog" variable. */
    int lastCtrl;		/* Used by hook proc to keep track of last
				 * control that had input focus, so when OK is
				 * pressed we know whether to browse a new
				 * directory or return. */
    int lastIdx;		/* Last item that was selected in directory
				 * browser listbox. */
    char path[MAX_PATH];	/* On return from choose directory dialog,
				 * holds the selected path. Cannot return
				 * selected path in ofnPtr->lpstrFile because
				 * the default dialog proc stores a '\0' in
				 * it, since, of course, no _file_ was
				 * selected. */
    OPENFILENAME *ofnPtr;	/* pointer to the OFN structure */
} ChooseDir;

/*
 * The following structure is used to pass information between GetFileName
 * function and OFN dialog hook procedures. [Bug 2896501, Patch 2898255]
 */

typedef struct OFNData {
    Tcl_Interp *interp;		/* Interp, used only if debug is turned on,
				 * for setting the "tk_dialog" variable. */
    int dynFileBufferSize;	/* Dynamic filename buffer size, stored to
				 * avoid shrinking and expanding the buffer
				 * when selection changes */
    TCHAR *dynFileBuffer;	/* Dynamic filename buffer */
} OFNData;

/*
 * Definitions of functions used only in this file.
 */

static UINT APIENTRY	ChooseDirectoryValidateProc(HWND hdlg, UINT uMsg,
			    LPARAM wParam, LPARAM lParam);
static UINT CALLBACK	ColorDlgHookProc(HWND hDlg, UINT uMsg, WPARAM wParam,
			    LPARAM lParam);
static int 		GetFileName(ClientData clientData,
			    Tcl_Interp *interp, int objc,
			    Tcl_Obj *const objv[], int isOpen);
static int 		MakeFilter(Tcl_Interp *interp, Tcl_Obj *valuePtr,
			    Tcl_DString *dsPtr, Tcl_Obj *initialPtr,
			    int *indexPtr);
static UINT APIENTRY	OFNHookProc(HWND hdlg, UINT uMsg, WPARAM wParam,
			    LPARAM lParam);
static LRESULT CALLBACK MsgBoxCBTProc(int nCode, WPARAM wParam, LPARAM lParam);
static void		SetTkDialog(ClientData clientData);
static const char *ConvertExternalFilename(TCHAR *filename,
			    Tcl_DString *dsPtr);

/*
 *-------------------------------------------------------------------------
 *
 * EatSpuriousMessageBugFix --
 *
 *	In the file open/save dialog, double clicking on a list item causes
 *	the dialog box to close, but an unwanted WM_LBUTTONUP message is sent
 *	to the window underneath. If the window underneath happens to be a
 *	windows control (eg a button) then it will be activated by accident.
 *
 * 	This problem does not occur in dialog boxes, because windows must do
 * 	some special processing to solve the problem. (separate message
 * 	processing functions are used to cope with keyboard navigation of
 * 	controls.)
 *
 * 	Here is one solution. After returning, we poll the message queue for
 * 	1/4s looking for WM_LBUTTON up messages. If we see one it's consumed.
 * 	If we get a WM_LBUTTONDOWN message, then we exit early, since the user
 * 	must be doing something new. This fix only works for the current
 * 	application, so the problem will still occur if the open dialog
 * 	happens to be over another applications button. However this is a
 * 	fairly rare occurrance.
 *
 * Results:
 *	None.
 *
 * Side effects:
 *	Consumes an unwanted BUTTON messages.
 *
 *-------------------------------------------------------------------------
 */

static void
EatSpuriousMessageBugFix(void)
{
    MSG msg;
    DWORD nTime = GetTickCount() + 250;

    while (GetTickCount() < nTime) {
	if (PeekMessageA(&msg, 0, WM_LBUTTONDOWN, WM_LBUTTONDOWN, PM_NOREMOVE)){
	    break;
	}
	PeekMessageA(&msg, 0, WM_LBUTTONUP, WM_LBUTTONUP, PM_REMOVE);
    }
}

/*
 *-------------------------------------------------------------------------
 *
 * TkWinDialogDebug --
 *
 *	Function to turn on/off debugging support for common dialogs under
 *	windows. The variable "tk_debug" is set to the identifier of the
 *	dialog window when the modal dialog window pops up and it is safe to
 *	send messages to the dialog.
 *
 * Results:
 *	None.
 *
 * Side effects:
 *	This variable only makes sense if just one dialog is up at a time.
 *
 *-------------------------------------------------------------------------
 */

void
TkWinDialogDebug(
    int debug)
{
    ThreadSpecificData *tsdPtr =
	    Tcl_GetThreadData(&dataKey, sizeof(ThreadSpecificData));

    tsdPtr->debugFlag = debug;
}

/*
 *-------------------------------------------------------------------------
 *
 * Tk_ChooseColorObjCmd --
 *
 *	This function implements the color dialog box for the Windows
 *	platform. See the user documentation for details on what it does.
 *
 * Results:
 *	See user documentation.
 *
 * Side effects:
 *	A dialog window is created the first time this function is called.
 *	This window is not destroyed and will be reused the next time the
 *	application invokes the "tk_chooseColor" command.
 *
 *-------------------------------------------------------------------------
 */

int
Tk_ChooseColorObjCmd(
    ClientData clientData,	/* Main window associated with interpreter. */
    Tcl_Interp *interp,		/* Current interpreter. */
    int objc,			/* Number of arguments. */
    Tcl_Obj *const objv[])	/* Argument objects. */
{
    Tk_Window tkwin = clientData, parent;
    HWND hWnd;
    int i, oldMode, winCode, result;
    CHOOSECOLOR chooseColor;
    static int inited = 0;
    static COLORREF dwCustColors[16];
    static long oldColor;		/* the color selected last time */
    static const char *const optionStrings[] = {
	"-initialcolor", "-parent", "-title", NULL
    };
    enum options {
	COLOR_INITIAL, COLOR_PARENT, COLOR_TITLE
    };

    result = TCL_OK;
    if (inited == 0) {
	/*
	 * dwCustColors stores the custom color which the user can modify. We
	 * store these colors in a static array so that the next time the
	 * color dialog pops up, the same set of custom colors remain in the
	 * dialog.
	 */

	for (i = 0; i < 16; i++) {
	    dwCustColors[i] = RGB(255-i * 10, i, i * 10);
	}
	oldColor = RGB(0xa0, 0xa0, 0xa0);
	inited = 1;
    }

    parent			= tkwin;
    chooseColor.lStructSize	= sizeof(CHOOSECOLOR);
    chooseColor.hwndOwner	= NULL;
    chooseColor.hInstance	= NULL;
    chooseColor.rgbResult	= oldColor;
    chooseColor.lpCustColors	= dwCustColors;
    chooseColor.Flags		= CC_RGBINIT | CC_FULLOPEN | CC_ENABLEHOOK;
    chooseColor.lCustData	= (LPARAM) NULL;
    chooseColor.lpfnHook	= (LPOFNHOOKPROC) ColorDlgHookProc;
    chooseColor.lpTemplateName	= (LPTSTR) interp;

    for (i = 1; i < objc; i += 2) {
	int index;
	const char *string;
	Tcl_Obj *optionPtr, *valuePtr;

	optionPtr = objv[i];
	valuePtr = objv[i + 1];

	if (Tcl_GetIndexFromObj(interp, optionPtr, optionStrings, "option",
		TCL_EXACT, &index) != TCL_OK) {
	    return TCL_ERROR;
	}
	if (i + 1 == objc) {
	    string = Tcl_GetString(optionPtr);
	    Tcl_AppendResult(interp, "value for \"", string, "\" missing",
		    NULL);
	    return TCL_ERROR;
	}

	string = Tcl_GetString(valuePtr);
	switch ((enum options) index) {
	case COLOR_INITIAL: {
	    XColor *colorPtr;

	    colorPtr = Tk_GetColor(interp, tkwin, string);
	    if (colorPtr == NULL) {
		return TCL_ERROR;
	    }
	    chooseColor.rgbResult = RGB(colorPtr->red / 0x100,
		    colorPtr->green / 0x100, colorPtr->blue / 0x100);
	    break;
	}
	case COLOR_PARENT:
	    parent = Tk_NameToWindow(interp, string, tkwin);
	    if (parent == NULL) {
		return TCL_ERROR;
	    }
	    break;
	case COLOR_TITLE:
	    chooseColor.lCustData = (LPARAM) string;
	    break;
	}
    }

    Tk_MakeWindowExist(parent);
    chooseColor.hwndOwner = NULL;
    hWnd = Tk_GetHWND(Tk_WindowId(parent));
    chooseColor.hwndOwner = hWnd;

    oldMode = Tcl_SetServiceMode(TCL_SERVICE_ALL);
    winCode = ChooseColor(&chooseColor);
    (void) Tcl_SetServiceMode(oldMode);

    /*
     * Ensure that hWnd is enabled, because it can happen that we have updated
     * the wrapper of the parent, which causes us to leave this child disabled
     * (Windows loses sync).
     */

    EnableWindow(hWnd, 1);

    /*
     * Clear the interp result since anything may have happened during the
     * modal loop.
     */

    Tcl_ResetResult(interp);

    /*
     * 3. Process the result of the dialog
     */

    if (winCode) {
	/*
	 * User has selected a color
	 */
	char color[100];

	sprintf(color, "#%02x%02x%02x",
		GetRValue(chooseColor.rgbResult),
		GetGValue(chooseColor.rgbResult),
		GetBValue(chooseColor.rgbResult));
	Tcl_AppendResult(interp, color, NULL);
	oldColor = chooseColor.rgbResult;
	result = TCL_OK;
    }

    return result;
}

/*
 *-------------------------------------------------------------------------
 *
 * ColorDlgHookProc --
 *
 *	Provides special handling of messages for the Color common dialog box.
 *	Used to set the title when the dialog first appears.
 *
 * Results:
 *	The return value is 0 if the default dialog box function should handle
 *	the message, non-zero otherwise.
 *
 * Side effects:
 *	Changes the title of the dialog window.
 *
 *----------------------------------------------------------------------
 */

static UINT CALLBACK
ColorDlgHookProc(
    HWND hDlg,			/* Handle to the color dialog. */
    UINT uMsg,			/* Type of message. */
    WPARAM wParam,		/* First message parameter. */
    LPARAM lParam)		/* Second message parameter. */
{
    ThreadSpecificData *tsdPtr =
	    Tcl_GetThreadData(&dataKey, sizeof(ThreadSpecificData));
    const char *title;
    CHOOSECOLOR *ccPtr;

    if (WM_INITDIALOG == uMsg) {

	/*
	 * Set the title string of the dialog.
	 */

	ccPtr = (CHOOSECOLOR *) lParam;
	title = (const char *) ccPtr->lCustData;

	if ((title != NULL) && (title[0] != '\0')) {
	    Tcl_DString ds;

	    SetWindowText(hDlg, Tcl_WinUtfToTChar(title,-1,&ds));
	    Tcl_DStringFree(&ds);
	}
	if (tsdPtr->debugFlag) {
	    tsdPtr->debugInterp = (Tcl_Interp *) ccPtr->lpTemplateName;
	    Tcl_DoWhenIdle(SetTkDialog, hDlg);
	}
	return TRUE;
    }
    return FALSE;
}

/*
 *----------------------------------------------------------------------
 *
 * Tk_GetOpenFileCmd --
 *
 *	This function implements the "open file" dialog box for the Windows
 *	platform. See the user documentation for details on what it does.
 *
 * Results:
 *	See user documentation.
 *
 * Side effects:
 *	A dialog window is created the first this function is called.
 *
 *----------------------------------------------------------------------
 */

int
Tk_GetOpenFileObjCmd(
    ClientData clientData,	/* Main window associated with interpreter. */
    Tcl_Interp *interp,		/* Current interpreter. */
    int objc,			/* Number of arguments. */
    Tcl_Obj *const objv[])	/* Argument objects. */
{
    return GetFileName(clientData, interp, objc, objv, 1);
}

/*
 *----------------------------------------------------------------------
 *
 * Tk_GetSaveFileCmd --
 *
 *	Same as Tk_GetOpenFileCmd but opens a "save file" dialog box
 *	instead
 *
 * Results:
 *	Same as Tk_GetOpenFileCmd.
 *
 * Side effects:
 *	Same as Tk_GetOpenFileCmd.
 *
 *----------------------------------------------------------------------
 */

int
Tk_GetSaveFileObjCmd(
    ClientData clientData,	/* Main window associated with interpreter. */
    Tcl_Interp *interp,		/* Current interpreter. */
    int objc,			/* Number of arguments. */
    Tcl_Obj *const objv[])	/* Argument objects. */
{
    return GetFileName(clientData, interp, objc, objv, 0);
}

/*
 *----------------------------------------------------------------------
 *
 * GetFileName --
 *
 *	Calls GetOpenFileName() or GetSaveFileName().
 *
 * Results:
 *	See user documentation.
 *
 * Side effects:
 *	See user documentation.
 *
 *----------------------------------------------------------------------
 */

static int
GetFileName(
    ClientData clientData,	/* Main window associated with interpreter. */
    Tcl_Interp *interp,		/* Current interpreter. */
    int objc,			/* Number of arguments. */
    Tcl_Obj *const objv[],	/* Argument objects. */
    int open)			/* 1 to call GetOpenFileName(), 0 to call
				 * GetSaveFileName(). */
{
    OPENFILENAME ofn;
    TCHAR file[TK_MULTI_MAX_PATH];
    OFNData ofnData;
    int cdlgerr;
    int filterIndex = 0, result = TCL_ERROR, winCode, oldMode, i, multi = 0;
<<<<<<< HEAD
    int inValue, confirmOverwrite = 1;
    const char *extension = NULL, *title = NULL;
    Tk_Window tkwin = clientData;
=======
    int confirmOverwrite = 1;
    char *extension = NULL, *title = NULL;
    Tk_Window tkwin = (Tk_Window) clientData;
>>>>>>> a2a5d7df
    HWND hWnd;
    Tcl_Obj *filterObj = NULL, *initialTypeObj = NULL, *typeVariableObj = NULL;
    Tcl_DString utfFilterString, utfDirString, ds;
    Tcl_DString extString, filterString, dirString, titleString;
    ThreadSpecificData *tsdPtr = (ThreadSpecificData *)
	    Tcl_GetThreadData(&dataKey, sizeof(ThreadSpecificData));
    enum options {
	FILE_DEFAULT, FILE_TYPES, FILE_INITDIR, FILE_INITFILE, FILE_PARENT,
	FILE_TITLE, FILE_TYPEVARIABLE, FILE_MULTIPLE, FILE_CONFIRMOW
    };
    struct Options {
	const char *name;
	enum options value;
    };
    static const struct Options saveOptions[] = {
	{"-confirmoverwrite",	FILE_CONFIRMOW},
	{"-defaultextension",	FILE_DEFAULT},
	{"-filetypes",		FILE_TYPES},
	{"-initialdir",		FILE_INITDIR},
	{"-initialfile",	FILE_INITFILE},
	{"-parent",		FILE_PARENT},
	{"-title",		FILE_TITLE},
	{"-typevariable",	FILE_TYPEVARIABLE},
	{NULL,			FILE_DEFAULT/*ignored*/ }
    };
    static const struct Options openOptions[] = {
	{"-defaultextension",	FILE_DEFAULT},
	{"-filetypes",		FILE_TYPES},
	{"-initialdir",		FILE_INITDIR},
	{"-initialfile",	FILE_INITFILE},
	{"-multiple",		FILE_MULTIPLE},
	{"-parent",		FILE_PARENT},
	{"-title",		FILE_TITLE},
	{"-typevariable",	FILE_TYPEVARIABLE},
	{NULL,			FILE_DEFAULT/*ignored*/ }
    };
<<<<<<< HEAD
    const struct Options *options = open ? optionOptions : saveOptions;
=======
    CONST struct Options *options = open ? openOptions : saveOptions;
>>>>>>> a2a5d7df

    file[0] = '\0';
    ZeroMemory(&ofnData, sizeof(OFNData));
    Tcl_DStringInit(&utfFilterString);
    Tcl_DStringInit(&utfDirString);

    /*
     * Parse the arguments.
     */

    for (i = 1; i < objc; i += 2) {
	int index;
	const char *string;
	Tcl_Obj *valuePtr = objv[i + 1];

	if (Tcl_GetIndexFromObjStruct(interp, objv[i], options,
		sizeof(struct Options), "option", 0, &index) != TCL_OK) {
	    goto end;
	} else if (i + 1 == objc) {
	    Tcl_AppendResult(interp, "value for \"", options[index].name,
		    "\" missing", NULL);
	    goto end;
	}

	string = Tcl_GetString(valuePtr);
	switch (options[index].value) {
	case FILE_DEFAULT:
	    if (string[0] == '.') {
		string++;
	    }
	    extension = string;
	    break;
	case FILE_TYPES:
	    filterObj = valuePtr;
	    break;
	case FILE_INITDIR:
	    Tcl_DStringFree(&utfDirString);
	    if (Tcl_TranslateFileName(interp, string,
		    &utfDirString) == NULL) {
		goto end;
	    }
	    break;
	case FILE_INITFILE:
	    if (Tcl_TranslateFileName(interp, string, &ds) == NULL) {
		goto end;
	    }
	    Tcl_UtfToExternal(NULL, TkWinGetUnicodeEncoding(), Tcl_DStringValue(&ds),
		    Tcl_DStringLength(&ds), 0, NULL, (char *) file,
		    sizeof(file), NULL, NULL, NULL);
	    Tcl_DStringFree(&ds);
	    break;
	case FILE_PARENT:
	    tkwin = Tk_NameToWindow(interp, string, tkwin);
	    if (tkwin == NULL) {
		goto end;
	    }
	    break;
	case FILE_TITLE:
	    title = string;
	    break;
	case FILE_TYPEVARIABLE:
	    typeVariableObj = valuePtr;
	    initialTypeObj = Tcl_ObjGetVar2(interp, typeVariableObj, NULL,
		    TCL_GLOBAL_ONLY);
	    break;
	case FILE_MULTIPLE:
	    if (Tcl_GetBooleanFromObj(interp, valuePtr, &multi) != TCL_OK) {
		return TCL_ERROR;
	    }
	    break;
	case FILE_CONFIRMOW:
	    if (Tcl_GetBooleanFromObj(interp, valuePtr,
		    &confirmOverwrite) != TCL_OK) {
		return TCL_ERROR;
	    }
	    break;
	}
    }

    if (MakeFilter(interp, filterObj, &utfFilterString, initialTypeObj,
	    &filterIndex) != TCL_OK) {
	goto end;
    }

    Tk_MakeWindowExist(tkwin);
    hWnd = Tk_GetHWND(Tk_WindowId(tkwin));

    ZeroMemory(&ofn, sizeof(OPENFILENAME));
    if (LOBYTE(LOWORD(GetVersion())) < 5) {
	ofn.lStructSize = OPENFILENAME_SIZE_VERSION_400;
    } else {
	ofn.lStructSize = sizeof(OPENFILENAME);
    }
    ofn.hwndOwner = hWnd;
    ofn.hInstance = TkWinGetHInstance(ofn.hwndOwner);
    ofn.lpstrFile = file;
    ofn.nMaxFile = TK_MULTI_MAX_PATH;
    ofn.Flags = OFN_HIDEREADONLY | OFN_PATHMUSTEXIST | OFN_NOCHANGEDIR
	    | OFN_EXPLORER | OFN_ENABLEHOOK| OFN_ENABLESIZING;
    ofn.lpfnHook = (LPOFNHOOKPROC) OFNHookProc;
    ofn.lCustData = (LPARAM) &ofnData;

    if (open != 0) {
	ofn.Flags |= OFN_FILEMUSTEXIST;
    } else if (confirmOverwrite) {
	ofn.Flags |= OFN_OVERWRITEPROMPT;
    }
    if (tsdPtr->debugFlag != 0) {
	ofnData.interp = interp;
    }
    if (multi != 0) {
	ofn.Flags |= OFN_ALLOWMULTISELECT;

	/*
	 * Starting buffer size. The buffer will be expanded by the OFN dialog
	 * procedure when necessary
	 */

	ofnData.dynFileBufferSize = 512;
	ofnData.dynFileBuffer = ckalloc(512 * sizeof(TCHAR));
    }

    if (extension != NULL) {
	Tcl_WinUtfToTChar(extension, -1, &extString);
	ofn.lpstrDefExt = (TCHAR *) Tcl_DStringValue(&extString);
    }

    Tcl_WinUtfToTChar(Tcl_DStringValue(&utfFilterString),
	    Tcl_DStringLength(&utfFilterString), &filterString);
    ofn.lpstrFilter = (TCHAR *) Tcl_DStringValue(&filterString);
    ofn.nFilterIndex = filterIndex;

    if (Tcl_DStringValue(&utfDirString)[0] != '\0') {
	Tcl_WinUtfToTChar(Tcl_DStringValue(&utfDirString),
		Tcl_DStringLength(&utfDirString), &dirString);
    } else {
	/*
	 * NT 5.0 changed the meaning of lpstrInitialDir, so we have to ensure
	 * that we set the [pwd] if the user didn't specify anything else.
	 */

	Tcl_DString cwd;

	Tcl_DStringFree(&utfDirString);
	if ((Tcl_GetCwd(interp, &utfDirString) == NULL) ||
		(Tcl_TranslateFileName(interp,
			Tcl_DStringValue(&utfDirString), &cwd) == NULL)) {
	    Tcl_ResetResult(interp);
	} else {
	    Tcl_WinUtfToTChar(Tcl_DStringValue(&cwd),
		    Tcl_DStringLength(&cwd), &dirString);
	}
	Tcl_DStringFree(&cwd);
    }
    ofn.lpstrInitialDir = (TCHAR *) Tcl_DStringValue(&dirString);

    if (title != NULL) {
	Tcl_WinUtfToTChar(title, -1, &titleString);
	ofn.lpstrTitle = (TCHAR *) Tcl_DStringValue(&titleString);
    }

    /*
     * Popup the dialog.
     */

    oldMode = Tcl_SetServiceMode(TCL_SERVICE_ALL);
    if (open != 0) {
	winCode = GetOpenFileName(&ofn);
    } else {
	winCode = GetSaveFileName(&ofn);
    }
    Tcl_SetServiceMode(oldMode);
    EatSpuriousMessageBugFix();

    /*
     * Ensure that hWnd is enabled, because it can happen that we have updated
     * the wrapper of the parent, which causes us to leave this child disabled
     * (Windows loses sync).
     */

    EnableWindow(hWnd, 1);

    /*
     * Clear the interp result since anything may have happened during the
     * modal loop.
     */

    Tcl_ResetResult(interp);

    /*
     * Process the results.
     *
     * Use the CommDlgExtendedError() function to retrieve the error code.
     * This function can return one of about two dozen codes; most of these
     * indicate some sort of gross system failure (insufficient memory, bad
     * window handles, etc.). Most of the error codes will be ignored; as we
     * find we want more specific error messages for particular errors, we can
     * extend the code as needed.
     */

    cdlgerr = CommDlgExtendedError();

    /*
     * We now allow FNERR_BUFFERTOOSMALL when multiselection is enabled. The
     * filename buffer has been dynamically allocated by the OFN dialog
     * procedure to accomodate all selected files.
     */

    if ((winCode != 0)
	    || ((cdlgerr == FNERR_BUFFERTOOSMALL)
		    && (ofn.Flags & OFN_ALLOWMULTISELECT))) {
	int gotFilename = 0;	/* Flag for tracking whether we have any
				 * filename at all. For details, see
				 * http://stackoverflow.com/q/9227859/301832
				 */

	if (ofn.Flags & OFN_ALLOWMULTISELECT) {
	    /*
	     * The result in dynFileBuffer contains many items, separated by
	     * NUL characters. It is terminated with two nulls in a row. The
	     * first element is the directory path.
	     */

	    TCHAR *files = ofnData.dynFileBuffer;
	    Tcl_Obj *returnList = Tcl_NewObj();
	    int count = 0;

	    /*
	     * Get directory.
	     */

	    ConvertExternalFilename(files, &ds);

	    while (*files != '\0') {
		while (*files != '\0') {
		    files++;
		}
		files++;
		if (*files != '\0') {
		    Tcl_Obj *fullnameObj;
		    Tcl_DString filenameBuf;

		    count++;
		    ConvertExternalFilename(files, &filenameBuf);

		    fullnameObj = Tcl_NewStringObj(Tcl_DStringValue(&ds),
			    Tcl_DStringLength(&ds));
		    Tcl_AppendToObj(fullnameObj, "/", -1);
		    Tcl_AppendToObj(fullnameObj, Tcl_DStringValue(&filenameBuf),
			    Tcl_DStringLength(&filenameBuf));
		    gotFilename = 1;
		    Tcl_DStringFree(&filenameBuf);
		    Tcl_ListObjAppendElement(NULL, returnList, fullnameObj);
		}
	    }

	    if (count == 0) {
		/*
		 * Only one file was returned.
		 */

		Tcl_ListObjAppendElement(NULL, returnList,
			Tcl_NewStringObj(Tcl_DStringValue(&ds),
				Tcl_DStringLength(&ds)));
		gotFilename |= (Tcl_DStringLength(&ds) > 0);
	    }
	    Tcl_SetObjResult(interp, returnList);
	    Tcl_DStringFree(&ds);
	} else {
	    Tcl_AppendResult(interp, ConvertExternalFilename(ofn.lpstrFile,
		    &ds), NULL);
	    gotFilename = (Tcl_DStringLength(&ds) > 0);
	    Tcl_DStringFree(&ds);
	}
	result = TCL_OK;
	if ((ofn.nFilterIndex > 0) && gotFilename && typeVariableObj
		&& filterObj) {
	    int listObjc, count;
	    Tcl_Obj **listObjv = NULL;
	    Tcl_Obj **typeInfo = NULL;

	    if (Tcl_ListObjGetElements(interp, filterObj,
		    &listObjc, &listObjv) != TCL_OK) {
		result = TCL_ERROR;
	    } else if (Tcl_ListObjGetElements(interp,
		    listObjv[ofn.nFilterIndex - 1], &count,
		    &typeInfo) != TCL_OK) {
		result = TCL_ERROR;
	    } else if (Tcl_ObjSetVar2(interp, typeVariableObj, NULL,
		    typeInfo[0], TCL_GLOBAL_ONLY|TCL_LEAVE_ERR_MSG) == NULL) {
		result = TCL_ERROR;
	    }
	}
    } else if (cdlgerr == FNERR_INVALIDFILENAME) {
	Tcl_SetResult(interp, "invalid filename \"", TCL_STATIC);
	Tcl_AppendResult(interp, ConvertExternalFilename(ofn.lpstrFile,
		&ds), "\"", NULL);
	Tcl_DStringFree(&ds);
    } else {
	result = TCL_OK;
    }

    if (ofn.lpstrTitle != NULL) {
	Tcl_DStringFree(&titleString);
    }
    if (ofn.lpstrInitialDir != NULL) {
	Tcl_DStringFree(&dirString);
    }
    Tcl_DStringFree(&filterString);
    if (ofn.lpstrDefExt != NULL) {
	Tcl_DStringFree(&extString);
    }

  end:
    Tcl_DStringFree(&utfDirString);
    Tcl_DStringFree(&utfFilterString);
    if (ofnData.dynFileBuffer != NULL) {
	ckfree(ofnData.dynFileBuffer);
	ofnData.dynFileBuffer = NULL;
    }

    return result;
}

/*
 *-------------------------------------------------------------------------
 *
 * OFNHookProc --
 *
 *	Dialog box hook function. This is used to sets the "tk_dialog"
 *	variable for test/debugging when the dialog is ready to receive
 *	messages. When multiple file selection is enabled this function
 *	is used to process the list of names.
 *
 * Results:
 *	Returns 0 to allow default processing of messages to occur.
 *
 * Side effects:
 *	None.
 *
 *-------------------------------------------------------------------------
 */

static UINT APIENTRY
OFNHookProc(
    HWND hdlg,			/* Handle to child dialog window. */
    UINT uMsg,			/* Message identifier */
    WPARAM wParam,		/* Message parameter */
    LPARAM lParam)		/* Message parameter */
{
    ThreadSpecificData *tsdPtr =
	    Tcl_GetThreadData(&dataKey, sizeof(ThreadSpecificData));
    OPENFILENAME *ofnPtr;
    OFNData *ofnData;

    if (uMsg == WM_INITDIALOG) {
	TkWinSetUserData(hdlg, lParam);
    } else if (uMsg == WM_NOTIFY) {
	OFNOTIFY *notifyPtr = (OFNOTIFY *) lParam;

	/*
	 * This is weird... or not. The CDN_FILEOK is NOT sent when the selection
	 * exceeds declared buffer size (the nMaxFile member of the OPENFILENAME
	 * struct passed to GetOpenFileName function). So, we have to rely on
	 * the most recent CDN_SELCHANGE then. Unfortunately this means, that
	 * gathering the selected filenames happens twice when they fit into the
	 * declared buffer. Luckily, it's not frequent operation so it should
	 * not incur any noticeable delay. See [tktoolkit-Bugs-2987995]
	 */
	if (notifyPtr->hdr.code == CDN_FILEOK ||
		notifyPtr->hdr.code == CDN_SELCHANGE) {
	    int dirsize, selsize;
	    TCHAR *buffer;
	    int buffersize;

	    /*
	     * Change of selection. Unscramble the unholy mess that's in the
	     * selection buffer, resizing it if necessary.
	     */

	    ofnPtr = notifyPtr->lpOFN;
	    ofnData = (OFNData *) ofnPtr->lCustData;
	    buffer = ofnData->dynFileBuffer;
	    hdlg = GetParent(hdlg);

	    selsize = SendMessage(hdlg, CDM_GETSPEC, 0, 0);
	    dirsize = SendMessage(hdlg, CDM_GETFOLDERPATH, 0, 0);
	    buffersize = (selsize + dirsize + 1);

	    /*
	     * Just empty the buffer if dirsize indicates an error [Bug 3071836]
	     */
	    if ((selsize > 1) && (dirsize > 0)) {
		if (ofnData->dynFileBufferSize < buffersize) {
		    buffer = ckrealloc(buffer, buffersize * sizeof(TCHAR));
		    ofnData->dynFileBufferSize = buffersize;
		    ofnData->dynFileBuffer = buffer;
		}

		SendMessage(hdlg, CDM_GETFOLDERPATH, dirsize, (LPARAM) buffer);
		buffer += dirsize;

		SendMessage(hdlg, CDM_GETSPEC, selsize, (LPARAM) buffer);

		/*
		 * If there are multiple files, delete the quotes and change
		 * every second quote to NULL terminator
		 */

		if (buffer[0] == '"') {
		    BOOL findquote = TRUE;
		    TCHAR *tmp = buffer;

		    while (*buffer != '\0') {
			if (findquote) {
			    if (*buffer == '"') {
				findquote = FALSE;
			    }
			    buffer++;
			} else {
			    if (*buffer == '"') {
				findquote = TRUE;
				*buffer = '\0';
			    }
			    *tmp++ = *buffer++;
			}
		    }
		    *tmp = '\0';		/* Second NULL terminator. */
		} else {
		    buffer[selsize] = '\0';	/* Second NULL terminator. */

		    /*
		     * Replace directory terminating NULL with a backslash.
		     */

		    buffer--;
		    *buffer = '\\';
		}
	    } else {
		/*
		 * Nothing is selected, so just empty the string.
		 */

		if (buffer != NULL) {
		    *buffer = '\0';
		}
	    }
	}
    } else if (uMsg == WM_WINDOWPOSCHANGED) {
	/*
	 * This message is delivered at the right time to enable Tk to set the
	 * debug information. Unhooks itself so it won't set the debug
	 * information every time it gets a WM_WINDOWPOSCHANGED message.
	 */

	ofnPtr = (OPENFILENAME *) TkWinGetUserData(hdlg);
	if (ofnPtr != NULL) {
	    ofnData = (OFNData *) ofnPtr->lCustData;
	    if (ofnData->interp != NULL) {
		hdlg = GetParent(hdlg);
		tsdPtr->debugInterp = ofnData->interp;
		Tcl_DoWhenIdle(SetTkDialog, hdlg);
	    }
	    TkWinSetUserData(hdlg, NULL);
	}
    }
    return 0;
}

/*
 *----------------------------------------------------------------------
 *
 * MakeFilter --
 *
 *	Allocate a buffer to store the filters in a format understood by
 *	Windows.
 *
 * Results:
 *	A standard TCL return value.
 *
 * Side effects:
 *	ofnPtr->lpstrFilter is modified.
 *
 *----------------------------------------------------------------------
 */

static int
MakeFilter(
    Tcl_Interp *interp,		/* Current interpreter. */
    Tcl_Obj *valuePtr,		/* Value of the -filetypes option */
    Tcl_DString *dsPtr,		/* Filled with windows filter string. */
    Tcl_Obj *initialPtr,	/* Initial type name  */
    int *indexPtr)		/* Index of initial type in filter string */
{
    char *filterStr;
    char *p;
    const char *initial = NULL;
    int pass;
    int ix = 0; /* index counter */
    FileFilterList flist;
    FileFilter *filterPtr;

    if (initialPtr) {
	initial = Tcl_GetStringFromObj(initialPtr, NULL);
    }
    TkInitFileFilters(&flist);
    if (TkGetFileFilters(interp, &flist, valuePtr, 1) != TCL_OK) {
	return TCL_ERROR;
    }

    if (flist.filters == NULL) {
	/*
	 * Use "All Files (*.*) as the default filter if none is specified
	 */
	const char *defaultFilter = "All Files (*.*)";

	p = filterStr = ckalloc(30);

	strcpy(p, defaultFilter);
	p+= strlen(defaultFilter);

	*p++ = '\0';
	*p++ = '*';
	*p++ = '.';
	*p++ = '*';
	*p++ = '\0';
	*p++ = '\0';
	*p = '\0';

    } else {
	int len;

	if (valuePtr == NULL) {
	    len = 0;
	} else {
	    (void) Tcl_GetStringFromObj(valuePtr, &len);
	}

	/*
	 * We format the filetype into a string understood by Windows: {"Text
	 * Documents" {.doc .txt} {TEXT}} becomes "Text Documents
	 * (*.doc,*.txt)\0*.doc;*.txt\0"
	 *
	 * See the Windows OPENFILENAME manual page for details on the filter
	 * string format.
	 */

	/*
	 * Since we may only add asterisks (*) to the filter, we need at most
	 * twice the size of the string to format the filter
	 */

	filterStr = ckalloc(len * 3);

	for (filterPtr = flist.filters, p = filterStr; filterPtr;
		filterPtr = filterPtr->next) {
	    const char *sep;
	    FileFilterClause *clausePtr;

	    /*
	     * Check initial index for match, set *indexPtr. Filter index is 1
	     * based so increment first
	     */

	    ix++;
	    if (indexPtr && initial
		    && (strcmp(initial, filterPtr->name) == 0)) {
		*indexPtr = ix;
	    }

	    /*
	     * First, put in the name of the file type.
	     */

	    strcpy(p, filterPtr->name);
	    p+= strlen(filterPtr->name);
	    *p++ = ' ';
	    *p++ = '(';

	    for (pass = 1; pass <= 2; pass++) {
		/*
		 * In the first pass, we format the extensions in the name
		 * field. In the second pass, we format the extensions in the
		 * filter pattern field
		 */

		sep = "";
		for (clausePtr=filterPtr->clauses;clausePtr;
			clausePtr=clausePtr->next) {
		    GlobPattern *globPtr;

		    for (globPtr = clausePtr->patterns; globPtr;
			    globPtr = globPtr->next) {
			strcpy(p, sep);
			p += strlen(sep);
			strcpy(p, globPtr->pattern);
			p += strlen(globPtr->pattern);

			if (pass == 1) {
			    sep = ",";
			} else {
			    sep = ";";
			}
		    }
		}
		if (pass == 1) {
		    *p ++ = ')';
		}
		*p++ = '\0';
	    }
	}

	/*
	 * Windows requires the filter string to be ended by two NULL
	 * characters.
	 */

	*p++ = '\0';
	*p = '\0';
    }

    Tcl_DStringAppend(dsPtr, filterStr, (int) (p - filterStr));
    ckfree(filterStr);

    TkFreeFileFilters(&flist);
    return TCL_OK;
}

/*
 *----------------------------------------------------------------------
 *
 * Tk_ChooseDirectoryObjCmd --
 *
 *	This function implements the "tk_chooseDirectory" dialog box for the
 *	Windows platform. See the user documentation for details on what it
 *	does. Uses the newer SHBrowseForFolder explorer type interface.
 *
 * Results:
 *	See user documentation.
 *
 * Side effects:
 *	A modal dialog window is created. Tcl_SetServiceMode() is called to
 *	allow background events to be processed
 *
 *----------------------------------------------------------------------
 *
 * The function tk_chooseDirectory pops up a dialog box for the user to select
 * a directory. The following option-value pairs are possible as command line
 * arguments:
 *
 * -initialdir dirname
 *
 * Specifies that the directories in directory should be displayed when the
 * dialog pops up. If this parameter is not specified, then the directories in
 * the current working directory are displayed. If the parameter specifies a
 * relative path, the return value will convert the relative path to an
 * absolute path. This option may not always work on the Macintosh. This is
 * not a bug. Rather, the General Controls control panel on the Mac allows the
 * end user to override the application default directory.
 *
 * -parent window
 *
 * Makes window the logical parent of the dialog. The dialog is displayed on
 * top of its parent window.
 *
 * -title titleString
 *
 * Specifies a string to display as the title of the dialog box. If this
 * option is not specified, then a default title will be displayed.
 *
 * -mustexist boolean
 *
 * Specifies whether the user may specify non-existant directories. If this
 * parameter is true, then the user may only select directories that already
 * exist. The default value is false.
 *
 * New Behaviour:
 *
 * - If mustexist = 0 and a user entered folder does not exist, a prompt will
 *   pop-up asking if the user wants another chance to change it. The old
 *   dialog just returned the bogus entry. On mustexist = 1, the entries MUST
 *   exist before exiting the box with OK.
 *
 *   Bugs:
 *
 * - If valid abs directory name is entered into the entry box and Enter
 *   pressed, the box will close returning the name. This is inconsistent when
 *   entering relative names or names with forward slashes, which are
 *   invalidated then corrected in the callback. After correction, the box is
 *   held open to allow further modification by the user.
 *
 * - Not sure how to implement localization of message prompts.
 *
 * - -title is really -message.
 * ToDo:
 * - Fix bugs.
 * - test to see what platforms this really works on. May require v4.71 of
 *   shell32.dll everywhere (what is standard?).
 *
 *----------------------------------------------------------------------
 */

int
Tk_ChooseDirectoryObjCmd(
    ClientData clientData,	/* Main window associated with interpreter. */
    Tcl_Interp *interp,		/* Current interpreter. */
    int objc,			/* Number of arguments. */
    Tcl_Obj *const objv[])	/* Argument objects. */
{
    TCHAR path[MAX_PATH];
    int oldMode, result = TCL_ERROR, i;
    LPCITEMIDLIST pidl;		/* Returned by browser */
    BROWSEINFO bInfo;		/* Used by browser */
    CHOOSEDIRDATA cdCBData;	/* Structure to pass back and forth */
    LPMALLOC pMalloc;		/* Used by shell */
    Tk_Window tkwin = clientData;
    HWND hWnd;
    const char *utfTitle = NULL;/* Title for window */
    TCHAR saveDir[MAX_PATH];
    Tcl_DString titleString;	/* Title */
    Tcl_DString initDirString;	/* Initial directory */
    Tcl_DString tempString;	/* temporary */
    Tcl_Obj *objPtr;
    static const char *const optionStrings[] = {
	"-initialdir", "-mustexist",  "-parent",  "-title", NULL
    };
    enum options {
	DIR_INITIAL,   DIR_EXIST,  DIR_PARENT, FILE_TITLE
    };

    /*
     * Initialize
     */

    path[0] = '\0';
    ZeroMemory(&cdCBData, sizeof(CHOOSEDIRDATA));
    cdCBData.interp = interp;

    /*
     * Process the command line options
     */

    for (i = 1; i < objc; i += 2) {
	int index;
	const char *string;
	const TCHAR *uniStr;
	Tcl_Obj *optionPtr, *valuePtr;

	optionPtr = objv[i];
	valuePtr = objv[i + 1];

	if (Tcl_GetIndexFromObj(interp, optionPtr, optionStrings, "option", 0,
		&index) != TCL_OK) {
	    goto cleanup;
	}
	if (i + 1 == objc) {
	    string = Tcl_GetString(optionPtr);
	    Tcl_AppendResult(interp, "value for \"", string, "\" missing",
		    NULL);
	    goto cleanup;
	}

	string = Tcl_GetString(valuePtr);
	switch ((enum options) index) {
	case DIR_INITIAL:
	    if (Tcl_TranslateFileName(interp,string,&initDirString) == NULL) {
		goto cleanup;
	    }
	    Tcl_WinUtfToTChar(Tcl_DStringValue(&initDirString), -1, &tempString);
	    uniStr = (TCHAR *) Tcl_DStringValue(&tempString);

	    /*
	     * Convert possible relative path to full path to keep dialog
	     * happy.
	     */

	    GetFullPathName(uniStr, MAX_PATH, saveDir, NULL);
	    _tcsncpy(cdCBData.initDir, saveDir, MAX_PATH);
	    Tcl_DStringFree(&initDirString);
	    Tcl_DStringFree(&tempString);
	    break;
	case DIR_EXIST:
	    if (Tcl_GetBooleanFromObj(interp, valuePtr,
		    &cdCBData.mustExist) != TCL_OK) {
		goto cleanup;
	    }
	    break;
	case DIR_PARENT:
	    tkwin = Tk_NameToWindow(interp, string, tkwin);
	    if (tkwin == NULL) {
		goto cleanup;
	    }
	    break;
	case FILE_TITLE:
	    utfTitle = string;
	    break;
	}
    }

    /*
     * Get ready to call the browser
     */

    Tk_MakeWindowExist(tkwin);
    hWnd = Tk_GetHWND(Tk_WindowId(tkwin));

    /*
     * Setup the parameters used by SHBrowseForFolder
     */

    bInfo.hwndOwner = hWnd;
    bInfo.pszDisplayName = path;
    bInfo.pidlRoot = NULL;
    if (_tcslen(cdCBData.initDir) == 0) {
	GetCurrentDirectory(MAX_PATH, cdCBData.initDir);
    }
    bInfo.lParam = (LPARAM) &cdCBData;

    if (utfTitle != NULL) {
	Tcl_WinUtfToTChar(utfTitle, -1, &titleString);
	bInfo.lpszTitle = (LPTSTR) Tcl_DStringValue(&titleString);
    } else {
	bInfo.lpszTitle = TEXT("Please choose a directory, then select OK.");
    }

    /*
     * Set flags to add edit box, status text line and use the new ui. Allow
     * override with magic variable (ignore errors in retrieval). See
     * http://msdn.microsoft.com/en-us/library/bb773205(VS.85).aspx for
     * possible flag values.
     */

    bInfo.ulFlags = BIF_EDITBOX | BIF_STATUSTEXT | BIF_RETURNFSANCESTORS
	| BIF_VALIDATE | BIF_NEWDIALOGSTYLE;
    objPtr = Tcl_GetVar2Ex(interp, "::tk::winChooseDirFlags", NULL,
	    TCL_GLOBAL_ONLY);
    if (objPtr != NULL) {
	int flags;
	Tcl_GetIntFromObj(NULL, objPtr, &flags);
	bInfo.ulFlags = flags;
    }

    /*
     * Callback to handle events
     */

    bInfo.lpfn = (BFFCALLBACK) ChooseDirectoryValidateProc;

    /*
     * Display dialog in background and process result. We look to give the
     * user a chance to change their mind on an invalid folder if mustexist is
     * 0.
     */

    oldMode = Tcl_SetServiceMode(TCL_SERVICE_ALL);
    GetCurrentDirectory(MAX_PATH, saveDir);
    if (SHGetMalloc(&pMalloc) == NOERROR) {
	pidl = SHBrowseForFolder(&bInfo);

	/*
	 * This is a fix for Windows 2000, which seems to modify the folder name
	 * buffer even when the dialog is canceled (in this case the buffer
	 * contains garbage). See [Bug #3002230]
	 */
	path[0] = '\0';

	/*
	 * Null for cancel button or invalid dir, otherwise valid.
	 */

	if (pidl != NULL) {
	    if (!SHGetPathFromIDList(pidl, path)) {
		Tcl_SetResult(interp, "Error: Not a file system folder\n",
			TCL_VOLATILE);
	    };
	    pMalloc->lpVtbl->Free(pMalloc, (void *) pidl);
	} else if (_tcslen(cdCBData.retDir) > 0) {
	    _tcscpy(path, cdCBData.retDir);
	}
	pMalloc->lpVtbl->Release(pMalloc);
    }
    SetCurrentDirectory(saveDir);
    Tcl_SetServiceMode(oldMode);

    /*
     * Ensure that hWnd is enabled, because it can happen that we have updated
     * the wrapper of the parent, which causes us to leave this child disabled
     * (Windows loses sync).
     */

    EnableWindow(hWnd, 1);

    /*
     * Change the pathname to the Tcl "normalized" pathname, where back
     * slashes are used instead of forward slashes
     */

    Tcl_ResetResult(interp);
    if (*path) {
	Tcl_DString ds;

	Tcl_AppendResult(interp, ConvertExternalFilename(path, &ds),
		NULL);
	Tcl_DStringFree(&ds);
    }

    result = TCL_OK;

    if (utfTitle != NULL) {
	Tcl_DStringFree(&titleString);
    }

  cleanup:
    return result;
}

/*
 *----------------------------------------------------------------------
 *
 * ChooseDirectoryValidateProc --
 *
 *	Hook function called by the explorer ChooseDirectory dialog when
 *	events occur. It is used to validate the text entry the user may have
 *	entered.
 *
 * Results:
 *	Returns 0 to allow default processing of message, or 1 to tell default
 *	dialog function not to close.
 *
 *----------------------------------------------------------------------
 */

static UINT APIENTRY
ChooseDirectoryValidateProc(
    HWND hwnd,
    UINT message,
    LPARAM lParam,
    LPARAM lpData)
{
    TCHAR selDir[MAX_PATH];
    CHOOSEDIRDATA *chooseDirSharedData = (CHOOSEDIRDATA *) lpData;
    Tcl_DString tempString;
    Tcl_DString initDirString;
    TCHAR string[MAX_PATH];
    ThreadSpecificData *tsdPtr =
	    Tcl_GetThreadData(&dataKey, sizeof(ThreadSpecificData));

    if (tsdPtr->debugFlag) {
	tsdPtr->debugInterp = (Tcl_Interp *) chooseDirSharedData->interp;
	Tcl_DoWhenIdle(SetTkDialog, hwnd);
    }
    chooseDirSharedData->retDir[0] = '\0';
    switch (message) {
    case BFFM_VALIDATEFAILED:
	/*
	 * First save and check to see if it is a valid path name, if so then
	 * make that path the one shown in the window. Otherwise, it failed
	 * the check and should be treated as such. Use
	 * Set/GetCurrentDirectoryA which allows relative path names and names
	 * with forward slashes. Use Tcl_TranslateFileName to make sure names
	 * like ~ are converted correctly.
	 */

	Tcl_WinTCharToUtf((TCHAR *) lParam, -1, &initDirString);
	if (Tcl_TranslateFileName(chooseDirSharedData->interp,
		Tcl_DStringValue(&initDirString), &tempString) == NULL) {
	    /*
	     * Should we expose the error (in the interp result) to the user
	     * at this point?
	     */

	    chooseDirSharedData->retDir[0] = '\0';
	    return 1;
	}
	Tcl_DStringFree(&initDirString);
	Tcl_WinUtfToTChar(Tcl_DStringValue(&tempString), -1, &initDirString);
	Tcl_DStringFree(&tempString);
	_tcsncpy(string, (TCHAR *) Tcl_DStringValue(&initDirString), MAX_PATH);
	Tcl_DStringFree(&initDirString);

	if (SetCurrentDirectory(string) == 0) {

	    /*
	     * Get the full path name to the user entry, at this point it does
	     * not exist so see if it is supposed to. Otherwise just return
	     * it.
	     */

	    GetFullPathName(string, MAX_PATH,
		    chooseDirSharedData->retDir, NULL);
	    if (chooseDirSharedData->mustExist) {
		/*
		 * User HAS to select a valid directory.
		 */

		wsprintf(selDir, TEXT("Directory '%s' does not exist,\nplease select or enter an existing directory."), chooseDirSharedData->retDir);
		MessageBox(NULL, selDir, NULL, MB_ICONEXCLAMATION|MB_OK);
		chooseDirSharedData->retDir[0] = '\0';
		return 1;
	    }
	} else {
	    /*
	     * Changed to new folder OK, return immediatly with the current
	     * directory in utfRetDir.
	     */

	    GetCurrentDirectory(MAX_PATH, chooseDirSharedData->retDir);
	    return 0;
	}
	return 0;

    case BFFM_SELCHANGED:
	/*
	 * Set the status window to the currently selected path and enable the
	 * OK button if a file system folder, otherwise disable the OK button
	 * for things like server names. Perhaps a new switch
	 * -enablenonfolders can be used to allow non folders to be selected.
	 *
	 * Not called when user changes edit box directly.
	 */

	if (SHGetPathFromIDList((LPITEMIDLIST) lParam, selDir)) {
	    SendMessage(hwnd, BFFM_SETSTATUSTEXT, 0, (LPARAM) selDir);
	    // enable the OK button
	    SendMessage(hwnd, BFFM_ENABLEOK, 0, (LPARAM) 1);
	} else {
	    // disable the OK button
	    SendMessage(hwnd, BFFM_ENABLEOK, 0, (LPARAM) 0);
	}
	UpdateWindow(hwnd);
	return 1;

    case BFFM_INITIALIZED: {
	/*
	 * Directory browser intializing - tell it where to start from, user
	 * specified parameter.
	 */

	TCHAR *initDir = chooseDirSharedData->initDir;

	SetCurrentDirectory(initDir);

	if (*initDir == '\\') {
	    /*
	     * BFFM_SETSELECTION only understands UNC paths as pidls, so
	     * convert path to pidl using IShellFolder interface.
	     */

	    LPMALLOC pMalloc;
	    LPSHELLFOLDER psfFolder;

	    if (SUCCEEDED(SHGetMalloc(&pMalloc))) {
		if (SUCCEEDED(SHGetDesktopFolder(&psfFolder))) {
		    LPITEMIDLIST pidlMain;
		    ULONG ulCount, ulAttr;

		    if (SUCCEEDED(psfFolder->lpVtbl->ParseDisplayName(
			    psfFolder, hwnd, NULL, (TCHAR *)
			    initDir, &ulCount,&pidlMain,&ulAttr))
			    && (pidlMain != NULL)) {
			SendMessage(hwnd, BFFM_SETSELECTION, FALSE,
				(LPARAM) pidlMain);
			pMalloc->lpVtbl->Free(pMalloc, pidlMain);
		    }
		    psfFolder->lpVtbl->Release(psfFolder);
		}
		pMalloc->lpVtbl->Release(pMalloc);
	    }
	} else {
	    SendMessage(hwnd, BFFM_SETSELECTION, TRUE, (LPARAM) initDir);
	}
	SendMessage(hwnd, BFFM_ENABLEOK, 0, (LPARAM) 1);
	break;
    }

    }
    return 0;
}

/*
 *----------------------------------------------------------------------
 *
 * Tk_MessageBoxObjCmd --
 *
 *	This function implements the MessageBox window for the Windows
 *	platform. See the user documentation for details on what it does.
 *
 * Results:
 *	See user documentation.
 *
 * Side effects:
 *	None. The MessageBox window will be destroy before this function
 *	returns.
 *
 *----------------------------------------------------------------------
 */

int
Tk_MessageBoxObjCmd(
    ClientData clientData,	/* Main window associated with interpreter. */
    Tcl_Interp *interp,		/* Current interpreter. */
    int objc,			/* Number of arguments. */
    Tcl_Obj *const objv[])	/* Argument objects. */
{
    Tk_Window tkwin = clientData, parent;
    HWND hWnd;
    Tcl_Obj *messageObj, *titleObj, *detailObj, *tmpObj;
    int defaultBtn, icon, type;
    int i, oldMode, winCode;
    UINT flags;
    static const char *const optionStrings[] = {
	"-default",	"-detail",	"-icon",	"-message",
	"-parent",	"-title",	"-type",	NULL
    };
    enum options {
	MSG_DEFAULT,	MSG_DETAIL,	MSG_ICON,	MSG_MESSAGE,
	MSG_PARENT,	MSG_TITLE,	MSG_TYPE
    };
    ThreadSpecificData *tsdPtr =
	    Tcl_GetThreadData(&dataKey, sizeof(ThreadSpecificData));

    defaultBtn = -1;
    detailObj = NULL;
    icon = MB_ICONINFORMATION;
    messageObj = NULL;
    parent = tkwin;
    titleObj = NULL;
    type = MB_OK;

    for (i = 1; i < objc; i += 2) {
	int index;
	const char *string;
	Tcl_Obj *optionPtr, *valuePtr;

	optionPtr = objv[i];
	valuePtr = objv[i + 1];

	if (Tcl_GetIndexFromObj(interp, optionPtr, optionStrings, "option",
		TCL_EXACT, &index) != TCL_OK) {
	    return TCL_ERROR;
	}
	if (i + 1 == objc) {
	    string = Tcl_GetString(optionPtr);
	    Tcl_AppendResult(interp, "value for \"", string, "\" missing",
		    NULL);
	    return TCL_ERROR;
	}

	switch ((enum options) index) {
	case MSG_DEFAULT:
	    defaultBtn = TkFindStateNumObj(interp, optionPtr, buttonMap,
		    valuePtr);
	    if (defaultBtn < 0) {
		return TCL_ERROR;
	    }
	    break;

	case MSG_DETAIL:
	    detailObj = valuePtr;
	    break;

	case MSG_ICON:
	    icon = TkFindStateNumObj(interp, optionPtr, iconMap, valuePtr);
	    if (icon < 0) {
		return TCL_ERROR;
	    }
	    break;

	case MSG_MESSAGE:
	    messageObj = valuePtr;
	    break;

	case MSG_PARENT:
	    parent = Tk_NameToWindow(interp, Tcl_GetString(valuePtr), tkwin);
	    if (parent == NULL) {
		return TCL_ERROR;
	    }
	    break;

	case MSG_TITLE:
	    titleObj = valuePtr;
	    break;

	case MSG_TYPE:
	    type = TkFindStateNumObj(interp, optionPtr, typeMap, valuePtr);
	    if (type < 0) {
		return TCL_ERROR;
	    }
	    break;
	}
    }

    while (!Tk_IsTopLevel(parent)) {
	parent = Tk_Parent(parent);
    }
    Tk_MakeWindowExist(parent);
    hWnd = Tk_GetHWND(Tk_WindowId(parent));

    flags = 0;
    if (defaultBtn >= 0) {
	int defaultBtnIdx = -1;

	for (i = 0; i < (int) NUM_TYPES; i++) {
	    if (type == allowedTypes[i].type) {
		int j;

		for (j = 0; j < 3; j++) {
		    if (allowedTypes[i].btnIds[j] == defaultBtn) {
			defaultBtnIdx = j;
			break;
		    }
		}
		if (defaultBtnIdx < 0) {
		    Tcl_AppendResult(interp, "invalid default button \"",
			    TkFindStateString(buttonMap, defaultBtn),
			    "\"", NULL);
		    return TCL_ERROR;
		}
		break;
	    }
	}
	flags = buttonFlagMap[defaultBtnIdx];
    }

    flags |= icon | type | MB_TASKMODAL | MB_SETFOREGROUND;

    tmpObj = messageObj ? Tcl_DuplicateObj(messageObj)
	    : Tcl_NewUnicodeObj(NULL, 0);
    Tcl_IncrRefCount(tmpObj);
    if (detailObj) {
	Tcl_AppendUnicodeToObj(tmpObj, L"\n\n", 2);
	Tcl_AppendObjToObj(tmpObj, detailObj);
    }

    oldMode = Tcl_SetServiceMode(TCL_SERVICE_ALL);

    /*
     * MessageBoxW exists for all platforms. Use it to allow unicode error
     * message to be displayed correctly where possible by the OS.
     *
     * In order to have the parent window icon reflected in a MessageBox, we
     * have to create a hook that will trigger when the MessageBox is being
     * created.
     */

    tsdPtr->hSmallIcon = TkWinGetIcon(parent, ICON_SMALL);
    tsdPtr->hBigIcon   = TkWinGetIcon(parent, ICON_BIG);
    tsdPtr->hMsgBoxHook = SetWindowsHookEx(WH_CBT, MsgBoxCBTProc, NULL,
	    GetCurrentThreadId());
    winCode = MessageBox(hWnd, Tcl_GetUnicode(tmpObj),
	    titleObj ? Tcl_GetUnicode(titleObj) : L"", flags);
    UnhookWindowsHookEx(tsdPtr->hMsgBoxHook);
    (void) Tcl_SetServiceMode(oldMode);

    /*
     * Ensure that hWnd is enabled, because it can happen that we have updated
     * the wrapper of the parent, which causes us to leave this child disabled
     * (Windows loses sync).
     */

    EnableWindow(hWnd, 1);

    Tcl_DecrRefCount(tmpObj);

    Tcl_SetResult(interp,
	    (char *)TkFindStateString(buttonMap, winCode), TCL_STATIC);
    return TCL_OK;
}

static LRESULT CALLBACK
MsgBoxCBTProc(
    int nCode,
    WPARAM wParam,
    LPARAM lParam)
{
    ThreadSpecificData *tsdPtr =
	    Tcl_GetThreadData(&dataKey, sizeof(ThreadSpecificData));

    if (nCode == HCBT_CREATEWND) {
	/*
	 * Window owned by our task is being created. Since the hook is
	 * installed just before the MessageBox call and removed after the
	 * MessageBox call, the window being created is either the message box
	 * or one of its controls. Check that the class is WC_DIALOG to ensure
	 * that it's the one we want.
	 */

	LPCBT_CREATEWND lpcbtcreate = (LPCBT_CREATEWND) lParam;

	if (WC_DIALOG == lpcbtcreate->lpcs->lpszClass) {
	    HWND hwnd = (HWND) wParam;

	    SendMessage(hwnd, WM_SETICON, ICON_SMALL,
		    (LPARAM) tsdPtr->hSmallIcon);
	    SendMessage(hwnd, WM_SETICON, ICON_BIG, (LPARAM) tsdPtr->hBigIcon);
	}
    }

    /*
     * Call the next hook proc, if there is one
     */

    return CallNextHookEx(tsdPtr->hMsgBoxHook, nCode, wParam, lParam);
}

/*
 * ----------------------------------------------------------------------
 *
 * SetTkDialog --
 *
 *	Records the HWND for a native dialog in the 'tk_dialog' variable so
 *	that the test-suite can operate on the correct dialog window. Use of
 *	this is enabled when a test program calls TkWinDialogDebug by calling
 *	the test command 'tkwinevent debug 1'.
 *
 * ----------------------------------------------------------------------
 */

static void
SetTkDialog(
    ClientData clientData)
{
    ThreadSpecificData *tsdPtr =
	    Tcl_GetThreadData(&dataKey, sizeof(ThreadSpecificData));
    char buf[32];

    sprintf(buf, "0x%p", (HWND) clientData);
    Tcl_SetVar(tsdPtr->debugInterp, "tk_dialog", buf, TCL_GLOBAL_ONLY);
}

/*
 * Factored out a common pattern in use in this file.
 */
static const char *
ConvertExternalFilename(
    TCHAR *filename,
    Tcl_DString *dsPtr)
{
    char *p;

    Tcl_WinTCharToUtf(filename, -1, dsPtr);
    for (p = Tcl_DStringValue(dsPtr); *p != '\0'; p++) {
	/*
	 * Change the pathname to the Tcl "normalized" pathname, where back
	 * slashes are used instead of forward slashes
	 */

	if (*p == '\\') {
	    *p = '/';
	}
    }
    return Tcl_DStringValue(dsPtr);
}

/*
 * ----------------------------------------------------------------------
 *
 * GetFontObj --
 *
 *	Convert a windows LOGFONT into a Tk font description.
 *
 * Result:
 *	A list containing a Tk font description.
 *
 * ----------------------------------------------------------------------
 */

static Tcl_Obj *
GetFontObj(HDC hdc, LOGFONT *plf)
{
    Tcl_DString ds;
    Tcl_Obj *resObj;
    int pt = 0;

    resObj = Tcl_NewListObj(0, NULL);
    Tcl_WinTCharToUtf(plf->lfFaceName, -1, &ds);
    Tcl_ListObjAppendElement(NULL, resObj,
	    Tcl_NewStringObj(Tcl_DStringValue(&ds), -1));
    Tcl_DStringFree(&ds);
    pt = -MulDiv(plf->lfHeight, 72, GetDeviceCaps(hdc, LOGPIXELSY));
    Tcl_ListObjAppendElement(NULL, resObj, Tcl_NewIntObj(pt));
    if (plf->lfWeight >= 700) {
	Tcl_ListObjAppendElement(NULL, resObj, Tcl_NewStringObj("bold", -1));
    }
    if (plf->lfItalic) {
	Tcl_ListObjAppendElement(NULL, resObj,
		Tcl_NewStringObj("italic", -1));
    }
    if (plf->lfUnderline) {
	Tcl_ListObjAppendElement(NULL, resObj,
		Tcl_NewStringObj("underline", -1));
    }
    if (plf->lfStrikeOut) {
	Tcl_ListObjAppendElement(NULL, resObj,
		Tcl_NewStringObj("overstrike", -1));
    }
    return resObj;
}

static void
ApplyLogfont(Tcl_Interp *interp, Tcl_Obj *cmdObj, HDC hdc, LOGFONT *logfontPtr)
{
    int objc;
    Tcl_Obj **objv, **tmpv;

    Tcl_ListObjGetElements(NULL, cmdObj, &objc, &objv);
    tmpv = ckalloc(sizeof(Tcl_Obj *) * (objc + 2));
    memcpy(tmpv, objv, sizeof(Tcl_Obj *) * objc);
    tmpv[objc] = GetFontObj(hdc, logfontPtr);
    TkBackgroundEvalObjv(interp, objc+1, tmpv, TCL_EVAL_GLOBAL);
    ckfree(tmpv);
}

/*
 * ----------------------------------------------------------------------
 *
 * HookProc --
 *
 *	Font selection hook. If the user selects Apply on the dialog, we call
 *	the applyProc script with the currently selected font as arguments.
 *
 * ----------------------------------------------------------------------
 */

typedef struct HookData {
    Tcl_Interp *interp;
    Tcl_Obj *titleObj;
    Tcl_Obj *cmdObj;
    Tcl_Obj *parentObj;
    Tcl_Obj *fontObj;
    HWND hwnd;
    Tk_Window parent;
} HookData;

static UINT_PTR CALLBACK
HookProc(HWND hwndDlg, UINT msg, WPARAM wParam, LPARAM lParam)
{
    CHOOSEFONT *pcf = (CHOOSEFONT *) lParam;
    HWND hwndCtrl;
    static HookData *phd = NULL;
    ThreadSpecificData *tsdPtr =
	    Tcl_GetThreadData(&dataKey, sizeof(ThreadSpecificData));

    if (WM_INITDIALOG == msg && lParam != 0) {
	phd = (HookData *) pcf->lCustData;
	phd->hwnd = hwndDlg;
	if (tsdPtr->debugFlag) {
	    tsdPtr->debugInterp = (Tcl_Interp *) phd->interp;
	    Tcl_DoWhenIdle(SetTkDialog, hwndDlg);
	}
	if (phd->titleObj != NULL) {
	    Tcl_DString title;

	    Tcl_WinUtfToTChar(Tcl_GetString(phd->titleObj), -1, &title);
	    if (Tcl_DStringLength(&title) > 0) {
		SetWindowText(hwndDlg, (LPCTSTR) Tcl_DStringValue(&title));
	    }
	    Tcl_DStringFree(&title);
	}

	/*
	 * Disable the colour combobox (0x473) and its label (0x443).
	 */

	hwndCtrl = GetDlgItem(hwndDlg, 0x443);
	if (IsWindow(hwndCtrl)) {
	    EnableWindow(hwndCtrl, FALSE);
	}
	hwndCtrl = GetDlgItem(hwndDlg, 0x473);
	if (IsWindow(hwndCtrl)) {
	    EnableWindow(hwndCtrl, FALSE);
	}
	TkSendVirtualEvent(phd->parent, "TkFontchooserVisibility");
	return 1; /* we handled the message */
    }

    if (WM_DESTROY == msg) {
	phd->hwnd = NULL;
	TkSendVirtualEvent(phd->parent, "TkFontchooserVisibility");
	return 0;
    }

    /*
     * Handle apply button by calling the provided command script as a
     * background evaluation (ie: errors dont come back here).
     */

    if (WM_COMMAND == msg && LOWORD(wParam) == 1026) {
	LOGFONT lf = {0, 0, 0, 0, 0, 0, 0, 0, 0, 0, 0, 0, 0, {0, 0}};
	HDC hdc = GetDC(hwndDlg);

	SendMessage(hwndDlg, WM_CHOOSEFONT_GETLOGFONT, 0, (LPARAM) &lf);
	if (phd && phd->cmdObj) {
	    ApplyLogfont(phd->interp, phd->cmdObj, hdc, &lf);
	}
	if (phd && phd->parent) {
	    TkSendVirtualEvent(phd->parent, "TkFontchooserFontChanged");
	}
	return 1;
    }
    return 0; /* pass on for default processing */
}

/*
 * Helper for the FontchooserConfigure command to return the current value of
 * any of the options (which may be NULL in the structure)
 */

enum FontchooserOption {
    FontchooserParent, FontchooserTitle, FontchooserFont, FontchooserCmd,
    FontchooserVisible
};

static Tcl_Obj *
FontchooserCget(HookData *hdPtr, int optionIndex)
{
    Tcl_Obj *resObj = NULL;

    switch(optionIndex) {
    case FontchooserParent:
	if (hdPtr->parentObj) {
	    resObj = hdPtr->parentObj;
	} else {
	    resObj = Tcl_NewStringObj(".", 1);
	}
	break;
    case FontchooserTitle:
	if (hdPtr->titleObj) {
	    resObj = hdPtr->titleObj;
	} else {
	    resObj =  Tcl_NewStringObj("", 0);
	}
	break;
    case FontchooserFont:
	if (hdPtr->fontObj) {
	    resObj = hdPtr->fontObj;
	} else {
	    resObj = Tcl_NewStringObj("", 0);
	}
	break;
    case FontchooserCmd:
	if (hdPtr->cmdObj) {
	    resObj = hdPtr->cmdObj;
	} else {
	    resObj = Tcl_NewStringObj("", 0);
	}
	break;
    case FontchooserVisible:
	resObj = Tcl_NewBooleanObj(hdPtr->hwnd && IsWindow(hdPtr->hwnd));
	break;
    default:
	resObj = Tcl_NewStringObj("", 0);
    }
    return resObj;
}

/*
 * ----------------------------------------------------------------------
 *
 * FontchooserConfigureCmd --
 *
 *	Implementation of the 'tk fontchooser configure' ensemble command. See
 *	the user documentation for what it does.
 *
 * Results:
 *	See the user documentation.
 *
 * Side effects:
 *	Per-interp data structure may be modified
 *
 * ----------------------------------------------------------------------
 */

static int
FontchooserConfigureCmd(
    ClientData clientData,	/* Main window */
    Tcl_Interp *interp,
    int objc,
    Tcl_Obj *const objv[])
{
    Tk_Window tkwin = clientData;
    HookData *hdPtr = NULL;
    int i, r = TCL_OK;
    static const char *const optionStrings[] = {
	"-parent", "-title", "-font", "-command", "-visible", NULL
    };

    hdPtr = Tcl_GetAssocData(interp, "::tk::fontchooser", NULL);

    /*
     * With no arguments we return all the options in a dict.
     */

    if (objc == 1) {
	Tcl_Obj *keyObj, *valueObj;
	Tcl_Obj *dictObj = Tcl_NewDictObj();

	for (i = 0; r == TCL_OK && optionStrings[i] != NULL; ++i) {
	    keyObj = Tcl_NewStringObj(optionStrings[i], -1);
	    valueObj = FontchooserCget(hdPtr, i);
	    r = Tcl_DictObjPut(interp, dictObj, keyObj, valueObj);
	}
	if (r == TCL_OK) {
	    Tcl_SetObjResult(interp, dictObj);
	}
	return r;
    }

    for (i = 1; i < objc; i += 2) {
	int optionIndex, len;

	if (Tcl_GetIndexFromObj(interp, objv[i], optionStrings,
		"option", 0, &optionIndex) != TCL_OK) {
	    return TCL_ERROR;
	}
	if (objc == 2) {
	    /*
	     * If one option and no arg - return the current value.
	     */

	    Tcl_SetObjResult(interp, FontchooserCget(hdPtr, optionIndex));
	    return TCL_OK;
	}
	if (i + 1 == objc) {
	    Tcl_AppendResult(interp, "value for \"",
		    Tcl_GetString(objv[i]), "\" missing", NULL);
	    return TCL_ERROR;
	}
	switch (optionIndex) {
	case FontchooserVisible: {
	    const char *msg = "cannot change read-only option "
		    "\"-visible\": use the show or hide command";

	    Tcl_SetObjResult(interp, Tcl_NewStringObj(msg, -1));
	    return TCL_ERROR;
	}
	case FontchooserParent: {
	    Tk_Window parent = Tk_NameToWindow(interp,
		    Tcl_GetString(objv[i+1]), tkwin);

	    if (parent == None) {
		return TCL_ERROR;
	    }
	    if (hdPtr->parentObj) {
		Tcl_DecrRefCount(hdPtr->parentObj);
	    }
	    hdPtr->parentObj = objv[i+1];
	    if (Tcl_IsShared(hdPtr->parentObj)) {
		hdPtr->parentObj = Tcl_DuplicateObj(hdPtr->parentObj);
	    }
	    Tcl_IncrRefCount(hdPtr->parentObj);
	    break;
	}
	case FontchooserTitle:
	    if (hdPtr->titleObj) {
		Tcl_DecrRefCount(hdPtr->titleObj);
	    }
	    hdPtr->titleObj = objv[i+1];
	    if (Tcl_IsShared(hdPtr->titleObj)) {
		hdPtr->titleObj = Tcl_DuplicateObj(hdPtr->titleObj);
	    }
	    Tcl_IncrRefCount(hdPtr->titleObj);
	    break;
	case FontchooserFont:
	    if (hdPtr->fontObj) {
		Tcl_DecrRefCount(hdPtr->fontObj);
	    }
	    Tcl_GetStringFromObj(objv[i+1], &len);
	    if (len) {
		hdPtr->fontObj = objv[i+1];
		if (Tcl_IsShared(hdPtr->fontObj)) {
		    hdPtr->fontObj = Tcl_DuplicateObj(hdPtr->fontObj);
		}
		Tcl_IncrRefCount(hdPtr->fontObj);
	    } else {
		hdPtr->fontObj = NULL;
	    }
	    break;
	case FontchooserCmd:
	    if (hdPtr->cmdObj) {
		Tcl_DecrRefCount(hdPtr->cmdObj);
	    }
	    Tcl_GetStringFromObj(objv[i+1], &len);
	    if (len) {
		hdPtr->cmdObj = objv[i+1];
		if (Tcl_IsShared(hdPtr->cmdObj)) {
		    hdPtr->cmdObj = Tcl_DuplicateObj(hdPtr->cmdObj);
		}
		Tcl_IncrRefCount(hdPtr->cmdObj);
	    } else {
		hdPtr->cmdObj = NULL;
	    }
	    break;
	}
    }
    return TCL_OK;
}

/*
 * ----------------------------------------------------------------------
 *
 * FontchooserShowCmd --
 *
 *	Implements the 'tk fontchooser show' ensemble command. The per-interp
 *	configuration data for the dialog is held in an interp associated
 *	structure.
 *
 *	Calls the Win32 FontChooser API which provides a modal dialog. See
 *	HookProc where we make a few changes to the dialog and set some
 *	additional state.
 *
 * ----------------------------------------------------------------------
 */

static int
FontchooserShowCmd(
    ClientData clientData,	/* Main window */
    Tcl_Interp *interp,
    int objc,
    Tcl_Obj *const objv[])
{
    Tcl_DString ds;
    Tk_Window tkwin = clientData, parent;
    CHOOSEFONT cf;
    LOGFONT lf;
    HDC hdc;
    HookData *hdPtr;
    int r = TCL_OK, oldMode = 0;

    hdPtr = Tcl_GetAssocData(interp, "::tk::fontchooser", NULL);

    parent = tkwin;
    if (hdPtr->parentObj) {
	parent = Tk_NameToWindow(interp, Tcl_GetString(hdPtr->parentObj),
		tkwin);
	if (parent == None) {
	    return TCL_ERROR;
	}
    }

    Tk_MakeWindowExist(parent);

    ZeroMemory(&cf, sizeof(CHOOSEFONT));
    ZeroMemory(&lf, sizeof(LOGFONT));
    lf.lfCharSet = DEFAULT_CHARSET;
    cf.lStructSize = sizeof(CHOOSEFONT);
    cf.hwndOwner = Tk_GetHWND(Tk_WindowId(parent));
    cf.lpLogFont = &lf;
    cf.nFontType = SCREEN_FONTTYPE;
    cf.Flags = CF_SCREENFONTS | CF_EFFECTS | CF_ENABLEHOOK;
    cf.rgbColors = RGB(0,0,0);
    cf.lpfnHook = HookProc;
    cf.lCustData = (INT_PTR) hdPtr;
    hdPtr->interp = interp;
    hdPtr->parent = parent;
    hdc = GetDC(cf.hwndOwner);

    if (hdPtr->fontObj != NULL) {
	TkFont *fontPtr;
	Tk_Font f = Tk_AllocFontFromObj(interp, tkwin, hdPtr->fontObj);

	if (f == NULL) {
	    return TCL_ERROR;
	}
	fontPtr = (TkFont *) f;
	cf.Flags |= CF_INITTOLOGFONTSTRUCT;
    Tcl_WinUtfToTChar(fontPtr->fa.family, -1, &ds);
    _tcsncpy(lf.lfFaceName, (TCHAR *)Tcl_DStringValue(&ds), LF_FACESIZE-1);
    Tcl_DStringFree(&ds);
	lf.lfFaceName[LF_FACESIZE-1] = 0;
	lf.lfHeight = -MulDiv(TkFontGetPoints(tkwin, fontPtr->fa.size),
	    GetDeviceCaps(hdc, LOGPIXELSY), 72);
	if (fontPtr->fa.weight == TK_FW_BOLD) {
	    lf.lfWeight = FW_BOLD;
	}
	if (fontPtr->fa.slant != TK_FS_ROMAN) {
	    lf.lfItalic = TRUE;
	}
	if (fontPtr->fa.underline) {
	    lf.lfUnderline = TRUE;
	}
	if (fontPtr->fa.overstrike) {
	    lf.lfStrikeOut = TRUE;
	}
	Tk_FreeFont(f);
    }

    if (TCL_OK == r && hdPtr->cmdObj != NULL) {
	int len = 0;

	r = Tcl_ListObjLength(interp, hdPtr->cmdObj, &len);
	if (len > 0) {
	    cf.Flags |= CF_APPLY;
	}
    }

    if (TCL_OK == r) {
	oldMode = Tcl_SetServiceMode(TCL_SERVICE_ALL);
	if (ChooseFont(&cf)) {
	    if (hdPtr->cmdObj) {
		ApplyLogfont(hdPtr->interp, hdPtr->cmdObj, hdc, &lf);
	    }
	    if (hdPtr->parent) {
		TkSendVirtualEvent(hdPtr->parent, "TkFontchooserFontChanged");
	    }
	}
	Tcl_SetServiceMode(oldMode);
	EnableWindow(cf.hwndOwner, 1);
    }

    ReleaseDC(cf.hwndOwner, hdc);
    return r;
}

/*
 * ----------------------------------------------------------------------
 *
 * FontchooserHideCmd --
 *
 *	Implementation of the 'tk fontchooser hide' ensemble. See the user
 *	documentation for details.
 *	As the Win32 FontChooser function is always modal all we do here is
 *	destroy the dialog
 *
 * ----------------------------------------------------------------------
 */

static int
FontchooserHideCmd(
    ClientData clientData,	/* Main window */
    Tcl_Interp *interp,
    int objc,
    Tcl_Obj *const objv[])
{
    HookData *hdPtr = Tcl_GetAssocData(interp, "::tk::fontchooser", NULL);

    if (hdPtr->hwnd && IsWindow(hdPtr->hwnd)) {
	EndDialog(hdPtr->hwnd, 0);
    }
    return TCL_OK;
}

/*
 * ----------------------------------------------------------------------
 *
 * DeleteHookData --
 *
 *	Clean up the font chooser configuration data when the interp is
 *	destroyed.
 *
 * ----------------------------------------------------------------------
 */

static void
DeleteHookData(ClientData clientData, Tcl_Interp *interp)
{
    HookData *hdPtr = clientData;

    if (hdPtr->parentObj) {
	Tcl_DecrRefCount(hdPtr->parentObj);
    }
    if (hdPtr->fontObj) {
	Tcl_DecrRefCount(hdPtr->fontObj);
    }
    if (hdPtr->titleObj) {
	Tcl_DecrRefCount(hdPtr->titleObj);
    }
    if (hdPtr->cmdObj) {
	Tcl_DecrRefCount(hdPtr->cmdObj);
    }
    ckfree(hdPtr);
}

/*
 * ----------------------------------------------------------------------
 *
 * TkInitFontchooser --
 *
 *	Associate the font chooser configuration data with the Tcl
 *	interpreter. There is one font chooser per interp.
 *
 * ----------------------------------------------------------------------
 */

MODULE_SCOPE const TkEnsemble tkFontchooserEnsemble[];
const TkEnsemble tkFontchooserEnsemble[] = {
    { "configure", FontchooserConfigureCmd, NULL },
    { "show", FontchooserShowCmd, NULL },
    { "hide", FontchooserHideCmd, NULL },
    { NULL, NULL, NULL }
};

int
TkInitFontchooser(Tcl_Interp *interp, ClientData clientData)
{
    HookData *hdPtr = ckalloc(sizeof(HookData));

    memset(hdPtr, 0, sizeof(HookData));
    Tcl_SetAssocData(interp, "::tk::fontchooser", DeleteHookData, hdPtr);
    return TCL_OK;
}

/*
 * Local Variables:
 * mode: c
 * c-basic-offset: 4
 * fill-column: 78
 * End:
 */<|MERGE_RESOLUTION|>--- conflicted
+++ resolved
@@ -583,15 +583,9 @@
     OFNData ofnData;
     int cdlgerr;
     int filterIndex = 0, result = TCL_ERROR, winCode, oldMode, i, multi = 0;
-<<<<<<< HEAD
-    int inValue, confirmOverwrite = 1;
+    int confirmOverwrite = 1;
     const char *extension = NULL, *title = NULL;
     Tk_Window tkwin = clientData;
-=======
-    int confirmOverwrite = 1;
-    char *extension = NULL, *title = NULL;
-    Tk_Window tkwin = (Tk_Window) clientData;
->>>>>>> a2a5d7df
     HWND hWnd;
     Tcl_Obj *filterObj = NULL, *initialTypeObj = NULL, *typeVariableObj = NULL;
     Tcl_DString utfFilterString, utfDirString, ds;
@@ -628,11 +622,7 @@
 	{"-typevariable",	FILE_TYPEVARIABLE},
 	{NULL,			FILE_DEFAULT/*ignored*/ }
     };
-<<<<<<< HEAD
-    const struct Options *options = open ? optionOptions : saveOptions;
-=======
-    CONST struct Options *options = open ? openOptions : saveOptions;
->>>>>>> a2a5d7df
+    const struct Options *const options = open ? openOptions : saveOptions;
 
     file[0] = '\0';
     ZeroMemory(&ofnData, sizeof(OFNData));
