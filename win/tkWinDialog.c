/*
 * tkWinDialog.c --
 *
 *	Contains the Windows implementation of the common dialog boxes.
 *
 * Copyright © 1996-1997 Sun Microsystems, Inc.
 *
 * See the file "license.terms" for information on usage and redistribution of
 * this file, and for a DISCLAIMER OF ALL WARRANTIES.
 */

#include "tkWinInt.h"
#include "tkFileFilter.h"
#include "tkFont.h"

#include <commdlg.h>		/* includes common dialog functionality */
#include <dlgs.h>		/* includes common dialog template defines */
#include <cderr.h>		/* includes the common dialog error codes */

#include <shlobj.h>		/* includes SHBrowseForFolder */

#ifdef _MSC_VER
#   pragma comment (lib, "shell32.lib")
#   pragma comment (lib, "comdlg32.lib")
#   pragma comment (lib, "uuid.lib")
#endif

/* These needed for compilation with VC++ 5.2 */
/* XXX - remove these since need at least VC 6 */
#ifndef BIF_EDITBOX
#define BIF_EDITBOX 0x10
#endif

#ifndef BIF_VALIDATE
#define BIF_VALIDATE 0x0020
#endif

/* This "new" dialog style is now actually the "old" dialog style post-Vista */
#ifndef BIF_NEWDIALOGSTYLE
#define BIF_NEWDIALOGSTYLE 0x0040
#endif

#ifndef BFFM_VALIDATEFAILEDW
#define BFFM_VALIDATEFAILEDW 4
#endif /* BFFM_VALIDATEFAILEDW */

typedef struct {
    int debugFlag;		/* Flags whether we should output debugging
				 * information while displaying a builtin
				 * dialog. */
    Tcl_Interp *debugInterp;	/* Interpreter to used for debugging. */
    UINT WM_LBSELCHANGED;	/* Holds a registered windows event used for
				 * communicating between the Directory Chooser
				 * dialog and its hook proc. */
    HHOOK hMsgBoxHook;		/* Hook proc for tk_messageBox and the */
    HICON hSmallIcon;		/* icons used by a parent to be used in */
    HICON hBigIcon;		/* the message box */
    int   newFileDialogsState;
#define FDLG_STATE_INIT 0       /* Uninitialized */
#define FDLG_STATE_USE_NEW 1    /* Use the new dialogs */
#define FDLG_STATE_USE_OLD 2    /* Use the old dialogs */
} ThreadSpecificData;
static Tcl_ThreadDataKey dataKey;

/*
 * The following structures are used by Tk_MessageBoxCmd() to parse arguments
 * and return results.
 */

static const TkStateMap iconMap[] = {
    {MB_ICONERROR,		"error"},
    {MB_ICONINFORMATION,	"info"},
    {MB_ICONQUESTION,		"question"},
    {MB_ICONWARNING,		"warning"},
    {-1,			NULL}
};

static const TkStateMap typeMap[] = {
    {MB_ABORTRETRYIGNORE,	"abortretryignore"},
    {MB_OK,			"ok"},
    {MB_OKCANCEL,		"okcancel"},
    {MB_RETRYCANCEL,		"retrycancel"},
    {MB_YESNO,			"yesno"},
    {MB_YESNOCANCEL,		"yesnocancel"},
    {-1,			NULL}
};

static const TkStateMap buttonMap[] = {
    {IDABORT,			"abort"},
    {IDRETRY,			"retry"},
    {IDIGNORE,			"ignore"},
    {IDOK,			"ok"},
    {IDCANCEL,			"cancel"},
    {IDNO,			"no"},
    {IDYES,			"yes"},
    {-1,			NULL}
};

static const int buttonFlagMap[] = {
    MB_DEFBUTTON1, MB_DEFBUTTON2, MB_DEFBUTTON3, MB_DEFBUTTON4
};

static const struct {int type; int btnIds[3];} allowedTypes[] = {
    {MB_ABORTRETRYIGNORE,	{IDABORT, IDRETRY,  IDIGNORE}},
    {MB_OK,			{IDOK,	  -1,	    -1	    }},
    {MB_OKCANCEL,		{IDOK,	  IDCANCEL, -1	    }},
    {MB_RETRYCANCEL,		{IDRETRY, IDCANCEL, -1	    }},
    {MB_YESNO,			{IDYES,	  IDNO,	    -1	    }},
    {MB_YESNOCANCEL,		{IDYES,	  IDNO,	    IDCANCEL}}
};

#define NUM_TYPES (sizeof(allowedTypes) / sizeof(allowedTypes[0]))

/*
 * Abstract trivial differences between Win32 and Win64.
 */

#define TkWinGetHInstance(from) \
	((HINSTANCE) GetWindowLongPtrW((from), GWLP_HINSTANCE))
#define TkWinGetUserData(from) \
	GetWindowLongPtrW((from), GWLP_USERDATA)
#define TkWinSetUserData(to,what) \
	SetWindowLongPtrW((to), GWLP_USERDATA, (LPARAM)(what))

/*
 * The value of TK_MULTI_MAX_PATH dictates how many files can be retrieved
 * with tk_get*File -multiple 1. It must be allocated on the stack, so make it
 * large enough but not too large. - hobbs
 *
 * The data is stored as <dir>\0<file1>\0<file2>\0...<fileN>\0\0. Since
 * MAX_PATH == 260 on Win2K/NT, *40 is ~10Kbytes.
 */

#define TK_MULTI_MAX_PATH	(MAX_PATH*40)

/*
 * The following structure is used to pass information between the directory
 * chooser function, Tk_ChooseDirectoryObjCmd(), and its dialog hook proc.
 */

typedef struct {
   WCHAR initDir[MAX_PATH];	/* Initial folder to use */
   WCHAR retDir[MAX_PATH];	/* Returned folder to use */
   Tcl_Interp *interp;
   int mustExist;		/* True if file must exist to return from
				 * callback */
} ChooseDir;

/*
 * The following structure is used to pass information between GetFileName
 * function and OFN dialog hook procedures. [Bug 2896501, Patch 2898255]
 */

typedef struct OFNData {
    Tcl_Interp *interp;		/* Interp, used only if debug is turned on,
				 * for setting the "tk_dialog" variable. */
    int dynFileBufferSize;	/* Dynamic filename buffer size, stored to
				 * avoid shrinking and expanding the buffer
				 * when selection changes */
    WCHAR *dynFileBuffer;	/* Dynamic filename buffer */
} OFNData;

/*
 * The following structure is used to gather options used by various
 * file dialogs
 */
typedef struct OFNOpts {
    Tk_Window tkwin;            /* Owner window for dialog */
    Tcl_Obj *extObj;            /* Default extension */
    Tcl_Obj *titleObj;          /* Title for dialog */
    Tcl_Obj *filterObj;         /* File type filter list */
    Tcl_Obj *typeVariableObj;   /* Variable in which to store type selected */
    Tcl_Obj *initialTypeObj;    /* Initial value of above, or NULL */
    Tcl_DString utfDirString;   /* Initial dir */
    int multi;                  /* Multiple selection enabled */
    int confirmOverwrite;       /* Confirm before overwriting */
    int mustExist;              /* Used only for  */
    int forceXPStyle;          /* XXX - Force XP style even on newer systems */
    WCHAR file[TK_MULTI_MAX_PATH]; /* File name
				      XXX - fixed size because it was so
				      historically. Why not malloc'ed ?
				   */
} OFNOpts;

/* Define the operation for which option parsing is to be done. */
enum OFNOper {
    OFN_FILE_SAVE,              /* tk_getOpenFile */
    OFN_FILE_OPEN,              /* tk_getSaveFile */
    OFN_DIR_CHOOSE              /* tk_chooseDirectory */
};


/*
 * The following definitions are required when using older versions of
 * Visual C++ (like 6.0) and possibly MingW. Those headers do not contain
 * required definitions for interfaces new to Vista that we need for
 * the new file dialogs. Duplicating definitions is OK because they
 * should forever remain unchanged.
 *
 * XXX - is there a better/easier way to use new data definitions with
 * older compilers? Should we prefix definitions with Tcl_ instead
 * of using the same names as in the SDK?
 */
#ifndef __IShellItem_INTERFACE_DEFINED__
#  define __IShellItem_INTERFACE_DEFINED__
#ifdef __MSVCRT__
typedef struct IShellItem IShellItem;

typedef enum __MIDL_IShellItem_0001 {
    SIGDN_NORMALDISPLAY = 0,SIGDN_PARENTRELATIVEPARSING = 0x80018001,SIGDN_PARENTRELATIVEFORADDRESSBAR = 0x8001c001,
    SIGDN_DESKTOPABSOLUTEPARSING = 0x80028000,SIGDN_PARENTRELATIVEEDITING = 0x80031001,SIGDN_DESKTOPABSOLUTEEDITING = 0x8004c000,
    SIGDN_FILESYSPATH = 0x80058000,SIGDN_URL = 0x80068000
} SIGDN;

typedef DWORD SICHINTF;

typedef struct IShellItemVtbl
{
    BEGIN_INTERFACE

    HRESULT (STDMETHODCALLTYPE *QueryInterface)(IShellItem *, REFIID, void **);
    ULONG (STDMETHODCALLTYPE *AddRef)(IShellItem *);
    ULONG (STDMETHODCALLTYPE *Release)(IShellItem *);
    HRESULT (STDMETHODCALLTYPE *BindToHandler)(IShellItem *, IBindCtx *, REFGUID, REFIID, void **);
    HRESULT (STDMETHODCALLTYPE *GetParent)(IShellItem *, IShellItem **);
    HRESULT (STDMETHODCALLTYPE *GetDisplayName)(IShellItem *, SIGDN, LPOLESTR *);
    HRESULT (STDMETHODCALLTYPE *GetAttributes)(IShellItem *, SFGAOF, SFGAOF *);
    HRESULT (STDMETHODCALLTYPE *Compare)(IShellItem *, IShellItem *, SICHINTF, int *);

    END_INTERFACE
} IShellItemVtbl;
struct IShellItem {
    CONST_VTBL struct IShellItemVtbl *lpVtbl;
};
#endif
#endif

#ifndef __IShellItemArray_INTERFACE_DEFINED__
#define __IShellItemArray_INTERFACE_DEFINED__

typedef enum SIATTRIBFLAGS {
    SIATTRIBFLAGS_AND	= 0x1,
    SIATTRIBFLAGS_OR	= 0x2,
    SIATTRIBFLAGS_APPCOMPAT	= 0x3,
    SIATTRIBFLAGS_MASK	= 0x3,
    SIATTRIBFLAGS_ALLITEMS	= 0x4000
} SIATTRIBFLAGS;
#ifdef __MSVCRT__
typedef ULONG SFGAOF;
#endif /* __MSVCRT__ */
typedef struct IShellItemArray IShellItemArray;
typedef struct IShellItemArrayVtbl
{
    BEGIN_INTERFACE

    HRESULT ( STDMETHODCALLTYPE *QueryInterface )(
	IShellItemArray *, REFIID riid,void **ppvObject);
    ULONG ( STDMETHODCALLTYPE *AddRef )(IShellItemArray *);
    ULONG ( STDMETHODCALLTYPE *Release )(IShellItemArray *);
    HRESULT ( STDMETHODCALLTYPE *BindToHandler )(IShellItemArray *,
	IBindCtx *, REFGUID, REFIID, void **);
    /* flags is actually is enum GETPROPERTYSTOREFLAGS */
    HRESULT ( STDMETHODCALLTYPE *GetPropertyStore )(
	IShellItemArray *, int,  REFIID, void **);
    /* keyType actually REFPROPERTYKEY */
    HRESULT ( STDMETHODCALLTYPE *GetPropertyDescriptionList )(
	 IShellItemArray *, void *, REFIID, void **);
    HRESULT ( STDMETHODCALLTYPE *GetAttributes )(IShellItemArray *,
	SIATTRIBFLAGS, SFGAOF, SFGAOF *);
    HRESULT ( STDMETHODCALLTYPE *GetCount )(
	IShellItemArray *, DWORD *);
    HRESULT ( STDMETHODCALLTYPE *GetItemAt )(
	IShellItemArray *, DWORD, IShellItem **);
    /* ppenumShellItems actually (IEnumShellItems **) */
    HRESULT ( STDMETHODCALLTYPE *EnumItems )(
	IShellItemArray *, void **);

    END_INTERFACE
} IShellItemArrayVtbl;

struct IShellItemArray {
    CONST_VTBL struct IShellItemArrayVtbl *lpVtbl;
};

#endif /* __IShellItemArray_INTERFACE_DEFINED__ */

/*
 * Older compilers do not define these CLSIDs so we do so here under
 * a slightly different name so as to not clash with the definitions
 * in new compilers
 */
static const CLSID ClsidFileOpenDialog = {
    0xDC1C5A9C, 0xE88A, 0X4DDE, {0xA5, 0xA1, 0x60, 0xF8, 0x2A, 0x20, 0xAE, 0xF7}
};
static const CLSID ClsidFileSaveDialog = {
    0xC0B4E2F3, 0xBA21, 0x4773, {0x8D, 0xBA, 0x33, 0x5E, 0xC9, 0x46, 0xEB, 0x8B}
};
static const IID IIDIFileOpenDialog = {
    0xD57C7288, 0xD4AD, 0x4768, {0xBE, 0x02, 0x9D, 0x96, 0x95, 0x32, 0xD9, 0x60}
};
static const IID IIDIFileSaveDialog = {
    0x84BCCD23, 0x5FDE, 0x4CDB, {0xAE, 0xA4, 0xAF, 0x64, 0xB8, 0x3D, 0x78, 0xAB}
};
static const IID IIDIShellItem = {
	0x43826D1E, 0xE718, 0x42EE, {0xBC, 0x55, 0xA1, 0xE2, 0x61, 0xC3, 0x7B, 0xFE}
};

#ifdef __IFileDialog_INTERFACE_DEFINED__
# define TCLCOMDLG_FILTERSPEC COMDLG_FILTERSPEC
#else

/* Forward declarations for structs that are referenced but not used */
typedef struct IPropertyStore IPropertyStore;
typedef struct IPropertyDescriptionList IPropertyDescriptionList;
typedef struct IFileOperationProgressSink IFileOperationProgressSink;
typedef enum FDAP {
    FDAP_BOTTOM	= 0,
    FDAP_TOP	= 1
} FDAP;

typedef struct {
    LPCWSTR pszName;
    LPCWSTR pszSpec;
} TCLCOMDLG_FILTERSPEC;

enum _FILEOPENDIALOGOPTIONS {
    FOS_OVERWRITEPROMPT	= 0x2,
    FOS_STRICTFILETYPES	= 0x4,
    FOS_NOCHANGEDIR	= 0x8,
    FOS_PICKFOLDERS	= 0x20,
    FOS_FORCEFILESYSTEM	= 0x40,
    FOS_ALLNONSTORAGEITEMS	= 0x80,
    FOS_NOVALIDATE	= 0x100,
    FOS_ALLOWMULTISELECT	= 0x200,
    FOS_PATHMUSTEXIST	= 0x800,
    FOS_FILEMUSTEXIST	= 0x1000,
    FOS_CREATEPROMPT	= 0x2000,
    FOS_SHAREAWARE	= 0x4000,
    FOS_NOREADONLYRETURN	= 0x8000,
    FOS_NOTESTFILECREATE	= 0x10000,
    FOS_HIDEMRUPLACES	= 0x20000,
    FOS_HIDEPINNEDPLACES	= 0x40000,
    FOS_NODEREFERENCELINKS	= 0x100000,
    FOS_DONTADDTORECENT	= 0x2000000,
    FOS_FORCESHOWHIDDEN	= 0x10000000,
    FOS_DEFAULTNOMINIMODE	= 0x20000000,
    FOS_FORCEPREVIEWPANEON	= 0x40000000
} ;
typedef DWORD FILEOPENDIALOGOPTIONS;

typedef struct IFileDialog IFileDialog;
typedef struct IFileDialogVtbl
{
    BEGIN_INTERFACE

    HRESULT ( STDMETHODCALLTYPE *QueryInterface )(
	 IFileDialog *, REFIID, void **);
    ULONG ( STDMETHODCALLTYPE *AddRef )( IFileDialog *);
    ULONG ( STDMETHODCALLTYPE *Release )( IFileDialog *);
    HRESULT ( STDMETHODCALLTYPE *Show )( IFileDialog *, HWND);
    HRESULT ( STDMETHODCALLTYPE *SetFileTypes )( IFileDialog *,
	UINT, const TCLCOMDLG_FILTERSPEC *);
    HRESULT ( STDMETHODCALLTYPE *SetFileTypeIndex )(IFileDialog *, UINT);
    HRESULT ( STDMETHODCALLTYPE *GetFileTypeIndex )(IFileDialog *, UINT *);
    /* XXX - Actually pfde is IFileDialogEvents* but we do not use
       this call and do not want to define IFileDialogEvents as that
       pulls in a whole bunch of other stuff. */
    HRESULT ( STDMETHODCALLTYPE *Advise )(
	IFileDialog *, void *, DWORD *);
    HRESULT ( STDMETHODCALLTYPE *Unadvise )(IFileDialog *, DWORD);
    HRESULT ( STDMETHODCALLTYPE *SetOptions )(
	IFileDialog *, FILEOPENDIALOGOPTIONS);
    HRESULT ( STDMETHODCALLTYPE *GetOptions )(
	IFileDialog *, FILEOPENDIALOGOPTIONS *);
    HRESULT ( STDMETHODCALLTYPE *SetDefaultFolder )(
	IFileDialog *, IShellItem *);
    HRESULT ( STDMETHODCALLTYPE *SetFolder )(
	IFileDialog *, IShellItem *);
    HRESULT ( STDMETHODCALLTYPE *GetFolder )(
	IFileDialog *, IShellItem **);
    HRESULT ( STDMETHODCALLTYPE *GetCurrentSelection )(
	IFileDialog *, IShellItem **);
    HRESULT ( STDMETHODCALLTYPE *SetFileName )(
	IFileDialog *,  LPCWSTR);
    HRESULT ( STDMETHODCALLTYPE *GetFileName )(
	IFileDialog *,  LPWSTR *);
    HRESULT ( STDMETHODCALLTYPE *SetTitle )(
	IFileDialog *, LPCWSTR);
    HRESULT ( STDMETHODCALLTYPE *SetOkButtonLabel )(
	IFileDialog *, LPCWSTR);
    HRESULT ( STDMETHODCALLTYPE *SetFileNameLabel )(
	IFileDialog *,  LPCWSTR);
    HRESULT ( STDMETHODCALLTYPE *GetResult )(
	IFileDialog *, IShellItem **);
    HRESULT ( STDMETHODCALLTYPE *AddPlace )(
	IFileDialog *, IShellItem *, FDAP);
    HRESULT ( STDMETHODCALLTYPE *SetDefaultExtension )(
	 IFileDialog *, LPCWSTR);
    HRESULT ( STDMETHODCALLTYPE *Close )( IFileDialog *, HRESULT);
    HRESULT ( STDMETHODCALLTYPE *SetClientGuid )(
	IFileDialog *, REFGUID);
    HRESULT ( STDMETHODCALLTYPE *ClearClientData )( IFileDialog *);
    /* pFilter actually IShellItemFilter. But deprecated in Win7 AND we do
       not use it anyways. So define as void* */
    HRESULT ( STDMETHODCALLTYPE *SetFilter )(
	 IFileDialog *, void *);

    END_INTERFACE
} IFileDialogVtbl;

struct IFileDialog {
    CONST_VTBL struct IFileDialogVtbl *lpVtbl;
};


typedef struct IFileSaveDialog IFileSaveDialog;
typedef struct IFileSaveDialogVtbl {
    BEGIN_INTERFACE

    HRESULT ( STDMETHODCALLTYPE *QueryInterface )(
	IFileSaveDialog *, REFIID, void **);
    ULONG ( STDMETHODCALLTYPE *AddRef )( IFileSaveDialog *);
    ULONG ( STDMETHODCALLTYPE *Release )( IFileSaveDialog *);
    HRESULT ( STDMETHODCALLTYPE *Show )(
	IFileSaveDialog *, HWND);
    HRESULT ( STDMETHODCALLTYPE *SetFileTypes )( IFileSaveDialog *,
	UINT, const TCLCOMDLG_FILTERSPEC *);
    HRESULT ( STDMETHODCALLTYPE *SetFileTypeIndex )(
	IFileSaveDialog *, UINT);
    HRESULT ( STDMETHODCALLTYPE *GetFileTypeIndex )(
	 IFileSaveDialog *, UINT *);
    /* Actually pfde is IFileSaveDialogEvents* */
    HRESULT ( STDMETHODCALLTYPE *Advise )(
	 IFileSaveDialog *, void *, DWORD *);
    HRESULT ( STDMETHODCALLTYPE *Unadvise )( IFileSaveDialog *, DWORD);
    HRESULT ( STDMETHODCALLTYPE *SetOptions )(
	 IFileSaveDialog *, FILEOPENDIALOGOPTIONS);
    HRESULT ( STDMETHODCALLTYPE *GetOptions )(
	 IFileSaveDialog *, FILEOPENDIALOGOPTIONS *);
    HRESULT ( STDMETHODCALLTYPE *SetDefaultFolder )(
	 IFileSaveDialog *, IShellItem *);
    HRESULT ( STDMETHODCALLTYPE *SetFolder )(
	IFileSaveDialog *, IShellItem *);
    HRESULT ( STDMETHODCALLTYPE *GetFolder )(
	 IFileSaveDialog *, IShellItem **);
    HRESULT ( STDMETHODCALLTYPE *GetCurrentSelection )(
	 IFileSaveDialog *, IShellItem **);
    HRESULT ( STDMETHODCALLTYPE *SetFileName )(
	 IFileSaveDialog *,  LPCWSTR);
    HRESULT ( STDMETHODCALLTYPE *GetFileName )(
	 IFileSaveDialog *,  LPWSTR *);
    HRESULT ( STDMETHODCALLTYPE *SetTitle )(
	 IFileSaveDialog *, LPCWSTR);
    HRESULT ( STDMETHODCALLTYPE *SetOkButtonLabel )(
	 IFileSaveDialog *,  LPCWSTR);
    HRESULT ( STDMETHODCALLTYPE *SetFileNameLabel )(
	 IFileSaveDialog *,  LPCWSTR);
    HRESULT ( STDMETHODCALLTYPE *GetResult )(
	 IFileSaveDialog *, IShellItem **);
    HRESULT ( STDMETHODCALLTYPE *AddPlace )(
	 IFileSaveDialog *, IShellItem *, FDAP);
    HRESULT ( STDMETHODCALLTYPE *SetDefaultExtension )(
	 IFileSaveDialog *, LPCWSTR);
    HRESULT ( STDMETHODCALLTYPE *Close )( IFileSaveDialog *, HRESULT);
    HRESULT ( STDMETHODCALLTYPE *SetClientGuid )(
	IFileSaveDialog *, REFGUID);
    HRESULT ( STDMETHODCALLTYPE *ClearClientData )( IFileSaveDialog *);
    /* pFilter Actually IShellItemFilter* */
    HRESULT ( STDMETHODCALLTYPE *SetFilter )(
	IFileSaveDialog *, void *);
    HRESULT ( STDMETHODCALLTYPE *SetSaveAsItem )(
	IFileSaveDialog *, IShellItem *);
    HRESULT ( STDMETHODCALLTYPE *SetProperties )(
	IFileSaveDialog *, IPropertyStore *);
    HRESULT ( STDMETHODCALLTYPE *SetCollectedProperties )(
	IFileSaveDialog *, IPropertyDescriptionList *, BOOL);
    HRESULT ( STDMETHODCALLTYPE *GetProperties )(
	IFileSaveDialog *, IPropertyStore **);
    HRESULT ( STDMETHODCALLTYPE *ApplyProperties )(
	IFileSaveDialog *, IShellItem *, IPropertyStore *,
	HWND, IFileOperationProgressSink *);

    END_INTERFACE

} IFileSaveDialogVtbl;

struct IFileSaveDialog {
    CONST_VTBL struct IFileSaveDialogVtbl *lpVtbl;
};

typedef struct IFileOpenDialog IFileOpenDialog;
typedef struct IFileOpenDialogVtbl {
    BEGIN_INTERFACE

    HRESULT ( STDMETHODCALLTYPE *QueryInterface )(
	IFileOpenDialog *, REFIID, void **);
    ULONG ( STDMETHODCALLTYPE *AddRef )( IFileOpenDialog *);
    ULONG ( STDMETHODCALLTYPE *Release )( IFileOpenDialog *);
    HRESULT ( STDMETHODCALLTYPE *Show )( IFileOpenDialog *, HWND);
    HRESULT ( STDMETHODCALLTYPE *SetFileTypes )( IFileOpenDialog *,
	UINT, const TCLCOMDLG_FILTERSPEC *);
    HRESULT ( STDMETHODCALLTYPE *SetFileTypeIndex )(
	IFileOpenDialog *, UINT);
    HRESULT ( STDMETHODCALLTYPE *GetFileTypeIndex )(
	IFileOpenDialog *, UINT *);
    /* Actually pfde is IFileDialogEvents* */
    HRESULT ( STDMETHODCALLTYPE *Advise )(
	IFileOpenDialog *, void *, DWORD *);
    HRESULT ( STDMETHODCALLTYPE *Unadvise )( IFileOpenDialog *, DWORD);
    HRESULT ( STDMETHODCALLTYPE *SetOptions )(
	IFileOpenDialog *, FILEOPENDIALOGOPTIONS);
    HRESULT ( STDMETHODCALLTYPE *GetOptions )(
	IFileOpenDialog *, FILEOPENDIALOGOPTIONS *);
    HRESULT ( STDMETHODCALLTYPE *SetDefaultFolder )(
	IFileOpenDialog *, IShellItem *);
    HRESULT ( STDMETHODCALLTYPE *SetFolder )(
	IFileOpenDialog *, IShellItem *);
    HRESULT ( STDMETHODCALLTYPE *GetFolder )(
	IFileOpenDialog *, IShellItem **);
    HRESULT ( STDMETHODCALLTYPE *GetCurrentSelection )(
	IFileOpenDialog *, IShellItem **);
    HRESULT ( STDMETHODCALLTYPE *SetFileName )(
	IFileOpenDialog *,  LPCWSTR);
    HRESULT ( STDMETHODCALLTYPE *GetFileName )(
	IFileOpenDialog *, LPWSTR *);
    HRESULT ( STDMETHODCALLTYPE *SetTitle )(
	IFileOpenDialog *, LPCWSTR);
    HRESULT ( STDMETHODCALLTYPE *SetOkButtonLabel )(
	IFileOpenDialog *, LPCWSTR);
    HRESULT ( STDMETHODCALLTYPE *SetFileNameLabel )(
	IFileOpenDialog *, LPCWSTR);
    HRESULT ( STDMETHODCALLTYPE *GetResult )(
	IFileOpenDialog *, IShellItem **);
    HRESULT ( STDMETHODCALLTYPE *AddPlace )(
	IFileOpenDialog *, IShellItem *, FDAP);
    HRESULT ( STDMETHODCALLTYPE *SetDefaultExtension )(
	IFileOpenDialog *, LPCWSTR);
    HRESULT ( STDMETHODCALLTYPE *Close )( IFileOpenDialog *, HRESULT);
    HRESULT ( STDMETHODCALLTYPE *SetClientGuid )(
	IFileOpenDialog *, REFGUID);
    HRESULT ( STDMETHODCALLTYPE *ClearClientData )(
	IFileOpenDialog *);
    HRESULT ( STDMETHODCALLTYPE *SetFilter )(
	IFileOpenDialog *,
	/* pFilter is actually IShellItemFilter */
	void *);
    HRESULT ( STDMETHODCALLTYPE *GetResults )(
	IFileOpenDialog *, IShellItemArray **);
    HRESULT ( STDMETHODCALLTYPE *GetSelectedItems )(
	IFileOpenDialog *, IShellItemArray **);

    END_INTERFACE
} IFileOpenDialogVtbl;

struct IFileOpenDialog
{
    CONST_VTBL struct IFileOpenDialogVtbl *lpVtbl;
};

#endif /* __IFileDialog_INTERFACE_DEFINED__ */

/*
 * Definitions of functions used only in this file.
 */

static UINT APIENTRY	ChooseDirectoryValidateProc(HWND hdlg, UINT uMsg,
			    LPARAM wParam, LPARAM lParam);
static UINT CALLBACK	ColorDlgHookProc(HWND hDlg, UINT uMsg, WPARAM wParam,
			    LPARAM lParam);
static void             CleanupOFNOptions(OFNOpts *optsPtr);
static int              ParseOFNOptions(void *clientData,
			    Tcl_Interp *interp, Tcl_Size objc,
			    Tcl_Obj *const objv[], enum OFNOper oper, OFNOpts *optsPtr);
static int GetFileNameXP(Tcl_Interp *interp, OFNOpts *optsPtr,
			 enum OFNOper oper);
static int GetFileNameVista(Tcl_Interp *interp, OFNOpts *optsPtr,
			    enum OFNOper oper);
<<<<<<< HEAD
static int 		GetFileName(void *clientData,
				    Tcl_Interp *interp, Tcl_Size objc,
=======
static int		GetFileName(void *clientData,
				    Tcl_Interp *interp, int objc,
>>>>>>> 58668f5a
				    Tcl_Obj *const objv[], enum OFNOper oper);
static int MakeFilterVista(Tcl_Interp *interp, OFNOpts *optsPtr,
	       DWORD *countPtr, TCLCOMDLG_FILTERSPEC **dlgFilterPtrPtr,
	       DWORD *defaultFilterIndexPtr);
static void FreeFilterVista(DWORD count, TCLCOMDLG_FILTERSPEC *dlgFilterPtr);
static int		MakeFilter(Tcl_Interp *interp, Tcl_Obj *valuePtr,
			    Tcl_DString *dsPtr, Tcl_Obj *initialPtr,
			    int *indexPtr);
static UINT APIENTRY	OFNHookProc(HWND hdlg, UINT uMsg, WPARAM wParam,
			    LPARAM lParam);
static LRESULT CALLBACK MsgBoxCBTProc(int nCode, WPARAM wParam, LPARAM lParam);
static void		SetTkDialog(void *clientData);
static const char *ConvertExternalFilename(LPCWSTR, Tcl_DString *);

/*
 *-------------------------------------------------------------------------
 *
 * EatSpuriousMessageBugFix --
 *
 *	In the file open/save dialog, double clicking on a list item causes
 *	the dialog box to close, but an unwanted WM_LBUTTONUP message is sent
 *	to the window underneath. If the window underneath happens to be a
 *	windows control (eg a button) then it will be activated by accident.
 *
 *	This problem does not occur in dialog boxes, because windows must do
 *	some special processing to solve the problem. (separate message
 *	processing functions are used to cope with keyboard navigation of
 *	controls.)
 *
 *	Here is one solution. After returning, we flush all mouse events
 *      for 1/4 second. In 8.6.5 and earlier, the code used to
 *      poll the message queue consuming WM_LBUTTONUP messages.
 *	On seeing a WM_LBUTTONDOWN message, it would exit early, since the user
 *	must be doing something new. However this early exit does not work
 *      on Vista and later because the Windows sends both BUTTONDOWN and
 *      BUTTONUP after the DBLCLICK instead of just BUTTONUP as on XP.
 *      Rather than try and figure out version specific sequences, we
 *      ignore all mouse events in that interval.
 *
 *      This fix only works for the current application, so the problem will
 *	still occur if the open dialog happens to be over another applications
 *	button. However this is a fairly rare occurrance.
 *
 * Results:
 *	None.
 *
 * Side effects:
 *	Consumes unwanted mouse related messages.
 *
 *-------------------------------------------------------------------------
 */

static void
EatSpuriousMessageBugFix(void)
{
    MSG msg;
    DWORD nTime = GetTickCount() + 250;

    while (GetTickCount() < nTime) {
	PeekMessageW(&msg, 0, WM_MOUSEFIRST, WM_MOUSELAST, PM_REMOVE);
    }
}

/*
 *-------------------------------------------------------------------------
 *
 * TkWinDialogDebug --
 *
 *	Function to turn on/off debugging support for common dialogs under
 *	windows. The variable "tk_debug" is set to the identifier of the
 *	dialog window when the modal dialog window pops up and it is safe to
 *	send messages to the dialog.
 *
 * Results:
 *	None.
 *
 * Side effects:
 *	This variable only makes sense if just one dialog is up at a time.
 *
 *-------------------------------------------------------------------------
 */

void
TkWinDialogDebug(
    int debug)
{
    ThreadSpecificData *tsdPtr = (ThreadSpecificData *)
	    Tcl_GetThreadData(&dataKey, sizeof(ThreadSpecificData));

    tsdPtr->debugFlag = debug;
}

/*
 *-------------------------------------------------------------------------
 *
 * Tk_ChooseColorObjCmd --
 *
 *	This function implements the color dialog box for the Windows
 *	platform. See the user documentation for details on what it does.
 *
 * Results:
 *	See user documentation.
 *
 * Side effects:
 *	A dialog window is created the first time this function is called.
 *	This window is not destroyed and will be reused the next time the
 *	application invokes the "tk_chooseColor" command.
 *
 *-------------------------------------------------------------------------
 */

int
Tk_ChooseColorObjCmd(
    void *clientData,	/* Main window associated with interpreter. */
    Tcl_Interp *interp,		/* Current interpreter. */
    Tcl_Size objc,			/* Number of arguments. */
    Tcl_Obj *const objv[])	/* Argument objects. */
{
    Tk_Window tkwin = (Tk_Window)clientData, parent;
    HWND hWnd;
    Tcl_Size i;
    int oldMode, winCode, result;
    CHOOSECOLORW chooseColor;
    static int inited = 0;
    static COLORREF dwCustColors[16];
    static long oldColor;		/* the color selected last time */
    static const char *const optionStrings[] = {
	"-initialcolor", "-parent", "-title", NULL
    };
    enum options {
	COLOR_INITIAL, COLOR_PARENT, COLOR_TITLE
    };

    result = TCL_OK;
    if (inited == 0) {
	/*
	 * dwCustColors stores the custom color which the user can modify. We
	 * store these colors in a static array so that the next time the
	 * color dialog pops up, the same set of custom colors remain in the
	 * dialog.
	 */

	for (i = 0; i < 16; i++) {
	    dwCustColors[i] = RGB(255-i * 10, i, i * 10);
	}
	oldColor = RGB(0xa0, 0xa0, 0xa0);
	inited = 1;
    }

    parent			= tkwin;
    chooseColor.lStructSize	= sizeof(CHOOSECOLORW);
    chooseColor.hwndOwner	= NULL;
    chooseColor.hInstance	= NULL;
    chooseColor.rgbResult	= oldColor;
    chooseColor.lpCustColors	= dwCustColors;
    chooseColor.Flags		= CC_RGBINIT | CC_FULLOPEN | CC_ENABLEHOOK;
    chooseColor.lCustData	= (LPARAM) NULL;
    chooseColor.lpfnHook	= (LPOFNHOOKPROC)(void *)ColorDlgHookProc;
    chooseColor.lpTemplateName	= (LPWSTR) interp;

    for (i = 1; i < objc; i += 2) {
	int index;
	const char *string;
	Tcl_Obj *optionPtr, *valuePtr;

	optionPtr = objv[i];
	valuePtr = objv[i + 1];

	if (Tcl_GetIndexFromObj(interp, optionPtr, optionStrings,
		"option", TCL_EXACT, &index) != TCL_OK) {
	    return TCL_ERROR;
	}
	if (i + 1 == objc) {
	    Tcl_SetObjResult(interp, Tcl_ObjPrintf(
		    "value for \"%s\" missing", Tcl_GetString(optionPtr)));
	    Tcl_SetErrorCode(interp, "TK", "COLORDIALOG", "VALUE", NULL);
	    return TCL_ERROR;
	}

	string = Tcl_GetString(valuePtr);
	switch ((enum options) index) {
	case COLOR_INITIAL: {
	    XColor *colorPtr;

	    colorPtr = Tk_AllocColorFromObj(interp, tkwin, valuePtr);
	    if (colorPtr == NULL) {
		return TCL_ERROR;
	    }
	    chooseColor.rgbResult = RGB(colorPtr->red / 0x100,
		    colorPtr->green / 0x100, colorPtr->blue / 0x100);
	    break;
	}
	case COLOR_PARENT:
	    parent = Tk_NameToWindow(interp, string, tkwin);
	    if (parent == NULL) {
		return TCL_ERROR;
	    }
	    break;
	case COLOR_TITLE:
	    chooseColor.lCustData = (LPARAM) string;
	    break;
	}
    }

    Tk_MakeWindowExist(parent);
    chooseColor.hwndOwner = NULL;
    hWnd = Tk_GetHWND(Tk_WindowId(parent));
    chooseColor.hwndOwner = hWnd;

    oldMode = Tcl_SetServiceMode(TCL_SERVICE_ALL);
    winCode = ChooseColorW(&chooseColor);
    (void) Tcl_SetServiceMode(oldMode);

    /*
     * Ensure that hWnd is enabled, because it can happen that we have updated
     * the wrapper of the parent, which causes us to leave this child disabled
     * (Windows loses sync).
     */

    EnableWindow(hWnd, 1);

    /*
     * Clear the interp result since anything may have happened during the
     * modal loop.
     */

    Tcl_ResetResult(interp);

    /*
     * 3. Process the result of the dialog
     */

    if (winCode) {
	/*
	 * User has selected a color
	 */

	Tcl_SetObjResult(interp, Tcl_ObjPrintf("#%02x%02x%02x",
		GetRValue(chooseColor.rgbResult),
		GetGValue(chooseColor.rgbResult),
		GetBValue(chooseColor.rgbResult)));
	oldColor = chooseColor.rgbResult;
	result = TCL_OK;
    }

    return result;
}

/*
 *-------------------------------------------------------------------------
 *
 * ColorDlgHookProc --
 *
 *	Provides special handling of messages for the Color common dialog box.
 *	Used to set the title when the dialog first appears.
 *
 * Results:
 *	The return value is 0 if the default dialog box function should handle
 *	the message, non-zero otherwise.
 *
 * Side effects:
 *	Changes the title of the dialog window.
 *
 *----------------------------------------------------------------------
 */

static UINT CALLBACK
ColorDlgHookProc(
    HWND hDlg,			/* Handle to the color dialog. */
    UINT uMsg,			/* Type of message. */
    TCL_UNUSED(WPARAM),	/* First message parameter. */
    LPARAM lParam)		/* Second message parameter. */
{
    ThreadSpecificData *tsdPtr = (ThreadSpecificData *)
	    Tcl_GetThreadData(&dataKey, sizeof(ThreadSpecificData));
    const char *title;
    CHOOSECOLORW *ccPtr;

    if (WM_INITDIALOG == uMsg) {

	/*
	 * Set the title string of the dialog.
	 */

	ccPtr = (CHOOSECOLORW *) lParam;
	title = (const char *) ccPtr->lCustData;

	if ((title != NULL) && (title[0] != '\0')) {
	    Tcl_DString ds;

	    Tcl_DStringInit(&ds);
	    SetWindowTextW(hDlg, Tcl_UtfToWCharDString(title, TCL_INDEX_NONE, &ds));
	    Tcl_DStringFree(&ds);
	}
	if (tsdPtr->debugFlag) {
	    tsdPtr->debugInterp = (Tcl_Interp *) ccPtr->lpTemplateName;
	    Tcl_DoWhenIdle(SetTkDialog, hDlg);
	}
	return TRUE;
    }
    return FALSE;
}

/*
 *----------------------------------------------------------------------
 *
 * Tk_GetOpenFileObjCmd --
 *
 *	This function implements the "open file" dialog box for the Windows
 *	platform. See the user documentation for details on what it does.
 *
 * Results:
 *	See user documentation.
 *
 * Side effects:
 *	A dialog window is created the first this function is called.
 *
 *----------------------------------------------------------------------
 */

int
Tk_GetOpenFileObjCmd(
    void *clientData,	/* Main window associated with interpreter. */
    Tcl_Interp *interp,		/* Current interpreter. */
    Tcl_Size objc,			/* Number of arguments. */
    Tcl_Obj *const objv[])	/* Argument objects. */
{
    return GetFileName(clientData, interp, objc, objv, OFN_FILE_OPEN);
}

/*
 *----------------------------------------------------------------------
 *
 * Tk_GetSaveFileObjCmd --
 *
 *	Same as Tk_GetOpenFileObjCmd but opens a "save file" dialog box
 *	instead
 *
 * Results:
 *	Same as Tk_GetOpenFileObjCmd.
 *
 * Side effects:
 *	Same as Tk_GetOpenFileObjCmd.
 *
 *----------------------------------------------------------------------
 */

int
Tk_GetSaveFileObjCmd(
    void *clientData,	/* Main window associated with interpreter. */
    Tcl_Interp *interp,		/* Current interpreter. */
    Tcl_Size objc,			/* Number of arguments. */
    Tcl_Obj *const objv[])	/* Argument objects. */
{
    return GetFileName(clientData, interp, objc, objv, OFN_FILE_SAVE);
}

/*
 *----------------------------------------------------------------------
 *
 * CleanupOFNOptions --
 *
 *	Cleans up any storage allocated by ParseOFNOptions
 *
 * Results:
 *	None.
 *
 * Side effects:
 *	Releases resources held by *optsPtr
 *----------------------------------------------------------------------
 */
static void CleanupOFNOptions(OFNOpts *optsPtr)
{
    Tcl_DStringFree(&optsPtr->utfDirString);
}



/*
 *----------------------------------------------------------------------
 *
 * ParseOFNOptions --
 *
 *	Option parsing for tk_get{Open,Save}File
 *
 * Results:
 *	TCL_OK on success, TCL_ERROR otherwise
 *
 * Side effects:
 *	Returns option values in *optsPtr. Note these may include string
 *      pointers into objv[]
 *----------------------------------------------------------------------
 */

static int
ParseOFNOptions(
    void *clientData,	/* Main window associated with interpreter. */
    Tcl_Interp *interp,		/* Current interpreter. */
    Tcl_Size objc,			/* Number of arguments. */
    Tcl_Obj *const objv[],	/* Argument objects. */
    enum OFNOper oper,			/* 1 for Open, 0 for Save */
    OFNOpts *optsPtr)           /* Output, uninitialized on entry */
{
    Tcl_Size i;
    Tcl_DString ds;
    enum options {
	FILE_DEFAULT, FILE_TYPES, FILE_INITDIR, FILE_INITFILE, FILE_PARENT,
	FILE_TITLE, FILE_TYPEVARIABLE, FILE_MULTIPLE, FILE_CONFIRMOW,
	FILE_MUSTEXIST,
    };
    struct Options {
	const char *name;
	enum options value;
    };
    static const struct Options saveOptions[] = {
	{"-confirmoverwrite",	FILE_CONFIRMOW},
	{"-defaultextension",	FILE_DEFAULT},
	{"-filetypes",		FILE_TYPES},
	{"-initialdir",		FILE_INITDIR},
	{"-initialfile",	FILE_INITFILE},
	{"-parent",		FILE_PARENT},
	{"-title",		FILE_TITLE},
	{"-typevariable",	FILE_TYPEVARIABLE},
	{NULL,			FILE_DEFAULT/*ignored*/ }
    };
    static const struct Options openOptions[] = {
	{"-defaultextension",	FILE_DEFAULT},
	{"-filetypes",		FILE_TYPES},
	{"-initialdir",		FILE_INITDIR},
	{"-initialfile",	FILE_INITFILE},
	{"-multiple",		FILE_MULTIPLE},
	{"-parent",		FILE_PARENT},
	{"-title",		FILE_TITLE},
	{"-typevariable",	FILE_TYPEVARIABLE},
	{NULL,			FILE_DEFAULT/*ignored*/ }
    };
    static const struct Options dirOptions[] = {
	{"-initialdir", FILE_INITDIR},
	{"-mustexist",  FILE_MUSTEXIST},
	{"-parent",	FILE_PARENT},
	{"-title",	FILE_TITLE},
	{NULL,		FILE_DEFAULT/*ignored*/ }
    };

    const struct Options *options = NULL;

    switch (oper) {
    case OFN_FILE_SAVE: options = saveOptions; break;
    case OFN_DIR_CHOOSE: options = dirOptions; break;
    case OFN_FILE_OPEN: options = openOptions; break;
    }

    memset(optsPtr, 0, sizeof(*optsPtr));
    /* optsPtr->forceXPStyle = 1; */
    optsPtr->tkwin = (Tk_Window)clientData;
    optsPtr->confirmOverwrite = 1; /* By default we ask for confirmation */
    Tcl_DStringInit(&optsPtr->utfDirString);
    optsPtr->file[0] = 0;

    for (i = 1; i < objc; i += 2) {
	int index;
	const char *string;
	Tcl_Obj *valuePtr;

	if (Tcl_GetIndexFromObjStruct(interp, objv[i], options,
		sizeof(struct Options), "option", 0, &index) != TCL_OK) {
	    /*
	     * XXX -xpstyle is explicitly checked for as it is undocumented
	     * and we do not want it to show in option error messages.
	     */
	    if (strcmp(Tcl_GetString(objv[i]), "-xpstyle"))
		goto error_return;
	    if (i + 1 == objc) {
		Tcl_SetObjResult(interp, Tcl_NewStringObj("value for \"-xpstyle\" missing", TCL_INDEX_NONE));
		Tcl_SetErrorCode(interp, "TK", "FILEDIALOG", "VALUE", NULL);
		goto error_return;
	    }
	    if (Tcl_GetBooleanFromObj(interp, objv[i+1],
				      &optsPtr->forceXPStyle) != TCL_OK)
		goto error_return;

	    continue;

	} else if (i + 1 == objc) {
	    Tcl_SetObjResult(interp, Tcl_ObjPrintf(
				 "value for \"%s\" missing", options[index].name));
	    Tcl_SetErrorCode(interp, "TK", "FILEDIALOG", "VALUE", NULL);
	    goto error_return;
	}

	valuePtr = objv[i + 1];
	string = Tcl_GetString(valuePtr);
	switch (options[index].value) {
	case FILE_DEFAULT:
	    optsPtr->extObj = valuePtr;
	    break;
	case FILE_TYPES:
	    optsPtr->filterObj = valuePtr;
	    break;
	case FILE_INITDIR:
	    Tcl_DStringFree(&optsPtr->utfDirString);
	    if (Tcl_TranslateFileName(interp, string,
				      &optsPtr->utfDirString) == NULL)
		goto error_return;
	    break;
	case FILE_INITFILE:
	    if (Tcl_TranslateFileName(interp, string, &ds) == NULL)
		goto error_return;
	    Tcl_UtfToExternal(NULL, TkWinGetUnicodeEncoding(),
			      Tcl_DStringValue(&ds), Tcl_DStringLength(&ds),
			      TCL_ENCODING_PROFILE_TCL8, NULL, (char *)&optsPtr->file[0],
			      sizeof(optsPtr->file), NULL, NULL, NULL);
	    Tcl_DStringFree(&ds);
	    break;
	case FILE_PARENT:
	    optsPtr->tkwin = Tk_NameToWindow(interp, string, (Tk_Window)clientData);
	    if (optsPtr->tkwin == NULL)
		goto error_return;
	    break;
	case FILE_TITLE:
	    optsPtr->titleObj = valuePtr;
	    break;
	case FILE_TYPEVARIABLE:
	    optsPtr->typeVariableObj = valuePtr;
	    optsPtr->initialTypeObj = Tcl_ObjGetVar2(interp, valuePtr,
						     NULL, TCL_GLOBAL_ONLY);
	    break;
	case FILE_MULTIPLE:
	    if (Tcl_GetBooleanFromObj(interp, valuePtr,
				      &optsPtr->multi) != TCL_OK)
		goto error_return;
	    break;
	case FILE_CONFIRMOW:
	    if (Tcl_GetBooleanFromObj(interp, valuePtr,
				      &optsPtr->confirmOverwrite) != TCL_OK)
		goto error_return;
	    break;
	case FILE_MUSTEXIST:
	    if (Tcl_GetBooleanFromObj(interp, valuePtr,
				      &optsPtr->mustExist) != TCL_OK)
		goto error_return;
	    break;
	}
    }

    return TCL_OK;

error_return:                   /* interp should already hold error */
    /* On error, we need to clean up anything we might have allocated */
    CleanupOFNOptions(optsPtr);
    return TCL_ERROR;

}


/*
 *----------------------------------------------------------------------
 * VistaFileDialogsAvailable
 *
 *      Checks whether the new (Vista) file dialogs can be used on
 *      the system.
 *
 * Returns:
 *      1 if new dialogs are available, 0 otherwise
 *
 * Side effects:
 *      Loads required procedures dynamically if available.
 *      If new dialogs are available, COM is also initialized.
 *----------------------------------------------------------------------
 */
static int VistaFileDialogsAvailable(void)
{
    HRESULT hr;
    IFileDialog *fdlgPtr = NULL;
    ThreadSpecificData *tsdPtr = (ThreadSpecificData *)
	Tcl_GetThreadData(&dataKey, sizeof(ThreadSpecificData));

    if (tsdPtr->newFileDialogsState == FDLG_STATE_INIT) {
	tsdPtr->newFileDialogsState = FDLG_STATE_USE_OLD;
	hr = CoInitialize(0);
	/* XXX - need we schedule CoUninitialize at thread shutdown ? */

	/* Ensure all COM interfaces we use are available */
	if (SUCCEEDED(hr)) {
	    hr = CoCreateInstance(&ClsidFileOpenDialog, NULL,
		    CLSCTX_INPROC_SERVER, &IIDIFileOpenDialog, (void **) &fdlgPtr);
	    if (SUCCEEDED(hr)) {
		fdlgPtr->lpVtbl->Release(fdlgPtr);
		hr = CoCreateInstance(&ClsidFileSaveDialog, NULL,
			CLSCTX_INPROC_SERVER, &IIDIFileSaveDialog, (void **) &fdlgPtr);
		if (SUCCEEDED(hr)) {
		    fdlgPtr->lpVtbl->Release(fdlgPtr);

		    /* Looks like we have all we need */
		    tsdPtr->newFileDialogsState = FDLG_STATE_USE_NEW;
		}
	    }
	}
    }

    return (tsdPtr->newFileDialogsState == FDLG_STATE_USE_NEW);
}

/*
 *----------------------------------------------------------------------
 *
 * GetFileNameVista --
 *
 *	Displays the new file dialogs on Vista and later.
 *      This function must generally not be called unless the
 *      tsdPtr->newFileDialogsState is FDLG_STATE_USE_NEW but if
 *      it is, it will just pass the call to the older GetFileNameXP
 *
 * Results:
 *	TCL_OK - dialog was successfully displayed, results returned in interp
 *      TCL_ERROR - error return
 *
 * Side effects:
 *      Dialogs is displayed
 *----------------------------------------------------------------------
 */
static int GetFileNameVista(Tcl_Interp *interp, OFNOpts *optsPtr,
			    enum OFNOper oper)
{
    HRESULT hr;
    HWND hWnd;
    DWORD flags, nfilters, defaultFilterIndex;
    TCLCOMDLG_FILTERSPEC *filterPtr = NULL;
    IFileDialog *fdlgIf = NULL;
    IShellItem *dirIf = NULL;
    LPWSTR wstr;
    Tcl_Obj *resultObj = NULL;
    ThreadSpecificData *tsdPtr = (ThreadSpecificData *)
	    Tcl_GetThreadData(&dataKey, sizeof(ThreadSpecificData));
    int oldMode;

    if (tsdPtr->newFileDialogsState != FDLG_STATE_USE_NEW) {
	Tcl_Panic("Internal error: GetFileNameVista: IFileDialog API not available");
	return TCL_ERROR;
    }

    /*
     * At this point new interfaces are supposed to be available.
     * fdlgIf is actually a IFileOpenDialog or IFileSaveDialog
     * both of which inherit from IFileDialog. We use the common
     * IFileDialog interface for the most part, casting only for
     * type-specific calls.
     */
    Tk_MakeWindowExist(optsPtr->tkwin);
    hWnd = Tk_GetHWND(Tk_WindowId(optsPtr->tkwin));

    /*
     * The only validation we need to do w.r.t caller supplied data
     * is the filter specification so do that before creating
     */
    if (MakeFilterVista(interp, optsPtr, &nfilters, &filterPtr,
			&defaultFilterIndex) != TCL_OK)
	return TCL_ERROR;

    /*
     * Beyond this point, do not just return on error as there will be
     * resources that need to be released/freed.
     */

    if (oper == OFN_FILE_OPEN || oper == OFN_DIR_CHOOSE)
	hr = CoCreateInstance(&ClsidFileOpenDialog, NULL,
			      CLSCTX_INPROC_SERVER, &IIDIFileOpenDialog, (void **) &fdlgIf);
    else
	hr = CoCreateInstance(&ClsidFileSaveDialog, NULL,
			      CLSCTX_INPROC_SERVER, &IIDIFileSaveDialog, (void **) &fdlgIf);

    if (FAILED(hr))
	goto vamoose;

    /*
     * Get current settings first because we want to preserve existing
     * settings like whether to show hidden files etc. based on the
     * user's existing preference
     */
    hr = fdlgIf->lpVtbl->GetOptions(fdlgIf, &flags);
    if (FAILED(hr))
	goto vamoose;

    if (filterPtr) {
	/*
	 * Causes -filetypes {{All *}} -defaultextension ext to return
	 * foo.ext.ext when foo is typed into the entry box
	 *     flags |= FOS_STRICTFILETYPES;
	 */
	hr = fdlgIf->lpVtbl->SetFileTypes(fdlgIf, nfilters, filterPtr);
	if (FAILED(hr))
	    goto vamoose;
	hr = fdlgIf->lpVtbl->SetFileTypeIndex(fdlgIf, defaultFilterIndex);
	if (FAILED(hr))
	    goto vamoose;
    }

    /* Flags are equivalent to those we used in the older API */

    /*
     * Following flags must be set irrespective of original setting
     * XXX - should FOS_NOVALIDATE be there ? Note FOS_NOVALIDATE has different
     * semantics than OFN_NOVALIDATE in the old API.
     */
    flags |=
	FOS_FORCEFILESYSTEM | /* Only want files, not other shell items */
	FOS_NOVALIDATE |           /* Don't check for access denied etc. */
	FOS_PATHMUSTEXIST;           /* The *directory* path must exist */


    if (oper == OFN_DIR_CHOOSE) {
	flags |= FOS_PICKFOLDERS;
	if (optsPtr->mustExist)
	    flags |= FOS_FILEMUSTEXIST; /* XXX - check working */
    } else
	flags &= ~ FOS_PICKFOLDERS;

    if (optsPtr->multi)
	flags |= FOS_ALLOWMULTISELECT;
    else
	flags &= ~FOS_ALLOWMULTISELECT;

    if (optsPtr->confirmOverwrite)
	flags |= FOS_OVERWRITEPROMPT;
    else
	flags &= ~FOS_OVERWRITEPROMPT;

    hr = fdlgIf->lpVtbl->SetOptions(fdlgIf, flags);
    if (FAILED(hr))
	goto vamoose;

    if (optsPtr->extObj != NULL) {
	Tcl_DString ds;
	const char *src;

	src = Tcl_GetString(optsPtr->extObj);
	Tcl_DStringInit(&ds);
	wstr = Tcl_UtfToWCharDString(src, optsPtr->extObj->length, &ds);
	if (wstr[0] == '.')
	    ++wstr;
	hr = fdlgIf->lpVtbl->SetDefaultExtension(fdlgIf, wstr);
	Tcl_DStringFree(&ds);
	if (FAILED(hr))
	    goto vamoose;
    }

    if (optsPtr->titleObj != NULL) {
	Tcl_DString ds;
	const char *src;

	src = Tcl_GetString(optsPtr->titleObj);
	Tcl_DStringInit(&ds);
	wstr = Tcl_UtfToWCharDString(src, optsPtr->titleObj->length, &ds);
	hr = fdlgIf->lpVtbl->SetTitle(fdlgIf, wstr);
	Tcl_DStringFree(&ds);
	if (FAILED(hr))
	    goto vamoose;
    }

    if (optsPtr->file[0]) {
	hr = fdlgIf->lpVtbl->SetFileName(fdlgIf, optsPtr->file);
	if (FAILED(hr))
	    goto vamoose;
    }

    if (Tcl_DStringValue(&optsPtr->utfDirString)[0] != '\0') {
	Tcl_Obj *normPath, *iniDirPath;
	iniDirPath = Tcl_NewStringObj(Tcl_DStringValue(&optsPtr->utfDirString), TCL_INDEX_NONE);
	Tcl_IncrRefCount(iniDirPath);
	normPath = Tcl_FSGetNormalizedPath(interp, iniDirPath);
	/* XXX - Note on failures do not raise error, simply ignore ini dir */
	if (normPath) {
	    LPCWSTR nativePath;
	    Tcl_IncrRefCount(normPath);
	    nativePath = (LPCWSTR)Tcl_FSGetNativePath(normPath); /* Points INTO normPath*/
	    if (nativePath) {
		hr = SHCreateItemFromParsingName(
		    nativePath, NULL,
		    &IIDIShellItem, (void **) &dirIf);
		if (SUCCEEDED(hr)) {
		    /* Note we use SetFolder, not SetDefaultFolder - see MSDN */
		    fdlgIf->lpVtbl->SetFolder(fdlgIf, dirIf); /* Ignore errors */
		}
	    }
	    Tcl_DecrRefCount(normPath); /* ALSO INVALIDATES nativePath !! */
	}
	Tcl_DecrRefCount(iniDirPath);
    }

    oldMode = Tcl_SetServiceMode(TCL_SERVICE_ALL);
    hr = fdlgIf->lpVtbl->Show(fdlgIf, hWnd);
    Tcl_SetServiceMode(oldMode);
    EatSpuriousMessageBugFix();

    /*
     * Ensure that hWnd is enabled, because it can happen that we have updated
     * the wrapper of the parent, which causes us to leave this child disabled
     * (Windows loses sync).
     */

    if (hWnd)
	EnableWindow(hWnd, 1);

    /*
     * Clear interp result since it might have been set during the modal loop.
     * https://core.tcl-lang.org/tk/tktview/4a0451f5291b3c9168cc560747dae9264e1d2ef6
     */
    Tcl_ResetResult(interp);

    if (SUCCEEDED(hr)) {
	if ((oper == OFN_FILE_OPEN) && optsPtr->multi) {
	    IShellItemArray *multiIf;
	    DWORD dw, count;
	    IFileOpenDialog *fodIf = (IFileOpenDialog *) fdlgIf;
	    hr = fodIf->lpVtbl->GetResults(fodIf, &multiIf);
	    if (SUCCEEDED(hr)) {
		Tcl_Obj *multiObj;
		hr = multiIf->lpVtbl->GetCount(multiIf, &count);
		multiObj = Tcl_NewListObj(count, NULL);
		if (SUCCEEDED(hr)) {
		    IShellItem *itemIf;
		    for (dw = 0; dw < count; ++dw) {
			hr = multiIf->lpVtbl->GetItemAt(multiIf, dw, &itemIf);
			if (FAILED(hr))
			    break;
			hr = itemIf->lpVtbl->GetDisplayName(itemIf,
					SIGDN_FILESYSPATH, &wstr);
			if (SUCCEEDED(hr)) {
			    Tcl_DString fnds;

			    ConvertExternalFilename(wstr, &fnds);
			    CoTaskMemFree(wstr);
			    Tcl_ListObjAppendElement(
				interp, multiObj,
				Tcl_NewStringObj(Tcl_DStringValue(&fnds),
						 Tcl_DStringLength(&fnds)));
			    Tcl_DStringFree(&fnds);
			}
			itemIf->lpVtbl->Release(itemIf);
			if (FAILED(hr))
			    break;
		    }
		}
		multiIf->lpVtbl->Release(multiIf);
		if (SUCCEEDED(hr))
		    resultObj = multiObj;
		else
		    Tcl_DecrRefCount(multiObj);
	    }
	} else {
	    IShellItem *resultIf;
	    hr = fdlgIf->lpVtbl->GetResult(fdlgIf, &resultIf);
	    if (SUCCEEDED(hr)) {
		hr = resultIf->lpVtbl->GetDisplayName(resultIf, SIGDN_FILESYSPATH,
						      &wstr);
		if (SUCCEEDED(hr)) {
		    Tcl_DString fnds;

		    ConvertExternalFilename(wstr, &fnds);
		    resultObj = Tcl_NewStringObj(Tcl_DStringValue(&fnds),
						 Tcl_DStringLength(&fnds));
		    CoTaskMemFree(wstr);
		    Tcl_DStringFree(&fnds);
		}
		resultIf->lpVtbl->Release(resultIf);
	    }
	}
	if (SUCCEEDED(hr)) {
	    if (filterPtr && optsPtr->typeVariableObj) {
		UINT ftix;

		hr = fdlgIf->lpVtbl->GetFileTypeIndex(fdlgIf, &ftix);
		if (SUCCEEDED(hr)) {
		    /* Note ftix is a 1-based index */
		    if (ftix > 0 && ftix <= nfilters) {
			Tcl_DString ftds;
			Tcl_Obj *ftobj;

			Tcl_DStringInit(&ftds);
			Tcl_WCharToUtfDString(filterPtr[ftix-1].pszName, wcslen(filterPtr[ftix-1].pszName), &ftds);
			ftobj = Tcl_NewStringObj(Tcl_DStringValue(&ftds),
				Tcl_DStringLength(&ftds));
			Tcl_ObjSetVar2(interp, optsPtr->typeVariableObj, NULL,
				ftobj, TCL_GLOBAL_ONLY|TCL_LEAVE_ERR_MSG);
			Tcl_DStringFree(&ftds);
		    }
		}
	    }
	}
    } else {
	if (hr == HRESULT_FROM_WIN32(ERROR_CANCELLED))
	    hr = 0;             /* User cancelled, return empty string */
    }

vamoose: /* (hr != 0) => error */
    if (dirIf)
	dirIf->lpVtbl->Release(dirIf);
    if (fdlgIf)
	fdlgIf->lpVtbl->Release(fdlgIf);

    if (filterPtr)
	FreeFilterVista(nfilters, filterPtr);

    if (hr == 0) {
	if (resultObj)          /* May be NULL if user cancelled */
	    Tcl_SetObjResult(interp, resultObj);
	return TCL_OK;
    } else {
	if (resultObj)
	    Tcl_DecrRefCount(resultObj);
	Tcl_SetObjResult(interp, TkWin32ErrorObj(hr));
	return TCL_ERROR;
    }
}


/*
 *----------------------------------------------------------------------
 *
 * GetFileNameXP --
 *
 *	Displays the old pre-Vista file dialogs.
 *
 * Results:
 *	TCL_OK - if dialog was successfully displayed
 *      TCL_ERROR - error return
 *
 * Side effects:
 *      See user documentation.
 *----------------------------------------------------------------------
 */
static int GetFileNameXP(Tcl_Interp *interp, OFNOpts *optsPtr, enum OFNOper oper)
{
    OPENFILENAMEW ofn;
    OFNData ofnData;
    int cdlgerr;
    int filterIndex = 0, result = TCL_ERROR, winCode, oldMode;
    HWND hWnd;
    Tcl_DString utfFilterString, ds;
    Tcl_DString extString, filterString, dirString, titleString;
    const char *str;
    ThreadSpecificData *tsdPtr = (ThreadSpecificData *)
	Tcl_GetThreadData(&dataKey, sizeof(ThreadSpecificData));

    memset(&ofnData, 0, sizeof(OFNData));
    Tcl_DStringInit(&utfFilterString);
    Tcl_DStringInit(&dirString); /* XXX - original code was missing this
				    leaving dirString uninitialized for
				    the unlikely code path where cwd failed */

    if (MakeFilter(interp, optsPtr->filterObj, &utfFilterString,
		   optsPtr->initialTypeObj, &filterIndex) != TCL_OK) {
	goto end;
    }

    Tk_MakeWindowExist(optsPtr->tkwin);
    hWnd = Tk_GetHWND(Tk_WindowId(optsPtr->tkwin));

    memset(&ofn, 0, sizeof(OPENFILENAME));
    ofn.lStructSize = sizeof(OPENFILENAME);
    ofn.hwndOwner = hWnd;
    ofn.hInstance = TkWinGetHInstance(ofn.hwndOwner);
    ofn.lpstrFile = optsPtr->file;
    ofn.nMaxFile = TK_MULTI_MAX_PATH;
    ofn.Flags = OFN_HIDEREADONLY | OFN_PATHMUSTEXIST | OFN_NOCHANGEDIR
	    | OFN_EXPLORER| OFN_ENABLEHOOK| OFN_ENABLESIZING;
    ofn.lpfnHook = (LPOFNHOOKPROC)(void *)OFNHookProc;
    ofn.lCustData = (LPARAM) &ofnData;

    if (oper != OFN_FILE_SAVE) {
	ofn.Flags |= OFN_FILEMUSTEXIST;
    } else if (optsPtr->confirmOverwrite) {
	ofn.Flags |= OFN_OVERWRITEPROMPT;
    }
    if (tsdPtr->debugFlag != 0) {
	ofnData.interp = interp;
    }
    if (optsPtr->multi != 0) {
	ofn.Flags |= OFN_ALLOWMULTISELECT;

	/*
	 * Starting buffer size. The buffer will be expanded by the OFN dialog
	 * procedure when necessary
	 */

	ofnData.dynFileBufferSize = 512;
	ofnData.dynFileBuffer = (WCHAR *)ckalloc(512 * sizeof(WCHAR));
    }

    if (optsPtr->extObj != NULL) {
	str = Tcl_GetString(optsPtr->extObj);
	if (str[0] == '.') {
	    ++str;
	}
	Tcl_DStringInit(&extString);
	ofn.lpstrDefExt = Tcl_UtfToWCharDString(str, TCL_INDEX_NONE, &extString);
    }

    Tcl_DStringInit(&filterString);
    ofn.lpstrFilter = Tcl_UtfToWCharDString(Tcl_DStringValue(&utfFilterString),
	    Tcl_DStringLength(&utfFilterString), &filterString);
    ofn.nFilterIndex = filterIndex;

    if (Tcl_DStringValue(&optsPtr->utfDirString)[0] != '\0') {
	Tcl_DStringInit(&dirString);
	Tcl_UtfToWCharDString(Tcl_DStringValue(&optsPtr->utfDirString),
		Tcl_DStringLength(&optsPtr->utfDirString), &dirString);
    } else {
	/*
	 * NT 5.0 changed the meaning of lpstrInitialDir, so we have to ensure
	 * that we set the [pwd] if the user didn't specify anything else.
	 */

	Tcl_DString cwd;

	Tcl_DStringFree(&optsPtr->utfDirString);
	if ((Tcl_GetCwd(interp, &optsPtr->utfDirString) == NULL) ||
		(Tcl_TranslateFileName(interp,
		     Tcl_DStringValue(&optsPtr->utfDirString), &cwd) == NULL)) {
	    Tcl_ResetResult(interp);
	} else {
		Tcl_DStringInit(&dirString);
		Tcl_UtfToWCharDString(Tcl_DStringValue(&cwd),
		    Tcl_DStringLength(&cwd), &dirString);
	}
	Tcl_DStringFree(&cwd);
    }
    ofn.lpstrInitialDir = (WCHAR *) Tcl_DStringValue(&dirString);

    if (optsPtr->titleObj != NULL) {
	Tcl_DStringInit(&titleString);
	ofn.lpstrTitle = Tcl_UtfToWCharDString(Tcl_GetString(optsPtr->titleObj), TCL_INDEX_NONE, &titleString);
    }

    /*
     * Popup the dialog.
     */

    oldMode = Tcl_SetServiceMode(TCL_SERVICE_ALL);
    if (oper != OFN_FILE_SAVE) {
	winCode = GetOpenFileNameW(&ofn);
    } else {
	winCode = GetSaveFileNameW(&ofn);
    }
    Tcl_SetServiceMode(oldMode);
    EatSpuriousMessageBugFix();

    /*
     * Ensure that hWnd is enabled, because it can happen that we have updated
     * the wrapper of the parent, which causes us to leave this child disabled
     * (Windows loses sync).
     */

    EnableWindow(hWnd, 1);

    /*
     * Clear the interp result since anything may have happened during the
     * modal loop.
     */

    Tcl_ResetResult(interp);

    /*
     * Process the results.
     *
     * Use the CommDlgExtendedError() function to retrieve the error code.
     * This function can return one of about two dozen codes; most of these
     * indicate some sort of gross system failure (insufficient memory, bad
     * window handles, etc.). Most of the error codes will be ignored; as we
     * find we want more specific error messages for particular errors, we can
     * extend the code as needed.
     */

    cdlgerr = CommDlgExtendedError();

    /*
     * We now allow FNERR_BUFFERTOOSMALL when multiselection is enabled. The
     * filename buffer has been dynamically allocated by the OFN dialog
     * procedure to accommodate all selected files.
     */

    if ((winCode != 0)
	    || ((cdlgerr == FNERR_BUFFERTOOSMALL)
		    && (ofn.Flags & OFN_ALLOWMULTISELECT))) {
	int gotFilename = 0;	/* Flag for tracking whether we have any
				 * filename at all. For details, see
				 * http://stackoverflow.com/q/9227859/301832
				 */

	if (ofn.Flags & OFN_ALLOWMULTISELECT) {
	    /*
	     * The result in dynFileBuffer contains many items, separated by
	     * NUL characters. It is terminated with two nulls in a row. The
	     * first element is the directory path.
	     */

	    WCHAR *files = ofnData.dynFileBuffer;
	    Tcl_Obj *returnList = Tcl_NewObj();
	    int count = 0;

	    /*
	     * Get directory.
	     */

	    ConvertExternalFilename(files, &ds);

	    while (*files != '\0') {
		while (*files != '\0') {
		    files++;
		}
		files++;
		if (*files != '\0') {
		    Tcl_Obj *fullnameObj;
		    Tcl_DString filenameBuf;

		    count++;
		    ConvertExternalFilename(files, &filenameBuf);

		    fullnameObj = Tcl_NewStringObj(Tcl_DStringValue(&ds),
			    Tcl_DStringLength(&ds));
		    Tcl_AppendToObj(fullnameObj, "/", TCL_INDEX_NONE);
		    Tcl_AppendToObj(fullnameObj, Tcl_DStringValue(&filenameBuf),
			    Tcl_DStringLength(&filenameBuf));
		    gotFilename = 1;
		    Tcl_DStringFree(&filenameBuf);
		    Tcl_ListObjAppendElement(NULL, returnList, fullnameObj);
		}
	    }

	    if (count == 0) {
		/*
		 * Only one file was returned.
		 */

		Tcl_ListObjAppendElement(NULL, returnList,
			Tcl_NewStringObj(Tcl_DStringValue(&ds),
				Tcl_DStringLength(&ds)));
		gotFilename |= (Tcl_DStringLength(&ds) > 0);
	    }
	    Tcl_SetObjResult(interp, returnList);
	    Tcl_DStringFree(&ds);
	} else {
	    Tcl_SetObjResult(interp, Tcl_NewStringObj(
		    ConvertExternalFilename(ofn.lpstrFile, &ds), TCL_INDEX_NONE));
	    gotFilename = (Tcl_DStringLength(&ds) > 0);
	    Tcl_DStringFree(&ds);
	}
	result = TCL_OK;
	if ((ofn.nFilterIndex > 0) && gotFilename && optsPtr->typeVariableObj
		&& optsPtr->filterObj) {
	    Tcl_Size listObjc, count;
	    Tcl_Obj **listObjv = NULL;
	    Tcl_Obj **typeInfo = NULL;

	    if (Tcl_ListObjGetElements(interp, optsPtr->filterObj,
		    &listObjc, &listObjv) != TCL_OK) {
		result = TCL_ERROR;
	    } else if (Tcl_ListObjGetElements(interp,
		    listObjv[ofn.nFilterIndex - 1], &count,
		    &typeInfo) != TCL_OK) {
		result = TCL_ERROR;
	    } else {
		/*
		 * BUGFIX for d43a10ce2fed950e00890049f3c273f2cdd12583
		 * The original code was broken because it passed typeinfo[0]
		 * directly into Tcl_ObjSetVar2. In the case of typeInfo[0]
		 * pointing into a list which is also referenced by
		 * typeVariableObj, TOSV2 shimmers the object into
		 * variable intrep which loses the list representation.
		 * This invalidates typeInfo[0] which is freed but
		 * nevertheless stored as the value of the variable.
		 */
		Tcl_Obj *selFilterObj = typeInfo[0];
		Tcl_IncrRefCount(selFilterObj);
		if (Tcl_ObjSetVar2(interp, optsPtr->typeVariableObj, NULL,
				   selFilterObj, TCL_GLOBAL_ONLY|TCL_LEAVE_ERR_MSG) == NULL) {
		    result = TCL_ERROR;
		}
		Tcl_DecrRefCount(selFilterObj);
	    }
	}
    } else if (cdlgerr == FNERR_INVALIDFILENAME) {
	Tcl_SetObjResult(interp, Tcl_ObjPrintf(
		"invalid filename \"%s\"",
		ConvertExternalFilename(ofn.lpstrFile, &ds)));
	Tcl_SetErrorCode(interp, "TK", "FILEDIALOG", "INVALID_FILENAME",
		NULL);
	Tcl_DStringFree(&ds);
    } else {
	result = TCL_OK;
    }

    if (ofn.lpstrTitle != NULL) {
	Tcl_DStringFree(&titleString);
    }
    if (ofn.lpstrInitialDir != NULL) {
	/* XXX - huh? lpstrInitialDir is set from Tcl_DStringValue which
	   can never return NULL */
	Tcl_DStringFree(&dirString);
    }
    Tcl_DStringFree(&filterString);
    if (ofn.lpstrDefExt != NULL) {
	Tcl_DStringFree(&extString);
    }

end:
    Tcl_DStringFree(&utfFilterString);
    if (ofnData.dynFileBuffer != NULL) {
	ckfree(ofnData.dynFileBuffer);
	ofnData.dynFileBuffer = NULL;
    }

    return result;
}


/*
 *----------------------------------------------------------------------
 *
 * GetFileName --
 *
 *	Calls GetOpenFileName() or GetSaveFileName().
 *
 * Results:
 *	See user documentation.
 *
 * Side effects:
 *	See user documentation.
 *
 *----------------------------------------------------------------------
 */

static int
GetFileName(
    void *clientData,	/* Main window associated with interpreter. */
    Tcl_Interp *interp,		/* Current interpreter. */
    Tcl_Size objc,			/* Number of arguments. */
    Tcl_Obj *const objv[],	/* Argument objects. */
    enum OFNOper oper)	/* 1 to call GetOpenFileName(), 0 to call
				 * GetSaveFileName(). */
{
    OFNOpts ofnOpts;
    int result;

    result = ParseOFNOptions(clientData, interp, objc, objv, oper, &ofnOpts);
    if (result != TCL_OK)
	return result;

    if (VistaFileDialogsAvailable() && ! ofnOpts.forceXPStyle)
	result = GetFileNameVista(interp, &ofnOpts, oper);
    else
	result = GetFileNameXP(interp, &ofnOpts, oper);

    CleanupOFNOptions(&ofnOpts);
    return result;
}


/*
 *-------------------------------------------------------------------------
 *
 * OFNHookProc --
 *
 *	Dialog box hook function. This is used to set the "tk_dialog"
 *	variable for test/debugging when the dialog is ready to receive
 *	messages. When multiple file selection is enabled this function
 *	is used to process the list of names.
 *
 * Results:
 *	Returns 0 to allow default processing of messages to occur.
 *
 * Side effects:
 *	None.
 *
 *-------------------------------------------------------------------------
 */

static UINT APIENTRY
OFNHookProc(
    HWND hdlg,			/* Handle to child dialog window. */
    UINT uMsg,			/* Message identifier */
    TCL_UNUSED(WPARAM),	/* Message parameter */
    LPARAM lParam)		/* Message parameter */
{
    ThreadSpecificData *tsdPtr = (ThreadSpecificData *)
	    Tcl_GetThreadData(&dataKey, sizeof(ThreadSpecificData));
    OPENFILENAME *ofnPtr;
    OFNData *ofnData;

    if (uMsg == WM_INITDIALOG) {
	TkWinSetUserData(hdlg, lParam);
    } else if (uMsg == WM_NOTIFY) {
	OFNOTIFY *notifyPtr = (OFNOTIFY *) lParam;

	/*
	 * This is weird... or not. The CDN_FILEOK is NOT sent when the
	 * selection exceeds declared buffer size (the nMaxFile member of the
	 * OPENFILENAME struct passed to GetOpenFileName function). So, we
	 * have to rely on the most recent CDN_SELCHANGE then. Unfortunately
	 * this means, that gathering the selected filenames happens twice
	 * when they fit into the declared buffer. Luckily, it's not frequent
	 * operation so it should not incur any noticeable delay. See [Bug
	 * 2987995]
	 */

	if (notifyPtr->hdr.code == CDN_FILEOK ||
		notifyPtr->hdr.code == CDN_SELCHANGE) {
	    int dirsize, selsize;
	    WCHAR *buffer;
	    int buffersize;

	    /*
	     * Change of selection. Unscramble the unholy mess that's in the
	     * selection buffer, resizing it if necessary.
	     */

	    ofnPtr = notifyPtr->lpOFN;
	    ofnData = (OFNData *) ofnPtr->lCustData;
	    buffer = ofnData->dynFileBuffer;
	    hdlg = GetParent(hdlg);

	    selsize = (int) SendMessageW(hdlg, CDM_GETSPEC, 0, 0);
	    dirsize = (int) SendMessageW(hdlg, CDM_GETFOLDERPATH, 0, 0);
	    buffersize = (selsize + dirsize + 1);

	    /*
	     * Just empty the buffer if dirsize indicates an error. [Bug
	     * 3071836]
	     */

	    if ((selsize > 1) && (dirsize > 0)) {
		if (ofnData->dynFileBufferSize < buffersize) {
		    buffer = (WCHAR *)ckrealloc(buffer, buffersize * sizeof(WCHAR));
		    ofnData->dynFileBufferSize = buffersize;
		    ofnData->dynFileBuffer = buffer;
		}

		SendMessageW(hdlg, CDM_GETFOLDERPATH, dirsize, (LPARAM) buffer);
		buffer += dirsize;

		SendMessageW(hdlg, CDM_GETSPEC, selsize, (LPARAM) buffer);

		/*
		 * If there are multiple files, delete the quotes and change
		 * every second quote to NULL terminator
		 */

		if (buffer[0] == '"') {
		    BOOL findquote = TRUE;
		    WCHAR *tmp = buffer;

		    while (*buffer != '\0') {
			if (findquote) {
			    if (*buffer == '"') {
				findquote = FALSE;
			    }
			    buffer++;
			} else {
			    if (*buffer == '"') {
				findquote = TRUE;
				*buffer = '\0';
			    }
			    *tmp++ = *buffer++;
			}
		    }
		    *tmp = '\0';		/* Second NULL terminator. */
		} else {

			/*
		     * Replace directory terminating NULL with a with a backslash,
		     * but only if not an absolute path.
		     */

		    Tcl_DString tmpfile;
		    ConvertExternalFilename(buffer, &tmpfile);
		    if (TCL_PATH_ABSOLUTE ==
			    Tcl_GetPathType(Tcl_DStringValue(&tmpfile))) {
			/* re-get the full path to the start of the buffer */
			buffer = ofnData->dynFileBuffer;
			SendMessageW(hdlg, CDM_GETSPEC, selsize, (LPARAM) buffer);
		    } else {
			*(buffer-1) = '\\';
		    }
		    buffer[selsize] = '\0'; /* Second NULL terminator. */
		    Tcl_DStringFree(&tmpfile);
		}
	    } else {
		/*
		 * Nothing is selected, so just empty the string.
		 */

		if (buffer != NULL) {
		    *buffer = '\0';
		}
	    }
	}
    } else if (uMsg == WM_WINDOWPOSCHANGED) {
	/*
	 * This message is delivered at the right time to enable Tk to set the
	 * debug information. Unhooks itself so it won't set the debug
	 * information every time it gets a WM_WINDOWPOSCHANGED message.
	 */

	ofnPtr = (OPENFILENAME *) TkWinGetUserData(hdlg);
	if (ofnPtr != NULL) {
	    ofnData = (OFNData *) ofnPtr->lCustData;
	    if (ofnData->interp != NULL) {
		hdlg = GetParent(hdlg);
		tsdPtr->debugInterp = ofnData->interp;
		Tcl_DoWhenIdle(SetTkDialog, hdlg);
	    }
	    TkWinSetUserData(hdlg, NULL);
	}
    }
    return 0;
}

/*
 *----------------------------------------------------------------------
 *
 * MakeFilter --
 *
 *	Allocate a buffer to store the filters in a format understood by
 *	Windows.
 *
 * Results:
 *	A standard TCL return value.
 *
 * Side effects:
 *	ofnPtr->lpstrFilter is modified.
 *
 *----------------------------------------------------------------------
 */

static int
MakeFilter(
    Tcl_Interp *interp,		/* Current interpreter. */
    Tcl_Obj *valuePtr,		/* Value of the -filetypes option */
    Tcl_DString *dsPtr,		/* Filled with windows filter string. */
    Tcl_Obj *initialPtr,	/* Initial type name  */
    int *indexPtr)		/* Index of initial type in filter string */
{
    char *filterStr;
    char *p;
    const char *initial = NULL;
    int pass;
    int ix = 0; /* index counter */
    FileFilterList flist;
    FileFilter *filterPtr;

    if (initialPtr) {
	initial = Tcl_GetString(initialPtr);
    }
    TkInitFileFilters(&flist);
    if (TkGetFileFilters(interp, &flist, valuePtr, 1) != TCL_OK) {
	return TCL_ERROR;
    }

    if (flist.filters == NULL) {
	/*
	 * Use "All Files (*.*) as the default filter if none is specified
	 */
	const char *defaultFilter = "All Files (*.*)";

	p = filterStr = (char *)ckalloc(30);

	strcpy(p, defaultFilter);
	p+= strlen(defaultFilter);

	*p++ = '\0';
	*p++ = '*';
	*p++ = '.';
	*p++ = '*';
	*p++ = '\0';
	*p++ = '\0';
	*p = '\0';

    } else {
	Tcl_Size len;

	if (valuePtr == NULL) {
	    len = 0;
	} else {
	    (void) Tcl_GetStringFromObj(valuePtr, &len);
	}

	/*
	 * We format the filetype into a string understood by Windows: {"Text
	 * Documents" {.doc .txt} {TEXT}} becomes "Text Documents
	 * (*.doc,*.txt)\0*.doc;*.txt\0"
	 *
	 * See the Windows OPENFILENAME manual page for details on the filter
	 * string format.
	 */

	/*
	 * Since we may only add asterisks (*) to the filter, we need at most
	 * twice the size of the string to format the filter
	 */

	filterStr = (char *)ckalloc(len * 3);

	for (filterPtr = flist.filters, p = filterStr; filterPtr;
		filterPtr = filterPtr->next) {
	    const char *sep;
	    FileFilterClause *clausePtr;

	    /*
	     * Check initial index for match, set *indexPtr. Filter index is 1
	     * based so increment first
	     */

	    ix++;
	    if (indexPtr && initial
		    && (strcmp(initial, filterPtr->name) == 0)) {
		*indexPtr = ix;
	    }

	    /*
	     * First, put in the name of the file type.
	     */

	    strcpy(p, filterPtr->name);
	    p+= strlen(filterPtr->name);
	    *p++ = ' ';
	    *p++ = '(';

	    for (pass = 1; pass <= 2; pass++) {
		/*
		 * In the first pass, we format the extensions in the name
		 * field. In the second pass, we format the extensions in the
		 * filter pattern field
		 */

		sep = "";
		for (clausePtr=filterPtr->clauses;clausePtr;
			clausePtr=clausePtr->next) {
		    GlobPattern *globPtr;

		    for (globPtr = clausePtr->patterns; globPtr;
			    globPtr = globPtr->next) {
			strcpy(p, sep);
			p += strlen(sep);
			strcpy(p, globPtr->pattern);
			p += strlen(globPtr->pattern);

			if (pass == 1) {
			    sep = ",";
			} else {
			    sep = ";";
			}
		    }
		}
		if (pass == 1) {
		    *p ++ = ')';
		}
		*p++ = '\0';
	    }
	}

	/*
	 * Windows requires the filter string to be ended by two NULL
	 * characters.
	 */

	*p++ = '\0';
	*p = '\0';
    }

    Tcl_DStringAppend(dsPtr, filterStr, p - filterStr);
    ckfree(filterStr);

    TkFreeFileFilters(&flist);
    return TCL_OK;
}

/*
 *----------------------------------------------------------------------
 *
 * FreeFilterVista
 *
 *      Frees storage previously allocated by MakeFilterVista.
 *      count is the number of elements in dlgFilterPtr[]
 */
static void FreeFilterVista(DWORD count, TCLCOMDLG_FILTERSPEC *dlgFilterPtr)
{
    if (dlgFilterPtr != NULL) {
	DWORD dw;
	for (dw = 0; dw < count; ++dw) {
	    if (dlgFilterPtr[dw].pszName != NULL)
		ckfree((void *)dlgFilterPtr[dw].pszName);
	    if (dlgFilterPtr[dw].pszSpec != NULL)
		ckfree((void *)dlgFilterPtr[dw].pszSpec);
	}
	ckfree(dlgFilterPtr);
    }
}

/*
 *----------------------------------------------------------------------
 *
 * MakeFilterVista --
 *
 *	Returns file type filters in a format required
 *	by the Vista file dialogs.
 *
 * Results:
 *	A standard TCL return value.
 *
 * Side effects:
 *      Various values are returned through the parameters as
 *      described in the comments below.
 *----------------------------------------------------------------------
 */
static int MakeFilterVista(
    Tcl_Interp *interp,		/* Current interpreter. */
    OFNOpts *optsPtr,           /* Caller specified options */
    DWORD *countPtr,            /* Will hold number of filters */
    TCLCOMDLG_FILTERSPEC **dlgFilterPtrPtr, /* Will hold pointer to filter array.
					 Set to NULL if no filters specified.
					 Must be freed by calling
					 FreeFilterVista */
    DWORD *initialIndexPtr)     /* Will hold index of default type */
{
    TCLCOMDLG_FILTERSPEC *dlgFilterPtr;
    const char *initial = NULL;
    FileFilterList flist;
    FileFilter *filterPtr;
    DWORD initialIndex = 0;
    Tcl_DString ds, patterns;
    int       i;

    if (optsPtr->filterObj == NULL) {
	*dlgFilterPtrPtr = NULL;
	*countPtr = 0;
	return TCL_OK;
    }

    if (optsPtr->initialTypeObj)
	initial = Tcl_GetString(optsPtr->initialTypeObj);

    TkInitFileFilters(&flist);
    if (TkGetFileFilters(interp, &flist, optsPtr->filterObj, 1) != TCL_OK)
	return TCL_ERROR;

    if (flist.filters == NULL) {
	*dlgFilterPtrPtr = NULL;
	*countPtr = 0;
	return TCL_OK;
    }

    Tcl_DStringInit(&ds);
    Tcl_DStringInit(&patterns);
    dlgFilterPtr = (TCLCOMDLG_FILTERSPEC *)ckalloc(flist.numFilters * sizeof(*dlgFilterPtr));

    for (i = 0, filterPtr = flist.filters;
	 filterPtr;
	 filterPtr = filterPtr->next, ++i) {
	const char *sep;
	FileFilterClause *clausePtr;
	size_t nbytes;

	/* Check if this entry should be shown as the default */
	if (initial && strcmp(initial, filterPtr->name) == 0)
	    initialIndex = i+1; /* Windows filter indices are 1-based */

	/* First stash away the text description of the pattern */
	Tcl_DStringInit(&ds);
	Tcl_UtfToWCharDString(filterPtr->name, TCL_INDEX_NONE, &ds);
	nbytes = Tcl_DStringLength(&ds); /* # bytes, not Unicode chars */
	nbytes += sizeof(WCHAR);         /* Terminating \0 */
	dlgFilterPtr[i].pszName = (LPCWSTR)ckalloc(nbytes);
	memmove((void *) dlgFilterPtr[i].pszName, Tcl_DStringValue(&ds), nbytes);
	Tcl_DStringFree(&ds);

	/*
	 * Loop through and join patterns with a ";" Each "clause"
	 * corresponds to a single textual description (called typename)
	 * in the tk_getOpenFile docs. Each such typename may occur
	 * multiple times and all these form a single filter entry
	 * with one clause per occurence. Further each clause may specify
	 * multiple patterns. Hence the nested loop here.
	 */
	sep = "";
	for (clausePtr=filterPtr->clauses ; clausePtr;
	     clausePtr=clausePtr->next) {
	    GlobPattern *globPtr;
	    for (globPtr = clausePtr->patterns; globPtr;
		    globPtr = globPtr->next) {
		Tcl_DStringAppend(&patterns, sep, TCL_INDEX_NONE);
		Tcl_DStringAppend(&patterns, globPtr->pattern, TCL_INDEX_NONE);
		sep = ";";
	    }
	}

	/* Again we need a Unicode form of the string */
	Tcl_DStringInit(&ds);
	Tcl_UtfToWCharDString(Tcl_DStringValue(&patterns), TCL_INDEX_NONE, &ds);
	nbytes = Tcl_DStringLength(&ds); /* # bytes, not Unicode chars */
	nbytes += sizeof(WCHAR);         /* Terminating \0 */
	dlgFilterPtr[i].pszSpec = (LPCWSTR)ckalloc(nbytes);
	memmove((void *)dlgFilterPtr[i].pszSpec, Tcl_DStringValue(&ds), nbytes);
	Tcl_DStringFree(&ds);
	Tcl_DStringSetLength(&patterns, 0);
    }
    Tcl_DStringFree(&patterns);

    if (initialIndex == 0) {
	initialIndex = 1;       /* If no default, show first entry */
    }
    *initialIndexPtr = initialIndex;
    *dlgFilterPtrPtr = dlgFilterPtr;
    *countPtr = flist.numFilters;

    TkFreeFileFilters(&flist);
    return TCL_OK;
}


/*
 *----------------------------------------------------------------------
 *
 * Tk_ChooseDirectoryObjCmd --
 *
 *	This function implements the "tk_chooseDirectory" dialog box for the
 *	Windows platform. See the user documentation for details on what it
 *	does. Uses the newer SHBrowseForFolder explorer type interface.
 *
 * Results:
 *	See user documentation.
 *
 * Side effects:
 *	A modal dialog window is created. Tcl_SetServiceMode() is called to
 *	allow background events to be processed
 *
 *----------------------------------------------------------------------
 *
 * The function tk_chooseDirectory pops up a dialog box for the user to select
 * a directory. The following option-value pairs are possible as command line
 * arguments:
 *
 * -initialdir dirname
 *
 * Specifies that the directories in directory should be displayed when the
 * dialog pops up. If this parameter is not specified, then the directories in
 * the current working directory are displayed. If the parameter specifies a
 * relative path, the return value will convert the relative path to an
 * absolute path. This option may not always work on the Macintosh. This is
 * not a bug. Rather, the General Controls control panel on the Mac allows the
 * end user to override the application default directory.
 *
 * -parent window
 *
 * Makes window the logical parent of the dialog. The dialog is displayed on
 * top of its parent window.
 *
 * -title titleString
 *
 * Specifies a string to display as the title of the dialog box. If this
 * option is not specified, then a default title will be displayed.
 *
 * -mustexist boolean
 *
 * Specifies whether the user may specify non-existant directories. If this
 * parameter is true, then the user may only select directories that already
 * exist. The default value is false.
 *
 * New Behaviour:
 *
 * - If mustexist = 0 and a user entered folder does not exist, a prompt will
 *   pop-up asking if the user wants another chance to change it. The old
 *   dialog just returned the bogus entry. On mustexist = 1, the entries MUST
 *   exist before exiting the box with OK.
 *
 *   Bugs:
 *
 * - If valid abs directory name is entered into the entry box and Enter
 *   pressed, the box will close returning the name. This is inconsistent when
 *   entering relative names or names with forward slashes, which are
 *   invalidated then corrected in the callback. After correction, the box is
 *   held open to allow further modification by the user.
 *
 * - Not sure how to implement localization of message prompts.
 *
 * - -title is really -message.
 *
 *----------------------------------------------------------------------
 */

int
Tk_ChooseDirectoryObjCmd(
    void *clientData,	/* Main window associated with interpreter. */
    Tcl_Interp *interp,		/* Current interpreter. */
    Tcl_Size objc,			/* Number of arguments. */
    Tcl_Obj *const objv[])	/* Argument objects. */
{
    WCHAR path[MAX_PATH];
    int oldMode, result;
    LPCITEMIDLIST pidl;		/* Returned by browser */
    BROWSEINFOW bInfo;		/* Used by browser */
    ChooseDir cdCBData;	    /* Structure to pass back and forth */
    LPMALLOC pMalloc;		/* Used by shell */
    HWND hWnd;
    WCHAR saveDir[MAX_PATH];
    Tcl_DString titleString;	/* Title */
    Tcl_DString tempString;	/* temporary */
    Tcl_Obj *objPtr;
    OFNOpts ofnOpts;
    const char *utfDir;

    result = ParseOFNOptions(clientData, interp, objc, objv,
		 OFN_DIR_CHOOSE, &ofnOpts);
    if (result != TCL_OK)
	return result;

    /* Use new dialogs if available */
    if (VistaFileDialogsAvailable() && ! ofnOpts.forceXPStyle) {
	result = GetFileNameVista(interp, &ofnOpts, OFN_DIR_CHOOSE);
	CleanupOFNOptions(&ofnOpts);
	return result;
    }

    /* Older dialogs */

    path[0] = '\0';
    memset(&cdCBData, 0, sizeof(ChooseDir));
    cdCBData.interp = interp;
    cdCBData.mustExist = ofnOpts.mustExist;

    utfDir = Tcl_DStringValue(&ofnOpts.utfDirString);
    if (utfDir[0] != '\0') {
	LPCWSTR uniStr;

	Tcl_DStringInit(&tempString);
	Tcl_UtfToWCharDString(Tcl_DStringValue(&ofnOpts.utfDirString), TCL_INDEX_NONE,
			  &tempString);
	uniStr = (WCHAR *) Tcl_DStringValue(&tempString);

	/* Convert possible relative path to full path to keep dialog happy. */

	GetFullPathNameW(uniStr, MAX_PATH, saveDir, NULL);
	wcsncpy(cdCBData.initDir, saveDir, MAX_PATH);
    }

    /* XXX - rest of this (original) code has no error checks at all. */

    /*
     * Get ready to call the browser
     */

    Tk_MakeWindowExist(ofnOpts.tkwin);
    hWnd = Tk_GetHWND(Tk_WindowId(ofnOpts.tkwin));

    /*
     * Setup the parameters used by SHBrowseForFolder
     */

    bInfo.hwndOwner = hWnd;
    bInfo.pszDisplayName = path;
    bInfo.pidlRoot = NULL;
    if (wcslen(cdCBData.initDir) == 0) {
	GetCurrentDirectoryW(MAX_PATH, cdCBData.initDir);
    }
    bInfo.lParam = (LPARAM) &cdCBData;

    if (ofnOpts.titleObj != NULL) {
	Tcl_DStringInit(&titleString);
	bInfo.lpszTitle = Tcl_UtfToWCharDString(Tcl_GetString(ofnOpts.titleObj), TCL_INDEX_NONE, &titleString);
    } else {
	bInfo.lpszTitle = L"Please choose a directory, then select OK.";
    }

    /*
     * Set flags to add edit box, status text line and use the new ui. Allow
     * override with magic variable (ignore errors in retrieval). See
     * http://msdn.microsoft.com/en-us/library/bb773205(VS.85).aspx for
     * possible flag values.
     */

    bInfo.ulFlags = BIF_EDITBOX | BIF_STATUSTEXT | BIF_RETURNFSANCESTORS
	| BIF_VALIDATE | BIF_NEWDIALOGSTYLE;
    objPtr = Tcl_GetVar2Ex(interp, "::tk::winChooseDirFlags", NULL,
	    TCL_GLOBAL_ONLY);
    if (objPtr != NULL) {
	int flags;
	Tcl_GetIntFromObj(NULL, objPtr, &flags);
	bInfo.ulFlags = flags;
    }

    /*
     * Callback to handle events
     */

    bInfo.lpfn = (BFFCALLBACK) ChooseDirectoryValidateProc;

    /*
     * Display dialog in background and process result. We look to give the
     * user a chance to change their mind on an invalid folder if mustexist is
     * 0.
     */

    oldMode = Tcl_SetServiceMode(TCL_SERVICE_ALL);
    GetCurrentDirectoryW(MAX_PATH, saveDir);
    if (SHGetMalloc(&pMalloc) == NOERROR) {
	/*
	 * XXX - MSDN says CoInitialize must have been called before
	 * SHBrowseForFolder can be used but don't see that called anywhere.
	 */
	pidl = SHBrowseForFolderW(&bInfo);

	/*
	 * This is a fix for Windows 2000, which seems to modify the folder
	 * name buffer even when the dialog is canceled (in this case the
	 * buffer contains garbage). See [Bug #3002230]
	 */

	path[0] = '\0';

	/*
	 * Null for cancel button or invalid dir, otherwise valid.
	 */

	if (pidl != NULL) {
	    if (!SHGetPathFromIDListW(pidl, path)) {
		Tcl_SetObjResult(interp, Tcl_NewStringObj(
			"error: not a file system folder", TCL_INDEX_NONE));
		Tcl_SetErrorCode(interp, "TK", "DIRDIALOG", "PSEUDO", NULL);
	    }
	    pMalloc->lpVtbl->Free(pMalloc, (void *) pidl);
	} else if (wcslen(cdCBData.retDir) > 0) {
	    wcscpy(path, cdCBData.retDir);
	}
	pMalloc->lpVtbl->Release(pMalloc);
    }
    SetCurrentDirectoryW(saveDir);
    Tcl_SetServiceMode(oldMode);

    /*
     * Ensure that hWnd is enabled, because it can happen that we have updated
     * the wrapper of the parent, which causes us to leave this child disabled
     * (Windows loses sync).
     */

    EnableWindow(hWnd, 1);

    /*
     * Change the pathname to the Tcl "normalized" pathname, where back
     * slashes are used instead of forward slashes
     */

    Tcl_ResetResult(interp);
    if (*path) {
	Tcl_DString ds;

	Tcl_SetObjResult(interp, Tcl_NewStringObj(
		ConvertExternalFilename(path, &ds), TCL_INDEX_NONE));
	Tcl_DStringFree(&ds);
    }

    CleanupOFNOptions(&ofnOpts);
    return TCL_OK;
}

/*
 *----------------------------------------------------------------------
 *
 * ChooseDirectoryValidateProc --
 *
 *	Hook function called by the explorer ChooseDirectory dialog when
 *	events occur. It is used to validate the text entry the user may have
 *	entered.
 *
 * Results:
 *	Returns 0 to allow default processing of message, or 1 to tell default
 *	dialog function not to close.
 *
 *----------------------------------------------------------------------
 */

static UINT APIENTRY
ChooseDirectoryValidateProc(
    HWND hwnd,
    UINT message,
    LPARAM lParam,
    LPARAM lpData)
{
    WCHAR selDir[MAX_PATH];
    ChooseDir *chooseDirSharedData = (ChooseDir *) lpData;
    Tcl_DString tempString;
    Tcl_DString initDirString;
    WCHAR string[MAX_PATH];
    ThreadSpecificData *tsdPtr = (ThreadSpecificData *)
	    Tcl_GetThreadData(&dataKey, sizeof(ThreadSpecificData));

    if (tsdPtr->debugFlag) {
	tsdPtr->debugInterp = (Tcl_Interp *) chooseDirSharedData->interp;
	Tcl_DoWhenIdle(SetTkDialog, hwnd);
    }
    chooseDirSharedData->retDir[0] = '\0';
    switch (message) {
    case BFFM_VALIDATEFAILEDW:
	/*
	 * First save and check to see if it is a valid path name, if so then
	 * make that path the one shown in the window. Otherwise, it failed
	 * the check and should be treated as such. Use
	 * Set/GetCurrentDirectory which allows relative path names and names
	 * with forward slashes. Use Tcl_TranslateFileName to make sure names
	 * like ~ are converted correctly.
	 */

	Tcl_DStringInit(&initDirString);
	Tcl_WCharToUtfDString((WCHAR *) lParam, wcslen((WCHAR *) lParam), &initDirString);
	if (Tcl_TranslateFileName(chooseDirSharedData->interp,
		Tcl_DStringValue(&initDirString), &tempString) == NULL) {
	    /*
	     * Should we expose the error (in the interp result) to the user
	     * at this point?
	     */

	    chooseDirSharedData->retDir[0] = '\0';
	    return 1;
	}
	Tcl_DStringSetLength(&initDirString, 0);
	wcsncpy(string, Tcl_UtfToWCharDString(Tcl_DStringValue(&tempString), TCL_INDEX_NONE, &initDirString),
		MAX_PATH);
	Tcl_DStringFree(&initDirString);
	Tcl_DStringFree(&tempString);

	if (SetCurrentDirectoryW(string) == 0) {

	    /*
	     * Get the full path name to the user entry, at this point it does
	     * not exist so see if it is supposed to. Otherwise just return
	     * it.
	     */

	    GetFullPathNameW(string, MAX_PATH,
		    chooseDirSharedData->retDir, NULL);
	    if (chooseDirSharedData->mustExist) {
		/*
		 * User HAS to select a valid directory.
		 */

		wsprintfW(selDir, L"Directory '%s' does not exist,\n"
			L"please select or enter an existing directory.",
			chooseDirSharedData->retDir);
		MessageBoxW(NULL, selDir, NULL, MB_ICONEXCLAMATION|MB_OK);
		chooseDirSharedData->retDir[0] = '\0';
		return 1;
	    }
	} else {
	    /*
	     * Changed to new folder OK, return immediatly with the current
	     * directory in utfRetDir.
	     */

	    GetCurrentDirectoryW(MAX_PATH, chooseDirSharedData->retDir);
	    return 0;
	}
	return 0;

    case BFFM_SELCHANGED:
	/*
	 * Set the status window to the currently selected path and enable the
	 * OK button if a file system folder, otherwise disable the OK button
	 * for things like server names. Perhaps a new switch
	 * -enablenonfolders can be used to allow non folders to be selected.
	 *
	 * Not called when user changes edit box directly.
	 */

	if (SHGetPathFromIDListW((LPITEMIDLIST) lParam, selDir)) {
	    SendMessageW(hwnd, BFFM_SETSTATUSTEXTW, 0, (LPARAM) selDir);
	    /* enable the OK button */
	    SendMessageW(hwnd, BFFM_ENABLEOK, 0, (LPARAM) 1);
	} else {
	    /* disable the OK button */
	    SendMessageW(hwnd, BFFM_ENABLEOK, 0, (LPARAM) 0);
	}
	UpdateWindow(hwnd);
	return 1;

    case BFFM_INITIALIZED: {
	/*
	 * Directory browser initializing - tell it where to start from, user
	 * specified parameter.
	 */

	WCHAR *initDir = chooseDirSharedData->initDir;

	SetCurrentDirectoryW(initDir);

	if (*initDir == '\\') {
	    /*
	     * BFFM_SETSELECTIONW only understands UNC paths as pidls, so
	     * convert path to pidl using IShellFolder interface.
	     */

	    LPMALLOC pMalloc;
	    LPSHELLFOLDER psfFolder;

	    if (SUCCEEDED(SHGetMalloc(&pMalloc))) {
		if (SUCCEEDED(SHGetDesktopFolder(&psfFolder))) {
		    LPITEMIDLIST pidlMain;
		    ULONG ulCount, ulAttr;

		    if (SUCCEEDED(psfFolder->lpVtbl->ParseDisplayName(
			    psfFolder, hwnd, NULL, initDir,
			    &ulCount,&pidlMain,&ulAttr))
			    && (pidlMain != NULL)) {
			SendMessageW(hwnd, BFFM_SETSELECTIONW, FALSE,
				(LPARAM) pidlMain);
			pMalloc->lpVtbl->Free(pMalloc, pidlMain);
		    }
		    psfFolder->lpVtbl->Release(psfFolder);
		}
		pMalloc->lpVtbl->Release(pMalloc);
	    }
	} else {
	    SendMessageW(hwnd, BFFM_SETSELECTIONW, TRUE, (LPARAM) initDir);
	}
	SendMessageW(hwnd, BFFM_ENABLEOK, 0, (LPARAM) 1);
	break;
    }

    }
    return 0;
}

/*
 *----------------------------------------------------------------------
 *
 * Tk_MessageBoxObjCmd --
 *
 *	This function implements the MessageBox window for the Windows
 *	platform. See the user documentation for details on what it does.
 *
 * Results:
 *	See user documentation.
 *
 * Side effects:
 *	None. The MessageBox window will be destroyed before this function
 *	returns.
 *
 *----------------------------------------------------------------------
 */

int
Tk_MessageBoxObjCmd(
    void *clientData,	/* Main window associated with interpreter. */
    Tcl_Interp *interp,		/* Current interpreter. */
    Tcl_Size objc,			/* Number of arguments. */
    Tcl_Obj *const objv[])	/* Argument objects. */
{
    Tk_Window tkwin = (Tk_Window)clientData, parent;
    HWND hWnd;
    Tcl_Obj *messageObj, *titleObj, *detailObj, *tmpObj;
    int defaultBtn, icon, type, oldMode, winCode;
    Tcl_Size i;
    UINT flags;
    static const char *const optionStrings[] = {
	"-default",	"-detail",	"-icon",	"-message",
	"-parent",	"-title",	"-type",	NULL
    };
    enum options {
	MSG_DEFAULT,	MSG_DETAIL,	MSG_ICON,	MSG_MESSAGE,
	MSG_PARENT,	MSG_TITLE,	MSG_TYPE
    };
    ThreadSpecificData *tsdPtr = (ThreadSpecificData *)
	    Tcl_GetThreadData(&dataKey, sizeof(ThreadSpecificData));
    Tcl_DString titleBuf, tmpBuf;
    LPCWSTR titlePtr, tmpPtr;
    const char *src;

    defaultBtn = -1;
    detailObj = NULL;
    icon = MB_ICONINFORMATION;
    messageObj = NULL;
    parent = tkwin;
    titleObj = NULL;
    type = MB_OK;

    for (i = 1; i < objc; i += 2) {
	int index;
	Tcl_Obj *optionPtr, *valuePtr;

	optionPtr = objv[i];
	valuePtr = objv[i + 1];

	if (Tcl_GetIndexFromObj(interp, optionPtr, optionStrings,
		"option", TCL_EXACT, &index) != TCL_OK) {
	    return TCL_ERROR;
	}
	if (i + 1 == objc) {
	    Tcl_SetObjResult(interp, Tcl_ObjPrintf(
		    "value for \"%s\" missing", Tcl_GetString(optionPtr)));
	    Tcl_SetErrorCode(interp, "TK", "MSGBOX", "VALUE", NULL);
	    return TCL_ERROR;
	}

	switch ((enum options) index) {
	case MSG_DEFAULT:
	    defaultBtn = TkFindStateNumObj(interp, optionPtr, buttonMap,
		    valuePtr);
	    if (defaultBtn < 0) {
		return TCL_ERROR;
	    }
	    break;

	case MSG_DETAIL:
	    detailObj = valuePtr;
	    break;

	case MSG_ICON:
	    icon = TkFindStateNumObj(interp, optionPtr, iconMap, valuePtr);
	    if (icon < 0) {
		return TCL_ERROR;
	    }
	    break;

	case MSG_MESSAGE:
	    messageObj = valuePtr;
	    break;

	case MSG_PARENT:
	    parent = Tk_NameToWindow(interp, Tcl_GetString(valuePtr), tkwin);
	    if (parent == NULL) {
		return TCL_ERROR;
	    }
	    break;

	case MSG_TITLE:
	    titleObj = valuePtr;
	    break;

	case MSG_TYPE:
	    type = TkFindStateNumObj(interp, optionPtr, typeMap, valuePtr);
	    if (type < 0) {
		return TCL_ERROR;
	    }
	    break;
	}
    }

    while (!Tk_IsTopLevel(parent)) {
	parent = Tk_Parent(parent);
    }
    Tk_MakeWindowExist(parent);
    hWnd = Tk_GetHWND(Tk_WindowId(parent));

    flags = 0;
    if (defaultBtn >= 0) {
	int defaultBtnIdx = -1;

	for (i = 0; i < (int) NUM_TYPES; i++) {
	    if (type == allowedTypes[i].type) {
		int j;

		for (j = 0; j < 3; j++) {
		    if (allowedTypes[i].btnIds[j] == defaultBtn) {
			defaultBtnIdx = j;
			break;
		    }
		}
		if (defaultBtnIdx < 0) {
		    Tcl_SetObjResult(interp, Tcl_ObjPrintf(
			    "invalid default button \"%s\"",
			    TkFindStateString(buttonMap, defaultBtn)));
		    Tcl_SetErrorCode(interp, "TK", "MSGBOX", "DEFAULT", NULL);
		    return TCL_ERROR;
		}
		break;
	    }
	}
	flags = buttonFlagMap[defaultBtnIdx];
    }

    flags |= icon | type | MB_TASKMODAL | MB_SETFOREGROUND;

    tmpObj = messageObj ? Tcl_DuplicateObj(messageObj) : Tcl_NewObj();
    Tcl_IncrRefCount(tmpObj);
    if (detailObj) {
	Tcl_AppendStringsToObj(tmpObj, "\n\n", NULL);
	Tcl_AppendObjToObj(tmpObj, detailObj);
    }

    oldMode = Tcl_SetServiceMode(TCL_SERVICE_ALL);

    /*
     * MessageBoxW exists for all platforms. Use it to allow unicode error
     * message to be displayed correctly where possible by the OS.
     *
     * In order to have the parent window icon reflected in a MessageBox, we
     * have to create a hook that will trigger when the MessageBox is being
     * created.
     */

    tsdPtr->hSmallIcon = TkWinGetIcon(parent, ICON_SMALL);
    tsdPtr->hBigIcon   = TkWinGetIcon(parent, ICON_BIG);
    tsdPtr->hMsgBoxHook = SetWindowsHookExW(WH_CBT, MsgBoxCBTProc, NULL,
	    GetCurrentThreadId());
    src = Tcl_GetString(tmpObj);
    Tcl_DStringInit(&tmpBuf);
    tmpPtr = Tcl_UtfToWCharDString(src, tmpObj->length, &tmpBuf);
    if (titleObj != NULL) {
	src = Tcl_GetString(titleObj);
	Tcl_DStringInit(&titleBuf);
	titlePtr = Tcl_UtfToWCharDString(src, titleObj->length, &titleBuf);
    } else {
	titlePtr = L"";
	Tcl_DStringInit(&titleBuf);
    }
    winCode = MessageBoxW(hWnd, tmpPtr, titlePtr, flags);
    Tcl_DStringFree(&titleBuf);
    Tcl_DStringFree(&tmpBuf);
    UnhookWindowsHookEx(tsdPtr->hMsgBoxHook);
    (void) Tcl_SetServiceMode(oldMode);

    /*
     * Ensure that hWnd is enabled, because it can happen that we have updated
     * the wrapper of the parent, which causes us to leave this child disabled
     * (Windows loses sync).
     */

    EnableWindow(hWnd, 1);

    Tcl_DecrRefCount(tmpObj);
    Tcl_SetObjResult(interp, Tcl_NewStringObj(
	    TkFindStateString(buttonMap, winCode), TCL_INDEX_NONE));
    return TCL_OK;
}

static LRESULT CALLBACK
MsgBoxCBTProc(
    int nCode,
    WPARAM wParam,
    LPARAM lParam)
{
    ThreadSpecificData *tsdPtr = (ThreadSpecificData *)
	    Tcl_GetThreadData(&dataKey, sizeof(ThreadSpecificData));

    if (nCode == HCBT_CREATEWND) {
	/*
	 * Window owned by our task is being created. Since the hook is
	 * installed just before the MessageBox call and removed after the
	 * MessageBox call, the window being created is either the message box
	 * or one of its controls. Check that the class is WC_DIALOG to ensure
	 * that it's the one we want.
	 */

	LPCBT_CREATEWND lpcbtcreate = (LPCBT_CREATEWND) lParam;

	if (WC_DIALOG == lpcbtcreate->lpcs->lpszClass) {
	    HWND hwnd = (HWND) wParam;

	    SendMessageW(hwnd, WM_SETICON, ICON_SMALL,
		    (LPARAM) tsdPtr->hSmallIcon);
	    SendMessageW(hwnd, WM_SETICON, ICON_BIG, (LPARAM) tsdPtr->hBigIcon);
	}
    }

    /*
     * Call the next hook proc, if there is one
     */

    return CallNextHookEx(tsdPtr->hMsgBoxHook, nCode, wParam, lParam);
}

/*
 * ----------------------------------------------------------------------
 *
 * SetTkDialog --
 *
 *	Records the HWND for a native dialog in the 'tk_dialog' variable so
 *	that the test-suite can operate on the correct dialog window. Use of
 *	this is enabled when a test program calls TkWinDialogDebug by calling
 *	the test command 'tkwinevent debug 1'.
 *
 * ----------------------------------------------------------------------
 */

static void
SetTkDialog(
    void *clientData)
{
    ThreadSpecificData *tsdPtr = (ThreadSpecificData *)
	    Tcl_GetThreadData(&dataKey, sizeof(ThreadSpecificData));
    char buf[32];

    snprintf(buf, sizeof(buf), "0x%" TCL_Z_MODIFIER "x", (size_t)clientData);
    Tcl_SetVar2(tsdPtr->debugInterp, "tk_dialog", NULL, buf, TCL_GLOBAL_ONLY);
}

/*
 * Factored out a common pattern in use in this file.
 */

static const char *
ConvertExternalFilename(
    LPCWSTR  filename,
    Tcl_DString *dsPtr)
{
    char *p;

    Tcl_DStringInit(dsPtr);
    Tcl_WCharToUtfDString(filename, wcslen(filename), dsPtr);
    for (p = Tcl_DStringValue(dsPtr); *p != '\0'; p++) {
	/*
	 * Change the pathname to the Tcl "normalized" pathname, where back
	 * slashes are used instead of forward slashes
	 */

	if (*p == '\\') {
	    *p = '/';
	}
    }
    return Tcl_DStringValue(dsPtr);
}

/*
 * ----------------------------------------------------------------------
 *
 * GetFontObj --
 *
 *	Convert a windows LOGFONT into a Tk font description.
 *
 * Result:
 *	A list containing a Tk font description.
 *
 * ----------------------------------------------------------------------
 */

static Tcl_Obj *
GetFontObj(
    HDC hdc,
    LOGFONTW *plf)
{
    Tcl_DString ds;
    Tcl_Obj *resObj;
    int pt = 0;

    resObj = Tcl_NewListObj(0, NULL);
    Tcl_DStringInit(&ds);
    Tcl_WCharToUtfDString(plf->lfFaceName, wcslen(plf->lfFaceName), &ds);
    Tcl_ListObjAppendElement(NULL, resObj,
	    Tcl_NewStringObj(Tcl_DStringValue(&ds), TCL_INDEX_NONE));
    Tcl_DStringFree(&ds);
    pt = -MulDiv(plf->lfHeight, 72, GetDeviceCaps(hdc, LOGPIXELSY));
    Tcl_ListObjAppendElement(NULL, resObj, Tcl_NewWideIntObj(pt));
    if (plf->lfWeight >= 700) {
	Tcl_ListObjAppendElement(NULL, resObj, Tcl_NewStringObj("bold", TCL_INDEX_NONE));
    }
    if (plf->lfItalic) {
	Tcl_ListObjAppendElement(NULL, resObj,
		Tcl_NewStringObj("italic", TCL_INDEX_NONE));
    }
    if (plf->lfUnderline) {
	Tcl_ListObjAppendElement(NULL, resObj,
		Tcl_NewStringObj("underline", TCL_INDEX_NONE));
    }
    if (plf->lfStrikeOut) {
	Tcl_ListObjAppendElement(NULL, resObj,
		Tcl_NewStringObj("overstrike", TCL_INDEX_NONE));
    }
    return resObj;
}

static void
ApplyLogfont(
    Tcl_Interp *interp,
    Tcl_Obj *cmdObj,
    HDC hdc,
    LOGFONTW *logfontPtr)
{
    Tcl_Size objc;
    Tcl_Obj **objv, **tmpv;

    Tcl_ListObjGetElements(NULL, cmdObj, &objc, &objv);
    tmpv = (Tcl_Obj **)ckalloc(sizeof(Tcl_Obj *) * (objc + 2));
    memcpy(tmpv, objv, sizeof(Tcl_Obj *) * objc);
    tmpv[objc] = GetFontObj(hdc, logfontPtr);
    TkBackgroundEvalObjv(interp, objc+1, tmpv, TCL_EVAL_GLOBAL);
    ckfree(tmpv);
}

/*
 * ----------------------------------------------------------------------
 *
 * HookProc --
 *
 *	Font selection hook. If the user selects Apply on the dialog, we call
 *	the applyProc script with the currently selected font as arguments.
 *
 * ----------------------------------------------------------------------
 */

typedef struct HookData {
    Tcl_Interp *interp;
    Tcl_Obj *titleObj;
    Tcl_Obj *cmdObj;
    Tcl_Obj *parentObj;
    Tcl_Obj *fontObj;
    HWND hwnd;
    Tk_Window parent;
} HookData;

static UINT_PTR CALLBACK
HookProc(
    HWND hwndDlg,
    UINT msg,
    WPARAM wParam,
    LPARAM lParam)
{
    CHOOSEFONTW *pcf = (CHOOSEFONTW *) lParam;
    HWND hwndCtrl;
    static HookData *phd = NULL;
    ThreadSpecificData *tsdPtr = (ThreadSpecificData *)
	    Tcl_GetThreadData(&dataKey, sizeof(ThreadSpecificData));

    if (WM_INITDIALOG == msg && lParam != 0) {
	phd = (HookData *) pcf->lCustData;
	phd->hwnd = hwndDlg;
	if (tsdPtr->debugFlag) {
	    tsdPtr->debugInterp = phd->interp;
	    Tcl_DoWhenIdle(SetTkDialog, hwndDlg);
	}
	if (phd->titleObj != NULL) {
	    Tcl_DString title;

	    Tcl_DStringInit(&title);
	    Tcl_UtfToWCharDString(Tcl_GetString(phd->titleObj), TCL_INDEX_NONE, &title);
	    if (Tcl_DStringLength(&title) > 0) {
		SetWindowTextW(hwndDlg, (LPCWSTR) Tcl_DStringValue(&title));
	    }
	    Tcl_DStringFree(&title);
	}

	/*
	 * Disable the colour combobox (0x473) and its label (0x443).
	 */

	hwndCtrl = GetDlgItem(hwndDlg, 0x443);
	if (IsWindow(hwndCtrl)) {
	    EnableWindow(hwndCtrl, FALSE);
	}
	hwndCtrl = GetDlgItem(hwndDlg, 0x473);
	if (IsWindow(hwndCtrl)) {
	    EnableWindow(hwndCtrl, FALSE);
	}
	Tk_SendVirtualEvent(phd->parent, "TkFontchooserVisibility", NULL);
	return 1; /* we handled the message */
    }

    if (WM_DESTROY == msg) {
	phd->hwnd = NULL;
	Tk_SendVirtualEvent(phd->parent, "TkFontchooserVisibility", NULL);
	return 0;
    }

    /*
     * Handle apply button by calling the provided command script as a
     * background evaluation (ie: errors dont come back here).
     */

    if (WM_COMMAND == msg && LOWORD(wParam) == 1026) {
	LOGFONTW lf = {0, 0, 0, 0, 0, 0, 0, 0, 0, 0, 0, 0, 0, {0, 0}};
	HDC hdc = GetDC(hwndDlg);

	SendMessageW(hwndDlg, WM_CHOOSEFONT_GETLOGFONT, 0, (LPARAM) &lf);
	if (phd && phd->cmdObj) {
	    ApplyLogfont(phd->interp, phd->cmdObj, hdc, &lf);
	}
	if (phd && phd->parent) {
	    Tk_SendVirtualEvent(phd->parent, "TkFontchooserFontChanged", NULL);
	}
	return 1;
    }
    return 0; /* pass on for default processing */
}

/*
 * Helper for the FontchooserConfigure command to return the current value of
 * any of the options (which may be NULL in the structure)
 */

enum FontchooserOption {
    FontchooserCmd, FontchooserFont, FontchooserParent, FontchooserTitle,
    FontchooserVisible
};

static Tcl_Obj *
FontchooserCget(
    HookData *hdPtr,
    int optionIndex)
{
    Tcl_Obj *resObj = NULL;

    switch(optionIndex) {
    case FontchooserParent:
	if (hdPtr->parentObj) {
	    resObj = hdPtr->parentObj;
	} else {
	    resObj = Tcl_NewStringObj(".", 1);
	}
	break;
    case FontchooserTitle:
	if (hdPtr->titleObj) {
	    resObj = hdPtr->titleObj;
	} else {
	    resObj =  Tcl_NewStringObj("", 0);
	}
	break;
    case FontchooserFont:
	if (hdPtr->fontObj) {
	    resObj = hdPtr->fontObj;
	} else {
	    resObj = Tcl_NewStringObj("", 0);
	}
	break;
    case FontchooserCmd:
	if (hdPtr->cmdObj) {
	    resObj = hdPtr->cmdObj;
	} else {
	    resObj = Tcl_NewStringObj("", 0);
	}
	break;
    case FontchooserVisible:
	resObj = Tcl_NewBooleanObj((hdPtr->hwnd != NULL) && IsWindow(hdPtr->hwnd));
	break;
    default:
	resObj = Tcl_NewStringObj("", 0);
    }
    return resObj;
}

/*
 * ----------------------------------------------------------------------
 *
 * FontchooserConfigureCmd --
 *
 *	Implementation of the 'tk fontchooser configure' ensemble command. See
 *	the user documentation for what it does.
 *
 * Results:
 *	See the user documentation.
 *
 * Side effects:
 *	Per-interp data structure may be modified
 *
 * ----------------------------------------------------------------------
 */

static int
FontchooserConfigureCmd(
    void *clientData,	/* Main window */
    Tcl_Interp *interp,
    Tcl_Size objc,
    Tcl_Obj *const objv[])
{
    Tk_Window tkwin = (Tk_Window)clientData;
    HookData *hdPtr = NULL;
    Tcl_Size i;
    int r = TCL_OK;
    static const char *const optionStrings[] = {
	"-command", "-font", "-parent", "-title", "-visible", NULL
    };

    hdPtr = (HookData *)Tcl_GetAssocData(interp, "::tk::fontchooser", NULL);

    /*
     * With no arguments we return all the options in a dict.
     */

    if (objc == 1) {
	Tcl_Obj *keyObj, *valueObj;
	Tcl_Obj *dictObj = Tcl_NewDictObj();

	for (i = 0; r == TCL_OK && optionStrings[i] != NULL; ++i) {
	    keyObj = Tcl_NewStringObj(optionStrings[i], TCL_INDEX_NONE);
	    valueObj = FontchooserCget(hdPtr, i);
	    r = Tcl_DictObjPut(interp, dictObj, keyObj, valueObj);
	}
	if (r == TCL_OK) {
	    Tcl_SetObjResult(interp, dictObj);
	}
	return r;
    }

    for (i = 1; i < objc; i += 2) {
	int optionIndex;

	if (Tcl_GetIndexFromObj(interp, objv[i], optionStrings,
		"option", 0, &optionIndex) != TCL_OK) {
	    return TCL_ERROR;
	}
	if (objc == 2) {
	    /*
	     * If one option and no arg - return the current value.
	     */

	    Tcl_SetObjResult(interp, FontchooserCget(hdPtr, optionIndex));
	    return TCL_OK;
	}
	if (i + 1 == objc) {
	    Tcl_SetObjResult(interp, Tcl_ObjPrintf(
		    "value for \"%s\" missing", Tcl_GetString(objv[i])));
	    Tcl_SetErrorCode(interp, "TK", "FONTDIALOG", "VALUE", NULL);
	    return TCL_ERROR;
	}
	switch (optionIndex) {
	case FontchooserVisible: {
	    static const char *msg = "cannot change read-only option "
		    "\"-visible\": use the show or hide command";

	    Tcl_SetObjResult(interp, Tcl_NewStringObj(msg, TCL_INDEX_NONE));
	    Tcl_SetErrorCode(interp, "TK", "FONTDIALOG", "READONLY", NULL);
	    return TCL_ERROR;
	}
	case FontchooserParent: {
	    Tk_Window parent = Tk_NameToWindow(interp,
		    Tcl_GetString(objv[i+1]), tkwin);

	    if (parent == NULL) {
		return TCL_ERROR;
	    }
	    if (hdPtr->parentObj) {
		Tcl_DecrRefCount(hdPtr->parentObj);
	    }
	    hdPtr->parentObj = objv[i+1];
	    if (Tcl_IsShared(hdPtr->parentObj)) {
		hdPtr->parentObj = Tcl_DuplicateObj(hdPtr->parentObj);
	    }
	    Tcl_IncrRefCount(hdPtr->parentObj);
	    break;
	}
	case FontchooserTitle:
	    if (hdPtr->titleObj) {
		Tcl_DecrRefCount(hdPtr->titleObj);
	    }
	    hdPtr->titleObj = objv[i+1];
	    if (Tcl_IsShared(hdPtr->titleObj)) {
		hdPtr->titleObj = Tcl_DuplicateObj(hdPtr->titleObj);
	    }
	    Tcl_IncrRefCount(hdPtr->titleObj);
	    break;
	case FontchooserFont:
	    if (hdPtr->fontObj) {
		Tcl_DecrRefCount(hdPtr->fontObj);
	    }
	    Tcl_GetString(objv[i+1]);
	    if (objv[i+1]->length) {
		hdPtr->fontObj = objv[i+1];
		if (Tcl_IsShared(hdPtr->fontObj)) {
		    hdPtr->fontObj = Tcl_DuplicateObj(hdPtr->fontObj);
		}
		Tcl_IncrRefCount(hdPtr->fontObj);
	    } else {
		hdPtr->fontObj = NULL;
	    }
	    break;
	case FontchooserCmd:
	    if (hdPtr->cmdObj) {
		Tcl_DecrRefCount(hdPtr->cmdObj);
	    }
	    Tcl_GetString(objv[i+1]);
	    if (objv[i+1]->length) {
		hdPtr->cmdObj = objv[i+1];
		if (Tcl_IsShared(hdPtr->cmdObj)) {
		    hdPtr->cmdObj = Tcl_DuplicateObj(hdPtr->cmdObj);
		}
		Tcl_IncrRefCount(hdPtr->cmdObj);
	    } else {
		hdPtr->cmdObj = NULL;
	    }
	    break;
	}
    }
    return TCL_OK;
}

/*
 * ----------------------------------------------------------------------
 *
 * FontchooserShowCmd --
 *
 *	Implements the 'tk fontchooser show' ensemble command. The per-interp
 *	configuration data for the dialog is held in an interp associated
 *	structure.
 *
 *	Calls the Win32 FontChooser API which provides a modal dialog. See
 *	HookProc where we make a few changes to the dialog and set some
 *	additional state.
 *
 * ----------------------------------------------------------------------
 */

static int
FontchooserShowCmd(
    void *clientData,	/* Main window */
    Tcl_Interp *interp,
    TCL_UNUSED(Tcl_Size),
    TCL_UNUSED(Tcl_Obj *const *))
{
    Tcl_DString ds;
    Tk_Window tkwin = (Tk_Window)clientData, parent;
    CHOOSEFONTW cf;
    LOGFONTW lf;
    HDC hdc;
    HookData *hdPtr;
    int r = TCL_OK, oldMode = 0;

    hdPtr = (HookData *)Tcl_GetAssocData(interp, "::tk::fontchooser", NULL);

    parent = tkwin;
    if (hdPtr->parentObj) {
	parent = Tk_NameToWindow(interp, Tcl_GetString(hdPtr->parentObj),
		tkwin);
	if (parent == NULL) {
	    return TCL_ERROR;
	}
    }

    Tk_MakeWindowExist(parent);

    memset(&cf, 0, sizeof(CHOOSEFONTW));
    memset(&lf, 0, sizeof(LOGFONTW));
    lf.lfCharSet = DEFAULT_CHARSET;
    cf.lStructSize = sizeof(CHOOSEFONTW);
    cf.hwndOwner = Tk_GetHWND(Tk_WindowId(parent));
    cf.lpLogFont = &lf;
    cf.nFontType = SCREEN_FONTTYPE;
    cf.Flags = CF_SCREENFONTS | CF_EFFECTS | CF_ENABLEHOOK;
    cf.rgbColors = RGB(0,0,0);
    cf.lpfnHook = HookProc;
    cf.lCustData = (INT_PTR) hdPtr;
    hdPtr->interp = interp;
    hdPtr->parent = parent;
    hdc = GetDC(cf.hwndOwner);

    if (hdPtr->fontObj != NULL) {
	TkFont *fontPtr;
	Tk_Font f = Tk_AllocFontFromObj(interp, tkwin, hdPtr->fontObj);

	if (f == NULL) {
	    return TCL_ERROR;
	}
	fontPtr = (TkFont *) f;
	cf.Flags |= CF_INITTOLOGFONTSTRUCT;
	Tcl_DStringInit(&ds);
	wcsncpy(lf.lfFaceName, Tcl_UtfToWCharDString(fontPtr->fa.family, TCL_INDEX_NONE, &ds),
		LF_FACESIZE-1);
	Tcl_DStringFree(&ds);
	lf.lfFaceName[LF_FACESIZE-1] = 0;
	lf.lfHeight = -MulDiv((int)(TkFontGetPoints(tkwin, fontPtr->fa.size) + 0.5),
	    GetDeviceCaps(hdc, LOGPIXELSY), 72);
	if (fontPtr->fa.weight == TK_FW_BOLD) {
	    lf.lfWeight = FW_BOLD;
	}
	if (fontPtr->fa.slant != TK_FS_ROMAN) {
	    lf.lfItalic = TRUE;
	}
	if (fontPtr->fa.underline) {
	    lf.lfUnderline = TRUE;
	}
	if (fontPtr->fa.overstrike) {
	    lf.lfStrikeOut = TRUE;
	}
	Tk_FreeFont(f);
    }

    if (TCL_OK == r && hdPtr->cmdObj != NULL) {
	Tcl_Size len = 0;

	r = Tcl_ListObjLength(interp, hdPtr->cmdObj, &len);
	if (len > 0) {
	    cf.Flags |= CF_APPLY;
	}
    }

    if (TCL_OK == r) {
	oldMode = Tcl_SetServiceMode(TCL_SERVICE_ALL);
	if (ChooseFontW(&cf)) {
	    if (hdPtr->cmdObj) {
		ApplyLogfont(hdPtr->interp, hdPtr->cmdObj, hdc, &lf);
	    }
	    if (hdPtr->parent) {
		Tk_SendVirtualEvent(hdPtr->parent, "TkFontchooserFontChanged", NULL);
	    }
	}
	Tcl_SetServiceMode(oldMode);
	EnableWindow(cf.hwndOwner, 1);
    }

    ReleaseDC(cf.hwndOwner, hdc);
    return r;
}

/*
 * ----------------------------------------------------------------------
 *
 * FontchooserHideCmd --
 *
 *	Implementation of the 'tk fontchooser hide' ensemble. See the user
 *	documentation for details.
 *	As the Win32 FontChooser function is always modal all we do here is
 *	destroy the dialog
 *
 * ----------------------------------------------------------------------
 */

static int
FontchooserHideCmd(
    TCL_UNUSED(void *),
    Tcl_Interp *interp,
    TCL_UNUSED(Tcl_Size),
    TCL_UNUSED(Tcl_Obj *const *))
{
    HookData *hdPtr = (HookData *)Tcl_GetAssocData(interp, "::tk::fontchooser", NULL);

    if (hdPtr->hwnd && IsWindow(hdPtr->hwnd)) {
	EndDialog(hdPtr->hwnd, 0);
    }
    return TCL_OK;
}

/*
 * ----------------------------------------------------------------------
 *
 * DeleteHookData --
 *
 *	Clean up the font chooser configuration data when the interp is
 *	destroyed.
 *
 * ----------------------------------------------------------------------
 */

static void
DeleteHookData(
    void *clientData,
    TCL_UNUSED(Tcl_Interp *))
{
    HookData *hdPtr = (HookData *)clientData;

    if (hdPtr->parentObj) {
	Tcl_DecrRefCount(hdPtr->parentObj);
    }
    if (hdPtr->fontObj) {
	Tcl_DecrRefCount(hdPtr->fontObj);
    }
    if (hdPtr->titleObj) {
	Tcl_DecrRefCount(hdPtr->titleObj);
    }
    if (hdPtr->cmdObj) {
	Tcl_DecrRefCount(hdPtr->cmdObj);
    }
    ckfree(hdPtr);
}

/*
 * ----------------------------------------------------------------------
 *
 * TkInitFontchooser --
 *
 *	Associate the font chooser configuration data with the Tcl
 *	interpreter. There is one font chooser per interp.
 *
 * ----------------------------------------------------------------------
 */

MODULE_SCOPE const TkEnsemble tkFontchooserEnsemble[];
const TkEnsemble tkFontchooserEnsemble[] = {
    { "configure", FontchooserConfigureCmd, NULL },
    { "show", FontchooserShowCmd, NULL },
    { "hide", FontchooserHideCmd, NULL },
    { NULL, NULL, NULL }
};

int
TkInitFontchooser(
    Tcl_Interp *interp,
    TCL_UNUSED(void *))
{
    HookData *hdPtr = (HookData *)ckalloc(sizeof(HookData));

    memset(hdPtr, 0, sizeof(HookData));
    Tcl_SetAssocData(interp, "::tk::fontchooser", DeleteHookData, hdPtr);
    return TCL_OK;
}

/*
 * Local Variables:
 * mode: c
 * c-basic-offset: 4
 * fill-column: 78
 * End:
 */<|MERGE_RESOLUTION|>--- conflicted
+++ resolved
@@ -575,13 +575,8 @@
 			 enum OFNOper oper);
 static int GetFileNameVista(Tcl_Interp *interp, OFNOpts *optsPtr,
 			    enum OFNOper oper);
-<<<<<<< HEAD
-static int 		GetFileName(void *clientData,
+static int		GetFileName(void *clientData,
 				    Tcl_Interp *interp, Tcl_Size objc,
-=======
-static int		GetFileName(void *clientData,
-				    Tcl_Interp *interp, int objc,
->>>>>>> 58668f5a
 				    Tcl_Obj *const objv[], enum OFNOper oper);
 static int MakeFilterVista(Tcl_Interp *interp, OFNOpts *optsPtr,
 	       DWORD *countPtr, TCLCOMDLG_FILTERSPEC **dlgFilterPtrPtr,
