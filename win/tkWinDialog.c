--- conflicted
+++ resolved
@@ -607,44 +607,25 @@
     Tcl_DString utfFilterString, utfDirString, ds;
     Tcl_DString extString, filterString, dirString, titleString;
     Tcl_Encoding unicodeEncoding = TkWinGetUnicodeEncoding();
-<<<<<<< HEAD
     ThreadSpecificData *tsdPtr = (ThreadSpecificData *)
 	    Tcl_GetThreadData(&dataKey, sizeof(ThreadSpecificData));
-    static CONST char *saveOptionStrings[] = {
-	"-confirmoverwrite", "-defaultextension", "-filetypes", "-initialdir",
-	"-initialfile", "-parent", "-title", "-typevariable", NULL
+    enum options {
+	FILE_DEFAULT, FILE_TYPES, FILE_INITDIR, FILE_INITFILE, FILE_PARENT,
+	FILE_TITLE, FILE_TYPEVARIABLE, FILE_MULTIPLE, FILE_CONFIRMOW
     };
-    static CONST char *openOptionStrings[] = {
-	"-defaultextension", "-filetypes", "-initialdir", "-initialfile",
-	"-multiple", "-parent", "-title", "-typevariable", NULL
-    };
-=======
-    ThreadSpecificData *tsdPtr = (ThreadSpecificData *) 
-            Tcl_GetThreadData(&dataKey, sizeof(ThreadSpecificData));
->>>>>>> a49d5cd4
-    enum options {
-	FILE_MULTIPLE_OR_CONFIRMOW, FILE_DEFAULT, FILE_TYPES,	FILE_INITDIR,
-	FILE_INITFILE, FILE_PARENT,	FILE_TITLE, FILE_TYPEVARIABLE
-    };
-<<<<<<< HEAD
-
-    file[0] = '\0';
-    ZeroMemory(&ofnData, sizeof(OFNData));
-    Tcl_DStringInit(&utfFilterString);
-    Tcl_DStringInit(&utfDirString);
-=======
     struct Options {
 	CONST char *name;
 	enum options value;
     };
-    CONST struct Options *options;
     static CONST struct Options saveOptions[] = {
+	{"-confirmoverwrite",	FILE_CONFIRMOW},
 	{"-defaultextension",	FILE_DEFAULT},
 	{"-filetypes",		FILE_TYPES},
 	{"-initialdir",		FILE_INITDIR},
 	{"-initialfile",	FILE_INITFILE},
 	{"-parent",		FILE_PARENT},
 	{"-title",		FILE_TITLE},
+	{"-typevariable",	FILE_TYPEVARIABLE},
 	{NULL,			FILE_DEFAULT/*ignored*/ }
     };
     static CONST struct Options openOptions[] = {
@@ -655,87 +636,39 @@
 	{"-multiple",		FILE_MULTIPLE},
 	{"-parent",		FILE_PARENT},
 	{"-title",		FILE_TITLE},
+	{"-typevariable",	FILE_TYPEVARIABLE},
 	{NULL,			FILE_DEFAULT/*ignored*/ }
     };
-
-    /*
-     * Parse the arguments.
-     */
-
-    result = TCL_ERROR;
+    CONST struct Options *options = open ? optionOptions : saveOptions;
+
     file[0] = '\0';
-    extension = NULL;
-    filter = NULL;
+    ZeroMemory(&ofnData, sizeof(OFNData));
     Tcl_DStringInit(&utfFilterString);
     Tcl_DStringInit(&utfDirString);
-    tkwin = (Tk_Window) clientData;
-    title = NULL;
-
-    if (open) {
-	options = openOptions;
-    } else {
-	options = saveOptions;
-    }
->>>>>>> a49d5cd4
+
+    /*
+     * Parse the arguments.
+     */
 
     for (i = 1; i < objc; i += 2) {
 	int index;
 	char *string;
-	Tcl_Obj *optionPtr, *valuePtr;
-
-	optionPtr = objv[i];
-	valuePtr = objv[i + 1];
-
-<<<<<<< HEAD
-	if (Tcl_GetIndexFromObj(interp, optionPtr,
-		open ? openOptionStrings : saveOptionStrings,
-		"option", 0, &index) != TCL_OK) {
-	    goto end;
-	}
-	/* Compensate for the "openOptionStrings" having different ordering [Bug #3540127] */
-	if (open && (index < FILE_PARENT)) {
-	    if (++index > FILE_INITFILE) {
-		index = FILE_MULTIPLE_OR_CONFIRMOW;
-	    }
-	}
-
-=======
-	if (Tcl_GetIndexFromObjStruct(interp, optionPtr, options,
+	Tcl_Obj *valuePtr = objv[i + 1];
+
+	if (Tcl_GetIndexFromObjStruct(interp, objv[i], options,
 		sizeof(struct Option), "option", 0, &index) != TCL_OK) {
 	    goto end;
-	}
->>>>>>> a49d5cd4
-	if (i + 1 == objc) {
-	    string = Tcl_GetString(optionPtr);
-	    Tcl_AppendResult(interp, "value for \"", string, "\" missing",
-		    NULL);
+	} else if (i + 1 == objc) {
+	    Tcl_AppendResult(interp, "value for \"", options[index].name,
+		    "\" missing", NULL);
 	    goto end;
 	}
 
-<<<<<<< HEAD
 	string = Tcl_GetString(valuePtr);
-	switch ((enum options) index) {
+	switch (options[index].value) {
 	case FILE_DEFAULT:
 	    if (string[0] == '.') {
 		string++;
-=======
-	string = Tcl_GetStringFromObj(valuePtr, NULL);
-	switch (options[index].value) {
-	    case FILE_DEFAULT: {
-		if (string[0] == '.') {
-		    string++;
-		}
-		extension = string;
-		break;
-	    }
-	    case FILE_TYPES: {
-		Tcl_DStringFree(&utfFilterString);
-		if (MakeFilter(interp, string, &utfFilterString) != TCL_OK) {
-		    goto end;
-		}
-		filter = Tcl_DStringValue(&utfFilterString);
-		break;
->>>>>>> a49d5cd4
 	    }
 	    extension = string;
 	    break;
@@ -772,14 +705,15 @@
 	    initialTypeObj = Tcl_ObjGetVar2(interp, typeVariableObj, NULL,
 		    TCL_GLOBAL_ONLY);
 	    break;
-	case FILE_MULTIPLE_OR_CONFIRMOW:
-	    if (Tcl_GetBooleanFromObj(interp, valuePtr, &inValue) != TCL_OK) {
+	case FILE_MULTIPLE:
+	    if (Tcl_GetBooleanFromObj(interp, valuePtr, &multi) != TCL_OK) {
 		return TCL_ERROR;
 	    }
-	    if (open) {
-		multi = inValue;
-	    } else {
-		confirmOverwrite = inValue;
+	    break;
+	case FILE_CONFIRMOW:
+	    if (Tcl_GetBooleanFromObj(interp, valuePtr,
+		    &confirmOverwrite) != TCL_OK) {
+		return TCL_ERROR;
 	    }
 	    break;
 	}
