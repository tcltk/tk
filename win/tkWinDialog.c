--- conflicted
+++ resolved
@@ -50,22 +50,6 @@
 #define OPENFILENAME_SIZE_VERSION_400 76
 #endif
 
-<<<<<<< HEAD
-/*
- * The following structure is used by the new Tk_ChooseDirectoryObjCmd to pass
- * data between it and its callback. Unique to Windows platform.
- */
-
-typedef struct ChooseDirData {
-   TCHAR initDir[MAX_PATH];	/* Initial folder to use */
-   TCHAR retDir[MAX_PATH];	/* Returned folder to use */
-   Tcl_Interp *interp;
-   int mustExist;		/* True if file must exist to return from
-				 * callback */
-} CHOOSEDIRDATA;
-
-=======
->>>>>>> fe877235
 typedef struct ThreadSpecificData {
     int debugFlag;		/* Flags whether we should output debugging
 				 * information while displaying a builtin
@@ -156,31 +140,12 @@
  * chooser function, Tk_ChooseDirectoryObjCmd(), and its dialog hook proc.
  */
 
-<<<<<<< HEAD
-typedef struct ChooseDir {
-    Tcl_Interp *interp;		/* Interp, used only if debug is turned on,
-				 * for setting the "tk_dialog" variable. */
-    int lastCtrl;		/* Used by hook proc to keep track of last
-				 * control that had input focus, so when OK is
-				 * pressed we know whether to browse a new
-				 * directory or return. */
-    int lastIdx;		/* Last item that was selected in directory
-				 * browser listbox. */
-    char path[MAX_PATH];	/* On return from choose directory dialog,
-				 * holds the selected path. Cannot return
-				 * selected path in ofnPtr->lpstrFile because
-				 * the default dialog proc stores a '\0' in
-				 * it, since, of course, no _file_ was
-				 * selected. */
-    OPENFILENAME *ofnPtr;	/* pointer to the OFN structure */
-=======
 typedef struct {
-   WCHAR initDir[MAX_PATH];	/* Initial folder to use */
-   WCHAR retDir[MAX_PATH];	/* Returned folder to use */
+   TCHAR initDir[MAX_PATH];	/* Initial folder to use */
+   TCHAR retDir[MAX_PATH];	/* Returned folder to use */
    Tcl_Interp *interp;
    int mustExist;		/* True if file must exist to return from
 				 * callback */
->>>>>>> fe877235
 } ChooseDir;
 
 /*
@@ -1348,10 +1313,6 @@
  * - Not sure how to implement localization of message prompts.
  *
  * - -title is really -message.
- * ToDo:
- * - Fix bugs.
- * - test to see what platforms this really works on. May require v4.71 of
- *   shell32.dll everywhere (what is standard?).
  *
  *----------------------------------------------------------------------
  */
@@ -1366,13 +1327,8 @@
     TCHAR path[MAX_PATH];
     int oldMode, result = TCL_ERROR, i;
     LPCITEMIDLIST pidl;		/* Returned by browser */
-<<<<<<< HEAD
     BROWSEINFO bInfo;		/* Used by browser */
-    CHOOSEDIRDATA cdCBData;	/* Structure to pass back and forth */
-=======
-    BROWSEINFOW bInfo;		/* Used by browser */
     ChooseDir cdCBData;	    /* Structure to pass back and forth */
->>>>>>> fe877235
     LPMALLOC pMalloc;		/* Used by shell */
     Tk_Window tkwin = clientData;
     HWND hWnd;
@@ -1602,13 +1558,8 @@
     LPARAM lParam,
     LPARAM lpData)
 {
-<<<<<<< HEAD
     TCHAR selDir[MAX_PATH];
-    CHOOSEDIRDATA *chooseDirSharedData = (CHOOSEDIRDATA *) lpData;
-=======
-    WCHAR selDir[MAX_PATH];
     ChooseDir *chooseDirSharedData = (ChooseDir *) lpData;
->>>>>>> fe877235
     Tcl_DString tempString;
     Tcl_DString initDirString;
     TCHAR string[MAX_PATH];
@@ -1626,7 +1577,7 @@
 	 * First save and check to see if it is a valid path name, if so then
 	 * make that path the one shown in the window. Otherwise, it failed
 	 * the check and should be treated as such. Use
-	 * Set/GetCurrentDirectoryA which allows relative path names and names
+	 * Set/GetCurrentDirectory which allows relative path names and names
 	 * with forward slashes. Use Tcl_TranslateFileName to make sure names
 	 * like ~ are converted correctly.
 	 */
