/*
 * tkWinDialog.c --
 *
 *	Contains the Windows implementation of the common dialog boxes.
 *
 * Copyright (c) 1996-1997 Sun Microsystems, Inc.
 *
<<<<<<< HEAD
 * See the file "license.terms" for information on usage and redistribution of
 * this file, and for a DISCLAIMER OF ALL WARRANTIES.
 *
 * RCS: @(#) $Id: tkWinDialog.c,v 1.50.2.10 2010/11/24 15:11:36 nijtmans Exp $
 *
=======
 * See the file "license.terms" for information on usage and redistribution
 * of this file, and for a DISCLAIMER OF ALL WARRANTIES.
>>>>>>> 2930fe96
 */

#define WINVER        0x0500   /* Requires Windows 2K definitions */
#define _WIN32_WINNT  0x0500
#include "tkWinInt.h"
#include "tkFileFilter.h"

#include <commdlg.h>		/* includes common dialog functionality */
#ifdef _MSC_VER
#   pragma comment (lib, "comdlg32.lib")
#endif
#include <dlgs.h>		/* includes common dialog template defines */
#include <cderr.h>		/* includes the common dialog error codes */

#include <shlobj.h>		/* includes SHBrowseForFolder */
#ifdef _MSC_VER
#   pragma comment (lib, "shell32.lib")
#endif

/* These needed for compilation with VC++ 5.2 */
#ifndef BIF_EDITBOX
#define BIF_EDITBOX 0x10
#endif

#ifndef BIF_VALIDATE
#define BIF_VALIDATE 0x0020
#endif

#ifndef BIF_NEWDIALOGSTYLE
#define BIF_NEWDIALOGSTYLE 0x0040
#endif

#ifndef BFFM_VALIDATEFAILED
#ifdef UNICODE
#define BFFM_VALIDATEFAILED 4
#else
#define BFFM_VALIDATEFAILED 3
#endif
#endif /* BFFM_VALIDATEFAILED */

#ifndef OPENFILENAME_SIZE_VERSION_400
#define OPENFILENAME_SIZE_VERSION_400 76
#endif

/*
 * The following structure is used by the new Tk_ChooseDirectoryObjCmd to pass
 * data between it and its callback. Unqiue to Winodws platform.
 */

typedef struct ChooseDirData {
   TCHAR utfInitDir[MAX_PATH];	/* Initial folder to use */
   TCHAR utfRetDir[MAX_PATH];	/* Returned folder to use */
   Tcl_Interp *interp;
   int mustExist;		/* True if file must exist to return from
				 * callback */
} CHOOSEDIRDATA;

typedef struct ThreadSpecificData {
    int debugFlag;		/* Flags whether we should output debugging
				 * information while displaying a builtin
				 * dialog. */
    Tcl_Interp *debugInterp;	/* Interpreter to used for debugging. */
    UINT WM_LBSELCHANGED;	/* Holds a registered windows event used for
				 * communicating between the Directory Chooser
				 * dialog and its hook proc. */
    HHOOK hMsgBoxHook;		/* Hook proc for tk_messageBox and the */
    HICON hSmallIcon;		/* icons used by a parent to be used in */
    HICON hBigIcon;		/* the message box */
} ThreadSpecificData;
static Tcl_ThreadDataKey dataKey;

/*
 * The following structures are used by Tk_MessageBoxCmd() to parse arguments
 * and return results.
 */

static const TkStateMap iconMap[] = {
    {MB_ICONERROR,		"error"},
    {MB_ICONINFORMATION,	"info"},
    {MB_ICONQUESTION,		"question"},
    {MB_ICONWARNING,		"warning"},
    {-1,			NULL}
};

static const TkStateMap typeMap[] = {
    {MB_ABORTRETRYIGNORE,	"abortretryignore"},
    {MB_OK,			"ok"},
    {MB_OKCANCEL,		"okcancel"},
    {MB_RETRYCANCEL,		"retrycancel"},
    {MB_YESNO,			"yesno"},
    {MB_YESNOCANCEL,		"yesnocancel"},
    {-1,			NULL}
};

static const TkStateMap buttonMap[] = {
    {IDABORT,			"abort"},
    {IDRETRY,			"retry"},
    {IDIGNORE,			"ignore"},
    {IDOK,			"ok"},
    {IDCANCEL,			"cancel"},
    {IDNO,			"no"},
    {IDYES,			"yes"},
    {-1,			NULL}
};

static const int buttonFlagMap[] = {
    MB_DEFBUTTON1, MB_DEFBUTTON2, MB_DEFBUTTON3, MB_DEFBUTTON4
};

static const struct {int type; int btnIds[3];} allowedTypes[] = {
    {MB_ABORTRETRYIGNORE,	{IDABORT, IDRETRY,  IDIGNORE}},
    {MB_OK,			{IDOK,	  -1,	    -1	    }},
    {MB_OKCANCEL,		{IDOK,	  IDCANCEL, -1	    }},
    {MB_RETRYCANCEL,		{IDRETRY, IDCANCEL, -1	    }},
    {MB_YESNO,			{IDYES,	  IDNO,	    -1	    }},
    {MB_YESNOCANCEL,		{IDYES,	  IDNO,	    IDCANCEL}}
};

#define NUM_TYPES (sizeof(allowedTypes) / sizeof(allowedTypes[0]))

/*
 * Abstract trivial differences between Win32 and Win64.
 */

#define TkWinGetHInstance(from) \
	((HINSTANCE) GetWindowLongPtr((from), GWLP_HINSTANCE))
#define TkWinGetUserData(from) \
	GetWindowLongPtr((from), GWLP_USERDATA)
#define TkWinSetUserData(to,what) \
	SetWindowLongPtr((to), GWLP_USERDATA, (LPARAM)(what))

/*
 * The value of TK_MULTI_MAX_PATH dictactes how many files can be retrieved
 * with tk_get*File -multiple 1. It must be allocated on the stack, so make it
 * large enough but not too large. - hobbs
 *
 * The data is stored as <dir>\0<file1>\0<file2>\0...<fileN>\0\0. Since
 * MAX_PATH == 260 on Win2K/NT, *40 is ~10Kbytes.
 */

#define TK_MULTI_MAX_PATH	(MAX_PATH*40)

/*
 * The following structure is used to pass information between the directory
 * chooser function, Tk_ChooseDirectoryObjCmd(), and its dialog hook proc.
 */

typedef struct ChooseDir {
    Tcl_Interp *interp;		/* Interp, used only if debug is turned on,
				 * for setting the "tk_dialog" variable. */
    int lastCtrl;		/* Used by hook proc to keep track of last
				 * control that had input focus, so when OK is
				 * pressed we know whether to browse a new
				 * directory or return. */
    int lastIdx;		/* Last item that was selected in directory
				 * browser listbox. */
    TCHAR path[MAX_PATH];	/* On return from choose directory dialog,
				 * holds the selected path. Cannot return
				 * selected path in ofnPtr->lpstrFile because
				 * the default dialog proc stores a '\0' in
				 * it, since, of course, no _file_ was
				 * selected. */
    OPENFILENAME *ofnPtr;	/* pointer to the OFN structure */
} ChooseDir;

/*
 * The following structure is used to pass information between GetFileName/W
 * functions and OFN dialog hook procedures. [Bug 2896501, Patch 2898255]
 */

typedef struct OFNData {
    Tcl_Interp *interp;		/* Interp, used only if debug is turned on,
				 * for setting the "tk_dialog" variable. */
    int dynFileBufferSize;	/* Dynamic filename buffer size, stored to
				 * avoid shrinking and expanding the buffer
				 * when selection changes */
    char *dynFileBuffer;	/* Dynamic filename buffer, cast to WCHAR* in
				 * UNICODE procedures */
} OFNData;

/*
 * Definitions of functions used only in this file.
 */

static UINT APIENTRY	ChooseDirectoryValidateProc(HWND hdlg, UINT uMsg,
			    LPARAM wParam, LPARAM lParam);
static UINT CALLBACK	ColorDlgHookProc(HWND hDlg, UINT uMsg, WPARAM wParam,
			    LPARAM lParam);
static int 		GetFileNameA(ClientData clientData,
			    Tcl_Interp *interp, int objc,
			    Tcl_Obj *CONST objv[], int isOpen);
static int 		GetFileNameW(ClientData clientData,
			    Tcl_Interp *interp, int objc,
			    Tcl_Obj *CONST objv[], int isOpen);
static int 		MakeFilter(Tcl_Interp *interp, Tcl_Obj *valuePtr,
			    Tcl_DString *dsPtr, Tcl_Obj *initialPtr,
			    int *index);
static UINT APIENTRY	OFNHookProcA(HWND hdlg, UINT uMsg, WPARAM wParam,
			    LPARAM lParam);
static UINT APIENTRY	OFNHookProcW(HWND hdlg, UINT uMsg, WPARAM wParam,
			    LPARAM lParam);
static LRESULT CALLBACK MsgBoxCBTProc(int nCode, WPARAM wParam, LPARAM lParam);
static void		SetTkDialog(ClientData clientData);
static char *		ConvertExternalFilename(Tcl_Encoding encoding,
			    char *filename, Tcl_DString *dsPtr);

/*
 *-------------------------------------------------------------------------
 *
 * EatSpuriousMessageBugFix --
 *
 *	In the file open/save dialog, double clicking on a list item causes
 *	the dialog box to close, but an unwanted WM_LBUTTONUP message is sent
 *	to the window underneath. If the window underneath happens to be a
 *	windows control (eg a button) then it will be activated by accident.
 *
 * 	This problem does not occur in dialog boxes, because windows must do
 * 	some special processing to solve the problem. (separate message
 * 	processing functions are used to cope with keyboard navigation of
 * 	controls.)
 *
 * 	Here is one solution. After returning, we poll the message queue for
 * 	1/4s looking for WM_LBUTTON up messages. If we see one it's consumed.
 * 	If we get a WM_LBUTTONDOWN message, then we exit early, since the user
 * 	must be doing something new. This fix only works for the current
 * 	application, so the problem will still occur if the open dialog
 * 	happens to be over another applications button. However this is a
 * 	fairly rare occurrance.
 *
 * Results:
 *	None.
 *
 * Side effects:
 *	Consumes an unwanted BUTTON messages.
 *
 *-------------------------------------------------------------------------
 */

static void
EatSpuriousMessageBugFix(void)
{
    MSG msg;
    DWORD nTime = GetTickCount() + 250;

    while (GetTickCount() < nTime) {
	if (PeekMessage(&msg, 0, WM_LBUTTONDOWN, WM_LBUTTONDOWN, PM_NOREMOVE)){
	    break;
	}
	PeekMessage(&msg, 0, WM_LBUTTONUP, WM_LBUTTONUP, PM_REMOVE);
    }
}

/*
 *-------------------------------------------------------------------------
 *
 * TkWinDialogDebug --
 *
 *	Function to turn on/off debugging support for common dialogs under
 *	windows. The variable "tk_debug" is set to the identifier of the
 *	dialog window when the modal dialog window pops up and it is safe to
 *	send messages to the dialog.
 *
 * Results:
 *	None.
 *
 * Side effects:
 *	This variable only makes sense if just one dialog is up at a time.
 *
 *-------------------------------------------------------------------------
 */

void
TkWinDialogDebug(
    int debug)
{
    ThreadSpecificData *tsdPtr = (ThreadSpecificData *)
	    Tcl_GetThreadData(&dataKey, sizeof(ThreadSpecificData));

    tsdPtr->debugFlag = debug;
}

/*
 *-------------------------------------------------------------------------
 *
 * Tk_ChooseColorObjCmd --
 *
 *	This function implements the color dialog box for the Windows
 *	platform. See the user documentation for details on what it does.
 *
 * Results:
 *	See user documentation.
 *
 * Side effects:
 *	A dialog window is created the first time this function is called.
 *	This window is not destroyed and will be reused the next time the
 *	application invokes the "tk_chooseColor" command.
 *
 *-------------------------------------------------------------------------
 */

int
Tk_ChooseColorObjCmd(
    ClientData clientData,	/* Main window associated with interpreter. */
    Tcl_Interp *interp,		/* Current interpreter. */
    int objc,			/* Number of arguments. */
    Tcl_Obj *CONST objv[])	/* Argument objects. */
{
    Tk_Window tkwin = (Tk_Window) clientData, parent;
    HWND hWnd;
    int i, oldMode, winCode, result;
    CHOOSECOLOR chooseColor;
    static int inited = 0;
    static COLORREF dwCustColors[16];
    static long oldColor;		/* the color selected last time */
    static CONST char *optionStrings[] = {
	"-initialcolor", "-parent", "-title", NULL
    };
    enum options {
	COLOR_INITIAL, COLOR_PARENT, COLOR_TITLE
    };

    result = TCL_OK;
    if (inited == 0) {
	/*
	 * dwCustColors stores the custom color which the user can modify. We
	 * store these colors in a static array so that the next time the
	 * color dialog pops up, the same set of custom colors remain in the
	 * dialog.
	 */

	for (i = 0; i < 16; i++) {
	    dwCustColors[i] = RGB(255-i * 10, i, i * 10);
	}
	oldColor = RGB(0xa0, 0xa0, 0xa0);
	inited = 1;
    }

    parent			= tkwin;
    chooseColor.lStructSize	= sizeof(CHOOSECOLOR);
    chooseColor.hwndOwner	= NULL;
    chooseColor.hInstance	= NULL;
    chooseColor.rgbResult	= oldColor;
    chooseColor.lpCustColors	= dwCustColors;
    chooseColor.Flags		= CC_RGBINIT | CC_FULLOPEN | CC_ENABLEHOOK;
    chooseColor.lCustData	= (LPARAM) NULL;
    chooseColor.lpfnHook	= (LPOFNHOOKPROC) ColorDlgHookProc;
    chooseColor.lpTemplateName	= (LPTSTR) interp;

    for (i = 1; i < objc; i += 2) {
	int index;
	char *string;
	Tcl_Obj *optionPtr, *valuePtr;

	optionPtr = objv[i];
	valuePtr = objv[i + 1];

	if (Tcl_GetIndexFromObj(interp, optionPtr, optionStrings, "option",
		TCL_EXACT, &index) != TCL_OK) {
	    return TCL_ERROR;
	}
	if (i + 1 == objc) {
	    string = Tcl_GetString(optionPtr);
	    Tcl_AppendResult(interp, "value for \"", string, "\" missing",
		    NULL);
	    return TCL_ERROR;
	}

	string = Tcl_GetString(valuePtr);
	switch ((enum options) index) {
	case COLOR_INITIAL: {
	    XColor *colorPtr;

	    colorPtr = Tk_GetColor(interp, tkwin, string);
	    if (colorPtr == NULL) {
		return TCL_ERROR;
	    }
	    chooseColor.rgbResult = RGB(colorPtr->red / 0x100,
		    colorPtr->green / 0x100, colorPtr->blue / 0x100);
	    break;
	}
	case COLOR_PARENT:
	    parent = Tk_NameToWindow(interp, string, tkwin);
	    if (parent == NULL) {
		return TCL_ERROR;
	    }
	    break;
	case COLOR_TITLE:
	    chooseColor.lCustData = (LPARAM) string;
	    break;
	}
    }

    Tk_MakeWindowExist(parent);
    chooseColor.hwndOwner = NULL;
    hWnd = Tk_GetHWND(Tk_WindowId(parent));
    chooseColor.hwndOwner = hWnd;

    oldMode = Tcl_SetServiceMode(TCL_SERVICE_ALL);
    winCode = ChooseColor(&chooseColor);
    (void) Tcl_SetServiceMode(oldMode);

    /*
     * Ensure that hWnd is enabled, because it can happen that we have updated
     * the wrapper of the parent, which causes us to leave this child disabled
     * (Windows loses sync).
     */

    EnableWindow(hWnd, 1);

    /*
     * Clear the interp result since anything may have happened during the
     * modal loop.
     */

    Tcl_ResetResult(interp);

    /*
     * 3. Process the result of the dialog
     */

    if (winCode) {
	/*
	 * User has selected a color
	 */
	char color[100];

	sprintf(color, "#%02x%02x%02x",
		GetRValue(chooseColor.rgbResult),
		GetGValue(chooseColor.rgbResult),
		GetBValue(chooseColor.rgbResult));
	Tcl_AppendResult(interp, color, NULL);
	oldColor = chooseColor.rgbResult;
	result = TCL_OK;
    }

    return result;
}

/*
 *-------------------------------------------------------------------------
 *
 * ColorDlgHookProc --
 *
 *	Provides special handling of messages for the Color common dialog box.
 *	Used to set the title when the dialog first appears.
 *
 * Results:
 *	The return value is 0 if the default dialog box function should handle
 *	the message, non-zero otherwise.
 *
 * Side effects:
 *	Changes the title of the dialog window.
 *
 *----------------------------------------------------------------------
 */

static UINT CALLBACK
ColorDlgHookProc(
    HWND hDlg,			/* Handle to the color dialog. */
    UINT uMsg,			/* Type of message. */
    WPARAM wParam,		/* First message parameter. */
    LPARAM lParam)		/* Second message parameter. */
{
    ThreadSpecificData *tsdPtr = (ThreadSpecificData *)
	    Tcl_GetThreadData(&dataKey, sizeof(ThreadSpecificData));
    const char *title;
    CHOOSECOLOR *ccPtr;

    if (WM_INITDIALOG == uMsg) {

	/*
	 * Set the title string of the dialog.
	 */

	ccPtr = (CHOOSECOLOR *) lParam;
	title = (const char *) ccPtr->lCustData;

	if ((title != NULL) && (title[0] != '\0')) {
	    Tcl_DString ds;

	    (*tkWinProcs->setWindowText)(hDlg,
		    Tcl_WinUtfToTChar(title, -1, &ds));
	    Tcl_DStringFree(&ds);
	}
	if (tsdPtr->debugFlag) {
	    tsdPtr->debugInterp = (Tcl_Interp *) ccPtr->lpTemplateName;
	    Tcl_DoWhenIdle(SetTkDialog, (ClientData) hDlg);
	}
	return TRUE;
    }
    return FALSE;
}

/*
 *----------------------------------------------------------------------
 *
 * Tk_GetOpenFileCmd --
 *
 *	This function implements the "open file" dialog box for the Windows
 *	platform. See the user documentation for details on what it does.
 *
 * Results:
 *	See user documentation.
 *
 * Side effects:
 *	A dialog window is created the first this function is called.
 *
 *----------------------------------------------------------------------
 */

int
Tk_GetOpenFileObjCmd(
    ClientData clientData,	/* Main window associated with interpreter. */
    Tcl_Interp *interp,		/* Current interpreter. */
    int objc,			/* Number of arguments. */
    Tcl_Obj *CONST objv[])	/* Argument objects. */
{
    if (TkWinGetPlatformId() == VER_PLATFORM_WIN32_NT) {
	return GetFileNameW(clientData, interp, objc, objv, 1);
    } else {
	return GetFileNameA(clientData, interp, objc, objv, 1);
    }
}

/*
 *----------------------------------------------------------------------
 *
 * Tk_GetSaveFileCmd --
 *
 *	Same as Tk_GetOpenFileCmd but opens a "save file" dialog box
 *	instead
 *
 * Results:
 *	Same as Tk_GetOpenFileCmd.
 *
 * Side effects:
 *	Same as Tk_GetOpenFileCmd.
 *
 *----------------------------------------------------------------------
 */

int
Tk_GetSaveFileObjCmd(
    ClientData clientData,	/* Main window associated with interpreter. */
    Tcl_Interp *interp,		/* Current interpreter. */
    int objc,			/* Number of arguments. */
    Tcl_Obj *CONST objv[])	/* Argument objects. */
{
    if (TkWinGetPlatformId() == VER_PLATFORM_WIN32_NT) {
	return GetFileNameW(clientData, interp, objc, objv, 0);
    } else {
	return GetFileNameA(clientData, interp, objc, objv, 0);
    }
}

/*
 *----------------------------------------------------------------------
 *
 * GetFileNameW --
 *
 *	Calls GetOpenFileName() or GetSaveFileName().
 *
 * Results:
 *	See user documentation.
 *
 * Side effects:
 *	See user documentation.
 *
 *----------------------------------------------------------------------
 */

static int
GetFileNameW(
    ClientData clientData,	/* Main window associated with interpreter. */
    Tcl_Interp *interp,		/* Current interpreter. */
    int objc,			/* Number of arguments. */
    Tcl_Obj *CONST objv[],	/* Argument objects. */
    int open)			/* 1 to call GetOpenFileName(), 0 to call
				 * GetSaveFileName(). */
{
    OPENFILENAMEW ofn;
    WCHAR file[TK_MULTI_MAX_PATH];
    OFNData ofnData;
    int cdlgerr;
    int filterIndex = 0, result = TCL_ERROR, winCode, oldMode, i, multi = 0;
    char *extension = NULL, *filter = NULL, *title = NULL;
    Tk_Window tkwin = (Tk_Window) clientData;
    HWND hWnd;
    Tcl_Obj *filterObj = NULL, *initialTypeObj = NULL, *typeVariableObj = NULL;
    Tcl_DString utfFilterString, utfDirString, ds;
    Tcl_DString extString, filterString, dirString, titleString;
    Tcl_Encoding unicodeEncoding = TkWinGetUnicodeEncoding();
    ThreadSpecificData *tsdPtr = (ThreadSpecificData *)
	    Tcl_GetThreadData(&dataKey, sizeof(ThreadSpecificData));
    static CONST char *saveOptionStrings[] = {
	"-defaultextension", "-filetypes", "-initialdir", "-initialfile",
	"-parent", "-title", "-typevariable", NULL
    };
    static CONST char *openOptionStrings[] = {
	"-defaultextension", "-filetypes", "-initialdir", "-initialfile",
	"-multiple", "-parent", "-title", "-typevariable", NULL
    };
    CONST char **optionStrings;

    enum options {
	FILE_DEFAULT,	FILE_TYPES,	FILE_INITDIR,	FILE_INITFILE,
	FILE_MULTIPLE,	FILE_PARENT,	FILE_TITLE,     FILE_TYPEVARIABLE
    };

    file[0] = '\0';
    ZeroMemory(&ofnData, sizeof(OFNData));
    Tcl_DStringInit(&utfFilterString);
    Tcl_DStringInit(&utfDirString);

    /*
     * Parse the arguments.
     */

    if (open) {
	optionStrings = openOptionStrings;
    } else {
	optionStrings = saveOptionStrings;
    }

    for (i = 1; i < objc; i += 2) {
	int index;
	char *string;
	Tcl_Obj *optionPtr, *valuePtr;

	optionPtr = objv[i];
	valuePtr = objv[i + 1];

	if (Tcl_GetIndexFromObj(interp, optionPtr, optionStrings,
		"option", 0, &index) != TCL_OK) {
	    goto end;
	}

	/*
	 * We want to maximize code sharing between the open and save file
	 * dialog implementations; in particular, the switch statement below.
	 * We use different sets of option strings from the GetIndexFromObj
	 * call above, but a single enumeration for both. The save file dialog
	 * doesn't support -multiple, but it falls in the middle of the
	 * enumeration. Ultimately, this means that when the index found by
	 * GetIndexFromObj is >= FILE_MULTIPLE, when doing a save file dialog,
	 * we have to increment the index, so that it matches the open file
	 * dialog enumeration.
	 */

	if (!open && index >= FILE_MULTIPLE) {
	    index++;
	}
	if (i + 1 == objc) {
	    string = Tcl_GetString(optionPtr);
	    Tcl_AppendResult(interp, "value for \"", string, "\" missing",
		    NULL);
	    goto end;
	}

	string = Tcl_GetString(valuePtr);
	switch ((enum options) index) {
	case FILE_DEFAULT:
	    if (string[0] == '.') {
		string++;
	    }
	    extension = string;
	    break;
	case FILE_TYPES:
	    filterObj = valuePtr;
	    break;
	case FILE_INITDIR:
	    Tcl_DStringFree(&utfDirString);
	    if (Tcl_TranslateFileName(interp, string,
		    &utfDirString) == NULL) {
		goto end;
	    }
	    break;
	case FILE_INITFILE:
	    if (Tcl_TranslateFileName(interp, string, &ds) == NULL) {
		goto end;
	    }
	    Tcl_UtfToExternal(NULL, unicodeEncoding, Tcl_DStringValue(&ds),
		    Tcl_DStringLength(&ds), 0, NULL, (char *) file,
		    sizeof(file), NULL, NULL, NULL);
	    Tcl_DStringFree(&ds);
	    break;
	case FILE_MULTIPLE:
	    if (Tcl_GetBooleanFromObj(interp, valuePtr, &multi) != TCL_OK) {
		return TCL_ERROR;
	    }
	    break;
	case FILE_PARENT:
	    tkwin = Tk_NameToWindow(interp, string, tkwin);
	    if (tkwin == NULL) {
		goto end;
	    }
	    break;
	case FILE_TITLE:
	    title = string;
	    break;
	case FILE_TYPEVARIABLE:
	    typeVariableObj = valuePtr;
	    initialTypeObj = Tcl_ObjGetVar2(interp, typeVariableObj, NULL,
		    TCL_GLOBAL_ONLY);
	    break;
	}
    }

    if (MakeFilter(interp, filterObj, &utfFilterString, initialTypeObj,
	    &filterIndex) != TCL_OK) {
	goto end;
    }
    filter = Tcl_DStringValue(&utfFilterString);

    Tk_MakeWindowExist(tkwin);
    hWnd = Tk_GetHWND(Tk_WindowId(tkwin));

    ZeroMemory(&ofn, sizeof(OPENFILENAMEW));
    if (LOBYTE(LOWORD(GetVersion())) < 5) {
	ofn.lStructSize = OPENFILENAME_SIZE_VERSION_400;
    } else {
	ofn.lStructSize = sizeof(OPENFILENAMEW);
    }
    ofn.hwndOwner = hWnd;
    ofn.hInstance = TkWinGetHInstance(ofn.hwndOwner);
    ofn.lpstrFile = (WCHAR *) file;
    ofn.nMaxFile = TK_MULTI_MAX_PATH;
    ofn.Flags = OFN_HIDEREADONLY | OFN_PATHMUSTEXIST | OFN_NOCHANGEDIR
	    | OFN_EXPLORER | OFN_ENABLEHOOK;
    ofn.lpfnHook = (LPOFNHOOKPROC) OFNHookProcW;
    ofn.lCustData = (LPARAM) &ofnData;

    if (open != 0) {
	ofn.Flags |= OFN_FILEMUSTEXIST;
    } else {
	ofn.Flags |= OFN_OVERWRITEPROMPT;
    }
    if (tsdPtr->debugFlag != 0) {
	ofnData.interp = interp;
    }
    if (multi != 0) {
	ofn.Flags |= OFN_ALLOWMULTISELECT;

	/*
	 * Starting buffer size. The buffer will be expanded by the OFN dialog
	 * procedure when necessary
	 */

	ofnData.dynFileBufferSize = 1024;
	ofnData.dynFileBuffer = ckalloc(1024);
    }

    if (extension != NULL) {
	Tcl_UtfToExternalDString(unicodeEncoding, extension, -1, &extString);
	ofn.lpstrDefExt = (WCHAR *) Tcl_DStringValue(&extString);
    }

    Tcl_UtfToExternalDString(unicodeEncoding,
	    Tcl_DStringValue(&utfFilterString),
	    Tcl_DStringLength(&utfFilterString), &filterString);
    ofn.lpstrFilter = (WCHAR *) Tcl_DStringValue(&filterString);
    ofn.nFilterIndex = filterIndex;

    if (Tcl_DStringValue(&utfDirString)[0] != '\0') {
	Tcl_UtfToExternalDString(unicodeEncoding,
		Tcl_DStringValue(&utfDirString),
		Tcl_DStringLength(&utfDirString), &dirString);
    } else {
	/*
	 * NT 5.0 changed the meaning of lpstrInitialDir, so we have to ensure
	 * that we set the [pwd] if the user didn't specify anything else.
	 */

	Tcl_DString cwd;

	Tcl_DStringFree(&utfDirString);
	if ((Tcl_GetCwd(interp, &utfDirString) == NULL) ||
		(Tcl_TranslateFileName(interp,
			Tcl_DStringValue(&utfDirString), &cwd) == NULL)) {
	    Tcl_ResetResult(interp);
	} else {
	    Tcl_UtfToExternalDString(unicodeEncoding, Tcl_DStringValue(&cwd),
		    Tcl_DStringLength(&cwd), &dirString);
	}
	Tcl_DStringFree(&cwd);
    }
    ofn.lpstrInitialDir = (WCHAR *) Tcl_DStringValue(&dirString);

    if (title != NULL) {
	Tcl_UtfToExternalDString(unicodeEncoding, title, -1, &titleString);
	ofn.lpstrTitle = (WCHAR *) Tcl_DStringValue(&titleString);
    }

    /*
     * Popup the dialog.
     */

    oldMode = Tcl_SetServiceMode(TCL_SERVICE_ALL);
    if (open != 0) {
	winCode = GetOpenFileNameW(&ofn);
    } else {
	winCode = GetSaveFileNameW(&ofn);
    }
    Tcl_SetServiceMode(oldMode);
    EatSpuriousMessageBugFix();

    /*
     * Ensure that hWnd is enabled, because it can happen that we have updated
     * the wrapper of the parent, which causes us to leave this child disabled
     * (Windows loses sync).
     */

    EnableWindow(hWnd, 1);

    /*
     * Clear the interp result since anything may have happened during the
     * modal loop.
     */

    Tcl_ResetResult(interp);

    /*
     * Process the results.
     *
     * Use the CommDlgExtendedError() function to retrieve the error code.
     * This function can return one of about two dozen codes; most of these
     * indicate some sort of gross system failure (insufficient memory, bad
     * window handles, etc.). Most of the error codes will be ignored; as we
     * find we want more specific error messages for particular errors, we can
     * extend the code as needed.
     */

    cdlgerr = CommDlgExtendedError();

    /*
     * We now allow FNERR_BUFFERTOOSMALL when multiselection is enabled. The
     * filename buffer has been dynamically allocated by the OFN dialog
     * procedure to accomodate all selected files.
     */

    if ((winCode != 0)
	    || ((cdlgerr == FNERR_BUFFERTOOSMALL)
		    && (ofn.Flags & OFN_ALLOWMULTISELECT))) {
	if (ofn.Flags & OFN_ALLOWMULTISELECT) {
	    /*
	     * The result in dynFileBuffer contains many items, separated by
	     * NUL characters. It is terminated with two nulls in a row. The
	     * first element is the directory path.
	     */

	    WCHAR *files = (WCHAR *) ofnData.dynFileBuffer;
	    Tcl_Obj *returnList = Tcl_NewObj();
	    int count = 0;

	    /*
	     * Get directory.
	     */

	    (void) ConvertExternalFilename(unicodeEncoding, (char *) files,
		    &ds);

	    while (*files != '\0') {
		while (*files != '\0') {
		    files++;
		}
		files++;
		if (*files != '\0') {
		    Tcl_Obj *fullnameObj;
		    Tcl_DString filenameBuf;

		    count++;
		    (void) ConvertExternalFilename(unicodeEncoding,
			    (char *) files, &filenameBuf);

		    fullnameObj = Tcl_NewStringObj(Tcl_DStringValue(&ds),
			    Tcl_DStringLength(&ds));
		    Tcl_AppendToObj(fullnameObj, "/", -1);
		    Tcl_AppendToObj(fullnameObj, Tcl_DStringValue(&filenameBuf),
			    Tcl_DStringLength(&filenameBuf));
		    Tcl_DStringFree(&filenameBuf);
		    Tcl_ListObjAppendElement(NULL, returnList, fullnameObj);
		}
	    }

	    if (count == 0) {
		/*
		 * Only one file was returned.
		 */

		Tcl_ListObjAppendElement(NULL, returnList,
			Tcl_NewStringObj(Tcl_DStringValue(&ds),
				Tcl_DStringLength(&ds)));
	    }
	    Tcl_SetObjResult(interp, returnList);
	    Tcl_DStringFree(&ds);
	} else {
	    Tcl_AppendResult(interp, ConvertExternalFilename(unicodeEncoding,
		    (char *) ofn.lpstrFile, &ds), NULL);
	    Tcl_DStringFree(&ds);
	}
	result = TCL_OK;
	if ((ofn.nFilterIndex > 0) &&
		Tcl_GetCharLength(Tcl_GetObjResult(interp)) > 0 &&
		typeVariableObj && filterObj) {
	    int listObjc, count;
	    Tcl_Obj **listObjv = NULL;
	    Tcl_Obj **typeInfo = NULL;

	    if (Tcl_ListObjGetElements(interp, filterObj,
		    &listObjc, &listObjv) != TCL_OK) {
		result = TCL_ERROR;
	    } else if (Tcl_ListObjGetElements(interp,
		    listObjv[ofn.nFilterIndex - 1], &count,
		    &typeInfo) != TCL_OK) {
		result = TCL_ERROR;
	    } else if (Tcl_ObjSetVar2(interp, typeVariableObj, NULL,
		    typeInfo[0], TCL_GLOBAL_ONLY|TCL_LEAVE_ERR_MSG) == NULL) {
		result = TCL_ERROR;
	    }
	}
    } else if (cdlgerr == FNERR_INVALIDFILENAME) {
	Tcl_SetResult(interp, "invalid filename \"", TCL_STATIC);
	Tcl_AppendResult(interp, ConvertExternalFilename(unicodeEncoding,
		(char *) ofn.lpstrFile, &ds), "\"", NULL);
	Tcl_DStringFree(&ds);
    } else {
	result = TCL_OK;
    }

    if (ofn.lpstrTitle != NULL) {
	Tcl_DStringFree(&titleString);
    }
    if (ofn.lpstrInitialDir != NULL) {
	Tcl_DStringFree(&dirString);
    }
    Tcl_DStringFree(&filterString);
    if (ofn.lpstrDefExt != NULL) {
	Tcl_DStringFree(&extString);
    }

  end:
    Tcl_DStringFree(&utfDirString);
    Tcl_DStringFree(&utfFilterString);
    if (ofnData.dynFileBuffer != NULL) {
	ckfree(ofnData.dynFileBuffer);
	ofnData.dynFileBuffer = NULL;
    }

    return result;
}

/*
 *-------------------------------------------------------------------------
 *
 * OFNHookProcW --
 *
 *	Dialog box hook function. This is used to sets the "tk_dialog"
 *	variable for test/debugging when the dialog is ready to receive
 *	messages. When multiple file selection is enabled this function
 *	is used to process the list of names.
 *
 * Results:
 *	Returns 0 to allow default processing of messages to occur.
 *
 * Side effects:
 *	None.
 *
 *-------------------------------------------------------------------------
 */

static UINT APIENTRY
OFNHookProcW(
    HWND hdlg,			/* Handle to child dialog window. */
    UINT uMsg,			/* Message identifier */
    WPARAM wParam,		/* Message parameter */
    LPARAM lParam)		/* Message parameter */
{
    ThreadSpecificData *tsdPtr = (ThreadSpecificData *)
	    Tcl_GetThreadData(&dataKey, sizeof(ThreadSpecificData));
    OPENFILENAMEW *ofnPtr;
    OFNData *ofnData;

    if (uMsg == WM_INITDIALOG) {
	TkWinSetUserData(hdlg, lParam);
    } else if (uMsg == WM_NOTIFY) {
	OFNOTIFYW *notifyPtr = (OFNOTIFYW *) lParam;

	/*
	 * This is weird... or not. The CDN_FILEOK is NOT sent when the selection
	 * exceeds declared buffer size (the nMaxFile member of the OPENFILENAMEW
	 * struct passed to GetOpenFileNameW function). So, we have to rely on
	 * the most recent CDN_SELCHANGE then. Unfortunately this means, that
	 * gathering the selected filenames happens twice when they fit into the
	 * declared buffer. Luckily, it's not frequent operation so it should
	 * not incur any noticeable delay. See [tktoolkit-Bugs-2987995]
	 */
	if (notifyPtr->hdr.code == CDN_FILEOK ||
		notifyPtr->hdr.code == CDN_SELCHANGE) {
	    int dirsize, selsize;
	    WCHAR *buffer;
	    int buffersize;

	    /*
	     * Change of selection. Unscramble the unholy mess that's in the
	     * selection buffer, resizing it if necessary.
	     */

	    ofnPtr = notifyPtr->lpOFN;
	    ofnData = (OFNData *) ofnPtr->lCustData;
	    buffer = (WCHAR *) ofnData->dynFileBuffer;
	    hdlg = GetParent(hdlg);

	    selsize = SendMessageW(hdlg, CDM_GETSPEC, 0, 0);
	    dirsize = SendMessageW(hdlg, CDM_GETFOLDERPATH, 0, 0);
	    buffersize = (selsize + dirsize + 1) * 2;

	    /*
	     * Just empty the buffer if dirsize indicates an error [Bug 3071836]
	     */
	    if ((selsize > 1) && (dirsize > 0)) {
		if (ofnData->dynFileBufferSize < buffersize) {
		    buffer = (WCHAR *) ckrealloc((char *) buffer, buffersize);
		    ofnData->dynFileBufferSize = buffersize;
		    ofnData->dynFileBuffer = (char *) buffer;
		}

		SendMessageW(hdlg, CDM_GETFOLDERPATH, dirsize, (int) buffer);
		buffer += dirsize;

		SendMessageW(hdlg, CDM_GETSPEC, selsize, (int) buffer);

		/*
		 * If there are multiple files, delete the quotes and change
		 * every second quote to NULL terminator
		 */

		if (buffer[0] == '"') {
		    BOOL findquote = TRUE;
		    WCHAR *tmp = buffer;

		    while(*buffer != '\0') {
			if (findquote) {
			    if (*buffer == '"') {
				findquote = FALSE;
			    }
			    buffer++;
			} else {
			    if (*buffer == '"') {
				findquote = TRUE;
				*buffer = '\0';
			    }
			    *tmp++ = *buffer++;
			}
		    }
		    *tmp = '\0';		/* Second NULL terminator. */
		} else {
		    buffer[selsize] = '\0';	/* Second NULL terminator. */

		    /*
		     * Replace directory terminating NULL with a backslash.
		     */

		    buffer--;
		    *buffer = '\\';
		}
	    } else {
		/*
		 * Nothing is selected, so just empty the string.
		 */

		if (buffer != NULL) {
		    *buffer = '\0';
		}
	    }
	}
    } else if (uMsg == WM_WINDOWPOSCHANGED) {
	/*
	 * This message is delivered at the right time to enable Tk to set the
	 * debug information. Unhooks itself so it won't set the debug
	 * information every time it gets a WM_WINDOWPOSCHANGED message.
	 */

	ofnPtr = (OPENFILENAMEW *) TkWinGetUserData(hdlg);
	if (ofnPtr != NULL) {
	    ofnData = (OFNData *) ofnPtr->lCustData;
	    if (ofnData->interp != NULL) {
		hdlg = GetParent(hdlg);
		tsdPtr->debugInterp = ofnData->interp;
		Tcl_DoWhenIdle(SetTkDialog, hdlg);
	    }
	    TkWinSetUserData(hdlg, NULL);
	}
    }
    return 0;
}

/*
 *----------------------------------------------------------------------
 *
 * GetFileNameA --
 *
 *	Calls GetOpenFileName() or GetSaveFileName().
 *
 * Results:
 *	See user documentation.
 *
 * Side effects:
 *	See user documentation.
 *
 *----------------------------------------------------------------------
 */

static int
GetFileNameA(
    ClientData clientData,	/* Main window associated with interpreter. */
    Tcl_Interp *interp,		/* Current interpreter. */
    int objc,			/* Number of arguments. */
    Tcl_Obj *CONST objv[],	/* Argument objects. */
    int open)			/* 1 to call GetOpenFileName(), 0 to call
				 * GetSaveFileName(). */
{
    OPENFILENAME ofn;
    TCHAR file[TK_MULTI_MAX_PATH], savePath[MAX_PATH];
    OFNData ofnData;
    int cdlgerr;
    int filterIndex = 0, result = TCL_ERROR, winCode, oldMode, i, multi = 0;
    char *extension = NULL, *filter = NULL, *title = NULL;
    Tk_Window tkwin = (Tk_Window) clientData;
    HWND hWnd;
    Tcl_Obj *filterObj = NULL, *initialTypeObj = NULL, *typeVariableObj = NULL;
    Tcl_DString utfFilterString, utfDirString, ds;
    Tcl_DString extString, filterString, dirString, titleString;
    ThreadSpecificData *tsdPtr = (ThreadSpecificData *)
	    Tcl_GetThreadData(&dataKey, sizeof(ThreadSpecificData));
    static CONST char *saveOptionStrings[] = {
	"-defaultextension", "-filetypes", "-initialdir", "-initialfile",
	"-parent", "-title", "-typevariable", NULL
    };
    static CONST char *openOptionStrings[] = {
	"-defaultextension", "-filetypes", "-initialdir", "-initialfile",
	"-multiple", "-parent", "-title", "-typevariable", NULL
    };
    CONST char **optionStrings;

    enum options {
	FILE_DEFAULT,	FILE_TYPES,	FILE_INITDIR,	FILE_INITFILE,
	FILE_MULTIPLE,	FILE_PARENT,	FILE_TITLE, FILE_TYPEVARIABLE
    };

    file[0] = '\0';
    ZeroMemory(&ofnData, sizeof(OFNData));
    Tcl_DStringInit(&utfFilterString);
    Tcl_DStringInit(&utfDirString);

    /*
     * Parse the arguments.
     */

    if (open) {
	optionStrings = openOptionStrings;
    } else {
	optionStrings = saveOptionStrings;
    }

    for (i = 1; i < objc; i += 2) {
	int index;
	char *string;
	Tcl_Obj *optionPtr, *valuePtr;

	optionPtr = objv[i];
	valuePtr = objv[i + 1];

	if (Tcl_GetIndexFromObj(interp, optionPtr, optionStrings, "option", 0,
		&index) != TCL_OK) {
	    goto end;
	}

	/*
	 * We want to maximize code sharing between the open and save file
	 * dialog implementations; in particular, the switch statement below.
	 * We use different sets of option strings from the GetIndexFromObj
	 * call above, but a single enumeration for both. The save file dialog
	 * doesn't support -multiple, but it falls in the middle of the
	 * enumeration. Ultimately, this means that when the index found by
	 * GetIndexFromObj is >= FILE_MULTIPLE, when doing a save file dialog,
	 * we have to increment the index, so that it matches the open file
	 * dialog enumeration.
	 */

	if (!open && index >= FILE_MULTIPLE) {
	    index++;
	}
	if (i + 1 == objc) {
	    string = Tcl_GetString(optionPtr);
	    Tcl_AppendResult(interp, "value for \"", string, "\" missing",
		    NULL);
	    goto end;
	}

	string = Tcl_GetString(valuePtr);
	switch ((enum options) index) {
	case FILE_DEFAULT:
	    if (string[0] == '.') {
		string++;
	    }
	    extension = string;
	    break;
	case FILE_TYPES:
	    filterObj = valuePtr;
	    break;
	case FILE_INITDIR:
	    Tcl_DStringFree(&utfDirString);
	    if (Tcl_TranslateFileName(interp, string, &utfDirString) == NULL) {
		goto end;
	    }
	    break;
	case FILE_INITFILE:
	    if (Tcl_TranslateFileName(interp, string, &ds) == NULL) {
		goto end;
	    }
	    Tcl_UtfToExternal(NULL, NULL, Tcl_DStringValue(&ds),
		    Tcl_DStringLength(&ds), 0, NULL, (char *) file,
		    sizeof(file), NULL, NULL, NULL);
	    Tcl_DStringFree(&ds);
	    break;
	case FILE_MULTIPLE:
	    if (Tcl_GetBooleanFromObj(interp, valuePtr, &multi) != TCL_OK) {
		return TCL_ERROR;
	    }
	    break;
	case FILE_PARENT:
	    tkwin = Tk_NameToWindow(interp, string, tkwin);
	    if (tkwin == NULL) {
		goto end;
	    }
	    break;
	case FILE_TITLE:
	    title = string;
	    break;
	case FILE_TYPEVARIABLE:
	    typeVariableObj = valuePtr;
	    initialTypeObj = Tcl_ObjGetVar2(interp, typeVariableObj, NULL,
		    TCL_GLOBAL_ONLY);
	    break;
	}
    }

    if (MakeFilter(interp, filterObj, &utfFilterString, initialTypeObj,
	    &filterIndex) != TCL_OK) {
	goto end;
    }
    filter = Tcl_DStringValue(&utfFilterString);

    Tk_MakeWindowExist(tkwin);
    hWnd = Tk_GetHWND(Tk_WindowId(tkwin));

    ZeroMemory(&ofn, sizeof(OPENFILENAMEA));
    if (LOBYTE(LOWORD(GetVersion())) < 5) {
	ofn.lStructSize = OPENFILENAME_SIZE_VERSION_400;
    } else {
	ofn.lStructSize = sizeof(ofn);
    }
    ofn.hwndOwner = hWnd;
    ofn.hInstance = TkWinGetHInstance(ofn.hwndOwner);
    ofn.lpstrFilter = NULL;
    ofn.lpstrCustomFilter = NULL;
    ofn.nMaxCustFilter = 0;
    ofn.lpstrFile = (LPTSTR) file;
    ofn.nMaxFile = TK_MULTI_MAX_PATH;
    ofn.lpstrFileTitle = NULL;
    ofn.nMaxFileTitle = 0;
    ofn.lpstrInitialDir = NULL;
    ofn.lpstrTitle = NULL;
    ofn.Flags = OFN_HIDEREADONLY | OFN_PATHMUSTEXIST | OFN_NOCHANGEDIR
	    | OFN_EXPLORER | OFN_ENABLEHOOK;
    ofn.nFileOffset = 0;
    ofn.nFileExtension = 0;
    ofn.lpstrDefExt = NULL;
    ofn.lpfnHook = (LPOFNHOOKPROC) OFNHookProcA;
    ofn.lCustData = (LPARAM) &ofnData;
    ofn.lpTemplateName = NULL;

    if (open != 0) {
	ofn.Flags |= OFN_FILEMUSTEXIST;
    } else {
	ofn.Flags |= OFN_OVERWRITEPROMPT;
    }

    if (tsdPtr->debugFlag != 0) {
	ofnData.interp = interp;
    }

    if (multi != 0) {
	ofn.Flags |= OFN_ALLOWMULTISELECT;

	/*
	 * Starting buffer size. The buffer will be expanded by the OFN dialog
	 * procedure when necessary
	 */

	ofnData.dynFileBufferSize = 1024;
	ofnData.dynFileBuffer = ckalloc(1024);
    }

    if (extension != NULL) {
	Tcl_UtfToExternalDString(NULL, extension, -1, &extString);
	ofn.lpstrDefExt = (LPTSTR) Tcl_DStringValue(&extString);
    }
    Tcl_UtfToExternalDString(NULL, Tcl_DStringValue(&utfFilterString),
	    Tcl_DStringLength(&utfFilterString), &filterString);
    ofn.lpstrFilter = (LPTSTR) Tcl_DStringValue(&filterString);
    ofn.nFilterIndex = filterIndex;

    if (Tcl_DStringValue(&utfDirString)[0] != '\0') {
	Tcl_UtfToExternalDString(NULL, Tcl_DStringValue(&utfDirString),
		Tcl_DStringLength(&utfDirString), &dirString);
    } else {
	/*
	 * NT 5.0 changed the meaning of lpstrInitialDir, so we have to ensure
	 * that we set the [pwd] if the user didn't specify anything else.
	 */

	Tcl_DString cwd;

	Tcl_DStringFree(&utfDirString);
	if ((Tcl_GetCwd(interp, &utfDirString) == NULL) ||
		(Tcl_TranslateFileName(interp,
			Tcl_DStringValue(&utfDirString), &cwd) == NULL)) {
	    Tcl_ResetResult(interp);
	} else {
	    Tcl_UtfToExternalDString(NULL, Tcl_DStringValue(&cwd),
		    Tcl_DStringLength(&cwd), &dirString);
	}
	Tcl_DStringFree(&cwd);
    }
    ofn.lpstrInitialDir = (LPTSTR) Tcl_DStringValue(&dirString);

    if (title != NULL) {
	Tcl_UtfToExternalDString(NULL, title, -1, &titleString);
	ofn.lpstrTitle = (LPTSTR) Tcl_DStringValue(&titleString);
    }

    /*
     * Popup the dialog.
     */

    GetCurrentDirectory(MAX_PATH, savePath);
    oldMode = Tcl_SetServiceMode(TCL_SERVICE_ALL);
    if (open != 0) {
	winCode = GetOpenFileName(&ofn);
    } else {
	winCode = GetSaveFileName(&ofn);
    }
    Tcl_SetServiceMode(oldMode);
    EatSpuriousMessageBugFix();
    SetCurrentDirectory(savePath);

    /*
     * Ensure that hWnd is enabled, because it can happen that we have updated
     * the wrapper of the parent, which causes us to leave this child disabled
     * (Windows loses sync).
     */

    EnableWindow(hWnd, 1);

    /*
     * Clear the interp result since anything may have happened during the
     * modal loop.
     */

    Tcl_ResetResult(interp);

    /*
     * Process the results.
     *
     * Use the CommDlgExtendedError() function to retrieve the error code.
     * This function can return one of about two dozen codes; most of these
     * indicate some sort of gross system failure (insufficient memory, bad
     * window handles, etc.) Most of the error codes will be ignored; as we
     * find we want specific error messages for particular errors, we can
     * extend the code as needed.
     */

    cdlgerr = CommDlgExtendedError();

    /*
     * We now allow FNERR_BUFFERTOOSMALL when multiselection is enabled. The
     * filename buffer has been dynamically allocated by the OFN dialog
     * procedure to accomodate all selected files.
     */

    if ((winCode != 0)
	    || ((cdlgerr == FNERR_BUFFERTOOSMALL)
		    && (ofn.Flags & OFN_ALLOWMULTISELECT))) {
	if (ofn.Flags & OFN_ALLOWMULTISELECT) {
	    /*
	     * The result in dynFileBuffer contains many items, separated by
	     * NUL characters. It is terminated with two nulls in a row. The
	     * first element is the directory path (if multiple files are
	     * selected) or the only returned file (if only a single file has
	     * been chosen).
	     */

	    char *files = ofnData.dynFileBuffer;
	    Tcl_Obj *returnList = Tcl_NewObj();
	    int count = 0;

	    /*
	     * Get directory.
	     */

	    (void) ConvertExternalFilename(NULL, (char *) files, &ds);

	    while (*files != '\0') {
		while (*files != '\0') {
		    files++;
		}
		files++;
		if (*files != '\0') {
		    Tcl_Obj *fullnameObj;
		    Tcl_DString filename;

		    count++;
		    (void) ConvertExternalFilename(NULL, (char *) files,
			    &filename);
		    fullnameObj = Tcl_NewStringObj(Tcl_DStringValue(&ds),
			    Tcl_DStringLength(&ds));
		    Tcl_AppendToObj(fullnameObj, "/", -1);
		    Tcl_AppendToObj(fullnameObj, Tcl_DStringValue(&filename),
			    Tcl_DStringLength(&filename));
		    Tcl_DStringFree(&filename);
		    Tcl_ListObjAppendElement(NULL, returnList, fullnameObj);
		}
	    }
	    if (count == 0) {
		/*
		 * Only one file was returned.
		 */

		Tcl_ListObjAppendElement(NULL, returnList, Tcl_NewStringObj(
			Tcl_DStringValue(&ds), Tcl_DStringLength(&ds)));
	    }
	    Tcl_SetObjResult(interp, returnList);
	    Tcl_DStringFree(&ds);
	} else {
	    Tcl_AppendResult(interp, ConvertExternalFilename(NULL,
		    (char *) ofn.lpstrFile, &ds), NULL);
	    Tcl_DStringFree(&ds);
	}
	result = TCL_OK;
	if ((ofn.nFilterIndex > 0) &&
		(Tcl_GetCharLength(Tcl_GetObjResult(interp)) > 0) &&
		typeVariableObj && filterObj) {
	    int listObjc, count;
	    Tcl_Obj **listObjv = NULL;
	    Tcl_Obj **typeInfo = NULL;

	    if (Tcl_ListObjGetElements(interp, filterObj, &listObjc,
		    &listObjv) != TCL_OK) {
		result = TCL_ERROR;
	    } else if (Tcl_ListObjGetElements(interp,
		    listObjv[ofn.nFilterIndex - 1], &count,
		    &typeInfo) != TCL_OK) {
		result = TCL_ERROR;
	    } else if (Tcl_ObjSetVar2(interp, typeVariableObj, NULL,
		    typeInfo[0], TCL_GLOBAL_ONLY|TCL_LEAVE_ERR_MSG) == NULL) {
		result = TCL_ERROR;
	    }
	}
    } else if (cdlgerr == FNERR_INVALIDFILENAME) {
	Tcl_SetResult(interp, "invalid filename \"", TCL_STATIC);
	Tcl_AppendResult(interp, ConvertExternalFilename(NULL,
		(char *) ofn.lpstrFile, &ds), "\"", NULL);
	Tcl_DStringFree(&ds);
    } else {
	result = TCL_OK;
    }

    if (ofn.lpstrTitle != NULL) {
	Tcl_DStringFree(&titleString);
    }
    if (ofn.lpstrInitialDir != NULL) {
	Tcl_DStringFree(&dirString);
    }
    Tcl_DStringFree(&filterString);
    if (ofn.lpstrDefExt != NULL) {
	Tcl_DStringFree(&extString);
    }

  end:
    Tcl_DStringFree(&utfDirString);
    Tcl_DStringFree(&utfFilterString);
    if (ofnData.dynFileBuffer != NULL) {
	ckfree(ofnData.dynFileBuffer);
	ofnData.dynFileBuffer = NULL;
    }

    return result;
}

/*
 *-------------------------------------------------------------------------
 *
 * OFNHookProcA --
 *
 *	Dialog box hook function. This is used to sets the "tk_dialog"
 *	variable for test/debugging when the dialog is ready to receive
 *	messages. When multiple file selection is enabled this function
 *	is used to process the list of names.
 *
 * Results:
 *	Returns 0 to allow default processing of messages to occur.
 *
 * Side effects:
 *	None.
 *
 *-------------------------------------------------------------------------
 */

static UINT APIENTRY
OFNHookProcA(
    HWND hdlg,			/* handle to child dialog window */
    UINT uMsg,			/* message identifier */
    WPARAM wParam,		/* message parameter */
    LPARAM lParam)		/* message parameter */
{
    ThreadSpecificData *tsdPtr = (ThreadSpecificData *)
	    Tcl_GetThreadData(&dataKey, sizeof(ThreadSpecificData));
    OPENFILENAME *ofnPtr;
    OFNData *ofnData;

    if (uMsg == WM_INITDIALOG) {
	TkWinSetUserData(hdlg, lParam);
    } else if (uMsg == WM_NOTIFY) {
	OFNOTIFY *notifyPtr = (OFNOTIFY *) lParam;

	/*
	 * This is weird... or not. The CDN_FILEOK is NOT sent when the selection
	 * exceeds declared buffer size (the nMaxFile member of the OPENFILENAMEW
	 * struct passed to GetOpenFileNameW function). So, we have to rely on
	 * the most recent CDN_SELCHANGE then. Unfortunately this means, that
	 * gathering the selected filenames happens twice when they fit into the
	 * declared buffer. Luckily, it's not frequent operation so it should
	 * not incur any noticeable delay. See [tktoolkit-Bugs-2987995]
	 */
	if (notifyPtr->hdr.code == CDN_FILEOK ||
		notifyPtr->hdr.code == CDN_SELCHANGE) {
	    int dirsize, selsize;
	    char *buffer;
	    int buffersize;

	    /*
	     * Change of selection. Unscramble the unholy mess that's in the
	     * selection buffer, resizing it if necessary.
	     */

	    ofnPtr = notifyPtr->lpOFN;
	    ofnData = (OFNData *) ofnPtr->lCustData;
	    buffer = ofnData->dynFileBuffer;
	    hdlg = GetParent(hdlg);

	    selsize = SendMessage(hdlg, CDM_GETSPEC, 0, 0);
	    dirsize = SendMessage(hdlg, CDM_GETFOLDERPATH, 0, 0);
	    buffersize = selsize + dirsize + 1;

	    /*
	     * Just empty the buffer if dirsize indicates an error [Bug 3071836]
	     */
	    if ((selsize > 1) && (dirsize > 0)) {
		if (ofnData->dynFileBufferSize < buffersize) {
		    buffer = ckrealloc(buffer, buffersize);
		    ofnData->dynFileBufferSize = buffersize;
		    ofnData->dynFileBuffer = buffer;
		}

		SendMessage(hdlg, CDM_GETFOLDERPATH, dirsize, (int) buffer);
		buffer += dirsize;
		SendMessage(hdlg, CDM_GETSPEC, selsize, (int) buffer);

		/*
		 * If there are multiple files, delete the quotes and change
		 * every second quote to NULL terminator.
		 */

		if (buffer[0] == '"') {
		    BOOL findquote = TRUE;
		    char *tmp = buffer;

		    while (*buffer != '\0') {
			if (findquote) {
			    if (*buffer == '"') {
				findquote = FALSE;
			    }
			    buffer++;
			} else {
			    if (*buffer == '"') {
				findquote = TRUE;
				*buffer = '\0';
			    }
			    *tmp++ = *buffer++;
			}
		    }
		    *tmp = '\0';		/* Second NULL terminator. */
		} else {
		    buffer[selsize] = '\0';	/* Second NULL terminator. */

		    /*
		     * Replace directory terminating NULL with a backslash.
		     */

		    buffer--;
		    *buffer = '\\';
		}

	    } else {
		/*
		 * Nothing is selected, so just empty the string.
		 */

		if (buffer != NULL) {
		    *buffer = '\0';
		}
	    }
	}
    } else if (uMsg == WM_WINDOWPOSCHANGED) {
	/*
	 * This message is delivered at the right time to both old-style and
	 * explorer-style hook procs to enable Tk to set the debug
	 * information. Unhooks itself so it won't set the debug information
	 * every time it gets a WM_WINDOWPOSCHANGED message.
	 */

	ofnPtr = (OPENFILENAME *) TkWinGetUserData(hdlg);
	if (ofnPtr != NULL) {
	    ofnData = (OFNData *) ofnPtr->lCustData;
	    if (ofnData->interp != NULL) {
		if (ofnPtr->Flags & OFN_EXPLORER) {
		    hdlg = GetParent(hdlg);
		}
		tsdPtr->debugInterp = ofnData->interp;
		Tcl_DoWhenIdle(SetTkDialog, hdlg);
	    }
	    TkWinSetUserData(hdlg, NULL);
	}
    }
    return 0;
}

/*
 *----------------------------------------------------------------------
 *
 * MakeFilter --
 *
 *	Allocate a buffer to store the filters in a format understood by
 *	Windows.
 *
 * Results:
 *	A standard TCL return value.
 *
 * Side effects:
 *	ofnPtr->lpstrFilter is modified.
 *
 *----------------------------------------------------------------------
 */

static int
MakeFilter(
    Tcl_Interp *interp,		/* Current interpreter. */
    Tcl_Obj *valuePtr,		/* Value of the -filetypes option */
    Tcl_DString *dsPtr,		/* Filled with windows filter string. */
    Tcl_Obj *initialPtr,	/* Initial type name  */
    int *index)			/* Index of initial type in filter string */
{
    char *filterStr;
    char *p;
    char *initial = NULL;
    int pass;
    int ix = 0; /* index counter */
    FileFilterList flist;
    FileFilter *filterPtr;

    if (initialPtr) {
	initial = Tcl_GetStringFromObj(initialPtr, NULL);
    }
    TkInitFileFilters(&flist);
    if (TkGetFileFilters(interp, &flist, valuePtr, 1) != TCL_OK) {
	return TCL_ERROR;
    }

    if (flist.filters == NULL) {
	/*
	 * Use "All Files (*.*) as the default filter if none is specified
	 */
	char *defaultFilter = "All Files (*.*)";

	p = filterStr = (char*)ckalloc(30 * sizeof(char));

	strcpy(p, defaultFilter);
	p+= strlen(defaultFilter);

	*p++ = '\0';
	*p++ = '*';
	*p++ = '.';
	*p++ = '*';
	*p++ = '\0';
	*p++ = '\0';
	*p = '\0';

    } else {
	int len;

	if (valuePtr == NULL) {
	    len = 0;
	} else {
	    (void) Tcl_GetStringFromObj(valuePtr, &len);
	}

	/*
	 * We format the filetype into a string understood by Windows: {"Text
	 * Documents" {.doc .txt} {TEXT}} becomes "Text Documents
	 * (*.doc,*.txt)\0*.doc;*.txt\0"
	 *
	 * See the Windows OPENFILENAME manual page for details on the filter
	 * string format.
	 */

	/*
	 * Since we may only add asterisks (*) to the filter, we need at most
	 * twice the size of the string to format the filter
	 */

	filterStr = ckalloc((unsigned int) len * 3);

	for (filterPtr = flist.filters, p = filterStr; filterPtr;
		filterPtr = filterPtr->next) {
	    char *sep;
	    FileFilterClause *clausePtr;

	    /*
	     * Check initial index for match, set index. Filter index is 1
	     * based so increment first
	     */
	    ix++;
	    if (index && initial && (strcmp(initial, filterPtr->name) == 0)) {
		*index = ix;
	    }

	    /*
	     * First, put in the name of the file type.
	     */

	    strcpy(p, filterPtr->name);
	    p+= strlen(filterPtr->name);
	    *p++ = ' ';
	    *p++ = '(';

	    for (pass = 1; pass <= 2; pass++) {
		/*
		 * In the first pass, we format the extensions in the name
		 * field. In the second pass, we format the extensions in the
		 * filter pattern field
		 */

		sep = "";
		for (clausePtr=filterPtr->clauses;clausePtr;
			clausePtr=clausePtr->next) {
		    GlobPattern *globPtr;

		    for (globPtr = clausePtr->patterns; globPtr;
			    globPtr = globPtr->next) {
			strcpy(p, sep);
			p += strlen(sep);
			strcpy(p, globPtr->pattern);
			p += strlen(globPtr->pattern);

			if (pass == 1) {
			    sep = ",";
			} else {
			    sep = ";";
			}
		    }
		}
		if (pass == 1) {
		    *p ++ = ')';
		}
		*p++ = '\0';
	    }
	}

	/*
	 * Windows requires the filter string to be ended by two NULL
	 * characters.
	 */

	*p++ = '\0';
	*p = '\0';
    }

    Tcl_DStringAppend(dsPtr, filterStr, (int) (p - filterStr));
    ckfree((char *) filterStr);

    TkFreeFileFilters(&flist);
    return TCL_OK;
}

/*
 *----------------------------------------------------------------------
 *
 * Tk_ChooseDirectoryObjCmd --
 *
 *	This function implements the "tk_chooseDirectory" dialog box for the
 *	Windows platform. See the user documentation for details on what it
 *	does. Uses the newer SHBrowseForFolder explorer type interface.
 *
 * Results:
 *	See user documentation.
 *
 * Side effects:
 *	A modal dialog window is created. Tcl_SetServiceMode() is called to
 *	allow background events to be processed
 *
 *----------------------------------------------------------------------
 *
 * The function tk_chooseDirectory pops up a dialog box for the user to select
 * a directory. The following option-value pairs are possible as command line
 * arguments:
 *
 * -initialdir dirname
 *
 * Specifies that the directories in directory should be displayed when the
 * dialog pops up. If this parameter is not specified, then the directories in
 * the current working directory are displayed. If the parameter specifies a
 * relative path, the return value will convert the relative path to an
 * absolute path. This option may not always work on the Macintosh. This is
 * not a bug. Rather, the General Controls control panel on the Mac allows the
 * end user to override the application default directory.
 *
 * -parent window
 *
 * Makes window the logical parent of the dialog. The dialog is displayed on
 * top of its parent window.
 *
 * -title titleString
 *
 * Specifies a string to display as the title of the dialog box. If this
 * option is not specified, then a default title will be displayed.
 *
 * -mustexist boolean
 *
 * Specifies whether the user may specify non-existant directories. If this
 * parameter is true, then the user may only select directories that already
 * exist. The default value is false.
 *
 * New Behaviour:
 *
 * - If mustexist = 0 and a user entered folder does not exist, a prompt will
 *   pop-up asking if the user wants another chance to change it. The old
 *   dialog just returned the bogus entry. On mustexist = 1, the entries MUST
 *   exist before exiting the box with OK.
 *
 *   Bugs:
 *
 * - If valid abs directory name is entered into the entry box and Enter
 *   pressed, the box will close returning the name. This is inconsistent when
 *   entering relative names or names with forward slashes, which are
 *   invalidated then corrected in the callback. After correction, the box is
 *   held open to allow further modification by the user.
 *
 * - Not sure how to implement localization of message prompts.
 *
 * - -title is really -message.
 *
 *----------------------------------------------------------------------
 */

int
Tk_ChooseDirectoryObjCmd(
    ClientData clientData,	/* Main window associated with interpreter. */
    Tcl_Interp *interp,		/* Current interpreter. */
    int objc,			/* Number of arguments. */
    Tcl_Obj *CONST objv[])	/* Argument objects. */
{
    char path[MAX_PATH];
    int oldMode, result = TCL_ERROR, i;
    LPCITEMIDLIST pidl;		/* Returned by browser */
    BROWSEINFO bInfo;		/* Used by browser */
    CHOOSEDIRDATA cdCBData;	/* Structure to pass back and forth */
    LPMALLOC pMalloc;		/* Used by shell */
    Tk_Window tkwin = (Tk_Window) clientData;
    HWND hWnd;
    char *utfTitle = NULL;/* Title for window */
    TCHAR saveDir[MAX_PATH];
    Tcl_DString titleString;	/* UTF Title */
    Tcl_DString initDirString;	/* Initial directory */
    Tcl_Obj *objPtr;
    static CONST char *optionStrings[] = {
	"-initialdir", "-mustexist",  "-parent",  "-title", NULL
    };
    enum options {
	DIR_INITIAL,   DIR_EXIST,  DIR_PARENT, FILE_TITLE
    };

    /*
     * Initialize
     */

    path[0] = '\0';
    ZeroMemory(&cdCBData, sizeof(CHOOSEDIRDATA));
    cdCBData.interp = interp;

    /*
     * Process the command line options
     */

    for (i = 1; i < objc; i += 2) {
	int index;
	char *string;
	Tcl_Obj *optionPtr, *valuePtr;

	optionPtr = objv[i];
	valuePtr = objv[i + 1];

	if (Tcl_GetIndexFromObj(interp, optionPtr, optionStrings, "option", 0,
		&index) != TCL_OK) {
	    goto cleanup;
	}
	if (i + 1 == objc) {
	    string = Tcl_GetString(optionPtr);
	    Tcl_AppendResult(interp, "value for \"", string, "\" missing",
		    NULL);
	    goto cleanup;
	}

	string = Tcl_GetString(valuePtr);
	switch ((enum options) index) {
	case DIR_INITIAL:
	    if (Tcl_TranslateFileName(interp,string,&initDirString) == NULL) {
		goto cleanup;
	    }
	    string = Tcl_DStringValue(&initDirString);

	    /*
	     * Convert possible relative path to full path to keep dialog
	     * happy.
	     */

	    GetFullPathName(string, MAX_PATH, saveDir, NULL);
	    lstrcpyn(cdCBData.utfInitDir, saveDir, MAX_PATH);
	    Tcl_DStringFree(&initDirString);
	    break;
	case DIR_EXIST:
	    if (Tcl_GetBooleanFromObj(interp, valuePtr,
		    &cdCBData.mustExist) != TCL_OK) {
		goto cleanup;
	    }
	    break;
	case DIR_PARENT:
	    tkwin = Tk_NameToWindow(interp, string, tkwin);
	    if (tkwin == NULL) {
		goto cleanup;
	    }
	    break;
	case FILE_TITLE:
	    utfTitle = string;
	    break;
	}
    }

    /*
     * Get ready to call the browser
     */

    Tk_MakeWindowExist(tkwin);
    hWnd = Tk_GetHWND(Tk_WindowId(tkwin));

    /*
     * Setup the parameters used by SHBrowseForFolder
     */

    bInfo.hwndOwner = hWnd;
    bInfo.pszDisplayName = path;
    bInfo.pidlRoot = NULL;
    if (lstrlen(cdCBData.utfInitDir) == 0) {
	GetCurrentDirectory(MAX_PATH, cdCBData.utfInitDir);
    }
    bInfo.lParam = (LPARAM) &cdCBData;

    if (utfTitle != NULL) {
	Tcl_UtfToExternalDString(NULL, utfTitle, -1, &titleString);
	bInfo.lpszTitle = (LPTSTR) Tcl_DStringValue(&titleString);
    } else {
	bInfo.lpszTitle = "Please choose a directory, then select OK.";
    }

    /*
     * Set flags to add edit box, status text line and use the new ui. Allow
     * override with magic variable (ignore errors in retrieval). See
     * http://msdn.microsoft.com/en-us/library/bb773205(VS.85).aspx for
     * possible flag values.
     */

    bInfo.ulFlags = BIF_EDITBOX | BIF_STATUSTEXT | BIF_RETURNFSANCESTORS
	| BIF_VALIDATE | BIF_NEWDIALOGSTYLE;
    objPtr = Tcl_GetVar2Ex(interp, "::tk::winChooseDirFlags", NULL,
	    TCL_GLOBAL_ONLY);
    if (objPtr != NULL) {
	int flags;
	Tcl_GetIntFromObj(NULL, objPtr, &flags);
	bInfo.ulFlags = flags;
    }

    /*
     * Callback to handle events
     */

    bInfo.lpfn = (BFFCALLBACK) ChooseDirectoryValidateProc;

    /*
     * Display dialog in background and process result. We look to give the
     * user a chance to change their mind on an invalid folder if mustexist is
     * 0.
     */

    oldMode = Tcl_SetServiceMode(TCL_SERVICE_ALL);
    GetCurrentDirectory(MAX_PATH, saveDir);
    if (SHGetMalloc(&pMalloc) == NOERROR) {
	pidl = SHBrowseForFolder(&bInfo);

	/*
	 * This is a fix for Windows 2000, which seems to modify the folder name
	 * buffer even when the dialog is canceled (in this case the buffer
	 * contains garbage). See [Bug #3002230]
	 */
	path[0] = '\0';

	/*
	 * Null for cancel button or invalid dir, otherwise valid.
	 */

	if (pidl != NULL) {
	    if (!SHGetPathFromIDList(pidl, path)) {
		Tcl_SetResult(interp, "Error: Not a file system folder\n",
			TCL_VOLATILE);
	    };
	    pMalloc->lpVtbl->Free(pMalloc, (void *) pidl);
	} else if (lstrlen(cdCBData.utfRetDir) > 0) {
	    lstrcpy(path, cdCBData.utfRetDir);
	}
	pMalloc->lpVtbl->Release(pMalloc);
    }
    SetCurrentDirectory(saveDir);
    Tcl_SetServiceMode(oldMode);

    /*
     * Ensure that hWnd is enabled, because it can happen that we have updated
     * the wrapper of the parent, which causes us to leave this child disabled
     * (Windows loses sync).
     */

    EnableWindow(hWnd, 1);

    /*
     * Change the pathname to the Tcl "normalized" pathname, where back
     * slashes are used instead of forward slashes
     */

    Tcl_ResetResult(interp);
    if (*path) {
	Tcl_DString ds;

	Tcl_AppendResult(interp, ConvertExternalFilename(NULL, (char *) path,
		&ds), NULL);
	Tcl_DStringFree(&ds);
    }

    result = TCL_OK;

    if (utfTitle != NULL) {
	Tcl_DStringFree(&titleString);
    }

  cleanup:
    return result;
}

/*
 *----------------------------------------------------------------------
 *
 * ChooseDirectoryValidateProc --
 *
 *	Hook function called by the explorer ChooseDirectory dialog when
 *	events occur. It is used to validate the text entry the user may have
 *	entered.
 *
 * Results:
 *	Returns 0 to allow default processing of message, or 1 to tell default
 *	dialog function not to close.
 *
 *----------------------------------------------------------------------
 */

static UINT APIENTRY
ChooseDirectoryValidateProc(
    HWND hwnd,
    UINT message,
    LPARAM lParam,
    LPARAM lpData)
{
    TCHAR selDir[MAX_PATH];
    CHOOSEDIRDATA *chooseDirSharedData = (CHOOSEDIRDATA *) lpData;
    Tcl_DString initDirString;
    char string[MAX_PATH];
    ThreadSpecificData *tsdPtr = (ThreadSpecificData *)
	    Tcl_GetThreadData(&dataKey, sizeof(ThreadSpecificData));

    if (tsdPtr->debugFlag) {
	tsdPtr->debugInterp = (Tcl_Interp *) chooseDirSharedData->interp;
	Tcl_DoWhenIdle(SetTkDialog, (ClientData) hwnd);
    }
    chooseDirSharedData->utfRetDir[0] = '\0';
    switch (message) {
    case BFFM_VALIDATEFAILED:
	/*
	 * First save and check to see if it is a valid path name, if so then
	 * make that path the one shown in the window. Otherwise, it failed
	 * the check and should be treated as such. Use
	 * Set/GetCurrentDirectory which allows relative path names and names
	 * with forward slashes. Use Tcl_TranslateFileName to make sure names
	 * like ~ are converted correctly.
	 */

	if (Tcl_TranslateFileName(chooseDirSharedData->interp,
		(char *) lParam, &initDirString) == NULL) {
	    /*
	     * Should we expose the error (in the interp result) to the user
	     * at this point?
	     */

	    chooseDirSharedData->utfRetDir[0] = '\0';
	    return 1;
	}
	lstrcpyn(string, Tcl_DStringValue(&initDirString), MAX_PATH);
	Tcl_DStringFree(&initDirString);

	if (SetCurrentDirectory((char *)string) == 0) {
	    LPTSTR lpFilePart[MAX_PATH];

	    /*
	     * Get the full path name to the user entry, at this point it does
	     * not exist so see if it is supposed to. Otherwise just return
	     * it.
	     */

	    GetFullPathName(string, MAX_PATH,
		    chooseDirSharedData->utfRetDir, /*unused*/ lpFilePart);
	    if (chooseDirSharedData->mustExist) {
		/*
		 * User HAS to select a valid directory.
		 */

		wsprintf(selDir, TEXT("Directory '%.200s' does not exist,\nplease select or enter an existing directory."), chooseDirSharedData->utfRetDir);
		MessageBox(NULL, selDir, NULL, MB_ICONEXCLAMATION|MB_OK);
		chooseDirSharedData->utfRetDir[0] = '\0';
		return 1;
	    }
	} else {
	    /*
	     * Changed to new folder OK, return immediatly with the current
	     * directory in utfRetDir.
	     */

	    GetCurrentDirectory(MAX_PATH, chooseDirSharedData->utfRetDir);
	    return 0;
	}
	return 0;

    case BFFM_SELCHANGED:
	/*
	 * Set the status window to the currently selected path and enable the
	 * OK button if a file system folder, otherwise disable the OK button
	 * for things like server names. Perhaps a new switch
	 * -enablenonfolders can be used to allow non folders to be selected.
	 *
	 * Not called when user changes edit box directly.
	 */

	if (SHGetPathFromIDList((LPITEMIDLIST) lParam, selDir)) {
	    SendMessage(hwnd, BFFM_SETSTATUSTEXT, 0, (LPARAM) selDir);
	    // enable the OK button
	    SendMessage(hwnd, BFFM_ENABLEOK, 0, (LPARAM) 1);
	} else {
	    // disable the OK button
	    SendMessage(hwnd, BFFM_ENABLEOK, 0, (LPARAM) 0);
	}
	UpdateWindow(hwnd);
	return 1;

    case BFFM_INITIALIZED: {
	/*
	 * Directory browser intializing - tell it where to start from, user
	 * specified parameter.
	 */

	char *initDir = chooseDirSharedData->utfInitDir;

	SetCurrentDirectory(initDir);
	if (*initDir == '\\') {
	    /*
	     * BFFM_SETSELECTION only understands UNC paths as pidls, so
	     * convert path to pidl using IShellFolder interface.
	     */

	    LPMALLOC pMalloc;
	    LPSHELLFOLDER psfFolder;

	    if (SUCCEEDED(SHGetMalloc(&pMalloc))) {
		if (SUCCEEDED(SHGetDesktopFolder(&psfFolder))) {
		    LPITEMIDLIST pidlMain;
		    ULONG ulCount, ulAttr;
		    Tcl_DString ds;

		    Tcl_UtfToExternalDString(TkWinGetUnicodeEncoding(),
			    initDir, -1, &ds);
		    if (SUCCEEDED(psfFolder->lpVtbl->ParseDisplayName(
			    psfFolder, hwnd, NULL, (WCHAR *)
			    Tcl_DStringValue(&ds), &ulCount,&pidlMain,&ulAttr))
			    && (pidlMain != NULL)) {
			SendMessage(hwnd, BFFM_SETSELECTION, FALSE,
				(LPARAM) pidlMain);
			pMalloc->lpVtbl->Free(pMalloc, pidlMain);
		    }
		    psfFolder->lpVtbl->Release(psfFolder);
		    Tcl_DStringFree(&ds);
		}
		pMalloc->lpVtbl->Release(pMalloc);
	    }
	} else {
	    SendMessage(hwnd, BFFM_SETSELECTION, TRUE, (LPARAM) initDir);
	}
	SendMessage(hwnd, BFFM_ENABLEOK, 0, (LPARAM) 1);
	break;
    }

    }
    return 0;
}

/*
 *----------------------------------------------------------------------
 *
 * Tk_MessageBoxObjCmd --
 *
 *	This function implements the MessageBox window for the Windows
 *	platform. See the user documentation for details on what it does.
 *
 * Results:
 *	See user documentation.
 *
 * Side effects:
 *	None. The MessageBox window will be destroy before this function
 *	returns.
 *
 *----------------------------------------------------------------------
 */

int
Tk_MessageBoxObjCmd(
    ClientData clientData,	/* Main window associated with interpreter. */
    Tcl_Interp *interp,		/* Current interpreter. */
    int objc,			/* Number of arguments. */
    Tcl_Obj *CONST objv[])	/* Argument objects. */
{
    Tk_Window tkwin = (Tk_Window) clientData, parent;
    HWND hWnd;
    Tcl_Obj *messageObj, *titleObj, *detailObj, *tmpObj;
    int defaultBtn, icon, type;
    int i, oldMode, winCode;
    UINT flags;
    static CONST char *optionStrings[] = {
	"-default",	"-detail",	"-icon",	"-message",
	"-parent",	"-title",	"-type",	NULL
    };
    enum options {
	MSG_DEFAULT,	MSG_DETAIL,	MSG_ICON,	MSG_MESSAGE,
	MSG_PARENT,	MSG_TITLE,	MSG_TYPE
    };
    ThreadSpecificData *tsdPtr = (ThreadSpecificData *)
	    Tcl_GetThreadData(&dataKey, sizeof(ThreadSpecificData));

    (void) TkWinGetUnicodeEncoding();
    defaultBtn = -1;
    detailObj = NULL;
    icon = MB_ICONINFORMATION;
    messageObj = NULL;
    parent = tkwin;
    titleObj = NULL;
    type = MB_OK;

    for (i = 1; i < objc; i += 2) {
	int index;
	char *string;
	Tcl_Obj *optionPtr, *valuePtr;

	optionPtr = objv[i];
	valuePtr = objv[i + 1];

	if (Tcl_GetIndexFromObj(interp, optionPtr, optionStrings, "option",
		TCL_EXACT, &index) != TCL_OK) {
	    return TCL_ERROR;
	}
	if (i + 1 == objc) {
	    string = Tcl_GetString(optionPtr);
	    Tcl_AppendResult(interp, "value for \"", string, "\" missing",
		    NULL);
	    return TCL_ERROR;
	}

	switch ((enum options) index) {
	case MSG_DEFAULT:
	    defaultBtn = TkFindStateNumObj(interp, optionPtr, buttonMap,
		    valuePtr);
	    if (defaultBtn < 0) {
		return TCL_ERROR;
	    }
	    break;

	case MSG_DETAIL:
	    detailObj = valuePtr;
	    break;

	case MSG_ICON:
	    icon = TkFindStateNumObj(interp, optionPtr, iconMap, valuePtr);
	    if (icon < 0) {
		return TCL_ERROR;
	    }
	    break;

	case MSG_MESSAGE:
	    messageObj = valuePtr;
	    break;

	case MSG_PARENT:
	    parent = Tk_NameToWindow(interp, Tcl_GetString(valuePtr), tkwin);
	    if (parent == NULL) {
		return TCL_ERROR;
	    }
	    break;

	case MSG_TITLE:
	    titleObj = valuePtr;
	    break;

	case MSG_TYPE:
	    type = TkFindStateNumObj(interp, optionPtr, typeMap, valuePtr);
	    if (type < 0) {
		return TCL_ERROR;
	    }
	    break;
	}
    }

    while (!Tk_IsTopLevel(parent)) {
	parent = Tk_Parent(parent);
    }
    Tk_MakeWindowExist(parent);
    hWnd = Tk_GetHWND(Tk_WindowId(parent));

    flags = 0;
    if (defaultBtn >= 0) {
	int defaultBtnIdx = -1;

	for (i = 0; i < (int) NUM_TYPES; i++) {
	    if (type == allowedTypes[i].type) {
		int j;

		for (j = 0; j < 3; j++) {
		    if (allowedTypes[i].btnIds[j] == defaultBtn) {
			defaultBtnIdx = j;
			break;
		    }
		}
		if (defaultBtnIdx < 0) {
		    Tcl_AppendResult(interp, "invalid default button \"",
			    TkFindStateString(buttonMap, defaultBtn),
			    "\"", NULL);
		    return TCL_ERROR;
		}
		break;
	    }
	}
	flags = buttonFlagMap[defaultBtnIdx];
    }

    flags |= icon | type | MB_TASKMODAL | MB_SETFOREGROUND;

    tmpObj = messageObj ? Tcl_DuplicateObj(messageObj)
	    : Tcl_NewUnicodeObj(NULL, 0);
    Tcl_IncrRefCount(tmpObj);
    if (detailObj) {
	Tcl_AppendUnicodeToObj(tmpObj, L"\n\n", 2);
	Tcl_AppendObjToObj(tmpObj, detailObj);
    }

    oldMode = Tcl_SetServiceMode(TCL_SERVICE_ALL);

    /*
     * MessageBoxW exists for all platforms. Use it to allow unicode error
     * message to be displayed correctly where possible by the OS.
     *
     * In order to have the parent window icon reflected in a MessageBox, we
     * have to create a hook that will trigger when the MessageBox is being
     * created.
     */

    tsdPtr->hSmallIcon = TkWinGetIcon(parent, ICON_SMALL);
    tsdPtr->hBigIcon   = TkWinGetIcon(parent, ICON_BIG);
    tsdPtr->hMsgBoxHook = SetWindowsHookEx(WH_CBT, MsgBoxCBTProc, NULL,
	    GetCurrentThreadId());
    winCode = MessageBoxW(hWnd, Tcl_GetUnicode(tmpObj),
	    titleObj ? Tcl_GetUnicode(titleObj) : L"", flags);
    UnhookWindowsHookEx(tsdPtr->hMsgBoxHook);
    (void) Tcl_SetServiceMode(oldMode);

    /*
     * Ensure that hWnd is enabled, because it can happen that we have updated
     * the wrapper of the parent, which causes us to leave this child disabled
     * (Windows loses sync).
     */

    EnableWindow(hWnd, 1);

    Tcl_DecrRefCount(tmpObj);

    Tcl_SetResult(interp, TkFindStateString(buttonMap, winCode), TCL_STATIC);
    return TCL_OK;
}

static LRESULT CALLBACK
MsgBoxCBTProc(
    int nCode,
    WPARAM wParam,
    LPARAM lParam)
{
    ThreadSpecificData *tsdPtr = (ThreadSpecificData *)
	Tcl_GetThreadData(&dataKey, sizeof(ThreadSpecificData));

    if (nCode == HCBT_CREATEWND) {
	/*
	 * Window owned by our task is being created. Since the hook is
	 * installed just before the MessageBox call and removed after the
	 * MessageBox call, the window being created is either the message box
	 * or one of its controls. Check that the class is WC_DIALOG to ensure
	 * that it's the one we want.
	 */

	LPCBT_CREATEWND lpcbtcreate = (LPCBT_CREATEWND) lParam;

	if (WC_DIALOG == lpcbtcreate->lpcs->lpszClass) {
	    HWND hwnd = (HWND) wParam;

	    SendMessage(hwnd, WM_SETICON, ICON_SMALL,
		    (LPARAM) tsdPtr->hSmallIcon);
	    SendMessage(hwnd, WM_SETICON, ICON_BIG, (LPARAM) tsdPtr->hBigIcon);
	}
    }

    /*
     * Call the next hook proc, if there is one
     */

    return CallNextHookEx(tsdPtr->hMsgBoxHook, nCode, wParam, lParam);
}

/*
 * ----------------------------------------------------------------------
 *
 * SetTkDialog --
 *
 *	Records the HWND for a native dialog in the 'tk_dialog' variable so
 *	that the test-suite can operate on the correct dialog window. Use of
 *	this is enabled when a test program calls TkWinDialogDebug by calling
 *	the test command 'tkwinevent debug 1'.
 *
 * ----------------------------------------------------------------------
 */

static void
SetTkDialog(
    ClientData clientData)
{
    ThreadSpecificData *tsdPtr = (ThreadSpecificData *)
	    Tcl_GetThreadData(&dataKey, sizeof(ThreadSpecificData));
    char buf[32];

    sprintf(buf, "0x%p", (HWND) clientData);
    Tcl_SetVar(tsdPtr->debugInterp, "tk_dialog", buf, TCL_GLOBAL_ONLY);
}

/*
 * Factored out a common pattern in use in this file.
 */
static char *
ConvertExternalFilename(
    Tcl_Encoding encoding,
    char *filename,
    Tcl_DString *dsPtr)
{
    char *p;

    Tcl_ExternalToUtfDString(encoding, filename, -1, dsPtr);
    for (p = Tcl_DStringValue(dsPtr); *p != '\0'; p++) {
	/*
	 * Change the pathname to the Tcl "normalized" pathname, where back
	 * slashes are used instead of forward slashes
	 */

	if (*p == '\\') {
	    *p = '/';
	}
    }
    return Tcl_DStringValue(dsPtr);
}

/*
 * Local Variables:
 * mode: c
 * c-basic-offset: 4
 * fill-column: 78
 * End:
 */<|MERGE_RESOLUTION|>--- conflicted
+++ resolved
@@ -5,16 +5,8 @@
  *
  * Copyright (c) 1996-1997 Sun Microsystems, Inc.
  *
-<<<<<<< HEAD
  * See the file "license.terms" for information on usage and redistribution of
  * this file, and for a DISCLAIMER OF ALL WARRANTIES.
- *
- * RCS: @(#) $Id: tkWinDialog.c,v 1.50.2.10 2010/11/24 15:11:36 nijtmans Exp $
- *
-=======
- * See the file "license.terms" for information on usage and redistribution
- * of this file, and for a DISCLAIMER OF ALL WARRANTIES.
->>>>>>> 2930fe96
  */
 
 #define WINVER        0x0500   /* Requires Windows 2K definitions */
