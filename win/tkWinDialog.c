/*
 * tkWinDialog.c --
 *
 *	Contains the Windows implementation of the common dialog boxes.
 *
 * Copyright (c) 1996-1997 Sun Microsystems, Inc.
 *
 * See the file "license.terms" for information on usage and redistribution of
 * this file, and for a DISCLAIMER OF ALL WARRANTIES.
<<<<<<< HEAD
 *
 * RCS: @(#) $Id: tkWinDialog.c,v 1.79 2010/11/24 08:08:08 nijtmans Exp $
 *
=======
>>>>>>> 661db781
 */

#include "tkWinInt.h"
#include "tkFileFilter.h"
#include "tkFont.h"

#include <commdlg.h>		/* includes common dialog functionality */
#ifdef _MSC_VER
#   pragma comment (lib, "comdlg32.lib")
#endif
#include <dlgs.h>		/* includes common dialog template defines */
#include <cderr.h>		/* includes the common dialog error codes */

#include <shlobj.h>		/* includes SHBrowseForFolder */
#ifdef _MSC_VER
#   pragma comment (lib, "shell32.lib")
#endif

/* These needed for compilation with VC++ 5.2 */
#ifndef BIF_EDITBOX
#define BIF_EDITBOX 0x10
#endif

#ifndef BIF_VALIDATE
#define BIF_VALIDATE 0x0020
#endif

#ifndef BIF_NEWDIALOGSTYLE
#define BIF_NEWDIALOGSTYLE 0x0040
#endif

#ifndef BFFM_VALIDATEFAILED
#ifdef UNICODE
#define BFFM_VALIDATEFAILED 4
#else
#define BFFM_VALIDATEFAILED 3
#endif
#endif /* BFFM_VALIDATEFAILED */

#ifndef OPENFILENAME_SIZE_VERSION_400
#define OPENFILENAME_SIZE_VERSION_400 76
#endif

/*
 * The following structure is used by the new Tk_ChooseDirectoryObjCmd to pass
 * data between it and its callback. Unique to Windows platform.
 */

typedef struct ChooseDirData {
   char utfInitDir[MAX_PATH];	/* Initial folder to use */
   char utfRetDir[MAX_PATH];	/* Returned folder to use */
   Tcl_Interp *interp;
   int mustExist;		/* True if file must exist to return from
				 * callback */
} CHOOSEDIRDATA;

typedef struct ThreadSpecificData {
    int debugFlag;		/* Flags whether we should output debugging
				 * information while displaying a builtin
				 * dialog. */
    Tcl_Interp *debugInterp;	/* Interpreter to used for debugging. */
    UINT WM_LBSELCHANGED;	/* Holds a registered windows event used for
				 * communicating between the Directory Chooser
				 * dialog and its hook proc. */
    HHOOK hMsgBoxHook;		/* Hook proc for tk_messageBox and the */
    HICON hSmallIcon;		/* icons used by a parent to be used in */
    HICON hBigIcon;		/* the message box */
} ThreadSpecificData;
static Tcl_ThreadDataKey dataKey;

/*
 * The following structures are used by Tk_MessageBoxCmd() to parse arguments
 * and return results.
 */

static const TkStateMap iconMap[] = {
    {MB_ICONERROR,		"error"},
    {MB_ICONINFORMATION,	"info"},
    {MB_ICONQUESTION,		"question"},
    {MB_ICONWARNING,		"warning"},
    {-1,			NULL}
};

static const TkStateMap typeMap[] = {
    {MB_ABORTRETRYIGNORE,	"abortretryignore"},
    {MB_OK,			"ok"},
    {MB_OKCANCEL,		"okcancel"},
    {MB_RETRYCANCEL,		"retrycancel"},
    {MB_YESNO,			"yesno"},
    {MB_YESNOCANCEL,		"yesnocancel"},
    {-1,			NULL}
};

static const TkStateMap buttonMap[] = {
    {IDABORT,			"abort"},
    {IDRETRY,			"retry"},
    {IDIGNORE,			"ignore"},
    {IDOK,			"ok"},
    {IDCANCEL,			"cancel"},
    {IDNO,			"no"},
    {IDYES,			"yes"},
    {-1,			NULL}
};

static const int buttonFlagMap[] = {
    MB_DEFBUTTON1, MB_DEFBUTTON2, MB_DEFBUTTON3, MB_DEFBUTTON4
};

static const struct {int type; int btnIds[3];} allowedTypes[] = {
    {MB_ABORTRETRYIGNORE,	{IDABORT, IDRETRY,  IDIGNORE}},
    {MB_OK,			{IDOK,	  -1,	    -1	    }},
    {MB_OKCANCEL,		{IDOK,	  IDCANCEL, -1	    }},
    {MB_RETRYCANCEL,		{IDRETRY, IDCANCEL, -1	    }},
    {MB_YESNO,			{IDYES,	  IDNO,	    -1	    }},
    {MB_YESNOCANCEL,		{IDYES,	  IDNO,	    IDCANCEL}}
};

#define NUM_TYPES (sizeof(allowedTypes) / sizeof(allowedTypes[0]))

/*
 * Abstract trivial differences between Win32 and Win64.
 */

#define TkWinGetHInstance(from) \
	((HINSTANCE) GetWindowLongPtr((from), GWLP_HINSTANCE))
#define TkWinGetUserData(from) \
	GetWindowLongPtr((from), GWLP_USERDATA)
#define TkWinSetUserData(to,what) \
	SetWindowLongPtr((to), GWLP_USERDATA, (LPARAM)(what))

/*
 * The value of TK_MULTI_MAX_PATH dictactes how many files can be retrieved
 * with tk_get*File -multiple 1. It must be allocated on the stack, so make it
 * large enough but not too large. - hobbs
 *
 * The data is stored as <dir>\0<file1>\0<file2>\0...<fileN>\0\0. Since
 * MAX_PATH == 260 on Win2K/NT, *40 is ~10Kbytes.
 */

#define TK_MULTI_MAX_PATH	(MAX_PATH*40)

/*
 * The following structure is used to pass information between the directory
 * chooser function, Tk_ChooseDirectoryObjCmd(), and its dialog hook proc.
 */

typedef struct ChooseDir {
    Tcl_Interp *interp;		/* Interp, used only if debug is turned on,
				 * for setting the "tk_dialog" variable. */
    int lastCtrl;		/* Used by hook proc to keep track of last
				 * control that had input focus, so when OK is
				 * pressed we know whether to browse a new
				 * directory or return. */
    int lastIdx;		/* Last item that was selected in directory
				 * browser listbox. */
    char path[MAX_PATH];	/* On return from choose directory dialog,
				 * holds the selected path. Cannot return
				 * selected path in ofnPtr->lpstrFile because
				 * the default dialog proc stores a '\0' in
				 * it, since, of course, no _file_ was
				 * selected. */
    OPENFILENAMEA *ofnPtr;	/* pointer to the OFN structure */
} ChooseDir;

/*
 * The following structure is used to pass information between GetFileName
 * function and OFN dialog hook procedures. [Bug 2896501, Patch 2898255]
 */

typedef struct OFNData {
    Tcl_Interp *interp;		/* Interp, used only if debug is turned on,
				 * for setting the "tk_dialog" variable. */
    int dynFileBufferSize;	/* Dynamic filename buffer size, stored to
				 * avoid shrinking and expanding the buffer
				 * when selection changes */
    char *dynFileBuffer;	/* Dynamic filename buffer, cast to WCHAR* in
				 * UNICODE procedures */
} OFNData;

/*
 * Definitions of functions used only in this file.
 */

static UINT APIENTRY	ChooseDirectoryValidateProc(HWND hdlg, UINT uMsg,
			    LPARAM wParam, LPARAM lParam);
static UINT CALLBACK	ColorDlgHookProc(HWND hDlg, UINT uMsg, WPARAM wParam,
			    LPARAM lParam);
static int 		GetFileName(ClientData clientData,
			    Tcl_Interp *interp, int objc,
			    Tcl_Obj *const objv[], int isOpen);
static int 		MakeFilter(Tcl_Interp *interp, Tcl_Obj *valuePtr,
			    Tcl_DString *dsPtr, Tcl_Obj *initialPtr,
			    int *indexPtr);
static UINT APIENTRY	OFNHookProc(HWND hdlg, UINT uMsg, WPARAM wParam,
			    LPARAM lParam);
static LRESULT CALLBACK MsgBoxCBTProc(int nCode, WPARAM wParam, LPARAM lParam);
static void		SetTkDialog(ClientData clientData);
static char *		ConvertExternalFilename(Tcl_Encoding encoding,
			    char *filename, Tcl_DString *dsPtr);

/*
 *-------------------------------------------------------------------------
 *
 * EatSpuriousMessageBugFix --
 *
 *	In the file open/save dialog, double clicking on a list item causes
 *	the dialog box to close, but an unwanted WM_LBUTTONUP message is sent
 *	to the window underneath. If the window underneath happens to be a
 *	windows control (eg a button) then it will be activated by accident.
 *
 * 	This problem does not occur in dialog boxes, because windows must do
 * 	some special processing to solve the problem. (separate message
 * 	processing functions are used to cope with keyboard navigation of
 * 	controls.)
 *
 * 	Here is one solution. After returning, we poll the message queue for
 * 	1/4s looking for WM_LBUTTON up messages. If we see one it's consumed.
 * 	If we get a WM_LBUTTONDOWN message, then we exit early, since the user
 * 	must be doing something new. This fix only works for the current
 * 	application, so the problem will still occur if the open dialog
 * 	happens to be over another applications button. However this is a
 * 	fairly rare occurrance.
 *
 * Results:
 *	None.
 *
 * Side effects:
 *	Consumes an unwanted BUTTON messages.
 *
 *-------------------------------------------------------------------------
 */

static void
EatSpuriousMessageBugFix(void)
{
    MSG msg;
    DWORD nTime = GetTickCount() + 250;

    while (GetTickCount() < nTime) {
	if (PeekMessageA(&msg, 0, WM_LBUTTONDOWN, WM_LBUTTONDOWN, PM_NOREMOVE)){
	    break;
	}
	PeekMessageA(&msg, 0, WM_LBUTTONUP, WM_LBUTTONUP, PM_REMOVE);
    }
}

/*
 *-------------------------------------------------------------------------
 *
 * TkWinDialogDebug --
 *
 *	Function to turn on/off debugging support for common dialogs under
 *	windows. The variable "tk_debug" is set to the identifier of the
 *	dialog window when the modal dialog window pops up and it is safe to
 *	send messages to the dialog.
 *
 * Results:
 *	None.
 *
 * Side effects:
 *	This variable only makes sense if just one dialog is up at a time.
 *
 *-------------------------------------------------------------------------
 */

void
TkWinDialogDebug(
    int debug)
{
    ThreadSpecificData *tsdPtr =
	    Tcl_GetThreadData(&dataKey, sizeof(ThreadSpecificData));

    tsdPtr->debugFlag = debug;
}

/*
 *-------------------------------------------------------------------------
 *
 * Tk_ChooseColorObjCmd --
 *
 *	This function implements the color dialog box for the Windows
 *	platform. See the user documentation for details on what it does.
 *
 * Results:
 *	See user documentation.
 *
 * Side effects:
 *	A dialog window is created the first time this function is called.
 *	This window is not destroyed and will be reused the next time the
 *	application invokes the "tk_chooseColor" command.
 *
 *-------------------------------------------------------------------------
 */

int
Tk_ChooseColorObjCmd(
    ClientData clientData,	/* Main window associated with interpreter. */
    Tcl_Interp *interp,		/* Current interpreter. */
    int objc,			/* Number of arguments. */
    Tcl_Obj *const objv[])	/* Argument objects. */
{
    Tk_Window tkwin = clientData, parent;
    HWND hWnd;
    int i, oldMode, winCode, result;
    CHOOSECOLORA chooseColor;
    static int inited = 0;
    static COLORREF dwCustColors[16];
    static long oldColor;		/* the color selected last time */
    static const char *const optionStrings[] = {
	"-initialcolor", "-parent", "-title", NULL
    };
    enum options {
	COLOR_INITIAL, COLOR_PARENT, COLOR_TITLE
    };

    result = TCL_OK;
    if (inited == 0) {
	/*
	 * dwCustColors stores the custom color which the user can modify. We
	 * store these colors in a static array so that the next time the
	 * color dialog pops up, the same set of custom colors remain in the
	 * dialog.
	 */

	for (i = 0; i < 16; i++) {
	    dwCustColors[i] = RGB(255-i * 10, i, i * 10);
	}
	oldColor = RGB(0xa0, 0xa0, 0xa0);
	inited = 1;
    }

    parent			= tkwin;
    chooseColor.lStructSize	= sizeof(CHOOSECOLOR);
    chooseColor.hwndOwner	= NULL;
    chooseColor.hInstance	= NULL;
    chooseColor.rgbResult	= oldColor;
    chooseColor.lpCustColors	= dwCustColors;
    chooseColor.Flags		= CC_RGBINIT | CC_FULLOPEN | CC_ENABLEHOOK;
    chooseColor.lCustData	= (LPARAM) NULL;
    chooseColor.lpfnHook	= (LPOFNHOOKPROC) ColorDlgHookProc;
    chooseColor.lpTemplateName	= (LPSTR) interp;

    for (i = 1; i < objc; i += 2) {
	int index;
	const char *string;
	Tcl_Obj *optionPtr, *valuePtr;

	optionPtr = objv[i];
	valuePtr = objv[i + 1];

	if (Tcl_GetIndexFromObj(interp, optionPtr, optionStrings, "option",
		TCL_EXACT, &index) != TCL_OK) {
	    return TCL_ERROR;
	}
	if (i + 1 == objc) {
	    string = Tcl_GetString(optionPtr);
	    Tcl_AppendResult(interp, "value for \"", string, "\" missing",
		    NULL);
	    return TCL_ERROR;
	}

	string = Tcl_GetString(valuePtr);
	switch ((enum options) index) {
	case COLOR_INITIAL: {
	    XColor *colorPtr;

	    colorPtr = Tk_GetColor(interp, tkwin, string);
	    if (colorPtr == NULL) {
		return TCL_ERROR;
	    }
	    chooseColor.rgbResult = RGB(colorPtr->red / 0x100,
		    colorPtr->green / 0x100, colorPtr->blue / 0x100);
	    break;
	}
	case COLOR_PARENT:
	    parent = Tk_NameToWindow(interp, string, tkwin);
	    if (parent == NULL) {
		return TCL_ERROR;
	    }
	    break;
	case COLOR_TITLE:
	    chooseColor.lCustData = (LPARAM) string;
	    break;
	}
    }

    Tk_MakeWindowExist(parent);
    chooseColor.hwndOwner = NULL;
    hWnd = Tk_GetHWND(Tk_WindowId(parent));
    chooseColor.hwndOwner = hWnd;

    oldMode = Tcl_SetServiceMode(TCL_SERVICE_ALL);
    winCode = ChooseColorA(&chooseColor);
    (void) Tcl_SetServiceMode(oldMode);

    /*
     * Ensure that hWnd is enabled, because it can happen that we have updated
     * the wrapper of the parent, which causes us to leave this child disabled
     * (Windows loses sync).
     */

    EnableWindow(hWnd, 1);

    /*
     * Clear the interp result since anything may have happened during the
     * modal loop.
     */

    Tcl_ResetResult(interp);

    /*
     * 3. Process the result of the dialog
     */

    if (winCode) {
	/*
	 * User has selected a color
	 */
	char color[100];

	sprintf(color, "#%02x%02x%02x",
		GetRValue(chooseColor.rgbResult),
		GetGValue(chooseColor.rgbResult),
		GetBValue(chooseColor.rgbResult));
	Tcl_AppendResult(interp, color, NULL);
	oldColor = chooseColor.rgbResult;
	result = TCL_OK;
    }

    return result;
}

/*
 *-------------------------------------------------------------------------
 *
 * ColorDlgHookProc --
 *
 *	Provides special handling of messages for the Color common dialog box.
 *	Used to set the title when the dialog first appears.
 *
 * Results:
 *	The return value is 0 if the default dialog box function should handle
 *	the message, non-zero otherwise.
 *
 * Side effects:
 *	Changes the title of the dialog window.
 *
 *----------------------------------------------------------------------
 */

static UINT CALLBACK
ColorDlgHookProc(
    HWND hDlg,			/* Handle to the color dialog. */
    UINT uMsg,			/* Type of message. */
    WPARAM wParam,		/* First message parameter. */
    LPARAM lParam)		/* Second message parameter. */
{
    ThreadSpecificData *tsdPtr =
	    Tcl_GetThreadData(&dataKey, sizeof(ThreadSpecificData));
    const char *title;
    CHOOSECOLOR *ccPtr;

    if (WM_INITDIALOG == uMsg) {

	/*
	 * Set the title string of the dialog.
	 */

	ccPtr = (CHOOSECOLOR *) lParam;
	title = (const char *) ccPtr->lCustData;

	if ((title != NULL) && (title[0] != '\0')) {
	    Tcl_DString ds;

	    SetWindowText(hDlg, Tcl_WinUtfToTChar(title,-1,&ds));
	    Tcl_DStringFree(&ds);
	}
	if (tsdPtr->debugFlag) {
	    tsdPtr->debugInterp = (Tcl_Interp *) ccPtr->lpTemplateName;
	    Tcl_DoWhenIdle(SetTkDialog, hDlg);
	}
	return TRUE;
    }
    return FALSE;
}

/*
 *----------------------------------------------------------------------
 *
 * Tk_GetOpenFileCmd --
 *
 *	This function implements the "open file" dialog box for the Windows
 *	platform. See the user documentation for details on what it does.
 *
 * Results:
 *	See user documentation.
 *
 * Side effects:
 *	A dialog window is created the first this function is called.
 *
 *----------------------------------------------------------------------
 */

int
Tk_GetOpenFileObjCmd(
    ClientData clientData,	/* Main window associated with interpreter. */
    Tcl_Interp *interp,		/* Current interpreter. */
    int objc,			/* Number of arguments. */
    Tcl_Obj *const objv[])	/* Argument objects. */
{
    return GetFileName(clientData, interp, objc, objv, 1);
}

/*
 *----------------------------------------------------------------------
 *
 * Tk_GetSaveFileCmd --
 *
 *	Same as Tk_GetOpenFileCmd but opens a "save file" dialog box
 *	instead
 *
 * Results:
 *	Same as Tk_GetOpenFileCmd.
 *
 * Side effects:
 *	Same as Tk_GetOpenFileCmd.
 *
 *----------------------------------------------------------------------
 */

int
Tk_GetSaveFileObjCmd(
    ClientData clientData,	/* Main window associated with interpreter. */
    Tcl_Interp *interp,		/* Current interpreter. */
    int objc,			/* Number of arguments. */
    Tcl_Obj *const objv[])	/* Argument objects. */
{
    return GetFileName(clientData, interp, objc, objv, 0);
}

/*
 *----------------------------------------------------------------------
 *
 * GetFileName --
 *
 *	Calls GetOpenFileName() or GetSaveFileName().
 *
 * Results:
 *	See user documentation.
 *
 * Side effects:
 *	See user documentation.
 *
 *----------------------------------------------------------------------
 */

static int
GetFileName(
    ClientData clientData,	/* Main window associated with interpreter. */
    Tcl_Interp *interp,		/* Current interpreter. */
    int objc,			/* Number of arguments. */
    Tcl_Obj *const objv[],	/* Argument objects. */
    int open)			/* 1 to call GetOpenFileName(), 0 to call
				 * GetSaveFileName(). */
{
    OPENFILENAME ofn;
    TCHAR file[TK_MULTI_MAX_PATH];
    OFNData ofnData;
    int cdlgerr;
    int filterIndex = 0, result = TCL_ERROR, winCode, oldMode, i, multi = 0;
    const char *extension = NULL, *filter = NULL, *title = NULL;
    Tk_Window tkwin = clientData;
    HWND hWnd;
    Tcl_Obj *filterObj = NULL, *initialTypeObj = NULL, *typeVariableObj = NULL;
    Tcl_DString utfFilterString, utfDirString, ds;
    Tcl_DString extString, filterString, dirString, titleString;
    Tcl_Encoding unicodeEncoding = TkWinGetUnicodeEncoding();
    ThreadSpecificData *tsdPtr = (ThreadSpecificData *)
	    Tcl_GetThreadData(&dataKey, sizeof(ThreadSpecificData));
    static const char *const saveOptionStrings[] = {
	"-defaultextension", "-filetypes", "-initialdir", "-initialfile",
	"-parent", "-title", "-typevariable", NULL
    };
    static const char *const openOptionStrings[] = {
	"-defaultextension", "-filetypes", "-initialdir", "-initialfile",
	"-multiple", "-parent", "-title", "-typevariable", NULL
    };
    const char *const *optionStrings;
    enum options {
	FILE_DEFAULT,	FILE_TYPES,	FILE_INITDIR,	FILE_INITFILE,
	FILE_MULTIPLE,	FILE_PARENT,	FILE_TITLE,     FILE_TYPEVARIABLE
    };

    file[0] = '\0';
    ZeroMemory(&ofnData, sizeof(OFNData));
    Tcl_DStringInit(&utfFilterString);
    Tcl_DStringInit(&utfDirString);

    /*
     * Parse the arguments.
     */

    if (open) {
	optionStrings = openOptionStrings;
    } else {
	optionStrings = saveOptionStrings;
    }

    for (i = 1; i < objc; i += 2) {
	int index;
	const char *string;
	Tcl_Obj *optionPtr, *valuePtr;

	optionPtr = objv[i];
	valuePtr = objv[i + 1];

	if (Tcl_GetIndexFromObj(interp, optionPtr, optionStrings,
		"option", 0, &index) != TCL_OK) {
	    goto end;
	}

	/*
	 * We want to maximize code sharing between the open and save file
	 * dialog implementations; in particular, the switch statement below.
	 * We use different sets of option strings from the GetIndexFromObj
	 * call above, but a single enumeration for both. The save file dialog
	 * doesn't support -multiple, but it falls in the middle of the
	 * enumeration. Ultimately, this means that when the index found by
	 * GetIndexFromObj is >= FILE_MULTIPLE, when doing a save file dialog,
	 * we have to increment the index, so that it matches the open file
	 * dialog enumeration.
	 */

	if (!open && index >= FILE_MULTIPLE) {
	    index++;
	}
	if (i + 1 == objc) {
	    string = Tcl_GetString(optionPtr);
	    Tcl_AppendResult(interp, "value for \"", string, "\" missing",
		    NULL);
	    goto end;
	}

	string = Tcl_GetString(valuePtr);
	switch ((enum options) index) {
	case FILE_DEFAULT:
	    if (string[0] == '.') {
		string++;
	    }
	    extension = string;
	    break;
	case FILE_TYPES:
	    filterObj = valuePtr;
	    break;
	case FILE_INITDIR:
	    Tcl_DStringFree(&utfDirString);
	    if (Tcl_TranslateFileName(interp, string,
		    &utfDirString) == NULL) {
		goto end;
	    }
	    break;
	case FILE_INITFILE:
	    if (Tcl_TranslateFileName(interp, string, &ds) == NULL) {
		goto end;
	    }
	    Tcl_UtfToExternal(NULL, unicodeEncoding, Tcl_DStringValue(&ds),
		    Tcl_DStringLength(&ds), 0, NULL, (char *) file,
		    sizeof(file), NULL, NULL, NULL);
	    Tcl_DStringFree(&ds);
	    break;
	case FILE_MULTIPLE:
	    if (Tcl_GetBooleanFromObj(interp, valuePtr, &multi) != TCL_OK) {
		return TCL_ERROR;
	    }
	    break;
	case FILE_PARENT:
	    tkwin = Tk_NameToWindow(interp, string, tkwin);
	    if (tkwin == NULL) {
		goto end;
	    }
	    break;
	case FILE_TITLE:
	    title = string;
	    break;
	case FILE_TYPEVARIABLE:
	    typeVariableObj = valuePtr;
	    initialTypeObj = Tcl_ObjGetVar2(interp, typeVariableObj, NULL,
		    TCL_GLOBAL_ONLY);
	    break;
	}
    }

    if (MakeFilter(interp, filterObj, &utfFilterString, initialTypeObj,
	    &filterIndex) != TCL_OK) {
	goto end;
    }
    filter = Tcl_DStringValue(&utfFilterString);

    Tk_MakeWindowExist(tkwin);
    hWnd = Tk_GetHWND(Tk_WindowId(tkwin));

    ZeroMemory(&ofn, sizeof(OPENFILENAMEW));
    if (LOBYTE(LOWORD(GetVersion())) < 5) {
	ofn.lStructSize = OPENFILENAME_SIZE_VERSION_400;
    } else {
	ofn.lStructSize = sizeof(OPENFILENAMEW);
    }
    ofn.hwndOwner = hWnd;
    ofn.hInstance = TkWinGetHInstance(ofn.hwndOwner);
    ofn.lpstrFile = (WCHAR *) file;
    ofn.nMaxFile = TK_MULTI_MAX_PATH;
    ofn.Flags = OFN_HIDEREADONLY | OFN_PATHMUSTEXIST | OFN_NOCHANGEDIR
	    | OFN_EXPLORER | OFN_ENABLEHOOK;
    ofn.lpfnHook = (LPOFNHOOKPROC) OFNHookProc;
    ofn.lCustData = (LPARAM) &ofnData;

    if (open != 0) {
	ofn.Flags |= OFN_FILEMUSTEXIST;
    } else {
	ofn.Flags |= OFN_OVERWRITEPROMPT;
    }
    if (tsdPtr->debugFlag != 0) {
	ofnData.interp = interp;
    }
    if (multi != 0) {
	ofn.Flags |= OFN_ALLOWMULTISELECT;

	/*
	 * Starting buffer size. The buffer will be expanded by the OFN dialog
	 * procedure when necessary
	 */

	ofnData.dynFileBufferSize = 1024;
	ofnData.dynFileBuffer = ckalloc(1024);
    }

    if (extension != NULL) {
	Tcl_UtfToExternalDString(unicodeEncoding, extension, -1, &extString);
	ofn.lpstrDefExt = (WCHAR *) Tcl_DStringValue(&extString);
    }

    Tcl_UtfToExternalDString(unicodeEncoding,
	    Tcl_DStringValue(&utfFilterString),
	    Tcl_DStringLength(&utfFilterString), &filterString);
    ofn.lpstrFilter = (WCHAR *) Tcl_DStringValue(&filterString);
    ofn.nFilterIndex = filterIndex;

    if (Tcl_DStringValue(&utfDirString)[0] != '\0') {
	Tcl_UtfToExternalDString(unicodeEncoding,
		Tcl_DStringValue(&utfDirString),
		Tcl_DStringLength(&utfDirString), &dirString);
    } else {
	/*
	 * NT 5.0 changed the meaning of lpstrInitialDir, so we have to ensure
	 * that we set the [pwd] if the user didn't specify anything else.
	 */

	Tcl_DString cwd;

	Tcl_DStringFree(&utfDirString);
	if ((Tcl_GetCwd(interp, &utfDirString) == NULL) ||
		(Tcl_TranslateFileName(interp,
			Tcl_DStringValue(&utfDirString), &cwd) == NULL)) {
	    Tcl_ResetResult(interp);
	} else {
	    Tcl_UtfToExternalDString(unicodeEncoding, Tcl_DStringValue(&cwd),
		    Tcl_DStringLength(&cwd), &dirString);
	}
	Tcl_DStringFree(&cwd);
    }
    ofn.lpstrInitialDir = (WCHAR *) Tcl_DStringValue(&dirString);

    if (title != NULL) {
	Tcl_UtfToExternalDString(unicodeEncoding, title, -1, &titleString);
	ofn.lpstrTitle = (WCHAR *) Tcl_DStringValue(&titleString);
    }

    /*
     * Popup the dialog.
     */

    oldMode = Tcl_SetServiceMode(TCL_SERVICE_ALL);
    if (open != 0) {
	winCode = GetOpenFileName(&ofn);
    } else {
	winCode = GetSaveFileName(&ofn);
    }
    Tcl_SetServiceMode(oldMode);
    EatSpuriousMessageBugFix();

    /*
     * Ensure that hWnd is enabled, because it can happen that we have updated
     * the wrapper of the parent, which causes us to leave this child disabled
     * (Windows loses sync).
     */

    EnableWindow(hWnd, 1);

    /*
     * Clear the interp result since anything may have happened during the
     * modal loop.
     */

    Tcl_ResetResult(interp);

    /*
     * Process the results.
     *
     * Use the CommDlgExtendedError() function to retrieve the error code.
     * This function can return one of about two dozen codes; most of these
     * indicate some sort of gross system failure (insufficient memory, bad
     * window handles, etc.). Most of the error codes will be ignored; as we
     * find we want more specific error messages for particular errors, we can
     * extend the code as needed.
     */

    cdlgerr = CommDlgExtendedError();

    /*
     * We now allow FNERR_BUFFERTOOSMALL when multiselection is enabled. The
     * filename buffer has been dynamically allocated by the OFN dialog
     * procedure to accomodate all selected files.
     */

    if ((winCode != 0)
	    || ((cdlgerr == FNERR_BUFFERTOOSMALL)
		    && (ofn.Flags & OFN_ALLOWMULTISELECT))) {
	if (ofn.Flags & OFN_ALLOWMULTISELECT) {
	    /*
	     * The result in dynFileBuffer contains many items, separated by
	     * NUL characters. It is terminated with two nulls in a row. The
	     * first element is the directory path.
	     */

	    WCHAR *files = (WCHAR *) ofnData.dynFileBuffer;
	    Tcl_Obj *returnList = Tcl_NewObj();
	    int count = 0;

	    /*
	     * Get directory.
	     */

	    (void) ConvertExternalFilename(unicodeEncoding, (char *) files,
		    &ds);

	    while (*files != '\0') {
		while (*files != '\0') {
		    files++;
		}
		files++;
		if (*files != '\0') {
		    Tcl_Obj *fullnameObj;
		    Tcl_DString filenameBuf;

		    count++;
		    (void) ConvertExternalFilename(unicodeEncoding,
			    (char *) files, &filenameBuf);

		    fullnameObj = Tcl_NewStringObj(Tcl_DStringValue(&ds),
			    Tcl_DStringLength(&ds));
		    Tcl_AppendToObj(fullnameObj, "/", -1);
		    Tcl_AppendToObj(fullnameObj, Tcl_DStringValue(&filenameBuf),
			    Tcl_DStringLength(&filenameBuf));
		    Tcl_DStringFree(&filenameBuf);
		    Tcl_ListObjAppendElement(NULL, returnList, fullnameObj);
		}
	    }

	    if (count == 0) {
		/*
		 * Only one file was returned.
		 */

		Tcl_ListObjAppendElement(NULL, returnList,
			Tcl_NewStringObj(Tcl_DStringValue(&ds),
				Tcl_DStringLength(&ds)));
	    }
	    Tcl_SetObjResult(interp, returnList);
	    Tcl_DStringFree(&ds);
	} else {
	    Tcl_AppendResult(interp, ConvertExternalFilename(unicodeEncoding,
		    (char *) ofn.lpstrFile, &ds), NULL);
	    Tcl_DStringFree(&ds);
	}
	result = TCL_OK;
	if ((ofn.nFilterIndex > 0) &&
		Tcl_GetCharLength(Tcl_GetObjResult(interp)) > 0 &&
		typeVariableObj && filterObj) {
	    int listObjc, count;
	    Tcl_Obj **listObjv = NULL;
	    Tcl_Obj **typeInfo = NULL;

	    if (Tcl_ListObjGetElements(interp, filterObj,
		    &listObjc, &listObjv) != TCL_OK) {
		result = TCL_ERROR;
	    } else if (Tcl_ListObjGetElements(interp,
		    listObjv[ofn.nFilterIndex - 1], &count,
		    &typeInfo) != TCL_OK) {
		result = TCL_ERROR;
	    } else if (Tcl_ObjSetVar2(interp, typeVariableObj, NULL,
		    typeInfo[0], TCL_GLOBAL_ONLY|TCL_LEAVE_ERR_MSG) == NULL) {
		result = TCL_ERROR;
	    }
	}
    } else if (cdlgerr == FNERR_INVALIDFILENAME) {
	Tcl_SetResult(interp, "invalid filename \"", TCL_STATIC);
	Tcl_AppendResult(interp, ConvertExternalFilename(unicodeEncoding,
		(char *) ofn.lpstrFile, &ds), "\"", NULL);
	Tcl_DStringFree(&ds);
    } else {
	result = TCL_OK;
    }

    if (ofn.lpstrTitle != NULL) {
	Tcl_DStringFree(&titleString);
    }
    if (ofn.lpstrInitialDir != NULL) {
	Tcl_DStringFree(&dirString);
    }
    Tcl_DStringFree(&filterString);
    if (ofn.lpstrDefExt != NULL) {
	Tcl_DStringFree(&extString);
    }

  end:
    Tcl_DStringFree(&utfDirString);
    Tcl_DStringFree(&utfFilterString);
    if (ofnData.dynFileBuffer != NULL) {
	ckfree(ofnData.dynFileBuffer);
	ofnData.dynFileBuffer = NULL;
    }

    return result;
}

/*
 *-------------------------------------------------------------------------
 *
 * OFNHookProc --
 *
 *	Dialog box hook function. This is used to sets the "tk_dialog"
 *	variable for test/debugging when the dialog is ready to receive
 *	messages. When multiple file selection is enabled this function
 *	is used to process the list of names.
 *
 * Results:
 *	Returns 0 to allow default processing of messages to occur.
 *
 * Side effects:
 *	None.
 *
 *-------------------------------------------------------------------------
 */

static UINT APIENTRY
OFNHookProc(
    HWND hdlg,			/* Handle to child dialog window. */
    UINT uMsg,			/* Message identifier */
    WPARAM wParam,		/* Message parameter */
    LPARAM lParam)		/* Message parameter */
{
    ThreadSpecificData *tsdPtr =
	    Tcl_GetThreadData(&dataKey, sizeof(ThreadSpecificData));
    OPENFILENAME *ofnPtr;
    OFNData *ofnData;

    if (uMsg == WM_INITDIALOG) {
	TkWinSetUserData(hdlg, lParam);
    } else if (uMsg == WM_NOTIFY) {
	OFNOTIFY *notifyPtr = (OFNOTIFY *) lParam;

	/*
	 * This is weird... or not. The CDN_FILEOK is NOT sent when the selection
	 * exceeds declared buffer size (the nMaxFile member of the OPENFILENAME
	 * struct passed to GetOpenFileName function). So, we have to rely on
	 * the most recent CDN_SELCHANGE then. Unfortunately this means, that
	 * gathering the selected filenames happens twice when they fit into the
	 * declared buffer. Luckily, it's not frequent operation so it should
	 * not incur any noticeable delay. See [tktoolkit-Bugs-2987995]
	 */
	if (notifyPtr->hdr.code == CDN_FILEOK ||
		notifyPtr->hdr.code == CDN_SELCHANGE) {
	    int dirsize, selsize;
	    WCHAR *buffer;
	    int buffersize;

	    /*
	     * Change of selection. Unscramble the unholy mess that's in the
	     * selection buffer, resizing it if necessary.
	     */

	    ofnPtr = notifyPtr->lpOFN;
	    ofnData = (OFNData *) ofnPtr->lCustData;
	    buffer = (WCHAR *) ofnData->dynFileBuffer;
	    hdlg = GetParent(hdlg);

	    selsize = SendMessage(hdlg, CDM_GETSPEC, 0, 0);
	    dirsize = SendMessage(hdlg, CDM_GETFOLDERPATH, 0, 0);
	    buffersize = (selsize + dirsize + 1) * 2;

	    /*
	     * Just empty the buffer if dirsize indicates an error [Bug 3071836]
	     */
	    if ((selsize > 1) && (dirsize > 0)) {
		if (ofnData->dynFileBufferSize < buffersize) {
		    buffer = ckrealloc(buffer, buffersize);
		    ofnData->dynFileBufferSize = buffersize;
		    ofnData->dynFileBuffer = (char *) buffer;
		}

		SendMessage(hdlg, CDM_GETFOLDERPATH, dirsize, (int) buffer);
		buffer += dirsize;

		SendMessage(hdlg, CDM_GETSPEC, selsize, (int) buffer);

		/*
		 * If there are multiple files, delete the quotes and change
		 * every second quote to NULL terminator
		 */

		if (buffer[0] == '"') {
		    BOOL findquote = TRUE;
		    WCHAR *tmp = buffer;

		    while(*buffer != '\0') {
			if (findquote) {
			    if (*buffer == '"') {
				findquote = FALSE;
			    }
			    buffer++;
			} else {
			    if (*buffer == '"') {
				findquote = TRUE;
				*buffer = '\0';
			    }
			    *tmp++ = *buffer++;
			}
		    }
		    *tmp = '\0';		/* Second NULL terminator. */
		} else {
		    buffer[selsize] = '\0';	/* Second NULL terminator. */

		    /*
		     * Replace directory terminating NULL with a backslash.
		     */

		    buffer--;
		    *buffer = '\\';
		}
	    } else {
		/*
		 * Nothing is selected, so just empty the string.
		 */

		if (buffer != NULL) {
		    *buffer = '\0';
		}
	    }
	}
    } else if (uMsg == WM_WINDOWPOSCHANGED) {
	/*
	 * This message is delivered at the right time to enable Tk to set the
	 * debug information. Unhooks itself so it won't set the debug
	 * information every time it gets a WM_WINDOWPOSCHANGED message.
	 */

	ofnPtr = (OPENFILENAME *) TkWinGetUserData(hdlg);
	if (ofnPtr != NULL) {
	    ofnData = (OFNData *) ofnPtr->lCustData;
	    if (ofnData->interp != NULL) {
		hdlg = GetParent(hdlg);
		tsdPtr->debugInterp = ofnData->interp;
		Tcl_DoWhenIdle(SetTkDialog, hdlg);
	    }
	    TkWinSetUserData(hdlg, NULL);
	}
    }
    return 0;
}

/*
 *----------------------------------------------------------------------
 *
 * MakeFilter --
 *
 *	Allocate a buffer to store the filters in a format understood by
 *	Windows.
 *
 * Results:
 *	A standard TCL return value.
 *
 * Side effects:
 *	ofnPtr->lpstrFilter is modified.
 *
 *----------------------------------------------------------------------
 */

static int
MakeFilter(
    Tcl_Interp *interp,		/* Current interpreter. */
    Tcl_Obj *valuePtr,		/* Value of the -filetypes option */
    Tcl_DString *dsPtr,		/* Filled with windows filter string. */
    Tcl_Obj *initialPtr,	/* Initial type name  */
    int *indexPtr)		/* Index of initial type in filter string */
{
    char *filterStr;
    char *p;
    const char *initial = NULL;
    int pass;
    int ix = 0; /* index counter */
    FileFilterList flist;
    FileFilter *filterPtr;

    if (initialPtr) {
	initial = Tcl_GetStringFromObj(initialPtr, NULL);
    }
    TkInitFileFilters(&flist);
    if (TkGetFileFilters(interp, &flist, valuePtr, 1) != TCL_OK) {
	return TCL_ERROR;
    }

    if (flist.filters == NULL) {
	/*
	 * Use "All Files (*.*) as the default filter if none is specified
	 */
	const char *defaultFilter = "All Files (*.*)";

	p = filterStr = ckalloc(30);

	strcpy(p, defaultFilter);
	p+= strlen(defaultFilter);

	*p++ = '\0';
	*p++ = '*';
	*p++ = '.';
	*p++ = '*';
	*p++ = '\0';
	*p++ = '\0';
	*p = '\0';

    } else {
	int len;

	if (valuePtr == NULL) {
	    len = 0;
	} else {
	    (void) Tcl_GetStringFromObj(valuePtr, &len);
	}

	/*
	 * We format the filetype into a string understood by Windows: {"Text
	 * Documents" {.doc .txt} {TEXT}} becomes "Text Documents
	 * (*.doc,*.txt)\0*.doc;*.txt\0"
	 *
	 * See the Windows OPENFILENAME manual page for details on the filter
	 * string format.
	 */

	/*
	 * Since we may only add asterisks (*) to the filter, we need at most
	 * twice the size of the string to format the filter
	 */

	filterStr = ckalloc(len * 3);

	for (filterPtr = flist.filters, p = filterStr; filterPtr;
		filterPtr = filterPtr->next) {
	    const char *sep;
	    FileFilterClause *clausePtr;

	    /*
	     * Check initial index for match, set *indexPtr. Filter index is 1
	     * based so increment first
	     */

	    ix++;
	    if (indexPtr && initial
		    && (strcmp(initial, filterPtr->name) == 0)) {
		*indexPtr = ix;
	    }

	    /*
	     * First, put in the name of the file type.
	     */

	    strcpy(p, filterPtr->name);
	    p+= strlen(filterPtr->name);
	    *p++ = ' ';
	    *p++ = '(';

	    for (pass = 1; pass <= 2; pass++) {
		/*
		 * In the first pass, we format the extensions in the name
		 * field. In the second pass, we format the extensions in the
		 * filter pattern field
		 */

		sep = "";
		for (clausePtr=filterPtr->clauses;clausePtr;
			clausePtr=clausePtr->next) {
		    GlobPattern *globPtr;

		    for (globPtr = clausePtr->patterns; globPtr;
			    globPtr = globPtr->next) {
			strcpy(p, sep);
			p += strlen(sep);
			strcpy(p, globPtr->pattern);
			p += strlen(globPtr->pattern);

			if (pass == 1) {
			    sep = ",";
			} else {
			    sep = ";";
			}
		    }
		}
		if (pass == 1) {
		    *p ++ = ')';
		}
		*p++ = '\0';
	    }
	}

	/*
	 * Windows requires the filter string to be ended by two NULL
	 * characters.
	 */

	*p++ = '\0';
	*p = '\0';
    }

    Tcl_DStringAppend(dsPtr, filterStr, (int) (p - filterStr));
    ckfree(filterStr);

    TkFreeFileFilters(&flist);
    return TCL_OK;
}

/*
 *----------------------------------------------------------------------
 *
 * Tk_ChooseDirectoryObjCmd --
 *
 *	This function implements the "tk_chooseDirectory" dialog box for the
 *	Windows platform. See the user documentation for details on what it
 *	does. Uses the newer SHBrowseForFolder explorer type interface.
 *
 * Results:
 *	See user documentation.
 *
 * Side effects:
 *	A modal dialog window is created. Tcl_SetServiceMode() is called to
 *	allow background events to be processed
 *
 *----------------------------------------------------------------------
 *
 * The function tk_chooseDirectory pops up a dialog box for the user to select
 * a directory. The following option-value pairs are possible as command line
 * arguments:
 *
 * -initialdir dirname
 *
 * Specifies that the directories in directory should be displayed when the
 * dialog pops up. If this parameter is not specified, then the directories in
 * the current working directory are displayed. If the parameter specifies a
 * relative path, the return value will convert the relative path to an
 * absolute path. This option may not always work on the Macintosh. This is
 * not a bug. Rather, the General Controls control panel on the Mac allows the
 * end user to override the application default directory.
 *
 * -parent window
 *
 * Makes window the logical parent of the dialog. The dialog is displayed on
 * top of its parent window.
 *
 * -title titleString
 *
 * Specifies a string to display as the title of the dialog box. If this
 * option is not specified, then a default title will be displayed.
 *
 * -mustexist boolean
 *
 * Specifies whether the user may specify non-existant directories. If this
 * parameter is true, then the user may only select directories that already
 * exist. The default value is false.
 *
 * New Behaviour:
 *
 * - If mustexist = 0 and a user entered folder does not exist, a prompt will
 *   pop-up asking if the user wants another chance to change it. The old
 *   dialog just returned the bogus entry. On mustexist = 1, the entries MUST
 *   exist before exiting the box with OK.
 *
 *   Bugs:
 *
 * - If valid abs directory name is entered into the entry box and Enter
 *   pressed, the box will close returning the name. This is inconsistent when
 *   entering relative names or names with forward slashes, which are
 *   invalidated then corrected in the callback. After correction, the box is
 *   held open to allow further modification by the user.
 *
 * - Not sure how to implement localization of message prompts.
 *
 * - -title is really -message.
 * ToDo:
 * - Fix bugs.
 * - test to see what platforms this really works on. May require v4.71 of
 *   shell32.dll everywhere (what is standard?).
 *
 *----------------------------------------------------------------------
 */

int
Tk_ChooseDirectoryObjCmd(
    ClientData clientData,	/* Main window associated with interpreter. */
    Tcl_Interp *interp,		/* Current interpreter. */
    int objc,			/* Number of arguments. */
    Tcl_Obj *const objv[])	/* Argument objects. */
{
    char path[MAX_PATH];
    int oldMode, result = TCL_ERROR, i;
    LPCITEMIDLIST pidl;		/* Returned by browser */
    BROWSEINFOA bInfo;		/* Used by browser */
    CHOOSEDIRDATA cdCBData;	/* Structure to pass back and forth */
    LPMALLOC pMalloc;		/* Used by shell */
    Tk_Window tkwin = clientData;
    HWND hWnd;
    const char *utfTitle = NULL;/* Title for window */
    char saveDir[MAX_PATH];
    Tcl_DString titleString;	/* UTF Title */
    Tcl_DString initDirString;	/* Initial directory */
    Tcl_Obj *objPtr;
    static const char *const optionStrings[] = {
	"-initialdir", "-mustexist",  "-parent",  "-title", NULL
    };
    enum options {
	DIR_INITIAL,   DIR_EXIST,  DIR_PARENT, FILE_TITLE
    };

    /*
     * Initialize
     */

    path[0] = '\0';
    ZeroMemory(&cdCBData, sizeof(CHOOSEDIRDATA));
    cdCBData.interp = interp;

    /*
     * Process the command line options
     */

    for (i = 1; i < objc; i += 2) {
	int index;
	const char *string;
	Tcl_Obj *optionPtr, *valuePtr;

	optionPtr = objv[i];
	valuePtr = objv[i + 1];

	if (Tcl_GetIndexFromObj(interp, optionPtr, optionStrings, "option", 0,
		&index) != TCL_OK) {
	    goto cleanup;
	}
	if (i + 1 == objc) {
	    string = Tcl_GetString(optionPtr);
	    Tcl_AppendResult(interp, "value for \"", string, "\" missing",
		    NULL);
	    goto cleanup;
	}

	string = Tcl_GetString(valuePtr);
	switch ((enum options) index) {
	case DIR_INITIAL:
	    if (Tcl_TranslateFileName(interp,string,&initDirString) == NULL) {
		goto cleanup;
	    }
	    string = Tcl_DStringValue(&initDirString);

	    /*
	     * Convert possible relative path to full path to keep dialog
	     * happy.
	     */

	    GetFullPathNameA(string, MAX_PATH, saveDir, NULL);
	    lstrcpynA(cdCBData.utfInitDir, saveDir, MAX_PATH);
	    Tcl_DStringFree(&initDirString);
	    break;
	case DIR_EXIST:
	    if (Tcl_GetBooleanFromObj(interp, valuePtr,
		    &cdCBData.mustExist) != TCL_OK) {
		goto cleanup;
	    }
	    break;
	case DIR_PARENT:
	    tkwin = Tk_NameToWindow(interp, string, tkwin);
	    if (tkwin == NULL) {
		goto cleanup;
	    }
	    break;
	case FILE_TITLE:
	    utfTitle = string;
	    break;
	}
    }

    /*
     * Get ready to call the browser
     */

    Tk_MakeWindowExist(tkwin);
    hWnd = Tk_GetHWND(Tk_WindowId(tkwin));

    /*
     * Setup the parameters used by SHBrowseForFolder
     */

    bInfo.hwndOwner = hWnd;
    bInfo.pszDisplayName = path;
    bInfo.pidlRoot = NULL;
    if (lstrlenA(cdCBData.utfInitDir) == 0) {
	GetCurrentDirectoryA(MAX_PATH, cdCBData.utfInitDir);
    }
    bInfo.lParam = (LPARAM) &cdCBData;

    if (utfTitle != NULL) {
	Tcl_UtfToExternalDString(NULL, utfTitle, -1, &titleString);
	bInfo.lpszTitle = (LPSTR) Tcl_DStringValue(&titleString);
    } else {
	bInfo.lpszTitle = "Please choose a directory, then select OK.";
    }

    /*
     * Set flags to add edit box, status text line and use the new ui. Allow
     * override with magic variable (ignore errors in retrieval). See
     * http://msdn.microsoft.com/en-us/library/bb773205(VS.85).aspx for
     * possible flag values.
     */

    bInfo.ulFlags = BIF_EDITBOX | BIF_STATUSTEXT | BIF_RETURNFSANCESTORS
	| BIF_VALIDATE | BIF_NEWDIALOGSTYLE;
    objPtr = Tcl_GetVar2Ex(interp, "::tk::winChooseDirFlags", NULL,
	    TCL_GLOBAL_ONLY);
    if (objPtr != NULL) {
	int flags;
	Tcl_GetIntFromObj(NULL, objPtr, &flags);
	bInfo.ulFlags = flags;
    }

    /*
     * Callback to handle events
     */

    bInfo.lpfn = (BFFCALLBACK) ChooseDirectoryValidateProc;

    /*
     * Display dialog in background and process result. We look to give the
     * user a chance to change their mind on an invalid folder if mustexist is
     * 0.
     */

    oldMode = Tcl_SetServiceMode(TCL_SERVICE_ALL);
    GetCurrentDirectoryA(MAX_PATH, saveDir);
    if (SHGetMalloc(&pMalloc) == NOERROR) {
	pidl = SHBrowseForFolderA(&bInfo);

	/*
	 * This is a fix for Windows 2000, which seems to modify the folder name
	 * buffer even when the dialog is canceled (in this case the buffer
	 * contains garbage). See [Bug #3002230]
	 */
	path[0] = '\0';

	/*
	 * Null for cancel button or invalid dir, otherwise valid.
	 */

	if (pidl != NULL) {
	    if (!SHGetPathFromIDListA(pidl, path)) {
		Tcl_SetResult(interp, "Error: Not a file system folder\n",
			TCL_VOLATILE);
	    };
	    pMalloc->lpVtbl->Free(pMalloc, (void *) pidl);
	} else if (lstrlenA(cdCBData.utfRetDir) > 0) {
	    lstrcpyA(path, cdCBData.utfRetDir);
	}
	pMalloc->lpVtbl->Release(pMalloc);
    }
    SetCurrentDirectoryA(saveDir);
    Tcl_SetServiceMode(oldMode);

    /*
     * Ensure that hWnd is enabled, because it can happen that we have updated
     * the wrapper of the parent, which causes us to leave this child disabled
     * (Windows loses sync).
     */

    EnableWindow(hWnd, 1);

    /*
     * Change the pathname to the Tcl "normalized" pathname, where back
     * slashes are used instead of forward slashes
     */

    Tcl_ResetResult(interp);
    if (*path) {
	Tcl_DString ds;

	Tcl_AppendResult(interp, ConvertExternalFilename(NULL, (char *) path,
		&ds), NULL);
	Tcl_DStringFree(&ds);
    }

    result = TCL_OK;

    if (utfTitle != NULL) {
	Tcl_DStringFree(&titleString);
    }

  cleanup:
    return result;
}

/*
 *----------------------------------------------------------------------
 *
 * ChooseDirectoryValidateProc --
 *
 *	Hook function called by the explorer ChooseDirectory dialog when
 *	events occur. It is used to validate the text entry the user may have
 *	entered.
 *
 * Results:
 *	Returns 0 to allow default processing of message, or 1 to tell default
 *	dialog function not to close.
 *
 *----------------------------------------------------------------------
 */

static UINT APIENTRY
ChooseDirectoryValidateProc(
    HWND hwnd,
    UINT message,
    LPARAM lParam,
    LPARAM lpData)
{
    char selDir[MAX_PATH];
    CHOOSEDIRDATA *chooseDirSharedData = (CHOOSEDIRDATA *) lpData;
    Tcl_DString initDirString;
    char string[MAX_PATH];
    ThreadSpecificData *tsdPtr =
	    Tcl_GetThreadData(&dataKey, sizeof(ThreadSpecificData));

    if (tsdPtr->debugFlag) {
	tsdPtr->debugInterp = (Tcl_Interp *) chooseDirSharedData->interp;
	Tcl_DoWhenIdle(SetTkDialog, hwnd);
    }
    chooseDirSharedData->utfRetDir[0] = '\0';
    switch (message) {
    case BFFM_VALIDATEFAILED:
	/*
	 * First save and check to see if it is a valid path name, if so then
	 * make that path the one shown in the window. Otherwise, it failed
	 * the check and should be treated as such. Use
	 * Set/GetCurrentDirectoryA which allows relative path names and names
	 * with forward slashes. Use Tcl_TranslateFileName to make sure names
	 * like ~ are converted correctly.
	 */

	if (Tcl_TranslateFileName(chooseDirSharedData->interp,
		(char *) lParam, &initDirString) == NULL) {
	    /*
	     * Should we expose the error (in the interp result) to the user
	     * at this point?
	     */

	    chooseDirSharedData->utfRetDir[0] = '\0';
	    return 1;
	}
	lstrcpynA(string, Tcl_DStringValue(&initDirString), MAX_PATH);
	Tcl_DStringFree(&initDirString);

	if (SetCurrentDirectoryA((char *)string) == 0) {
	    LPSTR lpFilePart[MAX_PATH];

	    /*
	     * Get the full path name to the user entry, at this point it does
	     * not exist so see if it is supposed to. Otherwise just return
	     * it.
	     */

	    GetFullPathNameA(string, MAX_PATH,
		    chooseDirSharedData->utfRetDir, /*unused*/ lpFilePart);
	    if (chooseDirSharedData->mustExist) {
		/*
		 * User HAS to select a valid directory.
		 */

		wsprintfA(selDir, "Directory '%.200s' does not exist,\nplease select or enter an existing directory.", chooseDirSharedData->utfRetDir);
		MessageBoxA(NULL, selDir, NULL, MB_ICONEXCLAMATION|MB_OK);
		chooseDirSharedData->utfRetDir[0] = '\0';
		return 1;
	    }
	} else {
	    /*
	     * Changed to new folder OK, return immediatly with the current
	     * directory in utfRetDir.
	     */

	    GetCurrentDirectoryA(MAX_PATH, chooseDirSharedData->utfRetDir);
	    return 0;
	}
	return 0;

    case BFFM_SELCHANGED:
	/*
	 * Set the status window to the currently selected path and enable the
	 * OK button if a file system folder, otherwise disable the OK button
	 * for things like server names. Perhaps a new switch
	 * -enablenonfolders can be used to allow non folders to be selected.
	 *
	 * Not called when user changes edit box directly.
	 */

	if (SHGetPathFromIDListA((LPITEMIDLIST) lParam, selDir)) {
	    SendMessageA(hwnd, BFFM_SETSTATUSTEXT, 0, (LPARAM) selDir);
	    // enable the OK button
	    SendMessageA(hwnd, BFFM_ENABLEOK, 0, (LPARAM) 1);
	} else {
	    // disable the OK button
	    SendMessageA(hwnd, BFFM_ENABLEOK, 0, (LPARAM) 0);
	}
	UpdateWindow(hwnd);
	return 1;

    case BFFM_INITIALIZED: {
	/*
	 * Directory browser intializing - tell it where to start from, user
	 * specified parameter.
	 */

	char *initDir = chooseDirSharedData->utfInitDir;

	SetCurrentDirectoryA(initDir);
	if (*initDir == '\\') {
	    /*
	     * BFFM_SETSELECTION only understands UNC paths as pidls, so
	     * convert path to pidl using IShellFolder interface.
	     */

	    LPMALLOC pMalloc;
	    LPSHELLFOLDER psfFolder;

	    if (SUCCEEDED(SHGetMalloc(&pMalloc))) {
		if (SUCCEEDED(SHGetDesktopFolder(&psfFolder))) {
		    LPITEMIDLIST pidlMain;
		    ULONG ulCount, ulAttr;
		    Tcl_DString ds;

		    Tcl_UtfToExternalDString(TkWinGetUnicodeEncoding(),
			    initDir, -1, &ds);
		    if (SUCCEEDED(psfFolder->lpVtbl->ParseDisplayName(
			    psfFolder, hwnd, NULL, (WCHAR *)
			    Tcl_DStringValue(&ds), &ulCount,&pidlMain,&ulAttr))
			    && (pidlMain != NULL)) {
			SendMessageA(hwnd, BFFM_SETSELECTION, FALSE,
				(LPARAM) pidlMain);
			pMalloc->lpVtbl->Free(pMalloc, pidlMain);
		    }
		    psfFolder->lpVtbl->Release(psfFolder);
		    Tcl_DStringFree(&ds);
		}
		pMalloc->lpVtbl->Release(pMalloc);
	    }
	} else {
	    SendMessageA(hwnd, BFFM_SETSELECTION, TRUE, (LPARAM) initDir);
	}
	SendMessageA(hwnd, BFFM_ENABLEOK, 0, (LPARAM) 1);
	break;
    }

    }
    return 0;
}

/*
 *----------------------------------------------------------------------
 *
 * Tk_MessageBoxObjCmd --
 *
 *	This function implements the MessageBox window for the Windows
 *	platform. See the user documentation for details on what it does.
 *
 * Results:
 *	See user documentation.
 *
 * Side effects:
 *	None. The MessageBox window will be destroy before this function
 *	returns.
 *
 *----------------------------------------------------------------------
 */

int
Tk_MessageBoxObjCmd(
    ClientData clientData,	/* Main window associated with interpreter. */
    Tcl_Interp *interp,		/* Current interpreter. */
    int objc,			/* Number of arguments. */
    Tcl_Obj *const objv[])	/* Argument objects. */
{
    Tk_Window tkwin = clientData, parent;
    HWND hWnd;
    Tcl_Obj *messageObj, *titleObj, *detailObj, *tmpObj;
    int defaultBtn, icon, type;
    int i, oldMode, winCode;
    UINT flags;
    static const char *const optionStrings[] = {
	"-default",	"-detail",	"-icon",	"-message",
	"-parent",	"-title",	"-type",	NULL
    };
    enum options {
	MSG_DEFAULT,	MSG_DETAIL,	MSG_ICON,	MSG_MESSAGE,
	MSG_PARENT,	MSG_TITLE,	MSG_TYPE
    };
    ThreadSpecificData *tsdPtr =
	    Tcl_GetThreadData(&dataKey, sizeof(ThreadSpecificData));

    (void) TkWinGetUnicodeEncoding();
    defaultBtn = -1;
    detailObj = NULL;
    icon = MB_ICONINFORMATION;
    messageObj = NULL;
    parent = tkwin;
    titleObj = NULL;
    type = MB_OK;

    for (i = 1; i < objc; i += 2) {
	int index;
	const char *string;
	Tcl_Obj *optionPtr, *valuePtr;

	optionPtr = objv[i];
	valuePtr = objv[i + 1];

	if (Tcl_GetIndexFromObj(interp, optionPtr, optionStrings, "option",
		TCL_EXACT, &index) != TCL_OK) {
	    return TCL_ERROR;
	}
	if (i + 1 == objc) {
	    string = Tcl_GetString(optionPtr);
	    Tcl_AppendResult(interp, "value for \"", string, "\" missing",
		    NULL);
	    return TCL_ERROR;
	}

	switch ((enum options) index) {
	case MSG_DEFAULT:
	    defaultBtn = TkFindStateNumObj(interp, optionPtr, buttonMap,
		    valuePtr);
	    if (defaultBtn < 0) {
		return TCL_ERROR;
	    }
	    break;

	case MSG_DETAIL:
	    detailObj = valuePtr;
	    break;

	case MSG_ICON:
	    icon = TkFindStateNumObj(interp, optionPtr, iconMap, valuePtr);
	    if (icon < 0) {
		return TCL_ERROR;
	    }
	    break;

	case MSG_MESSAGE:
	    messageObj = valuePtr;
	    break;

	case MSG_PARENT:
	    parent = Tk_NameToWindow(interp, Tcl_GetString(valuePtr), tkwin);
	    if (parent == NULL) {
		return TCL_ERROR;
	    }
	    break;

	case MSG_TITLE:
	    titleObj = valuePtr;
	    break;

	case MSG_TYPE:
	    type = TkFindStateNumObj(interp, optionPtr, typeMap, valuePtr);
	    if (type < 0) {
		return TCL_ERROR;
	    }
	    break;
	}
    }

    while (!Tk_IsTopLevel(parent)) {
	parent = Tk_Parent(parent);
    }
    Tk_MakeWindowExist(parent);
    hWnd = Tk_GetHWND(Tk_WindowId(parent));

    flags = 0;
    if (defaultBtn >= 0) {
	int defaultBtnIdx = -1;

	for (i = 0; i < (int) NUM_TYPES; i++) {
	    if (type == allowedTypes[i].type) {
		int j;

		for (j = 0; j < 3; j++) {
		    if (allowedTypes[i].btnIds[j] == defaultBtn) {
			defaultBtnIdx = j;
			break;
		    }
		}
		if (defaultBtnIdx < 0) {
		    Tcl_AppendResult(interp, "invalid default button \"",
			    TkFindStateString(buttonMap, defaultBtn),
			    "\"", NULL);
		    return TCL_ERROR;
		}
		break;
	    }
	}
	flags = buttonFlagMap[defaultBtnIdx];
    }

    flags |= icon | type | MB_TASKMODAL | MB_SETFOREGROUND;

    tmpObj = messageObj ? Tcl_DuplicateObj(messageObj)
	    : Tcl_NewUnicodeObj(NULL, 0);
    Tcl_IncrRefCount(tmpObj);
    if (detailObj) {
	Tcl_AppendUnicodeToObj(tmpObj, L"\n\n", 2);
	Tcl_AppendObjToObj(tmpObj, detailObj);
    }

    oldMode = Tcl_SetServiceMode(TCL_SERVICE_ALL);

    /*
     * MessageBoxW exists for all platforms. Use it to allow unicode error
     * message to be displayed correctly where possible by the OS.
     *
     * In order to have the parent window icon reflected in a MessageBox, we
     * have to create a hook that will trigger when the MessageBox is being
     * created.
     */

    tsdPtr->hSmallIcon = TkWinGetIcon(parent, ICON_SMALL);
    tsdPtr->hBigIcon   = TkWinGetIcon(parent, ICON_BIG);
    tsdPtr->hMsgBoxHook = SetWindowsHookExA(WH_CBT, MsgBoxCBTProc, NULL,
	    GetCurrentThreadId());
    winCode = MessageBox(hWnd, Tcl_GetUnicode(tmpObj),
	    titleObj ? Tcl_GetUnicode(titleObj) : L"", flags);
    UnhookWindowsHookEx(tsdPtr->hMsgBoxHook);
    (void) Tcl_SetServiceMode(oldMode);

    /*
     * Ensure that hWnd is enabled, because it can happen that we have updated
     * the wrapper of the parent, which causes us to leave this child disabled
     * (Windows loses sync).
     */

    EnableWindow(hWnd, 1);

    Tcl_DecrRefCount(tmpObj);

    Tcl_SetResult(interp,
	    (char *)TkFindStateString(buttonMap, winCode), TCL_STATIC);
    return TCL_OK;
}

static LRESULT CALLBACK
MsgBoxCBTProc(
    int nCode,
    WPARAM wParam,
    LPARAM lParam)
{
    ThreadSpecificData *tsdPtr =
	    Tcl_GetThreadData(&dataKey, sizeof(ThreadSpecificData));

    if (nCode == HCBT_CREATEWND) {
	/*
	 * Window owned by our task is being created. Since the hook is
	 * installed just before the MessageBox call and removed after the
	 * MessageBox call, the window being created is either the message box
	 * or one of its controls. Check that the class is WC_DIALOG to ensure
	 * that it's the one we want.
	 */

	LPCBT_CREATEWND lpcbtcreate = (LPCBT_CREATEWND) lParam;

	if (WC_DIALOG == lpcbtcreate->lpcs->lpszClass) {
	    HWND hwnd = (HWND) wParam;

	    SendMessageA(hwnd, WM_SETICON, ICON_SMALL,
		    (LPARAM) tsdPtr->hSmallIcon);
	    SendMessageA(hwnd, WM_SETICON, ICON_BIG, (LPARAM) tsdPtr->hBigIcon);
	}
    }

    /*
     * Call the next hook proc, if there is one
     */

    return CallNextHookEx(tsdPtr->hMsgBoxHook, nCode, wParam, lParam);
}

/*
 * ----------------------------------------------------------------------
 *
 * SetTkDialog --
 *
 *	Records the HWND for a native dialog in the 'tk_dialog' variable so
 *	that the test-suite can operate on the correct dialog window. Use of
 *	this is enabled when a test program calls TkWinDialogDebug by calling
 *	the test command 'tkwinevent debug 1'.
 *
 * ----------------------------------------------------------------------
 */

static void
SetTkDialog(
    ClientData clientData)
{
    ThreadSpecificData *tsdPtr =
	    Tcl_GetThreadData(&dataKey, sizeof(ThreadSpecificData));
    char buf[32];

    sprintf(buf, "0x%p", (HWND) clientData);
    Tcl_SetVar(tsdPtr->debugInterp, "tk_dialog", buf, TCL_GLOBAL_ONLY);
}

/*
 * Factored out a common pattern in use in this file.
 */
static char *
ConvertExternalFilename(
    Tcl_Encoding encoding,
    char *filename,
    Tcl_DString *dsPtr)
{
    char *p;

    Tcl_ExternalToUtfDString(encoding, filename, -1, dsPtr);
    for (p = Tcl_DStringValue(dsPtr); *p != '\0'; p++) {
	/*
	 * Change the pathname to the Tcl "normalized" pathname, where back
	 * slashes are used instead of forward slashes
	 */

	if (*p == '\\') {
	    *p = '/';
	}
    }
    return Tcl_DStringValue(dsPtr);
}

/*
 * ----------------------------------------------------------------------
 *
 * GetFontObj --
 *
 *	Convert a windows LOGFONT into a Tk font description.
 *
 * Result:
 *	A list containing a Tk font description.
 *
 * ----------------------------------------------------------------------
 */

static Tcl_Obj *
GetFontObj(HDC hdc, LOGFONTA *plf)
{
    Tcl_Obj *resObj;
    int pt = 0;

    resObj = Tcl_NewListObj(0, NULL);
    Tcl_ListObjAppendElement(NULL, resObj,
	    Tcl_NewStringObj(plf->lfFaceName, -1));
    pt = -MulDiv(plf->lfHeight, 72, GetDeviceCaps(hdc, LOGPIXELSY));
    Tcl_ListObjAppendElement(NULL, resObj, Tcl_NewIntObj(pt));
    if (plf->lfWeight >= 700) {
	Tcl_ListObjAppendElement(NULL, resObj, Tcl_NewStringObj("bold", -1));
    }
    if (plf->lfItalic) {
	Tcl_ListObjAppendElement(NULL, resObj,
		Tcl_NewStringObj("italic", -1));
    }
    if (plf->lfUnderline) {
	Tcl_ListObjAppendElement(NULL, resObj,
		Tcl_NewStringObj("underline", -1));
    }
    if (plf->lfStrikeOut) {
	Tcl_ListObjAppendElement(NULL, resObj,
		Tcl_NewStringObj("overstrike", -1));
    }
    return resObj;
}

static void
ApplyLogfont(Tcl_Interp *interp, Tcl_Obj *cmdObj, HDC hdc, LOGFONTA *logfontPtr)
{
    int objc;
    Tcl_Obj **objv, **tmpv;

    Tcl_ListObjGetElements(NULL, cmdObj, &objc, &objv);
    tmpv = ckalloc(sizeof(Tcl_Obj *) * (objc + 2));
    memcpy(tmpv, objv, sizeof(Tcl_Obj *) * objc);
    tmpv[objc] = GetFontObj(hdc, logfontPtr);
    TkBackgroundEvalObjv(interp, objc+1, tmpv, TCL_EVAL_GLOBAL);
    ckfree(tmpv);
}

/*
 * ----------------------------------------------------------------------
 *
 * HookProc --
 *
 *	Font selection hook. If the user selects Apply on the dialog, we call
 *	the applyProc script with the currently selected font as arguments.
 *
 * ----------------------------------------------------------------------
 */

typedef struct HookData {
    Tcl_Interp *interp;
    Tcl_Obj *titleObj;
    Tcl_Obj *cmdObj;
    Tcl_Obj *parentObj;
    Tcl_Obj *fontObj;
    HWND hwnd;
    Tk_Window parent;
} HookData;

static UINT_PTR CALLBACK
HookProc(HWND hwndDlg, UINT msg, WPARAM wParam, LPARAM lParam)
{
    CHOOSEFONT *pcf = (CHOOSEFONT *) lParam;
    HWND hwndCtrl;
    static HookData *phd = NULL;
    ThreadSpecificData *tsdPtr =
	    Tcl_GetThreadData(&dataKey, sizeof(ThreadSpecificData));

    if (WM_INITDIALOG == msg && lParam != 0) {
	phd = (HookData *) pcf->lCustData;
	phd->hwnd = hwndDlg;
	if (tsdPtr->debugFlag) {
	    tsdPtr->debugInterp = (Tcl_Interp *) phd->interp;
	    Tcl_DoWhenIdle(SetTkDialog, hwndDlg);
	}
	if (phd->titleObj != NULL) {
	    Tcl_DString title;

	    Tcl_WinUtfToTChar(Tcl_GetString(phd->titleObj), -1, &title);
	    if (Tcl_DStringLength(&title) > 0) {
		SetWindowText(hwndDlg, (LPCTSTR) Tcl_DStringValue(&title));
	    }
	    Tcl_DStringFree(&title);
	}

	/*
	 * Disable the colour combobox (0x473) and its label (0x443).
	 */

	hwndCtrl = GetDlgItem(hwndDlg, 0x443);
	if (IsWindow(hwndCtrl)) {
	    EnableWindow(hwndCtrl, FALSE);
	}
	hwndCtrl = GetDlgItem(hwndDlg, 0x473);
	if (IsWindow(hwndCtrl)) {
	    EnableWindow(hwndCtrl, FALSE);
	}
	TkSendVirtualEvent(phd->parent, "TkFontchooserVisibility");
	return 1; /* we handled the message */
    }

    if (WM_DESTROY == msg) {
	phd->hwnd = NULL;
	TkSendVirtualEvent(phd->parent, "TkFontchooserVisibility");
	return 0;
    }

    /*
     * Handle apply button by calling the provided command script as a
     * background evaluation (ie: errors dont come back here).
     */

    if (WM_COMMAND == msg && LOWORD(wParam) == 1026) {
	LOGFONTA lf = {0, 0, 0, 0, 0, 0, 0, 0, 0, 0, 0, 0, 0, {0, 0}};
	HDC hdc = GetDC(hwndDlg);

	SendMessageA(hwndDlg, WM_CHOOSEFONT_GETLOGFONT, 0, (LPARAM) &lf);
	if (phd && phd->cmdObj) {
	    ApplyLogfont(phd->interp, phd->cmdObj, hdc, &lf);
	}
	if (phd && phd->parent) {
	    TkSendVirtualEvent(phd->parent, "TkFontchooserFontChanged");
	}
	return 1;
    }
    return 0; /* pass on for default processing */
}

/*
 * Helper for the FontchooserConfigure command to return the current value of
 * any of the options (which may be NULL in the structure)
 */

enum FontchooserOption {
    FontchooserParent, FontchooserTitle, FontchooserFont, FontchooserCmd,
    FontchooserVisible
};

static Tcl_Obj *
FontchooserCget(HookData *hdPtr, int optionIndex)
{
    Tcl_Obj *resObj = NULL;

    switch(optionIndex) {
    case FontchooserParent:
	if (hdPtr->parentObj) {
	    resObj = hdPtr->parentObj;
	} else {
	    resObj = Tcl_NewStringObj(".", 1);
	}
	break;
    case FontchooserTitle:
	if (hdPtr->titleObj) {
	    resObj = hdPtr->titleObj;
	} else {
	    resObj =  Tcl_NewStringObj("", 0);
	}
	break;
    case FontchooserFont:
	if (hdPtr->fontObj) {
	    resObj = hdPtr->fontObj;
	} else {
	    resObj = Tcl_NewStringObj("", 0);
	}
	break;
    case FontchooserCmd:
	if (hdPtr->cmdObj) {
	    resObj = hdPtr->cmdObj;
	} else {
	    resObj = Tcl_NewStringObj("", 0);
	}
	break;
    case FontchooserVisible:
	resObj = Tcl_NewBooleanObj(hdPtr->hwnd && IsWindow(hdPtr->hwnd));
	break;
    default:
	resObj = Tcl_NewStringObj("", 0);
    }
    return resObj;
}

/*
 * ----------------------------------------------------------------------
 *
 * FontchooserConfigureCmd --
 *
 *	Implementation of the 'tk fontchooser configure' ensemble command. See
 *	the user documentation for what it does.
 *
 * Results:
 *	See the user documentation.
 *
 * Side effects:
 *	Per-interp data structure may be modified
 *
 * ----------------------------------------------------------------------
 */

static int
FontchooserConfigureCmd(
    ClientData clientData,	/* Main window */
    Tcl_Interp *interp,
    int objc,
    Tcl_Obj *const objv[])
{
    Tk_Window tkwin = clientData;
    HookData *hdPtr = NULL;
    int i, r = TCL_OK;
    static const char *const optionStrings[] = {
	"-parent", "-title", "-font", "-command", "-visible", NULL
    };

    hdPtr = Tcl_GetAssocData(interp, "::tk::fontchooser", NULL);

    /*
     * With no arguments we return all the options in a dict.
     */

    if (objc == 1) {
	Tcl_Obj *keyObj, *valueObj;
	Tcl_Obj *dictObj = Tcl_NewDictObj();

	for (i = 0; r == TCL_OK && optionStrings[i] != NULL; ++i) {
	    keyObj = Tcl_NewStringObj(optionStrings[i], -1);
	    valueObj = FontchooserCget(hdPtr, i);
	    r = Tcl_DictObjPut(interp, dictObj, keyObj, valueObj);
	}
	if (r == TCL_OK) {
	    Tcl_SetObjResult(interp, dictObj);
	}
	return r;
    }

    for (i = 1; i < objc; i += 2) {
	int optionIndex, len;

	if (Tcl_GetIndexFromObj(interp, objv[i], optionStrings,
		"option", 0, &optionIndex) != TCL_OK) {
	    return TCL_ERROR;
	}
	if (objc == 2) {
	    /*
	     * If one option and no arg - return the current value.
	     */

	    Tcl_SetObjResult(interp, FontchooserCget(hdPtr, optionIndex));
	    return TCL_OK;
	}
	if (i + 1 == objc) {
	    Tcl_AppendResult(interp, "value for \"",
		    Tcl_GetString(objv[i]), "\" missing", NULL);
	    return TCL_ERROR;
	}
	switch (optionIndex) {
	case FontchooserVisible: {
	    const char *msg = "cannot change read-only option "
		    "\"-visible\": use the show or hide command";

	    Tcl_SetObjResult(interp, Tcl_NewStringObj(msg, -1));
	    return TCL_ERROR;
	}
	case FontchooserParent: {
	    Tk_Window parent = Tk_NameToWindow(interp,
		    Tcl_GetString(objv[i+1]), tkwin);

	    if (parent == None) {
		return TCL_ERROR;
	    }
	    if (hdPtr->parentObj) {
		Tcl_DecrRefCount(hdPtr->parentObj);
	    }
	    hdPtr->parentObj = objv[i+1];
	    if (Tcl_IsShared(hdPtr->parentObj)) {
		hdPtr->parentObj = Tcl_DuplicateObj(hdPtr->parentObj);
	    }
	    Tcl_IncrRefCount(hdPtr->parentObj);
	    break;
	}
	case FontchooserTitle:
	    if (hdPtr->titleObj) {
		Tcl_DecrRefCount(hdPtr->titleObj);
	    }
	    hdPtr->titleObj = objv[i+1];
	    if (Tcl_IsShared(hdPtr->titleObj)) {
		hdPtr->titleObj = Tcl_DuplicateObj(hdPtr->titleObj);
	    }
	    Tcl_IncrRefCount(hdPtr->titleObj);
	    break;
	case FontchooserFont:
	    if (hdPtr->fontObj) {
		Tcl_DecrRefCount(hdPtr->fontObj);
	    }
	    Tcl_GetStringFromObj(objv[i+1], &len);
	    if (len) {
		hdPtr->fontObj = objv[i+1];
		if (Tcl_IsShared(hdPtr->fontObj)) {
		    hdPtr->fontObj = Tcl_DuplicateObj(hdPtr->fontObj);
		}
		Tcl_IncrRefCount(hdPtr->fontObj);
	    } else {
		hdPtr->fontObj = NULL;
	    }
	    break;
	case FontchooserCmd:
	    if (hdPtr->cmdObj) {
		Tcl_DecrRefCount(hdPtr->cmdObj);
	    }
	    Tcl_GetStringFromObj(objv[i+1], &len);
	    if (len) {
		hdPtr->cmdObj = objv[i+1];
		if (Tcl_IsShared(hdPtr->cmdObj)) {
		    hdPtr->cmdObj = Tcl_DuplicateObj(hdPtr->cmdObj);
		}
		Tcl_IncrRefCount(hdPtr->cmdObj);
	    } else {
		hdPtr->cmdObj = NULL;
	    }
	    break;
	}
    }
    return TCL_OK;
}

/*
 * ----------------------------------------------------------------------
 *
 * FontchooserShowCmd --
 *
 *	Implements the 'tk fontchooser show' ensemble command. The per-interp
 *	configuration data for the dialog is held in an interp associated
 *	structure.
 *
 *	Calls the Win32 FontChooser API which provides a modal dialog. See
 *	HookProc where we make a few changes to the dialog and set some
 *	additional state.
 *
 * ----------------------------------------------------------------------
 */

static int
FontchooserShowCmd(
    ClientData clientData,	/* Main window */
    Tcl_Interp *interp,
    int objc,
    Tcl_Obj *const objv[])
{
    Tk_Window tkwin = clientData, parent;
    CHOOSEFONTA cf;
    LOGFONTA lf;
    HDC hdc;
    HookData *hdPtr;
    int r = TCL_OK, oldMode = 0;

    hdPtr = Tcl_GetAssocData(interp, "::tk::fontchooser", NULL);

    parent = tkwin;
    if (hdPtr->parentObj) {
	parent = Tk_NameToWindow(interp, Tcl_GetString(hdPtr->parentObj),
		tkwin);
	if (parent == None) {
	    return TCL_ERROR;
	}
    }

    Tk_MakeWindowExist(parent);

    ZeroMemory(&cf, sizeof(CHOOSEFONTA));
    ZeroMemory(&lf, sizeof(LOGFONTA));
    lf.lfCharSet = DEFAULT_CHARSET;
    cf.lStructSize = sizeof(CHOOSEFONTA);
    cf.hwndOwner = Tk_GetHWND(Tk_WindowId(parent));
    cf.lpLogFont = &lf;
    cf.nFontType = SCREEN_FONTTYPE;
    cf.Flags = CF_SCREENFONTS | CF_EFFECTS | CF_ENABLEHOOK;
    cf.rgbColors = RGB(0,0,0);
    cf.lpfnHook = HookProc;
    cf.lCustData = (INT_PTR) hdPtr;
    hdPtr->interp = interp;
    hdPtr->parent = parent;
    hdc = GetDC(cf.hwndOwner);

    if (hdPtr->fontObj != NULL) {
	TkFont *fontPtr;
	Tk_Font f = Tk_AllocFontFromObj(interp, tkwin, hdPtr->fontObj);

	if (f == NULL) {
	    return TCL_ERROR;
	}
	fontPtr = (TkFont *) f;
	cf.Flags |= CF_INITTOLOGFONTSTRUCT;
	strncpy(lf.lfFaceName, Tk_GetUid(fontPtr->fa.family), LF_FACESIZE-1);
	lf.lfFaceName[LF_FACESIZE-1] = 0;
	lf.lfHeight = -MulDiv(TkFontGetPoints(tkwin, fontPtr->fa.size),
	    GetDeviceCaps(hdc, LOGPIXELSY), 72);
	if (fontPtr->fa.weight == TK_FW_BOLD) {
	    lf.lfWeight = FW_BOLD;
	}
	if (fontPtr->fa.slant != TK_FS_ROMAN) {
	    lf.lfItalic = TRUE;
	}
	if (fontPtr->fa.underline) {
	    lf.lfUnderline = TRUE;
	}
	if (fontPtr->fa.overstrike) {
	    lf.lfStrikeOut = TRUE;
	}
	Tk_FreeFont(f);
    }

    if (TCL_OK == r && hdPtr->cmdObj != NULL) {
	int len = 0;

	r = Tcl_ListObjLength(interp, hdPtr->cmdObj, &len);
	if (len > 0) {
	    cf.Flags |= CF_APPLY;
	}
    }

    if (TCL_OK == r) {
	oldMode = Tcl_SetServiceMode(TCL_SERVICE_ALL);
	if (ChooseFontA(&cf)) {
	    if (hdPtr->cmdObj) {
		ApplyLogfont(hdPtr->interp, hdPtr->cmdObj, hdc, &lf);
	    }
	    if (hdPtr->parent) {
		TkSendVirtualEvent(hdPtr->parent, "TkFontchooserFontChanged");
	    }
	}
	Tcl_SetServiceMode(oldMode);
	EnableWindow(cf.hwndOwner, 1);
    }

    ReleaseDC(cf.hwndOwner, hdc);
    return r;
}

/*
 * ----------------------------------------------------------------------
 *
 * FontchooserHideCmd --
 *
 *	Implementation of the 'tk fontchooser hide' ensemble. See the user
 *	documentation for details.
 *	As the Win32 FontChooser function is always modal all we do here is
 *	destroy the dialog
 *
 * ----------------------------------------------------------------------
 */

static int
FontchooserHideCmd(
    ClientData clientData,	/* Main window */
    Tcl_Interp *interp,
    int objc,
    Tcl_Obj *const objv[])
{
    HookData *hdPtr = Tcl_GetAssocData(interp, "::tk::fontchooser", NULL);

    if (hdPtr->hwnd && IsWindow(hdPtr->hwnd)) {
	EndDialog(hdPtr->hwnd, 0);
    }
    return TCL_OK;
}

/*
 * ----------------------------------------------------------------------
 *
 * DeleteHookData --
 *
 *	Clean up the font chooser configuration data when the interp is
 *	destroyed.
 *
 * ----------------------------------------------------------------------
 */

static void
DeleteHookData(ClientData clientData, Tcl_Interp *interp)
{
    HookData *hdPtr = clientData;

    if (hdPtr->parentObj) {
	Tcl_DecrRefCount(hdPtr->parentObj);
    }
    if (hdPtr->fontObj) {
	Tcl_DecrRefCount(hdPtr->fontObj);
    }
    if (hdPtr->titleObj) {
	Tcl_DecrRefCount(hdPtr->titleObj);
    }
    if (hdPtr->cmdObj) {
	Tcl_DecrRefCount(hdPtr->cmdObj);
    }
    ckfree(hdPtr);
}

/*
 * ----------------------------------------------------------------------
 *
 * TkInitFontchooser --
 *
 *	Associate the font chooser configuration data with the Tcl
 *	interpreter. There is one font chooser per interp.
 *
 * ----------------------------------------------------------------------
 */

MODULE_SCOPE const TkEnsemble tkFontchooserEnsemble[];
const TkEnsemble tkFontchooserEnsemble[] = {
    { "configure", FontchooserConfigureCmd, NULL },
    { "show", FontchooserShowCmd, NULL },
    { "hide", FontchooserHideCmd, NULL },
    { NULL, NULL, NULL }
};

int
TkInitFontchooser(Tcl_Interp *interp, ClientData clientData)
{
    HookData *hdPtr = ckalloc(sizeof(HookData));

    memset(hdPtr, 0, sizeof(HookData));
    Tcl_SetAssocData(interp, "::tk::fontchooser", DeleteHookData, hdPtr);
    return TCL_OK;
}

/*
 * Local Variables:
 * mode: c
 * c-basic-offset: 4
 * fill-column: 78
 * End:
 */<|MERGE_RESOLUTION|>--- conflicted
+++ resolved
@@ -7,12 +7,6 @@
  *
  * See the file "license.terms" for information on usage and redistribution of
  * this file, and for a DISCLAIMER OF ALL WARRANTIES.
-<<<<<<< HEAD
- *
- * RCS: @(#) $Id: tkWinDialog.c,v 1.79 2010/11/24 08:08:08 nijtmans Exp $
- *
-=======
->>>>>>> 661db781
  */
 
 #include "tkWinInt.h"
