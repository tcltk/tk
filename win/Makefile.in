--- conflicted
+++ resolved
@@ -711,9 +711,8 @@
 genstubs:
 	$(TCL_EXE) "$(TCL_TOOL_DIR)/genStubs.tcl" \
 	    "$(GENERIC_DIR_NATIVE)" \
-<<<<<<< HEAD
-	    "$(GENERIC_DIR_NATIVE)\tk.decls" \
-	    "$(GENERIC_DIR_NATIVE)\tkInt.decls"
+	    "$(GENERIC_DIR_NATIVE)/tk.decls" \
+	    "$(GENERIC_DIR_NATIVE)/tkInt.decls"
 	$(TCL_EXE) "$(TTK_DIR)/ttkGenStubs.tcl" \
 	    "$(TTK_DIR)" \
 	    "$(TTK_DIR)/ttk.decls"
@@ -729,8 +728,4 @@
 .PHONY: install-private-headers clean distclean depend genstubs checkstubs
 .PHONY: checkuchar checkexports rpm dist alldist allpatch html html-tcl html-tk
 
-# DO NOT DELETE THIS LINE -- make depend depends on it.
-=======
-	    "$(GENERIC_DIR_NATIVE)/tk.decls" \
-            "$(GENERIC_DIR_NATIVE)/tkInt.decls"
->>>>>>> dd355552
+# DO NOT DELETE THIS LINE -- make depend depends on it.