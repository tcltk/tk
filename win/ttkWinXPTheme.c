--- conflicted
+++ resolved
@@ -1220,13 +1220,8 @@
 	memset(stateTable, 0, sizeof(Ttk_StateTable));
     }
 
-<<<<<<< HEAD
     elementPtr = ckalloc(sizeof(ElementInfo));
-    elementPtr->elementSpec = &GenericElementSpec;
-=======
-    elementPtr = (ElementInfo *)ckalloc(sizeof(ElementInfo));
     elementPtr->elementSpec = elementSpec;
->>>>>>> 5ba1f534
     elementPtr->partId = partId;
     elementPtr->statemap = stateTable;
     elementPtr->padding = pad;
