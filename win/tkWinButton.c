/*
 * tkWinButton.c --
 *
 *	This file implements the Windows specific portion of the button
 *	widgets.
 *
 * Copyright © 1996-1998 Sun Microsystems, Inc.
 *
 * See the file "license.terms" for information on usage and redistribution
 * of this file, and for a DISCLAIMER OF ALL WARRANTIES.
 */

#define OEMRESOURCE
#include "tkWinInt.h"
#include "tkButton.h"

/*
 * These macros define the base style flags for the different button types.
 */

#define LABEL_STYLE (BS_OWNERDRAW | WS_CHILD | WS_VISIBLE | WS_CLIPSIBLINGS)
#define PUSH_STYLE  (LABEL_STYLE | BS_PUSHBUTTON)
#define CHECK_STYLE (LABEL_STYLE | BS_CHECKBOX)
#define RADIO_STYLE (LABEL_STYLE | BS_RADIOBUTTON)

/*
 * Declaration of Windows specific button structure.
 */

typedef struct WinButton {
    TkButton info;		/* Generic button info. */
    WNDPROC oldProc;		/* Old window procedure. */
    HWND hwnd;			/* Current window handle. */
    Pixmap pixmap;		/* Bitmap for rendering the button. */
    DWORD style;		/* Window style flags. */
} WinButton;

/*
 * Cached information about the checkbutton and radiobutton indicator boxes
 */

typedef struct {
    BOOLEAN initialized;
    int boxSize;		/* Width & height of the box. */
} ThreadSpecificData;
static Tcl_ThreadDataKey dataKey;

/*
 * Data of the SVG images used for drawing the indicators
 */

static const char checkbtnOffData[] = "\
    <svg width='16' height='16' version='1.1' xmlns='http://www.w3.org/2000/svg'>\n\
     <path d='m0 0v15h1v-14h14v-1z' fill='#a0a0a0'/>\n\
     <path d='m1 1v13h1v-12h12v-1z' fill='#696969'/>\n\
     <path d='m14 1v13h-13v1h14v-14z' fill='#e3e3e3'/>\n\
     <path d='m15 0v15h-15v1h16v-16z' fill='#eeeeee'/>\n\
     <rect x='2' y='2' width='12' height='12' fill='#ffffff'/>\n\
    </svg>";

static const char checkbtnOnData[] = "\
    <svg width='16' height='16' version='1.1' xmlns='http://www.w3.org/2000/svg'>\n\
     <path d='m0 0v15h1v-14h14v-1z' fill='#a0a0a0'/>\n\
     <path d='m1 1v13h1v-12h12v-1z' fill='#696969'/>\n\
     <path d='m14 1v13h-13v1h14v-14z' fill='#e3e3e3'/>\n\
     <path d='m15 0v15h-15v1h16v-16z' fill='#eeeeee'/>\n\
     <rect x='2' y='2' width='12' height='12' fill='#ffffff'/>\n\
     <path d='m4.5 8 3 3 4-6' fill='none' stroke='#000000' stroke-linecap='round' stroke-linejoin='round' stroke-width='2'/>\n\
    </svg>";

static const char radiobtnOffData[] = "\
    <svg width='16' height='16' version='1.1' xmlns='http://www.w3.org/2000/svg'>\n\
     <defs>\n\
      <linearGradient id='linearGradientOuter' x1='5' y1='5' x2='11' y2='11' gradientUnits='userSpaceOnUse'>\n\
       <stop stop-color='#a0a0a0' offset='0'/>\n\
       <stop stop-color='#eeeeee' offset='1'/>\n\
      </linearGradient>\n\
      <linearGradient id='linearGradientInner' x1='5' y1='5' x2='11' y2='11' gradientUnits='userSpaceOnUse'>\n\
       <stop stop-color='#696969' offset='0'/>\n\
       <stop stop-color='#e3e3e3' offset='1'/>\n\
      </linearGradient>\n\
     </defs>\n\
     <circle cx='8' cy='8' r='8' fill='url(#linearGradientOuter)'/>\n\
     <circle cx='8' cy='8' r='7' fill='url(#linearGradientInner)'/>\n\
     <circle cx='8' cy='8' r='6' fill='#ffffff'/>\n\
    </svg>";

static const char radiobtnOnData[] = "\
    <svg width='16' height='16' version='1.1' xmlns='http://www.w3.org/2000/svg'>\n\
     <defs>\n\
      <linearGradient id='linearGradientOuter' x1='5' y1='5' x2='11' y2='11' gradientUnits='userSpaceOnUse'>\n\
       <stop stop-color='#a0a0a0' offset='0'/>\n\
       <stop stop-color='#eeeeee' offset='1'/>\n\
      </linearGradient>\n\
      <linearGradient id='linearGradientInner' x1='5' y1='5' x2='11' y2='11' gradientUnits='userSpaceOnUse'>\n\
       <stop stop-color='#696969' offset='0'/>\n\
       <stop stop-color='#e3e3e3' offset='1'/>\n\
      </linearGradient>\n\
     </defs>\n\
     <circle cx='8' cy='8' r='8' fill='url(#linearGradientOuter)'/>\n\
     <circle cx='8' cy='8' r='7' fill='url(#linearGradientInner)'/>\n\
     <circle cx='8' cy='8' r='6' fill='#ffffff'/>\n\
     <circle cx='8' cy='8' r='3' fill='#000000'/>\n\
    </svg>";

/*
 * Declarations for functions defined in this file.
 */

static LRESULT CALLBACK	ButtonProc(HWND hwnd, UINT message,
			    WPARAM wParam, LPARAM lParam);
static Window		CreateProc(Tk_Window tkwin, Window parent,
			    void *instanceData);
static void		InitBoxes(Tk_Window tkwin);
static void		ColorToStr(COLORREF color, char *colorStr);
static void		ImageChanged(void *clientData,
			    int x, int y, int width, int height,
			    int imageWidth, int imageHeight);
static void		TkpDrawIndicator(TkButton *butPtr, Drawable d,
			    Tk_3DBorder border, GC gc, int dim, int x, int y);

/*
 * The class procedure table for the button widgets.
 */

const Tk_ClassProcs tkpButtonProcs = {
    sizeof(Tk_ClassProcs),	/* size */
    TkButtonWorldChanged,	/* worldChangedProc */
    CreateProc,			/* createProc */
    NULL			/* modalProc */
};


/*
 *----------------------------------------------------------------------
 *
 * InitBoxes --
 *
 *	This function computes the size of the checkbutton and radiobutton
 *	indicator boxes, according to the display's scaling percentage.
 *
 * Results:
 *	None.
 *
 * Side effects:
 *	Populates the thread-private data.
 *
 *----------------------------------------------------------------------
 */

static void
InitBoxes(Tk_Window tkwin)
{
    ThreadSpecificData *tsdPtr = (ThreadSpecificData *)
	    Tcl_GetThreadData(&dataKey, sizeof(ThreadSpecificData));
    double scalingLevel = TkScalingLevel(tkwin);

    tsdPtr->boxSize = (int)(16.0 * scalingLevel);
    tsdPtr->initialized = TRUE;
}

/*
 *----------------------------------------------------------------------
 *
 * TkpButtonSetDefaults --
 *
 *	This procedure is invoked before option tables are created for
 *	buttons. It modifies some of the default values to match the current
 *	values defined for this platform.
 *
 * Results:
 *	Some of the default values in *specPtr are modified.
 *
 * Side effects:
 *	Updates some of.
 *
 *----------------------------------------------------------------------
 */

void
TkpButtonSetDefaults(void)
{
    int width = GetSystemMetrics(SM_CXEDGE);
	if (width > 0) {
	    snprintf(tkDefButtonBorderWidth, sizeof(tkDefButtonBorderWidth), "%d", width);
	}
}

/*
 *----------------------------------------------------------------------
 *
 * TkpCreateButton --
 *
 *	Allocate a new TkButton structure.
 *
 * Results:
 *	Returns a newly allocated TkButton structure.
 *
 * Side effects:
 *	Registers an event handler for the widget.
 *
 *----------------------------------------------------------------------
 */

TkButton *
TkpCreateButton(
    TCL_UNUSED(Tk_Window))
{
    WinButton *butPtr;

    butPtr = (WinButton *)ckalloc(sizeof(WinButton));
    butPtr->hwnd = NULL;
    return (TkButton *) butPtr;
}

/*
 *----------------------------------------------------------------------
 *
 * CreateProc --
 *
 *	This function creates a new Button control, subclasses the instance,
 *	and generates a new Window object.
 *
 * Results:
 *	Returns the newly allocated Window object, or None on failure.
 *
 * Side effects:
 *	Causes a new Button control to come into existence.
 *
 *----------------------------------------------------------------------
 */

static Window
CreateProc(
    Tk_Window tkwin,		/* Token for window. */
    Window parentWin,		/* Parent of new window. */
    void *instanceData)		/* Button instance data. */
{
    Window window;
    HWND parent;
    LPCWSTR windowClass;
    WinButton *butPtr = (WinButton *)instanceData;

    parent = Tk_GetHWND(parentWin);
    if (butPtr->info.type == TYPE_LABEL) {
	windowClass = L"STATIC";
	butPtr->style = SS_OWNERDRAW | WS_CHILD | WS_VISIBLE | WS_CLIPSIBLINGS;
    } else {
	windowClass = L"BUTTON";
	butPtr->style = BS_OWNERDRAW | WS_CHILD | WS_VISIBLE | WS_CLIPSIBLINGS;
    }
    butPtr->hwnd = CreateWindowW(windowClass, NULL, butPtr->style,
	    Tk_X(tkwin), Tk_Y(tkwin), Tk_Width(tkwin), Tk_Height(tkwin),
	    parent, NULL, Tk_GetHINSTANCE(), NULL);
    SetWindowPos(butPtr->hwnd, HWND_TOP, 0, 0, 0, 0,
		    SWP_NOACTIVATE | SWP_NOMOVE | SWP_NOSIZE);
    butPtr->oldProc = (WNDPROC)SetWindowLongPtrW(butPtr->hwnd, GWLP_WNDPROC,
	    (LONG_PTR) ButtonProc);

    window = Tk_AttachHWND(tkwin, butPtr->hwnd);
    return window;
}

/*
 *----------------------------------------------------------------------
 *
 * TkpDestroyButton --
 *
 *	Free data structures associated with the button control.
 *
 * Results:
 *	None.
 *
 * Side effects:
 *	Restores the default control state.
 *
 *----------------------------------------------------------------------
 */

void
TkpDestroyButton(
    TkButton *butPtr)
{
    WinButton *winButPtr = (WinButton *)butPtr;
    HWND hwnd = winButPtr->hwnd;

    if (hwnd) {
	SetWindowLongPtrW(hwnd, GWLP_WNDPROC, (LONG_PTR) winButPtr->oldProc);
    }
}

/*
 *----------------------------------------------------------------------
 *
 * ColorToStr --
 *
 *	Writes a given color to a string, in the format "RRGGBB".
 *
 * Results:
 *	None.
 *
 * Side effects:
 *	Changes the content of the memory area pointed to by the 2nd argument.
 *
 *----------------------------------------------------------------------
 */

static void
ColorToStr(
    COLORREF color,	/* specifies a color */
    char *colorStr)	/* memory area to which the color is to be
			   output in the format "RRGGBB" */
{
    snprintf(colorStr, 7, "%02x%02x%02x",
	     GetRValue(color), GetGValue(color), GetBValue(color));
}

/*
 *----------------------------------------------------------------------
 *
 * ImageChanged --
 *
 *	Dummy function to be passed to Tk_GetImage().
 *
 * Results:
 *	None.
 *
 * Side effects:
 *	None.
 *
 *----------------------------------------------------------------------
 */

static void
ImageChanged(
    void *clientData,
    int x, int y, int width, int height,
    int imageWidth, int imageHeight)
{
    (void)clientData;
    (void)x; (void)y; (void)width; (void)height;
    (void)imageWidth; (void)imageHeight;
}

/*
 *----------------------------------------------------------------------
 *
 * TkpDrawIndicator -
 *
 *      Draws the indicator image in the drawable at the (x,y) location.
 *
 * Results:
 *      None.
 *
 * Side effects:
 *      An image is drawn in the drawable at the given location.
 *
 *----------------------------------------------------------------------
 */

static void
TkpDrawIndicator(
    TkButton *butPtr,		/* checkbutton or radiobutton */
    Drawable d,			/* what to draw on */
    Tk_3DBorder border,		/* colors of the border */
    GC gc,			/* graphics context */
    int dim,			/* width & height of the indicator */
    int x, int y)		/* where to draw */
{
    Tk_Window tkwin = butPtr->tkwin;
    char topOuterColorStr[7], btmOuterColorStr[7], topInnerColorStr[7],
	 btmInnerColorStr[7], interiorColorStr[7], checkColorStr[7];
    Tcl_Interp *interp = Tk_Interp(tkwin);
    char imgName[80];
    Tk_Image img;
    const char *svgDataPtr;
    size_t svgDataLen;
    char *svgDataCopy;
    char *topOuterColorPtr, *btmOuterColorPtr, *topInnerColorPtr,
	 *btmInnerColorPtr, *interiorColorPtr, *checkColorPtr;
    const char *cmdFmt;
    size_t scriptSize;
    char *script;
    int code;

    /*
     * Construct the color strings topOuterColorStr, btmOuterColorStr,
     * topInnerColorStr, btmInnerColorStr, interiorColorStr, and checkColorStr
     */

    ColorToStr(TkWinGetBorderPixels(tkwin, border, TK_3D_DARK_GC),
	       topOuterColorStr);
    ColorToStr(TkWinGetBorderPixels(tkwin, border, TK_3D_LIGHT_GC),
	       btmOuterColorStr);
    ColorToStr(TkWinGetBorderPixels(tkwin, border, TK_3D_DARK2),
	       topInnerColorStr);
    ColorToStr(TkWinGetBorderPixels(tkwin, border, TK_3D_LIGHT2),
	       btmInnerColorStr);

    if (butPtr->state == STATE_ACTIVE) {
	ColorToStr(TkWinGetBorderPixels(tkwin, butPtr->activeBorder,
		   TK_3D_FLAT_GC), interiorColorStr);
    } else if (butPtr->state == STATE_DISABLED || (butPtr->flags & TRISTATED)) {
	ColorToStr(TkWinGetBorderPixels(tkwin, border, TK_3D_LIGHT2),
		   interiorColorStr);
    } else if (butPtr->selectBorder != NULL) {
	ColorToStr(TkWinGetBorderPixels(tkwin, butPtr->selectBorder,
		   TK_3D_FLAT_GC), interiorColorStr);
    } else {
	ColorToStr(GetSysColor(COLOR_WINDOW), interiorColorStr);
    }

    if (butPtr->state == STATE_DISABLED && butPtr->disabledFg == NULL) {
	ColorToStr(TkWinGetBorderPixels(tkwin, border, TK_3D_DARK_GC),
		   checkColorStr);
    } else {
	ColorToStr(gc->foreground, checkColorStr);
    }

    /*
    * Check whether there is an SVG image of this size for the indicator's
    * type (0 = checkbtn, 1 = radiobtn) and these color strings
    */

    snprintf(imgName, sizeof(imgName),
	     "::tk::icons::indicator%d_%d_%s_%s_%s_%s_%s_%s",
	     dim, butPtr->type == TYPE_RADIO_BUTTON,
	     topOuterColorStr, btmOuterColorStr, topInnerColorStr,
	     btmInnerColorStr, interiorColorStr,
	     (butPtr->flags & (SELECTED|TRISTATED)) ? checkColorStr : "XXXXXX");
    img = Tk_GetImage(interp, tkwin, imgName, ImageChanged, NULL);
    if (img == NULL) {
	/*
	 * Determine the SVG data to use for the photo image
	 */

	if (butPtr->type == TYPE_CHECK_BUTTON) {
	    svgDataPtr = ((butPtr->flags & (SELECTED|TRISTATED)) ?
			  checkbtnOnData : checkbtnOffData);
	} else {
	    svgDataPtr = ((butPtr->flags & (SELECTED|TRISTATED)) ?
			  radiobtnOnData : radiobtnOffData);
	}

	/*
	 * Copy the string pointed to by svgDataPtr to
	 * a newly allocated memory area svgDataCopy
	 */

	svgDataLen = strlen(svgDataPtr);
	svgDataCopy = (char *)attemptckalloc(svgDataLen + 1);
	if (svgDataCopy == NULL) {
	    return;
	}
	memcpy(svgDataCopy, svgDataPtr, svgDataLen);
	svgDataCopy[svgDataLen] = '\0';

	/*
	 * Update the colors within svgDataCopy
	 */

	topOuterColorPtr = strstr(svgDataCopy, "a0a0a0");
	btmOuterColorPtr = strstr(svgDataCopy, "eeeeee");
	topInnerColorPtr = strstr(svgDataCopy, "696969");
	btmInnerColorPtr = strstr(svgDataCopy, "e3e3e3");
	interiorColorPtr = strstr(svgDataCopy, "ffffff");
	checkColorPtr =    strstr(svgDataCopy, "000000");

	assert(topOuterColorPtr);
	assert(btmOuterColorPtr);
	assert(topInnerColorPtr);
	assert(btmInnerColorPtr);
	assert(interiorColorPtr);

	memcpy(topOuterColorPtr, topOuterColorStr, 6);
	memcpy(btmOuterColorPtr, btmOuterColorStr, 6);
	memcpy(topInnerColorPtr, topInnerColorStr, 6);
	memcpy(btmInnerColorPtr, btmInnerColorStr, 6);
	memcpy(interiorColorPtr, interiorColorStr, 6);
	if (checkColorPtr != NULL) {
	    memcpy(checkColorPtr, checkColorStr, 6);
	}

	/*
	 * Create an SVG photo image from svgDataCopy
	 */

	cmdFmt = "image create photo %s -format $::tk::svgFmt -data {%s}";
	scriptSize = strlen(cmdFmt) + strlen(imgName) + svgDataLen;
	script = (char *)attemptckalloc(scriptSize);
	if (script == NULL) {
	    ckfree(svgDataCopy);
	    return;
	}
	snprintf(script, scriptSize, cmdFmt, imgName, svgDataCopy);
	ckfree(svgDataCopy);
	code = Tcl_EvalEx(interp, script, TCL_INDEX_NONE, TCL_EVAL_GLOBAL);
	ckfree(script);
	if (code != TCL_OK) {
	    Tcl_BackgroundException(interp, code);
	    return;
	}
	img = Tk_GetImage(interp, tkwin, imgName, ImageChanged, NULL);
    }

    /*
     * Display the image
     */

    Tk_RedrawImage(img, 0, 0, dim, dim, d, x, y);
    Tk_FreeImage(img);
}

/*
 *----------------------------------------------------------------------
 *
 * TkpDisplayButton --
 *
 *	This procedure is invoked to display a button widget. It is normally
 *	invoked as an idle handler.
 *
 * Results:
 *	None.
 *
 * Side effects:
 *	Information appears on the screen. The REDRAW_PENDING flag is cleared.
 *
 *----------------------------------------------------------------------
 */

void
TkpDisplayButton(
    void *clientData)	/* Information about widget. */
{
    TkWinDCState state;
    HDC dc;
    TkButton *butPtr = (TkButton *)clientData;
    GC gc;
    Tk_3DBorder border;
    Pixmap pixmap;
    int x = 0;			/* Initialization only needed to stop compiler
				 * warning. */
    int y, relief;
    Tk_Window tkwin = butPtr->tkwin;
    int width = 0, height = 0, haveImage = 0, haveText = 0, drawRing = 0;
    int defaultWidth;		/* Width of default ring. */
    int offset;			/* 0 means this is a label widget. 1 means it
				 * is a flavor of button, so we offset the
				 * text to make the button appear to move up
				 * and down as the relief changes. */
    int textXOffset = 0, textYOffset = 0;
				/* Text offsets for use with compound buttons
				 * and focus ring. */
    int imageWidth, imageHeight;
    int imageXOffset = 0, imageYOffset = 0;
				/* Image information that will be used to
				 * restrict disabled pixmap as well. */

    ThreadSpecificData *tsdPtr = (ThreadSpecificData *)
	    Tcl_GetThreadData(&dataKey, sizeof(ThreadSpecificData));

    butPtr->flags &= ~REDRAW_PENDING;
    if ((butPtr->tkwin == NULL) || !Tk_IsMapped(tkwin)) {
	return;
    }

    Tk_GetPixelsFromObj(NULL, tkwin, butPtr->borderWidthPtr, &butPtr->borderWidth);
    Tk_GetPixelsFromObj(NULL, tkwin, butPtr->highlightWidthPtr, &butPtr->highlightWidth);
    Tk_GetPixelsFromObj(NULL, tkwin, butPtr->padXPtr, &butPtr->padX);
    Tk_GetPixelsFromObj(NULL, tkwin, butPtr->padYPtr, &butPtr->padY);

    border = butPtr->normalBorder;
    if ((butPtr->state == STATE_DISABLED) && (butPtr->disabledFg != NULL)) {
	gc = butPtr->disabledGC;
    } else if ((butPtr->state == STATE_ACTIVE)
	    && !Tk_StrictMotif(butPtr->tkwin)) {
	gc = butPtr->activeTextGC;
	border = butPtr->activeBorder;
    } else {
	gc = butPtr->normalTextGC;
    }
    if ((butPtr->flags & SELECTED) && (butPtr->state != STATE_ACTIVE)
	    && (butPtr->selectBorder != NULL) && !butPtr->indicatorOn) {
	border = butPtr->selectBorder;
    }

    /*
     * Override the relief specified for the button if this is a checkbutton
     * or radiobutton and there's no indicator. The new relief is as follows:
     *      If the button is select  --> "sunken"
     *      If relief==overrelief    --> relief
     *      Otherwise                --> overrelief
     *
     * The effect we are trying to achieve is as follows:
     *
     *      value    mouse-over?   -->   relief
     *     -------  ------------        --------
     *       off        no               flat
     *       off        yes              raised
     *       on         no               sunken
     *       on         yes              sunken
     *
     * This is accomplished by configuring the checkbutton or radiobutton like
     * this:
     *
     *     -indicatoron 0 -overrelief raised -offrelief flat
     *
     * Bindings (see library/button.tcl) will copy the -overrelief into
     * -relief on mouseover. Hence, we can tell if we are in mouse-over by
     * comparing relief against overRelief. This is an aweful kludge, but it
     * gives use the desired behavior while keeping the code backwards
     * compatible.
     */

    relief = butPtr->relief;
    if ((butPtr->type >= TYPE_CHECK_BUTTON) && !butPtr->indicatorOn) {
	if (butPtr->flags & SELECTED) {
	    relief = TK_RELIEF_SUNKEN;
	} else if (butPtr->overRelief != relief) {
	    relief = butPtr->offRelief;
	}
    }

    /*
     * Compute width of default ring and offset for pushed buttons.
     */

    if (butPtr->type == TYPE_LABEL) {
	defaultWidth = butPtr->highlightWidth;
	offset = 0;
    } else if (butPtr->type == TYPE_BUTTON) {
	defaultWidth = ((butPtr->defaultState == DEFAULT_ACTIVE)
		? butPtr->highlightWidth : 0);
	offset = 1;
    } else {
	defaultWidth = 0;
	if ((butPtr->type >= TYPE_CHECK_BUTTON) && !butPtr->indicatorOn) {
	    offset = 1;
	} else {
	    offset = 0;
	}
    }

    /*
     * In order to avoid screen flashes, this procedure redraws the button in
     * a pixmap, then copies the pixmap to the screen in a single operation.
     * This means that there's no point in time where the on-sreen image has
     * been cleared.
     */

    pixmap = Tk_GetPixmap(butPtr->display, Tk_WindowId(tkwin),
	    Tk_Width(tkwin), Tk_Height(tkwin), Tk_Depth(tkwin));
    Tk_Fill3DRectangle(tkwin, pixmap, border, 0, 0, Tk_Width(tkwin),
	    Tk_Height(tkwin), 0, TK_RELIEF_FLAT);

    /*
     * Display image or bitmap or text for button.
     */

    if (butPtr->image != NULL) {
	Tk_SizeOfImage(butPtr->image, &width, &height);
	haveImage = 1;
    } else if (butPtr->bitmap != None) {
	Tk_SizeOfBitmap(butPtr->display, butPtr->bitmap, &width, &height);
	haveImage = 1;
    }
    imageWidth = width;
    imageHeight = height;

    haveText = (butPtr->textWidth != 0 && butPtr->textHeight != 0);

    if (butPtr->compound != COMPOUND_NONE && haveImage && haveText) {
	int fullWidth = 0, fullHeight = 0;

	switch ((enum compound) butPtr->compound) {
	case COMPOUND_TOP:
	case COMPOUND_BOTTOM:
	    /*
	     * Image is above or below text.
	     */

	    if (butPtr->compound == COMPOUND_TOP) {
		textYOffset = height + butPtr->padY;
	    } else {
		imageYOffset = butPtr->textHeight + butPtr->padY;
	    }
	    fullHeight = height + butPtr->textHeight + butPtr->padY;
	    fullWidth = (width > butPtr->textWidth ? width :
		    butPtr->textWidth);
	    textXOffset = (fullWidth - butPtr->textWidth)/2;
	    imageXOffset = (fullWidth - width)/2;
	    break;

	case COMPOUND_LEFT:
	case COMPOUND_RIGHT:
	    /*
	     * Image is left or right of text.
	     */

	    if (butPtr->compound == COMPOUND_LEFT) {
		textXOffset = width + butPtr->padX;
	    } else {
		imageXOffset = butPtr->textWidth + butPtr->padX;
	    }
	    fullWidth = butPtr->textWidth + butPtr->padX + width;
	    fullHeight = (height > butPtr->textHeight ? height :
		    butPtr->textHeight);
	    textYOffset = (fullHeight - butPtr->textHeight)/2;
	    imageYOffset = (fullHeight - height)/2;
	    break;

	case COMPOUND_CENTER:
	    /*
	     * Image and text are superimposed.
	     */

	    fullWidth = (width > butPtr->textWidth ? width :
		    butPtr->textWidth);
	    fullHeight = (height > butPtr->textHeight ? height :
		    butPtr->textHeight);
	    textXOffset = (fullWidth - butPtr->textWidth)/2;
	    imageXOffset = (fullWidth - width)/2;
	    textYOffset = (fullHeight - butPtr->textHeight)/2;
	    imageYOffset = (fullHeight - height)/2;
	    break;
	case COMPOUND_NONE:
	    break;
	}
	TkComputeAnchor(butPtr->anchor, tkwin, butPtr->padX, butPtr->padY,
		butPtr->indicatorSpace + fullWidth, fullHeight, &x, &y);
	x += butPtr->indicatorSpace;

	if (relief == TK_RELIEF_SUNKEN) {
	    x += offset;
	    y += offset;
	}
	imageXOffset += x;
	imageYOffset += y;
	if (butPtr->image != NULL) {
	    if ((butPtr->selectImage != NULL) && (butPtr->flags & SELECTED)) {
		Tk_RedrawImage(butPtr->selectImage, 0, 0,
			width, height, pixmap, imageXOffset, imageYOffset);
	    } else if ((butPtr->tristateImage != NULL)
		    && (butPtr->flags & TRISTATED)) {
		Tk_RedrawImage(butPtr->tristateImage, 0, 0,
			width, height, pixmap, imageXOffset, imageYOffset);
	    } else {
		Tk_RedrawImage(butPtr->image, 0, 0, width, height, pixmap,
			imageXOffset, imageYOffset);
	    }
	} else {
	    XSetClipOrigin(butPtr->display, gc, imageXOffset, imageYOffset);
	    XCopyPlane(butPtr->display, butPtr->bitmap, pixmap, gc,
		    0, 0, (unsigned int) width, (unsigned int) height,
		    imageXOffset, imageYOffset, 1);
	    XSetClipOrigin(butPtr->display, gc, 0, 0);
	}
	if ((butPtr->state == STATE_DISABLED) &&
	       	(butPtr->disabledFg != NULL)) {
	    COLORREF oldFgColor = gc->foreground;

	    if (gc->background == GetSysColor(COLOR_BTNFACE)) {
		gc->foreground = GetSysColor(COLOR_3DHILIGHT);
		Tk_DrawTextLayout(butPtr->display, pixmap, gc,
		    butPtr->textLayout, x + textXOffset + 1,
		    y + textYOffset + 1, 0, -1);
		Tk_UnderlineTextLayout(butPtr->display, pixmap, gc,
		    butPtr->textLayout, x + textXOffset + 1,
		    y + textYOffset + 1,
		    butPtr->underline);
		gc->foreground = oldFgColor;
	    }
	}

	Tk_DrawTextLayout(butPtr->display, pixmap, gc,
		butPtr->textLayout, x + textXOffset, y + textYOffset, 0, -1);
	Tk_UnderlineTextLayout(butPtr->display, pixmap, gc,
		butPtr->textLayout, x + textXOffset, y + textYOffset,
		butPtr->underline);
	height = fullHeight;
	drawRing = 1;
    } else {
	if (haveImage) {
	    TkComputeAnchor(butPtr->anchor, tkwin, 0, 0,
		    butPtr->indicatorSpace + width, height, &x, &y);
	    x += butPtr->indicatorSpace;

	    if (relief == TK_RELIEF_SUNKEN) {
		x += offset;
		y += offset;
	    }
	    imageXOffset += x;
	    imageYOffset += y;
	    if (butPtr->image != NULL) {
		if ((butPtr->selectImage != NULL) &&
			(butPtr->flags & SELECTED)) {
		    Tk_RedrawImage(butPtr->selectImage, 0, 0, width, height,
			    pixmap, imageXOffset, imageYOffset);
		} else if ((butPtr->tristateImage != NULL) &&
			(butPtr->flags & TRISTATED)) {
		    Tk_RedrawImage(butPtr->tristateImage, 0, 0, width, height,
			    pixmap, imageXOffset, imageYOffset);
		} else {
		    Tk_RedrawImage(butPtr->image, 0, 0, width, height, pixmap,
			    imageXOffset, imageYOffset);
		}
	    } else {
		XSetClipOrigin(butPtr->display, gc, x, y);
		XCopyPlane(butPtr->display, butPtr->bitmap, pixmap, gc, 0, 0,
			(unsigned int) width, (unsigned int) height, x, y, 1);
		XSetClipOrigin(butPtr->display, gc, 0, 0);
	    }
	} else {
	    TkComputeAnchor(butPtr->anchor, tkwin, butPtr->padX, butPtr->padY,
		    butPtr->indicatorSpace + butPtr->textWidth,
		    butPtr->textHeight,	&x, &y);

	    x += butPtr->indicatorSpace;

	    if (relief == TK_RELIEF_SUNKEN) {
		x += offset;
		y += offset;
	    }
	    if ((butPtr->state == STATE_DISABLED) &&
		    (butPtr->disabledFg != NULL)) {
		COLORREF oldFgColor = gc->foreground;
		if (gc->background == GetSysColor(COLOR_BTNFACE)) {
		    gc->foreground = GetSysColor(COLOR_3DHILIGHT);
		    Tk_DrawTextLayout(butPtr->display, pixmap, gc,
		       	butPtr->textLayout,
			x + 1, y + 1, 0, -1);
		    Tk_UnderlineTextLayout(butPtr->display, pixmap, gc,
			butPtr->textLayout, x + 1, y + 1, butPtr->underline);
		    gc->foreground = oldFgColor;
		}
	    }
	    Tk_DrawTextLayout(butPtr->display, pixmap, gc, butPtr->textLayout,
		    x, y, 0, -1);
	    Tk_UnderlineTextLayout(butPtr->display, pixmap, gc,
		    butPtr->textLayout, x, y, butPtr->underline);

	    height = butPtr->textHeight;
	    drawRing = 1;
	}
    }

    /*
     * Draw the focus ring. If this is a push button then we need to put it
     * around the inner edge of the border, otherwise we put it around the
     * text. The text offsets are only non-zero when this is a compound
     * button.
     */

    if (drawRing && butPtr->flags & GOT_FOCUS && butPtr->type != TYPE_LABEL) {
	if (butPtr->type == TYPE_BUTTON || !butPtr->indicatorOn) {
	    int dottedWidth = butPtr->borderWidth + 1 + defaultWidth;
	    TkWinDrawDottedRect(butPtr->display, pixmap, gc->foreground,
		    dottedWidth, dottedWidth,
<<<<<<< HEAD
		    Tk_Width(tkwin) - 2*dottedWidth, Tk_Height(tkwin) - 2*dottedWidth);
=======
		    Tk_Width(tkwin) - 2*dottedWidth,
		    Tk_Height(tkwin) - 2*dottedWidth);
>>>>>>> 43845489
	} else {
	    TkWinDrawDottedRect(butPtr->display, pixmap, gc->foreground,
		    x-1 + textXOffset, y-1 + textYOffset,
		    butPtr->textWidth + 2, butPtr->textHeight + 3);
	}
    }

    y += height/2;

    /*
     * Draw the indicator for check buttons and radio buttons. At this point
     * x and y refer to the top-left corner of the text or image or bitmap.
     */

    if ((butPtr->type >= TYPE_CHECK_BUTTON) && butPtr->indicatorOn
	    && tsdPtr->initialized) {
	x -= butPtr->indicatorSpace;
	y -= butPtr->indicatorDiameter / 2;

	TkpDrawIndicator(butPtr, pixmap, border, gc, tsdPtr->boxSize, x, y + 1);
    }

    /*
     * If the button is disabled with a stipple rather than a special
     * foreground color, generate the stippled effect. If the widget is
     * selected and we use a different background color when selected, must
     * temporarily modify the GC so the stippling is the right color.
     */

    if ((butPtr->state == STATE_DISABLED)
	    && ((butPtr->disabledFg == NULL) || (butPtr->image != NULL))) {
	if ((butPtr->flags & SELECTED) && !butPtr->indicatorOn
		&& (butPtr->selectBorder != NULL)) {
	    XSetForeground(butPtr->display, butPtr->stippleGC,
		    Tk_3DBorderColor(butPtr->selectBorder)->pixel);
	}

	/*
	 * Stipple the whole button if no disabledFg was specified, otherwise
	 * restrict stippling only to displayed image
	 */

	if (butPtr->disabledFg == NULL) {
	    XFillRectangle(butPtr->display, pixmap, butPtr->stippleGC, 0, 0,
		    (unsigned) Tk_Width(tkwin), (unsigned) Tk_Height(tkwin));
	} else {
	    XFillRectangle(butPtr->display, pixmap, butPtr->stippleGC,
		    imageXOffset, imageYOffset,
		    (unsigned) imageWidth, (unsigned) imageHeight);
	}
	if ((butPtr->flags & SELECTED) && !butPtr->indicatorOn
		&& (butPtr->selectBorder != NULL)) {
	    XSetForeground(butPtr->display, butPtr->stippleGC,
		    Tk_3DBorderColor(butPtr->normalBorder)->pixel);
	}
    }

    /*
     * Draw the border and traversal highlight last. This way, if the button's
     * contents overflow they'll be covered up by the border.
     */

    if (relief != TK_RELIEF_FLAT) {
	Tk_Draw3DRectangle(tkwin, pixmap, border,
		defaultWidth, defaultWidth,
		Tk_Width(tkwin) - 2 * defaultWidth,
		Tk_Height(tkwin) - 2 * defaultWidth,
		butPtr->borderWidth, relief);
    }
    if (defaultWidth != 0) {
	int highlightColor;

	dc = TkWinGetDrawableDC(butPtr->display, pixmap, &state);
	if (butPtr->type == TYPE_LABEL) {
	    highlightColor = (int) Tk_3DBorderColor(butPtr->highlightBorder)->pixel;
	} else {
	    highlightColor = (int) butPtr->highlightColorPtr->pixel;
	}
	TkWinFillRect(dc, 0, 0, Tk_Width(tkwin), defaultWidth,
		highlightColor);
	TkWinFillRect(dc, 0, 0, defaultWidth, Tk_Height(tkwin),
		highlightColor);
	TkWinFillRect(dc, 0, Tk_Height(tkwin) - defaultWidth,
		Tk_Width(tkwin), defaultWidth,
		highlightColor);
	TkWinFillRect(dc, Tk_Width(tkwin) - defaultWidth, 0,
		defaultWidth, Tk_Height(tkwin),
		highlightColor);
	TkWinReleaseDrawableDC(pixmap, dc, &state);
    }

    if (butPtr->flags & GOT_FOCUS) {
	Tk_SetCaretPos(tkwin, x, y, 0 /* not used */);
    }

    /*
     * Copy the information from the off-screen pixmap onto the screen, then
     * delete the pixmap.
     */

    XCopyArea(butPtr->display, pixmap, Tk_WindowId(tkwin),
	    butPtr->copyGC, 0, 0, (unsigned) Tk_Width(tkwin),
	    (unsigned) Tk_Height(tkwin), 0, 0);
    Tk_FreePixmap(butPtr->display, pixmap);
}

/*
 *----------------------------------------------------------------------
 *
 * TkpComputeButtonGeometry --
 *
 *	After changes in a button's text or bitmap, this procedure recomputes
 *	the button's geometry and passes this information along to the
 *	geometry manager for the window.
 *
 * Results:
 *	None.
 *
 * Side effects:
 *	The button's window may change size.
 *
 *----------------------------------------------------------------------
 */

void
TkpComputeButtonGeometry(
    TkButton *butPtr)	/* Button whose geometry may have changed. */
{
    int txtWidth, txtHeight;	/* Width and height of text */
    int imgWidth, imgHeight;	/* Width and height of image */
    int width = 0, height = 0;	/* Width and height of button */
    int haveImage, haveText;
    int avgWidth;
    int minWidth;
    /* Vertical and horizontal dialog units size in pixels. */
    double vDLU, hDLU;
    Tk_FontMetrics fm;

    ThreadSpecificData *tsdPtr = (ThreadSpecificData *)
	    Tcl_GetThreadData(&dataKey, sizeof(ThreadSpecificData));

    Tk_GetPixelsFromObj(NULL, butPtr->tkwin, butPtr->highlightWidthPtr, &butPtr->highlightWidth);
    Tk_GetPixelsFromObj(NULL, butPtr->tkwin, butPtr->borderWidthPtr, &butPtr->borderWidth);

    butPtr->inset = butPtr->highlightWidth + butPtr->borderWidth;
    butPtr->indicatorSpace = 0;

    if (!tsdPtr->initialized) {
	InitBoxes(butPtr->tkwin);
    }

    /*
     * Figure out image metrics.
     */

    if (butPtr->image != NULL) {
	Tk_SizeOfImage(butPtr->image, &imgWidth, &imgHeight);
	haveImage = 1;
    } else if (butPtr->bitmap != None) {
	Tk_SizeOfBitmap(butPtr->display, butPtr->bitmap,
		&imgWidth, &imgHeight);
	haveImage = 1;
    } else {
	imgWidth = 0;
	imgHeight = 0;
	haveImage = 0;
    }

    /*
     * Figure out font metrics (even if we don't have text because we need
     * DLUs (based on font, not text) for some spacing calculations below).
     */

    Tk_FreeTextLayout(butPtr->textLayout);
    butPtr->textLayout = Tk_ComputeTextLayout(butPtr->tkfont,
	    Tcl_GetString(butPtr->textPtr), TCL_INDEX_NONE, butPtr->wrapLength,
	    butPtr->justify, 0, &butPtr->textWidth, &butPtr->textHeight);

    txtWidth = butPtr->textWidth;
    txtHeight = butPtr->textHeight;
    haveText = (*(Tcl_GetString(butPtr->textPtr)) != '\0');
    avgWidth = (Tk_TextWidth(butPtr->tkfont,
	    "abcdefghijklmnopqurstuvwzyABCDEFGHIJKLMNOPQURSTUVWZY",
	    52) + 26) / 52;
    Tk_GetFontMetrics(butPtr->tkfont, &fm);

    /*
     * Compute dialog units for layout calculations.
     */

    hDLU = avgWidth / 4.0;
    vDLU = fm.linespace / 8.0;

    /*
     * First, let's try to compute button size "by the book" (See "Microsoft
     * Windows User Experience" (ISBN 0-7356-0566-1), Chapter 14 - Visual
     * Design, Section 4 - Layout (page 448)).
     *
     * Note, that Tk "buttons" are Microsoft "Command buttons", Tk
     * "checkbuttons" are Microsoft "check boxes", Tk "radiobuttons" are
     * Microsoft "option buttons", and Tk "labels" are Microsoft "text
     * labels".
     */

    /*
     * Set width and height by button type; See User Experience table, p449.
     * These are text-based measurements, even if the text is "". If there is
     * an image, height will get set again later.
     */

    switch (butPtr->type) {
    case TYPE_BUTTON:
	/*
	 * First compute the minimum width of the button in characters. MWUE
	 * says that the button should be 50 DLUs. We allow 6 DLUs padding
	 * left and right. (There is no rule but this is consistent with the
	 * fact that button text is 8 DLUs high and buttons are 14 DLUs high.)
	 *
	 * The width is specified in characters. A character is, by
	 * definition, 4 DLUs wide. 11 char * 4 DLU is 44 DLU + 6 DLU padding
	 * = 50 DLU. Therefore, width = -11 -> MWUE compliant buttons.
	 */

	if (butPtr->width < 0) {
	    minWidth = -(butPtr->width);	    /* Min width in chars */
	    width = avgWidth * minWidth;	    /* Allow for characters */
	    width += (int)(0.5 + (6 * hDLU));	    /* Add for padding */
	}

	/*
	 * If shrink-wrapping was requested (width = 0) or if the text is
	 * wider than the default button width, adjust the button width up to
	 * suit.
	 */

	if (butPtr->width == 0
		|| (txtWidth + (int)(0.5 + (6 * hDLU)) > width)) {
	    width = txtWidth + (int)(0.5 + (6 * hDLU));
	}

	/*
	 * The User Experience says 14 DLUs. Since text is, by definition, 8
	 * DLU/line, this allows for multi-line text while working perfectly
	 * for single-line text.
	 */

	height = txtHeight + (int)(0.5 + (6 * vDLU));

	/*
	 * The above includes 6 DLUs of padding which should include defaults
	 * of 1 pixel of highlightwidth, 2 pixels of borderwidth, 1 pixel of
	 * padding and 1 pixel of extra inset on each side. Those will be
	 * added later so reduce width and height now to compensate.
	 */

	width -= 10;
	height -= 10;

	if (!haveImage) {
	    /*
	     * Extra inset for the focus ring.
	     */

	    butPtr->inset += 1;
	}
	break;

    case TYPE_LABEL:
	/*
	 * The User Experience says, "as wide as needed".
	 */

	width = txtWidth;

	/*
	 * The User Experience says, "8 (DLUs) per line of text". Since text
	 * is, by definition, 8 DLU/line, this allows for multi-line text
	 * while working perfectly for single-line text.
	 */

	if (txtHeight) {
	    height = txtHeight;
	} else {
	    /*
	     * If there's no text, we want the height to be one linespace.
	     */
	    height = fm.linespace;
	}
	break;

    case TYPE_RADIO_BUTTON:
    case TYPE_CHECK_BUTTON: {
	/*
	 * See note for TYPE_LABEL.
	 */

	width = txtWidth;

	/*
	 * The User Experience says 10 DLUs. (Is that one DLU above and below
	 * for the focus ring?) See note above about multi-line text and 8
	 * DLU/line.
	 */

	height = txtHeight + (int)(0.5 + (2.0 * vDLU));

	/*
	 * The above includes 2 DLUs of padding which should include defaults
	 * of 1 pixel of highlightwidth, 0 pixels of borderwidth, and 1 pixel
	 * of padding on each side. Those will be added later so reduce height
	 * now to compensate.
	 */

	height -= 4;

	/*
	 * Extra inset for the focus ring.
	 */
	butPtr->inset += 1;
	break;
    }
    }/* switch */

    /*
     * At this point, the width and height are correct for a Tk text button,
     * excluding padding and inset, but we have to allow for compound buttons.
     * The image may be above, below, left, or right of the text.
     */

    /*
     * If the button is compound (i.e., it shows both an image and text), the
     * new geometry is a combination of the image and text geometry. We only
     * honor the compound bit if the button has both text and an image,
     * because otherwise it is not really a compound button.
     */

    Tk_GetPixelsFromObj(NULL, butPtr->tkwin, butPtr->padXPtr, &butPtr->padX);
    Tk_GetPixelsFromObj(NULL, butPtr->tkwin, butPtr->padYPtr, &butPtr->padY);

    if (butPtr->compound != COMPOUND_NONE && haveImage && haveText) {
	switch ((enum compound) butPtr->compound) {
	case COMPOUND_TOP:
	case COMPOUND_BOTTOM:
	    /*
	     * Image is above or below text.
	     */

	    if (imgWidth > width) {
		width = imgWidth;
	    }
	    height += imgHeight + butPtr->padY;
	    break;

	case COMPOUND_LEFT:
	case COMPOUND_RIGHT:

	    /*
	     * Image is left or right of text.
	     *
	     * Only increase width of button if image doesn't fit in slack
	     * space of default button width
	     */

	    if ((imgWidth + txtWidth + butPtr->padX) > width) {
		width = imgWidth + txtWidth + butPtr->padX;
	    }

	    if (imgHeight > height) {
		height = imgHeight;
	    }
	    break;

	case COMPOUND_CENTER:
	    /*
	     * Image and text are superimposed.
	     */

	    if (imgWidth > width) {
		width = imgWidth;
	    }
	    if (imgHeight > height) {
		height = imgHeight;
	    }
	    break;
	case COMPOUND_NONE:
	    break;
	} /* switch */

	/*
	 * Fix up for minimum width.
	 */

	if (butPtr->width < 0) {
	    /*
	     * minWidth in pixels (because there's an image.
	     */

	    minWidth = -(butPtr->width);
	    if (width < minWidth) {
		width = minWidth;
	    }
	} else if (butPtr->width > 0) {
	    width = butPtr->width;
	}

	if (butPtr->height > 0) {
	    height = butPtr->height;
	}

	width += 2 * butPtr->padX;
	height += 2 * butPtr->padY;
    } else if (haveImage) {
	if (butPtr->width > 0) {
	    width = butPtr->width;
	} else {
	    width = imgWidth;
	}
	if (butPtr->height > 0) {
	    height = butPtr->height;
	} else {
	    height = imgHeight;
	}
    } else {
	/*
	 * No image. May or may not be text. May or may not be compound.
	 */

	/*
	 * butPtr->width is in characters. We need to allow for that many
	 * characters on the face, not in the over-all button width
	 */

	if (butPtr->width > 0) {
	    width = butPtr->width * avgWidth;
	}

	/*
	 * butPtr->height is in lines of text. We need to allow for that many
	 * lines on the face, not in the over-all button height.
	 */

	if (butPtr->height > 0) {
	    height = butPtr->height * fm.linespace;

	    /*
	     * Make the same adjustments as above to get same height for e.g.
	     * a one line text with -height 0 or 1. [Bug #565485]
	     */

	    switch (butPtr->type) {
	    case TYPE_BUTTON: {
		height += (int)(0.5 + (6 * vDLU)) - 10;
		break;
	    }
	    case TYPE_RADIO_BUTTON:
	    case TYPE_CHECK_BUTTON: {
		height += (int)(0.5 + (2.0 * vDLU)) - 4;
		break;
	    }
	    }
	}

	width += 2 * butPtr->padX;
	height += 2 * butPtr->padY;
    }

    /*
     * Fix up width and height for indicator sizing and spacing.
     */

    if (butPtr->type == TYPE_RADIO_BUTTON
	    || butPtr->type == TYPE_CHECK_BUTTON) {
	if (butPtr->indicatorOn) {
	    butPtr->indicatorDiameter = tsdPtr->boxSize;

	    /*
	     * Make sure we can see the whole indicator, even if the text or
	     * image is very small.
	     */

	    if (height < butPtr->indicatorDiameter) {
		height = butPtr->indicatorDiameter;
	    }

	    /*
	     * There is no rule for space between the indicator and the text
	     * (the two are atomic on 'Windows) but the User Experience page
	     * 451 says leave 3 hDLUs between "text labels and their
	     * associated controls".
	     */

	    butPtr->indicatorSpace = butPtr->indicatorDiameter +
		    (int)(0.5 + (3.0 * hDLU));
	    width += butPtr->indicatorSpace;
	}
    }

    /*
     * Inset is always added to the size.
     */

    width += 2 * butPtr->inset;
    height += 2 * butPtr->inset;

    Tk_GeometryRequest(butPtr->tkwin, width, height);
    Tk_SetInternalBorder(butPtr->tkwin, butPtr->inset);
}

/*
 *----------------------------------------------------------------------
 *
 * ButtonProc --
 *
 *	This function is called by Windows whenever an event occurs on a
 *	button control created by Tk.
 *
 * Results:
 *	Standard Windows return value.
 *
 * Side effects:
 *	May generate events.
 *
 *----------------------------------------------------------------------
 */

static LRESULT CALLBACK
ButtonProc(
    HWND hwnd,
    UINT message,
    WPARAM wParam,
    LPARAM lParam)
{
    LRESULT result;
    WinButton *butPtr;
    Tk_Window tkwin = Tk_HWNDToWindow(hwnd);

    if (tkwin == NULL) {
	Tcl_Panic("ButtonProc called on an invalid HWND");
    }
    butPtr = (WinButton *)((TkWindow*)tkwin)->instanceData;

    switch(message) {
    case WM_ERASEBKGND:
	return 0;

    case BM_GETCHECK:
	if (((butPtr->info.type == TYPE_CHECK_BUTTON)
		|| (butPtr->info.type == TYPE_RADIO_BUTTON))
		&& butPtr->info.indicatorOn) {
	    return (butPtr->info.flags & SELECTED)
		    ? BST_CHECKED : BST_UNCHECKED;
	}
	return 0;

    case BM_GETSTATE: {
	DWORD state = 0;

	if (((butPtr->info.type == TYPE_CHECK_BUTTON)
		|| (butPtr->info.type == TYPE_RADIO_BUTTON))
		&& butPtr->info.indicatorOn) {
	    state = (butPtr->info.flags & SELECTED)
		    ? BST_CHECKED : BST_UNCHECKED;
	}
	if (butPtr->info.flags & GOT_FOCUS) {
	    state |= BST_FOCUS;
	}
	return state;
    }
    case WM_ENABLE:
	break;

    case WM_PAINT: {
	PAINTSTRUCT ps;
	BeginPaint(hwnd, &ps);
	EndPaint(hwnd, &ps);
	TkpDisplayButton(butPtr);

	/*
	 * Special note: must cancel any existing idle handler for
	 * TkpDisplayButton; it's no longer needed, and TkpDisplayButton
	 * cleared the REDRAW_PENDING flag.
	 */

	Tcl_CancelIdleCall(TkpDisplayButton, butPtr);
	return 0;
    }
    case BN_CLICKED: {
	/*
	 * OOPS: chromium fires WM_NULL regularly to ping if plugin is still
	 * alive. When using an external window (i.e. via the tcl plugin), this
	 * causes all buttons to fire once a second, so we need to make sure
	 * that we are not dealing with the chromium life check.
	*/
	if (wParam != 0 || lParam != 0) {
	    int code;
	    Tcl_Interp *interp = butPtr->info.interp;

	    if (butPtr->info.state != STATE_DISABLED) {
		Tcl_Preserve(interp);
		code = TkInvokeButton((TkButton*)butPtr);
		if (code != TCL_OK && code != TCL_CONTINUE
			&& code != TCL_BREAK) {
		    Tcl_AddErrorInfo(interp, "\n    (button invoke)");
		    Tcl_BackgroundException(interp, code);
		}
		Tcl_Release(interp);
	    }
	    Tcl_ServiceAll();
	    return 0;
	}
    }
    /* FALLTHRU */
    default:
	if (TkTranslateWinEvent(hwnd, message, wParam, lParam, &result)) {
	    return result;
	}
    }
    return DefWindowProcW(hwnd, message, wParam, lParam);
}

/*
 * Local Variables:
 * mode: c
 * c-basic-offset: 4
 * fill-column: 78
 * End:
 */<|MERGE_RESOLUTION|>--- conflicted
+++ resolved
@@ -865,12 +865,8 @@
 	    int dottedWidth = butPtr->borderWidth + 1 + defaultWidth;
 	    TkWinDrawDottedRect(butPtr->display, pixmap, gc->foreground,
 		    dottedWidth, dottedWidth,
-<<<<<<< HEAD
-		    Tk_Width(tkwin) - 2*dottedWidth, Tk_Height(tkwin) - 2*dottedWidth);
-=======
 		    Tk_Width(tkwin) - 2*dottedWidth,
 		    Tk_Height(tkwin) - 2*dottedWidth);
->>>>>>> 43845489
 	} else {
 	    TkWinDrawDottedRect(butPtr->display, pixmap, gc->foreground,
 		    x-1 + textXOffset, y-1 + textYOffset,
