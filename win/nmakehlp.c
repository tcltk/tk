/*
 * ----------------------------------------------------------------------------
 * nmakehlp.c --
 *
 *	This is used to fix limitations within nmake and the environment.
 *
 * Copyright (c) 2002 by David Gravereaux.
 * Copyright (c) 2006 by Pat Thoyts
 *
 * See the file "license.terms" for information on usage and redistribution of
 * this file, and for a DISCLAIMER OF ALL WARRANTIES.
 * ----------------------------------------------------------------------------
 */

#define _CRT_SECURE_NO_DEPRECATE
#include <windows.h>
#pragma comment (lib, "user32.lib")
#pragma comment (lib, "kernel32.lib")
#include <stdio.h>
#include <math.h>

/*
 * This library is required for x64 builds with _some_ versions of MSVC
 */
#if defined(_M_IA64) || defined(_M_AMD64)
#if _MSC_VER >= 1400 && _MSC_VER < 1500
#pragma comment(lib, "bufferoverflowU")
#endif
#endif

/* ISO hack for dumb VC++ */
#ifdef _MSC_VER
#define   snprintf	_snprintf
#endif


/* protos */

static int CheckForCompilerFeature(const char *option);
static int CheckForLinkerFeature(const char **options, int count);
static int IsIn(const char *string, const char *substring);
static int SubstituteFile(const char *substs, const char *filename);
static int QualifyPath(const char *path);
static int LocateDependency(const char *keyfile);
static const char *GetVersionFromFile(const char *filename, const char *match, int numdots);
static DWORD WINAPI ReadFromPipe(LPVOID args);

/* globals */

#define CHUNK	25
#define STATICBUFFERSIZE    1000
typedef struct {
    HANDLE pipe;
    char buffer[STATICBUFFERSIZE];
} pipeinfo;

pipeinfo Out = {INVALID_HANDLE_VALUE, '\0'};
pipeinfo Err = {INVALID_HANDLE_VALUE, '\0'};

/*
 * exitcodes: 0 == no, 1 == yes, 2 == error
 */

int
main(
    int argc,
    char *argv[])
{
    char msg[300];
    DWORD dwWritten;
    int chars;
    const char *s;

    /*
     * Make sure children (cl.exe and link.exe) are kept quiet.
     */

    SetErrorMode(SEM_FAILCRITICALERRORS | SEM_NOOPENFILEERRORBOX);

    /*
     * Make sure the compiler and linker aren't effected by the outside world.
     */

    SetEnvironmentVariable("CL", "");
    SetEnvironmentVariable("LINK", "");

    if (argc > 1 && *argv[1] == '-') {
	switch (*(argv[1]+1)) {
	case 'c':
	    if (argc != 3) {
		chars = snprintf(msg, sizeof(msg) - 1,
		        "usage: %s -c <compiler option>\n"
			"Tests for whether cl.exe supports an option\n"
			"exitcodes: 0 == no, 1 == yes, 2 == error\n", argv[0]);
		WriteFile(GetStdHandle(STD_ERROR_HANDLE), msg, chars,
			&dwWritten, NULL);
		return 2;
	    }
	    return CheckForCompilerFeature(argv[2]);
	case 'l':
	    if (argc < 3) {
		chars = snprintf(msg, sizeof(msg) - 1,
	       		"usage: %s -l <linker option> ?<mandatory option> ...?\n"
			"Tests for whether link.exe supports an option\n"
			"exitcodes: 0 == no, 1 == yes, 2 == error\n", argv[0]);
		WriteFile(GetStdHandle(STD_ERROR_HANDLE), msg, chars,
			&dwWritten, NULL);
		return 2;
	    }
	    return CheckForLinkerFeature(&argv[2], argc-2);
	case 'f':
	    if (argc == 2) {
		chars = snprintf(msg, sizeof(msg) - 1,
			"usage: %s -f <string> <substring>\n"
			"Find a substring within another\n"
			"exitcodes: 0 == no, 1 == yes, 2 == error\n", argv[0]);
		WriteFile(GetStdHandle(STD_ERROR_HANDLE), msg, chars,
			&dwWritten, NULL);
		return 2;
	    } else if (argc == 3) {
		/*
		 * If the string is blank, there is no match.
		 */

		return 0;
	    } else {
		return IsIn(argv[2], argv[3]);
	    }
	case 's':
	    if (argc == 2) {
		chars = snprintf(msg, sizeof(msg) - 1,
			"usage: %s -s <substitutions file> <file>\n"
			"Perform a set of string map type substutitions on a file\n"
			"exitcodes: 0\n",
			argv[0]);
		WriteFile(GetStdHandle(STD_ERROR_HANDLE), msg, chars,
			&dwWritten, NULL);
		return 2;
	    }
	    return SubstituteFile(argv[2], argv[3]);
	case 'V':
	    if (argc != 4) {
		chars = snprintf(msg, sizeof(msg) - 1,
		    "usage: %s -V filename matchstring\n"
		    "Extract a version from a file:\n"
		    "eg: pkgIndex.tcl \"package ifneeded http\"",
		    argv[0]);
		WriteFile(GetStdHandle(STD_ERROR_HANDLE), msg, chars,
		    &dwWritten, NULL);
		return 0;
	    }
	    s = GetVersionFromFile(argv[2], argv[3], *(argv[1]+2) - '0');
	    if (s && *s) {
		printf("%s\n", s);
		return 0;
	    } else
		return 1; /* Version not found. Return non-0 exit code */

	case 'Q':
	    if (argc != 3) {
		chars = snprintf(msg, sizeof(msg) - 1,
		    "usage: %s -Q path\n"
		    "Emit the fully qualified path\n"
		    "exitcodes: 0 == no, 1 == yes, 2 == error\n", argv[0]);
		WriteFile(GetStdHandle(STD_ERROR_HANDLE), msg, chars,
		    &dwWritten, NULL);
		return 2;
	    }
	    return QualifyPath(argv[2]);

	case 'L':
	    if (argc != 3) {
		chars = snprintf(msg, sizeof(msg) - 1,
		    "usage: %s -L keypath\n"
		    "Emit the fully qualified path of directory containing keypath\n"
		    "exitcodes: 0 == success, 1 == not found, 2 == error\n", argv[0]);
		WriteFile(GetStdHandle(STD_ERROR_HANDLE), msg, chars,
		    &dwWritten, NULL);
		return 2;
	    }
	    return LocateDependency(argv[2]);
	}
    }
    chars = snprintf(msg, sizeof(msg) - 1,
	    "usage: %s -c|-f|-l|-Q|-s|-V ...\n"
	    "This is a little helper app to equalize shell differences between WinNT and\n"
	    "Win9x and get nmake.exe to accomplish its job.\n",
	    argv[0]);
    WriteFile(GetStdHandle(STD_ERROR_HANDLE), msg, chars, &dwWritten, NULL);
    return 2;
}

static int
CheckForCompilerFeature(
    const char *option)
{
    STARTUPINFO si;
    PROCESS_INFORMATION pi;
    SECURITY_ATTRIBUTES sa;
    DWORD threadID;
    char msg[300];
    BOOL ok;
    HANDLE hProcess, h, pipeThreads[2];
    char cmdline[100];

    hProcess = GetCurrentProcess();

    ZeroMemory(&pi, sizeof(PROCESS_INFORMATION));
    ZeroMemory(&si, sizeof(STARTUPINFO));
    si.cb = sizeof(STARTUPINFO);
    si.dwFlags   = STARTF_USESTDHANDLES;
    si.hStdInput = INVALID_HANDLE_VALUE;

    ZeroMemory(&sa, sizeof(SECURITY_ATTRIBUTES));
    sa.nLength = sizeof(SECURITY_ATTRIBUTES);
    sa.lpSecurityDescriptor = NULL;
    sa.bInheritHandle = FALSE;

    /*
     * Create a non-inheritible pipe.
     */

    CreatePipe(&Out.pipe, &h, &sa, 0);

    /*
     * Dupe the write side, make it inheritible, and close the original.
     */

    DuplicateHandle(hProcess, h, hProcess, &si.hStdOutput, 0, TRUE,
	    DUPLICATE_SAME_ACCESS | DUPLICATE_CLOSE_SOURCE);

    /*
     * Same as above, but for the error side.
     */

    CreatePipe(&Err.pipe, &h, &sa, 0);
    DuplicateHandle(hProcess, h, hProcess, &si.hStdError, 0, TRUE,
	    DUPLICATE_SAME_ACCESS | DUPLICATE_CLOSE_SOURCE);

    /*
     * Base command line.
     */

    lstrcpy(cmdline, "cl.exe -nologo -c -TC -Zs -X -Fp.\\_junk.pch ");

    /*
     * Append our option for testing
     */

    lstrcat(cmdline, option);

    /*
     * Filename to compile, which exists, but is nothing and empty.
     */

    lstrcat(cmdline, " .\\nul");

    ok = CreateProcess(
	    NULL,	    /* Module name. */
	    cmdline,	    /* Command line. */
	    NULL,	    /* Process handle not inheritable. */
	    NULL,	    /* Thread handle not inheritable. */
	    TRUE,	    /* yes, inherit handles. */
	    DETACHED_PROCESS, /* No console for you. */
	    NULL,	    /* Use parent's environment block. */
	    NULL,	    /* Use parent's starting directory. */
	    &si,	    /* Pointer to STARTUPINFO structure. */
	    &pi);	    /* Pointer to PROCESS_INFORMATION structure. */

    if (!ok) {
	DWORD err = GetLastError();
	int chars = snprintf(msg, sizeof(msg) - 1,
		"Tried to launch: \"%s\", but got error [%u]: ", cmdline, err);

	FormatMessage(FORMAT_MESSAGE_FROM_SYSTEM|FORMAT_MESSAGE_IGNORE_INSERTS|
		FORMAT_MESSAGE_MAX_WIDTH_MASK, 0L, err, 0, (LPVOID)&msg[chars],
		(300-chars), 0);
	WriteFile(GetStdHandle(STD_ERROR_HANDLE), msg, lstrlen(msg), &err,NULL);
	return 2;
    }

    /*
     * Close our references to the write handles that have now been inherited.
     */

    CloseHandle(si.hStdOutput);
    CloseHandle(si.hStdError);

    WaitForInputIdle(pi.hProcess, 5000);
    CloseHandle(pi.hThread);

    /*
     * Start the pipe reader threads.
     */

    pipeThreads[0] = CreateThread(NULL, 0, ReadFromPipe, &Out, 0, &threadID);
    pipeThreads[1] = CreateThread(NULL, 0, ReadFromPipe, &Err, 0, &threadID);

    /*
     * Block waiting for the process to end.
     */

    WaitForSingleObject(pi.hProcess, INFINITE);
    CloseHandle(pi.hProcess);

    /*
     * Wait for our pipe to get done reading, should it be a little slow.
     */

    WaitForMultipleObjects(2, pipeThreads, TRUE, 500);
    CloseHandle(pipeThreads[0]);
    CloseHandle(pipeThreads[1]);

    /*
     * Look for the commandline warning code in both streams.
     *  - in MSVC 6 & 7 we get D4002, in MSVC 8 we get D9002.
     */

    return !(strstr(Out.buffer, "D4002") != NULL
             || strstr(Err.buffer, "D4002") != NULL
             || strstr(Out.buffer, "D9002") != NULL
             || strstr(Err.buffer, "D9002") != NULL
             || strstr(Out.buffer, "D2021") != NULL
             || strstr(Err.buffer, "D2021") != NULL);
}

static int
CheckForLinkerFeature(
    const char **options,
    int count)
{
    STARTUPINFO si;
    PROCESS_INFORMATION pi;
    SECURITY_ATTRIBUTES sa;
    DWORD threadID;
    char msg[300];
    BOOL ok;
    HANDLE hProcess, h, pipeThreads[2];
    int i;
    char cmdline[255];

    hProcess = GetCurrentProcess();

    ZeroMemory(&pi, sizeof(PROCESS_INFORMATION));
    ZeroMemory(&si, sizeof(STARTUPINFO));
    si.cb = sizeof(STARTUPINFO);
    si.dwFlags   = STARTF_USESTDHANDLES;
    si.hStdInput = INVALID_HANDLE_VALUE;

    ZeroMemory(&sa, sizeof(SECURITY_ATTRIBUTES));
    sa.nLength = sizeof(SECURITY_ATTRIBUTES);
    sa.lpSecurityDescriptor = NULL;
    sa.bInheritHandle = TRUE;

    /*
     * Create a non-inheritible pipe.
     */

    CreatePipe(&Out.pipe, &h, &sa, 0);

    /*
     * Dupe the write side, make it inheritible, and close the original.
     */

    DuplicateHandle(hProcess, h, hProcess, &si.hStdOutput, 0, TRUE,
	    DUPLICATE_SAME_ACCESS | DUPLICATE_CLOSE_SOURCE);

    /*
     * Same as above, but for the error side.
     */

    CreatePipe(&Err.pipe, &h, &sa, 0);
    DuplicateHandle(hProcess, h, hProcess, &si.hStdError, 0, TRUE,
	    DUPLICATE_SAME_ACCESS | DUPLICATE_CLOSE_SOURCE);

    /*
     * Base command line.
     */

    lstrcpy(cmdline, "link.exe -nologo ");

    /*
     * Append our option for testing.
     */

    for (i = 0; i < count; i++) {
	lstrcat(cmdline, " \"");
	lstrcat(cmdline, options[i]);
	lstrcat(cmdline, "\"");
    }

    ok = CreateProcess(
	    NULL,	    /* Module name. */
	    cmdline,	    /* Command line. */
	    NULL,	    /* Process handle not inheritable. */
	    NULL,	    /* Thread handle not inheritable. */
	    TRUE,	    /* yes, inherit handles. */
	    DETACHED_PROCESS, /* No console for you. */
	    NULL,	    /* Use parent's environment block. */
	    NULL,	    /* Use parent's starting directory. */
	    &si,	    /* Pointer to STARTUPINFO structure. */
	    &pi);	    /* Pointer to PROCESS_INFORMATION structure. */

    if (!ok) {
	DWORD err = GetLastError();
	int chars = snprintf(msg, sizeof(msg) - 1,
		"Tried to launch: \"%s\", but got error [%u]: ", cmdline, err);

	FormatMessage(FORMAT_MESSAGE_FROM_SYSTEM|FORMAT_MESSAGE_IGNORE_INSERTS|
		FORMAT_MESSAGE_MAX_WIDTH_MASK, 0L, err, 0, (LPVOID)&msg[chars],
		(300-chars), 0);
	WriteFile(GetStdHandle(STD_ERROR_HANDLE), msg, lstrlen(msg), &err,NULL);
	return 2;
    }

    /*
     * Close our references to the write handles that have now been inherited.
     */

    CloseHandle(si.hStdOutput);
    CloseHandle(si.hStdError);

    WaitForInputIdle(pi.hProcess, 5000);
    CloseHandle(pi.hThread);

    /*
     * Start the pipe reader threads.
     */

    pipeThreads[0] = CreateThread(NULL, 0, ReadFromPipe, &Out, 0, &threadID);
    pipeThreads[1] = CreateThread(NULL, 0, ReadFromPipe, &Err, 0, &threadID);

    /*
     * Block waiting for the process to end.
     */

    WaitForSingleObject(pi.hProcess, INFINITE);
    CloseHandle(pi.hProcess);

    /*
     * Wait for our pipe to get done reading, should it be a little slow.
     */

    WaitForMultipleObjects(2, pipeThreads, TRUE, 500);
    CloseHandle(pipeThreads[0]);
    CloseHandle(pipeThreads[1]);

    /*
     * Look for the commandline warning code in the stderr stream.
     */

    return !(strstr(Out.buffer, "LNK1117") != NULL ||
	    strstr(Err.buffer, "LNK1117") != NULL ||
	    strstr(Out.buffer, "LNK4044") != NULL ||
	    strstr(Err.buffer, "LNK4044") != NULL ||
	    strstr(Out.buffer, "LNK4224") != NULL ||
	    strstr(Err.buffer, "LNK4224") != NULL);
}

static DWORD WINAPI
ReadFromPipe(
    LPVOID args)
{
    pipeinfo *pi = (pipeinfo *) args;
    char *lastBuf = pi->buffer;
    DWORD dwRead;
    BOOL ok;

  again:
    if (lastBuf - pi->buffer + CHUNK > STATICBUFFERSIZE) {
	CloseHandle(pi->pipe);
	return (DWORD)-1;
    }
    ok = ReadFile(pi->pipe, lastBuf, CHUNK, &dwRead, 0L);
    if (!ok || dwRead == 0) {
	CloseHandle(pi->pipe);
	return 0;
    }
    lastBuf += dwRead;
    goto again;

    return 0;  /* makes the compiler happy */
}

static int
IsIn(
    const char *string,
    const char *substring)
{
    return (strstr(string, substring) != NULL);
}

/*
 * GetVersionFromFile --
 * 	Looks for a match string in a file and then returns the version
 * 	following the match where a version is anything acceptable to
 * 	package provide or package ifneeded.
 */

static const char *
GetVersionFromFile(
    const char *filename,
    const char *match,
    int numdots)
{
    size_t cbBuffer = 100;
    static char szBuffer[100];
    char *szResult = NULL;
    FILE *fp = fopen(filename, "rt");

    if (fp != NULL) {
	/*
	 * Read data until we see our match string.
	 */

	while (fgets(szBuffer, cbBuffer, fp) != NULL) {
	    LPSTR p, q;

	    p = strstr(szBuffer, match);
	    if (p != NULL) {
		/*
		 * Skip to first digit after the match.
		 */

		p += strlen(match);
		while (*p && !isdigit(*p)) {
		    ++p;
		}

		/*
		 * Find ending whitespace.
		 */

		q = p;
		while (*q && (strchr("0123456789.ab", *q)) && ((!strchr(".ab", *q)
			    && (!strchr("ab", q[-1])) || --numdots))) {
		    ++q;
		}

		memmove(szBuffer, p, q - p);
		szBuffer[q-p] = 0;
		szResult = szBuffer;
		break;
	    }
	}
	fclose(fp);
    }
    return szResult;
}

/*
 * List helpers for the SubstituteFile function
 */

typedef struct list_item_t {
    struct list_item_t *nextPtr;
    char * key;
    char * value;
} list_item_t;

/* insert a list item into the list (list may be null) */
static list_item_t *
list_insert(list_item_t **listPtrPtr, const char *key, const char *value)
{
    list_item_t *itemPtr = malloc(sizeof(list_item_t));
    if (itemPtr) {
	itemPtr->key = strdup(key);
	itemPtr->value = strdup(value);
	itemPtr->nextPtr = NULL;

	while(*listPtrPtr) {
	    listPtrPtr = &(*listPtrPtr)->nextPtr;
	}
	*listPtrPtr = itemPtr;
    }
    return itemPtr;
}

static void
list_free(list_item_t **listPtrPtr)
{
    list_item_t *tmpPtr, *listPtr = *listPtrPtr;
    while (listPtr) {
	tmpPtr = listPtr;
	listPtr = listPtr->nextPtr;
	free(tmpPtr->key);
	free(tmpPtr->value);
	free(tmpPtr);
    }
}

/*
 * SubstituteFile --
 *	As windows doesn't provide anything useful like sed and it's unreliable
 *	to use the tclsh you are building against (consider x-platform builds -
 *	eg compiling AMD64 target from IX86) we provide a simple substitution
 *	option here to handle autoconf style substitutions.
 *	The substitution file is whitespace and line delimited. The file should
 *	consist of lines matching the regular expression:
 *	  \s*\S+\s+\S*$
 *
 *	Usage is something like:
 *	  nmakehlp -S << $** > $@
 *        @PACKAGE_NAME@ $(PACKAGE_NAME)
 *        @PACKAGE_VERSION@ $(PACKAGE_VERSION)
 *        <<
 */

static int
SubstituteFile(
    const char *substitutions,
    const char *filename)
{
    size_t cbBuffer = 1024;
    static char szBuffer[1024], szCopy[1024];
    char *szResult = NULL;
    list_item_t *substPtr = NULL;
    FILE *fp, *sp;

    fp = fopen(filename, "rt");
    if (fp != NULL) {

	/*
	 * Build a list of substutitions from the first filename
	 */

	sp = fopen(substitutions, "rt");
	if (sp != NULL) {
	    while (fgets(szBuffer, cbBuffer, sp) != NULL) {
		unsigned char *ks, *ke, *vs, *ve;
		ks = (unsigned char*)szBuffer;
		while (ks && *ks && isspace(*ks)) ++ks;
		ke = ks;
		while (ke && *ke && !isspace(*ke)) ++ke;
		vs = ke;
		while (vs && *vs && isspace(*vs)) ++vs;
		ve = vs;
		while (ve && *ve && !(*ve == '\r' || *ve == '\n')) ++ve;
		*ke = 0, *ve = 0;
		list_insert(&substPtr, (char*)ks, (char*)vs);
	    }
	    fclose(sp);
	}

	/* debug: dump the list */
#ifndef NDEBUG
	{
	    int n = 0;
	    list_item_t *p = NULL;
	    for (p = substPtr; p != NULL; p = p->nextPtr, ++n) {
		fprintf(stderr, "% 3d '%s' => '%s'\n", n, p->key, p->value);
	    }
	}
#endif

	/*
	 * Run the substitutions over each line of the input
	 */

	while (fgets(szBuffer, cbBuffer, fp) != NULL) {
	    list_item_t *p = NULL;
	    for (p = substPtr; p != NULL; p = p->nextPtr) {
		char *m = strstr(szBuffer, p->key);
		if (m) {
		    char *cp, *op, *sp;
		    cp = szCopy;
		    op = szBuffer;
		    while (op != m) *cp++ = *op++;
		    sp = p->value;
		    while (sp && *sp) *cp++ = *sp++;
		    op += strlen(p->key);
		    while (*op) *cp++ = *op++;
		    *cp = 0;
		    memcpy(szBuffer, szCopy, sizeof(szCopy));
		}
	    }
	    printf("%s", szBuffer);
	}

	list_free(&substPtr);
    }
    fclose(fp);
    return 0;
}

BOOL FileExists(LPCTSTR szPath)
{
#ifndef INVALID_FILE_ATTRIBUTES
    #define INVALID_FILE_ATTRIBUTES ((DWORD)-1)
#endif
    DWORD pathAttr = GetFileAttributes(szPath);
    return (pathAttr != INVALID_FILE_ATTRIBUTES &&
	    !(pathAttr & FILE_ATTRIBUTE_DIRECTORY));
}


/*
 * QualifyPath --
 *
 *	This composes the current working directory with a provided path
 *	and returns the fully qualified and normalized path.
 *	Mostly needed to setup paths for testing.
 */

static int
QualifyPath(
    const char *szPath)
{
    char szCwd[MAX_PATH + 1];

    GetFullPathName(szPath, sizeof(szCwd)-1, szCwd, NULL);
    printf("%s\n", szCwd);
    return 0;
}

/*
 * Implements LocateDependency for a single directory. See that command
 * for an explanation.
 * Returns 0 if found after printing the directory.
 * Returns 1 if not found but no errors.
 * Returns 2 on any kind of error
 * Basically, these are used as exit codes for the process.
 */
static int LocateDependencyHelper(const char *dir, const char *keypath)
{
    HANDLE hSearch;
    char path[MAX_PATH+1];
    int dirlen, keylen, ret;
    WIN32_FIND_DATA finfo;

    if (dir == NULL || keypath == NULL)
	return 2; /* Have no real error reporting mechanism into nmake */
    dirlen = strlen(dir);
    if ((dirlen + 3) > sizeof(path))
	return 2;
    strncpy(path, dir, dirlen);
    strncpy(path+dirlen, "\\*", 3);	/* Including terminating \0 */
    keylen = strlen(keypath);

#if 0 /* This function is not available in Visual C++ 6 */
    /*
     * Use numerics 0 -> FindExInfoStandard,
     * 1 -> FindExSearchLimitToDirectories,
     * as these are not defined in Visual C++ 6
     */
    hSearch = FindFirstFileEx(path, 0, &finfo, 1, NULL, 0);
#else
    hSearch = FindFirstFile(path, &finfo);
#endif
    if (hSearch == INVALID_HANDLE_VALUE)
	return 1; /* Not found */

    /* Loop through all subdirs checking if the keypath is under there */
    ret = 1; /* Assume not found */
    do {
	int sublen;
	/*
	 * We need to check it is a directory despite the
	 * FindExSearchLimitToDirectories in the above call. See SDK docs
	 */
	if ((finfo.dwFileAttributes & FILE_ATTRIBUTE_DIRECTORY) == 0)
	    continue;
	sublen = strlen(finfo.cFileName);
	if ((dirlen+1+sublen+1+keylen+1) > sizeof(path))
	    continue;		/* Path does not fit, assume not matched */
	strncpy(path+dirlen+1, finfo.cFileName, sublen);
	path[dirlen+1+sublen] = '\\';
	strncpy(path+dirlen+1+sublen+1, keypath, keylen+1);
<<<<<<< HEAD
	if (PathFileExists(path)) {
=======
	if (FileExists(path)) {
>>>>>>> 33bdf9c8
	    /* Found a match, print to stdout */
	    path[dirlen+1+sublen] = '\0';
	    QualifyPath(path);
	    ret = 0;
	    break;
	}
    } while (FindNextFile(hSearch, &finfo));
    FindClose(hSearch);
    return ret;
}

/*
 * LocateDependency --
 *
 *	Locates a dependency for a package.
 *        keypath - a relative path within the package directory
 *          that is used to confirm it is the correct directory.
 *	The search path for the package directory is currently only
 *      the parent and grandparent of the current working directory.
 *      If found, the command prints
 *         name_DIRPATH=<full path of located directory>
 *      and returns 0. If not found, does not print anything and returns 1.
 */
static int LocateDependency(const char *keypath)
{
    int i, ret;
<<<<<<< HEAD
    static char *paths[] = {"..", "..\\..", "..\\..\\.."};
=======
    static const char *paths[] = {"..", "..\\..", "..\\..\\.."};
>>>>>>> 33bdf9c8

    for (i = 0; i < (sizeof(paths)/sizeof(paths[0])); ++i) {
	ret = LocateDependencyHelper(paths[i], keypath);
	if (ret == 0)
	    return ret;
    }
    return ret;
}


/*
 * Local variables:
 *   mode: c
 *   c-basic-offset: 4
 *   fill-column: 78
 *   indent-tabs-mode: t
 *   tab-width: 8
 * End:
 */<|MERGE_RESOLUTION|>--- conflicted
+++ resolved
@@ -776,11 +776,7 @@
 	strncpy(path+dirlen+1, finfo.cFileName, sublen);
 	path[dirlen+1+sublen] = '\\';
 	strncpy(path+dirlen+1+sublen+1, keypath, keylen+1);
-<<<<<<< HEAD
-	if (PathFileExists(path)) {
-=======
 	if (FileExists(path)) {
->>>>>>> 33bdf9c8
 	    /* Found a match, print to stdout */
 	    path[dirlen+1+sublen] = '\0';
 	    QualifyPath(path);
@@ -807,11 +803,7 @@
 static int LocateDependency(const char *keypath)
 {
     int i, ret;
-<<<<<<< HEAD
-    static char *paths[] = {"..", "..\\..", "..\\..\\.."};
-=======
     static const char *paths[] = {"..", "..\\..", "..\\..\\.."};
->>>>>>> 33bdf9c8
 
     for (i = 0; i < (sizeof(paths)/sizeof(paths[0])); ++i) {
 	ret = LocateDependencyHelper(paths[i], keypath);
