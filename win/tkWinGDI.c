/*
 * tkWinGDI.c --
 *
 *      This module implements access to the Win32 GDI API.
 *
 * Copyright © 1991-2018 Microsoft Corp.
 * Copyright © 2009, Michael I. Schwartz.
 * Copyright © 1998-2019 Harald Oehlmann, Elmicron GmbH
 * Copyright © 2021 Kevin Walzer/WordTech Communications LLC.
 *
 * See the file "license.terms" for information on usage and redistribution of
 * this file, and for a DISCLAIMER OF ALL WARRANTIES.
 */


#include <windows.h>
#include <math.h>
#include <wtypes.h>
#include <winspool.h>
#include <commdlg.h>
#include <wingdi.h>

#include <tcl.h>

#include "tkWinInt.h"

/*
 * Create a standard "DrawFunc" to make this more workable....
 */
#ifdef _MSC_VER
typedef BOOL (WINAPI *DrawFunc) (
	HDC, int, int, int, int, int, int, int, int); /* Arc, Chord, Pie. */
#else
typedef BOOL WINAPI (*DrawFunc) (
	HDC, int, int, int, int, int, int, int, int); /* Arc, Chord, Pie. */
#endif

/* Real functions. */
static Tcl_ObjCmdProc GdiArc;
static Tcl_ObjCmdProc GdiBitmap;
static Tcl_ObjCmdProc GdiCharWidths;
static Tcl_ObjCmdProc GdiImage;
static Tcl_ObjCmdProc GdiPhoto;
static Tcl_ObjCmdProc GdiLine;
static Tcl_ObjCmdProc GdiOval;
static Tcl_ObjCmdProc GdiPolygon;
static Tcl_ObjCmdProc GdiRectangle;
static Tcl_ObjCmdProc GdiText;
static Tcl_ObjCmdProc GdiMap;
static Tcl_ObjCmdProc GdiCopyBits;

/* Local copies of similar routines elsewhere in Tcl/Tk. */
static int		GdiGetColor(Tcl_Obj *nameObj, COLORREF *color);

/*
 * Helper functions.
 */
static int		GdiMakeLogFont(Tcl_Interp *interp, const char *str,
			    LOGFONTW *lf, HDC hDC);
static int		GdiMakePen(Tcl_Interp *interp, int width,
			    int dashstyle, const char *dashstyledata,
			    int capstyle, int joinstyle,
			    int stipplestyle, const char *stippledata,
			    unsigned long color, HDC hDC, HGDIOBJ *oldPen);
static int		GdiFreePen(Tcl_Interp *interp, HDC hDC, HGDIOBJ oldPen);
static int		GdiMakeBrush(unsigned long color, long hatch,
			    LOGBRUSH *lb, HDC hDC, HBRUSH *oldBrush);
static void		GdiFreeBrush(Tcl_Interp *interp, HDC hDC,
			    HGDIOBJ oldBrush);
static int		GdiGetHdcInfo(HDC hdc,
			    LPPOINT worigin, LPSIZE wextent,
			    LPPOINT vorigin, LPSIZE vextent);

/* Helper functions for printing the window client area. */
enum PrintType { PTWindow = 0, PTClient = 1, PTScreen = 2 };

static HANDLE		CopyToDIB(HWND wnd, enum PrintType type);
static HBITMAP		CopyScreenToBitmap(LPRECT lpRect);
static HANDLE		BitmapToDIB(HBITMAP hb, HPALETTE hp);
static HANDLE		CopyScreenToDIB(LPRECT lpRect);
static int		DIBNumColors(LPBITMAPINFOHEADER lpDIB);
static int		PalEntriesOnDevice(HDC hDC);
static HPALETTE		GetSystemPalette(void);
static void		GetDisplaySize(LONG *width, LONG *height);
static int		GdiWordToWeight(const char *str);
static int		GdiParseFontWords(Tcl_Interp *interp, LOGFONTW *lf,
			    const char *str[], int numargs);
static Tcl_ObjCmdProc PrintSelectPrinter;
static Tcl_ObjCmdProc PrintOpenPrinter;
static Tcl_ObjCmdProc PrintClosePrinter;
static Tcl_ObjCmdProc PrintOpenDoc;
static Tcl_ObjCmdProc PrintCloseDoc;
static Tcl_ObjCmdProc PrintOpenPage;
static Tcl_ObjCmdProc PrintClosePage;

/*
 * Global state.
 */

static PRINTDLGW pd;
static DOCINFOW di;
static WCHAR *localPrinterName = NULL;
static int copies, paper_width, paper_height, dpi_x, dpi_y;
static LPDEVNAMES devnames;
static HDC printDC;

/*
 * To make the "subcommands" follow a standard convention, add them to this
 * array. The first element is the subcommand name, and the second a standard
 * Tcl command handler.
 */

static const struct gdi_command {
    const char *command_string;
    Tcl_ObjCmdProc *command;
} gdi_commands[] = {
    { "arc",        GdiArc },
    { "bitmap",     GdiBitmap },
    { "characters", GdiCharWidths },
    { "image",      GdiImage },
    { "line",       GdiLine },
    { "map",        GdiMap },
    { "oval",       GdiOval },
    { "photo",      GdiPhoto },
    { "polygon",    GdiPolygon },
    { "rectangle",  GdiRectangle },
    { "text",       GdiText },
    { "copybits",   GdiCopyBits },
};

/*
 *----------------------------------------------------------------------
 *
 * GdiArc --
 *
 * 	Map canvas arcs to GDI context.
 *
 * Results:
 *	Renders arcs.
 *
 *----------------------------------------------------------------------
 */

static int GdiArc(
    TCL_UNUSED(void *),
    Tcl_Interp *interp,
    int argc,
    Tcl_Obj *const *objv)
{
    static const char usage_message[] =
	"::tk::print::_gdi arc hdc x1 y1 x2 y2 "
	"-extent angle -start angle -style arcstyle "
	"-fill color -outline color "
	"-width dimension -dash dashrule "
	"-outlinestipple ignored -stipple ignored\n" ;
    int x1, y1, x2, y2;
    int xr0, yr0, xr1, yr1;
    HDC hDC;
    double extent = 0.0, start = 0.0;
    DrawFunc drawfunc;
    int width = 0;
    HPEN hPen;
    COLORREF linecolor = 0, fillcolor = BS_NULL;
    int dolinecolor = 0, dofillcolor = 0;
    HBRUSH hBrush = NULL;
    LOGBRUSH lbrush;
    HGDIOBJ oldobj = NULL;
    int dodash = 0;
    const char *dashdata = 0;

    drawfunc = Pie;

    /* Verrrrrry simple for now.... */
    if (argc < 6) {
	Tcl_AppendResult(interp, usage_message, (char *)NULL);
	return TCL_ERROR;
    }

    hDC = printDC;

    if ((Tcl_GetIntFromObj(interp, objv[2], &x1) != TCL_OK)
	    || (Tcl_GetIntFromObj(interp, objv[3], &y1) != TCL_OK)
	    || (Tcl_GetIntFromObj(interp, objv[4], &x2) != TCL_OK)
	    || (Tcl_GetIntFromObj(interp, objv[5], &y2) != TCL_OK)) {
	return TCL_ERROR;
    }

    argc -= 6;
    objv += 6;
    while (argc >= 2) {
	if (strcmp(Tcl_GetString(objv[0]), "-extent") == 0) {
	    extent = atof(Tcl_GetString(objv[1]));
	} else if (strcmp(Tcl_GetString(objv[0]), "-start") == 0) {
	    start = atof(Tcl_GetString(objv[1]));
	} else if (strcmp(Tcl_GetString(objv[0]), "-style") == 0) {
	    if (strcmp(Tcl_GetString(objv[1]), "pieslice") == 0) {
		drawfunc = Pie;
	    } else if (strcmp(Tcl_GetString(objv[1]), "arc") == 0) {
		drawfunc = Arc;
	    } else if (strcmp(Tcl_GetString(objv[1]), "chord") == 0) {
		drawfunc = Chord;
	    }
	} else if (strcmp(Tcl_GetString(objv[0]), "-fill") == 0) {
	    /* Handle all args, even if we don't use them yet. */
	    if (GdiGetColor(objv[1], &fillcolor)) {
		dofillcolor = 1;
	    }
	} else if (strcmp(Tcl_GetString(objv[0]), "-outline") == 0) {
	    if (GdiGetColor(objv[1], &linecolor)) {
		dolinecolor = 1;
	    }
	} else if (strcmp(Tcl_GetString(objv[0]), "-outlinestipple") == 0) {
	    /* ignored */
	} else if (strcmp(Tcl_GetString(objv[0]), "-stipple") == 0) {
	    /* ignored */
	} else if (strcmp(Tcl_GetString(objv[0]), "-width") == 0) {
	    if (Tcl_GetIntFromObj(interp, objv[1], &width)) {
		return TCL_ERROR;
	    }
	} else if (strcmp(Tcl_GetString(objv[0]), "-dash") == 0) {
	    if (Tcl_GetString(objv[1])) {
		dodash = 1;
		dashdata = Tcl_GetString(objv[1]);
	    }
	} else {
	    /* Don't know that option! */
	    Tcl_AppendResult(interp, usage_message, (char *)NULL);
	    return TCL_ERROR;
	}
	argc -= 2;
	objv += 2;
    }
    xr0 = xr1 = (x1 + x2) / 2;
    yr0 = yr1 = (y1 + y2) / 2;

    /*
     * The angle used by the arc must be "warped" by the eccentricity of the
     * ellipse.  Thanks to Nigel Dodd <nigel.dodd@avellino.com> for bringing a
     * nice example.
     */

    xr0 += (int)(100.0 * (x2 - x1) * cos((start * 2.0 * 3.14159265) / 360.0));
    yr0 -= (int)(100.0 * (y2 - y1) * sin((start * 2.0 * 3.14159265) / 360.0));
    xr1 += (int)(100.0 * (x2 - x1) * cos(((start+extent) * 2.0 * 3.14159265) / 360.0));
    yr1 -= (int)(100.0 * (y2 - y1) * sin(((start+extent) * 2.0 * 3.14159265) / 360.0));

    /*
     * Under Win95, SetArcDirection isn't implemented--so we have to assume
     * that arcs are drawn counterclockwise (e.g., positive extent) So if it's
     * negative, switch the coordinates!
     */

    if (extent < 0) {
	int xr2 = xr0;
	int yr2 = yr0;

	xr0 = xr1;
	xr1 = xr2;
	yr0 = yr1;
	yr1 = yr2;
    }

    if (dofillcolor) {
	GdiMakeBrush(fillcolor, 0, &lbrush, hDC, &hBrush);
    } else {
	oldobj = SelectObject(hDC, GetStockObject(HOLLOW_BRUSH));
    }

    if (width || dolinecolor) {
	GdiMakePen(interp, width, dodash, dashdata,
		0, 0, 0, 0, linecolor, hDC, (HGDIOBJ *)&hPen);
    }

    (*drawfunc)(hDC, x1, y1, x2, y2, xr0, yr0, xr1, yr1);

    if (width || dolinecolor) {
	GdiFreePen(interp, hDC, hPen);
    }
    if (hBrush) {
	GdiFreeBrush(interp, hDC, hBrush);
    } else {
	SelectObject(hDC, oldobj);
    }

    return TCL_OK;
}

/*
 *----------------------------------------------------------------------
 *
 * GdiBitmap --
 *
 * 	Unimplemented for now. Should use the same techniques as
 * 	CanvasPsBitmap (tkCanvPs.c).
 *
 * Results:
 *	None.
 *
 *----------------------------------------------------------------------
 */

static int GdiBitmap(
    TCL_UNUSED(void *),
    Tcl_Interp *interp,
    TCL_UNUSED(int),
    Tcl_Obj *const *objv)
{
    /*
     * Skip this for now. Should be based on common code with the copybits
     * command.
     */

    Tcl_WrongNumArgs(interp, 1, objv, "hdc x y "
	    "-anchor [center|n|e|s|w] -background color "
	    "-bitmap bitmap -foreground color\n"
	    "Not implemented yet. Sorry!");
    return TCL_ERROR;
}

/*
 *----------------------------------------------------------------------
 *
 * GdiImage --
 *
 *	Unimplemented for now. Unimplemented for now. Should switch on image
 *	type and call either GdiPhoto or GdiBitmap. This code is similar to
 *	that in tkWinImage.c.
 *
 * Results:
 *	None.
 *
 *----------------------------------------------------------------------
 */

static int GdiImage(
    TCL_UNUSED(void *),
    Tcl_Interp *interp,
    TCL_UNUSED(int),
    Tcl_Obj *const *objv)
{
    /* Skip this for now..... */
    /* Should be based on common code with the copybits command. */

    Tcl_WrongNumArgs(interp, 1, objv, "hdc x y -anchor [center|n|e|s|w] -image name\n"
	    "Not implemented yet. Sorry!");
    /* Normally, usage results in TCL_ERROR--but wait til' it's implemented. */
    return TCL_OK;
}

/*
 *----------------------------------------------------------------------
 *
 * GdiPhoto --
 *
 *	Contributed by Lukas Rosenthaler <lukas.rosenthaler@balcab.ch>
 *
 *	Note: The canvas doesn't directly support photos (only as images), so
 *	this is the first ::tk::print::_gdi command without an equivalent
 *	canvas command.  This code may be modified to support photo images on
 *	the canvas.
 *
 * Results:
 *	Renders a photo.
 *
 *----------------------------------------------------------------------
 */

static int GdiPhoto(
    TCL_UNUSED(void *),
    Tcl_Interp *interp,
    int argc,
    Tcl_Obj *const *objv)
{
    static const char usage_message[] =
	"::tk::print::_gdi photo hdc [-destination x y [w [h]]] -photo name\n";
    HDC dst;
    int dst_x = 0, dst_y = 0, dst_w = 0, dst_h = 0;
    int nx, ny, sll;
    const char *photoname = 0;	/* For some reason Tk_FindPhoto takes a char *. */
    Tk_PhotoHandle photo_handle;
    Tk_PhotoImageBlock img_block;
    BITMAPINFO bitmapinfo;	/* Since we don't need the bmiColors table,
				 * there is no need for dynamic allocation. */
    int oldmode;		/* For saving the old stretch mode. */
    POINT pt;			/* For saving the brush org. */
    char *pbuf = NULL;
    int i, j, k;
    int retval = TCL_OK;

    /*
     * Parse the arguments.
     */

    /* HDC is required. */
    if (argc < 2) {
	Tcl_AppendResult(interp, usage_message, (char *)NULL);
	return TCL_ERROR;
    }

    dst = printDC;

    /*
     * Next, check to see if 'dst' can support BitBlt.
     * If not, raise an error.
     */

    if ((GetDeviceCaps(dst, RASTERCAPS) & RC_STRETCHDIB) == 0) {
	Tcl_SetObjResult(interp, Tcl_ObjPrintf(
		"::tk::print::_gdi photo not supported on device context (0x%s)",
		Tcl_GetString(objv[1])));
	return TCL_ERROR;
    }

    /* Parse the command line arguments. */
    for (j = 2; j < argc; j++) {
	if (strcmp(Tcl_GetString(objv[j]), "-destination") == 0) {
	    double x, y, w, h;
	    int count = 0;
	    char dummy;

	    if (j < argc) {
		count = sscanf(Tcl_GetString(objv[++j]), "%lf%lf%lf%lf%c",
			&x, &y, &w, &h, &dummy);
	    }

	    if (count < 2 || count > 4) {
		/* Destination must provide at least 2 arguments. */
		Tcl_SetObjResult(interp, Tcl_ObjPrintf(
			"-destination requires a list of 2 to 4 numbers\n%s",
			usage_message));
		return TCL_ERROR;
	    }

	    dst_x = (int) x;
	    dst_y = (int) y;
	    if (count == 3) {
		dst_w = (int) w;
		dst_h = -1;
	    } else if (count == 4) {
		dst_w = (int) w;
		dst_h = (int) h;
	    }
	} else if (strcmp(Tcl_GetString(objv[j]), "-photo") == 0) {
	    photoname = Tcl_GetString(objv[++j]);
	}
    }

    if (photoname == 0) {	/* No photo provided. */
	Tcl_SetObjResult(interp, Tcl_ObjPrintf(
		"No photo name provided to ::tk::print::_gdi photo\n%s",
		usage_message));
	return TCL_ERROR;
    }

    photo_handle = Tk_FindPhoto(interp, photoname);
    if (photo_handle == 0) {
	Tcl_SetObjResult(interp, Tcl_ObjPrintf(
		"::tk::print::_gdi photo: Photo name %s can't be located\n%s",
		photoname, usage_message));
	return TCL_ERROR;
    }
    Tk_PhotoGetImage(photo_handle, &img_block);

    nx  = img_block.width;
    ny  = img_block.height;
    sll = ((3*nx + 3) / 4)*4; /* Must be multiple of 4. */

    /*
     * Buffer is potentially large enough that failure to allocate might be
     * recoverable.
     */

    pbuf = (char *)attemptckalloc(sll * ny * sizeof(char));
    if (pbuf == 0) { /* Memory allocation failure. */
	Tcl_AppendResult(interp,
		"::tk::print::_gdi photo failed--out of memory", (char *)NULL);
	return TCL_ERROR;
    }

    /* After this, all returns must go through retval. */

    /* BITMAP expects BGR; photo provides RGB. */
    for (k = 0; k < ny; k++) {
	for (i = 0; i < nx; i++) {
	    pbuf[k*sll + 3*i] = img_block.pixelPtr[
		    k*img_block.pitch + i*img_block.pixelSize + img_block.offset[2]];
	    pbuf[k*sll + 3*i + 1] = img_block.pixelPtr[
		    k*img_block.pitch + i*img_block.pixelSize + img_block.offset[1]];
	    pbuf[k*sll + 3*i + 2] = img_block.pixelPtr[
		    k*img_block.pitch + i*img_block.pixelSize + img_block.offset[0]];
	}
    }

    memset(&bitmapinfo, 0L, sizeof(BITMAPINFO));

    bitmapinfo.bmiHeader.biSize          = sizeof(BITMAPINFOHEADER);
    bitmapinfo.bmiHeader.biWidth         = nx;
    bitmapinfo.bmiHeader.biHeight        = -ny;
    bitmapinfo.bmiHeader.biPlanes        = 1;
    bitmapinfo.bmiHeader.biBitCount      = 24;
    bitmapinfo.bmiHeader.biCompression   = BI_RGB;
    bitmapinfo.bmiHeader.biSizeImage     = 0; /* sll*ny;. */
    bitmapinfo.bmiHeader.biXPelsPerMeter = 0;
    bitmapinfo.bmiHeader.biYPelsPerMeter = 0;
    bitmapinfo.bmiHeader.biClrUsed       = 0;
    bitmapinfo.bmiHeader.biClrImportant  = 0;

    oldmode = SetStretchBltMode(dst, HALFTONE);
    /*
     * According to the Win32 Programmer's Manual, we have to set the brush
     * org, now.
     */
    SetBrushOrgEx(dst, 0, 0, &pt);

    if (dst_w <= 0) {
	dst_w = nx;
	dst_h = ny;
    } else if (dst_h <= 0) {
	dst_h = ny*dst_w / nx;
    }

    if (StretchDIBits(dst, dst_x, dst_y, dst_w, dst_h, 0, 0, nx, ny,
	    pbuf, &bitmapinfo, DIB_RGB_COLORS, SRCCOPY) == (int)GDI_ERROR) {
	int errcode = GetLastError();

	Tcl_SetObjResult(interp, Tcl_ObjPrintf(
		"::tk::print::_gdi photo internal failure: "
		"StretchDIBits error code %d", errcode));
	retval = TCL_ERROR;
    }

    /* Clean up the hDC. */
    if (oldmode != 0) {
	SetStretchBltMode(dst, oldmode);
	SetBrushOrgEx(dst, pt.x, pt.y, &pt);
    }

    ckfree(pbuf);

    if (retval == TCL_OK) {
	Tcl_SetObjResult(interp, Tcl_ObjPrintf(
		"%d %d %d %d", dst_x, dst_y, dst_w, dst_h));
    }

    return retval;
}

/*
 *----------------------------------------------------------------------
 *
 * Bezierize --
 *
 *	Interface to Tk's line smoother, used for lines and pollies.
 *	Provided by Jasper Taylor <jasper.taylor@ed.ac.uk>.
 *
 * Results:
 *	Smooths lines.
 *
 *----------------------------------------------------------------------
 */

static int Bezierize(
    POINT* polypoints,
    int npoly,
    int nStep,
    POINT* bpointptr)
{
    /* First, translate my points into a list of doubles. */
    double *inPointList, *outPointList;
    int n;
    int nbpoints = 0;
    POINT* bpoints;

    inPointList = (double *)attemptckalloc(2 * sizeof(double) * npoly);
    if (inPointList == 0) {
	/* TODO: unreachable */
	return nbpoints; /* 0. */
    }

    for (n=0; n<npoly; n++) {
	inPointList[2*n] = polypoints[n].x;
	inPointList[2*n + 1] = polypoints[n].y;
    }

    nbpoints = 1 + npoly * nStep; /* this is the upper limit. */
    outPointList = (double *)attemptckalloc(2 * sizeof(double) * nbpoints);
    if (outPointList == 0) {
	/* TODO: unreachable */
	ckfree(inPointList);
	return 0;
    }

    nbpoints = TkMakeBezierCurve(NULL, inPointList, npoly, nStep,
	    NULL, outPointList);

    ckfree(inPointList);
    bpoints = (POINT *)attemptckalloc(sizeof(POINT)*nbpoints);
    if (bpoints == 0) {
	/* TODO: unreachable */
	ckfree(outPointList);
	return 0;
    }

    for (n=0; n<nbpoints; n++) {
	bpoints[n].x = (long)outPointList[2*n];
	bpoints[n].y = (long)outPointList[2*n + 1];
    }
    ckfree(outPointList);
    *bpointptr = *bpoints;
    return nbpoints;
}

/*
 *----------------------------------------------------------------------
 *
 * GdiLine --
 *
 *	Maps lines to GDI context.
 *
 * Results:
 *	Renders lines.
 *
 *----------------------------------------------------------------------
 */

static int GdiLine(
    TCL_UNUSED(void *),
    Tcl_Interp *interp,
    int argc,
    Tcl_Obj *const *objv)
{
    static const char usage_message[] =
	"::tk::print::_gdi line hdc x1 y1 ... xn yn "
	"-arrow [first|last|both|none] -arrowshape {d1 d2 d3} "
	"-dash dashlist "
	"-capstyle [butt|projecting|round] -fill color "
	"-joinstyle [bevel|miter|round] -smooth [true|false|bezier] "
	"-splinesteps number -stipple bitmap -width linewid";
    char *strend;
    POINT *polypoints;
    int npoly;
    int x, y;
    HDC hDC;
    HPEN hPen;

    LOGBRUSH lbrush;
    HBRUSH hBrush = NULL;

    int width          = 0;
    COLORREF linecolor = 0;
    int dolinecolor    = 0;
    int dosmooth       = 0;
    int doarrow        = 0; /* 0=none; 1=end; 2=start; 3=both. */
    int arrowshape[3];

    int nStep = 12;

    int dodash = 0;
    const char *dashdata = 0;

    arrowshape[0] = 8;
    arrowshape[1] = 10;
    arrowshape[2] = 3;

    /* Verrrrrry simple for now.... */
    if (argc < 6) {
	Tcl_AppendResult(interp, usage_message, (char *)NULL);
	return TCL_ERROR;
    }

    hDC = printDC;

    polypoints = (POINT *)attemptckalloc((argc - 1) * sizeof(POINT));
    if (polypoints == 0) {
	Tcl_AppendResult(interp, "Out of memory in GdiLine", (char *)NULL);
	return TCL_ERROR;
    }
    if ((Tcl_GetIntFromObj(interp, objv[2], (int *)&polypoints[0].x) != TCL_OK)
	|| 	(Tcl_GetIntFromObj(interp, objv[3], (int *)&polypoints[0].y) != TCL_OK)
	|| 	(Tcl_GetIntFromObj(interp, objv[4], (int *)&polypoints[1].x) != TCL_OK)
	|| 	(Tcl_GetIntFromObj(interp, objv[5], (int *)&polypoints[1].y) != TCL_OK)
    ) {
	return TCL_ERROR;
    }
    argc -= 6;
    objv += 6;
    npoly = 2;

    while (argc >= 2) {
	/* Check for a number. */
	x = strtoul(Tcl_GetString(objv[0]), &strend, 0);
	if (strend > Tcl_GetString(objv[0])) {
	    /* One number.... */
	    y = strtoul(Tcl_GetString(objv[1]), &strend, 0);
	    if (strend > Tcl_GetString(objv[1])) {
		/* TWO numbers!. */
		polypoints[npoly].x = x;
		polypoints[npoly].y = y;
		npoly++;
		argc -= 2;
		objv += 2;
	    } else {
		/* Only one number... Assume a usage error. */
		ckfree(polypoints);
		Tcl_AppendResult(interp, usage_message, (char *)NULL);
		return TCL_ERROR;
	    }
	} else {
	    if (strcmp(Tcl_GetString(*objv), "-arrow") == 0) {
		if (strcmp(Tcl_GetString(objv[1]), "none") == 0) {
		    doarrow = 0;
		} else if (strcmp(Tcl_GetString(objv[1]), "both") == 0) {
		    doarrow = 3;
		} else if (strcmp(Tcl_GetString(objv[1]), "first") == 0) {
		    doarrow = 2;
		} else if (strcmp(Tcl_GetString(objv[1]), "last") == 0) {
		    doarrow = 1;
		}
		objv += 2;
		argc -= 2;
	    } else if (strcmp(Tcl_GetString(*objv), "-arrowshape") == 0) {
		/* List of 3 numbers--set arrowshape array. */
		int a1, a2, a3;
		char dummy;

		if (sscanf(Tcl_GetString(objv[1]), "%d%d%d%c", &a1, &a2, &a3, &dummy) == 3
			&& a1 > 0 && a2 > 0 && a3 > 0) {
		    arrowshape[0] = a1;
		    arrowshape[1] = a2;
		    arrowshape[2] = a3;
		}
		/* Else the argument was bad. */

		objv += 2;
		argc -= 2;
	    } else if (strcmp(Tcl_GetString(*objv), "-capstyle") == 0) {
		objv += 2;
		argc -= 2;
	    } else if (strcmp(Tcl_GetString(*objv), "-fill") == 0) {
		if (GdiGetColor(objv[1], &linecolor)) {
		    dolinecolor = 1;
		}
		objv += 2;
		argc -= 2;
	    } else if (strcmp(Tcl_GetString(*objv), "-joinstyle") == 0) {
		objv += 2;
		argc -= 2;
	    } else if (strcmp(Tcl_GetString(*objv), "-smooth") == 0) {
		/* Argument is true/false or 1/0 or bezier. */
		if (Tcl_GetString(objv[1])) {
		    switch (Tcl_GetString(objv[1])[0]) {
		    case 't': case 'T':
		    case '1':
		    case 'b': case 'B': /* bezier. */
			dosmooth = 1;
			break;
		    default:
			dosmooth = 0;
			break;
		    }
		    objv += 2;
		    argc -= 2;
		}
	    } else if (strcmp(Tcl_GetString(*objv), "-splinesteps") == 0) {
		if (Tcl_GetIntFromObj(interp, objv[1], &nStep) != TCL_OK) {
		    return TCL_ERROR;
		}
		objv += 2;
		argc -= 2;
	    } else if (strcmp(Tcl_GetString(*objv), "-dash") == 0) {
		if (Tcl_GetString(objv[1])) {
		    dodash = 1;
		    dashdata = Tcl_GetString(objv[1]);
		}
		objv += 2;
		argc -= 2;
	    } else if (strcmp(Tcl_GetString(*objv), "-dashoffset") == 0) {
		objv += 2;
		argc -= 2;
	    } else if (strcmp(Tcl_GetString(*objv), "-stipple") == 0) {
		objv += 2;
		argc -= 2;
	    } else if (strcmp(Tcl_GetString(*objv), "-width") == 0) {
		if (Tcl_GetIntFromObj(interp, objv[1], &width) != TCL_OK) {
		    return TCL_ERROR;
		}
		objv += 2;
		argc -= 2;
	    } else { /* It's an unknown argument!. */
		argc--;
		objv++;
	    }
	    /* Check for arguments
	     * Most of the arguments affect the "Pen"
	     */
	}
    }

    if (width || dolinecolor || dodash) {
	GdiMakePen(interp, width, dodash, dashdata,
		0, 0, 0, 0, linecolor, hDC, (HGDIOBJ *)&hPen);
    }
    if (doarrow != 0) {
	GdiMakeBrush(linecolor, 0, &lbrush, hDC, &hBrush);
    }

    if (dosmooth) { /* Use PolyBezier. */
	int nbpoints;
	POINT *bpoints = 0;

	nbpoints = Bezierize(polypoints,npoly,nStep,bpoints);
	if (nbpoints > 0) {
	    Polyline(hDC, bpoints, nbpoints);
	} else {
	    Polyline(hDC, polypoints, npoly); /* Out of memory? Just draw a regular line. */
	}
	if (bpoints != 0) {
	    ckfree(bpoints);
	}
    } else {
	Polyline(hDC, polypoints, npoly);
    }

    if (dodash && doarrow) {  /* Don't use dashed or thick pen for the arrows! */
	GdiFreePen(interp, hDC, hPen);
	GdiMakePen(interp, width, 0, 0, 0, 0, 0, 0,
		linecolor, hDC, (HGDIOBJ *)&hPen);
    }

    /* Now the arrowheads, if any. */
    if (doarrow & 1) {
	/* Arrowhead at end = polypoints[npoly-1].x, polypoints[npoly-1].y. */
	POINT ahead[6];
	double dx, dy, length;
	double sinTheta, cosTheta;
	double vertX, vertY, temp;
	double fracHeight;

	fracHeight = 2.0 / arrowshape[2];

	ahead[0].x = ahead[5].x = polypoints[npoly-1].x;
	ahead[0].y = ahead[5].y = polypoints[npoly-1].y;
	dx = ahead[0].x - polypoints[npoly-2].x;
	dy = ahead[0].y - polypoints[npoly-2].y;
	if ((length = hypot(dx, dy)) == 0) {
	    sinTheta = cosTheta = 0.0;
	} else {
	    sinTheta = dy / length;
	    cosTheta = dx / length;
	}
	vertX = ahead[0].x - arrowshape[0]*cosTheta;
	vertY = ahead[0].y - arrowshape[0]*sinTheta;
	temp = arrowshape[2]*sinTheta;
	ahead[1].x = (long)(ahead[0].x - arrowshape[1]*cosTheta + temp);
	ahead[4].x = (long)(ahead[1].x - 2 * temp);
	temp = arrowshape[2]*cosTheta;
	ahead[1].y = (long)(ahead[0].y - arrowshape[1]*sinTheta - temp);
	ahead[4].y = (long)(ahead[1].y + 2 * temp);
	ahead[2].x = (long)(ahead[1].x*fracHeight + vertX*(1.0-fracHeight));
	ahead[2].y = (long)(ahead[1].y*fracHeight + vertY*(1.0-fracHeight));
	ahead[3].x = (long)(ahead[4].x*fracHeight + vertX*(1.0-fracHeight));
	ahead[3].y = (long)(ahead[4].y*fracHeight + vertY*(1.0-fracHeight));

	Polygon(hDC, ahead, 6);
    }

    if (doarrow & 2) {
	/* Arrowhead at end = polypoints[0].x, polypoints[0].y. */
	POINT ahead[6];
	double dx, dy, length;
	double sinTheta, cosTheta;
	double vertX, vertY, temp;
	double fracHeight;

	fracHeight = 2.0 / arrowshape[2];

	ahead[0].x = ahead[5].x = polypoints[0].x;
	ahead[0].y = ahead[5].y = polypoints[0].y;
	dx = ahead[0].x - polypoints[1].x;
	dy = ahead[0].y - polypoints[1].y;
	if ((length = hypot(dx, dy)) == 0) {
	    sinTheta = cosTheta = 0.0;
	} else {
	    sinTheta = dy / length;
	    cosTheta = dx / length;
	}
	vertX = ahead[0].x - arrowshape[0]*cosTheta;
	vertY = ahead[0].y - arrowshape[0]*sinTheta;
	temp = arrowshape[2]*sinTheta;
	ahead[1].x = (long)(ahead[0].x - arrowshape[1]*cosTheta + temp);
	ahead[4].x = (long)(ahead[1].x - 2 * temp);
	temp = arrowshape[2]*cosTheta;
	ahead[1].y = (long)(ahead[0].y - arrowshape[1]*sinTheta - temp);
	ahead[4].y = (long)(ahead[1].y + 2 * temp);
	ahead[2].x = (long)(ahead[1].x*fracHeight + vertX*(1.0-fracHeight));
	ahead[2].y = (long)(ahead[1].y*fracHeight + vertY*(1.0-fracHeight));
	ahead[3].x = (long)(ahead[4].x*fracHeight + vertX*(1.0-fracHeight));
	ahead[3].y = (long)(ahead[4].y*fracHeight + vertY*(1.0-fracHeight));

	Polygon(hDC, ahead, 6);
    }

    if (width || dolinecolor || dodash) {
	GdiFreePen(interp, hDC, hPen);
    }
    if (hBrush) {
	GdiFreeBrush(interp, hDC, hBrush);
    }

    ckfree(polypoints);
    return TCL_OK;
}

/*
 *----------------------------------------------------------------------
 *
 * GdiOval --
 *
 *	Maps ovals to GDI context.
 *
 * Results:
 *	Renders ovals.
 *
 *----------------------------------------------------------------------
 */

static int GdiOval(
    TCL_UNUSED(void *),
    Tcl_Interp *interp,
    int argc,
    Tcl_Obj *const *objv)
{
    static const char usage_message[] =
	"::tk::print::_gdi oval hdc x1 y1 x2 y2 -fill color -outline color "
	"-stipple bitmap -width linewid";
    int x1, y1, x2, y2;
    HDC hDC;
    HPEN hPen;
    int width = 0;
    COLORREF linecolor = 0, fillcolor = 0;
    int dolinecolor = 0, dofillcolor = 0;
    HBRUSH hBrush = NULL;
    LOGBRUSH lbrush;
    HGDIOBJ oldobj = NULL;

    int dodash = 0;
    const char *dashdata = 0;

    /* Verrrrrry simple for now.... */
    if (argc < 6) {
	Tcl_AppendResult(interp, usage_message, (char *)NULL);
	return TCL_ERROR;
    }

    hDC = printDC;

    if ((Tcl_GetIntFromObj(interp, objv[2], &x1) != TCL_OK)
	    || (Tcl_GetIntFromObj(interp, objv[2], &y1) != TCL_OK)
	    || (Tcl_GetIntFromObj(interp, objv[3], &x2) != TCL_OK)
	    || (Tcl_GetIntFromObj(interp, objv[4], &y2) != TCL_OK)) {
	return TCL_ERROR;
    }
    if (x1 > x2) {
	int x3 = x1;
	x1 = x2;
	x2 = x3;
    }
    if (y1 > y2) {
	int y3 = y1;
	y1 = y2;
	y2 = y3;
    }
    argc -= 6;
    objv += 6;

    while (argc > 0) {
	/* Now handle any other arguments that occur. */
	if (strcmp(Tcl_GetString(objv[0]), "-fill") == 0) {
	    if (Tcl_GetString(objv[1]) && GdiGetColor(objv[1], &fillcolor)) {
		dofillcolor = 1;
	    }
	} else if (strcmp(Tcl_GetString(objv[0]), "-outline") == 0) {
	    if (Tcl_GetString(objv[1]) && GdiGetColor(objv[1], &linecolor)) {
		dolinecolor = 1;
	    }
	} else if (strcmp(Tcl_GetString(objv[0]), "-stipple") == 0) {
	    /* Not actually implemented */
	} else if (strcmp(Tcl_GetString(objv[0]), "-width") == 0) {
	    if (Tcl_GetString(objv[1])) {
		if (Tcl_GetIntFromObj(interp, objv[1], &width) != TCL_OK) {
		    return TCL_ERROR;
		}
	    }
	} else if (strcmp(Tcl_GetString(objv[0]), "-dash") == 0) {
	    if (Tcl_GetString(objv[1])) {
		dodash = 1;
		dashdata = Tcl_GetString(objv[1]);
	    }
	}
	objv += 2;
	argc -= 2;
    }

    if (dofillcolor) {
	GdiMakeBrush(fillcolor, 0, &lbrush, hDC, &hBrush);
    } else {
	oldobj = SelectObject(hDC, GetStockObject(HOLLOW_BRUSH));
    }

    if (width || dolinecolor) {
	GdiMakePen(interp, width, dodash, dashdata,
		0, 0, 0, 0, linecolor, hDC, (HGDIOBJ *)&hPen);
    }
    /*
     * Per Win32, Rectangle includes lower and right edges--per Tcl8.3.2 and
     * earlier documentation, canvas rectangle does not. Thus, add 1 to right
     * and lower bounds to get appropriate behavior.
     */
    Ellipse(hDC, x1, y1, x2+1, y2+1);

    if (width || dolinecolor) {
	GdiFreePen(interp, hDC, hPen);
    }
    if (hBrush) {
	GdiFreeBrush(interp, hDC, hBrush);
    } else {
	SelectObject(hDC, oldobj);
    }

    return TCL_OK;
}

/*
 *----------------------------------------------------------------------
 *
 * GdiPolygon --
 *
 *	Maps polygons to GDI context.
 *
 * Results:
 *	Renders polygons.
 *
 *----------------------------------------------------------------------
 */

static int GdiPolygon(
    TCL_UNUSED(void *),
    Tcl_Interp *interp,
    int argc,
    Tcl_Obj *const *objv)
{
    static const char usage_message[] =
	"::tk::print::_gdi polygon hdc x1 y1 ... xn yn "
	"-fill color -outline color -smooth [true|false|bezier] "
	"-splinesteps number -stipple bitmap -width linewid";

    char *strend;
    POINT *polypoints;
    int npoly;
    int dosmooth = 0;
    int nStep = 12;
    int x, y;
    HDC hDC;
    HPEN hPen;
    int width = 0;
    COLORREF linecolor = 0, fillcolor = BS_NULL;
    int dolinecolor = 0, dofillcolor = 0;
    LOGBRUSH lbrush;
    HBRUSH hBrush = NULL;
    HGDIOBJ oldobj = NULL;

    int dodash = 0;
    const char *dashdata = 0;

    /* Verrrrrry simple for now.... */
    if (argc < 6) {
	Tcl_AppendResult(interp, usage_message, (char *)NULL);
	return TCL_ERROR;
    }

    hDC = printDC;

    polypoints = (POINT *)attemptckalloc((argc - 1) * sizeof(POINT));
    if (polypoints == 0) {
	/* TODO: unreachable */
	Tcl_AppendResult(interp, "Out of memory in GdiLine", (char *)NULL);
	return TCL_ERROR;
    }
    if ((Tcl_GetIntFromObj(interp, objv[2], (int *)&polypoints[0].x) != TCL_OK)
	    || (Tcl_GetIntFromObj(interp, objv[3], (int *)&polypoints[0].y) != TCL_OK)
	    || (Tcl_GetIntFromObj(interp, objv[4], (int *)&polypoints[1].x) != TCL_OK)
	    || (Tcl_GetIntFromObj(interp, objv[5], (int *)&polypoints[1].y) != TCL_OK)) {
	return TCL_ERROR;
    }
    argc -= 6;
    objv += 6;
    npoly = 2;

    while (argc >= 2) {
	/* Check for a number */
	x = strtoul(Tcl_GetString(objv[0]), &strend, 0);
	if (strend > Tcl_GetString(objv[0])) {
	    /* One number.... */
	    y = strtoul(Tcl_GetString(objv[1]), &strend, 0);
	    if (strend > Tcl_GetString(objv[1])) {
		/* TWO numbers!. */
		polypoints[npoly].x = x;
		polypoints[npoly].y = y;
		npoly++;
		argc -= 2;
		objv += 2;
	    } else {
		/* Only one number... Assume a usage error. */
		ckfree(polypoints);
		Tcl_AppendResult(interp, usage_message, (char *)NULL);
		return TCL_ERROR;
	    }
	} else {
	    /*
	     * Check for arguments.
	     * Most of the arguments affect the "Pen" and "Brush".
	     */
	    if (strcmp(Tcl_GetString(objv[0]), "-fill") == 0) {
		if (Tcl_GetString(objv[1]) && GdiGetColor(objv[1], &fillcolor)) {
		    dofillcolor = 1;
		}
	    } else if (strcmp(Tcl_GetString(objv[0]), "-outline") == 0) {
		if (GdiGetColor(objv[1], &linecolor)) {
		    dolinecolor = 0;
		}
	    } else if (strcmp(Tcl_GetString(objv[0]), "-smooth") == 0) {
		if (Tcl_GetString(objv[1])) {
		    switch (Tcl_GetString(objv[1])[0]) {
		    case 't': case 'T':
		    case '1':
		    case 'b': case 'B': /* bezier. */
			dosmooth = 1;
			break;
		    default:
			dosmooth = 0;
			break;
		    }
		}
	    } else if (strcmp(Tcl_GetString(objv[0]), "-splinesteps") == 0) {
		if (Tcl_GetString(objv[1])) {
		    if (Tcl_GetIntFromObj(interp, objv[1], &nStep) != TCL_OK) {
			return TCL_ERROR;
		    }
		}
	    } else if (strcmp(Tcl_GetString(objv[0]), "-stipple") == 0) {
		/* Not supported */
	    } else if (strcmp(Tcl_GetString(objv[0]), "-width") == 0) {
		if (Tcl_GetString(objv[1])) {
		    if (Tcl_GetIntFromObj(interp, objv[1], &width) != TCL_OK) {
			return TCL_ERROR;
		    }
		}
	    } else if (strcmp(Tcl_GetString(objv[0]), "-dash") == 0) {
		if (Tcl_GetString(objv[1])) {
		    dodash = 1;
		    dashdata = Tcl_GetString(objv[1]);
		}
	    }
	    argc -= 2;
	    objv += 2;
	}
    }

    if (dofillcolor) {
	GdiMakeBrush(fillcolor, 0, &lbrush, hDC, &hBrush);
    } else {
	oldobj = SelectObject(hDC, GetStockObject(HOLLOW_BRUSH));
    }

    if (width || dolinecolor) {
	GdiMakePen(interp, width, dodash, dashdata, 0, 0, 0, 0,
		linecolor, hDC, (HGDIOBJ *)&hPen);
    }

    if (dosmooth) {
	int nbpoints;
	POINT *bpoints = 0;
	nbpoints = Bezierize(polypoints,npoly,nStep,bpoints);
	if (nbpoints > 0) {
	    Polygon(hDC, bpoints, nbpoints);
	} else {
	    Polygon(hDC, polypoints, npoly);
	}
	if (bpoints != 0) {
	    ckfree(bpoints);
	}
    } else {
	Polygon(hDC, polypoints, npoly);
    }

    if (width || dolinecolor) {
	GdiFreePen(interp, hDC, hPen);
    }
    if (hBrush) {
	GdiFreeBrush(interp, hDC, hBrush);
    } else {
	SelectObject(hDC, oldobj);
    }

    ckfree(polypoints);
    return TCL_OK;
}

/*
 *----------------------------------------------------------------------
 *
 * GdiRectangle --
 *
 *	Maps rectangles to GDI context.
 *
 * Results:
 *	Renders rectangles.
 *
 *----------------------------------------------------------------------
 */

static int GdiRectangle(
    TCL_UNUSED(void *),
    Tcl_Interp *interp,
    int argc,
    Tcl_Obj *const *objv)
{
    static const char usage_message[] =
	"::tk::print::_gdi rectangle hdc x1 y1 x2 y2 "
	"-fill color -outline color "
	"-stipple bitmap -width linewid";

    int x1, y1, x2, y2;
    HDC hDC;
    HPEN hPen;
    int width = 0;
    COLORREF linecolor = 0, fillcolor = BS_NULL;
    int dolinecolor = 0, dofillcolor = 0;
    LOGBRUSH lbrush;
    HBRUSH hBrush = NULL;
    HGDIOBJ oldobj = NULL;

    int dodash = 0;
    const char *dashdata = 0;

    /* Verrrrrry simple for now.... */
    if (argc < 6) {
	Tcl_AppendResult(interp, usage_message, (char *)NULL);
	return TCL_ERROR;
    }

    hDC = printDC;

    if ((Tcl_GetIntFromObj(interp, objv[2], &x1) != TCL_OK)
	    || (Tcl_GetIntFromObj(interp, objv[3], &y1) != TCL_OK)
	    || (Tcl_GetIntFromObj(interp, objv[4], &x2) != TCL_OK)
	    || (Tcl_GetIntFromObj(interp, objv[5], &y2) != TCL_OK)) {
	return TCL_ERROR;
    }
    if (x1 > x2) {
	int x3 = x1;
	x1 = x2;
	x2 = x3;
    }
    if (y1 > y2) {
	int y3 = y1;
	y1 = y2;
	y2 = y3;
    }
    argc -= 6;
    objv += 6;

    /* Now handle any other arguments that occur. */
    while (argc > 1) {
	if (strcmp(Tcl_GetString(objv[0]), "-fill") == 0) {
	    if (Tcl_GetString(objv[1]) && GdiGetColor(objv[1], &fillcolor)) {
		dofillcolor = 1;
	    }
	} else if (strcmp(Tcl_GetString(objv[0]), "-outline") == 0) {
	    if (Tcl_GetString(objv[1]) && GdiGetColor(objv[1], &linecolor)) {
		dolinecolor = 1;
	    }
	} else if (strcmp(Tcl_GetString(objv[0]), "-stipple") == 0) {
	    /* Not supported; ignored */
	} else if (strcmp(Tcl_GetString(objv[0]), "-width") == 0) {
	    if (Tcl_GetString(objv[1])) {
		if (Tcl_GetIntFromObj(interp, objv[1], &width) != TCL_OK) {
		    return TCL_ERROR;
		}
	    }
	} else if (strcmp(Tcl_GetString(objv[0]), "-dash") == 0) {
	    if (Tcl_GetString(objv[1])) {
		dodash = 1;
		dashdata = Tcl_GetString(objv[1]);
	    }
	}

	argc -= 2;
	objv += 2;
    }

    /*
     * Note: If any fill is specified, the function must create a brush and
     * put the coordinates in a RECTANGLE structure, and call FillRect.
     * FillRect requires a BRUSH / color.
     * If not, the function Rectangle must be called.
     */
    if (dofillcolor) {
	GdiMakeBrush(fillcolor, 0, &lbrush, hDC, &hBrush);
    } else {
	oldobj = SelectObject(hDC, GetStockObject(HOLLOW_BRUSH));
    }

    if (width || dolinecolor) {
	GdiMakePen(interp, width, dodash, dashdata,
		0, 0, 0, 0, linecolor, hDC, (HGDIOBJ *)&hPen);
    }
    /*
     * Per Win32, Rectangle includes lower and right edges--per Tcl8.3.2 and
     * earlier documentation, canvas rectangle does not. Thus, add 1 to
     * right and lower bounds to get appropriate behavior.
     */
    Rectangle(hDC, x1, y1, x2+1, y2+1);

    if (width || dolinecolor) {
	GdiFreePen(interp, hDC, hPen);
    }
    if (hBrush) {
	GdiFreeBrush(interp, hDC, hBrush);
    } else {
	SelectObject(hDC, oldobj);
    }

    return TCL_OK;
}

/*
 *----------------------------------------------------------------------
 *
 * GdiCharWidths --
 *
 *	Computes /character widths. This is completely inadequate for
 *	typesetting, but should work for simple text manipulation.
 *
 * Results:
 *	Returns character width.
 *
 *----------------------------------------------------------------------
 */


static int GdiCharWidths(
    TCL_UNUSED(void *),
    Tcl_Interp *interp,
    int argc,
    Tcl_Obj *const *objv)
{
    static const char usage_message[] =
	"::tk::print::_gdi characters hdc [-font fontname] [-array ary]";
    /*
     * Returns widths of characters from font in an associative array.
     * Font is currently selected font for HDC if not specified.
     * Array name is GdiCharWidths if not specified.
     * Widths should be in the same measures as all other values (1/1000 inch).
     */

    HDC hDC;
    LOGFONTW lf;
    HFONT hfont;
    HGDIOBJ oldfont;
    int made_font = 0;
    const char *aryvarname = "GdiCharWidths";
    /* For now, assume 256 characters in the font.... */
    int widths[256];
    int retval;

    if (argc < 2) {
	Tcl_AppendResult(interp, usage_message, (char *)NULL);
	return TCL_ERROR;
    }

    hDC = printDC;

    argc -= 2;
    objv += 2;

    while (argc > 0) {
	if (strcmp(Tcl_GetString(objv[0]), "-font") == 0) {
	    argc--;
	    objv++;
	    if (GdiMakeLogFont(interp, Tcl_GetString(objv[0]), &lf, hDC)) {
		if ((hfont = CreateFontIndirectW(&lf)) != NULL) {
		    made_font = 1;
		    oldfont = SelectObject(hDC, hfont);
		}
	    }
	    /* Else leave the font alone!. */
	} else if (strcmp(Tcl_GetString(objv[0]), "-array") == 0) {
	    objv++;
	    argc--;
	    if (argc > 0) {
		aryvarname = Tcl_GetString(objv[0]);
	    }
	}
	objv++;
	argc--;
    }

    /* Now, get the widths using the correct function for font type. */
    if ((retval = GetCharWidth32W(hDC, 0, 255, widths)) == FALSE) {
	retval = GetCharWidthW(hDC, 0, 255, widths);
    }

    /*
     * Retval should be 1 (TRUE) if the function succeeded. If the function
     * fails, get the "extended" error code and return. Be sure to deallocate
     * the font if necessary.
     */
    if (retval == FALSE) {
	DWORD val = GetLastError();

	Tcl_SetObjResult(interp, Tcl_ObjPrintf(
		"::tk::print::_gdi character failed with code %ld", val));
	if (made_font) {
	    SelectObject(hDC, oldfont);
	    DeleteObject(hfont);
	}
	return TCL_ERROR;
    }

    {
	int i;
	char ind[2];
	ind[1] = '\0';

	for (i = 0; i < 255; i++) {
	    /* TODO: use a bytearray for the index name so NUL works */
	    ind[0] = i;
	    Tcl_SetVar2Ex(interp, aryvarname, ind, Tcl_NewIntObj(widths[i]),
		    TCL_GLOBAL_ONLY);
	}
    }
    /* Now, remove the font if we created it only for this function. */
    if (made_font) {
	SelectObject(hDC, oldfont);
	DeleteObject(hfont);
    }

    /* The return value should be the array name(?). */
    Tcl_AppendResult(interp, aryvarname, (char *)NULL);
    return TCL_OK;
}

/*
 *----------------------------------------------------------------------
 *
 * GdiText --
 *
 *	Maps text to GDI context.
 *
 * Results:
 *	Renders text.
 *
 *----------------------------------------------------------------------
 */

int GdiText(
    TCL_UNUSED(void *),
    Tcl_Interp *interp,
    int argc,
    Tcl_Obj *const *objv)
{
    static const char usage_message[] =
	"::tk::print::_gdi text hdc x y -anchor [center|n|e|s|w] "
	"-fill color -font fontname "
	"-justify [left|right|center] "
	"-stipple bitmap -text string -width linelen "
	"-single -backfill";

    HDC hDC;
    int x, y;
    const char *string = 0;
    RECT sizerect;
    UINT format_flags = DT_EXPANDTABS|DT_NOPREFIX; /* Like the canvas. */
    Tk_Anchor anchor = TK_ANCHOR_N;
    LOGFONTW lf;
    HFONT hfont;
    HGDIOBJ oldfont;
    int made_font = 0;
    int retval;
    int dotextcolor = 0;
    int dobgmode = 0;
    int bgmode;
    COLORREF textcolor = 0;
    int usesingle = 0;
    WCHAR *wstring;
    Tcl_DString tds;

    if (argc < 4) {
	Tcl_AppendResult(interp, usage_message, (char *)NULL);
	return TCL_ERROR;
    }

    /* Parse the command. */

    hDC = printDC;

    if ((Tcl_GetIntFromObj(interp, objv[2], &x) != TCL_OK)
	    || (Tcl_GetIntFromObj(interp, objv[3], &y) != TCL_OK)) {
	return TCL_ERROR;
    }
    argc -= 4;
    objv += 4;

    sizerect.left = sizerect.right = x;
    sizerect.top = sizerect.bottom = y;

    while (argc > 0) {
	if (strcmp(Tcl_GetString(objv[0]), "-anchor") == 0) {
	    argc--;
	    objv++;
	    if (argc > 0) {
		Tk_GetAnchor(interp, Tcl_GetString(objv[0]), &anchor);
	    }
	} else if (strcmp(Tcl_GetString(objv[0]), "-justify") == 0) {
	    argc--;
	    objv++;
	    if (argc > 0) {
		if (strcmp(Tcl_GetString(objv[0]), "left") == 0) {
		    format_flags |= DT_LEFT;
		} else if (strcmp(Tcl_GetString(objv[0]), "center") == 0) {
		    format_flags |= DT_CENTER;
		} else if (strcmp(Tcl_GetString(objv[0]), "right") == 0) {
		    format_flags |= DT_RIGHT;
		}
	    }
	} else if (strcmp(Tcl_GetString(objv[0]), "-text") == 0) {
	    argc--;
	    objv++;
	    if (argc > 0) {
		string = Tcl_GetString(objv[0]);
	    }
	} else if (strcmp(Tcl_GetString(objv[0]), "-font") == 0) {
	    argc--;
	    objv++;
	    if (GdiMakeLogFont(interp, Tcl_GetString(objv[0]), &lf, hDC)) {
		if ((hfont = CreateFontIndirectW(&lf)) != NULL) {
		    made_font = 1;
		    oldfont = SelectObject(hDC, hfont);
		}
	    }
	    /* Else leave the font alone! */
	} else if (strcmp(Tcl_GetString(objv[0]), "-stipple") == 0) {
	    argc--;
	    objv++;
	    /* Not implemented yet. */
	} else if (strcmp(Tcl_GetString(objv[0]), "-fill") == 0) {
	    argc--;
	    objv++;
	    /* Get text color. */
	    if (GdiGetColor(objv[0], &textcolor)) {
		dotextcolor = 1;
	    }
	} else if (strcmp(Tcl_GetString(objv[0]), "-width") == 0) {
	    argc--;
	    objv++;
	    if (argc > 0) {
		int value;
		if (Tcl_GetIntFromObj(interp, objv[0], &value) != TCL_OK) {
		    return TCL_ERROR;
		}
		sizerect.right += value;
	    }
	    /* If a width is specified, break at words. */
	    format_flags |= DT_WORDBREAK;
	} else if (strcmp(Tcl_GetString(objv[0]), "-single") == 0) {
	    usesingle = 1;
	} else if (strcmp(Tcl_GetString(objv[0]), "-backfill") == 0) {
	    dobgmode = 1;
	}

	argc--;
	objv++;
    }

    if (string == 0) {
	Tcl_AppendResult(interp, usage_message, (char *)NULL);
	return TCL_ERROR;
    }

    /* Set the format flags for -single: Overrides -width. */
    if (usesingle == 1) {
	format_flags |= DT_SINGLELINE;
	format_flags |= DT_NOCLIP;
	format_flags &= ~DT_WORDBREAK;
    }

    Tcl_DStringInit(&tds);
    /* Just for fun, let's try translating string to Unicode. */
    wstring = Tcl_UtfToWCharDString(string, TCL_INDEX_NONE, &tds);
    DrawTextW(hDC, wstring, Tcl_DStringLength(&tds)/2, &sizerect,
	    format_flags | DT_CALCRECT);

    /* Adjust the rectangle according to the anchor. */
    x = y = 0;
    switch (anchor) {
    case TK_ANCHOR_N:
	x = (sizerect.right - sizerect.left) / 2;
	break;
    case TK_ANCHOR_S:
	x = (sizerect.right - sizerect.left) / 2;
	y = (sizerect.bottom - sizerect.top);
	break;
    case TK_ANCHOR_E:
	x = (sizerect.right - sizerect.left);
	y = (sizerect.bottom - sizerect.top) / 2;
	break;
    case TK_ANCHOR_W:
	y = (sizerect.bottom - sizerect.top) / 2;
	break;
    case TK_ANCHOR_NE:
	x = (sizerect.right - sizerect.left);
	break;
    case TK_ANCHOR_NW:
	break;
    case TK_ANCHOR_SE:
	x = (sizerect.right - sizerect.left);
	y = (sizerect.bottom - sizerect.top);
	break;
    case TK_ANCHOR_SW:
	y = (sizerect.bottom - sizerect.top);
	break;
    default:
	x = (sizerect.right - sizerect.left) / 2;
	y = (sizerect.bottom - sizerect.top) / 2;
	break;
    }
    sizerect.right  -= x;
    sizerect.left   -= x;
    sizerect.top    -= y;
    sizerect.bottom -= y;

    /* Get the color right. */
    if (dotextcolor) {
	textcolor = SetTextColor(hDC, textcolor);
    }

    if (dobgmode) {
	bgmode = SetBkMode(hDC, OPAQUE);
    } else {
	bgmode = SetBkMode(hDC, TRANSPARENT);
    }

    /* Print the text. */
    retval = DrawTextW(hDC, wstring,
	    Tcl_DStringLength(&tds)/2, &sizerect, format_flags);
    Tcl_DStringFree(&tds);

    /* Get the color set back. */
    if (dotextcolor) {
	textcolor = SetTextColor(hDC, textcolor);
    }
    SetBkMode(hDC, bgmode);
    if (made_font) {
	SelectObject(hDC, oldfont);
	DeleteObject(hfont);
    }

    /* In this case, the return value is the height of the text. */
    Tcl_SetObjResult(interp, Tcl_NewIntObj(retval));
    return TCL_OK;
}

/*
 *----------------------------------------------------------------------
 *
 * GdiGetHdcInfo --
 *
 *	Gets salient characteristics of the CTM.
 *
 * Results:
 *	The return value is 0 if any failure occurs--in which case none of the
 *	other values are meaningful.  Otherwise the return value is the
 *	current mapping mode.
 *
 *----------------------------------------------------------------------
 */

static int GdiGetHdcInfo(
    HDC hdc,
    LPPOINT worigin,
    LPSIZE wextent,
    LPPOINT vorigin,
    LPSIZE vextent)
{
    int mapmode;
    int retval;

    memset(worigin, 0, sizeof(POINT));
    memset(vorigin, 0, sizeof(POINT));
    memset(wextent, 0, sizeof(SIZE));
    memset(vextent, 0, sizeof(SIZE));

    if ((mapmode = GetMapMode(hdc)) == 0) {
	/* Failed! */
	retval = 0;
    } else {
	retval = mapmode;
    }

    if (GetWindowExtEx(hdc, wextent) == FALSE) {
	/* Failed! */
	retval = 0;
    }
    if (GetViewportExtEx(hdc, vextent) == FALSE) {
	/* Failed! */
	retval = 0;
    }
    if (GetWindowOrgEx(hdc, worigin) == FALSE) {
	/* Failed! */
	retval = 0;
    }
    if (GetViewportOrgEx(hdc, vorigin) == FALSE) {
	/* Failed! */
	retval = 0;
    }

    return retval;
}

/*
 *----------------------------------------------------------------------
 *
 * GdiNameToMode --
 *
 *	Converts Windows mapping mode names.
 *
 * Results:
 *	Mapping modes are delineated.
 *
 *----------------------------------------------------------------------
 */

static int GdiNameToMode(
    const char *name)
{
    static const struct gdimodes {
	int mode;
	const char *name;
    } modes[] = {
	{ MM_ANISOTROPIC, "MM_ANISOTROPIC" },
	{ MM_HIENGLISH,   "MM_HIENGLISH" },
	{ MM_HIMETRIC,    "MM_HIMETRIC" },
	{ MM_ISOTROPIC,   "MM_ISOTROPIC" },
	{ MM_LOENGLISH,   "MM_LOENGLISH" },
	{ MM_LOMETRIC,    "MM_LOMETRIC" },
	{ MM_TEXT,        "MM_TEXT" },
	{ MM_TWIPS,       "MM_TWIPS" }
    };

    size_t i;
    for (i=0; i < sizeof(modes) / sizeof(struct gdimodes); i++) {
	if (strcmp(modes[i].name, name) == 0) {
	    return modes[i].mode;
	}
    }
    return atoi(name);
}

/*
 *----------------------------------------------------------------------
 *
 * GdiModeToName --
 *
 *	Converts the mode number to a printable form.
 *
 * Results:
 *	Mapping numbers are delineated.
 *
 *----------------------------------------------------------------------
 */

static const char *GdiModeToName(
    int mode)
{
    static const struct gdi_modes {
	int mode;
	const char *name;
    } modes[] = {
	{ MM_ANISOTROPIC, "Anisotropic" },
	{ MM_HIENGLISH,   "1/1000 inch" },
	{ MM_HIMETRIC,    "1/100 mm" },
	{ MM_ISOTROPIC,   "Isotropic" },
	{ MM_LOENGLISH,   "1/100 inch" },
	{ MM_LOMETRIC,    "1/10 mm" },
	{ MM_TEXT,        "1 to 1" },
	{ MM_TWIPS,       "1/1440 inch" }
    };

    size_t i;
    for (i=0; i < sizeof(modes) / sizeof(struct gdi_modes); i++) {
	if (modes[i].mode == mode) {
	    return modes[i].name;
	}
    }
    return "Unknown";
}

/*
 *----------------------------------------------------------------------
 *
 * GdiMap --
 *
 *	Sets mapping mode between logical and physical device space.
 *
 * Results:
 *	Bridges map modes.
 *
 *----------------------------------------------------------------------
 */

static int GdiMap(
    TCL_UNUSED(void *),
    Tcl_Interp *interp,
    int argc,
    Tcl_Obj *const *objv)
{
    static const char usage_message[] =
	"::tk::print::_gdi map hdc "
	"[-logical x[y]] [-physical x[y]] "
	"[-offset {x y} ] [-default] [-mode mode]";
    HDC hdc;
    int mapmode;	/* Mapping mode. */
    SIZE wextent;	/* Device extent. */
    SIZE vextent;	/* Viewport extent. */
    POINT worigin;	/* Device origin. */
    POINT vorigin;	/* Viewport origin. */
    int argno;

    /* Keep track of what parts of the function need to be executed. */
    int need_usage   = 0;
    int use_logical  = 0;
    int use_physical = 0;
    int use_offset   = 0;
    int use_default  = 0;
    int use_mode     = 0;

    /* Required parameter: HDC for printer. */
    if (argc < 2) {
	Tcl_AppendResult(interp, usage_message, (char *)NULL);
	return TCL_ERROR;
    }

    hdc = printDC;

    if ((mapmode = GdiGetHdcInfo(hdc, &worigin, &wextent, &vorigin, &vextent)) == 0) {
	/* Failed!. */
	Tcl_AppendResult(interp, "Cannot get current HDC info", (char *)NULL);
	return TCL_ERROR;
    }

    /* Parse remaining arguments. */
    for (argno = 2; argno < argc; argno++) {
	if (strcmp(Tcl_GetString(objv[argno]), "-default") == 0) {
	    vextent.cx = vextent.cy = wextent.cx = wextent.cy = 1;
	    vorigin.x = vorigin.y = worigin.x = worigin.y = 0;
	    mapmode = MM_TEXT;
	    use_default = 1;
	} else if (strcmp(Tcl_GetString(objv[argno]), "-mode") == 0) {
	    if (argno + 1 >= argc) {
		need_usage = 1;
	    } else {
		mapmode = GdiNameToMode(Tcl_GetString(objv[argno + 1]));
		use_mode = 1;
		argno++;
	    }
	} else if (strcmp(Tcl_GetString(objv[argno]), "-offset") == 0) {
	    if (argno + 1 >= argc) {
		need_usage = 1;
	    } else {
		/* It would be nice if this parsed units as well.... */
		if (sscanf(Tcl_GetString(objv[argno + 1]), "%ld%ld",
			&vorigin.x, &vorigin.y) == 2) {
		    use_offset = 1;
		} else {
		    need_usage = 1;
		}
		argno++;
	    }
	} else if (strcmp(Tcl_GetString(objv[argno]), "-logical") == 0) {
	    if (argno + 1 >= argc) {
		need_usage = 1;
	    } else {
		int count;

		argno++;
		/* In "real-life", this should parse units as well.. */
		if ((count = sscanf(Tcl_GetString(objv[argno]), "%ld%ld",
			&wextent.cx, &wextent.cy)) != 2) {
		    if (count == 1) {
			mapmode = MM_ISOTROPIC;
			use_logical = 1;
			wextent.cy = wextent.cx;  /* Make them the same. */
		    } else {
			need_usage = 1;
		    }
		} else {
		    mapmode = MM_ANISOTROPIC;
		    use_logical = 2;
		}
	    }
	} else if (strcmp(Tcl_GetString(objv[argno]), "-physical") == 0) {
	    if (argno + 1 >= argc) {
		need_usage = 1;
	    } else {
		int count;

		argno++;
		/* In "real-life", this should parse units as well.. */
		if ((count = sscanf(Tcl_GetString(objv[argno]), "%ld%ld",
			&vextent.cx, &vextent.cy)) != 2) {
		    if (count == 1) {
			mapmode = MM_ISOTROPIC;
			use_physical = 1;
			vextent.cy = vextent.cx;  /* Make them the same. */
		    } else {
			need_usage = 1;
		    }
		} else {
		    mapmode = MM_ANISOTROPIC;
		    use_physical = 2;
		}
	    }
	}
    }

    /* Check for any impossible combinations. */
    if (use_logical != use_physical) {
	need_usage = 1;
    }
    if (use_default && (use_logical || use_offset || use_mode)) {
	need_usage = 1;
    }
    if (use_mode && use_logical &&
	    (mapmode != MM_ISOTROPIC && mapmode != MM_ANISOTROPIC)) {
	need_usage = 1;
    }

    if (need_usage) {
	Tcl_AppendResult(interp, usage_message, NULL);
	return TCL_ERROR;
    }

    /* Call Windows CTM functions. */
    if (use_logical || use_default || use_mode) { /* Don't call for offset only. */
	SetMapMode(hdc, mapmode);
    }

    if (use_offset || use_default) {
	POINT oldorg;
	SetViewportOrgEx(hdc, vorigin.x, vorigin.y, &oldorg);
	SetWindowOrgEx(hdc, worigin.x, worigin.y, &oldorg);
    }

    if (use_logical) {  /* Same as use_physical. */
	SIZE oldsiz;
	SetWindowExtEx(hdc, wextent.cx, wextent.cy, &oldsiz);
	SetViewportExtEx(hdc, vextent.cx, vextent.cy, &oldsiz);
    }

    /*
     * Since we may not have set up every parameter, get them again for the
     * report.
     */
    mapmode = GdiGetHdcInfo(hdc, &worigin, &wextent, &vorigin, &vextent);

    /*
     * Output current CTM info.
     * Note: This should really be in terms that can be used in a
     * ::tk::print::_gdi map command!
     */
    Tcl_SetObjResult(interp, Tcl_ObjPrintf(
	    "Transform: \"(%ld, %ld) -> (%ld, %ld)\" "
	    "Origin: \"(%ld, %ld)\" "
	    "MappingMode: \"%s\"",
	    vextent.cx, vextent.cy, wextent.cx, wextent.cy,
	    vorigin.x, vorigin.y,
	    GdiModeToName(mapmode)));
    return TCL_OK;
}

/*
 *----------------------------------------------------------------------
 *
 * GdiCopyBits --
 *
 *	Copies window bits from source to destination.
 *
 * Results:
 *	Copies window bits.
 *
 *----------------------------------------------------------------------
 */

static int GdiCopyBits(
    TCL_UNUSED(void *),
    Tcl_Interp *interp,
    int argc,
    Tcl_Obj *const *objv)
{
    /* Goal: get the Tk_Window from the top-level
     * convert it to an HWND
     * get the HDC
     * Do a bitblt to the given hdc
     * Use an optional parameter to point to an arbitrary window instead of
     * the main
     * Use optional parameters to map to the width and height required for the
     * dest.
     */
    static const char usage_message[] =
	"::tk::print::_gdi copybits hdc [-window w|-screen] [-client] "
	"[-source \"a b c d\"] "
	"[-destination \"a b c d\"] [-scale number] [-calc]";

    Tk_Window mainWin;
    Tk_Window workwin;
    Window wnd;
    HDC src;
    HDC dst;
    HWND hwnd = 0;

    HANDLE hDib;    /* Handle for device-independent bitmap. */
    LPBITMAPINFOHEADER lpDIBHdr;
    LPSTR lpBits;
    enum PrintType wintype = PTWindow;

    int hgt, wid;
    char *strend;
    long errcode;
    int k;

    /* Variables to remember what we saw in the arguments. */
    int do_window = 0;
    int do_screen = 0;
    int do_scale = 0;
    int do_print = 1;

    /* Variables to remember the values in the arguments. */
    const char *window_spec;
    double scale = 1.0;
    int src_x = 0, src_y = 0, src_w = 0, src_h = 0;
    int dst_x = 0, dst_y = 0, dst_w = 0, dst_h = 0;
    int is_toplevel = 0;

    /*
     * The following steps are peculiar to the top level window.
     * There is likely a clever way to do the mapping of a widget pathname to
     * the proper window, to support the idea of using a parameter for this
     * purpose.
     */
    if ((workwin = mainWin = Tk_MainWindow(interp)) == 0) {
	Tcl_AppendResult(interp, "Can't find main Tk window", (char *)NULL);
	return TCL_ERROR;
    }

    /*
     * Parse the arguments.
     */
    /* HDC is required. */
    if (argc < 2) {
	Tcl_AppendResult(interp, usage_message, (char *)NULL);
	return TCL_ERROR;
    }

    dst = printDC;

    /*
     * Next, check to see if 'dst' can support BitBlt.  If not, raise an
     * error.
     */
    if ((GetDeviceCaps(dst, RASTERCAPS) & RC_BITBLT) == 0) {
	Tcl_SetObjResult(interp, Tcl_ObjPrintf(
		"Can't do bitmap operations on device context\n"));
	return TCL_ERROR;
    }

    /* Loop through the remaining arguments. */
    for (k=2; k<argc; k++) {
	if (strcmp(Tcl_GetString(objv[k]), "-window") == 0) {
	    if (Tcl_GetString(objv[k+1]) && Tcl_GetString(objv[k+1])[0] == '.') {
		do_window = 1;
		workwin = Tk_NameToWindow(interp, window_spec = Tcl_GetString(objv[++k]), mainWin);
		if (workwin == NULL) {
		    Tcl_SetObjResult(interp, Tcl_ObjPrintf(
			    "Can't find window %s in this application",
			    window_spec));
		    return TCL_ERROR;
		}
	    } else {
		/* Use strtoul() so octal or hex representations will be
		 * parsed. */
		hwnd = (HWND) INT2PTR(strtoul(Tcl_GetString(objv[++k]), &strend, 0));
		if (strend == 0 || strend == Tcl_GetString(objv[k])) {
		    Tcl_SetObjResult(interp, Tcl_ObjPrintf(
			    "Can't understand window id %s", Tcl_GetString(objv[k])));
		    return TCL_ERROR;
		}
	    }
	} else if (strcmp(Tcl_GetString(objv[k]), "-screen") == 0) {
	    do_screen = 1;
	    wintype = PTScreen;
	} else if (strcmp(Tcl_GetString(objv[k]), "-client") == 0) {
	    wintype = PTClient;
	} else if (strcmp(Tcl_GetString(objv[k]), "-source") == 0) {
	    float a, b, c, d;
	    int count = sscanf(Tcl_GetString(objv[++k]), "%f%f%f%f", &a, &b, &c, &d);

	    if (count < 2) { /* Can't make heads or tails of it.... */
		Tcl_AppendResult(interp, usage_message, (char *)NULL);
		return TCL_ERROR;
	    }
	    src_x = (int)a;
	    src_y = (int)b;
	    if (count == 4) {
		src_w = (int)c;
		src_h = (int)d;
	    }
	} else if (strcmp(Tcl_GetString(objv[k]), "-destination") == 0) {
	    float a, b, c, d;
	    int count;

	    count = sscanf(Tcl_GetString(objv[++k]), "%f%f%f%f", &a, &b, &c, &d);
	    if (count < 2) { /* Can't make heads or tails of it.... */
		Tcl_AppendResult(interp, usage_message, (char *)NULL);
		return TCL_ERROR;
	    }
	    dst_x = (int)a;
	    dst_y = (int)b;
	    if (count == 3) {
		dst_w = (int)c;
		dst_h = -1;
	    } else if (count == 4) {
		dst_w = (int)c;
		dst_h = (int)d;
	    }
	} else if (strcmp(Tcl_GetString(objv[k]), "-scale") == 0) {
	    if (Tcl_GetString(objv[++k])) {
		if (Tcl_GetDouble(interp, Tcl_GetString(objv[k]), &scale) != TCL_OK) {
		    return TCL_ERROR;
		}
		if (scale <= 0.01 || scale >= 100.0) {
		    Tcl_SetObjResult(interp, Tcl_ObjPrintf(
			    "Unreasonable scale specification %s", Tcl_GetString(objv[k])));
		    return TCL_ERROR;
		}
		do_scale = 1;
	    }
	} else if (strcmp(Tcl_GetString(objv[k]), "-noprint") == 0
		|| strncmp(Tcl_GetString(objv[k]), "-calc", 5) == 0) {
	    /* This option suggested by Pascal Bouvier to get sizes without
	     * printing. */
	    do_print = 0;
	}
    }

    /*
     * Check to ensure no incompatible arguments were used.
     */
    if (do_window && do_screen) {
	Tcl_AppendResult(interp, usage_message, (char *)NULL);
	return TCL_ERROR;
    }

    /*
     * Get the MS Window we want to copy.  Given the HDC, we can get the
     * "Window".
     */
    if (hwnd == 0) {
	if (Tk_IsTopLevel(workwin)) {
	    is_toplevel = 1;
	}

	if ((wnd = Tk_WindowId(workwin)) == 0) {
	    Tcl_AppendResult(interp, "Can't get id for Tk window", (char *)NULL);
	    return TCL_ERROR;
	}

	/* Given the "Window" we can get a Microsoft Windows HWND. */

	if ((hwnd = Tk_GetHWND(wnd)) == 0) {
	    Tcl_AppendResult(interp, "Can't get Windows handle for Tk window",
		    (char *)NULL);
	    return TCL_ERROR;
	}

	/*
	 * If it's a toplevel, give it special treatment: Get the top-level
	 * window instead.  If the user only wanted the client, the -client
	 * flag will take care of it.  This uses "windows" tricks rather than
	 * Tk since the obvious method of getting the wrapper window didn't
	 * seem to work.
	 */
	if (is_toplevel) {
	    HWND tmpWnd = hwnd;
	    while ((tmpWnd = GetParent(tmpWnd)) != 0) {
		hwnd = tmpWnd;
	    }
	}
    }

    /* Given the HWND, we can get the window's device context. */
    if ((src = GetWindowDC(hwnd)) == 0) {
	Tcl_AppendResult(interp, "Can't get device context for Tk window", (char *)NULL);
	return TCL_ERROR;
    }

    if (do_screen) {
	LONG w, h;
	GetDisplaySize(&w, &h);
	wid = w;
	hgt = h;
    } else if (is_toplevel) {
	RECT tl;
	GetWindowRect(hwnd, &tl);
	wid = tl.right - tl.left;
	hgt = tl.bottom - tl.top;
    } else {
	if ((hgt = Tk_Height(workwin)) <= 0) {
	    Tcl_AppendResult(interp, "Can't get height of Tk window", (char *)NULL);
	    ReleaseDC(hwnd,src);
	    return TCL_ERROR;
	}

	if ((wid = Tk_Width(workwin)) <= 0) {
	    Tcl_AppendResult(interp, "Can't get width of Tk window", (char *)NULL);
	    ReleaseDC(hwnd,src);
	    return TCL_ERROR;
	}
    }

    /*
     * Ensure all the widths and heights are set up right
     * A: No dimensions are negative
     * B: No dimensions exceed the maximums
     * C: The dimensions don't lead to a 0 width or height image.
     */
    if (src_x < 0) {
	src_x = 0;
    }
    if (src_y < 0) {
	src_y = 0;
    }
    if (dst_x < 0) {
	dst_x = 0;
    }
    if (dst_y < 0) {
	dst_y = 0;
    }

    if (src_w > wid || src_w <= 0) {
	src_w = wid;
    }

    if (src_h > hgt || src_h <= 0) {
	src_h = hgt;
    }

    if (do_scale && dst_w == 0) {
	/* Calculate destination width and height based on scale. */
	dst_w = (int)(scale * src_w);
	dst_h = (int)(scale * src_h);
    }

    if (dst_h == -1) {
	dst_h = (int) (((long)src_h * dst_w) / (src_w + 1)) + 1;
    }

    if (dst_h == 0 || dst_w == 0) {
	dst_h = src_h;
	dst_w = src_w;
    }

    if (do_print) {
	/*
	 * Based on notes from Heiko Schock and Arndt Roger Schneider, create
	 * this as a DIBitmap, to allow output to a greater range of devices.
	 * This approach will also allow selection of
	 *   a) Whole screen
	 *   b) Whole window
	 *   c) Client window only
	 * for the "grab"
	 */
	hDib = CopyToDIB(hwnd, wintype);

	/* GdiFlush();. */

	if (!hDib) {
	    Tcl_AppendResult(interp, "Can't create DIB", (char *)NULL);
	    ReleaseDC(hwnd,src);
	    return TCL_ERROR;
	}

	lpDIBHdr = (LPBITMAPINFOHEADER) GlobalLock(hDib);
	if (!lpDIBHdr) {
	    Tcl_AppendResult(interp, "Can't get DIB header", (char *)NULL);
	    ReleaseDC(hwnd,src);
	    return TCL_ERROR;
	}

	lpBits = (LPSTR) lpDIBHdr + lpDIBHdr->biSize + DIBNumColors(lpDIBHdr) * sizeof(RGBQUAD);

	/* stretch the DIBbitmap directly in the target device. */

	if (StretchDIBits(dst,
		dst_x, dst_y, dst_w, dst_h,
		src_x, src_y, src_w, src_h,
		lpBits, (LPBITMAPINFO)lpDIBHdr, DIB_RGB_COLORS,
		SRCCOPY) == (int)GDI_ERROR) {
	    errcode = GetLastError();
	    GlobalUnlock(hDib);
	    GlobalFree(hDib);
	    ReleaseDC(hwnd,src);
	    Tcl_SetObjResult(interp, Tcl_ObjPrintf(
		    "StretchDIBits failed with code %ld", errcode));
	    return TCL_ERROR;
	}

	/* free allocated memory. */
	GlobalUnlock(hDib);
	GlobalFree(hDib);
    }

    ReleaseDC(hwnd,src);

    /*
     * The return value should relate to the size in the destination space.
     * At least the height should be returned (for page layout purposes).
     */
    Tcl_SetObjResult(interp, Tcl_ObjPrintf(
	    "%d %d %d %d", dst_x, dst_y, dst_w, dst_h));
    return TCL_OK;
}

/*
 *----------------------------------------------------------------------
 *
 * DIBNumColors --
 *
 *	Computes the number of colors required for a DIB palette.
 *
 * Results:
 *	Returns number of colors.

 *
 *----------------------------------------------------------------------
 */

static int DIBNumColors(
    LPBITMAPINFOHEADER lpDIB)
{
    WORD wBitCount;	/* DIB bit count. */
    DWORD dwClrUsed;

    /*
     * If this is a Windows-style DIB, the number of colors in the color table
     * can be less than the number of bits per pixel allows for (i.e.
     * lpbi->biClrUsed can be set to some value).  If this is the case, return
     * the appropriate value..
     */

    dwClrUsed = lpDIB->biClrUsed;
    if (dwClrUsed) {
	return (WORD) dwClrUsed;
    }

    /*
     * Calculate the number of colors in the color table based on.
     * The number of bits per pixel for the DIB.
     */

    wBitCount = lpDIB->biBitCount;

    /* Return number of colors based on bits per pixel. */

    switch (wBitCount) {
    case 1:
	return 2;
    case 4:
	return 16;
    case 8:
	return 256;
    default:
	return 0;
    }
}

/*
 * Helper functions
 */

/*
 * ParseFontWords converts various keywords to modifyers of a
 * font specification.
 * For all words, later occurrences override earlier occurrences.
 * Overstrike and underline cannot be "undone" by other words
 */

/*
 *----------------------------------------------------------------------
 *
 * GdiParseFontWords --
 *
 *	Converts various keywords to modifiers of a font specification.  For
 *	all words, later occurrences override earlier occurrences.  Overstrike
 *	and underline cannot be "undone" by other words
 *
 * Results:
 *	 Keywords converted to modifiers.
 *
 *----------------------------------------------------------------------
 */

static int GdiParseFontWords(
    TCL_UNUSED(Tcl_Interp *),
    LOGFONTW *lf,
    const char *str[],
    int numargs)
{
    int i;
    int retval = 0; /* Number of words that could not be parsed. */

    for (i=0; i<numargs; i++) {
	if (str[i]) {
	    int wt;
	    if ((wt = GdiWordToWeight(str[i])) != -1) {
		lf->lfWeight = wt;
	    } else if (strcmp(str[i], "roman") == 0) {
		lf->lfItalic = FALSE;
	    } else if (strcmp(str[i], "italic") == 0) {
		lf->lfItalic = TRUE;
	    } else if (strcmp(str[i], "underline") == 0) {
		lf->lfUnderline = TRUE;
	    } else if (strcmp(str[i], "overstrike") == 0) {
		lf->lfStrikeOut = TRUE;
	    } else {
		retval++;
	    }
	}
    }
    return retval;
}

/*
 *----------------------------------------------------------------------
 *
 * GdiWordToWeight --
 *
 *	Converts keywords to font weights.
 *
 * Results:
 *	Helps set the proper font for GDI rendering.
 *
 *----------------------------------------------------------------------
 */

static int GdiWordToWeight(
    const char *str)
{
    int retval = -1;
    size_t i;
    static const struct font_weight {
	const char *name;
	int weight;
    } font_weights[] = {
	{ "thin", FW_THIN },
	{ "extralight", FW_EXTRALIGHT },
	{ "ultralight", FW_EXTRALIGHT },
	{ "light", FW_LIGHT },
	{ "normal", FW_NORMAL },
	{ "regular", FW_NORMAL },
	{ "medium", FW_MEDIUM },
	{ "semibold", FW_SEMIBOLD },
	{ "demibold", FW_SEMIBOLD },
	{ "bold", FW_BOLD },
	{ "extrabold", FW_EXTRABOLD },
	{ "ultrabold", FW_EXTRABOLD },
	{ "heavy", FW_HEAVY },
	{ "black", FW_HEAVY },
    };

    if (str == 0) {
	return -1;
    }

    for (i=0; i<sizeof(font_weights) / sizeof(struct font_weight); i++) {
	if (strcmp(str, font_weights[i].name) == 0) {
	    retval = font_weights[i].weight;
	    break;
	}
    }

    return retval;
}

/*
 *----------------------------------------------------------------------
 *
 * MakeLogFont --
 *
 *	Takes the font description string and converts this into a logical
 *	font spec.
 *
 * Results:
 *	 Sets font weight.
 *
 *----------------------------------------------------------------------
 */

static int GdiMakeLogFont(
    Tcl_Interp *interp,
    const char *str,
    LOGFONTW *lf,
    HDC hDC)
{
    const char **list;
    Tcl_Size count;

    /* Set up defaults for logical font. */
    memset(lf, 0, sizeof(*lf));
    lf->lfWeight  = FW_NORMAL;
    lf->lfCharSet = DEFAULT_CHARSET;
    lf->lfOutPrecision = OUT_DEFAULT_PRECIS;
    lf->lfClipPrecision = CLIP_DEFAULT_PRECIS;
    lf->lfQuality = DEFAULT_QUALITY;
    lf->lfPitchAndFamily = DEFAULT_PITCH | FF_DONTCARE;

    /* The cast to (char *) is silly, based on prototype of Tcl_SplitList. */
    if (Tcl_SplitList(interp, str, &count, &list) != TCL_OK) {
	return 0;
    }

    /* Now we have the font structure broken into name, size, weight. */
    if (count >= 1) {
	Tcl_DString ds;

	Tcl_DStringInit(&ds);
	wcsncpy(lf->lfFaceName, Tcl_UtfToWCharDString(list[0], TCL_INDEX_NONE, &ds),
		LF_FACESIZE-1);
	Tcl_DStringFree(&ds);
	lf->lfFaceName[LF_FACESIZE-1] = 0;
    } else {
	return 0;
    }

    if (count >= 2) {
	int siz;
	char *strend;
	siz = strtol(list[1], &strend, 0);

	/*
	 * Assumptions:
	 * 1) Like canvas, if a positive number is specified, it's in points.
	 * 2) Like canvas, if a negative number is specified, it's in pixels.
	 */
	if (strend > list[1]) { /* If it looks like a number, it is a number.... */
	    if (siz > 0) {  /* Size is in points. */
		SIZE wextent, vextent;
		POINT worigin, vorigin;
		double factor;

		switch (GdiGetHdcInfo(hDC, &worigin, &wextent, &vorigin, &vextent)) {
		case MM_ISOTROPIC:
		    if (vextent.cy < -1 || vextent.cy > 1) {
			factor = (double)wextent.cy / vextent.cy;
			if (factor < 0.0) {
			    factor = -factor;
			}
			lf->lfHeight = (int)(-siz * GetDeviceCaps(hDC, LOGPIXELSY) * factor / 72.0);
		    } else if (vextent.cx < -1 || vextent.cx > 1) {
			factor = (double)wextent.cx / vextent.cx;
			if (factor < 0.0) {
			    factor = -factor;
			}
			lf->lfHeight = (int)(-siz * GetDeviceCaps(hDC, LOGPIXELSY) * factor / 72.0);
		    } else {
			lf->lfHeight = -siz; /* This is bad news.... */
		    }
		    break;
		case MM_ANISOTROPIC:
		    if (vextent.cy != 0) {
			factor = (double)wextent.cy / vextent.cy;
			if (factor < 0.0) {
			    factor = -factor;
			}
			lf->lfHeight = (int)(-siz * GetDeviceCaps(hDC, LOGPIXELSY) * factor / 72.0);
		    } else {
			lf->lfHeight = -siz; /* This is bad news.... */
		    }
		    break;
		case MM_TEXT:
		default:
		    /* If mapping mode is MM_TEXT, use the documented
		     * formula. */
		    lf->lfHeight = -MulDiv(siz, GetDeviceCaps(hDC, LOGPIXELSY), 72);
		    break;
		case MM_HIENGLISH:
		    lf->lfHeight = -MulDiv(siz, 1000, 72);
		    break;
		case MM_LOENGLISH:
		    lf->lfHeight = -MulDiv(siz, 100, 72);
		    break;
		case MM_HIMETRIC:
		    lf->lfHeight = -MulDiv(siz, (int)(1000*2.54), 72);
		    break;
		case MM_LOMETRIC:
		    lf->lfHeight = -MulDiv(siz, (int)(100*2.54), 72);
		    break;
		case MM_TWIPS:
		    lf->lfHeight = -MulDiv(siz, 1440, 72);
		    break;
		}
	    } else if (siz == 0) {   /* Use default size of 12 points. */
		lf->lfHeight = -MulDiv(12, GetDeviceCaps(hDC, LOGPIXELSY), 72);
	    } else {                 /* Use pixel size. */
		lf->lfHeight = siz;  /* Leave this negative. */
	    }
	} else {
	    GdiParseFontWords(interp, lf, list+1, count-1);
	}
    }

    if (count >= 3) {
	GdiParseFontWords(interp, lf, list+2, count-2);
    }

    ckfree(list);
    return 1;
}

/*
 *----------------------------------------------------------------------
 *
 * GdiMakePen --
 *
 *	Creates a logical pen based on input parameters and selects it into
 *	the hDC.
 *
 * Results:
 *	Sets rendering pen.
 *
 *----------------------------------------------------------------------
 */

static int GdiMakePen(
    Tcl_Interp *interp,
    int width,
    int dashstyle,
    const char *dashstyledata,
    TCL_UNUSED(int),		/* Ignored for now. */
    TCL_UNUSED(int),		/* Ignored for now. */
    TCL_UNUSED(int),
    TCL_UNUSED(const char *),	/* Ignored for now. */
    unsigned long color,
    HDC hDC,
    HGDIOBJ *oldPen)
{
    /*
     * The LOGPEN structure takes the following dash options:
     * PS_SOLID: a solid pen
     * PS_DASH:  a dashed pen
     * PS_DOT:   a dotted pen
     * PS_DASHDOT: a pen with a dash followed by a dot
     * PS_DASHDOTDOT: a pen with a dash followed by 2 dots
     *
     * It seems that converting to ExtCreatePen may be more advantageous, as
     * it matches the Tk canvas pens much better--but not for Win95, which
     * does not support PS_USERSTYLE. An explicit test (or storage in a static
     * after first failure) may suffice for working around this. The
     * ExtCreatePen is not supported at all under Win32.
     */

    HPEN hPen;
    LOGBRUSH lBrush;
    DWORD pStyle = PS_SOLID;           /* -dash should override*/
    DWORD endStyle = PS_ENDCAP_ROUND;  /* -capstyle should override. */
    DWORD joinStyle = PS_JOIN_ROUND;   /* -joinstyle should override. */
    DWORD styleCount = 0;
    DWORD *styleArray = 0;

    /*
     * To limit the propagation of allocated memory, the dashes will have a
     * maximum here.  If one wishes to remove the static allocation, please be
     * sure to update GdiFreePen and ensure that the array is NOT freed if the
     * LOGPEN option is used.
     */
    static DWORD pStyleData[24];
    if (dashstyle != 0 && dashstyledata != 0) {
	const char *cp;
	size_t i;
	char *dup = (char *) ckalloc(strlen(dashstyledata) + 1);
	strcpy(dup, dashstyledata);
	/* DEBUG. */
	Tcl_SetObjResult(interp, Tcl_ObjPrintf(
		"DEBUG: Found a dash spec of |%s|\n",
		dashstyledata));

	/* Parse the dash spec. */
	if (isdigit(dashstyledata[0])) {
	    cp = strtok(dup, " \t,;");
	    for (i = 0; cp && i < sizeof(pStyleData) / sizeof(DWORD); i++) {
		pStyleData[styleCount++] = atoi(cp);
		cp = strtok(NULL, " \t,;");
	    }
	} else {
	    for (i=0; dashstyledata[i] != '\0' && i< sizeof(pStyleData) / sizeof(DWORD); i++) {
		switch (dashstyledata[i]) {
		case ' ':
		    pStyleData[styleCount++] = 8;
		    break;
		case ',':
		    pStyleData[styleCount++] = 4;
		    break;
		case '_':
		    pStyleData[styleCount++] = 6;
		    break;
		case '-':
		    pStyleData[styleCount++] = 4;
		    break;
		case '.':
		    pStyleData[styleCount++] = 2;
		    break;
		default:
		    break;
		}
	    }
	}
	if (styleCount > 0) {
	    styleArray = pStyleData;
	} else {
	    dashstyle = 0;
	}
	if (dup) {
	    ckfree(dup);
	}
    }

    if (dashstyle != 0) {
	pStyle = PS_USERSTYLE;
    }

    /* -stipple could affect this.... */
    lBrush.lbStyle = BS_SOLID;
    lBrush.lbColor = color;
    lBrush.lbHatch = 0;

    /* We only use geometric pens, even for 1-pixel drawing. */
    hPen = ExtCreatePen(PS_GEOMETRIC|pStyle|endStyle|joinStyle,
	    width, &lBrush, styleCount, styleArray);

    if (hPen == 0) { /* Failed for some reason...Fall back on CreatePenIndirect. */
	LOGPEN lf;
	lf.lopnWidth.x = width;
	lf.lopnWidth.y = 0;		/* Unused in LOGPEN. */
	if (dashstyle == 0) {
	    lf.lopnStyle = PS_SOLID;	/* For now...convert 'style' in the future. */
	} else {
	    lf.lopnStyle = PS_DASH;	/* REALLLLY simple for now. */
	}
	lf.lopnColor = color;		/* Assume we're getting a COLORREF. */
	/* Now we have a logical pen. Create the "real" pen and put it in the
	 * hDC. */
	hPen = CreatePenIndirect(&lf);
    }

    *oldPen = SelectObject(hDC, hPen);
    return 1;
}

/*
 *----------------------------------------------------------------------
 *
 * GdiFreePen --
 *
 *	Wraps the protocol to delete a created pen.
 *
 * Results:
 *	Deletes pen.
 *
 *----------------------------------------------------------------------
 */

static int GdiFreePen(
    TCL_UNUSED(Tcl_Interp *),
    HDC hDC,
    HGDIOBJ oldPen)
{
    HGDIOBJ gonePen = SelectObject(hDC, oldPen);

    DeleteObject(gonePen);
    return 1;
}

/*
 *----------------------------------------------------------------------
 *
 * GdiMakeBrush--
 *
 *	Creates a logical brush based on input parameters, and selects it into
 *	the hdc.
 *
 * Results:
 *	 Creates brush.
 *
 *----------------------------------------------------------------------
 */

static int GdiMakeBrush(
    unsigned long color,
    long hatch,
    LOGBRUSH *lb,
    HDC hDC,
	HBRUSH *oldBrush)
{
    HBRUSH hBrush;
    lb->lbStyle = BS_SOLID; /* Support other styles later. */
    lb->lbColor = color;    /* Assume this is a COLORREF. */
    lb->lbHatch = hatch;    /* Ignored for now, given BS_SOLID in the Style. */

    /* Now we have the logical brush. Create the "real" brush and put it in
     * the hDC. */
    hBrush = CreateBrushIndirect(lb);
    *oldBrush = (HBRUSH)SelectObject(hDC, hBrush);
    return 1;
}

/*
 *----------------------------------------------------------------------
 *
 * GdiFreeBrush --
 *
 *	Wraps the protocol to delete a created brush.
 *
 * Results:
 *	 Deletes brush.
 *
 *----------------------------------------------------------------------
 */
static void GdiFreeBrush(
    TCL_UNUSED(Tcl_Interp *),
    HDC hDC,
    HGDIOBJ oldBrush)
{
    HGDIOBJ goneBrush;

    goneBrush = SelectObject(hDC, oldBrush);
    DeleteObject(goneBrush);
}

/*
 * Utility functions from elsewhere in Tcl.
 * Functions have removed reliance on X and Tk libraries, as well as removing
 * the need for TkWindows.
 * GdiGetColor is a copy of a TkpGetColor from tkWinColor.c
 */
typedef struct {
    const char *name;
    int index;
} SystemColorEntry;

static const SystemColorEntry sysColors[] = {
    {"3dDarkShadow",		COLOR_3DDKSHADOW},
    {"3dLight",			COLOR_3DLIGHT},
    {"ActiveBorder",		COLOR_ACTIVEBORDER},
    {"ActiveCaption",		COLOR_ACTIVECAPTION},
    {"AppWorkspace",		COLOR_APPWORKSPACE},
    {"Background",		COLOR_BACKGROUND},
    {"ButtonFace",		COLOR_BTNFACE},
    {"ButtonHighlight",		COLOR_BTNHIGHLIGHT},
    {"ButtonShadow",		COLOR_BTNSHADOW},
    {"ButtonText",		COLOR_BTNTEXT},
    {"CaptionText",		COLOR_CAPTIONTEXT},
    {"DisabledText",		COLOR_GRAYTEXT},
    {"GrayText",		COLOR_GRAYTEXT},
    {"Highlight",		COLOR_HIGHLIGHT},
    {"HighlightText",		COLOR_HIGHLIGHTTEXT},
    {"InactiveBorder",		COLOR_INACTIVEBORDER},
    {"InactiveCaption",		COLOR_INACTIVECAPTION},
    {"InactiveCaptionText",	COLOR_INACTIVECAPTIONTEXT},
    {"InfoBackground",		COLOR_INFOBK},
    {"InfoText",		COLOR_INFOTEXT},
    {"Menu",			COLOR_MENU},
    {"MenuText",		COLOR_MENUTEXT},
    {"Scrollbar",		COLOR_SCROLLBAR},
    {"Window",			COLOR_WINDOW},
    {"WindowFrame",		COLOR_WINDOWFRAME},
    {"WindowText",		COLOR_WINDOWTEXT}
};

static const size_t numsyscolors = sizeof(sysColors) / sizeof(SystemColorEntry);

/*
 *----------------------------------------------------------------------
 *
 * GdiGetColor --
 *
 *	Convert color name to color specification.
 *
 * Results:
 *	 Color name converted.
 *
 *----------------------------------------------------------------------
 */

static int GdiGetColor(
    Tcl_Obj *nameObj,
    COLORREF *color)
{
    const char *name = Tcl_GetString(nameObj);

    if (_strnicmp(name, "system", 6) == 0) {
	size_t i, l, u;
	int r;

	l = 0;
	u = numsyscolors;
	while (l <= u) {
	    i = (l + u) / 2;
	    if ((r = _strcmpi(name+6, sysColors[i].name)) == 0) {
		break;
	    }
	    if (r < 0) {
		u = i - 1;
	    } else {
		l = i + 1;
	    }
	}
	if (l > u) {
	    return 0;
	}
	*color = GetSysColor(sysColors[i].index);
	return 1;
    } else {
    int result;
    XColor xcolor;
	result = XParseColor(NULL, 0, name, &xcolor);
	*color = ((xcolor.red & 0xFF00)>>8) | (xcolor.green & 0xFF00)
		| ((xcolor.blue & 0xFF00)<<8);
    return result;
    }
}

/*
 * Beginning of functions for screen-to-dib translations.
 *
 * Several of these functions are based on those in the WINCAP32 program
 * provided as a sample by Microsoft on the VC++ 5.0 disk. The copyright on
 * these functions is retained, even for those with significant changes.
 */

/*
 *----------------------------------------------------------------------
 *
 * CopyToDIB --
 *
 *	Copy window bits to a DIB.
 *
 * Results:
 *	 Color specification converted.
 *
 *----------------------------------------------------------------------
 */

static HANDLE CopyToDIB(
    HWND hWnd,
    enum PrintType type)
{
    HANDLE hDIB;
    HBITMAP hBitmap;
    HPALETTE hPalette;

    /* Check for a valid window handle. */

    if (!hWnd) {
	return NULL;
    }

    switch (type) {
    case PTWindow: {	/* Copy entire window. */
	RECT rectWnd;

	/* Get the window rectangle. */

	GetWindowRect(hWnd, &rectWnd);

	/*
	 * Get the DIB of the window by calling CopyScreenToDIB and passing it
	 * the window rect.
	 */

	hDIB = CopyScreenToDIB(&rectWnd);
	break;
    }

    case PTClient: {	/* Copy client area. */
	RECT rectClient;
	POINT pt1, pt2;

	/* Get the client area dimensions. */

	GetClientRect(hWnd, &rectClient);

	/* Convert client coords to screen coords. */

	pt1.x = rectClient.left;
	pt1.y = rectClient.top;
	pt2.x = rectClient.right;
	pt2.y = rectClient.bottom;
	ClientToScreen(hWnd, &pt1);
	ClientToScreen(hWnd, &pt2);
	rectClient.left = pt1.x;
	rectClient.top = pt1.y;
	rectClient.right = pt2.x;
	rectClient.bottom = pt2.y;

	/*
	 * Get the DIB of the client area by calling CopyScreenToDIB and
	 * passing it the client rect.
	 */

	hDIB = CopyScreenToDIB(&rectClient);
	break;
    }

    case PTScreen: { /* Entire screen. */
	RECT Rect;

	/*
	 * Get the device-dependent bitmap in lpRect by calling
	 * CopyScreenToBitmap and passing it the rectangle to grab.
	 */
	Rect.top = Rect.left = 0;
	GetDisplaySize(&Rect.right, &Rect.bottom);

	hBitmap = CopyScreenToBitmap(&Rect);

	/* Check for a valid bitmap handle. */

	if (!hBitmap) {
	    return NULL;
	}

	/* Get the current palette. */

	hPalette = GetSystemPalette();

	/* Convert the bitmap to a DIB. */

	hDIB = BitmapToDIB(hBitmap, hPalette);

	/* Clean up. */

	DeleteObject(hPalette);
	DeleteObject(hBitmap);

	/* Return handle to the packed-DIB. */
	break;
    }
    default:	/* Invalid print area. */
	return NULL;
    }

    /* Return the handle to the DIB. */
    return hDIB;
}

/*
 *----------------------------------------------------------------------
 *
 * GetDisplaySize--
 *
 *	GetDisplaySize does just that.  There may be an easier way, but it is
 *	not apparent.
 *
 * Results:
 *	Returns display size.
 *
 *----------------------------------------------------------------------
 */

static void GetDisplaySize(
    LONG *width,
    LONG *height)
{
    HDC hDC;

    hDC = CreateDCW(L"DISPLAY", 0, 0, 0);
    *width = GetDeviceCaps(hDC, HORZRES);
    *height = GetDeviceCaps(hDC, VERTRES);
    DeleteDC(hDC);
}

/*
 *----------------------------------------------------------------------
 *
 * CopyScreenToBitmap--
 *
 *	Copies screen to bitmap.
 *
 * Results:
 *	Screen is copied.
 *
 *----------------------------------------------------------------------
 */

static HBITMAP CopyScreenToBitmap(
    LPRECT lpRect)
{
    HDC     hScrDC, hMemDC;	/* Screen DC and memory DC. */
    HGDIOBJ hBitmap, hOldBitmap; /* Handles to deice-dependent bitmaps. */
    int     nX, nY, nX2, nY2;	/* Coordinates of rectangle to grab. */
    int     nWidth, nHeight;	/* DIB width and height */
    int     xScrn, yScrn;	/* Screen resolution. */

    /* Check for an empty rectangle. */

    if (IsRectEmpty(lpRect)) {
	return NULL;
    }

    /*
     * Create a DC for the screen and create a memory DC compatible to screen
     * DC.
     */

    hScrDC = CreateDCW(L"DISPLAY", NULL, NULL, NULL);
    hMemDC = CreateCompatibleDC(hScrDC);

    /* Get points of rectangle to grab. */

    nX = lpRect->left;
    nY = lpRect->top;
    nX2 = lpRect->right;
    nY2 = lpRect->bottom;

    /* Get screen resolution. */

    xScrn = GetDeviceCaps(hScrDC, HORZRES);
    yScrn = GetDeviceCaps(hScrDC, VERTRES);

    /* Make sure bitmap rectangle is visible. */

    if (nX < 0) {
	nX = 0;
    }
    if (nY < 0) {
	nY = 0;
    }
    if (nX2 > xScrn) {
	nX2 = xScrn;
    }
    if (nY2 > yScrn) {
	nY2 = yScrn;
    }

    nWidth = nX2 - nX;
    nHeight = nY2 - nY;

    /* Create a bitmap compatible with the screen DC. */
    hBitmap = CreateCompatibleBitmap(hScrDC, nWidth, nHeight);

    /* Select new bitmap into memory DC. */
    hOldBitmap = SelectObject(hMemDC, hBitmap);

    /* Bitblt screen DC to memory DC. */
    BitBlt(hMemDC, 0, 0, nWidth, nHeight, hScrDC, nX, nY, SRCCOPY);

    /*
     * Select old bitmap back into memory DC and get handle to bitmap of the
     * screen.
     */

    hBitmap = SelectObject(hMemDC, hOldBitmap);

    /* Clean up. */

    DeleteDC(hScrDC);
    DeleteDC(hMemDC);

    /* Return handle to the bitmap. */

    return (HBITMAP)hBitmap;
}

/*
 *----------------------------------------------------------------------
 *
 * BitmapToDIB--
 *
 *	Converts bitmap to DIB.
 *
 * Results:
 *	Bitmap converted.
 *
 *----------------------------------------------------------------------
 */

static HANDLE BitmapToDIB(
    HBITMAP hBitmap,
    HPALETTE hPal)
{
    BITMAP              bm;
    BITMAPINFOHEADER    bi;
    LPBITMAPINFOHEADER  lpbi;
    DWORD               dwLen;
    HANDLE              hDIB;
    HANDLE              h;
    HDC                 hDC;
    WORD                biBits;

    /* Check if bitmap handle is valid. */

    if (!hBitmap) {
	return NULL;
    }

    /* Fill in BITMAP structure, return NULL if it didn't work. */

    if (!GetObjectW(hBitmap, sizeof(bm), (LPWSTR)&bm)) {
	return NULL;
    }

    /* Ff no palette is specified, use default palette. */

    if (hPal == NULL) {
<<<<<<< HEAD
        hPal = (HPALETTE)GetStockObject(DEFAULT_PALETTE);
=======
	hPal = GetStockObject(DEFAULT_PALETTE);
>>>>>>> 9a98dcfc
    }

    /* Calculate bits per pixel. */

    biBits = bm.bmPlanes * bm.bmBitsPixel;

    /* Make sure bits per pixel is valid. */

    if (biBits <= 1) {
	biBits = 1;
    } else if (biBits <= 4) {
	biBits = 4;
    } else if (biBits <= 8) {
	biBits = 8;
    } else { /* If greater than 8-bit, force to 24-bit. */
	biBits = 24;
    }

    /* Initialize BITMAPINFOHEADER. */

    bi.biSize = sizeof(BITMAPINFOHEADER);
    bi.biWidth = bm.bmWidth;
    bi.biHeight = bm.bmHeight;
    bi.biPlanes = 1;
    bi.biBitCount = biBits;
    bi.biCompression = BI_RGB;
    bi.biSizeImage = 0;
    bi.biXPelsPerMeter = 0;
    bi.biYPelsPerMeter = 0;
    bi.biClrUsed = 0;
    bi.biClrImportant = 0;

    /* Calculate size of memory block required to store BITMAPINFO. */

    dwLen = bi.biSize + DIBNumColors(&bi) * sizeof(RGBQUAD);

    /* Get a DC. */

    hDC = GetDC(NULL);

    /* Select and realize our palette. */

    hPal = SelectPalette(hDC, hPal, FALSE);
    RealizePalette(hDC);

    /* Alloc memory block to store our bitmap. */

    hDIB = GlobalAlloc(GHND, dwLen);

    /* If we couldn't get memory block. */

    if (!hDIB) {
	/* clean up and return NULL. */

	SelectPalette(hDC, hPal, TRUE);
	RealizePalette(hDC);
	ReleaseDC(NULL, hDC);
	return NULL;
    }

    /* Lock memory and get pointer to it. */

    lpbi = (LPBITMAPINFOHEADER)GlobalLock(hDIB);

    /* Use our bitmap info. to fill BITMAPINFOHEADER. */

    *lpbi = bi;

    /* Call GetDIBits with a NULL lpBits param, so it will calculate the
     * biSizeImage field for us
     */

    GetDIBits(hDC, hBitmap, 0, (UINT)bi.biHeight, NULL, (LPBITMAPINFO)lpbi,
	    DIB_RGB_COLORS);

    /* get the info. returned by GetDIBits and unlock memory block. */

    bi = *lpbi;
    GlobalUnlock(hDIB);

    /* If the driver did not fill in the biSizeImage field, make one up. */
    if (bi.biSizeImage == 0) {
	bi.biSizeImage = (((((DWORD)bm.bmWidth * biBits) + 31) / 32) * 4)
		* bm.bmHeight;
    }

    /* Realloc the buffer big enough to hold all the bits. */

    dwLen = bi.biSize + DIBNumColors(&bi) * sizeof(RGBQUAD) + bi.biSizeImage;

    if ((h = GlobalReAlloc(hDIB, dwLen, 0)) != 0) {
	hDIB = h;
    } else {
	/* Clean up and return NULL. */

	GlobalFree(hDIB);
	SelectPalette(hDC, hPal, TRUE);
	RealizePalette(hDC);
	ReleaseDC(NULL, hDC);
	return NULL;
    }

    /* Lock memory block and get pointer to it. */

    lpbi = (LPBITMAPINFOHEADER)GlobalLock(hDIB);

    /* Call GetDIBits with a NON-NULL lpBits param, and actualy get the
     * bits this time.
     */

    if (GetDIBits(hDC, hBitmap, 0, (UINT)bi.biHeight, (LPSTR)lpbi +
	    (WORD)lpbi->biSize + DIBNumColors(lpbi) * sizeof(RGBQUAD),
	    (LPBITMAPINFO)lpbi, DIB_RGB_COLORS) == 0) {
	/* Clean up and return NULL. */

	GlobalUnlock(hDIB);
	SelectPalette(hDC, hPal, TRUE);
	RealizePalette(hDC);
	ReleaseDC(NULL, hDC);
	return NULL;
    }

    bi = *lpbi;

    /* Clean up. */
    GlobalUnlock(hDIB);
    SelectPalette(hDC, hPal, TRUE);
    RealizePalette(hDC);
    ReleaseDC(NULL, hDC);

    /* Return handle to the DIB. */
    return hDIB;
}

/*
 *----------------------------------------------------------------------
 *
 * CopyScreenToDIB--
 *
 *	Copies screen to DIB.
 *
 * Results:
 *	Screen copied.
 *
 *----------------------------------------------------------------------
 */

static HANDLE CopyScreenToDIB(
    LPRECT lpRect)
{
    HBITMAP     hBitmap;
    HPALETTE    hPalette;
    HANDLE      hDIB;

    /*
     * Get the device-dependent bitmap in lpRect by calling CopyScreenToBitmap
     * and passing it the rectangle to grab.
     */

    hBitmap = CopyScreenToBitmap(lpRect);

    /* Check for a valid bitmap handle. */

    if (!hBitmap) {
	return NULL;
    }

    /* Get the current palette. */

    hPalette = GetSystemPalette();

    /* convert the bitmap to a DIB. */

    hDIB = BitmapToDIB(hBitmap, hPalette);

    /* Clean up. */

    DeleteObject(hPalette);
    DeleteObject(hBitmap);

    /* Return handle to the packed-DIB. */
    return hDIB;
}

/*
 *----------------------------------------------------------------------
 *
 * GetSystemPalette--
 *
 *	Obtains the system palette.
 *
 * Results:
 *	Returns palette.
 *
 *----------------------------------------------------------------------
 */

static HPALETTE GetSystemPalette(void)
{
    HDC hDC;                /* Handle to a DC. */
    static HPALETTE hPal = NULL;   /* Handle to a palette. */
    HANDLE hLogPal;         /* Handle to a logical palette. */
    LPLOGPALETTE lpLogPal;  /* Pointer to a logical palette. */
    int nColors;            /* Number of colors. */

    /* Find out how many palette entries we want.. */

    hDC = GetDC(NULL);
    if (!hDC) {
	return NULL;
    }

    nColors = PalEntriesOnDevice(hDC);   /* Number of palette entries. */

    /* Allocate room for the palette and lock it.. */

    hLogPal = GlobalAlloc(GHND, sizeof(LOGPALETTE) + nColors *
	    sizeof(PALETTEENTRY));
    if (!hLogPal) {
	/* If we didn't get a logical palette, return NULL. */

	return NULL;
    }

    /* get a pointer to the logical palette. */

    lpLogPal = (LPLOGPALETTE)GlobalLock(hLogPal);

    /* Set some important fields. */

    lpLogPal->palVersion = 0x300;
    lpLogPal->palNumEntries = nColors;

    /* Copy the current system palette into our logical palette. */

    GetSystemPaletteEntries(hDC, 0, nColors,
	    (LPPALETTEENTRY) lpLogPal->palPalEntry);

    /*
     * Go ahead and create the palette.  Once it's created, we no longer need
     * the LOGPALETTE, so free it.
     */

    hPal = CreatePalette(lpLogPal);

    /* Clean up. */

    GlobalUnlock(hLogPal);
    GlobalFree(hLogPal);
    ReleaseDC(NULL, hDC);

    return hPal;
}

/*
 *----------------------------------------------------------------------
 *
 * PalEntriesOnDevice--
 *
 *	Returns the palettes on the device.
 *
 * Results:
 *	Returns palettes.
 *
 *----------------------------------------------------------------------
 */

static int PalEntriesOnDevice(
    HDC hDC)
{
    return (1 << (GetDeviceCaps(hDC, BITSPIXEL) * GetDeviceCaps(hDC, PLANES)));
}

/*
 * --------------------------------------------------------------------------
 *
 * Winprint_Init--
 *
 *	Initializes printing module on Windows.
 *
 * Results:
 *	Module initialized.
 *
 * -------------------------------------------------------------------------
 */

int Winprint_Init(
    Tcl_Interp * interp)
{
    size_t i;
    Tcl_Namespace *namespacePtr;
    static const char *gdiName = "::tk::print::_gdi";
    static const size_t numCommands =
	    sizeof(gdi_commands) / sizeof(struct gdi_command);

    /*
     * Set up the low-level [_gdi] command.
     */

    namespacePtr = Tcl_CreateNamespace(interp, gdiName,
	    NULL, (Tcl_NamespaceDeleteProc *) NULL);
    for (i=0; i<numCommands; i++) {
	char buffer[100];

	snprintf(buffer, sizeof(buffer), "%s::%s", gdiName, gdi_commands[i].command_string);
	Tcl_CreateObjCommand(interp, buffer, gdi_commands[i].command,
		NULL, (Tcl_CmdDeleteProc *) 0);
	Tcl_Export(interp, namespacePtr, gdi_commands[i].command_string, 0);
    }
    Tcl_CreateEnsemble(interp, gdiName, namespacePtr, 0);

    /*
     * The other printing-related commands.
     */

    Tcl_CreateObjCommand(interp, "::tk::print::_selectprinter",
	    PrintSelectPrinter, NULL, NULL);
    Tcl_CreateObjCommand(interp, "::tk::print::_openprinter",
	    PrintOpenPrinter, NULL, NULL);
    Tcl_CreateObjCommand(interp, "::tk::print::_closeprinter",
	    PrintClosePrinter, NULL, NULL);
    Tcl_CreateObjCommand(interp, "::tk::print::_opendoc",
	    PrintOpenDoc, NULL, NULL);
    Tcl_CreateObjCommand(interp, "::tk::print::_closedoc",
	    PrintCloseDoc, NULL, NULL);
    Tcl_CreateObjCommand(interp, "::tk::print::_openpage",
	    PrintOpenPage, NULL, NULL);
    Tcl_CreateObjCommand(interp, "::tk::print::_closepage",
	    PrintClosePage, NULL, NULL);
    return TCL_OK;
}

/* Print API functions. */

/*----------------------------------------------------------------------
 *
 * PrintSelectPrinter--
 *
 *	Main dialog for selecting printer and initializing data for print job.
 *
 * Results:
 *	Printer selected.
 *
 *----------------------------------------------------------------------
 */

static int PrintSelectPrinter(
    TCL_UNUSED(void *),
    Tcl_Interp *interp,
    TCL_UNUSED(int),
    TCL_UNUSED(Tcl_Obj* const*))
{
    LPCWSTR printerName = NULL;
    PDEVMODEW returnedDevmode = NULL;
    PDEVMODEW localDevmode = NULL;

    copies = 0;
    paper_width = 0;
    paper_height = 0;
    dpi_x = 0;
    dpi_y = 0;

    /* Set up print dialog and initalize property structure. */

    memset(&pd, 0, sizeof(pd));
    pd.lStructSize = sizeof(pd);
    pd.hwndOwner = GetDesktopWindow();
    pd.Flags = PD_HIDEPRINTTOFILE | PD_DISABLEPRINTTOFILE | PD_NOSELECTION;

    if (PrintDlgW(&pd) == TRUE) {

	/*Get document info.*/
	memset(&di, 0, sizeof(di));
	di.cbSize = sizeof(di);
	di.lpszDocName = L"Tk Print Output";

	/* Copy print attributes to local structure. */
	returnedDevmode = (PDEVMODEW) GlobalLock(pd.hDevMode);
	devnames = (LPDEVNAMES) GlobalLock(pd.hDevNames);
	printerName = (LPCWSTR) devnames + devnames->wDeviceOffset;
	localDevmode = (LPDEVMODEW) HeapAlloc(GetProcessHeap(),
		HEAP_ZERO_MEMORY | HEAP_GENERATE_EXCEPTIONS,
		returnedDevmode->dmSize);

	if (localDevmode != NULL) {
	    memcpy((LPVOID)localDevmode, (LPVOID)returnedDevmode,
		    returnedDevmode->dmSize);

	    /* Get values from user-set and built-in properties. */
	    localPrinterName = localDevmode->dmDeviceName;
	    dpi_y = localDevmode->dmYResolution;
	    dpi_x = localDevmode->dmPrintQuality;
	    /* Convert height and width to logical points. */
	    paper_height = (int) localDevmode->dmPaperLength / 0.254;
	    paper_width = (int) localDevmode->dmPaperWidth / 0.254;
	    copies = pd.nCopies;
	    /* Set device context here for all GDI printing operations. */
	    printDC = CreateDCW(L"WINSPOOL", printerName, NULL, localDevmode);
	} else {
	    localDevmode = NULL;
	}
    }

    if (pd.hDevMode != NULL) {
	GlobalFree(pd.hDevMode);
    }

    /*
     * Store print properties and link variables so they can be accessed from
     * script level.
     */
    if (localPrinterName != NULL) {
<<<<<<< HEAD
        char* varlink1 = (char*)ckalloc(100 * sizeof(char));
        char** varlink2 = (char**)ckalloc(sizeof(char*));
        *varlink2 = varlink1;
        WideCharToMultiByte(CP_UTF8, 0, localPrinterName, -1, varlink1, 0, NULL, NULL);

        Tcl_LinkVar(interp, "::tk::print::printer_name", varlink2,
            TCL_LINK_STRING | TCL_LINK_READ_ONLY);
        Tcl_LinkVar(interp, "::tk::print::copies", &copies,
            TCL_LINK_INT | TCL_LINK_READ_ONLY);
        Tcl_LinkVar(interp, "::tk::print::dpi_x", &dpi_x,
            TCL_LINK_INT | TCL_LINK_READ_ONLY);
        Tcl_LinkVar(interp, "::tk::print::dpi_y", &dpi_y,
            TCL_LINK_INT | TCL_LINK_READ_ONLY);
        Tcl_LinkVar(interp, "::tk::print::paper_width", &paper_width,
            TCL_LINK_INT | TCL_LINK_READ_ONLY);
        Tcl_LinkVar(interp, "::tk::print::paper_height", &paper_height,
            TCL_LINK_INT | TCL_LINK_READ_ONLY);
=======
	char* varlink1 = (char*)ckalloc(100 * sizeof(char));
	char** varlink2 = (char**)ckalloc(sizeof(char*));
	*varlink2 = varlink1;
	WideCharToMultiByte(CP_UTF8, 0, localPrinterName, -1, varlink1, 0, NULL, NULL);

	Tcl_LinkVar(interp, "::tk::print::printer_name", (char*)varlink2,
	    TCL_LINK_STRING | TCL_LINK_READ_ONLY);
	Tcl_LinkVar(interp, "::tk::print::copies", (char*)&copies,
	    TCL_LINK_INT | TCL_LINK_READ_ONLY);
	Tcl_LinkVar(interp, "::tk::print::dpi_x", (char*)&dpi_x,
	    TCL_LINK_INT | TCL_LINK_READ_ONLY);
	Tcl_LinkVar(interp, "::tk::print::dpi_y", (char*)&dpi_y,
	    TCL_LINK_INT | TCL_LINK_READ_ONLY);
	Tcl_LinkVar(interp, "::tk::print::paper_width", (char*)&paper_width,
	    TCL_LINK_INT | TCL_LINK_READ_ONLY);
	Tcl_LinkVar(interp, "::tk::print::paper_height", (char*)&paper_height,
	    TCL_LINK_INT | TCL_LINK_READ_ONLY);
>>>>>>> 9a98dcfc
    }

    return TCL_OK;
}

/*
 * --------------------------------------------------------------------------
 *
 * PrintOpenPrinter--
 *
 *	Open the given printer.
 *
 * Results:
 *	Opens the selected printer.
 *
 * -------------------------------------------------------------------------
 */

int PrintOpenPrinter(
    TCL_UNUSED(void *),
    Tcl_Interp *interp,
    int objc,
    Tcl_Obj *const objv[])
{
    Tcl_DString ds;

    if (objc < 2) {
	Tcl_WrongNumArgs(interp, 1, objv, "printer");
	return TCL_ERROR;
    }

    /*Start an individual page.*/
    if (StartPage(printDC) <= 0) {
	return TCL_ERROR;
    }

    const char *printer = Tcl_GetString(objv[1]);

    if (printDC == NULL) {
	Tcl_AppendResult(interp, "unable to establish device context", (char *)NULL);
	return TCL_ERROR;
    }

    Tcl_DStringInit(&ds);
    if ((OpenPrinterW(Tcl_UtfToWCharDString(printer, -1, &ds),
	    (LPHANDLE)&printDC, NULL)) == FALSE) {
	Tcl_AppendResult(interp, "unable to open printer", (char *)NULL);
	Tcl_DStringFree(&ds);
	return TCL_ERROR;
    }

    Tcl_DStringFree(&ds);
    return TCL_OK;
}

/*
 * --------------------------------------------------------------------------
 *
 * PrintClosePrinter--
 *
 *	Closes the given printer.
 *
 * Results:
 *	Printer closed.
 *
 * -------------------------------------------------------------------------
 */

int PrintClosePrinter(
    TCL_UNUSED(void *),
    Tcl_Interp *interp,
    TCL_UNUSED(int),
    TCL_UNUSED(Tcl_Obj *const *))
{
    if (printDC == NULL) {
	Tcl_AppendResult(interp, "unable to establish device context", (char *)NULL);
	return TCL_ERROR;
    }

    ClosePrinter(printDC);
    return TCL_OK;
}

/*
 * --------------------------------------------------------------------------
 *
 * PrintOpenDoc--
 *
 *     Opens the document for printing.
 *
 * Results:
 *      Opens the print document.
 *
 * -------------------------------------------------------------------------
 */

int PrintOpenDoc(
    TCL_UNUSED(void *),
    Tcl_Interp *interp,
    TCL_UNUSED(int),
    TCL_UNUSED(Tcl_Obj *const *))
{
    int output = 0;

    if (printDC == NULL) {
	Tcl_AppendResult(interp, "unable to establish device context", (char *)NULL);
	return TCL_ERROR;
    }

    /*
     * Start printing.
     */
    output = StartDocW(printDC, &di);
    if (output <= 0) {
	Tcl_AppendResult(interp, "unable to start document", (char *)NULL);
	return TCL_ERROR;
    }

    return TCL_OK;
}

/*
 * --------------------------------------------------------------------------
 *
 * PrintCloseDoc--
 *
 *	Closes the document for printing.
 *
 * Results:
 *	Closes the print document.
 *
 * -------------------------------------------------------------------------
 */

int PrintCloseDoc(
    TCL_UNUSED(void *),
    Tcl_Interp *interp,
    TCL_UNUSED(int),
    TCL_UNUSED(Tcl_Obj *const *))
{
    if (printDC == NULL) {
	Tcl_AppendResult(interp, "unable to establish device context", (char *)NULL);
	return TCL_ERROR;
    }

    if (EndDoc(printDC) <= 0) {
	Tcl_AppendResult(interp, "unable to establish close document", (char *)NULL);
	return TCL_ERROR;
    }
    DeleteDC(printDC);
    return TCL_OK;
}

/*
 * --------------------------------------------------------------------------
 *
 * PrintOpenPage--
 *
 *    Opens a page for printing.
 *
 * Results:
 *      Opens the print page.
 *
 * -------------------------------------------------------------------------
 */

int PrintOpenPage(
    TCL_UNUSED(void *),
    Tcl_Interp *interp,
    TCL_UNUSED(int),
    TCL_UNUSED(Tcl_Obj *const *))
{
    if (printDC == NULL) {
	Tcl_AppendResult(interp, "unable to establish device context", (char *)NULL);
	return TCL_ERROR;
    }

    /*Start an individual page.*/
    if (StartPage(printDC) <= 0) {
	Tcl_AppendResult(interp, "unable to start page", (char *)NULL);
	return TCL_ERROR;
    }

    return TCL_OK;
}

/*
 * --------------------------------------------------------------------------
 *
 * PrintClosePage--
 *
 *	Closes the printed page.
 *
 * Results:
 *	Closes the page.
 *
 * -------------------------------------------------------------------------
 */

int PrintClosePage(
    TCL_UNUSED(void *),
    Tcl_Interp *interp,
    TCL_UNUSED(int),
    TCL_UNUSED(Tcl_Obj *const *))
{
    if (printDC == NULL) {
	Tcl_AppendResult(interp, "unable to establish device context", (char *)NULL);
	return TCL_ERROR;
    }

    if (EndPage(printDC) <= 0) {
	Tcl_AppendResult(interp, "unable to close page", (char *)NULL);
	return TCL_ERROR;
    }
    return TCL_OK;
}

/*
 * Local Variables:
 * mode: c
 * c-basic-offset: 4
 * fill-column: 78
 * End:
 */<|MERGE_RESOLUTION|>--- conflicted
+++ resolved
@@ -3262,11 +3262,7 @@
     /* Ff no palette is specified, use default palette. */
 
     if (hPal == NULL) {
-<<<<<<< HEAD
-        hPal = (HPALETTE)GetStockObject(DEFAULT_PALETTE);
-=======
-	hPal = GetStockObject(DEFAULT_PALETTE);
->>>>>>> 9a98dcfc
+	hPal = (HPALETTE)GetStockObject(DEFAULT_PALETTE);
     }
 
     /* Calculate bits per pixel. */
@@ -3684,43 +3680,23 @@
      * script level.
      */
     if (localPrinterName != NULL) {
-<<<<<<< HEAD
-        char* varlink1 = (char*)ckalloc(100 * sizeof(char));
-        char** varlink2 = (char**)ckalloc(sizeof(char*));
-        *varlink2 = varlink1;
-        WideCharToMultiByte(CP_UTF8, 0, localPrinterName, -1, varlink1, 0, NULL, NULL);
-
-        Tcl_LinkVar(interp, "::tk::print::printer_name", varlink2,
-            TCL_LINK_STRING | TCL_LINK_READ_ONLY);
-        Tcl_LinkVar(interp, "::tk::print::copies", &copies,
-            TCL_LINK_INT | TCL_LINK_READ_ONLY);
-        Tcl_LinkVar(interp, "::tk::print::dpi_x", &dpi_x,
-            TCL_LINK_INT | TCL_LINK_READ_ONLY);
-        Tcl_LinkVar(interp, "::tk::print::dpi_y", &dpi_y,
-            TCL_LINK_INT | TCL_LINK_READ_ONLY);
-        Tcl_LinkVar(interp, "::tk::print::paper_width", &paper_width,
-            TCL_LINK_INT | TCL_LINK_READ_ONLY);
-        Tcl_LinkVar(interp, "::tk::print::paper_height", &paper_height,
-            TCL_LINK_INT | TCL_LINK_READ_ONLY);
-=======
 	char* varlink1 = (char*)ckalloc(100 * sizeof(char));
 	char** varlink2 = (char**)ckalloc(sizeof(char*));
 	*varlink2 = varlink1;
 	WideCharToMultiByte(CP_UTF8, 0, localPrinterName, -1, varlink1, 0, NULL, NULL);
 
-	Tcl_LinkVar(interp, "::tk::print::printer_name", (char*)varlink2,
+	Tcl_LinkVar(interp, "::tk::print::printer_name", varlink2,
 	    TCL_LINK_STRING | TCL_LINK_READ_ONLY);
-	Tcl_LinkVar(interp, "::tk::print::copies", (char*)&copies,
+	Tcl_LinkVar(interp, "::tk::print::copies", &copies,
 	    TCL_LINK_INT | TCL_LINK_READ_ONLY);
-	Tcl_LinkVar(interp, "::tk::print::dpi_x", (char*)&dpi_x,
+	Tcl_LinkVar(interp, "::tk::print::dpi_x", &dpi_x,
 	    TCL_LINK_INT | TCL_LINK_READ_ONLY);
-	Tcl_LinkVar(interp, "::tk::print::dpi_y", (char*)&dpi_y,
+	Tcl_LinkVar(interp, "::tk::print::dpi_y", &dpi_y,
 	    TCL_LINK_INT | TCL_LINK_READ_ONLY);
-	Tcl_LinkVar(interp, "::tk::print::paper_width", (char*)&paper_width,
+	Tcl_LinkVar(interp, "::tk::print::paper_width", &paper_width,
 	    TCL_LINK_INT | TCL_LINK_READ_ONLY);
-	Tcl_LinkVar(interp, "::tk::print::paper_height", (char*)&paper_height,
+	Tcl_LinkVar(interp, "::tk::print::paper_height", &paper_height,
 	    TCL_LINK_INT | TCL_LINK_READ_ONLY);
->>>>>>> 9a98dcfc
     }
 
     return TCL_OK;
