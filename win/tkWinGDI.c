--- conflicted
+++ resolved
@@ -3719,11 +3719,7 @@
 int PrintOpenPrinter(
     TCL_UNUSED(void *),
     Tcl_Interp *interp,
-<<<<<<< HEAD
     Tcl_Size objc,
-=======
-    int objc,
->>>>>>> 177e34d2
     Tcl_Obj *const objv[])
 {
     Tcl_DString ds;
