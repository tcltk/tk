--- conflicted
+++ resolved
@@ -63,33 +63,15 @@
     typedef _TCHAR TCHAR;
 #endif
 
-<<<<<<< HEAD
 #include <X11/Xlib.h>
 #include <X11/cursorfont.h>
 #include <X11/keysym.h>
 #include <X11/Xatom.h>
 #include <X11/Xutil.h>
 
-#ifdef __CYGWIN__
-#   ifndef _vsnprintf
-#	define _vsnprintf vsnprintf
-#   endif
-#   ifndef _wcsicmp
-#	define _wcsicmp wcscasecmp
-#   endif
-#else
-#   ifndef strncasecmp
-#	define strncasecmp strnicmp
-#   endif
-#   ifndef strcasecmp
-#	define strcasecmp stricmp
-#   endif
-=======
-
 #ifndef __GNUC__
 #    define strncasecmp strnicmp
 #    define strcasecmp stricmp
->>>>>>> ff7d277e
 #endif
 
 #define NBBY 8
@@ -120,10 +102,6 @@
  * under Windows.
  */
 
-<<<<<<< HEAD
-#define TkpCmapStressed(tkwin,colormap) (0)
-=======
->>>>>>> ff7d277e
 #define XFlush(display)
 #define XGrabServer(display)
 #define XUngrabServer(display)
@@ -132,7 +110,7 @@
  * The following functions are implemented as macros under Windows.
  */
 
-#define XFree(data) {if ((data) != NULL) ckfree((char *) (data));}
+#define XFree(data) {if ((data) != NULL) ckfree(data);}
 #define XNoOp(display) {display->request++;}
 #define XSynchronize(display, bool) {display->request++;}
 #define XSync(display, bool) {display->request++;}
