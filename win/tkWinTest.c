/*
 * tkWinTest.c --
 *
 *	Contains commands for platform specific tests for the Windows
 *	platform.
 *
 * Copyright © 1997 Sun Microsystems, Inc.
 * Copyright © 2000 Scriptics Corporation.
 * Copyright © 2001 ActiveState Corporation.
 *
 * See the file "license.terms" for information on usage and redistribution of
 * this file, and for a DISCLAIMER OF ALL WARRANTIES.
 */

#undef USE_TCL_STUBS
#define USE_TCL_STUBS
#undef USE_TK_STUBS
#define USE_TK_STUBS
#include "tkWinInt.h"

HWND tkWinCurrentDialog;

/*
 * Forward declarations of functions defined later in this file:
 */

<<<<<<< HEAD
static int		TestclipboardObjCmd(void *clientData,
			    Tcl_Interp *interp, Tcl_Size objc,
			    Tcl_Obj *const objv[]);
static int		TestwineventObjCmd(void *clientData,
			    Tcl_Interp *interp, Tcl_Size objc,
			    Tcl_Obj *const objv[]);
static int		TestfindwindowObjCmd(void *clientData,
			    Tcl_Interp *interp, Tcl_Size objc,
			    Tcl_Obj *const objv[]);
static int		TestgetwindowinfoObjCmd(void *clientData,
			    Tcl_Interp *interp, Tcl_Size objc,
			    Tcl_Obj *const objv[]);
static int		TestwinlocaleObjCmd(void *clientData,
			    Tcl_Interp *interp, Tcl_Size objc,
			    Tcl_Obj *const objv[]);
static Tk_GetSelProc		SetSelectionResult;
=======
static Tcl_ObjCmdProc TestclipboardObjCmd;
static Tcl_ObjCmdProc TestwineventObjCmd;
static Tcl_ObjCmdProc TestfindwindowObjCmd;
static Tcl_ObjCmdProc TestgetwindowinfoObjCmd;
static Tcl_ObjCmdProc TestwinlocaleObjCmd;
static Tk_GetSelProc SetSelectionResult;
>>>>>>> 468872d3

/*
 *----------------------------------------------------------------------
 *
 * TkplatformtestInit --
 *
 *	Defines commands that test platform specific functionality for Windows
 *	platforms.
 *
 * Results:
 *	A standard Tcl result.
 *
 * Side effects:
 *	Defines new commands.
 *
 *----------------------------------------------------------------------
 */

int
TkplatformtestInit(
    Tcl_Interp *interp)		/* Interpreter to add commands to. */
{
    /*
     * Add commands for platform specific tests on MacOS here.
     */

    Tcl_CreateObjCommand2(interp, "testclipboard", TestclipboardObjCmd,
	    Tk_MainWindow(interp), NULL);
    Tcl_CreateObjCommand2(interp, "testwinevent", TestwineventObjCmd,
	    Tk_MainWindow(interp), NULL);
    Tcl_CreateObjCommand2(interp, "testfindwindow", TestfindwindowObjCmd,
	    Tk_MainWindow(interp), NULL);
    Tcl_CreateObjCommand2(interp, "testgetwindowinfo", TestgetwindowinfoObjCmd,
	    Tk_MainWindow(interp), NULL);
    Tcl_CreateObjCommand2(interp, "testwinlocale", TestwinlocaleObjCmd,
	    Tk_MainWindow(interp), NULL);
    return TCL_OK;
}

struct TestFindControlState {
    int  id;
    HWND control;
};

/* Callback for window enumeration - used for TestFindControl */
BOOL CALLBACK TestFindControlCallback(
    HWND hwnd,
    LPARAM lParam
)
{
    struct TestFindControlState *fcsPtr = (struct TestFindControlState *)lParam;
    fcsPtr->control = GetDlgItem(hwnd, fcsPtr->id);
    /* If we have found the control, return FALSE to stop the enumeration */
    return fcsPtr->control == NULL ? TRUE : FALSE;
}

/*
 * Finds the descendent control window with the specified ID and returns
 * its HWND.
 */
HWND TestFindControl(HWND root, int id)
{
    struct TestFindControlState fcs;

    fcs.control = GetDlgItem(root, id);
    if (fcs.control == NULL) {
        /* Control is not a direct child. Look in descendents */
        fcs.id = id;
        fcs.control = NULL;
        EnumChildWindows(root, TestFindControlCallback, (LPARAM) &fcs);
    }
    return fcs.control;
}


/*
 *----------------------------------------------------------------------
 *
 * AppendSystemError --
 *
 *	This routine formats a Windows system error message and places it into
 *	the interpreter result. Originally from tclWinReg.c.
 *
 * Results:
 *	None.
 *
 * Side effects:
 *	None.
 *
 *----------------------------------------------------------------------
 */

static void
AppendSystemError(
    Tcl_Interp *interp,		/* Current interpreter. */
    DWORD error)		/* Result code from error. */
{
    int length;
    WCHAR *wMsgPtr, **wMsgPtrPtr = &wMsgPtr;
    const char *msg;
    char id[TCL_INTEGER_SPACE], msgBuf[24 + TCL_INTEGER_SPACE];
    Tcl_DString ds;
    Tcl_Obj *resultPtr = Tcl_GetObjResult(interp);

    if (Tcl_IsShared(resultPtr)) {
	resultPtr = Tcl_DuplicateObj(resultPtr);
    }
    length = FormatMessageW(FORMAT_MESSAGE_FROM_SYSTEM
	    | FORMAT_MESSAGE_IGNORE_INSERTS
	    | FORMAT_MESSAGE_ALLOCATE_BUFFER, NULL, error,
	    MAKELANGID(LANG_NEUTRAL, SUBLANG_DEFAULT), (WCHAR *) wMsgPtrPtr,
	    0, NULL);
    if (length == 0) {
	char *msgPtr;

	length = FormatMessageA(FORMAT_MESSAGE_FROM_SYSTEM
		| FORMAT_MESSAGE_IGNORE_INSERTS
		| FORMAT_MESSAGE_ALLOCATE_BUFFER, NULL, error,
		MAKELANGID(LANG_NEUTRAL, SUBLANG_DEFAULT), (char *) &msgPtr,
		0, NULL);
	if (length > 0) {
	    wMsgPtr = (WCHAR *) LocalAlloc(LPTR, (length + 1) * sizeof(WCHAR));
	    MultiByteToWideChar(CP_ACP, 0, msgPtr, length + 1, wMsgPtr,
		    length + 1);
	    LocalFree(msgPtr);
	}
    }
    if (length == 0) {
	if (error == ERROR_CALL_NOT_IMPLEMENTED) {
	    strcpy(msgBuf, "function not supported under Win32s");
	} else {
	    snprintf(msgBuf, sizeof(msgBuf), "unknown error: %ld", error);
	}
	msg = msgBuf;
    } else {
	char *msgPtr;

	Tcl_DStringInit(&ds);
	Tcl_WCharToUtfDString(wMsgPtr, wcslen(wMsgPtr), &ds);
	LocalFree(wMsgPtr);

	msgPtr = Tcl_DStringValue(&ds);
	length = Tcl_DStringLength(&ds);

	/*
	 * Trim the trailing CR/LF from the system message.
	 */

	if (msgPtr[length-1] == '\n') {
	    --length;
	}
	if (msgPtr[length-1] == '\r') {
	    --length;
	}
	msgPtr[length] = 0;
	msg = msgPtr;
    }

    snprintf(id, sizeof(id), "%ld", error);
    Tcl_SetErrorCode(interp, "WINDOWS", id, msg, NULL);
    Tcl_AppendToObj(resultPtr, msg, length);
    Tcl_SetObjResult(interp, resultPtr);

    if (length != 0) {
	Tcl_DStringFree(&ds);
    }
}

/*
 *----------------------------------------------------------------------
 *
 * TestclipboardObjCmd --
 *
 *	This function implements the testclipboard command. It provides a way
 *	to determine the actual contents of the Windows clipboard.
 *
 * Results:
 *	A standard Tcl result.
 *
 * Side effects:
 *	None.
 *
 *----------------------------------------------------------------------
 */

static int
SetSelectionResult(
    TCL_UNUSED(void *),
    Tcl_Interp *interp,
    const char *selection)
{
    Tcl_AppendResult(interp, selection, NULL);
    return TCL_OK;
}

static int
TestclipboardObjCmd(
    void *clientData,	/* Main window for application. */
    Tcl_Interp *interp,		/* Current interpreter. */
    Tcl_Size objc,			/* Number of arguments. */
    Tcl_Obj *const objv[])	/* Argument values. */
{
    Tk_Window tkwin = (Tk_Window)clientData;

    if (objc != 1) {
	Tcl_WrongNumArgs(interp, 1, objv, NULL);
	return TCL_ERROR;
    }
    return TkSelGetSelection(interp, tkwin, Tk_InternAtom(tkwin, "CLIPBOARD"),
	    XA_STRING, SetSelectionResult, NULL);
}

/*
 *----------------------------------------------------------------------
 *
 * TestwineventObjCmd --
 *
 *	This function implements the testwinevent command. It provides a way
 *	to send messages to windows dialogs.
 *
 * Results:
 *	A standard Tcl result.
 *
 * Side effects:
 *	None.
 *
 *----------------------------------------------------------------------
 */

static int
TestwineventObjCmd(
    TCL_UNUSED(void *),
    Tcl_Interp *interp,		/* Current interpreter. */
    Tcl_Size objc,			/* Number of arguments. */
    Tcl_Obj *const objv[])		/* Argument strings. */
{
    HWND hwnd = 0;
    HWND child = 0;
    HWND control;
    int id;
    char *rest;
    UINT message;
    WPARAM wParam;
    LPARAM lParam;
    LRESULT result;
    static const TkStateMap messageMap[] = {
	{WM_LBUTTONDOWN,	"WM_LBUTTONDOWN"},
	{WM_LBUTTONUP,		"WM_LBUTTONUP"},
	{WM_LBUTTONDBLCLK,		"WM_LBUTTONDBLCLK"},
	{WM_MBUTTONDOWN,	"WM_MBUTTONDOWN"},
	{WM_MBUTTONUP,		"WM_MBUTTONUP"},
	{WM_MBUTTONDBLCLK,		"WM_MBUTTONDBLCLK"},
	{WM_RBUTTONDOWN,	"WM_RBUTTONDOWN"},
	{WM_RBUTTONUP,		"WM_RBUTTONUP"},
	{WM_RBUTTONDBLCLK,		"WM_RBUTTONDBLCLK"},
	{WM_XBUTTONDOWN,	"WM_XBUTTONDOWN"},
	{WM_XBUTTONUP,		"WM_XBUTTONUP"},
	{WM_XBUTTONDBLCLK,		"WM_XBUTTONDBLCLK"},
	{WM_CHAR,		"WM_CHAR"},
	{WM_GETTEXT,		"WM_GETTEXT"},
	{WM_SETTEXT,		"WM_SETTEXT"},
	{WM_COMMAND,            "WM_COMMAND"},
	{-1,			NULL}
    };

    if ((objc == 3) && (strcmp(Tcl_GetString(objv[1]), "debug") == 0)) {
	int b;

	if (Tcl_GetBooleanFromObj(interp, objv[2], &b) != TCL_OK) {
	    return TCL_ERROR;
	}
	TkWinDialogDebug(b);
	return TCL_OK;
    }

    if (objc < 4) {
	return TCL_ERROR;
    }

    hwnd = (HWND)INT2PTR(strtol(Tcl_GetString(objv[1]), &rest, 0));
    if (rest == Tcl_GetString(objv[1])) {
	hwnd = FindWindowA(NULL, Tcl_GetString(objv[1]));
	if (hwnd == NULL) {
	    Tcl_SetObjResult(interp, Tcl_NewStringObj("no such window", TCL_INDEX_NONE));
	    return TCL_ERROR;
	}
    }
    UpdateWindow(hwnd);

    id = strtol(Tcl_GetString(objv[2]), &rest, 0);
    if (rest == Tcl_GetString(objv[2])) {
	char buf[256];

	child = GetWindow(hwnd, GW_CHILD);
	while (child != NULL) {
	    SendMessageA(child, WM_GETTEXT, (WPARAM) sizeof(buf), (LPARAM) buf);
	    if (strcasecmp(buf, Tcl_GetString(objv[2])) == 0) {
		id = GetDlgCtrlID(child);
		break;
	    }
	    child = GetWindow(child, GW_HWNDNEXT);
	}
	if (child == NULL) {
	    Tcl_AppendResult(interp, "could not find a control matching \"",
		Tcl_GetString(objv[2]), "\"", NULL);
	    return TCL_ERROR;
	}
    }

    message = TkFindStateNum(NULL, NULL, messageMap, Tcl_GetString(objv[3]));
    wParam = 0;
    lParam = 0;

    if (objc > 4) {
	wParam = strtol(Tcl_GetString(objv[4]), NULL, 0);
    }
    if (objc > 5) {
	lParam = strtol(Tcl_GetString(objv[5]), NULL, 0);
    }

    switch (message) {
    case WM_GETTEXT: {
	Tcl_DString ds;
	char buf[256];

#if 0
	GetDlgItemTextA(hwnd, id, buf, 256);
#else
        control = TestFindControl(hwnd, id);
        if (control == NULL) {
            Tcl_SetObjResult(interp,
                             Tcl_ObjPrintf("Could not find control with id %d", id));
            return TCL_ERROR;
        }
        buf[0] = 0;
        SendMessageA(control, WM_GETTEXT, (WPARAM)sizeof(buf),
                     (LPARAM) buf);
#endif
	Tcl_AppendResult(interp, Tcl_ExternalToUtfDString(NULL, buf, TCL_INDEX_NONE, &ds), NULL);
	Tcl_DStringFree(&ds);
	break;
    }
    case WM_SETTEXT: {
	Tcl_DString ds;

	control = TestFindControl(hwnd, id);
	if (control == NULL) {
	    Tcl_SetObjResult(interp,
		    Tcl_ObjPrintf("Could not find control with id %d", id));
	    return TCL_ERROR;
	}
	Tcl_DStringInit(&ds);
	LPARAM lparam = (LPARAM)Tcl_UtfToExternalDString(NULL, Tcl_GetString(objv[4]), TCL_INDEX_NONE, &ds);
	result = SendMessageA(control, WM_SETTEXT, 0, lparam);
	Tcl_DStringFree(&ds);
	if (result == 0) {
	    Tcl_SetObjResult(interp, Tcl_NewStringObj("failed to send text to dialog: ", TCL_INDEX_NONE));
	    AppendSystemError(interp, GetLastError());
	    return TCL_ERROR;
	}
	break;
    }
    case WM_COMMAND: {
	char buf[TCL_INTEGER_SPACE];
	if (objc < 5) {
	    wParam = MAKEWPARAM(id, 0);
	    lParam = (LPARAM)child;
	}
	snprintf(buf, sizeof(buf), "%d", (int) SendMessageA(hwnd, message, wParam, lParam));
	Tcl_SetObjResult(interp, Tcl_NewStringObj(buf, TCL_INDEX_NONE));
	break;
    }
    default: {
	char buf[TCL_INTEGER_SPACE];

	snprintf(buf, sizeof(buf), "%d",
		(int) SendDlgItemMessageA(hwnd, id, message, wParam, lParam));
	Tcl_SetObjResult(interp, Tcl_NewStringObj(buf, TCL_INDEX_NONE));
	break;
    }
    }
    return TCL_OK;
}

/*
 *  testfindwindow title ?class?
 *	Find a Windows window using the FindWindow API call. This takes the window
 *	title and optionally the window class and if found returns the HWND and
 *	raises an error if the window is not found.
 *	eg: testfindwindow Console TkTopLevel
 *	    Can find the console window if it is visible.
 *	eg: testfindwindow "TkTest #10201" "#32770"
 *	    Can find a messagebox window with this title.
 */

static int
TestfindwindowObjCmd(
    TCL_UNUSED(void *),
    Tcl_Interp *interp,		/* Current interpreter. */
    Tcl_Size objc,			/* Number of arguments. */
    Tcl_Obj *const objv[])	/* Argument values. */
{
	LPCWSTR title = NULL, windowClass = NULL;
    Tcl_DString titleString, classString;
    HWND hwnd = NULL;
    int r = TCL_OK;
    DWORD myPid;

    Tcl_DStringInit(&classString);
    Tcl_DStringInit(&titleString);

    if (objc < 2 || objc > 3) {
        Tcl_WrongNumArgs(interp, 1, objv, "title ?class?");
        return TCL_ERROR;
    }

    Tcl_DStringInit(&titleString);
    title = Tcl_UtfToWCharDString(Tcl_GetString(objv[1]), TCL_INDEX_NONE, &titleString);
    if (objc == 3) {
	Tcl_DStringInit(&classString);
	windowClass = Tcl_UtfToWCharDString(Tcl_GetString(objv[2]), TCL_INDEX_NONE, &classString);
    }
    if (title[0] == 0)
        title = NULL;
    /* We want find a window the belongs to us and not some other process */
    hwnd = NULL;
    myPid = GetCurrentProcessId();
    while (1) {
        DWORD pid, tid;
        hwnd = FindWindowExW(NULL, hwnd, windowClass, title);
        if (hwnd == NULL)
            break;
        tid = GetWindowThreadProcessId(hwnd, &pid);
        if (tid == 0) {
            /* Window has gone */
            hwnd = NULL;
            break;
        }
        if (pid == myPid)
            break;              /* Found it */
    }

    if (hwnd == NULL) {
	Tcl_SetObjResult(interp, Tcl_NewStringObj("failed to find window: ", TCL_INDEX_NONE));
	AppendSystemError(interp, GetLastError());
	r = TCL_ERROR;
    } else {
        Tcl_SetObjResult(interp, Tcl_NewWideIntObj(PTR2INT(hwnd)));
    }

    Tcl_DStringFree(&titleString);
    Tcl_DStringFree(&classString);
    return r;

}

static BOOL CALLBACK
EnumChildrenProc(
    HWND hwnd,
    LPARAM lParam)
{
    Tcl_Obj *listObj = (Tcl_Obj *) lParam;

    Tcl_ListObjAppendElement(NULL, listObj, Tcl_NewWideIntObj(PTR2INT(hwnd)));
    return TRUE;
}

static int
TestgetwindowinfoObjCmd(
    TCL_UNUSED(void *),
    Tcl_Interp *interp,
    Tcl_Size objc,
    Tcl_Obj *const objv[])
{
    Tcl_WideInt hwnd;
    Tcl_Obj *dictObj = NULL, *classObj = NULL, *textObj = NULL;
    Tcl_Obj *childrenObj = NULL;
    WCHAR buf[512];
    int cch, cchBuf = 256;
    Tcl_DString ds;

    if (objc != 2) {
	Tcl_WrongNumArgs(interp, 1, objv, "hwnd");
	return TCL_ERROR;
    }

    if (Tcl_GetWideIntFromObj(interp, objv[1], &hwnd) != TCL_OK)
	return TCL_ERROR;

    cch = GetClassNameW((HWND)INT2PTR(hwnd), buf, cchBuf);
    if (cch == 0) {
    	Tcl_SetObjResult(interp, Tcl_NewStringObj("failed to get class name: ", TCL_INDEX_NONE));
    	AppendSystemError(interp, GetLastError());
    	return TCL_ERROR;
    } else {
	Tcl_DStringInit(&ds);
	Tcl_WCharToUtfDString(buf, wcslen(buf), &ds);
	classObj = Tcl_NewStringObj(Tcl_DStringValue(&ds), Tcl_DStringLength(&ds));
	Tcl_DStringFree(&ds);
    }

    dictObj = Tcl_NewDictObj();
    Tcl_DictObjPut(interp, dictObj, Tcl_NewStringObj("class", 5), classObj);
    Tcl_DictObjPut(interp, dictObj, Tcl_NewStringObj("id", 2),
	Tcl_NewWideIntObj(GetWindowLongPtr((HWND)(size_t)hwnd, GWL_ID)));

    cch = GetWindowTextW((HWND)INT2PTR(hwnd), buf, cchBuf);
	Tcl_DStringInit(&ds);
    Tcl_WCharToUtfDString(buf, cch, &ds);
    textObj = Tcl_NewStringObj(Tcl_DStringValue(&ds), Tcl_DStringLength(&ds));
    Tcl_DStringFree(&ds);

    Tcl_DictObjPut(interp, dictObj, Tcl_NewStringObj("text", 4), textObj);
    Tcl_DictObjPut(interp, dictObj, Tcl_NewStringObj("parent", 6),
	Tcl_NewWideIntObj(PTR2INT(GetParent((HWND)(size_t)hwnd))));

    childrenObj = Tcl_NewListObj(0, NULL);
    EnumChildWindows((HWND)(size_t)hwnd, EnumChildrenProc, (LPARAM)childrenObj);
    Tcl_DictObjPut(interp, dictObj, Tcl_NewStringObj("children", TCL_INDEX_NONE), childrenObj);

    Tcl_SetObjResult(interp, dictObj);
    return TCL_OK;
}

static int
TestwinlocaleObjCmd(
    TCL_UNUSED(void *),	/* Main window for application. */
    Tcl_Interp *interp,		/* Current interpreter. */
    Tcl_Size objc,			/* Number of arguments. */
    Tcl_Obj *const objv[])	/* Argument values. */
{
    if (objc != 1) {
	Tcl_WrongNumArgs(interp, 1, objv, NULL);
	return TCL_ERROR;
    }
    Tcl_SetObjResult(interp, Tcl_NewWideIntObj(GetThreadLocale()));
    return TCL_OK;
}

/*
 * Local Variables:
 * mode: c
 * c-basic-offset: 4
 * fill-column: 78
 * End:
 */<|MERGE_RESOLUTION|>--- conflicted
+++ resolved
@@ -24,31 +24,12 @@
  * Forward declarations of functions defined later in this file:
  */
 
-<<<<<<< HEAD
-static int		TestclipboardObjCmd(void *clientData,
-			    Tcl_Interp *interp, Tcl_Size objc,
-			    Tcl_Obj *const objv[]);
-static int		TestwineventObjCmd(void *clientData,
-			    Tcl_Interp *interp, Tcl_Size objc,
-			    Tcl_Obj *const objv[]);
-static int		TestfindwindowObjCmd(void *clientData,
-			    Tcl_Interp *interp, Tcl_Size objc,
-			    Tcl_Obj *const objv[]);
-static int		TestgetwindowinfoObjCmd(void *clientData,
-			    Tcl_Interp *interp, Tcl_Size objc,
-			    Tcl_Obj *const objv[]);
-static int		TestwinlocaleObjCmd(void *clientData,
-			    Tcl_Interp *interp, Tcl_Size objc,
-			    Tcl_Obj *const objv[]);
-static Tk_GetSelProc		SetSelectionResult;
-=======
-static Tcl_ObjCmdProc TestclipboardObjCmd;
-static Tcl_ObjCmdProc TestwineventObjCmd;
-static Tcl_ObjCmdProc TestfindwindowObjCmd;
-static Tcl_ObjCmdProc TestgetwindowinfoObjCmd;
-static Tcl_ObjCmdProc TestwinlocaleObjCmd;
+static Tcl_ObjCmdProc2 TestclipboardObjCmd;
+static Tcl_ObjCmdProc2 TestwineventObjCmd;
+static Tcl_ObjCmdProc2 TestfindwindowObjCmd;
+static Tcl_ObjCmdProc2 TestgetwindowinfoObjCmd;
+static Tcl_ObjCmdProc2 TestwinlocaleObjCmd;
 static Tk_GetSelProc SetSelectionResult;
->>>>>>> 468872d3
  
 /*
