/*
 * tkWinTest.c --
 *
 *	Contains commands for platform specific tests for the Windows
 *	platform.
 *
 * Copyright © 1997 Sun Microsystems, Inc.
 * Copyright © 2000 Scriptics Corporation.
 * Copyright © 2001 ActiveState Corporation.
 *
 * See the file "license.terms" for information on usage and redistribution of
 * this file, and for a DISCLAIMER OF ALL WARRANTIES.
 */

#undef USE_TCL_STUBS
#define USE_TCL_STUBS
#undef USE_TK_STUBS
#define USE_TK_STUBS
#include "tkWinInt.h"

HWND tkWinCurrentDialog;

/*
 * Forward declarations of functions defined later in this file:
 */

<<<<<<< HEAD
static int		TestclipboardObjCmd(void *clientData,
			    Tcl_Interp *interp, int objc,
			    Tcl_Obj *const objv[]);
static int		TestwineventObjCmd(void *clientData,
			    Tcl_Interp *interp, int objc,
			    Tcl_Obj *const objv[]);
static int		TestfindwindowObjCmd(void *clientData,
			    Tcl_Interp *interp, int objc,
			    Tcl_Obj *const objv[]);
static int		TestgetwindowinfoObjCmd(void *clientData,
			    Tcl_Interp *interp, int objc,
			    Tcl_Obj *const objv[]);
static int		TestwinlocaleObjCmd(void *clientData,
			    Tcl_Interp *interp, int objc,
=======
static int		TestclipboardObjCmd(ClientData clientData,
			    Tcl_Interp *interp, TkSizeT objc,
			    Tcl_Obj *const objv[]);
static int		TestwineventObjCmd(ClientData clientData,
			    Tcl_Interp *interp, TkSizeT objc,
			    Tcl_Obj *const objv[]);
static int		TestfindwindowObjCmd(ClientData clientData,
			    Tcl_Interp *interp, TkSizeT objc,
			    Tcl_Obj *const objv[]);
static int		TestgetwindowinfoObjCmd(ClientData clientData,
			    Tcl_Interp *interp, TkSizeT objc,
			    Tcl_Obj *const objv[]);
static int		TestwinlocaleObjCmd(ClientData clientData,
			    Tcl_Interp *interp, TkSizeT objc,
>>>>>>> 2fe88453
			    Tcl_Obj *const objv[]);
static Tk_GetSelProc		SetSelectionResult;

/*
 *----------------------------------------------------------------------
 *
 * TkplatformtestInit --
 *
 *	Defines commands that test platform specific functionality for Windows
 *	platforms.
 *
 * Results:
 *	A standard Tcl result.
 *
 * Side effects:
 *	Defines new commands.
 *
 *----------------------------------------------------------------------
 */

int
TkplatformtestInit(
    Tcl_Interp *interp)		/* Interpreter to add commands to. */
{
    /*
     * Add commands for platform specific tests on MacOS here.
     */

    Tcl_CreateObjCommand2(interp, "testclipboard", TestclipboardObjCmd,
	    Tk_MainWindow(interp), NULL);
    Tcl_CreateObjCommand2(interp, "testwinevent", TestwineventObjCmd,
	    Tk_MainWindow(interp), NULL);
    Tcl_CreateObjCommand2(interp, "testfindwindow", TestfindwindowObjCmd,
	    Tk_MainWindow(interp), NULL);
    Tcl_CreateObjCommand2(interp, "testgetwindowinfo", TestgetwindowinfoObjCmd,
	    Tk_MainWindow(interp), NULL);
    Tcl_CreateObjCommand2(interp, "testwinlocale", TestwinlocaleObjCmd,
	    Tk_MainWindow(interp), NULL);
    return TCL_OK;
}

struct TestFindControlState {
    int  id;
    HWND control;
};

/* Callback for window enumeration - used for TestFindControl */
BOOL CALLBACK TestFindControlCallback(
    HWND hwnd,
    LPARAM lParam
)
{
    struct TestFindControlState *fcsPtr = (struct TestFindControlState *)lParam;
    fcsPtr->control = GetDlgItem(hwnd, fcsPtr->id);
    /* If we have found the control, return FALSE to stop the enumeration */
    return fcsPtr->control == NULL ? TRUE : FALSE;
}

/*
 * Finds the descendent control window with the specified ID and returns
 * its HWND.
 */
HWND TestFindControl(HWND root, int id)
{
    struct TestFindControlState fcs;

    fcs.control = GetDlgItem(root, id);
    if (fcs.control == NULL) {
        /* Control is not a direct child. Look in descendents */
        fcs.id = id;
        fcs.control = NULL;
        EnumChildWindows(root, TestFindControlCallback, (LPARAM) &fcs);
    }
    return fcs.control;
}


/*
 *----------------------------------------------------------------------
 *
 * AppendSystemError --
 *
 *	This routine formats a Windows system error message and places it into
 *	the interpreter result. Originally from tclWinReg.c.
 *
 * Results:
 *	None.
 *
 * Side effects:
 *	None.
 *
 *----------------------------------------------------------------------
 */

static void
AppendSystemError(
    Tcl_Interp *interp,		/* Current interpreter. */
    DWORD error)		/* Result code from error. */
{
    int length;
    WCHAR *wMsgPtr, **wMsgPtrPtr = &wMsgPtr;
    const char *msg;
    char id[TCL_INTEGER_SPACE], msgBuf[24 + TCL_INTEGER_SPACE];
    Tcl_DString ds;
    Tcl_Obj *resultPtr = Tcl_GetObjResult(interp);

    if (Tcl_IsShared(resultPtr)) {
	resultPtr = Tcl_DuplicateObj(resultPtr);
    }
    length = FormatMessageW(FORMAT_MESSAGE_FROM_SYSTEM
	    | FORMAT_MESSAGE_IGNORE_INSERTS
	    | FORMAT_MESSAGE_ALLOCATE_BUFFER, NULL, error,
	    MAKELANGID(LANG_NEUTRAL, SUBLANG_DEFAULT), (WCHAR *) wMsgPtrPtr,
	    0, NULL);
    if (length == 0) {
	char *msgPtr;

	length = FormatMessageA(FORMAT_MESSAGE_FROM_SYSTEM
		| FORMAT_MESSAGE_IGNORE_INSERTS
		| FORMAT_MESSAGE_ALLOCATE_BUFFER, NULL, error,
		MAKELANGID(LANG_NEUTRAL, SUBLANG_DEFAULT), (char *) &msgPtr,
		0, NULL);
	if (length > 0) {
	    wMsgPtr = (WCHAR *) LocalAlloc(LPTR, (length + 1) * sizeof(WCHAR));
	    MultiByteToWideChar(CP_ACP, 0, msgPtr, length + 1, wMsgPtr,
		    length + 1);
	    LocalFree(msgPtr);
	}
    }
    if (length == 0) {
	if (error == ERROR_CALL_NOT_IMPLEMENTED) {
	    strcpy(msgBuf, "function not supported under Win32s");
	} else {
	    sprintf(msgBuf, "unknown error: %ld", error);
	}
	msg = msgBuf;
    } else {
	char *msgPtr;

	Tcl_DStringInit(&ds);
	Tcl_WCharToUtfDString(wMsgPtr, wcslen(wMsgPtr), &ds);
	LocalFree(wMsgPtr);

	msgPtr = Tcl_DStringValue(&ds);
	length = Tcl_DStringLength(&ds);

	/*
	 * Trim the trailing CR/LF from the system message.
	 */

	if (msgPtr[length-1] == '\n') {
	    --length;
	}
	if (msgPtr[length-1] == '\r') {
	    --length;
	}
	msgPtr[length] = 0;
	msg = msgPtr;
    }

    sprintf(id, "%ld", error);
    Tcl_SetErrorCode(interp, "WINDOWS", id, msg, NULL);
    Tcl_AppendToObj(resultPtr, msg, length);
    Tcl_SetObjResult(interp, resultPtr);

    if (length != 0) {
	Tcl_DStringFree(&ds);
    }
}

/*
 *----------------------------------------------------------------------
 *
 * TestclipboardObjCmd --
 *
 *	This function implements the testclipboard command. It provides a way
 *	to determine the actual contents of the Windows clipboard.
 *
 * Results:
 *	A standard Tcl result.
 *
 * Side effects:
 *	None.
 *
 *----------------------------------------------------------------------
 */

static int
SetSelectionResult(
    TCL_UNUSED(void *),
    Tcl_Interp *interp,
    const char *selection)
{
    Tcl_AppendResult(interp, selection, NULL);
    return TCL_OK;
}

static int
TestclipboardObjCmd(
    void *clientData,	/* Main window for application. */
    Tcl_Interp *interp,		/* Current interpreter. */
    TkSizeT objc,			/* Number of arguments. */
    Tcl_Obj *const objv[])	/* Argument values. */
{
    Tk_Window tkwin = (Tk_Window)clientData;

    if (objc != 1) {
	Tcl_WrongNumArgs(interp, 1, objv, NULL);
	return TCL_ERROR;
    }
    return TkSelGetSelection(interp, tkwin, Tk_InternAtom(tkwin, "CLIPBOARD"),
	    XA_STRING, SetSelectionResult, NULL);
}

/*
 *----------------------------------------------------------------------
 *
 * TestwineventObjCmd --
 *
 *	This function implements the testwinevent command. It provides a way
 *	to send messages to windows dialogs.
 *
 * Results:
 *	A standard Tcl result.
 *
 * Side effects:
 *	None.
 *
 *----------------------------------------------------------------------
 */

static int
TestwineventObjCmd(
    TCL_UNUSED(void *),
    Tcl_Interp *interp,		/* Current interpreter. */
    TkSizeT objc,			/* Number of arguments. */
    Tcl_Obj *const objv[])		/* Argument strings. */
{
    HWND hwnd = 0;
    HWND child = 0;
    HWND control;
    int id;
    char *rest;
    UINT message;
    WPARAM wParam;
    LPARAM lParam;
    LRESULT result;
    static const TkStateMap messageMap[] = {
	{WM_LBUTTONDOWN,	"WM_LBUTTONDOWN"},
	{WM_LBUTTONUP,		"WM_LBUTTONUP"},
	{WM_LBUTTONDBLCLK,		"WM_LBUTTONDBLCLK"},
	{WM_MBUTTONDOWN,	"WM_MBUTTONDOWN"},
	{WM_MBUTTONUP,		"WM_MBUTTONUP"},
	{WM_MBUTTONDBLCLK,		"WM_MBUTTONDBLCLK"},
	{WM_RBUTTONDOWN,	"WM_RBUTTONDOWN"},
	{WM_RBUTTONUP,		"WM_RBUTTONUP"},
	{WM_RBUTTONDBLCLK,		"WM_RBUTTONDBLCLK"},
	{WM_XBUTTONDOWN,	"WM_XBUTTONDOWN"},
	{WM_XBUTTONUP,		"WM_XBUTTONUP"},
	{WM_XBUTTONDBLCLK,		"WM_XBUTTONDBLCLK"},
	{WM_CHAR,		"WM_CHAR"},
	{WM_GETTEXT,		"WM_GETTEXT"},
	{WM_SETTEXT,		"WM_SETTEXT"},
	{WM_COMMAND,            "WM_COMMAND"},
	{-1,			NULL}
    };

    if ((objc == 3) && (strcmp(Tcl_GetString(objv[1]), "debug") == 0)) {
	int b;

	if (Tcl_GetBooleanFromObj(interp, objv[2], &b) != TCL_OK) {
	    return TCL_ERROR;
	}
	TkWinDialogDebug(b);
	return TCL_OK;
    }

    if (objc < 4) {
	return TCL_ERROR;
    }

    hwnd = (HWND)INT2PTR(strtol(Tcl_GetString(objv[1]), &rest, 0));
    if (rest == Tcl_GetString(objv[1])) {
	hwnd = FindWindowA(NULL, Tcl_GetString(objv[1]));
	if (hwnd == NULL) {
	    Tcl_SetObjResult(interp, Tcl_NewStringObj("no such window", -1));
	    return TCL_ERROR;
	}
    }
    UpdateWindow(hwnd);

    id = strtol(Tcl_GetString(objv[2]), &rest, 0);
    if (rest == Tcl_GetString(objv[2])) {
	char buf[256];

	child = GetWindow(hwnd, GW_CHILD);
	while (child != NULL) {
	    SendMessageA(child, WM_GETTEXT, (WPARAM) sizeof(buf), (LPARAM) buf);
	    if (strcasecmp(buf, Tcl_GetString(objv[2])) == 0) {
		id = GetDlgCtrlID(child);
		break;
	    }
	    child = GetWindow(child, GW_HWNDNEXT);
	}
	if (child == NULL) {
	    Tcl_AppendResult(interp, "could not find a control matching \"",
		Tcl_GetString(objv[2]), "\"", NULL);
	    return TCL_ERROR;
	}
    }

    message = TkFindStateNum(NULL, NULL, messageMap, Tcl_GetString(objv[3]));
    wParam = 0;
    lParam = 0;

    if (objc > 4) {
	wParam = strtol(Tcl_GetString(objv[4]), NULL, 0);
    }
    if (objc > 5) {
	lParam = strtol(Tcl_GetString(objv[5]), NULL, 0);
    }

    switch (message) {
    case WM_GETTEXT: {
	Tcl_DString ds;
	char buf[256];

#if 0
	GetDlgItemTextA(hwnd, id, buf, 256);
#else
        control = TestFindControl(hwnd, id);
        if (control == NULL) {
            Tcl_SetObjResult(interp,
                             Tcl_ObjPrintf("Could not find control with id %d", id));
            return TCL_ERROR;
        }
        buf[0] = 0;
        SendMessageA(control, WM_GETTEXT, (WPARAM)sizeof(buf),
                     (LPARAM) buf);
#endif
	(void)Tcl_ExternalToUtfDStringEx(NULL, buf, -1, TCL_ENCODING_NOCOMPLAIN, &ds);
	Tcl_AppendResult(interp, Tcl_DStringValue(&ds), NULL);
	Tcl_DStringFree(&ds);
	break;
    }
    case WM_SETTEXT: {
	Tcl_DString ds;

	control = TestFindControl(hwnd, id);
	if (control == NULL) {
	    Tcl_SetObjResult(interp,
		    Tcl_ObjPrintf("Could not find control with id %d", id));
	    return TCL_ERROR;
	}
	Tcl_DStringInit(&ds);
	(void)Tcl_UtfToExternalDStringEx(NULL, Tcl_GetString(objv[4]), -1, TCL_ENCODING_NOCOMPLAIN, &ds);
	result = SendMessageA(control, WM_SETTEXT, 0,
		(LPARAM) Tcl_DStringValue(&ds));
	Tcl_DStringFree(&ds);
	if (result == 0) {
	    Tcl_SetObjResult(interp, Tcl_NewStringObj("failed to send text to dialog: ", -1));
	    AppendSystemError(interp, GetLastError());
	    return TCL_ERROR;
	}
	break;
    }
    case WM_COMMAND: {
	char buf[TCL_INTEGER_SPACE];
	if (objc < 5) {
	    wParam = MAKEWPARAM(id, 0);
	    lParam = (LPARAM)child;
	}
	sprintf(buf, "%d", (int) SendMessageA(hwnd, message, wParam, lParam));
	Tcl_SetObjResult(interp, Tcl_NewStringObj(buf, -1));
	break;
    }
    default: {
	char buf[TCL_INTEGER_SPACE];

	sprintf(buf, "%d",
		(int) SendDlgItemMessageA(hwnd, id, message, wParam, lParam));
	Tcl_SetObjResult(interp, Tcl_NewStringObj(buf, -1));
	break;
    }
    }
    return TCL_OK;
}

/*
 *  testfindwindow title ?class?
 *	Find a Windows window using the FindWindow API call. This takes the window
 *	title and optionally the window class and if found returns the HWND and
 *	raises an error if the window is not found.
 *	eg: testfindwindow Console TkTopLevel
 *	    Can find the console window if it is visible.
 *	eg: testfindwindow "TkTest #10201" "#32770"
 *	    Can find a messagebox window with this title.
 */

static int
TestfindwindowObjCmd(
    TCL_UNUSED(void *),
    Tcl_Interp *interp,		/* Current interpreter. */
    TkSizeT objc,			/* Number of arguments. */
    Tcl_Obj *const objv[])	/* Argument values. */
{
	LPCWSTR title = NULL, windowClass = NULL;
    Tcl_DString titleString, classString;
    HWND hwnd = NULL;
    int r = TCL_OK;
    DWORD myPid;

    Tcl_DStringInit(&classString);
    Tcl_DStringInit(&titleString);

    if (objc < 2 || objc > 3) {
        Tcl_WrongNumArgs(interp, 1, objv, "title ?class?");
        return TCL_ERROR;
    }

    Tcl_DStringInit(&titleString);
    title = Tcl_UtfToWCharDString(Tcl_GetString(objv[1]), -1, &titleString);
    if (objc == 3) {
	Tcl_DStringInit(&classString);
	windowClass = Tcl_UtfToWCharDString(Tcl_GetString(objv[2]), -1, &classString);
    }
    if (title[0] == 0)
        title = NULL;
    /* We want find a window the belongs to us and not some other process */
    hwnd = NULL;
    myPid = GetCurrentProcessId();
    while (1) {
        DWORD pid, tid;
        hwnd = FindWindowExW(NULL, hwnd, windowClass, title);
        if (hwnd == NULL)
            break;
        tid = GetWindowThreadProcessId(hwnd, &pid);
        if (tid == 0) {
            /* Window has gone */
            hwnd = NULL;
            break;
        }
        if (pid == myPid)
            break;              /* Found it */
    }

    if (hwnd == NULL) {
	Tcl_SetObjResult(interp, Tcl_NewStringObj("failed to find window: ", -1));
	AppendSystemError(interp, GetLastError());
	r = TCL_ERROR;
    } else {
        Tcl_SetObjResult(interp, Tcl_NewWideIntObj(PTR2INT(hwnd)));
    }

    Tcl_DStringFree(&titleString);
    Tcl_DStringFree(&classString);
    return r;

}

static BOOL CALLBACK
EnumChildrenProc(
    HWND hwnd,
    LPARAM lParam)
{
    Tcl_Obj *listObj = (Tcl_Obj *) lParam;

    Tcl_ListObjAppendElement(NULL, listObj, Tcl_NewWideIntObj(PTR2INT(hwnd)));
    return TRUE;
}

static int
TestgetwindowinfoObjCmd(
    TCL_UNUSED(void *),
    Tcl_Interp *interp,
    TkSizeT objc,
    Tcl_Obj *const objv[])
{
    Tcl_WideInt hwnd;
    Tcl_Obj *dictObj = NULL, *classObj = NULL, *textObj = NULL;
    Tcl_Obj *childrenObj = NULL;
    WCHAR buf[512];
    int cch, cchBuf = 256;
    Tcl_DString ds;

    if (objc != 2) {
	Tcl_WrongNumArgs(interp, 1, objv, "hwnd");
	return TCL_ERROR;
    }

    if (Tcl_GetWideIntFromObj(interp, objv[1], &hwnd) != TCL_OK)
	return TCL_ERROR;

    cch = GetClassNameW((HWND)INT2PTR(hwnd), buf, cchBuf);
    if (cch == 0) {
    	Tcl_SetObjResult(interp, Tcl_NewStringObj("failed to get class name: ", -1));
    	AppendSystemError(interp, GetLastError());
    	return TCL_ERROR;
    } else {
	Tcl_DStringInit(&ds);
	Tcl_WCharToUtfDString(buf, wcslen(buf), &ds);
	classObj = Tcl_NewStringObj(Tcl_DStringValue(&ds), Tcl_DStringLength(&ds));
	Tcl_DStringFree(&ds);
    }

    dictObj = Tcl_NewDictObj();
    Tcl_DictObjPut(interp, dictObj, Tcl_NewStringObj("class", 5), classObj);
    Tcl_DictObjPut(interp, dictObj, Tcl_NewStringObj("id", 2),
	Tcl_NewWideIntObj(GetWindowLongPtr((HWND)(size_t)hwnd, GWL_ID)));

    cch = GetWindowTextW((HWND)INT2PTR(hwnd), buf, cchBuf);
	Tcl_DStringInit(&ds);
    Tcl_WCharToUtfDString(buf, cch, &ds);
    textObj = Tcl_NewStringObj(Tcl_DStringValue(&ds), Tcl_DStringLength(&ds));
    Tcl_DStringFree(&ds);

    Tcl_DictObjPut(interp, dictObj, Tcl_NewStringObj("text", 4), textObj);
    Tcl_DictObjPut(interp, dictObj, Tcl_NewStringObj("parent", 6),
	Tcl_NewWideIntObj(PTR2INT(GetParent((HWND)(size_t)hwnd))));

    childrenObj = Tcl_NewListObj(0, NULL);
    EnumChildWindows((HWND)(size_t)hwnd, EnumChildrenProc, (LPARAM)childrenObj);
    Tcl_DictObjPut(interp, dictObj, Tcl_NewStringObj("children", -1), childrenObj);

    Tcl_SetObjResult(interp, dictObj);
    return TCL_OK;
}

static int
TestwinlocaleObjCmd(
    TCL_UNUSED(void *),	/* Main window for application. */
    Tcl_Interp *interp,		/* Current interpreter. */
    TkSizeT objc,			/* Number of arguments. */
    Tcl_Obj *const objv[])	/* Argument values. */
{
    if (objc != 1) {
	Tcl_WrongNumArgs(interp, 1, objv, NULL);
	return TCL_ERROR;
    }
    Tcl_SetObjResult(interp, Tcl_NewWideIntObj(GetThreadLocale()));
    return TCL_OK;
}

/*
 * Local Variables:
 * mode: c
 * c-basic-offset: 4
 * fill-column: 78
 * End:
 */<|MERGE_RESOLUTION|>--- conflicted
+++ resolved
@@ -24,37 +24,20 @@
  * Forward declarations of functions defined later in this file:
  */
 
-<<<<<<< HEAD
 static int		TestclipboardObjCmd(void *clientData,
-			    Tcl_Interp *interp, int objc,
+			    Tcl_Interp *interp, Tcl_Size objc,
 			    Tcl_Obj *const objv[]);
 static int		TestwineventObjCmd(void *clientData,
-			    Tcl_Interp *interp, int objc,
+			    Tcl_Interp *interp, Tcl_Size objc,
 			    Tcl_Obj *const objv[]);
 static int		TestfindwindowObjCmd(void *clientData,
-			    Tcl_Interp *interp, int objc,
+			    Tcl_Interp *interp, Tcl_Size objc,
 			    Tcl_Obj *const objv[]);
 static int		TestgetwindowinfoObjCmd(void *clientData,
-			    Tcl_Interp *interp, int objc,
+			    Tcl_Interp *interp, Tcl_Size objc,
 			    Tcl_Obj *const objv[]);
 static int		TestwinlocaleObjCmd(void *clientData,
-			    Tcl_Interp *interp, int objc,
-=======
-static int		TestclipboardObjCmd(ClientData clientData,
-			    Tcl_Interp *interp, TkSizeT objc,
-			    Tcl_Obj *const objv[]);
-static int		TestwineventObjCmd(ClientData clientData,
-			    Tcl_Interp *interp, TkSizeT objc,
-			    Tcl_Obj *const objv[]);
-static int		TestfindwindowObjCmd(ClientData clientData,
-			    Tcl_Interp *interp, TkSizeT objc,
-			    Tcl_Obj *const objv[]);
-static int		TestgetwindowinfoObjCmd(ClientData clientData,
-			    Tcl_Interp *interp, TkSizeT objc,
-			    Tcl_Obj *const objv[]);
-static int		TestwinlocaleObjCmd(ClientData clientData,
-			    Tcl_Interp *interp, TkSizeT objc,
->>>>>>> 2fe88453
+			    Tcl_Interp *interp, Tcl_Size objc,
 			    Tcl_Obj *const objv[]);
 static Tk_GetSelProc		SetSelectionResult;
 @@ -260,7 +243,7 @@
 TestclipboardObjCmd(
     void *clientData,	/* Main window for application. */
     Tcl_Interp *interp,		/* Current interpreter. */
-    TkSizeT objc,			/* Number of arguments. */
+    Tcl_Size objc,			/* Number of arguments. */
     Tcl_Obj *const objv[])	/* Argument values. */
 {
     Tk_Window tkwin = (Tk_Window)clientData;
@@ -295,7 +278,7 @@
 TestwineventObjCmd(
     TCL_UNUSED(void *),
     Tcl_Interp *interp,		/* Current interpreter. */
-    TkSizeT objc,			/* Number of arguments. */
+    Tcl_Size objc,			/* Number of arguments. */
     Tcl_Obj *const objv[])		/* Argument strings. */
 {
     HWND hwnd = 0;
@@ -464,7 +447,7 @@
 TestfindwindowObjCmd(
     TCL_UNUSED(void *),
     Tcl_Interp *interp,		/* Current interpreter. */
-    TkSizeT objc,			/* Number of arguments. */
+    Tcl_Size objc,			/* Number of arguments. */
     Tcl_Obj *const objv[])	/* Argument values. */
 {
 	LPCWSTR title = NULL, windowClass = NULL;
@@ -537,7 +520,7 @@
 TestgetwindowinfoObjCmd(
     TCL_UNUSED(void *),
     Tcl_Interp *interp,
-    TkSizeT objc,
+    Tcl_Size objc,
     Tcl_Obj *const objv[])
 {
     Tcl_WideInt hwnd;
@@ -595,7 +578,7 @@
 TestwinlocaleObjCmd(
     TCL_UNUSED(void *),	/* Main window for application. */
     Tcl_Interp *interp,		/* Current interpreter. */
-    TkSizeT objc,			/* Number of arguments. */
+    Tcl_Size objc,			/* Number of arguments. */
     Tcl_Obj *const objv[])	/* Argument values. */
 {
     if (objc != 1) {
