--- conflicted
+++ resolved
@@ -467,12 +467,8 @@
     Tcl_DStringInit(&titleString);
     title = Tcl_UtfToWCharDString(Tcl_GetString(objv[1]), -1, &titleString);
     if (objc == 3) {
-<<<<<<< HEAD
 	Tcl_DStringInit(&classString);
-	class = Tcl_UtfToWCharDString(Tcl_GetString(objv[2]), -1, &classString);
-=======
-        windowClass = (LPCWSTR)Tcl_WinUtfToTChar(Tcl_GetString(objv[2]), -1, &classString);
->>>>>>> c1d2b9d9
+	windowClass = Tcl_UtfToWCharDString(Tcl_GetString(objv[2]), -1, &classString);
     }
     if (title[0] == 0)
         title = NULL;
