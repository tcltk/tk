/*
 * tkWinTest.c --
 *
 *	Contains commands for platform specific tests for the Windows
 *	platform.
 *
 * Copyright (c) 1997 Sun Microsystems, Inc.
 * Copyright (c) 2000 by Scriptics Corporation.
 * Copyright (c) 2001 by ActiveState Corporation.
 *
 * See the file "license.terms" for information on usage and redistribution of
 * this file, and for a DISCLAIMER OF ALL WARRANTIES.
 */

#undef USE_TCL_STUBS
#define USE_TCL_STUBS
#undef USE_TK_STUBS
#define USE_TK_STUBS
#include "tkWinInt.h"

HWND tkWinCurrentDialog;

/*
 * Forward declarations of functions defined later in this file:
 */

static int		TestclipboardObjCmd(ClientData clientData,
			    Tcl_Interp *interp, int objc,
			    Tcl_Obj *const objv[]);
static int		TestwineventObjCmd(ClientData clientData,
			    Tcl_Interp *interp, int objc,
			    Tcl_Obj *const objv[]);
static int		TestfindwindowObjCmd(ClientData clientData,
			    Tcl_Interp *interp, int objc,
			    Tcl_Obj *const objv[]);
static int		TestgetwindowinfoObjCmd(ClientData clientData,
			    Tcl_Interp *interp, int objc,
			    Tcl_Obj *const objv[]);
static int		TestwinlocaleObjCmd(ClientData clientData,
			    Tcl_Interp *interp, int objc,
			    Tcl_Obj *const objv[]);
static Tk_GetSelProc		SetSelectionResult;

/*
 *----------------------------------------------------------------------
 *
 * TkplatformtestInit --
 *
 *	Defines commands that test platform specific functionality for Windows
 *	platforms.
 *
 * Results:
 *	A standard Tcl result.
 *
 * Side effects:
 *	Defines new commands.
 *
 *----------------------------------------------------------------------
 */

int
TkplatformtestInit(
    Tcl_Interp *interp)		/* Interpreter to add commands to. */
{
    /*
     * Add commands for platform specific tests on MacOS here.
     */

    Tcl_CreateObjCommand(interp, "testclipboard", TestclipboardObjCmd,
	    (ClientData) Tk_MainWindow(interp), NULL);
    Tcl_CreateObjCommand(interp, "testwinevent", TestwineventObjCmd,
	    (ClientData) Tk_MainWindow(interp), NULL);
    Tcl_CreateObjCommand(interp, "testfindwindow", TestfindwindowObjCmd,
	    (ClientData) Tk_MainWindow(interp), NULL);
    Tcl_CreateObjCommand(interp, "testgetwindowinfo", TestgetwindowinfoObjCmd,
	    (ClientData) Tk_MainWindow(interp), NULL);
    Tcl_CreateObjCommand(interp, "testwinlocale", TestwinlocaleObjCmd,
	    (ClientData) Tk_MainWindow(interp), NULL);
    return TCL_OK;
}

struct TestFindControlState {
    int  id;
    HWND control;
};

/* Callback for window enumeration - used for TestFindControl */
BOOL CALLBACK TestFindControlCallback(
    HWND hwnd,
    LPARAM lParam
)
{
    struct TestFindControlState *fcsPtr = (struct TestFindControlState *)lParam;
    fcsPtr->control = GetDlgItem(hwnd, fcsPtr->id);
    /* If we have found the control, return FALSE to stop the enumeration */
    return fcsPtr->control == NULL ? TRUE : FALSE;
}

/*
 * Finds the descendent control window with the specified ID and returns
 * its HWND.
 */
HWND TestFindControl(HWND root, int id)
{
    struct TestFindControlState fcs;

    fcs.control = GetDlgItem(root, id);
    if (fcs.control == NULL) {
        /* Control is not a direct child. Look in descendents */
        fcs.id = id;
        fcs.control = NULL;
        EnumChildWindows(root, TestFindControlCallback, (LPARAM) &fcs);
    }
    return fcs.control;
}


/*
 *----------------------------------------------------------------------
 *
 * AppendSystemError --
 *
 *	This routine formats a Windows system error message and places it into
 *	the interpreter result. Originally from tclWinReg.c.
 *
 * Results:
 *	None.
 *
 * Side effects:
 *	None.
 *
 *----------------------------------------------------------------------
 */

static void
AppendSystemError(
    Tcl_Interp *interp,		/* Current interpreter. */
    DWORD error)		/* Result code from error. */
{
    int length;
    WCHAR *wMsgPtr, **wMsgPtrPtr = &wMsgPtr;
    const char *msg;
    char id[TCL_INTEGER_SPACE], msgBuf[24 + TCL_INTEGER_SPACE];
    Tcl_DString ds;
    Tcl_Obj *resultPtr = Tcl_GetObjResult(interp);

    if (Tcl_IsShared(resultPtr)) {
	resultPtr = Tcl_DuplicateObj(resultPtr);
    }
    length = FormatMessage(FORMAT_MESSAGE_FROM_SYSTEM
	    | FORMAT_MESSAGE_IGNORE_INSERTS
	    | FORMAT_MESSAGE_ALLOCATE_BUFFER, NULL, error,
	    MAKELANGID(LANG_NEUTRAL, SUBLANG_DEFAULT), (WCHAR *) wMsgPtrPtr,
	    0, NULL);
    if (length == 0) {
	char *msgPtr;

	length = FormatMessageA(FORMAT_MESSAGE_FROM_SYSTEM
		| FORMAT_MESSAGE_IGNORE_INSERTS
		| FORMAT_MESSAGE_ALLOCATE_BUFFER, NULL, error,
		MAKELANGID(LANG_NEUTRAL, SUBLANG_DEFAULT), (char *) &msgPtr,
		0, NULL);
	if (length > 0) {
	    wMsgPtr = (WCHAR *) LocalAlloc(LPTR, (length + 1) * sizeof(WCHAR));
	    MultiByteToWideChar(CP_ACP, 0, msgPtr, length + 1, wMsgPtr,
		    length + 1);
	    LocalFree(msgPtr);
	}
    }
    if (length == 0) {
	if (error == ERROR_CALL_NOT_IMPLEMENTED) {
	    strcpy(msgBuf, "function not supported under Win32s");
	} else {
	    sprintf(msgBuf, "unknown error: %ld", error);
	}
	msg = msgBuf;
    } else {
	Tcl_Encoding encoding;
	char *msgPtr;

	encoding = Tcl_GetEncoding(NULL, "unicode");
	Tcl_ExternalToUtfDString(encoding, (char *) wMsgPtr, -1, &ds);
	Tcl_FreeEncoding(encoding);
	LocalFree(wMsgPtr);

	msgPtr = Tcl_DStringValue(&ds);
	length = Tcl_DStringLength(&ds);

	/*
	 * Trim the trailing CR/LF from the system message.
	 */

	if (msgPtr[length-1] == '\n') {
	    --length;
	}
	if (msgPtr[length-1] == '\r') {
	    --length;
	}
	msgPtr[length] = 0;
	msg = msgPtr;
    }

    sprintf(id, "%ld", error);
    Tcl_SetErrorCode(interp, "WINDOWS", id, msg, NULL);
    Tcl_AppendToObj(resultPtr, msg, length);
    Tcl_SetObjResult(interp, resultPtr);

    if (length != 0) {
	Tcl_DStringFree(&ds);
    }
}

/*
 *----------------------------------------------------------------------
 *
 * TestclipboardObjCmd --
 *
 *	This function implements the testclipboard command. It provides a way
 *	to determine the actual contents of the Windows clipboard.
 *
 * Results:
 *	A standard Tcl result.
 *
 * Side effects:
 *	None.
 *
 *----------------------------------------------------------------------
 */

static int
SetSelectionResult(
    ClientData dummy,
    Tcl_Interp *interp,
    const char *selection)
{
    Tcl_AppendResult(interp, selection, NULL);
    return TCL_OK;
}

static int
TestclipboardObjCmd(
    ClientData clientData,	/* Main window for application. */
    Tcl_Interp *interp,		/* Current interpreter. */
    int objc,			/* Number of arguments. */
    Tcl_Obj *const objv[])	/* Argument values. */
{
    Tk_Window tkwin = (Tk_Window) clientData;

    if (objc != 1) {
	Tcl_WrongNumArgs(interp, 1, objv, NULL);
	return TCL_ERROR;
    }
    return TkSelGetSelection(interp, tkwin, Tk_InternAtom(tkwin, "CLIPBOARD"),
	    XA_STRING, SetSelectionResult, NULL);
}

/*
 *----------------------------------------------------------------------
 *
 * TestwineventObjCmd --
 *
 *	This function implements the testwinevent command. It provides a way
 *	to send messages to windows dialogs.
 *
 * Results:
 *	A standard Tcl result.
 *
 * Side effects:
 *	None.
 *
 *----------------------------------------------------------------------
 */

static int
TestwineventObjCmd(
    ClientData clientData,	/* Main window for application. */
    Tcl_Interp *interp,		/* Current interpreter. */
    int objc,			/* Number of arguments. */
    Tcl_Obj *const objv[])		/* Argument strings. */
{
    HWND hwnd = 0;
    HWND child = 0;
    HWND control;
    int id;
    char *rest;
    UINT message;
    WPARAM wParam;
    LPARAM lParam;
    LRESULT result;
    static const TkStateMap messageMap[] = {
	{WM_LBUTTONDOWN,	"WM_LBUTTONDOWN"},
	{WM_LBUTTONUP,		"WM_LBUTTONUP"},
	{WM_CHAR,		"WM_CHAR"},
	{WM_GETTEXT,		"WM_GETTEXT"},
	{WM_SETTEXT,		"WM_SETTEXT"},
	{WM_COMMAND,            "WM_COMMAND"},
	{-1,			NULL}
    };

    if ((objc == 3) && (strcmp(Tcl_GetString(objv[1]), "debug") == 0)) {
	int b;

	if (Tcl_GetBoolean(interp, Tcl_GetString(objv[2]), &b) != TCL_OK) {
	    return TCL_ERROR;
	}
	TkWinDialogDebug(b);
	return TCL_OK;
    }

    if (objc < 4) {
	return TCL_ERROR;
    }

    hwnd = INT2PTR(strtol(Tcl_GetString(objv[1]), &rest, 0));
    if (rest == Tcl_GetString(objv[1])) {
	hwnd = FindWindowA(NULL, Tcl_GetString(objv[1]));
	if (hwnd == NULL) {
	    Tcl_SetObjResult(interp, Tcl_NewStringObj("no such window", -1));
	    return TCL_ERROR;
	}
    }
    UpdateWindow(hwnd);

    id = strtol(Tcl_GetString(objv[2]), &rest, 0);
    if (rest == Tcl_GetString(objv[2])) {
	char buf[256];

	child = GetWindow(hwnd, GW_CHILD);
	while (child != NULL) {
	    SendMessageA(child, WM_GETTEXT, (WPARAM) sizeof(buf), (LPARAM) buf);
	    if (strcasecmp(buf, Tcl_GetString(objv[2])) == 0) {
		id = GetDlgCtrlID(child);
		break;
	    }
	    child = GetWindow(child, GW_HWNDNEXT);
	}
	if (child == NULL) {
	    Tcl_AppendResult(interp, "could not find a control matching \"",
		Tcl_GetString(objv[2]), "\"", NULL);
	    return TCL_ERROR;
	}
    }

    message = TkFindStateNum(NULL, NULL, messageMap, Tcl_GetString(objv[3]));
    wParam = 0;
    lParam = 0;

    if (objc > 4) {
	wParam = strtol(Tcl_GetString(objv[4]), NULL, 0);
    }
    if (objc > 5) {
	lParam = strtol(Tcl_GetString(objv[5]), NULL, 0);
    }

    switch (message) {
    case WM_GETTEXT: {
	Tcl_DString ds;
	char buf[256];

#if 0
	GetDlgItemTextA(hwnd, id, buf, 256);
#else
        control = TestFindControl(hwnd, id);
        if (control == NULL) {
            Tcl_SetObjResult(interp,
                             Tcl_ObjPrintf("Could not find control with id %d", id));
            return TCL_ERROR;
        }
        buf[0] = 0;
        SendMessageA(control, WM_GETTEXT, (WPARAM)sizeof(buf),
                     (LPARAM) buf);
#endif
	Tcl_ExternalToUtfDString(NULL, buf, -1, &ds);
	Tcl_AppendResult(interp, Tcl_DStringValue(&ds), NULL);
	Tcl_DStringFree(&ds);
	break;
    }
    case WM_SETTEXT: {
	Tcl_DString ds;

        control = TestFindControl(hwnd, id);
        if (control == NULL) {
            Tcl_SetObjResult(interp,
                             Tcl_ObjPrintf("Could not find control with id %d", id));
            return TCL_ERROR;
        }
	Tcl_UtfToExternalDString(NULL, Tcl_GetString(objv[4]), -1, &ds);
        result = SendMessageA(control, WM_SETTEXT, 0,
                                  (LPARAM) Tcl_DStringValue(&ds));
	Tcl_DStringFree(&ds);
	if (result == 0) {
            Tcl_SetObjResult(interp, Tcl_NewStringObj("failed to send text to dialog: ", -1));
            AppendSystemError(interp, GetLastError());
            return TCL_ERROR;
	}
	break;
    }
    case WM_COMMAND: {
	char buf[TCL_INTEGER_SPACE];
	if (objc < 5) {
	    wParam = MAKEWPARAM(id, 0);
	    lParam = (LPARAM)child;
	}
	sprintf(buf, "%d", (int) SendMessageA(hwnd, message, wParam, lParam));
	Tcl_SetObjResult(interp, Tcl_NewStringObj(buf, -1));
	break;
    }
    default: {
	char buf[TCL_INTEGER_SPACE];

	sprintf(buf, "%d",
		(int) SendDlgItemMessageA(hwnd, id, message, wParam, lParam));
	Tcl_SetObjResult(interp, Tcl_NewStringObj(buf, -1));
	break;
    }
    }
    return TCL_OK;
}

/*
 *  testfindwindow title ?class?
 *	Find a Windows window using the FindWindow API call. This takes the window
 *	title and optionally the window class and if found returns the HWND and
 *	raises an error if the window is not found.
 *	eg: testfindwindow Console TkTopLevel
 *	    Can find the console window if it is visible.
 *	eg: testfindwindow "TkTest #10201" "#32770"
 *	    Can find a messagebox window with this title.
 */

static int
TestfindwindowObjCmd(
    ClientData clientData,	/* Main window for application. */
    Tcl_Interp *interp,		/* Current interpreter. */
    int objc,			/* Number of arguments. */
    Tcl_Obj *const objv[])	/* Argument values. */
{
    const TCHAR  *title = NULL, *class = NULL;
    Tcl_DString titleString, classString;
    HWND hwnd = NULL;
    int r = TCL_OK;
    DWORD myPid;

    Tcl_DStringInit(&classString);
    Tcl_DStringInit(&titleString);

    if (objc < 2 || objc > 3) {
        Tcl_WrongNumArgs(interp, 1, objv, "title ?class?");
        return TCL_ERROR;
    }

    title = Tcl_WinUtfToTChar(Tcl_GetString(objv[1]), -1, &titleString);
    if (objc == 3) {
        class = Tcl_WinUtfToTChar(Tcl_GetString(objv[2]), -1, &classString);
    }
    if (title[0] == 0)
        title = NULL;
#if 0
    hwnd  = FindWindow(class, title);
#else
    /* We want find a window the belongs to us and not some other process */
    hwnd = NULL;
    myPid = GetCurrentProcessId();
    while (1) {
        DWORD pid, tid;
        hwnd = FindWindowEx(NULL, hwnd, class, title);
        if (hwnd == NULL)
            break;
        tid = GetWindowThreadProcessId(hwnd, &pid);
        if (tid == 0) {
            /* Window has gone */
            hwnd = NULL;
            break;
        }
        if (pid == myPid)
            break;              /* Found it */
    }

#endif

    if (hwnd == NULL) {
	Tcl_SetObjResult(interp, Tcl_NewStringObj("failed to find window: ", -1));
	AppendSystemError(interp, GetLastError());
	r = TCL_ERROR;
    } else {
        Tcl_SetObjResult(interp, Tcl_NewWideIntObj((size_t)hwnd));
    }

    Tcl_DStringFree(&titleString);
    Tcl_DStringFree(&classString);
    return r;

}

static BOOL CALLBACK
EnumChildrenProc(
    HWND hwnd,
    LPARAM lParam)
{
    Tcl_Obj *listObj = (Tcl_Obj *) lParam;

    Tcl_ListObjAppendElement(NULL, listObj, Tcl_NewWideIntObj((size_t)hwnd));
    return TRUE;
}

static int
TestgetwindowinfoObjCmd(
    ClientData clientData,
    Tcl_Interp *interp,
    int objc,
    Tcl_Obj *const objv[])
{
    Tcl_WideInt hwnd;
    Tcl_Obj *dictObj = NULL, *classObj = NULL, *textObj = NULL;
    Tcl_Obj *childrenObj = NULL;
    TCHAR buf[512];
    int cch, cchBuf = 256;
    Tcl_DString ds;

    if (objc != 2) {
	Tcl_WrongNumArgs(interp, 1, objv, "hwnd");
	return TCL_ERROR;
    }

    if (Tcl_GetWideIntFromObj(interp, objv[1], &hwnd) != TCL_OK)
	return TCL_ERROR;

    cch = GetClassName((HWND)(size_t)hwnd, buf, cchBuf);
    if (cch == 0) {
    	Tcl_SetObjResult(interp, Tcl_NewStringObj("failed to get class name: ", -1));
    	AppendSystemError(interp, GetLastError());
    	return TCL_ERROR;
    } else {
	Tcl_DString ds;
	Tcl_WinTCharToUtf(buf, -1, &ds);
	classObj = Tcl_NewStringObj(Tcl_DStringValue(&ds), Tcl_DStringLength(&ds));
	Tcl_DStringFree(&ds);
    }

    dictObj = Tcl_NewDictObj();
    Tcl_DictObjPut(interp, dictObj, Tcl_NewStringObj("class", 5), classObj);
    Tcl_DictObjPut(interp, dictObj, Tcl_NewStringObj("id", 2),
	Tcl_NewWideIntObj(GetWindowLongPtr((HWND)(size_t)hwnd, GWL_ID)));

<<<<<<< HEAD
    cch = GetWindowText((HWND)(size_t)hwnd, (LPTSTR)buf, cchBuf);
    textObj = Tcl_NewUnicodeObj((LPCWSTR)buf, cch);
=======
    cch = GetWindowText(INT2PTR(hwnd), (LPTSTR)buf, cchBuf);
    Tcl_WinTCharToUtf(buf, cch * sizeof (WCHAR), &ds);
    textObj = Tcl_NewStringObj(Tcl_DStringValue(&ds), Tcl_DStringLength(&ds));
    Tcl_DStringFree(&ds);
>>>>>>> a411b4df

    Tcl_DictObjPut(interp, dictObj, Tcl_NewStringObj("text", 4), textObj);
    Tcl_DictObjPut(interp, dictObj, Tcl_NewStringObj("parent", 6),
	Tcl_NewWideIntObj((size_t)(GetParent((HWND)(size_t)hwnd))));

    childrenObj = Tcl_NewListObj(0, NULL);
    EnumChildWindows((HWND)(size_t)hwnd, EnumChildrenProc, (LPARAM)childrenObj);
    Tcl_DictObjPut(interp, dictObj, Tcl_NewStringObj("children", -1), childrenObj);

    Tcl_SetObjResult(interp, dictObj);
    return TCL_OK;
}

static int
TestwinlocaleObjCmd(
    ClientData clientData,	/* Main window for application. */
    Tcl_Interp *interp,		/* Current interpreter. */
    int objc,			/* Number of arguments. */
    Tcl_Obj *const objv[])	/* Argument values. */
{
    if (objc != 1) {
	Tcl_WrongNumArgs(interp, 1, objv, NULL);
	return TCL_ERROR;
    }
    Tcl_SetObjResult(interp, Tcl_NewIntObj((int)GetThreadLocale()));
    return TCL_OK;
}

/*
 * Local Variables:
 * mode: c
 * c-basic-offset: 4
 * fill-column: 78
 * End:
 */<|MERGE_RESOLUTION|>--- conflicted
+++ resolved
@@ -549,15 +549,10 @@
     Tcl_DictObjPut(interp, dictObj, Tcl_NewStringObj("id", 2),
 	Tcl_NewWideIntObj(GetWindowLongPtr((HWND)(size_t)hwnd, GWL_ID)));
 
-<<<<<<< HEAD
     cch = GetWindowText((HWND)(size_t)hwnd, (LPTSTR)buf, cchBuf);
-    textObj = Tcl_NewUnicodeObj((LPCWSTR)buf, cch);
-=======
-    cch = GetWindowText(INT2PTR(hwnd), (LPTSTR)buf, cchBuf);
     Tcl_WinTCharToUtf(buf, cch * sizeof (WCHAR), &ds);
     textObj = Tcl_NewStringObj(Tcl_DStringValue(&ds), Tcl_DStringLength(&ds));
     Tcl_DStringFree(&ds);
->>>>>>> a411b4df
 
     Tcl_DictObjPut(interp, dictObj, Tcl_NewStringObj("text", 4), textObj);
     Tcl_DictObjPut(interp, dictObj, Tcl_NewStringObj("parent", 6),
