/*
 * winMain.c --
 *
 *	Provides a default version of the main program and Tcl_AppInit
 *	procedure for wish and other Tk-based applications.
 *
 * Copyright (c) 1993 The Regents of the University of California.
 * Copyright (c) 1994-1997 Sun Microsystems, Inc.
 * Copyright (c) 1998-1999 Scriptics Corporation.
 *
 * See the file "license.terms" for information on usage and redistribution of
 * this file, and for a DISCLAIMER OF ALL WARRANTIES.
 */

#include "tk.h"
#define WIN32_LEAN_AND_MEAN
#include <windows.h>
#undef WIN32_LEAN_AND_MEAN
#include <locale.h>
#include <stdlib.h>
#include <tchar.h>

<<<<<<< HEAD
=======
/*
 * The following declarations refer to internal Tk routines. These interfaces
 * are available for use, but are not supported.
 */
>>>>>>> c29a2d58
#ifdef TK_TEST
extern Tcl_PackageInitProc Tktest_Init;
#endif /* TK_TEST */

#if defined(STATIC_BUILD) && TCL_USE_STATIC_PACKAGES
extern Tcl_PackageInitProc Registry_Init;
extern Tcl_PackageInitProc Dde_Init;
extern Tcl_PackageInitProc Dde_SafeInit;
#endif

#ifdef TCL_BROKEN_MAINARGS
static void setargv(int *argcPtr, TCHAR ***argvPtr);
#endif

/*
 * Forward declarations for procedures defined later in this file:
 */

<<<<<<< HEAD
=======
static void		WishPanic(CONST char *format, ...);

>>>>>>> c29a2d58
static BOOL consoleRequired = TRUE;

/*
 * The following #if block allows you to change the AppInit function by using
 * a #define of TCL_LOCAL_APPINIT instead of rewriting this entire file. The
 * #if checks for that #define and uses Tcl_AppInit if it doesn't exist.
 */

#ifndef TK_LOCAL_APPINIT
#define TK_LOCAL_APPINIT Tcl_AppInit
#endif
extern int TK_LOCAL_APPINIT(Tcl_Interp *interp);

/*
 * The following #if block allows you to change how Tcl finds the startup
 * script, prime the library or encoding paths, fiddle with the argv, etc.,
 * without needing to rewrite Tk_Main()
 */

#ifdef TK_LOCAL_MAIN_HOOK
extern int TK_LOCAL_MAIN_HOOK(int *argc, TCHAR ***argv);
#endif

/*
 *----------------------------------------------------------------------
 *
 * _tWinMain --
 *
 *	Main entry point from Windows.
 *
 * Results:
 *	Returns false if initialization fails, otherwise it never returns.
 *
 * Side effects:
 *	Just about anything, since from here we call arbitrary Tcl code.
 *
 *----------------------------------------------------------------------
 */

int APIENTRY
#ifdef TCL_BROKEN_MAINARGS
WinMain(
    HINSTANCE hInstance,
    HINSTANCE hPrevInstance,
    LPSTR lpszCmdLine,
    int nCmdShow)
#else
_tWinMain(
    HINSTANCE hInstance,
    HINSTANCE hPrevInstance,
    LPTSTR lpszCmdLine,
    int nCmdShow)
#endif
{
    TCHAR **argv;
    int argc;
    TCHAR *p;

    /*
     * Create the console channels and install them as the standard channels.
     * All I/O will be discarded until Tk_CreateConsoleWindow is called to
     * attach the console to a text widget.
     */

    consoleRequired = TRUE;

    /*
     * Set up the default locale to be standard "C" locale so parsing is
     * performed correctly.
     */

    setlocale(LC_ALL, "C");

    /*
     * Get our args from the c-runtime. Ignore lpszCmdLine.
     */

<<<<<<< HEAD
#if defined(TCL_BROKEN_MAINARGS)
    setargv(&argc, &argv);
#else
    argc = __argc;
    argv = __targv;
#endif
=======
    argc = __argc;
    argv = __argv;
>>>>>>> c29a2d58

    /*
     * Forward slashes substituted for backslashes.
     */

    for (p = argv[0]; *p != TEXT('\0'); p++) {
	if (*p == TEXT('\\')) {
	    *p = TEXT('/');
	}
    }

#ifdef TK_LOCAL_MAIN_HOOK
    TK_LOCAL_MAIN_HOOK(&argc, &argv);
#endif

    Tk_Main(argc, argv, TK_LOCAL_APPINIT);
    return 0;			/* Needed only to prevent compiler warning. */
}

/*
 *----------------------------------------------------------------------
 *
 * Tcl_AppInit --
 *
 *	This procedure performs application-specific initialization. Most
 *	applications, especially those that incorporate additional packages,
 *	will have their own version of this procedure.
 *
 * Results:
 *	Returns a standard Tcl completion code, and leaves an error message in
 *	the interp's result if an error occurs.
 *
 * Side effects:
 *	Depends on the startup script.
 *
 *----------------------------------------------------------------------
 */

int
Tcl_AppInit(
    Tcl_Interp *interp)		/* Interpreter for application. */
{
    if ((Tcl_Init)(interp) == TCL_ERROR) {
	return TCL_ERROR;
    }
    if (Tk_Init(interp) == TCL_ERROR) {
	return TCL_ERROR;
    }
    Tcl_StaticPackage(interp, "Tk", Tk_Init, Tk_SafeInit);

    /*
     * Initialize the console only if we are running as an interactive
     * application.
     */

    if (consoleRequired) {
	if (Tk_CreateConsoleWindow(interp) == TCL_ERROR) {
	    return TCL_ERROR;
	}
    }
#if defined(STATIC_BUILD) && TCL_USE_STATIC_PACKAGES
    if (Registry_Init(interp) == TCL_ERROR) {
	return TCL_ERROR;
    }
    Tcl_StaticPackage(interp, "registry", Registry_Init, 0);

    if (Dde_Init(interp) == TCL_ERROR) {
	return TCL_ERROR;
    }
    Tcl_StaticPackage(interp, "dde", Dde_Init, Dde_SafeInit);
#endif

#ifdef TK_TEST
    if (Tktest_Init(interp) == TCL_ERROR) {
	return TCL_ERROR;
    }
    Tcl_StaticPackage(interp, "Tktest", Tktest_Init, 0);
#endif /* TK_TEST */

    /*
     * Call the init procedures for included packages. Each call should look
     * like this:
     *
     * if (Mod_Init(interp) == TCL_ERROR) {
     *     return TCL_ERROR;
     * }
     *
     * where "Mod" is the name of the module. (Dynamically-loadable packages
     * should have the same entry-point name.)
     */

    /*
     * Call Tcl_CreateCommand for application-specific commands, if they
     * weren't already created by the init procedures called above.
     */

    /*
     * Specify a user-specific startup file to invoke if the application is
     * run interactively. Typically the startup file is "~/.apprc" where "app"
     * is the name of the application. If this line is deleted then no user-
     * specific startup file will be run under any conditions.
     */

    (Tcl_SetVar)(interp, "tcl_rcFileName", "~/wishrc.tcl", TCL_GLOBAL_ONLY);
    return TCL_OK;
}

<<<<<<< HEAD
#if defined(__CYGWIN__) || defined(TK_TEST)
=======
#if defined(TK_TEST)
>>>>>>> c29a2d58
/*
 *----------------------------------------------------------------------
 *
 * _tmain --
 *
 *	Main entry point from the console.
 *
 * Results:
 *	None: Tk_Main never returns here, so this procedure never returns
 *	either.
 *
 * Side effects:
 *	Whatever the applications does.
 *
 *----------------------------------------------------------------------
 */

#ifdef TCL_BROKEN_MAINARGS
int
main(
    int argc,
    char **dummy)
{
    TCHAR **argv;
#else
int
_tmain(
    int argc,
    TCHAR **argv)
{
#endif
    /*
     * Set up the default locale to be standard "C" locale so parsing is
     * performed correctly.
     */

    setlocale(LC_ALL, "C");

#ifdef TCL_BROKEN_MAINARGS
    /*
     * Get our args from the c-runtime. Ignore argc/argv.
     */

    setargv(&argc, &argv);
#endif
    /*
     * Console emulation widget not required as this entry is from the
     * console subsystem, thus stdin,out,err already have end-points.
     */

    consoleRequired = FALSE;

#ifdef TK_LOCAL_MAIN_HOOK
    TK_LOCAL_MAIN_HOOK(&argc, &argv);
#endif

    Tk_Main(argc, argv, Tcl_AppInit);
    return 0;
}
<<<<<<< HEAD
#endif /* !__GNUC__ || TK_TEST */


/*
 *-------------------------------------------------------------------------
 *
 * setargv --
 *
 *	Parse the Windows command line string into argc/argv. Done here
 *	because we don't trust the builtin argument parser in crt0. Windows
 *	applications are responsible for breaking their command line into
 *	arguments.
 *
 *	2N backslashes + quote -> N backslashes + begin quoted string
 *	2N + 1 backslashes + quote -> literal
 *	N backslashes + non-quote -> literal
 *	quote + quote in a quoted string -> single quote
 *	quote + quote not in quoted string -> empty string
 *	quote -> begin quoted string
 *
 * Results:
 *	Fills argcPtr with the number of arguments and argvPtr with the array
 *	of arguments.
 *
 * Side effects:
 *	Memory allocated.
 *
 *--------------------------------------------------------------------------
 */

#ifdef TCL_BROKEN_MAINARGS
static void
setargv(
    int *argcPtr,		/* Filled with number of argument strings. */
    TCHAR ***argvPtr)		/* Filled with argument strings (malloc'd). */
{
    TCHAR *cmdLine, *p, *arg, *argSpace;
    TCHAR **argv;
    int argc, size, inquote, copy, slashes;

    cmdLine = GetCommandLine();

    /*
     * Precompute an overly pessimistic guess at the number of arguments in
     * the command line by counting non-space spans.
     */

    size = 2;
    for (p = cmdLine; *p != TEXT('\0'); p++) {
	if ((*p == TEXT(' ')) || (*p == TEXT('\t'))) {	/* INTL: ISO space. */
	    size++;
	    while ((*p == TEXT(' ')) || (*p == TEXT('\t'))) { /* INTL: ISO space. */
		p++;
	    }
	    if (*p == TEXT('\0')) {
		break;
	    }
	}
    }

    /* Make sure we don't call ckalloc through the (not yet initialized) stub table */
    #undef Tcl_Alloc
    #undef Tcl_DbCkalloc

    argSpace = ckalloc(size*sizeof(char *)
	    + (_tcslen(cmdLine)+1) * sizeof(TCHAR));
    argv = (TCHAR **) argSpace;
    argSpace += size * (sizeof(char *)/sizeof(TCHAR));
    size--;

    p = cmdLine;
    for (argc = 0; argc < size; argc++) {
	argv[argc] = arg = argSpace;
	while ((*p == TEXT(' ')) || (*p == TEXT('\t'))) {	/* INTL: ISO space. */
	    p++;
	}
	if (*p == TEXT('\0')) {
	    break;
	}

	inquote = 0;
	slashes = 0;
	while (1) {
	    copy = 1;
	    while (*p == TEXT('\\')) {
		slashes++;
		p++;
	    }
	    if (*p == TEXT('"')) {
		if ((slashes & 1) == 0) {
		    copy = 0;
		    if ((inquote) && (p[1] == TEXT('"'))) {
			p++;
			copy = 1;
		    } else {
			inquote = !inquote;
		    }
		}
		slashes >>= 1;
	    }

	    while (slashes) {
		*arg = TEXT('\\');
		arg++;
		slashes--;
	    }

	    if ((*p == TEXT('\0')) || (!inquote &&
		    ((*p == TEXT(' ')) || (*p == TEXT('\t'))))) {	/* INTL: ISO space. */
		break;
	    }
	    if (copy != 0) {
		*arg = *p;
		arg++;
	    }
	    p++;
	}
	*arg = '\0';
	argSpace = arg + 1;
    }
    argv[argc] = 0;

    *argcPtr = argc;
    *argvPtr = argv;
}
#endif /* TCL_BROKEN_MAINARGS */

=======
#endif /* TK_TEST */
>>>>>>> c29a2d58
/*
 * Local Variables:
 * mode: c
 * c-basic-offset: 4
 * fill-column: 78
 * End:
 */<|MERGE_RESOLUTION|>--- conflicted
+++ resolved
@@ -20,13 +20,6 @@
 #include <stdlib.h>
 #include <tchar.h>
 
-<<<<<<< HEAD
-=======
-/*
- * The following declarations refer to internal Tk routines. These interfaces
- * are available for use, but are not supported.
- */
->>>>>>> c29a2d58
 #ifdef TK_TEST
 extern Tcl_PackageInitProc Tktest_Init;
 #endif /* TK_TEST */
@@ -45,11 +38,6 @@
  * Forward declarations for procedures defined later in this file:
  */
 
-<<<<<<< HEAD
-=======
-static void		WishPanic(CONST char *format, ...);
-
->>>>>>> c29a2d58
 static BOOL consoleRequired = TRUE;
 
 /*
@@ -128,17 +116,12 @@
      * Get our args from the c-runtime. Ignore lpszCmdLine.
      */
 
-<<<<<<< HEAD
 #if defined(TCL_BROKEN_MAINARGS)
     setargv(&argc, &argv);
 #else
     argc = __argc;
     argv = __targv;
 #endif
-=======
-    argc = __argc;
-    argv = __argv;
->>>>>>> c29a2d58
 
     /*
      * Forward slashes substituted for backslashes.
@@ -248,11 +231,7 @@
 }
  
-<<<<<<< HEAD
-#if defined(__CYGWIN__) || defined(TK_TEST)
-=======
 #if defined(TK_TEST)
->>>>>>> c29a2d58
 /*
  *----------------------------------------------------------------------
  *
@@ -312,7 +291,6 @@
     Tk_Main(argc, argv, Tcl_AppInit);
     return 0;
 }
-<<<<<<< HEAD
 #endif /* !__GNUC__ || TK_TEST */
 
 
@@ -441,9 +419,6 @@
 #endif /* TCL_BROKEN_MAINARGS */
  
-=======
-#endif /* TK_TEST */
->>>>>>> c29a2d58
 /*
  * Local Variables:
  * mode: c
