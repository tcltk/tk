--- conflicted
+++ resolved
@@ -25,7 +25,13 @@
 #endif /* __GNUC__ */
 
 #ifdef TK_TEST
+#ifdef __cplusplus
+extern "C" {
+#endif
 extern Tcl_PackageInitProc Tktest_Init;
+#ifdef __cplusplus
+}
+#endif
 #endif /* TK_TEST */
 
 #if defined(STATIC_BUILD) && defined(TCL_USE_STATIC_PACKAGES) && TCL_USE_STATIC_PACKAGES
@@ -107,6 +113,10 @@
     TCHAR **argv;
     int argc;
     TCHAR *p;
+    (void)hInstance;
+    (void)hPrevInstance;
+    (void)lpszCmdLine;
+    (void)nCmdShow;
 
     /*
      * Create the console channels and install them as the standard channels.
@@ -198,20 +208,12 @@
     if (Registry_Init(interp) == TCL_ERROR) {
 	return TCL_ERROR;
     }
-<<<<<<< HEAD
-    Tcl_StaticPackage(interp, "registry", Registry_Init, 0);
-=======
-    Tcl_StaticPackage(interp, "Registry", Registry_Init, NULL);
->>>>>>> 82180c0e
+    Tcl_StaticPackage(interp, "Registry", Registry_Init, 0);
 
     if (Dde_Init(interp) == TCL_ERROR) {
 	return TCL_ERROR;
     }
-<<<<<<< HEAD
-    Tcl_StaticPackage(interp, "dde", Dde_Init, Dde_SafeInit);
-=======
-    Tcl_StaticPackage(interp, "Dde", Dde_Init, NULL);
->>>>>>> 82180c0e
+    Tcl_StaticPackage(interp, "Dde", Dde_Init, Dde_SafeInit);
 #endif
 
 #ifdef TK_TEST
@@ -276,6 +278,7 @@
     char **dummy)
 {
     TCHAR **argv;
+    (void)dummy;
 #else
 int
 _tmain(
@@ -375,7 +378,7 @@
     #undef Tcl_Alloc
     #undef Tcl_DbCkalloc
 
-    argSpace = ckalloc(size * sizeof(char *)
+    argSpace = (TCHAR *)ckalloc(size * sizeof(char *)
 	    + (_tcslen(cmdLine) * sizeof(TCHAR)) + sizeof(TCHAR));
     argv = (TCHAR **) argSpace;
     argSpace += size * (sizeof(char *)/sizeof(TCHAR));
