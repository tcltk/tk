/*
 * tkWinClipboard.c --
 *
 *	This file contains functions for managing the clipboard.
 *
 * Copyright (c) 1995-1997 Sun Microsystems, Inc.
 * Copyright (c) 1998-2000 by Scriptics Corporation.
 *
 * See the file "license.terms" for information on usage and redistribution of
 * this file, and for a DISCLAIMER OF ALL WARRANTIES.
<<<<<<< HEAD
 *
 * RCS: @(#) $Id: tkWinClipboard.c,v 1.14 2010/11/03 12:11:44 nijtmans Exp $
=======
>>>>>>> fca5c4a6
 */

#include "tkWinInt.h"
#include "tkSelect.h"

static void		UpdateClipboard(HWND hwnd);

/*
 *----------------------------------------------------------------------
 *
 * TkSelGetSelection --
 *
 *	Retrieve the specified selection from another process. For now, only
 *	fetching XA_STRING from CLIPBOARD is supported. Eventually other types
 *	should be allowed.
 *
 * Results:
 *	The return value is a standard Tcl return value. If an error occurs
 *	(such as no selection exists) then an error message is left in the
 *	interp's result.
 *
 * Side effects:
 *	None.
 *
 *----------------------------------------------------------------------
 */

int
TkSelGetSelection(
    Tcl_Interp *interp,		/* Interpreter to use for reporting errors. */
    Tk_Window tkwin,		/* Window on whose behalf to retrieve the
				 * selection (determines display from which to
				 * retrieve). */
    Atom selection,		/* Selection to retrieve. */
    Atom target,		/* Desired form in which selection is to be
				 * returned. */
    Tk_GetSelProc *proc,	/* Procedure to call to process the selection,
				 * once it has been retrieved. */
    ClientData clientData)	/* Arbitrary value to pass to proc. */
{
    char *data, *destPtr;
    Tcl_DString ds;
    HGLOBAL handle;
    Tcl_Encoding encoding;
    int result, locale;

    if ((selection != Tk_InternAtom(tkwin, "CLIPBOARD"))
	    || (target != XA_STRING)
	    || !OpenClipboard(NULL)) {
	goto error;
    }

    /*
     * Attempt to get the data in Unicode form if available as this is less
     * work that CF_TEXT.
     */

    result = TCL_ERROR;
    if (IsClipboardFormatAvailable(CF_UNICODETEXT)) {
	handle = GetClipboardData(CF_UNICODETEXT);
	if (!handle) {
	    CloseClipboard();
	    goto error;
	}
	data = GlobalLock(handle);
	Tcl_DStringInit(&ds);
	Tcl_UniCharToUtfDString((Tcl_UniChar *)data,
		Tcl_UniCharLen((Tcl_UniChar *)data), &ds);
	GlobalUnlock(handle);
    } else if (IsClipboardFormatAvailable(CF_TEXT)) {
	/*
	 * Determine the encoding to use to convert this text.
	 */

	if (IsClipboardFormatAvailable(CF_LOCALE)) {
	    handle = GetClipboardData(CF_LOCALE);
	    if (!handle) {
		CloseClipboard();
		goto error;
	    }

	    /*
	     * Get the locale identifier, determine the proper code page to
	     * use, and find the corresponding encoding.
	     */

	    Tcl_DStringInit(&ds);
	    Tcl_DStringAppend(&ds, "cp######", -1);
	    data = GlobalLock(handle);

	    /*
	     * Even though the documentation claims that GetLocaleInfo expects
	     * an LCID, on Windows 9x it really seems to expect a LanguageID.
	     */

	    locale = LANGIDFROMLCID(*((int*)data));
	    GetLocaleInfoA(locale, LOCALE_IDEFAULTANSICODEPAGE,
		    Tcl_DStringValue(&ds)+2, Tcl_DStringLength(&ds)-2);
	    GlobalUnlock(handle);

	    encoding = Tcl_GetEncoding(NULL, Tcl_DStringValue(&ds));
	    Tcl_DStringFree(&ds);
	} else {
	    encoding = NULL;
	}

	/*
	 * Fetch the text and convert it to UTF.
	 */

	handle = GetClipboardData(CF_TEXT);
	if (!handle) {
	    if (encoding) {
		Tcl_FreeEncoding(encoding);
	    }
	    CloseClipboard();
	    goto error;
	}
	data = GlobalLock(handle);
	Tcl_ExternalToUtfDString(encoding, data, -1, &ds);
	GlobalUnlock(handle);
	if (encoding) {
	    Tcl_FreeEncoding(encoding);
	}

    } else {
	CloseClipboard();
	goto error;
    }

    /*
     * Translate CR/LF to LF.
     */

    data = destPtr = Tcl_DStringValue(&ds);
    while (*data) {
	if (data[0] == '\r' && data[1] == '\n') {
	    data++;
	} else {
	    *destPtr++ = *data++;
	}
    }
    *destPtr = '\0';

    /*
     * Pass the data off to the selection procedure.
     */

    result = proc(clientData, interp, Tcl_DStringValue(&ds));
    Tcl_DStringFree(&ds);
    CloseClipboard();
    return result;

  error:
    Tcl_AppendResult(interp, Tk_GetAtomName(tkwin, selection),
	    " selection doesn't exist or form \"",
	    Tk_GetAtomName(tkwin, target), "\" not defined", NULL);
    return TCL_ERROR;
}

/*
 *----------------------------------------------------------------------
 *
 * TkSetSelectionOwner --
 *
 *	This function claims ownership of the specified selection. If the
 *	selection is CLIPBOARD, then we empty the system clipboard.
 *
 * Results:
 *	None.
 *
 * Side effects:
 *	Empties the system clipboard, and claims ownership.
 *
 *----------------------------------------------------------------------
 */

void
XSetSelectionOwner(
    Display *display,
    Atom selection,
    Window owner,
    Time time)
{
    HWND hwnd = owner ? TkWinGetHWND(owner) : NULL;
    Tk_Window tkwin;

    /*
     * This is a gross hack because the Tk_InternAtom interface is broken. It
     * expects a Tk_Window, even though it only needs a Tk_Display.
     */

    tkwin = (Tk_Window) TkGetMainInfoList()->winPtr;

    if (selection == Tk_InternAtom(tkwin, "CLIPBOARD")) {
	/*
	 * Only claim and empty the clipboard if we aren't already the owner
	 * of the clipboard.
	 */

	if (GetClipboardOwner() != hwnd) {
	    UpdateClipboard(hwnd);
	}
    }
}

/*
 *----------------------------------------------------------------------
 *
 * TkWinClipboardRender --
 *
 *	This function supplies the contents of the clipboard in response to a
 *	WM_RENDERFORMAT message.
 *
 * Results:
 *	None.
 *
 * Side effects:
 *	Sets the contents of the clipboard.
 *
 *----------------------------------------------------------------------
 */

void
TkWinClipboardRender(
    TkDisplay *dispPtr,
    UINT format)
{
    TkClipboardTarget *targetPtr;
    TkClipboardBuffer *cbPtr;
    HGLOBAL handle;
    char *buffer, *p, *rawText, *endPtr;
    int length;
    Tcl_DString ds;

    for (targetPtr = dispPtr->clipTargetPtr; targetPtr != NULL;
	    targetPtr = targetPtr->nextPtr) {
	if (targetPtr->type == XA_STRING) {
	    break;
	}
    }

    /*
     * Count the number of newlines so we can add space for them in the
     * resulting string.
     */

    length = 0;
    if (targetPtr != NULL) {
	for (cbPtr = targetPtr->firstBufferPtr; cbPtr != NULL;
		cbPtr = cbPtr->nextPtr) {
	    length += cbPtr->length;
	    for (p = cbPtr->buffer, endPtr = p + cbPtr->length;
		    p < endPtr; p++) {
		if (*p == '\n') {
		    length++;
		}
	    }
	}
    }

    /*
     * Copy the data and change EOL characters.
     */

    buffer = rawText = ckalloc(length + 1);
    if (targetPtr != NULL) {
	for (cbPtr = targetPtr->firstBufferPtr; cbPtr != NULL;
		cbPtr = cbPtr->nextPtr) {
	    for (p = cbPtr->buffer, endPtr = p + cbPtr->length;
		    p < endPtr; p++) {
		if (*p == '\n') {
		    *buffer++ = '\r';
		}
		*buffer++ = *p;
	    }
	}
    }
    *buffer = '\0';

    /*
     * Depending on the platform, turn the data into Unicode or the system
     * encoding before placing it on the clipboard.
     */

#ifdef UNICODE
	Tcl_DStringInit(&ds);
	Tcl_UtfToUniCharDString(rawText, -1, &ds);
	ckfree(rawText);
	handle = GlobalAlloc(GMEM_MOVEABLE|GMEM_DDESHARE,
		(unsigned) Tcl_DStringLength(&ds) + 2);
	if (!handle) {
	    Tcl_DStringFree(&ds);
	    return;
	}
	buffer = GlobalLock(handle);
	memcpy(buffer, Tcl_DStringValue(&ds),
		(unsigned) Tcl_DStringLength(&ds) + 2);
	GlobalUnlock(handle);
	Tcl_DStringFree(&ds);
	SetClipboardData(CF_UNICODETEXT, handle);
#else
	Tcl_UtfToExternalDString(NULL, rawText, -1, &ds);
	ckfree(rawText);
	handle = GlobalAlloc(GMEM_MOVEABLE|GMEM_DDESHARE,
		(unsigned) Tcl_DStringLength(&ds) + 1);
	if (!handle) {
	    Tcl_DStringFree(&ds);
	    return;
	}
	buffer = GlobalLock(handle);
	memcpy(buffer, Tcl_DStringValue(&ds),
		(unsigned) Tcl_DStringLength(&ds) + 1);
	GlobalUnlock(handle);
	Tcl_DStringFree(&ds);
	SetClipboardData(CF_TEXT, handle);
#endif
}

/*
 *----------------------------------------------------------------------
 *
 * TkSelUpdateClipboard --
 *
 *	This function is called to force the clipboard to be updated after new
 *	data is added.
 *
 * Results:
 *	None.
 *
 * Side effects:
 *	Clears the current contents of the clipboard.
 *
 *----------------------------------------------------------------------
 */

void
TkSelUpdateClipboard(
    TkWindow *winPtr,
    TkClipboardTarget *targetPtr)
{
    HWND hwnd = TkWinGetHWND(winPtr->window);
    UpdateClipboard(hwnd);
}

/*
 *----------------------------------------------------------------------
 *
 * UpdateClipboard --
 *
 *	Take ownership of the clipboard, clear it, and indicate to the system
 *	the supported formats.
 *
 * Results:
 *	None.
 *
 * Side effects:
 *	None.
 *
 *----------------------------------------------------------------------
 */

static void
UpdateClipboard(
    HWND hwnd)
{
    TkWinUpdatingClipboard(TRUE);
    OpenClipboard(hwnd);
    EmptyClipboard();

    /*
     * CF_UNICODETEXT is only supported on NT, but it it is prefered when
     * possible.
     */

    if (TkWinGetPlatformId() != VER_PLATFORM_WIN32_WINDOWS) {
	SetClipboardData(CF_UNICODETEXT, NULL);
    } else {
	SetClipboardData(CF_TEXT, NULL);
    }
    CloseClipboard();
    TkWinUpdatingClipboard(FALSE);
}

/*
 *--------------------------------------------------------------
 *
 * TkSelEventProc --
 *
 *	This procedure is invoked whenever a selection-related event occurs.
 *
 * Results:
 *	None.
 *
 * Side effects:
 *	Lots: depends on the type of event.
 *
 *--------------------------------------------------------------
 */

void
TkSelEventProc(
    Tk_Window tkwin,		/* Window for which event was targeted. */
    register XEvent *eventPtr)	/* X event: either SelectionClear,
				 * SelectionRequest, or SelectionNotify. */
{
    if (eventPtr->type == SelectionClear) {
	TkSelClearSelection(tkwin, eventPtr);
    }
}

/*
 *----------------------------------------------------------------------
 *
 * TkSelPropProc --
 *
 *	This procedure is invoked when property-change events occur on windows
 *	not known to the toolkit. This is a stub function under Windows.
 *
 * Results:
 *	None.
 *
 * Side effects:
 *	None.
 *
 *----------------------------------------------------------------------
 */

void
TkSelPropProc(
    register XEvent *eventPtr)	/* X PropertyChange event. */
{
}

/*
 * Local Variables:
 * mode: c
 * c-basic-offset: 4
 * fill-column: 78
 * End:
 */<|MERGE_RESOLUTION|>--- conflicted
+++ resolved
@@ -8,11 +8,6 @@
  *
  * See the file "license.terms" for information on usage and redistribution of
  * this file, and for a DISCLAIMER OF ALL WARRANTIES.
-<<<<<<< HEAD
- *
- * RCS: @(#) $Id: tkWinClipboard.c,v 1.14 2010/11/03 12:11:44 nijtmans Exp $
-=======
->>>>>>> fca5c4a6
  */
 
 #include "tkWinInt.h"
