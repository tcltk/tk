/*
 * tkWinClipboard.c --
 *
 *	This file contains functions for managing the clipboard.
 *
 * Copyright (c) 1995-1997 Sun Microsystems, Inc.
 * Copyright (c) 1998-2000 by Scriptics Corporation.
 *
<<<<<<< HEAD
 * See the file "license.terms" for information on usage and redistribution of
 * this file, and for a DISCLAIMER OF ALL WARRANTIES.
 *
 * RCS: @(#) $Id: tkWinClipboard.c,v 1.9 2007/01/11 15:35:40 dkf Exp $
=======
 * See the file "license.terms" for information on usage and redistribution
 * of this file, and for a DISCLAIMER OF ALL WARRANTIES.
>>>>>>> 53febd68
 */

#include "tkWinInt.h"
#include "tkSelect.h"

static void		UpdateClipboard(HWND hwnd);

/*
 *----------------------------------------------------------------------
 *
 * TkSelGetSelection --
 *
 *	Retrieve the specified selection from another process. For now, only
 *	fetching XA_STRING from CLIPBOARD is supported. Eventually other types
 *	should be allowed.
 *
 * Results:
 *	The return value is a standard Tcl return value. If an error occurs
 *	(such as no selection exists) then an error message is left in the
 *	interp's result.
 *
 * Side effects:
 *	None.
 *
 *----------------------------------------------------------------------
 */

int
TkSelGetSelection(
    Tcl_Interp *interp,		/* Interpreter to use for reporting errors. */
    Tk_Window tkwin,		/* Window on whose behalf to retrieve the
				 * selection (determines display from which to
				 * retrieve). */
    Atom selection,		/* Selection to retrieve. */
    Atom target,		/* Desired form in which selection is to be
				 * returned. */
    Tk_GetSelProc *proc,	/* Procedure to call to process the selection,
				 * once it has been retrieved. */
    ClientData clientData)	/* Arbitrary value to pass to proc. */
{
    char *data, *destPtr;
    Tcl_DString ds;
    HGLOBAL handle;
    Tcl_Encoding encoding;
    int result, locale;

    if ((selection != Tk_InternAtom(tkwin, "CLIPBOARD"))
	    || (target != XA_STRING)
	    || !OpenClipboard(NULL)) {
	goto error;
    }

    /*
     * Attempt to get the data in Unicode form if available as this is less
     * work that CF_TEXT.
     */

    result = TCL_ERROR;
    if (IsClipboardFormatAvailable(CF_UNICODETEXT)) {
	handle = GetClipboardData(CF_UNICODETEXT);
	if (!handle) {
	    CloseClipboard();
	    goto error;
	}
	data = GlobalLock(handle);
	Tcl_DStringInit(&ds);
	Tcl_UniCharToUtfDString((Tcl_UniChar *)data,
		Tcl_UniCharLen((Tcl_UniChar *)data), &ds);
	GlobalUnlock(handle);
    } else if (IsClipboardFormatAvailable(CF_TEXT)) {
	/*
	 * Determine the encoding to use to convert this text.
	 */

	if (IsClipboardFormatAvailable(CF_LOCALE)) {
	    handle = GetClipboardData(CF_LOCALE);
	    if (!handle) {
		CloseClipboard();
		goto error;
	    }

	    /*
	     * Get the locale identifier, determine the proper code page to
	     * use, and find the corresponding encoding.
	     */

	    Tcl_DStringInit(&ds);
	    Tcl_DStringAppend(&ds, "cp######", -1);
	    data = GlobalLock(handle);

	    /*
	     * Even though the documentation claims that GetLocaleInfo expects
	     * an LCID, on Windows 9x it really seems to expect a LanguageID.
	     */

	    locale = LANGIDFROMLCID(*((int*)data));
	    GetLocaleInfo(locale, LOCALE_IDEFAULTANSICODEPAGE,
		    Tcl_DStringValue(&ds)+2, Tcl_DStringLength(&ds)-2);
	    GlobalUnlock(handle);

	    encoding = Tcl_GetEncoding(NULL, Tcl_DStringValue(&ds));
	    Tcl_DStringFree(&ds);
	} else {
	    encoding = NULL;
	}

	/*
	 * Fetch the text and convert it to UTF.
	 */

	handle = GetClipboardData(CF_TEXT);
	if (!handle) {
	    if (encoding) {
		Tcl_FreeEncoding(encoding);
	    }
	    CloseClipboard();
	    goto error;
	}
	data = GlobalLock(handle);
	Tcl_ExternalToUtfDString(encoding, data, -1, &ds);
	GlobalUnlock(handle);
	if (encoding) {
	    Tcl_FreeEncoding(encoding);
	}

    } else {
	CloseClipboard();
	goto error;
    }

    /*
     * Translate CR/LF to LF.
     */

    data = destPtr = Tcl_DStringValue(&ds);
    while (*data) {
	if (data[0] == '\r' && data[1] == '\n') {
	    data++;
	} else {
	    *destPtr++ = *data++;
	}
    }
    *destPtr = '\0';

    /*
     * Pass the data off to the selection procedure.
     */

    result = (*proc)(clientData, interp, Tcl_DStringValue(&ds));
    Tcl_DStringFree(&ds);
    CloseClipboard();
    return result;

  error:
    Tcl_AppendResult(interp, Tk_GetAtomName(tkwin, selection),
	    " selection doesn't exist or form \"",
	    Tk_GetAtomName(tkwin, target), "\" not defined", NULL);
    return TCL_ERROR;
}

/*
 *----------------------------------------------------------------------
 *
 * TkSetSelectionOwner --
 *
 *	This function claims ownership of the specified selection. If the
 *	selection is CLIPBOARD, then we empty the system clipboard.
 *
 * Results:
 *	None.
 *
 * Side effects:
 *	Empties the system clipboard, and claims ownership.
 *
 *----------------------------------------------------------------------
 */

void
XSetSelectionOwner(
    Display *display,
    Atom selection,
    Window owner,
    Time time)
{
    HWND hwnd = owner ? TkWinGetHWND(owner) : NULL;
    Tk_Window tkwin;

    /*
     * This is a gross hack because the Tk_InternAtom interface is broken. It
     * expects a Tk_Window, even though it only needs a Tk_Display.
     */

    tkwin = (Tk_Window) TkGetMainInfoList()->winPtr;

    if (selection == Tk_InternAtom(tkwin, "CLIPBOARD")) {
	/*
	 * Only claim and empty the clipboard if we aren't already the owner
	 * of the clipboard.
	 */

	if (GetClipboardOwner() != hwnd) {
	    UpdateClipboard(hwnd);
	}
    }
}

/*
 *----------------------------------------------------------------------
 *
 * TkWinClipboardRender --
 *
 *	This function supplies the contents of the clipboard in response to a
 *	WM_RENDERFORMAT message.
 *
 * Results:
 *	None.
 *
 * Side effects:
 *	Sets the contents of the clipboard.
 *
 *----------------------------------------------------------------------
 */

void
TkWinClipboardRender(
    TkDisplay *dispPtr,
    UINT format)
{
    TkClipboardTarget *targetPtr;
    TkClipboardBuffer *cbPtr;
    HGLOBAL handle;
    char *buffer, *p, *rawText, *endPtr;
    int length;
    Tcl_DString ds;

    for (targetPtr = dispPtr->clipTargetPtr; targetPtr != NULL;
	    targetPtr = targetPtr->nextPtr) {
	if (targetPtr->type == XA_STRING) {
	    break;
	}
    }

    /*
     * Count the number of newlines so we can add space for them in the
     * resulting string.
     */

    length = 0;
    if (targetPtr != NULL) {
	for (cbPtr = targetPtr->firstBufferPtr; cbPtr != NULL;
		cbPtr = cbPtr->nextPtr) {
	    length += cbPtr->length;
	    for (p = cbPtr->buffer, endPtr = p + cbPtr->length;
		    p < endPtr; p++) {
		if (*p == '\n') {
		    length++;
		}
	    }
	}
    }

    /*
     * Copy the data and change EOL characters.
     */

    buffer = rawText = ckalloc((unsigned)length + 1);
    if (targetPtr != NULL) {
	for (cbPtr = targetPtr->firstBufferPtr; cbPtr != NULL;
		cbPtr = cbPtr->nextPtr) {
	    for (p = cbPtr->buffer, endPtr = p + cbPtr->length;
		    p < endPtr; p++) {
		if (*p == '\n') {
		    *buffer++ = '\r';
		}
		*buffer++ = *p;
	    }
	}
    }
    *buffer = '\0';

    /*
     * Depending on the platform, turn the data into Unicode or the system
     * encoding before placing it on the clipboard.
     */

    if (TkWinGetPlatformId() == VER_PLATFORM_WIN32_NT) {
	Tcl_DStringInit(&ds);
	Tcl_UtfToUniCharDString(rawText, -1, &ds);
	ckfree(rawText);
	handle = GlobalAlloc(GMEM_MOVEABLE|GMEM_DDESHARE,
		(unsigned) Tcl_DStringLength(&ds) + 2);
	if (!handle) {
	    Tcl_DStringFree(&ds);
	    return;
	}
	buffer = GlobalLock(handle);
	memcpy(buffer, Tcl_DStringValue(&ds),
		(unsigned) Tcl_DStringLength(&ds) + 2);
	GlobalUnlock(handle);
	Tcl_DStringFree(&ds);
	SetClipboardData(CF_UNICODETEXT, handle);
    } else {
	Tcl_UtfToExternalDString(NULL, rawText, -1, &ds);
	ckfree(rawText);
	handle = GlobalAlloc(GMEM_MOVEABLE|GMEM_DDESHARE,
		(unsigned) Tcl_DStringLength(&ds) + 1);
	if (!handle) {
	    Tcl_DStringFree(&ds);
	    return;
	}
	buffer = GlobalLock(handle);
	memcpy(buffer, Tcl_DStringValue(&ds),
		(unsigned) Tcl_DStringLength(&ds) + 1);
	GlobalUnlock(handle);
	Tcl_DStringFree(&ds);
	SetClipboardData(CF_TEXT, handle);
    }
}

/*
 *----------------------------------------------------------------------
 *
 * TkSelUpdateClipboard --
 *
 *	This function is called to force the clipboard to be updated after new
 *	data is added.
 *
 * Results:
 *	None.
 *
 * Side effects:
 *	Clears the current contents of the clipboard.
 *
 *----------------------------------------------------------------------
 */

void
TkSelUpdateClipboard(
    TkWindow *winPtr,
    TkClipboardTarget *targetPtr)
{
    HWND hwnd = TkWinGetHWND(winPtr->window);
    UpdateClipboard(hwnd);
}

/*
 *----------------------------------------------------------------------
 *
 * UpdateClipboard --
 *
 *	Take ownership of the clipboard, clear it, and indicate to the system
 *	the supported formats.
 *
 * Results:
 *	None.
 *
 * Side effects:
 *	None.
 *
 *----------------------------------------------------------------------
 */

static void
UpdateClipboard(
    HWND hwnd)
{
    TkWinUpdatingClipboard(TRUE);
    OpenClipboard(hwnd);
    EmptyClipboard();

    /*
     * CF_UNICODETEXT is only supported on NT, but it it is prefered when
     * possible.
     */

    if (TkWinGetPlatformId() == VER_PLATFORM_WIN32_NT) {
	SetClipboardData(CF_UNICODETEXT, NULL);
    } else {
	SetClipboardData(CF_TEXT, NULL);
    }
    CloseClipboard();
    TkWinUpdatingClipboard(FALSE);
}

/*
 *--------------------------------------------------------------
 *
 * TkSelEventProc --
 *
 *	This procedure is invoked whenever a selection-related event occurs.
 *
 * Results:
 *	None.
 *
 * Side effects:
 *	Lots: depends on the type of event.
 *
 *--------------------------------------------------------------
 */

void
TkSelEventProc(
    Tk_Window tkwin,		/* Window for which event was targeted. */
    register XEvent *eventPtr)	/* X event: either SelectionClear,
				 * SelectionRequest, or SelectionNotify. */
{
    if (eventPtr->type == SelectionClear) {
	TkSelClearSelection(tkwin, eventPtr);
    }
}

/*
 *----------------------------------------------------------------------
 *
 * TkSelPropProc --
 *
 *	This procedure is invoked when property-change events occur on windows
 *	not known to the toolkit. This is a stub function under Windows.
 *
 * Results:
 *	None.
 *
 * Side effects:
 *	None.
 *
 *----------------------------------------------------------------------
 */

void
TkSelPropProc(
    register XEvent *eventPtr)	/* X PropertyChange event. */
{
}

/*
 * Local Variables:
 * mode: c
 * c-basic-offset: 4
 * fill-column: 78
 * End:
 */<|MERGE_RESOLUTION|>--- conflicted
+++ resolved
@@ -6,15 +6,8 @@
  * Copyright (c) 1995-1997 Sun Microsystems, Inc.
  * Copyright (c) 1998-2000 by Scriptics Corporation.
  *
-<<<<<<< HEAD
  * See the file "license.terms" for information on usage and redistribution of
  * this file, and for a DISCLAIMER OF ALL WARRANTIES.
- *
- * RCS: @(#) $Id: tkWinClipboard.c,v 1.9 2007/01/11 15:35:40 dkf Exp $
-=======
- * See the file "license.terms" for information on usage and redistribution
- * of this file, and for a DISCLAIMER OF ALL WARRANTIES.
->>>>>>> 53febd68
  */
 
 #include "tkWinInt.h"
