--- conflicted
+++ resolved
@@ -219,11 +219,7 @@
 	    UpdateClipboard(hwnd);
 	}
     }
-<<<<<<< HEAD
-    return 0;
-=======
     return Success;
->>>>>>> e35d6145
 }
  
