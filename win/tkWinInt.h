--- conflicted
+++ resolved
@@ -7,15 +7,8 @@
  * Copyright (c) 1995-1997 Sun Microsystems, Inc.
  * Copyright (c) 1998-2000 by Scriptics Corporation.
  *
-<<<<<<< HEAD
  * See the file "license.terms" for information on usage and redistribution of
  * this file, and for a DISCLAIMER OF ALL WARRANTIES.
- *
- * RCS: @(#) $Id: tkWinInt.h,v 1.31.2.2 2010/03/12 13:02:36 nijtmans Exp $
-=======
- * See the file "license.terms" for information on usage and redistribution
- * of this file, and for a DISCLAIMER OF ALL WARRANTIES.
->>>>>>> 2930fe96
  */
 
 #ifndef _TKWININT
