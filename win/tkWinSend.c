--- conflicted
+++ resolved
@@ -335,15 +335,10 @@
     static const char *const sendOptions[] = {
 	"-async",   "-displayof",   "--",  NULL
     };
-<<<<<<< HEAD
-    int result = TCL_OK, optind, async = 0;
-    Tcl_Size i;
-    Tcl_Obj *displayPtr = NULL;
-=======
     const char *stringRep;
     int result = TCL_OK;
-    int i, async = 0, index;
->>>>>>> 35c14a56
+    int async = 0, index;
+    Tcl_Size i;
 
     /*
      * Process the command options.
