/*
 * tkWinMenu.c --
 *
 *	This module implements the Windows platform-specific features of
 *	menus.
 *
 * Copyright (c) 1996-1998 by Sun Microsystems, Inc.
 * Copyright (c) 1998-1999 by Scriptics Corporation.
 *
 * See the file "license.terms" for information on usage and redistribution of
 * this file, and for a DISCLAIMER OF ALL WARRANTIES.
 */

#define OEMRESOURCE
#include "tkWinInt.h"
#include "tkMenu.h"

/*
 * The class of the window for popup menus.
 */

#define MENU_CLASS_NAME			TEXT("MenuWindowClass")
#define EMBEDDED_MENU_CLASS_NAME	TEXT("EmbeddedMenuWindowClass")

/*
 * Used to align a windows bitmap inside a rectangle
 */

#define ALIGN_BITMAP_LEFT	0x00000001
#define ALIGN_BITMAP_RIGHT	0x00000002
#define ALIGN_BITMAP_TOP	0x00000004
#define ALIGN_BITMAP_BOTTOM	0x00000008


/*
 * Platform-specific menu flags:
 *
 * MENU_SYSTEM_MENU	Non-zero means that the Windows menu handle was
 *			retrieved with GetSystemMenu and needs to be disposed
 *			of specially.
 * MENU_RECONFIGURE_PENDING
 *			Non-zero means that an idle handler has been set up to
 *			reconfigure the Windows menu handle for this menu.
 */

#define MENU_SYSTEM_MENU		MENU_PLATFORM_FLAG1
#define MENU_RECONFIGURE_PENDING	MENU_PLATFORM_FLAG2

/*
 * ODS_NOACCEL flag forbids drawing accelerator cues (i.e. underlining labels)
 * on Windows 2000 and above.  The ODS_NOACCEL define is missing from mingw32
 * headers and undefined for _WIN32_WINNT < 0x0500 in Microsoft SDK.  We might
 * check for _WIN32_WINNT here, but I think it's not needed, as checking for
 * this flag does no harm on even on NT: reserved bits should be zero, and in
 * fact they are.
 */

#ifndef ODS_NOACCEL
#define ODS_NOACCEL 0x100
#endif
#ifndef SPI_GETKEYBOARDCUES
#define SPI_GETKEYBOARDCUES             0x100A
#endif
#ifndef WM_UPDATEUISTATE
#define WM_UPDATEUISTATE                0x0128
#endif
#ifndef UIS_SET
#define UIS_SET                         1
#endif
#ifndef UIS_CLEAR
#define UIS_CLEAR                       2
#endif
#ifndef UISF_HIDEACCEL
#define UISF_HIDEACCEL                  2
#endif

#ifndef WM_UNINITMENUPOPUP
#define WM_UNINITMENUPOPUP              0x0125
#endif

static int indicatorDimensions[2];
				/* The dimensions of the indicator space in a
				 * menu entry. Calculated at init time to save
				 * time. */

static BOOL showMenuAccelerators;

typedef struct ThreadSpecificData {
    int inPostMenu;		/* We cannot be re-entrant like X Windows. */
    WORD lastCommandID;		/* The last command ID we allocated. */
    HWND menuHWND;		/* A window to service popup-menu messages
				 * in. */
    HWND embeddedMenuHWND;	/* A window to service embedded menu
				 * messages */
    int oldServiceMode;		/* Used while processing a menu; we need to
				 * set the event mode specially when we enter
				 * the menu processing modal loop and reset it
				 * when menus go away. */
    TkMenu *modalMenuPtr;	/* The menu we are processing inside the modal
				 * loop. We need this to reset all of the
				 * active items when menus go away since
				 * Windows does not see fit to give this to us
				 * when it sends its WM_MENUSELECT. */
    Tcl_HashTable commandTable;	/* A map of command ids to menu entries */
    Tcl_HashTable winMenuTable;	/* Need this to map HMENUs back to menuPtrs */
} ThreadSpecificData;
static Tcl_ThreadDataKey dataKey;

/*
 * The following are default menu value strings.
 */

static int defaultBorderWidth;	/* The windows default border width. */
static Tcl_DString menuFontDString;
				/* A buffer to store the default menu font
				 * string. */
/*
 * Forward declarations for functions defined later in this file:
 */

static void		DrawMenuEntryAccelerator(TkMenu *menuPtr,
			    TkMenuEntry *mePtr, Drawable d, GC gc,
			    Tk_Font tkfont, const Tk_FontMetrics *fmPtr,
			    Tk_3DBorder activeBorder, int x, int y,
			    int width, int height);
static void		DrawMenuEntryArrow(TkMenu *menuPtr, TkMenuEntry *mePtr,
			    Drawable d, GC gc, Tk_3DBorder activeBorder,
			    int x,int y, int width, int height, int drawArrow);
static void		DrawMenuEntryBackground(TkMenu *menuPtr,
			    TkMenuEntry *mePtr, Drawable d,
			    Tk_3DBorder activeBorder, Tk_3DBorder bgBorder,
			    int x, int y, int width, int heigth);
static void		DrawMenuEntryIndicator(TkMenu *menuPtr,
			    TkMenuEntry *mePtr, Drawable d, GC gc,
			    GC indicatorGC, Tk_Font tkfont,
			    const Tk_FontMetrics *fmPtr, int x, int y,
			    int width, int height);
static void		DrawMenuEntryLabel(TkMenu *menuPtr, TkMenuEntry *mePtr,
			    Drawable d, GC gc, Tk_Font tkfont,
			    const Tk_FontMetrics *fmPtr, int x, int y,
			    int width, int height, int underline);
static void		DrawMenuSeparator(TkMenu *menuPtr, TkMenuEntry *mePtr,
			    Drawable d, GC gc, Tk_Font tkfont,
			    const Tk_FontMetrics *fmPtr,
			    int x, int y, int width, int height);
static void		DrawTearoffEntry(TkMenu *menuPtr, TkMenuEntry *mePtr,
			    Drawable d, GC gc, Tk_Font tkfont,
			    const Tk_FontMetrics *fmPtr, int x, int y,
			    int width, int height);
static void		DrawMenuUnderline(TkMenu *menuPtr, TkMenuEntry *mePtr,
			    Drawable d, GC gc, Tk_Font tkfont,
			    const Tk_FontMetrics *fmPtr, int x, int y,
			    int width, int height);
static void		DrawWindowsSystemBitmap(Display *display,
			    Drawable drawable, GC gc, const RECT *rectPtr,
			    int bitmapID, int alignFlags);
static void		FreeID(WORD commandID);
static char *		GetEntryText(TkMenu *menuPtr, TkMenuEntry *mePtr);
static void		GetMenuAccelGeometry(TkMenu *menuPtr,
			    TkMenuEntry *mePtr, Tk_Font tkfont,
			    const Tk_FontMetrics *fmPtr, int *widthPtr,
			    int *heightPtr);
static void		GetMenuLabelGeometry(TkMenuEntry *mePtr,
			    Tk_Font tkfont, const Tk_FontMetrics *fmPtr,
			    int *widthPtr, int *heightPtr);
static void		GetMenuIndicatorGeometry(TkMenu *menuPtr,
			    TkMenuEntry *mePtr, Tk_Font tkfont,
			    const Tk_FontMetrics *fmPtr,
			    int *widthPtr, int *heightPtr);
static void		GetMenuSeparatorGeometry(TkMenu *menuPtr,
			    TkMenuEntry *mePtr, Tk_Font tkfont,
			    const Tk_FontMetrics *fmPtr,
			    int *widthPtr, int *heightPtr);
static void		GetTearoffEntryGeometry(TkMenu *menuPtr,
			    TkMenuEntry *mePtr, Tk_Font tkfont,
			    const Tk_FontMetrics *fmPtr, int *widthPtr,
			    int *heightPtr);
static int		GetNewID(TkMenuEntry *mePtr, WORD *menuIDPtr);
static int		TkWinMenuKeyObjCmd(ClientData clientData,
			    Tcl_Interp *interp, int objc,
			    Tcl_Obj *const objv[]);
static void		MenuSelectEvent(TkMenu *menuPtr);
static void		ReconfigureWindowsMenu(ClientData clientData);
static void		RecursivelyClearActiveMenu(TkMenu *menuPtr);
static void		SetDefaults(int firstTime);
static LRESULT CALLBACK	TkWinMenuProc(HWND hwnd, UINT message, WPARAM wParam,
			    LPARAM lParam);
static LRESULT CALLBACK	TkWinEmbeddedMenuProc(HWND hwnd, UINT message,
			    WPARAM wParam, LPARAM lParam);

static inline void
ScheduleMenuReconfigure(
    TkMenu *menuPtr)
{
    if (!(menuPtr->menuFlags & MENU_RECONFIGURE_PENDING)) {
	menuPtr->menuFlags |= MENU_RECONFIGURE_PENDING;
	Tcl_DoWhenIdle(ReconfigureWindowsMenu, menuPtr);
    }
}

static inline void
CallPendingReconfigureImmediately(
    TkMenu *menuPtr)
{
    if (menuPtr->menuFlags & MENU_RECONFIGURE_PENDING) {
	Tcl_CancelIdleCall(ReconfigureWindowsMenu, menuPtr);
	ReconfigureWindowsMenu(menuPtr);
    }
}

/*
 *----------------------------------------------------------------------
 *
 * GetNewID --
 *
 *	Allocates a new menu id and marks it in use.
 *
 * Results:
 *	Returns TCL_OK if succesful; TCL_ERROR if there are no more ids of the
 *	appropriate type to allocate. menuIDPtr contains the new id if
 *	succesful.
 *
 * Side effects:
 *	An entry is created for the menu in the command hash table, and the
 *	hash entry is stored in the appropriate field in the menu data
 *	structure.
 *
 *----------------------------------------------------------------------
 */

static int
GetNewID(
    TkMenuEntry *mePtr,		/* The menu we are working with. */
    WORD *menuIDPtr)		/* The resulting id. */
{
    ThreadSpecificData *tsdPtr =
	    Tcl_GetThreadData(&dataKey, sizeof(ThreadSpecificData));
    WORD curID = tsdPtr->lastCommandID;

    while (1) {
	Tcl_HashEntry *commandEntryPtr;
	int new;

	/*
	 * Try the next ID number, taking care to wrap rather than stray
	 * into the system menu IDs.  [Bug 3235256]
	 */
	if (++curID >= 0xF000) {
	    curID = 1;
	}

	/* Return error when we've checked all IDs without success. */
	if (curID == tsdPtr->lastCommandID) {
	    return TCL_ERROR;
	}

	commandEntryPtr = Tcl_CreateHashEntry(&tsdPtr->commandTable,
		INT2PTR(curID), &new);
	if (new) {
	    Tcl_SetHashValue(commandEntryPtr, mePtr);
	    *menuIDPtr = curID;
	    tsdPtr->lastCommandID = curID;
	    return TCL_OK;
	}
    }
}

/*
 *----------------------------------------------------------------------
 *
 * FreeID --
 *
 *	Marks the itemID as free.
 *
 * Results:
 *	None.
 *
 * Side effects:
 *	The hash table entry for the ID is cleared.
 *
 *----------------------------------------------------------------------
 */

static void
FreeID(
    WORD commandID)
{
    ThreadSpecificData *tsdPtr =
	    Tcl_GetThreadData(&dataKey, sizeof(ThreadSpecificData));

    /*
     * If the menuHWND is NULL, this table has been finalized already.
     */

    if (tsdPtr->menuHWND != NULL) {
	Tcl_HashEntry *entryPtr = Tcl_FindHashEntry(&tsdPtr->commandTable,
		INT2PTR(commandID));

	if (entryPtr != NULL) {
	    Tcl_DeleteHashEntry(entryPtr);
	}
    }
}

/*
 *----------------------------------------------------------------------
 *
 * TkpNewMenu --
 *
 *	Gets a new blank menu. Only the platform specific options are filled
 *	in.
 *
 * Results:
 *	Standard TCL error.
 *
 * Side effects:
 *	Allocates a Windows menu handle and places it in the platformData
 *	field of the menuPtr.
 *
 *----------------------------------------------------------------------
 */

int
TkpNewMenu(
    TkMenu *menuPtr)		/* The common structure we are making the
				 * platform structure for. */
{
    HMENU winMenuHdl;
    Tcl_HashEntry *hashEntryPtr;
    int newEntry;
    ThreadSpecificData *tsdPtr =
	    Tcl_GetThreadData(&dataKey, sizeof(ThreadSpecificData));

    winMenuHdl = CreatePopupMenu();
    if (winMenuHdl == NULL) {
    	Tcl_SetObjResult(menuPtr->interp, Tcl_NewStringObj(
		"No more menus can be allocated.", -1));
	Tcl_SetErrorCode(menuPtr->interp, "TK", "MENU", "SYSTEM_RESOURCES", NULL);
    	return TCL_ERROR;
    }

    /*
     * We hash all of the HMENU's so that we can get their menu ptrs back when
     * dispatch messages.
     */

    hashEntryPtr = Tcl_CreateHashEntry(&tsdPtr->winMenuTable,
	    (char *) winMenuHdl, &newEntry);
    Tcl_SetHashValue(hashEntryPtr, menuPtr);

    menuPtr->platformData = (TkMenuPlatformData) winMenuHdl;
    return TCL_OK;
}

/*
 *----------------------------------------------------------------------
 *
 * TkpDestroyMenu --
 *
 *	Destroys platform-specific menu structures.
 *
 * Results:
 *	None.
 *
 * Side effects:
 *	All platform-specific allocations are freed up.
 *
 *----------------------------------------------------------------------
 */

void
TkpDestroyMenu(
    TkMenu *menuPtr)		/* The common menu structure */
{
    HMENU winMenuHdl = (HMENU) menuPtr->platformData;
    const char *searchName;
    ThreadSpecificData *tsdPtr =
	    Tcl_GetThreadData(&dataKey, sizeof(ThreadSpecificData));

    if (menuPtr->menuFlags & MENU_RECONFIGURE_PENDING) {
	Tcl_CancelIdleCall(ReconfigureWindowsMenu, menuPtr);
    }

    if (winMenuHdl == NULL) {
	return;
    }

    if (menuPtr->menuFlags & MENU_SYSTEM_MENU) {
	TkMenuEntry *searchEntryPtr;
	Tcl_HashTable *tablePtr = TkGetMenuHashTable(menuPtr->interp);
	char *menuName = Tcl_GetHashKey(tablePtr,
		menuPtr->menuRefPtr->hashEntryPtr);

	/*
	 * Search for the menu in the menubar, if it is present, get the
	 * wrapper window associated with the toplevel and reset its
	 * system menu to the default menu.
	 */

	for (searchEntryPtr = menuPtr->menuRefPtr->parentEntryPtr;
		searchEntryPtr != NULL;
		searchEntryPtr = searchEntryPtr->nextCascadePtr) {
	    searchName = Tcl_GetString(searchEntryPtr->namePtr);
	    if (strcmp(searchName, menuName) == 0) {
		Tk_Window parentTopLevelPtr = searchEntryPtr
			->menuPtr->parentTopLevelPtr;

		if (parentTopLevelPtr != NULL) {
		    GetSystemMenu(
			    TkWinGetWrapperWindow(parentTopLevelPtr), TRUE);
		}
		break;
	    }
	}
    } else {
	/*
	 * Remove the menu from the menu hash table, then destroy the handle.
	 * If the menuHWND is NULL, this table has been finalized already.
	 */

	if (tsdPtr->menuHWND != NULL) {
	    Tcl_HashEntry *hashEntryPtr =
		Tcl_FindHashEntry(&tsdPtr->winMenuTable, (char *) winMenuHdl);

	    if (hashEntryPtr != NULL) {
		Tcl_DeleteHashEntry(hashEntryPtr);
	    }
	}
 	DestroyMenu(winMenuHdl);
    }
    menuPtr->platformData = NULL;

    if (menuPtr == tsdPtr->modalMenuPtr) {
	tsdPtr->modalMenuPtr = NULL;
    }
}

/*
 *----------------------------------------------------------------------
 *
 * TkpDestroyMenuEntry --
 *
 *	Cleans up platform-specific menu entry items.
 *
 * Results:
 *	None
 *
 * Side effects:
 *	All platform-specific allocations are freed up.
 *
 *----------------------------------------------------------------------
 */

void
TkpDestroyMenuEntry(
    TkMenuEntry *mePtr)		/* The entry to destroy */
{
    TkMenu *menuPtr = mePtr->menuPtr;
    HMENU winMenuHdl = (HMENU) menuPtr->platformData;

    if (NULL != winMenuHdl) {
	ScheduleMenuReconfigure(menuPtr);
    }
    FreeID((WORD) PTR2INT(mePtr->platformEntryData));
    mePtr->platformEntryData = NULL;
}

/*
 *----------------------------------------------------------------------
 *
 * GetEntryText --
 *
 *	Given a menu entry, gives back the text that should go in it.
 *	Separators should be done by the caller, as they have to be handled
 *	specially. Allocates the memory with alloc. The caller should free the
 *	memory.
 *
 * Results:
 *	itemText points to the new text for the item.
 *
 * Side effects:
 *	None.
 *
 *----------------------------------------------------------------------
 */

static char *
GetEntryText(
    TkMenu *menuPtr,		/* The menu considered. */
    TkMenuEntry *mePtr)		/* A pointer to the menu entry. */
{
    char *itemText;

    if (mePtr->type == TEAROFF_ENTRY) {
	itemText = ckalloc(sizeof("(Tear-off)"));
	strcpy(itemText, "(Tear-off)");
    } else if (mePtr->imagePtr != NULL) {
	itemText = ckalloc(sizeof("(Image)"));
	strcpy(itemText, "(Image)");
    } else if (mePtr->bitmapPtr != NULL) {
	itemText = ckalloc(sizeof("(Pixmap)"));
	strcpy(itemText, "(Pixmap)");
    } else if (mePtr->labelPtr == NULL || mePtr->labelLength == 0) {
	itemText = ckalloc(sizeof("( )"));
	strcpy(itemText, "( )");
    } else {
	int i;
	const char *label = (mePtr->labelPtr == NULL) ? ""
		: Tcl_GetString(mePtr->labelPtr);
	const char *accel = ((menuPtr->menuType == MENUBAR) || (mePtr->accelPtr == NULL)) ? ""
		: Tcl_GetString(mePtr->accelPtr);
	const char *p, *next;
	Tcl_DString itemString;

	/*
	 * We have to construct the string with an ampersand preceeding the
	 * underline character, and a tab seperating the text and the accel
	 * text. We have to be careful with ampersands in the string.
	 */

	Tcl_DStringInit(&itemString);

	for (p = label, i = 0; *p != '\0'; i++, p = next) {
	    if (i == mePtr->underline) {
		Tcl_DStringAppend(&itemString, "&", 1);
	    }
	    if (*p == '&') {
		Tcl_DStringAppend(&itemString, "&", 1);
	    }
	    next = TkUtfNext(p);
	    Tcl_DStringAppend(&itemString, p, (int) (next - p));
	}
	if (mePtr->accelLength > 0) {
	    Tcl_DStringAppend(&itemString, "\t", 1);
	    for (p = accel, i = 0; *p != '\0'; i++, p = next) {
		if (*p == '&') {
		    Tcl_DStringAppend(&itemString, "&", 1);
		}
		next = TkUtfNext(p);
		Tcl_DStringAppend(&itemString, p, (int) (next - p));
	    }
	}

	itemText = ckalloc(Tcl_DStringLength(&itemString) + 1);
	strcpy(itemText, Tcl_DStringValue(&itemString));
	Tcl_DStringFree(&itemString);
    }
    return itemText;
}

/*
 *----------------------------------------------------------------------
 *
 * ReconfigureWindowsMenu --
 *
 *	Tears down and rebuilds the platform-specific part of this menu.
 *
 * Results:
 *	None.
 *
 * Side effects:
 *	Configuration information get set for mePtr; old resources get freed,
 *	if any need it.
 *
 *----------------------------------------------------------------------
 */

static void
ReconfigureWindowsMenu(
    ClientData clientData)	/* The menu we are rebuilding */
{
    TkMenu *menuPtr = clientData;
    TkMenuEntry *mePtr;
    HMENU winMenuHdl = (HMENU) menuPtr->platformData;
    char *itemText = NULL;
    const TCHAR *lpNewItem;
    UINT flags;
    UINT itemID;
    int i, count, systemMenu = 0, base;
    Tcl_DString translatedText;

    if (NULL == winMenuHdl) {
    	return;
    }

    /*
     * Reconstruct the entire menu. Takes care of nasty system menu and index
     * problem.
     */

    base = (menuPtr->menuFlags & MENU_SYSTEM_MENU) ? 7 : 0;
    count = GetMenuItemCount(winMenuHdl);
    for (i = base; i < count; i++) {
	RemoveMenu(winMenuHdl, base, MF_BYPOSITION);
    }

    count = menuPtr->numEntries;
    for (i = 0; i < count; i++) {
	mePtr = menuPtr->entries[i];
	lpNewItem = NULL;
	flags = MF_BYPOSITION;
	itemID = 0;
	Tcl_DStringInit(&translatedText);

	if ((menuPtr->menuType == MENUBAR) && (mePtr->type == TEAROFF_ENTRY)) {
	    continue;
	}

	itemText = GetEntryText(menuPtr, mePtr);
	if ((menuPtr->menuType == MENUBAR)
		|| (menuPtr->menuFlags & MENU_SYSTEM_MENU)) {
	    Tcl_WinUtfToTChar(itemText, -1, &translatedText);
	    lpNewItem = (const TCHAR *) Tcl_DStringValue(&translatedText);
	    flags |= MF_STRING;
	} else {
	    lpNewItem = (LPCTSTR) mePtr;
	    flags |= MF_OWNERDRAW;
	}

	/*
	 * Set enabling and disabling correctly.
	 */

	if (mePtr->state == ENTRY_DISABLED) {
	    flags |= MF_DISABLED | MF_GRAYED;
	}

	/*
	 * Set the check mark for check entries and radio entries.
	 */

	if (((mePtr->type == CHECK_BUTTON_ENTRY)
		|| (mePtr->type == RADIO_BUTTON_ENTRY))
		&& (mePtr->entryFlags & ENTRY_SELECTED)) {
	    flags |= MF_CHECKED;
	}

	/*
	 * Set the SEPARATOR bit for separator entries. This bit is not used
	 * by our internal drawing functions, but it is used by the system
	 * when drawing the system menu (we do not draw the system menu
	 * ourselves). If this bit is not set, separator entries on the system
	 * menu will not be drawn correctly.
	 */

	if (mePtr->type == SEPARATOR_ENTRY) {
	    flags |= MF_SEPARATOR;
	}

	if (mePtr->columnBreak) {
	    flags |= MF_MENUBREAK;
	}

	itemID = PTR2INT(mePtr->platformEntryData);
	if ((mePtr->type == CASCADE_ENTRY)
		&& (mePtr->childMenuRefPtr != NULL)
		&& (mePtr->childMenuRefPtr->menuPtr != NULL)) {
	    HMENU childMenuHdl = (HMENU) mePtr->childMenuRefPtr->menuPtr
		->platformData;
	    if (childMenuHdl != NULL) {
		/*
		 * Win32 draws the popup arrow in the wrong color for a
		 * disabled cascade menu, so do it by hand. Given it is
		 * disabled, there's no need for it to be connected to its
		 * child.
		 */

		if (mePtr->state != ENTRY_DISABLED) {
		    flags |= MF_POPUP;
		    /*
		     * If the MF_POPUP flag is set, then the id is interpreted
		     * as the handle of a submenu.
		     */
		    itemID = PTR2INT(childMenuHdl);
		}
	    }
	    if ((menuPtr->menuType == MENUBAR)
		    && !(mePtr->childMenuRefPtr->menuPtr->menuFlags
			    & MENU_SYSTEM_MENU)) {
		Tcl_DString ds;
		TkMenuReferences *menuRefPtr;
		TkMenu *systemMenuPtr = mePtr->childMenuRefPtr->menuPtr;

		Tcl_DStringInit(&ds);
		Tcl_DStringAppend(&ds,
			Tk_PathName(menuPtr->masterMenuPtr->tkwin), -1);
		Tcl_DStringAppend(&ds, ".system", 7);

		menuRefPtr = TkFindMenuReferences(menuPtr->interp,
			Tcl_DStringValue(&ds));

		Tcl_DStringFree(&ds);

		if ((menuRefPtr != NULL)
			&& (menuRefPtr->menuPtr != NULL)
			&& (menuPtr->parentTopLevelPtr != NULL)
			&& (systemMenuPtr->masterMenuPtr
				== menuRefPtr->menuPtr)) {
		    HMENU systemMenuHdl = (HMENU) systemMenuPtr->platformData;
		    HWND wrapper = TkWinGetWrapperWindow(menuPtr
			    ->parentTopLevelPtr);

		    if (wrapper != NULL) {
			DestroyMenu(systemMenuHdl);
			systemMenuHdl = GetSystemMenu(wrapper, FALSE);
			systemMenuPtr->menuFlags |= MENU_SYSTEM_MENU;
			systemMenuPtr->platformData =
				(TkMenuPlatformData) systemMenuHdl;
			ScheduleMenuReconfigure(systemMenuPtr);
		    }
		}
	    }
	    if (mePtr->childMenuRefPtr->menuPtr->menuFlags
		    & MENU_SYSTEM_MENU) {
		systemMenu++;
	    }
	}
	if (!systemMenu) {
	    InsertMenu(winMenuHdl, 0xFFFFFFFF, flags, itemID, lpNewItem);
	}
	Tcl_DStringFree(&translatedText);
	if (itemText != NULL) {
	    ckfree(itemText);
	    itemText = NULL;
	}
    }


    if ((menuPtr->menuType == MENUBAR)
	    && (menuPtr->parentTopLevelPtr != NULL)) {
	HANDLE bar = TkWinGetWrapperWindow(menuPtr->parentTopLevelPtr);

	if (bar) {
	    DrawMenuBar(bar);
	}
    }

    menuPtr->menuFlags &= ~(MENU_RECONFIGURE_PENDING);
}

/*
 *----------------------------------------------------------------------
 *
 * TkpPostMenu --
 *
 *	Posts a menu on the screen so that the top left corner of the
 *      specified entry is located at the point (x, y) in screen coordinates.
 *      If the entry parameter is negative, the upper left corner of the
 *      menu itself is placed at the point.
 *
 * Results:
 *	None.
 *
 * Side effects:
 *	The menu is posted and handled.
 *
 *----------------------------------------------------------------------
 */

int
TkpPostMenu(
    Tcl_Interp *interp,
    TkMenu *menuPtr,
    int x, int y, int index)
{
    HMENU winMenuHdl = (HMENU) menuPtr->platformData;
    int result, flags;
    RECT noGoawayRect;
    POINT point;
    Tk_Window parentWindow = Tk_Parent(menuPtr->tkwin);
    int oldServiceMode = Tcl_GetServiceMode();
    ThreadSpecificData *tsdPtr =
	    Tcl_GetThreadData(&dataKey, sizeof(ThreadSpecificData));

    tsdPtr->inPostMenu++;
    CallPendingReconfigureImmediately(menuPtr);

    result = TkPreprocessMenu(menuPtr);
    if (result != TCL_OK) {
	tsdPtr->inPostMenu--;
	return result;
    }

    if (index >= menuPtr->numEntries) {
	index = menuPtr->numEntries - 1;
    }
    if (index >= 0) {
	y -= menuPtr->entries[index]->y;
    }

    /*
     * The post commands could have deleted the menu, which means
     * we are dead and should go away.
     */

    if (menuPtr->tkwin == NULL) {
	tsdPtr->inPostMenu--;
    	return TCL_OK;
    }

    if (NULL == parentWindow) {
	noGoawayRect.top = y - 50;
	noGoawayRect.bottom = y + 50;
	noGoawayRect.left = x - 50;
	noGoawayRect.right = x + 50;
    } else {
	int left, top;
	Tk_GetRootCoords(parentWindow, &left, &top);
	noGoawayRect.left = left;
	noGoawayRect.top = top;
	noGoawayRect.bottom = noGoawayRect.top + Tk_Height(parentWindow);
	noGoawayRect.right = noGoawayRect.left + Tk_Width(parentWindow);
    }

    Tcl_SetServiceMode(TCL_SERVICE_NONE);

    /*
     * Make an assumption here. If the right button is down,
     * then we want to track it. Otherwise, track the left mouse button.
     */

    flags = TPM_LEFTALIGN;
    if (GetSystemMetrics(SM_SWAPBUTTON)) {
	if (GetAsyncKeyState(VK_LBUTTON) < 0) {
	    flags |= TPM_RIGHTBUTTON;
	} else {
	    flags |= TPM_LEFTBUTTON;
	}
    } else {
	if (GetAsyncKeyState(VK_RBUTTON) < 0) {
	    flags |= TPM_RIGHTBUTTON;
	} else {
	    flags |= TPM_LEFTBUTTON;
	}
    }

    TrackPopupMenu(winMenuHdl, flags, x, y, 0,
	    tsdPtr->menuHWND, &noGoawayRect);
    Tcl_SetServiceMode(oldServiceMode);

    GetCursorPos(&point);
    Tk_PointerEvent(NULL, point.x, point.y);

    if (tsdPtr->inPostMenu) {
	tsdPtr->inPostMenu = 0;
    }
    return TCL_OK;
}

/*
 *----------------------------------------------------------------------
 *
 * TkpPostTearoffMenu --
 *
 *	Posts a tearoff menu on the screen so that the top left corner of the
 *      specified entry is located at the point (x, y) in screen coordinates.
 *      If the index parameter is negative, the upper left corner of the menu
 *      itself is placed at the point.  Adjusts the menu's position so that it
 *      fits on the screen, and maps and raises the menu.
 *
 * Results:
 *	Returns a standard Tcl Error.
 *
 * Side effects:
 *	The menu is posted.
 *
 *----------------------------------------------------------------------
 */

int
TkpPostTearoffMenu(
    Tcl_Interp *interp,		/* The interpreter of the menu */
    TkMenu *menuPtr,		/* The menu we are posting */
    int x, int y, int index)	/* The root X,Y coordinates where we are
				 * posting */
{
    int vRootX, vRootY, vRootWidth, vRootHeight;
    int result;

    if (index >= menuPtr->numEntries) {
	index = menuPtr->numEntries - 1;
    }
    if (index >= 0) {
	y -= menuPtr->entries[index]->y;
    }

    TkActivateMenuEntry(menuPtr, -1);
    TkRecomputeMenu(menuPtr);
    result = TkPostCommand(menuPtr);
    if (result != TCL_OK) {
    	return result;
    }

    /*
     * The post commands could have deleted the menu, which means we are dead
     * and should go away.
     */

    if (menuPtr->tkwin == NULL) {
    	return TCL_OK;
    }

    /*
     * Adjust the position of the menu if necessary to keep it visible on the
     * screen. There are two special tricks to make this work right:
     *
     * 1. If a virtual root window manager is being used then the coordinates
     *    are in the virtual root window of menuPtr's parent; since the menu
     *    uses override-redirect mode it will be in the *real* root window for
     *    the screen, so we have to map the coordinates from the virtual root
     *    (if any) to the real root. Can't get the virtual root from the menu
     *    itself (it will never be seen by the wm) so use its parent instead
     *    (it would be better to have an an option that names a window to use
     *    for this...).
     * 2. The menu may not have been mapped yet, so its current size might be
     *    the default 1x1. To compute how much space it needs, use its
     *    requested size, not its actual size.
     */

    Tk_GetVRootGeometry(Tk_Parent(menuPtr->tkwin), &vRootX, &vRootY,
	&vRootWidth, &vRootHeight);
    vRootWidth -= Tk_ReqWidth(menuPtr->tkwin);
    if (x > vRootX + vRootWidth) {
	x = vRootX + vRootWidth;
    }
    if (x < vRootX) {
	x = vRootX;
    }
    vRootHeight -= Tk_ReqHeight(menuPtr->tkwin);
    if (y > vRootY + vRootHeight) {
	y = vRootY + vRootHeight;
    }
    if (y < vRootY) {
	y = vRootY;
    }
    Tk_MoveToplevelWindow(menuPtr->tkwin, x, y);
    if (!Tk_IsMapped(menuPtr->tkwin)) {
	Tk_MapWindow(menuPtr->tkwin);
    }
    TkWmRestackToplevel((TkWindow *) menuPtr->tkwin, Above, NULL);
    return TCL_OK;
}

/*
 *----------------------------------------------------------------------
 *
 * TkpMenuNewEntry --
 *
 *	Adds a pointer to a new menu entry structure with the platform-
 *	specific fields filled in.
 *
 * Results:
 *	Standard TCL error.
 *
 * Side effects:
 *	A new command ID is allocated and stored in the platformEntryData
 *	field of mePtr.
 *
 *----------------------------------------------------------------------
 */

int
TkpMenuNewEntry(
    TkMenuEntry *mePtr)
{
    WORD commandID;
    TkMenu *menuPtr = mePtr->menuPtr;

    if (GetNewID(mePtr, &commandID) != TCL_OK) {
    	return TCL_ERROR;
    }
    ScheduleMenuReconfigure(menuPtr);
    mePtr->platformEntryData = (TkMenuPlatformEntryData) INT2PTR(commandID);

    return TCL_OK;
}

/*
 *----------------------------------------------------------------------
 *
 * TkWinMenuProc --
 *
 *	The window proc for the dummy window we put popups in. This allows
 *	is to post a popup whether or not we know what the parent window
 *	is.
 *
 * Results:
 *	Returns whatever is appropriate for the message in question.
 *
 * Side effects:
 *	Normal side-effect for windows messages.
 *
 *----------------------------------------------------------------------
 */

static LRESULT CALLBACK
TkWinMenuProc(
    HWND hwnd,
    UINT message,
    WPARAM wParam,
    LPARAM lParam)
{
    LRESULT lResult;

    if (!TkWinHandleMenuEvent(&hwnd, &message, &wParam, &lParam, &lResult)) {
	lResult = DefWindowProc(hwnd, message, wParam, lParam);
    }
    return lResult;
}

/*
 *----------------------------------------------------------------------
 *
 * UpdateEmbeddedMenu --
 *
 *	This function is used as work-around for updating the pull-down window
 *	of an embedded menu which may show as a blank popup window.
 *
 * Results:
 *	Invalidate the client area of the embedded pull-down menu and
 *	redraw it.
 *
 * Side effects:
 *	Redraw the embedded menu window.
 *
 *----------------------------------------------------------------------
 */

static void
UpdateEmbeddedMenu(
    ClientData clientData)
{
    RECT rc;
    HWND hMenuWnd = (HWND)clientData;

    GetClientRect(hMenuWnd, &rc);
    InvalidateRect(hMenuWnd, &rc, FALSE);
    UpdateWindow(hMenuWnd);
}

/*
 *----------------------------------------------------------------------
 *
 * TkWinEmbeddedMenuProc --
 *
 *	This window proc is for the embedded menu windows. It provides
 *	message services to an embedded menu in a different process.
 *
 * Results:
 *	Returns 1 if the message has been handled or 0 otherwise.
 *
 * Side effects:
 *	None.
 *
 *----------------------------------------------------------------------
 */

static LRESULT CALLBACK
TkWinEmbeddedMenuProc(
    HWND hwnd,
    UINT message,
    WPARAM wParam,
    LPARAM lParam)
{
    static int nIdles = 0;
    LRESULT lResult = 1;
    ThreadSpecificData *tsdPtr =
	    Tcl_GetThreadData(&dataKey, sizeof(ThreadSpecificData));

    switch(message) {
    case WM_ENTERIDLE:
	if ((wParam == MSGF_MENU) && (nIdles < 1)
		&& (hwnd == tsdPtr->embeddedMenuHWND)) {
	    Tcl_CreateTimerHandler(200, UpdateEmbeddedMenu,
		    (ClientData) lParam);
	    nIdles++;
	}
	break;

    case WM_INITMENUPOPUP:
	nIdles = 0;
	break;

    case WM_SETTINGCHANGE:
	if (wParam == SPI_SETNONCLIENTMETRICS
		|| wParam == SPI_SETKEYBOARDCUES) {
	    SetDefaults(0);
	}
	break;

    case WM_INITMENU:
    case WM_SYSCOMMAND:
    case WM_COMMAND:
    case WM_MENUCHAR:
    case WM_MEASUREITEM:
    case WM_DRAWITEM:
    case WM_MENUSELECT:
	lResult = TkWinHandleMenuEvent(&hwnd, &message, &wParam, &lParam,
		&lResult);
	if (lResult || (GetCapture() != hwnd)) {
	    break;
	}

    default:
	lResult = DefWindowProc(hwnd, message, wParam, lParam);
	break;
    }
    return lResult;
}

/*
 *----------------------------------------------------------------------
 *
 * TkWinHandleMenuEvent --
 *
 *	Filters out menu messages from messages passed to a top-level. Will
 *	respond appropriately to WM_COMMAND, WM_MENUSELECT, WM_MEASUREITEM,
 *	WM_DRAWITEM
 *
 * Result:
 *	Returns 1 if this handled the message; 0 if it did not.
 *
 * Side effects:
 *	All of the parameters may be modified so that the caller can think it
 *	is getting a different message. plResult points to the result that
 *	should be returned to windows from this message.
 *
 *----------------------------------------------------------------------
 */

int
TkWinHandleMenuEvent(
    HWND *phwnd,
    UINT *pMessage,
    WPARAM *pwParam,
    LPARAM *plParam,
    LRESULT *plResult)
{
    Tcl_HashEntry *hashEntryPtr;
    int returnResult = 0;
    TkMenu *menuPtr;
    TkMenuEntry *mePtr;
    ThreadSpecificData *tsdPtr =
	    Tcl_GetThreadData(&dataKey, sizeof(ThreadSpecificData));

    switch (*pMessage) {
    case WM_UNINITMENUPOPUP:
	hashEntryPtr = Tcl_FindHashEntry(&tsdPtr->winMenuTable,
		(char *) *pwParam);
	if (hashEntryPtr != NULL) {
	    menuPtr = Tcl_GetHashValue(hashEntryPtr);
	    if ((menuPtr->menuRefPtr != NULL)
		    && (menuPtr->menuRefPtr->parentEntryPtr != NULL)) {
		TkPostSubmenu(menuPtr->interp,
			menuPtr->menuRefPtr->parentEntryPtr->menuPtr, NULL);
	    }
	}
	break;

    case WM_INITMENU:
	TkMenuInit();
	hashEntryPtr = Tcl_FindHashEntry(&tsdPtr->winMenuTable,
		(char *) *pwParam);
	if (hashEntryPtr != NULL) {
	    tsdPtr->oldServiceMode = Tcl_SetServiceMode(TCL_SERVICE_ALL);
	    menuPtr = Tcl_GetHashValue(hashEntryPtr);
	    tsdPtr->modalMenuPtr = menuPtr;
	    CallPendingReconfigureImmediately(menuPtr);
	    RecursivelyClearActiveMenu(menuPtr);
	    if (!tsdPtr->inPostMenu) {
		Tcl_Interp *interp = menuPtr->interp;
		int code;

		Tcl_Preserve(interp);
		code = TkPreprocessMenu(menuPtr);
		if ((code != TCL_OK) && (code != TCL_CONTINUE)
			&& (code != TCL_BREAK)) {
		    Tcl_AddErrorInfo(interp, "\n    (menu preprocess)");
		    Tcl_BackgroundException(interp, code);
		}
		Tcl_Release(interp);
	    }
	    TkActivateMenuEntry(menuPtr, -1);
	    *plResult = 0;
	    returnResult = 1;
	} else {
	    tsdPtr->modalMenuPtr = NULL;
	}
	break;

    case WM_SYSCOMMAND:
    case WM_COMMAND:
	TkMenuInit();
	if (HIWORD(*pwParam) != 0) {
	    break;
	}
	hashEntryPtr = Tcl_FindHashEntry(&tsdPtr->commandTable,
		INT2PTR(LOWORD(*pwParam)));
	if (hashEntryPtr == NULL) {
	    break;
	}
	mePtr = Tcl_GetHashValue(hashEntryPtr);
	if (mePtr != NULL) {
	    TkMenuReferences *menuRefPtr;
	    TkMenuEntry *parentEntryPtr;
	    Tcl_Interp *interp;
	    int code;

	    /*
	     * We have to set the parent of this menu to be active if this is
	     * a submenu so that tearoffs will get the correct title.
	     */

	    menuPtr = mePtr->menuPtr;
	    menuRefPtr = TkFindMenuReferences(menuPtr->interp,
		    Tk_PathName(menuPtr->tkwin));
	    if ((menuRefPtr != NULL) && (menuRefPtr->parentEntryPtr != NULL)) {
		for (parentEntryPtr = menuRefPtr->parentEntryPtr ; ;
			parentEntryPtr = parentEntryPtr->nextCascadePtr) {
		    const char *name = Tcl_GetString(parentEntryPtr->namePtr);

		    if (strcmp(name, Tk_PathName(menuPtr->tkwin)) == 0) {
			break;
		    }
		}
		if (parentEntryPtr->menuPtr->entries[parentEntryPtr->index]
			->state != ENTRY_DISABLED) {
		    TkActivateMenuEntry(parentEntryPtr->menuPtr,
			    parentEntryPtr->index);
		}
	    }

	    interp = menuPtr->interp;
	    Tcl_Preserve(interp);
	    code = TkInvokeMenu(interp, menuPtr, mePtr->index);
	    if (code != TCL_OK && code != TCL_CONTINUE && code != TCL_BREAK) {
		Tcl_AddErrorInfo(interp, "\n    (menu invoke)");
		Tcl_BackgroundException(interp, code);
	    }
	    Tcl_Release(interp);
	    *plResult = 0;
	    returnResult = 1;
	}
	break;

    case WM_MENUCHAR: {
	hashEntryPtr = Tcl_FindHashEntry(&tsdPtr->winMenuTable,
		(char *) *plParam);
	if (hashEntryPtr != NULL) {
	    int i, len, underline;
	    Tcl_Obj *labelPtr;
	    WCHAR *wlabel;
<<<<<<< HEAD
	    Tcl_UniChar menuChar;
=======
	    int menuChar;
>>>>>>> db008939
	    Tcl_DString ds;

	    *plResult = 0;
	    menuPtr = Tcl_GetHashValue(hashEntryPtr);
	    /*
	     * Assume we have something directly convertable to Tcl_UniChar.
	     * True at least for wide systems.
	     */
	    menuChar = Tcl_UniCharToUpper(LOWORD(*pwParam));

	    Tcl_DStringInit(&ds);
	    for (i = 0; i < menuPtr->numEntries; i++) {
		underline = menuPtr->entries[i]->underline;
		labelPtr = menuPtr->entries[i]->labelPtr;
		if ((underline >= 0) && (labelPtr != NULL)) {
		    /*
		     * Ensure we don't exceed the label length, then check
		     */
		    const char *src = Tcl_GetStringFromObj(labelPtr, &len);

		    Tcl_DStringFree(&ds);
		    wlabel = (WCHAR *) Tcl_WinUtfToTChar(src, len, &ds);
		    if ((underline < len) && (menuChar ==
				Tcl_UniCharToUpper(wlabel[underline]))) {
			*plResult = (2 << 16) | i;
			returnResult = 1;
			break;
		    }
		}
	    }
	    Tcl_DStringFree(&ds);
	}
	break;
    }

    case WM_MEASUREITEM: {
	LPMEASUREITEMSTRUCT itemPtr = (LPMEASUREITEMSTRUCT) *plParam;

	if (itemPtr != NULL && tsdPtr->modalMenuPtr != NULL) {
	    mePtr = (TkMenuEntry *) itemPtr->itemData;
	    menuPtr = mePtr->menuPtr;

	    TkRecomputeMenu(menuPtr);
	    itemPtr->itemHeight = mePtr->height;
	    itemPtr->itemWidth = mePtr->width;
	    if (mePtr->hideMargin) {
		itemPtr->itemWidth += 2 - indicatorDimensions[1];
	    } else {
		int activeBorderWidth;

		Tk_GetPixelsFromObj(menuPtr->interp, menuPtr->tkwin,
			menuPtr->activeBorderWidthPtr, &activeBorderWidth);
		itemPtr->itemWidth += 2 * activeBorderWidth;
	    }
	    *plResult = 1;
	    returnResult = 1;
	}
	break;
    }

    case WM_DRAWITEM: {
	TkWinDrawable *twdPtr;
	LPDRAWITEMSTRUCT itemPtr = (LPDRAWITEMSTRUCT) *plParam;
	Tk_FontMetrics fontMetrics;
	int drawingParameters = 0;

	if (itemPtr != NULL && tsdPtr->modalMenuPtr != NULL) {
	    Tk_Font tkfont;

	    if (itemPtr->itemState & ODS_NOACCEL && !showMenuAccelerators) {
		drawingParameters |= DRAW_MENU_ENTRY_NOUNDERLINE;
	    }
	    mePtr = (TkMenuEntry *) itemPtr->itemData;
	    menuPtr = mePtr->menuPtr;
	    twdPtr = ckalloc(sizeof(TkWinDrawable));
	    twdPtr->type = TWD_WINDC;
	    twdPtr->winDC.hdc = itemPtr->hDC;

	    if (mePtr->state != ENTRY_DISABLED) {
		if (itemPtr->itemState & ODS_SELECTED) {
		    TkActivateMenuEntry(menuPtr, mePtr->index);
		} else {
		    TkActivateMenuEntry(menuPtr, -1);
		}
	    } else {
		/*
		 * On windows, menu entries should highlight even if they are
		 * disabled. (I know this seems dumb, but it is the way native
		 * windows menus works so we ought to mimic it.) The
		 * ENTRY_PLATFORM_FLAG1 flag will indicate that the entry
		 * should be highlighted even though it is disabled.
		 */

		if (itemPtr->itemState & ODS_SELECTED) {
		    mePtr->entryFlags |= ENTRY_PLATFORM_FLAG1;
		} else {
		    mePtr->entryFlags &= ~ENTRY_PLATFORM_FLAG1;
		}

		/*
		 * Also, set the DRAW_MENU_ENTRY_ARROW flag for a disabled
		 * cascade menu since we need to draw the arrow ourselves.
		 */

		if (mePtr->type == CASCADE_ENTRY) {
		    drawingParameters |= DRAW_MENU_ENTRY_ARROW;
		}
	    }

	    tkfont = Tk_GetFontFromObj(menuPtr->tkwin, menuPtr->fontPtr);
	    Tk_GetFontMetrics(tkfont, &fontMetrics);
	    TkpDrawMenuEntry(mePtr, (Drawable) twdPtr, tkfont, &fontMetrics,
		    itemPtr->rcItem.left, itemPtr->rcItem.top,
		    itemPtr->rcItem.right - itemPtr->rcItem.left,
		    itemPtr->rcItem.bottom - itemPtr->rcItem.top,
		    0, drawingParameters);

	    ckfree(twdPtr);
	}
	*plResult = 1;
	returnResult = 1;
	break;
    }

    case WM_MENUSELECT: {
	UINT flags = HIWORD(*pwParam);

	TkMenuInit();

	if ((flags == 0xFFFF) && (*plParam == 0)) {
	    if (tsdPtr->modalMenuPtr != NULL) {
		Tcl_SetServiceMode(tsdPtr->oldServiceMode);
		RecursivelyClearActiveMenu(tsdPtr->modalMenuPtr);
	    }
	} else {
	    menuPtr = NULL;
	    if (*plParam != 0) {
		hashEntryPtr = Tcl_FindHashEntry(&tsdPtr->winMenuTable,
			(char *) *plParam);
		if (hashEntryPtr != NULL) {
		    menuPtr = Tcl_GetHashValue(hashEntryPtr);
		}
	    }

	    if (menuPtr != NULL) {
		long entryIndex = LOWORD(*pwParam);

                if ((menuPtr->menuType == MENUBAR) && menuPtr->tearoff) {
                    /*
                     * Windows passes the entry index starting at 0 for
                     * the first menu entry. However this entry #0 is the
                     * tearoff entry for Tk (the menu has -tearoff 1),
                     * which is ignored for MENUBAR menues on Windows.
                     */

                    entryIndex++;
                }
                mePtr = NULL;
		if (flags != 0xFFFF) {
		    if ((flags&MF_POPUP) && (entryIndex<menuPtr->numEntries)) {
			mePtr = menuPtr->entries[entryIndex];
		    } else {
			hashEntryPtr = Tcl_FindHashEntry(&tsdPtr->commandTable,
				INT2PTR(entryIndex));
			if (hashEntryPtr != NULL) {
			    mePtr = Tcl_GetHashValue(hashEntryPtr);
			}
		    }
		}

		if ((mePtr == NULL) || (mePtr->state == ENTRY_DISABLED)) {
		    TkActivateMenuEntry(menuPtr, -1);
		} else {
		    if (mePtr->index >= menuPtr->numEntries) {
			Tcl_Panic("Trying to activate an entry which doesn't exist");
		    }
		    TkActivateMenuEntry(menuPtr, mePtr->index);
		}
		MenuSelectEvent(menuPtr);
		Tcl_ServiceAll();
		*plResult = 0;
		returnResult = 1;
	    }
	}
	break;
    }
    }
    return returnResult;
}

/*
 *----------------------------------------------------------------------
 *
 * RecursivelyClearActiveMenu --
 *
 *	Recursively clears the active entry in the menu's cascade hierarchy.
 *
 * Results:
 *	None.
 *
 * Side effects:
 *	Generates <<MenuSelect>> virtual events.
 *
 *----------------------------------------------------------------------
 */

void
RecursivelyClearActiveMenu(
    TkMenu *menuPtr)		/* The menu to reset. */
{
    int i;
    TkMenuEntry *mePtr;

    TkActivateMenuEntry(menuPtr, -1);
    MenuSelectEvent(menuPtr);
    for (i = 0; i < menuPtr->numEntries; i++) {
    	mePtr = menuPtr->entries[i];
	if (mePtr->state == ENTRY_ACTIVE) {
	    mePtr->state = ENTRY_NORMAL;
	}
	mePtr->entryFlags &= ~ENTRY_PLATFORM_FLAG1;
    	if (mePtr->type == CASCADE_ENTRY) {
    	    if ((mePtr->childMenuRefPtr != NULL)
    	    	    && (mePtr->childMenuRefPtr->menuPtr != NULL)) {
    	    	RecursivelyClearActiveMenu(mePtr->childMenuRefPtr->menuPtr);
    	    }
    	}
    }
}

/*
 *----------------------------------------------------------------------
 *
 * TkpSetWindowMenuBar --
 *
 *	Associates a given menu with a window.
 *
 * Results:
 *	None.
 *
 * Side effects:
 *	On Windows and UNIX, associates the platform menu with the
 *	platform window.
 *
 *----------------------------------------------------------------------
 */

void
TkpSetWindowMenuBar(
    Tk_Window tkwin,		/* The window we are putting the menubar
				 * into.*/
    TkMenu *menuPtr)		/* The menu we are inserting */
{
    HMENU winMenuHdl;
    ThreadSpecificData *tsdPtr =
	    Tcl_GetThreadData(&dataKey, sizeof(ThreadSpecificData));

    if (menuPtr != NULL) {
	Tcl_HashEntry *hashEntryPtr;
	int newEntry;

	winMenuHdl = (HMENU) menuPtr->platformData;
	hashEntryPtr = Tcl_FindHashEntry(&tsdPtr->winMenuTable,
		(char *) winMenuHdl);
	Tcl_DeleteHashEntry(hashEntryPtr);
	DestroyMenu(winMenuHdl);
	winMenuHdl = CreateMenu();
	hashEntryPtr = Tcl_CreateHashEntry(&tsdPtr->winMenuTable,
		(char *) winMenuHdl, &newEntry);
	Tcl_SetHashValue(hashEntryPtr, menuPtr);
	menuPtr->platformData = (TkMenuPlatformData) winMenuHdl;
	TkWinSetMenu(tkwin, winMenuHdl);
	ScheduleMenuReconfigure(menuPtr);
    } else {
	TkWinSetMenu(tkwin, NULL);
    }
}

/*
 *----------------------------------------------------------------------
 *
 * TkpSetMainMenubar --
 *
 *	Puts the menu associated with a window into the menubar. Should only
 *	be called when the window is in front.
 *
 * Results:
 *	None.
 *
 * Side effects:
 *	The menubar is changed.
 *
 *----------------------------------------------------------------------
 */

void
TkpSetMainMenubar(
    Tcl_Interp *interp,		/* The interpreter of the application */
    Tk_Window tkwin,		/* The frame we are setting up */
    const char *menuName)	/* The name of the menu to put in front. If
    				 * NULL, use the default menu bar. */
{
    /*
     * Nothing to do.
     */
}

/*
 *----------------------------------------------------------------------
 *
 * GetMenuIndicatorGeometry --
 *
 *	Gets the width and height of the indicator area of a menu.
 *
 * Results:
 *	widthPtr and heightPtr are set.
 *
 * Side effects:
 *	None.
 *
 *----------------------------------------------------------------------
 */

void
GetMenuIndicatorGeometry(
    TkMenu *menuPtr,		/* The menu we are measuring */
    TkMenuEntry *mePtr,		/* The entry we are measuring */
    Tk_Font tkfont,		/* Precalculated font */
    const Tk_FontMetrics *fmPtr,/* Precalculated font metrics */
    int *widthPtr,		/* The resulting width */
    int *heightPtr)		/* The resulting height */
{
    *heightPtr = indicatorDimensions[0];
    if (mePtr->hideMargin) {
	*widthPtr = 0;
    } else {
	int borderWidth;

	Tk_GetPixelsFromObj(menuPtr->interp, menuPtr->tkwin,
		menuPtr->borderWidthPtr, &borderWidth);
	*widthPtr = indicatorDimensions[1] - borderWidth;

        /*
         * Quite dubious about the above (why would borderWidth play a role?)
         * and about how indicatorDimensions[1] is obtained in SetDefaults().
         * At least don't let the result be negative!
         */
        if (*widthPtr < 0) {
            *widthPtr = 0;
        }
    }
}

/*
 *----------------------------------------------------------------------
 *
 * GetMenuAccelGeometry --
 *
 *	Gets the width and height of the indicator area of a menu.
 *
 * Results:
 *	widthPtr and heightPtr are set.
 *
 * Side effects:
 *	None.
 *
 *----------------------------------------------------------------------
 */

void
GetMenuAccelGeometry(
    TkMenu *menuPtr,		/* The menu we are measuring */
    TkMenuEntry *mePtr,		/* The entry we are measuring */
    Tk_Font tkfont,		/* The precalculated font */
    const Tk_FontMetrics *fmPtr,/* The precalculated font metrics */
    int *widthPtr,		/* The resulting width */
    int *heightPtr)		/* The resulting height */
{
    *heightPtr = fmPtr->linespace;
    if (mePtr->type == CASCADE_ENTRY) {
	*widthPtr = 0;
    } else if ((menuPtr->menuType != MENUBAR) && (mePtr->accelPtr != NULL)) {
	const char *accel = Tcl_GetString(mePtr->accelPtr);

	*widthPtr = Tk_TextWidth(tkfont, accel, mePtr->accelLength);
    } else {
    	*widthPtr = 0;
    }
}

/*
 *----------------------------------------------------------------------
 *
 * GetTearoffEntryGeometry --
 *
 *	Gets the width and height of the indicator area of a menu.
 *
 * Results:
 *	widthPtr and heightPtr are set.
 *
 * Side effects:
 *	None.
 *
 *----------------------------------------------------------------------
 */

void
GetTearoffEntryGeometry(
    TkMenu *menuPtr,		/* The menu we are measuring */
    TkMenuEntry *mePtr,		/* The entry we are measuring */
    Tk_Font tkfont,		/* The precalculated font */
    const Tk_FontMetrics *fmPtr,/* The precalculated font metrics */
    int *widthPtr,		/* The resulting width */
    int *heightPtr)		/* The resulting height */
{
    if (menuPtr->menuType != MASTER_MENU) {
	*heightPtr = 0;
    } else {
	*heightPtr = fmPtr->linespace;
    }
    *widthPtr = 0;
}

/*
 *----------------------------------------------------------------------
 *
 * GetMenuSeparatorGeometry --
 *
 *	Gets the width and height of the indicator area of a menu.
 *
 * Results:
 *	widthPtr and heightPtr are set.
 *
 * Side effects:
 *	None.
 *
 *----------------------------------------------------------------------
 */

void
GetMenuSeparatorGeometry(
    TkMenu *menuPtr,		/* The menu we are measuring */
    TkMenuEntry *mePtr,		/* The entry we are measuring */
    Tk_Font tkfont,		/* The precalculated font */
    const Tk_FontMetrics *fmPtr,/* The precalcualted font metrics */
    int *widthPtr,		/* The resulting width */
    int *heightPtr)		/* The resulting height */
{
    *widthPtr = 0;
    *heightPtr = fmPtr->linespace - (2 * fmPtr->descent);
}

/*
 *----------------------------------------------------------------------
 *
 * DrawWindowsSystemBitmap --
 *
 *	Draws the windows system bitmap given by bitmapID into the rect given
 *	by rectPtr in the drawable. The bitmap is centered in the rectangle.
 *	It is not clipped, so if the bitmap is bigger than the rect it will
 *	bleed.
 *
 * Results:
 *	None.
 *
 * Side effects:
 *	Drawing occurs. Some storage is allocated and released.
 *
 *----------------------------------------------------------------------
 */

static void
DrawWindowsSystemBitmap(
    Display *display,		/* The display we are drawing into */
    Drawable drawable,		/* The drawable we are working with */
    GC gc,			/* The GC to draw with */
    const RECT *rectPtr,	/* The rectangle to draw into */
    int bitmapID,		/* The windows id of the system bitmap to
				 * draw. */
    int alignFlags)		/* How to align the bitmap inside the
				 * rectangle. */
{
    TkWinDCState state;
    HDC hdc = TkWinGetDrawableDC(display, drawable, &state);
    HDC scratchDC;
    HBITMAP bitmap;
    BITMAP bm;
    POINT ptSize;
    POINT ptOrg;
    int topOffset, leftOffset;

    SetBkColor(hdc, gc->background);
    SetTextColor(hdc, gc->foreground);

    scratchDC = CreateCompatibleDC(hdc);
    bitmap = LoadBitmap(NULL, MAKEINTRESOURCE(bitmapID));

    SelectObject(scratchDC, bitmap);
    SetMapMode(scratchDC, GetMapMode(hdc));
    GetObjectA(bitmap, sizeof(BITMAP), &bm);
    ptSize.x = bm.bmWidth;
    ptSize.y = bm.bmHeight;
    DPtoLP(scratchDC, &ptSize, 1);

    ptOrg.y = ptOrg.x = 0;
    DPtoLP(scratchDC, &ptOrg, 1);

    if (alignFlags & ALIGN_BITMAP_TOP) {
	topOffset = 0;
    } else if (alignFlags & ALIGN_BITMAP_BOTTOM) {
	topOffset = (rectPtr->bottom - rectPtr->top) - ptSize.y;
    } else {
	topOffset = (rectPtr->bottom - rectPtr->top) / 2 - (ptSize.y / 2);
    }

    if (alignFlags & ALIGN_BITMAP_LEFT) {
	leftOffset = 0;
    } else if (alignFlags & ALIGN_BITMAP_RIGHT) {
	leftOffset = (rectPtr->right - rectPtr->left) - ptSize.x;
    } else {
	leftOffset = (rectPtr->right - rectPtr->left) / 2 - (ptSize.x / 2);
    }

    BitBlt(hdc, rectPtr->left + leftOffset, rectPtr->top + topOffset, ptSize.x,
	    ptSize.y, scratchDC, ptOrg.x, ptOrg.y, SRCCOPY);
    DeleteDC(scratchDC);
    DeleteObject(bitmap);

    TkWinReleaseDrawableDC(drawable, hdc, &state);
}

/*
 *----------------------------------------------------------------------
 *
 * DrawMenuEntryIndicator --
 *
 *	This function draws the indicator part of a menu.
 *
 * Results:
 *	None.
 *
 * Side effects:
 *	Commands are output to X to display the menu in its current mode.
 *
 *----------------------------------------------------------------------
 */

void
DrawMenuEntryIndicator(
    TkMenu *menuPtr,		/* The menu we are drawing */
    TkMenuEntry *mePtr,		/* The entry we are drawing */
    Drawable d,			/* What we are drawing into */
    GC gc,			/* The gc we are drawing with */
    GC indicatorGC,		/* The gc for indicator objects */
    Tk_Font tkfont,		/* The precalculated font */
    const Tk_FontMetrics *fmPtr,/* The precalculated font metrics */
    int x,			/* Left edge */
    int y,			/* Top edge */
    int width,
    int height)
{
    if ((mePtr->type == CHECK_BUTTON_ENTRY)
	    || (mePtr->type == RADIO_BUTTON_ENTRY)) {
    	if (mePtr->indicatorOn && (mePtr->entryFlags & ENTRY_SELECTED)) {
	    RECT rect;
	    GC whichGC;
	    int borderWidth, activeBorderWidth;

	    if (mePtr->state != ENTRY_NORMAL) {
		whichGC = gc;
	    } else {
		whichGC = indicatorGC;
	    }

	    rect.top = y;
	    rect.bottom = y + mePtr->height;
	    Tk_GetPixelsFromObj(menuPtr->interp, menuPtr->tkwin,
		    menuPtr->borderWidthPtr, &borderWidth);
	    Tk_GetPixelsFromObj(menuPtr->interp, menuPtr->tkwin,
		    menuPtr->activeBorderWidthPtr, &activeBorderWidth);
	    rect.left = borderWidth + activeBorderWidth + x;
	    rect.right = mePtr->indicatorSpace + x;

	    if ((mePtr->state == ENTRY_DISABLED)
		    && (menuPtr->disabledFgPtr != NULL)) {
		RECT hilightRect;
		COLORREF oldFgColor = whichGC->foreground;

		whichGC->foreground = GetSysColor(COLOR_3DHILIGHT);
		hilightRect.top = rect.top + 1;
		hilightRect.bottom = rect.bottom + 1;
		hilightRect.left = rect.left + 1;
		hilightRect.right = rect.right + 1;
		DrawWindowsSystemBitmap(menuPtr->display, d, whichGC,
			&hilightRect, OBM_CHECK, 0);
		whichGC->foreground = oldFgColor;
	    }

	    DrawWindowsSystemBitmap(menuPtr->display, d, whichGC, &rect,
		    OBM_CHECK, 0);
	}
    }
}

/*
 *----------------------------------------------------------------------
 *
 * DrawMenuEntryAccelerator --
 *
 *	This function draws the accelerator part of a menu. For example, the
 *	string "CTRL-Z" could be drawn to to the right of the label text for
 *	an Undo menu entry. Need to decide what to draw here. Should we
 *	replace strings like "Control", "Command", etc?
 *
 * Results:
 *	None.
 *
 * Side effects:
 *	Commands are output to display the menu in its
 *	current mode.
 *
 *----------------------------------------------------------------------
 */

void
DrawMenuEntryAccelerator(
    TkMenu *menuPtr,		/* The menu we are drawing */
    TkMenuEntry *mePtr,		/* The entry we are drawing */
    Drawable d,			/* What we are drawing into */
    GC gc,			/* The gc we are drawing with */
    Tk_Font tkfont,		/* The precalculated font */
    const Tk_FontMetrics *fmPtr,/* The precalculated font metrics */
    Tk_3DBorder activeBorder,	/* The border when an item is active */
    int x,			/* left edge */
    int y,			/* top edge */
    int width,			/* Width of menu entry */
    int height)			/* Height of menu entry */
{
    int baseline;
    int leftEdge = x + mePtr->indicatorSpace + mePtr->labelWidth;
    const char *accel;

    if (menuPtr->menuType == MENUBAR) {
        return;
    }

    if (mePtr->accelPtr != NULL) {
	accel = Tcl_GetString(mePtr->accelPtr);
    } else {
	accel = NULL;
    }

    baseline = y + (height + fmPtr->ascent - fmPtr->descent) / 2;

    /*
     * Draw disabled 3D text highlight only with the Win95/98 look.
     */

    if (TkWinGetPlatformTheme() == TK_THEME_WIN_CLASSIC) {
	if ((mePtr->state == ENTRY_DISABLED)
		&& (menuPtr->disabledFgPtr != NULL) && (accel != NULL)) {
	    COLORREF oldFgColor = gc->foreground;

	    gc->foreground = GetSysColor(COLOR_3DHILIGHT);
	    if (!(mePtr->entryFlags & ENTRY_PLATFORM_FLAG1)) {
		Tk_DrawChars(menuPtr->display, d, gc, tkfont, accel,
			mePtr->accelLength, leftEdge + 1, baseline + 1);
	    }
	    gc->foreground = oldFgColor;
	}
    }

    if (accel != NULL) {
	Tk_DrawChars(menuPtr->display, d, gc, tkfont, accel,
		mePtr->accelLength, leftEdge, baseline);
    }
}

/*
 *----------------------------------------------------------------------
 *
 * DrawMenuEntryArrow --
 *
 *	This function draws the arrow bitmap on the right side of a menu
 *	entry. This function is only used when drawing the arrow for a
 *	disabled cascade menu.
 *
 * Results:
 *	None.
 *
 * Side effects:
 *	None.
 *
 *----------------------------------------------------------------------
 */

void
DrawMenuEntryArrow(
    TkMenu *menuPtr,		/* The menu we are drawing */
    TkMenuEntry *mePtr,		/* The entry we are drawing */
    Drawable d,			/* What we are drawing into */
    GC gc,			/* The gc we are drawing with */
    Tk_3DBorder activeBorder,	/* The border when an item is active */
    int x,			/* left edge */
    int y,			/* top edge */
    int width,			/* Width of menu entry */
    int height,			/* Height of menu entry */
    int drawArrow)		/* For cascade menus, whether of not to draw
				 * the arrow. I cannot figure out Windows'
				 * algorithm for where to draw this. */
{
    COLORREF oldFgColor;
    COLORREF oldBgColor;
    RECT rect;

    if (!drawArrow || (mePtr->type != CASCADE_ENTRY)) {
	return;
    }

    oldFgColor = gc->foreground;
    oldBgColor = gc->background;

    /*
     * Set bitmap bg to highlight color if the menu is highlighted.
     */

    if (mePtr->entryFlags & ENTRY_PLATFORM_FLAG1) {
	XColor *activeBgColor = Tk_3DBorderColor(Tk_Get3DBorderFromObj(
		mePtr->menuPtr->tkwin, (mePtr->activeBorderPtr == NULL)
		? mePtr->menuPtr->activeBorderPtr
		: mePtr->activeBorderPtr));

	gc->background = activeBgColor->pixel;
    }

    gc->foreground = GetSysColor((mePtr->state == ENTRY_DISABLED)
	? COLOR_GRAYTEXT
		: ((mePtr->state == ENTRY_ACTIVE)
		? COLOR_HIGHLIGHTTEXT : COLOR_MENUTEXT));

    rect.top = y + GetSystemMetrics(SM_CYBORDER);
    rect.bottom = y + height - GetSystemMetrics(SM_CYBORDER);
    rect.left = x + mePtr->indicatorSpace + mePtr->labelWidth;
    rect.right = x + width;

    DrawWindowsSystemBitmap(menuPtr->display, d, gc, &rect, OBM_MNARROW,
	    ALIGN_BITMAP_RIGHT);

    gc->foreground = oldFgColor;
    gc->background = oldBgColor;
    return;
}

/*
 *----------------------------------------------------------------------
 *
 * DrawMenuSeparator --
 *
 *	The menu separator is drawn.
 *
 * Results:
 *	None.
 *
 * Side effects:
 *	Commands are output to X to display the menu in its current mode.
 *
 *----------------------------------------------------------------------
 */

void
DrawMenuSeparator(
    TkMenu *menuPtr,		/* The menu we are drawing */
    TkMenuEntry *mePtr,		/* The entry we are drawing */
    Drawable d,			/* What we are drawing into */
    GC gc,			/* The gc we are drawing with */
    Tk_Font tkfont,		/* The precalculated font */
    const Tk_FontMetrics *fmPtr,/* The precalculated font metrics */
    int x,			/* left edge */
    int y,			/* top edge */
    int width,			/* width of item */
    int height)			/* height of item */
{
    XPoint points[2];
    Tk_3DBorder border;

    points[0].x = x;
    points[0].y = y + height / 2;
    points[1].x = x + width - 1;
    points[1].y = points[0].y;
    border = Tk_Get3DBorderFromObj(menuPtr->tkwin, menuPtr->borderPtr);
    Tk_Draw3DPolygon(menuPtr->tkwin, d, border, points, 2, 1,
	    TK_RELIEF_RAISED);
}

/*
 *----------------------------------------------------------------------
 *
 * DrawMenuUnderline --
 *
 *	On appropriate platforms, draw the underline character for the menu.
 *
 * Results:
 *	None.
 *
 * Side effects:
 *	Commands are output to X to display the menu in its current mode.
 *
 *----------------------------------------------------------------------
 */

static void
DrawMenuUnderline(
    TkMenu *menuPtr,		/* The menu to draw into */
    TkMenuEntry *mePtr,		/* The entry we are drawing */
    Drawable d,			/* What we are drawing into */
    GC gc,			/* The gc to draw into */
    Tk_Font tkfont,		/* The precalculated font */
    const Tk_FontMetrics *fmPtr,/* The precalculated font metrics */
    int x,			/* Left Edge */
    int y,			/* Top Edge */
    int width,			/* Width of entry */
    int height)			/* Height of entry */
{
    if ((mePtr->underline >= 0) && (mePtr->labelPtr != NULL)) {
	int len;

	len = Tcl_GetCharLength(mePtr->labelPtr);
	if (mePtr->underline < len) {
	    const char *label, *start, *end;

	    label = Tcl_GetString(mePtr->labelPtr);
	    start = Tcl_UtfAtIndex(label, mePtr->underline);
	    end = TkUtfNext(start);
	    Tk_UnderlineChars(menuPtr->display, d,
		    gc, tkfont, label, x + mePtr->indicatorSpace,
		    y + (height + fmPtr->ascent - fmPtr->descent) / 2,
		    (int) (start - label), (int) (end - label));
	}
    }
}

/*
 *--------------------------------------------------------------
 *
 * TkWinMenuKeyObjCmd --
 *
 *	This function is invoked when keys related to pulling down menus is
 *	pressed. The corresponding Windows events are generated and passed to
 *	DefWindowProc if appropriate. This cmd is registered as tk::WinMenuKey
 *	in the interp.
 *
 * Results:
 *	Always returns TCL_OK.
 *
 * Side effects:
 *	The menu system may take over and process user events for menu input.
 *
 *--------------------------------------------------------------
 */

static int
TkWinMenuKeyObjCmd(
    ClientData clientData,	/* Unused. */
    Tcl_Interp *interp,		/* Current interpreter. */
    int objc,			/* Number of arguments. */
    Tcl_Obj *const objv[])	/* Argument objects. */
{
    UINT scanCode;
    UINT virtualKey;
    XEvent *eventPtr;
    Tk_Window tkwin;
    TkWindow *winPtr;
    KeySym keySym;
    int i;

    if (objc != 3) {
	Tcl_WrongNumArgs(interp, 1, objv, "window keySym");
	return TCL_ERROR;
    }

    tkwin = Tk_NameToWindow(interp, Tcl_GetString(objv[1]),
	    Tk_MainWindow(interp));

    if (tkwin == NULL) {
	/*
	 * If we don't find the key, just return, as the window may have
	 * been destroyed in the binding. [Bug 1236306]
	 */
	return TCL_OK;
    }

    eventPtr = TkpGetBindingXEvent(interp);

    winPtr = (TkWindow *)tkwin;

    if (Tcl_GetIntFromObj(interp, objv[2], &i) != TCL_OK) {
	return TCL_ERROR;
    }
    keySym = i;

    if (eventPtr->type == KeyPress) {
	switch (keySym) {
	case XK_Alt_L:
	    scanCode = MapVirtualKey(VK_LMENU, 0);
	    CallWindowProc(DefWindowProc, Tk_GetHWND(Tk_WindowId(tkwin)),
		    WM_SYSKEYDOWN, VK_MENU,
		    (int) (scanCode << 16) | (1 << 29));
	    break;
	case XK_Alt_R:
	    scanCode = MapVirtualKey(VK_RMENU, 0);
	    CallWindowProc(DefWindowProc, Tk_GetHWND(Tk_WindowId(tkwin)),
		    WM_SYSKEYDOWN, VK_MENU,
		    (int) (scanCode << 16) | (1 << 29) | (1 << 24));
	    break;
	case XK_F10:
	    scanCode = MapVirtualKey(VK_F10, 0);
	    CallWindowProc(DefWindowProc, Tk_GetHWND(Tk_WindowId(tkwin)),
		    WM_SYSKEYDOWN, VK_F10, (int) (scanCode << 16));
	    break;
	default:
	    virtualKey = XKeysymToKeycode(winPtr->display, keySym);
	    scanCode = MapVirtualKey(virtualKey, 0);
	    if (0 != scanCode) {
		XKeyEvent xkey = eventPtr->xkey;
		CallWindowProc(DefWindowProc, Tk_GetHWND(Tk_WindowId(tkwin)),
			WM_SYSKEYDOWN, virtualKey,
			(int) ((scanCode << 16) | (1 << 29)));
		if (xkey.nbytes > 0) {
		    for (i = 0; i < xkey.nbytes; i++) {
			CallWindowProc(DefWindowProc,
				Tk_GetHWND(Tk_WindowId(tkwin)), WM_SYSCHAR,
				xkey.trans_chars[i],
				(int) ((scanCode << 16) | (1 << 29)));
		    }
		}
	    }
	}
    } else if (eventPtr->type == KeyRelease) {
	switch (keySym) {
	case XK_Alt_L:
	    scanCode = MapVirtualKey(VK_LMENU, 0);
	    CallWindowProc(DefWindowProc, Tk_GetHWND(Tk_WindowId(tkwin)),
		    WM_SYSKEYUP, VK_MENU, (int) (scanCode << 16)
		    | (1 << 29) | (1 << 30) | (1 << 31));
	    break;
	case XK_Alt_R:
	    scanCode = MapVirtualKey(VK_RMENU, 0);
	    CallWindowProc(DefWindowProc, Tk_GetHWND(Tk_WindowId(tkwin)),
		    WM_SYSKEYUP, VK_MENU, (int) (scanCode << 16) | (1 << 24)
		    | (1 << 29) | (1 << 30) | (1 << 31));
	    break;
	case XK_F10:
	    scanCode = MapVirtualKey(VK_F10, 0);
	    CallWindowProc(DefWindowProc, Tk_GetHWND(Tk_WindowId(tkwin)),
		    WM_SYSKEYUP, VK_F10,
		    (int) (scanCode << 16) | (1 << 30) | (1 << 31));
	    break;
	default:
	    virtualKey = XKeysymToKeycode(winPtr->display, keySym);
	    scanCode = MapVirtualKey(virtualKey, 0);
	    if (0 != scanCode) {
		CallWindowProc(DefWindowProc, Tk_GetHWND(Tk_WindowId(tkwin)),
			WM_SYSKEYUP, virtualKey, (int) ((scanCode << 16)
			| (1 << 29) | (1 << 30) | (1 << 31)));
	    }
	}
    }
    return TCL_OK;
}

/*
 *--------------------------------------------------------------
 *
 * TkpInitializeMenuBindings --
 *
 *	For every interp, initializes the bindings for Windows menus. Does
 *	nothing on Mac or XWindows.
 *
 * Results:
 *	None.
 *
 * Side effects:
 *	bindings are setup for the interp which will handle Alt-key sequences
 *	for menus without beeping or interfering with user-defined Alt-key
 *	bindings.
 *
 *--------------------------------------------------------------
 */

void
TkpInitializeMenuBindings(
    Tcl_Interp *interp,		/* The interpreter to set. */
    Tk_BindingTable bindingTable)
				/* The table to add to. */
{
    Tk_Uid uid = Tk_GetUid("all");

    /*
     * We need to set up the bindings for menubars. These have to recreate
     * windows events, so we need to invoke C code to generate the
     * WM_SYSKEYDOWNS and WM_SYSKEYUPs appropriately. Trick is, we can't
     * create a C level binding directly since we may want to modify the
     * binding in Tcl code.
     */

    (void) Tcl_CreateObjCommand(interp, "tk::WinMenuKey",
	    TkWinMenuKeyObjCmd,
	    (ClientData) Tk_MainWindow(interp), (Tcl_CmdDeleteProc *) NULL);

    (void) Tk_CreateBinding(interp, bindingTable, (ClientData) uid,
	    "<Alt_L>", "tk::WinMenuKey %W %N", 0);

    (void) Tk_CreateBinding(interp, bindingTable, (ClientData) uid,
	    "<KeyRelease-Alt_L>", "tk::WinMenuKey %W %N", 0);

    (void) Tk_CreateBinding(interp, bindingTable, (ClientData) uid,
	    "<Alt_R>", "tk::WinMenuKey %W %N", 0);

    (void) Tk_CreateBinding(interp, bindingTable, (ClientData) uid,
	    "<KeyRelease-Alt_R>", "tk::WinMenuKey %W %N", 0);

    (void) Tk_CreateBinding(interp, bindingTable, (ClientData) uid,
	    "<Alt-KeyPress>", "tk::WinMenuKey %W %N", 0);

    (void) Tk_CreateBinding(interp, bindingTable, (ClientData) uid,
	    "<Alt-KeyRelease>", "tk::WinMenuKey %W %N", 0);

    (void) Tk_CreateBinding(interp, bindingTable, (ClientData) uid,
	    "<KeyPress-F10>", "tk::WinMenuKey %W %N", 0);

    (void) Tk_CreateBinding(interp, bindingTable, (ClientData) uid,
	    "<KeyRelease-F10>", "tk::WinMenuKey %W %N", 0);
}

/*
 *----------------------------------------------------------------------
 *
 * DrawMenuEntryLabel --
 *
 *	This function draws the label part of a menu.
 *
 * Results:
 *	None.
 *
 * Side effects:
 *	Commands are output to X to display the menu in its
 *	current mode.
 *
 *----------------------------------------------------------------------
 */

static void
DrawMenuEntryLabel(
    TkMenu *menuPtr,		/* The menu we are drawing */
    TkMenuEntry *mePtr,		/* The entry we are drawing */
    Drawable d,			/* What we are drawing into */
    GC gc,			/* The gc we are drawing into */
    Tk_Font tkfont,		/* The precalculated font */
    const Tk_FontMetrics *fmPtr,/* The precalculated font metrics */
    int x,			/* left edge */
    int y,			/* right edge */
    int width,			/* width of entry */
    int height,			/* height of entry */
    int underline)		/* accelerator cue should be drawn */
{
    int indicatorSpace = mePtr->indicatorSpace;
    int activeBorderWidth;
    int leftEdge;
    int imageHeight, imageWidth;
    int textHeight = 0, textWidth = 0;
    int haveImage = 0, haveText = 0;
    int imageXOffset = 0, imageYOffset = 0;
    int textXOffset = 0, textYOffset = 0;

    Tk_GetPixelsFromObj(menuPtr->interp, menuPtr->tkwin,
	    menuPtr->activeBorderWidthPtr, &activeBorderWidth);
    leftEdge = x + indicatorSpace + activeBorderWidth;

    /*
     * Work out what we will need to draw first.
     */

    if (mePtr->image != NULL) {
    	Tk_SizeOfImage(mePtr->image, &imageWidth, &imageHeight);
	haveImage = 1;
    } else if (mePtr->bitmapPtr != NULL) {
	Pixmap bitmap = Tk_GetBitmapFromObj(menuPtr->tkwin, mePtr->bitmapPtr);

	Tk_SizeOfBitmap(menuPtr->display, bitmap, &imageWidth, &imageHeight);
	haveImage = 1;
    }
    if (!haveImage || (mePtr->compound != COMPOUND_NONE)) {
	if (mePtr->labelLength > 0) {
	    const char *label = Tcl_GetString(mePtr->labelPtr);

	    textWidth = Tk_TextWidth(tkfont, label, mePtr->labelLength);
	    textHeight = fmPtr->linespace;
	    haveText = 1;
	}
    }

    /*
     * Now work out what the relative positions are.
     */

    if (haveImage && haveText) {
	int fullWidth = (imageWidth > textWidth ? imageWidth : textWidth);
	switch ((enum compound) mePtr->compound) {
	case COMPOUND_TOP:
	    textXOffset = (fullWidth - textWidth)/2;
	    textYOffset = imageHeight/2 + 2;
	    imageXOffset = (fullWidth - imageWidth)/2;
	    imageYOffset = -textHeight/2;
	    break;
	case COMPOUND_BOTTOM:
	    textXOffset = (fullWidth - textWidth)/2;
	    textYOffset = -imageHeight/2;
	    imageXOffset = (fullWidth - imageWidth)/2;
	    imageYOffset = textHeight/2 + 2;
	    break;
	case COMPOUND_LEFT:
	    /*
	     * The standard image position on Windows is in the indicator
	     * space to the left of the entries, unless this entry is a
	     * radio|check button because then the indicator space will be
	     * used.
	     */

	    textXOffset = imageWidth + 2;
	    textYOffset = 0;
	    imageXOffset = 0;
	    imageYOffset = 0;
	    if ((mePtr->type != CHECK_BUTTON_ENTRY)
		    && (mePtr->type != RADIO_BUTTON_ENTRY)) {
		textXOffset -= indicatorSpace;
		if (textXOffset < 0) {
		    textXOffset = 0;
		}
		imageXOffset = -indicatorSpace;
	    }
	    break;
	case COMPOUND_RIGHT:
	    textXOffset = 0;
	    textYOffset = 0;
	    imageXOffset = textWidth + 2;
	    imageYOffset = 0;
	    break;
	case COMPOUND_CENTER:
	    textXOffset = (fullWidth - textWidth)/2;
	    textYOffset = 0;
	    imageXOffset = (fullWidth - imageWidth)/2;
	    imageYOffset = 0;
	    break;
	case COMPOUND_NONE:
	    break;
	}
    } else {
	textXOffset = 0;
	textYOffset = 0;
	imageXOffset = 0;
	imageYOffset = 0;
    }

    /*
     * Draw label and/or bitmap or image for entry.
     */

    if (mePtr->image != NULL) {
    	if ((mePtr->selectImage != NULL)
	    	&& (mePtr->entryFlags & ENTRY_SELECTED)) {
	    Tk_RedrawImage(mePtr->selectImage, 0, 0,
		    imageWidth, imageHeight, d, leftEdge + imageXOffset,
		    (int) (y + (mePtr->height-imageHeight)/2 + imageYOffset));
    	} else {
	    Tk_RedrawImage(mePtr->image, 0, 0, imageWidth,
		    imageHeight, d, leftEdge + imageXOffset,
		    (int) (y + (mePtr->height-imageHeight)/2 + imageYOffset));
    	}
    } else if (mePtr->bitmapPtr != NULL) {
	Pixmap bitmap = Tk_GetBitmapFromObj(menuPtr->tkwin, mePtr->bitmapPtr);
    	XCopyPlane(menuPtr->display, bitmap, d,	gc, 0, 0,
		(unsigned) imageWidth, (unsigned) imageHeight,
		leftEdge + imageXOffset,
		(int) (y + (mePtr->height - imageHeight)/2 + imageYOffset), 1);
    }
    if ((mePtr->compound != COMPOUND_NONE) || !haveImage) {
    	if (mePtr->labelLength > 0) {
	    int baseline = y + (height + fmPtr->ascent - fmPtr->descent) / 2;
	    const char *label = Tcl_GetString(mePtr->labelPtr);

	    if (TkWinGetPlatformTheme() == TK_THEME_WIN_CLASSIC) {
		/*
		 * Win 95/98 systems draw disabled menu text with a 3D
		 * highlight, unless the menu item is highlighted,
		 */

		if ((mePtr->state == ENTRY_DISABLED) &&
			!(mePtr->entryFlags & ENTRY_PLATFORM_FLAG1)) {
		    COLORREF oldFgColor = gc->foreground;

		    gc->foreground = GetSysColor(COLOR_3DHILIGHT);
		    Tk_DrawChars(menuPtr->display, d, gc, tkfont, label,
			    mePtr->labelLength, leftEdge + textXOffset + 1,
			    baseline + textYOffset + 1);
		    gc->foreground = oldFgColor;
		}
	    }
	    Tk_DrawChars(menuPtr->display, d, gc, tkfont, label,
		    mePtr->labelLength, leftEdge + textXOffset,
		    baseline + textYOffset);
	    if (underline) {
		DrawMenuUnderline(menuPtr, mePtr, d, gc, tkfont, fmPtr,
			x + textXOffset, y + textYOffset, width, height);
	    }
	}
    }

    if (mePtr->state == ENTRY_DISABLED) {
	if (menuPtr->disabledFgPtr == NULL) {
	    XFillRectangle(menuPtr->display, d, menuPtr->disabledGC, x, y,
		    (unsigned) width, (unsigned) height);
	} else if ((mePtr->image != NULL)
		&& menuPtr->disabledImageGC) {
	    XFillRectangle(menuPtr->display, d, menuPtr->disabledImageGC,
		    leftEdge + imageXOffset,
		    (int) (y + (mePtr->height - imageHeight)/2 + imageYOffset),
		    (unsigned) imageWidth, (unsigned) imageHeight);
	}
    }
}

/*
 *--------------------------------------------------------------
 *
 * TkpComputeMenubarGeometry --
 *
 *	This function is invoked to recompute the size and layout of a menu
 *	that is a menubar clone.
 *
 * Results:
 *	None.
 *
 * Side effects:
 *	Fields of menu entries are changed to reflect their current positions,
 *	and the size of the menu window itself may be changed.
 *
 *--------------------------------------------------------------
 */

void
TkpComputeMenubarGeometry(
    TkMenu *menuPtr)		/* Structure describing menu. */
{
    TkpComputeStandardMenuGeometry(menuPtr);
}

/*
 *----------------------------------------------------------------------
 *
 * DrawTearoffEntry --
 *
 *	This function draws the background part of a menu.
 *
 * Results:
 *	None.
 *
 * Side effects:
 *	Commands are output to X to display the menu in its current mode.
 *
 *----------------------------------------------------------------------
 */

void
DrawTearoffEntry(
    TkMenu *menuPtr,		/* The menu we are drawing */
    TkMenuEntry *mePtr,		/* The entry we are drawing */
    Drawable d,			/* The drawable we are drawing into */
    GC gc,			/* The gc we are drawing with */
    Tk_Font tkfont,		/* The font we are drawing with */
    const Tk_FontMetrics *fmPtr,/* The metrics we are drawing with */
    int x, int y,
    int width, int height)
{
    XPoint points[2];
    int segmentWidth, maxX;
    Tk_3DBorder border;

    if (menuPtr->menuType != MASTER_MENU) {
	return;
    }

    points[0].x = x;
    points[0].y = y + height/2;
    points[1].y = points[0].y;
    segmentWidth = 6;
    maxX = x + width - 1;
    border = Tk_Get3DBorderFromObj(menuPtr->tkwin, menuPtr->borderPtr);

    while (points[0].x < maxX) {
	points[1].x = points[0].x + segmentWidth;
	if (points[1].x > maxX) {
	    points[1].x = maxX;
	}
	Tk_Draw3DPolygon(menuPtr->tkwin, d, border, points, 2, 1,
		TK_RELIEF_RAISED);
	points[0].x += 2*segmentWidth;
    }
}

/*
 *----------------------------------------------------------------------
 *
 * TkpConfigureMenuEntry --
 *
 *	Processes configurations for menu entries.
 *
 * Results:
 *	Returns standard TCL result. If TCL_ERROR is returned, then the
 *	interp's result contains an error message.
 *
 * Side effects:
 *	Configuration information get set for mePtr; old resources get freed,
 *	if any need it.
 *
 *----------------------------------------------------------------------
 */

int
TkpConfigureMenuEntry(
    register TkMenuEntry *mePtr)/* Information about menu entry; may or may
				 * not already have values for some fields. */
{
    ScheduleMenuReconfigure(mePtr->menuPtr);
    return TCL_OK;
}

/*
 *----------------------------------------------------------------------
 *
 * TkpDrawMenuEntry --
 *
 *	Draws the given menu entry at the given coordinates with the given
 *	attributes.
 *
 * Results:
 *	None.
 *
 * Side effects:
 *	X Server commands are executed to display the menu entry.
 *
 *----------------------------------------------------------------------
 */

void
TkpDrawMenuEntry(
    TkMenuEntry *mePtr,		/* The entry to draw */
    Drawable menuDrawable,	/* Menu to draw into */
    Tk_Font tkfont,		/* Precalculated font for menu */
    const Tk_FontMetrics *menuMetricsPtr,
				/* Precalculated metrics for menu */
    int x,			/* X-coordinate of topleft of entry */
    int y,			/* Y-coordinate of topleft of entry */
    int width,			/* Width of the entry rectangle */
    int height,			/* Height of the current rectangle */
    int strictMotif,		/* Boolean flag */
    int drawingParameters)	/* Whether or not to draw the cascade arrow
				 * for cascade items and accelerator
				 * cues. */
{
    GC gc, indicatorGC;
    TkMenu *menuPtr = mePtr->menuPtr;
    Tk_3DBorder bgBorder, activeBorder;
    const Tk_FontMetrics *fmPtr;
    Tk_FontMetrics entryMetrics;
    int padY = (menuPtr->menuType == MENUBAR) ? 3 : 0;
    int adjustedX, adjustedY;
    int adjustedHeight = height - 2 * padY;
    TkWinDrawable memWinDraw;
    TkWinDCState dcState;
    HBITMAP oldBitmap = NULL;
    Drawable d;
    HDC memDc = NULL, menuDc = NULL;

    /*
     * If the menu entry includes an image then draw the entry into a
     * compatible bitmap first.  This avoids problems with clipping on
     * animated menus.  [Bug 1329198]
     */

    if (mePtr->image != NULL) {
	menuDc = TkWinGetDrawableDC(menuPtr->display, menuDrawable, &dcState);

	memDc = CreateCompatibleDC(menuDc);
	oldBitmap = SelectObject(memDc,
    			CreateCompatibleBitmap(menuDc, width, height) );

	memWinDraw.type = TWD_WINDC;
	memWinDraw.winDC.hdc = memDc;
	d = (Drawable)&memWinDraw;
	adjustedX = 0;
	adjustedY = padY;

    } else {
	d = menuDrawable;
	adjustedX = x;
	adjustedY = y + padY;
    }

    /*
     * Choose the gc for drawing the foreground part of the entry.
     */

    if ((mePtr->state == ENTRY_ACTIVE) && !strictMotif) {
	gc = mePtr->activeGC;
	if (gc == NULL) {
	    gc = menuPtr->activeGC;
	}
    } else {
    	TkMenuEntry *cascadeEntryPtr;
    	int parentDisabled = 0;
    	const char *name;

    	for (cascadeEntryPtr = menuPtr->menuRefPtr->parentEntryPtr;
    		cascadeEntryPtr != NULL;
    		cascadeEntryPtr = cascadeEntryPtr->nextCascadePtr) {
	    name = Tcl_GetString(cascadeEntryPtr->namePtr);
    	    if (strcmp(name, Tk_PathName(menuPtr->tkwin)) == 0) {
    	    	if (mePtr->state == ENTRY_DISABLED) {
    	    	    parentDisabled = 1;
    	    	}
    	    	break;
    	    }
    	}

	if (((parentDisabled || (mePtr->state == ENTRY_DISABLED)))
		&& (menuPtr->disabledFgPtr != NULL)) {
	    gc = mePtr->disabledGC;
	    if (gc == NULL) {
		gc = menuPtr->disabledGC;
	    }
	} else {
	    gc = mePtr->textGC;
	    if (gc == NULL) {
		gc = menuPtr->textGC;
	    }
	}
    }
    indicatorGC = mePtr->indicatorGC;
    if (indicatorGC == NULL) {
	indicatorGC = menuPtr->indicatorGC;
    }

    bgBorder = Tk_Get3DBorderFromObj(menuPtr->tkwin,
	    (mePtr->borderPtr == NULL) ? menuPtr->borderPtr
	    : mePtr->borderPtr);
    if (strictMotif) {
	activeBorder = bgBorder;
    } else {
	activeBorder = Tk_Get3DBorderFromObj(menuPtr->tkwin,
	    (mePtr->activeBorderPtr == NULL) ? menuPtr->activeBorderPtr
	    : mePtr->activeBorderPtr);
    }

    if (mePtr->fontPtr == NULL) {
	fmPtr = menuMetricsPtr;
    } else {
	tkfont = Tk_GetFontFromObj(menuPtr->tkwin, mePtr->fontPtr);
	Tk_GetFontMetrics(tkfont, &entryMetrics);
	fmPtr = &entryMetrics;
    }

    /*
     * Need to draw the entire background, including padding. On Unix, for
     * menubars, we have to draw the rest of the entry taking into account the
     * padding.
     */

    DrawMenuEntryBackground(menuPtr, mePtr, d, activeBorder,
	    bgBorder, adjustedX, adjustedY-padY, width, height);

    if (mePtr->type == SEPARATOR_ENTRY) {
	DrawMenuSeparator(menuPtr, mePtr, d, gc, tkfont,
		fmPtr, adjustedX, adjustedY, width, adjustedHeight);
    } else if (mePtr->type == TEAROFF_ENTRY) {
	DrawTearoffEntry(menuPtr, mePtr, d, gc, tkfont, fmPtr,
		adjustedX, adjustedY, width, adjustedHeight);
    } else {
	DrawMenuEntryLabel(menuPtr, mePtr, d, gc, tkfont, fmPtr,
		adjustedX, adjustedY, width, adjustedHeight,
		(drawingParameters & DRAW_MENU_ENTRY_NOUNDERLINE)?0:1);
	DrawMenuEntryAccelerator(menuPtr, mePtr, d, gc, tkfont, fmPtr,
		activeBorder, adjustedX, adjustedY, width, adjustedHeight);
	DrawMenuEntryArrow(menuPtr, mePtr, d, gc,
		activeBorder, adjustedX, adjustedY, width, adjustedHeight,
		(drawingParameters & DRAW_MENU_ENTRY_ARROW)?1:0);
	if (!mePtr->hideMargin) {
	    DrawMenuEntryIndicator(menuPtr, mePtr, d, gc, indicatorGC, tkfont,
		    fmPtr, adjustedX, adjustedY, width, adjustedHeight);
	}
    }

    /*
     * Copy the entry contents from the temporary bitmap to the menu.
     */

    if (mePtr->image != NULL) {
	BitBlt(menuDc, x, y, width, height, memDc, 0, 0, SRCCOPY);
	DeleteObject(SelectObject(memDc, oldBitmap));
	DeleteDC(memDc);

	TkWinReleaseDrawableDC(menuDrawable, menuDc, &dcState);
    }
}

/*
 *----------------------------------------------------------------------
 *
 * GetMenuLabelGeometry --
 *
 *	Figures out the size of the label portion of a menu item.
 *
 * Results:
 *	widthPtr and heightPtr are filled in with the correct geometry
 *	information.
 *
 * Side effects:
 *	None.
 *
 *----------------------------------------------------------------------
 */

static void
GetMenuLabelGeometry(
    TkMenuEntry *mePtr,		/* The entry we are computing */
    Tk_Font tkfont,		/* The precalculated font */
    const Tk_FontMetrics *fmPtr,/* The precalculated metrics */
    int *widthPtr,		/* The resulting width of the label portion */
    int *heightPtr)		/* The resulting height of the label
				 * portion */
{
    TkMenu *menuPtr = mePtr->menuPtr;
    int haveImage = 0;

    if (mePtr->image != NULL) {
    	Tk_SizeOfImage(mePtr->image, widthPtr, heightPtr);
	haveImage = 1;
    } else if (mePtr->bitmapPtr != NULL) {
	Pixmap bitmap = Tk_GetBitmapFromObj(menuPtr->tkwin, mePtr->bitmapPtr);

    	Tk_SizeOfBitmap(menuPtr->display, bitmap, widthPtr, heightPtr);
	haveImage = 1;
    } else {
	*heightPtr = 0;
	*widthPtr = 0;
    }

    if (haveImage && (mePtr->compound == COMPOUND_NONE)) {
	/*
	 * We don't care about the text in this case.
	 */
    } else {
	/*
	 * Either it is compound or we don't have an image,
	 */

    	if (mePtr->labelPtr != NULL) {
	    int textWidth;
	    const char *label = Tcl_GetString(mePtr->labelPtr);

	    textWidth = Tk_TextWidth(tkfont, label, mePtr->labelLength);

	    if ((mePtr->compound != COMPOUND_NONE) && haveImage) {
		switch ((enum compound) mePtr->compound) {
		case COMPOUND_TOP:
		case COMPOUND_BOTTOM:
		    if (textWidth > *widthPtr) {
			*widthPtr = textWidth;
		    }

		    /*
		     * Add text and padding.
		     */

		    *heightPtr += fmPtr->linespace + 2;
		    break;
		case COMPOUND_LEFT:
		case COMPOUND_RIGHT:
		    if (fmPtr->linespace > *heightPtr) {
			*heightPtr = fmPtr->linespace;
		    }

		    /*
		     * Add text and padding.
		     */

		    *widthPtr += textWidth + 2;
		    break;
		case COMPOUND_CENTER:
		    if (fmPtr->linespace > *heightPtr) {
			*heightPtr = fmPtr->linespace;
		    }
		    if (textWidth > *widthPtr) {
			*widthPtr = textWidth;
		    }
		    break;
		case COMPOUND_NONE:
		    break;
		}
	    } else {
		/*
		 * We don't have an image or we're not compound.
		 */

		*heightPtr = fmPtr->linespace;
		*widthPtr = textWidth;
	    }
	} else {
	    /*
	     * An empty entry still has this height.
	     */

	    *heightPtr = fmPtr->linespace;
    	}
    }
    *heightPtr += 1;
}

/*
 *----------------------------------------------------------------------
 *
 * DrawMenuEntryBackground --
 *
 *	This function draws the background part of a menu.
 *
 * Results:
 *	None.
 *
 * Side effects:
 *	Commands are output to X to display the menu in its current mode.
 *
 *----------------------------------------------------------------------
 */

static void
DrawMenuEntryBackground(
    TkMenu *menuPtr,		/* The menu we are drawing. */
    TkMenuEntry *mePtr,		/* The entry we are drawing. */
    Drawable d,			/* What we are drawing into */
    Tk_3DBorder activeBorder,	/* Border for active items */
    Tk_3DBorder bgBorder,	/* Border for the background */
    int x,			/* left edge */
    int y,			/* top edge */
    int width,			/* width of rectangle to draw */
    int height)			/* height of rectangle to draw */
{
    if (mePtr->state == ENTRY_ACTIVE
		|| (mePtr->entryFlags & ENTRY_PLATFORM_FLAG1)!=0 ) {
	bgBorder = activeBorder;
    }
    Tk_Fill3DRectangle(menuPtr->tkwin, d, bgBorder, x, y, width, height, 0,
	    TK_RELIEF_FLAT);
}

/*
 *--------------------------------------------------------------
 *
 * TkpComputeStandardMenuGeometry --
 *
 *	This function is invoked to recompute the size and layout of a menu
 *	that is not a menubar clone.
 *
 * Results:
 *	None.
 *
 * Side effects:
 *	Fields of menu entries are changed to reflect their current positions,
 *	and the size of the menu window itself may be changed.
 *
 *--------------------------------------------------------------
 */

void
TkpComputeStandardMenuGeometry(
    TkMenu *menuPtr)		/* Structure describing menu. */
{
    Tk_Font menuFont, tkfont;
    Tk_FontMetrics menuMetrics, entryMetrics, *fmPtr;
    int x, y, height, width, indicatorSpace, labelWidth, accelWidth;
    int windowWidth, windowHeight, accelSpace;
    int i, j, lastColumnBreak = 0;
    int activeBorderWidth, borderWidth;

    if (menuPtr->tkwin == NULL) {
	return;
    }

    Tk_GetPixelsFromObj(menuPtr->interp, menuPtr->tkwin,
	    menuPtr->borderWidthPtr, &borderWidth);
    x = y = borderWidth;
    indicatorSpace = labelWidth = accelWidth = 0;
    windowHeight = 0;

    /*
     * On the Mac especially, getting font metrics can be quite slow, so we
     * want to do it intelligently. We are going to precalculate them and pass
     * them down to all of the measuring and drawing routines. We will measure
     * the font metrics of the menu once. If an entry does not have its own
     * font set, then we give the geometry/drawing routines the menu's font
     * and metrics. If an entry has its own font, we will measure that font
     * and give all of the geometry/drawing the entry's font and metrics.
     */

    menuFont = Tk_GetFontFromObj(menuPtr->tkwin, menuPtr->fontPtr);
    Tk_GetFontMetrics(menuFont, &menuMetrics);
    accelSpace = Tk_TextWidth(menuFont, "M", 1);
    Tk_GetPixelsFromObj(menuPtr->interp, menuPtr->tkwin,
	    menuPtr->activeBorderWidthPtr, &activeBorderWidth);

    for (i = 0; i < menuPtr->numEntries; i++) {
	if (menuPtr->entries[i]->fontPtr == NULL) {
	    tkfont = menuFont;
	    fmPtr = &menuMetrics;
	} else {
	    tkfont = Tk_GetFontFromObj(menuPtr->tkwin,
		    menuPtr->entries[i]->fontPtr);
    	    Tk_GetFontMetrics(tkfont, &entryMetrics);
    	    fmPtr = &entryMetrics;
    	}
	if ((i > 0) && menuPtr->entries[i]->columnBreak) {
	    if (accelWidth != 0) {
		labelWidth += accelSpace;
	    }
	    for (j = lastColumnBreak; j < i; j++) {
		menuPtr->entries[j]->indicatorSpace = indicatorSpace;
		menuPtr->entries[j]->labelWidth = labelWidth;
		menuPtr->entries[j]->width = indicatorSpace + labelWidth
			+ accelWidth + 2 * activeBorderWidth;
		menuPtr->entries[j]->x = x;
		menuPtr->entries[j]->entryFlags &= ~ENTRY_LAST_COLUMN;
	    }
	    x += indicatorSpace + labelWidth + accelWidth
		    + 2 * activeBorderWidth;
	    indicatorSpace = labelWidth = accelWidth = 0;
	    lastColumnBreak = i;
	    y = borderWidth;
	}

	if (menuPtr->entries[i]->type == SEPARATOR_ENTRY) {
	    GetMenuSeparatorGeometry(menuPtr, menuPtr->entries[i], tkfont,
	    	    fmPtr, &width, &height);
	    menuPtr->entries[i]->height = height;
	} else if (menuPtr->entries[i]->type == TEAROFF_ENTRY) {
	    GetTearoffEntryGeometry(menuPtr, menuPtr->entries[i], tkfont,
	    	    fmPtr, &width, &height);
	    menuPtr->entries[i]->height = height;
	} else {
	    /*
	     * For each entry, compute the height required by that particular
	     * entry, plus three widths: the width of the label, the width to
	     * allow for an indicator to be displayed to the left of the label
	     * (if any), and the width of the accelerator to be displayed to
	     * the right of the label (if any). These sizes depend, of course,
	     * on the type of the entry.
	     */

	    GetMenuLabelGeometry(menuPtr->entries[i], tkfont, fmPtr, &width,
	    	    &height);
	    menuPtr->entries[i]->height = height;
	    if (width > labelWidth) {
	    	labelWidth = width;
	    }

	    GetMenuAccelGeometry(menuPtr, menuPtr->entries[i], tkfont,
		    fmPtr, &width, &height);
	    if (height > menuPtr->entries[i]->height) {
	    	menuPtr->entries[i]->height = height;
	    }
	    if (width > accelWidth) {
	    	accelWidth = width;
	    }

	    GetMenuIndicatorGeometry(menuPtr, menuPtr->entries[i], tkfont,
	    	    fmPtr, &width, &height);
	    if (height > menuPtr->entries[i]->height) {
	    	menuPtr->entries[i]->height = height;
	    }
	    if (width > indicatorSpace) {
	    	indicatorSpace = width;
	    }

	    menuPtr->entries[i]->height += 2 * activeBorderWidth + 1;
    	}
	menuPtr->entries[i]->y = y;
	y += menuPtr->entries[i]->height;
	if (y > windowHeight) {
	    windowHeight = y;
	}
    }

    if (accelWidth != 0) {
	labelWidth += accelSpace;
    }
    for (j = lastColumnBreak; j < menuPtr->numEntries; j++) {
	menuPtr->entries[j]->indicatorSpace = indicatorSpace;
	menuPtr->entries[j]->labelWidth = labelWidth;
	menuPtr->entries[j]->width = indicatorSpace + labelWidth
		+ accelWidth + 2 * activeBorderWidth;
	menuPtr->entries[j]->x = x;
	menuPtr->entries[j]->entryFlags |= ENTRY_LAST_COLUMN;
    }
    windowWidth = x + indicatorSpace + labelWidth + accelWidth
	    + 2 * activeBorderWidth + borderWidth;
    windowHeight += borderWidth;

    /*
     * The X server doesn't like zero dimensions, so round up to at least 1 (a
     * zero-sized menu should never really occur, anyway).
     */

    if (windowWidth <= 0) {
	windowWidth = 1;
    }
    if (windowHeight <= 0) {
	windowHeight = 1;
    }
    menuPtr->totalWidth = windowWidth;
    menuPtr->totalHeight = windowHeight;
}

/*
 *----------------------------------------------------------------------
 *
 * MenuSelectEvent --
 *
 *	Generates a "MenuSelect" virtual event. This can be used to do
 *	context-sensitive menu help.
 *
 * Results:
 *	None.
 *
 * Side effects:
 *	Places a virtual event on the event queue.
 *
 *----------------------------------------------------------------------
 */

static void
MenuSelectEvent(
    TkMenu *menuPtr)		/* the menu we have selected. */
{
    XVirtualEvent event;
    union {DWORD msgpos; POINTS point;} root;

    event.type = VirtualEvent;
    event.serial = menuPtr->display->request;
    event.send_event = 0;
    event.display = menuPtr->display;
    Tk_MakeWindowExist(menuPtr->tkwin);
    event.event = Tk_WindowId(menuPtr->tkwin);
    event.root = XRootWindow(menuPtr->display, 0);
    event.subwindow = None;
    event.time = TkpGetMS();

    root.msgpos = GetMessagePos();
    event.x_root = root.point.x;
    event.y_root = root.point.y;
    event.state = TkWinGetModifierState();
    event.same_screen = 1;
    event.name = Tk_GetUid("MenuSelect");
    event.user_data = NULL;
    Tk_QueueWindowEvent((XEvent *) &event, TCL_QUEUE_TAIL);
}

/*
 *----------------------------------------------------------------------
 *
 * TkpMenuNotifyToplevelCreate --
 *
 *	This routine reconfigures the menu and the clones indicated by
 *	menuName becuase a toplevel has been created and any system menus need
 *	to be created.
 *
 * Results:
 *	None.
 *
 * Side effects:
 *	An idle handler is set up to do the reconfiguration.
 *
 *----------------------------------------------------------------------
 */

void
TkpMenuNotifyToplevelCreate(
    Tcl_Interp *interp,		/* The interp the menu lives in. */
    const char *menuName)	/* The name of the menu to reconfigure. */
{
    TkMenuReferences *menuRefPtr;
    TkMenu *menuPtr;

    if ((menuName != NULL) && (menuName[0] != '\0')) {
	menuRefPtr = TkFindMenuReferences(interp, menuName);
	if ((menuRefPtr != NULL) && (menuRefPtr->menuPtr != NULL)) {
	    for (menuPtr = menuRefPtr->menuPtr->masterMenuPtr; menuPtr != NULL;
		    menuPtr = menuPtr->nextInstancePtr) {
		if (menuPtr->menuType == MENUBAR) {
		    ScheduleMenuReconfigure(menuPtr);
		}
	    }
	}
    }
}

/*
 *----------------------------------------------------------------------
 *
 * Tk_GetMenuHWND --
 *
 *	This function returns the HWND of a hidden menu Window that processes
 *	messages of a popup menu. This hidden menu window is used to handle
 *	either a dynamic popup menu in the same process or a pull-down menu of
 *	an embedded window in a different process.
 *
 * Results:
 *	Returns the HWND of the hidden menu Window.
 *
 * Side effects:
 *	None.
 *
 *----------------------------------------------------------------------
 */

HWND
Tk_GetMenuHWND(
    Tk_Window tkwin)
{
    ThreadSpecificData *tsdPtr =
	    Tcl_GetThreadData(&dataKey, sizeof(ThreadSpecificData));

    TkMenuInit();
    return tsdPtr->embeddedMenuHWND;
}

/*
 *----------------------------------------------------------------------
 *
 * MenuExitHandler --
 *
 *	Unregisters the class of utility windows.
 *
 * Results:
 *	None.
 *
 * Side effects:
 *	Menus have to be reinitialized next time.
 *
 *----------------------------------------------------------------------
 */

static void
MenuExitHandler(
    ClientData clientData)	    /* Not used */
{
    UnregisterClass(MENU_CLASS_NAME, Tk_GetHINSTANCE());
    UnregisterClass(EMBEDDED_MENU_CLASS_NAME, Tk_GetHINSTANCE());
}

/*
 *----------------------------------------------------------------------
 *
 * MenuExitHandler --
 *
 *	Throws away the utility window needed for menus and delete hash
 *	tables.
 *
 * Results:
 *	None.
 *
 * Side effects:
 *	Menus have to be reinitialized next time.
 *
 *----------------------------------------------------------------------
 */

static void
MenuThreadExitHandler(
    ClientData clientData)	    /* Not used */
{
    ThreadSpecificData *tsdPtr =
	    Tcl_GetThreadData(&dataKey, sizeof(ThreadSpecificData));

    DestroyWindow(tsdPtr->menuHWND);
    DestroyWindow(tsdPtr->embeddedMenuHWND);
    tsdPtr->menuHWND = NULL;
    tsdPtr->embeddedMenuHWND = NULL;

    Tcl_DeleteHashTable(&tsdPtr->winMenuTable);
    Tcl_DeleteHashTable(&tsdPtr->commandTable);
}

/*
 *----------------------------------------------------------------------
 *
 * TkWinGetMenuSystemDefault --
 *
 *	Gets the Windows specific default value for a given X resource
 *	database name.
 *
 * Results:
 *	Returns a Tcl_Obj* with the default value. If there is no
 *	Windows-specific default for this attribute, returns NULL. This object
 *	has a ref count of 0.
 *
 * Side effects:
 *	Storage is allocated.
 *
 *----------------------------------------------------------------------
 */

Tcl_Obj *
TkWinGetMenuSystemDefault(
    Tk_Window tkwin,		/* A window to use. */
    const char *dbName,		/* The option database name. */
    const char *className)	/* The name of the option class. */
{
    Tcl_Obj *valuePtr = NULL;

    if ((strcmp(dbName, "activeBorderWidth") == 0) ||
	    (strcmp(dbName, "borderWidth") == 0)) {
	valuePtr = Tcl_NewIntObj(defaultBorderWidth);
    } else if (strcmp(dbName, "font") == 0) {
	valuePtr = Tcl_NewStringObj(Tcl_DStringValue(&menuFontDString), -1);
    }

    return valuePtr;
}

/*
 *----------------------------------------------------------------------
 *
 * SetDefaults --
 *
 *	Read system menu settings (font, sizes of items, use of accelerators)
 *	This is called if the UI theme or settings are changed.
 *
 * Results:
 *	None.
 *
 * Side effects:
 *	May result in menu items being redrawn with different appearance.
 *
 *----------------------------------------------------------------------
 */

static void
SetDefaults(
    int firstTime)		/* Is this the first time this has been
				 * called? */
{
    char sizeString[TCL_INTEGER_SPACE];
    char faceName[LF_FACESIZE];
    HDC scratchDC;
    int bold = 0;
    int italic = 0;
    TEXTMETRIC tm;
    int pointSize;
    HFONT menuFont;
    /* See: [Bug #3239768] tk8.4.19 (and later) WIN32 menu font support */
    struct {
        NONCLIENTMETRICS metrics;
#if (WINVER < 0x0600)
        int padding;
#endif
    } nc;
    OSVERSIONINFOW os;

    /*
     * Set all of the default options. The loop will terminate when we run out
     * of options via a break statement.
     */

    defaultBorderWidth = GetSystemMetrics(SM_CXBORDER);
    if (GetSystemMetrics(SM_CYBORDER) > defaultBorderWidth) {
	defaultBorderWidth = GetSystemMetrics(SM_CYBORDER);
    }

    scratchDC = CreateDCA("DISPLAY", NULL, NULL, NULL);
    if (!firstTime) {
	Tcl_DStringFree(&menuFontDString);
    }
    Tcl_DStringInit(&menuFontDString);

    nc.metrics.cbSize = sizeof(nc);

    os.dwOSVersionInfoSize = sizeof(OSVERSIONINFOW);
    GetVersionExW(&os);
    if (os.dwMajorVersion < 6) {
	nc.metrics.cbSize -= sizeof(int);
    }

    SystemParametersInfo(SPI_GETNONCLIENTMETRICS, nc.metrics.cbSize,
	    &nc.metrics, 0);
    menuFont = CreateFontIndirect(&nc.metrics.lfMenuFont);
    SelectObject(scratchDC, menuFont);
    GetTextMetrics(scratchDC, &tm);
    GetTextFaceA(scratchDC, LF_FACESIZE, faceName);
    pointSize = MulDiv(tm.tmHeight - tm.tmInternalLeading,
	    72, GetDeviceCaps(scratchDC, LOGPIXELSY));
    if (tm.tmWeight >= 700) {
	bold = 1;
    }
    if (tm.tmItalic) {
	italic = 1;
    }

    SelectObject(scratchDC, GetStockObject(SYSTEM_FONT));
    DeleteDC(scratchDC);

    DeleteObject(menuFont);

    Tcl_DStringAppendElement(&menuFontDString, faceName);
    sprintf(sizeString, "%d", pointSize);
    Tcl_DStringAppendElement(&menuFontDString, sizeString);

    if (bold || italic) {
	Tcl_DString boldItalicDString;

	Tcl_DStringInit(&boldItalicDString);
	if (bold) {
	    Tcl_DStringAppendElement(&boldItalicDString, "bold");
	}
	if (italic) {
	    Tcl_DStringAppendElement(&boldItalicDString, "italic");
	}
	Tcl_DStringAppendElement(&menuFontDString,
		Tcl_DStringValue(&boldItalicDString));
	Tcl_DStringFree(&boldItalicDString);
    }

    /*
     * Now we go ahead and get the dimensions of the check mark and the
     * appropriate margins. Since this is fairly hairy, we do it here to save
     * time when traversing large sets of menu items.
     *
     * The code below was given to me by Microsoft over the phone. It is the
     * only way to ensure menu items line up, and is not documented.
     * How strange the calculation of indicatorDimensions[1] is...!
     */

    indicatorDimensions[0] = GetSystemMetrics(SM_CYMENUCHECK);
    indicatorDimensions[1] = ((GetSystemMetrics(SM_CXFIXEDFRAME) +
	    GetSystemMetrics(SM_CXBORDER)
	    + GetSystemMetrics(SM_CXMENUCHECK) + 7) & 0xFFF8)
	    - GetSystemMetrics(SM_CXFIXEDFRAME);

    /*
     * Accelerators used to be always underlines until Win2K when a system
     * parameter was introduced to hide them unless Alt is pressed.
     */

    showMenuAccelerators = TRUE;
    SystemParametersInfo(SPI_GETKEYBOARDCUES, 0, &showMenuAccelerators, 0);
}

/*
 *----------------------------------------------------------------------
 *
 * TkpMenuInit --
 *
 *	Sets up the process-wide variables used by the menu package.
 *
 * Results:
 *	None.
 *
 * Side effects:
 *	lastMenuID gets initialized.
 *
 *----------------------------------------------------------------------
 */

void
TkpMenuInit(void)
{
    WNDCLASS wndClass;

    wndClass.style = CS_OWNDC;
    wndClass.lpfnWndProc = TkWinMenuProc;
    wndClass.cbClsExtra = 0;
    wndClass.cbWndExtra = 0;
    wndClass.hInstance = Tk_GetHINSTANCE();
    wndClass.hIcon = NULL;
    wndClass.hCursor = NULL;
    wndClass.hbrBackground = (HBRUSH)(COLOR_WINDOW + 1);
    wndClass.lpszMenuName = NULL;
    wndClass.lpszClassName = MENU_CLASS_NAME;
    if (!RegisterClass(&wndClass)) {
	Tcl_Panic("Failed to register menu window class");
    }

    wndClass.lpfnWndProc = TkWinEmbeddedMenuProc;
    wndClass.lpszClassName = EMBEDDED_MENU_CLASS_NAME;
    if (!RegisterClass(&wndClass)) {
	Tcl_Panic("Failed to register embedded menu window class");
    }

    TkCreateExitHandler(MenuExitHandler, NULL);
    SetDefaults(1);
}

/*
 *----------------------------------------------------------------------
 *
 * TkpMenuThreadInit --
 *
 *	Sets up the thread-local hash tables used by the menu module. Assumes
 *	that TkpMenuInit has been called.
 *
 * Results:
 *	None.
 *
 * Side effects:
 *	Hash tables winMenuTable and commandTable are initialized.
 *
 *----------------------------------------------------------------------
 */

void
TkpMenuThreadInit(void)
{
    ThreadSpecificData *tsdPtr =
	    Tcl_GetThreadData(&dataKey, sizeof(ThreadSpecificData));

    tsdPtr->menuHWND = CreateWindow(MENU_CLASS_NAME, TEXT("MenuWindow"), WS_POPUP,
	    0, 0, 10, 10, NULL, NULL, Tk_GetHINSTANCE(), NULL);

    if (!tsdPtr->menuHWND) {
	Tcl_Panic("Failed to create the menu window");
    }

    tsdPtr->embeddedMenuHWND =
	    CreateWindow(EMBEDDED_MENU_CLASS_NAME, TEXT("EmbeddedMenuWindow"),
	    WS_POPUP, 0, 0, 10, 10, NULL, NULL, Tk_GetHINSTANCE(), NULL);

    if (!tsdPtr->embeddedMenuHWND) {
	Tcl_Panic("Failed to create the embedded menu window");
    }

    Tcl_InitHashTable(&tsdPtr->winMenuTable, TCL_ONE_WORD_KEYS);
    Tcl_InitHashTable(&tsdPtr->commandTable, TCL_ONE_WORD_KEYS);

    TkCreateThreadExitHandler(MenuThreadExitHandler, NULL);
}

/*
 * Local Variables:
 * mode: c
 * c-basic-offset: 4
 * fill-column: 78
 * End:
 */<|MERGE_RESOLUTION|>--- conflicted
+++ resolved
@@ -534,7 +534,7 @@
 	    if (*p == '&') {
 		Tcl_DStringAppend(&itemString, "&", 1);
 	    }
-	    next = TkUtfNext(p);
+	    next = Tcl_UtfNext(p);
 	    Tcl_DStringAppend(&itemString, p, (int) (next - p));
 	}
 	if (mePtr->accelLength > 0) {
@@ -543,7 +543,7 @@
 		if (*p == '&') {
 		    Tcl_DStringAppend(&itemString, "&", 1);
 		}
-		next = TkUtfNext(p);
+		next = Tcl_UtfNext(p);
 		Tcl_DStringAppend(&itemString, p, (int) (next - p));
 	    }
 	}
@@ -1265,11 +1265,7 @@
 	    int i, len, underline;
 	    Tcl_Obj *labelPtr;
 	    WCHAR *wlabel;
-<<<<<<< HEAD
 	    Tcl_UniChar menuChar;
-=======
-	    int menuChar;
->>>>>>> db008939
 	    Tcl_DString ds;
 
 	    *plResult = 0;
@@ -1278,7 +1274,7 @@
 	     * Assume we have something directly convertable to Tcl_UniChar.
 	     * True at least for wide systems.
 	     */
-	    menuChar = Tcl_UniCharToUpper(LOWORD(*pwParam));
+	    menuChar = Tcl_UniCharToUpper((Tcl_UniChar) LOWORD(*pwParam));
 
 	    Tcl_DStringInit(&ds);
 	    for (i = 0; i < menuPtr->numEntries; i++) {
@@ -2115,7 +2111,7 @@
 
 	    label = Tcl_GetString(mePtr->labelPtr);
 	    start = Tcl_UtfAtIndex(label, mePtr->underline);
-	    end = TkUtfNext(start);
+	    end = Tcl_UtfNext(start);
 	    Tk_UnderlineChars(menuPtr->display, d,
 		    gc, tkfont, label, x + mePtr->indicatorSpace,
 		    y + (height + fmPtr->ascent - fmPtr->descent) / 2,
@@ -2508,7 +2504,7 @@
 	    XFillRectangle(menuPtr->display, d, menuPtr->disabledGC, x, y,
 		    (unsigned) width, (unsigned) height);
 	} else if ((mePtr->image != NULL)
-		&& menuPtr->disabledImageGC) {
+		&& (menuPtr->disabledImageGC != NULL)) {
 	    XFillRectangle(menuPtr->display, d, menuPtr->disabledImageGC,
 		    leftEdge + imageXOffset,
 		    (int) (y + (mePtr->height - imageHeight)/2 + imageYOffset),
