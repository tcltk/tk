/*
 * tkWinMenu.c --
 *
 *	This module implements the Windows platform-specific features of
 *	menus.
 *
 * Copyright (c) 1996-1998 by Sun Microsystems, Inc.
 * Copyright (c) 1998-1999 by Scriptics Corporation.
 *
 * See the file "license.terms" for information on usage and redistribution of
 * this file, and for a DISCLAIMER OF ALL WARRANTIES.
 */

#define OEMRESOURCE
#include "tkWinInt.h"
#include "tkMenu.h"

/*
 * The class of the window for popup menus.
 */

#define MENU_CLASS_NAME			L"MenuWindowClass"
#define EMBEDDED_MENU_CLASS_NAME	L"EmbeddedMenuWindowClass"

/*
 * Used to align a windows bitmap inside a rectangle
 */

#define ALIGN_BITMAP_LEFT	0x00000001
#define ALIGN_BITMAP_RIGHT	0x00000002
#define ALIGN_BITMAP_TOP	0x00000004
#define ALIGN_BITMAP_BOTTOM	0x00000008


/*
 * Platform-specific menu flags:
 *
 * MENU_SYSTEM_MENU	Non-zero means that the Windows menu handle was
 *			retrieved with GetSystemMenu and needs to be disposed
 *			of specially.
 * MENU_RECONFIGURE_PENDING
 *			Non-zero means that an idle handler has been set up to
 *			reconfigure the Windows menu handle for this menu.
 */

#define MENU_SYSTEM_MENU		MENU_PLATFORM_FLAG1
#define MENU_RECONFIGURE_PENDING	MENU_PLATFORM_FLAG2

/*
 * ODS_NOACCEL flag forbids drawing accelerator cues (i.e. underlining labels)
 * on Windows 2000 and above.  The ODS_NOACCEL define is missing from mingw32
 * headers and undefined for _WIN32_WINNT < 0x0500 in Microsoft SDK.  We might
 * check for _WIN32_WINNT here, but I think it's not needed, as checking for
 * this flag does no harm on even on NT: reserved bits should be zero, and in
 * fact they are.
 */

#ifndef ODS_NOACCEL
#define ODS_NOACCEL 0x100
#endif
#ifndef SPI_GETKEYBOARDCUES
#define SPI_GETKEYBOARDCUES             0x100A
#endif
#ifndef WM_UPDATEUISTATE
#define WM_UPDATEUISTATE                0x0128
#endif
#ifndef UIS_SET
#define UIS_SET                         1
#endif
#ifndef UIS_CLEAR
#define UIS_CLEAR                       2
#endif
#ifndef UISF_HIDEACCEL
#define UISF_HIDEACCEL                  2
#endif

#ifndef WM_UNINITMENUPOPUP
#define WM_UNINITMENUPOPUP              0x0125
#endif

static int indicatorDimensions[2];
				/* The dimensions of the indicator space in a
				 * menu entry. Calculated at init time to save
				 * time. */

static BOOL showMenuAccelerators;

typedef struct {
    int inPostMenu;		/* We cannot be re-entrant like X Windows. */
    WORD lastCommandID;		/* The last command ID we allocated. */
    HWND menuHWND;		/* A window to service popup-menu messages
				 * in. */
    HWND embeddedMenuHWND;	/* A window to service embedded menu
				 * messages */
    int oldServiceMode;		/* Used while processing a menu; we need to
				 * set the event mode specially when we enter
				 * the menu processing modal loop and reset it
				 * when menus go away. */
    TkMenu *modalMenuPtr;	/* The menu we are processing inside the modal
				 * loop. We need this to reset all of the
				 * active items when menus go away since
				 * Windows does not see fit to give this to us
				 * when it sends its WM_MENUSELECT. */
    Tcl_HashTable commandTable;	/* A map of command ids to menu entries */
    Tcl_HashTable winMenuTable;	/* Need this to map HMENUs back to menuPtrs */
} ThreadSpecificData;
static Tcl_ThreadDataKey dataKey;

/*
 * The following are default menu value strings.
 */

static int defaultBorderWidth;	/* The windows default border width. */
static Tcl_DString menuFontDString;
				/* A buffer to store the default menu font
				 * string. */
/*
 * Forward declarations for functions defined later in this file:
 */

static void		DrawMenuEntryAccelerator(TkMenu *menuPtr,
			    TkMenuEntry *mePtr, Drawable d, GC gc,
			    Tk_Font tkfont, const Tk_FontMetrics *fmPtr,
			    Tk_3DBorder activeBorder, int x, int y,
			    int width, int height);
static void		DrawMenuEntryArrow(TkMenu *menuPtr, TkMenuEntry *mePtr,
			    Drawable d, GC gc, Tk_3DBorder activeBorder,
			    int x,int y, int width, int height, int drawArrow);
static void		DrawMenuEntryBackground(TkMenu *menuPtr,
			    TkMenuEntry *mePtr, Drawable d,
			    Tk_3DBorder activeBorder, Tk_3DBorder bgBorder,
			    int x, int y, int width, int heigth);
static void		DrawMenuEntryIndicator(TkMenu *menuPtr,
			    TkMenuEntry *mePtr, Drawable d, GC gc,
			    GC indicatorGC, Tk_Font tkfont,
			    const Tk_FontMetrics *fmPtr, int x, int y,
			    int width, int height);
static void		DrawMenuEntryLabel(TkMenu *menuPtr, TkMenuEntry *mePtr,
			    Drawable d, GC gc, Tk_Font tkfont,
			    const Tk_FontMetrics *fmPtr, int x, int y,
			    int width, int height, int underline);
static void		DrawMenuSeparator(TkMenu *menuPtr, TkMenuEntry *mePtr,
			    Drawable d, GC gc, Tk_Font tkfont,
			    const Tk_FontMetrics *fmPtr,
			    int x, int y, int width, int height);
static void		DrawTearoffEntry(TkMenu *menuPtr, TkMenuEntry *mePtr,
			    Drawable d, GC gc, Tk_Font tkfont,
			    const Tk_FontMetrics *fmPtr, int x, int y,
			    int width, int height);
static void		DrawMenuUnderline(TkMenu *menuPtr, TkMenuEntry *mePtr,
			    Drawable d, GC gc, Tk_Font tkfont,
			    const Tk_FontMetrics *fmPtr, int x, int y,
			    int width, int height);
static void		DrawWindowsSystemBitmap(Display *display,
			    Drawable drawable, GC gc, const RECT *rectPtr,
			    int bitmapID, int alignFlags);
static void		FreeID(WORD commandID);
static char *		GetEntryText(TkMenu *menuPtr, TkMenuEntry *mePtr);
static void		GetMenuAccelGeometry(TkMenu *menuPtr,
			    TkMenuEntry *mePtr, Tk_Font tkfont,
			    const Tk_FontMetrics *fmPtr, int *widthPtr,
			    int *heightPtr);
static void		GetMenuLabelGeometry(TkMenuEntry *mePtr,
			    Tk_Font tkfont, const Tk_FontMetrics *fmPtr,
			    int *widthPtr, int *heightPtr);
static void		GetMenuIndicatorGeometry(TkMenu *menuPtr,
			    TkMenuEntry *mePtr, Tk_Font tkfont,
			    const Tk_FontMetrics *fmPtr,
			    int *widthPtr, int *heightPtr);
static void		GetMenuSeparatorGeometry(TkMenu *menuPtr,
			    TkMenuEntry *mePtr, Tk_Font tkfont,
			    const Tk_FontMetrics *fmPtr,
			    int *widthPtr, int *heightPtr);
static void		GetTearoffEntryGeometry(TkMenu *menuPtr,
			    TkMenuEntry *mePtr, Tk_Font tkfont,
			    const Tk_FontMetrics *fmPtr, int *widthPtr,
			    int *heightPtr);
static int		GetNewID(TkMenuEntry *mePtr, WORD *menuIDPtr);
static int		TkWinMenuKeyObjCmd(ClientData clientData,
			    Tcl_Interp *interp, int objc,
			    Tcl_Obj *const objv[]);
static void		MenuSelectEvent(TkMenu *menuPtr);
static void		ReconfigureWindowsMenu(ClientData clientData);
static void		RecursivelyClearActiveMenu(TkMenu *menuPtr);
static void		SetDefaults(int firstTime);
static LRESULT CALLBACK	TkWinMenuProc(HWND hwnd, UINT message, WPARAM wParam,
			    LPARAM lParam);
static LRESULT CALLBACK	TkWinEmbeddedMenuProc(HWND hwnd, UINT message,
			    WPARAM wParam, LPARAM lParam);

static inline void
ScheduleMenuReconfigure(
    TkMenu *menuPtr)
{
    if (!(menuPtr->menuFlags & MENU_RECONFIGURE_PENDING)) {
	menuPtr->menuFlags |= MENU_RECONFIGURE_PENDING;
	Tcl_DoWhenIdle(ReconfigureWindowsMenu, menuPtr);
    }
}

static inline void
CallPendingReconfigureImmediately(
    TkMenu *menuPtr)
{
    if (menuPtr->menuFlags & MENU_RECONFIGURE_PENDING) {
	Tcl_CancelIdleCall(ReconfigureWindowsMenu, menuPtr);
	ReconfigureWindowsMenu(menuPtr);
    }
}

/*
 *----------------------------------------------------------------------
 *
 * GetNewID --
 *
 *	Allocates a new menu id and marks it in use.
 *
 * Results:
 *	Returns TCL_OK if succesful; TCL_ERROR if there are no more ids of the
 *	appropriate type to allocate. menuIDPtr contains the new id if
 *	succesful.
 *
 * Side effects:
 *	An entry is created for the menu in the command hash table, and the
 *	hash entry is stored in the appropriate field in the menu data
 *	structure.
 *
 *----------------------------------------------------------------------
 */

static int
GetNewID(
    TkMenuEntry *mePtr,		/* The menu we are working with. */
    WORD *menuIDPtr)		/* The resulting id. */
{
    ThreadSpecificData *tsdPtr = (ThreadSpecificData *)
	    Tcl_GetThreadData(&dataKey, sizeof(ThreadSpecificData));
    WORD curID = tsdPtr->lastCommandID;

    while (1) {
	Tcl_HashEntry *commandEntryPtr;
	int isNew;

	/*
	 * Try the next ID number, taking care to wrap rather than stray
	 * into the system menu IDs.  [Bug 3235256]
	 */
	if (++curID >= 0xF000) {
	    curID = 1;
	}

	/* Return error when we've checked all IDs without success. */
	if (curID == tsdPtr->lastCommandID) {
	    return TCL_ERROR;
	}

	commandEntryPtr = Tcl_CreateHashEntry(&tsdPtr->commandTable,
		INT2PTR(curID), &isNew);
	if (isNew) {
	    Tcl_SetHashValue(commandEntryPtr, mePtr);
	    *menuIDPtr = curID;
	    tsdPtr->lastCommandID = curID;
	    return TCL_OK;
	}
    }
}

/*
 *----------------------------------------------------------------------
 *
 * FreeID --
 *
 *	Marks the itemID as free.
 *
 * Results:
 *	None.
 *
 * Side effects:
 *	The hash table entry for the ID is cleared.
 *
 *----------------------------------------------------------------------
 */

static void
FreeID(
    WORD commandID)
{
    ThreadSpecificData *tsdPtr = (ThreadSpecificData *)
	    Tcl_GetThreadData(&dataKey, sizeof(ThreadSpecificData));

    /*
     * If the menuHWND is NULL, this table has been finalized already.
     */

    if (tsdPtr->menuHWND != NULL) {
	Tcl_HashEntry *entryPtr = Tcl_FindHashEntry(&tsdPtr->commandTable,
		INT2PTR(commandID));

	if (entryPtr != NULL) {
	    Tcl_DeleteHashEntry(entryPtr);
	}
    }
}

/*
 *----------------------------------------------------------------------
 *
 * TkpNewMenu --
 *
 *	Gets a new blank menu. Only the platform specific options are filled
 *	in.
 *
 * Results:
 *	Standard TCL error.
 *
 * Side effects:
 *	Allocates a Windows menu handle and places it in the platformData
 *	field of the menuPtr.
 *
 *----------------------------------------------------------------------
 */

int
TkpNewMenu(
    TkMenu *menuPtr)		/* The common structure we are making the
				 * platform structure for. */
{
    HMENU winMenuHdl;
    Tcl_HashEntry *hashEntryPtr;
    int newEntry;
    ThreadSpecificData *tsdPtr = (ThreadSpecificData *)
	    Tcl_GetThreadData(&dataKey, sizeof(ThreadSpecificData));

    winMenuHdl = CreatePopupMenu();
    if (winMenuHdl == NULL) {
    	Tcl_SetObjResult(menuPtr->interp, Tcl_NewStringObj(
		"No more menus can be allocated.", -1));
	Tcl_SetErrorCode(menuPtr->interp, "TK", "MENU", "SYSTEM_RESOURCES", NULL);
    	return TCL_ERROR;
    }

    /*
     * We hash all of the HMENU's so that we can get their menu ptrs back when
     * dispatch messages.
     */

    hashEntryPtr = Tcl_CreateHashEntry(&tsdPtr->winMenuTable,
	    (char *) winMenuHdl, &newEntry);
    Tcl_SetHashValue(hashEntryPtr, menuPtr);

    menuPtr->platformData = (TkMenuPlatformData) winMenuHdl;
    return TCL_OK;
}

/*
 *----------------------------------------------------------------------
 *
 * TkpDestroyMenu --
 *
 *	Destroys platform-specific menu structures.
 *
 * Results:
 *	None.
 *
 * Side effects:
 *	All platform-specific allocations are freed up.
 *
 *----------------------------------------------------------------------
 */

void
TkpDestroyMenu(
    TkMenu *menuPtr)		/* The common menu structure */
{
    HMENU winMenuHdl = (HMENU) menuPtr->platformData;
    const char *searchName;
    ThreadSpecificData *tsdPtr = (ThreadSpecificData *)
	    Tcl_GetThreadData(&dataKey, sizeof(ThreadSpecificData));

    if (menuPtr->menuFlags & MENU_RECONFIGURE_PENDING) {
	Tcl_CancelIdleCall(ReconfigureWindowsMenu, menuPtr);
    }

    if (winMenuHdl == NULL) {
	return;
    }

    if (menuPtr->menuFlags & MENU_SYSTEM_MENU) {
	TkMenuEntry *searchEntryPtr;
	Tcl_HashTable *tablePtr = TkGetMenuHashTable(menuPtr->interp);
	char *menuName = (char *)Tcl_GetHashKey(tablePtr,
		menuPtr->menuRefPtr->hashEntryPtr);

	/*
	 * Search for the menu in the menubar, if it is present, get the
	 * wrapper window associated with the toplevel and reset its
	 * system menu to the default menu.
	 */

	for (searchEntryPtr = menuPtr->menuRefPtr->parentEntryPtr;
		searchEntryPtr != NULL;
		searchEntryPtr = searchEntryPtr->nextCascadePtr) {
	    searchName = Tcl_GetString(searchEntryPtr->namePtr);
	    if (strcmp(searchName, menuName) == 0) {
		Tk_Window parentTopLevelPtr = searchEntryPtr
			->menuPtr->parentTopLevelPtr;

		if (parentTopLevelPtr != NULL) {
		    GetSystemMenu(
			    TkWinGetWrapperWindow(parentTopLevelPtr), TRUE);
		}
		break;
	    }
	}
    } else {
	/*
	 * Remove the menu from the menu hash table, then destroy the handle.
	 * If the menuHWND is NULL, this table has been finalized already.
	 */

	if (tsdPtr->menuHWND != NULL) {
	    Tcl_HashEntry *hashEntryPtr =
		Tcl_FindHashEntry(&tsdPtr->winMenuTable, winMenuHdl);

	    if (hashEntryPtr != NULL) {
		Tcl_DeleteHashEntry(hashEntryPtr);
	    }
	}
 	DestroyMenu(winMenuHdl);
    }
    menuPtr->platformData = NULL;

    if (menuPtr == tsdPtr->modalMenuPtr) {
	tsdPtr->modalMenuPtr = NULL;
    }
}

/*
 *----------------------------------------------------------------------
 *
 * TkpDestroyMenuEntry --
 *
 *	Cleans up platform-specific menu entry items.
 *
 * Results:
 *	None
 *
 * Side effects:
 *	All platform-specific allocations are freed up.
 *
 *----------------------------------------------------------------------
 */

void
TkpDestroyMenuEntry(
    TkMenuEntry *mePtr)		/* The entry to destroy */
{
    TkMenu *menuPtr = mePtr->menuPtr;
    HMENU winMenuHdl = (HMENU) menuPtr->platformData;

    if (NULL != winMenuHdl) {
	ScheduleMenuReconfigure(menuPtr);
    }
    FreeID((WORD) PTR2INT(mePtr->platformEntryData));
    mePtr->platformEntryData = NULL;
}

/*
 *----------------------------------------------------------------------
 *
 * GetEntryText --
 *
 *	Given a menu entry, gives back the text that should go in it.
 *	Separators should be done by the caller, as they have to be handled
 *	specially. Allocates the memory with alloc. The caller should free the
 *	memory.
 *
 * Results:
 *	itemText points to the new text for the item.
 *
 * Side effects:
 *	None.
 *
 *----------------------------------------------------------------------
 */

static char *
GetEntryText(
    TkMenu *menuPtr,		/* The menu considered. */
    TkMenuEntry *mePtr)		/* A pointer to the menu entry. */
{
    char *itemText;

    if (mePtr->type == TEAROFF_ENTRY) {
	itemText = (char *)ckalloc(sizeof("(Tear-off)"));
	strcpy(itemText, "(Tear-off)");
    } else if (mePtr->imagePtr != NULL) {
	itemText = (char *)ckalloc(sizeof("(Image)"));
	strcpy(itemText, "(Image)");
    } else if (mePtr->bitmapPtr != NULL) {
	itemText = (char *)ckalloc(sizeof("(Pixmap)"));
	strcpy(itemText, "(Pixmap)");
    } else if (mePtr->labelPtr == NULL || mePtr->labelLength == 0) {
	itemText = (char *)ckalloc(sizeof("( )"));
	strcpy(itemText, "( )");
    } else {
	int i;
	const char *label = (mePtr->labelPtr == NULL) ? ""
		: Tcl_GetString(mePtr->labelPtr);
	const char *accel = ((menuPtr->menuType == MENUBAR) || (mePtr->accelPtr == NULL)) ? ""
		: Tcl_GetString(mePtr->accelPtr);
	const char *p, *next;
	Tcl_DString itemString;

	/*
	 * We have to construct the string with an ampersand preceeding the
	 * underline character, and a tab seperating the text and the accel
	 * text. We have to be careful with ampersands in the string.
	 */

	Tcl_DStringInit(&itemString);

	for (p = label, i = 0; *p != '\0'; i++, p = next) {
	    if (i == mePtr->underline) {
		Tcl_DStringAppend(&itemString, "&", 1);
	    }
	    if (*p == '&') {
		Tcl_DStringAppend(&itemString, "&", 1);
	    }
	    next = Tcl_UtfNext(p);
	    Tcl_DStringAppend(&itemString, p, (int) (next - p));
	}
	if (mePtr->accelLength > 0) {
	    Tcl_DStringAppend(&itemString, "\t", 1);
	    for (p = accel, i = 0; *p != '\0'; i++, p = next) {
		if (*p == '&') {
		    Tcl_DStringAppend(&itemString, "&", 1);
		}
		next = Tcl_UtfNext(p);
		Tcl_DStringAppend(&itemString, p, (int) (next - p));
	    }
	}

	itemText = (char *)ckalloc(Tcl_DStringLength(&itemString) + 1);
	strcpy(itemText, Tcl_DStringValue(&itemString));
	Tcl_DStringFree(&itemString);
    }
    return itemText;
}

/*
 *----------------------------------------------------------------------
 *
 * ReconfigureWindowsMenu --
 *
 *	Tears down and rebuilds the platform-specific part of this menu.
 *
 * Results:
 *	None.
 *
 * Side effects:
 *	Configuration information get set for mePtr; old resources get freed,
 *	if any need it.
 *
 *----------------------------------------------------------------------
 */

static void
ReconfigureWindowsMenu(
    ClientData clientData)	/* The menu we are rebuilding */
{
    TkMenu *menuPtr = (TkMenu *)clientData;
    TkMenuEntry *mePtr;
    HMENU winMenuHdl = (HMENU) menuPtr->platformData;
    char *itemText = NULL;
    LPCWSTR lpNewItem;
    UINT flags;
    UINT itemID;
    int i, count, systemMenu = 0, base;
    Tcl_DString translatedText;

    if (NULL == winMenuHdl) {
    	return;
    }

    /*
     * Reconstruct the entire menu. Takes care of nasty system menu and index
     * problem.
     */

    base = (menuPtr->menuFlags & MENU_SYSTEM_MENU) ? 7 : 0;
    count = GetMenuItemCount(winMenuHdl);
    for (i = base; i < count; i++) {
	RemoveMenu(winMenuHdl, base, MF_BYPOSITION);
    }

    count = menuPtr->numEntries;
    for (i = 0; i < count; i++) {
	mePtr = menuPtr->entries[i];
	lpNewItem = NULL;
	flags = MF_BYPOSITION;
	itemID = 0;
	Tcl_DStringInit(&translatedText);

	if ((menuPtr->menuType == MENUBAR) && (mePtr->type == TEAROFF_ENTRY)) {
	    continue;
	}

	itemText = GetEntryText(menuPtr, mePtr);
	if ((menuPtr->menuType == MENUBAR)
		|| (menuPtr->menuFlags & MENU_SYSTEM_MENU)) {
		Tcl_DStringInit(&translatedText);
		Tcl_UtfToWCharDString(itemText, -1, &translatedText);
	    lpNewItem = (LPCWSTR) Tcl_DStringValue(&translatedText);
	    flags |= MF_STRING;
	} else {
	    lpNewItem = (LPCWSTR) mePtr;
	    flags |= MF_OWNERDRAW;
	}

	/*
	 * Set enabling and disabling correctly.
	 */

	if (mePtr->state == ENTRY_DISABLED) {
	    flags |= MF_DISABLED | MF_GRAYED;
	}

	/*
	 * Set the check mark for check entries and radio entries.
	 */

	if (((mePtr->type == CHECK_BUTTON_ENTRY)
		|| (mePtr->type == RADIO_BUTTON_ENTRY))
		&& (mePtr->entryFlags & ENTRY_SELECTED)) {
	    flags |= MF_CHECKED;
	}

	/*
	 * Set the SEPARATOR bit for separator entries. This bit is not used
	 * by our internal drawing functions, but it is used by the system
	 * when drawing the system menu (we do not draw the system menu
	 * ourselves). If this bit is not set, separator entries on the system
	 * menu will not be drawn correctly.
	 */

	if (mePtr->type == SEPARATOR_ENTRY) {
	    flags |= MF_SEPARATOR;
	}

	if (mePtr->columnBreak) {
	    flags |= MF_MENUBREAK;
	}

	itemID = PTR2INT(mePtr->platformEntryData);
	if ((mePtr->type == CASCADE_ENTRY)
		&& (mePtr->childMenuRefPtr != NULL)
		&& (mePtr->childMenuRefPtr->menuPtr != NULL)) {
	    HMENU childMenuHdl = (HMENU) mePtr->childMenuRefPtr->menuPtr
		->platformData;
	    if (childMenuHdl != NULL) {
		/*
		 * Win32 draws the popup arrow in the wrong color for a
		 * disabled cascade menu, so do it by hand. Given it is
		 * disabled, there's no need for it to be connected to its
		 * child.
		 */

		if (mePtr->state != ENTRY_DISABLED) {
		    flags |= MF_POPUP;
		    /*
		     * If the MF_POPUP flag is set, then the id is interpreted
		     * as the handle of a submenu.
		     */
		    itemID = PTR2INT(childMenuHdl);
		}
	    }
	    if ((menuPtr->menuType == MENUBAR)
		    && !(mePtr->childMenuRefPtr->menuPtr->menuFlags
			    & MENU_SYSTEM_MENU)) {
		Tcl_DString ds;
		TkMenuReferences *menuRefPtr;
		TkMenu *systemMenuPtr = mePtr->childMenuRefPtr->menuPtr;

		Tcl_DStringInit(&ds);
		Tcl_DStringAppend(&ds,
			Tk_PathName(menuPtr->masterMenuPtr->tkwin), -1);
		Tcl_DStringAppend(&ds, ".system", 7);

		menuRefPtr = TkFindMenuReferences(menuPtr->interp,
			Tcl_DStringValue(&ds));

		Tcl_DStringFree(&ds);

		if ((menuRefPtr != NULL)
			&& (menuRefPtr->menuPtr != NULL)
			&& (menuPtr->parentTopLevelPtr != NULL)
			&& (systemMenuPtr->masterMenuPtr
				== menuRefPtr->menuPtr)) {
		    HMENU systemMenuHdl = (HMENU) systemMenuPtr->platformData;
		    HWND wrapper = TkWinGetWrapperWindow(menuPtr
			    ->parentTopLevelPtr);

		    if (wrapper != NULL) {
			DestroyMenu(systemMenuHdl);
			systemMenuHdl = GetSystemMenu(wrapper, FALSE);
			systemMenuPtr->menuFlags |= MENU_SYSTEM_MENU;
			systemMenuPtr->platformData =
				(TkMenuPlatformData) systemMenuHdl;
			ScheduleMenuReconfigure(systemMenuPtr);
		    }
		}
	    }
	    if (mePtr->childMenuRefPtr->menuPtr->menuFlags
		    & MENU_SYSTEM_MENU) {
		systemMenu++;
	    }
	}
	if (!systemMenu) {
	    InsertMenuW(winMenuHdl, 0xFFFFFFFF, flags, itemID, lpNewItem);
	}
	Tcl_DStringFree(&translatedText);
	if (itemText != NULL) {
	    ckfree(itemText);
	    itemText = NULL;
	}
    }


    if ((menuPtr->menuType == MENUBAR)
	    && (menuPtr->parentTopLevelPtr != NULL)) {
	HWND bar = TkWinGetWrapperWindow(menuPtr->parentTopLevelPtr);

	if (bar) {
	    DrawMenuBar(bar);
	}
    }

    menuPtr->menuFlags &= ~(MENU_RECONFIGURE_PENDING);
}

/*
 *----------------------------------------------------------------------
 *
 * TkpPostMenu --
 *
 *	Posts a menu on the screen so that the top left corner of the
 *      specified entry is located at the point (x, y) in screen coordinates.
 *      If the entry parameter is negative, the upper left corner of the
 *      menu itself is placed at the point.
 *
 * Results:
 *	None.
 *
 * Side effects:
 *	The menu is posted and handled.
 *
 *----------------------------------------------------------------------
 */

int
TkpPostMenu(
    Tcl_Interp *dummy,
    TkMenu *menuPtr,
    int x, int y, int index)
{
    HMENU winMenuHdl = (HMENU) menuPtr->platformData;
    int result, flags;
    RECT noGoawayRect;
    POINT point;
    Tk_Window parentWindow = Tk_Parent(menuPtr->tkwin);
    int oldServiceMode = Tcl_GetServiceMode();
    ThreadSpecificData *tsdPtr = (ThreadSpecificData *)
	    Tcl_GetThreadData(&dataKey, sizeof(ThreadSpecificData));
    (void)dummy;

    tsdPtr->inPostMenu++;
    CallPendingReconfigureImmediately(menuPtr);

    result = TkPreprocessMenu(menuPtr);
    if (result != TCL_OK) {
	tsdPtr->inPostMenu--;
	return result;
    }

    if (index >= menuPtr->numEntries) {
	index = menuPtr->numEntries - 1;
    }
    if (index >= 0) {
	y -= menuPtr->entries[index]->y;
    }

    /*
     * The post commands could have deleted the menu, which means
     * we are dead and should go away.
     */

    if (menuPtr->tkwin == NULL) {
	tsdPtr->inPostMenu--;
    	return TCL_OK;
    }

    if (NULL == parentWindow) {
	noGoawayRect.top = y - 50;
	noGoawayRect.bottom = y + 50;
	noGoawayRect.left = x - 50;
	noGoawayRect.right = x + 50;
    } else {
	int left, top;
	Tk_GetRootCoords(parentWindow, &left, &top);
	noGoawayRect.left = left;
	noGoawayRect.top = top;
	noGoawayRect.bottom = noGoawayRect.top + Tk_Height(parentWindow);
	noGoawayRect.right = noGoawayRect.left + Tk_Width(parentWindow);
    }

    Tcl_SetServiceMode(TCL_SERVICE_NONE);

    /*
     * Make an assumption here. If the right button is down,
     * then we want to track it. Otherwise, track the left mouse button.
     */

    flags = TPM_LEFTALIGN;
    if (GetSystemMetrics(SM_SWAPBUTTON)) {
	if (GetAsyncKeyState(VK_LBUTTON) < 0) {
	    flags |= TPM_RIGHTBUTTON;
	} else {
	    flags |= TPM_LEFTBUTTON;
	}
    } else {
	if (GetAsyncKeyState(VK_RBUTTON) < 0) {
	    flags |= TPM_RIGHTBUTTON;
	} else {
	    flags |= TPM_LEFTBUTTON;
	}
    }

    TrackPopupMenu(winMenuHdl, flags, x, y, 0,
	    tsdPtr->menuHWND, &noGoawayRect);
    Tcl_SetServiceMode(oldServiceMode);

    GetCursorPos(&point);
    Tk_PointerEvent(NULL, point.x, point.y);

    if (tsdPtr->inPostMenu) {
	tsdPtr->inPostMenu = 0;
    }
    return TCL_OK;
}

/*
 *----------------------------------------------------------------------
 *
 * TkpPostTearoffMenu --
 *
 *	Posts a tearoff menu on the screen so that the top left corner of the
 *      specified entry is located at the point (x, y) in screen coordinates.
 *      If the index parameter is negative, the upper left corner of the menu
 *      itself is placed at the point.  Adjusts the menu's position so that it
 *      fits on the screen, and maps and raises the menu.
 *
 * Results:
 *	Returns a standard Tcl Error.
 *
 * Side effects:
 *	The menu is posted.
 *
 *----------------------------------------------------------------------
 */

int
TkpPostTearoffMenu(
    Tcl_Interp *dummy,		/* The interpreter of the menu */
    TkMenu *menuPtr,		/* The menu we are posting */
    int x, int y, int index)	/* The root X,Y coordinates where we are
				 * posting */
{
    int vRootX, vRootY, vRootWidth, vRootHeight;
    int result;
    (void)dummy;

    if (index >= menuPtr->numEntries) {
	index = menuPtr->numEntries - 1;
    }
    if (index >= 0) {
	y -= menuPtr->entries[index]->y;
    }

    TkActivateMenuEntry(menuPtr, -1);
    TkRecomputeMenu(menuPtr);
    result = TkPostCommand(menuPtr);
    if (result != TCL_OK) {
    	return result;
    }

    /*
     * The post commands could have deleted the menu, which means we are dead
     * and should go away.
     */

    if (menuPtr->tkwin == NULL) {
    	return TCL_OK;
    }

    /*
     * Adjust the position of the menu if necessary to keep it visible on the
     * screen. There are two special tricks to make this work right:
     *
     * 1. If a virtual root window manager is being used then the coordinates
     *    are in the virtual root window of menuPtr's parent; since the menu
     *    uses override-redirect mode it will be in the *real* root window for
     *    the screen, so we have to map the coordinates from the virtual root
     *    (if any) to the real root. Can't get the virtual root from the menu
     *    itself (it will never be seen by the wm) so use its parent instead
     *    (it would be better to have an an option that names a window to use
     *    for this...).
     * 2. The menu may not have been mapped yet, so its current size might be
     *    the default 1x1. To compute how much space it needs, use its
     *    requested size, not its actual size.
     */

    Tk_GetVRootGeometry(Tk_Parent(menuPtr->tkwin), &vRootX, &vRootY,
	&vRootWidth, &vRootHeight);
    vRootWidth -= Tk_ReqWidth(menuPtr->tkwin);
    if (x > vRootX + vRootWidth) {
	x = vRootX + vRootWidth;
    }
    if (x < vRootX) {
	x = vRootX;
    }
    vRootHeight -= Tk_ReqHeight(menuPtr->tkwin);
    if (y > vRootY + vRootHeight) {
	y = vRootY + vRootHeight;
    }
    if (y < vRootY) {
	y = vRootY;
    }
    Tk_MoveToplevelWindow(menuPtr->tkwin, x, y);
    if (!Tk_IsMapped(menuPtr->tkwin)) {
	Tk_MapWindow(menuPtr->tkwin);
    }
    TkWmRestackToplevel((TkWindow *) menuPtr->tkwin, Above, NULL);
    return TCL_OK;
}

/*
 *----------------------------------------------------------------------
 *
 * TkpMenuNewEntry --
 *
 *	Adds a pointer to a new menu entry structure with the platform-
 *	specific fields filled in.
 *
 * Results:
 *	Standard TCL error.
 *
 * Side effects:
 *	A new command ID is allocated and stored in the platformEntryData
 *	field of mePtr.
 *
 *----------------------------------------------------------------------
 */

int
TkpMenuNewEntry(
    TkMenuEntry *mePtr)
{
    WORD commandID;
    TkMenu *menuPtr = mePtr->menuPtr;

    if (GetNewID(mePtr, &commandID) != TCL_OK) {
    	return TCL_ERROR;
    }
    ScheduleMenuReconfigure(menuPtr);
    mePtr->platformEntryData = (TkMenuPlatformEntryData) INT2PTR(commandID);

    return TCL_OK;
}

/*
 *----------------------------------------------------------------------
 *
 * TkWinMenuProc --
 *
 *	The window proc for the dummy window we put popups in. This allows
 *	is to post a popup whether or not we know what the parent window
 *	is.
 *
 * Results:
 *	Returns whatever is appropriate for the message in question.
 *
 * Side effects:
 *	Normal side-effect for windows messages.
 *
 *----------------------------------------------------------------------
 */

static LRESULT CALLBACK
TkWinMenuProc(
    HWND hwnd,
    UINT message,
    WPARAM wParam,
    LPARAM lParam)
{
    LRESULT lResult;

    if (!TkWinHandleMenuEvent(&hwnd, &message, &wParam, &lParam, &lResult)) {
	lResult = DefWindowProcW(hwnd, message, wParam, lParam);
    }
    return lResult;
}

/*
 *----------------------------------------------------------------------
 *
 * UpdateEmbeddedMenu --
 *
 *	This function is used as work-around for updating the pull-down window
 *	of an embedded menu which may show as a blank popup window.
 *
 * Results:
 *	Invalidate the client area of the embedded pull-down menu and
 *	redraw it.
 *
 * Side effects:
 *	Redraw the embedded menu window.
 *
 *----------------------------------------------------------------------
 */

static void
UpdateEmbeddedMenu(
    ClientData clientData)
{
    RECT rc;
    HWND hMenuWnd = (HWND)clientData;

    GetClientRect(hMenuWnd, &rc);
    InvalidateRect(hMenuWnd, &rc, FALSE);
    UpdateWindow(hMenuWnd);
}

/*
 *----------------------------------------------------------------------
 *
 * TkWinEmbeddedMenuProc --
 *
 *	This window proc is for the embedded menu windows. It provides
 *	message services to an embedded menu in a different process.
 *
 * Results:
 *	Returns 1 if the message has been handled or 0 otherwise.
 *
 * Side effects:
 *	None.
 *
 *----------------------------------------------------------------------
 */

static LRESULT CALLBACK
TkWinEmbeddedMenuProc(
    HWND hwnd,
    UINT message,
    WPARAM wParam,
    LPARAM lParam)
{
    static int nIdles = 0;
    LRESULT lResult = 1;
    ThreadSpecificData *tsdPtr = (ThreadSpecificData *)
	    Tcl_GetThreadData(&dataKey, sizeof(ThreadSpecificData));

    switch(message) {
    case WM_ENTERIDLE:
	if ((wParam == MSGF_MENU) && (nIdles < 1)
		&& (hwnd == tsdPtr->embeddedMenuHWND)) {
	    Tcl_CreateTimerHandler(200, UpdateEmbeddedMenu,
		    (ClientData) lParam);
	    nIdles++;
	}
	break;

    case WM_INITMENUPOPUP:
	nIdles = 0;
	break;

    case WM_SETTINGCHANGE:
	if (wParam == SPI_SETNONCLIENTMETRICS
		|| wParam == SPI_SETKEYBOARDCUES) {
	    SetDefaults(0);
	}
	break;

    case WM_INITMENU:
    case WM_SYSCOMMAND:
    case WM_COMMAND:
    case WM_MENUCHAR:
    case WM_MEASUREITEM:
    case WM_DRAWITEM:
    case WM_MENUSELECT:
	lResult = TkWinHandleMenuEvent(&hwnd, &message, &wParam, &lParam,
		&lResult);
	if (lResult || (GetCapture() != hwnd)) {
	    break;
	}
	/* FALLTHRU */
    default:
	lResult = DefWindowProcW(hwnd, message, wParam, lParam);
	break;
    }
    return lResult;
}

/*
 *----------------------------------------------------------------------
 *
 * TkWinHandleMenuEvent --
 *
 *	Filters out menu messages from messages passed to a top-level. Will
 *	respond appropriately to WM_COMMAND, WM_MENUSELECT, WM_MEASUREITEM,
 *	WM_DRAWITEM
 *
 * Result:
 *	Returns 1 if this handled the message; 0 if it did not.
 *
 * Side effects:
 *	All of the parameters may be modified so that the caller can think it
 *	is getting a different message. plResult points to the result that
 *	should be returned to windows from this message.
 *
 *----------------------------------------------------------------------
 */

int
TkWinHandleMenuEvent(
    HWND *phwnd,
    UINT *pMessage,
    WPARAM *pwParam,
    LPARAM *plParam,
    LRESULT *plResult)
{
    Tcl_HashEntry *hashEntryPtr;
    int returnResult = 0;
    TkMenu *menuPtr;
    TkMenuEntry *mePtr;
    ThreadSpecificData *tsdPtr = (ThreadSpecificData *)
	    Tcl_GetThreadData(&dataKey, sizeof(ThreadSpecificData));
    (void)phwnd;

    switch (*pMessage) {
    case WM_UNINITMENUPOPUP:
	hashEntryPtr = Tcl_FindHashEntry(&tsdPtr->winMenuTable,
		*pwParam);
	if (hashEntryPtr != NULL) {
	    menuPtr = (TkMenu *)Tcl_GetHashValue(hashEntryPtr);
	    if ((menuPtr->menuRefPtr != NULL)
		    && (menuPtr->menuRefPtr->parentEntryPtr != NULL)) {
		TkPostSubmenu(menuPtr->interp,
			menuPtr->menuRefPtr->parentEntryPtr->menuPtr, NULL);
	    }
	}
	break;

    case WM_INITMENU:
	TkMenuInit();
	hashEntryPtr = Tcl_FindHashEntry(&tsdPtr->winMenuTable,
		*pwParam);
	if (hashEntryPtr != NULL) {
	    tsdPtr->oldServiceMode = Tcl_SetServiceMode(TCL_SERVICE_ALL);
	    menuPtr = (TkMenu *)Tcl_GetHashValue(hashEntryPtr);
	    tsdPtr->modalMenuPtr = menuPtr;
	    CallPendingReconfigureImmediately(menuPtr);
	    RecursivelyClearActiveMenu(menuPtr);
	    if (!tsdPtr->inPostMenu) {
		Tcl_Interp *interp = menuPtr->interp;
		int code;

		Tcl_Preserve(interp);
		code = TkPreprocessMenu(menuPtr);
		if ((code != TCL_OK) && (code != TCL_CONTINUE)
			&& (code != TCL_BREAK)) {
		    Tcl_AddErrorInfo(interp, "\n    (menu preprocess)");
		    Tcl_BackgroundException(interp, code);
		}
		Tcl_Release(interp);
	    }
	    TkActivateMenuEntry(menuPtr, -1);
	    *plResult = 0;
	    returnResult = 1;
	} else {
	    tsdPtr->modalMenuPtr = NULL;
	}
	break;

    case WM_SYSCOMMAND:
    case WM_COMMAND:
	TkMenuInit();
	if (HIWORD(*pwParam) != 0) {
	    break;
	}
	hashEntryPtr = Tcl_FindHashEntry(&tsdPtr->commandTable,
		INT2PTR(LOWORD(*pwParam)));
	if (hashEntryPtr == NULL) {
	    break;
	}
	mePtr = (TkMenuEntry *)Tcl_GetHashValue(hashEntryPtr);
	if (mePtr != NULL) {
	    TkMenuReferences *menuRefPtr;
	    TkMenuEntry *parentEntryPtr;
	    Tcl_Interp *interp;
	    int code;

	    /*
	     * We have to set the parent of this menu to be active if this is
	     * a submenu so that tearoffs will get the correct title.
	     */

	    menuPtr = mePtr->menuPtr;
	    menuRefPtr = TkFindMenuReferences(menuPtr->interp,
		    Tk_PathName(menuPtr->tkwin));
	    if ((menuRefPtr != NULL) && (menuRefPtr->parentEntryPtr != NULL)) {
		for (parentEntryPtr = menuRefPtr->parentEntryPtr ; ;
			parentEntryPtr = parentEntryPtr->nextCascadePtr) {
		    const char *name = Tcl_GetString(parentEntryPtr->namePtr);

		    if (strcmp(name, Tk_PathName(menuPtr->tkwin)) == 0) {
			break;
		    }
		}
		if (parentEntryPtr->menuPtr->entries[parentEntryPtr->index]
			->state != ENTRY_DISABLED) {
		    TkActivateMenuEntry(parentEntryPtr->menuPtr,
			    parentEntryPtr->index);
		}
	    }

	    interp = menuPtr->interp;
	    Tcl_Preserve(interp);
	    code = TkInvokeMenu(interp, menuPtr, mePtr->index);
	    if (code != TCL_OK && code != TCL_CONTINUE && code != TCL_BREAK) {
		Tcl_AddErrorInfo(interp, "\n    (menu invoke)");
		Tcl_BackgroundException(interp, code);
	    }
	    Tcl_Release(interp);
	    *plResult = 0;
	    returnResult = 1;
	}
	break;

    case WM_MENUCHAR: {
	hashEntryPtr = Tcl_FindHashEntry(&tsdPtr->winMenuTable,
		*plParam);
	if (hashEntryPtr != NULL) {
	    int i, len, underline;
	    Tcl_Obj *labelPtr;
	    WCHAR *wlabel;
	    int menuChar;
	    Tcl_DString ds;

	    *plResult = 0;
	    menuPtr = (TkMenu *)Tcl_GetHashValue(hashEntryPtr);
	    /*
	     * Assume we have something directly convertable to Tcl_UniChar.
	     * True at least for wide systems.
	     */
	    menuChar = Tcl_UniCharToUpper(LOWORD(*pwParam));

	    Tcl_DStringInit(&ds);
	    for (i = 0; i < menuPtr->numEntries; i++) {
		underline = menuPtr->entries[i]->underline;
		labelPtr = menuPtr->entries[i]->labelPtr;
		if ((underline >= 0) && (labelPtr != NULL)) {
		    /*
		     * Ensure we don't exceed the label length, then check
		     */
		    const char *src = Tcl_GetStringFromObj(labelPtr, &len);

		    Tcl_DStringFree(&ds);
		    Tcl_DStringInit(&ds);
		    wlabel = Tcl_UtfToWCharDString(src, len, &ds);
		    if ((underline + 1 < len + 1) && (menuChar ==
				Tcl_UniCharToUpper(wlabel[underline]))) {
			*plResult = (2 << 16) | i;
			returnResult = 1;
			break;
		    }
		}
	    }
	    Tcl_DStringFree(&ds);
	}
	break;
    }

    case WM_MEASUREITEM: {
	LPMEASUREITEMSTRUCT itemPtr = (LPMEASUREITEMSTRUCT) *plParam;

	if (itemPtr != NULL && tsdPtr->modalMenuPtr != NULL) {
	    mePtr = (TkMenuEntry *) itemPtr->itemData;
	    menuPtr = mePtr->menuPtr;

	    TkRecomputeMenu(menuPtr);
	    itemPtr->itemHeight = mePtr->height;
	    itemPtr->itemWidth = mePtr->width;
	    if (mePtr->hideMargin) {
		itemPtr->itemWidth += 2 - indicatorDimensions[1];
	    } else {
		int activeBorderWidth;

		Tk_GetPixelsFromObj(menuPtr->interp, menuPtr->tkwin,
			menuPtr->activeBorderWidthPtr, &activeBorderWidth);
		itemPtr->itemWidth += 2 * activeBorderWidth;
	    }
	    *plResult = 1;
	    returnResult = 1;
	}
	break;
    }

    case WM_DRAWITEM: {
	TkWinDrawable *twdPtr;
	LPDRAWITEMSTRUCT itemPtr = (LPDRAWITEMSTRUCT) *plParam;
	Tk_FontMetrics fontMetrics;
	int drawingParameters = 0;

	if (itemPtr != NULL && tsdPtr->modalMenuPtr != NULL) {
	    Tk_Font tkfont;

	    if (itemPtr->itemState & ODS_NOACCEL && !showMenuAccelerators) {
		drawingParameters |= DRAW_MENU_ENTRY_NOUNDERLINE;
	    }
	    mePtr = (TkMenuEntry *) itemPtr->itemData;
	    menuPtr = mePtr->menuPtr;
	    twdPtr = (TkWinDrawable *)ckalloc(sizeof(TkWinDrawable));
	    twdPtr->type = TWD_WINDC;
	    twdPtr->winDC.hdc = itemPtr->hDC;

	    if (mePtr->state != ENTRY_DISABLED) {
		if (itemPtr->itemState & ODS_SELECTED) {
		    TkActivateMenuEntry(menuPtr, mePtr->index);
		} else {
		    TkActivateMenuEntry(menuPtr, -1);
		}
	    } else {
		/*
		 * On windows, menu entries should highlight even if they are
		 * disabled. (I know this seems dumb, but it is the way native
		 * windows menus works so we ought to mimic it.) The
		 * ENTRY_PLATFORM_FLAG1 flag will indicate that the entry
		 * should be highlighted even though it is disabled.
		 */

		if (itemPtr->itemState & ODS_SELECTED) {
		    mePtr->entryFlags |= ENTRY_PLATFORM_FLAG1;
		} else {
		    mePtr->entryFlags &= ~ENTRY_PLATFORM_FLAG1;
		}

		/*
		 * Also, set the DRAW_MENU_ENTRY_ARROW flag for a disabled
		 * cascade menu since we need to draw the arrow ourselves.
		 */

		if (mePtr->type == CASCADE_ENTRY) {
		    drawingParameters |= DRAW_MENU_ENTRY_ARROW;
		}
	    }

	    tkfont = Tk_GetFontFromObj(menuPtr->tkwin, menuPtr->fontPtr);
	    Tk_GetFontMetrics(tkfont, &fontMetrics);
	    TkpDrawMenuEntry(mePtr, (Drawable) twdPtr, tkfont, &fontMetrics,
		    itemPtr->rcItem.left, itemPtr->rcItem.top,
		    itemPtr->rcItem.right - itemPtr->rcItem.left,
		    itemPtr->rcItem.bottom - itemPtr->rcItem.top,
		    0, drawingParameters);

	    ckfree(twdPtr);
	}
	*plResult = 1;
	returnResult = 1;
	break;
    }

    case WM_MENUSELECT: {
	UINT flags = HIWORD(*pwParam);

	TkMenuInit();

	if ((flags == 0xFFFF) && (*plParam == 0)) {
	    if (tsdPtr->modalMenuPtr != NULL) {
		Tcl_SetServiceMode(tsdPtr->oldServiceMode);
		RecursivelyClearActiveMenu(tsdPtr->modalMenuPtr);
	    }
	} else {
	    menuPtr = NULL;
	    if (*plParam != 0) {
		hashEntryPtr = Tcl_FindHashEntry(&tsdPtr->winMenuTable,
			*plParam);
		if (hashEntryPtr != NULL) {
		    menuPtr = (TkMenu *)Tcl_GetHashValue(hashEntryPtr);
		}
	    }

	    if (menuPtr != NULL) {
		long entryIndex = LOWORD(*pwParam);

                if ((menuPtr->menuType == MENUBAR) && menuPtr->tearoff) {
                    /*
                     * Windows passes the entry index starting at 0 for
                     * the first menu entry. However this entry #0 is the
                     * tearoff entry for Tk (the menu has -tearoff 1),
                     * which is ignored for MENUBAR menues on Windows.
                     */

                    entryIndex++;
                }
                mePtr = NULL;
		if (flags != 0xFFFF) {
		    if ((flags&MF_POPUP) && (entryIndex<menuPtr->numEntries)) {
			mePtr = menuPtr->entries[entryIndex];
		    } else {
			hashEntryPtr = Tcl_FindHashEntry(&tsdPtr->commandTable,
				INT2PTR(entryIndex));
			if (hashEntryPtr != NULL) {
			    mePtr = (TkMenuEntry *)Tcl_GetHashValue(hashEntryPtr);
			}
		    }
		}

		if ((mePtr == NULL) || (mePtr->state == ENTRY_DISABLED)) {
		    TkActivateMenuEntry(menuPtr, -1);
		} else {
		    if (mePtr->index >= menuPtr->numEntries) {
			Tcl_Panic("Trying to activate an entry which doesn't exist");
		    }
		    TkActivateMenuEntry(menuPtr, mePtr->index);
		}
		MenuSelectEvent(menuPtr);
		Tcl_ServiceAll();
		*plResult = 0;
		returnResult = 1;
	    }
	}
	break;
    }
    }
    return returnResult;
}

/*
 *----------------------------------------------------------------------
 *
 * RecursivelyClearActiveMenu --
 *
 *	Recursively clears the active entry in the menu's cascade hierarchy.
 *
 * Results:
 *	None.
 *
 * Side effects:
 *	Generates <<MenuSelect>> virtual events.
 *
 *----------------------------------------------------------------------
 */

void
RecursivelyClearActiveMenu(
    TkMenu *menuPtr)		/* The menu to reset. */
{
    int i;
    TkMenuEntry *mePtr;

    TkActivateMenuEntry(menuPtr, -1);
    MenuSelectEvent(menuPtr);
    for (i = 0; i < menuPtr->numEntries; i++) {
    	mePtr = menuPtr->entries[i];
	if (mePtr->state == ENTRY_ACTIVE) {
	    mePtr->state = ENTRY_NORMAL;
	}
	mePtr->entryFlags &= ~ENTRY_PLATFORM_FLAG1;
    	if (mePtr->type == CASCADE_ENTRY) {
    	    if ((mePtr->childMenuRefPtr != NULL)
    	    	    && (mePtr->childMenuRefPtr->menuPtr != NULL)) {
    	    	RecursivelyClearActiveMenu(mePtr->childMenuRefPtr->menuPtr);
    	    }
    	}
    }
}

/*
 *----------------------------------------------------------------------
 *
 * TkpSetWindowMenuBar --
 *
 *	Associates a given menu with a window.
 *
 * Results:
 *	None.
 *
 * Side effects:
 *	On Windows and UNIX, associates the platform menu with the
 *	platform window.
 *
 *----------------------------------------------------------------------
 */

void
TkpSetWindowMenuBar(
    Tk_Window tkwin,		/* The window we are putting the menubar
				 * into.*/
    TkMenu *menuPtr)		/* The menu we are inserting */
{
    HMENU winMenuHdl;
    ThreadSpecificData *tsdPtr = (ThreadSpecificData *)
	    Tcl_GetThreadData(&dataKey, sizeof(ThreadSpecificData));

    if (menuPtr != NULL) {
	Tcl_HashEntry *hashEntryPtr;
	int newEntry;

	winMenuHdl = (HMENU) menuPtr->platformData;
	hashEntryPtr = Tcl_FindHashEntry(&tsdPtr->winMenuTable,
		winMenuHdl);
	Tcl_DeleteHashEntry(hashEntryPtr);
	DestroyMenu(winMenuHdl);
	winMenuHdl = CreateMenu();
	hashEntryPtr = Tcl_CreateHashEntry(&tsdPtr->winMenuTable,
		(char *) winMenuHdl, &newEntry);
	Tcl_SetHashValue(hashEntryPtr, menuPtr);
	menuPtr->platformData = (TkMenuPlatformData) winMenuHdl;
	TkWinSetMenu(tkwin, winMenuHdl);
	ScheduleMenuReconfigure(menuPtr);
    } else {
	TkWinSetMenu(tkwin, NULL);
    }
}

/*
 *----------------------------------------------------------------------
 *
 * TkpSetMainMenubar --
 *
 *	Puts the menu associated with a window into the menubar. Should only
 *	be called when the window is in front.
 *
 * Results:
 *	None.
 *
 * Side effects:
 *	The menubar is changed.
 *
 *----------------------------------------------------------------------
 */

void
TkpSetMainMenubar(
    Tcl_Interp *interp,		/* The interpreter of the application */
    Tk_Window tkwin,		/* The frame we are setting up */
    const char *menuName)	/* The name of the menu to put in front. If
    				 * NULL, use the default menu bar. */
{
    (void)interp;
    (void)tkwin;
    (void)menuName;

    /*
     * Nothing to do.
     */
}

/*
 *----------------------------------------------------------------------
 *
 * GetMenuIndicatorGeometry --
 *
 *	Gets the width and height of the indicator area of a menu.
 *
 * Results:
 *	widthPtr and heightPtr are set.
 *
 * Side effects:
 *	None.
 *
 *----------------------------------------------------------------------
 */

void
GetMenuIndicatorGeometry(
    TkMenu *menuPtr,		/* The menu we are measuring */
    TkMenuEntry *mePtr,		/* The entry we are measuring */
    Tk_Font tkfont,		/* Precalculated font */
    const Tk_FontMetrics *fmPtr,/* Precalculated font metrics */
    int *widthPtr,		/* The resulting width */
    int *heightPtr)		/* The resulting height */
{
    (void)menuPtr;
    (void)tkfont;
    (void)fmPtr;

    *heightPtr = indicatorDimensions[0];
    if (mePtr->hideMargin) {
	*widthPtr = 0;
    } else {
	int borderWidth;

	Tk_GetPixelsFromObj(menuPtr->interp, menuPtr->tkwin,
		menuPtr->borderWidthPtr, &borderWidth);
	*widthPtr = indicatorDimensions[1] - borderWidth;

        /*
         * Quite dubious about the above (why would borderWidth play a role?)
         * and about how indicatorDimensions[1] is obtained in SetDefaults().
         * At least don't let the result be negative!
         */
        if (*widthPtr < 0) {
            *widthPtr = 0;
        }
    }
}

/*
 *----------------------------------------------------------------------
 *
 * GetMenuAccelGeometry --
 *
 *	Gets the width and height of the indicator area of a menu.
 *
 * Results:
 *	widthPtr and heightPtr are set.
 *
 * Side effects:
 *	None.
 *
 *----------------------------------------------------------------------
 */

void
GetMenuAccelGeometry(
    TkMenu *menuPtr,		/* The menu we are measuring */
    TkMenuEntry *mePtr,		/* The entry we are measuring */
    Tk_Font tkfont,		/* The precalculated font */
    const Tk_FontMetrics *fmPtr,/* The precalculated font metrics */
    int *widthPtr,		/* The resulting width */
    int *heightPtr)		/* The resulting height */
{
    *heightPtr = fmPtr->linespace;
    if (mePtr->type == CASCADE_ENTRY) {
        /*
         * Cascade entries have no accelerator but do show an arrow. Set
         * this field width to the width of the OBM_MNARROW system bitmap
         * used to display the arrow. I couldn't find how to query the
         * system for this value, therefore I resort to hardcoding.
         */
	*widthPtr = CASCADE_ARROW_WIDTH;
    } else if ((menuPtr->menuType != MENUBAR) && (mePtr->accelPtr != NULL)) {
	const char *accel = Tcl_GetString(mePtr->accelPtr);

	*widthPtr = Tk_TextWidth(tkfont, accel, mePtr->accelLength);
    } else {
    	*widthPtr = 0;
    }
}

/*
 *----------------------------------------------------------------------
 *
 * GetTearoffEntryGeometry --
 *
 *	Gets the width and height of the indicator area of a menu.
 *
 * Results:
 *	widthPtr and heightPtr are set.
 *
 * Side effects:
 *	None.
 *
 *----------------------------------------------------------------------
 */

void
GetTearoffEntryGeometry(
    TkMenu *menuPtr,		/* The menu we are measuring */
    TkMenuEntry *mePtr,		/* The entry we are measuring */
    Tk_Font tkfont,		/* The precalculated font */
    const Tk_FontMetrics *fmPtr,/* The precalculated font metrics */
    int *widthPtr,		/* The resulting width */
    int *heightPtr)		/* The resulting height */
{
    (void)mePtr;
    (void)tkfont;

    if (menuPtr->menuType != MASTER_MENU) {
	*heightPtr = 0;
    } else {
	*heightPtr = fmPtr->linespace;
    }
    *widthPtr = 0;
}

/*
 *----------------------------------------------------------------------
 *
 * GetMenuSeparatorGeometry --
 *
 *	Gets the width and height of the indicator area of a menu.
 *
 * Results:
 *	widthPtr and heightPtr are set.
 *
 * Side effects:
 *	None.
 *
 *----------------------------------------------------------------------
 */

void
GetMenuSeparatorGeometry(
    TkMenu *menuPtr,		/* The menu we are measuring */
    TkMenuEntry *mePtr,		/* The entry we are measuring */
    Tk_Font tkfont,		/* The precalculated font */
    const Tk_FontMetrics *fmPtr,/* The precalcualted font metrics */
    int *widthPtr,		/* The resulting width */
    int *heightPtr)		/* The resulting height */
{
    (void)menuPtr;
    (void)mePtr;
    (void)tkfont;

    *widthPtr = 0;
    *heightPtr = fmPtr->linespace - (2 * fmPtr->descent);
}

/*
 *----------------------------------------------------------------------
 *
 * DrawWindowsSystemBitmap --
 *
 *	Draws the windows system bitmap given by bitmapID into the rect given
 *	by rectPtr in the drawable. The bitmap is centered in the rectangle.
 *	It is not clipped, so if the bitmap is bigger than the rect it will
 *	bleed.
 *
 * Results:
 *	None.
 *
 * Side effects:
 *	Drawing occurs. Some storage is allocated and released.
 *
 *----------------------------------------------------------------------
 */

static void
DrawWindowsSystemBitmap(
    Display *display,		/* The display we are drawing into */
    Drawable drawable,		/* The drawable we are working with */
    GC gc,			/* The GC to draw with */
    const RECT *rectPtr,	/* The rectangle to draw into */
    int bitmapID,		/* The windows id of the system bitmap to
				 * draw. */
    int alignFlags)		/* How to align the bitmap inside the
				 * rectangle. */
{
    TkWinDCState state;
    HDC hdc = TkWinGetDrawableDC(display, drawable, &state);
    HDC scratchDC;
    HBITMAP bitmap;
    BITMAP bm;
    POINT ptSize;
    POINT ptOrg;
    int topOffset, leftOffset;

    SetBkColor(hdc, gc->background);
    SetTextColor(hdc, gc->foreground);

    scratchDC = CreateCompatibleDC(hdc);
    bitmap = LoadBitmapW(NULL, (LPCWSTR)MAKEINTRESOURCE(bitmapID));

    SelectObject(scratchDC, bitmap);
    SetMapMode(scratchDC, GetMapMode(hdc));
    GetObjectA(bitmap, sizeof(BITMAP), &bm);
    ptSize.x = bm.bmWidth;
    ptSize.y = bm.bmHeight;
    DPtoLP(scratchDC, &ptSize, 1);

    ptOrg.y = ptOrg.x = 0;
    DPtoLP(scratchDC, &ptOrg, 1);

    if (alignFlags & ALIGN_BITMAP_TOP) {
	topOffset = 0;
    } else if (alignFlags & ALIGN_BITMAP_BOTTOM) {
	topOffset = (rectPtr->bottom - rectPtr->top) - ptSize.y;
    } else {
	topOffset = (rectPtr->bottom - rectPtr->top) / 2 - (ptSize.y / 2);
    }

    if (alignFlags & ALIGN_BITMAP_LEFT) {
	leftOffset = 0;
    } else if (alignFlags & ALIGN_BITMAP_RIGHT) {
	leftOffset = (rectPtr->right - rectPtr->left) - ptSize.x;
    } else {
	leftOffset = (rectPtr->right - rectPtr->left) / 2 - (ptSize.x / 2);
    }

    BitBlt(hdc, rectPtr->left + leftOffset, rectPtr->top + topOffset, ptSize.x,
	    ptSize.y, scratchDC, ptOrg.x, ptOrg.y, SRCCOPY);
    DeleteDC(scratchDC);
    DeleteObject(bitmap);

    TkWinReleaseDrawableDC(drawable, hdc, &state);
}

/*
 *----------------------------------------------------------------------
 *
 * DrawMenuEntryIndicator --
 *
 *	This function draws the indicator part of a menu.
 *
 * Results:
 *	None.
 *
 * Side effects:
 *	Commands are output to X to display the menu in its current mode.
 *
 *----------------------------------------------------------------------
 */

void
DrawMenuEntryIndicator(
    TkMenu *menuPtr,		/* The menu we are drawing */
    TkMenuEntry *mePtr,		/* The entry we are drawing */
    Drawable d,			/* What we are drawing into */
    GC gc,			/* The gc we are drawing with */
    GC indicatorGC,		/* The gc for indicator objects */
    Tk_Font tkfont,		/* The precalculated font */
    const Tk_FontMetrics *fmPtr,/* The precalculated font metrics */
    int x,			/* Left edge */
    int y,			/* Top edge */
    int width,
    int height)
{
    (void)tkfont;
    (void)fmPtr;
    (void)width;
    (void)height;

    if ((mePtr->type == CHECK_BUTTON_ENTRY)
	    || (mePtr->type == RADIO_BUTTON_ENTRY)) {
    	if (mePtr->indicatorOn && (mePtr->entryFlags & ENTRY_SELECTED)) {
	    RECT rect;
	    GC whichGC;
	    int borderWidth, activeBorderWidth;

	    if (mePtr->state != ENTRY_NORMAL) {
		whichGC = gc;
	    } else {
		whichGC = indicatorGC;
	    }

	    rect.top = y;
	    rect.bottom = y + mePtr->height;
	    Tk_GetPixelsFromObj(menuPtr->interp, menuPtr->tkwin,
		    menuPtr->borderWidthPtr, &borderWidth);
	    Tk_GetPixelsFromObj(menuPtr->interp, menuPtr->tkwin,
		    menuPtr->activeBorderWidthPtr, &activeBorderWidth);
	    rect.left = borderWidth + activeBorderWidth + x;
	    rect.right = mePtr->indicatorSpace + x;

	    if ((mePtr->state == ENTRY_DISABLED)
		    && (menuPtr->disabledFgPtr != NULL)) {
		RECT hilightRect;
		COLORREF oldFgColor = whichGC->foreground;

		whichGC->foreground = GetSysColor(COLOR_3DHILIGHT);
		hilightRect.top = rect.top + 1;
		hilightRect.bottom = rect.bottom + 1;
		hilightRect.left = rect.left + 1;
		hilightRect.right = rect.right + 1;
		DrawWindowsSystemBitmap(menuPtr->display, d, whichGC,
			&hilightRect, OBM_CHECK, 0);
		whichGC->foreground = oldFgColor;
	    }

	    DrawWindowsSystemBitmap(menuPtr->display, d, whichGC, &rect,
		    OBM_CHECK, 0);
	}
    }
}

/*
 *----------------------------------------------------------------------
 *
 * DrawMenuEntryAccelerator --
 *
 *	This function draws the accelerator part of a menu. For example, the
 *	string "CTRL-Z" could be drawn to to the right of the label text for
 *	an Undo menu entry. Need to decide what to draw here. Should we
 *	replace strings like "Control", "Command", etc?
 *
 * Results:
 *	None.
 *
 * Side effects:
 *	Commands are output to display the menu in its
 *	current mode.
 *
 *----------------------------------------------------------------------
 */

void
DrawMenuEntryAccelerator(
    TkMenu *menuPtr,		/* The menu we are drawing */
    TkMenuEntry *mePtr,		/* The entry we are drawing */
    Drawable d,			/* What we are drawing into */
    GC gc,			/* The gc we are drawing with */
    Tk_Font tkfont,		/* The precalculated font */
    const Tk_FontMetrics *fmPtr,/* The precalculated font metrics */
    Tk_3DBorder activeBorder,	/* The border when an item is active */
    int x,			/* left edge */
    int y,			/* top edge */
    int width,			/* Width of menu entry */
    int height)			/* Height of menu entry */
{
    int baseline;
    int leftEdge = x + mePtr->indicatorSpace + mePtr->labelWidth;
    const char *accel;
    (void)activeBorder;
    (void)width;
    (void)height;

    if (menuPtr->menuType == MENUBAR) {
        return;
    }

    if (mePtr->accelPtr != NULL) {
	accel = Tcl_GetString(mePtr->accelPtr);
    } else {
	accel = NULL;
    }

    baseline = y + (height + fmPtr->ascent - fmPtr->descent) / 2;

    /*
     * Draw disabled 3D text highlight only with the Win95/98 look.
     */

    if (TkWinGetPlatformTheme() != TK_THEME_WIN_XP) {
	if ((mePtr->state == ENTRY_DISABLED)
		&& (menuPtr->disabledFgPtr != NULL) && (accel != NULL)) {
	    COLORREF oldFgColor = gc->foreground;

	    gc->foreground = GetSysColor(COLOR_3DHILIGHT);
	    if (!(mePtr->entryFlags & ENTRY_PLATFORM_FLAG1)) {
		Tk_DrawChars(menuPtr->display, d, gc, tkfont, accel,
			mePtr->accelLength, leftEdge + 1, baseline + 1);
	    }
	    gc->foreground = oldFgColor;
	}
    }

    if (accel != NULL) {
	Tk_DrawChars(menuPtr->display, d, gc, tkfont, accel,
		mePtr->accelLength, leftEdge, baseline);
    }
}

/*
 *----------------------------------------------------------------------
 *
 * DrawMenuEntryArrow --
 *
 *	This function draws the arrow bitmap on the right side of a menu
 *	entry. This function is only used when drawing the arrow for:
 *	 - a disabled cascade item
 *	 - a cascade item in any state in a torn-off menu
 *
 * Results:
 *	None.
 *
 * Side effects:
 *	None.
 *
 *----------------------------------------------------------------------
 */

void
DrawMenuEntryArrow(
    TkMenu *menuPtr,		/* The menu we are drawing */
    TkMenuEntry *mePtr,		/* The entry we are drawing */
    Drawable d,			/* What we are drawing into */
    GC gc,			/* The gc we are drawing with */
    Tk_3DBorder activeBorder,	/* The border when an item is active */
    int x,			/* left edge */
    int y,			/* top edge */
    int width,			/* Width of menu entry */
    int height,			/* Height of menu entry */
    int drawArrow)		/* For cascade menus, whether of not to draw
				 * the arrow. I cannot figure out Windows'
				 * algorithm for where to draw this. */
{
    COLORREF oldFgColor;
    COLORREF oldBgColor;
    RECT rect;
    (void)gc;
    (void)activeBorder;

    if (!drawArrow || (mePtr->type != CASCADE_ENTRY)) {
	return;
    }

    /*
     * Don't draw the arrow if a submenu is not attached to this
     * cascade entry.
     */

    if ((mePtr->childMenuRefPtr == NULL)
           || (mePtr->childMenuRefPtr->menuPtr == NULL)) {
        return;
    }

    oldFgColor = gc->foreground;
    oldBgColor = gc->background;

    /*
     * Set bitmap bg to highlight color if the menu is highlighted.
     */

    if (mePtr->entryFlags & ENTRY_PLATFORM_FLAG1) {
	XColor *activeBgColor = Tk_3DBorderColor(Tk_Get3DBorderFromObj(
		mePtr->menuPtr->tkwin, (mePtr->activeBorderPtr == NULL)
		? mePtr->menuPtr->activeBorderPtr
		: mePtr->activeBorderPtr));

	gc->background = activeBgColor->pixel;
    }

    gc->foreground = GetSysColor((mePtr->state == ENTRY_DISABLED)
	? COLOR_GRAYTEXT
		: ((mePtr->state == ENTRY_ACTIVE)
		? COLOR_HIGHLIGHTTEXT : COLOR_MENUTEXT));

    rect.top = y + GetSystemMetrics(SM_CYBORDER);
    rect.bottom = y + height - GetSystemMetrics(SM_CYBORDER);
    rect.left = x + mePtr->indicatorSpace + mePtr->labelWidth;
    rect.right = x + width;

    DrawWindowsSystemBitmap(menuPtr->display, d, gc, &rect, OBM_MNARROW,
	    ALIGN_BITMAP_RIGHT);

    gc->foreground = oldFgColor;
    gc->background = oldBgColor;
    return;
}

/*
 *----------------------------------------------------------------------
 *
 * DrawMenuSeparator --
 *
 *	The menu separator is drawn.
 *
 * Results:
 *	None.
 *
 * Side effects:
 *	Commands are output to X to display the menu in its current mode.
 *
 *----------------------------------------------------------------------
 */

void
DrawMenuSeparator(
    TkMenu *menuPtr,		/* The menu we are drawing */
    TkMenuEntry *mePtr,		/* The entry we are drawing */
    Drawable d,			/* What we are drawing into */
    GC gc,			/* The gc we are drawing with */
    Tk_Font tkfont,		/* The precalculated font */
    const Tk_FontMetrics *fmPtr,/* The precalculated font metrics */
    int x,			/* left edge */
    int y,			/* top edge */
    int width,			/* width of item */
    int height)			/* height of item */
{
    XPoint points[2];
    Tk_3DBorder border;
    (void)mePtr;
    (void)gc;
    (void)tkfont;
    (void)fmPtr;

    points[0].x = x;
    points[0].y = y + height / 2;
    points[1].x = x + width - 1;
    points[1].y = points[0].y;
    border = Tk_Get3DBorderFromObj(menuPtr->tkwin, menuPtr->borderPtr);
    Tk_Draw3DPolygon(menuPtr->tkwin, d, border, points, 2, 1,
	    TK_RELIEF_RAISED);
}

/*
 *----------------------------------------------------------------------
 *
 * DrawMenuUnderline --
 *
 *	On appropriate platforms, draw the underline character for the menu.
 *
 * Results:
 *	None.
 *
 * Side effects:
 *	Commands are output to X to display the menu in its current mode.
 *
 *----------------------------------------------------------------------
 */

static void
DrawMenuUnderline(
    TkMenu *menuPtr,		/* The menu to draw into */
    TkMenuEntry *mePtr,		/* The entry we are drawing */
    Drawable d,			/* What we are drawing into */
    GC gc,			/* The gc to draw into */
    Tk_Font tkfont,		/* The precalculated font */
    const Tk_FontMetrics *fmPtr,/* The precalculated font metrics */
    int x,			/* Left Edge */
    int y,			/* Top Edge */
    int width,			/* Width of entry */
    int height)			/* Height of entry */
{
    (void)fmPtr;
    (void)width;

    if ((mePtr->underline >= 0) && (mePtr->labelPtr != NULL)) {
	int len;

	len = Tcl_GetCharLength(mePtr->labelPtr);
	if (mePtr->underline < len) {
	    const char *label, *start, *end;

	    label = Tcl_GetString(mePtr->labelPtr);
	    start = Tcl_UtfAtIndex(label, mePtr->underline);
	    end = Tcl_UtfNext(start);
	    Tk_UnderlineChars(menuPtr->display, d,
		    gc, tkfont, label, x + mePtr->indicatorSpace,
		    y + (height + fmPtr->ascent - fmPtr->descent) / 2,
		    (int) (start - label), (int) (end - label));
	}
    }
}

/*
 *--------------------------------------------------------------
 *
 * TkWinMenuKeyObjCmd --
 *
 *	This function is invoked when keys related to pulling down menus is
 *	pressed. The corresponding Windows events are generated and passed to
 *	DefWindowProcW if appropriate. This cmd is registered as tk::WinMenuKey
 *	in the interp.
 *
 * Results:
 *	Always returns TCL_OK.
 *
 * Side effects:
 *	The menu system may take over and process user events for menu input.
 *
 *--------------------------------------------------------------
 */

static int
TkWinMenuKeyObjCmd(
    ClientData dummy,	/* Unused. */
    Tcl_Interp *interp,		/* Current interpreter. */
    int objc,			/* Number of arguments. */
    Tcl_Obj *const objv[])	/* Argument objects. */
{
    UINT scanCode;
    UINT virtualKey;
    XEvent *eventPtr;
    Tk_Window tkwin;
    TkWindow *winPtr;
    KeySym keySym;
    int i;
    (void)dummy;

    if (objc != 3) {
	Tcl_WrongNumArgs(interp, 1, objv, "window keySym");
	return TCL_ERROR;
    }

    tkwin = Tk_NameToWindow(interp, Tcl_GetString(objv[1]),
	    Tk_MainWindow(interp));

    if (tkwin == NULL) {
	/*
	 * If we don't find the key, just return, as the window may have
	 * been destroyed in the binding. [Bug 1236306]
	 */
	return TCL_OK;
    }

    eventPtr = TkpGetBindingXEvent(interp);

    winPtr = (TkWindow *)tkwin;

    if (Tcl_GetIntFromObj(interp, objv[2], &i) != TCL_OK) {
	return TCL_ERROR;
    }
    keySym = i;

    if (eventPtr->type == KeyPress) {
	switch (keySym) {
	case XK_Alt_L:
	    scanCode = MapVirtualKeyW(VK_LMENU, 0);
	    CallWindowProcW(DefWindowProcW, Tk_GetHWND(Tk_WindowId(tkwin)),
		    WM_SYSKEYDOWN, VK_MENU,
		    (int) (scanCode << 16) | (1 << 29));
	    break;
	case XK_Alt_R:
	    scanCode = MapVirtualKeyW(VK_RMENU, 0);
	    CallWindowProcW(DefWindowProcW, Tk_GetHWND(Tk_WindowId(tkwin)),
		    WM_SYSKEYDOWN, VK_MENU,
		    (int) (scanCode << 16) | (1 << 29) | (1 << 24));
	    break;
	case XK_F10:
	    scanCode = MapVirtualKeyW(VK_F10, 0);
	    CallWindowProcW(DefWindowProcW, Tk_GetHWND(Tk_WindowId(tkwin)),
		    WM_SYSKEYDOWN, VK_F10, (int) (scanCode << 16));
	    break;
	default:
	    virtualKey = XKeysymToKeycode(winPtr->display, keySym);
	    scanCode = MapVirtualKeyW(virtualKey, 0);
	    if (0 != scanCode) {
<<<<<<< HEAD
		union {XEvent x; TkKeyEvent tk;} xkey;
		memcpy(&xkey, &eventPtr->xkey, sizeof(XEvent));
		CallWindowProcW(DefWindowProcW, Tk_GetHWND(Tk_WindowId(tkwin)),
			WM_SYSKEYDOWN, virtualKey,
			(int) ((scanCode << 16) | (1 << 29)));
		if (xkey.tk.nbytes > 0) {
		    for (i = 0; i < xkey.tk.nbytes; i++) {
			CallWindowProcW(DefWindowProcW,
				Tk_GetHWND(Tk_WindowId(tkwin)), WM_SYSCHAR,
				xkey.tk.trans_chars[i],
				(int) ((scanCode << 16) | (1 << 29)));
		    }
=======
		TkKeyEvent xkey;
		memcpy(&xkey, eventPtr, sizeof(xkey));
		CallWindowProcW(DefWindowProcW, Tk_GetHWND(Tk_WindowId(tkwin)),
			WM_SYSKEYDOWN, virtualKey,
			(int) ((scanCode << 16) | (1 << 29)));
		for (i = 0; i < xkey.nbytes; i++) {
		    CallWindowProcW(DefWindowProcW,
			    Tk_GetHWND(Tk_WindowId(tkwin)), WM_SYSCHAR,
			    xkey.trans_chars[i],
			    (int) ((scanCode << 16) | (1 << 29)));
>>>>>>> dc8dcbce
		}
	    }
	}
    } else if (eventPtr->type == KeyRelease) {
	switch (keySym) {
	case XK_Alt_L:
	    scanCode = MapVirtualKeyW(VK_LMENU, 0);
	    CallWindowProcW(DefWindowProcW, Tk_GetHWND(Tk_WindowId(tkwin)),
		    WM_SYSKEYUP, VK_MENU, (int) (scanCode << 16)
		    | (1 << 29) | (1 << 30) | (1 << 31));
	    break;
	case XK_Alt_R:
	    scanCode = MapVirtualKeyW(VK_RMENU, 0);
	    CallWindowProcW(DefWindowProcW, Tk_GetHWND(Tk_WindowId(tkwin)),
		    WM_SYSKEYUP, VK_MENU, (int) (scanCode << 16) | (1 << 24)
		    | (1 << 29) | (1 << 30) | (1 << 31));
	    break;
	case XK_F10:
	    scanCode = MapVirtualKeyW(VK_F10, 0);
	    CallWindowProcW(DefWindowProcW, Tk_GetHWND(Tk_WindowId(tkwin)),
		    WM_SYSKEYUP, VK_F10,
		    (int) (scanCode << 16) | (1 << 30) | (1 << 31));
	    break;
	default:
	    virtualKey = XKeysymToKeycode(winPtr->display, keySym);
	    scanCode = MapVirtualKeyW(virtualKey, 0);
	    if (0 != scanCode) {
		CallWindowProcW(DefWindowProcW, Tk_GetHWND(Tk_WindowId(tkwin)),
			WM_SYSKEYUP, virtualKey, (int) ((scanCode << 16)
			| (1 << 29) | (1 << 30) | (1 << 31)));
	    }
	}
    }
    return TCL_OK;
}

/*
 *--------------------------------------------------------------
 *
 * TkpInitializeMenuBindings --
 *
 *	For every interp, initializes the bindings for Windows menus. Does
 *	nothing on Mac or XWindows.
 *
 * Results:
 *	None.
 *
 * Side effects:
 *	bindings are setup for the interp which will handle Alt-key sequences
 *	for menus without beeping or interfering with user-defined Alt-key
 *	bindings.
 *
 *--------------------------------------------------------------
 */

void
TkpInitializeMenuBindings(
    Tcl_Interp *interp,		/* The interpreter to set. */
    Tk_BindingTable bindingTable)
				/* The table to add to. */
{
    Tk_Uid uid = Tk_GetUid("all");

    /*
     * We need to set up the bindings for menubars. These have to recreate
     * windows events, so we need to invoke C code to generate the
     * WM_SYSKEYDOWNS and WM_SYSKEYUPs appropriately. Trick is, we can't
     * create a C level binding directly since we may want to modify the
     * binding in Tcl code.
     */

    (void) Tcl_CreateObjCommand(interp, "tk::WinMenuKey",
	    TkWinMenuKeyObjCmd, Tk_MainWindow(interp), NULL);

    (void) Tk_CreateBinding(interp, bindingTable, (ClientData) uid,
	    "<Alt_L>", "tk::WinMenuKey %W %N", 0);

    (void) Tk_CreateBinding(interp, bindingTable, (ClientData) uid,
	    "<KeyRelease-Alt_L>", "tk::WinMenuKey %W %N", 0);

    (void) Tk_CreateBinding(interp, bindingTable, (ClientData) uid,
	    "<Alt_R>", "tk::WinMenuKey %W %N", 0);

    (void) Tk_CreateBinding(interp, bindingTable, (ClientData) uid,
	    "<KeyRelease-Alt_R>", "tk::WinMenuKey %W %N", 0);

    (void) Tk_CreateBinding(interp, bindingTable, (ClientData) uid,
	    "<Alt-KeyPress>", "tk::WinMenuKey %W %N", 0);

    (void) Tk_CreateBinding(interp, bindingTable, (ClientData) uid,
	    "<Alt-KeyRelease>", "tk::WinMenuKey %W %N", 0);

    (void) Tk_CreateBinding(interp, bindingTable, (ClientData) uid,
	    "<KeyPress-F10>", "tk::WinMenuKey %W %N", 0);

    (void) Tk_CreateBinding(interp, bindingTable, (ClientData) uid,
	    "<KeyRelease-F10>", "tk::WinMenuKey %W %N", 0);
}

/*
 *----------------------------------------------------------------------
 *
 * DrawMenuEntryLabel --
 *
 *	This function draws the label part of a menu.
 *
 * Results:
 *	None.
 *
 * Side effects:
 *	Commands are output to X to display the menu in its
 *	current mode.
 *
 *----------------------------------------------------------------------
 */

static void
DrawMenuEntryLabel(
    TkMenu *menuPtr,		/* The menu we are drawing */
    TkMenuEntry *mePtr,		/* The entry we are drawing */
    Drawable d,			/* What we are drawing into */
    GC gc,			/* The gc we are drawing into */
    Tk_Font tkfont,		/* The precalculated font */
    const Tk_FontMetrics *fmPtr,/* The precalculated font metrics */
    int x,			/* left edge */
    int y,			/* right edge */
    int width,			/* width of entry */
    int height,			/* height of entry */
    int underline)		/* accelerator cue should be drawn */
{
    int indicatorSpace = mePtr->indicatorSpace;
    int activeBorderWidth;
    int leftEdge;
    int imageHeight, imageWidth;
    int textHeight = 0, textWidth = 0;
    int haveImage = 0, haveText = 0;
    int imageXOffset = 0, imageYOffset = 0;
    int textXOffset = 0, textYOffset = 0;

    Tk_GetPixelsFromObj(menuPtr->interp, menuPtr->tkwin,
	    menuPtr->activeBorderWidthPtr, &activeBorderWidth);
    leftEdge = x + indicatorSpace + activeBorderWidth;

    /*
     * Work out what we will need to draw first.
     */

    if (mePtr->image != NULL) {
    	Tk_SizeOfImage(mePtr->image, &imageWidth, &imageHeight);
	haveImage = 1;
    } else if (mePtr->bitmapPtr != NULL) {
	Pixmap bitmap = Tk_GetBitmapFromObj(menuPtr->tkwin, mePtr->bitmapPtr);

	Tk_SizeOfBitmap(menuPtr->display, bitmap, &imageWidth, &imageHeight);
	haveImage = 1;
    }
    if (!haveImage || (mePtr->compound != COMPOUND_NONE)) {
	if (mePtr->labelLength > 0) {
	    const char *label = Tcl_GetString(mePtr->labelPtr);

	    textWidth = Tk_TextWidth(tkfont, label, mePtr->labelLength);
	    textHeight = fmPtr->linespace;
	    haveText = 1;
	}
    }

    /*
     * Now work out what the relative positions are.
     */

    if (haveImage && haveText) {
	int fullWidth = (imageWidth > textWidth ? imageWidth : textWidth);
	switch ((enum compound) mePtr->compound) {
	case COMPOUND_TOP:
	    textXOffset = (fullWidth - textWidth)/2;
	    textYOffset = imageHeight/2 + 2;
	    imageXOffset = (fullWidth - imageWidth)/2;
	    imageYOffset = -textHeight/2;
	    break;
	case COMPOUND_BOTTOM:
	    textXOffset = (fullWidth - textWidth)/2;
	    textYOffset = -imageHeight/2;
	    imageXOffset = (fullWidth - imageWidth)/2;
	    imageYOffset = textHeight/2 + 2;
	    break;
	case COMPOUND_LEFT:
	    /*
	     * The standard image position on Windows is in the indicator
	     * space to the left of the entries, unless this entry is a
	     * radio|check button because then the indicator space will be
	     * used.
	     */

	    textXOffset = imageWidth + 2;
	    textYOffset = 0;
	    imageXOffset = 0;
	    imageYOffset = 0;
	    if ((mePtr->type != CHECK_BUTTON_ENTRY)
		    && (mePtr->type != RADIO_BUTTON_ENTRY)) {
		textXOffset -= indicatorSpace;
		if (textXOffset < 0) {
		    textXOffset = 0;
		}
		imageXOffset = -indicatorSpace;
	    }
	    break;
	case COMPOUND_RIGHT:
	    textXOffset = 0;
	    textYOffset = 0;
	    imageXOffset = textWidth + 2;
	    imageYOffset = 0;
	    break;
	case COMPOUND_CENTER:
	    textXOffset = (fullWidth - textWidth)/2;
	    textYOffset = 0;
	    imageXOffset = (fullWidth - imageWidth)/2;
	    imageYOffset = 0;
	    break;
	case COMPOUND_NONE:
	    break;
	}
    } else {
	textXOffset = 0;
	textYOffset = 0;
	imageXOffset = 0;
	imageYOffset = 0;
    }

    /*
     * Draw label and/or bitmap or image for entry.
     */

    if (mePtr->image != NULL) {
    	if ((mePtr->selectImage != NULL)
	    	&& (mePtr->entryFlags & ENTRY_SELECTED)) {
	    Tk_RedrawImage(mePtr->selectImage, 0, 0,
		    imageWidth, imageHeight, d, leftEdge + imageXOffset,
		    (int) (y + (mePtr->height-imageHeight)/2 + imageYOffset));
    	} else {
	    Tk_RedrawImage(mePtr->image, 0, 0, imageWidth,
		    imageHeight, d, leftEdge + imageXOffset,
		    (int) (y + (mePtr->height-imageHeight)/2 + imageYOffset));
    	}
    } else if (mePtr->bitmapPtr != NULL) {
	Pixmap bitmap = Tk_GetBitmapFromObj(menuPtr->tkwin, mePtr->bitmapPtr);
    	XCopyPlane(menuPtr->display, bitmap, d,	gc, 0, 0,
		(unsigned) imageWidth, (unsigned) imageHeight,
		leftEdge + imageXOffset,
		(int) (y + (mePtr->height - imageHeight)/2 + imageYOffset), 1);
    }
    if ((mePtr->compound != COMPOUND_NONE) || !haveImage) {
    	if (mePtr->labelLength > 0) {
	    int baseline = y + (height + fmPtr->ascent - fmPtr->descent) / 2;
	    const char *label = Tcl_GetString(mePtr->labelPtr);

	    if (TkWinGetPlatformTheme() != TK_THEME_WIN_XP) {
		/*
		 * Win 95/98 systems draw disabled menu text with a 3D
		 * highlight, unless the menu item is highlighted,
		 */

		if ((mePtr->state == ENTRY_DISABLED) &&
			!(mePtr->entryFlags & ENTRY_PLATFORM_FLAG1)) {
		    COLORREF oldFgColor = gc->foreground;

		    gc->foreground = GetSysColor(COLOR_3DHILIGHT);
		    Tk_DrawChars(menuPtr->display, d, gc, tkfont, label,
			    mePtr->labelLength, leftEdge + textXOffset + 1,
			    baseline + textYOffset + 1);
		    gc->foreground = oldFgColor;
		}
	    }
	    Tk_DrawChars(menuPtr->display, d, gc, tkfont, label,
		    mePtr->labelLength, leftEdge + textXOffset,
		    baseline + textYOffset);
	    if (underline) {
		DrawMenuUnderline(menuPtr, mePtr, d, gc, tkfont, fmPtr,
			x + textXOffset, y + textYOffset, width, height);
	    }
	}
    }

    if (mePtr->state == ENTRY_DISABLED) {
	if (menuPtr->disabledFgPtr == NULL) {
	    XFillRectangle(menuPtr->display, d, menuPtr->disabledGC, x, y,
		    (unsigned) width, (unsigned) height);
	} else if ((mePtr->image != NULL)
		&& menuPtr->disabledImageGC) {
	    XFillRectangle(menuPtr->display, d, menuPtr->disabledImageGC,
		    leftEdge + imageXOffset,
		    (int) (y + (mePtr->height - imageHeight)/2 + imageYOffset),
		    (unsigned) imageWidth, (unsigned) imageHeight);
	}
    }
}

/*
 *--------------------------------------------------------------
 *
 * TkpComputeMenubarGeometry --
 *
 *	This function is invoked to recompute the size and layout of a menu
 *	that is a menubar clone.
 *
 * Results:
 *	None.
 *
 * Side effects:
 *	Fields of menu entries are changed to reflect their current positions,
 *	and the size of the menu window itself may be changed.
 *
 *--------------------------------------------------------------
 */

void
TkpComputeMenubarGeometry(
    TkMenu *menuPtr)		/* Structure describing menu. */
{
    TkpComputeStandardMenuGeometry(menuPtr);
}

/*
 *----------------------------------------------------------------------
 *
 * DrawTearoffEntry --
 *
 *	This function draws the background part of a menu.
 *
 * Results:
 *	None.
 *
 * Side effects:
 *	Commands are output to X to display the menu in its current mode.
 *
 *----------------------------------------------------------------------
 */

void
DrawTearoffEntry(
    TkMenu *menuPtr,		/* The menu we are drawing */
    TkMenuEntry *mePtr,		/* The entry we are drawing */
    Drawable d,			/* The drawable we are drawing into */
    GC gc,			/* The gc we are drawing with */
    Tk_Font tkfont,		/* The font we are drawing with */
    const Tk_FontMetrics *fmPtr,/* The metrics we are drawing with */
    int x, int y,
    int width, int height)
{
    XPoint points[2];
    int segmentWidth, maxX;
    Tk_3DBorder border;
    (void)mePtr;
    (void)gc;
    (void)tkfont;
    (void)fmPtr;

    if (menuPtr->menuType != MASTER_MENU) {
	return;
    }

    points[0].x = x;
    points[0].y = y + height/2;
    points[1].y = points[0].y;
    segmentWidth = 6;
    maxX = x + width - 1;
    border = Tk_Get3DBorderFromObj(menuPtr->tkwin, menuPtr->borderPtr);

    while (points[0].x < maxX) {
	points[1].x = points[0].x + segmentWidth;
	if (points[1].x > maxX) {
	    points[1].x = maxX;
	}
	Tk_Draw3DPolygon(menuPtr->tkwin, d, border, points, 2, 1,
		TK_RELIEF_RAISED);
	points[0].x += 2*segmentWidth;
    }
}

/*
 *----------------------------------------------------------------------
 *
 * TkpConfigureMenuEntry --
 *
 *	Processes configurations for menu entries.
 *
 * Results:
 *	Returns standard TCL result. If TCL_ERROR is returned, then the
 *	interp's result contains an error message.
 *
 * Side effects:
 *	Configuration information get set for mePtr; old resources get freed,
 *	if any need it.
 *
 *----------------------------------------------------------------------
 */

int
TkpConfigureMenuEntry(
    TkMenuEntry *mePtr)/* Information about menu entry; may or may
				 * not already have values for some fields. */
{
    ScheduleMenuReconfigure(mePtr->menuPtr);
    return TCL_OK;
}

/*
 *----------------------------------------------------------------------
 *
 * TkpDrawMenuEntry --
 *
 *	Draws the given menu entry at the given coordinates with the given
 *	attributes.
 *
 * Results:
 *	None.
 *
 * Side effects:
 *	X Server commands are executed to display the menu entry.
 *
 *----------------------------------------------------------------------
 */

void
TkpDrawMenuEntry(
    TkMenuEntry *mePtr,		/* The entry to draw */
    Drawable menuDrawable,	/* Menu to draw into */
    Tk_Font tkfont,		/* Precalculated font for menu */
    const Tk_FontMetrics *menuMetricsPtr,
				/* Precalculated metrics for menu */
    int x,			/* X-coordinate of topleft of entry */
    int y,			/* Y-coordinate of topleft of entry */
    int width,			/* Width of the entry rectangle */
    int height,			/* Height of the current rectangle */
    int strictMotif,		/* Boolean flag */
    int drawingParameters)	/* Whether or not to draw the cascade arrow
				 * for cascade items and accelerator
				 * cues. */
{
    GC gc, indicatorGC;
    TkMenu *menuPtr = mePtr->menuPtr;
    Tk_3DBorder bgBorder, activeBorder;
    const Tk_FontMetrics *fmPtr;
    Tk_FontMetrics entryMetrics;
    int padY = (menuPtr->menuType == MENUBAR) ? 3 : 0;
    int adjustedX, adjustedY;
    int adjustedHeight = height - 2 * padY;
    TkWinDrawable memWinDraw;
    TkWinDCState dcState;
    HBITMAP oldBitmap = NULL;
    Drawable d;
    HDC memDc = NULL, menuDc = NULL;

    /*
     * If the menu entry includes an image then draw the entry into a
     * compatible bitmap first.  This avoids problems with clipping on
     * animated menus.  [Bug 1329198]
     */

    if (mePtr->image != NULL) {
	menuDc = TkWinGetDrawableDC(menuPtr->display, menuDrawable, &dcState);

	memDc = CreateCompatibleDC(menuDc);
	oldBitmap = (HBITMAP)SelectObject(memDc,
    			CreateCompatibleBitmap(menuDc, width, height) );

	memWinDraw.type = TWD_WINDC;
	memWinDraw.winDC.hdc = memDc;
	d = (Drawable)&memWinDraw;
	adjustedX = 0;
	adjustedY = padY;

    } else {
	d = menuDrawable;
	adjustedX = x;
	adjustedY = y + padY;
    }

    /*
     * Choose the gc for drawing the foreground part of the entry.
     */

    if ((mePtr->state == ENTRY_ACTIVE) && !strictMotif) {
	gc = mePtr->activeGC;
	if (gc == NULL) {
	    gc = menuPtr->activeGC;
	}
    } else {
    	TkMenuEntry *cascadeEntryPtr;
    	int parentDisabled = 0;
    	const char *name;

    	for (cascadeEntryPtr = menuPtr->menuRefPtr->parentEntryPtr;
    		cascadeEntryPtr != NULL;
    		cascadeEntryPtr = cascadeEntryPtr->nextCascadePtr) {
	    name = Tcl_GetString(cascadeEntryPtr->namePtr);
    	    if (strcmp(name, Tk_PathName(menuPtr->tkwin)) == 0) {
    	    	if (mePtr->state == ENTRY_DISABLED) {
    	    	    parentDisabled = 1;
    	    	}
    	    	break;
    	    }
    	}

	if (((parentDisabled || (mePtr->state == ENTRY_DISABLED)))
		&& (menuPtr->disabledFgPtr != NULL)) {
	    gc = mePtr->disabledGC;
	    if (gc == NULL) {
		gc = menuPtr->disabledGC;
	    }
	} else {
	    gc = mePtr->textGC;
	    if (gc == NULL) {
		gc = menuPtr->textGC;
	    }
	}
    }
    indicatorGC = mePtr->indicatorGC;
    if (indicatorGC == NULL) {
	indicatorGC = menuPtr->indicatorGC;
    }

    bgBorder = Tk_Get3DBorderFromObj(menuPtr->tkwin,
	    (mePtr->borderPtr == NULL) ? menuPtr->borderPtr
	    : mePtr->borderPtr);
    if (strictMotif) {
	activeBorder = bgBorder;
    } else {
	activeBorder = Tk_Get3DBorderFromObj(menuPtr->tkwin,
	    (mePtr->activeBorderPtr == NULL) ? menuPtr->activeBorderPtr
	    : mePtr->activeBorderPtr);
    }

    if (mePtr->fontPtr == NULL) {
	fmPtr = menuMetricsPtr;
    } else {
	tkfont = Tk_GetFontFromObj(menuPtr->tkwin, mePtr->fontPtr);
	Tk_GetFontMetrics(tkfont, &entryMetrics);
	fmPtr = &entryMetrics;
    }

    /*
     * Need to draw the entire background, including padding. On Unix, for
     * menubars, we have to draw the rest of the entry taking into account the
     * padding.
     */

    DrawMenuEntryBackground(menuPtr, mePtr, d, activeBorder,
	    bgBorder, adjustedX, adjustedY-padY, width, height);

    if (mePtr->type == SEPARATOR_ENTRY) {
	DrawMenuSeparator(menuPtr, mePtr, d, gc, tkfont,
		fmPtr, adjustedX, adjustedY, width, adjustedHeight);
    } else if (mePtr->type == TEAROFF_ENTRY) {
	DrawTearoffEntry(menuPtr, mePtr, d, gc, tkfont, fmPtr,
		adjustedX, adjustedY, width, adjustedHeight);
    } else {
	DrawMenuEntryLabel(menuPtr, mePtr, d, gc, tkfont, fmPtr,
		adjustedX, adjustedY, width, adjustedHeight,
		(drawingParameters & DRAW_MENU_ENTRY_NOUNDERLINE)?0:1);
	DrawMenuEntryAccelerator(menuPtr, mePtr, d, gc, tkfont, fmPtr,
		activeBorder, adjustedX, adjustedY, width, adjustedHeight);
	DrawMenuEntryArrow(menuPtr, mePtr, d, gc,
		activeBorder, adjustedX, adjustedY, width, adjustedHeight,
		(drawingParameters & DRAW_MENU_ENTRY_ARROW)?1:0);
	if (!mePtr->hideMargin) {
	    DrawMenuEntryIndicator(menuPtr, mePtr, d, gc, indicatorGC, tkfont,
		    fmPtr, adjustedX, adjustedY, width, adjustedHeight);
	}
    }

    /*
     * Copy the entry contents from the temporary bitmap to the menu.
     */

    if (mePtr->image != NULL) {
	BitBlt(menuDc, x, y, width, height, memDc, 0, 0, SRCCOPY);
	DeleteObject(SelectObject(memDc, oldBitmap));
	DeleteDC(memDc);

	TkWinReleaseDrawableDC(menuDrawable, menuDc, &dcState);
    }
}

/*
 *----------------------------------------------------------------------
 *
 * GetMenuLabelGeometry --
 *
 *	Figures out the size of the label portion of a menu item.
 *
 * Results:
 *	widthPtr and heightPtr are filled in with the correct geometry
 *	information.
 *
 * Side effects:
 *	None.
 *
 *----------------------------------------------------------------------
 */

static void
GetMenuLabelGeometry(
    TkMenuEntry *mePtr,		/* The entry we are computing */
    Tk_Font tkfont,		/* The precalculated font */
    const Tk_FontMetrics *fmPtr,/* The precalculated metrics */
    int *widthPtr,		/* The resulting width of the label portion */
    int *heightPtr)		/* The resulting height of the label
				 * portion */
{
    TkMenu *menuPtr = mePtr->menuPtr;
    int haveImage = 0;

    if (mePtr->image != NULL) {
    	Tk_SizeOfImage(mePtr->image, widthPtr, heightPtr);
	haveImage = 1;
    } else if (mePtr->bitmapPtr != NULL) {
	Pixmap bitmap = Tk_GetBitmapFromObj(menuPtr->tkwin, mePtr->bitmapPtr);

    	Tk_SizeOfBitmap(menuPtr->display, bitmap, widthPtr, heightPtr);
	haveImage = 1;
    } else {
	*heightPtr = 0;
	*widthPtr = 0;
    }

    if (haveImage && (mePtr->compound == COMPOUND_NONE)) {
	/*
	 * We don't care about the text in this case.
	 */
    } else {
	/*
	 * Either it is compound or we don't have an image,
	 */

    	if (mePtr->labelPtr != NULL) {
	    int textWidth;
	    const char *label = Tcl_GetString(mePtr->labelPtr);

	    textWidth = Tk_TextWidth(tkfont, label, mePtr->labelLength);

	    if ((mePtr->compound != COMPOUND_NONE) && haveImage) {
		switch ((enum compound) mePtr->compound) {
		case COMPOUND_TOP:
		case COMPOUND_BOTTOM:
		    if (textWidth > *widthPtr) {
			*widthPtr = textWidth;
		    }

		    /*
		     * Add text and padding.
		     */

		    *heightPtr += fmPtr->linespace + 2;
		    break;
		case COMPOUND_LEFT:
		case COMPOUND_RIGHT:
		    if (fmPtr->linespace > *heightPtr) {
			*heightPtr = fmPtr->linespace;
		    }

		    /*
		     * Add text and padding.
		     */

		    *widthPtr += textWidth + 2;
		    break;
		case COMPOUND_CENTER:
		    if (fmPtr->linespace > *heightPtr) {
			*heightPtr = fmPtr->linespace;
		    }
		    if (textWidth > *widthPtr) {
			*widthPtr = textWidth;
		    }
		    break;
		case COMPOUND_NONE:
		    break;
		}
	    } else {
		/*
		 * We don't have an image or we're not compound.
		 */

		*heightPtr = fmPtr->linespace;
		*widthPtr = textWidth;
	    }
	} else {
	    /*
	     * An empty entry still has this height.
	     */

	    *heightPtr = fmPtr->linespace;
    	}
    }
    *heightPtr += 1;
}

/*
 *----------------------------------------------------------------------
 *
 * DrawMenuEntryBackground --
 *
 *	This function draws the background part of a menu.
 *
 * Results:
 *	None.
 *
 * Side effects:
 *	Commands are output to X to display the menu in its current mode.
 *
 *----------------------------------------------------------------------
 */

static void
DrawMenuEntryBackground(
    TkMenu *menuPtr,		/* The menu we are drawing. */
    TkMenuEntry *mePtr,		/* The entry we are drawing. */
    Drawable d,			/* What we are drawing into */
    Tk_3DBorder activeBorder,	/* Border for active items */
    Tk_3DBorder bgBorder,	/* Border for the background */
    int x,			/* left edge */
    int y,			/* top edge */
    int width,			/* width of rectangle to draw */
    int height)			/* height of rectangle to draw */
{
    if (mePtr->state == ENTRY_ACTIVE
		|| (mePtr->entryFlags & ENTRY_PLATFORM_FLAG1)!=0 ) {
	bgBorder = activeBorder;
    }
    Tk_Fill3DRectangle(menuPtr->tkwin, d, bgBorder, x, y, width, height, 0,
	    TK_RELIEF_FLAT);
}

/*
 *--------------------------------------------------------------
 *
 * TkpComputeStandardMenuGeometry --
 *
 *	This function is invoked to recompute the size and layout of a menu
 *	that is not a menubar clone.
 *
 * Results:
 *	None.
 *
 * Side effects:
 *	Fields of menu entries are changed to reflect their current positions,
 *	and the size of the menu window itself may be changed.
 *
 *--------------------------------------------------------------
 */

void
TkpComputeStandardMenuGeometry(
    TkMenu *menuPtr)		/* Structure describing menu. */
{
    Tk_Font menuFont, tkfont;
    Tk_FontMetrics menuMetrics, entryMetrics, *fmPtr;
    int x, y, height, width, indicatorSpace, labelWidth, accelWidth;
    int windowWidth, windowHeight, accelSpace;
    int i, j, lastColumnBreak = 0;
    int activeBorderWidth, borderWidth;

    if (menuPtr->tkwin == NULL) {
	return;
    }

    Tk_GetPixelsFromObj(menuPtr->interp, menuPtr->tkwin,
	    menuPtr->borderWidthPtr, &borderWidth);
    x = y = borderWidth;
    indicatorSpace = labelWidth = accelWidth = 0;
    windowHeight = 0;

    /*
     * On the Mac especially, getting font metrics can be quite slow, so we
     * want to do it intelligently. We are going to precalculate them and pass
     * them down to all of the measuring and drawing routines. We will measure
     * the font metrics of the menu once. If an entry does not have its own
     * font set, then we give the geometry/drawing routines the menu's font
     * and metrics. If an entry has its own font, we will measure that font
     * and give all of the geometry/drawing the entry's font and metrics.
     */

    menuFont = Tk_GetFontFromObj(menuPtr->tkwin, menuPtr->fontPtr);
    Tk_GetFontMetrics(menuFont, &menuMetrics);
    accelSpace = Tk_TextWidth(menuFont, "M", 1);
    Tk_GetPixelsFromObj(menuPtr->interp, menuPtr->tkwin,
	    menuPtr->activeBorderWidthPtr, &activeBorderWidth);

    for (i = 0; i < menuPtr->numEntries; i++) {
	if (menuPtr->entries[i]->fontPtr == NULL) {
	    tkfont = menuFont;
	    fmPtr = &menuMetrics;
	} else {
	    tkfont = Tk_GetFontFromObj(menuPtr->tkwin,
		    menuPtr->entries[i]->fontPtr);
    	    Tk_GetFontMetrics(tkfont, &entryMetrics);
    	    fmPtr = &entryMetrics;
    	}
	if ((i > 0) && menuPtr->entries[i]->columnBreak) {
	    if (accelWidth != 0) {
		labelWidth += accelSpace;
	    }
	    for (j = lastColumnBreak; j < i; j++) {
		menuPtr->entries[j]->indicatorSpace = indicatorSpace;
		menuPtr->entries[j]->labelWidth = labelWidth;
		menuPtr->entries[j]->width = indicatorSpace + labelWidth
			+ accelWidth + 2 * activeBorderWidth;
		menuPtr->entries[j]->x = x;
		menuPtr->entries[j]->entryFlags &= ~ENTRY_LAST_COLUMN;
	    }
	    x += indicatorSpace + labelWidth + accelWidth
		    + 2 * activeBorderWidth;
	    indicatorSpace = labelWidth = accelWidth = 0;
	    lastColumnBreak = i;
	    y = borderWidth;
	}

	if (menuPtr->entries[i]->type == SEPARATOR_ENTRY) {
	    GetMenuSeparatorGeometry(menuPtr, menuPtr->entries[i], tkfont,
	    	    fmPtr, &width, &height);
	    menuPtr->entries[i]->height = height;
	} else if (menuPtr->entries[i]->type == TEAROFF_ENTRY) {
	    GetTearoffEntryGeometry(menuPtr, menuPtr->entries[i], tkfont,
	    	    fmPtr, &width, &height);
	    menuPtr->entries[i]->height = height;
	} else {
	    /*
	     * For each entry, compute the height required by that particular
	     * entry, plus three widths: the width of the label, the width to
	     * allow for an indicator to be displayed to the left of the label
	     * (if any), and the width of the accelerator to be displayed to
	     * the right of the label (if any). These sizes depend, of course,
	     * on the type of the entry.
	     */

	    GetMenuLabelGeometry(menuPtr->entries[i], tkfont, fmPtr, &width,
	    	    &height);
	    menuPtr->entries[i]->height = height;
	    if (width > labelWidth) {
	    	labelWidth = width;
	    }

	    GetMenuAccelGeometry(menuPtr, menuPtr->entries[i], tkfont,
		    fmPtr, &width, &height);
	    if (height > menuPtr->entries[i]->height) {
	    	menuPtr->entries[i]->height = height;
	    }
	    if (width > accelWidth) {
	    	accelWidth = width;
	    }

	    GetMenuIndicatorGeometry(menuPtr, menuPtr->entries[i], tkfont,
	    	    fmPtr, &width, &height);
	    if (height > menuPtr->entries[i]->height) {
	    	menuPtr->entries[i]->height = height;
	    }
	    if (width > indicatorSpace) {
	    	indicatorSpace = width;
	    }

	    menuPtr->entries[i]->height += 2 * activeBorderWidth + 1;
    	}
	menuPtr->entries[i]->y = y;
	y += menuPtr->entries[i]->height;
	if (y > windowHeight) {
	    windowHeight = y;
	}
    }

    if (accelWidth != 0) {
	labelWidth += accelSpace;
    }
    for (j = lastColumnBreak; j < menuPtr->numEntries; j++) {
	menuPtr->entries[j]->indicatorSpace = indicatorSpace;
	menuPtr->entries[j]->labelWidth = labelWidth;
	menuPtr->entries[j]->width = indicatorSpace + labelWidth
		+ accelWidth + 2 * activeBorderWidth;
	menuPtr->entries[j]->x = x;
	menuPtr->entries[j]->entryFlags |= ENTRY_LAST_COLUMN;
    }
    windowWidth = x + indicatorSpace + labelWidth + accelWidth
	    + 2 * activeBorderWidth + borderWidth;
    windowHeight += borderWidth;

    /*
     * The X server doesn't like zero dimensions, so round up to at least 1 (a
     * zero-sized menu should never really occur, anyway).
     */

    if (windowWidth <= 0) {
	windowWidth = 1;
    }
    if (windowHeight <= 0) {
	windowHeight = 1;
    }
    menuPtr->totalWidth = windowWidth;
    menuPtr->totalHeight = windowHeight;
}

/*
 *----------------------------------------------------------------------
 *
 * MenuSelectEvent --
 *
 *	Generates a "MenuSelect" virtual event. This can be used to do
 *	context-sensitive menu help.
 *
 * Results:
 *	None.
 *
 * Side effects:
 *	Places a virtual event on the event queue.
 *
 *----------------------------------------------------------------------
 */

static void
MenuSelectEvent(
    TkMenu *menuPtr)		/* the menu we have selected. */
{
    union {XEvent general; XVirtualEvent virt;} event;
    union {DWORD msgpos; POINTS point;} root;

    memset(&event, 0, sizeof(event));
    event.virt.type = VirtualEvent;
    event.virt.serial = menuPtr->display->request;
    event.virt.send_event = 0;
    event.virt.display = menuPtr->display;
    Tk_MakeWindowExist(menuPtr->tkwin);
    event.virt.event = Tk_WindowId(menuPtr->tkwin);
    event.virt.root = XRootWindow(menuPtr->display, 0);
    event.virt.subwindow = None;
    event.virt.time = TkpGetMS();

    root.msgpos = GetMessagePos();
    event.virt.x_root = root.point.x;
    event.virt.y_root = root.point.y;
    event.virt.state = TkWinGetModifierState();
    event.virt.same_screen = 1;
    event.virt.name = Tk_GetUid("MenuSelect");
    event.virt.user_data = NULL;
    Tk_QueueWindowEvent(&event.general, TCL_QUEUE_TAIL);
}

/*
 *----------------------------------------------------------------------
 *
 * TkpMenuNotifyToplevelCreate --
 *
 *	This routine reconfigures the menu and the clones indicated by
 *	menuName becuase a toplevel has been created and any system menus need
 *	to be created.
 *
 * Results:
 *	None.
 *
 * Side effects:
 *	An idle handler is set up to do the reconfiguration.
 *
 *----------------------------------------------------------------------
 */

void
TkpMenuNotifyToplevelCreate(
    Tcl_Interp *interp,		/* The interp the menu lives in. */
    const char *menuName)	/* The name of the menu to reconfigure. */
{
    TkMenuReferences *menuRefPtr;
    TkMenu *menuPtr;

    if ((menuName != NULL) && (menuName[0] != '\0')) {
	menuRefPtr = TkFindMenuReferences(interp, menuName);
	if ((menuRefPtr != NULL) && (menuRefPtr->menuPtr != NULL)) {
	    for (menuPtr = menuRefPtr->menuPtr->masterMenuPtr; menuPtr != NULL;
		    menuPtr = menuPtr->nextInstancePtr) {
		if (menuPtr->menuType == MENUBAR) {
		    ScheduleMenuReconfigure(menuPtr);
		}
	    }
	}
    }
}

/*
 *----------------------------------------------------------------------
 *
 * Tk_GetMenuHWND --
 *
 *	This function returns the HWND of a hidden menu Window that processes
 *	messages of a popup menu. This hidden menu window is used to handle
 *	either a dynamic popup menu in the same process or a pull-down menu of
 *	an embedded window in a different process.
 *
 * Results:
 *	Returns the HWND of the hidden menu Window.
 *
 * Side effects:
 *	None.
 *
 *----------------------------------------------------------------------
 */

HWND
Tk_GetMenuHWND(
    Tk_Window tkwin)
{
    ThreadSpecificData *tsdPtr = (ThreadSpecificData *)
	    Tcl_GetThreadData(&dataKey, sizeof(ThreadSpecificData));
    (void)tkwin;

    TkMenuInit();
    return tsdPtr->embeddedMenuHWND;
}

/*
 *----------------------------------------------------------------------
 *
 * MenuExitHandler --
 *
 *	Unregisters the class of utility windows.
 *
 * Results:
 *	None.
 *
 * Side effects:
 *	Menus have to be reinitialized next time.
 *
 *----------------------------------------------------------------------
 */

static void
MenuExitHandler(
    ClientData dummy)	    /* Not used */
{
    (void)dummy;

    UnregisterClassW(MENU_CLASS_NAME, Tk_GetHINSTANCE());
    UnregisterClassW(EMBEDDED_MENU_CLASS_NAME, Tk_GetHINSTANCE());
}

/*
 *----------------------------------------------------------------------
 *
 * MenuExitHandler --
 *
 *	Throws away the utility window needed for menus and delete hash
 *	tables.
 *
 * Results:
 *	None.
 *
 * Side effects:
 *	Menus have to be reinitialized next time.
 *
 *----------------------------------------------------------------------
 */

static void
MenuThreadExitHandler(
    ClientData dummy)	    /* Not used */
{
    ThreadSpecificData *tsdPtr = (ThreadSpecificData *)
	    Tcl_GetThreadData(&dataKey, sizeof(ThreadSpecificData));
    (void)dummy;

    DestroyWindow(tsdPtr->menuHWND);
    DestroyWindow(tsdPtr->embeddedMenuHWND);
    tsdPtr->menuHWND = NULL;
    tsdPtr->embeddedMenuHWND = NULL;

    Tcl_DeleteHashTable(&tsdPtr->winMenuTable);
    Tcl_DeleteHashTable(&tsdPtr->commandTable);
}

/*
 *----------------------------------------------------------------------
 *
 * TkWinGetMenuSystemDefault --
 *
 *	Gets the Windows specific default value for a given X resource
 *	database name.
 *
 * Results:
 *	Returns a Tcl_Obj* with the default value. If there is no
 *	Windows-specific default for this attribute, returns NULL. This object
 *	has a ref count of 0.
 *
 * Side effects:
 *	Storage is allocated.
 *
 *----------------------------------------------------------------------
 */

Tcl_Obj *
TkWinGetMenuSystemDefault(
    Tk_Window tkwin,		/* A window to use. */
    const char *dbName,		/* The option database name. */
    const char *className)	/* The name of the option class. */
{
    Tcl_Obj *valuePtr = NULL;
    (void)tkwin;
    (void)className;

    if ((strcmp(dbName, "activeBorderWidth") == 0) ||
	    (strcmp(dbName, "borderWidth") == 0)) {
	valuePtr = Tcl_NewIntObj(defaultBorderWidth);
    } else if (strcmp(dbName, "font") == 0) {
	valuePtr = Tcl_NewStringObj(Tcl_DStringValue(&menuFontDString), -1);
    }

    return valuePtr;
}

/*
 *----------------------------------------------------------------------
 *
 * SetDefaults --
 *
 *	Read system menu settings (font, sizes of items, use of accelerators)
 *	This is called if the UI theme or settings are changed.
 *
 * Results:
 *	None.
 *
 * Side effects:
 *	May result in menu items being redrawn with different appearance.
 *
 *----------------------------------------------------------------------
 */

static void
SetDefaults(
    int firstTime)		/* Is this the first time this has been
				 * called? */
{
    char sizeString[TCL_INTEGER_SPACE];
    char faceName[LF_FACESIZE];
    HDC scratchDC;
    int bold = 0;
    int italic = 0;
    TEXTMETRICW tm;
    int pointSize;
    HFONT menuFont;
    /* See: [Bug #3239768] tk8.4.19 (and later) WIN32 menu font support */
    struct {
        NONCLIENTMETRICSW metrics;
#if (WINVER < 0x0600)
        int padding;
#endif
    } nc;

    /*
     * Set all of the default options. The loop will terminate when we run out
     * of options via a break statement.
     */

    defaultBorderWidth = GetSystemMetrics(SM_CXBORDER);
    if (GetSystemMetrics(SM_CYBORDER) > defaultBorderWidth) {
	defaultBorderWidth = GetSystemMetrics(SM_CYBORDER);
    }

    scratchDC = CreateDCW(L"DISPLAY", NULL, NULL, NULL);
    if (!firstTime) {
	Tcl_DStringFree(&menuFontDString);
    }
    Tcl_DStringInit(&menuFontDString);

    nc.metrics.cbSize = sizeof(nc);

    if (TkWinGetPlatformTheme() != TK_THEME_WIN_VISTA) {
	nc.metrics.cbSize -= sizeof(int);
    }

    SystemParametersInfoW(SPI_GETNONCLIENTMETRICS, nc.metrics.cbSize,
	    &nc.metrics, 0);
    menuFont = CreateFontIndirectW(&nc.metrics.lfMenuFont);
    SelectObject(scratchDC, menuFont);
    GetTextMetricsW(scratchDC, &tm);
    GetTextFaceA(scratchDC, LF_FACESIZE, faceName);
    pointSize = MulDiv(tm.tmHeight - tm.tmInternalLeading,
	    72, GetDeviceCaps(scratchDC, LOGPIXELSY));
    if (tm.tmWeight >= 700) {
	bold = 1;
    }
    if (tm.tmItalic) {
	italic = 1;
    }

    SelectObject(scratchDC, GetStockObject(SYSTEM_FONT));
    DeleteDC(scratchDC);

    DeleteObject(menuFont);

    Tcl_DStringAppendElement(&menuFontDString, faceName);
    sprintf(sizeString, "%d", pointSize);
    Tcl_DStringAppendElement(&menuFontDString, sizeString);

    if (bold || italic) {
	Tcl_DString boldItalicDString;

	Tcl_DStringInit(&boldItalicDString);
	if (bold) {
	    Tcl_DStringAppendElement(&boldItalicDString, "bold");
	}
	if (italic) {
	    Tcl_DStringAppendElement(&boldItalicDString, "italic");
	}
	Tcl_DStringAppendElement(&menuFontDString,
		Tcl_DStringValue(&boldItalicDString));
	Tcl_DStringFree(&boldItalicDString);
    }

    /*
     * Now we go ahead and get the dimensions of the check mark and the
     * appropriate margins. Since this is fairly hairy, we do it here to save
     * time when traversing large sets of menu items.
     *
     * The code below was given to me by Microsoft over the phone. It is the
     * only way to ensure menu items line up, and is not documented.
     * How strange the calculation of indicatorDimensions[1] is...!
     */

    indicatorDimensions[0] = GetSystemMetrics(SM_CYMENUCHECK);
    indicatorDimensions[1] = ((GetSystemMetrics(SM_CXFIXEDFRAME) +
	    GetSystemMetrics(SM_CXBORDER)
	    + GetSystemMetrics(SM_CXMENUCHECK) + 7) & 0xFFF8)
	    - GetSystemMetrics(SM_CXFIXEDFRAME);

    /*
     * Accelerators used to be always underlines until Win2K when a system
     * parameter was introduced to hide them unless Alt is pressed.
     */

    showMenuAccelerators = TRUE;
    SystemParametersInfoW(SPI_GETKEYBOARDCUES, 0, &showMenuAccelerators, 0);
}

/*
 *----------------------------------------------------------------------
 *
 * TkpMenuInit --
 *
 *	Sets up the process-wide variables used by the menu package.
 *
 * Results:
 *	None.
 *
 * Side effects:
 *	lastMenuID gets initialized.
 *
 *----------------------------------------------------------------------
 */

void
TkpMenuInit(void)
{
    WNDCLASSW wndClass;

    wndClass.style = CS_OWNDC;
    wndClass.lpfnWndProc = TkWinMenuProc;
    wndClass.cbClsExtra = 0;
    wndClass.cbWndExtra = 0;
    wndClass.hInstance = Tk_GetHINSTANCE();
    wndClass.hIcon = NULL;
    wndClass.hCursor = NULL;
    wndClass.hbrBackground = (HBRUSH)(COLOR_WINDOW + 1);
    wndClass.lpszMenuName = NULL;
    wndClass.lpszClassName = MENU_CLASS_NAME;
    if (!RegisterClassW(&wndClass)) {
	Tcl_Panic("Failed to register menu window class");
    }

    wndClass.lpfnWndProc = TkWinEmbeddedMenuProc;
    wndClass.lpszClassName = EMBEDDED_MENU_CLASS_NAME;
    if (!RegisterClassW(&wndClass)) {
	Tcl_Panic("Failed to register embedded menu window class");
    }

    TkCreateExitHandler(MenuExitHandler, NULL);
    SetDefaults(1);
}

/*
 *----------------------------------------------------------------------
 *
 * TkpMenuThreadInit --
 *
 *	Sets up the thread-local hash tables used by the menu module. Assumes
 *	that TkpMenuInit has been called.
 *
 * Results:
 *	None.
 *
 * Side effects:
 *	Hash tables winMenuTable and commandTable are initialized.
 *
 *----------------------------------------------------------------------
 */

void
TkpMenuThreadInit(void)
{
    ThreadSpecificData *tsdPtr = (ThreadSpecificData *)
	    Tcl_GetThreadData(&dataKey, sizeof(ThreadSpecificData));

    tsdPtr->menuHWND = CreateWindowW(MENU_CLASS_NAME, L"MenuWindow", WS_POPUP,
	    0, 0, 10, 10, NULL, NULL, Tk_GetHINSTANCE(), NULL);

    if (!tsdPtr->menuHWND) {
	Tcl_Panic("Failed to create the menu window");
    }

    tsdPtr->embeddedMenuHWND =
	    CreateWindowW(EMBEDDED_MENU_CLASS_NAME, L"EmbeddedMenuWindow",
	    WS_POPUP, 0, 0, 10, 10, NULL, NULL, Tk_GetHINSTANCE(), NULL);

    if (!tsdPtr->embeddedMenuHWND) {
	Tcl_Panic("Failed to create the embedded menu window");
    }

    Tcl_InitHashTable(&tsdPtr->winMenuTable, TCL_ONE_WORD_KEYS);
    Tcl_InitHashTable(&tsdPtr->commandTable, TCL_ONE_WORD_KEYS);

    TkCreateThreadExitHandler(MenuThreadExitHandler, NULL);
}

/*
 * Local Variables:
 * mode: c
 * c-basic-offset: 4
 * fill-column: 78
 * End:
 */<|MERGE_RESOLUTION|>--- conflicted
+++ resolved
@@ -2258,20 +2258,6 @@
 	    virtualKey = XKeysymToKeycode(winPtr->display, keySym);
 	    scanCode = MapVirtualKeyW(virtualKey, 0);
 	    if (0 != scanCode) {
-<<<<<<< HEAD
-		union {XEvent x; TkKeyEvent tk;} xkey;
-		memcpy(&xkey, &eventPtr->xkey, sizeof(XEvent));
-		CallWindowProcW(DefWindowProcW, Tk_GetHWND(Tk_WindowId(tkwin)),
-			WM_SYSKEYDOWN, virtualKey,
-			(int) ((scanCode << 16) | (1 << 29)));
-		if (xkey.tk.nbytes > 0) {
-		    for (i = 0; i < xkey.tk.nbytes; i++) {
-			CallWindowProcW(DefWindowProcW,
-				Tk_GetHWND(Tk_WindowId(tkwin)), WM_SYSCHAR,
-				xkey.tk.trans_chars[i],
-				(int) ((scanCode << 16) | (1 << 29)));
-		    }
-=======
 		TkKeyEvent xkey;
 		memcpy(&xkey, eventPtr, sizeof(xkey));
 		CallWindowProcW(DefWindowProcW, Tk_GetHWND(Tk_WindowId(tkwin)),
@@ -2282,7 +2268,6 @@
 			    Tk_GetHWND(Tk_WindowId(tkwin)), WM_SYSCHAR,
 			    xkey.trans_chars[i],
 			    (int) ((scanCode << 16) | (1 << 29)));
->>>>>>> dc8dcbce
 		}
 	    }
 	}
