--- conflicted
+++ resolved
@@ -1855,7 +1855,6 @@
 
 void
 DrawMenuEntryArrow(
-<<<<<<< HEAD
     TkMenu *menuPtr,            /* The menu we are drawing */
     TkMenuEntry *mePtr,         /* The entry we are drawing */
     Drawable d,                 /* What we are drawing into */
@@ -1866,22 +1865,8 @@
     int width,                  /* Width of menu entry */
     int height,                 /* Height of menu entry */
     int drawArrow)              /* For cascade menus, whether of not to draw
-                                 * the arraw. I cannot figure out Windows'
+                                 * the arrow. I cannot figure out Windows'
                                  * algorithm for where to draw this. */
-=======
-    TkMenu *menuPtr,		/* The menu we are drawing */
-    TkMenuEntry *mePtr,		/* The entry we are drawing */
-    Drawable d,			/* What we are drawing into */
-    GC gc,			/* The gc we are drawing with */
-    Tk_3DBorder activeBorder,	/* The border when an item is active */
-    int x,			/* left edge */
-    int y,			/* top edge */
-    int width,			/* Width of menu entry */
-    int height,			/* Height of menu entry */
-    int drawArrow)		/* For cascade menus, whether of not to draw
-				 * the arrow. I cannot figure out Windows'
-				 * algorithm for where to draw this. */
->>>>>>> 10626287
 {
     COLORREF oldFgColor;
     COLORREF oldBgColor;
@@ -2541,7 +2526,6 @@
     Drawable menuDrawable,      /* Menu to draw into */
     Tk_Font tkfont,             /* Precalculated font for menu */
     const Tk_FontMetrics *menuMetricsPtr,
-<<<<<<< HEAD
                                 /* Precalculated metrics for menu */
     int x,                      /* X-coordinate of topleft of entry */
     int y,                      /* Y-coordinate of topleft of entry */
@@ -2550,18 +2534,7 @@
     int strictMotif,            /* Boolean flag */
     int drawingParameters)      /* Whether or not to draw the cascade arrow
                                  * for cascade items and accelerator
-                                 * cues. Only applies to Windows. */
-=======
-				/* Precalculated metrics for menu */
-    int x,			/* X-coordinate of topleft of entry */
-    int y,			/* Y-coordinate of topleft of entry */
-    int width,			/* Width of the entry rectangle */
-    int height,			/* Height of the current rectangle */
-    int strictMotif,		/* Boolean flag */
-    int drawingParameters)	/* Whether or not to draw the cascade arrow
-				 * for cascade items and accelerator
-				 * cues. */
->>>>>>> 10626287
+                                 * cues. */
 {
     GC gc, indicatorGC;
     TkMenu *menuPtr = mePtr->menuPtr;
