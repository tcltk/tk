/*
 * tkWinMenu.c --
 *
 *	This module implements the Windows platform-specific features of
 *	menus.
 *
 * Copyright (c) 1996-1998 by Sun Microsystems, Inc.
 * Copyright (c) 1998-1999 by Scriptics Corporation.
 *
 * See the file "license.terms" for information on usage and redistribution of
 * this file, and for a DISCLAIMER OF ALL WARRANTIES.
 */

#define OEMRESOURCE
#include "tkWinInt.h"
#include "tkMenu.h"

/*
 * The class of the window for popup menus.
 */

#define MENU_CLASS_NAME			L"MenuWindowClass"
#define EMBEDDED_MENU_CLASS_NAME	L"EmbeddedMenuWindowClass"

/*
 * Used to align a windows bitmap inside a rectangle
 */

#define ALIGN_BITMAP_LEFT	0x00000001
#define ALIGN_BITMAP_RIGHT	0x00000002
#define ALIGN_BITMAP_TOP	0x00000004
#define ALIGN_BITMAP_BOTTOM	0x00000008


/*
 * Platform-specific menu flags:
 *
 * MENU_SYSTEM_MENU	Non-zero means that the Windows menu handle was
 *			retrieved with GetSystemMenu and needs to be disposed
 *			of specially.
 * MENU_RECONFIGURE_PENDING
 *			Non-zero means that an idle handler has been set up to
 *			reconfigure the Windows menu handle for this menu.
 */

#define MENU_SYSTEM_MENU		MENU_PLATFORM_FLAG1
#define MENU_RECONFIGURE_PENDING	MENU_PLATFORM_FLAG2

/*
 * ODS_NOACCEL flag forbids drawing accelerator cues (i.e. underlining labels)
 * on Windows 2000 and above.  The ODS_NOACCEL define is missing from mingw32
 * headers and undefined for _WIN32_WINNT < 0x0500 in Microsoft SDK.  We might
 * check for _WIN32_WINNT here, but I think it's not needed, as checking for
 * this flag does no harm on even on NT: reserved bits should be zero, and in
 * fact they are.
 */

#ifndef ODS_NOACCEL
#define ODS_NOACCEL 0x100
#endif
#ifndef SPI_GETKEYBOARDCUES
#define SPI_GETKEYBOARDCUES             0x100A
#endif
#ifndef WM_UPDATEUISTATE
#define WM_UPDATEUISTATE                0x0128
#endif
#ifndef UIS_SET
#define UIS_SET                         1
#endif
#ifndef UIS_CLEAR
#define UIS_CLEAR                       2
#endif
#ifndef UISF_HIDEACCEL
#define UISF_HIDEACCEL                  2
#endif

#ifndef WM_UNINITMENUPOPUP
#define WM_UNINITMENUPOPUP              0x0125
#endif

static int indicatorDimensions[2];
				/* The dimensions of the indicator space in a
				 * menu entry. Calculated at init time to save
				 * time. */

static BOOL showMenuAccelerators;

typedef struct {
    int inPostMenu;		/* We cannot be re-entrant like X Windows. */
    WORD lastCommandID;		/* The last command ID we allocated. */
    HWND menuHWND;		/* A window to service popup-menu messages
				 * in. */
    HWND embeddedMenuHWND;	/* A window to service embedded menu
				 * messages */
    int oldServiceMode;		/* Used while processing a menu; we need to
				 * set the event mode specially when we enter
				 * the menu processing modal loop and reset it
				 * when menus go away. */
    TkMenu *modalMenuPtr;	/* The menu we are processing inside the modal
				 * loop. We need this to reset all of the
				 * active items when menus go away since
				 * Windows does not see fit to give this to us
				 * when it sends its WM_MENUSELECT. */
    Tcl_HashTable commandTable;	/* A map of command ids to menu entries */
    Tcl_HashTable winMenuTable;	/* Need this to map HMENUs back to menuPtrs */
} ThreadSpecificData;
static Tcl_ThreadDataKey dataKey;

/*
 * The following are default menu value strings.
 */

static int defaultBorderWidth;	/* The windows default border width. */
static Tcl_DString menuFontDString;
				/* A buffer to store the default menu font
				 * string. */
/*
 * Forward declarations for functions defined later in this file:
 */

static void		DrawMenuEntryAccelerator(TkMenu *menuPtr,
			    TkMenuEntry *mePtr, Drawable d, GC gc,
			    Tk_Font tkfont, const Tk_FontMetrics *fmPtr,
			    Tk_3DBorder activeBorder, int x, int y,
			    int width, int height);
static void		DrawMenuEntryArrow(TkMenu *menuPtr, TkMenuEntry *mePtr,
			    Drawable d, GC gc, Tk_3DBorder activeBorder,
			    int x,int y, int width, int height, int drawArrow);
static void		DrawMenuEntryBackground(TkMenu *menuPtr,
			    TkMenuEntry *mePtr, Drawable d,
			    Tk_3DBorder activeBorder, Tk_3DBorder bgBorder,
			    int x, int y, int width, int heigth);
static void		DrawMenuEntryIndicator(TkMenu *menuPtr,
			    TkMenuEntry *mePtr, Drawable d, GC gc,
			    GC indicatorGC, Tk_Font tkfont,
			    const Tk_FontMetrics *fmPtr, int x, int y,
			    int width, int height);
static void		DrawMenuEntryLabel(TkMenu *menuPtr, TkMenuEntry *mePtr,
			    Drawable d, GC gc, Tk_Font tkfont,
			    const Tk_FontMetrics *fmPtr, int x, int y,
			    int width, int height, int underline);
static void		DrawMenuSeparator(TkMenu *menuPtr, TkMenuEntry *mePtr,
			    Drawable d, GC gc, Tk_Font tkfont,
			    const Tk_FontMetrics *fmPtr,
			    int x, int y, int width, int height);
static void		DrawTearoffEntry(TkMenu *menuPtr, TkMenuEntry *mePtr,
			    Drawable d, GC gc, Tk_Font tkfont,
			    const Tk_FontMetrics *fmPtr, int x, int y,
			    int width, int height);
static void		DrawMenuUnderline(TkMenu *menuPtr, TkMenuEntry *mePtr,
			    Drawable d, GC gc, Tk_Font tkfont,
			    const Tk_FontMetrics *fmPtr, int x, int y,
			    int width, int height);
static void		DrawWindowsSystemBitmap(Display *display,
			    Drawable drawable, GC gc, const RECT *rectPtr,
			    int bitmapID, int alignFlags);
static void		FreeID(WORD commandID);
static char *		GetEntryText(TkMenu *menuPtr, TkMenuEntry *mePtr);
static void		GetMenuAccelGeometry(TkMenu *menuPtr,
			    TkMenuEntry *mePtr, Tk_Font tkfont,
			    const Tk_FontMetrics *fmPtr, int *widthPtr,
			    int *heightPtr);
static void		GetMenuLabelGeometry(TkMenuEntry *mePtr,
			    Tk_Font tkfont, const Tk_FontMetrics *fmPtr,
			    int *widthPtr, int *heightPtr);
static void		GetMenuIndicatorGeometry(TkMenu *menuPtr,
			    TkMenuEntry *mePtr, Tk_Font tkfont,
			    const Tk_FontMetrics *fmPtr,
			    int *widthPtr, int *heightPtr);
static void		GetMenuSeparatorGeometry(TkMenu *menuPtr,
			    TkMenuEntry *mePtr, Tk_Font tkfont,
			    const Tk_FontMetrics *fmPtr,
			    int *widthPtr, int *heightPtr);
static void		GetTearoffEntryGeometry(TkMenu *menuPtr,
			    TkMenuEntry *mePtr, Tk_Font tkfont,
			    const Tk_FontMetrics *fmPtr, int *widthPtr,
			    int *heightPtr);
static int		GetNewID(TkMenuEntry *mePtr, WORD *menuIDPtr);
static int		TkWinMenuKeyObjCmd(ClientData clientData,
			    Tcl_Interp *interp, int objc,
			    Tcl_Obj *const objv[]);
static void		MenuSelectEvent(TkMenu *menuPtr);
static void		ReconfigureWindowsMenu(ClientData clientData);
static void		RecursivelyClearActiveMenu(TkMenu *menuPtr);
static void		SetDefaults(int firstTime);
static LRESULT CALLBACK	TkWinMenuProc(HWND hwnd, UINT message, WPARAM wParam,
			    LPARAM lParam);
static LRESULT CALLBACK	TkWinEmbeddedMenuProc(HWND hwnd, UINT message,
			    WPARAM wParam, LPARAM lParam);

static inline void
ScheduleMenuReconfigure(
    TkMenu *menuPtr)
{
    if (!(menuPtr->menuFlags & MENU_RECONFIGURE_PENDING)) {
	menuPtr->menuFlags |= MENU_RECONFIGURE_PENDING;
	Tcl_DoWhenIdle(ReconfigureWindowsMenu, menuPtr);
    }
}

static inline void
CallPendingReconfigureImmediately(
    TkMenu *menuPtr)
{
    if (menuPtr->menuFlags & MENU_RECONFIGURE_PENDING) {
	Tcl_CancelIdleCall(ReconfigureWindowsMenu, menuPtr);
	ReconfigureWindowsMenu(menuPtr);
    }
}

/*
 *----------------------------------------------------------------------
 *
 * GetNewID --
 *
 *	Allocates a new menu id and marks it in use.
 *
 * Results:
 *	Returns TCL_OK if succesful; TCL_ERROR if there are no more ids of the
 *	appropriate type to allocate. menuIDPtr contains the new id if
 *	succesful.
 *
 * Side effects:
 *	An entry is created for the menu in the command hash table, and the
 *	hash entry is stored in the appropriate field in the menu data
 *	structure.
 *
 *----------------------------------------------------------------------
 */

static int
GetNewID(
    TkMenuEntry *mePtr,		/* The menu we are working with. */
    WORD *menuIDPtr)		/* The resulting id. */
{
    ThreadSpecificData *tsdPtr =
	    Tcl_GetThreadData(&dataKey, sizeof(ThreadSpecificData));
    WORD curID = tsdPtr->lastCommandID;

    while (1) {
	Tcl_HashEntry *commandEntryPtr;
	int new;

	/*
	 * Try the next ID number, taking care to wrap rather than stray
	 * into the system menu IDs.  [Bug 3235256]
	 */
	if (++curID >= 0xF000) {
	    curID = 1;
	}

	/* Return error when we've checked all IDs without success. */
	if (curID == tsdPtr->lastCommandID) {
	    return TCL_ERROR;
	}

	commandEntryPtr = Tcl_CreateHashEntry(&tsdPtr->commandTable,
		INT2PTR(curID), &new);
	if (new) {
	    Tcl_SetHashValue(commandEntryPtr, mePtr);
	    *menuIDPtr = curID;
	    tsdPtr->lastCommandID = curID;
	    return TCL_OK;
	}
    }
}

/*
 *----------------------------------------------------------------------
 *
 * FreeID --
 *
 *	Marks the itemID as free.
 *
 * Results:
 *	None.
 *
 * Side effects:
 *	The hash table entry for the ID is cleared.
 *
 *----------------------------------------------------------------------
 */

static void
FreeID(
    WORD commandID)
{
    ThreadSpecificData *tsdPtr =
	    Tcl_GetThreadData(&dataKey, sizeof(ThreadSpecificData));

    /*
     * If the menuHWND is NULL, this table has been finalized already.
     */

    if (tsdPtr->menuHWND != NULL) {
	Tcl_HashEntry *entryPtr = Tcl_FindHashEntry(&tsdPtr->commandTable,
		INT2PTR(commandID));

	if (entryPtr != NULL) {
	    Tcl_DeleteHashEntry(entryPtr);
	}
    }
}

/*
 *----------------------------------------------------------------------
 *
 * TkpNewMenu --
 *
 *	Gets a new blank menu. Only the platform specific options are filled
 *	in.
 *
 * Results:
 *	Standard TCL error.
 *
 * Side effects:
 *	Allocates a Windows menu handle and places it in the platformData
 *	field of the menuPtr.
 *
 *----------------------------------------------------------------------
 */

int
TkpNewMenu(
    TkMenu *menuPtr)		/* The common structure we are making the
				 * platform structure for. */
{
    HMENU winMenuHdl;
    Tcl_HashEntry *hashEntryPtr;
    int newEntry;
    ThreadSpecificData *tsdPtr =
	    Tcl_GetThreadData(&dataKey, sizeof(ThreadSpecificData));

    winMenuHdl = CreatePopupMenu();
    if (winMenuHdl == NULL) {
    	Tcl_SetObjResult(menuPtr->interp, Tcl_NewStringObj(
		"No more menus can be allocated.", -1));
	Tcl_SetErrorCode(menuPtr->interp, "TK", "MENU", "SYSTEM_RESOURCES", NULL);
    	return TCL_ERROR;
    }

    /*
     * We hash all of the HMENU's so that we can get their menu ptrs back when
     * dispatch messages.
     */

    hashEntryPtr = Tcl_CreateHashEntry(&tsdPtr->winMenuTable,
	    (char *) winMenuHdl, &newEntry);
    Tcl_SetHashValue(hashEntryPtr, menuPtr);

    menuPtr->platformData = (TkMenuPlatformData) winMenuHdl;
    return TCL_OK;
}

/*
 *----------------------------------------------------------------------
 *
 * TkpDestroyMenu --
 *
 *	Destroys platform-specific menu structures.
 *
 * Results:
 *	None.
 *
 * Side effects:
 *	All platform-specific allocations are freed up.
 *
 *----------------------------------------------------------------------
 */

void
TkpDestroyMenu(
    TkMenu *menuPtr)		/* The common menu structure */
{
    HMENU winMenuHdl = (HMENU) menuPtr->platformData;
    const char *searchName;
    ThreadSpecificData *tsdPtr =
	    Tcl_GetThreadData(&dataKey, sizeof(ThreadSpecificData));

    if (menuPtr->menuFlags & MENU_RECONFIGURE_PENDING) {
	Tcl_CancelIdleCall(ReconfigureWindowsMenu, menuPtr);
    }

    if (winMenuHdl == NULL) {
	return;
    }

    if (menuPtr->menuFlags & MENU_SYSTEM_MENU) {
	TkMenuEntry *searchEntryPtr;
	Tcl_HashTable *tablePtr = TkGetMenuHashTable(menuPtr->interp);
	char *menuName = Tcl_GetHashKey(tablePtr,
		menuPtr->menuRefPtr->hashEntryPtr);

	/*
	 * Search for the menu in the menubar, if it is present, get the
	 * wrapper window associated with the toplevel and reset its
	 * system menu to the default menu.
	 */

	for (searchEntryPtr = menuPtr->menuRefPtr->parentEntryPtr;
		searchEntryPtr != NULL;
		searchEntryPtr = searchEntryPtr->nextCascadePtr) {
	    searchName = Tcl_GetString(searchEntryPtr->namePtr);
	    if (strcmp(searchName, menuName) == 0) {
		Tk_Window parentTopLevelPtr = searchEntryPtr
			->menuPtr->parentTopLevelPtr;

		if (parentTopLevelPtr != NULL) {
		    GetSystemMenu(
			    TkWinGetWrapperWindow(parentTopLevelPtr), TRUE);
		}
		break;
	    }
	}
    } else {
	/*
	 * Remove the menu from the menu hash table, then destroy the handle.
	 * If the menuHWND is NULL, this table has been finalized already.
	 */

	if (tsdPtr->menuHWND != NULL) {
	    Tcl_HashEntry *hashEntryPtr =
		Tcl_FindHashEntry(&tsdPtr->winMenuTable, winMenuHdl);

	    if (hashEntryPtr != NULL) {
		Tcl_DeleteHashEntry(hashEntryPtr);
	    }
	}
 	DestroyMenu(winMenuHdl);
    }
    menuPtr->platformData = NULL;

    if (menuPtr == tsdPtr->modalMenuPtr) {
	tsdPtr->modalMenuPtr = NULL;
    }
}

/*
 *----------------------------------------------------------------------
 *
 * TkpDestroyMenuEntry --
 *
 *	Cleans up platform-specific menu entry items.
 *
 * Results:
 *	None
 *
 * Side effects:
 *	All platform-specific allocations are freed up.
 *
 *----------------------------------------------------------------------
 */

void
TkpDestroyMenuEntry(
    TkMenuEntry *mePtr)		/* The entry to destroy */
{
    TkMenu *menuPtr = mePtr->menuPtr;
    HMENU winMenuHdl = (HMENU) menuPtr->platformData;

    if (NULL != winMenuHdl) {
	ScheduleMenuReconfigure(menuPtr);
    }
    FreeID((WORD) PTR2INT(mePtr->platformEntryData));
    mePtr->platformEntryData = NULL;
}

/*
 *----------------------------------------------------------------------
 *
 * GetEntryText --
 *
 *	Given a menu entry, gives back the text that should go in it.
 *	Separators should be done by the caller, as they have to be handled
 *	specially. Allocates the memory with alloc. The caller should free the
 *	memory.
 *
 * Results:
 *	itemText points to the new text for the item.
 *
 * Side effects:
 *	None.
 *
 *----------------------------------------------------------------------
 */

static char *
GetEntryText(
    TkMenu *menuPtr,		/* The menu considered. */
    TkMenuEntry *mePtr)		/* A pointer to the menu entry. */
{
    char *itemText;

    if (mePtr->type == TEAROFF_ENTRY) {
	itemText = ckalloc(sizeof("(Tear-off)"));
	strcpy(itemText, "(Tear-off)");
    } else if (mePtr->imagePtr != NULL) {
	itemText = ckalloc(sizeof("(Image)"));
	strcpy(itemText, "(Image)");
    } else if (mePtr->bitmapPtr != NULL) {
	itemText = ckalloc(sizeof("(Pixmap)"));
	strcpy(itemText, "(Pixmap)");
    } else if (mePtr->labelPtr == NULL || mePtr->labelLength == 0) {
	itemText = ckalloc(sizeof("( )"));
	strcpy(itemText, "( )");
    } else {
	int i;
	const char *label = (mePtr->labelPtr == NULL) ? ""
		: Tcl_GetString(mePtr->labelPtr);
	const char *accel = ((menuPtr->menuType == MENUBAR) || (mePtr->accelPtr == NULL)) ? ""
		: Tcl_GetString(mePtr->accelPtr);
	const char *p, *next;
	Tcl_DString itemString;

	/*
	 * We have to construct the string with an ampersand preceeding the
	 * underline character, and a tab seperating the text and the accel
	 * text. We have to be careful with ampersands in the string.
	 */

	Tcl_DStringInit(&itemString);

	for (p = label, i = 0; *p != '\0'; i++, p = next) {
	    if (i == mePtr->underline) {
		Tcl_DStringAppend(&itemString, "&", 1);
	    }
	    if (*p == '&') {
		Tcl_DStringAppend(&itemString, "&", 1);
	    }
	    next = Tcl_UtfNext(p);
	    Tcl_DStringAppend(&itemString, p, (int) (next - p));
	}
	if (mePtr->accelLength > 0) {
	    Tcl_DStringAppend(&itemString, "\t", 1);
	    for (p = accel, i = 0; *p != '\0'; i++, p = next) {
		if (*p == '&') {
		    Tcl_DStringAppend(&itemString, "&", 1);
		}
		next = Tcl_UtfNext(p);
		Tcl_DStringAppend(&itemString, p, (int) (next - p));
	    }
	}

	itemText = ckalloc(Tcl_DStringLength(&itemString) + 1);
	strcpy(itemText, Tcl_DStringValue(&itemString));
	Tcl_DStringFree(&itemString);
    }
    return itemText;
}

/*
 *----------------------------------------------------------------------
 *
 * ReconfigureWindowsMenu --
 *
 *	Tears down and rebuilds the platform-specific part of this menu.
 *
 * Results:
 *	None.
 *
 * Side effects:
 *	Configuration information get set for mePtr; old resources get freed,
 *	if any need it.
 *
 *----------------------------------------------------------------------
 */

static void
ReconfigureWindowsMenu(
    ClientData clientData)	/* The menu we are rebuilding */
{
    TkMenu *menuPtr = clientData;
    TkMenuEntry *mePtr;
    HMENU winMenuHdl = (HMENU) menuPtr->platformData;
    char *itemText = NULL;
    const WCHAR *lpNewItem;
    UINT flags;
    UINT itemID;
    int i, count, systemMenu = 0, base;
    Tcl_DString translatedText;

    if (NULL == winMenuHdl) {
    	return;
    }

    /*
     * Reconstruct the entire menu. Takes care of nasty system menu and index
     * problem.
     */

    base = (menuPtr->menuFlags & MENU_SYSTEM_MENU) ? 7 : 0;
    count = GetMenuItemCount(winMenuHdl);
    for (i = base; i < count; i++) {
	RemoveMenu(winMenuHdl, base, MF_BYPOSITION);
    }

    count = menuPtr->numEntries;
    for (i = 0; i < count; i++) {
	mePtr = menuPtr->entries[i];
	lpNewItem = NULL;
	flags = MF_BYPOSITION;
	itemID = 0;
	Tcl_DStringInit(&translatedText);

	if ((menuPtr->menuType == MENUBAR) && (mePtr->type == TEAROFF_ENTRY)) {
	    continue;
	}

	itemText = GetEntryText(menuPtr, mePtr);
	if ((menuPtr->menuType == MENUBAR)
		|| (menuPtr->menuFlags & MENU_SYSTEM_MENU)) {
	    Tcl_WinUtfToTChar(itemText, -1, &translatedText);
	    lpNewItem = (const WCHAR *) Tcl_DStringValue(&translatedText);
	    flags |= MF_STRING;
	} else {
	    lpNewItem = (LPCWSTR) mePtr;
	    flags |= MF_OWNERDRAW;
	}

	/*
	 * Set enabling and disabling correctly.
	 */

	if (mePtr->state == ENTRY_DISABLED) {
	    flags |= MF_DISABLED | MF_GRAYED;
	}

	/*
	 * Set the check mark for check entries and radio entries.
	 */

	if (((mePtr->type == CHECK_BUTTON_ENTRY)
		|| (mePtr->type == RADIO_BUTTON_ENTRY))
		&& (mePtr->entryFlags & ENTRY_SELECTED)) {
	    flags |= MF_CHECKED;
	}

	/*
	 * Set the SEPARATOR bit for separator entries. This bit is not used
	 * by our internal drawing functions, but it is used by the system
	 * when drawing the system menu (we do not draw the system menu
	 * ourselves). If this bit is not set, separator entries on the system
	 * menu will not be drawn correctly.
	 */

	if (mePtr->type == SEPARATOR_ENTRY) {
	    flags |= MF_SEPARATOR;
	}

	if (mePtr->columnBreak) {
	    flags |= MF_MENUBREAK;
	}

	itemID = PTR2INT(mePtr->platformEntryData);
	if ((mePtr->type == CASCADE_ENTRY)
		&& (mePtr->childMenuRefPtr != NULL)
		&& (mePtr->childMenuRefPtr->menuPtr != NULL)) {
	    HMENU childMenuHdl = (HMENU) mePtr->childMenuRefPtr->menuPtr
		->platformData;
	    if (childMenuHdl != NULL) {
		/*
		 * Win32 draws the popup arrow in the wrong color for a
		 * disabled cascade menu, so do it by hand. Given it is
		 * disabled, there's no need for it to be connected to its
		 * child.
		 */

		if (mePtr->state != ENTRY_DISABLED) {
		    flags |= MF_POPUP;
		    /*
		     * If the MF_POPUP flag is set, then the id is interpreted
		     * as the handle of a submenu.
		     */
		    itemID = PTR2INT(childMenuHdl);
		}
	    }
	    if ((menuPtr->menuType == MENUBAR)
		    && !(mePtr->childMenuRefPtr->menuPtr->menuFlags
			    & MENU_SYSTEM_MENU)) {
		Tcl_DString ds;
		TkMenuReferences *menuRefPtr;
		TkMenu *systemMenuPtr = mePtr->childMenuRefPtr->menuPtr;

		Tcl_DStringInit(&ds);
		Tcl_DStringAppend(&ds,
			Tk_PathName(menuPtr->masterMenuPtr->tkwin), -1);
		Tcl_DStringAppend(&ds, ".system", 7);

		menuRefPtr = TkFindMenuReferences(menuPtr->interp,
			Tcl_DStringValue(&ds));

		Tcl_DStringFree(&ds);

		if ((menuRefPtr != NULL)
			&& (menuRefPtr->menuPtr != NULL)
			&& (menuPtr->parentTopLevelPtr != NULL)
			&& (systemMenuPtr->masterMenuPtr
				== menuRefPtr->menuPtr)) {
		    HMENU systemMenuHdl = (HMENU) systemMenuPtr->platformData;
		    HWND wrapper = TkWinGetWrapperWindow(menuPtr
			    ->parentTopLevelPtr);

		    if (wrapper != NULL) {
			DestroyMenu(systemMenuHdl);
			systemMenuHdl = GetSystemMenu(wrapper, FALSE);
			systemMenuPtr->menuFlags |= MENU_SYSTEM_MENU;
			systemMenuPtr->platformData =
				(TkMenuPlatformData) systemMenuHdl;
			ScheduleMenuReconfigure(systemMenuPtr);
		    }
		}
	    }
	    if (mePtr->childMenuRefPtr->menuPtr->menuFlags
		    & MENU_SYSTEM_MENU) {
		systemMenu++;
	    }
	}
	if (!systemMenu) {
	    InsertMenuW(winMenuHdl, 0xFFFFFFFF, flags, itemID, lpNewItem);
	}
	Tcl_DStringFree(&translatedText);
	if (itemText != NULL) {
	    ckfree(itemText);
	    itemText = NULL;
	}
    }


    if ((menuPtr->menuType == MENUBAR)
	    && (menuPtr->parentTopLevelPtr != NULL)) {
	HANDLE bar = TkWinGetWrapperWindow(menuPtr->parentTopLevelPtr);

	if (bar) {
	    DrawMenuBar(bar);
	}
    }

    menuPtr->menuFlags &= ~(MENU_RECONFIGURE_PENDING);
}

/*
 *----------------------------------------------------------------------
 *
 * TkpPostMenu --
 *
 *	Posts a menu on the screen so that the top left corner of the
 *      specified entry is located at the point (x, y) in screen coordinates.
 *      If the entry parameter is negative, the upper left corner of the
 *      menu itself is placed at the point.
 *
 * Results:
 *	None.
 *
 * Side effects:
 *	The menu is posted and handled.
 *
 *----------------------------------------------------------------------
 */

int
TkpPostMenu(
    Tcl_Interp *interp,
    TkMenu *menuPtr,
    int x, int y, int index)
{
    HMENU winMenuHdl = (HMENU) menuPtr->platformData;
    int result, flags;
    RECT noGoawayRect;
    POINT point;
    Tk_Window parentWindow = Tk_Parent(menuPtr->tkwin);
    int oldServiceMode = Tcl_GetServiceMode();
    ThreadSpecificData *tsdPtr =
	    Tcl_GetThreadData(&dataKey, sizeof(ThreadSpecificData));

    tsdPtr->inPostMenu++;
    CallPendingReconfigureImmediately(menuPtr);

    result = TkPreprocessMenu(menuPtr);
    if (result != TCL_OK) {
	tsdPtr->inPostMenu--;
	return result;
    }

    if (index >= (int)menuPtr->numEntries) {
	index = menuPtr->numEntries - 1;
    }
    if (index >= 0) {
	y -= menuPtr->entries[index]->y;
    }

    /*
     * The post commands could have deleted the menu, which means
     * we are dead and should go away.
     */

    if (menuPtr->tkwin == NULL) {
	tsdPtr->inPostMenu--;
    	return TCL_OK;
    }

    if (NULL == parentWindow) {
	noGoawayRect.top = y - 50;
	noGoawayRect.bottom = y + 50;
	noGoawayRect.left = x - 50;
	noGoawayRect.right = x + 50;
    } else {
	int left, top;
	Tk_GetRootCoords(parentWindow, &left, &top);
	noGoawayRect.left = left;
	noGoawayRect.top = top;
	noGoawayRect.bottom = noGoawayRect.top + Tk_Height(parentWindow);
	noGoawayRect.right = noGoawayRect.left + Tk_Width(parentWindow);
    }

    Tcl_SetServiceMode(TCL_SERVICE_NONE);

    /*
     * Make an assumption here. If the right button is down,
     * then we want to track it. Otherwise, track the left mouse button.
     */

    flags = TPM_LEFTALIGN;
    if (GetSystemMetrics(SM_SWAPBUTTON)) {
	if (GetAsyncKeyState(VK_LBUTTON) < 0) {
	    flags |= TPM_RIGHTBUTTON;
	} else {
	    flags |= TPM_LEFTBUTTON;
	}
    } else {
	if (GetAsyncKeyState(VK_RBUTTON) < 0) {
	    flags |= TPM_RIGHTBUTTON;
	} else {
	    flags |= TPM_LEFTBUTTON;
	}
    }

    TrackPopupMenu(winMenuHdl, flags, x, y, 0,
	    tsdPtr->menuHWND, &noGoawayRect);
    Tcl_SetServiceMode(oldServiceMode);

    GetCursorPos(&point);
    Tk_PointerEvent(NULL, point.x, point.y);

    if (tsdPtr->inPostMenu) {
	tsdPtr->inPostMenu = 0;
    }
    return TCL_OK;
}

/*
 *----------------------------------------------------------------------
 *
 * TkpPostTearoffMenu --
 *
 *	Posts a tearoff menu on the screen so that the top left corner of the
 *      specified entry is located at the point (x, y) in screen coordinates.
 *      If the index parameter is negative, the upper left corner of the menu
 *      itself is placed at the point.  Adjusts the menu's position so that it
 *      fits on the screen, and maps and raises the menu.
 *
 * Results:
 *	Returns a standard Tcl Error.
 *
 * Side effects:
 *	The menu is posted.
 *
 *----------------------------------------------------------------------
 */

int
TkpPostTearoffMenu(
    Tcl_Interp *interp,		/* The interpreter of the menu */
    TkMenu *menuPtr,		/* The menu we are posting */
    int x, int y, int index)	/* The root X,Y coordinates where we are
				 * posting */
{
    int vRootX, vRootY, vRootWidth, vRootHeight;
    int result;

    if (index >= (int)menuPtr->numEntries) {
	index = menuPtr->numEntries - 1;
    }
    if (index >= 0) {
	y -= menuPtr->entries[index]->y;
    }

    TkActivateMenuEntry(menuPtr, -1);
    TkRecomputeMenu(menuPtr);
    result = TkPostCommand(menuPtr);
    if (result != TCL_OK) {
    	return result;
    }

    /*
     * The post commands could have deleted the menu, which means we are dead
     * and should go away.
     */

    if (menuPtr->tkwin == NULL) {
    	return TCL_OK;
    }

    /*
     * Adjust the position of the menu if necessary to keep it visible on the
     * screen. There are two special tricks to make this work right:
     *
     * 1. If a virtual root window manager is being used then the coordinates
     *    are in the virtual root window of menuPtr's parent; since the menu
     *    uses override-redirect mode it will be in the *real* root window for
     *    the screen, so we have to map the coordinates from the virtual root
     *    (if any) to the real root. Can't get the virtual root from the menu
     *    itself (it will never be seen by the wm) so use its parent instead
     *    (it would be better to have an an option that names a window to use
     *    for this...).
     * 2. The menu may not have been mapped yet, so its current size might be
     *    the default 1x1. To compute how much space it needs, use its
     *    requested size, not its actual size.
     */

    Tk_GetVRootGeometry(Tk_Parent(menuPtr->tkwin), &vRootX, &vRootY,
	&vRootWidth, &vRootHeight);
    vRootWidth -= Tk_ReqWidth(menuPtr->tkwin);
    if (x > vRootX + vRootWidth) {
	x = vRootX + vRootWidth;
    }
    if (x < vRootX) {
	x = vRootX;
    }
    vRootHeight -= Tk_ReqHeight(menuPtr->tkwin);
    if (y > vRootY + vRootHeight) {
	y = vRootY + vRootHeight;
    }
    if (y < vRootY) {
	y = vRootY;
    }
    Tk_MoveToplevelWindow(menuPtr->tkwin, x, y);
    if (!Tk_IsMapped(menuPtr->tkwin)) {
	Tk_MapWindow(menuPtr->tkwin);
    }
    TkWmRestackToplevel((TkWindow *) menuPtr->tkwin, Above, NULL);
    return TCL_OK;
}

/*
 *----------------------------------------------------------------------
 *
 * TkpMenuNewEntry --
 *
 *	Adds a pointer to a new menu entry structure with the platform-
 *	specific fields filled in.
 *
 * Results:
 *	Standard TCL error.
 *
 * Side effects:
 *	A new command ID is allocated and stored in the platformEntryData
 *	field of mePtr.
 *
 *----------------------------------------------------------------------
 */

int
TkpMenuNewEntry(
    TkMenuEntry *mePtr)
{
    WORD commandID;
    TkMenu *menuPtr = mePtr->menuPtr;

    if (GetNewID(mePtr, &commandID) != TCL_OK) {
    	return TCL_ERROR;
    }
    ScheduleMenuReconfigure(menuPtr);
    mePtr->platformEntryData = (TkMenuPlatformEntryData) INT2PTR(commandID);

    return TCL_OK;
}

/*
 *----------------------------------------------------------------------
 *
 * TkWinMenuProc --
 *
 *	The window proc for the dummy window we put popups in. This allows
 *	is to post a popup whether or not we know what the parent window
 *	is.
 *
 * Results:
 *	Returns whatever is appropriate for the message in question.
 *
 * Side effects:
 *	Normal side-effect for windows messages.
 *
 *----------------------------------------------------------------------
 */

static LRESULT CALLBACK
TkWinMenuProc(
    HWND hwnd,
    UINT message,
    WPARAM wParam,
    LPARAM lParam)
{
    LRESULT lResult;

    if (!TkWinHandleMenuEvent(&hwnd, &message, &wParam, &lParam, &lResult)) {
	lResult = DefWindowProc(hwnd, message, wParam, lParam);
    }
    return lResult;
}

/*
 *----------------------------------------------------------------------
 *
 * UpdateEmbeddedMenu --
 *
 *	This function is used as work-around for updating the pull-down window
 *	of an embedded menu which may show as a blank popup window.
 *
 * Results:
 *	Invalidate the client area of the embedded pull-down menu and
 *	redraw it.
 *
 * Side effects:
 *	Redraw the embedded menu window.
 *
 *----------------------------------------------------------------------
 */

static void
UpdateEmbeddedMenu(
    ClientData clientData)
{
    RECT rc;
    HWND hMenuWnd = (HWND)clientData;

    GetClientRect(hMenuWnd, &rc);
    InvalidateRect(hMenuWnd, &rc, FALSE);
    UpdateWindow(hMenuWnd);
}

/*
 *----------------------------------------------------------------------
 *
 * TkWinEmbeddedMenuProc --
 *
 *	This window proc is for the embedded menu windows. It provides
 *	message services to an embedded menu in a different process.
 *
 * Results:
 *	Returns 1 if the message has been handled or 0 otherwise.
 *
 * Side effects:
 *	None.
 *
 *----------------------------------------------------------------------
 */

static LRESULT CALLBACK
TkWinEmbeddedMenuProc(
    HWND hwnd,
    UINT message,
    WPARAM wParam,
    LPARAM lParam)
{
    static int nIdles = 0;
    LRESULT lResult = 1;
    ThreadSpecificData *tsdPtr =
	    Tcl_GetThreadData(&dataKey, sizeof(ThreadSpecificData));

    switch(message) {
    case WM_ENTERIDLE:
	if ((wParam == MSGF_MENU) && (nIdles < 1)
		&& (hwnd == tsdPtr->embeddedMenuHWND)) {
	    Tcl_CreateTimerHandler(200, UpdateEmbeddedMenu,
		    (ClientData) lParam);
	    nIdles++;
	}
	break;

    case WM_INITMENUPOPUP:
	nIdles = 0;
	break;

    case WM_SETTINGCHANGE:
	if (wParam == SPI_SETNONCLIENTMETRICS
		|| wParam == SPI_SETKEYBOARDCUES) {
	    SetDefaults(0);
	}
	break;

    case WM_INITMENU:
    case WM_SYSCOMMAND:
    case WM_COMMAND:
    case WM_MENUCHAR:
    case WM_MEASUREITEM:
    case WM_DRAWITEM:
    case WM_MENUSELECT:
	lResult = TkWinHandleMenuEvent(&hwnd, &message, &wParam, &lParam,
		&lResult);
	if (lResult || (GetCapture() != hwnd)) {
	    break;
	}
	/* FALLTHRU */
    default:
	lResult = DefWindowProc(hwnd, message, wParam, lParam);
	break;
    }
    return lResult;
}

/*
 *----------------------------------------------------------------------
 *
 * TkWinHandleMenuEvent --
 *
 *	Filters out menu messages from messages passed to a top-level. Will
 *	respond appropriately to WM_COMMAND, WM_MENUSELECT, WM_MEASUREITEM,
 *	WM_DRAWITEM
 *
 * Result:
 *	Returns 1 if this handled the message; 0 if it did not.
 *
 * Side effects:
 *	All of the parameters may be modified so that the caller can think it
 *	is getting a different message. plResult points to the result that
 *	should be returned to windows from this message.
 *
 *----------------------------------------------------------------------
 */

int
TkWinHandleMenuEvent(
    HWND *phwnd,
    UINT *pMessage,
    WPARAM *pwParam,
    LPARAM *plParam,
    LRESULT *plResult)
{
    Tcl_HashEntry *hashEntryPtr;
    int returnResult = 0;
    TkMenu *menuPtr;
    TkMenuEntry *mePtr;
    ThreadSpecificData *tsdPtr =
	    Tcl_GetThreadData(&dataKey, sizeof(ThreadSpecificData));

    switch (*pMessage) {
    case WM_UNINITMENUPOPUP:
	hashEntryPtr = Tcl_FindHashEntry(&tsdPtr->winMenuTable,
		*pwParam);
	if (hashEntryPtr != NULL) {
	    menuPtr = Tcl_GetHashValue(hashEntryPtr);
	    if ((menuPtr->menuRefPtr != NULL)
		    && (menuPtr->menuRefPtr->parentEntryPtr != NULL)) {
		TkPostSubmenu(menuPtr->interp,
			menuPtr->menuRefPtr->parentEntryPtr->menuPtr, NULL);
	    }
	}
	break;

    case WM_INITMENU:
	TkMenuInit();
	hashEntryPtr = Tcl_FindHashEntry(&tsdPtr->winMenuTable,
		*pwParam);
	if (hashEntryPtr != NULL) {
	    tsdPtr->oldServiceMode = Tcl_SetServiceMode(TCL_SERVICE_ALL);
	    menuPtr = Tcl_GetHashValue(hashEntryPtr);
	    tsdPtr->modalMenuPtr = menuPtr;
	    CallPendingReconfigureImmediately(menuPtr);
	    RecursivelyClearActiveMenu(menuPtr);
	    if (!tsdPtr->inPostMenu) {
		Tcl_Interp *interp = menuPtr->interp;
		int code;

		Tcl_Preserve(interp);
		code = TkPreprocessMenu(menuPtr);
		if ((code != TCL_OK) && (code != TCL_CONTINUE)
			&& (code != TCL_BREAK)) {
		    Tcl_AddErrorInfo(interp, "\n    (menu preprocess)");
		    Tcl_BackgroundException(interp, code);
		}
		Tcl_Release(interp);
	    }
	    TkActivateMenuEntry(menuPtr, -1);
	    *plResult = 0;
	    returnResult = 1;
	} else {
	    tsdPtr->modalMenuPtr = NULL;
	}
	break;

    case WM_SYSCOMMAND:
    case WM_COMMAND:
	TkMenuInit();
	if (HIWORD(*pwParam) != 0) {
	    break;
	}
	hashEntryPtr = Tcl_FindHashEntry(&tsdPtr->commandTable,
		INT2PTR(LOWORD(*pwParam)));
	if (hashEntryPtr == NULL) {
	    break;
	}
	mePtr = Tcl_GetHashValue(hashEntryPtr);
	if (mePtr != NULL) {
	    TkMenuReferences *menuRefPtr;
	    TkMenuEntry *parentEntryPtr;
	    Tcl_Interp *interp;
	    int code;

	    /*
	     * We have to set the parent of this menu to be active if this is
	     * a submenu so that tearoffs will get the correct title.
	     */

	    menuPtr = mePtr->menuPtr;
	    menuRefPtr = TkFindMenuReferences(menuPtr->interp,
		    Tk_PathName(menuPtr->tkwin));
	    if ((menuRefPtr != NULL) && (menuRefPtr->parentEntryPtr != NULL)) {
		for (parentEntryPtr = menuRefPtr->parentEntryPtr ; ;
			parentEntryPtr = parentEntryPtr->nextCascadePtr) {
		    const char *name = Tcl_GetString(parentEntryPtr->namePtr);

		    if (strcmp(name, Tk_PathName(menuPtr->tkwin)) == 0) {
			break;
		    }
		}
		if (parentEntryPtr->menuPtr->entries[parentEntryPtr->index]
			->state != ENTRY_DISABLED) {
		    TkActivateMenuEntry(parentEntryPtr->menuPtr,
			    parentEntryPtr->index);
		}
	    }

	    interp = menuPtr->interp;
	    Tcl_Preserve(interp);
	    code = TkInvokeMenu(interp, menuPtr, mePtr->index);
	    if (code != TCL_OK && code != TCL_CONTINUE && code != TCL_BREAK) {
		Tcl_AddErrorInfo(interp, "\n    (menu invoke)");
		Tcl_BackgroundException(interp, code);
	    }
	    Tcl_Release(interp);
	    *plResult = 0;
	    returnResult = 1;
	}
	break;

    case WM_MENUCHAR: {
	hashEntryPtr = Tcl_FindHashEntry(&tsdPtr->winMenuTable,
		*plParam);
	if (hashEntryPtr != NULL) {
	    TkSizeT i, len, underline;
	    Tcl_Obj *labelPtr;
	    WCHAR *wlabel;
	    int menuChar;
	    Tcl_DString ds;

	    *plResult = 0;
	    menuPtr = Tcl_GetHashValue(hashEntryPtr);
	    /*
	     * Assume we have something directly convertable to Tcl_UniChar.
	     * True at least for wide systems.
	     */
	    menuChar = Tcl_UniCharToUpper(LOWORD(*pwParam));

	    Tcl_DStringInit(&ds);
	    for (i = 0; i < menuPtr->numEntries; i++) {
		underline = menuPtr->entries[i]->underline;
		labelPtr = menuPtr->entries[i]->labelPtr;
		if ((underline != TCL_AUTO_LENGTH) && (labelPtr != NULL)) {
		    /*
		     * Ensure we don't exceed the label length, then check
		     */
		    const char *src = TkGetStringFromObj(labelPtr, &len);

		    Tcl_DStringFree(&ds);
		    wlabel = (WCHAR *) Tcl_WinUtfToTChar(src, len, &ds);
		    if ((underline + 1 < len + 1) && (menuChar ==
				Tcl_UniCharToUpper(wlabel[underline]))) {
			*plResult = (2 << 16) | i;
			returnResult = 1;
			break;
		    }
		}
	    }
	    Tcl_DStringFree(&ds);
	}
	break;
    }

    case WM_MEASUREITEM: {
	LPMEASUREITEMSTRUCT itemPtr = (LPMEASUREITEMSTRUCT) *plParam;

	if (itemPtr != NULL && tsdPtr->modalMenuPtr != NULL) {
	    mePtr = (TkMenuEntry *) itemPtr->itemData;
	    menuPtr = mePtr->menuPtr;

	    TkRecomputeMenu(menuPtr);
	    itemPtr->itemHeight = mePtr->height;
	    itemPtr->itemWidth = mePtr->width;
	    if (mePtr->hideMargin) {
		itemPtr->itemWidth += 2 - indicatorDimensions[1];
	    } else {
		int activeBorderWidth;

		Tk_GetPixelsFromObj(menuPtr->interp, menuPtr->tkwin,
			menuPtr->activeBorderWidthPtr, &activeBorderWidth);
		itemPtr->itemWidth += 2 * activeBorderWidth;
	    }
	    *plResult = 1;
	    returnResult = 1;
	}
	break;
    }

    case WM_DRAWITEM: {
	TkWinDrawable *twdPtr;
	LPDRAWITEMSTRUCT itemPtr = (LPDRAWITEMSTRUCT) *plParam;
	Tk_FontMetrics fontMetrics;
	int drawingParameters = 0;

	if (itemPtr != NULL && tsdPtr->modalMenuPtr != NULL) {
	    Tk_Font tkfont;

	    if (itemPtr->itemState & ODS_NOACCEL && !showMenuAccelerators) {
		drawingParameters |= DRAW_MENU_ENTRY_NOUNDERLINE;
	    }
	    mePtr = (TkMenuEntry *) itemPtr->itemData;
	    menuPtr = mePtr->menuPtr;
	    twdPtr = ckalloc(sizeof(TkWinDrawable));
	    twdPtr->type = TWD_WINDC;
	    twdPtr->winDC.hdc = itemPtr->hDC;

	    if (mePtr->state != ENTRY_DISABLED) {
		if (itemPtr->itemState & ODS_SELECTED) {
		    TkActivateMenuEntry(menuPtr, mePtr->index);
		} else {
		    TkActivateMenuEntry(menuPtr, -1);
		}
	    } else {
		/*
		 * On windows, menu entries should highlight even if they are
		 * disabled. (I know this seems dumb, but it is the way native
		 * windows menus works so we ought to mimic it.) The
		 * ENTRY_PLATFORM_FLAG1 flag will indicate that the entry
		 * should be highlighted even though it is disabled.
		 */

		if (itemPtr->itemState & ODS_SELECTED) {
		    mePtr->entryFlags |= ENTRY_PLATFORM_FLAG1;
		} else {
		    mePtr->entryFlags &= ~ENTRY_PLATFORM_FLAG1;
		}

		/*
		 * Also, set the DRAW_MENU_ENTRY_ARROW flag for a disabled
		 * cascade menu since we need to draw the arrow ourselves.
		 */

		if (mePtr->type == CASCADE_ENTRY) {
		    drawingParameters |= DRAW_MENU_ENTRY_ARROW;
		}
	    }

	    tkfont = Tk_GetFontFromObj(menuPtr->tkwin, menuPtr->fontPtr);
	    Tk_GetFontMetrics(tkfont, &fontMetrics);
	    TkpDrawMenuEntry(mePtr, (Drawable) twdPtr, tkfont, &fontMetrics,
		    itemPtr->rcItem.left, itemPtr->rcItem.top,
		    itemPtr->rcItem.right - itemPtr->rcItem.left,
		    itemPtr->rcItem.bottom - itemPtr->rcItem.top,
		    0, drawingParameters);

	    ckfree(twdPtr);
	}
	*plResult = 1;
	returnResult = 1;
	break;
    }

    case WM_MENUSELECT: {
	UINT flags = HIWORD(*pwParam);

	TkMenuInit();

	if ((flags == 0xFFFF) && (*plParam == 0)) {
	    if (tsdPtr->modalMenuPtr != NULL) {
		Tcl_SetServiceMode(tsdPtr->oldServiceMode);
		RecursivelyClearActiveMenu(tsdPtr->modalMenuPtr);
	    }
	} else {
	    menuPtr = NULL;
	    if (*plParam != 0) {
		hashEntryPtr = Tcl_FindHashEntry(&tsdPtr->winMenuTable,
			*plParam);
		if (hashEntryPtr != NULL) {
		    menuPtr = Tcl_GetHashValue(hashEntryPtr);
		}
	    }

	    if (menuPtr != NULL) {
		long entryIndex = LOWORD(*pwParam);

                if ((menuPtr->menuType == MENUBAR) && menuPtr->tearoff) {
                    /*
                     * Windows passes the entry index starting at 0 for
                     * the first menu entry. However this entry #0 is the
                     * tearoff entry for Tk (the menu has -tearoff 1),
                     * which is ignored for MENUBAR menues on Windows.
                     */

                    entryIndex++;
                }
                mePtr = NULL;
		if (flags != 0xFFFF) {
		    if ((flags&MF_POPUP) && (entryIndex < (int)menuPtr->numEntries)) {
			mePtr = menuPtr->entries[entryIndex];
		    } else {
			hashEntryPtr = Tcl_FindHashEntry(&tsdPtr->commandTable,
				INT2PTR(entryIndex));
			if (hashEntryPtr != NULL) {
			    mePtr = Tcl_GetHashValue(hashEntryPtr);
			}
		    }
		}

		if ((mePtr == NULL) || (mePtr->state == ENTRY_DISABLED)) {
		    TkActivateMenuEntry(menuPtr, -1);
		} else {
		    if (mePtr->index >= (int)menuPtr->numEntries) {
			Tcl_Panic("Trying to activate an entry which doesn't exist");
		    }
		    TkActivateMenuEntry(menuPtr, mePtr->index);
		}
		MenuSelectEvent(menuPtr);
		Tcl_ServiceAll();
		*plResult = 0;
		returnResult = 1;
	    }
	}
	break;
    }
    }
    return returnResult;
}

/*
 *----------------------------------------------------------------------
 *
 * RecursivelyClearActiveMenu --
 *
 *	Recursively clears the active entry in the menu's cascade hierarchy.
 *
 * Results:
 *	None.
 *
 * Side effects:
 *	Generates <<MenuSelect>> virtual events.
 *
 *----------------------------------------------------------------------
 */

void
RecursivelyClearActiveMenu(
    TkMenu *menuPtr)		/* The menu to reset. */
{
    TkSizeT i;
    TkMenuEntry *mePtr;

    TkActivateMenuEntry(menuPtr, -1);
    MenuSelectEvent(menuPtr);
    for (i = 0; i < menuPtr->numEntries; i++) {
    	mePtr = menuPtr->entries[i];
	if (mePtr->state == ENTRY_ACTIVE) {
	    mePtr->state = ENTRY_NORMAL;
	}
	mePtr->entryFlags &= ~ENTRY_PLATFORM_FLAG1;
    	if (mePtr->type == CASCADE_ENTRY) {
    	    if ((mePtr->childMenuRefPtr != NULL)
    	    	    && (mePtr->childMenuRefPtr->menuPtr != NULL)) {
    	    	RecursivelyClearActiveMenu(mePtr->childMenuRefPtr->menuPtr);
    	    }
    	}
    }
}

/*
 *----------------------------------------------------------------------
 *
 * TkpSetWindowMenuBar --
 *
 *	Associates a given menu with a window.
 *
 * Results:
 *	None.
 *
 * Side effects:
 *	On Windows and UNIX, associates the platform menu with the
 *	platform window.
 *
 *----------------------------------------------------------------------
 */

void
TkpSetWindowMenuBar(
    Tk_Window tkwin,		/* The window we are putting the menubar
				 * into.*/
    TkMenu *menuPtr)		/* The menu we are inserting */
{
    HMENU winMenuHdl;
    ThreadSpecificData *tsdPtr =
	    Tcl_GetThreadData(&dataKey, sizeof(ThreadSpecificData));

    if (menuPtr != NULL) {
	Tcl_HashEntry *hashEntryPtr;
	int newEntry;

	winMenuHdl = (HMENU) menuPtr->platformData;
	hashEntryPtr = Tcl_FindHashEntry(&tsdPtr->winMenuTable,
		winMenuHdl);
	Tcl_DeleteHashEntry(hashEntryPtr);
	DestroyMenu(winMenuHdl);
	winMenuHdl = CreateMenu();
	hashEntryPtr = Tcl_CreateHashEntry(&tsdPtr->winMenuTable,
		(char *) winMenuHdl, &newEntry);
	Tcl_SetHashValue(hashEntryPtr, menuPtr);
	menuPtr->platformData = (TkMenuPlatformData) winMenuHdl;
	TkWinSetMenu(tkwin, winMenuHdl);
	ScheduleMenuReconfigure(menuPtr);
    } else {
	TkWinSetMenu(tkwin, NULL);
    }
}

/*
 *----------------------------------------------------------------------
 *
 * TkpSetMainMenubar --
 *
 *	Puts the menu associated with a window into the menubar. Should only
 *	be called when the window is in front.
 *
 * Results:
 *	None.
 *
 * Side effects:
 *	The menubar is changed.
 *
 *----------------------------------------------------------------------
 */

void
TkpSetMainMenubar(
    Tcl_Interp *interp,		/* The interpreter of the application */
    Tk_Window tkwin,		/* The frame we are setting up */
    const char *menuName)	/* The name of the menu to put in front. If
    				 * NULL, use the default menu bar. */
{
    /*
     * Nothing to do.
     */
}

/*
 *----------------------------------------------------------------------
 *
 * GetMenuIndicatorGeometry --
 *
 *	Gets the width and height of the indicator area of a menu.
 *
 * Results:
 *	widthPtr and heightPtr are set.
 *
 * Side effects:
 *	None.
 *
 *----------------------------------------------------------------------
 */

void
GetMenuIndicatorGeometry(
    TkMenu *menuPtr,		/* The menu we are measuring */
    TkMenuEntry *mePtr,		/* The entry we are measuring */
    Tk_Font tkfont,		/* Precalculated font */
    const Tk_FontMetrics *fmPtr,/* Precalculated font metrics */
    int *widthPtr,		/* The resulting width */
    int *heightPtr)		/* The resulting height */
{
    *heightPtr = indicatorDimensions[0];
    if (mePtr->hideMargin) {
	*widthPtr = 0;
    } else {
	int borderWidth;

	Tk_GetPixelsFromObj(menuPtr->interp, menuPtr->tkwin,
		menuPtr->borderWidthPtr, &borderWidth);
	*widthPtr = indicatorDimensions[1] - borderWidth;

        /*
         * Quite dubious about the above (why would borderWidth play a role?)
         * and about how indicatorDimensions[1] is obtained in SetDefaults().
         * At least don't let the result be negative!
         */
        if (*widthPtr < 0) {
            *widthPtr = 0;
        }
    }
}

/*
 *----------------------------------------------------------------------
 *
 * GetMenuAccelGeometry --
 *
 *	Gets the width and height of the indicator area of a menu.
 *
 * Results:
 *	widthPtr and heightPtr are set.
 *
 * Side effects:
 *	None.
 *
 *----------------------------------------------------------------------
 */

void
GetMenuAccelGeometry(
    TkMenu *menuPtr,		/* The menu we are measuring */
    TkMenuEntry *mePtr,		/* The entry we are measuring */
    Tk_Font tkfont,		/* The precalculated font */
    const Tk_FontMetrics *fmPtr,/* The precalculated font metrics */
    int *widthPtr,		/* The resulting width */
    int *heightPtr)		/* The resulting height */
{
    *heightPtr = fmPtr->linespace;
    if (mePtr->type == CASCADE_ENTRY) {
	*widthPtr = 0;
    } else if ((menuPtr->menuType != MENUBAR) && (mePtr->accelPtr != NULL)) {
	const char *accel = Tcl_GetString(mePtr->accelPtr);

	*widthPtr = Tk_TextWidth(tkfont, accel, mePtr->accelLength);
    } else {
    	*widthPtr = 0;
    }
}

/*
 *----------------------------------------------------------------------
 *
 * GetTearoffEntryGeometry --
 *
 *	Gets the width and height of the indicator area of a menu.
 *
 * Results:
 *	widthPtr and heightPtr are set.
 *
 * Side effects:
 *	None.
 *
 *----------------------------------------------------------------------
 */

void
GetTearoffEntryGeometry(
    TkMenu *menuPtr,		/* The menu we are measuring */
    TkMenuEntry *mePtr,		/* The entry we are measuring */
    Tk_Font tkfont,		/* The precalculated font */
    const Tk_FontMetrics *fmPtr,/* The precalculated font metrics */
    int *widthPtr,		/* The resulting width */
    int *heightPtr)		/* The resulting height */
{
    if (menuPtr->menuType != MASTER_MENU) {
	*heightPtr = 0;
    } else {
	*heightPtr = fmPtr->linespace;
    }
    *widthPtr = 0;
}

/*
 *----------------------------------------------------------------------
 *
 * GetMenuSeparatorGeometry --
 *
 *	Gets the width and height of the indicator area of a menu.
 *
 * Results:
 *	widthPtr and heightPtr are set.
 *
 * Side effects:
 *	None.
 *
 *----------------------------------------------------------------------
 */

void
GetMenuSeparatorGeometry(
    TkMenu *menuPtr,		/* The menu we are measuring */
    TkMenuEntry *mePtr,		/* The entry we are measuring */
    Tk_Font tkfont,		/* The precalculated font */
    const Tk_FontMetrics *fmPtr,/* The precalcualted font metrics */
    int *widthPtr,		/* The resulting width */
    int *heightPtr)		/* The resulting height */
{
    *widthPtr = 0;
    *heightPtr = fmPtr->linespace - (2 * fmPtr->descent);
}

/*
 *----------------------------------------------------------------------
 *
 * DrawWindowsSystemBitmap --
 *
 *	Draws the windows system bitmap given by bitmapID into the rect given
 *	by rectPtr in the drawable. The bitmap is centered in the rectangle.
 *	It is not clipped, so if the bitmap is bigger than the rect it will
 *	bleed.
 *
 * Results:
 *	None.
 *
 * Side effects:
 *	Drawing occurs. Some storage is allocated and released.
 *
 *----------------------------------------------------------------------
 */

static void
DrawWindowsSystemBitmap(
    Display *display,		/* The display we are drawing into */
    Drawable drawable,		/* The drawable we are working with */
    GC gc,			/* The GC to draw with */
    const RECT *rectPtr,	/* The rectangle to draw into */
    int bitmapID,		/* The windows id of the system bitmap to
				 * draw. */
    int alignFlags)		/* How to align the bitmap inside the
				 * rectangle. */
{
    TkWinDCState state;
    HDC hdc = TkWinGetDrawableDC(display, drawable, &state);
    HDC scratchDC;
    HBITMAP bitmap;
    BITMAP bm;
    POINT ptSize;
    POINT ptOrg;
    int topOffset, leftOffset;

    SetBkColor(hdc, gc->background);
    SetTextColor(hdc, gc->foreground);

    scratchDC = CreateCompatibleDC(hdc);
    bitmap = LoadBitmap(NULL, MAKEINTRESOURCE(bitmapID));

    SelectObject(scratchDC, bitmap);
    SetMapMode(scratchDC, GetMapMode(hdc));
    GetObjectA(bitmap, sizeof(BITMAP), &bm);
    ptSize.x = bm.bmWidth;
    ptSize.y = bm.bmHeight;
    DPtoLP(scratchDC, &ptSize, 1);

    ptOrg.y = ptOrg.x = 0;
    DPtoLP(scratchDC, &ptOrg, 1);

    if (alignFlags & ALIGN_BITMAP_TOP) {
	topOffset = 0;
    } else if (alignFlags & ALIGN_BITMAP_BOTTOM) {
	topOffset = (rectPtr->bottom - rectPtr->top) - ptSize.y;
    } else {
	topOffset = (rectPtr->bottom - rectPtr->top) / 2 - (ptSize.y / 2);
    }

    if (alignFlags & ALIGN_BITMAP_LEFT) {
	leftOffset = 0;
    } else if (alignFlags & ALIGN_BITMAP_RIGHT) {
	leftOffset = (rectPtr->right - rectPtr->left) - ptSize.x;
    } else {
	leftOffset = (rectPtr->right - rectPtr->left) / 2 - (ptSize.x / 2);
    }

    BitBlt(hdc, rectPtr->left + leftOffset, rectPtr->top + topOffset, ptSize.x,
	    ptSize.y, scratchDC, ptOrg.x, ptOrg.y, SRCCOPY);
    DeleteDC(scratchDC);
    DeleteObject(bitmap);

    TkWinReleaseDrawableDC(drawable, hdc, &state);
}

/*
 *----------------------------------------------------------------------
 *
 * DrawMenuEntryIndicator --
 *
 *	This function draws the indicator part of a menu.
 *
 * Results:
 *	None.
 *
 * Side effects:
 *	Commands are output to X to display the menu in its current mode.
 *
 *----------------------------------------------------------------------
 */

void
DrawMenuEntryIndicator(
    TkMenu *menuPtr,		/* The menu we are drawing */
    TkMenuEntry *mePtr,		/* The entry we are drawing */
    Drawable d,			/* What we are drawing into */
    GC gc,			/* The gc we are drawing with */
    GC indicatorGC,		/* The gc for indicator objects */
    Tk_Font tkfont,		/* The precalculated font */
    const Tk_FontMetrics *fmPtr,/* The precalculated font metrics */
    int x,			/* Left edge */
    int y,			/* Top edge */
    int width,
    int height)
{
    if ((mePtr->type == CHECK_BUTTON_ENTRY)
	    || (mePtr->type == RADIO_BUTTON_ENTRY)) {
    	if (mePtr->indicatorOn && (mePtr->entryFlags & ENTRY_SELECTED)) {
	    RECT rect;
	    GC whichGC;
	    int borderWidth, activeBorderWidth;

	    if (mePtr->state != ENTRY_NORMAL) {
		whichGC = gc;
	    } else {
		whichGC = indicatorGC;
	    }

	    rect.top = y;
	    rect.bottom = y + mePtr->height;
	    Tk_GetPixelsFromObj(menuPtr->interp, menuPtr->tkwin,
		    menuPtr->borderWidthPtr, &borderWidth);
	    Tk_GetPixelsFromObj(menuPtr->interp, menuPtr->tkwin,
		    menuPtr->activeBorderWidthPtr, &activeBorderWidth);
	    rect.left = borderWidth + activeBorderWidth + x;
	    rect.right = mePtr->indicatorSpace + x;

	    if ((mePtr->state == ENTRY_DISABLED)
		    && (menuPtr->disabledFgPtr != NULL)) {
		RECT hilightRect;
		COLORREF oldFgColor = whichGC->foreground;

		whichGC->foreground = GetSysColor(COLOR_3DHILIGHT);
		hilightRect.top = rect.top + 1;
		hilightRect.bottom = rect.bottom + 1;
		hilightRect.left = rect.left + 1;
		hilightRect.right = rect.right + 1;
		DrawWindowsSystemBitmap(menuPtr->display, d, whichGC,
			&hilightRect, OBM_CHECK, 0);
		whichGC->foreground = oldFgColor;
	    }

	    DrawWindowsSystemBitmap(menuPtr->display, d, whichGC, &rect,
		    OBM_CHECK, 0);
	}
    }
}

/*
 *----------------------------------------------------------------------
 *
 * DrawMenuEntryAccelerator --
 *
 *	This function draws the accelerator part of a menu. For example, the
 *	string "CTRL-Z" could be drawn to to the right of the label text for
 *	an Undo menu entry. Need to decide what to draw here. Should we
 *	replace strings like "Control", "Command", etc?
 *
 * Results:
 *	None.
 *
 * Side effects:
 *	Commands are output to display the menu in its
 *	current mode.
 *
 *----------------------------------------------------------------------
 */

void
DrawMenuEntryAccelerator(
    TkMenu *menuPtr,		/* The menu we are drawing */
    TkMenuEntry *mePtr,		/* The entry we are drawing */
    Drawable d,			/* What we are drawing into */
    GC gc,			/* The gc we are drawing with */
    Tk_Font tkfont,		/* The precalculated font */
    const Tk_FontMetrics *fmPtr,/* The precalculated font metrics */
    Tk_3DBorder activeBorder,	/* The border when an item is active */
    int x,			/* left edge */
    int y,			/* top edge */
    int width,			/* Width of menu entry */
    int height)			/* Height of menu entry */
{
    int baseline;
    int leftEdge = x + mePtr->indicatorSpace + mePtr->labelWidth;
    const char *accel;

    if (menuPtr->menuType == MENUBAR) {
        return;
    }

    if (mePtr->accelPtr != NULL) {
	accel = Tcl_GetString(mePtr->accelPtr);
    } else {
	accel = NULL;
    }

    baseline = y + (height + fmPtr->ascent - fmPtr->descent) / 2;

    /*
     * Draw disabled 3D text highlight only with the Win95/98 look.
     */

    if (TkWinGetPlatformTheme() == TK_THEME_WIN_CLASSIC) {
	if ((mePtr->state == ENTRY_DISABLED)
		&& (menuPtr->disabledFgPtr != NULL) && (accel != NULL)) {
	    COLORREF oldFgColor = gc->foreground;

	    gc->foreground = GetSysColor(COLOR_3DHILIGHT);
	    if (!(mePtr->entryFlags & ENTRY_PLATFORM_FLAG1)) {
		Tk_DrawChars(menuPtr->display, d, gc, tkfont, accel,
			mePtr->accelLength, leftEdge + 1, baseline + 1);
	    }
	    gc->foreground = oldFgColor;
	}
    }

    if (accel != NULL) {
	Tk_DrawChars(menuPtr->display, d, gc, tkfont, accel,
		mePtr->accelLength, leftEdge, baseline);
    }
}

/*
 *----------------------------------------------------------------------
 *
 * DrawMenuEntryArrow --
 *
 *	This function draws the arrow bitmap on the right side of a menu
 *	entry. This function is only used when drawing the arrow for a
 *	disabled cascade menu.
 *
 * Results:
 *	None.
 *
 * Side effects:
 *	None.
 *
 *----------------------------------------------------------------------
 */

void
DrawMenuEntryArrow(
    TkMenu *menuPtr,		/* The menu we are drawing */
    TkMenuEntry *mePtr,		/* The entry we are drawing */
    Drawable d,			/* What we are drawing into */
    GC gc,			/* The gc we are drawing with */
    Tk_3DBorder activeBorder,	/* The border when an item is active */
    int x,			/* left edge */
    int y,			/* top edge */
    int width,			/* Width of menu entry */
    int height,			/* Height of menu entry */
    int drawArrow)		/* For cascade menus, whether of not to draw
				 * the arrow. I cannot figure out Windows'
				 * algorithm for where to draw this. */
{
    COLORREF oldFgColor;
    COLORREF oldBgColor;
    RECT rect;

    if (!drawArrow || (mePtr->type != CASCADE_ENTRY)) {
	return;
    }

    oldFgColor = gc->foreground;
    oldBgColor = gc->background;

    /*
     * Set bitmap bg to highlight color if the menu is highlighted.
     */

    if (mePtr->entryFlags & ENTRY_PLATFORM_FLAG1) {
	XColor *activeBgColor = Tk_3DBorderColor(Tk_Get3DBorderFromObj(
		mePtr->menuPtr->tkwin, (mePtr->activeBorderPtr == NULL)
		? mePtr->menuPtr->activeBorderPtr
		: mePtr->activeBorderPtr));

	gc->background = activeBgColor->pixel;
    }

    gc->foreground = GetSysColor((mePtr->state == ENTRY_DISABLED)
	? COLOR_GRAYTEXT
		: ((mePtr->state == ENTRY_ACTIVE)
		? COLOR_HIGHLIGHTTEXT : COLOR_MENUTEXT));

    rect.top = y + GetSystemMetrics(SM_CYBORDER);
    rect.bottom = y + height - GetSystemMetrics(SM_CYBORDER);
    rect.left = x + mePtr->indicatorSpace + mePtr->labelWidth;
    rect.right = x + width;

    DrawWindowsSystemBitmap(menuPtr->display, d, gc, &rect, OBM_MNARROW,
	    ALIGN_BITMAP_RIGHT);

    gc->foreground = oldFgColor;
    gc->background = oldBgColor;
    return;
}

/*
 *----------------------------------------------------------------------
 *
 * DrawMenuSeparator --
 *
 *	The menu separator is drawn.
 *
 * Results:
 *	None.
 *
 * Side effects:
 *	Commands are output to X to display the menu in its current mode.
 *
 *----------------------------------------------------------------------
 */

void
DrawMenuSeparator(
    TkMenu *menuPtr,		/* The menu we are drawing */
    TkMenuEntry *mePtr,		/* The entry we are drawing */
    Drawable d,			/* What we are drawing into */
    GC gc,			/* The gc we are drawing with */
    Tk_Font tkfont,		/* The precalculated font */
    const Tk_FontMetrics *fmPtr,/* The precalculated font metrics */
    int x,			/* left edge */
    int y,			/* top edge */
    int width,			/* width of item */
    int height)			/* height of item */
{
    XPoint points[2];
    Tk_3DBorder border;

    points[0].x = x;
    points[0].y = y + height / 2;
    points[1].x = x + width - 1;
    points[1].y = points[0].y;
    border = Tk_Get3DBorderFromObj(menuPtr->tkwin, menuPtr->borderPtr);
    Tk_Draw3DPolygon(menuPtr->tkwin, d, border, points, 2, 1,
	    TK_RELIEF_RAISED);
}

/*
 *----------------------------------------------------------------------
 *
 * DrawMenuUnderline --
 *
 *	On appropriate platforms, draw the underline character for the menu.
 *
 * Results:
 *	None.
 *
 * Side effects:
 *	Commands are output to X to display the menu in its current mode.
 *
 *----------------------------------------------------------------------
 */

static void
DrawMenuUnderline(
    TkMenu *menuPtr,		/* The menu to draw into */
    TkMenuEntry *mePtr,		/* The entry we are drawing */
    Drawable d,			/* What we are drawing into */
    GC gc,			/* The gc to draw into */
    Tk_Font tkfont,		/* The precalculated font */
    const Tk_FontMetrics *fmPtr,/* The precalculated font metrics */
    int x,			/* Left Edge */
    int y,			/* Top Edge */
    int width,			/* Width of entry */
    int height)			/* Height of entry */
{
    if ((mePtr->underline >= 0) && (mePtr->labelPtr != NULL)) {
	int len;

	len = Tcl_GetCharLength(mePtr->labelPtr);
	if (mePtr->underline < len) {
	    const char *label, *start, *end;

	    label = Tcl_GetString(mePtr->labelPtr);
	    start = Tcl_UtfAtIndex(label, mePtr->underline);
	    end = Tcl_UtfNext(start);
	    Tk_UnderlineChars(menuPtr->display, d,
		    gc, tkfont, label, x + mePtr->indicatorSpace,
		    y + (height + fmPtr->ascent - fmPtr->descent) / 2,
		    (int) (start - label), (int) (end - label));
	}
    }
}

/*
 *--------------------------------------------------------------
 *
 * TkWinMenuKeyObjCmd --
 *
 *	This function is invoked when keys related to pulling down menus is
 *	pressed. The corresponding Windows events are generated and passed to
 *	DefWindowProc if appropriate. This cmd is registered as tk::WinMenuKey
 *	in the interp.
 *
 * Results:
 *	Always returns TCL_OK.
 *
 * Side effects:
 *	The menu system may take over and process user events for menu input.
 *
 *--------------------------------------------------------------
 */

static int
TkWinMenuKeyObjCmd(
    ClientData clientData,	/* Unused. */
    Tcl_Interp *interp,		/* Current interpreter. */
    int objc,			/* Number of arguments. */
    Tcl_Obj *const objv[])	/* Argument objects. */
{
    UINT scanCode;
    UINT virtualKey;
    XEvent *eventPtr;
    Tk_Window tkwin;
    TkWindow *winPtr;
    KeySym keySym;
    int i;

    if (objc != 3) {
	Tcl_WrongNumArgs(interp, 1, objv, "window keySym");
	return TCL_ERROR;
    }

    tkwin = Tk_NameToWindow(interp, Tcl_GetString(objv[1]),
	    Tk_MainWindow(interp));

    if (tkwin == NULL) {
	/*
	 * If we don't find the key, just return, as the window may have
	 * been destroyed in the binding. [Bug 1236306]
	 */
	return TCL_OK;
    }

    eventPtr = TkpGetBindingXEvent(interp);

    winPtr = (TkWindow *)tkwin;

    if (Tcl_GetIntFromObj(interp, objv[2], &i) != TCL_OK) {
	return TCL_ERROR;
    }
    keySym = i;

    if (eventPtr->type == KeyPress) {
	switch (keySym) {
	case XK_Alt_L:
	    scanCode = MapVirtualKey(VK_LMENU, 0);
	    CallWindowProc(DefWindowProc, Tk_GetHWND(Tk_WindowId(tkwin)),
		    WM_SYSKEYDOWN, VK_MENU,
		    (int) (scanCode << 16) | (1 << 29));
	    break;
	case XK_Alt_R:
	    scanCode = MapVirtualKey(VK_RMENU, 0);
	    CallWindowProc(DefWindowProc, Tk_GetHWND(Tk_WindowId(tkwin)),
		    WM_SYSKEYDOWN, VK_MENU,
		    (int) (scanCode << 16) | (1 << 29) | (1 << 24));
	    break;
	case XK_F10:
	    scanCode = MapVirtualKey(VK_F10, 0);
	    CallWindowProc(DefWindowProc, Tk_GetHWND(Tk_WindowId(tkwin)),
		    WM_SYSKEYDOWN, VK_F10, (int) (scanCode << 16));
	    break;
	default:
	    virtualKey = XKeysymToKeycode(winPtr->display, keySym);
	    scanCode = MapVirtualKey(virtualKey, 0);
	    if (0 != scanCode) {
		XKeyEvent xkey = eventPtr->xkey;
		CallWindowProc(DefWindowProc, Tk_GetHWND(Tk_WindowId(tkwin)),
			WM_SYSKEYDOWN, virtualKey,
			(int) ((scanCode << 16) | (1 << 29)));
		if (xkey.nbytes > 0) {
		    for (i = 0; i < xkey.nbytes; i++) {
			CallWindowProc(DefWindowProc,
				Tk_GetHWND(Tk_WindowId(tkwin)), WM_SYSCHAR,
				xkey.trans_chars[i],
				(int) ((scanCode << 16) | (1 << 29)));
		    }
		}
	    }
	}
    } else if (eventPtr->type == KeyRelease) {
	switch (keySym) {
	case XK_Alt_L:
	    scanCode = MapVirtualKey(VK_LMENU, 0);
	    CallWindowProc(DefWindowProc, Tk_GetHWND(Tk_WindowId(tkwin)),
		    WM_SYSKEYUP, VK_MENU, (int) (scanCode << 16)
		    | (1 << 29) | (1 << 30) | (1 << 31));
	    break;
	case XK_Alt_R:
	    scanCode = MapVirtualKey(VK_RMENU, 0);
	    CallWindowProc(DefWindowProc, Tk_GetHWND(Tk_WindowId(tkwin)),
		    WM_SYSKEYUP, VK_MENU, (int) (scanCode << 16) | (1 << 24)
		    | (1 << 29) | (1 << 30) | (1 << 31));
	    break;
	case XK_F10:
	    scanCode = MapVirtualKey(VK_F10, 0);
	    CallWindowProc(DefWindowProc, Tk_GetHWND(Tk_WindowId(tkwin)),
		    WM_SYSKEYUP, VK_F10,
		    (int) (scanCode << 16) | (1 << 30) | (1 << 31));
	    break;
	default:
	    virtualKey = XKeysymToKeycode(winPtr->display, keySym);
	    scanCode = MapVirtualKey(virtualKey, 0);
	    if (0 != scanCode) {
		CallWindowProc(DefWindowProc, Tk_GetHWND(Tk_WindowId(tkwin)),
			WM_SYSKEYUP, virtualKey, (int) ((scanCode << 16)
			| (1 << 29) | (1 << 30) | (1 << 31)));
	    }
	}
    }
    return TCL_OK;
}

/*
 *--------------------------------------------------------------
 *
 * TkpInitializeMenuBindings --
 *
 *	For every interp, initializes the bindings for Windows menus. Does
 *	nothing on Mac or XWindows.
 *
 * Results:
 *	None.
 *
 * Side effects:
 *	bindings are setup for the interp which will handle Alt-key sequences
 *	for menus without beeping or interfering with user-defined Alt-key
 *	bindings.
 *
 *--------------------------------------------------------------
 */

void
TkpInitializeMenuBindings(
    Tcl_Interp *interp,		/* The interpreter to set. */
    Tk_BindingTable bindingTable)
				/* The table to add to. */
{
    Tk_Uid uid = Tk_GetUid("all");

    /*
     * We need to set up the bindings for menubars. These have to recreate
     * windows events, so we need to invoke C code to generate the
     * WM_SYSKEYDOWNS and WM_SYSKEYUPs appropriately. Trick is, we can't
     * create a C level binding directly since we may want to modify the
     * binding in Tcl code.
     */

    (void) Tcl_CreateObjCommand(interp, "tk::WinMenuKey",
	    TkWinMenuKeyObjCmd, Tk_MainWindow(interp), NULL);

    (void) Tk_CreateBinding(interp, bindingTable, (ClientData) uid,
	    "<Alt_L>", "tk::WinMenuKey %W %N", 0);

    (void) Tk_CreateBinding(interp, bindingTable, (ClientData) uid,
	    "<KeyRelease-Alt_L>", "tk::WinMenuKey %W %N", 0);

    (void) Tk_CreateBinding(interp, bindingTable, (ClientData) uid,
	    "<Alt_R>", "tk::WinMenuKey %W %N", 0);

    (void) Tk_CreateBinding(interp, bindingTable, (ClientData) uid,
	    "<KeyRelease-Alt_R>", "tk::WinMenuKey %W %N", 0);

    (void) Tk_CreateBinding(interp, bindingTable, (ClientData) uid,
	    "<Alt-KeyPress>", "tk::WinMenuKey %W %N", 0);

    (void) Tk_CreateBinding(interp, bindingTable, (ClientData) uid,
	    "<Alt-KeyRelease>", "tk::WinMenuKey %W %N", 0);

    (void) Tk_CreateBinding(interp, bindingTable, (ClientData) uid,
	    "<KeyPress-F10>", "tk::WinMenuKey %W %N", 0);

    (void) Tk_CreateBinding(interp, bindingTable, (ClientData) uid,
	    "<KeyRelease-F10>", "tk::WinMenuKey %W %N", 0);
}

/*
 *----------------------------------------------------------------------
 *
 * DrawMenuEntryLabel --
 *
 *	This function draws the label part of a menu.
 *
 * Results:
 *	None.
 *
 * Side effects:
 *	Commands are output to X to display the menu in its
 *	current mode.
 *
 *----------------------------------------------------------------------
 */

static void
DrawMenuEntryLabel(
    TkMenu *menuPtr,		/* The menu we are drawing */
    TkMenuEntry *mePtr,		/* The entry we are drawing */
    Drawable d,			/* What we are drawing into */
    GC gc,			/* The gc we are drawing into */
    Tk_Font tkfont,		/* The precalculated font */
    const Tk_FontMetrics *fmPtr,/* The precalculated font metrics */
    int x,			/* left edge */
    int y,			/* right edge */
    int width,			/* width of entry */
    int height,			/* height of entry */
    int underline)		/* accelerator cue should be drawn */
{
    int indicatorSpace = mePtr->indicatorSpace;
    int activeBorderWidth;
    int leftEdge;
    int imageHeight, imageWidth;
    int textHeight = 0, textWidth = 0;
    int haveImage = 0, haveText = 0;
    int imageXOffset = 0, imageYOffset = 0;
    int textXOffset = 0, textYOffset = 0;

    Tk_GetPixelsFromObj(menuPtr->interp, menuPtr->tkwin,
	    menuPtr->activeBorderWidthPtr, &activeBorderWidth);
    leftEdge = x + indicatorSpace + activeBorderWidth;

    /*
     * Work out what we will need to draw first.
     */

    if (mePtr->image != NULL) {
    	Tk_SizeOfImage(mePtr->image, &imageWidth, &imageHeight);
	haveImage = 1;
    } else if (mePtr->bitmapPtr != NULL) {
	Pixmap bitmap = Tk_GetBitmapFromObj(menuPtr->tkwin, mePtr->bitmapPtr);

	Tk_SizeOfBitmap(menuPtr->display, bitmap, &imageWidth, &imageHeight);
	haveImage = 1;
    }
    if (!haveImage || (mePtr->compound != COMPOUND_NONE)) {
	if (mePtr->labelLength > 0) {
	    const char *label = Tcl_GetString(mePtr->labelPtr);

	    textWidth = Tk_TextWidth(tkfont, label, mePtr->labelLength);
	    textHeight = fmPtr->linespace;
	    haveText = 1;
	}
    }

    /*
     * Now work out what the relative positions are.
     */

    if (haveImage && haveText) {
	int fullWidth = (imageWidth > textWidth ? imageWidth : textWidth);
	switch ((enum compound) mePtr->compound) {
	case COMPOUND_TOP:
	    textXOffset = (fullWidth - textWidth)/2;
	    textYOffset = imageHeight/2 + 2;
	    imageXOffset = (fullWidth - imageWidth)/2;
	    imageYOffset = -textHeight/2;
	    break;
	case COMPOUND_BOTTOM:
	    textXOffset = (fullWidth - textWidth)/2;
	    textYOffset = -imageHeight/2;
	    imageXOffset = (fullWidth - imageWidth)/2;
	    imageYOffset = textHeight/2 + 2;
	    break;
	case COMPOUND_LEFT:
	    /*
	     * The standard image position on Windows is in the indicator
	     * space to the left of the entries, unless this entry is a
	     * radio|check button because then the indicator space will be
	     * used.
	     */

	    textXOffset = imageWidth + 2;
	    textYOffset = 0;
	    imageXOffset = 0;
	    imageYOffset = 0;
	    if ((mePtr->type != CHECK_BUTTON_ENTRY)
		    && (mePtr->type != RADIO_BUTTON_ENTRY)) {
		textXOffset -= indicatorSpace;
		if (textXOffset < 0) {
		    textXOffset = 0;
		}
		imageXOffset = -indicatorSpace;
	    }
	    break;
	case COMPOUND_RIGHT:
	    textXOffset = 0;
	    textYOffset = 0;
	    imageXOffset = textWidth + 2;
	    imageYOffset = 0;
	    break;
	case COMPOUND_CENTER:
	    textXOffset = (fullWidth - textWidth)/2;
	    textYOffset = 0;
	    imageXOffset = (fullWidth - imageWidth)/2;
	    imageYOffset = 0;
	    break;
	case COMPOUND_NONE:
	    break;
	}
    } else {
	textXOffset = 0;
	textYOffset = 0;
	imageXOffset = 0;
	imageYOffset = 0;
    }

    /*
     * Draw label and/or bitmap or image for entry.
     */

    if (mePtr->image != NULL) {
    	if ((mePtr->selectImage != NULL)
	    	&& (mePtr->entryFlags & ENTRY_SELECTED)) {
	    Tk_RedrawImage(mePtr->selectImage, 0, 0,
		    imageWidth, imageHeight, d, leftEdge + imageXOffset,
		    (int) (y + (mePtr->height-imageHeight)/2 + imageYOffset));
    	} else {
	    Tk_RedrawImage(mePtr->image, 0, 0, imageWidth,
		    imageHeight, d, leftEdge + imageXOffset,
		    (int) (y + (mePtr->height-imageHeight)/2 + imageYOffset));
    	}
    } else if (mePtr->bitmapPtr != NULL) {
	Pixmap bitmap = Tk_GetBitmapFromObj(menuPtr->tkwin, mePtr->bitmapPtr);
    	XCopyPlane(menuPtr->display, bitmap, d,	gc, 0, 0,
		(unsigned) imageWidth, (unsigned) imageHeight,
		leftEdge + imageXOffset,
		(int) (y + (mePtr->height - imageHeight)/2 + imageYOffset), 1);
    }
    if ((mePtr->compound != COMPOUND_NONE) || !haveImage) {
    	if (mePtr->labelLength > 0) {
	    int baseline = y + (height + fmPtr->ascent - fmPtr->descent) / 2;
	    const char *label = Tcl_GetString(mePtr->labelPtr);

	    if (TkWinGetPlatformTheme() == TK_THEME_WIN_CLASSIC) {
		/*
		 * Win 95/98 systems draw disabled menu text with a 3D
		 * highlight, unless the menu item is highlighted,
		 */

		if ((mePtr->state == ENTRY_DISABLED) &&
			!(mePtr->entryFlags & ENTRY_PLATFORM_FLAG1)) {
		    COLORREF oldFgColor = gc->foreground;

		    gc->foreground = GetSysColor(COLOR_3DHILIGHT);
		    Tk_DrawChars(menuPtr->display, d, gc, tkfont, label,
			    mePtr->labelLength, leftEdge + textXOffset + 1,
			    baseline + textYOffset + 1);
		    gc->foreground = oldFgColor;
		}
	    }
	    Tk_DrawChars(menuPtr->display, d, gc, tkfont, label,
		    mePtr->labelLength, leftEdge + textXOffset,
		    baseline + textYOffset);
	    if (underline) {
		DrawMenuUnderline(menuPtr, mePtr, d, gc, tkfont, fmPtr,
			x + textXOffset, y + textYOffset, width, height);
	    }
	}
    }

    if (mePtr->state == ENTRY_DISABLED) {
	if (menuPtr->disabledFgPtr == NULL) {
	    XFillRectangle(menuPtr->display, d, menuPtr->disabledGC, x, y,
		    (unsigned) width, (unsigned) height);
	} else if ((mePtr->image != NULL)
		&& menuPtr->disabledImageGC) {
	    XFillRectangle(menuPtr->display, d, menuPtr->disabledImageGC,
		    leftEdge + imageXOffset,
		    (int) (y + (mePtr->height - imageHeight)/2 + imageYOffset),
		    (unsigned) imageWidth, (unsigned) imageHeight);
	}
    }
}

/*
 *--------------------------------------------------------------
 *
 * TkpComputeMenubarGeometry --
 *
 *	This function is invoked to recompute the size and layout of a menu
 *	that is a menubar clone.
 *
 * Results:
 *	None.
 *
 * Side effects:
 *	Fields of menu entries are changed to reflect their current positions,
 *	and the size of the menu window itself may be changed.
 *
 *--------------------------------------------------------------
 */

void
TkpComputeMenubarGeometry(
    TkMenu *menuPtr)		/* Structure describing menu. */
{
    TkpComputeStandardMenuGeometry(menuPtr);
}

/*
 *----------------------------------------------------------------------
 *
 * DrawTearoffEntry --
 *
 *	This function draws the background part of a menu.
 *
 * Results:
 *	None.
 *
 * Side effects:
 *	Commands are output to X to display the menu in its current mode.
 *
 *----------------------------------------------------------------------
 */

void
DrawTearoffEntry(
    TkMenu *menuPtr,		/* The menu we are drawing */
    TkMenuEntry *mePtr,		/* The entry we are drawing */
    Drawable d,			/* The drawable we are drawing into */
    GC gc,			/* The gc we are drawing with */
    Tk_Font tkfont,		/* The font we are drawing with */
    const Tk_FontMetrics *fmPtr,/* The metrics we are drawing with */
    int x, int y,
    int width, int height)
{
    XPoint points[2];
    int segmentWidth, maxX;
    Tk_3DBorder border;

    if (menuPtr->menuType != MASTER_MENU) {
	return;
    }

    points[0].x = x;
    points[0].y = y + height/2;
    points[1].y = points[0].y;
    segmentWidth = 6;
    maxX = x + width - 1;
    border = Tk_Get3DBorderFromObj(menuPtr->tkwin, menuPtr->borderPtr);

    while (points[0].x < maxX) {
	points[1].x = points[0].x + segmentWidth;
	if (points[1].x > maxX) {
	    points[1].x = maxX;
	}
	Tk_Draw3DPolygon(menuPtr->tkwin, d, border, points, 2, 1,
		TK_RELIEF_RAISED);
	points[0].x += 2*segmentWidth;
    }
}

/*
 *----------------------------------------------------------------------
 *
 * TkpConfigureMenuEntry --
 *
 *	Processes configurations for menu entries.
 *
 * Results:
 *	Returns standard TCL result. If TCL_ERROR is returned, then the
 *	interp's result contains an error message.
 *
 * Side effects:
 *	Configuration information get set for mePtr; old resources get freed,
 *	if any need it.
 *
 *----------------------------------------------------------------------
 */

int
TkpConfigureMenuEntry(
    TkMenuEntry *mePtr)/* Information about menu entry; may or may
				 * not already have values for some fields. */
{
    ScheduleMenuReconfigure(mePtr->menuPtr);
    return TCL_OK;
}

/*
 *----------------------------------------------------------------------
 *
 * TkpDrawMenuEntry --
 *
 *	Draws the given menu entry at the given coordinates with the given
 *	attributes.
 *
 * Results:
 *	None.
 *
 * Side effects:
 *	X Server commands are executed to display the menu entry.
 *
 *----------------------------------------------------------------------
 */

void
TkpDrawMenuEntry(
    TkMenuEntry *mePtr,		/* The entry to draw */
    Drawable menuDrawable,	/* Menu to draw into */
    Tk_Font tkfont,		/* Precalculated font for menu */
    const Tk_FontMetrics *menuMetricsPtr,
				/* Precalculated metrics for menu */
    int x,			/* X-coordinate of topleft of entry */
    int y,			/* Y-coordinate of topleft of entry */
    int width,			/* Width of the entry rectangle */
    int height,			/* Height of the current rectangle */
    int strictMotif,		/* Boolean flag */
    int drawingParameters)	/* Whether or not to draw the cascade arrow
				 * for cascade items and accelerator
				 * cues. */
{
    GC gc, indicatorGC;
    TkMenu *menuPtr = mePtr->menuPtr;
    Tk_3DBorder bgBorder, activeBorder;
    const Tk_FontMetrics *fmPtr;
    Tk_FontMetrics entryMetrics;
    int padY = (menuPtr->menuType == MENUBAR) ? 3 : 0;
    int adjustedX, adjustedY;
    int adjustedHeight = height - 2 * padY;
    TkWinDrawable memWinDraw;
    TkWinDCState dcState;
    HBITMAP oldBitmap = NULL;
    Drawable d;
    HDC memDc = NULL, menuDc = NULL;

    /*
     * If the menu entry includes an image then draw the entry into a
     * compatible bitmap first.  This avoids problems with clipping on
     * animated menus.  [Bug 1329198]
     */

    if (mePtr->image != NULL) {
	menuDc = TkWinGetDrawableDC(menuPtr->display, menuDrawable, &dcState);

	memDc = CreateCompatibleDC(menuDc);
	oldBitmap = SelectObject(memDc,
    			CreateCompatibleBitmap(menuDc, width, height) );

	memWinDraw.type = TWD_WINDC;
	memWinDraw.winDC.hdc = memDc;
	d = (Drawable)&memWinDraw;
	adjustedX = 0;
	adjustedY = padY;

    } else {
	d = menuDrawable;
	adjustedX = x;
	adjustedY = y + padY;
    }

    /*
     * Choose the gc for drawing the foreground part of the entry.
     */

    if ((mePtr->state == ENTRY_ACTIVE) && !strictMotif) {
	gc = mePtr->activeGC;
	if (gc == NULL) {
	    gc = menuPtr->activeGC;
	}
    } else {
    	TkMenuEntry *cascadeEntryPtr;
    	int parentDisabled = 0;
    	const char *name;

    	for (cascadeEntryPtr = menuPtr->menuRefPtr->parentEntryPtr;
    		cascadeEntryPtr != NULL;
    		cascadeEntryPtr = cascadeEntryPtr->nextCascadePtr) {
	    name = Tcl_GetString(cascadeEntryPtr->namePtr);
    	    if (strcmp(name, Tk_PathName(menuPtr->tkwin)) == 0) {
    	    	if (mePtr->state == ENTRY_DISABLED) {
    	    	    parentDisabled = 1;
    	    	}
    	    	break;
    	    }
    	}

	if (((parentDisabled || (mePtr->state == ENTRY_DISABLED)))
		&& (menuPtr->disabledFgPtr != NULL)) {
	    gc = mePtr->disabledGC;
	    if (gc == NULL) {
		gc = menuPtr->disabledGC;
	    }
	} else {
	    gc = mePtr->textGC;
	    if (gc == NULL) {
		gc = menuPtr->textGC;
	    }
	}
    }
    indicatorGC = mePtr->indicatorGC;
    if (indicatorGC == NULL) {
	indicatorGC = menuPtr->indicatorGC;
    }

    bgBorder = Tk_Get3DBorderFromObj(menuPtr->tkwin,
	    (mePtr->borderPtr == NULL) ? menuPtr->borderPtr
	    : mePtr->borderPtr);
    if (strictMotif) {
	activeBorder = bgBorder;
    } else {
	activeBorder = Tk_Get3DBorderFromObj(menuPtr->tkwin,
	    (mePtr->activeBorderPtr == NULL) ? menuPtr->activeBorderPtr
	    : mePtr->activeBorderPtr);
    }

    if (mePtr->fontPtr == NULL) {
	fmPtr = menuMetricsPtr;
    } else {
	tkfont = Tk_GetFontFromObj(menuPtr->tkwin, mePtr->fontPtr);
	Tk_GetFontMetrics(tkfont, &entryMetrics);
	fmPtr = &entryMetrics;
    }

    /*
     * Need to draw the entire background, including padding. On Unix, for
     * menubars, we have to draw the rest of the entry taking into account the
     * padding.
     */

    DrawMenuEntryBackground(menuPtr, mePtr, d, activeBorder,
	    bgBorder, adjustedX, adjustedY-padY, width, height);

    if (mePtr->type == SEPARATOR_ENTRY) {
	DrawMenuSeparator(menuPtr, mePtr, d, gc, tkfont,
		fmPtr, adjustedX, adjustedY, width, adjustedHeight);
    } else if (mePtr->type == TEAROFF_ENTRY) {
	DrawTearoffEntry(menuPtr, mePtr, d, gc, tkfont, fmPtr,
		adjustedX, adjustedY, width, adjustedHeight);
    } else {
	DrawMenuEntryLabel(menuPtr, mePtr, d, gc, tkfont, fmPtr,
		adjustedX, adjustedY, width, adjustedHeight,
		(drawingParameters & DRAW_MENU_ENTRY_NOUNDERLINE)?0:1);
	DrawMenuEntryAccelerator(menuPtr, mePtr, d, gc, tkfont, fmPtr,
		activeBorder, adjustedX, adjustedY, width, adjustedHeight);
	DrawMenuEntryArrow(menuPtr, mePtr, d, gc,
		activeBorder, adjustedX, adjustedY, width, adjustedHeight,
		(drawingParameters & DRAW_MENU_ENTRY_ARROW)?1:0);
	if (!mePtr->hideMargin) {
	    DrawMenuEntryIndicator(menuPtr, mePtr, d, gc, indicatorGC, tkfont,
		    fmPtr, adjustedX, adjustedY, width, adjustedHeight);
	}
    }

    /*
     * Copy the entry contents from the temporary bitmap to the menu.
     */

    if (mePtr->image != NULL) {
	BitBlt(menuDc, x, y, width, height, memDc, 0, 0, SRCCOPY);
	DeleteObject(SelectObject(memDc, oldBitmap));
	DeleteDC(memDc);

	TkWinReleaseDrawableDC(menuDrawable, menuDc, &dcState);
    }
}

/*
 *----------------------------------------------------------------------
 *
 * GetMenuLabelGeometry --
 *
 *	Figures out the size of the label portion of a menu item.
 *
 * Results:
 *	widthPtr and heightPtr are filled in with the correct geometry
 *	information.
 *
 * Side effects:
 *	None.
 *
 *----------------------------------------------------------------------
 */

static void
GetMenuLabelGeometry(
    TkMenuEntry *mePtr,		/* The entry we are computing */
    Tk_Font tkfont,		/* The precalculated font */
    const Tk_FontMetrics *fmPtr,/* The precalculated metrics */
    int *widthPtr,		/* The resulting width of the label portion */
    int *heightPtr)		/* The resulting height of the label
				 * portion */
{
    TkMenu *menuPtr = mePtr->menuPtr;
    int haveImage = 0;

    if (mePtr->image != NULL) {
    	Tk_SizeOfImage(mePtr->image, widthPtr, heightPtr);
	haveImage = 1;
    } else if (mePtr->bitmapPtr != NULL) {
	Pixmap bitmap = Tk_GetBitmapFromObj(menuPtr->tkwin, mePtr->bitmapPtr);

    	Tk_SizeOfBitmap(menuPtr->display, bitmap, widthPtr, heightPtr);
	haveImage = 1;
    } else {
	*heightPtr = 0;
	*widthPtr = 0;
    }

    if (haveImage && (mePtr->compound == COMPOUND_NONE)) {
	/*
	 * We don't care about the text in this case.
	 */
    } else {
	/*
	 * Either it is compound or we don't have an image,
	 */

    	if (mePtr->labelPtr != NULL) {
	    int textWidth;
	    const char *label = Tcl_GetString(mePtr->labelPtr);

	    textWidth = Tk_TextWidth(tkfont, label, mePtr->labelLength);

	    if ((mePtr->compound != COMPOUND_NONE) && haveImage) {
		switch ((enum compound) mePtr->compound) {
		case COMPOUND_TOP:
		case COMPOUND_BOTTOM:
		    if (textWidth > *widthPtr) {
			*widthPtr = textWidth;
		    }

		    /*
		     * Add text and padding.
		     */

		    *heightPtr += fmPtr->linespace + 2;
		    break;
		case COMPOUND_LEFT:
		case COMPOUND_RIGHT:
		    if (fmPtr->linespace > *heightPtr) {
			*heightPtr = fmPtr->linespace;
		    }

		    /*
		     * Add text and padding.
		     */

		    *widthPtr += textWidth + 2;
		    break;
		case COMPOUND_CENTER:
		    if (fmPtr->linespace > *heightPtr) {
			*heightPtr = fmPtr->linespace;
		    }
		    if (textWidth > *widthPtr) {
			*widthPtr = textWidth;
		    }
		    break;
		case COMPOUND_NONE:
		    break;
		}
	    } else {
		/*
		 * We don't have an image or we're not compound.
		 */

		*heightPtr = fmPtr->linespace;
		*widthPtr = textWidth;
	    }
	} else {
	    /*
	     * An empty entry still has this height.
	     */

	    *heightPtr = fmPtr->linespace;
    	}
    }
    *heightPtr += 1;
}

/*
 *----------------------------------------------------------------------
 *
 * DrawMenuEntryBackground --
 *
 *	This function draws the background part of a menu.
 *
 * Results:
 *	None.
 *
 * Side effects:
 *	Commands are output to X to display the menu in its current mode.
 *
 *----------------------------------------------------------------------
 */

static void
DrawMenuEntryBackground(
    TkMenu *menuPtr,		/* The menu we are drawing. */
    TkMenuEntry *mePtr,		/* The entry we are drawing. */
    Drawable d,			/* What we are drawing into */
    Tk_3DBorder activeBorder,	/* Border for active items */
    Tk_3DBorder bgBorder,	/* Border for the background */
    int x,			/* left edge */
    int y,			/* top edge */
    int width,			/* width of rectangle to draw */
    int height)			/* height of rectangle to draw */
{
    if (mePtr->state == ENTRY_ACTIVE
		|| (mePtr->entryFlags & ENTRY_PLATFORM_FLAG1)!=0 ) {
	int relief;
	int activeBorderWidth;

	bgBorder = activeBorder;

	if ((menuPtr->menuType == MENUBAR)
		&& ((menuPtr->postedCascade == NULL)
		|| (menuPtr->postedCascade != mePtr))) {
	    relief = TK_RELIEF_FLAT;
	} else {
	    Tk_GetReliefFromObj(NULL, menuPtr->activeReliefPtr, &relief);
	}
	Tk_GetPixelsFromObj(NULL, menuPtr->tkwin,
		menuPtr->activeBorderWidthPtr, &activeBorderWidth);
	Tk_Fill3DRectangle(menuPtr->tkwin, d, bgBorder, x, y, width, height,
		activeBorderWidth, relief);
    } else {
        Tk_Fill3DRectangle(menuPtr->tkwin, d, bgBorder, x, y, width, height, 0,
                TK_RELIEF_FLAT);
    }
}

/*
 *--------------------------------------------------------------
 *
 * TkpComputeStandardMenuGeometry --
 *
 *	This function is invoked to recompute the size and layout of a menu
 *	that is not a menubar clone.
 *
 * Results:
 *	None.
 *
 * Side effects:
 *	Fields of menu entries are changed to reflect their current positions,
 *	and the size of the menu window itself may be changed.
 *
 *--------------------------------------------------------------
 */

void
TkpComputeStandardMenuGeometry(
    TkMenu *menuPtr)		/* Structure describing menu. */
{
    Tk_Font menuFont, tkfont;
    Tk_FontMetrics menuMetrics, entryMetrics, *fmPtr;
    int x, y, height, width, indicatorSpace, labelWidth, accelWidth;
    int windowWidth, windowHeight, accelSpace;
    int i, j, lastColumnBreak = 0;
    int activeBorderWidth, borderWidth;

    if (menuPtr->tkwin == NULL) {
	return;
    }

    Tk_GetPixelsFromObj(menuPtr->interp, menuPtr->tkwin,
	    menuPtr->borderWidthPtr, &borderWidth);
    x = y = borderWidth;
    indicatorSpace = labelWidth = accelWidth = 0;
    windowHeight = 0;

    /*
     * On the Mac especially, getting font metrics can be quite slow, so we
     * want to do it intelligently. We are going to precalculate them and pass
     * them down to all of the measuring and drawing routines. We will measure
     * the font metrics of the menu once. If an entry does not have its own
     * font set, then we give the geometry/drawing routines the menu's font
     * and metrics. If an entry has its own font, we will measure that font
     * and give all of the geometry/drawing the entry's font and metrics.
     */

    menuFont = Tk_GetFontFromObj(menuPtr->tkwin, menuPtr->fontPtr);
    Tk_GetFontMetrics(menuFont, &menuMetrics);
    accelSpace = Tk_TextWidth(menuFont, "M", 1);
    Tk_GetPixelsFromObj(menuPtr->interp, menuPtr->tkwin,
	    menuPtr->activeBorderWidthPtr, &activeBorderWidth);

    for (i = 0; i < (int)menuPtr->numEntries; i++) {
	if (menuPtr->entries[i]->fontPtr == NULL) {
	    tkfont = menuFont;
	    fmPtr = &menuMetrics;
	} else {
	    tkfont = Tk_GetFontFromObj(menuPtr->tkwin,
		    menuPtr->entries[i]->fontPtr);
    	    Tk_GetFontMetrics(tkfont, &entryMetrics);
    	    fmPtr = &entryMetrics;
    	}
	if ((i > 0) && menuPtr->entries[i]->columnBreak) {
	    if (accelWidth != 0) {
		labelWidth += accelSpace;
	    }
	    for (j = lastColumnBreak; j < i; j++) {
		menuPtr->entries[j]->indicatorSpace = indicatorSpace;
		menuPtr->entries[j]->labelWidth = labelWidth;
		menuPtr->entries[j]->width = indicatorSpace + labelWidth
			+ accelWidth + 2 * activeBorderWidth;
		menuPtr->entries[j]->x = x;
		menuPtr->entries[j]->entryFlags &= ~ENTRY_LAST_COLUMN;
	    }
	    x += indicatorSpace + labelWidth + accelWidth
		    + 2 * activeBorderWidth;
	    indicatorSpace = labelWidth = accelWidth = 0;
	    lastColumnBreak = i;
	    y = borderWidth;
	}

	if (menuPtr->entries[i]->type == SEPARATOR_ENTRY) {
	    GetMenuSeparatorGeometry(menuPtr, menuPtr->entries[i], tkfont,
	    	    fmPtr, &width, &height);
	    menuPtr->entries[i]->height = height;
	} else if (menuPtr->entries[i]->type == TEAROFF_ENTRY) {
	    GetTearoffEntryGeometry(menuPtr, menuPtr->entries[i], tkfont,
	    	    fmPtr, &width, &height);
	    menuPtr->entries[i]->height = height;
	} else {
	    /*
	     * For each entry, compute the height required by that particular
	     * entry, plus three widths: the width of the label, the width to
	     * allow for an indicator to be displayed to the left of the label
	     * (if any), and the width of the accelerator to be displayed to
	     * the right of the label (if any). These sizes depend, of course,
	     * on the type of the entry.
	     */

	    GetMenuLabelGeometry(menuPtr->entries[i], tkfont, fmPtr, &width,
	    	    &height);
	    menuPtr->entries[i]->height = height;
	    if (width > labelWidth) {
	    	labelWidth = width;
	    }

	    GetMenuAccelGeometry(menuPtr, menuPtr->entries[i], tkfont,
		    fmPtr, &width, &height);
	    if (height > menuPtr->entries[i]->height) {
	    	menuPtr->entries[i]->height = height;
	    }
	    if (width > accelWidth) {
	    	accelWidth = width;
	    }

	    GetMenuIndicatorGeometry(menuPtr, menuPtr->entries[i], tkfont,
	    	    fmPtr, &width, &height);
	    if (height > menuPtr->entries[i]->height) {
	    	menuPtr->entries[i]->height = height;
	    }
	    if (width > indicatorSpace) {
	    	indicatorSpace = width;
	    }

	    menuPtr->entries[i]->height += 2 * activeBorderWidth + 1;
    	}
	menuPtr->entries[i]->y = y;
	y += menuPtr->entries[i]->height;
	if (y > windowHeight) {
	    windowHeight = y;
	}
    }

    if (accelWidth != 0) {
	labelWidth += accelSpace;
    }
    for (j = lastColumnBreak; j < (int)menuPtr->numEntries; j++) {
	menuPtr->entries[j]->indicatorSpace = indicatorSpace;
	menuPtr->entries[j]->labelWidth = labelWidth;
	menuPtr->entries[j]->width = indicatorSpace + labelWidth
		+ accelWidth + 2 * activeBorderWidth;
	menuPtr->entries[j]->x = x;
	menuPtr->entries[j]->entryFlags |= ENTRY_LAST_COLUMN;
    }
    windowWidth = x + indicatorSpace + labelWidth + accelWidth
	    + 2 * activeBorderWidth + borderWidth;
    windowHeight += borderWidth;

    /*
     * The X server doesn't like zero dimensions, so round up to at least 1 (a
     * zero-sized menu should never really occur, anyway).
     */

    if (windowWidth <= 0) {
	windowWidth = 1;
    }
    if (windowHeight <= 0) {
	windowHeight = 1;
    }
    menuPtr->totalWidth = windowWidth;
    menuPtr->totalHeight = windowHeight;
}

/*
 *----------------------------------------------------------------------
 *
 * MenuSelectEvent --
 *
 *	Generates a "MenuSelect" virtual event. This can be used to do
 *	context-sensitive menu help.
 *
 * Results:
 *	None.
 *
 * Side effects:
 *	Places a virtual event on the event queue.
 *
 *----------------------------------------------------------------------
 */

static void
MenuSelectEvent(
    TkMenu *menuPtr)		/* the menu we have selected. */
{
    XVirtualEvent event;
    union {DWORD msgpos; POINTS point;} root;

    event.type = VirtualEvent;
    event.serial = menuPtr->display->request;
    event.send_event = 0;
    event.display = menuPtr->display;
    Tk_MakeWindowExist(menuPtr->tkwin);
    event.event = Tk_WindowId(menuPtr->tkwin);
    event.root = XRootWindow(menuPtr->display, 0);
    event.subwindow = None;
    event.time = TkpGetMS();

    root.msgpos = GetMessagePos();
    event.x_root = root.point.x;
    event.y_root = root.point.y;
    event.state = TkWinGetModifierState();
    event.same_screen = 1;
    event.name = Tk_GetUid("MenuSelect");
    event.user_data = NULL;
    Tk_QueueWindowEvent((XEvent *) &event, TCL_QUEUE_TAIL);
}

/*
 *----------------------------------------------------------------------
 *
 * TkpMenuNotifyToplevelCreate --
 *
 *	This routine reconfigures the menu and the clones indicated by
 *	menuName becuase a toplevel has been created and any system menus need
 *	to be created.
 *
 * Results:
 *	None.
 *
 * Side effects:
 *	An idle handler is set up to do the reconfiguration.
 *
 *----------------------------------------------------------------------
 */

void
TkpMenuNotifyToplevelCreate(
    Tcl_Interp *interp,		/* The interp the menu lives in. */
    const char *menuName)	/* The name of the menu to reconfigure. */
{
    TkMenuReferences *menuRefPtr;
    TkMenu *menuPtr;

    if ((menuName != NULL) && (menuName[0] != '\0')) {
	menuRefPtr = TkFindMenuReferences(interp, menuName);
	if ((menuRefPtr != NULL) && (menuRefPtr->menuPtr != NULL)) {
	    for (menuPtr = menuRefPtr->menuPtr->masterMenuPtr; menuPtr != NULL;
		    menuPtr = menuPtr->nextInstancePtr) {
		if (menuPtr->menuType == MENUBAR) {
		    ScheduleMenuReconfigure(menuPtr);
		}
	    }
	}
    }
}

/*
 *----------------------------------------------------------------------
 *
 * Tk_GetMenuHWND --
 *
 *	This function returns the HWND of a hidden menu Window that processes
 *	messages of a popup menu. This hidden menu window is used to handle
 *	either a dynamic popup menu in the same process or a pull-down menu of
 *	an embedded window in a different process.
 *
 * Results:
 *	Returns the HWND of the hidden menu Window.
 *
 * Side effects:
 *	None.
 *
 *----------------------------------------------------------------------
 */

HWND
Tk_GetMenuHWND(
    Tk_Window tkwin)
{
    ThreadSpecificData *tsdPtr =
	    Tcl_GetThreadData(&dataKey, sizeof(ThreadSpecificData));

    TkMenuInit();
    return tsdPtr->embeddedMenuHWND;
}

/*
 *----------------------------------------------------------------------
 *
 * MenuExitHandler --
 *
 *	Unregisters the class of utility windows.
 *
 * Results:
 *	None.
 *
 * Side effects:
 *	Menus have to be reinitialized next time.
 *
 *----------------------------------------------------------------------
 */

static void
MenuExitHandler(
    ClientData clientData)	    /* Not used */
{
    UnregisterClassW(MENU_CLASS_NAME, Tk_GetHINSTANCE());
    UnregisterClassW(EMBEDDED_MENU_CLASS_NAME, Tk_GetHINSTANCE());
}

/*
 *----------------------------------------------------------------------
 *
 * MenuExitHandler --
 *
 *	Throws away the utility window needed for menus and delete hash
 *	tables.
 *
 * Results:
 *	None.
 *
 * Side effects:
 *	Menus have to be reinitialized next time.
 *
 *----------------------------------------------------------------------
 */

static void
MenuThreadExitHandler(
    ClientData clientData)	    /* Not used */
{
    ThreadSpecificData *tsdPtr =
	    Tcl_GetThreadData(&dataKey, sizeof(ThreadSpecificData));

    DestroyWindow(tsdPtr->menuHWND);
    DestroyWindow(tsdPtr->embeddedMenuHWND);
    tsdPtr->menuHWND = NULL;
    tsdPtr->embeddedMenuHWND = NULL;

    Tcl_DeleteHashTable(&tsdPtr->winMenuTable);
    Tcl_DeleteHashTable(&tsdPtr->commandTable);
}

/*
 *----------------------------------------------------------------------
 *
 * TkWinGetMenuSystemDefault --
 *
 *	Gets the Windows specific default value for a given X resource
 *	database name.
 *
 * Results:
 *	Returns a Tcl_Obj* with the default value. If there is no
 *	Windows-specific default for this attribute, returns NULL. This object
 *	has a ref count of 0.
 *
 * Side effects:
 *	Storage is allocated.
 *
 *----------------------------------------------------------------------
 */

Tcl_Obj *
TkWinGetMenuSystemDefault(
    Tk_Window tkwin,		/* A window to use. */
    const char *dbName,		/* The option database name. */
    const char *className)	/* The name of the option class. */
{
    Tcl_Obj *valuePtr = NULL;

    if ((strcmp(dbName, "activeBorderWidth") == 0) ||
	    (strcmp(dbName, "borderWidth") == 0)) {
	valuePtr = Tcl_NewWideIntObj(defaultBorderWidth);
    } else if (strcmp(dbName, "font") == 0) {
	valuePtr = Tcl_NewStringObj(Tcl_DStringValue(&menuFontDString), -1);
    }

    return valuePtr;
}

/*
 *----------------------------------------------------------------------
 *
 * SetDefaults --
 *
 *	Read system menu settings (font, sizes of items, use of accelerators)
 *	This is called if the UI theme or settings are changed.
 *
 * Results:
 *	None.
 *
 * Side effects:
 *	May result in menu items being redrawn with different appearance.
 *
 *----------------------------------------------------------------------
 */

static void
SetDefaults(
    int firstTime)		/* Is this the first time this has been
				 * called? */
{
    char sizeString[TCL_INTEGER_SPACE];
    char faceName[LF_FACESIZE];
    HDC scratchDC;
    int bold = 0;
    int italic = 0;
    TEXTMETRIC tm;
    int pointSize;
    HFONT menuFont;
    /* See: [Bug #3239768] tk8.4.19 (and later) WIN32 menu font support */
<<<<<<< HEAD
    NONCLIENTMETRICS metrics;
=======
    struct {
        NONCLIENTMETRICSW metrics;
#if (WINVER < 0x0600)
        int padding;
#endif
    } nc;
>>>>>>> 4801848f
    OSVERSIONINFOW os;

    /*
     * Set all of the default options. The loop will terminate when we run out
     * of options via a break statement.
     */

    defaultBorderWidth = GetSystemMetrics(SM_CXBORDER);
    if (GetSystemMetrics(SM_CYBORDER) > defaultBorderWidth) {
	defaultBorderWidth = GetSystemMetrics(SM_CYBORDER);
    }

    scratchDC = CreateDCA("DISPLAY", NULL, NULL, NULL);
    if (!firstTime) {
	Tcl_DStringFree(&menuFontDString);
    }
    Tcl_DStringInit(&menuFontDString);

    metrics.cbSize = sizeof(metrics);

    os.dwOSVersionInfoSize = sizeof(OSVERSIONINFOW);
    GetVersionExW(&os);
    if (os.dwMajorVersion < 6) {
	metrics.cbSize -= sizeof(int);
    }

<<<<<<< HEAD
    SystemParametersInfo(SPI_GETNONCLIENTMETRICS, metrics.cbSize,
	    &metrics, 0);
    menuFont = CreateFontIndirect(&metrics.lfMenuFont);
=======
    SystemParametersInfo(SPI_GETNONCLIENTMETRICS, nc.metrics.cbSize,
	    &nc.metrics, 0);
    menuFont = CreateFontIndirectW(&nc.metrics.lfMenuFont);
>>>>>>> 4801848f
    SelectObject(scratchDC, menuFont);
    GetTextMetrics(scratchDC, &tm);
    GetTextFaceA(scratchDC, LF_FACESIZE, faceName);
    pointSize = MulDiv(tm.tmHeight - tm.tmInternalLeading,
	    72, GetDeviceCaps(scratchDC, LOGPIXELSY));
    if (tm.tmWeight >= 700) {
	bold = 1;
    }
    if (tm.tmItalic) {
	italic = 1;
    }

    SelectObject(scratchDC, GetStockObject(SYSTEM_FONT));
    DeleteDC(scratchDC);

    DeleteObject(menuFont);

    Tcl_DStringAppendElement(&menuFontDString, faceName);
    sprintf(sizeString, "%d", pointSize);
    Tcl_DStringAppendElement(&menuFontDString, sizeString);

    if (bold || italic) {
	Tcl_DString boldItalicDString;

	Tcl_DStringInit(&boldItalicDString);
	if (bold) {
	    Tcl_DStringAppendElement(&boldItalicDString, "bold");
	}
	if (italic) {
	    Tcl_DStringAppendElement(&boldItalicDString, "italic");
	}
	Tcl_DStringAppendElement(&menuFontDString,
		Tcl_DStringValue(&boldItalicDString));
	Tcl_DStringFree(&boldItalicDString);
    }

    /*
     * Now we go ahead and get the dimensions of the check mark and the
     * appropriate margins. Since this is fairly hairy, we do it here to save
     * time when traversing large sets of menu items.
     *
     * The code below was given to me by Microsoft over the phone. It is the
     * only way to ensure menu items line up, and is not documented.
     * How strange the calculation of indicatorDimensions[1] is...!
     */

    indicatorDimensions[0] = GetSystemMetrics(SM_CYMENUCHECK);
    indicatorDimensions[1] = ((GetSystemMetrics(SM_CXFIXEDFRAME) +
	    GetSystemMetrics(SM_CXBORDER)
	    + GetSystemMetrics(SM_CXMENUCHECK) + 7) & 0xFFF8)
	    - GetSystemMetrics(SM_CXFIXEDFRAME);

    /*
     * Accelerators used to be always underlines until Win2K when a system
     * parameter was introduced to hide them unless Alt is pressed.
     */

    showMenuAccelerators = TRUE;
    SystemParametersInfo(SPI_GETKEYBOARDCUES, 0, &showMenuAccelerators, 0);
}

/*
 *----------------------------------------------------------------------
 *
 * TkpMenuInit --
 *
 *	Sets up the process-wide variables used by the menu package.
 *
 * Results:
 *	None.
 *
 * Side effects:
 *	lastMenuID gets initialized.
 *
 *----------------------------------------------------------------------
 */

void
TkpMenuInit(void)
{
    WNDCLASSW wndClass;

    wndClass.style = CS_OWNDC;
    wndClass.lpfnWndProc = TkWinMenuProc;
    wndClass.cbClsExtra = 0;
    wndClass.cbWndExtra = 0;
    wndClass.hInstance = Tk_GetHINSTANCE();
    wndClass.hIcon = NULL;
    wndClass.hCursor = NULL;
    wndClass.hbrBackground = (HBRUSH)(COLOR_WINDOW + 1);
    wndClass.lpszMenuName = NULL;
    wndClass.lpszClassName = MENU_CLASS_NAME;
    if (!RegisterClassW(&wndClass)) {
	Tcl_Panic("Failed to register menu window class");
    }

    wndClass.lpfnWndProc = TkWinEmbeddedMenuProc;
    wndClass.lpszClassName = EMBEDDED_MENU_CLASS_NAME;
    if (!RegisterClassW(&wndClass)) {
	Tcl_Panic("Failed to register embedded menu window class");
    }

    TkCreateExitHandler(MenuExitHandler, NULL);
    SetDefaults(1);
}

/*
 *----------------------------------------------------------------------
 *
 * TkpMenuThreadInit --
 *
 *	Sets up the thread-local hash tables used by the menu module. Assumes
 *	that TkpMenuInit has been called.
 *
 * Results:
 *	None.
 *
 * Side effects:
 *	Hash tables winMenuTable and commandTable are initialized.
 *
 *----------------------------------------------------------------------
 */

void
TkpMenuThreadInit(void)
{
    ThreadSpecificData *tsdPtr =
	    Tcl_GetThreadData(&dataKey, sizeof(ThreadSpecificData));

    tsdPtr->menuHWND = CreateWindowW(MENU_CLASS_NAME, L"MenuWindow", WS_POPUP,
	    0, 0, 10, 10, NULL, NULL, Tk_GetHINSTANCE(), NULL);

    if (!tsdPtr->menuHWND) {
	Tcl_Panic("Failed to create the menu window");
    }

    tsdPtr->embeddedMenuHWND =
	    CreateWindowW(EMBEDDED_MENU_CLASS_NAME, L"EmbeddedMenuWindow",
	    WS_POPUP, 0, 0, 10, 10, NULL, NULL, Tk_GetHINSTANCE(), NULL);

    if (!tsdPtr->embeddedMenuHWND) {
	Tcl_Panic("Failed to create the embedded menu window");
    }

    Tcl_InitHashTable(&tsdPtr->winMenuTable, TCL_ONE_WORD_KEYS);
    Tcl_InitHashTable(&tsdPtr->commandTable, TCL_ONE_WORD_KEYS);

    TkCreateThreadExitHandler(MenuThreadExitHandler, NULL);
}

/*
 * Local Variables:
 * mode: c
 * c-basic-offset: 4
 * fill-column: 78
 * End:
 */<|MERGE_RESOLUTION|>--- conflicted
+++ resolved
@@ -3378,16 +3378,7 @@
     int pointSize;
     HFONT menuFont;
     /* See: [Bug #3239768] tk8.4.19 (and later) WIN32 menu font support */
-<<<<<<< HEAD
-    NONCLIENTMETRICS metrics;
-=======
-    struct {
-        NONCLIENTMETRICSW metrics;
-#if (WINVER < 0x0600)
-        int padding;
-#endif
-    } nc;
->>>>>>> 4801848f
+    NONCLIENTMETRICSW metrics;
     OSVERSIONINFOW os;
 
     /*
@@ -3414,15 +3405,9 @@
 	metrics.cbSize -= sizeof(int);
     }
 
-<<<<<<< HEAD
     SystemParametersInfo(SPI_GETNONCLIENTMETRICS, metrics.cbSize,
 	    &metrics, 0);
-    menuFont = CreateFontIndirect(&metrics.lfMenuFont);
-=======
-    SystemParametersInfo(SPI_GETNONCLIENTMETRICS, nc.metrics.cbSize,
-	    &nc.metrics, 0);
-    menuFont = CreateFontIndirectW(&nc.metrics.lfMenuFont);
->>>>>>> 4801848f
+    menuFont = CreateFontIndirectW(&metrics.lfMenuFont);
     SelectObject(scratchDC, menuFont);
     GetTextMetrics(scratchDC, &tm);
     GetTextFaceA(scratchDC, LF_FACESIZE, faceName);
