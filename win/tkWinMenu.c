--- conflicted
+++ resolved
@@ -984,7 +984,7 @@
 	break;
 
     case WM_SETTINGCHANGE:
-	if (wParam == SPI_SETNONCLIENTMETRICS 
+	if (wParam == SPI_SETNONCLIENTMETRICS
 		|| wParam == SPI_SETKEYBOARDCUES) {
 	    SetDefaults(0);
 	}
@@ -2655,7 +2655,7 @@
 		    fmPtr, adjustedX, adjustedY, width, adjustedHeight);
 	}
     }
-    
+
     /*
      * Copy the entry contents from the temporary bitmap to the menu.
      */
@@ -2698,11 +2698,7 @@
 {
     TkMenu *menuPtr = mePtr->menuPtr;
     int haveImage = 0;
-<<<<<<< HEAD
-
-=======
- 
->>>>>>> cf97fb20
+
     if (mePtr->image != NULL) {
     	Tk_SizeOfImage(mePtr->image, widthPtr, heightPtr);
 	haveImage = 1;
