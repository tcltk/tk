/*
 * tkWinMenu.c --
 *
 *	This module implements the Windows platform-specific features of
 *	menus.
 *
 * Copyright © 1996-1998 Sun Microsystems, Inc.
 * Copyright © 1998-1999 Scriptics Corporation.
 *
 * See the file "license.terms" for information on usage and redistribution of
 * this file, and for a DISCLAIMER OF ALL WARRANTIES.
 */

#define OEMRESOURCE
#include "tkWinInt.h"
#include "tkMenu.h"

/*
 * The class of the window for popup menus.
 */

#define MENU_CLASS_NAME			L"MenuWindowClass"
#define EMBEDDED_MENU_CLASS_NAME	L"EmbeddedMenuWindowClass"

/*
 * Used to align a windows bitmap inside a rectangle
 */

#define ALIGN_BITMAP_LEFT	0x00000001
#define ALIGN_BITMAP_RIGHT	0x00000002
#define ALIGN_BITMAP_TOP	0x00000004
#define ALIGN_BITMAP_BOTTOM	0x00000008


/*
 * Platform-specific menu flags:
 *
 * MENU_SYSTEM_MENU	Non-zero means that the Windows menu handle was
 *			retrieved with GetSystemMenu and needs to be disposed
 *			of specially.
 * MENU_RECONFIGURE_PENDING
 *			Non-zero means that an idle handler has been set up to
 *			reconfigure the Windows menu handle for this menu.
 */

#define MENU_SYSTEM_MENU		MENU_PLATFORM_FLAG1
#define MENU_RECONFIGURE_PENDING	MENU_PLATFORM_FLAG2

/*
 * ODS_NOACCEL flag forbids drawing accelerator cues (i.e. underlining labels)
 * on Windows 2000 and above.  The ODS_NOACCEL define is missing from mingw32
 * headers and undefined for _WIN32_WINNT < 0x0500 in Microsoft SDK.  We might
 * check for _WIN32_WINNT here, but I think it's not needed, as checking for
 * this flag does no harm on even on NT: reserved bits should be zero, and in
 * fact they are.
 */

#ifndef ODS_NOACCEL
#define ODS_NOACCEL 0x100
#endif
#ifndef SPI_GETKEYBOARDCUES
#define SPI_GETKEYBOARDCUES             0x100A
#endif
#ifndef WM_UPDATEUISTATE
#define WM_UPDATEUISTATE                0x0128
#endif
#ifndef UIS_SET
#define UIS_SET                         1
#endif
#ifndef UIS_CLEAR
#define UIS_CLEAR                       2
#endif
#ifndef UISF_HIDEACCEL
#define UISF_HIDEACCEL                  2
#endif

#ifndef WM_UNINITMENUPOPUP
#define WM_UNINITMENUPOPUP              0x0125
#endif

static int indicatorDimensions[2];
				/* The dimensions of the indicator space in a
				 * menu entry. Calculated at init time to save
				 * time. */

static BOOL showMenuAccelerators;

typedef struct {
    int inPostMenu;		/* We cannot be re-entrant like X Windows. */
    WORD lastCommandID;		/* The last command ID we allocated. */
    HWND menuHWND;		/* A window to service popup-menu messages
				 * in. */
    HWND embeddedMenuHWND;	/* A window to service embedded menu
				 * messages */
    int oldServiceMode;		/* Used while processing a menu; we need to
				 * set the event mode specially when we enter
				 * the menu processing modal loop and reset it
				 * when menus go away. */
    TkMenu *modalMenuPtr;	/* The menu we are processing inside the modal
				 * loop. We need this to reset all of the
				 * active items when menus go away since
				 * Windows does not see fit to give this to us
				 * when it sends its WM_MENUSELECT. */
    Tcl_HashTable commandTable;	/* A map of command ids to menu entries */
    Tcl_HashTable winMenuTable;	/* Need this to map HMENUs back to menuPtrs */
} ThreadSpecificData;
static Tcl_ThreadDataKey dataKey;

/*
 * The following are default menu value strings.
 */

static int defaultBorderWidth;	/* The windows default border width. */
static Tcl_DString menuFontDString;
				/* A buffer to store the default menu font
				 * string. */
/*
 * Forward declarations for functions defined later in this file:
 */

static void		DrawMenuEntryAccelerator(TkMenu *menuPtr,
			    TkMenuEntry *mePtr, Drawable d, GC gc,
			    Tk_Font tkfont, const Tk_FontMetrics *fmPtr,
			    Tk_3DBorder activeBorder, int x, int y,
			    int width, int height);
static void		DrawMenuEntryArrow(TkMenu *menuPtr, TkMenuEntry *mePtr,
			    Drawable d, GC gc, Tk_3DBorder activeBorder,
			    int x,int y, int width, int height, int drawArrow);
static void		DrawMenuEntryBackground(TkMenu *menuPtr,
			    TkMenuEntry *mePtr, Drawable d,
			    Tk_3DBorder activeBorder, Tk_3DBorder bgBorder,
			    int x, int y, int width, int heigth);
static void		DrawMenuEntryIndicator(TkMenu *menuPtr,
			    TkMenuEntry *mePtr, Drawable d, GC gc,
			    GC indicatorGC, Tk_Font tkfont,
			    const Tk_FontMetrics *fmPtr, int x, int y,
			    int width, int height);
static void		DrawMenuEntryLabel(TkMenu *menuPtr, TkMenuEntry *mePtr,
			    Drawable d, GC gc, Tk_Font tkfont,
			    const Tk_FontMetrics *fmPtr, int x, int y,
			    int width, int height, int underline);
static void		DrawMenuSeparator(TkMenu *menuPtr, TkMenuEntry *mePtr,
			    Drawable d, GC gc, Tk_Font tkfont,
			    const Tk_FontMetrics *fmPtr,
			    int x, int y, int width, int height);
static void		DrawTearoffEntry(TkMenu *menuPtr, TkMenuEntry *mePtr,
			    Drawable d, GC gc, Tk_Font tkfont,
			    const Tk_FontMetrics *fmPtr, int x, int y,
			    int width, int height);
static void		DrawMenuUnderline(TkMenu *menuPtr, TkMenuEntry *mePtr,
			    Drawable d, GC gc, Tk_Font tkfont,
			    const Tk_FontMetrics *fmPtr, int x, int y,
			    int width, int height);
static void		DrawWindowsSystemBitmap(Display *display,
			    Drawable drawable, GC gc, const RECT *rectPtr,
			    int bitmapID, int alignFlags);
static void		FreeID(WORD commandID);
static char *		GetEntryText(TkMenu *menuPtr, TkMenuEntry *mePtr);
static void		GetMenuAccelGeometry(TkMenu *menuPtr,
			    TkMenuEntry *mePtr, Tk_Font tkfont,
			    const Tk_FontMetrics *fmPtr, int *widthPtr,
			    int *heightPtr);
static void		GetMenuLabelGeometry(TkMenuEntry *mePtr,
			    Tk_Font tkfont, const Tk_FontMetrics *fmPtr,
			    int *widthPtr, int *heightPtr);
static void		GetMenuIndicatorGeometry(TkMenu *menuPtr,
			    TkMenuEntry *mePtr, Tk_Font tkfont,
			    const Tk_FontMetrics *fmPtr,
			    int *widthPtr, int *heightPtr);
static void		GetMenuSeparatorGeometry(TkMenu *menuPtr,
			    TkMenuEntry *mePtr, Tk_Font tkfont,
			    const Tk_FontMetrics *fmPtr,
			    int *widthPtr, int *heightPtr);
static void		GetTearoffEntryGeometry(TkMenu *menuPtr,
			    TkMenuEntry *mePtr, Tk_Font tkfont,
			    const Tk_FontMetrics *fmPtr, int *widthPtr,
			    int *heightPtr);
static int		GetNewID(TkMenuEntry *mePtr, WORD *menuIDPtr);
static int		TkWinMenuKeyObjCmd(ClientData clientData,
			    Tcl_Interp *interp, int objc,
			    Tcl_Obj *const objv[]);
static void		MenuSelectEvent(TkMenu *menuPtr);
static void		ReconfigureWindowsMenu(ClientData clientData);
static void		RecursivelyClearActiveMenu(TkMenu *menuPtr);
static void		SetDefaults(int firstTime);
static LRESULT CALLBACK	TkWinMenuProc(HWND hwnd, UINT message, WPARAM wParam,
			    LPARAM lParam);
static LRESULT CALLBACK	TkWinEmbeddedMenuProc(HWND hwnd, UINT message,
			    WPARAM wParam, LPARAM lParam);

static inline void
ScheduleMenuReconfigure(
    TkMenu *menuPtr)
{
    if (!(menuPtr->menuFlags & MENU_RECONFIGURE_PENDING)) {
	menuPtr->menuFlags |= MENU_RECONFIGURE_PENDING;
	Tcl_DoWhenIdle(ReconfigureWindowsMenu, menuPtr);
    }
}

static inline void
CallPendingReconfigureImmediately(
    TkMenu *menuPtr)
{
    if (menuPtr->menuFlags & MENU_RECONFIGURE_PENDING) {
	Tcl_CancelIdleCall(ReconfigureWindowsMenu, menuPtr);
	ReconfigureWindowsMenu(menuPtr);
    }
}

/*
 *----------------------------------------------------------------------
 *
 * GetNewID --
 *
 *	Allocates a new menu id and marks it in use.
 *
 * Results:
 *	Returns TCL_OK if succesful; TCL_ERROR if there are no more ids of the
 *	appropriate type to allocate. menuIDPtr contains the new id if
 *	succesful.
 *
 * Side effects:
 *	An entry is created for the menu in the command hash table, and the
 *	hash entry is stored in the appropriate field in the menu data
 *	structure.
 *
 *----------------------------------------------------------------------
 */

static int
GetNewID(
    TkMenuEntry *mePtr,		/* The menu we are working with. */
    WORD *menuIDPtr)		/* The resulting id. */
{
    ThreadSpecificData *tsdPtr = (ThreadSpecificData *)
	    Tcl_GetThreadData(&dataKey, sizeof(ThreadSpecificData));
    WORD curID = tsdPtr->lastCommandID;

    while (1) {
	Tcl_HashEntry *commandEntryPtr;
	int isNew;

	/*
	 * Try the next ID number, taking care to wrap rather than stray
	 * into the system menu IDs.  [Bug 3235256]
	 */
	if (++curID >= 0xF000) {
	    curID = 1;
	}

	/* Return error when we've checked all IDs without success. */
	if (curID == tsdPtr->lastCommandID) {
	    return TCL_ERROR;
	}

	commandEntryPtr = Tcl_CreateHashEntry(&tsdPtr->commandTable,
		INT2PTR(curID), &isNew);
	if (isNew) {
	    Tcl_SetHashValue(commandEntryPtr, mePtr);
	    *menuIDPtr = curID;
	    tsdPtr->lastCommandID = curID;
	    return TCL_OK;
	}
    }
}

/*
 *----------------------------------------------------------------------
 *
 * FreeID --
 *
 *	Marks the itemID as free.
 *
 * Results:
 *	None.
 *
 * Side effects:
 *	The hash table entry for the ID is cleared.
 *
 *----------------------------------------------------------------------
 */

static void
FreeID(
    WORD commandID)
{
    ThreadSpecificData *tsdPtr = (ThreadSpecificData *)
	    Tcl_GetThreadData(&dataKey, sizeof(ThreadSpecificData));

    /*
     * If the menuHWND is NULL, this table has been finalized already.
     */

    if (tsdPtr->menuHWND != NULL) {
	Tcl_HashEntry *entryPtr = Tcl_FindHashEntry(&tsdPtr->commandTable,
		INT2PTR(commandID));

	if (entryPtr != NULL) {
	    Tcl_DeleteHashEntry(entryPtr);
	}
    }
}

/*
 *----------------------------------------------------------------------
 *
 * TkpNewMenu --
 *
 *	Gets a new blank menu. Only the platform specific options are filled
 *	in.
 *
 * Results:
 *	Standard TCL error.
 *
 * Side effects:
 *	Allocates a Windows menu handle and places it in the platformData
 *	field of the menuPtr.
 *
 *----------------------------------------------------------------------
 */

int
TkpNewMenu(
    TkMenu *menuPtr)		/* The common structure we are making the
				 * platform structure for. */
{
    HMENU winMenuHdl;
    Tcl_HashEntry *hashEntryPtr;
    int newEntry;
    ThreadSpecificData *tsdPtr = (ThreadSpecificData *)
	    Tcl_GetThreadData(&dataKey, sizeof(ThreadSpecificData));

    winMenuHdl = CreatePopupMenu();
    if (winMenuHdl == NULL) {
    	Tcl_SetObjResult(menuPtr->interp, Tcl_NewStringObj(
		"No more menus can be allocated.", -1));
	Tcl_SetErrorCode(menuPtr->interp, "TK", "MENU", "SYSTEM_RESOURCES", NULL);
    	return TCL_ERROR;
    }

    /*
     * We hash all of the HMENU's so that we can get their menu ptrs back when
     * dispatch messages.
     */

    hashEntryPtr = Tcl_CreateHashEntry(&tsdPtr->winMenuTable,
	    (char *) winMenuHdl, &newEntry);
    Tcl_SetHashValue(hashEntryPtr, menuPtr);

    menuPtr->platformData = (TkMenuPlatformData) winMenuHdl;
    return TCL_OK;
}

/*
 *----------------------------------------------------------------------
 *
 * TkpDestroyMenu --
 *
 *	Destroys platform-specific menu structures.
 *
 * Results:
 *	None.
 *
 * Side effects:
 *	All platform-specific allocations are freed up.
 *
 *----------------------------------------------------------------------
 */

void
TkpDestroyMenu(
    TkMenu *menuPtr)		/* The common menu structure */
{
    HMENU winMenuHdl = (HMENU) menuPtr->platformData;
    const char *searchName;
    ThreadSpecificData *tsdPtr = (ThreadSpecificData *)
	    Tcl_GetThreadData(&dataKey, sizeof(ThreadSpecificData));

    if (menuPtr->menuFlags & MENU_RECONFIGURE_PENDING) {
	Tcl_CancelIdleCall(ReconfigureWindowsMenu, menuPtr);
    }

    if (winMenuHdl == NULL) {
	return;
    }

    if (menuPtr->menuFlags & MENU_SYSTEM_MENU) {
	TkMenuEntry *searchEntryPtr;
	Tcl_HashTable *tablePtr = TkGetMenuHashTable(menuPtr->interp);
	char *menuName = (char *)Tcl_GetHashKey(tablePtr,
		menuPtr->menuRefPtr->hashEntryPtr);

	/*
	 * Search for the menu in the menubar, if it is present, get the
	 * wrapper window associated with the toplevel and reset its
	 * system menu to the default menu.
	 */

	for (searchEntryPtr = menuPtr->menuRefPtr->parentEntryPtr;
		searchEntryPtr != NULL;
		searchEntryPtr = searchEntryPtr->nextCascadePtr) {
	    searchName = Tcl_GetString(searchEntryPtr->namePtr);
	    if (strcmp(searchName, menuName) == 0) {
		Tk_Window parentTopLevelPtr = searchEntryPtr
			->menuPtr->parentTopLevelPtr;

		if (parentTopLevelPtr != NULL) {
		    GetSystemMenu(
			    TkWinGetWrapperWindow(parentTopLevelPtr), TRUE);
		}
		break;
	    }
	}
    } else {
	/*
	 * Remove the menu from the menu hash table, then destroy the handle.
	 * If the menuHWND is NULL, this table has been finalized already.
	 */

	if (tsdPtr->menuHWND != NULL) {
	    Tcl_HashEntry *hashEntryPtr =
		Tcl_FindHashEntry(&tsdPtr->winMenuTable, winMenuHdl);

	    if (hashEntryPtr != NULL) {
		Tcl_DeleteHashEntry(hashEntryPtr);
	    }
	}
 	DestroyMenu(winMenuHdl);
    }
    menuPtr->platformData = NULL;

    if (menuPtr == tsdPtr->modalMenuPtr) {
	tsdPtr->modalMenuPtr = NULL;
    }
}

/*
 *----------------------------------------------------------------------
 *
 * TkpDestroyMenuEntry --
 *
 *	Cleans up platform-specific menu entry items.
 *
 * Results:
 *	None
 *
 * Side effects:
 *	All platform-specific allocations are freed up.
 *
 *----------------------------------------------------------------------
 */

void
TkpDestroyMenuEntry(
    TkMenuEntry *mePtr)		/* The entry to destroy */
{
    TkMenu *menuPtr = mePtr->menuPtr;
    HMENU winMenuHdl = (HMENU) menuPtr->platformData;

    if (NULL != winMenuHdl) {
	ScheduleMenuReconfigure(menuPtr);
    }
    FreeID((WORD) PTR2INT(mePtr->platformEntryData));
    mePtr->platformEntryData = NULL;
}

/*
 *----------------------------------------------------------------------
 *
 * GetEntryText --
 *
 *	Given a menu entry, gives back the text that should go in it.
 *	Separators should be done by the caller, as they have to be handled
 *	specially. Allocates the memory with alloc. The caller should free the
 *	memory.
 *
 * Results:
 *	itemText points to the new text for the item.
 *
 * Side effects:
 *	None.
 *
 *----------------------------------------------------------------------
 */

static char *
GetEntryText(
    TkMenu *menuPtr,		/* The menu considered. */
    TkMenuEntry *mePtr)		/* A pointer to the menu entry. */
{
    char *itemText;

    if (mePtr->type == TEAROFF_ENTRY) {
	itemText = (char *)ckalloc(sizeof("(Tear-off)"));
	strcpy(itemText, "(Tear-off)");
    } else if (mePtr->imagePtr != NULL) {
	itemText = (char *)ckalloc(sizeof("(Image)"));
	strcpy(itemText, "(Image)");
    } else if (mePtr->bitmapPtr != NULL) {
	itemText = (char *)ckalloc(sizeof("(Pixmap)"));
	strcpy(itemText, "(Pixmap)");
    } else if (mePtr->labelPtr == NULL || mePtr->labelLength == 0) {
	itemText = (char *)ckalloc(sizeof("( )"));
	strcpy(itemText, "( )");
    } else {
	int i;
	const char *label = (mePtr->labelPtr == NULL) ? ""
		: Tcl_GetString(mePtr->labelPtr);
	const char *accel = ((menuPtr->menuType == MENUBAR) || (mePtr->accelPtr == NULL)) ? ""
		: Tcl_GetString(mePtr->accelPtr);
	const char *p, *next;
	Tcl_DString itemString;
	Tcl_UniChar ch = 0;

	/*
	 * We have to construct the string with an ampersand preceeding the
	 * underline character, and a tab seperating the text and the accel
	 * text. We have to be careful with ampersands in the string.
	 */

	Tcl_DStringInit(&itemString);

	for (p = label, i = 0; *p != '\0'; i++, p = next) {
	    if (i == mePtr->underline) {
		Tcl_DStringAppend(&itemString, "&", 1);
	    }
	    if (*p == '&') {
		Tcl_DStringAppend(&itemString, "&", 1);
	    }
	    next = p + Tcl_UtfToUniChar(p, &ch);
	    Tcl_DStringAppend(&itemString, p, (int) (next - p));
	}
	ch = 0;
	if (mePtr->accelLength > 0) {
	    Tcl_DStringAppend(&itemString, "\t", 1);
	    for (p = accel, i = 0; *p != '\0'; i++, p = next) {
		if (*p == '&') {
		    Tcl_DStringAppend(&itemString, "&", 1);
		}
		next = p + Tcl_UtfToUniChar(p, &ch);
		Tcl_DStringAppend(&itemString, p, (int) (next - p));
	    }
	}

	itemText = (char *)ckalloc(Tcl_DStringLength(&itemString) + 1);
	strcpy(itemText, Tcl_DStringValue(&itemString));
	Tcl_DStringFree(&itemString);
    }
    return itemText;
}

/*
 *----------------------------------------------------------------------
 *
 * ReconfigureWindowsMenu --
 *
 *	Tears down and rebuilds the platform-specific part of this menu.
 *
 * Results:
 *	None.
 *
 * Side effects:
 *	Configuration information get set for mePtr; old resources get freed,
 *	if any need it.
 *
 *----------------------------------------------------------------------
 */

static void
ReconfigureWindowsMenu(
    ClientData clientData)	/* The menu we are rebuilding */
{
    TkMenu *menuPtr = (TkMenu *)clientData;
    TkMenuEntry *mePtr;
    HMENU winMenuHdl = (HMENU) menuPtr->platformData;
    char *itemText = NULL;
    LPCWSTR lpNewItem;
    UINT flags;
    UINT itemID;
    int i, count, systemMenu = 0, base;
    Tcl_DString translatedText;

    if (NULL == winMenuHdl) {
    	return;
    }

    /*
     * Reconstruct the entire menu. Takes care of nasty system menu and index
     * problem.
     */

    base = (menuPtr->menuFlags & MENU_SYSTEM_MENU) ? 7 : 0;
    count = GetMenuItemCount(winMenuHdl);
    for (i = base; i < count; i++) {
	RemoveMenu(winMenuHdl, base, MF_BYPOSITION);
    }

    count = menuPtr->numEntries;
    for (i = 0; i < count; i++) {
	mePtr = menuPtr->entries[i];
	lpNewItem = NULL;
	flags = MF_BYPOSITION;
	itemID = 0;
	Tcl_DStringInit(&translatedText);

	if ((menuPtr->menuType == MENUBAR) && (mePtr->type == TEAROFF_ENTRY)) {
	    continue;
	}

	itemText = GetEntryText(menuPtr, mePtr);
	if ((menuPtr->menuType == MENUBAR)
		|| (menuPtr->menuFlags & MENU_SYSTEM_MENU)) {
		Tcl_DStringInit(&translatedText);
		Tcl_UtfToWCharDString(itemText, -1, &translatedText);
	    lpNewItem = (LPCWSTR) Tcl_DStringValue(&translatedText);
	    flags |= MF_STRING;
	} else {
	    lpNewItem = (LPCWSTR) mePtr;
	    flags |= MF_OWNERDRAW;
	}

	/*
	 * Set enabling and disabling correctly.
	 */

	if (mePtr->state == ENTRY_DISABLED) {
	    flags |= MF_DISABLED | MF_GRAYED;
	}

	/*
	 * Set the check mark for check entries and radio entries.
	 */

	if (((mePtr->type == CHECK_BUTTON_ENTRY)
		|| (mePtr->type == RADIO_BUTTON_ENTRY))
		&& (mePtr->entryFlags & ENTRY_SELECTED)) {
	    flags |= MF_CHECKED;
	}

	/*
	 * Set the SEPARATOR bit for separator entries. This bit is not used
	 * by our internal drawing functions, but it is used by the system
	 * when drawing the system menu (we do not draw the system menu
	 * ourselves). If this bit is not set, separator entries on the system
	 * menu will not be drawn correctly.
	 */

	if (mePtr->type == SEPARATOR_ENTRY) {
	    flags |= MF_SEPARATOR;
	}

	if (mePtr->columnBreak) {
	    flags |= MF_MENUBREAK;
	}

	itemID = PTR2INT(mePtr->platformEntryData);
	if ((mePtr->type == CASCADE_ENTRY)
		&& (mePtr->childMenuRefPtr != NULL)
		&& (mePtr->childMenuRefPtr->menuPtr != NULL)) {
	    HMENU childMenuHdl = (HMENU) mePtr->childMenuRefPtr->menuPtr
		->platformData;
	    if (childMenuHdl != NULL) {
		/*
		 * Win32 draws the popup arrow in the wrong color for a
		 * disabled cascade menu, so do it by hand. Given it is
		 * disabled, there's no need for it to be connected to its
		 * child.
		 */

		if (mePtr->state != ENTRY_DISABLED) {
		    flags |= MF_POPUP;
		    /*
		     * If the MF_POPUP flag is set, then the id is interpreted
		     * as the handle of a submenu.
		     */
		    itemID = PTR2INT(childMenuHdl);
		}
	    }
	    if ((menuPtr->menuType == MENUBAR)
		    && !(mePtr->childMenuRefPtr->menuPtr->menuFlags
			    & MENU_SYSTEM_MENU)) {
		Tcl_DString ds;
		TkMenuReferences *menuRefPtr;
		TkMenu *systemMenuPtr = mePtr->childMenuRefPtr->menuPtr;

		Tcl_DStringInit(&ds);
		Tcl_DStringAppend(&ds,
			Tk_PathName(menuPtr->mainMenuPtr->tkwin), -1);
		Tcl_DStringAppend(&ds, ".system", 7);

		menuRefPtr = TkFindMenuReferences(menuPtr->interp,
			Tcl_DStringValue(&ds));

		Tcl_DStringFree(&ds);

		if ((menuRefPtr != NULL)
			&& (menuRefPtr->menuPtr != NULL)
			&& (menuPtr->parentTopLevelPtr != NULL)
			&& (systemMenuPtr->mainMenuPtr
				== menuRefPtr->menuPtr)) {
		    HMENU systemMenuHdl = (HMENU) systemMenuPtr->platformData;
		    HWND wrapper = TkWinGetWrapperWindow(menuPtr
			    ->parentTopLevelPtr);

		    if (wrapper != NULL) {
			DestroyMenu(systemMenuHdl);
			systemMenuHdl = GetSystemMenu(wrapper, FALSE);
			systemMenuPtr->menuFlags |= MENU_SYSTEM_MENU;
			systemMenuPtr->platformData =
				(TkMenuPlatformData) systemMenuHdl;
			ScheduleMenuReconfigure(systemMenuPtr);
		    }
		}
	    }
	    if (mePtr->childMenuRefPtr->menuPtr->menuFlags
		    & MENU_SYSTEM_MENU) {
		systemMenu++;
	    }
	}
	if (!systemMenu) {
	    InsertMenuW(winMenuHdl, 0xFFFFFFFF, flags, itemID, lpNewItem);
	}
	Tcl_DStringFree(&translatedText);
	if (itemText != NULL) {
	    ckfree(itemText);
	    itemText = NULL;
	}
    }


    if ((menuPtr->menuType == MENUBAR)
	    && (menuPtr->parentTopLevelPtr != NULL)) {
	HWND bar = TkWinGetWrapperWindow(menuPtr->parentTopLevelPtr);

	if (bar) {
	    DrawMenuBar(bar);
	}
    }

    menuPtr->menuFlags &= ~(MENU_RECONFIGURE_PENDING);
}

/*
 *----------------------------------------------------------------------
 *
 * TkpPostMenu --
 *
 *	Posts a menu on the screen so that the top left corner of the
 *      specified entry is located at the point (x, y) in screen coordinates.
 *      If the entry parameter is negative, the upper left corner of the
 *      menu itself is placed at the point.
 *
 * Results:
 *	None.
 *
 * Side effects:
 *	The menu is posted and handled.
 *
 *----------------------------------------------------------------------
 */

int
TkpPostMenu(
    Tcl_Interp *dummy,
    TkMenu *menuPtr,
    int x, int y, int index)
{
    HMENU winMenuHdl = (HMENU) menuPtr->platformData;
    int result, flags;
    RECT noGoawayRect;
    POINT point;
    Tk_Window parentWindow = Tk_Parent(menuPtr->tkwin);
    int oldServiceMode = Tcl_GetServiceMode();
    ThreadSpecificData *tsdPtr = (ThreadSpecificData *)
	    Tcl_GetThreadData(&dataKey, sizeof(ThreadSpecificData));
    (void)dummy;

    tsdPtr->inPostMenu++;
    CallPendingReconfigureImmediately(menuPtr);

    result = TkPreprocessMenu(menuPtr);
    if (result != TCL_OK) {
	tsdPtr->inPostMenu--;
	return result;
    }

    if (index >= (int)menuPtr->numEntries) {
	index = menuPtr->numEntries - 1;
    }
    if (index >= 0) {
	y -= menuPtr->entries[index]->y;
    }

    /*
     * The post commands could have deleted the menu, which means
     * we are dead and should go away.
     */

    if (menuPtr->tkwin == NULL) {
	tsdPtr->inPostMenu--;
    	return TCL_OK;
    }

    if (NULL == parentWindow) {
	noGoawayRect.top = y - 50;
	noGoawayRect.bottom = y + 50;
	noGoawayRect.left = x - 50;
	noGoawayRect.right = x + 50;
    } else {
	int left, top;
	Tk_GetRootCoords(parentWindow, &left, &top);
	noGoawayRect.left = left;
	noGoawayRect.top = top;
	noGoawayRect.bottom = noGoawayRect.top + Tk_Height(parentWindow);
	noGoawayRect.right = noGoawayRect.left + Tk_Width(parentWindow);
    }

    Tcl_SetServiceMode(TCL_SERVICE_NONE);

    /*
     * Make an assumption here. If the right button is down,
     * then we want to track it. Otherwise, track the left mouse button.
     */

    flags = TPM_LEFTALIGN;
    if (GetSystemMetrics(SM_SWAPBUTTON)) {
	if (GetAsyncKeyState(VK_LBUTTON) < 0) {
	    flags |= TPM_RIGHTBUTTON;
	} else {
	    flags |= TPM_LEFTBUTTON;
	}
    } else {
	if (GetAsyncKeyState(VK_RBUTTON) < 0) {
	    flags |= TPM_RIGHTBUTTON;
	} else {
	    flags |= TPM_LEFTBUTTON;
	}
    }

    TrackPopupMenu(winMenuHdl, flags, x, y, 0,
	    tsdPtr->menuHWND, &noGoawayRect);
    Tcl_SetServiceMode(oldServiceMode);

    GetCursorPos(&point);
    TkWinPointerEvent(NULL, point.x, point.y);

    if (tsdPtr->inPostMenu) {
	tsdPtr->inPostMenu = 0;
    }
    return TCL_OK;
}

/*
 *----------------------------------------------------------------------
 *
 * TkpPostTearoffMenu --
 *
 *	Posts a tearoff menu on the screen so that the top left corner of the
 *      specified entry is located at the point (x, y) in screen coordinates.
 *      If the index parameter is negative, the upper left corner of the menu
 *      itself is placed at the point.  Adjusts the menu's position so that it
 *      fits on the screen, and maps and raises the menu.
 *
 * Results:
 *	Returns a standard Tcl Error.
 *
 * Side effects:
 *	The menu is posted.
 *
 *----------------------------------------------------------------------
 */

int
TkpPostTearoffMenu(
    Tcl_Interp *dummy,		/* The interpreter of the menu */
    TkMenu *menuPtr,		/* The menu we are posting */
    int x, int y, int index)	/* The root X,Y coordinates where we are
				 * posting */
{
    int vRootX, vRootY, vRootWidth, vRootHeight;
    int result;
    (void)dummy;

<<<<<<< HEAD
    if (index >= (int)menuPtr->numEntries) {
	index = menuPtr->numEntries - 1;
    }
    if (index >= 0) {
	y -= menuPtr->entries[index]->y;
    }

=======
>>>>>>> deb6e2d6
    TkActivateMenuEntry(menuPtr, -1);
    TkRecomputeMenu(menuPtr);
    result = TkPostCommand(menuPtr);
    if (result != TCL_OK) {
    	return result;
    }

    /*
     * The post commands could have deleted the menu, which means we are dead
     * and should go away.
     */

    if (menuPtr->tkwin == NULL) {
    	return TCL_OK;
    }

     /*
     * Adjust the menu y position so that the specified entry will be located
     * at the given coordinates.
     */

    if (index >= menuPtr->numEntries) {
	index = menuPtr->numEntries - 1;
    }
    if (index >= 0) {
	y -= menuPtr->entries[index]->y;
    }

   /*
     * Adjust the position of the menu if necessary to keep it visible on the
     * screen. There are two special tricks to make this work right:
     *
     * 1. If a virtual root window manager is being used then the coordinates
     *    are in the virtual root window of menuPtr's parent; since the menu
     *    uses override-redirect mode it will be in the *real* root window for
     *    the screen, so we have to map the coordinates from the virtual root
     *    (if any) to the real root. Can't get the virtual root from the menu
     *    itself (it will never be seen by the wm) so use its parent instead
     *    (it would be better to have an an option that names a window to use
     *    for this...).
     * 2. The menu may not have been mapped yet, so its current size might be
     *    the default 1x1. To compute how much space it needs, use its
     *    requested size, not its actual size.
     */

    Tk_GetVRootGeometry(Tk_Parent(menuPtr->tkwin), &vRootX, &vRootY,
	&vRootWidth, &vRootHeight);
    vRootWidth -= Tk_ReqWidth(menuPtr->tkwin);
    if (x > vRootX + vRootWidth) {
	x = vRootX + vRootWidth;
    }
    if (x < vRootX) {
	x = vRootX;
    }
    vRootHeight -= Tk_ReqHeight(menuPtr->tkwin);
    if (y > vRootY + vRootHeight) {
	y = vRootY + vRootHeight;
    }
    if (y < vRootY) {
	y = vRootY;
    }
    Tk_MoveToplevelWindow(menuPtr->tkwin, x, y);
    if (!Tk_IsMapped(menuPtr->tkwin)) {
	Tk_MapWindow(menuPtr->tkwin);
    }
    TkWmRestackToplevel((TkWindow *) menuPtr->tkwin, Above, NULL);
    return TCL_OK;
}

/*
 *----------------------------------------------------------------------
 *
 * TkpMenuNewEntry --
 *
 *	Adds a pointer to a new menu entry structure with the platform-
 *	specific fields filled in.
 *
 * Results:
 *	Standard TCL error.
 *
 * Side effects:
 *	A new command ID is allocated and stored in the platformEntryData
 *	field of mePtr.
 *
 *----------------------------------------------------------------------
 */

int
TkpMenuNewEntry(
    TkMenuEntry *mePtr)
{
    WORD commandID;
    TkMenu *menuPtr = mePtr->menuPtr;

    if (GetNewID(mePtr, &commandID) != TCL_OK) {
    	return TCL_ERROR;
    }
    ScheduleMenuReconfigure(menuPtr);
    mePtr->platformEntryData = (TkMenuPlatformEntryData) INT2PTR(commandID);

    return TCL_OK;
}

/*
 *----------------------------------------------------------------------
 *
 * TkWinMenuProc --
 *
 *	The window proc for the dummy window we put popups in. This allows
 *	is to post a popup whether or not we know what the parent window
 *	is.
 *
 * Results:
 *	Returns whatever is appropriate for the message in question.
 *
 * Side effects:
 *	Normal side-effect for windows messages.
 *
 *----------------------------------------------------------------------
 */

static LRESULT CALLBACK
TkWinMenuProc(
    HWND hwnd,
    UINT message,
    WPARAM wParam,
    LPARAM lParam)
{
    LRESULT lResult;

    if (!TkWinHandleMenuEvent(&hwnd, &message, &wParam, &lParam, &lResult)) {
	lResult = DefWindowProcW(hwnd, message, wParam, lParam);
    }
    return lResult;
}

/*
 *----------------------------------------------------------------------
 *
 * UpdateEmbeddedMenu --
 *
 *	This function is used as work-around for updating the pull-down window
 *	of an embedded menu which may show as a blank popup window.
 *
 * Results:
 *	Invalidate the client area of the embedded pull-down menu and
 *	redraw it.
 *
 * Side effects:
 *	Redraw the embedded menu window.
 *
 *----------------------------------------------------------------------
 */

static void
UpdateEmbeddedMenu(
    ClientData clientData)
{
    RECT rc;
    HWND hMenuWnd = (HWND)clientData;

    GetClientRect(hMenuWnd, &rc);
    InvalidateRect(hMenuWnd, &rc, FALSE);
    UpdateWindow(hMenuWnd);
}

/*
 *----------------------------------------------------------------------
 *
 * TkWinEmbeddedMenuProc --
 *
 *	This window proc is for the embedded menu windows. It provides
 *	message services to an embedded menu in a different process.
 *
 * Results:
 *	Returns 1 if the message has been handled or 0 otherwise.
 *
 * Side effects:
 *	None.
 *
 *----------------------------------------------------------------------
 */

static LRESULT CALLBACK
TkWinEmbeddedMenuProc(
    HWND hwnd,
    UINT message,
    WPARAM wParam,
    LPARAM lParam)
{
    static int nIdles = 0;
    LRESULT lResult = 1;
    ThreadSpecificData *tsdPtr = (ThreadSpecificData *)
	    Tcl_GetThreadData(&dataKey, sizeof(ThreadSpecificData));

    switch(message) {
    case WM_ENTERIDLE:
	if ((wParam == MSGF_MENU) && (nIdles < 1)
		&& (hwnd == tsdPtr->embeddedMenuHWND)) {
	    Tcl_CreateTimerHandler(200, UpdateEmbeddedMenu,
		    (ClientData) lParam);
	    nIdles++;
	}
	break;

    case WM_INITMENUPOPUP:
	nIdles = 0;
	break;

    case WM_SETTINGCHANGE:
	if (wParam == SPI_SETNONCLIENTMETRICS
		|| wParam == SPI_SETKEYBOARDCUES) {
	    SetDefaults(0);
	}
	break;

    case WM_INITMENU:
    case WM_SYSCOMMAND:
    case WM_COMMAND:
    case WM_MENUCHAR:
    case WM_MEASUREITEM:
    case WM_DRAWITEM:
    case WM_MENUSELECT:
	lResult = TkWinHandleMenuEvent(&hwnd, &message, &wParam, &lParam,
		&lResult);
	if (lResult || (GetCapture() != hwnd)) {
	    break;
	}
	/* FALLTHRU */
    default:
	lResult = DefWindowProcW(hwnd, message, wParam, lParam);
	break;
    }
    return lResult;
}

/*
 *----------------------------------------------------------------------
 *
 * TkWinHandleMenuEvent --
 *
 *	Filters out menu messages from messages passed to a top-level. Will
 *	respond appropriately to WM_COMMAND, WM_MENUSELECT, WM_MEASUREITEM,
 *	WM_DRAWITEM
 *
 * Result:
 *	Returns 1 if this handled the message; 0 if it did not.
 *
 * Side effects:
 *	All of the parameters may be modified so that the caller can think it
 *	is getting a different message. plResult points to the result that
 *	should be returned to windows from this message.
 *
 *----------------------------------------------------------------------
 */

int
TkWinHandleMenuEvent(
    HWND *phwnd,
    UINT *pMessage,
    WPARAM *pwParam,
    LPARAM *plParam,
    LRESULT *plResult)
{
    Tcl_HashEntry *hashEntryPtr;
    int returnResult = 0;
    TkMenu *menuPtr;
    TkMenuEntry *mePtr;
    ThreadSpecificData *tsdPtr = (ThreadSpecificData *)
	    Tcl_GetThreadData(&dataKey, sizeof(ThreadSpecificData));
    (void)phwnd;

    switch (*pMessage) {
    case WM_UNINITMENUPOPUP:
	hashEntryPtr = Tcl_FindHashEntry(&tsdPtr->winMenuTable,
		*pwParam);
	if (hashEntryPtr != NULL) {
	    menuPtr = (TkMenu *)Tcl_GetHashValue(hashEntryPtr);
	    if ((menuPtr->menuRefPtr != NULL)
		    && (menuPtr->menuRefPtr->parentEntryPtr != NULL)) {
		TkPostSubmenu(menuPtr->interp,
			menuPtr->menuRefPtr->parentEntryPtr->menuPtr, NULL);
	    }
	}
	break;

    case WM_INITMENU:
	TkMenuInit();
	hashEntryPtr = Tcl_FindHashEntry(&tsdPtr->winMenuTable,
		*pwParam);
	if (hashEntryPtr != NULL) {
	    tsdPtr->oldServiceMode = Tcl_SetServiceMode(TCL_SERVICE_ALL);
	    menuPtr = (TkMenu *)Tcl_GetHashValue(hashEntryPtr);
	    tsdPtr->modalMenuPtr = menuPtr;
	    CallPendingReconfigureImmediately(menuPtr);
	    RecursivelyClearActiveMenu(menuPtr);
	    if (!tsdPtr->inPostMenu) {
		Tcl_Interp *interp = menuPtr->interp;
		int code;

		Tcl_Preserve(interp);
		code = TkPreprocessMenu(menuPtr);
		if ((code != TCL_OK) && (code != TCL_CONTINUE)
			&& (code != TCL_BREAK)) {
		    Tcl_AddErrorInfo(interp, "\n    (menu preprocess)");
		    Tcl_BackgroundException(interp, code);
		}
		Tcl_Release(interp);
	    }
	    TkActivateMenuEntry(menuPtr, -1);
	    *plResult = 0;
	    returnResult = 1;
	} else {
	    tsdPtr->modalMenuPtr = NULL;
	}
	break;

    case WM_SYSCOMMAND:
    case WM_COMMAND:
	TkMenuInit();
	if (HIWORD(*pwParam) != 0) {
	    break;
	}
	hashEntryPtr = Tcl_FindHashEntry(&tsdPtr->commandTable,
		INT2PTR(LOWORD(*pwParam)));
	if (hashEntryPtr == NULL) {
	    break;
	}
	mePtr = (TkMenuEntry *)Tcl_GetHashValue(hashEntryPtr);
	if (mePtr != NULL) {
	    TkMenuReferences *menuRefPtr;
	    TkMenuEntry *parentEntryPtr;
	    Tcl_Interp *interp;
	    int code;

	    /*
	     * We have to set the parent of this menu to be active if this is
	     * a submenu so that tearoffs will get the correct title.
	     */

	    menuPtr = mePtr->menuPtr;
	    menuRefPtr = TkFindMenuReferences(menuPtr->interp,
		    Tk_PathName(menuPtr->tkwin));
	    if ((menuRefPtr != NULL) && (menuRefPtr->parentEntryPtr != NULL)) {
		for (parentEntryPtr = menuRefPtr->parentEntryPtr ; ;
			parentEntryPtr = parentEntryPtr->nextCascadePtr) {
		    const char *name = Tcl_GetString(parentEntryPtr->namePtr);

		    if (strcmp(name, Tk_PathName(menuPtr->tkwin)) == 0) {
			break;
		    }
		}
		if (parentEntryPtr->menuPtr->entries[parentEntryPtr->index]
			->state != ENTRY_DISABLED) {
		    TkActivateMenuEntry(parentEntryPtr->menuPtr,
			    parentEntryPtr->index);
		}
	    }

	    interp = menuPtr->interp;
	    Tcl_Preserve(interp);
	    code = TkInvokeMenu(interp, menuPtr, mePtr->index);
	    if (code != TCL_OK && code != TCL_CONTINUE && code != TCL_BREAK) {
		Tcl_AddErrorInfo(interp, "\n    (menu invoke)");
		Tcl_BackgroundException(interp, code);
	    }
	    Tcl_Release(interp);
	    *plResult = 0;
	    returnResult = 1;
	}
	break;

    case WM_MENUCHAR: {
	hashEntryPtr = Tcl_FindHashEntry(&tsdPtr->winMenuTable,
		*plParam);
	if (hashEntryPtr != NULL) {
	    TkSizeT i, len;
	    int underline;
	    Tcl_Obj *labelPtr;
	    WCHAR *wlabel;
	    int menuChar;
	    Tcl_DString ds;

	    *plResult = 0;
	    menuPtr = (TkMenu *)Tcl_GetHashValue(hashEntryPtr);
	    /*
	     * Assume we have something directly convertable to Tcl_UniChar.
	     * True at least for wide systems.
	     */
	    menuChar = Tcl_UniCharToUpper(LOWORD(*pwParam));

	    Tcl_DStringInit(&ds);
	    for (i = 0; i < menuPtr->numEntries; i++) {
		underline = menuPtr->entries[i]->underline;
		labelPtr = menuPtr->entries[i]->labelPtr;
		if ((underline >= 0) && (labelPtr != NULL)) {
		    /*
		     * Ensure we don't exceed the label length, then check
		     */
		    const char *src = Tcl_GetStringFromObj(labelPtr, &len);

		    Tcl_DStringFree(&ds);
		    Tcl_DStringInit(&ds);
		    wlabel = Tcl_UtfToWCharDString(src, len, &ds);
		    if (((TkSizeT)underline + 1 < len + 1) && (menuChar ==
				Tcl_UniCharToUpper(wlabel[underline]))) {
			*plResult = (2 << 16) | i;
			returnResult = 1;
			break;
		    }
		}
	    }
	    Tcl_DStringFree(&ds);
	}
	break;
    }

    case WM_MEASUREITEM: {
	LPMEASUREITEMSTRUCT itemPtr = (LPMEASUREITEMSTRUCT) *plParam;

	if (itemPtr != NULL && tsdPtr->modalMenuPtr != NULL) {
	    mePtr = (TkMenuEntry *) itemPtr->itemData;
	    menuPtr = mePtr->menuPtr;

	    TkRecomputeMenu(menuPtr);
	    itemPtr->itemHeight = mePtr->height;
	    itemPtr->itemWidth = mePtr->width;
	    if (mePtr->hideMargin) {
		itemPtr->itemWidth += 2 - indicatorDimensions[1];
	    } else {
		int activeBorderWidth;

		Tk_GetPixelsFromObj(menuPtr->interp, menuPtr->tkwin,
			menuPtr->activeBorderWidthPtr, &activeBorderWidth);
		itemPtr->itemWidth += 2 * activeBorderWidth;
	    }
	    *plResult = 1;
	    returnResult = 1;
	}
	break;
    }

    case WM_DRAWITEM: {
	TkWinDrawable *twdPtr;
	LPDRAWITEMSTRUCT itemPtr = (LPDRAWITEMSTRUCT) *plParam;
	Tk_FontMetrics fontMetrics;
	int drawingParameters = 0;

	if (itemPtr != NULL && tsdPtr->modalMenuPtr != NULL) {
	    Tk_Font tkfont;

	    if (itemPtr->itemState & ODS_NOACCEL && !showMenuAccelerators) {
		drawingParameters |= DRAW_MENU_ENTRY_NOUNDERLINE;
	    }
	    mePtr = (TkMenuEntry *) itemPtr->itemData;
	    menuPtr = mePtr->menuPtr;
	    twdPtr = (TkWinDrawable *)ckalloc(sizeof(TkWinDrawable));
	    twdPtr->type = TWD_WINDC;
	    twdPtr->winDC.hdc = itemPtr->hDC;

	    if (mePtr->state != ENTRY_DISABLED) {
		if (itemPtr->itemState & ODS_SELECTED) {
		    TkActivateMenuEntry(menuPtr, mePtr->index);
		} else {
		    TkActivateMenuEntry(menuPtr, -1);
		}
	    } else {
		/*
		 * On windows, menu entries should highlight even if they are
		 * disabled. (I know this seems dumb, but it is the way native
		 * windows menus works so we ought to mimic it.) The
		 * ENTRY_PLATFORM_FLAG1 flag will indicate that the entry
		 * should be highlighted even though it is disabled.
		 */

		if (itemPtr->itemState & ODS_SELECTED) {
		    mePtr->entryFlags |= ENTRY_PLATFORM_FLAG1;
		} else {
		    mePtr->entryFlags &= ~ENTRY_PLATFORM_FLAG1;
		}

		/*
		 * Also, set the DRAW_MENU_ENTRY_ARROW flag for a disabled
		 * cascade menu since we need to draw the arrow ourselves.
		 */

		if (mePtr->type == CASCADE_ENTRY) {
		    drawingParameters |= DRAW_MENU_ENTRY_ARROW;
		}
	    }

	    tkfont = Tk_GetFontFromObj(menuPtr->tkwin, menuPtr->fontPtr);
	    Tk_GetFontMetrics(tkfont, &fontMetrics);
	    TkpDrawMenuEntry(mePtr, (Drawable) twdPtr, tkfont, &fontMetrics,
		    itemPtr->rcItem.left, itemPtr->rcItem.top,
		    itemPtr->rcItem.right - itemPtr->rcItem.left,
		    itemPtr->rcItem.bottom - itemPtr->rcItem.top,
		    0, drawingParameters);

	    ckfree(twdPtr);
	}
	*plResult = 1;
	returnResult = 1;
	break;
    }

    case WM_MENUSELECT: {
	UINT flags = HIWORD(*pwParam);

	TkMenuInit();

	if ((flags == 0xFFFF) && (*plParam == 0)) {
	    if (tsdPtr->modalMenuPtr != NULL) {
		Tcl_SetServiceMode(tsdPtr->oldServiceMode);
		RecursivelyClearActiveMenu(tsdPtr->modalMenuPtr);
	    }
	} else {
	    menuPtr = NULL;
	    if (*plParam != 0) {
		hashEntryPtr = Tcl_FindHashEntry(&tsdPtr->winMenuTable,
			*plParam);
		if (hashEntryPtr != NULL) {
		    menuPtr = (TkMenu *)Tcl_GetHashValue(hashEntryPtr);
		}
	    }

	    if (menuPtr != NULL) {
		long entryIndex = LOWORD(*pwParam);

                if ((menuPtr->menuType == MENUBAR) && menuPtr->tearoff) {
                    /*
                     * Windows passes the entry index starting at 0 for
                     * the first menu entry. However this entry #0 is the
                     * tearoff entry for Tk (the menu has -tearoff 1),
                     * which is ignored for MENUBAR menues on Windows.
                     */

                    entryIndex++;
                }
                mePtr = NULL;
		if (flags != 0xFFFF) {
		    if ((flags&MF_POPUP) && (entryIndex < (int)menuPtr->numEntries)) {
			mePtr = menuPtr->entries[entryIndex];
		    } else {
			hashEntryPtr = Tcl_FindHashEntry(&tsdPtr->commandTable,
				INT2PTR(entryIndex));
			if (hashEntryPtr != NULL) {
			    mePtr = (TkMenuEntry *)Tcl_GetHashValue(hashEntryPtr);
			}
		    }
		}

		if ((mePtr == NULL) || (mePtr->state == ENTRY_DISABLED)) {
		    TkActivateMenuEntry(menuPtr, -1);
		} else {
		    if (mePtr->index >= (int)menuPtr->numEntries) {
			Tcl_Panic("Trying to activate an entry which doesn't exist");
		    }
		    TkActivateMenuEntry(menuPtr, mePtr->index);
		}
		MenuSelectEvent(menuPtr);
		Tcl_ServiceAll();
		*plResult = 0;
		returnResult = 1;
	    }
	}
	break;
    }
    }
    return returnResult;
}

/*
 *----------------------------------------------------------------------
 *
 * RecursivelyClearActiveMenu --
 *
 *	Recursively clears the active entry in the menu's cascade hierarchy.
 *
 * Results:
 *	None.
 *
 * Side effects:
 *	Generates <<MenuSelect>> virtual events.
 *
 *----------------------------------------------------------------------
 */

void
RecursivelyClearActiveMenu(
    TkMenu *menuPtr)		/* The menu to reset. */
{
    TkSizeT i;
    TkMenuEntry *mePtr;

    TkActivateMenuEntry(menuPtr, -1);
    MenuSelectEvent(menuPtr);
    for (i = 0; i < menuPtr->numEntries; i++) {
    	mePtr = menuPtr->entries[i];
	if (mePtr->state == ENTRY_ACTIVE) {
	    mePtr->state = ENTRY_NORMAL;
	}
	mePtr->entryFlags &= ~ENTRY_PLATFORM_FLAG1;
    	if (mePtr->type == CASCADE_ENTRY) {
    	    if ((mePtr->childMenuRefPtr != NULL)
    	    	    && (mePtr->childMenuRefPtr->menuPtr != NULL)) {
    	    	RecursivelyClearActiveMenu(mePtr->childMenuRefPtr->menuPtr);
    	    }
    	}
    }
}

/*
 *----------------------------------------------------------------------
 *
 * TkpSetWindowMenuBar --
 *
 *	Associates a given menu with a window.
 *
 * Results:
 *	None.
 *
 * Side effects:
 *	On Windows and UNIX, associates the platform menu with the
 *	platform window.
 *
 *----------------------------------------------------------------------
 */

void
TkpSetWindowMenuBar(
    Tk_Window tkwin,		/* The window we are putting the menubar
				 * into.*/
    TkMenu *menuPtr)		/* The menu we are inserting */
{
    HMENU winMenuHdl;
    ThreadSpecificData *tsdPtr = (ThreadSpecificData *)
	    Tcl_GetThreadData(&dataKey, sizeof(ThreadSpecificData));

    if (menuPtr != NULL) {
	Tcl_HashEntry *hashEntryPtr;
	int newEntry;

	winMenuHdl = (HMENU) menuPtr->platformData;
	hashEntryPtr = Tcl_FindHashEntry(&tsdPtr->winMenuTable,
		winMenuHdl);
	Tcl_DeleteHashEntry(hashEntryPtr);
	DestroyMenu(winMenuHdl);
	winMenuHdl = CreateMenu();
	hashEntryPtr = Tcl_CreateHashEntry(&tsdPtr->winMenuTable,
		(char *) winMenuHdl, &newEntry);
	Tcl_SetHashValue(hashEntryPtr, menuPtr);
	menuPtr->platformData = (TkMenuPlatformData) winMenuHdl;
	TkWinSetMenu(tkwin, winMenuHdl);
	ScheduleMenuReconfigure(menuPtr);
    } else {
	TkWinSetMenu(tkwin, NULL);
    }
}

/*
 *----------------------------------------------------------------------
 *
 * Tk_SetMainMenubar --
 *
 *	Puts the menu associated with a window into the menubar. Should only
 *	be called when the window is in front.
 *
 * Results:
 *	None.
 *
 * Side effects:
 *	The menubar is changed.
 *
 *----------------------------------------------------------------------
 */

void
Tk_SetMainMenubar(
    Tcl_Interp *interp,		/* The interpreter of the application */
    Tk_Window tkwin,		/* The frame we are setting up */
    const char *menuName)	/* The name of the menu to put in front. If
    				 * NULL, use the default menu bar. */
{
    (void)interp;
    (void)tkwin;
    (void)menuName;

    /*
     * Nothing to do.
     */
}

/*
 *----------------------------------------------------------------------
 *
 * GetMenuIndicatorGeometry --
 *
 *	Gets the width and height of the indicator area of a menu.
 *
 * Results:
 *	widthPtr and heightPtr are set.
 *
 * Side effects:
 *	None.
 *
 *----------------------------------------------------------------------
 */

void
GetMenuIndicatorGeometry(
    TkMenu *menuPtr,		/* The menu we are measuring */
    TkMenuEntry *mePtr,		/* The entry we are measuring */
    Tk_Font tkfont,		/* Precalculated font */
    const Tk_FontMetrics *fmPtr,/* Precalculated font metrics */
    int *widthPtr,		/* The resulting width */
    int *heightPtr)		/* The resulting height */
{
    (void)menuPtr;
    (void)tkfont;
    (void)fmPtr;

    *heightPtr = indicatorDimensions[0];
    if (mePtr->hideMargin) {
	*widthPtr = 0;
    } else {
	int borderWidth;

	Tk_GetPixelsFromObj(menuPtr->interp, menuPtr->tkwin,
		menuPtr->borderWidthPtr, &borderWidth);
	*widthPtr = indicatorDimensions[1] - borderWidth;

        /*
         * Quite dubious about the above (why would borderWidth play a role?)
         * and about how indicatorDimensions[1] is obtained in SetDefaults().
         * At least don't let the result be negative!
         */
        if (*widthPtr < 0) {
            *widthPtr = 0;
        }
    }
}

/*
 *----------------------------------------------------------------------
 *
 * GetMenuAccelGeometry --
 *
 *	Gets the width and height of the indicator area of a menu.
 *
 * Results:
 *	widthPtr and heightPtr are set.
 *
 * Side effects:
 *	None.
 *
 *----------------------------------------------------------------------
 */

void
GetMenuAccelGeometry(
    TkMenu *menuPtr,		/* The menu we are measuring */
    TkMenuEntry *mePtr,		/* The entry we are measuring */
    Tk_Font tkfont,		/* The precalculated font */
    const Tk_FontMetrics *fmPtr,/* The precalculated font metrics */
    int *widthPtr,		/* The resulting width */
    int *heightPtr)		/* The resulting height */
{
    *heightPtr = fmPtr->linespace;
    if (mePtr->type == CASCADE_ENTRY) {
        /*
         * Cascade entries have no accelerator but do show an arrow. Set
         * this field width to the width of the OBM_MNARROW system bitmap
         * used to display the arrow. I couldn't find how to query the
         * system for this value, therefore I resort to hardcoding.
         */
	*widthPtr = CASCADE_ARROW_WIDTH;
    } else if ((menuPtr->menuType != MENUBAR) && (mePtr->accelPtr != NULL)) {
	const char *accel = Tcl_GetString(mePtr->accelPtr);

	*widthPtr = Tk_TextWidth(tkfont, accel, mePtr->accelLength);
    } else {
    	*widthPtr = 0;
    }
}

/*
 *----------------------------------------------------------------------
 *
 * GetTearoffEntryGeometry --
 *
 *	Gets the width and height of the indicator area of a menu.
 *
 * Results:
 *	widthPtr and heightPtr are set.
 *
 * Side effects:
 *	None.
 *
 *----------------------------------------------------------------------
 */

void
GetTearoffEntryGeometry(
    TkMenu *menuPtr,		/* The menu we are measuring */
    TkMenuEntry *mePtr,		/* The entry we are measuring */
    Tk_Font tkfont,		/* The precalculated font */
    const Tk_FontMetrics *fmPtr,/* The precalculated font metrics */
    int *widthPtr,		/* The resulting width */
    int *heightPtr)		/* The resulting height */
{
    (void)mePtr;
    (void)tkfont;

    if (menuPtr->menuType != MAIN_MENU) {
	*heightPtr = 0;
    } else {
	*heightPtr = fmPtr->linespace;
    }
    *widthPtr = 0;
}

/*
 *----------------------------------------------------------------------
 *
 * GetMenuSeparatorGeometry --
 *
 *	Gets the width and height of the indicator area of a menu.
 *
 * Results:
 *	widthPtr and heightPtr are set.
 *
 * Side effects:
 *	None.
 *
 *----------------------------------------------------------------------
 */

void
GetMenuSeparatorGeometry(
    TkMenu *menuPtr,		/* The menu we are measuring */
    TkMenuEntry *mePtr,		/* The entry we are measuring */
    Tk_Font tkfont,		/* The precalculated font */
    const Tk_FontMetrics *fmPtr,/* The precalcualted font metrics */
    int *widthPtr,		/* The resulting width */
    int *heightPtr)		/* The resulting height */
{
    (void)menuPtr;
    (void)mePtr;
    (void)tkfont;

    *widthPtr = 0;
    *heightPtr = fmPtr->linespace - (2 * fmPtr->descent);
}

/*
 *----------------------------------------------------------------------
 *
 * DrawWindowsSystemBitmap --
 *
 *	Draws the windows system bitmap given by bitmapID into the rect given
 *	by rectPtr in the drawable. The bitmap is centered in the rectangle.
 *	It is not clipped, so if the bitmap is bigger than the rect it will
 *	bleed.
 *
 * Results:
 *	None.
 *
 * Side effects:
 *	Drawing occurs. Some storage is allocated and released.
 *
 *----------------------------------------------------------------------
 */

static void
DrawWindowsSystemBitmap(
    Display *display,		/* The display we are drawing into */
    Drawable drawable,		/* The drawable we are working with */
    GC gc,			/* The GC to draw with */
    const RECT *rectPtr,	/* The rectangle to draw into */
    int bitmapID,		/* The windows id of the system bitmap to
				 * draw. */
    int alignFlags)		/* How to align the bitmap inside the
				 * rectangle. */
{
    TkWinDCState state;
    HDC hdc = TkWinGetDrawableDC(display, drawable, &state);
    HDC scratchDC;
    HBITMAP bitmap;
    BITMAP bm;
    POINT ptSize;
    POINT ptOrg;
    int topOffset, leftOffset;

    SetBkColor(hdc, gc->background);
    SetTextColor(hdc, gc->foreground);

    scratchDC = CreateCompatibleDC(hdc);
    bitmap = LoadBitmapW(NULL, (LPCWSTR)MAKEINTRESOURCE(bitmapID));

    SelectObject(scratchDC, bitmap);
    SetMapMode(scratchDC, GetMapMode(hdc));
    GetObjectA(bitmap, sizeof(BITMAP), &bm);
    ptSize.x = bm.bmWidth;
    ptSize.y = bm.bmHeight;
    DPtoLP(scratchDC, &ptSize, 1);

    ptOrg.y = ptOrg.x = 0;
    DPtoLP(scratchDC, &ptOrg, 1);

    if (alignFlags & ALIGN_BITMAP_TOP) {
	topOffset = 0;
    } else if (alignFlags & ALIGN_BITMAP_BOTTOM) {
	topOffset = (rectPtr->bottom - rectPtr->top) - ptSize.y;
    } else {
	topOffset = (rectPtr->bottom - rectPtr->top) / 2 - (ptSize.y / 2);
    }

    if (alignFlags & ALIGN_BITMAP_LEFT) {
	leftOffset = 0;
    } else if (alignFlags & ALIGN_BITMAP_RIGHT) {
	leftOffset = (rectPtr->right - rectPtr->left) - ptSize.x;
    } else {
	leftOffset = (rectPtr->right - rectPtr->left) / 2 - (ptSize.x / 2);
    }

    BitBlt(hdc, rectPtr->left + leftOffset, rectPtr->top + topOffset, ptSize.x,
	    ptSize.y, scratchDC, ptOrg.x, ptOrg.y, SRCCOPY);
    DeleteDC(scratchDC);
    DeleteObject(bitmap);

    TkWinReleaseDrawableDC(drawable, hdc, &state);
}

/*
 *----------------------------------------------------------------------
 *
 * DrawMenuEntryIndicator --
 *
 *	This function draws the indicator part of a menu.
 *
 * Results:
 *	None.
 *
 * Side effects:
 *	Commands are output to X to display the menu in its current mode.
 *
 *----------------------------------------------------------------------
 */

void
DrawMenuEntryIndicator(
    TkMenu *menuPtr,		/* The menu we are drawing */
    TkMenuEntry *mePtr,		/* The entry we are drawing */
    Drawable d,			/* What we are drawing into */
    GC gc,			/* The gc we are drawing with */
    GC indicatorGC,		/* The gc for indicator objects */
    Tk_Font tkfont,		/* The precalculated font */
    const Tk_FontMetrics *fmPtr,/* The precalculated font metrics */
    int x,			/* Left edge */
    int y,			/* Top edge */
    int width,
    int height)
{
    (void)tkfont;
    (void)fmPtr;
    (void)width;
    (void)height;

    if ((mePtr->type == CHECK_BUTTON_ENTRY)
	    || (mePtr->type == RADIO_BUTTON_ENTRY)) {
    	if (mePtr->indicatorOn && (mePtr->entryFlags & ENTRY_SELECTED)) {
	    RECT rect;
	    GC whichGC;
	    int borderWidth, activeBorderWidth;

	    if (mePtr->state != ENTRY_NORMAL) {
		whichGC = gc;
	    } else {
		whichGC = indicatorGC;
	    }

	    rect.top = y;
	    rect.bottom = y + mePtr->height;
	    Tk_GetPixelsFromObj(menuPtr->interp, menuPtr->tkwin,
		    menuPtr->borderWidthPtr, &borderWidth);
	    Tk_GetPixelsFromObj(menuPtr->interp, menuPtr->tkwin,
		    menuPtr->activeBorderWidthPtr, &activeBorderWidth);
	    rect.left = borderWidth + activeBorderWidth + x;
	    rect.right = mePtr->indicatorSpace + x;

	    if ((mePtr->state == ENTRY_DISABLED)
		    && (menuPtr->disabledFgPtr != NULL)) {
		RECT hilightRect;
		COLORREF oldFgColor = whichGC->foreground;

		whichGC->foreground = GetSysColor(COLOR_3DHILIGHT);
		hilightRect.top = rect.top + 1;
		hilightRect.bottom = rect.bottom + 1;
		hilightRect.left = rect.left + 1;
		hilightRect.right = rect.right + 1;
		DrawWindowsSystemBitmap(menuPtr->display, d, whichGC,
			&hilightRect, OBM_CHECK, 0);
		whichGC->foreground = oldFgColor;
	    }

	    DrawWindowsSystemBitmap(menuPtr->display, d, whichGC, &rect,
		    OBM_CHECK, 0);
	}
    }
}

/*
 *----------------------------------------------------------------------
 *
 * DrawMenuEntryAccelerator --
 *
 *	This function draws the accelerator part of a menu. For example, the
 *	string "CTRL-Z" could be drawn to to the right of the label text for
 *	an Undo menu entry. Need to decide what to draw here. Should we
 *	replace strings like "Control", "Command", etc?
 *
 * Results:
 *	None.
 *
 * Side effects:
 *	Commands are output to display the menu in its
 *	current mode.
 *
 *----------------------------------------------------------------------
 */

void
DrawMenuEntryAccelerator(
    TkMenu *menuPtr,		/* The menu we are drawing */
    TkMenuEntry *mePtr,		/* The entry we are drawing */
    Drawable d,			/* What we are drawing into */
    GC gc,			/* The gc we are drawing with */
    Tk_Font tkfont,		/* The precalculated font */
    const Tk_FontMetrics *fmPtr,/* The precalculated font metrics */
    Tk_3DBorder activeBorder,	/* The border when an item is active */
    int x,			/* left edge */
    int y,			/* top edge */
    int width,			/* Width of menu entry */
    int height)			/* Height of menu entry */
{
    int baseline;
    int leftEdge = x + mePtr->indicatorSpace + mePtr->labelWidth;
    const char *accel;
    (void)activeBorder;
    (void)width;
    (void)height;

    if (menuPtr->menuType == MENUBAR) {
        return;
    }

    if (mePtr->accelPtr != NULL) {
	accel = Tcl_GetString(mePtr->accelPtr);
    } else {
	accel = NULL;
    }

    baseline = y + (height + fmPtr->ascent - fmPtr->descent) / 2;

    /*
     * Draw disabled 3D text highlight only with the Win95/98 look.
     */

    if (TkWinGetPlatformTheme() != TK_THEME_WIN_XP) {
	if ((mePtr->state == ENTRY_DISABLED)
		&& (menuPtr->disabledFgPtr != NULL) && (accel != NULL)) {
	    COLORREF oldFgColor = gc->foreground;

	    gc->foreground = GetSysColor(COLOR_3DHILIGHT);
	    if (!(mePtr->entryFlags & ENTRY_PLATFORM_FLAG1)) {
		Tk_DrawChars(menuPtr->display, d, gc, tkfont, accel,
			mePtr->accelLength, leftEdge + 1, baseline + 1);
	    }
	    gc->foreground = oldFgColor;
	}
    }

    if (accel != NULL) {
	Tk_DrawChars(menuPtr->display, d, gc, tkfont, accel,
		mePtr->accelLength, leftEdge, baseline);
    }
}

/*
 *----------------------------------------------------------------------
 *
 * DrawMenuEntryArrow --
 *
 *	This function draws the arrow bitmap on the right side of a menu
 *	entry. This function is only used when drawing the arrow for:
 *	 - a disabled cascade item
 *	 - a cascade item in any state in a torn-off menu
 *
 * Results:
 *	None.
 *
 * Side effects:
 *	None.
 *
 *----------------------------------------------------------------------
 */

void
DrawMenuEntryArrow(
    TkMenu *menuPtr,		/* The menu we are drawing */
    TkMenuEntry *mePtr,		/* The entry we are drawing */
    Drawable d,			/* What we are drawing into */
    GC gc,			/* The gc we are drawing with */
    Tk_3DBorder activeBorder,	/* The border when an item is active */
    int x,			/* left edge */
    int y,			/* top edge */
    int width,			/* Width of menu entry */
    int height,			/* Height of menu entry */
    int drawArrow)		/* For cascade menus, whether of not to draw
				 * the arrow. I cannot figure out Windows'
				 * algorithm for where to draw this. */
{
    COLORREF oldFgColor;
    COLORREF oldBgColor;
    RECT rect;
    (void)gc;
    (void)activeBorder;

    if (!drawArrow || (mePtr->type != CASCADE_ENTRY)) {
	return;
    }

    /*
     * Don't draw the arrow if a submenu is not attached to this
     * cascade entry.
     */

    if ((mePtr->childMenuRefPtr == NULL)
           || (mePtr->childMenuRefPtr->menuPtr == NULL)) {
        return;
    }

    oldFgColor = gc->foreground;
    oldBgColor = gc->background;

    /*
     * Set bitmap bg to highlight color if the menu is highlighted.
     */

    if (mePtr->entryFlags & ENTRY_PLATFORM_FLAG1) {
	XColor *activeBgColor = Tk_3DBorderColor(Tk_Get3DBorderFromObj(
		mePtr->menuPtr->tkwin, (mePtr->activeBorderPtr == NULL)
		? mePtr->menuPtr->activeBorderPtr
		: mePtr->activeBorderPtr));

	gc->background = activeBgColor->pixel;
    }

    gc->foreground = GetSysColor((mePtr->state == ENTRY_DISABLED)
	? COLOR_GRAYTEXT
		: ((mePtr->state == ENTRY_ACTIVE)
		? COLOR_HIGHLIGHTTEXT : COLOR_MENUTEXT));

    rect.top = y + GetSystemMetrics(SM_CYBORDER);
    rect.bottom = y + height - GetSystemMetrics(SM_CYBORDER);
    rect.left = x + mePtr->indicatorSpace + mePtr->labelWidth;
    rect.right = x + width;

    DrawWindowsSystemBitmap(menuPtr->display, d, gc, &rect, OBM_MNARROW,
	    ALIGN_BITMAP_RIGHT);

    gc->foreground = oldFgColor;
    gc->background = oldBgColor;
    return;
}

/*
 *----------------------------------------------------------------------
 *
 * DrawMenuSeparator --
 *
 *	The menu separator is drawn.
 *
 * Results:
 *	None.
 *
 * Side effects:
 *	Commands are output to X to display the menu in its current mode.
 *
 *----------------------------------------------------------------------
 */

void
DrawMenuSeparator(
    TkMenu *menuPtr,		/* The menu we are drawing */
    TkMenuEntry *mePtr,		/* The entry we are drawing */
    Drawable d,			/* What we are drawing into */
    GC gc,			/* The gc we are drawing with */
    Tk_Font tkfont,		/* The precalculated font */
    const Tk_FontMetrics *fmPtr,/* The precalculated font metrics */
    int x,			/* left edge */
    int y,			/* top edge */
    int width,			/* width of item */
    int height)			/* height of item */
{
    XPoint points[2];
    Tk_3DBorder border;
    (void)mePtr;
    (void)gc;
    (void)tkfont;
    (void)fmPtr;

    points[0].x = x;
    points[0].y = y + height / 2;
    points[1].x = x + width - 1;
    points[1].y = points[0].y;
    border = Tk_Get3DBorderFromObj(menuPtr->tkwin, menuPtr->borderPtr);
    Tk_Draw3DPolygon(menuPtr->tkwin, d, border, points, 2, 1,
	    TK_RELIEF_RAISED);
}

/*
 *----------------------------------------------------------------------
 *
 * DrawMenuUnderline --
 *
 *	On appropriate platforms, draw the underline character for the menu.
 *
 * Results:
 *	None.
 *
 * Side effects:
 *	Commands are output to X to display the menu in its current mode.
 *
 *----------------------------------------------------------------------
 */

static void
DrawMenuUnderline(
    TkMenu *menuPtr,		/* The menu to draw into */
    TkMenuEntry *mePtr,		/* The entry we are drawing */
    Drawable d,			/* What we are drawing into */
    GC gc,			/* The gc to draw into */
    Tk_Font tkfont,		/* The precalculated font */
    const Tk_FontMetrics *fmPtr,/* The precalculated font metrics */
    int x,			/* Left Edge */
    int y,			/* Top Edge */
    int width,			/* Width of entry */
    int height)			/* Height of entry */
{
    (void)fmPtr;
    (void)width;

    if ((mePtr->underline >= 0) && (mePtr->labelPtr != NULL)) {
	int len;

	len = Tcl_GetCharLength(mePtr->labelPtr);
	if (mePtr->underline < len) {
	    const char *label, *start, *end;
	    int ch;

	    label = Tcl_GetString(mePtr->labelPtr);
	    start = Tcl_UtfAtIndex(label, mePtr->underline);
	    end = start + TkUtfToUniChar(start, &ch);
	    Tk_UnderlineChars(menuPtr->display, d,
		    gc, tkfont, label, x + mePtr->indicatorSpace,
		    y + (height + fmPtr->ascent - fmPtr->descent) / 2,
		    (int) (start - label), (int) (end - label));
	}
    }
}

/*
 *--------------------------------------------------------------
 *
 * TkWinMenuKeyObjCmd --
 *
 *	This function is invoked when keys related to pulling down menus is
 *	pressed. The corresponding Windows events are generated and passed to
 *	DefWindowProcW if appropriate. This cmd is registered as tk::WinMenuKey
 *	in the interp.
 *
 * Results:
 *	Always returns TCL_OK.
 *
 * Side effects:
 *	The menu system may take over and process user events for menu input.
 *
 *--------------------------------------------------------------
 */

static int
TkWinMenuKeyObjCmd(
    ClientData dummy,	/* Unused. */
    Tcl_Interp *interp,		/* Current interpreter. */
    int objc,			/* Number of arguments. */
    Tcl_Obj *const objv[])	/* Argument objects. */
{
    UINT scanCode;
    UINT virtualKey;
    XEvent *eventPtr;
    Tk_Window tkwin;
    TkWindow *winPtr;
    KeySym keySym;
    int i;
    (void)dummy;

    if (objc != 3) {
	Tcl_WrongNumArgs(interp, 1, objv, "window keySym");
	return TCL_ERROR;
    }

    tkwin = Tk_NameToWindow(interp, Tcl_GetString(objv[1]),
	    Tk_MainWindow(interp));

    if (tkwin == NULL) {
	/*
	 * If we don't find the key, just return, as the window may have
	 * been destroyed in the binding. [Bug 1236306]
	 */
	return TCL_OK;
    }

    eventPtr = TkpGetBindingXEvent(interp);

    winPtr = (TkWindow *)tkwin;

    if (Tcl_GetIntFromObj(interp, objv[2], &i) != TCL_OK) {
	return TCL_ERROR;
    }
    keySym = i;

    if (eventPtr->type == KeyPress) {
	switch (keySym) {
	case XK_Alt_L:
	    scanCode = MapVirtualKeyW(VK_LMENU, 0);
	    CallWindowProcW(DefWindowProcW, Tk_GetHWND(Tk_WindowId(tkwin)),
		    WM_SYSKEYDOWN, VK_MENU,
		    (int) (scanCode << 16) | (1 << 29));
	    break;
	case XK_Alt_R:
	    scanCode = MapVirtualKeyW(VK_RMENU, 0);
	    CallWindowProcW(DefWindowProcW, Tk_GetHWND(Tk_WindowId(tkwin)),
		    WM_SYSKEYDOWN, VK_MENU,
		    (int) (scanCode << 16) | (1 << 29) | (1 << 24));
	    break;
	case XK_F10:
	    scanCode = MapVirtualKeyW(VK_F10, 0);
	    CallWindowProcW(DefWindowProcW, Tk_GetHWND(Tk_WindowId(tkwin)),
		    WM_SYSKEYDOWN, VK_F10, (int) (scanCode << 16));
	    break;
	default:
	    virtualKey = XKeysymToKeycode(winPtr->display, keySym);
	    scanCode = MapVirtualKeyW(virtualKey, 0);
	    if (0 != scanCode) {
		TkKeyEvent xkey;
		memcpy(&xkey, eventPtr, sizeof(xkey));
		CallWindowProcW(DefWindowProcW, Tk_GetHWND(Tk_WindowId(tkwin)),
			WM_SYSKEYDOWN, virtualKey,
			(int) ((scanCode << 16) | (1 << 29)));
		for (i = 0; i < xkey.nbytes; i++) {
		    CallWindowProcW(DefWindowProcW,
			    Tk_GetHWND(Tk_WindowId(tkwin)), WM_SYSCHAR,
			    xkey.trans_chars[i],
			    (int) ((scanCode << 16) | (1 << 29)));
		}
	    }
	}
    } else if (eventPtr->type == KeyRelease) {
	switch (keySym) {
	case XK_Alt_L:
	    scanCode = MapVirtualKeyW(VK_LMENU, 0);
	    CallWindowProcW(DefWindowProcW, Tk_GetHWND(Tk_WindowId(tkwin)),
		    WM_SYSKEYUP, VK_MENU, (int) (scanCode << 16)
		    | (1 << 29) | (1 << 30) | (1 << 31));
	    break;
	case XK_Alt_R:
	    scanCode = MapVirtualKeyW(VK_RMENU, 0);
	    CallWindowProcW(DefWindowProcW, Tk_GetHWND(Tk_WindowId(tkwin)),
		    WM_SYSKEYUP, VK_MENU, (int) (scanCode << 16) | (1 << 24)
		    | (1 << 29) | (1 << 30) | (1 << 31));
	    break;
	case XK_F10:
	    scanCode = MapVirtualKeyW(VK_F10, 0);
	    CallWindowProcW(DefWindowProcW, Tk_GetHWND(Tk_WindowId(tkwin)),
		    WM_SYSKEYUP, VK_F10,
		    (int) (scanCode << 16) | (1 << 30) | (1 << 31));
	    break;
	default:
	    virtualKey = XKeysymToKeycode(winPtr->display, keySym);
	    scanCode = MapVirtualKeyW(virtualKey, 0);
	    if (0 != scanCode) {
		CallWindowProcW(DefWindowProcW, Tk_GetHWND(Tk_WindowId(tkwin)),
			WM_SYSKEYUP, virtualKey, (int) ((scanCode << 16)
			| (1 << 29) | (1 << 30) | (1 << 31)));
	    }
	}
    }
    return TCL_OK;
}

/*
 *--------------------------------------------------------------
 *
 * TkpInitializeMenuBindings --
 *
 *	For every interp, initializes the bindings for Windows menus. Does
 *	nothing on Mac or XWindows.
 *
 * Results:
 *	None.
 *
 * Side effects:
 *	bindings are setup for the interp which will handle Alt-key sequences
 *	for menus without beeping or interfering with user-defined Alt-key
 *	bindings.
 *
 *--------------------------------------------------------------
 */

void
TkpInitializeMenuBindings(
    Tcl_Interp *interp,		/* The interpreter to set. */
    Tk_BindingTable bindingTable)
				/* The table to add to. */
{
    Tk_Uid uid = Tk_GetUid("all");

    /*
     * We need to set up the bindings for menubars. These have to recreate
     * windows events, so we need to invoke C code to generate the
     * WM_SYSKEYDOWNS and WM_SYSKEYUPs appropriately. Trick is, we can't
     * create a C level binding directly since we may want to modify the
     * binding in Tcl code.
     */

    (void) Tcl_CreateObjCommand(interp, "tk::WinMenuKey",
	    TkWinMenuKeyObjCmd, Tk_MainWindow(interp), NULL);

    (void) Tk_CreateBinding(interp, bindingTable, (ClientData) uid,
	    "<Alt_L>", "tk::WinMenuKey %W %N", 0);

    (void) Tk_CreateBinding(interp, bindingTable, (ClientData) uid,
	    "<KeyRelease-Alt_L>", "tk::WinMenuKey %W %N", 0);

    (void) Tk_CreateBinding(interp, bindingTable, (ClientData) uid,
	    "<Alt_R>", "tk::WinMenuKey %W %N", 0);

    (void) Tk_CreateBinding(interp, bindingTable, (ClientData) uid,
	    "<KeyRelease-Alt_R>", "tk::WinMenuKey %W %N", 0);

    (void) Tk_CreateBinding(interp, bindingTable, (ClientData) uid,
	    "<Alt-Key>", "tk::WinMenuKey %W %N", 0);

    (void) Tk_CreateBinding(interp, bindingTable, (ClientData) uid,
	    "<Alt-KeyRelease>", "tk::WinMenuKey %W %N", 0);

    (void) Tk_CreateBinding(interp, bindingTable, (ClientData) uid,
	    "<Key-F10>", "tk::WinMenuKey %W %N", 0);

    (void) Tk_CreateBinding(interp, bindingTable, (ClientData) uid,
	    "<KeyRelease-F10>", "tk::WinMenuKey %W %N", 0);
}

/*
 *----------------------------------------------------------------------
 *
 * DrawMenuEntryLabel --
 *
 *	This function draws the label part of a menu.
 *
 * Results:
 *	None.
 *
 * Side effects:
 *	Commands are output to X to display the menu in its
 *	current mode.
 *
 *----------------------------------------------------------------------
 */

static void
DrawMenuEntryLabel(
    TkMenu *menuPtr,		/* The menu we are drawing */
    TkMenuEntry *mePtr,		/* The entry we are drawing */
    Drawable d,			/* What we are drawing into */
    GC gc,			/* The gc we are drawing into */
    Tk_Font tkfont,		/* The precalculated font */
    const Tk_FontMetrics *fmPtr,/* The precalculated font metrics */
    int x,			/* left edge */
    int y,			/* right edge */
    int width,			/* width of entry */
    int height,			/* height of entry */
    int underline)		/* accelerator cue should be drawn */
{
    int indicatorSpace = mePtr->indicatorSpace;
    int activeBorderWidth;
    int leftEdge;
    int imageHeight, imageWidth;
    int textHeight = 0, textWidth = 0;
    int haveImage = 0, haveText = 0;
    int imageXOffset = 0, imageYOffset = 0;
    int textXOffset = 0, textYOffset = 0;

    Tk_GetPixelsFromObj(menuPtr->interp, menuPtr->tkwin,
	    menuPtr->activeBorderWidthPtr, &activeBorderWidth);
    leftEdge = x + indicatorSpace + activeBorderWidth;

    /*
     * Work out what we will need to draw first.
     */

    if (mePtr->image != NULL) {
    	Tk_SizeOfImage(mePtr->image, &imageWidth, &imageHeight);
	haveImage = 1;
    } else if (mePtr->bitmapPtr != NULL) {
	Pixmap bitmap = Tk_GetBitmapFromObj(menuPtr->tkwin, mePtr->bitmapPtr);

	Tk_SizeOfBitmap(menuPtr->display, bitmap, &imageWidth, &imageHeight);
	haveImage = 1;
    }
    if (!haveImage || (mePtr->compound != COMPOUND_NONE)) {
	if (mePtr->labelLength > 0) {
	    const char *label = Tcl_GetString(mePtr->labelPtr);

	    textWidth = Tk_TextWidth(tkfont, label, mePtr->labelLength);
	    textHeight = fmPtr->linespace;
	    haveText = 1;
	}
    }

    /*
     * Now work out what the relative positions are.
     */

    if (haveImage && haveText) {
	int fullWidth = (imageWidth > textWidth ? imageWidth : textWidth);
	switch ((enum compound) mePtr->compound) {
	case COMPOUND_TOP:
	    textXOffset = (fullWidth - textWidth)/2;
	    textYOffset = imageHeight/2 + 2;
	    imageXOffset = (fullWidth - imageWidth)/2;
	    imageYOffset = -textHeight/2;
	    break;
	case COMPOUND_BOTTOM:
	    textXOffset = (fullWidth - textWidth)/2;
	    textYOffset = -imageHeight/2;
	    imageXOffset = (fullWidth - imageWidth)/2;
	    imageYOffset = textHeight/2 + 2;
	    break;
	case COMPOUND_LEFT:
	    /*
	     * The standard image position on Windows is in the indicator
	     * space to the left of the entries, unless this entry is a
	     * radio|check button because then the indicator space will be
	     * used.
	     */

	    textXOffset = imageWidth + 2;
	    textYOffset = 0;
	    imageXOffset = 0;
	    imageYOffset = 0;
	    if ((mePtr->type != CHECK_BUTTON_ENTRY)
		    && (mePtr->type != RADIO_BUTTON_ENTRY)) {
		textXOffset -= indicatorSpace;
		if (textXOffset < 0) {
		    textXOffset = 0;
		}
		imageXOffset = -indicatorSpace;
	    }
	    break;
	case COMPOUND_RIGHT:
	    textXOffset = 0;
	    textYOffset = 0;
	    imageXOffset = textWidth + 2;
	    imageYOffset = 0;
	    break;
	case COMPOUND_CENTER:
	    textXOffset = (fullWidth - textWidth)/2;
	    textYOffset = 0;
	    imageXOffset = (fullWidth - imageWidth)/2;
	    imageYOffset = 0;
	    break;
	case COMPOUND_NONE:
	    break;
	}
    } else {
	textXOffset = 0;
	textYOffset = 0;
	imageXOffset = 0;
	imageYOffset = 0;
    }

    /*
     * Draw label and/or bitmap or image for entry.
     */

    if (mePtr->image != NULL) {
    	if ((mePtr->selectImage != NULL)
	    	&& (mePtr->entryFlags & ENTRY_SELECTED)) {
	    Tk_RedrawImage(mePtr->selectImage, 0, 0,
		    imageWidth, imageHeight, d, leftEdge + imageXOffset,
		    (int) (y + (mePtr->height-imageHeight)/2 + imageYOffset));
    	} else {
	    Tk_RedrawImage(mePtr->image, 0, 0, imageWidth,
		    imageHeight, d, leftEdge + imageXOffset,
		    (int) (y + (mePtr->height-imageHeight)/2 + imageYOffset));
    	}
    } else if (mePtr->bitmapPtr != NULL) {
	Pixmap bitmap = Tk_GetBitmapFromObj(menuPtr->tkwin, mePtr->bitmapPtr);
    	XCopyPlane(menuPtr->display, bitmap, d,	gc, 0, 0,
		(unsigned) imageWidth, (unsigned) imageHeight,
		leftEdge + imageXOffset,
		(int) (y + (mePtr->height - imageHeight)/2 + imageYOffset), 1);
    }
    if ((mePtr->compound != COMPOUND_NONE) || !haveImage) {
    	if (mePtr->labelLength > 0) {
	    int baseline = y + (height + fmPtr->ascent - fmPtr->descent) / 2;
	    const char *label = Tcl_GetString(mePtr->labelPtr);

	    if (TkWinGetPlatformTheme() != TK_THEME_WIN_XP) {
		/*
		 * Win 95/98 systems draw disabled menu text with a 3D
		 * highlight, unless the menu item is highlighted,
		 */

		if ((mePtr->state == ENTRY_DISABLED) &&
			!(mePtr->entryFlags & ENTRY_PLATFORM_FLAG1)) {
		    COLORREF oldFgColor = gc->foreground;

		    gc->foreground = GetSysColor(COLOR_3DHILIGHT);
		    Tk_DrawChars(menuPtr->display, d, gc, tkfont, label,
			    mePtr->labelLength, leftEdge + textXOffset + 1,
			    baseline + textYOffset + 1);
		    gc->foreground = oldFgColor;
		}
	    }
	    Tk_DrawChars(menuPtr->display, d, gc, tkfont, label,
		    mePtr->labelLength, leftEdge + textXOffset,
		    baseline + textYOffset);
	    if (underline) {
		DrawMenuUnderline(menuPtr, mePtr, d, gc, tkfont, fmPtr,
			x + textXOffset, y + textYOffset, width, height);
	    }
	}
    }

    if (mePtr->state == ENTRY_DISABLED) {
	if (menuPtr->disabledFgPtr == NULL) {
	    XFillRectangle(menuPtr->display, d, menuPtr->disabledGC, x, y,
		    (unsigned) width, (unsigned) height);
	} else if ((mePtr->image != NULL)
		&& menuPtr->disabledImageGC) {
	    XFillRectangle(menuPtr->display, d, menuPtr->disabledImageGC,
		    leftEdge + imageXOffset,
		    (int) (y + (mePtr->height - imageHeight)/2 + imageYOffset),
		    (unsigned) imageWidth, (unsigned) imageHeight);
	}
    }
}

/*
 *--------------------------------------------------------------
 *
 * TkpComputeMenubarGeometry --
 *
 *	This function is invoked to recompute the size and layout of a menu
 *	that is a menubar clone.
 *
 * Results:
 *	None.
 *
 * Side effects:
 *	Fields of menu entries are changed to reflect their current positions,
 *	and the size of the menu window itself may be changed.
 *
 *--------------------------------------------------------------
 */

void
TkpComputeMenubarGeometry(
    TkMenu *menuPtr)		/* Structure describing menu. */
{
    TkpComputeStandardMenuGeometry(menuPtr);
}

/*
 *----------------------------------------------------------------------
 *
 * DrawTearoffEntry --
 *
 *	This function draws the background part of a menu.
 *
 * Results:
 *	None.
 *
 * Side effects:
 *	Commands are output to X to display the menu in its current mode.
 *
 *----------------------------------------------------------------------
 */

void
DrawTearoffEntry(
    TkMenu *menuPtr,		/* The menu we are drawing */
    TkMenuEntry *mePtr,		/* The entry we are drawing */
    Drawable d,			/* The drawable we are drawing into */
    GC gc,			/* The gc we are drawing with */
    Tk_Font tkfont,		/* The font we are drawing with */
    const Tk_FontMetrics *fmPtr,/* The metrics we are drawing with */
    int x, int y,
    int width, int height)
{
    XPoint points[2];
    int segmentWidth, maxX;
    Tk_3DBorder border;
    (void)mePtr;
    (void)gc;
    (void)tkfont;
    (void)fmPtr;

    if (menuPtr->menuType != MAIN_MENU) {
	return;
    }

    points[0].x = x;
    points[0].y = y + height/2;
    points[1].y = points[0].y;
    segmentWidth = 6;
    maxX = x + width - 1;
    border = Tk_Get3DBorderFromObj(menuPtr->tkwin, menuPtr->borderPtr);

    while (points[0].x < maxX) {
	points[1].x = points[0].x + segmentWidth;
	if (points[1].x > maxX) {
	    points[1].x = maxX;
	}
	Tk_Draw3DPolygon(menuPtr->tkwin, d, border, points, 2, 1,
		TK_RELIEF_RAISED);
	points[0].x += 2*segmentWidth;
    }
}

/*
 *----------------------------------------------------------------------
 *
 * TkpConfigureMenuEntry --
 *
 *	Processes configurations for menu entries.
 *
 * Results:
 *	Returns standard TCL result. If TCL_ERROR is returned, then the
 *	interp's result contains an error message.
 *
 * Side effects:
 *	Configuration information get set for mePtr; old resources get freed,
 *	if any need it.
 *
 *----------------------------------------------------------------------
 */

int
TkpConfigureMenuEntry(
    TkMenuEntry *mePtr)/* Information about menu entry; may or may
				 * not already have values for some fields. */
{
    ScheduleMenuReconfigure(mePtr->menuPtr);
    return TCL_OK;
}

/*
 *----------------------------------------------------------------------
 *
 * TkpDrawMenuEntry --
 *
 *	Draws the given menu entry at the given coordinates with the given
 *	attributes.
 *
 * Results:
 *	None.
 *
 * Side effects:
 *	X Server commands are executed to display the menu entry.
 *
 *----------------------------------------------------------------------
 */

void
TkpDrawMenuEntry(
    TkMenuEntry *mePtr,		/* The entry to draw */
    Drawable menuDrawable,	/* Menu to draw into */
    Tk_Font tkfont,		/* Precalculated font for menu */
    const Tk_FontMetrics *menuMetricsPtr,
				/* Precalculated metrics for menu */
    int x,			/* X-coordinate of topleft of entry */
    int y,			/* Y-coordinate of topleft of entry */
    int width,			/* Width of the entry rectangle */
    int height,			/* Height of the current rectangle */
    int strictMotif,		/* Boolean flag */
    int drawingParameters)	/* Whether or not to draw the cascade arrow
				 * for cascade items and accelerator
				 * cues. */
{
    GC gc, indicatorGC;
    TkMenu *menuPtr = mePtr->menuPtr;
    Tk_3DBorder bgBorder, activeBorder;
    const Tk_FontMetrics *fmPtr;
    Tk_FontMetrics entryMetrics;
    int padY = (menuPtr->menuType == MENUBAR) ? 3 : 0;
    int adjustedX, adjustedY;
    int adjustedHeight = height - 2 * padY;
    TkWinDrawable memWinDraw;
    TkWinDCState dcState;
    HBITMAP oldBitmap = NULL;
    Drawable d;
    HDC memDc = NULL, menuDc = NULL;

    /*
     * If the menu entry includes an image then draw the entry into a
     * compatible bitmap first.  This avoids problems with clipping on
     * animated menus.  [Bug 1329198]
     */

    if (mePtr->image != NULL) {
	menuDc = TkWinGetDrawableDC(menuPtr->display, menuDrawable, &dcState);

	memDc = CreateCompatibleDC(menuDc);
	oldBitmap = (HBITMAP)SelectObject(memDc,
    			CreateCompatibleBitmap(menuDc, width, height) );

	memWinDraw.type = TWD_WINDC;
	memWinDraw.winDC.hdc = memDc;
	d = (Drawable)&memWinDraw;
	adjustedX = 0;
	adjustedY = padY;

    } else {
	d = menuDrawable;
	adjustedX = x;
	adjustedY = y + padY;
    }

    /*
     * Choose the gc for drawing the foreground part of the entry.
     */

    if ((mePtr->state == ENTRY_ACTIVE) && !strictMotif) {
	gc = mePtr->activeGC;
	if (gc == NULL) {
	    gc = menuPtr->activeGC;
	}
    } else {
    	TkMenuEntry *cascadeEntryPtr;
    	int parentDisabled = 0;
    	const char *name;

    	for (cascadeEntryPtr = menuPtr->menuRefPtr->parentEntryPtr;
    		cascadeEntryPtr != NULL;
    		cascadeEntryPtr = cascadeEntryPtr->nextCascadePtr) {
	    name = Tcl_GetString(cascadeEntryPtr->namePtr);
    	    if (strcmp(name, Tk_PathName(menuPtr->tkwin)) == 0) {
    	    	if (mePtr->state == ENTRY_DISABLED) {
    	    	    parentDisabled = 1;
    	    	}
    	    	break;
    	    }
    	}

	if (((parentDisabled || (mePtr->state == ENTRY_DISABLED)))
		&& (menuPtr->disabledFgPtr != NULL)) {
	    gc = mePtr->disabledGC;
	    if (gc == NULL) {
		gc = menuPtr->disabledGC;
	    }
	} else {
	    gc = mePtr->textGC;
	    if (gc == NULL) {
		gc = menuPtr->textGC;
	    }
	}
    }
    indicatorGC = mePtr->indicatorGC;
    if (indicatorGC == NULL) {
	indicatorGC = menuPtr->indicatorGC;
    }

    bgBorder = Tk_Get3DBorderFromObj(menuPtr->tkwin,
	    (mePtr->borderPtr == NULL) ? menuPtr->borderPtr
	    : mePtr->borderPtr);
    if (strictMotif) {
	activeBorder = bgBorder;
    } else {
	activeBorder = Tk_Get3DBorderFromObj(menuPtr->tkwin,
	    (mePtr->activeBorderPtr == NULL) ? menuPtr->activeBorderPtr
	    : mePtr->activeBorderPtr);
    }

    if (mePtr->fontPtr == NULL) {
	fmPtr = menuMetricsPtr;
    } else {
	tkfont = Tk_GetFontFromObj(menuPtr->tkwin, mePtr->fontPtr);
	Tk_GetFontMetrics(tkfont, &entryMetrics);
	fmPtr = &entryMetrics;
    }

    /*
     * Need to draw the entire background, including padding. On Unix, for
     * menubars, we have to draw the rest of the entry taking into account the
     * padding.
     */

    DrawMenuEntryBackground(menuPtr, mePtr, d, activeBorder,
	    bgBorder, adjustedX, adjustedY-padY, width, height);

    if (mePtr->type == SEPARATOR_ENTRY) {
	DrawMenuSeparator(menuPtr, mePtr, d, gc, tkfont,
		fmPtr, adjustedX, adjustedY, width, adjustedHeight);
    } else if (mePtr->type == TEAROFF_ENTRY) {
	DrawTearoffEntry(menuPtr, mePtr, d, gc, tkfont, fmPtr,
		adjustedX, adjustedY, width, adjustedHeight);
    } else {
	DrawMenuEntryLabel(menuPtr, mePtr, d, gc, tkfont, fmPtr,
		adjustedX, adjustedY, width, adjustedHeight,
		(drawingParameters & DRAW_MENU_ENTRY_NOUNDERLINE)?0:1);
	DrawMenuEntryAccelerator(menuPtr, mePtr, d, gc, tkfont, fmPtr,
		activeBorder, adjustedX, adjustedY, width, adjustedHeight);
	DrawMenuEntryArrow(menuPtr, mePtr, d, gc,
		activeBorder, adjustedX, adjustedY, width, adjustedHeight,
		(drawingParameters & DRAW_MENU_ENTRY_ARROW)?1:0);
	if (!mePtr->hideMargin) {
	    DrawMenuEntryIndicator(menuPtr, mePtr, d, gc, indicatorGC, tkfont,
		    fmPtr, adjustedX, adjustedY, width, adjustedHeight);
	}
    }

    /*
     * Copy the entry contents from the temporary bitmap to the menu.
     */

    if (mePtr->image != NULL) {
	BitBlt(menuDc, x, y, width, height, memDc, 0, 0, SRCCOPY);
	DeleteObject(SelectObject(memDc, oldBitmap));
	DeleteDC(memDc);

	TkWinReleaseDrawableDC(menuDrawable, menuDc, &dcState);
    }
}

/*
 *----------------------------------------------------------------------
 *
 * GetMenuLabelGeometry --
 *
 *	Figures out the size of the label portion of a menu item.
 *
 * Results:
 *	widthPtr and heightPtr are filled in with the correct geometry
 *	information.
 *
 * Side effects:
 *	None.
 *
 *----------------------------------------------------------------------
 */

static void
GetMenuLabelGeometry(
    TkMenuEntry *mePtr,		/* The entry we are computing */
    Tk_Font tkfont,		/* The precalculated font */
    const Tk_FontMetrics *fmPtr,/* The precalculated metrics */
    int *widthPtr,		/* The resulting width of the label portion */
    int *heightPtr)		/* The resulting height of the label
				 * portion */
{
    TkMenu *menuPtr = mePtr->menuPtr;
    int haveImage = 0;

    if (mePtr->image != NULL) {
    	Tk_SizeOfImage(mePtr->image, widthPtr, heightPtr);
	haveImage = 1;
    } else if (mePtr->bitmapPtr != NULL) {
	Pixmap bitmap = Tk_GetBitmapFromObj(menuPtr->tkwin, mePtr->bitmapPtr);

    	Tk_SizeOfBitmap(menuPtr->display, bitmap, widthPtr, heightPtr);
	haveImage = 1;
    } else {
	*heightPtr = 0;
	*widthPtr = 0;
    }

    if (haveImage && (mePtr->compound == COMPOUND_NONE)) {
	/*
	 * We don't care about the text in this case.
	 */
    } else {
	/*
	 * Either it is compound or we don't have an image,
	 */

    	if (mePtr->labelPtr != NULL) {
	    int textWidth;
	    const char *label = Tcl_GetString(mePtr->labelPtr);

	    textWidth = Tk_TextWidth(tkfont, label, mePtr->labelLength);

	    if ((mePtr->compound != COMPOUND_NONE) && haveImage) {
		switch ((enum compound) mePtr->compound) {
		case COMPOUND_TOP:
		case COMPOUND_BOTTOM:
		    if (textWidth > *widthPtr) {
			*widthPtr = textWidth;
		    }

		    /*
		     * Add text and padding.
		     */

		    *heightPtr += fmPtr->linespace + 2;
		    break;
		case COMPOUND_LEFT:
		case COMPOUND_RIGHT:
		    if (fmPtr->linespace > *heightPtr) {
			*heightPtr = fmPtr->linespace;
		    }

		    /*
		     * Add text and padding.
		     */

		    *widthPtr += textWidth + 2;
		    break;
		case COMPOUND_CENTER:
		    if (fmPtr->linespace > *heightPtr) {
			*heightPtr = fmPtr->linespace;
		    }
		    if (textWidth > *widthPtr) {
			*widthPtr = textWidth;
		    }
		    break;
		case COMPOUND_NONE:
		    break;
		}
	    } else {
		/*
		 * We don't have an image or we're not compound.
		 */

		*heightPtr = fmPtr->linespace;
		*widthPtr = textWidth;
	    }
	} else {
	    /*
	     * An empty entry still has this height.
	     */

	    *heightPtr = fmPtr->linespace;
    	}
    }
    *heightPtr += 1;
}

/*
 *----------------------------------------------------------------------
 *
 * DrawMenuEntryBackground --
 *
 *	This function draws the background part of a menu.
 *
 * Results:
 *	None.
 *
 * Side effects:
 *	Commands are output to X to display the menu in its current mode.
 *
 *----------------------------------------------------------------------
 */

static void
DrawMenuEntryBackground(
    TkMenu *menuPtr,		/* The menu we are drawing. */
    TkMenuEntry *mePtr,		/* The entry we are drawing. */
    Drawable d,			/* What we are drawing into */
    Tk_3DBorder activeBorder,	/* Border for active items */
    Tk_3DBorder bgBorder,	/* Border for the background */
    int x,			/* left edge */
    int y,			/* top edge */
    int width,			/* width of rectangle to draw */
    int height)			/* height of rectangle to draw */
{
    if (mePtr->state == ENTRY_ACTIVE
		|| (mePtr->entryFlags & ENTRY_PLATFORM_FLAG1)!=0 ) {
	int relief;
	int activeBorderWidth;

	bgBorder = activeBorder;

	if ((menuPtr->menuType == MENUBAR)
		&& ((menuPtr->postedCascade == NULL)
		|| (menuPtr->postedCascade != mePtr))) {
	    relief = TK_RELIEF_FLAT;
	} else {
	    Tk_GetReliefFromObj(NULL, menuPtr->activeReliefPtr, &relief);
	}
	Tk_GetPixelsFromObj(NULL, menuPtr->tkwin,
		menuPtr->activeBorderWidthPtr, &activeBorderWidth);
	Tk_Fill3DRectangle(menuPtr->tkwin, d, bgBorder, x, y, width, height,
		activeBorderWidth, relief);
    } else {
        Tk_Fill3DRectangle(menuPtr->tkwin, d, bgBorder, x, y, width, height, 0,
                TK_RELIEF_FLAT);
    }
}

/*
 *--------------------------------------------------------------
 *
 * TkpComputeStandardMenuGeometry --
 *
 *	This function is invoked to recompute the size and layout of a menu
 *	that is not a menubar clone.
 *
 * Results:
 *	None.
 *
 * Side effects:
 *	Fields of menu entries are changed to reflect their current positions,
 *	and the size of the menu window itself may be changed.
 *
 *--------------------------------------------------------------
 */

void
TkpComputeStandardMenuGeometry(
    TkMenu *menuPtr)		/* Structure describing menu. */
{
    Tk_Font menuFont, tkfont;
    Tk_FontMetrics menuMetrics, entryMetrics, *fmPtr;
    int x, y, height, width, indicatorSpace, labelWidth, accelWidth;
    int windowWidth, windowHeight, accelSpace;
    int i, j, lastColumnBreak = 0;
    int activeBorderWidth, borderWidth;

    if (menuPtr->tkwin == NULL) {
	return;
    }

    Tk_GetPixelsFromObj(menuPtr->interp, menuPtr->tkwin,
	    menuPtr->borderWidthPtr, &borderWidth);
    x = y = borderWidth;
    indicatorSpace = labelWidth = accelWidth = 0;
    windowHeight = 0;

    /*
     * On the Mac especially, getting font metrics can be quite slow, so we
     * want to do it intelligently. We are going to precalculate them and pass
     * them down to all of the measuring and drawing routines. We will measure
     * the font metrics of the menu once. If an entry does not have its own
     * font set, then we give the geometry/drawing routines the menu's font
     * and metrics. If an entry has its own font, we will measure that font
     * and give all of the geometry/drawing the entry's font and metrics.
     */

    menuFont = Tk_GetFontFromObj(menuPtr->tkwin, menuPtr->fontPtr);
    Tk_GetFontMetrics(menuFont, &menuMetrics);
    accelSpace = Tk_TextWidth(menuFont, "M", 1);
    Tk_GetPixelsFromObj(menuPtr->interp, menuPtr->tkwin,
	    menuPtr->activeBorderWidthPtr, &activeBorderWidth);

    for (i = 0; i < (int)menuPtr->numEntries; i++) {
	if (menuPtr->entries[i]->fontPtr == NULL) {
	    tkfont = menuFont;
	    fmPtr = &menuMetrics;
	} else {
	    tkfont = Tk_GetFontFromObj(menuPtr->tkwin,
		    menuPtr->entries[i]->fontPtr);
    	    Tk_GetFontMetrics(tkfont, &entryMetrics);
    	    fmPtr = &entryMetrics;
    	}
	if ((i > 0) && menuPtr->entries[i]->columnBreak) {
	    if (accelWidth != 0) {
		labelWidth += accelSpace;
	    }
	    for (j = lastColumnBreak; j < i; j++) {
		menuPtr->entries[j]->indicatorSpace = indicatorSpace;
		menuPtr->entries[j]->labelWidth = labelWidth;
		menuPtr->entries[j]->width = indicatorSpace + labelWidth
			+ accelWidth + 2 * activeBorderWidth;
		menuPtr->entries[j]->x = x;
		menuPtr->entries[j]->entryFlags &= ~ENTRY_LAST_COLUMN;
	    }
	    x += indicatorSpace + labelWidth + accelWidth
		    + 2 * activeBorderWidth;
	    indicatorSpace = labelWidth = accelWidth = 0;
	    lastColumnBreak = i;
	    y = borderWidth;
	}

	if (menuPtr->entries[i]->type == SEPARATOR_ENTRY) {
	    GetMenuSeparatorGeometry(menuPtr, menuPtr->entries[i], tkfont,
	    	    fmPtr, &width, &height);
	    menuPtr->entries[i]->height = height;
	} else if (menuPtr->entries[i]->type == TEAROFF_ENTRY) {
	    GetTearoffEntryGeometry(menuPtr, menuPtr->entries[i], tkfont,
	    	    fmPtr, &width, &height);
	    menuPtr->entries[i]->height = height;
	} else {
	    /*
	     * For each entry, compute the height required by that particular
	     * entry, plus three widths: the width of the label, the width to
	     * allow for an indicator to be displayed to the left of the label
	     * (if any), and the width of the accelerator to be displayed to
	     * the right of the label (if any). These sizes depend, of course,
	     * on the type of the entry.
	     */

	    GetMenuLabelGeometry(menuPtr->entries[i], tkfont, fmPtr, &width,
	    	    &height);
	    menuPtr->entries[i]->height = height;
	    if (width > labelWidth) {
	    	labelWidth = width;
	    }

	    GetMenuAccelGeometry(menuPtr, menuPtr->entries[i], tkfont,
		    fmPtr, &width, &height);
	    if (height > menuPtr->entries[i]->height) {
	    	menuPtr->entries[i]->height = height;
	    }
	    if (width > accelWidth) {
	    	accelWidth = width;
	    }

	    GetMenuIndicatorGeometry(menuPtr, menuPtr->entries[i], tkfont,
	    	    fmPtr, &width, &height);
	    if (height > menuPtr->entries[i]->height) {
	    	menuPtr->entries[i]->height = height;
	    }
	    if (width > indicatorSpace) {
	    	indicatorSpace = width;
	    }

	    menuPtr->entries[i]->height += 2 * activeBorderWidth + 1;
    	}
	menuPtr->entries[i]->y = y;
	y += menuPtr->entries[i]->height;
	if (y > windowHeight) {
	    windowHeight = y;
	}
    }

    if (accelWidth != 0) {
	labelWidth += accelSpace;
    }
    for (j = lastColumnBreak; j < (int)menuPtr->numEntries; j++) {
	menuPtr->entries[j]->indicatorSpace = indicatorSpace;
	menuPtr->entries[j]->labelWidth = labelWidth;
	menuPtr->entries[j]->width = indicatorSpace + labelWidth
		+ accelWidth + 2 * activeBorderWidth;
	menuPtr->entries[j]->x = x;
	menuPtr->entries[j]->entryFlags |= ENTRY_LAST_COLUMN;
    }
    windowWidth = x + indicatorSpace + labelWidth + accelWidth
	    + 2 * activeBorderWidth + borderWidth;
    windowHeight += borderWidth;

    /*
     * The X server doesn't like zero dimensions, so round up to at least 1 (a
     * zero-sized menu should never really occur, anyway).
     */

    if (windowWidth <= 0) {
	windowWidth = 1;
    }
    if (windowHeight <= 0) {
	windowHeight = 1;
    }
    menuPtr->totalWidth = windowWidth;
    menuPtr->totalHeight = windowHeight;
}

/*
 *----------------------------------------------------------------------
 *
 * MenuSelectEvent --
 *
 *	Generates a "MenuSelect" virtual event. This can be used to do
 *	context-sensitive menu help.
 *
 * Results:
 *	None.
 *
 * Side effects:
 *	Places a virtual event on the event queue.
 *
 *----------------------------------------------------------------------
 */

static void
MenuSelectEvent(
    TkMenu *menuPtr)		/* the menu we have selected. */
{
    union {XEvent general; XVirtualEvent virt;} event;
    union {DWORD msgpos; POINTS point;} root;

    memset(&event, 0, sizeof(event));
    event.virt.type = VirtualEvent;
    event.virt.serial = menuPtr->display->request;
    event.virt.send_event = 0;
    event.virt.display = menuPtr->display;
    Tk_MakeWindowExist(menuPtr->tkwin);
    event.virt.event = Tk_WindowId(menuPtr->tkwin);
    event.virt.root = XRootWindow(menuPtr->display, 0);
    event.virt.subwindow = None;
    event.virt.time = TkpGetMS();

    root.msgpos = GetMessagePos();
    event.virt.x_root = root.point.x;
    event.virt.y_root = root.point.y;
    event.virt.state = TkWinGetModifierState();
    event.virt.same_screen = 1;
    event.virt.name = Tk_GetUid("MenuSelect");
    event.virt.user_data = NULL;
    Tk_QueueWindowEvent(&event.general, TCL_QUEUE_TAIL);
}

/*
 *----------------------------------------------------------------------
 *
 * TkpMenuNotifyToplevelCreate --
 *
 *	This routine reconfigures the menu and the clones indicated by
 *	menuName becuase a toplevel has been created and any system menus need
 *	to be created.
 *
 * Results:
 *	None.
 *
 * Side effects:
 *	An idle handler is set up to do the reconfiguration.
 *
 *----------------------------------------------------------------------
 */

void
TkpMenuNotifyToplevelCreate(
    Tcl_Interp *interp,		/* The interp the menu lives in. */
    const char *menuName)	/* The name of the menu to reconfigure. */
{
    TkMenuReferences *menuRefPtr;
    TkMenu *menuPtr;

    if ((menuName != NULL) && (menuName[0] != '\0')) {
	menuRefPtr = TkFindMenuReferences(interp, menuName);
	if ((menuRefPtr != NULL) && (menuRefPtr->menuPtr != NULL)) {
	    for (menuPtr = menuRefPtr->menuPtr->mainMenuPtr; menuPtr != NULL;
		    menuPtr = menuPtr->nextInstancePtr) {
		if (menuPtr->menuType == MENUBAR) {
		    ScheduleMenuReconfigure(menuPtr);
		}
	    }
	}
    }
}

/*
 *----------------------------------------------------------------------
 *
 * Tk_GetMenuHWND --
 *
 *	This function returns the HWND of a hidden menu Window that processes
 *	messages of a popup menu. This hidden menu window is used to handle
 *	either a dynamic popup menu in the same process or a pull-down menu of
 *	an embedded window in a different process.
 *
 * Results:
 *	Returns the HWND of the hidden menu Window.
 *
 * Side effects:
 *	None.
 *
 *----------------------------------------------------------------------
 */

HWND
Tk_GetMenuHWND(
    Tk_Window tkwin)
{
    ThreadSpecificData *tsdPtr = (ThreadSpecificData *)
	    Tcl_GetThreadData(&dataKey, sizeof(ThreadSpecificData));
    (void)tkwin;

    TkMenuInit();
    return tsdPtr->embeddedMenuHWND;
}

/*
 *----------------------------------------------------------------------
 *
 * MenuExitHandler --
 *
 *	Unregisters the class of utility windows.
 *
 * Results:
 *	None.
 *
 * Side effects:
 *	Menus have to be reinitialized next time.
 *
 *----------------------------------------------------------------------
 */

static void
MenuExitHandler(
    ClientData dummy)	    /* Not used */
{
    (void)dummy;

    UnregisterClassW(MENU_CLASS_NAME, Tk_GetHINSTANCE());
    UnregisterClassW(EMBEDDED_MENU_CLASS_NAME, Tk_GetHINSTANCE());
}

/*
 *----------------------------------------------------------------------
 *
 * MenuExitHandler --
 *
 *	Throws away the utility window needed for menus and delete hash
 *	tables.
 *
 * Results:
 *	None.
 *
 * Side effects:
 *	Menus have to be reinitialized next time.
 *
 *----------------------------------------------------------------------
 */

static void
MenuThreadExitHandler(
    ClientData dummy)	    /* Not used */
{
    ThreadSpecificData *tsdPtr = (ThreadSpecificData *)
	    Tcl_GetThreadData(&dataKey, sizeof(ThreadSpecificData));
    (void)dummy;

    DestroyWindow(tsdPtr->menuHWND);
    DestroyWindow(tsdPtr->embeddedMenuHWND);
    tsdPtr->menuHWND = NULL;
    tsdPtr->embeddedMenuHWND = NULL;

    Tcl_DeleteHashTable(&tsdPtr->winMenuTable);
    Tcl_DeleteHashTable(&tsdPtr->commandTable);
}

/*
 *----------------------------------------------------------------------
 *
 * TkWinGetMenuSystemDefault --
 *
 *	Gets the Windows specific default value for a given X resource
 *	database name.
 *
 * Results:
 *	Returns a Tcl_Obj* with the default value. If there is no
 *	Windows-specific default for this attribute, returns NULL. This object
 *	has a ref count of 0.
 *
 * Side effects:
 *	Storage is allocated.
 *
 *----------------------------------------------------------------------
 */

Tcl_Obj *
TkWinGetMenuSystemDefault(
    Tk_Window tkwin,		/* A window to use. */
    const char *dbName,		/* The option database name. */
    const char *className)	/* The name of the option class. */
{
    Tcl_Obj *valuePtr = NULL;
    (void)tkwin;
    (void)className;

    if ((strcmp(dbName, "activeBorderWidth") == 0) ||
	    (strcmp(dbName, "borderWidth") == 0)) {
	valuePtr = Tcl_NewWideIntObj(defaultBorderWidth);
    } else if (strcmp(dbName, "font") == 0) {
	valuePtr = Tcl_NewStringObj(Tcl_DStringValue(&menuFontDString), -1);
    }

    return valuePtr;
}

/*
 *----------------------------------------------------------------------
 *
 * SetDefaults --
 *
 *	Read system menu settings (font, sizes of items, use of accelerators)
 *	This is called if the UI theme or settings are changed.
 *
 * Results:
 *	None.
 *
 * Side effects:
 *	May result in menu items being redrawn with different appearance.
 *
 *----------------------------------------------------------------------
 */

static void
SetDefaults(
    int firstTime)		/* Is this the first time this has been
				 * called? */
{
    char sizeString[TCL_INTEGER_SPACE];
    char faceName[LF_FACESIZE];
    HDC scratchDC;
    int bold = 0;
    int italic = 0;
    TEXTMETRICW tm;
    int pointSize;
    HFONT menuFont;
    /* See: [Bug #3239768] tk8.4.19 (and later) WIN32 menu font support */
    NONCLIENTMETRICSW metrics;

    /*
     * Set all of the default options. The loop will terminate when we run out
     * of options via a break statement.
     */

    defaultBorderWidth = GetSystemMetrics(SM_CXBORDER);
    if (GetSystemMetrics(SM_CYBORDER) > defaultBorderWidth) {
	defaultBorderWidth = GetSystemMetrics(SM_CYBORDER);
    }

    scratchDC = CreateDCW(L"DISPLAY", NULL, NULL, NULL);
    if (!firstTime) {
	Tcl_DStringFree(&menuFontDString);
    }
    Tcl_DStringInit(&menuFontDString);

    metrics.cbSize = sizeof(metrics);

    if (TkWinGetPlatformTheme() != TK_THEME_WIN_VISTA) {
	metrics.cbSize -= sizeof(int);
    }

    SystemParametersInfoW(SPI_GETNONCLIENTMETRICS, metrics.cbSize,
	    &metrics, 0);
    menuFont = CreateFontIndirectW(&metrics.lfMenuFont);
    SelectObject(scratchDC, menuFont);
    GetTextMetricsW(scratchDC, &tm);
    GetTextFaceA(scratchDC, LF_FACESIZE, faceName);
    pointSize = MulDiv(tm.tmHeight - tm.tmInternalLeading,
	    72, GetDeviceCaps(scratchDC, LOGPIXELSY));
    if (tm.tmWeight >= 700) {
	bold = 1;
    }
    if (tm.tmItalic) {
	italic = 1;
    }

    SelectObject(scratchDC, GetStockObject(SYSTEM_FONT));
    DeleteDC(scratchDC);

    DeleteObject(menuFont);

    Tcl_DStringAppendElement(&menuFontDString, faceName);
    sprintf(sizeString, "%d", pointSize);
    Tcl_DStringAppendElement(&menuFontDString, sizeString);

    if (bold || italic) {
	Tcl_DString boldItalicDString;

	Tcl_DStringInit(&boldItalicDString);
	if (bold) {
	    Tcl_DStringAppendElement(&boldItalicDString, "bold");
	}
	if (italic) {
	    Tcl_DStringAppendElement(&boldItalicDString, "italic");
	}
	Tcl_DStringAppendElement(&menuFontDString,
		Tcl_DStringValue(&boldItalicDString));
	Tcl_DStringFree(&boldItalicDString);
    }

    /*
     * Now we go ahead and get the dimensions of the check mark and the
     * appropriate margins. Since this is fairly hairy, we do it here to save
     * time when traversing large sets of menu items.
     *
     * The code below was given to me by Microsoft over the phone. It is the
     * only way to ensure menu items line up, and is not documented.
     * How strange the calculation of indicatorDimensions[1] is...!
     */

    indicatorDimensions[0] = GetSystemMetrics(SM_CYMENUCHECK);
    indicatorDimensions[1] = ((GetSystemMetrics(SM_CXFIXEDFRAME) +
	    GetSystemMetrics(SM_CXBORDER)
	    + GetSystemMetrics(SM_CXMENUCHECK) + 7) & 0xFFF8)
	    - GetSystemMetrics(SM_CXFIXEDFRAME);

    /*
     * Accelerators used to be always underlines until Win2K when a system
     * parameter was introduced to hide them unless Alt is pressed.
     */

    showMenuAccelerators = TRUE;
    SystemParametersInfoW(SPI_GETKEYBOARDCUES, 0, &showMenuAccelerators, 0);
}

/*
 *----------------------------------------------------------------------
 *
 * TkpMenuInit --
 *
 *	Sets up the process-wide variables used by the menu package.
 *
 * Results:
 *	None.
 *
 * Side effects:
 *	lastMenuID gets initialized.
 *
 *----------------------------------------------------------------------
 */

void
TkpMenuInit(void)
{
    WNDCLASSW wndClass;

    wndClass.style = CS_OWNDC;
    wndClass.lpfnWndProc = TkWinMenuProc;
    wndClass.cbClsExtra = 0;
    wndClass.cbWndExtra = 0;
    wndClass.hInstance = Tk_GetHINSTANCE();
    wndClass.hIcon = NULL;
    wndClass.hCursor = NULL;
    wndClass.hbrBackground = (HBRUSH)(COLOR_WINDOW + 1);
    wndClass.lpszMenuName = NULL;
    wndClass.lpszClassName = MENU_CLASS_NAME;
    if (!RegisterClassW(&wndClass)) {
	Tcl_Panic("Failed to register menu window class");
    }

    wndClass.lpfnWndProc = TkWinEmbeddedMenuProc;
    wndClass.lpszClassName = EMBEDDED_MENU_CLASS_NAME;
    if (!RegisterClassW(&wndClass)) {
	Tcl_Panic("Failed to register embedded menu window class");
    }

    TkCreateExitHandler(MenuExitHandler, NULL);
    SetDefaults(1);
}

/*
 *----------------------------------------------------------------------
 *
 * TkpMenuThreadInit --
 *
 *	Sets up the thread-local hash tables used by the menu module. Assumes
 *	that TkpMenuInit has been called.
 *
 * Results:
 *	None.
 *
 * Side effects:
 *	Hash tables winMenuTable and commandTable are initialized.
 *
 *----------------------------------------------------------------------
 */

void
TkpMenuThreadInit(void)
{
    ThreadSpecificData *tsdPtr = (ThreadSpecificData *)
	    Tcl_GetThreadData(&dataKey, sizeof(ThreadSpecificData));

    tsdPtr->menuHWND = CreateWindowW(MENU_CLASS_NAME, L"MenuWindow", WS_POPUP,
	    0, 0, 10, 10, NULL, NULL, Tk_GetHINSTANCE(), NULL);

    if (!tsdPtr->menuHWND) {
	Tcl_Panic("Failed to create the menu window");
    }

    tsdPtr->embeddedMenuHWND =
	    CreateWindowW(EMBEDDED_MENU_CLASS_NAME, L"EmbeddedMenuWindow",
	    WS_POPUP, 0, 0, 10, 10, NULL, NULL, Tk_GetHINSTANCE(), NULL);

    if (!tsdPtr->embeddedMenuHWND) {
	Tcl_Panic("Failed to create the embedded menu window");
    }

    Tcl_InitHashTable(&tsdPtr->winMenuTable, TCL_ONE_WORD_KEYS);
    Tcl_InitHashTable(&tsdPtr->commandTable, TCL_ONE_WORD_KEYS);

    TkCreateThreadExitHandler(MenuThreadExitHandler, NULL);
}

/*
 * Local Variables:
 * mode: c
 * c-basic-offset: 4
 * fill-column: 78
 * End:
 */<|MERGE_RESOLUTION|>--- conflicted
+++ resolved
@@ -892,16 +892,6 @@
     int result;
     (void)dummy;
 
-<<<<<<< HEAD
-    if (index >= (int)menuPtr->numEntries) {
-	index = menuPtr->numEntries - 1;
-    }
-    if (index >= 0) {
-	y -= menuPtr->entries[index]->y;
-    }
-
-=======
->>>>>>> deb6e2d6
     TkActivateMenuEntry(menuPtr, -1);
     TkRecomputeMenu(menuPtr);
     result = TkPostCommand(menuPtr);
@@ -923,7 +913,7 @@
      * at the given coordinates.
      */
 
-    if (index >= menuPtr->numEntries) {
+    if (index >= (int)menuPtr->numEntries) {
 	index = menuPtr->numEntries - 1;
     }
     if (index >= 0) {
