/*
 * tkWinMenu.c --
 *
 *	This module implements the Windows platform-specific features of
 *	menus.
 *
 * Copyright (c) 1996-1998 by Sun Microsystems, Inc.
 * Copyright (c) 1998-1999 by Scriptics Corporation.
 *
 * See the file "license.terms" for information on usage and redistribution of
 * this file, and for a DISCLAIMER OF ALL WARRANTIES.
 */

#define WINVER        0x0500   /* Requires Windows 2K definitions */
#define _WIN32_WINNT  0x0500
#define OEMRESOURCE
#include "tkWinInt.h"
#include "tkMenu.h"

#include <string.h>

/*
 * The class of the window for popup menus.
 */

#define MENU_CLASS_NAME			"MenuWindowClass"
#define EMBEDDED_MENU_CLASS_NAME	"EmbeddedMenuWindowClass"

/*
 * Used to align a windows bitmap inside a rectangle
 */

#define ALIGN_BITMAP_LEFT	0x00000001
#define ALIGN_BITMAP_RIGHT	0x00000002
#define ALIGN_BITMAP_TOP	0x00000004
#define ALIGN_BITMAP_BOTTOM	0x00000008


/*
 * Platform-specific menu flags:
 *
 * MENU_SYSTEM_MENU	Non-zero means that the Windows menu handle was
 *			retrieved with GetSystemMenu and needs to be disposed
 *			of specially.
 * MENU_RECONFIGURE_PENDING
 *			Non-zero means that an idle handler has been set up to
 *			reconfigure the Windows menu handle for this menu.
 */

#define MENU_SYSTEM_MENU		MENU_PLATFORM_FLAG1
#define MENU_RECONFIGURE_PENDING	MENU_PLATFORM_FLAG2

/*
 * ODS_NOACCEL flag forbids drawing accelerator cues (i.e. underlining labels)
 * on Windows 2000 and above.  The ODS_NOACCEL define is missing from mingw32
 * headers and undefined for _WIN32_WINNT < 0x0500 in Microsoft SDK.  We might
 * check for _WIN32_WINNT here, but I think it's not needed, as checking for
 * this flag does no harm on even on NT: reserved bits should be zero, and in
 * fact they are.
 */

#ifndef ODS_NOACCEL
#define ODS_NOACCEL 0x100
#endif
#ifndef SPI_GETKEYBOARDCUES
#define SPI_GETKEYBOARDCUES             0x100A
#endif
#ifndef WM_UPDATEUISTATE
#define WM_UPDATEUISTATE                0x0128
#endif
#ifndef UIS_SET
#define UIS_SET                         1
#endif
#ifndef UIS_CLEAR
#define UIS_CLEAR                       2
#endif
#ifndef UISF_HIDEACCEL
#define UISF_HIDEACCEL                  2
#endif

#ifndef WM_UNINITMENUPOPUP
#define WM_UNINITMENUPOPUP              0x0125
#endif

static int indicatorDimensions[2];
				/* The dimensions of the indicator space in a
				 * menu entry. Calculated at init time to save
				 * time. */

static BOOL showMenuAccelerators;

typedef struct ThreadSpecificData {
    int inPostMenu;		/* We cannot be re-entrant like X Windows. */
    WORD lastCommandID;		/* The last command ID we allocated. */
    HWND menuHWND;		/* A window to service popup-menu messages
				 * in. */
    HWND embeddedMenuHWND;	/* A window to service embedded menu
				 * messages */
    int oldServiceMode;		/* Used while processing a menu; we need to
				 * set the event mode specially when we enter
				 * the menu processing modal loop and reset it
				 * when menus go away. */
    TkMenu *modalMenuPtr;	/* The menu we are processing inside the modal
				 * loop. We need this to reset all of the
				 * active items when menus go away since
				 * Windows does not see fit to give this to us
				 * when it sends its WM_MENUSELECT. */
    Tcl_HashTable commandTable;	/* A map of command ids to menu entries */
    Tcl_HashTable winMenuTable;	/* Need this to map HMENUs back to menuPtrs */
} ThreadSpecificData;
static Tcl_ThreadDataKey dataKey;

/*
 * The following are default menu value strings.
 */

static int defaultBorderWidth;	/* The windows default border width. */
static Tcl_DString menuFontDString;
				/* A buffer to store the default menu font
				 * string. */
/*
 * Forward declarations for functions defined later in this file:
 */

static void		DrawMenuEntryAccelerator(TkMenu *menuPtr,
			    TkMenuEntry *mePtr, Drawable d, GC gc,
			    Tk_Font tkfont, const Tk_FontMetrics *fmPtr,
			    Tk_3DBorder activeBorder, int x, int y,
			    int width, int height);
static void		DrawMenuEntryArrow(TkMenu *menuPtr, TkMenuEntry *mePtr,
			    Drawable d, GC gc, Tk_3DBorder activeBorder,
			    int x,int y, int width, int height, int drawArrow);
static void		DrawMenuEntryBackground(TkMenu *menuPtr,
			    TkMenuEntry *mePtr, Drawable d,
			    Tk_3DBorder activeBorder, Tk_3DBorder bgBorder,
			    int x, int y, int width, int heigth);
static void		DrawMenuEntryIndicator(TkMenu *menuPtr,
			    TkMenuEntry *mePtr, Drawable d, GC gc,
			    GC indicatorGC, Tk_Font tkfont,
			    const Tk_FontMetrics *fmPtr, int x, int y,
			    int width, int height);
static void		DrawMenuEntryLabel(TkMenu *menuPtr, TkMenuEntry *mePtr,
			    Drawable d, GC gc, Tk_Font tkfont,
			    const Tk_FontMetrics *fmPtr, int x, int y,
			    int width, int height, int underline);
static void		DrawMenuSeparator(TkMenu *menuPtr, TkMenuEntry *mePtr,
			    Drawable d, GC gc, Tk_Font tkfont,
			    const Tk_FontMetrics *fmPtr,
			    int x, int y, int width, int height);
static void		DrawTearoffEntry(TkMenu *menuPtr, TkMenuEntry *mePtr,
			    Drawable d, GC gc, Tk_Font tkfont,
			    const Tk_FontMetrics *fmPtr, int x, int y,
			    int width, int height);
static void		DrawMenuUnderline(TkMenu *menuPtr, TkMenuEntry *mePtr,
			    Drawable d, GC gc, Tk_Font tkfont,
			    const Tk_FontMetrics *fmPtr, int x, int y,
			    int width, int height);
static void		DrawWindowsSystemBitmap(Display *display,
			    Drawable drawable, GC gc, const RECT *rectPtr,
			    int bitmapID, int alignFlags);
static void		FreeID(WORD commandID);
static TCHAR *		GetEntryText(TkMenuEntry *mePtr);
static void		GetMenuAccelGeometry(TkMenu *menuPtr,
			    TkMenuEntry *mePtr, Tk_Font tkfont,
			    const Tk_FontMetrics *fmPtr, int *widthPtr,
			    int *heightPtr);
static void		GetMenuLabelGeometry(TkMenuEntry *mePtr,
			    Tk_Font tkfont, const Tk_FontMetrics *fmPtr,
			    int *widthPtr, int *heightPtr);
static void		GetMenuIndicatorGeometry(TkMenu *menuPtr,
			    TkMenuEntry *mePtr, Tk_Font tkfont,
			    const Tk_FontMetrics *fmPtr,
			    int *widthPtr, int *heightPtr);
static void		GetMenuSeparatorGeometry(TkMenu *menuPtr,
			    TkMenuEntry *mePtr, Tk_Font tkfont,
			    const Tk_FontMetrics *fmPtr,
			    int *widthPtr, int *heightPtr);
static void		GetTearoffEntryGeometry(TkMenu *menuPtr,
			    TkMenuEntry *mePtr, Tk_Font tkfont,
			    const Tk_FontMetrics *fmPtr, int *widthPtr,
			    int *heightPtr);
static int		GetNewID(TkMenuEntry *mePtr, WORD *menuIDPtr);
static int		TkWinMenuKeyObjCmd(ClientData clientData,
			    Tcl_Interp *interp, int objc,
			    Tcl_Obj *const objv[]);
static void		MenuSelectEvent(TkMenu *menuPtr);
static void		ReconfigureWindowsMenu(ClientData clientData);
static void		RecursivelyClearActiveMenu(TkMenu *menuPtr);
static void		SetDefaults(int firstTime);
static LRESULT CALLBACK	TkWinMenuProc(HWND hwnd, UINT message, WPARAM wParam,
			    LPARAM lParam);
static LRESULT CALLBACK	TkWinEmbeddedMenuProc(HWND hwnd, UINT message,
			    WPARAM wParam, LPARAM lParam);

/*
 *----------------------------------------------------------------------
 *
 * GetNewID --
 *
 *	Allocates a new menu id and marks it in use.
 *
 * Results:
 *	Returns TCL_OK if succesful; TCL_ERROR if there are no more ids of the
 *	appropriate type to allocate. menuIDPtr contains the new id if
 *	succesful.
 *
 * Side effects:
 *	An entry is created for the menu in the command hash table, and the
 *	hash entry is stored in the appropriate field in the menu data
 *	structure.
 *
 *----------------------------------------------------------------------
 */

static int
GetNewID(
    TkMenuEntry *mePtr,		/* The menu we are working with. */
    WORD *menuIDPtr)		/* The resulting id. */
{
<<<<<<< HEAD
    ThreadSpecificData *tsdPtr = (ThreadSpecificData *)
	    Tcl_GetThreadData(&dataKey, sizeof(ThreadSpecificData));
    WORD curID = tsdPtr->lastCommandID + 1;

    /*
     * The following code relies on WORD wrapping when the highest value is
     * incremented.
     */

    while (curID != tsdPtr->lastCommandID) {
	Tcl_HashEntry *commandEntryPtr;
	int newEntry;

    	commandEntryPtr = Tcl_CreateHashEntry(&tsdPtr->commandTable,
		((char *) NULL) + curID, &newEntry);
    	if (newEntry == 1) {
=======
    ThreadSpecificData *tsdPtr = (ThreadSpecificData *) 
	    Tcl_GetThreadData(&dataKey, sizeof(ThreadSpecificData));
    WORD curID = tsdPtr->lastCommandID;

    while (1) {
	Tcl_HashEntry *commandEntryPtr;
	int new;

	/*
	 * Try the next ID number, taking care to wrap rather than stray
	 * into the system menu IDs.  [Bug 3235256]
	 */
	if (++curID >= 0xF000) {
	    curID = 1;
	}

	/* Return error when we've checked all IDs without success. */
	if (curID == tsdPtr->lastCommandID) {
	    return TCL_ERROR;
	}

	commandEntryPtr = Tcl_CreateHashEntry(&tsdPtr->commandTable,
		(char *) curID, &new);
	if (new) {
>>>>>>> bcc8f53d
	    Tcl_SetHashValue(commandEntryPtr, (char *) mePtr);
	    *menuIDPtr = curID;
	    tsdPtr->lastCommandID = curID;
	    return TCL_OK;
<<<<<<< HEAD
    	}
    	curID++;
    }
    return TCL_ERROR;
=======
	}
    }
>>>>>>> bcc8f53d
}

/*
 *----------------------------------------------------------------------
 *
 * FreeID --
 *
 *	Marks the itemID as free.
 *
 * Results:
 *	None.
 *
 * Side effects:
 *	The hash table entry for the ID is cleared.
 *
 *----------------------------------------------------------------------
 */

static void
FreeID(
    WORD commandID)
{
    ThreadSpecificData *tsdPtr = (ThreadSpecificData *)
	    Tcl_GetThreadData(&dataKey, sizeof(ThreadSpecificData));

    /*
     * If the menuHWND is NULL, this table has been finalized already.
     */

    if (tsdPtr->menuHWND != NULL) {
	Tcl_HashEntry *entryPtr = Tcl_FindHashEntry(&tsdPtr->commandTable,
		((char *) NULL) + commandID);
	if (entryPtr != NULL) {
	    Tcl_DeleteHashEntry(entryPtr);
	}
    }
}

/*
 *----------------------------------------------------------------------
 *
 * TkpNewMenu --
 *
 *	Gets a new blank menu. Only the platform specific options are filled
 *	in.
 *
 * Results:
 *	Standard TCL error.
 *
 * Side effects:
 *	Allocates a Windows menu handle and places it in the platformData
 *	field of the menuPtr.
 *
 *----------------------------------------------------------------------
 */

int
TkpNewMenu(
    TkMenu *menuPtr)		/* The common structure we are making the
				 * platform structure for. */
{
    HMENU winMenuHdl;
    Tcl_HashEntry *hashEntryPtr;
    int newEntry;
    ThreadSpecificData *tsdPtr = (ThreadSpecificData *)
	    Tcl_GetThreadData(&dataKey, sizeof(ThreadSpecificData));

    winMenuHdl = CreatePopupMenu();

    if (winMenuHdl == NULL) {
    	Tcl_AppendResult(menuPtr->interp, "No more menus can be allocated.",
    		(char *) NULL);
    	return TCL_ERROR;
    }

    /*
     * We hash all of the HMENU's so that we can get their menu ptrs back when
     * dispatch messages.
     */

    hashEntryPtr = Tcl_CreateHashEntry(&tsdPtr->winMenuTable,
	    (char *) winMenuHdl, &newEntry);
    Tcl_SetHashValue(hashEntryPtr, (char *) menuPtr);

    menuPtr->platformData = (TkMenuPlatformData) winMenuHdl;
    return TCL_OK;
}

/*
 *----------------------------------------------------------------------
 *
 * TkpDestroyMenu --
 *
 *	Destroys platform-specific menu structures.
 *
 * Results:
 *	None.
 *
 * Side effects:
 *	All platform-specific allocations are freed up.
 *
 *----------------------------------------------------------------------
 */

void
TkpDestroyMenu(
    TkMenu *menuPtr)		/* The common menu structure */
{
    HMENU winMenuHdl = (HMENU) menuPtr->platformData;
    char *searchName;
    ThreadSpecificData *tsdPtr = (ThreadSpecificData *)
	    Tcl_GetThreadData(&dataKey, sizeof(ThreadSpecificData));

    if (menuPtr->menuFlags & MENU_RECONFIGURE_PENDING) {
	Tcl_CancelIdleCall(ReconfigureWindowsMenu, (ClientData) menuPtr);
    }

    if (winMenuHdl == NULL) {
	return;
    }

    if (menuPtr->menuFlags & MENU_SYSTEM_MENU) {
	TkMenuEntry *searchEntryPtr;
	Tcl_HashTable *tablePtr = TkGetMenuHashTable(menuPtr->interp);
	char *menuName = Tcl_GetHashKey(tablePtr,
		menuPtr->menuRefPtr->hashEntryPtr);

	/*
	 * Search for the menu in the menubar, if it is present, get the
	 * wrapper window associated with the toplevel and reset its
	 * system menu to the default menu.
	 */

	for (searchEntryPtr = menuPtr->menuRefPtr->parentEntryPtr;
		searchEntryPtr != NULL;
		searchEntryPtr = searchEntryPtr->nextCascadePtr) {
	    searchName = Tcl_GetString(searchEntryPtr->namePtr);
	    if (strcmp(searchName, menuName) == 0) {
		Tk_Window parentTopLevelPtr = searchEntryPtr
			->menuPtr->parentTopLevelPtr;

		if (parentTopLevelPtr != NULL) {
		    GetSystemMenu(
			    TkWinGetWrapperWindow(parentTopLevelPtr), TRUE);
		}
		break;
	    }
	}
    } else {
	/*
	 * Remove the menu from the menu hash table, then destroy the handle.
	 * If the menuHWND is NULL, this table has been finalized already.
	 */

	if (tsdPtr->menuHWND != NULL) {
	    Tcl_HashEntry *hashEntryPtr =
		Tcl_FindHashEntry(&tsdPtr->winMenuTable, (char *) winMenuHdl);
	    if (hashEntryPtr != NULL) {
		Tcl_DeleteHashEntry(hashEntryPtr);
	    }
	}
 	DestroyMenu(winMenuHdl);
    }
    menuPtr->platformData = NULL;

    if (menuPtr == tsdPtr->modalMenuPtr) {
	tsdPtr->modalMenuPtr = NULL;
    }
}

/*
 *----------------------------------------------------------------------
 *
 * TkpDestroyMenuEntry --
 *
 *	Cleans up platform-specific menu entry items.
 *
 * Results:
 *	None
 *
 * Side effects:
 *	All platform-specific allocations are freed up.
 *
 *----------------------------------------------------------------------
 */

void
TkpDestroyMenuEntry(
    TkMenuEntry *mePtr)		/* The entry to destroy */
{
    TkMenu *menuPtr = mePtr->menuPtr;
    HMENU winMenuHdl = (HMENU) menuPtr->platformData;

    if (NULL != winMenuHdl) {
	if (!(menuPtr->menuFlags & MENU_RECONFIGURE_PENDING)) {
	    menuPtr->menuFlags |= MENU_RECONFIGURE_PENDING;
	    Tcl_DoWhenIdle(ReconfigureWindowsMenu, (ClientData) menuPtr);
	}
    }
    FreeID((WORD) PTR2INT(mePtr->platformEntryData));
    mePtr->platformEntryData = NULL;
}

/*
 *----------------------------------------------------------------------
 *
 * GetEntryText --
 *
 *	Given a menu entry, gives back the text that should go in it.
 *	Separators should be done by the caller, as they have to be handled
 *	specially. Allocates the memory with alloc. The caller should free the
 *	memory.
 *
 * Results:
 *	itemText points to the new text for the item.
 *
 * Side effects:
 *	None.
 *
 *----------------------------------------------------------------------
 */

static char *
GetEntryText(
    TkMenuEntry *mePtr)		/* A pointer to the menu entry. */
{
    char *itemText;

    if (mePtr->type == TEAROFF_ENTRY) {
	itemText = ckalloc(sizeof("(Tear-off)"));
	strcpy(itemText, "(Tear-off)");
    } else if (mePtr->imagePtr != NULL) {
	itemText = ckalloc(sizeof("(Image)"));
	strcpy(itemText, "(Image)");
    } else if (mePtr->bitmapPtr != NULL) {
	itemText = ckalloc(sizeof("(Pixmap)"));
	strcpy(itemText, "(Pixmap)");
    } else if (mePtr->labelPtr == NULL || mePtr->labelLength == 0) {
	itemText = ckalloc(sizeof("( )"));
	strcpy(itemText, "( )");
    } else {
	int i;
	char *label = (mePtr->labelPtr == NULL) ? ""
		: Tcl_GetString(mePtr->labelPtr);
	char *accel = (mePtr->accelPtr == NULL) ? ""
		: Tcl_GetString(mePtr->accelPtr);
	const char *p, *next;
	Tcl_DString itemString;

	/*
	 * We have to construct the string with an ampersand preceeding the
	 * underline character, and a tab seperating the text and the accel
	 * text. We have to be careful with ampersands in the string.
	 */

	Tcl_DStringInit(&itemString);

	for (p = label, i = 0; *p != '\0'; i++, p = next) {
	    if (i == mePtr->underline) {
		Tcl_DStringAppend(&itemString, "&", 1);
	    }
	    if (*p == '&') {
		Tcl_DStringAppend(&itemString, "&", 1);
	    }
	    next = Tcl_UtfNext(p);
	    Tcl_DStringAppend(&itemString, p, (int) (next - p));
	}
	if (mePtr->accelLength > 0) {
	    Tcl_DStringAppend(&itemString, "\t", 1);
	    for (p = accel, i = 0; *p != '\0'; i++, p = next) {
		if (*p == '&') {
		    Tcl_DStringAppend(&itemString, "&", 1);
		}
		next = Tcl_UtfNext(p);
		Tcl_DStringAppend(&itemString, p, (int) (next - p));
	    }
	}

	itemText = ckalloc((unsigned)Tcl_DStringLength(&itemString) + 1);
	strcpy(itemText, Tcl_DStringValue(&itemString));
	Tcl_DStringFree(&itemString);
    }
    return itemText;
}

/*
 *----------------------------------------------------------------------
 *
 * ReconfigureWindowsMenu --
 *
 *	Tears down and rebuilds the platform-specific part of this menu.
 *
 * Results:
 *	None.
 *
 * Side effects:
 *	Configuration information get set for mePtr; old resources get freed,
 *	if any need it.
 *
 *----------------------------------------------------------------------
 */

static void
ReconfigureWindowsMenu(
    ClientData clientData)	/* The menu we are rebuilding */
{
    TkMenu *menuPtr = (TkMenu *) clientData;
    TkMenuEntry *mePtr;
    HMENU winMenuHdl = (HMENU) menuPtr->platformData;
    TCHAR *itemText = NULL;
    const TCHAR *lpNewItem;
    UINT flags;
    UINT itemID;
    int i, count, systemMenu = 0, base;
    Tcl_DString translatedText;

    if (NULL == winMenuHdl) {
    	return;
    }

    /*
     * Reconstruct the entire menu. Takes care of nasty system menu and index
     * problem.
     */

    base = (menuPtr->menuFlags & MENU_SYSTEM_MENU) ? 7 : 0;
    count = GetMenuItemCount(winMenuHdl);
    for (i = base; i < count; i++) {
	RemoveMenu(winMenuHdl, base, MF_BYPOSITION);
    }

    count = menuPtr->numEntries;
    for (i = 0; i < count; i++) {
	mePtr = menuPtr->entries[i];
	lpNewItem = NULL;
	flags = MF_BYPOSITION;
	itemID = 0;
	Tcl_DStringInit(&translatedText);

	if ((menuPtr->menuType == MENUBAR) && (mePtr->type == TEAROFF_ENTRY)) {
	    continue;
	}

	itemText = GetEntryText(mePtr);
	if ((menuPtr->menuType == MENUBAR)
		|| (menuPtr->menuFlags & MENU_SYSTEM_MENU)) {
	    Tcl_WinUtfToTChar(itemText, -1, &translatedText);
	    lpNewItem = Tcl_DStringValue(&translatedText);
	    flags |= MF_STRING;
	} else {
	    lpNewItem = (LPCTSTR) mePtr;
	    flags |= MF_OWNERDRAW;
	}

	/*
	 * Set enabling and disabling correctly.
	 */

	if (mePtr->state == ENTRY_DISABLED) {
	    flags |= MF_DISABLED | MF_GRAYED;
	}

	/*
	 * Set the check mark for check entries and radio entries.
	 */

	if (((mePtr->type == CHECK_BUTTON_ENTRY)
		|| (mePtr->type == RADIO_BUTTON_ENTRY))
		&& (mePtr->entryFlags & ENTRY_SELECTED)) {
	    flags |= MF_CHECKED;
	}

	/*
	 * Set the SEPARATOR bit for separator entries. This bit is not used
	 * by our internal drawing functions, but it is used by the system
	 * when drawing the system menu (we do not draw the system menu
	 * ourselves). If this bit is not set, separator entries on the system
	 * menu will not be drawn correctly.
	 */

	if (mePtr->type == SEPARATOR_ENTRY) {
	    flags |= MF_SEPARATOR;
	}

	if (mePtr->columnBreak) {
	    flags |= MF_MENUBREAK;
	}

	itemID = PTR2INT(mePtr->platformEntryData);
	if ((mePtr->type == CASCADE_ENTRY)
		&& (mePtr->childMenuRefPtr != NULL)
		&& (mePtr->childMenuRefPtr->menuPtr != NULL)) {
	    HMENU childMenuHdl = (HMENU) mePtr->childMenuRefPtr->menuPtr
		->platformData;
	    if (childMenuHdl != NULL) {
		/*
		 * Win32 draws the popup arrow in the wrong color for a
		 * disabled cascade menu, so do it by hand. Given it is
		 * disabled, there's no need for it to be connected to its
		 * child.
		 */

		if (mePtr->state != ENTRY_DISABLED) {
		    flags |= MF_POPUP;
		    /*
		     * If the MF_POPUP flag is set, then the id is interpreted
		     * as the handle of a submenu.
		     */
		    itemID = PTR2INT(childMenuHdl);
		}
	    }
	    if ((menuPtr->menuType == MENUBAR)
		    && !(mePtr->childMenuRefPtr->menuPtr->menuFlags
			    & MENU_SYSTEM_MENU)) {
		Tcl_DString ds;
		TkMenuReferences *menuRefPtr;
		TkMenu *systemMenuPtr = mePtr->childMenuRefPtr->menuPtr;

		Tcl_DStringInit(&ds);
		Tcl_DStringAppend(&ds,
			Tk_PathName(menuPtr->masterMenuPtr->tkwin), -1);
		Tcl_DStringAppend(&ds, ".system", 7);

		menuRefPtr = TkFindMenuReferences(menuPtr->interp,
			Tcl_DStringValue(&ds));

		Tcl_DStringFree(&ds);

		if ((menuRefPtr != NULL)
			&& (menuRefPtr->menuPtr != NULL)
			&& (menuPtr->parentTopLevelPtr != NULL)
			&& (systemMenuPtr->masterMenuPtr
				== menuRefPtr->menuPtr)) {
		    HMENU systemMenuHdl =
			(HMENU) systemMenuPtr->platformData;
		    HWND wrapper = TkWinGetWrapperWindow(menuPtr
			    ->parentTopLevelPtr);
		    if (wrapper != NULL) {
			DestroyMenu(systemMenuHdl);
			systemMenuHdl = GetSystemMenu(wrapper, FALSE);
			systemMenuPtr->menuFlags |= MENU_SYSTEM_MENU;
			systemMenuPtr->platformData =
				(TkMenuPlatformData) systemMenuHdl;
			if (!(systemMenuPtr->menuFlags
				& MENU_RECONFIGURE_PENDING)) {
			    systemMenuPtr->menuFlags
				    |= MENU_RECONFIGURE_PENDING;
			    Tcl_DoWhenIdle(ReconfigureWindowsMenu,
				    (ClientData) systemMenuPtr);
			}
		    }
		}
	    }
	    if (mePtr->childMenuRefPtr->menuPtr->menuFlags
		    & MENU_SYSTEM_MENU) {
		systemMenu++;
	    }
	}
	if (!systemMenu) {
	    (*tkWinProcs->insertMenu)(winMenuHdl, 0xFFFFFFFF, flags,
		    itemID, lpNewItem);
	}
	Tcl_DStringFree(&translatedText);
	if (itemText != NULL) {
	    ckfree(itemText);
	    itemText = NULL;
	}
    }


    if ((menuPtr->menuType == MENUBAR)
	    && (menuPtr->parentTopLevelPtr != NULL)) {
	HANDLE bar;
	bar = TkWinGetWrapperWindow(menuPtr->parentTopLevelPtr);
	if (bar) {
	    DrawMenuBar(bar);
	}
    }

    menuPtr->menuFlags &= ~(MENU_RECONFIGURE_PENDING);
}

/*
 *----------------------------------------------------------------------
 *
 * TkpPostMenu --
 *
 *	Posts a menu on the screen
 *
 * Results:
 *	None.
 *
 * Side effects:
 *	The menu is posted and handled.
 *
 *----------------------------------------------------------------------
 */

int
TkpPostMenu(
    Tcl_Interp *interp,
    TkMenu *menuPtr,
    int x, int y)
{
    HMENU winMenuHdl = (HMENU) menuPtr->platformData;
    int result, flags;
    RECT noGoawayRect;
    POINT point;
    Tk_Window parentWindow = Tk_Parent(menuPtr->tkwin);
    int oldServiceMode = Tcl_GetServiceMode();
    ThreadSpecificData *tsdPtr = (ThreadSpecificData *)
	    Tcl_GetThreadData(&dataKey, sizeof(ThreadSpecificData));

    tsdPtr->inPostMenu++;

    if (menuPtr->menuFlags & MENU_RECONFIGURE_PENDING) {
	Tcl_CancelIdleCall(ReconfigureWindowsMenu, (ClientData) menuPtr);
	ReconfigureWindowsMenu((ClientData) menuPtr);
    }

    result = TkPreprocessMenu(menuPtr);
    if (result != TCL_OK) {
	tsdPtr->inPostMenu--;
	return result;
    }

    /*
     * The post commands could have deleted the menu, which means
     * we are dead and should go away.
     */

    if (menuPtr->tkwin == NULL) {
	tsdPtr->inPostMenu--;
    	return TCL_OK;
    }

    if (NULL == parentWindow) {
	noGoawayRect.top = y - 50;
	noGoawayRect.bottom = y + 50;
	noGoawayRect.left = x - 50;
	noGoawayRect.right = x + 50;
    } else {
	int left, top;
	Tk_GetRootCoords(parentWindow, &left, &top);
	noGoawayRect.left = left;
	noGoawayRect.top = top;
	noGoawayRect.bottom = noGoawayRect.top + Tk_Height(parentWindow);
	noGoawayRect.right = noGoawayRect.left + Tk_Width(parentWindow);
    }

    Tcl_SetServiceMode(TCL_SERVICE_NONE);

    /*
     * Make an assumption here. If the right button is down,
     * then we want to track it. Otherwise, track the left mouse button.
     */

    flags = TPM_LEFTALIGN;
    if (GetSystemMetrics(SM_SWAPBUTTON)) {
	if (GetAsyncKeyState(VK_LBUTTON) < 0) {
	    flags |= TPM_RIGHTBUTTON;
	} else {
	    flags |= TPM_LEFTBUTTON;
	}
    } else {
	if (GetAsyncKeyState(VK_RBUTTON) < 0) {
	    flags |= TPM_RIGHTBUTTON;
	} else {
	    flags |= TPM_LEFTBUTTON;
	}
    }

    TrackPopupMenu(winMenuHdl, flags, x, y, 0,
	    tsdPtr->menuHWND, &noGoawayRect);
    Tcl_SetServiceMode(oldServiceMode);

    GetCursorPos(&point);
    Tk_PointerEvent(NULL, point.x, point.y);

    if (tsdPtr->inPostMenu) {
	tsdPtr->inPostMenu = 0;
    }
    return TCL_OK;
}

/*
 *----------------------------------------------------------------------
 *
 * TkpMenuNewEntry --
 *
 *	Adds a pointer to a new menu entry structure with the platform-
 *	specific fields filled in.
 *
 * Results:
 *	Standard TCL error.
 *
 * Side effects:
 *	A new command ID is allocated and stored in the platformEntryData
 *	field of mePtr.
 *
 *----------------------------------------------------------------------
 */

int
TkpMenuNewEntry(
    TkMenuEntry *mePtr)
{
    WORD commandID;
    TkMenu *menuPtr = mePtr->menuPtr;

    if (GetNewID(mePtr, &commandID) != TCL_OK) {
    	return TCL_ERROR;
    }

    if (!(menuPtr->menuFlags & MENU_RECONFIGURE_PENDING)) {
    	menuPtr->menuFlags |= MENU_RECONFIGURE_PENDING;
    	Tcl_DoWhenIdle(ReconfigureWindowsMenu, (ClientData) menuPtr);
    }

    mePtr->platformEntryData = (TkMenuPlatformEntryData) INT2PTR(commandID);

    return TCL_OK;
}

/*
 *----------------------------------------------------------------------
 *
 * TkWinMenuProc --
 *
 *	The window proc for the dummy window we put popups in. This allows
 *	is to post a popup whether or not we know what the parent window
 *	is.
 *
 * Results:
 *	Returns whatever is appropriate for the message in question.
 *
 * Side effects:
 *	Normal side-effect for windows messages.
 *
 *----------------------------------------------------------------------
 */

static LRESULT CALLBACK
TkWinMenuProc(
    HWND hwnd,
    UINT message,
    WPARAM wParam,
    LPARAM lParam)
{
    LRESULT lResult;

    if (!TkWinHandleMenuEvent(&hwnd, &message, &wParam, &lParam, &lResult)) {
	lResult = DefWindowProc(hwnd, message, wParam, lParam);
    }
    return lResult;
}

/*
 *----------------------------------------------------------------------
 *
 * UpdateEmbeddedMenu --
 *
 *	This function is used as work-around for updating the pull-down window
 *	of an embedded menu which may show as a blank popup window.
 *
 * Results:
 *	Invalidate the client area of the embedded pull-down menu and
 *	redraw it.
 *
 * Side effects:
 *	Redraw the embedded menu window.
 *
 *----------------------------------------------------------------------
 */

static void
UpdateEmbeddedMenu(
    ClientData clientData)
{
    RECT rc;
    HWND hMenuWnd = (HWND)clientData;
    GetClientRect(hMenuWnd, &rc);
    InvalidateRect(hMenuWnd, &rc, FALSE);
    UpdateWindow(hMenuWnd);
}

/*
 *----------------------------------------------------------------------
 *
 * TkWinEmbeddedMenuProc --
 *
 *	This window proc is for the embedded menu windows. It provides
 *	message services to an embedded menu in a different process.
 *
 * Results:
 *	Returns 1 if the message has been handled or 0 otherwise.
 *
 * Side effects:
 *	None.
 *
 *----------------------------------------------------------------------
 */

static LRESULT CALLBACK
TkWinEmbeddedMenuProc(
    HWND hwnd,
    UINT message,
    WPARAM wParam,
    LPARAM lParam)
{
    static int nIdles = 0;
    LRESULT lResult = 1;
    ThreadSpecificData *tsdPtr = (ThreadSpecificData *)
	    Tcl_GetThreadData(&dataKey, sizeof(ThreadSpecificData));

    switch(message) {
    case WM_ENTERIDLE:
	if ((wParam == MSGF_MENU) && (nIdles < 1)
		&& (hwnd == tsdPtr->embeddedMenuHWND)) {
	    Tcl_CreateTimerHandler(200, UpdateEmbeddedMenu,
		    (ClientData) lParam);
	    nIdles++;
	}
	break;

    case WM_INITMENUPOPUP:
	nIdles = 0;
	break;

    case WM_SETTINGCHANGE:
	if (wParam == SPI_SETNONCLIENTMETRICS
		|| wParam == SPI_SETKEYBOARDCUES) {
	    SetDefaults(0);
	}
	break;

    case WM_INITMENU:
    case WM_SYSCOMMAND:
    case WM_COMMAND:
    case WM_MENUCHAR:
    case WM_MEASUREITEM:
    case WM_DRAWITEM:
    case WM_MENUSELECT:
	lResult = TkWinHandleMenuEvent(&hwnd, &message, &wParam, &lParam,
		&lResult);
	if (lResult || (GetCapture() != hwnd)) {
	    break;
	}

    default:
	lResult = DefWindowProc(hwnd, message, wParam, lParam);
	break;
    }
    return lResult;
}

/*
 *----------------------------------------------------------------------
 *
 * TkWinHandleMenuEvent --
 *
 *	Filters out menu messages from messages passed to a top-level. Will
 *	respond appropriately to WM_COMMAND, WM_MENUSELECT, WM_MEASUREITEM,
 *	WM_DRAWITEM
 *
 * Result:
 *	Returns 1 if this handled the message; 0 if it did not.
 *
 * Side effects:
 *	All of the parameters may be modified so that the caller can think it
 *	is getting a different message. plResult points to the result that
 *	should be returned to windows from this message.
 *
 *----------------------------------------------------------------------
 */

int
TkWinHandleMenuEvent(
    HWND *phwnd,
    UINT *pMessage,
    WPARAM *pwParam,
    LPARAM *plParam,
    LRESULT *plResult)
{
    Tcl_HashEntry *hashEntryPtr;
    int returnResult = 0;
    TkMenu *menuPtr;
    TkMenuEntry *mePtr;
    ThreadSpecificData *tsdPtr = (ThreadSpecificData *)
	    Tcl_GetThreadData(&dataKey, sizeof(ThreadSpecificData));

    switch (*pMessage) {
    case WM_UNINITMENUPOPUP:
	hashEntryPtr = Tcl_FindHashEntry(&tsdPtr->winMenuTable,
		(char *) *pwParam);
	if (hashEntryPtr != NULL) {
	    menuPtr = (TkMenu *) Tcl_GetHashValue(hashEntryPtr);
	    if ((menuPtr->menuRefPtr != NULL)
		    && (menuPtr->menuRefPtr->parentEntryPtr != NULL)) {
		TkPostSubmenu(menuPtr->interp,
			menuPtr->menuRefPtr->parentEntryPtr->menuPtr, NULL);
	    }
	}
	break;

    case WM_INITMENU:
	TkMenuInit();
	hashEntryPtr = Tcl_FindHashEntry(&tsdPtr->winMenuTable,
		(char *) *pwParam);
	if (hashEntryPtr != NULL) {
	    tsdPtr->oldServiceMode = Tcl_SetServiceMode(TCL_SERVICE_ALL);
	    menuPtr = (TkMenu *) Tcl_GetHashValue(hashEntryPtr);
	    tsdPtr->modalMenuPtr = menuPtr;
	    if (menuPtr->menuFlags & MENU_RECONFIGURE_PENDING) {
		Tcl_CancelIdleCall(ReconfigureWindowsMenu,
			(ClientData) menuPtr);
		ReconfigureWindowsMenu((ClientData) menuPtr);
	    }
	    RecursivelyClearActiveMenu(menuPtr);
	    if (!tsdPtr->inPostMenu) {
		Tcl_Interp *interp;
		int code;

		interp = menuPtr->interp;
		Tcl_Preserve((ClientData)interp);
		code = TkPreprocessMenu(menuPtr);
		if ((code != TCL_OK) && (code != TCL_CONTINUE)
			&& (code != TCL_BREAK)) {
		    Tcl_AddErrorInfo(interp, "\n    (menu preprocess)");
		    Tcl_BackgroundError(interp);
		}
		Tcl_Release((ClientData)interp);
	    }
	    TkActivateMenuEntry(menuPtr, -1);
	    *plResult = 0;
	    returnResult = 1;
	} else {
	    tsdPtr->modalMenuPtr = NULL;
	}
	break;

    case WM_SYSCOMMAND:
    case WM_COMMAND:
	TkMenuInit();
	if (HIWORD(*pwParam) != 0) {
	    break;
	}
	hashEntryPtr = Tcl_FindHashEntry(&tsdPtr->commandTable,
		((char *) NULL) + LOWORD(*pwParam));
	if (hashEntryPtr == NULL) {
	    break;
	}
	mePtr = (TkMenuEntry *) Tcl_GetHashValue(hashEntryPtr);
	if (mePtr != NULL) {
	    TkMenuReferences *menuRefPtr;
	    TkMenuEntry *parentEntryPtr;
	    Tcl_Interp *interp;
	    int code;

	    /*
	     * We have to set the parent of this menu to be active if this is
	     * a submenu so that tearoffs will get the correct title.
	     */

	    menuPtr = mePtr->menuPtr;
	    menuRefPtr = TkFindMenuReferences(menuPtr->interp,
		    Tk_PathName(menuPtr->tkwin));
	    if ((menuRefPtr != NULL) && (menuRefPtr->parentEntryPtr != NULL)) {
		for (parentEntryPtr = menuRefPtr->parentEntryPtr ; ;
			parentEntryPtr = parentEntryPtr->nextCascadePtr) {
		    char *name = Tcl_GetString(parentEntryPtr->namePtr);

		    if (strcmp(name, Tk_PathName(menuPtr->tkwin)) == 0) {
			break;
		    }
		}
		if (parentEntryPtr->menuPtr->entries[parentEntryPtr->index]
			->state != ENTRY_DISABLED) {
		    TkActivateMenuEntry(parentEntryPtr->menuPtr,
			    parentEntryPtr->index);
		}
	    }

	    interp = menuPtr->interp;
	    Tcl_Preserve((ClientData)interp);
	    code = TkInvokeMenu(interp, menuPtr, mePtr->index);
	    if (code != TCL_OK && code != TCL_CONTINUE && code != TCL_BREAK) {
		Tcl_AddErrorInfo(interp, "\n    (menu invoke)");
		Tcl_BackgroundError(interp);
	    }
	    Tcl_Release((ClientData)interp);
	    *plResult = 0;
	    returnResult = 1;
	}
	break;

    case WM_MENUCHAR: {
	hashEntryPtr = Tcl_FindHashEntry(&tsdPtr->winMenuTable,
		(char *) *plParam);
	if (hashEntryPtr != NULL) {
	    int i, len, underline;
	    Tcl_Obj *labelPtr;
	    Tcl_UniChar *wlabel, menuChar;

	    *plResult = 0;
	    menuPtr = (TkMenu *) Tcl_GetHashValue(hashEntryPtr);
	    /*
	     * Assume we have something directly convertable to Tcl_UniChar.
	     * True at least for wide systems.
	     */
	    menuChar = Tcl_UniCharToUpper((Tcl_UniChar) LOWORD(*pwParam));

	    for (i = 0; i < menuPtr->numEntries; i++) {
		underline = menuPtr->entries[i]->underline;
		labelPtr = menuPtr->entries[i]->labelPtr;
		if ((underline >= 0) && (labelPtr != NULL)) {
		    /*
		     * Ensure we don't exceed the label length, then check
		     */
		    wlabel = Tcl_GetUnicodeFromObj(labelPtr, &len);
		    if ((underline < len) && (menuChar ==
				Tcl_UniCharToUpper(wlabel[underline]))) {
			*plResult = (2 << 16) | i;
			returnResult = 1;
			break;
		    }
		}
	    }
	}
	break;
    }

    case WM_MEASUREITEM: {
	LPMEASUREITEMSTRUCT itemPtr = (LPMEASUREITEMSTRUCT) *plParam;

	if (itemPtr != NULL && tsdPtr->modalMenuPtr != NULL) {
	    mePtr = (TkMenuEntry *) itemPtr->itemData;
	    menuPtr = mePtr->menuPtr;

	    TkRecomputeMenu(menuPtr);
	    itemPtr->itemHeight = mePtr->height;
	    itemPtr->itemWidth = mePtr->width;
	    if (mePtr->hideMargin) {
		itemPtr->itemWidth += 2 - indicatorDimensions[1];
	    } else {
		int activeBorderWidth;

		Tk_GetPixelsFromObj(menuPtr->interp, menuPtr->tkwin,
			menuPtr->activeBorderWidthPtr, &activeBorderWidth);
		itemPtr->itemWidth += 2 * activeBorderWidth;
	    }
	    *plResult = 1;
	    returnResult = 1;
	}
	break;
    }

    case WM_DRAWITEM: {
	TkWinDrawable *twdPtr;
	LPDRAWITEMSTRUCT itemPtr = (LPDRAWITEMSTRUCT) *plParam;
	Tk_FontMetrics fontMetrics;
	int drawingParameters = 0;

	if (itemPtr != NULL && tsdPtr->modalMenuPtr != NULL) {
	    Tk_Font tkfont;

	    if (itemPtr->itemState & ODS_NOACCEL && !showMenuAccelerators) {
		drawingParameters |= DRAW_MENU_ENTRY_NOUNDERLINE;
	    }
	    mePtr = (TkMenuEntry *) itemPtr->itemData;
	    menuPtr = mePtr->menuPtr;
	    twdPtr = (TkWinDrawable *) ckalloc(sizeof(TkWinDrawable));
	    twdPtr->type = TWD_WINDC;
	    twdPtr->winDC.hdc = itemPtr->hDC;

	    if (mePtr->state != ENTRY_DISABLED) {
		if (itemPtr->itemState & ODS_SELECTED) {
		    TkActivateMenuEntry(menuPtr, mePtr->index);
		} else {
		    TkActivateMenuEntry(menuPtr, -1);
		}
	    } else {
		/*
		 * On windows, menu entries should highlight even if they are
		 * disabled. (I know this seems dumb, but it is the way native
		 * windows menus works so we ought to mimic it.) The
		 * ENTRY_PLATFORM_FLAG1 flag will indicate that the entry
		 * should be highlighted even though it is disabled.
		 */

		if (itemPtr->itemState & ODS_SELECTED) {
		    mePtr->entryFlags |= ENTRY_PLATFORM_FLAG1;
		} else {
		    mePtr->entryFlags &= ~ENTRY_PLATFORM_FLAG1;
		}

		/*
		 * Also, set the DRAW_MENU_ENTRY_ARROW flag for a disabled
		 * cascade menu since we need to draw the arrow ourselves.
		 */

		if (mePtr->type == CASCADE_ENTRY) {
		    drawingParameters |= DRAW_MENU_ENTRY_ARROW;
		}
	    }

	    tkfont = Tk_GetFontFromObj(menuPtr->tkwin, menuPtr->fontPtr);
	    Tk_GetFontMetrics(tkfont, &fontMetrics);
	    TkpDrawMenuEntry(mePtr, (Drawable) twdPtr, tkfont, &fontMetrics,
		    itemPtr->rcItem.left, itemPtr->rcItem.top,
		    itemPtr->rcItem.right - itemPtr->rcItem.left,
		    itemPtr->rcItem.bottom - itemPtr->rcItem.top,
		    0, drawingParameters);

	    ckfree((char *) twdPtr);
	}
	*plResult = 1;
	returnResult = 1;
	break;
    }

    case WM_MENUSELECT: {
	UINT flags = HIWORD(*pwParam);

	TkMenuInit();

	if ((flags == 0xFFFF) && (*plParam == 0)) {
	    if (tsdPtr->modalMenuPtr != NULL) {
		Tcl_SetServiceMode(tsdPtr->oldServiceMode);
		RecursivelyClearActiveMenu(tsdPtr->modalMenuPtr);
	    }
	} else {
	    menuPtr = NULL;
	    if (*plParam != 0) {
		hashEntryPtr = Tcl_FindHashEntry(&tsdPtr->winMenuTable,
			(char *) *plParam);
		if (hashEntryPtr != NULL) {
		    menuPtr = (TkMenu *) Tcl_GetHashValue(hashEntryPtr);
		}
	    }

	    if (menuPtr != NULL) {
		long entryIndex = LOWORD(*pwParam);

		mePtr = NULL;
		if (flags != 0xFFFF) {
		    if ((flags&MF_POPUP) && (entryIndex<menuPtr->numEntries)) {
			mePtr = menuPtr->entries[entryIndex];
		    } else {
			hashEntryPtr = Tcl_FindHashEntry(&tsdPtr->commandTable,
				((char *) NULL) + entryIndex);
			if (hashEntryPtr != NULL) {
			    mePtr = (TkMenuEntry *)
				    Tcl_GetHashValue(hashEntryPtr);
			}
		    }
		}

		if ((mePtr == NULL) || (mePtr->state == ENTRY_DISABLED)) {
		    TkActivateMenuEntry(menuPtr, -1);
		} else {
		    if (mePtr->index >= menuPtr->numEntries) {
			Tcl_Panic("Trying to activate an entry which doesn't exist.");
		    }
		    TkActivateMenuEntry(menuPtr, mePtr->index);
		}
		MenuSelectEvent(menuPtr);
		Tcl_ServiceAll();
		*plResult = 0;
		returnResult = 1;
	    }
	}
	break;
    }
    }
    return returnResult;
}

/*
 *----------------------------------------------------------------------
 *
 * RecursivelyClearActiveMenu --
 *
 *	Recursively clears the active entry in the menu's cascade hierarchy.
 *
 * Results:
 *	None.
 *
 * Side effects:
 *	Generates <<MenuSelect>> virtual events.
 *
 *----------------------------------------------------------------------
 */

void
RecursivelyClearActiveMenu(
    TkMenu *menuPtr)		/* The menu to reset. */
{
    int i;
    TkMenuEntry *mePtr;

    TkActivateMenuEntry(menuPtr, -1);
    MenuSelectEvent(menuPtr);
    for (i = 0; i < menuPtr->numEntries; i++) {
    	mePtr = menuPtr->entries[i];
	if (mePtr->state == ENTRY_ACTIVE) {
	    mePtr->state = ENTRY_NORMAL;
	}
	mePtr->entryFlags &= ~ENTRY_PLATFORM_FLAG1;
    	if (mePtr->type == CASCADE_ENTRY) {
    	    if ((mePtr->childMenuRefPtr != NULL)
    	    	    && (mePtr->childMenuRefPtr->menuPtr != NULL)) {
    	    	RecursivelyClearActiveMenu(mePtr->childMenuRefPtr->menuPtr);
    	    }
    	}
    }
}

/*
 *----------------------------------------------------------------------
 *
 * TkpSetWindowMenuBar --
 *
 *	Associates a given menu with a window.
 *
 * Results:
 *	None.
 *
 * Side effects:
 *	On Windows and UNIX, associates the platform menu with the
 *	platform window.
 *
 *----------------------------------------------------------------------
 */

void
TkpSetWindowMenuBar(
    Tk_Window tkwin,		/* The window we are putting the menubar
				 * into.*/
    TkMenu *menuPtr)		/* The menu we are inserting */
{
    HMENU winMenuHdl;
    ThreadSpecificData *tsdPtr = (ThreadSpecificData *)
	    Tcl_GetThreadData(&dataKey, sizeof(ThreadSpecificData));

    if (menuPtr != NULL) {
	Tcl_HashEntry *hashEntryPtr;
	int newEntry;

	winMenuHdl = (HMENU) menuPtr->platformData;
	hashEntryPtr = Tcl_FindHashEntry(&tsdPtr->winMenuTable,
		(char *) winMenuHdl);
	Tcl_DeleteHashEntry(hashEntryPtr);
	DestroyMenu(winMenuHdl);
	winMenuHdl = CreateMenu();
	hashEntryPtr = Tcl_CreateHashEntry(&tsdPtr->winMenuTable,
		(char *) winMenuHdl, &newEntry);
	Tcl_SetHashValue(hashEntryPtr, (char *) menuPtr);
	menuPtr->platformData = (TkMenuPlatformData) winMenuHdl;
	TkWinSetMenu(tkwin, winMenuHdl);
	if (!(menuPtr->menuFlags & MENU_RECONFIGURE_PENDING)) {
	    menuPtr->menuFlags |= MENU_RECONFIGURE_PENDING;
	    Tcl_DoWhenIdle(ReconfigureWindowsMenu, (ClientData) menuPtr);
	}
    } else {
	TkWinSetMenu(tkwin, NULL);
    }
}

/*
 *----------------------------------------------------------------------
 *
 * TkpSetMainMenubar --
 *
 *	Puts the menu associated with a window into the menubar. Should only
 *	be called when the window is in front.
 *
 * Results:
 *	None.
 *
 * Side effects:
 *	The menubar is changed.
 *
 *----------------------------------------------------------------------
 */

void
TkpSetMainMenubar(
    Tcl_Interp *interp,		/* The interpreter of the application */
    Tk_Window tkwin,		/* The frame we are setting up */
    char *menuName)		/* The name of the menu to put in front. If
    				 * NULL, use the default menu bar. */
{
    /*
     * Nothing to do.
     */
}

/*
 *----------------------------------------------------------------------
 *
 * GetMenuIndicatorGeometry --
 *
 *	Gets the width and height of the indicator area of a menu.
 *
 * Results:
 *	widthPtr and heightPtr are set.
 *
 * Side effects:
 *	None.
 *
 *----------------------------------------------------------------------
 */

void
GetMenuIndicatorGeometry(
    TkMenu *menuPtr,		/* The menu we are measuring */
    TkMenuEntry *mePtr,		/* The entry we are measuring */
    Tk_Font tkfont,		/* Precalculated font */
    const Tk_FontMetrics *fmPtr,/* Precalculated font metrics */
    int *widthPtr,		/* The resulting width */
    int *heightPtr)		/* The resulting height */
{
    *heightPtr = indicatorDimensions[0];
    if (mePtr->hideMargin) {
	*widthPtr = 0;
    } else {
	int borderWidth;

	Tk_GetPixelsFromObj(menuPtr->interp, menuPtr->tkwin,
		menuPtr->borderWidthPtr, &borderWidth);
	*widthPtr = indicatorDimensions[1] - borderWidth;
    }
}

/*
 *----------------------------------------------------------------------
 *
 * GetMenuAccelGeometry --
 *
 *	Gets the width and height of the indicator area of a menu.
 *
 * Results:
 *	widthPtr and heightPtr are set.
 *
 * Side effects:
 *	None.
 *
 *----------------------------------------------------------------------
 */

void
GetMenuAccelGeometry(
    TkMenu *menuPtr,		/* The menu we are measuring */
    TkMenuEntry *mePtr,		/* The entry we are measuring */
    Tk_Font tkfont,		/* The precalculated font */
    const Tk_FontMetrics *fmPtr,/* The precalculated font metrics */
    int *widthPtr,		/* The resulting width */
    int *heightPtr)		/* The resulting height */
{
    *heightPtr = fmPtr->linespace;
    if (mePtr->type == CASCADE_ENTRY) {
	*widthPtr = 0;
    } else if (mePtr->accelPtr == NULL) {
	*widthPtr = 0;
    } else {
	char *accel = Tcl_GetString(mePtr->accelPtr);

	*widthPtr = Tk_TextWidth(tkfont, accel, mePtr->accelLength);
    }
}

/*
 *----------------------------------------------------------------------
 *
 * GetTearoffEntryGeometry --
 *
 *	Gets the width and height of the indicator area of a menu.
 *
 * Results:
 *	widthPtr and heightPtr are set.
 *
 * Side effects:
 *	None.
 *
 *----------------------------------------------------------------------
 */

void
GetTearoffEntryGeometry(
    TkMenu *menuPtr,		/* The menu we are measuring */
    TkMenuEntry *mePtr,		/* The entry we are measuring */
    Tk_Font tkfont,		/* The precalculated font */
    const Tk_FontMetrics *fmPtr,/* The precalculated font metrics */
    int *widthPtr,		/* The resulting width */
    int *heightPtr)		/* The resulting height */
{
    if (menuPtr->menuType != MASTER_MENU) {
	*heightPtr = 0;
    } else {
	*heightPtr = fmPtr->linespace;
    }
    *widthPtr = 0;
}

/*
 *----------------------------------------------------------------------
 *
 * GetMenuSeparatorGeometry --
 *
 *	Gets the width and height of the indicator area of a menu.
 *
 * Results:
 *	widthPtr and heightPtr are set.
 *
 * Side effects:
 *	None.
 *
 *----------------------------------------------------------------------
 */

void
GetMenuSeparatorGeometry(
    TkMenu *menuPtr,		/* The menu we are measuring */
    TkMenuEntry *mePtr,		/* The entry we are measuring */
    Tk_Font tkfont,		/* The precalculated font */
    const Tk_FontMetrics *fmPtr,/* The precalcualted font metrics */
    int *widthPtr,		/* The resulting width */
    int *heightPtr)		/* The resulting height */
{
    *widthPtr = 0;
    *heightPtr = fmPtr->linespace - (2 * fmPtr->descent);
}

/*
 *----------------------------------------------------------------------
 *
 * DrawWindowsSystemBitmap --
 *
 *	Draws the windows system bitmap given by bitmapID into the rect given
 *	by rectPtr in the drawable. The bitmap is centered in the rectangle.
 *	It is not clipped, so if the bitmap is bigger than the rect it will
 *	bleed.
 *
 * Results:
 *	None.
 *
 * Side effects:
 *	Drawing occurs. Some storage is allocated and released.
 *
 *----------------------------------------------------------------------
 */

static void
DrawWindowsSystemBitmap(
    Display *display,		/* The display we are drawing into */
    Drawable drawable,		/* The drawable we are working with */
    GC gc,			/* The GC to draw with */
    const RECT *rectPtr,	/* The rectangle to draw into */
    int bitmapID,		/* The windows id of the system bitmap to
				 * draw. */
    int alignFlags)		/* How to align the bitmap inside the
				 * rectangle. */
{
    TkWinDCState state;
    HDC hdc = TkWinGetDrawableDC(display, drawable, &state);
    HDC scratchDC;
    HBITMAP bitmap;
    BITMAP bm;
    POINT ptSize;
    POINT ptOrg;
    int topOffset, leftOffset;

    SetBkColor(hdc, gc->background);
    SetTextColor(hdc, gc->foreground);

    scratchDC = CreateCompatibleDC(hdc);
    bitmap = LoadBitmap(NULL, MAKEINTRESOURCE(bitmapID));

    SelectObject(scratchDC, bitmap);
    SetMapMode(scratchDC, GetMapMode(hdc));
    GetObject(bitmap, sizeof(BITMAP), &bm);
    ptSize.x = bm.bmWidth;
    ptSize.y = bm.bmHeight;
    DPtoLP(scratchDC, &ptSize, 1);

    ptOrg.y = ptOrg.x = 0;
    DPtoLP(scratchDC, &ptOrg, 1);

    if (alignFlags & ALIGN_BITMAP_TOP) {
	topOffset = 0;
    } else if (alignFlags & ALIGN_BITMAP_BOTTOM) {
	topOffset = (rectPtr->bottom - rectPtr->top) - ptSize.y;
    } else {
	topOffset = (rectPtr->bottom - rectPtr->top) / 2 - (ptSize.y / 2);
    }

    if (alignFlags & ALIGN_BITMAP_LEFT) {
	leftOffset = 0;
    } else if (alignFlags & ALIGN_BITMAP_RIGHT) {
	leftOffset = (rectPtr->right - rectPtr->left) - ptSize.x;
    } else {
	leftOffset = (rectPtr->right - rectPtr->left) / 2 - (ptSize.x / 2);
    }

    BitBlt(hdc, rectPtr->left + leftOffset, rectPtr->top + topOffset, ptSize.x,
	    ptSize.y, scratchDC, ptOrg.x, ptOrg.y, SRCCOPY);
    DeleteDC(scratchDC);
    DeleteObject(bitmap);

    TkWinReleaseDrawableDC(drawable, hdc, &state);
}

/*
 *----------------------------------------------------------------------
 *
 * DrawMenuEntryIndicator --
 *
 *	This function draws the indicator part of a menu.
 *
 * Results:
 *	None.
 *
 * Side effects:
 *	Commands are output to X to display the menu in its current mode.
 *
 *----------------------------------------------------------------------
 */

void
DrawMenuEntryIndicator(
    TkMenu *menuPtr,		/* The menu we are drawing */
    TkMenuEntry *mePtr,		/* The entry we are drawing */
    Drawable d,			/* What we are drawing into */
    GC gc,			/* The gc we are drawing with */
    GC indicatorGC,		/* The gc for indicator objects */
    Tk_Font tkfont,		/* The precalculated font */
    const Tk_FontMetrics *fmPtr,/* The precalculated font metrics */
    int x,			/* Left edge */
    int y,			/* Top edge */
    int width,
    int height)
{
    if ((mePtr->type == CHECK_BUTTON_ENTRY)
	    || (mePtr->type == RADIO_BUTTON_ENTRY)) {
    	if (mePtr->indicatorOn && (mePtr->entryFlags & ENTRY_SELECTED)) {
	    RECT rect;
	    GC whichGC;
	    int borderWidth, activeBorderWidth;

	    if (mePtr->state != ENTRY_NORMAL) {
		whichGC = gc;
	    } else {
		whichGC = indicatorGC;
	    }

	    rect.top = y;
	    rect.bottom = y + mePtr->height;
	    Tk_GetPixelsFromObj(menuPtr->interp, menuPtr->tkwin,
		    menuPtr->borderWidthPtr, &borderWidth);
	    Tk_GetPixelsFromObj(menuPtr->interp, menuPtr->tkwin,
		    menuPtr->activeBorderWidthPtr, &activeBorderWidth);
	    rect.left = borderWidth + activeBorderWidth + x;
	    rect.right = mePtr->indicatorSpace + x;

	    if ((mePtr->state == ENTRY_DISABLED)
		    && (menuPtr->disabledFgPtr != NULL)) {
		RECT hilightRect;
		COLORREF oldFgColor = whichGC->foreground;

		whichGC->foreground = GetSysColor(COLOR_3DHILIGHT);
		hilightRect.top = rect.top + 1;
		hilightRect.bottom = rect.bottom + 1;
		hilightRect.left = rect.left + 1;
		hilightRect.right = rect.right + 1;
		DrawWindowsSystemBitmap(menuPtr->display, d, whichGC,
			&hilightRect, OBM_CHECK, 0);
		whichGC->foreground = oldFgColor;
	    }

	    DrawWindowsSystemBitmap(menuPtr->display, d, whichGC, &rect,
		    OBM_CHECK, 0);
	}
    }
}

/*
 *----------------------------------------------------------------------
 *
 * DrawMenuEntryAccelerator --
 *
 *	This function draws the accelerator part of a menu. For example, the
 *	string "CTRL-Z" could be drawn to to the right of the label text for
 *	an Undo menu entry. Need to decide what to draw here. Should we
 *	replace strings like "Control", "Command", etc?
 *
 * Results:
 *	None.
 *
 * Side effects:
 *	Commands are output to display the menu in its
 *	current mode.
 *
 *----------------------------------------------------------------------
 */

void
DrawMenuEntryAccelerator(
    TkMenu *menuPtr,		/* The menu we are drawing */
    TkMenuEntry *mePtr,		/* The entry we are drawing */
    Drawable d,			/* What we are drawing into */
    GC gc,			/* The gc we are drawing with */
    Tk_Font tkfont,		/* The precalculated font */
    const Tk_FontMetrics *fmPtr,/* The precalculated font metrics */
    Tk_3DBorder activeBorder,	/* The border when an item is active */
    int x,			/* left edge */
    int y,			/* top edge */
    int width,			/* Width of menu entry */
    int height)			/* Height of menu entry */
{
    int baseline;
    int leftEdge = x + mePtr->indicatorSpace + mePtr->labelWidth;
    char *accel;

    if (mePtr->accelPtr != NULL) {
	accel = Tcl_GetString(mePtr->accelPtr);
    } else {
	accel = NULL;
    }

    baseline = y + (height + fmPtr->ascent - fmPtr->descent) / 2;

    /*
     * Draw disabled 3D text highlight only with the Win95/98 look.
     */

    if (TkWinGetPlatformTheme() == TK_THEME_WIN_CLASSIC) {
	if ((mePtr->state == ENTRY_DISABLED)
		&& (menuPtr->disabledFgPtr != NULL) && (accel != NULL)) {
	    COLORREF oldFgColor = gc->foreground;

	    gc->foreground = GetSysColor(COLOR_3DHILIGHT);
	    if ((mePtr->entryFlags & ENTRY_PLATFORM_FLAG1) == 0) {
		Tk_DrawChars(menuPtr->display, d, gc, tkfont, accel,
			mePtr->accelLength, leftEdge + 1, baseline + 1);
	    }
	    gc->foreground = oldFgColor;
	}
    }

    if (accel != NULL) {
	Tk_DrawChars(menuPtr->display, d, gc, tkfont, accel,
		mePtr->accelLength, leftEdge, baseline);
    }
}

/*
 *----------------------------------------------------------------------
 *
 * DrawMenuEntryArrow --
 *
 *	This function draws the arrow bitmap on the right side of a menu
 *	entry. This function is only used when drawing the arrow for a
 *	disabled cascade menu.
 *
 * Results:
 *	None.
 *
 * Side effects:
 *	None.
 *
 *----------------------------------------------------------------------
 */

void
DrawMenuEntryArrow(
    TkMenu *menuPtr,		/* The menu we are drawing */
    TkMenuEntry *mePtr,		/* The entry we are drawing */
    Drawable d,			/* What we are drawing into */
    GC gc,			/* The gc we are drawing with */
    Tk_3DBorder activeBorder,	/* The border when an item is active */
    int x,			/* left edge */
    int y,			/* top edge */
    int width,			/* Width of menu entry */
    int height,			/* Height of menu entry */
    int drawArrow)		/* For cascade menus, whether of not to draw
				 * the arraw. I cannot figure out Windows'
				 * algorithm for where to draw this. */
{
    COLORREF oldFgColor;
    COLORREF oldBgColor;
    RECT rect;

    if (!drawArrow || (mePtr->type != CASCADE_ENTRY)) {
	return;
    }

    oldFgColor = gc->foreground;
    oldBgColor = gc->background;

    /*
     * Set bitmap bg to highlight color if the menu is highlighted.
     */

    if (mePtr->entryFlags & ENTRY_PLATFORM_FLAG1) {
	XColor *activeBgColor = Tk_3DBorderColor(Tk_Get3DBorderFromObj(
		mePtr->menuPtr->tkwin, (mePtr->activeBorderPtr == NULL)
		? mePtr->menuPtr->activeBorderPtr
		: mePtr->activeBorderPtr));
	gc->background = activeBgColor->pixel;
    }

    gc->foreground = GetSysColor((mePtr->state == ENTRY_DISABLED)
	? COLOR_GRAYTEXT
		: ((mePtr->state == ENTRY_ACTIVE)
		? COLOR_HIGHLIGHTTEXT : COLOR_MENUTEXT));

    rect.top = y + GetSystemMetrics(SM_CYBORDER);
    rect.bottom = y + height - GetSystemMetrics(SM_CYBORDER);
    rect.left = x + mePtr->indicatorSpace + mePtr->labelWidth;
    rect.right = x + width;

    DrawWindowsSystemBitmap(menuPtr->display, d, gc, &rect, OBM_MNARROW,
	    ALIGN_BITMAP_RIGHT);

    gc->foreground = oldFgColor;
    gc->background = oldBgColor;
    return;
}

/*
 *----------------------------------------------------------------------
 *
 * DrawMenuSeparator --
 *
 *	The menu separator is drawn.
 *
 * Results:
 *	None.
 *
 * Side effects:
 *	Commands are output to X to display the menu in its current mode.
 *
 *----------------------------------------------------------------------
 */

void
DrawMenuSeparator(
    TkMenu *menuPtr,		/* The menu we are drawing */
    TkMenuEntry *mePtr,		/* The entry we are drawing */
    Drawable d,			/* What we are drawing into */
    GC gc,			/* The gc we are drawing with */
    Tk_Font tkfont,		/* The precalculated font */
    const Tk_FontMetrics *fmPtr,/* The precalculated font metrics */
    int x,			/* left edge */
    int y,			/* top edge */
    int width,			/* width of item */
    int height)			/* height of item */
{
    XPoint points[2];
    Tk_3DBorder border;

    points[0].x = x;
    points[0].y = y + height / 2;
    points[1].x = x + width - 1;
    points[1].y = points[0].y;
    border = Tk_Get3DBorderFromObj(menuPtr->tkwin, menuPtr->borderPtr);
    Tk_Draw3DPolygon(menuPtr->tkwin, d, border, points, 2, 1,
	    TK_RELIEF_RAISED);
}

/*
 *----------------------------------------------------------------------
 *
 * DrawMenuUnderline --
 *
 *	On appropriate platforms, draw the underline character for the menu.
 *
 * Results:
 *	None.
 *
 * Side effects:
 *	Commands are output to X to display the menu in its current mode.
 *
 *----------------------------------------------------------------------
 */

static void
DrawMenuUnderline(
    TkMenu *menuPtr,		/* The menu to draw into */
    TkMenuEntry *mePtr,		/* The entry we are drawing */
    Drawable d,			/* What we are drawing into */
    GC gc,			/* The gc to draw into */
    Tk_Font tkfont,		/* The precalculated font */
    const Tk_FontMetrics *fmPtr,/* The precalculated font metrics */
    int x,			/* Left Edge */
    int y,			/* Top Edge */
    int width,			/* Width of entry */
    int height)			/* Height of entry */
{
    if ((mePtr->underline >= 0) && (mePtr->labelPtr != NULL)) {
	int len;

	/* do the unicode call just to prevent overruns */
	Tcl_GetUnicodeFromObj(mePtr->labelPtr, &len);
	if (mePtr->underline < len) {
	    const char *label, *start, *end;

	    label = Tcl_GetStringFromObj(mePtr->labelPtr, NULL);
	    start = Tcl_UtfAtIndex(label, mePtr->underline);
	    end = Tcl_UtfNext(start);
	    Tk_UnderlineChars(menuPtr->display, d,
		    gc, tkfont, label, x + mePtr->indicatorSpace,
		    y + (height + fmPtr->ascent - fmPtr->descent) / 2,
		    (int) (start - label), (int) (end - label));
	}
    }
}

/*
 *--------------------------------------------------------------
 *
 * TkWinMenuKeyObjCmd --
 *
 *	This function is invoked when keys related to pulling down menus is
 *	pressed. The corresponding Windows events are generated and passed to
 *	DefWindowProc if appropriate. This cmd is registered as tk::WinMenuKey
 *	in the interp.
 *
 * Results:
 *	Always returns TCL_OK.
 *
 * Side effects:
 *	The menu system may take over and process user events for menu input.
 *
 *--------------------------------------------------------------
 */

static int
TkWinMenuKeyObjCmd(
    ClientData clientData,	/* Unused. */
    Tcl_Interp *interp,		/* Current interpreter. */
    int objc,			/* Number of arguments. */
    Tcl_Obj *const objv[])	/* Argument objects. */
{
    UINT scanCode;
    UINT virtualKey;
    XEvent *eventPtr;
    Tk_Window tkwin;
    TkWindow *winPtr;
    KeySym keySym;
    int i;

    if (objc != 3) {
	Tcl_WrongNumArgs(interp, 1, objv, "window keySym");
	return TCL_ERROR;
    }

    tkwin = Tk_NameToWindow(interp, Tcl_GetString(objv[1]),
	    Tk_MainWindow(interp));

    if (tkwin == NULL) {
	/*
	 * If we don't find the key, just return, as the window may have
	 * been destroyed in the binding. [Bug 1236306]
	 */
	return TCL_OK;
    }

    eventPtr = TkpGetBindingXEvent(interp);

    winPtr = (TkWindow *)tkwin;

    if (Tcl_GetIntFromObj(interp, objv[2], &i) != TCL_OK) {
	return TCL_ERROR;
    }
    keySym = i;

    if (eventPtr->type == KeyPress) {
	switch (keySym) {
	case XK_Alt_L:
	    scanCode = MapVirtualKey(VK_LMENU, 0);
	    CallWindowProc(DefWindowProc, Tk_GetHWND(Tk_WindowId(tkwin)),
		    WM_SYSKEYDOWN, VK_MENU,
		    (int) (scanCode << 16) | (1 << 29));
	    break;
	case XK_Alt_R:
	    scanCode = MapVirtualKey(VK_RMENU, 0);
	    CallWindowProc(DefWindowProc, Tk_GetHWND(Tk_WindowId(tkwin)),
		    WM_SYSKEYDOWN, VK_MENU,
		    (int) (scanCode << 16) | (1 << 29) | (1 << 24));
	    break;
	case XK_F10:
	    scanCode = MapVirtualKey(VK_F10, 0);
	    CallWindowProc(DefWindowProc, Tk_GetHWND(Tk_WindowId(tkwin)),
		    WM_SYSKEYDOWN, VK_F10, (int) (scanCode << 16));
	    break;
	default:
	    virtualKey = XKeysymToKeycode(winPtr->display, keySym);
	    scanCode = MapVirtualKey(virtualKey, 0);
	    if (0 != scanCode) {
		XKeyEvent xkey = eventPtr->xkey;
		CallWindowProc(DefWindowProc, Tk_GetHWND(Tk_WindowId(tkwin)),
			WM_SYSKEYDOWN, virtualKey,
			(int) ((scanCode << 16) | (1 << 29)));
		if (xkey.nbytes > 0) {
		    for (i = 0; i < xkey.nbytes; i++) {
			CallWindowProc(DefWindowProc,
				Tk_GetHWND(Tk_WindowId(tkwin)), WM_SYSCHAR,
				xkey.trans_chars[i],
				(int) ((scanCode << 16) | (1 << 29)));
		    }
		}
	    }
	}
    } else if (eventPtr->type == KeyRelease) {
	switch (keySym) {
	case XK_Alt_L:
	    scanCode = MapVirtualKey(VK_LMENU, 0);
	    CallWindowProc(DefWindowProc, Tk_GetHWND(Tk_WindowId(tkwin)),
		    WM_SYSKEYUP, VK_MENU, (int) (scanCode << 16)
		    | (1 << 29) | (1 << 30) | (1 << 31));
	    break;
	case XK_Alt_R:
	    scanCode = MapVirtualKey(VK_RMENU, 0);
	    CallWindowProc(DefWindowProc, Tk_GetHWND(Tk_WindowId(tkwin)),
		    WM_SYSKEYUP, VK_MENU, (int) (scanCode << 16) | (1 << 24)
		    | (0x111 << 29) | (1 << 30) | (1 << 31));
	    break;
	case XK_F10:
	    scanCode = MapVirtualKey(VK_F10, 0);
	    CallWindowProc(DefWindowProc, Tk_GetHWND(Tk_WindowId(tkwin)),
		    WM_SYSKEYUP, VK_F10,
		    (int) (scanCode << 16) | (1 << 30) | (1 << 31));
	    break;
	default:
	    virtualKey = XKeysymToKeycode(winPtr->display, keySym);
	    scanCode = MapVirtualKey(virtualKey, 0);
	    if (0 != scanCode) {
		CallWindowProc(DefWindowProc, Tk_GetHWND(Tk_WindowId(tkwin)),
			WM_SYSKEYUP, virtualKey, (int) ((scanCode << 16)
			| (1 << 29) | (1 << 30) | (1 << 31)));
	    }
	}
    }
    return TCL_OK;
}

/*
 *--------------------------------------------------------------
 *
 * TkpInitializeMenuBindings --
 *
 *	For every interp, initializes the bindings for Windows menus. Does
 *	nothing on Mac or XWindows.
 *
 * Results:
 *	None.
 *
 * Side effects:
 *	bindings are setup for the interp which will handle Alt-key sequences
 *	for menus without beeping or interfering with user-defined Alt-key
 *	bindings.
 *
 *--------------------------------------------------------------
 */

void
TkpInitializeMenuBindings(
    Tcl_Interp *interp,		/* The interpreter to set. */
    Tk_BindingTable bindingTable)
				/* The table to add to. */
{
    Tk_Uid uid = Tk_GetUid("all");

    /*
     * We need to set up the bindings for menubars. These have to recreate
     * windows events, so we need to invoke C code to generate the
     * WM_SYSKEYDOWNS and WM_SYSKEYUPs appropriately. Trick is, we can't
     * create a C level binding directly since we may want to modify the
     * binding in Tcl code.
     */

    (void) Tcl_CreateObjCommand(interp, "tk::WinMenuKey",
	    TkWinMenuKeyObjCmd,
	    (ClientData) Tk_MainWindow(interp), (Tcl_CmdDeleteProc *) NULL);

    (void) Tk_CreateBinding(interp, bindingTable, (ClientData) uid,
	    "<Alt_L>", "tk::WinMenuKey %W %N", 0);

    (void) Tk_CreateBinding(interp, bindingTable, (ClientData) uid,
	    "<KeyRelease-Alt_L>", "tk::WinMenuKey %W %N", 0);

    (void) Tk_CreateBinding(interp, bindingTable, (ClientData) uid,
	    "<Alt_R>", "tk::WinMenuKey %W %N", 0);

    (void) Tk_CreateBinding(interp, bindingTable, (ClientData) uid,
	    "<KeyRelease-Alt_R>", "tk::WinMenuKey %W %N", 0);

    (void) Tk_CreateBinding(interp, bindingTable, (ClientData) uid,
	    "<Alt-KeyPress>", "tk::WinMenuKey %W %N", 0);

    (void) Tk_CreateBinding(interp, bindingTable, (ClientData) uid,
	    "<Alt-KeyRelease>", "tk::WinMenuKey %W %N", 0);

    (void) Tk_CreateBinding(interp, bindingTable, (ClientData) uid,
	    "<KeyPress-F10>", "tk::WinMenuKey %W %N", 0);

    (void) Tk_CreateBinding(interp, bindingTable, (ClientData) uid,
	    "<KeyRelease-F10>", "tk::WinMenuKey %W %N", 0);
}

/*
 *----------------------------------------------------------------------
 *
 * DrawMenuEntryLabel --
 *
 *	This function draws the label part of a menu.
 *
 * Results:
 *	None.
 *
 * Side effects:
 *	Commands are output to X to display the menu in its
 *	current mode.
 *
 *----------------------------------------------------------------------
 */

static void
DrawMenuEntryLabel(
    TkMenu *menuPtr,		/* The menu we are drawing */
    TkMenuEntry *mePtr,		/* The entry we are drawing */
    Drawable d,			/* What we are drawing into */
    GC gc,			/* The gc we are drawing into */
    Tk_Font tkfont,		/* The precalculated font */
    const Tk_FontMetrics *fmPtr,/* The precalculated font metrics */
    int x,			/* left edge */
    int y,			/* right edge */
    int width,			/* width of entry */
    int height,			/* height of entry */
    int underline)		/* accelerator cue should be drawn */
{
    int indicatorSpace = mePtr->indicatorSpace;
    int activeBorderWidth;
    int leftEdge;
    int imageHeight, imageWidth;
    int textHeight = 0, textWidth = 0;
    int haveImage = 0, haveText = 0;
    int imageXOffset = 0, imageYOffset = 0;
    int textXOffset = 0, textYOffset = 0;

    Tk_GetPixelsFromObj(menuPtr->interp, menuPtr->tkwin,
	    menuPtr->activeBorderWidthPtr, &activeBorderWidth);
    leftEdge = x + indicatorSpace + activeBorderWidth;

    /*
     * Work out what we will need to draw first.
     */

    if (mePtr->image != NULL) {
    	Tk_SizeOfImage(mePtr->image, &imageWidth, &imageHeight);
	haveImage = 1;
    } else if (mePtr->bitmapPtr != NULL) {
	Pixmap bitmap = Tk_GetBitmapFromObj(menuPtr->tkwin, mePtr->bitmapPtr);
	Tk_SizeOfBitmap(menuPtr->display, bitmap, &imageWidth, &imageHeight);
	haveImage = 1;
    }
    if (!haveImage || (mePtr->compound != COMPOUND_NONE)) {
	if (mePtr->labelLength > 0) {
	    char *label = Tcl_GetString(mePtr->labelPtr);

	    textWidth = Tk_TextWidth(tkfont, label, mePtr->labelLength);
	    textHeight = fmPtr->linespace;
	    haveText = 1;
	}
    }

    /*
     * Now work out what the relative positions are.
     */

    if (haveImage && haveText) {
	int fullWidth = (imageWidth > textWidth ? imageWidth : textWidth);
	switch ((enum compound) mePtr->compound) {
	case COMPOUND_TOP:
	    textXOffset = (fullWidth - textWidth)/2;
	    textYOffset = imageHeight/2 + 2;
	    imageXOffset = (fullWidth - imageWidth)/2;
	    imageYOffset = -textHeight/2;
	    break;
	case COMPOUND_BOTTOM:
	    textXOffset = (fullWidth - textWidth)/2;
	    textYOffset = -imageHeight/2;
	    imageXOffset = (fullWidth - imageWidth)/2;
	    imageYOffset = textHeight/2 + 2;
	    break;
	case COMPOUND_LEFT:
	    /*
	     * The standard image position on Windows is in the indicator
	     * space to the left of the entries, unless this entry is a
	     * radio|check button because then the indicator space will be
	     * used.
	     */

	    textXOffset = imageWidth + 2;
	    textYOffset = 0;
	    imageXOffset = 0;
	    imageYOffset = 0;
	    if ((mePtr->type != CHECK_BUTTON_ENTRY)
		    && (mePtr->type != RADIO_BUTTON_ENTRY)) {
		textXOffset -= indicatorSpace;
		if (textXOffset < 0) {
		    textXOffset = 0;
		}
		imageXOffset = -indicatorSpace;
	    }
	    break;
	case COMPOUND_RIGHT:
	    textXOffset = 0;
	    textYOffset = 0;
	    imageXOffset = textWidth + 2;
	    imageYOffset = 0;
	    break;
	case COMPOUND_CENTER:
	    textXOffset = (fullWidth - textWidth)/2;
	    textYOffset = 0;
	    imageXOffset = (fullWidth - imageWidth)/2;
	    imageYOffset = 0;
	    break;
	case COMPOUND_NONE:
	    break;
	}
    } else {
	textXOffset = 0;
	textYOffset = 0;
	imageXOffset = 0;
	imageYOffset = 0;
    }

    /*
     * Draw label and/or bitmap or image for entry.
     */

    if (mePtr->image != NULL) {
    	if ((mePtr->selectImage != NULL)
	    	&& (mePtr->entryFlags & ENTRY_SELECTED)) {
	    Tk_RedrawImage(mePtr->selectImage, 0, 0,
		    imageWidth, imageHeight, d, leftEdge + imageXOffset,
		    (int) (y + (mePtr->height-imageHeight)/2 + imageYOffset));
    	} else {
	    Tk_RedrawImage(mePtr->image, 0, 0, imageWidth,
		    imageHeight, d, leftEdge + imageXOffset,
		    (int) (y + (mePtr->height-imageHeight)/2 + imageYOffset));
    	}
    } else if (mePtr->bitmapPtr != NULL) {
	Pixmap bitmap = Tk_GetBitmapFromObj(menuPtr->tkwin, mePtr->bitmapPtr);
    	XCopyPlane(menuPtr->display, bitmap, d,	gc, 0, 0,
		(unsigned) imageWidth, (unsigned) imageHeight,
		leftEdge + imageXOffset,
		(int) (y + (mePtr->height - imageHeight)/2 + imageYOffset), 1);
    }
    if ((mePtr->compound != COMPOUND_NONE) || !haveImage) {
    	if (mePtr->labelLength > 0) {
	    int baseline = y + (height + fmPtr->ascent - fmPtr->descent) / 2;
	    char *label = Tcl_GetString(mePtr->labelPtr);

	    if (TkWinGetPlatformTheme() == TK_THEME_WIN_CLASSIC) {
		/*
		 * Win 95/98 systems draw disabled menu text with a 3D
		 * highlight, unless the menu item is highlighted,
		 */

		if ((mePtr->state == ENTRY_DISABLED) &&
			((mePtr->entryFlags & ENTRY_PLATFORM_FLAG1) == 0)) {
		    COLORREF oldFgColor = gc->foreground;
		    gc->foreground = GetSysColor(COLOR_3DHILIGHT);
		    Tk_DrawChars(menuPtr->display, d, gc, tkfont, label,
			    mePtr->labelLength, leftEdge + textXOffset + 1,
			    baseline + textYOffset + 1);
		    gc->foreground = oldFgColor;
		}
	    }
	    Tk_DrawChars(menuPtr->display, d, gc, tkfont, label,
		    mePtr->labelLength, leftEdge + textXOffset,
		    baseline + textYOffset);
	    if (underline) {
		DrawMenuUnderline(menuPtr, mePtr, d, gc, tkfont, fmPtr,
			x + textXOffset, y + textYOffset, width, height);
	    }
	}
    }

    if (mePtr->state == ENTRY_DISABLED) {
	if (menuPtr->disabledFgPtr == NULL) {
	    XFillRectangle(menuPtr->display, d, menuPtr->disabledGC, x, y,
		    (unsigned) width, (unsigned) height);
	} else if ((mePtr->image != NULL)
		&& (menuPtr->disabledImageGC != None)) {
	    XFillRectangle(menuPtr->display, d, menuPtr->disabledImageGC,
		    leftEdge + imageXOffset,
		    (int) (y + (mePtr->height - imageHeight)/2 + imageYOffset),
		    (unsigned) imageWidth, (unsigned) imageHeight);
	}
    }
}

/*
 *--------------------------------------------------------------
 *
 * TkpComputeMenubarGeometry --
 *
 *	This function is invoked to recompute the size and layout of a menu
 *	that is a menubar clone.
 *
 * Results:
 *	None.
 *
 * Side effects:
 *	Fields of menu entries are changed to reflect their current positions,
 *	and the size of the menu window itself may be changed.
 *
 *--------------------------------------------------------------
 */

void
TkpComputeMenubarGeometry(
    TkMenu *menuPtr)		/* Structure describing menu. */
{
    TkpComputeStandardMenuGeometry(menuPtr);
}

/*
 *----------------------------------------------------------------------
 *
 * DrawTearoffEntry --
 *
 *	This function draws the background part of a menu.
 *
 * Results:
 *	None.
 *
 * Side effects:
 *	Commands are output to X to display the menu in its current mode.
 *
 *----------------------------------------------------------------------
 */

void
DrawTearoffEntry(
    TkMenu *menuPtr,		/* The menu we are drawing */
    TkMenuEntry *mePtr,		/* The entry we are drawing */
    Drawable d,			/* The drawable we are drawing into */
    GC gc,			/* The gc we are drawing with */
    Tk_Font tkfont,		/* The font we are drawing with */
    const Tk_FontMetrics *fmPtr,/* The metrics we are drawing with */
    int x, int y,
    int width, int height)
{
    XPoint points[2];
    int segmentWidth, maxX;
    Tk_3DBorder border;

    if (menuPtr->menuType != MASTER_MENU) {
	return;
    }

    points[0].x = x;
    points[0].y = y + height/2;
    points[1].y = points[0].y;
    segmentWidth = 6;
    maxX = width - 1;
    border = Tk_Get3DBorderFromObj(menuPtr->tkwin, menuPtr->borderPtr);

    while (points[0].x < maxX) {
	points[1].x = points[0].x + segmentWidth;
	if (points[1].x > maxX) {
	    points[1].x = maxX;
	}
	Tk_Draw3DPolygon(menuPtr->tkwin, d, border, points, 2, 1,
		TK_RELIEF_RAISED);
	points[0].x += 2*segmentWidth;
    }
}

/*
 *----------------------------------------------------------------------
 *
 * TkpConfigureMenuEntry --
 *
 *	Processes configurations for menu entries.
 *
 * Results:
 *	Returns standard TCL result. If TCL_ERROR is returned, then the
 *	interp's result contains an error message.
 *
 * Side effects:
 *	Configuration information get set for mePtr; old resources get freed,
 *	if any need it.
 *
 *----------------------------------------------------------------------
 */

int
TkpConfigureMenuEntry(
    register TkMenuEntry *mePtr)/* Information about menu entry; may or may
				 * not already have values for some fields. */
{
    TkMenu *menuPtr = mePtr->menuPtr;

    if (!(menuPtr->menuFlags & MENU_RECONFIGURE_PENDING)) {
	menuPtr->menuFlags |= MENU_RECONFIGURE_PENDING;
	Tcl_DoWhenIdle(ReconfigureWindowsMenu, (ClientData) menuPtr);
    }
    return TCL_OK;
}

/*
 *----------------------------------------------------------------------
 *
 * TkpDrawMenuEntry --
 *
 *	Draws the given menu entry at the given coordinates with the given
 *	attributes.
 *
 * Results:
 *	None.
 *
 * Side effects:
 *	X Server commands are executed to display the menu entry.
 *
 *----------------------------------------------------------------------
 */

void
TkpDrawMenuEntry(
    TkMenuEntry *mePtr,		/* The entry to draw */
    Drawable menuDrawable,	/* Menu to draw into */
    Tk_Font tkfont,		/* Precalculated font for menu */
    const Tk_FontMetrics *menuMetricsPtr,
				/* Precalculated metrics for menu */
    int x,			/* X-coordinate of topleft of entry */
    int y,			/* Y-coordinate of topleft of entry */
    int width,			/* Width of the entry rectangle */
    int height,			/* Height of the current rectangle */
    int strictMotif,		/* Boolean flag */
    int drawingParameters)	/* Whether or not to draw the cascade arrow
				 * for cascade items and accelerator
				 * cues. Only applies to Windows. */
{
    GC gc, indicatorGC;
    TkMenu *menuPtr = mePtr->menuPtr;
    Tk_3DBorder bgBorder, activeBorder;
    const Tk_FontMetrics *fmPtr;
    Tk_FontMetrics entryMetrics;
    int padY = (menuPtr->menuType == MENUBAR) ? 3 : 0;
    int adjustedX, adjustedY;
    int adjustedHeight = height - 2 * padY;
    TkWinDrawable memWinDraw;
    TkWinDCState dcState;
    HBITMAP oldBitmap = NULL;
    Drawable d;
    HDC memDc = NULL, menuDc = NULL;

    /*
     * If the menu entry includes an image then draw the entry into a
     * compatible bitmap first.  This avoids problems with clipping on
     * animated menus.  [Bug 1329198]
     */

    if (mePtr->image != NULL) {
	menuDc = TkWinGetDrawableDC(menuPtr->display, menuDrawable, &dcState);

	memDc = CreateCompatibleDC(menuDc);
	oldBitmap = SelectObject(memDc,
    			CreateCompatibleBitmap(menuDc, width, height) );

	memWinDraw.type = TWD_WINDC;
	memWinDraw.winDC.hdc = memDc;
	d = (Drawable)&memWinDraw;
	adjustedX = 0;
	adjustedY = padY;

    } else {
	d = menuDrawable;
	adjustedX = x;
	adjustedY = y + padY;
    }

    /*
     * Choose the gc for drawing the foreground part of the entry.
     */

    if ((mePtr->state == ENTRY_ACTIVE) && !strictMotif) {
	gc = mePtr->activeGC;
	if (gc == NULL) {
	    gc = menuPtr->activeGC;
	}
    } else {
    	TkMenuEntry *cascadeEntryPtr;
    	int parentDisabled = 0;
	char *name;

    	for (cascadeEntryPtr = menuPtr->menuRefPtr->parentEntryPtr;
    		cascadeEntryPtr != NULL;
    		cascadeEntryPtr = cascadeEntryPtr->nextCascadePtr) {
	    name = Tcl_GetString(cascadeEntryPtr->namePtr);
    	    if (strcmp(name, Tk_PathName(menuPtr->tkwin)) == 0) {
    	    	if (mePtr->state == ENTRY_DISABLED) {
    	    	    parentDisabled = 1;
    	    	}
    	    	break;
    	    }
    	}

	if (((parentDisabled || (mePtr->state == ENTRY_DISABLED)))
		&& (menuPtr->disabledFgPtr != NULL)) {
	    gc = mePtr->disabledGC;
	    if (gc == NULL) {
		gc = menuPtr->disabledGC;
	    }
	} else {
	    gc = mePtr->textGC;
	    if (gc == NULL) {
		gc = menuPtr->textGC;
	    }
	}
    }
    indicatorGC = mePtr->indicatorGC;
    if (indicatorGC == NULL) {
	indicatorGC = menuPtr->indicatorGC;
    }

    bgBorder = Tk_Get3DBorderFromObj(menuPtr->tkwin,
	    (mePtr->borderPtr == NULL) ? menuPtr->borderPtr
	    : mePtr->borderPtr);
    if (strictMotif) {
	activeBorder = bgBorder;
    } else {
	activeBorder = Tk_Get3DBorderFromObj(menuPtr->tkwin,
	    (mePtr->activeBorderPtr == NULL) ? menuPtr->activeBorderPtr
	    : mePtr->activeBorderPtr);
    }

    if (mePtr->fontPtr == NULL) {
	fmPtr = menuMetricsPtr;
    } else {
	tkfont = Tk_GetFontFromObj(menuPtr->tkwin, mePtr->fontPtr);
	Tk_GetFontMetrics(tkfont, &entryMetrics);
	fmPtr = &entryMetrics;
    }

    /*
     * Need to draw the entire background, including padding. On Unix, for
     * menubars, we have to draw the rest of the entry taking into account the
     * padding.
     */

    DrawMenuEntryBackground(menuPtr, mePtr, d, activeBorder,
	    bgBorder, adjustedX, adjustedY-padY, width, height);

    if (mePtr->type == SEPARATOR_ENTRY) {
	DrawMenuSeparator(menuPtr, mePtr, d, gc, tkfont,
		fmPtr, adjustedX, adjustedY, width, adjustedHeight);
    } else if (mePtr->type == TEAROFF_ENTRY) {
	DrawTearoffEntry(menuPtr, mePtr, d, gc, tkfont, fmPtr,
		adjustedX, adjustedY, width, adjustedHeight);
    } else {
	DrawMenuEntryLabel(menuPtr, mePtr, d, gc, tkfont, fmPtr,
		adjustedX, adjustedY, width, adjustedHeight,
		(drawingParameters & DRAW_MENU_ENTRY_NOUNDERLINE)?0:1);
	DrawMenuEntryAccelerator(menuPtr, mePtr, d, gc, tkfont, fmPtr,
		activeBorder, adjustedX, adjustedY, width, adjustedHeight);
	DrawMenuEntryArrow(menuPtr, mePtr, d, gc,
		activeBorder, adjustedX, adjustedY, width, adjustedHeight,
		(drawingParameters & DRAW_MENU_ENTRY_ARROW)?1:0);
	if (!mePtr->hideMargin) {
	    DrawMenuEntryIndicator(menuPtr, mePtr, d, gc, indicatorGC, tkfont,
		    fmPtr, adjustedX, adjustedY, width, adjustedHeight);
	}
    }

    /*
     * Copy the entry contents from the temporary bitmap to the menu.
     */

    if (mePtr->image != NULL) {
	BitBlt(menuDc, x, y, width, height, memDc, 0, 0, SRCCOPY);
	DeleteObject(SelectObject(memDc, oldBitmap));
	DeleteDC(memDc);

	TkWinReleaseDrawableDC(menuDrawable, menuDc, &dcState);
    }
}

/*
 *----------------------------------------------------------------------
 *
 * GetMenuLabelGeometry --
 *
 *	Figures out the size of the label portion of a menu item.
 *
 * Results:
 *	widthPtr and heightPtr are filled in with the correct geometry
 *	information.
 *
 * Side effects:
 *	None.
 *
 *----------------------------------------------------------------------
 */

static void
GetMenuLabelGeometry(
    TkMenuEntry *mePtr,		/* The entry we are computing */
    Tk_Font tkfont,		/* The precalculated font */
    const Tk_FontMetrics *fmPtr,/* The precalculated metrics */
    int *widthPtr,		/* The resulting width of the label portion */
    int *heightPtr)		/* The resulting height of the label
				 * portion */
{
    TkMenu *menuPtr = mePtr->menuPtr;
    int haveImage = 0;

    if (mePtr->image != NULL) {
    	Tk_SizeOfImage(mePtr->image, widthPtr, heightPtr);
	haveImage = 1;
    } else if (mePtr->bitmapPtr != NULL) {
	Pixmap bitmap = Tk_GetBitmapFromObj(menuPtr->tkwin, mePtr->bitmapPtr);
    	Tk_SizeOfBitmap(menuPtr->display, bitmap, widthPtr, heightPtr);
	haveImage = 1;
    } else {
	*heightPtr = 0;
	*widthPtr = 0;
    }

    if (haveImage && (mePtr->compound == COMPOUND_NONE)) {
	/*
	 * We don't care about the text in this case.
	 */
    } else {
	/*
	 * Either it is compound or we don't have an image,
	 */

    	if (mePtr->labelPtr != NULL) {
	    int textWidth;
	    char *label = Tcl_GetString(mePtr->labelPtr);

	    textWidth = Tk_TextWidth(tkfont, label, mePtr->labelLength);

	    if ((mePtr->compound != COMPOUND_NONE) && haveImage) {
		switch ((enum compound) mePtr->compound) {
		case COMPOUND_TOP:
		case COMPOUND_BOTTOM:
		    if (textWidth > *widthPtr) {
			*widthPtr = textWidth;
		    }

		    /*
		     * Add text and padding.
		     */

		    *heightPtr += fmPtr->linespace + 2;
		    break;
		case COMPOUND_LEFT:
		case COMPOUND_RIGHT:
		    if (fmPtr->linespace > *heightPtr) {
			*heightPtr = fmPtr->linespace;
		    }

		    /*
		     * Add text and padding.
		     */

		    *widthPtr += textWidth + 2;
		    break;
		case COMPOUND_CENTER:
		    if (fmPtr->linespace > *heightPtr) {
			*heightPtr = fmPtr->linespace;
		    }
		    if (textWidth > *widthPtr) {
			*widthPtr = textWidth;
		    }
		    break;
		case COMPOUND_NONE:
		    break;
		}
	    } else {
		/*
		 * We don't have an image or we're not compound.
		 */

		*heightPtr = fmPtr->linespace;
		*widthPtr = textWidth;
	    }
	} else {
	    /*
	     * An empty entry still has this height.
	     */

	    *heightPtr = fmPtr->linespace;
    	}
    }
    *heightPtr += 1;
}

/*
 *----------------------------------------------------------------------
 *
 * DrawMenuEntryBackground --
 *
 *	This function draws the background part of a menu.
 *
 * Results:
 *	None.
 *
 * Side effects:
 *	Commands are output to X to display the menu in its current mode.
 *
 *----------------------------------------------------------------------
 */

static void
DrawMenuEntryBackground(
    TkMenu *menuPtr,		/* The menu we are drawing. */
    TkMenuEntry *mePtr,		/* The entry we are drawing. */
    Drawable d,			/* What we are drawing into */
    Tk_3DBorder activeBorder,	/* Border for active items */
    Tk_3DBorder bgBorder,	/* Border for the background */
    int x,			/* left edge */
    int y,			/* top edge */
    int width,			/* width of rectangle to draw */
    int height)			/* height of rectangle to draw */
{
    if (mePtr->state == ENTRY_ACTIVE
		|| (mePtr->entryFlags & ENTRY_PLATFORM_FLAG1)!=0 ) {
	bgBorder = activeBorder;
    }
    Tk_Fill3DRectangle(menuPtr->tkwin, d, bgBorder, x, y, width, height, 0,
	    TK_RELIEF_FLAT);
}

/*
 *--------------------------------------------------------------
 *
 * TkpComputeStandardMenuGeometry --
 *
 *	This function is invoked to recompute the size and layout of a menu
 *	that is not a menubar clone.
 *
 * Results:
 *	None.
 *
 * Side effects:
 *	Fields of menu entries are changed to reflect their current positions,
 *	and the size of the menu window itself may be changed.
 *
 *--------------------------------------------------------------
 */

void
TkpComputeStandardMenuGeometry(
    TkMenu *menuPtr)		/* Structure describing menu. */
{
    Tk_Font menuFont, tkfont;
    Tk_FontMetrics menuMetrics, entryMetrics, *fmPtr;
    int x, y, height, width, indicatorSpace, labelWidth, accelWidth;
    int windowWidth, windowHeight, accelSpace;
    int i, j, lastColumnBreak = 0;
    int activeBorderWidth, borderWidth;

    if (menuPtr->tkwin == NULL) {
	return;
    }

    Tk_GetPixelsFromObj(menuPtr->interp, menuPtr->tkwin,
	    menuPtr->borderWidthPtr, &borderWidth);
    x = y = borderWidth;
    indicatorSpace = labelWidth = accelWidth = 0;
    windowHeight = 0;

    /*
     * On the Mac especially, getting font metrics can be quite slow, so we
     * want to do it intelligently. We are going to precalculate them and pass
     * them down to all of the measuring and drawing routines. We will measure
     * the font metrics of the menu once. If an entry does not have its own
     * font set, then we give the geometry/drawing routines the menu's font
     * and metrics. If an entry has its own font, we will measure that font
     * and give all of the geometry/drawing the entry's font and metrics.
     */

    menuFont = Tk_GetFontFromObj(menuPtr->tkwin, menuPtr->fontPtr);
    Tk_GetFontMetrics(menuFont, &menuMetrics);
    accelSpace = Tk_TextWidth(menuFont, "M", 1);
    Tk_GetPixelsFromObj(menuPtr->interp, menuPtr->tkwin,
	    menuPtr->activeBorderWidthPtr, &activeBorderWidth);

    for (i = 0; i < menuPtr->numEntries; i++) {
	if (menuPtr->entries[i]->fontPtr == NULL) {
	    tkfont = menuFont;
	    fmPtr = &menuMetrics;
	} else {
	    tkfont = Tk_GetFontFromObj(menuPtr->tkwin,
		    menuPtr->entries[i]->fontPtr);
    	    Tk_GetFontMetrics(tkfont, &entryMetrics);
    	    fmPtr = &entryMetrics;
    	}
	if ((i > 0) && menuPtr->entries[i]->columnBreak) {
	    if (accelWidth != 0) {
		labelWidth += accelSpace;
	    }
	    for (j = lastColumnBreak; j < i; j++) {
		menuPtr->entries[j]->indicatorSpace = indicatorSpace;
		menuPtr->entries[j]->labelWidth = labelWidth;
		menuPtr->entries[j]->width = indicatorSpace + labelWidth
			+ accelWidth + 2 * activeBorderWidth;
		menuPtr->entries[j]->x = x;
		menuPtr->entries[j]->entryFlags &= ~ENTRY_LAST_COLUMN;
	    }
	    x += indicatorSpace + labelWidth + accelWidth
		    + 2 * borderWidth;
	    indicatorSpace = labelWidth = accelWidth = 0;
	    lastColumnBreak = i;
	    y = borderWidth;
	}

	if (menuPtr->entries[i]->type == SEPARATOR_ENTRY) {
	    GetMenuSeparatorGeometry(menuPtr, menuPtr->entries[i], tkfont,
	    	    fmPtr, &width, &height);
	    menuPtr->entries[i]->height = height;
	} else if (menuPtr->entries[i]->type == TEAROFF_ENTRY) {
	    GetTearoffEntryGeometry(menuPtr, menuPtr->entries[i], tkfont,
	    	    fmPtr, &width, &height);
	    menuPtr->entries[i]->height = height;

	} else {
	    /*
	     * For each entry, compute the height required by that particular
	     * entry, plus three widths: the width of the label, the width to
	     * allow for an indicator to be displayed to the left of the label
	     * (if any), and the width of the accelerator to be displayed to
	     * the right of the label (if any). These sizes depend, of course,
	     * on the type of the entry.
	     */

	    GetMenuLabelGeometry(menuPtr->entries[i], tkfont, fmPtr, &width,
	    	    &height);
	    menuPtr->entries[i]->height = height;
	    if (width > labelWidth) {
	    	labelWidth = width;
	    }

	    GetMenuAccelGeometry(menuPtr, menuPtr->entries[i], tkfont,
		    fmPtr, &width, &height);
	    if (height > menuPtr->entries[i]->height) {
	    	menuPtr->entries[i]->height = height;
	    }
	    if (width > accelWidth) {
	    	accelWidth = width;
	    }

	    GetMenuIndicatorGeometry(menuPtr, menuPtr->entries[i], tkfont,
	    	    fmPtr, &width, &height);
	    if (height > menuPtr->entries[i]->height) {
	    	menuPtr->entries[i]->height = height;
	    }
	    if (width > indicatorSpace) {
	    	indicatorSpace = width;
	    }

	    menuPtr->entries[i]->height += 2 * activeBorderWidth + 1;
    	}
	menuPtr->entries[i]->y = y;
	y += menuPtr->entries[i]->height;
	if (y > windowHeight) {
	    windowHeight = y;
	}
    }

    if (accelWidth != 0) {
	labelWidth += accelSpace;
    }
    for (j = lastColumnBreak; j < menuPtr->numEntries; j++) {
	menuPtr->entries[j]->indicatorSpace = indicatorSpace;
	menuPtr->entries[j]->labelWidth = labelWidth;
	menuPtr->entries[j]->width = indicatorSpace + labelWidth
		+ accelWidth + 2 * activeBorderWidth;
	menuPtr->entries[j]->x = x;
	menuPtr->entries[j]->entryFlags |= ENTRY_LAST_COLUMN;
    }
    windowWidth = x + indicatorSpace + labelWidth + accelWidth + accelSpace
	    + 2 * activeBorderWidth + 2 * borderWidth;


    windowHeight += borderWidth;

    /*
     * The X server doesn't like zero dimensions, so round up to at least 1 (a
     * zero-sized menu should never really occur, anyway).
     */

    if (windowWidth <= 0) {
	windowWidth = 1;
    }
    if (windowHeight <= 0) {
	windowHeight = 1;
    }
    menuPtr->totalWidth = windowWidth;
    menuPtr->totalHeight = windowHeight;
}

/*
 *----------------------------------------------------------------------
 *
 * MenuSelectEvent --
 *
 *	Generates a "MenuSelect" virtual event. This can be used to do
 *	context-sensitive menu help.
 *
 * Results:
 *	None.
 *
 * Side effects:
 *	Places a virtual event on the event queue.
 *
 *----------------------------------------------------------------------
 */

static void
MenuSelectEvent(
    TkMenu *menuPtr)		/* the menu we have selected. */
{
    XVirtualEvent event;
    union {DWORD msgpos; POINTS point;} root;

    event.type = VirtualEvent;
    event.serial = menuPtr->display->request;
    event.send_event = 0;
    event.display = menuPtr->display;
    Tk_MakeWindowExist(menuPtr->tkwin);
    event.event = Tk_WindowId(menuPtr->tkwin);
    event.root = XRootWindow(menuPtr->display, 0);
    event.subwindow = None;
    event.time = TkpGetMS();

    root.msgpos = GetMessagePos();
    event.x_root = root.point.x;
    event.y_root = root.point.y;
    event.state = TkWinGetModifierState();
    event.same_screen = 1;
    event.name = Tk_GetUid("MenuSelect");
    event.user_data = NULL;
    Tk_QueueWindowEvent((XEvent *) &event, TCL_QUEUE_TAIL);
}

/*
 *----------------------------------------------------------------------
 *
 * TkpMenuNotifyToplevelCreate --
 *
 *	This routine reconfigures the menu and the clones indicated by
 *	menuName becuase a toplevel has been created and any system menus need
 *	to be created.
 *
 * Results:
 *	None.
 *
 * Side effects:
 *	An idle handler is set up to do the reconfiguration.
 *
 *----------------------------------------------------------------------
 */

void
TkpMenuNotifyToplevelCreate(
    Tcl_Interp *interp,		/* The interp the menu lives in. */
    char *menuName)		/* The name of the menu to reconfigure. */
{
    TkMenuReferences *menuRefPtr;
    TkMenu *menuPtr;

    if ((menuName != NULL) && (menuName[0] != '\0')) {
	menuRefPtr = TkFindMenuReferences(interp, menuName);
	if ((menuRefPtr != NULL) && (menuRefPtr->menuPtr != NULL)) {
	    for (menuPtr = menuRefPtr->menuPtr->masterMenuPtr; menuPtr != NULL;
		    menuPtr = menuPtr->nextInstancePtr) {
		if ((menuPtr->menuType == MENUBAR)
			&& !(menuPtr->menuFlags & MENU_RECONFIGURE_PENDING)) {
		    menuPtr->menuFlags |= MENU_RECONFIGURE_PENDING;
		    Tcl_DoWhenIdle(ReconfigureWindowsMenu,
			    (ClientData) menuPtr);
		}
	    }
	}
    }
}

/*
 *----------------------------------------------------------------------
 *
 * Tk_GetMenuHWND --
 *
 *	This function returns the HWND of a hidden menu Window that processes
 *	messages of a popup menu. This hidden menu window is used to handle
 *	either a dynamic popup menu in the same process or a pull-down menu of
 *	an embedded window in a different process.
 *
 * Results:
 *	Returns the HWND of the hidden menu Window.
 *
 * Side effects:
 *	None.
 *
 *----------------------------------------------------------------------
 */

HWND
Tk_GetMenuHWND(
    Tk_Window tkwin)
{
    ThreadSpecificData *tsdPtr = (ThreadSpecificData *)
	    Tcl_GetThreadData(&dataKey, sizeof(ThreadSpecificData));
    TkMenuInit();
    return tsdPtr->embeddedMenuHWND;
}

/*
 *----------------------------------------------------------------------
 *
 * MenuExitHandler --
 *
 *	Unregisters the class of utility windows.
 *
 * Results:
 *	None.
 *
 * Side effects:
 *	Menus have to be reinitialized next time.
 *
 *----------------------------------------------------------------------
 */

static void
MenuExitHandler(
    ClientData clientData)	    /* Not used */
{
    UnregisterClass(MENU_CLASS_NAME, Tk_GetHINSTANCE());
    UnregisterClass(EMBEDDED_MENU_CLASS_NAME, Tk_GetHINSTANCE());
}

/*
 *----------------------------------------------------------------------
 *
 * MenuExitHandler --
 *
 *	Throws away the utility window needed for menus and delete hash
 *	tables.
 *
 * Results:
 *	None.
 *
 * Side effects:
 *	Menus have to be reinitialized next time.
 *
 *----------------------------------------------------------------------
 */

static void
MenuThreadExitHandler(
    ClientData clientData)	    /* Not used */
{
    ThreadSpecificData *tsdPtr = (ThreadSpecificData *)
	    Tcl_GetThreadData(&dataKey, sizeof(ThreadSpecificData));

    DestroyWindow(tsdPtr->menuHWND);
    DestroyWindow(tsdPtr->embeddedMenuHWND);
    tsdPtr->menuHWND = NULL;
    tsdPtr->embeddedMenuHWND = NULL;

    Tcl_DeleteHashTable(&tsdPtr->winMenuTable);
    Tcl_DeleteHashTable(&tsdPtr->commandTable);
}

/*
 *----------------------------------------------------------------------
 *
 * TkWinGetMenuSystemDefault --
 *
 *	Gets the Windows specific default value for a given X resource
 *	database name.
 *
 * Results:
 *	Returns a Tcl_Obj* with the default value. If there is no
 *	Windows-specific default for this attribute, returns NULL. This object
 *	has a ref count of 0.
 *
 * Side effects:
 *	Storage is allocated.
 *
 *----------------------------------------------------------------------
 */

Tcl_Obj *
TkWinGetMenuSystemDefault(
    Tk_Window tkwin,		/* A window to use. */
    const char *dbName,		/* The option database name. */
    const char *className)	/* The name of the option class. */
{
    Tcl_Obj *valuePtr = NULL;

    if ((strcmp(dbName, "activeBorderWidth") == 0) ||
	    (strcmp(dbName, "borderWidth") == 0)) {
	valuePtr = Tcl_NewIntObj(defaultBorderWidth);
    } else if (strcmp(dbName, "font") == 0) {
	valuePtr = Tcl_NewStringObj(Tcl_DStringValue(&menuFontDString), -1);
    }

    return valuePtr;
}

/*
 *----------------------------------------------------------------------
 *
 * SetDefaults --
 *
 *	Read system menu settings (font, sizes of items, use of accelerators)
 *	This is called if the UI theme or settings are changed.
 *
 * Results:
 *	None.
 *
 * Side effects:
 *	May result in menu items being redrawn with different appearance.
 *
 *----------------------------------------------------------------------
 */

static void
SetDefaults(
    int firstTime)		/* Is this the first time this has been
				 * called? */
{
    char sizeString[TCL_INTEGER_SPACE];
    char faceName[LF_FACESIZE];
    HDC scratchDC;
    int bold = 0;
    int italic = 0;
    TEXTMETRIC tm;
    int pointSize;
    HFONT menuFont;
    /* See: [Bug #3239768] tk8.4.19 (and later) WIN32 menu font support */
    struct {
        NONCLIENTMETRICS metrics;
#if (WINVER < 0x0600)
        int padding;
#endif
    } nc;
    OSVERSIONINFO os;

    /*
     * Set all of the default options. The loop will terminate when we run out
     * of options via a break statement.
     */

    defaultBorderWidth = GetSystemMetrics(SM_CXBORDER);
    if (GetSystemMetrics(SM_CYBORDER) > defaultBorderWidth) {
	defaultBorderWidth = GetSystemMetrics(SM_CYBORDER);
    }

    scratchDC = CreateDC("DISPLAY", NULL, NULL, NULL);
    if (!firstTime) {
	Tcl_DStringFree(&menuFontDString);
    }
    Tcl_DStringInit(&menuFontDString);

    nc.metrics.cbSize = sizeof(nc);

    os.dwOSVersionInfoSize = sizeof(OSVERSIONINFO);
    GetVersionEx(&os);
    if (os.dwMajorVersion < 6) {
	nc.metrics.cbSize -= sizeof(int);
    }

    SystemParametersInfo(SPI_GETNONCLIENTMETRICS, nc.metrics.cbSize,
	    &nc.metrics, 0);
    menuFont = CreateFontIndirect(&nc.metrics.lfMenuFont);
    SelectObject(scratchDC, menuFont);
    GetTextMetrics(scratchDC, &tm);
    GetTextFace(scratchDC, LF_FACESIZE, faceName);
    pointSize = MulDiv(tm.tmHeight - tm.tmInternalLeading,
	    72, GetDeviceCaps(scratchDC, LOGPIXELSY));
    if (tm.tmWeight >= 700) {
	bold = 1;
    }
    if (tm.tmItalic) {
	italic = 1;
    }

    SelectObject(scratchDC, GetStockObject(SYSTEM_FONT));
    DeleteDC(scratchDC);

    DeleteObject(menuFont);

    Tcl_DStringAppendElement(&menuFontDString, faceName);
    sprintf(sizeString, "%d", pointSize);
    Tcl_DStringAppendElement(&menuFontDString, sizeString);

    if (bold || italic) {
	Tcl_DString boldItalicDString;

	Tcl_DStringInit(&boldItalicDString);
	if (bold) {
	    Tcl_DStringAppendElement(&boldItalicDString, "bold");
	}
	if (italic) {
	    Tcl_DStringAppendElement(&boldItalicDString, "italic");
	}
	Tcl_DStringAppendElement(&menuFontDString,
		Tcl_DStringValue(&boldItalicDString));
	Tcl_DStringFree(&boldItalicDString);
    }

    /*
     * Now we go ahead and get the dimensions of the check mark and the
     * appropriate margins. Since this is fairly hairy, we do it here to save
     * time when traversing large sets of menu items.
     *
     * The code below was given to me by Microsoft over the phone. It is the
     * only way to ensure menu items line up, and is not documented.
     */

    if (TkWinGetPlatformId() >= VER_PLATFORM_WIN32_WINDOWS) {
	indicatorDimensions[0] = GetSystemMetrics(SM_CYMENUCHECK);
	indicatorDimensions[1] = ((GetSystemMetrics(SM_CXFIXEDFRAME) +
		GetSystemMetrics(SM_CXBORDER)
		+ GetSystemMetrics(SM_CXMENUCHECK) + 7) & 0xFFF8)
		- GetSystemMetrics(SM_CXFIXEDFRAME);
    } else {
	DWORD dimensions = GetMenuCheckMarkDimensions();
	indicatorDimensions[0] = HIWORD(dimensions);
	indicatorDimensions[1] = LOWORD(dimensions);
    }

    /*
     * Accelerators used to be always underlines until Win2K when a system
     * parameter was introduced to hide them unless Alt is pressed.
     */

    showMenuAccelerators = TRUE;
    if (TkWinGetPlatformId() == VER_PLATFORM_WIN32_NT) {
	SystemParametersInfo(SPI_GETKEYBOARDCUES, 0, &showMenuAccelerators, 0);
    }
}

/*
 *----------------------------------------------------------------------
 *
 * TkpMenuInit --
 *
 *	Sets up the process-wide variables used by the menu package.
 *
 * Results:
 *	None.
 *
 * Side effects:
 *	lastMenuID gets initialized.
 *
 *----------------------------------------------------------------------
 */

void
TkpMenuInit(void)
{
    WNDCLASS wndClass;

    wndClass.style = CS_OWNDC;
    wndClass.lpfnWndProc = TkWinMenuProc;
    wndClass.cbClsExtra = 0;
    wndClass.cbWndExtra = 0;
    wndClass.hInstance = Tk_GetHINSTANCE();
    wndClass.hIcon = NULL;
    wndClass.hCursor = NULL;
    wndClass.hbrBackground = (HBRUSH)(COLOR_WINDOW + 1);
    wndClass.lpszMenuName = NULL;
    wndClass.lpszClassName = MENU_CLASS_NAME;
    if (!RegisterClass(&wndClass)) {
	Tcl_Panic("Failed to register menu window class.");
    }

    wndClass.lpfnWndProc = TkWinEmbeddedMenuProc;
    wndClass.lpszClassName = EMBEDDED_MENU_CLASS_NAME;
    if (!RegisterClass(&wndClass)) {
	Tcl_Panic("Failed to register embedded menu window class.");
    }

    TkCreateExitHandler(MenuExitHandler, (ClientData) NULL);
    SetDefaults(1);
}

/*
 *----------------------------------------------------------------------
 *
 * TkpMenuThreadInit --
 *
 *	Sets up the thread-local hash tables used by the menu module. Assumes
 *	that TkpMenuInit has been called.
 *
 * Results:
 *	None.
 *
 * Side effects:
 *	Hash tables winMenuTable and commandTable are initialized.
 *
 *----------------------------------------------------------------------
 */

void
TkpMenuThreadInit(void)
{
    ThreadSpecificData *tsdPtr = (ThreadSpecificData *)
	    Tcl_GetThreadData(&dataKey, sizeof(ThreadSpecificData));

    tsdPtr->menuHWND = CreateWindow(MENU_CLASS_NAME, "MenuWindow", WS_POPUP,
	    0, 0, 10, 10, NULL, NULL, Tk_GetHINSTANCE(), NULL);

    if (!tsdPtr->menuHWND) {
	Tcl_Panic("Failed to create the menu window.");
    }

    tsdPtr->embeddedMenuHWND =
	    CreateWindow(EMBEDDED_MENU_CLASS_NAME, "EmbeddedMenuWindow",
	    WS_POPUP, 0, 0, 10, 10, NULL, NULL, Tk_GetHINSTANCE(), NULL);

    if (!tsdPtr->embeddedMenuHWND) {
	Tcl_Panic("Failed to create the embedded menu window.");
    }

    Tcl_InitHashTable(&tsdPtr->winMenuTable, TCL_ONE_WORD_KEYS);
    Tcl_InitHashTable(&tsdPtr->commandTable, TCL_ONE_WORD_KEYS);

    TkCreateThreadExitHandler(MenuThreadExitHandler, (ClientData) NULL);
}

/*
 * Local Variables:
 * mode: c
 * c-basic-offset: 4
 * fill-column: 78
 * End:
 */<|MERGE_RESOLUTION|>--- conflicted
+++ resolved
@@ -218,24 +218,6 @@
     TkMenuEntry *mePtr,		/* The menu we are working with. */
     WORD *menuIDPtr)		/* The resulting id. */
 {
-<<<<<<< HEAD
-    ThreadSpecificData *tsdPtr = (ThreadSpecificData *)
-	    Tcl_GetThreadData(&dataKey, sizeof(ThreadSpecificData));
-    WORD curID = tsdPtr->lastCommandID + 1;
-
-    /*
-     * The following code relies on WORD wrapping when the highest value is
-     * incremented.
-     */
-
-    while (curID != tsdPtr->lastCommandID) {
-	Tcl_HashEntry *commandEntryPtr;
-	int newEntry;
-
-    	commandEntryPtr = Tcl_CreateHashEntry(&tsdPtr->commandTable,
-		((char *) NULL) + curID, &newEntry);
-    	if (newEntry == 1) {
-=======
     ThreadSpecificData *tsdPtr = (ThreadSpecificData *) 
 	    Tcl_GetThreadData(&dataKey, sizeof(ThreadSpecificData));
     WORD curID = tsdPtr->lastCommandID;
@@ -260,20 +242,12 @@
 	commandEntryPtr = Tcl_CreateHashEntry(&tsdPtr->commandTable,
 		(char *) curID, &new);
 	if (new) {
->>>>>>> bcc8f53d
 	    Tcl_SetHashValue(commandEntryPtr, (char *) mePtr);
 	    *menuIDPtr = curID;
 	    tsdPtr->lastCommandID = curID;
 	    return TCL_OK;
-<<<<<<< HEAD
-    	}
-    	curID++;
-    }
-    return TCL_ERROR;
-=======
-	}
-    }
->>>>>>> bcc8f53d
+	}
+    }
 }
  
