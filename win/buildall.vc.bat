--- conflicted
+++ resolved
@@ -3,11 +3,6 @@
 ::  This is an example batchfile for building everything. Please
 ::  edit this (or make your own) for your needs and wants using
 ::  the instructions for calling makefile.vc found in makefile.vc
-<<<<<<< HEAD
-::
-::  RCS: @(#) $Id: buildall.vc.bat,v 1.7 2008/10/02 19:13:35 mistachkin Exp $
-=======
->>>>>>> 39c6a8e5
 
 set SYMBOLS=
 
