--- conflicted
+++ resolved
@@ -853,11 +853,7 @@
 	    LINKBIN="link"
 	fi
 
-<<<<<<< HEAD
-	LIBS_GUI="gdi32.lib comdlg32.lib imm32.lib comctl32.lib shell32.lib uuid.lib winspool.lib oleacc.lib ole32.lib"
-=======
-	LIBS_GUI="gdi32.lib comdlg32.lib imm32.lib comctl32.lib shell32.lib uuid.lib winspool.lib uxtheme.lib"
->>>>>>> 1a7d16b0
+	LIBS_GUI="gdi32.lib comdlg32.lib imm32.lib comctl32.lib shell32.lib uuid.lib winspool.lib uxtheme.lib oleacc.lib ole32.lib"
 
 	SHLIB_LD="${LINKBIN} -dll -incremental:no ${lflags}"
 	SHLIB_LD_LIBS='${LIBS}'
