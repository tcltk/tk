#------------------------------------------------------------------------
# SC_PATH_TCLCONFIG --
#
#	Locate the tclConfig.sh file and perform a sanity check on
#	the Tcl compile flags
#
# Arguments:
#	none
#
# Results:
#
#	Adds the following arguments to configure:
#		--with-tcl=...
#
#	Defines the following vars:
#		TCL_BIN_DIR	Full path to the directory containing
#				the tclConfig.sh file
#------------------------------------------------------------------------

AC_DEFUN([SC_PATH_TCLCONFIG], [
    #
    # Ok, lets find the tcl configuration
    # First, look for one uninstalled.
    # the alternative search directory is invoked by --with-tcl
    #

    if test x"${no_tcl}" = x ; then
	# we reset no_tcl in case something fails here
	no_tcl=true
	AC_ARG_WITH(tcl,
	    AC_HELP_STRING([--with-tcl],
		[directory containing tcl configuration (tclConfig.sh)]),
	    with_tclconfig="${withval}")
	AC_MSG_CHECKING([for Tcl configuration])
	AC_CACHE_VAL(ac_cv_c_tclconfig,[

	    # First check to see if --with-tcl was specified.
	    if test x"${with_tclconfig}" != x ; then
		case "${with_tclconfig}" in
		    */tclConfig.sh )
			if test -f "${with_tclconfig}"; then
			    AC_MSG_WARN([--with-tcl argument should refer to directory containing tclConfig.sh, not to tclConfig.sh itself])
			    with_tclconfig="`echo "${with_tclconfig}" | sed 's!/tclConfig\.sh$!!'`"
			fi ;;
		esac
		if test -f "${with_tclconfig}/tclConfig.sh" ; then
		    ac_cv_c_tclconfig="`(cd "${with_tclconfig}"; pwd)`"
		else
		    AC_MSG_ERROR([${with_tclconfig} directory doesn't contain tclConfig.sh])
		fi
	    fi

	    # then check for a private Tcl installation
	    if test x"${ac_cv_c_tclconfig}" = x ; then
		for i in \
			../tcl \
			`ls -dr ../tcl[[8-9]].[[0-9]].[[0-9]]* 2>/dev/null` \
			`ls -dr ../tcl[[8-9]].[[0-9]] 2>/dev/null` \
			`ls -dr ../tcl[[8-9]].[[0-9]]* 2>/dev/null` \
			../../tcl \
			`ls -dr ../../tcl[[8-9]].[[0-9]].[[0-9]]* 2>/dev/null` \
			`ls -dr ../../tcl[[8-9]].[[0-9]] 2>/dev/null` \
			`ls -dr ../../tcl[[8-9]].[[0-9]]* 2>/dev/null` \
			../../../tcl \
			`ls -dr ../../../tcl[[8-9]].[[0-9]].[[0-9]]* 2>/dev/null` \
			`ls -dr ../../../tcl[[8-9]].[[0-9]] 2>/dev/null` \
			`ls -dr ../../../tcl[[8-9]].[[0-9]]* 2>/dev/null` ; do
		    if test -f "$i/win/tclConfig.sh" ; then
			ac_cv_c_tclconfig="`(cd $i/win; pwd)`"
			break
		    fi
		done
	    fi

	    # check in a few common install locations
	    if test x"${ac_cv_c_tclconfig}" = x ; then
		for i in `ls -d ${libdir} 2>/dev/null` \
			`ls -d ${exec_prefix}/lib 2>/dev/null` \
			`ls -d ${prefix}/lib 2>/dev/null` \
			`ls -d /cygdrive/c/Tcl/lib 2>/dev/null` \
			`ls -d /cygdrive/c/Progra~1/Tcl/lib 2>/dev/null` \
			`ls -d /c/Tcl/lib 2>/dev/null` \
			`ls -d /c/Progra~1/Tcl/lib 2>/dev/null` \
			`ls -d C:/Tcl/lib 2>/dev/null` \
			`ls -d C:/Progra~1/Tcl/lib 2>/dev/null` \
			; do
		    if test -f "$i/tclConfig.sh" ; then
			ac_cv_c_tclconfig="`(cd $i; pwd)`"
			break
		    fi
		done
	    fi

	    # check in a few other private locations
	    if test x"${ac_cv_c_tclconfig}" = x ; then
		for i in \
			${srcdir}/../tcl \
			`ls -dr ${srcdir}/../tcl[[8-9]].[[0-9]].[[0-9]]* 2>/dev/null` \
			`ls -dr ${srcdir}/../tcl[[8-9]].[[0-9]] 2>/dev/null` \
			`ls -dr ${srcdir}/../tcl[[8-9]].[[0-9]]* 2>/dev/null` ; do
		    if test -f "$i/win/tclConfig.sh" ; then
		    ac_cv_c_tclconfig="`(cd $i/win; pwd)`"
		    break
		fi
		done
	    fi
	])

	if test x"${ac_cv_c_tclconfig}" = x ; then
	    TCL_BIN_DIR="# no Tcl configs found"
	    AC_MSG_ERROR([Can't find Tcl configuration definitions. Use --with-tcl to specify a directory containing tclConfig.sh])
	else
	    no_tcl=
	    TCL_BIN_DIR="${ac_cv_c_tclconfig}"
	    AC_MSG_RESULT([found ${TCL_BIN_DIR}/tclConfig.sh])
	fi
    fi
])

#------------------------------------------------------------------------
# SC_PATH_TKCONFIG --
#
#	Locate the tkConfig.sh file
#
# Arguments:
#	none
#
# Results:
#
#	Adds the following arguments to configure:
#		--with-tk=...
#
#	Defines the following vars:
#		TK_BIN_DIR	Full path to the directory containing
#				the tkConfig.sh file
#------------------------------------------------------------------------

AC_DEFUN([SC_PATH_TKCONFIG], [
    #
    # Ok, lets find the tk configuration
    # First, look for one uninstalled.
    # the alternative search directory is invoked by --with-tk
    #

    if test x"${no_tk}" = x ; then
	# we reset no_tk in case something fails here
	no_tk=true
	AC_ARG_WITH(tk,
	    AC_HELP_STRING([--with-tk],
		[directory containing tk configuration (tkConfig.sh)]),
	    with_tkconfig="${withval}")
	AC_MSG_CHECKING([for Tk configuration])
	AC_CACHE_VAL(ac_cv_c_tkconfig,[

	    # First check to see if --with-tkconfig was specified.
	    if test x"${with_tkconfig}" != x ; then
		case "${with_tkconfig}" in
		    */tkConfig.sh )
			if test -f "${with_tkconfig}"; then
			    AC_MSG_WARN([--with-tk argument should refer to directory containing tkConfig.sh, not to tkConfig.sh itself])
			    with_tkconfig="`echo "${with_tkconfig}" | sed 's!/tkConfig\.sh$!!'`"
			fi ;;
		esac
		if test -f "${with_tkconfig}/tkConfig.sh" ; then
		    ac_cv_c_tkconfig="`(cd "${with_tkconfig}"; pwd)`"
		else
		    AC_MSG_ERROR([${with_tkconfig} directory doesn't contain tkConfig.sh])
		fi
	    fi

	    # then check for a private Tk library
	    if test x"${ac_cv_c_tkconfig}" = x ; then
		for i in \
			../tk \
			`ls -dr ../tk[[8-9]].[[0-9]].[[0-9]]* 2>/dev/null` \
			`ls -dr ../tk[[8-9]].[[0-9]] 2>/dev/null` \
			`ls -dr ../tk[[8-9]].[[0-9]]* 2>/dev/null` \
			../../tk \
			`ls -dr ../../tk[[8-9]].[[0-9]].[[0-9]]* 2>/dev/null` \
			`ls -dr ../../tk[[8-9]].[[0-9]] 2>/dev/null` \
			`ls -dr ../../tk[[8-9]].[[0-9]]* 2>/dev/null` \
			../../../tk \
			`ls -dr ../../../tk[[8-9]].[[0-9]].[[0-9]]* 2>/dev/null` \
			`ls -dr ../../../tk[[8-9]].[[0-9]] 2>/dev/null` \
			`ls -dr ../../../tk[[8-9]].[[0-9]]* 2>/dev/null` ; do
		    if test -f "$i/win/tkConfig.sh" ; then
			ac_cv_c_tkconfig="`(cd $i/win; pwd)`"
			break
		    fi
		done
	    fi

	    # check in a few common install locations
	    if test x"${ac_cv_c_tkconfig}" = x ; then
		for i in `ls -d ${libdir} 2>/dev/null` \
			`ls -d ${exec_prefix}/lib 2>/dev/null` \
			`ls -d ${prefix}/lib 2>/dev/null` \
			`ls -d /cygdrive/c/Tcl/lib 2>/dev/null` \
			`ls -d /cygdrive/c/Progra~1/Tcl/lib 2>/dev/null` \
			`ls -d /c/Tcl/lib 2>/dev/null` \
			`ls -d /c/Progra~1/Tcl/lib 2>/dev/null` \
			`ls -d C:/Tcl/lib 2>/dev/null` \
			`ls -d C:/Progra~1/Tcl/lib 2>/dev/null` \
			; do
		    if test -f "$i/tkConfig.sh" ; then
			ac_cv_c_tkconfig="`(cd $i; pwd)`"
			break
		    fi
		done
	    fi

	    # check in a few other private locations
	    if test x"${ac_cv_c_tkconfig}" = x ; then
		for i in \
			${srcdir}/../tk \
			`ls -dr ${srcdir}/../tk[[8-9]].[[0-9]].[[0-9]]* 2>/dev/null` \
			`ls -dr ${srcdir}/../tk[[8-9]].[[0-9]] 2>/dev/null` \
			`ls -dr ${srcdir}/../tk[[8-9]].[[0-9]]* 2>/dev/null` ; do
		    if test -f "$i/win/tkConfig.sh" ; then
			ac_cv_c_tkconfig="`(cd $i/win; pwd)`"
			break
		    fi
		done
	    fi
	])

	if test x"${ac_cv_c_tkconfig}" = x ; then
	    TK_BIN_DIR="# no Tk configs found"
	    AC_MSG_ERROR([Can't find Tk configuration definitions. Use --with-tk to specify a directory containing tkConfig.sh])
	else
	    no_tk=
	    TK_BIN_DIR="${ac_cv_c_tkconfig}"
	    AC_MSG_RESULT([found ${TK_BIN_DIR}/tkConfig.sh])
	fi
    fi
])

#------------------------------------------------------------------------
# SC_LOAD_TCLCONFIG --
#
#	Load the tclConfig.sh file.
#
# Arguments:
#
#	Requires the following vars to be set:
#		TCL_BIN_DIR
#
# Results:
#
#	Substitutes the following vars:
#		TCL_BIN_DIR
#		TCL_SRC_DIR
#		TCL_LIB_FILE
#
#------------------------------------------------------------------------

AC_DEFUN([SC_LOAD_TCLCONFIG], [
    AC_MSG_CHECKING([for existence of ${TCL_BIN_DIR}/tclConfig.sh])

    if test -f "${TCL_BIN_DIR}/tclConfig.sh" ; then
        AC_MSG_RESULT([loading])
	. "${TCL_BIN_DIR}/tclConfig.sh"
    else
        AC_MSG_RESULT([could not find ${TCL_BIN_DIR}/tclConfig.sh])
    fi

    #
    # If the TCL_BIN_DIR is the build directory (not the install directory),
    # then set the common variable name to the value of the build variables.
    # For example, the variable TCL_LIB_SPEC will be set to the value
    # of TCL_BUILD_LIB_SPEC. An extension should make use of TCL_LIB_SPEC
    # instead of TCL_BUILD_LIB_SPEC since it will work with both an
    # installed and uninstalled version of Tcl.
    #

    if test -f $TCL_BIN_DIR/Makefile ; then
        TCL_LIB_SPEC=${TCL_BUILD_LIB_SPEC}
        TCL_STUB_LIB_SPEC=${TCL_BUILD_STUB_LIB_SPEC}
        TCL_STUB_LIB_PATH=${TCL_BUILD_STUB_LIB_PATH}
    fi

    #
    # eval is required to do the TCL_DBGX substitution
    #

    eval "TCL_LIB_FILE=\"${TCL_LIB_FILE}\""
    eval "TCL_LIB_FLAG=\"${TCL_LIB_FLAG}\""
    eval "TCL_LIB_SPEC=\"${TCL_LIB_SPEC}\""

    eval "TCL_STUB_LIB_FILE=\"${TCL_STUB_LIB_FILE}\""
    eval "TCL_STUB_LIB_FLAG=\"${TCL_STUB_LIB_FLAG}\""
    eval "TCL_STUB_LIB_SPEC=\"${TCL_STUB_LIB_SPEC}\""

    AC_SUBST(TCL_VERSION)
    AC_SUBST(TCL_BIN_DIR)
    AC_SUBST(TCL_SRC_DIR)

    AC_SUBST(TCL_LIB_FILE)
    AC_SUBST(TCL_LIB_FLAG)
    AC_SUBST(TCL_LIB_SPEC)

    AC_SUBST(TCL_STUB_LIB_FILE)
    AC_SUBST(TCL_STUB_LIB_FLAG)
    AC_SUBST(TCL_STUB_LIB_SPEC)

    AC_SUBST(TCL_DEFS)
])

#------------------------------------------------------------------------
# SC_LOAD_TKCONFIG --
#
#	Load the tkConfig.sh file
#
# Arguments:
#
#	Requires the following vars to be set:
#		TK_BIN_DIR
#
# Results:
#
#	Sets the following vars that should be in tkConfig.sh:
#		TK_BIN_DIR
#------------------------------------------------------------------------

AC_DEFUN([SC_LOAD_TKCONFIG], [
    AC_MSG_CHECKING([for existence of ${TK_BIN_DIR}/tkConfig.sh])

    if test -f "${TK_BIN_DIR}/tkConfig.sh" ; then
        AC_MSG_RESULT([loading])
	. "${TK_BIN_DIR}/tkConfig.sh"
    else
        AC_MSG_RESULT([could not find ${TK_BIN_DIR}/tkConfig.sh])
    fi


    AC_SUBST(TK_BIN_DIR)
    AC_SUBST(TK_SRC_DIR)
    AC_SUBST(TK_LIB_FILE)
])

#------------------------------------------------------------------------
# SC_ENABLE_SHARED --
#
#	Allows the building of shared libraries
#
# Arguments:
#	none
#
# Results:
#
#	Adds the following arguments to configure:
#		--enable-shared=yes|no
#
#	Defines the following vars:
#		STATIC_BUILD	Used for building import/export libraries
#				on Windows.
#
#	Sets the following vars:
#		SHARED_BUILD	Value of 1 or 0
#------------------------------------------------------------------------

AC_DEFUN([SC_ENABLE_SHARED], [
    AC_MSG_CHECKING([how to build libraries])
    AC_ARG_ENABLE(shared,
	[  --enable-shared         build and link with shared libraries (default: on)],
	[tcl_ok=$enableval], [tcl_ok=yes])
    if test "$tcl_ok" = "yes" ; then
	AC_MSG_RESULT([shared])
	SHARED_BUILD=1
    else
	AC_MSG_RESULT([static])
	SHARED_BUILD=0
	AC_DEFINE(STATIC_BUILD, 1, [Is this a static build?])
    fi
])

#------------------------------------------------------------------------
# SC_ENABLE_THREADS --
#
#	Specify if thread support should be enabled
#
# Arguments:
#	none
#
# Results:
#
#	Adds the following arguments to configure:
#		--enable-threads=yes|no
#
#	Defines the following vars:
#		TCL_THREADS
#------------------------------------------------------------------------

AC_DEFUN([SC_ENABLE_THREADS], [
    AC_MSG_CHECKING(for building with threads)
    AC_ARG_ENABLE(threads, [  --enable-threads        build with threads (default: on)],
	[tcl_ok=$enableval], [tcl_ok=yes])

    if test "$tcl_ok" = "yes"; then
	AC_MSG_RESULT([yes (default)])
	TCL_THREADS=1
	AC_DEFINE(TCL_THREADS)
	# USE_THREAD_ALLOC tells us to try the special thread-based
	# allocator that significantly reduces lock contention
	AC_DEFINE(USE_THREAD_ALLOC)
    else
	TCL_THREADS=0
	AC_MSG_RESULT(no)
    fi
    AC_SUBST(TCL_THREADS)
])

#------------------------------------------------------------------------
# SC_ENABLE_SYMBOLS --
#
#	Specify if debugging symbols should be used.
#	Memory (TCL_MEM_DEBUG) and compile (TCL_COMPILE_DEBUG) debugging
#	can also be enabled.
#
# Arguments:
#	none
#
#	Requires the following vars to be set in the Makefile:
#		CFLAGS_DEBUG
#		CFLAGS_OPTIMIZE
#
# Results:
#
#	Adds the following arguments to configure:
#		--enable-symbols
#
#	Defines the following vars:
#		CFLAGS_DEFAULT	Sets to $(CFLAGS_DEBUG) if true
#				Sets to $(CFLAGS_OPTIMIZE) if false
#		LDFLAGS_DEFAULT	Sets to $(LDFLAGS_DEBUG) if true
#				Sets to $(LDFLAGS_OPTIMIZE) if false
#		DBGX		Debug library extension
#
#------------------------------------------------------------------------

AC_DEFUN([SC_ENABLE_SYMBOLS], [
    AC_MSG_CHECKING([for build with symbols])
    AC_ARG_ENABLE(symbols, [  --enable-symbols        build with debugging symbols (default: off)],    [tcl_ok=$enableval], [tcl_ok=no])
# FIXME: Currently, LDFLAGS_DEFAULT is not used, it should work like CFLAGS_DEFAULT.
    if test "$tcl_ok" = "no"; then
	CFLAGS_DEFAULT='$(CFLAGS_OPTIMIZE)'
	LDFLAGS_DEFAULT='$(LDFLAGS_OPTIMIZE)'
	DBGX=""
	AC_DEFINE(NDEBUG, 1, [Is no debugging enabled?])
	AC_MSG_RESULT([no])

	AC_DEFINE(TCL_CFG_OPTIMIZED)
    else
	CFLAGS_DEFAULT='$(CFLAGS_DEBUG)'
	LDFLAGS_DEFAULT='$(LDFLAGS_DEBUG)'
	DBGX=g
	if test "$tcl_ok" = "yes"; then
	    AC_MSG_RESULT([yes (standard debugging)])
	fi
    fi
    AC_SUBST(CFLAGS_DEFAULT)
    AC_SUBST(LDFLAGS_DEFAULT)

    if test "$tcl_ok" = "mem" -o "$tcl_ok" = "all"; then
	AC_DEFINE(TCL_MEM_DEBUG, 1, [Is memory debugging enabled?])
    fi

    if test "$tcl_ok" = "compile" -o "$tcl_ok" = "all"; then
	AC_DEFINE(TCL_COMPILE_DEBUG, 1, [Is bytecode debugging enabled?])
	AC_DEFINE(TCL_COMPILE_STATS, 1, [Are bytecode statistics enabled?])
    fi

    if test "$tcl_ok" != "yes" -a "$tcl_ok" != "no"; then
	if test "$tcl_ok" = "all"; then
	    AC_MSG_RESULT([enabled symbols mem compile debugging])
	else
	    AC_MSG_RESULT([enabled $tcl_ok debugging])
	fi
    fi
])

#--------------------------------------------------------------------
# SC_CONFIG_CFLAGS
#
#	Try to determine the proper flags to pass to the compiler
#	for building shared libraries and other such nonsense.
#
#	NOTE: The backslashes in quotes below are substituted twice
#	due to the fact that they are in a macro and then inlined
#	in the final configure script.
#
# Arguments:
#	none
#
# Results:
#
#	Can the following vars:
#		EXTRA_CFLAGS
#		CFLAGS_DEBUG
#		CFLAGS_OPTIMIZE
#		CFLAGS_WARNING
#		LDFLAGS_DEBUG
#		LDFLAGS_OPTIMIZE
#		LDFLAGS_CONSOLE
#		LDFLAGS_WINDOW
#		CC_OBJNAME
#		CC_EXENAME
#		CYGPATH
#		STLIB_LD
#		SHLIB_LD
#		SHLIB_LD_LIBS
#		LIBS
#		AR
#		RC
#		RES
#
#		MAKE_LIB
#		MAKE_STUB_LIB
#		MAKE_EXE
#		MAKE_DLL
#
#		LIBSUFFIX
#		LIBFLAGSUFFIX
#		LIBPREFIX
#		LIBRARIES
#		EXESUFFIX
#		DLLSUFFIX
#
#--------------------------------------------------------------------

AC_DEFUN([SC_CONFIG_CFLAGS], [

    # Step 0: Enable 64 bit support?

    AC_MSG_CHECKING([if 64bit support is requested])
    AC_ARG_ENABLE(64bit,[  --enable-64bit          enable 64bit support (where applicable)], [do64bit=$enableval], [do64bit=no])
    AC_MSG_RESULT($do64bit)

    # Cross-compiling options for Windows/CE builds

    AC_MSG_CHECKING([if Windows/CE build is requested])
    AC_ARG_ENABLE(wince,[  --enable-wince          enable Win/CE support (where applicable)], [doWince=$enableval], [doWince=no])
    AC_MSG_RESULT($doWince)

    AC_MSG_CHECKING([for Windows/CE celib directory])
    AC_ARG_WITH(celib,[  --with-celib=DIR        use Windows/CE support library from DIR],
	    CELIB_DIR=$withval, CELIB_DIR=NO_CELIB)
    AC_MSG_RESULT([$CELIB_DIR])

    # Set some defaults (may get changed below)
    EXTRA_CFLAGS=""
	AC_DEFINE(MODULE_SCOPE, [extern], [No need to mark inidividual symbols as hidden])

    AC_CHECK_PROG(CYGPATH, cygpath, cygpath -m, echo)

    SHLIB_SUFFIX=".dll"

    # MACHINE is IX86 for LINK, but this is used by the manifest,
    # which requires x86|amd64|ia64.
    MACHINE="X86"

    if test "$GCC" = "yes"; then

      AC_CACHE_CHECK(for cross-compile version of gcc,
	ac_cv_cross,
	AC_COMPILE_IFELSE([AC_LANG_PROGRAM([[
	    #ifndef _WIN32
		#error cross-compiler
	    #endif
	]], [[]])],
	[ac_cv_cross=no],
	[ac_cv_cross=yes])
      )

      if test "$ac_cv_cross" = "yes"; then
	case "$do64bit" in
	    amd64|x64|yes)
		CC="x86_64-w64-mingw32-${CC}"
		LD="x86_64-w64-mingw32-ld"
		AR="x86_64-w64-mingw32-ar"
		RANLIB="x86_64-w64-mingw32-ranlib"
		RC="x86_64-w64-mingw32-windres"
	    ;;
	    *)
		CC="i686-w64-mingw32-${CC}"
		LD="i686-w64-mingw32-ld"
		AR="i686-w64-mingw32-ar"
		RANLIB="i686-w64-mingw32-ranlib"
		RC="i686-w64-mingw32-windres"
	    ;;
	esac
      fi
    fi

    # Check for a bug in gcc's windres that causes the
    # compile to fail when a Windows native path is
    # passed into windres. The mingw toolchain requires
    # Windows native paths while Cygwin should work
    # with both. Avoid the bug by passing a POSIX
    # path when using the Cygwin toolchain.

    if test "$GCC" = "yes" && test "$CYGPATH" != "echo" ; then
	conftest=/tmp/conftest.rc
	echo "STRINGTABLE BEGIN" > $conftest
	echo "101 \"name\"" >> $conftest
	echo "END" >> $conftest

	AC_MSG_CHECKING([for Windows native path bug in windres])
	cyg_conftest=`$CYGPATH $conftest`
	if AC_TRY_COMMAND($RC -o conftest.res.o $cyg_conftest) ; then
	    AC_MSG_RESULT([no])
	else
	    AC_MSG_RESULT([yes])
	    CYGPATH=echo
	fi
	conftest=
	cyg_conftest=
    fi

    if test "$CYGPATH" = "echo"; then
        DEPARG='"$<"'
    else
        DEPARG='"$(shell $(CYGPATH) $<)"'
    fi

    # set various compiler flags depending on whether we are using gcc or cl

    if test "${GCC}" = "yes" ; then
	extra_cflags="-pipe"
	extra_ldflags="-pipe -static-libgcc"
	AC_CACHE_CHECK(for mingw32 version of gcc,
	    ac_cv_win32,
	    AC_COMPILE_IFELSE([AC_LANG_PROGRAM([[
		#ifdef _WIN32
		    #error win32
		#endif
	    ]], [[]])],
	    [ac_cv_win32=no],
	    [ac_cv_win32=yes])
	)
	if test "$ac_cv_win32" != "yes"; then
	    AC_MSG_ERROR([${CC} cannot produce win32 executables.])
	fi

	hold_cflags=$CFLAGS; CFLAGS="$CFLAGS -mwindows -municode -Dmain=xxmain"
	AC_CACHE_CHECK(for working -municode linker flag,
	    ac_cv_municode,
	AC_TRY_LINK([
	#include <windows.h>
	int APIENTRY wWinMain(HINSTANCE a, HINSTANCE b, LPWSTR c, int d) {return 0;}
	],
	[],
	    ac_cv_municode=yes,
	    ac_cv_municode=no)
	)
	CFLAGS=$hold_cflags
	if test "$ac_cv_municode" = "yes" ; then
	    extra_ldflags="$extra_ldflags -municode"
	else
	    extra_cflags="$extra_cflags -DTCL_BROKEN_MAINARGS"
	fi
    fi

    AC_MSG_CHECKING([compiler flags])
    if test "${GCC}" = "yes" ; then
	SHLIB_LD=""
	SHLIB_LD_LIBS='${LIBS}'
	LIBS="-lnetapi32 -lkernel32 -luser32 -ladvapi32 -luserenv -lws2_32"
	# mingw needs to link ole32 and oleaut32 for [send], but MSVC doesn't
	LIBS_GUI="-lgdi32 -lcomdlg32 -limm32 -lcomctl32 -lshell32 -luuid -lole32 -loleaut32"
	STLIB_LD='${AR} cr'
	RC_OUT=-o
	RC_TYPE=
	RC_INCLUDE=--include
	RC_DEFINE=--define
	RES=res.o
	MAKE_LIB="\${STLIB_LD} \[$]@"
	MAKE_STUB_LIB="\${STLIB_LD} \[$]@"
	POST_MAKE_LIB="\${RANLIB} \[$]@"
	MAKE_EXE="\${CC} -o \[$]@"
	LIBPREFIX="lib"

	if test "${SHARED_BUILD}" = "0" ; then
	    # static
            AC_MSG_RESULT([using static flags])
	    runtime=
	    LIBRARIES="\${STATIC_LIBRARIES}"
	    EXESUFFIX="s\${DBGX}.exe"
	else
	    # dynamic
            AC_MSG_RESULT([using shared flags])

	    # ad-hoc check to see if CC supports -shared.
	    if "${CC}" -shared 2>&1 | egrep ': -shared not supported' >/dev/null; then
		AC_MSG_ERROR([${CC} does not support the -shared option.
                You will need to upgrade to a newer version of the toolchain.])
	    fi

	    runtime=
	    # Add SHLIB_LD_LIBS to the Make rule, not here.

	    EXESUFFIX="\${DBGX}.exe"
	    LIBRARIES="\${SHARED_LIBRARIES}"
	fi
	# Link with gcc since ld does not link to default libs like
	# -luser32 and -lmsvcrt by default.
	SHLIB_LD='${CC} -shared'
	SHLIB_LD_LIBS='${LIBS}'
	MAKE_DLL="\${SHLIB_LD} \$(LDFLAGS) -o \[$]@ ${extra_ldflags} \
	    -Wl,--out-implib,\$(patsubst %.dll,lib%.dll.a,\[$]@)"
	# DLLSUFFIX is separate because it is the building block for
	# users of tclConfig.sh that may build shared or static.
	DLLSUFFIX="\${DBGX}.dll"
	LIBSUFFIX="\${DBGX}.a"
	LIBFLAGSUFFIX="\${DBGX}"
	SHLIB_SUFFIX=.dll

	EXTRA_CFLAGS="${extra_cflags}"

	CFLAGS_DEBUG=-g
	CFLAGS_OPTIMIZE="-O2 -fomit-frame-pointer"
	CFLAGS_WARNING="-Wall -Wpointer-arith"
	LDFLAGS_DEBUG=
	LDFLAGS_OPTIMIZE=

	case "${CC}" in
	    *++)
		CFLAGS_WARNING="${CFLAGS_WARNING} -Wno-format"
		;;
	    *)
		CFLAGS_WARNING="${CFLAGS_WARNING} -Wdeclaration-after-statement"
		;;
	esac

	# Specify the CC output file names based on the target name
	CC_OBJNAME="-o \[$]@"
	CC_EXENAME="-o \[$]@"

	# Specify linker flags depending on the type of app being
	# built -- Console vs. Window.
	#
	# ORIGINAL COMMENT:
	# We need to pass -e _WinMain@16 so that ld will use
	# WinMain() instead of main() as the entry point. We can't
	# use autoconf to check for this case since it would need
	# to run an executable and that does not work when
	# cross compiling. Remove this -e workaround once we
	# require a gcc that does not have this bug.
	#
	# MK NOTE: Tk should use a different mechanism. This causes
	# interesting problems, such as wish dying at startup.
	#LDFLAGS_WINDOW="-mwindows -e _WinMain@16 ${extra_ldflags}"
	LDFLAGS_CONSOLE="-mconsole ${extra_ldflags}"
	LDFLAGS_WINDOW="-mwindows ${extra_ldflags}"

	case "$do64bit" in
	    amd64|x64|yes)
		MACHINE="AMD64" ; # assume AMD64 as default 64-bit build
		AC_MSG_RESULT([   Using 64-bit $MACHINE mode])
		;;
	    ia64)
		MACHINE="IA64"
		AC_MSG_RESULT([   Using 64-bit $MACHINE mode])
		;;
	    *)
		AC_COMPILE_IFELSE([AC_LANG_PROGRAM([[
		    #ifndef _WIN64
			#error 32-bit
		    #endif
		]], [[]])],
		    [tcl_win_64bit=yes],
		    [tcl_win_64bit=no]
		)
		if test "$tcl_win_64bit" = "yes" ; then
		    do64bit=amd64
		    MACHINE="AMD64"
		    AC_MSG_RESULT([   Using 64-bit $MACHINE mode])
		fi
		;;
	esac
    else
	if test "${SHARED_BUILD}" = "0" ; then
	    # static
            AC_MSG_RESULT([using static flags])
	    runtime=-MT
	    LIBRARIES="\${STATIC_LIBRARIES}"
	    EXESUFFIX="s\${DBGX}.exe"
	else
	    # dynamic
            AC_MSG_RESULT([using shared flags])
	    runtime=-MD
	    # Add SHLIB_LD_LIBS to the Make rule, not here.
	    LIBRARIES="\${SHARED_LIBRARIES}"
	    EXESUFFIX="\${DBGX}.exe"
	    case "x`echo \${VisualStudioVersion}`" in
		x1[[4-9]]*)
		    lflags="${lflags} -nodefaultlib:libucrt.lib"
		    ;;
		*)
		    ;;
	    esac
	fi
	MAKE_DLL="\${SHLIB_LD} \$(LDFLAGS) -out:\[$]@"
	# DLLSUFFIX is separate because it is the building block for
	# users of tclConfig.sh that may build shared or static.
	DLLSUFFIX="\${DBGX}.dll"
	LIBSUFFIX="\${DBGX}.lib"
	LIBFLAGSUFFIX="\${DBGX}"

	if test "$do64bit" != "no" ; then
	    case "$do64bit" in
		amd64|x64|yes)
		    MACHINE="AMD64" ; # assume AMD64 as default 64-bit build
		    ;;
		ia64)
		    MACHINE="IA64"
		    ;;
	    esac
	    AC_MSG_RESULT([   Using 64-bit $MACHINE mode])
	fi

	LIBS="netapi32.lib kernel32.lib user32.lib advapi32.lib userenv.lib ws2_32.lib"

	case "x`echo \${VisualStudioVersion}`" in
		x1[[4-9]]*)
		    LIBS="$LIBS ucrt.lib"
		    ;;
		*)
		    ;;
	esac

	if test "$do64bit" != "no" ; then
	    RC="rc"
	    CFLAGS_DEBUG="-nologo -Zi -Od ${runtime}d"
	    # Do not use -O2 for Win64 - this has proved buggy in code gen.
	    CFLAGS_OPTIMIZE="-nologo -O1 ${runtime}"
	    lflags="${lflags} -nologo -MACHINE:${MACHINE}"
	    LINKBIN="link"
	    # Avoid 'unresolved external symbol __security_cookie' errors.
	    # c.f. http://support.microsoft.com/?id=894573
	    LIBS="$LIBS bufferoverflowU.lib"
	else
	    RC="rc"
	    # -Od - no optimization
	    # -WX - warnings as errors
	    CFLAGS_DEBUG="-nologo -Z7 -Od -WX ${runtime}d"
	    # -O2 - create fast code (/Og /Oi /Ot /Oy /Ob2 /Gs /GF /Gy)
	    CFLAGS_OPTIMIZE="-nologo -O2 ${runtime}"
	    lflags="${lflags} -nologo"
	    LINKBIN="link"
	fi

	if test "$doWince" != "no" ; then
	    # Set defaults for common evc4/PPC2003 setup
	    # Currently Tcl requires 300+, possibly 420+ for sockets
	    CEVERSION=420; 		# could be 211 300 301 400 420 ...
	    TARGETCPU=ARMV4;	# could be ARMV4 ARM MIPS SH3 X86 ...
	    ARCH=ARM;		# could be ARM MIPS X86EM ...
	    PLATFORM="Pocket PC 2003"; # or "Pocket PC 2002"
	    if test "$doWince" != "yes"; then
		# If !yes then the user specified something
		# Reset ARCH to allow user to skip specifying it
		ARCH=
		eval `echo $doWince | awk -F "," '{ \
	if (length([$]1)) { printf "CEVERSION=\"%s\"\n", [$]1; \
	if ([$]1 < 400)	  { printf "PLATFORM=\"Pocket PC 2002\"\n" } }; \
	if (length([$]2)) { printf "TARGETCPU=\"%s\"\n", toupper([$]2) }; \
	if (length([$]3)) { printf "ARCH=\"%s\"\n", toupper([$]3) }; \
	if (length([$]4)) { printf "PLATFORM=\"%s\"\n", [$]4 }; \
		}'`
		if test "x${ARCH}" = "x" ; then
		    ARCH=$TARGETCPU;
		fi
	    fi
	    OSVERSION=WCE$CEVERSION;
	    if test "x${WCEROOT}" = "x" ; then
		WCEROOT="C:/Program Files/Microsoft eMbedded C++ 4.0"
		if test ! -d "${WCEROOT}" ; then
		    WCEROOT="C:/Program Files/Microsoft eMbedded Tools"
		fi
	    fi
	    if test "x${SDKROOT}" = "x" ; then
		SDKROOT="C:/Program Files/Windows CE Tools"
		if test ! -d "${SDKROOT}" ; then
		    SDKROOT="C:/Windows CE Tools"
		fi
	    fi
	    # The space-based-path will work for the Makefile, but will
	    # not work if AC_TRY_COMPILE is called.
	    WCEROOT=`echo "$WCEROOT" | sed -e 's!\\\!/!g'`
	    SDKROOT=`echo "$SDKROOT" | sed -e 's!\\\!/!g'`
	    CELIB_DIR=`echo "$CELIB_DIR" | sed -e 's!\\\!/!g'`
	    if test ! -d "${CELIB_DIR}/inc"; then
		AC_MSG_ERROR([Invalid celib directory "${CELIB_DIR}"])
	    fi
	    if test ! -d "${SDKROOT}/${OSVERSION}/${PLATFORM}/Lib/${TARGETCPU}"\
		-o ! -d "${WCEROOT}/EVC/${OSVERSION}/bin"; then
		AC_MSG_ERROR([could not find PocketPC SDK or target compiler to enable WinCE mode [$CEVERSION,$TARGETCPU,$ARCH,$PLATFORM]])
	    else
		CEINCLUDE="${SDKROOT}/${OSVERSION}/${PLATFORM}/include"
		if test -d "${CEINCLUDE}/${TARGETCPU}" ; then
		    CEINCLUDE="${CEINCLUDE}/${TARGETCPU}"
		fi
		CELIBPATH="${SDKROOT}/${OSVERSION}/${PLATFORM}/Lib/${TARGETCPU}"
	    fi
	fi

	if test "$doWince" != "no" ; then
	    CEBINROOT="${WCEROOT}/EVC/${OSVERSION}/bin"
	    if test "${TARGETCPU}" = "X86"; then
		CC="${CEBINROOT}/cl.exe"
	    else
		CC="${CEBINROOT}/cl${ARCH}.exe"
	    fi
	    CC="\"${CC}\" -I\"${CELIB_DIR}/inc\" -I\"${CEINCLUDE}\""
	    RC="\"${WCEROOT}/Common/EVC/bin/rc.exe\""
	    arch=`echo ${ARCH} | awk '{print tolower([$]0)}'`
	    defs="${ARCH} _${ARCH}_ ${arch} PALM_SIZE _MT _DLL _WINDOWS"
	    for i in $defs ; do
		AC_DEFINE_UNQUOTED($i)
	    done
#	    if test "${ARCH}" = "X86EM"; then
#		AC_DEFINE_UNQUOTED(_WIN32_WCE_EMULATION)
#	    fi
	    AC_DEFINE_UNQUOTED(_WIN32_WCE, $CEVERSION)
	    AC_DEFINE_UNQUOTED(UNDER_CE, $CEVERSION)
	    CFLAGS_DEBUG="-nologo -Zi -Od"
	    CFLAGS_OPTIMIZE="-nologo -O2"
	    lversion=`echo ${CEVERSION} | sed -e 's/\(.\)\(..\)/\1\.\2/'`
	    lflags="-nodefaultlib -MACHINE:${ARCH} -LIBPATH:\"${CELIBPATH}\" -subsystem:windowsce,${lversion} -nologo"
	    LINKBIN="\"${CEBINROOT}/link.exe\""
	    AC_SUBST(CELIB_DIR)
	    if test "${CEVERSION}" -lt 400 ; then
		LIBS="coredll.lib corelibc.lib winsock.lib"
	    else
		LIBS="coredll.lib corelibc.lib ws2.lib"
	    fi
	    # celib currently stuck at wce300 status
	    #LIBS="$LIBS \${CELIB_DIR}/wince-${ARCH}-pocket-${OSVERSION}-release/celib.lib"
	    LIBS="$LIBS \"\${CELIB_DIR}/wince-${ARCH}-pocket-wce300-release/celib.lib\""
	    LIBS_GUI="commctrl.lib commdlg.lib"
	else
	    LIBS_GUI="gdi32.lib comdlg32.lib imm32.lib comctl32.lib shell32.lib uuid.lib"
	fi

	SHLIB_LD="${LINKBIN} -dll -incremental:no ${lflags}"
	SHLIB_LD_LIBS='${LIBS}'
	# link -lib only works when -lib is the first arg
	STLIB_LD="${LINKBIN} -lib ${lflags}"
	RC_OUT=-fo
	RC_TYPE=-r
	RC_INCLUDE=-i
	RC_DEFINE=-d
	RES=res
	MAKE_LIB="\${STLIB_LD} -out:\[$]@"
	MAKE_STUB_LIB="\${STLIB_LD} -nodefaultlib -out:\[$]@"
	POST_MAKE_LIB=
	MAKE_EXE="\${CC} -Fe\[$]@"
	LIBPREFIX=""

	CFLAGS_DEBUG="${CFLAGS_DEBUG} -D_CRT_SECURE_NO_DEPRECATE -D_CRT_NONSTDC_NO_DEPRECATE"
	CFLAGS_OPTIMIZE="${CFLAGS_OPTIMIZE} -D_CRT_SECURE_NO_DEPRECATE -D_CRT_NONSTDC_NO_DEPRECATE"

	EXTRA_CFLAGS=""
	CFLAGS_WARNING="-W3"
	LDFLAGS_DEBUG="-debug"
	LDFLAGS_OPTIMIZE="-release"

	# Specify the CC output file names based on the target name
	CC_OBJNAME="-Fo\[$]@"
	CC_EXENAME="-Fe\"\$(shell \$(CYGPATH) '\[$]@')\""

	# Specify linker flags depending on the type of app being
	# built -- Console vs. Window.
	if test "$doWince" != "no" -a "${TARGETCPU}" != "X86"; then
	    LDFLAGS_CONSOLE="-link ${lflags}"
	    LDFLAGS_WINDOW=${LDFLAGS_CONSOLE}
	else
	    LDFLAGS_CONSOLE="-link -subsystem:console ${lflags}"
	    LDFLAGS_WINDOW="-link -subsystem:windows ${lflags}"
	fi
    fi

    if test "$do64bit" != "no" ; then
	AC_DEFINE(TCL_CFG_DO64BIT)
    fi

    if test "${GCC}" = "yes" ; then
	AC_CACHE_CHECK(for SEH support in compiler,
	    tcl_cv_seh,
	AC_RUN_IFELSE([AC_LANG_SOURCE([[
	    #define WIN32_LEAN_AND_MEAN
	    #include <windows.h>
	    #undef WIN32_LEAN_AND_MEAN

	    int main(int argc, char** argv) {
		int a, b = 0;
		__try {
		    a = 666 / b;
		}
		__except (EXCEPTION_EXECUTE_HANDLER) {
		    return 0;
		}
		return 1;
	    }
	]])],
	    [tcl_cv_seh=yes],
	    [tcl_cv_seh=no],
	    [tcl_cv_seh=no])
	)
	if test "$tcl_cv_seh" = "no" ; then
	    AC_DEFINE(HAVE_NO_SEH, 1,
		    [Defined when mingw does not support SEH])
	fi

	#
	# Check to see if the excpt.h include file provided contains the
	# definition for EXCEPTION_DISPOSITION; if not, which is the case
	# with Cygwin's version as of 2002-04-10, define it to be int,
	# sufficient for getting the current code to work.
	#
	AC_CACHE_CHECK(for EXCEPTION_DISPOSITION support in include files,
	    tcl_cv_eh_disposition,
	    AC_COMPILE_IFELSE([AC_LANG_PROGRAM([[
#	    define WIN32_LEAN_AND_MEAN
#	    include <windows.h>
#	    undef WIN32_LEAN_AND_MEAN
	    ]], [[
		EXCEPTION_DISPOSITION x;
	    ]])],
	    [tcl_cv_eh_disposition=yes],
	    [tcl_cv_eh_disposition=no])
	)
	if test "$tcl_cv_eh_disposition" = "no" ; then
	AC_DEFINE(EXCEPTION_DISPOSITION, int,
		[Defined when cygwin/mingw does not support EXCEPTION DISPOSITION])
	fi

	# Check to see if winnt.h defines CHAR, SHORT, and LONG
	# even if VOID has already been #defined. The win32api
	# used by mingw and cygwin is known to do this.

	AC_CACHE_CHECK(for winnt.h that ignores VOID define,
	    tcl_cv_winnt_ignore_void,
	    AC_COMPILE_IFELSE([AC_LANG_PROGRAM([[
		#define VOID void
		#define WIN32_LEAN_AND_MEAN
		#include <windows.h>
		#undef WIN32_LEAN_AND_MEAN
	    ]], [[
		CHAR c;
		SHORT s;
		LONG l;
<<<<<<< HEAD
	    ],
        tcl_cv_winnt_ignore_void=yes,
        tcl_cv_winnt_ignore_void=no)
=======
	    ]])],
	    [tcl_cv_winnt_ignore_void=yes],
	    [tcl_cv_winnt_ignore_void=no])
>>>>>>> d1c3b7b1
	)
	if test "$tcl_cv_winnt_ignore_void" = "yes" ; then
	    AC_DEFINE(HAVE_WINNT_IGNORE_VOID, 1,
		    [Defined when cygwin/mingw ignores VOID define in winnt.h])
	fi

	# See if the compiler supports casting to a union type.
	# This is used to stop gcc from printing a compiler
	# warning when initializing a union member.

	AC_CACHE_CHECK(for cast to union support,
	    tcl_cv_cast_to_union,
	    AC_COMPILE_IFELSE([AC_LANG_PROGRAM([[]], [[
		  union foo { int i; double d; };
		  union foo f = (union foo) (int) 0;
	    ]])],
	    [tcl_cv_cast_to_union=yes],
	    [tcl_cv_cast_to_union=no])
	)
	if test "$tcl_cv_cast_to_union" = "yes"; then
	    AC_DEFINE(HAVE_CAST_TO_UNION, 1,
		    [Defined when compiler supports casting to union type.])
	fi
    fi

    # DL_LIBS is empty, but then we match the Unix version
    AC_SUBST(DL_LIBS)
    AC_SUBST(CFLAGS_DEBUG)
    AC_SUBST(CFLAGS_OPTIMIZE)
    AC_SUBST(CFLAGS_WARNING)
])

#------------------------------------------------------------------------
# SC_WITH_TCL --
#
#	Location of the Tcl build directory.
#
# Arguments:
#	none
#
# Results:
#
#	Adds the following arguments to configure:
#		--with-tcl=...
#
#	Defines the following vars:
#		TCL_BIN_DIR	Full path to the tcl build dir.
#------------------------------------------------------------------------

AC_DEFUN([SC_WITH_TCL], [
    if test -d ../../tcl8.6$1/win;  then
	TCL_BIN_DEFAULT=../../tcl8.6$1/win
    else
	TCL_BIN_DEFAULT=../../tcl8.6/win
    fi

    AC_ARG_WITH(tcl, [  --with-tcl=DIR          use Tcl 8.6 binaries from DIR],
	    TCL_BIN_DIR=$withval, TCL_BIN_DIR=`cd $TCL_BIN_DEFAULT; pwd`)
    if test ! -d $TCL_BIN_DIR; then
	AC_MSG_ERROR(Tcl directory $TCL_BIN_DIR does not exist)
    fi
    if test ! -f $TCL_BIN_DIR/Makefile; then
	AC_MSG_ERROR(There is no Makefile in $TCL_BIN_DIR:  perhaps you did not specify the Tcl *build* directory (not the toplevel Tcl directory) or you forgot to configure Tcl?)
    else
	echo "building against Tcl binaries in: $TCL_BIN_DIR"
    fi
    AC_SUBST(TCL_BIN_DIR)
])

#------------------------------------------------------------------------
# SC_PROG_TCLSH
#	Locate a tclsh shell installed on the system path. This macro
#	will only find a Tcl shell that already exists on the system.
#	It will not find a Tcl shell in the Tcl build directory or
#	a Tcl shell that has been installed from the Tcl build directory.
#	If a Tcl shell can't be located on the PATH, then TCLSH_PROG will
#	be set to "". Extensions should take care not to create Makefile
#	rules that are run by default and depend on TCLSH_PROG. An
#	extension can't assume that an executable Tcl shell exists at
#	build time.
#
# Arguments
#	none
#
# Results
#	Subst's the following values:
#		TCLSH_PROG
#------------------------------------------------------------------------

AC_DEFUN([SC_PROG_TCLSH], [
    AC_MSG_CHECKING([for tclsh])

    AC_CACHE_VAL(ac_cv_path_tclsh, [
	search_path=`echo ${PATH} | sed -e 's/:/ /g'`
	for dir in $search_path ; do
	    for j in `ls -r $dir/tclsh[[8-9]]*.exe 2> /dev/null` \
		    `ls -r $dir/tclsh* 2> /dev/null` ; do
		if test x"$ac_cv_path_tclsh" = x ; then
		    if test -f "$j" ; then
			ac_cv_path_tclsh=$j
			break
		    fi
		fi
	    done
	done
    ])

    if test -f "$ac_cv_path_tclsh" ; then
	TCLSH_PROG="$ac_cv_path_tclsh"
	AC_MSG_RESULT($TCLSH_PROG)
    else
	# It is not an error if an installed version of Tcl can't be located.
	TCLSH_PROG=""
	AC_MSG_RESULT([No tclsh found on PATH])
    fi
    AC_SUBST(TCLSH_PROG)
])

#------------------------------------------------------------------------
# SC_BUILD_TCLSH
#	Determine the fully qualified path name of the tclsh executable
#	in the Tcl build directory. This macro will correctly determine
#	the name of the tclsh executable even if tclsh has not yet
#	been built in the build directory. The build tclsh must be used
#	when running tests from an extension build directory. It is not
#	correct to use the TCLSH_PROG in cases like this.
#
# Arguments
#	none
#
# Results
#	Subst's the following values:
#		BUILD_TCLSH
#------------------------------------------------------------------------

AC_DEFUN([SC_BUILD_TCLSH], [
    AC_MSG_CHECKING([for tclsh in Tcl build directory])
    BUILD_TCLSH=${TCL_BIN_DIR}/tclsh${TCL_MAJOR_VERSION}${TCL_MINOR_VERSION}${TCL_DBGX}${EXEEXT}
    AC_MSG_RESULT($BUILD_TCLSH)
    AC_SUBST(BUILD_TCLSH)
])

#--------------------------------------------------------------------
# SC_TCL_CFG_ENCODING	TIP #59
#
#	Declare the encoding to use for embedded configuration information.
#
# Arguments:
#	None.
#
# Results:
#	Might append to the following vars:
#		DEFS	(implicit)
#
#	Will define the following vars:
#		TCL_CFGVAL_ENCODING
#
#--------------------------------------------------------------------

AC_DEFUN([SC_TCL_CFG_ENCODING], [
    AC_ARG_WITH(encoding, [  --with-encoding         encoding for configuration values], with_tcencoding=${withval})

    if test x"${with_tcencoding}" != x ; then
	AC_DEFINE_UNQUOTED(TCL_CFGVAL_ENCODING,"${with_tcencoding}")
    else
	# Default encoding on windows is not "iso8859-1"
	AC_DEFINE(TCL_CFGVAL_ENCODING,"cp1252")
    fi
])

#--------------------------------------------------------------------
# SC_EMBED_MANIFEST
#
#	Figure out if we can embed the manifest where necessary
#
# Arguments:
#	An optional manifest to merge into DLL/EXE.
#
# Results:
#	Will define the following vars:
#		VC_MANIFEST_EMBED_DLL
#		VC_MANIFEST_EMBED_EXE
#
#--------------------------------------------------------------------

AC_DEFUN([SC_EMBED_MANIFEST], [
    AC_MSG_CHECKING(whether to embed manifest)
    AC_ARG_ENABLE(embedded-manifest,
	AC_HELP_STRING([--enable-embedded-manifest],
		[embed manifest if possible (default: yes)]),
	[embed_ok=$enableval], [embed_ok=yes])

    VC_MANIFEST_EMBED_DLL=
    VC_MANIFEST_EMBED_EXE=
    result=no
    if test "$embed_ok" = "yes" -a "${SHARED_BUILD}" = "1" \
       -a "$GCC" != "yes" ; then
	# Add the magic to embed the manifest into the dll/exe
	AC_EGREP_CPP([manifest needed], [
#if defined(_MSC_VER) && _MSC_VER >= 1400
print("manifest needed")
#endif
	], [
	# Could do a CHECK_PROG for mt, but should always be with MSVC8+
	# Could add 'if test -f' check, but manifest should be created
	# in this compiler case
	# Add in a manifest argument that may be specified
	# XXX Needs improvement so that the test for existence accounts
	# XXX for a provided (known) manifest
	VC_MANIFEST_EMBED_DLL="if test -f \[$]@.manifest ; then mt.exe -nologo -manifest \[$]@.manifest $1 -outputresource:\[$]@\;2 ; fi"
	VC_MANIFEST_EMBED_EXE="if test -f \[$]@.manifest ; then mt.exe -nologo -manifest \[$]@.manifest $1 -outputresource:\[$]@\;1 ; fi"
	result=yes
	if test "x$1" != x ; then
	    result="yes ($1)"
	fi
	])
    fi
    AC_MSG_RESULT([$result])
    AC_SUBST(VC_MANIFEST_EMBED_DLL)
    AC_SUBST(VC_MANIFEST_EMBED_EXE)
])<|MERGE_RESOLUTION|>--- conflicted
+++ resolved
@@ -28,7 +28,7 @@
 	# we reset no_tcl in case something fails here
 	no_tcl=true
 	AC_ARG_WITH(tcl,
-	    AC_HELP_STRING([--with-tcl],
+	    AS_HELP_STRING([--with-tcl],
 		[directory containing tcl configuration (tclConfig.sh)]),
 	    with_tclconfig="${withval}")
 	AC_MSG_CHECKING([for Tcl configuration])
@@ -146,7 +146,7 @@
 	# we reset no_tk in case something fails here
 	no_tk=true
 	AC_ARG_WITH(tk,
-	    AC_HELP_STRING([--with-tk],
+	    AS_HELP_STRING([--with-tk],
 		[directory containing tk configuration (tkConfig.sh)]),
 	    with_tkconfig="${withval}")
 	AC_MSG_CHECKING([for Tk configuration])
@@ -645,13 +645,12 @@
 	hold_cflags=$CFLAGS; CFLAGS="$CFLAGS -mwindows -municode -Dmain=xxmain"
 	AC_CACHE_CHECK(for working -municode linker flag,
 	    ac_cv_municode,
-	AC_TRY_LINK([
+	AC_LINK_IFELSE([AC_LANG_PROGRAM([[
 	#include <windows.h>
 	int APIENTRY wWinMain(HINSTANCE a, HINSTANCE b, LPWSTR c, int d) {return 0;}
-	],
-	[],
-	    ac_cv_municode=yes,
-	    ac_cv_municode=no)
+	]], [[]])],
+	    [ac_cv_municode=yes],
+	    [ac_cv_municode=no])
 	)
 	CFLAGS=$hold_cflags
 	if test "$ac_cv_municode" = "yes" ; then
@@ -768,13 +767,13 @@
 			#error 32-bit
 		    #endif
 		]], [[]])],
-		    [tcl_win_64bit=yes],
-		    [tcl_win_64bit=no]
+			[tcl_win_64bit=yes],
+			[tcl_win_64bit=no]
 		)
 		if test "$tcl_win_64bit" = "yes" ; then
-		    do64bit=amd64
-		    MACHINE="AMD64"
-		    AC_MSG_RESULT([   Using 64-bit $MACHINE mode])
+			do64bit=amd64
+			MACHINE="AMD64"
+			AC_MSG_RESULT([   Using 64-bit $MACHINE mode])
 		fi
 		;;
 	esac
@@ -1028,8 +1027,8 @@
 	    ]], [[
 		EXCEPTION_DISPOSITION x;
 	    ]])],
-	    [tcl_cv_eh_disposition=yes],
-	    [tcl_cv_eh_disposition=no])
+		[tcl_cv_eh_disposition=yes],
+		[tcl_cv_eh_disposition=no])
 	)
 	if test "$tcl_cv_eh_disposition" = "no" ; then
 	AC_DEFINE(EXCEPTION_DISPOSITION, int,
@@ -1051,15 +1050,9 @@
 		CHAR c;
 		SHORT s;
 		LONG l;
-<<<<<<< HEAD
-	    ],
-        tcl_cv_winnt_ignore_void=yes,
-        tcl_cv_winnt_ignore_void=no)
-=======
 	    ]])],
 	    [tcl_cv_winnt_ignore_void=yes],
 	    [tcl_cv_winnt_ignore_void=no])
->>>>>>> d1c3b7b1
 	)
 	if test "$tcl_cv_winnt_ignore_void" = "yes" ; then
 	    AC_DEFINE(HAVE_WINNT_IGNORE_VOID, 1,
@@ -1248,7 +1241,7 @@
 AC_DEFUN([SC_EMBED_MANIFEST], [
     AC_MSG_CHECKING(whether to embed manifest)
     AC_ARG_ENABLE(embedded-manifest,
-	AC_HELP_STRING([--enable-embedded-manifest],
+	AS_HELP_STRING([--enable-embedded-manifest],
 		[embed manifest if possible (default: yes)]),
 	[embed_ok=$enableval], [embed_ok=yes])
 
