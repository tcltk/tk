#------------------------------------------------------------------------
# SC_PATH_TCLCONFIG --
#
#	Locate the tclConfig.sh file and perform a sanity check on
#	the Tcl compile flags
#
# Arguments:
#	none
#
# Results:
#
#	Adds the following arguments to configure:
#		--with-tcl=...
#
#	Defines the following vars:
#		TCL_BIN_DIR	Full path to the directory containing
#				the tclConfig.sh file
#------------------------------------------------------------------------

AC_DEFUN([SC_PATH_TCLCONFIG], [
    #
    # Ok, lets find the tcl configuration
    # First, look for one uninstalled.
    # the alternative search directory is invoked by --with-tcl
    #

    if test x"${no_tcl}" = x ; then
	# we reset no_tcl in case something fails here
	no_tcl=true
	AC_ARG_WITH(tcl,
	    AC_HELP_STRING([--with-tcl],
		[directory containing tcl configuration (tclConfig.sh)]),
	    with_tclconfig="${withval}")
	AC_MSG_CHECKING([for Tcl configuration])
	AC_CACHE_VAL(ac_cv_c_tclconfig,[

	    # First check to see if --with-tcl was specified.
	    if test x"${with_tclconfig}" != x ; then
		case "${with_tclconfig}" in
		    */tclConfig.sh )
			if test -f "${with_tclconfig}"; then
			    AC_MSG_WARN([--with-tcl argument should refer to directory containing tclConfig.sh, not to tclConfig.sh itself])
			    with_tclconfig="`echo "${with_tclconfig}" | sed 's!/tclConfig\.sh$!!'`"
			fi ;;
		esac
		if test -f "${with_tclconfig}/tclConfig.sh" ; then
		    ac_cv_c_tclconfig="`(cd "${with_tclconfig}"; pwd)`"
		else
		    AC_MSG_ERROR([${with_tclconfig} directory doesn't contain tclConfig.sh])
		fi
	    fi

	    # then check for a private Tcl installation
	    if test x"${ac_cv_c_tclconfig}" = x ; then
		for i in \
			../tcl \
			`ls -dr ../tcl[[8-9]].[[0-9]].[[0-9]]* 2>/dev/null` \
			`ls -dr ../tcl[[8-9]].[[0-9]] 2>/dev/null` \
			`ls -dr ../tcl[[8-9]].[[0-9]]* 2>/dev/null` \
			../../tcl \
			`ls -dr ../../tcl[[8-9]].[[0-9]].[[0-9]]* 2>/dev/null` \
			`ls -dr ../../tcl[[8-9]].[[0-9]] 2>/dev/null` \
			`ls -dr ../../tcl[[8-9]].[[0-9]]* 2>/dev/null` \
			../../../tcl \
			`ls -dr ../../../tcl[[8-9]].[[0-9]].[[0-9]]* 2>/dev/null` \
			`ls -dr ../../../tcl[[8-9]].[[0-9]] 2>/dev/null` \
			`ls -dr ../../../tcl[[8-9]].[[0-9]]* 2>/dev/null` ; do
		    if test -f "$i/win/tclConfig.sh" ; then
			ac_cv_c_tclconfig="`(cd $i/win; pwd)`"
			break
		    fi
		done
	    fi

	    # check in a few common install locations
	    if test x"${ac_cv_c_tclconfig}" = x ; then
		for i in `ls -d ${libdir} 2>/dev/null` \
			`ls -d ${exec_prefix}/lib 2>/dev/null` \
			`ls -d ${prefix}/lib 2>/dev/null` \
			`ls -d /cygdrive/c/Tcl/lib 2>/dev/null` \
			`ls -d /cygdrive/c/Progra~1/Tcl/lib 2>/dev/null` \
			`ls -d /c/Tcl/lib 2>/dev/null` \
			`ls -d /c/Progra~1/Tcl/lib 2>/dev/null` \
			`ls -d C:/Tcl/lib 2>/dev/null` \
			`ls -d C:/Progra~1/Tcl/lib 2>/dev/null` \
			; do
		    if test -f "$i/tclConfig.sh" ; then
			ac_cv_c_tclconfig="`(cd $i; pwd)`"
			break
		    fi
		done
	    fi

	    # check in a few other private locations
	    if test x"${ac_cv_c_tclconfig}" = x ; then
		for i in \
			${srcdir}/../tcl \
			`ls -dr ${srcdir}/../tcl[[8-9]].[[0-9]].[[0-9]]* 2>/dev/null` \
			`ls -dr ${srcdir}/../tcl[[8-9]].[[0-9]] 2>/dev/null` \
			`ls -dr ${srcdir}/../tcl[[8-9]].[[0-9]]* 2>/dev/null` ; do
		    if test -f "$i/win/tclConfig.sh" ; then
		    ac_cv_c_tclconfig="`(cd $i/win; pwd)`"
		    break
		fi
		done
	    fi
	])

	if test x"${ac_cv_c_tclconfig}" = x ; then
	    TCL_BIN_DIR="# no Tcl configs found"
	    AC_MSG_ERROR([Can't find Tcl configuration definitions. Use --with-tcl to specify a directory containing tclConfig.sh])
	else
	    no_tcl=
	    TCL_BIN_DIR="${ac_cv_c_tclconfig}"
	    AC_MSG_RESULT([found ${TCL_BIN_DIR}/tclConfig.sh])
	fi
    fi
])

#------------------------------------------------------------------------
# SC_PATH_TKCONFIG --
#
#	Locate the tkConfig.sh file
#
# Arguments:
#	none
#
# Results:
#
#	Adds the following arguments to configure:
#		--with-tk=...
#
#	Defines the following vars:
#		TK_BIN_DIR	Full path to the directory containing
#				the tkConfig.sh file
#------------------------------------------------------------------------

AC_DEFUN([SC_PATH_TKCONFIG], [
    #
    # Ok, lets find the tk configuration
    # First, look for one uninstalled.
    # the alternative search directory is invoked by --with-tk
    #

    if test x"${no_tk}" = x ; then
	# we reset no_tk in case something fails here
	no_tk=true
	AC_ARG_WITH(tk,
	    AC_HELP_STRING([--with-tk],
		[directory containing tk configuration (tkConfig.sh)]),
	    with_tkconfig="${withval}")
	AC_MSG_CHECKING([for Tk configuration])
	AC_CACHE_VAL(ac_cv_c_tkconfig,[

	    # First check to see if --with-tkconfig was specified.
	    if test x"${with_tkconfig}" != x ; then
		case "${with_tkconfig}" in
		    */tkConfig.sh )
			if test -f "${with_tkconfig}"; then
			    AC_MSG_WARN([--with-tk argument should refer to directory containing tkConfig.sh, not to tkConfig.sh itself])
			    with_tkconfig="`echo "${with_tkconfig}" | sed 's!/tkConfig\.sh$!!'`"
			fi ;;
		esac
		if test -f "${with_tkconfig}/tkConfig.sh" ; then
		    ac_cv_c_tkconfig="`(cd "${with_tkconfig}"; pwd)`"
		else
		    AC_MSG_ERROR([${with_tkconfig} directory doesn't contain tkConfig.sh])
		fi
	    fi

	    # then check for a private Tk library
	    if test x"${ac_cv_c_tkconfig}" = x ; then
		for i in \
			../tk \
			`ls -dr ../tk[[8-9]].[[0-9]].[[0-9]]* 2>/dev/null` \
			`ls -dr ../tk[[8-9]].[[0-9]] 2>/dev/null` \
			`ls -dr ../tk[[8-9]].[[0-9]]* 2>/dev/null` \
			../../tk \
			`ls -dr ../../tk[[8-9]].[[0-9]].[[0-9]]* 2>/dev/null` \
			`ls -dr ../../tk[[8-9]].[[0-9]] 2>/dev/null` \
			`ls -dr ../../tk[[8-9]].[[0-9]]* 2>/dev/null` \
			../../../tk \
			`ls -dr ../../../tk[[8-9]].[[0-9]].[[0-9]]* 2>/dev/null` \
			`ls -dr ../../../tk[[8-9]].[[0-9]] 2>/dev/null` \
			`ls -dr ../../../tk[[8-9]].[[0-9]]* 2>/dev/null` ; do
		    if test -f "$i/win/tkConfig.sh" ; then
			ac_cv_c_tkconfig="`(cd $i/win; pwd)`"
			break
		    fi
		done
	    fi

	    # check in a few common install locations
	    if test x"${ac_cv_c_tkconfig}" = x ; then
		for i in `ls -d ${libdir} 2>/dev/null` \
			`ls -d ${exec_prefix}/lib 2>/dev/null` \
			`ls -d ${prefix}/lib 2>/dev/null` \
			`ls -d /cygdrive/c/Tcl/lib 2>/dev/null` \
			`ls -d /cygdrive/c/Progra~1/Tcl/lib 2>/dev/null` \
			`ls -d /c/Tcl/lib 2>/dev/null` \
			`ls -d /c/Progra~1/Tcl/lib 2>/dev/null` \
			`ls -d C:/Tcl/lib 2>/dev/null` \
			`ls -d C:/Progra~1/Tcl/lib 2>/dev/null` \
			; do
		    if test -f "$i/tkConfig.sh" ; then
			ac_cv_c_tkconfig="`(cd $i; pwd)`"
			break
		    fi
		done
	    fi

	    # check in a few other private locations
	    if test x"${ac_cv_c_tkconfig}" = x ; then
		for i in \
			${srcdir}/../tk \
			`ls -dr ${srcdir}/../tk[[8-9]].[[0-9]].[[0-9]]* 2>/dev/null` \
			`ls -dr ${srcdir}/../tk[[8-9]].[[0-9]] 2>/dev/null` \
			`ls -dr ${srcdir}/../tk[[8-9]].[[0-9]]* 2>/dev/null` ; do
		    if test -f "$i/win/tkConfig.sh" ; then
			ac_cv_c_tkconfig="`(cd $i/win; pwd)`"
			break
		    fi
		done
	    fi
	])

	if test x"${ac_cv_c_tkconfig}" = x ; then
	    TK_BIN_DIR="# no Tk configs found"
	    AC_MSG_ERROR([Can't find Tk configuration definitions. Use --with-tk to specify a directory containing tkConfig.sh])
	else
	    no_tk=
	    TK_BIN_DIR="${ac_cv_c_tkconfig}"
	    AC_MSG_RESULT([found ${TK_BIN_DIR}/tkConfig.sh])
	fi
    fi
])

#------------------------------------------------------------------------
# SC_LOAD_TCLCONFIG --
#
#	Load the tclConfig.sh file.
#
# Arguments:
#
#	Requires the following vars to be set:
#		TCL_BIN_DIR
#
# Results:
#
#	Subst the following vars:
#		TCL_BIN_DIR
#		TCL_SRC_DIR
#		TCL_LIB_FILE
#
#------------------------------------------------------------------------

AC_DEFUN([SC_LOAD_TCLCONFIG], [
    AC_MSG_CHECKING([for existence of ${TCL_BIN_DIR}/tclConfig.sh])

    if test -f "${TCL_BIN_DIR}/tclConfig.sh" ; then
        AC_MSG_RESULT([loading])
	. "${TCL_BIN_DIR}/tclConfig.sh"
    else
        AC_MSG_RESULT([could not find ${TCL_BIN_DIR}/tclConfig.sh])
    fi

    #
    # If the TCL_BIN_DIR is the build directory (not the install directory),
    # then set the common variable name to the value of the build variables.
    # For example, the variable TCL_LIB_SPEC will be set to the value
    # of TCL_BUILD_LIB_SPEC. An extension should make use of TCL_LIB_SPEC
    # instead of TCL_BUILD_LIB_SPEC since it will work with both an
    # installed and uninstalled version of Tcl.
    #

    if test -f $TCL_BIN_DIR/Makefile ; then
        TCL_LIB_SPEC=${TCL_BUILD_LIB_SPEC}
        TCL_STUB_LIB_SPEC=${TCL_BUILD_STUB_LIB_SPEC}
        TCL_STUB_LIB_PATH=${TCL_BUILD_STUB_LIB_PATH}
    fi

    #
    # eval is required to do the TCL_DBGX substitution
    #

    eval "TCL_LIB_FILE=\"${TCL_LIB_FILE}\""
    eval "TCL_LIB_FLAG=\"${TCL_LIB_FLAG}\""
    eval "TCL_LIB_SPEC=\"${TCL_LIB_SPEC}\""

    eval "TCL_STUB_LIB_FILE=\"${TCL_STUB_LIB_FILE}\""
    eval "TCL_STUB_LIB_FLAG=\"${TCL_STUB_LIB_FLAG}\""
    eval "TCL_STUB_LIB_SPEC=\"${TCL_STUB_LIB_SPEC}\""

    AC_SUBST(TCL_VERSION)
    AC_SUBST(TCL_BIN_DIR)
    AC_SUBST(TCL_SRC_DIR)

    AC_SUBST(TCL_LIB_FILE)
    AC_SUBST(TCL_LIB_FLAG)
    AC_SUBST(TCL_LIB_SPEC)

    AC_SUBST(TCL_STUB_LIB_FILE)
    AC_SUBST(TCL_STUB_LIB_FLAG)
    AC_SUBST(TCL_STUB_LIB_SPEC)

    AC_SUBST(TCL_DEFS)
])

#------------------------------------------------------------------------
# SC_LOAD_TKCONFIG --
#
#	Load the tkConfig.sh file
#
# Arguments:
#
#	Requires the following vars to be set:
#		TK_BIN_DIR
#
# Results:
#
#	Sets the following vars that should be in tkConfig.sh:
#		TK_BIN_DIR
#------------------------------------------------------------------------

AC_DEFUN([SC_LOAD_TKCONFIG], [
    AC_MSG_CHECKING([for existence of ${TK_BIN_DIR}/tkConfig.sh])

    if test -f "${TK_BIN_DIR}/tkConfig.sh" ; then
        AC_MSG_RESULT([loading])
	. "${TK_BIN_DIR}/tkConfig.sh"
    else
        AC_MSG_RESULT([could not find ${TK_BIN_DIR}/tkConfig.sh])
    fi


    AC_SUBST(TK_BIN_DIR)
    AC_SUBST(TK_SRC_DIR)
    AC_SUBST(TK_LIB_FILE)
])

#------------------------------------------------------------------------
# SC_ENABLE_SHARED --
#
#	Allows the building of shared libraries
#
# Arguments:
#	none
#
# Results:
#
#	Adds the following arguments to configure:
#		--enable-shared=yes|no
#
#	Defines the following vars:
#		STATIC_BUILD	Used for building import/export libraries
#				on Windows.
#
#	Sets the following vars:
#		SHARED_BUILD	Value of 1 or 0
#------------------------------------------------------------------------

AC_DEFUN([SC_ENABLE_SHARED], [
    AC_MSG_CHECKING([how to build libraries])
    AC_ARG_ENABLE(shared,
	[  --enable-shared         build and link with shared libraries (default: on)],
	[tcl_ok=$enableval], [tcl_ok=yes])

    if test "${enable_shared+set}" = set; then
	enableval="$enable_shared"
	tcl_ok=$enableval
    else
	tcl_ok=yes
    fi

    if test "$tcl_ok" = "yes" ; then
	AC_MSG_RESULT([shared])
	SHARED_BUILD=1
    else
	AC_MSG_RESULT([static])
	SHARED_BUILD=0
	AC_DEFINE(STATIC_BUILD, 1, [Is this a static build?])
    fi
])

#------------------------------------------------------------------------
# SC_ENABLE_THREADS --
#
#	Specify if thread support should be enabled
#
# Arguments:
#	none
#
# Results:
#
#	Adds the following arguments to configure:
#		--enable-threads=yes|no
#
#	Defines the following vars:
#		TCL_THREADS
#------------------------------------------------------------------------

AC_DEFUN([SC_ENABLE_THREADS], [
    AC_MSG_CHECKING(for building with threads)
    AC_ARG_ENABLE(threads, [  --enable-threads        build with threads (default: on)],
	[tcl_ok=$enableval], [tcl_ok=yes])

    if test "$tcl_ok" = "yes"; then
	AC_MSG_RESULT([yes (default)])
	TCL_THREADS=1
	AC_DEFINE(TCL_THREADS)
	# USE_THREAD_ALLOC tells us to try the special thread-based
	# allocator that significantly reduces lock contention
	AC_DEFINE(USE_THREAD_ALLOC)
    else
	TCL_THREADS=0
	AC_MSG_RESULT(no)
    fi
    AC_SUBST(TCL_THREADS)
])

#------------------------------------------------------------------------
# SC_ENABLE_SYMBOLS --
#
#	Specify if debugging symbols should be used.
#	Memory (TCL_MEM_DEBUG) and compile (TCL_COMPILE_DEBUG) debugging
#	can also be enabled.
#
# Arguments:
#	none
#
#	Requires the following vars to be set in the Makefile:
#		CFLAGS_DEBUG
#		CFLAGS_OPTIMIZE
#
# Results:
#
#	Adds the following arguments to configure:
#		--enable-symbols
#
#	Defines the following vars:
#		CFLAGS_DEFAULT	Sets to $(CFLAGS_DEBUG) if true
#				Sets to $(CFLAGS_OPTIMIZE) if false
#		LDFLAGS_DEFAULT	Sets to $(LDFLAGS_DEBUG) if true
#				Sets to $(LDFLAGS_OPTIMIZE) if false
#		DBGX		Debug library extension
#
#------------------------------------------------------------------------

AC_DEFUN([SC_ENABLE_SYMBOLS], [
    AC_MSG_CHECKING([for build with symbols])
    AC_ARG_ENABLE(symbols, [  --enable-symbols        build with debugging symbols (default: off)],    [tcl_ok=$enableval], [tcl_ok=no])
# FIXME: Currently, LDFLAGS_DEFAULT is not used, it should work like CFLAGS_DEFAULT.
    if test "$tcl_ok" = "no"; then
	CFLAGS_DEFAULT='$(CFLAGS_OPTIMIZE)'
	LDFLAGS_DEFAULT='$(LDFLAGS_OPTIMIZE)'
	DBGX=""
	AC_DEFINE(NDEBUG, 1, [Is no debugging enabled?])
	AC_MSG_RESULT([no])

	AC_DEFINE(TCL_CFG_OPTIMIZED)
    else
	CFLAGS_DEFAULT='$(CFLAGS_DEBUG)'
	LDFLAGS_DEFAULT='$(LDFLAGS_DEBUG)'
	DBGX=g
	if test "$tcl_ok" = "yes"; then
	    AC_MSG_RESULT([yes (standard debugging)])
	fi
    fi
    AC_SUBST(CFLAGS_DEFAULT)
    AC_SUBST(LDFLAGS_DEFAULT)

    if test "$tcl_ok" = "mem" -o "$tcl_ok" = "all"; then
	AC_DEFINE(TCL_MEM_DEBUG, 1, [Is memory debugging enabled?])
    fi

    if test "$tcl_ok" = "compile" -o "$tcl_ok" = "all"; then
	AC_DEFINE(TCL_COMPILE_DEBUG, 1, [Is bytecode debugging enabled?])
	AC_DEFINE(TCL_COMPILE_STATS, 1, [Are bytecode statistics enabled?])
    fi

    if test "$tcl_ok" != "yes" -a "$tcl_ok" != "no"; then
	if test "$tcl_ok" = "all"; then
	    AC_MSG_RESULT([enabled symbols mem compile debugging])
	else
	    AC_MSG_RESULT([enabled $tcl_ok debugging])
	fi
    fi
])

#--------------------------------------------------------------------
# SC_CONFIG_CFLAGS
#
#	Try to determine the proper flags to pass to the compiler
#	for building shared libraries and other such nonsense.
#
#	NOTE: The backslashes in quotes below are substituted twice
#	due to the fact that they are in a macro and then inlined
#	in the final configure script.
#
# Arguments:
#	none
#
# Results:
#
#	Can the following vars:
#		EXTRA_CFLAGS
#		CFLAGS_DEBUG
#		CFLAGS_OPTIMIZE
#		CFLAGS_WARNING
#		LDFLAGS_DEBUG
#		LDFLAGS_OPTIMIZE
#		LDFLAGS_CONSOLE
#		LDFLAGS_WINDOW
#		CC_OBJNAME
#		CC_EXENAME
#		CYGPATH
#		STLIB_LD
#		SHLIB_LD
#		SHLIB_LD_LIBS
#		LIBS
#		AR
#		RC
#		RES
#
#		MAKE_LIB
#		MAKE_EXE
#		MAKE_DLL
#
#		LIBSUFFIX
#		LIBFLAGSUFFIX
#		LIBPREFIX
#		LIBRARIES
#		EXESUFFIX
#		DLLSUFFIX
#
#--------------------------------------------------------------------

AC_DEFUN([SC_CONFIG_CFLAGS], [

    # Step 0: Enable 64 bit support?

    AC_MSG_CHECKING([if 64bit support is requested])
    AC_ARG_ENABLE(64bit,[  --enable-64bit          enable 64bit support (where applicable)], [do64bit=$enableval], [do64bit=no])
    AC_MSG_RESULT($do64bit)

    # Cross-compiling options for Windows/CE builds

    AC_MSG_CHECKING([if Windows/CE build is requested])
    AC_ARG_ENABLE(wince,[  --enable-wince          enable Win/CE support (where applicable)], [doWince=$enableval], [doWince=no])
    AC_MSG_RESULT($doWince)

    AC_MSG_CHECKING([for Windows/CE celib directory])
    AC_ARG_WITH(celib,[  --with-celib=DIR        use Windows/CE support library from DIR],
	    CELIB_DIR=$withval, CELIB_DIR=NO_CELIB)
    AC_MSG_RESULT([$CELIB_DIR])

    # Set some defaults (may get changed below)
    EXTRA_CFLAGS=""
	AC_DEFINE(MODULE_SCOPE, [extern], [No need to mark inidividual symbols as hidden])

    AC_CHECK_PROG(CYGPATH, cygpath, cygpath -w, echo)

    SHLIB_SUFFIX=".dll"

    # MACHINE is IX86 for LINK, but this is used by the manifest,
    # which requires x86|amd64|ia64.
    MACHINE="X86"

    if test "$GCC" = "yes"; then

      AC_CACHE_CHECK(for cross-compile version of gcc,
	ac_cv_cross,
	AC_TRY_COMPILE([
	    #ifndef __WIN32__
		#error cross-compiler
	    #endif
	], [],
	ac_cv_cross=no,
	ac_cv_cross=yes)
      )

      if test "$ac_cv_cross" = "yes"; then
	case "$do64bit" in
	    amd64|x64|yes)
		CC="x86_64-w64-mingw32-gcc"
		LD="x86_64-w64-mingw32-ld"
		AR="x86_64-w64-mingw32-ar"
		RANLIB="x86_64-w64-mingw32-ranlib"
		RC="x86_64-w64-mingw32-windres"
	    ;;
	    *)
		CC="i686-w64-mingw32-gcc"
		LD="i686-w64-mingw32-ld"
		AR="i686-w64-mingw32-ar"
		RANLIB="i686-w64-mingw32-ranlib"
		RC="i686-w64-mingw32-windres"
	    ;;
	esac
      fi
    fi

    # Check for a bug in gcc's windres that causes the
    # compile to fail when a Windows native path is
    # passed into windres. The mingw toolchain requires
    # Windows native paths while Cygwin should work
    # with both. Avoid the bug by passing a POSIX
    # path when using the Cygwin toolchain.

    if test "$GCC" = "yes" && test "$CYGPATH" != "echo" ; then
	conftest=/tmp/conftest.rc
	echo "STRINGTABLE BEGIN" > $conftest
	echo "101 \"name\"" >> $conftest
	echo "END" >> $conftest

	AC_MSG_CHECKING([for Windows native path bug in windres])
	cyg_conftest=`$CYGPATH $conftest`
	if AC_TRY_COMMAND($RC -o conftest.res.o $cyg_conftest) ; then
	    AC_MSG_RESULT([no])
	else
	    AC_MSG_RESULT([yes])
	    CYGPATH=echo
	fi
	conftest=
	cyg_conftest=
    fi

    if test "$CYGPATH" = "echo"; then
        DEPARG='"$<"'
    else
        DEPARG='"$(shell $(CYGPATH) $<)"'
    fi

    # set various compiler flags depending on whether we are using gcc or cl

    if test "${GCC}" = "yes" ; then
	extra_cflags="-pipe"
	extra_ldflags="-pipe"
	AC_CACHE_CHECK(for mingw32 version of gcc,
	    ac_cv_win32,
	    AC_TRY_COMPILE([
		#ifdef __WIN32__
		    #error win32
		#endif
	    ], [],
	    ac_cv_win32=no,
	    ac_cv_win32=yes)
	)
	if test "$ac_cv_win32" != "yes"; then
	    AC_MSG_ERROR([${CC} cannot produce win32 executables.])
	fi

	hold_cflags=$CFLAGS; CFLAGS="$CFLAGS -mwindows -municode -Dmain=xxmain"
	AC_CACHE_CHECK(for working -municode linker flag,
	    ac_cv_municode,
	AC_TRY_LINK([
	#include <windows.h>
	int APIENTRY wWinMain(HINSTANCE a, HINSTANCE b, LPWSTR c, int d) {return 0;}
	],
	[],
	    ac_cv_municode=yes,
	    ac_cv_municode=no)
	)
	CFLAGS=$hold_cflags
<<<<<<< HEAD
	if test "$ac_cv_municode" = "yes" ; then
	    extra_ldflags="$extra_ldflags -municode"
	else
	    extra_cflags="$extra_cflags -DTCL_BROKEN_MAINARGS"
=======
	if test "$ac_cv_municode" = "no" ; then
	    extra_ldflags="$extra_ldflags -static-libgcc"
>>>>>>> 1c305e57
	fi
    fi

    AC_MSG_CHECKING([compiler flags])
    if test "${GCC}" = "yes" ; then
	SHLIB_LD=""
	SHLIB_LD_LIBS='${LIBS}'
	LIBS="-lnetapi32 -lkernel32 -luser32 -ladvapi32 -lws2_32"
	# mingw needs to link ole32 and oleaut32 for [send], but MSVC doesn't
	LIBS_GUI="-lgdi32 -lcomdlg32 -limm32 -lcomctl32 -lshell32 -luuid -lole32 -loleaut32"
	STLIB_LD='${AR} cr'
	RC_OUT=-o
	RC_TYPE=
	RC_INCLUDE=--include
	RC_DEFINE=--define
	RES=res.o
	MAKE_LIB="\${STLIB_LD} \[$]@"
	POST_MAKE_LIB="\${RANLIB} \[$]@"
	MAKE_EXE="\${CC} -o \[$]@"
	LIBPREFIX="lib"

<<<<<<< HEAD
	extra_cflags="$extra_cflags -pipe"
	extra_ldflags="$extra_ldflags -pipe"

=======
>>>>>>> 1c305e57
	if test "${SHARED_BUILD}" = "0" ; then
	    # static
            AC_MSG_RESULT([using static flags])
	    runtime=
	    LIBRARIES="\${STATIC_LIBRARIES}"
	    EXESUFFIX="s\${DBGX}.exe"
	else
	    # dynamic
            AC_MSG_RESULT([using shared flags])

	    # ad-hoc check to see if CC supports -shared.
	    if "${CC}" -shared 2>&1 | egrep ': -shared not supported' >/dev/null; then
		AC_MSG_ERROR([${CC} does not support the -shared option.
                You will need to upgrade to a newer version of the toolchain.])
	    fi

	    runtime=
	    # Add SHLIB_LD_LIBS to the Make rule, not here.

	    EXESUFFIX="\${DBGX}.exe"
	    LIBRARIES="\${SHARED_LIBRARIES}"
	fi
	# Link with gcc since ld does not link to default libs like
	# -luser32 and -lmsvcrt by default. Make sure CFLAGS is
	# included so -mno-cygwin passed the correct libs to the linker.
	SHLIB_LD='${CC} -shared ${CFLAGS}'
	SHLIB_LD_LIBS='${LIBS}'
	MAKE_DLL="\${SHLIB_LD} \$(LDFLAGS) -o \[$]@ ${extra_ldflags} \
	    -Wl,--out-implib,\$(patsubst %.dll,lib%.a,\[$]@)"
	# DLLSUFFIX is separate because it is the building block for
	# users of tclConfig.sh that may build shared or static.
	DLLSUFFIX="\${DBGX}.dll"
	LIBSUFFIX="\${DBGX}.a"
	LIBFLAGSUFFIX="\${DBGX}"
	SHLIB_SUFFIX=.dll

	EXTRA_CFLAGS="${extra_cflags}"

	CFLAGS_DEBUG=-g
	CFLAGS_OPTIMIZE="-O2 -fomit-frame-pointer"
	CFLAGS_WARNING="-Wall -Wdeclaration-after-statement"
	LDFLAGS_DEBUG=
	LDFLAGS_OPTIMIZE=

	# Specify the CC output file names based on the target name
	CC_OBJNAME="-o \[$]@"
	CC_EXENAME="-o \[$]@"

	# Specify linker flags depending on the type of app being
	# built -- Console vs. Window.
	#
	# ORIGINAL COMMENT:
	# We need to pass -e _WinMain@16 so that ld will use
	# WinMain() instead of main() as the entry point. We can't
	# use autoconf to check for this case since it would need
	# to run an executable and that does not work when
	# cross compiling. Remove this -e workaround once we
	# require a gcc that does not have this bug.
	#
	# MK NOTE: Tk should use a different mechanism. This causes
	# interesting problems, such as wish dying at startup.
	#LDFLAGS_WINDOW="-mwindows -e _WinMain@16 ${extra_ldflags}"
	LDFLAGS_CONSOLE="-mconsole ${extra_ldflags}"
	LDFLAGS_WINDOW="-mwindows ${extra_ldflags}"

	case "$do64bit" in
	    amd64|x64|yes)
		MACHINE="AMD64" ; # assume AMD64 as default 64-bit build
		AC_MSG_RESULT([   Using 64-bit $MACHINE mode])
		;;
	    ia64)
		MACHINE="IA64"
		AC_MSG_RESULT([   Using 64-bit $MACHINE mode])
		;;
	    *)
		AC_TRY_COMPILE([
		    #ifndef _WIN64
			#error 32-bit
		    #endif
		], [],
			tcl_win_64bit=yes,
			tcl_win_64bit=no
		)
		if test "$tcl_win_64bit" = "yes" ; then
			do64bit=amd64
			MACHINE="AMD64"
			AC_MSG_RESULT([   Using 64-bit $MACHINE mode])
		fi
		;;
	esac
    else
	if test "${SHARED_BUILD}" = "0" ; then
	    # static
            AC_MSG_RESULT([using static flags])
	    runtime=-MT
	    LIBRARIES="\${STATIC_LIBRARIES}"
	    EXESUFFIX="s\${DBGX}.exe"
	else
	    # dynamic
            AC_MSG_RESULT([using shared flags])
	    runtime=-MD
	    # Add SHLIB_LD_LIBS to the Make rule, not here.
	    LIBRARIES="\${SHARED_LIBRARIES}"
	    EXESUFFIX="\${DBGX}.exe"
	fi
	MAKE_DLL="\${SHLIB_LD} \$(LDFLAGS) -out:\[$]@"
	# DLLSUFFIX is separate because it is the building block for
	# users of tclConfig.sh that may build shared or static.
	DLLSUFFIX="\${DBGX}.dll"
	LIBSUFFIX="\${DBGX}.lib"
	LIBFLAGSUFFIX="\${DBGX}"

	# This is a 2-stage check to make sure we have the 64-bit SDK
	# We have to know where the SDK is installed.
	# This magic is based on MS Platform SDK for Win2003 SP1 - hobbs
	if test "$do64bit" != "no" ; then
	    if test "x${MSSDK}x" = "xx" ; then
		MSSDK="C:/Progra~1/Microsoft Platform SDK"
	    fi
	    MSSDK=`echo "$MSSDK" | sed -e 's!\\\!/!g'`
	    PATH64=""
	    case "$do64bit" in
		amd64|x64|yes)
		    MACHINE="AMD64" ; # assume AMD64 as default 64-bit build
		    PATH64="${MSSDK}/Bin/Win64/x86/AMD64"
		    ;;
		ia64)
		    MACHINE="IA64"
		    PATH64="${MSSDK}/Bin/Win64"
		    ;;
	    esac
	    if test ! -d "${PATH64}" ; then
		AC_MSG_WARN([Could not find 64-bit $MACHINE SDK to enable 64bit mode])
		AC_MSG_WARN([Ensure latest Platform SDK is installed])
		do64bit="no"
	    else
		AC_MSG_RESULT([   Using 64-bit $MACHINE mode])
	    fi
	fi

	LIBS="netapi32.lib kernel32.lib user32.lib advapi32.lib ws2_32.lib"
	if test "$do64bit" != "no" ; then
	    # The space-based-path will work for the Makefile, but will
	    # not work if AC_TRY_COMPILE is called.  TEA has the
	    # TEA_PATH_NOSPACE to avoid this issue.
	    # Check if _WIN64 is already recognized, and if so we don't
	    # need to modify CC.
	    AC_CHECK_DECL([_WIN64], [],
			  [CC="\"${PATH64}/cl.exe\" -I\"${MSSDK}/Include\" \
			 -I\"${MSSDK}/Include/crt\" \
			 -I\"${MSSDK}/Include/crt/sys\""])
	    RC="\"${MSSDK}/bin/rc.exe\""
	    CFLAGS_DEBUG="-nologo -Zi -Od ${runtime}d"
	    # Do not use -O2 for Win64 - this has proved buggy in code gen.
	    CFLAGS_OPTIMIZE="-nologo -O1 ${runtime}"
	    lflags="-nologo -MACHINE:${MACHINE} -LIBPATH:\"${MSSDK}/Lib/${MACHINE}\""
	    LINKBIN="\"${PATH64}/link.exe\""
	    # Avoid 'unresolved external symbol __security_cookie' errors.
	    # c.f. http://support.microsoft.com/?id=894573
	    LIBS="$LIBS bufferoverflowU.lib"
	else
	    RC="rc"
	    # -Od - no optimization
	    # -WX - warnings as errors
	    CFLAGS_DEBUG="-nologo -Z7 -Od -WX ${runtime}d"
	    # -O2 - create fast code (/Og /Oi /Ot /Oy /Ob2 /Gs /GF /Gy)
	    CFLAGS_OPTIMIZE="-nologo -O2 ${runtime}"
	    lflags="-nologo"
	    LINKBIN="link"
	fi

	if test "$doWince" != "no" ; then
	    # Set defaults for common evc4/PPC2003 setup
	    # Currently Tcl requires 300+, possibly 420+ for sockets
	    CEVERSION=420; 		# could be 211 300 301 400 420 ...
	    TARGETCPU=ARMV4;	# could be ARMV4 ARM MIPS SH3 X86 ...
	    ARCH=ARM;		# could be ARM MIPS X86EM ...
	    PLATFORM="Pocket PC 2003"; # or "Pocket PC 2002"
	    if test "$doWince" != "yes"; then
		# If !yes then the user specified something
		# Reset ARCH to allow user to skip specifying it
		ARCH=
		eval `echo $doWince | awk -F "," '{ \
	if (length([$]1)) { printf "CEVERSION=\"%s\"\n", [$]1; \
	if ([$]1 < 400)	  { printf "PLATFORM=\"Pocket PC 2002\"\n" } }; \
	if (length([$]2)) { printf "TARGETCPU=\"%s\"\n", toupper([$]2) }; \
	if (length([$]3)) { printf "ARCH=\"%s\"\n", toupper([$]3) }; \
	if (length([$]4)) { printf "PLATFORM=\"%s\"\n", [$]4 }; \
		}'`
		if test "x${ARCH}" = "x" ; then
		    ARCH=$TARGETCPU;
		fi
	    fi
	    OSVERSION=WCE$CEVERSION;
	    if test "x${WCEROOT}" = "x" ; then
		WCEROOT="C:/Program Files/Microsoft eMbedded C++ 4.0"
		if test ! -d "${WCEROOT}" ; then
		    WCEROOT="C:/Program Files/Microsoft eMbedded Tools"
		fi
	    fi
	    if test "x${SDKROOT}" = "x" ; then
		SDKROOT="C:/Program Files/Windows CE Tools"
		if test ! -d "${SDKROOT}" ; then
		    SDKROOT="C:/Windows CE Tools"
		fi
	    fi
	    # The space-based-path will work for the Makefile, but will
	    # not work if AC_TRY_COMPILE is called.
	    WCEROOT=`echo "$WCEROOT" | sed -e 's!\\\!/!g'`
	    SDKROOT=`echo "$SDKROOT" | sed -e 's!\\\!/!g'`
	    CELIB_DIR=`echo "$CELIB_DIR" | sed -e 's!\\\!/!g'`
	    if test ! -d "${CELIB_DIR}/inc"; then
		AC_MSG_ERROR([Invalid celib directory "${CELIB_DIR}"])
	    fi
	    if test ! -d "${SDKROOT}/${OSVERSION}/${PLATFORM}/Lib/${TARGETCPU}"\
		-o ! -d "${WCEROOT}/EVC/${OSVERSION}/bin"; then
		AC_MSG_ERROR([could not find PocketPC SDK or target compiler to enable WinCE mode [$CEVERSION,$TARGETCPU,$ARCH,$PLATFORM]])
	    else
		CEINCLUDE="${SDKROOT}/${OSVERSION}/${PLATFORM}/include"
		if test -d "${CEINCLUDE}/${TARGETCPU}" ; then
		    CEINCLUDE="${CEINCLUDE}/${TARGETCPU}"
		fi
		CELIBPATH="${SDKROOT}/${OSVERSION}/${PLATFORM}/Lib/${TARGETCPU}"
	    fi
	fi

	if test "$doWince" != "no" ; then
	    CEBINROOT="${WCEROOT}/EVC/${OSVERSION}/bin"
	    if test "${TARGETCPU}" = "X86"; then
		CC="${CEBINROOT}/cl.exe"
	    else
		CC="${CEBINROOT}/cl${ARCH}.exe"
	    fi
	    CC="\"${CC}\" -I\"${CELIB_DIR}/inc\" -I\"${CEINCLUDE}\""
	    RC="\"${WCEROOT}/Common/EVC/bin/rc.exe\""
	    arch=`echo ${ARCH} | awk '{print tolower([$]0)}'`
	    defs="${ARCH} _${ARCH}_ ${arch} PALM_SIZE _MT _DLL _WINDOWS"
	    for i in $defs ; do
		AC_DEFINE_UNQUOTED($i)
	    done
#	    if test "${ARCH}" = "X86EM"; then
#		AC_DEFINE_UNQUOTED(_WIN32_WCE_EMULATION)
#	    fi
	    AC_DEFINE_UNQUOTED(_WIN32_WCE, $CEVERSION)
	    AC_DEFINE_UNQUOTED(UNDER_CE, $CEVERSION)
	    CFLAGS_DEBUG="-nologo -Zi -Od"
	    CFLAGS_OPTIMIZE="-nologo -O2"
	    lversion=`echo ${CEVERSION} | sed -e 's/\(.\)\(..\)/\1\.\2/'`
	    lflags="-nodefaultlib -MACHINE:${ARCH} -LIBPATH:\"${CELIBPATH}\" -subsystem:windowsce,${lversion} -nologo"
	    LINKBIN="\"${CEBINROOT}/link.exe\""
	    AC_SUBST(CELIB_DIR)
	    if test "${CEVERSION}" -lt 400 ; then
		LIBS="coredll.lib corelibc.lib winsock.lib"
	    else
		LIBS="coredll.lib corelibc.lib ws2.lib"
	    fi
	    # celib currently stuck at wce300 status
	    #LIBS="$LIBS \${CELIB_DIR}/wince-${ARCH}-pocket-${OSVERSION}-release/celib.lib"
	    LIBS="$LIBS \"\${CELIB_DIR}/wince-${ARCH}-pocket-wce300-release/celib.lib\""
	    LIBS_GUI="commctrl.lib commdlg.lib"
	else
	    LIBS_GUI="gdi32.lib comdlg32.lib imm32.lib comctl32.lib shell32.lib uuid.lib"
	fi

	SHLIB_LD="${LINKBIN} -dll -incremental:no ${lflags}"
	SHLIB_LD_LIBS='${LIBS}'
	# link -lib only works when -lib is the first arg
	STLIB_LD="${LINKBIN} -lib ${lflags}"
	RC_OUT=-fo
	RC_TYPE=-r
	RC_INCLUDE=-i
	RC_DEFINE=-d
	RES=res
	MAKE_LIB="\${STLIB_LD} -out:\[$]@"
	POST_MAKE_LIB=
	MAKE_EXE="\${CC} -Fe\[$]@"
	LIBPREFIX=""

	CFLAGS_DEBUG="${CFLAGS_DEBUG} -D_CRT_SECURE_NO_DEPRECATE -D_CRT_NONSTDC_NO_DEPRECATE"
	CFLAGS_OPTIMIZE="${CFLAGS_OPTIMIZE} -D_CRT_SECURE_NO_DEPRECATE -D_CRT_NONSTDC_NO_DEPRECATE"

	EXTRA_CFLAGS=""
	CFLAGS_WARNING="-W3"
	LDFLAGS_DEBUG="-debug"
	LDFLAGS_OPTIMIZE="-release"

	# Specify the CC output file names based on the target name
	CC_OBJNAME="-Fo\[$]@"
	CC_EXENAME="-Fe\"\$(shell \$(CYGPATH) '\[$]@')\""

	# Specify linker flags depending on the type of app being
	# built -- Console vs. Window.
	if test "$doWince" != "no" -a "${TARGETCPU}" != "X86"; then
	    LDFLAGS_CONSOLE="-link ${lflags}"
	    LDFLAGS_WINDOW=${LDFLAGS_CONSOLE}
	else
	    LDFLAGS_CONSOLE="-link -subsystem:console ${lflags}"
	    LDFLAGS_WINDOW="-link -subsystem:windows ${lflags}"
	fi
    fi

    if test "$do64bit" != "no" ; then
	AC_DEFINE(TCL_CFG_DO64BIT)
    fi

    if test "${GCC}" = "yes" ; then
	AC_CACHE_CHECK(for SEH support in compiler,
	    tcl_cv_seh,
	AC_TRY_RUN([
	    #define WIN32_LEAN_AND_MEAN
	    #include <windows.h>
	    #undef WIN32_LEAN_AND_MEAN

	    int main(int argc, char** argv) {
		int a, b = 0;
		__try {
		    a = 666 / b;
		}
		__except (EXCEPTION_EXECUTE_HANDLER) {
		    return 0;
		}
		return 1;
	    }
	],
	    tcl_cv_seh=yes,
	    tcl_cv_seh=no,
	    tcl_cv_seh=no)
	)
	if test "$tcl_cv_seh" = "no" ; then
	    AC_DEFINE(HAVE_NO_SEH, 1,
		    [Defined when mingw does not support SEH])
	fi

	#
	# Check to see if the excpt.h include file provided contains the
	# definition for EXCEPTION_DISPOSITION; if not, which is the case
	# with Cygwin's version as of 2002-04-10, define it to be int,
	# sufficient for getting the current code to work.
	#
	AC_CACHE_CHECK(for EXCEPTION_DISPOSITION support in include files,
	    tcl_cv_eh_disposition,
	    AC_TRY_COMPILE([
#	    define WIN32_LEAN_AND_MEAN
#	    include <windows.h>
#	    undef WIN32_LEAN_AND_MEAN
	    ],[
		EXCEPTION_DISPOSITION x;
	    ],
		tcl_cv_eh_disposition=yes,
		tcl_cv_eh_disposition=no)
	)
	if test "$tcl_cv_eh_disposition" = "no" ; then
	AC_DEFINE(EXCEPTION_DISPOSITION, int,
		[Defined when cygwin/mingw does not support EXCEPTION DISPOSITION])
	fi

	# Check to see if winnt.h defines CHAR, SHORT, and LONG
	# even if VOID has already been #defined. The win32api
	# used by mingw and cygwin is known to do this.

	AC_CACHE_CHECK(for winnt.h that ignores VOID define,
	    tcl_cv_winnt_ignore_void,
	    AC_TRY_COMPILE([
		#define VOID void
		#define WIN32_LEAN_AND_MEAN
		#include <windows.h>
		#undef WIN32_LEAN_AND_MEAN
	    ], [
		CHAR c;
		SHORT s;
		LONG l;
	    ],
        tcl_cv_winnt_ignore_void=yes,
        tcl_cv_winnt_ignore_void=no)
	)
	if test "$tcl_cv_winnt_ignore_void" = "yes" ; then
	    AC_DEFINE(HAVE_WINNT_IGNORE_VOID, 1,
		    [Defined when cygwin/mingw ignores VOID define in winnt.h])
	fi

	# See if the compiler supports casting to a union type.
	# This is used to stop gcc from printing a compiler
	# warning when initializing a union member.

	AC_CACHE_CHECK(for cast to union support,
	    tcl_cv_cast_to_union,
	    AC_TRY_COMPILE([],
	    [
		  union foo { int i; double d; };
		  union foo f = (union foo) (int) 0;
	    ],
	    tcl_cv_cast_to_union=yes,
	    tcl_cv_cast_to_union=no)
	)
	if test "$tcl_cv_cast_to_union" = "yes"; then
	    AC_DEFINE(HAVE_CAST_TO_UNION, 1,
		    [Defined when compiler supports casting to union type.])
	fi
    fi

    # DL_LIBS is empty, but then we match the Unix version
    AC_SUBST(DL_LIBS)
    AC_SUBST(CFLAGS_DEBUG)
    AC_SUBST(CFLAGS_OPTIMIZE)
    AC_SUBST(CFLAGS_WARNING)
])

#------------------------------------------------------------------------
# SC_WITH_TCL --
#
#	Location of the Tcl build directory.
#
# Arguments:
#	none
#
# Results:
#
#	Adds the following arguments to configure:
#		--with-tcl=...
#
#	Defines the following vars:
#		TCL_BIN_DIR	Full path to the tcl build dir.
#------------------------------------------------------------------------

AC_DEFUN([SC_WITH_TCL], [
    if test -d ../../tcl8.6$1/win;  then
	TCL_BIN_DEFAULT=../../tcl8.6$1/win
    else
	TCL_BIN_DEFAULT=../../tcl8.6/win
    fi

    AC_ARG_WITH(tcl, [  --with-tcl=DIR          use Tcl 8.6 binaries from DIR],
	    TCL_BIN_DIR=$withval, TCL_BIN_DIR=`cd $TCL_BIN_DEFAULT; pwd`)
    if test ! -d $TCL_BIN_DIR; then
	AC_MSG_ERROR(Tcl directory $TCL_BIN_DIR does not exist)
    fi
    if test ! -f $TCL_BIN_DIR/Makefile; then
	AC_MSG_ERROR(There is no Makefile in $TCL_BIN_DIR:  perhaps you did not specify the Tcl *build* directory (not the toplevel Tcl directory) or you forgot to configure Tcl?)
    else
	echo "building against Tcl binaries in: $TCL_BIN_DIR"
    fi
    AC_SUBST(TCL_BIN_DIR)
])

#------------------------------------------------------------------------
# SC_PROG_TCLSH
#	Locate a tclsh shell installed on the system path. This macro
#	will only find a Tcl shell that already exists on the system.
#	It will not find a Tcl shell in the Tcl build directory or
#	a Tcl shell that has been installed from the Tcl build directory.
#	If a Tcl shell can't be located on the PATH, then TCLSH_PROG will
#	be set to "". Extensions should take care not to create Makefile
#	rules that are run by default and depend on TCLSH_PROG. An
#	extension can't assume that an executable Tcl shell exists at
#	build time.
#
# Arguments
#	none
#
# Results
#	Subst's the following values:
#		TCLSH_PROG
#------------------------------------------------------------------------

AC_DEFUN([SC_PROG_TCLSH], [
    AC_MSG_CHECKING([for tclsh])

    AC_CACHE_VAL(ac_cv_path_tclsh, [
	search_path=`echo ${PATH} | sed -e 's/:/ /g'`
	for dir in $search_path ; do
	    for j in `ls -r $dir/tclsh[[8-9]]*.exe 2> /dev/null` \
		    `ls -r $dir/tclsh* 2> /dev/null` ; do
		if test x"$ac_cv_path_tclsh" = x ; then
		    if test -f "$j" ; then
			ac_cv_path_tclsh=$j
			break
		    fi
		fi
	    done
	done
    ])

    if test -f "$ac_cv_path_tclsh" ; then
	TCLSH_PROG="$ac_cv_path_tclsh"
	AC_MSG_RESULT($TCLSH_PROG)
    else
	# It is not an error if an installed version of Tcl can't be located.
	TCLSH_PROG=""
	AC_MSG_RESULT([No tclsh found on PATH])
    fi
    AC_SUBST(TCLSH_PROG)
])

#------------------------------------------------------------------------
# SC_BUILD_TCLSH
#	Determine the fully qualified path name of the tclsh executable
#	in the Tcl build directory. This macro will correctly determine
#	the name of the tclsh executable even if tclsh has not yet
#	been built in the build directory. The build tclsh must be used
#	when running tests from an extension build directory. It is not
#	correct to use the TCLSH_PROG in cases like this.
#
# Arguments
#	none
#
# Results
#	Subst's the following values:
#		BUILD_TCLSH
#------------------------------------------------------------------------

AC_DEFUN([SC_BUILD_TCLSH], [
    AC_MSG_CHECKING([for tclsh in Tcl build directory])
    BUILD_TCLSH=${TCL_BIN_DIR}/tclsh${TCL_MAJOR_VERSION}${TCL_MINOR_VERSION}${TCL_DBGX}${EXEEXT}
    AC_MSG_RESULT($BUILD_TCLSH)
    AC_SUBST(BUILD_TCLSH)
])

#--------------------------------------------------------------------
# SC_TCL_CFG_ENCODING	TIP #59
#
#	Declare the encoding to use for embedded configuration information.
#
# Arguments:
#	None.
#
# Results:
#	Might append to the following vars:
#		DEFS	(implicit)
#
#	Will define the following vars:
#		TCL_CFGVAL_ENCODING
#
#--------------------------------------------------------------------

AC_DEFUN([SC_TCL_CFG_ENCODING], [
    AC_ARG_WITH(encoding, [  --with-encoding         encoding for configuration values], with_tcencoding=${withval})

    if test x"${with_tcencoding}" != x ; then
	AC_DEFINE_UNQUOTED(TCL_CFGVAL_ENCODING,"${with_tcencoding}")
    else
	# Default encoding on windows is not "iso8859-1"
	AC_DEFINE(TCL_CFGVAL_ENCODING,"cp1252")
    fi
])

#--------------------------------------------------------------------
# SC_EMBED_MANIFEST
#
#	Figure out if we can embed the manifest where necessary
#
# Arguments:
#	An optional manifest to merge into DLL/EXE.
#
# Results:
#	Will define the following vars:
#		VC_MANIFEST_EMBED_DLL
#		VC_MANIFEST_EMBED_EXE
#
#--------------------------------------------------------------------

AC_DEFUN([SC_EMBED_MANIFEST], [
    AC_MSG_CHECKING(whether to embed manifest)
    AC_ARG_ENABLE(embedded-manifest,
	AC_HELP_STRING([--enable-embedded-manifest],
		[embed manifest if possible (default: yes)]),
	[embed_ok=$enableval], [embed_ok=yes])

    VC_MANIFEST_EMBED_DLL=
    VC_MANIFEST_EMBED_EXE=
    result=no
    if test "$embed_ok" = "yes" -a "${SHARED_BUILD}" = "1" \
       -a "$GCC" != "yes" ; then
	# Add the magic to embed the manifest into the dll/exe
	AC_EGREP_CPP([manifest needed], [
#if defined(_MSC_VER) && _MSC_VER >= 1400
print("manifest needed")
#endif
	], [
	# Could do a CHECK_PROG for mt, but should always be with MSVC8+
	# Could add 'if test -f' check, but manifest should be created
	# in this compiler case
	# Add in a manifest argument that may be specified
	# XXX Needs improvement so that the test for existence accounts
	# XXX for a provided (known) manifest
	VC_MANIFEST_EMBED_DLL="if test -f \[$]@.manifest ; then mt.exe -nologo -manifest \[$]@.manifest $1 -outputresource:\[$]@\;2 ; fi"
	VC_MANIFEST_EMBED_EXE="if test -f \[$]@.manifest ; then mt.exe -nologo -manifest \[$]@.manifest $1 -outputresource:\[$]@\;1 ; fi"
	result=yes
	if test "x$1" != x ; then
	    result="yes ($1)"
	fi
	])
    fi
    AC_MSG_RESULT([$result])
    AC_SUBST(VC_MANIFEST_EMBED_DLL)
    AC_SUBST(VC_MANIFEST_EMBED_EXE)
])<|MERGE_RESOLUTION|>--- conflicted
+++ resolved
@@ -661,15 +661,11 @@
 	    ac_cv_municode=no)
 	)
 	CFLAGS=$hold_cflags
-<<<<<<< HEAD
 	if test "$ac_cv_municode" = "yes" ; then
 	    extra_ldflags="$extra_ldflags -municode"
 	else
 	    extra_cflags="$extra_cflags -DTCL_BROKEN_MAINARGS"
-=======
-	if test "$ac_cv_municode" = "no" ; then
 	    extra_ldflags="$extra_ldflags -static-libgcc"
->>>>>>> 1c305e57
 	fi
     fi
 
@@ -691,12 +687,6 @@
 	MAKE_EXE="\${CC} -o \[$]@"
 	LIBPREFIX="lib"
 
-<<<<<<< HEAD
-	extra_cflags="$extra_cflags -pipe"
-	extra_ldflags="$extra_ldflags -pipe"
-
-=======
->>>>>>> 1c305e57
 	if test "${SHARED_BUILD}" = "0" ; then
 	    # static
             AC_MSG_RESULT([using static flags])
