--- conflicted
+++ resolved
@@ -205,7 +205,7 @@
     Time time;
 {
     keyboardWinPtr = NULL;
-    return 0;
+    return Success;
 }
  
@@ -373,11 +373,7 @@
 
     GetWindowRect(Tk_GetHWND(dest_w), &r);
     SetCursorPos(r.left+dest_x, r.top+dest_y);
-<<<<<<< HEAD
-    return 0;
-=======
     return Success;
->>>>>>> 4f18880e
 }
  
@@ -407,7 +403,7 @@
     *focus_return = tkwin ? Tk_WindowId(tkwin) : None;
     *revert_to_return = RevertToParent;
     display->request++;
-    return 0;
+    return Success;
 }
  
@@ -439,7 +435,7 @@
     if (focus != None) {
 	SetFocus(Tk_GetHWND(focus));
     }
-    return 0;
+    return Success;
 }
  
