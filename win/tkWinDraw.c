/*
 * tkWinDraw.c --
 *
 *	This file contains the Xlib emulation functions pertaining to actually
 *	drawing objects on a window.
 *
 * Copyright (c) 1995 Sun Microsystems, Inc.
 * Copyright (c) 1994 Software Research Associates, Inc.
 *
 * See the file "license.terms" for information on usage and redistribution of
 * this file, and for a DISCLAIMER OF ALL WARRANTIES.
 */

#include "tkWinInt.h"

/*
 * These macros convert between X's bizarre angle units to radians.
 */

#define XAngleToRadians(a) ((double)(a) / 64 * PI / 180);

/*
 * Translation table between X gc functions and Win32 raster op modes.
 */

const int tkpWinRopModes[] = {
    R2_BLACK,			/* GXclear */
    R2_MASKPEN,			/* GXand */
    R2_MASKPENNOT,		/* GXandReverse */
    R2_COPYPEN,			/* GXcopy */
    R2_MASKNOTPEN,		/* GXandInverted */
    R2_NOT,			/* GXnoop */
    R2_XORPEN,			/* GXxor */
    R2_MERGEPEN,		/* GXor */
    R2_NOTMERGEPEN,		/* GXnor */
    R2_NOTXORPEN,		/* GXequiv */
    R2_NOT,			/* GXinvert */
    R2_MERGEPENNOT,		/* GXorReverse */
    R2_NOTCOPYPEN,		/* GXcopyInverted */
    R2_MERGENOTPEN,		/* GXorInverted */
    R2_NOTMASKPEN,		/* GXnand */
    R2_WHITE			/* GXset */
};

/*
 * Translation table between X gc functions and Win32 BitBlt op modes. Some of
 * the operations defined in X don't have names, so we have to construct new
 * opcodes for those functions. This is arcane and probably not all that
 * useful, but at least it's accurate.
 */

#define NOTSRCAND	(DWORD)0x00220326 /* dest = (NOT source) AND dest */
#define NOTSRCINVERT	(DWORD)0x00990066 /* dest = (NOT source) XOR dest */
#define SRCORREVERSE	(DWORD)0x00DD0228 /* dest = source OR (NOT dest) */
#define SRCNAND		(DWORD)0x007700E6 /* dest = NOT (source AND dest) */

const int tkpWinBltModes[] = {
    BLACKNESS,			/* GXclear */
    SRCAND,			/* GXand */
    SRCERASE,			/* GXandReverse */
    SRCCOPY,			/* GXcopy */
    NOTSRCAND,			/* GXandInverted */
    PATCOPY,			/* GXnoop */
    SRCINVERT,			/* GXxor */
    SRCPAINT,			/* GXor */
    NOTSRCERASE,		/* GXnor */
    NOTSRCINVERT,		/* GXequiv */
    DSTINVERT,			/* GXinvert */
    SRCORREVERSE,		/* GXorReverse */
    NOTSRCCOPY,			/* GXcopyInverted */
    MERGEPAINT,			/* GXorInverted */
    SRCNAND,			/* GXnand */
    WHITENESS			/* GXset */
};

/*
 * The following raster op uses the source bitmap as a mask for the pattern.
 * This is used to draw in a foreground color but leave the background color
 * transparent.
 */

#define MASKPAT		0x00E20746 /* dest = (src & pat) | (!src & dst) */

/*
 * The following two raster ops are used to copy the foreground and background
 * bits of a source pattern as defined by a stipple used as the pattern.
 */

#define COPYFG		0x00CA0749 /* dest = (pat & src) | (!pat & dst) */
#define COPYBG		0x00AC0744 /* dest = (!pat & src) | (pat & dst) */

/*
 * Macros used later in the file.
 */
#ifndef MIN
#   define MIN(a,b)	((a>b) ? b : a)
#   define MAX(a,b)	((a<b) ? b : a)
#endif

/*
 * The followng typedef is used to pass Windows GDI drawing functions.
 */

typedef BOOL (CALLBACK *WinDrawFunc)(HDC dc, const POINT *points, int npoints);

typedef struct ThreadSpecificData {
    POINT *winPoints;		/* Array of points that is reused. */
    int nWinPoints;		/* Current size of point array. */
} ThreadSpecificData;
static Tcl_ThreadDataKey dataKey;

/*
 * Forward declarations for functions defined in this file:
 */

static POINT *		ConvertPoints(XPoint *points, int npoints, int mode,
			    RECT *bbox);
static int		DrawOrFillArc(Display *display, Drawable d, GC gc,
			    int x, int y, unsigned int width,
			    unsigned int height, int start, int extent,
			    int fill);
static void		RenderObject(HDC dc, GC gc, XPoint* points,
			    int npoints, int mode, HPEN pen, WinDrawFunc func);
static HPEN		SetUpGraphicsPort(GC gc);

/*
 *----------------------------------------------------------------------
 *
 * TkWinGetDrawableDC --
 *
 *	Retrieve the DC from a drawable.
 *
 * Results:
 *	Returns the window DC for windows. Returns a new memory DC for
 *	pixmaps.
 *
 * Side effects:
 *	Sets up the palette for the device context, and saves the old device
 *	context state in the passed in TkWinDCState structure.
 *
 *----------------------------------------------------------------------
 */

HDC
TkWinGetDrawableDC(
    Display *display,
    Drawable d,
    TkWinDCState *state)
{
    HDC dc;
    TkWinDrawable *twdPtr = (TkWinDrawable *)d;
    Colormap cmap;

    if (twdPtr->type == TWD_WINDOW) {
	TkWindow *winPtr = twdPtr->window.winPtr;

 	dc = GetDC(twdPtr->window.handle);
	if (winPtr == NULL) {
	    cmap = DefaultColormap(display, DefaultScreen(display));
	} else {
	    cmap = winPtr->atts.colormap;
	}
    } else if (twdPtr->type == TWD_WINDC) {
	dc = twdPtr->winDC.hdc;
	cmap = DefaultColormap(display, DefaultScreen(display));
    } else {
	dc = CreateCompatibleDC(NULL);
	SelectObject(dc, twdPtr->bitmap.handle);
	cmap = twdPtr->bitmap.colormap;
    }
    state->palette = TkWinSelectPalette(dc, cmap);
    state->bkmode  = GetBkMode(dc);
    return dc;
}

/*
 *----------------------------------------------------------------------
 *
 * TkWinReleaseDrawableDC --
 *
 *	Frees the resources associated with a drawable's DC.
 *
 * Results:
 *	None.
 *
 * Side effects:
 *	Restores the old bitmap handle to the memory DC for pixmaps.
 *
 *----------------------------------------------------------------------
 */

void
TkWinReleaseDrawableDC(
    Drawable d,
    HDC dc,
    TkWinDCState *state)
{
    TkWinDrawable *twdPtr = (TkWinDrawable *)d;

    SetBkMode(dc, state->bkmode);
    SelectPalette(dc, state->palette, TRUE);
    RealizePalette(dc);
    if (twdPtr->type == TWD_WINDOW) {
	ReleaseDC(TkWinGetHWND(d), dc);
    } else if (twdPtr->type == TWD_BITMAP) {
	DeleteDC(dc);
    }
}

/*
 *----------------------------------------------------------------------
 *
 * ConvertPoints --
 *
 *	Convert an array of X points to an array of Win32 points.
 *
 * Results:
 *	Returns the converted array of POINTs.
 *
 * Side effects:
 *	Allocates a block of memory in thread local storage that should not be
 *	freed.
 *
 *----------------------------------------------------------------------
 */

static POINT *
ConvertPoints(
    XPoint *points,
    int npoints,
    int mode,			/* CoordModeOrigin or CoordModePrevious. */
    RECT *bbox)			/* Bounding box of points. */
{
    ThreadSpecificData *tsdPtr = (ThreadSpecificData *)
	    Tcl_GetThreadData(&dataKey, sizeof(ThreadSpecificData));
    int i;

    /*
     * To avoid paying the cost of a malloc on every drawing routine, we reuse
     * the last array if it is large enough.
     */

    if (npoints > tsdPtr->nWinPoints) {
	if (tsdPtr->winPoints != NULL) {
	    ckfree(tsdPtr->winPoints);
	}
	tsdPtr->winPoints = ckalloc(sizeof(POINT) * npoints);
	if (tsdPtr->winPoints == NULL) {
	    tsdPtr->nWinPoints = -1;
	    return NULL;
	}
	tsdPtr->nWinPoints = npoints;
    }

    bbox->left = bbox->right = points[0].x;
    bbox->top = bbox->bottom = points[0].y;

    if (mode == CoordModeOrigin) {
	for (i = 0; i < npoints; i++) {
	    tsdPtr->winPoints[i].x = points[i].x;
	    tsdPtr->winPoints[i].y = points[i].y;
	    bbox->left = MIN(bbox->left, tsdPtr->winPoints[i].x);
	    bbox->right = MAX(bbox->right, tsdPtr->winPoints[i].x);
	    bbox->top = MIN(bbox->top, tsdPtr->winPoints[i].y);
	    bbox->bottom = MAX(bbox->bottom, tsdPtr->winPoints[i].y);
	}
    } else {
	tsdPtr->winPoints[0].x = points[0].x;
	tsdPtr->winPoints[0].y = points[0].y;
	for (i = 1; i < npoints; i++) {
	    tsdPtr->winPoints[i].x = tsdPtr->winPoints[i-1].x + points[i].x;
	    tsdPtr->winPoints[i].y = tsdPtr->winPoints[i-1].y + points[i].y;
	    bbox->left = MIN(bbox->left, tsdPtr->winPoints[i].x);
	    bbox->right = MAX(bbox->right, tsdPtr->winPoints[i].x);
	    bbox->top = MIN(bbox->top, tsdPtr->winPoints[i].y);
	    bbox->bottom = MAX(bbox->bottom, tsdPtr->winPoints[i].y);
	}
    }
    return tsdPtr->winPoints;
}

/*
 *----------------------------------------------------------------------
 *
 * XCopyArea --
 *
 *	Copies data from one drawable to another using block transfer
 *	routines.
 *
 * Results:
 *	None.
 *
 * Side effects:
 *	Data is moved from a window or bitmap to a second window or bitmap.
 *
 *----------------------------------------------------------------------
 */

int
XCopyArea(
    Display *display,
    Drawable src,
    Drawable dest,
    GC gc,
    int src_x, int src_y,
    unsigned int width, unsigned int height,
    int dest_x, int dest_y)
{
    HDC srcDC, destDC;
    TkWinDCState srcState, destState;
    TkpClipMask *clipPtr = (TkpClipMask*)gc->clip_mask;

    srcDC = TkWinGetDrawableDC(display, src, &srcState);

    if (src != dest) {
	destDC = TkWinGetDrawableDC(display, dest, &destState);
    } else {
	destDC = srcDC;
    }

    if (clipPtr && clipPtr->type == TKP_CLIP_REGION) {
	SelectClipRgn(destDC, (HRGN) clipPtr->value.region);
	OffsetClipRgn(destDC, gc->clip_x_origin, gc->clip_y_origin);
    }

    BitBlt(destDC, dest_x, dest_y, (int) width, (int) height, srcDC,
	    src_x, src_y, (DWORD) tkpWinBltModes[gc->function]);

    SelectClipRgn(destDC, NULL);

    if (src != dest) {
	TkWinReleaseDrawableDC(dest, destDC, &destState);
    }
    TkWinReleaseDrawableDC(src, srcDC, &srcState);
    return Success;
}

/*
 *----------------------------------------------------------------------
 *
 * XCopyPlane --
 *
 *	Copies a bitmap from a source drawable to a destination drawable. The
 *	plane argument specifies which bit plane of the source contains the
 *	bitmap. Note that this implementation ignores the gc->function.
 *
 * Results:
 *	None.
 *
 * Side effects:
 *	Changes the destination drawable.
 *
 *----------------------------------------------------------------------
 */

int
XCopyPlane(
    Display *display,
    Drawable src,
    Drawable dest,
    GC gc,
    int src_x, int src_y,
    unsigned int width, unsigned int height,
    int dest_x, int dest_y,
    unsigned long plane)
{
    HDC srcDC, destDC;
    TkWinDCState srcState, destState;
    HBRUSH bgBrush, fgBrush, oldBrush;
    TkpClipMask *clipPtr = (TkpClipMask*)gc->clip_mask;

    display->request++;

    if (plane != 1) {
	Tcl_Panic("Unexpected plane specified for XCopyPlane");
    }

    srcDC = TkWinGetDrawableDC(display, src, &srcState);

    if (src != dest) {
	destDC = TkWinGetDrawableDC(display, dest, &destState);
    } else {
	destDC = srcDC;
    }

    if (clipPtr == NULL || clipPtr->type == TKP_CLIP_REGION) {
	/*
	 * Case 1: opaque bitmaps. Windows handles the conversion from one bit
	 * to multiple bits by setting 0 to the foreground color, and 1 to the
	 * background color (seems backwards, but there you are).
	 */

	if (clipPtr && clipPtr->type == TKP_CLIP_REGION) {
	    SelectClipRgn(destDC, (HRGN) clipPtr->value.region);
	    OffsetClipRgn(destDC, gc->clip_x_origin, gc->clip_y_origin);
	}

	SetBkMode(destDC, OPAQUE);
	SetBkColor(destDC, gc->foreground);
	SetTextColor(destDC, gc->background);
	BitBlt(destDC, dest_x, dest_y, (int) width, (int) height, srcDC,
		src_x, src_y, SRCCOPY);

	SelectClipRgn(destDC, NULL);
    } else if (clipPtr->type == TKP_CLIP_PIXMAP) {
	if (clipPtr->value.pixmap == src) {

	    /*
	     * Case 2: transparent bitmaps are handled by setting the
	     * destination to the foreground color whenever the source pixel
	     * is set.
	     */

	    fgBrush = CreateSolidBrush(gc->foreground);
	    oldBrush = SelectObject(destDC, fgBrush);
	    SetBkColor(destDC, RGB(255,255,255));
	    SetTextColor(destDC, RGB(0,0,0));
	    BitBlt(destDC, dest_x, dest_y, (int) width, (int) height, srcDC,
		    src_x, src_y, MASKPAT);
	    SelectObject(destDC, oldBrush);
	    DeleteObject(fgBrush);
	} else {

	    /*
	     * Case 3: two arbitrary bitmaps. Copy the source rectangle into a
	     * color pixmap. Use the result as a brush when copying the clip
	     * mask into the destination.
	     */

	    HDC memDC, maskDC;
	    HBITMAP bitmap;
	    TkWinDCState maskState;

	    fgBrush = CreateSolidBrush(gc->foreground);
	    bgBrush = CreateSolidBrush(gc->background);
	    maskDC = TkWinGetDrawableDC(display, clipPtr->value.pixmap,
		    &maskState);
	    memDC = CreateCompatibleDC(destDC);
	    bitmap = CreateBitmap((int) width, (int) height, 1, 1, NULL);
	    SelectObject(memDC, bitmap);

	    /*
	     * Set foreground bits. We create a new bitmap containing (source
	     * AND mask), then use it to set the foreground color into the
	     * destination.
	     */

	    BitBlt(memDC, 0, 0, (int) width, (int) height, srcDC, src_x, src_y,
		    SRCCOPY);
	    BitBlt(memDC, 0, 0, (int) width, (int) height, maskDC,
		    dest_x - gc->clip_x_origin, dest_y - gc->clip_y_origin,
		    SRCAND);
	    oldBrush = SelectObject(destDC, fgBrush);
	    BitBlt(destDC, dest_x, dest_y, (int) width, (int) height, memDC,
		    0, 0, MASKPAT);

	    /*
	     * Set background bits. Same as foreground, except we use ((NOT
	     * source) AND mask) and the background brush.
	     */

	    BitBlt(memDC, 0, 0, (int) width, (int) height, srcDC, src_x, src_y,
		    NOTSRCCOPY);
	    BitBlt(memDC, 0, 0, (int) width, (int) height, maskDC,
		    dest_x - gc->clip_x_origin, dest_y - gc->clip_y_origin,
		    SRCAND);
	    SelectObject(destDC, bgBrush);
	    BitBlt(destDC, dest_x, dest_y, (int) width, (int) height, memDC,
		    0, 0, MASKPAT);

	    TkWinReleaseDrawableDC(clipPtr->value.pixmap, maskDC, &maskState);
	    SelectObject(destDC, oldBrush);
	    DeleteDC(memDC);
	    DeleteObject(bitmap);
	    DeleteObject(fgBrush);
	    DeleteObject(bgBrush);
	}
    }
    if (src != dest) {
	TkWinReleaseDrawableDC(dest, destDC, &destState);
    }
    TkWinReleaseDrawableDC(src, srcDC, &srcState);
    return Success;
}

/*
 *----------------------------------------------------------------------
 *
 * TkPutImage, XPutImage --
 *
 *	Copies a subimage from an in-memory image to a rectangle of of the
 *	specified drawable.
 *
 * Results:
 *	None.
 *
 * Side effects:
 *	Draws the image on the specified drawable.
 *
 *----------------------------------------------------------------------
 */

int
TkPutImage(
    unsigned long *colors,	/* Array of pixel values used by this image.
				 * May be NULL. */
    int ncolors,		/* Number of colors used, or 0. */
    Display *display,
    Drawable d,			/* Destination drawable. */
    GC gc,
    XImage *image,		/* Source image. */
    int src_x, int src_y,	/* Offset of subimage. */
    int dest_x, int dest_y,	/* Position of subimage origin in drawable. */
    unsigned int width, unsigned int height)
				/* Dimensions of subimage. */
{
    HDC dc, dcMem;
    TkWinDCState state;
    BITMAPINFO *infoPtr;
    HBITMAP bitmap;
    char *data;

    display->request++;

    dc = TkWinGetDrawableDC(display, d, &state);
    SetROP2(dc, tkpWinRopModes[gc->function]);
    dcMem = CreateCompatibleDC(dc);

    if (image->bits_per_pixel == 1) {
	/*
	 * If the image isn't in the right format, we have to copy it into a
	 * new buffer in MSBFirst and word-aligned format.
	 */

	if ((image->bitmap_bit_order != MSBFirst)
		|| (image->bitmap_pad != sizeof(WORD))) {
	    data = TkAlignImageData(image, sizeof(WORD), MSBFirst);
	    bitmap = CreateBitmap(image->width, image->height, 1, 1, data);
	    ckfree(data);
	} else {
	    bitmap = CreateBitmap(image->width, image->height, 1, 1,
		    image->data);
	}
	SetTextColor(dc, gc->foreground);
	SetBkColor(dc, gc->background);
    } else {
	int i, usePalette;

	/*
	 * Do not use a palette for TrueColor images.
	 */

	usePalette = (image->bits_per_pixel < 16);

	if (usePalette) {
	    infoPtr = ckalloc(sizeof(BITMAPINFOHEADER)
		    + sizeof(RGBQUAD)*ncolors);
	} else {
	    infoPtr = ckalloc(sizeof(BITMAPINFOHEADER));
	}

	infoPtr->bmiHeader.biSize = sizeof(BITMAPINFOHEADER);
	infoPtr->bmiHeader.biWidth = image->width;
	infoPtr->bmiHeader.biHeight = -image->height; /* Top-down order */
	infoPtr->bmiHeader.biPlanes = 1;
	infoPtr->bmiHeader.biBitCount = image->bits_per_pixel;
	infoPtr->bmiHeader.biCompression = BI_RGB;
	infoPtr->bmiHeader.biSizeImage = 0;
	infoPtr->bmiHeader.biXPelsPerMeter = 0;
	infoPtr->bmiHeader.biYPelsPerMeter = 0;
	infoPtr->bmiHeader.biClrImportant = 0;

	if (usePalette) {
	    infoPtr->bmiHeader.biClrUsed = ncolors;
	    for (i = 0; i < ncolors; i++) {
		infoPtr->bmiColors[i].rgbBlue = GetBValue(colors[i]);
		infoPtr->bmiColors[i].rgbGreen = GetGValue(colors[i]);
		infoPtr->bmiColors[i].rgbRed = GetRValue(colors[i]);
		infoPtr->bmiColors[i].rgbReserved = 0;
	    }
	} else {
	    infoPtr->bmiHeader.biClrUsed = 0;
	}
	bitmap = CreateDIBitmap(dc, &infoPtr->bmiHeader, CBM_INIT,
		image->data, infoPtr, DIB_RGB_COLORS);
	ckfree(infoPtr);
    }
    if (!bitmap) {
	Tcl_Panic("Fail to allocate bitmap");
	DeleteDC(dcMem);
    	TkWinReleaseDrawableDC(d, dc, &state);
	return BadValue;
    }
    bitmap = SelectObject(dcMem, bitmap);
    BitBlt(dc, dest_x, dest_y, (int) width, (int) height, dcMem, src_x, src_y,
	    SRCCOPY);
    DeleteObject(SelectObject(dcMem, bitmap));
    DeleteDC(dcMem);
    TkWinReleaseDrawableDC(d, dc, &state);
    return Success;
}

int
XPutImage(
    Display *display,
    Drawable d,			/* Destination drawable. */
    GC gc,
    XImage *image,		/* Source image. */
    int src_x, int src_y,	/* Offset of subimage. */
    int dest_x, int dest_y,	/* Position of subimage origin in drawable. */
    unsigned int width, unsigned int height)
				/* Dimensions of subimage. */
{
    return TkPutImage(NULL, 0, display, d, gc, image,
		src_x, src_y, dest_x, dest_y, width, height);
}

/*
 *----------------------------------------------------------------------
 *
 * XFillRectangles --
 *
 *	Fill multiple rectangular areas in the given drawable.
 *
 * Results:
 *	None.
 *
 * Side effects:
 *	Draws onto the specified drawable.
 *
 *----------------------------------------------------------------------
 */

int
XFillRectangles(
    Display *display,
    Drawable d,
    GC gc,
    XRectangle *rectangles,
    int nrectangles)
{
    HDC dc;
    RECT rect;
    TkWinDCState state;
    HBRUSH brush, oldBrush;

    if (d == None) {
	return BadDrawable;
    }

    dc = TkWinGetDrawableDC(display, d, &state);
    SetROP2(dc, tkpWinRopModes[gc->function]);
    brush = CreateSolidBrush(gc->foreground);

    if ((gc->fill_style == FillStippled
	    || gc->fill_style == FillOpaqueStippled)
	    && gc->stipple != None) {
	TkWinDrawable *twdPtr = (TkWinDrawable *)gc->stipple;
	HBRUSH stipple;
	HBITMAP oldBitmap, bitmap;
	HDC dcMem;
	HBRUSH bgBrush = CreateSolidBrush(gc->background);

	if (twdPtr->type != TWD_BITMAP) {
	    Tcl_Panic("unexpected drawable type in stipple");
	}

	/*
	 * Select stipple pattern into destination dc.
	 */

	stipple = CreatePatternBrush(twdPtr->bitmap.handle);
	SetBrushOrgEx(dc, gc->ts_x_origin, gc->ts_y_origin, NULL);
	oldBrush = SelectObject(dc, stipple);
	dcMem = CreateCompatibleDC(dc);

	/*
	 * For each rectangle, create a drawing surface which is the size of
	 * the rectangle and fill it with the background color. Then merge the
	 * result with the stipple pattern.
	 */

	while (nrectangles-- > 0) {
	    bitmap = CreateCompatibleBitmap(dc, rectangles[0].width,
		    rectangles[0].height);
	    oldBitmap = SelectObject(dcMem, bitmap);
	    rect.left = 0;
	    rect.top = 0;
	    rect.right = rectangles[0].width;
	    rect.bottom = rectangles[0].height;
	    FillRect(dcMem, &rect, brush);
	    BitBlt(dc, rectangles[0].x, rectangles[0].y, rectangles[0].width,
		    rectangles[0].height, dcMem, 0, 0, COPYFG);
	    if (gc->fill_style == FillOpaqueStippled) {
		FillRect(dcMem, &rect, bgBrush);
		BitBlt(dc, rectangles[0].x, rectangles[0].y,
			rectangles[0].width, rectangles[0].height, dcMem,
			0, 0, COPYBG);
	    }
	    SelectObject(dcMem, oldBitmap);
	    DeleteObject(bitmap);
	    ++rectangles;
	}

	DeleteDC(dcMem);
	SelectObject(dc, oldBrush);
	DeleteObject(stipple);
	DeleteObject(bgBrush);
    } else {
	if (gc->function == GXcopy) {
	    while (nrectangles-- > 0) {
		rect.left = rectangles[0].x;
		rect.right = rect.left + rectangles[0].width;
		rect.top = rectangles[0].y;
		rect.bottom = rect.top + rectangles[0].height;
		FillRect(dc, &rect, brush);
		++rectangles;
	    }
	} else {
	    HPEN newPen = CreatePen(PS_NULL, 0, gc->foreground);
	    HPEN oldPen = SelectObject(dc, newPen);
	    oldBrush = SelectObject(dc, brush);

	    while (nrectangles-- > 0) {
		Rectangle(dc, rectangles[0].x, rectangles[0].y,
		    rectangles[0].x + rectangles[0].width + 1,
		    rectangles[0].y + rectangles[0].height + 1);
		++rectangles;
	    }

	    SelectObject(dc, oldBrush);
	    SelectObject(dc, oldPen);
	    DeleteObject(newPen);
	}
    }
    DeleteObject(brush);
    TkWinReleaseDrawableDC(d, dc, &state);
    return Success;
}

/*
 *----------------------------------------------------------------------
 *
 * RenderObject --
 *
 *	This function draws a shape using a list of points, a stipple pattern,
 *	and the specified drawing function.
 *
 * Results:
 *	None.
 *
 * Side effects:
 *	None.
 *
 *----------------------------------------------------------------------
 */

static void
RenderObject(
    HDC dc,
    GC gc,
    XPoint *points,
    int npoints,
    int mode,
    HPEN pen,
    WinDrawFunc func)
{
    RECT rect = {0,0,0,0};
    HPEN oldPen;
    HBRUSH oldBrush;
    POINT *winPoints = ConvertPoints(points, npoints, mode, &rect);

    if ((gc->fill_style == FillStippled
	    || gc->fill_style == FillOpaqueStippled)
	    && gc->stipple != None) {

	TkWinDrawable *twdPtr = (TkWinDrawable *)gc->stipple;
	HDC dcMem;
	LONG width, height;
	HBITMAP oldBitmap;
	int i;
	HBRUSH oldMemBrush;

	if (twdPtr->type != TWD_BITMAP) {
	    Tcl_Panic("unexpected drawable type in stipple");
	}

	/*
	 * Grow the bounding box enough to account for line width.
	 */

	rect.left -= gc->line_width;
	rect.top -= gc->line_width;
	rect.right += gc->line_width;
	rect.bottom += gc->line_width;

	width = rect.right - rect.left;
	height = rect.bottom - rect.top;

	/*
	 * Select stipple pattern into destination dc.
	 */

	SetBrushOrgEx(dc, gc->ts_x_origin, gc->ts_y_origin, NULL);
	oldBrush = SelectObject(dc, CreatePatternBrush(twdPtr->bitmap.handle));

	/*
	 * Create temporary drawing surface containing a copy of the
	 * destination equal in size to the bounding box of the object.
	 */

	dcMem = CreateCompatibleDC(dc);
	oldBitmap = SelectObject(dcMem, CreateCompatibleBitmap(dc, width,
		height));
	oldPen = SelectObject(dcMem, pen);
	BitBlt(dcMem, 0, 0, width, height, dc, rect.left, rect.top, SRCCOPY);

	/*
	 * Translate the object for rendering in the temporary drawing
	 * surface.
	 */

	for (i = 0; i < npoints; i++) {
	    winPoints[i].x -= rect.left;
	    winPoints[i].y -= rect.top;
	}

	/*
	 * Draw the object in the foreground color and copy it to the
	 * destination wherever the pattern is set.
	 */

	SetPolyFillMode(dcMem, (gc->fill_rule == EvenOddRule) ? ALTERNATE
		: WINDING);
	oldMemBrush = SelectObject(dcMem, CreateSolidBrush(gc->foreground));
	func(dcMem, winPoints, npoints);
	BitBlt(dc, rect.left, rect.top, width, height, dcMem, 0, 0, COPYFG);

	/*
	 * If we are rendering an opaque stipple, then draw the polygon in the
	 * background color and copy it to the destination wherever the
	 * pattern is clear.
	 */

	if (gc->fill_style == FillOpaqueStippled) {
	    DeleteObject(SelectObject(dcMem,
		    CreateSolidBrush(gc->background)));
	    func(dcMem, winPoints, npoints);
	    BitBlt(dc, rect.left, rect.top, width, height, dcMem, 0, 0,
		    COPYBG);
	}

	SelectObject(dcMem, oldPen);
	DeleteObject(SelectObject(dcMem, oldMemBrush));
	DeleteObject(SelectObject(dcMem, oldBitmap));
	DeleteDC(dcMem);
    } else {
	oldPen = SelectObject(dc, pen);
	oldBrush = SelectObject(dc, CreateSolidBrush(gc->foreground));
	SetROP2(dc, tkpWinRopModes[gc->function]);

	SetPolyFillMode(dc, (gc->fill_rule == EvenOddRule) ? ALTERNATE
		: WINDING);
	func(dc, winPoints, npoints);
	SelectObject(dc, oldPen);
    }
    DeleteObject(SelectObject(dc, oldBrush));
}

/*
 *----------------------------------------------------------------------
 *
 * XDrawLines --
 *
 *	Draw connected lines.
 *
 * Results:
 *	None.
 *
 * Side effects:
 *	Renders a series of connected lines.
 *
 *----------------------------------------------------------------------
 */

int
XDrawLines(
    Display *display,
    Drawable d,
    GC gc,
    XPoint *points,
    int npoints,
    int mode)
{
    HPEN pen;
    TkWinDCState state;
    HDC dc;

    if (d == None) {
	return BadDrawable;
    }

    dc = TkWinGetDrawableDC(display, d, &state);

    pen = SetUpGraphicsPort(gc);
    SetBkMode(dc, TRANSPARENT);
    RenderObject(dc, gc, points, npoints, mode, pen, Polyline);
    DeleteObject(pen);

    TkWinReleaseDrawableDC(d, dc, &state);
    return Success;
}

/*
 *----------------------------------------------------------------------
 *
 * XFillPolygon --
 *
 *	Draws a filled polygon.
 *
 * Results:
 *	None.
 *
 * Side effects:
 *	Draws a filled polygon on the specified drawable.
 *
 *----------------------------------------------------------------------
 */

int
XFillPolygon(
    Display *display,
    Drawable d,
    GC gc,
    XPoint *points,
    int npoints,
    int shape,
    int mode)
{
    HPEN pen;
    TkWinDCState state;
    HDC dc;

    if (d == None) {
	return BadDrawable;
    }

    dc = TkWinGetDrawableDC(display, d, &state);

    pen = GetStockObject(NULL_PEN);
    RenderObject(dc, gc, points, npoints, mode, pen, Polygon);

    TkWinReleaseDrawableDC(d, dc, &state);
    return Success;
}

/*
 *----------------------------------------------------------------------
 *
 * XDrawRectangle, XDrawRectangles --
 *
 *	Draws a rectangle.
 *
 * Results:
 *	None.
 *
 * Side effects:
 *	Draws a rectangle on the specified drawable.
 *
 *----------------------------------------------------------------------
 */

int
XDrawRectangle(
    Display *display,
    Drawable d,
    GC gc,
    int x, int y,
    unsigned int width, unsigned int height)
{
    HPEN pen, oldPen;
    TkWinDCState state;
    HBRUSH oldBrush;
    HDC dc;

    if (d == None) {
	return BadDrawable;
    }

    dc = TkWinGetDrawableDC(display, d, &state);

    pen = SetUpGraphicsPort(gc);
    SetBkMode(dc, TRANSPARENT);
    oldPen = SelectObject(dc, pen);
    oldBrush = SelectObject(dc, GetStockObject(NULL_BRUSH));
    SetROP2(dc, tkpWinRopModes[gc->function]);

    Rectangle(dc, x, y, (int) x+width+1, (int) y+height+1);

    DeleteObject(SelectObject(dc, oldPen));
    SelectObject(dc, oldBrush);
    TkWinReleaseDrawableDC(d, dc, &state);
    return Success;
}

int
XDrawRectangles(
    Display *display,
    Drawable d,
    GC gc,
    XRectangle rects[],
    int nrects)
{
<<<<<<< HEAD
    int n, ret;

    for (n = 0; n < nrects; n++) {
	ret = XDrawRectangle(display, d, gc, rects[n].x, rects[n].y,
		    rects[n].width, rects[n].height);
	if (ret != Success) {
	    break;
	}
=======
    int ret = Success;

    while (nrects-- > 0) {
	ret = XDrawRectangle(display, d, gc, rects[0].x, rects[0].y,
		    rects[0].width, rects[0].height);
	if (ret != Success) {
	    break;
	}
	++rects;
>>>>>>> 1a65bef9
    }
    return ret;
}

/*
 *----------------------------------------------------------------------
 *
 * XDrawArc, XDrawArcs --
 *
 *	Draw an arc.
 *
 * Results:
 *	None.
 *
 * Side effects:
 *	Draws an arc on the specified drawable.
 *
 *----------------------------------------------------------------------
 */

int
XDrawArc(
    Display *display,
    Drawable d,
    GC gc,
    int x, int y,
    unsigned int width, unsigned int height,
    int start, int extent)
{
    display->request++;

    return DrawOrFillArc(display, d, gc, x, y, width, height, start, extent, 0);
}

int
XDrawArcs(
    Display *display,
    Drawable d,
    GC gc,
    XArc *arcs,
    int narcs)
{
<<<<<<< HEAD
    int n, ret;

    display->request++;

    for (n = 0; n < narcs; n++) {
	ret = DrawOrFillArc(display, d, gc, arcs[n].x, arcs[n].y,
		    arcs[n].width, arcs[n].height,
		    arcs[n].angle1, arcs[n].angle2, 0);
	if (ret != Success) {
	    break;
	}
=======
    int ret = Success;

    display->request++;

    while (narcs-- > 0) {
	ret = DrawOrFillArc(display, d, gc, arcs[0].x, arcs[0].y,
		    arcs[0].width, arcs[0].height,
		    arcs[0].angle1, arcs[0].angle2, 0);
	if (ret != Success) {
	    break;
	}
	++arcs;
>>>>>>> 1a65bef9
    }
    return ret;
}

/*
 *----------------------------------------------------------------------
 *
 * XFillArc, XFillArcs --
 *
 *	Draw a filled arc.
 *
 * Results:
 *	None.
 *
 * Side effects:
 *	Draws a filled arc on the specified drawable.
 *
 *----------------------------------------------------------------------
 */

int
XFillArc(
    Display *display,
    Drawable d,
    GC gc,
    int x, int y,
    unsigned int width, unsigned int height,
    int start, int extent)
{
    display->request++;

    return DrawOrFillArc(display, d, gc, x, y, width, height, start, extent, 1);
}

int
XFillArcs(
    Display *display,
    Drawable d,
    GC gc,
    XArc *arcs,
    int narcs)
{
<<<<<<< HEAD
    int n, ret;

    display->request++;

    for (n = 0; n < narcs; n++) {
	ret = DrawOrFillArc(display, d, gc, arcs[n].x, arcs[n].y,
		    arcs[n].width, arcs[n].height,
		    arcs[n].angle1, arcs[n].angle2, 1);
	if (ret != Success) {
	    break;
	}
=======
    int ret = Success;

    display->request++;

    while (narcs-- > 0) {
	ret = DrawOrFillArc(display, d, gc, arcs[0].x, arcs[0].y,
		    arcs[0].width, arcs[0].height,
		    arcs[0].angle1, arcs[0].angle2, 1);
	if (ret != Success) {
	    break;
	}
	++arcs;
>>>>>>> 1a65bef9
    }
    return ret;
}

/*
 *----------------------------------------------------------------------
 *
 * DrawOrFillArc --
 *
 *	This function handles the rendering of drawn or filled arcs and
 *	chords.
 *
 * Results:
 *	None.
 *
 * Side effects:
 *	Renders the requested arc.
 *
 *----------------------------------------------------------------------
 */

static int
DrawOrFillArc(
    Display *display,
    Drawable d,
    GC gc,
    int x, int y,		/* left top */
    unsigned int width, unsigned int height,
    int start,			/* start: three-o'clock (deg*64) */
    int extent,			/* extent: relative (deg*64) */
    int fill)			/* ==0 draw, !=0 fill */
{
    HDC dc;
    HBRUSH brush, oldBrush;
    HPEN pen, oldPen;
    TkWinDCState state;
    int clockwise = (extent < 0); /* non-zero if clockwise */
    int xstart, ystart, xend, yend;
    double radian_start, radian_end, xr, yr;

    if (d == None) {
	return BadDrawable;
    }

    dc = TkWinGetDrawableDC(display, d, &state);

    SetROP2(dc, tkpWinRopModes[gc->function]);

    /*
     * Compute the absolute starting and ending angles in normalized radians.
     * Swap the start and end if drawing clockwise.
     */

    start = start % (64*360);
    if (start < 0) {
	start += (64*360);
    }
    extent = (start+extent) % (64*360);
    if (extent < 0) {
	extent += (64*360);
    }
    if (clockwise) {
	int tmp = start;
	start = extent;
	extent = tmp;
    }
    radian_start = XAngleToRadians(start);
    radian_end = XAngleToRadians(extent);

    /*
     * Now compute points on the radial lines that define the starting and
     * ending angles. Be sure to take into account that the y-coordinate
     * system is inverted.
     */

    xr = x + width / 2.0;
    yr = y + height / 2.0;
    xstart = (int)((xr + cos(radian_start)*width/2.0) + 0.5);
    ystart = (int)((yr + sin(-radian_start)*height/2.0) + 0.5);
    xend = (int)((xr + cos(radian_end)*width/2.0) + 0.5);
    yend = (int)((yr + sin(-radian_end)*height/2.0) + 0.5);

    /*
     * Now draw a filled or open figure. Note that we have to increase the
     * size of the bounding box by one to account for the difference in pixel
     * definitions between X and Windows.
     */

    pen = SetUpGraphicsPort(gc);
    oldPen = SelectObject(dc, pen);
    if (!fill) {
	/*
	 * Note that this call will leave a gap of one pixel at the end of the
	 * arc for thin arcs. We can't use ArcTo because it's only supported
	 * under Windows NT.
	 */

	SetBkMode(dc, TRANSPARENT);
	Arc(dc, x, y, (int) (x+width+1), (int) (y+height+1), xstart, ystart,
		xend, yend);
    } else {
	brush = CreateSolidBrush(gc->foreground);
	oldBrush = SelectObject(dc, brush);
	if (gc->arc_mode == ArcChord) {
	    Chord(dc, x, y, (int) (x+width+1), (int) (y+height+1),
		    xstart, ystart, xend, yend);
	} else if (gc->arc_mode == ArcPieSlice) {
	    Pie(dc, x, y, (int) (x+width+1), (int) (y+height+1),
		    xstart, ystart, xend, yend);
	}
	DeleteObject(SelectObject(dc, oldBrush));
    }
    DeleteObject(SelectObject(dc, oldPen));
    TkWinReleaseDrawableDC(d, dc, &state);
    return Success;
}

/*
 *----------------------------------------------------------------------
 *
 * SetUpGraphicsPort --
 *
 *	Set up the graphics port from the given GC.
 *
 * Results:
 *	None.
 *
 * Side effects:
 *	The current port is adjusted.
 *
 *----------------------------------------------------------------------
 */

static HPEN
SetUpGraphicsPort(
    GC gc)
{
    DWORD style;

    if (gc->line_style == LineOnOffDash) {
	unsigned char *p = (unsigned char *) &(gc->dashes);
				/* pointer to the dash-list */

	/*
	 * Below is a simple translation of serveral dash patterns to valid
	 * windows pen types. Far from complete, but I don't know how to do it
	 * better. Any ideas: <mailto:j.nijtmans@chello.nl>
	 */

	if (p[1] && p[2]) {
	    if (!p[3] || p[4]) {
		style = PS_DASHDOTDOT;		/*	-..	*/
	    } else {
		style = PS_DASHDOT;		/*	-.	*/
	    }
	} else {
	    if (p[0] > (4 * gc->line_width)) {
		style = PS_DASH;		/*	-	*/
	    } else {
		style = PS_DOT;			/*	.	*/
	    }
	}
    } else {
	style = PS_SOLID;
    }
    if (gc->line_width < 2) {
	return CreatePen((int) style, gc->line_width, gc->foreground);
    } else {
	LOGBRUSH lb;

	lb.lbStyle = BS_SOLID;
	lb.lbColor = gc->foreground;
	lb.lbHatch = 0;

	style |= PS_GEOMETRIC;
	switch (gc->cap_style) {
	case CapNotLast:
	case CapButt:
	    style |= PS_ENDCAP_FLAT;
	    break;
	case CapRound:
	    style |= PS_ENDCAP_ROUND;
	    break;
	default:
	    style |= PS_ENDCAP_SQUARE;
	    break;
	}
	switch (gc->join_style) {
	case JoinMiter:
	    style |= PS_JOIN_MITER;
	    break;
	case JoinRound:
	    style |= PS_JOIN_ROUND;
	    break;
	default:
	    style |= PS_JOIN_BEVEL;
	    break;
	}
	return ExtCreatePen(style, (DWORD) gc->line_width, &lb, 0, NULL);
    }
}

/*
 *----------------------------------------------------------------------
 *
 * TkScrollWindow --
 *
 *	Scroll a rectangle of the specified window and accumulate a damage
 *	region.
 *
 * Results:
 *	Returns 0 if the scroll genereated no additional damage. Otherwise,
 *	sets the region that needs to be repainted after scrolling and returns
 *	1.
 *
 * Side effects:
 *	Scrolls the bits in the window.
 *
 *----------------------------------------------------------------------
 */

int
TkScrollWindow(
    Tk_Window tkwin,		/* The window to be scrolled. */
    GC gc,			/* GC for window to be scrolled. */
    int x, int y, int width, int height,
				/* Position rectangle to be scrolled. */
    int dx, int dy,		/* Distance rectangle should be moved. */
    TkRegion damageRgn)		/* Region to accumulate damage in. */
{
    HWND hwnd = TkWinGetHWND(Tk_WindowId(tkwin));
    RECT scrollRect;

    scrollRect.left = x;
    scrollRect.top = y;
    scrollRect.right = x + width;
    scrollRect.bottom = y + height;
    return (ScrollWindowEx(hwnd, dx, dy, &scrollRect, NULL, (HRGN) damageRgn,
	    NULL, 0) == NULLREGION) ? 0 : 1;
}

/*
 *----------------------------------------------------------------------
 *
 * TkWinFillRect --
 *
 *	This routine fills a rectangle with the foreground color from the
 *	specified GC ignoring all other GC values. This is the fastest way to
 *	fill a drawable with a solid color.
 *
 * Results:
 *	None.
 *
 * Side effects:
 *	Modifies the contents of the DC drawing surface.
 *
 *----------------------------------------------------------------------
 */

void
TkWinFillRect(
    HDC dc,
    int x, int y, int width, int height,
    int pixel)
{
    RECT rect;
    COLORREF oldColor;

    rect.left = x;
    rect.top = y;
    rect.right = x + width;
    rect.bottom = y + height;
    oldColor = SetBkColor(dc, (COLORREF)pixel);
    SetBkMode(dc, OPAQUE);
    ExtTextOut(dc, 0, 0, ETO_OPAQUE, &rect, NULL, 0, NULL);
    SetBkColor(dc, oldColor);
}

/*
 *----------------------------------------------------------------------
 *
 * TkpDrawHighlightBorder --
 *
 *	This function draws a rectangular ring around the outside of a widget
 *	to indicate that it has received the input focus.
 *
 *      On Windows, we just draw the simple inset ring. On other sytems, e.g.
 *      the Mac, the focus ring is a little more complicated, so we need this
 *      abstraction.
 *
 * Results:
 *	None.
 *
 * Side effects:
 *	A rectangle "width" pixels wide is drawn in "drawable", corresponding
 *	to the outer area of "tkwin".
 *
 *----------------------------------------------------------------------
 */

void
TkpDrawHighlightBorder(
    Tk_Window tkwin,
    GC fgGC,
    GC bgGC,
    int highlightWidth,
    Drawable drawable)
{
    TkDrawInsetFocusHighlight(tkwin, fgGC, highlightWidth, drawable, 0);
}

/*
 *----------------------------------------------------------------------
 *
 * TkpDrawFrame --
 *
 *	This function draws the rectangular frame area.
 *
 * Results:
 *	None.
 *
 * Side effects:
 *	Draws inside the tkwin area.
 *
 *----------------------------------------------------------------------
 */

void
TkpDrawFrame(
    Tk_Window tkwin,
    Tk_3DBorder border,
    int highlightWidth,
    int borderWidth,
    int relief)
{
    Tk_Fill3DRectangle(tkwin, Tk_WindowId(tkwin), border, highlightWidth,
	    highlightWidth, Tk_Width(tkwin) - 2 * highlightWidth,
	    Tk_Height(tkwin) - 2 * highlightWidth, borderWidth, relief);
}

/*
 * Local Variables:
 * mode: c
 * c-basic-offset: 4
 * fill-column: 78
 * End:
 */<|MERGE_RESOLUTION|>--- conflicted
+++ resolved
@@ -1022,16 +1022,6 @@
     XRectangle rects[],
     int nrects)
 {
-<<<<<<< HEAD
-    int n, ret;
-
-    for (n = 0; n < nrects; n++) {
-	ret = XDrawRectangle(display, d, gc, rects[n].x, rects[n].y,
-		    rects[n].width, rects[n].height);
-	if (ret != Success) {
-	    break;
-	}
-=======
     int ret = Success;
 
     while (nrects-- > 0) {
@@ -1041,7 +1031,6 @@
 	    break;
 	}
 	++rects;
->>>>>>> 1a65bef9
     }
     return ret;
 }
@@ -1085,19 +1074,6 @@
     XArc *arcs,
     int narcs)
 {
-<<<<<<< HEAD
-    int n, ret;
-
-    display->request++;
-
-    for (n = 0; n < narcs; n++) {
-	ret = DrawOrFillArc(display, d, gc, arcs[n].x, arcs[n].y,
-		    arcs[n].width, arcs[n].height,
-		    arcs[n].angle1, arcs[n].angle2, 0);
-	if (ret != Success) {
-	    break;
-	}
-=======
     int ret = Success;
 
     display->request++;
@@ -1110,7 +1086,6 @@
 	    break;
 	}
 	++arcs;
->>>>>>> 1a65bef9
     }
     return ret;
 }
@@ -1154,19 +1129,6 @@
     XArc *arcs,
     int narcs)
 {
-<<<<<<< HEAD
-    int n, ret;
-
-    display->request++;
-
-    for (n = 0; n < narcs; n++) {
-	ret = DrawOrFillArc(display, d, gc, arcs[n].x, arcs[n].y,
-		    arcs[n].width, arcs[n].height,
-		    arcs[n].angle1, arcs[n].angle2, 1);
-	if (ret != Success) {
-	    break;
-	}
-=======
     int ret = Success;
 
     display->request++;
@@ -1179,7 +1141,6 @@
 	    break;
 	}
 	++arcs;
->>>>>>> 1a65bef9
     }
     return ret;
 }
