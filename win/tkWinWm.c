--- conflicted
+++ resolved
@@ -5520,14 +5520,9 @@
 	    Tcl_DString titleString;
 	    int size = 256;
 
-<<<<<<< HEAD
-	    GetWindowText(wrapper, buf, size);
+	    GetWindowTextW(wrapper, buf, size);
 	    Tcl_DStringInit(&titleString);
 	    Tcl_WCharToUtfDString(buf, wcslen(buf), &titleString);
-=======
-	    GetWindowTextW(wrapper, buf, size);
-	    Tcl_WinTCharToUtf(buf, -1, &titleString);
->>>>>>> 8d11cc8e
 	    Tcl_SetObjResult(interp, Tcl_NewStringObj(
 		    Tcl_DStringValue(&titleString),
 		    Tcl_DStringLength(&titleString)));
@@ -5547,14 +5542,9 @@
 	if (!(wmPtr->flags & WM_NEVER_MAPPED) && wmPtr->wrapper != NULL) {
 	    Tcl_DString titleString;
 
-<<<<<<< HEAD
 	    Tcl_DStringInit(&titleString);
 	    Tcl_UtfToWCharDString(wmPtr->title, -1, &titleString);
-	    SetWindowText(wrapper, (LPCWSTR) Tcl_DStringValue(&titleString));
-=======
-	    Tcl_WinUtfToTChar(wmPtr->title, -1, &titleString);
 	    SetWindowTextW(wrapper, (LPCWSTR) Tcl_DStringValue(&titleString));
->>>>>>> 8d11cc8e
 	    Tcl_DStringFree(&titleString);
 	}
     }
