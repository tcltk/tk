--- conflicted
+++ resolved
@@ -3748,11 +3748,7 @@
 {
     WmInfo *wmPtr = winPtr->wmInfoPtr;
     HWND hwnd;
-<<<<<<< HEAD
-	char buf[TCL_INTEGER_SPACE];
-=======
     char buf[TCL_INTEGER_SPACE];
->>>>>>> 93a3e63b
 
     if (objc != 3) {
 	Tcl_WrongNumArgs(interp, 2, objv, "window");
@@ -3765,11 +3761,7 @@
     if (hwnd == NULL) {
 	hwnd = Tk_GetHWND(Tk_WindowId((Tk_Window) winPtr));
     }
-<<<<<<< HEAD
-	sprintf(buf, "0x%" TCL_Z_MODIFIER "x", (size_t)PTR2INT(hwnd));
-=======
     sprintf(buf, "0x%" TCL_Z_MODIFIER "x", (size_t)hwnd);
->>>>>>> 93a3e63b
     Tcl_SetObjResult(interp, Tcl_NewStringObj(buf, -1));
     return TCL_OK;
 }
@@ -5531,12 +5523,8 @@
 	    int size = 256;
 
 	    GetWindowTextW(wrapper, buf, size);
-<<<<<<< HEAD
 	    Tcl_DStringInit(&titleString);
 	    Tcl_WCharToUtfDString(buf, wcslen(buf), &titleString);
-=======
-	    Tcl_WinTCharToUtf((LPCTSTR)buf, -1, &titleString);
->>>>>>> 93a3e63b
 	    Tcl_SetObjResult(interp, Tcl_NewStringObj(
 		    Tcl_DStringValue(&titleString),
 		    Tcl_DStringLength(&titleString)));
