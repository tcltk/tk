#! /bin/bash -norc
# This file is an input file used by the GNU "autoconf" program to
# generate the file "configure", which is run during Tk installation
# to configure the system for the local environment.

AC_INIT(../generic/tk.h)
AC_PREREQ(2.59)

# The following define is needed when building with Cygwin since newer
# versions of autoconf incorrectly set SHELL to /bin/bash instead of
# /bin/sh. The bash shell seems to suffer from some strange failures.
SHELL=/bin/sh

TK_VERSION=8.5
TK_MAJOR_VERSION=8
TK_MINOR_VERSION=5
TK_PATCH_LEVEL=".11"
VER=$TK_MAJOR_VERSION$TK_MINOR_VERSION

#------------------------------------------------------------------------
# Handle the --prefix=... option
#------------------------------------------------------------------------

if test "${prefix}" = "NONE"; then
    prefix=/usr/local
fi
if test "${exec_prefix}" = "NONE"; then
    exec_prefix=$prefix
fi
# libdir must be a fully qualified path (not ${exec_prefix}/lib)
eval libdir="$libdir"

#------------------------------------------------------------------------
# Standard compiler checks
#------------------------------------------------------------------------

# If the user did not set CFLAGS, set it now to keep
# the AC_PROG_CC macro from adding "-g -O2".
if test "${CFLAGS+set}" != "set" ; then
    CFLAGS=""
fi

AC_PROG_CC
AC_C_INLINE
AC_HEADER_STDC

AC_CHECK_TOOL(AR, ar)
AC_CHECK_TOOL(RANLIB, ranlib)
AC_CHECK_TOOL(RC, windres)

#--------------------------------------------------------------------
# Checks to see if the make program sets the $MAKE variable.
#--------------------------------------------------------------------

AC_PROG_MAKE_SET

#--------------------------------------------------------------------
<<<<<<< HEAD
# Perform additinal compiler tests.
#--------------------------------------------------------------------

dnl Currently AC_CYGWIN is disabled since it invokes AC_CANONICAL_HOST
dnl under autoconf 2.5X.
dnl
dnl AC_CYGWIN

AC_CACHE_CHECK(for Cygwin version of gcc,
    ac_cv_cygwin,
AC_TRY_COMPILE([
#ifdef __CYGWIN__
#error cygwin
#endif
],
[],
        ac_cv_cygwin=no,
        ac_cv_cygwin=yes)
)
if test "$ac_cv_cygwin" = "yes" ; then
    AC_MSG_ERROR([Compiling under Cygwin is not currently supported.
A maintainer for the Cygwin port of Tcl/Tk is needed. See the README
file for information about building with Mingw.])
fi

#--------------------------------------------------------------------
=======
>>>>>>> a429b873
# Determines the correct binary file extension (.o, .obj, .exe etc.)
#--------------------------------------------------------------------

AC_OBJEXT
AC_EXEEXT

#--------------------------------------------------------------------
# Check whether --enable-threads or --disable-threads was given.
#--------------------------------------------------------------------

SC_ENABLE_THREADS

#--------------------------------------------------------------------
# The statements below define a collection of symbols related to
# building libtk as a shared library instead of a static library.
#--------------------------------------------------------------------

SC_ENABLE_SHARED

#--------------------------------------------------------------------
# The statements below define a collection of compile flags.  This
# macro depends on the value of SHARED_BUILD, and should be called
# after SC_ENABLE_SHARED checks the configure switches.
#--------------------------------------------------------------------

SC_CONFIG_CFLAGS

#--------------------------------------------------------------------
# man2tcl needs this so that it can use errno.h
#--------------------------------------------------------------------

AC_CHECK_HEADER(errno.h, , MAN2TCLFLAGS="-DNO_ERRNO_H")
AC_SUBST(MAN2TCLFLAGS)

#-------------------------------------------
#     Check for _strtoi64
#-------------------------------------------

AC_CACHE_CHECK([availability of _strtoi64], tcl_have_strtoi64, [
    AC_TRY_LINK([#include <stdlib.h>],
	    [_strtoi64(0,0,0)],
	    tcl_have_strtoi64=yes, tcl_have_strtoi64=no)])
if test $tcl_have_strtoi64 = no; then
    AC_DEFINE(NO_STRTOI64, 1, [Is _strtoi64 function available?])
fi

#--------------------------------------------------------------------
# Windows XP theme engine header for Ttk
#--------------------------------------------------------------------

AC_CHECK_HEADER([uxtheme.h], [AC_DEFINE(HAVE_UXTHEME_H)],
	[AC_MSG_NOTICE([xpnative theme will be unavailable])],
	[#include <windows.h>])

#--------------------------------------------------------------------
# Set the default compiler switches based on the --enable-symbols
# option.  This macro depends on C flags, and should be called
# after SC_CONFIG_CFLAGS macro is called.
#--------------------------------------------------------------------

SC_ENABLE_SYMBOLS

TK_DBGX=${DBGX}

#--------------------------------------------------------------------
# Embed the manifest if we can determine how
#--------------------------------------------------------------------

SC_EMBED_MANIFEST(wish.exe.manifest)

#--------------------------------------------------------------------
# Locate and source the tclConfig.sh file.
#--------------------------------------------------------------------

SC_PATH_TCLCONFIG($TK_PATCH_LEVEL)
SC_LOAD_TCLCONFIG

SC_BUILD_TCLSH
SC_PROG_TCLSH

#------------------------------------------------------------------------
# tkConfig.sh refers to this by a different name
#------------------------------------------------------------------------

TK_SHARED_BUILD=${SHARED_BUILD}

#--------------------------------------------------------------------
# Perform final evaluations of variables with possible substitutions.
#--------------------------------------------------------------------

TK_SHARED_LIB_SUFFIX="\${NODOT_VERSION}${DLLSUFFIX}"
TK_UNSHARED_LIB_SUFFIX="\${NODOT_VERSION}${LIBSUFFIX}"
TK_EXPORT_FILE_SUFFIX="\${NODOT_VERSION}${LIBSUFFIX}"

eval "TK_SRC_DIR=\"`cd $srcdir/..; pwd`\""

eval "TK_DLL_FILE=tk$VER${DLLSUFFIX}"
eval "TK_LIB_FILE=${LIBPREFIX}tk$VER${LIBSUFFIX}"

eval "TK_STUB_LIB_FILE=${LIBPREFIX}tkstub${VER}${LIBSUFFIX}"
# FIXME: All of this var junk needs to be done in tcl.m4 !!!!
# I left out the other vars that also need to get defined here.
# we also need to double check about spaces in path names
eval "TK_LIB_FLAG=\"-ltk${VER}${LIBFLAGSUFFIX}\""
TK_LIB_SPEC="-L${libdir} ${TK_LIB_FLAG}"
TK_BUILD_LIB_SPEC="-L`pwd` ${TK_LIB_FLAG}"

eval "TK_STUB_LIB_FLAG=\"-ltkstub${VER}${LIBFLAGSUFFIX}\""
TK_BUILD_STUB_LIB_SPEC="-L`pwd` ${TK_STUB_LIB_FLAG}"

TK_STUB_LIB_SPEC="-L${libdir} ${TK_STUB_LIB_FLAG}"
TK_STUB_LIB_PATH="${libdir}/${TK_STUB_LIB_FILE}"
TK_BUILD_STUB_LIB_PATH="`pwd`/${TK_STUB_LIB_FILE}"

eval "DLLSUFFIX=${DLLSUFFIX}"
eval "LIBPREFIX=${LIBPREFIX}"
eval "LIBSUFFIX=${LIBSUFFIX}"
eval "EXESUFFIX=${EXESUFFIX}"

CFG_TK_SHARED_LIB_SUFFIX=${TK_SHARED_LIB_SUFFIX}
CFG_TK_UNSHARED_LIB_SUFFIX=${TK_UNSHARED_LIB_SUFFIX}
CFG_TK_EXPORT_FILE_SUFFIX=${TK_EXPORT_FILE_SUFFIX}

#--------------------------------------------------------------------
# Adjust the defines for how the resources are built depending
# on symbols and static vs. shared.
#--------------------------------------------------------------------

if test ${SHARED_BUILD} = 0 -o "$TCL_NEEDS_EXP_FILE" = 0; then
    if test "${DBGX}" = "d"; then
        RC_DEFINES="${RC_DEFINE} STATIC_BUILD ${RC_DEFINE} DEBUG"
    else
        RC_DEFINES="${RC_DEFINE} STATIC_BUILD"
    fi
    TK_RES=""
else
    if test "${DBGX}" = "d"; then
        RC_DEFINES="${RC_DEFINE} DEBUG"
    else
        RC_DEFINES=""
    fi
    TK_RES='tk.$(RES)'
fi

# The wish.exe.manifest requires these
# TK_WIN_VERSION is the 4 dotted pair Windows version format which needs
# the release level, and must account for interim release versioning
case "$TK_PATCH_LEVEL" in
     *a*) TK_RELEASE_LEVEL=0 ;;
     *b*) TK_RELEASE_LEVEL=1 ;;
     *)   TK_RELEASE_LEVEL=2 ;;
esac
TK_WIN_VERSION="$TK_VERSION.$TK_RELEASE_LEVEL.`echo $TK_PATCH_LEVEL | tr -d ab.`"
AC_SUBST(TK_WIN_VERSION)
# X86|AMD64|IA64 for manifest
AC_SUBST(MACHINE)

AC_SUBST(TK_VERSION)
AC_SUBST(TK_MAJOR_VERSION)
AC_SUBST(TK_MINOR_VERSION)
AC_SUBST(TK_PATCH_LEVEL)
AC_SUBST(TK_DBGX)
AC_SUBST(TK_LIB_FILE)
AC_SUBST(TK_DLL_FILE)
AC_SUBST(TK_STUB_LIB_FILE)
AC_SUBST(TK_STUB_LIB_FLAG)
AC_SUBST(TK_BUILD_STUB_LIB_SPEC)
AC_SUBST(TK_SRC_DIR)
AC_SUBST(TK_BIN_DIR)

AC_SUBST(TCL_VERSION)
AC_SUBST(TCL_MAJOR_VERSION)
AC_SUBST(TCL_MINOR_VERSION)
AC_SUBST(TCL_PATCH_LEVEL)
AC_SUBST(TCL_SRC_DIR)
AC_SUBST(TCL_BIN_DIR)
AC_SUBST(TCL_DBGX)
AC_SUBST(CFG_TK_SHARED_LIB_SUFFIX)
AC_SUBST(CFG_TK_UNSHARED_LIB_SUFFIX)
AC_SUBST(CFG_TK_EXPORT_FILE_SUFFIX)
AC_SUBST(TK_SHARED_BUILD)

AC_SUBST(CYGPATH)
AC_SUBST(DEPARG)
AC_SUBST(CFLAGS_DEFAULT)
AC_SUBST(EXTRA_CFLAGS)
AC_SUBST(STLIB_LD)
AC_SUBST(SHLIB_LD)
AC_SUBST(SHLIB_LD_LIBS)
AC_SUBST(SHLIB_CFLAGS)
AC_SUBST(SHLIB_SUFFIX)
AC_SUBST(CC_OBJNAME)
AC_SUBST(CC_EXENAME)
AC_SUBST(LDFLAGS_DEFAULT)
AC_SUBST(LDFLAGS_DEBUG)
AC_SUBST(LDFLAGS_OPTIMIZE)
AC_SUBST(LDFLAGS_CONSOLE)
AC_SUBST(LDFLAGS_WINDOW)
AC_SUBST(AR)
AC_SUBST(RANLIB)
AC_SUBST(RC)
AC_SUBST(RC_OUT)
AC_SUBST(RC_TYPE)
AC_SUBST(RC_INCLUDE)
AC_SUBST(RC_DEFINE)
AC_SUBST(RC_DEFINES)
AC_SUBST(TK_RES)
AC_SUBST(RES)
AC_SUBST(LIBS)
AC_SUBST(LIBS_GUI)
AC_SUBST(DLLSUFFIX)
AC_SUBST(LIBPREFIX)
AC_SUBST(LIBSUFFIX)
AC_SUBST(EXESUFFIX)
AC_SUBST(LIBRARIES)
AC_SUBST(MAKE_LIB)
AC_SUBST(POST_MAKE_LIB)
AC_SUBST(MAKE_DLL)
AC_SUBST(MAKE_EXE)

AC_SUBST(TK_LIB_FLAG)
AC_SUBST(TK_LIB_SPEC)
AC_SUBST(TK_BUILD_LIB_SPEC)
AC_SUBST(TK_STUB_LIB_SPEC)
AC_SUBST(TK_STUB_LIB_PATH)
AC_SUBST(TK_BUILD_STUB_LIB_PATH)

# undefined at this point for win
AC_SUBST(TK_CC_SEARCH_FLAGS)
AC_SUBST(TK_LD_SEARCH_FLAGS)

AC_OUTPUT([Makefile tkConfig.sh wish.exe.manifest])

dnl Local Variables:
dnl mode: autoconf;
dnl End:<|MERGE_RESOLUTION|>--- conflicted
+++ resolved
@@ -55,35 +55,6 @@
 AC_PROG_MAKE_SET
 
 #--------------------------------------------------------------------
-<<<<<<< HEAD
-# Perform additinal compiler tests.
-#--------------------------------------------------------------------
-
-dnl Currently AC_CYGWIN is disabled since it invokes AC_CANONICAL_HOST
-dnl under autoconf 2.5X.
-dnl
-dnl AC_CYGWIN
-
-AC_CACHE_CHECK(for Cygwin version of gcc,
-    ac_cv_cygwin,
-AC_TRY_COMPILE([
-#ifdef __CYGWIN__
-#error cygwin
-#endif
-],
-[],
-        ac_cv_cygwin=no,
-        ac_cv_cygwin=yes)
-)
-if test "$ac_cv_cygwin" = "yes" ; then
-    AC_MSG_ERROR([Compiling under Cygwin is not currently supported.
-A maintainer for the Cygwin port of Tcl/Tk is needed. See the README
-file for information about building with Mingw.])
-fi
-
-#--------------------------------------------------------------------
-=======
->>>>>>> a429b873
 # Determines the correct binary file extension (.o, .obj, .exe etc.)
 #--------------------------------------------------------------------
 
@@ -122,11 +93,11 @@
 #     Check for _strtoi64
 #-------------------------------------------
 
-AC_CACHE_CHECK([availability of _strtoi64], tcl_have_strtoi64, [
+AC_CACHE_CHECK([availability of _strtoi64], tcl_cv_strtoi64, [
     AC_TRY_LINK([#include <stdlib.h>],
 	    [_strtoi64(0,0,0)],
-	    tcl_have_strtoi64=yes, tcl_have_strtoi64=no)])
-if test $tcl_have_strtoi64 = no; then
+	    tcl_cv_strtoi64=yes, tcl_cv_strtoi64=no)])
+if test $tcl_cv_strtoi64 = no; then
     AC_DEFINE(NO_STRTOI64, 1, [Is _strtoi64 function available?])
 fi
 
