--- conflicted
+++ resolved
@@ -2,11 +2,6 @@
 # This file is an input file used by the GNU "autoconf" program to
 # generate the file "configure", which is run during Tk installation
 # to configure the system for the local environment.
-<<<<<<< HEAD
-#
-# RCS: @(#) $Id: configure.in,v 1.77.2.15 2010/11/19 22:42:32 nijtmans Exp $
-=======
->>>>>>> 42bca745
 
 AC_INIT(../generic/tk.h)
 AC_PREREQ(2.59)
