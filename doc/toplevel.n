--- conflicted
+++ resolved
@@ -29,15 +29,10 @@
 Specifies a class for the window.
 This class will be used when querying the option database for
 the window's other options, and it will also be used later for
-<<<<<<< HEAD
-other purposes such as bindings.
-The \fB\-class\fR option may not be changed with the \fBconfigure\fR
-=======
 other purposes such as bindings. Some window managers display the
 class name for windows in their dock while some others display the
 window title.
-The \fBclass\fR option may not be changed with the \fBconfigure\fR
->>>>>>> dd337dff
+The \fB\-class\fR option may not be changed with the \fBconfigure\fR
 widget command.
 .OP \-colormap colormap Colormap
 Specifies a colormap to use for the window.
