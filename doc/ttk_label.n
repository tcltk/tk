'\"
'\" Copyright (c) 2004 Joe English
'\"
'\" See the file "license.terms" for information on usage and redistribution
'\" of this file, and for a DISCLAIMER OF ALL WARRANTIES.
'\"
.TH ttk::label n 8.5 Tk "Tk Themed Widget"
.so man.macros
.BS
.SH NAME
ttk::label \- Display a text string and/or image
.SH SYNOPSIS
\fBttk::label\fR \fIpathName \fR?\fIoptions\fR?
.BE
.SH DESCRIPTION
.PP
A \fBttk::label\fR widget displays a textual label and/or image.
The label may be linked to a Tcl variable
to automatically change the displayed text.
.SO ttk_widget
<<<<<<< HEAD
\-anchor	\-class	\-compound	\-cursor
\-font	\-foreground
\-image	\-justify	\-style	\-takefocus
=======
\-class	\-compound	\-cursor
\-image	\-padding	\-style	\-takefocus
>>>>>>> 1968863f
\-text	\-textvariable	\-underline
\-width	\-wraplength
.SE
.SH "WIDGET-SPECIFIC OPTIONS"
.OP \-background frameColor FrameColor
The widget's background color.
If unspecified, the theme default is used.
<<<<<<< HEAD
.OP \-padding padding Padding
Specifies the amount of extra space to allocate for the widget.
The padding is a list of up to four length specifications
\fIleft top right bottom\fR.
If fewer than four elements are specified,
\fIbottom\fR defaults to \fItop\fR,
\fIright\fR defaults to \fIleft\fR, and
\fItop\fR defaults to \fIleft\fR.
=======
.OP \-font font Font
Font to use for label text.
.OP \-foreground textColor TextColor
The widget's foreground color.
If unspecified, the theme default is used.
.OP \-justify justify Justify
If there are multiple lines of text, specifies how
the lines are laid out relative to one another.
One of \fBleft\fR, \fBcenter\fR, or \fBright\fR.
See also \fB\-anchor\fR.
>>>>>>> 1968863f
.OP \-relief relief Relief
.\" Rewrite this:
Specifies the 3-D effect desired for the widget border.
Valid values are
\fBflat\fR, \fBgroove\fR, \fBraised\fR, \fBridge\fR, \fBsolid\fR,
and \fBsunken\fR.
.SH "WIDGET COMMAND"
.PP
Supports the standard widget commands
\fBconfigure\fR, \fBcget\fR, \fBidentify\fR, \fBinstate\fR, and \fBstate\fR;
see \fIttk::widget(n)\fR.
.SH "SEE ALSO"
ttk::widget(n), label(n)
'\" Local Variables:
'\" mode: nroff
'\" End:<|MERGE_RESOLUTION|>--- conflicted
+++ resolved
@@ -18,14 +18,9 @@
 The label may be linked to a Tcl variable
 to automatically change the displayed text.
 .SO ttk_widget
-<<<<<<< HEAD
 \-anchor	\-class	\-compound	\-cursor
 \-font	\-foreground
-\-image	\-justify	\-style	\-takefocus
-=======
-\-class	\-compound	\-cursor
-\-image	\-padding	\-style	\-takefocus
->>>>>>> 1968863f
+\-image	\-justify	\-padding	\-style	\-takefocus
 \-text	\-textvariable	\-underline
 \-width	\-wraplength
 .SE
@@ -33,27 +28,6 @@
 .OP \-background frameColor FrameColor
 The widget's background color.
 If unspecified, the theme default is used.
-<<<<<<< HEAD
-.OP \-padding padding Padding
-Specifies the amount of extra space to allocate for the widget.
-The padding is a list of up to four length specifications
-\fIleft top right bottom\fR.
-If fewer than four elements are specified,
-\fIbottom\fR defaults to \fItop\fR,
-\fIright\fR defaults to \fIleft\fR, and
-\fItop\fR defaults to \fIleft\fR.
-=======
-.OP \-font font Font
-Font to use for label text.
-.OP \-foreground textColor TextColor
-The widget's foreground color.
-If unspecified, the theme default is used.
-.OP \-justify justify Justify
-If there are multiple lines of text, specifies how
-the lines are laid out relative to one another.
-One of \fBleft\fR, \fBcenter\fR, or \fBright\fR.
-See also \fB\-anchor\fR.
->>>>>>> 1968863f
 .OP \-relief relief Relief
 .\" Rewrite this:
 Specifies the 3-D effect desired for the widget border.
