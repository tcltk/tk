'\"
'\" Copyright (c) 1998 Sun Microsystems, Inc.
'\"
'\" See the file "license.terms" for information on usage and redistribution
'\" of this file, and for a DISCLAIMER OF ALL WARRANTIES.
'\"
.TH Tk_SetOptions 3 8.1 Tk "Tk Library Procedures"
.so man.macros
.BS
.SH NAME
Tk_CreateOptionTable, Tk_DeleteOptionTable, Tk_InitOptions, Tk_SetOptions, Tk_FreeSavedOptions, Tk_RestoreSavedOptions, Tk_GetOptionValue,  Tk_GetOptionInfo, Tk_FreeConfigOptions \- process configuration options
.SH SYNOPSIS
.nf
\fB#include <tk.h>\fR
.sp
Tk_OptionTable
\fBTk_CreateOptionTable\fR(\fIinterp, templatePtr\fR)
.sp
\fBTk_DeleteOptionTable\fR(\fIoptionTable\fR)
.sp
int
\fBTk_InitOptions\fR(\fIinterp, recordPtr, optionTable, tkwin\fR)
.sp
int
\fBTk_SetOptions\fR(\fIinterp, recordPtr, optionTable, objc, objv, tkwin, savePtr, maskPtr\fR)
.sp
\fBTk_FreeSavedOptions\fR(\fIsavedPtr\fR)
.sp
\fBTk_RestoreSavedOptions\fR(\fIsavedPtr\fR)
.sp
Tcl_Obj *
\fBTk_GetOptionValue\fR(\fIinterp, recordPtr, optionTable, namePtr, tkwin\fR)
.sp
Tcl_Obj *
\fBTk_GetOptionInfo\fR(\fIinterp, recordPtr, optionTable, namePtr, tkwin\fR)
.sp
\fBTk_FreeConfigOptions\fR(\fIrecordPtr, optionTable, tkwin\fR)
.fi
.SH ARGUMENTS
.AS Tk_SavedOptions "*const objv[]" in/out
.AP Tcl_Interp *interp in
A Tcl interpreter.  Most procedures use this only for returning error
messages; if it is NULL then no error messages are returned.  For
\fBTk_CreateOptionTable\fR the value cannot be NULL; it gives the
interpreter in which the option table will be used.
.AP "const Tk_OptionSpec" *templatePtr in
Points to an array of static information that describes the configuration
options that are supported.  Used to build a Tk_OptionTable.  The information
pointed to by this argument must exist for the lifetime of the Tk_OptionTable.
.AP Tk_OptionTable optionTable in
Token for an option table.  Must have been returned by a previous call
to \fBTk_CreateOptionTable\fR.
.AP void *recordPtr in/out
Points to structure in which values of configuration options are stored;
fields of this record are modified by procedures such as \fBTk_SetOptions\fR
and read by procedures such as \fBTk_GetOptionValue\fR.
.AP Tk_Window tkwin in
For options such as \fBTK_OPTION_COLOR\fR, this argument indicates
the window in which the option will be used.  If \fIoptionTable\fR uses
no window-dependent options, then a NULL value may be supplied for
this argument.
.AP int objc in
Number of values in \fIobjv\fR.
.AP Tcl_Obj "*const *objv" in
Command-line arguments for setting configuring options.
.AP Tk_SavedOptions *savePtr out
If not NULL, the structure pointed to by this argument is filled
in with the old values of any options that were modified and old
values are restored automatically if an error occurs in \fBTk_SetOptions\fR.
.AP int *maskPtr out
If not NULL, the word pointed to by \fImaskPtr\fR is filled in with the
bit-wise OR of the \fItypeMask\fR fields for the options that
were modified.
.AP Tk_SavedOptions *savedPtr in/out
Points to a structure previously filled in by \fBTk_SetOptions\fR with
old values of modified options.
.AP Tcl_Obj *namePtr in
The value of this object is the name of a particular option.  If NULL
is passed to \fBTk_GetOptionInfo\fR then information is returned for
all options.  Must not be NULL when \fBTk_GetOptionValue\fR is called.
.AP "type name" type in
The name of the type of a record.
.AP "field name" field in
The name of a field in records of type \fItype\fR.
.BE
.SH DESCRIPTION
.PP
These procedures handle most of the details of parsing configuration
options such as those for Tk widgets.  Given a description of what
options are supported, these procedures handle all the details of
parsing options and storing their values into a C structure associated
with the widget or object. The procedures were designed primarily for
widgets in Tk, but they can also be used for other kinds of objects that
have configuration options.  In the rest of this manual page
.QW widget
will be used to refer to the object whose options are being managed; in
practice the object may not actually be a widget.  The term
.QW "widget record"
is used to refer to the C-level structure in
which information about a particular widget or object is stored.
.PP
Note that the easiest way to learn how to use these procedures is to
look at a working example.  In Tk, the simplest example is the code
that implements the button family of widgets, which is in \fBtkButton.c\fR.
Other examples are in \fBtkSquare.c\fR and \fBtkMenu.c\fR.
.PP
In order to use these procedures, the code that implements the widget
must contain a static array of Tk_OptionSpec structures. This is a
template that describes the various options supported by that class of
widget; there is a separate template for each kind of widget.  The
template contains information such as the name of each option, its type,
its default value, and where the value of the option is stored in the
widget record.  See TEMPLATES below for more detail.
.PP
In order to process configuration options efficiently, the static
template must be augmented with additional information that is available
only at runtime.  The procedure \fBTk_CreateOptionTable\fR creates this
dynamic information from the template and returns a Tk_OptionTable token
that describes both the static and dynamic information.  All of the
other procedures, such as \fBTk_SetOptions\fR, take a Tk_OptionTable
token as argument.  Typically, \fBTk_CreateOptionTable\fR is called the
first time that a widget of a particular class is created and the
resulting Tk_OptionTable is used in the future for all widgets of that
class.  A Tk_OptionTable may be used only in a single interpreter, given
by the \fIinterp\fR argument to \fBTk_CreateOptionTable\fR.  When an
option table is no longer needed \fBTk_DeleteOptionTable\fR should be
called to free all of its resources.  All of the option tables
for a Tcl interpreter are freed automatically if the interpreter is deleted.
.PP
\fBTk_InitOptions\fR is invoked when a new widget is created to set the
default values.
\fBTk_InitOptions\fR is passed a token for an option table
(\fIoptionTable\fR) and a pointer to a widget record (\fIrecordPtr\fR),
which is the C structure that holds information about this widget.
\fBTk_InitOptions\fR uses the information in the option table to choose an
appropriate default for each option, then it stores the default value
directly into the widget record, overwriting any information that was
already present in the widget record.  \fBTk_InitOptions\fR normally
returns \fBTCL_OK\fR.  If an error occurred while setting the default
values (e.g., because a default value was erroneous) then \fBTCL_ERROR\fR
is returned and an error message is left in \fIinterp\fR's result if
\fIinterp\fR is not NULL. For any widget's configuration option that
has \fBTK_OPTION_DONT_SET_DEFAULT\fR set in its \fIflags\fR field,
the above initialization is fully skipped, see below.
.PP
\fBTk_SetOptions\fR is invoked to modify configuration options based
on information specified in a Tcl command.  The command might be one that
creates a new widget, or a command that modifies options on an existing
widget.  The \fIobjc\fR and \fIobjv\fR arguments describe the
values of the arguments from the Tcl command.  \fIObjv\fR must contain
an even number of objects: the first object of each pair gives the name of
an option and the second object gives the new value for that option.
\fBTk_SetOptions\fR looks up each name in \fIoptionTable\fR, checks that
the new value of the option conforms to the type in \fIoptionTable\fR,
and stores the value of the option into the widget record given by
\fIrecordPtr\fR.  \fBTk_SetOptions\fR normally returns \fBTCL_OK\fR.  If
an error occurred (such as an unknown option name or an illegal option
value) then \fBTCL_ERROR\fR is returned and an error message is left in
\fIinterp\fR's result if \fIinterp\fR is not NULL.
.PP
\fBTk_SetOptions\fR has two additional features.  First, if the
\fImaskPtr\fR argument is not NULL then it points to an integer
value that is filled in with information about the options that were
modified.  For each option in the template passed to
\fBTk_CreateOptionTable\fR there is a \fItypeMask\fR field.  The
bits of this field are defined by the code that implements the widget;
for example, each bit might correspond to a particular configuration option.
Alternatively, bits might be used functionally.  For example, one bit might
be used for redisplay: all options that affect the widget's display, such
that changing the option requires the widget to be redisplayed, might have
that bit set.  Another bit might indicate that the geometry of the widget
must be recomputed, and so on.  \fBTk_SetOptions\fR OR's together the
\fItypeMask\fR fields from all the options that were modified and returns
this value at *\fImaskPtr\fR; the caller can then use this information
to optimize itself so that, for example, it does not redisplay the widget
if the modified options do not affect the widget's appearance.
.PP
The second additional feature of \fBTk_SetOptions\fR has to do with error
recovery.  If an error occurs while processing configuration options, this
feature makes it possible to restore all the configuration options to their
previous values.  Errors can occur either while processing options in
\fBTk_SetOptions\fR or later in the caller.  In many cases the caller does
additional processing after \fBTk_SetOptions\fR returns; for example, it
might use an option value to set a trace on a variable and may detect
an error if the variable is an array instead of a scalar.  Error recovery
is enabled by passing in a non-NULL value for the \fIsavePtr\fR argument
to \fBTk_SetOptions\fR; this should be a pointer to an uninitialized
Tk_SavedOptions structure on the caller's stack.  \fBTk_SetOptions\fR
overwrites the structure pointed to by \fIsavePtr\fR with information
about the old values of any options modified by the procedure.
If \fBTk_SetOptions\fR returns successfully, the
caller uses the structure in one of two ways.  If the caller completes
its processing of the new options without any errors, then it must pass
the structure to \fBTk_FreeSavedOptions\fR so that the old values can be
freed.  If the caller detects an error in its processing of the new
options, then it should pass the structure to \fBTk_RestoreSavedOptions\fR,
which will copy the old values back into the widget record and free
the new values.
If \fBTk_SetOptions\fR detects an error then it automatically restores
any options that had already been modified and leaves *\fIsavePtr\fR in
an empty state: the caller need not call either \fBTk_FreeSavedOptions\fR or
\fBTk_RestoreSavedOptions\fR.
If the \fIsavePtr\fR argument to \fBTk_SetOptions\fR is NULL then
\fBTk_SetOptions\fR frees each old option value immediately when it sets a new
value for the option.  In this case, if an error occurs in the third
option, the old values for the first two options cannot be restored.
.PP
\fBTk_GetOptionValue\fR returns the current value of a configuration option
for a particular widget.  The \fInamePtr\fR argument contains the name of
an option; \fBTk_GetOptionValue\fR uses \fIoptionTable\fR
to lookup the option and extract its value from the widget record
pointed to by \fIrecordPtr\fR, then it returns an object containing
that value.  If an error occurs (e.g., because \fInamePtr\fR contains an
unknown option name) then NULL is returned and an error message is left
in \fIinterp\fR's result unless \fIinterp\fR is NULL.
.PP
\fBTk_GetOptionInfo\fR returns information about configuration options in
a form suitable for \fBconfigure\fR widget commands.  If the \fInamePtr\fR
argument is not NULL, it points to an object that gives the name of a
configuration option; \fBTk_GetOptionInfo\fR returns an object containing
a list with five elements, which are the name of the option, the name and
class used for the option in the option database, the default value for
the option, and the current value for the option.  If the \fInamePtr\fR
argument is NULL, then \fBTk_GetOptionInfo\fR returns information about
all options in the form of a list of lists; each sublist describes one
option.  Synonym options are handled differently depending on whether
\fInamePtr\fR is NULL: if \fInamePtr\fR is NULL then the sublist for
each synonym option has only two elements, which are the name of the
option and the name of the other option that it refers to; if \fInamePtr\fR
is non-NULL and names a synonym option then the object returned
is the five-element list
for the other option that the synonym refers to.  If an error occurs
(e.g., because \fInamePtr\fR contains an unknown option name) then NULL
is returned and an error message is left in \fIinterp\fR's result unless
\fIinterp\fR is NULL.
.PP
\fBTk_FreeConfigOptions\fR must be invoked when a widget is deleted.
It frees all of the resources associated with any of the configuration
options defined in \fIrecordPtr\fR by \fIoptionTable\fR.
.SH "TEMPLATES"
.PP
The array of Tk_OptionSpec structures passed to \fBTk_CreateOptionTable\fR
via its \fItemplatePtr\fR argument describes the configuration options
supported by a particular class of widgets.  Each structure specifies
one configuration option and has the following fields:
.CS
typedef struct {
    Tk_OptionType \fItype\fR;
    const char *\fIoptionName\fR;
    const char *\fIdbName\fR;
    const char *\fIdbClass\fR;
    const char *\fIdefValue\fR;
    size_t \fIobjOffset\fR;
    size_t \fIinternalOffset\fR;
    int \fIflags\fR;
    const void *\fIclientData\fR;
    int \fItypeMask\fR;
} \fBTk_OptionSpec\fR;
.CE
The \fItype\fR field indicates what kind of configuration option this is
(e.g. \fBTK_OPTION_COLOR\fR for a color value, or \fBTK_OPTION_INT\fR for
an integer value).  \fIType\fR determines how the
value of the option is parsed (more on this below).
The \fIoptionName\fR field is a string such as \fB\-font\fR or \fB\-bg\fR;
it is the name used for the option in Tcl commands and passed to
procedures via the \fIobjc\fR or \fInamePtr\fR arguments.
The \fIdbName\fR and \fIdbClass\fR fields are used by \fBTk_InitOptions\fR
to look up a default value for this option in the option database; if
\fIdbName\fR is NULL then the option database is not used by
\fBTk_InitOptions\fR for this option.  The \fIdefValue\fR field
specifies a default value for this configuration option if no
value is specified in the option database.  The \fIobjOffset\fR and
\fIinternalOffset\fR fields indicate where to store the value of this
option in widget records (more on this below); values for the \fIobjOffset\fR
and \fIinternalOffset\fR fields should always be generated with the
\fBoffsetof\fR macro.
The \fIflags\fR field contains additional information
to control the processing of this configuration option (see below
for details).
\fIClientData\fR provides additional type-specific data needed
by certain types.  For instance, for \fBTK_OPTION_COLOR\fR types,
\fIclientData\fR is a string giving the default value to use on
monochrome displays.  See the descriptions of the different types
below for details.
The last field, \fItypeMask\fR, is used by \fBTk_SetOptions\fR to
return information about which options were modified; see the description
of \fBTk_SetOptions\fR above for details.
.PP
When \fBTk_InitOptions\fR and \fBTk_SetOptions\fR store the value of an
option into the widget record, they can do it in either of two ways.
If the \fIobjOffset\fR field of the Tk_OptionSpec is greater than
or equal to zero, then the value of the option is stored as a
(Tcl_Obj *) at the location in the widget record given by \fIobjOffset\fR.
If the \fIinternalOffset\fR field of the Tk_OptionSpec is
greater than or equal to zero, then the value of the option is stored
in a type-specific internal form at the location in the widget record
given by \fIinternalOffset\fR.  For example, if the option's type is
\fBTK_OPTION_INT\fR then the internal form is an integer.  If the
\fIobjOffset\fR or \fIinternalOffset\fR field is negative then the
value is not stored in that form.  At least one of the offsets must be
greater than or equal to zero.
.PP
The \fIflags\fR field consists of one or more bits ORed together. The
following flags are supported:
.IP \fBTK_OPTION_NULL_OK\fR
If this bit is set for an option then an empty string will be accepted as
the value for the option and the resulting internal form will be a NULL
pointer, a zero value, or \fBNone\fR, depending on the type of the option.
If the flag is not set then empty strings will result in errors.
\fBTK_OPTION_NULL_OK\fR is typically used to allow a
feature to be turned off entirely, e.g. set a cursor value to
\fBNone\fR so that a window simply inherits its parent's cursor.
Not all option types support the \fBTK_OPTION_NULL_OK\fR
flag; for those that do, there is an explicit indication of that fact
in the descriptions below.
.IP \fBTK_OPTION_DONT_SET_DEFAULT\fR
If this bit is set for an option then no default value will be set in
\fBTk_InitOptions\fR for this option. Neither the option database, nor any
system default value, nor \fIoptionTable\fR are used to give a default
value to this option. Instead it is assumed that the caller has already
supplied a default value in the widget code.
.IP \fBTK_OPTION_ENUM_VAR\fR
If this value is set for an option, then it indicates the the
internalOffset points to an enum variable in stead of an int variable.
Only useful in combination with \fBTK_OPTION_STRING_TABLE\fR,
\fBTK_OPTION_BOOLEAN\fR, \fBTK_OPTION_ANCHOR\fR, \fBTK_OPTION_JUSTIFY\fR,
or \fBTK_OPTION_ANCHOR\fR.
.IP \fBTK_OPTION_VAR(\fItype\fB)\fR
If this value is set for an option, then it indicates the the
internalOffset points to a \fItype\fR variable in stead of an int variable.
Only useful in combination with \fBTK_OPTION_STRING_TABLE\fR or
\fBTK_OPTION_BOOLEAN\fR, or as \fBTK_OPTION_VAR(Tcl_Size)\fR
with \fBTK_OPTION_INT\fR
.RS
.PP
The \fItype\fR field of each Tk_OptionSpec structure determines
how to parse the value of that configuration option. The
legal value for \fItype\fR, and the corresponding actions, are
described below.  If the type requires a \fItkwin\fR value to be
passed into procedures like \fBTk_SetOptions\fR, or if it uses
the \fIclientData\fR field of the Tk_OptionSpec, then it is indicated
explicitly; if not mentioned, the type requires neither \fItkwin\fR
nor \fIclientData\fR.
.RE
.IP \fBTK_OPTION_ANCHOR\fR
The value must be a standard anchor position such as \fBne\fR or
\fBcenter\fR.  The internal form is a Tk_Anchor value like the ones
returned by \fBTk_GetAnchorFromObj\fR.  This option type supports the
\fBTK_OPTION_NULL_OK\fR flag; if the empty string is specified as the
value for the option, the integer relief value is set to \fBTK_ANCHOR_NULL\fR.
.IP \fBTK_OPTION_BITMAP\fR
The value must be a standard Tk bitmap name. The internal form is a
Pixmap token like the ones returned by \fBTk_AllocBitmapFromObj\fR.
This option type requires \fItkwin\fR to be supplied to procedures
such as \fBTk_SetOptions\fR, and it supports the \fBTK_OPTION_NULL_OK\fR flag.
.IP \fBTK_OPTION_BOOLEAN\fR
The value must be a standard boolean value such as \fBtrue\fR or
\fBno\fR.  The internal form is an integer with value 0 or 1.  Note that if
the \fIobjOffset\fR field is not used, information about the original
value of this option will be lost.  This option type supports the
\fBTK_OPTION_NULL_OK\fR flag; if a NULL value is set, the internal
representation is set to -1.
.IP \fBTK_OPTION_BORDER\fR
The value must be a standard color name such as \fBred\fR or \fB#ff8080\fR.
The internal form is a Tk_3DBorder token like the ones returned
by \fBTk_Alloc3DBorderFromObj\fR.
This option type requires \fItkwin\fR to be supplied to procedures
such as \fBTk_SetOptions\fR, and it supports the \fBTK_OPTION_NULL_OK\fR flag.
.IP \fBTK_OPTION_COLOR\fR
The value must be a standard color name such as \fBred\fR or \fB#ff8080\fR.
The internal form is an (XColor *) token like the ones returned by
\fBTk_AllocColorFromObj\fR.
This option type requires \fItkwin\fR to be supplied to procedures
such as \fBTk_SetOptions\fR, and it supports the \fBTK_OPTION_NULL_OK\fR flag.
.IP \fBTK_OPTION_CURSOR\fR
The value must be a standard cursor name such as \fBcross\fR or \fB@foo\fR.
The internal form is a Tk_Cursor token like the ones returned by
\fBTk_AllocCursorFromObj\fR.
This option type requires \fItkwin\fR to be supplied to procedures
such as \fBTk_SetOptions\fR, and when the option is set the cursor
for the window is changed by calling \fBXDefineCursor\fR.  This
option type also supports the \fBTK_OPTION_NULL_OK\fR flag.
.IP \fBTK_OPTION_CUSTOM\fR
This option allows applications to define new option types.  The
clientData field of the entry points to a structure defining the new
option type.  See the section \fBCUSTOM OPTION TYPES\fR below for details.
.IP \fBTK_OPTION_DOUBLE\fR
The string value must be a floating-point number in
the format accepted by \fBstrtol\fR.  The internal form is a C
\fBdouble\fR value.  This option type supports the \fBTK_OPTION_NULL_OK\fR
flag; if a NULL value is set, the internal representation is set to NaN.
.IP \fBTK_OPTION_END\fR
Marks the end of the template.  There must be a Tk_OptionSpec structure
with \fItype\fR \fBTK_OPTION_END\fR at the end of each template.  If the
\fIclientData\fR field of this structure is not NULL, then it points to
an additional array of Tk_OptionSpec's, which is itself terminated by
another \fBTK_OPTION_END\fR entry.  Templates may be chained arbitrarily
deeply.  This feature allows common options to be shared by several
widget classes.
.IP \fBTK_OPTION_FONT\fR
The value must be a standard font name such as \fBTimes 16\fR.
The internal form is a Tk_Font handle like the ones returned by
\fBTk_AllocFontFromObj\fR.
This option type requires \fItkwin\fR to be supplied to procedures
such as \fBTk_SetOptions\fR, and it supports the \fBTK_OPTION_NULL_OK\fR flag.
.IP \fBTK_OPTION_INT\fR
The string value must be an integer in the format accepted by
\fBstrtol\fR (e.g. \fB0\fR and \fB0x\fR prefixes may be used to
specify octal or hexadecimal numbers, respectively).  The internal form is
a C \fBint\fR value.  This option type supports the \fBTK_OPTION_NULL_OK\fR
flag; if a NULL value is set, the internal representation is set to INT_MIN.
.IP \fBTK_OPTION_INDEX\fR
The string value must be an index in the format accepted by
\fBTcl_GetIntForIndex()\fR
or the empty string.  The internal form is a C \fBint\fR value. If the string
starts with \fB\-\fR, the internal representation will be set to INT_MIN. If the
string has the form \fBend-???\fR, then the result will be a negative number:
\fB-1\fR stands for \fBend\fR, \fB-2\fR stands for \fBend-1\fR and so on.
This option type supports the \fBTK_OPTION_NULL_OK\fR flag;
if a NULL value is set, the internal representation is set to INT_MIN.
.IP \fBTK_OPTION_JUSTIFY\fR
The value must be a standard justification value such as \fBleft\fR.
The internal form is a Tk_Justify like the values returned by
\fBTk_GetJustifyFromObj\fR.  This option type supports the
\fBTK_OPTION_NULL_OK\fR
flag; if the empty string is specified as the value for the option,
the integer relief value is set to \fBTK_JUSTIFY_NULL\fR.
.IP \fBTK_OPTION_PIXELS\fR
The value must specify a screen distance such as \fB2i\fR or \fB6.4\fR.
The internal form is an integer value giving a
distance in pixels, like the values returned by
\fBTk_GetPixelsFromObj\fR.  Note that if the \fIobjOffset\fR field is not
used, information about the original value of this option will be lost.
See \fBOBJOFFSET VS. INTERNALOFFSET\fR below for details.  This option
type supports the \fBTK_OPTION_NULL_OK\fR flag; if a NULL value is set, the
internal representation is set to INT_MIN.
.IP \fBTK_OPTION_RELIEF\fR
The value must be standard relief such as \fBraised\fR.
The internal form is an integer relief value such as
\fBTK_RELIEF_RAISED\fR.  This option type supports the \fBTK_OPTION_NULL_OK\fR
flag; if a NULL value is set, the internal representation is set to
\fBTK_RELIEF_NULL\fR.
.IP \fBTK_OPTION_STRING\fR
The value may be any string.  The internal form is a (char *) pointer
that points to a dynamically allocated copy of the value.
This option type supports the \fBTK_OPTION_NULL_OK\fR flag.
.IP \fBTK_OPTION_STRING_TABLE\fR
For this type, \fIclientData\fR is a pointer to an array of strings
suitable for passing to \fBTcl_GetIndexFromObj\fR.  The value must
be one of the strings in the table, or a unique abbreviation of
one of the strings.  The internal form is an integer giving the index
into the table of the matching string, like the return value
from \fBTcl_GetStringFromObj\fR.  This option type supports the
\fBTK_OPTION_NULL_OK\fR flag; if a NULL value is set, the internal
representation is set to -1.
.IP \fBTK_OPTION_SYNONYM\fR
This type is used to provide alternative names for an option (for
example, \fB\-bg\fR is often used as a synonym for \fB\-background\fR).
The \fBclientData\fR field is a string that gives the name of another
option in the same table.  Whenever the synonym option is used, the
information from the other option will be used instead.
.IP \fBTK_OPTION_WINDOW\fR
The value must be a window path name.  The internal form is a
\fBTk_Window\fR token for the window.
This option type requires \fItkwin\fR to be supplied to procedures
such as \fBTk_SetOptions\fR (in order to identify the application),
and it supports the \fBTK_OPTION_NULL_OK\fR flag.
.SH "STORAGE MANAGEMENT ISSUES"
.PP
If a field of a widget record has its offset stored in the \fIobjOffset\fR
or \fIinternalOffset\fR field of a Tk_OptionSpec structure then the
procedures described here will handle all of the storage allocation and
resource management issues associated with the field.  When the value
of an option is changed, \fBTk_SetOptions\fR (or \fBTk_FreeSavedOptions\fR)
will automatically free any resources associated with the old value, such as
Tk_Fonts for \fBTK_OPTION_FONT\fR options or dynamically allocated memory for
\fBTK_OPTION_STRING\fR options.  For an option stored as an object using the
\fIobjOffset\fR field of a Tk_OptionSpec, the widget record shares the
object pointed to by the \fIobjv\fR value from the call to
\fBTk_SetOptions\fR.  The reference count for this object is incremented
when a pointer to it is stored in the widget record and decremented when
the option is modified.  When the widget is deleted
\fBTk_FreeConfigOptions\fR should be invoked; it will free the resources
associated with all options and decrement reference counts for any
objects.
.PP
However, the widget code is responsible for storing NULL or \fBNone\fR in
all pointer and token fields before invoking \fBTk_InitOptions\fR.
This is needed to allow proper cleanup in the rare case where
an error occurs in \fBTk_InitOptions\fR.
.SH "OBJOFFSET VS. INTERNALOFFSET"
.PP
In most cases it is simplest to use the \fIinternalOffset\fR field of
a Tk_OptionSpec structure and not the \fIobjOffset\fR field.  This
makes the internal form of the value immediately available to the
widget code so the value does not have to be extracted from an object
each time it is used.  However, there are two cases where the
\fIobjOffset\fR field is useful.  The first case is for
\fBTK_OPTION_PIXELS\fR options.  In this case, the internal form is
an integer pixel value that is valid only for a particular screen.
If the value of the option is retrieved, it will be returned as a simple
number.  For example, after the command \fB.b configure \-borderwidth 2m\fR,
the command \fB.b configure \-borderwidth\fR might return 7, which is the
integer pixel value corresponding to \fB2m\fR.  Unfortunately, this loses
the original screen-independent value. Thus for \fBTK_OPTION_PIXELS\fR options
it is better to use the \fIobjOffset\fR field.  In this case the original
value of the option is retained in the object and can be returned when
the option is retrieved.  It might seem convenient to use the
\fIinternalOffset\fR field as well, so that the integer value is
<<<<<<< HEAD
immediately available for use in the widget code (alternatively,
\fBTk_GetPixelsFromObj\fR can be used to extract the integer value from
the object whenever it is needed).  Note that the problem of losing
information on retrievals exists only for \fBTK_OPTION_PIXELS\fR options.
=======
immediately available for use in the widget code. But if scaling is
involved, \fIinternalOffset\fR won't change value when the scaling
changes. Therefore it is better always to use
\fBTk_GetPixelsFromObj\fR to extract the integer value from
the object whenever it is needed.  Note: the problem of losing information
on retrievals exists only for \fBTK_OPTION_PIXELS\fR options.
>>>>>>> 0a821564
.PP
The second reason to use the \fIobjOffset\fR field is in order to
implement new types of options not supported by these procedures.
To implement a new type of option, you can use \fBTK_OPTION_STRING\fR as
the type in the Tk_OptionSpec structure and set the \fIobjOffset\fR field
but not the \fIinternalOffset\fR field.  Then, after calling
\fBTk_SetOptions\fR, convert the object to internal form yourself.
.PP
Ttk widgets do not support the \fIinternalOffset\fR machinery.
Option values of Ttk widgets are always stored as (Tcl_Obj *), meaning that
the \fIobjOffset\fR field must be used.
.SH "CUSTOM OPTION TYPES"
.PP
Applications can extend the built-in configuration types with
additional configuration types by writing procedures to parse, print,
free, and restore saved copies of the type and creating a structure
pointing to those procedures:
.CS
typedef struct Tk_ObjCustomOption {
    const char *\fIname\fR;
    Tk_CustomOptionSetProc *\fIsetProc\fR;
    Tk_CustomOptionGetProc *\fIgetProc\fR;
    Tk_CustomOptionRestoreProc *\fIrestoreProc\fR;
    Tk_CustomOptionFreeProc *\fIfreeProc\fR;
    void *\fIclientData\fR;
} \fBTk_ObjCustomOption\fR;

typedef int \fBTk_CustomOptionSetProc\fR(
    void *\fIclientData\fR,
    Tcl_Interp *\fIinterp\fR,
    Tk_Window \fItkwin\fR,
    Tcl_Obj **\fIvaluePtr\fR,
    char *\fIrecordPtr\fR,
    int \fIinternalOffset\fR,
    char *\fIsaveInternalPtr\fR,
    int \fIflags\fR);

typedef Tcl_Obj *\fBTk_CustomOptionGetProc\fR(
    void *\fIclientData\fR,
    Tk_Window \fItkwin\fR,
    char *\fIrecordPtr\fR,
    int \fIinternalOffset\fR);

typedef void \fBTk_CustomOptionRestoreProc\fR(
    void *\fIclientData\fR,
    Tk_Window \fItkwin\fR,
    char *\fIinternalPtr\fR,
    char *\fIsaveInternalPtr\fR);

typedef void \fBTk_CustomOptionFreeProc\fR(
    void *\fIclientData\fR,
    Tk_Window \fItkwin\fR,
    char *\fIinternalPtr\fR);
.CE
.PP
The Tk_ObjCustomOption structure contains six fields: a name
for the custom option type; pointers to the four procedures; and a
\fIclientData\fR value to be passed to those procedures when they are
invoked.  The \fIclientData\fR value typically points to a structure
containing information that is needed by the procedures when they are
parsing and printing options.  \fIRestoreProc\fR and \fIfreeProc\fR
may be NULL, indicating that no function should be called for those
operations.
.PP
The \fIsetProc\fR procedure is invoked by \fBTk_SetOptions\fR to
convert a Tcl_Obj into an internal representation and store the
resulting value in the widget record.  The arguments are:
.RS
.IP \fIclientData\fR
A copy of the \fIclientData\fR field in the Tk_ObjCustomOption
structure.
.IP \fIinterp\fR
A pointer to a Tcl interpreter, used for error reporting.
.IP \fITkwin\fR
A copy of the \fItkwin\fR argument to \fBTk_SetOptions\fR
.IP \fIvaluePtr\fR
A pointer to a reference to a Tcl_Obj describing the new value for the
option; it could have been specified explicitly in the call to
\fBTk_SetOptions\fR or it could come from the option database or a
default.  If the objOffset for the option is non-negative (the option
value is stored as a (Tcl_Obj *) in the widget record), the Tcl_Obj
pointer referenced by \fIvaluePtr\fR is the pointer that will be
stored at the objOffset for the option.  \fISetProc\fR may modify the
value if necessary; for example, \fIsetProc\fR may change the value to
NULL to support the \fBTK_OPTION_NULL_OK\fR flag.
.IP \fIrecordPtr\fR
A pointer to the start of the widget record to modify.
.IP \fIinternalOffset\fR
Offset in bytes from the start of the widget record to the location
where the internal representation of the option value is to be placed.
.IP \fIsaveInternalPtr\fR
A pointer to storage allocated in a Tk_SavedOptions structure for the
internal representation of the original option value.  Before setting
the option to its new value, \fIsetProc\fR should set the value
referenced by \fIsaveInternalPtr\fR to the original value of the
option in order to support \fBTk_RestoreSavedOptions\fR.
.IP \fIflags\fR
A copy of the \fIflags\fR field in the Tk_OptionSpec structure for the
option
.RE
.PP
\fISetProc\fR returns a standard Tcl result: \fBTCL_OK\fR to indicate successful
processing, or \fBTCL_ERROR\fR to indicate a failure of any kind.  An error
message may be left in the Tcl interpreter given by \fIinterp\fR in
the case of an error.
.PP
The \fIgetProc\fR procedure is invoked by \fBTk_GetOptionValue\fR and
\fBTk_GetOptionInfo\fR to retrieve a Tcl_Obj representation of the
internal representation of an option.  The \fIclientData\fR argument
is a copy of the \fIclientData\fR field in the Tk_ObjCustomOption
structure.  \fITkwin\fR is a copy of the \fItkwin\fR argument to
\fBTk_GetOptionValue\fR or \fBTk_GetOptionInfo\fR.  \fIRecordPtr\fR
is a pointer to the beginning of the widget record to query.
\fIInternalOffset\fR is the offset in bytes from the beginning of the
widget record to the location where the internal representation of the
option value is stored.  \fIGetProc\fR must return a pointer to a
Tcl_Obj representing the value of the option.
.PP
The \fIrestoreProc\fR procedure is invoked by
\fBTk_RestoreSavedOptions\fR to restore a previously saved internal
representation of a custom option value.  The \fIclientData\fR argument
is a copy of the \fIclientData\fR field in the Tk_ObjCustomOption
structure.  \fITkwin\fR is a copy of the \fItkwin\fR argument to
\fBTk_GetOptionValue\fR or \fBTk_GetOptionInfo\fR.  \fIInternalPtr\fR
is a pointer to the location where internal representation of the
option value is stored.
\fISaveInternalPtr\fR is a pointer to the saved value.
\fIRestoreProc\fR must copy the value from \fIsaveInternalPtr\fR to
\fIinternalPtr\fR to restore the value.  \fIRestoreProc\fR need not
free any memory associated with either \fIinternalPtr\fR or
\fIsaveInternalPtr\fR; \fIfreeProc\fR will be invoked to free that
memory if necessary.  \fIRestoreProc\fR has no return value.
.PP
The \fIfreeProc\fR procedure is invoked by \fBTk_SetOptions\fR and
\fBTk_FreeSavedOptions\fR to free any storage allocated for the
internal representation of a custom option.  The \fIclientData\fR argument
is a copy of the \fIclientData\fR field in the Tk_ObjCustomOption
structure.  \fITkwin\fR is a copy of the \fItkwin\fR argument to
\fBTk_GetOptionValue\fR or \fBTk_GetOptionInfo\fR.  \fIInternalPtr\fR
is a pointer to the location where the internal representation of the
option value is stored.  The \fIfreeProc\fR must free any storage
associated with the option.  \fIFreeProc\fR has no return value.
.SH KEYWORDS
anchor, bitmap, boolean, border, color, configuration option,
cursor, double, font, integer, justify,
pixels, relief, screen distance, synonym<|MERGE_RESOLUTION|>--- conflicted
+++ resolved
@@ -507,19 +507,12 @@
 value of the option is retained in the object and can be returned when
 the option is retrieved.  It might seem convenient to use the
 \fIinternalOffset\fR field as well, so that the integer value is
-<<<<<<< HEAD
-immediately available for use in the widget code (alternatively,
-\fBTk_GetPixelsFromObj\fR can be used to extract the integer value from
-the object whenever it is needed).  Note that the problem of losing
-information on retrievals exists only for \fBTK_OPTION_PIXELS\fR options.
-=======
 immediately available for use in the widget code. But if scaling is
 involved, \fIinternalOffset\fR won't change value when the scaling
 changes. Therefore it is better always to use
 \fBTk_GetPixelsFromObj\fR to extract the integer value from
-the object whenever it is needed.  Note: the problem of losing information
-on retrievals exists only for \fBTK_OPTION_PIXELS\fR options.
->>>>>>> 0a821564
+the object whenever it is needed.  Note: the problem of losing
+information on retrievals exists only for \fBTK_OPTION_PIXELS\fR options.
 .PP
 The second reason to use the \fIobjOffset\fR field is in order to
 implement new types of options not supported by these procedures.
