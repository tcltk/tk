--- conflicted
+++ resolved
@@ -34,15 +34,8 @@
 Tcl_Obj *
 \fBTk_GetOptionInfo\fR(\fIinterp, recordPtr, optionTable, namePtr, tkwin\fR)
 .sp
-<<<<<<< HEAD
-\fBTk_FreeConfigOptions(\fIrecordPtr, optionTable, tkwin\fB)\fR
-=======
 \fBTk_FreeConfigOptions\fR(\fIrecordPtr, optionTable, tkwin\fR)
-.sp
-int
-\fBTk_Offset(\fItype, field\fB)\fR
 .fi
->>>>>>> d2c152d4
 .SH ARGUMENTS
 .AS Tk_SavedOptions "*const objv[]" in/out
 .AP Tcl_Interp *interp in
@@ -326,24 +319,19 @@
 system default value, nor \fIoptionTable\fR are used to give a default
 value to this option. Instead it is assumed that the caller has already
 supplied a default value in the widget code.
-<<<<<<< HEAD
-.TP
-\fBTK_OPTION_ENUM_VAR\fR
+.IP \fBTK_OPTION_ENUM_VAR\fR
 If this value is set for an option, then it indicates the the
 internalOffset points to an enum variable in stead of an int variable.
 Only useful in combination with \fBTK_OPTION_STRING_TABLE\fR,
 \fBTK_OPTION_BOOLEAN\fR, \fBTK_OPTION_ANCHOR\fR, \fBTK_OPTION_JUSTIFY\fR,
 or \fBTK_OPTION_ANCHOR\fR.
-.TP
-\fBTK_OPTION_VAR(type)\fR
+.IP \fBTK_OPTION_VAR(\fItype\fB)\fR
 If this value is set for an option, then it indicates the the
 internalOffset points to a \fItype\fR variable in stead of an int variable.
 Only useful in combination with \fBTK_OPTION_STRING_TABLE\fR or
 \fBTK_OPTION_BOOLEAN\fR, or as \fBTK_OPTION_VAR(Tcl_Size)\fR
 with \fBTK_OPTION_INT\fR
-=======
 .RS
->>>>>>> d2c152d4
 .PP
 The \fItype\fR field of each Tk_OptionSpec structure determines
 how to parse the value of that configuration option. The
@@ -357,36 +345,22 @@
 .IP \fBTK_OPTION_ANCHOR\fR
 The value must be a standard anchor position such as \fBne\fR or
 \fBcenter\fR.  The internal form is a Tk_Anchor value like the ones
-<<<<<<< HEAD
-returned by \fBTk_GetAnchorFromObj\fR.  This option type supports the \fBTK_OPTION_NULL_OK\fR
-flag; if the empty string is specified as the value for the option,
-the integer relief value is set to \fBTK_ANCHOR_NULL\fR.
-.TP
-\fBTK_OPTION_BITMAP\fR
-=======
-returned by \fBTk_GetAnchorFromObj\fR.
+returned by \fBTk_GetAnchorFromObj\fR.  This option type supports the
+\fBTK_OPTION_NULL_OK\fR flag; if the empty string is specified as the
+value for the option, the integer relief value is set to \fBTK_ANCHOR_NULL\fR.
 .IP \fBTK_OPTION_BITMAP\fR
->>>>>>> d2c152d4
 The value must be a standard Tk bitmap name. The internal form is a
 Pixmap token like the ones returned by \fBTk_AllocBitmapFromObj\fR.
 This option type requires \fItkwin\fR to be supplied to procedures
 such as \fBTk_SetOptions\fR, and it supports the \fBTK_OPTION_NULL_OK\fR flag.
 .IP \fBTK_OPTION_BOOLEAN\fR
 The value must be a standard boolean value such as \fBtrue\fR or
-<<<<<<< HEAD
-\fBno\fR.  The internal form is an integer with value 0 or 1.  Note: if the
-\fIobjOffset\fR field is not used then information about the original value
-of this option will be lost.  This option type supports the
+\fBno\fR.  The internal form is an integer with value 0 or 1.  Note that if
+the \fIobjOffset\fR field is not used, information about the original
+value of this option will be lost.  This option type supports the
 \fBTK_OPTION_NULL_OK\fR flag; if a NULL value is set, the internal
 representation is set to -1.
-.TP
-\fBTK_OPTION_BORDER\fR
-=======
-\fBno\fR.  The internal form is an integer with value 0 or 1.  Note that if
-the \fIobjOffset\fR field is not used, information about the original
-value of this option will be lost.
 .IP \fBTK_OPTION_BORDER\fR
->>>>>>> d2c152d4
 The value must be a standard color name such as \fBred\fR or \fB#ff8080\fR.
 The internal form is a Tk_3DBorder token like the ones returned
 by \fBTk_Alloc3DBorderFromObj\fR.
@@ -414,14 +388,8 @@
 The string value must be a floating-point number in
 the format accepted by \fBstrtol\fR.  The internal form is a C
 \fBdouble\fR value.  This option type supports the \fBTK_OPTION_NULL_OK\fR
-<<<<<<< HEAD
 flag; if a NULL value is set, the internal representation is set to NaN.
-.TP
-\fBTK_OPTION_END\fR
-=======
-flag; if a NULL value is set, the internal representation is set to zero.
 .IP \fBTK_OPTION_END\fR
->>>>>>> d2c152d4
 Marks the end of the template.  There must be a Tk_OptionSpec structure
 with \fItype\fR \fBTK_OPTION_END\fR at the end of each template.  If the
 \fIclientData\fR field of this structure is not NULL, then it points to
@@ -438,37 +406,26 @@
 .IP \fBTK_OPTION_INT\fR
 The string value must be an integer in the format accepted by
 \fBstrtol\fR (e.g. \fB0\fR and \fB0x\fR prefixes may be used to
-<<<<<<< HEAD
-specify octal or hexadecimal numbers, respectively).  The internal
-form is a C \fBint\fR value.  This option type supports the \fBTK_OPTION_NULL_OK\fR
+specify octal or hexadecimal numbers, respectively).  The internal form is
+a C \fBint\fR value.  This option type supports the \fBTK_OPTION_NULL_OK\fR
 flag; if a NULL value is set, the internal representation is set to INT_MIN.
-.TP
-\fBTK_OPTION_INDEX\fR
-The string value must be an index in the format accepted by \fBTcl_GetIntForIndex()\fR
+.IP \fBTK_OPTION_INDEX\fR
+The string value must be an index in the format accepted by
+\fBTcl_GetIntForIndex()\fR
 or the empty string.  The internal form is a C \fBint\fR value. If the string
-starts with \fB-\fR, the internal representation will be set to INT_MIN. If the
+starts with \fB\-\fR, the internal representation will be set to INT_MIN. If the
 string has the form \fBend-???\fR, then the result will be a negative number:
 \fB-1\fR stands for \fBend\fR, \fB-2\fR stands for \fBend-1\fR and so on.
 This option type supports the \fBTK_OPTION_NULL_OK\fR flag;
 if a NULL value is set, the internal representation is set to INT_MIN.
-.TP
-\fBTK_OPTION_JUSTIFY\fR
-The value must be a standard justification value such as \fBleft\fR.
-The internal form is a Tk_Justify like the values returned by
-\fBTk_GetJustifyFromObj\fR.  This option type supports the \fBTK_OPTION_NULL_OK\fR
-flag; if the empty string is specified as the value for the option,
-the integer relief value is set to \fBTK_JUSTIFY_NULL\fR.
-.TP
-\fBTK_OPTION_PIXELS\fR
-=======
-specify octal or hexadecimal numbers, respectively).  The internal form is
-a C \fBint\fR value.
 .IP \fBTK_OPTION_JUSTIFY\fR
 The value must be a standard justification value such as \fBleft\fR.
 The internal form is a Tk_Justify like the values returned by
-\fBTk_GetJustifyFromObj\fR.
+\fBTk_GetJustifyFromObj\fR.  This option type supports the
+\fBTK_OPTION_NULL_OK\fR
+flag; if the empty string is specified as the value for the option,
+the integer relief value is set to \fBTK_JUSTIFY_NULL\fR.
 .IP \fBTK_OPTION_PIXELS\fR
->>>>>>> d2c152d4
 The value must specify a screen distance such as \fB2i\fR or \fB6.4\fR.
 The internal form is an integer value giving a
 distance in pixels, like the values returned by
@@ -477,12 +434,7 @@
 See \fBOBJOFFSET VS. INTERNALOFFSET\fR below for details.  This option
 type supports the \fBTK_OPTION_NULL_OK\fR flag; if a NULL value is set, the
 internal representation is set to INT_MIN.
-<<<<<<< HEAD
-.TP
-\fBTK_OPTION_RELIEF\fR
-=======
 .IP \fBTK_OPTION_RELIEF\fR
->>>>>>> d2c152d4
 The value must be standard relief such as \fBraised\fR.
 The internal form is an integer relief value such as
 \fBTK_RELIEF_RAISED\fR.  This option type supports the \fBTK_OPTION_NULL_OK\fR
