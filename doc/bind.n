'\"
'\" Copyright (c) 1990 The Regents of the University of California.
'\" Copyright (c) 1994-1996 Sun Microsystems, Inc.
'\" Copyright (c) 1998 by Scriptics Corporation.
'\"
'\" See the file "license.terms" for information on usage and redistribution
'\" of this file, and for a DISCLAIMER OF ALL WARRANTIES.
'\"
.TH bind n 8.0 Tk "Tk Built-In Commands"
.so man.macros
.BS
'\" Note:  do not modify the .SH NAME line immediately below!
.SH NAME
bind \- Arrange for X events to invoke Tcl scripts
.SH SYNOPSIS
\fBbind\fI tag\fR ?\fIsequence\fR? ?\fB+\fR??\fIscript\fR?
.BE
.SH "INTRODUCTION"
.PP
The \fBbind\fR command associates Tcl scripts with X events.
If all three arguments are specified, \fBbind\fR will
arrange for \fIscript\fR (a Tcl script called the
.QW "binding script")
to be evaluated whenever the event(s) given by \fIsequence\fR
occur in the window(s) identified by \fItag\fR.
If \fIscript\fR is prefixed with a
.QW + ,
then it is appended to
any existing binding for \fIsequence\fR;  otherwise \fIscript\fR replaces
any existing binding.
If \fIscript\fR is an empty string then the current binding for
\fIsequence\fR is destroyed, leaving \fIsequence\fR unbound.
In all of the cases where a \fIscript\fR argument is provided,
\fBbind\fR returns an empty string.
.PP
If \fIsequence\fR is specified without a \fIscript\fR, then the
script currently bound to \fIsequence\fR is returned, or
an empty string is returned if there is no binding for \fIsequence\fR.
If neither \fIsequence\fR nor \fIscript\fR is specified, then the
return value is a list whose elements are all the sequences
for which there exist bindings for \fItag\fR.
.PP
The \fItag\fR argument determines which window(s) the binding applies to.
If \fItag\fR begins with a dot, as in \fB.a.b.c\fR, then it must
be the path name for a window; otherwise it may be an arbitrary
string.
Each window has an associated list of tags, and a binding applies
to a particular window if its tag is among those specified for
the window.
Although the \fBbindtags\fR command may be used to assign an
arbitrary set of binding tags to a window, the default binding
tags provide the following behavior:
.IP \(bu 3
If a tag is the name of an internal window the binding applies
to that window.
.IP \(bu 3
If the tag is the name of a toplevel window the binding applies
to the toplevel window and all its internal windows.
.IP \(bu 3
If the tag is the name of a class of widgets, such as \fBButton\fR,
the binding applies to all widgets in that class;
.IP \(bu 3
If \fItag\fR has the value \fBall\fR,
the binding applies to all windows in the application.
.SH "EVENT PATTERNS"
.PP
The \fIsequence\fR argument specifies a sequence of one or more
event patterns, with optional white space between the patterns.  Each
event pattern may
take one of three forms.  In the simplest case it is a single
printing ASCII character, such as \fBa\fR or \fB[\fR.  The character
may not be a space character or the character \fB<\fR.  This form of
pattern matches a \fBKey\fR event for the particular
character.  The second form of pattern is longer but more general.
It has the following syntax:
.CS
\fB<\fImodifier\-modifier\-type\-detail\fB>\fR
.CE
The entire event pattern is surrounded by angle brackets.
Inside the angle brackets are zero or more modifiers, an event
type, and an extra piece of information (\fIdetail\fR) identifying
a particular button or keysym.  Any of the fields may be omitted,
as long as at least one of \fItype\fR and \fIdetail\fR is present.
The fields must be separated by white space or dashes.
.PP
The third form of pattern is used to specify a user-defined, named virtual
event.  It has the following syntax:
.CS
\fB<<\fIname\fB>>\fR
.CE
The entire virtual event pattern is surrounded by double angle brackets.
Inside the angle brackets is the user-defined name of the virtual event.
Modifiers, such as \fBShift\fR or \fBControl\fR, may not be combined with a
virtual event to modify it.  Bindings on a virtual event may be created
before the virtual event is defined, and if the definition of a virtual
event changes dynamically, all windows bound to that virtual event will
respond immediately to the new definition.
.PP
Some widgets (e.g. \fBmenu\fR and \fBtext\fR) issue virtual events
when their internal state is updated in some ways.  Please see the
manual page for each widget for details.
.SS "MODIFIERS"
.PP
Modifiers consist of any of the following values:
.DS
.ta 6c
\fBControl\fR	\fBMod1\fR, \fBM1\fR, \fBCommand\fR
\fBAlt\fR	\fBMod2\fR, \fBM2\fR, \fBOption\fR
\fBShift\fR	\fBMod3\fR, \fBM3\fR
\fBLock\fR	\fBMod4\fR, \fBM4\fR
\fBExtended\fR	\fBMod5\fR, \fBM5\fR
\fBButton1\fR, \fBB1\fR	\fBMeta\fR, \fBM\fR
\fBButton2\fR, \fBB2\fR	\fBDouble\fR
\fBButton3\fR, \fBB3\fR	\fBTriple\fR
\fBButton4\fR, \fBB4\fR	\fBQuadruple\fR
\fBButton5\fR, \fBB5\fR
.DE
Where more than one value is listed, separated by commas, the values
are equivalent.
Most of the modifiers have the obvious X meanings.
For example, \fBButton1\fR requires that
button 1 be depressed when the event occurs.
For a binding to match a given event, the modifiers in the event
must include all of those specified in the event pattern.
An event may also contain additional modifiers not specified in
the binding.
For example, if button 1 is pressed while the shift and control keys
are down, the pattern \fB<Control\-Button\-1>\fR will match
the event, but \fB<Mod1\-Button\-1>\fR will not.
If no modifiers are specified, then any combination of modifiers may
be present in the event.
.PP
\fBMeta\fR and \fBM\fR refer to whichever of the
\fBM1\fR through \fBM5\fR modifiers is associated with the Meta
key(s) on the keyboard (keysyms \fBMeta_R\fR and \fBMeta_L\fR).
If there are no Meta keys, or if they are not associated with any
modifiers, then \fBMeta\fR and \fBM\fR will not match any events.
Similarly, the \fBAlt\fR modifier refers to whichever modifier
is associated with the alt key(s) on the keyboard (keysyms
\fBAlt_L\fR and \fBAlt_R\fR).
.PP
The \fBDouble\fR, \fBTriple\fR and \fBQuadruple\fR modifiers are a
convenience for specifying double mouse clicks and other repeated
events. They cause a particular event pattern to be repeated 2, 3 or 4
times, and also place a time and space requirement on the sequence: for a
sequence of events to match a \fBDouble\fR, \fBTriple\fR or \fBQuadruple\fR
pattern, all of the events must occur close together in time and without
substantial mouse motion in between.  For example, \fB<Double\-Button\-1>\fR
is equivalent to \fB<Button\-1><Button\-1>\fR with the extra time and space
requirement.
.PP
The \fBCommand\fR and \fBOption\fR modifiers are equivalents of \fBMod1\fR
resp. \fBMod2\fR, they correspond to Macintosh-specific modifier keys.
.PP
The \fBExtended\fR modifier is, at present, specific to Windows.  It
appears on events that are associated with the keys on the
.QW "extended keyboard" .
On a US keyboard, the extended keys include the \fBAlt\fR
and \fBControl\fR keys at the right of the keyboard, the cursor keys
in the cluster to the left of the numeric pad, the \fBNumLock\fR key,
the \fBBreak\fR key, the \fBPrintScreen\fR key, and the \fB/\fR and
\fBEnter\fR keys in the numeric keypad.
.SS "EVENT TYPES"
.PP
The \fItype\fR field may be any of the standard X event types, with a
few extra abbreviations.  The \fItype\fR field will also accept a
couple non-standard X event types that were added to better support
the Macintosh and Windows platforms.  Below is a list of all the valid
types; where two names appear together, they are synonyms.
.DS
.ta \w'\fBButton, ButtonPress\0\0\0\fR'u +\w'\fBKey, KeyPress\0\0\0\fR'u
\fBActivate\fR	\fBDestroy\fR	\fBMap\fR
\fBButton\fR, \fBButtonPress\fR	\fBEnter\fR	\fBMapRequest\fR
\fBButtonRelease\fR	\fBExpose\fR	\fBMotion\fR
\fBCirculate\fR	\fBFocusIn\fR	\fBMouseWheel\fR
\fBCirculateRequest\fR	\fBFocusOut\fR	\fBProperty\fR
\fBColormap\fR	\fBGravity\fR	\fBReparent\fR
\fBConfigure\fR	\fBKey\fR, \fBKeyPress\fR	\fBResizeRequest\fR
\fBConfigureRequest\fR	\fBKeyRelease\fR	\fBUnmap\fR
\fBCreate\fR	\fBLeave\fR	\fBVisibility\fR
\fBDeactivate\fR
.DE
Most of the above events have the same fields and behaviors as events
in the X Windowing system.  You can find more detailed descriptions of
these events in any X window programming book.  A couple of the events
are extensions to the X event system to support features unique to the
Macintosh and Windows platforms.  We provide a little more detail on
these events here.  These include:
.IP "\fBActivate\fR, \fBDeactivate\fR" 5
These two events are sent to every sub-window of a toplevel when they
change state.  In addition to the focus Window, the Macintosh platform
and Windows platforms have a notion of an active window (which often
has but is not required to have the focus).  On the Macintosh, widgets
in the active window have a different appearance than widgets in
deactive windows.  The \fBActivate\fR event is sent to all the
sub-windows in a toplevel when it changes from being deactive to
active.  Likewise, the \fBDeactive\fR event is sent when the window's
state changes from active to deactive.  There are no useful percent
substitutions you would make when binding to these events.
.IP \fBMouseWheel\fR 5
Many contemporary mice support a mouse wheel, which is used
for scrolling documents without using the scrollbars.  By rolling the
wheel, the system will generate \fBMouseWheel\fR events that the
application can use to scroll.  Like \fBKey\fR events the event is
always routed to the window that currently has focus. When the event
is received you can use the \fB%D\fR substitution to get the
\fIdelta\fR field for the event, which is a integer value describing how
the mouse wheel has moved.  The smallest value for which the
system will report is defined by the OS. The sign of the
value determines which direction your widget should scroll.  Positive
values should scroll up and negative values should scroll down.
.IP "\fBKey\fR, \fBKeyRelease\fR" 5
The \fBKey\fR and \fBKeyRelease\fR events are generated
whenever a key is pressed or released.  \fBKey\fR and \fBKeyRelease\fR
events are sent to the window which currently has the keyboard focus.
.IP "\fBButton\fR, \fBButtonRelease\fR, \fBMotion\fR" 5
The \fBButton\fR and \fBButtonRelease\fR events
are generated when the user presses or releases a mouse button.
\fBMotion\fR events are generated whenever the pointer is moved.
\fBButton\fR, \fBButtonRelease\fR, and \fBMotion\fR events are
normally sent to the window containing the pointer.
.RS
.PP
When a mouse button is pressed, the window containing the pointer
automatically obtains a temporary pointer grab.
Subsequent \fBButton\fR, \fBButtonRelease\fR, and \fBMotion\fR
events will be sent to that window,
regardless of which window contains the pointer,
until all buttons have been released.
.RE
.IP \fBConfigure\fR 5
A \fBConfigure\fR event is sent to a window whenever its
size, position, or border width changes, and sometimes
when it has changed position in the stacking order.
.IP "\fBMap\fR, \fBUnmap\fR" 5
The \fBMap\fR and \fBUnmap\fR events are generated whenever the mapping
state of a window changes.
.RS
.PP
Windows are created in the unmapped state.
Top-level windows become mapped when they transition to the
\fBnormal\fR state, and are unmapped in the \fBwithdrawn\fR
and \fBiconic\fR states.
Other windows become mapped when they are placed under control
of a geometry manager (for example \fBpack\fR or \fBgrid\fR).
.PP
A window is \fIviewable\fR only if it and all of its ancestors are mapped.
Note that geometry managers typically do not map their children until
they have been mapped themselves, and unmap all children
when they become unmapped; hence in Tk \fBMap\fR and \fBUnmap\fR
events indicate whether or not a window is viewable.
.RE
.IP \fBVisibility\fR 5
A window is said to be \fIobscured\fR when another window
above it in the stacking order fully or partially overlaps it.
\fBVisibility\fR events are generated whenever a window's
obscurity state changes; the \fIstate\fR field (\fB%s\fR)
specifies the new state.
.IP \fBExpose\fR 5
An \fBExpose\fR event is generated whenever all or part of a
window should be redrawn (for example, when a window is
first mapped or if it becomes unobscured).
It is normally not necessary for client applications to
handle \fBExpose\fR events, since Tk handles them internally.
.IP \fBDestroy\fR 5
A \fBDestroy\fR event is delivered to a window when
it is destroyed.
.RS
.PP
When the \fBDestroy\fR event is delivered
to a widget, it is in a
.QW half-dead
state: the widget still exists, but most operations on it will fail.
.RE
.IP "\fBFocusIn\fR, \fBFocusOut\fR" 5
The \fBFocusIn\fR and \fBFocusOut\fR events are generated
whenever the keyboard focus changes.
A \fBFocusOut\fR event is sent to the old focus window,
and a \fBFocusIn\fR event is sent to the new one.
.RS
.PP
In addition,
if the old and new focus windows do not share a common parent,
.QW "virtual crossing"
focus events are sent to the intermediate windows in the hierarchy.
Thus a \fBFocusIn\fR event indicates
that the target window or one of its descendants has acquired the focus,
and a \fBFocusOut\fR event indicates that the focus
has been changed to a window outside the target window's hierarchy.
.PP
The keyboard focus may be changed explicitly by a call to \fBfocus\fR,
or implicitly by the window manager.
.RE
.IP "\fBEnter\fR, \fBLeave\fR" 5
An \fBEnter\fR event is sent to a window when the pointer
enters that window, and a \fBLeave\fR event is sent when
the pointer leaves it.
.RS
.PP
If there is a pointer grab in effect, \fBEnter\fR and \fBLeave\fR
events are only delivered to the window owning the grab.
.PP
In addition, when the pointer moves
between two windows, \fBEnter\fR and \fBLeave\fR
.QW "virtual crossing"
events are sent to intermediate windows
in the hierarchy in the same manner as for \fBFocusIn\fR and
\fBFocusOut\fR events.
.RE
.IP \fBProperty\fR
A \fBProperty\fR event is sent to a window whenever an X property
belonging to that window is changed or deleted.
\fBProperty\fR events are not normally delivered to Tk applications as
they are handled by the Tk core.
.IP \fBColormap\fR
A \fBColormap\fR event is generated whenever the colormap
associated with a window has been changed, installed, or uninstalled.
.RS
.PP
Widgets may be assigned a private colormap by
specifying a \fB\-colormap\fR option; the window manager
is responsible for installing and uninstalling colormaps
as necessary.
.PP
Note that Tk provides no useful details for this event type.
.RE
'\" The following events were added in TIP#47
.IP "\fBMapRequest\fR, \fBCirculateRequest\fR, \fBResizeRequest\fR, \fBConfigureRequest\fR, \fBCreate\fR" 5
These events are not normally delivered to Tk applications.
They are included for completeness, to make it possible to
write X11 window managers in Tk.
(These events are only delivered when a client has
selected \fBSubstructureRedirectMask\fR on a window;
the Tk core does not use this mask.)
.IP "\fBGravity\fR, \fBReparent\fR, \fBCirculate\fR" 5
The events \fBGravity\fR and \fBReparent\fR
are not normally delivered to Tk applications.
They are included for completeness.
.RS
.PP
A \fBCirculate\fR event indicates that the window has moved
to the top or to the bottom of the stacking order as
a result of an \fBXCirculateSubwindows\fR protocol request.
Note that the stacking order may be changed for other reasons
which do not generate a \fBCirculate\fR event, and that
Tk does not use \fBXCirculateSubwindows()\fR internally.
This event type is included only for completeness;
there is no reliable way to track changes to a window's
position in the stacking order.
.RE
.SS "EVENT DETAILS"
.PP
The last part of a long event specification is \fIdetail\fR.  In the
case of a \fBButton\fR or \fBButtonRelease\fR event, it is the
number of a button (1\-9).  If a button number is given, then only an
event on that particular button will match;  if no button number is
given, then an event on any button will match.  Note:  giving a
specific button number is different than specifying a button modifier;
in the first case, it refers to a button being pressed or released,
while in the second it refers to some other button that is already
depressed when the matching event occurs.  If a button
number is given then \fItype\fR may be omitted:  if will default
to \fBButton\fR.  For example, the specifier \fB<1>\fR
is equivalent to \fB<Button\-1>\fR.
.PP
If the event type is \fBKey\fR or \fBKeyRelease\fR, then
\fIdetail\fR may be specified in the form of an X keysym.  Keysyms
are textual specifications for particular keys on the keyboard;
they include all the alphanumeric ASCII characters (e.g.
.QW a
is the keysym for the ASCII character
.QW a ),
plus descriptions for non-alphanumeric characters
.PQ comma "is the keysym for the comma character" ,
plus descriptions for all the non-ASCII keys on the keyboard (e.g.
.QW Shift_L
is the keysym for the left shift key, and
.QW F1
is the keysym for the F1 function key, if it exists).  The
complete list of keysyms is not presented here;  it is
available in other X documentation and may vary from system to
system.
If necessary, you can use the \fB%K\fR notation described below
to print out the keysym name for a particular key.
If a keysym \fIdetail\fR is given, then the
\fItype\fR field may be omitted;  it will default to \fBKey\fR.
For example, \fB<Control\-comma>\fR is equivalent to
\fB<Control\-Key\-comma>\fR.
.SH "BINDING SCRIPTS AND SUBSTITUTIONS"
.PP
The \fIscript\fR argument to \fBbind\fR is a Tcl script, called the
.QW "binding script",
which will be executed whenever the given event sequence occurs.
\fICommand\fR will be executed in the same interpreter that the
\fBbind\fR command was executed in, and it will run at global
level (only global variables will be accessible).
If \fIscript\fR contains
any \fB%\fR characters, then the script will not be
executed directly.  Instead, a new script will be
generated by replacing each \fB%\fR, and the character following
it, with information from the current event.  The replacement
depends on the character following the \fB%\fR, as defined in the
list below.  Unless otherwise indicated, the
replacement string is the decimal value of the given field from
the current event.
Some of the substitutions are only valid for
certain types of events;  if they are used for other types of events
the value substituted is undefined.
.IP \fB%%\fR 5
Replaced with a single percent.
.IP \fB%#\fR 5
The number of the last client request processed by the server
(the \fIserial\fR field from the event).  Valid for all event
types.
.IP \fB%a\fR 5
The \fIabove\fR field from the event,
formatted as a hexadecimal number.
Valid only for \fBConfigure\fR events.
Indicates the sibling window immediately below the receiving window
in the stacking order, or \fB0\fR if the receiving window is at the
bottom.
.IP \fB%b\fR 5
The number of the button that was pressed or released.  Valid only
for \fBButton\fR and \fBButtonRelease\fR events.
.IP \fB%c\fR 5
The \fIcount\fR field from the event.  Valid only for \fBExpose\fR events.
Indicates that there are \fIcount\fR pending \fBExpose\fR events which have not
yet been delivered to the window.
.IP \fB%d\fR 5
The \fIdetail\fR or \fIuser_data\fR
field from the event.  The \fB%d\fR is replaced by
a string identifying the detail.  For \fBEnter\fR,
\fBLeave\fR, \fBFocusIn\fR, and \fBFocusOut\fR events,
the string will be one of the following:
.RS
.DS
.ta 6c
\fBNotifyAncestor\fR	\fBNotifyNonlinearVirtual\fR
\fBNotifyDetailNone\fR	\fBNotifyPointer\fR
\fBNotifyInferior\fR	\fBNotifyPointerRoot\fR
\fBNotifyNonlinear\fR	\fBNotifyVirtual\fR
.DE
For \fBConfigureRequest\fR events, the string will be one of:
.DS
.ta 6c
\fBAbove\fR	\fBOpposite\fR
\fBBelow\fR	\fBNone\fR
\fBBottomIf\fR	\fBTopIf\fR
.DE
For virtual events, the string will be whatever value is stored in the
\fIuser_data\fR field when the event was created (typically with
\fBevent generate\fR), or the empty string if the field is NULL.
Virtual events corresponding to key sequence presses (see \fBevent
add\fR for details) set the \fIuser_data\fR to NULL.
For events other than these, the substituted string is undefined.
.RE
.IP \fB%f\fR 5
The \fIfocus\fR field from the event (\fB0\fR or \fB1\fR).  Valid only
for \fBEnter\fR and \fBLeave\fR events.  \fB1\fR if the receiving
window is the focus window or a descendant of the focus window,
\fB0\fR otherwise.
.IP \fB%h\fR 5
The \fIheight\fR field from the event.  Valid for the \fBConfigure\fR,
\fBConfigureRequest\fR, \fBCreate\fR, \fBResizeRequest\fR, and
\fBExpose\fR events.
Indicates the new or requested height of the window.
.IP \fB%i\fR 5
The \fIwindow\fR field from the event, represented as a hexadecimal
integer.  Valid for all event types.
.IP \fB%k\fR 5
The \fIkeycode\fR field from the event.  Valid only for \fBKey\fR
and \fBKeyRelease\fR events.
.IP \fB%m\fR 5
The \fImode\fR field from the event.  The substituted string is one of
\fBNotifyNormal\fR, \fBNotifyGrab\fR, \fBNotifyUngrab\fR, or
\fBNotifyWhileGrabbed\fR.  Valid only for \fBEnter\fR,
\fBFocusIn\fR, \fBFocusOut\fR, and \fBLeave\fR events.
.IP \fB%o\fR 5
The \fIoverride_redirect\fR field from the event.  Valid only for
\fBMap\fR, \fBReparent\fR, and \fBConfigure\fR events.
.IP \fB%p\fR 5
The \fIplace\fR field from the event, substituted as one of the
strings \fBPlaceOnTop\fR or \fBPlaceOnBottom\fR.  Valid only
for \fBCirculate\fR and \fBCirculateRequest\fR events.
.IP \fB%s\fR 5
The \fIstate\fR field from the event.  For \fBButton\fR,
\fBButtonRelease\fR, \fBEnter\fR, \fBKey\fR, \fBKeyRelease\fR,
\fBLeave\fR, and \fBMotion\fR events, a decimal string
is substituted.  For \fBVisibility\fR, one of the strings
\fBVisibilityUnobscured\fR, \fBVisibilityPartiallyObscured\fR,
and \fBVisibilityFullyObscured\fR is substituted.
For \fBProperty\fR events, substituted with
either the string \fBNewValue\fR (indicating that the property
has been created or modified) or \fBDelete\fR (indicating that
the property has been removed).
.IP \fB%t\fR 5
The \fItime\fR field from the event.
This is the X server timestamp (typically the time since
the last server reset) in milliseconds, when the event occurred.
Valid for most events.
.IP \fB%w\fR 5
The \fIwidth\fR field from the event.
Indicates the new or requested width of the window.
Valid only for
\fBConfigure\fR, \fBConfigureRequest\fR, \fBCreate\fR,
\fBResizeRequest\fR, and \fBExpose\fR events.
.IP "\fB%x\fR, \fB%y\fR" 5
The \fIx\fR and \fIy\fR fields from the event.
For \fBButton\fR, \fBButtonRelease\fR, \fBMotion\fR,
\fBKey\fR, \fBKeyRelease\fR, and \fBMouseWheel\fR events,
\fB%x\fR and \fB%y\fR indicate the position of the mouse pointer
relative to the receiving window.
For \fBEnter\fR and \fBLeave\fR events, the position where the
mouse pointer crossed the window, relative to the receiving window.
For \fBConfigure\fR and \fBCreate\fR requests, the \fIx\fR and \fIy\fR
coordinates of the window relative to its parent window.
.IP \fB%A\fR 5
Substitutes the UNICODE character corresponding to the event, or
the empty string if the event does not correspond to a UNICODE character
(e.g. the shift key was pressed). On X11, \fBXmbLookupString\fR (or
\fBXLookupString\fR when input method support is turned off) does all
the work of translating from the event to a UNICODE character.
<<<<<<< HEAD
Valid only for \fBKey\fR and \fBKeyRelease\fR events.
=======
On X11, valid only for \fBKeyPress\fR event. On Windows and macOS/aqua,
valid only for \fBKeyPress\fR and \fBKeyRelease\fR events.
>>>>>>> a32c08da
.IP \fB%B\fR 5
The \fIborder_width\fR field from the event.  Valid only for
\fBConfigure\fR, \fBConfigureRequest\fR, and \fBCreate\fR events.
.IP \fB%D\fR 5
This reports the \fIdelta\fR value of a \fBMouseWheel\fR event.  The
\fIdelta\fR value represents the rotation units the mouse wheel has
been moved. The sign of the value represents the direction the mouse
wheel was scrolled.
.IP \fB%E\fR 5
The \fIsend_event\fR field from the event.  Valid for all event types.
\fB0\fR indicates that this is a
.QW normal
event, \fB1\fR indicates that it is a
.QW synthetic
event generated by \fBSendEvent\fR.
.IP \fB%K\fR 5
The keysym corresponding to the event, substituted as a textual
string.  Valid only for \fBKey\fR and \fBKeyRelease\fR events.
.IP \fB%M\fR 5
The number of script-based binding patterns matched so far for the
event.  Valid for all event types.
.IP \fB%N\fR 5
The keysym corresponding to the event, substituted as a decimal
number.  Valid only for \fBKey\fR and \fBKeyRelease\fR events.
.IP \fB%P\fR 5
The name of the property being updated or deleted (which
may be converted to an XAtom using \fBwinfo atom\fR.) Valid
only for \fBProperty\fR events.
.IP \fB%R\fR 5
The \fIroot\fR window identifier from the event.  Valid only for
events containing a \fIroot\fR field.
.IP \fB%S\fR 5
The \fIsubwindow\fR window identifier from the event,
formatted as a hexadecimal number.
Valid only for events containing a \fIsubwindow\fR field.
.IP \fB%T\fR 5
The \fItype\fR field from the event.  Valid for all event types.
.IP \fB%W\fR 5
The path name of the window to which the event was reported (the
\fIwindow\fR field from the event).  Valid for all event types.
.IP "\fB%X\fR, \fB%Y\fR" 5
The \fIx_root\fR and  \fIy_root\fR fields from the event.
If a virtual-root window manager is being used then the substituted
values are the corresponding x-coordinate and y-coordinate in the virtual root.
Valid only for
\fBButton\fR, \fBButtonRelease\fR, \fBEnter\fR, \fBKey\fR,
\fBKeyRelease\fR, \fBLeave\fR and \fBMotion\fR events.
Same meaning as \fB%x\fR and \fB%y\fR, except relative to the (virtual) root
window.
.LP
The replacement string for a %-replacement is formatted as a proper
Tcl list element.
This means that spaces or special characters such as \fB$\fR and
\fB{\fR may be preceded by backslashes.
This guarantees that the string will be passed through the Tcl
parser when the binding script is evaluated.
Most replacements are numbers or well-defined strings such
as \fBAbove\fR;  for these replacements no special formatting
is ever necessary.
The most common case where reformatting occurs is for the \fB%A\fR
substitution.  For example, if \fIscript\fR is
.CS
\fBinsert\0%A\fR
.CE
and the character typed is an open square bracket, then the script
actually executed will be
.CS
\fBinsert\0\e[\fR
.CE
This will cause the \fBinsert\fR to receive the original replacement
string (open square bracket) as its first argument.
If the extra backslash had not been added, Tcl would not have been
able to parse the script correctly.
.SH "MULTIPLE MATCHES"
.PP
It is possible for several bindings to match a given X event.
If the bindings are associated with different \fItag\fR's,
then each of the bindings will be executed, in order.
By default, a binding for the widget will be executed first, followed
by a class binding, a binding for its toplevel, and
an \fBall\fR binding.
The \fBbindtags\fR command may be used to change this order for
a particular window or to associate additional binding tags with
the window.
.PP
The \fBcontinue\fR and \fBbreak\fR commands may be used inside a
binding script to control the processing of matching scripts.
If \fBcontinue\fR is invoked within a binding script, then this
binding script, including all other
.QW +
appended scripts, is terminated but Tk will continue processing
binding scripts associated with other \fItag\fR's.
If the \fBbreak\fR command is invoked within a binding script,
then that script terminates and no other scripts will be invoked
for the event.
.PP
Within a script called from the binding script, \fBreturn\fR
\fB-code ok\fR may be used to continue processing (including
.QW +
appended scripts), or \fBreturn\fR \fB-code break\fR may be used to
stop processing all other binding scripts.
.PP
If more than one binding matches a particular event and they
have the same \fItag\fR, then the most specific binding
is chosen and its script is evaluated.
The following tests are applied, in order, to determine which of
several matching sequences is more specific:
.RS
.IP (a)
an event pattern that specifies a specific button or key is more specific
than one that does not;
.IP (b)
a sequence with the most highest-ordered patterns (in term of highest
repetition count) is more specific than a sequence with less
highest-ordered patterns;
.IP (c)
if the modifiers specified in one pattern are a subset of the
modifiers in another pattern, then the pattern with more modifiers
is more specific;
.IP (d)
a virtual event whose physical pattern matches the sequence is less
specific than the same physical pattern that is not associated with a
virtual event;
.IP (e)
given a sequence that matches two or more virtual events, one
of the virtual events will be chosen, but the order is undefined.
.RE
.PP
If the matching sequences contain more than one event, then tests
(c)\-(e) are applied in order from the most recent event to the least recent
event in the sequences.  If these tests fail to determine a winner, then the
most recently registered sequence is the winner.
.PP
If there are two (or more) virtual events that are both triggered by the
same sequence, and both of those virtual events are bound to the same window
tag, then only one of the virtual events will be triggered, and it will
be picked at random:
.CS
event add <<Paste>> <Control\-y>
event add <<Paste>> <Button\-2>
event add <<Scroll>> <Button\-2>
\fBbind\fR Entry <<Paste>> {puts Paste}
\fBbind\fR Entry <<Scroll>> {puts Scroll}
.CE
If the user types Control\-y, the \fB<<Paste>>\fR binding
will be invoked, but if the user presses button 2 then one of
either the \fB<<Paste>>\fR or the \fB<<Scroll>>\fR bindings will
be invoked, but exactly which one gets invoked is undefined.
.PP
If an X event does not match any of the existing bindings, then the
event is ignored.
An unbound event is not considered to be an error.
.SH "MULTI-EVENT SEQUENCES AND IGNORED EVENTS"
.PP
When a \fIsequence\fR specified in a \fBbind\fR command contains
more than one event pattern, then its script is executed whenever
the recent events (leading up to and including the current event)
match the given sequence.  This means, for example, that if button 1 is
clicked repeatedly the sequence \fB<Double\-Button\-1>\fR will match
each button press but the first.
If extraneous events that would prevent a match occur in the middle
of an event sequence then the extraneous events are
ignored unless they are \fBKey\fR or \fBButton\fR events.
For example, \fB<Double\-Button\-1>\fR will match a sequence of
presses of button 1, even though there will be \fBButtonRelease\fR
events (and possibly \fBMotion\fR events) between the
\fBButton\fR events.
Furthermore, a \fBKey\fR event may be preceded by any number
of other \fBKey\fR events for modifier keys without the
modifier keys preventing a match.
For example, the event sequence \fBaB\fR will match a press of the
\fBa\fR key, a release of the \fBa\fR key, a press of the \fBShift\fR
key, and a press of the \fBb\fR key:  the press of \fBShift\fR is
ignored because it is a modifier key.
Finally, if several \fBMotion\fR events occur in a row, only
the last one is used for purposes of matching binding sequences.
.SH "ERRORS"
.PP
If an error occurs in executing the script for a binding then the
\fBbgerror\fR mechanism is used to report the error.
The \fBbgerror\fR command will be executed at global level
(outside the context of any Tcl procedure).
.SH "EXAMPLES"
.PP
Arrange for a string describing the motion of the mouse to be printed
out when the mouse is double-clicked:
.CS
\fBbind\fR . <Double\-1> {
    puts "hi from (%x,%y)"
}
.CE
.PP
A little GUI that displays what the keysym name of the last key
pressed is:
.CS
set keysym "Press any key"
pack [label .l \-textvariable keysym \-padx 2m \-pady 1m]
\fBbind\fR . <Key> {
    set keysym "You pressed %K"
}
.CE
.SH "SEE ALSO"
bgerror(n), bindtags(n), event(n), focus(n), grab(n), keysyms(n)
.SH KEYWORDS
binding, event
'\" Local Variables:
'\" mode: nroff
'\" End:<|MERGE_RESOLUTION|>--- conflicted
+++ resolved
@@ -520,12 +520,8 @@
 (e.g. the shift key was pressed). On X11, \fBXmbLookupString\fR (or
 \fBXLookupString\fR when input method support is turned off) does all
 the work of translating from the event to a UNICODE character.
-<<<<<<< HEAD
-Valid only for \fBKey\fR and \fBKeyRelease\fR events.
-=======
-On X11, valid only for \fBKeyPress\fR event. On Windows and macOS/aqua,
-valid only for \fBKeyPress\fR and \fBKeyRelease\fR events.
->>>>>>> a32c08da
+On X11, valid only for \fBKey\fR event. On Windows and macOS/aqua,
+valid only for \fBKey\fR and \fBKeyRelease\fR events.
 .IP \fB%B\fR 5
 The \fIborder_width\fR field from the event.  Valid only for
 \fBConfigure\fR, \fBConfigureRequest\fR, and \fBCreate\fR events.
