'\"
'\" Copyright (c) 1993-1998 Lucent Technologies, Inc.
'\" Copyright (c) 2008 Jos Decoster
'\"
'\" Permission to use, copy, modify, and distribute this software and its
'\" documentation for any purpose and without fee is hereby granted, provided
'\" that the above copyright notice appear in all copies and that both that
'\" the copyright notice and warranty disclaimer appear in supporting
'\" documentation, and that the names of Lucent Technologies any of their
'\" entities not be used in advertising or publicity pertaining to
'\" distribution of the software without specific, written prior permission.
'\"
'\" Lucent Technologies disclaims all warranties with regard to this software,
'\" including all implied warranties of merchantability and fitness. In no
'\" event shall Lucent Technologies be liable for any special, indirect or
'\" consequential damages or any damages whatsoever resulting from loss of
'\" use, data or profits, whether in an action of contract, negligence or
'\" other tortuous action, arising out of or in connection with the use or
'\" performance of this software.
'\"
'\" BLT::busy command created by George Howlett.
'\"
'\" See the file "license.terms" for information on usage and redistribution
'\" of this file, and for a DISCLAIMER OF ALL WARRANTIES.
'\"
.TH busy n "" Tk "Tk Built-In Commands"
.so man.macros
.BS
'\" Note:  do not modify the .SH NAME line immediately below!
.SH NAME
busy \- Make Tk widgets busy, temporarily blocking user interactions
.SH SYNOPSIS
<<<<<<< HEAD
\fBtk busy\fR \fIwindow \fR?\fIoptions\fR?
.sp
\fBtk busy busywindow \fIwindow\fR
.sp
\fBtk busy hold\fR \fIwindow \fR?\fIoptions\fR?
.sp
=======
.nf
\fBtk busy\fI window \fR?\fIoptions\fR?
\fBtk busy hold\fI window \fR?\fIoptions\fR?
>>>>>>> 1240b425
\fBtk busy configure \fIwindow\fR ?\fIoption value\fR?...
\fBtk busy forget\fI window \fR?\fIwindow \fR?...
\fBtk busy current\fR ?\fIpattern\fR?
\fBtk busy status \fIwindow\fR
.fi
.BE
.SH DESCRIPTION
.PP
The \fBtk busy\fR command provides a simple means to block mouse pointer events
from Tk widgets, while overriding the widget's cursor with a configurable busy
cursor. Note this command does not prevent keyboard events from being sent to
the widgets made busy.
.SH INTRODUCTION
.PP
There are many times in applications where you want to temporarily restrict
what actions the user can take. For example, an application could have a
.QW Run
button that when pressed causes some processing to occur. However, while the
application is busy processing, you probably don't want the user to be
able to click the
.QW Run
button again. You may also want restrict the user from other tasks such as
clicking a
.QW Print
button.
.PP
The \fBtk busy\fR command lets you make Tk widgets busy. This means that user
interactions such as button clicks, moving the mouse, typing at the keyboard,
etc.\0are ignored by the widget. You can set a special cursor (like a watch)
that overrides the widget's normal cursor, providing feedback that the
application (widget) is temporarily busy.
.PP
When a widget is made busy, the widget and all of its descendants will ignore
pointer events. It's easy to make an entire panel of widgets busy. You can
simply make the toplevel widget (such as
.QW . )
busy. This is easier and far much more efficient than recursively traversing
the widget hierarchy, disabling each widget and re-configuring its cursor.
.PP
Often, the \fBtk busy\fR command can be used instead of Tk's \fBgrab\fR
command. Unlike \fBgrab\fR which restricts all user interactions to one
widget, with the \fBtk busy\fR command you can have more than one widget
active (for example, a
.QW Cancel
dialog and a
.QW Help
button).
.SS EXAMPLE
.PP
You can make several widgets busy by simply making its ancestor widget busy
using the \fBhold\fR operation.
.PP
.CS
frame .top
button .top.button; canvas .top.canvas
pack .top.button .top.canvas
pack .top
# . . .
\fBtk busy\fR hold .top
update
.CE
.PP
All the widgets within \fB.top\fR (including \fB.top\fR) are now busy. Using
\fBupdate\fR insures that \fBtk busy\fR command will take effect before any
other user events can occur.
.PP
When the application is no longer busy processing, you can allow user
interactions again and free any resources it allocated by the \fBforget\fR
operation.
.PP
.CS
\fBtk busy\fR forget .top
.CE
.PP
The busy window has a configurable cursor. You can change the busy cursor
using the \fBconfigure\fR operation.
.PP
.CS
\fBtk busy\fR configure .top -cursor "watch"
.CE
.PP
Destroying the widget will also clean up any resources allocated by the \fBtk
busy\fR command.
.PP
.SH OPERATIONS
.PP
The following operations are available for the \fBtk busy\fR command:
.TP
\fBtk busy \fIwindow\fR ?\fIoption value\fR?...
.
Shortcut for \fBtk busy hold\fR command.
.\" METHOD: cget
.TP
<<<<<<< HEAD
\fBtk busy busywindow \fIwindow\fR
.
Returns the pathname of the busy window (i.e. the transparent window
shielding the window appearing busy) created by the \fBtk busy hold\fR
command for \fIwindow\fR, or the empty string if \fIwindow\fR is not busy.
.TP
\fBtk busy cget \fIwindow\fR \fIoption\fR
=======
\fBtk busy cget \fIwindow option\fR
>>>>>>> 1240b425
.
Queries the \fBtk busy\fR command configuration options for \fIwindow\fR.
\fIWindow\fR must be the path name of a widget previously made busy by the
\fBhold\fR operation. The command returns the present value of the specified
\fIoption\fR. \fIOption\fR may have any of the values accepted by the
\fBhold\fR operation.
.\" METHOD: configure
.TP
\fBtk busy configure \fIwindow\fR ?\fIoption value\fR?...
.
Queries or modifies the \fBtk busy\fR command configuration options for
\fIwindow\fR. \fIWindow\fR must be the path name of a widget previously made
busy by the \fBhold\fR operation.  If no options are specified, a list
describing all of the available options for \fIwindow\fR (see
\fBTk_ConfigureInfo\fR for information on the format of this list) is
returned. If \fIoption\fR is specified with no \fIvalue\fR, then the command
returns a list describing the one named option (this list will be identical to
the corresponding sublist of the value returned if no \fIoption\fR is
specified). If one or more \fIoption\-value\fR pairs are specified, then the
command modifies the given widget option(s) to have the given value(s); in
this case the command returns the empty string. \fIOption\fR may have any of
the values accepted by the \fBhold\fR operation.
.RS
.PP
Please note that the option database is referenced through \fIwindow\fR. For
example, if the widget \fB.frame\fR is to be made busy, the busy cursor can be
specified for it by either \fBoption\fR command:
.PP
.CS
option add *frame.busyCursor gumby
option add *Frame.BusyCursor gumby
.CE
.RE
.\" METHOD: current
.TP
\fBtk busy current \fR?\fIpattern\fR?
.
Returns the pathnames of all widgets that are currently busy. If a
\fIpattern\fR is given, only the path names of busy widgets matching
\fIpattern\fR are returned.
.\" METHOD: forget
.TP
\fBtk busy current \fR?\fIpattern\fR?
.
Returns the pathnames of all widgets that are currently busy. If a
\fIpattern\fR is given, only the path names of busy widgets matching
\fIpattern\fR are returned.
.TP
\fBtk busy forget \fIwindow\fR ?\fIwindow\fR?...
.
Releases resources allocated by the \fBtk busy\fR command for \fIwindow\fR,
including the transparent window. User events will again be received by
\fIwindow\fR. Resources are also released when \fIwindow\fR is destroyed.
\fIWindow\fR must be the name of a widget specified in the \fBhold\fR
operation, otherwise an error is reported.
.\" METHOD: hold
.TP
\fBtk busy hold \fIwindow\fR ?\fIoption value\fR?...
.
Makes the specified \fIwindow\fR (and its descendants in the Tk window
hierarchy) appear busy. \fIWindow\fR must be a valid path name of a Tk widget.
A transparent window is put in front of the specified window. This transparent
window is mapped the next time idle tasks are processed, and the specified
window and its descendants will be blocked from user interactions. Normally
\fBupdate\fR should be called immediately afterward to insure that the hold
operation is in effect before the application starts its processing. The
<<<<<<< HEAD
command returns the pathname of the busy window that was created (i.e. the
transparent window shielding the window appearing busy). The following
configuration options are valid:
.RS
=======
following configuration options are valid:
.RS
.\" OPTION: -cursor
>>>>>>> 1240b425
.TP
\fB\-cursor \fIcursorName\fR
.
Specifies the cursor to be displayed when the widget is made busy.
\fICursorName\fR can be in any form accepted by \fBTk_GetCursor\fR. The
default cursor is \fBwait\fR on Windows and \fBwatch\fR on other platforms.
.RE
<<<<<<< HEAD
=======
.\" METHOD: status
>>>>>>> 1240b425
.TP
\fBtk busy status \fIwindow\fR
.
Returns the status of a widget \fIwindow\fR. If \fIwindow\fR presently can not
receive user interactions, \fB1\fR is returned, otherwise \fB0\fR.
.SH "EVENT HANDLING"
.SS BINDINGS
.PP
The event blocking feature is implemented by creating and mapping a
transparent window that completely covers the widget. When the busy window is
mapped, it invisibly shields the widget and its hierarchy from all events that
may be sent. Like Tk widgets, busy windows have widget names in the Tk window
hierarchy. This means that you can use the \fBbind\fR command to handle
events in the busy window:
.PP
.CS
\fBtk busy\fR hold .frame.canvas
bind [\fBtk busy\fR busywindow .frame.canvas] <Enter> { ... }
.CE
.PP
or
.CS
set busyWin [\fBtk busy\fR hold .frame.canvas]
bind $busyWin <Enter> { ... }
.CE
.SS "ENTER/LEAVE EVENTS"
.PP
Mapping and unmapping busy windows generates Enter/Leave events for all
widgets they cover. Please note this if you are tracking Enter/Leave events in
widgets.
.SS "KEYBOARD EVENTS"
.PP
When a widget is made busy, the widget is prevented from gaining the keyboard
focus by a user clicking on it by the busy window. But if the widget already had
focus, it still may receive keyboard events. The widget can also still receive
focus through keyboard traversal. To prevent this, you must move
focus to another window and make sure the focus can not go back to the widgets
made busy (e.g. but restricting focus to a cancel button).
.PP
.CS
pack [frame .frame]
pack [text .frame.text]
\fBtk busy\fR hold .frame
pack [button .cancel -text "Cancel" -command exit]
focus .cancel
bind .cancel <Tab> {break}
bind .cancel <Shift-Tab> {break}
update
.CE
.PP
The above example moves the focus from .frame immediately after invoking the
\fBhold\fR so that no keyboard events will be sent to \fB.frame\fR or any of
its descendants. It also makes sure it's not possible to leave button
\fB.cancel\fR using the keyboard.
.SH PORTABILITY
.PP
Note that the \fBtk busy\fR command does not currently have any effect on macOS
when Tk is built using Aqua support.
.SH "SEE ALSO"
grab(n)
.SH KEYWORDS
busy, keyboard events, pointer events, window
'\" Local Variables:
'\" mode: nroff
'\" End:<|MERGE_RESOLUTION|>--- conflicted
+++ resolved
@@ -30,18 +30,10 @@
 .SH NAME
 busy \- Make Tk widgets busy, temporarily blocking user interactions
 .SH SYNOPSIS
-<<<<<<< HEAD
-\fBtk busy\fR \fIwindow \fR?\fIoptions\fR?
-.sp
-\fBtk busy busywindow \fIwindow\fR
-.sp
-\fBtk busy hold\fR \fIwindow \fR?\fIoptions\fR?
-.sp
-=======
 .nf
 \fBtk busy\fI window \fR?\fIoptions\fR?
+\fBtk busy busywindow \fIwindow\fR
 \fBtk busy hold\fI window \fR?\fIoptions\fR?
->>>>>>> 1240b425
 \fBtk busy configure \fIwindow\fR ?\fIoption value\fR?...
 \fBtk busy forget\fI window \fR?\fIwindow \fR?...
 \fBtk busy current\fR ?\fIpattern\fR?
@@ -133,19 +125,16 @@
 \fBtk busy \fIwindow\fR ?\fIoption value\fR?...
 .
 Shortcut for \fBtk busy hold\fR command.
-.\" METHOD: cget
-.TP
-<<<<<<< HEAD
+.\" METHOD: busywindow
+.TP
 \fBtk busy busywindow \fIwindow\fR
 .
 Returns the pathname of the busy window (i.e. the transparent window
 shielding the window appearing busy) created by the \fBtk busy hold\fR
 command for \fIwindow\fR, or the empty string if \fIwindow\fR is not busy.
-.TP
-\fBtk busy cget \fIwindow\fR \fIoption\fR
-=======
+.\" METHOD: cget
+.TP
 \fBtk busy cget \fIwindow option\fR
->>>>>>> 1240b425
 .
 Queries the \fBtk busy\fR command configuration options for \fIwindow\fR.
 \fIWindow\fR must be the path name of a widget previously made busy by the
@@ -188,12 +177,6 @@
 \fIpattern\fR are returned.
 .\" METHOD: forget
 .TP
-\fBtk busy current \fR?\fIpattern\fR?
-.
-Returns the pathnames of all widgets that are currently busy. If a
-\fIpattern\fR is given, only the path names of busy widgets matching
-\fIpattern\fR are returned.
-.TP
 \fBtk busy forget \fIwindow\fR ?\fIwindow\fR?...
 .
 Releases resources allocated by the \fBtk busy\fR command for \fIwindow\fR,
@@ -212,16 +195,11 @@
 window and its descendants will be blocked from user interactions. Normally
 \fBupdate\fR should be called immediately afterward to insure that the hold
 operation is in effect before the application starts its processing. The
-<<<<<<< HEAD
 command returns the pathname of the busy window that was created (i.e. the
 transparent window shielding the window appearing busy). The following
 configuration options are valid:
 .RS
-=======
-following configuration options are valid:
-.RS
 .\" OPTION: -cursor
->>>>>>> 1240b425
 .TP
 \fB\-cursor \fIcursorName\fR
 .
@@ -229,10 +207,7 @@
 \fICursorName\fR can be in any form accepted by \fBTk_GetCursor\fR. The
 default cursor is \fBwait\fR on Windows and \fBwatch\fR on other platforms.
 .RE
-<<<<<<< HEAD
-=======
 .\" METHOD: status
->>>>>>> 1240b425
 .TP
 \fBtk busy status \fIwindow\fR
 .
