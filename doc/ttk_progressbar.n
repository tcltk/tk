--- conflicted
+++ resolved
@@ -33,12 +33,7 @@
 .SH "WIDGET-SPECIFIC OPTIONS"
 .OP \-length length Length
 Specifies the length of the long axis of the progress bar
-<<<<<<< HEAD
-(width if horizontal, height if vertical). The value may have any of the forms
-acceptable to \fBTk_GetPixels\fR.
-=======
 (width if horizontal, height if vertical).
->>>>>>> c9da1ae2
 .OP \-maximum maximum Maximum
 A floating point number specifying the maximum \fB\-value\fR.
 Defaults to 100.
