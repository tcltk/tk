'\"
'\" Copyright (c) 1990-1994 The Regents of the University of California.
'\" Copyright (c) 1994-1996 Sun Microsystems, Inc.
'\"
'\" See the file "license.terms" for information on usage and redistribution
'\" of this file, and for a DISCLAIMER OF ALL WARRANTIES.
'\"
.TH Tk_ConfigureWidget 3 4.1 Tk "Tk Library Procedures"
.so man.macros
.BS
.SH NAME
Tk_ConfigureWidget, Tk_ConfigureInfo, Tk_ConfigureValue, Tk_FreeOptions \- process configuration options for widgets
.SH SYNOPSIS
.nf
\fB#include <tk.h>\fR
.sp
int
\fBTk_ConfigureWidget(\fIinterp, tkwin, specs, objc, objv, widgRec, flags\fB)\fR
.sp
int
\fBTk_ConfigureInfo(\fIinterp, tkwin, specs, widgRec, argvName, flags\fB)\fR
.sp
int
\fBTk_ConfigureValue(\fIinterp, tkwin, specs, widgRec, argvName, flags\fB)\fR
.sp
\fBTk_FreeOptions(\fIspecs, widgRec, display, flags\fB)\fR
.SH ARGUMENTS
.AS char *widgRec in/out
.AP Tcl_Interp *interp in
Interpreter to use for returning error messages.
.AP Tk_Window tkwin in
Window used to represent widget (needed to set up X resources).
.AP "const Tk_ConfigSpec" *specs in
Pointer to table specifying legal configuration options for this
widget.
.AP int objc in
Number of arguments in \fIobjv\fR.
.AP "Tcl_Obj *const *" objv in
Command-line options for configuring widget.
.AP char *widgRec in/out
Points to widget record structure.  Fields in this structure get
modified by \fBTk_ConfigureWidget\fR to hold configuration information.
.AP int flags in
If non-zero, then it specifies an OR-ed combination of flags that
control the processing of configuration information.
\fBTK_CONFIG_ARGV_ONLY\fR causes the option database and defaults to be
ignored, and flag bits \fBTK_CONFIG_USER_BIT\fR and higher are used to
selectively disable entries in \fIspecs\fR.
.AP "type name" type in
The name of the type of a widget record.
.AP "field name" field in
The name of a field in records of type \fItype\fR.
.AP "const char" *argvName in
The name used on Tcl command lines to refer to a particular option
(e.g. when creating a widget or invoking the \fBconfigure\fR widget
command).  If non-NULL, then information is returned only for this
option.  If NULL, then information is returned for all available
options.
.AP Display *display in
Display containing widget whose record is being freed;  needed in
order to free up resources.
.BE
.SH DESCRIPTION
.PP
Note: \fBTk_ConfigureWidget\fR should be replaced with the new
\fBTcl_Obj\fR based API \fBTk_SetOptions\fR.  The old interface is
retained for backward compatibility.
.PP
\fBTk_ConfigureWidget\fR is called to configure various aspects of a
widget, such as colors, fonts, border width, etc.
It is intended as a convenience procedure to reduce the amount
of code that must be written in individual widget managers to
handle configuration information.
It is typically
invoked when widgets are created, and again when the \fBconfigure\fR
command is invoked for a widget.
Although intended primarily for widgets, \fBTk_ConfigureWidget\fR
can be used in other situations where \fIobjc-objv\fR information
is to be used to fill in a record structure, such as configuring
graphical elements for a canvas widget or entries of a menu.
.PP
\fBTk_ConfigureWidget\fR processes
a table specifying the configuration options that are supported
(\fIspecs\fR) and a collection of command-line arguments (\fIobjc\fR and
\fIobjv\fR) to fill in fields of a record (\fIwidgRec\fR).
It uses the option database and defaults specified in \fIspecs\fR
to fill in fields of \fIwidgRec\fR that are not specified in \fIobjv\fR.
\fBTk_ConfigureWidget\fR normally returns the value \fBTCL_OK\fR; in this
case it does not modify \fIinterp\fR.
If an error
occurs then \fBTCL_ERROR\fR is returned and \fBTk_ConfigureWidget\fR will
leave an error message in interpreter \fIinterp\fR's result in the standard Tcl
fashion.
In the event of an error return, some of the fields of \fIwidgRec\fR
could already have been set, if configuration information for them
was successfully processed before the error occurred.
The other fields will be set to reasonable initial values so that
\fBTk_FreeOptions\fR can be called for cleanup.
.PP
The \fIspecs\fR array specifies the kinds of configuration options
expected by the widget.  Each of its entries specifies one configuration
option and has the following structure:
.CS
typedef struct {
    int \fItype\fR;
    const char *\fIargvName\fR;
    const char *\fIdbName\fR;
    const char *\fIdbClass\fR;
    const char *\fIdefValue\fR;
    size_t \fIoffset\fR;
    int \fIspecFlags\fR;
    const Tk_CustomOption *\fIcustomPtr\fR;
} \fBTk_ConfigSpec\fR;
.CE
The \fItype\fR field indicates what type of configuration option this is
(e.g. \fBTK_CONFIG_COLOR\fR for a color value, or \fBTK_CONFIG_INT\fR for
an integer value).  The \fItype\fR field indicates how to use the
value of the option (more on this below).
The \fIargvName\fR field is a string such as
.QW \-font
or
.QW \-bg ,
which is compared with the values in \fIobjv\fR (if \fIargvName\fR is
NULL it means this is a grouped entry;  see \fBGROUPED ENTRIES\fR below).  The
\fIdbName\fR and \fIdbClass\fR fields are used to look up a value
for this option in the option database.  The \fIdefValue\fR field
specifies a default value for this configuration option if no
value is specified in either \fIobjv\fR or the option database.
\fIOffset\fR indicates where in \fIwidgRec\fR to store information
about this option, and \fIspecFlags\fR contains additional information
to control the processing of this configuration option (see FLAGS
below).
The last field, \fIcustomPtr\fR, is only used if \fItype\fR is
\fBTK_CONFIG_CUSTOM\fR;  see CUSTOM OPTION TYPES below.
.PP
\fBTk_ConfigureWidget\fR first processes \fIobjv\fR to see which
(if any) configuration options are specified there.  \fIArgv\fR
must contain an even number of fields;  the first of each pair
of fields must match the \fIargvName\fR of some entry in \fIspecs\fR
(unique abbreviations are acceptable),
and the second field of the pair contains the value for that
configuration option.  If there are entries in \fIspec\fR for which
there were no matching entries in \fIobjv\fR,
\fBTk_ConfigureWidget\fR uses the \fIdbName\fR and \fIdbClass\fR
fields of the \fIspecs\fR entry to probe the option database;  if
a value is found, then it is used as the value for the option.
Finally, if no entry is found in the option database, the
\fIdefValue\fR field of the \fIspecs\fR entry is used as the
value for the configuration option.  If the \fIdefValue\fR is
NULL, or if the \fBTK_CONFIG_DONT_SET_DEFAULT\fR bit is set in
\fIflags\fR, then there is no default value and this \fIspecs\fR entry
will be ignored if no value is specified in \fIobjv\fR or the
option database.
.PP
Once a string value has been determined for a configuration option,
\fBTk_ConfigureWidget\fR translates the string value into a more useful
form, such as a color if \fItype\fR is \fBTK_CONFIG_COLOR\fR or an integer
if \fItype\fR is \fBTK_CONFIG_INT\fR.  This value is then stored in the
record pointed to by \fIwidgRec\fR.  This record is assumed to
contain information relevant to the manager of the widget;  its exact
type is unknown to \fBTk_ConfigureWidget\fR.  The \fIoffset\fR field
of each \fIspecs\fR entry indicates where in \fIwidgRec\fR to store
the information about this configuration option.  You should use the
\fBoffsetof\fR macro to generate \fIoffset\fR values.  The location
indicated by \fIwidgRec\fR and \fIoffset\fR will be referred to as the
.QW target
in the descriptions below.
.PP
The \fItype\fR field of each entry in \fIspecs\fR determines what
to do with the string value of that configuration option.  The
legal values for \fItype\fR, and the corresponding actions, are:
.TP
\fBTK_CONFIG_ACTIVE_CURSOR\fR
The value
must be an ASCII string identifying a cursor in a form
suitable for passing to \fBTk_GetCursor\fR.
The value is converted to a \fBTk_Cursor\fR by calling
\fBTk_GetCursor\fR and the result is stored in the target.
In addition, the resulting cursor is made the active cursor
for \fItkwin\fR by calling \fBXDefineCursor\fR.
If \fBTK_CONFIG_NULL_OK\fR is specified in \fIspecFlags\fR then the value
may be an empty string, in which case the target and \fItkwin\fR's
active cursor will be set to \fBNone\fR.
If the previous value of the target
was not \fBNone\fR, then it is freed by passing it to \fBTk_FreeCursor\fR.
.TP
\fBTK_CONFIG_ANCHOR\fR
The value must be an ASCII string identifying an anchor point in one of the ways
accepted by \fBTk_GetAnchor\fR.
The string is converted to a \fBTk_Anchor\fR by calling
\fBTk_GetAnchor\fR and the result is stored in the target.
.TP
\fBTK_CONFIG_BITMAP\fR
The value must be an ASCII string identifying a bitmap in a form
suitable for passing to \fBTk_GetBitmap\fR.  The value is converted
to a \fBPixmap\fR by calling \fBTk_GetBitmap\fR and the result
is stored in the target.
If \fBTK_CONFIG_NULL_OK\fR is specified in \fIspecFlags\fR then the value
may be an empty string, in which case the target is set to \fBNone\fR.
If the previous value of the target
was not \fBNone\fR, then it is freed by passing it to \fBTk_FreeBitmap\fR.
.TP
\fBTK_CONFIG_BOOLEAN\fR
The value must be an ASCII string specifying a boolean value.  Any
of the values
.QW true ,
.QW yes ,
.QW on ,
or
.QW 1 ,
or an abbreviation of one of these values, means true;
any of the values
.QW false ,
.QW no ,
.QW off ,
or
.QW 0 ,
or an abbreviation of one of these values, means false.
The target is expected to be an integer;  for true values it will
be set to 1 and for false values it will be set to 0.
.TP
\fBTK_CONFIG_BORDER\fR
The value must be an ASCII string identifying a border color in a form
suitable for passing to \fBTk_Get3DBorder\fR.  The value is converted
to a (\fBTk_3DBorder *\fR) by calling \fBTk_Get3DBorder\fR and the result
is stored in the target.
If \fBTK_CONFIG_NULL_OK\fR is specified in \fIspecFlags\fR then the value
may be an empty string, in which case the target will be set to NULL.
If the previous value of the target
was not NULL, then it is freed by passing it to \fBTk_Free3DBorder\fR.
.TP
\fBTK_CONFIG_CAP_STYLE\fR
The value must be
an ASCII string identifying a cap style in one of the ways
accepted by \fBTk_GetCapStyle\fR.
The string is converted to an integer value corresponding
to the cap style by calling
\fBTk_GetCapStyle\fR and the result is stored in the target.
.TP
\fBTK_CONFIG_COLOR\fR
The value must be an ASCII string identifying a color in a form
suitable for passing to \fBTk_GetColor\fR.  The value is converted
to an (\fBXColor *\fR) by calling \fBTk_GetColor\fR and the result
is stored in the target.
If \fBTK_CONFIG_NULL_OK\fR is specified in \fIspecFlags\fR then the value
may be an empty string, in which case the target will be set to \fBNone\fR.
If the previous value of the target
was not NULL, then it is freed by passing it to \fBTk_FreeColor\fR.
.TP
\fBTK_CONFIG_CURSOR\fR
This option is identical to \fBTK_CONFIG_ACTIVE_CURSOR\fR except
that the new cursor is not made the active one for \fItkwin\fR.
.TP
\fBTK_CONFIG_CUSTOM\fR
This option allows applications to define new option types.
The \fIcustomPtr\fR field of the entry points to a structure
defining the new option type.
See the section \fBCUSTOM OPTION TYPES\fR below for details.
.TP
\fBTK_CONFIG_DOUBLE\fR
The value must be an ASCII floating-point number in
the format accepted by \fBstrtol\fR.  The string is converted
to a \fBdouble\fR value, and the value is stored in the
target.
.TP
\fBTK_CONFIG_END\fR
Marks the end of the table.  The last entry in \fIspecs\fR
must have this type;  all of its other fields are ignored and it
will never match any arguments.
.TP
\fBTK_CONFIG_FONT\fR
The value must be an ASCII string identifying a font in a form
suitable for passing to \fBTk_GetFont\fR.  The value is converted
to a \fBTk_Font\fR by calling \fBTk_GetFont\fR and the result
is stored in the target.
If \fBTK_CONFIG_NULL_OK\fR is specified in \fIspecFlags\fR then the value
may be an empty string, in which case the target will be set to NULL.
If the previous value of the target
was not NULL, then it is freed by passing it to \fBTk_FreeFont\fR.
.TP
\fBTK_CONFIG_INT\fR
The value must be an ASCII integer string
in the format accepted by \fBstrtol\fR (e.g.
.QW 0
and
.QW 0x
prefixes may be used to specify octal or hexadecimal
numbers, respectively).  The string is converted to an integer
value and the integer is stored in the target.
.TP
\fBTK_CONFIG_JOIN_STYLE\fR
The value must be
an ASCII string identifying a join style in one of the ways
accepted by \fBTk_GetJoinStyle\fR.
The string is converted to an integer value corresponding
to the join style by calling
\fBTk_GetJoinStyle\fR and the result is stored in the target.
.TP
\fBTK_CONFIG_JUSTIFY\fR
The value must be
an ASCII string identifying a justification method in one of the
ways accepted by \fBTk_GetJustify\fR.
The string is converted to a \fBTk_Justify\fR by calling
\fBTk_GetJustify\fR and the result is stored in the target.
.TP
\fBTK_CONFIG_MM\fR
The value must specify a screen distance in one of the forms acceptable
to \fBTk_GetScreenMM\fR.
The string is converted to double-precision floating-point distance
in millimeters and the value is stored in the target.
.TP
\fBTK_CONFIG_PIXELS\fR
The value must specify screen units in one of the forms acceptable
to \fBTk_GetPixels\fR.
The string is converted to an integer distance in pixels and the
value is stored in the target.
.TP
\fBTK_CONFIG_RELIEF\fR
The value must be an ASCII string identifying a relief in a form
suitable for passing to \fBTk_GetRelief\fR.  The value is converted
to an integer relief value by calling \fBTk_GetRelief\fR and the result
is stored in the target.
.TP
\fBTK_CONFIG_STRING\fR
A copy
of the value is made by allocating memory space with
\fBTcl_Alloc\fR and copying the value into the dynamically-allocated
space.  A pointer to the new string is stored in the target.
If \fBTK_CONFIG_NULL_OK\fR is specified in \fIspecFlags\fR then the value
may be an empty string, in which case the target will be set to NULL.
If the previous value of the target was not NULL, then it is
freed by passing it to \fBTcl_Free\fR.
.TP
\fBTK_CONFIG_SYNONYM\fR
This \fItype\fR value identifies special entries in \fIspecs\fR that
are synonyms for other entries.  If an \fIobjv\fR value matches the
\fIargvName\fR of a \fBTK_CONFIG_SYNONYM\fR entry, the entry is not used
directly. Instead, \fBTk_ConfigureWidget\fR searches \fIspecs\fR
for another entry whose \fIargvName\fR is the same as the \fIdbName\fR
field in the \fBTK_CONFIG_SYNONYM\fR entry;  this new entry is used just
as if its \fIargvName\fR had matched the \fIobjv\fR value.  The
synonym mechanism allows multiple \fIobjv\fR values to be used for
a single configuration option, such as
.QW \-background
and
.QW \-bg .
.TP
\fBTK_CONFIG_UID\fR
The value is translated to a \fBTk_Uid\fR
(by passing it to \fBTk_GetUid\fR).  The resulting value
is stored in the target.
If \fBTK_CONFIG_NULL_OK\fR is specified in \fIspecFlags\fR and the value
is an empty string then the target will be set to NULL.
.TP
\fBTK_CONFIG_WINDOW\fR
The value must be a window path name.  It is translated to a
\fBTk_Window\fR token and the token is stored in the target.
.SH "GROUPED ENTRIES"
.PP
In some cases it is useful to generate multiple resources from
a single configuration value.  For example, a color name might
be used both to generate the background color for a widget (using
\fBTK_CONFIG_COLOR\fR) and to generate a 3-D border to draw around the
widget (using \fBTK_CONFIG_BORDER\fR).  In cases like this it is possible
to specify that several consecutive entries in \fIspecs\fR are to
be treated as a group.  The first entry is used to determine a value
(using its \fIargvName\fR, \fIdbName\fR,
\fIdbClass\fR, and \fIdefValue\fR fields).  The value will be processed
several times (one for each entry in the group), generating multiple
different resources and modifying multiple targets within \fIwidgRec\fR.
Each of the entries after the first must have a NULL value in its
\fIargvName\fR field;  this indicates that the entry is to be grouped
with the entry that precedes it.  Only the \fItype\fR and \fIoffset\fR
fields are used from these follow-on entries.
.SH "FLAGS"
.PP
The \fIflags\fR argument passed to \fBTk_ConfigureWidget\fR is used
in conjunction with the \fIspecFlags\fR fields in the entries of \fIspecs\fR
to provide additional control over the processing of configuration
options.  These values are used in three different ways as
described below.
.PP
First, if the \fIflags\fR argument to \fBTk_ConfigureWidget\fR has
the \fBTK_CONFIG_ARGV_ONLY\fR bit set (i.e., \fIflags\fR | \fBTK_CONFIG_ARGV_ONLY\fR != 0),
then the option database and
\fIdefValue\fR fields are not used.  In this case, if an entry in
\fIspecs\fR does not match a field in \fIobjv\fR then nothing happens:
the corresponding target is not modified.  This feature is useful
when the goal is to modify certain configuration options while
leaving others in their current state, such as when a \fBconfigure\fR
widget command is being processed.
.PP
Second, the \fIspecFlags\fR field of an entry in \fIspecs\fR may be used
to control the processing of that entry.  Each \fIspecFlags\fR
field may consists of an OR-ed combination of the following values:
.TP
\fBTK_CONFIG_COLOR_ONLY\fR
If this bit is set then the entry will only be considered if the
display for \fItkwin\fR has more than one bit plane.  If the display
is monochromatic then this \fIspecs\fR entry will be ignored.
.TP
\fBTK_CONFIG_MONO_ONLY\fR
If this bit is set then the entry will only be considered if the
display for \fItkwin\fR has exactly one bit plane.  If the display
is not monochromatic then this \fIspecs\fR entry will be ignored.
.TP
\fBTK_CONFIG_NULL_OK\fR
This bit is only relevant for some types of entries (see the
descriptions of the various entry types above).
If this bit is set, it indicates that an empty string value
for the field is acceptable and if it occurs then the
target should be set to NULL or \fBNone\fR, depending
on the type of the target.
This flag is typically used to allow a
feature to be turned off entirely, e.g. set a cursor value to
\fBNone\fR so that a window simply inherits its parent's cursor.
If this bit is not set then empty strings are processed as strings,
which generally results in an error.
.TP
\fBTK_CONFIG_DONT_SET_DEFAULT\fR
If this bit is one, it means that the \fIdefValue\fR field of the
entry should only be used for returning the default value in
\fBTk_ConfigureInfo\fR.
In calls to \fBTk_ConfigureWidget\fR no default will be supplied
for entries with this flag set;  it is assumed that the
caller has already supplied a default value in the target location.
This flag provides a performance optimization where it is expensive
to process the default string:  the client can compute the default
once, save the value, and provide it before calling
\fBTk_ConfigureWidget\fR.
.TP
<<<<<<< HEAD
\fBTK_CONFIG_OPTION_SPECIFIED\fR
This bit is
deprecated. It used to be set and cleared by \fBTk_ConfigureWidget\fR
so that callers could detect what entries were specified in
\fIobjv\fR, but it was removed because it was inherently
thread-unsafe. Code that wishes to detect what options were specified
should use \fBTk_SetOptions\fR instead.
.PP
=======
>>>>>>> 7147ecb3
The \fBTK_CONFIG_MONO_ONLY\fR and \fBTK_CONFIG_COLOR_ONLY\fR flags are typically
used to specify different default values for
monochrome and color displays.  This is done by creating two
entries in \fIspecs\fR that are identical except for their
\fIdefValue\fR and \fIspecFlags\fR fields.  One entry should have
the value \fBTK_CONFIG_MONO_ONLY\fR in its \fIspecFlags\fR and the
default value for monochrome displays in its \fIdefValue\fR;  the
other entry should have the value \fBTK_CONFIG_COLOR_ONLY\fR in
its \fIspecFlags\fR and the appropriate \fIdefValue\fR for
color displays.
.PP
Third, it is possible to use \fIflags\fR and \fIspecFlags\fR
together to selectively disable some entries.  This feature is
not needed very often.  It is useful in cases where several
similar kinds of widgets are implemented in one place.  It allows
a single \fIspecs\fR table to be created with all the configuration
options for all the widget types.  When processing a particular
widget type, only entries relevant to that type will be used.  This
effect is achieved by setting the high-order bits (those in positions
equal to or greater than \fBTK_CONFIG_USER_BIT\fR) in \fIspecFlags\fR
values or in \fIflags\fR.  In order for a particular entry in
\fIspecs\fR to be used, its high-order bits must match exactly
the high-order bits of the \fIflags\fR value passed to
\fBTk_ConfigureWidget\fR.  If a \fIspecs\fR table is being used
for N different widget types, then N of the high-order bits will
be used.  Each \fIspecs\fR entry will have one of more of those
bits set in its \fIspecFlags\fR field to indicate the widget types
for which this entry is valid.  When calling \fBTk_ConfigureWidget\fR,
\fIflags\fR will have a single one of these bits set to select the
entries for the desired widget type.  For a working example of
this feature, see the code in tkButton.c.
.SH TK_CONFIGUREINFO
.PP
The \fBTk_ConfigureInfo\fR procedure may be used to obtain
information about one or all of the options for a given widget.
Given a token for a window (\fItkwin\fR), a table describing the
configuration options for a class of widgets (\fIspecs\fR), a
pointer to a widget record containing the current information for
a widget (\fIwidgRec\fR), and a NULL \fIargvName\fR argument,
\fBTk_ConfigureInfo\fR generates a string describing all of the
configuration options for the window.  The string is placed
in interpreter \fIinterp\fR's result.  Under normal circumstances
it returns \fBTCL_OK\fR;  if an error occurs then it returns \fBTCL_ERROR\fR
and the interpreter's result will contain an error message.
.PP
If \fIargvName\fR is NULL, then the value left in
the interpreter's result by \fBTk_ConfigureInfo\fR
consists of a list of one or more entries, each of which describes
one configuration option (i.e. one entry in \fIspecs\fR).  Each
entry in the list will contain either two or five values.  If the
corresponding entry in \fIspecs\fR has type \fBTK_CONFIG_SYNONYM\fR, then
the list will contain two values:  the \fIargvName\fR for the entry
and the \fIdbName\fR (synonym name).  Otherwise the list will contain
five values:  \fIargvName\fR, \fIdbName\fR, \fIdbClass\fR, \fIdefValue\fR,
and current value.  The current value is computed from the appropriate
field of \fIwidgRec\fR by calling procedures like \fBTk_NameOfColor\fR.
.PP
If the \fIargvName\fR argument to \fBTk_ConfigureInfo\fR is non-NULL,
then it indicates a single option, and information is returned only
for that option.  The string placed in the interpreter's result will be
a list containing two or five values as described above;  this will
be identical to the corresponding sublist that would have been returned
if \fIargvName\fR had been NULL.
.PP
The \fIflags\fR argument to \fBTk_ConfigureInfo\fR is used to restrict
the \fIspecs\fR entries to consider, just as for \fBTk_ConfigureWidget\fR.
.SH TK_CONFIGUREVALUE
.PP
\fBTk_ConfigureValue\fR takes arguments similar to \fBTk_ConfigureInfo\fR;
instead of returning a list of values, it just returns the current value
of the option given by \fIargvName\fR (\fIargvName\fR must not be NULL).
The value is returned in interpreter \fIinterp\fR's result and \fBTCL_OK\fR is
normally returned as the procedure's result.
If an error occurs in \fBTk_ConfigureValue\fR (e.g., \fIargvName\fR is
not a valid option name), \fBTCL_ERROR\fR is returned and an error message
is left in the interpreter's result.
This procedure is typically called to implement \fBcget\fR widget
commands.
.SH TK_FREEOPTIONS
.PP
The \fBTk_FreeOptions\fR procedure may be invoked during widget cleanup
to release all of the resources associated with configuration options.
It scans through \fIspecs\fR and for each entry corresponding to a
resource that must be explicitly freed (e.g. those with
type \fBTK_CONFIG_COLOR\fR), it frees the resource in the widget record.
If the field in the widget record does not refer to a resource (e.g.
it contains a null pointer) then no resource is freed for that
entry.
After freeing a resource, \fBTk_FreeOptions\fR sets the
corresponding field of the widget record to null.
.SH "CUSTOM OPTION TYPES"
.PP
Applications can extend the built-in configuration types with additional
configuration types by writing procedures to parse and print options
of the a type and creating a structure pointing to those procedures:
.CS
typedef struct Tk_CustomOption {
    Tk_OptionParseProc *\fIparseProc\fR;
    Tk_OptionPrintProc *\fIprintProc\fR;
    void *\fIclientData\fR;
} \fBTk_CustomOption\fR;

typedef int \fBTk_OptionParseProc\fR(
        void *\fIclientData\fR,
        Tcl_Interp *\fIinterp\fR,
        Tk_Window \fItkwin\fR,
        char *\fIvalue\fR,
        char *\fIwidgRec\fR,
        Tcl_Size \fIoffset\fR);

typedef const char *\fBTk_OptionPrintProc\fR(
        void *\fIclientData\fR,
        Tk_Window \fItkwin\fR,
        char *\fIwidgRec\fR,
        Tcl_Size \fIoffset\fR,
        Tcl_FreeProc **\fIfreeProcPtr\fR);
.CE
The Tk_CustomOption structure contains three fields, which are pointers
to the two procedures and a \fIclientData\fR value to be passed to those
procedures when they are invoked.  The \fIclientData\fR value typically
points to a structure containing information that is needed by the
procedures when they are parsing and printing options.
.PP
The \fIparseProc\fR procedure is invoked by
\fBTk_ConfigureWidget\fR to parse a string and store the resulting
value in the widget record.
The \fIclientData\fR argument is a copy of the \fIclientData\fR
field in the Tk_CustomOption structure.
The \fIinterp\fR argument points to a Tcl interpreter used for
error reporting.  \fITkwin\fR is a copy of the \fItkwin\fR argument
to \fBTk_ConfigureWidget\fR.  The \fIvalue\fR argument is a string
describing the value for the option;  it could have been specified
explicitly in the call to \fBTk_ConfigureWidget\fR or it could
come from the option database or a default.
\fIValue\fR will never be a null pointer but it may point to
an empty string.
\fIRecordPtr\fR is the same as the \fIwidgRec\fR argument to
\fBTk_ConfigureWidget\fR;  it points to the start of the widget
record to modify.
The last argument, \fIoffset\fR, gives the offset in bytes from the start
of the widget record to the location where the option value is to
be placed.  The procedure should translate the string to whatever
form is appropriate for the option and store the value in the widget
record.  It should normally return \fBTCL_OK\fR, but if an error occurs
in translating the string to a value then it should return \fBTCL_ERROR\fR
and store an error message in interpreter \fIinterp\fR's result.
.PP
The \fIprintProc\fR procedure is called
by \fBTk_ConfigureInfo\fR to produce a string value describing an
existing option.
Its \fIclientData\fR, \fItkwin\fR, \fIwidgRec\fR, and \fIoffset\fR
arguments all have the same meaning as for Tk_OptionParseProc
procedures.
The \fIprintProc\fR procedure should examine the option whose value
is stored at \fIoffset\fR in \fIwidgRec\fR, produce a string describing
that option, and return a pointer to the string.
If the string is stored in dynamically-allocated memory, then
the procedure must set \fI*freeProcPtr\fR to the address of
a procedure to call to free the string's memory;  \fBTk_ConfigureInfo\fR
will call this procedure when it is finished with the string.
If the result string is stored in static memory then \fIprintProc\fR
need not do anything with the \fIfreeProcPtr\fR argument.
.PP
Once \fIparseProc\fR and \fIprintProc\fR have been defined and a
Tk_CustomOption structure has been created for them, options of this
new type may be manipulated with Tk_ConfigSpec entries whose \fItype\fR
fields are \fBTK_CONFIG_CUSTOM\fR and whose \fIcustomPtr\fR fields point
to the Tk_CustomOption structure.
.SH EXAMPLES
.PP
Although the explanation of \fBTk_ConfigureWidget\fR is fairly
complicated, its actual use is pretty straightforward.
The easiest way to get started is to copy the code
from an existing widget.
The library implementation of frames
(tkFrame.c) has a simple configuration table, and the library
implementation of buttons (tkButton.c) has a much more complex
table that uses many of the fancy \fIspecFlags\fR mechanisms.
.SH "SEE ALSO"
Tk_SetOptions(3)
.SH KEYWORDS
anchor, bitmap, boolean, border, cap style, color, configuration options,
cursor, custom, double, font, integer, join style, justify, millimeters,
pixels, relief, synonym, uid<|MERGE_RESOLUTION|>--- conflicted
+++ resolved
@@ -429,17 +429,6 @@
 once, save the value, and provide it before calling
 \fBTk_ConfigureWidget\fR.
 .TP
-<<<<<<< HEAD
-\fBTK_CONFIG_OPTION_SPECIFIED\fR
-This bit is
-deprecated. It used to be set and cleared by \fBTk_ConfigureWidget\fR
-so that callers could detect what entries were specified in
-\fIobjv\fR, but it was removed because it was inherently
-thread-unsafe. Code that wishes to detect what options were specified
-should use \fBTk_SetOptions\fR instead.
-.PP
-=======
->>>>>>> 7147ecb3
 The \fBTK_CONFIG_MONO_ONLY\fR and \fBTK_CONFIG_COLOR_ONLY\fR flags are typically
 used to specify different default values for
 monochrome and color displays.  This is done by creating two
