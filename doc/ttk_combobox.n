--- conflicted
+++ resolved
@@ -4,11 +4,6 @@
 '\" See the file "license.terms" for information on usage and redistribution
 '\" of this file, and for a DISCLAIMER OF ALL WARRANTIES.
 '\" 
-<<<<<<< HEAD
-'\" RCS: @(#) $Id: ttk_combobox.n,v 1.19 2008/10/27 13:38:51 dkf Exp $
-'\"
-=======
->>>>>>> 661db781
 .so man.macros
 .TH ttk::combobox n 8.5 Tk "Tk Themed Widget"
 .BS
