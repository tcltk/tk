--- conflicted
+++ resolved
@@ -35,23 +35,13 @@
 specifies the color to display in the indicator when the check button
 or radio button is selected.
 .OP \-tearoff tearOff TearOff
-<<<<<<< HEAD
 This option must have a proper boolean value (default is false),
 which specifies whether or not the menu should include a tear-off
 entry at the top.  If so, it will exist as entry 0 of the menu and
 the other entries will number starting at 1.  The default menu
 bindings arrange for the menu to be torn off when the tear-off entry
 is invoked.
-This option is ignored under Aqua/MacOS, where menus cannot
-=======
-This option must have a proper boolean value, which specifies
-whether or not the menu should include a tear-off entry at the
-top.  If so, it will exist as entry 0 of the menu and the other
-entries will number starting at 1.  The default
-menu bindings arrange for the menu to be torn off when the tear-off
-entry is invoked.
 This option is ignored under Aqua/macOS, where menus cannot
->>>>>>> 693390e6
 be torn off.
 .OP \-tearoffcommand tearOffCommand TearOffCommand
 If this option has a non-empty value, then it specifies a Tcl command
@@ -333,32 +323,19 @@
 This form may not be abbreviated.
 .IP \fBlast\fR 12
 Same as \fBend\fR.
-<<<<<<< HEAD
-.TP 12
-\fB{}\fR
-.
-=======
-.IP \fBnone\fR 12
->>>>>>> 693390e6
+.IP \fB{}\fR 12
 Indicates
 .QW "no entry at all" ;
 this is used most commonly with
 the \fBactivate\fR option to deactivate all the entries in the
 menu.  In most cases the specification of \fB{}\fR causes
 nothing to happen in the widget command.
-<<<<<<< HEAD
 .TP 12
 \fBnone\fR
 .
 Same as \fB{}\fR
 This form is deprecated and may not be abbreviated.
-.TP 12
-\fB@\fIx\fB,\fIy\fR
-.
-=======
-This form may not be abbreviated.
 .IP \fB@\fIx\fB,\fIy\fR 12
->>>>>>> 693390e6
 Indicates the entry that covers the point in the menu's window specified
 by \fIx\fR and \fIy\fR (in pixel coordinates).
 If no entry covers that point, then this form is equivalent to \fB{}\fR.
@@ -367,20 +344,11 @@
 Specifies the entry numerically, where 0 corresponds
 to the top-most entry of the menu, 1 to the entry below it, and
 so on.
-<<<<<<< HEAD
-.TP 12
-\fIid\fR
-.
+.IP \fIid\fR 12
 If the index does not satisfy one of the above forms then the menu is
 searched for an entry with the specified id.
-.TP 12
-\fIpattern\fR
-.
+.IP \fIpattern\fR 12
 If all of the above methods for finding an entry fail, this
-=======
-.IP \fIpattern\fR 12
-If the index does not satisfy one of the above forms then this
->>>>>>> 693390e6
 form is used.  \fIPattern\fR is pattern-matched against the label of
 each entry in the menu, in order from the top down, until a
 matching entry is found.  The rules of \fBstring match\fR
@@ -410,7 +378,6 @@
 Add a new entry to the bottom of the menu.  The new entry's type
 is given by \fItype\fR and must be one of \fBcascade\fR,
 \fBcheckbutton\fR, \fBcommand\fR, \fBradiobutton\fR, or \fBseparator\fR,
-<<<<<<< HEAD
 or a unique abbreviation of one of the above.
 If the \fIid\fR argument is specified, it is used as the entry identifier;
 \fIid\fR must not already exist in the menu. Otherwise, a new unique
@@ -418,13 +385,7 @@
 If additional arguments are present, they specify the options listed in the
 \fBMENU ENTRY OPTIONS\fR section below.
 The \fBadd\fR widget command returns the id of the new entry.
-=======
-or a unique abbreviation of one of the above.  If additional arguments
-are present, they specify the options listed in the \fBMENU ENTRY OPTIONS\fR
-section below.
-The \fBadd\fR widget command returns an empty string.
 .\" METHOD: cget
->>>>>>> 693390e6
 .TP
 \fIpathName \fBcget \fIoption\fR
 .
@@ -489,7 +450,7 @@
 If no \fIoptions\fR are specified, returns a list describing
 the current options for entry \fIindex\fR (see \fBTk_ConfigureInfo\fR for
 information on the format of this list).
-.\" METHOD: index
+.\" METHOD: id
 .TP
 \fIpathName \fBid \fIindex\fR
 .
@@ -498,16 +459,13 @@
 using the \fBadd\fR or \fBinsert\fR widget command.
 Returns an empty string for the tear-off entry, or if \fIindex\fR is
 equivalent to \fB{}\fR.
+.\" METHOD: index
 .TP
 \fIpathName \fBindex \fIindex\fR
 .
 Returns the numerical index corresponding to \fIindex\fR, or
-<<<<<<< HEAD
 \fB{}\fR if \fIindex\fR was specified as \fB{}\fR or \fBnone\fR.
-=======
-\fBnone\fR if \fIindex\fR was specified as \fBnone\fR.
 .\" METHOD: insert
->>>>>>> 693390e6
 .TP
 \fIpathName \fBinsert \fIindex type \fR?\fIid\fR? ?\fIoption value option value ...\fR?
 .
@@ -517,11 +475,8 @@
 \fIvalue\fR arguments have the same interpretation as for the \fBadd\fR
 widget command.  It is not possible to insert new menu entries before the
 tear-off entry, if the menu has one.
-<<<<<<< HEAD
 The \fBinsert\fR widget command returns the id of the new entry.
-=======
 .\" METHOD: invoke
->>>>>>> 693390e6
 .TP
 \fIpathName \fBinvoke \fIindex\fR
 .
