'\"
'\" Copyright (c) 1990 The Regents of the University of California.
'\" Copyright (c) 1994-1996 Sun Microsystems, Inc.
'\"
'\" See the file "license.terms" for information on usage and redistribution
'\" of this file, and for a DISCLAIMER OF ALL WARRANTIES.
'\" 
<<<<<<< HEAD
'\" RCS: @(#) $Id: option.n,v 1.11 2010/01/10 20:38:54 dkf Exp $
'\" 
=======
>>>>>>> fca5c4a6
.so man.macros
.TH option n "" Tk "Tk Built-In Commands"
.BS
'\" Note:  do not modify the .SH NAME line immediately below!
.SH NAME
option \- Add/retrieve window options to/from the option database
.SH SYNOPSIS
.nf
\fBoption add \fIpattern value \fR?\fIpriority\fR?
\fBoption clear\fR
\fBoption get \fIwindow name class\fR
\fBoption readfile \fIfileName \fR?\fIpriority\fR?
.fi
.BE
.SH DESCRIPTION
.PP
The \fBoption\fR command allows you to add entries to the Tk option
database or to retrieve options from the database.  The \fBadd\fR
form of the command adds a new option to the database.
\fIPattern\fR contains
the option being specified, and consists of names and/or classes
separated by asterisks or dots, in the usual X format (see
\fBPATTERN FORMAT\fR).  \fIValue\fR
contains a text string to associate with \fIpattern\fR;  this is the
value that will be returned in calls to \fBTk_GetOption\fR or by
invocations of the \fBoption get\fR command.  If \fIpriority\fR
is specified, it indicates the priority level for this option (see
below for legal values);  it defaults to \fBinteractive\fR.
This command always returns an empty string.
.PP
The \fBoption clear\fR command clears the option database.  Default
options (from the
\fBRESOURCE_MANAGER\fR property or the \fB.Xdefaults\fR
file) will be reloaded automatically the next time an
option is added to the database or removed from it.  This command
always returns an empty string.
.PP
The \fBoption get\fR command returns the value of the option
specified for \fIwindow\fR
under \fIname\fR and \fIclass\fR.  If several entries in the option
database match \fIwindow\fR, \fIname\fR, and \fIclass\fR, then
the command returns whichever was created with highest
\fIpriority\fR level.  If there are several matching
entries at the same priority level, then it returns whichever entry
was most recently entered into the option database.  If there are
no matching entries, then the empty string is returned.
.PP
The \fBreadfile\fR form of the command reads \fIfileName\fR,
which should have the standard format for an
X resource database such as \fB.Xdefaults\fR, and adds all the
options specified in that file to the option database.  If \fIpriority\fR
is specified, it indicates the priority level at which to enter the
options;  \fIpriority\fR defaults to \fBinteractive\fR.
.PP
The \fIpriority\fR arguments to the \fBoption\fR command are
normally specified symbolically using one of the following values:
.TP
\fBwidgetDefault\fR
Level 20.  Used for default values hard-coded into widgets.
.TP
\fBstartupFile\fR
Level 40.  Used for options specified in application-specific
startup files.
.TP
\fBuserDefault\fR
Level 60.  Used for options specified in user-specific defaults
files, such as \fB.Xdefaults\fR, resource databases loaded into
the X server, or user-specific startup files.
.TP
\fBinteractive\fR
Level 80.  Used for options specified interactively after the application
starts running.  If \fIpriority\fR is not specified, it defaults to
this level.
.PP
Any of the above keywords may be abbreviated.  In addition, priorities
may be specified numerically using integers between 0 and 100,
inclusive.  The numeric form is probably a bad idea except for new priority
levels other than the ones given above.
.SH "PATTERN FORMAT"
.PP
Patterns consist of a sequence of words separated by either periods,
.QW . ,
or asterisks
.QW * .
The overall pattern may also be optionally preceded by an asterisk.
.PP
Each word in the pattern conventionally starts with either an upper-case
letter (in which case it denotes the class of either a widget or an option) or
any other character, when it denotes the name of a widget or option. The last
word in the pattern always indicates the option; the preceding ones constrain
which widgets that option will be looked for in.
.PP
When two words are separated by a period, the latter widget must be a direct
child of the former (or the option must apply to only the indicated widgets).
When two words are separated by an asterisk, any depth of widgets may lie
between the former and latter widgets (and the option applies to all widgets
that are children of the former widget).
.PP
If the overall pattern is preceded by an asterisk, then the overall pattern
applies anywhere it can throughout the whole widget hierarchy. Otherwise the
first word of the pattern is matched against the name and class of the
.QW \fB.\fR
\fBtoplevel\fR, which are usually set by options to \fBwish\fR.
.SH EXAMPLES
.PP
Instruct every button in the application to have red text on it unless
explicitly overridden, by setting the \fBforeground\fR for the \fBButton\fR
class (note that on some platforms the option is ignored):
.CS
\fBoption add\fR *Button.foreground red startupFile
.CE
.PP
Allow users to control what happens in an entry widget when the Return
key is pressed by specifying a script in the option database and add a
default option for that which rings the bell:
.CS
entry .e
bind .e <Return> [\fBoption get\fR .e returnCommand Command]
\fBoption add\fR *.e.returnCommand bell widgetDefault
.CE
.SH "SEE ALSO"
options(n), wish(1)
.SH KEYWORDS
database, option, priority, retrieve
'\" Local Variables:
'\" mode: nroff
'\" End:<|MERGE_RESOLUTION|>--- conflicted
+++ resolved
@@ -5,11 +5,6 @@
 '\" See the file "license.terms" for information on usage and redistribution
 '\" of this file, and for a DISCLAIMER OF ALL WARRANTIES.
 '\" 
-<<<<<<< HEAD
-'\" RCS: @(#) $Id: option.n,v 1.11 2010/01/10 20:38:54 dkf Exp $
-'\" 
-=======
->>>>>>> fca5c4a6
 .so man.macros
 .TH option n "" Tk "Tk Built-In Commands"
 .BS
