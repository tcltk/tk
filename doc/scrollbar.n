'\"
'\" Copyright (c) 1990-1994 The Regents of the University of California.
'\" Copyright (c) 1994-1996 Sun Microsystems, Inc.
'\"
'\" See the file "license.terms" for information on usage and redistribution
'\" of this file, and for a DISCLAIMER OF ALL WARRANTIES.
'\"
.TH scrollbar n 4.1 Tk "Tk Built-In Commands"
.so man.macros
.BS
'\" Note:  do not modify the .SH NAME line immediately below!
.SH NAME
scrollbar \- Create and manipulate 'scrollbar' scrolling control and indicator widgets
.SH SYNOPSIS
\fBscrollbar\fI pathName \fR?\fIoptions\fR?
.SO
\-activebackground	\-highlightcolor	\-repeatdelay
\-background	\-highlightthickness	\-repeatinterval
\-borderwidth	\-jump	\-takefocus
\-cursor	\-orient	\-troughcolor
\-highlightbackground	\-relief
.SE
.SH "WIDGET-SPECIFIC OPTIONS"
.OP \-activerelief activeRelief ActiveRelief
Specifies the relief to use when displaying the element that is
active, if any.
Elements other than the active element are always displayed with
a raised relief.
.OP \-command command Command
Specifies the prefix of a Tcl command to invoke to change the view
in the widget associated with the scrollbar.  When a user requests
a view change by manipulating the scrollbar, a Tcl command is
invoked.  The actual command consists of this option followed by
additional information as described later.  This option almost always has
a value such as \fB.t xview\fR or \fB.t yview\fR, consisting of the
name of a widget and either \fBxview\fR (if the scrollbar is for
horizontal scrolling) or \fByview\fR (for vertical scrolling).
All scrollable widgets have \fBxview\fR and \fByview\fR commands
that take exactly the additional arguments appended by the scrollbar
as described in \fBSCROLLING COMMANDS\fR below.
.OP \-elementborderwidth elementBorderWidth BorderWidth
Specifies the width of borders drawn around the internal elements
of the scrollbar (the two arrows and the slider).  The value may
have any of the forms acceptable to \fBTk_GetPixels\fR.
<<<<<<< HEAD
If this value is the empth string (the default), the value of
=======
If this value is negative (the default is -1), the value of
>>>>>>> 9a98dcfc
the \fB\-borderwidth\fR option is used in its place.
.OP \-width width Width
Specifies the desired narrow dimension of the scrollbar window,
not including 3-D border, if any.  For vertical
scrollbars this will be the width and for horizontal scrollbars
this will be the height.
The value may have any of the forms acceptable to \fBTk_GetPixels\fR.
.BE
.SH DESCRIPTION
.PP
The \fBscrollbar\fR command creates a new window (given by the
\fIpathName\fR argument) and makes it into a scrollbar widget.
Additional options, described above, may be specified on the command
line or in the option database to configure aspects of the scrollbar
such as its colors, orientation, and relief.
The \fBscrollbar\fR command returns its \fIpathName\fR argument.
At the time this command is invoked, there must not exist a window
named \fIpathName\fR, but \fIpathName\fR's parent must exist.
.PP
A scrollbar is a widget that displays two arrows, one at each end of
the scrollbar, and a \fIslider\fR in the middle portion of the
scrollbar.
It provides information about what is visible in an \fIassociated window\fR
that displays a document of some sort (such as a file being edited or
a drawing).
The position and size of the slider indicate which portion of the
document is visible in the associated window.  For example, if the
slider in a vertical scrollbar covers the top third of the area
between the two arrows, it means that the associated window displays
the top third of its document.
.PP
Scrollbars can be used to adjust the view in the associated window
by clicking or dragging with the mouse.  See the \fBBINDINGS\fR section
below for details.
.SH "ELEMENTS"
.PP
A scrollbar displays five elements, which are referred to in the
widget commands for the scrollbar:
.IP \fBarrow1\fR 10
The top or left arrow in the scrollbar.
.IP \fBtrough1\fR 10
The region between the slider and \fBarrow1\fR.
.IP \fBslider\fR 10
The rectangle that indicates what is visible in the associated widget.
.IP \fBtrough2\fR 10
The region between the slider and \fBarrow2\fR.
.IP \fBarrow2\fR 10
The bottom or right arrow in the scrollbar.
.SH "WIDGET COMMAND"
.PP
The \fBscrollbar\fR command creates a new Tcl command whose
name is \fIpathName\fR.  This
command may be used to invoke various
operations on the widget.  It has the following general form:
.CS
\fIpathName option \fR?\fIarg ...\fR?
.CE
\fIOption\fR and the \fIarg\fRs
determine the exact behavior of the command.  The following
commands are possible for scrollbar widgets:
.\" METHOD: activate
.TP
\fIpathName \fBactivate \fR?\fIelement\fR?
.
Marks the element indicated by \fIelement\fR as active, which
causes it to be displayed as specified by the \fB\-activebackground\fR
and \fB\-activerelief\fR options.
The only element values understood by this command are \fBarrow1\fR,
\fBslider\fR, or \fBarrow2\fR.
If any other value is specified then no element of the scrollbar
will be active.
If \fIelement\fR is not specified, the command returns
the name of the element that is currently active, or an empty string
if no element is active.
.\" METHOD: cget
.TP
\fIpathName \fBcget \fIoption\fR
.
Returns the current value of the configuration option given
by \fIoption\fR.
\fIOption\fR may have any of the values accepted by the \fBscrollbar\fR
command.
.\" METHOD: configure
.TP
\fIpathName \fBconfigure\fR ?\fIoption\fR? ?\fIvalue option value ...\fR?
.
Query or modify the configuration options of the widget.
If no \fIoption\fR is specified, returns a list describing all of
the available options for \fIpathName\fR (see \fBTk_ConfigureInfo\fR for
information on the format of this list).  If \fIoption\fR is specified
with no \fIvalue\fR, then the command returns a list describing the
one named option (this list will be identical to the corresponding
sublist of the value returned if no \fIoption\fR is specified).  If
one or more \fIoption\-value\fR pairs are specified, then the command
modifies the given widget option(s) to have the given value(s);  in
this case the command returns an empty string.
\fIOption\fR may have any of the values accepted by the \fBscrollbar\fR
command.
.\" METHOD: delta
.TP
\fIpathName \fBdelta \fIdeltaX deltaY\fR
.
Returns a real number indicating the fractional change in
the scrollbar setting that corresponds to a given change
in slider position.  For example, if the scrollbar is horizontal,
the result indicates how much the scrollbar setting must change
to move the slider \fIdeltaX\fR pixels to the right (\fIdeltaY\fR is
ignored in this case).
If the scrollbar is vertical, the result indicates how much the
scrollbar setting must change to move the slider \fIdeltaY\fR pixels
down.  The arguments and the result may be zero or negative.
.\" METHOD: fraction
.TP
\fIpathName \fBfraction \fIx y\fR
.
Returns a real number between 0 and 1 indicating where the point
given by \fIx\fR and \fIy\fR lies in the trough area of the scrollbar.
The value 0 corresponds to the top or left of the trough, the
value 1 corresponds to the bottom or right, 0.5 corresponds to
the middle, and so on.
\fIX\fR and \fIy\fR must be pixel coordinates relative to the scrollbar
widget.
If \fIx\fR and \fIy\fR refer to a point outside the trough, the closest
point in the trough is used.
.\" METHOD: get
.TP
\fIpathName \fBget\fR
.
Returns the scrollbar settings in the form of a list whose
elements are the arguments to the most recent \fBset\fR widget command.
.\" METHOD: identify
.TP
\fIpathName \fBidentify \fIx y\fR
.
Returns the name of the element under the point given by \fIx\fR and
\fIy\fR (such as \fBarrow1\fR), or an empty string if the point does
not lie in any element of the scrollbar.
\fIX\fR and \fIy\fR must be pixel coordinates relative to the scrollbar
widget.
.\" METHOD: set
.TP
\fIpathName \fBset \fIfirst last\fR
.
This command is invoked by the scrollbar's associated widget to
tell the scrollbar about the current view in the widget.
The command takes two arguments, each of which is a real fraction
between 0 and 1.
The fractions describe the range of the document that is visible in
the associated widget.
For example, if \fIfirst\fR is 0.2 and \fIlast\fR is 0.4, it means
that the first part of the document visible in the window is 20%
of the way through the document, and the last visible part is 40%
of the way through.
.SH "SCROLLING COMMANDS"
.PP
When the user interacts with the scrollbar, for example by dragging
the slider, the scrollbar notifies the associated widget that it
must change its view.
The scrollbar makes the notification by evaluating a Tcl command
generated from the scrollbar's \fB\-command\fR option.
The command may take any of the following forms.
In each case, \fIprefix\fR is the contents of the
\fB\-command\fR option, which usually has a form like
.QW "\fB.t yview\fR" .
.\" METHOD: moveto
.TP
\fIprefix \fBmoveto \fIfraction\fR
.
\fIFraction\fR is a real number between 0 and 1.
The widget should adjust its view so that the point given
by \fIfraction\fR appears at the beginning of the widget.
If \fIfraction\fR is 0 it refers to the beginning of the
document.  1.0 refers to the end of the document, 0.333
refers to a point one-third of the way through the document,
and so on.
.\" METHOD: scroll
.TP
\fIprefix \fBscroll \fInumber \fBpages\fR
.
The widget should adjust its view by \fInumber\fR pages.
It is up to the widget to define the meaning of a page;  typically
it is slightly less than what fits in the window, so that there
is a slight overlap between the old and new views.
\fINumber\fR is either 1, which means the next page should
become visible, or \-1, which means that the previous page should
become visible. Fractional numbers are rounded away from 0, so
scrolling 0.001 pages has the same effect as scrolling 1 page.
.TP
\fIprefix \fBscroll \fInumber \fBunits\fR
.
The widget should adjust its view by \fInumber\fR units.
The units are defined in whatever way makes sense for the widget,
such as characters or lines in a text widget.
\fINumber\fR is either 1, which means one unit should scroll off
the top or left of the window, or \-1, which means that one unit
should scroll off the bottom or right of the window. Fractional
numbers are rounded away from 0, so scrolling 0.001 units has
the same effect as scrolling 1 unit.
.SH BINDINGS
.PP
Tk automatically creates class bindings for scrollbars that give them
the following default behavior.
If the behavior is different for vertical and horizontal scrollbars,
the horizontal behavior is described in parentheses.
.IP [1]
Pressing button 1 over \fBarrow1\fR causes the view in the
associated widget to shift up (left) by one unit so that the
document appears to move down (right) one unit.
If the button is held down, the action auto-repeats.
.IP [2]
Pressing button 1 over \fBtrough1\fR causes the view in the
associated widget to shift up (left) by one screenful so that the
document appears to move down (right) one screenful.
If the button is held down, the action auto-repeats.
.IP [3]
Pressing button 1 over the slider and dragging causes the view
to drag with the slider.
If the \fBjump\fR option is true, then the view does not drag along
with the slider;  it changes only when the mouse button is released.
.IP [4]
Pressing button 1 over \fBtrough2\fR causes the view in the
associated widget to shift down (right) by one screenful so that the
document appears to move up (left) one screenful.
If the button is held down, the action auto-repeats.
.IP [5]
Pressing button 1 over \fBarrow2\fR causes the view in the
associated widget to shift down (right) by one unit so that the
document appears to move up (left) one unit.
If the button is held down, the action auto-repeats.
.IP [6]
If button 2 is pressed over the trough or the slider, it sets
the view to correspond to the mouse position;  dragging the
mouse with button 2 down causes the view to drag with the mouse.
If button 2 is pressed over one of the arrows, it causes the
same behavior as pressing button 1.
.IP [7]
If button 1 is pressed with the Control key down, then if the
mouse is over \fBarrow1\fR or \fBtrough1\fR the view changes
to the very top (left) of the document;  if the mouse is over
\fBarrow2\fR or \fBtrough2\fR the view changes
to the very bottom (right) of the document;  if the mouse is
anywhere else then the button press has no effect.
.IP [8]
In vertical scrollbars the Up and Down keys have the same behavior
as mouse clicks over \fBarrow1\fR and \fBarrow2\fR, respectively.
In horizontal scrollbars these keys have no effect.
.IP [9]
In vertical scrollbars Control-Up and Control-Down have the same
behavior as mouse clicks over \fBtrough1\fR and \fBtrough2\fR, respectively.
In horizontal scrollbars these keys have no effect.
.IP [10]
In horizontal scrollbars the Up and Down keys have the same behavior
as mouse clicks over \fBarrow1\fR and \fBarrow2\fR, respectively.
In vertical scrollbars these keys have no effect.
.IP [11]
In horizontal scrollbars Control-Up and Control-Down have the same
behavior as mouse clicks over \fBtrough1\fR and \fBtrough2\fR, respectively.
In vertical scrollbars these keys have no effect.
.IP [12]
The Prior and Next keys have the same behavior
as mouse clicks over \fBtrough1\fR and \fBtrough2\fR, respectively.
.IP [13]
The Home key adjusts the view to the top (left edge) of the document.
.IP [14]
The End key adjusts the view to the bottom (right edge) of the document.
.SH EXAMPLE
.PP
Create a window with a scrollable \fBtext\fR widget:
.CS
toplevel .tl
text .tl.t -yscrollcommand {.tl.s set}
\fBscrollbar\fR .tl.s -command {.tl.t yview}
grid .tl.t .tl.s -sticky nsew
grid columnconfigure .tl 0 -weight 1
grid rowconfigure .tl 0 -weight 1
.CE
.SH "SEE ALSO"
ttk:scrollbar(n)
.SH KEYWORDS
scrollbar, widget
'\" Local Variables:
'\" mode: nroff
'\" End:<|MERGE_RESOLUTION|>--- conflicted
+++ resolved
@@ -42,11 +42,7 @@
 Specifies the width of borders drawn around the internal elements
 of the scrollbar (the two arrows and the slider).  The value may
 have any of the forms acceptable to \fBTk_GetPixels\fR.
-<<<<<<< HEAD
-If this value is the empth string (the default), the value of
-=======
-If this value is negative (the default is -1), the value of
->>>>>>> 9a98dcfc
+If this value is the empty string (the default), the value of
 the \fB\-borderwidth\fR option is used in its place.
 .OP \-width width Width
 Specifies the desired narrow dimension of the scrollbar window,
