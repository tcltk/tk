--- conflicted
+++ resolved
@@ -173,12 +173,8 @@
 \fBx11\fR (X11-based), \fBwin32\fR (MS Windows),
 or \fBaqua\fR (macOS Aqua).
 .SH "SEE ALSO"
-<<<<<<< HEAD
-accessible(n),busy(n), fontchooser(n), print(n), send(n), sysnotify(n), systray(n), winfo(n)
-=======
 attribtable(n), busy(n), fontchooser(n), print(n), send(n), sysnotify(n),
 systray(n), winfo(n)
->>>>>>> b6ebd753
 .SH KEYWORDS
 application name, attribute, print, send, sysnotify, systray
 '\" Local Variables:
