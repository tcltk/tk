--- conflicted
+++ resolved
@@ -5,11 +5,6 @@
 '\" See the file "license.terms" for information on usage and redistribution
 '\" of this file, and for a DISCLAIMER OF ALL WARRANTIES.
 '\" 
-<<<<<<< HEAD
-'\" RCS: @(#) $Id: message.n,v 1.11 2008/09/23 13:36:45 dkf Exp $
-'\" 
-=======
->>>>>>> fca5c4a6
 .so man.macros
 .TH message n 4.0 Tk "Tk Built-In Commands"
 .BS
