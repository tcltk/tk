'\"
'\" Copyright (c) 1994 The Australian National University
'\" Copyright (c) 1994-1997 Sun Microsystems, Inc.
'\"
'\" See the file "license.terms" for information on usage and redistribution
'\" of this file, and for a DISCLAIMER OF ALL WARRANTIES.
'\" 
'\" Author: Paul Mackerras (paulus@cs.anu.edu.au),
'\"	    Department of Computer Science,
'\"	    Australian National University.
'\"
<<<<<<< HEAD
'\" RCS: @(#) $Id: photo.n,v 1.22.2.1 2010/01/08 00:36:56 patthoyts Exp $
'\" 
=======
>>>>>>> 42bca745
.so man.macros
.TH photo n 4.0 Tk "Tk Built-In Commands"
.BS
'\" Note:  do not modify the .SH NAME line immediately below!
.SH NAME
photo \- Full-color images
.SH SYNOPSIS
\fBimage create photo \fR?\fIname\fR? ?\fIoptions\fR?
.BE

.SH DESCRIPTION
.PP
A photo is an image whose pixels can display any color or be
transparent.  A photo image is stored internally in full color (32
bits per pixel), and is displayed using dithering if necessary.  Image
data for a photo image can be obtained from a file or a string, or it
can be supplied from
C code through a procedural interface.  At present, only GIF and PPM/PGM
formats are supported, but an interface exists to allow additional
image file formats to be added easily.  A photo image is transparent
in regions where no image data has been supplied
or where it has been set transparent by the \fBtransparency set\fR
subcommand.
.SH "CREATING PHOTOS"
.PP
Like all images, photos are created using the \fBimage create\fR
command.
Photos support the following \fIoptions\fR:
.TP
\fB\-data \fIstring\fR
Specifies the contents of the image as a string.  The string should
contain binary data or, for some formats, base64-encoded data (this is
currently guaranteed to be supported for GIF images).  The format of the
string must be one of those for which there is an image file format
handler that will accept string data.  If both the \fB\-data\fR
and \fB\-file\fR options are specified, the \fB\-file\fR option takes
precedence.
.TP
\fB\-format \fIformat-name\fR
Specifies the name of the file format for the data specified with the
\fB\-data\fR or \fB\-file\fR option.
.TP
\fB\-file \fIname\fR
\fIname\fR gives the name of a file that is to be read to supply data
for the photo image.  The file format must be one of those for which
there is an image file format handler that can read data.
.TP
\fB\-gamma \fIvalue\fR
Specifies that the colors allocated for displaying this image in a
window should be corrected for a non-linear display with the specified
gamma exponent value.  (The intensity produced by most
CRT displays is a power function of the input value, to a good
approximation; gamma is the exponent and is typically around 2).
The value specified must be greater than zero.  The default
value is one (no correction).  In general, values greater than one
will make the image lighter, and values less than one will make it
darker.
.TP
\fB\-height \fInumber\fR
Specifies the height of the image, in pixels.  This option is useful
primarily in situations where the user wishes to build up the contents
of the image piece by piece.  A value of zero (the default) allows the
image to expand or shrink vertically to fit the data stored in it.
.TP
\fB\-palette \fIpalette-spec\fR
Specifies the resolution of the color cube to be allocated for
displaying this image, and thus the number of colors used from the
colormaps of the windows where it is displayed.  The
\fIpalette-spec\fR string may be either a single decimal number,
specifying the number of shades of gray to use, or three decimal
numbers separated by slashes (/), specifying the number of shades of
red, green and blue to use, respectively.  If the first form (a single
number) is used, the image will be displayed in monochrome (i.e.,
grayscale).
.TP
\fB\-width \fInumber\fR
Specifies the width of the image, in pixels.    This option is useful
primarily in situations where the user wishes to build up the contents
of the image piece by piece.  A value of zero (the default) allows the
image to expand or shrink horizontally to fit the data stored in it.
.SH "IMAGE COMMAND"
.PP
When a photo image is created, Tk also creates a new command
whose name is the same as the image.
This command may be used to invoke various operations
on the image.
It has the following general form:
.CS
\fIimageName option \fR?\fIarg arg ...\fR?
.CE
\fIOption\fR and the \fIarg\fRs
determine the exact behavior of the command.
.PP
Those options that write data to the image generally expand the size
of the image, if necessary, to accommodate the data written to the
image, unless the user has specified non-zero values for the
\fB\-width\fR and/or \fB\-height\fR configuration options, in which
case the width and/or height, respectively, of the image will not be
changed.
.PP
The following commands are possible for photo images:
.TP
\fIimageName \fBblank\fR
Blank the image; that is, set the entire image to have no data, so it
will be displayed as transparent, and the background of whatever
window it is displayed in will show through.
.TP
\fIimageName \fBcget\fR \fIoption\fR
Returns the current value of the configuration option given
by \fIoption\fR.
\fIOption\fR may have any of the values accepted by the
\fBimage create photo\fR command.
.TP
\fIimageName \fBconfigure\fR ?\fIoption\fR? ?\fIvalue option value ...\fR?
Query or modify the configuration options for the image.
If no \fIoption\fR is specified, returns a list describing all of
the available options for \fIimageName\fR (see \fBTk_ConfigureInfo\fR for
information on the format of this list).  If \fIoption\fR is specified
with no \fIvalue\fR, then the command returns a list describing the
one named option (this list will be identical to the corresponding
sublist of the value returned if no \fIoption\fR is specified).  If
one or more \fIoption\-value\fR pairs are specified, then the command
modifies the given option(s) to have the given value(s);  in
this case the command returns an empty string.
\fIOption\fR may have any of the values accepted by the
\fBimage create photo\fR command.
.TP
\fIimageName \fBcopy\fR \fIsourceImage\fR ?\fIoption value(s) ...\fR?
Copies a region from the image called \fIsourceImage\fR (which must
be a photo image) to the image called \fIimageName\fR, possibly with
pixel zooming and/or subsampling.  If no options are specified, this
command copies the whole of \fIsourceImage\fR into \fIimageName\fR,
starting at coordinates (0,0) in \fIimageName\fR.  The following
options may be specified:
.RS
.TP
\fB\-from \fIx1 y1 x2 y2\fR
Specifies a rectangular sub-region of the source image to be copied.
(\fIx1,y1\fR) and (\fIx2,y2\fR) specify diagonally opposite corners of
the rectangle.  If \fIx2\fR and \fIy2\fR are not specified, the
default value is the bottom-right corner of the source image.  The
pixels copied will include the left and top edges of the specified
rectangle but not the bottom or right edges.  If the \fB\-from\fR
option is not given, the default is the whole source image.
.TP
\fB\-to \fIx1 y1 x2 y2\fR
Specifies a rectangular sub-region of the destination image to be
affected.  (\fIx1,y1\fR) and (\fIx2,y2\fR) specify diagonally opposite
corners of the rectangle.  If \fIx2\fR and \fIy2\fR are not specified,
the default value is (\fIx1,y1\fR) plus the size of the source
region (after subsampling and zooming, if specified).  If \fIx2\fR and
\fIy2\fR are specified, the source region will be replicated if
necessary to fill the destination region in a tiled fashion.
.TP
\fB\-shrink\fR
Specifies that the size of the destination image should be reduced, if
necessary, so that the region being copied into is at the bottom-right
corner of the image.  This option will not affect the width or height
of the image if the user has specified a non-zero value for the
\fB\-width\fR or \fB\-height\fR configuration option, respectively.
.TP
\fB\-zoom \fIx y\fR
Specifies that the source region should be magnified by a factor of
\fIx\fR in the X direction and \fIy\fR in the Y direction.  If \fIy\fR
is not given, the default value is the same as \fIx\fR.  With this
option, each pixel in the source image will be expanded into a block
of \fIx\fR x \fIy\fR pixels in the destination image, all the same
color.  \fIx\fR and \fIy\fR must be greater than 0.
.TP
\fB\-subsample \fIx y\fR
Specifies that the source image should be reduced in size by using
only every \fIx\fRth pixel in the X direction and \fIy\fRth pixel in
the Y direction.  Negative values will cause the image to be flipped
about the Y or X axes, respectively.  If \fIy\fR is not given, the
default value is the same as \fIx\fR.
.TP
\fB\-compositingrule \fIrule\fR
Specifies how transparent pixels in the source image are combined with
the destination image.  When a compositing rule of \fIoverlay\fR is
set, the old contents of the destination image are visible, as if the
source image were printed on a piece of transparent film and placed
over the top of the destination.  When a compositing rule of \fIset\fR
is set, the old contents of the destination image are discarded and
the source image is used as-is.  The default compositing rule is
\fIoverlay\fR.
.RE
.TP
\fIimageName \fBdata ?\fIoption value(s) ...\fR?
Returns image data in the form of a string. The following options
may be specified:
.RS
.TP
\fB\-background\fI color\fR
If the color is specified, the data will not contain any transparency
information. In all transparent pixels the color will be replaced by
the specified color.
.TP
\fB\-format\fI format-name\fR
Specifies the name of the image file format handler to be used.
Specifically, this subcommand searches
for the first handler whose name matches an initial substring of
\fIformat-name\fR and which has the capability to read this image data.
If this option is not given, this subcommand uses the first
handler that has the capability to read the image data.
.TP
\fB\-from \fIx1 y1 x2 y2\fR
Specifies a rectangular region of \fIimageName\fR to be returned.
If only \fIx1\fR and \fIy1\fR are specified, the region
extends from \fI(x1,y1)\fR to the bottom-right corner of
\fIimageName\fR.  If all four coordinates are given, they specify
diagonally opposite corners of the rectangular region, including x1,y1
and excluding x2,y2.  The default, if this option is not given, is the
whole image.
.TP
\fB\-grayscale\fR
If this options is specified, the data will not contain color
information. All pixel data will be transformed into grayscale.
.RE
.TP
\fIimageName \fBget\fR \fIx y\fR
Returns the color of the pixel at coordinates (\fIx\fR,\fIy\fR) in the
image as a list of three integers between 0 and 255, representing the
red, green and blue components respectively.
.TP
\fIimageName \fBput\fR \fIdata\fR ?\fIoption value(s) ...\fR?
Sets pixels in \fI imageName\fR to the data specified in \fIdata\fR.
This command first searches the list of image file format handlers for
a handler that can interpret the data in \fIdata\fR, and then reads
the image encoded within into \fIimageName\fR (the destination image).
If \fIdata\fR does not match any known format, an attempt to interpret
it as a (top-to-bottom) list of scan-lines is made, with each
scan-line being a (left-to-right) list of pixel colors (see
\fBTk_GetColor\fR for a description of valid colors.)  Every scan-line
must be of the same length.  Note that when \fIdata\fR is a single
color name, you are instructing Tk to fill a rectangular region with
that color.  The following options may be specified:
.RS
.TP
\fB\-format \fIformat-name\fR
Specifies the format of the image data in \fIdata\fR.
Specifically, only image file format handlers whose names begin with
\fIformat-name\fR will be used while searching for an image data
format handler to read the data.
.TP
\fB\-to \fIx1 y1\fR ?\fIx2 y2\fR?
Specifies the coordinates of the top-left corner (\fIx1\fR,\fIy1\fR)
of the region of \fIimageName\fR into which the image data will be
copied.  The default position is (0,0).  If \fIx2\fR,\fIy2\fR is given
and \fIdata\fR is not large enough to cover the rectangle specified by
this option, the image data extracted will be tiled so it covers the
entire destination rectangle.  Note that if \fIdata\fR specifies a
single color value, then a region extending to the bottom-right corner
represented by (\fIx2\fR,\fIy2\fR) will be filled with that color.
.RE
.TP
\fIimageName \fBread\fR \fIfilename\fR ?\fIoption value(s) ...\fR?
Reads image data from the file named \fIfilename\fR into the image.
This command first searches the list of
image file format handlers for a handler that can interpret the data
in \fIfilename\fR, and then reads the image in \fIfilename\fR into
\fIimageName\fR (the destination image).  The following options may be
specified:
.RS
.TP
\fB\-format \fIformat-name\fR
Specifies the format of the image data in \fIfilename\fR.
Specifically, only image file format handlers whose names begin with
\fIformat-name\fR will be used while searching for an image data
format handler to read the data.
.TP
\fB\-from \fIx1 y1 x2 y2\fR
Specifies a rectangular sub-region of the image file data to be copied
to the destination image.  If only \fIx1\fR and \fIy1\fR are
specified, the region extends from (\fIx1,y1\fR) to the bottom-right
corner of the image in the image file.  If all four coordinates are
specified, they specify diagonally opposite corners or the region.
The default, if this option is not specified, is the whole of the
image in the image file.
.TP
\fB\-shrink\fR
If this option, the size of \fIimageName\fR will be reduced, if
necessary, so that the region into which the image file data are read
is at the bottom-right corner of the \fIimageName\fR.  This option
will not affect the width or height of the image if the user has
specified a non-zero value for the \fB\-width\fR or \fB\-height\fR
configuration option, respectively.
.TP
\fB\-to \fIx y\fR
Specifies the coordinates of the top-left corner of the region of
\fIimageName\fR into which data from \fIfilename\fR are to be read.
The default is (0,0).
.RE
.TP
\fIimageName \fBredither\fR
The dithering algorithm used in displaying photo images propagates
quantization errors from one pixel to its neighbors.
If the image data for \fIimageName\fR is supplied in pieces, the
dithered image may not be exactly correct.  Normally the difference is
not noticeable, but if it is a problem, this command can be used to
recalculate the dithered image in each window where the image is
displayed.
.TP
\fIimageName \fBtransparency \fIsubcommand ?arg arg ...?\fR
Allows examination and manipulation of the transparency information in
the photo image.  Several subcommands are available:
.RS
.TP
\fIimageName \fBtransparency get \fIx y\fR
Returns a boolean indicating if the pixel at (\fIx\fR,\fIy\fR) is
transparent.
.TP
\fIimageName \fBtransparency set \fIx y boolean\fR
Makes the pixel at (\fIx\fR,\fIy\fR) transparent if \fIboolean\fR is
true, and makes that pixel opaque otherwise.
.RE
.TP
\fIimageName \fBwrite \fIfilename\fR ?\fIoption value(s) ...\fR?
Writes image data from \fIimageName\fR to a file named \fIfilename\fR.
The following options may be specified:
.RS
.TP
\fB\-background\fI color\fR
If the color is specified, the data will not contain any transparency
information. In all transparent pixels the color will be replaced by
the specified color.
.TP
\fB\-format\fI format-name\fR
Specifies the name of the image file format handler to be used to
write the data to the file.  Specifically, this subcommand searches
for the first handler whose name matches an initial substring of
\fIformat-name\fR and which has the capability to write an image
file.  If this option is not given, this subcommand uses the first
handler that has the capability to write an image file.
.TP
\fB\-from \fIx1 y1 x2 y2\fR
Specifies a rectangular region of \fIimageName\fR to be written to the
image file.  If only \fIx1\fR and \fIy1\fR are specified, the region
extends from \fI(x1,y1)\fR to the bottom-right corner of
\fIimageName\fR.  If all four coordinates are given, they specify
diagonally opposite corners of the rectangular region.  The default,
if this option is not given, is the whole image.
.TP
\fB\-grayscale\fR
If this options is specified, the data will not contain color
information. All pixel data will be transformed into grayscale.
.RE
.SH "IMAGE FORMATS"
.PP
The photo image code is structured to allow handlers for additional
image file formats to be added easily.  The photo image code maintains
a list of these handlers.  Handlers are added to the list by
registering them with a call to \fBTk_CreatePhotoImageFormat\fR.  The
standard Tk distribution comes with handlers for PPM/PGM and GIF formats,
which are automatically registered on initialization.
.PP
When reading an image file or processing
string data specified with the \fB\-data\fR configuration option, the
photo image code invokes each handler in turn until one is
found that claims to be able to read the data in the file or string.
Usually this will find the correct handler, but if it does not, the
user may give a format name with the \fB\-format\fR option to specify
which handler to use.  In fact the photo image code will try those
handlers whose names begin with the string specified for the
\fB\-format\fR option (the comparison is case-insensitive).  For
example, if the user specifies \fB\-format gif\fR, then a handler
named GIF87 or GIF89 may be invoked, but a handler
named JPEG may not (assuming that such handlers had been
registered).
.PP
When writing image data to a file, the processing of the
\fB\-format\fR option is slightly different: the string value given
for the \fB\-format\fR option must begin with the complete name of the
requested handler, and may contain additional information following
that, which the handler can use, for example, to specify which variant
to use of the formats supported by the handler.
Note that not all image handlers may support writing transparency data
to a file, even where the target image format does.
.SH "COLOR ALLOCATION"
.PP
When a photo image is displayed in a window, the photo image code
allocates colors to use to display the image and dithers the image, if
necessary, to display a reasonable approximation to the image using
the colors that are available.  The colors are allocated as a color
cube, that is, the number of colors allocated is the product of the
number of shades of red, green and blue.
.PP
Normally, the number of
colors allocated is chosen based on the depth of the window.  For
example, in an 8-bit PseudoColor window, the photo image code will
attempt to allocate seven shades of red, seven shades of green and
four shades of blue, for a total of 198 colors.  In a 1-bit StaticGray
(monochrome) window, it will allocate two colors, black and white.  In
a 24-bit DirectColor or TrueColor window, it will allocate 256 shades
each of red, green and blue.  Fortunately, because of the way that
pixel values can be combined in DirectColor and TrueColor windows,
this only requires 256 colors to be allocated.  If not all of the
colors can be allocated, the photo image code reduces the number of
shades of each primary color and tries again.
.PP
The user can exercise some control over the number of colors that a
photo image uses with the \fB\-palette\fR configuration option.  If
this option is used, it specifies the maximum number of shades of
each primary color to try to allocate.  It can also be used to force
the image to be displayed in shades of gray, even on a color display,
by giving a single number rather than three numbers separated by
slashes.
.SH CREDITS
.PP
The photo image type was designed and implemented by Paul Mackerras,
based on his earlier photo widget and some suggestions from
John Ousterhout.
.SH EXAMPLE
Load an image from a file and tile it to the size of a window, which
is useful for producing a tiled background:
.CS
# These lines should be called once
\fBimage create photo\fR untiled \-file "theFile.ppm"
\fBimage create photo\fR tiled

# These lines should be called whenever .someWidget changes
# size; a <Configure> binding is useful here
set width  [winfo width .someWidget]
set height [winfo height .someWidget]
tiled \fBcopy\fR untiled \-to 0 0 $width $height \-shrink
.CE

.SH "SEE ALSO"
image(n)

.SH KEYWORDS
photo, image, color<|MERGE_RESOLUTION|>--- conflicted
+++ resolved
@@ -9,11 +9,6 @@
 '\"	    Department of Computer Science,
 '\"	    Australian National University.
 '\"
-<<<<<<< HEAD
-'\" RCS: @(#) $Id: photo.n,v 1.22.2.1 2010/01/08 00:36:56 patthoyts Exp $
-'\" 
-=======
->>>>>>> 42bca745
 .so man.macros
 .TH photo n 4.0 Tk "Tk Built-In Commands"
 .BS
