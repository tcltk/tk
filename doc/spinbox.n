--- conflicted
+++ resolved
@@ -195,17 +195,10 @@
 \fB\-validatecommand\fR will not interfere with the traditional behavior of
 the spinbox widget.  Using the \fB\-textvariable\fR for read-only purposes will
 never cause problems.  The danger comes when you try set the
-<<<<<<< HEAD
 \fB\-textvariable\fR to something that the \fB\-validatecommand\fR would not
-accept, which causes \fB\-validate\fR to become \fInone\fR (the
+accept, which causes \fB\-validate\fR to become \fBnone\fR (the
 \fB\-invalidcommand\fR will not be triggered).  The same happens
 when an error occurs evaluating the \fB\-validatecommand\fR.
-=======
-\fBtextVariable\fR to something that the \fBvalidateCommand\fR would not
-accept, which causes \fBvalidate\fR to become \fBnone\fR (the
-\fBinvalidCommand\fR will not be triggered).  The same happens
-when an error occurs evaluating the \fBvalidateCommand\fR.
->>>>>>> fd90a717
 .PP
 Primarily, an error will occur when the \fB\-validatecommand\fR or
 \fB\-invalidcommand\fR encounters an error in its script while evaluating or
@@ -221,12 +214,8 @@
 .CE
 in the \fB\-validatecommand\fR or \fB\-invalidcommand\fR (whichever one you
 were editing the spinbox widget from).  It is also recommended to not set an
-<<<<<<< HEAD
 associated \fB\-textvariable\fR during validation, as that can cause the
 spinbox widget to become out of sync with the \fB\-textvariable\fR.
-=======
-associated \fBtextVariable\fR during validation, as that can cause the
-spinbox widget to become out of sync with the \fBtextVariable\fR.
 .PP
 Also, the \fBvalidate\fR option will set itself to \fBnone\fR when the
 spinbox value gets changed because of adjustment of \fBfrom\fR or \fBto\fR
@@ -237,7 +226,6 @@
 will in fact set the \fBvalidate\fR option to \fBnone\fR because the default
 value for the spinbox gets changed (due to the \fBfrom\fR and \fBto\fR
 options) to a value not accepted by the validation script.
->>>>>>> fd90a717
 .SH "WIDGET COMMAND"
 .PP
 The \fBspinbox\fR command creates a new Tcl command whose
