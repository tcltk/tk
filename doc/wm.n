'\"
'\" Copyright (c) 1991-1994 The Regents of the University of California.
'\" Copyright (c) 1994-1996 Sun Microsystems, Inc.
'\"
'\" See the file "license.terms" for information on usage and redistribution
'\" of this file, and for a DISCLAIMER OF ALL WARRANTIES.
'\"
.TH wm n 8.5 Tk "Tk Built-In Commands"
.so man.macros
.BS
'\" Note:  do not modify the .SH NAME line immediately below!
.SH NAME
wm \- Communicate with window manager
.SH SYNOPSIS
\fBwm\fI option window \fR?\fIargs\fR?
.BE
.SH DESCRIPTION
.PP
The \fBwm\fR command is used to interact with window managers in
order to control such things as the title for a window, its geometry,
or the increments in terms of which it may be resized.  The \fBwm\fR
command can take any of a number of different forms, depending on
the \fIoption\fR argument.  All of the forms expect at least one
additional argument, \fIwindow\fR, which must be the path name of a
top-level window.
.PP
The legal forms for the \fBwm\fR command are:
.\" METHOD: aspect
.TP
\fBwm aspect \fIwindow\fR ?\fIminNumer minDenom maxNumer maxDenom\fR?
.
If \fIminNumer\fR, \fIminDenom\fR, \fImaxNumer\fR, and \fImaxDenom\fR
are all specified, then they will be passed to the window manager
and the window manager should use them to enforce a range of
acceptable aspect ratios for \fIwindow\fR.  The aspect ratio of
\fIwindow\fR (width/length) will be constrained to lie
between \fIminNumer\fR/\fIminDenom\fR and \fImaxNumer\fR/\fImaxDenom\fR.
If \fIminNumer\fR etc. are all specified as empty strings, then
any existing aspect ratio restrictions are removed.
If \fIminNumer\fR etc. are specified, then the command returns an
empty string.  Otherwise, it returns
a Tcl list containing four elements, which are the current values
of \fIminNumer\fR, \fIminDenom\fR, \fImaxNumer\fR, and \fImaxDenom\fR
(if no aspect restrictions are in effect, then an empty string is
returned).
.\" METHOD: attributes
.TP
\fBwm attributes \fIwindow\fR
.TP
\fBwm attributes \fIwindow\fR ?\fBoption\fR?
.TP
\fBwm attributes \fIwindow\fR ?\fBoption value option value...\fR?
.
This subcommand returns or sets platform specific attributes associated
with a window. The first form returns a list of the platform specific
flags and their values. The second form returns the value for the
specific option. The third form sets one or more of the values. The
values are as follows:
.RS
.PP
All platforms support the following attributes (though X11 users
should see the notes below):
.\" OPTION: -alpha
.TP
\fB\-alpha\fR
.
Specifies the alpha transparency level of the toplevel. It accepts a value
from \fB0.0\fR (fully transparent) to \fB1.0\fR (opaque).  Values outside that
range will be constrained.  Where not supported, the \fB\-alpha\fR value
remains at \fB1.0\fR.
.\" OPTION: -fullscreen
.TP
\fB\-fullscreen\fR
.
Places the window in a mode that takes up the entire screen, has no
borders, and covers the general use area (i.e. Start menu and taskbar on
Windows, dock and menubar on macOS, general window decorations on X11).
.\" OPTION: -topmost
.TP
\fB\-topmost\fR
.
Specifies whether this is a topmost window (displays above all other windows).
.PP
On Windows, the following attributes may be set.
.\" OPTION: -disabled
.TP
\fB\-disabled\fR
.
Specifies whether the window is in a disabled state.
.\" OPTION: -toolwindow
.TP
\fB\-toolwindow\fR
.
Specifies a toolwindow style window (as defined in the MSDN).
.\" OPTION: -transparentcolor
.TP
\fB\-transparentcolor\fR
.
Specifies the transparent color index of the toplevel.  It takes any color
value accepted by \fBTk_GetColor\fR.  If the empty string is specified
(default), no transparent color is used.  This is supported on Windows
2000/XP+.  Where not supported, the \fB\-transparentcolor\fR value remains
at \fB{}\fR.
.PP
<<<<<<< HEAD
On MacOS, the following attributes may be set.
.TP
\fB\-appearance\fR
.
Specifies whether the window is rendered in "dark mode".  Allowed
values are \fBauto\fR, \fBaqua\fR and \fBdarkaqua\fR.  If the setting
is auto then the appearance of the window is controlled by the
System Settings.
.TP
\fB\-class\fR
.
Specifies whether the underlying Aqua window for a toplevel is an
object of the NSWindow class or the NSPanel class.  The two allowed
values for this option are \fBnswindow\fR and \fBnspanel\fR.  It is
not possible to change the class of the underlying Aqua window once
that window has been instantiated, and attempting to do that is an
error.  However it is allowed to set this option for a pathname that
does not correspond to an existing window.  Doing that causes the
class name to be cached for later use.  When a toplevel with that
pathname is eventually created, the cached class name will determine which
class is used for the underlying Aqua window.
.TP
\fB\-isdark\fR
.
Returns a boolean value which is true if the window is currently in
dark mode.
=======
On macOS, the following attributes may be set.
.\" OPTION: -modified
>>>>>>> 693390e6
.TP
\fB\-modified\fR
.
Specifies the modification state of the window (determines whether the
window close widget contains the modification indicator and whether the
proxy icon is draggable).
.\" OPTION: -notify
.TP
\fB\-notify\fR
.
Specifies process notification state (bouncing of the application dock icon).
.\" OPTION: -titlepath
.TP
\fB\-stylemask\fR
.
Specifies an integer to be assigned as the styleMask of the underlying
Aqua window.  (See the Apple documentation for styleMask property of
the NSWindow class.) The value of this option should be a list of
bitnames.  Each bit named in the list will be set to 1, and all other
bits will be set to 0.  The allowed bitnames are: \fBtitled\fR,
\fBclosable\fR, \fBminiaturizable\fR, \fBresizable\fR,
\fBfullsizecontentview\fR, \fBdocmodal\fR, \fButility\fR,
\fBnonactivatingpanel\fR, and \fBHUDwindow\fR.  Note that a side
effect of setting the fullsizecontentview bit is that the window title
bar becomes transparent.
.TP
\fB\-tabbingid\fR
.
Controls how tabbed toplevel windows are grouped together.  Two tabs
in the same group must correspond to toplevels with the same
tabbingid, which can be an arbitrary UTF8 string.  In the Tk
implementation, changing the tabbingid of a toplevel in a tab group
will cause it to be moved into a different group, in which all tabs
have the new tabbingid or, if the new tabbingid is unique, to become
a normal non-tabbed toplevel.   It is allowed to set the tabbingid before the
toplevel is created.  If the pathname provided in the command does not
correspond to a toplevel, the value will be cached and used later when
the toplevel is actually created.
.TP
\fB\-tabbingmode\fR
.
Controls whether a toplevel can be opened as a tab within a tab group.
The allowed values are \fBauto\fR, \fBpreferred\fR or
\fBdisallowed\fR.  A toplevel can be opened as a tab in exactly two
situations: if its tabbingmode is \fBpreferred\fR; or if its
tabbingmode is \fBauto\fR and the user has selected "prefer tabs when
opening documents" in the Desktop and Dock panel of the System
Settings application.  It is allowed to set the tabbingmode before the
toplevel is created.  If the pathname provided in the command does not
correspond to a toplevel, the value will be cached and used later when
the toplevel is actually created.
.TP
\fB\-titlepath\fR
.
Specifies the path of the file referenced as the window proxy icon
(which can be dragged and dropped in lieu of the file's finder icon).
<<<<<<< HEAD
=======
.\" OPTION: -transparent
>>>>>>> 693390e6
.TP
\fB\-transparent\fR
.
Makes the window content area transparent and turns off the window shadow. For
the transparency to be effective, the toplevel background needs to be set to a
color with some alpha, e.g.
.QW systemTransparent .
.PP
On X11, the following attributes may be set. These are not supported by all
window managers, and will have no effect under older WMs.
.\" See https://www.freedesktop.org/wiki/Specifications/wm-spec/
.\" OPTION: -type
.TP
\fB\-type\fR
.VS 8.6
Requests that the window should be interpreted by the window manager as being
of the specified type(s). This may cause the window to be decorated in a
different way or otherwise managed differently, though exactly what happens is
entirely up to the window manager. A list of types may be used, in order of
preference. The following values are mapped to constants defined in the EWMH
specification (using others is possible, but not advised):
.RS
.IP \fBdesktop\fR
indicates a desktop feature,
.IP \fBdock\fR
indicates a dock/panel feature,
.IP \fBtoolbar\fR
indicates a toolbar window that should be acting on behalf of another window,
as indicated with \fBwm transient\fR,
.IP \fBmenu\fR
indicates a torn-off menu that should be acting on behalf of another window,
as indicated with \fBwm transient\fR,
.IP \fButility\fR
indicates a utility window (e.g., palette or toolbox) that should be acting on
behalf of another window, as indicated with \fBwm transient\fR,
.IP \fBsplash\fR
indicates a splash screen, displayed during application start up,
.IP \fBdialog\fR
indicates a general dialog window, that should be acting on behalf of another
window, as indicated with \fBwm transient\fR,
.IP \fBdropdown_menu\fR
indicates a menu summoned from a menu bar, which should usually also be set to
be override-redirected (with \fBwm overrideredirect\fR),
.IP \fBpopup_menu\fR
indicates a popup menu, which should usually also be set to be
override-redirected (with \fBwm overrideredirect\fR),
.IP \fBtooltip\fR
indicates a tooltip window, which should usually also be set to be
override-redirected (with \fBwm overrideredirect\fR),
.IP \fBnotification\fR
indicates a window that provides a background notification of some event,
which should usually also be set to be override-redirected (with \fBwm
overrideredirect\fR),
.IP \fBcombo\fR
indicates the drop-down list of a combobox widget, which should usually also
be set to be override-redirected (with \fBwm overrideredirect\fR),
.IP \fBdnd\fR
indicates a window that represents something being dragged, which should
usually also be set to be override-redirected (with
\fBwm overrideredirect\fR),
.IP \fBnormal\fR
indicates a window that has no special interpretation.
.RE
.VE 8.6
.\" OPTION: -zoomed
.TP
\fB\-zoomed\fR
.
Requests that the window should be maximized. This is the same as \fBwm state
zoomed\fR on Windows and macOS.
.PP
On X11, changes to window attributes are performed asynchronously. Querying
the value of an attribute returns the current state, which will not be the
same as the value most recently set if the window manager has not yet
processed the request or if it does not support the attribute.
.RE
.\" METHOD: client
.TP
\fBwm client \fIwindow\fR ?\fIname\fR?
.
If \fIname\fR is specified, this command stores \fIname\fR (which
should be the name of
the host on which the application is executing) in \fIwindow\fR's
\fBWM_CLIENT_MACHINE\fR property for use by the window manager or
session manager.
The command returns an empty string in this case.
If \fIname\fR is not specified, the command returns the last name
set in a \fBwm client\fR command for \fIwindow\fR.
If \fIname\fR is specified as an empty string, the command deletes the
\fBWM_CLIENT_MACHINE\fR property from \fIwindow\fR.
.\" METHOD: colormapwindows
.TP
\fBwm colormapwindows \fIwindow\fR ?\fIwindowList\fR?
.
This command is used to manipulate the \fBWM_COLORMAP_WINDOWS\fR
property, which provides information to the window managers about
windows that have private colormaps.
.RS
.PP
If \fIwindowList\fR is not specified, the command returns a list
whose elements are the names of the windows in the \fBWM_COLORMAP_WINDOWS\fR
property.
If \fIwindowList\fR is specified, it consists of a list of window
path names;  the command overwrites the \fBWM_COLORMAP_WINDOWS\fR
property with the given windows and returns an empty string.
The \fBWM_COLORMAP_WINDOWS\fR property should normally contain a
list of the internal windows within \fIwindow\fR whose colormaps differ
from their parents.
.PP
The order of the windows in the property indicates a priority order:
the window manager will attempt to install as many colormaps as possible
from the head of this list when \fIwindow\fR gets the colormap focus.
If \fIwindow\fR is not included among the windows in \fIwindowList\fR,
Tk implicitly adds it at the end of the \fBWM_COLORMAP_WINDOWS\fR
property, so that its colormap is lowest in priority.
If \fBwm colormapwindows\fR is not invoked, Tk will automatically set
the property for each top-level window to all the internal windows
whose colormaps differ from their parents, followed by the top-level
itself;  the order of the internal windows is undefined.
See the ICCCM documentation for more information on the
\fBWM_COLORMAP_WINDOWS\fR property.
.RE
.\" METHOD: command
.TP
\fBwm command \fIwindow\fR ?\fIvalue\fR?
.
If \fIvalue\fR is specified, this command stores \fIvalue\fR in \fIwindow\fR's
\fBWM_COMMAND\fR property for use by the window manager or
session manager and returns an empty string.
\fIValue\fR must have proper list structure;  the elements should
contain the words of the command used to invoke the application.
If \fIvalue\fR is not specified then the command returns the last value
set in a \fBwm command\fR command for \fIwindow\fR.
If \fIvalue\fR is specified as an empty string, the command
deletes the \fBWM_COMMAND\fR property from \fIwindow\fR.
.\" METHOD: deiconify
.TP
\fBwm deiconify \fIwindow\fR
.
Arrange for \fIwindow\fR to be displayed in normal (non-iconified) form.
This is done by mapping the window.  If the window has never been
mapped then this command will not map the window, but it will ensure
that when the window is first mapped it will be displayed
in de-iconified form.  On Windows, a deiconified window will also be
raised and be given the focus (made the active window).
Returns an empty string.
.\" METHOD: focusmodel
.TP
\fBwm focusmodel \fIwindow\fR ?\fBactive\fR|\fBpassive\fR?
.
If \fBactive\fR or \fBpassive\fR is supplied as an optional argument
to the command, then it specifies the focus model for \fIwindow\fR.
In this case the command returns an empty string.  If no additional
argument is supplied, then the command returns the current focus
model for \fIwindow\fR.
.RS
.PP
An \fBactive\fR focus model means that \fIwindow\fR will claim the
input focus for itself or its descendants, even at times when
the focus is currently in some other application.  \fBPassive\fR means that
\fIwindow\fR will never claim the focus for itself:  the window manager
should give the focus to \fIwindow\fR at appropriate times.  However,
once the focus has been given to \fIwindow\fR or one of its descendants,
the application may re-assign the focus among \fIwindow\fR's descendants.
The focus model defaults to \fBpassive\fR, and Tk's \fBfocus\fR command
assumes a passive model of focusing.
.RE
.\" METHOD: forget
.TP
\fBwm forget \fIwindow\fR
.
The \fIwindow\fR will be unmapped from the screen and will no longer
be managed by \fBwm\fR.  Windows created with the \fBtoplevel\fR
command will be treated like \fBframe\fR windows once they are no
longer managed by \fBwm\fR, however, the \fB\-menu\fR configuration will be
remembered and the menus will return once the widget is managed again.
.\" METHOD: frame
.TP
\fBwm frame \fIwindow\fR
.
If \fIwindow\fR has been reparented by the window manager into a
decorative frame, the command returns the platform specific window
identifier for the outermost frame that contains \fIwindow\fR (the
window whose parent is the root or virtual root).  If \fIwindow\fR
has not been reparented by the window manager then the command returns
the platform specific window identifier for \fIwindow\fR.
.\" METHOD: geometry
.TP
\fBwm geometry \fIwindow\fR ?\fInewGeometry\fR?
.
If \fInewGeometry\fR is specified, then the geometry of \fIwindow\fR
is changed and an empty string is returned.  Otherwise the current
geometry for \fIwindow\fR is returned (this is the most recent
geometry specified either by manual resizing or
in a \fBwm geometry\fR command).  \fINewGeometry\fR has
the form \fB=\fIwidth\fBx\fIheight\fB\(+-\fIx\fB\(+-\fIy\fR, where
any of \fB=\fR, \fIwidth\fBx\fIheight\fR, or \fB\(+-\fIx\fB\(+-\fIy\fR
may be omitted.  \fIWidth\fR and \fIheight\fR are positive integers
specifying the desired dimensions of \fIwindow\fR.  If \fIwindow\fR
is gridded (see \fBGRIDDED GEOMETRY MANAGEMENT\fR below) then the dimensions
are specified in grid units;  otherwise they are specified in pixel
units.
.RS
.PP
\fIX\fR and \fIy\fR specify the desired location of
\fIwindow\fR on the screen, in pixels.
If \fIx\fR is preceded by \fB+\fR, it specifies
the number of pixels between the left edge of the screen and the left
edge of \fIwindow\fR's border;  if preceded by \fB\-\fR then
\fIx\fR specifies the number of pixels
between the right edge of the screen and the right edge of \fIwindow\fR's
border.  If \fIy\fR is preceded by \fB+\fR then it specifies the
number of pixels between the top of the screen and the top
of \fIwindow\fR's border;  if \fIy\fR is preceded by \fB\-\fR then
it specifies the number of pixels between the bottom of \fIwindow\fR's
border and the bottom of the screen.
.PP
If \fInewGeometry\fR is specified as an empty string then any
existing user-specified geometry for \fIwindow\fR is cancelled, and
the window will revert to the size requested internally by its
widgets.
.PP
Note that this is related to \fBwinfo geometry\fR, but not the same. That can
only query the geometry, and always reflects Tk's current understanding of the
actual size and location of \fIwindow\fR, whereas \fBwm geometry\fR allows
both setting and querying of the \fIwindow manager\fR's understanding of the
size and location of the window. This can vary significantly, for example to
reflect the addition of decorative elements to \fIwindow\fR such as title
bars, and window managers are not required to precisely follow the requests
made through this command.
.RE
.\" METHOD: grid
.TP
\fBwm grid \fIwindow\fR ?\fIbaseWidth baseHeight widthInc heightInc\fR?
.
This command indicates that \fIwindow\fR is to be managed as a
gridded window.
It also specifies the relationship between grid units and pixel units.
\fIBaseWidth\fR and \fIbaseHeight\fR specify the number of grid
units corresponding to the pixel dimensions requested internally
by \fIwindow\fR using \fBTk_GeometryRequest\fR.  \fIWidthInc\fR
and \fIheightInc\fR specify the number of pixels in each horizontal
and vertical grid unit.
These four values determine a range of acceptable sizes for
\fIwindow\fR, corresponding to grid-based widths and heights
that are non-negative integers.
Tk will pass this information to the window manager;  during
manual resizing, the window manager will restrict the window's size
to one of these acceptable sizes.
.RS
.PP
Furthermore, during manual resizing the window manager will display
the window's current size in terms of grid units rather than pixels.
If \fIbaseWidth\fR etc. are all specified as empty strings, then
\fIwindow\fR will no longer be managed as a gridded window.  If
\fIbaseWidth\fR etc. are specified then the return value is an
empty string.
.PP
Otherwise the return value is a Tcl list containing
four elements corresponding to the current \fIbaseWidth\fR,
\fIbaseHeight\fR, \fIwidthInc\fR, and \fIheightInc\fR;  if
\fIwindow\fR is not currently gridded, then an empty string
is returned.
.PP
Note that this command should not be needed very often, since the
\fBTk_SetGrid\fR library procedure and the \fBsetGrid\fR option
provide easier access to the same functionality.
.RE
.\" METHOD: group
.TP
\fBwm group \fIwindow\fR ?\fIpathName\fR?
.
If \fIpathName\fR is specified, it gives the path name for the leader of
a group of related windows.  The window manager may use this information,
for example, to unmap all of the windows in a group when the group's
leader is iconified.  \fIPathName\fR may be specified as an empty string to
remove \fIwindow\fR from any group association.  If \fIpathName\fR is
specified then the command returns an empty string;  otherwise it
returns the path name of \fIwindow\fR's current group leader, or an empty
string if \fIwindow\fR is not part of any group.
.\" METHOD: iconbitmap
.TP
\fBwm iconbadge \fIwindow\fR \fIbadge\fR
.
Sets a badge for the icon of the \fIwindow\fR. The badge can be a positive
integer number, for instance the number of new or unread messages, or
an exclamation point denoting attention needed. If the badge is an empty
string, the badge image is removed from the application icon. Managing
these changes through bindings, such as <FocusIn>, is the responsibility
of the developer.
.RS
.PP
On X11, for this command to work,
the variable \fB::tk::icons::base_icon($window)\fR must be set to the image that is
being used for the window icon of $window. On Windows and X11, the iconphoto
images work best at 32x32 or a similar dimension, as
the badge images are provided by Tk and drawn to overlay the icon images
using native (Windows) API's or Tk rendering. On macOS, the icon badge is
rendered by a system API and is not provided by Tk. The icon image itself
should be higher-resolution, preferably 512 pixels, to avoid being blurry.
.PP
The icon badge is intended for display in the Dock (macOS), taskbar
(Windows) or app panel (X11). On macOS, the last badge called will be
displayed in the Dock, regardless of how many different icon badges may be
assigned to different windows. On Windows, the taskbar display depends on
whether the taskbar buttons are combined or not (this is an OS setting
available to the user): if combined the behavior is the same as on macOS,
otherwise each button in the taskbar shows the badge it was assigned.
Badge display on macOS is configured in the system preferences. App
panel display behavior on X11 will depend on the window manager and/or
desktop environment.
.RE
.TP
\fBwm iconbitmap \fIwindow\fR ?\fIbitmap\fR?
.
If \fIbitmap\fR is specified, then it names a bitmap in the standard
forms accepted by Tk (see the \fBTk_GetBitmap\fR manual entry for details).
This bitmap is passed to the window manager to be displayed in
\fIwindow\fR's icon, and the command returns an empty string.  If
an empty string is specified for \fIbitmap\fR, then any current icon
bitmap is cancelled for \fIwindow\fR.
If \fIbitmap\fR is specified then the command returns an empty string.
Otherwise it returns the name of
the current icon bitmap associated with \fIwindow\fR, or an empty
string if \fIwindow\fR has no icon bitmap.  On the Windows operating
system, an additional flag is supported:
.RS
.TP
\fBwm iconbitmap \fIwindow\fR ?\fB\-default\fR? ?\fIimage\fR?
.
If the \fB\-default\fR
flag is given, the icon is applied to all toplevel windows (existing
and future) to which no other specific icon has yet been applied.
In addition to bitmap image types, a full path specification to
any file which contains a valid
Windows icon is also accepted (usually .ico or .icr files), or any
file for which the shell has assigned an icon.  Tcl will
first test if the file contains an icon, then if it has an assigned
icon, and finally, if that fails, test for
a bitmap.
.RE
.\" METHOD: iconify
.TP
\fBwm iconify \fIwindow\fR
.
Arrange for \fIwindow\fR to be iconified.  It \fIwindow\fR has not
yet been mapped for the first time, this command will arrange for
it to appear in the iconified state when it is eventually mapped.
.\" METHOD: iconmask
.TP
\fBwm iconmask \fIwindow\fR ?\fIbitmap\fR?
.
If \fIbitmap\fR is specified, then it names a bitmap in the standard
forms accepted by Tk (see the \fBTk_GetBitmap\fR manual entry for details).
This bitmap is passed to the window manager to be used as a mask
in conjunction with the \fBiconbitmap\fR option:  where the mask
has zeroes no icon will be displayed;  where it has ones, the bits
from the icon bitmap will be displayed.  If
an empty string is specified for \fIbitmap\fR then any current icon
mask is cancelled for \fIwindow\fR (this is equivalent to specifying
a bitmap of all ones).  If \fIbitmap\fR is specified
then the command returns an empty string.  Otherwise it
returns the name of the current icon mask associated with
\fIwindow\fR, or an empty string if no mask is in effect.
.\" METHOD: iconname
.TP
\fBwm iconname \fIwindow\fR ?\fInewName\fR?
.
If \fInewName\fR is specified, then it is passed to the window
manager;  the window manager should display \fInewName\fR inside
the icon associated with \fIwindow\fR.  In this case an empty
string is returned as result.  If \fInewName\fR is not specified
then the command returns the current icon name for \fIwindow\fR,
or an empty string if no icon name has been specified (in this
case the window manager will normally display the window's title,
as specified with the \fBwm title\fR command).
.\" METHOD: iconphoto
.TP
\fBwm iconphoto \fIwindow\fR ?\fB\-default\fR? \fIimage1\fR ?\fIimage2 ...\fR?
.
Sets the titlebar icon for \fIwindow\fR based on the named photo images.
If \fB\-default\fR is specified, this is applied to all future created
toplevels as well.  The data in the images is taken as a snapshot at the
time of invocation.  If the images are later changed, this is not
reflected to the titlebar icons.  Multiple images are accepted to allow
different images sizes (e.g., 16x16 and 32x32) to be provided. The window
manager may scale provided icons to an appropriate size.
.RS
.PP
On Windows, the images are packed into a Windows icon structure.
This will override an ico specified to \fBwm iconbitmap\fR, and
vice versa. This command sets the taskbar icon for the window.
.PP
On X, the images are arranged into the _NET_WM_ICON X property, which
most modern window managers support.  A \fBwm iconbitmap\fR may exist
simultaneously.  It is recommended to use not more than 2 icons, placing
the larger icon first. This command also sets the panel icon for the
application if the window manager or desktop environment supports it.
.PP
On Macintosh, the first image called is loaded into an OS-native icon
format, and becomes the application icon in dialogs, the Dock, and
other contexts. At the
script level the command will accept only the first image passed in the
parameters as support for multiple sizes/resolutions on macOS is outside Tk's
scope. Developers should use the largest icon they can support
(preferably 512 pixels) to ensure smooth rendering on the Mac.
.RE
.\" METHOD: iconposition
.TP
\fBwm iconposition \fIwindow\fR ?\fIx y\fR?
.
If \fIx\fR and \fIy\fR are specified, they are passed to the window
manager as a hint about where to position the icon for \fIwindow\fR.
In this case an empty string is returned.  If \fIx\fR and \fIy\fR are
specified as empty strings then any existing icon position hint is cancelled.
If neither \fIx\fR nor \fIy\fR is specified, then the command returns
a Tcl list containing two values, which are the current icon position
hints (if no hints are in effect then an empty string is returned).
.\" METHOD: iconwindow
.TP
\fBwm iconwindow \fIwindow\fR ?\fIpathName\fR?
.
If \fIpathName\fR is specified, it is the path name for a window to
use as icon for \fIwindow\fR: when \fIwindow\fR is iconified then
\fIpathName\fR will be mapped to serve as icon, and when \fIwindow\fR
is de-iconified then \fIpathName\fR will be unmapped again.  If
\fIpathName\fR is specified as an empty string then any existing
icon window association for \fIwindow\fR will be cancelled.  If
the \fIpathName\fR argument is specified then an empty string is
returned.  Otherwise the command returns the path name of the
current icon window for \fIwindow\fR, or an empty string if there
is no icon window currently specified for \fIwindow\fR.
Button press events are disabled for \fIwindow\fR as long as it is
an icon window;  this is needed in order to allow window managers to
.QW own
those events.
Note that not all window managers support the notion of an icon window, and
the concept is entirely meaningless on non-X11 platforms.
.\" METHOD: manage
.TP
\fBwm manage \fIwidget\fR
.
The \fIwidget\fR specified will become a stand alone top-level window.  The
window will be decorated with the window managers title bar, etc. Only
\fIframe\fR, \fIlabelframe\fR and \fItoplevel\fR widgets can be used
with this command. Attempting to pass any other widget type will raise
an error. Attempting to manage a \fItoplevel\fR widget is benign and
achieves nothing. See also \fBGEOMETRY MANAGEMENT\fR.
.\" METHOD: maxsize
.TP
\fBwm maxsize \fIwindow\fR ?\fIwidth height\fR?
.
If \fIwidth\fR and \fIheight\fR are specified, they give
the maximum permissible dimensions for \fIwindow\fR.
For gridded windows the dimensions are specified in
grid units;  otherwise they are specified in pixel units.
The window manager will restrict the window's dimensions to be
less than or equal to \fIwidth\fR and \fIheight\fR.
If \fIwidth\fR and \fIheight\fR are
specified, then the command returns an empty string.  Otherwise
it returns a Tcl list with two elements, which are the
maximum width and height currently in effect.
The maximum size defaults to the size of the screen.
See the sections on geometry management below for more information.
.\" METHOD: minsize
.TP
\fBwm minsize \fIwindow\fR ?\fIwidth height\fR?
.
If \fIwidth\fR and \fIheight\fR are specified, they give the
minimum permissible dimensions for \fIwindow\fR.
For gridded windows the dimensions are specified in
grid units;  otherwise they are specified in pixel units.
The window manager will restrict the window's dimensions to be
greater than or equal to \fIwidth\fR and \fIheight\fR.
If \fIwidth\fR and \fIheight\fR are
specified, then the command returns an empty string.  Otherwise
it returns a Tcl list with two elements, which are the
minimum width and height currently in effect.
The minimum size defaults to one pixel in each dimension.
See the sections on geometry management below for more information.
.\" METHOD: overrideredirect
.TP
\fBwm overrideredirect \fIwindow\fR ?\fIboolean\fR?
.
If \fIboolean\fR is specified, it must have a proper boolean form and
the override-redirect flag for \fIwindow\fR is set to that value.
If \fIboolean\fR is not specified then \fB1\fR or \fB0\fR is
returned to indicate whether or not the override-redirect flag
is currently set for \fIwindow\fR.
Setting the override-redirect flag for a window causes
it to be ignored by the window manager;  among other things, this means
that the window will not be reparented from the root window into a
decorative frame and the user will not be able to manipulate the
window using the normal window manager mechanisms.
.RS
.PP
Note that the override-redirect flag is only guaranteed to be taken notice of
when the window is first mapped or when mapped after the state is changed from
withdrawn to normal. Some, but not all, platforms will take notice at
additional times.
.RE
.\" METHOD: positionfrom
.TP
\fBwm positionfrom \fIwindow\fR ?\fIwho\fR?
.
If \fIwho\fR is specified, it must be either \fBprogram\fR or
\fBuser\fR, or an abbreviation of one of these two.  It indicates
whether \fIwindow\fR's current position was requested by the
program or by the user.  Many window managers ignore program-requested
initial positions and ask the user to manually position the window;  if
\fBuser\fR is specified then the window manager should position the
window at the given place without asking the user for assistance.
If \fIwho\fR is specified as an empty string, then the current position
source is cancelled.
If \fIwho\fR is specified, then the command returns an empty string.
Otherwise it returns \fBuser\fR or \fBprogram\fR to indicate the
source of the window's current position, or an empty string if
no source has been specified yet.  Most window managers interpret
.QW "no source"
as equivalent to \fBprogram\fR.
Tk will automatically set the position source to \fBuser\fR
when a \fBwm geometry\fR command is invoked, unless the source has
been set explicitly to \fBprogram\fR.
.\" METHOD: protocol
.TP
\fBwm protocol \fIwindow\fR ?\fIname\fR? ?\fIcommand\fR?
.
This command is used to manage window manager protocols. The \fIname\fR
argument in the \fBwm protocol\fR command is the name of an atom corresponding
to a window manager protocol.  Examples include \fBWM_DELETE_WINDOW\fR or
\fBWM_SAVE_YOURSELF\fR or \fBWM_TAKE_FOCUS\fR.
.RS
.PP
A \fIwindow manager protocol\fR is a class of messages sent from a window
manager to a Tk application outside of the normal event processing system. The
main example is the \fBWM_DELETE_WINDOW\fR protocol; these messages are sent
when the user clicks the close widget in the title bar of a window.  Handlers
for window manager protocols are installed with the \fBwm protocol\fR
command. As a rule, if no handler has been installed for a protocol by the
\fBwm protocol\fR command then all messages of that protocol are ignored. The
\fBWM_DELETE_WINDOW\fR protocol is an exception to this rule. At start-up Tk
installs a handler for this protocol, which responds by destroying the
window. The \fBwm protocol\fR command can be used to replace this default
handler by one which responds differently.
.RE
.RS
.PP
The list of available window manager protocols depends on the window manager,
but all window managers supported by Tk provide \fBWM_DELETE_WINDOW\fR. On the
Windows platform, a \fBWM_SAVE_YOURSELF\fR message is sent on user logout
or system restart.
.RE
.RS
.PP
If both \fIname\fR and \fIcommand\fR are specified, then \fIcommand\fR becomes
the handler for the protocol specified by \fIname\fR. The atom for \fIname\fR
will be added to \fIwindow\fR's \fBWM_PROTOCOLS\fR property to tell the window
manager that the application has a handler for the protocol specified by
\fIname\fR, and \fIcommand\fR will be invoked in the future whenever the
window manager sends a message of that protocol to the Tk application.  In
this case the \fBwm protocol\fR command returns an empty string.  If
\fIname\fR is specified but \fIcommand\fR is not, then the current handler for
\fIname\fR is returned, or an empty string if there is no handler defined for
\fIname\fR (as a special case, the default handler for \fBWM_DELETE_WINDOW\fR
is not returned).  If \fIcommand\fR is specified as an empty string then the
atom for \fIname\fR is removed from the \fBWM_PROTOCOLS\fR property of
\fIwindow\fR and the handler is destroyed; an empty string is returned.
Lastly, if neither \fIname\fR nor \fIcommand\fR is specified, the
\fBwm protocol\fR command returns a list of all of the protocols for which
handlers are currently defined for \fIwindow\fR.
.RE
.\" METHOD: resizable
.TP
\fBwm resizable \fIwindow\fR ?\fIwidth height\fR?
.
This command controls whether or not the user may interactively
resize a top-level window.  If \fIwidth\fR and \fIheight\fR are
specified, they are boolean values that determine whether the
width and height of \fIwindow\fR may be modified by the user.
In this case the command returns an empty string.
If \fIwidth\fR and \fIheight\fR are omitted then the command
returns a list with two 0/1 elements that indicate whether the
width and height of \fIwindow\fR are currently resizable.
By default, windows are resizable in both dimensions.
If resizing is disabled, then the window's size will be the size
from the most recent interactive resize or \fBwm geometry\fR
command.  If there has been no such operation then
the window's natural size will be used.
.\" METHOD: sizefrom
.TP
\fBwm sizefrom \fIwindow\fR ?\fIwho\fR?
.
If \fIwho\fR is specified, it must be either \fBprogram\fR or
\fBuser\fR, or an abbreviation of one of these two.  It indicates
whether \fIwindow\fR's current size was requested by the
program or by the user.  Some window managers ignore program-requested
sizes and ask the user to manually size the window;  if
\fBuser\fR is specified then the window manager should give the
window its specified size without asking the user for assistance.
If \fIwho\fR is specified as an empty string, then the current size
source is cancelled.
If \fIwho\fR is specified, then the command returns an empty string.
Otherwise it returns \fBuser\fR or \fBwindow\fR to indicate the
source of the window's current size, or an empty string if
no source has been specified yet.  Most window managers interpret
.QW "no source"
as equivalent to \fBprogram\fR.
.\" METHOD: stackorder
.TP
\fBwm stackorder \fIwindow\fR ?\fBisabove\fR|\fBisbelow \fIwindow\fR?
.
The \fBstackorder\fR command returns a list of toplevel windows
in stacking order, from lowest to highest. When a single toplevel
window is passed, the returned list recursively includes all of the
window's children that are toplevels. Only those toplevels
that are currently mapped to the screen are returned.
The \fBstackorder\fR command can also be used to determine if one
toplevel is positioned above or below a second toplevel.
When two window arguments separated by either \fBisabove\fR or
\fBisbelow\fR are passed, a boolean result indicates whether
or not the first window is currently above or below the second
window in the stacking order.
.\" METHOD: state
.TP
\fBwm state \fIwindow\fR ?newstate?
.
If \fInewstate\fR is specified, the window will be set to the new state,
otherwise it returns the current state of \fIwindow\fR: either
\fBnormal\fR, \fBiconic\fR, \fBwithdrawn\fR, \fBicon\fR, or (Windows and macOS
only) \fBzoomed\fR.
The difference between \fBiconic\fR and \fBicon\fR is that
\fBiconic\fR refers to a window that has been iconified (e.g., with the
\fBwm iconify\fR command) while \fBicon\fR refers to a window whose only
purpose is to serve as the icon for some other window (via the \fBwm
iconwindow\fR command).  The \fBicon\fR state cannot be set.
.\" METHOD: title
.TP
\fBwm title \fIwindow\fR ?\fIstring\fR?
.
If \fIstring\fR is specified, then it will be passed to the window
manager for use as the title for \fIwindow\fR (the window manager
should display this string in \fIwindow\fR's title bar).  In this
case the command returns an empty string.  If \fIstring\fR is not
specified then the command returns the current title for the
\fIwindow\fR.  The title for a window defaults to its name.
.\" METHOD: transient
.TP
\fBwm transient \fIwindow\fR ?\fIcontainer\fR?
.
If \fIcontainer\fR is specified, then the window manager is informed that
\fIwindow\fR is a transient window (e.g. pull-down menu) working on
behalf of \fIcontainer\fR (where \fIcontainer\fR is the path name for a
top-level window).  If \fIcontainer\fR is specified as an empty string
then \fIwindow\fR is marked as not being a transient window any more.
Otherwise the command returns the path name of \fIwindow\fR's current
container, or an empty string if \fIwindow\fR is not currently a
transient window.  A transient window will mirror state changes in the
container and inherit the state of the container when initially mapped. The
directed graph with an edge from each transient to its container must be
acyclic.  In particular, it is an error to attempt to make a window a
transient of itself.  The window manager may also decorate a transient
window differently, removing some features normally present (e.g.,
minimize and maximize buttons) though this is entirely at the
discretion of the window manager.
.\" METHOD: widthdraw
.TP
\fBwm withdraw \fIwindow\fR
.
Arranges for \fIwindow\fR to be withdrawn from the screen.  This
causes the window to be unmapped and forgotten about by the window
manager.  If the window
has never been mapped, then this command
causes the window to be mapped in the withdrawn state.  Not all
window managers appear to know how to handle windows that are
mapped in the withdrawn state.
Note that it sometimes seems to be necessary to withdraw a
window and then re-map it (e.g. with \fBwm deiconify\fR) to get some
window managers to pay attention to changes in window attributes
such as group.
.SH "GEOMETRY MANAGEMENT"
.PP
By default a top-level window appears on the screen in its
\fInatural size\fR, which is the one determined internally by its
widgets and geometry managers.
If the natural size of a top-level window changes, then the window's size
changes to match.
A top-level window can be given a size other than its natural size in two ways.
First, the user can resize the window manually using the facilities
of the window manager, such as resize handles.
Second, the application can request a particular size for a
top-level window using the \fBwm geometry\fR command.
These two cases are handled identically by Tk;  in either case,
the requested size overrides the natural size.
You can return the window to its natural by invoking \fBwm geometry\fR
with an empty \fIgeometry\fR string.
.PP
Normally a top-level window can have any size from one pixel in each
dimension up to the size of its screen.
However, you can use the \fBwm minsize\fR and \fBwm maxsize\fR commands
to limit the range of allowable sizes.
The range set by \fBwm minsize\fR and \fBwm maxsize\fR applies to
all forms of resizing, including the window's natural size as
well as manual resizes and the \fBwm geometry\fR command.  You
can use any value accepted by \fBTk_GetPixels\fR.
You can also use the command \fBwm resizable\fR to completely
disable interactive resizing in one or both dimensions.
.PP
The \fBwm manage\fR and \fBwm forget\fR commands may be used to
perform undocking and docking of windows.  After a widget is managed
by \fBwm manage\fR command, all other \fBwm\fR subcommands may be used
with the widget.  Only widgets created using the toplevel command may
have an attached menu via the \fB\-menu\fR configure option.  A toplevel
widget may be used as a frame and managed with any of the other
geometry managers after using the \fBwm forget\fR command.  Any menu
associated with a toplevel widget will be hidden when managed by
another geometry managers.  The menus will reappear once the window is
managed by \fBwm\fR.  All custom bindtags for widgets in a subtree
that have their top-level widget changed via a \fBwm manage\fR or
\fBwm forget\fR command, must be redone to adjust any top-level widget
path in the bindtags. Bindtags that have not been customized do not
have to be redone.
.SH "GRIDDED GEOMETRY MANAGEMENT"
.PP
Gridded geometry management occurs when one of the widgets of an
application supports a range of useful sizes.
This occurs, for example, in a text editor where the scrollbars,
menus, and other adornments are fixed in size but the edit widget
can support any number of lines of text or characters per line.
In this case, it is usually desirable to let the user specify the
number of lines or characters-per-line, either with the
\fBwm geometry\fR command or by interactively resizing the window.
In the case of text, and in other interesting cases also, only
discrete sizes of the window make sense, such as integral numbers
of lines and characters-per-line;  arbitrary pixel sizes are not useful.
.PP
Gridded geometry management provides support for this kind of
application.
Tk (and the window manager) assume that there is a grid of some
sort within the application and that the application should be
resized in terms of \fIgrid units\fR rather than pixels.
Gridded geometry management is typically invoked by turning on
the \fBsetGrid\fR option for a widget;  it can also be invoked
with the \fBwm grid\fR command or by calling \fBTk_SetGrid\fR.
In each of these approaches the particular widget (or sometimes
code in the application as a whole) specifies the relationship between
integral grid sizes for the window and pixel sizes.
To return to non-gridded geometry management, invoke
\fBwm grid\fR with empty argument strings.
.PP
When gridded geometry management is enabled then all the dimensions specified
in \fBwm minsize\fR, \fBwm maxsize\fR, and \fBwm geometry\fR commands
are treated as grid units rather than pixel units.
Interactive resizing is also carried out in even numbers of grid units
rather than pixels.
.SH BUGS
.PP
Most existing window managers appear to have bugs that affect the
operation of the \fBwm\fR command.  For example, some changes will not
take effect if the window is already active:  the window will have
to be withdrawn and de-iconified in order to make the change happen.
.SH EXAMPLES
.PP
A fixed-size window that says that it is fixed-size too:
.CS
toplevel .fixed
\fBwm title\fR     .fixed "Fixed-size Window"
\fBwm resizable\fR .fixed 0 0
.CE
.PP
A simple dialog-like window, centred on the screen:
.CS
# Create and arrange the dialog contents.
toplevel .msg
label  .msg.l  -text "This is a very simple dialog demo."
button .msg.ok -text OK -default active -command {destroy .msg}
pack .msg.ok -side bottom -fill x
pack .msg.l  -expand 1    -fill both

# Now set the widget up as a centred dialog.

# But first, we need the geometry managers to finish setting
# up the interior of the dialog, for which we need to run the
# event loop with the widget hidden completely...
\fBwm withdraw\fR .msg
update
set x [expr {([winfo screenwidth .] - [winfo width .msg]) / 2}]
set y [expr {([winfo screenheight .] - [winfo height .msg]) / 2}]
\fBwm geometry\fR  .msg +$x+$y
\fBwm transient\fR .msg .
\fBwm title\fR     .msg "Dialog demo"
\fBwm deiconify\fR .msg
.CE
.SH "SEE ALSO"
toplevel(n), winfo(n)
.SH KEYWORDS
aspect ratio, deiconify, focus model, geometry, grid, group, icon, iconify,
increments, position, size, title, top-level window, units, window manager
'\" Local Variables:
'\" mode: nroff
'\" End:<|MERGE_RESOLUTION|>--- conflicted
+++ resolved
@@ -102,8 +102,8 @@
 2000/XP+.  Where not supported, the \fB\-transparentcolor\fR value remains
 at \fB{}\fR.
 .PP
-<<<<<<< HEAD
-On MacOS, the following attributes may be set.
+On macOS, the following attributes may be set.
+.\" OPTION: -appearance
 .TP
 \fB\-appearance\fR
 .
@@ -111,6 +111,7 @@
 values are \fBauto\fR, \fBaqua\fR and \fBdarkaqua\fR.  If the setting
 is auto then the appearance of the window is controlled by the
 System Settings.
+.\" OPTION: -class
 .TP
 \fB\-class\fR
 .
@@ -124,15 +125,13 @@
 class name to be cached for later use.  When a toplevel with that
 pathname is eventually created, the cached class name will determine which
 class is used for the underlying Aqua window.
+.\" OPTION: -isdark
 .TP
 \fB\-isdark\fR
 .
 Returns a boolean value which is true if the window is currently in
 dark mode.
-=======
-On macOS, the following attributes may be set.
 .\" OPTION: -modified
->>>>>>> 693390e6
 .TP
 \fB\-modified\fR
 .
@@ -144,7 +143,7 @@
 \fB\-notify\fR
 .
 Specifies process notification state (bouncing of the application dock icon).
-.\" OPTION: -titlepath
+.\" OPTION: -stylemask
 .TP
 \fB\-stylemask\fR
 .
@@ -158,6 +157,7 @@
 \fBnonactivatingpanel\fR, and \fBHUDwindow\fR.  Note that a side
 effect of setting the fullsizecontentview bit is that the window title
 bar becomes transparent.
+.\" OPTION: -tabbingid
 .TP
 \fB\-tabbingid\fR
 .
@@ -171,6 +171,7 @@
 toplevel is created.  If the pathname provided in the command does not
 correspond to a toplevel, the value will be cached and used later when
 the toplevel is actually created.
+.\" OPTION: -tabbingmode
 .TP
 \fB\-tabbingmode\fR
 .
@@ -184,15 +185,13 @@
 toplevel is created.  If the pathname provided in the command does not
 correspond to a toplevel, the value will be cached and used later when
 the toplevel is actually created.
+.\" OPTION: -titlepath
 .TP
 \fB\-titlepath\fR
 .
 Specifies the path of the file referenced as the window proxy icon
 (which can be dragged and dropped in lieu of the file's finder icon).
-<<<<<<< HEAD
-=======
 .\" OPTION: -transparent
->>>>>>> 693390e6
 .TP
 \fB\-transparent\fR
 .
@@ -473,9 +472,9 @@
 specified then the command returns an empty string;  otherwise it
 returns the path name of \fIwindow\fR's current group leader, or an empty
 string if \fIwindow\fR is not part of any group.
-.\" METHOD: iconbitmap
-.TP
-\fBwm iconbadge \fIwindow\fR \fIbadge\fR
+.\" METHOD: iconbadge
+.TP
+\fBwm iconbadge \fIwindow badge\fR
 .
 Sets a badge for the icon of the \fIwindow\fR. The badge can be a positive
 integer number, for instance the number of new or unread messages, or
@@ -486,9 +485,9 @@
 .RS
 .PP
 On X11, for this command to work,
-the variable \fB::tk::icons::base_icon($window)\fR must be set to the image that is
-being used for the window icon of $window. On Windows and X11, the iconphoto
-images work best at 32x32 or a similar dimension, as
+the variable \fB::tk::icons::base_icon($window)\fR must be set to the image
+that is being used for the window icon of $window. On Windows and X11, the
+iconphoto images work best at 32x32 or a similar dimension, as
 the badge images are provided by Tk and drawn to overlay the icon images
 using native (Windows) API's or Tk rendering. On macOS, the icon badge is
 rendered by a system API and is not provided by Tk. The icon image itself
@@ -499,12 +498,13 @@
 displayed in the Dock, regardless of how many different icon badges may be
 assigned to different windows. On Windows, the taskbar display depends on
 whether the taskbar buttons are combined or not (this is an OS setting
-available to the user): if combined the behavior is the same as on macOS,
+available to the user): if combined, the behavior is the same as on macOS,
 otherwise each button in the taskbar shows the badge it was assigned.
 Badge display on macOS is configured in the system preferences. App
 panel display behavior on X11 will depend on the window manager and/or
 desktop environment.
 .RE
+.\" METHOD: iconbitmap
 .TP
 \fBwm iconbitmap \fIwindow\fR ?\fIbitmap\fR?
 .
