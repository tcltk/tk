'\"
'\" Copyright (c) 2004 Joe English
'\"
'\" See the file "license.terms" for information on usage and redistribution
'\" of this file, and for a DISCLAIMER OF ALL WARRANTIES.
'\"
.TH ttk::widget n 8.5 Tk "Tk Themed Widget"
.so man.macros
.BS
.SH NAME
ttk::widget \- Standard options and commands supported by Tk themed widgets
.BE
.SH DESCRIPTION
This manual describes common widget options and commands.
.SH "STANDARD OPTIONS"
The following options are supported by all Tk themed widgets:
.OP \-class undefined undefined
Specifies the window class.
The class is used when querying the option database
for the window's other options, to determine the default
bindtags for the window, and to select the widget's default
layout and style.
This is a read-only option:
it may only be specified when the window is created,
and may not be changed with the \fBconfigure\fR widget command.
.OP \-cursor cursor Cursor
Specifies the mouse cursor to be used for the widget.
See \fBTk_GetCursor\fR and \fIcursors(n)\fR in the Tk reference manual
for the legal values.
If set to the empty string (the default),
the cursor is inherited from the parent widget.
.OP \-takefocus takeFocus TakeFocus
Determines whether the window accepts the focus during keyboard traversal.
Either \fB0\fR, \fB1\fR, a command prefix (to which the widget path
is appended, and which should return \fB0\fR or \fB1\fR),
or the empty string.
See \fIoptions(n)\fR in the Tk reference manual for the full description.
.OP \-style style Style
May be used to specify a custom widget style.
.SH "SCROLLABLE WIDGET OPTIONS"
The following options are supported by widgets that
are controllable by a scrollbar.
See \fIscrollbar(n)\fR for more information
.OP \-xscrollcommand xScrollCommand ScrollCommand
A command prefix, used to communicate with horizontal scrollbars.
.RS
When the view in the widget's window changes, the widget will
generate a Tcl command by concatenating the scroll command and
two numbers.
Each of the numbers is a fraction between 0 and 1 indicating
a position in the document; 0 indicates the beginning,
and 1 indicates the end.
The first fraction indicates the first information in the widget
that is visible in the window, and the second fraction indicates
the information just after the last portion that is visible.
.PP
Typically the \fB\-xscrollcommand\fR option consists of the path name
of a \fBscrollbar\fR widget followed by
.QW set ,
e.g.
.QW ".x.scrollbar set" .
This will cause the scrollbar to be updated whenever the view in the
window changes.
.PP
If this option is set to the empty string (the default),
then no command will be executed.
.RE
.OP \-yscrollcommand yScrollCommand ScrollCommand
A command prefix, used to communicate with vertical scrollbars.
See the description of \fB\-xscrollcommand\fR above for details.
.SH "LABEL OPTIONS"
The following options are supported by labels, buttons,
and other button-like widgets:
<<<<<<< HEAD
.OP \-anchor anchor Anchor
Specifies how the information in the widget is positioned
relative to the inner margins.  Legal values are
\fBn\fR, \fBne\fR, \fBe\fR, \fBse\fR,
\fBs\fR, \fBsw\fR, \fBw\fR, \fBnw\fR, and \fBcenter\fR.
See also \fB\-justify\fR (for widgets supporting this option).
=======
>>>>>>> 8541db8a
.OP \-compound compound Compound
Specifies how to display the image relative to the text,
in the case both \fB\-text\fR and \fB\-image\fR are present.
Valid values are:
.RS
.IP text
Display text only.
.IP image
Display image only.
.IP center
Display text centered on top of image.
.IP top
.IP bottom
.IP left
.IP right
Display image above, below, left of, or right of the text, respectively.
.IP none
The default; display the image if present, otherwise the text.
.RE
<<<<<<< HEAD
.OP \-font font Font
Font to use for the text displayed by the widget.
.OP \-foreground textColor TextColor
The widget's foreground color.
If unspecified, the theme default is used.
=======
>>>>>>> 8541db8a
.OP \-image image Image
Specifies an image to display.
This is a list of 1 or more elements.
The first element is the default image name.
The rest of the list is a sequence of \fIstatespec / value\fR pairs
as per \fBstyle map\fR, specifying different images to use when
the widget is in a particular state or combination of states.
All images in the list should have the same size.
<<<<<<< HEAD
.OP \-justify justify Justify
If there are multiple lines of text, specifies how
the lines are laid out relative to one another.
One of \fBleft\fR, \fBcenter\fR, or \fBright\fR.
See also \fB\-anchor\fR (for widgets supporting this option).
.OP \-text text Text
Specifies a text string to be displayed inside the widget
(unless overridden by \fB\-textvariable\fR for the widgets supporting this option).
=======
.OP \-padding padding Padding
Specifies the internal padding for the widget.
The padding is a list of up to four length specifications
\fIleft top right bottom\fR.
If fewer than four elements are specified,
\fIbottom\fR defaults to \fItop\fR,
\fIright\fR defaults to \fIleft\fR, and
\fItop\fR defaults to \fIleft\fR.
In other words, a list of three numbers specify the left, vertical, and right padding;
a list of two numbers specify the horizontal and the vertical padding;
a single number specifies the same padding all the way around the widget.
.OP \-text text Text
Specifies a text string to be displayed inside the widget
(unless overridden by \fB\-textvariable\fR).
>>>>>>> 8541db8a
.OP \-textvariable textVariable Variable
Specifies the name of a global variable whose value will be used
in place of the \fB\-text\fR resource.
.OP \-underline underline Underline
If set, specifies the integer index (0-based) of a character to underline
in the text string.
The underlined character is used for mnemonic activation.
.OP \-width width Width
If greater than zero, specifies how much space, in character widths,
to allocate for the text label.
If less than zero, specifies a minimum width.
If zero or unspecified, the natural width of the text label is used.
Note that some themes may specify a non-zero \fB\-width\fR
in the style.
.OP \-wraplength wrapLength WrapLength
Specifies the maximum line length. The value may have any of the forms
acceptable to \fBTk_GetPixels\fR. If this option is less than or equal
to zero, then automatic wrapping is not performed; otherwise
the text is split into lines such that no line is longer
than the specified value.
.SH "COMPATIBILITY OPTIONS"
.OP \-state state State
May be set to \fBnormal\fR or \fBdisabled\fR
to control the \fBdisabled\fR state bit.
This is a write-only option:
setting it changes the widget state,
but the \fBstate\fR widget command
does not affect the \fB\-state\fR option.
.SH COMMANDS
.TP
\fIpathName \fBcget \fIoption\fR
.
Returns the current value of the configuration option given
by \fIoption\fR.
.TP
\fIpathName \fBconfigure\fR ?\fIoption\fR? ?\fIvalue option value ...\fR?
.
Query or modify the configuration options of the widget.
If one or more \fIoption\-value\fR pairs are specified,
then the command modifies the given widget option(s)
to have the given value(s);
in this case the command returns an empty string.
If \fIoption\fR is specified with no \fIvalue\fR,
then the command returns a list describing the named option:
the elements of the list are the
option name, database name, database class, default value,
and current value.
.\" Note: Ttk widgets don't use TK_OPTION_SYNONYM.
If no \fIoption\fR is specified, returns a list describing all of
the available options for \fIpathName\fR.
.TP
\fIpathName \fBidentify element \fIx y\fR
.
Returns the name of the element under the point given
by \fIx\fR and \fIy\fR, or an empty string if the point does
not lie within any element.
\fIx\fR and \fIy\fR are pixel coordinates relative to the widget.
Some widgets accept other \fBidentify\fR subcommands.
.TP
\fIpathName \fBinstate \fIstatespec\fR ?\fIscript\fR?
.
Test the widget's state.
If \fIscript\fR is not specified, returns 1 if
the widget state matches \fIstatespec\fR and 0 otherwise.
If \fIscript\fR is specified, equivalent to
.CS
if {[\fIpathName\fR instate \fIstateSpec\fR]} \fIscript\fR
.CE
.TP
\fIpathName \fBstate\fR ?\fIstateSpec\fR?
.
Modify or inquire widget state.
If \fIstateSpec\fR is present, sets the widget state:
for each flag in \fIstateSpec\fR, sets the corresponding flag
or clears it if prefixed by an exclamation point.
.RS
Returns a new state spec indicating which flags were changed:
.CS
set changes [\fIpathName \fRstate \fIspec\fR]
\fIpathName \fRstate $changes
.CE
will restore \fIpathName\fR to the original state.
If \fIstateSpec\fR is not specified,
returns a list of the currently-enabled state flags.
.RE
.SH "WIDGET STATES"
The widget state is a bitmap of independent state flags.
Widget state flags include:
.TP
\fBactive\fR
.
The mouse cursor is over the widget
and pressing a mouse button will cause some action to occur. (aka
.QW prelight
(Gnome),
.QW hot
(Windows),
.QW hover ).
.TP
\fBdisabled\fR
.
Widget is disabled under program control (aka
.QW unavailable ,
.QW inactive ).
.TP
\fBfocus\fR
.
Widget has keyboard focus.
.TP
\fBpressed\fR
.
Widget is being pressed (aka
.QW armed
in Motif).
.TP
\fBselected\fR
.
.QW On ,
.QW true ,
or
.QW current
for things like checkbuttons and radiobuttons.
.TP
\fBbackground\fR
.
Windows and the Mac have a notion of an
.QW active
or foreground window.
The \fBbackground\fR state is set for widgets in a background window,
and cleared for those in the foreground window.
.TP
\fBreadonly\fR
.
Widget should not allow user modification.
.TP
\fBalternate\fR
.
A widget-specific alternate display format.
For example, used for checkbuttons and radiobuttons in the
.QW tristate
or
.QW mixed
state, and for buttons with \fB\-default active\fR.
.TP
\fBinvalid\fR
.
The widget's value is invalid.
(Potential uses: scale widget value out of bounds,
entry widget value failed validation.)
.TP
\fBhover\fR
.
The mouse cursor is within the widget.
This is similar to the \fBactive\fP state;
it is used in some themes for widgets that
provide distinct visual feedback for
the active widget in addition to the active element
within the widget.
.PP
A \fIstate specification\fR or \fIstateSpec\fR is a list
of state names, optionally prefixed with an exclamation point (!)
indicating that the bit is off.
.SH EXAMPLES
.CS
set b [ttk::button .b]

# Disable the widget:
$b \fBstate\fR disabled

# Invoke the widget only if it is currently pressed and enabled:
$b \fBinstate\fR {pressed !disabled} { .b invoke }

# Reenable widget:
$b \fBstate\fR !disabled
.CE
.SH "SEE ALSO"
ttk::intro(n), ttk::style(n)
.SH KEYWORDS
state, configure, option
'\" Local Variables:
'\" mode: nroff
'\" End:<|MERGE_RESOLUTION|>--- conflicted
+++ resolved
@@ -71,15 +71,12 @@
 .SH "LABEL OPTIONS"
 The following options are supported by labels, buttons,
 and other button-like widgets:
-<<<<<<< HEAD
 .OP \-anchor anchor Anchor
 Specifies how the information in the widget is positioned
 relative to the inner margins.  Legal values are
 \fBn\fR, \fBne\fR, \fBe\fR, \fBse\fR,
 \fBs\fR, \fBsw\fR, \fBw\fR, \fBnw\fR, and \fBcenter\fR.
 See also \fB\-justify\fR (for widgets supporting this option).
-=======
->>>>>>> 8541db8a
 .OP \-compound compound Compound
 Specifies how to display the image relative to the text,
 in the case both \fB\-text\fR and \fB\-image\fR are present.
@@ -99,14 +96,11 @@
 .IP none
 The default; display the image if present, otherwise the text.
 .RE
-<<<<<<< HEAD
 .OP \-font font Font
 Font to use for the text displayed by the widget.
 .OP \-foreground textColor TextColor
 The widget's foreground color.
 If unspecified, the theme default is used.
-=======
->>>>>>> 8541db8a
 .OP \-image image Image
 Specifies an image to display.
 This is a list of 1 or more elements.
@@ -115,16 +109,11 @@
 as per \fBstyle map\fR, specifying different images to use when
 the widget is in a particular state or combination of states.
 All images in the list should have the same size.
-<<<<<<< HEAD
 .OP \-justify justify Justify
 If there are multiple lines of text, specifies how
 the lines are laid out relative to one another.
 One of \fBleft\fR, \fBcenter\fR, or \fBright\fR.
 See also \fB\-anchor\fR (for widgets supporting this option).
-.OP \-text text Text
-Specifies a text string to be displayed inside the widget
-(unless overridden by \fB\-textvariable\fR for the widgets supporting this option).
-=======
 .OP \-padding padding Padding
 Specifies the internal padding for the widget.
 The padding is a list of up to four length specifications
@@ -138,8 +127,7 @@
 a single number specifies the same padding all the way around the widget.
 .OP \-text text Text
 Specifies a text string to be displayed inside the widget
-(unless overridden by \fB\-textvariable\fR).
->>>>>>> 8541db8a
+(unless overridden by \fB\-textvariable\fR for the widgets supporting this option).
 .OP \-textvariable textVariable Variable
 Specifies the name of a global variable whose value will be used
 in place of the \fB\-text\fR resource.
