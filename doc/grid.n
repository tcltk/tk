'\"
'\" Copyright (c) 1996 Sun Microsystems, Inc.
'\"
'\" See the file "license.terms" for information on usage and redistribution
'\" of this file, and for a DISCLAIMER OF ALL WARRANTIES.
'\"
.TH grid n 8.5 Tk "Tk Built-In Commands"
.so man.macros
.BS
'\" Note:  do not modify the .SH NAME line immediately below!
.SH NAME
grid \- Geometry manager that arranges widgets in a grid
.SH SYNOPSIS
\fBgrid \fIoption arg \fR?\fIarg ...\fR?
.BE
.SH DESCRIPTION
.PP
The \fBgrid\fR command is used to communicate with the grid
geometry manager that arranges widgets in rows and columns inside
of another window, called the geometry container (or container window).
The \fBgrid\fR command can have any of several forms, depending
on the \fIoption\fR argument:
.TP
\fBgrid \fIwindow \fR?\fIwindow ...\fR? ?\fIoptions\fR?
.
If the first argument to \fBgrid\fR is suitable as the first window
argument to \fBgrid configure\fR, either a window name (any value
starting with \fB.\fR) or one of the characters \fBx\fR or \fB^\fR
(see the \fBRELATIVE PLACEMENT\fR section below), then the command is
processed in the same way as \fBgrid configure\fR.
.TP
\fBgrid anchor \fIwindow\fR ?\fIanchor\fR?
.
The anchor value controls how to place the grid within the container window
when no row/column has any weight.  See \fBTHE GRID ALGORITHM\fR below
for further details.  The default \fIanchor\fR is \fInw\fR.
.TP
\fBgrid bbox \fIwindow\fR ?\fIcolumn row\fR? ?\fIcolumn2 row2\fR?
.
With no arguments,
the bounding box (in pixels) of the grid is returned.
The return value consists of 4 integers.  The first two are the pixel
offset from the container window (x then y) of the top-left corner of the
grid, and the second two integers are the width and height of the grid,
also in pixels.  If a single \fIcolumn\fR and \fIrow\fR is specified on
the command line, then the bounding box for that cell is returned, where the
top left cell is numbered from zero.  If both \fIcolumn\fR and \fIrow\fR
arguments are specified, then the bounding box spanning the rows and columns
indicated is returned.
.TP
\fBgrid columnconfigure \fIwindow index \fR?\fI\-option value...\fR?
.
Query or set the column properties of the \fIindex\fR column of the
geometry container, \fIwindow\fR.
The valid options are \fB\-minsize\fR, \fB\-weight\fR, \fB\-uniform\fR
and \fB\-pad\fR.
If one or more options are provided, then \fIindex\fR may be given as
a list of column indices to which the configuration options will operate on.
Indices may be integers, window names or the keyword \fIall\fR. For \fIall\fR
the options apply to all columns currently occupied be content windows. For
a window name, that window must be a content of this container and the options
apply to all columns currently occupied be the content.
The \fB\-minsize\fR option sets the minimum size, in screen units,
that will be permitted for this column.
The \fB\-weight\fR option (an integer value)
sets the relative weight for apportioning
any extra spaces among
columns.
A weight of zero (0) indicates the column will not deviate from its requested
size.  A column whose weight is two will grow at twice the rate as a column
of weight one when extra space is allocated to the layout.
The \fB\-uniform\fR option, when a non-empty value is supplied, places
the column in a \fIuniform group\fR with other columns that have the
same value for \fB\-uniform\fR.  The space for columns belonging to a
uniform group is allocated so that their sizes are always in strict
proportion to their \fB\-weight\fR values.  See
\fBTHE GRID ALGORITHM\fR below for further details.
The \fB\-pad\fR option specifies the number of screen units that will be
added to the largest window contained completely in that column when the
grid geometry manager requests a size from the containing window.
If only an option is specified, with no value,
the current value of that option is returned.
If only the container window and index is specified, all the current settings
are returned in a list of
.QW "\-option value"
pairs.
.TP
\fBgrid configure \fIwindow \fR?\fIwindow ...\fR? ?\fIoptions\fR?
.
The arguments consist of the names of one or more content windows
followed by pairs of arguments that specify how
to manage the content.
The characters \fB\-\fR,  \fBx\fR and \fB^\fR,
can be specified instead of a window name to alter the default
location of a \fIwindow\fR, as described in the \fBRELATIVE PLACEMENT\fR
section, below.
The following options are supported:
.RS
.TP
\fB\-column \fIn\fR
.
Insert the window so that it occupies the \fIn\fRth column in the grid.
Column numbers start with 0.  If this option is not supplied, then the
window is arranged just to the right of previous window specified on this
call to \fBgrid\fR, or column
.QW 0
if it is the first window.  For each
\fBx\fR that immediately precedes the \fIwindow\fR, the column position
is incremented by one.  Thus the \fBx\fR represents a blank column
for this row in the grid.
.TP
\fB\-columnspan \fIn\fR
.
Insert the window so that it occupies \fIn\fR columns in the grid.
The default is one column, unless the window name is followed by a
\fB\-\fR, in which case the columnspan is incremented once for each immediately
following \fB\-\fR.
.TP
\fB\-in \fIcontainer\fR
.
Insert the window(s) in the container
window given by \fIcontainer\fR.  The default is the first window's
parent window.
.TP
\fB\-ipadx \fIamount\fR
.
The \fIamount\fR specifies how much horizontal internal padding to
leave on each side of the content.  This is space is added
inside the content border.
The \fIamount\fR must be a valid screen distance, such as \fB2\fR or \fB.5c\fR.
It defaults to 0.
.TP
\fB\-ipady \fIamount\fR
.
The \fIamount\fR specifies how much vertical internal padding to
leave on the top and bottom of the content.
This space is added inside the content border.
The \fIamount\fR  defaults to 0.
.TP
\fB\-padx \fIamount\fR
.
The \fIamount\fR specifies how much horizontal external padding to
leave on each side of the content, in screen units.
\fIAmount\fR may be a list
of two values to specify padding for left and right separately.
The \fIamount\fR defaults to 0.
This space is added outside the content border.
.TP
\fB\-pady \fIamount\fR
.
The \fIamount\fR specifies how much vertical external padding to
leave on the top and bottom of the content, in screen units.
\fIAmount\fR may be a list
of two values to specify padding for top and bottom separately.
The \fIamount\fR defaults to 0.
This space is added outside the content border.
.TP
\fB\-row \fIn\fR
.
Insert the content so that it occupies the \fIn\fRth row in the grid.
Row numbers start with 0.  If this option is not supplied, then the
content is arranged on the same row as the previous content specified on this
call to \fBgrid\fR, or the next row after the highest occupied row
if this is the first content.
.TP
\fB\-rowspan \fIn\fR
.
Insert the content so that it occupies \fIn\fR rows in the grid.
The default is one row.  If the next \fBgrid\fR command contains
\fB^\fR characters instead of \fIcontent\fR that line up with the columns
of this \fIcontent\fR, then the \fBrowspan\fR of this \fIcontent\fR is
extended by one.
.TP
\fB\-sticky \fIstyle\fR
.
If a content's cell is larger than its requested dimensions, this
option may be used to position (or stretch) the content within its cell.
\fIStyle\fR  is a string that contains zero or more of the characters
\fBn\fR, \fBs\fR, \fBe\fR or \fBw\fR.
The string can optionally contain spaces or
commas, but they are ignored.  Each letter refers to a side (north, south,
east, or west) that the content will
.QW stick
to.  If both \fBn\fR and \fBs\fR (or \fBe\fR and \fBw\fR) are
specified, the content will be stretched to fill the entire
height (or width) of its cavity.  The \fB\-sticky\fR option subsumes the
combination of \fB\-anchor\fR and \fB\-fill\fR that is used by \fBpack\fR.
The default is
.QW "" ,
which causes the content to be centered in its cavity, at its requested size.
.LP
If any of the content is already managed by the geometry manager
then any unspecified options for them retain their previous values rather
than receiving default values.
.RE
.TP
\fBgrid forget \fIwindow \fR?\fIwindow ...\fR?
.
Removes each of the \fIwindow\fRs from grid for its
container and unmaps their windows.
The content will no longer be managed by the grid geometry manager.
The configuration options for that window are forgotten, so that if the
window is managed once more by the grid geometry manager, the initial
default settings are used.
.RS
.PP
.VS "TIP 518"
If the last content window of the container becomes unmanaged, this will also send
the virtual event \fB<<NoManagedChild>>\fR to the container; the container
may choose to resize itself (or otherwise respond) to such a change.
.VE "TIP 518"
.RE
.TP
\fBgrid info \fIwindow\fR
.
Returns a list whose elements are the current configuration state of
the content given by \fIwindow\fR in the same option-value form that
might be specified to \fBgrid configure\fR.
The first two elements of the list are
.QW "\fB\-in \fIcontainer\fR"
where \fIcontainer\fR is the windows's container window.
.TP
\fBgrid location \fIwindow x y\fR
.
Given  \fIx\fR and \fIy\fR values in screen units relative to the container window,
the column and row number at that \fIx\fR and \fIy\fR location is returned.
For locations that are above or to the left of the grid, \fB\-1\fR is
returned.
.TP
\fBgrid propagate \fIwindow\fR ?\fIboolean\fR?
.
If \fIboolean\fR has a true boolean value such as \fB1\fR or \fBon\fR
then propagation is enabled for \fIwindow\fR, which must be a window
name (see \fBGEOMETRY PROPAGATION\fR below).
If \fIboolean\fR has a false boolean value then propagation is
disabled for \fIwindow\fR.
In either of these cases an empty string is returned.
If \fIboolean\fR is omitted then the command returns \fB0\fR or
\fB1\fR to indicate whether propagation is currently enabled
for \fIwindow\fR.
Propagation is enabled by default.
.TP
\fBgrid rowconfigure \fIwindow index \fR?\fI\-option value...\fR?
.
Query or set the row properties of the \fIindex\fR row of the
geometry container, \fIwindow\fR.
The valid options are \fB\-minsize\fR, \fB\-weight\fR, \fB\-uniform\fR
and \fB\-pad\fR.
If one or more options are provided, then \fIindex\fR may be given as
a list of row indices to which the configuration options will operate on.
Indices may be integers, window names or the keyword \fIall\fR. For \fIall\fR
the options apply to all rows currently occupied by content windows. For
a window name, that window must be a content window of this container and the options
apply to all rows currently occupied by the container window.
The \fB\-minsize\fR option sets the minimum size, in screen units,
that will be permitted for this row.
The \fB\-weight\fR option (an integer value)
sets the relative weight for apportioning
any extra spaces among
rows.
A weight of zero (0) indicates the row will not deviate from its requested
size.  A row whose weight is two will grow at twice the rate as a row
of weight one when extra space is allocated to the layout.
The \fB\-uniform\fR option, when a non-empty value is supplied, places
the row in a \fIuniform group\fR with other rows that have the
same value for \fB\-uniform\fR.  The space for rows belonging to a
uniform group is allocated so that their sizes are always in strict
proportion to their \fB\-weight\fR values.  See
\fBTHE GRID ALGORITHM\fR below for further details.
The \fB\-pad\fR option specifies the number of screen units that will be
added to the largest window contained completely in that row when the
grid geometry manager requests a size from the containing window.
If only an option is specified, with no value,
the current value of that option is returned.
If only the container window and index is specified, all the current settings
are returned in a list of
.QW "-option value"
pairs.
.TP
\fBgrid remove \fIwindow \fR?\fIwindow ...\fR?
.
Removes each of the \fIwindow\fRs from grid for its
container and unmaps their windows.
The content will no longer be managed by the grid geometry manager.
However, the configuration options for that window are remembered,
so that if the content window is managed once more by the grid
geometry manager, the previous values are retained.
.RS
.PP
.VS "TIP 518"
If the last content window of the container becomes unmanaged, this will also send
the virtual event \fB<<NoManagedChild>>\fR to the container; the container
may choose to resize itself (or otherwise respond) to such a change.
.VE "TIP 518"
.RE
.TP
\fBgrid size \fIcontainer\fR
.
Returns the size of the grid (in columns then rows) for \fIcontainer\fR.
The size is determined either by the \fIcontent\fR occupying the largest
row or column, or the largest column or row with a \fB\-minsize\fR,
\fB\-weight\fR, or \fB\-pad\fR that is non-zero.
.TP
<<<<<<< HEAD
\fBgrid content fI\window\fR ?\fI\-option value\fR?
.
If no options are supplied, a list of all of the content in \window\fR
is returned, most recently managed first.
\fIOption\fR can be either \fB\-row\fR or \fB\-column\fR which
causes only the content in the row (or column) specified by \fIvalue\fR
to be returned.
.TP
\fBgrid slaves \fIwindow\fR ?\fI\-option value\fR?
=======
\fBgrid slaves \fIwindow\fR ?\fI\-option value\fR?
.
If no options are supplied, a list of all of the content in \fIwindow\fR
are returned, most recently managed first.
\fIOption\fR can be either \fB\-row\fR or \fB\-column\fR which
causes only the content in the row (or column) specified by \fIvalue\fR
to be returned.
.VS "TIP 581"
.TP
\fBgrid content \fIwindow\fR ?\fI\-option value\fR?
>>>>>>> 3c51939b
.
Synonym for . \fBgrid content \fIwindow\fR ?\fI\-option value\fR?
.SH "RELATIVE PLACEMENT"
.PP
The \fBgrid\fR command contains a limited set of capabilities that
permit layouts to be created without specifying the row and column
information for each content.  This permits content to be rearranged,
added, or removed without the need to explicitly specify row and
column information.
When no column or row information is specified for a \fIcontent\fR,
default values are chosen for
\fB\-column\fR, \fB\-row\fR, \fB\-columnspan\fR and \fB\-rowspan\fR
at the time the \fIcontent\fR is managed. The values are chosen
based upon the current layout of the grid, the position of the \fIcontent\fR
relative to other \fIcontent\fRs in the same grid command, and the presence
of the characters \fB\-\fR, \fBx\fR, and \fB^\fR in \fBgrid\fR
command where \fIcontent\fR names are normally expected.
.RS
.TP
\fB\-\fR
.
This increases the \fB\-columnspan\fR of the \fIcontent\fR to the left.  Several
\fB\-\fR's in a row will successively increase the number of columns spanned. A \fB\-\fR
may not follow a \fB^\fR or a \fBx\fR, nor may it be the first \fIcontent\fR
argument to \fBgrid configure\fR.
.TP
\fBx\fR
.
This leaves an empty column between the \fIcontent\fR on the left and
the \fIcontent\fR on the right.
.TP
\fB^\fR
.
This extends the \fB\-rowspan\fR of the \fIcontent\fR above the \fB^\fR's
in the grid.  The number of \fB^\fR's in a row must match the number of
columns spanned by the \fIcontent\fR above it.
.RE
.SH "THE GRID ALGORITHM"
.PP
The grid geometry manager lays out its content in three steps.
In the first step, the minimum size needed to fit all of the content
is computed, then (if propagation is turned on), a request is made
of the container window to become that size.
In the second step, the requested size is compared against the actual size
of the container.  If the sizes are different, then spaces is added to or taken
away from the layout as needed.
For the final step, each content is positioned in its row(s) and column(s)
based on the setting of its \fIsticky\fR flag.
.PP
To compute the minimum size of a layout, the grid geometry manager
first looks at all content whose \fB\-columnspan\fR and \fB\-rowspan\fR values are one,
and computes the nominal size of each row or column to be either the
\fIminsize\fR for that row or column, or the sum of the \fIpad\fRding
plus the size of the largest content, whichever is greater.  After that
the rows or columns in each uniform group adapt to each other.  Then
the content whose row-spans or column-spans are greater than one are
examined.  If a group of rows or columns need to be increased in size
in order to accommodate these content, then extra space is added to each
row or column in the group according to its \fIweight\fR.  For each
group whose weights are all zero, the additional space is apportioned
equally.
.PP
When multiple rows or columns belong to a uniform group, the space
allocated to them is always in proportion to their weights. (A weight
of zero is considered to be 1.)  In other words, a row or column
configured with \fB\-weight 1 \-uniform a\fR will have exactly the same
size as any other row or column configured with \fB\-weight 1 \-uniform
a\fR.  A row or column configured with \fB\-weight 2 \-uniform b\fR will
be exactly twice as large as one that is configured with \fB\-weight 1
\-uniform b\fR.
.PP
More technically, each row or column in the group will have a size
equal to \fIk*weight\fR for some constant \fIk\fR.  The constant
\fIk\fR is chosen so that no row or column becomes smaller than its
minimum size.  For example, if all rows or columns in a group have the
same weight, then each row or column will have the same size as the
largest row or column in the group.
.PP
For containers whose size is larger than the requested layout, the additional
space is apportioned according to the row and column weights.  If all of
the weights are zero, the layout is placed within its container according to
the \fIanchor\fR value.
For containers whose size is smaller than the requested layout, space is taken
away from columns and rows according to their weights.  However, once a
column or row shrinks to its minsize, its weight is taken to be zero.
If more space needs to be removed from a layout than would be permitted, as
when all the rows or columns are at their minimum sizes, the layout is
placed and clipped according to the \fIanchor\fR value.
.SH "GEOMETRY PROPAGATION"
.PP
The grid geometry manager normally computes how large a container must be to
just exactly meet the needs of its content, and it sets the
requested width and height of the container to these dimensions.
This causes geometry information to propagate up through a
window hierarchy to a top-level window so that the entire
sub-tree sizes itself to fit the needs of the leaf windows.
However, the \fBgrid propagate\fR command may be used to
turn off propagation for one or more containers.
If propagation is disabled then grid will not set
the requested width and height of the container window.
This may be useful if, for example, you wish for a container
window to have a fixed size that you specify.
.SH "RESTRICTIONS ON CONTAINER WINDOWS"
.PP
The container for each content must either be the content's parent
(the default) or a descendant of the content's parent.
This restriction is necessary to guarantee that the
content can be placed over any part of its container that is
visible without danger of the content being clipped by its parent.
In addition, all content in one call to \fBgrid\fR must have the same container.
.SH "STACKING ORDER"
.PP
If the container for a content is not its parent then you must make sure
that the content is higher in the stacking order than the container.
Otherwise the container will obscure the content and it will appear as
if the content has not been managed correctly.
The easiest way to make sure the content is higher than the container is
to create the container window first:  the most recently created window
will be highest in the stacking order.
.SH CREDITS
.PP
The \fBgrid\fR command is based on ideas taken from the \fIGridBag\fR
geometry manager written by Doug. Stein, and the \fBblt_table\fR geometry
manager, written by George Howlett.
.SH EXAMPLES
.PP
A toplevel window containing a text widget and two scrollbars:
.PP
.CS
# Make the widgets
toplevel .t
text .t.txt \-wrap none \-xscroll {.t.h set} \-yscroll {.t.v set}
scrollbar .t.v \-orient vertical   \-command {.t.txt yview}
scrollbar .t.h \-orient horizontal \-command {.t.txt xview}

# Lay them out
\fBgrid\fR .t.txt .t.v \-sticky nsew
\fBgrid\fR .t.h        \-sticky nsew

# Tell the text widget to take all the extra room
\fBgrid rowconfigure\fR    .t .t.txt \-weight 1
\fBgrid columnconfigure\fR .t .t.txt \-weight 1
.CE
.PP
Three widgets of equal width, despite their different
.QW natural
widths:
.PP
.CS
button .b \-text "Foo"
entry .e \-textvariable foo ; set foo "Hello World!"
label .l \-text "This is a fairly long piece of text"

\fBgrid\fR .b .e .l \-sticky ew
\fBgrid columnconfigure\fR . "all" \-uniform allTheSame
.CE
.SH "SEE ALSO"
pack(n), place(n)
.SH KEYWORDS
geometry manager, location, grid, cell, propagation, size, pack
'\" Local Variables:
'\" mode: nroff
'\" End:<|MERGE_RESOLUTION|>--- conflicted
+++ resolved
@@ -301,28 +301,15 @@
 row or column, or the largest column or row with a \fB\-minsize\fR,
 \fB\-weight\fR, or \fB\-pad\fR that is non-zero.
 .TP
-<<<<<<< HEAD
 \fBgrid content fI\window\fR ?\fI\-option value\fR?
 .
-If no options are supplied, a list of all of the content in \window\fR
+If no options are supplied, a list of all of the content in \fIwindow\fR
 is returned, most recently managed first.
 \fIOption\fR can be either \fB\-row\fR or \fB\-column\fR which
 causes only the content in the row (or column) specified by \fIvalue\fR
 to be returned.
 .TP
 \fBgrid slaves \fIwindow\fR ?\fI\-option value\fR?
-=======
-\fBgrid slaves \fIwindow\fR ?\fI\-option value\fR?
-.
-If no options are supplied, a list of all of the content in \fIwindow\fR
-are returned, most recently managed first.
-\fIOption\fR can be either \fB\-row\fR or \fB\-column\fR which
-causes only the content in the row (or column) specified by \fIvalue\fR
-to be returned.
-.VS "TIP 581"
-.TP
-\fBgrid content \fIwindow\fR ?\fI\-option value\fR?
->>>>>>> 3c51939b
 .
 Synonym for . \fBgrid content \fIwindow\fR ?\fI\-option value\fR?
 .SH "RELATIVE PLACEMENT"
