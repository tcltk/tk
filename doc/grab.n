--- conflicted
+++ resolved
@@ -5,11 +5,6 @@
 '\" See the file "license.terms" for information on usage and redistribution
 '\" of this file, and for a DISCLAIMER OF ALL WARRANTIES.
 '\" 
-<<<<<<< HEAD
-'\" RCS: @(#) $Id: grab.n,v 1.11 2008/10/18 14:22:21 dkf Exp $
-'\" 
-=======
->>>>>>> fca5c4a6
 .so man.macros
 .TH grab n "" Tk "Tk Built-In Commands"
 .BS
