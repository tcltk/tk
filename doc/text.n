'\"
'\" Copyright (c) 1992 The Regents of the University of California.
'\" Copyright (c) 1994-1996 Sun Microsystems, Inc.
'\"
'\" See the file "license.terms" for information on usage and redistribution
'\" of this file, and for a DISCLAIMER OF ALL WARRANTIES.
'\" 
.TH text n 8.5 Tk "Tk Built-In Commands"
.so man.macros
.BS
'\" Note: do not modify the .SH NAME line immediately below!
.SH NAME
text, tk_textCopy, tk_textCut, tk_textPaste \- Create and manipulate 'text' hypertext editing widgets
.SH SYNOPSIS
.nf
\fBtext\fR \fIpathName \fR?\fIoptions\fR?
\fBtk_textCopy\fR \fIpathName\fR
\fBtk_textCut\fR \fIpathName\fR
\fBtk_textPaste\fR \fIpathName\fR
.SO
\-background	\-highlightthickness	\-relief
\-borderwidth	\-insertbackground	\-selectbackground
\-cursor	\-insertborderwidth	\-selectborderwidth
\-exportselection	\-insertofftime	\-selectforeground
\-font	\-insertontime	\-setgrid
\-foreground	\-insertwidth	\-takefocus
\-highlightbackground	\-padx	\-xscrollcommand
\-highlightcolor	\-pady	\-yscrollcommand
.SE
.SH "WIDGET-SPECIFIC OPTIONS"
.OP \-autoseparators autoSeparators AutoSeparators
Specifies a boolean that says whether separators are automatically inserted in
the undo stack. Only meaningful when the \fB\-undo\fR option is true.
.OP \-blockcursor blockCursor BlockCursor
Specifies a boolean that says whether the blinking insertion cursor should be
drawn as a character-sized rectangular block. If false (the default) a thin
vertical line is used for the insertion cursor.
.OP \-endline endLine EndLine
Specifies an integer line index representing the line of the underlying
textual data store that should be just after the last line contained in
the widget. This allows a text widget to reflect only a portion of a
larger piece of text. Instead of an integer, the empty string can be
provided to this configuration option, which will configure the widget
to end at the very last line in the textual data store.
.OP \-height height Height
Specifies the desired height for the window, in units of characters in the
font given by the \fB\-font\fR option. Must be at least one.
.OP \-inactiveselectbackground inactiveSelectBackground Foreground
Specifies the colour to use for the selection (the \fBsel\fR tag) when the
window does not have the input focus. If empty, \fB{}\fR, then no selection is
shown when the window does not have the focus.
.OP \-insertunfocussed insertUnfocussed InsertUnfocussed
.VS 8.6
Specifies how to display the insertion cursor when the widget does not have
the focus. Must be \fBnone\fR (the default) which means to not display the
cursor, \fBhollow\fR which means to display a hollow box, or \fBsolid\fR which
means to display a solid box. Note that \fBhollow\fR and \fBsolid\fR will
appear very similar when the \fB\-blockcursor\fR option is false.
.VE 8.6
.OP \-maxundo maxUndo MaxUndo
Specifies the maximum number of compound undo actions on the undo stack. A
zero or a negative value imply an unlimited undo stack.
.OP \-spacing1 spacing1 Spacing1
Requests additional space above each text line in the widget, using any of the
standard forms for screen distances. If a line wraps, this option only applies
to the first line on the display. This option may be overridden with
\fB\-spacing1\fR options in tags.
.OP \-spacing2 spacing2 Spacing2
For lines that wrap (so that they cover more than one line on the display)
this option specifies additional space to provide between the display lines
that represent a single line of text. The value may have any of the standard
forms for screen distances. This option may be overridden with
\fB\-spacing2\fR options in tags.
.OP \-spacing3 spacing3 Spacing3
Requests additional space below each text line in the widget, using any of the
standard forms for screen distances. If a line wraps, this option only applies
to the last line on the display. This option may be overridden with
\fB\-spacing3\fR options in tags.
.OP \-startline startLine StartLine
Specifies an integer line index representing the first line of the underlying
textual data store that should be contained in the widget. This allows a text
widget to reflect only a portion of a larger piece of text. Instead of an
integer, the empty string can be provided to this configuration option, which
will configure the widget to start at the very first line in the textual data
store.
.OP \-state state State
Specifies one of two states for the text: \fBnormal\fR or \fBdisabled\fR. If
the text is disabled then characters may not be inserted or deleted and no
insertion cursor will be displayed, even if the input focus is in the widget.
.OP \-tabs tabs Tabs
Specifies a set of tab stops for the window. The option's value consists of a
list of screen distances giving the positions of the tab stops, each of which
is a distance relative to the left edge of the widget (excluding borders,
padding, etc). Each position may optionally be followed in the next list
element by one of the keywords \fBleft\fR, \fBright\fR, \fBcenter\fR, or
\fBnumeric\fR, which specifies how to justify text relative to the tab stop.
\fBLeft\fR is the default; it causes the text following the tab character to
be positioned with its left edge at the tab position. \fBRight\fR means that
the right edge of the text following the tab character is positioned at the
tab position, and \fBcenter\fR means that the text is centered at the tab
position. \fBNumeric\fR means that the decimal point in the text is positioned
at the tab position; if there is no decimal point then the least significant
digit of the number is positioned just to the left of the tab position; if
there is no number in the text then the text is right-justified at the tab
position. For example,
.QW "\fB\-tabs {2c left 4c 6c center}\fR"
creates three tab stops at two-centimeter intervals; the first two use left
justification and the third uses center justification.
.RS
.PP
If the list of tab stops does not have enough elements to cover all of the
tabs in a text line, then Tk extrapolates new tab stops using the spacing and
alignment from the last tab stop in the list. Tab distances must be strictly
positive, and must always increase from one tab stop to the next (if not, an
error is thrown). The value of the \fB\-tabs\fR option may be overridden by
\fB\-tabs\fR options in tags.
.PP
If no \fB\-tabs\fR option is specified, or if it is specified as an empty
list, then Tk uses default tabs spaced every eight (average size) characters.
To achieve a different standard spacing, for example every 4 characters,
simply configure the widget with
.QW "\fB\-tabs \N'34'[expr {4 * [font measure $font 0]}] left\N'34' \-tabstyle wordprocessor\fR" .
.RE
.OP \-tabstyle tabStyle TabStyle
Specifies how to interpret the relationship between tab stops on a line and
tabs in the text of that line. The value must be \fBtabular\fR (the default)
or \fBwordprocessor\fR. Note that tabs are interpreted as they are encountered
in the text. If the tab style is \fBtabular\fR then the \fIn\fR'th tab
character in the line's text will be associated with the \fIn\fR'th tab stop
defined for that line. If the tab character's x coordinate falls to the right
of the \fIn\fR'th tab stop, then a gap of a single space will be inserted as a
fallback. If the tab style is \fBwordprocessor\fR then any tab character being
laid out will use (and be defined by) the first tab stop to the right of the
preceding characters already laid out on that line. The value of the
\fB\-tabstyle\fR option may be overridden by \fB\-tabstyle\fR options in tags.
.OP \-undo undo Undo
Specifies a boolean that says whether the undo mechanism is active or not.
.OP \-width width Width
Specifies the desired width for the window in units of characters in the font
given by the \fB\-font\fR option. If the font does not have a uniform width
then the width of the character
.QW 0
is used in translating from character units to screen units.
.OP \-wrap wrap Wrap
Specifies how to handle lines in the text that are too long to be displayed in
a single line of the text's window. The value must be \fBnone\fR or \fBchar\fR
or \fBword\fR. A wrap mode of \fBnone\fR means that each line of text appears
as exactly one line on the screen; extra characters that do not fit on the
screen are not displayed. In the other modes each line of text will be broken
up into several screen lines if necessary to keep all the characters visible.
In \fBchar\fR mode a screen line break may occur after any character; in
\fBword\fR mode a line break will only be made at word boundaries.
.BE
.SH DESCRIPTION
.PP
The \fBtext\fR command creates a new window (given by the \fIpathName\fR
argument) and makes it into a text widget. Additional options, described
above, may be specified on the command line or in the option database to
configure aspects of the text such as its default background color and relief.
The \fBtext\fR command returns the path name of the new window.
.PP
A text widget displays one or more lines of text and allows that text to be
edited. Text widgets support four different kinds of annotations on the text,
called tags, marks, embedded windows or embedded images. Tags allow different
portions of the text to be displayed with different fonts and colors. In
addition, Tcl commands can be associated with tags so that scripts are invoked
when particular actions such as keystrokes and mouse button presses occur in
particular ranges of the text. See \fBTAGS\fR below for more details.
.PP
The second form of annotation consists of floating markers in the text called
.QW marks .
Marks are used to keep track of various interesting positions in the text as
it is edited. See \fBMARKS\fR below for more details.
.PP
The third form of annotation allows arbitrary windows to be embedded in a text
widget. See \fBEMBEDDED WINDOWS\fR below for more details.
.PP
The fourth form of annotation allows Tk images to be embedded in a text
widget. See \fBEMBEDDED IMAGES\fR below for more details.
.PP
The text widget also has a built-in undo/redo mechanism. See
\fBTHE UNDO MECHANISM\fR below for more details.
.PP
The text widget allows for the creation of peer widgets. These are other text
widgets which share the same underlying data (text, marks, tags, images, etc).
See \fBPEER WIDGETS\fR below for more details.
.SH INDICES
.PP
Many of the widget commands for texts take one or more indices as arguments.
An index is a string used to indicate a particular place within a text, such
as a place to insert characters or one endpoint of a range of characters to
delete. Indices have the syntax
.CS
\fIbase modifier modifier modifier ...\fR
.CE
Where \fIbase\fR gives a starting point and the \fImodifier\fRs adjust the
index from the starting point (e.g. move forward or backward one character).
Every index must contain a \fIbase\fR, but the \fImodifier\fRs are optional.
Most modifiers (as documented below) allow an optional submodifier. Valid
submodifiers are \fBany\fR and \fBdisplay\fR. If the submodifier is
abbreviated, then it must be followed by whitespace, but otherwise there need
be no space between the submodifier and the following \fImodifier\fR.
Typically the \fBdisplay\fR submodifier adjusts the meaning of the following
\fImodifier\fR to make it refer to visual or non-elided units rather than
logical units, but this is explained for each relevant case below. Lastly,
where \fIcount\fR is used as part of a modifier, it can be positive or
negative, so
.QW "\fIbase\fR \- \-3 lines"
is perfectly valid (and equivalent to
.QW "\fIbase\fR +3lines" ).
.PP
The \fIbase\fR for an index must have one of the following forms:
.TP 12
\fIline\fB.\fIchar\fR
.
Indicates \fIchar\fR'th character on line \fIline\fR. Lines are numbered from
1 for consistency with other UNIX programs that use this numbering scheme.
Within a line, characters are numbered from 0. If \fIchar\fR is \fBend\fR then
it refers to the newline character that ends the line.
.TP 12
\fB@\fIx\fB,\fIy\fR
.
Indicates the character that covers the pixel whose x and y coordinates within
the text's window are \fIx\fR and \fIy\fR.
.TP 12
\fBend\fR
.
Indicates the end of the text (the character just after the last newline).
.TP 12
\fImark\fR
.
Indicates the character just after the mark whose name is \fImark\fR.
.TP 12
\fItag\fB.first\fR
.
Indicates the first character in the text that has been tagged with \fItag\fR.
This form generates an error if no characters are currently tagged with
\fItag\fR.
.TP 12
\fItag\fB.last\fR
.
Indicates the character just after the last one in the text that has been
tagged with \fItag\fR. This form generates an error if no characters are
currently tagged with \fItag\fR.
.TP 12
\fIpathName\fR
.
Indicates the position of the embedded window whose name is \fIpathName\fR.
This form generates an error if there is no embedded window by the given name.
.TP 12
\fIimageName\fR
.
Indicates the position of the embedded image whose name is \fIimageName\fR.
This form generates an error if there is no embedded image by the given name.
.PP
If the \fIbase\fR could match more than one of the above forms, such as a
\fImark\fR and \fIimageName\fR both having the same value, then the form
earlier in the above list takes precedence. If modifiers follow the base
index, each one of them must have one of the forms listed below. Keywords such
as \fBchars\fR and \fBwordend\fR may be abbreviated as long as the
abbreviation is unambiguous.
.TP
\fB+ \fIcount\fR ?\fIsubmodifier\fR? \fBchars\fR
.
Adjust the index forward by \fIcount\fR characters, moving to later lines in
the text if necessary. If there are fewer than \fIcount\fR characters in the
text after the current index, then set the index to the last index in the
text. Spaces on either side of \fIcount\fR are optional. If the \fBdisplay\fR
submodifier is given, elided characters are skipped over without being
counted. If \fBany\fR is given, then all characters are counted. For
historical reasons, if neither modifier is given then the count actually takes
place in units of index positions (see \fBINDICES\fR for details). This
behaviour may be changed in a future major release, so if you need an index
count, you are encouraged to use \fBindices\fR instead wherever possible.
.TP
\fB\- \fIcount\fR ?\fIsubmodifier\fR? \fBchars\fR
.
Adjust the index backward by \fIcount\fR characters, moving to earlier lines
in the text if necessary. If there are fewer than \fIcount\fR characters in
the text before the current index, then set the index to the first index in
the text (1.0). Spaces on either side of \fIcount\fR are optional. If the
\fBdisplay\fR submodifier is given, elided characters are skipped over without
being counted. If \fBany\fR is given, then all characters are counted. For
historical reasons, if neither modifier is given then the count actually takes
place in units of index positions (see \fBINDICES\fR for details). This
behavior may be changed in a future major release, so if you need an index
count, you are encouraged to use \fBindices\fR instead wherever possible.
.TP
\fB+ \fIcount\fR ?\fIsubmodifier\fR? \fBindices\fR
.
Adjust the index forward by \fIcount\fR index positions, moving to later lines
in the text if necessary. If there are fewer than \fIcount\fR index positions
in the text after the current index, then set the index to the last index
position in the text. Spaces on either side of \fIcount\fR are optional. Note
that an index position is either a single character or a single embedded image
or embedded window. If the \fBdisplay\fR submodifier is given, elided indices
are skipped over without being counted. If \fBany\fR is given, then all
indices are counted; this is also the default behaviour if no modifier is
given.
.TP
\fB\- \fIcount\fR ?\fIsubmodifier\fR? \fBindices\fR
.
Adjust the index backward by \fIcount\fR index positions, moving to earlier
lines in the text if necessary. If there are fewer than \fIcount\fR index
positions in the text before the current index, then set the index to the
first index position (1.0) in the text. Spaces on either side of \fIcount\fR
are optional. If the \fBdisplay\fR submodifier is given, elided indices are
skipped over without being counted. If \fBany\fR is given, then all indices
are counted; this is also the default behaviour if no modifier is given.
.TP
\fB+ \fIcount\fR ?\fIsubmodifier\fR? \fBlines\fR
.
Adjust the index forward by \fIcount\fR lines, retaining the same character
position within the line. If there are fewer than \fIcount\fR lines after the
line containing the current index, then set the index to refer to the same
character position on the last line of the text. Then, if the line is not long
enough to contain a character at the indicated character position, adjust the
character position to refer to the last character of the line (the newline).
Spaces on either side of \fIcount\fR are optional. If the \fBdisplay\fR
submodifier is given, then each visual display line is counted separately.
Otherwise, if \fBany\fR (or no modifier) is given, then each logical line (no
matter how many times it is visually wrapped) counts just once. If the
relevant lines are not wrapped, then these two methods of counting are
equivalent.
.TP
\fB\- \fIcount\fR ?\fIsubmodifier\fR? \fBlines\fR
.
Adjust the index backward by \fIcount\fR logical lines, retaining the same
character position within the line. If there are fewer than \fIcount\fR lines
before the line containing the current index, then set the index to refer to
the same character position on the first line of the text. Then, if the line
is not long enough to contain a character at the indicated character position,
adjust the character position to refer to the last character of the line (the
newline). Spaces on either side of \fIcount\fR are optional. If the
\fBdisplay\fR submodifier is given, then each visual display line is counted
separately. Otherwise, if \fBany\fR (or no modifier) is given, then each
logical line (no matter how many times it is visually wrapped) counts just
once. If the relevant lines are not wrapped, then these two methods of
counting are equivalent.
.TP
?\fIsubmodifier\fR? \fBlinestart\fR
.
Adjust the index to refer to the first index on the line. If the \fBdisplay\fR
submodifier is given, this is the first index on the display line, otherwise
on the logical line.
.TP
?\fIsubmodifier\fR? \fBlineend\fR
.
Adjust the index to refer to the last index on the line (the newline). If the
\fBdisplay\fR submodifier is given, this is the last index on the display
line, otherwise on the logical line.
.TP
?\fIsubmodifier\fR? \fBwordstart\fR
.
Adjust the index to refer to the first character of the word containing the
current index. A word consists of any number of adjacent characters that are
letters, digits, or underscores, or a single character that is not one of
these. If the \fBdisplay\fR submodifier is given, this only examines
non-elided characters, otherwise all characters (elided or not) are examined.
.TP
?\fIsubmodifier\fR? \fBwordend\fR
.
Adjust the index to refer to the character just after the last one of the word
containing the current index. If the current index refers to the last
character of the text then it is not modified. If the \fBdisplay\fR
submodifier is given, this only examines non-elided characters, otherwise all
characters (elided or not) are examined.
.PP
If more than one modifier is present then they are applied in left-to-right
order. For example, the index
.QW "\fBend \- 1 chars\fR"
refers to the next-to-last character in the text and
.QW "\fBinsert wordstart \- 1 c\fR"
refers to the character just before the first one in the word containing the
insertion cursor. Modifiers are applied one by one in this left to right
order, and after each step the resulting index is constrained to be a valid
index in the text widget. So, for example, the index
.QW "\fB1.0 \-1c +1c\fR"
refers to the index
.QW \fB2.0\fR .
.PP
Where modifiers result in index changes by display lines, display chars or
display indices, and the \fIbase\fR refers to an index inside an elided tag,
that base index is considered to be equivalent to the first following
non-elided index.
.SH TAGS
.PP
The first form of annotation in text widgets is a tag. A tag is a textual
string that is associated with some of the characters in a text. Tags may
contain arbitrary characters, but it is probably best to avoid using the
characters
.QW " "
(space), \fB+\fR, or \fB\-\fR: these characters have special meaning in
indices, so tags containing them cannot be used as indices. There may be any
number of tags associated with characters in a text. Each tag may refer to a
single character, a range of characters, or several ranges of characters. An
individual character may have any number of tags associated with it.
.PP
A priority order is defined among tags, and this order is used in implementing
some of the tag-related functions described below. When a tag is defined (by
associating it with characters or setting its display options or binding
commands to it), it is given a priority higher than any existing tag. The
priority order of tags may be redefined using the
.QW "\fIpathName \fBtag raise\fR"
and
.QW "\fIpathName \fBtag lower\fR"
widget commands.
.PP
Tags serve three purposes in text widgets. First, they control the way
information is displayed on the screen. By default, characters are displayed
as determined by the \fB\-background\fR, \fB\-font\fR, and \fB\-foreground\fR
options for the text widget. However, display options may be associated with
individual tags using the
.QW "\fIpathName \fBtag configure\fR"
widget command. If a character has been tagged, then the display options
associated with the tag override the default display style. The following
options are currently supported for tags:
.TP
\fB\-background \fIcolor\fR
.
\fIColor\fR specifies the background color to use for characters associated
with the tag. It may have any of the forms accepted by \fBTk_GetColor\fR.
.TP
\fB\-bgstipple \fIbitmap\fR
.
\fIBitmap\fR specifies a bitmap that is used as a stipple pattern for the
background. It may have any of the forms accepted by \fBTk_GetBitmap\fR. If
\fIbitmap\fR has not been specified, or if it is specified as an empty string,
then a solid fill will be used for the background.
.TP
\fB\-borderwidth \fIpixels\fR
.
\fIPixels\fR specifies the width of a border to draw around the tag using any
of the forms accepted by \fBTk_GetPixels\fR. This option should be used in
conjunction with the \fB\-relief\fR option to provide the desired border.
.TP
\fB\-elide \fIboolean\fR
.
\fIElide\fR specifies whether the data should be elided. Elided data
(characters, images, embedded windows, etc.) is not displayed and takes no
space on screen, but further on behaves just as normal data.
.TP
\fB\-fgstipple \fIbitmap\fR
.
\fIBitmap\fR specifies a bitmap that is used as a stipple pattern when drawing
text and other foreground information such as underlines. It may have any of
the forms accepted by \fBTk_GetBitmap\fR. If \fIbitmap\fR has not been
specified, or if it is specified as an empty string, then a solid fill will be
used.
.TP
\fB\-font \fIfontName\fR
.
\fIFontName\fR is the name of a font to use for drawing characters. It may
have any of the forms accepted by \fBTk_GetFont\fR.
.TP
\fB\-foreground \fIcolor\fR
.
\fIColor\fR specifies the color to use when drawing text and other foreground
information such as underlines. It may have any of the forms accepted by
\fBTk_GetColor\fR.
.TP
\fB\-justify \fIjustify\fR
.
If the first non-elided character of a display line has a tag for which this
option has been specified, then \fIjustify\fR determines how to justify the
line. It must be one of \fBleft\fR, \fBright\fR, or \fBcenter\fR. If a line
wraps, then the justification for each line on the display is determined by
the first non-elided character of that display line.
.TP
\fB\-lmargin1 \fIpixels\fR
.
If the first non-elided character of a text line has a tag for which this
option has been specified, then \fIpixels\fR specifies how much the line
should be indented from the left edge of the window. \fIPixels\fR may have any
of the standard forms for screen distances. If a line of text wraps, this
option only applies to the first line on the display; the \fB\-lmargin2\fR
option controls the indentation for subsequent lines.
.TP
\fB\-lmargin2 \fIpixels\fR
.
If the first non-elided character of a display line has a tag for which this
option has been specified, and if the display line is not the first for its
text line (i.e., the text line has wrapped), then \fIpixels\fR specifies how
much the line should be indented from the left edge of the window.
\fIPixels\fR may have any of the standard forms for screen distances. This
option is only used when wrapping is enabled, and it only applies to the
second and later display lines for a text line.
.TP
\fB\-offset \fIpixels\fR
.
\fIPixels\fR specifies an amount by which the text's baseline should be offset
vertically from the baseline of the overall line, in pixels. For example, a
positive offset can be used for superscripts and a negative offset can be used
for subscripts. \fIPixels\fR may have any of the standard forms for screen
distances.
.TP
\fB\-overstrike \fIboolean\fR
.
Specifies whether or not to draw a horizontal rule through the middle of
characters. \fIBoolean\fR may have any of the forms accepted by
\fBTcl_GetBoolean\fR.
.TP
\fB\-relief \fIrelief\fR
.
\fIRelief\fR specifies the relief style to use for drawing the border, in any
of the forms accepted by \fBTk_GetRelief\fR. This option is used in
conjunction with the \fB\-borderwidth\fR option to enable to the desired
border appearance.
.TP
\fB\-rmargin \fIpixels\fR
.
If the first non-elided character of a display line has a tag for which this
option has been specified, then \fIpixels\fR specifies how wide a margin to
leave between the end of the line and the right edge of the window.
\fIPixels\fR may have any of the standard forms for screen distances. This
option is only used when wrapping is enabled. If a text line wraps, the right
margin for each line on the display is determined by the first non-elided
character of that display line.
.TP
\fB\-spacing1 \fIpixels\fR
.
\fIPixels\fR specifies how much additional space should be left above each
text line, using any of the standard forms for screen distances. If a line
wraps, this option only applies to the first line on the display.
.TP
\fB\-spacing2 \fIpixels\fR
.
For lines that wrap, this option specifies how much additional space to leave
between the display lines for a single text line. \fIPixels\fR may have any of
the standard forms for screen distances.
.TP
\fB\-spacing3 \fIpixels\fR
.
\fIPixels\fR specifies how much additional space should be left below each
text line, using any of the standard forms for screen distances. If a line
wraps, this option only applies to the last line on the display.
.TP
\fB\-tabs \fItabList\fR
.
\fITabList\fR specifies a set of tab stops in the same form as for the
\fB\-tabs\fR option for the text widget. This option only applies to a display
line if it applies to the first non-elided character on that display line. If
this option is specified as an empty string, it cancels the option, leaving it
unspecified for the tag (the default). If the option is specified as a
non-empty string that is an empty list, such as \fB\-tags\0{\0}\fR, then it
requests default 8-character tabs as described for the \fB\-tags\fR widget
option.
.TP
\fB\-tabstyle \fIstyle\fR
.
\fIStyle\fR specifies either the \fItabular\fR or \fIwordprocessor\fR style of
tabbing to use for the text widget. This option only applies to a display line
if it applies to the first non-elided character on that display line. If this
option is specified as an empty string, it cancels the option, leaving it
unspecified for the tag (the default).
.TP
\fB\-underline \fIboolean\fR
.
\fIBoolean\fR specifies whether or not to draw an underline underneath
characters. It may have any of the forms accepted by \fBTcl_GetBoolean\fR.
.TP
\fB\-wrap \fImode\fR
.
\fIMode\fR specifies how to handle lines that are wider than the text's
window. It has the same legal values as the \fB\-wrap\fR option for the text
widget: \fBnone\fR, \fBchar\fR, or \fBword\fR. If this tag option is
specified, it overrides the \fB\-wrap\fR option for the text widget.
.PP
If a character has several tags associated with it, and if their display
options conflict, then the options of the highest priority tag are used. If a
particular display option has not been specified for a particular tag, or if
it is specified as an empty string, then that option will never be used; the
next-highest-priority tag's option will used instead. If no tag specifies a
particular display option, then the default style for the widget will be used.
.PP
The second purpose for tags is event bindings. You can associate bindings with
a tag in much the same way you can associate bindings with a widget class:
whenever particular X events occur on characters with the given tag, a given
Tcl command will be executed. Tag bindings can be used to give behaviors to
ranges of characters; among other things, this allows hypertext-like features
to be implemented. For details, see the description of the
.QW "\fIpathName \fBtag bind\fR"
widget command below. Tag bindings are shared between all peer widgets
(including any bindings for the special \fBsel\fR tag).
.PP
The third use for tags is in managing the selection. See \fBTHE SELECTION\fR
below. With the exception of the special \fBsel\fR tag, all tags are shared
between peer text widgets, and may be manipulated on an equal basis from any
such widget. The \fBsel\fR tag exists separately and independently in each
peer text widget (but any tag bindings to \fBsel\fR are shared).
.SH MARKS
.PP
The second form of annotation in text widgets is a mark. Marks are used for
remembering particular places in a text. They are something like tags, in that
they have names and they refer to places in the file, but a mark is not
associated with particular characters. Instead, a mark is associated with the
gap between two characters. Only a single position may be associated with a
mark at any given time. If the characters around a mark are deleted the mark
will still remain; it will just have new neighbor characters. In contrast, if
the characters containing a tag are deleted then the tag will no longer have
an association with characters in the file. Marks may be manipulated with the
.QW "\fIpathName \fBmark\fR"
widget command, and their current locations may be determined by using the
mark name as an index in widget commands.
.PP
Each mark also has a
.QW gravity ,
which is either \fBleft\fR or \fBright\fR. The gravity for a mark specifies
what happens to the mark when text is inserted at the point of the mark. If a
mark has left gravity, then the mark is treated as if it were attached to the
character on its left, so the mark will remain to the left of any text
inserted at the mark position. If the mark has right gravity, new text
inserted at the mark position will appear to the left of the mark (so that the
mark remains rightmost). The gravity for a mark defaults to \fBright\fR.
.PP
The name space for marks is different from that for tags: the same name may be
used for both a mark and a tag, but they will refer to different things.
.PP
Two marks have special significance. First, the mark \fBinsert\fR is
associated with the insertion cursor, as described under
\fBTHE INSERTION CURSOR\fR
below. Second, the mark \fBcurrent\fR is associated with the
character closest to the mouse and is adjusted automatically to track the
mouse position and any changes to the text in the widget (one exception:
\fBcurrent\fR is not updated in response to mouse motions if a mouse button is
down; the update will be deferred until all mouse buttons have been released).
Neither of these special marks may be deleted. With the exception of these two
special marks, all marks are shared between peer text widgets, and may be
manipulated on an equal basis from any peer.
.SH "EMBEDDED WINDOWS"
.PP
The third form of annotation in text widgets is an embedded window. Each
embedded window annotation causes a window to be displayed at a particular
point in the text. There may be any number of embedded windows in a text
widget, and any widget may be used as an embedded window (subject to the usual
rules for geometry management, which require the text window to be the parent
of the embedded window or a descendant of its parent).
.PP
The embedded window's position on the screen will be updated as the text is
modified or scrolled, and it will be mapped and unmapped as it moves into and
out of the visible area of the text widget. Each embedded window occupies one
unit's worth of index space in the text widget, and it may be referred to
either by the name of its embedded window or by its position in the widget's
index space. If the range of text containing the embedded window is deleted
then the window is destroyed. Similarly if the text widget as a whole is
deleted, then the window is destroyed.
.PP
Eliding an embedded window immediately after scheduling it for creation via
\fIpathName \fBwindow create \fIindex \fB-create\fR will prevent it from being
effectively created. Uneliding an elided embedded window scheduled for creation
via \fIpathName \fBwindow create \fIindex \fB-create\fR will automatically
trigger the associated creation script. After destroying an elided embedded
window, the latter won't get automatically recreated.
.PP
When an embedded window is added to a text widget with the \fIpathName
\fBwindow create\fR widget command, several configuration options may be
associated with it. These options may be modified later with the \fIpathName
\fBwindow configure\fR widget command. The following options are currently
supported:
.TP
\fB\-align \fIwhere\fR
.
If the window is not as tall as the line in which it is displayed, this option
determines where the window is displayed in the line. \fIWhere\fR must have
one of the values \fBtop\fR (align the top of the window with the top of the
line), \fBcenter\fR (center the window within the range of the line),
\fBbottom\fR (align the bottom of the window with the bottom of the line's
area), or \fBbaseline\fR (align the bottom of the window with the baseline of
the line).
.TP
\fB\-create \fIscript\fR
.
Specifies a Tcl script that may be evaluated to create the window for the
annotation. If no \fB\-window\fR option has been specified for the annotation
this script will be evaluated when the annotation is about to be displayed on
the screen. \fIScript\fR must create a window for the annotation and return
the name of that window as its result. Two substitutions will be performed in
\fIscript\fR before evaluation. \fI%W\fR will be substituted by the name of
the parent text widget, and \fI%%\fR will be substituted by a single \fI%\fR.
If the annotation's window should ever be deleted, \fIscript\fR will be
evaluated again the next time the annotation is displayed.
.TP
\fB\-padx \fIpixels\fR
.
\fIPixels\fR specifies the amount of extra space to leave on each side of the
embedded window. It may have any of the usual forms defined for a screen
distance.
.TP
\fB\-pady \fIpixels\fR
.
\fIPixels\fR specifies the amount of extra space to leave on the top and on
the bottom of the embedded window. It may have any of the usual forms defined
for a screen distance.
.TP
\fB\-stretch \fIboolean\fR
.
If the requested height of the embedded window is less than the height of the
line in which it is displayed, this option can be used to specify whether the
window should be stretched vertically to fill its line. If the \fB\-pady\fR
option has been specified as well, then the requested padding will be retained
even if the window is stretched.
.TP
\fB\-window \fIpathName\fR
.
Specifies the name of a window to display in the annotation. Note that if a
\fIpathName\fR has been set, then later configuring a window to the empty
string will not delete the widget corresponding to the old \fIpathName\fR.
Rather it will remove the association between the old \fIpathName\fR and the
text widget. If multiple peer widgets are in use, it is usually simpler to use
the \fB\-create\fR option if embedded windows are desired in each peer.
.SH "EMBEDDED IMAGES"
.PP
The final form of annotation in text widgets is an embedded image. Each
embedded image annotation causes an image to be displayed at a particular
point in the text. There may be any number of embedded images in a text
widget, and a particular image may be embedded in multiple places in the same
text widget.
.PP
The embedded image's position on the screen will be updated as the text is
modified or scrolled. Each embedded image occupies one unit's worth of index
space in the text widget, and it may be referred to either by its position in
the widget's index space, or the name it is assigned when the image is inserted
into the text widget with \fIpathName \fBimage create\fR. If the range of text
containing the embedded image is deleted then that copy of the image is removed
from the screen.
.PP
Eliding an embedded image immediately after scheduling it for creation via
\fIpathName \fBimage create \fIindex \fB-create\fR will prevent it from being
effectively created. Uneliding an elided embedded image scheduled for creation
via \fIpathName \fBimage create \fIindex \fB-create\fR will automatically
trigger the associated creation script. After destroying an elided embedded
image, the latter won't get automatically recreated.
.PP
When an embedded image is added to a text widget with the \fIpathName \fBimage
create\fR widget command, a name unique to this instance of the image is
returned. This name may then be used to refer to this image instance. The name
is taken to be the value of the \fB\-name\fR option (described below). If the
\fB\-name\fR option is not provided, the \fB\-image\fR name is used instead.
If the \fIimageName\fR is already in use in the text widget, then \fB#\fInn\fR
is added to the end of the \fIimageName\fR, where \fInn\fR is an arbitrary
integer. This insures the \fIimageName\fR is unique. Once this name is
assigned to this instance of the image, it does not change, even though the
\fB\-image\fR or \fB\-name\fR values can be changed with \fIpathName \fBimage
configure\fR.
.PP
When an embedded image is added to a text widget with the \fIpathName \fBimage
create\fR widget command, several configuration options may be associated with
it. These options may be modified later with the \fIpathName \fBimage
configure\fR widget command. The following options are currently supported:
.TP
\fB\-align \fIwhere\fR
.
If the image is not as tall as the line in which it is displayed, this option
determines where the image is displayed in the line. \fIWhere\fR must have one
of the values \fBtop\fR (align the top of the image with the top of the line),
\fBcenter\fR (center the image within the range of the line), \fBbottom\fR
(align the bottom of the image with the bottom of the line's area), or
\fBbaseline\fR (align the bottom of the image with the baseline of the line).
.TP
\fB\-image \fIimage\fR
.
Specifies the name of the Tk image to display in the annotation. If
\fIimage\fR is not a valid Tk image, then an error is returned.
.TP
\fB\-name \fIImageName\fR
.
Specifies the name by which this image instance may be referenced in the text
widget. If \fIImageName\fR is not supplied, then the name of the Tk image is
used instead. If the \fIimageName\fR is already in use, \fI#nn\fR is appended
to the end of the name as described above.
.TP
\fB\-padx \fIpixels\fR
.
\fIPixels\fR specifies the amount of extra space to leave on each side of the
embedded image. It may have any of the usual forms defined for a screen
distance.
.TP
\fB\-pady \fIpixels\fR
.
\fIPixels\fR specifies the amount of extra space to leave on the top and on
the bottom of the embedded image. It may have any of the usual forms defined
for a screen distance.
.SH "THE SELECTION"
.PP
Selection support is implemented via tags. If the \fB\-exportselection\fR option
for the text widget is true then the \fBsel\fR tag will be associated with the
selection:
.IP [1]
Whenever characters are tagged with \fBsel\fR the text widget will claim
ownership of the selection.
.IP [2]
Attempts to retrieve the selection will be serviced by the text widget,
returning all the characters with the \fBsel\fR tag.
.IP [3]
If the selection is claimed away by another application or by another window
within this application, then the \fBsel\fR tag will be removed from all
characters in the text.
.IP [4]
Whenever the \fBsel\fR tag range changes a virtual event \fB<<Selection>>\fR
is generated.
.PP
The \fBsel\fR tag is automatically defined when a text widget is created, and
it may not be deleted with the
.QW "\fIpathName \fBtag delete\fR"
widget command. Furthermore, the \fB\-selectbackground\fR,
\fB\-selectborderwidth\fR, and \fB\-selectforeground\fR options for the text
widget are tied to the \fB\-background\fR, \fB\-borderwidth\fR, and
\fB\-foreground\fR options for the \fBsel\fR tag: changes in either will
automatically be reflected in the other. Also the
\fB\-inactiveselectbackground\fR option for the text widget is used instead of
\fB\-selectbackground\fR when the text widget does not have the focus. This
allows programmatic control over the visualization of the \fBsel\fR tag for
foreground and background windows, or to have \fBsel\fR not shown at all (when
\fB\-inactiveselectbackground\fR is empty) for background windows. Each peer
text widget has its own \fBsel\fR tag which can be separately configured and
set.
.SH "THE INSERTION CURSOR"
.PP
The mark named \fBinsert\fR has special significance in text widgets. It is
defined automatically when a text widget is created and it may not be unset
with the
.QW "\fIpathName \fBmark unset\fR"
widget command. The \fBinsert\fR mark represents the position of the insertion
cursor, and the insertion cursor will automatically be drawn at this point
whenever the text widget has the input focus.
.SH "THE MODIFIED FLAG"
.PP
The text widget can keep track of changes to the content of the widget by
means of the modified flag. Inserting or deleting text will set this flag. The
flag can be queried, set and cleared programmatically as well. Whenever the
flag changes state a \fB<<Modified>>\fR virtual event is generated. See the
\fIpathName \fBedit modified\fR widget command for more details.
.SH "THE UNDO MECHANISM"
.PP
The text widget has an unlimited undo and redo mechanism (when the
\fB\-undo\fR widget option is true) which records every insert and delete
action on a stack.
.PP
Boundaries (called
.QW separators )
are inserted between edit actions. The purpose of these separators is to group
inserts, deletes and replaces into one compound edit action. When undoing a
change everything between two separators will be undone. The undone changes
are then moved to the redo stack, so that an undone edit can be redone again.
The redo stack is cleared whenever new edit actions are recorded on the undo
stack. The undo and redo stacks can be cleared to keep their depth under
control.
.PP
Separators are inserted automatically when the \fB\-autoseparators\fR widget
option is true. You can insert separators programmatically as well. If a
separator is already present at the top of the undo stack no other will be
inserted. That means that two separators on the undo stack are always
separated by at least one insert or delete action.
.PP
The undo mechanism is also linked to the modified flag. This means that
undoing or redoing changes can take a modified text widget back to the
unmodified state or vice versa. The modified flag will be set automatically to
the appropriate state. This automatic coupling does not work when the modified
flag has been set by the user, until the flag has been reset again.
.PP
See below for the \fIpathName \fBedit\fR widget command that controls the undo
mechanism.
.SH "PEER WIDGETS"
.PP
The text widget has a separate store of all its data concerning each line's
textual contents, marks, tags, images and windows, and the undo stack.
.PP
While this data store cannot be accessed directly (i.e. without a text widget
as an intermediary), multiple text widgets can be created, each of which
present different views on the same underlying data. Such text widgets are
known as peer text widgets.
.PP
As text is added, deleted, edited and coloured in any one widget, and as
images, marks, tags are adjusted, all such changes will be reflected in all
peers.
.PP
All data and markup is shared, except for a few small details. First, the
\fBsel\fR tag may be set and configured (in its display style) differently for
each peer. Second, each peer has its own \fBinsert\fR and \fBcurrent\fR mark
positions (but all other marks are shared). Third, embedded windows, which are
arbitrary other widgets, cannot be shared between peers. This means the
\fB\-window\fR option of embedded windows is independently set for each peer
(it is advisable to use the \fB\-create\fR script capabilities to allow each
peer to create its own embedded windows as needed). Fourth, all of the
configuration options of each peer (e.g. \fB\-font\fR, etc) can be set
independently, with the exception of \fB\-undo\fR, \fB\-maxundo\fR,
\fB\-autoseparators\fR (i.e. all undo, redo and modified state issues are
shared).
.PP
Finally any single peer need not contain all lines from the underlying data
store. When creating a peer, a contiguous range of lines (e.g. only lines 52
through 125) may be specified. This allows a peer to contain just a small
portion of the overall text. The range of lines will expand and contract as
text is inserted or deleted. The peer will only ever display complete lines of
text (one cannot share just part of a line). If the peer's contents contracts
to nothing (i.e. all complete lines in the peer widget have been deleted from
another widget), then it is impossible for new lines to be inserted. The peer
will simply become an empty shell on which the background can be configured,
but which will never show any content (without manual reconfiguration of the
start and end lines). Note that a peer which does not contain all of the
underlying data store still has indices numbered from
.QW 1.0
to
.QW end .
It is simply that those indices reflect a subset of the total data, and data
outside the contained range is not accessible to the peer. This means that the
command \fIpeerName \fBindex end\fR may return quite different values in
different peers. Similarly, commands like \fIpeerName \fBtag ranges\fR will
not return index ranges outside that which is meaningful to the peer. The
configuration options \fB\-startline\fR and \fB\-endline\fR may be used to
control how much of the underlying data is contained in any given text widget.
.PP
Note that peers are really peers. Deleting the
.QW original
text widget will not cause any other peers to be deleted, or otherwise
affected.
.PP
See below for the \fIpathName \fBpeer\fR widget command that controls the
creation of peer widgets.
.SH "WIDGET COMMAND"
.PP
The \fBtext\fR command creates a new Tcl command whose name is the same as the
path name of the text's window. This command may be used to invoke various
operations on the widget. It has the following general form:
.CS
\fIpathName option \fR?\fIarg arg ...\fR?
.CE
\fIPathName\fR is the name of the command, which is the same as the text
widget's path name. \fIOption\fR and the \fIarg\fRs determine the exact
behavior of the command. The following commands are possible for text widgets:
.TP
\fIpathName \fBbbox \fIindex\fR
.
Returns a list of four elements describing the screen area of the character
given by \fIindex\fR. The first two elements of the list give the x and y
coordinates of the upper-left corner of the area occupied by the character,
and the last two elements give the width and height of the area. If the
character is only partially visible on the screen, then the return value
reflects just the visible part. If the character is not visible on the screen
then the return value is an empty list.
.TP
\fIpathName \fBcget\fR \fIoption\fR
.
Returns the current value of the configuration option given by \fIoption\fR.
\fIOption\fR may have any of the values accepted by the \fBtext\fR command.
.TP
\fIpathName \fBcompare\fR \fIindex1 op index2\fR
.
Compares the indices given by \fIindex1\fR and \fIindex2\fR according to the
relational operator given by \fIop\fR, and returns 1 if the relationship is
satisfied and 0 if it is not. \fIOp\fR must be one of the operators <, <=, ==,
>=, >, or !=. If \fIop\fR is == then 1 is returned if the two indices refer to
the same character, if \fIop\fR is < then 1 is returned if \fIindex1\fR refers
to an earlier character in the text than \fIindex2\fR, and so on.
.TP
\fIpathName \fBconfigure\fR ?\fIoption\fR? \fI?value option value ...\fR?
.
Query or modify the configuration options of the widget. If no \fIoption\fR is
specified, returns a list describing all of the available options for
\fIpathName\fR (see \fBTk_ConfigureInfo\fR for information on the format of
this list). If \fIoption\fR is specified with no \fIvalue\fR, then the command
returns a list describing the one named option (this list will be identical to
the corresponding sublist of the value returned if no \fIoption\fR is
specified). If one or more \fIoption\-value\fR pairs are specified, then the
command modifies the given widget option(s) to have the given value(s); in
this case the command returns an empty string. \fIOption\fR may have any of
the values accepted by the \fBtext\fR command.
.TP
\fIpathName \fBcount\fR \fI?options\fR? \fIindex1 index2\fR
.
Counts the number of relevant things between the two indices. If \fIindex1\fR
is after \fIindex2\fR, the result will be a negative number (and this holds
for each of the possible options). The actual items which are counted depend
on the options given. The result is a list of integers, one for the result of
each counting option given. Valid counting options are \fB\-chars\fR,
\fB\-displaychars\fR, \fB\-displayindices\fR, \fB\-displaylines\fR,
\fB\-indices\fR, \fB\-lines\fR, \fB\-xpixels\fR and \fB\-ypixels\fR. The
default value, if no option is specified, is \fB\-indices\fR. There is an
additional possible option \fB\-update\fR which is a modifier. If given, then
all subsequent options ensure that any possible out of date information is
recalculated. This currently only has any effect for the \fB\-ypixels\fR count
(which, if \fB\-update\fR is not given, will use the text widget's current
cached value for each line). The count options are interpreted as follows:
.RS
.IP \fB\-chars\fR
count all characters, whether elided or not. Do not count embedded windows or
images.
.IP \fB\-displaychars\fR
count all non-elided characters.
.IP \fB\-displayindices\fR
count all non-elided characters, windows and images.
.IP \fB\-displaylines\fR
count all display lines (i.e. counting one for each time a line wraps) from
the line of the first index up to, but not including the display line of the
second index. Therefore if they are both on the same display line, zero will
be returned. By definition displaylines are visible and therefore this only
counts portions of actual visible lines.
.IP \fB\-indices\fR
count all characters and embedded windows or images (i.e. everything which
counts in text-widget index space), whether they are elided or not.
.IP \fB\-lines\fR
count all logical lines (irrespective of wrapping) from the line of the first
index up to, but not including the line of the second index. Therefore if they
are both on the same line, zero will be returned. Logical lines are counted
whether they are currently visible (non-elided) or not.
.IP \fB\-xpixels\fR
count the number of horizontal pixels from the first pixel of the first index
to (but not including) the first pixel of the second index. To count the total
desired width of the text widget (assuming wrapping is not enabled), first
find the longest line and then use
.QW ".text count \-xpixels \N'34'${line}.0\N'34' \N'34'${line}.0 lineend\N'34'" .
.IP \fB\-ypixels\fR
count the number of vertical pixels from the first pixel of the first index to
(but not including) the first pixel of the second index. If both indices are
on the same display line, zero will be returned. To count the total number of
vertical pixels in the text widget, use
.QW ".text count \-ypixels 1.0 end" ,
and to ensure this is up to date, use
.QW ".text count \-update \-ypixels 1.0 end" .
.PP
The command returns a positive or negative integer corresponding to the number
of items counted between the two indices. One such integer is returned for
each counting option given, so a list is returned if more than one option was
supplied. For example
.QW ".text count \-xpixels \-ypixels 1.3 4.5"
is perfectly valid and will return a list of two elements.
.RE
.TP
\fIpathName \fBdebug \fR?\fIboolean\fR?
.
If \fIboolean\fR is specified, then it must have one of the true or false
values accepted by Tcl_GetBoolean. If the value is a true one then internal
consistency checks will be turned on in the B-tree code associated with text
widgets. If \fIboolean\fR has a false value then the debugging checks will be
turned off. In either case the command returns an empty string. If
\fIboolean\fR is not specified then the command returns \fBon\fR or \fBoff\fR
to indicate whether or not debugging is turned on. There is a single debugging
switch shared by all text widgets: turning debugging on or off in any widget
turns it on or off for all widgets. For widgets with large amounts of text,
the consistency checks may cause a noticeable slow-down.
.RS
.PP
When debugging is turned on, the drawing routines of the text widget set the
global variables \fBtk_textRedraw\fR and \fBtk_textRelayout\fR to the lists of
indices that are redrawn. The values of these variables are tested by Tk's
test suite.
.RE
.TP
\fIpathName \fBdelete \fIindex1 \fR?\fIindex2 ...\fR?
.
Delete a range of characters from the text. If both \fIindex1\fR and
\fIindex2\fR are specified, then delete all the characters starting with the
one given by \fIindex1\fR and stopping just before \fIindex2\fR (i.e. the
character at \fIindex2\fR is not deleted). If \fIindex2\fR does not specify a
position later in the text than \fIindex1\fR then no characters are deleted.
If \fIindex2\fR is not specified then the single character at \fIindex1\fR is
deleted. It is not allowable to delete characters in a way that would leave
the text without a newline as the last character. The command returns an empty
string. If more indices are given, multiple ranges of text will be deleted.
All indices are first checked for validity before any deletions are made. They
are sorted and the text is removed from the last range to the first range so
deleted text does not cause an undesired index shifting side-effects. If
multiple ranges with the same start index are given, then the longest range is
used. If overlapping ranges are given, then they will be merged into spans
that do not cause deletion of text outside the given ranges due to text
shifted during deletion.
.TP
\fIpathName \fBdlineinfo \fIindex\fR
.
Returns a list with five elements describing the area occupied by the display
line containing \fIindex\fR. The first two elements of the list give the x and
y coordinates of the upper-left corner of the area occupied by the line, the
third and fourth elements give the width and height of the area, and the fifth
element gives the position of the baseline for the line, measured down from
the top of the area. All of this information is measured in pixels. If the
current wrap mode is \fBnone\fR and the line extends beyond the boundaries of
the window, the area returned reflects the entire area of the line, including
the portions that are out of the window. If the line is shorter than the full
width of the window then the area returned reflects just the portion of the
line that is occupied by characters and embedded windows. If the display line
containing \fIindex\fR is not visible on the screen then the return value is
an empty list.
.TP
\fIpathName \fBdump \fR?\fIswitches\fR? \fIindex1 \fR?\fIindex2\fR?
<<<<<<< HEAD
.
Return the contents of the text widget from \fIindex1\fR up to, but not
including \fIindex2\fR, including the text and information about marks, tags,
and embedded windows. If \fIindex2\fR is not specified, then it defaults to
one character past \fIindex1\fR. The information is returned in the following
format:
.LP
=======
Return the contents of the text widget from \fIindex1\fR up to,
but not including \fIindex2\fR,
including the text and
information about marks, tags, and embedded windows.
If \fIindex2\fR is not specified, then it defaults to
one character past \fIindex1\fR.  The information is returned
in the following format:
>>>>>>> b6426cc8
.RS
.LP
\fIkey1 value1 index1 key2 value2 index2\fR ...
.LP
The possible \fIkey\fR values are \fBtext\fR, \fBmark\fR, \fBtagon\fR,
\fBtagoff\fR, \fBimage\fR, and \fBwindow\fR. The corresponding \fIvalue\fR is
the text, mark name, tag name, image name, or window name. The \fIindex\fR
information is the index of the start of the text, mark, tag transition, image
or window. One or more of the following switches (or abbreviations thereof)
may be specified to control the dump:
.TP
\fB\-all\fR
.
Return information about all elements: text, marks, tags, images and windows.
This is the default.
.TP
\fB\-command \fIcommand\fR
.
Instead of returning the information as the result of the dump operation,
invoke the \fIcommand\fR on each element of the text widget within the range.
The command has three arguments appended to it before it is evaluated: the
\fIkey\fR, \fIvalue\fR, and \fIindex\fR.
.TP
\fB\-image\fR
.
Include information about images in the dump results.
.TP
\fB\-mark\fR
.
Include information about marks in the dump results.
.TP
\fB\-tag\fR
.
Include information about tag transitions in the dump results. Tag information
is returned as \fBtagon\fR and \fBtagoff\fR elements that indicate the begin
and end of each range of each tag, respectively.
.TP
\fB\-text\fR
.
Include information about text in the dump results. The value is the text up
to the next element or the end of range indicated by \fIindex2\fR. A text
element does not span newlines. A multi-line block of text that contains no
marks or tag transitions will still be dumped as a set of text segments that
each end with a newline. The newline is part of the value.
.TP
\fB\-window\fR
.
Include information about embedded windows in the dump results. The value of a
window is its Tk pathname, unless the window has not been created yet. (It
must have a create script.) In this case an empty string is returned, and you
must query the window by its index position to get more information.
.RE
.TP
\fIpathName \fBedit \fIoption \fR?\fIarg arg ...\fR?
.
This command controls the undo mechanism and the modified flag. The exact
behavior of the command depends on the \fIoption\fR argument that follows the
\fBedit\fR argument. The following forms of the command are currently
supported:
.RS
.TP
\fIpathName \fBedit modified \fR?\fIboolean\fR?
.
If \fIboolean\fR is not specified, returns the modified flag of the widget.
The insert, delete, edit undo and edit redo commands or the user can set or
clear the modified flag. If \fIboolean\fR is specified, sets the modified flag
of the widget to \fIboolean\fR.
.TP
\fIpathName \fBedit redo\fR
.
When the \fB\-undo\fR option is true, reapplies the last undone edits provided
no other edits were done since then. Generates an error when the redo stack is
empty. Does nothing when the \fB\-undo\fR option is false.
.TP
\fIpathName \fBedit reset\fR
.
Clears the undo and redo stacks.
.TP
\fIpathName \fBedit separator\fR
.
Inserts a separator (boundary) on the undo stack. Does nothing when the
\fB\-undo\fR option is false.
.TP
\fIpathName \fBedit undo\fR
.
Undoes the last edit action when the \fB\-undo\fR option is true. An edit
action is defined as all the insert and delete commands that are recorded on
the undo stack in between two separators. Generates an error when the undo
stack is empty. Does nothing when the \fB\-undo\fR option is false.
.RE
.TP
\fIpathName \fBget\fR ?\fB\-displaychars\fR? ?\fB\-\-\fR? \fIindex1\fR ?\fIindex2 ...\fR?
.
Return a range of characters from the text. The return value will be all the
characters in the text starting with the one whose index is \fIindex1\fR and
ending just before the one whose index is \fIindex2\fR (the character at
\fIindex2\fR will not be returned). If \fIindex2\fR is omitted then the single
character at \fIindex1\fR is returned. If there are no characters in the
specified range (e.g. \fIindex1\fR is past the end of the file or \fIindex2\fR
is less than or equal to \fIindex1\fR) then an empty string is returned. If
the specified range contains embedded windows, no information about them is
included in the returned string. If multiple index pairs are given, multiple
ranges of text will be returned in a list. Invalid ranges will not be
represented with empty strings in the list. The ranges are returned in the
order passed to \fIpathName \fBget\fR. If the \fB\-displaychars\fR option is
given, then, within each range, only those characters which are not elided
will be returned. This may have the effect that some of the returned ranges
are empty strings.
.TP
\fIpathName \fBimage \fIoption \fR?\fIarg arg ...\fR?
.
This command is used to manipulate embedded images. The behavior of the
command depends on the \fIoption\fR argument that follows the \fBtag\fR
argument. The following forms of the command are currently supported:
.RS
.TP
\fIpathName \fBimage cget \fIindex option\fR
.
Returns the value of a configuration option for an embedded image. \fIIndex\fR
identifies the embedded image, and \fIoption\fR specifies a particular
configuration option, which must be one of the ones listed in the section
\fBEMBEDDED IMAGES\fR.
.TP
\fIpathName \fBimage configure \fIindex\fR ?\fIoption value ...\fR?
.
Query or modify the configuration options for an embedded image. If no
\fIoption\fR is specified, returns a list describing all of the available
options for the embedded image at \fIindex\fR (see \fBTk_ConfigureInfo\fR for
information on the format of this list). If \fIoption\fR is specified with no
\fIvalue\fR, then the command returns a list describing the one named option
(this list will be identical to the corresponding sublist of the value
returned if no \fIoption\fR is specified). If one or more \fIoption\-value\fR
pairs are specified, then the command modifies the given option(s) to have the
given value(s); in this case the command returns an empty string. See
\fBEMBEDDED IMAGES\fR for information on the options that are supported.
.TP
\fIpathName \fBimage create \fIindex\fR ?\fIoption value ...\fR?
.
This command creates a new image annotation, which will appear in the text at
the position given by \fIindex\fR. Any number of \fIoption\-value\fR pairs may
be specified to configure the annotation. Returns a unique identifier that may
be used as an index to refer to this image. See \fBEMBEDDED IMAGES\fR for
information on the options that are supported, and a description of the
identifier returned.
.TP
\fIpathName \fBimage names\fR
.
Returns a list whose elements are the names of all image instances currently
embedded in \fIwindow\fR.
.RE
.TP
\fIpathName \fBindex \fIindex\fR
.
Returns the position corresponding to \fIindex\fR in the form \fIline.char\fR
where \fIline\fR is the line number and \fIchar\fR is the character number.
\fIIndex\fR may have any of the forms described under \fBINDICES\fR above.
.TP
\fIpathName \fBinsert \fIindex chars \fR?\fItagList chars tagList ...\fR?
.
Inserts all of the \fIchars\fR arguments just before the character at
\fIindex\fR. If \fIindex\fR refers to the end of the text (the character after
the last newline) then the new text is inserted just before the last newline
instead. If there is a single \fIchars\fR argument and no \fItagList\fR, then
the new text will receive any tags that are present on both the character
before and the character after the insertion point; if a tag is present on
only one of these characters then it will not be applied to the new text. If
\fItagList\fR is specified then it consists of a list of tag names; the new
characters will receive all of the tags in this list and no others, regardless
of the tags present around the insertion point. If multiple
\fIchars\fR\-\fItagList\fR argument pairs are present, they produce the same
effect as if a separate \fIpathName \fBinsert\fR widget command had been
issued for each pair, in order. The last \fItagList\fR argument may be
omitted.
.TP
\fIpathName \fBmark \fIoption \fR?\fIarg arg ...\fR?
.
This command is used to manipulate marks. The exact behavior of the command
depends on the \fIoption\fR argument that follows the \fBmark\fR argument. The
following forms of the command are currently supported:
.RS
.TP
\fIpathName \fBmark gravity \fImarkName\fR ?\fIdirection\fR?
.
If \fIdirection\fR is not specified, returns \fBleft\fR or \fBright\fR to
indicate which of its adjacent characters \fImarkName\fR is attached to. If
\fIdirection\fR is specified, it must be \fBleft\fR or \fBright\fR; the
gravity of \fImarkName\fR is set to the given value.
.TP
\fIpathName \fBmark names\fR
.
Returns a list whose elements are the names of all the marks that are
currently set.
.TP
\fIpathName \fBmark next \fIindex\fR
.
Returns the name of the next mark at or after \fIindex\fR. If \fIindex\fR is
specified in numerical form, then the search for the next mark begins at that
index. If \fIindex\fR is the name of a mark, then the search for the next mark
begins immediately after that mark. This can still return a mark at the same
position if there are multiple marks at the same index. These semantics mean
that the \fBmark next\fR operation can be used to step through all the marks
in a text widget in the same order as the mark information returned by the
\fIpathName \fBdump\fR operation. If a mark has been set to the special
\fBend\fR index, then it appears to be \fIafter\fR \fBend\fR with respect to
the \fIpathName \fBmark next\fR operation. An empty string is returned if
there are no marks after \fIindex\fR.
.TP
\fIpathName \fBmark previous \fIindex\fR
.
Returns the name of the mark at or before \fIindex\fR. If \fIindex\fR is
specified in numerical form, then the search for the previous mark begins with
the character just before that index. If \fIindex\fR is the name of a mark,
then the search for the next mark begins immediately before that mark. This
can still return a mark at the same position if there are multiple marks at
the same index. These semantics mean that the \fIpathName \fBmark previous\fR
operation can be used to step through all the marks in a text widget in the
reverse order as the mark information returned by the \fIpathName \fBdump\fR
operation. An empty string is returned if there are no marks before
\fIindex\fR.
.TP
\fIpathName \fBmark set \fImarkName index\fR
.
Sets the mark named \fImarkName\fR to a position just before the character at
\fIindex\fR. If \fImarkName\fR already exists, it is moved from its old
position; if it does not exist, a new mark is created. This command returns an
empty string.
.TP
\fIpathName \fBmark unset \fImarkName \fR?\fImarkName markName ...\fR?
.
Remove the mark corresponding to each of the \fImarkName\fR arguments. The
removed marks will not be usable in indices and will not be returned by future
calls to
.QW "\fIpathName \fBmark names\fR" .
This command returns an empty string.
.RE
.TP
\fIpathName \fBpeer \fIoption args\fR
.
This command is used to create and query widget peers. It has two forms,
depending on \fIoption\fR:
.RS
.TP
\fIpathName \fBpeer create \fInewPathName\fR ?\fIoptions\fR?
.
Creates a peer text widget with the given \fInewPathName\fR, and any optional
standard configuration options (as for the \fItext\fR command). By default the
peer will have the same start and end line as the parent widget, but these can
be overridden with the standard configuration options.
.TP
\fIpathName \fBpeer names\fR
.
Returns a list of peers of this widget (this does not include the widget
itself). The order within this list is undefined.
.RE
.TP
\fIpathName \fBreplace \fIindex1 index2 chars\fR ?\fItagList chars tagList ...\fR?
.
Replaces the range of characters between \fIindex1\fR and \fIindex2\fR with
the given characters and tags. See the section on \fIpathName \fBinsert\fR for
an explanation of the handling of the \fItagList...\fR arguments, and the
section on \fIpathName \fBdelete\fR for an explanation of the handling of the
indices. If \fIindex2\fR corresponds to an index earlier in the text than
\fIindex1\fR, an error will be generated.
.RS
.PP
The deletion and insertion are arranged so that no unnecessary scrolling of
the window or movement of insertion cursor occurs. In addition the undo/redo
stack are correctly modified, if undo operations are active in the text
widget. The command returns an empty string.
.RE
.TP
\fIpathName \fBscan \fIoption args\fR
.
This command is used to implement scanning on texts. It has two forms,
depending on \fIoption\fR:
.RS
.TP
\fIpathName \fBscan mark \fIx y\fR
.
Records \fIx\fR and \fIy\fR and the current view in the text window, for use
in conjunction with later \fIpathName \fBscan dragto\fR commands. Typically
this command is associated with a mouse button press in the widget. It returns
an empty string.
.TP
\fIpathName \fBscan dragto \fIx y\fR
.
This command computes the difference between its \fIx\fR and \fIy\fR arguments
and the \fIx\fR and \fIy\fR arguments to the last \fIpathName \fBscan mark\fR
command for the widget. It then adjusts the view by 10 times the difference in
coordinates. This command is typically associated with mouse motion events in
the widget, to produce the effect of dragging the text at high speed through
the window. The return value is an empty string.
.RE
.TP
\fIpathName \fBsearch \fR?\fIswitches\fR? \fIpattern index \fR?\fIstopIndex\fR?
.
Searches the text in \fIpathName\fR starting at \fIindex\fR for a range of
characters that matches \fIpattern\fR. If a match is found, the index of the
first character in the match is returned as result; otherwise an empty string
is returned. One or more of the following switches (or abbreviations thereof)
may be specified to control the search:
.RS
.TP
\fB\-forwards\fR
.
The search will proceed forward through the text, finding the first matching
range starting at or after the position given by \fIindex\fR. This is the
default.
.TP
\fB\-backwards\fR
.
The search will proceed backward through the text, finding the matching range
closest to \fIindex\fR whose first character is before \fIindex\fR (it is not
allowed to be at \fIindex\fR). Note that, for a variety of reasons, backwards
searches can be substantially slower than forwards searches (particularly when
using \fB\-regexp\fR), so it is recommended that performance-critical code use
forward searches.
.TP
\fB\-exact\fR
.
Use exact matching: the characters in the matching range must be identical to
those in \fIpattern\fR. This is the default.
.TP
\fB\-regexp\fR
.
Treat \fIpattern\fR as a regular expression and match it against the text
using the rules for regular expressions (see the \fBregexp\fR command
and the \fBre_syntax\fR page for
details). The default matching automatically passes both the
\fB\-lineanchor\fR and \fB\-linestop\fR options to the regexp engine (unless
\fB\-nolinestop\fR is used), so that \fI^$\fR match beginning and end of line,
and \fI.\fR, \fI[^\fR sequences will never match the newline character
\fI\en\fR.
.TP
\fB\-nolinestop\fR
.
This allows \fI.\fR and \fI[^\fR sequences to match the newline character
\fI\en\fR, which they will otherwise not do (see the \fBregexp\fR command for
details). This option is only meaningful if \fB\-regexp\fR is also given, and
an error will be thrown otherwise. For example, to match the entire text, use
.QW "\fIpathName \fBsearch \-nolinestop \-regexp\fR \N'34'.*\N'34' 1.0" .
.TP
\fB\-nocase\fR
.
Ignore case differences between the pattern and the text.
.TP
\fB\-count\fI varName\fR
.
The argument following \fB\-count\fR gives the name of a variable; if a match
is found, the number of index positions between beginning and end of the
matching range will be stored in the variable. If there are no embedded images
or windows in the matching range (and there are no elided characters if
\fB\-elide\fR is not given), this is equivalent to the number of characters
matched. In either case, the range \fImatchIdx\fR to \fImatchIdx + $count
chars\fR will return the entire matched text.
.TP
\fB\-all\fR
.
Find all matches in the given range and return a list of the indices of the
first character of each match. If a \fB\-count\fI varName\fR switch is given,
then \fIvarName\fR is also set to a list containing one element for each
successful match. Note that, even for exact searches, the elements of this
list may be different, if there are embedded images, windows or hidden text.
Searches with \fB\-all\fR behave very similarly to the Tcl command \fBregexp
\-all\fR, in that overlapping matches are not normally returned. For example,
applying an \fB\-all\fR search of the pattern
.QW \ew+
against
.QW "hello there"
will just match twice, once for each word, and matching
.QW "Z[a\-z]+Z"
against
.QW ZooZooZoo
will just match once.
.TP
\fB\-overlap\fR
.
When performing \fB\-all\fR searches, the normal behaviour is that matches
which overlap an already-found match will not be returned. This switch changes
that behaviour so that all matches which are not totally enclosed within
another match are returned. For example, applying an \fB\-overlap\fR search of
the pattern
.QW \ew+
against
.QW "hello there"
will just match twice (i.e. no different to just \fB\-all\fR), but matching
.QW Z[a\-z]+Z
against
.QW ZooZooZoo
will now match twice. An error will be thrown if this switch is used without
\fB\-all\fR.
.TP
\fB\-strictlimits\fR
.
When performing any search, the normal behaviour is that the start and stop
limits are checked with respect to the start of the matching text. With the
\fB\-strictlimits\fR flag, the entire matching range must lie inside the start
and stop limits specified for the match to be valid.
.TP
\fB\-elide\fR
.
Find elided (hidden) text as well. By default only displayed text is searched.
.TP
\fB\-\|\-\fR
.
This switch has no effect except to terminate the list of switches: the next
argument will be treated as \fIpattern\fR even if it starts with \fB\-\fR.
.PP
The matching range may be within a single line of text, or run across multiple
lines (if parts of the pattern can match a new-line). For regular expression
matching one can use the various newline-matching features such as \fB$\fR to
match the end of a line, \fB^\fR to match the beginning of a line, and to
control whether \fB.\fR is allowed to match a new-line. If \fIstopIndex\fR is
specified, the search stops at that index: for forward searches, no match at
or after \fIstopIndex\fR will be considered; for backward searches, no match
earlier in the text than \fIstopIndex\fR will be considered. If
\fIstopIndex\fR is omitted, the entire text will be searched: when the
beginning or end of the text is reached, the search continues at the other end
until the starting location is reached again; if \fIstopIndex\fR is specified,
no wrap-around will occur. This means that, for example, if the search is
\fB\-forwards\fR but \fIstopIndex\fR is earlier in the text than
\fIstartIndex\fR, nothing will ever be found. See \fBKNOWN BUGS\fR below for a
number of minor limitations of the \fIpathName \fBsearch\fR command.
.RE
.TP
\fIpathName \fBsee \fIindex\fR
.
Adjusts the view in the window so that the character given by \fIindex\fR is
completely visible. If \fIindex\fR is already visible then the command does
nothing. If \fIindex\fR is a short distance out of view, the command adjusts
the view just enough to make \fIindex\fR visible at the edge of the window.
If \fIindex\fR is far out of view, then the command centers \fIindex\fR in the
window.
.TP
\fIpathName \fBtag \fIoption \fR?\fIarg arg ...\fR?
.
This command is used to manipulate tags. The exact behavior of the command
depends on the \fIoption\fR argument that follows the \fBtag\fR argument. The
following forms of the command are currently supported:
.RS
.TP
\fIpathName \fBtag add \fItagName index1 \fR?\fIindex2 index1 index2 ...\fR?
.
Associate the tag \fItagName\fR with all of the characters starting with
\fIindex1\fR and ending just before \fIindex2\fR (the character at
\fIindex2\fR is not tagged). A single command may contain any number of
\fIindex1\fR\-\fIindex2\fR pairs. If the last \fIindex2\fR is omitted then the
single character at \fIindex1\fR is tagged. If there are no characters in the
specified range (e.g. \fIindex1\fR is past the end of the file or \fIindex2\fR
is less than or equal to \fIindex1\fR) then the command has no effect.
.TP
\fIpathName \fBtag bind \fItagName\fR ?\fIsequence\fR? ?\fIscript\fR?
.
This command associates \fIscript\fR with the tag given by \fItagName\fR.
Whenever the event sequence given by \fIsequence\fR occurs for a character
that has been tagged with \fItagName\fR, the script will be invoked. This
widget command is similar to the \fBbind\fR command except that it operates on
characters in a text rather than entire widgets. See the \fBbind\fR manual
entry for complete details on the syntax of \fIsequence\fR and the
substitutions performed on \fIscript\fR before invoking it. If all arguments
are specified then a new binding is created, replacing any existing binding
for the same \fIsequence\fR and \fItagName\fR (if the first character of
\fIscript\fR is
.QW +
then \fIscript\fR augments an existing binding rather than replacing it). In
this case the return value is an empty string. If \fIscript\fR is omitted then
the command returns the \fIscript\fR associated with \fItagName\fR and
\fIsequence\fR (an error occurs if there is no such binding). If both
\fIscript\fR and \fIsequence\fR are omitted then the command returns a list of
all the sequences for which bindings have been defined for \fItagName\fR.
.RS
.PP
The only events for which bindings may be specified are those related to the
mouse and keyboard (such as \fBEnter\fR, \fBLeave\fR, \fBButtonPress\fR,
\fBMotion\fR, and \fBKeyPress\fR) or virtual events. Event bindings for a text
widget use the \fBcurrent\fR mark described under \fBMARKS\fR above. An
\fBEnter\fR event triggers for a tag when the tag first becomes present on the
current character, and a \fBLeave\fR event triggers for a tag when it ceases
to be present on the current character. \fBEnter\fR and \fBLeave\fR events can
happen either because the \fBcurrent\fR mark moved or because the character at
that position changed. Note that these events are different than \fBEnter\fR
and \fBLeave\fR events for windows. Mouse and keyboard events are directed to
the current character. If a virtual event is used in a binding, that binding
can trigger only if the virtual event is defined by an underlying
mouse-related or keyboard-related event.
.PP
It is possible for the current character to have multiple tags, and for each
of them to have a binding for a particular event sequence. When this occurs,
one binding is invoked for each tag, in order from lowest-priority to highest
priority. If there are multiple matching bindings for a single tag, then the
most specific binding is chosen (see the manual entry for the \fBbind\fR
command for details). \fBcontinue\fR and \fBbreak\fR commands within binding
scripts are processed in the same way as for bindings created with the
\fBbind\fR command.
.PP
If bindings are created for the widget as a whole using the \fBbind\fR
command, then those bindings will supplement the tag bindings. The tag
bindings will be invoked first, followed by bindings for the window as a
whole.
.RE
.TP
\fIpathName \fBtag cget \fItagName option\fR
.
This command returns the current value of the option named \fIoption\fR
associated with the tag given by \fItagName\fR. \fIOption\fR may have any of
the values accepted by the \fIpathName \fBtag configure\fR widget command.
.TP
\fIpathName \fBtag configure \fItagName\fR ?\fIoption\fR? ?\fIvalue\fR? ?\fIoption value ...\fR?
.
This command is similar to the \fIpathName \fBconfigure\fR widget command
except that it modifies options associated with the tag given by \fItagName\fR
instead of modifying options for the overall text widget. If no \fIoption\fR
is specified, the command returns a list describing all of the available
options for \fItagName\fR (see \fBTk_ConfigureInfo\fR for information on the
format of this list). If \fIoption\fR is specified with no \fIvalue\fR, then
the command returns a list describing the one named option (this list will be
identical to the corresponding sublist of the value returned if no
\fIoption\fR is specified). If one or more \fIoption\-value\fR pairs are
specified, then the command modifies the given option(s) to have the given
value(s) in \fItagName\fR; in this case the command returns an empty string.
See \fBTAGS\fR above for details on the options available for tags.
.TP
\fIpathName \fBtag delete \fItagName \fR?\fItagName ...\fR?
.
Deletes all tag information for each of the \fItagName\fR arguments. The
command removes the tags from all characters in the file and also deletes any
other information associated with the tags, such as bindings and display
information. The command returns an empty string.
.TP
\fIpathName\fB tag lower \fItagName \fR?\fIbelowThis\fR?
.
Changes the priority of tag \fItagName\fR so that it is just lower in priority
than the tag whose name is \fIbelowThis\fR. If \fIbelowThis\fR is omitted,
then \fItagName\fR's priority is changed to make it lowest priority of all
tags.
.TP
\fIpathName \fBtag names \fR?\fIindex\fR?
.
Returns a list whose elements are the names of all the tags that are active at
the character position given by \fIindex\fR. If \fIindex\fR is omitted, then
the return value will describe all of the tags that exist for the text (this
includes all tags that have been named in a
.QW "\fIpathName \fBtag\fR"
widget command but have not been deleted by a
.QW "\fIpathName \fBtag delete\fR"
widget command, even if no characters are currently marked with the tag). The
list will be sorted in order from lowest priority to highest priority.
.TP
\fIpathName \fBtag nextrange \fItagName index1 \fR?\fIindex2\fR?
.
This command searches the text for a range of characters tagged with
\fItagName\fR where the first character of the range is no earlier than the
character at \fIindex1\fR and no later than the character just before
\fIindex2\fR (a range starting at \fIindex2\fR will not be considered). If
several matching ranges exist, the first one is chosen. The command's return
value is a list containing two elements, which are the index of the first
character of the range and the index of the character just after the last one
in the range. If no matching range is found then the return value is an empty
string. If \fIindex2\fR is not given then it defaults to the end of the text.
.TP
\fIpathName \fBtag prevrange \fItagName index1 \fR?\fIindex2\fR?
.
This command searches the text for a range of characters tagged with
\fItagName\fR where the first character of the range is before the character
at \fIindex1\fR and no earlier than the character at \fIindex2\fR (a range
starting at \fIindex2\fR will be considered). If several matching ranges
exist, the one closest to \fIindex1\fR is chosen. The command's return value
is a list containing two elements, which are the index of the first character
of the range and the index of the character just after the last one in the
range. If no matching range is found then the return value is an empty string.
If \fIindex2\fR is not given then it defaults to the beginning of the text.
.TP
\fIpathName\fB tag raise \fItagName \fR?\fIaboveThis\fR?
.
Changes the priority of tag \fItagName\fR so that it is just higher in
priority than the tag whose name is \fIaboveThis\fR. If \fIaboveThis\fR is
omitted, then \fItagName\fR's priority is changed to make it highest priority
of all tags.
.TP
\fIpathName \fBtag ranges \fItagName\fR
.
Returns a list describing all of the ranges of text that have been tagged with
\fItagName\fR. The first two elements of the list describe the first tagged
range in the text, the next two elements describe the second range, and so on.
The first element of each pair contains the index of the first character of
the range, and the second element of the pair contains the index of the
character just after the last one in the range. If there are no characters
tagged with \fItag\fR then an empty string is returned.
.TP
\fIpathName \fBtag remove \fItagName index1 \fR?\fIindex2 index1 index2 ...\fR?
.
Remove the tag \fItagName\fR from all of the characters starting at
\fIindex1\fR and ending just before \fIindex2\fR (the character at
\fIindex2\fR is not affected). A single command may contain any number of
\fIindex1\fR\-\fIindex2\fR pairs. If the last \fIindex2\fR is omitted then the
tag is removed from the single character at \fIindex1\fR. If there are no
characters in the specified range (e.g. \fIindex1\fR is past the end of the
file or \fIindex2\fR is less than or equal to \fIindex1\fR) then the command
has no effect. This command returns an empty string.
.RE
.TP
\fIpathName \fBwindow \fIoption \fR?\fIarg arg ...\fR?
.
This command is used to manipulate embedded windows. The behavior of the
command depends on the \fIoption\fR argument that follows the \fBwindow\fR
argument. The following forms of the command are currently supported:
.RS
.TP
\fIpathName \fBwindow cget \fIindex option\fR
.
Returns the value of a configuration option for an embedded window.
\fIIndex\fR identifies the embedded window, and \fIoption\fR specifies a
particular configuration option, which must be one of the ones listed in the
section \fBEMBEDDED WINDOWS\fR.
.TP
\fIpathName \fBwindow configure \fIindex\fR ?\fIoption value ...\fR?
.
Query or modify the configuration options for an embedded window. If no
\fIoption\fR is specified, returns a list describing all of the available
options for the embedded window at \fIindex\fR (see \fBTk_ConfigureInfo\fR for
information on the format of this list). If \fIoption\fR is specified with no
\fIvalue\fR, then the command returns a list describing the one named option
(this list will be identical to the corresponding sublist of the value
returned if no \fIoption\fR is specified). If one or more \fIoption\-value\fR
pairs are specified, then the command modifies the given option(s) to have the
given value(s); in this case the command returns an empty string. See
\fBEMBEDDED WINDOWS\fR for information on the options that are supported.
.TP
\fIpathName \fBwindow create \fIindex\fR ?\fIoption value ...\fR?
.
This command creates a new window annotation, which will appear in the text at
the position given by \fIindex\fR. Any number of \fIoption\-value\fR pairs may
be specified to configure the annotation. See \fBEMBEDDED WINDOWS\fR for
information on the options that are supported. Returns an empty string.
.TP
\fIpathName \fBwindow names\fR
.
Returns a list whose elements are the names of all windows currently embedded
in \fIwindow\fR.
.RE
.TP
\fIpathName \fBxview \fIoption args\fR
.
This command is used to query and change the horizontal position of the text
in the widget's window. It can take any of the following forms:
.RS
.TP
\fIpathName \fBxview\fR
.
Returns a list containing two elements. Each element is a real fraction
between 0 and 1; together they describe the portion of the document's
horizontal span that is visible in the window. For example, if the first
element is .2 and the second element is .6, 20% of the text is off-screen to
the left, the middle 40% is visible in the window, and 40% of the text is
off-screen to the right. The fractions refer only to the lines that are
actually visible in the window: if the lines in the window are all very short,
so that they are entirely visible, the returned fractions will be 0 and 1,
even if there are other lines in the text that are much wider than the window.
These are the same values passed to scrollbars via the \fB\-xscrollcommand\fR
option.
.TP
\fIpathName \fBxview moveto\fI fraction\fR
.
Adjusts the view in the window so that \fIfraction\fR of the horizontal span
of the text is off-screen to the left. \fIFraction\fR is a fraction between 0
and 1.
.TP
\fIpathName \fBxview scroll \fInumber what\fR
.
This command shifts the view in the window left or right according to
\fInumber\fR and \fIwhat\fR. \fIWhat\fR must be \fBunits\fR, \fBpages\fR or
\fBpixels\fR. If \fIwhat\fR is \fBunits\fR or \fBpages\fR then \fInumber\fR
must be an integer, otherwise number may be specified in any of the forms
acceptable to \fBTk_GetPixels\fR, such as
.QW 2.0c
or
.QW 1i
(the result is rounded to the nearest integer value. If no units are given,
pixels are assumed). If \fIwhat\fR is \fBunits\fR, the view adjusts left or
right by \fInumber\fR average-width characters on the display; if it is
\fBpages\fR then the view adjusts by \fInumber\fR screenfuls; if it is
\fBpixels\fR then the view adjusts by \fInumber\fR pixels. If \fInumber\fR is
negative then characters farther to the left become visible; if it is positive
then characters farther to the right become visible.
.RE
.TP
\fIpathName \fByview \fR?\fIargs\fR?
.
This command is used to query and change the vertical position of the text in
the widget's window. It can take any of the following forms:
.RS
.TP
\fIpathName \fByview\fR
.
Returns a list containing two elements, both of which are real fractions
between 0 and 1. The first element gives the position of the first visible
pixel of the first character (or image, etc) in the top line in the window,
relative to the text as a whole (0.5 means it is halfway through the text, for
example). The second element gives the position of the first pixel just after
the last visible one in the bottom line of the window, relative to the text as
a whole. These are the same values passed to scrollbars via the
\fB\-yscrollcommand\fR option.
.TP
\fIpathName \fByview moveto\fI fraction\fR
.
Adjusts the view in the window so that the pixel given by \fIfraction\fR
appears at the top of the top line of the window. \fIFraction\fR is a fraction
between 0 and 1; 0 indicates the first pixel of the first character in the
text, 0.33 indicates the pixel that is one-third the way through the text; and
so on. Values close to 1 will indicate values close to the last pixel in the
text (1 actually refers to one pixel beyond the last pixel), but in such cases
the widget will never scroll beyond the last pixel, and so a value of 1 will
effectively be rounded back to whatever fraction ensures the last pixel is at
the bottom of the window, and some other pixel is at the top.
.TP
\fIpathName \fByview scroll \fInumber what\fR
.
This command adjust the view in the window up or down according to
\fInumber\fR and \fIwhat\fR. \fIWhat\fR must be \fBunits\fR, \fBpages\fR or
\fBpixels\fR. If \fIwhat\fR is \fBunits\fR or \fBpages\fR then \fInumber\fR
must be an integer, otherwise number may be specified in any of the forms
acceptable to \fBTk_GetPixels\fR, such as
.QW 2.0c
or
.QW 1i
(the result is rounded to the nearest integer value. If no units are given,
pixels are assumed). If \fIwhat\fR is \fBunits\fR, the view adjusts up or down
by \fInumber\fR lines on the display; if it is \fBpages\fR then the view
adjusts by \fInumber\fR screenfuls; if it is \fBpixels\fR then the view
adjusts by \fInumber\fR pixels. If \fInumber\fR is negative then earlier
positions in the text become visible; if it is positive then later positions
in the text become visible.
.TP
\fIpathName \fByview \fR?\fB\-pickplace\fR? \fIindex\fR
.
Changes the view in the widget's window to make \fIindex\fR visible. If the
\fB\-pickplace\fR option is not specified then \fIindex\fR will appear at the
top of the window. If \fB\-pickplace\fR is specified then the widget chooses
where \fIindex\fR appears in the window:
.RS
.IP [1]
If \fIindex\fR is already visible somewhere in the window then the command
does nothing.
.IP [2]
If \fIindex\fR is only a few lines off-screen above the window then it will be
positioned at the top of the window.
.IP [3]
If \fIindex\fR is only a few lines off-screen below the window then it will be
positioned at the bottom of the window.
.IP [4]
Otherwise, \fIindex\fR will be centered in the window.
.PP
The \fB\-pickplace\fR option has been obsoleted by the \fIpathName \fBsee\fR
widget command (\fIpathName \fBsee\fR handles both x- and y-motion to make a
location visible, whereas the \fB\-pickplace\fR mode only handles motion in
y).
.RE
.TP
\fIpathName \fByview \fInumber\fR
.
This command makes the first character on the line after the one given by
\fInumber\fR visible at the top of the window. \fINumber\fR must be an
integer. This command used to be used for scrolling, but now it is obsolete.
.RE
.SH BINDINGS
.PP
Tk automatically creates class bindings for texts that give them the following
default behavior. In the descriptions below,
.QW word
is dependent on the value of the \fBtcl_wordchars\fR variable. See
\fBtclvars\fR(n).
.IP [1]
Clicking mouse button 1 positions the insertion cursor just before the
character underneath the mouse cursor, sets the input focus to this widget,
and clears any selection in the widget. Dragging with mouse button 1 strokes
out a selection between the insertion cursor and the character under the
mouse.
.IP [2]
Double-clicking with mouse button 1 selects the word under the mouse and
positions the insertion cursor at the start of the word. Dragging after a
double click will stroke out a selection consisting of whole words.
.IP [3]
Triple-clicking with mouse button 1 selects the line under the mouse and
positions the insertion cursor at the start of the line. Dragging after a
triple click will stroke out a selection consisting of whole lines.
.IP [4]
The ends of the selection can be adjusted by dragging with mouse button 1
while the Shift key is down; this will adjust the end of the selection that
was nearest to the mouse cursor when button 1 was pressed. If the button is
double-clicked before dragging then the selection will be adjusted in units of
whole words; if it is triple-clicked then the selection will be adjusted in
units of whole lines.
.IP [5]
Clicking mouse button 1 with the Control key down will reposition the
insertion cursor without affecting the selection.
.IP [6]
If any normal printing characters are typed, they are inserted at the point of
the insertion cursor.
.IP [7]
The view in the widget can be adjusted by dragging with mouse button 2. If
mouse button 2 is clicked without moving the mouse, the selection is copied
into the text at the position of the mouse cursor. The Insert key also inserts
the selection, but at the position of the insertion cursor.
.IP [8]
If the mouse is dragged out of the widget while button 1 is pressed, the entry
will automatically scroll to make more text visible (if there is more text
off-screen on the side where the mouse left the window).
.IP [9]
The Left and Right keys move the insertion cursor one character to the left or
right; they also clear any selection in the text. If Left or Right is typed
with the Shift key down, then the insertion cursor moves and the selection is
extended to include the new character. Control-Left and Control-Right move the
insertion cursor by words, and Control-Shift-Left and Control-Shift-Right move
the insertion cursor by words and also extend the selection. Control-b and
Control-f behave the same as Left and Right, respectively. Meta-b and Meta-f
behave the same as Control-Left and Control-Right, respectively.
.IP [10]
The Up and Down keys move the insertion cursor one line up or down and clear
any selection in the text. If Up or Right is typed with the Shift key down,
then the insertion cursor moves and the selection is extended to include the
new character. Control-Up and Control-Down move the insertion cursor by
paragraphs (groups of lines separated by blank lines), and Control-Shift-Up
and Control-Shift-Down move the insertion cursor by paragraphs and also extend
the selection. Control-p and Control-n behave the same as Up and Down,
respectively.
.IP [11]
The Next and Prior keys move the insertion cursor forward or backwards by one
screenful and clear any selection in the text. If the Shift key is held down
while Next or Prior is typed, then the selection is extended to include the
new character.
.IP [12]
Control-Next and Control-Prior scroll the view right or left by one page
without moving the insertion cursor or affecting the selection.
.IP [13]
Home and Control-a move the insertion cursor to the beginning of its display
line and clear any selection in the widget. Shift-Home moves the insertion
cursor to the beginning of the display line and also extends the selection to
that point.
.IP [14]
End and Control-e move the insertion cursor to the end of the display line and
clear any selection in the widget. Shift-End moves the cursor to the end of
the display line and extends the selection to that point.
.IP [15]
Control-Home and Meta-< move the insertion cursor to the beginning of the text
and clear any selection in the widget. Control-Shift-Home moves the insertion
cursor to the beginning of the text and also extends the selection to that
point.
.IP [16]
Control-End and Meta-> move the insertion cursor to the end of the text and
clear any selection in the widget. Control-Shift-End moves the cursor to the
end of the text and extends the selection to that point.
.IP [17]
The Select key and Control-Space set the selection anchor to the position of
the insertion cursor. They do not affect the current selection. Shift-Select
and Control-Shift-Space adjust the selection to the current position of the
insertion cursor, selecting from the anchor to the insertion cursor if there
was not any selection previously.
.IP [18]
Control-/ selects the entire contents of the widget.
.IP [19]
Control-\e clears any selection in the widget.
.IP [20]
The F16 key (labelled Copy on many Sun workstations) or Meta-w copies the
selection in the widget to the clipboard, if there is a selection. This
action is carried out by the command \fBtk_textCopy\fR.
.IP [21]
The F20 key (labelled Cut on many Sun workstations) or Control-w copies the
selection in the widget to the clipboard and deletes the selection. This
action is carried out by the command \fBtk_textCut\fR. If there is no
selection in the widget then these keys have no effect.
.IP [22]
The F18 key (labelled Paste on many Sun workstations) or Control-y inserts the
contents of the clipboard at the position of the insertion cursor. This action
is carried out by the command \fBtk_textPaste\fR.
.IP [23]
The Delete key deletes the selection, if there is one in the widget. If there
is no selection, it deletes the character to the right of the insertion
cursor.
.IP [24]
Backspace and Control-h delete the selection, if there is one in the widget.
If there is no selection, they delete the character to the left of the
insertion cursor.
.IP [25]
Control-d deletes the character to the right of the insertion cursor.
.IP [26]
Meta-d deletes the word to the right of the insertion cursor.
.IP [27]
Control-k deletes from the insertion cursor to the end of its line; if the
insertion cursor is already at the end of a line, then Control-k deletes the
newline character.
.IP [28]
Control-o opens a new line by inserting a newline character in front of the
insertion cursor without moving the insertion cursor.
.IP [29]
Meta-backspace and Meta-Delete delete the word to the left of the insertion
cursor.
.IP [30]
Control-x deletes whatever is selected in the text widget after copying it to
the clipboard.
.IP [31]
Control-t reverses the order of the two characters to the right of the
insertion cursor.
.IP [32]
Control-z (and Control-underscore on UNIX when \fBtk_strictMotif\fR is true)
undoes the last edit action if the \fB\-undo\fR option is true. Does nothing
otherwise.
.IP [33]
Control-Z (or Control-y on Windows) reapplies the last undone edit action if
the \fB\-undo\fR option is true. Does nothing otherwise.
.PP
If the widget is disabled using the \fB\-state\fR option, then its view can
still be adjusted and text can still be selected, but no insertion cursor will
be displayed and no text modifications will take place.
.PP
The behavior of texts can be changed by defining new bindings for individual
widgets or by redefining the class bindings.
.SH "KNOWN ISSUES"
.SS "ISSUES CONCERNING CHARS AND INDICES"
.PP
Before Tk 8.5, the widget used the string
.QW chars
to refer to index positions (which included characters, embedded windows and
embedded images). As of Tk 8.5 the text widget deals separately and correctly
with
.QW chars
and
.QW indices .
For backwards compatibility, however, the index modifiers
.QW "+N chars"
and
.QW "\-N chars"
continue to refer to indices. One must use any of the full forms
.QW "+N any chars"
or
.QW "\-N any chars"
etc. to refer to actual character indices. This confusion may be fixed in a
future release by making the widget correctly interpret
.QW "+N chars"
as a synonym for
.QW "+N any chars" .
.SS "PERFORMANCE ISSUES"
.PP
Text widgets should run efficiently under a variety of conditions. The text
widget uses about 2-3 bytes of main memory for each byte of text, so texts
containing a megabyte or more should be practical on most workstations. Text
is represented internally with a modified B-tree structure that makes
operations relatively efficient even with large texts. Tags are included in
the B-tree structure in a way that allows tags to span large ranges or have
many disjoint smaller ranges without loss of efficiency. Marks are also
implemented in a way that allows large numbers of marks. In most cases it is
fine to have large numbers of unique tags, or a tag that has many distinct
ranges.
.PP
One performance problem can arise if you have hundreds or thousands of
different tags that all have the following characteristics: the first and last
ranges of each tag are near the beginning and end of the text, respectively,
or a single tag range covers most of the text widget. The cost of adding and
deleting tags like this is proportional to the number of other tags with the
same properties. In contrast, there is no problem with having thousands of
distinct tags if their overall ranges are localized and spread uniformly
throughout the text.
.PP
Very long text lines can be expensive, especially if they have many marks and
tags within them.
.PP
The display line with the insert cursor is redrawn each time the cursor
blinks, which causes a steady stream of graphics traffic. Set the
\fB\-insertofftime\fR attribute to 0 avoid this.
.SS "KNOWN BUGS"
.PP
The \fIpathName \fBsearch \-regexp\fR sub-command attempts to perform
sophisticated regexp matching across multiple lines in an efficient fashion
(since Tk 8.5), examining each line individually, and then in small groups of
lines, whether searching forwards or backwards. Under certain conditions the
search result might differ from that obtained by applying the same regexp to
the entire text from the widget in one go. For example, when searching with a
greedy regexp, the widget will continue to attempt to add extra lines to the
match as long as one of two conditions are true: either Tcl's regexp library
returns a code to indicate a longer match is possible (but there are known
bugs in Tcl which mean this code is not always correctly returned); or if each
extra line added results in at least a partial match with the pattern. This
means in the case where the first extra line added results in no match and
Tcl's regexp system returns the incorrect code and adding a second extra line
would actually match, the text widget will return the wrong result. In
practice this is a rare problem, but it can occur, for example:
.CS
pack [\fBtext\fR .t]
\&.t insert 1.0 "aaaa\enbbbb\encccc\enbbbb\enaaaa\en"
\&.t search \-regexp \-\- {(a+|b+\enc+\enb+)+\ena+} 1.0
.CE
will not find a match when one exists of 19 characters starting from the first
.QW b .
.PP
Whenever one possible match is fully enclosed in another, the search command
will attempt to ensure only the larger match is returned. When performing
backwards regexp searches it is possible that Tcl will not always achieve
this, in the case where a match is preceded by one or more short,
non-overlapping matches, all of which are preceded by a large match which
actually encompasses all of them. The search algorithm used by the widget does
not look back arbitrarily far for a possible match which might cover large
portions of the widget. For example:
.CS
pack [\fBtext\fR .t]
\&.t insert 1.0 "aaaa\enbbbb\enbbbb\enbbbb\enbbbb\\n"
\&.t search \-regexp \-backward \-\- {b+\en|a+\en(b+\en)+} end
.CE
matches at
.QW 5.0
when a true greedy match would match at
.QW 1.0 .
Similarly if we add \fB\-all\fR to this case, it matches at all of
.QW 5.0 ,
.QW 4.0 ,
.QW 3.0
and
.QW 1.0 ,
when really it should only match at
.QW 1.0
since that match encloses all the others.
.SH "SEE ALSO"
entry(n), scrollbar(n)
.SH KEYWORDS
text, widget, tkvars
'\" Local Variables:
'\" mode: nroff
'\" End:<|MERGE_RESOLUTION|>--- conflicted
+++ resolved
@@ -1082,23 +1082,12 @@
 an empty list.
 .TP
 \fIpathName \fBdump \fR?\fIswitches\fR? \fIindex1 \fR?\fIindex2\fR?
-<<<<<<< HEAD
 .
 Return the contents of the text widget from \fIindex1\fR up to, but not
 including \fIindex2\fR, including the text and information about marks, tags,
 and embedded windows. If \fIindex2\fR is not specified, then it defaults to
 one character past \fIindex1\fR. The information is returned in the following
 format:
-.LP
-=======
-Return the contents of the text widget from \fIindex1\fR up to,
-but not including \fIindex2\fR,
-including the text and
-information about marks, tags, and embedded windows.
-If \fIindex2\fR is not specified, then it defaults to
-one character past \fIindex1\fR.  The information is returned
-in the following format:
->>>>>>> b6426cc8
 .RS
 .LP
 \fIkey1 value1 index1 key2 value2 index2\fR ...
