'\"
'\" Copyright (c) 1992 The Regents of the University of California.
'\" Copyright (c) 1994-1996 Sun Microsystems, Inc.
'\"
'\" See the file "license.terms" for information on usage and redistribution
'\" of this file, and for a DISCLAIMER OF ALL WARRANTIES.
'\" 
.so man.macros
.TH text n 8.5 Tk "Tk Built-In Commands"
.BS
'\" Note: do not modify the .SH NAME line immediately below!
.SH NAME
text, tk_textCopy, tk_textCut, tk_textPaste \- Create and manipulate text widgets
.SH SYNOPSIS
.nf
\fBtext\fR \fIpathName \fR?\fIoptions\fR?
\fBtk_textCopy\fR \fIpathName\fR
\fBtk_textCut\fR \fIpathName\fR
\fBtk_textPaste\fR \fIpathName\fR
.SO
\-background	\-highlightthickness	\-relief
\-borderwidth	\-insertbackground	\-selectbackground
\-cursor	\-insertborderwidth	\-selectborderwidth
\-exportselection	\-insertofftime	\-selectforeground
\-font	\-insertontime	\-setgrid
\-foreground	\-insertwidth	\-takefocus
\-highlightbackground	\-padx	\-xscrollcommand
\-highlightcolor	\-pady	\-yscrollcommand
.SE
.SH "WIDGET-SPECIFIC OPTIONS"
.OP \-autoseparators autoSeparators AutoSeparators
Specifies a boolean that says whether separators are automatically inserted in
the undo stack. Only meaningful when the \fB\-undo\fR option is true.
.OP \-blockcursor blockCursor BlockCursor
Specifies a boolean that says whether the blinking insertion cursor should be
drawn as a character-sized rectangular block. If false (the default) a thin
vertical line is used for the insertion cursor.
.OP \-endline endLine EndLine
<<<<<<< HEAD
Specifies an integer line index representing the last line of the underlying
textual data store that should be contained in the widget. This allows a text
widget to reflect only a portion of a larger piece of text. Instead of an
integer, the empty string can be provided to this configuration option, which
will configure the widget to end at the very last line in the textual data
store.
=======
.VS 8.5
Specifies an integer line index representing the line of the underlying
textual data store that should be just after the last line contained in
the widget.
This allows a text widget to reflect only a portion of a larger piece
of text.   Instead of an integer, the empty string can be provided to
this configuration option, which will configure the widget to end
at the very last line in the textual data store.
.VE 8.5
>>>>>>> 3f9d8f31
.OP \-height height Height
Specifies the desired height for the window, in units of characters in the
font given by the \fB\-font\fR option. Must be at least one.
.OP \-inactiveselectbackground inactiveSelectBackground Foreground
Specifies the colour to use for the selection (the \fBsel\fR tag) when the
window does not have the input focus. If empty, \fB{}\fR, then no selection is
shown when the window does not have the focus.
.OP \-insertunfocussed insertUnfocussed InsertUnfocussed
.VS 8.6
Specifies how to display the insertion cursor when the widget does not have
the focus. Must be \fBnone\fR (the default) which means to not display the
cursor, \fBhollow\fR which means to display a hollow box, or \fBsolid\fR which
means to display a solid box. Note that \fBhollow\fR and \fBsolid\fR will
appear very similar when the \fB\-blockcursor\fR option is false.
.VE 8.6
.OP \-maxundo maxUndo MaxUndo
Specifies the maximum number of compound undo actions on the undo stack. A
zero or a negative value imply an unlimited undo stack.
.OP \-spacing1 spacing1 Spacing1
Requests additional space above each text line in the widget, using any of the
standard forms for screen distances. If a line wraps, this option only applies
to the first line on the display. This option may be overridden with
\fB\-spacing1\fR options in tags.
.OP \-spacing2 spacing2 Spacing2
For lines that wrap (so that they cover more than one line on the display)
this option specifies additional space to provide between the display lines
that represent a single line of text. The value may have any of the standard
forms for screen distances. This option may be overridden with
\fB\-spacing2\fR options in tags.
.OP \-spacing3 spacing3 Spacing3
Requests additional space below each text line in the widget, using any of the
standard forms for screen distances. If a line wraps, this option only applies
to the last line on the display. This option may be overridden with
\fB\-spacing3\fR options in tags.
.OP \-startline startLine StartLine
Specifies an integer line index representing the first line of the underlying
textual data store that should be contained in the widget. This allows a text
widget to reflect only a portion of a larger piece of text. Instead of an
integer, the empty string can be provided to this configuration option, which
will configure the widget to start at the very first line in the textual data
store.
.OP \-state state State
Specifies one of two states for the text: \fBnormal\fR or \fBdisabled\fR. If
the text is disabled then characters may not be inserted or deleted and no
insertion cursor will be displayed, even if the input focus is in the widget.
.OP \-tabs tabs Tabs
Specifies a set of tab stops for the window. The option's value consists of a
list of screen distances giving the positions of the tab stops, each of which
is a distance relative to the left edge of the widget (excluding borders,
padding, etc). Each position may optionally be followed in the next list
element by one of the keywords \fBleft\fR, \fBright\fR, \fBcenter\fR, or
\fBnumeric\fR, which specifies how to justify text relative to the tab stop.
\fBLeft\fR is the default; it causes the text following the tab character to
be positioned with its left edge at the tab position. \fBRight\fR means that
the right edge of the text following the tab character is positioned at the
tab position, and \fBcenter\fR means that the text is centered at the tab
position. \fBNumeric\fR means that the decimal point in the text is positioned
at the tab position; if there is no decimal point then the least significant
digit of the number is positioned just to the left of the tab position; if
there is no number in the text then the text is right-justified at the tab
position. For example,
.QW "\fB\-tabs {2c left 4c 6c center}\fR"
creates three tab stops at two-centimeter intervals; the first two use left
justification and the third uses center justification.
.RS
.PP
If the list of tab stops does not have enough elements to cover all of the
tabs in a text line, then Tk extrapolates new tab stops using the spacing and
alignment from the last tab stop in the list. Tab distances must be strictly
positive, and must always increase from one tab stop to the next (if not, an
error is thrown). The value of the \fB\-tabs\fR option may be overridden by
\fB\-tabs\fR options in tags.
.PP
If no \fB\-tabs\fR option is specified, or if it is specified as an empty
list, then Tk uses default tabs spaced every eight (average size) characters.
To achieve a different standard spacing, for example every 4 characters,
simply configure the widget with
.QW "\fB\-tabs \N'34'[expr {4 * [font measure $font 0]}] left\N'34' \-tabstyle wordprocessor\fR" .
.RE
.OP \-tabstyle tabStyle TabStyle
Specifies how to interpret the relationship between tab stops on a line and
tabs in the text of that line. The value must be \fBtabular\fR (the default)
or \fBwordprocessor\fR. Note that tabs are interpreted as they are encountered
in the text. If the tab style is \fBtabular\fR then the \fIn\fR'th tab
character in the line's text will be associated with the \fIn\fR'th tab stop
defined for that line. If the tab character's x coordinate falls to the right
of the \fIn\fR'th tab stop, then a gap of a single space will be inserted as a
fallback. If the tab style is \fBwordprocessor\fR then any tab character being
laid out will use (and be defined by) the first tab stop to the right of the
preceding characters already laid out on that line. The value of the
\fB\-tabstyle\fR option may be overridden by \fB\-tabstyle\fR options in tags.
.OP \-undo undo Undo
Specifies a boolean that says whether the undo mechanism is active or not.
.OP \-width width Width
Specifies the desired width for the window in units of characters in the font
given by the \fB\-font\fR option. If the font does not have a uniform width
then the width of the character
.QW 0
is used in translating from character units to screen units.
.OP \-wrap wrap Wrap
Specifies how to handle lines in the text that are too long to be displayed in
a single line of the text's window. The value must be \fBnone\fR or \fBchar\fR
or \fBword\fR. A wrap mode of \fBnone\fR means that each line of text appears
as exactly one line on the screen; extra characters that do not fit on the
screen are not displayed. In the other modes each line of text will be broken
up into several screen lines if necessary to keep all the characters visible.
In \fBchar\fR mode a screen line break may occur after any character; in
\fBword\fR mode a line break will only be made at word boundaries.
.BE
.SH DESCRIPTION
.PP
The \fBtext\fR command creates a new window (given by the \fIpathName\fR
argument) and makes it into a text widget. Additional options, described
above, may be specified on the command line or in the option database to
configure aspects of the text such as its default background color and relief.
The \fBtext\fR command returns the path name of the new window.
.PP
A text widget displays one or more lines of text and allows that text to be
edited. Text widgets support four different kinds of annotations on the text,
called tags, marks, embedded windows or embedded images. Tags allow different
portions of the text to be displayed with different fonts and colors. In
addition, Tcl commands can be associated with tags so that scripts are invoked
when particular actions such as keystrokes and mouse button presses occur in
particular ranges of the text. See \fBTAGS\fR below for more details.
.PP
The second form of annotation consists of floating markers in the text called
.QW marks .
Marks are used to keep track of various interesting positions in the text as
it is edited. See \fBMARKS\fR below for more details.
.PP
The third form of annotation allows arbitrary windows to be embedded in a text
widget. See \fBEMBEDDED WINDOWS\fR below for more details.
.PP
The fourth form of annotation allows Tk images to be embedded in a text
widget. See \fBEMBEDDED IMAGES\fR below for more details.
.PP
The text widget also has a built-in undo/redo mechanism. See
\fBTHE UNDO MECHANISM\fR below for more details.
.PP
The text widget allows for the creation of peer widgets. These are other text
widgets which share the same underlying data (text, marks, tags, images, etc).
See \fBPEER WIDGETS\fR below for more details.
.SH INDICES
.PP
Many of the widget commands for texts take one or more indices as arguments.
An index is a string used to indicate a particular place within a text, such
as a place to insert characters or one endpoint of a range of characters to
delete. Indices have the syntax
.CS
\fIbase modifier modifier modifier ...\fR
.CE
Where \fIbase\fR gives a starting point and the \fImodifier\fRs adjust the
index from the starting point (e.g. move forward or backward one character).
Every index must contain a \fIbase\fR, but the \fImodifier\fRs are optional.
Most modifiers (as documented below) allow an optional submodifier. Valid
submodifiers are \fBany\fR and \fBdisplay\fR. If the submodifier is
abbreviated, then it must be followed by whitespace, but otherwise there need
be no space between the submodifier and the following \fImodifier\fR.
Typically the \fBdisplay\fR submodifier adjusts the meaning of the following
\fImodifier\fR to make it refer to visual or non-elided units rather than
logical units, but this is explained for each relevant case below. Lastly,
where \fIcount\fR is used as part of a modifier, it can be positive or
negative, so
.QW "\fIbase\fR \- \-3 lines"
is perfectly valid (and equivalent to
.QW "\fIbase\fR +3lines" ).
.PP
The \fIbase\fR for an index must have one of the following forms:
.TP 12
\fIline\fB.\fIchar\fR
.
Indicates \fIchar\fR'th character on line \fIline\fR. Lines are numbered from
1 for consistency with other UNIX programs that use this numbering scheme.
Within a line, characters are numbered from 0. If \fIchar\fR is \fBend\fR then
it refers to the newline character that ends the line.
.TP 12
\fB@\fIx\fB,\fIy\fR
.
Indicates the character that covers the pixel whose x and y coordinates within
the text's window are \fIx\fR and \fIy\fR.
.TP 12
\fBend\fR
.
Indicates the end of the text (the character just after the last newline).
.TP 12
\fImark\fR
.
Indicates the character just after the mark whose name is \fImark\fR.
.TP 12
\fItag\fB.first\fR
.
Indicates the first character in the text that has been tagged with \fItag\fR.
This form generates an error if no characters are currently tagged with
\fItag\fR.
.TP 12
\fItag\fB.last\fR
.
Indicates the character just after the last one in the text that has been
tagged with \fItag\fR. This form generates an error if no characters are
currently tagged with \fItag\fR.
.TP 12
\fIpathName\fR
.
Indicates the position of the embedded window whose name is \fIpathName\fR.
This form generates an error if there is no embedded window by the given name.
.TP 12
\fIimageName\fR
.
Indicates the position of the embedded image whose name is \fIimageName\fR.
This form generates an error if there is no embedded image by the given name.
.PP
If the \fIbase\fR could match more than one of the above forms, such as a
\fImark\fR and \fIimageName\fR both having the same value, then the form
earlier in the above list takes precedence. If modifiers follow the base
index, each one of them must have one of the forms listed below. Keywords such
as \fBchars\fR and \fBwordend\fR may be abbreviated as long as the
abbreviation is unambiguous.
.TP
\fB+ \fIcount\fR ?\fIsubmodifier\fR? \fBchars\fR
.
Adjust the index forward by \fIcount\fR characters, moving to later lines in
the text if necessary. If there are fewer than \fIcount\fR characters in the
text after the current index, then set the index to the last index in the
text. Spaces on either side of \fIcount\fR are optional. If the \fBdisplay\fR
submodifier is given, elided characters are skipped over without being
counted. If \fBany\fR is given, then all characters are counted. For
historical reasons, if neither modifier is given then the count actually takes
place in units of index positions (see \fBINDICES\fR for details). This
behaviour may be changed in a future major release, so if you need an index
count, you are encouraged to use \fBindices\fR instead wherever possible.
.TP
\fB\- \fIcount\fR ?\fIsubmodifier\fR? \fBchars\fR
.
Adjust the index backward by \fIcount\fR characters, moving to earlier lines
in the text if necessary. If there are fewer than \fIcount\fR characters in
the text before the current index, then set the index to the first index in
the text (1.0). Spaces on either side of \fIcount\fR are optional. If the
\fBdisplay\fR submodifier is given, elided characters are skipped over without
being counted. If \fBany\fR is given, then all characters are counted. For
historical reasons, if neither modifier is given then the count actually takes
place in units of index positions (see \fBINDICES\fR for details). This
behavior may be changed in a future major release, so if you need an index
count, you are encouraged to use \fBindices\fR instead wherever possible.
.TP
\fB+ \fIcount\fR ?\fIsubmodifier\fR? \fBindices\fR
.
Adjust the index forward by \fIcount\fR index positions, moving to later lines
in the text if necessary. If there are fewer than \fIcount\fR index positions
in the text after the current index, then set the index to the last index
position in the text. Spaces on either side of \fIcount\fR are optional. Note
that an index position is either a single character or a single embedded image
or embedded window. If the \fBdisplay\fR submodifier is given, elided indices
are skipped over without being counted. If \fBany\fR is given, then all
indices are counted; this is also the default behaviour if no modifier is
given.
.TP
\fB\- \fIcount\fR ?\fIsubmodifier\fR? \fBindices\fR
.
Adjust the index backward by \fIcount\fR index positions, moving to earlier
lines in the text if necessary. If there are fewer than \fIcount\fR index
positions in the text before the current index, then set the index to the
first index position (1.0) in the text. Spaces on either side of \fIcount\fR
are optional. If the \fBdisplay\fR submodifier is given, elided indices are
skipped over without being counted. If \fBany\fR is given, then all indices
are counted; this is also the default behaviour if no modifier is given.
.TP
\fB+ \fIcount\fR ?\fIsubmodifier\fR? \fBlines\fR
.
Adjust the index forward by \fIcount\fR lines, retaining the same character
position within the line. If there are fewer than \fIcount\fR lines after the
line containing the current index, then set the index to refer to the same
character position on the last line of the text. Then, if the line is not long
enough to contain a character at the indicated character position, adjust the
character position to refer to the last character of the line (the newline).
Spaces on either side of \fIcount\fR are optional. If the \fBdisplay\fR
submodifier is given, then each visual display line is counted separately.
Otherwise, if \fBany\fR (or no modifier) is given, then each logical line (no
matter how many times it is visually wrapped) counts just once. If the
relevant lines are not wrapped, then these two methods of counting are
equivalent.
.TP
\fB\- \fIcount\fR ?\fIsubmodifier\fR? \fBlines\fR
.
Adjust the index backward by \fIcount\fR logical lines, retaining the same
character position within the line. If there are fewer than \fIcount\fR lines
before the line containing the current index, then set the index to refer to
the same character position on the first line of the text. Then, if the line
is not long enough to contain a character at the indicated character position,
adjust the character position to refer to the last character of the line (the
newline). Spaces on either side of \fIcount\fR are optional. If the
\fBdisplay\fR submodifier is given, then each visual display line is counted
separately. Otherwise, if \fBany\fR (or no modifier) is given, then each
logical line (no matter how many times it is visually wrapped) counts just
once. If the relevant lines are not wrapped, then these two methods of
counting are equivalent.
.TP
?\fIsubmodifier\fR? \fBlinestart\fR
.
Adjust the index to refer to the first index on the line. If the \fBdisplay\fR
submodifier is given, this is the first index on the display line, otherwise
on the logical line.
.TP
?\fIsubmodifier\fR? \fBlineend\fR
.
Adjust the index to refer to the last index on the line (the newline). If the
\fBdisplay\fR submodifier is given, this is the last index on the display
line, otherwise on the logical line.
.TP
?\fIsubmodifier\fR? \fBwordstart\fR
.
Adjust the index to refer to the first character of the word containing the
current index. A word consists of any number of adjacent characters that are
letters, digits, or underscores, or a single character that is not one of
these. If the \fBdisplay\fR submodifier is given, this only examines
non-elided characters, otherwise all characters (elided or not) are examined.
.TP
?\fIsubmodifier\fR? \fBwordend\fR
.
Adjust the index to refer to the character just after the last one of the word
containing the current index. If the current index refers to the last
character of the text then it is not modified. If the \fBdisplay\fR
submodifier is given, this only examines non-elided characters, otherwise all
characters (elided or not) are examined.
.PP
If more than one modifier is present then they are applied in left-to-right
order. For example, the index
.QW "\fBend \- 1 chars\fR"
refers to the next-to-last character in the text and
.QW "\fBinsert wordstart \- 1 c\fR"
refers to the character just before the first one in the word containing the
insertion cursor. Modifiers are applied one by one in this left to right
order, and after each step the resulting index is constrained to be a valid
index in the text widget. So, for example, the index
.QW "\fB1.0 \-1c +1c\fR"
refers to the index
.QW \fB2.0\fR .
.PP
Where modifiers result in index changes by display lines, display chars or
display indices, and the \fIbase\fR refers to an index inside an elided tag,
that base index is considered to be equivalent to the first following
non-elided index.
.SH TAGS
.PP
The first form of annotation in text widgets is a tag. A tag is a textual
string that is associated with some of the characters in a text. Tags may
contain arbitrary characters, but it is probably best to avoid using the
characters
.QW " "
(space), \fB+\fR, or \fB\-\fR: these characters have special meaning in
indices, so tags containing them cannot be used as indices. There may be any
number of tags associated with characters in a text. Each tag may refer to a
single character, a range of characters, or several ranges of characters. An
individual character may have any number of tags associated with it.
.PP
A priority order is defined among tags, and this order is used in implementing
some of the tag-related functions described below. When a tag is defined (by
associating it with characters or setting its display options or binding
commands to it), it is given a priority higher than any existing tag. The
priority order of tags may be redefined using the
.QW "\fIpathName \fBtag raise\fR"
and
.QW "\fIpathName \fBtag lower\fR"
widget commands.
.PP
Tags serve three purposes in text widgets. First, they control the way
information is displayed on the screen. By default, characters are displayed
as determined by the \fB\-background\fR, \fB\-font\fR, and \fB\-foreground\fR
options for the text widget. However, display options may be associated with
individual tags using the
.QW "\fIpathName \fBtag configure\fR"
widget command. If a character has been tagged, then the display options
associated with the tag override the default display style. The following
options are currently supported for tags:
.TP
\fB\-background \fIcolor\fR
.
\fIColor\fR specifies the background color to use for characters associated
with the tag. It may have any of the forms accepted by \fBTk_GetColor\fR.
.TP
\fB\-bgstipple \fIbitmap\fR
.
\fIBitmap\fR specifies a bitmap that is used as a stipple pattern for the
background. It may have any of the forms accepted by \fBTk_GetBitmap\fR. If
\fIbitmap\fR has not been specified, or if it is specified as an empty string,
then a solid fill will be used for the background.
.TP
\fB\-borderwidth \fIpixels\fR
.
\fIPixels\fR specifies the width of a border to draw around the tag using any
of the forms accepted by \fBTk_GetPixels\fR. This option should be used in
conjunction with the \fB\-relief\fR option to provide the desired border.
.TP
\fB\-elide \fIboolean\fR
.
\fIElide\fR specifies whether the data should be elided. Elided data
(characters, images, embedded windows, etc.) is not displayed and takes no
space on screen, but further on behaves just as normal data.
.TP
\fB\-fgstipple \fIbitmap\fR
.
\fIBitmap\fR specifies a bitmap that is used as a stipple pattern when drawing
text and other foreground information such as underlines. It may have any of
the forms accepted by \fBTk_GetBitmap\fR. If \fIbitmap\fR has not been
specified, or if it is specified as an empty string, then a solid fill will be
used.
.TP
\fB\-font \fIfontName\fR
.
\fIFontName\fR is the name of a font to use for drawing characters. It may
have any of the forms accepted by \fBTk_GetFont\fR.
.TP
\fB\-foreground \fIcolor\fR
.
\fIColor\fR specifies the color to use when drawing text and other foreground
information such as underlines. It may have any of the forms accepted by
\fBTk_GetColor\fR.
.TP
\fB\-justify \fIjustify\fR
.
If the first non-elided character of a display line has a tag for which this
option has been specified, then \fIjustify\fR determines how to justify the
line. It must be one of \fBleft\fR, \fBright\fR, or \fBcenter\fR. If a line
wraps, then the justification for each line on the display is determined by
the first non-elided character of that display line.
.TP
\fB\-lmargin1 \fIpixels\fR
.
If the first non-elided character of a text line has a tag for which this
option has been specified, then \fIpixels\fR specifies how much the line
should be indented from the left edge of the window. \fIPixels\fR may have any
of the standard forms for screen distances. If a line of text wraps, this
option only applies to the first line on the display; the \fB\-lmargin2\fR
option controls the indentation for subsequent lines.
.TP
\fB\-lmargin2 \fIpixels\fR
.
If the first non-elided character of a display line has a tag for which this
option has been specified, and if the display line is not the first for its
text line (i.e., the text line has wrapped), then \fIpixels\fR specifies how
much the line should be indented from the left edge of the window.
\fIPixels\fR may have any of the standard forms for screen distances. This
option is only used when wrapping is enabled, and it only applies to the
second and later display lines for a text line.
.TP
\fB\-offset \fIpixels\fR
.
\fIPixels\fR specifies an amount by which the text's baseline should be offset
vertically from the baseline of the overall line, in pixels. For example, a
positive offset can be used for superscripts and a negative offset can be used
for subscripts. \fIPixels\fR may have any of the standard forms for screen
distances.
.TP
\fB\-overstrike \fIboolean\fR
.
Specifies whether or not to draw a horizontal rule through the middle of
characters. \fIBoolean\fR may have any of the forms accepted by
\fBTcl_GetBoolean\fR.
.TP
\fB\-relief \fIrelief\fR
.
\fIRelief\fR specifies the relief style to use for drawing the border, in any
of the forms accepted by \fBTk_GetRelief\fR. This option is used in
conjunction with the \fB\-borderwidth\fR option to enable to the desired
border appearance.
.TP
\fB\-rmargin \fIpixels\fR
.
If the first non-elided character of a display line has a tag for which this
option has been specified, then \fIpixels\fR specifies how wide a margin to
leave between the end of the line and the right edge of the window.
\fIPixels\fR may have any of the standard forms for screen distances. This
option is only used when wrapping is enabled. If a text line wraps, the right
margin for each line on the display is determined by the first non-elided
character of that display line.
.TP
\fB\-spacing1 \fIpixels\fR
.
\fIPixels\fR specifies how much additional space should be left above each
text line, using any of the standard forms for screen distances. If a line
wraps, this option only applies to the first line on the display.
.TP
\fB\-spacing2 \fIpixels\fR
.
For lines that wrap, this option specifies how much additional space to leave
between the display lines for a single text line. \fIPixels\fR may have any of
the standard forms for screen distances.
.TP
\fB\-spacing3 \fIpixels\fR
.
\fIPixels\fR specifies how much additional space should be left below each
text line, using any of the standard forms for screen distances. If a line
wraps, this option only applies to the last line on the display.
.TP
\fB\-tabs \fItabList\fR
.
\fITabList\fR specifies a set of tab stops in the same form as for the
\fB\-tabs\fR option for the text widget. This option only applies to a display
line if it applies to the first non-elided character on that display line. If
this option is specified as an empty string, it cancels the option, leaving it
unspecified for the tag (the default). If the option is specified as a
non-empty string that is an empty list, such as \fB\-tags\0{\0}\fR, then it
requests default 8-character tabs as described for the \fB\-tags\fR widget
option.
.TP
\fB\-tabstyle \fIstyle\fR
.
\fIStyle\fR specifies either the \fItabular\fR or \fIwordprocessor\fR style of
tabbing to use for the text widget. This option only applies to a display line
if it applies to the first non-elided character on that display line. If this
option is specified as an empty string, it cancels the option, leaving it
unspecified for the tag (the default).
.TP
\fB\-underline \fIboolean\fR
.
\fIBoolean\fR specifies whether or not to draw an underline underneath
characters. It may have any of the forms accepted by \fBTcl_GetBoolean\fR.
.TP
\fB\-wrap \fImode\fR
.
\fIMode\fR specifies how to handle lines that are wider than the text's
window. It has the same legal values as the \fB\-wrap\fR option for the text
widget: \fBnone\fR, \fBchar\fR, or \fBword\fR. If this tag option is
specified, it overrides the \fB\-wrap\fR option for the text widget.
.PP
If a character has several tags associated with it, and if their display
options conflict, then the options of the highest priority tag are used. If a
particular display option has not been specified for a particular tag, or if
it is specified as an empty string, then that option will never be used; the
next-highest-priority tag's option will used instead. If no tag specifies a
particular display option, then the default style for the widget will be used.
.PP
The second purpose for tags is event bindings. You can associate bindings with
a tag in much the same way you can associate bindings with a widget class:
whenever particular X events occur on characters with the given tag, a given
Tcl command will be executed. Tag bindings can be used to give behaviors to
ranges of characters; among other things, this allows hypertext-like features
to be implemented. For details, see the description of the
.QW "\fIpathName \fBtag bind\fR"
widget command below. Tag bindings are shared between all peer widgets
(including any bindings for the special \fBsel\fR tag).
.PP
The third use for tags is in managing the selection. See \fBTHE SELECTION\fR
below. With the exception of the special \fBsel\fR tag, all tags are shared
between peer text widgets, and may be manipulated on an equal basis from any
such widget. The \fBsel\fR tag exists separately and independently in each
peer text widget (but any tag bindings to \fBsel\fR are shared).
.SH MARKS
.PP
The second form of annotation in text widgets is a mark. Marks are used for
remembering particular places in a text. They are something like tags, in that
they have names and they refer to places in the file, but a mark is not
associated with particular characters. Instead, a mark is associated with the
gap between two characters. Only a single position may be associated with a
mark at any given time. If the characters around a mark are deleted the mark
will still remain; it will just have new neighbor characters. In contrast, if
the characters containing a tag are deleted then the tag will no longer have
an association with characters in the file. Marks may be manipulated with the
.QW "\fIpathName \fBmark\fR"
widget command, and their current locations may be determined by using the
mark name as an index in widget commands.
.PP
Each mark also has a
.QW gravity ,
which is either \fBleft\fR or \fBright\fR. The gravity for a mark specifies
what happens to the mark when text is inserted at the point of the mark. If a
mark has left gravity, then the mark is treated as if it were attached to the
character on its left, so the mark will remain to the left of any text
inserted at the mark position. If the mark has right gravity, new text
inserted at the mark position will appear to the left of the mark (so that the
mark remains rightmost). The gravity for a mark defaults to \fBright\fR.
.PP
The name space for marks is different from that for tags: the same name may be
used for both a mark and a tag, but they will refer to different things.
.PP
Two marks have special significance. First, the mark \fBinsert\fR is
associated with the insertion cursor, as described under
\fBTHE INSERTION CURSOR\fR
below. Second, the mark \fBcurrent\fR is associated with the
character closest to the mouse and is adjusted automatically to track the
mouse position and any changes to the text in the widget (one exception:
\fBcurrent\fR is not updated in response to mouse motions if a mouse button is
down; the update will be deferred until all mouse buttons have been released).
Neither of these special marks may be deleted. With the exception of these two
special marks, all marks are shared between peer text widgets, and may be
manipulated on an equal basis from any peer.
.SH "EMBEDDED WINDOWS"
.PP
The third form of annotation in text widgets is an embedded window. Each
embedded window annotation causes a window to be displayed at a particular
point in the text. There may be any number of embedded windows in a text
widget, and any widget may be used as an embedded window (subject to the usual
rules for geometry management, which require the text window to be the parent
of the embedded window or a descendant of its parent). The embedded window's
position on the screen will be updated as the text is modified or scrolled,
and it will be mapped and unmapped as it moves into and out of the visible
area of the text widget. Each embedded window occupies one unit's worth of
index space in the text widget, and it may be referred to either by the name
of its embedded window or by its position in the widget's index space. If the
range of text containing the embedded window is deleted then the window is
destroyed. Similarly if the text widget as a whole is deleted, then the window
is destroyed.
.PP
When an embedded window is added to a text widget with the \fIpathName
\fBwindow create\fR widget command, several configuration options may be
associated with it. These options may be modified later with the \fIpathName
\fBwindow configure\fR widget command. The following options are currently
supported:
.TP
\fB\-align \fIwhere\fR
.
If the window is not as tall as the line in which it is displayed, this option
determines where the window is displayed in the line. \fIWhere\fR must have
one of the values \fBtop\fR (align the top of the window with the top of the
line), \fBcenter\fR (center the window within the range of the line),
\fBbottom\fR (align the bottom of the window with the bottom of the line's
area), or \fBbaseline\fR (align the bottom of the window with the baseline of
the line).
.TP
\fB\-create \fIscript\fR
.
Specifies a Tcl script that may be evaluated to create the window for the
annotation. If no \fB\-window\fR option has been specified for the annotation
this script will be evaluated when the annotation is about to be displayed on
the screen. \fIScript\fR must create a window for the annotation and return
the name of that window as its result. Two substitutions will be performed in
\fIscript\fR before evaluation. \fI%W\fR will be substituted by the name of
the parent text widget, and \fI%%\fR will be substituted by a single \fI%\fR.
If the annotation's window should ever be deleted, \fIscript\fR will be
evaluated again the next time the annotation is displayed.
.TP
\fB\-padx \fIpixels\fR
.
\fIPixels\fR specifies the amount of extra space to leave on each side of the
embedded window. It may have any of the usual forms defined for a screen
distance.
.TP
\fB\-pady \fIpixels\fR
.
\fIPixels\fR specifies the amount of extra space to leave on the top and on
the bottom of the embedded window. It may have any of the usual forms defined
for a screen distance.
.TP
\fB\-stretch \fIboolean\fR
.
If the requested height of the embedded window is less than the height of the
line in which it is displayed, this option can be used to specify whether the
window should be stretched vertically to fill its line. If the \fB\-pady\fR
option has been specified as well, then the requested padding will be retained
even if the window is stretched.
.TP
\fB\-window \fIpathName\fR
.
Specifies the name of a window to display in the annotation. Note that if a
\fIpathName\fR has been set, then later configuring a window to the empty
string will not delete the widget corresponding to the old \fIpathName\fR.
Rather it will remove the association between the old \fIpathName\fR and the
text widget. If multiple peer widgets are in use, it is usually simpler to use
the \fB\-create\fR option if embedded windows are desired in each peer.
.SH "EMBEDDED IMAGES"
.PP
The final form of annotation in text widgets is an embedded image. Each
embedded image annotation causes an image to be displayed at a particular
point in the text. There may be any number of embedded images in a text
widget, and a particular image may be embedded in multiple places in the same
text widget. The embedded image's position on the screen will be updated as
the text is modified or scrolled. Each embedded image occupies one unit's
worth of index space in the text widget, and it may be referred to either by
its position in the widget's index space, or the name it is assigned when the
image is inserted into the text widget with \fIpathName \fBimage create\fR. If
the range of text containing the embedded image is deleted then that copy of
the image is removed from the screen.
.PP
When an embedded image is added to a text widget with the \fIpathName \fBimage
create\fR widget command, a name unique to this instance of the image is
returned. This name may then be used to refer to this image instance. The name
is taken to be the value of the \fB\-name\fR option (described below). If the
\fB\-name\fR option is not provided, the \fB\-image\fR name is used instead.
If the \fIimageName\fR is already in use in the text widget, then \fB#\fInn\fR
is added to the end of the \fIimageName\fR, where \fInn\fR is an arbitrary
integer. This insures the \fIimageName\fR is unique. Once this name is
assigned to this instance of the image, it does not change, even though the
\fB\-image\fR or \fB\-name\fR values can be changed with \fIpathName \fBimage
configure\fR.
.PP
When an embedded image is added to a text widget with the \fIpathName \fBimage
create\fR widget command, several configuration options may be associated with
it. These options may be modified later with the \fIpathName \fBimage
configure\fR widget command. The following options are currently supported:
.TP
\fB\-align \fIwhere\fR
.
If the image is not as tall as the line in which it is displayed, this option
determines where the image is displayed in the line. \fIWhere\fR must have one
of the values \fBtop\fR (align the top of the image with the top of the line),
\fBcenter\fR (center the image within the range of the line), \fBbottom\fR
(align the bottom of the image with the bottom of the line's area), or
\fBbaseline\fR (align the bottom of the image with the baseline of the line).
.TP
\fB\-image \fIimage\fR
.
Specifies the name of the Tk image to display in the annotation. If
\fIimage\fR is not a valid Tk image, then an error is returned.
.TP
\fB\-name \fIImageName\fR
.
Specifies the name by which this image instance may be referenced in the text
widget. If \fIImageName\fR is not supplied, then the name of the Tk image is
used instead. If the \fIimageName\fR is already in use, \fI#nn\fR is appended
to the end of the name as described above.
.TP
\fB\-padx \fIpixels\fR
.
\fIPixels\fR specifies the amount of extra space to leave on each side of the
embedded image. It may have any of the usual forms defined for a screen
distance.
.TP
\fB\-pady \fIpixels\fR
.
\fIPixels\fR specifies the amount of extra space to leave on the top and on
the bottom of the embedded image. It may have any of the usual forms defined
for a screen distance.
.SH "THE SELECTION"
.PP
Selection support is implemented via tags. If the \fB\-exportselection\fR option
for the text widget is true then the \fBsel\fR tag will be associated with the
selection:
.IP [1]
Whenever characters are tagged with \fBsel\fR the text widget will claim
ownership of the selection.
.IP [2]
Attempts to retrieve the selection will be serviced by the text widget,
returning all the characters with the \fBsel\fR tag.
.IP [3]
If the selection is claimed away by another application or by another window
within this application, then the \fBsel\fR tag will be removed from all
characters in the text.
.IP [4]
Whenever the \fBsel\fR tag range changes a virtual event \fB<<Selection>>\fR
is generated.
.PP
The \fBsel\fR tag is automatically defined when a text widget is created, and
it may not be deleted with the
.QW "\fIpathName \fBtag delete\fR"
widget command. Furthermore, the \fB\-selectbackground\fR,
\fB\-selectborderwidth\fR, and \fB\-selectforeground\fR options for the text
widget are tied to the \fB\-background\fR, \fB\-borderwidth\fR, and
\fB\-foreground\fR options for the \fBsel\fR tag: changes in either will
automatically be reflected in the other. Also the
\fB\-inactiveselectbackground\fR option for the text widget is used instead of
\fB\-selectbackground\fR when the text widget does not have the focus. This
allows programmatic control over the visualization of the \fBsel\fR tag for
foreground and background windows, or to have \fBsel\fR not shown at all (when
\fB\-inactiveselectbackground\fR is empty) for background windows. Each peer
text widget has its own \fBsel\fR tag which can be separately configured and
set.
.SH "THE INSERTION CURSOR"
.PP
The mark named \fBinsert\fR has special significance in text widgets. It is
defined automatically when a text widget is created and it may not be unset
with the
.QW "\fIpathName \fBmark unset\fR"
widget command. The \fBinsert\fR mark represents the position of the insertion
cursor, and the insertion cursor will automatically be drawn at this point
whenever the text widget has the input focus.
.SH "THE MODIFIED FLAG"
.PP
The text widget can keep track of changes to the content of the widget by
means of the modified flag. Inserting or deleting text will set this flag. The
flag can be queried, set and cleared programmatically as well. Whenever the
flag changes state a \fB<<Modified>>\fR virtual event is generated. See the
\fIpathName \fBedit modified\fR widget command for more details.
.SH "THE UNDO MECHANISM"
.PP
The text widget has an unlimited undo and redo mechanism (when the
\fB\-undo\fR widget option is true) which records every insert and delete
action on a stack.
.PP
Boundaries (called
.QW separators )
are inserted between edit actions. The purpose of these separators is to group
inserts, deletes and replaces into one compound edit action. When undoing a
change everything between two separators will be undone. The undone changes
are then moved to the redo stack, so that an undone edit can be redone again.
The redo stack is cleared whenever new edit actions are recorded on the undo
stack. The undo and redo stacks can be cleared to keep their depth under
control.
.PP
Separators are inserted automatically when the \fB\-autoseparators\fR widget
option is true. You can insert separators programmatically as well. If a
separator is already present at the top of the undo stack no other will be
inserted. That means that two separators on the undo stack are always
separated by at least one insert or delete action.
.PP
The undo mechanism is also linked to the modified flag. This means that
undoing or redoing changes can take a modified text widget back to the
unmodified state or vice versa. The modified flag will be set automatically to
the appropriate state. This automatic coupling does not work when the modified
flag has been set by the user, until the flag has been reset again.
.PP
See below for the \fIpathName \fBedit\fR widget command that controls the undo
mechanism.
.SH "PEER WIDGETS"
.PP
The text widget has a separate store of all its data concerning each line's
textual contents, marks, tags, images and windows, and the undo stack.
.PP
While this data store cannot be accessed directly (i.e. without a text widget
as an intermediary), multiple text widgets can be created, each of which
present different views on the same underlying data. Such text widgets are
known as peer text widgets.
.PP
As text is added, deleted, edited and coloured in any one widget, and as
images, marks, tags are adjusted, all such changes will be reflected in all
peers.
.PP
All data and markup is shared, except for a few small details. First, the
\fBsel\fR tag may be set and configured (in its display style) differently for
each peer. Second, each peer has its own \fBinsert\fR and \fBcurrent\fR mark
positions (but all other marks are shared). Third, embedded windows, which are
arbitrary other widgets, cannot be shared between peers. This means the
\fB\-window\fR option of embedded windows is independently set for each peer
(it is advisable to use the \fB\-create\fR script capabilities to allow each
peer to create its own embedded windows as needed). Fourth, all of the
configuration options of each peer (e.g. \fB\-font\fR, etc) can be set
independently, with the exception of \fB\-undo\fR, \fB\-maxundo\fR,
\fB\-autoseparators\fR (i.e. all undo, redo and modified state issues are
shared).
.PP
Finally any single peer need not contain all lines from the underlying data
store. When creating a peer, a contiguous range of lines (e.g. only lines 52
through 125) may be specified. This allows a peer to contain just a small
portion of the overall text. The range of lines will expand and contract as
text is inserted or deleted. The peer will only ever display complete lines of
text (one cannot share just part of a line). If the peer's contents contracts
to nothing (i.e. all complete lines in the peer widget have been deleted from
another widget), then it is impossible for new lines to be inserted. The peer
will simply become an empty shell on which the background can be configured,
but which will never show any content (without manual reconfiguration of the
start and end lines). Note that a peer which does not contain all of the
underlying data store still has indices numbered from
.QW 1.0
to
.QW end .
It is simply that those indices reflect a subset of the total data, and data
outside the contained range is not accessible to the peer. This means that the
command \fIpeerName \fBindex end\fR may return quite different values in
different peers. Similarly, commands like \fIpeerName \fBtag ranges\fR will
not return index ranges outside that which is meaningful to the peer. The
configuration options \fB\-startline\fR and \fB\-endline\fR may be used to
control how much of the underlying data is contained in any given text widget.
.PP
Note that peers are really peers. Deleting the
.QW original
text widget will not cause any other peers to be deleted, or otherwise
affected.
.PP
See below for the \fIpathName \fBpeer\fR widget command that controls the
creation of peer widgets.
.SH "WIDGET COMMAND"
.PP
The \fBtext\fR command creates a new Tcl command whose name is the same as the
path name of the text's window. This command may be used to invoke various
operations on the widget. It has the following general form:
.CS
\fIpathName option \fR?\fIarg arg ...\fR?
.CE
\fIPathName\fR is the name of the command, which is the same as the text
widget's path name. \fIOption\fR and the \fIarg\fRs determine the exact
behavior of the command. The following commands are possible for text widgets:
.TP
\fIpathName \fBbbox \fIindex\fR
.
Returns a list of four elements describing the screen area of the character
given by \fIindex\fR. The first two elements of the list give the x and y
coordinates of the upper-left corner of the area occupied by the character,
and the last two elements give the width and height of the area. If the
character is only partially visible on the screen, then the return value
reflects just the visible part. If the character is not visible on the screen
then the return value is an empty list.
.TP
\fIpathName \fBcget\fR \fIoption\fR
.
Returns the current value of the configuration option given by \fIoption\fR.
\fIOption\fR may have any of the values accepted by the \fBtext\fR command.
.TP
\fIpathName \fBcompare\fR \fIindex1 op index2\fR
.
Compares the indices given by \fIindex1\fR and \fIindex2\fR according to the
relational operator given by \fIop\fR, and returns 1 if the relationship is
satisfied and 0 if it is not. \fIOp\fR must be one of the operators <, <=, ==,
>=, >, or !=. If \fIop\fR is == then 1 is returned if the two indices refer to
the same character, if \fIop\fR is < then 1 is returned if \fIindex1\fR refers
to an earlier character in the text than \fIindex2\fR, and so on.
.TP
\fIpathName \fBconfigure\fR ?\fIoption\fR? \fI?value option value ...\fR?
.
Query or modify the configuration options of the widget. If no \fIoption\fR is
specified, returns a list describing all of the available options for
\fIpathName\fR (see \fBTk_ConfigureInfo\fR for information on the format of
this list). If \fIoption\fR is specified with no \fIvalue\fR, then the command
returns a list describing the one named option (this list will be identical to
the corresponding sublist of the value returned if no \fIoption\fR is
specified). If one or more \fIoption\-value\fR pairs are specified, then the
command modifies the given widget option(s) to have the given value(s); in
this case the command returns an empty string. \fIOption\fR may have any of
the values accepted by the \fBtext\fR command.
.TP
\fIpathName \fBcount\fR \fI?options\fR? \fIindex1 index2\fR
.
Counts the number of relevant things between the two indices. If \fIindex1\fR
is after \fIindex2\fR, the result will be a negative number (and this holds
for each of the possible options). The actual items which are counted depend
on the options given. The result is a list of integers, one for the result of
each counting option given. Valid counting options are \fB\-chars\fR,
\fB\-displaychars\fR, \fB\-displayindices\fR, \fB\-displaylines\fR,
\fB\-indices\fR, \fB\-lines\fR, \fB\-xpixels\fR and \fB\-ypixels\fR. The
default value, if no option is specified, is \fB\-indices\fR. There is an
additional possible option \fB\-update\fR which is a modifier. If given, then
all subsequent options ensure that any possible out of date information is
recalculated. This currently only has any effect for the \fB\-ypixels\fR count
(which, if \fB\-update\fR is not given, will use the text widget's current
cached value for each line). The count options are interpreted as follows:
.RS
.IP \fB\-chars\fR
count all characters, whether elided or not. Do not count embedded windows or
images.
.IP \fB\-displaychars\fR
count all non-elided characters.
.IP \fB\-displayindices\fR
count all non-elided characters, windows and images.
.IP \fB\-displaylines\fR
count all display lines (i.e. counting one for each time a line wraps) from
the line of the first index up to, but not including the display line of the
second index. Therefore if they are both on the same display line, zero will
be returned. By definition displaylines are visible and therefore this only
counts portions of actual visible lines.
.IP \fB\-indices\fR
count all characters and embedded windows or images (i.e. everything which
counts in text-widget index space), whether they are elided or not.
.IP \fB\-lines\fR
count all logical lines (irrespective of wrapping) from the line of the first
index up to, but not including the line of the second index. Therefore if they
are both on the same line, zero will be returned. Logical lines are counted
whether they are currently visible (non-elided) or not.
.IP \fB\-xpixels\fR
count the number of horizontal pixels from the first pixel of the first index
to (but not including) the first pixel of the second index. To count the total
desired width of the text widget (assuming wrapping is not enabled), first
find the longest line and then use
.QW ".text count \-xpixels \N'34'${line}.0\N'34' \N'34'${line}.0 lineend\N'34'" .
.IP \fB\-ypixels\fR
count the number of vertical pixels from the first pixel of the first index to
(but not including) the first pixel of the second index. If both indices are
on the same display line, zero will be returned. To count the total number of
vertical pixels in the text widget, use
.QW ".text count \-ypixels 1.0 end" ,
and to ensure this is up to date, use
.QW ".text count \-update \-ypixels 1.0 end" .
.PP
The command returns a positive or negative integer corresponding to the number
of items counted between the two indices. One such integer is returned for
each counting option given, so a list is returned if more than one option was
supplied. For example
.QW ".text count \-xpixels \-ypixels 1.3 4.5"
is perfectly valid and will return a list of two elements.
.RE
.TP
\fIpathName \fBdebug \fR?\fIboolean\fR?
.
If \fIboolean\fR is specified, then it must have one of the true or false
values accepted by Tcl_GetBoolean. If the value is a true one then internal
consistency checks will be turned on in the B-tree code associated with text
widgets. If \fIboolean\fR has a false value then the debugging checks will be
turned off. In either case the command returns an empty string. If
\fIboolean\fR is not specified then the command returns \fBon\fR or \fBoff\fR
to indicate whether or not debugging is turned on. There is a single debugging
switch shared by all text widgets: turning debugging on or off in any widget
turns it on or off for all widgets. For widgets with large amounts of text,
the consistency checks may cause a noticeable slow-down.
.RS
.PP
When debugging is turned on, the drawing routines of the text widget set the
global variables \fBtk_textRedraw\fR and \fBtk_textRelayout\fR to the lists of
indices that are redrawn. The values of these variables are tested by Tk's
test suite.
.RE
.TP
\fIpathName \fBdelete \fIindex1 \fR?\fIindex2 ...\fR?
.
Delete a range of characters from the text. If both \fIindex1\fR and
\fIindex2\fR are specified, then delete all the characters starting with the
one given by \fIindex1\fR and stopping just before \fIindex2\fR (i.e. the
character at \fIindex2\fR is not deleted). If \fIindex2\fR does not specify a
position later in the text than \fIindex1\fR then no characters are deleted.
If \fIindex2\fR is not specified then the single character at \fIindex1\fR is
deleted. It is not allowable to delete characters in a way that would leave
the text without a newline as the last character. The command returns an empty
string. If more indices are given, multiple ranges of text will be deleted.
All indices are first checked for validity before any deletions are made. They
are sorted and the text is removed from the last range to the first range so
deleted text does not cause an undesired index shifting side-effects. If
multiple ranges with the same start index are given, then the longest range is
used. If overlapping ranges are given, then they will be merged into spans
that do not cause deletion of text outside the given ranges due to text
shifted during deletion.
.TP
\fIpathName \fBdlineinfo \fIindex\fR
.
Returns a list with five elements describing the area occupied by the display
line containing \fIindex\fR. The first two elements of the list give the x and
y coordinates of the upper-left corner of the area occupied by the line, the
third and fourth elements give the width and height of the area, and the fifth
element gives the position of the baseline for the line, measured down from
the top of the area. All of this information is measured in pixels. If the
current wrap mode is \fBnone\fR and the line extends beyond the boundaries of
the window, the area returned reflects the entire area of the line, including
the portions that are out of the window. If the line is shorter than the full
width of the window then the area returned reflects just the portion of the
line that is occupied by characters and embedded windows. If the display line
containing \fIindex\fR is not visible on the screen then the return value is
an empty list.
.TP
\fIpathName \fBdump \fR?\fIswitches\fR? \fIindex1 \fR?\fIindex2\fR?
.
Return the contents of the text widget from \fIindex1\fR up to, but not
including \fIindex2\fR, including the text and information about marks, tags,
and embedded windows. If \fIindex2\fR is not specified, then it defaults to
one character past \fIindex1\fR. The information is returned in the following
format:
.LP
.RS
\fIkey1 value1 index1 key2 value2 index2\fR ...
.LP
The possible \fIkey\fR values are \fBtext\fR, \fBmark\fR, \fBtagon\fR,
\fBtagoff\fR, \fBimage\fR, and \fBwindow\fR. The corresponding \fIvalue\fR is
the text, mark name, tag name, image name, or window name. The \fIindex\fR
information is the index of the start of the text, mark, tag transition, image
or window. One or more of the following switches (or abbreviations thereof)
may be specified to control the dump:
.TP
\fB\-all\fR
.
Return information about all elements: text, marks, tags, images and windows.
This is the default.
.TP
\fB\-command \fIcommand\fR
.
Instead of returning the information as the result of the dump operation,
invoke the \fIcommand\fR on each element of the text widget within the range.
The command has three arguments appended to it before it is evaluated: the
\fIkey\fR, \fIvalue\fR, and \fIindex\fR.
.TP
\fB\-image\fR
.
Include information about images in the dump results.
.TP
\fB\-mark\fR
.
Include information about marks in the dump results.
.TP
\fB\-tag\fR
.
Include information about tag transitions in the dump results. Tag information
is returned as \fBtagon\fR and \fBtagoff\fR elements that indicate the begin
and end of each range of each tag, respectively.
.TP
\fB\-text\fR
.
Include information about text in the dump results. The value is the text up
to the next element or the end of range indicated by \fIindex2\fR. A text
element does not span newlines. A multi-line block of text that contains no
marks or tag transitions will still be dumped as a set of text segments that
each end with a newline. The newline is part of the value.
.TP
\fB\-window\fR
.
Include information about embedded windows in the dump results. The value of a
window is its Tk pathname, unless the window has not been created yet. (It
must have a create script.) In this case an empty string is returned, and you
must query the window by its index position to get more information.
.RE
.TP
\fIpathName \fBedit \fIoption \fR?\fIarg arg ...\fR?
.
This command controls the undo mechanism and the modified flag. The exact
behavior of the command depends on the \fIoption\fR argument that follows the
\fBedit\fR argument. The following forms of the command are currently
supported:
.RS
.TP
\fIpathName \fBedit modified \fR?\fIboolean\fR?
.
If \fIboolean\fR is not specified, returns the modified flag of the widget.
The insert, delete, edit undo and edit redo commands or the user can set or
clear the modified flag. If \fIboolean\fR is specified, sets the modified flag
of the widget to \fIboolean\fR.
.TP
\fIpathName \fBedit redo\fR
.
When the \fB\-undo\fR option is true, reapplies the last undone edits provided
no other edits were done since then. Generates an error when the redo stack is
empty. Does nothing when the \fB\-undo\fR option is false.
.TP
\fIpathName \fBedit reset\fR
.
Clears the undo and redo stacks.
.TP
\fIpathName \fBedit separator\fR
.
Inserts a separator (boundary) on the undo stack. Does nothing when the
\fB\-undo\fR option is false.
.TP
\fIpathName \fBedit undo\fR
.
Undoes the last edit action when the \fB\-undo\fR option is true. An edit
action is defined as all the insert and delete commands that are recorded on
the undo stack in between two separators. Generates an error when the undo
stack is empty. Does nothing when the \fB\-undo\fR option is false.
.RE
.TP
\fIpathName \fBget\fR ?\fB\-displaychars\fR? ?\fB\-\-\fR? \fIindex1\fR ?\fIindex2 ...\fR?
.
Return a range of characters from the text. The return value will be all the
characters in the text starting with the one whose index is \fIindex1\fR and
ending just before the one whose index is \fIindex2\fR (the character at
\fIindex2\fR will not be returned). If \fIindex2\fR is omitted then the single
character at \fIindex1\fR is returned. If there are no characters in the
specified range (e.g. \fIindex1\fR is past the end of the file or \fIindex2\fR
is less than or equal to \fIindex1\fR) then an empty string is returned. If
the specified range contains embedded windows, no information about them is
included in the returned string. If multiple index pairs are given, multiple
ranges of text will be returned in a list. Invalid ranges will not be
represented with empty strings in the list. The ranges are returned in the
order passed to \fIpathName \fBget\fR. If the \fB\-displaychars\fR option is
given, then, within each range, only those characters which are not elided
will be returned. This may have the effect that some of the returned ranges
are empty strings.
.TP
\fIpathName \fBimage \fIoption \fR?\fIarg arg ...\fR?
.
This command is used to manipulate embedded images. The behavior of the
command depends on the \fIoption\fR argument that follows the \fBtag\fR
argument. The following forms of the command are currently supported:
.RS
.TP
\fIpathName \fBimage cget \fIindex option\fR
.
Returns the value of a configuration option for an embedded image. \fIIndex\fR
identifies the embedded image, and \fIoption\fR specifies a particular
configuration option, which must be one of the ones listed in the section
\fBEMBEDDED IMAGES\fR.
.TP
\fIpathName \fBimage configure \fIindex\fR ?\fIoption value ...\fR?
.
Query or modify the configuration options for an embedded image. If no
\fIoption\fR is specified, returns a list describing all of the available
options for the embedded image at \fIindex\fR (see \fBTk_ConfigureInfo\fR for
information on the format of this list). If \fIoption\fR is specified with no
\fIvalue\fR, then the command returns a list describing the one named option
(this list will be identical to the corresponding sublist of the value
returned if no \fIoption\fR is specified). If one or more \fIoption\-value\fR
pairs are specified, then the command modifies the given option(s) to have the
given value(s); in this case the command returns an empty string. See
\fBEMBEDDED IMAGES\fR for information on the options that are supported.
.TP
\fIpathName \fBimage create \fIindex\fR ?\fIoption value ...\fR?
.
This command creates a new image annotation, which will appear in the text at
the position given by \fIindex\fR. Any number of \fIoption\-value\fR pairs may
be specified to configure the annotation. Returns a unique identifier that may
be used as an index to refer to this image. See \fBEMBEDDED IMAGES\fR for
information on the options that are supported, and a description of the
identifier returned.
.TP
\fIpathName \fBimage names\fR
.
Returns a list whose elements are the names of all image instances currently
embedded in \fIwindow\fR.
.RE
.TP
\fIpathName \fBindex \fIindex\fR
.
Returns the position corresponding to \fIindex\fR in the form \fIline.char\fR
where \fIline\fR is the line number and \fIchar\fR is the character number.
\fIIndex\fR may have any of the forms described under \fBINDICES\fR above.
.TP
\fIpathName \fBinsert \fIindex chars \fR?\fItagList chars tagList ...\fR?
.
Inserts all of the \fIchars\fR arguments just before the character at
\fIindex\fR. If \fIindex\fR refers to the end of the text (the character after
the last newline) then the new text is inserted just before the last newline
instead. If there is a single \fIchars\fR argument and no \fItagList\fR, then
the new text will receive any tags that are present on both the character
before and the character after the insertion point; if a tag is present on
only one of these characters then it will not be applied to the new text. If
\fItagList\fR is specified then it consists of a list of tag names; the new
characters will receive all of the tags in this list and no others, regardless
of the tags present around the insertion point. If multiple
\fIchars\fR\-\fItagList\fR argument pairs are present, they produce the same
effect as if a separate \fIpathName \fBinsert\fR widget command had been
issued for each pair, in order. The last \fItagList\fR argument may be
omitted.
.TP
\fIpathName \fBmark \fIoption \fR?\fIarg arg ...\fR?
.
This command is used to manipulate marks. The exact behavior of the command
depends on the \fIoption\fR argument that follows the \fBmark\fR argument. The
following forms of the command are currently supported:
.RS
.TP
\fIpathName \fBmark gravity \fImarkName\fR ?\fIdirection\fR?
.
If \fIdirection\fR is not specified, returns \fBleft\fR or \fBright\fR to
indicate which of its adjacent characters \fImarkName\fR is attached to. If
\fIdirection\fR is specified, it must be \fBleft\fR or \fBright\fR; the
gravity of \fImarkName\fR is set to the given value.
.TP
\fIpathName \fBmark names\fR
.
Returns a list whose elements are the names of all the marks that are
currently set.
.TP
\fIpathName \fBmark next \fIindex\fR
.
Returns the name of the next mark at or after \fIindex\fR. If \fIindex\fR is
specified in numerical form, then the search for the next mark begins at that
index. If \fIindex\fR is the name of a mark, then the search for the next mark
begins immediately after that mark. This can still return a mark at the same
position if there are multiple marks at the same index. These semantics mean
that the \fBmark next\fR operation can be used to step through all the marks
in a text widget in the same order as the mark information returned by the
\fIpathName \fBdump\fR operation. If a mark has been set to the special
\fBend\fR index, then it appears to be \fIafter\fR \fBend\fR with respect to
the \fIpathName \fBmark next\fR operation. An empty string is returned if
there are no marks after \fIindex\fR.
.TP
\fIpathName \fBmark previous \fIindex\fR
.
Returns the name of the mark at or before \fIindex\fR. If \fIindex\fR is
specified in numerical form, then the search for the previous mark begins with
the character just before that index. If \fIindex\fR is the name of a mark,
then the search for the next mark begins immediately before that mark. This
can still return a mark at the same position if there are multiple marks at
the same index. These semantics mean that the \fIpathName \fBmark previous\fR
operation can be used to step through all the marks in a text widget in the
reverse order as the mark information returned by the \fIpathName \fBdump\fR
operation. An empty string is returned if there are no marks before
\fIindex\fR.
.TP
\fIpathName \fBmark set \fImarkName index\fR
.
Sets the mark named \fImarkName\fR to a position just before the character at
\fIindex\fR. If \fImarkName\fR already exists, it is moved from its old
position; if it does not exist, a new mark is created. This command returns an
empty string.
.TP
\fIpathName \fBmark unset \fImarkName \fR?\fImarkName markName ...\fR?
.
Remove the mark corresponding to each of the \fImarkName\fR arguments. The
removed marks will not be usable in indices and will not be returned by future
calls to
.QW "\fIpathName \fBmark names\fR" .
This command returns an empty string.
.RE
.TP
\fIpathName \fBpeer \fIoption args\fR
.
This command is used to create and query widget peers. It has two forms,
depending on \fIoption\fR:
.RS
.TP
\fIpathName \fBpeer create \fInewPathName\fR ?\fIoptions\fR?
.
Creates a peer text widget with the given \fInewPathName\fR, and any optional
standard configuration options (as for the \fItext\fR command). By default the
peer will have the same start and end line as the parent widget, but these can
be overridden with the standard configuration options.
.TP
\fIpathName \fBpeer names\fR
.
Returns a list of peers of this widget (this does not include the widget
itself). The order within this list is undefined.
.RE
.TP
\fIpathName \fBreplace \fIindex1 index2 chars\fR ?\fItagList chars tagList ...\fR?
.
Replaces the range of characters between \fIindex1\fR and \fIindex2\fR with
the given characters and tags. See the section on \fIpathName \fBinsert\fR for
an explanation of the handling of the \fItagList...\fR arguments, and the
section on \fIpathName \fBdelete\fR for an explanation of the handling of the
indices. If \fIindex2\fR corresponds to an index earlier in the text than
\fIindex1\fR, an error will be generated.
.RS
.PP
The deletion and insertion are arranged so that no unnecessary scrolling of
the window or movement of insertion cursor occurs. In addition the undo/redo
stack are correctly modified, if undo operations are active in the text
widget. The command returns an empty string.
.RE
.TP
\fIpathName \fBscan \fIoption args\fR
.
This command is used to implement scanning on texts. It has two forms,
depending on \fIoption\fR:
.RS
.TP
\fIpathName \fBscan mark \fIx y\fR
.
Records \fIx\fR and \fIy\fR and the current view in the text window, for use
in conjunction with later \fIpathName \fBscan dragto\fR commands. Typically
this command is associated with a mouse button press in the widget. It returns
an empty string.
.TP
\fIpathName \fBscan dragto \fIx y\fR
.
This command computes the difference between its \fIx\fR and \fIy\fR arguments
and the \fIx\fR and \fIy\fR arguments to the last \fIpathName \fBscan mark\fR
command for the widget. It then adjusts the view by 10 times the difference in
coordinates. This command is typically associated with mouse motion events in
the widget, to produce the effect of dragging the text at high speed through
the window. The return value is an empty string.
.RE
.TP
\fIpathName \fBsearch \fR?\fIswitches\fR? \fIpattern index \fR?\fIstopIndex\fR?
.
Searches the text in \fIpathName\fR starting at \fIindex\fR for a range of
characters that matches \fIpattern\fR. If a match is found, the index of the
first character in the match is returned as result; otherwise an empty string
is returned. One or more of the following switches (or abbreviations thereof)
may be specified to control the search:
.RS
.TP
\fB\-forwards\fR
.
The search will proceed forward through the text, finding the first matching
range starting at or after the position given by \fIindex\fR. This is the
default.
.TP
\fB\-backwards\fR
.
The search will proceed backward through the text, finding the matching range
closest to \fIindex\fR whose first character is before \fIindex\fR (it is not
allowed to be at \fIindex\fR). Note that, for a variety of reasons, backwards
searches can be substantially slower than forwards searches (particularly when
using \fB\-regexp\fR), so it is recommended that performance-critical code use
forward searches.
.TP
\fB\-exact\fR
.
Use exact matching: the characters in the matching range must be identical to
those in \fIpattern\fR. This is the default.
.TP
\fB\-regexp\fR
.
Treat \fIpattern\fR as a regular expression and match it against the text
using the rules for regular expressions (see the \fBregexp\fR command
and the \fBre_syntax\fR page for
details). The default matching automatically passes both the
\fB\-lineanchor\fR and \fB\-linestop\fR options to the regexp engine (unless
\fB\-nolinestop\fR is used), so that \fI^$\fR match beginning and end of line,
and \fI.\fR, \fI[^\fR sequences will never match the newline character
\fI\en\fR.
.TP
\fB\-nolinestop\fR
.
This allows \fI.\fR and \fI[^\fR sequences to match the newline character
\fI\en\fR, which they will otherwise not do (see the \fBregexp\fR command for
details). This option is only meaningful if \fB\-regexp\fR is also given, and
an error will be thrown otherwise. For example, to match the entire text, use
.QW "\fIpathName \fBsearch \-nolinestop \-regexp\fR \N'34'.*\N'34' 1.0" .
.TP
\fB\-nocase\fR
.
Ignore case differences between the pattern and the text.
.TP
\fB\-count\fI varName\fR
.
The argument following \fB\-count\fR gives the name of a variable; if a match
is found, the number of index positions between beginning and end of the
matching range will be stored in the variable. If there are no embedded images
or windows in the matching range (and there are no elided characters if
\fB\-elide\fR is not given), this is equivalent to the number of characters
matched. In either case, the range \fImatchIdx\fR to \fImatchIdx + $count
chars\fR will return the entire matched text.
.TP
\fB\-all\fR
.
Find all matches in the given range and return a list of the indices of the
first character of each match. If a \fB\-count\fI varName\fR switch is given,
then \fIvarName\fR is also set to a list containing one element for each
successful match. Note that, even for exact searches, the elements of this
list may be different, if there are embedded images, windows or hidden text.
Searches with \fB\-all\fR behave very similarly to the Tcl command \fBregexp
\-all\fR, in that overlapping matches are not normally returned. For example,
applying an \fB\-all\fR search of the pattern
.QW \ew+
against
.QW "hello there"
will just match twice, once for each word, and matching
.QW "Z[a\-z]+Z"
against
.QW ZooZooZoo
will just match once.
.TP
\fB\-overlap\fR
.
When performing \fB\-all\fR searches, the normal behaviour is that matches
which overlap an already-found match will not be returned. This switch changes
that behaviour so that all matches which are not totally enclosed within
another match are returned. For example, applying an \fB\-overlap\fR search of
the pattern
.QW \ew+
against
.QW "hello there"
will just match twice (i.e. no different to just \fB\-all\fR), but matching
.QW Z[a\-z]+Z
against
.QW ZooZooZoo
will now match twice. An error will be thrown if this switch is used without
\fB\-all\fR.
.TP
\fB\-strictlimits\fR
.
When performing any search, the normal behaviour is that the start and stop
limits are checked with respect to the start of the matching text. With the
\fB\-strictlimits\fR flag, the entire matching range must lie inside the start
and stop limits specified for the match to be valid.
.TP
\fB\-elide\fR
.
Find elided (hidden) text as well. By default only displayed text is searched.
.TP
\fB\-\|\-\fR
.
This switch has no effect except to terminate the list of switches: the next
argument will be treated as \fIpattern\fR even if it starts with \fB\-\fR.
.PP
The matching range may be within a single line of text, or run across multiple
lines (if parts of the pattern can match a new-line). For regular expression
matching one can use the various newline-matching features such as \fB$\fR to
match the end of a line, \fB^\fR to match the beginning of a line, and to
control whether \fB.\fR is allowed to match a new-line. If \fIstopIndex\fR is
specified, the search stops at that index: for forward searches, no match at
or after \fIstopIndex\fR will be considered; for backward searches, no match
earlier in the text than \fIstopIndex\fR will be considered. If
\fIstopIndex\fR is omitted, the entire text will be searched: when the
beginning or end of the text is reached, the search continues at the other end
until the starting location is reached again; if \fIstopIndex\fR is specified,
no wrap-around will occur. This means that, for example, if the search is
\fB\-forwards\fR but \fIstopIndex\fR is earlier in the text than
\fIstartIndex\fR, nothing will ever be found. See \fBKNOWN BUGS\fR below for a
number of minor limitations of the \fIpathName \fBsearch\fR command.
.RE
.TP
\fIpathName \fBsee \fIindex\fR
.
Adjusts the view in the window so that the character given by \fIindex\fR is
completely visible. If \fIindex\fR is already visible then the command does
nothing. If \fIindex\fR is a short distance out of view, the command adjusts
the view just enough to make \fIindex\fR visible at the edge of the window.
If \fIindex\fR is far out of view, then the command centers \fIindex\fR in the
window.
.TP
\fIpathName \fBtag \fIoption \fR?\fIarg arg ...\fR?
.
This command is used to manipulate tags. The exact behavior of the command
depends on the \fIoption\fR argument that follows the \fBtag\fR argument. The
following forms of the command are currently supported:
.RS
.TP
\fIpathName \fBtag add \fItagName index1 \fR?\fIindex2 index1 index2 ...\fR?
.
Associate the tag \fItagName\fR with all of the characters starting with
\fIindex1\fR and ending just before \fIindex2\fR (the character at
\fIindex2\fR is not tagged). A single command may contain any number of
\fIindex1\fR\-\fIindex2\fR pairs. If the last \fIindex2\fR is omitted then the
single character at \fIindex1\fR is tagged. If there are no characters in the
specified range (e.g. \fIindex1\fR is past the end of the file or \fIindex2\fR
is less than or equal to \fIindex1\fR) then the command has no effect.
.TP
\fIpathName \fBtag bind \fItagName\fR ?\fIsequence\fR? ?\fIscript\fR?
.
This command associates \fIscript\fR with the tag given by \fItagName\fR.
Whenever the event sequence given by \fIsequence\fR occurs for a character
that has been tagged with \fItagName\fR, the script will be invoked. This
widget command is similar to the \fBbind\fR command except that it operates on
characters in a text rather than entire widgets. See the \fBbind\fR manual
entry for complete details on the syntax of \fIsequence\fR and the
substitutions performed on \fIscript\fR before invoking it. If all arguments
are specified then a new binding is created, replacing any existing binding
for the same \fIsequence\fR and \fItagName\fR (if the first character of
\fIscript\fR is
.QW +
then \fIscript\fR augments an existing binding rather than replacing it). In
this case the return value is an empty string. If \fIscript\fR is omitted then
the command returns the \fIscript\fR associated with \fItagName\fR and
\fIsequence\fR (an error occurs if there is no such binding). If both
\fIscript\fR and \fIsequence\fR are omitted then the command returns a list of
all the sequences for which bindings have been defined for \fItagName\fR.
.RS
.PP
The only events for which bindings may be specified are those related to the
mouse and keyboard (such as \fBEnter\fR, \fBLeave\fR, \fBButtonPress\fR,
\fBMotion\fR, and \fBKeyPress\fR) or virtual events. Event bindings for a text
widget use the \fBcurrent\fR mark described under \fBMARKS\fR above. An
\fBEnter\fR event triggers for a tag when the tag first becomes present on the
current character, and a \fBLeave\fR event triggers for a tag when it ceases
to be present on the current character. \fBEnter\fR and \fBLeave\fR events can
happen either because the \fBcurrent\fR mark moved or because the character at
that position changed. Note that these events are different than \fBEnter\fR
and \fBLeave\fR events for windows. Mouse and keyboard events are directed to
the current character. If a virtual event is used in a binding, that binding
can trigger only if the virtual event is defined by an underlying
mouse-related or keyboard-related event.
.PP
It is possible for the current character to have multiple tags, and for each
of them to have a binding for a particular event sequence. When this occurs,
one binding is invoked for each tag, in order from lowest-priority to highest
priority. If there are multiple matching bindings for a single tag, then the
most specific binding is chosen (see the manual entry for the \fBbind\fR
command for details). \fBcontinue\fR and \fBbreak\fR commands within binding
scripts are processed in the same way as for bindings created with the
\fBbind\fR command.
.PP
If bindings are created for the widget as a whole using the \fBbind\fR
command, then those bindings will supplement the tag bindings. The tag
bindings will be invoked first, followed by bindings for the window as a
whole.
.RE
.TP
\fIpathName \fBtag cget \fItagName option\fR
.
This command returns the current value of the option named \fIoption\fR
associated with the tag given by \fItagName\fR. \fIOption\fR may have any of
the values accepted by the \fIpathName \fBtag configure\fR widget command.
.TP
\fIpathName \fBtag configure \fItagName\fR ?\fIoption\fR? ?\fIvalue\fR? ?\fIoption value ...\fR?
.
This command is similar to the \fIpathName \fBconfigure\fR widget command
except that it modifies options associated with the tag given by \fItagName\fR
instead of modifying options for the overall text widget. If no \fIoption\fR
is specified, the command returns a list describing all of the available
options for \fItagName\fR (see \fBTk_ConfigureInfo\fR for information on the
format of this list). If \fIoption\fR is specified with no \fIvalue\fR, then
the command returns a list describing the one named option (this list will be
identical to the corresponding sublist of the value returned if no
\fIoption\fR is specified). If one or more \fIoption\-value\fR pairs are
specified, then the command modifies the given option(s) to have the given
value(s) in \fItagName\fR; in this case the command returns an empty string.
See \fBTAGS\fR above for details on the options available for tags.
.TP
\fIpathName \fBtag delete \fItagName \fR?\fItagName ...\fR?
.
Deletes all tag information for each of the \fItagName\fR arguments. The
command removes the tags from all characters in the file and also deletes any
other information associated with the tags, such as bindings and display
information. The command returns an empty string.
.TP
\fIpathName\fB tag lower \fItagName \fR?\fIbelowThis\fR?
.
Changes the priority of tag \fItagName\fR so that it is just lower in priority
than the tag whose name is \fIbelowThis\fR. If \fIbelowThis\fR is omitted,
then \fItagName\fR's priority is changed to make it lowest priority of all
tags.
.TP
\fIpathName \fBtag names \fR?\fIindex\fR?
.
Returns a list whose elements are the names of all the tags that are active at
the character position given by \fIindex\fR. If \fIindex\fR is omitted, then
the return value will describe all of the tags that exist for the text (this
includes all tags that have been named in a
.QW "\fIpathName \fBtag\fR"
widget command but have not been deleted by a
.QW "\fIpathName \fBtag delete\fR"
widget command, even if no characters are currently marked with the tag). The
list will be sorted in order from lowest priority to highest priority.
.TP
\fIpathName \fBtag nextrange \fItagName index1 \fR?\fIindex2\fR?
.
This command searches the text for a range of characters tagged with
\fItagName\fR where the first character of the range is no earlier than the
character at \fIindex1\fR and no later than the character just before
\fIindex2\fR (a range starting at \fIindex2\fR will not be considered). If
several matching ranges exist, the first one is chosen. The command's return
value is a list containing two elements, which are the index of the first
character of the range and the index of the character just after the last one
in the range. If no matching range is found then the return value is an empty
string. If \fIindex2\fR is not given then it defaults to the end of the text.
.TP
\fIpathName \fBtag prevrange \fItagName index1 \fR?\fIindex2\fR?
.
This command searches the text for a range of characters tagged with
\fItagName\fR where the first character of the range is before the character
at \fIindex1\fR and no earlier than the character at \fIindex2\fR (a range
starting at \fIindex2\fR will be considered). If several matching ranges
exist, the one closest to \fIindex1\fR is chosen. The command's return value
is a list containing two elements, which are the index of the first character
of the range and the index of the character just after the last one in the
range. If no matching range is found then the return value is an empty string.
If \fIindex2\fR is not given then it defaults to the beginning of the text.
.TP
\fIpathName\fB tag raise \fItagName \fR?\fIaboveThis\fR?
.
Changes the priority of tag \fItagName\fR so that it is just higher in
priority than the tag whose name is \fIaboveThis\fR. If \fIaboveThis\fR is
omitted, then \fItagName\fR's priority is changed to make it highest priority
of all tags.
.TP
\fIpathName \fBtag ranges \fItagName\fR
.
Returns a list describing all of the ranges of text that have been tagged with
\fItagName\fR. The first two elements of the list describe the first tagged
range in the text, the next two elements describe the second range, and so on.
The first element of each pair contains the index of the first character of
the range, and the second element of the pair contains the index of the
character just after the last one in the range. If there are no characters
tagged with \fItag\fR then an empty string is returned.
.TP
\fIpathName \fBtag remove \fItagName index1 \fR?\fIindex2 index1 index2 ...\fR?
.
Remove the tag \fItagName\fR from all of the characters starting at
\fIindex1\fR and ending just before \fIindex2\fR (the character at
\fIindex2\fR is not affected). A single command may contain any number of
\fIindex1\fR\-\fIindex2\fR pairs. If the last \fIindex2\fR is omitted then the
tag is removed from the single character at \fIindex1\fR. If there are no
characters in the specified range (e.g. \fIindex1\fR is past the end of the
file or \fIindex2\fR is less than or equal to \fIindex1\fR) then the command
has no effect. This command returns an empty string.
.RE
.TP
\fIpathName \fBwindow \fIoption \fR?\fIarg arg ...\fR?
.
This command is used to manipulate embedded windows. The behavior of the
command depends on the \fIoption\fR argument that follows the \fBwindow\fR
argument. The following forms of the command are currently supported:
.RS
.TP
\fIpathName \fBwindow cget \fIindex option\fR
.
Returns the value of a configuration option for an embedded window.
\fIIndex\fR identifies the embedded window, and \fIoption\fR specifies a
particular configuration option, which must be one of the ones listed in the
section \fBEMBEDDED WINDOWS\fR.
.TP
\fIpathName \fBwindow configure \fIindex\fR ?\fIoption value ...\fR?
.
Query or modify the configuration options for an embedded window. If no
\fIoption\fR is specified, returns a list describing all of the available
options for the embedded window at \fIindex\fR (see \fBTk_ConfigureInfo\fR for
information on the format of this list). If \fIoption\fR is specified with no
\fIvalue\fR, then the command returns a list describing the one named option
(this list will be identical to the corresponding sublist of the value
returned if no \fIoption\fR is specified). If one or more \fIoption\-value\fR
pairs are specified, then the command modifies the given option(s) to have the
given value(s); in this case the command returns an empty string. See
\fBEMBEDDED WINDOWS\fR for information on the options that are supported.
.TP
\fIpathName \fBwindow create \fIindex\fR ?\fIoption value ...\fR?
.
This command creates a new window annotation, which will appear in the text at
the position given by \fIindex\fR. Any number of \fIoption\-value\fR pairs may
be specified to configure the annotation. See \fBEMBEDDED WINDOWS\fR for
information on the options that are supported. Returns an empty string.
.TP
\fIpathName \fBwindow names\fR
.
Returns a list whose elements are the names of all windows currently embedded
in \fIwindow\fR.
.RE
.TP
\fIpathName \fBxview \fIoption args\fR
.
This command is used to query and change the horizontal position of the text
in the widget's window. It can take any of the following forms:
.RS
.TP
\fIpathName \fBxview\fR
.
Returns a list containing two elements. Each element is a real fraction
between 0 and 1; together they describe the portion of the document's
horizontal span that is visible in the window. For example, if the first
element is .2 and the second element is .6, 20% of the text is off-screen to
the left, the middle 40% is visible in the window, and 40% of the text is
off-screen to the right. The fractions refer only to the lines that are
actually visible in the window: if the lines in the window are all very short,
so that they are entirely visible, the returned fractions will be 0 and 1,
even if there are other lines in the text that are much wider than the window.
These are the same values passed to scrollbars via the \fB\-xscrollcommand\fR
option.
.TP
\fIpathName \fBxview moveto\fI fraction\fR
.
Adjusts the view in the window so that \fIfraction\fR of the horizontal span
of the text is off-screen to the left. \fIFraction\fR is a fraction between 0
and 1.
.TP
\fIpathName \fBxview scroll \fInumber what\fR
.
This command shifts the view in the window left or right according to
\fInumber\fR and \fIwhat\fR. \fIWhat\fR must be \fBunits\fR, \fBpages\fR or
\fBpixels\fR. If \fIwhat\fR is \fBunits\fR or \fBpages\fR then \fInumber\fR
must be an integer, otherwise number may be specified in any of the forms
acceptable to \fBTk_GetPixels\fR, such as
.QW 2.0c
or
.QW 1i
(the result is rounded to the nearest integer value. If no units are given,
pixels are assumed). If \fIwhat\fR is \fBunits\fR, the view adjusts left or
right by \fInumber\fR average-width characters on the display; if it is
\fBpages\fR then the view adjusts by \fInumber\fR screenfuls; if it is
\fBpixels\fR then the view adjusts by \fInumber\fR pixels. If \fInumber\fR is
negative then characters farther to the left become visible; if it is positive
then characters farther to the right become visible.
.RE
.TP
\fIpathName \fByview \fR?\fIargs\fR?
.
This command is used to query and change the vertical position of the text in
the widget's window. It can take any of the following forms:
.RS
.TP
\fIpathName \fByview\fR
.
Returns a list containing two elements, both of which are real fractions
between 0 and 1. The first element gives the position of the first visible
pixel of the first character (or image, etc) in the top line in the window,
relative to the text as a whole (0.5 means it is halfway through the text, for
example). The second element gives the position of the first pixel just after
the last visible one in the bottom line of the window, relative to the text as
a whole. These are the same values passed to scrollbars via the
\fB\-yscrollcommand\fR option.
.TP
\fIpathName \fByview moveto\fI fraction\fR
.
Adjusts the view in the window so that the pixel given by \fIfraction\fR
appears at the top of the top line of the window. \fIFraction\fR is a fraction
between 0 and 1; 0 indicates the first pixel of the first character in the
text, 0.33 indicates the pixel that is one-third the way through the text; and
so on. Values close to 1 will indicate values close to the last pixel in the
text (1 actually refers to one pixel beyond the last pixel), but in such cases
the widget will never scroll beyond the last pixel, and so a value of 1 will
effectively be rounded back to whatever fraction ensures the last pixel is at
the bottom of the window, and some other pixel is at the top.
.TP
\fIpathName \fByview scroll \fInumber what\fR
.
This command adjust the view in the window up or down according to
\fInumber\fR and \fIwhat\fR. \fIWhat\fR must be \fBunits\fR, \fBpages\fR or
\fBpixels\fR. If \fIwhat\fR is \fBunits\fR or \fBpages\fR then \fInumber\fR
must be an integer, otherwise number may be specified in any of the forms
acceptable to \fBTk_GetPixels\fR, such as
.QW 2.0c
or
.QW 1i
(the result is rounded to the nearest integer value. If no units are given,
pixels are assumed). If \fIwhat\fR is \fBunits\fR, the view adjusts up or down
by \fInumber\fR lines on the display; if it is \fBpages\fR then the view
adjusts by \fInumber\fR screenfuls; if it is \fBpixels\fR then the view
adjusts by \fInumber\fR pixels. If \fInumber\fR is negative then earlier
positions in the text become visible; if it is positive then later positions
in the text become visible.
.TP
\fIpathName \fByview \fR?\fB\-pickplace\fR? \fIindex\fR
.
Changes the view in the widget's window to make \fIindex\fR visible. If the
\fB\-pickplace\fR option is not specified then \fIindex\fR will appear at the
top of the window. If \fB\-pickplace\fR is specified then the widget chooses
where \fIindex\fR appears in the window:
.RS
.IP [1]
If \fIindex\fR is already visible somewhere in the window then the command
does nothing.
.IP [2]
If \fIindex\fR is only a few lines off-screen above the window then it will be
positioned at the top of the window.
.IP [3]
If \fIindex\fR is only a few lines off-screen below the window then it will be
positioned at the bottom of the window.
.IP [4]
Otherwise, \fIindex\fR will be centered in the window.
.PP
The \fB\-pickplace\fR option has been obsoleted by the \fIpathName \fBsee\fR
widget command (\fIpathName \fBsee\fR handles both x- and y-motion to make a
location visible, whereas the \fB\-pickplace\fR mode only handles motion in
y).
.RE
.TP
\fIpathName \fByview \fInumber\fR
.
This command makes the first character on the line after the one given by
\fInumber\fR visible at the top of the window. \fINumber\fR must be an
integer. This command used to be used for scrolling, but now it is obsolete.
.RE
.SH BINDINGS
.PP
Tk automatically creates class bindings for texts that give them the following
default behavior. In the descriptions below,
.QW word
is dependent on the value of the \fBtcl_wordchars\fR variable. See
\fBtclvars\fR(n).
.IP [1]
Clicking mouse button 1 positions the insertion cursor just before the
character underneath the mouse cursor, sets the input focus to this widget,
and clears any selection in the widget. Dragging with mouse button 1 strokes
out a selection between the insertion cursor and the character under the
mouse.
.IP [2]
Double-clicking with mouse button 1 selects the word under the mouse and
positions the insertion cursor at the start of the word. Dragging after a
double click will stroke out a selection consisting of whole words.
.IP [3]
Triple-clicking with mouse button 1 selects the line under the mouse and
positions the insertion cursor at the start of the line. Dragging after a
triple click will stroke out a selection consisting of whole lines.
.IP [4]
The ends of the selection can be adjusted by dragging with mouse button 1
while the Shift key is down; this will adjust the end of the selection that
was nearest to the mouse cursor when button 1 was pressed. If the button is
double-clicked before dragging then the selection will be adjusted in units of
whole words; if it is triple-clicked then the selection will be adjusted in
units of whole lines.
.IP [5]
Clicking mouse button 1 with the Control key down will reposition the
insertion cursor without affecting the selection.
.IP [6]
If any normal printing characters are typed, they are inserted at the point of
the insertion cursor.
.IP [7]
The view in the widget can be adjusted by dragging with mouse button 2. If
mouse button 2 is clicked without moving the mouse, the selection is copied
into the text at the position of the mouse cursor. The Insert key also inserts
the selection, but at the position of the insertion cursor.
.IP [8]
If the mouse is dragged out of the widget while button 1 is pressed, the entry
will automatically scroll to make more text visible (if there is more text
off-screen on the side where the mouse left the window).
.IP [9]
The Left and Right keys move the insertion cursor one character to the left or
right; they also clear any selection in the text. If Left or Right is typed
with the Shift key down, then the insertion cursor moves and the selection is
extended to include the new character. Control-Left and Control-Right move the
insertion cursor by words, and Control-Shift-Left and Control-Shift-Right move
the insertion cursor by words and also extend the selection. Control-b and
Control-f behave the same as Left and Right, respectively. Meta-b and Meta-f
behave the same as Control-Left and Control-Right, respectively.
.IP [10]
The Up and Down keys move the insertion cursor one line up or down and clear
any selection in the text. If Up or Right is typed with the Shift key down,
then the insertion cursor moves and the selection is extended to include the
new character. Control-Up and Control-Down move the insertion cursor by
paragraphs (groups of lines separated by blank lines), and Control-Shift-Up
and Control-Shift-Down move the insertion cursor by paragraphs and also extend
the selection. Control-p and Control-n behave the same as Up and Down,
respectively.
.IP [11]
The Next and Prior keys move the insertion cursor forward or backwards by one
screenful and clear any selection in the text. If the Shift key is held down
while Next or Prior is typed, then the selection is extended to include the
new character.
.IP [12]
Control-Next and Control-Prior scroll the view right or left by one page
without moving the insertion cursor or affecting the selection.
.IP [13]
Home and Control-a move the insertion cursor to the beginning of its display
line and clear any selection in the widget. Shift-Home moves the insertion
cursor to the beginning of the display line and also extends the selection to
that point.
.IP [14]
End and Control-e move the insertion cursor to the end of the display line and
clear any selection in the widget. Shift-End moves the cursor to the end of
the display line and extends the selection to that point.
.IP [15]
Control-Home and Meta-< move the insertion cursor to the beginning of the text
and clear any selection in the widget. Control-Shift-Home moves the insertion
cursor to the beginning of the text and also extends the selection to that
point.
.IP [16]
Control-End and Meta-> move the insertion cursor to the end of the text and
clear any selection in the widget. Control-Shift-End moves the cursor to the
end of the text and extends the selection to that point.
.IP [17]
The Select key and Control-Space set the selection anchor to the position of
the insertion cursor. They do not affect the current selection. Shift-Select
and Control-Shift-Space adjust the selection to the current position of the
insertion cursor, selecting from the anchor to the insertion cursor if there
was not any selection previously.
.IP [18]
Control-/ selects the entire contents of the widget.
.IP [19]
Control-\e clears any selection in the widget.
.IP [20]
The F16 key (labelled Copy on many Sun workstations) or Meta-w copies the
selection in the widget to the clipboard, if there is a selection. This
action is carried out by the command \fBtk_textCopy\fR.
.IP [21]
The F20 key (labelled Cut on many Sun workstations) or Control-w copies the
selection in the widget to the clipboard and deletes the selection. This
action is carried out by the command \fBtk_textCut\fR. If there is no
selection in the widget then these keys have no effect.
.IP [22]
The F18 key (labelled Paste on many Sun workstations) or Control-y inserts the
contents of the clipboard at the position of the insertion cursor. This action
is carried out by the command \fBtk_textPaste\fR.
.IP [23]
The Delete key deletes the selection, if there is one in the widget. If there
is no selection, it deletes the character to the right of the insertion
cursor.
.IP [24]
Backspace and Control-h delete the selection, if there is one in the widget.
If there is no selection, they delete the character to the left of the
insertion cursor.
.IP [25]
Control-d deletes the character to the right of the insertion cursor.
.IP [26]
Meta-d deletes the word to the right of the insertion cursor.
.IP [27]
Control-k deletes from the insertion cursor to the end of its line; if the
insertion cursor is already at the end of a line, then Control-k deletes the
newline character.
.IP [28]
Control-o opens a new line by inserting a newline character in front of the
insertion cursor without moving the insertion cursor.
.IP [29]
Meta-backspace and Meta-Delete delete the word to the left of the insertion
cursor.
.IP [30]
Control-x deletes whatever is selected in the text widget after copying it to
the clipboard.
.IP [31]
Control-t reverses the order of the two characters to the right of the
insertion cursor.
.IP [32]
Control-z (and Control-underscore on UNIX when \fBtk_strictMotif\fR is true)
undoes the last edit action if the \fB\-undo\fR option is true. Does nothing
otherwise.
.IP [33]
Control-Z (or Control-y on Windows) reapplies the last undone edit action if
the \fB\-undo\fR option is true. Does nothing otherwise.
.PP
If the widget is disabled using the \fB\-state\fR option, then its view can
still be adjusted and text can still be selected, but no insertion cursor will
be displayed and no text modifications will take place.
.PP
The behavior of texts can be changed by defining new bindings for individual
widgets or by redefining the class bindings.
.SH "KNOWN ISSUES"
.SS "ISSUES CONCERNING CHARS AND INDICES"
.PP
Before Tk 8.5, the widget used the string
.QW chars
to refer to index positions (which included characters, embedded windows and
embedded images). As of Tk 8.5 the text widget deals separately and correctly
with
.QW chars
and
.QW indices .
For backwards compatibility, however, the index modifiers
.QW "+N chars"
and
.QW "\-N chars"
continue to refer to indices. One must use any of the full forms
.QW "+N any chars"
or
.QW "\-N any chars"
etc. to refer to actual character indices. This confusion may be fixed in a
future release by making the widget correctly interpret
.QW "+N chars"
as a synonym for
.QW "+N any chars" .
.SS "PERFORMANCE ISSUES"
.PP
Text widgets should run efficiently under a variety of conditions. The text
widget uses about 2-3 bytes of main memory for each byte of text, so texts
containing a megabyte or more should be practical on most workstations. Text
is represented internally with a modified B-tree structure that makes
operations relatively efficient even with large texts. Tags are included in
the B-tree structure in a way that allows tags to span large ranges or have
many disjoint smaller ranges without loss of efficiency. Marks are also
implemented in a way that allows large numbers of marks. In most cases it is
fine to have large numbers of unique tags, or a tag that has many distinct
ranges.
.PP
One performance problem can arise if you have hundreds or thousands of
different tags that all have the following characteristics: the first and last
ranges of each tag are near the beginning and end of the text, respectively,
or a single tag range covers most of the text widget. The cost of adding and
deleting tags like this is proportional to the number of other tags with the
same properties. In contrast, there is no problem with having thousands of
distinct tags if their overall ranges are localized and spread uniformly
throughout the text.
.PP
Very long text lines can be expensive, especially if they have many marks and
tags within them.
.PP
The display line with the insert cursor is redrawn each time the cursor
blinks, which causes a steady stream of graphics traffic. Set the
\fB\-insertofftime\fR attribute to 0 avoid this.
.SS "KNOWN BUGS"
.PP
The \fIpathName \fBsearch \-regexp\fR sub-command attempts to perform
sophisticated regexp matching across multiple lines in an efficient fashion
(since Tk 8.5), examining each line individually, and then in small groups of
lines, whether searching forwards or backwards. Under certain conditions the
search result might differ from that obtained by applying the same regexp to
the entire text from the widget in one go. For example, when searching with a
greedy regexp, the widget will continue to attempt to add extra lines to the
match as long as one of two conditions are true: either Tcl's regexp library
returns a code to indicate a longer match is possible (but there are known
bugs in Tcl which mean this code is not always correctly returned); or if each
extra line added results in at least a partial match with the pattern. This
means in the case where the first extra line added results in no match and
Tcl's regexp system returns the incorrect code and adding a second extra line
would actually match, the text widget will return the wrong result. In
practice this is a rare problem, but it can occur, for example:
.CS
pack [\fBtext\fR .t]
\&.t insert 1.0 "aaaa\enbbbb\encccc\enbbbb\enaaaa\en"
\&.t search \-regexp \-\- {(a+|b+\enc+\enb+)+\ena+} 1.0
.CE
will not find a match when one exists of 19 characters starting from the first
.QW b .
.PP
Whenever one possible match is fully enclosed in another, the search command
will attempt to ensure only the larger match is returned. When performing
backwards regexp searches it is possible that Tcl will not always achieve
this, in the case where a match is preceded by one or more short,
non-overlapping matches, all of which are preceded by a large match which
actually encompasses all of them. The search algorithm used by the widget does
not look back arbitrarily far for a possible match which might cover large
portions of the widget. For example:
.CS
pack [\fBtext\fR .t]
\&.t insert 1.0 "aaaa\enbbbb\enbbbb\enbbbb\enbbbb\\n"
\&.t search \-regexp \-backward \-\- {b+\en|a+\en(b+\en)+} end
.CE
matches at
.QW 5.0
when a true greedy match would match at
.QW 1.0 .
Similarly if we add \fB\-all\fR to this case, it matches at all of
.QW 5.0 ,
.QW 4.0 ,
.QW 3.0
and
.QW 1.0 ,
when really it should only match at
.QW 1.0
since that match encloses all the others.
.SH "SEE ALSO"
entry(n), scrollbar(n)
.SH KEYWORDS
text, widget, tkvars
'\" Local Variables:
'\" mode: nroff
'\" End:<|MERGE_RESOLUTION|>--- conflicted
+++ resolved
@@ -36,24 +36,14 @@
 drawn as a character-sized rectangular block. If false (the default) a thin
 vertical line is used for the insertion cursor.
 .OP \-endline endLine EndLine
-<<<<<<< HEAD
-Specifies an integer line index representing the last line of the underlying
-textual data store that should be contained in the widget. This allows a text
-widget to reflect only a portion of a larger piece of text. Instead of an
-integer, the empty string can be provided to this configuration option, which
-will configure the widget to end at the very last line in the textual data
-store.
-=======
 .VS 8.5
 Specifies an integer line index representing the line of the underlying
 textual data store that should be just after the last line contained in
-the widget.
-This allows a text widget to reflect only a portion of a larger piece
-of text.   Instead of an integer, the empty string can be provided to
-this configuration option, which will configure the widget to end
-at the very last line in the textual data store.
+the widget. This allows a text widget to reflect only a portion of a
+larger piece of text. Instead of an integer, the empty string can be
+provided to this configuration option, which will configure the widget
+to end at the very last line in the textual data store.
 .VE 8.5
->>>>>>> 3f9d8f31
 .OP \-height height Height
 Specifies the desired height for the window, in units of characters in the
 font given by the \fB\-font\fR option. Must be at least one.
