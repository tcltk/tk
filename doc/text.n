'\"
'\" Copyright (c) 1992 The Regents of the University of California.
'\" Copyright (c) 1994-1996 Sun Microsystems, Inc.
'\"
'\" See the file "license.terms" for information on usage and redistribution
'\" of this file, and for a DISCLAIMER OF ALL WARRANTIES.
'\"
.TH text n 8.5 Tk "Tk Built-In Commands"
.so man.macros
.BS
'\" Note: do not modify the .SH NAME line immediately below!
.SH NAME
text, \%tk_mergeRange, \%tk_textCopy, \%tk_textCut, \%tk_textInsert, \%tk_textPaste, \%tk_textRebindMouseWheel, \%tk_textReplace \- Create and manipulate 'text' hypertext editing widgets
.SH SYNOPSIS
.nf
\fBtext\fR \fIpathName \fR?\fIoptions\fR?
\fBtk_mergeRange \fIvarName range\fR
\fBtk_textCopy\fR \fIpathName\fR
\fBtk_textCut\fR \fIpathName\fR
\fBtk_textInsert\fR \fIpathName\fR ?\fB\-hyphentags\fI tagList\fR? \fIindex chars\fR ?\fItagList chars tagList ...\fR?
\fBtk_textPaste\fR \fIpathName\fR
\fBtk_textRebindMouseWheel\fR \fIpathName\fR ?\fIpathName ...\fR?
\fBtk_textReplace\fR \fIpathName\fR ?\fB\-hyphentags\fR \fItagList\fR? \fIindex chars\fR ?\fItagList chars tagList ...\fR?
.SO
\-background	\-highlightthickness	\-relief
\-borderwidth	\-insertbackground	\-selectbackground
\-cursor	\-insertborderwidth	\-selectborderwidth
\-exportselection	\-insertofftime	\-selectforeground
\-font	\-insertontime	\-setgrid
\-foreground	\-insertwidth	\-takefocus
\-highlightbackground	\-padx	\-xscrollcommand
\-highlightcolor	\-pady	\-yscrollcommand
.SE
.SH "WIDGET-SPECIFIC OPTIONS"
.OP \-autoseparators autoSeparators AutoSeparators
Specifies a boolean that says whether separators are automatically inserted in
the undo stack. Only meaningful when the \fB\-undo\fR option is true.
.OP \-blockcursor blockCursor BlockCursor
Specifies a boolean that says whether the blinking insertion cursor should be
drawn as a character-sized rectangular block. If false (the default) a thin
vertical line is used for the insertion cursor. See section \fBTHE INSERTION CURSOR\fR
for more details.
.OP \-eolchar eolChar EolChar
Specifies the character to use when displaying the end of line symbol
(see option \fB\-showendofline\fR). An empty argument will force the use of
the default symbol (U+00B6 = PILCROW SIGN).
.OP \-eolcolor eolColor EolColor
Specifies the foreground color to use when displaying the end of line symbol
(see option \fB\-showendofline\fR). An empty argument will force the use of
the foreground color (set with \fB\-foreground\fR; this is the default).
.OP \-eotchar eotChar EotChar
Specifies the character to use when displaying the end of text symbol
(see option \fB\-showendoftext\fR). An empty argument will force the use of
the same symbol as used for showing the end of line symbol (see \fB\-eolchar\fR).
.OP \-eotcolor eotColor EotColor
Specifies the foreground color to use when displaying the end of text symbol
(see option \fB\-showendoftext\fR). An empty argument will force the use
of the same color as used for the end of line symbol (see \fB\-eolcolor\fR).
.OP \-hyphencolor hyphenColor HyphenColor
Specifies the foreground color to use when displaying the soft hyphen
character (U+00AD). An empty argument will force the use of the foreground
color (set with \fB\-foreground\fR; this is the default).
.OP \-endindex endIndex EndIndex
Specifies an index representing the end of the underlying textual data store
that should be contained in the widget. This allows a text widget to reflect
only a portion of a larger piece of text. Instead of an index, the empty string
can be provided to this configuration option, which will configure the widget
to the end index in the textual data store. Instead of an empty string the
special index specifier \fBend\fR can be used.
.OP \-endline endLine EndLine
Note that this option is deprecated, option \fB\-endindex\fR should be used
instead. For compatibility reasons this option still will be supported, but
may be removed in a future version.
.PP
.RS
Specifies an integer line index representing the line of the underlying
textual data store that should be just after the last line contained in
the widget. This allows a text widget to reflect only a portion of a
larger piece of text. Instead of an integer, the empty string can be
provided to this configuration option, which will configure the widget
to end at the very last line in the textual data store.
.RE
.OP \-height height Height
Specifies the desired height for the window, in units of characters in the
font given by the \fB\-font\fR option. Must be at least one.
.OP \-inactiveselectbackground inactiveSelectBackground Foreground
Specifies the colour to use for the selection (the \fBsel\fR tag) when the
window does not have the input focus. If empty, \fB{}\fR, then no selection is
shown when the window does not have the focus.
.OP \-inactiveselectforeground inactiveSelectForeground Foreground
Specifies the foreground colour to use for the selection (the \fBsel\fR tag)
when the window does not have the input focus. If empty, \fB{}\fR, then the
colour specified with widget option \fB\-selectforeground\fR will be used.
.OP \-hyphenrules hyphenRules HyphenRules
Specifies a list of spelling change rules for hyphenated words, given by the
identifier of the rules. Only the rules given with this set will be used for
spelling changes. Per default the set of rules is empty, this means that all
rules are allowed. The rules are important when command \%\fBtk_textInsert\fR
(or \%\fBtk_textReplace\fR) will be used with automatic spelling changes. An
exception will be thrown if one of the given rules is not defined. See
section for more details \fBHYPHENATION RULES\fR about the defined rules.
.RS
.PP
If also option \fB\-lang\fR is specified for a particular soft hyphen, then
only the rules belonging to this language will be applied to this soft
hyphen. This supports simpler hyphenators, not knowing spelling changes.
.PP
This is the way how the hyphen rules will be applied (
.QW "\e+"
denotes the soft hyphen character):
.IP "\fBck\fR"
If the soft hyphen is the right neighbor of character
.QW c ,
and the right neighbor is character
.QW k ,
then the \fBck\fR hyphenation rule will be
applied to this hyphen. Example: the German word
.QW Druc\e+ker
hyphenates into
.QW Druk-ker .
This rule belongs to language German (de).
.IP "\fBgemination\fR"
If the soft hyphen is the left neighbor of a geminated letter 'l' (or 'L'),
then the \fBgemination\fR hyphenation rule will be applied. Example: the
Catalan word
.QW para\e+l\N'183'lel
hyphenates into
.QW paral-lel .
This rule belongs to the Catalan language (ca).
.IP "\fBdoublevowel\fR"
If the soft hyphen is the right neighbor of any vowel, and the right
neighbor is the same vowel, then the \fBdoublevowel\fR hyphenation rule will
be applied to this hyphen. If this vowel is an
.QW e
then a conversion to e-acute will be done. Example: the Dutch word
.QW opaa\e+tje
hyphenates into
.QW opa-tje ,
and
.QW cafee\e+tje
becomes
.QW caf\['e]-tje .
This rule belongs to the Dutch language (nl).
.IP "\fBdoubledigraph\fR"
In Polish language the following spelling change will be applied with this
rule:
.QW c\e+cs
becomes
.QW cs-cs ,
.QW g\e+gy
becomes
.QW gy-gy ,
.QW l\e+ly
becomes
.QW ly-ly ,
.QW n\e+ny
becomes
.QW ny-ny ,
.QW t\e+ty
becomes
.QW ty-ty ,
.QW z\e+zs
becomes
.QW zs-zs ,
and
.QW s\e+sz
becomes
.QW sz-sz .
.IP "\fBrepeathyphen\fR"
In Polish the hyphen will be repeated after line break, this means for
example that
.QW tech\e+nik
becomes
.QW "tech- -nik" .
.IP "\fBtrema\fR"
If the soft hyphen is the right neighbor of any vowel, and the right neighbor
of any vowel with trema (umlaut), then the \fBtrema\fR hyphenation rule will
be applied to this hyphen. Example: the Dutch word
.QW re\e+\[:e]el
hyphenates into
.QW re-eel .
This rule belongs to the Dutch language (nl).
.IP "\fBtripleconsonant\fR"
If the soft hyphen is the right neighbor of a double consonant, and the
right neighbor is the same consonant, and this consonant is followed by a
vowel (or by letter
.QW j
\- Norwegian), then the \fBtripleconsonant\fR
hyphenation rule will be applied when \fBnot\fR hyphenating at this point.
Examples: the German word
.QW Schiff\e+fahrt
hyphenates into
.QW Schiff-fahrt ,
but will be written
.QW Schiffahrt
when no hyphenation will be done. The Swedish word
.QW tugg\e+gummi
becomes
.QW tuggummi ,
and the Norwegian word
.QW buss\e+sj\[oa]f\[/o]r
becomes
.QW "bussj\[oa]f\[/o]r" .
This rule belongs to languages German (de), Norwegian (no, nb, nn), and
Swedish (sv).
.RE
.OP \-hyphens hyphens Hyphens
Specifies a boolean indicating whether the hyphenation support will be
activated. If activated, then in state \fBnormal\fR or \fBreadonly\fR the
soft hyphen (Unicode point U+00AD) \- also called SHY \- will be invisible
unless it is used at line end for displaying a hyphen character in case of
dividing a word for line adjusting. If the widget is in state \fBnormal\fR
then the hyphen will be displayed like a normal character (with codepoint
U+2010), it will not be used for hyphenation (but may be used for line
wrapping, depending on the value of option \fB\-wrap\fR).
.OP \-insertforeground insertForeground InsertForeground
Specifies the color to use as foreground for the characters in the area
covered by the insertion cursor. This color will not be overridden with
tagging options. Note that this color will not be used unless option
\fB\-showinsertforeground\fR is enabled.
.OP \-insertunfocussed insertUnfocussed InsertUnfocussed
.VS 8.6
Specifies how to display the insertion cursor when the widget does not have
the focus. Must be \fBnone\fR (the default) which means to not display the
cursor, \fBhollow\fR which means to display a hollow box, or \fBsolid\fR which
means to display a solid box. Note that \fBhollow\fR and \fBsolid\fR will
appear very similar when the \fB\-blockcursor\fR option is false.
.VE 8.6
.OP \-justify justify Justify
Setting the style how lines will be justified. This style will be used for
the whole text, even for wrapped lines, but tags may override this style for
individual lines.
.RS
.PP
The following styles are possible:
.IP "\fBleft\fR"
The text is aligned along the left margin. This is the default.
.IP "\fBright\fR"
The text is aligned along the right margin.
.IP "\fBfull\fR"
The text is aligned along the left margin, and word-spacing is adjusted so
that the text flush with both margins.
.IP "\fBcenter\fR"
The text is aligned to neither the left nor the right margin, there is an
even gap on each side of each line.
.RE
.OP \-lang lang Lang
Setting the language code of the text content. The language code will be
used for line breaking (but only if option \fB\-useunibreak\fR is also set),
and it may be used to restrict the hyphenation rules (see
\fB\-hyphenrules\fR). An empty string is unsetting the language.
.RS
.PP
The language code will be specified as ISO 639-1 code. The language code
will not be verified, but it must be a string with two consecutive lowercase
letters (for example
.QW en
), or an empty string, otherwise an error will be thrown.
.RE
.OP \-maxredo maxRedo MaxRedo
Specifies the maximum number of redo actions on the undo stack. A zero value
will prevent any redo action, only undoes are possible. A negative value
imply an unlimited number of redo actions (this is the default; note that
the number of redo actions is always bound by the number of undo actions on
the stack). Setting a lower positive value (including zero) than the
previous (positive) number will reduce the redo stack immediately.
.RS
.PP
This option is especially useful for setting an undo stack without redo
capability; this means that in practice normally only the values -1 and 0
(zero) are useful (redo capability is on or off). When using a value greater
than zero, mind that as soon as the redo stack size exceeds, all the redo
items on the stack must expire (and will be deleted).
.RE
.OP \-maxundo maxUndo MaxUndo
Specifies the maximum number of compound undo actions on the undo stack. A
zero or a negative value imply an unlimited number of compound undo actions.
Setting a lower value (greater than zero) than the previous (positive)
number will reduce the stack immediately.
.OP \-maxundosize maxUndoSize MaxUndoSize
Specifies the maximal number of bytes stored on the undo stack, only
characters will be counted (the byte size of the characters), and also
embedded images and windows (each embedded item will be count with byte size
one). A zero or a negative value imply an unlimited number of bytes. If a
positive (non-zero) number of bytes is defined, option \fB\-maxundosize\fR
will have a higher priority than option \fB\-maxundo\fR. Setting a number of
bytes less than the number of bytes currently kept on the stack will not
immediately reduce the stack.
.OP \-responsiveness responsiveness Responsiveness
Specifies the delay before the widget will repick (sending
enter/leave/motion events when entering/leaving/hovering tagged regions)
after scroll operations. The default value is 50 milliseconds. When setting
the value to zero (or less than zero) the repick will be done immediately.
The higher the responsiveness, the less the display will flicker while the
widget is scrolling.
.OP \-showendofline showEndOfLine ShowEndOfLine
Specifies a boolean value determining whether manual line breaks (
.QW \en
) will be emphasized with an end of line symbol (default is U+00B6 =
PILCROW SIGN) at the end of the line, in this case that symbol does not
belong to the text content and cannot be edited or selected. Per default the
end of line symbol will not be shown.
.OP \-showendoftext showEndOfText ShowEndOfText
If this option is enabled the end of the text (after end of very last line)
will be emphasized with an end of text symbol (per default this is the end of
line symbol). This symbol does not belong to the text content and cannot
be edited or selected. Per default the end of text symbol will not be shown.
.OP \-showinsertforeground showInsertForeground ShowInsertForeground
Use color option \fB\-insertforeground\fR for the foreground of characters
covered by the insert cursor if this option is enabled, otherwise the color
of the characters will not change when coverd by the insertion cursor. Per
default this option is disabled.
.OP \-spacemode spaceMode SpaceMode
Specifies the mode how spaces (U+0020) will be displayed. Default is
\fBnone\fR, this means that spaces will be displayed like any character, but
when breaking lines at a space this space will be gobbled if option
\fB\-wrap\fR is set to \fBword\fR or \fBcodepoint\fR (this is the common
behavior of text editors). When setting to \fBexact\fR, no space character
will be gobbled at all, even when breaking lines. Mode \fBtrim\fR may be
used for trimming consecutive space characters, but a single space will
never be trimmed, instead it will be gobbled when a line break happens at
this space (if option \fB\-wrap\fR is set to \fBword\fR or \fBcodepoint\fR).
Normally mode \fBtrim\fR will not be used in conjunction with state
\fBnormal\fR (see option \fB\-state\fR).
.OP \-spacing1 spacing1 Spacing1
Requests additional space above each text line in the widget, using any of the
standard forms for screen distances. If a line wraps, this option only applies
to the first line on the display. This option may be overridden with
\fB\-spacing1\fR options in tags.
.OP \-spacing2 spacing2 Spacing2
For lines that wrap (so that they cover more than one line on the display)
this option specifies additional space to provide between the display lines
that represent a single line of text. The value may have any of the standard
forms for screen distances. This option may be overridden with
\fB\-spacing2\fR options in tags.
.OP \-spacing3 spacing3 Spacing3
Requests additional space below each text line in the widget, using any of the
standard forms for screen distances. If a line wraps, this option only applies
to the last line on the display. This option may be overridden with
\fB\-spacing3\fR options in tags.
.OP \-startindex startIndex StartIndex
Specifies an index representing the start of the underlying textual data store
that should be contained in the widget. This allows a text widget to reflect only
a portion of a larger piece of text. Instead of an index, the empty string can be
provided to this configuration option, which will configure the widget to the
start index in the textual data store. Instead of an empty string the special
index specifier \fBbegin\fR can be used.
.OP \-startline startLine StartLine
Note that this option is deprecated, option \fB\-startindex\fR should be used
instead. For compatibility reasons this option still will be supported, but
may be removed in a future version.
.PP
.RS
Specifies an integer line index representing the first line of the underlying
textual data store that should be contained in the widget. This allows a text
widget to reflect only a portion of a larger piece of text. Instead of an
integer, the empty string can be provided to this configuration option, which
will configure the widget to start at the very first line in the textual data
store.
.RE
.OP \-state state State
Specifies one of three states for the text: \fBnormal\fR, \fBdisabled\fR, or
\fBreadonly\fR. If the text is disabled then characters may not be inserted
or deleted and no insertion cursor will be displayed, even if the input
focus is in the widget. If the state is readonly then characters can be
inserted and deleted, but the widget does not receive any modifications from
GUI, the user cannot delete or insert, and no insertion cursor will be
displayed.
.RS
.PP
When hyphenation support is enabled (widget option \fB\-hyphens\fR)
switching the state to \fBnormal\fR is re-displaying the text content
without the use of soft hyphens for line break. Switching the state back to
\fBreadonly\fR, or \fBdisabled\fR, is re-displaying the content regarding
soft hyphens for possible line breaks.
.RE
.OP \-steadymarks steadyMarks SteadyMarks
This option, if activated, will change the behavior of marks. Every mark now
behaves simultaneously as an invisible character. One side effect is
that the gravity will also apply to the insertion of marks. Another side
effect is that every reference specified by a mark now will reference the
pseudo-character position of that mark. (But it is important to mention
that the real character position count will not be affected.)
.RS
.PP
The change of this behavior will apply to all peers of this widget, it's not
possible to have a different behavior in different peers.
.PP
This option cannot be set if the widget is not overall clean (see command
\fBisclean \-overall\fR), an error will be thrown if this is not satisified.
(It is not useful to switch this option, or setting this option, if the
widget is not overall clean, this may cause errors in the order of the
marks, therefore this is forbidden.)
.PP
This option is facilitating programmed editor control, because the shuffle
effect is eliminated, every mark now has a defined order relative to other
marks, this order is not changing as long as the mark will not be moved with
\fBmark set\fR. Note that the handling of marks, especially the change of
the gravity, will be performed more efficiently when this option is
activated.
.RE
.OP \-synctime syncTime SyncTime
Specifies the timeout in milliseconds of the asynchronous line metrics
calculation after any change which is affecting the geometry. Note that the
calculation will be splitted into short line ranges (except if timeout is
zero). The default value is 150 and will be changed only in seldom cases.
For most applications this value offers a good responsiveness, and gives the
impression of a better performance, compared to the behavior with a low
timeout.
.RS
.PP
When set to zero the line metrics update will be performed synchronous; this
means the whole update will be performed immediately; with most applications
this behavior would cause performance problems. When set to 1 the
computation is already asynchronous, but the computation starts with each
event loop cycle (this may also cause performance problems).
.RE
.OP \-tabs tabs Tabs
Specifies a set of tab stops for the window. The option's value consists of a
list of screen distances giving the positions of the tab stops, each of which
is a distance relative to the left edge of the widget (excluding borders,
padding, etc). Each position may optionally be followed in the next list
element by one of the keywords \fBleft\fR, \fBright\fR, \fBcenter\fR, or
\fBnumeric\fR, which specifies how to justify text relative to the tab stop.
\fBLeft\fR is the default; it causes the text following the tab character to
be positioned with its left edge at the tab position. \fBRight\fR means that
the right edge of the text following the tab character is positioned at the
tab position, and \fBcenter\fR means that the text is centered at the tab
position. \fBNumeric\fR means that the decimal point in the text is positioned
at the tab position; if there is no decimal point then the least significant
digit of the number is positioned just to the left of the tab position; if
there is no number in the text then the text is right-justified at the tab
position. For example,
.QW "\fB\-tabs {2c left 4c 6c center}\fR"
creates three tab stops at two-centimeter intervals; the first two use left
justification and the third uses center justification.
.RS
.PP
If the list of tab stops does not have enough elements to cover all of the
tabs in a text line, then Tk extrapolates new tab stops using the spacing and
alignment from the last tab stop in the list. Tab distances must be strictly
positive, and must always increase from one tab stop to the next (if not, an
error is thrown). The value of the \fB\-tabs\fR option may be overridden by
\fB\-tabs\fR options in tags.
.PP
If no \fB\-tabs\fR option is specified, or if it is specified as an empty
list, then Tk uses default tabs spaced every eight (average size) characters.
To achieve a different standard spacing, for example every 4 characters,
simply configure the widget with
.QW "\fB\-tabs \N'34'[expr {4 * [font measure $font 0]}] left\N'34' \-tabstyle wordprocessor\fR" .
.RE
.OP \-tabstyle tabStyle TabStyle
Specifies how to interpret the relationship between tab stops on a line and
tabs in the text of that line. The value must be \fBtabular\fR (the default)
or \fBwordprocessor\fR. Note that tabs are interpreted as they are encountered
in the text. If the tab style is \fBtabular\fR then the \fIn\fR'th tab
character in the line's text will be associated with the \fIn\fR'th tab stop
defined for that line. If the tab character's x coordinate falls to the right
of the \fIn\fR'th tab stop, then a gap of a single space will be inserted as a
fallback. If the tab style is \fBwordprocessor\fR then any tab character being
laid out will use (and be defined by) the first tab stop to the right of the
preceding characters already laid out on that line. The value of the
\fB\-tabstyle\fR option may be overridden by \fB\-tabstyle\fR options in tags.
.OP \-tagging tagging Tagging
Setting the mode how characters will be tagged when inserting text without
explicit tagging information.
.RS
.PP
The following modes are defined:
.IP "\fBwithin\fR"
The new text will receive any tags that are present on both before and after
the insertion point, regardless whether it's a character (including the
invisible newline), a soft hyphen, an embedded window, or an embedded image;
if a tag is present on only one of these characters (windows, or images)
then it will not be applied to the new text. This is the default tagging
mode (and the way how the older versions of the text widget worked).
.IP "\fBgravity\fR"
The new text will receive any tags that are present at one side of the
insertion point: if the insert cursor has right gravity then the text will
receive the tags of the character after the insertion point (including the
invisible newline), otherwise, if the insertion cursor has left gravity, it
will receive the tags of the character before the insertion point (Arabian
mode), but only if a preceding character exists in this line. This mode is
commonly used in some text editors.
.IP "\fBnone\fR"
The new text will not receive any tags from surrounded text.
.RE
.OP \-undo undo Undo
Specifies a boolean that says whether the undo mechanism is active or not.
.OP \-undotagging undoTagging UndoTagging
This boolean value specifies the setup value for \fB-undo\fR option when
creating tags. Per default the setup value is \fItrue\fR. Note that this
value will not be used for the special tag \fBsel\fR. See description of
tag option \fB-undo\fR for more information.
.OP \-width width Width
Specifies the desired width for the window in units of characters in the font
given by the \fB\-font\fR option. If the font does not have a uniform width
then the width of the character
.QW 0
is used in translating from character units to screen units.
.OP \-useunibreak useUniBreak UseUniBreak
If this option is enabled then wrap mode \fBcodepoint\fR (see option
\fB\-wrap\fR) will use the external library \fIlibunibreak\fR (from Wu Yongwei)
for the computation of line breaks, but only if this library is available
(currently only UNIX). This library even supports language dependent line
breaking. Otherwise, if this option is not enabled, or if \fIlibunibreak\fR is not
available, a simpler algorithm (also based on the recommendations of the
Unicode consortium, but restricted to Latin-1 and most non-language
dependent characters, without regarding combined marks, and without language
support) will be used for the computation of the breaks. Per default this
option is not enabled.
.RS
.PP
For a simple test whether the unibreak libary is available see command \fBbrks\fR.
.RE
.OP \-wrap wrap Wrap
Specifies how to handle lines in the text that are too long to be displayed
in a single line of the text's window. The value must be \fBnone\fR,
\fBchar\fR, \fBword\fR, or \fBcodepoint\fR. A wrap mode of \fBnone\fR means
that each line of text appears as exactly one line on the screen; extra
characters that do not fit on the screen are not displayed. In the other
modes each line of text will be broken up into several screen lines if
necessary to keep all the characters visible. In \fBchar\fR mode a screen
line break may occur after any character; in \fBword\fR mode a line break
will only be made at word boundaries. The elaborated mode \fBcodepoint\fR is
based on Unicode code points, and conforms exactly (with \fIlibunibreak\fR) or
mostly (with internal algorithm) to the recommendations of the Unicode
consortium. If option \fB\-useunibreak\fR is set, then the unibreak library
(from Wu Yongwei) will be used for the line break computation. This library
even supports language dependent line breaking (see option \fB\-lang\fR for
language support). Otherwise, if \fB\-useunibreak\fR is not set, or if the
unibreak library is not available, a simpler algorithm \- also based on the
recommendations of the Unicode consortium, but restricted to Latin-1 and
most non-language dependent characters, without regarding combined marks,
and without language support \- will be used for the computation of the
breaks.
.BE
.SH DESCRIPTION
.PP
The \fBtext\fR command creates a new window (given by the \fIpathName\fR
argument) and makes it into a text widget. Additional options, described
above, may be specified on the command line or in the option database to
configure aspects of the text such as its default background color and relief.
The \fBtext\fR command returns the path name of the new window.
.PP
A text widget displays one or more lines of text and allows that text to be
edited. Text widgets support four different kinds of annotations on the text,
called tags, marks, embedded windows or embedded images. Tags allow different
portions of the text to be displayed with different fonts and colors. In
addition, Tcl commands can be associated with tags so that scripts are invoked
when particular actions such as keystrokes and mouse button presses occur in
particular ranges of the text. See \fBTAGS\fR below for more details.
.PP
The second form of annotation consists of floating markers in the text called
.QW marks .
Marks are used to keep track of various interesting positions in the text as
it is edited. See \fBMARKS\fR below for more details.
.PP
The third form of annotation allows arbitrary windows to be embedded in a text
widget. See \fBEMBEDDED WINDOWS\fR below for more details.
.PP
The fourth form of annotation allows Tk images to be embedded in a text
widget. See \fBEMBEDDED IMAGES\fR below for more details.
.PP
The text widget also has a built-in undo/redo mechanism. See
\fBTHE UNDO MECHANISM\fR below for more details.
.PP
The text widget allows for the creation of peer widgets. These are other text
widgets which share the same underlying data (text, marks, tags, images, etc).
See \fBPEER WIDGETS\fR below for more details.
.SH INDICES
.PP
Many of the widget commands for texts take one or more indices as arguments.
An index is a string used to indicate a particular place within a text, such
as a place to insert characters or one endpoint of a range of characters to
delete. Indices have the syntax
.PP
.CS
\fIbase modifier modifier modifier ...\fR
.CE
.PP
Where \fIbase\fR gives a starting point and the \fImodifier\fRs adjust the
index from the starting point (e.g. move forward or backward one character).
Every index must contain a \fIbase\fR, but the \fImodifier\fRs are optional.
Most modifiers (as documented below) allow an optional submodifier. Valid
submodifiers are \fBany\fR and \fBdisplay\fR. If the submodifier is
abbreviated, then it must be followed by whitespace, but otherwise there need
be no space between the submodifier and the following \fImodifier\fR.
Typically the \fBdisplay\fR submodifier adjusts the meaning of the following
\fImodifier\fR to make it refer to visual or non-elided units rather than
logical units, but this is explained for each relevant case below. Lastly,
where \fIcount\fR is used as part of a modifier, it can be positive or
negative, so
.QW "\fIbase\fR \- \-3 lines"
is perfectly valid (and equivalent to
.QW "\fIbase\fR +3lines" ).
.PP
The \fIbase\fR for an index must have one of the following forms:
.TP 12
\fIline\fB.\fIchar\fR
.
Indicates \fIchar\fR'th character on line \fIline\fR. Lines are numbered from
1 for consistency with other UNIX programs that use this numbering scheme.
Within a line, characters are numbered from 0. If \fIchar\fR is \fBend\fR then
it refers to the newline character that ends the line, and if \fIchar\fR is \fBbegin\fR
then it refers the first character at start of the line.
.TP 12
\fB@\fIx\fB,\fIy\fR
.
Indicates the character that covers the pixel whose x and y coordinates within
the text's window are \fIx\fR and \fIy\fR.
.TP 12
\fBbegin\fR
.
Indicates the start of the text (the character just at the start of the first line).
.TP 12
\fBend\fR
.
Indicates the end of the text (the character just after the last newline).
.TP 12
\fImark\fR
.
Indicates the character just after the mark whose name is \fImark\fR.
.TP 12
\fItag\fB.first\fR
.
Indicates the first character in the text that has been tagged with \fItag\fR.
This form generates an error if no characters are currently tagged with
\fItag\fR.
.TP 12
\fItag\fB.last\fR
.
Indicates the character just after the last one in the text that has been
tagged with \fItag\fR. This form generates an error if no characters are
currently tagged with \fItag\fR.
.TP 12
\fItag\fB.current.first\fR
.
Indicates the first character in the region (a connected span of text sharing
the same \fItag\fR) nearby the current mark (it is left from, right from,
or inside the tagged region) that has been tagged with \fItag\fR. This form
generates an error if no character is currently tagged with \fItag\fR
nearby the current mark.
.TP 12
\fItag\fB.current.last\fR
.
Indicates the character just after the last one in the region (a connected span
of text sharing the same \fItag\fR) nearby the current mark (it is left from,
right from, or inside the tagged region) that has been tagged with \fItag\fR.
This form generates an error if no character is currently tagged with \fItag\fR
nearby the current mark.
.TP 12
\fIpathName\fR
.
Indicates the position of the embedded window whose name is \fIpathName\fR.
This form generates an error if there is no embedded window by the given name.
.TP 12
\fIimageName\fR
.
Indicates the position of the embedded image whose name is \fIimageName\fR.
This form generates an error if there is no embedded image by the given name.
.PP
If the \fIbase\fR could match more than one of the above forms, such as a
\fImark\fR and \fIimageName\fR both having the same value, then the form
earlier in the above list takes precedence. If modifiers follow the base
index, each one of them must have one of the forms listed below. Keywords such
as \fBchars\fR and \fBwordend\fR may be abbreviated as long as the
abbreviation is unambiguous.
.TP
\fB+ \fIcount\fR ?\fIsubmodifier\fR? \fBchars\fR
.
Adjust the index forward by \fIcount\fR characters, moving to later lines in
the text if necessary. If there are fewer than \fIcount\fR characters in the
text after the current index, then set the index to the last index in the
text. Spaces on either side of \fIcount\fR are optional. If the \fBdisplay\fR
submodifier is given, elided characters are skipped over without being
counted. If \fBany\fR is given, then all characters are counted.
.TP
\fB\- \fIcount\fR ?\fIsubmodifier\fR? \fBchars\fR
.
Adjust the index backward by \fIcount\fR characters, moving to earlier lines
in the text if necessary. If there are fewer than \fIcount\fR characters in
the text before the current index, then set the index to the first index in
the text (1.0). Spaces on either side of \fIcount\fR are optional. If the
\fBdisplay\fR submodifier is given, elided characters are skipped over without
being counted. If \fBany\fR is given, then all characters are counted.
.TP
\fB+ \fIcount\fR ?\fIsubmodifier\fR? \fBindices\fR
.
Adjust the index forward by \fIcount\fR index positions, moving to later lines
in the text if necessary. If there are fewer than \fIcount\fR index positions
in the text after the current index, then set the index to the last index
position in the text. Spaces on either side of \fIcount\fR are optional. Note
that an index position is either a single character or a single embedded image
or embedded window. If the \fBdisplay\fR submodifier is given, elided indices
are skipped over without being counted. If \fBany\fR is given, then all
indices are counted; this is also the default behavior if no modifier is
given.
.TP
\fB\- \fIcount\fR ?\fIsubmodifier\fR? \fBindices\fR
.
Adjust the index backward by \fIcount\fR index positions, moving to earlier
lines in the text if necessary. If there are fewer than \fIcount\fR index
positions in the text before the current index, then set the index to the
first index position (1.0) in the text. Spaces on either side of \fIcount\fR
are optional. If the \fBdisplay\fR submodifier is given, elided indices are
skipped over without being counted. If \fBany\fR is given, then all indices
are counted; this is also the default behavior if no modifier is given.
.TP
\fB+ \fIcount\fR ?\fIsubmodifier\fR? \fBlines\fR
.
Adjust the index forward by \fIcount\fR lines, retaining the same position
within the line. If there are fewer than \fIcount\fR lines after the
line containing the current index, then set the index to refer to the same
position on the last line of the text. Then, if the line is not long enough
to contain a character at the indicated position, adjust the character position
to refer to the last character of the line (the newline). Spaces on either side
of \fIcount\fR are optional.
.RS
.PP
If the \fBdisplay\fR submodifier is given, then each visual display line is
counted separately, and in this case the position is determined by the
current pixel position.
.PP
Otherwise, if \fBany\fR (or no modifier) is given, then each logical line
(no matter how many times it is visually wrapped) counts just once, and the
position is determined by the character position.
.RE
.TP
\fB\- \fIcount\fR ?\fIsubmodifier\fR? \fBlines\fR
.
Adjust the index backward by \fIcount\fR logical lines, retaining the same
position within the line. If there are fewer than \fIcount\fR lines before
the line containing the current index, then set the index to refer to the
same position on the first line of the text. Then, if the line is not long
enough to contain a character at the indicated position, adjust the character
position to refer to the last character of the line (the newline). Spaces
on either side of \fIcount\fR are optional.
.RS
.PP
If the \fBdisplay\fR submodifier is given, then each visual display line is
counted separately, and in this case the character position is determined
by the current pixel position.
.PP
Otherwise, if \fBany\fR (or no modifier) is given, then each logical line
(no matter how many times it is visually wrapped) counts just once, and the
character position is determined by the index position.
.RE
.TP
?\fIsubmodifier\fR? \fBlinestart\fR
.
Adjust the index to refer to the first index on the line. If the \fBdisplay\fR
submodifier is given, this is the first index on the display line, otherwise
on the logical line.
.TP
?\fIsubmodifier\fR? \fBlineend\fR
.
Adjust the index to refer to the last index on the line (the newline). If the
\fBdisplay\fR submodifier is given, this is the last index on the display
line, otherwise on the logical line.
.TP
?\fIsubmodifier\fR? \fBwordstart\fR
.
Adjust the index to refer to the first character of the word containing the
current index. A word consists of any number of adjacent characters that are
letters, digits, or underscores, or a single character that is not one of
these. If the \fBdisplay\fR submodifier is given, this only examines
non-elided characters, otherwise all characters (elided or not) are examined.
.TP
?\fIsubmodifier\fR? \fBwordend\fR
.
Adjust the index to refer to the character just after the last one of the word
containing the current index. If the current index refers to the last
character of the text then it is not modified. If the \fBdisplay\fR
submodifier is given, this only examines non-elided characters, otherwise all
characters (elided or not) are examined.
.PP
If more than one modifier is present then they are applied in left-to-right
order. For example, the index
.QW "\fBend \- 1 chars\fR"
refers to the next-to-last character in the text and
.QW "\fBinsert wordstart \- 1 c\fR"
refers to the character just before the first one in the word containing the
insertion cursor. Modifiers are applied one by one in this left to right
order, and after each step the resulting index is constrained to be a valid
index in the text widget. So, for example, the index
.QW "\fB1.0 \-1c +1c\fR"
refers to the index
.QW \fB2.0\fR .
.PP
Where modifiers result in index changes by display lines, display chars or
display indices, and the \fIbase\fR refers to an index inside an elided tag,
that base index is considered to be equivalent to the first following
non-elided index.
.SH TAGS
.PP
The first form of annotation in text widgets is a tag. A tag is a textual
string that is associated with some of the characters in a text. Tags may
contain arbitrary characters, but it is probably best to avoid using the
characters
.QW " "
(space),
.QW \fC@\fR ,
.QW \fC.\fR ,
.QW \fC+\fR ,
or
.QW \fC\-\fR :
these characters have special
meaning in indices, so tags containing them cannot be used as indices. There
may be any number of tags associated with characters in a text. Each tag may
refer to a single character, a range of characters, or several ranges of
characters. An individual character may have any number of tags associated
with it.
.PP
A priority order is defined among tags, and this order is used in implementing
some of the tag-related functions described below. When a tag is defined (by
associating it with characters or setting its display options or binding
commands to it), it is given a priority higher than any existing tag. The
priority order of tags may be redefined using the
.QW "\fIpathName \fBtag raise\fR"
and
.QW "\fIpathName \fBtag lower\fR"
widget commands.
.PP
Tags serve three purposes in text widgets. First, they control the way
information is displayed on the screen. By default, characters are displayed
as determined by the \fB\-background\fR, \fB\-font\fR, and \fB\-foreground\fR
options for the text widget. However, display options may be associated with
individual tags using the
.QW "\fIpathName \fBtag configure\fR"
widget command. If a character has been tagged, then the display options
associated with the tag override the default display style. The following
options are currently supported for tags:
.TP
\fB\-background \fIcolor\fR
.
\fIColor\fR specifies the background color to use for characters associated
with the tag. It may have any of the forms accepted by \fBTk_GetColor\fR.
.TP
\fB\-bgstipple \fIbitmap\fR
.
\fIBitmap\fR specifies a bitmap that is used as a stipple pattern for the
background. It may have any of the forms accepted by \fBTk_GetBitmap\fR. If
\fIbitmap\fR has not been specified, or if it is specified as an empty string,
then a solid fill will be used for the background.
.TP
\fB\-borderwidth \fIpixels\fR
.
\fIPixels\fR specifies the width of a border to draw around the tag using any
of the forms accepted by \fBTk_GetPixels\fR. This option should be used in
conjunction with the \fB\-relief\fR option to provide the desired border.
.TP
\fB\-elide \fIboolean\fR
.
\fIElide\fR specifies whether the data should be elided. Elided data (characters,
soft hyphens, images, embedded windows, etc) is not displayed and takes no
space on screen, but further on behaves just as normal data. An empty string
(instead of a boolean value) is clearing the elide option of this tag. It is
not allowed to set this option with the special selection tag \fBsel\fR.
.TP
\fB\-eolcolor \fIcolor\fR
.
Specifies the foreground color to use when displaying the end of line symbol
inside the tagged region. An empty argument will force the use of the
foreground color (set with \fB\-foreground\fR; this is the default).
.TP
\fB\-fgstipple \fIbitmap\fR
.
\fIBitmap\fR specifies a bitmap that is used as a stipple pattern when drawing
text and other foreground information such as underlines. It may have any of
the forms accepted by \fBTk_GetBitmap\fR. If \fIbitmap\fR has not been
specified, or if it is specified as an empty string, then a solid fill will be
used.
.TP
\fB\-font \fIfontName\fR
.
\fIFontName\fR is the name of a font to use for drawing characters. It may
have any of the forms accepted by \fBTk_GetFont\fR.
.TP
\fB\-foreground \fIcolor\fR
.
\fIColor\fR specifies the color to use when drawing text and other foreground
information such as underlines. It may have any of the forms accepted by
\fBTk_GetColor\fR.
.TP
\fB\-hyphencolor \fIcolor\fR
.
Specifies the foreground color to use when displaying the soft hyphen
character (U+00AD) inside the tagged region. An empty argument will force
the use of the foreground color (set with \fB\-foreground\fR; this is the
default).
.TP
\fB\-hyphenrules \fIrules\fR
.
Specifies a list of spelling change rules for hyphenated words, specified by
the identifier of the rules. Only the rules given with this set will be used
for spelling changes. The rules will be applied in the given order of this
list. Per default the set of rules is empty. An exception will be thrown if
one of the given rules is not defined.
.RS
.PP
This tag option overrules the global option \fB\-hyphenrules\fR, this means
that the global rules will be applied only to hyphens without tagged rules.
.PP
For the definition of hyphenation rules see widget option
\fB\-hyphenrules\fR.
.RE
.TP
\fB\-inactivebackground \fIcolor\fR
.
Color specifies the background color to use for characters associated with the
tag, when the window does not have the focus.
It may have any of the forms accepted by Tk_GetColor.
If specified then it will overrule the \fB\-background\fR option of the
\fBsel\fR tag, provided that the actual tag has a higher priority.
.TP
\fB\-inactiveforeground \fIcolor\fR
.
Color specifies the color to use when drawing text and other foreground
information such as underlines, when the window does not have the focus.
It may have any of the forms accepted by Tk_GetColor.
If specified then it will overrule the \fB\-foreground\fR option of the
\fBsel\fR tag, provided that the actual tag has a higher priority.
.TP
\fB\-inactiveselectbackground \fIcolor\fR
.
\fIColor\fR specifies the background color to use when displaying selected
items, when the window does not have the focus.
It may have any of the forms accepted by \fBTk_GetColor\fR.
If \fIcolor\fR has not been specified, or if it is specified as an empty string,
then the color specified by the \fB\-selectbackground\fR tag option is used.
If specified then it will overrule the \fB\-inactivebackground\fR option of the
\fBsel\fR tag, provided that the actual tag has a higher priority.
.TP
\fB\-inactiveselectforeground \fIcolor\fR
.
\fIColor\fR specifies the foreground color to use when displaying selected
items, when the window does not have the focus.
It may have any of the forms accepted by \fBTk_GetColor\fR.
If \fIcolor\fR has not been specified, or if it is specified as an empty string,
then the color specified by the \fB\-selectforeground\fR tag option is used.
If specified then it will overrule the \fB\-inactiveforeground\fR option of the
\fBsel\fR tag, provided that the actual tag has a higher priority.
.TP
\fB\-indentbackground \fIboolean\fR
.
If true then the background, set with \fB\-background\fR tag option, will be
indented according to the \fB\-lmargin1\fR, and \fB\-lmargin2\fR tag
options. This has the (intended) side effect that hovering the margin (left
from indented text) will not trigger events.
.TP
\fB\-justify \fIjustify\fR
.
If the first non-elided character of a display line has a tag for which this
option has been specified, then justify determines how to justify the line.
It must be one of \fBleft\fR, \fBright\fR, \fBfull\fR, or \fBcenter\fR. If a
line wraps, then the justification for each line on the display is
determined by the first non-elided character of that display line.
.TP
\fB\-lang \fIcode\fR
.
Setting the language code of the text content inside the tagged region. If
this tag option is specified, it overrides the \fB\-lang\fR option for the
text widget. For a detailed description of this option see widget option
\fB\-lang\fR.
.TP
\fB\-lmargin1 \fIpixels\fR
.
If the first non-elided character of a text line has a tag for which this
option has been specified, then \fIpixels\fR specifies how much the line
should be indented from the left edge of the window. \fIPixels\fR may have any
of the standard forms for screen distances. If a line of text wraps, this
option only applies to the first line on the display; the \fB\-lmargin2\fR
option controls the indentation for subsequent lines.
.TP
\fB\-lmargin2 \fIpixels\fR
.
If the first non-elided character of a display line has a tag for which this
option has been specified, and if the display line is not the first for its
text line (i.e., the text line has wrapped), then \fIpixels\fR specifies how
much the line should be indented from the left edge of the window.
\fIPixels\fR may have any of the standard forms for screen distances. This
option is only used when wrapping is enabled, and it only applies to the
second and later display lines for a text line.
.TP
\fB\-lmargincolor \fIcolor\fR
.
\fIColor\fR specifies the background color to use in regions that do not
contain characters because they are indented by \fB\-lmargin1\fR or
\fB\-lmargin2\fR. It may have any of the forms accepted by
\fBTk_GetColor\fR. If \fIcolor\fR has not been specified, or if it is
specified as an empty string, then the color used is specified by the
\fB\-background\fR tag option (or, if this is also unspecified, by the
\fB\-background\fR widget option).
.TP
\fB\-offset \fIpixels\fR
.
\fIPixels\fR specifies an amount by which the text's baseline should be offset
vertically from the baseline of the overall line, in pixels. For example, a
positive offset can be used for superscripts and a negative offset can be used
for subscripts. \fIPixels\fR may have any of the standard forms for screen
distances.
.TP
\fB\-overstrike \fIboolean\fR
.
Specifies whether or not to draw a horizontal rule through the middle of
characters. \fIBoolean\fR may have any of the forms accepted by
\fBTcl_GetBoolean\fR.
.TP
\fB\-overstrikecolor\fR \fIcolor\fR
.
\fIColor\fR specifies the color to use when displaying the overstrike. It may have
any of the forms accepted by \fBTk_GetColor\fR. If \fIcolor\fR has not been specified,
or if it is specified as an empty string, then the color specified by the
\fB\-foreground\fR tag option is used.
.TP
\fB\-overstrikefg \fIcolor\fR
.
Note that this option is deprecated, option \fB\-overstrikecolor\fR should be used
instead. For compatibility reasons this option still will be supported, but
may be removed in a future version.
See equivalent tag option \fB\-overstrikecolor\fR for a description.
.TP
\fB\-relief \fIrelief\fR
.
\fIRelief\fR specifies the relief style to use for drawing the border, in any
of the forms accepted by \fBTk_GetRelief\fR. This option is used in
conjunction with the \fB\-borderwidth\fR option to enable to the desired
border appearance.
.TP
\fB\-rmargin \fIpixels\fR
.
If the first non-elided character of a display line has a tag for which this
option has been specified, then \fIpixels\fR specifies how wide a margin to
leave between the end of the line and the right edge of the window.
\fIPixels\fR may have any of the standard forms for screen distances. This
option is only used when wrapping is enabled. If a text line wraps, the right
margin for each line on the display is determined by the first non-elided
character of that display line.
.TP
\fB\-rmargincolor \fIcolor\fR
.
\fIColor\fR specifies the background color to use in regions that do not
contain characters because they are indented by \fB\-rmargin\fR. It may
have any of the forms accepted by \fBTk_GetColor\fR. If \fIcolor\fR has not
been specified, or if it is specified as an empty string, then the color
used is specified by the \fB\-background\fR tag option (or, if this is also
unspecified, by the \fB\-background\fR widget option).
.TP
\fB\-selectbackground \fIcolor\fR
\fIColor\fR specifies the background color to use when displaying selected
items. It may have any of the forms accepted by \fBTk_GetColor\fR. If
\fIcolor\fR has not been specified, or if it is specified as an empty
string, then the color specified by the \fB\-background\fR tag option is
used.
.TP
\fB\-selectforeground \fIcolor\fR
\fIColor\fR specifies the foreground color to use when displaying selected
items. It may have any of the forms accepted by \fBTk_GetColor\fR. If
\fIcolor\fR has not been specified, or if it is specified as an empty
string, then the color specified by the \fB\-foreground\fR tag option is
used.
.TP
\fB\-spacing1 \fIpixels\fR
.
\fIPixels\fR specifies how much additional space should be left above each
text line, using any of the standard forms for screen distances. If a line
wraps, this option only applies to the first line on the display.
.TP
\fB\-spacing2 \fIpixels\fR
.
For lines that wrap, this option specifies how much additional space to leave
between the display lines for a single text line. \fIPixels\fR may have any of
the standard forms for screen distances.
.TP
\fB\-spacing3 \fIpixels\fR
.
\fIPixels\fR specifies how much additional space should be left below each
text line, using any of the standard forms for screen distances. If a line
wraps, this option only applies to the last line on the display.
.TP
\fB\-tabs \fItabList\fR
.
\fITabList\fR specifies a set of tab stops in the same form as for the
\fB\-tabs\fR option for the text widget. This option only applies to a display
line if it applies to the first non-elided character on that display line. If
this option is specified as an empty string, it cancels the option, leaving it
unspecified for the tag (the default). If the option is specified as a
non-empty string that is an empty list, such as \fB\-tabs\0{\0}\fR, then it
requests default 8-character tabs as described for the \fB\-tabs\fR widget
option.
.TP
\fB\-tabstyle \fIstyle\fR
.
\fIStyle\fR specifies either the \fItabular\fR or \fIwordprocessor\fR style of
tabbing to use for the text widget. This option only applies to a display line
if it applies to the first non-elided character on that display line. If this
option is specified as an empty string, it cancels the option, leaving it
unspecified for the tag (the default).
.TP
\fB\-underline \fIboolean\fR
.
\fIBoolean\fR specifies whether or not to draw an underline underneath
characters. It may have any of the forms accepted by \fBTcl_GetBoolean\fR.
.TP
\fB\-underlinecolor\fR \fIcolor\fR
.
\fIColor\fR specifies the color to use when displaying the underline. It may have
any of the forms accepted by \fBTk_GetColor\fR. If \fIcolor\fR has not been specified,
or if it is specified as an empty string, then the color specified by the
\fB\-foreground\fR tag option is used.
.TP
\fB\-underlinefg \fIcolor\fR
.
Note that this option is deprecated, option \fB\-underlinecolor\fR should be used
instead. For compatibility reasons this option still will be supported, but
may be removed in a future version.
See equivalent tag option \fB\-underlinecolor\fR for a description.
.TP
\fB\-undo \fIboolean\fR
.
Specifies whether adding/removing this tag to/from text will be undone with
\fBundo\fR operation. If this flag is \fIfalse\fR, then changes of tag
associations will not be undone for this tag. The default is given with
text option \fB-undotagging\fR (normally \fItrue\fR), except for the special
selection flag \fBsel\fR, the default for this tag is always \fIfalse\fR.
.TP
\fB\-wrap \fImode\fR
.
\fIMode\fR specifies how to handle lines that are wider than the text's
window. This option only applies to a display line if it applies to the
first non-elided character on that display line. It has the same legal
values as the \fB\-wrap\fR option for the text widget: \fBnone\fR,
\fBchar\fR, \fBword\fR, or \fBcodepoint\fR. If this tag option is specified,
it overrides the \fB\-wrap\fR option for the text widget.
.PP
If a character has several tags associated with it, and if their display
options conflict, then the options of the highest priority tag are used. If a
particular display option has not been specified for a particular tag, or if
it is specified as an empty string, then that option will never be used; the
next-highest-priority tag's option will used instead. If no tag specifies a
particular display option, then the default style for the widget will be used.
.PP
The second purpose for tags is event bindings. You can associate bindings with
a tag in much the same way you can associate bindings with a widget class:
whenever particular X events occur on characters with the given tag, a given
Tcl command will be executed. Tag bindings can be used to give behaviors to
ranges of characters; among other things, this allows hypertext-like features
to be implemented. For details, see the description of the
.QW "\fIpathName \fBtag bind\fR"
widget command below. Tag bindings are shared between all peer widgets
(including any bindings for the special \fBsel\fR tag).
.PP
The third use for tags is in managing the selection. See \fBTHE SELECTION\fR
below. With the exception of the special \fBsel\fR tag, all tags are shared
between peer text widgets, and may be manipulated on an equal basis from any
such widget. The \fBsel\fR tag exists separately and independently in each
peer text widget (but any tag bindings to \fBsel\fR are shared).
.SH MARKS
.PP
The second form of annotation in text widgets is a mark. The name of a mark
may contain arbitrary characters, but it is probably best to avoid using the
characters
.QW " "
(space),
.QW \fC@\fR ,
.QW \fC.\fR ,
.QW \fC+\fR ,
or
.QW \fC\-\fR :
these characters have special
meaning in indices. Marks are used for
remembering particular places in a text. They are something like tags, in that
they have names and they refer to places in the file, but a mark is not
associated with particular characters. Instead, a mark is associated with the
gap between two characters. Only a single position may be associated with a
mark at any given time. If the characters around a mark are deleted the mark
will still remain; it will just have new neighbor characters. In contrast, if
the characters containing a tag are deleted then the tag will no longer have
an association with characters in the file. Marks may be manipulated with the
.QW "\fIpathName \fBmark\fR"
widget command, and their current locations may be determined by using the
mark name as an index in widget commands.
.PP
Each mark also has a
.QW gravity ,
which is either \fBleft\fR or \fBright\fR. The gravity for a mark specifies
what happens to the mark when text is inserted at the point of the mark. If a
mark has left gravity, then the mark is treated as if it were attached to the
character on its left, so the mark will remain to the left of any text
inserted at the mark position. If the mark has right gravity, new text
inserted at the mark position will appear to the left of the mark (so that the
mark remains rightmost). The gravity for a mark defaults to \fBright\fR.
.PP
The name space for marks is different from that for tags: the same name may be
used for both a mark and a tag, but they will refer to different things.
.PP
Two marks have special significance. First, the mark \fBinsert\fR is
associated with the insertion cursor, as described under
\fBTHE INSERTION CURSOR\fR
below. Second, the mark \fBcurrent\fR is associated with the
character closest to the mouse and is adjusted automatically to track the
mouse position and any changes to the text in the widget (one exception:
\fBcurrent\fR is not updated in response to mouse motions if a mouse button is
down; the update will be deferred until all mouse buttons have been released).
Neither of these special marks may be deleted. With the exception of these two
special marks, all marks are shared between peer text widgets, and may be
manipulated on an equal basis from any peer.
.PP
Generated marks (created with command \fBmark generate\fR) have a special meaning.
They will be discarded by the undo mechanism (relevant only if widget option
\fB\-steadymarks\fR is enabled). Furthermore these marks are
.QW invisible ,
only command \fBdump\fR is showing generated marks, the commands \fBmark names\fR,
\fBmark next\fR, and \fBmark previous\fR, cannot
.QW see
generated marks.
.SH "EMBEDDED WINDOWS"
.PP
The third form of annotation in text widgets is an embedded window. Each
embedded window annotation causes a window to be displayed at a particular
point in the text. There may be any number of embedded windows in a text
widget, and any widget may be used as an embedded window (subject to the usual
rules for geometry management, which require the text window to be the parent
of the embedded window or a descendant of its parent).
.PP
The embedded window's position on the screen will be updated as the text is
modified or scrolled, and it will be mapped and unmapped as it moves into and
out of the visible area of the text widget. Each embedded window occupies one
unit's worth of index space in the text widget, and it may be referred to
either by the name of its embedded window or by its position in the widget's
index space. If the range of text containing the embedded window is deleted,
and this range is not saved on undo stack, then the window is destroyed.
Similarly if the text widget as a whole is deleted, then the window is
destroyed. If this automatic destroy behavior is not wanted then option
\fB\-owner\fR should be set accordingly.
.PP
Eliding an embedded window immediately after scheduling it for creation via
\fIpathName \fBwindow create \fIindex \fB\-create\fR will prevent it from being
effectively created. Uneliding an elided embedded window scheduled for creation
via \fIpathName \fBwindow create \fIindex \fB\-create\fR will automatically
trigger the associated creation script. After destroying an elided embedded
window, the latter won't get automatically recreated.
.PP
When an embedded window is added to a text widget with the \fIpathName
\fBwindow create\fR widget command, several configuration options may be
associated with it. These options may be modified later with the \fIpathName
\fBwindow configure\fR widget command. The following options are currently
supported:
.TP
\fB\-align \fIwhere\fR
.
If the window is not as tall as the line in which it is displayed, this option
determines where the window is displayed in the line. \fIWhere\fR must have
one of the values \fBtop\fR (align the top of the window with the top of the
line), \fBcenter\fR (center the window within the range of the line),
\fBbottom\fR (align the bottom of the window with the bottom of the line's
area), or \fBbaseline\fR (align the bottom of the window with the baseline of
the line).
.TP
\fB\-create \fIscript\fR
.
Specifies a Tcl script that may be evaluated to create the window for the
annotation. If no \fB\-window\fR option has been specified for the annotation
this script will be evaluated when the annotation is about to be displayed on
the screen. \fIScript\fR must create a window for the annotation and return
the name of that window as its result. Two substitutions will be performed in
\fIscript\fR before evaluation. \fI%W\fR will be substituted by the name of
the parent text widget, and \fI%%\fR will be substituted by a single \fI%\fR.
If the annotation's window should ever be deleted, \fIscript\fR will be
evaluated again the next time the annotation is displayed.
.TP
\fB\-owner \fIboolean\fR
.
If \fItrue\fR then the text widget is the owner of the embedded window. Only
if it is the owner the window will be destroyed if the range of text containing
the embedded window is deleted, and the deleted text is not saved on undo
stack. Per default this option is \fItrue\fR. Setting this option to
\fIfalse\fR should be done with care, because in this case the text widget
is not responsible for the lifetime of the embedded window.
.TP
\fB\-padx \fIpixels\fR
.
\fIPixels\fR specifies the amount of extra space to leave on each side of the
embedded window. It may have any of the usual forms defined for a screen
distance.
.TP
\fB\-pady \fIpixels\fR
.
\fIPixels\fR specifies the amount of extra space to leave on the top and on
the bottom of the embedded window. It may have any of the usual forms defined
for a screen distance.
.TP
\fB\-stretch \fIboolean\fR
.
If the requested height of the embedded window is less than the height of the
line in which it is displayed, this option can be used to specify whether the
window should be stretched vertically to fill its line. If the \fB\-pady\fR
option has been specified as well, then the requested padding will be retained
even if the window is stretched.
.TP
\fB\-tags \fItagList\fR
.
Specifies a set of tags to apply to the embedded window. \fITagList\fR consists
of a list of tag names, which replace any existing tags for the embedded window.
\fITagList\fR may be an empty list. Note that it is not possible to add or
remove the special selection tag \fBsel\fR, it will be left untouched with this
option.
.TP
\fB\-window \fIpathName\fR
.
Specifies the name of a window to display in the annotation. Note that if a
\fIpathName\fR has been set, then later configuring a window to the empty
string will not delete the widget corresponding to the old \fIpathName\fR.
Rather it will remove the association between the old \fIpathName\fR and the
text widget. If multiple peer widgets are in use, it is usually simpler to use
the \fB\-create\fR option if embedded windows are desired in each peer.
.SH "EMBEDDED IMAGES"
.PP
The final form of annotation in text widgets is an embedded image. Each
embedded image annotation causes an image to be displayed at a particular
point in the text. There may be any number of embedded images in a text
widget, and a particular image may be embedded in multiple places in the same
text widget.
.PP
The embedded image's position on the screen will be updated as the text is
modified or scrolled. Each embedded image occupies one unit's worth of index
space in the text widget, and it may be referred to either by its position in
the widget's index space, or the name it is assigned when the image is inserted
into the text widget with \fIpathName \fBimage create\fR. If the range of text
containing the embedded image is deleted then that copy of the image is removed
from the screen.
.PP
Eliding an embedded image immediately after scheduling it for creation via
\fIpathName \fBimage create \fIindex \fB\-create\fR will prevent it from being
effectively created. Uneliding an elided embedded image scheduled for creation
via \fIpathName \fBimage create \fIindex \fB\-create\fR will automatically
trigger the associated creation script. After destroying an elided embedded
image, the latter won't get automatically recreated.
.PP
When an embedded image is added to a text widget with the \fIpathName \fBimage
create\fR widget command, a name unique to this instance of the image is
returned. This name may then be used to refer to this image instance. The name
is taken to be the value of the \fB\-name\fR option (described below). If the
\fB\-name\fR option is not provided, the \fB\-image\fR name is used instead.
If the \fIimageName\fR is already in use in the text widget, then \fB#\fInn\fR
is added to the end of the \fIimageName\fR, where \fInn\fR is an arbitrary
integer. This insures the \fIimageName\fR is unique. Once this name is
assigned to this instance of the image, it does not change, even though the
\fB\-image\fR or \fB\-name\fR values can be changed with \fIpathName \fBimage
configure\fR.
.PP
When an embedded image is added to a text widget with the \fIpathName \fBimage
create\fR widget command, several configuration options may be associated with
it. These options may be modified later with the \fIpathName \fBimage
configure\fR widget command. The following options are currently supported:
.TP
\fB\-align \fIwhere\fR
.
If the image is not as tall as the line in which it is displayed, this option
determines where the image is displayed in the line. \fIWhere\fR must have one
of the values \fBtop\fR (align the top of the image with the top of the line),
\fBcenter\fR (center the image within the range of the line), \fBbottom\fR
(align the bottom of the image with the bottom of the line's area), or
\fBbaseline\fR (align the bottom of the image with the baseline of the line).
.TP
\fB\-image \fIimage\fR
.
Specifies the name of the Tk image to display in the annotation. If
\fIimage\fR is not a valid Tk image, then an error is returned.
.TP
\fB\-name \fIImageName\fR
.
Specifies the name by which this image instance may be referenced in the text
widget. If \fIImageName\fR is not supplied, then the name of the Tk image is
used instead. If the \fIimageName\fR is already in use, \fI#nn\fR is appended
to the end of the name as described above.
.TP
\fB\-padx \fIpixels\fR
.
\fIPixels\fR specifies the amount of extra space to leave on each side of the
embedded image. It may have any of the usual forms defined for a screen
distance.
.TP
\fB\-pady \fIpixels\fR
.
\fIPixels\fR specifies the amount of extra space to leave on the top and on
the bottom of the embedded image. It may have any of the usual forms defined
for a screen distance.
.TP
\fB\-tags \fItagList\fR
.
Specifies a set of tags to apply to the embedded image. \fITagList\fR consists
of a list of tag names, which replace any existing tags for the embedded image.
\fITagList\fR may be an empty list. Note that it is not possible to add or
remove the special selection tag \fBsel\fR, it will be left untouched with this
option.
.SH "EXTRA FUNCTIONS"
.SS "MERGE RANGE"
.TP
NAME
.
tk_mergeRange \- insert/merge a given range into a sorted list of ranges.
.TP
SYNOPSYS
.
\fBtk_mergeRange \fIvarName range\fR
.TP
DESCRIPTION
.
This procedure is inserting \fIrange\fR into a sorted list of ranges, given
with \fIvarName\fR. If given range is adjacent to, or intersecting a range in given list, then it will be amalgamated. This means that the result is a sorted list of disjoint ranges. This procedure return the new content of \fIvarName\fR.
.SS "INSERT TEXT"
.TP
NAME
.
tk_textInsert \- insert characters into a text widget regarding soft hyphen pattern.
.TP
SYNOPSYS
.
\fBtk_textInsert\fR \fIpathName\fR ?\fB\-hyphentags\fI tagList\fR? \fIindex chars\fR ?\fItagList chars tagList ...\fR?
.TP
DESCRIPTION
.
This procedure is especially supporting the predefined spelling changes
(see section \fBHYPHENATION RULES\fR).
.RS
.PP
The procedure \%\fBtk_textInsert\fR inserts all of the \fIchars\fR arguments just
before the character at \fIindex\fR in the specified text widget, see
command \fBinsert\fR of the text widget for a detailed description. This
procedure will pre-parse the \fIchars\fR arguments before it calls command
\fBinsert\fR of \fIpathName\fR for the execution of the insertion. The
parser is recognizing the following escape sequences:
.IP \(bu 3
The sequence
.QW \e-
will be replaced by the soft hyphen character. Example:
.QW Sen\e\e-tence
will hyphenate into
.QW Sen-tence .
.IP \(bu 3
The sequence
.QW \e+
will be replaced by the soft hyphen character, and, provided that no tagged
list of rules is given (in \fItagList\fR), a special tag with all known hyphen
rules (regarding option \fB\-lang\fR) will be attached to this hyphen (this
means that all known hyphenation rules will be applied to this hyphen \-
probably restricted by option \fB\-lang\fR).
.IP \(bu 3
The sequence
.QW \e:\fIRULE\fR:
\- \fIRULE\fR is the identifier for a defined hyphenation rule (see section
\fBHYPHENATION RULES\fR) \- will be replaced with a soft hyphen, and applies a tag with the specified hyphenation rule \fIRULE\fR to this soft hyphen character. An
error will be thrown if the specified rule is not defined, or if the
trailing colon is missing.
.IP \(bu 3
Any other escaped character (not
.QW \fC\-\fR ,
nor
.QW \fC+\fR ,
nor
.QW \fC:\fR
) will be replaced by this character; this means that the former escape
character will be removed.
.PP
The latter case is required to allow the escape character inside a string \- it
has to be doubled \- otherwise an unambiguous identification is not possible. Example: the character string
.QW \e\e-
will be interpreted as
.QW \e-
(a string), but the character string
.QW \e-
will be interpreted as soft hyphen character. (Please note that all the
statements about the escape character are related to the list notation,
inside the string notation every escape character has to be doubled.)
.PP
It is allowed to abbreviate all rules with a two-letter code:
.IP \(bu 3
:ck: is already an abbreviation
.IP \(bu 3
:dd: is :doubledigraph:
.IP \(bu 3
:dv: is :doublevowel:
.IP \(bu 3
:ge: is :gemination:
.IP \(bu 3
:tc: is :tripleconsonant:
.IP \(bu 3
:tr: is :trema:
.IP \(bu 3
:rh: is :repeathyphen:
.PP
If option \fB\-hyphentags\fR is specified then the associated \fItagList\fR
will additionally be associated with all soft hyphens in new text; combined
with the inherited tags, or the specified tags. This is especially useful
for hiding/showing soft hyphens (see tag option \fB\-elide\fR).
.RE
.SS "REBIND MOUSE WHEEL EVENT"
.TP
NAME
.
tk_textRebindMouseWheel \- rebind the mouse wheel event.
.TP
SYNOPSYS
.
\fBtk_textRebindMouseWheel\fR \fIpathName\fR ?\fIpathName ...\fR?
.TP
DESCRIPTION
.
This procedure provides a portable way to rebind the mouse wheel events of
embedded windows, so that the text widget will receive the events, as if
the embedded windows are transparent for mouse wheel events. Without rebinding
only the embedded window may receive the mouse wheel events, this might break
the expected scroll behavior of the text widget.
.RS
.PP
The first \fBpathName\fR is the receiver of the mouse wheel events, i.e. the
text widget which contains the embedded windows. If no further argument is
specified, then all currently embedded windows will be rebound. Otherwise only
the specified embedded windows, starting with the second provided argument,
will be rebound.
.RE
.SS "REPLACE TEXT"
.TP
NAME
.
tk_textReplace \- replace a range of characters inside a text widget regarding soft hyphen pattern.
.TP
SYNOPSYS
.
\fBtk_textReplace\fR \fIpathName\fR ?\fB\-hyphentags\fR \fItagList\fR? \fIindex chars\fR ?\fItagList chars tagList ...\fR?
.TP
DESCRIPTION
.
This procedure is especially supporting the predefined spelling changes (see
section \fBHYPHENATION RULES\fR).
.RS
.PP
The procedure \%\fBtk_textReplace\fR replaces the range of characters between
\fIindex1\fR and \fIindex2\fR, see command \fBreplace\fR for a detailed
description. This procedure will pre-parse the \fIchars\fR arguments before
it calls command \fBreplace\fR of \fIpathName\fR for the execution of the
replacement. The parser is recognizing the escape sequences
.QW \e- ,
.QW \e+ ,
and
.QW \e:RULE: ,
see procedure \%\fBtk_textInsert\fR which works in a similar way.
.PP
If option \fB\-hyphentags\fR is specified then the associated \fItagList\fR
will additionally be associated with all soft hyphens in new text; combined
with the inherited tags, or the specified tags. This is especially useful
for hiding/showing soft hyphens (see tag option \fB\-elide\fR).
.RE
.SH "HYPHENATION RULES"
.PP
The rules are:
.IP [1] 4
In natural (pre-reform) German orthography, a
.QW c
before the hyphenation point can change into a
.QW k :
.QW Drucker
hyphenates into
.QW Druk-ker .
This spelling change will be called \fBck\fR rule.
.IP [2] 4
In modern Dutch, an e-diaeresis after the hyphenation point can change into
a simple
.QW e
:
.QW re\[:e]el
hyphenates into
.QW re-eel .
This also applies for i-diaeresis, o-diaeresis, and u-diaeresis. This
spelling change will be called \fBtrema\fR rule.
.IP [3] 4
In German, Norwegian, and Swedish, a triple consonant can change into a
double consonant: Swedish
.QW tugg-gummi
becomes
.QW tuggummi
when not hyphenated, Norwegian
.QW buss-sj\[oa]f\[/o]r
becomes
.QW bussj\[oa]f\[/o]r ,
and German
.QW Schiff-fahrt
becomes
.QW Schiffahrt
(in pre-reform orthography). This spelling change will be called
\fBtripleconsonant\fR rule. (Note that is a reverse rule, applied when a
word will not be hyphenated at this point).
.IP [4] 4
In Dutch, a letter can disappear inside a doubled vowel:
.QW opaatje
hyphenates into
.QW opa-tje .
In case of an double
.QW e
it will change to the corresponding vowel with accute, for example
.QW cafeetje
becomes
.QW caf\['e]-tje .
This spelling change will be called \fBdoublevowel\fR rule.
.IP [5] 4
Hungarian has an unusual hyphenation case which involves reinsertion of a
root-letter, as in the following example:
.QW vissza
becomes
.QW visz-sza .
These special cases, occurring when the characters are in the middle of a
word are:
.QW ccs
becomes
.QW cs-cs ,
.QW ggy
becomes
.QW gy-gy ,
.QW lly
becomes
.QW ly-ly ,
.QW nny
becomes
.QW ny-ny ,
.QW tty
becomes
.QW ty-ty ,
.QW zzs
becomes
.QW zs-zs ,
.QW ssz
becomes
.QW sz-sz .
This rule is named \fBdoubledigraph\fR.
.IP [6] 4
In Catalan, a geminated consonant can be split: the word
.QW paral\N'183'lel
hyphenates into
.QW paral-lel .
The name for this rule is \fBgemination\fR.
.IP [7] 4
In Polish the hyphen will be repeated after line break, this means for
example that
.QW tech-nik
becomes
.QW "tech- -nik" .
The name of this rule is \fBrepeathyphen\fR.
.PP
Applying hyphenation rule \fIRULE\fR (which may result into spelling
changes) will be done automatically in the following cases:
.IP [1] 4
The hyphen is tagged with hyphenation rule \fIRULE\fR (tag option
\fB\-hyphenrules\fR includes \fIRULE\fR).
.IP [2] 4
The widget option \fB\-hyphenrules\fR contains rule \fIRULE\fR, and no tag
(attached to this hyphen) is overruling.
.SH "INSERTING TEXT WITH SOFT HYPHENS"
.PP
When spelling changes are involved it might be convenient to use the helper
functions \%\fBtk_textInsert\fR and \%\fBtk_textReplace\fR.
These functions are providing a simple way to insert hyphenated text
regarding the spelling changes based on rules. Example:
.PP
.CS
\fBtk_textInsert end .t "Nach dem Ein\\\\-le\\\\-gen des Pa\\\\-piers soll\\\\-ten\\\fR
    \fBdie Druc\\\\+ker\\\\-ein\\\\-stel\\\\-lun\\\\-gen \[:u]ber\\\\-pr\[:u]ft wer\\\\-den."\fR
.CE
.PP
This text in German may be hyphenated and displayed in the following way:
.PP
.CS
Nach dem Einlegen des Papiers sollten die Druk-
kereinstellungen \[:u]berpr\[:u]ft werden.
.CE
.PP
Second example:
.PP
.CS
\fBtk_textInsert end .t "Nach dem Ein\\\\-le\\\\-gen des Pa\\\\-piers soll\\\\-ten\\\fR
    \fBdie Druc\\\\:ck:ker\\\\-ein\\\\-stel\\\\-lun\\\\-gen \[:u]ber\\\\-pr\[:u]ft wer\\\\-den."\fR
.CE
.PP
This gives the same result, but here the \fBck\fR rule is explictly specified.
.PP
.CS
\fBtk_textInsert end .t "Nach dem Ein\\\\+le\\\\+gen des Pa\\\\+piers soll\\\\+ten\\\fR
    \fBdie Druc\\\\+ker\\\\+ein\\\\+stel\\\\+lun\\\\+gen \[:u]ber\\\\+pr\[:u]ft wer\\\\+den."\fR
.CE
.PP
This will also give the same result, because only the \fBck\fR rule will be detected
for spelling changes.
.PP
.CS
\fBtk_textInsert end .t "Nach dem Ein\\\\-le\\\\-gen des Pa\\\\-piers soll\\\\-ten\\\fR
    \fBdie Druc\\\\-ker\\\\-ein\\\\-stel\\\\-lun\\\\-gen \[:u]ber\\\\-pr\[:u]ft wer\\\\-den." ck\fR
\fB.t tag configure ck -hyphenrules {ck}\fR
.CE
.PP
The same result as before, because the \fBck\fR rule is applied explictly
(to all soft hyphens).
.PP
.CS
\fBtk_textInsert end .t {Nach dem Ein\\-le\\-gen des Pa\\-piers soll\\-ten\\\fR
    \fBdie Druc\\-ker\\-ein\\-stel\\-lun\\-gen \[:u]ber\\-pr\[:u]ft wer\\-den.} trema\fR
\fB.t tag configure trema -hyphenrules {trema}\fR
.CE
.PP
In this case only the \fBtrema\fR rule will be applied to the text - the \fBck\fR
rule is missing - thus we cannot get here the correct result, this text may be
(wrongly) hyphenated in the following way:
.PP
.CS
Nach dem Einlegen des Papiers sollten die Druc-
kereinstellungen \[:u]berpr\[:u]ft werden.
.CE
.PP
The explicit specification of the hyphenation rule is the preferred method (second
example), however it depends on the quality of the hyphenator which method will be
used. For instance, the TeX hyphenator does not know about spelling changes, and here
the method with the use of
.QW "\\\\+"
(for any hyphenation point like in the third example) may give fairly good results.
Of course, the use of
.QW "\\\\+"
is (currently) only useful for the languages Catalan, Dutch, German, Hungarian,
Norwegian, Polish, and Swedish.
.SH "THE SELECTION"
.PP
Selection support is implemented via tags. If the \fB\-exportselection\fR option
for the text widget is true then the \fBsel\fR tag will be associated with the
selection:
.IP [1] 4
Whenever characters are tagged with \fBsel\fR the text widget will claim
ownership of the selection.
.IP [2] 4
Attempts to retrieve the selection will be serviced by the text widget,
returning all the characters with the \fBsel\fR tag.
.IP [3] 4
If the selection is claimed away by another application or by another window
within this application, then the \fBsel\fR tag will be removed from all
characters in the text.
.IP [4] 4
Whenever the \fBsel\fR tag range changes a virtual event \fB<<Selection>>\fR
is generated.
.PP
The \fBsel\fR tag is automatically defined when a text widget is created, and
it may not be deleted with the
.QW "\fIpathName \fBtag delete\fR"
widget command. Furthermore, the \fB\-selectbackground\fR,
\fB\-selectborderwidth\fR, \fB\-selectforeground\fR,
\fB\-inactiveselectbackground\fR, \fB\-inactiveselectforeground\fR, and
\fB\-selectborderwidth\fR options for the text widget are tied to the
\fB\-background\fR, \fB\-borderwidth\fR, \fB\-foreground\fR,
\fB\-inactiveselectbackground\fR, \fB\-inactiveselectforeground\fR, and
\fB\-borderwidth\fR options for the \fBsel\fR tag: changes
in either will automatically be reflected in the other. This allows
programmatic control over the visualization of the \fBsel\fR tag for
foreground and background windows, or to have \fBsel\fR not shown at all
for background windows. Each peer text widget has its own \fBsel\fR tag
which can be separately configured and set.
.PP
The \fBsel\fR tag is overruling all other tags, except if a tag with higher
priority has explicitly defined the selection attributes
(\fB\-selectbackground\fR and \fB\-selectforeground\fR if the window is
active; \fB\-inactiveselectbackground\fR and \fB\-inactiveselectforeground\fR
if the window is inactive).
.PP
Note the specific behavior if \fB\-inactiveselectbackground\fR is not defined
(empty): if the window does not have the focus, then the selection attributes
of the text widget and all the attributes of the \fBsel\fR tag will not be
regarded; this means that in general no selection will be shown, this is the
default behavior on Windows.
.PP
Note the specific behavior on Mac: if the window does not have the focus, and
does not have state \fBnormal\fR (see widget option \fB\-state\fR),
then the selection attributes of the text widget and all the attributes of
the \fBsel\fR tag will not be regarded; this means that per default no selection
will be shown.
.SH "THE INSERTION CURSOR"
.PP
The mark named \fBinsert\fR has special significance in text widgets. It is
defined automatically when a text widget is created and it may not be unset
with the
.QW "\fIpathName \fBmark unset\fR"
widget command. The \fBinsert\fR mark represents the position of the insertion
cursor, and the insertion cursor will automatically be drawn at this point
whenever the text widget has the input focus.
.PP
The cursor shape (vertical line or rectangular block) can be specified with
option \fB\-blockcursor\fR. But note that in general the block cursor is
useful only if also the options \fB\-showendofline\fR and \fB\-showendoftext\fR
are enabled (otherwise the cursor handling is unsatisfying). With a block
cursor the optimal width (option \fB\-insertwidth\fR) is 2, and with a bar
cursor (vertical line) the optimal width is 2 as well, or even 1 if the cursor
is blinking. When disabling the blinking, or when setting a block cursor shape,
it is recommended to specify the cursor width (option \fB\-insertwidth\fR)
explicitly. Of course, in most cases the default settings for the cursor will
be preferred.
.SH "THE MODIFIED FLAG"
.PP
The text widget can keep track of changes to the textual content of the widget
by means of the modified flag. Inserting or deleting text will set this flag.
The flag can be queried, set and cleared programmatically as well. Whenever
the flag changes state a \fB<<Modified>>\fR virtual event is generated. See
the \fIpathName \fBedit modified\fR widget command for more details.
.SH "THE ALTERED FLAG"
.PP
It's possible to keep track of any change which has an affect on text content,
even if only the representation is affected. Also any change in tag associations
will be seen as a change in the representation. If option \fB\-steadymarks\fR is
enabled, also the mark operations may have effects on the text content (although
indirectly). Whenever the flag changes state a \fB<<Altered>>\fR virtual event
is generated. See the \fIpathName \fBedit altered\fR widget command for more
details.
.SH "THE IRREVERSIBLE FLAG"
.PP
As a supplement to the
.QW altered
flag also the
.QW irreversible
flag is provided. This flag informs whether the original content
(before any modification/operation has been performed) can be restored. Whenever
the state of this flag is changing, the virtual event \fB<<Irreversible>>\fR is
fired. For more details see the \fIpathName \fBedit irreversible\fR widget command.
.SH "THE UNDO MECHANISM"
.PP
The text widget has an unlimited undo and redo mechanism (when the
\fB\-undo\fR widget option is true) which records every insert and delete
action on a stack, including the insertion and deletion of embedded windows and
embedded images. Furthermore any change of tag associations will be recorded.
If option \fB\-steadymarks\fR is enabled even operations on marks will push
an undo operation on the stack.
.PP
Boundaries (called
.QW separators )
are inserted between edit actions. The purpose of these separators is to group
inserts, deletes and replaces into one compound edit action. When undoing a
change everything between two separators will be undone. The undone changes
are then moved to the redo stack, so that an undone edit can be redone again.
The redo stack is cleared whenever new edit actions are recorded on the undo
stack. The undo and redo stacks can be cleared to keep their depth under
control.
.PP
Separators are inserted automatically when the \fB\-autoseparators\fR widget
option is true. You can insert separators programmatically as well. If a
separator is already present at the top of the undo stack no other will be
inserted. That means that two separators on the undo stack are always
separated by at least one undoable action.
.PP
The \fB<<UndoStack>>\fR virtual event is generated every time the undo stack
or the redo stack is changing.
.PP
The undo mechanism is also linked to the
.QW modified
and
.QW altered
flag. This means that undoing or redoing changes can take a modified/altered
text widget back to the unmodified/unaltered state or vice versa. The
modified/altered flag will be set automatically to the appropriate state. The
automatic coupling of the
.QW modified
flag does not work when the
.QW modified
flag has been set by the user, until the flag has been reset again.
.PP
See below for the \fIpathName \fBedit\fR widget command that controls the undo
mechanism.
.SH "PEER WIDGETS"
.PP
The text widget has a separate store of all its data concerning each line's
textual contents, marks, tags, images and windows, and the undo stack.
.PP
While this data store cannot be accessed directly (i.e. without a text widget
as an intermediary), multiple text widgets can be created, each of which
present different views on the same underlying data. Such text widgets are
known as peer text widgets.
.PP
As text is added, deleted, edited and coloured in any one widget, and as
images, marks, tags are adjusted, all such changes will be reflected in all
peers.
.PP
All data and markup is shared, except for a few small details. First, the
\fBsel\fR tag may be set and configured (in its display style) differently for
each peer. Second, each peer has its own \fBinsert\fR and \fBcurrent\fR mark
positions (but all other marks are shared). Third, embedded windows, which are
arbitrary other widgets, cannot be shared between peers. This means the
\fB\-window\fR option of embedded windows is independently set for each peer
(it is advisable to use the \fB\-create\fR script capabilities to allow each
peer to create its own embedded windows as needed). Fourth, all of the
configuration options of each peer (e.g. \fB\-font\fR, etc) can be set
independently, with the exception of \fB\-undo\fR, \fB\-maxundo\fR,
\fB\-maxundosize\fR, \fB\-maxredo\fR, \fB\-autoseparators\fR (i.e. all undo,
redo and modified state issues are shared). Also option \fB\-steadymarks\fR
cannot be set independently.
.PP
Finally any single peer need not contain the whole content from the
underlying data store. When creating a peer, a contiguous range (e.g. only
range
.QW 52.begin
through
.QW 125.end
) may be specified. This allows a peer to contain just a small portion of
the overall text. The range will expand and contract as text is inserted or
deleted. If the peer's contents contracts to nothing (i.e. the start of the
content is after last newline, as a result of a deletion from another
widget), then it is impossible for new content to be inserted. The peer will
simply become an empty shell (dead peer) on which the background can be
configured, but which will never show any content (without manual
reconfiguration of the start and end range). Note that a peer which does not
contain all of the underlying data store still has indices numbered from
.QW 1.0
to
.QW end .
It is simply that those indices reflect a subset of the total data, and data
outside the contained range is not accessible to the peer. This means that
the command \fIpeerName \fBindex end\fR may return quite different values in
different peers. Similarly, commands like \fIpeerName \fBtag ranges\fR will not
return index ranges outside that which is meaningful to the peer. The
configuration options \fB\-startindex\fR and \fB\-endindex\fR may be used to
control how much of the underlying data is contained in any given text widget.
.PP
Note that peers are really peers. Deleting the
.QW original
text widget will not cause any other peers to be deleted, or otherwise
affected.
.PP
See below for the \fIpathName \fBpeer\fR widget command that controls the
creation of peer widgets.
.SH "ASYNCHRONOUS UPDATE OF LINE HEIGHTS"
.PP
In order to maintain a responsive user-experience, the text widget calculates
lines metrics (line heights in pixels) asynchronously. Because of this, some
commands of the text widget may return wrong results if the asynchronous
calculations are not finished at the time of calling. This applies to
\fIpathName \fBcount -ypixels\fR and \fIpathName \fByview\fR.
.PP
Again for performance reasons, it would not be appropriate to let these
commands always wait for the end of the update calculation each time they are
called. In most use cases of these commands a more or less inaccurate result
does not really matter compared to execution speed.
.PP
In case accurate result is needed (and if the text widget is managed by a
geometry manager), one can resort to \fIpathName \fBsync\fR and \fIpathName
\fBpendingsync\fR to control the synchronization of the view of text widgets.
Alternatively, in very special cases (in general this would cause performance
problem), setting widget option \fB\-synctime\fR to zero provides accurate
results at any time.
.PP
The \fB<<WidgetViewSync>>\fR virtual event fires when the line heights of the
text widget become obsolete (due to some editing command or configuration
change), and again when the internal data of the text widget are back in sync
with the widget view. The detail field (%d substitution) is either true (when
the widget is in sync) or false (when it is not).
.PP
\fIpathName \fBsync\fR, \fIpathName \fBpendingsync\fR and
\fB<<WidgetViewSync>>\fR apply to each text widget independently of its peers.
.SS "EXAMPLES OF USE"
.PP
This immediately completes line metrics at any cost; the GUI
unresponsive while this is occurring:
.PP
.CS
\fB$w sync\fR
$w yview moveto $fraction
.CE
.PP
This synchronously waits for up-to-date line metrics (but with the GUI
responsive) before executing the scheduled command, but does not block
execution flow:
.PP
.CS
\fB$w sync\fR -command [list $w yview moveto $fraction]
.CE
.PP
This synchronously waits for up-to-date line metrics while keeping the
GUI responsive:
.PP
.CS
# init
set yud($w) 0
proc updateaction w {
    set ::yud($w) 1
    # any other update action here...
}

# runtime
\fB$w sync\fR -command [list updateaction $w]
vwait yud($w)
$w yview moveto $fraction
.CE
.PP
This is an extension of the previous example with a list of actions to
perform once the synchronization is completed.
.PP
.CS
# init
set todo($w) {}
proc updateaction w {
    foreach cmd $::todo($w) {uplevel #0 $cmd}
    set todo($w) {}
}

# runtime
lappend todo($w) [list $w yview moveto $fraction]
\fB$w sync\fR -command [list updateaction $w]
.CE
.PP
This detects whether a synchronization is pending, and if so just
postpones the code until that synchronization is done, detecting that
happening with a virtual event.
.PP
.CS
# init
set todo($w) {}
bind $w \fB<<WidgetViewSync>>\fR {
    if {%d} {
        foreach cmd $todo(%W) {eval $cmd}
        set todo(%W) {}
    }
}

# runtime
if {![\fB$w pendingsync\fR]} {
    $w yview moveto $fraction
} else {
    lappend todo($w) [list $w yview moveto $fraction]
}
.CE
.SH "IMPROVING THE PERFORMANCE WITH TAGS"
.PP
The use of thousands of different tags when inserting text is a bit slow.
Often such a large number of different tags can be avoided. Example:
.PP
.CS
set n 0
foreach i $items {
    $w insert insert $i [incr n] " "
    $w tag bind $n <Enter> [list Hilite $w $n yellow]
    $w tag bind $n <Leave> [list Hilite $w $n {}]
    $w tag bind $n <1> [list Action $w $n]
}
proc Hilite {w n bg} {
    $w tag configure $n -background $bg
}
proc Action {w n} {
    # do any action based on number $n
}
.CE
.PP
This piece of code assigns an unique tag to each item, used for
highlighting and identifying the item. But this can be solved in a
different way, with only two tags:
.PP
.CS
set n 0
foreach i $items {
    $w mark set [incr n] insert left
    $w insert end $i item " "
}
$w tag configure hilite -background yellow
$w tag bind item <Enter> {Enter %W}
$w tag bind item <Leave> {Leave %W}
$w tag bind item <1> {Action %W}

proc Enter {w} {
    $w tag add hilite item.current.first item.current.last
}
proc Leave {w} {
    $w tag remove hilite begin end
}
proc Action {w} {
    set n [$w mark previous item.current.last {[0-9]*}]
    # do any action based on number $n
}
.CE
.PP
The latter method may improve the performance of text insertion
significantly, because marks are very efficient, even if thousands
of marks are in usage. Also the number of bindings will be reduced,
so the overall consumption of resources is reduced.
.PP
.SH "WIDGET COMMAND"
.PP
The \fBtext\fR command creates a new Tcl command whose name is the same as the
path name of the text's window. This command may be used to invoke various
operations on the widget. It has the following general form:
.CS
\fIpathName option \fR?\fIarg ...\fR?
.CE
\fIPathName\fR is the name of the command, which is the same as the text
widget's path name. \fIOption\fR and the \fIarg\fRs determine the exact
behavior of the command. The following commands are possible for text widgets:
.TP
\fIpathName \fBbbox\fR ?\fB\-extents\fR? \fIindex\fR
.
Returns a list of four elements describing the screen area of the character
given by \fIindex\fR. The first two elements of the list give the x and y
coordinates of the upper-left corner of the area occupied by the character,
and the last two elements give the width and height of the area. If the
character is only partially visible on the screen, then the return value
reflects just the visible part. If the character is not visible on the screen
then the return value is an empty list.
.RS
.PP
If space mode \fBtrim\fR is set (see option \fB\-spacemode\fR) then the trimmed
spaces will be measured with a width of zero.
.PP
If option \fB\-extents\fR is specified then a list of four elements describing
the invisible extents of the bounding box will returned. If x/y (first/second
value) is not zero, then the first x/y pixels are not visible on screen. If
width/height (third/fourth value) is not zero, then the last width/height
pixels are not visible on screen. If the line which contains this character
is not visible on the screen, then the return value is an empty list.
.RE
.TP
\fIpathName \fBbrks\fR \fIstring\fR \fI?lang\fR?
.
This command expects a \fIstring\fR of characters, and the result is a list of
integers. This list has exactly the character length of the given string,
and integer value 1 in this list denotes a potential line break point at
this character position, value 2 denotes a mandatory line break point, and
value 0 (zero) denotes no line break at this character position. If the
optional language code is specified (see widget option \fB\-lang\fR for
language codes), then the external library \fIlibunibreak\fR (from Wu
Yongwei) will be used for the line break computation; an error will be
thrown if this library is not available. If no language code is specified,
then the internal wrap algorithm will be used: also based on the
recommendations of the Unicode consortium, but restricted to Latin-1 and
most non-language dependent characters, without regarding combined marks,
and without language support.
.RS
.PP
This command has three purposes:
.IP [1] 4
It provides a simple check whether \fIlibunibreak\fR is available or not
(even an empty string, and any language code, e.g.
.QW xx ,
works for this check). An error will be thrown if \fIlibunibreak\fR
is not available, but a language code has been specified (\fB\-lang\fR).
.IP [2] 4
For a proof of the line break algorithm, especially for testing the internal
algorithm.
.IP [3] 4
It is also conceivable to use this function for the computation of line
breaks inside other widgets.
.RE
.TP
\fIpathName \fBcget\fR \fIoption\fR
.
Returns the current value of the configuration option given by \fIoption\fR.
\fIOption\fR may have any of the values accepted by the \fBtext\fR command.
.TP
\fIpathName \fBchecksum\fR
.
Computes a checksum over the whole widget content. The result is platform
independent.
.RS
.PP
One or more of the following switches (or abbreviations thereof) may be
specified to control the extraction:
.IP \fB\-all\fR
Computes the checksum over all these elements: chars (characters and soft
hyphens), tags, images, and windows. This is the default, and includes the
following switches: \fB\-chars\fR, \fB\-image\fR, \fB\-tag\fR,
\fB\-window\fR.
.IP \fB\-chars\fR
The computation considers all characters and soft hyphens.
.IP \fB\-displaychars\fR
If this option is given, then only those characters and soft hyphens which
are not elided will be considered in the computation of the checksum.
.IP \fB\-displaytext\fR
If this option is given, then only those characters which are not elided
will be considered in the computation of the checksum. Note that soft
hyphens (Unicode point U+00AD) do not belong to this result.
.IP \fB\-image\fR
The computation considers all embedded images. In case of an image the name
of the image will be used for the checksum computation.
.IP \fB\-mark\fR
The computation considers all marks. In case of a mark the name of the mark
and his gravity will be used for the checksum computation. Note that the
computation discards generated marks, and it discards the special marks
\fBcurrent\fR, and \fBinsert\fR.
.IP \fB\-tag\fR
Consider tag information in the checksum computation. The name of the tags
associated to this data (characters, soft hyphen, image, or window) will be
used for the checksum computation. But this computation also considers the
priority of the tags.
.IP \fB\-text\fR
The computation considers all characters. Note that soft hyphens (Unicode
point U+00AD) do not belong to this result.
.IP \fB\-window\fR
The computation considers all embedded windows. In case of a window the
pathname of the window will be used for the checksum computation.
.RE
.TP
\fIpathName \fBclear\fR
.
This command is clearing the overall widget, this affects all the
characters, soft hyphens, embedded images, embedded windows, tag
information, and marks. This is not bounded by restrictions, given with
option \fB\-startindex\fR/\fB\-endindex\fR. Also the undo stack will be cleared.
It's like a reset to the initial state, without resetting the options of the
widget, and without clearing widget bindings. Also the states
\fBedit modified\fR, \fBedit altered\fR, and \fBedit irreversible\fR will be
resetted to false. The widget now will be overall clean (see command
\fBisclean \-overall\fR). Note that this operation cannot be undone.
.TP
\fIpathName \fBcompare\fR \fIindex1 op index2\fR
.
Compares the indices given by \fIindex1\fR and \fIindex2\fR according to the
relational operator given by \fIop\fR, and returns 1 if the relationship is
satisfied and 0 if it is not. \fIOp\fR must be one of the operators <, <=, ==,
>=, >, or !=. If \fIop\fR is == then 1 is returned if the two indices refer to
the same character, if \fIop\fR is < then 1 is returned if \fIindex1\fR refers
to an earlier character in the text than \fIindex2\fR, and so on.
.TP
\fIpathName \fBconfigure\fR ?\fIoption\fR? ?\fIvalue option value ...\fR?
.
Query or modify the configuration options of the widget. If no \fIoption\fR is
specified, returns a list describing all of the available options for
\fIpathName\fR (see \fBTk_ConfigureInfo\fR for information on the format of
this list). If \fIoption\fR is specified with no \fIvalue\fR, then the command
returns a list describing the one named option (this list will be identical to
the corresponding sublist of the value returned if no \fIoption\fR is
specified). If one or more \fIoption\-value\fR pairs are specified, then the
command modifies the given widget option(s) to have the given value(s); in
this case the command returns an empty string. \fIOption\fR may have any of
the values accepted by the \fBtext\fR command.
.TP
\fIpathName \fBcount\fR ?\fIoptions\fR? \fIindex1 index2\fR
.
Counts the number of relevant things between the two indices. If
\fIindex1\fR is after \fIindex2\fR, the result will be a negative number
(and this holds for each of the possible options). The actual items which
are counted depend on the options given. The result is a list of integers,
one for the result of each counting option given. Valid counting options are
\fB\-chars\fR, \fB\-displaychars\fR, \fB\-displayhyphens\fR,
\fB\-displayindices\fR, \fB\-displaylines\fR, \fB\-displaytext\fR,
\fB\-hyphens\fR, \fB\-indices\fR, \fB\-lines\fR, \fB\-text\fR,
\fB\-xpixels\fR and \fB\-ypixels\fR. The default value, if no option is
specified, is \fB\-indices\fR. There is an additional possible option
\fB\-update\fR which is a modifier. If given (and if the text widget is
managed by a geometry manager), then all subsequent options ensure that any
possible out of date information is recalculated. This currently only has
any effect for the \fB\-ypixels\fR count (which, if \fB\-update\fR is not
given, will use the text widget's current cached value for each line). The
count options are interpreted as follows:
.RS
.IP \fB\-chars\fR
count all characters, whether elided or not, this also includes soft
hyphens. Do not count embedded windows or images.
.IP \fB\-displaychars\fR
count all non-elided characters (see \fB\-chars\fR).
.IP \fB\-displayhyphens\fR
count all non-elided soft hyphens.
.IP \fB\-displayindices\fR
count all non-elided characters, soft hyphens, windows and images (see
\fB\-indices\fR).
.IP \fB\-displaylines\fR
count all display lines (i.e. counting one for each time a line wraps) from
the line of the first index up to, but not including the display line of the
second index. Therefore if they are both on the same display line, zero will
be returned. By definition displaylines are visible and therefore this only
counts portions of actual visible lines.
.IP \fB\-displaytext\fR
count all non-elided characters, but discard soft hyphens (see
\fB\-text\fR).
.IP \fB\-hyphens\fR
count all soft hyphens, whether elided or not.
.IP \fB\-indices\fR
count all characters, soft hyphens, and embedded windows or images (i.e.
everything which counts in text-widget index space), whether they are elided
or not.
.IP \fB\-lines\fR
count all logical lines (irrespective of wrapping) from the line of the
first index up to, but not including the line of the second index. Therefore
if they are both on the same line, zero will be returned. Logical lines are
counted whether they are currently visible (non-elided) or not.
.IP \fB\-text\fR
count all characters, whether elided or not, but discard soft hyphens.
.IP \fB\-xpixels\fR
count the number of horizontal pixels from the first pixel of the first
index to (but not including) the first pixel of the second index. To count
the total desired width of the text widget (assuming wrapping is not
enabled, and the used font is ideally monospaced), first find the longest
line and then use
.QW ".text count \-xpixels \N'34'${line}.0\N'34' \N'34'${line}.0 lineend\N'34'" .
.IP \fB\-ypixels\fR
count the number of vertical pixels from the first pixel of the first index
to (but not including) the first pixel of the second index. If both indices
are on the same display line, zero will be returned. To count the total
number of vertical pixels in the text widget, use
.QW ".text count \-ypixels begin end" ,
and to ensure this is up to date, use
.QW ".text count \-update \-ypixels begin end" .
.RE
.TP
\fIpathName \fBdebug \fR?\fIboolean\fR?
.
If \fIboolean\fR is specified, then it must have one of the true or false
values accepted by Tcl_GetBoolean. If the value is a true one then internal
consistency checks will be turned on in the B-tree code associated with text
widgets. If \fIboolean\fR has a false value then the debugging checks will be
turned off. In either case the command returns an empty string. If
\fIboolean\fR is not specified then the command returns \fBon\fR or \fBoff\fR
to indicate whether or not debugging is turned on. There is a single debugging
switch shared by all text widgets: turning debugging on or off in any widget
turns it on or off for all widgets. For widgets with large amounts of text,
the consistency checks may cause a noticeable slow-down.
.RS
.PP
When debugging is turned on, the drawing routines of the text widget set the
global variables \%\fBtk_textRedraw\fR and \%\fBtk_textRelayout\fR to the lists of
indices that are redrawn. The values of these variables are tested by Tk's
test suite.
.RE
.TP
\fIpathName \fBdelete \fI?options\fR? \fIindex1\fR ?\fIindex2 ...\fR?
.
Delete a range of characters from the text. If both \fIindex1\fR and
\fIindex2\fR are specified, then delete all the characters starting with the
one given by \fIindex1\fR and stopping just before \fIindex2\fR (i.e. the
character at \fIindex2\fR is not deleted). If \fIindex2\fR does not specify
a position later in the text than \fIindex1\fR then no characters are
deleted. If \fIindex2\fR is not specified then the single character at
\fIindex1\fR is deleted. Attempts to delete characters in a way that would
leave the text without a newline as the last character will be tweaked by
the text widget to avoid this. In particular, deletion of text up to the end
of the text (inclusively the last newline) will not delete the last newline,
but the tag associations of this newline will be cleared. The command
returns an empty string. If more indices are given, multiple ranges of text
will be deleted. All indices are first checked for validity before any
deletions are made. They are sorted and the text is removed from the last
range to the first range so deleted text does not cause an undesired index
shifting side-effects. If multiple ranges with the same start index are
given, then the longest range is used. If overlapping ranges are given, then
they will be merged into spans that do not cause deletion of text outside
the given ranges due to text shifted during deletion.
.RS
.PP
This command allows the following options:
.IP \fB\-marks\fR
Additionally all the marks belonging to the specified range will be deleted.
Here the indices will be interpreted differenty (but it's important to note
that this re-interpretation is not affecting the range of character
deletion). If \fIindex1\fR is specified in a numerical form the deletion of
the marks starts with the first mark at this position, otherwise it starts
with the next mark after that mark; provided that a mark at this position
exists, otherwise the deletion starts at first character position. If
\fIindex2\fR is specified in a numerical form the deletion ends with the
first mark at this position (not including this mark), otherwise it ends
immediately before that mark; provided that a mark at this position exists,
otherwise the deletion ends just before last character position (specified
with \fIindex2\fR). If \fIindex2\fR is unspecified then \fIindex2\fR will be
assumed as equal to "$index1+1c". This option is especially intended for
programmed editor control, if option \fB\-steadymarks\fR is activated. Note
that the special marks
.QW insert
and
.QW current ,
and also generated marks (see
\fBmark generate\fR), will not be deleted.
.IP \fB\-inclusive\fR
This option is useful only if combined with option \fB\-marks\fR. It causes
that also the marks referred to by \fIindex1\fR and \fIindex2\fR will be
deleted (provided that the concerned mark is neither a special mark \- \fBinsert\fR
or \fBcurrent\fR, \- nor a generated mark).
.RE
.TP
\fIpathName \fBdlineinfo\fR ?\fB\-extents\fR? \fIindex\fR
.
Returns a list with five elements describing the area occupied by the display
line containing \fIindex\fR. The first two elements of the list give the x and
y coordinates of the upper-left corner of the area occupied by the line, the
third and fourth elements give the width and height of the area, and the fifth
element gives the position of the baseline for the line, measured down from
the top of the area. All of this information is measured in pixels. If the
current wrap mode is \fBnone\fR and the line extends beyond the boundaries of
the window, the area returned reflects the entire area of the line, including
the portions that are out of the window. If the line is shorter than the full
width of the window then the area returned reflects just the portion of the
line that is occupied by characters and embedded windows. If the display line
containing \fIindex\fR is not visible on the screen then the return value is
an empty list.
.RS
.PP
If option \fB\-extents\fR is specified then a list of four elements describing
the invisible extents of the bounding box will returned, plus a fifth value
for the baseline position. If x/y (first/second value) is not zero, then the
first x/y pixels are not visible on screen. If width/height (third/fourth
value) is not zero, then the last width/height pixels are not visible on
screen. If the display line containing \fIindex\fR is not visible on the
screen then the return value is an empty list.
.RE
.TP
\fIpathName \fBdump \fR?\fIswitches\fR? \fIindex1 \fR?\fIindex2\fR?
.
Return the contents of the text widget from \fIindex1\fR up to, but not
including \fIindex2\fR, including the text and information about marks, tags,
and embedded windows, and images. If \fIindex2\fR is not specified, then it
defaults to one character past \fIindex1\fR. The information is returned in
the following format:
.RS
.LP
\fIkey1 value1 index1 key2 value2 index2\fR ...
.LP
The possible \fIkey\fR values are \fBtext\fR, \fBhyphen\fR, \fBmark\fR,
\fBtagon\fR, \fBtagoff\fR, \fBimage\fR, \fBwindow\fR and \fBnode\fR. The
corresponding \fIvalue\fR is the text, mark name, tag name, image name,
window name or node identifier, the hyphen has no value (this means the
value is empty). The \fIindex\fR information is the index of the start of
the text, hyphen, mark, tag transition, image, window or node. One or more
of the  following switches (or abbreviations thereof) may be specified to
control the dump:
.TP
\fB\-all\fR
.
Return information about all elements: text, hyphens, marks, tags, images
and windows (but not nodes). This is the default.
.TP
\fB\-chars\fR
.
Include information about text (characters and soft hyphens) in the dump
results. The value is the text up to the next element or the end of range
indicated by \fIindex2\fR. A text element does not span newlines. A
multi-line block of text that contains no marks or tag transitions will
still be dumped as a set of text segments that each end with a newline. The
newline is part of the value.
.TP
\fB\-command \fIcommand\fR
.
Instead of returning the information as the result of the dump operation,
invoke the \fIcommand\fR on each element of the text widget within the range.
The command has three arguments appended to it before it is evaluated: the
\fIkey\fR, \fIvalue\fR, and \fIindex\fR.
.TP
\fB\-image\fR
.
Include information about images in the dump results.
.TP
\fB\-mark\fR
.
Include information about marks in the dump results.
.TP
\fB\-node\fR
This information is for debugging only. It informs that the following
content will belong to this B-Tree node.
.TP
\fB\-tag\fR
.
Include information about tag transitions in the dump results. Tag information
is returned as \fBtagon\fR and \fBtagoff\fR elements that indicate the begin
and end of each range of each tag, respectively.
.TP
\fB\-text\fR
.
Include information about text (characters) in the dump results. The value
is the text up to the next element or the end of range indicated by
\fIindex2\fR. A text element does not span newlines. A multi-line block of
text that contains no marks or tag transitions will still be dumped as a set
of text segments that each end with a newline. The newline is part of the
value. Note that soft hyphens (Unicode point U+00AD) do not belong to this
result.
.TP
\fB\-tags \fItagList\fR
.
Specifies a set of tags to apply to the embedded window. \fITagList\fR consists
of a list of tag names, which replace any existing tags for the embedded window.
\fITagList\fR may be an empty list. Note that it is not possible to add or
remove the special selection tag \fBsel\fR, it will be left untouched with this
option.
.TP
\fB\-window\fR
.
Include information about embedded windows in the dump results. The value of a
window is its Tk pathname, unless the window has not been created yet. (It
must have a create script.) In this case an empty string is returned, and you
must query the window by its index position to get more information.
.TP
\fB\--\fR
.
This switch has no effect except to terminate the list of switches: the next
argument will be treated as pattern even if it starts with \-.
.RE
.TP
\fIpathName \fBedit \fIoption \fR?\fIarg ...\fR?
.
This command controls the undo mechanism and the modified flag. The exact
behavior of the command depends on the \fIoption\fR argument that follows the
\fBedit\fR argument. The following forms of the command are currently
supported:
.RS
.TP
\fIpathName \fBedit altered\fR
.
Returns whether changes have been done (eventual) affecting the text
content, or the representation of the text content. Any of the following
commands can set this flag to true:
.RS
.IP [1] 4
\fIpathName \fBdelete\fR
.IP [2] 4
\fIpathName \fBedit redo\fR
.IP [3] 4
\fIpathName \fBinsert\fR
.IP [4] 4
\fIpathName \fBmark gravity|set|unset\fR
(but only if \fB\-steadymarks\fR is enabled)
.IP [5] 4
\fIpathName \fBtag add|clear|lower|raise|remove\fR
(but not if \fB\-undo\fR of affected tag is false)
.IP [6] 4
\fIpathName \fBinsert\fR
.RE
.RS
.PP
This flag will be false before any of these operations have been done. It
can never be false if \fBedit irreversible\fR reports true. It will be true
after \fBclear\fR and \fBload\fR, and it will be true again if all changes
have been undone (with \fBedit undo\fR or \fBedit recover\fR). Also enabling
the undo stack (via widget option \fB\-undo\fR) will reset this state to false.
.PP
Any change of this state, if caused by an operation with (eventual) effects
on the (representation of the) text content, will trigger the virtual event
\fB<<Altered>>\fR.
.RE
.TP
\fIpathName \fBedit canredo\fR
.
Note that this command is deprecated, command \fIpathName\fR \fBedit info\fR
should be used instead. For compatibility reasons this command still will be
supported, but may be removed in a future version.
.RS
.PP
Returns a boolean true if redo is possible, i.e. when the redo stack is not
empty. Otherwise returns false.
.RE
.TP
\fIpathName \fBedit canundo\fR
.
Note that this command is deprecated, command \fIpathName\fR \fBedit info\fR
should be used instead. For compatibility reasons this command still will be
supported, but may be removed in a future version.
.RS
.PP
Returns a boolean true if undo is possible, i.e. when the undo stack is not
empty. Otherwise returns false.
.RE
.TP
\fIpathName \fBedit info\fR ??--? \fIarray\fR? | ?\fI-option\fR?
.
Returns information about edit states.
.RS
.TP
\fIpathName \fBedit info\fR ?--? ?\fIarray\fR?
.
Stores an array of some edit information in given variable \fIarray\fR, if
\fIarray\fR is not given then an unnamed variable will be used. The name of
the array must not start with a hyphen (\fB-\fR), unless it will be preceeded
with \fB--\fR, otherwise it will be treated as an option (see chapter below).
.RS
.PP
This command returns the array name \fIarray\fR, or an empty string (unnamed
variable) if \fIarray\fR is not specified.
.PP
This is the available information related to this widget:
.IP
\fBbytesize\fR
.
.RS
Current byte size, only characters have been counted (a character may have
more than one byte).
.RE
.IP
\fBlines\fR
.
.RS
Current number of lines.
.RE
.IP
\fBvisibleimages\fR
.
.RS
Number of visible embedded images.
.RE
.IP
\fBvisiblewindows\fR
.
.RS
Number of visible embedded windows.
.RE
.PP
This is the available information related to whole content:
.IP
\fBtotalbytesize\fR
.
.RS
Current byte size, only characters have been counted (a character may have
more than one byte).
.RE
.IP
\fBundodepth\fR
.
.RS
The depth (number of undoable actions) of the undo stack.
.RE
.IP
\fBredodepth\fR
.
.RS
The depth (number of redoable actions) of the redo stack.
.RE
.IP
\fBundostacksize\fR
.
.RS
Current number of items on undo stack.
.RE
.IP
\fBredostacksize\fR
.
.RS
Current number of items on redo stack.
.RE
.IP
\fBundobytesize\fR
.
.RS
Current number of bytes on the undo stack, only characters have been counted
(a character may have more than one byte).
.RE
.IP
\fBredobytesize\fR
.
.RS
Current number of bytes on the redo stack, only characters have been counted
(a character may have more than one byte).
.RE
.IP
\fBundocommands\fR
.
.RS
If the current undo stack action does not contain an undo atom, then this
information is empty. Otherwise it contains the list of commands that have
been pushed for undoing onto the stack since last inserted separator. A
command is one of: \fIdelete\fR, \fIimage\fR, \fIinsert\fR, \fImark\fR,
\fItag\fR, or \fIwindow\fR. Note that \fImark\fR can only occur when option
\fB\-steadymarks\fR is enabled. Also note that the \fBreplace\fR command is
pushing either \fIdelete\fR and \fIinsert\fR. Further note that this list
contains all edit operations of the current undo atom, this means that some
commands can occur repeatedly.
.RE
.IP
\fBredocommands\fR
.
.RS
If the current undo stack action does not contain an redo atom, then this
information is empty. Otherwise it contains the list of commands that have
been undone with current undo command, see \fBundocommands\fR for more
details.
.RE
.IP
\fBtotallines\fR
.
.RS
Current number of lines.
.RE
.IP
\fBimages\fR
.
.RS
Number of embedded images.
.RE
.IP
\fBwindows\fR
.
.RS
Number of embedded windows.
.RE
.IP
\fBtags\fR
.
.RS
Number of currently defined tags.
.RE
.IP
\fBusedtags\fR
.
.RS
Number of tags currently used.
.RE
.IP
\fBmarks\fR
.
.RS
Number of currently defined marks, this does not include the special marks
\fIinsert\fR and \fIcurrent\fR, nor the generated marks (see
\fBmark generate\fR).
.RE
.IP
\fBgeneratedmarks\fR
.
.RS
Number of generated marks currently defined (see \fBmark generate\fR).
.RE
.PP
This information is unrelated to the content:
.IP
\fBlinespernode\fR
.
.RS
Minimal number of lines per node in B-Tree, this information is only useful
for testing.
.RE
.PP
In the future the information might be extended. Note that embedded windows
and images will each be count with byte size one.
.RE
.TP
\fIpathName \fBedit info\fR -\fIoption\fR
.
This version will return only the specified value. \fIOption\fR is one of
\fBbytesize\fR, \fBgeneratedmarks\fR, \fBimages\fR, \fBlines\fR, \fBlinespernode\fR, \fBmarks\fR,
\fBredobytesize\fR, \fBredocommands\fR, \fBredodepth\fR, \fBredostacksize\fR, \fBtags\fR,
\fBtotalbytesize\fR, \fBtotallines\fR, \fBundobytesize\fR, \fBundocommands\fR, \fBundodepth\fR,
\fBundostacksize\fR, \fBusedtags\fR, \fBvisibleimages\fR, \fBvisiblewindows\fR, or \fBwindows\fR.
See chapter above about the meaning.
.RE
.TP
\fIpathName \fBedit inspect\fR ?\fIstack\fR?
.
Returns information about all undo, or redo, atoms. If \fIstack\fR is
specified (must be either \fBundo\fR or \fBredo\fR), then only the
information of this stack will be returned, otherwise the result contains
two lists, firstly all undo atoms, and secondly all redo atoms. Any atom
information contains at least one sub-atom. Each sub-atom is a list where the
first element of the list (at least) describes the nature of the sub-atom.
.RS
.PP
This is an informal description about the sub-atom content:
.PP
{\fBclear\fR}
.RS
Redo clearing tag associations (\fBtag clear\fR).
.RE
.PP
{\fBclear \fItag-list skip length\fR ...}
.RS
Undo clearing tag associations (\fBtag clear\fR).
.RE
.PP
{\fBdelete\fR}
.RS
Redo the deletion either of characters, hyphen, embedded image, or embedded
window (\fBdelete\fR).
.RE
.PP
{\fBdelete character \fIstring tag-list\fR}
.RS
Undo the deletion of characters (\fBdelete\fR), does not contain soft
hyphens.
.RE
.PP
{\fBdelete hyphen \fItag-list\fR}
.RS
Undo the deletion of a soft hyphen (\fBdelete\fR).
.RE
.PP
{\fBdelete image \fItag-list image-options\fR}
.RS
Undo the deletion of an embedded image (\fBdelete\fR).
.RE
.PP
{\fBdelete window \fItag-list window-options\fR}
.RS
Undo the deletion of an embedded window (\fBdelete\fR).
.RE
.PP
{\fBinsert\fR}
.RS
Undo an \fBinsert\fR operation; either characters, hyphen, embedded image,
or embedded window.
.RE
.PP
{\fBinsert character \fIstring tag-list\fR}
.RS
Redo an \fBinsert\fR operation of characters.
.RE
.PP
{\fBinsert hyphen \fItag-list\fR}
.RS
Redo an \fBinsert\fR operation of a soft hyphen.
.RE
.PP
{\fBinsert image \fItag-list image-options\fR}
.RS
Redo an \fBinsert\fR operation of an embedded image.
.RE
.PP
{\fBinsert window \fItag-list window-options\fR}
.RS
Redo an \fBinsert\fR operation of an embedded window.
.RE
.PP
{\fBmark gravity \fIname\fR}
.RS
Undo/redo toggling the gravity of a mark; either from \fIleft\fR to
\fIright\fR, or from \fIright\fR to \fIleft\fR (\fBtag gravity\fR).
.RE
.PP
{\fBmark set \fIname\fB left\fR}
.RS
Undo/redo setting a mark with left gravity (\fBmark set\fR).
.RE
.PP
{\fBmark set \fIname\fB right\fR}
.RS
Undo/redo setting a mark with right gravity (\fBmark set\fR).
.RE
.PP
{\fBmark unset \fIname\fR}
.RS
Undo/redo unsetting a mark (\fBmark unset\fR).
.RE
.PP
{\fBtag add \fItag\fR}
.RS
Undo/redo adding an association with tags (\fBtag add\fR).
.RE
.PP
{\fBtag remove \fItag\fR}
.RS
Undo/redo removing an association with tags (\fBtag delete\fR).
.RE
.RE
.TP
\fIpathName \fBedit irreversible\fR
.
Returns a flag whether the content of the text widget is irreversible. The
content is irreversible if the undo stack is not enabled when performing
undoable edit operations, or the undo stack is enabled, but incomplete due
to the limitation of stack depth and/or stack byte size. Also disabling
widget option \fB\-undo\fR will become an irreversible state if the undo
stack was not empty at this time. A change of this state, if caused by an
operation with (eventual) effects on the (representation of the) text
content (see \fBedit altered\fR for details), will trigger the virtual event
\fB<<Irreversible>>\fR. The state will be resetted to false if one of the
following commands will be performed: \fBclear\fR, \fBload\fR,
\fBedit reset\fR, or \fBedit reset undo\fR (but not \fBedit reset redo\fR).
The state will also be resetted to false when widget option \fB\-undo\fR
will be enabled.
.TP
\fIpathName \fBedit modified \fR?\fIboolean\fR?
.
If \fIboolean\fR is not specified, returns the modified flag of the widget.
The \fBinsert\fR, \fBdelete\fR, \fBedit undo\fR, \fBedit redo\fR and
\fBedit recover\fR commands or the user can set or clear the modified flag.
If \fIboolean\fR is specified, sets the modified flag of the widget to
\fIboolean\fR.
.TP
\fIpathName \fBedit recover\fR
.
Applies all undo items, without adding redo items. The initial text (before
any modification has been done since the undo stack is enabled) will be
recovered. The undo stack is empty afterwards.
.RS
.PP
Note: If \fBedit irreversible\fR returns true (before calling this function),
then it's not possible to recover the initial text, in this case it will be
recovered as much as possible. If \fBedit irreversible\fR returns false (before
calling this function), then the state \fBedit altered\fR will change to false.
.RE
.TP
\fIpathName \fBedit redo\fR
.
When the \fB\-undo\fR option is true, reapplies the last undone edits
provided no other edits were done since then. Generates an error when the
redo stack is empty. Does nothing when the \fB\-undo\fR option is false.
.TP
\fIpathName \fBedit reset\fR \fI?stack\fR?
.
If \fIstack\fR is not specified, then clear the undo and redo stacks.
Otherwise only clear the specified stack. The specified stack must be either
\fBundo\fR or \fBredo\fR, otherwise an error will be thrown.
.TP
\fIpathName \fBedit separator\fR ?\fB\-immediately\fR?
.
Inserts a separator (boundary) on the undo stack. Does nothing when the
\fB\-undo\fR option is false. Per default the insertion of the separator
will be postponed until the next
\fBinsert\fR/\fBdelete\fR/\fBreplace\fR/\fBedit undo\fR/\fBedit redo\fR/\fBedit recover\fR
command will be performed. If option \fB\-immediately\fR is specified then
the separator will be pushed immediately; this is required if mark or tag
operations should be separated.
.TP
\fIpathName \fBedit undo\fR
.
Undoes the last edit action when the \fB\-undo\fR option is true. An edit
action is defined as all the commands modifying any text, or tag
associations (but not the changes of tag options) that are recorded on the
undo stack in between two separators, furthermore this includes the
(dis-)embedding of images and windows, but not changes of the content or
options of images and windows. Generates an error when the undo stack is
empty. Does nothing when the \fB\-undo\fR option is false, or when
\fB\-maxredo\fR is set to zero.
.RS
.PP
The marks are not influencing the display, thus operations on marks will not
be recorded, except if option \fB\-steadymarks\fR is enabled: this is the
appropriate mode for programmed editor control, and here the recovery of the
marks (position and gravity) is essential. But operations on the special
marks \fBinsert\fR and \fBcurrent\fR, as well as operations on generated
marks, will never be recorded, these marks should in general not be used if
undoing the operation on a mark is essential.
.RE
.RE
.TP
\fIpathName \fBget\fR ?\fIswitch\fR? ?\fB\-\-\fR? \fIindex1\fR ?\fIindex2 ...\fR?
.
Return a range of characters from the text. The return value will be all the
characters in the text starting with the one whose index is \fIindex1\fR and
ending just before the one whose index is \fIindex2\fR (the character at
\fIindex2\fR will not be returned). If \fIindex2\fR is omitted then the
single character at \fIindex1\fR is returned. If there are no characters in
the specified range (e.g. \fIindex1\fR is past the end of the file or
\fIindex2\fR is less than or equal to \fIindex1\fR) then an empty string is
returned. If the specified range contains embedded windows, no information
about them is included in the returned string. If multiple index pairs are
given, multiple ranges of text will be returned in a list. Invalid ranges
will not be represented with empty strings in the list. The ranges are
returned in the order passed to \fIpathName \fBget\fR. The \fIswitch\fR will
be interpreted as follows:
.RS
.TP
\fB\-chars\fR
.
all characters within the ranges will be returned, whether elided or not,
this also includes soft hyphens. This is the default, if no switch is given.
.TP
\fB\-text\fR
.
all characters, which are not soft hyphens, within the ranges will be
returned, whether elided or not.
.TP
\fB\-displaychars\fR
.
only those characters which are not elided will be returned, this also
includes soft hyphens. This may have the effect that some of the returned
ranges are empty strings.
.TP
\fB\-displaytext\fR
.
only those characters, which are neither soft hyhens, nor elided, will be
returned. This may have the effect that some of the returned ranges are
empty strings.
.RE
.TP
\fIpathName \fBimage \fIoption \fR?\fIarg ...\fR?
.
This command is used to manipulate embedded images. The behavior of the
command depends on the \fIoption\fR argument that follows the \fBtag\fR
argument. The following forms of the command are currently supported:
.RS
.TP
\fIpathName \fBimage cget \fIindex option\fR
.
Returns the value of a configuration option for an embedded image. \fIIndex\fR
identifies the embedded image, and \fIoption\fR specifies a particular
configuration option, which must be one of the ones listed in the section
\fBEMBEDDED IMAGES\fR.
.TP
\fIpathName \fBimage configure \fIindex\fR ?\fIoption value ...\fR?
.
Query or modify the configuration options for an embedded image. If no
\fIoption\fR is specified, returns a list describing all of the available
options for the embedded image at \fIindex\fR (see \fBTk_ConfigureInfo\fR for
information on the format of this list). If \fIoption\fR is specified with no
\fIvalue\fR, then the command returns a list describing the one named option
(this list will be identical to the corresponding sublist of the value
returned if no \fIoption\fR is specified). If one or more \fIoption\-value\fR
pairs are specified, then the command modifies the given option(s) to have the
given value(s); in this case the command returns an empty string. See
\fBEMBEDDED IMAGES\fR for information on the options that are supported.
.TP
\fIpathName \fBimage create \fIindex\fR ?\fIoption value ...\fR?
.
This command creates a new image annotation, which will appear in the text at
the position given by \fIindex\fR. Any number of \fIoption\-value\fR pairs may
be specified to configure the annotation. Returns a unique identifier that may
be used as an index to refer to this image. See \fBEMBEDDED IMAGES\fR for
information on the options that are supported, and a description of the
identifier returned.
.TP
\fIpathName \fBimage names\fR
.
Returns a list whose elements are the names of all image instances currently
embedded in \fIwindow\fR.
.RE
.TP
\fIpathName \fBindex \fIindex\fR
.
Returns the position corresponding to \fIindex\fR in the form \fIline.char\fR
where \fIline\fR is the line number and \fIchar\fR is the character number.
\fIIndex\fR may have any of the forms described under \fBINDICES\fR above.
.TP
\fIpathName \fBinsert \fIindex chars \fR?\fItagList chars tagList ...\fR?
.
Inserts all of the \fIchars\fR arguments just before the character at
\fIindex\fR. If \fIindex\fR refers to the end of the text (the character
after the last newline) then the new text is inserted just before the last
newline instead. If there is a single \fIchars\fR argument and no
\fItagList\fR, then the new text will receive any tags depending on the
tagging mode (see option \fB\-tagging\fR). If \fItagList\fR is specified
then it consists of a list of tag names; the new characters will receive all
of the tags in this list and no others, regardless of the tagging mode. If
multiple \fIchars\fR\-\fItagList\fR argument pairs are present, they produce
the same effect as if a separate \fIpathName \fBinsert\fR widget command had
been issued for each pair, in order. The last \fItagList\fR argument may be
omitted.
.TP
<<<<<<< HEAD
\fIpathName \fBinspect\fR ?\fIswitches\fR?
.
Return the content of the text widget, including the text and optionally
information about tags, embedded windows, and embedded images. The information
is returned in the following format (notated in EBNF; BEG denotes the start of
a list, end END denotes the end of the list; white spaces will not be taken
into consideration):
.RS
.RS 3
.PP
.CS
\fIInspect\fR       = BEG, \fISetup\fR?, \fIConfigure\fR?, \fISegment\fR+, END;
\fISetup\fR         = BEG, "\fBsetup\fR", \fIPathName\fR, \fITextOptions\fR, END;
\fIConfigure\fR     = BEG, "\fBconfigure\fR", \fITagName\fR, (BEG, \fITagOptions\fR, END)?, END;
\fIBindings\fR      = BEG, "\fBbind\fR", \fITagName\fR, (BEG, \fIScript\fR, END), END;
\fISegment\fR       = BEG, ((\fIContent\fR, \fITagInfo\fR) | \fIMark\fR | \fIElide\fR | \fIBinding\fR), END;
\fIContent\fR       = \fIText\fR | \fIHyphen\fR | \fIBreak\fR | \fIEmbImage\fR | \fIEmbWindow\fR;
\fIText\fR          = "\fBtext\fR", BEG, \fICharacter\fR+, END;
\fIHyphen\fR        = "\fBhyphen\fR";
\fIEmbImage\fR      = "\fBimage\fR", \fIImageOptions\fR;
\fIEmbWindow\fR     = "\fBwindow\fR", \fIWindowOptions\fR;
\fIMark\fR          = \fIGravity\fR, \fIMarkName\fR;
\fIGravity\fR       = "\fBleft\fR" | "\fBright\fR";
\fIElide\fR         = "\fBelide\fR", ("\fBon\fR" | "\fBoff\fR");
\fITagInfo\fR       = (\fITags\fR, \fITags\fR?)?;
\fITags\fR          = BEG, \fITagName\fR*, END;
\fICharacter\fR     = ?Any character except newline?;
\fINewline\fR       = ?The newline character?;
\fITextOptions\fR   = ?See \fBSTANDARD OPTIONS\fR and \fBWIDGET-SPECIFIC OPTIONS\fR?;
\fITagOptions\fR    = ?See \fBTAGS\fR?;
\fIImageOptions\fR  = ?See \fBEMBEDDED IMAGES\fR?;
\fIWindowOptions\fR = ?See \fBEMBEDDED WINDOWS\fR?;
\fIPathName\fR      = ?Any valid widget pathname?;
\fITagName\fR       = ?Any tag name?;
\fIMarkName\fR      = ?Any mark name?;
.CE
.RE
.PP
We will also provide an informal description of the items; note that
the optional \fItagList\fR will be provided only if option \fB\-nested\fR is
specified:
.PP
{\fBsetup\fR \fIpathName configurationList\fR}
.RS
Provides the overall information about the inspected widget, notably its
\fIpathName\fR and configuration options.
.RE
.PP
{\fBconfigure\fR \fItagName\fR ?\fIconfigurationList\fR?}
.RS
Describes the configuration of a particular tag.
.RE
.PP
{\fBbind\fR \fItagName event script\fR}
.RS
Describes a binding applied to a tag
.RE
.PP
{\fBtext\fR \fIcontent ?tagList\fR ?\fItagList\fR??}
.RS
Describes a character sequence, optionally including what tags were applied to it.
.RE
.PP
{\fBbreak\fR \fItagList\fR ?\fItagList\fR?}
.RS
Describes a newline character, including what tags were applied to it.
.RE
.PP
{\fBhyphen\fR \fItagList\fR ?\fItagList\fR?}
.RS
Describes a soft hyphen, including what tags were applied to it.
.RE
.PP
{\fBimage\fR \fIimageOptions ?tagList\fR ?\fItagList\fR??}
.RS
Describes an image that was embedded, optionally including what tags were applied to it.
.RE
.PP
{\fBwindow\fR \fIwindowOptions ?tagList\fR ?\fItagList\fR??}
.RS
Describes a window that was embedded, optionally including what tags were applied to it.
.RE
.PP
{\fBleft\fR \fImarkName\fR}
.RS
Describes a mark with left gravity.
.RE
.PP
{\fBright\fR \fImarkName\fR}
.RS
Describes a mark with right gravity.
.RE
.PP
{\fBelide\fR \fBon\fR|\fBoff\fR}
.RS
Describes whether elision is turned on or off at the current handling point.
.RE
.PP
One or more of the following switches (or abbreviations thereof) may be
specified to control the extraction:
.RS
.TP
\fB\-all\fR
.
Return information about all elements: text (characters and soft hyphens),
marks, tags, images, and windows. This is the default, and includes the following
switches: \fB\-chars\fR, \fB\-mark\fR \fB\-tag\fR, \fB\-image\fR, and \fB\-window\fR.
.TP
\fB\-complete\fR
.
Return complete information, this includes the following switches:
\fB\-all\fR, \fB\-bindings\fR, \fB\-configurations\fR, \fB\-elide\fR,
\fB\-includedbconfig\fR, \fB\-includedefaultconfig\fR, \fB\-includeselection\fR,
\fB\-includesyscolors\fR, \fB\-includesysconfig\fR, \fB\-insertmark\fR, and
\fB\-setup\fR.
.TP
\fB\-bindings\fR
.
Include all tag bindings into the result.
.TP
\fB\-chars\fR
.
Include information about characters and soft hyphens in the dump results. The content of this segment is the text up to the next segment. The segmentation of text depends on the tagging information, any change in tagging is starting a new segment.
.TP
\fB\-configurations\fR
.
Include all the tag configurations.
.TP
\fB\-displaychars\fR
.
If this option is given, then only those characters and soft hyphens which
are not elided will be included into the result of the text element.
.TP
\fB\-displaytext\fR
.
If this option is given, then only those characters which are not elided
will be included into the result of the text element. Note that soft hyphens
(Unicode point U+00AD) do not belong to this result.
.TP
\fB\-dontresolvecolors\fR
.
Do not resolve system color names (this is affecting the content of \fB\-setup\fR,
and \fB\-configurations\fR). Resolving system color names is required for
portability, but in case of system dependent use (if all system color names will be
resolvable) it is not required. Per default system color names will be resolved.
.TP
\fB\-dontresolvefonts\fR
.
Do not resolve font names (this is affecting the content of \fB\-setup\fR,
and \fB\-configurations\fR). Resolving font names is required for
portability, but in case of private use (if all font names will be
resolvable) it is not required. Per default font names will be resolved.
.TP
\fB\-elide\fR
.
The result will also include information about elided regions. It is for
information only \- better visibility of elided text. The \fBload\fR command
will ignore these elements.
.TP
\fB\-image\fR
.
Include information about images in the result. The content of the image is
a list containing the image options.
.TP
\fB\-includedbconfig\fR
.
This option makes sense only if also option \fB\-setup\fR (or \fB\-all\fR) is
specified. With this option a configuration option will be included into the
list of configuration even if the value of this option is equal to the value
from option database (per default database values are excluded).
.TP
\fB\-includedefaultconfig\fR
.
This option makes sense only if also option \fB\-setup\fR (or \fB\-all\fR) is
specified. With this option a configuration option will be included into the
list of configuration even if the value of this option is equal to the default
value (per default the default values are excluded). Note that the options
\fB\-includedbconfig\fR and \fB\-includesysconfig\fR have higher priority.
.TP
\fB\-includeselection\fR
.
This option makes sense only if also option \fB\-tag\fR (or \fB\-all\fR) is
specified. With this option the selection tag \fBsel\fR will be included into the
result. Per default the selection will be discarded when inspecting the content.
.TP
\fB\-includesyscolors\fR
.
When inspecting widget or tag option values normally system colors (like
.QW SystemHighlight ,
or
.QW systemHighlight )
will be discarded, except if option \fB\-includesyscolors\fR is specified.
.TP
\fB\-includesysconfig\fR
.
This option makes sense only if also option \fB\-setup\fR (or \fB\-all\fR) is
specified. With this option a configuration option will be included into the
list of configuration even if the value of this option is equal to the system
value (per default the system values are excluded). Note that option
\fB\-includedbconfig\fR has a higher priority.
.TP
\fB\-insertmark\fR
.
Include information about the
.QW insert
mark in the dump results. Without this option, this mark will not be printed.
.TP
\fB\-mark\fR
.
Include information about marks in the dump results. Depending on the
gravity the type of this segment is either left or right. The segment
content is the name of the mark. The special marks \fBinsert\fR and
\fBcurrent\fR will be discarded (but see option \fB\-insertmark\fR), and
generated marks will also be discarded.
.TP
\fB\-nested\fR
.
This option will only be regarded in conjunction with switch \fB\-tag\fR,
see description of switch \fB\-tag\fR below.
.TP
\fB\-setup\fR
.
Include the pathname of the widget, and a list of configuration options. Per
default a configuration option will be included only if the value is neither
equal to the default value, nor equal to the system value, nor equal to the
value from option database. This can be modified with options
\fB\-includedefaultconfig\fR, \fB\-includesysconfig\fR, and
\fB\-includedbconfig\fR.
.TP
\fB\-tag\fR
.
Include information about tags in the result. If additionally option
\fB\-nested\fR is specified, then two tag sets will be provided: firstly all
the tags starting with this content, and secondly all the tags ending after
this content (similar to the \fItagon\fR and \fItagoff\fR ranges in the
\fBdump\fR format). Without the \fB\-nested\fR option (this is the default) only
one list will be provided, namely all the tags associated to this segment
content. The tag list will be sorted in order from lowest priority to highest
priority.
.TP
\fB\-text\fR
.
Include information about text (characters) in the dump result. The content
of this segment is the text up to the next segment. The segmentation of text
depends on the tagging information, any change in tagging is starting a new
segment. Note that soft hyphens (Unicode point U+00AD) do not belong to this
result.
.TP
\fB\-window\fR
.
Include information about embedded windows in the result. The content of a
window is a list containing the window options.
.RE
.PP
The result of this command can be used for loading a widget with a snapshot
(see command \fBload\fR).
.RE
.TP
\fIpathName \fBisclean\fR ?\fB\-overall\fR? ?\fB\-discardselection\fR?
.
Returns whether this widget does not contain any character, soft hyphen,
embedded window, or embedded image, except an untagged sole newline.
Furthermore a clean widget does not contain any marks, except the special
marks \fBcurrent\fR and \fBinsert\fR, and generated marks. If option
\fB\-overall\fR is specified, then this test will discard any restrictions
given with widget options \fB\-startindex\fR and \fB\-endindex\fR. If option
\fB\-discardselection\fR is given, the special selection tag \fBsel\fR
will be discarded when testing whether the sole newline is tagged.
.TP
\fIpathName \fBisdead\fR
.
A text widget is dead if it does not contain any line (in this case no
insertion is possible anymore). This only happens if one of the widget
options \fB\-startindex\fR/\fB\-endindex\fR is specified.
.TP
\fIpathName \fBisempty\fR ?\fB\-overall\fR?
.
Returns whether this widget does not contain any character, soft hyphen,
embedded window, or embedded image, except a sole newline. If the
\fB\-overall\fR option is specified, then this test will discard restrictions
given with widget options \fB\-startindex\fR and \fB\-endindex\fR.
.TP
\fIpathName \fBlineno\fR \fIindex\fR
.
Returns the line number corresponding to \fIindex\fR. \fIIndex\fR may have
any of the forms described under \fBINDICES\fR above.
.RS
.PP
If the widget is dead (i.e., does not contain lines, which is possible
only if option \fB\-startline\fR/\fB\-endline\fR is involved), then 0 (zero)
will be returned.
.RE
.TP
\fIpathName \fBload\fR ?\fB\-validconfig\fR? \fIserialContent\fR
.
Load the text widget with given content \fIserialContent\fR. The widget will
be cleared before the load will be done, this includes all marks, but not
the tag definitions. The format of \fIserialContent\fR is described in the
\fBinspect\fR subcommand, which produces it. Normally invalid configuaration
options will be skipped, except if option \fB\-validconfig\fR is specified,
in this case an error will be thrown if an invalid option value will be
encountered. Normally the latter only may happen if the given content is
produced under a different system.
.RS
.PP
For a complete recovery of the text widget content the following is
required:
.IP \(bu 3
The content contains the complete information (see flag \fB\-all\fR of
command \fBinspect\fR).
.IP \(bu 3
All embedded images have to exist.
.IP \(bu 3
Either the embedded windows have to exist, or the \fBwindow\fR item
contains an executable \fBcreate\fR option.
.PP
The states \fBedit modified\fR, \fBedit altered\fR, and
\fBedit irreversible\fR will be resetted to false. Note that this operation
cannot be undone.
.RE
.TP
\fIpathName \fBmark \fIoption \fR?\fIarg arg ...\fR?
=======
\fIpathName \fBmark \fIoption \fR?\fIarg ...\fR?
>>>>>>> 3b5e7118
.
This command is used to manipulate marks. The exact behavior of the command
depends on the \fIoption\fR argument that follows the \fBmark\fR argument. The
following forms of the command are currently supported:
.RS
.TP
\fIpathName \fBmark compare\fR \fImarkName1 op markName2\fR
.
Compares the marks given by \fImarkName1\fR and \fImarkName2\fR according to
the relational operator given by \fIop\fR, and returns 1 if the relationship
is satisfied and 0 if it is not. \fIOp\fR must be one of the operators <,
<=, ==, >=, >, or !=. If \fIop\fR is == then 1 is returned if the two marks
are the same, if \fIop\fR is < then 1 is returned if \fImarkName1\fR refers
to an earlier mark in the text than \fImarkName2\fR, and so on. If one of
the given operands is not an exisiting mark, then an error will be thrown.
This command is especially useful when option \fB\-steadymarks\fR is
enabled.
.TP
\fIpathName \fBmark exists\fR \fImarkName\fR
.
Returns whether the specified mark is already existing at any position.
.TP
\fIpathName \fBmark generate\fR
.
Creates a mark, either for temporary use, or for static use. This mark has
the following properties:
.RS
.IP [1] 4
Operations on this mark will not be stacked onto the undo stack (relevant
only if option \fB\-steadymarks\fR is enabled).
.IP [2] 4
It is not visible, this means that the commands \fBmark names\fR,
\fBmark next\fR, and \fBmark previous\fR will not return generated marks,
and command \fBinspect\fR will not print this mark (but command \fBdump\fR
will print it, it has the form
.QW "##ID##[:hexdigit:]+##[:hexdigit:]+##[:digit:]+##" ).
.IP [3] 4
This mark cannot be deleted except with command \fBmark unset\fR (this means
that \fBdelete \-marks\fR will not delete this kind of marks).
.IP [4] 4
Commands \fBclear\fR and \fBload\fR will not delete this mark, but the
relative order to other (generated) marks may change after clearing the text
content (command \fBload\fR is also clearing before loading).
.IP [5] 4
After deletion of a generated mark (with \fBmark unset\fR) this mark will
expire, which means that a subsequent call of \fBmark set\fR with this mark
will throw an error.
.PP
The initial position of this mark is at start of text. This command returns
the generated name of the mark.
.RE
.TP
\fIpathName \fBmark gravity \fImarkName\fR ?\fIdirection\fR?
.
If \fIdirection\fR is not specified, returns \fBleft\fR or \fBright\fR to
indicate which of its adjacent characters \fImarkName\fR is attached to. If
\fIdirection\fR is specified, it must be \fBleft\fR or \fBright\fR, the
gravity of \fImarkName\fR is set to the given value.
.TP
\fIpathName \fBmark names\fR ?\fB\-discardspecial\fR? ?\fIpattern\fR?
.
Returns a list whose elements are the names of all the marks that are
currently set. If an optional \fIpattern\fR is specified, then only
the names matching this pattern will be included in the result; see
\fBstring match\fR about the rules of pattern matching. If option
\fB\-discardspecial\fR is specified, then exclude the special marks
\fBinsert\fR and \fBcurrent\fR from result, even when matching the
given \fIpattern\fR.
.TP
\fIpathName \fBmark next\fR ?\fB-discardspecial\fR? \fIindex\fR ?\fIpattern\fR?
.
Returns the name of the next mark at or after \fIindex\fR. If \fIindex\fR is
specified in numerical form, then the search for the next mark begins at that
index. If \fIindex\fR is the name of a mark, then the search for the next mark
begins immediately after that mark. This can still return a mark at the same
position if there are multiple marks at the same index. These semantics mean
that the \fBmark next\fR operation can be used to step through all the marks
in a text widget in the same order as the mark information returned by the
\fIpathName \fBdump\fR operation. If a mark has been set to the special
\fBend\fR index, then it appears to be \fIafter\fR \fBend\fR with respect to
the \fIpathName \fBmark next\fR operation. An empty string is returned if
there are no marks after \fIindex\fR.
.RS
.PP
If an optional \fIpattern\fR is specified, then skip all the marks not matching
this pattern during the search; see \fBstring match\fR about the rules of pattern
matching.
.PP
If option \fB\-discardspecial\fR is specified, then skip the special marks
\fBinsert\fR and \fBcurrent\fR during the search.
.RE
.TP
\fIpathName \fBmark previous\fR ?\fB\-discardspecial\fR? \fIindex\fR ?\fIpattern\fR?
.
Returns the name of the mark at or before \fIindex\fR. If \fIindex\fR is
specified in numerical form, then the search for the previous mark begins with
the character just before that index. If \fIindex\fR is the name of a mark,
then the search for the next mark begins immediately before that mark. This
can still return a mark at the same position if there are multiple marks at
the same index. These semantics mean that the \fIpathName \fBmark previous\fR
operation can be used to step through all the marks in a text widget in the
reverse order as the mark information returned by the \fIpathName \fBdump\fR
operation. An empty string is returned if there are no marks before
\fIindex\fR.
.RS
.PP
If an optional \fIpattern\fR is specified, then skip all the marks not matching
this pattern during the search; see \fBstring match\fR about the rules of pattern
matching.
.PP
If option \fB\-discardspecial\fR is specified, then skip the special marks
\fBinsert\fR and \fBcurrent\fR during the search.
.RE
.TP
\fIpathName \fBmark set \fImarkName index\fR ?\fIdirection\fR?
.
Sets the mark named \fImarkName\fR to a position just before the character at
\fIindex\fR. If \fImarkName\fR already exists, it is moved from its old
position; if it does not exist, a new mark is created. If the third parameter
\fIdirection\fR is specified - it must be \fBleft\fR or \fBright\fR - the
gravity of \fImarkName\fR is set to the given value (the gravity for a mark
defaults to \fBright\fR). This command returns an empty string.
.RS
.PP
If widget option \fB\-steadymarks\fR is enabled, and \fIindex\fR is the name
of an existing mark, then \fImarkName\fR will be set left or right from
\fIindex\fR (but at the same numerical position), according to the gravity of
\fIindex\fR.
.RE
.TP
\fIpathName \fBmark unset \fImarkName \fR?\fImarkName markName ...\fR?
.
Remove the mark corresponding to each of the \fImarkName\fR arguments. The
removed marks will not be usable in indices and will not be returned by future
calls to
.QW "\fIpathName \fBmark names\fR" ,
.QW "\fIpathName \fBmark next\fR" ,
and
.QW "\fIpathName \fBmark previous\fR" .
When removing a generated mark (see \fBmark generate\fR) a future call of
\fBmark set\fR with this mark will throw an error (even after clearing the widget).
This command returns an empty string.
.RE
.TP
\fIpathName \fBpeer \fIoption args\fR
.
This command is used to create and query widget peers. It has two forms,
depending on \fIoption\fR:
.RS
.TP
\fIpathName \fBpeer create \fInewPathName\fR ?\fIoptions\fR?
.
Creates a peer text widget with the given \fInewPathName\fR, and any optional
standard configuration options (as for the \fItext\fR command). By default the
peer will have the same start and end line as the parent widget, but these can
be overridden with the standard configuration options.
.TP
\fIpathName \fBpeer names\fR
.
Returns a list of peers of this widget (this does not include the widget
itself). The order within this list is undefined.
.RE
.TP
\fIpathName \fBpendingsync\fR
.
Returns 1 if the line heights calculations are not up-to-date, 0 otherwise.
.TP
\fIpathName \fBreplace\fR \fIindex1 index2 chars\fR ?\fItagList chars tagList ...\fR?
.
Replaces the range of characters between \fIindex1\fR and \fIindex2\fR
with the given characters and tags.  See the section on \fIpathName
\fBinsert\fR for an explanation of the handling of the \fItagList...\fR
arguments, and the section on \fIpathName
\fBdelete\fR for an explanation of the handling of the indices.  If
\fIindex2\fR corresponds to an index earlier in the text than
\fIindex1\fR, an error will be generated.
.RS
.PP
The deletion and insertion are arranged so that no unnecessary scrolling of
the window or movement of insertion cursor occurs. In addition the undo/redo
stack are correctly modified, if undo operations are active in the text
widget. The command returns an empty string.
.RE
.TP
\fIpathName \fBscan \fIoption args\fR
.
This command is used to implement scanning on texts. It has two forms,
depending on \fIoption\fR:
.RS
.TP
\fIpathName \fBscan mark \fIx y\fR
.
Records \fIx\fR and \fIy\fR and the current view in the text window, for use
in conjunction with later \fIpathName \fBscan dragto\fR commands. Typically
this command is associated with a mouse button press in the widget. It returns
an empty string.
.TP
\fIpathName \fBscan dragto \fIx y\fR
.
This command computes the difference between its \fIx\fR and \fIy\fR arguments
and the \fIx\fR and \fIy\fR arguments to the last \fIpathName \fBscan mark\fR
command for the widget. It then adjusts the view by 10 times the difference in
coordinates. This command is typically associated with mouse motion events in
the widget, to produce the effect of dragging the text at high speed through
the window. The return value is an empty string.
.RE
.TP
\fIpathName \fBsearch \fR?\fIswitches\fR? \fIpattern index \fR?\fIstopIndex\fR?
.
Searches the text in \fIpathName\fR starting at \fIindex\fR for a range of
characters that matches \fIpattern\fR. If a match is found, the index of the
first character in the match is returned as result; otherwise an empty string
is returned. One or more of the following switches (or abbreviations thereof)
may be specified to control the search:
.RS
.TP
\fB\-forwards\fR
.
The search will proceed forward through the text, finding the first matching
range starting at or after the position given by \fIindex\fR. This is the
default.
.TP
\fB\-backwards\fR
.
The search will proceed backward through the text, finding the matching range
closest to \fIindex\fR whose first character is before \fIindex\fR (it is not
allowed to be at \fIindex\fR). Note that, for a variety of reasons, backwards
searches can be substantially slower than forwards searches (particularly when
using \fB\-regexp\fR), so it is recommended that performance-critical code use
forward searches.
.TP
\fB\-exact\fR
.
Use exact matching: the characters in the matching range must be identical to
those in \fIpattern\fR. This is the default.
.TP
\fB\-regexp\fR
.
Treat \fIpattern\fR as a regular expression and match it against the text
using the rules for regular expressions (see the \fBregexp\fR command
and the \fBre_syntax\fR page for
details). The default matching automatically passes both the
\fB\-lineanchor\fR and \fB\-linestop\fR options to the regexp engine (unless
\fB\-nolinestop\fR is used), so that \fI^$\fR match beginning and end of line,
and \fI.\fR, \fI[^\fR sequences will never match the newline character
\fI\en\fR.
.TP
\fB\-nolinestop\fR
.
This allows \fI.\fR and \fI[^\fR sequences to match the newline character
\fI\en\fR, which they will otherwise not do (see the \fBregexp\fR command for
details). This option is only meaningful if \fB\-regexp\fR is also given, and
an error will be thrown otherwise. For example, to match the entire text, use
.QW "\fIpathName \fBsearch \-nolinestop \-regexp\fR \N'34'.*\N'34' 1.0" .
.TP
\fB\-nocase\fR
.
Ignore case differences between the pattern and the text.
.TP
\fB\-count\fI varName\fR
.
The argument following \fB\-count\fR gives the name of a variable; if a match
is found, the number of index positions between beginning and end of the
matching range will be stored in the variable. If there are no embedded images
or windows in the matching range (and there are no elided characters if
\fB\-elide\fR is not given), this is equivalent to the number of characters
matched. In either case, the range \fImatchIdx\fR to \fImatchIdx + $count
chars\fR will return the entire matched text.
.TP
\fB\-all\fR
.
Find all matches in the given range and return a list of the indices of the
first character of each match. If a \fB\-count\fI varName\fR switch is given,
then \fIvarName\fR is also set to a list containing one element for each
successful match. Note that, even for exact searches, the elements of this
list may be different, if there are embedded images, windows or hidden text.
Searches with \fB\-all\fR behave very similarly to the Tcl command \fBregexp
\-all\fR, in that overlapping matches are not normally returned. For example,
applying an \fB\-all\fR search of the pattern
.QW \ew+
against
.QW "hello there"
will just match twice, once for each word, and matching
.QW "Z[a\-z]+Z"
against
.QW ZooZooZoo
will just match once.
.TP
\fB\-overlap\fR
.
When performing \fB\-all\fR searches, the normal behavior is that matches
which overlap an already-found match will not be returned. This switch changes
that behavior so that all matches which are not totally enclosed within
another match are returned. For example, applying an \fB\-overlap\fR search of
the pattern
.QW \ew+
against
.QW "hello there"
will just match twice (i.e. no different to just \fB\-all\fR), but matching
.QW Z[a\-z]+Z
against
.QW ZooZooZoo
will now match twice. An error will be thrown if this switch is used without
\fB\-all\fR.
.TP
\fB\-strictlimits\fR
.
When performing any search, the normal behavior is that the start and stop
limits are checked with respect to the start of the matching text. With the
\fB\-strictlimits\fR flag, the entire matching range must lie inside the start
and stop limits specified for the match to be valid.
.TP
\fB\-elide\fR
.
Find elided (hidden) text as well. By default only displayed text is searched.
.TP
\fB\-discardhyphens\fR
.
Do not match with soft hyphens, this means that soft hyphens inside widget
content will be discarded while performing the search operation. If the text
contains soft hyphen this option is often a must.
.TP
\fB\-\|\-\fR
.
This switch has no effect except to terminate the list of switches: the next
argument will be treated as \fIpattern\fR even if it starts with \fB\-\fR.
.PP
The matching range may be within a single line of text, or run across multiple
lines (if parts of the pattern can match a new-line). For regular expression
matching one can use the various newline-matching features such as \fB$\fR to
match the end of a line, \fB^\fR to match the beginning of a line, and to
control whether \fB.\fR is allowed to match a new-line. If \fIstopIndex\fR is
specified, the search stops at that index: for forward searches, no match at
or after \fIstopIndex\fR will be considered; for backward searches, no match
earlier in the text than \fIstopIndex\fR will be considered. If
\fIstopIndex\fR is omitted, the entire text will be searched: when the
beginning or end of the text is reached, the search continues at the other end
until the starting location is reached again; if \fIstopIndex\fR is specified,
no wrap-around will occur. This means that, for example, if the search is
\fB\-forwards\fR but \fIstopIndex\fR is earlier in the text than
\fIstartIndex\fR, nothing will ever be found. See \fBKNOWN BUGS\fR below for a
number of minor limitations of the \fIpathName \fBsearch\fR command.
.RE
.TP
\fIpathName \fBsee \fIindex\fR
.
Adjusts the view in the window so that the character given by \fIindex\fR is
completely visible. If \fIindex\fR is already visible then the command does
nothing. If \fIindex\fR is a short distance out of view, the command adjusts
the view just enough to make \fIindex\fR visible at the edge of the window.
If \fIindex\fR is far out of view, then the command centers \fIindex\fR in the
window.
.TP
\fIpathName \fBsync\fR ?\fB\-command ?\fIcommand\fR??
.
Controls the synchronization of the view of the text widget.
.RS
.TP
\fIpathName \fBsync\fR
.
Immediately brings the line metrics up-to-date by forcing computation of any
outdated line heights. The command returns immediately if there is no such
outdated line heights, otherwise it returns only at the end of the computation.
It is guaranteed that the \fB<<WidgetViewSync>>\fR virtual event fires after
executing this command, even if no line was outdated. The command returns an
empty string.
.TP
\fIpathName \fBsync \-command\fR
.
Returns the command which will be scheduled as soon an the line metric
calculation is up-to-date, or an empty string if no command is available.
.TP
\fIpathName \fBsync \-command \fIcommand\fR
.
Schedules \fIcommand\fR to be executed (by the event loop) exactly once as soon
as all line heights are up-to-date. A new script will replace any existing
script, but if the first character is
.QW \fC+\fR
then the new script augments an existing script. If there is no pending line
metrics computation, the scheduling is immediate (as if the line metrics
computation will finish now). \fIbgerror\fR is called on \fIcommand\fR
failure. This command returns an empty string.
.PP
If a command is given (with \fB\-command\fR \fIcommand\fR) then it is ensured
that \fIcommand\fR will be called only when all line height values currently
are up-to-date. When waiting for event \fB<<WidgetViewSync>>\fR it is possible
that some race conditions will affect the received state.
.RE
.TP
\fIpathName \fBtag \fIoption \fR?\fIarg ...\fR?
.
This command is used to manipulate tags. The exact behavior of the command
depends on the \fIoption\fR argument that follows the \fBtag\fR argument. The
following forms of the command are currently supported:
.RS
.TP
\fIpathName \fBtag add \fItagName index1 \fR?\fIindex2 index1 index2 ...\fR?
.
Associate the tag \fItagName\fR with all of the characters starting with
\fIindex1\fR and ending just before \fIindex2\fR (the character at
\fIindex2\fR is not tagged). A single command may contain any number of
\fIindex1\fR\-\fIindex2\fR pairs. If the last \fIindex2\fR is omitted then the
single character at \fIindex1\fR is tagged. If there are no characters in the
specified range (e.g. \fIindex1\fR is past the end of the file or \fIindex2\fR
is less than or equal to \fIindex1\fR) then the command has no effect.
.TP
\fIpathName \fBtag bind \fItagName\fR ?\fIsequence\fR? ?\fIscript\fR?
.
This command associates \fIscript\fR with the tag given by \fItagName\fR.
Whenever the event sequence given by \fIsequence\fR occurs for a character
that has been tagged with \fItagName\fR, the script will be invoked. This
'\" TODO how can we include the "bind" ref explicitly?
widget command is similar to the \fBbind\fR command except that it operates on
characters in a text rather than entire widgets. See the \fBbind\fR manual
entry for complete details on the syntax of \fIsequence\fR and the
substitutions performed on \fIscript\fR before invoking it. If all arguments
are specified then a new binding is created, replacing any existing binding
for the same \fIsequence\fR and \fItagName\fR (if the first character of
\fIscript\fR is
.QW \fC+\fR
then \fIscript\fR augments an existing binding rather than replacing it). In
this case the return value is an empty string. If \fIscript\fR is omitted then
the command returns the \fIscript\fR associated with \fItagName\fR and
\fIsequence\fR (an error occurs if there is no such binding). If both
\fIscript\fR and \fIsequence\fR are omitted then the command returns a list of
all the sequences for which bindings have been defined for \fItagName\fR.
.RS
.PP
The only events for which bindings may be specified are those related to the
mouse and keyboard (such as \fBEnter\fR, \fBLeave\fR, \fBButton\fR,
\fBMotion\fR, and \fBKey\fR) or virtual events. Event bindings for a text
widget use the \fBcurrent\fR mark described under \fBMARKS\fR above. An
\fBEnter\fR event triggers for a tag when the tag first becomes present on the
current character, and a \fBLeave\fR event triggers for a tag when it ceases
to be present on the current character. \fBEnter\fR and \fBLeave\fR events can
happen either because the \fBcurrent\fR mark moved or because the character at
that position changed. Note that these events are different than \fBEnter\fR
and \fBLeave\fR events for windows. Mouse and keyboard events are directed to
the current character. If a virtual event is used in a binding, that binding
can trigger only if the virtual event is defined by an underlying
mouse-related or keyboard-related event.
.PP
It is possible for the current character to have multiple tags, and for each
of them to have a binding for a particular event sequence. When this occurs,
one binding is invoked for each tag, in order from lowest-priority to highest
priority. If there are multiple matching bindings for a single tag, then the
most specific binding is chosen (see the manual entry for the \fBbind\fR
command for details). \fBcontinue\fR and \fBbreak\fR commands within binding
scripts are processed in the same way as for bindings created with the
\fBbind\fR command.
.PP
If bindings are created for the widget as a whole using the \fBbind\fR
command, then those bindings will supplement the tag bindings. The tag
bindings will be invoked first, followed by bindings for the window as a
whole.
.RE
.TP
\fIpathName \fBtag cget \fItagName option\fR
.
This command returns the current value of the option named \fIoption\fR
associated with the tag given by \fItagName\fR. \fIOption\fR may have any of
the values accepted by the \fIpathName \fBtag configure\fR widget command.
.TP
\fIpathName \fBtag clear\fR ?\fB\-discardselection\fR? \fIindex1\fR \fI?index2 index1 index2 ...\fR?
.
Remove all tags from all of the characters starting at \fIindex1\fR and
ending just before \fIindex2\fR (the character at \fIindex2\fR is not
affected). A single command may contain any number of
\fIindex1\fR-\fIindex2\fR pairs. If the last \fIindex2\fR is omitted then
all tags will be removed from the single character at \fIindex1\fR. If there
are no characters in the specified range (e.g. \fIindex1\fR is past the end
of the file or \fIindex2\fR is less than or equal to \fIindex1\fR) then the
command has no effect. This command returns a list of all removed tags,
sorted in order from lowest priority to highest priority. If option
\fB\-discardselection\fR is given then the special selection tag \fBsel\fR
will not be removed.
.TP
\fIpathName \fBtag configure \fItagName\fR ?\fIoption\fR? ?\fIvalue\fR? ?\fIoption value ...\fR?
.
This command is similar to the \fIpathName \fBconfigure\fR widget command
except that it modifies options associated with the tag given by \fItagName\fR
instead of modifying options for the overall text widget. If no \fIoption\fR
is specified, the command returns a list describing all of the available
options for \fItagName\fR (see \fBTk_ConfigureInfo\fR for information on the
format of this list). If \fIoption\fR is specified with no \fIvalue\fR, then
the command returns a list describing the one named option (this list will be
identical to the corresponding sublist of the value returned if no
\fIoption\fR is specified). If one or more \fIoption\-value\fR pairs are
specified, then the command modifies the given option(s) to have the given
value(s) in \fItagName\fR; in this case the command returns an empty string.
See \fBTAGS\fR above for details on the options available for tags.
.TP
\fIpathName \fBtag delete \fItagName \fR?\fItagName ...\fR?
.
Deletes all tag information for each of the \fItagName\fR arguments. The
command removes the tags from all characters in the file and also deletes any
other information associated with the tags, such as bindings and display
information. The command returns an empty string.
.TP
\fIpathName \fBtag findnext\fR ?\fB\-discardselection\fR? \fIindex\fR
.
Finds the first tagged character either at specified position \fIindex\fR,
or right from specified position \fIindex\fR, and returns the index of the
detected character. The value of the result will be empty if no character
can be found. If option \fB\-discardselection\fR is given then the special
selection tag \fBsel\fR will be discarded.
.TP
\fIpathName \fBtag findprev\fR ?\fB\-discardselection\fR? \fIindex\fR
.
Finds the first tagged character either at specified position \fIindex\fR,
or left from specified position \fIindex\fR, and returns the index of the
detected character. The value of the result will be empty if no character
can be found. If option \fB\-discardselection\fR is given then the special
selection tag \fBsel\fR will be discarded.
.TP
\fIpathName \fBtag getrange\fR \fItagName index\fR
.
Returns the range of text that have been tagged with \fItagName\fR, and
which includes the character at the specified position \fIindex\fR
(inclusive start of range, but exclusive end of range). If the character at
specified position \fIindex\fR is not tagged with \fItagName\fR, then the
returned value will be empty.
.TP
\fIpathName\fB tag lower \fItagName \fR?\fIbelowThis\fR?
.
Changes the priority of tag \fItagName\fR so that it is just lower in priority
than the tag whose name is \fIbelowThis\fR. If \fIbelowThis\fR is omitted,
then \fItagName\fR's priority is changed to make it lowest priority of all
tags.
.TP
\fIpathName \fBtag names\fR \fI?switches\fR? \fI?index\fR?
.
Returns a list whose elements are the names of all the tags that are active at
the character position given by \fIindex\fR. If \fIindex\fR is omitted, then
the return value will describe all of the tags that exist for the text. The
list will be sorted in order from lowest priority to highest priority.
.RS
.PP
One or more of the following switches (or abbreviations thereof) may be
specified to control the result:
.TP
\fB\-all\fR
.
Return all tags that exist for the text (this includes all tags that have
been named in a
.QW "pathName \fBtag\fR"
widget command but have not been deleted by a
.QW "pathName \fBtag delete\fR"
widget command, even if no characters/soft hyphens/embedded images/embedded
windows are currently marked with the tag). This is the default.
.TP
\fB\-discardselection\fR
.
Discard the special selection tag \fBsel\fR. (This option is identical to
option \fB\-noselection\fR, and only provided to be conform with other tag
sub-commands.)
.TP
\fB\-display\fR
.
Include all tags (eventually) influencing the display of text.
.TP
\fB\-nodisplay\fR
.
Discard all tags (eventually) influencing the display of text.
.TP
\fB\-elide\fR
.
Include all tags where option \fB\-elide\fR is enabled.
.TP
\fB\-noelide\fR
.
Discard all tags where option \fB\-elide\fR is enabled.
.TP
\fB\-geometry\fR
.
Include all tags (eventually) influencing the display geometry.
.TP
\fB\-nogeometry\fR
.
Discard all tags (eventually) influencing the display geometry.
.TP
\fB\-lineheight\fR
.
Include all tags (eventually) influencing the line height.
.TP
\fB\-nolineheight\fR
.
Discard all tags (eventually) influencing the line height.
.TP
\fB\-selection\fR
.
Include all tags affecting selected text. Currently this is only the
\fBsel\fR tag.
.TP
\fB\-noselection\fR
.
Discard all tags affecting selected text. Currently this is discarding only
the \fBsel\fR tag. (This option is identical to option
\fB\-discardselection\fR).
.TP
\fB\-undo\fR
.
Include all tags where option \fB\-undo\fR is enabled.
.TP
\fB\-noundo\fR
.
Discard all tags where option \fB\-undo\fR is enabled.
.TP
\fB\-used\fR
.
Include all tags which are currently used for associations with any
character, soft hyphen, embedded image, or embedded window.
.TP
\fB\-noused\fR
.
Discard all tags which are currently used for associations with any
character, soft hyphen, embedded image, or embedded window.
.TP
\fB\-unused\fR
.
This option is identical to option \fB\-noused\fR, and only provided for
convenience.
.RE
.TP
\fIpathName \fBtag nextrange \fItagName index1 \fR?\fIindex2\fR?
.
This command searches the text for a range of characters tagged with
\fItagName\fR where the first character of the range is no earlier than the
character at \fIindex1\fR and no later than the character just before
\fIindex2\fR (a range starting at \fIindex2\fR will not be considered). If
several matching ranges exist, the first one is chosen. The command's return
value is a list containing two elements, which are the index of the first
character of the range and the index of the character just after the last one
in the range. If no matching range is found then the return value is an empty
string. If \fIindex2\fR is not given then it defaults to the end of the text.
.TP
\fIpathName \fBtag prevrange \fItagName index1 \fR?\fIindex2\fR?
.
This command searches the text for a range of characters tagged with
\fItagName\fR where the first character of the range is before the character
at \fIindex1\fR and no earlier than the character at \fIindex2\fR (a range
starting at \fIindex2\fR will be considered). If several matching ranges
exist, the one closest to \fIindex1\fR is chosen. The command's return value
is a list containing two elements, which are the index of the first character
of the range and the index of the character just after the last one in the
range. If no matching range is found then the return value is an empty string.
If \fIindex2\fR is not given then it defaults to the beginning of the text.
.TP
\fIpathName \fBtag priority \fItagName\fR
.
Returns the priority (a positive integer value, or zero) of the specified tag.
This allows to compare the priority of tags.
.TP
\fIpathName\fB tag raise \fItagName \fR?\fIaboveThis\fR?
.
Changes the priority of tag \fItagName\fR so that it is just higher in
priority than the tag whose name is \fIaboveThis\fR. If \fIaboveThis\fR is
omitted, then \fItagName\fR's priority is changed to make it highest priority
of all tags.
.TP
\fIpathName \fBtag ranges \fItagName\fR
.
Returns a list describing all of the ranges of text that have been tagged with
\fItagName\fR. The first two elements of the list describe the first tagged
range in the text, the next two elements describe the second range, and so on.
The first element of each pair contains the index of the first character of
the range, and the second element of the pair contains the index of the
character just after the last one in the range. If there are no characters
tagged with \fItag\fR then an empty string is returned.
.TP
\fIpathName \fBtag remove \fItagName index1 \fR?\fIindex2 index1 index2 ...\fR?
.
Remove the tag \fItagName\fR from all of the characters starting at
\fIindex1\fR and ending just before \fIindex2\fR (the character at
\fIindex2\fR is not affected). A single command may contain any number of
\fIindex1\fR\-\fIindex2\fR pairs. If the last \fIindex2\fR is omitted then the
tag is removed from the single character at \fIindex1\fR. If there are no
characters in the specified range (e.g. \fIindex1\fR is past the end of the
file or \fIindex2\fR is less than or equal to \fIindex1\fR) then the command
has no effect. This command returns an empty string.
.RE
.TP
<<<<<<< HEAD
\fIpathName\fR \fBwatch\fR ?\fB\-always\fR? ?\fIcommandPrefix\fR?
.
Monitors widget modifications, it causes a Tcl command to be executed
whenever certain widget modifications are done. In general only user (GUI)
modifications will be watched. But if option \fB\-always\fR is specified
then all modifications will be watched. In fact the triggering depends on
the way how a certain modification will be executed:
.RS
.IP \(bu 3
If option \fB\-always\fR is not specified then the \fBdelete\fR command
triggers only if the argument \fIindex1\fR (the starting point of the
deletion) is specified with
.QW insert
(the insertion cursor).
.IP \(bu 3
If option \fB\-always\fR is not specified then the \fBinsert\fR command
triggers only if the argument \fIindex\fR (the starting point of the
insertion) is specified with
.QW insert
(the insertion cursor).
.IP \(bu 3
If option \fB\-always\fR is not specified then the \fBmark set\fR command
triggers only if the argument \fImarkName\fR (the name of the mark) is
specified with
.QW insert
(the insertion cursor).
.IP \(bu 3
If option \fB\-always\fR is not specified then the \fBreplace\fR command
triggers only if the argument \fIindex1\fR (the starting point of the
replacement) is specified with
.QW insert
(the insertion cursor).
.IP \(bu 3
\fBedit undo\fR|\fBredo\fR|\fBrecover\fR will trigger the corresponding
\fBundo\fR|\fBredo\fR event.
.IP \(bu 3
A resize or content change of a displayed image will trigger event \fBimage\fR.
.IP \(bu 3
Any change of a displayed window (resize, map, or unmap) will trigger
event \fBwindow\fR.
.RE
.RS
.PP
Additionally any of the following commands may trigger because the view may
change:
.IP \(bu 3
\fIpathName \fBclear\fR|\fBload\fR
.IP \(bu 3
\fIpathName \fBconfigure\fR
.IP \(bu 3
\fIpathName \fBedit recover\fR|\fBredo\fR|\fBundo\fR
.IP \(bu 3
\fIpathName \fBimage\fR \fBconfigure\fR|\fBcreate\fR
.IP \(bu 3
\fIpathName \fBmark gravity\fR|\fBset\fR|\fBunset\fR
.IP \(bu 3
\fIpathName \fBsee\fR
.IP \(bu 3
\fIpathName \fBtag add\fR|\fBdelete\fR|\fBlower\fR|\fBraise\fR|\fBremove\fR
.IP \(bu 3
\fIpathName \fBwindow configure\fR|\fBcreate\fR
.IP \(bu 3
\fIpathName \fBxview\fR \fIarg\fR...
.IP \(bu 3
\fIpathName \fByview\fR \fIarg\fR...
.PP
Also destroying an embedded window may trigger due to a changed view.
.PP
Note that the \fBdelete\fR, and the \fBinsert\fR operation will be handled
in the same way as the \fBreplace\fR operation, this means that firstly the
deletion part triggers, and secondly the insertion part will be triggered.
In case of \fBdelete\fR the insertion part is empty (zero characters), and
in case of \fBinsert\fR the deletion range is empty.
.PP
\fICommandPrefix\fR will be resolved using the usual namespace resolution
rules used by commands. If the command does not exist, an error will be
thrown (except the command argument is empty). When a certain widget
modification triggers, a number of arguments are appended to
\fIcommandPrefix\fR so that the actual command is as follows:
.PP
.CS
\fIcommandPrefix... pathName op index1 index2 info userFlag\fR
.CE
.PP
\fIUserFlag\fR informs whether this is a user (GUI) modification. Note that
this flag is meaningful only if \fIop\fR is \fBdelete\fR, or \fBinsert\fR.
.PP
\fIOp\fR indicates which operation has been performed:
.TP
\fBinsert\fR
.
Zero or more characters have been inserted, this event will be triggered
after the insertion has been realized. \fIIndex1\fR and \fIindex2\fR are
specifying the range of the new characters after insertion, this range can
be empty. \fIInfo\fR will contain five items:
.RS
.IP [1] 4
The inserted characters.
.IP [2] 4
A list of tags applied to the character just before the inserted
characters.
.IP [3] 4
A list of tags applied to the character just after the inserted
characters.
.IP [4] 4
A list of tags applied to the newly inserted characters.
.IP [5] 4
A boolean flag indicating whether this is the final part of a
multi-insert/replace.
.PP
It should be avoided to call commands inside this event which will insert or
delete as long as \fIfinal\fR is false, the result can be unexpected. Such
commands should be postponed, either with the \fBafter\fR command, or until
\fIfinal\fR state is true.
.PP
This event will also be triggered for \fBdelete\fR, and \fBreplace\fR
operations, in these cases zero characters may be inserted, and \fIindex1\fR
refers to the start position of the deletion.
.RE
.TP
\fBdelete\fR
.
Zero or more characters will be deleted, this event will be triggered before
the deletion has been realized. \fIIndex1\fR and \fIindex2\fR are specifying
the range of the characters to be deleted, this range can be empty.
\fIInfo\fR will contain six items:
.RS
.IP [1] 4
The deleted characters.
.IP [2] 4
A list of tags applied to the character just before the deleted
characters.
.IP [3] 4
A list of tags applied to the character just after the deleted
characters.
.IP [4] 4
A list of tage applied to the first deleted character.
.IP [5] 4
A list of tage applied to the last deleted character.
.IP [6] 4
A boolean flag indicating whether this is the final part of a
multi-delete/replace.
.PP
This event will also be triggered for \fBinsert\fR, and \fBreplace\fR
operations, in these cases the deletion range may be empty, and \fIindex1\fR
refers to the start position of the insertion.
.PP
It should be avoided to call commands inside this event which will insert or
delete, the result can be unexpected. Such commands should be postponed,
either with the \fBafter\fR command, or until the corresponding \fBinsert\fR
event will be triggered.
.RE
.TP
\fBcursor\fR
.
The position of the insertion cursor has been moved. \fIIndex1\fR is the old
character position, and can be empty, \fIindex2\fR is the new character
position of the cursor. Here \fIinfo\fR contains a list of tags which would
be applied if the user (GUI) is inserting a character at the new cursor
position.
.TP
\fBview\fR
.
The view of the widget has changed (scrolling the widget, moving the cursor,
the see command has been executed, or any other modifying command has been
performed \- see the list of modifiying commands above). Here \fIindex1\fR
specifies the pixel position of the upper left corner in the form @x,y, and
\fIindex2\fR specifies the pixel position of the lower right corner.
\fIInfo\fR does not have a meaning here and will be empty.
.TP
\fBundo\fR
.
An undo action has been performed. \fIInfo\fR contains two elements. The
first is the performed undo command, one of: \fIdelete\fR, \fIimage\fR,
\fIinsert\fR, \fImark\fR, \fItag\fR, or \fIwindow\fR. The second is a
boolean flag indicating whether this is the final part of a multi-undo
action.
.RS
.PP
It is not allowed to perform any textual modification, nor is it allowed to
reset the undo/redo stack, an error will be thrown.
.RE
.TP
\fBredo\fR
.
A redo action has been performed. \fIInfo\fR contains two elements. The
first is the performed redo command, one of: \fIdelete\fR, \fIimage\fR,
\fIinsert\fR, \fImark\fR, \fItag\fR, or \fIwindow\fR. The second is a
boolean flag indicating whether this is the final part of a multi-redo
action.
.RS
.PP
It is not allowed to perform any textual modification, nor is it allowed to
reset the undo/redo stack, an error will be thrown.
.RE
.TP
\fBimage\fR
.
An image has been resized, or the content has changed. \fIInfo\fR contains
the name of the affected image as first element. In case of a change in
size the width and height of the image before resizing will be the second
and third element of \fIinfo\fR.
.TP
\fBwindow\fR
.
Either a window has changed the display state (mapped or unmapped), or the
size of the window has changed. \fIInfo\fR contains the name of the affected
window as first element. And if the size of the window has changed, then
\fIinfo\fR will provide the old width and height with a second and third
element.
.PP
\fIPathName\fR is the name of the widget where the modification has been
done. In case of \fBinsert\fR/\fBdelete\fR also the modifications in a
different peer will be triggered for this widget, provided that the range of
the modification is inside the displayed range. It is guaranteed that the
widget, where the \fBinsert\fR/\fBdelete\fR has been done, will be triggered
at first, but the order of triggering other peers is unspecified.
.PP
If \fIcommandPrefix\fR is not specified, then the watch of modifications
will be terminated. Otherwise it will replace any existing script, but if
the first character is
.QW \fC+\fR
then the new script augments an existing script.
.PP
This command returns the command prefix which has been set before this call,
this can be empty if a command prefix was not set.
.RE
.TP
\fIpathName \fBwindow \fIoption \fR?\fIarg arg ...\fR?
=======
\fIpathName \fBwindow \fIoption \fR?\fIarg ...\fR?
>>>>>>> 3b5e7118
.
This command is used to manipulate embedded windows. The behavior of the
command depends on the \fIoption\fR argument that follows the \fBwindow\fR
argument. The following forms of the command are currently supported:
.RS
.TP
\fIpathName \fBwindow cget \fIindex option\fR
.
Returns the value of a configuration option for an embedded window.
\fIIndex\fR identifies the embedded window, and \fIoption\fR specifies a
particular configuration option, which must be one of the ones listed in the
section \fBEMBEDDED WINDOWS\fR.
.TP
\fIpathName \fBwindow configure \fIindex\fR ?\fIoption value ...\fR?
.
Query or modify the configuration options for an embedded window. If no
\fIoption\fR is specified, returns a list describing all of the available
options for the embedded window at \fIindex\fR (see \fBTk_ConfigureInfo\fR for
information on the format of this list). If \fIoption\fR is specified with no
\fIvalue\fR, then the command returns a list describing the one named option
(this list will be identical to the corresponding sublist of the value
returned if no \fIoption\fR is specified). If one or more \fIoption\-value\fR
pairs are specified, then the command modifies the given option(s) to have the
given value(s); in this case the command returns an empty string. See
\fBEMBEDDED WINDOWS\fR for information on the options that are supported.
.TP
\fIpathName \fBwindow create \fIindex\fR ?\fIoption value ...\fR?
.
This command creates a new window annotation, which will appear in the text at
the position given by \fIindex\fR. Any number of \fIoption\-value\fR pairs may
be specified to configure the annotation. See \fBEMBEDDED WINDOWS\fR for
information on the options that are supported. Returns an empty string.
.TP
\fIpathName \fBwindow names\fR
.
Returns a list whose elements are the names of all windows currently embedded
in \fIwindow\fR.
.RE
.TP
\fIpathName \fBxview \fIoption args\fR
.
This command is used to query and change the horizontal position of the text
in the widget's window. It can take any of the following forms:
.RS
.TP
\fIpathName \fBxview\fR
.
Returns a list containing two elements. Each element is a real fraction
between 0 and 1; together they describe the portion of the document's
horizontal span that is visible in the window. For example, if the first
element is .2 and the second element is .6, 20% of the text is off-screen to
the left, the middle 40% is visible in the window, and 40% of the text is
off-screen to the right. The fractions refer only to the lines that are
actually visible in the window: if the lines in the window are all very short,
so that they are entirely visible, the returned fractions will be 0 and 1,
even if there are other lines in the text that are much wider than the window.
These are the same values passed to scrollbars via the \fB\-xscrollcommand\fR
option.
.TP
\fIpathName \fBxview moveto\fI fraction\fR
.
Adjusts the view in the window so that \fIfraction\fR of the horizontal span
of the text is off-screen to the left. \fIFraction\fR is a fraction between 0
and 1.
.TP
\fIpathName \fBxview scroll \fInumber what\fR
.
This command shifts the view in the window left or right according to
\fInumber\fR and \fIwhat\fR. \fIWhat\fR must be \fBpages\fR,
\fBpixels\fR, or \fBunits\fR. If \fIwhat\fR is \fBpages\fR or
\fBunits\fR then \fInumber\fR must be an integer, otherwise number may be
specified in any of the forms acceptable to \fBTk_GetPixels\fR, such as
.QW 2.0c
or
.QW 1i
(the result is rounded to the nearest integer value. If no units are given,
pixels are assumed). If \fIwhat\fR is \fBpages\fR then the view adjusts by
\fInumber\fR screenfuls; if it is \fBpixels\fR then the view adjusts by
\fInumber\fR pixels; if it is \fBunits\fR, the view adjusts left or
right by \fInumber\fR average-width characters on the display. If \fInumber\fR is
negative then characters farther to the left become visible; if it is positive
then characters farther to the right become visible.
.RE
.TP
\fIpathName \fByview \fR?\fIargs\fR?
.
This command is used to query and change the vertical position of the text in
the widget's window. It can take any of the following forms:
.RS
.TP
\fIpathName \fByview\fR
.
Returns a list containing two elements, both of which are real fractions
between 0 and 1. The first element gives the position of the first visible
pixel of the first character (or image, etc) in the top line in the window,
relative to the text as a whole (0.5 means it is halfway through the text, for
example). The second element gives the position of the first pixel just after
the last visible one in the bottom line of the window, relative to the text as
a whole. These are the same values passed to scrollbars via the
\fB\-yscrollcommand\fR option.
.TP
\fIpathName \fByview moveto\fI fraction\fR
.
Adjusts the view in the window so that the pixel given by \fIfraction\fR
appears at the top of the top line of the window. \fIFraction\fR is a fraction
between 0 and 1; 0 indicates the first pixel of the first character in the
text, 0.33 indicates the pixel that is one-third the way through the text; and
so on. Values close to 1 will indicate values close to the last pixel in the
text (1 actually refers to one pixel beyond the last pixel), but in such cases
the widget will never scroll beyond the last pixel, and so a value of 1 will
effectively be rounded back to whatever fraction ensures the last pixel is at
the bottom of the window, and some other pixel is at the top.
.TP
\fIpathName \fByview scroll \fInumber what\fR
.
This command adjust the view in the window up or down according to
\fInumber\fR and \fIwhat\fR. \fIWhat\fR must be \fBpages\fR,
\fBpixels\fR, or \fBunits\fR. If \fIwhat\fR is \fBunits\fR or \fBpages\fR then
\fInumber\fR must be an integer, otherwise number may be specified in any of
the forms acceptable to \fBTk_GetPixels\fR, such as
.QW 2.0c
or
.QW 1i
(the result is rounded to the nearest integer value. If no units are given,
pixels are assumed). If \fIwhat\fR is \fBunits\fR, the view adjusts up or down
by \fInumber\fR lines on the display; if it is \fBpages\fR then the view
adjusts by \fInumber\fR screenfuls; if it is \fBpixels\fR then the view
adjusts by \fInumber\fR pixels. If \fInumber\fR is negative then earlier
positions in the text become visible; if it is positive then later positions
in the text become visible.
.TP
\fIpathName \fByview \fR?\fB\-pickplace\fR? \fIindex\fR
.
Changes the view in the widget's window to make \fIindex\fR visible. If the
\fB\-pickplace\fR option is not specified then \fIindex\fR will appear at the
top of the window. If \fB\-pickplace\fR is specified then the widget chooses
where \fIindex\fR appears in the window:
.RS
.IP [1]
If \fIindex\fR is already visible somewhere in the window then the command
does nothing.
.IP [2]
If \fIindex\fR is only a few lines off-screen above the window then it will be
positioned at the top of the window.
.IP [3]
If \fIindex\fR is only a few lines off-screen below the window then it will be
positioned at the bottom of the window.
.IP [4]
Otherwise, \fIindex\fR will be centered in the window.
.PP
The \fB\-pickplace\fR option has been obsoleted by the \fIpathName \fBsee\fR
widget command (\fIpathName \fBsee\fR handles both x- and y-motion to make a
location visible, whereas the \fB\-pickplace\fR mode only handles motion in
y).
.RE
.TP
\fIpathName \fByview \fInumber\fR
.
This command makes the first character on the line after the one given by
\fInumber\fR visible at the top of the window. \fINumber\fR must be an
integer. This command used to be used for scrolling, but now it is obsolete.
.RE
.SH BINDINGS
.PP
Tk automatically creates class bindings for texts that give them the following
default behavior.
In the descriptions below,
.QW word
is dependent on the value of
the \fBtcl_wordchars\fR variable.  See \fBtclvars\fR(n).
.IP [1]
Clicking mouse button 1 positions the insertion cursor just before the
character underneath the mouse cursor, sets the input focus to this widget,
and clears any selection in the widget. Dragging with mouse button 1 strokes
out a selection between the insertion cursor and the character under the
mouse.
.IP [2]
Double-clicking with mouse button 1 selects the word under the mouse and
positions the insertion cursor at the start of the word. Dragging after a
double click will stroke out a selection consisting of whole words.
.IP [3]
Triple-clicking with mouse button 1 selects the line under the mouse and
positions the insertion cursor at the start of the line. Dragging after a
triple click will stroke out a selection consisting of whole lines.
.IP [4]
The ends of the selection can be adjusted by dragging with mouse button 1
while the Shift key is down; this will adjust the end of the selection that
was nearest to the mouse cursor when button 1 was pressed. If the button is
double-clicked before dragging then the selection will be adjusted in units of
whole words; if it is triple-clicked then the selection will be adjusted in
units of whole lines.
.IP [5]
Clicking mouse button 1 with the Control key down will reposition the
insertion cursor without affecting the selection.
.IP [6]
If any normal printing characters are typed, they are inserted at the point of
the insertion cursor.
.IP [7]
The view in the widget can be adjusted by dragging with the middle mouse
button (button 2, or button 3 in TkAqua). If the middle mouse button is
clicked without moving the mouse, the selection is copied into the text at the
position of the mouse cursor. The Insert key also inserts the selection,
but at the position of the insertion cursor.
.IP [8]
If the mouse is dragged out of the widget while button 1 is pressed, the entry
will automatically scroll to make more text visible (if there is more text
off-screen on the side where the mouse left the window).
.IP [9]
The Left and Right keys move the insertion cursor one character to the left or
right; they also clear any selection in the text. If Left or Right is typed
with the Shift key down, then the insertion cursor moves and the selection is
extended to include the new character. Control-Left and Control-Right move the
insertion cursor by words, and Control-Shift-Left and Control-Shift-Right move
the insertion cursor by words and also extend the selection. Control-b and
Control-f behave the same as Left and Right, respectively. Meta-b and Meta-f
behave the same as Control-Left and Control-Right, respectively.
.IP [10]
The Up and Down keys move the insertion cursor one line up or down and clear
any selection in the text. If Up or Right is typed with the Shift key down,
then the insertion cursor moves and the selection is extended to include the
new character. Control-Up and Control-Down move the insertion cursor by
paragraphs (groups of lines separated by blank lines), and Control-Shift-Up
and Control-Shift-Down move the insertion cursor by paragraphs and also extend
the selection. Control-p and Control-n behave the same as Up and Down,
respectively.
.IP [11]
The Next and Prior keys move the insertion cursor forward or backwards by one
screenful and clear any selection in the text. If the Shift key is held down
while Next or Prior is typed, then the selection is extended to include the
new character.
.IP [12]
Control-Next and Control-Prior scroll the view right or left by one page
without moving the insertion cursor or affecting the selection.
.IP [13]
Home and Control-a move the insertion cursor to the beginning of its display
line and clear any selection in the widget. Shift-Home moves the insertion
cursor to the beginning of the display line and also extends the selection to
that point.
.IP [14]
End and Control-e move the insertion cursor to the end of the display line and
clear any selection in the widget. Shift-End moves the cursor to the end of
the display line and extends the selection to that point.
.IP [15]
Control-Home and Meta-< move the insertion cursor to the beginning of the text
and clear any selection in the widget. Control-Shift-Home moves the insertion
cursor to the beginning of the text and also extends the selection to that
point.
.IP [16]
Control-End and Meta-> move the insertion cursor to the end of the text and
clear any selection in the widget. Control-Shift-End moves the cursor to the
end of the text and extends the selection to that point.
.IP [17]
The Select key and Control-Space set the selection anchor to the position of
the insertion cursor. They do not affect the current selection. Shift-Select
and Control-Shift-Space adjust the selection to the current position of the
insertion cursor, selecting from the anchor to the insertion cursor if there
was not any selection previously.
.IP [18]
Control-/ selects the entire contents of the widget.
.IP [19]
Control-\e clears any selection in the widget.
.IP [20]
The F16 key (labelled Copy on many Sun workstations) or Meta-w copies the
selection in the widget to the clipboard, if there is a selection. This
action is carried out by the command \%\fBtk_textCopy\fR.
.IP [21]
The F20 key (labelled Cut on many Sun workstations) or Control-w copies the
selection in the widget to the clipboard and deletes the selection. This
action is carried out by the command \%\fBtk_textCut\fR. If there is no
selection in the widget then these keys have no effect.
.IP [22]
The F18 key (labelled Paste on many Sun workstations) or Control-y inserts the
contents of the clipboard at the position of the insertion cursor. This action
is carried out by the command \%\fBtk_textPaste\fR.
.IP [23]
The Delete key deletes the selection, if there is one in the widget. If there
is no selection, it deletes the character to the right of the insertion
cursor.
.IP [24]
Backspace and Control-h delete the selection, if there is one in the widget.
If there is no selection, they delete the character to the left of the
insertion cursor.
.IP [25]
Control-d deletes the character to the right of the insertion cursor.
.IP [26]
Meta-d deletes the word to the right of the insertion cursor.
.IP [27]
Control-k deletes from the insertion cursor to the end of its line; if the
insertion cursor is already at the end of a line, then Control-k deletes the
newline character.
.IP [28]
Control-o opens a new line by inserting a newline character in front of the
insertion cursor without moving the insertion cursor.
.IP [29]
Meta-backspace and Meta-Delete delete the word to the left of the insertion
cursor.
.IP [30]
Control-t reverses the order of the two characters to the right of the
insertion cursor.
.IP [31]
Control-x deletes whatever is selected in the text widget after copying it to
the clipboard.
.IP [32]
Control-z undoes the last edit action if the \fB\-undo\fR option is true.
Does nothing otherwise.
.IP [33]
Control-Z (or Control-y on Windows) reapplies the last undone edit action if
the \fB\-undo\fR option is true. Does nothing otherwise.
.PP
If the widget is disabled using the \fB\-state\fR option, then its view can
still be adjusted and text can still be selected, but no insertion cursor will
be displayed and no text modifications will take place.
.PP
The behavior of texts can be changed by defining new bindings for individual
widgets or by redefining the class bindings.
.SH "DEPRECIATION WARNINGS"
.PP
Some functions/options now are marked as deprecated and will be removed in a
later version. Here is an overview about all possible depreciation warnings,
with possible solutions:
.PP
.IP \(bu 3
\fBtk::text: Option "-startline" is deprecated, please use option "-startindex".\fR
.PP
Replace all occurrences of
.QW "\fB$w -startline 4\fR"
with
.QW "\fB$w -startindex 4.0\fR".
.IP \(bu 3
\fBtk::text: Option "-endline" is deprecated, please use option "-endindex".\fR
.PP
Replace all occurrences of
.QW "\fB$w -endline 4\fR"
with
.QW "\fB$w -endindex 3.end\fR" .
.IP \(bu 3
\fBtk::text: Attempt to modify a disabled widget is deprecated.\fR
.PP
Remove this useless expression, a disabled widget cannot be
modified.
.IP \(bu 3
\fBtk::text: Attempt to modify a dead widget is deprecated.\fR
.PP
Remove this useless expression, a dead widget (does not contain
lines and does not show an insertion cursor) cannot be modified.
.IP \(bu 3
\fBtk::text: Command "edit canredo" is deprecated, please use "edit info".\fR
.PP
Replace all occurrences
.QW "\fB[$w edit canredo]\fR"
with
.QW "\fB[$w edit info -redodepth]\fR" .
.IP \(bu 3
\fBtk::text: Command "edit canundo" is deprecated, please use "edit info".\fR
.PP
Replace all occurrences
.QW "\fB[$w edit canundo]\fR"
with
.QW "\fB[$w edit info -undodepth]\fR" .
.IP \(bu 3
\fBtk::text: "begin" is a reserved index identifier and shouldn't be used for mark names anymore.\fR
.PP
Replace this mark name with a different mark name,
but do this at all places where \fBbegin\fR is used as a name for a mark.
.IP \(bu 3
\fBtk::text: Tag option "-overstrikefg" is deprecated, please use option "-overstrikecolor".\fR
.PP
Replace all occurrences
.QW "\fB$w tag configure -overstrikefg black\fR"
with
.QW "\fB$w tag configure -overstrikecolor black\fR" .
.IP \(bu 3
\fBtk::text: Tag option "-underlinefg" is deprecated, please use option "-underlinecolor".\fR
.PP
Replace all occurrences
.QW "\fB$w tag configure -underlinefg black\fR"
with
.QW "\fB$w tag configure -underlinecolor black\fR" .
.SH "KNOWN ISSUES"
.SS "ISSUES CONCERNING INDICES"
.PP
Currently the special index specifier \fBbegin\fR has the lowest precedence,
although it should have the same precedence as the special index special
\fBend\fR (see section \fBINDICES\fR). In a future release this will be
corrected. The current behavior is a workaround, avoiding that existing
applications will break with the introduction of \fBbegin\fR.
.SS "ISSUES CONCERNING WIDGET STATE"
.PP
Older versions of text widgets are ignoring textual changes
(insert/replace/delete) if the state of the widget is set to \fBdisabled\fR
(see widget option \fB\-state\fR). But it allows to insert/delete
embedded windows and images. Because of compatibility reasons this behavior
has not been changed. But in future versions also inserting/deleting
embedded windows and images should not be allowed. Furthermore in a future
version an error message should be thrown when attempting to make textual
changes (including embedded windows and images), because silently ignoring
changes (current behavior) can be quite confusing.
.SS "ISSUES CONCERNING DEAD PEERS"
.PP
See \fBisdead\fR about dead peers. Because of compatibility reasons
textual changes within a dead peer are still allowed, although it has
no effect, but in future versions of text widgets an error message
should be thrown when attempting to make changes within a dead peer.
.SS "PERFORMANCE ISSUES"
.PP
Text widgets should run efficiently under a variety of conditions. The text
widget uses about 2-3 bytes of main memory for each byte of text, so texts
containing a megabyte or more should be practical on most workstations. Text
is represented internally with a modified B-tree structure that makes
operations relatively efficient even with large texts. Tags are included in
the B-tree structure in a way that allows tags to span large ranges or have
many disjoint smaller ranges without loss of efficiency. Marks are also
implemented in a way that allows large numbers of marks. In most cases it is
fine to have large numbers of unique tags, or a tag that has many distinct
ranges.
.PP
One performance problem can arise if you have hundreds or thousands of
different tags that all have the following characteristics: the first and last
ranges of each tag are near the beginning and end of the text, respectively,
or a single tag range covers most of the text widget. The cost of adding and
deleting tags like this is proportional to the number of other tags with the
same properties. In contrast, there is no problem with having thousands of
distinct tags if their overall ranges are localized and spread uniformly
throughout the text.
.PP
The display line with the insert cursor is redrawn each time the cursor
blinks, which causes a steady stream of graphics traffic. Set the
\fB\-insertofftime\fR attribute to zero for avoiding this.
.SS "KNOWN BUGS"
.PP
The \fIpathName \fBsearch \-regexp\fR sub-command attempts to perform
sophisticated regexp matching across multiple lines in an efficient fashion
(since Tk 8.5), examining each line individually, and then in small groups of
lines, whether searching forwards or backwards. Under certain conditions the
search result might differ from that obtained by applying the same regexp to
the entire text from the widget in one go. For example, when searching with a
greedy regexp, the widget will continue to attempt to add extra lines to the
match as long as one of two conditions are true: either Tcl's regexp library
returns a code to indicate a longer match is possible (but there are known
bugs in Tcl which mean this code is not always correctly returned); or if each
extra line added results in at least a partial match with the pattern. This
means in the case where the first extra line added results in no match and
Tcl's regexp system returns the incorrect code and adding a second extra line
would actually match, the text widget will return the wrong result. In
practice this is a rare problem, but it can occur, for example:
.PP
.CS
pack [\fBtext\fR .t]
\%.t insert 1.0 "aaaa\enbbbb\encccc\enbbbb\enaaaa\en"
\%.t search \-regexp \-\- {(a+|b+\enc+\enb+)+\ena+} 1.0
.CE
.PP
will not find a match when one exists of 19 characters starting from the first
.QW b .
.PP
Whenever one possible match is fully enclosed in another, the search command
will attempt to ensure only the larger match is returned. When performing
backwards regexp searches it is possible that Tcl will not always achieve
this, in the case where a match is preceded by one or more short,
non-overlapping matches, all of which are preceded by a large match which
actually encompasses all of them. The search algorithm used by the widget does
not look back arbitrarily far for a possible match which might cover large
portions of the widget. For example:
.PP
.CS
pack [\fBtext\fR .t]
\%.t insert 1.0 "aaaa\enbbbb\enbbbb\enbbbb\enbbbb\\n"
\%.t search \-regexp \-backward \-\- {b+\en|a+\en(b+\en)+} end
.CE
.PP
matches at
.QW 5.0
when a true greedy match would match at
.QW 1.0 .
Similarly if we add \fB\-all\fR to this case, it matches at all of
.QW 5.0 ,
.QW 4.0 ,
.QW 3.0
and
.QW 1.0 ,
when really it should only match at
.QW 1.0
since that match encloses all the others.
.SH "SEE ALSO"
entry(n), scrollbar(n)
.SH KEYWORDS
text, widget, tkvars
'\" Local Variables:
'\" mode: nroff
'\" End:<|MERGE_RESOLUTION|>--- conflicted
+++ resolved
@@ -3020,7 +3020,6 @@
 been issued for each pair, in order. The last \fItagList\fR argument may be
 omitted.
 .TP
-<<<<<<< HEAD
 \fIpathName \fBinspect\fR ?\fIswitches\fR?
 .
 Return the content of the text widget, including the text and optionally
@@ -3342,10 +3341,7 @@
 cannot be undone.
 .RE
 .TP
-\fIpathName \fBmark \fIoption \fR?\fIarg arg ...\fR?
-=======
 \fIpathName \fBmark \fIoption \fR?\fIarg ...\fR?
->>>>>>> 3b5e7118
 .
 This command is used to manipulate marks. The exact behavior of the command
 depends on the \fIoption\fR argument that follows the \fBmark\fR argument. The
@@ -4028,7 +4024,6 @@
 has no effect. This command returns an empty string.
 .RE
 .TP
-<<<<<<< HEAD
 \fIpathName\fR \fBwatch\fR ?\fB\-always\fR? ?\fIcommandPrefix\fR?
 .
 Monitors widget modifications, it causes a Tcl command to be executed
@@ -4257,10 +4252,7 @@
 this can be empty if a command prefix was not set.
 .RE
 .TP
-\fIpathName \fBwindow \fIoption \fR?\fIarg arg ...\fR?
-=======
 \fIpathName \fBwindow \fIoption \fR?\fIarg ...\fR?
->>>>>>> 3b5e7118
 .
 This command is used to manipulate embedded windows. The behavior of the
 command depends on the \fIoption\fR argument that follows the \fBwindow\fR
