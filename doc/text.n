--- conflicted
+++ resolved
@@ -917,9 +917,6 @@
 .PP
 See below for the \fIpathName \fBpeer\fR widget command that controls the
 creation of peer widgets.
-<<<<<<< HEAD
-=======
-.VE 8.5
 .SH "ASYNCHRONOUS UPDATE OF LINE HEIGHTS"
 .PP
 In order to maintain a responsive user-experience, the text widget calculates
@@ -997,7 +994,6 @@
 \&lappend todo($w) [list $w yview moveto $fraction]
 }
 .CE
->>>>>>> 4d89971e
 .SH "WIDGET COMMAND"
 .PP
 The \fBtext\fR command creates a new Tcl command whose name is the same as the
@@ -1062,13 +1058,9 @@
 options ensure that any possible out of date information is recalculated.
 This currently only has any effect for the \fB\-ypixels\fR count (which, if
 \fB\-update\fR is not given, will use the text widget's current cached value
-<<<<<<< HEAD
-for each line). The count options are interpreted as follows:
-=======
 for each line). This \fB\-update\fR option is obsoleted by \fIpathName
 \fBsync\fR, \fIpathName \fBpendingsync\fR and \fB<<WidgetViewSync>>\fR.  The
 count options are interpreted as follows:
->>>>>>> 4d89971e
 .RS
 .IP \fB\-chars\fR
 count all characters, whether elided or not. Do not count embedded windows or
@@ -1431,15 +1423,6 @@
 itself). The order within this list is undefined.
 .RE
 .TP
-<<<<<<< HEAD
-\fIpathName \fBreplace \fIindex1 index2 chars\fR ?\fItagList chars tagList ...\fR?
-.
-Replaces the range of characters between \fIindex1\fR and \fIindex2\fR with
-the given characters and tags. See the section on \fIpathName \fBinsert\fR for
-an explanation of the handling of the \fItagList...\fR arguments, and the
-section on \fIpathName \fBdelete\fR for an explanation of the handling of the
-indices. If \fIindex2\fR corresponds to an index earlier in the text than
-=======
 \fIpathName \fBpendingsync\fR
 Returns 1 if the line heights calculations are not up-to-date, 0 otherwise.
 .TP
@@ -1450,7 +1433,6 @@
 arguments, and the section on \fIpathName
 \fBdelete\fR for an explanation of the handling of the indices.  If
 \fIindex2\fR corresponds to an index earlier in the text than
->>>>>>> 4d89971e
 \fIindex1\fR, an error will be generated.
 .RS
 .PP
