'\"
'\" Copyright (c) 1992 The Regents of the University of California.
'\" Copyright (c) 1994-1996 Sun Microsystems, Inc.
'\"
'\" See the file "license.terms" for information on usage and redistribution
'\" of this file, and for a DISCLAIMER OF ALL WARRANTIES.
'\" 
.TH text n 8.5 Tk "Tk Built-In Commands"
.so man.macros
.BS
'\" Note: do not modify the .SH NAME line immediately below!
.SH NAME
text, tk_textCopy, tk_textCut, tk_textPaste \- Create and manipulate 'text' hypertext editing widgets
.SH SYNOPSIS
.nf
\fBtext\fR \fIpathName \fR?\fIoptions\fR?
\fBtk_textCopy\fR \fIpathName\fR
\fBtk_textCut\fR \fIpathName\fR
\fBtk_textPaste\fR \fIpathName\fR
.SO
\-background	\-highlightthickness	\-relief
\-borderwidth	\-insertbackground	\-selectbackground
\-cursor	\-insertborderwidth	\-selectborderwidth
\-exportselection	\-insertofftime	\-selectforeground
\-font	\-insertontime	\-setgrid
\-foreground	\-insertwidth	\-takefocus
\-highlightbackground	\-padx	\-xscrollcommand
\-highlightcolor	\-pady	\-yscrollcommand
.SE
.SH "WIDGET-SPECIFIC OPTIONS"
.OP \-autoseparators autoSeparators AutoSeparators
Specifies a boolean that says whether separators are automatically inserted in
the undo stack. Only meaningful when the \fB\-undo\fR option is true.
.OP \-blockcursor blockCursor BlockCursor
Specifies a boolean that says whether the blinking insertion cursor should be
drawn as a character-sized rectangular block. If false (the default) a thin
vertical line is used for the insertion cursor.
.OP \-endline endLine EndLine
Specifies an integer line index representing the line of the underlying
textual data store that should be just after the last line contained in
the widget. This allows a text widget to reflect only a portion of a
larger piece of text. Instead of an integer, the empty string can be
provided to this configuration option, which will configure the widget
to end at the very last line in the textual data store.
.OP \-height height Height
Specifies the desired height for the window, in units of characters in the
font given by the \fB\-font\fR option. Must be at least one.
.OP \-inactiveselectbackground inactiveSelectBackground Foreground
Specifies the colour to use for the selection (the \fBsel\fR tag) when the
window does not have the input focus. If empty, \fB{}\fR, then no selection is
shown when the window does not have the focus.
.OP \-insertunfocussed insertUnfocussed InsertUnfocussed
.VS 8.6
Specifies how to display the insertion cursor when the widget does not have
the focus. Must be \fBnone\fR (the default) which means to not display the
cursor, \fBhollow\fR which means to display a hollow box, or \fBsolid\fR which
means to display a solid box. Note that \fBhollow\fR and \fBsolid\fR will
appear very similar when the \fB\-blockcursor\fR option is false.
.VE 8.6
.OP \-maxundo maxUndo MaxUndo
Specifies the maximum number of compound undo actions on the undo stack. A
zero or a negative value imply an unlimited undo stack.
.OP \-spacing1 spacing1 Spacing1
Requests additional space above each text line in the widget, using any of the
standard forms for screen distances. If a line wraps, this option only applies
to the first line on the display. This option may be overridden with
\fB\-spacing1\fR options in tags.
.OP \-spacing2 spacing2 Spacing2
For lines that wrap (so that they cover more than one line on the display)
this option specifies additional space to provide between the display lines
that represent a single line of text. The value may have any of the standard
forms for screen distances. This option may be overridden with
\fB\-spacing2\fR options in tags.
.OP \-spacing3 spacing3 Spacing3
Requests additional space below each text line in the widget, using any of the
standard forms for screen distances. If a line wraps, this option only applies
to the last line on the display. This option may be overridden with
\fB\-spacing3\fR options in tags.
.OP \-startline startLine StartLine
Specifies an integer line index representing the first line of the underlying
textual data store that should be contained in the widget. This allows a text
widget to reflect only a portion of a larger piece of text. Instead of an
integer, the empty string can be provided to this configuration option, which
will configure the widget to start at the very first line in the textual data
store.
.OP \-state state State
Specifies one of two states for the text: \fBnormal\fR or \fBdisabled\fR. If
the text is disabled then characters may not be inserted or deleted and no
insertion cursor will be displayed, even if the input focus is in the widget.
.OP \-tabs tabs Tabs
Specifies a set of tab stops for the window. The option's value consists of a
list of screen distances giving the positions of the tab stops, each of which
is a distance relative to the left edge of the widget (excluding borders,
padding, etc). Each position may optionally be followed in the next list
element by one of the keywords \fBleft\fR, \fBright\fR, \fBcenter\fR, or
\fBnumeric\fR, which specifies how to justify text relative to the tab stop.
\fBLeft\fR is the default; it causes the text following the tab character to
be positioned with its left edge at the tab position. \fBRight\fR means that
the right edge of the text following the tab character is positioned at the
tab position, and \fBcenter\fR means that the text is centered at the tab
position. \fBNumeric\fR means that the decimal point in the text is positioned
at the tab position; if there is no decimal point then the least significant
digit of the number is positioned just to the left of the tab position; if
there is no number in the text then the text is right-justified at the tab
position. For example,
.QW "\fB\-tabs {2c left 4c 6c center}\fR"
creates three tab stops at two-centimeter intervals; the first two use left
justification and the third uses center justification.
.RS
.PP
If the list of tab stops does not have enough elements to cover all of the
tabs in a text line, then Tk extrapolates new tab stops using the spacing and
alignment from the last tab stop in the list. Tab distances must be strictly
positive, and must always increase from one tab stop to the next (if not, an
error is thrown). The value of the \fB\-tabs\fR option may be overridden by
\fB\-tabs\fR options in tags.
.PP
If no \fB\-tabs\fR option is specified, or if it is specified as an empty
list, then Tk uses default tabs spaced every eight (average size) characters.
To achieve a different standard spacing, for example every 4 characters,
simply configure the widget with
.QW "\fB\-tabs \N'34'[expr {4 * [font measure $font 0]}] left\N'34' \-tabstyle wordprocessor\fR" .
.RE
.OP \-tabstyle tabStyle TabStyle
Specifies how to interpret the relationship between tab stops on a line and
tabs in the text of that line. The value must be \fBtabular\fR (the default)
or \fBwordprocessor\fR. Note that tabs are interpreted as they are encountered
in the text. If the tab style is \fBtabular\fR then the \fIn\fR'th tab
character in the line's text will be associated with the \fIn\fR'th tab stop
defined for that line. If the tab character's x coordinate falls to the right
of the \fIn\fR'th tab stop, then a gap of a single space will be inserted as a
fallback. If the tab style is \fBwordprocessor\fR then any tab character being
laid out will use (and be defined by) the first tab stop to the right of the
preceding characters already laid out on that line. The value of the
\fB\-tabstyle\fR option may be overridden by \fB\-tabstyle\fR options in tags.
.OP \-undo undo Undo
Specifies a boolean that says whether the undo mechanism is active or not.
.OP \-width width Width
Specifies the desired width for the window in units of characters in the font
given by the \fB\-font\fR option. If the font does not have a uniform width
then the width of the character
.QW 0
is used in translating from character units to screen units.
.OP \-wrap wrap Wrap
Specifies how to handle lines in the text that are too long to be displayed in
a single line of the text's window. The value must be \fBnone\fR or \fBchar\fR
or \fBword\fR. A wrap mode of \fBnone\fR means that each line of text appears
as exactly one line on the screen; extra characters that do not fit on the
screen are not displayed. In the other modes each line of text will be broken
up into several screen lines if necessary to keep all the characters visible.
In \fBchar\fR mode a screen line break may occur after any character; in
\fBword\fR mode a line break will only be made at word boundaries.
.BE
.SH DESCRIPTION
.PP
The \fBtext\fR command creates a new window (given by the \fIpathName\fR
argument) and makes it into a text widget. Additional options, described
above, may be specified on the command line or in the option database to
configure aspects of the text such as its default background color and relief.
The \fBtext\fR command returns the path name of the new window.
.PP
A text widget displays one or more lines of text and allows that text to be
edited. Text widgets support four different kinds of annotations on the text,
called tags, marks, embedded windows or embedded images. Tags allow different
portions of the text to be displayed with different fonts and colors. In
addition, Tcl commands can be associated with tags so that scripts are invoked
when particular actions such as keystrokes and mouse button presses occur in
particular ranges of the text. See \fBTAGS\fR below for more details.
.PP
The second form of annotation consists of floating markers in the text called
.QW marks .
Marks are used to keep track of various interesting positions in the text as
it is edited. See \fBMARKS\fR below for more details.
.PP
The third form of annotation allows arbitrary windows to be embedded in a text
widget. See \fBEMBEDDED WINDOWS\fR below for more details.
.PP
The fourth form of annotation allows Tk images to be embedded in a text
widget. See \fBEMBEDDED IMAGES\fR below for more details.
.PP
The text widget also has a built-in undo/redo mechanism. See
\fBTHE UNDO MECHANISM\fR below for more details.
.PP
The text widget allows for the creation of peer widgets. These are other text
widgets which share the same underlying data (text, marks, tags, images, etc).
See \fBPEER WIDGETS\fR below for more details.
.SH INDICES
.PP
Many of the widget commands for texts take one or more indices as arguments.
An index is a string used to indicate a particular place within a text, such
as a place to insert characters or one endpoint of a range of characters to
delete. Indices have the syntax
.CS
\fIbase modifier modifier modifier ...\fR
.CE
Where \fIbase\fR gives a starting point and the \fImodifier\fRs adjust the
index from the starting point (e.g. move forward or backward one character).
Every index must contain a \fIbase\fR, but the \fImodifier\fRs are optional.
Most modifiers (as documented below) allow an optional submodifier. Valid
submodifiers are \fBany\fR and \fBdisplay\fR. If the submodifier is
abbreviated, then it must be followed by whitespace, but otherwise there need
be no space between the submodifier and the following \fImodifier\fR.
Typically the \fBdisplay\fR submodifier adjusts the meaning of the following
\fImodifier\fR to make it refer to visual or non-elided units rather than
logical units, but this is explained for each relevant case below. Lastly,
where \fIcount\fR is used as part of a modifier, it can be positive or
negative, so
.QW "\fIbase\fR \- \-3 lines"
is perfectly valid (and equivalent to
.QW "\fIbase\fR +3lines" ).
.PP
The \fIbase\fR for an index must have one of the following forms:
.TP 12
\fIline\fB.\fIchar\fR
.
Indicates \fIchar\fR'th character on line \fIline\fR. Lines are numbered from
1 for consistency with other UNIX programs that use this numbering scheme.
Within a line, characters are numbered from 0. If \fIchar\fR is \fBend\fR then
it refers to the newline character that ends the line.
.TP 12
\fB@\fIx\fB,\fIy\fR
.
Indicates the character that covers the pixel whose x and y coordinates within
the text's window are \fIx\fR and \fIy\fR.
.TP 12
\fBend\fR
.
Indicates the end of the text (the character just after the last newline).
.TP 12
\fImark\fR
.
Indicates the character just after the mark whose name is \fImark\fR.
.TP 12
\fItag\fB.first\fR
.
Indicates the first character in the text that has been tagged with \fItag\fR.
This form generates an error if no characters are currently tagged with
\fItag\fR.
.TP 12
\fItag\fB.last\fR
.
Indicates the character just after the last one in the text that has been
tagged with \fItag\fR. This form generates an error if no characters are
currently tagged with \fItag\fR.
.TP 12
\fIpathName\fR
.
Indicates the position of the embedded window whose name is \fIpathName\fR.
This form generates an error if there is no embedded window by the given name.
.TP 12
\fIimageName\fR
.
Indicates the position of the embedded image whose name is \fIimageName\fR.
This form generates an error if there is no embedded image by the given name.
.PP
If the \fIbase\fR could match more than one of the above forms, such as a
\fImark\fR and \fIimageName\fR both having the same value, then the form
earlier in the above list takes precedence. If modifiers follow the base
index, each one of them must have one of the forms listed below. Keywords such
as \fBchars\fR and \fBwordend\fR may be abbreviated as long as the
abbreviation is unambiguous.
.TP
\fB+ \fIcount\fR ?\fIsubmodifier\fR? \fBchars\fR
.
Adjust the index forward by \fIcount\fR characters, moving to later lines in
the text if necessary. If there are fewer than \fIcount\fR characters in the
text after the current index, then set the index to the last index in the
text. Spaces on either side of \fIcount\fR are optional. If the \fBdisplay\fR
submodifier is given, elided characters are skipped over without being
counted. If \fBany\fR is given, then all characters are counted. For
historical reasons, if neither modifier is given then the count actually takes
place in units of index positions (see \fBINDICES\fR for details). This
behaviour may be changed in a future major release, so if you need an index
count, you are encouraged to use \fBindices\fR instead wherever possible.
.TP
\fB\- \fIcount\fR ?\fIsubmodifier\fR? \fBchars\fR
.
Adjust the index backward by \fIcount\fR characters, moving to earlier lines
in the text if necessary. If there are fewer than \fIcount\fR characters in
the text before the current index, then set the index to the first index in
the text (1.0). Spaces on either side of \fIcount\fR are optional. If the
\fBdisplay\fR submodifier is given, elided characters are skipped over without
being counted. If \fBany\fR is given, then all characters are counted. For
historical reasons, if neither modifier is given then the count actually takes
place in units of index positions (see \fBINDICES\fR for details). This
behavior may be changed in a future major release, so if you need an index
count, you are encouraged to use \fBindices\fR instead wherever possible.
.TP
\fB+ \fIcount\fR ?\fIsubmodifier\fR? \fBindices\fR
.
Adjust the index forward by \fIcount\fR index positions, moving to later lines
in the text if necessary. If there are fewer than \fIcount\fR index positions
in the text after the current index, then set the index to the last index
position in the text. Spaces on either side of \fIcount\fR are optional. Note
that an index position is either a single character or a single embedded image
or embedded window. If the \fBdisplay\fR submodifier is given, elided indices
are skipped over without being counted. If \fBany\fR is given, then all
indices are counted; this is also the default behaviour if no modifier is
given.
.TP
\fB\- \fIcount\fR ?\fIsubmodifier\fR? \fBindices\fR
.
Adjust the index backward by \fIcount\fR index positions, moving to earlier
lines in the text if necessary. If there are fewer than \fIcount\fR index
positions in the text before the current index, then set the index to the
first index position (1.0) in the text. Spaces on either side of \fIcount\fR
are optional. If the \fBdisplay\fR submodifier is given, elided indices are
skipped over without being counted. If \fBany\fR is given, then all indices
are counted; this is also the default behaviour if no modifier is given.
.TP
\fB+ \fIcount\fR ?\fIsubmodifier\fR? \fBlines\fR
.
Adjust the index forward by \fIcount\fR lines, retaining the same character
position within the line. If there are fewer than \fIcount\fR lines after the
line containing the current index, then set the index to refer to the same
character position on the last line of the text. Then, if the line is not long
enough to contain a character at the indicated character position, adjust the
character position to refer to the last character of the line (the newline).
Spaces on either side of \fIcount\fR are optional. If the \fBdisplay\fR
submodifier is given, then each visual display line is counted separately.
Otherwise, if \fBany\fR (or no modifier) is given, then each logical line (no
matter how many times it is visually wrapped) counts just once. If the
relevant lines are not wrapped, then these two methods of counting are
equivalent.
.TP
\fB\- \fIcount\fR ?\fIsubmodifier\fR? \fBlines\fR
.
Adjust the index backward by \fIcount\fR logical lines, retaining the same
character position within the line. If there are fewer than \fIcount\fR lines
before the line containing the current index, then set the index to refer to
the same character position on the first line of the text. Then, if the line
is not long enough to contain a character at the indicated character position,
adjust the character position to refer to the last character of the line (the
newline). Spaces on either side of \fIcount\fR are optional. If the
\fBdisplay\fR submodifier is given, then each visual display line is counted
separately. Otherwise, if \fBany\fR (or no modifier) is given, then each
logical line (no matter how many times it is visually wrapped) counts just
once. If the relevant lines are not wrapped, then these two methods of
counting are equivalent.
.TP
?\fIsubmodifier\fR? \fBlinestart\fR
.
Adjust the index to refer to the first index on the line. If the \fBdisplay\fR
submodifier is given, this is the first index on the display line, otherwise
on the logical line.
.TP
?\fIsubmodifier\fR? \fBlineend\fR
.
Adjust the index to refer to the last index on the line (the newline). If the
\fBdisplay\fR submodifier is given, this is the last index on the display
line, otherwise on the logical line.
.TP
?\fIsubmodifier\fR? \fBwordstart\fR
.
Adjust the index to refer to the first character of the word containing the
current index. A word consists of any number of adjacent characters that are
letters, digits, or underscores, or a single character that is not one of
these. If the \fBdisplay\fR submodifier is given, this only examines
non-elided characters, otherwise all characters (elided or not) are examined.
.TP
?\fIsubmodifier\fR? \fBwordend\fR
.
Adjust the index to refer to the character just after the last one of the word
containing the current index. If the current index refers to the last
character of the text then it is not modified. If the \fBdisplay\fR
submodifier is given, this only examines non-elided characters, otherwise all
characters (elided or not) are examined.
.PP
If more than one modifier is present then they are applied in left-to-right
order. For example, the index
.QW "\fBend \- 1 chars\fR"
refers to the next-to-last character in the text and
.QW "\fBinsert wordstart \- 1 c\fR"
refers to the character just before the first one in the word containing the
insertion cursor. Modifiers are applied one by one in this left to right
order, and after each step the resulting index is constrained to be a valid
index in the text widget. So, for example, the index
.QW "\fB1.0 \-1c +1c\fR"
refers to the index
.QW \fB2.0\fR .
.PP
Where modifiers result in index changes by display lines, display chars or
display indices, and the \fIbase\fR refers to an index inside an elided tag,
that base index is considered to be equivalent to the first following
non-elided index.
.SH TAGS
.PP
The first form of annotation in text widgets is a tag. A tag is a textual
string that is associated with some of the characters in a text. Tags may
contain arbitrary characters, but it is probably best to avoid using the
characters
.QW " "
(space), \fB+\fR, or \fB\-\fR: these characters have special meaning in
indices, so tags containing them cannot be used as indices. There may be any
number of tags associated with characters in a text. Each tag may refer to a
single character, a range of characters, or several ranges of characters. An
individual character may have any number of tags associated with it.
.PP
A priority order is defined among tags, and this order is used in implementing
some of the tag-related functions described below. When a tag is defined (by
associating it with characters or setting its display options or binding
commands to it), it is given a priority higher than any existing tag. The
priority order of tags may be redefined using the
.QW "\fIpathName \fBtag raise\fR"
and
.QW "\fIpathName \fBtag lower\fR"
widget commands.
.PP
Tags serve three purposes in text widgets. First, they control the way
information is displayed on the screen. By default, characters are displayed
as determined by the \fB\-background\fR, \fB\-font\fR, and \fB\-foreground\fR
options for the text widget. However, display options may be associated with
individual tags using the
.QW "\fIpathName \fBtag configure\fR"
widget command. If a character has been tagged, then the display options
associated with the tag override the default display style. The following
options are currently supported for tags:
.TP
\fB\-background \fIcolor\fR
.
\fIColor\fR specifies the background color to use for characters associated
with the tag. It may have any of the forms accepted by \fBTk_GetColor\fR.
.TP
\fB\-bgstipple \fIbitmap\fR
.
\fIBitmap\fR specifies a bitmap that is used as a stipple pattern for the
background. It may have any of the forms accepted by \fBTk_GetBitmap\fR. If
\fIbitmap\fR has not been specified, or if it is specified as an empty string,
then a solid fill will be used for the background.
.TP
\fB\-borderwidth \fIpixels\fR
.
\fIPixels\fR specifies the width of a border to draw around the tag using any
of the forms accepted by \fBTk_GetPixels\fR. This option should be used in
conjunction with the \fB\-relief\fR option to provide the desired border.
.TP
\fB\-elide \fIboolean\fR
.
\fIElide\fR specifies whether the data should be elided. Elided data
(characters, images, embedded windows, etc.) is not displayed and takes no
space on screen, but further on behaves just as normal data.
.TP
\fB\-fgstipple \fIbitmap\fR
.
\fIBitmap\fR specifies a bitmap that is used as a stipple pattern when drawing
text and other foreground information such as underlines. It may have any of
the forms accepted by \fBTk_GetBitmap\fR. If \fIbitmap\fR has not been
specified, or if it is specified as an empty string, then a solid fill will be
used.
.TP
\fB\-font \fIfontName\fR
.
\fIFontName\fR is the name of a font to use for drawing characters. It may
have any of the forms accepted by \fBTk_GetFont\fR.
.TP
\fB\-foreground \fIcolor\fR
.
\fIColor\fR specifies the color to use when drawing text and other foreground
information such as underlines. It may have any of the forms accepted by
\fBTk_GetColor\fR.
.TP
\fB\-justify \fIjustify\fR
.
If the first non-elided character of a display line has a tag for which this
option has been specified, then \fIjustify\fR determines how to justify the
line. It must be one of \fBleft\fR, \fBright\fR, or \fBcenter\fR. If a line
wraps, then the justification for each line on the display is determined by
the first non-elided character of that display line.
.TP
\fB\-lmargin1 \fIpixels\fR
.
If the first non-elided character of a text line has a tag for which this
option has been specified, then \fIpixels\fR specifies how much the line
should be indented from the left edge of the window. \fIPixels\fR may have any
of the standard forms for screen distances. If a line of text wraps, this
option only applies to the first line on the display; the \fB\-lmargin2\fR
option controls the indentation for subsequent lines.
.TP
\fB\-lmargin2 \fIpixels\fR
.
If the first non-elided character of a display line has a tag for which this
option has been specified, and if the display line is not the first for its
text line (i.e., the text line has wrapped), then \fIpixels\fR specifies how
much the line should be indented from the left edge of the window.
\fIPixels\fR may have any of the standard forms for screen distances. This
option is only used when wrapping is enabled, and it only applies to the
second and later display lines for a text line.
.TP
\fB\-offset \fIpixels\fR
.
\fIPixels\fR specifies an amount by which the text's baseline should be offset
vertically from the baseline of the overall line, in pixels. For example, a
positive offset can be used for superscripts and a negative offset can be used
for subscripts. \fIPixels\fR may have any of the standard forms for screen
distances.
.TP
\fB\-overstrike \fIboolean\fR
.
Specifies whether or not to draw a horizontal rule through the middle of
characters. \fIBoolean\fR may have any of the forms accepted by
\fBTcl_GetBoolean\fR.
.TP
\fB\-relief \fIrelief\fR
.
\fIRelief\fR specifies the relief style to use for drawing the border, in any
of the forms accepted by \fBTk_GetRelief\fR. This option is used in
conjunction with the \fB\-borderwidth\fR option to enable to the desired
border appearance.
.TP
\fB\-rmargin \fIpixels\fR
.
If the first non-elided character of a display line has a tag for which this
option has been specified, then \fIpixels\fR specifies how wide a margin to
leave between the end of the line and the right edge of the window.
\fIPixels\fR may have any of the standard forms for screen distances. This
option is only used when wrapping is enabled. If a text line wraps, the right
margin for each line on the display is determined by the first non-elided
character of that display line.
.TP
\fB\-spacing1 \fIpixels\fR
.
\fIPixels\fR specifies how much additional space should be left above each
text line, using any of the standard forms for screen distances. If a line
wraps, this option only applies to the first line on the display.
.TP
\fB\-spacing2 \fIpixels\fR
.
For lines that wrap, this option specifies how much additional space to leave
between the display lines for a single text line. \fIPixels\fR may have any of
the standard forms for screen distances.
.TP
\fB\-spacing3 \fIpixels\fR
.
\fIPixels\fR specifies how much additional space should be left below each
text line, using any of the standard forms for screen distances. If a line
wraps, this option only applies to the last line on the display.
.TP
\fB\-tabs \fItabList\fR
.
\fITabList\fR specifies a set of tab stops in the same form as for the
\fB\-tabs\fR option for the text widget. This option only applies to a display
line if it applies to the first non-elided character on that display line. If
this option is specified as an empty string, it cancels the option, leaving it
unspecified for the tag (the default). If the option is specified as a
non-empty string that is an empty list, such as \fB\-tags\0{\0}\fR, then it
requests default 8-character tabs as described for the \fB\-tags\fR widget
option.
.TP
\fB\-tabstyle \fIstyle\fR
.
\fIStyle\fR specifies either the \fItabular\fR or \fIwordprocessor\fR style of
tabbing to use for the text widget. This option only applies to a display line
if it applies to the first non-elided character on that display line. If this
option is specified as an empty string, it cancels the option, leaving it
unspecified for the tag (the default).
.TP
\fB\-underline \fIboolean\fR
.
\fIBoolean\fR specifies whether or not to draw an underline underneath
characters. It may have any of the forms accepted by \fBTcl_GetBoolean\fR.
.TP
\fB\-wrap \fImode\fR
.
\fIMode\fR specifies how to handle lines that are wider than the text's
window. It has the same legal values as the \fB\-wrap\fR option for the text
widget: \fBnone\fR, \fBchar\fR, or \fBword\fR. If this tag option is
specified, it overrides the \fB\-wrap\fR option for the text widget.
.PP
If a character has several tags associated with it, and if their display
options conflict, then the options of the highest priority tag are used. If a
particular display option has not been specified for a particular tag, or if
it is specified as an empty string, then that option will never be used; the
next-highest-priority tag's option will used instead. If no tag specifies a
particular display option, then the default style for the widget will be used.
.PP
The second purpose for tags is event bindings. You can associate bindings with
a tag in much the same way you can associate bindings with a widget class:
whenever particular X events occur on characters with the given tag, a given
Tcl command will be executed. Tag bindings can be used to give behaviors to
ranges of characters; among other things, this allows hypertext-like features
to be implemented. For details, see the description of the
.QW "\fIpathName \fBtag bind\fR"
widget command below. Tag bindings are shared between all peer widgets
(including any bindings for the special \fBsel\fR tag).
.PP
The third use for tags is in managing the selection. See \fBTHE SELECTION\fR
below. With the exception of the special \fBsel\fR tag, all tags are shared
between peer text widgets, and may be manipulated on an equal basis from any
such widget. The \fBsel\fR tag exists separately and independently in each
peer text widget (but any tag bindings to \fBsel\fR are shared).
.SH MARKS
.PP
The second form of annotation in text widgets is a mark. Marks are used for
remembering particular places in a text. They are something like tags, in that
they have names and they refer to places in the file, but a mark is not
associated with particular characters. Instead, a mark is associated with the
gap between two characters. Only a single position may be associated with a
mark at any given time. If the characters around a mark are deleted the mark
will still remain; it will just have new neighbor characters. In contrast, if
the characters containing a tag are deleted then the tag will no longer have
an association with characters in the file. Marks may be manipulated with the
.QW "\fIpathName \fBmark\fR"
widget command, and their current locations may be determined by using the
mark name as an index in widget commands.
.PP
Each mark also has a
.QW gravity ,
which is either \fBleft\fR or \fBright\fR. The gravity for a mark specifies
what happens to the mark when text is inserted at the point of the mark. If a
mark has left gravity, then the mark is treated as if it were attached to the
character on its left, so the mark will remain to the left of any text
inserted at the mark position. If the mark has right gravity, new text
inserted at the mark position will appear to the left of the mark (so that the
mark remains rightmost). The gravity for a mark defaults to \fBright\fR.
.PP
The name space for marks is different from that for tags: the same name may be
used for both a mark and a tag, but they will refer to different things.
.PP
Two marks have special significance. First, the mark \fBinsert\fR is
associated with the insertion cursor, as described under
\fBTHE INSERTION CURSOR\fR
below. Second, the mark \fBcurrent\fR is associated with the
character closest to the mouse and is adjusted automatically to track the
mouse position and any changes to the text in the widget (one exception:
\fBcurrent\fR is not updated in response to mouse motions if a mouse button is
down; the update will be deferred until all mouse buttons have been released).
Neither of these special marks may be deleted. With the exception of these two
special marks, all marks are shared between peer text widgets, and may be
manipulated on an equal basis from any peer.
.SH "EMBEDDED WINDOWS"
.PP
The third form of annotation in text widgets is an embedded window. Each
embedded window annotation causes a window to be displayed at a particular
point in the text. There may be any number of embedded windows in a text
widget, and any widget may be used as an embedded window (subject to the usual
rules for geometry management, which require the text window to be the parent
of the embedded window or a descendant of its parent).
.PP
The embedded window's position on the screen will be updated as the text is
modified or scrolled, and it will be mapped and unmapped as it moves into and
out of the visible area of the text widget. Each embedded window occupies one
unit's worth of index space in the text widget, and it may be referred to
either by the name of its embedded window or by its position in the widget's
index space. If the range of text containing the embedded window is deleted
then the window is destroyed. Similarly if the text widget as a whole is
deleted, then the window is destroyed.
.PP
Eliding an embedded window immediately after scheduling it for creation via
\fIpathName \fBwindow create \fIindex \fB-create\fR will prevent it from being
effectively created. Uneliding an elided embedded window scheduled for creation
via \fIpathName \fBwindow create \fIindex \fB-create\fR will automatically
trigger the associated creation script. After destroying an elided embedded
window, the latter won't get automatically recreated.
.PP
When an embedded window is added to a text widget with the \fIpathName
\fBwindow create\fR widget command, several configuration options may be
associated with it. These options may be modified later with the \fIpathName
\fBwindow configure\fR widget command. The following options are currently
supported:
.TP
\fB\-align \fIwhere\fR
.
If the window is not as tall as the line in which it is displayed, this option
determines where the window is displayed in the line. \fIWhere\fR must have
one of the values \fBtop\fR (align the top of the window with the top of the
line), \fBcenter\fR (center the window within the range of the line),
\fBbottom\fR (align the bottom of the window with the bottom of the line's
area), or \fBbaseline\fR (align the bottom of the window with the baseline of
the line).
.TP
\fB\-create \fIscript\fR
.
Specifies a Tcl script that may be evaluated to create the window for the
annotation. If no \fB\-window\fR option has been specified for the annotation
this script will be evaluated when the annotation is about to be displayed on
the screen. \fIScript\fR must create a window for the annotation and return
the name of that window as its result. Two substitutions will be performed in
\fIscript\fR before evaluation. \fI%W\fR will be substituted by the name of
the parent text widget, and \fI%%\fR will be substituted by a single \fI%\fR.
If the annotation's window should ever be deleted, \fIscript\fR will be
evaluated again the next time the annotation is displayed.
.TP
\fB\-padx \fIpixels\fR
.
\fIPixels\fR specifies the amount of extra space to leave on each side of the
embedded window. It may have any of the usual forms defined for a screen
distance.
.TP
\fB\-pady \fIpixels\fR
.
\fIPixels\fR specifies the amount of extra space to leave on the top and on
the bottom of the embedded window. It may have any of the usual forms defined
for a screen distance.
.TP
\fB\-stretch \fIboolean\fR
.
If the requested height of the embedded window is less than the height of the
line in which it is displayed, this option can be used to specify whether the
window should be stretched vertically to fill its line. If the \fB\-pady\fR
option has been specified as well, then the requested padding will be retained
even if the window is stretched.
.TP
\fB\-window \fIpathName\fR
.
Specifies the name of a window to display in the annotation. Note that if a
\fIpathName\fR has been set, then later configuring a window to the empty
string will not delete the widget corresponding to the old \fIpathName\fR.
Rather it will remove the association between the old \fIpathName\fR and the
text widget. If multiple peer widgets are in use, it is usually simpler to use
the \fB\-create\fR option if embedded windows are desired in each peer.
.SH "EMBEDDED IMAGES"
.PP
The final form of annotation in text widgets is an embedded image. Each
embedded image annotation causes an image to be displayed at a particular
point in the text. There may be any number of embedded images in a text
widget, and a particular image may be embedded in multiple places in the same
text widget.
.PP
The embedded image's position on the screen will be updated as the text is
modified or scrolled. Each embedded image occupies one unit's worth of index
space in the text widget, and it may be referred to either by its position in
the widget's index space, or the name it is assigned when the image is inserted
into the text widget with \fIpathName \fBimage create\fR. If the range of text
containing the embedded image is deleted then that copy of the image is removed
from the screen.
.PP
Eliding an embedded image immediately after scheduling it for creation via
\fIpathName \fBimage create \fIindex \fB-create\fR will prevent it from being
effectively created. Uneliding an elided embedded image scheduled for creation
via \fIpathName \fBimage create \fIindex \fB-create\fR will automatically
trigger the associated creation script. After destroying an elided embedded
image, the latter won't get automatically recreated.
.PP
When an embedded image is added to a text widget with the \fIpathName \fBimage
create\fR widget command, a name unique to this instance of the image is
returned. This name may then be used to refer to this image instance. The name
is taken to be the value of the \fB\-name\fR option (described below). If the
\fB\-name\fR option is not provided, the \fB\-image\fR name is used instead.
If the \fIimageName\fR is already in use in the text widget, then \fB#\fInn\fR
is added to the end of the \fIimageName\fR, where \fInn\fR is an arbitrary
integer. This insures the \fIimageName\fR is unique. Once this name is
assigned to this instance of the image, it does not change, even though the
\fB\-image\fR or \fB\-name\fR values can be changed with \fIpathName \fBimage
configure\fR.
.PP
When an embedded image is added to a text widget with the \fIpathName \fBimage
create\fR widget command, several configuration options may be associated with
it. These options may be modified later with the \fIpathName \fBimage
configure\fR widget command. The following options are currently supported:
.TP
\fB\-align \fIwhere\fR
.
If the image is not as tall as the line in which it is displayed, this option
determines where the image is displayed in the line. \fIWhere\fR must have one
of the values \fBtop\fR (align the top of the image with the top of the line),
\fBcenter\fR (center the image within the range of the line), \fBbottom\fR
(align the bottom of the image with the bottom of the line's area), or
\fBbaseline\fR (align the bottom of the image with the baseline of the line).
.TP
\fB\-image \fIimage\fR
.
Specifies the name of the Tk image to display in the annotation. If
\fIimage\fR is not a valid Tk image, then an error is returned.
.TP
\fB\-name \fIImageName\fR
.
Specifies the name by which this image instance may be referenced in the text
widget. If \fIImageName\fR is not supplied, then the name of the Tk image is
used instead. If the \fIimageName\fR is already in use, \fI#nn\fR is appended
to the end of the name as described above.
.TP
\fB\-padx \fIpixels\fR
.
\fIPixels\fR specifies the amount of extra space to leave on each side of the
embedded image. It may have any of the usual forms defined for a screen
distance.
.TP
\fB\-pady \fIpixels\fR
.
\fIPixels\fR specifies the amount of extra space to leave on the top and on
the bottom of the embedded image. It may have any of the usual forms defined
for a screen distance.
.SH "THE SELECTION"
.PP
Selection support is implemented via tags. If the \fB\-exportselection\fR option
for the text widget is true then the \fBsel\fR tag will be associated with the
selection:
.IP [1]
Whenever characters are tagged with \fBsel\fR the text widget will claim
ownership of the selection.
.IP [2]
Attempts to retrieve the selection will be serviced by the text widget,
returning all the characters with the \fBsel\fR tag.
.IP [3]
If the selection is claimed away by another application or by another window
within this application, then the \fBsel\fR tag will be removed from all
characters in the text.
.IP [4]
Whenever the \fBsel\fR tag range changes a virtual event \fB<<Selection>>\fR
is generated.
.PP
The \fBsel\fR tag is automatically defined when a text widget is created, and
it may not be deleted with the
.QW "\fIpathName \fBtag delete\fR"
widget command. Furthermore, the \fB\-selectbackground\fR,
\fB\-selectborderwidth\fR, and \fB\-selectforeground\fR options for the text
widget are tied to the \fB\-background\fR, \fB\-borderwidth\fR, and
\fB\-foreground\fR options for the \fBsel\fR tag: changes in either will
automatically be reflected in the other. Also the
\fB\-inactiveselectbackground\fR option for the text widget is used instead of
\fB\-selectbackground\fR when the text widget does not have the focus. This
allows programmatic control over the visualization of the \fBsel\fR tag for
foreground and background windows, or to have \fBsel\fR not shown at all (when
\fB\-inactiveselectbackground\fR is empty) for background windows. Each peer
text widget has its own \fBsel\fR tag which can be separately configured and
set.
.SH "THE INSERTION CURSOR"
.PP
The mark named \fBinsert\fR has special significance in text widgets. It is
defined automatically when a text widget is created and it may not be unset
with the
.QW "\fIpathName \fBmark unset\fR"
widget command. The \fBinsert\fR mark represents the position of the insertion
cursor, and the insertion cursor will automatically be drawn at this point
whenever the text widget has the input focus.
.SH "THE MODIFIED FLAG"
.PP
The text widget can keep track of changes to the content of the widget by
means of the modified flag. Inserting or deleting text will set this flag. The
flag can be queried, set and cleared programmatically as well. Whenever the
flag changes state a \fB<<Modified>>\fR virtual event is generated. See the
\fIpathName \fBedit modified\fR widget command for more details.
.SH "THE UNDO MECHANISM"
.PP
The text widget has an unlimited undo and redo mechanism (when the
\fB\-undo\fR widget option is true) which records every insert and delete
action on a stack.
.PP
Boundaries (called
.QW separators )
are inserted between edit actions. The purpose of these separators is to group
inserts, deletes and replaces into one compound edit action. When undoing a
change everything between two separators will be undone. The undone changes
are then moved to the redo stack, so that an undone edit can be redone again.
The redo stack is cleared whenever new edit actions are recorded on the undo
stack. The undo and redo stacks can be cleared to keep their depth under
control.
.PP
Separators are inserted automatically when the \fB\-autoseparators\fR widget
option is true. You can insert separators programmatically as well. If a
separator is already present at the top of the undo stack no other will be
inserted. That means that two separators on the undo stack are always
separated by at least one insert or delete action.
.PP
The undo mechanism is also linked to the modified flag. This means that
undoing or redoing changes can take a modified text widget back to the
unmodified state or vice versa. The modified flag will be set automatically to
the appropriate state. This automatic coupling does not work when the modified
flag has been set by the user, until the flag has been reset again.
.PP
See below for the \fIpathName \fBedit\fR widget command that controls the undo
mechanism.
.SH "PEER WIDGETS"
.PP
The text widget has a separate store of all its data concerning each line's
textual contents, marks, tags, images and windows, and the undo stack.
.PP
While this data store cannot be accessed directly (i.e. without a text widget
as an intermediary), multiple text widgets can be created, each of which
present different views on the same underlying data. Such text widgets are
known as peer text widgets.
.PP
As text is added, deleted, edited and coloured in any one widget, and as
images, marks, tags are adjusted, all such changes will be reflected in all
peers.
.PP
All data and markup is shared, except for a few small details. First, the
\fBsel\fR tag may be set and configured (in its display style) differently for
each peer. Second, each peer has its own \fBinsert\fR and \fBcurrent\fR mark
positions (but all other marks are shared). Third, embedded windows, which are
arbitrary other widgets, cannot be shared between peers. This means the
\fB\-window\fR option of embedded windows is independently set for each peer
(it is advisable to use the \fB\-create\fR script capabilities to allow each
peer to create its own embedded windows as needed). Fourth, all of the
configuration options of each peer (e.g. \fB\-font\fR, etc) can be set
independently, with the exception of \fB\-undo\fR, \fB\-maxundo\fR,
\fB\-autoseparators\fR (i.e. all undo, redo and modified state issues are
shared).
.PP
Finally any single peer need not contain all lines from the underlying data
store. When creating a peer, a contiguous range of lines (e.g. only lines 52
through 125) may be specified. This allows a peer to contain just a small
portion of the overall text. The range of lines will expand and contract as
text is inserted or deleted. The peer will only ever display complete lines of
text (one cannot share just part of a line). If the peer's contents contracts
to nothing (i.e. all complete lines in the peer widget have been deleted from
another widget), then it is impossible for new lines to be inserted. The peer
will simply become an empty shell on which the background can be configured,
but which will never show any content (without manual reconfiguration of the
start and end lines). Note that a peer which does not contain all of the
underlying data store still has indices numbered from
.QW 1.0
to
.QW end .
It is simply that those indices reflect a subset of the total data, and data
outside the contained range is not accessible to the peer. This means that the
command \fIpeerName \fBindex end\fR may return quite different values in
different peers. Similarly, commands like \fIpeerName \fBtag ranges\fR will
not return index ranges outside that which is meaningful to the peer. The
configuration options \fB\-startline\fR and \fB\-endline\fR may be used to
control how much of the underlying data is contained in any given text widget.
.PP
Note that peers are really peers. Deleting the
.QW original
text widget will not cause any other peers to be deleted, or otherwise
affected.
.PP
See below for the \fIpathName \fBpeer\fR widget command that controls the
creation of peer widgets.
.SH "WIDGET COMMAND"
.PP
The \fBtext\fR command creates a new Tcl command whose name is the same as the
path name of the text's window. This command may be used to invoke various
operations on the widget. It has the following general form:
.CS
\fIpathName option \fR?\fIarg arg ...\fR?
.CE
\fIPathName\fR is the name of the command, which is the same as the text
widget's path name. \fIOption\fR and the \fIarg\fRs determine the exact
behavior of the command. The following commands are possible for text widgets:
.TP
\fIpathName \fBbbox \fIindex\fR
.
Returns a list of four elements describing the screen area of the character
given by \fIindex\fR. The first two elements of the list give the x and y
coordinates of the upper-left corner of the area occupied by the character,
and the last two elements give the width and height of the area. If the
character is only partially visible on the screen, then the return value
reflects just the visible part. If the character is not visible on the screen
then the return value is an empty list.
.TP
\fIpathName \fBcget\fR \fIoption\fR
.
Returns the current value of the configuration option given by \fIoption\fR.
\fIOption\fR may have any of the values accepted by the \fBtext\fR command.
.TP
\fIpathName \fBcompare\fR \fIindex1 op index2\fR
.
Compares the indices given by \fIindex1\fR and \fIindex2\fR according to the
relational operator given by \fIop\fR, and returns 1 if the relationship is
satisfied and 0 if it is not. \fIOp\fR must be one of the operators <, <=, ==,
>=, >, or !=. If \fIop\fR is == then 1 is returned if the two indices refer to
the same character, if \fIop\fR is < then 1 is returned if \fIindex1\fR refers
to an earlier character in the text than \fIindex2\fR, and so on.
.TP
\fIpathName \fBconfigure\fR ?\fIoption\fR? \fI?value option value ...\fR?
.
Query or modify the configuration options of the widget. If no \fIoption\fR is
specified, returns a list describing all of the available options for
\fIpathName\fR (see \fBTk_ConfigureInfo\fR for information on the format of
this list). If \fIoption\fR is specified with no \fIvalue\fR, then the command
returns a list describing the one named option (this list will be identical to
the corresponding sublist of the value returned if no \fIoption\fR is
specified). If one or more \fIoption\-value\fR pairs are specified, then the
command modifies the given widget option(s) to have the given value(s); in
this case the command returns an empty string. \fIOption\fR may have any of
the values accepted by the \fBtext\fR command.
.TP
\fIpathName \fBcount\fR \fI?options\fR? \fIindex1 index2\fR
.
Counts the number of relevant things between the two indices. If \fIindex1\fR
is after \fIindex2\fR, the result will be a negative number (and this holds
for each of the possible options). The actual items which are counted depend
on the options given. The result is a list of integers, one for the result of
each counting option given. Valid counting options are \fB\-chars\fR,
\fB\-displaychars\fR, \fB\-displayindices\fR, \fB\-displaylines\fR,
\fB\-indices\fR, \fB\-lines\fR, \fB\-xpixels\fR and \fB\-ypixels\fR. The
default value, if no option is specified, is \fB\-indices\fR. There is an
additional possible option \fB\-update\fR which is a modifier. If given (and
if the text widget is managed by a geometry manager), then all subsequent
options ensure that any possible out of date information is recalculated.
This currently only has any effect for the \fB\-ypixels\fR count (which, if
\fB\-update\fR is not given, will use the text widget's current cached value
for each line). The count options are interpreted as follows:
.RS
.IP \fB\-chars\fR
count all characters, whether elided or not. Do not count embedded windows or
images.
.IP \fB\-displaychars\fR
count all non-elided characters.
.IP \fB\-displayindices\fR
count all non-elided characters, windows and images.
.IP \fB\-displaylines\fR
count all display lines (i.e. counting one for each time a line wraps) from
the line of the first index up to, but not including the display line of the
second index. Therefore if they are both on the same display line, zero will
be returned. By definition displaylines are visible and therefore this only
counts portions of actual visible lines.
.IP \fB\-indices\fR
count all characters and embedded windows or images (i.e. everything which
counts in text-widget index space), whether they are elided or not.
.IP \fB\-lines\fR
count all logical lines (irrespective of wrapping) from the line of the first
index up to, but not including the line of the second index. Therefore if they
are both on the same line, zero will be returned. Logical lines are counted
whether they are currently visible (non-elided) or not.
.IP \fB\-xpixels\fR
count the number of horizontal pixels from the first pixel of the first index
to (but not including) the first pixel of the second index. To count the total
desired width of the text widget (assuming wrapping is not enabled), first
find the longest line and then use
.QW ".text count \-xpixels \N'34'${line}.0\N'34' \N'34'${line}.0 lineend\N'34'" .
.IP \fB\-ypixels\fR
count the number of vertical pixels from the first pixel of the first index to
(but not including) the first pixel of the second index. If both indices are
on the same display line, zero will be returned. To count the total number of
vertical pixels in the text widget, use
.QW ".text count \-ypixels 1.0 end" ,
and to ensure this is up to date, use
.QW ".text count \-update \-ypixels 1.0 end" .
.PP
The command returns a positive or negative integer corresponding to the number
of items counted between the two indices. One such integer is returned for
each counting option given, so a list is returned if more than one option was
supplied. For example
.QW ".text count \-xpixels \-ypixels 1.3 4.5"
is perfectly valid and will return a list of two elements.
.RE
.TP
\fIpathName \fBdebug \fR?\fIboolean\fR?
.
If \fIboolean\fR is specified, then it must have one of the true or false
values accepted by Tcl_GetBoolean. If the value is a true one then internal
consistency checks will be turned on in the B-tree code associated with text
widgets. If \fIboolean\fR has a false value then the debugging checks will be
turned off. In either case the command returns an empty string. If
\fIboolean\fR is not specified then the command returns \fBon\fR or \fBoff\fR
to indicate whether or not debugging is turned on. There is a single debugging
switch shared by all text widgets: turning debugging on or off in any widget
turns it on or off for all widgets. For widgets with large amounts of text,
the consistency checks may cause a noticeable slow-down.
.RS
.PP
When debugging is turned on, the drawing routines of the text widget set the
global variables \fBtk_textRedraw\fR and \fBtk_textRelayout\fR to the lists of
indices that are redrawn. The values of these variables are tested by Tk's
test suite.
.RE
.TP
\fIpathName \fBdelete \fIindex1 \fR?\fIindex2 ...\fR?
.
Delete a range of characters from the text. If both \fIindex1\fR and
\fIindex2\fR are specified, then delete all the characters starting with the
one given by \fIindex1\fR and stopping just before \fIindex2\fR (i.e. the
character at \fIindex2\fR is not deleted). If \fIindex2\fR does not specify a
position later in the text than \fIindex1\fR then no characters are deleted.
If \fIindex2\fR is not specified then the single character at \fIindex1\fR is
deleted. It is not allowable to delete characters in a way that would leave
the text without a newline as the last character. The command returns an empty
string. If more indices are given, multiple ranges of text will be deleted.
All indices are first checked for validity before any deletions are made. They
are sorted and the text is removed from the last range to the first range so
deleted text does not cause an undesired index shifting side-effects. If
multiple ranges with the same start index are given, then the longest range is
used. If overlapping ranges are given, then they will be merged into spans
that do not cause deletion of text outside the given ranges due to text
shifted during deletion.
.TP
\fIpathName \fBdlineinfo \fIindex\fR
.
Returns a list with five elements describing the area occupied by the display
line containing \fIindex\fR. The first two elements of the list give the x and
y coordinates of the upper-left corner of the area occupied by the line, the
third and fourth elements give the width and height of the area, and the fifth
element gives the position of the baseline for the line, measured down from
the top of the area. All of this information is measured in pixels. If the
current wrap mode is \fBnone\fR and the line extends beyond the boundaries of
the window, the area returned reflects the entire area of the line, including
the portions that are out of the window. If the line is shorter than the full
width of the window then the area returned reflects just the portion of the
line that is occupied by characters and embedded windows. If the display line
containing \fIindex\fR is not visible on the screen then the return value is
an empty list.
.TP
\fIpathName \fBdump \fR?\fIswitches\fR? \fIindex1 \fR?\fIindex2\fR?
.
Return the contents of the text widget from \fIindex1\fR up to, but not
including \fIindex2\fR, including the text and information about marks, tags,
and embedded windows. If \fIindex2\fR is not specified, then it defaults to
one character past \fIindex1\fR. The information is returned in the following
format:
.RS
.LP
\fIkey1 value1 index1 key2 value2 index2\fR ...
.LP
The possible \fIkey\fR values are \fBtext\fR, \fBmark\fR, \fBtagon\fR,
\fBtagoff\fR, \fBimage\fR, and \fBwindow\fR. The corresponding \fIvalue\fR is
the text, mark name, tag name, image name, or window name. The \fIindex\fR
information is the index of the start of the text, mark, tag transition, image
or window. One or more of the following switches (or abbreviations thereof)
may be specified to control the dump:
.TP
\fB\-all\fR
.
Return information about all elements: text, marks, tags, images and windows.
This is the default.
.TP
\fB\-command \fIcommand\fR
.
Instead of returning the information as the result of the dump operation,
invoke the \fIcommand\fR on each element of the text widget within the range.
The command has three arguments appended to it before it is evaluated: the
\fIkey\fR, \fIvalue\fR, and \fIindex\fR.
.TP
\fB\-image\fR
.
Include information about images in the dump results.
.TP
\fB\-mark\fR
.
Include information about marks in the dump results.
.TP
\fB\-tag\fR
.
Include information about tag transitions in the dump results. Tag information
is returned as \fBtagon\fR and \fBtagoff\fR elements that indicate the begin
and end of each range of each tag, respectively.
.TP
\fB\-text\fR
.
Include information about text in the dump results. The value is the text up
to the next element or the end of range indicated by \fIindex2\fR. A text
element does not span newlines. A multi-line block of text that contains no
marks or tag transitions will still be dumped as a set of text segments that
each end with a newline. The newline is part of the value.
.TP
\fB\-window\fR
.
Include information about embedded windows in the dump results. The value of a
window is its Tk pathname, unless the window has not been created yet. (It
must have a create script.) In this case an empty string is returned, and you
must query the window by its index position to get more information.
.RE
.TP
\fIpathName \fBedit \fIoption \fR?\fIarg arg ...\fR?
.
This command controls the undo mechanism and the modified flag. The exact
behavior of the command depends on the \fIoption\fR argument that follows the
\fBedit\fR argument. The following forms of the command are currently
supported:
.RS
.TP
\fIpathName \fBedit modified \fR?\fIboolean\fR?
.
If \fIboolean\fR is not specified, returns the modified flag of the widget.
The insert, delete, edit undo and edit redo commands or the user can set or
clear the modified flag. If \fIboolean\fR is specified, sets the modified flag
of the widget to \fIboolean\fR.
.TP
\fIpathName \fBedit redo\fR
.
When the \fB\-undo\fR option is true, reapplies the last undone edits provided
no other edits were done since then. Generates an error when the redo stack is
empty. Does nothing when the \fB\-undo\fR option is false.
.TP
\fIpathName \fBedit reset\fR
.
Clears the undo and redo stacks.
.TP
\fIpathName \fBedit separator\fR
.
Inserts a separator (boundary) on the undo stack. Does nothing when the
\fB\-undo\fR option is false.
.TP
\fIpathName \fBedit undo\fR
.
Undoes the last edit action when the \fB\-undo\fR option is true. An edit
action is defined as all the insert and delete commands that are recorded on
the undo stack in between two separators. Generates an error when the undo
stack is empty. Does nothing when the \fB\-undo\fR option is false.
.RE
.TP
\fIpathName \fBget\fR ?\fB\-displaychars\fR? ?\fB\-\-\fR? \fIindex1\fR ?\fIindex2 ...\fR?
.
Return a range of characters from the text. The return value will be all the
characters in the text starting with the one whose index is \fIindex1\fR and
ending just before the one whose index is \fIindex2\fR (the character at
\fIindex2\fR will not be returned). If \fIindex2\fR is omitted then the single
character at \fIindex1\fR is returned. If there are no characters in the
specified range (e.g. \fIindex1\fR is past the end of the file or \fIindex2\fR
is less than or equal to \fIindex1\fR) then an empty string is returned. If
the specified range contains embedded windows, no information about them is
included in the returned string. If multiple index pairs are given, multiple
ranges of text will be returned in a list. Invalid ranges will not be
represented with empty strings in the list. The ranges are returned in the
order passed to \fIpathName \fBget\fR. If the \fB\-displaychars\fR option is
given, then, within each range, only those characters which are not elided
will be returned. This may have the effect that some of the returned ranges
are empty strings.
.TP
\fIpathName \fBimage \fIoption \fR?\fIarg arg ...\fR?
.
This command is used to manipulate embedded images. The behavior of the
command depends on the \fIoption\fR argument that follows the \fBtag\fR
argument. The following forms of the command are currently supported:
.RS
.TP
\fIpathName \fBimage cget \fIindex option\fR
.
Returns the value of a configuration option for an embedded image. \fIIndex\fR
identifies the embedded image, and \fIoption\fR specifies a particular
configuration option, which must be one of the ones listed in the section
\fBEMBEDDED IMAGES\fR.
.TP
\fIpathName \fBimage configure \fIindex\fR ?\fIoption value ...\fR?
.
Query or modify the configuration options for an embedded image. If no
\fIoption\fR is specified, returns a list describing all of the available
options for the embedded image at \fIindex\fR (see \fBTk_ConfigureInfo\fR for
information on the format of this list). If \fIoption\fR is specified with no
\fIvalue\fR, then the command returns a list describing the one named option
(this list will be identical to the corresponding sublist of the value
returned if no \fIoption\fR is specified). If one or more \fIoption\-value\fR
pairs are specified, then the command modifies the given option(s) to have the
given value(s); in this case the command returns an empty string. See
\fBEMBEDDED IMAGES\fR for information on the options that are supported.
.TP
\fIpathName \fBimage create \fIindex\fR ?\fIoption value ...\fR?
.
This command creates a new image annotation, which will appear in the text at
the position given by \fIindex\fR. Any number of \fIoption\-value\fR pairs may
be specified to configure the annotation. Returns a unique identifier that may
be used as an index to refer to this image. See \fBEMBEDDED IMAGES\fR for
information on the options that are supported, and a description of the
identifier returned.
.TP
\fIpathName \fBimage names\fR
.
Returns a list whose elements are the names of all image instances currently
embedded in \fIwindow\fR.
.RE
.TP
\fIpathName \fBindex \fIindex\fR
.
Returns the position corresponding to \fIindex\fR in the form \fIline.char\fR
where \fIline\fR is the line number and \fIchar\fR is the character number.
\fIIndex\fR may have any of the forms described under \fBINDICES\fR above.
.TP
\fIpathName \fBinsert \fIindex chars \fR?\fItagList chars tagList ...\fR?
.
Inserts all of the \fIchars\fR arguments just before the character at
\fIindex\fR. If \fIindex\fR refers to the end of the text (the character after
the last newline) then the new text is inserted just before the last newline
instead. If there is a single \fIchars\fR argument and no \fItagList\fR, then
the new text will receive any tags that are present on both the character
before and the character after the insertion point; if a tag is present on
only one of these characters then it will not be applied to the new text. If
\fItagList\fR is specified then it consists of a list of tag names; the new
characters will receive all of the tags in this list and no others, regardless
of the tags present around the insertion point. If multiple
\fIchars\fR\-\fItagList\fR argument pairs are present, they produce the same
effect as if a separate \fIpathName \fBinsert\fR widget command had been
issued for each pair, in order. The last \fItagList\fR argument may be
omitted.
.TP
\fIpathName \fBmark \fIoption \fR?\fIarg arg ...\fR?
.
This command is used to manipulate marks. The exact behavior of the command
depends on the \fIoption\fR argument that follows the \fBmark\fR argument. The
following forms of the command are currently supported:
.RS
.TP
\fIpathName \fBmark gravity \fImarkName\fR ?\fIdirection\fR?
.
If \fIdirection\fR is not specified, returns \fBleft\fR or \fBright\fR to
indicate which of its adjacent characters \fImarkName\fR is attached to. If
\fIdirection\fR is specified, it must be \fBleft\fR or \fBright\fR; the
gravity of \fImarkName\fR is set to the given value.
.TP
\fIpathName \fBmark names\fR
.
Returns a list whose elements are the names of all the marks that are
currently set.
.TP
\fIpathName \fBmark next \fIindex\fR
.
Returns the name of the next mark at or after \fIindex\fR. If \fIindex\fR is
specified in numerical form, then the search for the next mark begins at that
index. If \fIindex\fR is the name of a mark, then the search for the next mark
begins immediately after that mark. This can still return a mark at the same
position if there are multiple marks at the same index. These semantics mean
that the \fBmark next\fR operation can be used to step through all the marks
in a text widget in the same order as the mark information returned by the
\fIpathName \fBdump\fR operation. If a mark has been set to the special
\fBend\fR index, then it appears to be \fIafter\fR \fBend\fR with respect to
the \fIpathName \fBmark next\fR operation. An empty string is returned if
there are no marks after \fIindex\fR.
.TP
\fIpathName \fBmark previous \fIindex\fR
.
Returns the name of the mark at or before \fIindex\fR. If \fIindex\fR is
specified in numerical form, then the search for the previous mark begins with
the character just before that index. If \fIindex\fR is the name of a mark,
then the search for the next mark begins immediately before that mark. This
can still return a mark at the same position if there are multiple marks at
the same index. These semantics mean that the \fIpathName \fBmark previous\fR
operation can be used to step through all the marks in a text widget in the
reverse order as the mark information returned by the \fIpathName \fBdump\fR
operation. An empty string is returned if there are no marks before
\fIindex\fR.
.TP
\fIpathName \fBmark set \fImarkName index\fR
.
Sets the mark named \fImarkName\fR to a position just before the character at
\fIindex\fR. If \fImarkName\fR already exists, it is moved from its old
position; if it does not exist, a new mark is created. This command returns an
empty string.
.TP
\fIpathName \fBmark unset \fImarkName \fR?\fImarkName markName ...\fR?
.
Remove the mark corresponding to each of the \fImarkName\fR arguments. The
removed marks will not be usable in indices and will not be returned by future
calls to
.QW "\fIpathName \fBmark names\fR" .
This command returns an empty string.
.RE
.TP
\fIpathName \fBpeer \fIoption args\fR
.
This command is used to create and query widget peers. It has two forms,
depending on \fIoption\fR:
.RS
.TP
\fIpathName \fBpeer create \fInewPathName\fR ?\fIoptions\fR?
.
Creates a peer text widget with the given \fInewPathName\fR, and any optional
standard configuration options (as for the \fItext\fR command). By default the
peer will have the same start and end line as the parent widget, but these can
be overridden with the standard configuration options.
.TP
\fIpathName \fBpeer names\fR
.
Returns a list of peers of this widget (this does not include the widget
itself). The order within this list is undefined.
.RE
.TP
\fIpathName \fBreplace \fIindex1 index2 chars\fR ?\fItagList chars tagList ...\fR?
.
Replaces the range of characters between \fIindex1\fR and \fIindex2\fR with
the given characters and tags. See the section on \fIpathName \fBinsert\fR for
an explanation of the handling of the \fItagList...\fR arguments, and the
section on \fIpathName \fBdelete\fR for an explanation of the handling of the
indices. If \fIindex2\fR corresponds to an index earlier in the text than
\fIindex1\fR, an error will be generated.
.RS
.PP
The deletion and insertion are arranged so that no unnecessary scrolling of
the window or movement of insertion cursor occurs. In addition the undo/redo
stack are correctly modified, if undo operations are active in the text
widget. The command returns an empty string.
.RE
.TP
\fIpathName \fBscan \fIoption args\fR
.
This command is used to implement scanning on texts. It has two forms,
depending on \fIoption\fR:
.RS
.TP
\fIpathName \fBscan mark \fIx y\fR
.
Records \fIx\fR and \fIy\fR and the current view in the text window, for use
in conjunction with later \fIpathName \fBscan dragto\fR commands. Typically
this command is associated with a mouse button press in the widget. It returns
an empty string.
.TP
\fIpathName \fBscan dragto \fIx y\fR
.
This command computes the difference between its \fIx\fR and \fIy\fR arguments
and the \fIx\fR and \fIy\fR arguments to the last \fIpathName \fBscan mark\fR
command for the widget. It then adjusts the view by 10 times the difference in
coordinates. This command is typically associated with mouse motion events in
the widget, to produce the effect of dragging the text at high speed through
the window. The return value is an empty string.
.RE
.TP
\fIpathName \fBsearch \fR?\fIswitches\fR? \fIpattern index \fR?\fIstopIndex\fR?
.
Searches the text in \fIpathName\fR starting at \fIindex\fR for a range of
characters that matches \fIpattern\fR. If a match is found, the index of the
first character in the match is returned as result; otherwise an empty string
is returned. One or more of the following switches (or abbreviations thereof)
may be specified to control the search:
.RS
.TP
\fB\-forwards\fR
.
The search will proceed forward through the text, finding the first matching
range starting at or after the position given by \fIindex\fR. This is the
default.
.TP
\fB\-backwards\fR
.
The search will proceed backward through the text, finding the matching range
closest to \fIindex\fR whose first character is before \fIindex\fR (it is not
allowed to be at \fIindex\fR). Note that, for a variety of reasons, backwards
searches can be substantially slower than forwards searches (particularly when
using \fB\-regexp\fR), so it is recommended that performance-critical code use
forward searches.
.TP
\fB\-exact\fR
.
Use exact matching: the characters in the matching range must be identical to
those in \fIpattern\fR. This is the default.
.TP
\fB\-regexp\fR
.
Treat \fIpattern\fR as a regular expression and match it against the text
using the rules for regular expressions (see the \fBregexp\fR command
and the \fBre_syntax\fR page for
details). The default matching automatically passes both the
\fB\-lineanchor\fR and \fB\-linestop\fR options to the regexp engine (unless
\fB\-nolinestop\fR is used), so that \fI^$\fR match beginning and end of line,
and \fI.\fR, \fI[^\fR sequences will never match the newline character
\fI\en\fR.
.TP
\fB\-nolinestop\fR
.
This allows \fI.\fR and \fI[^\fR sequences to match the newline character
\fI\en\fR, which they will otherwise not do (see the \fBregexp\fR command for
details). This option is only meaningful if \fB\-regexp\fR is also given, and
an error will be thrown otherwise. For example, to match the entire text, use
.QW "\fIpathName \fBsearch \-nolinestop \-regexp\fR \N'34'.*\N'34' 1.0" .
.TP
\fB\-nocase\fR
.
Ignore case differences between the pattern and the text.
.TP
\fB\-count\fI varName\fR
.
The argument following \fB\-count\fR gives the name of a variable; if a match
is found, the number of index positions between beginning and end of the
matching range will be stored in the variable. If there are no embedded images
or windows in the matching range (and there are no elided characters if
\fB\-elide\fR is not given), this is equivalent to the number of characters
matched. In either case, the range \fImatchIdx\fR to \fImatchIdx + $count
chars\fR will return the entire matched text.
.TP
\fB\-all\fR
.
Find all matches in the given range and return a list of the indices of the
first character of each match. If a \fB\-count\fI varName\fR switch is given,
then \fIvarName\fR is also set to a list containing one element for each
successful match. Note that, even for exact searches, the elements of this
list may be different, if there are embedded images, windows or hidden text.
Searches with \fB\-all\fR behave very similarly to the Tcl command \fBregexp
\-all\fR, in that overlapping matches are not normally returned. For example,
applying an \fB\-all\fR search of the pattern
.QW \ew+
against
.QW "hello there"
will just match twice, once for each word, and matching
.QW "Z[a\-z]+Z"
against
.QW ZooZooZoo
will just match once.
.TP
\fB\-overlap\fR
.
When performing \fB\-all\fR searches, the normal behaviour is that matches
which overlap an already-found match will not be returned. This switch changes
that behaviour so that all matches which are not totally enclosed within
another match are returned. For example, applying an \fB\-overlap\fR search of
the pattern
.QW \ew+
against
.QW "hello there"
will just match twice (i.e. no different to just \fB\-all\fR), but matching
.QW Z[a\-z]+Z
against
.QW ZooZooZoo
will now match twice. An error will be thrown if this switch is used without
\fB\-all\fR.
.TP
\fB\-strictlimits\fR
.
When performing any search, the normal behaviour is that the start and stop
limits are checked with respect to the start of the matching text. With the
\fB\-strictlimits\fR flag, the entire matching range must lie inside the start
and stop limits specified for the match to be valid.
.TP
\fB\-elide\fR
.
Find elided (hidden) text as well. By default only displayed text is searched.
.TP
\fB\-\|\-\fR
.
This switch has no effect except to terminate the list of switches: the next
argument will be treated as \fIpattern\fR even if it starts with \fB\-\fR.
.PP
The matching range may be within a single line of text, or run across multiple
lines (if parts of the pattern can match a new-line). For regular expression
matching one can use the various newline-matching features such as \fB$\fR to
match the end of a line, \fB^\fR to match the beginning of a line, and to
control whether \fB.\fR is allowed to match a new-line. If \fIstopIndex\fR is
specified, the search stops at that index: for forward searches, no match at
or after \fIstopIndex\fR will be considered; for backward searches, no match
earlier in the text than \fIstopIndex\fR will be considered. If
\fIstopIndex\fR is omitted, the entire text will be searched: when the
beginning or end of the text is reached, the search continues at the other end
until the starting location is reached again; if \fIstopIndex\fR is specified,
no wrap-around will occur. This means that, for example, if the search is
\fB\-forwards\fR but \fIstopIndex\fR is earlier in the text than
\fIstartIndex\fR, nothing will ever be found. See \fBKNOWN BUGS\fR below for a
number of minor limitations of the \fIpathName \fBsearch\fR command.
.RE
.TP
\fIpathName \fBsee \fIindex\fR
.
Adjusts the view in the window so that the character given by \fIindex\fR is
completely visible. If \fIindex\fR is already visible then the command does
nothing. If \fIindex\fR is a short distance out of view, the command adjusts
the view just enough to make \fIindex\fR visible at the edge of the window.
If \fIindex\fR is far out of view, then the command centers \fIindex\fR in the
window.
.TP
\fIpathName \fBtag \fIoption \fR?\fIarg arg ...\fR?
.
This command is used to manipulate tags. The exact behavior of the command
depends on the \fIoption\fR argument that follows the \fBtag\fR argument. The
following forms of the command are currently supported:
.RS
.TP
\fIpathName \fBtag add \fItagName index1 \fR?\fIindex2 index1 index2 ...\fR?
.
Associate the tag \fItagName\fR with all of the characters starting with
\fIindex1\fR and ending just before \fIindex2\fR (the character at
\fIindex2\fR is not tagged). A single command may contain any number of
\fIindex1\fR\-\fIindex2\fR pairs. If the last \fIindex2\fR is omitted then the
single character at \fIindex1\fR is tagged. If there are no characters in the
specified range (e.g. \fIindex1\fR is past the end of the file or \fIindex2\fR
is less than or equal to \fIindex1\fR) then the command has no effect.
.TP
\fIpathName \fBtag bind \fItagName\fR ?\fIsequence\fR? ?\fIscript\fR?
.
This command associates \fIscript\fR with the tag given by \fItagName\fR.
Whenever the event sequence given by \fIsequence\fR occurs for a character
that has been tagged with \fItagName\fR, the script will be invoked. This
widget command is similar to the \fBbind\fR command except that it operates on
characters in a text rather than entire widgets. See the \fBbind\fR manual
entry for complete details on the syntax of \fIsequence\fR and the
substitutions performed on \fIscript\fR before invoking it. If all arguments
are specified then a new binding is created, replacing any existing binding
for the same \fIsequence\fR and \fItagName\fR (if the first character of
\fIscript\fR is
.QW +
then \fIscript\fR augments an existing binding rather than replacing it). In
this case the return value is an empty string. If \fIscript\fR is omitted then
the command returns the \fIscript\fR associated with \fItagName\fR and
\fIsequence\fR (an error occurs if there is no such binding). If both
\fIscript\fR and \fIsequence\fR are omitted then the command returns a list of
all the sequences for which bindings have been defined for \fItagName\fR.
.RS
.PP
The only events for which bindings may be specified are those related to the
mouse and keyboard (such as \fBEnter\fR, \fBLeave\fR, \fBButtonPress\fR,
\fBMotion\fR, and \fBKeyPress\fR) or virtual events. Event bindings for a text
widget use the \fBcurrent\fR mark described under \fBMARKS\fR above. An
\fBEnter\fR event triggers for a tag when the tag first becomes present on the
current character, and a \fBLeave\fR event triggers for a tag when it ceases
to be present on the current character. \fBEnter\fR and \fBLeave\fR events can
happen either because the \fBcurrent\fR mark moved or because the character at
that position changed. Note that these events are different than \fBEnter\fR
and \fBLeave\fR events for windows. Mouse and keyboard events are directed to
the current character. If a virtual event is used in a binding, that binding
can trigger only if the virtual event is defined by an underlying
mouse-related or keyboard-related event.
.PP
It is possible for the current character to have multiple tags, and for each
of them to have a binding for a particular event sequence. When this occurs,
one binding is invoked for each tag, in order from lowest-priority to highest
priority. If there are multiple matching bindings for a single tag, then the
most specific binding is chosen (see the manual entry for the \fBbind\fR
command for details). \fBcontinue\fR and \fBbreak\fR commands within binding
scripts are processed in the same way as for bindings created with the
\fBbind\fR command.
.PP
If bindings are created for the widget as a whole using the \fBbind\fR
command, then those bindings will supplement the tag bindings. The tag
bindings will be invoked first, followed by bindings for the window as a
whole.
.RE
.TP
\fIpathName \fBtag cget \fItagName option\fR
.
This command returns the current value of the option named \fIoption\fR
associated with the tag given by \fItagName\fR. \fIOption\fR may have any of
the values accepted by the \fIpathName \fBtag configure\fR widget command.
.TP
\fIpathName \fBtag configure \fItagName\fR ?\fIoption\fR? ?\fIvalue\fR? ?\fIoption value ...\fR?
.
This command is similar to the \fIpathName \fBconfigure\fR widget command
except that it modifies options associated with the tag given by \fItagName\fR
instead of modifying options for the overall text widget. If no \fIoption\fR
is specified, the command returns a list describing all of the available
options for \fItagName\fR (see \fBTk_ConfigureInfo\fR for information on the
format of this list). If \fIoption\fR is specified with no \fIvalue\fR, then
the command returns a list describing the one named option (this list will be
identical to the corresponding sublist of the value returned if no
\fIoption\fR is specified). If one or more \fIoption\-value\fR pairs are
specified, then the command modifies the given option(s) to have the given
value(s) in \fItagName\fR; in this case the command returns an empty string.
See \fBTAGS\fR above for details on the options available for tags.
.TP
\fIpathName \fBtag delete \fItagName \fR?\fItagName ...\fR?
.
Deletes all tag information for each of the \fItagName\fR arguments. The
command removes the tags from all characters in the file and also deletes any
other information associated with the tags, such as bindings and display
information. The command returns an empty string.
.TP
\fIpathName\fB tag lower \fItagName \fR?\fIbelowThis\fR?
.
Changes the priority of tag \fItagName\fR so that it is just lower in priority
than the tag whose name is \fIbelowThis\fR. If \fIbelowThis\fR is omitted,
then \fItagName\fR's priority is changed to make it lowest priority of all
tags.
.TP
\fIpathName \fBtag names \fR?\fIindex\fR?
.
Returns a list whose elements are the names of all the tags that are active at
the character position given by \fIindex\fR. If \fIindex\fR is omitted, then
the return value will describe all of the tags that exist for the text (this
includes all tags that have been named in a
.QW "\fIpathName \fBtag\fR"
widget command but have not been deleted by a
.QW "\fIpathName \fBtag delete\fR"
widget command, even if no characters are currently marked with the tag). The
list will be sorted in order from lowest priority to highest priority.
.TP
\fIpathName \fBtag nextrange \fItagName index1 \fR?\fIindex2\fR?
.
This command searches the text for a range of characters tagged with
\fItagName\fR where the first character of the range is no earlier than the
character at \fIindex1\fR and no later than the character just before
\fIindex2\fR (a range starting at \fIindex2\fR will not be considered). If
several matching ranges exist, the first one is chosen. The command's return
value is a list containing two elements, which are the index of the first
character of the range and the index of the character just after the last one
in the range. If no matching range is found then the return value is an empty
string. If \fIindex2\fR is not given then it defaults to the end of the text.
.TP
\fIpathName \fBtag prevrange \fItagName index1 \fR?\fIindex2\fR?
.
This command searches the text for a range of characters tagged with
\fItagName\fR where the first character of the range is before the character
at \fIindex1\fR and no earlier than the character at \fIindex2\fR (a range
starting at \fIindex2\fR will be considered). If several matching ranges
exist, the one closest to \fIindex1\fR is chosen. The command's return value
is a list containing two elements, which are the index of the first character
of the range and the index of the character just after the last one in the
range. If no matching range is found then the return value is an empty string.
If \fIindex2\fR is not given then it defaults to the beginning of the text.
.TP
\fIpathName\fB tag raise \fItagName \fR?\fIaboveThis\fR?
.
Changes the priority of tag \fItagName\fR so that it is just higher in
priority than the tag whose name is \fIaboveThis\fR. If \fIaboveThis\fR is
omitted, then \fItagName\fR's priority is changed to make it highest priority
of all tags.
.TP
\fIpathName \fBtag ranges \fItagName\fR
.
Returns a list describing all of the ranges of text that have been tagged with
\fItagName\fR. The first two elements of the list describe the first tagged
range in the text, the next two elements describe the second range, and so on.
The first element of each pair contains the index of the first character of
the range, and the second element of the pair contains the index of the
character just after the last one in the range. If there are no characters
tagged with \fItag\fR then an empty string is returned.
.TP
\fIpathName \fBtag remove \fItagName index1 \fR?\fIindex2 index1 index2 ...\fR?
.
Remove the tag \fItagName\fR from all of the characters starting at
\fIindex1\fR and ending just before \fIindex2\fR (the character at
\fIindex2\fR is not affected). A single command may contain any number of
\fIindex1\fR\-\fIindex2\fR pairs. If the last \fIindex2\fR is omitted then the
tag is removed from the single character at \fIindex1\fR. If there are no
characters in the specified range (e.g. \fIindex1\fR is past the end of the
file or \fIindex2\fR is less than or equal to \fIindex1\fR) then the command
has no effect. This command returns an empty string.
.RE
.TP
\fIpathName \fBwindow \fIoption \fR?\fIarg arg ...\fR?
.
This command is used to manipulate embedded windows. The behavior of the
command depends on the \fIoption\fR argument that follows the \fBwindow\fR
argument. The following forms of the command are currently supported:
.RS
.TP
\fIpathName \fBwindow cget \fIindex option\fR
.
Returns the value of a configuration option for an embedded window.
\fIIndex\fR identifies the embedded window, and \fIoption\fR specifies a
particular configuration option, which must be one of the ones listed in the
section \fBEMBEDDED WINDOWS\fR.
.TP
\fIpathName \fBwindow configure \fIindex\fR ?\fIoption value ...\fR?
.
Query or modify the configuration options for an embedded window. If no
\fIoption\fR is specified, returns a list describing all of the available
options for the embedded window at \fIindex\fR (see \fBTk_ConfigureInfo\fR for
information on the format of this list). If \fIoption\fR is specified with no
\fIvalue\fR, then the command returns a list describing the one named option
(this list will be identical to the corresponding sublist of the value
returned if no \fIoption\fR is specified). If one or more \fIoption\-value\fR
pairs are specified, then the command modifies the given option(s) to have the
given value(s); in this case the command returns an empty string. See
\fBEMBEDDED WINDOWS\fR for information on the options that are supported.
.TP
\fIpathName \fBwindow create \fIindex\fR ?\fIoption value ...\fR?
.
This command creates a new window annotation, which will appear in the text at
the position given by \fIindex\fR. Any number of \fIoption\-value\fR pairs may
be specified to configure the annotation. See \fBEMBEDDED WINDOWS\fR for
information on the options that are supported. Returns an empty string.
.TP
\fIpathName \fBwindow names\fR
.
Returns a list whose elements are the names of all windows currently embedded
in \fIwindow\fR.
.RE
.TP
\fIpathName \fBxview \fIoption args\fR
.
This command is used to query and change the horizontal position of the text
in the widget's window. It can take any of the following forms:
.RS
.TP
\fIpathName \fBxview\fR
.
Returns a list containing two elements. Each element is a real fraction
between 0 and 1; together they describe the portion of the document's
horizontal span that is visible in the window. For example, if the first
element is .2 and the second element is .6, 20% of the text is off-screen to
the left, the middle 40% is visible in the window, and 40% of the text is
off-screen to the right. The fractions refer only to the lines that are
actually visible in the window: if the lines in the window are all very short,
so that they are entirely visible, the returned fractions will be 0 and 1,
even if there are other lines in the text that are much wider than the window.
These are the same values passed to scrollbars via the \fB\-xscrollcommand\fR
option.
.TP
\fIpathName \fBxview moveto\fI fraction\fR
.
Adjusts the view in the window so that \fIfraction\fR of the horizontal span
of the text is off-screen to the left. \fIFraction\fR is a fraction between 0
and 1.
.TP
\fIpathName \fBxview scroll \fInumber what\fR
.
This command shifts the view in the window left or right according to
\fInumber\fR and \fIwhat\fR. \fIWhat\fR must be \fBunits\fR, \fBpages\fR or
\fBpixels\fR. If \fIwhat\fR is \fBunits\fR or \fBpages\fR then \fInumber\fR
must be an integer, otherwise number may be specified in any of the forms
acceptable to \fBTk_GetPixels\fR, such as
.QW 2.0c
or
.QW 1i
(the result is rounded to the nearest integer value. If no units are given,
pixels are assumed). If \fIwhat\fR is \fBunits\fR, the view adjusts left or
right by \fInumber\fR average-width characters on the display; if it is
\fBpages\fR then the view adjusts by \fInumber\fR screenfuls; if it is
\fBpixels\fR then the view adjusts by \fInumber\fR pixels. If \fInumber\fR is
negative then characters farther to the left become visible; if it is positive
then characters farther to the right become visible.
.RE
.TP
\fIpathName \fByview \fR?\fIargs\fR?
.
This command is used to query and change the vertical position of the text in
the widget's window. It can take any of the following forms:
.RS
.TP
\fIpathName \fByview\fR
.
Returns a list containing two elements, both of which are real fractions
between 0 and 1. The first element gives the position of the first visible
pixel of the first character (or image, etc) in the top line in the window,
relative to the text as a whole (0.5 means it is halfway through the text, for
example). The second element gives the position of the first pixel just after
the last visible one in the bottom line of the window, relative to the text as
a whole. These are the same values passed to scrollbars via the
\fB\-yscrollcommand\fR option.
.TP
\fIpathName \fByview moveto\fI fraction\fR
.
Adjusts the view in the window so that the pixel given by \fIfraction\fR
appears at the top of the top line of the window. \fIFraction\fR is a fraction
between 0 and 1; 0 indicates the first pixel of the first character in the
text, 0.33 indicates the pixel that is one-third the way through the text; and
so on. Values close to 1 will indicate values close to the last pixel in the
text (1 actually refers to one pixel beyond the last pixel), but in such cases
the widget will never scroll beyond the last pixel, and so a value of 1 will
effectively be rounded back to whatever fraction ensures the last pixel is at
the bottom of the window, and some other pixel is at the top.
.TP
\fIpathName \fByview scroll \fInumber what\fR
.
This command adjust the view in the window up or down according to
\fInumber\fR and \fIwhat\fR. \fIWhat\fR must be \fBunits\fR, \fBpages\fR or
\fBpixels\fR. If \fIwhat\fR is \fBunits\fR or \fBpages\fR then \fInumber\fR
must be an integer, otherwise number may be specified in any of the forms
acceptable to \fBTk_GetPixels\fR, such as
.QW 2.0c
or
.QW 1i
(the result is rounded to the nearest integer value. If no units are given,
pixels are assumed). If \fIwhat\fR is \fBunits\fR, the view adjusts up or down
by \fInumber\fR lines on the display; if it is \fBpages\fR then the view
adjusts by \fInumber\fR screenfuls; if it is \fBpixels\fR then the view
adjusts by \fInumber\fR pixels. If \fInumber\fR is negative then earlier
positions in the text become visible; if it is positive then later positions
in the text become visible.
.TP
\fIpathName \fByview \fR?\fB\-pickplace\fR? \fIindex\fR
.
Changes the view in the widget's window to make \fIindex\fR visible. If the
\fB\-pickplace\fR option is not specified then \fIindex\fR will appear at the
top of the window. If \fB\-pickplace\fR is specified then the widget chooses
where \fIindex\fR appears in the window:
.RS
.IP [1]
If \fIindex\fR is already visible somewhere in the window then the command
does nothing.
.IP [2]
If \fIindex\fR is only a few lines off-screen above the window then it will be
positioned at the top of the window.
.IP [3]
If \fIindex\fR is only a few lines off-screen below the window then it will be
positioned at the bottom of the window.
.IP [4]
Otherwise, \fIindex\fR will be centered in the window.
.PP
The \fB\-pickplace\fR option has been obsoleted by the \fIpathName \fBsee\fR
widget command (\fIpathName \fBsee\fR handles both x- and y-motion to make a
location visible, whereas the \fB\-pickplace\fR mode only handles motion in
y).
.RE
.TP
\fIpathName \fByview \fInumber\fR
.
This command makes the first character on the line after the one given by
\fInumber\fR visible at the top of the window. \fINumber\fR must be an
integer. This command used to be used for scrolling, but now it is obsolete.
.RE
.SH BINDINGS
.PP
Tk automatically creates class bindings for texts that give them the following
default behavior. In the descriptions below,
.QW word
is dependent on the value of the \fBtcl_wordchars\fR variable. See
\fBtclvars\fR(n).
.IP [1]
Clicking mouse button 1 positions the insertion cursor just before the
character underneath the mouse cursor, sets the input focus to this widget,
and clears any selection in the widget. Dragging with mouse button 1 strokes
out a selection between the insertion cursor and the character under the
mouse.
.IP [2]
Double-clicking with mouse button 1 selects the word under the mouse and
positions the insertion cursor at the start of the word. Dragging after a
double click will stroke out a selection consisting of whole words.
.IP [3]
Triple-clicking with mouse button 1 selects the line under the mouse and
positions the insertion cursor at the start of the line. Dragging after a
triple click will stroke out a selection consisting of whole lines.
.IP [4]
The ends of the selection can be adjusted by dragging with mouse button 1
while the Shift key is down; this will adjust the end of the selection that
was nearest to the mouse cursor when button 1 was pressed. If the button is
double-clicked before dragging then the selection will be adjusted in units of
whole words; if it is triple-clicked then the selection will be adjusted in
units of whole lines.
.IP [5]
Clicking mouse button 1 with the Control key down will reposition the
insertion cursor without affecting the selection.
.IP [6]
If any normal printing characters are typed, they are inserted at the point of
the insertion cursor.
.IP [7]
The view in the widget can be adjusted by dragging with mouse button 2. If
mouse button 2 is clicked without moving the mouse, the selection is copied
into the text at the position of the mouse cursor. The Insert key also inserts
the selection, but at the position of the insertion cursor.
.IP [8]
If the mouse is dragged out of the widget while button 1 is pressed, the entry
will automatically scroll to make more text visible (if there is more text
off-screen on the side where the mouse left the window).
.IP [9]
The Left and Right keys move the insertion cursor one character to the left or
right; they also clear any selection in the text. If Left or Right is typed
with the Shift key down, then the insertion cursor moves and the selection is
extended to include the new character. Control-Left and Control-Right move the
insertion cursor by words, and Control-Shift-Left and Control-Shift-Right move
the insertion cursor by words and also extend the selection. Control-b and
Control-f behave the same as Left and Right, respectively. Meta-b and Meta-f
behave the same as Control-Left and Control-Right, respectively.
.IP [10]
The Up and Down keys move the insertion cursor one line up or down and clear
any selection in the text. If Up or Right is typed with the Shift key down,
then the insertion cursor moves and the selection is extended to include the
new character. Control-Up and Control-Down move the insertion cursor by
paragraphs (groups of lines separated by blank lines), and Control-Shift-Up
and Control-Shift-Down move the insertion cursor by paragraphs and also extend
the selection. Control-p and Control-n behave the same as Up and Down,
respectively.
.IP [11]
The Next and Prior keys move the insertion cursor forward or backwards by one
screenful and clear any selection in the text. If the Shift key is held down
while Next or Prior is typed, then the selection is extended to include the
new character.
.IP [12]
Control-Next and Control-Prior scroll the view right or left by one page
without moving the insertion cursor or affecting the selection.
.IP [13]
Home and Control-a move the insertion cursor to the beginning of its display
line and clear any selection in the widget. Shift-Home moves the insertion
cursor to the beginning of the display line and also extends the selection to
that point.
.IP [14]
End and Control-e move the insertion cursor to the end of the display line and
clear any selection in the widget. Shift-End moves the cursor to the end of
the display line and extends the selection to that point.
.IP [15]
Control-Home and Meta-< move the insertion cursor to the beginning of the text
and clear any selection in the widget. Control-Shift-Home moves the insertion
cursor to the beginning of the text and also extends the selection to that
point.
.IP [16]
Control-End and Meta-> move the insertion cursor to the end of the text and
clear any selection in the widget. Control-Shift-End moves the cursor to the
end of the text and extends the selection to that point.
.IP [17]
The Select key and Control-Space set the selection anchor to the position of
the insertion cursor. They do not affect the current selection. Shift-Select
and Control-Shift-Space adjust the selection to the current position of the
insertion cursor, selecting from the anchor to the insertion cursor if there
was not any selection previously.
.IP [18]
Control-/ selects the entire contents of the widget.
.IP [19]
Control-\e clears any selection in the widget.
.IP [20]
The F16 key (labelled Copy on many Sun workstations) or Meta-w copies the
selection in the widget to the clipboard, if there is a selection. This
action is carried out by the command \fBtk_textCopy\fR.
.IP [21]
The F20 key (labelled Cut on many Sun workstations) or Control-w copies the
selection in the widget to the clipboard and deletes the selection. This
action is carried out by the command \fBtk_textCut\fR. If there is no
selection in the widget then these keys have no effect.
.IP [22]
The F18 key (labelled Paste on many Sun workstations) or Control-y inserts the
contents of the clipboard at the position of the insertion cursor. This action
is carried out by the command \fBtk_textPaste\fR.
.IP [23]
The Delete key deletes the selection, if there is one in the widget. If there
is no selection, it deletes the character to the right of the insertion
cursor.
.IP [24]
Backspace and Control-h delete the selection, if there is one in the widget.
If there is no selection, they delete the character to the left of the
insertion cursor.
.IP [25]
Control-d deletes the character to the right of the insertion cursor.
.IP [26]
Meta-d deletes the word to the right of the insertion cursor.
.IP [27]
Control-k deletes from the insertion cursor to the end of its line; if the
insertion cursor is already at the end of a line, then Control-k deletes the
newline character.
.IP [28]
Control-o opens a new line by inserting a newline character in front of the
insertion cursor without moving the insertion cursor.
.IP [29]
Meta-backspace and Meta-Delete delete the word to the left of the insertion
cursor.
.IP [30]
Control-x deletes whatever is selected in the text widget after copying it to
the clipboard.
.IP [31]
Control-t reverses the order of the two characters to the right of the
insertion cursor.
.IP [32]
<<<<<<< HEAD
Control-z (and Control-underscore on UNIX when \fBtk_strictMotif\fR is true)
undoes the last edit action if the \fB\-undo\fR option is true. Does nothing
otherwise.
=======
Control-z (undoes the last edit action if the \fB\-undo\fR option is
true. Does nothing otherwise.
>>>>>>> 17f4125d
.IP [33]
Control-Z (or Control-y on Windows) reapplies the last undone edit action if
the \fB\-undo\fR option is true. Does nothing otherwise.
.PP
If the widget is disabled using the \fB\-state\fR option, then its view can
still be adjusted and text can still be selected, but no insertion cursor will
be displayed and no text modifications will take place.
.PP
The behavior of texts can be changed by defining new bindings for individual
widgets or by redefining the class bindings.
.SH "KNOWN ISSUES"
.SS "ISSUES CONCERNING CHARS AND INDICES"
.PP
Before Tk 8.5, the widget used the string
.QW chars
to refer to index positions (which included characters, embedded windows and
embedded images). As of Tk 8.5 the text widget deals separately and correctly
with
.QW chars
and
.QW indices .
For backwards compatibility, however, the index modifiers
.QW "+N chars"
and
.QW "\-N chars"
continue to refer to indices. One must use any of the full forms
.QW "+N any chars"
or
.QW "\-N any chars"
etc. to refer to actual character indices. This confusion may be fixed in a
future release by making the widget correctly interpret
.QW "+N chars"
as a synonym for
.QW "+N any chars" .
.SS "PERFORMANCE ISSUES"
.PP
Text widgets should run efficiently under a variety of conditions. The text
widget uses about 2-3 bytes of main memory for each byte of text, so texts
containing a megabyte or more should be practical on most workstations. Text
is represented internally with a modified B-tree structure that makes
operations relatively efficient even with large texts. Tags are included in
the B-tree structure in a way that allows tags to span large ranges or have
many disjoint smaller ranges without loss of efficiency. Marks are also
implemented in a way that allows large numbers of marks. In most cases it is
fine to have large numbers of unique tags, or a tag that has many distinct
ranges.
.PP
One performance problem can arise if you have hundreds or thousands of
different tags that all have the following characteristics: the first and last
ranges of each tag are near the beginning and end of the text, respectively,
or a single tag range covers most of the text widget. The cost of adding and
deleting tags like this is proportional to the number of other tags with the
same properties. In contrast, there is no problem with having thousands of
distinct tags if their overall ranges are localized and spread uniformly
throughout the text.
.PP
Very long text lines can be expensive, especially if they have many marks and
tags within them.
.PP
The display line with the insert cursor is redrawn each time the cursor
blinks, which causes a steady stream of graphics traffic. Set the
\fB\-insertofftime\fR attribute to 0 avoid this.
.SS "KNOWN BUGS"
.PP
The \fIpathName \fBsearch \-regexp\fR sub-command attempts to perform
sophisticated regexp matching across multiple lines in an efficient fashion
(since Tk 8.5), examining each line individually, and then in small groups of
lines, whether searching forwards or backwards. Under certain conditions the
search result might differ from that obtained by applying the same regexp to
the entire text from the widget in one go. For example, when searching with a
greedy regexp, the widget will continue to attempt to add extra lines to the
match as long as one of two conditions are true: either Tcl's regexp library
returns a code to indicate a longer match is possible (but there are known
bugs in Tcl which mean this code is not always correctly returned); or if each
extra line added results in at least a partial match with the pattern. This
means in the case where the first extra line added results in no match and
Tcl's regexp system returns the incorrect code and adding a second extra line
would actually match, the text widget will return the wrong result. In
practice this is a rare problem, but it can occur, for example:
.CS
pack [\fBtext\fR .t]
\&.t insert 1.0 "aaaa\enbbbb\encccc\enbbbb\enaaaa\en"
\&.t search \-regexp \-\- {(a+|b+\enc+\enb+)+\ena+} 1.0
.CE
will not find a match when one exists of 19 characters starting from the first
.QW b .
.PP
Whenever one possible match is fully enclosed in another, the search command
will attempt to ensure only the larger match is returned. When performing
backwards regexp searches it is possible that Tcl will not always achieve
this, in the case where a match is preceded by one or more short,
non-overlapping matches, all of which are preceded by a large match which
actually encompasses all of them. The search algorithm used by the widget does
not look back arbitrarily far for a possible match which might cover large
portions of the widget. For example:
.CS
pack [\fBtext\fR .t]
\&.t insert 1.0 "aaaa\enbbbb\enbbbb\enbbbb\enbbbb\\n"
\&.t search \-regexp \-backward \-\- {b+\en|a+\en(b+\en)+} end
.CE
matches at
.QW 5.0
when a true greedy match would match at
.QW 1.0 .
Similarly if we add \fB\-all\fR to this case, it matches at all of
.QW 5.0 ,
.QW 4.0 ,
.QW 3.0
and
.QW 1.0 ,
when really it should only match at
.QW 1.0
since that match encloses all the others.
.SH "SEE ALSO"
entry(n), scrollbar(n)
.SH KEYWORDS
text, widget, tkvars
'\" Local Variables:
'\" mode: nroff
'\" End:<|MERGE_RESOLUTION|>--- conflicted
+++ resolved
@@ -1992,14 +1992,8 @@
 Control-t reverses the order of the two characters to the right of the
 insertion cursor.
 .IP [32]
-<<<<<<< HEAD
-Control-z (and Control-underscore on UNIX when \fBtk_strictMotif\fR is true)
-undoes the last edit action if the \fB\-undo\fR option is true. Does nothing
-otherwise.
-=======
-Control-z (undoes the last edit action if the \fB\-undo\fR option is
-true. Does nothing otherwise.
->>>>>>> 17f4125d
+Control-z undoes the last edit action if the \fB\-undo\fR option is true.
+Does nothing otherwise.
 .IP [33]
 Control-Z (or Control-y on Windows) reapplies the last undone edit action if
 the \fB\-undo\fR option is true. Does nothing otherwise.
