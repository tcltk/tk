--- conflicted
+++ resolved
@@ -5,11 +5,6 @@
 '\" See the file "license.terms" for information on usage and redistribution
 '\" of this file, and for a DISCLAIMER OF ALL WARRANTIES.
 '\" 
-<<<<<<< HEAD
-'\" RCS: @(#) $Id: checkbutton.n,v 1.21 2008/09/23 13:36:37 dkf Exp $
-'\" 
-=======
->>>>>>> c97f0c88
 .so man.macros
 .TH checkbutton n 4.4 Tk "Tk Built-In Commands"
 .BS
