/*
 * tkTest.c --
 *
 *	This file contains C command functions for a bunch of additional Tcl
 *	commands that are used for testing out Tcl's C interfaces. These
 *	commands are not normally included in Tcl applications; they're only
 *	used for testing.
 *
 * Copyright © 1993-1994 The Regents of the University of California.
 * Copyright © 1994-1997 Sun Microsystems, Inc.
 * Copyright © 1998-1999 Scriptics Corporation.
 *
 * See the file "license.terms" for information on usage and redistribution of
 * this file, and for a DISCLAIMER OF ALL WARRANTIES.
 */

#undef STATIC_BUILD
#ifndef USE_TCL_STUBS
#   define USE_TCL_STUBS
#endif
#ifndef USE_TK_STUBS
#   define USE_TK_STUBS
#endif
#include "tkInt.h"
#include "tkText.h"

#ifdef _WIN32
#include "tkWinInt.h"
#endif

#if defined(MAC_OSX_TK)
#include "tkMacOSXInt.h"
#include "tkScrollbar.h"
#define LOG_DISPLAY(drawable) TkTestLogDisplay(drawable)
#else
#define LOG_DISPLAY(drawable) 1
#endif

#ifdef __UNIX__
#include "tkUnixInt.h"
#endif

/*
 * TCL_STORAGE_CLASS is set unconditionally to DLLEXPORT because the
 * Tcltest_Init declaration is in the source file itself, which is only
 * accessed when we are building a library.
 */

#undef TCL_STORAGE_CLASS
#define TCL_STORAGE_CLASS DLLEXPORT
#ifdef __cplusplus
extern "C" {
#endif
EXTERN int		Tktest_Init(Tcl_Interp *interp);
#ifdef __cplusplus
}
#endif

#if TCL_MAJOR_VERSION < 9
#   undef Tcl_CreateObjCommand2
#   define Tcl_CreateObjCommand2 Tcl_CreateObjCommand
#endif
/*
 * The following data structure represents the model for a test image:
 */

typedef struct TImageModel {
    Tk_ImageModel model;	/* Tk's token for image model. */
    Tcl_Interp *interp;		/* Interpreter for application. */
    int width, height;		/* Dimensions of image. */
    char *imageName;		/* Name of image (malloc-ed). */
    char *varName;		/* Name of variable in which to log events for
				 * image (malloc-ed). */
} TImageModel;

/*
 * The following data structure represents a particular use of a particular
 * test image.
 */

typedef struct TImageInstance {
    TImageModel *modelPtr;	/* Pointer to model for image. */
    XColor *fg;			/* Foreground color for drawing in image. */
    GC gc;			/* Graphics context for drawing in image. */
    Bool displayFailed;         /* macOS display attempted out of drawRect. */
    char buffer[200 + TCL_INTEGER_SPACE * 6]; /* message to log on display. */
} TImageInstance;

/*
 * The type record for test images:
 */

static int		ImageCreate(Tcl_Interp *interp,
			    const char *name, Tcl_Size objc, Tcl_Obj *const objv[],
			    const Tk_ImageType *typePtr, Tk_ImageModel model,
			    void **clientDataPtr);
static void	*ImageGet(Tk_Window tkwin, void *clientData);
static void		ImageDisplay(void *clientData,
			    Display *display, Drawable drawable,
			    int imageX, int imageY, int width,
			    int height, int drawableX,
			    int drawableY);
static void		ImageFree(void *clientData, Display *display);
static void		ImageDelete(void *clientData);

static Tk_ImageType imageType = {
    "test",			/* name */
    ImageCreate,		/* createProc */
    ImageGet,			/* getProc */
    ImageDisplay,		/* displayProc */
    ImageFree,			/* freeProc */
    ImageDelete,		/* deleteProc */
    NULL,			/* postscriptPtr */
    NULL,			/* nextPtr */
    NULL
};

/*
 * One of the following structures describes each of the interpreters created
 * by the "testnewapp" command. This information is used by the
 * "testdeleteinterps" command to destroy all of those interpreters.
 */

typedef struct NewApp {
    Tcl_Interp *interp;		/* Token for interpreter. */
    struct NewApp *nextPtr;	/* Next in list of new interpreters. */
} NewApp;

static NewApp *newAppPtr = NULL;/* First in list of all new interpreters. */

/*
 * Header for trivial configuration command items.
 */

#define ODD	TK_CONFIG_USER_BIT
#define EVEN	(TK_CONFIG_USER_BIT << 1)

enum {
    NONE,
    ODD_TYPE,
    EVEN_TYPE
};

typedef struct TrivialCommandHeader {
    Tcl_Interp *interp;		/* The interp that this command lives in. */
    Tk_OptionTable optionTable;	/* The option table that go with this
				 * command. */
    Tk_Window tkwin;		/* For widgets, the window associated with
				 * this widget. */
    Tcl_Command widgetCmd;	/* For widgets, the command associated with
				 * this widget. */
} TrivialCommandHeader;

/*
 * Forward declarations for functions defined later in this file:
 */

<<<<<<< HEAD
static int		ImageObjCmd(void *dummy,
			    Tcl_Interp *interp, Tcl_Size objc,
			    Tcl_Obj * const objv[]);
static int		TestbitmapObjCmd(void *dummy,
			    Tcl_Interp *interp, Tcl_Size objc,
			    Tcl_Obj * const objv[]);
static int		TestborderObjCmd(void *dummy,
			    Tcl_Interp *interp, Tcl_Size objc,
			    Tcl_Obj * const objv[]);
static int		TestcolorObjCmd(void *dummy,
			    Tcl_Interp *interp, Tcl_Size objc,
			    Tcl_Obj * const objv[]);
static int		TestcursorObjCmd(void *dummy,
			    Tcl_Interp *interp, Tcl_Size objc,
			    Tcl_Obj * const objv[]);
static int		TestdeleteappsObjCmd(void *dummy,
			    Tcl_Interp *interp, Tcl_Size objc,
			    Tcl_Obj * const objv[]);
static int		TestfontObjCmd(void *dummy,
			    Tcl_Interp *interp, Tcl_Size objc,
			    Tcl_Obj *const objv[]);
static int		TestmakeexistObjCmd(void *dummy,
			    Tcl_Interp *interp, Tcl_Size objc,
			    Tcl_Obj *const objv[]);
#if !(defined(_WIN32) || defined(MAC_OSX_TK) || defined(__CYGWIN__))
static int		TestmenubarObjCmd(void *dummy,
			    Tcl_Interp *interp, Tcl_Size objc,
			    Tcl_Obj *const objv[]);
#endif
#if defined(_WIN32)
static int		TestmetricsObjCmd(void *dummy,
			    Tcl_Interp *interp, Tcl_Size objc,
			    Tcl_Obj * const objv[]);
#endif
static int		TestobjconfigObjCmd(void *dummy,
			    Tcl_Interp *interp, Tcl_Size objc,
			    Tcl_Obj * const objv[]);
=======
static Tcl_ObjCmdProc ImageObjCmd;
static Tcl_ObjCmdProc TestbitmapObjCmd;
static Tcl_ObjCmdProc TestborderObjCmd;
static Tcl_ObjCmdProc TestcolorObjCmd;
static Tcl_ObjCmdProc TestcursorObjCmd;
static Tcl_ObjCmdProc TestdeleteappsObjCmd;
static Tcl_ObjCmdProc TestfontObjCmd;
static Tcl_ObjCmdProc TestmakeexistObjCmd;
#if !(defined(_WIN32) || defined(MAC_OSX_TK) || defined(__CYGWIN__))
static Tcl_ObjCmdProc TestmenubarObjCmd;
#endif
#if defined(_WIN32)
static Tcl_ObjCmdProc TestmetricsObjCmd;
#endif
static Tcl_ObjCmdProc TestobjconfigObjCmd;
>>>>>>> 8403bafe
static Tk_CustomOptionSetProc CustomOptionSet;
static Tk_CustomOptionGetProc CustomOptionGet;
static Tk_CustomOptionRestoreProc CustomOptionRestore;
static Tk_CustomOptionFreeProc CustomOptionFree;
<<<<<<< HEAD
static int		TestpropObjCmd(void *dummy,
			    Tcl_Interp *interp, Tcl_Size objc,
			    Tcl_Obj * const objv[]);
static int		TestprintfObjCmd(void *dummy,
			    Tcl_Interp *interp, Tcl_Size objc,
			    Tcl_Obj * const objv[]);
#if !(defined(_WIN32) || defined(MAC_OSX_TK) || defined(__CYGWIN__))
static int		TestwrapperObjCmd(void *dummy,
			    Tcl_Interp *interp, Tcl_Size objc,
			    Tcl_Obj * const objv[]);
#endif
static void		TrivialCmdDeletedProc(void *clientData);
static int		TrivialConfigObjCmd(void *dummy,
			    Tcl_Interp *interp, Tcl_Size objc,
			    Tcl_Obj * const objv[]);
static void		TrivialEventProc(void *clientData,
			    XEvent *eventPtr);
static int              TestPhotoStringMatchCmd(void *dummy,
                            Tcl_Interp *interp, Tcl_Size objc,
                            Tcl_Obj * const objv[]);
=======
static Tcl_ObjCmdProc TestpropObjCmd;
static Tcl_ObjCmdProc TestprintfObjCmd;
#if !(defined(_WIN32) || defined(MAC_OSX_TK) || defined(__CYGWIN__))
static Tcl_ObjCmdProc TestwrapperObjCmd;
#endif
static void		TrivialCmdDeletedProc(void *clientData);
static Tcl_ObjCmdProc TrivialConfigObjCmd;
static void		TrivialEventProc(void *clientData,
			    XEvent *eventPtr);
static Tcl_ObjCmdProc TestPhotoStringMatchCmd;
>>>>>>> 8403bafe

/*
 *----------------------------------------------------------------------
 *
 * Tktest_Init --
 *
 *	This function performs initialization for the Tk test suite extensions.
 *
 * Results:
 *	Returns a standard Tcl completion code, and leaves an error message in
 *	the interp's result if an error occurs.
 *
 * Side effects:
 *	Creates several test commands.
 *
 *----------------------------------------------------------------------
 */

int
Tktest_Init(
    Tcl_Interp *interp)		/* Interpreter for application. */
{
    static int initialized = 0;

    if (Tcl_InitStubs(interp, "8.7-", 0) == NULL) {
	return TCL_ERROR;
    }
    if (Tk_InitStubs(interp, TK_VERSION, 0) == NULL) {
	return TCL_ERROR;
    }

    /*
     * Create additional commands for testing Tk.
     */

    if (Tcl_PkgProvideEx(interp, "tk::test", TK_PATCH_LEVEL, NULL) == TCL_ERROR) {
	return TCL_ERROR;
    }

    Tcl_CreateObjCommand2(interp, "square", SquareObjCmd, NULL, NULL);
    Tcl_CreateObjCommand2(interp, "testbitmap", TestbitmapObjCmd,
	    Tk_MainWindow(interp), NULL);
    Tcl_CreateObjCommand2(interp, "testborder", TestborderObjCmd,
	    Tk_MainWindow(interp), NULL);
    Tcl_CreateObjCommand2(interp, "testcolor", TestcolorObjCmd,
	    Tk_MainWindow(interp), NULL);
    Tcl_CreateObjCommand2(interp, "testcursor", TestcursorObjCmd,
	    Tk_MainWindow(interp), NULL);
    Tcl_CreateObjCommand2(interp, "testdeleteapps", TestdeleteappsObjCmd,
	    Tk_MainWindow(interp), NULL);
    Tcl_CreateObjCommand2(interp, "testembed", TkpTestembedCmd,
	    Tk_MainWindow(interp), NULL);
    Tcl_CreateObjCommand2(interp, "testobjconfig", TestobjconfigObjCmd,
	    Tk_MainWindow(interp), NULL);
    Tcl_CreateObjCommand2(interp, "testfont", TestfontObjCmd,
	    Tk_MainWindow(interp), NULL);
    Tcl_CreateObjCommand2(interp, "testmakeexist", TestmakeexistObjCmd,
	    Tk_MainWindow(interp), NULL);
    Tcl_CreateObjCommand2(interp, "testprop", TestpropObjCmd,
	    Tk_MainWindow(interp), NULL);
    Tcl_CreateObjCommand2(interp, "testprintf", TestprintfObjCmd, NULL, NULL);
    Tcl_CreateObjCommand2(interp, "testtext", TkpTesttextCmd,
	    Tk_MainWindow(interp), NULL);
    Tcl_CreateObjCommand2(interp, "testphotostringmatch",
            TestPhotoStringMatchCmd, Tk_MainWindow(interp),
            NULL);

#if defined(_WIN32)
    Tcl_CreateObjCommand2(interp, "testmetrics", TestmetricsObjCmd,
	    Tk_MainWindow(interp), NULL);
#elif !defined(__CYGWIN__) && !defined(MAC_OSX_TK)
    Tcl_CreateObjCommand2(interp, "testmenubar", TestmenubarObjCmd,
	    Tk_MainWindow(interp), NULL);
    Tcl_CreateObjCommand2(interp, "testsend", TkpTestsendCmd,
	    Tk_MainWindow(interp), NULL);
    Tcl_CreateObjCommand2(interp, "testwrapper", TestwrapperObjCmd,
	    Tk_MainWindow(interp), NULL);
#endif /* _WIN32 */

    /*
     * Create test image type.
     */

    if (!initialized) {
	initialized = 1;
	Tk_CreateImageType(&imageType);
    }

    /*
     * And finally add any platform specific test commands.
     */

    return TkplatformtestInit(interp);
}

/*
 *----------------------------------------------------------------------
 *
 * TestbitmapObjCmd --
 *
 *	This function implements the "testbitmap" command, which is used to
 *	test color resource handling in tkBitmap tmp.c.
 *
 * Results:
 *	A standard Tcl result.
 *
 * Side effects:
 *	None.
 *
 *----------------------------------------------------------------------
 */

static int
TestbitmapObjCmd(
    TCL_UNUSED(void *),	/* Main window for application. */
    Tcl_Interp *interp,		/* Current interpreter. */
    Tcl_Size objc,			/* Number of arguments. */
    Tcl_Obj *const objv[])	/* Argument objects. */
{
    if (objc < 2) {
	Tcl_WrongNumArgs(interp, 1, objv, "bitmap");
	return TCL_ERROR;
    }
    Tcl_SetObjResult(interp, TkDebugBitmap(Tk_MainWindow(interp),
	    Tcl_GetString(objv[1])));
    return TCL_OK;
}

/*
 *----------------------------------------------------------------------
 *
 * TestborderObjCmd --
 *
 *	This function implements the "testborder" command, which is used to
 *	test color resource handling in tkBorder.c.
 *
 * Results:
 *	A standard Tcl result.
 *
 * Side effects:
 *	None.
 *
 *----------------------------------------------------------------------
 */

static int
TestborderObjCmd(
    TCL_UNUSED(void *),	/* Main window for application. */
    Tcl_Interp *interp,		/* Current interpreter. */
    Tcl_Size objc,			/* Number of arguments. */
    Tcl_Obj *const objv[])	/* Argument objects. */
{
    if (objc < 2) {
	Tcl_WrongNumArgs(interp, 1, objv, "border");
	return TCL_ERROR;
    }
    Tcl_SetObjResult(interp, TkDebugBorder(Tk_MainWindow(interp),
	    Tcl_GetString(objv[1])));
    return TCL_OK;
}

/*
 *----------------------------------------------------------------------
 *
 * TestcolorObjCmd --
 *
 *	This function implements the "testcolor" command, which is used to
 *	test color resource handling in tkColor.c.
 *
 * Results:
 *	A standard Tcl result.
 *
 * Side effects:
 *	None.
 *
 *----------------------------------------------------------------------
 */

static int
TestcolorObjCmd(
    TCL_UNUSED(void *),	/* Main window for application. */
    Tcl_Interp *interp,		/* Current interpreter. */
    Tcl_Size objc,			/* Number of arguments. */
    Tcl_Obj *const objv[])	/* Argument objects. */
{
    if (objc < 2) {
	Tcl_WrongNumArgs(interp, 1, objv, "color");
	return TCL_ERROR;
    }
    Tcl_SetObjResult(interp, TkDebugColor(Tk_MainWindow(interp),
	    Tcl_GetString(objv[1])));
    return TCL_OK;
}

/*
 *----------------------------------------------------------------------
 *
 * TestcursorObjCmd --
 *
 *	This function implements the "testcursor" command, which is used to
 *	test color resource handling in tkCursor.c.
 *
 * Results:
 *	A standard Tcl result.
 *
 * Side effects:
 *	None.
 *
 *----------------------------------------------------------------------
 */

static int
TestcursorObjCmd(
    TCL_UNUSED(void *),	/* Main window for application. */
    Tcl_Interp *interp,		/* Current interpreter. */
    Tcl_Size objc,			/* Number of arguments. */
    Tcl_Obj *const objv[])	/* Argument objects. */
{
    if (objc < 2) {
	Tcl_WrongNumArgs(interp, 1, objv, "cursor");
	return TCL_ERROR;
    }
    Tcl_SetObjResult(interp, TkDebugCursor(Tk_MainWindow(interp),
	    Tcl_GetString(objv[1])));
    return TCL_OK;
}

/*
 *----------------------------------------------------------------------
 *
 * TestdeleteappsObjCmd --
 *
 *	This function implements the "testdeleteapps" command. It cleans up
 *	all the interpreters left behind by the "testnewapp" command.
 *
 * Results:
 *	A standard Tcl result.
 *
 * Side effects:
 *	All the interpreters created by previous calls to "testnewapp" get
 *	deleted.
 *
 *----------------------------------------------------------------------
 */

static int
TestdeleteappsObjCmd(
    TCL_UNUSED(void *),	/* Main window for application. */
    TCL_UNUSED(Tcl_Interp *),		/* Current interpreter. */
    TCL_UNUSED(Tcl_Size),			/* Number of arguments. */
    TCL_UNUSED(Tcl_Obj *const *))		/* Argument strings. */
{
    NewApp *nextPtr;

    while (newAppPtr != NULL) {
	nextPtr = newAppPtr->nextPtr;
	Tcl_DeleteInterp(newAppPtr->interp);
	ckfree(newAppPtr);
	newAppPtr = nextPtr;
    }

    return TCL_OK;
}

/*
 *----------------------------------------------------------------------
 *
 * TestobjconfigObjCmd --
 *
 *	This function implements the "testobjconfig" command, which is used to
 *	test the functions in tkConfig.c.
 *
 * Results:
 *	A standard Tcl result.
 *
 * Side effects:
 *	None.
 *
 *----------------------------------------------------------------------
 */

static int
TestobjconfigObjCmd(
    void *clientData,	/* Main window for application. */
    Tcl_Interp *interp,		/* Current interpreter. */
    Tcl_Size objc,			/* Number of arguments. */
    Tcl_Obj *const objv[])	/* Argument objects. */
{
    static const char *const options[] = {
	"alltypes", "chain1", "chain2", "chain3", "configerror", "delete", "info",
	"internal", "new", "notenoughparams", "twowindows", NULL
    };
    enum {
	ALL_TYPES, CHAIN1, CHAIN2, CHAIN3, CONFIG_ERROR,
	DEL,			/* Can't use DELETE: VC++ compiler barfs. */
	INFO, INTERNAL, NEW, NOT_ENOUGH_PARAMS, TWO_WINDOWS
    };
    static Tk_OptionTable tables[11];
				/* Holds pointers to option tables created by
				 * commands below; indexed with same values as
				 * "options" array. */
    static const Tk_ObjCustomOption CustomOption = {
	"custom option",
	CustomOptionSet,
	CustomOptionGet,
	CustomOptionRestore,
	CustomOptionFree,
	INT2PTR(1)
    };
    Tk_Window mainWin = (Tk_Window)clientData;
    Tk_Window tkwin;
    int index, result = TCL_OK;

    /*
     * Structures used by the "chain1" subcommand and also shared by the
     * "chain2" subcommand:
     */

    typedef struct {
	TrivialCommandHeader header;
	Tcl_Obj *base1ObjPtr;
	Tcl_Obj *base2ObjPtr;
	Tcl_Obj *extension3ObjPtr;
	Tcl_Obj *extension4ObjPtr;
	Tcl_Obj *extension5ObjPtr;
    } ExtensionWidgetRecord;
    static const Tk_OptionSpec baseSpecs[] = {
	{TK_OPTION_STRING, "-one", "one", "One", "one",
		offsetof(ExtensionWidgetRecord, base1ObjPtr), TCL_INDEX_NONE, 0, NULL, 0},
	{TK_OPTION_STRING, "-two", "two", "Two", "two",
		offsetof(ExtensionWidgetRecord, base2ObjPtr), TCL_INDEX_NONE, 0, NULL, 0},
	{TK_OPTION_END, NULL, NULL, NULL, NULL, 0, 0, 0, NULL, 0}
    };

    if (objc < 2) {
	Tcl_WrongNumArgs(interp, 1, objv, "command");
	return TCL_ERROR;
    }

    if (Tcl_GetIndexFromObjStruct(interp, objv[1], options,
	    sizeof(char *), "command", 0, &index)!= TCL_OK) {
	return TCL_ERROR;
    }

    switch (index) {
    case ALL_TYPES: {
	typedef struct {
	    TrivialCommandHeader header;
	    Tcl_Obj *booleanPtr;
	    Tcl_Obj *integerPtr;
	    Tcl_Obj *doublePtr;
	    Tcl_Obj *stringPtr;
	    Tcl_Obj *stringTablePtr;
	    Tcl_Obj *stringTablePtr2;
	    Tcl_Obj *colorPtr;
	    Tcl_Obj *fontPtr;
	    Tcl_Obj *bitmapPtr;
	    Tcl_Obj *borderPtr;
	    Tcl_Obj *reliefPtr;
	    Tcl_Obj *cursorPtr;
	    Tcl_Obj *activeCursorPtr;
	    Tcl_Obj *justifyPtr;
	    Tcl_Obj *anchorPtr;
	    Tcl_Obj *pixelPtr;
	    Tcl_Obj *mmPtr;
	    Tcl_Obj *customPtr;
	} TypesRecord;
	TypesRecord *recordPtr;
	static const char *const stringTable[] = {
	    "one", "two", "three", "four", NULL
	};
	static const char *const stringTable2[] = {
	    "one", "two", NULL
	};
	static const Tk_OptionSpec typesSpecs[] = {
	    {TK_OPTION_BOOLEAN, "-boolean", "boolean", "Boolean", NULL,
		offsetof(TypesRecord, booleanPtr), TCL_INDEX_NONE, TK_CONFIG_NULL_OK, 0, 0x1},
	    {TK_OPTION_INT, "-integer", "integer", "Integer", "7",
		offsetof(TypesRecord, integerPtr), TCL_INDEX_NONE, 0, 0, 0x2},
	    {TK_OPTION_DOUBLE, "-double", "double", "Double", "3.14159",
		offsetof(TypesRecord, doublePtr), TCL_INDEX_NONE, 0, 0, 0x4},
	    {TK_OPTION_STRING, "-string", "string", "String",
		"foo", offsetof(TypesRecord, stringPtr), TCL_INDEX_NONE,
		TK_CONFIG_NULL_OK, 0, 0x8},
	    {TK_OPTION_STRING_TABLE,
		"-stringtable", "StringTable", "stringTable",
		"one", offsetof(TypesRecord, stringTablePtr), TCL_INDEX_NONE,
		TK_CONFIG_NULL_OK, stringTable, 0x10},
	    {TK_OPTION_STRING_TABLE,
		"-stringtable2", "StringTable2", "stringTable2",
		"two", offsetof(TypesRecord, stringTablePtr2), TCL_INDEX_NONE,
		TK_CONFIG_NULL_OK, stringTable2, 0x10},
	    {TK_OPTION_COLOR, "-color", "color", "Color",
		"red", offsetof(TypesRecord, colorPtr), TCL_INDEX_NONE,
		TK_CONFIG_NULL_OK, "black", 0x20},
	    {TK_OPTION_FONT, "-font", "font", "Font", "Helvetica 12",
		offsetof(TypesRecord, fontPtr), TCL_INDEX_NONE,
		TK_CONFIG_NULL_OK, 0, 0x40},
	    {TK_OPTION_BITMAP, "-bitmap", "bitmap", "Bitmap", "gray50",
		offsetof(TypesRecord, bitmapPtr), TCL_INDEX_NONE,
		TK_CONFIG_NULL_OK, 0, 0x80},
	    {TK_OPTION_BORDER, "-border", "border", "Border",
		"blue", offsetof(TypesRecord, borderPtr), TCL_INDEX_NONE,
		TK_CONFIG_NULL_OK, "white", 0x100},
	    {TK_OPTION_RELIEF, "-relief", "relief", "Relief", NULL,
		offsetof(TypesRecord, reliefPtr), TCL_INDEX_NONE,
		TK_CONFIG_NULL_OK, 0, 0x200},
	    {TK_OPTION_CURSOR, "-cursor", "cursor", "Cursor", "xterm",
		offsetof(TypesRecord, cursorPtr), TCL_INDEX_NONE,
		TK_CONFIG_NULL_OK, 0, 0x400},
	    {TK_OPTION_JUSTIFY, "-justify", NULL, NULL, "left",
		offsetof(TypesRecord, justifyPtr), TCL_INDEX_NONE,
		TK_CONFIG_NULL_OK, 0, 0x800},
	    {TK_OPTION_ANCHOR, "-anchor", "anchor", "Anchor", "center",
		offsetof(TypesRecord, anchorPtr), TCL_INDEX_NONE,
		TK_CONFIG_NULL_OK, 0, 0x1000},
	    {TK_OPTION_PIXELS, "-pixel", "pixel", "Pixel",
		"1", offsetof(TypesRecord, pixelPtr), TCL_INDEX_NONE,
		TK_CONFIG_NULL_OK, 0, 0x2000},
	    {TK_OPTION_CUSTOM, "-custom", NULL, NULL,
		"", offsetof(TypesRecord, customPtr), TCL_INDEX_NONE,
		TK_CONFIG_NULL_OK, &CustomOption, 0x4000},
	    {TK_OPTION_SYNONYM, "-synonym", NULL, NULL,
		NULL, 0, TCL_INDEX_NONE, 0, "-color", 0x8000},
	    {TK_OPTION_END, NULL, NULL, NULL, NULL, 0, 0, 0, NULL, 0}
	};
	Tk_OptionTable optionTable;

	optionTable = Tk_CreateOptionTable(interp, typesSpecs);
	tables[index] = optionTable;
	tkwin = Tk_CreateWindowFromPath(interp, (Tk_Window)clientData,
		Tcl_GetString(objv[2]), NULL);
	if (tkwin == NULL) {
	    return TCL_ERROR;
	}
	Tk_SetClass(tkwin, "Test");

	recordPtr = (TypesRecord *)ckalloc(sizeof(TypesRecord));
	recordPtr->header.interp = interp;
	recordPtr->header.optionTable = optionTable;
	recordPtr->header.tkwin = tkwin;
	recordPtr->booleanPtr = NULL;
	recordPtr->integerPtr = NULL;
	recordPtr->doublePtr = NULL;
	recordPtr->stringPtr = NULL;
	recordPtr->colorPtr = NULL;
	recordPtr->fontPtr = NULL;
	recordPtr->bitmapPtr = NULL;
	recordPtr->borderPtr = NULL;
	recordPtr->reliefPtr = NULL;
	recordPtr->cursorPtr = NULL;
	recordPtr->justifyPtr = NULL;
	recordPtr->anchorPtr = NULL;
	recordPtr->pixelPtr = NULL;
	recordPtr->mmPtr = NULL;
	recordPtr->stringTablePtr = NULL;
	recordPtr->stringTablePtr2 = NULL;
	recordPtr->customPtr = NULL;
	result = Tk_InitOptions(interp, recordPtr, optionTable,
		tkwin);
	if (result == TCL_OK) {
	    recordPtr->header.widgetCmd = Tcl_CreateObjCommand2(interp,
		    Tcl_GetString(objv[2]), TrivialConfigObjCmd,
		    recordPtr, TrivialCmdDeletedProc);
	    Tk_CreateEventHandler(tkwin, StructureNotifyMask,
		    TrivialEventProc, recordPtr);
	    result = Tk_SetOptions(interp, recordPtr, optionTable,
		    objc-3, objv+3, tkwin, NULL, NULL);
	    if (result != TCL_OK) {
		Tk_DestroyWindow(tkwin);
	    }
	} else {
	    Tk_DestroyWindow(tkwin);
	    ckfree(recordPtr);
	}
	if (result == TCL_OK) {
	    Tcl_SetObjResult(interp, objv[2]);
	}
	break;
    }

    case CHAIN1: {
	ExtensionWidgetRecord *recordPtr;
	Tk_OptionTable optionTable;

	tkwin = Tk_CreateWindowFromPath(interp, (Tk_Window)clientData,
		Tcl_GetString(objv[2]), NULL);
	if (tkwin == NULL) {
	    return TCL_ERROR;
	}
	Tk_SetClass(tkwin, "Test");
	optionTable = Tk_CreateOptionTable(interp, baseSpecs);
	tables[index] = optionTable;

	recordPtr = (ExtensionWidgetRecord *)ckalloc(sizeof(ExtensionWidgetRecord));
	recordPtr->header.interp = interp;
	recordPtr->header.optionTable = optionTable;
	recordPtr->header.tkwin = tkwin;
	recordPtr->base1ObjPtr = recordPtr->base2ObjPtr = NULL;
	recordPtr->extension3ObjPtr = recordPtr->extension4ObjPtr = NULL;
	result = Tk_InitOptions(interp, recordPtr, optionTable, tkwin);
	if (result == TCL_OK) {
	    result = Tk_SetOptions(interp, recordPtr, optionTable,
		    objc-3, objv+3, tkwin, NULL, NULL);
	    if (result != TCL_OK) {
		Tk_FreeConfigOptions(recordPtr, optionTable, tkwin);
	    }
	}
	if (result == TCL_OK) {
	    recordPtr->header.widgetCmd = Tcl_CreateObjCommand2(interp,
		    Tcl_GetString(objv[2]), TrivialConfigObjCmd,
		    recordPtr, TrivialCmdDeletedProc);
	    Tk_CreateEventHandler(tkwin, StructureNotifyMask,
		    TrivialEventProc, recordPtr);
	    Tcl_SetObjResult(interp, objv[2]);
	}
	break;
    }

    case CHAIN2:
    case CHAIN3: {
	ExtensionWidgetRecord *recordPtr;
	static const Tk_OptionSpec extensionSpecs[] = {
	    {TK_OPTION_STRING, "-three", "three", "Three", "three",
		offsetof(ExtensionWidgetRecord, extension3ObjPtr), TCL_INDEX_NONE, 0, NULL, 0},
	    {TK_OPTION_STRING, "-four", "four", "Four", "four",
		offsetof(ExtensionWidgetRecord, extension4ObjPtr), TCL_INDEX_NONE, 0, NULL, 0},
	    {TK_OPTION_STRING, "-two", "two", "Two", "two and a half",
		offsetof(ExtensionWidgetRecord, base2ObjPtr), TCL_INDEX_NONE, 0, NULL, 0},
	    {TK_OPTION_STRING,
		"-oneAgain", "oneAgain", "OneAgain", "one again",
		offsetof(ExtensionWidgetRecord, extension5ObjPtr), TCL_INDEX_NONE, 0, NULL, 0},
	    {TK_OPTION_END, NULL, NULL, NULL, NULL, 0, TCL_INDEX_NONE, 0,
		baseSpecs, 0}
	};
	Tk_OptionTable optionTable;

	tkwin = Tk_CreateWindowFromPath(interp, (Tk_Window)clientData,
		Tcl_GetString(objv[2]), NULL);
	if (tkwin == NULL) {
	    return TCL_ERROR;
	}
	Tk_SetClass(tkwin, "Test");
	optionTable = Tk_CreateOptionTable(interp, extensionSpecs);
	tables[index] = optionTable;

	recordPtr = (ExtensionWidgetRecord *)ckalloc(sizeof(ExtensionWidgetRecord));
	recordPtr->header.interp = interp;
	recordPtr->header.optionTable = optionTable;
	recordPtr->header.tkwin = tkwin;
	recordPtr->base1ObjPtr = recordPtr->base2ObjPtr = NULL;
	recordPtr->extension3ObjPtr = recordPtr->extension4ObjPtr = NULL;
	recordPtr->extension5ObjPtr = NULL;
	result = Tk_InitOptions(interp, recordPtr, optionTable, tkwin);
	if (result == TCL_OK) {
	    result = Tk_SetOptions(interp, recordPtr, optionTable,
		    objc-3, objv+3, tkwin, NULL, NULL);
	    if (result != TCL_OK) {
		Tk_FreeConfigOptions(recordPtr, optionTable, tkwin);
	    }
	}
	if (result == TCL_OK) {
	    recordPtr->header.widgetCmd = Tcl_CreateObjCommand2(interp,
		    Tcl_GetString(objv[2]), TrivialConfigObjCmd,
		    recordPtr, TrivialCmdDeletedProc);
	    Tk_CreateEventHandler(tkwin, StructureNotifyMask,
		    TrivialEventProc, recordPtr);
	    Tcl_SetObjResult(interp, objv[2]);
	}
	break;
    }

    case CONFIG_ERROR: {
	typedef struct {
	    Tcl_Obj *intPtr;
	} ErrorWidgetRecord;
	ErrorWidgetRecord widgetRecord;
	static const Tk_OptionSpec errorSpecs[] = {
	    {TK_OPTION_INT, "-int", "integer", "Integer", "bogus",
		offsetof(ErrorWidgetRecord, intPtr), 0, TK_OPTION_NULL_OK, NULL, 0},
	    {TK_OPTION_END, NULL, NULL, NULL, NULL, 0, 0, 0, NULL, 0}
	};
	Tk_OptionTable optionTable;

	widgetRecord.intPtr = NULL;
	optionTable = Tk_CreateOptionTable(interp, errorSpecs);
	tables[index] = optionTable;
	return Tk_InitOptions(interp, &widgetRecord, optionTable,
		(Tk_Window) NULL);
    }

    case DEL:
	if (objc != 3) {
	    Tcl_WrongNumArgs(interp, 2, objv, "tableName");
	    return TCL_ERROR;
	}
	if (Tcl_GetIndexFromObjStruct(interp, objv[2], options,
		sizeof(char *), "table", 0, &index) != TCL_OK) {
	    return TCL_ERROR;
	}
	if (tables[index] != NULL) {
	    Tk_DeleteOptionTable(tables[index]);
	    /* Make sure that Tk_DeleteOptionTable() is never done
	     * twice for the same table. */
	    tables[index] = NULL;
	}
	break;

    case INFO:
	if (objc != 3) {
	    Tcl_WrongNumArgs(interp, 2, objv, "tableName");
	    return TCL_ERROR;
	}
	if (Tcl_GetIndexFromObjStruct(interp, objv[2], options,
		sizeof(char *), "table", 0, &index) != TCL_OK) {
	    return TCL_ERROR;
	}
	Tcl_SetObjResult(interp, TkDebugConfig(interp, tables[index]));
	break;

    case INTERNAL: {
	/*
	 * This command is similar to the "alltypes" command except that it
	 * stores all the configuration options as internal forms instead of
	 * objects.
	 */

	typedef struct {
	    TrivialCommandHeader header;
	    int boolean;
	    int integer;
	    double doubleValue;
	    char *string;
	    int index;
	    XColor *colorPtr;
	    Tk_Font tkfont;
	    Pixmap bitmap;
	    Tk_3DBorder border;
	    int relief;
	    Tk_Cursor cursor;
	    Tk_Justify justify;
	    Tk_Anchor anchor;
	    int pixels;
	    double mm;
	    Tk_Window tkwin;
	    char *custom;
	} InternalRecord;
	InternalRecord *recordPtr;
	static const char *const internalStringTable[] = {
	    "one", "two", "three", "four", NULL
	};
	static const Tk_OptionSpec internalSpecs[] = {
	    {TK_OPTION_BOOLEAN, "-boolean", "boolean", "Boolean", "1",
		TCL_INDEX_NONE, offsetof(InternalRecord, boolean), TK_CONFIG_NULL_OK, 0, 0x1},
	    {TK_OPTION_INT, "-integer", "integer", "Integer", "148962237",
		TCL_INDEX_NONE, offsetof(InternalRecord, integer), 0, 0, 0x2},
	    {TK_OPTION_DOUBLE, "-double", "double", "Double", "3.14159",
		TCL_INDEX_NONE, offsetof(InternalRecord, doubleValue), 0, 0, 0x4},
	    {TK_OPTION_STRING, "-string", "string", "String", "foo",
		TCL_INDEX_NONE, offsetof(InternalRecord, string),
		TK_CONFIG_NULL_OK, 0, 0x8},
	    {TK_OPTION_STRING_TABLE,
		"-stringtable", "StringTable", "stringTable", "one",
		TCL_INDEX_NONE, offsetof(InternalRecord, index),
		TK_CONFIG_NULL_OK, internalStringTable, 0x10},
	    {TK_OPTION_COLOR, "-color", "color", "Color", "red",
		TCL_INDEX_NONE, offsetof(InternalRecord, colorPtr),
		TK_CONFIG_NULL_OK, "black", 0x20},
	    {TK_OPTION_FONT, "-font", "font", "Font", "Helvetica 12",
		TCL_INDEX_NONE, offsetof(InternalRecord, tkfont),
		TK_CONFIG_NULL_OK, 0, 0x40},
	    {TK_OPTION_BITMAP, "-bitmap", "bitmap", "Bitmap", "gray50",
		TCL_INDEX_NONE, offsetof(InternalRecord, bitmap),
		TK_CONFIG_NULL_OK, 0, 0x80},
	    {TK_OPTION_BORDER, "-border", "border", "Border", "blue",
		TCL_INDEX_NONE, offsetof(InternalRecord, border),
		TK_CONFIG_NULL_OK, "white", 0x100},
	    {TK_OPTION_RELIEF, "-relief", "relief", "Relief", NULL,
		TCL_INDEX_NONE, offsetof(InternalRecord, relief),
		TK_CONFIG_NULL_OK, 0, 0x200},
	    {TK_OPTION_CURSOR, "-cursor", "cursor", "Cursor", "xterm",
		TCL_INDEX_NONE, offsetof(InternalRecord, cursor),
		TK_CONFIG_NULL_OK, 0, 0x400},
	    {TK_OPTION_JUSTIFY, "-justify", NULL, NULL, "left",
		TCL_INDEX_NONE, offsetof(InternalRecord, justify),
		TK_CONFIG_NULL_OK|TK_OPTION_ENUM_VAR, 0, 0x800},
	    {TK_OPTION_ANCHOR, "-anchor", "anchor", "Anchor", "center",
		TCL_INDEX_NONE, offsetof(InternalRecord, anchor),
		TK_CONFIG_NULL_OK|TK_OPTION_ENUM_VAR, 0, 0x1000},
	    {TK_OPTION_PIXELS, "-pixel", "pixel", "Pixel", "1",
		TCL_INDEX_NONE, offsetof(InternalRecord, pixels),
		TK_CONFIG_NULL_OK, 0, 0x2000},
	    {TK_OPTION_WINDOW, "-window", "window", "Window", NULL,
		TCL_INDEX_NONE, offsetof(InternalRecord, tkwin),
		TK_CONFIG_NULL_OK, 0, 0},
	    {TK_OPTION_CUSTOM, "-custom", NULL, NULL, "",
		TCL_INDEX_NONE, offsetof(InternalRecord, custom),
		TK_CONFIG_NULL_OK, &CustomOption, 0x4000},
	    {TK_OPTION_SYNONYM, "-synonym", NULL, NULL,
		NULL, TCL_INDEX_NONE, TCL_INDEX_NONE, 0, "-color", 0x8000},
	    {TK_OPTION_END, NULL, NULL, NULL, NULL, 0, 0, 0, NULL, 0}
	};
	Tk_OptionTable optionTable;

	optionTable = Tk_CreateOptionTable(interp, internalSpecs);
	tables[index] = optionTable;
	tkwin = Tk_CreateWindowFromPath(interp, (Tk_Window)clientData,
		Tcl_GetString(objv[2]), NULL);
	if (tkwin == NULL) {
	    return TCL_ERROR;
	}
	Tk_SetClass(tkwin, "Test");

	recordPtr = (InternalRecord *)ckalloc(sizeof(InternalRecord));
	recordPtr->header.interp = interp;
	recordPtr->header.optionTable = optionTable;
	recordPtr->header.tkwin = tkwin;
	recordPtr->boolean = 0;
	recordPtr->integer = 0;
	recordPtr->doubleValue = 0.0;
	recordPtr->string = NULL;
	recordPtr->index = 0;
	recordPtr->colorPtr = NULL;
	recordPtr->tkfont = NULL;
	recordPtr->bitmap = None;
	recordPtr->border = NULL;
	recordPtr->relief = TK_RELIEF_FLAT;
	recordPtr->cursor = NULL;
	recordPtr->justify = TK_JUSTIFY_LEFT;
	recordPtr->anchor = TK_ANCHOR_CENTER;
	recordPtr->pixels = 0;
	recordPtr->mm = 0.0;
	recordPtr->tkwin = NULL;
	recordPtr->custom = NULL;
	result = Tk_InitOptions(interp, recordPtr, optionTable,
		tkwin);
	if (result == TCL_OK) {
	    recordPtr->header.widgetCmd = Tcl_CreateObjCommand2(interp,
		    Tcl_GetString(objv[2]), TrivialConfigObjCmd,
		    recordPtr, TrivialCmdDeletedProc);
	    Tk_CreateEventHandler(tkwin, StructureNotifyMask,
		    TrivialEventProc, recordPtr);
	    result = Tk_SetOptions(interp, recordPtr, optionTable,
		    objc - 3, objv + 3, tkwin, NULL, NULL);
	    if (result != TCL_OK) {
		Tk_DestroyWindow(tkwin);
	    }
	} else {
	    Tk_DestroyWindow(tkwin);
	    ckfree(recordPtr);
	}
	if (result == TCL_OK) {
	    Tcl_SetObjResult(interp, objv[2]);
	}
	break;
    }

    case NEW: {
	typedef struct {
	    TrivialCommandHeader header;
	    Tcl_Obj *one;
	    Tcl_Obj *two;
	    Tcl_Obj *three;
	    Tcl_Obj *four;
	    Tcl_Obj *five;
	} FiveRecord;
	FiveRecord *recordPtr;
	static const Tk_OptionSpec smallSpecs[] = {
	    {TK_OPTION_INT, "-one", "one", "One", "1",
		offsetof(FiveRecord, one), TCL_INDEX_NONE, 0, NULL, 0},
	    {TK_OPTION_INT, "-two", "two", "Two", "2",
		offsetof(FiveRecord, two), TCL_INDEX_NONE, 0, NULL, 0},
	    {TK_OPTION_INT, "-three", "three", "Three", "3",
		offsetof(FiveRecord, three), TCL_INDEX_NONE, 0, NULL, 0},
	    {TK_OPTION_INT, "-four", "four", "Four", "4",
		offsetof(FiveRecord, four), TCL_INDEX_NONE, 0, NULL, 0},
	    {TK_OPTION_STRING, "-five", NULL, NULL, NULL,
		offsetof(FiveRecord, five), TCL_INDEX_NONE, 0, NULL, 0},
	    {TK_OPTION_END, NULL, NULL, NULL, NULL, 0, 0, 0, NULL, 0}
	};

	if (objc < 3) {
	    Tcl_WrongNumArgs(interp, 1, objv, "new name ?-option value ...?");
	    return TCL_ERROR;
	}

	recordPtr = (FiveRecord *)ckalloc(sizeof(FiveRecord));
	recordPtr->header.interp = interp;
	recordPtr->header.optionTable = Tk_CreateOptionTable(interp,
		smallSpecs);
	tables[index] = recordPtr->header.optionTable;
	recordPtr->header.tkwin = NULL;
	recordPtr->one = recordPtr->two = recordPtr->three = NULL;
	recordPtr->four = recordPtr->five = NULL;
	Tcl_SetObjResult(interp, objv[2]);
	result = Tk_InitOptions(interp, recordPtr,
		recordPtr->header.optionTable, (Tk_Window) NULL);
	if (result == TCL_OK) {
	    result = Tk_SetOptions(interp, recordPtr,
		    recordPtr->header.optionTable, objc - 3, objv + 3,
		    (Tk_Window) NULL, NULL, NULL);
	    if (result == TCL_OK) {
		recordPtr->header.widgetCmd = Tcl_CreateObjCommand2(interp,
			Tcl_GetString(objv[2]), TrivialConfigObjCmd,
			recordPtr, TrivialCmdDeletedProc);
	    } else {
		Tk_FreeConfigOptions(recordPtr,
			recordPtr->header.optionTable, (Tk_Window) NULL);
	    }
	}
	if (result != TCL_OK) {
	    ckfree(recordPtr);
	}

	break;
    }
    case NOT_ENOUGH_PARAMS: {
	typedef struct {
	    Tcl_Obj *fooObjPtr;
	} NotEnoughRecord;
	NotEnoughRecord record;
	static const Tk_OptionSpec errorSpecs[] = {
	    {TK_OPTION_INT, "-foo", "foo", "Foo", "0",
		offsetof(NotEnoughRecord, fooObjPtr), 0, 0, NULL, 0},
	    {TK_OPTION_END, NULL, NULL, NULL, NULL, 0, 0, 0, NULL, 0}
	};
	Tcl_Obj *newObjPtr = Tcl_NewStringObj("-foo", TCL_INDEX_NONE);
	Tk_OptionTable optionTable;

	record.fooObjPtr = NULL;

	tkwin = Tk_CreateWindowFromPath(interp, mainWin, ".config", NULL);
	Tk_SetClass(tkwin, "Config");
	optionTable = Tk_CreateOptionTable(interp, errorSpecs);
	tables[index] = optionTable;
	Tk_InitOptions(interp, &record, optionTable, tkwin);
	if (Tk_SetOptions(interp, &record, optionTable, 1,
		&newObjPtr, tkwin, NULL, NULL) != TCL_OK) {
	    result = TCL_ERROR;
	}
	Tcl_DecrRefCount(newObjPtr);
	Tk_FreeConfigOptions( (char *) &record, optionTable, tkwin);
	Tk_DestroyWindow(tkwin);
	return result;
    }

    case TWO_WINDOWS: {
	typedef struct {
	    TrivialCommandHeader header;
	    Tcl_Obj *windowPtr;
	} ContentRecord;
	ContentRecord *recordPtr;
	static const Tk_OptionSpec contentSpecs[] = {
	    {TK_OPTION_WINDOW, "-window", "window", "Window", ".bar",
		offsetof(ContentRecord, windowPtr), TCL_INDEX_NONE, TK_CONFIG_NULL_OK, NULL, 0},
	    {TK_OPTION_END, NULL, NULL, NULL, NULL, 0, 0, 0, NULL, 0}
	};
	tkwin = Tk_CreateWindowFromPath(interp,
		(Tk_Window)clientData, Tcl_GetString(objv[2]), NULL);

	if (tkwin == NULL) {
	    return TCL_ERROR;
	}
	Tk_SetClass(tkwin, "Test");

	recordPtr = (ContentRecord *)ckalloc(sizeof(ContentRecord));
	recordPtr->header.interp = interp;
	recordPtr->header.optionTable = Tk_CreateOptionTable(interp,
		contentSpecs);
	tables[index] = recordPtr->header.optionTable;
	recordPtr->header.tkwin = tkwin;
	recordPtr->windowPtr = NULL;

	result = Tk_InitOptions(interp, recordPtr,
		recordPtr->header.optionTable, tkwin);
	if (result == TCL_OK) {
	    result = Tk_SetOptions(interp, recordPtr,
		    recordPtr->header.optionTable, objc - 3, objv + 3,
		    tkwin, NULL, NULL);
	    if (result == TCL_OK) {
		recordPtr->header.widgetCmd = Tcl_CreateObjCommand2(interp,
			Tcl_GetString(objv[2]), TrivialConfigObjCmd,
			recordPtr, TrivialCmdDeletedProc);
		Tk_CreateEventHandler(tkwin, StructureNotifyMask,
			TrivialEventProc, recordPtr);
		Tcl_SetObjResult(interp, objv[2]);
	    } else {
		Tk_FreeConfigOptions(recordPtr,
			recordPtr->header.optionTable, tkwin);
	    }
	}
	if (result != TCL_OK) {
	    Tk_DestroyWindow(tkwin);
	    ckfree(recordPtr);
	}
    }
    }

    return result;
}

/*
 *----------------------------------------------------------------------
 *
 * TrivialConfigObjCmd --
 *
 *	This command is used to test the configuration package. It only
 *	handles the "configure" and "cget" subcommands.
 *
 * Results:
 *	A standard Tcl result.
 *
 * Side effects:
 *	None.
 *
 *----------------------------------------------------------------------
 */

static int
TrivialConfigObjCmd(
    void *clientData,	/* Main window for application. */
    Tcl_Interp *interp,		/* Current interpreter. */
    Tcl_Size objc,			/* Number of arguments. */
    Tcl_Obj *const objv[])	/* Argument objects. */
{
    int result = TCL_OK;
    static const char *const options[] = {
	"cget", "configure", "csave", NULL
    };
    enum {
	CGET, CONFIGURE, CSAVE
    };
    Tcl_Obj *resultObjPtr;
    int index, mask;
    TrivialCommandHeader *headerPtr = (TrivialCommandHeader *)clientData;
    Tk_Window tkwin = headerPtr->tkwin;
    Tk_SavedOptions saved;

    if (objc < 2) {
	Tcl_WrongNumArgs(interp, 1, objv, "option ?arg ...?");
	return TCL_ERROR;
    }

    if (Tcl_GetIndexFromObjStruct(interp, objv[1], options,
	    sizeof(char *), "command", 0, &index) != TCL_OK) {
	return TCL_ERROR;
    }

    Tcl_Preserve(clientData);

    switch (index) {
    case CGET:
	if (objc != 3) {
	    Tcl_WrongNumArgs(interp, 2, objv, "option");
	    result = TCL_ERROR;
	    goto done;
	}
	resultObjPtr = Tk_GetOptionValue(interp, clientData,
		headerPtr->optionTable, objv[2], tkwin);
	if (resultObjPtr != NULL) {
	    Tcl_SetObjResult(interp, resultObjPtr);
	    result = TCL_OK;
	} else {
	    result = TCL_ERROR;
	}
	break;
    case CONFIGURE:
	if (objc == 2) {
	    resultObjPtr = Tk_GetOptionInfo(interp, clientData,
		    headerPtr->optionTable, NULL, tkwin);
	    if (resultObjPtr == NULL) {
		result = TCL_ERROR;
	    } else {
		Tcl_SetObjResult(interp, resultObjPtr);
	    }
	} else if (objc == 3) {
	    resultObjPtr = Tk_GetOptionInfo(interp, clientData,
		    headerPtr->optionTable, objv[2], tkwin);
	    if (resultObjPtr == NULL) {
		result = TCL_ERROR;
	    } else {
		Tcl_SetObjResult(interp, resultObjPtr);
	    }
	} else {
	    result = Tk_SetOptions(interp, clientData,
		    headerPtr->optionTable, objc - 2, objv + 2,
		    tkwin, NULL, &mask);
	    if (result == TCL_OK) {
		Tcl_SetObjResult(interp, Tcl_NewWideIntObj(mask));
	    }
	}
	break;
    case CSAVE:
	result = Tk_SetOptions(interp, clientData,
		headerPtr->optionTable, objc - 2, objv + 2,
		tkwin, &saved, &mask);
	Tk_FreeSavedOptions(&saved);
	if (result == TCL_OK) {
	    Tcl_SetObjResult(interp, Tcl_NewWideIntObj(mask));
	}
	break;
    }
  done:
    Tcl_Release(clientData);
    return result;
}

/*
 *----------------------------------------------------------------------
 *
 * TrivialCmdDeletedProc --
 *
 *	This function is invoked when a widget command is deleted. If the
 *	widget isn't already in the process of being destroyed, this command
 *	destroys it.
 *
 * Results:
 *	None.
 *
 * Side effects:
 *	The widget is destroyed.
 *
 *----------------------------------------------------------------------
 */

static void
TrivialCmdDeletedProc(
    void *clientData)	/* Pointer to widget record for widget. */
{
    TrivialCommandHeader *headerPtr = (TrivialCommandHeader *)clientData;
    Tk_Window tkwin = headerPtr->tkwin;

    if (tkwin != NULL) {
	Tk_DestroyWindow(tkwin);
    } else if (headerPtr->optionTable != NULL) {
	/*
	 * This is a "new" object, which doesn't have a window, so we can't
	 * depend on cleaning up in the event function. Free its resources
	 * here.
	 */

	Tk_FreeConfigOptions(clientData,
		headerPtr->optionTable, NULL);
	Tcl_EventuallyFree(clientData, TCL_DYNAMIC);
    }
}

/*
 *--------------------------------------------------------------
 *
 * TrivialEventProc --
 *
 *	A dummy event proc.
 *
 * Results:
 *	None.
 *
 * Side effects:
 *	When the window gets deleted, internal structures get cleaned up.
 *
 *--------------------------------------------------------------
 */

static void
TrivialEventProc(
    void *clientData,	/* Information about window. */
    XEvent *eventPtr)		/* Information about event. */
{
    TrivialCommandHeader *headerPtr = (TrivialCommandHeader *)clientData;

    if (eventPtr->type == DestroyNotify) {
	if (headerPtr->tkwin != NULL) {
	    Tk_FreeConfigOptions(clientData,
		    headerPtr->optionTable, headerPtr->tkwin);
	    headerPtr->optionTable = NULL;
	    headerPtr->tkwin = NULL;
	    Tcl_DeleteCommandFromToken(headerPtr->interp,
		    headerPtr->widgetCmd);
	}
	Tcl_EventuallyFree(clientData, TCL_DYNAMIC);
    }
}

/*
 *----------------------------------------------------------------------
 *
 * TestfontObjCmd --
 *
 *	This function implements the "testfont" command, which is used to test
 *	TkFont objects.
 *
 * Results:
 *	A standard Tcl result.
 *
 * Side effects:
 *	None.
 *
 *----------------------------------------------------------------------
 */

static int
TestfontObjCmd(
    void *clientData,	/* Main window for application. */
    Tcl_Interp *interp,		/* Current interpreter. */
    Tcl_Size objc,			/* Number of arguments. */
    Tcl_Obj *const objv[])	/* Argument objects. */
{
    static const char *const options[] = {"counts", "subfonts", NULL};
    enum option {COUNTS, SUBFONTS};
    int index;
    Tk_Window tkwin;
    Tk_Font tkfont;

    tkwin = (Tk_Window)clientData;

    if (objc < 3) {
	Tcl_WrongNumArgs(interp, 1, objv, "option fontName");
	return TCL_ERROR;
    }

    if (Tcl_GetIndexFromObjStruct(interp, objv[1], options,
	    sizeof(char *), "command", 0, &index)!= TCL_OK) {
	return TCL_ERROR;
    }

    switch ((enum option) index) {
    case COUNTS:
	Tcl_SetObjResult(interp,
		TkDebugFont(Tk_MainWindow(interp), Tcl_GetString(objv[2])));
	break;
    case SUBFONTS:
	tkfont = Tk_AllocFontFromObj(interp, tkwin, objv[2]);
	if (tkfont == NULL) {
	    return TCL_ERROR;
	}
	TkpGetSubFonts(interp, tkfont);
	Tk_FreeFont(tkfont);
	break;
    }

    return TCL_OK;
}

/*
 *----------------------------------------------------------------------
 *
 * ImageCreate --
 *
 *	This function is called by the Tk image code to create "test" images.
 *
 * Results:
 *	A standard Tcl result.
 *
 * Side effects:
 *	The data structure for a new image is allocated.
 *
 *----------------------------------------------------------------------
 */

static int
ImageCreate(
    Tcl_Interp *interp,		/* Interpreter for application containing
				 * image. */
    const char *name,			/* Name to use for image. */
    Tcl_Size objc,			/* Number of arguments. */
    Tcl_Obj *const objv[],	/* Argument strings for options (doesn't
				 * include image name or type). */
    TCL_UNUSED(const Tk_ImageType *),	/* Pointer to our type record (not used). */
	Tk_ImageModel model,	/* Token for image, to be used by us in later
				 * callbacks. */
    void **clientDataPtr)	/* Store manager's token for image here; it
				 * will be returned in later callbacks. */
{
    TImageModel *timPtr;
    const char *varName;
    Tcl_Size i;

    varName = "log";
    for (i = 0; i < objc; i += 2) {
	if (strcmp(Tcl_GetString(objv[i]), "-variable") != 0) {
	    Tcl_AppendResult(interp, "bad option name \"",
		    Tcl_GetString(objv[i]), "\"", NULL);
	    return TCL_ERROR;
	}
	if ((i+1) == objc) {
	    Tcl_AppendResult(interp, "no value given for \"",
		    Tcl_GetString(objv[i]), "\" option", NULL);
	    return TCL_ERROR;
	}
	varName = Tcl_GetString(objv[i+1]);
    }

    timPtr = (TImageModel *)ckalloc(sizeof(TImageModel));
    timPtr->model = model;
    timPtr->interp = interp;
    timPtr->width = 30;
    timPtr->height = 15;
    timPtr->imageName = (char *)ckalloc(strlen(name) + 1);
    strcpy(timPtr->imageName, name);
    timPtr->varName = (char *)ckalloc(strlen(varName) + 1);
    strcpy(timPtr->varName, varName);
    Tcl_CreateObjCommand2(interp, name, ImageObjCmd, timPtr, NULL);
    *clientDataPtr = timPtr;
    Tk_ImageChanged(model, 0, 0, 30, 15, 30, 15);
    return TCL_OK;
}

/*
 *----------------------------------------------------------------------
 *
 * ImageObjCmd --
 *
 *	This function implements the commands corresponding to individual
 *	images.
 *
 * Results:
 *	A standard Tcl result.
 *
 * Side effects:
 *	Forces windows to be created.
 *
 *----------------------------------------------------------------------
 */

static int
ImageObjCmd(
    void *clientData,	/* Main window for application. */
    Tcl_Interp *interp,		/* Current interpreter. */
    Tcl_Size objc,			/* Number of arguments. */
    Tcl_Obj *const objv[])		/* Argument strings. */
{
    TImageModel *timPtr = (TImageModel *)clientData;
    int x, y, width, height;

    if (objc < 2) {
	Tcl_WrongNumArgs(interp, 1, objv, "option ?arg ...?");
	return TCL_ERROR;
    }
    if (strcmp(Tcl_GetString(objv[1]), "changed") == 0) {
	if (objc != 8) {
		Tcl_WrongNumArgs(interp, 1, objv, "changed x y width height"
			" imageWidth imageHeight");
	    return TCL_ERROR;
	}
	if ((Tcl_GetIntFromObj(interp, objv[2], &x) != TCL_OK)
		|| (Tcl_GetIntFromObj(interp, objv[3], &y) != TCL_OK)
		|| (Tcl_GetIntFromObj(interp, objv[4], &width) != TCL_OK)
		|| (Tcl_GetIntFromObj(interp, objv[5], &height) != TCL_OK)
		|| (Tcl_GetIntFromObj(interp, objv[6], &timPtr->width) != TCL_OK)
		|| (Tcl_GetIntFromObj(interp, objv[7], &timPtr->height) != TCL_OK)) {
	    return TCL_ERROR;
	}
	Tk_ImageChanged(timPtr->model, x, y, width, height, timPtr->width,
		timPtr->height);
    } else {
	Tcl_AppendResult(interp, "bad option \"", Tcl_GetString(objv[1]),
		"\": must be changed", NULL);
	return TCL_ERROR;
    }
    return TCL_OK;
}

/*
 *----------------------------------------------------------------------
 *
 * ImageGet --
 *
 *	This function is called by Tk to set things up for using a test image
 *	in a particular widget.
 *
 * Results:
 *	The return value is a token for the image instance, which is used in
 *	future callbacks to ImageDisplay and ImageFree.
 *
 * Side effects:
 *	None.
 *
 *----------------------------------------------------------------------
 */

static void *
ImageGet(
    Tk_Window tkwin,		/* Token for window in which image will be
				 * used. */
    void *clientData)	/* Pointer to TImageModel for image. */
{
    TImageModel *timPtr = (TImageModel *)clientData;
    TImageInstance *instPtr;
    char buffer[100];
    XGCValues gcValues;

    snprintf(buffer, sizeof(buffer), "%s get", timPtr->imageName);
    Tcl_SetVar2(timPtr->interp, timPtr->varName, NULL, buffer,
	    TCL_GLOBAL_ONLY|TCL_APPEND_VALUE|TCL_LIST_ELEMENT);

    instPtr = (TImageInstance *)ckalloc(sizeof(TImageInstance));
    instPtr->modelPtr = timPtr;
    instPtr->fg = Tk_GetColor(timPtr->interp, tkwin, "#ff0000");
    gcValues.foreground = instPtr->fg->pixel;
    instPtr->gc = Tk_GetGC(tkwin, GCForeground, &gcValues);
    instPtr->displayFailed = False;
    return instPtr;
}

/*
 *----------------------------------------------------------------------
 *
 * ImageDisplay --
 *
 *	This function is invoked to redisplay part or all of an image in a
 *	given drawable.
 *
 * Results:
 *	None.
 *
 * Side effects:
 *	The image gets partially redrawn, as an "X" that shows the exact
 *	redraw area.
 *
 *----------------------------------------------------------------------
 */

static void
ImageDisplay(
    void *clientData,	/* Pointer to TImageInstance for image. */
    Display *display,		/* Display to use for drawing. */
    Drawable drawable,		/* Where to redraw image. */
    int imageX, int imageY,	/* Origin of area to redraw, relative to
				 * origin of image. */
    int width, int height,	/* Dimensions of area to redraw. */
    int drawableX, int drawableY)
				/* Coordinates in drawable corresponding to
				 * imageX and imageY. */
{
    TImageInstance *instPtr = (TImageInstance *)clientData;

    /*
     * The purpose of the test image type is to track the calls to an image
     * display proc and record the parameters passed in each call.  On macOS a
     * display proc must be run inside of the drawRect method of an NSView in
     * order for the graphics operations to have any effect.  To deal with
     * this, whenever a display proc is called outside of any drawRect method
     * it schedules a redraw of the NSView.
     *
     * In an attempt to work around this, each image instance maintains it own
     * copy of the log message which gets written on the first call to the
     * display proc.  This usually means that the message created on macOS is
     * the same as that created on other platforms.  However it is possible
     * for the messages to differ for other reasons, namely differences in
     * how damage regions are computed.
     */

    if (LOG_DISPLAY(drawable)) {
	if (instPtr->displayFailed == False) {

	    /*
	     * Drawing is possible on the first call to DisplayImage.
	     * Log the message.
	     */

	    snprintf(instPtr->buffer, sizeof(instPtr->buffer), "%s display %d %d %d %d",
	    instPtr->modelPtr->imageName, imageX, imageY, width, height);
	}
	Tcl_SetVar2(instPtr->modelPtr->interp, instPtr->modelPtr->varName,
		    NULL, instPtr->buffer,
		    TCL_GLOBAL_ONLY|TCL_APPEND_VALUE|TCL_LIST_ELEMENT);
	instPtr->displayFailed = False;
    } else {

	/*
         * Drawing is not possible on the first call to DisplayImage.
	 * Save the message, but do not log it until the actual display.
	 */

	if (instPtr->displayFailed == False) {
	    snprintf(instPtr->buffer, sizeof(instPtr->buffer), "%s display %d %d %d %d",
		    instPtr->modelPtr->imageName, imageX, imageY, width, height);
	}
	instPtr->displayFailed = True;
    }
    if (width > (instPtr->modelPtr->width - imageX)) {
	width = instPtr->modelPtr->width - imageX;
    }
    if (height > (instPtr->modelPtr->height - imageY)) {
	height = instPtr->modelPtr->height - imageY;
    }

    XDrawRectangle(display, drawable, instPtr->gc, drawableX, drawableY,
	    (unsigned) (width-1), (unsigned) (height-1));
    XDrawLine(display, drawable, instPtr->gc, drawableX, drawableY,
	    (int) (drawableX + width - 1), (int) (drawableY + height - 1));
    XDrawLine(display, drawable, instPtr->gc, drawableX,
	    (int) (drawableY + height - 1),
	    (int) (drawableX + width - 1), drawableY);
}

/*
 *----------------------------------------------------------------------
 *
 * ImageFree --
 *
 *	This function is called when an instance of an image is no longer
 *	used.
 *
 * Results:
 *	None.
 *
 * Side effects:
 *	Information related to the instance is freed.
 *
 *----------------------------------------------------------------------
 */

static void
ImageFree(
    void *clientData,	/* Pointer to TImageInstance for instance. */
    Display *display)		/* Display where image was to be drawn. */
{
    TImageInstance *instPtr = (TImageInstance *)clientData;
    char buffer[200];

    snprintf(buffer, sizeof(buffer), "%s free", instPtr->modelPtr->imageName);
    Tcl_SetVar2(instPtr->modelPtr->interp, instPtr->modelPtr->varName, NULL,
	    buffer, TCL_GLOBAL_ONLY|TCL_APPEND_VALUE|TCL_LIST_ELEMENT);
    Tk_FreeColor(instPtr->fg);
    Tk_FreeGC(display, instPtr->gc);
    ckfree(instPtr);
}

/*
 *----------------------------------------------------------------------
 *
 * ImageDelete --
 *
 *	This function is called to clean up a test image when an application
 *	goes away.
 *
 * Results:
 *	None.
 *
 * Side effects:
 *	Information about the image is deleted.
 *
 *----------------------------------------------------------------------
 */

static void
ImageDelete(
    void *clientData)	/* Pointer to TImageModel for image. When
				 * this function is called, no more instances
				 * exist. */
{
    TImageModel *timPtr = (TImageModel *)clientData;
    char buffer[100];

    snprintf(buffer, sizeof(buffer), "%s delete", timPtr->imageName);
    Tcl_SetVar2(timPtr->interp, timPtr->varName, NULL, buffer,
	    TCL_GLOBAL_ONLY|TCL_APPEND_VALUE|TCL_LIST_ELEMENT);

    Tcl_DeleteCommand(timPtr->interp, timPtr->imageName);
    ckfree(timPtr->imageName);
    ckfree(timPtr->varName);
    ckfree(timPtr);
}

/*
 *----------------------------------------------------------------------
 *
 * TestmakeexistObjCmd --
 *
 *	This function implements the "testmakeexist" command. It calls
 *	Tk_MakeWindowExist on each of its arguments to force the windows to be
 *	created.
 *
 * Results:
 *	A standard Tcl result.
 *
 * Side effects:
 *	Forces windows to be created.
 *
 *----------------------------------------------------------------------
 */

static int
TestmakeexistObjCmd(
    void *clientData,	/* Main window for application. */
    Tcl_Interp *interp,		/* Current interpreter. */
    Tcl_Size objc,			/* Number of arguments. */
    Tcl_Obj *const objv[])		/* Argument strings. */
{
    Tk_Window mainWin = (Tk_Window)clientData;
    Tcl_Size i;
    Tk_Window tkwin;

    for (i = 1; i < objc; i++) {
	tkwin = Tk_NameToWindow(interp, Tcl_GetString(objv[i]), mainWin);
	if (tkwin == NULL) {
	    return TCL_ERROR;
	}
	Tk_MakeWindowExist(tkwin);
    }

    return TCL_OK;
}

/*
 *----------------------------------------------------------------------
 *
 * TestmenubarObjCmd --
 *
 *	This function implements the "testmenubar" command. It is used to test
 *	the Unix facilities for creating space above a toplevel window for a
 *	menubar.
 *
 * Results:
 *	A standard Tcl result.
 *
 * Side effects:
 *	Changes menubar related stuff.
 *
 *----------------------------------------------------------------------
 */

#if !(defined(_WIN32) || defined(MAC_OSX_TK) || defined(__CYGWIN__))
static int
TestmenubarObjCmd(
    void *clientData,	/* Main window for application. */
    Tcl_Interp *interp,		/* Current interpreter. */
    Tcl_Size objc,			/* Number of arguments. */
    Tcl_Obj *const objv[])		/* Argument strings. */
{
#ifdef __UNIX__
    Tk_Window mainWin = (Tk_Window)clientData;
    Tk_Window tkwin, menubar;

    if (objc < 2) {
	Tcl_WrongNumArgs(interp, 1, objv, "option ?arg ...?");
	return TCL_ERROR;
    }

    if (strcmp(Tcl_GetString(objv[1]), "window") == 0) {
	if (objc != 4) {
	    Tcl_WrongNumArgs(interp, 1, objv, "windows toplevel menubar");
	    return TCL_ERROR;
	}
	tkwin = Tk_NameToWindow(interp, Tcl_GetString(objv[2]), mainWin);
	if (tkwin == NULL) {
	    return TCL_ERROR;
	}
	if (Tcl_GetString(objv[3])[0] == 0) {
	    TkUnixSetMenubar(tkwin, NULL);
	} else {
	    menubar = Tk_NameToWindow(interp, Tcl_GetString(objv[3]), mainWin);
	    if (menubar == NULL) {
		return TCL_ERROR;
	    }
	    TkUnixSetMenubar(tkwin, menubar);
	}
    } else {
	Tcl_AppendResult(interp, "bad option \"", Tcl_GetString(objv[1]),
		"\": must be  window", NULL);
	return TCL_ERROR;
    }

    return TCL_OK;
#else
    Tcl_AppendResult(interp, "testmenubar is supported only under Unix", NULL);
    return TCL_ERROR;
#endif
}
#endif

/*
 *----------------------------------------------------------------------
 *
 * TestmetricsObjCmd --
 *
 *	This function implements the testmetrics command. It provides a way to
 *	determine the size of various widget components.
 *
 * Results:
 *	A standard Tcl result.
 *
 * Side effects:
 *	None.
 *
 *----------------------------------------------------------------------
 */

#if defined(_WIN32)
static int
TestmetricsObjCmd(
    TCL_UNUSED(void *),	/* Main window for application. */
    Tcl_Interp *interp,		/* Current interpreter. */
    Tcl_Size objc,			/* Number of arguments. */
    Tcl_Obj *const objv[])		/* Argument strings. */
{
    char buf[TCL_INTEGER_SPACE];
    int val;

    if (objc < 2) {
	Tcl_WrongNumArgs(interp, 1, objv, "option ?arg ...?");
	return TCL_ERROR;
    }

    if (strcmp(Tcl_GetString(objv[1]), "cyvscroll") == 0) {
	val = GetSystemMetrics(SM_CYVSCROLL);
    } else  if (strcmp(Tcl_GetString(objv[1]), "cxhscroll") == 0) {
	val = GetSystemMetrics(SM_CXHSCROLL);
    } else {
	Tcl_AppendResult(interp, "bad option \"", Tcl_GetString(objv[1]),
		"\": must be cxhscroll or cyvscroll", NULL);
	return TCL_ERROR;
    }
    snprintf(buf, sizeof(buf), "%d", val);
    Tcl_AppendResult(interp, buf, NULL);
    return TCL_OK;
}
#endif

/*
 *----------------------------------------------------------------------
 *
 * TestpropObjCmd --
 *
 *	This function implements the "testprop" command. It fetches and prints
 *	the value of a property on a window.
 *
 * Results:
 *	A standard Tcl result.
 *
 * Side effects:
 *	None.
 *
 *----------------------------------------------------------------------
 */

static int
TestpropObjCmd(
    void *clientData,	/* Main window for application. */
    Tcl_Interp *interp,		/* Current interpreter. */
    Tcl_Size objc,			/* Number of arguments. */
    Tcl_Obj *const objv[])		/* Argument strings. */
{
    Tk_Window mainWin = (Tk_Window)clientData;
    int result, actualFormat;
    unsigned long bytesAfter, length, value;
    Atom actualType, propName;
    unsigned char *property, *p;
    char *end;
    Window w;
    char buffer[30];

    if (objc != 3) {
	Tcl_WrongNumArgs(interp, 1, objv, "window property");
	return TCL_ERROR;
    }

    w = strtoul(Tcl_GetString(objv[1]), &end, 0);
    propName = Tk_InternAtom(mainWin, Tcl_GetString(objv[2]));
    property = NULL;
    result = XGetWindowProperty(Tk_Display(mainWin),
	    w, propName, 0, 100000, False, AnyPropertyType,
	    &actualType, &actualFormat, &length,
	    &bytesAfter, &property);
    if ((result == Success) && (actualType != None)) {
	if ((actualFormat == 8) && (actualType == XA_STRING)) {
	    for (p = property; ((unsigned long)(p-property)) < length; p++) {
		if (*p == 0) {
		    *p = '\n';
		}
	    }
	    Tcl_SetObjResult(interp, Tcl_NewStringObj((/*!unsigned*/char*)property, TCL_INDEX_NONE));
	} else {
	    for (p = property; length > 0; length--) {
		if (actualFormat == 32) {
		    value = *((long *) p);
		    p += sizeof(long);
		} else if (actualFormat == 16) {
		    value = 0xffff & (*((short *) p));
		    p += sizeof(short);
		} else {
		    value = 0xff & *p;
		    p += 1;
		}
		snprintf(buffer, sizeof(buffer), "0x%lx", value);
		Tcl_AppendElement(interp, buffer);
	    }
	}
    }
    if (property != NULL) {
	XFree(property);
    }
    return TCL_OK;
}

/*
 *----------------------------------------------------------------------
 *
 * TestpropObjCmd --
 *
 *	This function implements the "testprop" command. It fetches and prints
 *	the value of a property on a window.
 *
 * Results:
 *	A standard Tcl result.
 *
 * Side effects:
 *	None.
 *
 *----------------------------------------------------------------------
 */

static int
TestprintfObjCmd(
    TCL_UNUSED(void *),	/* Not used */
    Tcl_Interp *interp,		/* Current interpreter. */
    Tcl_Size objc,			/* Number of arguments. */
    Tcl_Obj *const objv[])	/* Argument strings. */
{
    char buffer[256];
    Tcl_WideInt wideInt;
    long long longLongInt;

    if (objc != 2) {
	Tcl_WrongNumArgs(interp, 1, objv, "wideint");
	return TCL_ERROR;
    }
    if (Tcl_GetWideIntFromObj(interp, objv[1], &wideInt) != TCL_OK) {
	return TCL_ERROR;
    }
    longLongInt = wideInt;

    /* Just add a lot of arguments to snprintf. Reason: on AMD64, the first
     * 4 or 6 arguments (we assume 8, just in case) might be put in registers,
     * which still woudn't tell if the assumed size is correct: We want this
     * test-case to fail if the 64-bit value is printed as truncated to 32-bit.
     */
    snprintf(buffer, sizeof(buffer), "%s%s%s%s%s%s%s%s%" TCL_LL_MODIFIER "d %"
	    TCL_LL_MODIFIER "u", "", "", "", "", "", "", "", "",
	    longLongInt, (unsigned long long)longLongInt);
    Tcl_AppendResult(interp, buffer, NULL);
    return TCL_OK;
}

#if !(defined(_WIN32) || defined(MAC_OSX_TK) || defined(__CYGWIN__))
/*
 *----------------------------------------------------------------------
 *
 * TestwrapperObjCmd --
 *
 *	This function implements the "testwrapper" command. It provides a way
 *	from Tcl to determine the extra window Tk adds in between the toplevel
 *	window and the window decorations.
 *
 * Results:
 *	A standard Tcl result.
 *
 * Side effects:
 *	None.
 *
 *----------------------------------------------------------------------
 */

static int
TestwrapperObjCmd(
    void *clientData,	/* Main window for application. */
    Tcl_Interp *interp,		/* Current interpreter. */
    Tcl_Size objc,			/* Number of arguments. */
    Tcl_Obj *const objv[])		/* Argument strings. */
{
    TkWindow *winPtr, *wrapperPtr;
    Tk_Window tkwin;

    if (objc != 2) {
	Tcl_WrongNumArgs(interp, 1, objv, "window");
	return TCL_ERROR;
    }

    tkwin = (Tk_Window)clientData;
    winPtr = (TkWindow *) Tk_NameToWindow(interp, Tcl_GetString(objv[1]), tkwin);
    if (winPtr == NULL) {
	return TCL_ERROR;
    }

    wrapperPtr = TkpGetWrapperWindow(winPtr);
    if (wrapperPtr != NULL) {
	char buf[TCL_INTEGER_SPACE];

	TkpPrintWindowId(buf, Tk_WindowId(wrapperPtr));
	Tcl_SetObjResult(interp, Tcl_NewStringObj(buf, TCL_INDEX_NONE));
    }
    return TCL_OK;
}
#endif

/*
 *----------------------------------------------------------------------
 *
 * CustomOptionSet, CustomOptionGet, CustomOptionRestore, CustomOptionFree --
 *
 *	Handlers for object-based custom configuration options. See
 *	Testobjconfigcommand.
 *
 * Results:
 *	See user documentation for expected results from these functions.
 *		CustomOptionSet		Standard Tcl Result.
 *		CustomOptionGet		Tcl_Obj * containing value.
 *		CustomOptionRestore	None.
 *		CustomOptionFree	None.
 *
 * Side effects:
 *	Depends on the function.
 *		CustomOptionSet		Sets option value to new setting.
 *		CustomOptionGet		Creates a new Tcl_Obj.
 *		CustomOptionRestore	Resets option value to original value.
 *		CustomOptionFree	Free storage for internal rep of option.
 *
 *----------------------------------------------------------------------
 */

static int
CustomOptionSet(
    TCL_UNUSED(void *),
    Tcl_Interp *interp,
    TCL_UNUSED(Tk_Window),
    Tcl_Obj **value,
    char *recordPtr,
    Tcl_Size internalOffset,
    char *saveInternalPtr,
    int flags)
{
    int objEmpty;
    char *newStr, *string, *internalPtr;

    objEmpty = 0;

    if (internalOffset != TCL_INDEX_NONE) {
	internalPtr = recordPtr + internalOffset;
    } else {
	internalPtr = NULL;
    }

    /*
     * See if the object is empty.
     */

    if (value == NULL) {
	objEmpty = 1;
	CLANG_ASSERT(value);
    } else if ((*value)->bytes != NULL) {
	objEmpty = ((*value)->length == 0);
    } else {
	(void)Tcl_GetString(*value);
	objEmpty = ((*value)->length == 0);
    }

    if ((flags & TK_OPTION_NULL_OK) && objEmpty) {
	*value = NULL;
    } else {
	string = Tcl_GetString(*value);
	Tcl_UtfToUpper(string);
	if (strcmp(string, "BAD") == 0) {
	    Tcl_SetObjResult(interp, Tcl_NewStringObj("expected good value, got \"BAD\"", TCL_INDEX_NONE));
	    return TCL_ERROR;
	}
    }
    if (internalPtr != NULL) {
	if (*value != NULL) {
	    string = Tcl_GetString(*value);
	    newStr = (char *)ckalloc((*value)->length + 1);
	    strcpy(newStr, string);
	} else {
	    newStr = NULL;
	}
	*((char **) saveInternalPtr) = *((char **) internalPtr);
	*((char **) internalPtr) = newStr;
    }

    return TCL_OK;
}

static Tcl_Obj *
CustomOptionGet(
    TCL_UNUSED(void *),
    TCL_UNUSED(Tk_Window),
    char *recordPtr,
    Tcl_Size internalOffset)
{
    return (Tcl_NewStringObj(*(char **)(recordPtr + internalOffset), TCL_INDEX_NONE));
}

static void
CustomOptionRestore(
    TCL_UNUSED(void *),
    TCL_UNUSED(Tk_Window),
    char *internalPtr,
    char *saveInternalPtr)
{
    *(char **)internalPtr = *(char **)saveInternalPtr;
    return;
}

static void
CustomOptionFree(
    TCL_UNUSED(void *),
    TCL_UNUSED(Tk_Window),
    char *internalPtr)
{
    if (*(char **)internalPtr != NULL) {
	ckfree(*(char **)internalPtr);
    }
}
/*
 *----------------------------------------------------------------------
 *
 * TestPhotoStringMatchCmd --
 *
 *	This function implements the "testphotostringmatch" command. It
 *	provides a way from Tcl to call the string match function for the
 *	default image handler directly.
 *
 * Results:
 *	A standard Tcl result. If data is in the proper format, the result in
 *	interp will contain width and height as a list. If the data cannot be
 *	parsed as default image format, returns TCL_ERROR and leaves an
 *	appropriate error message in interp.
 *
 * Side effects:
 *	None.
 *
 *----------------------------------------------------------------------
 */

static int
TestPhotoStringMatchCmd(
    TCL_UNUSED(void *),	/* Main window for application. */
    Tcl_Interp *interp,		/* Current interpreter. */
    Tcl_Size objc,			/* Number of arguments. */
    Tcl_Obj *const objv[])		/* Argument strings. */
{
    Tcl_Obj *dummy = NULL;
    Tcl_Obj *resultObj[2];
    int width, height;

    if (objc != 2) {
        Tcl_WrongNumArgs(interp, 1, objv, "imageData");
        return TCL_ERROR;
    }
    if (TkDebugPhotoStringMatchDef(interp, objv[1], dummy, &width, &height)) {
        resultObj[0] = Tcl_NewWideIntObj(width);
        resultObj[1] = Tcl_NewWideIntObj(height);
        Tcl_SetObjResult(interp, Tcl_NewListObj(2, resultObj));
        return TCL_OK;
    } else {
        return TCL_ERROR;
    }
}



/*
 * Local Variables:
 * mode: c
 * c-basic-offset: 4
 * fill-column: 78
 * End:
 */<|MERGE_RESOLUTION|>--- conflicted
+++ resolved
@@ -155,98 +155,35 @@
  * Forward declarations for functions defined later in this file:
  */
 
-<<<<<<< HEAD
-static int		ImageObjCmd(void *dummy,
-			    Tcl_Interp *interp, Tcl_Size objc,
-			    Tcl_Obj * const objv[]);
-static int		TestbitmapObjCmd(void *dummy,
-			    Tcl_Interp *interp, Tcl_Size objc,
-			    Tcl_Obj * const objv[]);
-static int		TestborderObjCmd(void *dummy,
-			    Tcl_Interp *interp, Tcl_Size objc,
-			    Tcl_Obj * const objv[]);
-static int		TestcolorObjCmd(void *dummy,
-			    Tcl_Interp *interp, Tcl_Size objc,
-			    Tcl_Obj * const objv[]);
-static int		TestcursorObjCmd(void *dummy,
-			    Tcl_Interp *interp, Tcl_Size objc,
-			    Tcl_Obj * const objv[]);
-static int		TestdeleteappsObjCmd(void *dummy,
-			    Tcl_Interp *interp, Tcl_Size objc,
-			    Tcl_Obj * const objv[]);
-static int		TestfontObjCmd(void *dummy,
-			    Tcl_Interp *interp, Tcl_Size objc,
-			    Tcl_Obj *const objv[]);
-static int		TestmakeexistObjCmd(void *dummy,
-			    Tcl_Interp *interp, Tcl_Size objc,
-			    Tcl_Obj *const objv[]);
+static Tcl_ObjCmdProc2 ImageObjCmd;
+static Tcl_ObjCmdProc2 TestbitmapObjCmd;
+static Tcl_ObjCmdProc2 TestborderObjCmd;
+static Tcl_ObjCmdProc2 TestcolorObjCmd;
+static Tcl_ObjCmdProc2 TestcursorObjCmd;
+static Tcl_ObjCmdProc2 TestdeleteappsObjCmd;
+static Tcl_ObjCmdProc2 TestfontObjCmd;
+static Tcl_ObjCmdProc2 TestmakeexistObjCmd;
 #if !(defined(_WIN32) || defined(MAC_OSX_TK) || defined(__CYGWIN__))
-static int		TestmenubarObjCmd(void *dummy,
-			    Tcl_Interp *interp, Tcl_Size objc,
-			    Tcl_Obj *const objv[]);
+static Tcl_ObjCmdProc2 TestmenubarObjCmd;
 #endif
 #if defined(_WIN32)
-static int		TestmetricsObjCmd(void *dummy,
-			    Tcl_Interp *interp, Tcl_Size objc,
-			    Tcl_Obj * const objv[]);
+static Tcl_ObjCmdProc2 TestmetricsObjCmd;
 #endif
-static int		TestobjconfigObjCmd(void *dummy,
-			    Tcl_Interp *interp, Tcl_Size objc,
-			    Tcl_Obj * const objv[]);
-=======
-static Tcl_ObjCmdProc ImageObjCmd;
-static Tcl_ObjCmdProc TestbitmapObjCmd;
-static Tcl_ObjCmdProc TestborderObjCmd;
-static Tcl_ObjCmdProc TestcolorObjCmd;
-static Tcl_ObjCmdProc TestcursorObjCmd;
-static Tcl_ObjCmdProc TestdeleteappsObjCmd;
-static Tcl_ObjCmdProc TestfontObjCmd;
-static Tcl_ObjCmdProc TestmakeexistObjCmd;
-#if !(defined(_WIN32) || defined(MAC_OSX_TK) || defined(__CYGWIN__))
-static Tcl_ObjCmdProc TestmenubarObjCmd;
-#endif
-#if defined(_WIN32)
-static Tcl_ObjCmdProc TestmetricsObjCmd;
-#endif
-static Tcl_ObjCmdProc TestobjconfigObjCmd;
->>>>>>> 8403bafe
+static Tcl_ObjCmdProc2 TestobjconfigObjCmd;
 static Tk_CustomOptionSetProc CustomOptionSet;
 static Tk_CustomOptionGetProc CustomOptionGet;
 static Tk_CustomOptionRestoreProc CustomOptionRestore;
 static Tk_CustomOptionFreeProc CustomOptionFree;
-<<<<<<< HEAD
-static int		TestpropObjCmd(void *dummy,
-			    Tcl_Interp *interp, Tcl_Size objc,
-			    Tcl_Obj * const objv[]);
-static int		TestprintfObjCmd(void *dummy,
-			    Tcl_Interp *interp, Tcl_Size objc,
-			    Tcl_Obj * const objv[]);
+static Tcl_ObjCmdProc2 TestpropObjCmd;
+static Tcl_ObjCmdProc2 TestprintfObjCmd;
 #if !(defined(_WIN32) || defined(MAC_OSX_TK) || defined(__CYGWIN__))
-static int		TestwrapperObjCmd(void *dummy,
-			    Tcl_Interp *interp, Tcl_Size objc,
-			    Tcl_Obj * const objv[]);
+static Tcl_ObjCmdProc2 TestwrapperObjCmd;
 #endif
 static void		TrivialCmdDeletedProc(void *clientData);
-static int		TrivialConfigObjCmd(void *dummy,
-			    Tcl_Interp *interp, Tcl_Size objc,
-			    Tcl_Obj * const objv[]);
+static Tcl_ObjCmdProc2 TrivialConfigObjCmd;
 static void		TrivialEventProc(void *clientData,
 			    XEvent *eventPtr);
-static int              TestPhotoStringMatchCmd(void *dummy,
-                            Tcl_Interp *interp, Tcl_Size objc,
-                            Tcl_Obj * const objv[]);
-=======
-static Tcl_ObjCmdProc TestpropObjCmd;
-static Tcl_ObjCmdProc TestprintfObjCmd;
-#if !(defined(_WIN32) || defined(MAC_OSX_TK) || defined(__CYGWIN__))
-static Tcl_ObjCmdProc TestwrapperObjCmd;
-#endif
-static void		TrivialCmdDeletedProc(void *clientData);
-static Tcl_ObjCmdProc TrivialConfigObjCmd;
-static void		TrivialEventProc(void *clientData,
-			    XEvent *eventPtr);
-static Tcl_ObjCmdProc TestPhotoStringMatchCmd;
->>>>>>> 8403bafe
+static Tcl_ObjCmdProc2 TestPhotoStringMatchCmd;
  
 /*
