/*
 * tkTest.c --
 *
 *	This file contains C command functions for a bunch of additional Tcl
 *	commands that are used for testing out Tcl's C interfaces. These
 *	commands are not normally included in Tcl applications; they're only
 *	used for testing.
 *
 * Copyright © 1993-1994 The Regents of the University of California.
 * Copyright © 1994-1997 Sun Microsystems, Inc.
 * Copyright © 1998-1999 Scriptics Corporation.
 *
 * See the file "license.terms" for information on usage and redistribution of
 * this file, and for a DISCLAIMER OF ALL WARRANTIES.
 */

#undef STATIC_BUILD
#ifndef USE_TCL_STUBS
#   define USE_TCL_STUBS
#endif
#ifndef USE_TK_STUBS
#   define USE_TK_STUBS
#endif
#include "tkInt.h"
#include "tkText.h"

#ifdef _WIN32
#include "tkWinInt.h"
#endif

#if defined(MAC_OSX_TK)
#include "tkMacOSXInt.h"
#include "tkScrollbar.h"
#define LOG_DISPLAY(drawable) TkTestLogDisplay(drawable)
#else
#define LOG_DISPLAY(drawable) 1
#endif

#ifdef __UNIX__
#include "tkUnixInt.h"
#endif

/*
 * TCL_STORAGE_CLASS is set unconditionally to DLLEXPORT because the
 * Tcltest_Init declaration is in the source file itself, which is only
 * accessed when we are building a library.
 */

#undef TCL_STORAGE_CLASS
#define TCL_STORAGE_CLASS DLLEXPORT
#ifdef __cplusplus
extern "C" {
#endif
EXTERN int		Tktest_Init(Tcl_Interp *interp);
#ifdef __cplusplus
}
#endif

/*
 * The following data structure represents the model for a test image:
 */

typedef struct TImageModel {
    Tk_ImageModel model;	/* Tk's token for image model. */
    Tcl_Interp *interp;		/* Interpreter for application. */
    int width, height;		/* Dimensions of image. */
    char *imageName;		/* Name of image (malloc-ed). */
    char *varName;		/* Name of variable in which to log events for
				 * image (malloc-ed). */
} TImageModel;

/*
 * The following data structure represents a particular use of a particular
 * test image.
 */

typedef struct TImageInstance {
    TImageModel *modelPtr;	/* Pointer to model for image. */
    XColor *fg;			/* Foreground color for drawing in image. */
    GC gc;			/* Graphics context for drawing in image. */
    Bool displayFailed;         /* macOS display attempted out of drawRect. */
    char buffer[200 + TCL_INTEGER_SPACE * 6]; /* message to log on display. */
} TImageInstance;

/*
 * The type record for test images:
 */

static int		ImageCreate(Tcl_Interp *interp,
			    const char *name, int argc, Tcl_Obj *const objv[],
			    const Tk_ImageType *typePtr, Tk_ImageModel model,
			    ClientData *clientDataPtr);
static ClientData	ImageGet(Tk_Window tkwin, ClientData clientData);
static void		ImageDisplay(ClientData clientData,
			    Display *display, Drawable drawable,
			    int imageX, int imageY, int width,
			    int height, int drawableX,
			    int drawableY);
static void		ImageFree(ClientData clientData, Display *display);
static void		ImageDelete(ClientData clientData);

static Tk_ImageType imageType = {
    "test",			/* name */
    ImageCreate,		/* createProc */
    ImageGet,			/* getProc */
    ImageDisplay,		/* displayProc */
    ImageFree,			/* freeProc */
    ImageDelete,		/* deleteProc */
    NULL,			/* postscriptPtr */
    NULL,			/* nextPtr */
    NULL
};

/*
 * One of the following structures describes each of the interpreters created
 * by the "testnewapp" command. This information is used by the
 * "testdeleteinterps" command to destroy all of those interpreters.
 */

typedef struct NewApp {
    Tcl_Interp *interp;		/* Token for interpreter. */
    struct NewApp *nextPtr;	/* Next in list of new interpreters. */
} NewApp;

static NewApp *newAppPtr = NULL;/* First in list of all new interpreters. */

/*
 * Header for trivial configuration command items.
 */

#define ODD	TK_CONFIG_USER_BIT
#define EVEN	(TK_CONFIG_USER_BIT << 1)

enum {
    NONE,
    ODD_TYPE,
    EVEN_TYPE
};

typedef struct TrivialCommandHeader {
    Tcl_Interp *interp;		/* The interp that this command lives in. */
    Tk_OptionTable optionTable;	/* The option table that go with this
				 * command. */
    Tk_Window tkwin;		/* For widgets, the window associated with
				 * this widget. */
    Tcl_Command widgetCmd;	/* For widgets, the command associated with
				 * this widget. */
} TrivialCommandHeader;

/*
 * Forward declarations for functions defined later in this file:
 */

static int		ImageObjCmd(ClientData dummy,
			    Tcl_Interp *interp, int objc,
			    Tcl_Obj * const objv[]);
static int		TestbitmapObjCmd(ClientData dummy,
			    Tcl_Interp *interp, int objc,
			    Tcl_Obj * const objv[]);
static int		TestborderObjCmd(ClientData dummy,
			    Tcl_Interp *interp, int objc,
			    Tcl_Obj * const objv[]);
static int		TestcolorObjCmd(ClientData dummy,
			    Tcl_Interp *interp, int objc,
			    Tcl_Obj * const objv[]);
static int		TestcursorObjCmd(ClientData dummy,
			    Tcl_Interp *interp, int objc,
			    Tcl_Obj * const objv[]);
static int		TestdeleteappsObjCmd(ClientData dummy,
			    Tcl_Interp *interp, int objc,
			    Tcl_Obj * const objv[]);
static int		TestfontObjCmd(ClientData dummy,
			    Tcl_Interp *interp, int objc,
			    Tcl_Obj *const objv[]);
static int		TestmakeexistObjCmd(ClientData dummy,
			    Tcl_Interp *interp, int objc,
			    Tcl_Obj *const objv[]);
#if !(defined(_WIN32) || defined(MAC_OSX_TK) || defined(__CYGWIN__))
static int		TestmenubarObjCmd(ClientData dummy,
			    Tcl_Interp *interp, int objc,
			    Tcl_Obj *const objv[]);
#endif
#if defined(_WIN32)
static int		TestmetricsObjCmd(ClientData dummy,
			    Tcl_Interp *interp, int objc,
			    Tcl_Obj * const objv[]);
#endif
static int		TestobjconfigObjCmd(ClientData dummy,
			    Tcl_Interp *interp, int objc,
			    Tcl_Obj * const objv[]);
static Tk_CustomOptionSetProc CustomOptionSet;
static Tk_CustomOptionGetProc CustomOptionGet;
static Tk_CustomOptionRestoreProc CustomOptionRestore;
static Tk_CustomOptionFreeProc CustomOptionFree;
static int		TestpropObjCmd(ClientData dummy,
			    Tcl_Interp *interp, int objc,
			    Tcl_Obj * const objv[]);
static int		TestprintfObjCmd(ClientData dummy,
			    Tcl_Interp *interp, int objc,
			    Tcl_Obj * const objv[]);
#if !(defined(_WIN32) || defined(MAC_OSX_TK) || defined(__CYGWIN__))
static int		TestwrapperObjCmd(ClientData dummy,
			    Tcl_Interp *interp, int objc,
			    Tcl_Obj * const objv[]);
#endif
static void		TrivialCmdDeletedProc(ClientData clientData);
static int		TrivialConfigObjCmd(ClientData dummy,
			    Tcl_Interp *interp, int objc,
			    Tcl_Obj * const objv[]);
static void		TrivialEventProc(ClientData clientData,
			    XEvent *eventPtr);
static int              TestPhotoStringMatchCmd(ClientData dummy,
                            Tcl_Interp *interp, int objc,
                            Tcl_Obj * const objv[]);

/*
 *----------------------------------------------------------------------
 *
 * Tktest_Init --
 *
 *	This function performs initialization for the Tk test suite extensions.
 *
 * Results:
 *	Returns a standard Tcl completion code, and leaves an error message in
 *	the interp's result if an error occurs.
 *
 * Side effects:
 *	Creates several test commands.
 *
 *----------------------------------------------------------------------
 */

int
Tktest_Init(
    Tcl_Interp *interp)		/* Interpreter for application. */
{
    static int initialized = 0;

    if (Tcl_InitStubs(interp, "8.6-", 0) == NULL) {
	return TCL_ERROR;
    }
    if (Tk_InitStubs(interp, TK_VERSION, 0) == NULL) {
	return TCL_ERROR;
    }

    /*
     * Create additional commands for testing Tk.
     */

    if (Tcl_PkgProvideEx(interp, "tk::test", TK_PATCH_LEVEL, NULL) == TCL_ERROR) {
	return TCL_ERROR;
    }

    Tcl_CreateObjCommand(interp, "square", SquareObjCmd, NULL, NULL);
    Tcl_CreateObjCommand(interp, "testbitmap", TestbitmapObjCmd,
	    (ClientData) Tk_MainWindow(interp), NULL);
    Tcl_CreateObjCommand(interp, "testborder", TestborderObjCmd,
	    (ClientData) Tk_MainWindow(interp), NULL);
    Tcl_CreateObjCommand(interp, "testcolor", TestcolorObjCmd,
	    (ClientData) Tk_MainWindow(interp), NULL);
    Tcl_CreateObjCommand(interp, "testcursor", TestcursorObjCmd,
	    (ClientData) Tk_MainWindow(interp), NULL);
    Tcl_CreateObjCommand(interp, "testdeleteapps", TestdeleteappsObjCmd,
	    (ClientData) Tk_MainWindow(interp), NULL);
    Tcl_CreateObjCommand(interp, "testembed", TkpTestembedCmd,
	    (ClientData) Tk_MainWindow(interp), NULL);
    Tcl_CreateObjCommand(interp, "testobjconfig", TestobjconfigObjCmd,
	    (ClientData) Tk_MainWindow(interp), NULL);
    Tcl_CreateObjCommand(interp, "testfont", TestfontObjCmd,
	    (ClientData) Tk_MainWindow(interp), NULL);
    Tcl_CreateObjCommand(interp, "testmakeexist", TestmakeexistObjCmd,
	    (ClientData) Tk_MainWindow(interp), NULL);
    Tcl_CreateObjCommand(interp, "testprop", TestpropObjCmd,
	    (ClientData) Tk_MainWindow(interp), NULL);
    Tcl_CreateObjCommand(interp, "testprintf", TestprintfObjCmd, NULL, NULL);
    Tcl_CreateObjCommand(interp, "testtext", TkpTesttextCmd,
	    (ClientData) Tk_MainWindow(interp), NULL);
    Tcl_CreateObjCommand(interp, "testphotostringmatch",
            TestPhotoStringMatchCmd, (ClientData) Tk_MainWindow(interp),
            NULL);

#if defined(_WIN32)
    Tcl_CreateObjCommand(interp, "testmetrics", TestmetricsObjCmd,
	    (ClientData) Tk_MainWindow(interp), NULL);
#elif !defined(__CYGWIN__) && !defined(MAC_OSX_TK)
    Tcl_CreateObjCommand(interp, "testmenubar", TestmenubarObjCmd,
	    (ClientData) Tk_MainWindow(interp), NULL);
    Tcl_CreateObjCommand(interp, "testsend", TkpTestsendCmd,
	    (ClientData) Tk_MainWindow(interp), NULL);
    Tcl_CreateObjCommand(interp, "testwrapper", TestwrapperObjCmd,
	    (ClientData) Tk_MainWindow(interp), NULL);
#endif /* _WIN32 */

    /*
     * Create test image type.
     */

    if (!initialized) {
	initialized = 1;
	Tk_CreateImageType(&imageType);
    }

    /*
     *	Enable testing of legacy interfaces.
     */

    if (TkOldTestInit(interp) != TCL_OK) {
	return TCL_ERROR;
    }

    /*
     * And finally add any platform specific test commands.
     */

    return TkplatformtestInit(interp);
}

/*
 *----------------------------------------------------------------------
 *
 * TestbitmapObjCmd --
 *
 *	This function implements the "testbitmap" command, which is used to
 *	test color resource handling in tkBitmap tmp.c.
 *
 * Results:
 *	A standard Tcl result.
 *
 * Side effects:
 *	None.
 *
 *----------------------------------------------------------------------
 */

static int
TestbitmapObjCmd(
    TCL_UNUSED(void *),	/* Main window for application. */
    Tcl_Interp *interp,		/* Current interpreter. */
    int objc,			/* Number of arguments. */
    Tcl_Obj *const objv[])	/* Argument objects. */
{
    if (objc < 2) {
	Tcl_WrongNumArgs(interp, 1, objv, "bitmap");
	return TCL_ERROR;
    }
    Tcl_SetObjResult(interp, TkDebugBitmap(Tk_MainWindow(interp),
	    Tcl_GetString(objv[1])));
    return TCL_OK;
}

/*
 *----------------------------------------------------------------------
 *
 * TestborderObjCmd --
 *
 *	This function implements the "testborder" command, which is used to
 *	test color resource handling in tkBorder.c.
 *
 * Results:
 *	A standard Tcl result.
 *
 * Side effects:
 *	None.
 *
 *----------------------------------------------------------------------
 */

static int
TestborderObjCmd(
    TCL_UNUSED(ClientData),	/* Main window for application. */
    Tcl_Interp *interp,		/* Current interpreter. */
    int objc,			/* Number of arguments. */
    Tcl_Obj *const objv[])	/* Argument objects. */
{
    if (objc < 2) {
	Tcl_WrongNumArgs(interp, 1, objv, "border");
	return TCL_ERROR;
    }
    Tcl_SetObjResult(interp, TkDebugBorder(Tk_MainWindow(interp),
	    Tcl_GetString(objv[1])));
    return TCL_OK;
}

/*
 *----------------------------------------------------------------------
 *
 * TestcolorObjCmd --
 *
 *	This function implements the "testcolor" command, which is used to
 *	test color resource handling in tkColor.c.
 *
 * Results:
 *	A standard Tcl result.
 *
 * Side effects:
 *	None.
 *
 *----------------------------------------------------------------------
 */

static int
TestcolorObjCmd(
    TCL_UNUSED(void *),	/* Main window for application. */
    Tcl_Interp *interp,		/* Current interpreter. */
    int objc,			/* Number of arguments. */
    Tcl_Obj *const objv[])	/* Argument objects. */
{
    if (objc < 2) {
	Tcl_WrongNumArgs(interp, 1, objv, "color");
	return TCL_ERROR;
    }
    Tcl_SetObjResult(interp, TkDebugColor(Tk_MainWindow(interp),
	    Tcl_GetString(objv[1])));
    return TCL_OK;
}

/*
 *----------------------------------------------------------------------
 *
 * TestcursorObjCmd --
 *
 *	This function implements the "testcursor" command, which is used to
 *	test color resource handling in tkCursor.c.
 *
 * Results:
 *	A standard Tcl result.
 *
 * Side effects:
 *	None.
 *
 *----------------------------------------------------------------------
 */

static int
TestcursorObjCmd(
    TCL_UNUSED(void *),	/* Main window for application. */
    Tcl_Interp *interp,		/* Current interpreter. */
    int objc,			/* Number of arguments. */
    Tcl_Obj *const objv[])	/* Argument objects. */
{
    if (objc < 2) {
	Tcl_WrongNumArgs(interp, 1, objv, "cursor");
	return TCL_ERROR;
    }
    Tcl_SetObjResult(interp, TkDebugCursor(Tk_MainWindow(interp),
	    Tcl_GetString(objv[1])));
    return TCL_OK;
}

/*
 *----------------------------------------------------------------------
 *
 * TestdeleteappsObjCmd --
 *
 *	This function implements the "testdeleteapps" command. It cleans up
 *	all the interpreters left behind by the "testnewapp" command.
 *
 * Results:
 *	A standard Tcl result.
 *
 * Side effects:
 *	All the interpreters created by previous calls to "testnewapp" get
 *	deleted.
 *
 *----------------------------------------------------------------------
 */

static int
TestdeleteappsObjCmd(
    TCL_UNUSED(void *),	/* Main window for application. */
    TCL_UNUSED(Tcl_Interp *),		/* Current interpreter. */
    TCL_UNUSED(int),			/* Number of arguments. */
    TCL_UNUSED(Tcl_Obj *const *))		/* Argument strings. */
{
    NewApp *nextPtr;

    while (newAppPtr != NULL) {
	nextPtr = newAppPtr->nextPtr;
	Tcl_DeleteInterp(newAppPtr->interp);
	ckfree(newAppPtr);
	newAppPtr = nextPtr;
    }

    return TCL_OK;
}

/*
 *----------------------------------------------------------------------
 *
 * TestobjconfigObjCmd --
 *
 *	This function implements the "testobjconfig" command, which is used to
 *	test the functions in tkConfig.c.
 *
 * Results:
 *	A standard Tcl result.
 *
 * Side effects:
 *	None.
 *
 *----------------------------------------------------------------------
 */

static int
TestobjconfigObjCmd(
    ClientData clientData,	/* Main window for application. */
    Tcl_Interp *interp,		/* Current interpreter. */
    int objc,			/* Number of arguments. */
    Tcl_Obj *const objv[])	/* Argument objects. */
{
    static const char *const options[] = {
	"alltypes", "chain1", "chain2", "chain3", "configerror", "delete", "info",
	"internal", "new", "notenoughparams", "twowindows", NULL
    };
    enum {
	ALL_TYPES, CHAIN1, CHAIN2, CHAIN3, CONFIG_ERROR,
	DEL,			/* Can't use DELETE: VC++ compiler barfs. */
	INFO, INTERNAL, NEW, NOT_ENOUGH_PARAMS, TWO_WINDOWS
    };
    static Tk_OptionTable tables[11];
				/* Holds pointers to option tables created by
				 * commands below; indexed with same values as
				 * "options" array. */
    static const Tk_ObjCustomOption CustomOption = {
	"custom option",
	CustomOptionSet,
	CustomOptionGet,
	CustomOptionRestore,
	CustomOptionFree,
	INT2PTR(1)
    };
    Tk_Window mainWin = (Tk_Window)clientData;
    Tk_Window tkwin;
    int index, result = TCL_OK;

    /*
     * Structures used by the "chain1" subcommand and also shared by the
     * "chain2" subcommand:
     */

    typedef struct {
	TrivialCommandHeader header;
	Tcl_Obj *base1ObjPtr;
	Tcl_Obj *base2ObjPtr;
	Tcl_Obj *extension3ObjPtr;
	Tcl_Obj *extension4ObjPtr;
	Tcl_Obj *extension5ObjPtr;
    } ExtensionWidgetRecord;
    static const Tk_OptionSpec baseSpecs[] = {
	{TK_OPTION_STRING, "-one", "one", "One", "one",
		offsetof(ExtensionWidgetRecord, base1ObjPtr), TCL_INDEX_NONE, 0, NULL, 0},
	{TK_OPTION_STRING, "-two", "two", "Two", "two",
		offsetof(ExtensionWidgetRecord, base2ObjPtr), TCL_INDEX_NONE, 0, NULL, 0},
	{TK_OPTION_END, NULL, NULL, NULL, NULL, 0, 0, 0, NULL, 0}
    };

    if (objc < 2) {
	Tcl_WrongNumArgs(interp, 1, objv, "command");
	return TCL_ERROR;
    }

    if (Tcl_GetIndexFromObjStruct(interp, objv[1], options,
	    sizeof(char *), "command", 0, &index)!= TCL_OK) {
	return TCL_ERROR;
    }

    switch (index) {
    case ALL_TYPES: {
	typedef struct {
	    TrivialCommandHeader header;
	    Tcl_Obj *booleanPtr;
	    Tcl_Obj *integerPtr;
	    Tcl_Obj *doublePtr;
	    Tcl_Obj *stringPtr;
	    Tcl_Obj *stringTablePtr;
	    Tcl_Obj *stringTablePtr2;
	    Tcl_Obj *colorPtr;
	    Tcl_Obj *fontPtr;
	    Tcl_Obj *bitmapPtr;
	    Tcl_Obj *borderPtr;
	    Tcl_Obj *reliefPtr;
	    Tcl_Obj *cursorPtr;
	    Tcl_Obj *activeCursorPtr;
	    Tcl_Obj *justifyPtr;
	    Tcl_Obj *anchorPtr;
	    Tcl_Obj *pixelPtr;
	    Tcl_Obj *mmPtr;
	    Tcl_Obj *customPtr;
	} TypesRecord;
	TypesRecord *recordPtr;
	static const char *const stringTable[] = {
	    "one", "two", "three", "four", NULL
	};
	static const char *const stringTable2[] = {
	    "one", "two", NULL
	};
	static const Tk_OptionSpec typesSpecs[] = {
	    {TK_OPTION_BOOLEAN, "-boolean", "boolean", "Boolean", "1",
		offsetof(TypesRecord, booleanPtr), TCL_INDEX_NONE, 0, 0, 0x1},
	    {TK_OPTION_INT, "-integer", "integer", "Integer", "7",
		offsetof(TypesRecord, integerPtr), TCL_INDEX_NONE, 0, 0, 0x2},
	    {TK_OPTION_DOUBLE, "-double", "double", "Double", "3.14159",
		offsetof(TypesRecord, doublePtr), TCL_INDEX_NONE, 0, 0, 0x4},
	    {TK_OPTION_STRING, "-string", "string", "String",
		"foo", offsetof(TypesRecord, stringPtr), TCL_INDEX_NONE,
		TK_CONFIG_NULL_OK, 0, 0x8},
	    {TK_OPTION_STRING_TABLE,
		"-stringtable", "StringTable", "stringTable",
		"one", offsetof(TypesRecord, stringTablePtr), TCL_INDEX_NONE,
		TK_CONFIG_NULL_OK, stringTable, 0x10},
	    {TK_OPTION_STRING_TABLE,
		"-stringtable2", "StringTable2", "stringTable2",
		"two", offsetof(TypesRecord, stringTablePtr2), TCL_INDEX_NONE,
<<<<<<< HEAD
		TK_CONFIG_NULL_OK, stringTable2, 0x10},
=======
		0, stringTable2, 0x10},
>>>>>>> 5357570e
	    {TK_OPTION_COLOR, "-color", "color", "Color",
		"red", offsetof(TypesRecord, colorPtr), TCL_INDEX_NONE,
		TK_CONFIG_NULL_OK, "black", 0x20},
	    {TK_OPTION_FONT, "-font", "font", "Font", "Helvetica 12",
		offsetof(TypesRecord, fontPtr), TCL_INDEX_NONE,
		TK_CONFIG_NULL_OK, 0, 0x40},
	    {TK_OPTION_BITMAP, "-bitmap", "bitmap", "Bitmap", "gray50",
		offsetof(TypesRecord, bitmapPtr), TCL_INDEX_NONE,
		TK_CONFIG_NULL_OK, 0, 0x80},
	    {TK_OPTION_BORDER, "-border", "border", "Border",
		"blue", offsetof(TypesRecord, borderPtr), TCL_INDEX_NONE,
		TK_CONFIG_NULL_OK, "white", 0x100},
	    {TK_OPTION_RELIEF, "-relief", "relief", "Relief", "raised",
		offsetof(TypesRecord, reliefPtr), TCL_INDEX_NONE,
		TK_CONFIG_NULL_OK, 0, 0x200},
	    {TK_OPTION_CURSOR, "-cursor", "cursor", "Cursor", "xterm",
		offsetof(TypesRecord, cursorPtr), TCL_INDEX_NONE,
		TK_CONFIG_NULL_OK, 0, 0x400},
	    {TK_OPTION_JUSTIFY, "-justify", NULL, NULL, "left",
		offsetof(TypesRecord, justifyPtr), TCL_INDEX_NONE,
		TK_CONFIG_NULL_OK, 0, 0x800},
	    {TK_OPTION_ANCHOR, "-anchor", "anchor", "Anchor", NULL,
		offsetof(TypesRecord, anchorPtr), TCL_INDEX_NONE,
		TK_CONFIG_NULL_OK, 0, 0x1000},
	    {TK_OPTION_PIXELS, "-pixel", "pixel", "Pixel",
		"1", offsetof(TypesRecord, pixelPtr), TCL_INDEX_NONE,
		TK_CONFIG_NULL_OK, 0, 0x2000},
	    {TK_OPTION_CUSTOM, "-custom", NULL, NULL,
		"", offsetof(TypesRecord, customPtr), TCL_INDEX_NONE,
		TK_CONFIG_NULL_OK, &CustomOption, 0x4000},
	    {TK_OPTION_SYNONYM, "-synonym", NULL, NULL,
		NULL, 0, TCL_INDEX_NONE, 0, "-color", 0x8000},
	    {TK_OPTION_END, NULL, NULL, NULL, NULL, 0, 0, 0, NULL, 0}
	};
	Tk_OptionTable optionTable;

	optionTable = Tk_CreateOptionTable(interp, typesSpecs);
	tables[index] = optionTable;
	tkwin = Tk_CreateWindowFromPath(interp, (Tk_Window)clientData,
		Tcl_GetString(objv[2]), NULL);
	if (tkwin == NULL) {
	    return TCL_ERROR;
	}
	Tk_SetClass(tkwin, "Test");

	recordPtr = (TypesRecord *)ckalloc(sizeof(TypesRecord));
	recordPtr->header.interp = interp;
	recordPtr->header.optionTable = optionTable;
	recordPtr->header.tkwin = tkwin;
	recordPtr->booleanPtr = NULL;
	recordPtr->integerPtr = NULL;
	recordPtr->doublePtr = NULL;
	recordPtr->stringPtr = NULL;
	recordPtr->colorPtr = NULL;
	recordPtr->fontPtr = NULL;
	recordPtr->bitmapPtr = NULL;
	recordPtr->borderPtr = NULL;
	recordPtr->reliefPtr = NULL;
	recordPtr->cursorPtr = NULL;
	recordPtr->justifyPtr = NULL;
	recordPtr->anchorPtr = NULL;
	recordPtr->pixelPtr = NULL;
	recordPtr->mmPtr = NULL;
	recordPtr->stringTablePtr = NULL;
	recordPtr->stringTablePtr2 = NULL;
	recordPtr->customPtr = NULL;
	result = Tk_InitOptions(interp, recordPtr, optionTable,
		tkwin);
	if (result == TCL_OK) {
	    recordPtr->header.widgetCmd = Tcl_CreateObjCommand(interp,
		    Tcl_GetString(objv[2]), TrivialConfigObjCmd,
		    (ClientData) recordPtr, TrivialCmdDeletedProc);
	    Tk_CreateEventHandler(tkwin, StructureNotifyMask,
		    TrivialEventProc, (ClientData) recordPtr);
	    result = Tk_SetOptions(interp, recordPtr, optionTable,
		    objc-3, objv+3, tkwin, NULL, NULL);
	    if (result != TCL_OK) {
		Tk_DestroyWindow(tkwin);
	    }
	} else {
	    Tk_DestroyWindow(tkwin);
	    ckfree(recordPtr);
	}
	if (result == TCL_OK) {
	    Tcl_SetObjResult(interp, objv[2]);
	}
	break;
    }

    case CHAIN1: {
	ExtensionWidgetRecord *recordPtr;
	Tk_OptionTable optionTable;

	tkwin = Tk_CreateWindowFromPath(interp, (Tk_Window)clientData,
		Tcl_GetString(objv[2]), NULL);
	if (tkwin == NULL) {
	    return TCL_ERROR;
	}
	Tk_SetClass(tkwin, "Test");
	optionTable = Tk_CreateOptionTable(interp, baseSpecs);
	tables[index] = optionTable;

	recordPtr = (ExtensionWidgetRecord *)ckalloc(sizeof(ExtensionWidgetRecord));
	recordPtr->header.interp = interp;
	recordPtr->header.optionTable = optionTable;
	recordPtr->header.tkwin = tkwin;
	recordPtr->base1ObjPtr = recordPtr->base2ObjPtr = NULL;
	recordPtr->extension3ObjPtr = recordPtr->extension4ObjPtr = NULL;
	result = Tk_InitOptions(interp, recordPtr, optionTable, tkwin);
	if (result == TCL_OK) {
	    result = Tk_SetOptions(interp, recordPtr, optionTable,
		    objc-3, objv+3, tkwin, NULL, NULL);
	    if (result != TCL_OK) {
		Tk_FreeConfigOptions(recordPtr, optionTable, tkwin);
	    }
	}
	if (result == TCL_OK) {
	    recordPtr->header.widgetCmd = Tcl_CreateObjCommand(interp,
		    Tcl_GetString(objv[2]), TrivialConfigObjCmd,
		    (ClientData) recordPtr, TrivialCmdDeletedProc);
	    Tk_CreateEventHandler(tkwin, StructureNotifyMask,
		    TrivialEventProc, (ClientData) recordPtr);
	    Tcl_SetObjResult(interp, objv[2]);
	}
	break;
    }

    case CHAIN2:
    case CHAIN3: {
	ExtensionWidgetRecord *recordPtr;
	static const Tk_OptionSpec extensionSpecs[] = {
	    {TK_OPTION_STRING, "-three", "three", "Three", "three",
		offsetof(ExtensionWidgetRecord, extension3ObjPtr), TCL_INDEX_NONE, 0, NULL, 0},
	    {TK_OPTION_STRING, "-four", "four", "Four", "four",
		offsetof(ExtensionWidgetRecord, extension4ObjPtr), TCL_INDEX_NONE, 0, NULL, 0},
	    {TK_OPTION_STRING, "-two", "two", "Two", "two and a half",
		offsetof(ExtensionWidgetRecord, base2ObjPtr), TCL_INDEX_NONE, 0, NULL, 0},
	    {TK_OPTION_STRING,
		"-oneAgain", "oneAgain", "OneAgain", "one again",
		offsetof(ExtensionWidgetRecord, extension5ObjPtr), TCL_INDEX_NONE, 0, NULL, 0},
	    {TK_OPTION_END, NULL, NULL, NULL, NULL, 0, TCL_INDEX_NONE, 0,
		(ClientData) baseSpecs, 0}
	};
	Tk_OptionTable optionTable;

	tkwin = Tk_CreateWindowFromPath(interp, (Tk_Window)clientData,
		Tcl_GetString(objv[2]), NULL);
	if (tkwin == NULL) {
	    return TCL_ERROR;
	}
	Tk_SetClass(tkwin, "Test");
	optionTable = Tk_CreateOptionTable(interp, extensionSpecs);
	tables[index] = optionTable;

	recordPtr = (ExtensionWidgetRecord *)ckalloc(sizeof(ExtensionWidgetRecord));
	recordPtr->header.interp = interp;
	recordPtr->header.optionTable = optionTable;
	recordPtr->header.tkwin = tkwin;
	recordPtr->base1ObjPtr = recordPtr->base2ObjPtr = NULL;
	recordPtr->extension3ObjPtr = recordPtr->extension4ObjPtr = NULL;
	recordPtr->extension5ObjPtr = NULL;
	result = Tk_InitOptions(interp, recordPtr, optionTable, tkwin);
	if (result == TCL_OK) {
	    result = Tk_SetOptions(interp, recordPtr, optionTable,
		    objc-3, objv+3, tkwin, NULL, NULL);
	    if (result != TCL_OK) {
		Tk_FreeConfigOptions((char *) recordPtr, optionTable, tkwin);
	    }
	}
	if (result == TCL_OK) {
	    recordPtr->header.widgetCmd = Tcl_CreateObjCommand(interp,
		    Tcl_GetString(objv[2]), TrivialConfigObjCmd,
		    (ClientData) recordPtr, TrivialCmdDeletedProc);
	    Tk_CreateEventHandler(tkwin, StructureNotifyMask,
		    TrivialEventProc, (ClientData) recordPtr);
	    Tcl_SetObjResult(interp, objv[2]);
	}
	break;
    }

    case CONFIG_ERROR: {
	typedef struct {
	    Tcl_Obj *intPtr;
	} ErrorWidgetRecord;
	ErrorWidgetRecord widgetRecord;
	static const Tk_OptionSpec errorSpecs[] = {
	    {TK_OPTION_INT, "-int", "integer", "Integer", "bogus",
		offsetof(ErrorWidgetRecord, intPtr), 0, 0, NULL, 0},
	    {TK_OPTION_END, NULL, NULL, NULL, NULL, 0, 0, 0, NULL, 0}
	};
	Tk_OptionTable optionTable;

	widgetRecord.intPtr = NULL;
	optionTable = Tk_CreateOptionTable(interp, errorSpecs);
	tables[index] = optionTable;
	return Tk_InitOptions(interp, &widgetRecord, optionTable,
		(Tk_Window) NULL);
    }

    case DEL:
	if (objc != 3) {
	    Tcl_WrongNumArgs(interp, 2, objv, "tableName");
	    return TCL_ERROR;
	}
	if (Tcl_GetIndexFromObjStruct(interp, objv[2], options,
		sizeof(char *), "table", 0, &index) != TCL_OK) {
	    return TCL_ERROR;
	}
	if (tables[index] != NULL) {
	    Tk_DeleteOptionTable(tables[index]);
	    /* Make sure that Tk_DeleteOptionTable() is never done
	     * twice for the same table. */
	    tables[index] = NULL;
	}
	break;

    case INFO:
	if (objc != 3) {
	    Tcl_WrongNumArgs(interp, 2, objv, "tableName");
	    return TCL_ERROR;
	}
	if (Tcl_GetIndexFromObjStruct(interp, objv[2], options,
		sizeof(char *), "table", 0, &index) != TCL_OK) {
	    return TCL_ERROR;
	}
	Tcl_SetObjResult(interp, TkDebugConfig(interp, tables[index]));
	break;

    case INTERNAL: {
	/*
	 * This command is similar to the "alltypes" command except that it
	 * stores all the configuration options as internal forms instead of
	 * objects.
	 */

	typedef struct {
	    TrivialCommandHeader header;
	    int boolean;
	    int integer;
	    double doubleValue;
	    char *string;
	    int index;
	    XColor *colorPtr;
	    Tk_Font tkfont;
	    Pixmap bitmap;
	    Tk_3DBorder border;
	    int relief;
	    Tk_Cursor cursor;
	    Tk_Justify justify;
	    Tk_Anchor anchor;
	    int pixels;
	    double mm;
	    Tk_Window tkwin;
	    char *custom;
	} InternalRecord;
	InternalRecord *recordPtr;
	static const char *const internalStringTable[] = {
	    "one", "two", "three", "four", NULL
	};
	static const Tk_OptionSpec internalSpecs[] = {
	    {TK_OPTION_BOOLEAN, "-boolean", "boolean", "Boolean", "1",
		TCL_INDEX_NONE, offsetof(InternalRecord, boolean), 0, 0, 0x1},
	    {TK_OPTION_INT, "-integer", "integer", "Integer", "148962237",
		TCL_INDEX_NONE, offsetof(InternalRecord, integer), 0, 0, 0x2},
	    {TK_OPTION_DOUBLE, "-double", "double", "Double", "3.14159",
		TCL_INDEX_NONE, offsetof(InternalRecord, doubleValue), 0, 0, 0x4},
	    {TK_OPTION_STRING, "-string", "string", "String", "foo",
		TCL_INDEX_NONE, offsetof(InternalRecord, string),
		TK_CONFIG_NULL_OK, 0, 0x8},
	    {TK_OPTION_STRING_TABLE,
		"-stringtable", "StringTable", "stringTable", "one",
		TCL_INDEX_NONE, offsetof(InternalRecord, index),
		TK_CONFIG_NULL_OK, internalStringTable, 0x10},
	    {TK_OPTION_COLOR, "-color", "color", "Color", "red",
		TCL_INDEX_NONE, offsetof(InternalRecord, colorPtr),
		TK_CONFIG_NULL_OK, "black", 0x20},
	    {TK_OPTION_FONT, "-font", "font", "Font", "Helvetica 12",
		TCL_INDEX_NONE, offsetof(InternalRecord, tkfont),
		TK_CONFIG_NULL_OK, 0, 0x40},
	    {TK_OPTION_BITMAP, "-bitmap", "bitmap", "Bitmap", "gray50",
		TCL_INDEX_NONE, offsetof(InternalRecord, bitmap),
		TK_CONFIG_NULL_OK, 0, 0x80},
	    {TK_OPTION_BORDER, "-border", "border", "Border", "blue",
		TCL_INDEX_NONE, offsetof(InternalRecord, border),
		TK_CONFIG_NULL_OK, "white", 0x100},
	    {TK_OPTION_RELIEF, "-relief", "relief", "Relief", "raised",
		TCL_INDEX_NONE, offsetof(InternalRecord, relief),
		TK_CONFIG_NULL_OK, 0, 0x200},
	    {TK_OPTION_CURSOR, "-cursor", "cursor", "Cursor", "xterm",
		TCL_INDEX_NONE, offsetof(InternalRecord, cursor),
		TK_CONFIG_NULL_OK, 0, 0x400},
	    {TK_OPTION_JUSTIFY, "-justify", NULL, NULL, "left",
		TCL_INDEX_NONE, offsetof(InternalRecord, justify),
		TK_CONFIG_NULL_OK, 0, 0x800},
	    {TK_OPTION_ANCHOR, "-anchor", "anchor", "Anchor", NULL,
		TCL_INDEX_NONE, offsetof(InternalRecord, anchor),
		TK_CONFIG_NULL_OK, 0, 0x1000},
	    {TK_OPTION_PIXELS, "-pixel", "pixel", "Pixel", "1",
		TCL_INDEX_NONE, offsetof(InternalRecord, pixels),
		TK_CONFIG_NULL_OK, 0, 0x2000},
	    {TK_OPTION_WINDOW, "-window", "window", "Window", NULL,
		TCL_INDEX_NONE, offsetof(InternalRecord, tkwin),
		TK_CONFIG_NULL_OK, 0, 0},
	    {TK_OPTION_CUSTOM, "-custom", NULL, NULL, "",
		TCL_INDEX_NONE, offsetof(InternalRecord, custom),
		TK_CONFIG_NULL_OK, &CustomOption, 0x4000},
	    {TK_OPTION_SYNONYM, "-synonym", NULL, NULL,
		NULL, TCL_INDEX_NONE, TCL_INDEX_NONE, 0, "-color", 0x8000},
	    {TK_OPTION_END, NULL, NULL, NULL, NULL, 0, 0, 0, NULL, 0}
	};
	Tk_OptionTable optionTable;

	optionTable = Tk_CreateOptionTable(interp, internalSpecs);
	tables[index] = optionTable;
	tkwin = Tk_CreateWindowFromPath(interp, (Tk_Window)clientData,
		Tcl_GetString(objv[2]), NULL);
	if (tkwin == NULL) {
	    return TCL_ERROR;
	}
	Tk_SetClass(tkwin, "Test");

	recordPtr = (InternalRecord *)ckalloc(sizeof(InternalRecord));
	recordPtr->header.interp = interp;
	recordPtr->header.optionTable = optionTable;
	recordPtr->header.tkwin = tkwin;
	recordPtr->boolean = 0;
	recordPtr->integer = 0;
	recordPtr->doubleValue = 0.0;
	recordPtr->string = NULL;
	recordPtr->index = 0;
	recordPtr->colorPtr = NULL;
	recordPtr->tkfont = NULL;
	recordPtr->bitmap = None;
	recordPtr->border = NULL;
	recordPtr->relief = TK_RELIEF_FLAT;
	recordPtr->cursor = NULL;
	recordPtr->justify = TK_JUSTIFY_LEFT;
	recordPtr->anchor = TK_ANCHOR_CENTER;
	recordPtr->pixels = 0;
	recordPtr->mm = 0.0;
	recordPtr->tkwin = NULL;
	recordPtr->custom = NULL;
	result = Tk_InitOptions(interp, recordPtr, optionTable,
		tkwin);
	if (result == TCL_OK) {
	    recordPtr->header.widgetCmd = Tcl_CreateObjCommand(interp,
		    Tcl_GetString(objv[2]), TrivialConfigObjCmd,
		    recordPtr, TrivialCmdDeletedProc);
	    Tk_CreateEventHandler(tkwin, StructureNotifyMask,
		    TrivialEventProc, recordPtr);
	    result = Tk_SetOptions(interp, recordPtr, optionTable,
		    objc - 3, objv + 3, tkwin, NULL, NULL);
	    if (result != TCL_OK) {
		Tk_DestroyWindow(tkwin);
	    }
	} else {
	    Tk_DestroyWindow(tkwin);
	    ckfree(recordPtr);
	}
	if (result == TCL_OK) {
	    Tcl_SetObjResult(interp, objv[2]);
	}
	break;
    }

    case NEW: {
	typedef struct {
	    TrivialCommandHeader header;
	    Tcl_Obj *one;
	    Tcl_Obj *two;
	    Tcl_Obj *three;
	    Tcl_Obj *four;
	    Tcl_Obj *five;
	} FiveRecord;
	FiveRecord *recordPtr;
	static const Tk_OptionSpec smallSpecs[] = {
	    {TK_OPTION_INT, "-one", "one", "One", "1",
		offsetof(FiveRecord, one), TCL_INDEX_NONE, 0, NULL, 0},
	    {TK_OPTION_INT, "-two", "two", "Two", "2",
		offsetof(FiveRecord, two), TCL_INDEX_NONE, 0, NULL, 0},
	    {TK_OPTION_INT, "-three", "three", "Three", "3",
		offsetof(FiveRecord, three), TCL_INDEX_NONE, 0, NULL, 0},
	    {TK_OPTION_INT, "-four", "four", "Four", "4",
		offsetof(FiveRecord, four), TCL_INDEX_NONE, 0, NULL, 0},
	    {TK_OPTION_STRING, "-five", NULL, NULL, NULL,
		offsetof(FiveRecord, five), TCL_INDEX_NONE, 0, NULL, 0},
	    {TK_OPTION_END, NULL, NULL, NULL, NULL, 0, 0, 0, NULL, 0}
	};

	if (objc < 3) {
	    Tcl_WrongNumArgs(interp, 1, objv, "new name ?-option value ...?");
	    return TCL_ERROR;
	}

	recordPtr = (FiveRecord *)ckalloc(sizeof(FiveRecord));
	recordPtr->header.interp = interp;
	recordPtr->header.optionTable = Tk_CreateOptionTable(interp,
		smallSpecs);
	tables[index] = recordPtr->header.optionTable;
	recordPtr->header.tkwin = NULL;
	recordPtr->one = recordPtr->two = recordPtr->three = NULL;
	recordPtr->four = recordPtr->five = NULL;
	Tcl_SetObjResult(interp, objv[2]);
	result = Tk_InitOptions(interp, recordPtr,
		recordPtr->header.optionTable, (Tk_Window) NULL);
	if (result == TCL_OK) {
	    result = Tk_SetOptions(interp, recordPtr,
		    recordPtr->header.optionTable, objc - 3, objv + 3,
		    (Tk_Window) NULL, NULL, NULL);
	    if (result == TCL_OK) {
		recordPtr->header.widgetCmd = Tcl_CreateObjCommand(interp,
			Tcl_GetString(objv[2]), TrivialConfigObjCmd,
			(ClientData) recordPtr, TrivialCmdDeletedProc);
	    } else {
		Tk_FreeConfigOptions(recordPtr,
			recordPtr->header.optionTable, (Tk_Window) NULL);
	    }
	}
	if (result != TCL_OK) {
	    ckfree(recordPtr);
	}

	break;
    }
    case NOT_ENOUGH_PARAMS: {
	typedef struct {
	    Tcl_Obj *fooObjPtr;
	} NotEnoughRecord;
	NotEnoughRecord record;
	static const Tk_OptionSpec errorSpecs[] = {
	    {TK_OPTION_INT, "-foo", "foo", "Foo", "0",
		offsetof(NotEnoughRecord, fooObjPtr), 0, 0, NULL, 0},
	    {TK_OPTION_END, NULL, NULL, NULL, NULL, 0, 0, 0, NULL, 0}
	};
	Tcl_Obj *newObjPtr = Tcl_NewStringObj("-foo", -1);
	Tk_OptionTable optionTable;

	record.fooObjPtr = NULL;

	tkwin = Tk_CreateWindowFromPath(interp, mainWin, ".config", NULL);
	Tk_SetClass(tkwin, "Config");
	optionTable = Tk_CreateOptionTable(interp, errorSpecs);
	tables[index] = optionTable;
	Tk_InitOptions(interp, &record, optionTable, tkwin);
	if (Tk_SetOptions(interp, &record, optionTable, 1,
		&newObjPtr, tkwin, NULL, NULL) != TCL_OK) {
	    result = TCL_ERROR;
	}
	Tcl_DecrRefCount(newObjPtr);
	Tk_FreeConfigOptions( (char *) &record, optionTable, tkwin);
	Tk_DestroyWindow(tkwin);
	return result;
    }

    case TWO_WINDOWS: {
	typedef struct {
	    TrivialCommandHeader header;
	    Tcl_Obj *windowPtr;
	} ContentRecord;
	ContentRecord *recordPtr;
	static const Tk_OptionSpec contentSpecs[] = {
	    {TK_OPTION_WINDOW, "-window", "window", "Window", ".bar",
		offsetof(ContentRecord, windowPtr), TCL_INDEX_NONE, TK_CONFIG_NULL_OK, NULL, 0},
	    {TK_OPTION_END, NULL, NULL, NULL, NULL, 0, 0, 0, NULL, 0}
	};
	tkwin = Tk_CreateWindowFromPath(interp,
		(Tk_Window)clientData, Tcl_GetString(objv[2]), NULL);

	if (tkwin == NULL) {
	    return TCL_ERROR;
	}
	Tk_SetClass(tkwin, "Test");

	recordPtr = (ContentRecord *)ckalloc(sizeof(ContentRecord));
	recordPtr->header.interp = interp;
	recordPtr->header.optionTable = Tk_CreateOptionTable(interp,
		contentSpecs);
	tables[index] = recordPtr->header.optionTable;
	recordPtr->header.tkwin = tkwin;
	recordPtr->windowPtr = NULL;

	result = Tk_InitOptions(interp, recordPtr,
		recordPtr->header.optionTable, tkwin);
	if (result == TCL_OK) {
	    result = Tk_SetOptions(interp, recordPtr,
		    recordPtr->header.optionTable, objc - 3, objv + 3,
		    tkwin, NULL, NULL);
	    if (result == TCL_OK) {
		recordPtr->header.widgetCmd = Tcl_CreateObjCommand(interp,
			Tcl_GetString(objv[2]), TrivialConfigObjCmd,
			recordPtr, TrivialCmdDeletedProc);
		Tk_CreateEventHandler(tkwin, StructureNotifyMask,
			TrivialEventProc, recordPtr);
		Tcl_SetObjResult(interp, objv[2]);
	    } else {
		Tk_FreeConfigOptions(recordPtr,
			recordPtr->header.optionTable, tkwin);
	    }
	}
	if (result != TCL_OK) {
	    Tk_DestroyWindow(tkwin);
	    ckfree(recordPtr);
	}
    }
    }

    return result;
}

/*
 *----------------------------------------------------------------------
 *
 * TrivialConfigObjCmd --
 *
 *	This command is used to test the configuration package. It only
 *	handles the "configure" and "cget" subcommands.
 *
 * Results:
 *	A standard Tcl result.
 *
 * Side effects:
 *	None.
 *
 *----------------------------------------------------------------------
 */

static int
TrivialConfigObjCmd(
    ClientData clientData,	/* Main window for application. */
    Tcl_Interp *interp,		/* Current interpreter. */
    int objc,			/* Number of arguments. */
    Tcl_Obj *const objv[])	/* Argument objects. */
{
    int result = TCL_OK;
    static const char *const options[] = {
	"cget", "configure", "csave", NULL
    };
    enum {
	CGET, CONFIGURE, CSAVE
    };
    Tcl_Obj *resultObjPtr;
    int index, mask;
    TrivialCommandHeader *headerPtr = (TrivialCommandHeader *)clientData;
    Tk_Window tkwin = headerPtr->tkwin;
    Tk_SavedOptions saved;

    if (objc < 2) {
	Tcl_WrongNumArgs(interp, 1, objv, "option ?arg ...?");
	return TCL_ERROR;
    }

    if (Tcl_GetIndexFromObjStruct(interp, objv[1], options,
	    sizeof(char *), "command", 0, &index) != TCL_OK) {
	return TCL_ERROR;
    }

    Tcl_Preserve(clientData);

    switch (index) {
    case CGET:
	if (objc != 3) {
	    Tcl_WrongNumArgs(interp, 2, objv, "option");
	    result = TCL_ERROR;
	    goto done;
	}
	resultObjPtr = Tk_GetOptionValue(interp, clientData,
		headerPtr->optionTable, objv[2], tkwin);
	if (resultObjPtr != NULL) {
	    Tcl_SetObjResult(interp, resultObjPtr);
	    result = TCL_OK;
	} else {
	    result = TCL_ERROR;
	}
	break;
    case CONFIGURE:
	if (objc == 2) {
	    resultObjPtr = Tk_GetOptionInfo(interp, clientData,
		    headerPtr->optionTable, NULL, tkwin);
	    if (resultObjPtr == NULL) {
		result = TCL_ERROR;
	    } else {
		Tcl_SetObjResult(interp, resultObjPtr);
	    }
	} else if (objc == 3) {
	    resultObjPtr = Tk_GetOptionInfo(interp, clientData,
		    headerPtr->optionTable, objv[2], tkwin);
	    if (resultObjPtr == NULL) {
		result = TCL_ERROR;
	    } else {
		Tcl_SetObjResult(interp, resultObjPtr);
	    }
	} else {
	    result = Tk_SetOptions(interp, clientData,
		    headerPtr->optionTable, objc - 2, objv + 2,
		    tkwin, NULL, &mask);
	    if (result == TCL_OK) {
		Tcl_SetObjResult(interp, Tcl_NewWideIntObj(mask));
	    }
	}
	break;
    case CSAVE:
	result = Tk_SetOptions(interp, clientData,
		headerPtr->optionTable, objc - 2, objv + 2,
		tkwin, &saved, &mask);
	Tk_FreeSavedOptions(&saved);
	if (result == TCL_OK) {
	    Tcl_SetObjResult(interp, Tcl_NewWideIntObj(mask));
	}
	break;
    }
  done:
    Tcl_Release(clientData);
    return result;
}

/*
 *----------------------------------------------------------------------
 *
 * TrivialCmdDeletedProc --
 *
 *	This function is invoked when a widget command is deleted. If the
 *	widget isn't already in the process of being destroyed, this command
 *	destroys it.
 *
 * Results:
 *	None.
 *
 * Side effects:
 *	The widget is destroyed.
 *
 *----------------------------------------------------------------------
 */

static void
TrivialCmdDeletedProc(
    ClientData clientData)	/* Pointer to widget record for widget. */
{
    TrivialCommandHeader *headerPtr = (TrivialCommandHeader *)clientData;
    Tk_Window tkwin = headerPtr->tkwin;

    if (tkwin != NULL) {
	Tk_DestroyWindow(tkwin);
    } else if (headerPtr->optionTable != NULL) {
	/*
	 * This is a "new" object, which doesn't have a window, so we can't
	 * depend on cleaning up in the event function. Free its resources
	 * here.
	 */

	Tk_FreeConfigOptions(clientData,
		headerPtr->optionTable, NULL);
	Tcl_EventuallyFree(clientData, TCL_DYNAMIC);
    }
}

/*
 *--------------------------------------------------------------
 *
 * TrivialEventProc --
 *
 *	A dummy event proc.
 *
 * Results:
 *	None.
 *
 * Side effects:
 *	When the window gets deleted, internal structures get cleaned up.
 *
 *--------------------------------------------------------------
 */

static void
TrivialEventProc(
    ClientData clientData,	/* Information about window. */
    XEvent *eventPtr)		/* Information about event. */
{
    TrivialCommandHeader *headerPtr = (TrivialCommandHeader *)clientData;

    if (eventPtr->type == DestroyNotify) {
	if (headerPtr->tkwin != NULL) {
	    Tk_FreeConfigOptions(clientData,
		    headerPtr->optionTable, headerPtr->tkwin);
	    headerPtr->optionTable = NULL;
	    headerPtr->tkwin = NULL;
	    Tcl_DeleteCommandFromToken(headerPtr->interp,
		    headerPtr->widgetCmd);
	}
	Tcl_EventuallyFree(clientData, TCL_DYNAMIC);
    }
}

/*
 *----------------------------------------------------------------------
 *
 * TestfontObjCmd --
 *
 *	This function implements the "testfont" command, which is used to test
 *	TkFont objects.
 *
 * Results:
 *	A standard Tcl result.
 *
 * Side effects:
 *	None.
 *
 *----------------------------------------------------------------------
 */

static int
TestfontObjCmd(
    ClientData clientData,	/* Main window for application. */
    Tcl_Interp *interp,		/* Current interpreter. */
    int objc,			/* Number of arguments. */
    Tcl_Obj *const objv[])	/* Argument objects. */
{
    static const char *const options[] = {"counts", "subfonts", NULL};
    enum option {COUNTS, SUBFONTS};
    int index;
    Tk_Window tkwin;
    Tk_Font tkfont;

    tkwin = (Tk_Window)clientData;

    if (objc < 3) {
	Tcl_WrongNumArgs(interp, 1, objv, "option fontName");
	return TCL_ERROR;
    }

    if (Tcl_GetIndexFromObjStruct(interp, objv[1], options,
	    sizeof(char *), "command", 0, &index)!= TCL_OK) {
	return TCL_ERROR;
    }

    switch ((enum option) index) {
    case COUNTS:
	Tcl_SetObjResult(interp,
		TkDebugFont(Tk_MainWindow(interp), Tcl_GetString(objv[2])));
	break;
    case SUBFONTS:
	tkfont = Tk_AllocFontFromObj(interp, tkwin, objv[2]);
	if (tkfont == NULL) {
	    return TCL_ERROR;
	}
	TkpGetSubFonts(interp, tkfont);
	Tk_FreeFont(tkfont);
	break;
    }

    return TCL_OK;
}

/*
 *----------------------------------------------------------------------
 *
 * ImageCreate --
 *
 *	This function is called by the Tk image code to create "test" images.
 *
 * Results:
 *	A standard Tcl result.
 *
 * Side effects:
 *	The data structure for a new image is allocated.
 *
 *----------------------------------------------------------------------
 */

static int
ImageCreate(
    Tcl_Interp *interp,		/* Interpreter for application containing
				 * image. */
    const char *name,			/* Name to use for image. */
    int objc,			/* Number of arguments. */
    Tcl_Obj *const objv[],	/* Argument strings for options (doesn't
				 * include image name or type). */
    TCL_UNUSED(const Tk_ImageType *),	/* Pointer to our type record (not used). */
	Tk_ImageModel model,	/* Token for image, to be used by us in later
				 * callbacks. */
    ClientData *clientDataPtr)	/* Store manager's token for image here; it
				 * will be returned in later callbacks. */
{
    TImageModel *timPtr;
    const char *varName;
    int i;

    varName = "log";
    for (i = 0; i < objc; i += 2) {
	if (strcmp(Tcl_GetString(objv[i]), "-variable") != 0) {
	    Tcl_AppendResult(interp, "bad option name \"",
		    Tcl_GetString(objv[i]), "\"", NULL);
	    return TCL_ERROR;
	}
	if ((i+1) == objc) {
	    Tcl_AppendResult(interp, "no value given for \"",
		    Tcl_GetString(objv[i]), "\" option", NULL);
	    return TCL_ERROR;
	}
	varName = Tcl_GetString(objv[i+1]);
    }

    timPtr = (TImageModel *)ckalloc(sizeof(TImageModel));
    timPtr->model = model;
    timPtr->interp = interp;
    timPtr->width = 30;
    timPtr->height = 15;
    timPtr->imageName = (char *)ckalloc(strlen(name) + 1);
    strcpy(timPtr->imageName, name);
    timPtr->varName = (char *)ckalloc(strlen(varName) + 1);
    strcpy(timPtr->varName, varName);
    Tcl_CreateObjCommand(interp, name, ImageObjCmd, timPtr, NULL);
    *clientDataPtr = timPtr;
    Tk_ImageChanged(model, 0, 0, 30, 15, 30, 15);
    return TCL_OK;
}

/*
 *----------------------------------------------------------------------
 *
 * ImageObjCmd --
 *
 *	This function implements the commands corresponding to individual
 *	images.
 *
 * Results:
 *	A standard Tcl result.
 *
 * Side effects:
 *	Forces windows to be created.
 *
 *----------------------------------------------------------------------
 */

static int
ImageObjCmd(
    ClientData clientData,	/* Main window for application. */
    Tcl_Interp *interp,		/* Current interpreter. */
    int objc,			/* Number of arguments. */
    Tcl_Obj *const objv[])		/* Argument strings. */
{
    TImageModel *timPtr = (TImageModel *)clientData;
    int x, y, width, height;

    if (objc < 2) {
	Tcl_WrongNumArgs(interp, 1, objv, "option ?arg ...?");
	return TCL_ERROR;
    }
    if (strcmp(Tcl_GetString(objv[1]), "changed") == 0) {
	if (objc != 8) {
		Tcl_WrongNumArgs(interp, 1, objv, "changed x y width height"
			" imageWidth imageHeight");
	    return TCL_ERROR;
	}
	if ((Tcl_GetIntFromObj(interp, objv[2], &x) != TCL_OK)
		|| (Tcl_GetIntFromObj(interp, objv[3], &y) != TCL_OK)
		|| (Tcl_GetIntFromObj(interp, objv[4], &width) != TCL_OK)
		|| (Tcl_GetIntFromObj(interp, objv[5], &height) != TCL_OK)
		|| (Tcl_GetIntFromObj(interp, objv[6], &timPtr->width) != TCL_OK)
		|| (Tcl_GetIntFromObj(interp, objv[7], &timPtr->height) != TCL_OK)) {
	    return TCL_ERROR;
	}
	Tk_ImageChanged(timPtr->model, x, y, width, height, timPtr->width,
		timPtr->height);
    } else {
	Tcl_AppendResult(interp, "bad option \"", Tcl_GetString(objv[1]),
		"\": must be changed", NULL);
	return TCL_ERROR;
    }
    return TCL_OK;
}

/*
 *----------------------------------------------------------------------
 *
 * ImageGet --
 *
 *	This function is called by Tk to set things up for using a test image
 *	in a particular widget.
 *
 * Results:
 *	The return value is a token for the image instance, which is used in
 *	future callbacks to ImageDisplay and ImageFree.
 *
 * Side effects:
 *	None.
 *
 *----------------------------------------------------------------------
 */

static ClientData
ImageGet(
    Tk_Window tkwin,		/* Token for window in which image will be
				 * used. */
    ClientData clientData)	/* Pointer to TImageModel for image. */
{
    TImageModel *timPtr = (TImageModel *)clientData;
    TImageInstance *instPtr;
    char buffer[100];
    XGCValues gcValues;

    sprintf(buffer, "%s get", timPtr->imageName);
    Tcl_SetVar2(timPtr->interp, timPtr->varName, NULL, buffer,
	    TCL_GLOBAL_ONLY|TCL_APPEND_VALUE|TCL_LIST_ELEMENT);

    instPtr = (TImageInstance *)ckalloc(sizeof(TImageInstance));
    instPtr->modelPtr = timPtr;
    instPtr->fg = Tk_GetColor(timPtr->interp, tkwin, "#ff0000");
    gcValues.foreground = instPtr->fg->pixel;
    instPtr->gc = Tk_GetGC(tkwin, GCForeground, &gcValues);
    instPtr->displayFailed = False;
    return instPtr;
}

/*
 *----------------------------------------------------------------------
 *
 * ImageDisplay --
 *
 *	This function is invoked to redisplay part or all of an image in a
 *	given drawable.
 *
 * Results:
 *	None.
 *
 * Side effects:
 *	The image gets partially redrawn, as an "X" that shows the exact
 *	redraw area.
 *
 *----------------------------------------------------------------------
 */

static void
ImageDisplay(
    ClientData clientData,	/* Pointer to TImageInstance for image. */
    Display *display,		/* Display to use for drawing. */
    Drawable drawable,		/* Where to redraw image. */
    int imageX, int imageY,	/* Origin of area to redraw, relative to
				 * origin of image. */
    int width, int height,	/* Dimensions of area to redraw. */
    int drawableX, int drawableY)
				/* Coordinates in drawable corresponding to
				 * imageX and imageY. */
{
    TImageInstance *instPtr = (TImageInstance *)clientData;

    /*
     * The purpose of the test image type is to track the calls to an image
     * display proc and record the parameters passed in each call.  On macOS a
     * display proc must be run inside of the drawRect method of an NSView in
     * order for the graphics operations to have any effect.  To deal with
     * this, whenever a display proc is called outside of any drawRect method
     * it schedules a redraw of the NSView.
     *
     * In an attempt to work around this, each image instance maintains it own
     * copy of the log message which gets written on the first call to the
     * display proc.  This usually means that the message created on macOS is
     * the same as that created on other platforms.  However it is possible
     * for the messages to differ for other reasons, namely differences in
     * how damage regions are computed.
     */

    if (LOG_DISPLAY(drawable)) {
	if (instPtr->displayFailed == False) {

	    /*
	     * Drawing is possible on the first call to DisplayImage.
	     * Log the message.
	     */

	    sprintf(instPtr->buffer, "%s display %d %d %d %d",
	    instPtr->modelPtr->imageName, imageX, imageY, width, height);
	}
	Tcl_SetVar2(instPtr->modelPtr->interp, instPtr->modelPtr->varName,
		    NULL, instPtr->buffer,
		    TCL_GLOBAL_ONLY|TCL_APPEND_VALUE|TCL_LIST_ELEMENT);
	instPtr->displayFailed = False;
    } else {

	/*
         * Drawing is not possible on the first call to DisplayImage.
	 * Save the message, but do not log it until the actual display.
	 */

	if (instPtr->displayFailed == False) {
	    sprintf(instPtr->buffer, "%s display %d %d %d %d",
		    instPtr->modelPtr->imageName, imageX, imageY, width, height);
	}
	instPtr->displayFailed = True;
    }
    if (width > (instPtr->modelPtr->width - imageX)) {
	width = instPtr->modelPtr->width - imageX;
    }
    if (height > (instPtr->modelPtr->height - imageY)) {
	height = instPtr->modelPtr->height - imageY;
    }

    XDrawRectangle(display, drawable, instPtr->gc, drawableX, drawableY,
	    (unsigned) (width-1), (unsigned) (height-1));
    XDrawLine(display, drawable, instPtr->gc, drawableX, drawableY,
	    (int) (drawableX + width - 1), (int) (drawableY + height - 1));
    XDrawLine(display, drawable, instPtr->gc, drawableX,
	    (int) (drawableY + height - 1),
	    (int) (drawableX + width - 1), drawableY);
}

/*
 *----------------------------------------------------------------------
 *
 * ImageFree --
 *
 *	This function is called when an instance of an image is no longer
 *	used.
 *
 * Results:
 *	None.
 *
 * Side effects:
 *	Information related to the instance is freed.
 *
 *----------------------------------------------------------------------
 */

static void
ImageFree(
    ClientData clientData,	/* Pointer to TImageInstance for instance. */
    Display *display)		/* Display where image was to be drawn. */
{
    TImageInstance *instPtr = (TImageInstance *)clientData;
    char buffer[200];

    sprintf(buffer, "%s free", instPtr->modelPtr->imageName);
    Tcl_SetVar2(instPtr->modelPtr->interp, instPtr->modelPtr->varName, NULL,
	    buffer, TCL_GLOBAL_ONLY|TCL_APPEND_VALUE|TCL_LIST_ELEMENT);
    Tk_FreeColor(instPtr->fg);
    Tk_FreeGC(display, instPtr->gc);
    ckfree(instPtr);
}

/*
 *----------------------------------------------------------------------
 *
 * ImageDelete --
 *
 *	This function is called to clean up a test image when an application
 *	goes away.
 *
 * Results:
 *	None.
 *
 * Side effects:
 *	Information about the image is deleted.
 *
 *----------------------------------------------------------------------
 */

static void
ImageDelete(
    ClientData clientData)	/* Pointer to TImageModel for image. When
				 * this function is called, no more instances
				 * exist. */
{
    TImageModel *timPtr = (TImageModel *)clientData;
    char buffer[100];

    sprintf(buffer, "%s delete", timPtr->imageName);
    Tcl_SetVar2(timPtr->interp, timPtr->varName, NULL, buffer,
	    TCL_GLOBAL_ONLY|TCL_APPEND_VALUE|TCL_LIST_ELEMENT);

    Tcl_DeleteCommand(timPtr->interp, timPtr->imageName);
    ckfree(timPtr->imageName);
    ckfree(timPtr->varName);
    ckfree(timPtr);
}

/*
 *----------------------------------------------------------------------
 *
 * TestmakeexistObjCmd --
 *
 *	This function implements the "testmakeexist" command. It calls
 *	Tk_MakeWindowExist on each of its arguments to force the windows to be
 *	created.
 *
 * Results:
 *	A standard Tcl result.
 *
 * Side effects:
 *	Forces windows to be created.
 *
 *----------------------------------------------------------------------
 */

static int
TestmakeexistObjCmd(
    ClientData clientData,	/* Main window for application. */
    Tcl_Interp *interp,		/* Current interpreter. */
    int objc,			/* Number of arguments. */
    Tcl_Obj *const objv[])		/* Argument strings. */
{
    Tk_Window mainWin = (Tk_Window)clientData;
    int i;
    Tk_Window tkwin;

    for (i = 1; i < objc; i++) {
	tkwin = Tk_NameToWindow(interp, Tcl_GetString(objv[i]), mainWin);
	if (tkwin == NULL) {
	    return TCL_ERROR;
	}
	Tk_MakeWindowExist(tkwin);
    }

    return TCL_OK;
}

/*
 *----------------------------------------------------------------------
 *
 * TestmenubarObjCmd --
 *
 *	This function implements the "testmenubar" command. It is used to test
 *	the Unix facilities for creating space above a toplevel window for a
 *	menubar.
 *
 * Results:
 *	A standard Tcl result.
 *
 * Side effects:
 *	Changes menubar related stuff.
 *
 *----------------------------------------------------------------------
 */

#if !(defined(_WIN32) || defined(MAC_OSX_TK) || defined(__CYGWIN__))
static int
TestmenubarObjCmd(
    ClientData clientData,	/* Main window for application. */
    Tcl_Interp *interp,		/* Current interpreter. */
    int objc,			/* Number of arguments. */
    Tcl_Obj *const objv[])		/* Argument strings. */
{
#ifdef __UNIX__
    Tk_Window mainWin = (Tk_Window)clientData;
    Tk_Window tkwin, menubar;

    if (objc < 2) {
	Tcl_WrongNumArgs(interp, 1, objv, "option ?arg ...?");
	return TCL_ERROR;
    }

    if (strcmp(Tcl_GetString(objv[1]), "window") == 0) {
	if (objc != 4) {
	    Tcl_WrongNumArgs(interp, 1, objv, "windows toplevel menubar");
	    return TCL_ERROR;
	}
	tkwin = Tk_NameToWindow(interp, Tcl_GetString(objv[2]), mainWin);
	if (tkwin == NULL) {
	    return TCL_ERROR;
	}
	if (Tcl_GetString(objv[3])[0] == 0) {
	    TkUnixSetMenubar(tkwin, NULL);
	} else {
	    menubar = Tk_NameToWindow(interp, Tcl_GetString(objv[3]), mainWin);
	    if (menubar == NULL) {
		return TCL_ERROR;
	    }
	    TkUnixSetMenubar(tkwin, menubar);
	}
    } else {
	Tcl_AppendResult(interp, "bad option \"", Tcl_GetString(objv[1]),
		"\": must be  window", NULL);
	return TCL_ERROR;
    }

    return TCL_OK;
#else
    Tcl_AppendResult(interp, "testmenubar is supported only under Unix", NULL);
    return TCL_ERROR;
#endif
}
#endif

/*
 *----------------------------------------------------------------------
 *
 * TestmetricsObjCmd --
 *
 *	This function implements the testmetrics command. It provides a way to
 *	determine the size of various widget components.
 *
 * Results:
 *	A standard Tcl result.
 *
 * Side effects:
 *	None.
 *
 *----------------------------------------------------------------------
 */

#if defined(_WIN32)
static int
TestmetricsObjCmd(
    TCL_UNUSED(void *),	/* Main window for application. */
    Tcl_Interp *interp,		/* Current interpreter. */
    int objc,			/* Number of arguments. */
    Tcl_Obj *const objv[])		/* Argument strings. */
{
    char buf[TCL_INTEGER_SPACE];
    int val;

    if (objc < 2) {
	Tcl_WrongNumArgs(interp, 1, objv, "option ?arg ...?");
	return TCL_ERROR;
    }

    if (strcmp(Tcl_GetString(objv[1]), "cyvscroll") == 0) {
	val = GetSystemMetrics(SM_CYVSCROLL);
    } else  if (strcmp(Tcl_GetString(objv[1]), "cxhscroll") == 0) {
	val = GetSystemMetrics(SM_CXHSCROLL);
    } else {
	Tcl_AppendResult(interp, "bad option \"", Tcl_GetString(objv[1]),
		"\": must be cxhscroll or cyvscroll", NULL);
	return TCL_ERROR;
    }
    sprintf(buf, "%d", val);
    Tcl_AppendResult(interp, buf, NULL);
    return TCL_OK;
}
#endif

/*
 *----------------------------------------------------------------------
 *
 * TestpropObjCmd --
 *
 *	This function implements the "testprop" command. It fetches and prints
 *	the value of a property on a window.
 *
 * Results:
 *	A standard Tcl result.
 *
 * Side effects:
 *	None.
 *
 *----------------------------------------------------------------------
 */

static int
TestpropObjCmd(
    ClientData clientData,	/* Main window for application. */
    Tcl_Interp *interp,		/* Current interpreter. */
    int objc,			/* Number of arguments. */
    Tcl_Obj *const objv[])		/* Argument strings. */
{
    Tk_Window mainWin = (Tk_Window)clientData;
    int result, actualFormat;
    unsigned long bytesAfter, length, value;
    Atom actualType, propName;
    unsigned char *property, *p;
    char *end;
    Window w;
    char buffer[30];

    if (objc != 3) {
	Tcl_WrongNumArgs(interp, 1, objv, "window property");
	return TCL_ERROR;
    }

    w = strtoul(Tcl_GetString(objv[1]), &end, 0);
    propName = Tk_InternAtom(mainWin, Tcl_GetString(objv[2]));
    property = NULL;
    result = XGetWindowProperty(Tk_Display(mainWin),
	    w, propName, 0, 100000, False, AnyPropertyType,
	    &actualType, &actualFormat, &length,
	    &bytesAfter, &property);
    if ((result == Success) && (actualType != None)) {
	if ((actualFormat == 8) && (actualType == XA_STRING)) {
	    for (p = property; ((unsigned long)(p-property)) < length; p++) {
		if (*p == 0) {
		    *p = '\n';
		}
	    }
	    Tcl_SetObjResult(interp, Tcl_NewStringObj((/*!unsigned*/char*)property, -1));
	} else {
	    for (p = property; length > 0; length--) {
		if (actualFormat == 32) {
		    value = *((long *) p);
		    p += sizeof(long);
		} else if (actualFormat == 16) {
		    value = 0xffff & (*((short *) p));
		    p += sizeof(short);
		} else {
		    value = 0xff & *p;
		    p += 1;
		}
		sprintf(buffer, "0x%lx", value);
		Tcl_AppendElement(interp, buffer);
	    }
	}
    }
    if (property != NULL) {
	XFree(property);
    }
    return TCL_OK;
}

/*
 *----------------------------------------------------------------------
 *
 * TestpropObjCmd --
 *
 *	This function implements the "testprop" command. It fetches and prints
 *	the value of a property on a window.
 *
 * Results:
 *	A standard Tcl result.
 *
 * Side effects:
 *	None.
 *
 *----------------------------------------------------------------------
 */

static int
TestprintfObjCmd(
    ClientData dummy,	/* Not used */
    Tcl_Interp *interp,		/* Current interpreter. */
    int objc,			/* Number of arguments. */
    Tcl_Obj *const objv[])	/* Argument strings. */
{
    char buffer[256];
    Tcl_WideInt wideInt;
    long long longLongInt;
    (void)dummy;

    if (objc != 2) {
	Tcl_WrongNumArgs(interp, 1, objv, "wideint");
	return TCL_ERROR;
    }
    if (Tcl_GetWideIntFromObj(interp, objv[1], &wideInt) != TCL_OK) {
	return TCL_ERROR;
    }
    longLongInt = wideInt;

    /* Just add a lot of arguments to sprintf. Reason: on AMD64, the first
     * 4 or 6 arguments (we assume 8, just in case) might be put in registers,
     * which still woudn't tell if the assumed size is correct: We want this
     * test-case to fail if the 64-bit value is printed as truncated to 32-bit.
     */
    sprintf(buffer, "%s%s%s%s%s%s%s%s%" TCL_LL_MODIFIER "d %"
	    TCL_LL_MODIFIER "u", "", "", "", "", "", "", "", "",
	    longLongInt, (unsigned long long)longLongInt);
    Tcl_AppendResult(interp, buffer, NULL);
    return TCL_OK;
}

#if !(defined(_WIN32) || defined(MAC_OSX_TK) || defined(__CYGWIN__))
/*
 *----------------------------------------------------------------------
 *
 * TestwrapperObjCmd --
 *
 *	This function implements the "testwrapper" command. It provides a way
 *	from Tcl to determine the extra window Tk adds in between the toplevel
 *	window and the window decorations.
 *
 * Results:
 *	A standard Tcl result.
 *
 * Side effects:
 *	None.
 *
 *----------------------------------------------------------------------
 */

static int
TestwrapperObjCmd(
    ClientData clientData,	/* Main window for application. */
    Tcl_Interp *interp,		/* Current interpreter. */
    int objc,			/* Number of arguments. */
    Tcl_Obj *const objv[])		/* Argument strings. */
{
    TkWindow *winPtr, *wrapperPtr;
    Tk_Window tkwin;

    if (objc != 2) {
	Tcl_WrongNumArgs(interp, 1, objv, "window");
	return TCL_ERROR;
    }

    tkwin = (Tk_Window)clientData;
    winPtr = (TkWindow *) Tk_NameToWindow(interp, Tcl_GetString(objv[1]), tkwin);
    if (winPtr == NULL) {
	return TCL_ERROR;
    }

    wrapperPtr = TkpGetWrapperWindow(winPtr);
    if (wrapperPtr != NULL) {
	char buf[TCL_INTEGER_SPACE];

	TkpPrintWindowId(buf, Tk_WindowId(wrapperPtr));
	Tcl_SetObjResult(interp, Tcl_NewStringObj(buf, -1));
    }
    return TCL_OK;
}
#endif

/*
 *----------------------------------------------------------------------
 *
 * CustomOptionSet, CustomOptionGet, CustomOptionRestore, CustomOptionFree --
 *
 *	Handlers for object-based custom configuration options. See
 *	Testobjconfigcommand.
 *
 * Results:
 *	See user documentation for expected results from these functions.
 *		CustomOptionSet		Standard Tcl Result.
 *		CustomOptionGet		Tcl_Obj * containing value.
 *		CustomOptionRestore	None.
 *		CustomOptionFree	None.
 *
 * Side effects:
 *	Depends on the function.
 *		CustomOptionSet		Sets option value to new setting.
 *		CustomOptionGet		Creates a new Tcl_Obj.
 *		CustomOptionRestore	Resets option value to original value.
 *		CustomOptionFree	Free storage for internal rep of option.
 *
 *----------------------------------------------------------------------
 */

static int
CustomOptionSet(
    TCL_UNUSED(void *),
    Tcl_Interp *interp,
    TCL_UNUSED(Tk_Window),
    Tcl_Obj **value,
    char *recordPtr,
    TkSizeT internalOffset,
    char *saveInternalPtr,
    int flags)
{
    int objEmpty;
    char *newStr, *string, *internalPtr;

    objEmpty = 0;

    if (internalOffset != TCL_INDEX_NONE) {
	internalPtr = recordPtr + internalOffset;
    } else {
	internalPtr = NULL;
    }

    /*
     * See if the object is empty.
     */

    if (value == NULL) {
	objEmpty = 1;
	CLANG_ASSERT(value);
    } else if ((*value)->bytes != NULL) {
	objEmpty = ((*value)->length == 0);
    } else {
	(void)Tcl_GetString(*value);
	objEmpty = ((*value)->length == 0);
    }

    if ((flags & TK_OPTION_NULL_OK) && objEmpty) {
	*value = NULL;
    } else {
	string = Tcl_GetString(*value);
	Tcl_UtfToUpper(string);
	if (strcmp(string, "BAD") == 0) {
	    Tcl_SetObjResult(interp, Tcl_NewStringObj("expected good value, got \"BAD\"", -1));
	    return TCL_ERROR;
	}
    }
    if (internalPtr != NULL) {
	if (*value != NULL) {
	    string = Tcl_GetString(*value);
	    newStr = (char *)ckalloc((*value)->length + 1);
	    strcpy(newStr, string);
	} else {
	    newStr = NULL;
	}
	*((char **) saveInternalPtr) = *((char **) internalPtr);
	*((char **) internalPtr) = newStr;
    }

    return TCL_OK;
}

static Tcl_Obj *
CustomOptionGet(
    TCL_UNUSED(void *),
    TCL_UNUSED(Tk_Window),
    char *recordPtr,
    TkSizeT internalOffset)
{
    return (Tcl_NewStringObj(*(char **)(recordPtr + internalOffset), -1));
}

static void
CustomOptionRestore(
    ClientData dummy,
    Tk_Window tkwin,
    char *internalPtr,
    char *saveInternalPtr)
{
    (void)dummy;
    (void)tkwin;

    *(char **)internalPtr = *(char **)saveInternalPtr;
    return;
}

static void
CustomOptionFree(
    ClientData dummy,
    Tk_Window tkwin,
    char *internalPtr)
{
    (void)dummy;
    (void)tkwin;

    if (*(char **)internalPtr != NULL) {
	ckfree(*(char **)internalPtr);
    }
}
/*
 *----------------------------------------------------------------------
 *
 * TestPhotoStringMatchCmd --
 *
 *	This function implements the "testphotostringmatch" command. It
 *	provides a way from Tcl to call the string match function for the
 *	default image handler directly.
 *
 * Results:
 *	A standard Tcl result. If data is in the proper format, the result in
 *	interp will contain width and height as a list. If the data cannot be
 *	parsed as default image format, returns TCL_ERROR and leaves an
 *	appropriate error message in interp.
 *
 * Side effects:
 *	None.
 *
 *----------------------------------------------------------------------
 */

static int
TestPhotoStringMatchCmd(
    ClientData clientData,	/* Main window for application. */
    Tcl_Interp *interp,		/* Current interpreter. */
    int objc,			/* Number of arguments. */
    Tcl_Obj *const objv[])		/* Argument strings. */
{
    Tcl_Obj *dummy = NULL;
    Tcl_Obj *resultObj[2];
    int width, height;
    (void)clientData;

    if (objc != 2) {
        Tcl_WrongNumArgs(interp, 1, objv, "imageData");
        return TCL_ERROR;
    }
    if (TkDebugPhotoStringMatchDef(interp, objv[1], dummy, &width, &height)) {
        resultObj[0] = Tcl_NewWideIntObj(width);
        resultObj[1] = Tcl_NewWideIntObj(height);
        Tcl_SetObjResult(interp, Tcl_NewListObj(2, resultObj));
        return TCL_OK;
    } else {
        return TCL_ERROR;
    }
}



/*
 * Local Variables:
 * mode: c
 * c-basic-offset: 4
 * fill-column: 78
 * End:
 */<|MERGE_RESOLUTION|>--- conflicted
+++ resolved
@@ -602,8 +602,8 @@
 	    "one", "two", NULL
 	};
 	static const Tk_OptionSpec typesSpecs[] = {
-	    {TK_OPTION_BOOLEAN, "-boolean", "boolean", "Boolean", "1",
-		offsetof(TypesRecord, booleanPtr), TCL_INDEX_NONE, 0, 0, 0x1},
+	    {TK_OPTION_BOOLEAN, "-boolean", "boolean", "Boolean", NULL,
+		offsetof(TypesRecord, booleanPtr), TCL_INDEX_NONE, TK_CONFIG_NULL_OK, 0, 0x1},
 	    {TK_OPTION_INT, "-integer", "integer", "Integer", "7",
 		offsetof(TypesRecord, integerPtr), TCL_INDEX_NONE, 0, 0, 0x2},
 	    {TK_OPTION_DOUBLE, "-double", "double", "Double", "3.14159",
@@ -618,11 +618,7 @@
 	    {TK_OPTION_STRING_TABLE,
 		"-stringtable2", "StringTable2", "stringTable2",
 		"two", offsetof(TypesRecord, stringTablePtr2), TCL_INDEX_NONE,
-<<<<<<< HEAD
 		TK_CONFIG_NULL_OK, stringTable2, 0x10},
-=======
-		0, stringTable2, 0x10},
->>>>>>> 5357570e
 	    {TK_OPTION_COLOR, "-color", "color", "Color",
 		"red", offsetof(TypesRecord, colorPtr), TCL_INDEX_NONE,
 		TK_CONFIG_NULL_OK, "black", 0x20},
@@ -884,7 +880,7 @@
 	};
 	static const Tk_OptionSpec internalSpecs[] = {
 	    {TK_OPTION_BOOLEAN, "-boolean", "boolean", "Boolean", "1",
-		TCL_INDEX_NONE, offsetof(InternalRecord, boolean), 0, 0, 0x1},
+		TCL_INDEX_NONE, offsetof(InternalRecord, boolean), TK_CONFIG_NULL_OK, 0, 0x1},
 	    {TK_OPTION_INT, "-integer", "integer", "Integer", "148962237",
 		TCL_INDEX_NONE, offsetof(InternalRecord, integer), 0, 0, 0x2},
 	    {TK_OPTION_DOUBLE, "-double", "double", "Double", "3.14159",
