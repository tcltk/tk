--- conflicted
+++ resolved
@@ -275,11 +275,7 @@
 #if defined(_WIN32)
     Tcl_CreateObjCommand(interp, "testmetrics", TestmetricsObjCmd,
 	    (ClientData) Tk_MainWindow(interp), NULL);
-<<<<<<< HEAD
-#else
-=======
-#elif !defined(__CYGWIN__) && !defined(MAC_OSX_TK)
->>>>>>> 2c0ddae6
+#elif !defined(MAC_OSX_TK)
     Tcl_CreateObjCommand(interp, "testmenubar", TestmenubarObjCmd,
 	    (ClientData) Tk_MainWindow(interp), NULL);
     Tcl_CreateObjCommand(interp, "testsend", TkpTestsendCmd,
@@ -1751,12 +1747,7 @@
  *----------------------------------------------------------------------
  */
 
-<<<<<<< HEAD
-	/* ARGSUSED */
 #if !(defined(_WIN32) || defined(MAC_OSX_TK))
-=======
-#if !(defined(_WIN32) || defined(MAC_OSX_TK) || defined(__CYGWIN__))
->>>>>>> 2c0ddae6
 static int
 TestmenubarObjCmd(
     ClientData clientData,	/* Main window for application. */
