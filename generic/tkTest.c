--- conflicted
+++ resolved
@@ -248,15 +248,9 @@
     Tcl_CreateObjCommand2(interp, "testprintf", TestprintfObjCmd, NULL, NULL);
     Tcl_CreateObjCommand2(interp, "testtext", TkpTesttextCmd,
 	    Tk_MainWindow(interp), NULL);
-<<<<<<< HEAD
     Tcl_CreateObjCommand2(interp, "testphotostringmatch",
-            TestPhotoStringMatchCmd, Tk_MainWindow(interp),
-            NULL);
-=======
-    Tcl_CreateObjCommand(interp, "testphotostringmatch",
 	    TestPhotoStringMatchCmd, Tk_MainWindow(interp),
 	    NULL);
->>>>>>> 4b4fb1fb
 
 #if defined(_WIN32)
     Tcl_CreateObjCommand2(interp, "testmetrics", TestmetricsObjCmd,
