/*
 * tkOldTest.c --
 *
 *	This file contains C command functions for additional Tcl
 *	commands that are used to test Tk's support for legacy
 *	interfaces.  These commands are not normally included in Tcl/Tk
 *	applications; they're only used for testing.
 *
 * Copyright © 1993-1994 The Regents of the University of California.
 * Copyright © 1994-1997 Sun Microsystems, Inc.
 * Copyright © 1998-1999 Scriptics Corporation.
 * Contributions by Don Porter, NIST, 2007.  (not subject to US copyright)
 *
 * See the file "license.terms" for information on usage and redistribution of
 * this file, and for a DISCLAIMER OF ALL WARRANTIES.
 */

#define USE_OLD_IMAGE
#ifndef USE_TCL_STUBS
#   define USE_TCL_STUBS
#endif
#ifndef USE_TK_STUBS
#   define USE_TK_STUBS
#endif
#include "tkInt.h"

<<<<<<< HEAD
#if !defined(TK_NO_DEPRECATED) && (TCL_MAJOR_VERSION < 9)
=======
#ifdef _WIN32
#include "tkWinInt.h"
#endif

>>>>>>> bc902741
/*
 * The following data structure represents the model for a test image:
 */

typedef struct TImageModel {
    Tk_ImageModel model;        /* Tk's token for image model. */
    Tcl_Interp *interp;         /* Interpreter for application. */
    int width, height;          /* Dimensions of image. */
    char *imageName;            /* Name of image (malloc-ed). */
    char *varName;              /* Name of variable in which to log events for
                                 * image (malloc-ed). */
} TImageModel;

/*
 * The following data structure represents a particular use of a particular
 * test image.
 */

typedef struct TImageInstance {
    TImageModel *modelPtr;    /* Pointer to model for image. */
    XColor *fg;                 /* Foreground color for drawing in image. */
    GC gc;                      /* Graphics context for drawing in image. */
} TImageInstance;

/*
 * The type record for test images:
 */

static int		ImageCreate(Tcl_Interp *interp,
			    char *name, Tcl_Size argc, char **argv,
			    Tk_ImageType *typePtr, Tk_ImageModel model,
			    ClientData *clientDataPtr);
static ClientData	ImageGet(Tk_Window tkwin, ClientData clientData);
static void		ImageDisplay(ClientData clientData,
			    Display *display, Drawable drawable,
			    int imageX, int imageY, int width,
			    int height, int drawableX,
			    int drawableY);
static void		ImageFree(ClientData clientData, Display *display);
static void		ImageDelete(ClientData clientData);

static Tk_ImageType imageType = {
    "oldtest",			/* name */
    (Tk_ImageCreateProc *) ImageCreate, /* createProc */
    ImageGet,			/* getProc */
    ImageDisplay,		/* displayProc */
    ImageFree,			/* freeProc */
    ImageDelete,		/* deleteProc */
    NULL,			/* postscriptPtr */
    NULL,			/* nextPtr */
    NULL
};

/*
 * Forward declarations for functions defined later in this file:
 */

static int              ImageObjCmd(ClientData dummy,
                            Tcl_Interp *interp, int objc,
            			    Tcl_Obj * const objv[]);
#endif

/*
 *----------------------------------------------------------------------
 *
 * TkOldTestInit --
 *
 *	This function performs initialization for the Tk test suite
 *	extensions for testing support for legacy interfaces.
 *
 * Results:
 *	Returns a standard Tcl completion code, and leaves an error message in
 *	the interp's result if an error occurs.
 *
 * Side effects:
 *	Creates several test commands.
 *
 *----------------------------------------------------------------------
 */

int
TkOldTestInit(
    Tcl_Interp *dummy)
{
    static int initialized = 0;
    (void)dummy;

    if (!initialized) {
	initialized = 1;
#if !defined(TK_NO_DEPRECATED) && (TCL_MAJOR_VERSION < 9)
	Tk_CreateImageType(&imageType);
#endif
    }
    return TCL_OK;
}

/*
 *----------------------------------------------------------------------
 *
 * ImageCreate --
 *
 *	This function is called by the Tk image code to create "oldtest" images.
 *
 * Results:
 *	A standard Tcl result.
 *
 * Side effects:
 *	The data structure for a new image is allocated.
 *
 *----------------------------------------------------------------------
 */
#if !defined(TK_NO_DEPRECATED) && (TCL_MAJOR_VERSION < 9)
static int
ImageCreate(
    Tcl_Interp *interp,		/* Interpreter for application containing
				 * image. */
    char *name,			/* Name to use for image. */
    Tcl_Size argc,			/* Number of arguments. */
    char **argv,		/* Argument strings for options (doesn't
				 * include image name or type). */
    Tk_ImageType *typePtr,	/* Pointer to our type record (not used). */
    Tk_ImageModel model,	/* Token for image, to be used by us in later
				 * callbacks. */
    ClientData *clientDataPtr)	/* Store manager's token for image here; it
				 * will be returned in later callbacks. */
{
    TImageModel *timPtr;
    const char *varName;
    Tcl_Size i;
    (void)typePtr;

    varName = "log";
    for (i = 0; i < argc; i += 2) {
	if (strcmp(argv[i], "-variable") != 0) {
	    Tcl_AppendResult(interp, "bad option name \"",
		    argv[i], "\"", NULL);
	    return TCL_ERROR;
	}
	if ((i+1) == argc) {
	    Tcl_AppendResult(interp, "no value given for \"",
		    argv[i], "\" option", NULL);
	    return TCL_ERROR;
	}
	varName = argv[i+1];
    }

    timPtr = (TImageModel *)ckalloc(sizeof(TImageModel));
    timPtr->model = model;
    timPtr->interp = interp;
    timPtr->width = 30;
    timPtr->height = 15;
    timPtr->imageName = (char *)ckalloc(strlen(name) + 1);
    strcpy(timPtr->imageName, name);
    timPtr->varName = (char *)ckalloc(strlen(varName) + 1);
    strcpy(timPtr->varName, varName);
    Tcl_CreateObjCommand(interp, name, ImageObjCmd, timPtr, NULL);
    *clientDataPtr = timPtr;
    Tk_ImageChanged(model, 0, 0, 30, 15, 30, 15);
    return TCL_OK;
}

/*
 *----------------------------------------------------------------------
 *
 * ImageObjCmd --
 *
 *	This function implements the commands corresponding to individual
 *	images.
 *
 * Results:
 *	A standard Tcl result.
 *
 * Side effects:
 *	Forces windows to be created.
 *
 *----------------------------------------------------------------------
 */

static int
ImageObjCmd(
    ClientData clientData,	/* Main window for application. */
    Tcl_Interp *interp,		/* Current interpreter. */
    int objc,			/* Number of arguments. */
    Tcl_Obj *const objv[])		/* Argument strings. */
{
    TImageModel *timPtr = (TImageModel *)clientData;
    int x, y, width, height;

    if (objc < 2) {
	Tcl_WrongNumArgs(interp, 1, objv, "option ?arg ...?");
	return TCL_ERROR;
    }
    if (strcmp(Tcl_GetString(objv[1]), "changed") == 0) {
	if (objc != 8) {
	    Tcl_WrongNumArgs(interp, 1, objv, "changed x y width height"
		    " imageWidth imageHeight");
	    return TCL_ERROR;
	}
	if ((Tcl_GetIntFromObj(interp, objv[2], &x) != TCL_OK)
		|| (Tcl_GetIntFromObj(interp, objv[3], &y) != TCL_OK)
		|| (Tcl_GetIntFromObj(interp, objv[4], &width) != TCL_OK)
		|| (Tcl_GetIntFromObj(interp, objv[5], &height) != TCL_OK)
		|| (Tcl_GetIntFromObj(interp, objv[6], &timPtr->width) != TCL_OK)
		|| (Tcl_GetIntFromObj(interp, objv[7], &timPtr->height) != TCL_OK)) {
	    return TCL_ERROR;
	}
	Tk_ImageChanged(timPtr->model, x, y, width, height, timPtr->width,
		timPtr->height);
    } else {
	Tcl_AppendResult(interp, "bad option \"", Tcl_GetString(objv[1]),
		"\": must be changed", NULL);
	return TCL_ERROR;
    }
    return TCL_OK;
}

/*
 *----------------------------------------------------------------------
 *
 * ImageGet --
 *
 *	This function is called by Tk to set things up for using a test image
 *	in a particular widget.
 *
 * Results:
 *	The return value is a token for the image instance, which is used in
 *	future callbacks to ImageDisplay and ImageFree.
 *
 * Side effects:
 *	None.
 *
 *----------------------------------------------------------------------
 */

static ClientData
ImageGet(
    Tk_Window tkwin,		/* Token for window in which image will be
				 * used. */
    ClientData clientData)	/* Pointer to TImageModel for image. */
{
    TImageModel *timPtr = (TImageModel *)clientData;
    TImageInstance *instPtr;
    char buffer[100];
    XGCValues gcValues;

    snprintf(buffer, sizeof(buffer), "%s get", timPtr->imageName);
    Tcl_SetVar2(timPtr->interp, timPtr->varName, NULL, buffer,
	    TCL_GLOBAL_ONLY|TCL_APPEND_VALUE|TCL_LIST_ELEMENT);

    instPtr = (TImageInstance *)ckalloc(sizeof(TImageInstance));
    instPtr->modelPtr = timPtr;
    instPtr->fg = Tk_GetColor(timPtr->interp, tkwin, "#ff0000");
    gcValues.foreground = instPtr->fg->pixel;
    instPtr->gc = Tk_GetGC(tkwin, GCForeground, &gcValues);
    return instPtr;
}

/*
 *----------------------------------------------------------------------
 *
 * ImageDisplay --
 *
 *	This function is invoked to redisplay part or all of an image in a
 *	given drawable.
 *
 * Results:
 *	None.
 *
 * Side effects:
 *	The image gets partially redrawn, as an "X" that shows the exact
 *	redraw area.
 *
 *----------------------------------------------------------------------
 */

static void
ImageDisplay(
    ClientData clientData,	/* Pointer to TImageInstance for image. */
    Display *display,		/* Display to use for drawing. */
    Drawable drawable,		/* Where to redraw image. */
    int imageX, int imageY,	/* Origin of area to redraw, relative to
				 * origin of image. */
    int width, int height,	/* Dimensions of area to redraw. */
    int drawableX, int drawableY)
				/* Coordinates in drawable corresponding to
				 * imageX and imageY. */
{
    TImageInstance *instPtr = (TImageInstance *)clientData;
    char buffer[200 + TCL_INTEGER_SPACE * 6];

    snprintf(buffer, sizeof(buffer), "%s display %d %d %d %d %d %d",
	    instPtr->modelPtr->imageName, imageX, imageY, width, height,
	    drawableX, drawableY);
    Tcl_SetVar2(instPtr->modelPtr->interp, instPtr->modelPtr->varName, NULL,
	    buffer, TCL_GLOBAL_ONLY|TCL_APPEND_VALUE|TCL_LIST_ELEMENT);
    if (width > (instPtr->modelPtr->width - imageX)) {
	width = instPtr->modelPtr->width - imageX;
    }
    if (height > (instPtr->modelPtr->height - imageY)) {
	height = instPtr->modelPtr->height - imageY;
    }
    XDrawRectangle(display, drawable, instPtr->gc, drawableX, drawableY,
	    (unsigned) (width-1), (unsigned) (height-1));
    XDrawLine(display, drawable, instPtr->gc, drawableX, drawableY,
	    (int) (drawableX + width - 1), (int) (drawableY + height - 1));
    XDrawLine(display, drawable, instPtr->gc, drawableX,
	    (int) (drawableY + height - 1),
	    (int) (drawableX + width - 1), drawableY);
}

/*
 *----------------------------------------------------------------------
 *
 * ImageFree --
 *
 *	This function is called when an instance of an image is no longer
 *	used.
 *
 * Results:
 *	None.
 *
 * Side effects:
 *	Information related to the instance is freed.
 *
 *----------------------------------------------------------------------
 */

static void
ImageFree(
    ClientData clientData,	/* Pointer to TImageInstance for instance. */
    Display *display)		/* Display where image was to be drawn. */
{
    TImageInstance *instPtr = (TImageInstance *)clientData;
    char buffer[200];

    snprintf(buffer, sizeof(buffer), "%s free", instPtr->modelPtr->imageName);
    Tcl_SetVar2(instPtr->modelPtr->interp, instPtr->modelPtr->varName, NULL,
	    buffer, TCL_GLOBAL_ONLY|TCL_APPEND_VALUE|TCL_LIST_ELEMENT);
    Tk_FreeColor(instPtr->fg);
    Tk_FreeGC(display, instPtr->gc);
    ckfree(instPtr);
}

/*
 *----------------------------------------------------------------------
 *
 * ImageDelete --
 *
 *	This function is called to clean up a test image when an application
 *	goes away.
 *
 * Results:
 *	None.
 *
 * Side effects:
 *	Information about the image is deleted.
 *
 *----------------------------------------------------------------------
 */

static void
ImageDelete(
    ClientData clientData)	/* Pointer to TImageModel for image. When
				 * this function is called, no more instances
				 * exist. */
{
    TImageModel *timPtr = (TImageModel *)clientData;
    char buffer[100];

    snprintf(buffer, sizeof(buffer), "%s delete", timPtr->imageName);
    Tcl_SetVar2(timPtr->interp, timPtr->varName, NULL, buffer,
	    TCL_GLOBAL_ONLY|TCL_APPEND_VALUE|TCL_LIST_ELEMENT);

    Tcl_DeleteCommand(timPtr->interp, timPtr->imageName);
    ckfree(timPtr->imageName);
    ckfree(timPtr->varName);
    ckfree(timPtr);
}
#endif

/*
 * Local Variables:
 * mode: c
 * c-basic-offset: 4
 * fill-column: 78
 * End:
 */<|MERGE_RESOLUTION|>--- conflicted
+++ resolved
@@ -24,14 +24,11 @@
 #endif
 #include "tkInt.h"
 
-<<<<<<< HEAD
-#if !defined(TK_NO_DEPRECATED) && (TCL_MAJOR_VERSION < 9)
-=======
 #ifdef _WIN32
 #include "tkWinInt.h"
 #endif
 
->>>>>>> bc902741
+#if !defined(TK_NO_DEPRECATED) && (TCL_MAJOR_VERSION < 9)
 /*
  * The following data structure represents the model for a test image:
  */
