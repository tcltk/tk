--- conflicted
+++ resolved
@@ -353,12 +353,7 @@
 {
     Tk_Window tkwin = (Tk_Window)clientData;
     TkWindow *winPtr, *winPtr2;
-<<<<<<< HEAD
     TkSizeT i, length;
-=======
-    TkSizeT i;
-    int length;
->>>>>>> e09be91b
     const char *p;
     Tcl_Obj *listPtr, **tags;
 
