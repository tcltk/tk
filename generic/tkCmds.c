/*
 * tkCmds.c --
 *
 *	This file contains a collection of Tk-related Tcl commands that didn't
 *	fit in any particular file of the toolkit.
 *
 * Copyright © 1990-1994 The Regents of the University of California.
 * Copyright © 1994-1997 Sun Microsystems, Inc.
 * Copyright © 2000 Scriptics Corporation.
 *
 * See the file "license.terms" for information on usage and redistribution of
 * this file, and for a DISCLAIMER OF ALL WARRANTIES.
 */

#include "tkInt.h"

#if defined(_WIN32)
#include "tkWinInt.h"
#elif defined(MAC_OSX_TK)
#include "tkMacOSXInt.h"
#else
#include "tkUnixInt.h"
#endif

/*
 * Forward declarations for functions defined later in this file:
 */

static TkWindow *	GetTopHierarchy(Tk_Window tkwin);
static char *		WaitVariableProc(void *clientData,
			    Tcl_Interp *interp, const char *name1,
			    const char *name2, int flags);
static void		WaitVisibilityProc(void *clientData,
			    XEvent *eventPtr);
static void		WaitWindowProc(void *clientData,
			    XEvent *eventPtr);
static int		AppnameCmd(void *dummy, Tcl_Interp *interp,
			    Tcl_Size objc, Tcl_Obj *const *objv);
static int		CaretCmd(void *dummy, Tcl_Interp *interp,
			    Tcl_Size objc, Tcl_Obj *const *objv);
static int		InactiveCmd(void *dummy, Tcl_Interp *interp,
			    Tcl_Size objc, Tcl_Obj *const *objv);
static int		ScalingCmd(void *dummy, Tcl_Interp *interp,
			    Tcl_Size objc, Tcl_Obj *const *objv);
static int		UseinputmethodsCmd(void *dummy,
			    Tcl_Interp *interp, Tcl_Size objc,
			    Tcl_Obj *const *objv);
static int		WindowingsystemCmd(void *dummy,
			    Tcl_Interp *interp, Tcl_Size objc,
			    Tcl_Obj *const *objv);

#if defined(_WIN32) || defined(MAC_OSX_TK)
MODULE_SCOPE const TkEnsemble tkFontchooserEnsemble[];
#else
#define tkFontchooserEnsemble NULL
#endif

/*
 * Table of tk subcommand names and implementations.
 */

static const TkEnsemble tkCmdMap[] = {
    {"fontchooser",	NULL, tkFontchooserEnsemble},
    {"appname",		AppnameCmd, NULL },
    {"busy",		Tk_BusyObjCmd, NULL },
    {"caret",		CaretCmd, NULL },
    {"inactive",	InactiveCmd, NULL },
    {"scaling",		ScalingCmd, NULL },
    {"useinputmethods",	UseinputmethodsCmd, NULL },
    {"windowingsystem",	WindowingsystemCmd, NULL },
    {NULL, NULL, NULL}
};

/*
 *----------------------------------------------------------------------
 *
 * Tk_BellObjCmd --
 *
 *	This function is invoked to process the "bell" Tcl command. See the
 *	user documentation for details on what it does.
 *
 * Results:
 *	A standard Tcl result.
 *
 * Side effects:
 *	See the user documentation.
 *
 *----------------------------------------------------------------------
 */

int
Tk_BellObjCmd(
    void *clientData,		/* Main window associated with interpreter. */
    Tcl_Interp *interp,		/* Current interpreter. */
    int objc,			/* Number of arguments. */
    Tcl_Obj *const objv[])	/* Argument objects. */
{
    static const char *const bellOptions[] = {
	"-displayof", "-nice", NULL
    };
    enum options { TK_BELL_DISPLAYOF, TK_BELL_NICE };
    Tk_Window tkwin = (Tk_Window)clientData;
    Tcl_Size i;
    int index, nice = 0;
    Tk_ErrorHandler handler;

    if (objc > 4) {
    wrongArgs:
	Tcl_WrongNumArgs(interp, 1, objv, "?-displayof window? ?-nice?");
	return TCL_ERROR;
    }

    for (i = 1; i < objc; i++) {
	if (Tcl_GetIndexFromObjStruct(interp, objv[i], bellOptions,
		sizeof(char *), "option", 0, &index) != TCL_OK) {
	    return TCL_ERROR;
	}
	switch ((enum options) index) {
	case TK_BELL_DISPLAYOF:
	    if (++i >= objc) {
		goto wrongArgs;
	    }
	    tkwin = Tk_NameToWindow(interp, Tcl_GetString(objv[i]), tkwin);
	    if (tkwin == NULL) {
		return TCL_ERROR;
	    }
	    break;
	case TK_BELL_NICE:
	    nice = 1;
	    break;
	}
    }
    handler = Tk_CreateErrorHandler(Tk_Display(tkwin), -1, -1, -1, NULL, NULL);
    XBell(Tk_Display(tkwin), 0);
    if (!nice) {
	XForceScreenSaver(Tk_Display(tkwin), ScreenSaverReset);
    }
    (void)XFlush(Tk_Display(tkwin));
    Tk_DeleteErrorHandler(handler);
    return TCL_OK;
}

/*
 *----------------------------------------------------------------------
 *
 * Tk_BindObjCmd --
 *
 *	This function is invoked to process the "bind" Tcl command. See the
 *	user documentation for details on what it does.
 *
 * Results:
 *	A standard Tcl result.
 *
 * Side effects:
 *	See the user documentation.
 *
 *----------------------------------------------------------------------
 */

int
Tk_BindObjCmd(
    void *clientData,		/* Main window associated with interpreter. */
    Tcl_Interp *interp,		/* Current interpreter. */
    int objc,			/* Number of arguments. */
    Tcl_Obj *const objv[])	/* Argument objects. */
{
    Tk_Window tkwin = (Tk_Window)clientData;
    TkWindow *winPtr;
    void *object;
    const char *string;

    if ((objc < 2) || (objc > 4)) {
	Tcl_WrongNumArgs(interp, 1, objv, "window ?pattern? ?command?");
	return TCL_ERROR;
    }
    string = Tcl_GetString(objv[1]);

    /*
     * Bind tags either a window name or a tag name for the first argument.
     * If the argument starts with ".", assume it is a window; otherwise, it
     * is a tag.
     */

    if (string[0] == '.') {
	winPtr = (TkWindow *) Tk_NameToWindow(interp, string, tkwin);
	if (winPtr == NULL) {
	    return TCL_ERROR;
	}
	object = winPtr->pathName;
    } else {
	winPtr = (TkWindow *)clientData;
	object = (void *) Tk_GetUid(string);
    }

    /*
     * If there are four arguments, the command is modifying a binding. If
     * there are three arguments, the command is querying a binding. If there
     * are only two arguments, the command is querying all the bindings for
     * the given tag/window.
     */

    if (objc == 4) {
	int append = 0;
	unsigned long mask;
	const char *sequence = Tcl_GetString(objv[2]);
	const char *script = Tcl_GetString(objv[3]);

	/*
	 * If the script is null, just delete the binding.
	 */

	if (script[0] == 0) {
	    return Tk_DeleteBinding(interp, winPtr->mainPtr->bindingTable,
		    object, sequence);
	}

	/*
	 * If the script begins with "+", append this script to the existing
	 * binding.
	 */

	if (script[0] == '+') {
	    script++;
	    append = 1;
	}
	mask = Tk_CreateBinding(interp, winPtr->mainPtr->bindingTable,
		object, sequence, script, append);
	if (mask == 0) {
	    return TCL_ERROR;
	}
    } else if (objc == 3) {
	const char *command;

	command = Tk_GetBinding(interp, winPtr->mainPtr->bindingTable,
		object, Tcl_GetString(objv[2]));
	if (command == NULL) {
	    Tcl_ResetResult(interp);
	    return TCL_OK;
	}
	Tcl_SetObjResult(interp, Tcl_NewStringObj(command, TCL_INDEX_NONE));
    } else {
	Tk_GetAllBindings(interp, winPtr->mainPtr->bindingTable, object);
    }
    return TCL_OK;
}

/*
 *----------------------------------------------------------------------
 *
 * TkBindEventProc --
 *
 *	This function is invoked by Tk_HandleEvent for each event; it causes
 *	any appropriate bindings for that event to be invoked.
 *
 * Results:
 *	None.
 *
 * Side effects:
 *	Depends on what bindings have been established with the "bind"
 *	command.
 *
 *----------------------------------------------------------------------
 */

void
TkBindEventProc(
    TkWindow *winPtr,		/* Pointer to info about window. */
    XEvent *eventPtr)		/* Information about event. */
{
#define MAX_OBJS 20
    void *objects[MAX_OBJS], **objPtr;
    TkWindow *topLevPtr;
    Tcl_Size i, count;
    char *p;
    Tcl_HashEntry *hPtr;

    if ((winPtr->mainPtr == NULL) || (winPtr->mainPtr->bindingTable == NULL)) {
	return;
    }

    objPtr = objects;
    if (winPtr->numTags != 0) {
	/*
	 * Make a copy of the tags for the window, replacing window names with
	 * pointers to the pathName from the appropriate window.
	 */

	if (winPtr->numTags > MAX_OBJS) {
	    objPtr = (void **)ckalloc(winPtr->numTags * sizeof(void *));
	}
	for (i = 0; i < winPtr->numTags; i++) {
	    p = (char *)winPtr->tagPtr[i];
	    if (*p == '.') {
		hPtr = Tcl_FindHashEntry(&winPtr->mainPtr->nameTable, p);
		if (hPtr != NULL) {
		    p = ((TkWindow *) Tcl_GetHashValue(hPtr))->pathName;
		} else {
		    p = NULL;
		}
	    }
	    objPtr[i] = p;
	}
	count = winPtr->numTags;
    } else {
	objPtr[0] = winPtr->pathName;
	objPtr[1] = (void *)winPtr->classUid;
	for (topLevPtr = winPtr;
		(topLevPtr != NULL) && !(topLevPtr->flags & TK_TOP_HIERARCHY);
		topLevPtr = topLevPtr->parentPtr) {
	    /* Empty loop body. */
	}
	if ((winPtr != topLevPtr) && (topLevPtr != NULL)) {
	    count = 4;
	    objPtr[2] = topLevPtr->pathName;
	} else {
	    count = 3;
	}
	objPtr[count-1] = (void *) Tk_GetUid("all");
    }
    Tk_BindEvent(winPtr->mainPtr->bindingTable, eventPtr, (Tk_Window) winPtr,
	    count, objPtr);
    if (objPtr != objects) {
	ckfree(objPtr);
    }
}

/*
 *----------------------------------------------------------------------
 *
 * Tk_BindtagsObjCmd --
 *
 *	This function is invoked to process the "bindtags" Tcl command. See
 *	the user documentation for details on what it does.
 *
 * Results:
 *	A standard Tcl result.
 *
 * Side effects:
 *	See the user documentation.
 *
 *----------------------------------------------------------------------
 */

int
Tk_BindtagsObjCmd(
    void *clientData,		/* Main window associated with interpreter. */
    Tcl_Interp *interp,		/* Current interpreter. */
    int objc,			/* Number of arguments. */
    Tcl_Obj *const objv[])	/* Argument objects. */
{
    Tk_Window tkwin = (Tk_Window)clientData;
    TkWindow *winPtr, *winPtr2;
    Tcl_Size i, length;
    const char *p;
    Tcl_Obj *listPtr, **tags;

    if ((objc < 2) || (objc > 3)) {
	Tcl_WrongNumArgs(interp, 1, objv, "window ?taglist?");
	return TCL_ERROR;
    }
    winPtr = (TkWindow *) Tk_NameToWindow(interp, Tcl_GetString(objv[1]),
	    tkwin);
    if (winPtr == NULL) {
	return TCL_ERROR;
    }
    if (objc == 2) {
	listPtr = Tcl_NewObj();
	if (winPtr->numTags == 0) {
	    Tcl_ListObjAppendElement(NULL, listPtr,
		    Tcl_NewStringObj(winPtr->pathName, TCL_INDEX_NONE));
	    Tcl_ListObjAppendElement(NULL, listPtr,
		    Tcl_NewStringObj(winPtr->classUid, TCL_INDEX_NONE));
	    winPtr2 = winPtr;
	    while ((winPtr2 != NULL) && !(Tk_TopWinHierarchy(winPtr2))) {
		winPtr2 = winPtr2->parentPtr;
	    }
	    if ((winPtr != winPtr2) && (winPtr2 != NULL)) {
		Tcl_ListObjAppendElement(NULL, listPtr,
			Tcl_NewStringObj(winPtr2->pathName, TCL_INDEX_NONE));
	    }
	    Tcl_ListObjAppendElement(NULL, listPtr,
		    Tcl_NewStringObj("all", TCL_INDEX_NONE));
	} else {
	    for (i = 0; i < winPtr->numTags; i++) {
		Tcl_ListObjAppendElement(NULL, listPtr,
			Tcl_NewStringObj((const char *)winPtr->tagPtr[i], TCL_INDEX_NONE));
	    }
	}
	Tcl_SetObjResult(interp, listPtr);
	return TCL_OK;
    }
    if (winPtr->tagPtr != NULL) {
	TkFreeBindingTags(winPtr);
    }
    if (Tcl_ListObjGetElements(interp, objv[2], &length, &tags) != TCL_OK) {
	return TCL_ERROR;
    }
    if (length == 0) {
	return TCL_OK;
    }

    winPtr->numTags = length;
    winPtr->tagPtr = (void **)ckalloc(length * sizeof(void *));
    for (i = 0; i < length; i++) {
	p = Tcl_GetString(tags[i]);
	if (p[0] == '.') {
	    char *copy;

	    /*
	     * Handle names starting with "." specially: store a malloc'ed
	     * string, rather than a Uid; at event time we'll look up the name
	     * in the window table and use the corresponding window, if there
	     * is one.
	     */

	    copy = (char *)ckalloc(strlen(p) + 1);
	    strcpy(copy, p);
	    winPtr->tagPtr[i] = copy;
	} else {
	    winPtr->tagPtr[i] = (void *)Tk_GetUid(p);
	}
    }
    return TCL_OK;
}

/*
 *----------------------------------------------------------------------
 *
 * TkFreeBindingTags --
 *
 *	This function is called to free all of the binding tags associated
 *	with a window; typically it is only invoked where there are
 *	window-specific tags.
 *
 * Results:
 *	None.
 *
 * Side effects:
 *	Any binding tags for winPtr are freed.
 *
 *----------------------------------------------------------------------
 */

void
TkFreeBindingTags(
    TkWindow *winPtr)		/* Window whose tags are to be released. */
{
    Tcl_Size i;
    char *p;

    for (i = 0; i < winPtr->numTags; i++) {
	p = (char *)winPtr->tagPtr[i];
	if (*p == '.') {
	    /*
	     * Names starting with "." are malloced rather than Uids, so they
	     * have to be freed.
	     */

<<<<<<< HEAD
	    ckfree((void *)p);
=======
	    ckfree(p);
>>>>>>> 014cec4e
	}
    }
    ckfree(winPtr->tagPtr);
    winPtr->numTags = 0;
    winPtr->tagPtr = NULL;
}

/*
 *----------------------------------------------------------------------
 *
 * Tk_DestroyObjCmd --
 *
 *	This function is invoked to process the "destroy" Tcl command. See the
 *	user documentation for details on what it does.
 *
 * Results:
 *	A standard Tcl result.
 *
 * Side effects:
 *	See the user documentation.
 *
 *----------------------------------------------------------------------
 */

int
Tk_DestroyObjCmd(
    void *clientData,		/* Main window associated with interpreter. */
    Tcl_Interp *interp,		/* Current interpreter. */
    int objc,			/* Number of arguments. */
    Tcl_Obj *const objv[])	/* Argument objects. */
{
    Tk_Window window;
    Tk_Window tkwin = (Tk_Window)clientData;
    Tcl_Size i;

    for (i = 1; i < objc; i++) {
	window = Tk_NameToWindow(interp, Tcl_GetString(objv[i]), tkwin);
	if (window == NULL) {
	    Tcl_ResetResult(interp);
	    continue;
	}
	Tk_DestroyWindow(window);
	if (window == tkwin) {
	    /*
	     * We just deleted the main window for the application! This makes
	     * it impossible to do anything more (tkwin isn't valid anymore).
	     */

	    break;
	}
    }
    return TCL_OK;
}

/*
 *----------------------------------------------------------------------
 *
 * Tk_LowerObjCmd --
 *
 *	This function is invoked to process the "lower" Tcl command. See the
 *	user documentation for details on what it does.
 *
 * Results:
 *	A standard Tcl result.
 *
 * Side effects:
 *	See the user documentation.
 *
 *----------------------------------------------------------------------
 */

int
Tk_LowerObjCmd(
    void *clientData,		/* Main window associated with interpreter. */
    Tcl_Interp *interp,		/* Current interpreter. */
    int objc,			/* Number of arguments. */
    Tcl_Obj *const objv[])	/* Argument objects. */
{
    Tk_Window mainwin = (Tk_Window)clientData;
    Tk_Window tkwin, other;

    if ((objc != 2) && (objc != 3)) {
	Tcl_WrongNumArgs(interp, 1, objv, "window ?belowThis?");
	return TCL_ERROR;
    }

    tkwin = Tk_NameToWindow(interp, Tcl_GetString(objv[1]), mainwin);
    if (tkwin == NULL) {
	return TCL_ERROR;
    }
    if (objc == 2) {
	other = NULL;
    } else {
	other = Tk_NameToWindow(interp, Tcl_GetString(objv[2]), mainwin);
	if (other == NULL) {
	    return TCL_ERROR;
	}
    }
    if (Tk_RestackWindow(tkwin, Below, other) != TCL_OK) {
	if (other) {
	    Tcl_SetObjResult(interp, Tcl_ObjPrintf(
		    "can't lower \"%s\" below \"%s\"",
		    Tcl_GetString(objv[1]), Tcl_GetString(objv[2])));
	} else {
	    Tcl_SetObjResult(interp, Tcl_ObjPrintf(
		    "can't lower \"%s\" to bottom", Tcl_GetString(objv[1])));
	}
	Tcl_SetErrorCode(interp, "TK", "RESTACK", "LOWER", (char *)NULL);
	return TCL_ERROR;
    }
    return TCL_OK;
}

/*
 *----------------------------------------------------------------------
 *
 * Tk_RaiseObjCmd --
 *
 *	This function is invoked to process the "raise" Tcl command. See the
 *	user documentation for details on what it does.
 *
 * Results:
 *	A standard Tcl result.
 *
 * Side effects:
 *	See the user documentation.
 *
 *----------------------------------------------------------------------
 */

int
Tk_RaiseObjCmd(
    void *clientData,		/* Main window associated with interpreter. */
    Tcl_Interp *interp,		/* Current interpreter. */
    int objc,			/* Number of arguments. */
    Tcl_Obj *const objv[])	/* Argument objects. */
{
    Tk_Window mainwin = (Tk_Window)clientData;
    Tk_Window tkwin, other;

    if ((objc != 2) && (objc != 3)) {
	Tcl_WrongNumArgs(interp, 1, objv, "window ?aboveThis?");
	return TCL_ERROR;
    }

    tkwin = Tk_NameToWindow(interp, Tcl_GetString(objv[1]), mainwin);
    if (tkwin == NULL) {
	return TCL_ERROR;
    }
    if (objc == 2) {
	other = NULL;
    } else {
	other = Tk_NameToWindow(interp, Tcl_GetString(objv[2]), mainwin);
	if (other == NULL) {
	    return TCL_ERROR;
	}
    }
    if (Tk_RestackWindow(tkwin, Above, other) != TCL_OK) {
	if (other) {
	    Tcl_SetObjResult(interp, Tcl_ObjPrintf(
		    "can't raise \"%s\" above \"%s\"",
		    Tcl_GetString(objv[1]), Tcl_GetString(objv[2])));
	} else {
	    Tcl_SetObjResult(interp, Tcl_ObjPrintf(
		    "can't raise \"%s\" to top", Tcl_GetString(objv[1])));
	}
	Tcl_SetErrorCode(interp, "TK", "RESTACK", "RAISE", (char *)NULL);
	return TCL_ERROR;
    }
    return TCL_OK;
}

/*
 * ----------------------------------------------------------------------
 *
 * TkInitTkCmd --
 *
 *	Set up the tk ensemble.
 *
 * Results:
 *	A standard Tcl result.
 *
 * Side effects:
 *	None.
 *
 * ----------------------------------------------------------------------
 */

int
TkInitTkCmd(
    Tcl_Interp *interp,
    void *clientData)
{
    /* If the interp is safe, leave out "fontchooser" */
    int isSafe = Tcl_IsSafe(interp);
    TkMakeEnsemble(interp, "::", "tk", clientData, tkCmdMap + isSafe);
#if defined(_WIN32) || defined(MAC_OSX_TK)
    if (!isSafe) {
	TkInitFontchooser(interp, clientData);
    }
#endif
    return TCL_OK;
}

/*
 *----------------------------------------------------------------------
 *
 * AppnameCmd, CaretCmd, ScalingCmd, UseinputmethodsCmd,
 * WindowingsystemCmd, InactiveCmd --
 *
 *	These functions are invoked to process the "tk" ensemble subcommands.
 *	See the user documentation for details on what they do.
 *
 * Results:
 *	A standard Tcl result.
 *
 * Side effects:
 *	See the user documentation.
 *
 *----------------------------------------------------------------------
 */

int
AppnameCmd(
    void *clientData,		/* Main window associated with interpreter. */
    Tcl_Interp *interp,		/* Current interpreter. */
    Tcl_Size objc,		/* Number of arguments. */
    Tcl_Obj *const objv[])	/* Argument objects. */
{
    Tk_Window tkwin = (Tk_Window)clientData;
    TkWindow *winPtr;
    const char *string;

    if (Tcl_IsSafe(interp)) {
	Tcl_SetObjResult(interp, Tcl_NewStringObj(
		"appname not accessible in a safe interpreter", TCL_INDEX_NONE));
	Tcl_SetErrorCode(interp, "TK", "SAFE", "APPLICATION", (char *)NULL);
	return TCL_ERROR;
    }

    winPtr = (TkWindow *) tkwin;

    if (objc == 2) {
	string = Tcl_GetString(objv[1]);
	winPtr->nameUid = Tk_GetUid(Tk_SetAppName(tkwin, string));
    } else if (objc != 1) {
	Tcl_WrongNumArgs(interp, 1, objv, "?newName?");
	return TCL_ERROR;
    }
    Tcl_SetObjResult(interp, Tcl_NewStringObj(winPtr->nameUid, TCL_INDEX_NONE));
    return TCL_OK;
}

int
CaretCmd(
    void *clientData,		/* Main window associated with interpreter. */
    Tcl_Interp *interp,		/* Current interpreter. */
    Tcl_Size objc,		/* Number of arguments. */
    Tcl_Obj *const objv[])	/* Argument objects. */
{
    Tk_Window tkwin = (Tk_Window)clientData;
    int index;
    Tcl_Obj *objPtr;
    TkCaret *caretPtr;
    Tk_Window window;
    static const char *const caretStrings[] = {
	"-x",	"-y", "-height", NULL
    };
    enum caretOptions {
	TK_CARET_X, TK_CARET_Y, TK_CARET_HEIGHT
    };

    if ((objc < 2) || ((objc > 3) && !!(objc & 1))) {
	Tcl_WrongNumArgs(interp, 1, objv,
		"window ?-x x? ?-y y? ?-height height?");
	return TCL_ERROR;
    }
    window = Tk_NameToWindow(interp, Tcl_GetString(objv[1]), tkwin);
    if (window == NULL) {
	return TCL_ERROR;
    }
    caretPtr = &(((TkWindow *) window)->dispPtr->caret);
    if (objc == 2) {
	/*
	 * Return all the current values
	 */

	objPtr = Tcl_NewObj();
	Tcl_ListObjAppendElement(interp, objPtr,
		Tcl_NewStringObj("-height", 7));
	Tcl_ListObjAppendElement(interp, objPtr,
		Tcl_NewWideIntObj(caretPtr->height));
	Tcl_ListObjAppendElement(interp, objPtr,
		Tcl_NewStringObj("-x", 2));
	Tcl_ListObjAppendElement(interp, objPtr,
		Tcl_NewWideIntObj(caretPtr->x));
	Tcl_ListObjAppendElement(interp, objPtr,
		Tcl_NewStringObj("-y", 2));
	Tcl_ListObjAppendElement(interp, objPtr,
		Tcl_NewWideIntObj(caretPtr->y));
	Tcl_SetObjResult(interp, objPtr);
    } else if (objc == 3) {
	int value;

	/*
	 * Return the current value of the selected option
	 */

	if (Tcl_GetIndexFromObj(interp, objv[2], caretStrings,
		"caret option", 0, &index) != TCL_OK) {
	    return TCL_ERROR;
	}
	if (index == TK_CARET_X) {
	    value = caretPtr->x;
	} else if (index == TK_CARET_Y) {
	    value = caretPtr->y;
	} else /* if (index == TK_CARET_HEIGHT) -- last case */ {
	    value = caretPtr->height;
	}
	Tcl_SetObjResult(interp, Tcl_NewWideIntObj(value));
    } else {
	Tcl_Size i;
	int value, x = 0, y = 0, height = -1;

	for (i = 2; i < objc; i += 2) {
	    if ((Tcl_GetIndexFromObj(interp, objv[i], caretStrings,
		    "caret option", 0, &index) != TCL_OK) ||
		    Tcl_GetIntFromObj(interp,objv[i+1],&value) != TCL_OK) {
		return TCL_ERROR;
	    }
	    if (index == TK_CARET_X) {
		x = value;
	    } else if (index == TK_CARET_Y) {
		y = value;
	    } else /* if (index == TK_CARET_HEIGHT) -- last case */ {
		height = value;
	    }
	}
	if (height < 0) {
	    height = Tk_Height(window);
	}
	Tk_SetCaretPos(window, x, y, height);
    }
    return TCL_OK;
}

int
ScalingCmd(
    void *clientData,		/* Main window associated with interpreter. */
    Tcl_Interp *interp,		/* Current interpreter. */
    Tcl_Size objc,		/* Number of arguments. */
    Tcl_Obj *const objv[])	/* Argument objects. */
{
    Tk_Window tkwin = (Tk_Window)clientData;
    Screen *screenPtr;
    Tcl_Size skip;
    int width, height, intPct;
    double d, dblPct;

    skip = TkGetDisplayOf(interp, objc - 1, objv + 1, &tkwin);
    if (skip < 0) {
	return TCL_ERROR;
    }
    screenPtr = Tk_Screen(tkwin);
    if (objc == 1 + skip) {
	d = 25.4 / 72;
	d *= WidthOfScreen(screenPtr);
	d /= WidthMMOfScreen(screenPtr);
	Tcl_SetObjResult(interp, Tcl_NewDoubleObj(d));
    } else if (Tcl_IsSafe(interp)) {
	Tcl_SetObjResult(interp, Tcl_NewStringObj(
		"setting the scaling not accessible in a safe interpreter", TCL_INDEX_NONE));
	Tcl_SetErrorCode(interp, "TK", "SAFE", "SCALING", (char *)NULL);
	return TCL_ERROR;
    } else if (objc == 2 + skip) {
	if (Tcl_GetDoubleFromObj(interp, objv[1+skip], &d) != TCL_OK) {
	    return TCL_ERROR;
	}
	dblPct = d * 75;
	d = (25.4 / 72) / d;
	width = (int) (d * WidthOfScreen(screenPtr) + 0.5);
	if (width <= 0) {
	    width = 1;
	}
	height = (int) (d * HeightOfScreen(screenPtr) + 0.5);
	if (height <= 0) {
	    height = 1;
	}
	WidthMMOfScreen(screenPtr) = width;
	HeightMMOfScreen(screenPtr) = height;

	/*
	 * Keep the variables ::tk::scalingPct and ::tk::svgFmt
	 * in sync with the new value of the scaling factor
	 */

	for (intPct = 100; 1; intPct += 25) {
	    if (dblPct < intPct + 12.5) {
		break;
	    }
	}
	Tcl_SetVar2Ex(interp, "::tk::scalingPct", NULL, Tcl_NewIntObj(intPct),
		TCL_GLOBAL_ONLY);

	Tcl_SetVar2Ex(interp, "::tk::svgFmt", NULL,
		Tcl_NewStringObj("svg", TCL_INDEX_NONE), TCL_GLOBAL_ONLY);
	Tcl_SetVar2Ex(interp, "::tk::svgFmt", NULL,
		Tcl_NewStringObj("-scale", TCL_INDEX_NONE),
		TCL_GLOBAL_ONLY | TCL_APPEND_VALUE | TCL_LIST_ELEMENT);
	Tcl_SetVar2Ex(interp, "::tk::svgFmt", NULL,
		Tcl_NewDoubleObj(intPct / 100.0),
		TCL_GLOBAL_ONLY | TCL_APPEND_VALUE | TCL_LIST_ELEMENT);
    } else {
	Tcl_WrongNumArgs(interp, 1, objv, "?-displayof window? ?factor?");
	return TCL_ERROR;
    }
    return TCL_OK;
}

int
UseinputmethodsCmd(
    void *clientData,		/* Main window associated with interpreter. */
    Tcl_Interp *interp,		/* Current interpreter. */
    Tcl_Size objc,		/* Number of arguments. */
    Tcl_Obj *const objv[])	/* Argument objects. */
{
    Tk_Window tkwin = (Tk_Window)clientData;
    TkDisplay *dispPtr;
    Tcl_Size skip;

    if (Tcl_IsSafe(interp)) {
	Tcl_SetObjResult(interp, Tcl_NewStringObj(
		"useinputmethods not accessible in a safe interpreter", TCL_INDEX_NONE));
	Tcl_SetErrorCode(interp, "TK", "SAFE", "INPUT_METHODS", (char *)NULL);
	return TCL_ERROR;
    }

    skip = TkGetDisplayOf(interp, objc - 1, objv + 1, &tkwin);
    if (skip < 0) {
	return TCL_ERROR;
    }
    dispPtr = ((TkWindow *) tkwin)->dispPtr;
    if (objc == 2 + skip) {

	int boolVal;

	if (Tcl_GetBooleanFromObj(interp, objv[1+skip],
		&boolVal) != TCL_OK) {
	    return TCL_ERROR;
	}
	if (boolVal && (dispPtr->inputMethod != NULL)) {
	    dispPtr->flags |= TK_DISPLAY_USE_IM;
	} else {
	    dispPtr->flags &= ~TK_DISPLAY_USE_IM;
	}
    } else if (objc != 1 + skip) {
	Tcl_WrongNumArgs(interp, 1, objv,
		"?-displayof window? ?boolean?");
	return TCL_ERROR;
    }
    Tcl_SetObjResult(interp,
	    Tcl_NewBooleanObj(dispPtr->flags & TK_DISPLAY_USE_IM));
    return TCL_OK;
}

int
WindowingsystemCmd(
    TCL_UNUSED(void *),		/* Main window associated with interpreter. */
    Tcl_Interp *interp,		/* Current interpreter. */
    Tcl_Size objc,		/* Number of arguments. */
    Tcl_Obj *const objv[])	/* Argument objects. */
{
    const char *windowingsystem;

    if (objc != 1) {
	Tcl_WrongNumArgs(interp, 1, objv, NULL);
	return TCL_ERROR;
    }
#if defined(_WIN32)
    windowingsystem = "win32";
#elif defined(MAC_OSX_TK)
    windowingsystem = "aqua";
#else
    windowingsystem = "x11";
#endif
    Tcl_SetObjResult(interp, Tcl_NewStringObj(windowingsystem, TCL_INDEX_NONE));
    return TCL_OK;
}

int
InactiveCmd(
    void *clientData,		/* Main window associated with interpreter. */
    Tcl_Interp *interp,		/* Current interpreter. */
    Tcl_Size objc,		/* Number of arguments. */
    Tcl_Obj *const objv[])	/* Argument objects. */
{
    Tk_Window tkwin = (Tk_Window)clientData;
    Tcl_Size skip = TkGetDisplayOf(interp, objc - 1, objv + 1, &tkwin);

    if (skip < 0) {
	return TCL_ERROR;
    }
    if (objc == 1 + skip) {
	Tcl_WideInt inactive;

	inactive = (Tcl_IsSafe(interp) ? -1 :
		Tk_GetUserInactiveTime(Tk_Display(tkwin)));
	Tcl_SetObjResult(interp, Tcl_NewWideIntObj(inactive));
    } else if (objc == 2 + skip) {
	const char *string;

	string = Tcl_GetString(objv[objc-1]);
	if (strcmp(string, "reset") != 0) {
	    Tcl_SetObjResult(interp, Tcl_ObjPrintf(
		    "bad option \"%s\": must be reset", string));
	    Tcl_SetErrorCode(interp, "TCL", "LOOKUP", "INDEX", "option",
		    string, (char *)NULL);
	    return TCL_ERROR;
	}
	if (Tcl_IsSafe(interp)) {
	    Tcl_SetObjResult(interp, Tcl_NewStringObj(
		    "resetting the user inactivity timer "
		    "is not allowed in a safe interpreter", TCL_INDEX_NONE));
	    Tcl_SetErrorCode(interp, "TK", "SAFE", "INACTIVITY_TIMER", (char *)NULL);
	    return TCL_ERROR;
	}
	Tk_ResetUserInactiveTime(Tk_Display(tkwin));
	Tcl_ResetResult(interp);
    } else {
	Tcl_WrongNumArgs(interp, 1, objv, "?-displayof window? ?reset?");
	return TCL_ERROR;
    }
    return TCL_OK;
}

/*
 *----------------------------------------------------------------------
 *
 * Tk_TkwaitObjCmd --
 *
 *	This function is invoked to process the "tkwait" Tcl command. See the
 *	user documentation for details on what it does.
 *
 * Results:
 *	A standard Tcl result.
 *
 * Side effects:
 *	See the user documentation.
 *
 *----------------------------------------------------------------------
 */

int
Tk_TkwaitObjCmd(
    void *clientData,		/* Main window associated with interpreter. */
    Tcl_Interp *interp,		/* Current interpreter. */
    int objc,			/* Number of arguments. */
    Tcl_Obj *const objv[])	/* Argument objects. */
{
    Tk_Window tkwin = (Tk_Window)clientData;
    int done, index;
    int code = TCL_OK;
    static const char *const optionStrings[] = {
	"variable", "visibility", "window", NULL
    };
    enum options {
	TKWAIT_VARIABLE, TKWAIT_VISIBILITY, TKWAIT_WINDOW
    };

    if (objc != 3) {
	Tcl_WrongNumArgs(interp, 1, objv, "variable|visibility|window name");
	return TCL_ERROR;
    }

    if (Tcl_GetIndexFromObj(interp, objv[1], optionStrings, "option", 0,
	    &index) != TCL_OK) {
	return TCL_ERROR;
    }

    switch ((enum options) index) {
    case TKWAIT_VARIABLE:
	if (Tcl_TraceVar2(interp, Tcl_GetString(objv[2]),
		NULL, TCL_GLOBAL_ONLY|TCL_TRACE_WRITES|TCL_TRACE_UNSETS,
		WaitVariableProc, &done) != TCL_OK) {
	    return TCL_ERROR;
	}
	done = 0;
	while (!done) {
	    if (Tcl_Canceled(interp, TCL_LEAVE_ERR_MSG) == TCL_ERROR) {
		code = TCL_ERROR;
		break;
	    }
	    Tcl_DoOneEvent(0);
	}
	Tcl_UntraceVar2(interp, Tcl_GetString(objv[2]),
		NULL, TCL_GLOBAL_ONLY|TCL_TRACE_WRITES|TCL_TRACE_UNSETS,
		WaitVariableProc, &done);
	break;

    case TKWAIT_VISIBILITY: {
	Tk_Window window;

	window = Tk_NameToWindow(interp, Tcl_GetString(objv[2]), tkwin);
	if (window == NULL) {
	    return TCL_ERROR;
	}
	Tk_CreateEventHandler(window,
		VisibilityChangeMask|StructureNotifyMask,
		WaitVisibilityProc, &done);
	done = 0;
	while (!done) {
	    if (Tcl_Canceled(interp, TCL_LEAVE_ERR_MSG) == TCL_ERROR) {
		code = TCL_ERROR;
		break;
	    }
	    Tcl_DoOneEvent(0);
	}
	if ((done != 0) && (done != 1)) {
	    /*
	     * Note that we do not delete the event handler because it was
	     * deleted automatically when the window was destroyed.
	     */

	    Tcl_ResetResult(interp);
	    Tcl_SetObjResult(interp, Tcl_ObjPrintf(
		    "window \"%s\" was deleted before its visibility changed",
		    Tcl_GetString(objv[2])));
	    Tcl_SetErrorCode(interp, "TK", "WAIT", "PREMATURE", (char *)NULL);
	    return TCL_ERROR;
	}
	Tk_DeleteEventHandler(window,
		VisibilityChangeMask|StructureNotifyMask,
		WaitVisibilityProc, &done);
	break;
    }

    case TKWAIT_WINDOW: {
	Tk_Window window;

	window = Tk_NameToWindow(interp, Tcl_GetString(objv[2]), tkwin);
	if (window == NULL) {
	    return TCL_ERROR;
	}
	Tk_CreateEventHandler(window, StructureNotifyMask,
		WaitWindowProc, &done);
	done = 0;
	while (!done) {
	    if (Tcl_Canceled(interp, TCL_LEAVE_ERR_MSG) == TCL_ERROR) {
		code = TCL_ERROR;
		break;
	    }
	    Tcl_DoOneEvent(0);
	}

	/*
	 * Note: normally there's no need to delete the event handler. It was
	 * deleted automatically when the window was destroyed; however, if
	 * the wait operation was canceled, we need to delete it.
	 */

	if (done == 0) {
	    Tk_DeleteEventHandler(window, StructureNotifyMask,
		    WaitWindowProc, &done);
	}
	break;
    }
    }

    /*
     * Clear out the interpreter's result, since it may have been set by event
     * handlers. This is skipped if an error occurred above, such as the wait
     * operation being canceled.
     */

    if (code == TCL_OK)
    Tcl_ResetResult(interp);

    return code;
}

static char *
WaitVariableProc(
    void *clientData,		/* Pointer to integer to set to 1. */
    Tcl_Interp *interp,		/* Interpreter containing variable. */
    const char *name1,		/* Name of variable. */
    TCL_UNUSED(const char *),	/* Second part of variable name. */
    TCL_UNUSED(int))		/* Information about what happened. */
{
    int *donePtr = (int *)clientData;

    *donePtr = 1;
    Tcl_UntraceVar(interp, name1, TCL_TRACE_WRITES|TCL_TRACE_UNSETS,
	    WaitVariableProc, clientData);
    return NULL;
}

static void
WaitVisibilityProc(
    void *clientData,		/* Pointer to integer to set to 1. */
    XEvent *eventPtr)		/* Information about event (not used). */
{
    int *donePtr = (int *)clientData;

    if (eventPtr->type == VisibilityNotify) {
	*donePtr = 1;
    } else if (eventPtr->type == DestroyNotify) {
	*donePtr = 2;
    }
}

static void
WaitWindowProc(
    void *clientData,		/* Pointer to integer to set to 1. */
    XEvent *eventPtr)		/* Information about event. */
{
    int *donePtr = (int *)clientData;

    if (eventPtr->type == DestroyNotify) {
	*donePtr = 1;
    }
}

/*
 *----------------------------------------------------------------------
 *
 * Tk_UpdateObjCmd --
 *
 *	This function is invoked to process the "update" Tcl command. See the
 *	user documentation for details on what it does.
 *
 * Results:
 *	A standard Tcl result.
 *
 * Side effects:
 *	See the user documentation.
 *
 *----------------------------------------------------------------------
 */

int
Tk_UpdateObjCmd(
    TCL_UNUSED(void *),		/* Main window associated with interpreter. */
    Tcl_Interp *interp,		/* Current interpreter. */
    int objc,			/* Number of arguments. */
    Tcl_Obj *const objv[])	/* Argument objects. */
{
    static const char *const updateOptions[] = {"idletasks", NULL};
    int flags, index;
    TkDisplay *dispPtr;
    int code = TCL_OK;

    if (objc == 1) {
	flags = TCL_DONT_WAIT;
    } else if (objc == 2) {
	if (Tcl_GetIndexFromObj(interp, objv[1], updateOptions, "option", 0,
		&index) != TCL_OK) {
	    return TCL_ERROR;
	}
	flags = TCL_IDLE_EVENTS;
    } else {
	Tcl_WrongNumArgs(interp, 1, objv, "?idletasks?");
	return TCL_ERROR;
    }

    /*
     * Handle all pending events, sync all displays, and repeat over and over
     * again until all pending events have been handled. Special note: it's
     * possible that the entire application could be destroyed by an event
     * handler that occurs during the update. Thus, don't use any information
     * from tkwin after calling Tcl_DoOneEvent.
     */

    while (1) {
	while (Tcl_DoOneEvent(flags) != 0) {
	    if (Tcl_Canceled(interp, TCL_LEAVE_ERR_MSG) == TCL_ERROR) {
		code = TCL_ERROR;
		break;
	    }
	}

	/*
	 * If event processing was canceled proceed no further.
	 */

	if (code == TCL_ERROR)
	    break;

	for (dispPtr = TkGetDisplayList(); dispPtr != NULL;
		dispPtr = dispPtr->nextPtr) {
	    XSync(dispPtr->display, False);
	}

	/*
	 * Check again if event processing has been canceled because the inner
	 * loop (above) may not have checked (i.e. no events were processed and
	 * the loop body was skipped).
	 */

	if (Tcl_Canceled(interp, TCL_LEAVE_ERR_MSG) == TCL_ERROR) {
	    code = TCL_ERROR;
	    break;
	}

	if (Tcl_DoOneEvent(flags) == 0) {
	    break;
	}
    }

    /*
     * Must clear the interpreter's result because event handlers could have
     * executed commands. This is skipped if an error occurred above, such as
     * the wait operation being canceled.
     */

    if (code == TCL_OK)
    Tcl_ResetResult(interp);

    return code;
}

/*
 *----------------------------------------------------------------------
 *
 * Tk_WinfoObjCmd --
 *
 *	This function is invoked to process the "winfo" Tcl command. See the
 *	user documentation for details on what it does.
 *
 * Results:
 *	A standard Tcl result.
 *
 * Side effects:
 *	See the user documentation.
 *
 *----------------------------------------------------------------------
 */

int
Tk_WinfoObjCmd(
    void *clientData,		/* Main window associated with interpreter. */
    Tcl_Interp *interp,		/* Current interpreter. */
    int objc,			/* Number of arguments. */
    Tcl_Obj *const objv[])	/* Argument objects. */
{
    int index, x, y, width, height, useX, useY, c_class;
    Tcl_Size skip;
    const char *string;
    TkWindow *winPtr;
    Tk_Window tkwin = (Tk_Window)clientData;

    static const TkStateMap visualMap[] = {
	{PseudoColor,	"pseudocolor"},
	{GrayScale,	"grayscale"},
	{DirectColor,	"directcolor"},
	{TrueColor,	"truecolor"},
	{StaticColor,	"staticcolor"},
	{StaticGray,	"staticgray"},
	{-1,		NULL}
    };
    static const char *const optionStrings[] = {
	"cells",	"children",	"class",	"colormapfull",
	"depth",	"geometry",	"height",	"id",
	"ismapped",	"manager",	"name",		"parent",
	"pointerx",	"pointery",	"pointerxy",	"reqheight",
	"reqwidth",	"rootx",	"rooty",	"screen",
	"screencells",	"screendepth",	"screenheight",	"screenwidth",
	"screenmmheight","screenmmwidth","screenvisual","server",
	"toplevel",	"viewable",	"visual",	"visualid",
	"vrootheight",	"vrootwidth",	"vrootx",	"vrooty",
	"width",	"x",		"y",

	"atom",		"atomname",	"containing",	"interps",
	"pathname",

	"exists",	"fpixels",	"pixels",	"rgb",
	"visualsavailable",

	NULL
    };
    enum options {
	WIN_CELLS,	WIN_CHILDREN,	WIN_CLASS,	WIN_COLORMAPFULL,
	WIN_DEPTH,	WIN_GEOMETRY,	WIN_HEIGHT,	WIN_ID,
	WIN_ISMAPPED,	WIN_MANAGER,	WIN_NAME,	WIN_PARENT,
	WIN_POINTERX,	WIN_POINTERY,	WIN_POINTERXY,	WIN_REQHEIGHT,
	WIN_REQWIDTH,	WIN_ROOTX,	WIN_ROOTY,	WIN_SCREEN,
	WIN_SCREENCELLS,WIN_SCREENDEPTH,WIN_SCREENHEIGHT,WIN_SCREENWIDTH,
	WIN_SCREENMMHEIGHT,WIN_SCREENMMWIDTH,WIN_SCREENVISUAL,WIN_SERVER,
	WIN_TOPLEVEL,	WIN_VIEWABLE,	WIN_VISUAL,	WIN_VISUALID,
	WIN_VROOTHEIGHT,WIN_VROOTWIDTH,	WIN_VROOTX,	WIN_VROOTY,
	WIN_WIDTH,	WIN_X,		WIN_Y,

	WIN_ATOM,	WIN_ATOMNAME,	WIN_CONTAINING,	WIN_INTERPS,
	WIN_PATHNAME,

	WIN_EXISTS,	WIN_FPIXELS,	WIN_PIXELS,	WIN_RGB,
	WIN_VISUALSAVAILABLE
    };

    if (objc < 2) {
	Tcl_WrongNumArgs(interp, 1, objv, "option ?arg?");
	return TCL_ERROR;
    }
    if (Tcl_GetIndexFromObj(interp, objv[1], optionStrings, "option", 0,
	    &index) != TCL_OK) {
	return TCL_ERROR;
    }

    if (index < WIN_ATOM) {
	if (objc != 3) {
	    Tcl_WrongNumArgs(interp, 2, objv, "window");
	    return TCL_ERROR;
	}
	string = Tcl_GetString(objv[2]);
	tkwin = Tk_NameToWindow(interp, string, tkwin);
	if (tkwin == NULL) {
	    return TCL_ERROR;
	}
    }
    winPtr = (TkWindow *) tkwin;

    switch ((enum options) index) {
    case WIN_CELLS:
	Tcl_SetObjResult(interp,
		Tcl_NewWideIntObj(Tk_Visual(tkwin)->map_entries));
	break;
    case WIN_CHILDREN: {
	Tcl_Obj *strPtr, *resultPtr = Tcl_NewObj();

	winPtr = winPtr->childList;
	for ( ; winPtr != NULL; winPtr = winPtr->nextPtr) {
	    if (!(winPtr->flags & TK_ANONYMOUS_WINDOW)) {
		strPtr = Tcl_NewStringObj(winPtr->pathName, TCL_INDEX_NONE);
		Tcl_ListObjAppendElement(NULL, resultPtr, strPtr);
	    }
	}
	Tcl_SetObjResult(interp, resultPtr);
	break;
    }
    case WIN_CLASS:
	Tcl_SetObjResult(interp, Tcl_NewStringObj(Tk_Class(tkwin), TCL_INDEX_NONE));
	break;
    case WIN_COLORMAPFULL:
	Tcl_SetObjResult(interp,
		Tcl_NewBooleanObj(TkpCmapStressed(tkwin,Tk_Colormap(tkwin))));
	break;
    case WIN_DEPTH:
	Tcl_SetObjResult(interp, Tcl_NewWideIntObj(Tk_Depth(tkwin)));
	break;
    case WIN_GEOMETRY:
	Tcl_SetObjResult(interp, Tcl_ObjPrintf("%dx%d+%d+%d",
		Tk_Width(tkwin), Tk_Height(tkwin), Tk_X(tkwin), Tk_Y(tkwin)));
	break;
    case WIN_HEIGHT:
	Tcl_SetObjResult(interp, Tcl_NewWideIntObj(Tk_Height(tkwin)));
	break;
    case WIN_ID: {
	char buf[TCL_INTEGER_SPACE];

	Tk_MakeWindowExist(tkwin);
	TkpPrintWindowId(buf, Tk_WindowId(tkwin));
	Tcl_SetObjResult(interp, Tcl_NewStringObj(buf, TCL_INDEX_NONE));
	break;
    }
    case WIN_ISMAPPED:
	Tcl_SetObjResult(interp, Tcl_NewBooleanObj(Tk_IsMapped(tkwin)));
	break;
    case WIN_MANAGER:
	if (winPtr->geomMgrPtr != NULL) {
	    Tcl_SetObjResult(interp,
		    Tcl_NewStringObj(winPtr->geomMgrPtr->name, TCL_INDEX_NONE));
	}
	break;
    case WIN_NAME:
	Tcl_SetObjResult(interp, Tcl_NewStringObj(Tk_Name(tkwin), TCL_INDEX_NONE));
	break;
    case WIN_PARENT:
	if (winPtr->parentPtr != NULL) {
	    Tcl_SetObjResult(interp,
		    Tcl_NewStringObj(winPtr->parentPtr->pathName, TCL_INDEX_NONE));
	}
	break;
    case WIN_POINTERX:
	useX = 1;
	useY = 0;
	goto pointerxy;
    case WIN_POINTERY:
	useX = 0;
	useY = 1;
	goto pointerxy;
    case WIN_POINTERXY:
	useX = 1;
	useY = 1;

    pointerxy:
	winPtr = GetTopHierarchy(tkwin);
	if (winPtr == NULL) {
	    x = -1;
	    y = -1;
	} else {
	    TkGetPointerCoords((Tk_Window) winPtr, &x, &y);
	}
	if (useX & useY) {
	    Tcl_Obj *xyObj[2];

	    xyObj[0] = Tcl_NewWideIntObj(x);
	    xyObj[1] = Tcl_NewWideIntObj(y);
	    Tcl_SetObjResult(interp, Tcl_NewListObj(2, xyObj));
	} else if (useX) {
	    Tcl_SetObjResult(interp, Tcl_NewWideIntObj(x));
	} else {
	    Tcl_SetObjResult(interp, Tcl_NewWideIntObj(y));
	}
	break;
    case WIN_REQHEIGHT:
	Tcl_SetObjResult(interp, Tcl_NewWideIntObj(Tk_ReqHeight(tkwin)));
	break;
    case WIN_REQWIDTH:
	Tcl_SetObjResult(interp, Tcl_NewWideIntObj(Tk_ReqWidth(tkwin)));
	break;
    case WIN_ROOTX:
	Tk_GetRootCoords(tkwin, &x, &y);
	Tcl_SetObjResult(interp, Tcl_NewWideIntObj(x));
	break;
    case WIN_ROOTY:
	Tk_GetRootCoords(tkwin, &x, &y);
	Tcl_SetObjResult(interp, Tcl_NewWideIntObj(y));
	break;
    case WIN_SCREEN:
	Tcl_SetObjResult(interp, Tcl_ObjPrintf("%s.%d",
		Tk_DisplayName(tkwin), Tk_ScreenNumber(tkwin)));
	break;
    case WIN_SCREENCELLS:
	Tcl_SetObjResult(interp,
		Tcl_NewWideIntObj(CellsOfScreen(Tk_Screen(tkwin))));
	break;
    case WIN_SCREENDEPTH:
	Tcl_SetObjResult(interp,
		Tcl_NewWideIntObj(DefaultDepthOfScreen(Tk_Screen(tkwin))));
	break;
    case WIN_SCREENHEIGHT:
	Tcl_SetObjResult(interp,
		Tcl_NewWideIntObj(HeightOfScreen(Tk_Screen(tkwin))));
	break;
    case WIN_SCREENWIDTH:
	Tcl_SetObjResult(interp,
		Tcl_NewWideIntObj(WidthOfScreen(Tk_Screen(tkwin))));
	break;
    case WIN_SCREENMMHEIGHT:
	Tcl_SetObjResult(interp,
		Tcl_NewWideIntObj(HeightMMOfScreen(Tk_Screen(tkwin))));
	break;
    case WIN_SCREENMMWIDTH:
	Tcl_SetObjResult(interp,
		Tcl_NewWideIntObj(WidthMMOfScreen(Tk_Screen(tkwin))));
	break;
    case WIN_SCREENVISUAL:
	c_class = DefaultVisualOfScreen(Tk_Screen(tkwin))->c_class;
	goto visual;
    case WIN_SERVER:
	TkGetServerInfo(interp, tkwin);
	break;
    case WIN_TOPLEVEL:
	winPtr = GetTopHierarchy(tkwin);
	if (winPtr != NULL) {
	    Tcl_SetObjResult(interp, Tcl_NewStringObj(winPtr->pathName, TCL_INDEX_NONE));
	}
	break;
    case WIN_VIEWABLE: {
	int viewable = 0;

	for ( ; ; winPtr = winPtr->parentPtr) {
	    if ((winPtr == NULL) || !(winPtr->flags & TK_MAPPED)) {
		break;
	    }
	    if (winPtr->flags & TK_TOP_HIERARCHY) {
		viewable = 1;
		break;
	    }
	}

	Tcl_SetObjResult(interp, Tcl_NewBooleanObj(viewable));
	break;
    }
    case WIN_VISUAL:
	c_class = Tk_Visual(tkwin)->c_class;

    visual:
	string = TkFindStateString(visualMap, c_class);
	if (string == NULL) {
	    string = "unknown";
	}
	Tcl_SetObjResult(interp, Tcl_NewStringObj(string, TCL_INDEX_NONE));
	break;
    case WIN_VISUALID:
	Tcl_SetObjResult(interp, Tcl_ObjPrintf("0x%x", (unsigned)
		XVisualIDFromVisual(Tk_Visual(tkwin))));
	break;
    case WIN_VROOTHEIGHT:
	Tk_GetVRootGeometry(tkwin, &x, &y, &width, &height);
	Tcl_SetObjResult(interp, Tcl_NewWideIntObj(height));
	break;
    case WIN_VROOTWIDTH:
	Tk_GetVRootGeometry(tkwin, &x, &y, &width, &height);
	Tcl_SetObjResult(interp, Tcl_NewWideIntObj(width));
	break;
    case WIN_VROOTX:
	Tk_GetVRootGeometry(tkwin, &x, &y, &width, &height);
	Tcl_SetObjResult(interp, Tcl_NewWideIntObj(x));
	break;
    case WIN_VROOTY:
	Tk_GetVRootGeometry(tkwin, &x, &y, &width, &height);
	Tcl_SetObjResult(interp, Tcl_NewWideIntObj(y));
	break;
    case WIN_WIDTH:
	Tcl_SetObjResult(interp, Tcl_NewWideIntObj(Tk_Width(tkwin)));
	break;
    case WIN_X:
	Tcl_SetObjResult(interp, Tcl_NewWideIntObj(Tk_X(tkwin)));
	break;
    case WIN_Y:
	Tcl_SetObjResult(interp, Tcl_NewWideIntObj(Tk_Y(tkwin)));
	break;

	/*
	 * Uses -displayof.
	 */

    case WIN_ATOM:
	skip = TkGetDisplayOf(interp, objc - 2, objv + 2, &tkwin);
	if (skip < 0) {
	    return TCL_ERROR;
	}
	if (objc != 3 + skip) {
	    Tcl_WrongNumArgs(interp, 2, objv, "?-displayof window? name");
	    return TCL_ERROR;
	}
	objv += skip;
	string = Tcl_GetString(objv[2]);
	Tcl_SetObjResult(interp,
		Tcl_NewWideIntObj(Tk_InternAtom(tkwin, string)));
	break;
    case WIN_ATOMNAME: {
	const char *name;
	Tcl_WideInt id;

	skip = TkGetDisplayOf(interp, objc - 2, objv + 2, &tkwin);
	if (skip < 0) {
	    return TCL_ERROR;
	}
	if (objc != 3 + skip) {
	    Tcl_WrongNumArgs(interp, 2, objv, "?-displayof window? id");
	    return TCL_ERROR;
	}
	objv += skip;
	if (Tcl_GetWideIntFromObj(interp, objv[2], &id) != TCL_OK) {
	    return TCL_ERROR;
	}
	name = Tk_GetAtomName(tkwin, (Atom) id);
	if (strcmp(name, "?bad atom?") == 0) {
	    Tcl_SetObjResult(interp, Tcl_ObjPrintf(
		    "no atom exists with id \"%s\"", Tcl_GetString(objv[2])));
	    Tcl_SetErrorCode(interp, "TK", "LOOKUP", "ATOM",
		    Tcl_GetString(objv[2]), (char *)NULL);
	    return TCL_ERROR;
	}
	Tcl_SetObjResult(interp, Tcl_NewStringObj(name, TCL_INDEX_NONE));
	break;
    }
    case WIN_CONTAINING:
	skip = TkGetDisplayOf(interp, objc - 2, objv + 2, &tkwin);
	if (skip < 0) {
	    return TCL_ERROR;
	}
	if (objc != 4 + skip) {
	    Tcl_WrongNumArgs(interp, 2, objv,
		    "?-displayof window? rootX rootY");
	    return TCL_ERROR;
	}
	objv += skip;
	string = Tcl_GetString(objv[2]);
	if (Tk_GetPixels(interp, tkwin, string, &x) != TCL_OK) {
	    return TCL_ERROR;
	}
	string = Tcl_GetString(objv[3]);
	if (Tk_GetPixels(interp, tkwin, string, &y) != TCL_OK) {
	    return TCL_ERROR;
	}
	tkwin = Tk_CoordsToWindow(x, y, tkwin);
	if (tkwin != NULL) {
	    Tcl_SetObjResult(interp, Tcl_NewStringObj(Tk_PathName(tkwin), TCL_INDEX_NONE));
	}
	break;
    case WIN_INTERPS:
	skip = TkGetDisplayOf(interp, objc - 2, objv + 2, &tkwin);
	if (skip < 0) {
	    return TCL_ERROR;
	}
	if (objc != 2 + skip) {
	    Tcl_WrongNumArgs(interp, 2, objv, "?-displayof window?");
	    return TCL_ERROR;
	}
	return TkGetInterpNames(interp, tkwin);
    case WIN_PATHNAME: {
	Window id;

	skip = TkGetDisplayOf(interp, objc - 2, objv + 2, &tkwin);
	if (skip < 0) {
	    return TCL_ERROR;
	}
	if (objc != 3 + skip) {
	    Tcl_WrongNumArgs(interp, 2, objv, "?-displayof window? id");
	    return TCL_ERROR;
	}
	string = Tcl_GetString(objv[2 + skip]);
	if (TkpScanWindowId(interp, string, &id) != TCL_OK) {
	    return TCL_ERROR;
	}
	winPtr = (TkWindow *) Tk_IdToWindow(Tk_Display(tkwin), id);
	if ((winPtr == NULL) ||
		(winPtr->mainPtr != ((TkWindow *) tkwin)->mainPtr)) {
	    Tcl_SetObjResult(interp, Tcl_ObjPrintf(
		    "window id \"%s\" does not exist in this application",
		    string));
	    Tcl_SetErrorCode(interp, "TK", "LOOKUP", "WINDOW", string, (char *)NULL);
	    return TCL_ERROR;
	}

	/*
	 * If the window is a utility window with no associated path (such as
	 * a wrapper window or send communication window), just return an
	 * empty string.
	 */

	tkwin = (Tk_Window) winPtr;
	if (Tk_PathName(tkwin) != NULL) {
	    Tcl_SetObjResult(interp, Tcl_NewStringObj(Tk_PathName(tkwin), TCL_INDEX_NONE));
	}
	break;
    }

	/*
	 * objv[3] is window.
	 */

    case WIN_EXISTS: {
	int alive;

	if (objc != 3) {
	    Tcl_WrongNumArgs(interp, 2, objv, "window");
	    return TCL_ERROR;
	}
	string = Tcl_GetString(objv[2]);
	winPtr = (TkWindow *) Tk_NameToWindow(interp, string, tkwin);
	Tcl_ResetResult(interp);

	alive = 1;
	if ((winPtr == NULL) || (winPtr->flags & TK_ALREADY_DEAD)) {
	    alive = 0;
	}
	Tcl_SetObjResult(interp, Tcl_NewBooleanObj(alive));
	break;
    }
    case WIN_FPIXELS: {
	double mm, pixels;

	if (objc != 4) {
	    Tcl_WrongNumArgs(interp, 2, objv, "window number");
	    return TCL_ERROR;
	}
	if (TkGetWindowFromObj(interp, tkwin, objv[2], &tkwin) != TCL_OK) {
	    return TCL_ERROR;
	}
	string = Tcl_GetString(objv[3]);
	if (Tk_GetScreenMM(interp, tkwin, string, &mm) != TCL_OK) {
	    return TCL_ERROR;
	}
	pixels = mm * WidthOfScreen(Tk_Screen(tkwin))
		/ WidthMMOfScreen(Tk_Screen(tkwin));
	Tcl_SetObjResult(interp, Tcl_NewDoubleObj(pixels));
	break;
    }
    case WIN_PIXELS: {
	int pixels;

	if (objc != 4) {
	    Tcl_WrongNumArgs(interp, 2, objv, "window number");
	    return TCL_ERROR;
	}
	if (TkGetWindowFromObj(interp, tkwin, objv[2], &tkwin) != TCL_OK) {
	    return TCL_ERROR;
	}
	string = Tcl_GetString(objv[3]);
	if (Tk_GetPixels(interp, tkwin, string, &pixels) != TCL_OK) {
	    return TCL_ERROR;
	}
	Tcl_SetObjResult(interp, Tcl_NewWideIntObj(pixels));
	break;
    }
    case WIN_RGB: {
	XColor *colorPtr;

	if (objc != 4) {
	    Tcl_WrongNumArgs(interp, 2, objv, "window colorName");
	    return TCL_ERROR;
	}
	if (TkGetWindowFromObj(interp, tkwin, objv[2], &tkwin) != TCL_OK) {
	    return TCL_ERROR;
	}
#ifdef TK_HAS_DYNAMIC_COLORS

	/*
	 * Make sure that the TkColor used for the winfo rgb command is
	 * destroyed when we are through with it, so we do not get stale RGB
	 * values next time.
	 */

	{
	    Colormap temp = Tk_Colormap(tkwin);
	    Tk_Colormap(tkwin) = TK_DYNAMIC_COLORMAP;
	    colorPtr = Tk_AllocColorFromObj(interp, tkwin, objv[3]);
	    Tk_Colormap(tkwin) = temp;
	}
#else
	colorPtr = Tk_AllocColorFromObj(interp, tkwin, objv[3]);
#endif
	if (colorPtr == NULL) {
	    return TCL_ERROR;
	}
	Tcl_SetObjResult(interp, Tcl_ObjPrintf("%d %d %d",
		colorPtr->red, colorPtr->green, colorPtr->blue));
	Tk_FreeColor(colorPtr);
	break;
    }
    case WIN_VISUALSAVAILABLE: {
	XVisualInfo templ, *visInfoPtr;
	int count, i;
	int includeVisualId;
	Tcl_Obj *strPtr, *resultPtr;
	char buf[16 + TCL_INTEGER_SPACE];
	char visualIdString[TCL_INTEGER_SPACE];

	if (objc == 3) {
	    includeVisualId = 0;
	} else if ((objc == 4)
		&& (strcmp(Tcl_GetString(objv[3]), "includeids") == 0)) {
	    includeVisualId = 1;
	} else {
	    Tcl_WrongNumArgs(interp, 2, objv, "window ?includeids?");
	    return TCL_ERROR;
	}

	if (TkGetWindowFromObj(interp, tkwin, objv[2], &tkwin) != TCL_OK) {
	    return TCL_ERROR;
	}

	templ.screen = Tk_ScreenNumber(tkwin);
	visInfoPtr = XGetVisualInfo(Tk_Display(tkwin), VisualScreenMask,
		&templ, &count);
	if (visInfoPtr == NULL) {
	    Tcl_SetObjResult(interp, Tcl_NewStringObj(
		    "can't find any visuals for screen", TCL_INDEX_NONE));
	    Tcl_SetErrorCode(interp, "TK", "VISUAL", "NONE", (char *)NULL);
	    return TCL_ERROR;
	}
	resultPtr = Tcl_NewObj();
	for (i = 0; i < count; i++) {
	    string = TkFindStateString(visualMap, visInfoPtr[i].c_class);
	    if (string == NULL) {
		strcpy(buf, "unknown");
	    } else {
		snprintf(buf, sizeof(buf), "%s %d", string, visInfoPtr[i].depth);
	    }
	    if (includeVisualId) {
		snprintf(visualIdString, sizeof(visualIdString), " 0x%lx",
			(unsigned long) visInfoPtr[i].visualid);
		strcat(buf, visualIdString);
	    }
	    strPtr = Tcl_NewStringObj(buf, TCL_INDEX_NONE);
	    Tcl_ListObjAppendElement(NULL, resultPtr, strPtr);
	}
	Tcl_SetObjResult(interp, resultPtr);
	XFree(visInfoPtr);
	break;
    }
    }
    return TCL_OK;
}


/*
 *----------------------------------------------------------------------
 *
 * TkGetDisplayOf --
 *
 *	Parses a "-displayof window" option for various commands. If present,
 *	the literal "-displayof" should be in objv[0] and the window name in
 *	objv[1].
 *
 * Results:
 *	The return value is 0 if the argument strings did not contain the
 *	"-displayof" option. The return value is 2 if the argument strings
 *	contained both the "-displayof" option and a valid window name.
 *	Otherwise, the return value is TCL_INDEX_NONE if the window name
 *	was missing or did not specify a valid window.
 *
 *	If the return value was 2, *tkwinPtr is filled with the token for the
 *	window specified on the command line. If the return value was
 *	TCL_INDEX_NONE, an error message is left in interp's result object.
 *
 * Side effects:
 *	None.
 *
 *----------------------------------------------------------------------
 */

Tcl_Size
TkGetDisplayOf(
    Tcl_Interp *interp,		/* Interpreter for error reporting. */
    Tcl_Size objc,		/* Number of arguments. */
    Tcl_Obj *const objv[],	/* Argument objects. If it is present,
				 * "-displayof" should be in objv[0] and
				 * objv[1] the name of a window. */
    Tk_Window *tkwinPtr)	/* On input, contains main window of
				 * application associated with interp. On
				 * output, filled with window specified as
				 * option to "-displayof" argument, or
				 * unmodified if "-displayof" argument was not
				 * present. */
{
    const char *string;
    Tcl_Size length;

    if (objc + 1 < 2) {
	return 0;
    }
    string = Tcl_GetStringFromObj(objv[0], &length);
    if ((length >= 2) &&
	    (strncmp(string, "-displayof", length) == 0)) {
	if (objc < 2) {
	    Tcl_SetObjResult(interp, Tcl_NewStringObj(
		    "value for \"-displayof\" missing", TCL_INDEX_NONE));
	    Tcl_SetErrorCode(interp, "TK", "NO_VALUE", "DISPLAYOF", (char *)NULL);
	    return TCL_INDEX_NONE;
	}
	*tkwinPtr = Tk_NameToWindow(interp, Tcl_GetString(objv[1]), *tkwinPtr);
	if (*tkwinPtr == NULL) {
	    return TCL_INDEX_NONE;
	}
	return 2;
    }
    return 0;
}

/*
 *----------------------------------------------------------------------
 *
 * TkDeadAppObjCmd --
 *
 *	If an application has been deleted then all Tk commands will be
 *	re-bound to this function.
 *
 * Results:
 *	A standard Tcl error is reported to let the user know that the
 *	application is dead.
 *
 * Side effects:
 *	See the user documentation.
 *
 *----------------------------------------------------------------------
 */

int
TkDeadAppObjCmd(
    TCL_UNUSED(void *),
    Tcl_Interp *interp,		/* Current interpreter. */
    TCL_UNUSED(int),		/* Number of arguments. */
    Tcl_Obj *const objv[])	/* Argument strings. */
{
    Tcl_SetObjResult(interp, Tcl_ObjPrintf(
	    "cannot invoke \"%s\" command: application has been destroyed",
	    Tcl_GetString(objv[0])));
    return TCL_ERROR;
}

/*
 *----------------------------------------------------------------------
 *
 * GetTopHierarchy --
 *
 *	Retrieves the top-of-hierarchy window which is the nearest ancestor of
 *	the specified window.
 *
 * Results:
 *	Returns the top-of-hierarchy window, or NULL if the window has no
 *	ancestor which is at the top of a physical window hierarchy.
 *
 * Side effects:
 *	None.
 *
 *----------------------------------------------------------------------
 */

static TkWindow *
GetTopHierarchy(
    Tk_Window tkwin)		/* Window for which the top-of-hierarchy
				 * ancestor should be determined. */
{
    TkWindow *winPtr = (TkWindow *) tkwin;

    while ((winPtr != NULL) && !(winPtr->flags & TK_TOP_HIERARCHY)) {
	winPtr = winPtr->parentPtr;
    }
    return winPtr;
}

/*
 * Local Variables:
 * mode: c
 * c-basic-offset: 4
 * fill-column: 78
 * End:
 */<|MERGE_RESOLUTION|>--- conflicted
+++ resolved
@@ -461,11 +461,7 @@
 	     * have to be freed.
 	     */
 
-<<<<<<< HEAD
-	    ckfree((void *)p);
-=======
 	    ckfree(p);
->>>>>>> 014cec4e
 	}
     }
     ckfree(winPtr->tagPtr);
