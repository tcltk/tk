/*
 * tkCmds.c --
 *
 *	This file contains a collection of Tk-related Tcl commands that didn't
 *	fit in any particular file of the toolkit.
 *
 * Copyright (c) 1990-1994 The Regents of the University of California.
 * Copyright (c) 1994-1997 Sun Microsystems, Inc.
 * Copyright (c) 2000 Scriptics Corporation.
 *
<<<<<<< HEAD
 * See the file "license.terms" for information on usage and redistribution of
 * this file, and for a DISCLAIMER OF ALL WARRANTIES.
 *
 * RCS: @(#) $Id: tkCmds.c,v 1.41 2007/12/13 15:24:13 dgp Exp $
=======
 * See the file "license.terms" for information on usage and redistribution
 * of this file, and for a DISCLAIMER OF ALL WARRANTIES.
>>>>>>> 42bca745
 */

#include "tkInt.h"

#if defined(WIN32)
#include "tkWinInt.h"
#elif defined(MAC_OSX_TK)
#include "tkMacOSXInt.h"
#else
#include "tkUnixInt.h"
#endif

/*
 * Forward declarations for functions defined later in this file:
 */

static TkWindow *	GetTopHierarchy(Tk_Window tkwin);
static char *		WaitVariableProc(ClientData clientData,
			    Tcl_Interp *interp, const char *name1,
			    const char *name2, int flags);
static void		WaitVisibilityProc(ClientData clientData,
			    XEvent *eventPtr);
static void		WaitWindowProc(ClientData clientData,
			    XEvent *eventPtr);

/*
 *----------------------------------------------------------------------
 *
 * Tk_BellObjCmd --
 *
 *	This function is invoked to process the "bell" Tcl command. See the
 *	user documentation for details on what it does.
 *
 * Results:
 *	A standard Tcl result.
 *
 * Side effects:
 *	See the user documentation.
 *
 *----------------------------------------------------------------------
 */

int
Tk_BellObjCmd(
    ClientData clientData,	/* Main window associated with interpreter. */
    Tcl_Interp *interp,		/* Current interpreter. */
    int objc,			/* Number of arguments. */
    Tcl_Obj *const objv[])	/* Argument objects. */
{
    static const char *bellOptions[] = {
	"-displayof", "-nice", NULL
    };
    enum options { TK_BELL_DISPLAYOF, TK_BELL_NICE };
    Tk_Window tkwin = (Tk_Window) clientData;
    int i, index, nice = 0;

    if (objc > 4) {
    wrongArgs:
	Tcl_WrongNumArgs(interp, 1, objv, "?-displayof window? ?-nice?");
	return TCL_ERROR;
    }

    for (i = 1; i < objc; i++) {
	if (Tcl_GetIndexFromObj(interp, objv[i], bellOptions, "option", 0,
		&index) != TCL_OK) {
	    return TCL_ERROR;
	}
	switch ((enum options) index) {
	case TK_BELL_DISPLAYOF:
	    if (++i >= objc) {
		goto wrongArgs;
	    }
	    tkwin = Tk_NameToWindow(interp, Tcl_GetString(objv[i]), tkwin);
	    if (tkwin == NULL) {
		return TCL_ERROR;
	    }
	    break;
	case TK_BELL_NICE:
	    nice = 1;
	    break;
	}
    }
    XBell(Tk_Display(tkwin), 0);
    if (!nice) {
	XForceScreenSaver(Tk_Display(tkwin), ScreenSaverReset);
    }
    XFlush(Tk_Display(tkwin));
    return TCL_OK;
}

/*
 *----------------------------------------------------------------------
 *
 * Tk_BindObjCmd --
 *
 *	This function is invoked to process the "bind" Tcl command. See the
 *	user documentation for details on what it does.
 *
 * Results:
 *	A standard Tcl result.
 *
 * Side effects:
 *	See the user documentation.
 *
 *----------------------------------------------------------------------
 */

int
Tk_BindObjCmd(
    ClientData clientData,	/* Main window associated with interpreter. */
    Tcl_Interp *interp,		/* Current interpreter. */
    int objc,			/* Number of arguments. */
    Tcl_Obj *const objv[])	/* Argument objects. */
{
    Tk_Window tkwin = (Tk_Window) clientData;
    TkWindow *winPtr;
    ClientData object;
    char *string;

    if ((objc < 2) || (objc > 4)) {
	Tcl_WrongNumArgs(interp, 1, objv, "window ?pattern? ?command?");
	return TCL_ERROR;
    }
    string = Tcl_GetString(objv[1]);

    /*
     * Bind tags either a window name or a tag name for the first argument.
     * If the argument starts with ".", assume it is a window; otherwise, it
     * is a tag.
     */

    if (string[0] == '.') {
	winPtr = (TkWindow *) Tk_NameToWindow(interp, string, tkwin);
	if (winPtr == NULL) {
	    return TCL_ERROR;
	}
	object = (ClientData) winPtr->pathName;
    } else {
	winPtr = (TkWindow *) clientData;
	object = (ClientData) Tk_GetUid(string);
    }

    /*
     * If there are four arguments, the command is modifying a binding. If
     * there are three arguments, the command is querying a binding. If there
     * are only two arguments, the command is querying all the bindings for
     * the given tag/window.
     */

    if (objc == 4) {
	int append = 0;
	unsigned long mask;
	char *sequence, *script;
	sequence	= Tcl_GetString(objv[2]);
	script		= Tcl_GetString(objv[3]);

	/*
	 * If the script is null, just delete the binding.
	 */

	if (script[0] == 0) {
	    return Tk_DeleteBinding(interp, winPtr->mainPtr->bindingTable,
		    object, sequence);
	}

	/*
	 * If the script begins with "+", append this script to the existing
	 * binding.
	 */

	if (script[0] == '+') {
	    script++;
	    append = 1;
	}
	mask = Tk_CreateBinding(interp, winPtr->mainPtr->bindingTable,
		object, sequence, script, append);
	if (mask == 0) {
	    return TCL_ERROR;
	}
    } else if (objc == 3) {
	const char *command;

	command = Tk_GetBinding(interp, winPtr->mainPtr->bindingTable,
		object, Tcl_GetString(objv[2]));
	if (command == NULL) {
	    Tcl_ResetResult(interp);
	    return TCL_OK;
	}
	Tcl_SetResult(interp, (char *) command, TCL_STATIC);
    } else {
	Tk_GetAllBindings(interp, winPtr->mainPtr->bindingTable, object);
    }
    return TCL_OK;
}

/*
 *----------------------------------------------------------------------
 *
 * TkBindEventProc --
 *
 *	This function is invoked by Tk_HandleEvent for each event; it causes
 *	any appropriate bindings for that event to be invoked.
 *
 * Results:
 *	None.
 *
 * Side effects:
 *	Depends on what bindings have been established with the "bind"
 *	command.
 *
 *----------------------------------------------------------------------
 */

void
TkBindEventProc(
    TkWindow *winPtr,		/* Pointer to info about window. */
    XEvent *eventPtr)		/* Information about event. */
{
#define MAX_OBJS 20
    ClientData objects[MAX_OBJS], *objPtr;
    TkWindow *topLevPtr;
    int i, count;
    char *p;
    Tcl_HashEntry *hPtr;

    if ((winPtr->mainPtr == NULL) || (winPtr->mainPtr->bindingTable == NULL)) {
	return;
    }

    objPtr = objects;
    if (winPtr->numTags != 0) {
	/*
	 * Make a copy of the tags for the window, replacing window names with
	 * pointers to the pathName from the appropriate window.
	 */

	if (winPtr->numTags > MAX_OBJS) {
	    objPtr = (ClientData *) ckalloc((unsigned)
		    (winPtr->numTags * sizeof(ClientData)));
	}
	for (i = 0; i < winPtr->numTags; i++) {
	    p = (char *) winPtr->tagPtr[i];
	    if (*p == '.') {
		hPtr = Tcl_FindHashEntry(&winPtr->mainPtr->nameTable, p);
		if (hPtr != NULL) {
		    p = ((TkWindow *) Tcl_GetHashValue(hPtr))->pathName;
		} else {
		    p = NULL;
		}
	    }
	    objPtr[i] = (ClientData) p;
	}
	count = winPtr->numTags;
    } else {
	objPtr[0] = (ClientData) winPtr->pathName;
	objPtr[1] = (ClientData) winPtr->classUid;
	for (topLevPtr = winPtr;
		(topLevPtr != NULL) && !(topLevPtr->flags & TK_TOP_HIERARCHY);
		topLevPtr = topLevPtr->parentPtr) {
	    /* Empty loop body. */
	}
	if ((winPtr != topLevPtr) && (topLevPtr != NULL)) {
	    count = 4;
	    objPtr[2] = (ClientData) topLevPtr->pathName;
	} else {
	    count = 3;
	}
	objPtr[count-1] = (ClientData) Tk_GetUid("all");
    }
    Tk_BindEvent(winPtr->mainPtr->bindingTable, eventPtr, (Tk_Window) winPtr,
	    count, objPtr);
    if (objPtr != objects) {
	ckfree((char *) objPtr);
    }
}

/*
 *----------------------------------------------------------------------
 *
 * Tk_BindtagsObjCmd --
 *
 *	This function is invoked to process the "bindtags" Tcl command. See
 *	the user documentation for details on what it does.
 *
 * Results:
 *	A standard Tcl result.
 *
 * Side effects:
 *	See the user documentation.
 *
 *----------------------------------------------------------------------
 */

int
Tk_BindtagsObjCmd(
    ClientData clientData,	/* Main window associated with interpreter. */
    Tcl_Interp *interp,		/* Current interpreter. */
    int objc,			/* Number of arguments. */
    Tcl_Obj *const objv[])	/* Argument objects. */
{
    Tk_Window tkwin = (Tk_Window) clientData;
    TkWindow *winPtr, *winPtr2;
    int i, length;
    char *p;
    Tcl_Obj *listPtr, **tags;

    if ((objc < 2) || (objc > 3)) {
	Tcl_WrongNumArgs(interp, 1, objv, "window ?taglist?");
	return TCL_ERROR;
    }
    winPtr = (TkWindow *) Tk_NameToWindow(interp, Tcl_GetString(objv[1]),
	    tkwin);
    if (winPtr == NULL) {
	return TCL_ERROR;
    }
    if (objc == 2) {
	listPtr = Tcl_NewObj();
	Tcl_IncrRefCount(listPtr);
	if (winPtr->numTags == 0) {
	    Tcl_ListObjAppendElement(interp, listPtr,
		    Tcl_NewStringObj(winPtr->pathName, -1));
	    Tcl_ListObjAppendElement(interp, listPtr,
		    Tcl_NewStringObj(winPtr->classUid, -1));
	    winPtr2 = winPtr;
	    while ((winPtr2 != NULL) && !(Tk_TopWinHierarchy(winPtr2))) {
		winPtr2 = winPtr2->parentPtr;
	    }
	    if ((winPtr != winPtr2) && (winPtr2 != NULL)) {
		Tcl_ListObjAppendElement(interp, listPtr,
			Tcl_NewStringObj(winPtr2->pathName, -1));
	    }
	    Tcl_ListObjAppendElement(interp, listPtr,
		    Tcl_NewStringObj("all", -1));
	} else {
	    for (i = 0; i < winPtr->numTags; i++) {
		Tcl_ListObjAppendElement(interp, listPtr,
			Tcl_NewStringObj((char *)winPtr->tagPtr[i], -1));
	    }
	}
	Tcl_SetObjResult(interp, listPtr);
	Tcl_DecrRefCount(listPtr);
	return TCL_OK;
    }
    if (winPtr->tagPtr != NULL) {
	TkFreeBindingTags(winPtr);
    }
    if (Tcl_ListObjGetElements(interp, objv[2], &length, &tags) != TCL_OK) {
	return TCL_ERROR;
    }
    if (length == 0) {
	return TCL_OK;
    }

    winPtr->numTags = length;
    winPtr->tagPtr = (ClientData *) ckalloc((unsigned)
	    (length * sizeof(ClientData)));
    for (i = 0; i < length; i++) {
	p = Tcl_GetString(tags[i]);
	if (p[0] == '.') {
	    char *copy;

	    /*
	     * Handle names starting with "." specially: store a malloc'ed
	     * string, rather than a Uid; at event time we'll look up the name
	     * in the window table and use the corresponding window, if there
	     * is one.
	     */

	    copy = (char *) ckalloc((unsigned) (strlen(p) + 1));
	    strcpy(copy, p);
	    winPtr->tagPtr[i] = (ClientData) copy;
	} else {
	    winPtr->tagPtr[i] = (ClientData) Tk_GetUid(p);
	}
    }
    return TCL_OK;
}

/*
 *----------------------------------------------------------------------
 *
 * TkFreeBindingTags --
 *
 *	This function is called to free all of the binding tags associated
 *	with a window; typically it is only invoked where there are
 *	window-specific tags.
 *
 * Results:
 *	None.
 *
 * Side effects:
 *	Any binding tags for winPtr are freed.
 *
 *----------------------------------------------------------------------
 */

void
TkFreeBindingTags(
    TkWindow *winPtr)		/* Window whose tags are to be released. */
{
    int i;
    char *p;

    for (i = 0; i < winPtr->numTags; i++) {
	p = (char *) (winPtr->tagPtr[i]);
	if (*p == '.') {
	    /*
	     * Names starting with "." are malloced rather than Uids, so they
	     * have to be freed.
	     */

	    ckfree(p);
	}
    }
    ckfree((char *) winPtr->tagPtr);
    winPtr->numTags = 0;
    winPtr->tagPtr = NULL;
}

/*
 *----------------------------------------------------------------------
 *
 * Tk_DestroyObjCmd --
 *
 *	This function is invoked to process the "destroy" Tcl command. See the
 *	user documentation for details on what it does.
 *
 * Results:
 *	A standard Tcl result.
 *
 * Side effects:
 *	See the user documentation.
 *
 *----------------------------------------------------------------------
 */

int
Tk_DestroyObjCmd(
    ClientData clientData,	/* Main window associated with interpreter. */
    Tcl_Interp *interp,		/* Current interpreter. */
    int objc,			/* Number of arguments. */
    Tcl_Obj *const objv[])	/* Argument objects. */
{
    Tk_Window window;
    Tk_Window tkwin = (Tk_Window) clientData;
    int i;

    for (i = 1; i < objc; i++) {
	window = Tk_NameToWindow(interp, Tcl_GetString(objv[i]), tkwin);
	if (window == NULL) {
	    Tcl_ResetResult(interp);
	    continue;
	}
	Tk_DestroyWindow(window);
	if (window == tkwin) {
	    /*
	     * We just deleted the main window for the application! This makes
	     * it impossible to do anything more (tkwin isn't valid anymore).
	     */

	    break;
	}
    }
    return TCL_OK;
}

/*
 *----------------------------------------------------------------------
 *
 * Tk_LowerObjCmd --
 *
 *	This function is invoked to process the "lower" Tcl command. See the
 *	user documentation for details on what it does.
 *
 * Results:
 *	A standard Tcl result.
 *
 * Side effects:
 *	See the user documentation.
 *
 *----------------------------------------------------------------------
 */

	/* ARGSUSED */
int
Tk_LowerObjCmd(
    ClientData clientData,	/* Main window associated with interpreter. */
    Tcl_Interp *interp,		/* Current interpreter. */
    int objc,			/* Number of arguments. */
    Tcl_Obj *const objv[])	/* Argument objects. */
{
    Tk_Window mainwin = (Tk_Window) clientData;
    Tk_Window tkwin, other;

    if ((objc != 2) && (objc != 3)) {
	Tcl_WrongNumArgs(interp, 1, objv, "window ?belowThis?");
	return TCL_ERROR;
    }

    tkwin = Tk_NameToWindow(interp, Tcl_GetString(objv[1]), mainwin);
    if (tkwin == NULL) {
	return TCL_ERROR;
    }
    if (objc == 2) {
	other = NULL;
    } else {
	other = Tk_NameToWindow(interp, Tcl_GetString(objv[2]), mainwin);
	if (other == NULL) {
	    return TCL_ERROR;
	}
    }
    if (Tk_RestackWindow(tkwin, Below, other) != TCL_OK) {
	Tcl_AppendResult(interp, "can't lower \"", Tcl_GetString(objv[1]),
		"\" below \"", (other ? Tcl_GetString(objv[2]) : ""),
		"\"", NULL);
	return TCL_ERROR;
    }
    return TCL_OK;
}

/*
 *----------------------------------------------------------------------
 *
 * Tk_RaiseObjCmd --
 *
 *	This function is invoked to process the "raise" Tcl command. See the
 *	user documentation for details on what it does.
 *
 * Results:
 *	A standard Tcl result.
 *
 * Side effects:
 *	See the user documentation.
 *
 *----------------------------------------------------------------------
 */

	/* ARGSUSED */
int
Tk_RaiseObjCmd(
    ClientData clientData,	/* Main window associated with interpreter. */
    Tcl_Interp *interp,		/* Current interpreter. */
    int objc,			/* Number of arguments. */
    Tcl_Obj *const objv[])	/* Argument objects. */
{
    Tk_Window mainwin = (Tk_Window) clientData;
    Tk_Window tkwin, other;

    if ((objc != 2) && (objc != 3)) {
	Tcl_WrongNumArgs(interp, 1, objv, "window ?aboveThis?");
	return TCL_ERROR;
    }

    tkwin = Tk_NameToWindow(interp, Tcl_GetString(objv[1]), mainwin);
    if (tkwin == NULL) {
	return TCL_ERROR;
    }
    if (objc == 2) {
	other = NULL;
    } else {
	other = Tk_NameToWindow(interp, Tcl_GetString(objv[2]), mainwin);
	if (other == NULL) {
	    return TCL_ERROR;
	}
    }
    if (Tk_RestackWindow(tkwin, Above, other) != TCL_OK) {
	Tcl_AppendResult(interp, "can't raise \"", Tcl_GetString(objv[1]),
		"\" above \"", (other ? Tcl_GetString(objv[2]) : ""),
		"\"", NULL);
	return TCL_ERROR;
    }
    return TCL_OK;
}

/*
 *----------------------------------------------------------------------
 *
 * Tk_TkObjCmd --
 *
 *	This function is invoked to process the "tk" Tcl command. See the user
 *	documentation for details on what it does.
 *
 * Results:
 *	A standard Tcl result.
 *
 * Side effects:
 *	See the user documentation.
 *
 *----------------------------------------------------------------------
 */

int
Tk_TkObjCmd(
    ClientData clientData,	/* Main window associated with interpreter. */
    Tcl_Interp *interp,		/* Current interpreter. */
    int objc,			/* Number of arguments. */
    Tcl_Obj *const objv[])	/* Argument objects. */
{
    int index;
    Tk_Window tkwin;
    static const char *optionStrings[] = {
	"appname",	"caret",	"scaling",	"useinputmethods",
	"windowingsystem",		"inactive",	NULL
    };
    enum options {
	TK_APPNAME,	TK_CARET,	TK_SCALING,	TK_USE_IM,
	TK_WINDOWINGSYSTEM,		TK_INACTIVE
    };

    tkwin = (Tk_Window) clientData;

    if (objc < 2) {
	Tcl_WrongNumArgs(interp, 1, objv, "option ?arg?");
	return TCL_ERROR;
    }
    if (Tcl_GetIndexFromObj(interp, objv[1], optionStrings, "option", 0,
	    &index) != TCL_OK) {
	return TCL_ERROR;
    }

    switch ((enum options) index) {
    case TK_APPNAME: {
	TkWindow *winPtr;
	char *string;

	if (Tcl_IsSafe(interp)) {
	    Tcl_SetResult(interp,
		    "appname not accessible in a safe interpreter",
		    TCL_STATIC);
	    return TCL_ERROR;
	}

	winPtr = (TkWindow *) tkwin;

	if (objc > 3) {
	    Tcl_WrongNumArgs(interp, 2, objv, "?newName?");
	    return TCL_ERROR;
	}
	if (objc == 3) {
	    string = Tcl_GetString(objv[2]);
	    winPtr->nameUid = Tk_GetUid(Tk_SetAppName(tkwin, string));
	}
	Tcl_AppendResult(interp, winPtr->nameUid, NULL);
	break;
    }
    case TK_CARET: {
	Tcl_Obj *objPtr;
	TkCaret *caretPtr;
	Tk_Window window;
	static const char *caretStrings[] = {
	    "-x",	"-y", "-height", NULL
	};
	enum caretOptions {
	    TK_CARET_X, TK_CARET_Y, TK_CARET_HEIGHT
	};

	if ((objc < 3) || ((objc > 4) && !(objc & 1))) {
	    Tcl_WrongNumArgs(interp, 2, objv,
		    "window ?-x x? ?-y y? ?-height height?");
	    return TCL_ERROR;
	}
	window = Tk_NameToWindow(interp, Tcl_GetString(objv[2]), tkwin);
	if (window == NULL) {
	    return TCL_ERROR;
	}
	caretPtr = &(((TkWindow *) window)->dispPtr->caret);
	if (objc == 3) {
	    /*
	     * Return all the current values
	     */

	    objPtr = Tcl_NewObj();
	    Tcl_ListObjAppendElement(interp, objPtr,
		    Tcl_NewStringObj("-height", 7));
	    Tcl_ListObjAppendElement(interp, objPtr,
		    Tcl_NewIntObj(caretPtr->height));
	    Tcl_ListObjAppendElement(interp, objPtr,
		    Tcl_NewStringObj("-x", 2));
	    Tcl_ListObjAppendElement(interp, objPtr,
		    Tcl_NewIntObj(caretPtr->x));
	    Tcl_ListObjAppendElement(interp, objPtr,
		    Tcl_NewStringObj("-y", 2));
	    Tcl_ListObjAppendElement(interp, objPtr,
		    Tcl_NewIntObj(caretPtr->y));
	    Tcl_SetObjResult(interp, objPtr);
	} else if (objc == 4) {
	    int value;

	    /*
	     * Return the current value of the selected option
	     */

	    if (Tcl_GetIndexFromObj(interp, objv[3], caretStrings,
		    "caret option", 0, &index) != TCL_OK) {
		return TCL_ERROR;
	    }
	    if (index == TK_CARET_X) {
		value = caretPtr->x;
	    } else if (index == TK_CARET_Y) {
		value = caretPtr->y;
	    } else /* if (index == TK_CARET_HEIGHT) -- last case */ {
		value = caretPtr->height;
	    }
	    Tcl_SetIntObj(Tcl_GetObjResult(interp), value);
	} else {
	    int i, value, x = 0, y = 0, height = -1;

	    for (i = 3; i < objc; i += 2) {
		if ((Tcl_GetIndexFromObj(interp, objv[i], caretStrings,
			"caret option", 0, &index) != TCL_OK) ||
			Tcl_GetIntFromObj(interp,objv[i+1],&value) != TCL_OK) {
		    return TCL_ERROR;
		}
		if (index == TK_CARET_X) {
		    x = value;
		} else if (index == TK_CARET_Y) {
		    y = value;
		} else /* if (index == TK_CARET_HEIGHT) -- last case */ {
		    height = value;
		}
	    }
	    if (height < 0) {
		height = Tk_Height(window);
	    }
	    Tk_SetCaretPos(window, x, y, height);
	}
	break;
    }
    case TK_SCALING: {
	Screen *screenPtr;
	int skip, width, height;
	double d;

	if (Tcl_IsSafe(interp)) {
	    Tcl_SetResult(interp,
		    "scaling not accessible in a safe interpreter",
		    TCL_STATIC);
	    return TCL_ERROR;
	}

	skip = TkGetDisplayOf(interp, objc - 2, objv + 2, &tkwin);
	if (skip < 0) {
	    return TCL_ERROR;
	}
	screenPtr = Tk_Screen(tkwin);
	if (objc - skip == 2) {
	    d = 25.4 / 72;
	    d *= WidthOfScreen(screenPtr);
	    d /= WidthMMOfScreen(screenPtr);
	    Tcl_SetDoubleObj(Tcl_GetObjResult(interp), d);
	} else if (objc - skip == 3) {
	    if (Tcl_GetDoubleFromObj(interp, objv[2+skip], &d) != TCL_OK) {
		return TCL_ERROR;
	    }
	    d = (25.4 / 72) / d;
	    width = (int) (d * WidthOfScreen(screenPtr) + 0.5);
	    if (width <= 0) {
		width = 1;
	    }
	    height = (int) (d * HeightOfScreen(screenPtr) + 0.5);
	    if (height <= 0) {
		height = 1;
	    }
	    WidthMMOfScreen(screenPtr) = width;
	    HeightMMOfScreen(screenPtr) = height;
	} else {
	    Tcl_WrongNumArgs(interp, 2, objv,
		    "?-displayof window? ?factor?");
	    return TCL_ERROR;
	}
	break;
    }
    case TK_USE_IM: {
	TkDisplay *dispPtr;
	int skip;

	if (Tcl_IsSafe(interp)) {
	    Tcl_SetResult(interp,
		    "useinputmethods not accessible in a safe interpreter",
		    TCL_STATIC);
	    return TCL_ERROR;
	}

	skip = TkGetDisplayOf(interp, objc-2, objv+2, &tkwin);
	if (skip < 0) {
	    return TCL_ERROR;
	}
	dispPtr = ((TkWindow *) tkwin)->dispPtr;
	if ((objc - skip) == 3) {
	    /*
	     * In the case where TK_USE_INPUT_METHODS is not defined, this
	     * will be ignored and we will always return 0. That will indicate
	     * to the user that input methods are just not available.
	     */

	    int boolVal;

	    if (Tcl_GetBooleanFromObj(interp, objv[2+skip],
		    &boolVal) != TCL_OK) {
		return TCL_ERROR;
	    }
#ifdef TK_USE_INPUT_METHODS
	    if (boolVal) {
		dispPtr->flags |= TK_DISPLAY_USE_IM;
	    } else {
		dispPtr->flags &= ~TK_DISPLAY_USE_IM;
	    }
#endif /* TK_USE_INPUT_METHODS */
	} else if ((objc - skip) != 2) {
	    Tcl_WrongNumArgs(interp, 2, objv,
		    "?-displayof window? ?boolean?");
	    return TCL_ERROR;
	}
	Tcl_SetBooleanObj(Tcl_GetObjResult(interp),
		(int) (dispPtr->flags & TK_DISPLAY_USE_IM));
	break;
    }
    case TK_WINDOWINGSYSTEM: {
	const char *windowingsystem;

	if (objc != 2) {
	    Tcl_WrongNumArgs(interp, 2, objv, NULL);
	    return TCL_ERROR;
	}
#if defined(WIN32)
	windowingsystem = "win32";
#elif defined(MAC_OSX_TK)
	windowingsystem = "aqua";
#else
	windowingsystem = "x11";
#endif
	Tcl_SetStringObj(Tcl_GetObjResult(interp), windowingsystem, -1);
	break;
    }
    case TK_INACTIVE: {
	int skip = TkGetDisplayOf(interp, objc - 2, objv + 2, &tkwin);

	if (skip < 0) {
	    return TCL_ERROR;
	}
	if (objc - skip == 2) {
	    long inactive;

	    inactive = (Tcl_IsSafe(interp) ? -1 :
		    Tk_GetUserInactiveTime(Tk_Display(tkwin)));
	    Tcl_SetObjResult(interp, Tcl_NewLongObj(inactive));

	} else if (objc - skip == 3) {
	    char *string;

	    string = Tcl_GetString(objv[objc-1]);
	    if (strcmp(string, "reset") != 0) {
		Tcl_Obj *msg = Tcl_NewStringObj("bad option \"", -1);

		Tcl_AppendStringsToObj(msg, string, "\": must be reset", NULL);
		Tcl_SetObjResult(interp, msg);
		return TCL_ERROR;
	    }
	    if (Tcl_IsSafe(interp)) {
		Tcl_SetResult(interp,
			"resetting the user inactivity timer "
			"is not allowed in a safe interpreter", TCL_STATIC);
		return TCL_ERROR;
	    }
	    Tk_ResetUserInactiveTime(Tk_Display(tkwin));
	    Tcl_ResetResult(interp);
	} else {
	    Tcl_WrongNumArgs(interp, 2, objv, "?-displayof window? ?reset?");
	    return TCL_ERROR;
	}
	break;
    }
    }
    return TCL_OK;
}

/*
 *----------------------------------------------------------------------
 *
 * Tk_TkwaitObjCmd --
 *
 *	This function is invoked to process the "tkwait" Tcl command. See the
 *	user documentation for details on what it does.
 *
 * Results:
 *	A standard Tcl result.
 *
 * Side effects:
 *	See the user documentation.
 *
 *----------------------------------------------------------------------
 */

	/* ARGSUSED */
int
Tk_TkwaitObjCmd(
    ClientData clientData,	/* Main window associated with interpreter. */
    Tcl_Interp *interp,		/* Current interpreter. */
    int objc,			/* Number of arguments. */
    Tcl_Obj *const objv[])	/* Argument objects. */
{
    Tk_Window tkwin = (Tk_Window) clientData;
    int done, index;
    static const char *optionStrings[] = {
	"variable", "visibility", "window", NULL
    };
    enum options {
	TKWAIT_VARIABLE, TKWAIT_VISIBILITY, TKWAIT_WINDOW
    };

    if (objc != 3) {
	Tcl_WrongNumArgs(interp, 1, objv, "variable|visibility|window name");
	return TCL_ERROR;
    }

    if (Tcl_GetIndexFromObj(interp, objv[1], optionStrings, "option", 0,
	    &index) != TCL_OK) {
	return TCL_ERROR;
    }

    switch ((enum options) index) {
    case TKWAIT_VARIABLE:
	if (Tcl_TraceVar(interp, Tcl_GetString(objv[2]),
		TCL_GLOBAL_ONLY|TCL_TRACE_WRITES|TCL_TRACE_UNSETS,
		WaitVariableProc, (ClientData) &done) != TCL_OK) {
	    return TCL_ERROR;
	}
	done = 0;
	while (!done) {
	    Tcl_DoOneEvent(0);
	}
	Tcl_UntraceVar(interp, Tcl_GetString(objv[2]),
		TCL_GLOBAL_ONLY|TCL_TRACE_WRITES|TCL_TRACE_UNSETS,
		WaitVariableProc, (ClientData) &done);
	break;

    case TKWAIT_VISIBILITY: {
	Tk_Window window;

	window = Tk_NameToWindow(interp, Tcl_GetString(objv[2]), tkwin);
	if (window == NULL) {
	    return TCL_ERROR;
	}
	Tk_CreateEventHandler(window,
		VisibilityChangeMask|StructureNotifyMask,
		WaitVisibilityProc, (ClientData) &done);
	done = 0;
	while (!done) {
	    Tcl_DoOneEvent(0);
	}
	if (done != 1) {
	    /*
	     * Note that we do not delete the event handler because it was
	     * deleted automatically when the window was destroyed.
	     */

	    Tcl_ResetResult(interp);
	    Tcl_AppendResult(interp, "window \"", Tcl_GetString(objv[2]),
		    "\" was deleted before its visibility changed", NULL);
	    return TCL_ERROR;
	}
	Tk_DeleteEventHandler(window,
		VisibilityChangeMask|StructureNotifyMask,
		WaitVisibilityProc, (ClientData) &done);
	break;
    }

    case TKWAIT_WINDOW: {
	Tk_Window window;

	window = Tk_NameToWindow(interp, Tcl_GetString(objv[2]), tkwin);
	if (window == NULL) {
	    return TCL_ERROR;
	}
	Tk_CreateEventHandler(window, StructureNotifyMask,
		WaitWindowProc, (ClientData) &done);
	done = 0;
	while (!done) {
	    Tcl_DoOneEvent(0);
	}

	/*
	 * Note: there's no need to delete the event handler. It was deleted
	 * automatically when the window was destroyed.
	 */

	break;
    }
    }

    /*
     * Clear out the interpreter's result, since it may have been set by event
     * handlers.
     */

    Tcl_ResetResult(interp);
    return TCL_OK;
}

	/* ARGSUSED */
static char *
WaitVariableProc(
    ClientData clientData,	/* Pointer to integer to set to 1. */
    Tcl_Interp *interp,		/* Interpreter containing variable. */
    const char *name1,		/* Name of variable. */
    const char *name2,		/* Second part of variable name. */
    int flags)			/* Information about what happened. */
{
    int *donePtr = (int *) clientData;

    *donePtr = 1;
    return NULL;
}

	/*ARGSUSED*/
static void
WaitVisibilityProc(
    ClientData clientData,	/* Pointer to integer to set to 1. */
    XEvent *eventPtr)		/* Information about event (not used). */
{
    int *donePtr = (int *) clientData;

    if (eventPtr->type == VisibilityNotify) {
	*donePtr = 1;
    }
    if (eventPtr->type == DestroyNotify) {
	*donePtr = 2;
    }
}

static void
WaitWindowProc(
    ClientData clientData,	/* Pointer to integer to set to 1. */
    XEvent *eventPtr)		/* Information about event. */
{
    int *donePtr = (int *) clientData;

    if (eventPtr->type == DestroyNotify) {
	*donePtr = 1;
    }
}

/*
 *----------------------------------------------------------------------
 *
 * Tk_UpdateObjCmd --
 *
 *	This function is invoked to process the "update" Tcl command. See the
 *	user documentation for details on what it does.
 *
 * Results:
 *	A standard Tcl result.
 *
 * Side effects:
 *	See the user documentation.
 *
 *----------------------------------------------------------------------
 */

	/* ARGSUSED */
int
Tk_UpdateObjCmd(
    ClientData clientData,	/* Main window associated with interpreter. */
    Tcl_Interp *interp,		/* Current interpreter. */
    int objc,			/* Number of arguments. */
    Tcl_Obj *const objv[])	/* Argument objects. */
{
    static const char *updateOptions[] = {"idletasks", NULL};
    int flags, index;
    TkDisplay *dispPtr;

    if (objc == 1) {
	flags = TCL_DONT_WAIT;
    } else if (objc == 2) {
	if (Tcl_GetIndexFromObj(interp, objv[1], updateOptions, "option", 0,
		&index) != TCL_OK) {
	    return TCL_ERROR;
	}
	flags = TCL_IDLE_EVENTS;
    } else {
	Tcl_WrongNumArgs(interp, 1, objv, "?idletasks?");
	return TCL_ERROR;
    }

    /*
     * Handle all pending events, sync all displays, and repeat over and over
     * again until all pending events have been handled. Special note: it's
     * possible that the entire application could be destroyed by an event
     * handler that occurs during the update. Thus, don't use any information
     * from tkwin after calling Tcl_DoOneEvent.
     */

    while (1) {
	while (Tcl_DoOneEvent(flags) != 0) {
	    /* Empty loop body */
	}
	for (dispPtr = TkGetDisplayList(); dispPtr != NULL;
		dispPtr = dispPtr->nextPtr) {
	    XSync(dispPtr->display, False);
	}
	if (Tcl_DoOneEvent(flags) == 0) {
	    break;
	}
    }

    /*
     * Must clear the interpreter's result because event handlers could have
     * executed commands.
     */

    Tcl_ResetResult(interp);
    return TCL_OK;
}

/*
 *----------------------------------------------------------------------
 *
 * Tk_WinfoObjCmd --
 *
 *	This function is invoked to process the "winfo" Tcl command. See the
 *	user documentation for details on what it does.
 *
 * Results:
 *	A standard Tcl result.
 *
 * Side effects:
 *	See the user documentation.
 *
 *----------------------------------------------------------------------
 */

int
Tk_WinfoObjCmd(
    ClientData clientData,	/* Main window associated with interpreter. */
    Tcl_Interp *interp,		/* Current interpreter. */
    int objc,			/* Number of arguments. */
    Tcl_Obj *const objv[])	/* Argument objects. */
{
    int index, x, y, width, height, useX, useY, class, skip;
    char *string;
    TkWindow *winPtr;
    Tk_Window tkwin;
    Tcl_Obj *resultPtr;

    static const TkStateMap visualMap[] = {
	{PseudoColor,	"pseudocolor"},
	{GrayScale,	"grayscale"},
	{DirectColor,	"directcolor"},
	{TrueColor,	"truecolor"},
	{StaticColor,	"staticcolor"},
	{StaticGray,	"staticgray"},
	{-1,		NULL}
    };
    static const char *optionStrings[] = {
	"cells",	"children",	"class",	"colormapfull",
	"depth",	"geometry",	"height",	"id",
	"ismapped",	"manager",	"name",		"parent",
	"pointerx",	"pointery",	"pointerxy",	"reqheight",
	"reqwidth",	"rootx",	"rooty",	"screen",
	"screencells",	"screendepth",	"screenheight",	"screenwidth",
	"screenmmheight","screenmmwidth","screenvisual","server",
	"toplevel",	"viewable",	"visual",	"visualid",
	"vrootheight",	"vrootwidth",	"vrootx",	"vrooty",
	"width",	"x",		"y",

	"atom",		"atomname",	"containing",	"interps",
	"pathname",

	"exists",	"fpixels",	"pixels",	"rgb",
	"visualsavailable",

	NULL
    };
    enum options {
	WIN_CELLS,	WIN_CHILDREN,	WIN_CLASS,	WIN_COLORMAPFULL,
	WIN_DEPTH,	WIN_GEOMETRY,	WIN_HEIGHT,	WIN_ID,
	WIN_ISMAPPED,	WIN_MANAGER,	WIN_NAME,	WIN_PARENT,
	WIN_POINTERX,	WIN_POINTERY,	WIN_POINTERXY,	WIN_REQHEIGHT,
	WIN_REQWIDTH,	WIN_ROOTX,	WIN_ROOTY,	WIN_SCREEN,
	WIN_SCREENCELLS,WIN_SCREENDEPTH,WIN_SCREENHEIGHT,WIN_SCREENWIDTH,
	WIN_SCREENMMHEIGHT,WIN_SCREENMMWIDTH,WIN_SCREENVISUAL,WIN_SERVER,
	WIN_TOPLEVEL,	WIN_VIEWABLE,	WIN_VISUAL,	WIN_VISUALID,
	WIN_VROOTHEIGHT,WIN_VROOTWIDTH,	WIN_VROOTX,	WIN_VROOTY,
	WIN_WIDTH,	WIN_X,		WIN_Y,

	WIN_ATOM,	WIN_ATOMNAME,	WIN_CONTAINING,	WIN_INTERPS,
	WIN_PATHNAME,

	WIN_EXISTS,	WIN_FPIXELS,	WIN_PIXELS,	WIN_RGB,
	WIN_VISUALSAVAILABLE
    };

    tkwin = (Tk_Window) clientData;

    if (objc < 2) {
	Tcl_WrongNumArgs(interp, 1, objv, "option ?arg?");
	return TCL_ERROR;
    }
    if (Tcl_GetIndexFromObj(interp, objv[1], optionStrings, "option", 0,
	    &index) != TCL_OK) {
	return TCL_ERROR;
    }

    if (index < WIN_ATOM) {
	if (objc != 3) {
	    Tcl_WrongNumArgs(interp, 2, objv, "window");
	    return TCL_ERROR;
	}
	string = Tcl_GetString(objv[2]);
	tkwin = Tk_NameToWindow(interp, string, tkwin);
	if (tkwin == NULL) {
	    return TCL_ERROR;
	}
    }
    winPtr = (TkWindow *) tkwin;
    resultPtr = Tcl_GetObjResult(interp);

    switch ((enum options) index) {
    case WIN_CELLS:
	Tcl_SetIntObj(resultPtr, Tk_Visual(tkwin)->map_entries);
	break;
    case WIN_CHILDREN: {
	Tcl_Obj *strPtr;

	winPtr = winPtr->childList;
	for ( ; winPtr != NULL; winPtr = winPtr->nextPtr) {
	    if (!(winPtr->flags & TK_ANONYMOUS_WINDOW)) {
		strPtr = Tcl_NewStringObj(winPtr->pathName, -1);
		Tcl_ListObjAppendElement(NULL, resultPtr, strPtr);
	    }
	}
	break;
    }
    case WIN_CLASS:
	Tcl_SetStringObj(resultPtr, Tk_Class(tkwin), -1);
	break;
    case WIN_COLORMAPFULL:
	Tcl_SetBooleanObj(resultPtr,
		TkpCmapStressed(tkwin, Tk_Colormap(tkwin)));
	break;
    case WIN_DEPTH:
	Tcl_SetIntObj(resultPtr, Tk_Depth(tkwin));
	break;
    case WIN_GEOMETRY: {
	char buf[16 + TCL_INTEGER_SPACE * 4];

	sprintf(buf, "%dx%d+%d+%d", Tk_Width(tkwin), Tk_Height(tkwin),
		Tk_X(tkwin), Tk_Y(tkwin));
	Tcl_SetStringObj(resultPtr, buf, -1);
	break;
    }
    case WIN_HEIGHT:
	Tcl_SetIntObj(resultPtr, Tk_Height(tkwin));
	break;
    case WIN_ID: {
	char buf[TCL_INTEGER_SPACE];

	Tk_MakeWindowExist(tkwin);
	TkpPrintWindowId(buf, Tk_WindowId(tkwin));

	/*
	 * interp result may have changed, refetch it
	 */

	resultPtr = Tcl_GetObjResult(interp);
	Tcl_SetStringObj(resultPtr, buf, -1);
	break;
    }
    case WIN_ISMAPPED:
	Tcl_SetBooleanObj(resultPtr, (int) Tk_IsMapped(tkwin));
	break;
    case WIN_MANAGER:
	if (winPtr->geomMgrPtr != NULL) {
	    Tcl_SetStringObj(resultPtr, winPtr->geomMgrPtr->name, -1);
	}
	break;
    case WIN_NAME:
	Tcl_SetStringObj(resultPtr, Tk_Name(tkwin), -1);
	break;
    case WIN_PARENT:
	if (winPtr->parentPtr != NULL) {
	    Tcl_SetStringObj(resultPtr, winPtr->parentPtr->pathName, -1);
	}
	break;
    case WIN_POINTERX:
	useX = 1;
	useY = 0;
	goto pointerxy;
    case WIN_POINTERY:
	useX = 0;
	useY = 1;
	goto pointerxy;
    case WIN_POINTERXY:
	useX = 1;
	useY = 1;

    pointerxy:
	winPtr = GetTopHierarchy(tkwin);
	if (winPtr == NULL) {
	    x = -1;
	    y = -1;
	} else {
	    TkGetPointerCoords((Tk_Window) winPtr, &x, &y);
	}
	if (useX & useY) {
	    char buf[TCL_INTEGER_SPACE * 2];

	    sprintf(buf, "%d %d", x, y);
	    Tcl_SetStringObj(resultPtr, buf, -1);
	} else if (useX) {
	    Tcl_SetIntObj(resultPtr, x);
	} else {
	    Tcl_SetIntObj(resultPtr, y);
	}
	break;
    case WIN_REQHEIGHT:
	Tcl_SetIntObj(resultPtr, Tk_ReqHeight(tkwin));
	break;
    case WIN_REQWIDTH:
	Tcl_SetIntObj(resultPtr, Tk_ReqWidth(tkwin));
	break;
    case WIN_ROOTX:
	Tk_GetRootCoords(tkwin, &x, &y);
	Tcl_SetIntObj(resultPtr, x);
	break;
    case WIN_ROOTY:
	Tk_GetRootCoords(tkwin, &x, &y);
	Tcl_SetIntObj(resultPtr, y);
	break;
    case WIN_SCREEN: {
	char buf[TCL_INTEGER_SPACE];

	sprintf(buf, "%d", Tk_ScreenNumber(tkwin));
	Tcl_AppendStringsToObj(resultPtr, Tk_DisplayName(tkwin),".",buf, NULL);
	break;
    }
    case WIN_SCREENCELLS:
	Tcl_SetIntObj(resultPtr, CellsOfScreen(Tk_Screen(tkwin)));
	break;
    case WIN_SCREENDEPTH:
	Tcl_SetIntObj(resultPtr, DefaultDepthOfScreen(Tk_Screen(tkwin)));
	break;
    case WIN_SCREENHEIGHT:
	Tcl_SetIntObj(resultPtr, HeightOfScreen(Tk_Screen(tkwin)));
	break;
    case WIN_SCREENWIDTH:
	Tcl_SetIntObj(resultPtr, WidthOfScreen(Tk_Screen(tkwin)));
	break;
    case WIN_SCREENMMHEIGHT:
	Tcl_SetIntObj(resultPtr, HeightMMOfScreen(Tk_Screen(tkwin)));
	break;
    case WIN_SCREENMMWIDTH:
	Tcl_SetIntObj(resultPtr, WidthMMOfScreen(Tk_Screen(tkwin)));
	break;
    case WIN_SCREENVISUAL:
	class = DefaultVisualOfScreen(Tk_Screen(tkwin))->class;
	goto visual;
    case WIN_SERVER:
	TkGetServerInfo(interp, tkwin);
	break;
    case WIN_TOPLEVEL:
	winPtr = GetTopHierarchy(tkwin);
	if (winPtr != NULL) {
	    Tcl_SetStringObj(resultPtr, winPtr->pathName, -1);
	}
	break;
    case WIN_VIEWABLE: {
	int viewable = 0;

	for ( ; ; winPtr = winPtr->parentPtr) {
	    if ((winPtr == NULL) || !(winPtr->flags & TK_MAPPED)) {
		break;
	    }
	    if (winPtr->flags & TK_TOP_HIERARCHY) {
		viewable = 1;
		break;
	    }
	}

	Tcl_SetBooleanObj(resultPtr, viewable);
	break;
    }
    case WIN_VISUAL:
	class = Tk_Visual(tkwin)->class;

    visual:
	string = TkFindStateString(visualMap, class);
	if (string == NULL) {
	    string = "unknown";
	}
	Tcl_SetStringObj(resultPtr, string, -1);
	break;
    case WIN_VISUALID: {
	char buf[TCL_INTEGER_SPACE];

	sprintf(buf, "0x%x",
		(unsigned int) XVisualIDFromVisual(Tk_Visual(tkwin)));
	Tcl_SetStringObj(resultPtr, buf, -1);
	break;
    }
    case WIN_VROOTHEIGHT:
	Tk_GetVRootGeometry(tkwin, &x, &y, &width, &height);
	Tcl_SetIntObj(resultPtr, height);
	break;
    case WIN_VROOTWIDTH:
	Tk_GetVRootGeometry(tkwin, &x, &y, &width, &height);
	Tcl_SetIntObj(resultPtr, width);
	break;
    case WIN_VROOTX:
	Tk_GetVRootGeometry(tkwin, &x, &y, &width, &height);
	Tcl_SetIntObj(resultPtr, x);
	break;
    case WIN_VROOTY:
	Tk_GetVRootGeometry(tkwin, &x, &y, &width, &height);
	Tcl_SetIntObj(resultPtr, y);
	break;
    case WIN_WIDTH:
	Tcl_SetIntObj(resultPtr, Tk_Width(tkwin));
	break;
    case WIN_X:
	Tcl_SetIntObj(resultPtr, Tk_X(tkwin));
	break;
    case WIN_Y:
	Tcl_SetIntObj(resultPtr, Tk_Y(tkwin));
	break;

	/*
	 * Uses -displayof.
	 */

    case WIN_ATOM:
	skip = TkGetDisplayOf(interp, objc - 2, objv + 2, &tkwin);
	if (skip < 0) {
	    return TCL_ERROR;
	}
	if (objc - skip != 3) {
	    Tcl_WrongNumArgs(interp, 2, objv, "?-displayof window? name");
	    return TCL_ERROR;
	}
	objv += skip;
	string = Tcl_GetString(objv[2]);
	Tcl_SetLongObj(resultPtr, (long) Tk_InternAtom(tkwin, string));
	break;
    case WIN_ATOMNAME: {
	const char *name;
	long id;

	skip = TkGetDisplayOf(interp, objc - 2, objv + 2, &tkwin);
	if (skip < 0) {
	    return TCL_ERROR;
	}
	if (objc - skip != 3) {
	    Tcl_WrongNumArgs(interp, 2, objv, "?-displayof window? id");
	    return TCL_ERROR;
	}
	objv += skip;
	if (Tcl_GetLongFromObj(interp, objv[2], &id) != TCL_OK) {
	    return TCL_ERROR;
	}
	name = Tk_GetAtomName(tkwin, (Atom) id);
	if (strcmp(name, "?bad atom?") == 0) {
	    string = Tcl_GetString(objv[2]);
	    Tcl_AppendStringsToObj(resultPtr,
		    "no atom exists with id \"", string, "\"", NULL);
	    return TCL_ERROR;
	}
	Tcl_SetStringObj(resultPtr, name, -1);
	break;
    }
    case WIN_CONTAINING:
	skip = TkGetDisplayOf(interp, objc - 2, objv + 2, &tkwin);
	if (skip < 0) {
	    return TCL_ERROR;
	}
	if (objc - skip != 4) {
	    Tcl_WrongNumArgs(interp, 2, objv,
		    "?-displayof window? rootX rootY");
	    return TCL_ERROR;
	}
	objv += skip;
	string = Tcl_GetString(objv[2]);
	if (Tk_GetPixels(interp, tkwin, string, &x) != TCL_OK) {
	    return TCL_ERROR;
	}
	string = Tcl_GetString(objv[3]);
	if (Tk_GetPixels(interp, tkwin, string, &y) != TCL_OK) {
	    return TCL_ERROR;
	}
	tkwin = Tk_CoordsToWindow(x, y, tkwin);
	if (tkwin != NULL) {
	    Tcl_SetStringObj(resultPtr, Tk_PathName(tkwin), -1);
	}
	break;
    case WIN_INTERPS: {
	int result;

	skip = TkGetDisplayOf(interp, objc - 2, objv + 2, &tkwin);
	if (skip < 0) {
	    return TCL_ERROR;
	}
	if (objc - skip != 2) {
	    Tcl_WrongNumArgs(interp, 2, objv, "?-displayof window?");
	    return TCL_ERROR;
	}
	result = TkGetInterpNames(interp, tkwin);
	return result;
    }
    case WIN_PATHNAME: {
	Window id;

	skip = TkGetDisplayOf(interp, objc - 2, objv + 2, &tkwin);
	if (skip < 0) {
	    return TCL_ERROR;
	}
	if (objc - skip != 3) {
	    Tcl_WrongNumArgs(interp, 2, objv, "?-displayof window? id");
	    return TCL_ERROR;
	}
	string = Tcl_GetString(objv[2 + skip]);
	if (TkpScanWindowId(interp, string, &id) != TCL_OK) {
	    return TCL_ERROR;
	}
	winPtr = (TkWindow *)Tk_IdToWindow(Tk_Display(tkwin), id);
	if ((winPtr == NULL) ||
		(winPtr->mainPtr != ((TkWindow *) tkwin)->mainPtr)) {
	    Tcl_AppendStringsToObj(resultPtr, "window id \"", string,
		    "\" doesn't exist in this application", NULL);
	    return TCL_ERROR;
	}

	/*
	 * If the window is a utility window with no associated path (such as
	 * a wrapper window or send communication window), just return an
	 * empty string.
	 */

	tkwin = (Tk_Window) winPtr;
	if (Tk_PathName(tkwin) != NULL) {
	    Tcl_SetStringObj(resultPtr, Tk_PathName(tkwin), -1);
	}
	break;
    }

	/*
	 * objv[3] is window.
	 */

    case WIN_EXISTS: {
	int alive;

	if (objc != 3) {
	    Tcl_WrongNumArgs(interp, 2, objv, "window");
	    return TCL_ERROR;
	}
	string = Tcl_GetString(objv[2]);
	winPtr = (TkWindow *) Tk_NameToWindow(interp, string, tkwin);
	Tcl_ResetResult(interp);
	resultPtr = Tcl_GetObjResult(interp);

	alive = 1;
	if ((winPtr == NULL) || (winPtr->flags & TK_ALREADY_DEAD)) {
	    alive = 0;
	}
	Tcl_SetBooleanObj(resultPtr, alive);
	break;
    }
    case WIN_FPIXELS: {
	double mm, pixels;

	if (objc != 4) {
	    Tcl_WrongNumArgs(interp, 2, objv, "window number");
	    return TCL_ERROR;
	}
	string = Tcl_GetString(objv[2]);
	tkwin = Tk_NameToWindow(interp, string, tkwin);
	if (tkwin == NULL) {
	    return TCL_ERROR;
	}
	string = Tcl_GetString(objv[3]);
	if (Tk_GetScreenMM(interp, tkwin, string, &mm) != TCL_OK) {
	    return TCL_ERROR;
	}
	pixels = mm * WidthOfScreen(Tk_Screen(tkwin))
		/ WidthMMOfScreen(Tk_Screen(tkwin));
	Tcl_SetDoubleObj(resultPtr, pixels);
	break;
    }
    case WIN_PIXELS: {
	int pixels;

	if (objc != 4) {
	    Tcl_WrongNumArgs(interp, 2, objv, "window number");
	    return TCL_ERROR;
	}
	string = Tcl_GetString(objv[2]);
	tkwin = Tk_NameToWindow(interp, string, tkwin);
	if (tkwin == NULL) {
	    return TCL_ERROR;
	}
	string = Tcl_GetString(objv[3]);
	if (Tk_GetPixels(interp, tkwin, string, &pixels) != TCL_OK) {
	    return TCL_ERROR;
	}
	Tcl_SetIntObj(resultPtr, pixels);
	break;
    }
    case WIN_RGB: {
	XColor *colorPtr;
	char buf[TCL_INTEGER_SPACE * 3];

	if (objc != 4) {
	    Tcl_WrongNumArgs(interp, 2, objv, "window colorName");
	    return TCL_ERROR;
	}
	string = Tcl_GetString(objv[2]);
	tkwin = Tk_NameToWindow(interp, string, tkwin);
	if (tkwin == NULL) {
	    return TCL_ERROR;
	}
	string = Tcl_GetString(objv[3]);
	colorPtr = Tk_GetColor(interp, tkwin, string);
	if (colorPtr == NULL) {
	    return TCL_ERROR;
	}
	sprintf(buf, "%d %d %d", colorPtr->red, colorPtr->green,
		colorPtr->blue);
	Tk_FreeColor(colorPtr);
	Tcl_SetStringObj(resultPtr, buf, -1);
	break;
    }
    case WIN_VISUALSAVAILABLE: {
	XVisualInfo template, *visInfoPtr;
	int count, i;
	int includeVisualId;
	Tcl_Obj *strPtr;
	char buf[16 + TCL_INTEGER_SPACE];
	char visualIdString[TCL_INTEGER_SPACE];

	if (objc == 3) {
	    includeVisualId = 0;
	} else if ((objc == 4)
		&& (strcmp(Tcl_GetString(objv[3]), "includeids") == 0)) {
	    includeVisualId = 1;
	} else {
	    Tcl_WrongNumArgs(interp, 2, objv, "window ?includeids?");
	    return TCL_ERROR;
	}

	string = Tcl_GetString(objv[2]);
	tkwin = Tk_NameToWindow(interp, string, tkwin);
	if (tkwin == NULL) {
	    return TCL_ERROR;
	}

	template.screen = Tk_ScreenNumber(tkwin);
	visInfoPtr = XGetVisualInfo(Tk_Display(tkwin), VisualScreenMask,
		&template, &count);
	if (visInfoPtr == NULL) {
	    Tcl_SetStringObj(resultPtr,
		    "can't find any visuals for screen", -1);
	    return TCL_ERROR;
	}
	for (i = 0; i < count; i++) {
	    string = TkFindStateString(visualMap, visInfoPtr[i].class);
	    if (string == NULL) {
		strcpy(buf, "unknown");
	    } else {
		sprintf(buf, "%s %d", string, visInfoPtr[i].depth);
	    }
	    if (includeVisualId) {
		sprintf(visualIdString, " 0x%x",
			(unsigned int) visInfoPtr[i].visualid);
		strcat(buf, visualIdString);
	    }
	    strPtr = Tcl_NewStringObj(buf, -1);
	    Tcl_ListObjAppendElement(NULL, resultPtr, strPtr);
	}
	XFree((char *) visInfoPtr);
	break;
    }
    }
    return TCL_OK;
}

#if 0
/*
 *----------------------------------------------------------------------
 *
 * Tk_WmObjCmd --
 *
 *	This function is invoked to process the "wm" Tcl command. See the user
 *	documentation for details on what it does.
 *
 * Results:
 *	A standard Tcl result.
 *
 * Side effects:
 *	See the user documentation.
 *
 *----------------------------------------------------------------------
 */

	/* ARGSUSED */
int
Tk_WmObjCmd(
    ClientData clientData,	/* Main window associated with interpreter. */
    Tcl_Interp *interp,		/* Current interpreter. */
    int objc,			/* Number of arguments. */
    Tcl_Obj *const objv[])	/* Argument objects. */
{
    Tk_Window tkwin;
    TkWindow *winPtr;

    static const char *optionStrings[] = {
	"aspect",	"client",	"command",	"deiconify",
	"focusmodel",	"frame",	"geometry",	"grid",
	"group",	"iconbitmap",	"iconify",	"iconmask",
	"iconname",	"iconposition",	"iconwindow",	"maxsize",
	"minsize",	"overrideredirect",	"positionfrom",	"protocol",
	"resizable",	"sizefrom",	"state",	"title",
	"tracing",	"transient",	"withdraw",	NULL
    };
    enum options {
	TKWM_ASPECT,	TKWM_CLIENT,	TKWM_COMMAND,	TKWM_DEICONIFY,
	TKWM_FOCUSMOD,	TKWM_FRAME,	TKWM_GEOMETRY,	TKWM_GRID,
	TKWM_GROUP,	TKWM_ICONBMP,	TKWM_ICONIFY,	TKWM_ICONMASK,
	TKWM_ICONNAME,	TKWM_ICONPOS,	TKWM_ICONWIN,	TKWM_MAXSIZE,
	TKWM_MINSIZE,	TKWM_OVERRIDE,	TKWM_POSFROM,	TKWM_PROTOCOL,
	TKWM_RESIZABLE,	TKWM_SIZEFROM,	TKWM_STATE,	TKWM_TITLE,
	TKWM_TRACING,	TKWM_TRANSIENT,	TKWM_WITHDRAW
    };

    tkwin = (Tk_Window) clientData;

    if (objc < 2) {
	Tcl_WrongNumArgs(interp, 1, objv, "option window ?arg?");
	return TCL_ERROR;
    }
    if (Tcl_GetIndexFromObj(interp, objv[1], optionStrings, "option", 0,
	    &index) != TCL_OK) {
	return TCL_ERROR;
    }

    if (index == TKWM_TRACING) {
	int wmTracing;
	TkDisplay *dispPtr = ((TkWindow *) tkwin)->dispPtr;

	if ((objc != 2) && (objc != 3)) {
	    Tcl_WrongNumArgs(interp, 1, objv, "tracing ?boolean?");
	    return TCL_ERROR;
	}
	if (objc == 2) {
	    Tcl_SetObjResult(interp,
		    Tcl_NewBooleanObj(dispPtr->flags & TK_DISPLAY_WM_TRACING));
	    return TCL_OK;
	}
	if (Tcl_GetBooleanFromObj(interp, objv[2], &wmTracing) != TCL_OK) {
	    return TCL_ERROR;
	}
	if (wmTracing) {
	    dispPtr->flags |= TK_DISPLAY_WM_TRACING;
	} else {
	    dispPtr->flags &= ~TK_DISPLAY_WM_TRACING;
	}
	return TCL_OK;
    }

    if (objc < 3) {
	Tcl_WrongNumArgs(interp, 2, objv, "window ?arg?");
	return TCL_ERROR;
    }

    winPtr = (TkWindow *) Tk_NameToWindow(interp,
	    Tcl_GetString(objv[2]), tkwin);
    if (winPtr == NULL) {
	return TCL_ERROR;
    }
    if (!(winPtr->flags & TK_TOP_LEVEL)) {
	Tcl_AppendResult(interp, "window \"", winPtr->pathName,
		"\" isn't a top-level window", NULL);
	return TCL_ERROR;
    }

    switch ((enum options) index) {
    case TKWM_ASPECT:
	TkpWmAspectCmd(interp, tkwin, winPtr, objc, objv);
	break;
    case TKWM_CLIENT:
	TkpWmClientCmd(interp, tkwin, winPtr, objc, objv);
	break;
    case TKWM_COMMAND:
	TkpWmCommandCmd(interp, tkwin, winPtr, objc, objv);
	break;
    case TKWM_DEICONIFY:
	TkpWmDeiconifyCmd(interp, tkwin, winPtr, objc, objv);
	break;
    case TKWM_FOCUSMOD:
	TkpWmFocusmodCmd(interp, tkwin, winPtr, objc, objv);
	break;
    case TKWM_FRAME:
	TkpWmFrameCmd(interp, tkwin, winPtr, objc, objv);
	break;
    case TKWM_GEOMETRY:
	TkpWmGeometryCmd(interp, tkwin, winPtr, objc, objv);
	break;
    case TKWM_GRID:
	TkpWmGridCmd(interp, tkwin, winPtr, objc, objv);
	break;
    case TKWM_GROUP:
	TkpWmGroupCmd(interp, tkwin, winPtr, objc, objv);
	break;
    case TKWM_ICONBMP:
	TkpWmIconbitmapCmd(interp, tkwin, winPtr, objc, objv);
	break;
    case TKWM_ICONIFY:
	TkpWmIconifyCmd(interp, tkwin, winPtr, objc, objv);
	break;
    case TKWM_ICONMASK:
	TkpWmIconmaskCmd(interp, tkwin, winPtr, objc, objv);
	break;
    case TKWM_ICONNAME:
	/*
	 * Slight Unix variation.
	 */
	TkpWmIconnameCmd(interp, tkwin, winPtr, objc, objv);
	break;
    case TKWM_ICONPOS:
	/*
	 * nearly same - 1 line more on Unix.
	 */
	TkpWmIconpositionCmd(interp, tkwin, winPtr, objc, objv);
	break;
    case TKWM_ICONWIN:
	TkpWmIconwindowCmd(interp, tkwin, winPtr, objc, objv);
	break;
    case TKWM_MAXSIZE:
	/*
	 * Nearly same, win diffs.
	 */
	TkpWmMaxsizeCmd(interp, tkwin, winPtr, objc, objv);
	break;
    case TKWM_MINSIZE:
	/*
	 * Nearly same, win diffs
	 */
	TkpWmMinsizeCmd(interp, tkwin, winPtr, objc, objv);
	break;
    case TKWM_OVERRIDE:
	/*
	 * Almost same.
	 */
	TkpWmOverrideCmd(interp, tkwin, winPtr, objc, objv);
	break;
    case TKWM_POSFROM:
	/*
	 * Equal across platforms
	 */
	TkpWmPositionfromCmd(interp, tkwin, winPtr, objc, objv);
	break;
    case TKWM_PROTOCOL:
	/*
	 * Equal across platforms
	 */
	TkpWmProtocolCmd(interp, tkwin, winPtr, objc, objv);
	break;
    case TKWM_RESIZABLE:
	/*
	 * Almost same
	 */
	TkpWmResizableCmd(interp, tkwin, winPtr, objc, objv);
	break;
    case TKWM_SIZEFROM:
	/*
	 * Equal across platforms
	 */
	TkpWmSizefromCmd(interp, tkwin, winPtr, objc, objv);
	break;
    case TKWM_STATE:
	TkpWmStateCmd(interp, tkwin, winPtr, objc, objv);
	break;
    case TKWM_TITLE:
	TkpWmTitleCmd(interp, tkwin, winPtr, objc, objv);
	break;
    case TKWM_TRANSIENT:
	TkpWmTransientCmd(interp, tkwin, winPtr, objc, objv);
	break;
    case TKWM_WITHDRAW:
	TkpWmWithdrawCmd(interp, tkwin, winPtr, objc, objv);
	break;
    }

  updateGeom:
    if (!(wmPtr->flags & (WM_UPDATE_PENDING|WM_NEVER_MAPPED))) {
	Tcl_DoWhenIdle(UpdateGeometryInfo, (ClientData) winPtr);
	wmPtr->flags |= WM_UPDATE_PENDING;
    }
    return TCL_OK;
}
#endif

/*
 *----------------------------------------------------------------------
 *
 * TkGetDisplayOf --
 *
 *	Parses a "-displayof window" option for various commands. If present,
 *	the literal "-displayof" should be in objv[0] and the window name in
 *	objv[1].
 *
 * Results:
 *	The return value is 0 if the argument strings did not contain the
 *	"-displayof" option. The return value is 2 if the argument strings
 *	contained both the "-displayof" option and a valid window name.
 *	Otherwise, the return value is -1 if the window name was missing or
 *	did not specify a valid window.
 *
 *	If the return value was 2, *tkwinPtr is filled with the token for the
 *	window specified on the command line. If the return value was -1, an
 *	error message is left in interp's result object.
 *
 * Side effects:
 *	None.
 *
 *----------------------------------------------------------------------
 */

int
TkGetDisplayOf(
    Tcl_Interp *interp,		/* Interpreter for error reporting. */
    int objc,			/* Number of arguments. */
    Tcl_Obj *const objv[],	/* Argument objects. If it is present,
				 * "-displayof" should be in objv[0] and
				 * objv[1] the name of a window. */
    Tk_Window *tkwinPtr)	/* On input, contains main window of
				 * application associated with interp. On
				 * output, filled with window specified as
				 * option to "-displayof" argument, or
				 * unmodified if "-displayof" argument was not
				 * present. */
{
    char *string;
    int length;

    if (objc < 1) {
	return 0;
    }
    string = Tcl_GetStringFromObj(objv[0], &length);
    if ((length >= 2) &&
	    (strncmp(string, "-displayof", (unsigned) length) == 0)) {
        if (objc < 2) {
	    Tcl_SetStringObj(Tcl_GetObjResult(interp),
		    "value for \"-displayof\" missing", -1);
	    return -1;
	}
	*tkwinPtr = Tk_NameToWindow(interp, Tcl_GetString(objv[1]), *tkwinPtr);
	if (*tkwinPtr == NULL) {
	    return -1;
	}
	return 2;
    }
    return 0;
}

/*
 *----------------------------------------------------------------------
 *
 * TkDeadAppCmd --
 *
 *	If an application has been deleted then all Tk commands will be
 *	re-bound to this function.
 *
 * Results:
 *	A standard Tcl error is reported to let the user know that the
 *	application is dead.
 *
 * Side effects:
 *	See the user documentation.
 *
 *----------------------------------------------------------------------
 */

	/* ARGSUSED */
int
TkDeadAppCmd(
    ClientData clientData,	/* Dummy. */
    Tcl_Interp *interp,		/* Current interpreter. */
    int argc,			/* Number of arguments. */
    const char **argv)		/* Argument strings. */
{
    Tcl_AppendResult(interp, "can't invoke \"", argv[0],
	    "\" command:  application has been destroyed", NULL);
    return TCL_ERROR;
}

/*
 *----------------------------------------------------------------------
 *
 * GetTopHierarchy --
 *
 *	Retrieves the top-of-hierarchy window which is the nearest ancestor of
 *	the specified window.
 *
 * Results:
 *	Returns the top-of-hierarchy window, or NULL if the window has no
 *	ancestor which is at the top of a physical window hierarchy.
 *
 * Side effects:
 *	None.
 *
 *----------------------------------------------------------------------
 */

static TkWindow *
GetTopHierarchy(
    Tk_Window tkwin)		/* Window for which the top-of-hierarchy
				 * ancestor should be deterined. */
{
    TkWindow *winPtr = (TkWindow *) tkwin;

    while ((winPtr != NULL) && !(winPtr->flags & TK_TOP_HIERARCHY)) {
	winPtr = winPtr->parentPtr;
    }
    return winPtr;
}

/*
 * Local Variables:
 * mode: c
 * c-basic-offset: 4
 * fill-column: 78
 * End:
 */<|MERGE_RESOLUTION|>--- conflicted
+++ resolved
@@ -8,15 +8,8 @@
  * Copyright (c) 1994-1997 Sun Microsystems, Inc.
  * Copyright (c) 2000 Scriptics Corporation.
  *
-<<<<<<< HEAD
  * See the file "license.terms" for information on usage and redistribution of
  * this file, and for a DISCLAIMER OF ALL WARRANTIES.
- *
- * RCS: @(#) $Id: tkCmds.c,v 1.41 2007/12/13 15:24:13 dgp Exp $
-=======
- * See the file "license.terms" for information on usage and redistribution
- * of this file, and for a DISCLAIMER OF ALL WARRANTIES.
->>>>>>> 42bca745
  */
 
 #include "tkInt.h"
