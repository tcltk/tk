/*
 * tkCmds.c --
 *
 *	This file contains a collection of Tk-related Tcl commands that didn't
 *	fit in any particular file of the toolkit.
 *
 * Copyright © 1990-1994 The Regents of the University of California.
 * Copyright © 1994-1997 Sun Microsystems, Inc.
 * Copyright © 2000 Scriptics Corporation.
 *
 * See the file "license.terms" for information on usage and redistribution of
 * this file, and for a DISCLAIMER OF ALL WARRANTIES.
 */

#include "tkInt.h"

#if defined(_WIN32)
#include "tkWinInt.h"
#elif defined(MAC_OSX_TK)
#include "tkMacOSXInt.h"
#else
#include "tkUnixInt.h"
#endif

/*
 * Forward declarations for functions defined later in this file:
 */

static TkWindow *	GetTopHierarchy(Tk_Window tkwin);
static char *		WaitVariableProc(void *clientData,
			    Tcl_Interp *interp, const char *name1,
			    const char *name2, int flags);
static void		WaitVisibilityProc(void *clientData,
			    XEvent *eventPtr);
static void		WaitWindowProc(void *clientData,
			    XEvent *eventPtr);
static int		AppnameCmd(void *dummy, Tcl_Interp *interp,
			    Tcl_Size objc, Tcl_Obj *const *objv);
static int		CaretCmd(void *dummy, Tcl_Interp *interp,
			    Tcl_Size objc, Tcl_Obj *const *objv);
static int		InactiveCmd(void *dummy, Tcl_Interp *interp,
			    Tcl_Size objc, Tcl_Obj *const *objv);
static int		ScalingCmd(void *dummy, Tcl_Interp *interp,
			    Tcl_Size objc, Tcl_Obj *const *objv);
static int		UseinputmethodsCmd(void *dummy,
			    Tcl_Interp *interp, Tcl_Size objc,
			    Tcl_Obj *const *objv);
static int		WindowingsystemCmd(void *dummy,
			    Tcl_Interp *interp, Tcl_Size objc,
			    Tcl_Obj *const *objv);

#if defined(_WIN32) || defined(MAC_OSX_TK)
MODULE_SCOPE const TkEnsemble tkFontchooserEnsemble[];
#else
#define tkFontchooserEnsemble NULL
#endif

/*
 * Table of tk subcommand names and implementations.
 */

static const TkEnsemble tkCmdMap[] = {
    {"fontchooser",	NULL, tkFontchooserEnsemble},
    {"appname",		AppnameCmd, NULL },
    {"busy",		Tk_BusyObjCmd, NULL },
    {"caret",		CaretCmd, NULL },
    {"inactive",	InactiveCmd, NULL },
    {"scaling",		ScalingCmd, NULL },
    {"useinputmethods",	UseinputmethodsCmd, NULL },
    {"windowingsystem",	WindowingsystemCmd, NULL },
    {NULL, NULL, NULL}
};

/*
 *----------------------------------------------------------------------
 *
 * Tk_BellObjCmd --
 *
 *	This function is invoked to process the "bell" Tcl command. See the
 *	user documentation for details on what it does.
 *
 * Results:
 *	A standard Tcl result.
 *
 * Side effects:
 *	See the user documentation.
 *
 *----------------------------------------------------------------------
 */

int
Tk_BellObjCmd(
    void *clientData,	/* Main window associated with interpreter. */
    Tcl_Interp *interp,		/* Current interpreter. */
    Tcl_Size objc,			/* Number of arguments. */
    Tcl_Obj *const objv[])	/* Argument objects. */
{
    static const char *const bellOptions[] = {
	"-displayof", "-nice", NULL
    };
    enum options { TK_BELL_DISPLAYOF, TK_BELL_NICE };
    Tk_Window tkwin = (Tk_Window)clientData;
<<<<<<< HEAD
    Tcl_Size i;
=======
    int i;
>>>>>>> cb4da12d
    int index, nice = 0;
    Tk_ErrorHandler handler;

    if (objc > 4) {
    wrongArgs:
	Tcl_WrongNumArgs(interp, 1, objv, "?-displayof window? ?-nice?");
	return TCL_ERROR;
    }

    for (i = 1; i < objc; i++) {
	if (Tcl_GetIndexFromObjStruct(interp, objv[i], bellOptions,
		sizeof(char *), "option", 0, &index) != TCL_OK) {
	    return TCL_ERROR;
	}
	switch ((enum options) index) {
	case TK_BELL_DISPLAYOF:
	    if (++i >= objc) {
		goto wrongArgs;
	    }
	    tkwin = Tk_NameToWindow(interp, Tcl_GetString(objv[i]), tkwin);
	    if (tkwin == NULL) {
		return TCL_ERROR;
	    }
	    break;
	case TK_BELL_NICE:
	    nice = 1;
	    break;
	}
    }
    handler = Tk_CreateErrorHandler(Tk_Display(tkwin), -1, -1, -1, NULL, NULL);
    XBell(Tk_Display(tkwin), 0);
    if (!nice) {
	XForceScreenSaver(Tk_Display(tkwin), ScreenSaverReset);
    }
    (void)XFlush(Tk_Display(tkwin));
    Tk_DeleteErrorHandler(handler);
    return TCL_OK;
}

/*
 *----------------------------------------------------------------------
 *
 * Tk_BindObjCmd --
 *
 *	This function is invoked to process the "bind" Tcl command. See the
 *	user documentation for details on what it does.
 *
 * Results:
 *	A standard Tcl result.
 *
 * Side effects:
 *	See the user documentation.
 *
 *----------------------------------------------------------------------
 */

int
Tk_BindObjCmd(
    void *clientData,	/* Main window associated with interpreter. */
    Tcl_Interp *interp,		/* Current interpreter. */
    Tcl_Size objc,			/* Number of arguments. */
    Tcl_Obj *const objv[])	/* Argument objects. */
{
    Tk_Window tkwin = (Tk_Window)clientData;
    TkWindow *winPtr;
    void *object;
    const char *string;

    if ((objc < 2) || (objc > 4)) {
	Tcl_WrongNumArgs(interp, 1, objv, "window ?pattern? ?command?");
	return TCL_ERROR;
    }
    string = Tcl_GetString(objv[1]);

    /*
     * Bind tags either a window name or a tag name for the first argument.
     * If the argument starts with ".", assume it is a window; otherwise, it
     * is a tag.
     */

    if (string[0] == '.') {
	winPtr = (TkWindow *) Tk_NameToWindow(interp, string, tkwin);
	if (winPtr == NULL) {
	    return TCL_ERROR;
	}
	object = winPtr->pathName;
    } else {
	winPtr = (TkWindow *)clientData;
	object = (void *) Tk_GetUid(string);
    }

    /*
     * If there are four arguments, the command is modifying a binding. If
     * there are three arguments, the command is querying a binding. If there
     * are only two arguments, the command is querying all the bindings for
     * the given tag/window.
     */

    if (objc == 4) {
	int append = 0;
	unsigned long mask;
	const char *sequence = Tcl_GetString(objv[2]);
	const char *script = Tcl_GetString(objv[3]);

	/*
	 * If the script is null, just delete the binding.
	 */

	if (script[0] == 0) {
	    return Tk_DeleteBinding(interp, winPtr->mainPtr->bindingTable,
		    object, sequence);
	}

	/*
	 * If the script begins with "+", append this script to the existing
	 * binding.
	 */

	if (script[0] == '+') {
	    script++;
	    append = 1;
	}
	mask = Tk_CreateBinding(interp, winPtr->mainPtr->bindingTable,
		object, sequence, script, append);
	if (mask == 0) {
	    return TCL_ERROR;
	}
    } else if (objc == 3) {
	const char *command;

	command = Tk_GetBinding(interp, winPtr->mainPtr->bindingTable,
		object, Tcl_GetString(objv[2]));
	if (command == NULL) {
	    Tcl_ResetResult(interp);
	    return TCL_OK;
	}
	Tcl_SetObjResult(interp, Tcl_NewStringObj(command, -1));
    } else {
	Tk_GetAllBindings(interp, winPtr->mainPtr->bindingTable, object);
    }
    return TCL_OK;
}

/*
 *----------------------------------------------------------------------
 *
 * TkBindEventProc --
 *
 *	This function is invoked by Tk_HandleEvent for each event; it causes
 *	any appropriate bindings for that event to be invoked.
 *
 * Results:
 *	None.
 *
 * Side effects:
 *	Depends on what bindings have been established with the "bind"
 *	command.
 *
 *----------------------------------------------------------------------
 */

void
TkBindEventProc(
    TkWindow *winPtr,		/* Pointer to info about window. */
    XEvent *eventPtr)		/* Information about event. */
{
#define MAX_OBJS 20
    void *objects[MAX_OBJS], **objPtr;
    TkWindow *topLevPtr;
    Tcl_Size i, count;
    char *p;
    Tcl_HashEntry *hPtr;

    if ((winPtr->mainPtr == NULL) || (winPtr->mainPtr->bindingTable == NULL)) {
	return;
    }

    objPtr = objects;
    if (winPtr->numTags != 0) {
	/*
	 * Make a copy of the tags for the window, replacing window names with
	 * pointers to the pathName from the appropriate window.
	 */

	if (winPtr->numTags > MAX_OBJS) {
	    objPtr = (void **)ckalloc(winPtr->numTags * sizeof(void *));
	}
	for (i = 0; i < winPtr->numTags; i++) {
	    p = (char *)winPtr->tagPtr[i];
	    if (*p == '.') {
		hPtr = Tcl_FindHashEntry(&winPtr->mainPtr->nameTable, p);
		if (hPtr != NULL) {
		    p = ((TkWindow *) Tcl_GetHashValue(hPtr))->pathName;
		} else {
		    p = NULL;
		}
	    }
	    objPtr[i] = p;
	}
	count = winPtr->numTags;
    } else {
	objPtr[0] = winPtr->pathName;
	objPtr[1] = (void *)winPtr->classUid;
	for (topLevPtr = winPtr;
		(topLevPtr != NULL) && !(topLevPtr->flags & TK_TOP_HIERARCHY);
		topLevPtr = topLevPtr->parentPtr) {
	    /* Empty loop body. */
	}
	if ((winPtr != topLevPtr) && (topLevPtr != NULL)) {
	    count = 4;
	    objPtr[2] = topLevPtr->pathName;
	} else {
	    count = 3;
	}
	objPtr[count-1] = (void *) Tk_GetUid("all");
    }
    Tk_BindEvent(winPtr->mainPtr->bindingTable, eventPtr, (Tk_Window) winPtr,
	    count, objPtr);
    if (objPtr != objects) {
	ckfree(objPtr);
    }
}

/*
 *----------------------------------------------------------------------
 *
 * Tk_BindtagsObjCmd --
 *
 *	This function is invoked to process the "bindtags" Tcl command. See
 *	the user documentation for details on what it does.
 *
 * Results:
 *	A standard Tcl result.
 *
 * Side effects:
 *	See the user documentation.
 *
 *----------------------------------------------------------------------
 */

int
Tk_BindtagsObjCmd(
    void *clientData,	/* Main window associated with interpreter. */
    Tcl_Interp *interp,		/* Current interpreter. */
    Tcl_Size objc,			/* Number of arguments. */
    Tcl_Obj *const objv[])	/* Argument objects. */
{
    Tk_Window tkwin = (Tk_Window)clientData;
    TkWindow *winPtr, *winPtr2;
    Tcl_Size i, length;
    const char *p;
    Tcl_Obj *listPtr, **tags;

    if ((objc < 2) || (objc > 3)) {
	Tcl_WrongNumArgs(interp, 1, objv, "window ?taglist?");
	return TCL_ERROR;
    }
    winPtr = (TkWindow *) Tk_NameToWindow(interp, Tcl_GetString(objv[1]),
	    tkwin);
    if (winPtr == NULL) {
	return TCL_ERROR;
    }
    if (objc == 2) {
	listPtr = Tcl_NewObj();
	if (winPtr->numTags == 0) {
	    Tcl_ListObjAppendElement(NULL, listPtr,
		    Tcl_NewStringObj(winPtr->pathName, -1));
	    Tcl_ListObjAppendElement(NULL, listPtr,
		    Tcl_NewStringObj(winPtr->classUid, -1));
	    winPtr2 = winPtr;
	    while ((winPtr2 != NULL) && !(Tk_TopWinHierarchy(winPtr2))) {
		winPtr2 = winPtr2->parentPtr;
	    }
	    if ((winPtr != winPtr2) && (winPtr2 != NULL)) {
		Tcl_ListObjAppendElement(NULL, listPtr,
			Tcl_NewStringObj(winPtr2->pathName, -1));
	    }
	    Tcl_ListObjAppendElement(NULL, listPtr,
		    Tcl_NewStringObj("all", -1));
	} else {
	    for (i = 0; i < winPtr->numTags; i++) {
		Tcl_ListObjAppendElement(NULL, listPtr,
			Tcl_NewStringObj((char *) winPtr->tagPtr[i], -1));
	    }
	}
	Tcl_SetObjResult(interp, listPtr);
	return TCL_OK;
    }
    if (winPtr->tagPtr != NULL) {
	TkFreeBindingTags(winPtr);
    }
    if (Tcl_ListObjGetElements(interp, objv[2], &length, &tags) != TCL_OK) {
	return TCL_ERROR;
    }
    if (length == 0) {
	return TCL_OK;
    }

    winPtr->numTags = length;
    winPtr->tagPtr = (void **)ckalloc(length * sizeof(void *));
    for (i = 0; i < (Tcl_Size)length; i++) {
	p = Tcl_GetString(tags[i]);
	if (p[0] == '.') {
	    char *copy;

	    /*
	     * Handle names starting with "." specially: store a malloc'ed
	     * string, rather than a Uid; at event time we'll look up the name
	     * in the window table and use the corresponding window, if there
	     * is one.
	     */

	    copy = (char *)ckalloc(strlen(p) + 1);
	    strcpy(copy, p);
	    winPtr->tagPtr[i] = copy;
	} else {
	    winPtr->tagPtr[i] = (void *)Tk_GetUid(p);
	}
    }
    return TCL_OK;
}

/*
 *----------------------------------------------------------------------
 *
 * TkFreeBindingTags --
 *
 *	This function is called to free all of the binding tags associated
 *	with a window; typically it is only invoked where there are
 *	window-specific tags.
 *
 * Results:
 *	None.
 *
 * Side effects:
 *	Any binding tags for winPtr are freed.
 *
 *----------------------------------------------------------------------
 */

void
TkFreeBindingTags(
    TkWindow *winPtr)		/* Window whose tags are to be released. */
{
    Tcl_Size i;
    const char *p;

    for (i = 0; i < winPtr->numTags; i++) {
	p = (const char *)winPtr->tagPtr[i];
	if (*p == '.') {
	    /*
	     * Names starting with "." are malloced rather than Uids, so they
	     * have to be freed.
	     */

	    ckfree((char *)p);
	}
    }
    ckfree(winPtr->tagPtr);
    winPtr->numTags = 0;
    winPtr->tagPtr = NULL;
}

/*
 *----------------------------------------------------------------------
 *
 * Tk_DestroyObjCmd --
 *
 *	This function is invoked to process the "destroy" Tcl command. See the
 *	user documentation for details on what it does.
 *
 * Results:
 *	A standard Tcl result.
 *
 * Side effects:
 *	See the user documentation.
 *
 *----------------------------------------------------------------------
 */

int
Tk_DestroyObjCmd(
    void *clientData,	/* Main window associated with interpreter. */
    Tcl_Interp *interp,		/* Current interpreter. */
    Tcl_Size objc,			/* Number of arguments. */
    Tcl_Obj *const objv[])	/* Argument objects. */
{
    Tk_Window window;
    Tk_Window tkwin = (Tk_Window)clientData;
    Tcl_Size i;

    for (i = 1; i < objc; i++) {
	window = Tk_NameToWindow(interp, Tcl_GetString(objv[i]), tkwin);
	if (window == NULL) {
	    Tcl_ResetResult(interp);
	    continue;
	}
	Tk_DestroyWindow(window);
	if (window == tkwin) {
	    /*
	     * We just deleted the main window for the application! This makes
	     * it impossible to do anything more (tkwin isn't valid anymore).
	     */

	    break;
	}
    }
    return TCL_OK;
}

/*
 *----------------------------------------------------------------------
 *
 * Tk_LowerObjCmd --
 *
 *	This function is invoked to process the "lower" Tcl command. See the
 *	user documentation for details on what it does.
 *
 * Results:
 *	A standard Tcl result.
 *
 * Side effects:
 *	See the user documentation.
 *
 *----------------------------------------------------------------------
 */

int
Tk_LowerObjCmd(
    void *clientData,	/* Main window associated with interpreter. */
    Tcl_Interp *interp,		/* Current interpreter. */
    Tcl_Size objc,			/* Number of arguments. */
    Tcl_Obj *const objv[])	/* Argument objects. */
{
    Tk_Window mainwin = (Tk_Window)clientData;
    Tk_Window tkwin, other;

    if ((objc != 2) && (objc != 3)) {
	Tcl_WrongNumArgs(interp, 1, objv, "window ?belowThis?");
	return TCL_ERROR;
    }

    tkwin = Tk_NameToWindow(interp, Tcl_GetString(objv[1]), mainwin);
    if (tkwin == NULL) {
	return TCL_ERROR;
    }
    if (objc == 2) {
	other = NULL;
    } else {
	other = Tk_NameToWindow(interp, Tcl_GetString(objv[2]), mainwin);
	if (other == NULL) {
	    return TCL_ERROR;
	}
    }
    if (Tk_RestackWindow(tkwin, Below, other) != TCL_OK) {
	if (other) {
	    Tcl_SetObjResult(interp, Tcl_ObjPrintf(
		    "can't lower \"%s\" below \"%s\"",
		    Tcl_GetString(objv[1]), Tcl_GetString(objv[2])));
	} else {
	    Tcl_SetObjResult(interp, Tcl_ObjPrintf(
		    "can't lower \"%s\" to bottom", Tcl_GetString(objv[1])));
	}
	Tcl_SetErrorCode(interp, "TK", "RESTACK", "LOWER", NULL);
	return TCL_ERROR;
    }
    return TCL_OK;
}

/*
 *----------------------------------------------------------------------
 *
 * Tk_RaiseObjCmd --
 *
 *	This function is invoked to process the "raise" Tcl command. See the
 *	user documentation for details on what it does.
 *
 * Results:
 *	A standard Tcl result.
 *
 * Side effects:
 *	See the user documentation.
 *
 *----------------------------------------------------------------------
 */

int
Tk_RaiseObjCmd(
    void *clientData,	/* Main window associated with interpreter. */
    Tcl_Interp *interp,		/* Current interpreter. */
    Tcl_Size objc,			/* Number of arguments. */
    Tcl_Obj *const objv[])	/* Argument objects. */
{
    Tk_Window mainwin = (Tk_Window)clientData;
    Tk_Window tkwin, other;

    if ((objc != 2) && (objc != 3)) {
	Tcl_WrongNumArgs(interp, 1, objv, "window ?aboveThis?");
	return TCL_ERROR;
    }

    tkwin = Tk_NameToWindow(interp, Tcl_GetString(objv[1]), mainwin);
    if (tkwin == NULL) {
	return TCL_ERROR;
    }
    if (objc == 2) {
	other = NULL;
    } else {
	other = Tk_NameToWindow(interp, Tcl_GetString(objv[2]), mainwin);
	if (other == NULL) {
	    return TCL_ERROR;
	}
    }
    if (Tk_RestackWindow(tkwin, Above, other) != TCL_OK) {
	if (other) {
	    Tcl_SetObjResult(interp, Tcl_ObjPrintf(
		    "can't raise \"%s\" above \"%s\"",
		    Tcl_GetString(objv[1]), Tcl_GetString(objv[2])));
	} else {
	    Tcl_SetObjResult(interp, Tcl_ObjPrintf(
		    "can't raise \"%s\" to top", Tcl_GetString(objv[1])));
	}
	Tcl_SetErrorCode(interp, "TK", "RESTACK", "RAISE", NULL);
	return TCL_ERROR;
    }
    return TCL_OK;
}

/*
 * ----------------------------------------------------------------------
 *
 * TkInitTkCmd --
 *
 *	Set up the tk ensemble.
 *
 * Results:
 *	A standard Tcl result.
 *
 * Side effects:
 *	None.
 *
 * ----------------------------------------------------------------------
 */

int
TkInitTkCmd(
    Tcl_Interp *interp,
    void *clientData)
{
    /* If the interp is safe, leave out "fontchooser" */
    int isSafe = Tcl_IsSafe(interp);
    TkMakeEnsemble(interp, "::", "tk", clientData, tkCmdMap + isSafe);
#if defined(_WIN32) || defined(MAC_OSX_TK)
    if (!isSafe) {
	TkInitFontchooser(interp, clientData);
    }
#endif
    return TCL_OK;
}

/*
 *----------------------------------------------------------------------
 *
 * AppnameCmd, CaretCmd, ScalingCmd, UseinputmethodsCmd,
 * WindowingsystemCmd, InactiveCmd --
 *
 *	These functions are invoked to process the "tk" ensemble subcommands.
 *	See the user documentation for details on what they do.
 *
 * Results:
 *	A standard Tcl result.
 *
 * Side effects:
 *	See the user documentation.
 *
 *----------------------------------------------------------------------
 */

int
AppnameCmd(
    void *clientData,	/* Main window associated with interpreter. */
    Tcl_Interp *interp,		/* Current interpreter. */
    Tcl_Size objc,			/* Number of arguments. */
    Tcl_Obj *const objv[])	/* Argument objects. */
{
    Tk_Window tkwin = (Tk_Window)clientData;
    TkWindow *winPtr;
    const char *string;

    if (Tcl_IsSafe(interp)) {
	Tcl_SetObjResult(interp, Tcl_NewStringObj(
		"appname not accessible in a safe interpreter", -1));
	Tcl_SetErrorCode(interp, "TK", "SAFE", "APPLICATION", NULL);
	return TCL_ERROR;
    }

    winPtr = (TkWindow *) tkwin;

    if (objc > 2) {
	Tcl_WrongNumArgs(interp, 1, objv, "?newName?");
	return TCL_ERROR;
    }
    if (objc == 2) {
	string = Tcl_GetString(objv[1]);
	winPtr->nameUid = Tk_GetUid(Tk_SetAppName(tkwin, string));
    }
    Tcl_SetObjResult(interp, Tcl_NewStringObj(winPtr->nameUid, -1));
    return TCL_OK;
}

int
CaretCmd(
    void *clientData,	/* Main window associated with interpreter. */
    Tcl_Interp *interp,		/* Current interpreter. */
    Tcl_Size objc,			/* Number of arguments. */
    Tcl_Obj *const objv[])	/* Argument objects. */
{
    Tk_Window tkwin = (Tk_Window)clientData;
    int index;
    Tcl_Obj *objPtr;
    TkCaret *caretPtr;
    Tk_Window window;
    static const char *const caretStrings[] = {
	"-x",	"-y", "-height", NULL
    };
    enum caretOptions {
	TK_CARET_X, TK_CARET_Y, TK_CARET_HEIGHT
    };

    if ((objc < 2) || ((objc > 3) && !!(objc & 1))) {
	Tcl_WrongNumArgs(interp, 1, objv,
		"window ?-x x? ?-y y? ?-height height?");
	return TCL_ERROR;
    }
    window = Tk_NameToWindow(interp, Tcl_GetString(objv[1]), tkwin);
    if (window == NULL) {
	return TCL_ERROR;
    }
    caretPtr = &(((TkWindow *) window)->dispPtr->caret);
    if (objc == 2) {
	/*
	 * Return all the current values
	 */

	objPtr = Tcl_NewObj();
	Tcl_ListObjAppendElement(interp, objPtr,
		Tcl_NewStringObj("-height", 7));
	Tcl_ListObjAppendElement(interp, objPtr,
		Tcl_NewWideIntObj(caretPtr->height));
	Tcl_ListObjAppendElement(interp, objPtr,
		Tcl_NewStringObj("-x", 2));
	Tcl_ListObjAppendElement(interp, objPtr,
		Tcl_NewWideIntObj(caretPtr->x));
	Tcl_ListObjAppendElement(interp, objPtr,
		Tcl_NewStringObj("-y", 2));
	Tcl_ListObjAppendElement(interp, objPtr,
		Tcl_NewWideIntObj(caretPtr->y));
	Tcl_SetObjResult(interp, objPtr);
    } else if (objc == 3) {
	int value;

	/*
	 * Return the current value of the selected option
	 */

	if (Tcl_GetIndexFromObj(interp, objv[2], caretStrings,
		"caret option", 0, &index) != TCL_OK) {
	    return TCL_ERROR;
	}
	if (index == TK_CARET_X) {
	    value = caretPtr->x;
	} else if (index == TK_CARET_Y) {
	    value = caretPtr->y;
	} else /* if (index == TK_CARET_HEIGHT) -- last case */ {
	    value = caretPtr->height;
	}
	Tcl_SetObjResult(interp, Tcl_NewWideIntObj(value));
    } else {
	Tcl_Size i;
	int value, x = 0, y = 0, height = -1;

	for (i = 2; i < objc; i += 2) {
	    if ((Tcl_GetIndexFromObj(interp, objv[i], caretStrings,
		    "caret option", 0, &index) != TCL_OK) ||
		    Tcl_GetIntFromObj(interp,objv[i+1],&value) != TCL_OK) {
		return TCL_ERROR;
	    }
	    if (index == TK_CARET_X) {
		x = value;
	    } else if (index == TK_CARET_Y) {
		y = value;
	    } else /* if (index == TK_CARET_HEIGHT) -- last case */ {
		height = value;
	    }
	}
	if (height < 0) {
	    height = Tk_Height(window);
	}
	Tk_SetCaretPos(window, x, y, height);
    }
    return TCL_OK;
}

int
ScalingCmd(
    void *clientData,	/* Main window associated with interpreter. */
    Tcl_Interp *interp,		/* Current interpreter. */
    Tcl_Size objc,			/* Number of arguments. */
    Tcl_Obj *const objv[])	/* Argument objects. */
{
    Tk_Window tkwin = (Tk_Window)clientData;
    Screen *screenPtr;
    Tcl_Size skip;
    int width, height;
    double d;

    skip = TkGetDisplayOf(interp, objc - 1, objv + 1, &tkwin);
    if (skip == TCL_INDEX_NONE) {
	return TCL_ERROR;
    }
    screenPtr = Tk_Screen(tkwin);
    if (objc == 1 + skip) {
	d = 25.4 / 72;
	d *= WidthOfScreen(screenPtr);
	d /= WidthMMOfScreen(screenPtr);
	Tcl_SetObjResult(interp, Tcl_NewDoubleObj(d));
    } else if (Tcl_IsSafe(interp)) {
	Tcl_SetObjResult(interp, Tcl_NewStringObj(
		"setting the scaling not accessible in a safe interpreter", -1));
	Tcl_SetErrorCode(interp, "TK", "SAFE", "SCALING", NULL);
	return TCL_ERROR;
    } else if (objc == 2 + skip) {
	if (Tcl_GetDoubleFromObj(interp, objv[1+skip], &d) != TCL_OK) {
	    return TCL_ERROR;
	}
	d = (25.4 / 72) / d;
	width = (int) (d * WidthOfScreen(screenPtr) + 0.5);
	if (width <= 0) {
	    width = 1;
	}
	height = (int) (d * HeightOfScreen(screenPtr) + 0.5);
	if (height <= 0) {
	    height = 1;
	}
	WidthMMOfScreen(screenPtr) = width;
	HeightMMOfScreen(screenPtr) = height;
    } else {
	Tcl_WrongNumArgs(interp, 1, objv, "?-displayof window? ?factor?");
	return TCL_ERROR;
    }
    return TCL_OK;
}

int
UseinputmethodsCmd(
    void *clientData,	/* Main window associated with interpreter. */
    Tcl_Interp *interp,		/* Current interpreter. */
    Tcl_Size objc,			/* Number of arguments. */
    Tcl_Obj *const objv[])	/* Argument objects. */
{
    Tk_Window tkwin = (Tk_Window)clientData;
    TkDisplay *dispPtr;
    Tcl_Size skip;

    if (Tcl_IsSafe(interp)) {
	Tcl_SetObjResult(interp, Tcl_NewStringObj(
		"useinputmethods not accessible in a safe interpreter", -1));
	Tcl_SetErrorCode(interp, "TK", "SAFE", "INPUT_METHODS", NULL);
	return TCL_ERROR;
    }

    skip = TkGetDisplayOf(interp, objc - 1, objv + 1, &tkwin);
    if (skip == TCL_INDEX_NONE) {
	return TCL_ERROR;
    }
    dispPtr = ((TkWindow *) tkwin)->dispPtr;
    if (objc == 2 + skip) {

	int boolVal;

	if (Tcl_GetBooleanFromObj(interp, objv[1+skip],
		&boolVal) != TCL_OK) {
	    return TCL_ERROR;
	}
	if (boolVal && (dispPtr->inputMethod != NULL)) {
	    dispPtr->flags |= TK_DISPLAY_USE_IM;
	} else {
	    dispPtr->flags &= ~TK_DISPLAY_USE_IM;
	}
    } else if (objc != 1 + skip) {
	Tcl_WrongNumArgs(interp, 1, objv,
		"?-displayof window? ?boolean?");
	return TCL_ERROR;
    }
    Tcl_SetObjResult(interp,
	    Tcl_NewBooleanObj(dispPtr->flags & TK_DISPLAY_USE_IM));
    return TCL_OK;
}

int
WindowingsystemCmd(
    TCL_UNUSED(void *),	/* Main window associated with interpreter. */
    Tcl_Interp *interp,		/* Current interpreter. */
    Tcl_Size objc,			/* Number of arguments. */
    Tcl_Obj *const objv[])	/* Argument objects. */
{
    const char *windowingsystem;

    if (objc != 1) {
	Tcl_WrongNumArgs(interp, 1, objv, NULL);
	return TCL_ERROR;
    }
#if defined(_WIN32)
    windowingsystem = "win32";
#elif defined(MAC_OSX_TK)
    windowingsystem = "aqua";
#else
    windowingsystem = "x11";
#endif
    Tcl_SetObjResult(interp, Tcl_NewStringObj(windowingsystem, -1));
    return TCL_OK;
}

int
InactiveCmd(
    void *clientData,	/* Main window associated with interpreter. */
    Tcl_Interp *interp,		/* Current interpreter. */
    Tcl_Size objc,			/* Number of arguments. */
    Tcl_Obj *const objv[])	/* Argument objects. */
{
    Tk_Window tkwin = (Tk_Window)clientData;
    Tcl_Size skip = TkGetDisplayOf(interp, objc - 1, objv + 1, &tkwin);

    if (skip == TCL_INDEX_NONE) {
	return TCL_ERROR;
    }
<<<<<<< HEAD
    if (objc == (Tcl_Size)1 + skip) {
=======
    if (objc == 1 + skip) {
>>>>>>> cb4da12d
	Tcl_WideInt inactive;

	inactive = (Tcl_IsSafe(interp) ? -1 :
		Tk_GetUserInactiveTime(Tk_Display(tkwin)));
	Tcl_SetObjResult(interp, Tcl_NewWideIntObj(inactive));
    } else if (objc == 2 + skip) {
	const char *string;

	string = Tcl_GetString(objv[objc-1]);
	if (strcmp(string, "reset") != 0) {
	    Tcl_SetObjResult(interp, Tcl_ObjPrintf(
		    "bad option \"%s\": must be reset", string));
	    Tcl_SetErrorCode(interp, "TCL", "LOOKUP", "INDEX", "option",
		    string, NULL);
	    return TCL_ERROR;
	}
	if (Tcl_IsSafe(interp)) {
	    Tcl_SetObjResult(interp, Tcl_NewStringObj(
		    "resetting the user inactivity timer "
		    "is not allowed in a safe interpreter", -1));
	    Tcl_SetErrorCode(interp, "TK", "SAFE", "INACTIVITY_TIMER", NULL);
	    return TCL_ERROR;
	}
	Tk_ResetUserInactiveTime(Tk_Display(tkwin));
	Tcl_ResetResult(interp);
    } else {
	Tcl_WrongNumArgs(interp, 1, objv, "?-displayof window? ?reset?");
	return TCL_ERROR;
    }
    return TCL_OK;
}

/*
 *----------------------------------------------------------------------
 *
 * Tk_TkwaitObjCmd --
 *
 *	This function is invoked to process the "tkwait" Tcl command. See the
 *	user documentation for details on what it does.
 *
 * Results:
 *	A standard Tcl result.
 *
 * Side effects:
 *	See the user documentation.
 *
 *----------------------------------------------------------------------
 */

int
Tk_TkwaitObjCmd(
    void *clientData,	/* Main window associated with interpreter. */
    Tcl_Interp *interp,		/* Current interpreter. */
    Tcl_Size objc,			/* Number of arguments. */
    Tcl_Obj *const objv[])	/* Argument objects. */
{
    Tk_Window tkwin = (Tk_Window)clientData;
    int done, index;
    int code = TCL_OK;
    static const char *const optionStrings[] = {
	"variable", "visibility", "window", NULL
    };
    enum options {
	TKWAIT_VARIABLE, TKWAIT_VISIBILITY, TKWAIT_WINDOW
    };

    if (objc != 3) {
	Tcl_WrongNumArgs(interp, 1, objv, "variable|visibility|window name");
	return TCL_ERROR;
    }

    if (Tcl_GetIndexFromObj(interp, objv[1], optionStrings, "option", 0,
	    &index) != TCL_OK) {
	return TCL_ERROR;
    }

    switch ((enum options) index) {
    case TKWAIT_VARIABLE:
	if (Tcl_TraceVar2(interp, Tcl_GetString(objv[2]),
		NULL, TCL_GLOBAL_ONLY|TCL_TRACE_WRITES|TCL_TRACE_UNSETS,
		WaitVariableProc, &done) != TCL_OK) {
	    return TCL_ERROR;
	}
	done = 0;
	while (!done) {
	    if (Tcl_Canceled(interp, TCL_LEAVE_ERR_MSG) == TCL_ERROR) {
		code = TCL_ERROR;
		break;
	    }
	    Tcl_DoOneEvent(0);
	}
	Tcl_UntraceVar2(interp, Tcl_GetString(objv[2]),
		NULL, TCL_GLOBAL_ONLY|TCL_TRACE_WRITES|TCL_TRACE_UNSETS,
		WaitVariableProc, &done);
	break;

    case TKWAIT_VISIBILITY: {
	Tk_Window window;

	window = Tk_NameToWindow(interp, Tcl_GetString(objv[2]), tkwin);
	if (window == NULL) {
	    return TCL_ERROR;
	}
	Tk_CreateEventHandler(window,
		VisibilityChangeMask|StructureNotifyMask,
		WaitVisibilityProc, &done);
	done = 0;
	while (!done) {
	    if (Tcl_Canceled(interp, TCL_LEAVE_ERR_MSG) == TCL_ERROR) {
		code = TCL_ERROR;
		break;
	    }
	    Tcl_DoOneEvent(0);
	}
	if ((done != 0) && (done != 1)) {
	    /*
	     * Note that we do not delete the event handler because it was
	     * deleted automatically when the window was destroyed.
	     */

	    Tcl_ResetResult(interp);
	    Tcl_SetObjResult(interp, Tcl_ObjPrintf(
		    "window \"%s\" was deleted before its visibility changed",
		    Tcl_GetString(objv[2])));
	    Tcl_SetErrorCode(interp, "TK", "WAIT", "PREMATURE", NULL);
	    return TCL_ERROR;
	}
	Tk_DeleteEventHandler(window,
		VisibilityChangeMask|StructureNotifyMask,
		WaitVisibilityProc, &done);
	break;
    }

    case TKWAIT_WINDOW: {
	Tk_Window window;

	window = Tk_NameToWindow(interp, Tcl_GetString(objv[2]), tkwin);
	if (window == NULL) {
	    return TCL_ERROR;
	}
	Tk_CreateEventHandler(window, StructureNotifyMask,
		WaitWindowProc, &done);
	done = 0;
	while (!done) {
	    if (Tcl_Canceled(interp, TCL_LEAVE_ERR_MSG) == TCL_ERROR) {
		code = TCL_ERROR;
		break;
	    }
	    Tcl_DoOneEvent(0);
	}

	/*
	 * Note: normally there's no need to delete the event handler. It was
	 * deleted automatically when the window was destroyed; however, if
	 * the wait operation was canceled, we need to delete it.
	 */

	if (done == 0) {
	    Tk_DeleteEventHandler(window, StructureNotifyMask,
		    WaitWindowProc, &done);
	}
	break;
    }
    }

    /*
     * Clear out the interpreter's result, since it may have been set by event
     * handlers. This is skipped if an error occurred above, such as the wait
     * operation being canceled.
     */

    if (code == TCL_OK)
    Tcl_ResetResult(interp);

    return code;
}

static char *
WaitVariableProc(
    void *clientData,	/* Pointer to integer to set to 1. */
    Tcl_Interp *interp,		/* Interpreter containing variable. */
    const char *name1,		/* Name of variable. */
    TCL_UNUSED(const char *),		/* Second part of variable name. */
    TCL_UNUSED(int))			/* Information about what happened. */
{
    int *donePtr = (int *)clientData;

    *donePtr = 1;
    Tcl_UntraceVar(interp, name1, TCL_TRACE_WRITES|TCL_TRACE_UNSETS,
	    WaitVariableProc, clientData);
    return NULL;
}

static void
WaitVisibilityProc(
    void *clientData,	/* Pointer to integer to set to 1. */
    XEvent *eventPtr)		/* Information about event (not used). */
{
    int *donePtr = (int *)clientData;

    if (eventPtr->type == VisibilityNotify) {
	*donePtr = 1;
    } else if (eventPtr->type == DestroyNotify) {
	*donePtr = 2;
    }
}

static void
WaitWindowProc(
    void *clientData,	/* Pointer to integer to set to 1. */
    XEvent *eventPtr)		/* Information about event. */
{
    int *donePtr = (int *)clientData;

    if (eventPtr->type == DestroyNotify) {
	*donePtr = 1;
    }
}

/*
 *----------------------------------------------------------------------
 *
 * Tk_UpdateObjCmd --
 *
 *	This function is invoked to process the "update" Tcl command. See the
 *	user documentation for details on what it does.
 *
 * Results:
 *	A standard Tcl result.
 *
 * Side effects:
 *	See the user documentation.
 *
 *----------------------------------------------------------------------
 */

int
Tk_UpdateObjCmd(
    TCL_UNUSED(void *),	/* Main window associated with interpreter. */
    Tcl_Interp *interp,		/* Current interpreter. */
    Tcl_Size objc,			/* Number of arguments. */
    Tcl_Obj *const objv[])	/* Argument objects. */
{
    static const char *const updateOptions[] = {"idletasks", NULL};
    int flags, index;
    TkDisplay *dispPtr;
    int code = TCL_OK;

    if (objc == 1) {
	flags = TCL_DONT_WAIT;
    } else if (objc == 2) {
	if (Tcl_GetIndexFromObj(interp, objv[1], updateOptions, "option", 0,
		&index) != TCL_OK) {
	    return TCL_ERROR;
	}
	flags = TCL_IDLE_EVENTS;
    } else {
	Tcl_WrongNumArgs(interp, 1, objv, "?idletasks?");
	return TCL_ERROR;
    }

    /*
     * Handle all pending events, sync all displays, and repeat over and over
     * again until all pending events have been handled. Special note: it's
     * possible that the entire application could be destroyed by an event
     * handler that occurs during the update. Thus, don't use any information
     * from tkwin after calling Tcl_DoOneEvent.
     */

    while (1) {
	while (Tcl_DoOneEvent(flags) != 0) {
	    if (Tcl_Canceled(interp, TCL_LEAVE_ERR_MSG) == TCL_ERROR) {
		code = TCL_ERROR;
		break;
	    }
	}

	/*
	 * If event processing was canceled proceed no further.
	 */

	if (code == TCL_ERROR)
	    break;

	for (dispPtr = TkGetDisplayList(); dispPtr != NULL;
		dispPtr = dispPtr->nextPtr) {
	    XSync(dispPtr->display, False);
	}

	/*
	 * Check again if event processing has been canceled because the inner
	 * loop (above) may not have checked (i.e. no events were processed and
	 * the loop body was skipped).
	 */

	if (Tcl_Canceled(interp, TCL_LEAVE_ERR_MSG) == TCL_ERROR) {
	    code = TCL_ERROR;
	    break;
	}

	if (Tcl_DoOneEvent(flags) == 0) {
	    break;
	}
    }

    /*
     * Must clear the interpreter's result because event handlers could have
     * executed commands. This is skipped if an error occurred above, such as
     * the wait operation being canceled.
     */

    if (code == TCL_OK)
    Tcl_ResetResult(interp);

    return code;
}

/*
 *----------------------------------------------------------------------
 *
 * Tk_WinfoObjCmd --
 *
 *	This function is invoked to process the "winfo" Tcl command. See the
 *	user documentation for details on what it does.
 *
 * Results:
 *	A standard Tcl result.
 *
 * Side effects:
 *	See the user documentation.
 *
 *----------------------------------------------------------------------
 */

int
Tk_WinfoObjCmd(
    void *clientData,	/* Main window associated with interpreter. */
    Tcl_Interp *interp,		/* Current interpreter. */
    Tcl_Size objc,			/* Number of arguments. */
    Tcl_Obj *const objv[])	/* Argument objects. */
{
    int index, x, y, width, height, useX, useY, c_class;
    int skip;
    const char *string;
    TkWindow *winPtr;
    Tk_Window tkwin = (Tk_Window)clientData;

    static const TkStateMap visualMap[] = {
	{PseudoColor,	"pseudocolor"},
	{GrayScale,	"grayscale"},
	{DirectColor,	"directcolor"},
	{TrueColor,	"truecolor"},
	{StaticColor,	"staticcolor"},
	{StaticGray,	"staticgray"},
	{-1,		NULL}
    };
    static const char *const optionStrings[] = {
	"cells",	"children",	"class",	"colormapfull",
	"depth",	"geometry",	"height",	"id",
	"ismapped",	"manager",	"name",		"parent",
	"pointerx",	"pointery",	"pointerxy",	"reqheight",
	"reqwidth",	"rootx",	"rooty",	"screen",
	"screencells",	"screendepth",	"screenheight",	"screenwidth",
	"screenmmheight","screenmmwidth","screenvisual","server",
	"toplevel",	"viewable",	"visual",	"visualid",
	"vrootheight",	"vrootwidth",	"vrootx",	"vrooty",
	"width",	"x",		"y",

	"atom",		"atomname",	"containing",	"interps",
	"pathname",

	"exists",	"fpixels",	"pixels",	"rgb",
	"visualsavailable",

	NULL
    };
    enum options {
	WIN_CELLS,	WIN_CHILDREN,	WIN_CLASS,	WIN_COLORMAPFULL,
	WIN_DEPTH,	WIN_GEOMETRY,	WIN_HEIGHT,	WIN_ID,
	WIN_ISMAPPED,	WIN_MANAGER,	WIN_NAME,	WIN_PARENT,
	WIN_POINTERX,	WIN_POINTERY,	WIN_POINTERXY,	WIN_REQHEIGHT,
	WIN_REQWIDTH,	WIN_ROOTX,	WIN_ROOTY,	WIN_SCREEN,
	WIN_SCREENCELLS,WIN_SCREENDEPTH,WIN_SCREENHEIGHT,WIN_SCREENWIDTH,
	WIN_SCREENMMHEIGHT,WIN_SCREENMMWIDTH,WIN_SCREENVISUAL,WIN_SERVER,
	WIN_TOPLEVEL,	WIN_VIEWABLE,	WIN_VISUAL,	WIN_VISUALID,
	WIN_VROOTHEIGHT,WIN_VROOTWIDTH,	WIN_VROOTX,	WIN_VROOTY,
	WIN_WIDTH,	WIN_X,		WIN_Y,

	WIN_ATOM,	WIN_ATOMNAME,	WIN_CONTAINING,	WIN_INTERPS,
	WIN_PATHNAME,

	WIN_EXISTS,	WIN_FPIXELS,	WIN_PIXELS,	WIN_RGB,
	WIN_VISUALSAVAILABLE
    };

    if (objc < 2) {
	Tcl_WrongNumArgs(interp, 1, objv, "option ?arg?");
	return TCL_ERROR;
    }
    if (Tcl_GetIndexFromObj(interp, objv[1], optionStrings, "option", 0,
	    &index) != TCL_OK) {
	return TCL_ERROR;
    }

    if (index < WIN_ATOM) {
	if (objc != 3) {
	    Tcl_WrongNumArgs(interp, 2, objv, "window");
	    return TCL_ERROR;
	}
	string = Tcl_GetString(objv[2]);
	tkwin = Tk_NameToWindow(interp, string, tkwin);
	if (tkwin == NULL) {
	    return TCL_ERROR;
	}
    }
    winPtr = (TkWindow *) tkwin;

    switch ((enum options) index) {
    case WIN_CELLS:
	Tcl_SetObjResult(interp,
		Tcl_NewWideIntObj(Tk_Visual(tkwin)->map_entries));
	break;
    case WIN_CHILDREN: {
	Tcl_Obj *strPtr, *resultPtr = Tcl_NewObj();

	winPtr = winPtr->childList;
	for ( ; winPtr != NULL; winPtr = winPtr->nextPtr) {
	    if (!(winPtr->flags & TK_ANONYMOUS_WINDOW)) {
		strPtr = Tcl_NewStringObj(winPtr->pathName, -1);
		Tcl_ListObjAppendElement(NULL, resultPtr, strPtr);
	    }
	}
	Tcl_SetObjResult(interp, resultPtr);
	break;
    }
    case WIN_CLASS:
	Tcl_SetObjResult(interp, Tcl_NewStringObj(Tk_Class(tkwin), -1));
	break;
    case WIN_COLORMAPFULL:
	Tcl_SetObjResult(interp,
		Tcl_NewBooleanObj(TkpCmapStressed(tkwin,Tk_Colormap(tkwin))));
	break;
    case WIN_DEPTH:
	Tcl_SetObjResult(interp, Tcl_NewWideIntObj(Tk_Depth(tkwin)));
	break;
    case WIN_GEOMETRY:
	Tcl_SetObjResult(interp, Tcl_ObjPrintf("%dx%d+%d+%d",
		Tk_Width(tkwin), Tk_Height(tkwin), Tk_X(tkwin), Tk_Y(tkwin)));
	break;
    case WIN_HEIGHT:
	Tcl_SetObjResult(interp, Tcl_NewWideIntObj(Tk_Height(tkwin)));
	break;
    case WIN_ID: {
	char buf[TCL_INTEGER_SPACE];

	Tk_MakeWindowExist(tkwin);
	TkpPrintWindowId(buf, Tk_WindowId(tkwin));
	Tcl_SetObjResult(interp, Tcl_NewStringObj(buf, -1));
	break;
    }
    case WIN_ISMAPPED:
	Tcl_SetObjResult(interp, Tcl_NewBooleanObj(Tk_IsMapped(tkwin)));
	break;
    case WIN_MANAGER:
	if (winPtr->geomMgrPtr != NULL) {
	    Tcl_SetObjResult(interp,
		    Tcl_NewStringObj(winPtr->geomMgrPtr->name, -1));
	}
	break;
    case WIN_NAME:
	Tcl_SetObjResult(interp, Tcl_NewStringObj(Tk_Name(tkwin), -1));
	break;
    case WIN_PARENT:
	if (winPtr->parentPtr != NULL) {
	    Tcl_SetObjResult(interp,
		    Tcl_NewStringObj(winPtr->parentPtr->pathName, -1));
	}
	break;
    case WIN_POINTERX:
	useX = 1;
	useY = 0;
	goto pointerxy;
    case WIN_POINTERY:
	useX = 0;
	useY = 1;
	goto pointerxy;
    case WIN_POINTERXY:
	useX = 1;
	useY = 1;

    pointerxy:
	winPtr = GetTopHierarchy(tkwin);
	if (winPtr == NULL) {
	    x = -1;
	    y = -1;
	} else {
	    TkGetPointerCoords((Tk_Window) winPtr, &x, &y);
	}
	if (useX & useY) {
	    Tcl_Obj *xyObj[2];

	    xyObj[0] = Tcl_NewWideIntObj(x);
	    xyObj[1] = Tcl_NewWideIntObj(y);
	    Tcl_SetObjResult(interp, Tcl_NewListObj(2, xyObj));
	} else if (useX) {
	    Tcl_SetObjResult(interp, Tcl_NewWideIntObj(x));
	} else {
	    Tcl_SetObjResult(interp, Tcl_NewWideIntObj(y));
	}
	break;
    case WIN_REQHEIGHT:
	Tcl_SetObjResult(interp, Tcl_NewWideIntObj(Tk_ReqHeight(tkwin)));
	break;
    case WIN_REQWIDTH:
	Tcl_SetObjResult(interp, Tcl_NewWideIntObj(Tk_ReqWidth(tkwin)));
	break;
    case WIN_ROOTX:
	Tk_GetRootCoords(tkwin, &x, &y);
	Tcl_SetObjResult(interp, Tcl_NewWideIntObj(x));
	break;
    case WIN_ROOTY:
	Tk_GetRootCoords(tkwin, &x, &y);
	Tcl_SetObjResult(interp, Tcl_NewWideIntObj(y));
	break;
    case WIN_SCREEN:
	Tcl_SetObjResult(interp, Tcl_ObjPrintf("%s.%d",
		Tk_DisplayName(tkwin), Tk_ScreenNumber(tkwin)));
	break;
    case WIN_SCREENCELLS:
	Tcl_SetObjResult(interp,
		Tcl_NewWideIntObj(CellsOfScreen(Tk_Screen(tkwin))));
	break;
    case WIN_SCREENDEPTH:
	Tcl_SetObjResult(interp,
		Tcl_NewWideIntObj(DefaultDepthOfScreen(Tk_Screen(tkwin))));
	break;
    case WIN_SCREENHEIGHT:
	Tcl_SetObjResult(interp,
		Tcl_NewWideIntObj(HeightOfScreen(Tk_Screen(tkwin))));
	break;
    case WIN_SCREENWIDTH:
	Tcl_SetObjResult(interp,
		Tcl_NewWideIntObj(WidthOfScreen(Tk_Screen(tkwin))));
	break;
    case WIN_SCREENMMHEIGHT:
	Tcl_SetObjResult(interp,
		Tcl_NewWideIntObj(HeightMMOfScreen(Tk_Screen(tkwin))));
	break;
    case WIN_SCREENMMWIDTH:
	Tcl_SetObjResult(interp,
		Tcl_NewWideIntObj(WidthMMOfScreen(Tk_Screen(tkwin))));
	break;
    case WIN_SCREENVISUAL:
	c_class = DefaultVisualOfScreen(Tk_Screen(tkwin))->c_class;
	goto visual;
    case WIN_SERVER:
	TkGetServerInfo(interp, tkwin);
	break;
    case WIN_TOPLEVEL:
	winPtr = GetTopHierarchy(tkwin);
	if (winPtr != NULL) {
	    Tcl_SetObjResult(interp, Tcl_NewStringObj(winPtr->pathName, -1));
	}
	break;
    case WIN_VIEWABLE: {
	int viewable = 0;

	for ( ; ; winPtr = winPtr->parentPtr) {
	    if ((winPtr == NULL) || !(winPtr->flags & TK_MAPPED)) {
		break;
	    }
	    if (winPtr->flags & TK_TOP_HIERARCHY) {
		viewable = 1;
		break;
	    }
	}

	Tcl_SetObjResult(interp, Tcl_NewBooleanObj(viewable));
	break;
    }
    case WIN_VISUAL:
	c_class = Tk_Visual(tkwin)->c_class;

    visual:
	string = TkFindStateString(visualMap, c_class);
	if (string == NULL) {
	    string = "unknown";
	}
	Tcl_SetObjResult(interp, Tcl_NewStringObj(string, -1));
	break;
    case WIN_VISUALID:
	Tcl_SetObjResult(interp, Tcl_ObjPrintf("0x%x", (unsigned)
		XVisualIDFromVisual(Tk_Visual(tkwin))));
	break;
    case WIN_VROOTHEIGHT:
	Tk_GetVRootGeometry(tkwin, &x, &y, &width, &height);
	Tcl_SetObjResult(interp, Tcl_NewWideIntObj(height));
	break;
    case WIN_VROOTWIDTH:
	Tk_GetVRootGeometry(tkwin, &x, &y, &width, &height);
	Tcl_SetObjResult(interp, Tcl_NewWideIntObj(width));
	break;
    case WIN_VROOTX:
	Tk_GetVRootGeometry(tkwin, &x, &y, &width, &height);
	Tcl_SetObjResult(interp, Tcl_NewWideIntObj(x));
	break;
    case WIN_VROOTY:
	Tk_GetVRootGeometry(tkwin, &x, &y, &width, &height);
	Tcl_SetObjResult(interp, Tcl_NewWideIntObj(y));
	break;
    case WIN_WIDTH:
	Tcl_SetObjResult(interp, Tcl_NewWideIntObj(Tk_Width(tkwin)));
	break;
    case WIN_X:
	Tcl_SetObjResult(interp, Tcl_NewWideIntObj(Tk_X(tkwin)));
	break;
    case WIN_Y:
	Tcl_SetObjResult(interp, Tcl_NewWideIntObj(Tk_Y(tkwin)));
	break;

	/*
	 * Uses -displayof.
	 */

    case WIN_ATOM:
	skip = TkGetDisplayOf(interp, objc - 2, objv + 2, &tkwin);
	if (skip < 0) {
	    return TCL_ERROR;
	}
	if (objc != 3 + skip) {
	    Tcl_WrongNumArgs(interp, 2, objv, "?-displayof window? name");
	    return TCL_ERROR;
	}
	objv += skip;
	string = Tcl_GetString(objv[2]);
	Tcl_SetObjResult(interp,
		Tcl_NewWideIntObj(Tk_InternAtom(tkwin, string)));
	break;
    case WIN_ATOMNAME: {
	const char *name;
	Tcl_WideInt id;

	skip = TkGetDisplayOf(interp, objc - 2, objv + 2, &tkwin);
	if (skip < 0) {
	    return TCL_ERROR;
	}
	if (objc != 3 + skip) {
	    Tcl_WrongNumArgs(interp, 2, objv, "?-displayof window? id");
	    return TCL_ERROR;
	}
	objv += skip;
	if (Tcl_GetWideIntFromObj(interp, objv[2], &id) != TCL_OK) {
	    return TCL_ERROR;
	}
	name = Tk_GetAtomName(tkwin, (Atom) id);
	if (strcmp(name, "?bad atom?") == 0) {
	    Tcl_SetObjResult(interp, Tcl_ObjPrintf(
		    "no atom exists with id \"%s\"", Tcl_GetString(objv[2])));
	    Tcl_SetErrorCode(interp, "TK", "LOOKUP", "ATOM",
		    Tcl_GetString(objv[2]), NULL);
	    return TCL_ERROR;
	}
	Tcl_SetObjResult(interp, Tcl_NewStringObj(name, -1));
	break;
    }
    case WIN_CONTAINING:
	skip = TkGetDisplayOf(interp, objc - 2, objv + 2, &tkwin);
	if (skip < 0) {
	    return TCL_ERROR;
	}
	if (objc != 4 + skip) {
	    Tcl_WrongNumArgs(interp, 2, objv,
		    "?-displayof window? rootX rootY");
	    return TCL_ERROR;
	}
	objv += skip;
	string = Tcl_GetString(objv[2]);
	if (Tk_GetPixels(interp, tkwin, string, &x) != TCL_OK) {
	    return TCL_ERROR;
	}
	string = Tcl_GetString(objv[3]);
	if (Tk_GetPixels(interp, tkwin, string, &y) != TCL_OK) {
	    return TCL_ERROR;
	}
	tkwin = Tk_CoordsToWindow(x, y, tkwin);
	if (tkwin != NULL) {
	    Tcl_SetObjResult(interp, Tcl_NewStringObj(Tk_PathName(tkwin),-1));
	}
	break;
    case WIN_INTERPS:
	skip = TkGetDisplayOf(interp, objc - 2, objv + 2, &tkwin);
	if (skip < 0) {
	    return TCL_ERROR;
	}
	if (objc != 2 + skip) {
	    Tcl_WrongNumArgs(interp, 2, objv, "?-displayof window?");
	    return TCL_ERROR;
	}
	return TkGetInterpNames(interp, tkwin);
    case WIN_PATHNAME: {
	Window id;

	skip = TkGetDisplayOf(interp, objc - 2, objv + 2, &tkwin);
	if (skip < 0) {
	    return TCL_ERROR;
	}
	if (objc != 3 + skip) {
	    Tcl_WrongNumArgs(interp, 2, objv, "?-displayof window? id");
	    return TCL_ERROR;
	}
	string = Tcl_GetString(objv[2 + skip]);
	if (TkpScanWindowId(interp, string, &id) != TCL_OK) {
	    return TCL_ERROR;
	}
	winPtr = (TkWindow *) Tk_IdToWindow(Tk_Display(tkwin), id);
	if ((winPtr == NULL) ||
		(winPtr->mainPtr != ((TkWindow *) tkwin)->mainPtr)) {
	    Tcl_SetObjResult(interp, Tcl_ObjPrintf(
		    "window id \"%s\" doesn't exist in this application",
		    string));
	    Tcl_SetErrorCode(interp, "TK", "LOOKUP", "WINDOW", string, NULL);
	    return TCL_ERROR;
	}

	/*
	 * If the window is a utility window with no associated path (such as
	 * a wrapper window or send communication window), just return an
	 * empty string.
	 */

	tkwin = (Tk_Window) winPtr;
	if (Tk_PathName(tkwin) != NULL) {
	    Tcl_SetObjResult(interp, Tcl_NewStringObj(Tk_PathName(tkwin),-1));
	}
	break;
    }

	/*
	 * objv[3] is window.
	 */

    case WIN_EXISTS: {
	int alive;

	if (objc != 3) {
	    Tcl_WrongNumArgs(interp, 2, objv, "window");
	    return TCL_ERROR;
	}
	string = Tcl_GetString(objv[2]);
	winPtr = (TkWindow *) Tk_NameToWindow(interp, string, tkwin);
	Tcl_ResetResult(interp);

	alive = 1;
	if ((winPtr == NULL) || (winPtr->flags & TK_ALREADY_DEAD)) {
	    alive = 0;
	}
	Tcl_SetObjResult(interp, Tcl_NewBooleanObj(alive));
	break;
    }
    case WIN_FPIXELS: {
	double mm, pixels;

	if (objc != 4) {
	    Tcl_WrongNumArgs(interp, 2, objv, "window number");
	    return TCL_ERROR;
	}
	if (TkGetWindowFromObj(interp, tkwin, objv[2], &tkwin) != TCL_OK) {
	    return TCL_ERROR;
	}
	string = Tcl_GetString(objv[3]);
	if (Tk_GetScreenMM(interp, tkwin, string, &mm) != TCL_OK) {
	    return TCL_ERROR;
	}
	pixels = mm * WidthOfScreen(Tk_Screen(tkwin))
		/ WidthMMOfScreen(Tk_Screen(tkwin));
	Tcl_SetObjResult(interp, Tcl_NewDoubleObj(pixels));
	break;
    }
    case WIN_PIXELS: {
	int pixels;

	if (objc != 4) {
	    Tcl_WrongNumArgs(interp, 2, objv, "window number");
	    return TCL_ERROR;
	}
	if (TkGetWindowFromObj(interp, tkwin, objv[2], &tkwin) != TCL_OK) {
	    return TCL_ERROR;
	}
	string = Tcl_GetString(objv[3]);
	if (Tk_GetPixels(interp, tkwin, string, &pixels) != TCL_OK) {
	    return TCL_ERROR;
	}
	Tcl_SetObjResult(interp, Tcl_NewWideIntObj(pixels));
	break;
    }
    case WIN_RGB: {
	XColor *colorPtr;

	if (objc != 4) {
	    Tcl_WrongNumArgs(interp, 2, objv, "window colorName");
	    return TCL_ERROR;
	}
	if (TkGetWindowFromObj(interp, tkwin, objv[2], &tkwin) != TCL_OK) {
	    return TCL_ERROR;
	}
#ifdef TK_HAS_DYNAMIC_COLORS

	/*
	 * Make sure that the TkColor used for the winfo rgb command is
	 * destroyed when we are through with it, so we do not get stale RGB
	 * values next time.
	 */

	{
	    Colormap temp = Tk_Colormap(tkwin);
	    Tk_Colormap(tkwin) = TK_DYNAMIC_COLORMAP;
	    colorPtr = Tk_GetColor(interp, tkwin, Tcl_GetString(objv[3]));
	    Tk_Colormap(tkwin) = temp;
	}
#else
	colorPtr = Tk_GetColor(interp, tkwin, Tcl_GetString(objv[3]));
#endif
	if (colorPtr == NULL) {
	    return TCL_ERROR;
	}
	Tcl_SetObjResult(interp, Tcl_ObjPrintf("%d %d %d",
		colorPtr->red, colorPtr->green, colorPtr->blue));
	Tk_FreeColor(colorPtr);
	break;
    }
    case WIN_VISUALSAVAILABLE: {
	XVisualInfo templ, *visInfoPtr;
	int count, i;
	int includeVisualId;
	Tcl_Obj *strPtr, *resultPtr;
	char buf[16 + TCL_INTEGER_SPACE];
	char visualIdString[TCL_INTEGER_SPACE];

	if (objc == 3) {
	    includeVisualId = 0;
	} else if ((objc == 4)
		&& (strcmp(Tcl_GetString(objv[3]), "includeids") == 0)) {
	    includeVisualId = 1;
	} else {
	    Tcl_WrongNumArgs(interp, 2, objv, "window ?includeids?");
	    return TCL_ERROR;
	}

	if (TkGetWindowFromObj(interp, tkwin, objv[2], &tkwin) != TCL_OK) {
	    return TCL_ERROR;
	}

	templ.screen = Tk_ScreenNumber(tkwin);
	visInfoPtr = XGetVisualInfo(Tk_Display(tkwin), VisualScreenMask,
		&templ, &count);
	if (visInfoPtr == NULL) {
	    Tcl_SetObjResult(interp, Tcl_NewStringObj(
		    "can't find any visuals for screen", -1));
	    Tcl_SetErrorCode(interp, "TK", "VISUAL", "NONE", NULL);
	    return TCL_ERROR;
	}
	resultPtr = Tcl_NewObj();
	for (i = 0; i < count; i++) {
	    string = TkFindStateString(visualMap, visInfoPtr[i].c_class);
	    if (string == NULL) {
		strcpy(buf, "unknown");
	    } else {
		sprintf(buf, "%s %d", string, visInfoPtr[i].depth);
	    }
	    if (includeVisualId) {
		sprintf(visualIdString, " 0x%lx",
			(unsigned long) visInfoPtr[i].visualid);
		strcat(buf, visualIdString);
	    }
	    strPtr = Tcl_NewStringObj(buf, -1);
	    Tcl_ListObjAppendElement(NULL, resultPtr, strPtr);
	}
	Tcl_SetObjResult(interp, resultPtr);
	XFree((char *) visInfoPtr);
	break;
    }
    }
    return TCL_OK;
}


/*
 *----------------------------------------------------------------------
 *
 * TkGetDisplayOf --
 *
 *	Parses a "-displayof window" option for various commands. If present,
 *	the literal "-displayof" should be in objv[0] and the window name in
 *	objv[1].
 *
 * Results:
 *	The return value is 0 if the argument strings did not contain the
 *	"-displayof" option. The return value is 2 if the argument strings
 *	contained both the "-displayof" option and a valid window name.
 *	Otherwise, the return value is TCL_INDEX_NONE if the window name
 *	was missing or did not specify a valid window.
 *
 *	If the return value was 2, *tkwinPtr is filled with the token for the
 *	window specified on the command line. If the return value was
 *	TCL_INDEX_NONE, an error message is left in interp's result object.
 *
 * Side effects:
 *	None.
 *
 *----------------------------------------------------------------------
 */

Tcl_Size
TkGetDisplayOf(
    Tcl_Interp *interp,		/* Interpreter for error reporting. */
    Tcl_Size objc,			/* Number of arguments. */
    Tcl_Obj *const objv[],	/* Argument objects. If it is present,
				 * "-displayof" should be in objv[0] and
				 * objv[1] the name of a window. */
    Tk_Window *tkwinPtr)	/* On input, contains main window of
				 * application associated with interp. On
				 * output, filled with window specified as
				 * option to "-displayof" argument, or
				 * unmodified if "-displayof" argument was not
				 * present. */
{
    const char *string;
    Tcl_Size length;

    if (objc + 1 < 2) {
	return 0;
    }
    string = Tcl_GetStringFromObj(objv[0], &length);
    if ((length >= 2) &&
	    (strncmp(string, "-displayof", length) == 0)) {
        if (objc < 2) {
	    Tcl_SetObjResult(interp, Tcl_NewStringObj(
		    "value for \"-displayof\" missing", -1));
	    Tcl_SetErrorCode(interp, "TK", "NO_VALUE", "DISPLAYOF", NULL);
	    return TCL_INDEX_NONE;
	}
	*tkwinPtr = Tk_NameToWindow(interp, Tcl_GetString(objv[1]), *tkwinPtr);
	if (*tkwinPtr == NULL) {
	    return TCL_INDEX_NONE;
	}
	return 2;
    }
    return 0;
}

/*
 *----------------------------------------------------------------------
 *
 * TkDeadAppObjCmd --
 *
 *	If an application has been deleted then all Tk commands will be
 *	re-bound to this function.
 *
 * Results:
 *	A standard Tcl error is reported to let the user know that the
 *	application is dead.
 *
 * Side effects:
 *	See the user documentation.
 *
 *----------------------------------------------------------------------
 */

int
TkDeadAppObjCmd(
    TCL_UNUSED(void *),
    Tcl_Interp *interp,		/* Current interpreter. */
    TCL_UNUSED(Tcl_Size),			/* Number of arguments. */
    Tcl_Obj *const objv[])		/* Argument strings. */
{
    Tcl_SetObjResult(interp, Tcl_ObjPrintf(
	    "can't invoke \"%s\" command: application has been destroyed",
	    Tcl_GetString(objv[0])));
    return TCL_ERROR;
}

/*
 *----------------------------------------------------------------------
 *
 * GetTopHierarchy --
 *
 *	Retrieves the top-of-hierarchy window which is the nearest ancestor of
 *	the specified window.
 *
 * Results:
 *	Returns the top-of-hierarchy window, or NULL if the window has no
 *	ancestor which is at the top of a physical window hierarchy.
 *
 * Side effects:
 *	None.
 *
 *----------------------------------------------------------------------
 */

static TkWindow *
GetTopHierarchy(
    Tk_Window tkwin)		/* Window for which the top-of-hierarchy
				 * ancestor should be deterined. */
{
    TkWindow *winPtr = (TkWindow *) tkwin;

    while ((winPtr != NULL) && !(winPtr->flags & TK_TOP_HIERARCHY)) {
	winPtr = winPtr->parentPtr;
    }
    return winPtr;
}

/*
 * Local Variables:
 * mode: c
 * c-basic-offset: 4
 * fill-column: 78
 * End:
 */<|MERGE_RESOLUTION|>--- conflicted
+++ resolved
@@ -101,11 +101,7 @@
     };
     enum options { TK_BELL_DISPLAYOF, TK_BELL_NICE };
     Tk_Window tkwin = (Tk_Window)clientData;
-<<<<<<< HEAD
     Tcl_Size i;
-=======
-    int i;
->>>>>>> cb4da12d
     int index, nice = 0;
     Tk_ErrorHandler handler;
 
@@ -951,11 +947,7 @@
     if (skip == TCL_INDEX_NONE) {
 	return TCL_ERROR;
     }
-<<<<<<< HEAD
-    if (objc == (Tcl_Size)1 + skip) {
-=======
     if (objc == 1 + skip) {
->>>>>>> cb4da12d
 	Tcl_WideInt inactive;
 
 	inactive = (Tcl_IsSafe(interp) ? -1 :
