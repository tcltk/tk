/*
 * tkMenubutton.c --
 *
 *	This module implements button-like widgets that are used to invoke
 *	pull-down menus.
 *
 * Copyright © 1990-1994 The Regents of the University of California.
 * Copyright © 1994-1997 Sun Microsystems, Inc.
 *
 * See the file "license.terms" for information on usage and redistribution of
 * this file, and for a DISCLAIMER OF ALL WARRANTIES.
 */

#include "tkInt.h"
#include "tkMenubutton.h"

/*
 * The structure below defines menubutton class behavior by means of
 * procedures that can be invoked from generic window code.
 */

static const Tk_ClassProcs menubuttonClass = {
    sizeof(Tk_ClassProcs),	/* size */
    TkMenuButtonWorldChanged,	/* worldChangedProc */
    NULL,			/* createProc */
    NULL			/* modalProc */
};

/*
 * The following table defines the legal values for the -direction option. It
 * is used together with the "enum direction" declaration in tkMenubutton.h.
 */

static const char *const directionStrings[] = {
    "above", "below", "flush", "left", "right", NULL
};

/*
 * Information used for parsing configuration specs:
 */

static const Tk_OptionSpec optionSpecs[] = {
    {TK_OPTION_BORDER, "-activebackground", "activeBackground", "Foreground",
	DEF_MENUBUTTON_ACTIVE_BG_COLOR, TCL_INDEX_NONE,
	offsetof(TkMenuButton, activeBorder), 0,
	DEF_MENUBUTTON_ACTIVE_BG_MONO, 0},
    {TK_OPTION_COLOR, "-activeforeground", "activeForeground", "Background",
	DEF_MENUBUTTON_ACTIVE_FG_COLOR, TCL_INDEX_NONE,
	offsetof(TkMenuButton, activeFg),
	0, DEF_MENUBUTTON_ACTIVE_FG_MONO, 0},
    {TK_OPTION_ANCHOR, "-anchor", "anchor", "Anchor",
	DEF_MENUBUTTON_ANCHOR, TCL_INDEX_NONE,
	offsetof(TkMenuButton, anchor), TK_OPTION_ENUM_VAR, 0, 0},
    {TK_OPTION_BORDER, "-background", "background", "Background",
	DEF_MENUBUTTON_BG_COLOR, TCL_INDEX_NONE, offsetof(TkMenuButton, normalBorder),
	0, DEF_MENUBUTTON_BG_MONO, 0},
    {TK_OPTION_SYNONYM, "-bd", NULL, NULL, NULL, 0, TCL_INDEX_NONE,
	0, "-borderwidth", 0},
    {TK_OPTION_SYNONYM, "-bg", NULL, NULL, NULL, 0, TCL_INDEX_NONE,
	0, "-background", 0},
    {TK_OPTION_BITMAP, "-bitmap", "bitmap", "Bitmap",
	DEF_MENUBUTTON_BITMAP, TCL_INDEX_NONE, offsetof(TkMenuButton, bitmap),
	TK_OPTION_NULL_OK, 0, 0},
    {TK_OPTION_PIXELS, "-borderwidth", "borderWidth", "BorderWidth",
	DEF_MENUBUTTON_BORDER_WIDTH, TCL_INDEX_NONE,
	offsetof(TkMenuButton, borderWidth), 0, 0, 0},
    {TK_OPTION_CURSOR, "-cursor", "cursor", "Cursor",
	DEF_MENUBUTTON_CURSOR, TCL_INDEX_NONE, offsetof(TkMenuButton, cursor),
	TK_OPTION_NULL_OK, 0, 0},
    {TK_OPTION_STRING_TABLE, "-direction", "direction", "Direction",
	DEF_MENUBUTTON_DIRECTION, TCL_INDEX_NONE, offsetof(TkMenuButton, direction),
	TK_OPTION_ENUM_VAR, directionStrings, 0},
    {TK_OPTION_COLOR, "-disabledforeground", "disabledForeground",
	"DisabledForeground", DEF_MENUBUTTON_DISABLED_FG_COLOR,
	TCL_INDEX_NONE, offsetof(TkMenuButton, disabledFg), TK_OPTION_NULL_OK,
	DEF_MENUBUTTON_DISABLED_FG_MONO, 0},
    {TK_OPTION_SYNONYM, "-fg", "foreground", NULL, NULL, 0, TCL_INDEX_NONE,
	0, "-foreground", 0},
    {TK_OPTION_FONT, "-font", "font", "Font",
	DEF_MENUBUTTON_FONT, TCL_INDEX_NONE, offsetof(TkMenuButton, tkfont), 0, 0, 0},
    {TK_OPTION_COLOR, "-foreground", "foreground", "Foreground",
	DEF_MENUBUTTON_FG, TCL_INDEX_NONE, offsetof(TkMenuButton, normalFg), 0, 0, 0},
    {TK_OPTION_STRING, "-height", "height", "Height",
	DEF_MENUBUTTON_HEIGHT, TCL_INDEX_NONE, offsetof(TkMenuButton, heightString),
	0, 0, 0},
    {TK_OPTION_COLOR, "-highlightbackground", "highlightBackground",
	"HighlightBackground", DEF_MENUBUTTON_HIGHLIGHT_BG_COLOR,
	TCL_INDEX_NONE, offsetof(TkMenuButton, highlightBgColorPtr), 0, 0, 0},
    {TK_OPTION_COLOR, "-highlightcolor", "highlightColor", "HighlightColor",
	DEF_MENUBUTTON_HIGHLIGHT, TCL_INDEX_NONE,
	offsetof(TkMenuButton, highlightColorPtr),	0, 0, 0},
    {TK_OPTION_PIXELS, "-highlightthickness", "highlightThickness",
	"HighlightThickness", DEF_MENUBUTTON_HIGHLIGHT_WIDTH,
	TCL_INDEX_NONE, offsetof(TkMenuButton, highlightWidth), 0, 0, 0},
    {TK_OPTION_STRING, "-image", "image", "Image",
	DEF_MENUBUTTON_IMAGE, TCL_INDEX_NONE, offsetof(TkMenuButton, imageString),
	TK_OPTION_NULL_OK, 0, 0},
    {TK_OPTION_BOOLEAN, "-indicatoron", "indicatorOn", "IndicatorOn",
	DEF_MENUBUTTON_INDICATOR, TCL_INDEX_NONE, offsetof(TkMenuButton, indicatorOn),
	0, 0, 0},
    {TK_OPTION_JUSTIFY, "-justify", "justify", "Justify",
	DEF_MENUBUTTON_JUSTIFY, TCL_INDEX_NONE, offsetof(TkMenuButton, justify), TK_OPTION_ENUM_VAR, 0, 0},
    {TK_OPTION_STRING, "-menu", "menu", "Menu",
	DEF_MENUBUTTON_MENU, TCL_INDEX_NONE, offsetof(TkMenuButton, menuName),
	TK_OPTION_NULL_OK, 0, 0},
    {TK_OPTION_PIXELS, "-padx", "padX", "Pad",
	DEF_MENUBUTTON_PADX, TCL_INDEX_NONE, offsetof(TkMenuButton, padX),
	0, 0, 0},
    {TK_OPTION_PIXELS, "-pady", "padY", "Pad",
	DEF_MENUBUTTON_PADY, TCL_INDEX_NONE, offsetof(TkMenuButton, padY),
	0, 0, 0},
    {TK_OPTION_RELIEF, "-relief", "relief", "Relief",
	DEF_MENUBUTTON_RELIEF, TCL_INDEX_NONE, offsetof(TkMenuButton, relief),
	0, 0, 0},
    {TK_OPTION_STRING_TABLE, "-compound", "compound", "Compound",
	DEF_BUTTON_COMPOUND, TCL_INDEX_NONE, offsetof(TkMenuButton, compound),
	0, tkCompoundStrings, 0},
    {TK_OPTION_STRING_TABLE, "-state", "state", "State",
	DEF_MENUBUTTON_STATE, TCL_INDEX_NONE, offsetof(TkMenuButton, state),
	TK_OPTION_ENUM_VAR, tkStateStrings, 0},
    {TK_OPTION_STRING, "-takefocus", "takeFocus", "TakeFocus",
	DEF_MENUBUTTON_TAKE_FOCUS, TCL_INDEX_NONE,
	offsetof(TkMenuButton, takeFocus), TK_OPTION_NULL_OK, 0, 0},
    {TK_OPTION_STRING, "-text", "text", "Text",
	DEF_MENUBUTTON_TEXT, TCL_INDEX_NONE, offsetof(TkMenuButton, text), 0, 0, 0},
    {TK_OPTION_STRING, "-textvariable", "textVariable", "Variable",
	DEF_MENUBUTTON_TEXT_VARIABLE, TCL_INDEX_NONE,
	offsetof(TkMenuButton, textVarName), TK_OPTION_NULL_OK, 0, 0},
    {TK_OPTION_INDEX, "-underline", "underline", "Underline",
	TK_OPTION_UNDERLINE_DEF(TkMenuButton, underline), 0},
    {TK_OPTION_STRING, "-width", "width", "Width",
	DEF_MENUBUTTON_WIDTH, TCL_INDEX_NONE, offsetof(TkMenuButton, widthString),
	0, 0, 0},
    {TK_OPTION_PIXELS, "-wraplength", "wrapLength", "WrapLength",
	DEF_MENUBUTTON_WRAP_LENGTH, TCL_INDEX_NONE, offsetof(TkMenuButton, wrapLength),
	0, 0, 0},
    {TK_OPTION_END, NULL, NULL, NULL, NULL, 0, 0, 0, NULL, 0}
};

/*
 * The following tables define the menubutton widget commands and map the
 * indexes into the string tables into a single enumerated type used to
 * dispatch the scale widget command.
 */

static const char *const commandNames[] = {
    "cget", "configure", NULL
};

enum command {
    COMMAND_CGET, COMMAND_CONFIGURE
};

/*
 * Forward declarations for functions defined later in this file:
 */

static void		MenuButtonCmdDeletedProc(void *clientData);
static void		MenuButtonEventProc(void *clientData,
			    XEvent *eventPtr);
static void		MenuButtonImageProc(void *clientData,
			    int x, int y, int width, int height, int imgWidth,
			    int imgHeight);
static char *		MenuButtonTextVarProc(void *clientData,
			    Tcl_Interp *interp, const char *name1,
			    const char *name2, int flags);
<<<<<<< HEAD
static int		MenuButtonWidgetObjCmd(void *clientData,
			    Tcl_Interp *interp, Tcl_Size objc,
			    Tcl_Obj *const objv[]);
=======
static Tcl_ObjCmdProc MenuButtonWidgetObjCmd;
>>>>>>> 8403bafe
static int		ConfigureMenuButton(Tcl_Interp *interp,
			    TkMenuButton *mbPtr, Tcl_Size objc,
			    Tcl_Obj *const objv[]);
static void		DestroyMenuButton(void *memPtr);

/*
 *--------------------------------------------------------------
 *
 * Tk_MenubuttonObjCmd --
 *
 *	This function is invoked to process the "button", "label",
 *	"radiobutton", and "checkbutton" Tcl commands. See the user
 *	documentation for details on what it does.
 *
 * Results:
 *	A standard Tcl result.
 *
 * Side effects:
 *	See the user documentation.
 *
 *--------------------------------------------------------------
 */

int
Tk_MenubuttonObjCmd(
    void *dummy,	/* NULL. */
    Tcl_Interp *interp,		/* Current interpreter. */
    Tcl_Size objc,			/* Number of arguments. */
    Tcl_Obj *const objv[])	/* Argument objects. */
{
    TkMenuButton *mbPtr;
    Tk_OptionTable optionTable;
    Tk_Window tkwin;
    (void)dummy;

    if (objc < 2) {
	Tcl_WrongNumArgs(interp, 1, objv, "pathName ?-option value ...?");
	return TCL_ERROR;
    }

    /*
     * Create the new window.
     */

    tkwin = Tk_CreateWindowFromPath(interp, Tk_MainWindow(interp),
	    Tcl_GetString(objv[1]), NULL);
    if (tkwin == NULL) {
	return TCL_ERROR;
    }

    /*
     * Create the option table for this widget class. If it has already been
     * created, the cached pointer will be returned.
     */

    optionTable = Tk_CreateOptionTable(interp, optionSpecs);

    Tk_SetClass(tkwin, "Menubutton");
    mbPtr = TkpCreateMenuButton(tkwin);

    Tk_SetClassProcs(tkwin, &menubuttonClass, mbPtr);

    /*
     * Initialize the data structure for the button.
     */

    mbPtr->tkwin = tkwin;
    mbPtr->display = Tk_Display(tkwin);
    mbPtr->interp = interp;
    mbPtr->widgetCmd = Tcl_CreateObjCommand2(interp,
	    Tk_PathName(mbPtr->tkwin), MenuButtonWidgetObjCmd, mbPtr,
	    MenuButtonCmdDeletedProc);
    mbPtr->optionTable = optionTable;
    mbPtr->menuName = NULL;
    mbPtr->text = NULL;
    mbPtr->underline = INT_MIN;
    mbPtr->textVarName = NULL;
    mbPtr->bitmap = None;
    mbPtr->imageString = NULL;
    mbPtr->image = NULL;
    mbPtr->state = STATE_NORMAL;
    mbPtr->normalBorder = NULL;
    mbPtr->activeBorder = NULL;
    mbPtr->borderWidth = 0;
    mbPtr->relief = TK_RELIEF_FLAT;
    mbPtr->highlightWidth = 0;
    mbPtr->highlightBgColorPtr = NULL;
    mbPtr->highlightColorPtr = NULL;
    mbPtr->inset = 0;
    mbPtr->tkfont = NULL;
    mbPtr->normalFg = NULL;
    mbPtr->activeFg = NULL;
    mbPtr->disabledFg = NULL;
    mbPtr->normalTextGC = NULL;
    mbPtr->activeTextGC = NULL;
    mbPtr->gray = None;
    mbPtr->disabledGC = NULL;
    mbPtr->stippleGC = NULL;
    mbPtr->leftBearing = 0;
    mbPtr->rightBearing = 0;
    mbPtr->widthString = NULL;
    mbPtr->heightString = NULL;
    mbPtr->width = 0;
    mbPtr->width = 0;
    mbPtr->wrapLength = 0;
    mbPtr->padX = 0;
    mbPtr->padY = 0;
    mbPtr->anchor = TK_ANCHOR_CENTER;
    mbPtr->justify = TK_JUSTIFY_CENTER;
    mbPtr->textLayout = NULL;
    mbPtr->indicatorOn = 0;
    mbPtr->indicatorWidth = 0;
    mbPtr->indicatorHeight = 0;
    mbPtr->direction = DIRECTION_FLUSH;
    mbPtr->cursor = NULL;
    mbPtr->takeFocus = NULL;
    mbPtr->flags = 0;

    Tk_CreateEventHandler(mbPtr->tkwin,
	    ExposureMask|StructureNotifyMask|FocusChangeMask,
	    MenuButtonEventProc, mbPtr);

    if (Tk_InitOptions(interp, mbPtr, optionTable, tkwin) != TCL_OK) {
	Tk_DestroyWindow(mbPtr->tkwin);
	return TCL_ERROR;
    }

    if (ConfigureMenuButton(interp, mbPtr, objc-2, objv+2) != TCL_OK) {
	Tk_DestroyWindow(mbPtr->tkwin);
	return TCL_ERROR;
    }

    Tcl_SetObjResult(interp, Tk_NewWindowObj(mbPtr->tkwin));
    return TCL_OK;
}

/*
 *--------------------------------------------------------------
 *
 * MenuButtonWidgetObjCmd --
 *
 *	This function is invoked to process the Tcl command that corresponds
 *	to a widget managed by this module. See the user documentation for
 *	details on what it does.
 *
 * Results:
 *	A standard Tcl result.
 *
 * Side effects:
 *	See the user documentation.
 *
 *--------------------------------------------------------------
 */

static int
MenuButtonWidgetObjCmd(
    void *clientData,	/* Information about button widget. */
    Tcl_Interp *interp,		/* Current interpreter. */
    Tcl_Size objc,			/* Number of arguments. */
    Tcl_Obj *const objv[])	/* Argument objects. */
{
    TkMenuButton *mbPtr = (TkMenuButton *)clientData;
    int result, index;
    Tcl_Obj *objPtr;

    if (objc < 2) {
	Tcl_WrongNumArgs(interp, 1, objv, "option ?arg ...?");
	return TCL_ERROR;
    }
    result = Tcl_GetIndexFromObjStruct(interp, objv[1], commandNames,
	    sizeof(char *), "option", 0, &index);
    if (result != TCL_OK) {
	return result;
    }
    Tcl_Preserve(mbPtr);

    switch (index) {
    case COMMAND_CGET:
	if (objc != 3) {
	    Tcl_WrongNumArgs(interp, 1, objv, "cget option");
	    goto error;
	}

	objPtr = Tk_GetOptionValue(interp, mbPtr,
		mbPtr->optionTable, objv[2], mbPtr->tkwin);
	if (objPtr == NULL) {
	    goto error;
	}
	Tcl_SetObjResult(interp, objPtr);
	break;

    case COMMAND_CONFIGURE:
	if (objc <= 3) {
	    objPtr = Tk_GetOptionInfo(interp, mbPtr,
		    mbPtr->optionTable, (objc == 3) ? objv[2] : NULL,
		    mbPtr->tkwin);
	    if (objPtr == NULL) {
		goto error;
	    }
	    Tcl_SetObjResult(interp, objPtr);
	} else {
	    result = ConfigureMenuButton(interp, mbPtr, objc-2, objv+2);
	}
	break;
    }
    Tcl_Release(mbPtr);
    return result;

  error:
    Tcl_Release(mbPtr);
    return TCL_ERROR;
}

/*
 *----------------------------------------------------------------------
 *
 * DestroyMenuButton --
 *
 *	This function is invoked to recycle all of the resources associated
 *	with a menubutton widget. It is invoked as a when-idle handler in
 *	order to make sure that there is no other use of the menubutton
 *	pending at the time of the deletion.
 *
 * Results:
 *	None.
 *
 * Side effects:
 *	Everything associated with the widget is freed up.
 *
 *----------------------------------------------------------------------
 */

static void
DestroyMenuButton(
    void *memPtr)		/* Info about button widget. */
{
    TkMenuButton *mbPtr = (TkMenuButton *)memPtr;
    TkpDestroyMenuButton(mbPtr);

    if (mbPtr->flags & REDRAW_PENDING) {
	Tcl_CancelIdleCall(TkpDisplayMenuButton, mbPtr);
    }

    /*
     * Free up all the stuff that requires special handling, then let
     * Tk_FreeOptions handle all the standard option-related stuff.
     */

    Tcl_DeleteCommandFromToken(mbPtr->interp, mbPtr->widgetCmd);
    if (mbPtr->textVarName != NULL) {
	Tcl_UntraceVar2(mbPtr->interp, mbPtr->textVarName, NULL,
		TCL_GLOBAL_ONLY|TCL_TRACE_WRITES|TCL_TRACE_UNSETS,
		MenuButtonTextVarProc, mbPtr);
    }
    if (mbPtr->image != NULL) {
	Tk_FreeImage(mbPtr->image);
    }
    if (mbPtr->normalTextGC != NULL) {
	Tk_FreeGC(mbPtr->display, mbPtr->normalTextGC);
    }
    if (mbPtr->activeTextGC != NULL) {
	Tk_FreeGC(mbPtr->display, mbPtr->activeTextGC);
    }
    if (mbPtr->disabledGC != NULL) {
	Tk_FreeGC(mbPtr->display, mbPtr->disabledGC);
    }
    if (mbPtr->stippleGC != NULL) {
	Tk_FreeGC(mbPtr->display, mbPtr->stippleGC);
    }
    if (mbPtr->gray != None) {
	Tk_FreeBitmap(mbPtr->display, mbPtr->gray);
    }
    if (mbPtr->textLayout != NULL) {
	Tk_FreeTextLayout(mbPtr->textLayout);
    }
    Tk_FreeConfigOptions(mbPtr, mbPtr->optionTable, mbPtr->tkwin);
    mbPtr->tkwin = NULL;
    Tcl_EventuallyFree(mbPtr, TCL_DYNAMIC);
}

/*
 *----------------------------------------------------------------------
 *
 * ConfigureMenuButton --
 *
 *	This function is called to process an argv/argc list, plus the Tk
 *	option database, in order to configure (or reconfigure) a menubutton
 *	widget.
 *
 * Results:
 *	The return value is a standard Tcl result. If TCL_ERROR is returned,
 *	then the interp's result contains an error message.
 *
 * Side effects:
 *	Configuration information, such as text string, colors, font, etc. get
 *	set for mbPtr; old resources get freed, if there were any. The
 *	menubutton is redisplayed.
 *
 *----------------------------------------------------------------------
 */

static int
ConfigureMenuButton(
    Tcl_Interp *interp,		/* Used for error reporting. */
    TkMenuButton *mbPtr,
				/* Information about widget; may or may not
				 * already have values for some fields. */
    Tcl_Size objc,			/* Number of valid entries in objv. */
    Tcl_Obj *const objv[])	/* Arguments. */
{
    Tk_SavedOptions savedOptions;
    Tcl_Obj *errorResult = NULL;
    int error;
    Tk_Image image;

    /*
     * Eliminate any existing trace on variables monitored by the menubutton.
     */

    if (mbPtr->textVarName != NULL) {
	Tcl_UntraceVar2(interp, mbPtr->textVarName, NULL,
		TCL_GLOBAL_ONLY|TCL_TRACE_WRITES|TCL_TRACE_UNSETS,
		MenuButtonTextVarProc, mbPtr);
    }

    /*
     * The following loop is potentially executed twice. During the first pass
     * configuration options get set to their new values. If there is an error
     * in this pass, we execute a second pass to restore all the options to
     * their previous values.
     */

    for (error = 0; error <= 1; error++) {
	if (!error) {
	    /*
	     * First pass: set options to new values.
	     */

	    if (Tk_SetOptions(interp, mbPtr,
		    mbPtr->optionTable, objc, objv,
		    mbPtr->tkwin, &savedOptions, NULL) != TCL_OK) {
		continue;
	    }
	} else {
	    /*
	     * Second pass: restore options to old values.
	     */

	    errorResult = Tcl_GetObjResult(interp);
	    Tcl_IncrRefCount(errorResult);
	    Tk_RestoreSavedOptions(&savedOptions);
	}

	/*
	 * A few options need special processing, such as setting the
	 * background from a 3-D border, or filling in complicated defaults
	 * that couldn't be specified to Tk_SetOptions.
	 */

	if ((mbPtr->state == STATE_ACTIVE)
		&& !Tk_StrictMotif(mbPtr->tkwin)) {
	    Tk_SetBackgroundFromBorder(mbPtr->tkwin, mbPtr->activeBorder);
	} else {
	    Tk_SetBackgroundFromBorder(mbPtr->tkwin, mbPtr->normalBorder);
	}

	if (mbPtr->highlightWidth < 0) {
	    mbPtr->highlightWidth = 0;
	}

	if (mbPtr->padX < 0) {
	    mbPtr->padX = 0;
	}
	if (mbPtr->padY < 0) {
	    mbPtr->padY = 0;
	}

	/*
	 * Get the image for the widget, if there is one. Allocate the new
	 * image before freeing the old one, so that the reference count
	 * doesn't go to zero and cause image data to be discarded.
	 */

	if (mbPtr->imageString != NULL) {
	    image = Tk_GetImage(mbPtr->interp, mbPtr->tkwin,
		    mbPtr->imageString, MenuButtonImageProc, mbPtr);
	    if (image == NULL) {
		return TCL_ERROR;
	    }
	} else {
	    image = NULL;
	}
	if (mbPtr->image != NULL) {
	    Tk_FreeImage(mbPtr->image);
	}
	mbPtr->image = image;

	/*
	 * Recompute the geometry for the button.
	 */

	if ((mbPtr->bitmap != None) || (mbPtr->image != NULL)) {
	    if (Tk_GetPixels(interp, mbPtr->tkwin, mbPtr->widthString,
		    &mbPtr->width) != TCL_OK) {
	    widthError:
		Tcl_AddErrorInfo(interp, "\n    (processing -width option)");
		continue;
	    }
	    if (Tk_GetPixels(interp, mbPtr->tkwin, mbPtr->heightString,
		    &mbPtr->height) != TCL_OK) {
	    heightError:
		Tcl_AddErrorInfo(interp, "\n    (processing -height option)");
		continue;
	    }
	} else {
	    if (Tcl_GetInt(interp, mbPtr->widthString, &mbPtr->width)
		    != TCL_OK) {
		goto widthError;
	    }
	    if (Tcl_GetInt(interp, mbPtr->heightString, &mbPtr->height)
		    != TCL_OK) {
		goto heightError;
	    }
	}
	break;
    }

    if (!error) {
	Tk_FreeSavedOptions(&savedOptions);
    }

    if (mbPtr->textVarName != NULL) {
	/*
	 * If no image or -compound is used, display the value of a variable.
	 * Set up a trace to watch for any changes in it, create the variable
	 * if it doesn't exist, and fetch its current value.
	 */
	const char *value;

	value = Tcl_GetVar2(interp, mbPtr->textVarName, NULL, TCL_GLOBAL_ONLY);
	if (value == NULL) {
	    Tcl_SetVar2(interp, mbPtr->textVarName, NULL, mbPtr->text,
		    TCL_GLOBAL_ONLY);
	} else {
	    if (mbPtr->text != NULL) {
		ckfree(mbPtr->text);
	    }
	    mbPtr->text = (char *)ckalloc(strlen(value) + 1);
	    strcpy(mbPtr->text, value);
	}
	Tcl_TraceVar2(interp, mbPtr->textVarName, NULL,
		TCL_GLOBAL_ONLY|TCL_TRACE_WRITES|TCL_TRACE_UNSETS,
		MenuButtonTextVarProc, mbPtr);
    }

    TkMenuButtonWorldChanged(mbPtr);
    if (error) {
	Tcl_SetObjResult(interp, errorResult);
	Tcl_DecrRefCount(errorResult);
	return TCL_ERROR;
    }
    return TCL_OK;
}

/*
 *---------------------------------------------------------------------------
 *
 * TkMenuButtonWorldChanged --
 *
 *	This function is called when the world has changed in some way and the
 *	widget needs to recompute all its graphics contexts and determine its
 *	new geometry.
 *
 * Results:
 *	None.
 *
 * Side effects:
 *	TkMenuButton will be relayed out and redisplayed.
 *
 *---------------------------------------------------------------------------
 */

void
TkMenuButtonWorldChanged(
    void *instanceData)	/* Information about widget. */
{
    XGCValues gcValues;
    GC gc;
    unsigned long mask;
    TkMenuButton *mbPtr = (TkMenuButton *)instanceData;

    gcValues.font = Tk_FontId(mbPtr->tkfont);
    gcValues.foreground = mbPtr->normalFg->pixel;
    gcValues.background = Tk_3DBorderColor(mbPtr->normalBorder)->pixel;

    /*
     * Note: GraphicsExpose events are disabled in GC's because they're used
     * to copy stuff from an off-screen pixmap onto the screen (we know that
     * there's no problem with obscured areas).
     */

    gcValues.graphics_exposures = False;
    mask = GCForeground | GCBackground | GCFont | GCGraphicsExposures;
    gc = Tk_GetGC(mbPtr->tkwin, mask, &gcValues);
    if (mbPtr->normalTextGC != NULL) {
	Tk_FreeGC(mbPtr->display, mbPtr->normalTextGC);
    }
    mbPtr->normalTextGC = gc;

    gcValues.foreground = mbPtr->activeFg->pixel;
    gcValues.background = Tk_3DBorderColor(mbPtr->activeBorder)->pixel;
    mask = GCForeground | GCBackground | GCFont;
    gc = Tk_GetGC(mbPtr->tkwin, mask, &gcValues);
    if (mbPtr->activeTextGC != NULL) {
	Tk_FreeGC(mbPtr->display, mbPtr->activeTextGC);
    }
    mbPtr->activeTextGC = gc;

    gcValues.background = Tk_3DBorderColor(mbPtr->normalBorder)->pixel;

    /*
     * Create the GC that can be used for stippling
     */

    if (mbPtr->stippleGC == NULL) {
	gcValues.foreground = gcValues.background;
	mask = GCForeground;
	if (mbPtr->gray == None) {
	    mbPtr->gray = Tk_GetBitmap(NULL, mbPtr->tkwin, "gray50");
	}
	if (mbPtr->gray != None) {
	    gcValues.fill_style = FillStippled;
	    gcValues.stipple = mbPtr->gray;
	    mask |= GCFillStyle | GCStipple;
	}
	mbPtr->stippleGC = Tk_GetGC(mbPtr->tkwin, mask, &gcValues);
    }

    /*
     * Allocate the disabled graphics context, for drawing text in its
     * disabled state.
     */

    mask = GCForeground | GCBackground | GCFont;
    if (mbPtr->disabledFg != NULL) {
	gcValues.foreground = mbPtr->disabledFg->pixel;
    } else {
	gcValues.foreground = gcValues.background;
    }
    gc = Tk_GetGC(mbPtr->tkwin, mask, &gcValues);
    if (mbPtr->disabledGC != NULL) {
	Tk_FreeGC(mbPtr->display, mbPtr->disabledGC);
    }
    mbPtr->disabledGC = gc;

    TkpComputeMenuButtonGeometry(mbPtr);

    /*
     * Lastly, arrange for the button to be redisplayed.
     */

    if (Tk_IsMapped(mbPtr->tkwin) && !(mbPtr->flags & REDRAW_PENDING)) {
	Tcl_DoWhenIdle(TkpDisplayMenuButton, mbPtr);
	mbPtr->flags |= REDRAW_PENDING;
    }
}

/*
 *--------------------------------------------------------------
 *
 * MenuButtonEventProc --
 *
 *	This function is invoked by the Tk dispatcher for various events on
 *	buttons.
 *
 * Results:
 *	None.
 *
 * Side effects:
 *	When the window gets deleted, internal structures get cleaned up.
 *	When it gets exposed, it is redisplayed.
 *
 *--------------------------------------------------------------
 */

static void
MenuButtonEventProc(
    void *clientData,	/* Information about window. */
    XEvent *eventPtr)		/* Information about event. */
{
    TkMenuButton *mbPtr = (TkMenuButton *)clientData;

    if ((eventPtr->type == Expose) && (eventPtr->xexpose.count == 0)) {
	goto redraw;
    } else if (eventPtr->type == ConfigureNotify) {
	/*
	 * Must redraw after size changes, since layout could have changed and
	 * borders will need to be redrawn.
	 */

	goto redraw;
    } else if (eventPtr->type == DestroyNotify) {
	DestroyMenuButton(mbPtr);
    } else if (eventPtr->type == FocusIn) {
	if (eventPtr->xfocus.detail != NotifyInferior) {
	    mbPtr->flags |= GOT_FOCUS;
	    if (mbPtr->highlightWidth > 0) {
		goto redraw;
	    }
	}
    } else if (eventPtr->type == FocusOut) {
	if (eventPtr->xfocus.detail != NotifyInferior) {
	    mbPtr->flags &= ~GOT_FOCUS;
	    if (mbPtr->highlightWidth > 0) {
		goto redraw;
	    }
	}
    }
    return;

  redraw:
    if ((mbPtr->tkwin != NULL) && !(mbPtr->flags & REDRAW_PENDING)) {
	Tcl_DoWhenIdle(TkpDisplayMenuButton, mbPtr);
	mbPtr->flags |= REDRAW_PENDING;
    }
}

/*
 *----------------------------------------------------------------------
 *
 * MenuButtonCmdDeletedProc --
 *
 *	This function is invoked when a widget command is deleted. If the
 *	widget isn't already in the process of being destroyed, this command
 *	destroys it.
 *
 * Results:
 *	None.
 *
 * Side effects:
 *	The widget is destroyed.
 *
 *----------------------------------------------------------------------
 */

static void
MenuButtonCmdDeletedProc(
    void *clientData)	/* Pointer to widget record for widget. */
{
    TkMenuButton *mbPtr = (TkMenuButton *)clientData;
    Tk_Window tkwin = mbPtr->tkwin;

    /*
     * This function could be invoked either because the window was destroyed
     * and the command was then deleted (in which case tkwin is NULL) or
     * because the command was deleted, and then this function destroys the
     * widget.
     */

    if (tkwin != NULL) {
	Tk_DestroyWindow(tkwin);
    }
}

/*
 *--------------------------------------------------------------
 *
 * MenuButtonTextVarProc --
 *
 *	This function is invoked when someone changes the variable whose
 *	contents are to be displayed in a menu button.
 *
 * Results:
 *	NULL is always returned.
 *
 * Side effects:
 *	The text displayed in the menu button will change to match the
 *	variable.
 *
 *--------------------------------------------------------------
 */

static char *
MenuButtonTextVarProc(
    void *clientData,	/* Information about button. */
    Tcl_Interp *interp,		/* Interpreter containing variable. */
    const char *name1,		/* Name of variable. */
    const char *name2,		/* Second part of variable name. */
    int flags)			/* Information about what happened. */
{
    TkMenuButton *mbPtr = (TkMenuButton *)clientData;
    const char *value;
    size_t len;
    (void)name1;
    (void)name2;

    /*
     * If the variable is unset, then immediately recreate it unless the whole
     * interpreter is going away.
     */

    if (flags & TCL_TRACE_UNSETS) {
        if (!Tcl_InterpDeleted(interp) && mbPtr->textVarName) {
            void *probe = NULL;

            do {
                probe = Tcl_VarTraceInfo(interp,
                        mbPtr->textVarName,
                        TCL_GLOBAL_ONLY|TCL_TRACE_WRITES|TCL_TRACE_UNSETS,
                        MenuButtonTextVarProc, probe);
                if (probe == (void *)mbPtr) {
                    break;
                }
            } while (probe);
            if (probe) {
                /*
                 * We were able to fetch the unset trace for our
                 * textVarName, which means it is not unset and not
                 * the cause of this unset trace. Instead some outdated
                 * former variable must be, and we should ignore it.
                 */
                return NULL;
            }
	    Tcl_SetVar2(interp, mbPtr->textVarName, NULL, mbPtr->text,
		    TCL_GLOBAL_ONLY);
	    Tcl_TraceVar2(interp, mbPtr->textVarName, NULL,
		    TCL_GLOBAL_ONLY|TCL_TRACE_WRITES|TCL_TRACE_UNSETS,
		    MenuButtonTextVarProc, clientData);
	}
	return NULL;
    }

    value = Tcl_GetVar2(interp, mbPtr->textVarName, NULL, TCL_GLOBAL_ONLY);
    if (value == NULL) {
	value = "";
    }
    if (mbPtr->text != NULL) {
	ckfree(mbPtr->text);
    }
    len = 1 + strlen(value);
    mbPtr->text = (char *)ckalloc(len);
    memcpy(mbPtr->text, value, len);
    TkpComputeMenuButtonGeometry(mbPtr);

    if ((mbPtr->tkwin != NULL) && Tk_IsMapped(mbPtr->tkwin)
	    && !(mbPtr->flags & REDRAW_PENDING)) {
	Tcl_DoWhenIdle(TkpDisplayMenuButton, mbPtr);
	mbPtr->flags |= REDRAW_PENDING;
    }
    return NULL;
}

/*
 *----------------------------------------------------------------------
 *
 * MenuButtonImageProc --
 *
 *	This function is invoked by the image code whenever the manager for an
 *	image does something that affects the size of contents of an image
 *	displayed in a button.
 *
 * Results:
 *	None.
 *
 * Side effects:
 *	Arranges for the button to get redisplayed.
 *
 *----------------------------------------------------------------------
 */

static void
MenuButtonImageProc(
    void *clientData,	/* Pointer to widget record. */
    int x, int y,		/* Upper left pixel (within image) that must
				 * be redisplayed. */
    int width, int height,	/* Dimensions of area to redisplay (may be <=
				 * 0). */
    int imgWidth, int imgHeight)/* New dimensions of image. */
{
    TkMenuButton *mbPtr = (TkMenuButton *)clientData;
    (void)x;
    (void)y;
    (void)width;
    (void)height;
    (void)imgWidth;
    (void)imgHeight;

    if (mbPtr->tkwin != NULL) {
	TkpComputeMenuButtonGeometry(mbPtr);
	if (Tk_IsMapped(mbPtr->tkwin) && !(mbPtr->flags & REDRAW_PENDING)) {
	    Tcl_DoWhenIdle(TkpDisplayMenuButton, mbPtr);
	    mbPtr->flags |= REDRAW_PENDING;
	}
    }
}

/*
 * Local Variables:
 * mode: c
 * c-basic-offset: 4
 * fill-column: 78
 * End:
 */<|MERGE_RESOLUTION|>--- conflicted
+++ resolved
@@ -164,13 +164,7 @@
 static char *		MenuButtonTextVarProc(void *clientData,
 			    Tcl_Interp *interp, const char *name1,
 			    const char *name2, int flags);
-<<<<<<< HEAD
-static int		MenuButtonWidgetObjCmd(void *clientData,
-			    Tcl_Interp *interp, Tcl_Size objc,
-			    Tcl_Obj *const objv[]);
-=======
-static Tcl_ObjCmdProc MenuButtonWidgetObjCmd;
->>>>>>> 8403bafe
+static Tcl_ObjCmdProc2 MenuButtonWidgetObjCmd;
 static int		ConfigureMenuButton(Tcl_Interp *interp,
 			    TkMenuButton *mbPtr, Tcl_Size objc,
 			    Tcl_Obj *const objv[]);
