/*
 * tkMenubutton.c --
 *
 *	This module implements button-like widgets that are used to invoke
 *	pull-down menus.
 *
 * Copyright © 1990-1994 The Regents of the University of California.
 * Copyright © 1994-1997 Sun Microsystems, Inc.
 *
 * See the file "license.terms" for information on usage and redistribution of
 * this file, and for a DISCLAIMER OF ALL WARRANTIES.
 */

#include "tkInt.h"
#include "tkMenubutton.h"

/*
 * The structure below defines menubutton class behavior by means of
 * procedures that can be invoked from generic window code.
 */

static const Tk_ClassProcs menubuttonClass = {
    sizeof(Tk_ClassProcs),	/* size */
    TkMenuButtonWorldChanged,	/* worldChangedProc */
    NULL,			/* createProc */
    NULL			/* modalProc */
};

/*
 * The following table defines the legal values for the -direction option. It
 * is used together with the "enum direction" declaration in tkMenubutton.h.
 */

static const char *const directionStrings[] = {
    "above", "below", "flush", "left", "right", NULL
};

/*
 * Information used for parsing configuration specs:
 */

static const Tk_OptionSpec optionSpecs[] = {
    {TK_OPTION_BORDER, "-activebackground", "activeBackground", "Foreground",
	DEF_MENUBUTTON_ACTIVE_BG_COLOR, TCL_INDEX_NONE,
	offsetof(TkMenuButton, activeBorder), 0,
	DEF_MENUBUTTON_ACTIVE_BG_MONO, 0},
    {TK_OPTION_COLOR, "-activeforeground", "activeForeground", "Background",
	DEF_MENUBUTTON_ACTIVE_FG_COLOR, TCL_INDEX_NONE,
	offsetof(TkMenuButton, activeFg),
	0, DEF_MENUBUTTON_ACTIVE_FG_MONO, 0},
    {TK_OPTION_ANCHOR, "-anchor", "anchor", "Anchor",
	DEF_MENUBUTTON_ANCHOR, TCL_INDEX_NONE,
	offsetof(TkMenuButton, anchor), TK_OPTION_ENUM_VAR, 0, 0},
    {TK_OPTION_BORDER, "-background", "background", "Background",
	DEF_MENUBUTTON_BG_COLOR, TCL_INDEX_NONE, offsetof(TkMenuButton, normalBorder),
	0, DEF_MENUBUTTON_BG_MONO, 0},
    {TK_OPTION_SYNONYM, "-bd", NULL, NULL, NULL, 0, TCL_INDEX_NONE,
	0, "-borderwidth", 0},
    {TK_OPTION_SYNONYM, "-bg", NULL, NULL, NULL, 0, TCL_INDEX_NONE,
	0, "-background", 0},
    {TK_OPTION_BITMAP, "-bitmap", "bitmap", "Bitmap",
	DEF_MENUBUTTON_BITMAP, TCL_INDEX_NONE, offsetof(TkMenuButton, bitmap),
	TK_OPTION_NULL_OK, 0, 0},
    {TK_OPTION_PIXELS, "-borderwidth", "borderWidth", "BorderWidth",
	DEF_MENUBUTTON_BORDER_WIDTH, offsetof(TkMenuButton, borderWidthObj),
	offsetof(TkMenuButton, borderWidth), 0, 0, 0},
    {TK_OPTION_CURSOR, "-cursor", "cursor", "Cursor",
	DEF_MENUBUTTON_CURSOR, TCL_INDEX_NONE, offsetof(TkMenuButton, cursor),
	TK_OPTION_NULL_OK, 0, 0},
    {TK_OPTION_STRING_TABLE, "-direction", "direction", "Direction",
	DEF_MENUBUTTON_DIRECTION, TCL_INDEX_NONE, offsetof(TkMenuButton, direction),
	TK_OPTION_ENUM_VAR, directionStrings, 0},
    {TK_OPTION_COLOR, "-disabledforeground", "disabledForeground",
	"DisabledForeground", DEF_MENUBUTTON_DISABLED_FG_COLOR,
	TCL_INDEX_NONE, offsetof(TkMenuButton, disabledFg), TK_OPTION_NULL_OK,
	DEF_MENUBUTTON_DISABLED_FG_MONO, 0},
    {TK_OPTION_SYNONYM, "-fg", "foreground", NULL, NULL, 0, TCL_INDEX_NONE,
	0, "-foreground", 0},
    {TK_OPTION_FONT, "-font", "font", "Font",
	DEF_MENUBUTTON_FONT, TCL_INDEX_NONE, offsetof(TkMenuButton, tkfont), 0, 0, 0},
    {TK_OPTION_COLOR, "-foreground", "foreground", "Foreground",
	DEF_MENUBUTTON_FG, TCL_INDEX_NONE, offsetof(TkMenuButton, normalFg), 0, 0, 0},
    {TK_OPTION_STRING, "-height", "height", "Height",
	DEF_MENUBUTTON_HEIGHT, offsetof(TkMenuButton, heightObj),
	TCL_INDEX_NONE, 0, 0, 0},
    {TK_OPTION_COLOR, "-highlightbackground", "highlightBackground",
	"HighlightBackground", DEF_MENUBUTTON_HIGHLIGHT_BG_COLOR,
	TCL_INDEX_NONE, offsetof(TkMenuButton, highlightBgColorPtr), 0, 0, 0},
    {TK_OPTION_COLOR, "-highlightcolor", "highlightColor", "HighlightColor",
	DEF_MENUBUTTON_HIGHLIGHT, TCL_INDEX_NONE,
	offsetof(TkMenuButton, highlightColorPtr),	0, 0, 0},
    {TK_OPTION_PIXELS, "-highlightthickness", "highlightThickness",
	"HighlightThickness", DEF_MENUBUTTON_HIGHLIGHT_WIDTH,
	offsetof(TkMenuButton, highlightWidthObj), offsetof(TkMenuButton, highlightWidth), 0, 0, 0},
    {TK_OPTION_STRING, "-image", "image", "Image",
	DEF_MENUBUTTON_IMAGE, offsetof(TkMenuButton, imageObj), TCL_INDEX_NONE,
	TK_OPTION_NULL_OK, 0, 0},
    {TK_OPTION_BOOLEAN, "-indicatoron", "indicatorOn", "IndicatorOn",
	DEF_MENUBUTTON_INDICATOR, TCL_INDEX_NONE, offsetof(TkMenuButton, indicatorOn),
	0, 0, 0},
    {TK_OPTION_JUSTIFY, "-justify", "justify", "Justify",
	DEF_MENUBUTTON_JUSTIFY, TCL_INDEX_NONE, offsetof(TkMenuButton, justify), TK_OPTION_ENUM_VAR, 0, 0},
    {TK_OPTION_STRING, "-menu", "menu", "Menu",
	DEF_MENUBUTTON_MENU, offsetof(TkMenuButton, menuNameObj), TCL_INDEX_NONE,
	TK_OPTION_NULL_OK, 0, 0},
    {TK_OPTION_PIXELS, "-padx", "padX", "Pad",
	DEF_MENUBUTTON_PADX, offsetof(TkMenuButton, padXObj), offsetof(TkMenuButton, padX),
	0, 0, 0},
    {TK_OPTION_PIXELS, "-pady", "padY", "Pad",
	DEF_MENUBUTTON_PADY, offsetof(TkMenuButton, padYObj), offsetof(TkMenuButton, padY),
	0, 0, 0},
    {TK_OPTION_RELIEF, "-relief", "relief", "Relief",
	DEF_MENUBUTTON_RELIEF, TCL_INDEX_NONE, offsetof(TkMenuButton, relief),
	0, 0, 0},
    {TK_OPTION_STRING_TABLE, "-compound", "compound", "Compound",
	DEF_BUTTON_COMPOUND, TCL_INDEX_NONE, offsetof(TkMenuButton, compound),
	0, tkCompoundStrings, 0},
    {TK_OPTION_STRING_TABLE, "-state", "state", "State",
	DEF_MENUBUTTON_STATE, TCL_INDEX_NONE, offsetof(TkMenuButton, state),
	TK_OPTION_ENUM_VAR, tkStateStrings, 0},
    {TK_OPTION_STRING, "-takefocus", "takeFocus", "TakeFocus",
	DEF_MENUBUTTON_TAKE_FOCUS, offsetof(TkMenuButton, takeFocusObj),
	TCL_INDEX_NONE, TK_OPTION_NULL_OK, 0, 0},
    {TK_OPTION_STRING, "-text", "text", "Text",
	DEF_MENUBUTTON_TEXT, offsetof(TkMenuButton, textObj), TCL_INDEX_NONE, 0, 0, 0},
    {TK_OPTION_STRING, "-textvariable", "textVariable", "Variable",
	DEF_MENUBUTTON_TEXT_VARIABLE, offsetof(TkMenuButton, textVarNameObj),
	TCL_INDEX_NONE, TK_OPTION_NULL_OK, 0, 0},
    {TK_OPTION_INDEX, "-underline", "underline", "Underline",
	TK_OPTION_UNDERLINE_DEF(TkMenuButton, underline), 0},
    {TK_OPTION_STRING, "-width", "width", "Width",
	DEF_MENUBUTTON_WIDTH, offsetof(TkMenuButton, widthObj),
	TCL_INDEX_NONE, 0, 0, 0},
    {TK_OPTION_PIXELS, "-wraplength", "wrapLength", "WrapLength",
<<<<<<< HEAD
	DEF_MENUBUTTON_WRAP_LENGTH, offsetof(TkMenuButton, wrapLengthObj), offsetof(TkMenuButton, wrapLength),
	0, 0, 0},
=======
	DEF_MENUBUTTON_WRAP_LENGTH, TCL_INDEX_NONE,
	offsetof(TkMenuButton, wrapLength), 0, 0, 0},
>>>>>>> df664db9
    {TK_OPTION_END, NULL, NULL, NULL, NULL, 0, 0, 0, NULL, 0}
};

/*
 * The following tables define the menubutton widget commands and map the
 * indexes into the string tables into a single enumerated type used to
 * dispatch the scale widget command.
 */

static const char *const commandNames[] = {
    "cget", "configure", NULL
};

enum command {
    COMMAND_CGET, COMMAND_CONFIGURE
};

/*
 * Forward declarations for functions defined later in this file:
 */

static void		MenuButtonCmdDeletedProc(void *clientData);
static void		MenuButtonEventProc(void *clientData,
			    XEvent *eventPtr);
static void		MenuButtonImageProc(void *clientData,
			    int x, int y, int width, int height, int imgWidth,
			    int imgHeight);
static char *		MenuButtonTextVarProc(void *clientData,
			    Tcl_Interp *interp, const char *name1,
			    const char *name2, int flags);
static Tcl_ObjCmdProc MenuButtonWidgetObjCmd;
static int		ConfigureMenuButton(Tcl_Interp *interp,
			    TkMenuButton *mbPtr, int objc,
			    Tcl_Obj *const objv[]);
static void		DestroyMenuButton(void *memPtr);

/*
 *--------------------------------------------------------------
 *
 * Tk_MenubuttonObjCmd --
 *
 *	This function is invoked to process the "button", "label",
 *	"radiobutton", and "checkbutton" Tcl commands. See the user
 *	documentation for details on what it does.
 *
 * Results:
 *	A standard Tcl result.
 *
 * Side effects:
 *	See the user documentation.
 *
 *--------------------------------------------------------------
 */

int
Tk_MenubuttonObjCmd(
    TCL_UNUSED(void *),
    Tcl_Interp *interp,		/* Current interpreter. */
    int objc,			/* Number of arguments. */
    Tcl_Obj *const objv[])	/* Argument objects. */
{
    TkMenuButton *mbPtr;
    Tk_OptionTable optionTable;
    Tk_Window tkwin;

    if (objc < 2) {
	Tcl_WrongNumArgs(interp, 1, objv, "pathName ?-option value ...?");
	return TCL_ERROR;
    }

    /*
     * Create the new window.
     */

    tkwin = Tk_CreateWindowFromPath(interp, Tk_MainWindow(interp),
	    Tcl_GetString(objv[1]), NULL);
    if (tkwin == NULL) {
	return TCL_ERROR;
    }

    /*
     * Create the option table for this widget class. If it has already been
     * created, the cached pointer will be returned.
     */

    optionTable = Tk_CreateOptionTable(interp, optionSpecs);

    Tk_SetClass(tkwin, "Menubutton");
    mbPtr = TkpCreateMenuButton(tkwin);

    Tk_SetClassProcs(tkwin, &menubuttonClass, mbPtr);

    /*
     * Initialize the data structure for the button.
     */

    mbPtr->tkwin = tkwin;
    mbPtr->display = Tk_Display(tkwin);
    mbPtr->interp = interp;
    mbPtr->widgetCmd = Tcl_CreateObjCommand(interp,
	    Tk_PathName(mbPtr->tkwin), MenuButtonWidgetObjCmd, mbPtr,
	    MenuButtonCmdDeletedProc);
    mbPtr->optionTable = optionTable;
    mbPtr->menuNameObj = NULL;
    mbPtr->textObj = NULL;
    mbPtr->underline = INT_MIN;
    mbPtr->textVarNameObj = NULL;
    mbPtr->bitmap = None;
    mbPtr->imageObj = NULL;
    mbPtr->image = NULL;
    mbPtr->state = STATE_NORMAL;
    mbPtr->normalBorder = NULL;
    mbPtr->activeBorder = NULL;
    mbPtr->borderWidth = 0;
    mbPtr->relief = TK_RELIEF_FLAT;
    mbPtr->highlightWidth = 0;
    mbPtr->highlightBgColorPtr = NULL;
    mbPtr->highlightColorPtr = NULL;
    mbPtr->inset = 0;
    mbPtr->tkfont = NULL;
    mbPtr->normalFg = NULL;
    mbPtr->activeFg = NULL;
    mbPtr->disabledFg = NULL;
    mbPtr->normalTextGC = NULL;
    mbPtr->activeTextGC = NULL;
    mbPtr->gray = None;
    mbPtr->disabledGC = NULL;
    mbPtr->stippleGC = NULL;
    mbPtr->leftBearing = 0;
    mbPtr->rightBearing = 0;
    mbPtr->widthObj = NULL;
    mbPtr->heightObj = NULL;
    mbPtr->width = 0;
    mbPtr->height = 0;
    mbPtr->wrapLength = 0;
    mbPtr->padX = 0;
    mbPtr->padY = 0;
    mbPtr->anchor = TK_ANCHOR_CENTER;
    mbPtr->justify = TK_JUSTIFY_CENTER;
    mbPtr->textLayout = NULL;
    mbPtr->indicatorOn = 0;
    mbPtr->indicatorWidth = 0;
    mbPtr->indicatorHeight = 0;
    mbPtr->direction = DIRECTION_FLUSH;
    mbPtr->cursor = NULL;
    mbPtr->takeFocusObj = NULL;
    mbPtr->flags = 0;
    mbPtr->borderWidthObj = NULL;
    mbPtr->highlightWidthObj = NULL;
    mbPtr->padXObj = NULL;
    mbPtr->padYObj = NULL;
    mbPtr->wrapLengthObj = NULL;

    Tk_CreateEventHandler(mbPtr->tkwin,
	    ExposureMask|StructureNotifyMask|FocusChangeMask,
	    MenuButtonEventProc, mbPtr);

    if (Tk_InitOptions(interp, mbPtr, optionTable, tkwin) != TCL_OK) {
	Tk_DestroyWindow(mbPtr->tkwin);
	return TCL_ERROR;
    }

    if (ConfigureMenuButton(interp, mbPtr, objc-2, objv+2) != TCL_OK) {
	Tk_DestroyWindow(mbPtr->tkwin);
	return TCL_ERROR;
    }

    Tcl_SetObjResult(interp, Tk_NewWindowObj(mbPtr->tkwin));
    return TCL_OK;
}

/*
 *--------------------------------------------------------------
 *
 * MenuButtonWidgetObjCmd --
 *
 *	This function is invoked to process the Tcl command that corresponds
 *	to a widget managed by this module. See the user documentation for
 *	details on what it does.
 *
 * Results:
 *	A standard Tcl result.
 *
 * Side effects:
 *	See the user documentation.
 *
 *--------------------------------------------------------------
 */

static int
MenuButtonWidgetObjCmd(
    void *clientData,	/* Information about button widget. */
    Tcl_Interp *interp,		/* Current interpreter. */
    int objc,			/* Number of arguments. */
    Tcl_Obj *const objv[])	/* Argument objects. */
{
    TkMenuButton *mbPtr = (TkMenuButton *)clientData;
    int result, index;
    Tcl_Obj *objPtr;

    if (objc < 2) {
	Tcl_WrongNumArgs(interp, 1, objv, "option ?arg ...?");
	return TCL_ERROR;
    }
    result = Tcl_GetIndexFromObjStruct(interp, objv[1], commandNames,
	    sizeof(char *), "option", 0, &index);
    if (result != TCL_OK) {
	return result;
    }
    Tcl_Preserve(mbPtr);

    switch (index) {
    case COMMAND_CGET:
	if (objc != 3) {
	    Tcl_WrongNumArgs(interp, 1, objv, "cget option");
	    goto error;
	}

	objPtr = Tk_GetOptionValue(interp, mbPtr,
		mbPtr->optionTable, objv[2], mbPtr->tkwin);
	if (objPtr == NULL) {
	    goto error;
	}
	Tcl_SetObjResult(interp, objPtr);
	break;

    case COMMAND_CONFIGURE:
	if (objc <= 3) {
	    objPtr = Tk_GetOptionInfo(interp, mbPtr,
		    mbPtr->optionTable, (objc == 3) ? objv[2] : NULL,
		    mbPtr->tkwin);
	    if (objPtr == NULL) {
		goto error;
	    }
	    Tcl_SetObjResult(interp, objPtr);
	} else {
	    result = ConfigureMenuButton(interp, mbPtr, objc-2, objv+2);
	}
	break;
    }
    Tcl_Release(mbPtr);
    return result;

  error:
    Tcl_Release(mbPtr);
    return TCL_ERROR;
}

/*
 *----------------------------------------------------------------------
 *
 * DestroyMenuButton --
 *
 *	This function is invoked to recycle all of the resources associated
 *	with a menubutton widget. It is invoked as a when-idle handler in
 *	order to make sure that there is no other use of the menubutton
 *	pending at the time of the deletion.
 *
 * Results:
 *	None.
 *
 * Side effects:
 *	Everything associated with the widget is freed up.
 *
 *----------------------------------------------------------------------
 */

static void
DestroyMenuButton(
    void *memPtr)		/* Info about button widget. */
{
    TkMenuButton *mbPtr = (TkMenuButton *)memPtr;
    TkpDestroyMenuButton(mbPtr);

    if (mbPtr->flags & REDRAW_PENDING) {
	Tcl_CancelIdleCall(TkpDisplayMenuButton, mbPtr);
    }

    /*
     * Free up all the stuff that requires special handling, then let
     * Tk_FreeOptions handle all the standard option-related stuff.
     */

    Tcl_DeleteCommandFromToken(mbPtr->interp, mbPtr->widgetCmd);
    if (mbPtr->textVarNameObj != NULL) {
	Tcl_UntraceVar2(mbPtr->interp, Tcl_GetString(mbPtr->textVarNameObj), NULL,
		TCL_GLOBAL_ONLY|TCL_TRACE_WRITES|TCL_TRACE_UNSETS,
		MenuButtonTextVarProc, mbPtr);
    }
    if (mbPtr->image != NULL) {
	Tk_FreeImage(mbPtr->image);
    }
    if (mbPtr->normalTextGC != NULL) {
	Tk_FreeGC(mbPtr->display, mbPtr->normalTextGC);
    }
    if (mbPtr->activeTextGC != NULL) {
	Tk_FreeGC(mbPtr->display, mbPtr->activeTextGC);
    }
    if (mbPtr->disabledGC != NULL) {
	Tk_FreeGC(mbPtr->display, mbPtr->disabledGC);
    }
    if (mbPtr->stippleGC != NULL) {
	Tk_FreeGC(mbPtr->display, mbPtr->stippleGC);
    }
    if (mbPtr->gray != None) {
	Tk_FreeBitmap(mbPtr->display, mbPtr->gray);
    }
    if (mbPtr->textLayout != NULL) {
	Tk_FreeTextLayout(mbPtr->textLayout);
    }
    Tk_FreeConfigOptions(mbPtr, mbPtr->optionTable, mbPtr->tkwin);
    mbPtr->tkwin = NULL;
    Tcl_EventuallyFree(mbPtr, TCL_DYNAMIC);
}

/*
 *----------------------------------------------------------------------
 *
 * ConfigureMenuButton --
 *
 *	This function is called to process an argv/argc list, plus the Tk
 *	option database, in order to configure (or reconfigure) a menubutton
 *	widget.
 *
 * Results:
 *	The return value is a standard Tcl result. If TCL_ERROR is returned,
 *	then the interp's result contains an error message.
 *
 * Side effects:
 *	Configuration information, such as text string, colors, font, etc. get
 *	set for mbPtr; old resources get freed, if there were any. The
 *	menubutton is redisplayed.
 *
 *----------------------------------------------------------------------
 */

static int
ConfigureMenuButton(
    Tcl_Interp *interp,		/* Used for error reporting. */
    TkMenuButton *mbPtr,
				/* Information about widget; may or may not
				 * already have values for some fields. */
    int objc,			/* Number of valid entries in objv. */
    Tcl_Obj *const objv[])	/* Arguments. */
{
    Tk_SavedOptions savedOptions;
    Tcl_Obj *errorResult = NULL;
    int error;
    Tk_Image image;

    /*
     * Eliminate any existing trace on variables monitored by the menubutton.
     */

    if (mbPtr->textVarNameObj != NULL) {
	Tcl_UntraceVar2(interp, Tcl_GetString(mbPtr->textVarNameObj), NULL,
		TCL_GLOBAL_ONLY|TCL_TRACE_WRITES|TCL_TRACE_UNSETS,
		MenuButtonTextVarProc, mbPtr);
    }

    /*
     * The following loop is potentially executed twice. During the first pass
     * configuration options get set to their new values. If there is an error
     * in this pass, we execute a second pass to restore all the options to
     * their previous values.
     */

    for (error = 0; error <= 1; error++) {
	if (!error) {
	    /*
	     * First pass: set options to new values.
	     */

	    if (Tk_SetOptions(interp, mbPtr,
		    mbPtr->optionTable, objc, objv,
		    mbPtr->tkwin, &savedOptions, NULL) != TCL_OK) {
		continue;
	    }
	} else {
	    /*
	     * Second pass: restore options to old values.
	     */

	    errorResult = Tcl_GetObjResult(interp);
	    Tcl_IncrRefCount(errorResult);
	    Tk_RestoreSavedOptions(&savedOptions);
	}

	/*
	 * A few options need special processing, such as setting the
	 * background from a 3-D border, or filling in complicated defaults
	 * that couldn't be specified to Tk_SetOptions.
	 */

	if ((mbPtr->state == STATE_ACTIVE)
		&& !Tk_StrictMotif(mbPtr->tkwin)) {
	    Tk_SetBackgroundFromBorder(mbPtr->tkwin, mbPtr->activeBorder);
	} else {
	    Tk_SetBackgroundFromBorder(mbPtr->tkwin, mbPtr->normalBorder);
	}

	if (mbPtr->borderWidth < 0) {
	    mbPtr->borderWidth = 0;
	}
	if (mbPtr->highlightWidth < 0) {
	    mbPtr->highlightWidth = 0;
		if (mbPtr->highlightWidthObj) {
		    Tcl_DecrRefCount(mbPtr->highlightWidthObj);
		}
		mbPtr->highlightWidthObj = Tcl_NewIntObj(0);
		Tcl_IncrRefCount(mbPtr->highlightWidthObj);
	}
	if (mbPtr->padX < 0) {
	    mbPtr->padX = 0;
		if (mbPtr->padXObj) {
		    Tcl_DecrRefCount(mbPtr->padXObj);
		}
		mbPtr->padXObj = Tcl_NewIntObj(0);
		Tcl_IncrRefCount(mbPtr->padXObj);
	}
	if (mbPtr->padY < 0) {
	    mbPtr->padY = 0;
		if (mbPtr->padYObj) {
		    Tcl_DecrRefCount(mbPtr->padYObj);
		}
		mbPtr->padYObj = Tcl_NewIntObj(0);
		Tcl_IncrRefCount(mbPtr->padYObj);
	}

	/*
	 * Get the image for the widget, if there is one. Allocate the new
	 * image before freeing the old one, so that the reference count
	 * doesn't go to zero and cause image data to be discarded.
	 */

	if (mbPtr->imageObj != NULL) {
	    image = Tk_GetImage(mbPtr->interp, mbPtr->tkwin,
		    Tcl_GetString(mbPtr->imageObj), MenuButtonImageProc, mbPtr);
	    if (image == NULL) {
		return TCL_ERROR;
	    }
	} else {
	    image = NULL;
	}
	if (mbPtr->image != NULL) {
	    Tk_FreeImage(mbPtr->image);
	}
	mbPtr->image = image;

	/*
	 * Recompute the geometry for the button.
	 */

	if ((mbPtr->bitmap != None) || (mbPtr->image != NULL)) {
	    if (Tk_GetPixelsFromObj(interp, mbPtr->tkwin, mbPtr->widthObj,
		    &mbPtr->width) != TCL_OK) {
	    widthError:
		Tcl_AddErrorInfo(interp, "\n    (processing \"-width\" option)");
		continue;
	    }
	    if (Tk_GetPixelsFromObj(interp, mbPtr->tkwin, mbPtr->heightObj,
		    &mbPtr->height) != TCL_OK) {
	    heightError:
		Tcl_AddErrorInfo(interp, "\n    (processing \"-height\" option)");
		continue;
	    }
	} else {
	    if (Tcl_GetIntFromObj(interp, mbPtr->widthObj, &mbPtr->width)
		    != TCL_OK) {
		goto widthError;
	    }
	    if (Tcl_GetIntFromObj(interp, mbPtr->heightObj, &mbPtr->height)
		    != TCL_OK) {
		goto heightError;
	    }
	}
	break;
    }

    if (!error) {
	Tk_FreeSavedOptions(&savedOptions);
    }

    if (mbPtr->textVarNameObj != NULL) {
	/*
	 * If no image or -compound is used, display the value of a variable.
	 * Set up a trace to watch for any changes in it, create the variable
	 * if it doesn't exist, and fetch its current value.
	 */
	const char *value;

	value = Tcl_GetVar2(interp, Tcl_GetString(mbPtr->textVarNameObj), NULL, TCL_GLOBAL_ONLY);
	if (value == NULL) {
	    Tcl_SetVar2(interp, Tcl_GetString(mbPtr->textVarNameObj), NULL, mbPtr->textObj ? Tcl_GetString(mbPtr->textObj) : "",
		    TCL_GLOBAL_ONLY);
	} else {
	    if (mbPtr->textObj != NULL) {
		Tcl_DecrRefCount(mbPtr->textObj);
	    }
	    mbPtr->textObj = Tcl_NewStringObj(value, TCL_INDEX_NONE);
	    Tcl_IncrRefCount(mbPtr->textObj);
	}
	Tcl_TraceVar2(interp, Tcl_GetString(mbPtr->textVarNameObj), NULL,
		TCL_GLOBAL_ONLY|TCL_TRACE_WRITES|TCL_TRACE_UNSETS,
		MenuButtonTextVarProc, mbPtr);
    }

    TkMenuButtonWorldChanged(mbPtr);
    if (error) {
	Tcl_SetObjResult(interp, errorResult);
	Tcl_DecrRefCount(errorResult);
	return TCL_ERROR;
    }
    return TCL_OK;
}

/*
 *---------------------------------------------------------------------------
 *
 * TkMenuButtonWorldChanged --
 *
 *	This function is called when the world has changed in some way and the
 *	widget needs to recompute all its graphics contexts and determine its
 *	new geometry.
 *
 * Results:
 *	None.
 *
 * Side effects:
 *	TkMenuButton will be relayed out and redisplayed.
 *
 *---------------------------------------------------------------------------
 */

void
TkMenuButtonWorldChanged(
    void *instanceData)	/* Information about widget. */
{
    XGCValues gcValues;
    GC gc;
    unsigned long mask;
    TkMenuButton *mbPtr = (TkMenuButton *)instanceData;

    gcValues.font = Tk_FontId(mbPtr->tkfont);
    gcValues.foreground = mbPtr->normalFg->pixel;
    gcValues.background = Tk_3DBorderColor(mbPtr->normalBorder)->pixel;

    /*
     * Note: GraphicsExpose events are disabled in GC's because they're used
     * to copy stuff from an off-screen pixmap onto the screen (we know that
     * there's no problem with obscured areas).
     */

    gcValues.graphics_exposures = False;
    mask = GCForeground | GCBackground | GCFont | GCGraphicsExposures;
    gc = Tk_GetGC(mbPtr->tkwin, mask, &gcValues);
    if (mbPtr->normalTextGC != NULL) {
	Tk_FreeGC(mbPtr->display, mbPtr->normalTextGC);
    }
    mbPtr->normalTextGC = gc;

    gcValues.foreground = mbPtr->activeFg->pixel;
    gcValues.background = Tk_3DBorderColor(mbPtr->activeBorder)->pixel;
    mask = GCForeground | GCBackground | GCFont;
    gc = Tk_GetGC(mbPtr->tkwin, mask, &gcValues);
    if (mbPtr->activeTextGC != NULL) {
	Tk_FreeGC(mbPtr->display, mbPtr->activeTextGC);
    }
    mbPtr->activeTextGC = gc;

    gcValues.background = Tk_3DBorderColor(mbPtr->normalBorder)->pixel;

    /*
     * Create the GC that can be used for stippling
     */

    if (mbPtr->stippleGC == NULL) {
	gcValues.foreground = gcValues.background;
	mask = GCForeground;
	if (mbPtr->gray == None) {
	    mbPtr->gray = Tk_GetBitmap(NULL, mbPtr->tkwin, "gray50");
	}
	if (mbPtr->gray != None) {
	    gcValues.fill_style = FillStippled;
	    gcValues.stipple = mbPtr->gray;
	    mask |= GCFillStyle | GCStipple;
	}
	mbPtr->stippleGC = Tk_GetGC(mbPtr->tkwin, mask, &gcValues);
    }

    /*
     * Allocate the disabled graphics context, for drawing text in its
     * disabled state.
     */

    mask = GCForeground | GCBackground | GCFont;
    if (mbPtr->disabledFg != NULL) {
	gcValues.foreground = mbPtr->disabledFg->pixel;
    } else {
	gcValues.foreground = gcValues.background;
    }
    gc = Tk_GetGC(mbPtr->tkwin, mask, &gcValues);
    if (mbPtr->disabledGC != NULL) {
	Tk_FreeGC(mbPtr->display, mbPtr->disabledGC);
    }
    mbPtr->disabledGC = gc;

    TkpComputeMenuButtonGeometry(mbPtr);

    /*
     * Lastly, arrange for the button to be redisplayed.
     */

    if (Tk_IsMapped(mbPtr->tkwin) && !(mbPtr->flags & REDRAW_PENDING)) {
	Tcl_DoWhenIdle(TkpDisplayMenuButton, mbPtr);
	mbPtr->flags |= REDRAW_PENDING;
    }
}

/*
 *--------------------------------------------------------------
 *
 * MenuButtonEventProc --
 *
 *	This function is invoked by the Tk dispatcher for various events on
 *	buttons.
 *
 * Results:
 *	None.
 *
 * Side effects:
 *	When the window gets deleted, internal structures get cleaned up.
 *	When it gets exposed, it is redisplayed.
 *
 *--------------------------------------------------------------
 */

static void
MenuButtonEventProc(
    void *clientData,	/* Information about window. */
    XEvent *eventPtr)		/* Information about event. */
{
    TkMenuButton *mbPtr = (TkMenuButton *)clientData;

    if ((eventPtr->type == Expose) && (eventPtr->xexpose.count == 0)) {
	goto redraw;
    } else if (eventPtr->type == ConfigureNotify) {
	/*
	 * Must redraw after size changes, since layout could have changed and
	 * borders will need to be redrawn.
	 */

	goto redraw;
    } else if (eventPtr->type == DestroyNotify) {
	DestroyMenuButton(mbPtr);
    } else if (eventPtr->type == FocusIn) {
	if (eventPtr->xfocus.detail != NotifyInferior) {
	    mbPtr->flags |= GOT_FOCUS;
	    if (mbPtr->highlightWidth > 0) {
		goto redraw;
	    }
	}
    } else if (eventPtr->type == FocusOut) {
	if (eventPtr->xfocus.detail != NotifyInferior) {
	    mbPtr->flags &= ~GOT_FOCUS;
	    if (mbPtr->highlightWidth > 0) {
		goto redraw;
	    }
	}
    }
    return;

  redraw:
    if ((mbPtr->tkwin != NULL) && !(mbPtr->flags & REDRAW_PENDING)) {
	Tcl_DoWhenIdle(TkpDisplayMenuButton, mbPtr);
	mbPtr->flags |= REDRAW_PENDING;
    }
}

/*
 *----------------------------------------------------------------------
 *
 * MenuButtonCmdDeletedProc --
 *
 *	This function is invoked when a widget command is deleted. If the
 *	widget isn't already in the process of being destroyed, this command
 *	destroys it.
 *
 * Results:
 *	None.
 *
 * Side effects:
 *	The widget is destroyed.
 *
 *----------------------------------------------------------------------
 */

static void
MenuButtonCmdDeletedProc(
    void *clientData)	/* Pointer to widget record for widget. */
{
    TkMenuButton *mbPtr = (TkMenuButton *)clientData;
    Tk_Window tkwin = mbPtr->tkwin;

    /*
     * This function could be invoked either because the window was destroyed
     * and the command was then deleted (in which case tkwin is NULL) or
     * because the command was deleted, and then this function destroys the
     * widget.
     */

    if (tkwin != NULL) {
	Tk_DestroyWindow(tkwin);
    }
}

/*
 *--------------------------------------------------------------
 *
 * MenuButtonTextVarProc --
 *
 *	This function is invoked when someone changes the variable whose
 *	contents are to be displayed in a menu button.
 *
 * Results:
 *	NULL is always returned.
 *
 * Side effects:
 *	The text displayed in the menu button will change to match the
 *	variable.
 *
 *--------------------------------------------------------------
 */

static char *
MenuButtonTextVarProc(
    void *clientData,	/* Information about button. */
    Tcl_Interp *interp,		/* Interpreter containing variable. */
    TCL_UNUSED(const char *),		/* Name of variable. */
    TCL_UNUSED(const char *),		/* Second part of variable name. */
    int flags)			/* Information about what happened. */
{
    TkMenuButton *mbPtr = (TkMenuButton *)clientData;
    const char *value;

    /*
     * If the variable is unset, then immediately recreate it unless the whole
     * interpreter is going away.
     */

    if (flags & TCL_TRACE_UNSETS) {
	if (!Tcl_InterpDeleted(interp) && mbPtr->textVarNameObj) {
	    void *probe = NULL;

	    do {
		probe = Tcl_VarTraceInfo(interp,
			Tcl_GetString(mbPtr->textVarNameObj),
			TCL_GLOBAL_ONLY|TCL_TRACE_WRITES|TCL_TRACE_UNSETS,
			MenuButtonTextVarProc, probe);
		if (probe == (void *)mbPtr) {
		    break;
		}
	    } while (probe);
	    if (probe) {
		/*
		 * We were able to fetch the unset trace for our
		 * textVarName, which means it is not unset and not
		 * the cause of this unset trace. Instead some outdated
		 * former variable must be, and we should ignore it.
		 */
		return NULL;
	    }
	    Tcl_SetVar2(interp, Tcl_GetString(mbPtr->textVarNameObj), NULL, mbPtr->textObj ? Tcl_GetString(mbPtr->textObj) : "",
		    TCL_GLOBAL_ONLY);
	    Tcl_TraceVar2(interp, Tcl_GetString(mbPtr->textVarNameObj), NULL,
		    TCL_GLOBAL_ONLY|TCL_TRACE_WRITES|TCL_TRACE_UNSETS,
		    MenuButtonTextVarProc, clientData);
	}
	return NULL;
    }

    value = Tcl_GetVar2(interp, Tcl_GetString(mbPtr->textVarNameObj), NULL, TCL_GLOBAL_ONLY);
    if (value == NULL) {
	value = "";
    }
    if (mbPtr->textObj != NULL) {
	Tcl_DecrRefCount(mbPtr->textObj);
    }
    mbPtr->textObj= Tcl_NewStringObj(value, TCL_INDEX_NONE);
	Tcl_IncrRefCount(mbPtr->textObj);
    TkpComputeMenuButtonGeometry(mbPtr);

    if ((mbPtr->tkwin != NULL) && Tk_IsMapped(mbPtr->tkwin)
	    && !(mbPtr->flags & REDRAW_PENDING)) {
	Tcl_DoWhenIdle(TkpDisplayMenuButton, mbPtr);
	mbPtr->flags |= REDRAW_PENDING;
    }
    return NULL;
}

/*
 *----------------------------------------------------------------------
 *
 * MenuButtonImageProc --
 *
 *	This function is invoked by the image code whenever the manager for an
 *	image does something that affects the size of contents of an image
 *	displayed in a button.
 *
 * Results:
 *	None.
 *
 * Side effects:
 *	Arranges for the button to get redisplayed.
 *
 *----------------------------------------------------------------------
 */

static void
MenuButtonImageProc(
    void *clientData,	/* Pointer to widget record. */
    TCL_UNUSED(int), /* x, 		Upper left pixel (within image) that must */
    TCL_UNUSED(int), /* y,		be redisplayed. */
    TCL_UNUSED(int), /* width,	Dimensions of area to redisplay (may be <= */
    TCL_UNUSED(int), /* height,	0). */
    TCL_UNUSED(int), /* imgWidth, New dimensions of image. */
    TCL_UNUSED(int)) /* imgHeight) */
{
    TkMenuButton *mbPtr = (TkMenuButton *)clientData;

    if (mbPtr->tkwin != NULL) {
	TkpComputeMenuButtonGeometry(mbPtr);
	if (Tk_IsMapped(mbPtr->tkwin) && !(mbPtr->flags & REDRAW_PENDING)) {
	    Tcl_DoWhenIdle(TkpDisplayMenuButton, mbPtr);
	    mbPtr->flags |= REDRAW_PENDING;
	}
    }
}

/*
 * Local Variables:
 * mode: c
 * c-basic-offset: 4
 * fill-column: 78
 * End:
 */<|MERGE_RESOLUTION|>--- conflicted
+++ resolved
@@ -132,13 +132,8 @@
 	DEF_MENUBUTTON_WIDTH, offsetof(TkMenuButton, widthObj),
 	TCL_INDEX_NONE, 0, 0, 0},
     {TK_OPTION_PIXELS, "-wraplength", "wrapLength", "WrapLength",
-<<<<<<< HEAD
-	DEF_MENUBUTTON_WRAP_LENGTH, offsetof(TkMenuButton, wrapLengthObj), offsetof(TkMenuButton, wrapLength),
-	0, 0, 0},
-=======
-	DEF_MENUBUTTON_WRAP_LENGTH, TCL_INDEX_NONE,
+	DEF_MENUBUTTON_WRAP_LENGTH, offsetof(TkMenuButton, wrapLengthObj),
 	offsetof(TkMenuButton, wrapLength), 0, 0, 0},
->>>>>>> df664db9
     {TK_OPTION_END, NULL, NULL, NULL, NULL, 0, 0, 0, NULL, 0}
 };
 
