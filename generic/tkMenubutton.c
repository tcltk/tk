/*
 * tkMenubutton.c --
 *
 *	This module implements button-like widgets that are used to invoke
 *	pull-down menus.
 *
 * Copyright © 1990-1994 The Regents of the University of California.
 * Copyright © 1994-1997 Sun Microsystems, Inc.
 *
 * See the file "license.terms" for information on usage and redistribution of
 * this file, and for a DISCLAIMER OF ALL WARRANTIES.
 */

#include "tkInt.h"
#include "tkMenubutton.h"

/*
 * The structure below defines menubutton class behavior by means of
 * procedures that can be invoked from generic window code.
 */

static const Tk_ClassProcs menubuttonClass = {
    sizeof(Tk_ClassProcs),	/* size */
    TkMenuButtonWorldChanged,	/* worldChangedProc */
    NULL,			/* createProc */
    NULL			/* modalProc */
};

/*
 * The following table defines the legal values for the -direction option. It
 * is used together with the "enum direction" declaration in tkMenubutton.h.
 */

static const char *const directionStrings[] = {
    "above", "below", "flush", "left", "right", NULL
};

/*
 * Information used for parsing configuration specs:
 */

static const Tk_OptionSpec optionSpecs[] = {
    {TK_OPTION_BORDER, "-activebackground", "activeBackground", "Foreground",
	DEF_MENUBUTTON_ACTIVE_BG_COLOR, TCL_INDEX_NONE,
	offsetof(TkMenuButton, activeBorder), 0,
	DEF_MENUBUTTON_ACTIVE_BG_MONO, 0},
    {TK_OPTION_COLOR, "-activeforeground", "activeForeground", "Background",
	DEF_MENUBUTTON_ACTIVE_FG_COLOR, TCL_INDEX_NONE,
	offsetof(TkMenuButton, activeFg),
	0, DEF_MENUBUTTON_ACTIVE_FG_MONO, 0},
    {TK_OPTION_ANCHOR, "-anchor", "anchor", "Anchor",
	DEF_MENUBUTTON_ANCHOR, TCL_INDEX_NONE,
	offsetof(TkMenuButton, anchor), TK_OPTION_ENUM_VAR, 0, 0},
    {TK_OPTION_BORDER, "-background", "background", "Background",
	DEF_MENUBUTTON_BG_COLOR, TCL_INDEX_NONE, offsetof(TkMenuButton, normalBorder),
	0, DEF_MENUBUTTON_BG_MONO, 0},
    {TK_OPTION_SYNONYM, "-bd", NULL, NULL, NULL, 0, TCL_INDEX_NONE,
	0, "-borderwidth", 0},
    {TK_OPTION_SYNONYM, "-bg", NULL, NULL, NULL, 0, TCL_INDEX_NONE,
	0, "-background", 0},
    {TK_OPTION_BITMAP, "-bitmap", "bitmap", "Bitmap",
	DEF_MENUBUTTON_BITMAP, TCL_INDEX_NONE, offsetof(TkMenuButton, bitmap),
	TK_OPTION_NULL_OK, 0, 0},
    {TK_OPTION_PIXELS, "-borderwidth", "borderWidth", "BorderWidth",
	DEF_MENUBUTTON_BORDER_WIDTH, offsetof(TkMenuButton, borderWidthObj),
	TCL_INDEX_NONE, 0, 0, 0},
    {TK_OPTION_CURSOR, "-cursor", "cursor", "Cursor",
	DEF_MENUBUTTON_CURSOR, TCL_INDEX_NONE, offsetof(TkMenuButton, cursor),
	TK_OPTION_NULL_OK, 0, 0},
    {TK_OPTION_STRING_TABLE, "-direction", "direction", "Direction",
	DEF_MENUBUTTON_DIRECTION, TCL_INDEX_NONE, offsetof(TkMenuButton, direction),
	TK_OPTION_ENUM_VAR, directionStrings, 0},
    {TK_OPTION_COLOR, "-disabledforeground", "disabledForeground",
	"DisabledForeground", DEF_MENUBUTTON_DISABLED_FG_COLOR,
	TCL_INDEX_NONE, offsetof(TkMenuButton, disabledFg), TK_OPTION_NULL_OK,
	DEF_MENUBUTTON_DISABLED_FG_MONO, 0},
    {TK_OPTION_SYNONYM, "-fg", "foreground", NULL, NULL, 0, TCL_INDEX_NONE,
	0, "-foreground", 0},
    {TK_OPTION_FONT, "-font", "font", "Font",
	DEF_MENUBUTTON_FONT, TCL_INDEX_NONE, offsetof(TkMenuButton, tkfont), 0, 0, 0},
    {TK_OPTION_COLOR, "-foreground", "foreground", "Foreground",
	DEF_MENUBUTTON_FG, TCL_INDEX_NONE, offsetof(TkMenuButton, normalFg), 0, 0, 0},
    {TK_OPTION_STRING, "-height", "height", "Height",
	DEF_MENUBUTTON_HEIGHT, offsetof(TkMenuButton, heightObj),
	TCL_INDEX_NONE, 0, 0, 0},
    {TK_OPTION_COLOR, "-highlightbackground", "highlightBackground",
	"HighlightBackground", DEF_MENUBUTTON_HIGHLIGHT_BG_COLOR,
	TCL_INDEX_NONE, offsetof(TkMenuButton, highlightBgColorPtr), 0, 0, 0},
    {TK_OPTION_COLOR, "-highlightcolor", "highlightColor", "HighlightColor",
	DEF_MENUBUTTON_HIGHLIGHT, TCL_INDEX_NONE,
	offsetof(TkMenuButton, highlightColorPtr),	0, 0, 0},
    {TK_OPTION_PIXELS, "-highlightthickness", "highlightThickness",
	"HighlightThickness", DEF_MENUBUTTON_HIGHLIGHT_WIDTH,
	offsetof(TkMenuButton, highlightWidthObj), TCL_INDEX_NONE, 0, 0, 0},
    {TK_OPTION_STRING, "-image", "image", "Image",
	DEF_MENUBUTTON_IMAGE, offsetof(TkMenuButton, imageObj), TCL_INDEX_NONE,
	TK_OPTION_NULL_OK, 0, 0},
    {TK_OPTION_BOOLEAN, "-indicatoron", "indicatorOn", "IndicatorOn",
	DEF_MENUBUTTON_INDICATOR, TCL_INDEX_NONE, offsetof(TkMenuButton, indicatorOn),
	0, 0, 0},
    {TK_OPTION_JUSTIFY, "-justify", "justify", "Justify",
	DEF_MENUBUTTON_JUSTIFY, TCL_INDEX_NONE, offsetof(TkMenuButton, justify), TK_OPTION_ENUM_VAR, 0, 0},
    {TK_OPTION_STRING, "-menu", "menu", "Menu",
	DEF_MENUBUTTON_MENU, offsetof(TkMenuButton, menuNameObj), TCL_INDEX_NONE,
	TK_OPTION_NULL_OK, 0, 0},
    {TK_OPTION_PIXELS, "-padx", "padX", "Pad",
	DEF_MENUBUTTON_PADX, offsetof(TkMenuButton, padXObj), TCL_INDEX_NONE,
	0, 0, 0},
    {TK_OPTION_PIXELS, "-pady", "padY", "Pad",
	DEF_MENUBUTTON_PADY, offsetof(TkMenuButton, padYObj), TCL_INDEX_NONE,
	0, 0, 0},
    {TK_OPTION_RELIEF, "-relief", "relief", "Relief",
	DEF_MENUBUTTON_RELIEF, TCL_INDEX_NONE, offsetof(TkMenuButton, relief),
	0, 0, 0},
    {TK_OPTION_STRING_TABLE, "-compound", "compound", "Compound",
	DEF_BUTTON_COMPOUND, TCL_INDEX_NONE, offsetof(TkMenuButton, compound),
	0, tkCompoundStrings, 0},
    {TK_OPTION_STRING_TABLE, "-state", "state", "State",
	DEF_MENUBUTTON_STATE, TCL_INDEX_NONE, offsetof(TkMenuButton, state),
	TK_OPTION_ENUM_VAR, tkStateStrings, 0},
    {TK_OPTION_STRING, "-takefocus", "takeFocus", "TakeFocus",
	DEF_MENUBUTTON_TAKE_FOCUS, offsetof(TkMenuButton, takeFocusObj),
	TCL_INDEX_NONE, TK_OPTION_NULL_OK, 0, 0},
    {TK_OPTION_STRING, "-text", "text", "Text",
	DEF_MENUBUTTON_TEXT, offsetof(TkMenuButton, textObj), TCL_INDEX_NONE, 0, 0, 0},
    {TK_OPTION_STRING, "-textvariable", "textVariable", "Variable",
	DEF_MENUBUTTON_TEXT_VARIABLE, offsetof(TkMenuButton, textVarNameObj),
	TCL_INDEX_NONE, TK_OPTION_NULL_OK, 0, 0},
    {TK_OPTION_INDEX, "-underline", "underline", "Underline",
	TK_OPTION_UNDERLINE_DEF(TkMenuButton, underline), 0},
    {TK_OPTION_STRING, "-width", "width", "Width",
	DEF_MENUBUTTON_WIDTH, offsetof(TkMenuButton, widthObj),
	TCL_INDEX_NONE, 0, 0, 0},
    {TK_OPTION_PIXELS, "-wraplength", "wrapLength", "WrapLength",
	DEF_MENUBUTTON_WRAP_LENGTH, offsetof(TkMenuButton, wrapLengthObj),
	TCL_INDEX_NONE, 0, 0, 0},
    {TK_OPTION_END, NULL, NULL, NULL, NULL, 0, 0, 0, NULL, 0}
};

/*
 * The following tables define the menubutton widget commands and map the
 * indexes into the string tables into a single enumerated type used to
 * dispatch the scale widget command.
 */

static const char *const commandNames[] = {
    "cget", "configure", NULL
};

enum command {
    COMMAND_CGET, COMMAND_CONFIGURE
};

/*
 * Forward declarations for functions defined later in this file:
 */

static void		MenuButtonCmdDeletedProc(void *clientData);
static void		MenuButtonEventProc(void *clientData,
			    XEvent *eventPtr);
static void		MenuButtonImageProc(void *clientData,
			    int x, int y, int width, int height, int imgWidth,
			    int imgHeight);
static char *		MenuButtonTextVarProc(void *clientData,
			    Tcl_Interp *interp, const char *name1,
			    const char *name2, int flags);
static Tcl_ObjCmdProc MenuButtonWidgetObjCmd;
static int		ConfigureMenuButton(Tcl_Interp *interp,
			    TkMenuButton *mbPtr, int objc,
			    Tcl_Obj *const objv[]);
static void		DestroyMenuButton(void *memPtr);

/*
 *--------------------------------------------------------------
 *
 * Tk_MenubuttonObjCmd --
 *
 *	This function is invoked to process the "button", "label",
 *	"radiobutton", and "checkbutton" Tcl commands. See the user
 *	documentation for details on what it does.
 *
 * Results:
 *	A standard Tcl result.
 *
 * Side effects:
 *	See the user documentation.
 *
 *--------------------------------------------------------------
 */

int
Tk_MenubuttonObjCmd(
    void *dummy,	/* NULL. */
    Tcl_Interp *interp,		/* Current interpreter. */
    int objc,			/* Number of arguments. */
    Tcl_Obj *const objv[])	/* Argument objects. */
{
    TkMenuButton *mbPtr;
    Tk_OptionTable optionTable;
    Tk_Window tkwin;
    (void)dummy;

    if (objc < 2) {
	Tcl_WrongNumArgs(interp, 1, objv, "pathName ?-option value ...?");
	return TCL_ERROR;
    }

    /*
     * Create the new window.
     */

    tkwin = Tk_CreateWindowFromPath(interp, Tk_MainWindow(interp),
	    Tcl_GetString(objv[1]), NULL);
    if (tkwin == NULL) {
	return TCL_ERROR;
    }

    /*
     * Create the option table for this widget class. If it has already been
     * created, the cached pointer will be returned.
     */

    optionTable = Tk_CreateOptionTable(interp, optionSpecs);

    Tk_SetClass(tkwin, "Menubutton");
    mbPtr = TkpCreateMenuButton(tkwin);

    Tk_SetClassProcs(tkwin, &menubuttonClass, mbPtr);

    /*
     * Initialize the data structure for the button.
     */

    mbPtr->tkwin = tkwin;
    mbPtr->display = Tk_Display(tkwin);
    mbPtr->interp = interp;
    mbPtr->widgetCmd = Tcl_CreateObjCommand(interp,
	    Tk_PathName(mbPtr->tkwin), MenuButtonWidgetObjCmd, mbPtr,
	    MenuButtonCmdDeletedProc);
    mbPtr->optionTable = optionTable;
    mbPtr->menuNameObj = NULL;
<<<<<<< HEAD
    mbPtr->text = NULL;
=======
    mbPtr->textObj = NULL;
>>>>>>> 46e5735e
    mbPtr->underline = INT_MIN;
    mbPtr->textVarNameObj = NULL;
    mbPtr->bitmap = None;
    mbPtr->imageObj = NULL;
    mbPtr->image = NULL;
    mbPtr->state = STATE_NORMAL;
    mbPtr->normalBorder = NULL;
    mbPtr->activeBorder = NULL;
    mbPtr->borderWidthObj = NULL;
    mbPtr->relief = TK_RELIEF_FLAT;
    mbPtr->highlightWidthObj = 0;
    mbPtr->highlightBgColorPtr = NULL;
    mbPtr->highlightColorPtr = NULL;
    mbPtr->inset = 0;
    mbPtr->tkfont = NULL;
    mbPtr->normalFg = NULL;
    mbPtr->activeFg = NULL;
    mbPtr->disabledFg = NULL;
    mbPtr->normalTextGC = NULL;
    mbPtr->activeTextGC = NULL;
    mbPtr->gray = None;
    mbPtr->disabledGC = NULL;
    mbPtr->stippleGC = NULL;
    mbPtr->leftBearing = 0;
    mbPtr->rightBearing = 0;
    mbPtr->widthObj = NULL;
    mbPtr->heightObj = NULL;
    mbPtr->wrapLengthObj = 0;
    mbPtr->padXObj = NULL;
    mbPtr->padYObj = NULL;
    mbPtr->anchor = TK_ANCHOR_CENTER;
    mbPtr->justify = TK_JUSTIFY_CENTER;
    mbPtr->textLayout = NULL;
    mbPtr->indicatorOn = 0;
    mbPtr->indicatorWidth = 0;
    mbPtr->indicatorHeight = 0;
    mbPtr->direction = DIRECTION_FLUSH;
    mbPtr->cursor = NULL;
    mbPtr->takeFocusObj = NULL;
    mbPtr->flags = 0;

    Tk_CreateEventHandler(mbPtr->tkwin,
	    ExposureMask|StructureNotifyMask|FocusChangeMask,
	    MenuButtonEventProc, mbPtr);

    if (Tk_InitOptions(interp, mbPtr, optionTable, tkwin) != TCL_OK) {
	Tk_DestroyWindow(mbPtr->tkwin);
	return TCL_ERROR;
    }

    if (ConfigureMenuButton(interp, mbPtr, objc-2, objv+2) != TCL_OK) {
	Tk_DestroyWindow(mbPtr->tkwin);
	return TCL_ERROR;
    }

    Tcl_SetObjResult(interp, Tk_NewWindowObj(mbPtr->tkwin));
    return TCL_OK;
}

/*
 *--------------------------------------------------------------
 *
 * MenuButtonWidgetObjCmd --
 *
 *	This function is invoked to process the Tcl command that corresponds
 *	to a widget managed by this module. See the user documentation for
 *	details on what it does.
 *
 * Results:
 *	A standard Tcl result.
 *
 * Side effects:
 *	See the user documentation.
 *
 *--------------------------------------------------------------
 */

static int
MenuButtonWidgetObjCmd(
    void *clientData,	/* Information about button widget. */
    Tcl_Interp *interp,		/* Current interpreter. */
    int objc,			/* Number of arguments. */
    Tcl_Obj *const objv[])	/* Argument objects. */
{
    TkMenuButton *mbPtr = (TkMenuButton *)clientData;
    int result, index;
    Tcl_Obj *objPtr;

    if (objc < 2) {
	Tcl_WrongNumArgs(interp, 1, objv, "option ?arg ...?");
	return TCL_ERROR;
    }
    result = Tcl_GetIndexFromObjStruct(interp, objv[1], commandNames,
	    sizeof(char *), "option", 0, &index);
    if (result != TCL_OK) {
	return result;
    }
    Tcl_Preserve(mbPtr);

    switch (index) {
    case COMMAND_CGET:
	if (objc != 3) {
	    Tcl_WrongNumArgs(interp, 1, objv, "cget option");
	    goto error;
	}

	objPtr = Tk_GetOptionValue(interp, mbPtr,
		mbPtr->optionTable, objv[2], mbPtr->tkwin);
	if (objPtr == NULL) {
	    goto error;
	}
	Tcl_SetObjResult(interp, objPtr);
	break;

    case COMMAND_CONFIGURE:
	if (objc <= 3) {
	    objPtr = Tk_GetOptionInfo(interp, mbPtr,
		    mbPtr->optionTable, (objc == 3) ? objv[2] : NULL,
		    mbPtr->tkwin);
	    if (objPtr == NULL) {
		goto error;
	    }
	    Tcl_SetObjResult(interp, objPtr);
	} else {
	    result = ConfigureMenuButton(interp, mbPtr, objc-2, objv+2);
	}
	break;
    }
    Tcl_Release(mbPtr);
    return result;

  error:
    Tcl_Release(mbPtr);
    return TCL_ERROR;
}

/*
 *----------------------------------------------------------------------
 *
 * DestroyMenuButton --
 *
 *	This function is invoked to recycle all of the resources associated
 *	with a menubutton widget. It is invoked as a when-idle handler in
 *	order to make sure that there is no other use of the menubutton
 *	pending at the time of the deletion.
 *
 * Results:
 *	None.
 *
 * Side effects:
 *	Everything associated with the widget is freed up.
 *
 *----------------------------------------------------------------------
 */

static void
DestroyMenuButton(
    void *memPtr)		/* Info about button widget. */
{
    TkMenuButton *mbPtr = (TkMenuButton *)memPtr;
    TkpDestroyMenuButton(mbPtr);

    if (mbPtr->flags & REDRAW_PENDING) {
	Tcl_CancelIdleCall(TkpDisplayMenuButton, mbPtr);
    }

    /*
     * Free up all the stuff that requires special handling, then let
     * Tk_FreeOptions handle all the standard option-related stuff.
     */

    Tcl_DeleteCommandFromToken(mbPtr->interp, mbPtr->widgetCmd);
    if (mbPtr->textVarNameObj != NULL) {
	Tcl_UntraceVar2(mbPtr->interp, Tcl_GetString(mbPtr->textVarNameObj), NULL,
		TCL_GLOBAL_ONLY|TCL_TRACE_WRITES|TCL_TRACE_UNSETS,
		MenuButtonTextVarProc, mbPtr);
    }
    if (mbPtr->image != NULL) {
	Tk_FreeImage(mbPtr->image);
    }
    if (mbPtr->normalTextGC != NULL) {
	Tk_FreeGC(mbPtr->display, mbPtr->normalTextGC);
    }
    if (mbPtr->activeTextGC != NULL) {
	Tk_FreeGC(mbPtr->display, mbPtr->activeTextGC);
    }
    if (mbPtr->disabledGC != NULL) {
	Tk_FreeGC(mbPtr->display, mbPtr->disabledGC);
    }
    if (mbPtr->stippleGC != NULL) {
	Tk_FreeGC(mbPtr->display, mbPtr->stippleGC);
    }
    if (mbPtr->gray != None) {
	Tk_FreeBitmap(mbPtr->display, mbPtr->gray);
    }
    if (mbPtr->textLayout != NULL) {
	Tk_FreeTextLayout(mbPtr->textLayout);
    }
    Tk_FreeConfigOptions(mbPtr, mbPtr->optionTable, mbPtr->tkwin);
    mbPtr->tkwin = NULL;
    Tcl_EventuallyFree(mbPtr, TCL_DYNAMIC);
}

/*
 *----------------------------------------------------------------------
 *
 * ConfigureMenuButton --
 *
 *	This function is called to process an argv/argc list, plus the Tk
 *	option database, in order to configure (or reconfigure) a menubutton
 *	widget.
 *
 * Results:
 *	The return value is a standard Tcl result. If TCL_ERROR is returned,
 *	then the interp's result contains an error message.
 *
 * Side effects:
 *	Configuration information, such as text string, colors, font, etc. get
 *	set for mbPtr; old resources get freed, if there were any. The
 *	menubutton is redisplayed.
 *
 *----------------------------------------------------------------------
 */

static int
ConfigureMenuButton(
    Tcl_Interp *interp,		/* Used for error reporting. */
    TkMenuButton *mbPtr,
				/* Information about widget; may or may not
				 * already have values for some fields. */
    int objc,			/* Number of valid entries in objv. */
    Tcl_Obj *const objv[])	/* Arguments. */
{
    Tk_SavedOptions savedOptions;
    Tcl_Obj *errorResult = NULL;
    int error;
    Tk_Image image;
    int borderWidth, highlightWidth;
    int padX, padY;
    int width, height;

    /*
     * Eliminate any existing trace on variables monitored by the menubutton.
     */

    if (mbPtr->textVarNameObj != NULL) {
	Tcl_UntraceVar2(interp, Tcl_GetString(mbPtr->textVarNameObj), NULL,
		TCL_GLOBAL_ONLY|TCL_TRACE_WRITES|TCL_TRACE_UNSETS,
		MenuButtonTextVarProc, mbPtr);
    }

    /*
     * The following loop is potentially executed twice. During the first pass
     * configuration options get set to their new values. If there is an error
     * in this pass, we execute a second pass to restore all the options to
     * their previous values.
     */

    for (error = 0; error <= 1; error++) {
	if (!error) {
	    /*
	     * First pass: set options to new values.
	     */

	    if (Tk_SetOptions(interp, mbPtr,
		    mbPtr->optionTable, objc, objv,
		    mbPtr->tkwin, &savedOptions, NULL) != TCL_OK) {
		continue;
	    }
	} else {
	    /*
	     * Second pass: restore options to old values.
	     */

	    errorResult = Tcl_GetObjResult(interp);
	    Tcl_IncrRefCount(errorResult);
	    Tk_RestoreSavedOptions(&savedOptions);
	}

	/*
	 * A few options need special processing, such as setting the
	 * background from a 3-D border, or filling in complicated defaults
	 * that couldn't be specified to Tk_SetOptions.
	 */

	if ((mbPtr->state == STATE_ACTIVE)
		&& !Tk_StrictMotif(mbPtr->tkwin)) {
	    Tk_SetBackgroundFromBorder(mbPtr->tkwin, mbPtr->activeBorder);
	} else {
	    Tk_SetBackgroundFromBorder(mbPtr->tkwin, mbPtr->normalBorder);
	}

	Tk_GetPixelsFromObj(NULL, mbPtr->tkwin, mbPtr->borderWidthObj, &borderWidth);
	Tk_GetPixelsFromObj(NULL, mbPtr->tkwin, mbPtr->highlightWidthObj, &highlightWidth);
	Tk_GetPixelsFromObj(NULL, mbPtr->tkwin, mbPtr->padXObj, &padX);
	Tk_GetPixelsFromObj(NULL, mbPtr->tkwin, mbPtr->padYObj, &padY);
	if (borderWidth < 0) {
	    borderWidth = 0;
		Tcl_DecrRefCount(mbPtr->borderWidthObj);
		mbPtr->borderWidthObj = Tcl_NewIntObj(0);
		Tcl_IncrRefCount(mbPtr->borderWidthObj);
	}
	if (highlightWidth < 0) {
	    highlightWidth = 0;
		Tcl_DecrRefCount(mbPtr->highlightWidthObj);
		mbPtr->highlightWidthObj = Tcl_NewIntObj(0);
		Tcl_IncrRefCount(mbPtr->highlightWidthObj);
	}
	if (padX < 0) {
	    padX = 0;
		if (mbPtr->padXObj) {
		    Tcl_DecrRefCount(mbPtr->padXObj);
		}
		mbPtr->padXObj = Tcl_NewIntObj(0);
		Tcl_IncrRefCount(mbPtr->padXObj);
	}
	if (padY < 0) {
	    padY = 0;
		if (mbPtr->padYObj) {
		    Tcl_DecrRefCount(mbPtr->padYObj);
		}
		mbPtr->padYObj = Tcl_NewIntObj(0);
		Tcl_IncrRefCount(mbPtr->padYObj);
	}

	/*
	 * Get the image for the widget, if there is one. Allocate the new
	 * image before freeing the old one, so that the reference count
	 * doesn't go to zero and cause image data to be discarded.
	 */

	if (mbPtr->imageObj != NULL) {
	    image = Tk_GetImage(mbPtr->interp, mbPtr->tkwin,
		    Tcl_GetString(mbPtr->imageObj), MenuButtonImageProc, mbPtr);
	    if (image == NULL) {
		return TCL_ERROR;
	    }
	} else {
	    image = NULL;
	}
	if (mbPtr->image != NULL) {
	    Tk_FreeImage(mbPtr->image);
	}
	mbPtr->image = image;

	/*
	 * Recompute the geometry for the button.
	 */

	if ((mbPtr->bitmap != None) || (mbPtr->image != NULL)) {
	    if (Tk_GetPixelsFromObj(interp, mbPtr->tkwin, mbPtr->widthObj,
		    &width) != TCL_OK) {
	    widthError:
		Tcl_AddErrorInfo(interp, "\n    (processing \"-width\" option)");
		continue;
	    }
	    if (Tk_GetPixelsFromObj(interp, mbPtr->tkwin, mbPtr->heightObj,
		    &height) != TCL_OK) {
	    heightError:
		Tcl_AddErrorInfo(interp, "\n    (processing \"-height\" option)");
		continue;
	    }
	} else {
	    if (Tcl_GetIntFromObj(interp, mbPtr->widthObj, &width)
		    != TCL_OK) {
		goto widthError;
	    }
	    if (Tcl_GetIntFromObj(interp, mbPtr->heightObj, &height)
		    != TCL_OK) {
		goto heightError;
	    }
	}
	break;
    }

    if (!error) {
	Tk_FreeSavedOptions(&savedOptions);
    }

    if (mbPtr->textVarNameObj != NULL) {
	/*
	 * If no image or -compound is used, display the value of a variable.
	 * Set up a trace to watch for any changes in it, create the variable
	 * if it doesn't exist, and fetch its current value.
	 */
	const char *value;

	value = Tcl_GetVar2(interp, Tcl_GetString(mbPtr->textVarNameObj), NULL, TCL_GLOBAL_ONLY);
	if (value == NULL) {
<<<<<<< HEAD
	    Tcl_SetVar2(interp, Tcl_GetString(mbPtr->textVarNameObj), NULL, mbPtr->text,
=======
	    Tcl_SetVar2(interp, Tcl_GetString(mbPtr->textVarNameObj), NULL, mbPtr->textObj ? Tcl_GetString(mbPtr->textObj) : "",
>>>>>>> 46e5735e
		    TCL_GLOBAL_ONLY);
	} else {
	    if (mbPtr->textObj != NULL) {
		Tcl_DecrRefCount(mbPtr->textObj);
	    }
	    mbPtr->textObj = Tcl_NewStringObj(value, TCL_INDEX_NONE);
	    Tcl_IncrRefCount(mbPtr->textObj);
	}
	Tcl_TraceVar2(interp, Tcl_GetString(mbPtr->textVarNameObj), NULL,
		TCL_GLOBAL_ONLY|TCL_TRACE_WRITES|TCL_TRACE_UNSETS,
		MenuButtonTextVarProc, mbPtr);
    }

    TkMenuButtonWorldChanged(mbPtr);
    if (error) {
	Tcl_SetObjResult(interp, errorResult);
	Tcl_DecrRefCount(errorResult);
	return TCL_ERROR;
    }
    return TCL_OK;
}

/*
 *---------------------------------------------------------------------------
 *
 * TkMenuButtonWorldChanged --
 *
 *	This function is called when the world has changed in some way and the
 *	widget needs to recompute all its graphics contexts and determine its
 *	new geometry.
 *
 * Results:
 *	None.
 *
 * Side effects:
 *	TkMenuButton will be relayed out and redisplayed.
 *
 *---------------------------------------------------------------------------
 */

void
TkMenuButtonWorldChanged(
    void *instanceData)	/* Information about widget. */
{
    XGCValues gcValues;
    GC gc;
    unsigned long mask;
    TkMenuButton *mbPtr = (TkMenuButton *)instanceData;

    gcValues.font = Tk_FontId(mbPtr->tkfont);
    gcValues.foreground = mbPtr->normalFg->pixel;
    gcValues.background = Tk_3DBorderColor(mbPtr->normalBorder)->pixel;

    /*
     * Note: GraphicsExpose events are disabled in GC's because they're used
     * to copy stuff from an off-screen pixmap onto the screen (we know that
     * there's no problem with obscured areas).
     */

    gcValues.graphics_exposures = False;
    mask = GCForeground | GCBackground | GCFont | GCGraphicsExposures;
    gc = Tk_GetGC(mbPtr->tkwin, mask, &gcValues);
    if (mbPtr->normalTextGC != NULL) {
	Tk_FreeGC(mbPtr->display, mbPtr->normalTextGC);
    }
    mbPtr->normalTextGC = gc;

    gcValues.foreground = mbPtr->activeFg->pixel;
    gcValues.background = Tk_3DBorderColor(mbPtr->activeBorder)->pixel;
    mask = GCForeground | GCBackground | GCFont;
    gc = Tk_GetGC(mbPtr->tkwin, mask, &gcValues);
    if (mbPtr->activeTextGC != NULL) {
	Tk_FreeGC(mbPtr->display, mbPtr->activeTextGC);
    }
    mbPtr->activeTextGC = gc;

    gcValues.background = Tk_3DBorderColor(mbPtr->normalBorder)->pixel;

    /*
     * Create the GC that can be used for stippling
     */

    if (mbPtr->stippleGC == NULL) {
	gcValues.foreground = gcValues.background;
	mask = GCForeground;
	if (mbPtr->gray == None) {
	    mbPtr->gray = Tk_GetBitmap(NULL, mbPtr->tkwin, "gray50");
	}
	if (mbPtr->gray != None) {
	    gcValues.fill_style = FillStippled;
	    gcValues.stipple = mbPtr->gray;
	    mask |= GCFillStyle | GCStipple;
	}
	mbPtr->stippleGC = Tk_GetGC(mbPtr->tkwin, mask, &gcValues);
    }

    /*
     * Allocate the disabled graphics context, for drawing text in its
     * disabled state.
     */

    mask = GCForeground | GCBackground | GCFont;
    if (mbPtr->disabledFg != NULL) {
	gcValues.foreground = mbPtr->disabledFg->pixel;
    } else {
	gcValues.foreground = gcValues.background;
    }
    gc = Tk_GetGC(mbPtr->tkwin, mask, &gcValues);
    if (mbPtr->disabledGC != NULL) {
	Tk_FreeGC(mbPtr->display, mbPtr->disabledGC);
    }
    mbPtr->disabledGC = gc;

    TkpComputeMenuButtonGeometry(mbPtr);

    /*
     * Lastly, arrange for the button to be redisplayed.
     */

    if (Tk_IsMapped(mbPtr->tkwin) && !(mbPtr->flags & REDRAW_PENDING)) {
	Tcl_DoWhenIdle(TkpDisplayMenuButton, mbPtr);
	mbPtr->flags |= REDRAW_PENDING;
    }
}

/*
 *--------------------------------------------------------------
 *
 * MenuButtonEventProc --
 *
 *	This function is invoked by the Tk dispatcher for various events on
 *	buttons.
 *
 * Results:
 *	None.
 *
 * Side effects:
 *	When the window gets deleted, internal structures get cleaned up.
 *	When it gets exposed, it is redisplayed.
 *
 *--------------------------------------------------------------
 */

static void
MenuButtonEventProc(
    void *clientData,	/* Information about window. */
    XEvent *eventPtr)		/* Information about event. */
{
    TkMenuButton *mbPtr = (TkMenuButton *)clientData;
    int highlightWidth;

    if ((eventPtr->type == Expose) && (eventPtr->xexpose.count == 0)) {
	goto redraw;
    } else if (eventPtr->type == ConfigureNotify) {
	/*
	 * Must redraw after size changes, since layout could have changed and
	 * borders will need to be redrawn.
	 */

	goto redraw;
    } else if (eventPtr->type == DestroyNotify) {
	DestroyMenuButton(mbPtr);
    } else if (eventPtr->type == FocusIn) {
	if (eventPtr->xfocus.detail != NotifyInferior) {
	    mbPtr->flags |= GOT_FOCUS;
	    Tk_GetPixelsFromObj(NULL, mbPtr->tkwin, mbPtr->highlightWidthObj, &highlightWidth);
	    if (highlightWidth > 0) {
		goto redraw;
	    }
	}
    } else if (eventPtr->type == FocusOut) {
	if (eventPtr->xfocus.detail != NotifyInferior) {
	    mbPtr->flags &= ~GOT_FOCUS;
	    Tk_GetPixelsFromObj(NULL, mbPtr->tkwin, mbPtr->highlightWidthObj, &highlightWidth);
	    if (highlightWidth > 0) {
		goto redraw;
	    }
	}
    }
    return;

  redraw:
    if ((mbPtr->tkwin != NULL) && !(mbPtr->flags & REDRAW_PENDING)) {
	Tcl_DoWhenIdle(TkpDisplayMenuButton, mbPtr);
	mbPtr->flags |= REDRAW_PENDING;
    }
}

/*
 *----------------------------------------------------------------------
 *
 * MenuButtonCmdDeletedProc --
 *
 *	This function is invoked when a widget command is deleted. If the
 *	widget isn't already in the process of being destroyed, this command
 *	destroys it.
 *
 * Results:
 *	None.
 *
 * Side effects:
 *	The widget is destroyed.
 *
 *----------------------------------------------------------------------
 */

static void
MenuButtonCmdDeletedProc(
    void *clientData)	/* Pointer to widget record for widget. */
{
    TkMenuButton *mbPtr = (TkMenuButton *)clientData;
    Tk_Window tkwin = mbPtr->tkwin;

    /*
     * This function could be invoked either because the window was destroyed
     * and the command was then deleted (in which case tkwin is NULL) or
     * because the command was deleted, and then this function destroys the
     * widget.
     */

    if (tkwin != NULL) {
	Tk_DestroyWindow(tkwin);
    }
}

/*
 *--------------------------------------------------------------
 *
 * MenuButtonTextVarProc --
 *
 *	This function is invoked when someone changes the variable whose
 *	contents are to be displayed in a menu button.
 *
 * Results:
 *	NULL is always returned.
 *
 * Side effects:
 *	The text displayed in the menu button will change to match the
 *	variable.
 *
 *--------------------------------------------------------------
 */

static char *
MenuButtonTextVarProc(
    void *clientData,	/* Information about button. */
    Tcl_Interp *interp,		/* Interpreter containing variable. */
    TCL_UNUSED(const char *),		/* Name of variable. */
    TCL_UNUSED(const char *),		/* Second part of variable name. */
    int flags)			/* Information about what happened. */
{
    TkMenuButton *mbPtr = (TkMenuButton *)clientData;
    const char *value;

    /*
     * If the variable is unset, then immediately recreate it unless the whole
     * interpreter is going away.
     */

    if (flags & TCL_TRACE_UNSETS) {
	if (!Tcl_InterpDeleted(interp) && mbPtr->textVarNameObj) {
	    void *probe = NULL;

	    do {
		probe = Tcl_VarTraceInfo(interp,
			Tcl_GetString(mbPtr->textVarNameObj),
			TCL_GLOBAL_ONLY|TCL_TRACE_WRITES|TCL_TRACE_UNSETS,
			MenuButtonTextVarProc, probe);
		if (probe == (void *)mbPtr) {
		    break;
		}
	    } while (probe);
	    if (probe) {
		/*
		 * We were able to fetch the unset trace for our
		 * textVarName, which means it is not unset and not
		 * the cause of this unset trace. Instead some outdated
		 * former variable must be, and we should ignore it.
		 */
		return NULL;
	    }
<<<<<<< HEAD
	    Tcl_SetVar2(interp, Tcl_GetString(mbPtr->textVarNameObj), NULL, mbPtr->text,
=======
	    Tcl_SetVar2(interp, Tcl_GetString(mbPtr->textVarNameObj), NULL, mbPtr->textObj ? Tcl_GetString(mbPtr->textObj) : "",
>>>>>>> 46e5735e
		    TCL_GLOBAL_ONLY);
	    Tcl_TraceVar2(interp, Tcl_GetString(mbPtr->textVarNameObj), NULL,
		    TCL_GLOBAL_ONLY|TCL_TRACE_WRITES|TCL_TRACE_UNSETS,
		    MenuButtonTextVarProc, clientData);
	}
	return NULL;
    }

    value = Tcl_GetVar2(interp, Tcl_GetString(mbPtr->textVarNameObj), NULL, TCL_GLOBAL_ONLY);
    if (value == NULL) {
	value = "";
    }
    if (mbPtr->textObj != NULL) {
	Tcl_DecrRefCount(mbPtr->textObj);
    }
    mbPtr->textObj= Tcl_NewStringObj(value, TCL_INDEX_NONE);
	Tcl_IncrRefCount(mbPtr->textObj);
    TkpComputeMenuButtonGeometry(mbPtr);

    if ((mbPtr->tkwin != NULL) && Tk_IsMapped(mbPtr->tkwin)
	    && !(mbPtr->flags & REDRAW_PENDING)) {
	Tcl_DoWhenIdle(TkpDisplayMenuButton, mbPtr);
	mbPtr->flags |= REDRAW_PENDING;
    }
    return NULL;
}

/*
 *----------------------------------------------------------------------
 *
 * MenuButtonImageProc --
 *
 *	This function is invoked by the image code whenever the manager for an
 *	image does something that affects the size of contents of an image
 *	displayed in a button.
 *
 * Results:
 *	None.
 *
 * Side effects:
 *	Arranges for the button to get redisplayed.
 *
 *----------------------------------------------------------------------
 */

static void
MenuButtonImageProc(
    void *clientData,	/* Pointer to widget record. */
    int x, int y,		/* Upper left pixel (within image) that must
				 * be redisplayed. */
    int width, int height,	/* Dimensions of area to redisplay (may be <=
				 * 0). */
    int imgWidth, int imgHeight)/* New dimensions of image. */
{
    TkMenuButton *mbPtr = (TkMenuButton *)clientData;
    (void)x;
    (void)y;
    (void)width;
    (void)height;
    (void)imgWidth;
    (void)imgHeight;

    if (mbPtr->tkwin != NULL) {
	TkpComputeMenuButtonGeometry(mbPtr);
	if (Tk_IsMapped(mbPtr->tkwin) && !(mbPtr->flags & REDRAW_PENDING)) {
	    Tcl_DoWhenIdle(TkpDisplayMenuButton, mbPtr);
	    mbPtr->flags |= REDRAW_PENDING;
	}
    }
}

/*
 * Local Variables:
 * mode: c
 * c-basic-offset: 4
 * fill-column: 78
 * End:
 */<|MERGE_RESOLUTION|>--- conflicted
+++ resolved
@@ -240,11 +240,7 @@
 	    MenuButtonCmdDeletedProc);
     mbPtr->optionTable = optionTable;
     mbPtr->menuNameObj = NULL;
-<<<<<<< HEAD
-    mbPtr->text = NULL;
-=======
     mbPtr->textObj = NULL;
->>>>>>> 46e5735e
     mbPtr->underline = INT_MIN;
     mbPtr->textVarNameObj = NULL;
     mbPtr->bitmap = None;
@@ -637,11 +633,7 @@
 
 	value = Tcl_GetVar2(interp, Tcl_GetString(mbPtr->textVarNameObj), NULL, TCL_GLOBAL_ONLY);
 	if (value == NULL) {
-<<<<<<< HEAD
-	    Tcl_SetVar2(interp, Tcl_GetString(mbPtr->textVarNameObj), NULL, mbPtr->text,
-=======
 	    Tcl_SetVar2(interp, Tcl_GetString(mbPtr->textVarNameObj), NULL, mbPtr->textObj ? Tcl_GetString(mbPtr->textObj) : "",
->>>>>>> 46e5735e
 		    TCL_GLOBAL_ONLY);
 	} else {
 	    if (mbPtr->textObj != NULL) {
@@ -927,11 +919,7 @@
 		 */
 		return NULL;
 	    }
-<<<<<<< HEAD
-	    Tcl_SetVar2(interp, Tcl_GetString(mbPtr->textVarNameObj), NULL, mbPtr->text,
-=======
 	    Tcl_SetVar2(interp, Tcl_GetString(mbPtr->textVarNameObj), NULL, mbPtr->textObj ? Tcl_GetString(mbPtr->textObj) : "",
->>>>>>> 46e5735e
 		    TCL_GLOBAL_ONLY);
 	    Tcl_TraceVar2(interp, Tcl_GetString(mbPtr->textVarNameObj), NULL,
 		    TCL_GLOBAL_ONLY|TCL_TRACE_WRITES|TCL_TRACE_UNSETS,
