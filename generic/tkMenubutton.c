/*
 * tkMenubutton.c --
 *
 *	This module implements button-like widgets that are used to invoke
 *	pull-down menus.
 *
 * Copyright © 1990-1994 The Regents of the University of California.
 * Copyright © 1994-1997 Sun Microsystems, Inc.
 *
 * See the file "license.terms" for information on usage and redistribution of
 * this file, and for a DISCLAIMER OF ALL WARRANTIES.
 */

#include "tkInt.h"
#include "tkMenubutton.h"

/*
 * The structure below defines menubutton class behavior by means of
 * procedures that can be invoked from generic window code.
 */

static const Tk_ClassProcs menubuttonClass = {
    sizeof(Tk_ClassProcs),	/* size */
    TkMenuButtonWorldChanged,	/* worldChangedProc */
    NULL,			/* createProc */
    NULL			/* modalProc */
};

/*
 * The following table defines the legal values for the -direction option. It
 * is used together with the "enum direction" declaration in tkMenubutton.h.
 */

static const char *const directionStrings[] = {
    "above", "below", "flush", "left", "right", NULL
};

/*
 * Information used for parsing configuration specs:
 */

static const Tk_OptionSpec optionSpecs[] = {
    {TK_OPTION_BORDER, "-activebackground", "activeBackground", "Foreground",
	DEF_MENUBUTTON_ACTIVE_BG_COLOR, TCL_INDEX_NONE,
	offsetof(TkMenuButton, activeBorder), 0,
	DEF_MENUBUTTON_ACTIVE_BG_MONO, 0},
    {TK_OPTION_COLOR, "-activeforeground", "activeForeground", "Background",
	DEF_MENUBUTTON_ACTIVE_FG_COLOR, TCL_INDEX_NONE,
	offsetof(TkMenuButton, activeFg),
	0, DEF_MENUBUTTON_ACTIVE_FG_MONO, 0},
    {TK_OPTION_ANCHOR, "-anchor", "anchor", "Anchor",
	DEF_MENUBUTTON_ANCHOR, TCL_INDEX_NONE,
	offsetof(TkMenuButton, anchor), TK_OPTION_ENUM_VAR, 0, 0},
    {TK_OPTION_BORDER, "-background", "background", "Background",
	DEF_MENUBUTTON_BG_COLOR, TCL_INDEX_NONE, offsetof(TkMenuButton, normalBorder),
	0, DEF_MENUBUTTON_BG_MONO, 0},
    {TK_OPTION_SYNONYM, "-bd", NULL, NULL, NULL, 0, TCL_INDEX_NONE,
	0, "-borderwidth", 0},
    {TK_OPTION_SYNONYM, "-bg", NULL, NULL, NULL, 0, TCL_INDEX_NONE,
	0, "-background", 0},
    {TK_OPTION_BITMAP, "-bitmap", "bitmap", "Bitmap",
	DEF_MENUBUTTON_BITMAP, TCL_INDEX_NONE, offsetof(TkMenuButton, bitmap),
	TK_OPTION_NULL_OK, 0, 0},
    {TK_OPTION_PIXELS, "-borderwidth", "borderWidth", "BorderWidth",
	DEF_MENUBUTTON_BORDER_WIDTH, offsetof(TkMenuButton, borderWidthObj),
<<<<<<< HEAD
	offsetof(TkMenuButton, borderWidth), 0, 0, 0},
=======
	TCL_INDEX_NONE, 0, 0, 0},
>>>>>>> 91d16c19
    {TK_OPTION_CURSOR, "-cursor", "cursor", "Cursor",
	DEF_MENUBUTTON_CURSOR, TCL_INDEX_NONE, offsetof(TkMenuButton, cursor),
	TK_OPTION_NULL_OK, 0, 0},
    {TK_OPTION_STRING_TABLE, "-direction", "direction", "Direction",
	DEF_MENUBUTTON_DIRECTION, TCL_INDEX_NONE, offsetof(TkMenuButton, direction),
	TK_OPTION_ENUM_VAR, directionStrings, 0},
    {TK_OPTION_COLOR, "-disabledforeground", "disabledForeground",
	"DisabledForeground", DEF_MENUBUTTON_DISABLED_FG_COLOR,
	TCL_INDEX_NONE, offsetof(TkMenuButton, disabledFg), TK_OPTION_NULL_OK,
	DEF_MENUBUTTON_DISABLED_FG_MONO, 0},
    {TK_OPTION_SYNONYM, "-fg", "foreground", NULL, NULL, 0, TCL_INDEX_NONE,
	0, "-foreground", 0},
    {TK_OPTION_FONT, "-font", "font", "Font",
	DEF_MENUBUTTON_FONT, TCL_INDEX_NONE, offsetof(TkMenuButton, tkfont), 0, 0, 0},
    {TK_OPTION_COLOR, "-foreground", "foreground", "Foreground",
	DEF_MENUBUTTON_FG, TCL_INDEX_NONE, offsetof(TkMenuButton, normalFg), 0, 0, 0},
    {TK_OPTION_STRING, "-height", "height", "Height",
	DEF_MENUBUTTON_HEIGHT, offsetof(TkMenuButton, heightObj),
	TCL_INDEX_NONE, 0, 0, 0},
    {TK_OPTION_COLOR, "-highlightbackground", "highlightBackground",
	"HighlightBackground", DEF_MENUBUTTON_HIGHLIGHT_BG_COLOR,
	TCL_INDEX_NONE, offsetof(TkMenuButton, highlightBgColorPtr), 0, 0, 0},
    {TK_OPTION_COLOR, "-highlightcolor", "highlightColor", "HighlightColor",
	DEF_MENUBUTTON_HIGHLIGHT, TCL_INDEX_NONE,
	offsetof(TkMenuButton, highlightColorPtr),	0, 0, 0},
    {TK_OPTION_PIXELS, "-highlightthickness", "highlightThickness",
	"HighlightThickness", DEF_MENUBUTTON_HIGHLIGHT_WIDTH,
<<<<<<< HEAD
	offsetof(TkMenuButton, highlightWidthObj), offsetof(TkMenuButton, highlightWidth), 0, 0, 0},
=======
	offsetof(TkMenuButton, highlightWidthObj), TCL_INDEX_NONE, 0, 0, 0},
>>>>>>> 91d16c19
    {TK_OPTION_STRING, "-image", "image", "Image",
	DEF_MENUBUTTON_IMAGE, offsetof(TkMenuButton, imageObj), TCL_INDEX_NONE,
	TK_OPTION_NULL_OK, 0, 0},
    {TK_OPTION_BOOLEAN, "-indicatoron", "indicatorOn", "IndicatorOn",
	DEF_MENUBUTTON_INDICATOR, TCL_INDEX_NONE, offsetof(TkMenuButton, indicatorOn),
	0, 0, 0},
    {TK_OPTION_JUSTIFY, "-justify", "justify", "Justify",
	DEF_MENUBUTTON_JUSTIFY, TCL_INDEX_NONE, offsetof(TkMenuButton, justify), TK_OPTION_ENUM_VAR, 0, 0},
    {TK_OPTION_STRING, "-menu", "menu", "Menu",
	DEF_MENUBUTTON_MENU, offsetof(TkMenuButton, menuNameObj), TCL_INDEX_NONE,
	TK_OPTION_NULL_OK, 0, 0},
    {TK_OPTION_PIXELS, "-padx", "padX", "Pad",
<<<<<<< HEAD
	DEF_MENUBUTTON_PADX, offsetof(TkMenuButton, padXObj), offsetof(TkMenuButton, padX),
	0, 0, 0},
    {TK_OPTION_PIXELS, "-pady", "padY", "Pad",
	DEF_MENUBUTTON_PADY, offsetof(TkMenuButton, padYObj), offsetof(TkMenuButton, padY),
=======
	DEF_MENUBUTTON_PADX, offsetof(TkMenuButton, padXObj), TCL_INDEX_NONE,
	0, 0, 0},
    {TK_OPTION_PIXELS, "-pady", "padY", "Pad",
	DEF_MENUBUTTON_PADY, offsetof(TkMenuButton, padYObj), TCL_INDEX_NONE,
>>>>>>> 91d16c19
	0, 0, 0},
    {TK_OPTION_RELIEF, "-relief", "relief", "Relief",
	DEF_MENUBUTTON_RELIEF, TCL_INDEX_NONE, offsetof(TkMenuButton, relief),
	0, 0, 0},
    {TK_OPTION_STRING_TABLE, "-compound", "compound", "Compound",
	DEF_BUTTON_COMPOUND, TCL_INDEX_NONE, offsetof(TkMenuButton, compound),
	0, tkCompoundStrings, 0},
    {TK_OPTION_STRING_TABLE, "-state", "state", "State",
	DEF_MENUBUTTON_STATE, TCL_INDEX_NONE, offsetof(TkMenuButton, state),
	TK_OPTION_ENUM_VAR, tkStateStrings, 0},
    {TK_OPTION_STRING, "-takefocus", "takeFocus", "TakeFocus",
	DEF_MENUBUTTON_TAKE_FOCUS, offsetof(TkMenuButton, takeFocusObj),
	TCL_INDEX_NONE, TK_OPTION_NULL_OK, 0, 0},
    {TK_OPTION_STRING, "-text", "text", "Text",
	DEF_MENUBUTTON_TEXT, offsetof(TkMenuButton, textObj), TCL_INDEX_NONE, 0, 0, 0},
    {TK_OPTION_STRING, "-textvariable", "textVariable", "Variable",
	DEF_MENUBUTTON_TEXT_VARIABLE, offsetof(TkMenuButton, textVarNameObj),
	TCL_INDEX_NONE, TK_OPTION_NULL_OK, 0, 0},
    {TK_OPTION_INDEX, "-underline", "underline", "Underline",
	TK_OPTION_UNDERLINE_DEF(TkMenuButton, underline), 0},
    {TK_OPTION_STRING, "-width", "width", "Width",
	DEF_MENUBUTTON_WIDTH, offsetof(TkMenuButton, widthObj),
	TCL_INDEX_NONE, 0, 0, 0},
    {TK_OPTION_PIXELS, "-wraplength", "wrapLength", "WrapLength",
<<<<<<< HEAD
	DEF_MENUBUTTON_WRAP_LENGTH, offsetof(TkMenuButton, wrapLengthObj), offsetof(TkMenuButton, wrapLength),
	0, 0, 0},
=======
	DEF_MENUBUTTON_WRAP_LENGTH, offsetof(TkMenuButton, wrapLengthObj),
	TCL_INDEX_NONE, 0, 0, 0},
>>>>>>> 91d16c19
    {TK_OPTION_END, NULL, NULL, NULL, NULL, 0, 0, 0, NULL, 0}
};

/*
 * The following tables define the menubutton widget commands and map the
 * indexes into the string tables into a single enumerated type used to
 * dispatch the scale widget command.
 */

static const char *const commandNames[] = {
    "cget", "configure", NULL
};

enum command {
    COMMAND_CGET, COMMAND_CONFIGURE
};

/*
 * Forward declarations for functions defined later in this file:
 */

static void		MenuButtonCmdDeletedProc(void *clientData);
static void		MenuButtonEventProc(void *clientData,
			    XEvent *eventPtr);
static void		MenuButtonImageProc(void *clientData,
			    int x, int y, int width, int height, int imgWidth,
			    int imgHeight);
static char *		MenuButtonTextVarProc(void *clientData,
			    Tcl_Interp *interp, const char *name1,
			    const char *name2, int flags);
static Tcl_ObjCmdProc MenuButtonWidgetObjCmd;
static int		ConfigureMenuButton(Tcl_Interp *interp,
			    TkMenuButton *mbPtr, int objc,
			    Tcl_Obj *const objv[]);
static void		DestroyMenuButton(void *memPtr);

/*
 *--------------------------------------------------------------
 *
 * Tk_MenubuttonObjCmd --
 *
 *	This function is invoked to process the "button", "label",
 *	"radiobutton", and "checkbutton" Tcl commands. See the user
 *	documentation for details on what it does.
 *
 * Results:
 *	A standard Tcl result.
 *
 * Side effects:
 *	See the user documentation.
 *
 *--------------------------------------------------------------
 */

int
Tk_MenubuttonObjCmd(
    void *dummy,	/* NULL. */
    Tcl_Interp *interp,		/* Current interpreter. */
    int objc,			/* Number of arguments. */
    Tcl_Obj *const objv[])	/* Argument objects. */
{
    TkMenuButton *mbPtr;
    Tk_OptionTable optionTable;
    Tk_Window tkwin;
    (void)dummy;

    if (objc < 2) {
	Tcl_WrongNumArgs(interp, 1, objv, "pathName ?-option value ...?");
	return TCL_ERROR;
    }

    /*
     * Create the new window.
     */

    tkwin = Tk_CreateWindowFromPath(interp, Tk_MainWindow(interp),
	    Tcl_GetString(objv[1]), NULL);
    if (tkwin == NULL) {
	return TCL_ERROR;
    }

    /*
     * Create the option table for this widget class. If it has already been
     * created, the cached pointer will be returned.
     */

    optionTable = Tk_CreateOptionTable(interp, optionSpecs);

    Tk_SetClass(tkwin, "Menubutton");
    mbPtr = TkpCreateMenuButton(tkwin);

    Tk_SetClassProcs(tkwin, &menubuttonClass, mbPtr);

    /*
     * Initialize the data structure for the button.
     */

    mbPtr->tkwin = tkwin;
    mbPtr->display = Tk_Display(tkwin);
    mbPtr->interp = interp;
    mbPtr->widgetCmd = Tcl_CreateObjCommand(interp,
	    Tk_PathName(mbPtr->tkwin), MenuButtonWidgetObjCmd, mbPtr,
	    MenuButtonCmdDeletedProc);
    mbPtr->optionTable = optionTable;
    mbPtr->menuNameObj = NULL;
    mbPtr->textObj = NULL;
    mbPtr->underline = INT_MIN;
    mbPtr->textVarNameObj = NULL;
    mbPtr->bitmap = None;
    mbPtr->imageObj = NULL;
    mbPtr->image = NULL;
    mbPtr->state = STATE_NORMAL;
    mbPtr->normalBorder = NULL;
    mbPtr->activeBorder = NULL;
    mbPtr->borderWidthObj = NULL;
    mbPtr->relief = TK_RELIEF_FLAT;
    mbPtr->highlightWidthObj = 0;
    mbPtr->highlightBgColorPtr = NULL;
    mbPtr->highlightColorPtr = NULL;
    mbPtr->inset = 0;
    mbPtr->tkfont = NULL;
    mbPtr->normalFg = NULL;
    mbPtr->activeFg = NULL;
    mbPtr->disabledFg = NULL;
    mbPtr->normalTextGC = NULL;
    mbPtr->activeTextGC = NULL;
    mbPtr->gray = None;
    mbPtr->disabledGC = NULL;
    mbPtr->stippleGC = NULL;
    mbPtr->leftBearing = 0;
    mbPtr->rightBearing = 0;
    mbPtr->widthObj = NULL;
    mbPtr->heightObj = NULL;
    mbPtr->wrapLengthObj = 0;
    mbPtr->padXObj = NULL;
    mbPtr->padYObj = NULL;
    mbPtr->anchor = TK_ANCHOR_CENTER;
    mbPtr->justify = TK_JUSTIFY_CENTER;
    mbPtr->textLayout = NULL;
    mbPtr->indicatorOn = 0;
    mbPtr->indicatorWidth = 0;
    mbPtr->indicatorHeight = 0;
    mbPtr->direction = DIRECTION_FLUSH;
    mbPtr->cursor = NULL;
    mbPtr->takeFocusObj = NULL;
    mbPtr->flags = 0;
    mbPtr->borderWidthObj = NULL;
    mbPtr->highlightWidthObj = NULL;
    mbPtr->padXObj = NULL;
    mbPtr->padYObj = NULL;
    mbPtr->wrapLengthObj = NULL;

    Tk_CreateEventHandler(mbPtr->tkwin,
	    ExposureMask|StructureNotifyMask|FocusChangeMask,
	    MenuButtonEventProc, mbPtr);

    if (Tk_InitOptions(interp, mbPtr, optionTable, tkwin) != TCL_OK) {
	Tk_DestroyWindow(mbPtr->tkwin);
	return TCL_ERROR;
    }

    if (ConfigureMenuButton(interp, mbPtr, objc-2, objv+2) != TCL_OK) {
	Tk_DestroyWindow(mbPtr->tkwin);
	return TCL_ERROR;
    }

    Tcl_SetObjResult(interp, Tk_NewWindowObj(mbPtr->tkwin));
    return TCL_OK;
}

/*
 *--------------------------------------------------------------
 *
 * MenuButtonWidgetObjCmd --
 *
 *	This function is invoked to process the Tcl command that corresponds
 *	to a widget managed by this module. See the user documentation for
 *	details on what it does.
 *
 * Results:
 *	A standard Tcl result.
 *
 * Side effects:
 *	See the user documentation.
 *
 *--------------------------------------------------------------
 */

static int
MenuButtonWidgetObjCmd(
    void *clientData,	/* Information about button widget. */
    Tcl_Interp *interp,		/* Current interpreter. */
    int objc,			/* Number of arguments. */
    Tcl_Obj *const objv[])	/* Argument objects. */
{
    TkMenuButton *mbPtr = (TkMenuButton *)clientData;
    int result, index;
    Tcl_Obj *objPtr;

    if (objc < 2) {
	Tcl_WrongNumArgs(interp, 1, objv, "option ?arg ...?");
	return TCL_ERROR;
    }
    result = Tcl_GetIndexFromObjStruct(interp, objv[1], commandNames,
	    sizeof(char *), "option", 0, &index);
    if (result != TCL_OK) {
	return result;
    }
    Tcl_Preserve(mbPtr);

    switch (index) {
    case COMMAND_CGET:
	if (objc != 3) {
	    Tcl_WrongNumArgs(interp, 1, objv, "cget option");
	    goto error;
	}

	objPtr = Tk_GetOptionValue(interp, mbPtr,
		mbPtr->optionTable, objv[2], mbPtr->tkwin);
	if (objPtr == NULL) {
	    goto error;
	}
	Tcl_SetObjResult(interp, objPtr);
	break;

    case COMMAND_CONFIGURE:
	if (objc <= 3) {
	    objPtr = Tk_GetOptionInfo(interp, mbPtr,
		    mbPtr->optionTable, (objc == 3) ? objv[2] : NULL,
		    mbPtr->tkwin);
	    if (objPtr == NULL) {
		goto error;
	    }
	    Tcl_SetObjResult(interp, objPtr);
	} else {
	    result = ConfigureMenuButton(interp, mbPtr, objc-2, objv+2);
	}
	break;
    }
    Tcl_Release(mbPtr);
    return result;

  error:
    Tcl_Release(mbPtr);
    return TCL_ERROR;
}

/*
 *----------------------------------------------------------------------
 *
 * DestroyMenuButton --
 *
 *	This function is invoked to recycle all of the resources associated
 *	with a menubutton widget. It is invoked as a when-idle handler in
 *	order to make sure that there is no other use of the menubutton
 *	pending at the time of the deletion.
 *
 * Results:
 *	None.
 *
 * Side effects:
 *	Everything associated with the widget is freed up.
 *
 *----------------------------------------------------------------------
 */

static void
DestroyMenuButton(
    void *memPtr)		/* Info about button widget. */
{
    TkMenuButton *mbPtr = (TkMenuButton *)memPtr;
    TkpDestroyMenuButton(mbPtr);

    if (mbPtr->flags & REDRAW_PENDING) {
	Tcl_CancelIdleCall(TkpDisplayMenuButton, mbPtr);
    }

    /*
     * Free up all the stuff that requires special handling, then let
     * Tk_FreeOptions handle all the standard option-related stuff.
     */

    Tcl_DeleteCommandFromToken(mbPtr->interp, mbPtr->widgetCmd);
    if (mbPtr->textVarNameObj != NULL) {
	Tcl_UntraceVar2(mbPtr->interp, Tcl_GetString(mbPtr->textVarNameObj), NULL,
		TCL_GLOBAL_ONLY|TCL_TRACE_WRITES|TCL_TRACE_UNSETS,
		MenuButtonTextVarProc, mbPtr);
    }
    if (mbPtr->image != NULL) {
	Tk_FreeImage(mbPtr->image);
    }
    if (mbPtr->normalTextGC != NULL) {
	Tk_FreeGC(mbPtr->display, mbPtr->normalTextGC);
    }
    if (mbPtr->activeTextGC != NULL) {
	Tk_FreeGC(mbPtr->display, mbPtr->activeTextGC);
    }
    if (mbPtr->disabledGC != NULL) {
	Tk_FreeGC(mbPtr->display, mbPtr->disabledGC);
    }
    if (mbPtr->stippleGC != NULL) {
	Tk_FreeGC(mbPtr->display, mbPtr->stippleGC);
    }
    if (mbPtr->gray != None) {
	Tk_FreeBitmap(mbPtr->display, mbPtr->gray);
    }
    if (mbPtr->textLayout != NULL) {
	Tk_FreeTextLayout(mbPtr->textLayout);
    }
    Tk_FreeConfigOptions(mbPtr, mbPtr->optionTable, mbPtr->tkwin);
    mbPtr->tkwin = NULL;
    Tcl_EventuallyFree(mbPtr, TCL_DYNAMIC);
}

/*
 *----------------------------------------------------------------------
 *
 * ConfigureMenuButton --
 *
 *	This function is called to process an argv/argc list, plus the Tk
 *	option database, in order to configure (or reconfigure) a menubutton
 *	widget.
 *
 * Results:
 *	The return value is a standard Tcl result. If TCL_ERROR is returned,
 *	then the interp's result contains an error message.
 *
 * Side effects:
 *	Configuration information, such as text string, colors, font, etc. get
 *	set for mbPtr; old resources get freed, if there were any. The
 *	menubutton is redisplayed.
 *
 *----------------------------------------------------------------------
 */

static int
ConfigureMenuButton(
    Tcl_Interp *interp,		/* Used for error reporting. */
    TkMenuButton *mbPtr,
				/* Information about widget; may or may not
				 * already have values for some fields. */
    int objc,			/* Number of valid entries in objv. */
    Tcl_Obj *const objv[])	/* Arguments. */
{
    Tk_SavedOptions savedOptions;
    Tcl_Obj *errorResult = NULL;
    int error;
    Tk_Image image;
    int borderWidth, highlightWidth;
    int padX, padY;
    int width, height;

    /*
     * Eliminate any existing trace on variables monitored by the menubutton.
     */

    if (mbPtr->textVarNameObj != NULL) {
	Tcl_UntraceVar2(interp, Tcl_GetString(mbPtr->textVarNameObj), NULL,
		TCL_GLOBAL_ONLY|TCL_TRACE_WRITES|TCL_TRACE_UNSETS,
		MenuButtonTextVarProc, mbPtr);
    }

    /*
     * The following loop is potentially executed twice. During the first pass
     * configuration options get set to their new values. If there is an error
     * in this pass, we execute a second pass to restore all the options to
     * their previous values.
     */

    for (error = 0; error <= 1; error++) {
	if (!error) {
	    /*
	     * First pass: set options to new values.
	     */

	    if (Tk_SetOptions(interp, mbPtr,
		    mbPtr->optionTable, objc, objv,
		    mbPtr->tkwin, &savedOptions, NULL) != TCL_OK) {
		continue;
	    }
	} else {
	    /*
	     * Second pass: restore options to old values.
	     */

	    errorResult = Tcl_GetObjResult(interp);
	    Tcl_IncrRefCount(errorResult);
	    Tk_RestoreSavedOptions(&savedOptions);
	}

	/*
	 * A few options need special processing, such as setting the
	 * background from a 3-D border, or filling in complicated defaults
	 * that couldn't be specified to Tk_SetOptions.
	 */

	if ((mbPtr->state == STATE_ACTIVE)
		&& !Tk_StrictMotif(mbPtr->tkwin)) {
	    Tk_SetBackgroundFromBorder(mbPtr->tkwin, mbPtr->activeBorder);
	} else {
	    Tk_SetBackgroundFromBorder(mbPtr->tkwin, mbPtr->normalBorder);
	}

<<<<<<< HEAD
	if (mbPtr->highlightWidth < 0) {
	    mbPtr->highlightWidth = 0;
		if (mbPtr->highlightWidthObj) {
		    Tcl_DecrRefCount(mbPtr->highlightWidthObj);
		}
		mbPtr->highlightWidthObj = Tcl_NewIntObj(0);
		Tcl_IncrRefCount(mbPtr->highlightWidthObj);
	}

	if (mbPtr->padX < 0) {
	    mbPtr->padX = 0;
		if (mbPtr->padXObj) {
		    Tcl_DecrRefCount(mbPtr->padXObj);
		}
		mbPtr->padXObj = Tcl_NewIntObj(0);
		Tcl_IncrRefCount(mbPtr->padXObj);
	}
	if (mbPtr->padY < 0) {
	    mbPtr->padY = 0;
=======
	Tk_GetPixelsFromObj(NULL, mbPtr->tkwin, mbPtr->borderWidthObj, &borderWidth);
	Tk_GetPixelsFromObj(NULL, mbPtr->tkwin, mbPtr->highlightWidthObj, &highlightWidth);
	Tk_GetPixelsFromObj(NULL, mbPtr->tkwin, mbPtr->padXObj, &padX);
	Tk_GetPixelsFromObj(NULL, mbPtr->tkwin, mbPtr->padYObj, &padY);
	if (borderWidth < 0) {
	    borderWidth = 0;
		Tcl_DecrRefCount(mbPtr->borderWidthObj);
		mbPtr->borderWidthObj = Tcl_NewIntObj(0);
		Tcl_IncrRefCount(mbPtr->borderWidthObj);
	}
	if (highlightWidth < 0) {
	    highlightWidth = 0;
		Tcl_DecrRefCount(mbPtr->highlightWidthObj);
		mbPtr->highlightWidthObj = Tcl_NewIntObj(0);
		Tcl_IncrRefCount(mbPtr->highlightWidthObj);
	}
	if (padX < 0) {
	    padX = 0;
		if (mbPtr->padXObj) {
		    Tcl_DecrRefCount(mbPtr->padXObj);
		}
		mbPtr->padXObj = Tcl_NewIntObj(0);
		Tcl_IncrRefCount(mbPtr->padXObj);
	}
	if (padY < 0) {
	    padY = 0;
>>>>>>> 91d16c19
		if (mbPtr->padYObj) {
		    Tcl_DecrRefCount(mbPtr->padYObj);
		}
		mbPtr->padYObj = Tcl_NewIntObj(0);
		Tcl_IncrRefCount(mbPtr->padYObj);
	}

	/*
	 * Get the image for the widget, if there is one. Allocate the new
	 * image before freeing the old one, so that the reference count
	 * doesn't go to zero and cause image data to be discarded.
	 */

	if (mbPtr->imageObj != NULL) {
	    image = Tk_GetImage(mbPtr->interp, mbPtr->tkwin,
		    Tcl_GetString(mbPtr->imageObj), MenuButtonImageProc, mbPtr);
	    if (image == NULL) {
		return TCL_ERROR;
	    }
	} else {
	    image = NULL;
	}
	if (mbPtr->image != NULL) {
	    Tk_FreeImage(mbPtr->image);
	}
	mbPtr->image = image;

	/*
	 * Recompute the geometry for the button.
	 */

	if ((mbPtr->bitmap != None) || (mbPtr->image != NULL)) {
	    if (Tk_GetPixelsFromObj(interp, mbPtr->tkwin, mbPtr->widthObj,
		    &width) != TCL_OK) {
	    widthError:
		Tcl_AddErrorInfo(interp, "\n    (processing \"-width\" option)");
		continue;
	    }
	    if (Tk_GetPixelsFromObj(interp, mbPtr->tkwin, mbPtr->heightObj,
		    &height) != TCL_OK) {
	    heightError:
		Tcl_AddErrorInfo(interp, "\n    (processing \"-height\" option)");
		continue;
	    }
	} else {
	    if (Tcl_GetIntFromObj(interp, mbPtr->widthObj, &width)
		    != TCL_OK) {
		goto widthError;
	    }
	    if (Tcl_GetIntFromObj(interp, mbPtr->heightObj, &height)
		    != TCL_OK) {
		goto heightError;
	    }
	}
	break;
    }

    if (!error) {
	Tk_FreeSavedOptions(&savedOptions);
    }

    if (mbPtr->textVarNameObj != NULL) {
	/*
	 * If no image or -compound is used, display the value of a variable.
	 * Set up a trace to watch for any changes in it, create the variable
	 * if it doesn't exist, and fetch its current value.
	 */
	const char *value;

	value = Tcl_GetVar2(interp, Tcl_GetString(mbPtr->textVarNameObj), NULL, TCL_GLOBAL_ONLY);
	if (value == NULL) {
	    Tcl_SetVar2(interp, Tcl_GetString(mbPtr->textVarNameObj), NULL, mbPtr->textObj ? Tcl_GetString(mbPtr->textObj) : "",
		    TCL_GLOBAL_ONLY);
	} else {
	    if (mbPtr->textObj != NULL) {
		Tcl_DecrRefCount(mbPtr->textObj);
	    }
	    mbPtr->textObj = Tcl_NewStringObj(value, TCL_INDEX_NONE);
	    Tcl_IncrRefCount(mbPtr->textObj);
	}
	Tcl_TraceVar2(interp, Tcl_GetString(mbPtr->textVarNameObj), NULL,
		TCL_GLOBAL_ONLY|TCL_TRACE_WRITES|TCL_TRACE_UNSETS,
		MenuButtonTextVarProc, mbPtr);
    }

    TkMenuButtonWorldChanged(mbPtr);
    if (error) {
	Tcl_SetObjResult(interp, errorResult);
	Tcl_DecrRefCount(errorResult);
	return TCL_ERROR;
    }
    return TCL_OK;
}

/*
 *---------------------------------------------------------------------------
 *
 * TkMenuButtonWorldChanged --
 *
 *	This function is called when the world has changed in some way and the
 *	widget needs to recompute all its graphics contexts and determine its
 *	new geometry.
 *
 * Results:
 *	None.
 *
 * Side effects:
 *	TkMenuButton will be relayed out and redisplayed.
 *
 *---------------------------------------------------------------------------
 */

void
TkMenuButtonWorldChanged(
    void *instanceData)	/* Information about widget. */
{
    XGCValues gcValues;
    GC gc;
    unsigned long mask;
    TkMenuButton *mbPtr = (TkMenuButton *)instanceData;

    gcValues.font = Tk_FontId(mbPtr->tkfont);
    gcValues.foreground = mbPtr->normalFg->pixel;
    gcValues.background = Tk_3DBorderColor(mbPtr->normalBorder)->pixel;

    /*
     * Note: GraphicsExpose events are disabled in GC's because they're used
     * to copy stuff from an off-screen pixmap onto the screen (we know that
     * there's no problem with obscured areas).
     */

    gcValues.graphics_exposures = False;
    mask = GCForeground | GCBackground | GCFont | GCGraphicsExposures;
    gc = Tk_GetGC(mbPtr->tkwin, mask, &gcValues);
    if (mbPtr->normalTextGC != NULL) {
	Tk_FreeGC(mbPtr->display, mbPtr->normalTextGC);
    }
    mbPtr->normalTextGC = gc;

    gcValues.foreground = mbPtr->activeFg->pixel;
    gcValues.background = Tk_3DBorderColor(mbPtr->activeBorder)->pixel;
    mask = GCForeground | GCBackground | GCFont;
    gc = Tk_GetGC(mbPtr->tkwin, mask, &gcValues);
    if (mbPtr->activeTextGC != NULL) {
	Tk_FreeGC(mbPtr->display, mbPtr->activeTextGC);
    }
    mbPtr->activeTextGC = gc;

    gcValues.background = Tk_3DBorderColor(mbPtr->normalBorder)->pixel;

    /*
     * Create the GC that can be used for stippling
     */

    if (mbPtr->stippleGC == NULL) {
	gcValues.foreground = gcValues.background;
	mask = GCForeground;
	if (mbPtr->gray == None) {
	    mbPtr->gray = Tk_GetBitmap(NULL, mbPtr->tkwin, "gray50");
	}
	if (mbPtr->gray != None) {
	    gcValues.fill_style = FillStippled;
	    gcValues.stipple = mbPtr->gray;
	    mask |= GCFillStyle | GCStipple;
	}
	mbPtr->stippleGC = Tk_GetGC(mbPtr->tkwin, mask, &gcValues);
    }

    /*
     * Allocate the disabled graphics context, for drawing text in its
     * disabled state.
     */

    mask = GCForeground | GCBackground | GCFont;
    if (mbPtr->disabledFg != NULL) {
	gcValues.foreground = mbPtr->disabledFg->pixel;
    } else {
	gcValues.foreground = gcValues.background;
    }
    gc = Tk_GetGC(mbPtr->tkwin, mask, &gcValues);
    if (mbPtr->disabledGC != NULL) {
	Tk_FreeGC(mbPtr->display, mbPtr->disabledGC);
    }
    mbPtr->disabledGC = gc;

    TkpComputeMenuButtonGeometry(mbPtr);

    /*
     * Lastly, arrange for the button to be redisplayed.
     */

    if (Tk_IsMapped(mbPtr->tkwin) && !(mbPtr->flags & REDRAW_PENDING)) {
	Tcl_DoWhenIdle(TkpDisplayMenuButton, mbPtr);
	mbPtr->flags |= REDRAW_PENDING;
    }
}

/*
 *--------------------------------------------------------------
 *
 * MenuButtonEventProc --
 *
 *	This function is invoked by the Tk dispatcher for various events on
 *	buttons.
 *
 * Results:
 *	None.
 *
 * Side effects:
 *	When the window gets deleted, internal structures get cleaned up.
 *	When it gets exposed, it is redisplayed.
 *
 *--------------------------------------------------------------
 */

static void
MenuButtonEventProc(
    void *clientData,	/* Information about window. */
    XEvent *eventPtr)		/* Information about event. */
{
    TkMenuButton *mbPtr = (TkMenuButton *)clientData;
    int highlightWidth;

    if ((eventPtr->type == Expose) && (eventPtr->xexpose.count == 0)) {
	goto redraw;
    } else if (eventPtr->type == ConfigureNotify) {
	/*
	 * Must redraw after size changes, since layout could have changed and
	 * borders will need to be redrawn.
	 */

	goto redraw;
    } else if (eventPtr->type == DestroyNotify) {
	DestroyMenuButton(mbPtr);
    } else if (eventPtr->type == FocusIn) {
	if (eventPtr->xfocus.detail != NotifyInferior) {
	    mbPtr->flags |= GOT_FOCUS;
	    Tk_GetPixelsFromObj(NULL, mbPtr->tkwin, mbPtr->highlightWidthObj, &highlightWidth);
	    if (highlightWidth > 0) {
		goto redraw;
	    }
	}
    } else if (eventPtr->type == FocusOut) {
	if (eventPtr->xfocus.detail != NotifyInferior) {
	    mbPtr->flags &= ~GOT_FOCUS;
	    Tk_GetPixelsFromObj(NULL, mbPtr->tkwin, mbPtr->highlightWidthObj, &highlightWidth);
	    if (highlightWidth > 0) {
		goto redraw;
	    }
	}
    }
    return;

  redraw:
    if ((mbPtr->tkwin != NULL) && !(mbPtr->flags & REDRAW_PENDING)) {
	Tcl_DoWhenIdle(TkpDisplayMenuButton, mbPtr);
	mbPtr->flags |= REDRAW_PENDING;
    }
}

/*
 *----------------------------------------------------------------------
 *
 * MenuButtonCmdDeletedProc --
 *
 *	This function is invoked when a widget command is deleted. If the
 *	widget isn't already in the process of being destroyed, this command
 *	destroys it.
 *
 * Results:
 *	None.
 *
 * Side effects:
 *	The widget is destroyed.
 *
 *----------------------------------------------------------------------
 */

static void
MenuButtonCmdDeletedProc(
    void *clientData)	/* Pointer to widget record for widget. */
{
    TkMenuButton *mbPtr = (TkMenuButton *)clientData;
    Tk_Window tkwin = mbPtr->tkwin;

    /*
     * This function could be invoked either because the window was destroyed
     * and the command was then deleted (in which case tkwin is NULL) or
     * because the command was deleted, and then this function destroys the
     * widget.
     */

    if (tkwin != NULL) {
	Tk_DestroyWindow(tkwin);
    }
}

/*
 *--------------------------------------------------------------
 *
 * MenuButtonTextVarProc --
 *
 *	This function is invoked when someone changes the variable whose
 *	contents are to be displayed in a menu button.
 *
 * Results:
 *	NULL is always returned.
 *
 * Side effects:
 *	The text displayed in the menu button will change to match the
 *	variable.
 *
 *--------------------------------------------------------------
 */

static char *
MenuButtonTextVarProc(
    void *clientData,	/* Information about button. */
    Tcl_Interp *interp,		/* Interpreter containing variable. */
    TCL_UNUSED(const char *),		/* Name of variable. */
    TCL_UNUSED(const char *),		/* Second part of variable name. */
    int flags)			/* Information about what happened. */
{
    TkMenuButton *mbPtr = (TkMenuButton *)clientData;
    const char *value;

    /*
     * If the variable is unset, then immediately recreate it unless the whole
     * interpreter is going away.
     */

    if (flags & TCL_TRACE_UNSETS) {
	if (!Tcl_InterpDeleted(interp) && mbPtr->textVarNameObj) {
	    void *probe = NULL;

	    do {
		probe = Tcl_VarTraceInfo(interp,
			Tcl_GetString(mbPtr->textVarNameObj),
			TCL_GLOBAL_ONLY|TCL_TRACE_WRITES|TCL_TRACE_UNSETS,
			MenuButtonTextVarProc, probe);
		if (probe == (void *)mbPtr) {
		    break;
		}
	    } while (probe);
	    if (probe) {
		/*
		 * We were able to fetch the unset trace for our
		 * textVarName, which means it is not unset and not
		 * the cause of this unset trace. Instead some outdated
		 * former variable must be, and we should ignore it.
		 */
		return NULL;
	    }
	    Tcl_SetVar2(interp, Tcl_GetString(mbPtr->textVarNameObj), NULL, mbPtr->textObj ? Tcl_GetString(mbPtr->textObj) : "",
		    TCL_GLOBAL_ONLY);
	    Tcl_TraceVar2(interp, Tcl_GetString(mbPtr->textVarNameObj), NULL,
		    TCL_GLOBAL_ONLY|TCL_TRACE_WRITES|TCL_TRACE_UNSETS,
		    MenuButtonTextVarProc, clientData);
	}
	return NULL;
    }

    value = Tcl_GetVar2(interp, Tcl_GetString(mbPtr->textVarNameObj), NULL, TCL_GLOBAL_ONLY);
    if (value == NULL) {
	value = "";
    }
    if (mbPtr->textObj != NULL) {
	Tcl_DecrRefCount(mbPtr->textObj);
    }
    mbPtr->textObj= Tcl_NewStringObj(value, TCL_INDEX_NONE);
	Tcl_IncrRefCount(mbPtr->textObj);
    TkpComputeMenuButtonGeometry(mbPtr);

    if ((mbPtr->tkwin != NULL) && Tk_IsMapped(mbPtr->tkwin)
	    && !(mbPtr->flags & REDRAW_PENDING)) {
	Tcl_DoWhenIdle(TkpDisplayMenuButton, mbPtr);
	mbPtr->flags |= REDRAW_PENDING;
    }
    return NULL;
}

/*
 *----------------------------------------------------------------------
 *
 * MenuButtonImageProc --
 *
 *	This function is invoked by the image code whenever the manager for an
 *	image does something that affects the size of contents of an image
 *	displayed in a button.
 *
 * Results:
 *	None.
 *
 * Side effects:
 *	Arranges for the button to get redisplayed.
 *
 *----------------------------------------------------------------------
 */

static void
MenuButtonImageProc(
    void *clientData,	/* Pointer to widget record. */
    int x, int y,		/* Upper left pixel (within image) that must
				 * be redisplayed. */
    int width, int height,	/* Dimensions of area to redisplay (may be <=
				 * 0). */
    int imgWidth, int imgHeight)/* New dimensions of image. */
{
    TkMenuButton *mbPtr = (TkMenuButton *)clientData;
    (void)x;
    (void)y;
    (void)width;
    (void)height;
    (void)imgWidth;
    (void)imgHeight;

    if (mbPtr->tkwin != NULL) {
	TkpComputeMenuButtonGeometry(mbPtr);
	if (Tk_IsMapped(mbPtr->tkwin) && !(mbPtr->flags & REDRAW_PENDING)) {
	    Tcl_DoWhenIdle(TkpDisplayMenuButton, mbPtr);
	    mbPtr->flags |= REDRAW_PENDING;
	}
    }
}

/*
 * Local Variables:
 * mode: c
 * c-basic-offset: 4
 * fill-column: 78
 * End:
 */<|MERGE_RESOLUTION|>--- conflicted
+++ resolved
@@ -63,11 +63,7 @@
 	TK_OPTION_NULL_OK, 0, 0},
     {TK_OPTION_PIXELS, "-borderwidth", "borderWidth", "BorderWidth",
 	DEF_MENUBUTTON_BORDER_WIDTH, offsetof(TkMenuButton, borderWidthObj),
-<<<<<<< HEAD
-	offsetof(TkMenuButton, borderWidth), 0, 0, 0},
-=======
 	TCL_INDEX_NONE, 0, 0, 0},
->>>>>>> 91d16c19
     {TK_OPTION_CURSOR, "-cursor", "cursor", "Cursor",
 	DEF_MENUBUTTON_CURSOR, TCL_INDEX_NONE, offsetof(TkMenuButton, cursor),
 	TK_OPTION_NULL_OK, 0, 0},
@@ -95,11 +91,7 @@
 	offsetof(TkMenuButton, highlightColorPtr),	0, 0, 0},
     {TK_OPTION_PIXELS, "-highlightthickness", "highlightThickness",
 	"HighlightThickness", DEF_MENUBUTTON_HIGHLIGHT_WIDTH,
-<<<<<<< HEAD
-	offsetof(TkMenuButton, highlightWidthObj), offsetof(TkMenuButton, highlightWidth), 0, 0, 0},
-=======
 	offsetof(TkMenuButton, highlightWidthObj), TCL_INDEX_NONE, 0, 0, 0},
->>>>>>> 91d16c19
     {TK_OPTION_STRING, "-image", "image", "Image",
 	DEF_MENUBUTTON_IMAGE, offsetof(TkMenuButton, imageObj), TCL_INDEX_NONE,
 	TK_OPTION_NULL_OK, 0, 0},
@@ -112,17 +104,10 @@
 	DEF_MENUBUTTON_MENU, offsetof(TkMenuButton, menuNameObj), TCL_INDEX_NONE,
 	TK_OPTION_NULL_OK, 0, 0},
     {TK_OPTION_PIXELS, "-padx", "padX", "Pad",
-<<<<<<< HEAD
-	DEF_MENUBUTTON_PADX, offsetof(TkMenuButton, padXObj), offsetof(TkMenuButton, padX),
-	0, 0, 0},
-    {TK_OPTION_PIXELS, "-pady", "padY", "Pad",
-	DEF_MENUBUTTON_PADY, offsetof(TkMenuButton, padYObj), offsetof(TkMenuButton, padY),
-=======
 	DEF_MENUBUTTON_PADX, offsetof(TkMenuButton, padXObj), TCL_INDEX_NONE,
 	0, 0, 0},
     {TK_OPTION_PIXELS, "-pady", "padY", "Pad",
 	DEF_MENUBUTTON_PADY, offsetof(TkMenuButton, padYObj), TCL_INDEX_NONE,
->>>>>>> 91d16c19
 	0, 0, 0},
     {TK_OPTION_RELIEF, "-relief", "relief", "Relief",
 	DEF_MENUBUTTON_RELIEF, TCL_INDEX_NONE, offsetof(TkMenuButton, relief),
@@ -147,13 +132,8 @@
 	DEF_MENUBUTTON_WIDTH, offsetof(TkMenuButton, widthObj),
 	TCL_INDEX_NONE, 0, 0, 0},
     {TK_OPTION_PIXELS, "-wraplength", "wrapLength", "WrapLength",
-<<<<<<< HEAD
-	DEF_MENUBUTTON_WRAP_LENGTH, offsetof(TkMenuButton, wrapLengthObj), offsetof(TkMenuButton, wrapLength),
-	0, 0, 0},
-=======
 	DEF_MENUBUTTON_WRAP_LENGTH, offsetof(TkMenuButton, wrapLengthObj),
 	TCL_INDEX_NONE, 0, 0, 0},
->>>>>>> 91d16c19
     {TK_OPTION_END, NULL, NULL, NULL, NULL, 0, 0, 0, NULL, 0}
 };
 
@@ -288,6 +268,8 @@
     mbPtr->rightBearing = 0;
     mbPtr->widthObj = NULL;
     mbPtr->heightObj = NULL;
+    mbPtr->width = 0;
+    mbPtr->height = 0;
     mbPtr->wrapLengthObj = 0;
     mbPtr->padXObj = NULL;
     mbPtr->padYObj = NULL;
@@ -508,7 +490,6 @@
     Tk_Image image;
     int borderWidth, highlightWidth;
     int padX, padY;
-    int width, height;
 
     /*
      * Eliminate any existing trace on variables monitored by the menubutton.
@@ -561,27 +542,6 @@
 	    Tk_SetBackgroundFromBorder(mbPtr->tkwin, mbPtr->normalBorder);
 	}
 
-<<<<<<< HEAD
-	if (mbPtr->highlightWidth < 0) {
-	    mbPtr->highlightWidth = 0;
-		if (mbPtr->highlightWidthObj) {
-		    Tcl_DecrRefCount(mbPtr->highlightWidthObj);
-		}
-		mbPtr->highlightWidthObj = Tcl_NewIntObj(0);
-		Tcl_IncrRefCount(mbPtr->highlightWidthObj);
-	}
-
-	if (mbPtr->padX < 0) {
-	    mbPtr->padX = 0;
-		if (mbPtr->padXObj) {
-		    Tcl_DecrRefCount(mbPtr->padXObj);
-		}
-		mbPtr->padXObj = Tcl_NewIntObj(0);
-		Tcl_IncrRefCount(mbPtr->padXObj);
-	}
-	if (mbPtr->padY < 0) {
-	    mbPtr->padY = 0;
-=======
 	Tk_GetPixelsFromObj(NULL, mbPtr->tkwin, mbPtr->borderWidthObj, &borderWidth);
 	Tk_GetPixelsFromObj(NULL, mbPtr->tkwin, mbPtr->highlightWidthObj, &highlightWidth);
 	Tk_GetPixelsFromObj(NULL, mbPtr->tkwin, mbPtr->padXObj, &padX);
@@ -608,7 +568,11 @@
 	}
 	if (padY < 0) {
 	    padY = 0;
->>>>>>> 91d16c19
+		if (mbPtr->padYObj) {
+		    Tcl_DecrRefCount(mbPtr->padYObj);
+		}
+		mbPtr->padYObj = Tcl_NewIntObj(0);
+		Tcl_IncrRefCount(mbPtr->padYObj);
 		if (mbPtr->padYObj) {
 		    Tcl_DecrRefCount(mbPtr->padYObj);
 		}
@@ -642,23 +606,23 @@
 
 	if ((mbPtr->bitmap != None) || (mbPtr->image != NULL)) {
 	    if (Tk_GetPixelsFromObj(interp, mbPtr->tkwin, mbPtr->widthObj,
-		    &width) != TCL_OK) {
+		    &mbPtr->width) != TCL_OK) {
 	    widthError:
 		Tcl_AddErrorInfo(interp, "\n    (processing \"-width\" option)");
 		continue;
 	    }
 	    if (Tk_GetPixelsFromObj(interp, mbPtr->tkwin, mbPtr->heightObj,
-		    &height) != TCL_OK) {
+		    &mbPtr->height) != TCL_OK) {
 	    heightError:
 		Tcl_AddErrorInfo(interp, "\n    (processing \"-height\" option)");
 		continue;
 	    }
 	} else {
-	    if (Tcl_GetIntFromObj(interp, mbPtr->widthObj, &width)
+	    if (Tcl_GetIntFromObj(interp, mbPtr->widthObj, &mbPtr->width)
 		    != TCL_OK) {
 		goto widthError;
 	    }
-	    if (Tcl_GetIntFromObj(interp, mbPtr->heightObj, &height)
+	    if (Tcl_GetIntFromObj(interp, mbPtr->heightObj, &mbPtr->height)
 		    != TCL_OK) {
 		goto heightError;
 	    }
