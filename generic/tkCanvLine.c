--- conflicted
+++ resolved
@@ -973,12 +973,7 @@
     Tcl_Obj *obj)		/* New coordinates to be inserted. */
 {
     LineItem *linePtr = (LineItem *) itemPtr;
-<<<<<<< HEAD
-    int oriNumPoints, nbInsPoints;
-    Tcl_Size objc, length, i;
-=======
     Tcl_Size length, oriNumPoints, objc, nbInsPoints, i;
->>>>>>> f5c88a96
     double *newCoordPtr, *coordPtr;
     Tk_State state = itemPtr->state;
     Tcl_Obj **objv;
