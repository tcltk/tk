/*
 * tkCanvLine.c --
 *
 *	This file implements line items for canvas widgets.
 *
 * Copyright (c) 1991-1994 The Regents of the University of California.
 * Copyright (c) 1994-1997 Sun Microsystems, Inc.
 * Copyright (c) 1998-1999 by Scriptics Corporation.
 *
 * See the file "license.terms" for information on usage and redistribution of
 * this file, and for a DISCLAIMER OF ALL WARRANTIES.
 */

#include "tkInt.h"
#include "tkCanvas.h"

/*
 * The structure below defines the record for each line item.
 */

typedef enum {
    ARROWS_NONE, ARROWS_FIRST, ARROWS_LAST, ARROWS_BOTH
} Arrows;

typedef struct LineItem {
    Tk_Item header;		/* Generic stuff that's the same for all
				 * types. MUST BE FIRST IN STRUCTURE. */
    Tk_Outline outline;		/* Outline structure */
    Tk_Canvas canvas;		/* Canvas containing item. Needed for parsing
				 * arrow shapes. */
    int numPoints;		/* Number of points in line (always >= 0). */
    double *coordPtr;		/* Pointer to malloc-ed array containing x-
				 * and y-coords of all points in line.
				 * X-coords are even-valued indices, y-coords
				 * are corresponding odd-valued indices. If
				 * the line has arrowheads then the first and
				 * last points have been adjusted to refer to
				 * the necks of the arrowheads rather than
				 * their tips. The actual endpoints are stored
				 * in the *firstArrowPtr and *lastArrowPtr, if
				 * they exist. */
    int capStyle;		/* Cap style for line. */
    int joinStyle;		/* Join style for line. */
    GC arrowGC;			/* Graphics context for drawing arrowheads. */
    Arrows arrow;		/* Indicates whether or not to draw arrowheads:
				 * "none", "first", "last", or "both". */
    float arrowShapeA;		/* Distance from tip of arrowhead to center. */
    float arrowShapeB;		/* Distance from tip of arrowhead to trailing
				 * point, measured along shaft. */
    float arrowShapeC;		/* Distance of trailing points from outside
				 * edge of shaft. */
    double *firstArrowPtr;	/* Points to array of PTS_IN_ARROW points
				 * describing polygon for arrowhead at first
				 * point in line. First point of arrowhead is
				 * tip. Malloc'ed. NULL means no arrowhead at
				 * first point. */
    double *lastArrowPtr;	/* Points to polygon for arrowhead at last
				 * point in line (PTS_IN_ARROW points, first
				 * of which is tip). Malloc'ed. NULL means no
				 * arrowhead at last point. */
    const Tk_SmoothMethod *smooth; /* Non-zero means draw line smoothed (i.e.
				 * with Bezier splines). */
    int splineSteps;		/* Number of steps in each spline segment. */
} LineItem;

/*
 * Number of points in an arrowHead:
 */

#define PTS_IN_ARROW 6

/*
 * Prototypes for functions defined in this file:
 */

static int		ArrowheadPostscript(Tcl_Interp *interp,
			    Tk_Canvas canvas, LineItem *linePtr,
			    double *arrowPtr, Tcl_Obj *psObj);
static void		ComputeLineBbox(Tk_Canvas canvas, LineItem *linePtr);
static int		ConfigureLine(Tcl_Interp *interp,
			    Tk_Canvas canvas, Tk_Item *itemPtr, int objc,
			    Tcl_Obj *const objv[], int flags);
static int		ConfigureArrows(Tk_Canvas canvas, LineItem *linePtr);
static int		CreateLine(Tcl_Interp *interp,
			    Tk_Canvas canvas, struct Tk_Item *itemPtr,
			    int objc, Tcl_Obj *const objv[]);
static void		DeleteLine(Tk_Canvas canvas,
			    Tk_Item *itemPtr, Display *display);
static void		DisplayLine(Tk_Canvas canvas,
			    Tk_Item *itemPtr, Display *display, Drawable dst,
			    int x, int y, int width, int height);
static int		GetLineIndex(Tcl_Interp *interp,
			    Tk_Canvas canvas, Tk_Item *itemPtr,
			    Tcl_Obj *obj, int *indexPtr);
static int		LineCoords(Tcl_Interp *interp,
			    Tk_Canvas canvas, Tk_Item *itemPtr,
			    int objc, Tcl_Obj *const objv[]);
static void		LineDeleteCoords(Tk_Canvas canvas,
			    Tk_Item *itemPtr, int first, int last);
static void		LineInsert(Tk_Canvas canvas,
			    Tk_Item *itemPtr, int beforeThis, Tcl_Obj *obj);
static int		LineToArea(Tk_Canvas canvas,
			    Tk_Item *itemPtr, double *rectPtr);
static double		LineToPoint(Tk_Canvas canvas,
			    Tk_Item *itemPtr, double *coordPtr);
static int		LineToPostscript(Tcl_Interp *interp,
			    Tk_Canvas canvas, Tk_Item *itemPtr, int prepass);
static int		ArrowParseProc(ClientData clientData,
			    Tcl_Interp *interp, Tk_Window tkwin,
			    const char *value, char *recordPtr, int offset);
static const char * ArrowPrintProc(ClientData clientData,
			    Tk_Window tkwin, char *recordPtr, int offset,
			    Tcl_FreeProc **freeProcPtr);
static int		ParseArrowShape(ClientData clientData,
			    Tcl_Interp *interp, Tk_Window tkwin,
			    const char *value, char *recordPtr, int offset);
static const char * PrintArrowShape(ClientData clientData,
			    Tk_Window tkwin, char *recordPtr, int offset,
			    Tcl_FreeProc **freeProcPtr);
static void		ScaleLine(Tk_Canvas canvas,
			    Tk_Item *itemPtr, double originX, double originY,
			    double scaleX, double scaleY);
static void		TranslateLine(Tk_Canvas canvas,
			    Tk_Item *itemPtr, double deltaX, double deltaY);

/*
 * Information used for parsing configuration specs. If you change any of the
 * default strings, be sure to change the corresponding default values in
 * CreateLine.
 */

static const Tk_CustomOption arrowShapeOption = {
    ParseArrowShape, PrintArrowShape, NULL
};
static const Tk_CustomOption arrowOption = {
    ArrowParseProc, ArrowPrintProc, NULL
};
static const Tk_CustomOption smoothOption = {
    TkSmoothParseProc, TkSmoothPrintProc, NULL
};
static const Tk_CustomOption stateOption = {
    TkStateParseProc, TkStatePrintProc, INT2PTR(2)
};
static const Tk_CustomOption tagsOption = {
    Tk_CanvasTagsParseProc, Tk_CanvasTagsPrintProc, NULL
};
static const Tk_CustomOption dashOption = {
    TkCanvasDashParseProc, TkCanvasDashPrintProc, NULL
};
static const Tk_CustomOption offsetOption = {
    TkOffsetParseProc, TkOffsetPrintProc,
    INT2PTR(TK_OFFSET_RELATIVE|TK_OFFSET_INDEX)
};
static const Tk_CustomOption pixelOption = {
    TkPixelParseProc, TkPixelPrintProc, NULL
};

static const Tk_ConfigSpec configSpecs[] = {
    {TK_CONFIG_CUSTOM, "-activedash", NULL, NULL,
	NULL, Tk_Offset(LineItem, outline.activeDash),
	TK_CONFIG_NULL_OK, &dashOption},
    {TK_CONFIG_COLOR, "-activefill", NULL, NULL,
	NULL, Tk_Offset(LineItem, outline.activeColor), TK_CONFIG_NULL_OK, NULL},
    {TK_CONFIG_BITMAP, "-activestipple", NULL, NULL,
	NULL, Tk_Offset(LineItem, outline.activeStipple), TK_CONFIG_NULL_OK, NULL},
    {TK_CONFIG_CUSTOM, "-activewidth", NULL, NULL,
	"0.0", Tk_Offset(LineItem, outline.activeWidth),
	TK_CONFIG_DONT_SET_DEFAULT, &pixelOption},
    {TK_CONFIG_CUSTOM, "-arrow", NULL, NULL,
	"none", Tk_Offset(LineItem, arrow),
	TK_CONFIG_DONT_SET_DEFAULT, &arrowOption},
    {TK_CONFIG_CUSTOM, "-arrowshape", NULL, NULL,
	"8 10 3", Tk_Offset(LineItem, arrowShapeA),
	TK_CONFIG_DONT_SET_DEFAULT, &arrowShapeOption},
    {TK_CONFIG_CAP_STYLE, "-capstyle", NULL, NULL,
	"butt", Tk_Offset(LineItem, capStyle), TK_CONFIG_DONT_SET_DEFAULT, NULL},
    {TK_CONFIG_COLOR, "-fill", NULL, NULL,
	"black", Tk_Offset(LineItem, outline.color), TK_CONFIG_NULL_OK, NULL},
    {TK_CONFIG_CUSTOM, "-dash", NULL, NULL,
	NULL, Tk_Offset(LineItem, outline.dash),
	TK_CONFIG_NULL_OK, &dashOption},
    {TK_CONFIG_PIXELS, "-dashoffset", NULL, NULL,
	"0", Tk_Offset(LineItem, outline.offset), TK_CONFIG_DONT_SET_DEFAULT, NULL},
    {TK_CONFIG_CUSTOM, "-disableddash", NULL, NULL,
	NULL, Tk_Offset(LineItem, outline.disabledDash),
	TK_CONFIG_NULL_OK, &dashOption},
    {TK_CONFIG_COLOR, "-disabledfill", NULL, NULL,
	NULL, Tk_Offset(LineItem, outline.disabledColor), TK_CONFIG_NULL_OK, NULL},
    {TK_CONFIG_BITMAP, "-disabledstipple", NULL, NULL,
	NULL, Tk_Offset(LineItem, outline.disabledStipple), TK_CONFIG_NULL_OK, NULL},
    {TK_CONFIG_CUSTOM, "-disabledwidth", NULL, NULL,
	"0.0", Tk_Offset(LineItem, outline.disabledWidth),
	TK_CONFIG_DONT_SET_DEFAULT, &pixelOption},
    {TK_CONFIG_JOIN_STYLE, "-joinstyle", NULL, NULL,
	"round", Tk_Offset(LineItem, joinStyle), TK_CONFIG_DONT_SET_DEFAULT, NULL},
    {TK_CONFIG_CUSTOM, "-offset", NULL, NULL,
	"0,0", Tk_Offset(LineItem, outline.tsoffset),
	TK_CONFIG_DONT_SET_DEFAULT, &offsetOption},
    {TK_CONFIG_CUSTOM, "-smooth", NULL, NULL,
	"0", Tk_Offset(LineItem, smooth),
	TK_CONFIG_DONT_SET_DEFAULT, &smoothOption},
    {TK_CONFIG_INT, "-splinesteps", NULL, NULL,
	"12", Tk_Offset(LineItem, splineSteps), TK_CONFIG_DONT_SET_DEFAULT, NULL},
    {TK_CONFIG_CUSTOM, "-state", NULL, NULL,
	NULL, Tk_Offset(Tk_Item, state), TK_CONFIG_NULL_OK, &stateOption},
    {TK_CONFIG_BITMAP, "-stipple", NULL, NULL,
	NULL, Tk_Offset(LineItem, outline.stipple), TK_CONFIG_NULL_OK, NULL},
    {TK_CONFIG_CUSTOM, "-tags", NULL, NULL,
	NULL, 0, TK_CONFIG_NULL_OK, &tagsOption},
    {TK_CONFIG_CUSTOM, "-width", NULL, NULL,
	"1.0", Tk_Offset(LineItem, outline.width),
	TK_CONFIG_DONT_SET_DEFAULT, &pixelOption},
    {TK_CONFIG_END, NULL, NULL, NULL, NULL, 0, 0, NULL}
};

/*
 * The structures below defines the line item type by means of functions that
 * can be invoked by generic item code.
 */

Tk_ItemType tkLineType = {
    "line",				/* name */
    sizeof(LineItem),			/* itemSize */
    CreateLine,				/* createProc */
    configSpecs,			/* configSpecs */
    ConfigureLine,			/* configureProc */
    LineCoords,				/* coordProc */
    DeleteLine,				/* deleteProc */
    DisplayLine,			/* displayProc */
    TK_CONFIG_OBJS | TK_MOVABLE_POINTS,	/* flags */
    LineToPoint,			/* pointProc */
    LineToArea,				/* areaProc */
    LineToPostscript,			/* postscriptProc */
    ScaleLine,				/* scaleProc */
    TranslateLine,			/* translateProc */
    GetLineIndex,			/* indexProc */
    NULL,				/* icursorProc */
    NULL,				/* selectionProc */
    LineInsert,				/* insertProc */
    LineDeleteCoords,			/* dTextProc */
    NULL,				/* nextPtr */
    NULL, 0, NULL, NULL
};

/*
 * The definition below determines how large are static arrays used to hold
 * spline points (splines larger than this have to have their arrays
 * malloc-ed).
 */

#define MAX_STATIC_POINTS 200

/*
 *--------------------------------------------------------------
 *
 * CreateLine --
 *
 *	This function is invoked to create a new line item in a canvas.
 *
 * Results:
 *	A standard Tcl return value. If an error occurred in creating the
 *	item, then an error message is left in the interp's result; in this
 *	case itemPtr is left uninitialized, so it can be safely freed by the
 *	caller.
 *
 * Side effects:
 *	A new line item is created.
 *
 *--------------------------------------------------------------
 */

static int
CreateLine(
    Tcl_Interp *interp,		/* Interpreter for error reporting. */
    Tk_Canvas canvas,		/* Canvas to hold new item. */
    Tk_Item *itemPtr,		/* Record to hold new item; header has been
				 * initialized by caller. */
    int objc,			/* Number of arguments in objv. */
    Tcl_Obj *const objv[])	/* Arguments describing line. */
{
    LineItem *linePtr = (LineItem *) itemPtr;
    int i;

    if (objc == 0) {
	Tcl_Panic("canvas did not pass any coords");
    }

    /*
     * Carry out initialization that is needed to set defaults and to allow
     * proper cleanup after errors during the the remainder of this function.
     */

    Tk_CreateOutline(&linePtr->outline);
    linePtr->canvas = canvas;
    linePtr->numPoints = 0;
    linePtr->coordPtr = NULL;
    linePtr->capStyle = CapButt;
    linePtr->joinStyle = JoinRound;
    linePtr->arrowGC = 0;
    linePtr->arrow = ARROWS_NONE;
    linePtr->arrowShapeA = (float)8.0;
    linePtr->arrowShapeB = (float)10.0;
    linePtr->arrowShapeC = (float)3.0;
    linePtr->firstArrowPtr = NULL;
    linePtr->lastArrowPtr = NULL;
    linePtr->smooth = NULL;
    linePtr->splineSteps = 12;

    /*
     * Count the number of points and then parse them into a point array.
     * Leading arguments are assumed to be points if they start with a digit
     * or a minus sign followed by a digit.
     */

    for (i = 1; i < objc; i++) {
	const char *arg = Tcl_GetString(objv[i]);

	if ((arg[0] == '-') && (arg[1] >= 'a') && (arg[1] <= 'z')) {
	    break;
	}
    }
    if (LineCoords(interp, canvas, itemPtr, i, objv) != TCL_OK) {
	goto error;
    }
    if (ConfigureLine(interp, canvas, itemPtr, objc-i, objv+i, 0) == TCL_OK) {
	return TCL_OK;
    }

  error:
    DeleteLine(canvas, itemPtr, Tk_Display(Tk_CanvasTkwin(canvas)));
    return TCL_ERROR;
}

/*
 *--------------------------------------------------------------
 *
 * LineCoords --
 *
 *	This function is invoked to process the "coords" widget command on
 *	lines. See the user documentation for details on what it does.
 *
 * Results:
 *	Returns TCL_OK or TCL_ERROR, and sets the interp's result.
 *
 * Side effects:
 *	The coordinates for the given item may be changed.
 *
 *--------------------------------------------------------------
 */

static int
LineCoords(
    Tcl_Interp *interp,		/* Used for error reporting. */
    Tk_Canvas canvas,		/* Canvas containing item. */
    Tk_Item *itemPtr,		/* Item whose coordinates are to be read or
				 * modified. */
    int objc,			/* Number of coordinates supplied in objv. */
    Tcl_Obj *const objv[])	/* Array of coordinates: x1, y1, x2, y2, ... */
{
    LineItem *linePtr = (LineItem *) itemPtr;
    int i, numPoints;
    double *coordPtr;

    if (objc == 0) {
	int numCoords;
	Tcl_Obj *subobj, *obj = Tcl_NewObj();

	numCoords = 2*linePtr->numPoints;
	if (linePtr->firstArrowPtr != NULL) {
	    coordPtr = linePtr->firstArrowPtr;
	} else {
	    coordPtr = linePtr->coordPtr;
	}
	for (i = 0; i < numCoords; i++, coordPtr++) {
	    if (i == 2) {
		coordPtr = linePtr->coordPtr+2;
	    }
	    if ((linePtr->lastArrowPtr != NULL) && (i == (numCoords-2))) {
		coordPtr = linePtr->lastArrowPtr;
	    }
	    subobj = Tcl_NewDoubleObj(*coordPtr);
	    Tcl_ListObjAppendElement(interp, obj, subobj);
	}
	Tcl_SetObjResult(interp, obj);
	return TCL_OK;
    }
    if (objc == 1) {
	if (Tcl_ListObjGetElements(interp, objv[0], &objc,
		(Tcl_Obj ***) &objv) != TCL_OK) {
	    return TCL_ERROR;
	}
    }
    if (objc & 1) {
	Tcl_SetObjResult(interp, Tcl_ObjPrintf(
		"wrong # coordinates: expected an even number, got %d",
		objc));
	Tcl_SetErrorCode(interp, "TK", "CANVAS", "COORDS", "LINE", NULL);
	return TCL_ERROR;
    } else if (objc < 4) {
	Tcl_SetObjResult(interp, Tcl_ObjPrintf(
		"wrong # coordinates: expected at least 4, got %d", objc));
	Tcl_SetErrorCode(interp, "TK", "CANVAS", "COORDS", "LINE", NULL);
	return TCL_ERROR;
    }

    numPoints = objc/2;
    if (linePtr->numPoints != numPoints) {
	coordPtr = ckalloc(sizeof(double) * objc);
	if (linePtr->coordPtr != NULL) {
	    ckfree(linePtr->coordPtr);
	}
	linePtr->coordPtr = coordPtr;
	linePtr->numPoints = numPoints;
    }
    coordPtr = linePtr->coordPtr;
    for (i = 0; i < objc ; i++) {
	if (Tk_CanvasGetCoordFromObj(interp, canvas, objv[i],
		coordPtr++) != TCL_OK) {
	    return TCL_ERROR;
	}
    }

    /*
     * Update arrowheads by throwing away any existing arrow-head information
     * and calling ConfigureArrows to recompute it.
     */

    if (linePtr->firstArrowPtr != NULL) {
	ckfree(linePtr->firstArrowPtr);
	linePtr->firstArrowPtr = NULL;
    }
    if (linePtr->lastArrowPtr != NULL) {
	ckfree(linePtr->lastArrowPtr);
	linePtr->lastArrowPtr = NULL;
    }
    if (linePtr->arrow != ARROWS_NONE) {
	ConfigureArrows(canvas, linePtr);
    }
    ComputeLineBbox(canvas, linePtr);
    return TCL_OK;
}

/*
 *--------------------------------------------------------------
 *
 * ConfigureLine --
 *
 *	This function is invoked to configure various aspects of a line item
 *	such as its background color.
 *
 * Results:
 *	A standard Tcl result code. If an error occurs, then an error message
 *	is left in the interp's result.
 *
 * Side effects:
 *	Configuration information, such as colors and stipple patterns, may be
 *	set for itemPtr.
 *
 *--------------------------------------------------------------
 */

static int
ConfigureLine(
    Tcl_Interp *interp,		/* Used for error reporting. */
    Tk_Canvas canvas,		/* Canvas containing itemPtr. */
    Tk_Item *itemPtr,		/* Line item to reconfigure. */
    int objc,			/* Number of elements in objv. */
    Tcl_Obj *const objv[],	/* Arguments describing things to configure. */
    int flags)			/* Flags to pass to Tk_ConfigureWidget. */
{
    LineItem *linePtr = (LineItem *) itemPtr;
    XGCValues gcValues;
    GC newGC, arrowGC;
    unsigned long mask;
    Tk_Window tkwin;
    Tk_State state;

    tkwin = Tk_CanvasTkwin(canvas);
    if (TCL_OK != Tk_ConfigureWidget(interp, tkwin, configSpecs, objc,
	    (const char **) objv, (char *) linePtr, flags|TK_CONFIG_OBJS)) {
	return TCL_ERROR;
    }

    /*
     * A few of the options require additional processing, such as graphics
     * contexts.
     */

    state = itemPtr->state;

    if (state == TK_STATE_NULL) {
	state = Canvas(canvas)->canvas_state;
    }

    if (linePtr->outline.activeWidth > linePtr->outline.width ||
	    linePtr->outline.activeDash.number ||
	    linePtr->outline.activeColor ||
	    linePtr->outline.activeStipple) {
	itemPtr->redraw_flags |= TK_ITEM_STATE_DEPENDANT;
    } else {
	itemPtr->redraw_flags &= ~TK_ITEM_STATE_DEPENDANT;
    }
    mask = Tk_ConfigOutlineGC(&gcValues, canvas, itemPtr, &linePtr->outline);
    if (mask) {
	if (linePtr->arrow == ARROWS_NONE) {
	    gcValues.cap_style = linePtr->capStyle;
	    mask |= GCCapStyle;
	}
	gcValues.join_style = linePtr->joinStyle;
	mask |= GCJoinStyle;
	newGC = Tk_GetGC(tkwin, mask, &gcValues);
#ifdef MAC_OSX_TK
	/*
	 * Mac OS X CG drawing needs access to linewidth even for arrow fills
	 * (as linewidth controls antialiasing).
	 */

	mask |= GCLineWidth;
#else
	gcValues.line_width = 0;
#endif
	arrowGC = Tk_GetGC(tkwin, mask, &gcValues);
    } else {
	newGC = arrowGC = 0;
    }
    if (linePtr->outline.gc) {
	Tk_FreeGC(Tk_Display(tkwin), linePtr->outline.gc);
    }
    if (linePtr->arrowGC) {
	Tk_FreeGC(Tk_Display(tkwin), linePtr->arrowGC);
    }
    linePtr->outline.gc = newGC;
    linePtr->arrowGC = arrowGC;

    /*
     * Keep spline parameters within reasonable limits.
     */

    if (linePtr->splineSteps < 1) {
	linePtr->splineSteps = 1;
    } else if (linePtr->splineSteps > 100) {
	linePtr->splineSteps = 100;
    }

<<<<<<< HEAD
    if ((!linePtr->numPoints) || (state == TK_STATE_HIDDEN)) {
=======
    if (!linePtr->numPoints || (state==TK_STATE_HIDDEN)) {
>>>>>>> 7cc06d2e
	ComputeLineBbox(canvas, linePtr);
	return TCL_OK;
    }

    /*
     * Setup arrowheads, if needed. If arrowheads are turned off, restore the
     * line's endpoints (they were shortened when the arrowheads were added).
     */

    if (linePtr->firstArrowPtr && (linePtr->arrow != ARROWS_FIRST)
	    && (linePtr->arrow != ARROWS_BOTH)) {
	linePtr->coordPtr[0] = linePtr->firstArrowPtr[0];
	linePtr->coordPtr[1] = linePtr->firstArrowPtr[1];
	ckfree(linePtr->firstArrowPtr);
	linePtr->firstArrowPtr = NULL;
    }
    if ((linePtr->lastArrowPtr != NULL) && (linePtr->arrow != ARROWS_LAST)
	    && (linePtr->arrow != ARROWS_BOTH)) {
	int i;

	i = 2*(linePtr->numPoints-1);
	linePtr->coordPtr[i] = linePtr->lastArrowPtr[0];
	linePtr->coordPtr[i+1] = linePtr->lastArrowPtr[1];
	ckfree(linePtr->lastArrowPtr);
	linePtr->lastArrowPtr = NULL;
    }
    if (linePtr->arrow != ARROWS_NONE) {
	ConfigureArrows(canvas, linePtr);
    }

    /*
     * Recompute bounding box for line.
     */

    ComputeLineBbox(canvas, linePtr);

    return TCL_OK;
}

/*
 *--------------------------------------------------------------
 *
 * DeleteLine --
 *
 *	This function is called to clean up the data structure associated with
 *	a line item.
 *
 * Results:
 *	None.
 *
 * Side effects:
 *	Resources associated with itemPtr are released.
 *
 *--------------------------------------------------------------
 */

static void
DeleteLine(
    Tk_Canvas canvas,		/* Info about overall canvas widget. */
    Tk_Item *itemPtr,		/* Item that is being deleted. */
    Display *display)		/* Display containing window for canvas. */
{
    LineItem *linePtr = (LineItem *) itemPtr;

<<<<<<< HEAD
    Tk_DeleteOutline(display, &linePtr->outline);
    if (linePtr->coordPtr != NULL) {
	ckfree(linePtr->coordPtr);
=======
    Tk_DeleteOutline(display, &(linePtr->outline));
    if (linePtr->coordPtr) {
	ckfree((char *) linePtr->coordPtr);
>>>>>>> 7cc06d2e
    }
    if (linePtr->arrowGC) {
	Tk_FreeGC(display, linePtr->arrowGC);
    }
<<<<<<< HEAD
    if (linePtr->firstArrowPtr != NULL) {
	ckfree(linePtr->firstArrowPtr);
    }
    if (linePtr->lastArrowPtr != NULL) {
	ckfree(linePtr->lastArrowPtr);
=======
    if (linePtr->firstArrowPtr) {
	ckfree((char *) linePtr->firstArrowPtr);
    }
    if (linePtr->lastArrowPtr) {
	ckfree((char *) linePtr->lastArrowPtr);
>>>>>>> 7cc06d2e
    }
}

/*
 *--------------------------------------------------------------
 *
 * ComputeLineBbox --
 *
 *	This function is invoked to compute the bounding box of all the pixels
 *	that may be drawn as part of a line.
 *
 * Results:
 *	None.
 *
 * Side effects:
 *	The fields x1, y1, x2, and y2 are updated in the header for itemPtr.
 *
 *--------------------------------------------------------------
 */

static void
ComputeLineBbox(
    Tk_Canvas canvas,		/* Canvas that contains item. */
    LineItem *linePtr)		/* Item whose bbos is to be recomputed. */
{
    double *coordPtr;
    int i, intWidth;
    double width;
    Tk_State state = linePtr->header.state;
    Tk_TSOffset *tsoffset;

    if (state == TK_STATE_NULL) {
	state = Canvas(canvas)->canvas_state;
    }

    if (!(linePtr->numPoints) || (state == TK_STATE_HIDDEN)) {
	linePtr->header.x1 = -1;
	linePtr->header.x2 = -1;
	linePtr->header.y1 = -1;
	linePtr->header.y2 = -1;
	return;
    }

    width = linePtr->outline.width;
    if (Canvas(canvas)->currentItemPtr == (Tk_Item *)linePtr) {
	if (linePtr->outline.activeWidth > width) {
	    width = linePtr->outline.activeWidth;
	}
    } else if (state == TK_STATE_DISABLED) {
<<<<<<< HEAD
	if (linePtr->outline.disabledWidth > 0) {
=======
	if (linePtr->outline.disabledWidth>0) {
>>>>>>> 7cc06d2e
	    width = linePtr->outline.disabledWidth;
	}
    }

    coordPtr = linePtr->coordPtr;
    linePtr->header.x1 = linePtr->header.x2 = (int) coordPtr[0];
    linePtr->header.y1 = linePtr->header.y2 = (int) coordPtr[1];

    /*
     * Compute the bounding box of all the points in the line, then expand in
     * all directions by the line's width to take care of butting or rounded
     * corners and projecting or rounded caps. This expansion is an
     * overestimate (worst-case is square root of two over two) but it's
     * simple. Don't do anything special for curves. This causes an additional
     * overestimate in the bounding box, but is faster.
     */

    for (i = 1, coordPtr = linePtr->coordPtr+2; i < linePtr->numPoints;
	    i++, coordPtr += 2) {
	TkIncludePoint((Tk_Item *) linePtr, coordPtr);
    }
    width = linePtr->outline.width;
    if (width < 1.0) {
	width = 1.0;
    }
    if (linePtr->arrow != ARROWS_NONE) {
	if (linePtr->arrow != ARROWS_LAST) {
	    TkIncludePoint((Tk_Item *) linePtr, linePtr->firstArrowPtr);
	}
	if (linePtr->arrow != ARROWS_FIRST) {
	    TkIncludePoint((Tk_Item *) linePtr, linePtr->lastArrowPtr);
	}
    }

    tsoffset = &linePtr->outline.tsoffset;
    if (tsoffset->flags & TK_OFFSET_INDEX) {
	double *coordPtr = linePtr->coordPtr
		+ (tsoffset->flags & ~TK_OFFSET_INDEX);

	if (tsoffset->flags <= 0) {
	    coordPtr = linePtr->coordPtr;
	    if ((linePtr->arrow == ARROWS_FIRST)
		    || (linePtr->arrow == ARROWS_BOTH)) {
		coordPtr = linePtr->firstArrowPtr;
	    }
	}
	if (tsoffset->flags > (linePtr->numPoints * 2)) {
	    coordPtr = linePtr->coordPtr + (linePtr->numPoints * 2);
	    if ((linePtr->arrow == ARROWS_LAST)
		    || (linePtr->arrow == ARROWS_BOTH)) {
		coordPtr = linePtr->lastArrowPtr;
	    }
	}
	tsoffset->xoffset = (int) (coordPtr[0] + 0.5);
	tsoffset->yoffset = (int) (coordPtr[1] + 0.5);
    } else {
	if (tsoffset->flags & TK_OFFSET_LEFT) {
	    tsoffset->xoffset = linePtr->header.x1;
	} else if (tsoffset->flags & TK_OFFSET_CENTER) {
	    tsoffset->xoffset = (linePtr->header.x1 + linePtr->header.x2)/2;
	} else if (tsoffset->flags & TK_OFFSET_RIGHT) {
	    tsoffset->xoffset = linePtr->header.x2;
	}
	if (tsoffset->flags & TK_OFFSET_TOP) {
	    tsoffset->yoffset = linePtr->header.y1;
	} else if (tsoffset->flags & TK_OFFSET_MIDDLE) {
	    tsoffset->yoffset = (linePtr->header.y1 + linePtr->header.y2)/2;
	} else if (tsoffset->flags & TK_OFFSET_BOTTOM) {
	    tsoffset->yoffset = linePtr->header.y2;
	}
    }

    intWidth = (int) (width + 0.5);
    linePtr->header.x1 -= intWidth;
    linePtr->header.x2 += intWidth;
    linePtr->header.y1 -= intWidth;
    linePtr->header.y2 += intWidth;

    if (linePtr->numPoints == 1) {
	linePtr->header.x1 -= 1;
	linePtr->header.x2 += 1;
	linePtr->header.y1 -= 1;
	linePtr->header.y2 += 1;
	return;
    }

    /*
     * For mitered lines, make a second pass through all the points. Compute
     * the locations of the two miter vertex points and add those into the
     * bounding box.
     */

    if (linePtr->joinStyle == JoinMiter) {
	for (i = linePtr->numPoints, coordPtr = linePtr->coordPtr; i >= 3;
		i--, coordPtr += 2) {
	    double miter[4];
	    int j;

	    if (TkGetMiterPoints(coordPtr, coordPtr+2, coordPtr+4,
		    width, miter, miter+2)) {
		for (j = 0; j < 4; j += 2) {
		    TkIncludePoint((Tk_Item *) linePtr, miter+j);
		}
	    }
	}
    }

    /*
     * Add in the sizes of arrowheads, if any.
     */

    if (linePtr->arrow != ARROWS_NONE) {
	if (linePtr->arrow != ARROWS_LAST) {
	    for (i = 0, coordPtr = linePtr->firstArrowPtr; i < PTS_IN_ARROW;
		    i++, coordPtr += 2) {
		TkIncludePoint((Tk_Item *) linePtr, coordPtr);
	    }
	}
	if (linePtr->arrow != ARROWS_FIRST) {
	    for (i = 0, coordPtr = linePtr->lastArrowPtr; i < PTS_IN_ARROW;
		    i++, coordPtr += 2) {
		TkIncludePoint((Tk_Item *) linePtr, coordPtr);
	    }
	}
    }

    /*
     * Add one more pixel of fudge factor just to be safe (e.g. X may round
     * differently than we do).
     */

    linePtr->header.x1 -= 1;
    linePtr->header.x2 += 1;
    linePtr->header.y1 -= 1;
    linePtr->header.y2 += 1;
}

/*
 *--------------------------------------------------------------
 *
 * DisplayLine --
 *
 *	This function is invoked to draw a line item in a given drawable.
 *
 * Results:
 *	None.
 *
 * Side effects:
 *	ItemPtr is drawn in drawable using the transformation information in
 *	canvas.
 *
 *--------------------------------------------------------------
 */

static void
DisplayLine(
    Tk_Canvas canvas,		/* Canvas that contains item. */
    Tk_Item *itemPtr,		/* Item to be displayed. */
    Display *display,		/* Display on which to draw item. */
    Drawable drawable,		/* Pixmap or window in which to draw item. */
    int x, int y, int width, int height)
				/* Describes region of canvas that must be
				 * redisplayed (not used). */
{
    LineItem *linePtr = (LineItem *) itemPtr;
    XPoint staticPoints[MAX_STATIC_POINTS*3];
    XPoint *pointPtr;
    double linewidth;
    int numPoints;
    Tk_State state = itemPtr->state;

<<<<<<< HEAD
    if ((!linePtr->numPoints) || (linePtr->outline.gc == None)) {
=======
    if (!linePtr->numPoints || !linePtr->outline.gc) {
>>>>>>> 7cc06d2e
	return;
    }

    if (state == TK_STATE_NULL) {
	    state = Canvas(canvas)->canvas_state;
    }
    linewidth = linePtr->outline.width;
    if (Canvas(canvas)->currentItemPtr == itemPtr) {
	if (linePtr->outline.activeWidth != linewidth) {
	    linewidth = linePtr->outline.activeWidth;
	}
    } else if (state == TK_STATE_DISABLED) {
	if (linePtr->outline.disabledWidth != linewidth) {
	    linewidth = linePtr->outline.disabledWidth;
	}
    }
    /*
     * Build up an array of points in screen coordinates. Use a static array
     * unless the line has an enormous number of points; in this case,
     * dynamically allocate an array. For smoothed lines, generate the curve
     * points on each redisplay.
     */

    if ((linePtr->smooth) && (linePtr->numPoints > 2)) {
	numPoints = linePtr->smooth->coordProc(canvas, NULL,
		linePtr->numPoints, linePtr->splineSteps, NULL, NULL);
    } else {
	numPoints = linePtr->numPoints;
    }

    if (numPoints <= MAX_STATIC_POINTS) {
	pointPtr = staticPoints;
    } else {
	pointPtr = ckalloc(numPoints * 3 * sizeof(XPoint));
    }

    if ((linePtr->smooth) && (linePtr->numPoints > 2)) {
	numPoints = linePtr->smooth->coordProc(canvas, linePtr->coordPtr,
		linePtr->numPoints, linePtr->splineSteps, pointPtr, NULL);
    } else {
	numPoints = TkCanvTranslatePath((TkCanvas *) canvas, numPoints,
		linePtr->coordPtr, 0, pointPtr);
    }

    /*
     * Display line, the free up line storage if it was dynamically allocated.
     * If we're stippling, then modify the stipple offset in the GC. Be sure
     * to reset the offset when done, since the GC is supposed to be
     * read-only.
     */

    if (Tk_ChangeOutlineGC(canvas, itemPtr, &linePtr->outline)) {
	Tk_CanvasSetOffset(canvas, linePtr->arrowGC,
		&linePtr->outline.tsoffset);
    }
    if (numPoints > 1) {
	XDrawLines(display, drawable, linePtr->outline.gc, pointPtr, numPoints,
		CoordModeOrigin);
    } else {
	int intwidth = (int) (linewidth + 0.5);

	if (intwidth < 1) {
	    intwidth = 1;
	}
	XFillArc(display, drawable, linePtr->outline.gc,
		pointPtr->x - intwidth/2, pointPtr->y - intwidth/2,
		(unsigned) intwidth+1, (unsigned) intwidth+1, 0, 64*360);
    }
    if (pointPtr != staticPoints) {
	ckfree(pointPtr);
    }

    /*
     * Display arrowheads, if they are wanted.
     */

    if (linePtr->firstArrowPtr != NULL) {
	TkFillPolygon(canvas, linePtr->firstArrowPtr, PTS_IN_ARROW,
		display, drawable, linePtr->arrowGC, NULL);
    }
    if (linePtr->lastArrowPtr != NULL) {
	TkFillPolygon(canvas, linePtr->lastArrowPtr, PTS_IN_ARROW,
		display, drawable, linePtr->arrowGC, NULL);
    }
    if (Tk_ResetOutlineGC(canvas, itemPtr, &linePtr->outline)) {
	XSetTSOrigin(display, linePtr->arrowGC, 0, 0);
    }
}

/*
 *--------------------------------------------------------------
 *
 * LineInsert --
 *
 *	Insert coords into a line item at a given index.
 *
 * Results:
 *	None.
 *
 * Side effects:
 *	The coords in the given item is modified.
 *
 *--------------------------------------------------------------
 */

static void
LineInsert(
    Tk_Canvas canvas,		/* Canvas containing text item. */
    Tk_Item *itemPtr,		/* Line item to be modified. */
    int beforeThis,		/* Index before which new coordinates are to
				 * be inserted. */
    Tcl_Obj *obj)		/* New coordinates to be inserted. */
{
    LineItem *linePtr = (LineItem *) itemPtr;
    int length, objc, i;
    double *newCoordPtr, *coordPtr;
    Tk_State state = itemPtr->state;
    Tcl_Obj **objv;

    if (state == TK_STATE_NULL) {
	state = Canvas(canvas)->canvas_state;
    }

    if (!obj || (Tcl_ListObjGetElements(NULL, obj, &objc, &objv) != TCL_OK)
	    || !objc || objc&1) {
	return;
    }
    length = 2*linePtr->numPoints;
    if (beforeThis < 0) {
	beforeThis = 0;
    }
    if (beforeThis > length) {
	beforeThis = length;
    }
    if (linePtr->firstArrowPtr != NULL) {
	linePtr->coordPtr[0] = linePtr->firstArrowPtr[0];
	linePtr->coordPtr[1] = linePtr->firstArrowPtr[1];
    }
    if (linePtr->lastArrowPtr != NULL) {
	linePtr->coordPtr[length-2] = linePtr->lastArrowPtr[0];
	linePtr->coordPtr[length-1] = linePtr->lastArrowPtr[1];
    }
    newCoordPtr = ckalloc(sizeof(double) * (length + objc));
    for (i=0; i<beforeThis; i++) {
	newCoordPtr[i] = linePtr->coordPtr[i];
    }
    for (i=0; i<objc; i++) {
	if (Tcl_GetDoubleFromObj(NULL, objv[i],
		&newCoordPtr[i + beforeThis]) != TCL_OK) {
	    Tcl_ResetResult(Canvas(canvas)->interp);
	    ckfree(newCoordPtr);
	    return;
	}
    }

    for (i=beforeThis; i<length; i++) {
	newCoordPtr[i+objc] = linePtr->coordPtr[i];
    }
    if (linePtr->coordPtr) {
        ckfree(linePtr->coordPtr);
    }
    linePtr->coordPtr = newCoordPtr;
    length += objc ;
    linePtr->numPoints = length / 2;

    if ((length > 3) && (state != TK_STATE_HIDDEN)) {
	/*
	 * This is some optimizing code that will result that only the part of
	 * the polygon that changed (and the objects that are overlapping with
	 * that part) need to be redrawn. A special flag is set that instructs
	 * the general canvas code not to redraw the whole object. If this
	 * flag is not set, the canvas will do the redrawing, otherwise I have
	 * to do it here.
	 */

	itemPtr->redraw_flags |= TK_ITEM_DONT_REDRAW;

	if (beforeThis > 0) {
	    beforeThis -= 2;
	    objc += 2;
	}
	if (beforeThis+objc < length) {
	    objc += 2;
	}
	if (linePtr->smooth) {
	    if (beforeThis > 0) {
		beforeThis -= 2;
		objc += 2;
	    }
	    if (beforeThis+objc+2 < length) {
		objc += 2;
	    }
	}
	itemPtr->x1 = itemPtr->x2 = (int) linePtr->coordPtr[beforeThis];
	itemPtr->y1 = itemPtr->y2 = (int) linePtr->coordPtr[beforeThis+1];
	if ((linePtr->firstArrowPtr != NULL) && (beforeThis < 1)) {
	    /*
	     * Include old first arrow.
	     */

	    for (i = 0, coordPtr = linePtr->firstArrowPtr; i < PTS_IN_ARROW;
		    i++, coordPtr += 2) {
		TkIncludePoint(itemPtr, coordPtr);
	    }
	}
	if ((linePtr->lastArrowPtr != NULL) && (beforeThis+objc >= length)) {
	    /*
	     * Include old last arrow.
	     */

	    for (i = 0, coordPtr = linePtr->lastArrowPtr; i < PTS_IN_ARROW;
		    i++, coordPtr += 2) {
		TkIncludePoint(itemPtr, coordPtr);
	    }
	}
	coordPtr = linePtr->coordPtr + beforeThis + 2;
	for (i=2; i<objc; i+=2) {
	    TkIncludePoint(itemPtr, coordPtr);
	    coordPtr += 2;
	}
    }
    if (linePtr->firstArrowPtr != NULL) {
	ckfree(linePtr->firstArrowPtr);
	linePtr->firstArrowPtr = NULL;
    }
    if (linePtr->lastArrowPtr != NULL) {
	ckfree(linePtr->lastArrowPtr);
	linePtr->lastArrowPtr = NULL;
    }
    if (linePtr->arrow != ARROWS_NONE) {
	ConfigureArrows(canvas, linePtr);
    }

    if (itemPtr->redraw_flags & TK_ITEM_DONT_REDRAW) {
	double width;
	int intWidth;

	if ((linePtr->firstArrowPtr != NULL) && (beforeThis > 2)) {
	    /*
	     * Include new first arrow.
	     */

	    for (i = 0, coordPtr = linePtr->firstArrowPtr; i < PTS_IN_ARROW;
		    i++, coordPtr += 2) {
		TkIncludePoint(itemPtr, coordPtr);
	    }
	}
	if ((linePtr->lastArrowPtr != NULL) && (beforeThis+objc < length-2)) {
	    /*
	     * Include new right arrow.
	     */

	    for (i = 0, coordPtr = linePtr->lastArrowPtr; i < PTS_IN_ARROW;
		    i++, coordPtr += 2) {
		TkIncludePoint(itemPtr, coordPtr);
	    }
	}
	width = linePtr->outline.width;
	if (Canvas(canvas)->currentItemPtr == itemPtr) {
	    if (linePtr->outline.activeWidth > width) {
		width = linePtr->outline.activeWidth;
	    }
	} else if (state == TK_STATE_DISABLED) {
	    if (linePtr->outline.disabledWidth > 0) {
		width = linePtr->outline.disabledWidth;
	    }
	}
	intWidth = (int) (width + 0.5);
	if (intWidth < 1) {
	    intWidth = 1;
	}
	itemPtr->x1 -= intWidth;
	itemPtr->y1 -= intWidth;
	itemPtr->x2 += intWidth;
	itemPtr->y2 += intWidth;
	Tk_CanvasEventuallyRedraw(canvas, itemPtr->x1, itemPtr->y1,
		itemPtr->x2, itemPtr->y2);
    }

    ComputeLineBbox(canvas, linePtr);
}

/*
 *--------------------------------------------------------------
 *
 * LineDeleteCoords --
 *
 *	Delete one or more coordinates from a line item.
 *
 * Results:
 *	None.
 *
 * Side effects:
 *	Characters between "first" and "last", inclusive, get deleted from
 *	itemPtr.
 *
 *--------------------------------------------------------------
 */

static void
LineDeleteCoords(
    Tk_Canvas canvas,		/* Canvas containing itemPtr. */
    Tk_Item *itemPtr,		/* Item in which to delete characters. */
    int first,			/* Index of first character to delete. */
    int last)			/* Index of last character to delete. */
{
    LineItem *linePtr = (LineItem *) itemPtr;
    int count, i, first1, last1;
    int length = 2*linePtr->numPoints;
    double *coordPtr;
    Tk_State state = itemPtr->state;

    if (state == TK_STATE_NULL) {
	state = Canvas(canvas)->canvas_state;
    }

    first &= -2;
    last &= -2;

    if (first < 0) {
	first = 0;
    }
    if (last >= length) {
	last = length-2;
    }
    if (first > last) {
	return;
    }
    if (linePtr->firstArrowPtr != NULL) {
	linePtr->coordPtr[0] = linePtr->firstArrowPtr[0];
	linePtr->coordPtr[1] = linePtr->firstArrowPtr[1];
    }
    if (linePtr->lastArrowPtr != NULL) {
	linePtr->coordPtr[length-2] = linePtr->lastArrowPtr[0];
	linePtr->coordPtr[length-1] = linePtr->lastArrowPtr[1];
    }
    first1 = first;
    last1 = last;
    if (first1 > 0) {
	first1 -= 2;
    }
    if (last1 < length-2) {
	last1 += 2;
    }
    if (linePtr->smooth) {
	if (first1 > 0) {
	    first1 -= 2;
	}
	if (last1 < length-2) {
	    last1 += 2;
	}
    }

    if ((first1 >= 2) || (last1 < length-2)) {
	/*
	 * This is some optimizing code that will result that only the part of
	 * the line that changed (and the objects that are overlapping with
	 * that part) need to be redrawn. A special flag is set that instructs
	 * the general canvas code not to redraw the whole object. If this
	 * flag is set, the redrawing has to be done here, otherwise the
	 * general Canvas code will take care of it.
	 */

	itemPtr->redraw_flags |= TK_ITEM_DONT_REDRAW;
	itemPtr->x1 = itemPtr->x2 = (int) linePtr->coordPtr[first1];
	itemPtr->y1 = itemPtr->y2 = (int) linePtr->coordPtr[first1+1];
	if ((linePtr->firstArrowPtr != NULL) && (first1 < 2)) {
	    /*
	     * Include old first arrow.
	     */

	    for (i = 0, coordPtr = linePtr->firstArrowPtr; i < PTS_IN_ARROW;
		    i++, coordPtr += 2) {
		TkIncludePoint(itemPtr, coordPtr);
	    }
	}
	if ((linePtr->lastArrowPtr != NULL) && (last1 >= length-2)) {
	    /*
	     * Include old last arrow.
	     */

	    for (i = 0, coordPtr = linePtr->lastArrowPtr; i < PTS_IN_ARROW;
		    i++, coordPtr += 2) {
		TkIncludePoint(itemPtr, coordPtr);
	    }
	}
	coordPtr = linePtr->coordPtr+first1+2;
	for (i=first1+2; i<=last1; i+=2) {
	    TkIncludePoint(itemPtr, coordPtr);
	    coordPtr += 2;
	}
    }

    count = last + 2 - first;
    for (i=last+2; i<length; i++) {
	linePtr->coordPtr[i-count] = linePtr->coordPtr[i];
    }
    linePtr->numPoints -= count/2;
    if (linePtr->firstArrowPtr != NULL) {
	ckfree(linePtr->firstArrowPtr);
	linePtr->firstArrowPtr = NULL;
    }
    if (linePtr->lastArrowPtr != NULL) {
	ckfree(linePtr->lastArrowPtr);
	linePtr->lastArrowPtr = NULL;
    }
    if (linePtr->arrow != ARROWS_NONE) {
	ConfigureArrows(canvas, linePtr);
    }
    if (itemPtr->redraw_flags & TK_ITEM_DONT_REDRAW) {
	double width;
	int intWidth;

	if ((linePtr->firstArrowPtr != NULL) && (first1 < 4)) {
	    /*
	     * Include new first arrow.
	     */

	    for (i = 0, coordPtr = linePtr->firstArrowPtr; i < PTS_IN_ARROW;
		    i++, coordPtr += 2) {
		TkIncludePoint(itemPtr, coordPtr);
	    }
	}
	if ((linePtr->lastArrowPtr != NULL) && (last1 > length-4)) {
	    /*
	     * Include new right arrow.
	     */

	    for (i = 0, coordPtr = linePtr->lastArrowPtr; i < PTS_IN_ARROW;
		    i++, coordPtr += 2) {
		TkIncludePoint(itemPtr, coordPtr);
	    }
	}
	width = linePtr->outline.width;
	if (Canvas(canvas)->currentItemPtr == itemPtr) {
	    if (linePtr->outline.activeWidth > width) {
		width = linePtr->outline.activeWidth;
	    }
	} else if (state == TK_STATE_DISABLED) {
	    if (linePtr->outline.disabledWidth > 0) {
		width = linePtr->outline.disabledWidth;
	    }
	}
	intWidth = (int) (width + 0.5);
	if (intWidth < 1) {
	    intWidth = 1;
	}
	itemPtr->x1 -= intWidth;
	itemPtr->y1 -= intWidth;
	itemPtr->x2 += intWidth;
	itemPtr->y2 += intWidth;
	Tk_CanvasEventuallyRedraw(canvas, itemPtr->x1, itemPtr->y1,
		itemPtr->x2, itemPtr->y2);
    }
    ComputeLineBbox(canvas, linePtr);
}

/*
 *--------------------------------------------------------------
 *
 * LineToPoint --
 *
 *	Computes the distance from a given point to a given line, in canvas
 *	units.
 *
 * Results:
 *	The return value is 0 if the point whose x and y coordinates are
 *	pointPtr[0] and pointPtr[1] is inside the line. If the point isn't
 *	inside the line then the return value is the distance from the point
 *	to the line.
 *
 * Side effects:
 *	None.
 *
 *--------------------------------------------------------------
 */

	/* ARGSUSED */
static double
LineToPoint(
    Tk_Canvas canvas,		/* Canvas containing item. */
    Tk_Item *itemPtr,		/* Item to check against point. */
    double *pointPtr)		/* Pointer to x and y coordinates. */
{
    Tk_State state = itemPtr->state;
    LineItem *linePtr = (LineItem *) itemPtr;
    double *coordPtr, *linePoints;
    double staticSpace[2*MAX_STATIC_POINTS];
    double poly[10];
    double bestDist, dist, width;
    int numPoints, count;
    int changedMiterToBevel;	/* Non-zero means that a mitered corner had to
				 * be treated as beveled after all because the
				 * angle was < 11 degrees. */

    bestDist = 1.0e36;

    /*
     * Handle smoothed lines by generating an expanded set of points against
     * which to do the check.
     */

    if (state == TK_STATE_NULL) {
	state = Canvas(canvas)->canvas_state;
    }

    width = linePtr->outline.width;
    if (Canvas(canvas)->currentItemPtr == itemPtr) {
	if (linePtr->outline.activeWidth > width) {
	    width = linePtr->outline.activeWidth;
	}
    } else if (state == TK_STATE_DISABLED) {
	if (linePtr->outline.disabledWidth > 0) {
	    width = linePtr->outline.disabledWidth;
	}
    }

    if ((linePtr->smooth) && (linePtr->numPoints > 2)) {
	numPoints = linePtr->smooth->coordProc(canvas, NULL,
		linePtr->numPoints, linePtr->splineSteps, NULL, NULL);
	if (numPoints <= MAX_STATIC_POINTS) {
	    linePoints = staticSpace;
	} else {
	    linePoints = ckalloc(2 * numPoints * sizeof(double));
	}
	numPoints = linePtr->smooth->coordProc(canvas, linePtr->coordPtr,
		linePtr->numPoints, linePtr->splineSteps, NULL, linePoints);
    } else {
	numPoints = linePtr->numPoints;
	linePoints = linePtr->coordPtr;
    }

    if (width < 1.0) {
	width = 1.0;
    }

    if (!numPoints || itemPtr->state == TK_STATE_HIDDEN) {
	return bestDist;
    } else if (numPoints == 1) {
	bestDist = hypot(linePoints[0]-pointPtr[0], linePoints[1]-pointPtr[1])
		- width/2.0;
	if (bestDist < 0) {
	    bestDist = 0;
	}
	return bestDist;
    }

    /*
     * The overall idea is to iterate through all of the edges of the line,
     * computing a polygon for each edge and testing the point against that
     * polygon. In addition, there are additional tests to deal with rounded
     * joints and caps.
     */

    changedMiterToBevel = 0;
    for (count = numPoints, coordPtr = linePoints; count >= 2;
	    count--, coordPtr += 2) {
	/*
	 * If rounding is done around the first point then compute the
	 * distance between the point and the point.
	 */

	if (((linePtr->capStyle == CapRound) && (count == numPoints))
		|| ((linePtr->joinStyle == JoinRound)
			&& (count != numPoints))) {
	    dist = hypot(coordPtr[0] - pointPtr[0], coordPtr[1] - pointPtr[1])
		    - width/2.0;
	    if (dist <= 0.0) {
		bestDist = 0.0;
		goto done;
	    } else if (dist < bestDist) {
		bestDist = dist;
	    }
	}

	/*
	 * Compute the polygonal shape corresponding to this edge, consisting
	 * of two points for the first point of the edge and two points for
	 * the last point of the edge.
	 */

	if (count == numPoints) {
	    TkGetButtPoints(coordPtr+2, coordPtr, width,
		    linePtr->capStyle == CapProjecting, poly, poly+2);
	} else if ((linePtr->joinStyle == JoinMiter) && !changedMiterToBevel) {
	    poly[0] = poly[6];
	    poly[1] = poly[7];
	    poly[2] = poly[4];
	    poly[3] = poly[5];
	} else {
	    TkGetButtPoints(coordPtr+2, coordPtr, width, 0, poly, poly+2);

	    /*
	     * If this line uses beveled joints, then check the distance to a
	     * polygon comprising the last two points of the previous polygon
	     * and the first two from this polygon; this checks the wedges
	     * that fill the mitered joint.
	     */

	    if ((linePtr->joinStyle == JoinBevel) || changedMiterToBevel) {
		poly[8] = poly[0];
		poly[9] = poly[1];
		dist = TkPolygonToPoint(poly, 5, pointPtr);
		if (dist <= 0.0) {
		    bestDist = 0.0;
		    goto done;
		} else if (dist < bestDist) {
		    bestDist = dist;
		}
		changedMiterToBevel = 0;
	    }
	}
	if (count == 2) {
	    TkGetButtPoints(coordPtr, coordPtr+2, width,
		    linePtr->capStyle == CapProjecting, poly+4, poly+6);
	} else if (linePtr->joinStyle == JoinMiter) {
	    if (TkGetMiterPoints(coordPtr, coordPtr+2, coordPtr+4,
		    width, poly+4, poly+6) == 0) {
		changedMiterToBevel = 1;
		TkGetButtPoints(coordPtr, coordPtr+2, width, 0,
			poly+4, poly+6);
	    }
	} else {
	    TkGetButtPoints(coordPtr, coordPtr+2, width, 0,
		    poly+4, poly+6);
	}
	poly[8] = poly[0];
	poly[9] = poly[1];
	dist = TkPolygonToPoint(poly, 5, pointPtr);
	if (dist <= 0.0) {
	    bestDist = 0.0;
	    goto done;
	} else if (dist < bestDist) {
	    bestDist = dist;
	}
    }

    /*
     * If caps are rounded, check the distance to the cap around the final end
     * point of the line.
     */

    if (linePtr->capStyle == CapRound) {
	dist = hypot(coordPtr[0] - pointPtr[0], coordPtr[1] - pointPtr[1])
		- width/2.0;
	if (dist <= 0.0) {
	    bestDist = 0.0;
	    goto done;
	} else if (dist < bestDist) {
	    bestDist = dist;
	}
    }

    /*
     * If there are arrowheads, check the distance to the arrowheads.
     */

    if (linePtr->arrow != ARROWS_NONE) {
	if (linePtr->arrow != ARROWS_LAST) {
	    dist = TkPolygonToPoint(linePtr->firstArrowPtr, PTS_IN_ARROW,
		    pointPtr);
	    if (dist <= 0.0) {
		bestDist = 0.0;
		goto done;
	    } else if (dist < bestDist) {
		bestDist = dist;
	    }
	}
	if (linePtr->arrow != ARROWS_FIRST) {
	    dist = TkPolygonToPoint(linePtr->lastArrowPtr, PTS_IN_ARROW,
		    pointPtr);
	    if (dist <= 0.0) {
		bestDist = 0.0;
		goto done;
	    } else if (dist < bestDist) {
		bestDist = dist;
	    }
	}
    }

  done:
    if ((linePoints != staticSpace) && (linePoints != linePtr->coordPtr)) {
	ckfree(linePoints);
    }
    return bestDist;
}

/*
 *--------------------------------------------------------------
 *
 * LineToArea --
 *
 *	This function is called to determine whether an item lies entirely
 *	inside, entirely outside, or overlapping a given rectangular area.
 *
 * Results:
 *	-1 is returned if the item is entirely outside the area, 0 if it
 *	overlaps, and 1 if it is entirely inside the given area.
 *
 * Side effects:
 *	None.
 *
 *--------------------------------------------------------------
 */

	/* ARGSUSED */
static int
LineToArea(
    Tk_Canvas canvas,		/* Canvas containing item. */
    Tk_Item *itemPtr,		/* Item to check against line. */
    double *rectPtr)
{
    LineItem *linePtr = (LineItem *) itemPtr;
    double staticSpace[2*MAX_STATIC_POINTS];
    double *linePoints;
    int numPoints, result;
    double radius, width;
    Tk_State state = itemPtr->state;

    if (state == TK_STATE_NULL) {
	state = Canvas(canvas)->canvas_state;
    }
    width = linePtr->outline.width;
    if (Canvas(canvas)->currentItemPtr == itemPtr) {
	if (linePtr->outline.activeWidth > width) {
	    width = linePtr->outline.activeWidth;
	}
    } else if (state == TK_STATE_DISABLED) {
	if (linePtr->outline.disabledWidth > 0) {
	    width = linePtr->outline.disabledWidth;
	}
    }

    radius = (width+1.0)/2.0;

    if ((state == TK_STATE_HIDDEN) || !linePtr->numPoints) {
	return -1;
    } else if (linePtr->numPoints == 1) {
	double oval[4];

	oval[0] = linePtr->coordPtr[0]-radius;
	oval[1] = linePtr->coordPtr[1]-radius;
	oval[2] = linePtr->coordPtr[0]+radius;
	oval[3] = linePtr->coordPtr[1]+radius;
	return TkOvalToArea(oval, rectPtr);
    }

    /*
     * Handle smoothed lines by generating an expanded set of points against
     * which to do the check.
     */

    if ((linePtr->smooth) && (linePtr->numPoints > 2)) {
	numPoints = linePtr->smooth->coordProc(canvas, NULL,
		linePtr->numPoints, linePtr->splineSteps, NULL, NULL);
	if (numPoints <= MAX_STATIC_POINTS) {
	    linePoints = staticSpace;
	} else {
	    linePoints = ckalloc(2 * numPoints * sizeof(double));
	}
	numPoints = linePtr->smooth->coordProc(canvas, linePtr->coordPtr,
		linePtr->numPoints, linePtr->splineSteps, NULL, linePoints);
    } else {
	numPoints = linePtr->numPoints;
	linePoints = linePtr->coordPtr;
    }

    /*
     * Check the segments of the line.
     */

    if (width < 1.0) {
	width = 1.0;
    }

    result = TkThickPolyLineToArea(linePoints, numPoints, width,
	    linePtr->capStyle, linePtr->joinStyle, rectPtr);
    if (result == 0) {
	goto done;
    }

    /*
     * Check arrowheads, if any.
     */

    if (linePtr->arrow != ARROWS_NONE) {
	if (linePtr->arrow != ARROWS_LAST) {
	    if (TkPolygonToArea(linePtr->firstArrowPtr, PTS_IN_ARROW,
		    rectPtr) != result) {
		result = 0;
		goto done;
	    }
	}
	if (linePtr->arrow != ARROWS_FIRST) {
	    if (TkPolygonToArea(linePtr->lastArrowPtr, PTS_IN_ARROW,
		    rectPtr) != result) {
		result = 0;
		goto done;
	    }
	}
    }

  done:
    if ((linePoints != staticSpace) && (linePoints != linePtr->coordPtr)) {
	ckfree(linePoints);
    }
    return result;
}

/*
 *--------------------------------------------------------------
 *
 * ScaleLine --
 *
 *	This function is invoked to rescale a line item.
 *
 * Results:
 *	None.
 *
 * Side effects:
 *	The line referred to by itemPtr is rescaled so that the following
 *	transformation is applied to all point coordinates:
 *		x' = originX + scaleX*(x-originX)
 *		y' = originY + scaleY*(y-originY)
 *
 *--------------------------------------------------------------
 */

static void
ScaleLine(
    Tk_Canvas canvas,		/* Canvas containing line. */
    Tk_Item *itemPtr,		/* Line to be scaled. */
    double originX, double originY,
				/* Origin about which to scale rect. */
    double scaleX,		/* Amount to scale in X direction. */
    double scaleY)		/* Amount to scale in Y direction. */
{
    LineItem *linePtr = (LineItem *) itemPtr;
    double *coordPtr;
    int i;

    /*
     * Delete any arrowheads before scaling all the points (so that the
     * end-points of the line get restored).
     */

    if (linePtr->firstArrowPtr != NULL) {
	linePtr->coordPtr[0] = linePtr->firstArrowPtr[0];
	linePtr->coordPtr[1] = linePtr->firstArrowPtr[1];
	ckfree(linePtr->firstArrowPtr);
	linePtr->firstArrowPtr = NULL;
    }
    if (linePtr->lastArrowPtr != NULL) {
	int i;

	i = 2*(linePtr->numPoints-1);
	linePtr->coordPtr[i] = linePtr->lastArrowPtr[0];
	linePtr->coordPtr[i+1] = linePtr->lastArrowPtr[1];
	ckfree(linePtr->lastArrowPtr);
	linePtr->lastArrowPtr = NULL;
    }
    for (i = 0, coordPtr = linePtr->coordPtr; i < linePtr->numPoints;
	    i++, coordPtr += 2) {
	coordPtr[0] = originX + scaleX*(*coordPtr - originX);
	coordPtr[1] = originY + scaleY*(coordPtr[1] - originY);
    }
    if (linePtr->arrow != ARROWS_NONE) {
	ConfigureArrows(canvas, linePtr);
    }
    ComputeLineBbox(canvas, linePtr);
}

/*
 *--------------------------------------------------------------
 *
 * GetLineIndex --
 *
 *	Parse an index into a line item and return either its value or an
 *	error.
 *
 * Results:
 *	A standard Tcl result. If all went well, then *indexPtr is filled in
 *	with the index (into itemPtr) corresponding to string. Otherwise an
 *	error message is left in interp->result.
 *
 * Side effects:
 *	None.
 *
 *--------------------------------------------------------------
 */

static int
GetLineIndex(
    Tcl_Interp *interp,		/* Used for error reporting. */
    Tk_Canvas canvas,		/* Canvas containing item. */
    Tk_Item *itemPtr,		/* Item for which the index is being
				 * specified. */
    Tcl_Obj *obj,		/* Specification of a particular coord in
				 * itemPtr's line. */
    int *indexPtr)		/* Where to store converted index. */
{
    LineItem *linePtr = (LineItem *) itemPtr;
    const char *string = Tcl_GetString(obj);

    if (string[0] == 'e') {
	if (strncmp(string, "end", obj->length) == 0) {
	    *indexPtr = 2*linePtr->numPoints;
	} else {
	    goto badIndex;
	}
    } else if (string[0] == '@') {
	int i;
	double x, y, bestDist, dist, *coordPtr;
	char *end;
	const char *p;

	p = string+1;
	x = strtod(p, &end);
	if ((end == p) || (*end != ',')) {
	    goto badIndex;
	}
	p = end+1;
	y = strtod(p, &end);
	if ((end == p) || (*end != 0)) {
	    goto badIndex;
	}
	bestDist = 1.0e36;
	coordPtr = linePtr->coordPtr;
	*indexPtr = 0;
	for (i=0; i<linePtr->numPoints; i++) {
	    dist = hypot(coordPtr[0] - x, coordPtr[1] - y);
	    if (dist < bestDist) {
		bestDist = dist;
		*indexPtr = 2*i;
	    }
	    coordPtr += 2;
	}
    } else {
	if (Tcl_GetIntFromObj(interp, obj, indexPtr) != TCL_OK) {
	    goto badIndex;
	}
	*indexPtr &= -2;	/* If index is odd, make it even. */
	if (*indexPtr < 0){
	    *indexPtr = 0;
	} else if (*indexPtr > (2*linePtr->numPoints)) {
	    *indexPtr = (2*linePtr->numPoints);
	}
    }
    return TCL_OK;

    /*
     * Some of the paths here leave messages in interp->result, so we have to
     * clear it out before storing our own message.
     */

  badIndex:
    Tcl_ResetResult(interp);
    Tcl_SetObjResult(interp, Tcl_ObjPrintf("bad index \"%s\"", string));
    Tcl_SetErrorCode(interp, "TK", "CANVAS", "ITEM_INDEX", "LINE", NULL);
    return TCL_ERROR;
}

/*
 *--------------------------------------------------------------
 *
 * TranslateLine --
 *
 *	This function is called to move a line by a given amount.
 *
 * Results:
 *	None.
 *
 * Side effects:
 *	The position of the line is offset by (xDelta, yDelta), and the
 *	bounding box is updated in the generic part of the item structure.
 *
 *--------------------------------------------------------------
 */

static void
TranslateLine(
    Tk_Canvas canvas,		/* Canvas containing item. */
    Tk_Item *itemPtr,		/* Item that is being moved. */
    double deltaX, double deltaY)
				/* Amount by which item is to be moved. */
{
    LineItem *linePtr = (LineItem *) itemPtr;
    double *coordPtr;
    int i;

    for (i = 0, coordPtr = linePtr->coordPtr; i < linePtr->numPoints;
	    i++, coordPtr += 2) {
	coordPtr[0] += deltaX;
	coordPtr[1] += deltaY;
    }
    if (linePtr->firstArrowPtr != NULL) {
	for (i = 0, coordPtr = linePtr->firstArrowPtr; i < PTS_IN_ARROW;
		i++, coordPtr += 2) {
	    coordPtr[0] += deltaX;
	    coordPtr[1] += deltaY;
	}
    }
    if (linePtr->lastArrowPtr != NULL) {
	for (i = 0, coordPtr = linePtr->lastArrowPtr; i < PTS_IN_ARROW;
		i++, coordPtr += 2) {
	    coordPtr[0] += deltaX;
	    coordPtr[1] += deltaY;
	}
    }
    ComputeLineBbox(canvas, linePtr);
}

/*
 *--------------------------------------------------------------
 *
 * ParseArrowShape --
 *
 *	This function is called back during option parsing to parse arrow
 *	shape information.
 *
 * Results:
 *	The return value is a standard Tcl result: TCL_OK means that the arrow
 *	shape information was parsed ok, and TCL_ERROR means it couldn't be
 *	parsed.
 *
 * Side effects:
 *	Arrow information in recordPtr is updated.
 *
 *--------------------------------------------------------------
 */

	/* ARGSUSED */
static int
ParseArrowShape(
    ClientData clientData,	/* Not used. */
    Tcl_Interp *interp,		/* Used for error reporting. */
    Tk_Window tkwin,		/* Not used. */
    const char *value,		/* Textual specification of arrow shape. */
    char *recordPtr,		/* Pointer to item record in which to store
				 * arrow information. */
    int offset)			/* Offset of shape information in widget
				 * record. */
{
    LineItem *linePtr = (LineItem *) recordPtr;
    double a, b, c;
    int argc;
    const char **argv = NULL;

    if (offset != Tk_Offset(LineItem, arrowShapeA)) {
	Tcl_Panic("ParseArrowShape received bogus offset");
    }

    if (Tcl_SplitList(interp, (char *) value, &argc, &argv) != TCL_OK) {
	goto syntaxError;
    } else if (argc != 3) {
	goto syntaxError;
    }
    if ((Tk_CanvasGetCoord(interp, linePtr->canvas, argv[0], &a) != TCL_OK)
	    || (Tk_CanvasGetCoord(interp, linePtr->canvas, argv[1], &b)
		!= TCL_OK)
	    || (Tk_CanvasGetCoord(interp, linePtr->canvas, argv[2], &c)
		!= TCL_OK)) {
	goto syntaxError;
    }

    linePtr->arrowShapeA = (float) a;
    linePtr->arrowShapeB = (float) b;
    linePtr->arrowShapeC = (float) c;
    ckfree(argv);
    return TCL_OK;

  syntaxError:
    Tcl_ResetResult(interp);
    Tcl_SetObjResult(interp, Tcl_ObjPrintf(
	    "bad arrow shape \"%s\": must be list with three numbers",
	    value));
    Tcl_SetErrorCode(interp, "TK", "CANVAS", "ARROW_SHAPE", NULL);
    if (argv != NULL) {
	ckfree(argv);
    }
    return TCL_ERROR;
}

/*
 *--------------------------------------------------------------
 *
 * PrintArrowShape --
 *
 *	This function is a callback invoked by the configuration code to
 *	return a printable value describing an arrow shape.
 *
 * Results:
 *	None.
 *
 * Side effects:
 *	None.
 *
 *--------------------------------------------------------------
 */

    /* ARGSUSED */
static const char *
PrintArrowShape(
    ClientData clientData,	/* Not used. */
    Tk_Window tkwin,		/* Window associated with linePtr's widget. */
    char *recordPtr,		/* Pointer to item record containing current
				 * shape information. */
    int offset,			/* Offset of arrow information in record. */
    Tcl_FreeProc **freeProcPtr)	/* Store address of function to call to free
				 * string here. */
{
    LineItem *linePtr = (LineItem *) recordPtr;
    char *buffer = ckalloc(120);

    sprintf(buffer, "%.5g %.5g %.5g", linePtr->arrowShapeA,
	    linePtr->arrowShapeB, linePtr->arrowShapeC);
    *freeProcPtr = TCL_DYNAMIC;
    return buffer;
}

/*
 *--------------------------------------------------------------
 *
 * ArrowParseProc --
 *
 *	This function is invoked during option processing to handle the
 *	"-arrow" option.
 *
 * Results:
 *	A standard Tcl return value.
 *
 * Side effects:
 *	The arrow for a given item gets replaced by the arrow indicated in the
 *	value argument.
 *
 *--------------------------------------------------------------
 */

static int
ArrowParseProc(
    ClientData clientData,	/* some flags.*/
    Tcl_Interp *interp,		/* Used for reporting errors. */
    Tk_Window tkwin,		/* Window containing canvas widget. */
    const char *value,		/* Value of option. */
    char *widgRec,		/* Pointer to record for item. */
    int offset)			/* Offset into item. */
{
    int c;
    size_t length;

    register Arrows *arrowPtr = (Arrows *) (widgRec + offset);

    if (value == NULL || *value == 0) {
	*arrowPtr = ARROWS_NONE;
	return TCL_OK;
    }

    c = value[0];
    length = strlen(value);

    if ((c == 'n') && (strncmp(value, "none", length) == 0)) {
	*arrowPtr = ARROWS_NONE;
	return TCL_OK;
    }
    if ((c == 'f') && (strncmp(value, "first", length) == 0)) {
	*arrowPtr = ARROWS_FIRST;
	return TCL_OK;
    }
    if ((c == 'l') && (strncmp(value, "last", length) == 0)) {
	*arrowPtr = ARROWS_LAST;
	return TCL_OK;
    }
    if ((c == 'b') && (strncmp(value, "both", length) == 0)) {
	*arrowPtr = ARROWS_BOTH;
	return TCL_OK;
    }

    Tcl_SetObjResult(interp, Tcl_ObjPrintf(
	    "bad arrow spec \"%s\": must be none, first, last, or both",
	    value));
    Tcl_SetErrorCode(interp, "TK", "CANVAS", "ARROW", NULL);
    *arrowPtr = ARROWS_NONE;
    return TCL_ERROR;
}

/*
 *--------------------------------------------------------------
 *
 * ArrowPrintProc --
 *
 *	This function is invoked by the Tk configuration code to produce a
 *	printable string for the "-arrow" configuration option.
 *
 * Results:
 *	The return value is a string describing the arrows for the item
 *	referred to by "widgRec". In addition, *freeProcPtr is filled in with
 *	the address of a function to call to free the result string when it's
 *	no longer needed (or NULL to indicate that the string doesn't need to
 *	be freed).
 *
 * Side effects:
 *	None.
 *
 *--------------------------------------------------------------
 */

static const char *
ArrowPrintProc(
    ClientData clientData,	/* Ignored. */
    Tk_Window tkwin,		/* Window containing canvas widget. */
    char *widgRec,		/* Pointer to record for item. */
    int offset,			/* Offset into item. */
    Tcl_FreeProc **freeProcPtr)	/* Pointer to variable to fill in with
				 * information about how to reclaim storage
				 * for return string. */
{
    register Arrows *arrowPtr = (Arrows *) (widgRec + offset);

    switch (*arrowPtr) {
    case ARROWS_FIRST:
	return "first";
    case ARROWS_LAST:
	return "last";
    case ARROWS_BOTH:
	return "both";
    default:
	return "none";
    }
}

/*
 *--------------------------------------------------------------
 *
 * ConfigureArrows --
 *
 *	If arrowheads have been requested for a line, this function makes
 *	arrangements for the arrowheads.
 *
 * Results:
 *	Always returns TCL_OK.
 *
 * Side effects:
 *	Information in linePtr is set up for one or two arrowheads. The
 *	firstArrowPtr and lastArrowPtr polygons are allocated and initialized,
 *	if need be, and the end points of the line are adjusted so that a
 *	thick line doesn't stick out past the arrowheads.
 *
 *--------------------------------------------------------------
 */

	/* ARGSUSED */
static int
ConfigureArrows(
    Tk_Canvas canvas,		/* Canvas in which arrows will be displayed
				 * (interp and tkwin fields are needed). */
    LineItem *linePtr)		/* Item to configure for arrows. */
{
    double *poly, *coordPtr;
    double dx, dy, length, sinTheta, cosTheta, temp;
    double fracHeight;		/* Line width as fraction of arrowhead
				 * width. */
    double backup;		/* Distance to backup end points so the line
				 * ends in the middle of the arrowhead. */
    double vertX, vertY;	/* Position of arrowhead vertex. */
    double shapeA, shapeB, shapeC;
				/* Adjusted coordinates (see explanation
				 * below). */
    double width;
    Tk_State state = linePtr->header.state;

    if (linePtr->numPoints < 2) {
	return TCL_OK;
    }

    if (state == TK_STATE_NULL) {
	state = Canvas(canvas)->canvas_state;
    }

    width = linePtr->outline.width;
    if (Canvas(canvas)->currentItemPtr == (Tk_Item *)linePtr) {
	if (linePtr->outline.activeWidth > width) {
	    width = linePtr->outline.activeWidth;
	}
    } else if (state == TK_STATE_DISABLED) {
	if (linePtr->outline.disabledWidth > 0) {
	    width = linePtr->outline.disabledWidth;
	}
    }

    /*
     * The code below makes a tiny increase in the shape parameters for the
     * line. This is a bit of a hack, but it seems to result in displays that
     * more closely approximate the specified parameters. Without the
     * adjustment, the arrows come out smaller than expected.
     */

    shapeA = linePtr->arrowShapeA + 0.001;
    shapeB = linePtr->arrowShapeB + 0.001;
    shapeC = linePtr->arrowShapeC + width/2.0 + 0.001;

    /*
     * If there's an arrowhead on the first point of the line, compute its
     * polygon and adjust the first point of the line so that the line doesn't
     * stick out past the leading edge of the arrowhead.
     */

    fracHeight = (width/2.0)/shapeC;
    backup = fracHeight*shapeB + shapeA*(1.0 - fracHeight)/2.0;
    if (linePtr->arrow != ARROWS_LAST) {
	poly = linePtr->firstArrowPtr;
	if (poly == NULL) {
	    poly = ckalloc(2 * PTS_IN_ARROW * sizeof(double));
	    poly[0] = poly[10] = linePtr->coordPtr[0];
	    poly[1] = poly[11] = linePtr->coordPtr[1];
	    linePtr->firstArrowPtr = poly;
	}
	dx = poly[0] - linePtr->coordPtr[2];
	dy = poly[1] - linePtr->coordPtr[3];
	length = hypot(dx, dy);
	if (length == 0) {
	    sinTheta = cosTheta = 0.0;
	} else {
	    sinTheta = dy/length;
	    cosTheta = dx/length;
	}
	vertX = poly[0] - shapeA*cosTheta;
	vertY = poly[1] - shapeA*sinTheta;
	temp = shapeC*sinTheta;
	poly[2] = poly[0] - shapeB*cosTheta + temp;
	poly[8] = poly[2] - 2*temp;
	temp = shapeC*cosTheta;
	poly[3] = poly[1] - shapeB*sinTheta - temp;
	poly[9] = poly[3] + 2*temp;
	poly[4] = poly[2]*fracHeight + vertX*(1.0-fracHeight);
	poly[5] = poly[3]*fracHeight + vertY*(1.0-fracHeight);
	poly[6] = poly[8]*fracHeight + vertX*(1.0-fracHeight);
	poly[7] = poly[9]*fracHeight + vertY*(1.0-fracHeight);

	/*
	 * Polygon done. Now move the first point towards the second so that
	 * the corners at the end of the line are inside the arrowhead.
	 */

	linePtr->coordPtr[0] = poly[0] - backup*cosTheta;
	linePtr->coordPtr[1] = poly[1] - backup*sinTheta;
    }

    /*
     * Similar arrowhead calculation for the last point of the line.
     */

    if (linePtr->arrow != ARROWS_FIRST) {
	coordPtr = linePtr->coordPtr + 2*(linePtr->numPoints-2);
	poly = linePtr->lastArrowPtr;
	if (poly == NULL) {
	    poly = ckalloc(2 * PTS_IN_ARROW * sizeof(double));
	    poly[0] = poly[10] = coordPtr[2];
	    poly[1] = poly[11] = coordPtr[3];
	    linePtr->lastArrowPtr = poly;
	}
	dx = poly[0] - coordPtr[0];
	dy = poly[1] - coordPtr[1];
	length = hypot(dx, dy);
	if (length == 0) {
	    sinTheta = cosTheta = 0.0;
	} else {
	    sinTheta = dy/length;
	    cosTheta = dx/length;
	}
	vertX = poly[0] - shapeA*cosTheta;
	vertY = poly[1] - shapeA*sinTheta;
	temp = shapeC * sinTheta;
	poly[2] = poly[0] - shapeB*cosTheta + temp;
	poly[8] = poly[2] - 2*temp;
	temp = shapeC * cosTheta;
	poly[3] = poly[1] - shapeB*sinTheta - temp;
	poly[9] = poly[3] + 2*temp;
	poly[4] = poly[2]*fracHeight + vertX*(1.0-fracHeight);
	poly[5] = poly[3]*fracHeight + vertY*(1.0-fracHeight);
	poly[6] = poly[8]*fracHeight + vertX*(1.0-fracHeight);
	poly[7] = poly[9]*fracHeight + vertY*(1.0-fracHeight);
	coordPtr[2] = poly[0] - backup*cosTheta;
	coordPtr[3] = poly[1] - backup*sinTheta;
    }

    return TCL_OK;
}

/*
 *--------------------------------------------------------------
 *
 * LineToPostscript --
 *
 *	This function is called to generate Postscript for line items.
 *
 * Results:
 *	The return value is a standard Tcl result. If an error occurs in
 *	generating Postscript then an error message is left in the interp's
 *	result, replacing whatever used to be there. If no error occurs, then
 *	Postscript for the item is appended to the result.
 *
 * Side effects:
 *	None.
 *
 *--------------------------------------------------------------
 */

static int
LineToPostscript(
    Tcl_Interp *interp,		/* Leave Postscript or error message here. */
    Tk_Canvas canvas,		/* Information about overall canvas. */
    Tk_Item *itemPtr,		/* Item for which Postscript is wanted. */
    int prepass)		/* 1 means this is a prepass to collect font
				 * information; 0 means final Postscript is
				 * being created. */
{
    LineItem *linePtr = (LineItem *) itemPtr;
<<<<<<< HEAD
    int style;
=======
    char buffer[64 + 4*TCL_INTEGER_SPACE];
    char *style;

>>>>>>> 7cc06d2e
    double width;
    XColor *color;
    Pixmap stipple;
    Tk_State state = itemPtr->state;
    Tcl_Obj *psObj;
    Tcl_InterpState interpState;

    if (state == TK_STATE_NULL) {
	state = Canvas(canvas)->canvas_state;
    }

    width = linePtr->outline.width;
    color = linePtr->outline.color;
    stipple = linePtr->outline.stipple;
    if (Canvas(canvas)->currentItemPtr == itemPtr) {
	if (linePtr->outline.activeWidth > width) {
	    width = linePtr->outline.activeWidth;
	}
<<<<<<< HEAD
	if (linePtr->outline.activeColor != NULL) {
	    color = linePtr->outline.activeColor;
	}
	if (linePtr->outline.activeStipple != None) {
=======
	if (linePtr->outline.activeColor) {
	    color = linePtr->outline.activeColor;
	}
	if (linePtr->outline.activeStipple) {
>>>>>>> 7cc06d2e
	    stipple = linePtr->outline.activeStipple;
	}
    } else if (state == TK_STATE_DISABLED) {
	if (linePtr->outline.disabledWidth > 0) {
	    width = linePtr->outline.disabledWidth;
	}
<<<<<<< HEAD
	if (linePtr->outline.disabledColor != NULL) {
	    color = linePtr->outline.disabledColor;
	}
	if (linePtr->outline.disabledStipple != None) {
=======
	if (linePtr->outline.disabledColor) {
	    color = linePtr->outline.disabledColor;
	}
	if (linePtr->outline.disabledStipple) {
>>>>>>> 7cc06d2e
	    stipple = linePtr->outline.disabledStipple;
	}
    }

    if (color == NULL || linePtr->numPoints < 1 || linePtr->coordPtr == NULL){
	return TCL_OK;
    }

    /*
     * Make our working space.
     */

    psObj = Tcl_NewObj();
    interpState = Tcl_SaveInterpState(interp, TCL_OK);

    /*
     * Check if we're just doing a "pixel".
     */

    if (linePtr->numPoints == 1) {
	Tcl_AppendToObj(psObj, "matrix currentmatrix\n", -1);
	Tcl_AppendPrintfToObj(psObj, "%.15g %.15g translate %.15g %.15g",
		linePtr->coordPtr[0], Tk_CanvasPsY(canvas, linePtr->coordPtr[1]),
		width/2.0, width/2.0);
	Tcl_AppendToObj(psObj,
		" scale 1 0 moveto 0 0 1 0 360 arc\nsetmatrix\n", -1);

	Tcl_ResetResult(interp);
	if (Tk_CanvasPsColor(interp, canvas, color) != TCL_OK) {
	    goto error;
	}
<<<<<<< HEAD
	Tcl_AppendObjToObj(psObj, Tcl_GetObjResult(interp));

	if (stipple != None) {
	    Tcl_AppendToObj(psObj, "clip ", -1);
	    Tcl_ResetResult(interp);
=======
	if (stipple) {
	    Tcl_AppendResult(interp, "clip ", NULL);
>>>>>>> 7cc06d2e
	    if (Tk_CanvasPsStipple(interp, canvas, stipple) != TCL_OK) {
		goto error;
	    }
	    Tcl_AppendObjToObj(psObj, Tcl_GetObjResult(interp));
	} else {
	    Tcl_AppendToObj(psObj, "fill\n", -1);
	}
	goto done;
    }

    /*
     * Generate a path for the line's center-line (do this differently for
     * straight lines and smoothed lines).
     */

    Tcl_ResetResult(interp);
    if ((!linePtr->smooth) || (linePtr->numPoints < 3)) {
	Tk_CanvasPsPath(interp, canvas, linePtr->coordPtr, linePtr->numPoints);
    } else if ((stipple == None) && linePtr->smooth->postscriptProc) {
	linePtr->smooth->postscriptProc(interp, canvas, linePtr->coordPtr,
		linePtr->numPoints, linePtr->splineSteps);
    } else {
<<<<<<< HEAD
	/*
	 * Special hack: Postscript printers don't appear to be able to turn a
	 * path drawn with "curveto"s into a clipping path without exceeding
	 * resource limits, so TkMakeBezierPostscript won't work for stippled
	 * curves. Instead, generate all of the intermediate points here and
	 * output them into the Postscript file with "lineto"s instead.
	 */
=======
	if (!stipple && linePtr->smooth->postscriptProc) {
	    linePtr->smooth->postscriptProc(interp, canvas,
		    linePtr->coordPtr, linePtr->numPoints, linePtr->splineSteps);
	} else {
	    /*
	     * Special hack: Postscript printers don't appear to be able to
	     * turn a path drawn with "curveto"s into a clipping path without
	     * exceeding resource limits, so TkMakeBezierPostscript won't work
	     * for stippled curves. Instead, generate all of the intermediate
	     * points here and output them into the Postscript file with
	     * "lineto"s instead.
	     */
>>>>>>> 7cc06d2e

	double staticPoints[2*MAX_STATIC_POINTS];
	double *pointPtr;
	int numPoints;

	numPoints = linePtr->smooth->coordProc(canvas, NULL,
		linePtr->numPoints, linePtr->splineSteps, NULL, NULL);
	pointPtr = staticPoints;
	if (numPoints > MAX_STATIC_POINTS) {
	    pointPtr = ckalloc(numPoints * 2 * sizeof(double));
	}
	numPoints = linePtr->smooth->coordProc(canvas, linePtr->coordPtr,
		linePtr->numPoints, linePtr->splineSteps, NULL, pointPtr);
	Tk_CanvasPsPath(interp, canvas, pointPtr, numPoints);
	if (pointPtr != staticPoints) {
	    ckfree(pointPtr);
	}
    }
    Tcl_AppendObjToObj(psObj, Tcl_GetObjResult(interp));

    /*
     * Set other line-drawing parameters and stroke out the line.
     */

    if (linePtr->capStyle == CapRound) {
	style = 1;
    } else if (linePtr->capStyle == CapProjecting) {
	style = 2;
    } else {
	style = 0;
    }
    Tcl_AppendPrintfToObj(psObj, "%d setlinecap\n", style);
    if (linePtr->joinStyle == JoinRound) {
	style = 1;
    } else if (linePtr->joinStyle == JoinBevel) {
	style = 2;
    } else {
	style = 0;
    }
    Tcl_AppendPrintfToObj(psObj, "%d setlinejoin\n", style);

    Tcl_ResetResult(interp);
    if (Tk_CanvasPsOutline(canvas, itemPtr, &linePtr->outline) != TCL_OK) {
	goto error;
    }
    Tcl_AppendObjToObj(psObj, Tcl_GetObjResult(interp));

    /*
     * Output polygons for the arrowheads, if there are any.
     */

<<<<<<< HEAD
    if (linePtr->firstArrowPtr != NULL) {
	if (stipple != None) {
	    Tcl_AppendToObj(psObj, "grestore gsave\n", -1);
=======
    if (linePtr->firstArrowPtr) {
	if (stipple) {
	    Tcl_AppendResult(interp, "grestore gsave\n", NULL);
>>>>>>> 7cc06d2e
	}
	if (ArrowheadPostscript(interp, canvas, linePtr,
		linePtr->firstArrowPtr, psObj) != TCL_OK) {
	    goto error;
	}
    }
    if (linePtr->lastArrowPtr != NULL) {
<<<<<<< HEAD
	if (stipple != None) {
	    Tcl_AppendToObj(psObj, "grestore gsave\n", -1);
=======
	if (stipple) {
	    Tcl_AppendResult(interp, "grestore gsave\n", NULL);
>>>>>>> 7cc06d2e
	}
	if (ArrowheadPostscript(interp, canvas, linePtr,
		linePtr->lastArrowPtr, psObj) != TCL_OK) {
	    goto error;
	}
    }

    /*
     * Plug the accumulated postscript back into the result.
     */

  done:
    (void) Tcl_RestoreInterpState(interp, interpState);
    Tcl_AppendObjToObj(Tcl_GetObjResult(interp), psObj);
    Tcl_DecrRefCount(psObj);
    return TCL_OK;

  error:
    Tcl_DiscardInterpState(interpState);
    Tcl_DecrRefCount(psObj);
    return TCL_ERROR;
}

/*
 *--------------------------------------------------------------
 *
 * ArrowheadPostscript --
 *
 *	This function is called to generate Postscript for an arrowhead for a
 *	line item.
 *
 * Results:
 *	The return value is a standard Tcl result. If an error occurs in
 *	generating Postscript then an error message is left in the interp's
 *	result, replacing whatever used to be there. If no error occurs, then
 *	Postscript for the arrowhead is appended to the given object.
 *
 * Side effects:
 *	None.
 *
 *--------------------------------------------------------------
 */

static int
ArrowheadPostscript(
    Tcl_Interp *interp,		/* Leave error message here; non-error results
				 * will be discarded by caller. */
    Tk_Canvas canvas,		/* Information about overall canvas. */
    LineItem *linePtr,		/* Line item for which Postscript is being
				 * generated. */
    double *arrowPtr,		/* Pointer to first of five points describing
				 * arrowhead polygon. */
    Tcl_Obj *psObj)		/* Append postscript to this object. */
{
    Pixmap stipple;
    Tk_State state = linePtr->header.state;

    if (state == TK_STATE_NULL) {
	state = Canvas(canvas)->canvas_state;
    }

    stipple = linePtr->outline.stipple;
<<<<<<< HEAD
    if (Canvas(canvas)->currentItemPtr == (Tk_Item *) linePtr) {
	if (linePtr->outline.activeStipple!=None) {
	    stipple = linePtr->outline.activeStipple;
	}
    } else if (state == TK_STATE_DISABLED) {
	if (linePtr->outline.activeStipple!=None) {
=======
    if (((TkCanvas *)canvas)->currentItemPtr == (Tk_Item *)linePtr) {
	if (linePtr->outline.activeStipple) {
	    stipple = linePtr->outline.activeStipple;
	}
    } else if (state==TK_STATE_DISABLED) {
	if (linePtr->outline.activeStipple) {
>>>>>>> 7cc06d2e
	    stipple = linePtr->outline.disabledStipple;
	}
    }

    Tcl_ResetResult(interp);
    Tk_CanvasPsPath(interp, canvas, arrowPtr, PTS_IN_ARROW);
<<<<<<< HEAD
    Tcl_AppendObjToObj(psObj, Tcl_GetObjResult(interp));

    if (stipple != None) {
	Tcl_AppendToObj(psObj, "clip ", -1);

	Tcl_ResetResult(interp);
=======
    if (stipple) {
	Tcl_AppendResult(interp, "clip ", NULL);
>>>>>>> 7cc06d2e
	if (Tk_CanvasPsStipple(interp, canvas, stipple) != TCL_OK) {
	    return TCL_ERROR;
	}
	Tcl_AppendObjToObj(psObj, Tcl_GetObjResult(interp));
    } else {
	Tcl_AppendToObj(psObj, "fill\n", -1);
    }
    return TCL_OK;
}

/*
 * Local Variables:
 * mode: c
 * c-basic-offset: 4
 * fill-column: 78
 * End:
 */<|MERGE_RESOLUTION|>--- conflicted
+++ resolved
@@ -546,11 +546,7 @@
 	linePtr->splineSteps = 100;
     }
 
-<<<<<<< HEAD
     if ((!linePtr->numPoints) || (state == TK_STATE_HIDDEN)) {
-=======
-    if (!linePtr->numPoints || (state==TK_STATE_HIDDEN)) {
->>>>>>> 7cc06d2e
 	ComputeLineBbox(canvas, linePtr);
 	return TCL_OK;
     }
@@ -616,32 +612,18 @@
 {
     LineItem *linePtr = (LineItem *) itemPtr;
 
-<<<<<<< HEAD
     Tk_DeleteOutline(display, &linePtr->outline);
-    if (linePtr->coordPtr != NULL) {
+    if (linePtr->coordPtr) {
 	ckfree(linePtr->coordPtr);
-=======
-    Tk_DeleteOutline(display, &(linePtr->outline));
-    if (linePtr->coordPtr) {
-	ckfree((char *) linePtr->coordPtr);
->>>>>>> 7cc06d2e
     }
     if (linePtr->arrowGC) {
 	Tk_FreeGC(display, linePtr->arrowGC);
     }
-<<<<<<< HEAD
-    if (linePtr->firstArrowPtr != NULL) {
+    if (linePtr->firstArrowPtr) {
 	ckfree(linePtr->firstArrowPtr);
     }
-    if (linePtr->lastArrowPtr != NULL) {
+    if (linePtr->lastArrowPtr) {
 	ckfree(linePtr->lastArrowPtr);
-=======
-    if (linePtr->firstArrowPtr) {
-	ckfree((char *) linePtr->firstArrowPtr);
-    }
-    if (linePtr->lastArrowPtr) {
-	ckfree((char *) linePtr->lastArrowPtr);
->>>>>>> 7cc06d2e
     }
 }
 @@ -692,11 +674,7 @@
 	    width = linePtr->outline.activeWidth;
 	}
     } else if (state == TK_STATE_DISABLED) {
-<<<<<<< HEAD
 	if (linePtr->outline.disabledWidth > 0) {
-=======
-	if (linePtr->outline.disabledWidth>0) {
->>>>>>> 7cc06d2e
 	    width = linePtr->outline.disabledWidth;
 	}
     }
@@ -869,11 +847,7 @@
     int numPoints;
     Tk_State state = itemPtr->state;
 
-<<<<<<< HEAD
-    if ((!linePtr->numPoints) || (linePtr->outline.gc == None)) {
-=======
-    if (!linePtr->numPoints || !linePtr->outline.gc) {
->>>>>>> 7cc06d2e
+    if ((!linePtr->numPoints) || !linePtr->outline.gc) {
 	return;
     }
 
@@ -2304,13 +2278,7 @@
 				 * being created. */
 {
     LineItem *linePtr = (LineItem *) itemPtr;
-<<<<<<< HEAD
     int style;
-=======
-    char buffer[64 + 4*TCL_INTEGER_SPACE];
-    char *style;
-
->>>>>>> 7cc06d2e
     double width;
     XColor *color;
     Pixmap stipple;
@@ -2329,34 +2297,20 @@
 	if (linePtr->outline.activeWidth > width) {
 	    width = linePtr->outline.activeWidth;
 	}
-<<<<<<< HEAD
 	if (linePtr->outline.activeColor != NULL) {
 	    color = linePtr->outline.activeColor;
 	}
-	if (linePtr->outline.activeStipple != None) {
-=======
-	if (linePtr->outline.activeColor) {
-	    color = linePtr->outline.activeColor;
-	}
 	if (linePtr->outline.activeStipple) {
->>>>>>> 7cc06d2e
 	    stipple = linePtr->outline.activeStipple;
 	}
     } else if (state == TK_STATE_DISABLED) {
 	if (linePtr->outline.disabledWidth > 0) {
 	    width = linePtr->outline.disabledWidth;
 	}
-<<<<<<< HEAD
 	if (linePtr->outline.disabledColor != NULL) {
 	    color = linePtr->outline.disabledColor;
 	}
-	if (linePtr->outline.disabledStipple != None) {
-=======
-	if (linePtr->outline.disabledColor) {
-	    color = linePtr->outline.disabledColor;
-	}
 	if (linePtr->outline.disabledStipple) {
->>>>>>> 7cc06d2e
 	    stipple = linePtr->outline.disabledStipple;
 	}
     }
@@ -2388,16 +2342,11 @@
 	if (Tk_CanvasPsColor(interp, canvas, color) != TCL_OK) {
 	    goto error;
 	}
-<<<<<<< HEAD
 	Tcl_AppendObjToObj(psObj, Tcl_GetObjResult(interp));
 
-	if (stipple != None) {
+	if (stipple) {
 	    Tcl_AppendToObj(psObj, "clip ", -1);
 	    Tcl_ResetResult(interp);
-=======
-	if (stipple) {
-	    Tcl_AppendResult(interp, "clip ", NULL);
->>>>>>> 7cc06d2e
 	    if (Tk_CanvasPsStipple(interp, canvas, stipple) != TCL_OK) {
 		goto error;
 	    }
@@ -2416,11 +2365,10 @@
     Tcl_ResetResult(interp);
     if ((!linePtr->smooth) || (linePtr->numPoints < 3)) {
 	Tk_CanvasPsPath(interp, canvas, linePtr->coordPtr, linePtr->numPoints);
-    } else if ((stipple == None) && linePtr->smooth->postscriptProc) {
+    } else if (!stipple && linePtr->smooth->postscriptProc) {
 	linePtr->smooth->postscriptProc(interp, canvas, linePtr->coordPtr,
 		linePtr->numPoints, linePtr->splineSteps);
     } else {
-<<<<<<< HEAD
 	/*
 	 * Special hack: Postscript printers don't appear to be able to turn a
 	 * path drawn with "curveto"s into a clipping path without exceeding
@@ -2428,20 +2376,6 @@
 	 * curves. Instead, generate all of the intermediate points here and
 	 * output them into the Postscript file with "lineto"s instead.
 	 */
-=======
-	if (!stipple && linePtr->smooth->postscriptProc) {
-	    linePtr->smooth->postscriptProc(interp, canvas,
-		    linePtr->coordPtr, linePtr->numPoints, linePtr->splineSteps);
-	} else {
-	    /*
-	     * Special hack: Postscript printers don't appear to be able to
-	     * turn a path drawn with "curveto"s into a clipping path without
-	     * exceeding resource limits, so TkMakeBezierPostscript won't work
-	     * for stippled curves. Instead, generate all of the intermediate
-	     * points here and output them into the Postscript file with
-	     * "lineto"s instead.
-	     */
->>>>>>> 7cc06d2e
 
 	double staticPoints[2*MAX_STATIC_POINTS];
 	double *pointPtr;
@@ -2493,15 +2427,9 @@
      * Output polygons for the arrowheads, if there are any.
      */
 
-<<<<<<< HEAD
-    if (linePtr->firstArrowPtr != NULL) {
-	if (stipple != None) {
-	    Tcl_AppendToObj(psObj, "grestore gsave\n", -1);
-=======
     if (linePtr->firstArrowPtr) {
 	if (stipple) {
-	    Tcl_AppendResult(interp, "grestore gsave\n", NULL);
->>>>>>> 7cc06d2e
+	    Tcl_AppendToObj(psObj, "grestore gsave\n", -1);
 	}
 	if (ArrowheadPostscript(interp, canvas, linePtr,
 		linePtr->firstArrowPtr, psObj) != TCL_OK) {
@@ -2509,13 +2437,8 @@
 	}
     }
     if (linePtr->lastArrowPtr != NULL) {
-<<<<<<< HEAD
-	if (stipple != None) {
+	if (stipple) {
 	    Tcl_AppendToObj(psObj, "grestore gsave\n", -1);
-=======
-	if (stipple) {
-	    Tcl_AppendResult(interp, "grestore gsave\n", NULL);
->>>>>>> 7cc06d2e
 	}
 	if (ArrowheadPostscript(interp, canvas, linePtr,
 		linePtr->lastArrowPtr, psObj) != TCL_OK) {
@@ -2579,38 +2502,24 @@
     }
 
     stipple = linePtr->outline.stipple;
-<<<<<<< HEAD
     if (Canvas(canvas)->currentItemPtr == (Tk_Item *) linePtr) {
-	if (linePtr->outline.activeStipple!=None) {
-	    stipple = linePtr->outline.activeStipple;
-	}
-    } else if (state == TK_STATE_DISABLED) {
-	if (linePtr->outline.activeStipple!=None) {
-=======
-    if (((TkCanvas *)canvas)->currentItemPtr == (Tk_Item *)linePtr) {
 	if (linePtr->outline.activeStipple) {
 	    stipple = linePtr->outline.activeStipple;
 	}
-    } else if (state==TK_STATE_DISABLED) {
+    } else if (state == TK_STATE_DISABLED) {
 	if (linePtr->outline.activeStipple) {
->>>>>>> 7cc06d2e
 	    stipple = linePtr->outline.disabledStipple;
 	}
     }
 
     Tcl_ResetResult(interp);
     Tk_CanvasPsPath(interp, canvas, arrowPtr, PTS_IN_ARROW);
-<<<<<<< HEAD
     Tcl_AppendObjToObj(psObj, Tcl_GetObjResult(interp));
 
-    if (stipple != None) {
+    if (stipple) {
 	Tcl_AppendToObj(psObj, "clip ", -1);
 
 	Tcl_ResetResult(interp);
-=======
-    if (stipple) {
-	Tcl_AppendResult(interp, "clip ", NULL);
->>>>>>> 7cc06d2e
 	if (Tk_CanvasPsStipple(interp, canvas, stipple) != TCL_OK) {
 	    return TCL_ERROR;
 	}
