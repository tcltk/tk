--- conflicted
+++ resolved
@@ -226,7 +226,7 @@
      * only an issue when Tk is loaded dynamically.
      */
 
-    if (Tcl_InitStubs(interp, TCL_VERSION, 0) == NULL) {
+    if (Tcl_InitStubs(interp, "8.5", 0) == NULL) {
         return;
     }
 
@@ -439,11 +439,8 @@
     }
 
     Tcl_Preserve((ClientData) consoleInterp);
-<<<<<<< HEAD
-    result = Tcl_GlobalEval(consoleInterp, "source $tk_library/console.tcl");
-=======
-    result = Tcl_EvalEx(consoleInterp, initCmd, -1, TCL_EVAL_GLOBAL);
->>>>>>> 8522e4bf
+    result = Tcl_EvalEx(consoleInterp, "source $tk_library/console.tcl",
+	    -1, TCL_EVAL_GLOBAL);
     if (result == TCL_ERROR) {
 	Tcl_SetReturnOptions(interp,
 		Tcl_GetReturnOptions(consoleInterp, result));
@@ -745,29 +742,9 @@
     Tcl_IncrRefCount(cmd);
     if (consoleInterp && !Tcl_InterpDeleted(consoleInterp)) {
 	Tcl_Preserve((ClientData) consoleInterp);
-<<<<<<< HEAD
-	result = Tcl_GlobalEvalObj(consoleInterp, cmd);
+	result = Tcl_EvalObjEx(consoleInterp, cmd, TCL_EVAL_GLOBAL);
 	Tcl_SetReturnOptions(interp,
 		Tcl_GetReturnOptions(consoleInterp, result));
-=======
-	result = Tcl_EvalObjEx(consoleInterp, cmd, TCL_EVAL_GLOBAL);
-	if (result == TCL_ERROR) {
-	    Tcl_Obj *objPtr = Tcl_GetVar2Ex(consoleInterp, "errorCode",
-		    NULL, TCL_GLOBAL_ONLY);
-	    Tcl_ResetResult(interp);
-	    if (objPtr) {
-		Tcl_SetObjErrorCode(interp, objPtr);
-	    }
-
-	    objPtr = Tcl_GetVar2Ex(consoleInterp, "errorInfo",
-		    NULL, TCL_GLOBAL_ONLY);
-	    if (objPtr) {
-		int numBytes;
-		CONST char *message = Tcl_GetStringFromObj(objPtr, &numBytes);
-		Tcl_AddObjErrorInfo(interp, message, numBytes);
-	    }
-	}
->>>>>>> 8522e4bf
 	Tcl_SetObjResult(interp, Tcl_GetObjResult(consoleInterp));
 	Tcl_Release((ClientData) consoleInterp);
     } else {
@@ -828,11 +805,7 @@
     Tcl_Preserve((ClientData) otherInterp);
     switch ((enum option) index) {
     case OTHER_EVAL:
-<<<<<<< HEAD
-   	result = Tcl_GlobalEvalObj(otherInterp, objv[2]);
-=======
-	result = Tcl_EvalObjEx(otherInterp, objv[2], TCL_EVAL_GLOBAL);
->>>>>>> 8522e4bf
+   	result = Tcl_EvalObjEx(otherInterp, objv[2], TCL_EVAL_GLOBAL);
 	/*
 	 * TODO: Should exceptions be filtered here?
 	 */
