--- conflicted
+++ resolved
@@ -222,12 +222,7 @@
     Tcl_Channel consoleChannel;
 
     /*
-<<<<<<< HEAD
-     * Ensure that we are getting a compatible version of Tcl. This is really
-     * only an issue when Tk is loaded dynamically.
-=======
-     * Ensure that we are getting the matching version of Tcl.
->>>>>>> 3d4246fe
+     * Ensure that we are getting a compatible version of Tcl.
      */
 
     if (Tcl_InitStubs(interp, "8.5.0", 0) == NULL) {
