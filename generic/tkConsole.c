/*
 * tkConsole.c --
 *
 *	This file implements a Tcl console for systems that may not otherwise
 *	have access to a console. It uses the Text widget and provides special
 *	access via a console command.
 *
 * Copyright (c) 1995-1996 Sun Microsystems, Inc.
 *
 * See the file "license.terms" for information on usage and redistribution of
 * this file, and for a DISCLAIMER OF ALL WARRANTIES.
 */

#include "tkInt.h"

/*
 * Each console is associated with an instance of the ConsoleInfo struct.
 * It keeps track of what interp holds the Tk application that displays
 * the console, and what interp is controlled by the interactions in that
 * console.  A refCount permits the struct to be shared as instance data
 * by commands and by channels.
 */

typedef struct ConsoleInfo {
    Tcl_Interp *consoleInterp;	/* Interpreter displaying the console. */
    Tcl_Interp *interp;		/* Interpreter controlled by console. */
    int refCount;
} ConsoleInfo;

/*
 * Each console channel holds an instance of the ChannelData struct as
 * its instance data.  It contains ConsoleInfo, so the channel can work
 * with the appropriate console window, and a type value to distinguish
 * the stdout channel from the stderr channel.
 */

typedef struct ChannelData {
    ConsoleInfo *info;
    int type;			/* TCL_STDOUT or TCL_STDERR */
} ChannelData;

/*
 * Prototypes for local procedures defined in this file:
 */

static int	ConsoleClose(ClientData instanceData, Tcl_Interp *interp);
static void	ConsoleDeleteProc(ClientData clientData);
static void	ConsoleEventProc(ClientData clientData, XEvent *eventPtr);
static int	ConsoleHandle(ClientData instanceData, int direction,
		    ClientData *handlePtr);
static int	ConsoleInput(ClientData instanceData, char *buf, int toRead,
		    int *errorCode);
static int	ConsoleObjCmd(ClientData clientData, Tcl_Interp *interp,
		    int objc, Tcl_Obj *const objv[]);
static int	ConsoleOutput(ClientData instanceData, const char *buf,
		    int toWrite, int *errorCode);
static void	ConsoleWatch(ClientData instanceData, int mask);
static void	DeleteConsoleInterp(ClientData clientData);
static void	InterpDeleteProc(ClientData clientData, Tcl_Interp *interp);
static int	InterpreterObjCmd(ClientData clientData, Tcl_Interp *interp,
		    int objc, Tcl_Obj *const objv[]);

/*
 * This structure describes the channel type structure for file based IO:
 */

static const Tcl_ChannelType consoleChannelType = {
    "console",			/* Type name. */
    TCL_CHANNEL_VERSION_4,	/* v4 channel */
    ConsoleClose,		/* Close proc. */
    ConsoleInput,		/* Input proc. */
    ConsoleOutput,		/* Output proc. */
    NULL,			/* Seek proc. */
    NULL,			/* Set option proc. */
    NULL,			/* Get option proc. */
    ConsoleWatch,		/* Watch for events on console. */
    ConsoleHandle,		/* Get a handle from the device. */
    NULL,			/* close2proc. */
    NULL,			/* Always non-blocking.*/
    NULL,			/* flush proc. */
    NULL,			/* handler proc. */
    NULL,			/* wide seek proc */
    NULL,			/* thread action proc */
    NULL
};

#ifdef __WIN32__
#include <windows.h>

/*
 *----------------------------------------------------------------------
 *
 * ShouldUseConsoleChannel
 *
 *	Check to see if console window should be used for a given standard
 *	channel.
 *
 * Results:
 *	None.
 *
 * Side effects:
 *	Creates the console channel and installs it as the standard channels.
 *
 *----------------------------------------------------------------------
 */

static int
ShouldUseConsoleChannel(
    int type)
{
    DWORD handleId;		/* Standard handle to retrieve. */
    DCB dcb;
    DWORD consoleParams;
    DWORD fileType;
    HANDLE handle;

    switch (type) {
    case TCL_STDIN:
	handleId = STD_INPUT_HANDLE;
	break;
    case TCL_STDOUT:
	handleId = STD_OUTPUT_HANDLE;
	break;
    case TCL_STDERR:
	handleId = STD_ERROR_HANDLE;
	break;
    default:
	return 0;
	break;
    }

    handle = GetStdHandle(handleId);

    /*
     * Note that we need to check for 0 because Windows will return 0 if this
     * is not a console mode application, even though this is not a valid
     * handle.
     */

    if ((handle == INVALID_HANDLE_VALUE) || (handle == 0)) {
	return 1;
    }

    /*
     * Win2K BUG: GetStdHandle(STD_OUTPUT_HANDLE) can return what appears to
     * be a valid handle. See TclpGetDefaultStdChannel() for this change
     * implemented. We didn't change it here because GetFileType() [below]
     * will catch this with FILE_TYPE_UNKNOWN and appropriately return a value
     * of 1, anyways.
     *
     *    char dummyBuff[1];
     *    DWORD dummyWritten;
     *
     *    if ((type == TCL_STDOUT)
     *		&& !WriteFile(handle, dummyBuff, 0, &dummyWritten, NULL)) {
     *	     return 1;
     *    }
     */

    fileType = GetFileType(handle);

    /*
     * If the file is a character device, we need to try to figure out whether
     * it is a serial port, a console, or something else. We test for the
     * console case first because this is more common.
     */

    if (fileType == FILE_TYPE_CHAR) {
	dcb.DCBlength = sizeof(DCB);
	if (!GetConsoleMode(handle, &consoleParams) &&
		!GetCommState(handle, &dcb)) {
	    /*
	     * Don't use a CHAR type channel for stdio, otherwise Tk runs into
	     * trouble with the MS DevStudio debugger.
	     */

	    return 1;
	}
    } else if (fileType == FILE_TYPE_UNKNOWN) {
	return 1;
    } else if (Tcl_GetStdChannel(type) == NULL) {
	return 1;
    }

    return 0;
}
#else
/*
 * Mac should always use a console channel, Unix should if it's trying to
 */

#define ShouldUseConsoleChannel(chan) (1)
#endif

/*
 *----------------------------------------------------------------------
 *
 * Tk_InitConsoleChannels --
 *
 * 	Create the console channels and install them as the standard channels.
 * 	All I/O will be discarded until Tk_CreateConsoleWindow is called to
 * 	attach the console to a text widget.
 *
 * Results:
 *	None.
 *
 * Side effects:
 *	Creates the console channel and installs it as the standard channels.
 *
 *----------------------------------------------------------------------
 */

void
Tk_InitConsoleChannels(
    Tcl_Interp *interp)
{
    static Tcl_ThreadDataKey consoleInitKey;
    int *consoleInitPtr, doIn, doOut, doErr;
    ConsoleInfo *info;
    Tcl_Channel consoleChannel;

    /*
     * Ensure that we are getting a compatible version of Tcl. This is really
     * only an issue when Tk is loaded dynamically.
     */

<<<<<<< HEAD
    if (Tcl_InitStubs(interp, "8.6.0", 0) == NULL) {
=======
    if (Tcl_InitStubs(interp, "8.5.0-", 0) == NULL) {
>>>>>>> f55206e7
        return;
    }

    consoleInitPtr = Tcl_GetThreadData(&consoleInitKey, (int) sizeof(int));
    if (*consoleInitPtr) {
	/*
	 * We've already initialized console channels in this thread.
	 */

	return;
    }
    *consoleInitPtr = 1;

    doIn = ShouldUseConsoleChannel(TCL_STDIN);
    doOut = ShouldUseConsoleChannel(TCL_STDOUT);
    doErr = ShouldUseConsoleChannel(TCL_STDERR);

    if (!(doIn || doOut || doErr)) {
	/*
	 * No std channels should be tied to the console; thus, no need to
	 * create the console.
	 */

	return;
    }

    /*
     * At least one std channel wants to be tied to the console, so create the
     * interp for it to live in.
     */

    info = ckalloc(sizeof(ConsoleInfo));
    info->consoleInterp = NULL;
    info->interp = NULL;
    info->refCount = 0;

    if (doIn) {
	ChannelData *data = ckalloc(sizeof(ChannelData));

	data->info = info;
	data->info->refCount++;
	data->type = TCL_STDIN;
	consoleChannel = Tcl_CreateChannel(&consoleChannelType, "console0",
		data, TCL_READABLE);
	if (consoleChannel != NULL) {
	    Tcl_SetChannelOption(NULL, consoleChannel, "-translation", "lf");
	    Tcl_SetChannelOption(NULL, consoleChannel, "-buffering", "none");
	    Tcl_SetChannelOption(NULL, consoleChannel, "-encoding", "utf-8");
	}
	Tcl_SetStdChannel(consoleChannel, TCL_STDIN);
	Tcl_RegisterChannel(NULL, consoleChannel);
    }

    if (doOut) {
	ChannelData *data = ckalloc(sizeof(ChannelData));

	data->info = info;
	data->info->refCount++;
	data->type = TCL_STDOUT;
	consoleChannel = Tcl_CreateChannel(&consoleChannelType, "console1",
		data, TCL_WRITABLE);
	if (consoleChannel != NULL) {
	    Tcl_SetChannelOption(NULL, consoleChannel, "-translation", "lf");
	    Tcl_SetChannelOption(NULL, consoleChannel, "-buffering", "none");
	    Tcl_SetChannelOption(NULL, consoleChannel, "-encoding", "utf-8");
	}
	Tcl_SetStdChannel(consoleChannel, TCL_STDOUT);
	Tcl_RegisterChannel(NULL, consoleChannel);
    }

    if (doErr) {
	ChannelData *data = ckalloc(sizeof(ChannelData));

	data->info = info;
	data->info->refCount++;
	data->type = TCL_STDERR;
	consoleChannel = Tcl_CreateChannel(&consoleChannelType, "console2",
		data, TCL_WRITABLE);
	if (consoleChannel != NULL) {
	    Tcl_SetChannelOption(NULL, consoleChannel, "-translation", "lf");
	    Tcl_SetChannelOption(NULL, consoleChannel, "-buffering", "none");
	    Tcl_SetChannelOption(NULL, consoleChannel, "-encoding", "utf-8");
	}
	Tcl_SetStdChannel(consoleChannel, TCL_STDERR);
	Tcl_RegisterChannel(NULL, consoleChannel);
    }
}

/*
 *----------------------------------------------------------------------
 *
 * Tk_CreateConsoleWindow --
 *
 *	Initialize the console. This code actually creates a new application
 *	and associated interpreter. This effectivly hides the implementation
 *	from the main application.
 *
 * Results:
 *	None.
 *
 * Side effects:
 *	A new console it created.
 *
 *----------------------------------------------------------------------
 */

int
Tk_CreateConsoleWindow(
    Tcl_Interp *interp)		/* Interpreter to use for prompting. */
{
    Tcl_Channel chan;
    ConsoleInfo *info;
    Tk_Window mainWindow;
    Tcl_Command token;
    int result = TCL_OK;
    int haveConsoleChannel = 1;

    /* Init an interp with Tcl and Tk */
    Tcl_Interp *consoleInterp = Tcl_CreateInterp();
    if (Tcl_Init(consoleInterp) != TCL_OK) {
	goto error;
    }
    if (Tk_Init(consoleInterp) != TCL_OK) {
	goto error;
    }

    /*
     * Fetch the instance data from whatever std channel is a
     * console channel.  If none, create fresh instance data.
     */

    if (Tcl_GetChannelType(chan = Tcl_GetStdChannel(TCL_STDIN))
	    == &consoleChannelType) {
    } else if (Tcl_GetChannelType(chan = Tcl_GetStdChannel(TCL_STDOUT))
	    == &consoleChannelType) {
    } else if (Tcl_GetChannelType(chan = Tcl_GetStdChannel(TCL_STDERR))
	    == &consoleChannelType) {
    } else {
	haveConsoleChannel = 0;
    }

    if (haveConsoleChannel) {
	ChannelData *data = (ChannelData *) Tcl_GetChannelInstanceData(chan);
	info = data->info;
	if (info->consoleInterp) {
	    /*
	     * New ConsoleInfo for a new console window.
	     */

	    info = ckalloc(sizeof(ConsoleInfo));
	    info->refCount = 0;

	    /*
	     * Update any console channels to make use of the new console.
	     */

	    if (Tcl_GetChannelType(chan = Tcl_GetStdChannel(TCL_STDIN))
		    == &consoleChannelType) {
		data = (ChannelData *) Tcl_GetChannelInstanceData(chan);
		data->info->refCount--;
		data->info = info;
		data->info->refCount++;
	    }
	    if (Tcl_GetChannelType(chan = Tcl_GetStdChannel(TCL_STDOUT))
		    == &consoleChannelType) {
		data = (ChannelData *) Tcl_GetChannelInstanceData(chan);
		data->info->refCount--;
		data->info = info;
		data->info->refCount++;
	    }
	    if (Tcl_GetChannelType(chan = Tcl_GetStdChannel(TCL_STDERR))
		    == &consoleChannelType) {
		data = (ChannelData *) Tcl_GetChannelInstanceData(chan);
		data->info->refCount--;
		data->info = info;
		data->info->refCount++;
	    }
	}
    } else {
	info = ckalloc(sizeof(ConsoleInfo));
	info->refCount = 0;
    }

    info->consoleInterp = consoleInterp;
    info->interp = interp;

    Tcl_CallWhenDeleted(consoleInterp, InterpDeleteProc, info);
    info->refCount++;
    Tcl_CreateThreadExitHandler(DeleteConsoleInterp, consoleInterp);

    /*
     * Add console commands to the interp
     */

    token = Tcl_CreateObjCommand(interp, "console", ConsoleObjCmd, info,
	    ConsoleDeleteProc);
    info->refCount++;

    /*
     * We don't have to count the ref held by the [consoleinterp] command
     * in the consoleInterp.  The ref held by the consoleInterp delete
     * handler takes care of us.
     */
    Tcl_CreateObjCommand(consoleInterp, "consoleinterp", InterpreterObjCmd,
	    info, NULL);

    mainWindow = Tk_MainWindow(interp);
    if (mainWindow) {
	Tk_CreateEventHandler(mainWindow, StructureNotifyMask,
		ConsoleEventProc, info);
	info->refCount++;
    }

    Tcl_Preserve(consoleInterp);
    result = Tcl_EvalEx(consoleInterp, "source $tk_library/console.tcl",
	    -1, TCL_EVAL_GLOBAL);
    if (result == TCL_ERROR) {
	Tcl_SetReturnOptions(interp,
		Tcl_GetReturnOptions(consoleInterp, result));
	Tcl_SetObjResult(interp, Tcl_GetObjResult(consoleInterp));
    }
    Tcl_Release(consoleInterp);
    if (result == TCL_ERROR) {
	Tcl_DeleteCommandFromToken(interp, token);
	mainWindow = Tk_MainWindow(interp);
	if (mainWindow) {
	    Tk_DeleteEventHandler(mainWindow, StructureNotifyMask,
		    ConsoleEventProc, info);
	    if (--info->refCount <= 0) {
		ckfree(info);
	    }
	}
	goto error;
    }
    return TCL_OK;

  error:
    Tcl_AddErrorInfo(interp, "\n    (creating console window)");
    if (!Tcl_InterpDeleted(consoleInterp)) {
	Tcl_DeleteInterp(consoleInterp);
    }
    return TCL_ERROR;
}

/*
 *----------------------------------------------------------------------
 *
 * ConsoleOutput--
 *
 *	Writes the given output on the IO channel. Returns count of how many
 *	characters were actually written, and an error indication.
 *
 * Results:
 *	A count of how many characters were written is returned and an error
 *	indication is returned in an output argument.
 *
 * Side effects:
 *	Writes output on the actual channel.
 *
 *----------------------------------------------------------------------
 */

static int
ConsoleOutput(
    ClientData instanceData,	/* Indicates which device to use. */
    const char *buf,		/* The data buffer. */
    int toWrite,		/* How many bytes to write? */
    int *errorCode)		/* Where to store error code. */
{
    ChannelData *data = instanceData;
    ConsoleInfo *info = data->info;

    *errorCode = 0;
    Tcl_SetErrno(0);

    if (info) {
	Tcl_Interp *consoleInterp = info->consoleInterp;

	if (consoleInterp && !Tcl_InterpDeleted(consoleInterp)) {
	    Tcl_DString ds;
	    Tcl_Encoding utf8 = Tcl_GetEncoding(NULL, "utf-8");

	    /*
	     * Not checking for utf8 == NULL.  Did not check for TCL_ERROR
	     * from Tcl_SetChannelOption() in Tk_InitConsoleChannels() either.
	     * Assumption is utf-8 Tcl_Encoding is reliably present.
	     */

	    const char *bytes
		    = Tcl_ExternalToUtfDString(utf8, buf, toWrite, &ds);
	    int numBytes = Tcl_DStringLength(&ds);
	    Tcl_Obj *cmd = Tcl_NewStringObj("tk::ConsoleOutput", -1);

	    Tcl_FreeEncoding(utf8);

	    if (data->type == TCL_STDERR) {
		Tcl_ListObjAppendElement(NULL, cmd,
			Tcl_NewStringObj("stderr", -1));
	    } else {
		Tcl_ListObjAppendElement(NULL, cmd,
			Tcl_NewStringObj("stdout", -1));
	    }
	    Tcl_ListObjAppendElement(NULL, cmd,
		    Tcl_NewStringObj(bytes, numBytes));

	    Tcl_DStringFree(&ds);
	    Tcl_IncrRefCount(cmd);
	    Tcl_EvalObjEx(consoleInterp, cmd, TCL_EVAL_GLOBAL);
	    Tcl_DecrRefCount(cmd);
	}
    }
    return toWrite;
}

/*
 *----------------------------------------------------------------------
 *
 * ConsoleInput --
 *
 *	Read input from the console. Not currently implemented.
 *
 * Results:
 *	Always returns EOF.
 *
 * Side effects:
 *	None.
 *
 *----------------------------------------------------------------------
 */

	/* ARGSUSED */
static int
ConsoleInput(
    ClientData instanceData,	/* Unused. */
    char *buf,			/* Where to store data read. */
    int bufSize,		/* How much space is available in the
				 * buffer? */
    int *errorCode)		/* Where to store error code. */
{
    return 0;			/* Always return EOF. */
}

/*
 *----------------------------------------------------------------------
 *
 * ConsoleClose --
 *
 *	Closes the IO channel.
 *
 * Results:
 *	Always returns 0 (success).
 *
 * Side effects:
 *	Frees the dummy file associated with the channel.
 *
 *----------------------------------------------------------------------
 */

	/* ARGSUSED */
static int
ConsoleClose(
    ClientData instanceData,	/* Unused. */
    Tcl_Interp *interp)		/* Unused. */
{
    ChannelData *data = instanceData;
    ConsoleInfo *info = data->info;

    if (info) {
	if (--info->refCount <= 0) {
	    /*
	     * Assuming the Tcl_Interp * fields must already be NULL.
	     */

	    ckfree(info);
	}
    }
    ckfree(data);
    return 0;
}

/*
 *----------------------------------------------------------------------
 *
 * ConsoleWatch --
 *
 *	Called by the notifier to set up the console device so that events
 *	will be noticed. Since there are no events on the console, this
 *	routine just returns without doing anything.
 *
 * Results:
 *	None.
 *
 * Side effects:
 *	None.
 *
 *----------------------------------------------------------------------
 */

	/* ARGSUSED */
static void
ConsoleWatch(
    ClientData instanceData,	/* Device ID for the channel. */
    int mask)			/* OR-ed combination of TCL_READABLE,
				 * TCL_WRITABLE and TCL_EXCEPTION, for the
				 * events we are interested in. */
{
}

/*
 *----------------------------------------------------------------------
 *
 * ConsoleHandle --
 *
 *	Invoked by the generic IO layer to get a handle from a channel.
 *	Because console channels are not devices, this function always fails.
 *
 * Results:
 *	Always returns TCL_ERROR.
 *
 * Side effects:
 *	None.
 *
 *----------------------------------------------------------------------
 */

	/* ARGSUSED */
static int
ConsoleHandle(
    ClientData instanceData,	/* Device ID for the channel. */
    int direction,		/* TCL_READABLE or TCL_WRITABLE to indicate
				 * which direction of the channel is being
				 * requested. */
    ClientData *handlePtr)	/* Where to store handle */
{
    return TCL_ERROR;
}

/*
 *----------------------------------------------------------------------
 *
 * ConsoleObjCmd --
 *
 *	The console command implements a Tcl interface to the various console
 *	options.
 *
 * Results:
 *	A standard Tcl result.
 *
 * Side effects:
 *	See the user documentation.
 *
 *----------------------------------------------------------------------
 */

static int
ConsoleObjCmd(
    ClientData clientData,	/* Access to the console interp */
    Tcl_Interp *interp,		/* Current interpreter */
    int objc,			/* Number of arguments */
    Tcl_Obj *const objv[])	/* Argument objects */
{
    int index, result;
    static const char *const options[] = {
	"eval", "hide", "show", "title", NULL};
    enum option {CON_EVAL, CON_HIDE, CON_SHOW, CON_TITLE};
    Tcl_Obj *cmd = NULL;
    ConsoleInfo *info = clientData;
    Tcl_Interp *consoleInterp = info->consoleInterp;

    if (objc < 2) {
	Tcl_WrongNumArgs(interp, 1, objv, "option ?arg?");
	return TCL_ERROR;
    }
    if (Tcl_GetIndexFromObj(interp, objv[1], options, "option", 0, &index)
	    != TCL_OK) {
	return TCL_ERROR;
    }

    switch ((enum option) index) {
    case CON_EVAL:
	if (objc != 3) {
	    Tcl_WrongNumArgs(interp, 2, objv, "script");
	    return TCL_ERROR;
	}
	cmd = objv[2];
	break;
    case CON_HIDE:
	if (objc != 2) {
	    Tcl_WrongNumArgs(interp, 2, objv, NULL);
	    return TCL_ERROR;
	}
	cmd = Tcl_NewStringObj("wm withdraw .", -1);
	break;
    case CON_SHOW:
	if (objc != 2) {
	    Tcl_WrongNumArgs(interp, 2, objv, NULL);
	    return TCL_ERROR;
	}
	cmd = Tcl_NewStringObj("wm deiconify .", -1);
	break;
    case CON_TITLE:
	if (objc > 3) {
	    Tcl_WrongNumArgs(interp, 2, objv, "?title?");
	    return TCL_ERROR;
	}
	cmd = Tcl_NewStringObj("wm title .", -1);
	if (objc == 3) {
	    Tcl_ListObjAppendElement(NULL, cmd, objv[2]);
	}
	break;
    default:
	CLANG_ASSERT(0);
    }

    Tcl_IncrRefCount(cmd);
    if (consoleInterp && !Tcl_InterpDeleted(consoleInterp)) {
	Tcl_Preserve(consoleInterp);
	result = Tcl_EvalObjEx(consoleInterp, cmd, TCL_EVAL_GLOBAL);
	Tcl_SetReturnOptions(interp,
		Tcl_GetReturnOptions(consoleInterp, result));
	Tcl_SetObjResult(interp, Tcl_GetObjResult(consoleInterp));
	Tcl_Release(consoleInterp);
    } else {
	Tcl_SetObjResult(interp, Tcl_NewStringObj(
		"no active console interp", -1));
	Tcl_SetErrorCode(interp, "TK", "CONSOLE", "NONE", NULL);
	result = TCL_ERROR;
    }
    Tcl_DecrRefCount(cmd);
    return result;
}

/*
 *----------------------------------------------------------------------
 *
 * InterpreterObjCmd --
 *
 *	This command allows the console interp to communicate with the main
 *	interpreter.
 *
 * Results:
 *	A standard Tcl result.
 *
 *----------------------------------------------------------------------
 */

static int
InterpreterObjCmd(
    ClientData clientData,	/* */
    Tcl_Interp *interp,		/* Current interpreter */
    int objc,			/* Number of arguments */
    Tcl_Obj *const objv[])	/* Argument objects */
{
    int index, result = TCL_OK;
    static const char *const options[] = {"eval", "record", NULL};
    enum option {OTHER_EVAL, OTHER_RECORD};
    ConsoleInfo *info = clientData;
    Tcl_Interp *otherInterp = info->interp;

    if (objc < 2) {
	Tcl_WrongNumArgs(interp, 1, objv, "option arg");
	return TCL_ERROR;
    }
    if (Tcl_GetIndexFromObj(interp, objv[1], options, "option", 0, &index)
	    != TCL_OK) {
	return TCL_ERROR;
    }

    if (objc != 3) {
	Tcl_WrongNumArgs(interp, 2, objv, "script");
	return TCL_ERROR;
    }

    if ((otherInterp == NULL) || Tcl_InterpDeleted(otherInterp)) {
	Tcl_SetObjResult(interp, Tcl_NewStringObj(
		"no active master interp", -1));
	Tcl_SetErrorCode(interp, "TK", "CONSOLE", "NO_INTERP", NULL);
	return TCL_ERROR;
    }

    Tcl_Preserve(otherInterp);
    switch ((enum option) index) {
    case OTHER_EVAL:
   	result = Tcl_EvalObjEx(otherInterp, objv[2], TCL_EVAL_GLOBAL);

	/*
	 * TODO: Should exceptions be filtered here?
	 */

	Tcl_SetReturnOptions(interp,
		Tcl_GetReturnOptions(otherInterp, result));
	Tcl_SetObjResult(interp, Tcl_GetObjResult(otherInterp));
	break;
    case OTHER_RECORD:
   	Tcl_RecordAndEvalObj(otherInterp, objv[2], TCL_EVAL_GLOBAL);

	/*
	 * By not setting result, we discard any exceptions or errors here and
	 * always return TCL_OK. All the caller wants is the interp result to
	 * display, whether that's result or error message.
	 */

	Tcl_SetObjResult(interp, Tcl_GetObjResult(otherInterp));
	break;
    }
    Tcl_Release(otherInterp);
    return result;
}

/*
 *----------------------------------------------------------------------
 *
 * DeleteConsoleInterp --
 *
 *	Thread exit handler to destroy a console interp when the thread it
 *	lives in gets torn down.
 *
 *----------------------------------------------------------------------
 */

static void
DeleteConsoleInterp(
    ClientData clientData)
{
    Tcl_Interp *interp = clientData;

    Tcl_DeleteInterp(interp);
}

/*
 *----------------------------------------------------------------------
 *
 * InterpDeleteProc --
 *
 *	React when the interp in which the console is displayed is deleted for
 *	any reason.
 *
 * Results:
 *	None.
 *
 * Side effects:
 *	A new console it created.
 *
 *----------------------------------------------------------------------
 */

static void
InterpDeleteProc(
    ClientData clientData,
    Tcl_Interp *interp)
{
    ConsoleInfo *info = clientData;

    if (info->consoleInterp == interp) {
	Tcl_DeleteThreadExitHandler(DeleteConsoleInterp, info->consoleInterp);
	info->consoleInterp = NULL;
    }
    if (--info->refCount <= 0) {
	ckfree(info);
    }
}

/*
 *----------------------------------------------------------------------
 *
 * ConsoleDeleteProc --
 *
 *	If the console command is deleted we destroy the console window and
 *	all associated data structures.
 *
 * Results:
 *	None.
 *
 * Side effects:
 *	A new console it created.
 *
 *----------------------------------------------------------------------
 */

static void
ConsoleDeleteProc(
    ClientData clientData)
{
    ConsoleInfo *info = clientData;

    if (info->consoleInterp) {
	Tcl_DeleteInterp(info->consoleInterp);
    }
    if (--info->refCount <= 0) {
	ckfree(info);
    }
}

/*
 *----------------------------------------------------------------------
 *
 * ConsoleEventProc --
 *
 *	This event function is registered on the main window of the slave
 *	interpreter. If the user or a running script causes the main window to
 *	be destroyed, then we need to inform the console interpreter by
 *	invoking "::tk::ConsoleExit".
 *
 * Results:
 *	None.
 *
 * Side effects:
 *	Invokes the "::tk::ConsoleExit" command in the console interp.
 *
 *----------------------------------------------------------------------
 */

static void
ConsoleEventProc(
    ClientData clientData,
    XEvent *eventPtr)
{
    if (eventPtr->type == DestroyNotify) {
	ConsoleInfo *info = clientData;
	Tcl_Interp *consoleInterp = info->consoleInterp;

	if (consoleInterp && !Tcl_InterpDeleted(consoleInterp)) {
	    Tcl_EvalEx(consoleInterp, "tk::ConsoleExit", -1, TCL_EVAL_GLOBAL);
	}

	if (--info->refCount <= 0) {
	    ckfree(info);
	}
    }
}

/*
 * Local Variables:
 * mode: c
 * c-basic-offset: 4
 * fill-column: 78
 * End:
 */<|MERGE_RESOLUTION|>--- conflicted
+++ resolved
@@ -226,11 +226,7 @@
      * only an issue when Tk is loaded dynamically.
      */
 
-<<<<<<< HEAD
-    if (Tcl_InitStubs(interp, "8.6.0", 0) == NULL) {
-=======
-    if (Tcl_InitStubs(interp, "8.5.0-", 0) == NULL) {
->>>>>>> f55206e7
+    if (Tcl_InitStubs(interp, "8.6.0-", 0) == NULL) {
         return;
     }
 
