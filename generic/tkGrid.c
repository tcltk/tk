--- conflicted
+++ resolved
@@ -2832,14 +2832,10 @@
 	}
 	ckfree(gridPtr->masterDataPtr);
     }
-<<<<<<< HEAD
-    ckfree(gridPtr);
-=======
     if (gridPtr->in != NULL) {
 	Tcl_DecrRefCount(gridPtr->in);
     }
-    ckfree((char *) gridPtr);
->>>>>>> 3922e314
+    ckfree(gridPtr);
 }
  
