--- conflicted
+++ resolved
@@ -285,13 +285,8 @@
 static int		GridSizeCommand(Tk_Window tkwin, Tcl_Interp *interp,
 			    Tcl_Size objc, Tcl_Obj *const objv[]);
 static int		GridContentCommand(Tk_Window tkwin, Tcl_Interp *interp,
-<<<<<<< HEAD
 			    Tcl_Size objc, Tcl_Obj *const objv[]);
-static void		GridStructureProc(ClientData clientData,
-=======
-			    int objc, Tcl_Obj *const objv[]);
 static void		GridStructureProc(void *clientData,
->>>>>>> 90065814
 			    XEvent *eventPtr);
 static void		GridLostContentProc(void *clientData,
 			    Tk_Window tkwin);
