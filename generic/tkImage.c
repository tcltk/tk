--- conflicted
+++ resolved
@@ -197,7 +197,6 @@
     };
     TkWindow *winPtr = (TkWindow *)clientData;
     int i, isNew, firstOption, index;
-    int oldimage = 0;
     Tk_ImageType *typePtr;
     ImageModel *modelPtr;
     Image *imagePtr;
@@ -225,13 +224,8 @@
      */
 
     switch ((enum options) index) {
-<<<<<<< HEAD
     case IMAGE_CREATE:
     case IMAGE_FORMAT:
-=======
-    case IMAGE_CREATE: {
-	Tcl_Obj **args;
->>>>>>> d8243bfa
 
 	/*
 	 * Check if image type argument is given
@@ -385,7 +379,7 @@
 	 * to indicate, that this is not supported.
 	 */
 
-	if (oldimage || typePtr->formatProc == NULL) {
+	if (typePtr->formatProc == NULL) {
 	    Tcl_SetObjResult(interp, Tcl_NewStringObj(
 		    "format operation not supported by this image type",
 		    -1));
