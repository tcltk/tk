--- conflicted
+++ resolved
@@ -782,15 +782,9 @@
 
     gcValues.foreground = WhitePixelOfScreen(Tk_Screen(tkwin));
     newGC = Tk_GetGC(tkwin, GCForeground, &gcValues);
-<<<<<<< HEAD
-    if (newGC) {
+    if (newGC != None) {
 	XFillRectangle(Tk_Display(tkwin), pmap, newGC, 0, 0,
 		(unsigned) width, (unsigned) height);
-=======
-    if (newGC != None) {
-	XFillRectangle(Tk_Display(tkwin), pmap, newGC,
-		0, 0, (unsigned int)width, (unsigned int)height);
->>>>>>> ccc518ed
 	Tk_FreeGC(Tk_Display(tkwin), newGC);
     }
 
