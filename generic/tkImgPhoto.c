--- conflicted
+++ resolved
@@ -773,32 +773,13 @@
 		Tcl_SetErrorCode(interp, "TK", "MALLOC", NULL);
 		return TCL_ERROR;
 	    }
-	}
-<<<<<<< HEAD
-
-	/*
-	 * Copy the image data over using Tk_PhotoPutZoomedBlock.
-	 */
-
-	block.pixelPtr += options.fromX * block.pixelSize
-		+ options.fromY * block.pitch;
-	block.width = options.fromX2 - options.fromX;
-	block.height = options.fromY2 - options.fromY;
-	result = Tk_PhotoPutZoomedBlock(interp, (Tk_PhotoHandle) masterPtr,
-		    &block, options.toX, options.toY,
-		    options.toX2 - options.toX,
-		    options.toY2 - options.toY, options.zoomX, options.zoomY,
-		    options.subsampleX, options.subsampleY,
-		    options.compositingRule);
-	
+	    Tk_ImageChanged(masterPtr->tkMaster, 0, 0, 0, 0,
+		    masterPtr->width, masterPtr->height);
+	}
 
 	if (options.background) {
 	    Tk_FreeColor(options.background);
 	}
-=======
-	Tk_ImageChanged(masterPtr->tkMaster, 0, 0, 0, 0,
-		masterPtr->width, masterPtr->height);
->>>>>>> ec1a48e9
 	return result;
 
     case PHOTO_DATA: {
