/*
 * tkImgPhoto.c --
 *
 *	Implements images of type "photo" for Tk. Photo images are stored in
 *	full color (32 bits per pixel including alpha channel) and displayed
 *	using dithering if necessary.
 *
 * Copyright (c) 1994 The Australian National University.
 * Copyright (c) 1994-1997 Sun Microsystems, Inc.
 * Copyright (c) 2002-2003 Donal K. Fellows
 * Copyright (c) 2003 ActiveState Corporation.
 *
 * See the file "license.terms" for information on usage and redistribution of
 * this file, and for a DISCLAIMER OF ALL WARRANTIES.
 *
 * Author: Paul Mackerras (paulus@cs.anu.edu.au),
 *	   Department of Computer Science,
 *	   Australian National University.
 */

#include "tkImgPhoto.h"

/*
 * The following data structure is used to return information from
 * ParseSubcommandOptions:
 */

struct SubcommandOptions {
    int options;		/* Individual bits indicate which options were
				 * specified - see below. */
    Tcl_Obj *name;		/* Name specified without an option. */
    int fromX, fromY;		/* Values specified for -from option. */
    int fromX2, fromY2;		/* Second coordinate pair for -from option. */
    int toX, toY;		/* Values specified for -to option. */
    int toX2, toY2;		/* Second coordinate pair for -to option. */
    int zoomX, zoomY;		/* Values specified for -zoom option. */
    int subsampleX, subsampleY;	/* Values specified for -subsample option. */
    Tcl_Obj *format;		/* Value specified for -format option. */
    XColor *background;		/* Value specified for -background option. */
    int compositingRule;	/* Value specified for -compositingrule
				 * option. */
    Tcl_Obj *metadata;		/* Value specified for -metadata option. */
};

/*
 * Bit definitions for use with ParseSubcommandOptions: each bit is set in the
 * allowedOptions parameter on a call to ParseSubcommandOptions if that option
 * is allowed for the current photo image subcommand. On return, the bit is
 * set in the options field of the SubcommandOptions structure if that option
 * was specified.
 *
 * OPT_ALPHA:			Set if -alpha option allowed/specified.
 * OPT_BACKGROUND:		Set if -format option allowed/specified.
 * OPT_COMPOSITE:		Set if -compositingrule option allowed/spec'd.
 * OPT_FORMAT:			Set if -format option allowed/specified.
 * OPT_FROM:			Set if -from option allowed/specified.
 * OPT_GRAYSCALE:		Set if -grayscale option allowed/specified.
 * OPT_SHRINK:			Set if -shrink option allowed/specified.
 * OPT_SUBSAMPLE:		Set if -subsample option allowed/spec'd.
 * OPT_TO:			Set if -to option allowed/specified.
 * OPT_WITHALPHA:		Set if -withalpha option allowed/specified.
 * OPT_ZOOM:			Set if -zoom option allowed/specified.
 * OPT_METADATA:                Set if -metadata option allowed/specified.
 */

#define OPT_ALPHA	1
#define OPT_BACKGROUND	2
#define OPT_COMPOSITE	4
#define OPT_FORMAT	8
#define OPT_FROM	0x10
#define OPT_GRAYSCALE	0x20
#define OPT_SHRINK	0x40
#define OPT_SUBSAMPLE	0x80
#define OPT_TO		0x100
#define OPT_WITHALPHA	0x200
#define OPT_ZOOM	0x400
#define OPT_METADATA	0x800

/*
 * List of option names. The order here must match the order of declarations
 * of the OPT_* constants above.
 */

static const char *const optionNames[] = {
    "-alpha",
    "-background",
    "-compositingrule",
    "-format",
    "-from",
    "-grayscale",
    "-shrink",
    "-subsample",
    "-to",
    "-withalpha",
    "-zoom",
    "-metadata",
    NULL
};

/*
 * Message to generate when an attempt to resize an image fails due to memory
 * problems.
 */

#define TK_PHOTO_ALLOC_FAILURE_MESSAGE \
	"not enough free memory for image buffer"

/*
 * Functions used in the type record for photo images.
 */

static int		ImgPhotoCreate(Tcl_Interp *interp, const char *name,
			    int objc, Tcl_Obj *const objv[],
			    const Tk_ImageType *typePtr, Tk_ImageMaster master,
			    ClientData *clientDataPtr);
static void		ImgPhotoDelete(ClientData clientData);
static int		ImgPhotoPostscript(ClientData clientData,
			    Tcl_Interp *interp, Tk_Window tkwin,
			    Tk_PostscriptInfo psInfo, int x, int y, int width,
			    int height, int prepass);

/*
 * The type record itself for photo images:
 */

Tk_ImageType tkPhotoImageType = {
    "photo",			/* name */
    ImgPhotoCreate,		/* createProc */
    TkImgPhotoGet,		/* getProc */
    TkImgPhotoDisplay,		/* displayProc */
    TkImgPhotoFree,		/* freeProc */
    ImgPhotoDelete,		/* deleteProc */
    ImgPhotoPostscript,		/* postscriptProc */
    NULL,			/* nextPtr */
    NULL
};

typedef struct {
    Tk_PhotoImageFormat *formatList;
				/* Pointer to the first in the list of known
				 * photo image formats.*/
    Tk_PhotoImageFormat *oldFormatList;
				/* Pointer to the first in the list of known
				 * photo image formats.*/
    Tk_PhotoImageFormat87 *formatList87;
				/* Pointer to the first in the list of known
				 * photo image formats in 87 format.*/
    int initialized;		/* Set to 1 if we've initialized the
				 * structure. */
} ThreadSpecificData;
static Tcl_ThreadDataKey dataKey;

/*
 * Default configuration
 */

#define DEF_PHOTO_GAMMA		"1"
#define DEF_PHOTO_HEIGHT	"0"
#define DEF_PHOTO_PALETTE	""
#define DEF_PHOTO_WIDTH		"0"

/*
 * Information used for parsing configuration specifications:
 */

static const Tk_ConfigSpec configSpecs[] = {
    {TK_CONFIG_STRING, "-file", NULL, NULL,
	 NULL, offsetof(PhotoMaster, fileString), TK_CONFIG_NULL_OK, NULL},
    {TK_CONFIG_DOUBLE, "-gamma", NULL, NULL,
	 DEF_PHOTO_GAMMA, offsetof(PhotoMaster, gamma), 0, NULL},
    {TK_CONFIG_INT, "-height", NULL, NULL,
	 DEF_PHOTO_HEIGHT, offsetof(PhotoMaster, userHeight), 0, NULL},
    {TK_CONFIG_UID, "-palette", NULL, NULL,
	 DEF_PHOTO_PALETTE, offsetof(PhotoMaster, palette), 0, NULL},
    {TK_CONFIG_INT, "-width", NULL, NULL,
	 DEF_PHOTO_WIDTH, offsetof(PhotoMaster, userWidth), 0, NULL},
    {TK_CONFIG_END, NULL, NULL, NULL, NULL, 0, 0, NULL}
};

/*
 * Forward declarations
 */

static void		PhotoFormatThreadExitProc(ClientData clientData);
static int		ImgPhotoCmd(ClientData clientData, Tcl_Interp *interp,
			    int objc, Tcl_Obj *const objv[]);
static int		ParseSubcommandOptions(
			    struct SubcommandOptions *optPtr,
			    Tcl_Interp *interp, int allowedOptions,
			    int *indexPtr, int objc, Tcl_Obj *const objv[]);
static void		ImgPhotoCmdDeletedProc(ClientData clientData);
static int		ImgPhotoConfigureMaster(Tcl_Interp *interp,
			    PhotoMaster *masterPtr, int objc,
			    Tcl_Obj *const objv[], int flags);
static int		ToggleComplexAlphaIfNeeded(PhotoMaster *mPtr);
static int		ImgPhotoSetSize(PhotoMaster *masterPtr, int width,
			    int height);
static char *		ImgGetPhoto(PhotoMaster *masterPtr,
			    Tk_PhotoImageBlock *blockPtr,
			    struct SubcommandOptions *optPtr);
static int		MatchFileFormat(Tcl_Interp *interp, Tcl_Channel chan,
			    const char *fileName, Tcl_Obj *formatString,
			    Tcl_Obj **metadataObjPtr,
			    Tk_PhotoImageFormat **imageFormatPtr,
			    Tk_PhotoImageFormat87 **imageFormat87Ptr,
			    int *widthPtr, int *heightPtr, int *oldformat);
static int		MatchStringFormat(Tcl_Interp *interp, Tcl_Obj *data,
			    Tcl_Obj *formatString,
			    Tcl_Obj **metadataObjPtr,
			    Tk_PhotoImageFormat **imageFormatPtr,
			    Tk_PhotoImageFormat87 **imageFormat87Ptr,
			    int *widthPtr, int *heightPtr, int *oldformat);
static const char *	GetExtension(const char *path);

/*
 *----------------------------------------------------------------------
 *
 * PhotoFormatThreadExitProc --
 *
 *	Clean up the registered list of photo formats.
 *
 * Results:
 *	None.
 *
 * Side effects:
 *	The thread's linked lists of photo image formats is deleted.
 *
 *----------------------------------------------------------------------
 */

static void
PhotoFormatThreadExitProc(
    ClientData dummy)	/* not used */
{
    Tk_PhotoImageFormat *freePtr;
    Tk_PhotoImageFormat87 *freePtr87;
    ThreadSpecificData *tsdPtr = (ThreadSpecificData *)
	    Tcl_GetThreadData(&dataKey, sizeof(ThreadSpecificData));
    (void)dummy;

    while (tsdPtr->oldFormatList != NULL) {
	freePtr = tsdPtr->oldFormatList;
	tsdPtr->oldFormatList = tsdPtr->oldFormatList->nextPtr;
	ckfree(freePtr);
    }
    while (tsdPtr->formatList != NULL) {
	freePtr = tsdPtr->formatList;
	tsdPtr->formatList = tsdPtr->formatList->nextPtr;
	ckfree((char *)freePtr->name);
	ckfree(freePtr);
    }
    while (tsdPtr->formatList87 != NULL) {
	freePtr87 = tsdPtr->formatList87;
	tsdPtr->formatList87 = tsdPtr->formatList87->nextPtr;
	ckfree((char *)freePtr87->name);
	ckfree(freePtr87);
    }
}

/*
 *----------------------------------------------------------------------
 *
 * Tk_CreateOldPhotoImageFormat, Tk_CreatePhotoImageFormat,
 * Tk_CreatePhotoImageFormat87 --
 *
 *	This function is invoked by an image file handler to register a new
 *	photo image format and the functions that handle the new format. The
 *	function is typically invoked during Tcl_AppInit.
 *
 * Results:
 *	None.
 *
 * Side effects:
 *	The new image file format is entered into a table used in the photo
 *	image "read" and "write" subcommands.
 *
 *----------------------------------------------------------------------
 */

void
Tk_CreateOldPhotoImageFormat(
    const Tk_PhotoImageFormat *formatPtr)
				/* Structure describing the format. All of the
				 * fields except "nextPtr" must be filled in
				 * by caller. */
{
    Tk_PhotoImageFormat *copyPtr;
    ThreadSpecificData *tsdPtr = (ThreadSpecificData *)
	    Tcl_GetThreadData(&dataKey, sizeof(ThreadSpecificData));

    if (!tsdPtr->initialized) {
	tsdPtr->initialized = 1;
	Tcl_CreateThreadExitHandler(PhotoFormatThreadExitProc, NULL);
    }
    copyPtr = (Tk_PhotoImageFormat *)ckalloc(sizeof(Tk_PhotoImageFormat));
    *copyPtr = *formatPtr;
    copyPtr->nextPtr = tsdPtr->oldFormatList;
    tsdPtr->oldFormatList = copyPtr;
}

void
Tk_CreatePhotoImageFormat(
    const Tk_PhotoImageFormat *formatPtr)
				/* Structure describing the format. All of the
				 * fields except "nextPtr" must be filled in
				 * by caller. */
{
    Tk_PhotoImageFormat *copyPtr;
    ThreadSpecificData *tsdPtr = (ThreadSpecificData *)
	    Tcl_GetThreadData(&dataKey, sizeof(ThreadSpecificData));

    if (!tsdPtr->initialized) {
	tsdPtr->initialized = 1;
	Tcl_CreateThreadExitHandler(PhotoFormatThreadExitProc, NULL);
    }
    copyPtr = (Tk_PhotoImageFormat *)ckalloc(sizeof(Tk_PhotoImageFormat));
    *copyPtr = *formatPtr;
    if (isupper((unsigned char) *formatPtr->name)) {
	copyPtr->nextPtr = tsdPtr->oldFormatList;
	tsdPtr->oldFormatList = copyPtr;
    } else {
	/* for compatibility with aMSN: make a copy of formatPtr->name */
	char *name = (char *)ckalloc(strlen(formatPtr->name) + 1);
	strcpy(name, formatPtr->name);
	copyPtr->name = name;
	copyPtr->nextPtr = tsdPtr->formatList;
	tsdPtr->formatList = copyPtr;
    }
}
void
Tk_CreatePhotoImageFormat87(
    const Tk_PhotoImageFormat87 *formatPtr)
				/* Structure describing the format. All of the
				 * fields except "nextPtr" must be filled in
				 * by caller. */
{
    Tk_PhotoImageFormat87 *copyPtr;
    ThreadSpecificData *tsdPtr = (ThreadSpecificData *)
	    Tcl_GetThreadData(&dataKey, sizeof(ThreadSpecificData));

    if (!tsdPtr->initialized) {
	tsdPtr->initialized = 1;
	Tcl_CreateThreadExitHandler(PhotoFormatThreadExitProc, NULL);
    }
    copyPtr = (Tk_PhotoImageFormat87 *)ckalloc(sizeof(Tk_PhotoImageFormat87));
    *copyPtr = *formatPtr;
    /* for compatibility with aMSN: make a copy of formatPtr->name */
    char *name = (char *)ckalloc(strlen(formatPtr->name) + 1);
    strcpy(name, formatPtr->name);
    copyPtr->name = name;
    copyPtr->nextPtr = tsdPtr->formatList87;
    tsdPtr->formatList87 = copyPtr;
}

/*
 *----------------------------------------------------------------------
 *
 * ImgPhotoCreate --
 *
 *	This function is called by the Tk image code to create a new photo
 *	image.
 *
 * Results:
 *	A standard Tcl result.
 *
 * Side effects:
 *	The data structure for a new photo image is allocated and initialized.
 *
 *----------------------------------------------------------------------
 */

static int
ImgPhotoCreate(
    Tcl_Interp *interp,		/* Interpreter for application containing
				 * image. */
    const char *name,		/* Name to use for image. */
    int objc,			/* Number of arguments. */
    Tcl_Obj *const objv[],	/* Argument objects for options (doesn't
				 * include image name or type). */
    const Tk_ImageType *typePtr,/* Pointer to our type record (not used). */
    Tk_ImageMaster master,	/* Token for image, to be used by us in later
				 * callbacks. */
    ClientData *clientDataPtr)	/* Store manager's token for image here; it
				 * will be returned in later callbacks. */
{
    PhotoMaster *masterPtr;
    (void)typePtr;

    /*
     * Allocate and initialize the photo image master record.
     */

    masterPtr = (PhotoMaster *)ckalloc(sizeof(PhotoMaster));
    memset(masterPtr, 0, sizeof(PhotoMaster));
    masterPtr->tkMaster = master;
    masterPtr->interp = interp;
    masterPtr->imageCmd = Tcl_CreateObjCommand(interp, name, ImgPhotoCmd,
	    masterPtr, ImgPhotoCmdDeletedProc);
    masterPtr->palette = NULL;
    masterPtr->pix32 = NULL;
    masterPtr->instancePtr = NULL;
    masterPtr->validRegion = TkCreateRegion();

    /*
     * Process configuration options given in the image create command.
     */

    if (ImgPhotoConfigureMaster(interp, masterPtr, objc, objv, 0) != TCL_OK) {
	ImgPhotoDelete(masterPtr);
	return TCL_ERROR;
    }

    *clientDataPtr = masterPtr;
    return TCL_OK;
}

/*
 *----------------------------------------------------------------------
 *
 * ImgPhotoCmd --
 *
 *	This function is invoked to process the Tcl command that corresponds
 *	to a photo image. See the user documentation for details on what it
 *	does.
 *
 * Results:
 *	A standard Tcl result.
 *
 * Side effects:
 *	See the user documentation.
 *
 *----------------------------------------------------------------------
 */

static int
ImgPhotoCmd(
    ClientData clientData,	/* Information about photo master. */
    Tcl_Interp *interp,		/* Current interpreter. */
    int objc,			/* Number of arguments. */
    Tcl_Obj *const objv[])	/* Argument objects. */
{
    static const char *const photoOptions[] = {
	"blank", "cget", "configure", "copy", "data", "get", "put",
	"read", "redither", "transparency", "write", NULL
    };
    enum PhotoOptions {
	PHOTO_BLANK, PHOTO_CGET, PHOTO_CONFIGURE, PHOTO_COPY, PHOTO_DATA,
	PHOTO_GET, PHOTO_PUT, PHOTO_READ, PHOTO_REDITHER, PHOTO_TRANS,
	PHOTO_WRITE
    };

    PhotoMaster *masterPtr = (PhotoMaster *)clientData;
    int result, index, x, y, width, height;
    struct SubcommandOptions options;
    unsigned char *pixelPtr;
    Tk_PhotoImageBlock block;
    Tk_PhotoImageFormat *imageFormat;
    Tk_PhotoImageFormat87 *imageFormat87;
    TkSizeT length;
    int imageWidth, imageHeight, matched, oldformat = 0;
    Tcl_Channel chan;
    Tk_PhotoHandle srcHandle;
    ThreadSpecificData *tsdPtr = (ThreadSpecificData *)
	    Tcl_GetThreadData(&dataKey, sizeof(ThreadSpecificData));

    if (objc < 2) {
	Tcl_WrongNumArgs(interp, 1, objv, "option ?arg ...?");
	return TCL_ERROR;
    }

    if (Tcl_GetIndexFromObj(interp, objv[1], photoOptions, "option", 0,
	    &index) != TCL_OK) {
	return TCL_ERROR;
    }

    switch ((enum PhotoOptions) index) {
    case PHOTO_BLANK:
	/*
	 * photo blank command - just call Tk_PhotoBlank.
	 */

	if (objc == 2) {
	    Tk_PhotoBlank(masterPtr);
	    return TCL_OK;
	} else {
	    Tcl_WrongNumArgs(interp, 2, objv, NULL);
	    return TCL_ERROR;
	}

    case PHOTO_CGET: {
	const char *arg;

	if (objc != 3) {
	    Tcl_WrongNumArgs(interp, 2, objv, "option");
	    return TCL_ERROR;
	}
	arg = TkGetStringFromObj(objv[2], &length);
	if (strncmp(arg,"-data", length) == 0) {
	    if (masterPtr->dataString) {
		Tcl_SetObjResult(interp, masterPtr->dataString);
	    }
	} else if (strncmp(arg,"-format", length) == 0) {
	    if (masterPtr->format) {
		Tcl_SetObjResult(interp, masterPtr->format);
	    }
	} else if (strncmp(arg, "-metadata", length) == 0) {
	    if (masterPtr->metadata) {
		Tcl_SetObjResult(interp, masterPtr->metadata);
	    }
	} else {
	    Tk_ConfigureValue(interp, Tk_MainWindow(interp), configSpecs,
		    (char *) masterPtr, Tcl_GetString(objv[2]), 0);
	}
	return TCL_OK;
    }

    case PHOTO_CONFIGURE:
	/*
	 * photo configure command - handle this in the standard way.
	 */

	if (objc == 2) {
	    Tcl_Obj *obj, *subobj;

	    result = Tk_ConfigureInfo(interp, Tk_MainWindow(interp),
		    configSpecs, (char *) masterPtr, NULL, 0);
	    if (result != TCL_OK) {
		return result;
	    }
	    obj = Tcl_NewObj();
	    subobj = Tcl_NewStringObj("-data {} {} {}", 14);
	    if (masterPtr->dataString) {
		Tcl_ListObjAppendElement(NULL, subobj, masterPtr->dataString);
	    } else {
		Tcl_AppendStringsToObj(subobj, " {}", NULL);
	    }
	    Tcl_ListObjAppendElement(interp, obj, subobj);
	    subobj = Tcl_NewStringObj("-format {} {} {}", 16);
	    if (masterPtr->format) {
		Tcl_ListObjAppendElement(NULL, subobj, masterPtr->format);
	    } else {
		Tcl_AppendStringsToObj(subobj, " {}", NULL);
	    }
	    Tcl_ListObjAppendElement(interp, obj, subobj);
	    subobj = Tcl_NewStringObj("-metadata {} {} {}", 16);
	    if (masterPtr->metadata) {
		Tcl_ListObjAppendElement(NULL, subobj, masterPtr->metadata);
	    } else {
		Tcl_AppendStringsToObj(subobj, " {}", NULL);
	    }
	    Tcl_ListObjAppendElement(interp, obj, subobj);
	    Tcl_ListObjAppendList(interp, obj, Tcl_GetObjResult(interp));
	    Tcl_SetObjResult(interp, obj);
	    return TCL_OK;

	} else if (objc == 3) {
	    const char *arg = TkGetStringFromObj(objv[2], &length);

	    if (length > 1 && !strncmp(arg, "-data", length)) {
		Tcl_AppendResult(interp, "-data {} {} {}", NULL);
		if (masterPtr->dataString) {
		    /*
		     * TODO: Modifying result is bad!
		     */

		    Tcl_ListObjAppendElement(NULL, Tcl_GetObjResult(interp),
			    masterPtr->dataString);
		} else {
		    Tcl_AppendResult(interp, " {}", NULL);
		}
		return TCL_OK;
	    } else if (length > 1 &&
		    !strncmp(arg, "-format", length)) {
		Tcl_AppendResult(interp, "-format {} {} {}", NULL);
		if (masterPtr->format) {
		    /*
		     * TODO: Modifying result is bad!
		     */

		    Tcl_ListObjAppendElement(NULL, Tcl_GetObjResult(interp),
			    masterPtr->format);
		} else {
		    Tcl_AppendResult(interp, " {}", NULL);
		}
		return TCL_OK;
	    } else if (length > 1 &&
		!strncmp(arg, "-metadata", length)) {
		Tcl_AppendResult(interp, "-metadata {} {} {}", NULL);
		if (masterPtr->metadata) {
		    /*
		     * TODO: Modifying result is bad!
		     */

		    Tcl_ListObjAppendElement(NULL, Tcl_GetObjResult(interp),
			masterPtr->metadata);
		} else {
		    Tcl_AppendResult(interp, " {}", NULL);
		}
		return TCL_OK;
	    } else {
		return Tk_ConfigureInfo(interp, Tk_MainWindow(interp),
			configSpecs, (char *) masterPtr, arg, 0);
	    }
	} else {
	    return ImgPhotoConfigureMaster(interp, masterPtr, objc-2, objv+2,
		    TK_CONFIG_ARGV_ONLY);
	}

    case PHOTO_COPY:
	/*
	 * photo copy command - first parse options.
	 */

	index = 2;
	memset(&options, 0, sizeof(options));
	options.zoomX = options.zoomY = 1;
	options.subsampleX = options.subsampleY = 1;
	options.name = NULL;
	options.compositingRule = TK_PHOTO_COMPOSITE_OVERLAY;
	if (ParseSubcommandOptions(&options, interp,
		OPT_FROM | OPT_TO | OPT_ZOOM | OPT_SUBSAMPLE | OPT_SHRINK |
		OPT_COMPOSITE, &index, objc, objv) != TCL_OK) {
	    return TCL_ERROR;
	}
	if (options.name == NULL || index < objc) {
	    Tcl_WrongNumArgs(interp, 2, objv,
		    "source-image ?-compositingrule rule? ?-from x1 y1 x2 y2? ?-to x1 y1 x2 y2? ?-zoom x y? ?-subsample x y?");
	    return TCL_ERROR;
	}

	/*
	 * Look for the source image and get a pointer to its image data.
	 * Check the values given for the -from option.
	 */

	srcHandle = Tk_FindPhoto(interp, Tcl_GetString(options.name));
	if (srcHandle == NULL) {
	    Tcl_SetObjResult(interp, Tcl_ObjPrintf(
		    "image \"%s\" doesn't exist or is not a photo image",
		    Tcl_GetString(options.name)));
	    Tcl_SetErrorCode(interp, "TK", "LOOKUP", "PHOTO",
		    Tcl_GetString(options.name), NULL);
	    return TCL_ERROR;
	}
	Tk_PhotoGetImage(srcHandle, &block);
	if ((options.fromX2 > block.width) || (options.fromY2 > block.height)
		|| (options.fromX2 > block.width)
		|| (options.fromY2 > block.height)) {
	    if (options.background) {
		Tk_FreeColor(options.background);
	    }
	    Tcl_SetObjResult(interp, Tcl_NewStringObj(
		    "coordinates for -from option extend outside source image",
		    -1));
	    Tcl_SetErrorCode(interp, "TK", "IMAGE", "PHOTO", "BAD_FROM", NULL);
	    return TCL_ERROR;
	}

	/*
	 * Hack to pass through the message that the place we're coming from
	 * has a simple alpha channel.
	 */

	if (!(((PhotoMaster *) srcHandle)->flags & COMPLEX_ALPHA)) {
	    options.compositingRule |= SOURCE_IS_SIMPLE_ALPHA_PHOTO;
	}

	/*
	 * Fill in default values for unspecified parameters.
	 */

	if (!(options.options & OPT_FROM) || (options.fromX2 < 0)) {
	    options.fromX2 = block.width;
	    options.fromY2 = block.height;
	}
	if (!(options.options & OPT_TO) || (options.toX2 < 0)) {
	    width = options.fromX2 - options.fromX;
	    if (options.subsampleX > 0) {
		width = (width + options.subsampleX - 1) / options.subsampleX;
	    } else if (options.subsampleX == 0) {
		width = 0;
	    } else {
		width = (width - options.subsampleX - 1) / -options.subsampleX;
	    }
	    options.toX2 = options.toX + width * options.zoomX;

	    height = options.fromY2 - options.fromY;
	    if (options.subsampleY > 0) {
		height = (height + options.subsampleY - 1)
			/ options.subsampleY;
	    } else if (options.subsampleY == 0) {
		height = 0;
	    } else {
		height = (height - options.subsampleY - 1)
			/ -options.subsampleY;
	    }
	    options.toY2 = options.toY + height * options.zoomY;
	}

	/*
	 * Copy the image data over using Tk_PhotoPutZoomedBlock.
	 */

	block.pixelPtr += options.fromX * block.pixelSize
		+ options.fromY * block.pitch;
	block.width = options.fromX2 - options.fromX;
	block.height = options.fromY2 - options.fromY;
	result = Tk_PhotoPutZoomedBlock(interp, (Tk_PhotoHandle) masterPtr,
		&block, options.toX, options.toY, options.toX2 - options.toX,
		options.toY2 - options.toY, options.zoomX, options.zoomY,
		options.subsampleX, options.subsampleY,
		options.compositingRule);

	/*
	 * Set the destination image size if the -shrink option was specified.
	 * This has to be done _after_ copying the data. Otherwise, if source
	 * and destination are the same image, block.pixelPtr would point to
	 * an invalid memory block (bug [5239fd749b]).
	 */

	if (options.options & OPT_SHRINK) {
	    if (ImgPhotoSetSize(masterPtr, options.toX2,
		    options.toY2) != TCL_OK) {
		if (options.background) {
		    Tk_FreeColor(options.background);
		}
		Tcl_SetObjResult(interp, Tcl_NewStringObj(
			TK_PHOTO_ALLOC_FAILURE_MESSAGE, -1));
		Tcl_SetErrorCode(interp, "TK", "MALLOC", NULL);
		return TCL_ERROR;
	    }
	}
	Tk_ImageChanged(masterPtr->tkMaster, 0, 0, 0, 0,
		masterPtr->width, masterPtr->height);
	if (options.background) {
	    Tk_FreeColor(options.background);
	}
	return result;

    case PHOTO_DATA: {
        char *data = NULL;
        Tcl_Obj *freeObj = NULL;

	/*
	 * photo data command - first parse and check any options given.
	 */

	Tk_ImageStringWriteProc *stringWriteProc = NULL;
	Tk_ImageStringWriteProc87 *stringWriteProc87 = NULL;

	index = 1;
	memset(&options, 0, sizeof(options));
	options.name = NULL;
	options.format = NULL;
	options.fromX = 0;
	options.fromY = 0;
	if (ParseSubcommandOptions(&options, interp,
		OPT_FORMAT | OPT_FROM | OPT_GRAYSCALE | OPT_BACKGROUND
		| OPT_METADATA,
		&index, objc, objv) != TCL_OK) {
	    return TCL_ERROR;
	}
	if ((options.name == NULL) || (index < objc)) {
	    Tcl_WrongNumArgs(interp, 2, objv, "?-option value ...?");
	    return TCL_ERROR;
	}
	if ((options.fromX > masterPtr->width)
		|| (options.fromY > masterPtr->height)
		|| (options.fromX2 > masterPtr->width)
		|| (options.fromY2 > masterPtr->height)) {
	    Tcl_SetObjResult(interp, Tcl_NewStringObj(
		    "coordinates for -from option extend outside image", -1));
	    Tcl_SetErrorCode(interp, "TK", "IMAGE", "PHOTO", "BAD_FROM", NULL);
	    return TCL_ERROR;
	}

	/*
	 * Fill in default values for unspecified parameters.
	 */

	if (!(options.options & OPT_FROM) || (options.fromX2 < 0)) {
	    options.fromX2 = masterPtr->width;
	    options.fromY2 = masterPtr->height;
	}
	if (!(options.options & OPT_FORMAT)) {
            options.format = Tcl_NewStringObj("default", -1);
            freeObj = options.format;
	}

	/*
	 * Search for an appropriate image string format handler.
	 */

	matched = 0;
	for (imageFormat = tsdPtr->formatList; imageFormat != NULL;
                imageFormat = imageFormat->nextPtr) {
	    if ((strncasecmp(Tcl_GetString(options.format),
                    imageFormat->name, strlen(imageFormat->name)) == 0)) {
                matched = 1;
                if (imageFormat->stringWriteProc != NULL) {
                    stringWriteProc = imageFormat->stringWriteProc;
                    break;
                }
	    }
	}
	if (stringWriteProc == NULL) {
	    oldformat = 1;
	    for (imageFormat = tsdPtr->oldFormatList; imageFormat != NULL;
                    imageFormat = imageFormat->nextPtr) {
                if ((strncasecmp(Tcl_GetString(options.format),
                        imageFormat->name,
                        strlen(imageFormat->name)) == 0)) {
                    matched = 1;
                    if (imageFormat->stringWriteProc != NULL) {
                        stringWriteProc = imageFormat->stringWriteProc;
                        break;
                    }
                }
	    }
	}
	if (stringWriteProc == NULL) {
	    oldformat = 0;
	    for (imageFormat87 = tsdPtr->formatList87; imageFormat87 != NULL;
                    imageFormat87 = imageFormat87->nextPtr) {
                if ((strncasecmp(Tcl_GetString(options.format),
                        imageFormat87->name,
                        strlen(imageFormat87->name)) == 0)) {
                    matched = 1;
                    if (imageFormat87->stringWriteProc != NULL) {
                        stringWriteProc87 = imageFormat87->stringWriteProc;
                        break;
                    }
                }
	    }
	}
	if (stringWriteProc == NULL && stringWriteProc87 == NULL) {
	    Tcl_SetObjResult(interp, Tcl_ObjPrintf(
                    "image string format \"%s\" is %s",
                    Tcl_GetString(options.format),
                    (matched ? "not supported" : "unknown")));
	    Tcl_SetErrorCode(interp, "TK", "LOOKUP", "PHOTO_FORMAT",
                    Tcl_GetString(options.format), NULL);
	    goto dataErrorExit;
	}

	/*
	 * Call the handler's string write function to write out the image.
	 */

	data = ImgGetPhoto(masterPtr, &block, &options);

	if (stringWriteProc == NULL) {
	    result = (stringWriteProc87)(interp,
		    options.format, &block, options.metadata);
	} else if (oldformat) {
	    Tcl_DString buffer;
	    typedef int (*OldStringWriteProc)(Tcl_Interp *interp,
		    Tcl_DString *dataPtr, const char *formatString,
		    Tk_PhotoImageBlock *blockPtr);

	    Tcl_DStringInit(&buffer);
	    result = ((OldStringWriteProc)(void *)stringWriteProc)(interp, &buffer,
		    Tcl_GetString(options.format), &block);
	    if (result == TCL_OK) {
		Tcl_DStringResult(interp, &buffer);
	    } else {
		Tcl_DStringFree(&buffer);
	    }
	} else {
	    typedef int (*NewStringWriteProc)(Tcl_Interp *interp,
		    Tcl_Obj *formatString, Tk_PhotoImageBlock *blockPtr,
		    void *dummy);

	    result = ((NewStringWriteProc)(void *)stringWriteProc)(interp,
		    options.format, &block, NULL);
	}
	if (options.background) {
	    Tk_FreeColor(options.background);
	}
	if (data) {
	    ckfree(data);
	}
        if (freeObj != NULL) {
            Tcl_DecrRefCount(freeObj);
        }
	return result;

      dataErrorExit:
        if (options.background) {
	    Tk_FreeColor(options.background);
	}
	if (data) {
	    ckfree(data);
	}
        if (freeObj != NULL) {
            Tcl_DecrRefCount(freeObj);
        }
	return TCL_ERROR;
    }

    case PHOTO_GET: {
	/*
	 * photo get command - first parse and check parameters.
	 */

	Tcl_Obj *channels[4];
	int channelCount = 3;

        index = 3;
        memset(&options, 0, sizeof(options));
        options.name = NULL;
        if (ParseSubcommandOptions(&options, interp, OPT_WITHALPHA,
                &index, objc, objv) != TCL_OK) {
            return TCL_ERROR;
        }
        if (options.name == NULL || index < objc) {
	    Tcl_WrongNumArgs(interp, 2, objv, "x y ?-withalpha?");
	    return TCL_ERROR;
	}
        if (options.options & OPT_WITHALPHA) {
            channelCount = 4;
        }

	if ((Tcl_GetIntFromObj(interp, objv[2], &x) != TCL_OK)
		|| (Tcl_GetIntFromObj(interp, objv[3], &y) != TCL_OK)) {
	    return TCL_ERROR;
	}
	if ((x < 0) || (x >= masterPtr->width)
		|| (y < 0) || (y >= masterPtr->height)) {
	    Tcl_SetObjResult(interp, Tcl_ObjPrintf(
		    "%s get: coordinates out of range",
		    Tcl_GetString(objv[0])));
	    Tcl_SetErrorCode(interp, "TK", "IMAGE", "PHOTO", "COORDINATES",
		    NULL);
	    return TCL_ERROR;
	}

	/*
	 * Extract the value of the desired pixel and format it as a list.
	 */

	pixelPtr = masterPtr->pix32 + (y * masterPtr->width + x) * 4;
	channels[0] = Tcl_NewWideIntObj(pixelPtr[0]);
	channels[1] = Tcl_NewWideIntObj(pixelPtr[1]);
	channels[2] = Tcl_NewWideIntObj(pixelPtr[2]);
	channels[3] = Tcl_NewWideIntObj(pixelPtr[3]);
	Tcl_SetObjResult(interp, Tcl_NewListObj(channelCount, channels));
	return TCL_OK;
    }

    case PHOTO_PUT: {
	Tcl_Obj *format, *data, *metadata;
	int result;

	/*
	 * photo put command - first parse the options.
	 */

	index = 2;
	memset(&options, 0, sizeof(options));
	options.name = NULL;
	options.format = NULL;
	options.metadata = NULL;
	if (ParseSubcommandOptions(&options, interp,
		OPT_TO|OPT_FORMAT|OPT_METADATA,
		&index, objc, objv) != TCL_OK) {
	    return TCL_ERROR;
	}
	if ((options.name == NULL) || (index < objc)) {
	    Tcl_WrongNumArgs(interp, 2, objv, "data ?-option value ...?");
	    return TCL_ERROR;
	}

	/*
	 * Prepare a metadata dict.
	 * If the object pointer points to NULL, there is no metadata dict on input.
	 * The match and read calls may modify it and change it from NULL.
	 * The refcount of options.metadata is >= 1
	 */
	if (options.metadata == NULL) {
	    metadata = NULL;
	} else {
	    metadata = options.metadata;
	    Tcl_IncrRefCount(metadata);
	}

	/*
	 * See if there's a format that can read the data
	 */

	if (MatchStringFormat(interp, objv[2], options.format,
		&metadata, &imageFormat,
		&imageFormat87, &imageWidth, &imageHeight, &oldformat)
		!= TCL_OK) {
	    result = TCL_ERROR;
	    goto putsCleanup;
	}

	if (!(options.options & OPT_TO) || (options.toX2 < 0)) {
	    options.toX2 = options.toX + imageWidth;
	    options.toY2 = options.toY + imageHeight;
	}
	if (imageWidth > options.toX2 - options.toX) {
	    imageWidth = options.toX2 - options.toX;
	}
	if (imageHeight > options.toY2 - options.toY) {
	    imageHeight = options.toY2 - options.toY;
	}
	format = options.format;
	data = objv[2];
	if (oldformat) {
	    if (format) {
		format = (Tcl_Obj *) Tcl_GetString(format);
	    }
	    data = (Tcl_Obj *) Tcl_GetString(data);
	}

	if (imageFormat != NULL) {
	    if (imageFormat->stringReadProc(interp, data, format,
		    (Tk_PhotoHandle) masterPtr, options.toX, options.toY,
		    options.toX2 - options.toX,
		    options.toY2 - options.toY, 0, 0) != TCL_OK) {
		result = TCL_ERROR;
		goto putsCleanup;
	    }
	} else {
	    if (imageFormat87->stringReadProc(interp, data, format,
		    (Tk_PhotoHandle) masterPtr, options.toX, options.toY,
		    options.toX2 - options.toX,
		    options.toY2 - options.toY, 0, 0,
		    &metadata) != TCL_OK) {
                result = TCL_ERROR;
                goto putsCleanup;
	    }
	}
	/*
	 * SB: is the next line really needed? The stringReadProc
	 * writes image data with Tk_PhotoPutBlock(), which in turn
	 * takes care to notify the changed image and to set/unset the
	 * IMAGE_CHANGED bit.
	 */
	masterPtr->flags |= IMAGE_CHANGED;
	result = TCL_OK;
putsCleanup:
	if (metadata != NULL)
	    Tcl_DecrRefCount(metadata);
	return result;
    }
    case PHOTO_READ: {
	Tcl_Obj *format, *metadata;
	int result;

	/*
	 * photo read command - first parse the options specified.
	 */

	index = 2;
	memset(&options, 0, sizeof(options));
	options.name = NULL;
	options.format = NULL;
	options.metadata = NULL;
	if (ParseSubcommandOptions(&options, interp,
		OPT_FORMAT | OPT_FROM | OPT_TO | OPT_SHRINK | OPT_METADATA,
		&index, objc, objv) != TCL_OK) {
	    return TCL_ERROR;
	}
	if ((options.name == NULL) || (index < objc)) {
	    Tcl_WrongNumArgs(interp, 2, objv, "fileName ?-option value ...?");
	    return TCL_ERROR;
	}

	/*
	 * Prevent file system access in safe interpreters.
	 */

	if (Tcl_IsSafe(interp)) {
	    Tcl_SetObjResult(interp, Tcl_NewStringObj(
		    "can't get image from a file in a safe interpreter", -1));
	    Tcl_SetErrorCode(interp, "TK", "SAFE", "PHOTO_FILE", NULL);
	    return TCL_ERROR;
	}

	/*
	 * Open the image file and look for a handler for it.
	 */

	chan = Tcl_OpenFileChannel(interp,
		Tcl_GetString(options.name), "r", 0);
	if (chan == NULL) {
	    return TCL_ERROR;
	}
	if (Tcl_SetChannelOption(interp, chan, "-translation", "binary")
		!= TCL_OK) {
	    Tcl_Close(NULL, chan);
	    return TCL_ERROR;
	}
	if (Tcl_SetChannelOption(interp, chan, "-encoding", "binary")
		!= TCL_OK) {
	    Tcl_Close(NULL, chan);
	    return TCL_ERROR;
	}

	/*
	* Prepare a metadata dict.
	* If the object pointer points to NULL, there is no metadata dict on input.
	* The match and read calls may modify it and change it from NULL.
	* ToDo: think about ref counting and freeing it below
	*/
	if (options.metadata == NULL) {
	    metadata = NULL;
	} else {
	    metadata = options.metadata;
	    Tcl_IncrRefCount(metadata);
	}

	if (MatchFileFormat(interp, chan,
		Tcl_GetString(options.name), options.format,
		&metadata, &imageFormat,
		&imageFormat87, &imageWidth, &imageHeight, &oldformat)
		!= TCL_OK) {
	    result = TCL_ERROR;
	    goto readCleanup;
	}

	/*
	 * Check the values given for the -from option.
	 */

	if ((options.fromX > imageWidth) || (options.fromY > imageHeight)
		|| (options.fromX2 > imageWidth)
		|| (options.fromY2 > imageHeight)) {
	    Tcl_SetObjResult(interp, Tcl_NewStringObj(
		    "coordinates for -from option extend outside source image",
		    -1));
	    Tcl_SetErrorCode(interp, "TK", "IMAGE", "PHOTO", "BAD_FROM", NULL);
	    result = TCL_ERROR;
	    goto readCleanup;
	}
	if (!(options.options & OPT_FROM) || (options.fromX2 < 0)) {
	    width = imageWidth - options.fromX;
	    height = imageHeight - options.fromY;
	} else {
	    width = options.fromX2 - options.fromX;
	    height = options.fromY2 - options.fromY;
	}

	/*
	 * If the -shrink option was specified, set the size of the image.
	 */

	if (options.options & OPT_SHRINK) {
	    if (ImgPhotoSetSize(masterPtr, options.toX + width,
		    options.toY + height) != TCL_OK) {
		Tcl_ResetResult(interp);
		Tcl_SetObjResult(interp, Tcl_NewStringObj(
			TK_PHOTO_ALLOC_FAILURE_MESSAGE, -1));
		Tcl_SetErrorCode(interp, "TK", "MALLOC", NULL);
<<<<<<< HEAD
		result = TCL_ERROR;
		goto readCleanup;
=======
		Tcl_Close(NULL, chan);
		return TCL_ERROR;
>>>>>>> d37c7aff
	    }
	}

	/*
	 * Call the handler's file read function to read the data into the
	 * image.
	 */

	format = options.format;
	if (oldformat && format) {
	    format = (Tcl_Obj *) Tcl_GetString(format);
	}
	if (imageFormat != NULL) {
	    result = imageFormat->fileReadProc(interp, chan,
		    Tcl_GetString(options.name),
		    format, (Tk_PhotoHandle) masterPtr, options.toX,
		    options.toY, width, height, options.fromX, options.fromY);
	} else {
	    result = imageFormat87->fileReadProc(interp, chan,
		    Tcl_GetString(options.name),
		    format, (Tk_PhotoHandle) masterPtr, options.toX,
		    options.toY, width, height, options.fromX, options.fromY,
		    &metadata);
	}
readCleanup:
	if (metadata != NULL)
	    Tcl_DecrRefCount(metadata);
	if (chan != NULL) {
	    Tcl_Close(NULL, chan);
	}
	return result;
    }

    case PHOTO_REDITHER:
	if (objc != 2) {
	    Tcl_WrongNumArgs(interp, 2, objv, NULL);
	    return TCL_ERROR;
	}

	/*
	 * Call Dither if any part of the image is not correctly dithered at
	 * present.
	 */

	x = masterPtr->ditherX;
	y = masterPtr->ditherY;
	if (masterPtr->ditherX != 0) {
	    Tk_DitherPhoto((Tk_PhotoHandle) masterPtr, x, y,
		    masterPtr->width - x, 1);
	}
	if (masterPtr->ditherY < masterPtr->height) {
	    x = 0;
	    Tk_DitherPhoto((Tk_PhotoHandle)masterPtr, 0,
		    masterPtr->ditherY, masterPtr->width,
		    masterPtr->height - masterPtr->ditherY);
	}

	if (y < masterPtr->height) {
	    /*
	     * Tell the core image code that part of the image has changed.
	     */

	    Tk_ImageChanged(masterPtr->tkMaster, x, y,
		    (masterPtr->width - x), (masterPtr->height - y),
		    masterPtr->width, masterPtr->height);
	}
	return TCL_OK;

    case PHOTO_TRANS: {
	static const char *const photoTransOptions[] = {
	    "get", "set", NULL
	};
	enum transOptions {
	    PHOTO_TRANS_GET, PHOTO_TRANS_SET
	};

	if (objc < 3) {
	    Tcl_WrongNumArgs(interp, 2, objv, "option ?arg ...?");
	    return TCL_ERROR;
	}
	if (Tcl_GetIndexFromObj(interp, objv[2], photoTransOptions, "option",
		0, &index) != TCL_OK) {
	    return TCL_ERROR;
	}

	switch ((enum transOptions) index) {
	case PHOTO_TRANS_GET: {
	    int boolMode;

	    /*
	     * parse fixed args and option
	     */

	    if (objc > 6 || objc < 5) {
		Tcl_WrongNumArgs(interp, 3, objv, "x y ?-option?");
		return TCL_ERROR;
	    }
	    if ((Tcl_GetIntFromObj(interp, objv[3], &x) != TCL_OK)
		    || (Tcl_GetIntFromObj(interp, objv[4], &y) != TCL_OK)) {
		return TCL_ERROR;
	    }

	    index = 4;
	    memset(&options, 0, sizeof(options));
	    if (ParseSubcommandOptions(&options, interp,
		    OPT_ALPHA, &index, objc, objv) != TCL_OK) {
		return TCL_ERROR;
	    }
	    if (index < objc) {
		Tcl_SetObjResult(interp, Tcl_ObjPrintf(
			"unknown option \"%s\": must be -alpha",
			Tcl_GetString(objv[index])));
		Tcl_SetErrorCode(interp, "TK", "IMAGE", "PHOTO", "BAD_OPTION",
			NULL);
		return TCL_ERROR;
	    }
	    boolMode = 1;
	    if (options.options & OPT_ALPHA) {
		boolMode = 0;
	    }

	    if ((x < 0) || (x >= masterPtr->width)
		    || (y < 0) || (y >= masterPtr->height)) {
		Tcl_SetObjResult(interp, Tcl_ObjPrintf(
			"%s transparency get: coordinates out of range",
			Tcl_GetString(objv[0])));
		Tcl_SetErrorCode(interp, "TK", "IMAGE", "PHOTO", "COORDINATES",
			NULL);
		return TCL_ERROR;
	    }

	    /*
	     * Extract and return the desired value
	     */
	    pixelPtr = masterPtr->pix32 + (y * masterPtr->width + x) * 4;
	    if (boolMode) {
		Tcl_SetObjResult(interp, Tcl_NewBooleanObj( ! pixelPtr[3]));
	    } else {
		Tcl_SetObjResult(interp, Tcl_NewWideIntObj(pixelPtr[3]));
	    }
	    return TCL_OK;
	}

	case PHOTO_TRANS_SET: {
	    int newVal, boolMode;
	    XRectangle setBox;
	    TkRegion modRegion;

	    /*
	     * Parse args and option, check for valid values
	     */

	    if (objc < 6 || objc > 7) {
		Tcl_WrongNumArgs(interp, 3, objv, "x y newVal ?-option?");
		return TCL_ERROR;
	    }
	    if ((Tcl_GetIntFromObj(interp, objv[3], &x) != TCL_OK)
		    || (Tcl_GetIntFromObj(interp, objv[4], &y) != TCL_OK)) {
		return TCL_ERROR;
	    }

	    index = 5;
	    memset(&options, 0, sizeof(options));
	    if (ParseSubcommandOptions(&options, interp,
		    OPT_ALPHA, &index, objc, objv) != TCL_OK) {
		return TCL_ERROR;
	    }
	    if (index < objc) {
		Tcl_SetObjResult(interp, Tcl_ObjPrintf(
			"unknown option \"%s\": must be -alpha",
			Tcl_GetString(objv[index])));
		Tcl_SetErrorCode(interp, "TK", "IMAGE", "PHOTO", "BAD_OPTION",
			NULL);
		return TCL_ERROR;
	    }
	    boolMode = 1;
	    if (options.options & OPT_ALPHA) {
		boolMode = 0;
	    }

	    if ((x < 0) || (x >= masterPtr->width)
		|| (y < 0) || (y >= masterPtr->height)) {
		Tcl_SetObjResult(interp, Tcl_ObjPrintf(
			"%s transparency set: coordinates out of range",
			Tcl_GetString(objv[0])));
		Tcl_SetErrorCode(interp, "TK", "IMAGE", "PHOTO", "COORDINATES",
			NULL);
		return TCL_ERROR;
	    }

	    if (boolMode) {
		if (Tcl_GetBooleanFromObj(interp, objv[5], &newVal) != TCL_OK) {
		    return TCL_ERROR;
		}
	    } else {
		if (Tcl_GetIntFromObj(interp, objv[5], &newVal) != TCL_OK) {
		    return TCL_ERROR;
		}
		if (newVal < 0 || newVal > 255) {
		    Tcl_SetObjResult(interp, Tcl_ObjPrintf(
			    "invalid alpha value \"%d\": "
			    "must be integer between 0 and 255", newVal));
		    Tcl_SetErrorCode(interp, "TK", "IMAGE", "PHOTO",
			    "BAD_VALUE", NULL);
		    return TCL_ERROR;
		}
	    }

	    /*
	     * Set new alpha value for the pixel
	     */

	    pixelPtr = masterPtr->pix32 + (y * masterPtr->width + x) * 4;
	    if (boolMode) {
		pixelPtr[3] = newVal ? 0 : 255;
	    } else {
		pixelPtr[3] = newVal;
	    }

	    /*
	     * Update the validRegion of the image
	     */

	    setBox.x = x;
	    setBox.y = y;
	    setBox.width = 1;
	    setBox.height = 1;
	    modRegion = TkCreateRegion();
	    TkUnionRectWithRegion(&setBox, modRegion, modRegion);
	    if (pixelPtr[3]) {
		TkUnionRectWithRegion(&setBox, masterPtr->validRegion,
			masterPtr->validRegion);
	    } else {
		TkSubtractRegion(masterPtr->validRegion, modRegion,
			masterPtr->validRegion);
	    }
	    TkDestroyRegion(modRegion);

	    /*
	     * Inform the generic image code that the image
	     * has (potentially) changed.
	     */

	    Tk_ImageChanged(masterPtr->tkMaster, x, y, 1, 1,
		    masterPtr->width, masterPtr->height);
	    masterPtr->flags &= ~IMAGE_CHANGED;
	    return TCL_OK;
	}

	}
	Tcl_Panic("unexpected fallthrough");
    }

    case PHOTO_WRITE: {
	char *data;
	const char *fmtString;
	Tcl_Obj *format;
	int usedExt;

	/*
	 * Prevent file system access in safe interpreters.
	 */

	if (Tcl_IsSafe(interp)) {
	    Tcl_SetObjResult(interp, Tcl_NewStringObj(
		    "can't write image to a file in a safe interpreter", -1));
	    Tcl_SetErrorCode(interp, "TK", "SAFE", "PHOTO_FILE", NULL);
	    return TCL_ERROR;
	}

	/*
	 * photo write command - first parse and check any options given.
	 */

	index = 2;
	memset(&options, 0, sizeof(options));
	options.name = NULL;
	options.format = NULL;
	options.metadata = NULL;
	if (ParseSubcommandOptions(&options, interp,
		OPT_FORMAT | OPT_FROM | OPT_GRAYSCALE | OPT_BACKGROUND
		| OPT_METADATA,
		&index, objc, objv) != TCL_OK) {
	    return TCL_ERROR;
	}
	if ((options.name == NULL) || (index < objc)) {
	    Tcl_WrongNumArgs(interp, 2, objv, "fileName ?-option value ...?");
	    return TCL_ERROR;
	}
	if ((options.fromX > masterPtr->width)
		|| (options.fromY > masterPtr->height)
		|| (options.fromX2 > masterPtr->width)
		|| (options.fromY2 > masterPtr->height)) {
	    Tcl_SetObjResult(interp, Tcl_NewStringObj(
		    "coordinates for -from option extend outside image", -1));
	    Tcl_SetErrorCode(interp, "TK", "IMAGE", "PHOTO", "BAD_FROM", NULL);
	    return TCL_ERROR;
	}

	/*
	 * Fill in default values for unspecified parameters. Note that a
	 * missing -format flag results in us having a guess from the file
	 * extension. [Bug 2983824]
	 */

	if (!(options.options & OPT_FROM) || (options.fromX2 < 0)) {
	    options.fromX2 = masterPtr->width;
	    options.fromY2 = masterPtr->height;
	}
	if (options.format == NULL) {
	    fmtString = GetExtension(Tcl_GetString(options.name));
	    usedExt = (fmtString != NULL);
	} else {
	    fmtString = Tcl_GetString(options.format);
	    usedExt = 0;
	}

	/*
	 * Search for an appropriate image file format handler, and give an
	 * error if none is found.
	 */

	matched = 0;
    redoFormatLookup:
	imageFormat87 = NULL;
	for (imageFormat = tsdPtr->formatList; imageFormat != NULL;
		imageFormat = imageFormat->nextPtr) {
	    if ((fmtString == NULL)
		    || (strncasecmp(fmtString, imageFormat->name,
			    strlen(imageFormat->name)) == 0)) {
		matched = 1;
		if (imageFormat->fileWriteProc != NULL) {
		    break;
		}
	    }
	}
	if (imageFormat == NULL) {
	    oldformat = 1;
	    for (imageFormat = tsdPtr->oldFormatList; imageFormat != NULL;
		    imageFormat = imageFormat->nextPtr) {
		if ((fmtString == NULL)
			|| (strncasecmp(fmtString, imageFormat->name,
				strlen(imageFormat->name)) == 0)) {
		    matched = 1;
		    if (imageFormat->fileWriteProc != NULL) {
			break;
		    }
		}
	    }
	}
	if (imageFormat == NULL) {
	    oldformat = 0;
	    for (imageFormat87 = tsdPtr->formatList87; imageFormat87 != NULL;
		    imageFormat87 = imageFormat87->nextPtr) {
		if ((fmtString == NULL)
			|| (strncasecmp(fmtString, imageFormat87->name,
				strlen(imageFormat87->name)) == 0)) {
		    matched = 1;
		    if (imageFormat87->fileWriteProc != NULL) {
			break;
		    }
		}
	    }
	}
	if (usedExt && !matched) {
	    /*
	     * If we didn't find one and we're using file extensions as the
	     * basis for the guessing, go back and look again without
	     * prejudice. Supports old broken code.
	     */

	    usedExt = 0;
	    fmtString = NULL;
	    goto redoFormatLookup;
	}
	if (imageFormat == NULL && imageFormat87 == NULL) {
	    if (fmtString == NULL) {
		Tcl_SetObjResult(interp, Tcl_NewStringObj(
			"no available image file format has file writing"
			" capability", -1));
	    } else if (!matched) {
		Tcl_SetObjResult(interp, Tcl_ObjPrintf(
			"image file format \"%s\" is unknown", fmtString));
	    } else {
		Tcl_SetObjResult(interp, Tcl_ObjPrintf(
			"image file format \"%s\" has no file writing capability",
			fmtString));
	    }
	    Tcl_SetErrorCode(interp, "TK", "LOOKUP", "PHOTO_FORMAT",
		    fmtString, NULL);
	    return TCL_ERROR;
	}

	/*
	 * Call the handler's file write function to write out the image.
	 */

	data = ImgGetPhoto(masterPtr, &block, &options);
	format = options.format;
	if (oldformat && format) {
	    format = (Tcl_Obj *) Tcl_GetString(options.format);
	}
	if (imageFormat != NULL) {
	    result = imageFormat->fileWriteProc(interp,
		    Tcl_GetString(options.name), format, &block);
	} else {
	    result = imageFormat87->fileWriteProc(interp,
		    Tcl_GetString(options.name), format, &block,
		    options.metadata);
	}
	if (options.background) {
	    Tk_FreeColor(options.background);
	}
	if (data) {
	    ckfree(data);
	}
	return result;
    }

    }
    Tcl_Panic("unexpected fallthrough");
    return TCL_ERROR; /* NOT REACHED */
}

/*
 *----------------------------------------------------------------------
 *
 * GetExtension --
 *
 *	Return the extension part of a path, or NULL if there is no extension.
 *	The returned string will be a substring of the argument string, so
 *	should not be ckfree()d directly. No side effects.
 *
 *----------------------------------------------------------------------
 */

static const char *
GetExtension(
    const char *path)
{
    char c;
    const char *extension = NULL;

    for (; (c=*path++) != '\0' ;) {
	if (c == '.') {
	    extension = path;
	}
    }
    if (extension != NULL && extension[0] == '\0') {
	extension = NULL;
    }
    return extension;
}

/*
 *----------------------------------------------------------------------
 *
 * ParseSubcommandOptions --
 *
 *	This function is invoked to process one of the options which may be
 *	specified for the photo image subcommands, namely, -from, -to, -zoom,
 *	-subsample, -format, -shrink, -compositingrule, -alpha, -boolean,
 *	-withalpha and -metadata.
 *	Parsing starts at the index in *optIndexPtr and stops at the end of
 *	objv[] or at the first value that does not belong to an option.
 *
 * Results:
 *	A standard Tcl result.
 *
 * Side effects:
 *	Fields in *optPtr get filled in. The value of optIndexPtr is updated
 *	to contain the index of the first element in argv[] that was not
 *	parsed, or argc if the end of objv[] was reached.
 *
 *----------------------------------------------------------------------
 */

static int
ParseSubcommandOptions(
    struct SubcommandOptions *optPtr,
				/* Information about the options specified and
				 * the values given is returned here. */
    Tcl_Interp *interp,		/* Interpreter to use for reporting errors. */
    int allowedOptions,		/* Indicates which options are valid for the
				 * current command. */
    int *optIndexPtr,		/* Points to a variable containing the current
				 * index in objv; this variable is updated by
				 * this function. */
    int objc,			/* Number of arguments in objv[]. */
    Tcl_Obj *const objv[])	/* Arguments to be parsed. */
{
    static const char *const compositingRules[] = {
	"overlay", "set",	/* Note that these must match the
				 * TK_PHOTO_COMPOSITE_* constants. */
	NULL
    };
    TkSizeT length;
    int index, c, bit, currentBit;
    int values[4], numValues, maxValues, argIndex;
    const char *option, *expandedOption, *needed;
    const char *const *listPtr;
    Tcl_Obj *msgObj;

    for (index = *optIndexPtr; index < objc; *optIndexPtr = ++index) {
	/*
	 * We can have one value specified without an option; it goes into
	 * optPtr->name.
	 */

	expandedOption = option = TkGetStringFromObj(objv[index], &length);
	if (option[0] != '-') {
	    if (optPtr->name == NULL) {
		optPtr->name = objv[index];
		continue;
	    }
	    break;
	}

	/*
	 * Work out which option this is.
	 */

	c = option[0];
	bit = 0;
	currentBit = 1;
	for (listPtr = optionNames; *listPtr != NULL; ++listPtr) {
	    if ((c == *listPtr[0])
		    && (strncmp(option, *listPtr, length) == 0)) {
		expandedOption = *listPtr;
		if (bit != 0) {
		    goto unknownOrAmbiguousOption;
		}
		bit = currentBit;
	    }
	    currentBit <<= 1;
	}

	/*
	 * If this option is not recognized and allowed, put an error message
	 * in the interpreter and return.
	 */

	if (!(allowedOptions & bit)) {
	    if (optPtr->name != NULL) {
		goto unknownOrAmbiguousOption;
	    }
	    optPtr->name = objv[index];
	    continue;
	}

	/*
	 * For the -from, -to, -zoom and -subsample options, parse the values
	 * given. Report an error if too few or too many values are given.
	 */

	if (bit == OPT_BACKGROUND) {
	    /*
	     * The -background option takes a single XColor value.
	     */

	    if (index + 1 >= objc) {
		goto oneValueRequired;
	    }
	    *optIndexPtr = ++index;
	    optPtr->background = Tk_GetColor(interp, Tk_MainWindow(interp),
		    Tk_GetUid(Tcl_GetString(objv[index])));
	    if (!optPtr->background) {
		return TCL_ERROR;
	    }
	} else if (bit == OPT_FORMAT) {
	    /*
	     * The -format option takes a single string value. Note that
	     * parsing this is outside the scope of this function.
	     */

	    if (index + 1 >= objc) {
		goto oneValueRequired;
	    }
	    *optIndexPtr = ++index;
	    optPtr->format = objv[index];
	} else if (bit == OPT_METADATA) {
	    /*
	    * The -metadata option takes a single dict value. Note that
	    * parsing this is outside the scope of this function.
	    */

	    if (index + 1 >= objc) {
		goto oneValueRequired;
	    }
	    *optIndexPtr = ++index;
	    optPtr->metadata = objv[index];
	} else if (bit == OPT_COMPOSITE) {
	    /*
	     * The -compositingrule option takes a single value from a
	     * well-known set.
	     */

	    if (index + 1 >= objc) {
		goto oneValueRequired;
	    }
	    index++;
	    if (Tcl_GetIndexFromObj(interp, objv[index], compositingRules,
		    "compositing rule", 0, &optPtr->compositingRule)
		    != TCL_OK) {
		return TCL_ERROR;
	    }
	    *optIndexPtr = index;
	} else if (bit == OPT_TO || bit == OPT_FROM
		|| bit == OPT_SUBSAMPLE || bit == OPT_ZOOM) {
	    const char *val;

	    maxValues = ((bit == OPT_FROM) || (bit == OPT_TO)) ? 4 : 2;
	    argIndex = index + 1;
	    for (numValues = 0; numValues < maxValues; ++numValues) {
		if (argIndex >= objc) {
		    break;
		}
		val = Tcl_GetString(objv[argIndex]);
		if ((argIndex < objc) && (isdigit(UCHAR(val[0]))
			|| ((val[0] == '-') && isdigit(UCHAR(val[1]))))) {
		    if (Tcl_GetInt(interp, val, &values[numValues])
			    != TCL_OK) {
			return TCL_ERROR;
		    }
		} else {
		    break;
		}
		argIndex++;
	    }

	    if (numValues == 0) {
		goto manyValuesRequired;
	    }
	    *optIndexPtr = (index += numValues);

	    /*
	     * Y values default to the corresponding X value if not specified.
	     */

	    if (numValues == 1) {
		values[1] = values[0];
	    }
	    if (numValues == 3) {
		values[3] = values[2];
	    }

	    /*
	     * Check the values given and put them in the appropriate field of
	     * the SubcommandOptions structure.
	     */

	    switch (bit) {
	    case OPT_FROM:
		if ((values[0] < 0) || (values[1] < 0) || ((numValues > 2)
			&& ((values[2] < 0) || (values[3] < 0)))) {
		    needed = "non-negative";
		    goto numberOutOfRange;
		}
		if (numValues <= 2) {
		    optPtr->fromX = values[0];
		    optPtr->fromY = values[1];
		    optPtr->fromX2 = -1;
		    optPtr->fromY2 = -1;
		} else {
		    optPtr->fromX = MIN(values[0], values[2]);
		    optPtr->fromY = MIN(values[1], values[3]);
		    optPtr->fromX2 = MAX(values[0], values[2]);
		    optPtr->fromY2 = MAX(values[1], values[3]);
		}
		break;
	    case OPT_SUBSAMPLE:
		optPtr->subsampleX = values[0];
		optPtr->subsampleY = values[1];
		break;
	    case OPT_TO:
		if ((values[0] < 0) || (values[1] < 0) || ((numValues > 2)
			&& ((values[2] < 0) || (values[3] < 0)))) {
		    needed = "non-negative";
		    goto numberOutOfRange;
		}
		if (numValues <= 2) {
		    optPtr->toX = values[0];
		    optPtr->toY = values[1];
		    optPtr->toX2 = -1;
		    optPtr->toY2 = -1;
		} else {
		    optPtr->toX = MIN(values[0], values[2]);
		    optPtr->toY = MIN(values[1], values[3]);
		    optPtr->toX2 = MAX(values[0], values[2]);
		    optPtr->toY2 = MAX(values[1], values[3]);
		}
		break;
	    case OPT_ZOOM:
		if ((values[0] <= 0) || (values[1] <= 0)) {
		    needed = "positive";
		    goto numberOutOfRange;
		}
		optPtr->zoomX = values[0];
		optPtr->zoomY = values[1];
		break;
	    }
	}

	/*
	 * Remember that we saw this option.
	 */

	optPtr->options |= bit;
    }
    return TCL_OK;

    /*
     * Exception generation.
     */

  oneValueRequired:
    Tcl_SetObjResult(interp, Tcl_ObjPrintf(
	    "the \"%s\" option requires a value", expandedOption));
    Tcl_SetErrorCode(interp, "TK", "IMAGE", "PHOTO", "MISSING_VALUE", NULL);
    return TCL_ERROR;

  manyValuesRequired:
    Tcl_SetObjResult(interp, Tcl_ObjPrintf(
	    "the \"%s\" option requires one %s integer values",
	    expandedOption, (maxValues == 2) ? "or two": "to four"));
    Tcl_SetErrorCode(interp, "TK", "IMAGE", "PHOTO", "MISSING_VALUE", NULL);
    return TCL_ERROR;

  numberOutOfRange:
    Tcl_SetObjResult(interp, Tcl_ObjPrintf(
	    "value(s) for the %s option must be %s", expandedOption, needed));
    Tcl_SetErrorCode(interp, "TK", "IMAGE", "PHOTO", "BAD_VALUE", NULL);
    return TCL_ERROR;

  unknownOrAmbiguousOption:
    msgObj = Tcl_ObjPrintf("unrecognized option \"%s\": must be ", option);
    bit = 1;
    for (listPtr = optionNames; *listPtr != NULL; ++listPtr) {
	if (allowedOptions & bit) {
	    if (allowedOptions & (bit - 1)) {
		if (allowedOptions & ~((bit << 1) - 1)) {
		    Tcl_AppendToObj(msgObj, ", ", -1);
		} else {
		    Tcl_AppendToObj(msgObj, ", or ", -1);
		}
	    }
	    Tcl_AppendToObj(msgObj, *listPtr, -1);
	}
	bit <<= 1;
    }
    Tcl_SetObjResult(interp, msgObj);
    Tcl_SetErrorCode(interp, "TK", "IMAGE", "PHOTO", "BAD_OPTION", NULL);
    return TCL_ERROR;
}

/*
 *----------------------------------------------------------------------
 *
 * ImgPhotoConfigureMaster --
 *
 *	This function is called when a photo image is created or reconfigured.
 *	It processes configuration options and resets any instances of the
 *	image.
 *
 * Results:
 *	A standard Tcl return value. If TCL_ERROR is returned then an error
 *	message is left in the masterPtr->interp's result.
 *
 * Side effects:
 *	Existing instances of the image will be redisplayed to match the new
 *	configuration options.
 *
 *----------------------------------------------------------------------
 */

static int
ImgPhotoConfigureMaster(
    Tcl_Interp *interp,		/* Interpreter to use for reporting errors. */
    PhotoMaster *masterPtr,	/* Pointer to data structure describing
				 * overall photo image to (re)configure. */
    int objc,			/* Number of entries in objv. */
    Tcl_Obj *const objv[],	/* Pairs of configuration options for image. */
    int flags)			/* Flags to pass to Tk_ConfigureWidget, such
				 * as TK_CONFIG_ARGV_ONLY. */
{
    PhotoInstance *instancePtr;
    const char *oldFileString, *oldPaletteString;
    Tcl_Obj *oldData, *data = NULL, *oldFormat, *format = NULL, *metadata = NULL;
    Tcl_Obj *tempdata, *tempformat;
    TkSizeT length;
    int i, j, result, imageWidth, imageHeight, oldformat;
    double oldGamma;
    Tcl_Channel chan;
    Tk_PhotoImageFormat *imageFormat;
    Tk_PhotoImageFormat87 *imageFormat87;
    const char **args;

    args = (const char **)ckalloc((objc + 1) * sizeof(char *));
    for (i = 0, j = 0; i < objc; i++,j++) {
	args[j] = TkGetStringFromObj(objv[i], &length);
	if ((length > 1) && (args[j][0] == '-')) {
	    if ((args[j][1] == 'd') &&
		    !strncmp(args[j], "-data", length)) {
		if (++i < objc) {
		    data = objv[i];
		    j--;
		} else {
		    ckfree(args);
		    Tcl_SetObjResult(interp, Tcl_NewStringObj(
			    "value for \"-data\" missing", -1));
		    Tcl_SetErrorCode(interp, "TK", "IMAGE", "PHOTO",
			    "MISSING_VALUE", NULL);
		    return TCL_ERROR;
		}
	    } else if ((args[j][1] == 'f') &&
		    !strncmp(args[j], "-format", length)) {
		if (++i < objc) {
		    format = objv[i];
		    j--;
		} else {
		    ckfree(args);
		    Tcl_SetObjResult(interp, Tcl_NewStringObj(
			    "value for \"-format\" missing", -1));
		    Tcl_SetErrorCode(interp, "TK", "IMAGE", "PHOTO",
			    "MISSING_VALUE", NULL);
		    return TCL_ERROR;
		}
	    } else if ((args[j][1] == 'm') &&
		!strncmp(args[j], "-metadata", length)) {
		if (++i < objc) {
		    metadata = objv[i];
		    j--;
		} else {
		    ckfree(args);
		    Tcl_SetObjResult(interp, Tcl_NewStringObj(
			"value for \"-metadata\" missing", -1));
		    Tcl_SetErrorCode(interp, "TK", "IMAGE", "PHOTO",
			"MISSING_VALUE", NULL);
		    return TCL_ERROR;
		}
	    }
	}
    }

    /*
     * Save the current values for fileString and dataString, so we can tell
     * if the user specifies them anew. IMPORTANT: if the format changes we
     * have to interpret "-file" and "-data" again as well! It might be that
     * the format string influences how "-data" or "-file" is interpreted.
     */

    oldFileString = masterPtr->fileString;
    if (oldFileString == NULL) {
	oldData = masterPtr->dataString;
	if (oldData != NULL) {
	    Tcl_IncrRefCount(oldData);
	}
    } else {
	oldData = NULL;
    }
    oldFormat = masterPtr->format;
    if (oldFormat != NULL) {
	Tcl_IncrRefCount(oldFormat);
    }
    oldPaletteString = masterPtr->palette;
    oldGamma = masterPtr->gamma;

    /*
     * Process the configuration options specified.
     */

    if (Tk_ConfigureWidget(interp, Tk_MainWindow(interp), configSpecs,
	    j, args, (char *) masterPtr, flags) != TCL_OK) {
	ckfree(args);
	goto errorExit;
    }
    ckfree(args);

    /*
     * Regard the empty string for -file, -data, -format or -metadata as the null value.
     */

    if ((masterPtr->fileString != NULL) && (masterPtr->fileString[0] == 0)) {
	ckfree(masterPtr->fileString);
	masterPtr->fileString = NULL;
    }
    if (data) {
	/*
	 * Force into ByteArray format, which most (all) image handlers will
	 * use anyway. Empty length means ignore the -data option.
	 */
	TkSizeT bytesize;

	(void) TkGetByteArrayFromObj(data, &bytesize);
	if (bytesize) {
	    Tcl_IncrRefCount(data);
	} else {
	    data = NULL;
	}
	if (masterPtr->dataString) {
	    Tcl_DecrRefCount(masterPtr->dataString);
	}
	masterPtr->dataString = data;
    }
    if (format) {
	/*
	 * Stringify to ignore -format "". It may come in as a list or other
	 * object.
	 */

	(void) Tcl_GetString(format);
	if (format->length) {
	    Tcl_IncrRefCount(format);
	} else {
	    format = NULL;
	}
	if (masterPtr->format) {
	    Tcl_DecrRefCount(masterPtr->format);
	}
	masterPtr->format = format;
    }
    if (metadata) {
	/*
	 * make -metadata a dict and take it if keys in.
	 * Otherwise set a metadata null pointer.
	 */
	int dictSize;

	if (TCL_OK != Tcl_DictObjSize(interp,metadata, &dictSize)) {
	    Tcl_SetObjResult(interp, Tcl_NewStringObj(
		    "value for \"-metadata\" not a dict", -1));
	    Tcl_SetErrorCode(interp, "TK", "IMAGE", "PHOTO",
		    "UNRECOGNIZED_DATA", NULL);
	    return TCL_ERROR;
	}
	if (dictSize > 0) {
	    Tcl_IncrRefCount(metadata);
	} else {
	    metadata = NULL;
	}
	if (masterPtr->metadata) {
	    Tcl_DecrRefCount(masterPtr->metadata);
	}
	masterPtr->metadata = metadata;
    }
    /*
     * Set the image to the user-requested size, if any, and make sure storage
     * is correctly allocated for this image.
     */

    if (ImgPhotoSetSize(masterPtr, masterPtr->width,
	    masterPtr->height) != TCL_OK) {
	Tcl_SetObjResult(interp, Tcl_NewStringObj(
		TK_PHOTO_ALLOC_FAILURE_MESSAGE, -1));
	Tcl_SetErrorCode(interp, "TK", "MALLOC", NULL);
	goto errorExit;
    }

    /*
     * Read in the image from the file or string if the user has specified the
     * -file or -data option.
     */

    if ((masterPtr->fileString != NULL)
	    && ((masterPtr->fileString != oldFileString)
	    || (masterPtr->format != oldFormat))) {
	/*
	 * Prevent file system access in a safe interpreter.
	 */

	if (Tcl_IsSafe(interp)) {
	    Tcl_ResetResult(interp);
	    Tcl_SetObjResult(interp, Tcl_NewStringObj(
		    "can't get image from a file in a safe interpreter",
		    -1));
	    Tcl_SetErrorCode(interp, "TK", "SAFE", "PHOTO_FILE", NULL);
	    goto errorExit;
	}

	chan = Tcl_OpenFileChannel(interp, masterPtr->fileString, "r", 0);
	if (chan == NULL) {
	    goto errorExit;
	}

	/*
	 * -translation binary also sets -encoding binary
	 */

	if ((Tcl_SetChannelOption(interp, chan,
		"-translation", "binary") != TCL_OK) ||
		(MatchFileFormat(interp, chan, masterPtr->fileString,
			masterPtr->format, &(masterPtr->metadata),
			&imageFormat, &imageFormat87,
			&imageWidth, &imageHeight, &oldformat) != TCL_OK)) {
	    Tcl_Close(NULL, chan);
	    goto errorExit;
	}
	result = ImgPhotoSetSize(masterPtr, imageWidth, imageHeight);
	if (result != TCL_OK) {
	    Tcl_Close(NULL, chan);
	    Tcl_SetObjResult(interp, Tcl_NewStringObj(
		    TK_PHOTO_ALLOC_FAILURE_MESSAGE, -1));
	    Tcl_SetErrorCode(interp, "TK", "MALLOC", NULL);
	    goto errorExit;
	}
	tempformat = masterPtr->format;
	if (oldformat && tempformat) {
	    tempformat = (Tcl_Obj *) Tcl_GetString(tempformat);
	}
	if (imageFormat != NULL) {
	    result = imageFormat->fileReadProc(interp, chan,
		    masterPtr->fileString, tempformat,
		    (Tk_PhotoHandle) masterPtr,
		    0, 0, imageWidth, imageHeight, 0, 0);
	} else {
	    result = imageFormat87->fileReadProc(interp, chan,
		    masterPtr->fileString, tempformat,
		    (Tk_PhotoHandle) masterPtr,
		    0, 0, imageWidth, imageHeight, 0, 0,
		    &(masterPtr->metadata));
	}
	Tcl_Close(NULL, chan);
	if (result != TCL_OK) {
	    goto errorExit;
	}

	Tcl_ResetResult(interp);
	masterPtr->flags |= IMAGE_CHANGED;
    }

    /*
     * ToDo: The case of a a dataString newly set to the empty string with a
     * present metadata dict should also cause this.
     */
    if ((masterPtr->fileString == NULL) && (masterPtr->dataString != NULL)
	    && ((masterPtr->dataString != oldData)
		    || (masterPtr->format != oldFormat))) {

	if (MatchStringFormat(interp, masterPtr->dataString,
		masterPtr->format, &(masterPtr->metadata),
		&imageFormat, &imageFormat87, &imageWidth,
		&imageHeight, &oldformat) != TCL_OK) {
	    goto errorExit;
	}
	if (ImgPhotoSetSize(masterPtr, imageWidth, imageHeight) != TCL_OK) {
	    Tcl_SetObjResult(interp, Tcl_NewStringObj(
		    TK_PHOTO_ALLOC_FAILURE_MESSAGE, -1));
	    Tcl_SetErrorCode(interp, "TK", "MALLOC", NULL);
	    goto errorExit;
	}
	tempformat = masterPtr->format;
	tempdata = masterPtr->dataString;
	if (oldformat) {
	    if (tempformat) {
		tempformat = (Tcl_Obj *) Tcl_GetString(tempformat);
	    }
	    tempdata = (Tcl_Obj *) Tcl_GetString(tempdata);
	}
	if (imageFormat != NULL) {
	    if (imageFormat->stringReadProc(interp, tempdata, tempformat,
		    (Tk_PhotoHandle) masterPtr, 0, 0, imageWidth, imageHeight,
		    0, 0) != TCL_OK) {
		goto errorExit;
	    }
	} else {
	    if (imageFormat87->stringReadProc(interp, tempdata, tempformat,
		    (Tk_PhotoHandle) masterPtr, 0, 0, imageWidth, imageHeight,
		    0, 0, &(masterPtr->metadata)) != TCL_OK) {
		goto errorExit;
	    }
	}

	Tcl_ResetResult(interp);
	masterPtr->flags |= IMAGE_CHANGED;
    }

    /*
     * Enforce a reasonable value for gamma.
     */

    if (masterPtr->gamma <= 0) {
	masterPtr->gamma = 1.0;
    }

    if ((masterPtr->gamma != oldGamma)
	    || (masterPtr->palette != oldPaletteString)) {
	masterPtr->flags |= IMAGE_CHANGED;
    }

    /*
     * Cycle through all of the instances of this image, regenerating the
     * information for each instance. Then force the image to be redisplayed
     * everywhere that it is used.
     */

    for (instancePtr = masterPtr->instancePtr; instancePtr != NULL;
	    instancePtr = instancePtr->nextPtr) {
	TkImgPhotoConfigureInstance(instancePtr);
    }

    /*
     * Inform the generic image code that the image has (potentially) changed.
     */

    Tk_ImageChanged(masterPtr->tkMaster, 0, 0, masterPtr->width,
	    masterPtr->height, masterPtr->width, masterPtr->height);
    masterPtr->flags &= ~IMAGE_CHANGED;

    if (oldData != NULL) {
	Tcl_DecrRefCount(oldData);
    }
    if (oldFormat != NULL) {
	Tcl_DecrRefCount(oldFormat);
    }

    ToggleComplexAlphaIfNeeded(masterPtr);

    return TCL_OK;

  errorExit:
    if (oldData != NULL) {
	Tcl_DecrRefCount(oldData);
    }
    if (oldFormat != NULL) {
	Tcl_DecrRefCount(oldFormat);
    }
    return TCL_ERROR;
}

/*
 *----------------------------------------------------------------------
 *
 * ToggleComplexAlphaIfNeeded --
 *
 *	This function is called when an image is modified to check if any
 *	partially transparent pixels exist, which requires blending instead of
 *	straight copy.
 *
 * Results:
 *	None.
 *
 * Side effects:
 *	(Re)sets COMPLEX_ALPHA flag of master.
 *
 *----------------------------------------------------------------------
 */

static int
ToggleComplexAlphaIfNeeded(
    PhotoMaster *mPtr)
{
    size_t len = (size_t)MAX(mPtr->userWidth, mPtr->width) *
	    (size_t)MAX(mPtr->userHeight, mPtr->height) * 4;
    unsigned char *c = mPtr->pix32;
    unsigned char *end = c + len;

    /*
     * Set the COMPLEX_ALPHA flag if we have an image with partially
     * transparent bits.
     */

    mPtr->flags &= ~COMPLEX_ALPHA;
    if (c == NULL) {
	return 0;
    }
    c += 3;			/* Start at first alpha byte. */
    for (; c < end; c += 4) {
	if (*c && *c != 255) {
     	    mPtr->flags |= COMPLEX_ALPHA;
	    break;
	}
    }
    return (mPtr->flags & COMPLEX_ALPHA);
}

/*
 *----------------------------------------------------------------------
 *
 * ImgPhotoDelete --
 *
 *	This function is called by the image code to delete the master
 *	structure for an image.
 *
 * Results:
 *	None.
 *
 * Side effects:
 *	Resources associated with the image get freed.
 *
 *----------------------------------------------------------------------
 */

static void
ImgPhotoDelete(
    ClientData masterData)	/* Pointer to PhotoMaster structure for image.
				 * Must not have any more instances. */
{
    PhotoMaster *masterPtr = (PhotoMaster *)masterData;
    PhotoInstance *instancePtr;

    while ((instancePtr = masterPtr->instancePtr) != NULL) {
	if (instancePtr->refCount > 0) {
	    Tcl_Panic("tried to delete photo image when instances still exist");
	}
	Tcl_CancelIdleCall(TkImgDisposeInstance, instancePtr);
	TkImgDisposeInstance(instancePtr);
    }
    masterPtr->tkMaster = NULL;
    if (masterPtr->imageCmd != NULL) {
	Tcl_DeleteCommandFromToken(masterPtr->interp, masterPtr->imageCmd);
    }
    if (masterPtr->pix32 != NULL) {
	ckfree(masterPtr->pix32);
    }
    if (masterPtr->validRegion != NULL) {
	TkDestroyRegion(masterPtr->validRegion);
    }
    if (masterPtr->dataString != NULL) {
	Tcl_DecrRefCount(masterPtr->dataString);
    }
    if (masterPtr->format != NULL) {
	Tcl_DecrRefCount(masterPtr->format);
    }
    if (masterPtr->metadata != NULL) {
	Tcl_DecrRefCount(masterPtr->metadata);
    }
    Tk_FreeOptions(configSpecs, (char *) masterPtr, NULL, 0);
    ckfree(masterPtr);
}

/*
 *----------------------------------------------------------------------
 *
 * ImgPhotoCmdDeletedProc --
 *
 *	This function is invoked when the image command for an image is
 *	deleted. It deletes the image.
 *
 * Results:
 *	None.
 *
 * Side effects:
 *	The image is deleted.
 *
 *----------------------------------------------------------------------
 */

static void
ImgPhotoCmdDeletedProc(
    ClientData clientData)	/* Pointer to PhotoMaster structure for
				 * image. */
{
    PhotoMaster *masterPtr = (PhotoMaster *)clientData;

    masterPtr->imageCmd = NULL;
    if (masterPtr->tkMaster != NULL) {
	Tk_DeleteImage(masterPtr->interp, Tk_NameOfImage(masterPtr->tkMaster));
    }
}

/*
 *----------------------------------------------------------------------
 *
 * ImgPhotoSetSize --
 *
 *	This function reallocates the image storage and instance pixmaps for a
 *	photo image, as necessary, to change the image's size to `width' x
 *	`height' pixels.
 *
 * Results:
 *	TCL_OK if successful, TCL_ERROR if failure occurred (currently just
 *	with memory allocation.)
 *
 * Side effects:
 *	Storage gets reallocated, for the master and all its instances.
 *
 *----------------------------------------------------------------------
 */

static int
ImgPhotoSetSize(
    PhotoMaster *masterPtr,
    int width, int height)
{
    unsigned char *newPix32 = NULL;
    int h, offset, pitch;
    unsigned char *srcPtr, *destPtr;
    XRectangle validBox, clipBox;
    TkRegion clipRegion;
    PhotoInstance *instancePtr;

    if (masterPtr->userWidth > 0) {
	width = masterPtr->userWidth;
    }
    if (masterPtr->userHeight > 0) {
	height = masterPtr->userHeight;
    }

    if (width > INT_MAX / 4) {
	/* Pitch overflows int */
	return TCL_ERROR;
    }
    pitch = width * 4;

    /*
     * Test if we're going to (re)allocate the main buffer now, so that any
     * failures will leave the photo unchanged.
     */

    if ((width != masterPtr->width) || (height != masterPtr->height)
	    || (masterPtr->pix32 == NULL)) {
	unsigned newPixSize;

	if (pitch && height > (int)(UINT_MAX / pitch)) {
	    return TCL_ERROR;
	}
	newPixSize = height * pitch;

	/*
	 * Some mallocs() really hate allocating zero bytes. [Bug 619544]
	 */

	if (newPixSize == 0) {
	    newPix32 = NULL;
	} else {
	    newPix32 = (unsigned char *)attemptckalloc(newPixSize);
	    if (newPix32 == NULL) {
		return TCL_ERROR;
	    }
	}
    }

    /*
     * We have to trim the valid region if it is currently larger than the new
     * image size.
     */

    TkClipBox(masterPtr->validRegion, &validBox);
    if ((validBox.x + validBox.width > width)
	    || (validBox.y + validBox.height > height)) {
	clipBox.x = 0;
	clipBox.y = 0;
	clipBox.width = width;
	clipBox.height = height;
	clipRegion = TkCreateRegion();
	TkUnionRectWithRegion(&clipBox, clipRegion, clipRegion);
	TkIntersectRegion(masterPtr->validRegion, clipRegion,
		masterPtr->validRegion);
	TkDestroyRegion(clipRegion);
	TkClipBox(masterPtr->validRegion, &validBox);
    }

    /*
     * Use the reallocated storage (allocation above) for the 32-bit image and
     * copy over valid regions. Note that this test is true precisely when the
     * allocation has already been done.
     */

    if (newPix32 != NULL) {
	/*
	 * Zero the new array. The dithering code shouldn't read the areas
	 * outside validBox, but they might be copied to another photo image
	 * or written to a file.
	 */

	if ((masterPtr->pix32 != NULL)
	    && ((width == masterPtr->width) || (width == validBox.width))) {
	    if (validBox.y > 0) {
		memset(newPix32, 0, ((size_t) validBox.y * pitch));
	    }
	    h = validBox.y + validBox.height;
	    if (h < height) {
		memset(newPix32 + h*pitch, 0, ((size_t) (height - h) * pitch));
	    }
	} else {
	    memset(newPix32, 0, ((size_t)height * pitch));
	}

	if (masterPtr->pix32 != NULL) {
	    /*
	     * Copy the common area over to the new array array and free the
	     * old array.
	     */

	    if (width == masterPtr->width) {

		/*
		 * The region to be copied is contiguous.
		 */

		offset = validBox.y * pitch;
		memcpy(newPix32 + offset, masterPtr->pix32 + offset,
			((size_t)validBox.height * pitch));

	    } else if ((validBox.width > 0) && (validBox.height > 0)) {
		/*
		 * Area to be copied is not contiguous - copy line by line.
		 */

		destPtr = newPix32 + (validBox.y * width + validBox.x) * 4;
		srcPtr = masterPtr->pix32 + (validBox.y * masterPtr->width
			+ validBox.x) * 4;
		for (h = validBox.height; h > 0; h--) {
		    memcpy(destPtr, srcPtr, ((size_t)validBox.width * 4));
		    destPtr += width * 4;
		    srcPtr += masterPtr->width * 4;
		}
	    }

	    ckfree(masterPtr->pix32);
	}

	masterPtr->pix32 = newPix32;
	masterPtr->width = width;
	masterPtr->height = height;

	/*
	 * Dithering will be correct up to the end of the last pre-existing
	 * complete scanline.
	 */

	if ((validBox.x > 0) || (validBox.y > 0)) {
	    masterPtr->ditherX = 0;
	    masterPtr->ditherY = 0;
	} else if (validBox.width == width) {
	    if ((int) validBox.height < masterPtr->ditherY) {
		masterPtr->ditherX = 0;
		masterPtr->ditherY = validBox.height;
	    }
	} else if ((masterPtr->ditherY > 0)
		|| ((int) validBox.width < masterPtr->ditherX)) {
	    masterPtr->ditherX = validBox.width;
	    masterPtr->ditherY = 0;
	}
    }

    ToggleComplexAlphaIfNeeded(masterPtr);

    /*
     * Now adjust the sizes of the pixmaps for all of the instances.
     */

    for (instancePtr = masterPtr->instancePtr; instancePtr != NULL;
	    instancePtr = instancePtr->nextPtr) {
	TkImgPhotoInstanceSetSize(instancePtr);
    }

    return TCL_OK;
}

/*
 *----------------------------------------------------------------------
 *
 * MatchFileFormat --
 *
 *	This function is called to find a photo image file format handler
 *	which can parse the image data in the given file. If a user-specified
 *	format string is provided, only handlers whose names match a prefix of
 *	the format string are tried.
 *
 * Results:
 *	A standard TCL return value. If the return value is TCL_OK, a pointer
 *	to the image format record is returned in *imageFormatPtr or
 *	*imageFormat87Ptr, and the width and height of the image are returned
 *	in *widthPtr and *heightPtr.
 *
 * Side effects:
 *	None.
 *
 *----------------------------------------------------------------------
 */

static int
MatchFileFormat(
    Tcl_Interp *interp,		/* Interpreter to use for reporting errors. */
    Tcl_Channel chan,		/* The image file, open for reading. */
    const char *fileName,	/* The name of the image file. */
    Tcl_Obj *formatObj,		/* User-specified format string, or NULL. */
    Tcl_Obj **metadataObjPtr,	/* User-specified metadata and return it */
    Tk_PhotoImageFormat **imageFormatPtr,
				/* A pointer to the photo image format record
				 * is returned here. For format87, this is set
				 * to NULL*/
    Tk_PhotoImageFormat87 **imageFormat87Ptr,
				/* A pointer to the photo image format87 record
				 * is returned here. For non format87, this is
				 * set to NULL*/
    int *widthPtr, int *heightPtr,
				/* The dimensions of the image are returned
				 * here. */
    int *oldformat)		/* Returns 1 if the old image API is used. */
{
    int matched = 0, useoldformat = 0, use87format = 0;
    Tk_PhotoImageFormat *formatPtr;
    Tk_PhotoImageFormat87 *format87Ptr;
    ThreadSpecificData *tsdPtr = (ThreadSpecificData *)
	    Tcl_GetThreadData(&dataKey, sizeof(ThreadSpecificData));
    const char *formatString = NULL;

    if (formatObj) {
	formatString = Tcl_GetString(formatObj);
    }

    /*
     * Scan through the table of file format handlers to find one which can
     * handle the image.
     */

    for (formatPtr = tsdPtr->formatList; formatPtr != NULL;
	    formatPtr = formatPtr->nextPtr) {
	if (formatObj != NULL) {
	    if (strncasecmp(formatString,
		    formatPtr->name, strlen(formatPtr->name)) != 0) {
		continue;
	    }
	    matched = 1;
	    if (formatPtr->fileMatchProc == NULL) {
		Tcl_SetObjResult(interp, Tcl_ObjPrintf(
			"-file option isn't supported for %s images",
			formatString));
		Tcl_SetErrorCode(interp, "TK", "IMAGE", "PHOTO",
			"NOT_FILE_FORMAT", NULL);
		return TCL_ERROR;
	    }
	}
	if (formatPtr->fileMatchProc != NULL) {
	    (void) Tcl_Seek(chan, Tcl_LongAsWide(0L), SEEK_SET);

	    if (formatPtr->fileMatchProc(chan, fileName, formatObj,
		    widthPtr, heightPtr, interp)) {
		if (*widthPtr < 1) {
		    *widthPtr = 1;
		}
		if (*heightPtr < 1) {
		    *heightPtr = 1;
		}
		break;
	    }
	}
    }
    if (formatPtr == NULL) {
	useoldformat = 1;
	for (formatPtr = tsdPtr->oldFormatList; formatPtr != NULL;
		formatPtr = formatPtr->nextPtr) {
	    if (formatString != NULL) {
		if (strncasecmp(formatString,
			formatPtr->name, strlen(formatPtr->name)) != 0) {
		    continue;
		}
		matched = 1;
		if (formatPtr->fileMatchProc == NULL) {
		    Tcl_SetObjResult(interp, Tcl_ObjPrintf(
			    "-file option isn't supported for %s images",
			    formatString));
		    Tcl_SetErrorCode(interp, "TK", "IMAGE", "PHOTO",
			    "NOT_FILE_FORMAT", NULL);
		    return TCL_ERROR;
		}
	    }
	    if (formatPtr->fileMatchProc != NULL) {
		(void) Tcl_Seek(chan, Tcl_LongAsWide(0L), SEEK_SET);
		if (formatPtr->fileMatchProc(chan, fileName, (Tcl_Obj *)
			formatString, widthPtr, heightPtr, interp)) {
		    if (*widthPtr < 1) {
			*widthPtr = 1;
		    }
		    if (*heightPtr < 1) {
			*heightPtr = 1;
		    }
		    break;
		}
	    }
	}
    }

    /*
     * For old and not 87 format, exit now with success
     */

    if (formatPtr != NULL) {
	*imageFormatPtr = formatPtr;
	*imageFormat87Ptr = NULL;
	*oldformat = useoldformat;
	(void) Tcl_Seek(chan, Tcl_LongAsWide(0L), SEEK_SET);
	return TCL_OK;
    }

    /*
     * Scan through the table of file format 87 handlers to find one which can
     * handle the image.
     */

    for (format87Ptr = tsdPtr->formatList87; format87Ptr != NULL;
	    format87Ptr = format87Ptr->nextPtr) {
	if (formatObj != NULL) {
	    if (strncasecmp(formatString,
		    format87Ptr->name, strlen(format87Ptr->name)) != 0) {
		continue;
	    }
	    matched = 1;
	    if (format87Ptr->fileMatchProc == NULL) {
		Tcl_SetObjResult(interp, Tcl_ObjPrintf(
			"-file option isn't supported for %s images",
			formatString));
		Tcl_SetErrorCode(interp, "TK", "IMAGE", "PHOTO",
			"NOT_FILE_FORMAT", NULL);
		return TCL_ERROR;
	    }
	}
	if (format87Ptr->fileMatchProc != NULL) {
	    (void) Tcl_Seek(chan, Tcl_LongAsWide(0L), SEEK_SET);

	    if (format87Ptr->fileMatchProc(chan, fileName, formatObj,
		    widthPtr, heightPtr, interp, metadataObjPtr)) {
		if (*widthPtr < 1) {
		    *widthPtr = 1;
		}
		if (*heightPtr < 1) {
		    *heightPtr = 1;
		}
		*imageFormat87Ptr = format87Ptr;
		*imageFormatPtr = NULL;
		*oldformat = 0;
		(void) Tcl_Seek(chan, Tcl_LongAsWide(0L), SEEK_SET);
		return TCL_OK;
	    }
	}
    }
    
    /*
     * No matching format found
     */

    if ((formatObj != NULL) && !matched) {
        Tcl_SetObjResult(interp, Tcl_ObjPrintf(
		"image file format \"%s\" is not supported",
		formatString));
	Tcl_SetErrorCode(interp, "TK", "LOOKUP", "PHOTO_FORMAT",
		formatString, NULL);
    } else {
	Tcl_SetObjResult(interp, Tcl_ObjPrintf(
		"couldn't recognize data in image file \"%s\"",
		fileName));
	Tcl_SetErrorCode(interp, "TK", "PHOTO", "IMAGE",
		"UNRECOGNIZED_DATA", NULL);
    }
    return TCL_ERROR;
}

/*
 *----------------------------------------------------------------------
 *
 * MatchStringFormat --
 *
 *	This function is called to find a photo image file format handler
 *	which can parse the image data in the given string. If a
 *	user-specified format string is provided, only handlers whose names
 *	match a prefix of the format string are tried.
 *
 * Results:
 *	A standard TCL return value. If the return value is TCL_OK, a pointer
 *	to the image format record is returned in *imageFormatPtr or
 *	*imageFormat87Ptr, and the width and height of the image are returned
 *	in *widthPtr and *heightPtr.
 *
 * Side effects:
 *	None.
 *
 *----------------------------------------------------------------------
 */

static int
MatchStringFormat(
    Tcl_Interp *interp,		/* Interpreter to use for reporting errors. */
    Tcl_Obj *data,		/* Object containing the image data. */
    Tcl_Obj *formatObj,		/* User-specified format string, or NULL. */
    Tcl_Obj **metadataObjPtr,	/* User-specified metadata and return it */
    Tk_PhotoImageFormat **imageFormatPtr,
				/* A pointer to the photo image format record
				 * is returned here. For format87, this is set
				 * to NULL*/
    Tk_PhotoImageFormat87 **imageFormat87Ptr,
				/* A pointer to the photo image format87 record
				 * is returned here. For non format87, this is
				 * set to NULL*/
    int *widthPtr, int *heightPtr,
				/* The dimensions of the image are returned
				 * here. */
    int *oldformat)		/* Returns 1 if the old image API is used. */
{
    int matched = 0, useoldformat = 0, use87format = 0;
    Tk_PhotoImageFormat *formatPtr, *defaultFormatPtr = NULL;
    Tk_PhotoImageFormat87 *format87Ptr = NULL;
    ThreadSpecificData *tsdPtr = (ThreadSpecificData *)
	    Tcl_GetThreadData(&dataKey, sizeof(ThreadSpecificData));
    const char *formatString = NULL;

    if (formatObj) {
	formatString = Tcl_GetString(formatObj);
    }

    /*
     * Scan through the table of file format handlers to find one which can
     * handle the image.
     */

    for (formatPtr = tsdPtr->formatList; formatPtr != NULL;
	    formatPtr = formatPtr->nextPtr) {
	/*
	 * To keep the behaviour of older versions (Tk <= 8.6), the default
	 * list-of-lists string format is checked last. Remember its position.
	 */

	if (strncasecmp("default", formatPtr->name, strlen(formatPtr->name))
		== 0) {
	    defaultFormatPtr = formatPtr;
	}

	if (formatObj != NULL) {
	    if (strncasecmp(formatString,
		    formatPtr->name, strlen(formatPtr->name)) != 0) {
		continue;
	    }
	    matched = 1;
	    if (formatPtr->stringMatchProc == NULL) {
		Tcl_SetObjResult(interp, Tcl_ObjPrintf(
			"-data option isn't supported for %s images",
			formatString));
		Tcl_SetErrorCode(interp, "TK", "IMAGE", "PHOTO",
			"NOT_DATA_FORMAT", NULL);
		return TCL_ERROR;
	    }
	}

	/*
	 * If this is the default format, and it was not passed as -format
	 * option, skip the stringMatchProc test. It'll be done later
	 */

	if (formatObj == NULL && formatPtr == defaultFormatPtr) {
	    continue;
	}

	if ((formatPtr->stringMatchProc != NULL)
		&& (formatPtr->stringReadProc != NULL)
		&& formatPtr->stringMatchProc(data, formatObj,
			widthPtr, heightPtr, interp)) {
	    break;
	}
    }

    if (formatPtr == NULL) {
	useoldformat = 1;
	for (formatPtr = tsdPtr->oldFormatList; formatPtr != NULL;
		formatPtr = formatPtr->nextPtr) {
	    if (formatObj != NULL) {
		if (strncasecmp(formatString,
			formatPtr->name, strlen(formatPtr->name)) != 0) {
		    continue;
		}
		matched = 1;
		if (formatPtr->stringMatchProc == NULL) {
		    Tcl_SetObjResult(interp, Tcl_ObjPrintf(
			    "-data option isn't supported for %s images",
			    formatString));
		    Tcl_SetErrorCode(interp, "TK", "IMAGE", "PHOTO",
			    "NOT_DATA_FORMAT", NULL);
		    return TCL_ERROR;
		}
	    }
	    if ((formatPtr->stringMatchProc != NULL)
		    && (formatPtr->stringReadProc != NULL)
		    && formatPtr->stringMatchProc(
			    (Tcl_Obj *) Tcl_GetString(data),
			    (Tcl_Obj *) formatString,
			    widthPtr, heightPtr, interp)) {
		break;
	    }
	}
    }

    if (formatPtr == NULL) {
	useoldformat = 0;
	for (format87Ptr = tsdPtr->formatList87; format87Ptr != NULL;
		format87Ptr = format87Ptr->nextPtr) {
	    if (formatObj != NULL) {
		if (strncasecmp(formatString,
			format87Ptr->name, strlen(format87Ptr->name)) != 0) {
		    continue;
		}
		matched = 1;
		if (format87Ptr->stringMatchProc == NULL) {
		    Tcl_SetObjResult(interp, Tcl_ObjPrintf(
			    "-data option isn't supported for %s images",
			    formatString));
		    Tcl_SetErrorCode(interp, "TK", "IMAGE", "PHOTO",
			    "NOT_DATA_FORMAT", NULL);
		    return TCL_ERROR;
		}
	    }
	    if ((format87Ptr->stringMatchProc != NULL)
		    && (format87Ptr->stringReadProc != NULL)
		    && format87Ptr->stringMatchProc(
                            data, formatObj,
			    widthPtr, heightPtr, interp, metadataObjPtr)) {
		break;
	    }
	}
    }

    if (formatPtr == NULL && format87Ptr == 0) {
	/*
	 * Try the default format as last resort (only if no -format option
	 * was passed).
	 */

	if ( formatObj == NULL && defaultFormatPtr == NULL) {
	    Tcl_Panic("default image format handler not registered");
	}
	if ( formatObj == NULL
		&& defaultFormatPtr->stringMatchProc != NULL
		&& defaultFormatPtr->stringReadProc != NULL
		&& defaultFormatPtr->stringMatchProc(data, formatObj,
		widthPtr, heightPtr, interp) != 0) {
	    useoldformat = 0;
	    formatPtr = defaultFormatPtr;
	} else if ((formatObj != NULL) && !matched) {
	    Tcl_SetObjResult(interp, Tcl_ObjPrintf(
		    "image format \"%s\" is not supported", formatString));
	    Tcl_SetErrorCode(interp, "TK", "LOOKUP", "PHOTO_FORMAT",
		    formatString, NULL);
	    return TCL_ERROR;
	} else {

            /*
             * Some lower level routine (stringMatchProc) may have already set
             * a specific error message, so just return this. Otherwise return
             * a generic image data error.
             */

            if (Tcl_GetString(Tcl_GetObjResult(interp))[0] == '\0') {
                Tcl_SetObjResult(interp, Tcl_NewStringObj(
                        "couldn't recognize image data", -1));
	        Tcl_SetErrorCode(interp, "TK", "IMAGE", "PHOTO",
		        "UNRECOGNIZED_DATA", NULL);
            }
	    return TCL_ERROR;
	}
    }

    *imageFormatPtr = formatPtr;
    *imageFormat87Ptr = format87Ptr;
    *oldformat = useoldformat;

    /*
     * Some stringMatchProc might have left error messages and error codes in
     * interp.	Clear them before return.
     */
    Tcl_ResetResult(interp);
    return TCL_OK;
}

/*
 *----------------------------------------------------------------------
 *
 * Tk_FindPhoto --
 *
 *	This function is called to get an opaque handle (actually a
 *	PhotoMaster *) for a given image, which can be used in subsequent
 *	calls to Tk_PhotoPutBlock, etc. The `name' parameter is the name of
 *	the image.
 *
 * Results:
 *	The handle for the photo image, or NULL if there is no photo image
 *	with the name given.
 *
 * Side effects:
 *	None.
 *
 *----------------------------------------------------------------------
 */

Tk_PhotoHandle
Tk_FindPhoto(
    Tcl_Interp *interp,		/* Interpreter (application) in which image
				 * exists. */
    const char *imageName)	/* Name of the desired photo image. */
{
    const Tk_ImageType *typePtr;
    ClientData clientData =
	    Tk_GetImageMasterData(interp, imageName, &typePtr);

    if ((typePtr == NULL) || (typePtr->name != tkPhotoImageType.name)) {
	return NULL;
    }
    return clientData;
}

/*
 *----------------------------------------------------------------------
 *
 * Tk_PhotoPutBlock --
 *
 *	This function is called to put image data into a photo image.
 *
 * Results:
 *	A standard Tcl result code.
 *
 * Side effects:
 *	The image data is stored. The image may be expanded. The Tk image code
 *	is informed that the image has changed. If the result code is
 *	TCL_ERROR, an error message will be placed in the interpreter (if
 *	non-NULL).
 *
 *----------------------------------------------------------------------
 */

int
Tk_PhotoPutBlock(
    Tcl_Interp *interp,		/* Interpreter for passing back error
				 * messages, or NULL. */
    Tk_PhotoHandle handle,	/* Opaque handle for the photo image to be
				 * updated. */
    Tk_PhotoImageBlock *blockPtr,
				/* Pointer to a structure describing the pixel
				 * data to be copied into the image. */
    int x, int y,		/* Coordinates of the top-left pixel to be
				 * updated in the image. */
    int width, int height,	/* Dimensions of the area of the image to be
				 * updated. */
    int compRule)		/* Compositing rule to use when processing
				 * transparent pixels. */
{
    PhotoMaster *masterPtr = (PhotoMaster *) handle;
    Tk_PhotoImageBlock sourceBlock;
    unsigned char *memToFree;
    int xEnd, yEnd, greenOffset, blueOffset, alphaOffset;
    int wLeft, hLeft, wCopy, hCopy, pitch;
    unsigned char *srcPtr, *srcLinePtr, *destPtr, *destLinePtr;
    int sourceIsSimplePhoto = compRule & SOURCE_IS_SIMPLE_ALPHA_PHOTO;
    XRectangle rect;

    /*
     * Zero-sized blocks never cause any changes. [Bug 3078902]
     */

    if (blockPtr->height == 0 || blockPtr->width == 0) {
	return TCL_OK;
    }

    compRule &= ~SOURCE_IS_SIMPLE_ALPHA_PHOTO;

    if ((masterPtr->userWidth != 0) && ((x + width) > masterPtr->userWidth)) {
	width = masterPtr->userWidth - x;
    }
    if ((masterPtr->userHeight != 0)
	    && ((y + height) > masterPtr->userHeight)) {
	height = masterPtr->userHeight - y;
    }
    if ((width <= 0) || (height <= 0)) {
	return TCL_OK;
    }

    /*
     * Fix for bug e4336bef5d:
     *
     * Make a local copy of *blockPtr, as we might have to change some
     * of its fields and don't want to interfere with the caller's data.
     *
     * If source and destination are the same image, create a copy  of the
     * source data in our local sourceBlock.
     *
     * To find out, just comparing the pointers is not enough - they might have
     * different values and still point to the same block of memory. (e.g.
     * if the -from option was passed to [imageName copy])
     */
    sourceBlock = *blockPtr;
    memToFree = NULL;
    if (sourceBlock.pixelPtr >= masterPtr->pix32
	    && sourceBlock.pixelPtr <= masterPtr->pix32 + masterPtr->width
	    * masterPtr->height * 4) {
	sourceBlock.pixelPtr = (unsigned char *)attemptckalloc(sourceBlock.height
		* sourceBlock.pitch);
	if (sourceBlock.pixelPtr == NULL) {
	    if (interp != NULL) {
		Tcl_SetObjResult(interp, Tcl_NewStringObj(
			TK_PHOTO_ALLOC_FAILURE_MESSAGE, -1));
		Tcl_SetErrorCode(interp, "TK", "MALLOC", NULL);
	    }
	    return TCL_ERROR;
	}
	memToFree = sourceBlock.pixelPtr;
	memcpy(sourceBlock.pixelPtr, blockPtr->pixelPtr, sourceBlock.height
	    * sourceBlock.pitch);
    }


    xEnd = x + width;
    yEnd = y + height;
    if ((xEnd > masterPtr->width) || (yEnd > masterPtr->height)) {
	if (ImgPhotoSetSize(masterPtr, MAX(xEnd, masterPtr->width),
		MAX(yEnd, masterPtr->height)) == TCL_ERROR) {
	    if (interp != NULL) {
		Tcl_SetObjResult(interp, Tcl_NewStringObj(
			TK_PHOTO_ALLOC_FAILURE_MESSAGE, -1));
		Tcl_SetErrorCode(interp, "TK", "MALLOC", NULL);
	    }
	    goto errorExit;
	}
    }

    if ((y < masterPtr->ditherY) || ((y == masterPtr->ditherY)
	    && (x < masterPtr->ditherX))) {
	/*
	 * The dithering isn't correct past the start of this block.
	 */

	masterPtr->ditherX = x;
	masterPtr->ditherY = y;
    }

    /*
     * If this image block could have different red, green and blue
     * components, mark it as a color image.
     */

    greenOffset = sourceBlock.offset[1] - sourceBlock.offset[0];
    blueOffset = sourceBlock.offset[2] - sourceBlock.offset[0];
    alphaOffset = sourceBlock.offset[3];
    if ((alphaOffset >= sourceBlock.pixelSize) || (alphaOffset < 0)) {
	alphaOffset = 0;
	sourceIsSimplePhoto = 1;
    } else {
	alphaOffset -= sourceBlock.offset[0];
    }
    if ((greenOffset != 0) || (blueOffset != 0)) {
	masterPtr->flags |= COLOR_IMAGE;
    }

    /*
     * Copy the data into our local 32-bit/pixel array. If we can do it with a
     * single memmove, we do.
     */

    destLinePtr = masterPtr->pix32 + (y * masterPtr->width + x) * 4;
    pitch = masterPtr->width * 4;

    /*
     * Test to see if we can do the whole write in a single copy. This test is
     * probably too restrictive. We should also be able to do a memmove if
     * pixelSize == 3 and alphaOffset == 0. Maybe other cases too.
     */

    if ((sourceBlock.pixelSize == 4)
	    && (greenOffset == 1) && (blueOffset == 2) && (alphaOffset == 3)
	    && (width <= sourceBlock.width) && (height <= sourceBlock.height)
	    && ((height == 1) || ((x == 0) && (width == masterPtr->width)
		&& (sourceBlock.pitch == pitch)))
	    && (compRule == TK_PHOTO_COMPOSITE_SET)) {
	memmove(destLinePtr, sourceBlock.pixelPtr + sourceBlock.offset[0],
		((size_t)height * width * 4));

	/*
	 * We know there's an alpha offset and we're setting the data, so skip
	 * directly to the point when we recompute the photo validity region.
	 */

	goto recalculateValidRegion;
    }

    /*
     * Copy and merge pixels according to the compositing rule.
     */

    for (hLeft = height; hLeft > 0;) {
	int pixelSize = sourceBlock.pixelSize;
	int compRuleSet = (compRule == TK_PHOTO_COMPOSITE_SET);

	srcLinePtr = sourceBlock.pixelPtr + sourceBlock.offset[0];
	hCopy = MIN(hLeft, sourceBlock.height);
	hLeft -= hCopy;
	for (; hCopy > 0; --hCopy) {
	    /*
	     * If the layout of the source line matches our memory layout and
	     * we're setting, we can just copy the bytes directly, which is
	     * much faster.
	     */

	    if ((pixelSize == 4) && (greenOffset == 1)
		    && (blueOffset == 2) && (alphaOffset == 3)
		    && (width <= sourceBlock.width)
		    && compRuleSet) {
		memcpy(destLinePtr, srcLinePtr, ((size_t)width * 4));
		srcLinePtr += sourceBlock.pitch;
		destLinePtr += pitch;
		continue;
	    }

	    /*
	     * Have to copy the slow way.
	     */

	    destPtr = destLinePtr;
	    for (wLeft = width; wLeft > 0;) {
		wCopy = MIN(wLeft, sourceBlock.width);
		wLeft -= wCopy;
		srcPtr = srcLinePtr;

		/*
		 * But we might be lucky and be able to use fairly fast loops.
		 * It's worth checking...
		 */

		if (alphaOffset == 0) {
		    /*
		     * This is the non-alpha case, so can still be fairly
		     * fast. Note that in the non-alpha-source case, the
		     * compositing rule doesn't apply.
		     */

		    for (; wCopy>0 ; --wCopy, srcPtr+=pixelSize) {
			*destPtr++ = srcPtr[0];
			*destPtr++ = srcPtr[greenOffset];
			*destPtr++ = srcPtr[blueOffset];
			*destPtr++ = 255;
		    }
		    continue;
		} else if (compRuleSet) {
		    /*
		     * This is the SET compositing rule, which just replaces
		     * what was there before with the new data. This is
		     * another fairly fast case. No point in doing a memcpy();
		     * the order of channels is probably wrong.
		     */

		    for (; wCopy>0 ; --wCopy, srcPtr+=pixelSize) {
			*destPtr++ = srcPtr[0];
			*destPtr++ = srcPtr[greenOffset];
			*destPtr++ = srcPtr[blueOffset];
			*destPtr++ = srcPtr[alphaOffset];
		    }
		    continue;
		}

		/*
		 * Bother; need to consider the alpha value of each pixel to
		 * know what to do.
		 */

		for (; wCopy>0 ; --wCopy, srcPtr+=pixelSize) {
		    int alpha = srcPtr[alphaOffset];

		    if (alpha == 255 || !destPtr[3]) {
			/*
			 * Either the source is 100% opaque, or the
			 * destination is entirely blank. In all cases, we
			 * just set the destination to the source.
			 */

			*destPtr++ = srcPtr[0];
			*destPtr++ = srcPtr[greenOffset];
			*destPtr++ = srcPtr[blueOffset];
			*destPtr++ = alpha;
			continue;
		    }

		    /*
		     * Can still skip doing work if the source is 100%
		     * transparent at this point.
		     */

		    if (alpha) {
			int Alpha = destPtr[3];

			/*
			 * OK, there's real work to be done. Luckily, there's
			 * a substantial literature on what to do in this
			 * case. In particular, Porter and Duff have done a
			 * taxonomy of compositing rules, and the right one is
			 * the "Source Over" rule. This code implements that.
			 */

			destPtr[0] = PD_SRC_OVER(srcPtr[0], alpha, destPtr[0],
				Alpha);
			destPtr[1] = PD_SRC_OVER(srcPtr[greenOffset], alpha,
				destPtr[1], Alpha);
			destPtr[2] = PD_SRC_OVER(srcPtr[blueOffset], alpha,
				destPtr[2], Alpha);
			destPtr[3] = PD_SRC_OVER_ALPHA(alpha, Alpha);
		    }

		    destPtr += 4;
		}
	    }
	    srcLinePtr += sourceBlock.pitch;
	    destLinePtr += pitch;
	}
    }

    /*
     * Add this new block to the region which specifies which data is valid.
     */

    if (alphaOffset) {
	/*
	 * This block is grossly inefficient. For each row in the image, it
	 * finds each continguous string of nontransparent pixels, then marks
	 * those areas as valid in the validRegion mask. This makes drawing
	 * very efficient, because of the way we use X: we just say, here's
	 * your mask, and here's your data. We need not worry about the
	 * current background color, etc. But this costs us a lot on the image
	 * setup. Still, image setup only happens once, whereas the drawing
	 * happens many times, so this might be the best way to go.
	 *
	 * An alternative might be to not set up this mask, and instead, at
	 * drawing time, for each transparent pixel, set its color to the
	 * color of the background behind that pixel. This is what I suspect
	 * most of programs do. However, they don't have to deal with the
	 * canvas, which could have many different background colors.
	 * Determining the correct bg color for a given pixel might be
	 * expensive.
	 */

	if (compRule != TK_PHOTO_COMPOSITE_OVERLAY) {
	    TkRegion workRgn;

	    /*
	     * Don't need this when using the OVERLAY compositing rule, which
	     * always strictly increases the valid region.
	     */

	recalculateValidRegion:
	    workRgn = TkCreateRegion();
	    rect.x = x;
	    rect.y = y;
	    rect.width = width;
	    rect.height = height;
	    TkUnionRectWithRegion(&rect, workRgn, workRgn);
	    TkSubtractRegion(masterPtr->validRegion, workRgn,
		    masterPtr->validRegion);
	    TkDestroyRegion(workRgn);
	}

	/*
	 * Factorize out the main part of the building of the region data to
	 * allow for more efficient per-platform implementations. [Bug 919066]
	 */

	TkpBuildRegionFromAlphaData(masterPtr->validRegion, (unsigned) x,
		(unsigned) y, (unsigned) width, (unsigned) height,
		masterPtr->pix32 + (y * masterPtr->width + x) * 4 + 3,
		4, (unsigned) masterPtr->width * 4);
    } else {
	rect.x = x;
	rect.y = y;
	rect.width = width;
	rect.height = height;
	TkUnionRectWithRegion(&rect, masterPtr->validRegion,
		masterPtr->validRegion);
    }

    /*
     * Check if display code needs alpha blending...
     */

    if (!sourceIsSimplePhoto && (height == 1)) {
	/*
	 * Optimize the single span case if we can. This speeds up code that
	 * builds up large simple-alpha images by scan-lines or individual
	 * pixels. We don't negate COMPLEX_ALPHA in this case. [Bug 1409140]
	 * [Patch 1539990]
	 */

	if (!(masterPtr->flags & COMPLEX_ALPHA)) {
	    int x1;

	    for (x1=x ; x1<x+width ; x1++) {
		unsigned char newAlpha;

		destLinePtr = masterPtr->pix32 + (y*masterPtr->width + x1)*4;
		newAlpha = destLinePtr[3];
		if (newAlpha && newAlpha != 255) {
		    masterPtr->flags |= COMPLEX_ALPHA;
		    break;
		}
	    }
	}
    } else if ((alphaOffset != 0) || (masterPtr->flags & COMPLEX_ALPHA)) {
	/*
	 * Check for partial transparency if alpha pixels are specified, or
	 * rescan if we already knew such pixels existed. To restrict this
	 * Toggle to only checking the changed pixels requires knowing where
	 * the alpha pixels are.
	 */

	ToggleComplexAlphaIfNeeded(masterPtr);
    }

    /*
     * Update each instance.
     */

    Tk_DitherPhoto((Tk_PhotoHandle)masterPtr, x, y, width, height);

    /*
     * Tell the core image code that this image has changed.
     */

    Tk_ImageChanged(masterPtr->tkMaster, x, y, width, height,
	    masterPtr->width, masterPtr->height);

    if (memToFree) ckfree(memToFree);

    return TCL_OK;

  errorExit:
    if (memToFree) ckfree(memToFree);

    return TCL_ERROR;
}

/*
 *----------------------------------------------------------------------
 *
 * Tk_PhotoPutZoomedBlock --
 *
 *	This function is called to put image data into a photo image, with
 *	possible subsampling and/or zooming of the pixels.
 *
 * Results:
 *	None.
 *
 * Side effects:
 *	The image data is stored. The image may be expanded. The Tk image code
 *	is informed that the image has changed.
 *
 *----------------------------------------------------------------------
 */

int
Tk_PhotoPutZoomedBlock(
    Tcl_Interp *interp,		/* Interpreter for passing back error
				 * messages, or NULL. */
    Tk_PhotoHandle handle,	/* Opaque handle for the photo image to be
				 * updated. */
    Tk_PhotoImageBlock *blockPtr,
				/* Pointer to a structure describing the pixel
				 * data to be copied into the image. */
    int x, int y,		/* Coordinates of the top-left pixel to be
				 * updated in the image. */
    int width, int height,	/* Dimensions of the area of the image to be
				 * updated. */
    int zoomX, int zoomY,	/* Zoom factors for the X and Y axes. */
    int subsampleX, int subsampleY,
				/* Subsampling factors for the X and Y
				 * axes. */
    int compRule)		/* Compositing rule to use when processing
				 * transparent pixels. */
{
    PhotoMaster *masterPtr = (PhotoMaster *) handle;
    Tk_PhotoImageBlock sourceBlock;
    unsigned char *memToFree;
    int xEnd, yEnd, greenOffset, blueOffset, alphaOffset;
    int wLeft, hLeft, wCopy, hCopy, blockWid, blockHt;
    unsigned char *srcPtr, *srcLinePtr, *srcOrigPtr, *destPtr, *destLinePtr;
    int pitch, xRepeat, yRepeat, blockXSkip, blockYSkip, sourceIsSimplePhoto;
    XRectangle rect;

    /*
     * Zero-sized blocks never cause any changes. [Bug 3078902]
     */

    if (blockPtr->height == 0 || blockPtr->width == 0) {
	return TCL_OK;
    }

    if (zoomX==1 && zoomY==1 && subsampleX==1 && subsampleY==1) {
	return Tk_PhotoPutBlock(interp, handle, blockPtr, x, y, width, height,
		compRule);
    }

    sourceIsSimplePhoto = compRule & SOURCE_IS_SIMPLE_ALPHA_PHOTO;
    compRule &= ~SOURCE_IS_SIMPLE_ALPHA_PHOTO;

    if (zoomX <= 0 || zoomY <= 0) {
	return TCL_OK;
    }
    if ((masterPtr->userWidth != 0) && ((x + width) > masterPtr->userWidth)) {
	width = masterPtr->userWidth - x;
    }
    if ((masterPtr->userHeight != 0)
	    && ((y + height) > masterPtr->userHeight)) {
	height = masterPtr->userHeight - y;
    }
    if (width <= 0 || height <= 0) {
	return TCL_OK;
    }

    /*
     * Fix for Bug e4336bef5d:
     * Make a local copy of *blockPtr, as we might have to change some
     * of its fields and don't want to interfere with the caller's data.
     *
     * If source and destination are the same image, create a copy  of the
     * source data in our local sourceBlock.
     *
     * To find out, just comparing the pointers is not enough - they might have
     * different values and still point to the same block of memory. (e.g.
     * if the -from option was passed to [imageName copy])
     */
    sourceBlock = *blockPtr;
    memToFree = NULL;
    if (sourceBlock.pixelPtr >= masterPtr->pix32
	    && sourceBlock.pixelPtr <= masterPtr->pix32 + masterPtr->width
	    * masterPtr->height * 4) {
	sourceBlock.pixelPtr = (unsigned char *)attemptckalloc(sourceBlock.height
		* sourceBlock.pitch);
	if (sourceBlock.pixelPtr == NULL) {
	    if (interp != NULL) {
		Tcl_SetObjResult(interp, Tcl_NewStringObj(
			TK_PHOTO_ALLOC_FAILURE_MESSAGE, -1));
		Tcl_SetErrorCode(interp, "TK", "MALLOC", NULL);
	    }
	    return TCL_ERROR;
	}
	memToFree = sourceBlock.pixelPtr;
	memcpy(sourceBlock.pixelPtr, blockPtr->pixelPtr, sourceBlock.height
	    * sourceBlock.pitch);
    }

    xEnd = x + width;
    yEnd = y + height;
    if ((xEnd > masterPtr->width) || (yEnd > masterPtr->height)) {
	if (ImgPhotoSetSize(masterPtr, MAX(xEnd, masterPtr->width),
		MAX(yEnd, masterPtr->height)) == TCL_ERROR) {
	    if (interp != NULL) {
		Tcl_SetObjResult(interp, Tcl_NewStringObj(
			TK_PHOTO_ALLOC_FAILURE_MESSAGE, -1));
		Tcl_SetErrorCode(interp, "TK", "MALLOC", NULL);
	    }
	    goto errorExit;
	}
    }

    if ((y < masterPtr->ditherY) || ((y == masterPtr->ditherY)
	    && (x < masterPtr->ditherX))) {
	/*
	 * The dithering isn't correct past the start of this block.
	 */

	masterPtr->ditherX = x;
	masterPtr->ditherY = y;
    }

    /*
     * If this image block could have different red, green and blue
     * components, mark it as a color image.
     */

    greenOffset = sourceBlock.offset[1] - sourceBlock.offset[0];
    blueOffset = sourceBlock.offset[2] - sourceBlock.offset[0];
    alphaOffset = sourceBlock.offset[3];
    if ((alphaOffset >= sourceBlock.pixelSize) || (alphaOffset < 0)) {
	alphaOffset = 0;
	sourceIsSimplePhoto = 1;
    } else {
	alphaOffset -= sourceBlock.offset[0];
    }
    if ((greenOffset != 0) || (blueOffset != 0)) {
	masterPtr->flags |= COLOR_IMAGE;
    }

    /*
     * Work out what area the pixel data in the block expands to after
     * subsampling and zooming.
     */

    blockXSkip = subsampleX * sourceBlock.pixelSize;
    blockYSkip = subsampleY * sourceBlock.pitch;
    if (subsampleX > 0) {
	blockWid = ((sourceBlock.width + subsampleX - 1) / subsampleX) * zoomX;
    } else if (subsampleX == 0) {
	blockWid = width;
    } else {
	blockWid = ((sourceBlock.width - subsampleX - 1) / -subsampleX) * zoomX;
    }
    if (subsampleY > 0) {
	blockHt = ((sourceBlock.height + subsampleY - 1) / subsampleY) * zoomY;
    } else if (subsampleY == 0) {
	blockHt = height;
    } else {
	blockHt = ((sourceBlock.height - subsampleY - 1) / -subsampleY) * zoomY;
    }

    /*
     * Copy the data into our local 32-bit/pixel array.
     */

    destLinePtr = masterPtr->pix32 + (y * masterPtr->width + x) * 4;
    srcOrigPtr = sourceBlock.pixelPtr + sourceBlock.offset[0];
    if (subsampleX < 0) {
	srcOrigPtr += (sourceBlock.width - 1) * sourceBlock.pixelSize;
    }
    if (subsampleY < 0) {
	srcOrigPtr += (sourceBlock.height - 1) * sourceBlock.pitch;
    }

    pitch = masterPtr->width * 4;
    for (hLeft = height; hLeft > 0; ) {
	hCopy = MIN(hLeft, blockHt);
	hLeft -= hCopy;
	yRepeat = zoomY;
	srcLinePtr = srcOrigPtr;
	for (; hCopy > 0; --hCopy) {
	    destPtr = destLinePtr;
	    for (wLeft = width; wLeft > 0;) {
		wCopy = MIN(wLeft, blockWid);
		wLeft -= wCopy;
		srcPtr = srcLinePtr;
		for (; wCopy > 0; wCopy -= zoomX) {
		    for (xRepeat = MIN(wCopy, zoomX); xRepeat > 0; xRepeat--) {
			int alpha = srcPtr[alphaOffset];/* Source alpha. */

			/*
			 * Common case (solid pixels) first
			 */

			if (!alphaOffset || (alpha == 255)) {
			    *destPtr++ = srcPtr[0];
			    *destPtr++ = srcPtr[greenOffset];
			    *destPtr++ = srcPtr[blueOffset];
			    *destPtr++ = 255;
			    continue;
 			}

			if (compRule==TK_PHOTO_COMPOSITE_SET || !destPtr[3]) {
			    /*
			     * Either this is the SET rule (we overwrite
			     * whatever is there) or the destination is
			     * entirely blank. In both cases, we just set the
			     * destination to the source.
			     */

			    *destPtr++ = srcPtr[0];
			    *destPtr++ = srcPtr[greenOffset];
			    *destPtr++ = srcPtr[blueOffset];
			    *destPtr++ = alpha;
			} else if (alpha) {
			    int Alpha = destPtr[3];	/* Destination
							 * alpha. */

			    destPtr[0] = PD_SRC_OVER(srcPtr[0], alpha,
				    destPtr[0], Alpha);
			    destPtr[1] = PD_SRC_OVER(srcPtr[greenOffset],alpha,
				    destPtr[1], Alpha);
			    destPtr[2] = PD_SRC_OVER(srcPtr[blueOffset], alpha,
				    destPtr[2], Alpha);
			    destPtr[3] = PD_SRC_OVER_ALPHA(alpha, Alpha);

			    destPtr += 4;
			} else {
			    destPtr += 4;
			}
		    }
		    srcPtr += blockXSkip;
		}
	    }
	    destLinePtr += pitch;
	    yRepeat--;
	    if (yRepeat <= 0) {
		srcLinePtr += blockYSkip;
		yRepeat = zoomY;
	    }
	}
    }

    /*
     * Recompute the region of data for which we have valid pixels to plot.
     */

    if (alphaOffset) {
	if (compRule != TK_PHOTO_COMPOSITE_OVERLAY) {
	    /*
	     * Don't need this when using the OVERLAY compositing rule, which
	     * always strictly increases the valid region.
	     */

	    TkRegion workRgn = TkCreateRegion();

	    rect.x = x;
	    rect.y = y;
	    rect.width = width;
	    rect.height = 1;
	    TkUnionRectWithRegion(&rect, workRgn, workRgn);
	    TkSubtractRegion(masterPtr->validRegion, workRgn,
		    masterPtr->validRegion);
	    TkDestroyRegion(workRgn);
	}

	TkpBuildRegionFromAlphaData(masterPtr->validRegion,
		(unsigned)x, (unsigned)y, (unsigned)width, (unsigned)height,
		&masterPtr->pix32[(y * masterPtr->width + x) * 4 + 3], 4,
		(unsigned) masterPtr->width * 4);
    } else {
	rect.x = x;
	rect.y = y;
	rect.width = width;
	rect.height = height;
	TkUnionRectWithRegion(&rect, masterPtr->validRegion,
		masterPtr->validRegion);
    }

    /*
     * Check if display code needs alpha blending...
     */

    if (!sourceIsSimplePhoto && (width == 1) && (height == 1)) {
	/*
	 * Optimize the single pixel case if we can. This speeds up code that
	 * builds up large simple-alpha images by single pixels. We don't
	 * negate COMPLEX_ALPHA in this case. [Bug 1409140]
	 */
	if (!(masterPtr->flags & COMPLEX_ALPHA)) {
	    unsigned char newAlpha;

	    destLinePtr = masterPtr->pix32 + (y * masterPtr->width + x) * 4;
	    newAlpha = destLinePtr[3];

	    if (newAlpha && newAlpha != 255) {
		masterPtr->flags |= COMPLEX_ALPHA;
	    }
	}
    } else if ((alphaOffset != 0) || (masterPtr->flags & COMPLEX_ALPHA)) {
	/*
	 * Check for partial transparency if alpha pixels are specified, or
	 * rescan if we already knew such pixels existed. To restrict this
	 * Toggle to only checking the changed pixels requires knowing where
	 * the alpha pixels are.
	 */
	ToggleComplexAlphaIfNeeded(masterPtr);
    }

    /*
     * Update each instance.
     */

    Tk_DitherPhoto((Tk_PhotoHandle) masterPtr, x, y, width, height);

    /*
     * Tell the core image code that this image has changed.
     */

    Tk_ImageChanged(masterPtr->tkMaster, x, y, width, height, masterPtr->width,
	    masterPtr->height);

    if (memToFree) ckfree(memToFree);

    return TCL_OK;

  errorExit:
    if (memToFree) ckfree(memToFree);

    return TCL_ERROR;
}

/*
 *----------------------------------------------------------------------
 *
 * Tk_DitherPhoto --
 *
 *	This function is called to update an area of each instance's pixmap by
 *	dithering the corresponding area of the image master.
 *
 * Results:
 *	None.
 *
 * Side effects:
 *	The pixmap of each instance of this image gets updated. The fields in
 *	*masterPtr indicating which area of the image is correctly dithered
 *	get updated.
 *
 *----------------------------------------------------------------------
 */

void
Tk_DitherPhoto(
    Tk_PhotoHandle photo,	/* Image master whose instances are to be
				 * updated. */
    int x, int y,		/* Coordinates of the top-left pixel in the
				 * area to be dithered. */
    int width, int height)	/* Dimensions of the area to be dithered. */
{
    PhotoMaster *masterPtr = (PhotoMaster *) photo;
    PhotoInstance *instancePtr;

    if ((width <= 0) || (height <= 0)) {
	return;
    }

    for (instancePtr = masterPtr->instancePtr; instancePtr != NULL;
	    instancePtr = instancePtr->nextPtr) {
	TkImgDitherInstance(instancePtr, x, y, width, height);
    }

    /*
     * Work out whether this block will be correctly dithered and whether it
     * will extend the correctly dithered region.
     */

    if (((y < masterPtr->ditherY)
	    || ((y == masterPtr->ditherY) && (x <= masterPtr->ditherX)))
	    && ((y + height) > (masterPtr->ditherY))) {
	/*
	 * This block starts inside (or immediately after) the correctly
	 * dithered region, so the first scan line at least will be right.
	 * Furthermore this block extends into scanline masterPtr->ditherY.
	 */

	if ((x == 0) && (width == masterPtr->width)) {
	    /*
	     * We are doing the full width, therefore the dithering will be
	     * correct to the end.
	     */

	    masterPtr->ditherX = 0;
	    masterPtr->ditherY = y + height;
	} else {
	    /*
	     * We are doing partial scanlines, therefore the
	     * correctly-dithered region will be extended by at most one scan
	     * line.
	     */

	    if (x <= masterPtr->ditherX) {
		masterPtr->ditherX = x + width;
		if (masterPtr->ditherX >= masterPtr->width) {
		    masterPtr->ditherX = 0;
		    masterPtr->ditherY++;
		}
	    }
	}
    }
}

/*
 *----------------------------------------------------------------------
 *
 * Tk_PhotoBlank --
 *
 *	This function is called to clear an entire photo image.
 *
 * Results:
 *	None.
 *
 * Side effects:
 *	The valid region for the image is set to the null region. The generic
 *	image code is notified that the image has changed.
 *
 *----------------------------------------------------------------------
 */

void
Tk_PhotoBlank(
    Tk_PhotoHandle handle)	/* Handle for the image to be blanked. */
{
    PhotoMaster *masterPtr = (PhotoMaster *) handle;
    PhotoInstance *instancePtr;

    masterPtr->ditherX = masterPtr->ditherY = 0;
    masterPtr->flags = 0;

    /*
     * The image has valid data nowhere.
     */

    if (masterPtr->validRegion != NULL) {
	TkDestroyRegion(masterPtr->validRegion);
    }
    masterPtr->validRegion = TkCreateRegion();

    /*
     * Clear out the 32-bit pixel storage array. Clear out the dithering error
     * arrays for each instance.
     */

    memset(masterPtr->pix32, 0,
	    ((size_t)masterPtr->width * masterPtr->height * 4));
    for (instancePtr = masterPtr->instancePtr; instancePtr != NULL;
	    instancePtr = instancePtr->nextPtr) {
	TkImgResetDither(instancePtr);
    }

    /*
     * Tell the core image code that this image has changed.
     */

    Tk_ImageChanged(masterPtr->tkMaster, 0, 0, masterPtr->width,
	    masterPtr->height, masterPtr->width, masterPtr->height);
}

/*
 *----------------------------------------------------------------------
 *
 * Tk_PhotoExpand --
 *
 *	This function is called to request that a photo image be expanded if
 *	necessary to be at least `width' pixels wide and `height' pixels high.
 *	If the user has declared a definite image size (using the -width and
 *	-height configuration options) then this call has no effect.
 *
 * Results:
 *	None.
 *
 * Side effects:
 *	The size of the photo image may change; if so the generic image code
 *	is informed.
 *
 *----------------------------------------------------------------------
 */

int
Tk_PhotoExpand(
    Tcl_Interp *interp,		/* Interpreter for passing back error
				 * messages, or NULL. */
    Tk_PhotoHandle handle,	/* Handle for the image to be expanded. */
    int width, int height)	/* Desired minimum dimensions of the image. */
{
    PhotoMaster *masterPtr = (PhotoMaster *) handle;

    if (width <= masterPtr->width) {
	width = masterPtr->width;
    }
    if (height <= masterPtr->height) {
	height = masterPtr->height;
    }
    if ((width != masterPtr->width) || (height != masterPtr->height)) {
	if (ImgPhotoSetSize(masterPtr, MAX(width, masterPtr->width),
		MAX(height, masterPtr->height)) == TCL_ERROR) {
	    if (interp != NULL) {
		Tcl_SetObjResult(interp, Tcl_NewStringObj(
			TK_PHOTO_ALLOC_FAILURE_MESSAGE, -1));
		Tcl_SetErrorCode(interp, "TK", "MALLOC", NULL);
	    }
	    return TCL_ERROR;
	}
	Tk_ImageChanged(masterPtr->tkMaster, 0, 0, 0, 0, masterPtr->width,
		masterPtr->height);
    }
    return TCL_OK;
}

/*
 *----------------------------------------------------------------------
 *
 * Tk_PhotoGetSize --
 *
 *	This function is called to obtain the current size of a photo image.
 *
 * Results:
 *	The image's width and height are returned in *widthp and *heightp.
 *
 * Side effects:
 *	None.
 *
 *----------------------------------------------------------------------
 */

void
Tk_PhotoGetSize(
    Tk_PhotoHandle handle,	/* Handle for the image whose dimensions are
				 * requested. */
    int *widthPtr, int *heightPtr)
				/* The dimensions of the image are returned
				 * here. */
{
    PhotoMaster *masterPtr = (PhotoMaster *) handle;

    *widthPtr = masterPtr->width;
    *heightPtr = masterPtr->height;
}

/*
 *----------------------------------------------------------------------
 *
 * Tk_PhotoSetSize --
 *
 *	This function is called to set size of a photo image. This call is
 *	equivalent to using the -width and -height configuration options.
 *
 * Results:
 *	None.
 *
 * Side effects:
 *	The size of the image may change; if so the generic image code is
 *	informed.
 *
 *----------------------------------------------------------------------
 */

int
Tk_PhotoSetSize(
    Tcl_Interp *interp,		/* Interpreter for passing back error
				 * messages, or NULL. */
    Tk_PhotoHandle handle,	/* Handle for the image whose size is to be
				 * set. */
    int width, int height)	/* New dimensions for the image. */
{
    PhotoMaster *masterPtr = (PhotoMaster *) handle;

    masterPtr->userWidth = width;
    masterPtr->userHeight = height;
    if (ImgPhotoSetSize(masterPtr, ((width > 0) ? width: masterPtr->width),
	    ((height > 0) ? height: masterPtr->height)) == TCL_ERROR) {
	if (interp != NULL) {
	    Tcl_SetObjResult(interp, Tcl_NewStringObj(
		    TK_PHOTO_ALLOC_FAILURE_MESSAGE, -1));
	    Tcl_SetErrorCode(interp, "TK", "MALLOC", NULL);
	}
	return TCL_ERROR;
    }
    Tk_ImageChanged(masterPtr->tkMaster, 0, 0, 0, 0,
	    masterPtr->width, masterPtr->height);
    return TCL_OK;
}

/*
 *----------------------------------------------------------------------
 *
 * Tk_PhotoGetMetadata --
 *
 *	This function is called to obtain the metadata object of a photo
 *	image.
 *
 * Results:
 *	The image's metadata object pointer.
 *
 * Side effects:
 *	None.
 *
 *----------------------------------------------------------------------
 */

Tcl_Obj *
Tk_PhotoGetMetadata(
    Tk_PhotoHandle handle)	/* Handle for the image whose dimensions are
				 * requested. */
{
    PhotoMaster *masterPtr = (PhotoMaster *) handle;

    return masterPtr->metadata;
}

/*
 *----------------------------------------------------------------------
 *
 * Tk_PhotoSetMetadata --
 *
 *	This function is called to obtain to set the metadata object of a
 *	photo image.
 *
 * Results:
 *	None
 *
 * Side effects:
 *	None.
 *
 *----------------------------------------------------------------------
 */

void
Tk_PhotoSetMetadata(
    Tk_PhotoHandle handle,	/* Handle for the image whose dimensions are
				 * requested. */
    Tcl_Obj *metadata)
{
    PhotoMaster *masterPtr = (PhotoMaster *) handle;
    /*
     * Free current object if present
     */
    if(masterPtr->metadata != NULL) {
	Tcl_DecrRefCount(masterPtr->metadata);
    }
    /*
     * Increment ref count of new object to get it
     */
    if (metadata != NULL) {
	Tcl_IncrRefCount(metadata);
    }
    masterPtr->metadata = metadata;
}

/*
 *----------------------------------------------------------------------
 *
 * TkGetPhotoValidRegion --
 *
 *	This function is called to get the part of the photo where there is
 *	valid data. Or, conversely, the part of the photo which is
 *	transparent.
 *
 * Results:
 *	A TkRegion value that indicates the current area of the photo that is
 *	valid. This value should not be used after any modification to the
 *	photo image.
 *
 * Side Effects:
 *	None.
 *
 *----------------------------------------------------------------------
 */

TkRegion
TkPhotoGetValidRegion(
    Tk_PhotoHandle handle)	/* Handle for the image whose valid region is
				 * to obtained. */
{
    PhotoMaster *masterPtr = (PhotoMaster *) handle;

    return masterPtr->validRegion;
}

/*
 *----------------------------------------------------------------------
 *
 * ImgGetPhoto --
 *
 *	This function is called to obtain image data from a photo image. This
 *	function fills in the Tk_PhotoImageBlock structure pointed to by
 *	`blockPtr' with details of the address and layout of the image data in
 *	memory.
 *
 * Results:
 *	A pointer to the allocated data which should be freed later. NULL if
 *	there is no need to free data because blockPtr->pixelPtr points
 *	directly to the image data.
 *
 * Side effects:
 *	None.
 *
 *----------------------------------------------------------------------
 */

static char *
ImgGetPhoto(
    PhotoMaster *masterPtr,	/* Handle for the photo image from which image
				 * data is desired. */
    Tk_PhotoImageBlock *blockPtr,
				/* Information about the address and layout of
				 * the image data is returned here. */
    struct SubcommandOptions *optPtr)
{
    unsigned char *pixelPtr;
    int x, y, greenOffset, blueOffset, alphaOffset;

    Tk_PhotoGetImage((Tk_PhotoHandle) masterPtr, blockPtr);
    blockPtr->pixelPtr += optPtr->fromY * blockPtr->pitch
	    + optPtr->fromX * blockPtr->pixelSize;
    blockPtr->width = optPtr->fromX2 - optPtr->fromX;
    blockPtr->height = optPtr->fromY2 - optPtr->fromY;

    if (!(masterPtr->flags & COLOR_IMAGE) &&
	    (!(optPtr->options & OPT_BACKGROUND)
	    || ((optPtr->background->red == optPtr->background->green)
	    && (optPtr->background->red == optPtr->background->blue)))) {
	blockPtr->offset[0] = blockPtr->offset[1] = blockPtr->offset[2];
    }
    alphaOffset = 0;
    for (y = 0; y < blockPtr->height; y++) {
	pixelPtr = blockPtr->pixelPtr + (y * blockPtr->pitch)
		+ blockPtr->pixelSize - 1;
	for (x = 0; x < blockPtr->width; x++) {
	    if (*pixelPtr != 255) {
		alphaOffset = 3;
		break;
	    }
	    pixelPtr += blockPtr->pixelSize;
	}
	if (alphaOffset) {
	    break;
	}
    }
    if (!alphaOffset) {
	blockPtr->offset[3]= -1; /* Tell caller alpha need not be read */
    }
    greenOffset = blockPtr->offset[1] - blockPtr->offset[0];
    blueOffset = blockPtr->offset[2] - blockPtr->offset[0];
    if (((optPtr->options & OPT_BACKGROUND) && alphaOffset) ||
	    ((optPtr->options & OPT_GRAYSCALE) && (greenOffset||blueOffset))) {
	int newPixelSize,x,y;
	unsigned char *srcPtr, *destPtr;
	char *data;

	newPixelSize = (!(optPtr->options & OPT_BACKGROUND) && alphaOffset)
		? 2 : 1;
	if ((greenOffset||blueOffset) && !(optPtr->options & OPT_GRAYSCALE)) {
	    newPixelSize += 2;
	}

	if (blockPtr->height > (int)((UINT_MAX/newPixelSize)/blockPtr->width)) {
	    return NULL;
	}
	data = (char *)attemptckalloc(newPixelSize*blockPtr->width*blockPtr->height);
	if (data == NULL) {
	    return NULL;
	}
	srcPtr = blockPtr->pixelPtr + blockPtr->offset[0];
	destPtr = (unsigned char *) data;
	if (!greenOffset && !blueOffset) {
	    for (y = blockPtr->height; y > 0; y--) {
		for (x = blockPtr->width; x > 0; x--) {
		    *destPtr = *srcPtr;
		    srcPtr += blockPtr->pixelSize;
		    destPtr += newPixelSize;
		}
		srcPtr += blockPtr->pitch -
			blockPtr->width * blockPtr->pixelSize;
	    }
	} else if (optPtr->options & OPT_GRAYSCALE) {
	    for (y = blockPtr->height; y > 0; y--) {
		for (x = blockPtr->width; x > 0; x--) {
		    *destPtr = (unsigned char) ((srcPtr[0]*11 + srcPtr[1]*16
			    + srcPtr[2]*5 + 16) >> 5);
		    srcPtr += blockPtr->pixelSize;
		    destPtr += newPixelSize;
		}
		srcPtr += blockPtr->pitch -
			blockPtr->width * blockPtr->pixelSize;
	    }
	} else {
	    for (y = blockPtr->height; y > 0; y--) {
		for (x = blockPtr->width; x > 0; x--) {
		    destPtr[0] = srcPtr[0];
		    destPtr[1] = srcPtr[1];
		    destPtr[2] = srcPtr[2];
		    srcPtr += blockPtr->pixelSize;
		    destPtr += newPixelSize;
		}
		srcPtr += blockPtr->pitch -
			blockPtr->width * blockPtr->pixelSize;
	    }
	}
	srcPtr = blockPtr->pixelPtr + alphaOffset;
	destPtr = (unsigned char *) data;
	if (!alphaOffset) {
	    /*
	     * Nothing to be done.
	     */
	} else if (optPtr->options & OPT_BACKGROUND) {
	    if (newPixelSize > 2) {
		int red = optPtr->background->red>>8;
		int green = optPtr->background->green>>8;
		int blue = optPtr->background->blue>>8;

		for (y = blockPtr->height; y > 0; y--) {
		    for (x = blockPtr->width; x > 0; x--) {
			destPtr[0] += (unsigned char) (((255 - *srcPtr) *
				(red-destPtr[0])) / 255);
			destPtr[1] += (unsigned char) (((255 - *srcPtr) *
				(green-destPtr[1])) / 255);
			destPtr[2] += (unsigned char) (((255 - *srcPtr) *
				(blue-destPtr[2])) / 255);
			srcPtr += blockPtr->pixelSize;
			destPtr += newPixelSize;
		    }
		    srcPtr += blockPtr->pitch -
			    blockPtr->width * blockPtr->pixelSize;
		}
	    } else {
	 	int gray = (unsigned char) (((optPtr->background->red>>8) * 11
			+ (optPtr->background->green>>8) * 16
			+ (optPtr->background->blue>>8) * 5 + 16) >> 5);

		for (y = blockPtr->height; y > 0; y--) {
		    for (x = blockPtr->width; x > 0; x--) {
			destPtr[0] += ((255 - *srcPtr) *
				(gray-destPtr[0])) / 255;
			srcPtr += blockPtr->pixelSize;
			destPtr += newPixelSize;
		    }
		    srcPtr += blockPtr->pitch -
			    blockPtr->width * blockPtr->pixelSize;
		}
	    }
	} else {
	    destPtr += newPixelSize-1;
	    for (y = blockPtr->height; y > 0; y--) {
		for (x = blockPtr->width; x > 0; x--) {
		    *destPtr = *srcPtr;
		    srcPtr += blockPtr->pixelSize;
		    destPtr += newPixelSize;
		}
		srcPtr += blockPtr->pitch -
			blockPtr->width * blockPtr->pixelSize;
	    }
	}
	blockPtr->pixelPtr = (unsigned char *) data;
	blockPtr->pixelSize = newPixelSize;
	blockPtr->pitch = newPixelSize * blockPtr->width;
	blockPtr->offset[0] = 0;
	if (newPixelSize > 2) {
	    blockPtr->offset[1] = 1;
	    blockPtr->offset[2] = 2;
	    blockPtr->offset[3]= 3;
	} else {
	    blockPtr->offset[1] = 0;
	    blockPtr->offset[2] = 0;
	    blockPtr->offset[3]= 1;
	}
	return data;
    }
    return NULL;
}

/*
 *----------------------------------------------------------------------
 *
 * Tk_PhotoGetImage --
 *
 *	This function is called to obtain image data from a photo image. This
 *	function fills in the Tk_PhotoImageBlock structure pointed to by
 *	`blockPtr' with details of the address and layout of the image data in
 *	memory.
 *
 * Results:
 *	TRUE (1) indicating that image data is available, for backwards
 *	compatibility with the old photo widget.
 *
 * Side effects:
 *	None.
 *
 *----------------------------------------------------------------------
 */

int
Tk_PhotoGetImage(
    Tk_PhotoHandle handle,	/* Handle for the photo image from which image
				 * data is desired. */
    Tk_PhotoImageBlock *blockPtr)
				/* Information about the address and layout of
				 * the image data is returned here. */
{
    PhotoMaster *masterPtr = (PhotoMaster *) handle;

    blockPtr->pixelPtr = masterPtr->pix32;
    blockPtr->width = masterPtr->width;
    blockPtr->height = masterPtr->height;
    blockPtr->pitch = masterPtr->width * 4;
    blockPtr->pixelSize = 4;
    blockPtr->offset[0] = 0;
    blockPtr->offset[1] = 1;
    blockPtr->offset[2] = 2;
    blockPtr->offset[3] = 3;
    return 1;
}

/*
 *--------------------------------------------------------------
 *
 * ImgPostscriptPhoto --
 *
 *	This function is called to output the contents of a photo image in
 *	Postscript by calling the Tk_PostscriptPhoto function.
 *
 * Results:
 *	Returns a standard Tcl return value.
 *
 * Side effects:
 *	None.
 *
 *--------------------------------------------------------------
 */

static int
ImgPhotoPostscript(
    ClientData clientData,	/* Handle for the photo image. */
    Tcl_Interp *interp,		/* Interpreter. */
    Tk_Window tkwin,		/* (unused) */
    Tk_PostscriptInfo psInfo,	/* Postscript info. */
    int x, int y,		/* First pixel to output. */
    int width, int height,	/* Width and height of area. */
    int prepass)		/* (unused) */
{
    Tk_PhotoImageBlock block;
    (void)tkwin;
    (void)prepass;

    Tk_PhotoGetImage(clientData, &block);
    block.pixelPtr += y * block.pitch + x * block.pixelSize;

    return Tk_PostscriptPhoto(interp, &block, psInfo, width, height);
}

/*
 *----------------------------------------------------------------------
 *
 * Tk_PhotoPutBlock_NoComposite, Tk_PhotoPutZoomedBlock_NoComposite --
 *
 * These backward-compatability functions just exist to fill slots in stubs
 * table. For the behaviour of *_NoComposite, refer to the corresponding
 * function without the extra suffix, except that the compositing rule is
 * always "overlay" and the function always panics on memory-allocation
 * failure.
 *
 *----------------------------------------------------------------------
 */
#if !defined(TK_NO_DEPRECATED) && TCL_MAJOR_VERSION < 9
void
Tk_PhotoPutBlock_NoComposite(
    Tk_PhotoHandle handle,
    Tk_PhotoImageBlock *blockPtr,
    int x, int y, int width, int height)
{
    if (Tk_PhotoPutBlock(NULL, handle, blockPtr, x, y, width, height,
	    TK_PHOTO_COMPOSITE_OVERLAY) != TCL_OK) {
	Tcl_Panic(TK_PHOTO_ALLOC_FAILURE_MESSAGE);
    }
}

void
Tk_PhotoPutZoomedBlock_NoComposite(
    Tk_PhotoHandle handle,
    Tk_PhotoImageBlock *blockPtr,
    int x, int y, int width, int height,
    int zoomX, int zoomY, int subsampleX, int subsampleY)
{
    if (Tk_PhotoPutZoomedBlock(NULL, handle, blockPtr, x, y, width, height,
	    zoomX, zoomY, subsampleX, subsampleY,
	    TK_PHOTO_COMPOSITE_OVERLAY) != TCL_OK) {
	Tcl_Panic(TK_PHOTO_ALLOC_FAILURE_MESSAGE);
    }
}

/*
 *----------------------------------------------------------------------
 *
 * Tk_PhotoExpand_Panic, Tk_PhotoPutBlock_Panic,
 * Tk_PhotoPutZoomedBlock_Panic, Tk_PhotoSetSize_Panic
 *
 * Backward compatability functions for preserving the old behaviour (i.e.
 * panic on memory allocation failure) so that extensions do not need to be
 * significantly updated to take account of TIP #116. These call the new
 * interface (i.e. the interface without the extra suffix), but panic if an
 * error condition is returned.
 *
 *----------------------------------------------------------------------
 */

void
Tk_PhotoExpand_Panic(
    Tk_PhotoHandle handle,
    int width, int height)
{
    if (Tk_PhotoExpand(NULL, handle, width, height) != TCL_OK) {
	Tcl_Panic(TK_PHOTO_ALLOC_FAILURE_MESSAGE);
    }
}

void
Tk_PhotoPutBlock_Panic(
    Tk_PhotoHandle handle,
    Tk_PhotoImageBlock *blockPtr,
    int x, int y, int width, int height, int compRule)
{
    if (Tk_PhotoPutBlock(NULL, handle, blockPtr, x, y, width, height,
	    compRule) != TCL_OK) {
	Tcl_Panic(TK_PHOTO_ALLOC_FAILURE_MESSAGE);
    }
}

void
Tk_PhotoPutZoomedBlock_Panic(
    Tk_PhotoHandle handle, Tk_PhotoImageBlock *blockPtr,
    int x, int y, int width, int height,
    int zoomX, int zoomY, int subsampleX, int subsampleY,
    int compRule)
{
    if (Tk_PhotoPutZoomedBlock(NULL, handle, blockPtr, x, y, width, height,
	    zoomX, zoomY, subsampleX, subsampleY, compRule) != TCL_OK) {
	Tcl_Panic(TK_PHOTO_ALLOC_FAILURE_MESSAGE);
    }
}

void
Tk_PhotoSetSize_Panic(
    Tk_PhotoHandle handle,
    int width, int height)
{
    if (Tk_PhotoSetSize(NULL, handle, width, height) != TCL_OK) {
	Tcl_Panic(TK_PHOTO_ALLOC_FAILURE_MESSAGE);
    }
}
#endif /* TK_NO_DEPRECATED */

/*
 * Local Variables:
 * mode: c
 * c-basic-offset: 4
 * fill-column: 78
 * tab-width: 8
 * End:
 */<|MERGE_RESOLUTION|>--- conflicted
+++ resolved
@@ -337,6 +337,8 @@
 				 * by caller. */
 {
     Tk_PhotoImageFormat87 *copyPtr;
+    char *name;
+
     ThreadSpecificData *tsdPtr = (ThreadSpecificData *)
 	    Tcl_GetThreadData(&dataKey, sizeof(ThreadSpecificData));
 
@@ -347,7 +349,7 @@
     copyPtr = (Tk_PhotoImageFormat87 *)ckalloc(sizeof(Tk_PhotoImageFormat87));
     *copyPtr = *formatPtr;
     /* for compatibility with aMSN: make a copy of formatPtr->name */
-    char *name = (char *)ckalloc(strlen(formatPtr->name) + 1);
+    name = (char *)ckalloc(strlen(formatPtr->name) + 1);
     strcpy(name, formatPtr->name);
     copyPtr->name = name;
     copyPtr->nextPtr = tsdPtr->formatList87;
@@ -1159,13 +1161,8 @@
 		Tcl_SetObjResult(interp, Tcl_NewStringObj(
 			TK_PHOTO_ALLOC_FAILURE_MESSAGE, -1));
 		Tcl_SetErrorCode(interp, "TK", "MALLOC", NULL);
-<<<<<<< HEAD
-		result = TCL_ERROR;
-		goto readCleanup;
-=======
 		Tcl_Close(NULL, chan);
 		return TCL_ERROR;
->>>>>>> d37c7aff
 	    }
 	}
 
@@ -2666,7 +2663,7 @@
 				 * here. */
     int *oldformat)		/* Returns 1 if the old image API is used. */
 {
-    int matched = 0, useoldformat = 0, use87format = 0;
+    int matched = 0, useoldformat = 0;
     Tk_PhotoImageFormat *formatPtr;
     Tk_PhotoImageFormat87 *format87Ptr;
     ThreadSpecificData *tsdPtr = (ThreadSpecificData *)
@@ -2865,7 +2862,7 @@
 				 * here. */
     int *oldformat)		/* Returns 1 if the old image API is used. */
 {
-    int matched = 0, useoldformat = 0, use87format = 0;
+    int matched = 0, useoldformat = 0;
     Tk_PhotoImageFormat *formatPtr, *defaultFormatPtr = NULL;
     Tk_PhotoImageFormat87 *format87Ptr = NULL;
     ThreadSpecificData *tsdPtr = (ThreadSpecificData *)
@@ -4112,74 +4109,6 @@
 /*
  *----------------------------------------------------------------------
  *
- * Tk_PhotoGetMetadata --
- *
- *	This function is called to obtain the metadata object of a photo
- *	image.
- *
- * Results:
- *	The image's metadata object pointer.
- *
- * Side effects:
- *	None.
- *
- *----------------------------------------------------------------------
- */
-
-Tcl_Obj *
-Tk_PhotoGetMetadata(
-    Tk_PhotoHandle handle)	/* Handle for the image whose dimensions are
-				 * requested. */
-{
-    PhotoMaster *masterPtr = (PhotoMaster *) handle;
-
-    return masterPtr->metadata;
-}
--
-/*
- *----------------------------------------------------------------------
- *
- * Tk_PhotoSetMetadata --
- *
- *	This function is called to obtain to set the metadata object of a
- *	photo image.
- *
- * Results:
- *	None
- *
- * Side effects:
- *	None.
- *
- *----------------------------------------------------------------------
- */
-
-void
-Tk_PhotoSetMetadata(
-    Tk_PhotoHandle handle,	/* Handle for the image whose dimensions are
-				 * requested. */
-    Tcl_Obj *metadata)
-{
-    PhotoMaster *masterPtr = (PhotoMaster *) handle;
-    /*
-     * Free current object if present
-     */
-    if(masterPtr->metadata != NULL) {
-	Tcl_DecrRefCount(masterPtr->metadata);
-    }
-    /*
-     * Increment ref count of new object to get it
-     */
-    if (metadata != NULL) {
-	Tcl_IncrRefCount(metadata);
-    }
-    masterPtr->metadata = metadata;
-}
--
-/*
- *----------------------------------------------------------------------
- *
  * TkGetPhotoValidRegion --
  *
  *	This function is called to get the part of the photo where there is
