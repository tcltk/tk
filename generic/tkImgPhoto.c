--- conflicted
+++ resolved
@@ -378,23 +378,13 @@
     int objc,			/* Number of arguments. */
     Tcl_Obj *const objv[],	/* Argument objects for options (doesn't
 				 * include image name or type). */
-<<<<<<< HEAD
     TCL_UNUSED(const Tk_ImageType *),/* Pointer to our type record (not used). */
-    Tk_ImageMaster master,	/* Token for image, to be used by us in later
-=======
-    const Tk_ImageType *typePtr,/* Pointer to our type record (not used). */
     Tk_ImageModel model,	/* Token for image, to be used by us in later
->>>>>>> ed825e13
 				 * callbacks. */
     ClientData *clientDataPtr)	/* Store manager's token for image here; it
 				 * will be returned in later callbacks. */
 {
-<<<<<<< HEAD
-    PhotoMaster *masterPtr;
-=======
     PhotoModel *modelPtr;
-    (void)typePtr;
->>>>>>> ed825e13
 
     /*
      * Allocate and initialize the photo image model record.
@@ -515,8 +505,8 @@
 		Tcl_SetObjResult(interp, modelPtr->format);
 	    }
 	} else if (strncmp(arg, "-metadata", length) == 0) {
-	    if (masterPtr->metadata) {
-		Tcl_SetObjResult(interp, masterPtr->metadata);
+	    if (modelPtr->metadata) {
+		Tcl_SetObjResult(interp, modelPtr->metadata);
 	    }
 	} else {
 	    Tk_ConfigureValue(interp, Tk_MainWindow(interp), configSpecs,
@@ -554,8 +544,8 @@
 	    }
 	    Tcl_ListObjAppendElement(interp, obj, subobj);
 	    subobj = Tcl_NewStringObj("-metadata {} {} {}", 16);
-	    if (masterPtr->metadata) {
-		Tcl_ListObjAppendElement(NULL, subobj, masterPtr->metadata);
+	    if (modelPtr->metadata) {
+		Tcl_ListObjAppendElement(NULL, subobj, modelPtr->metadata);
 	    } else {
 		Tcl_AppendStringsToObj(subobj, " {}", NULL);
 	    }
@@ -597,13 +587,13 @@
 	    } else if (length > 1 &&
 		!strncmp(arg, "-metadata", length)) {
 		Tcl_AppendResult(interp, "-metadata {} {} {}", NULL);
-		if (masterPtr->metadata) {
+		if (modelPtr->metadata) {
 		    /*
 		     * TODO: Modifying result is bad!
 		     */
 
 		    Tcl_ListObjAppendElement(NULL, Tcl_GetObjResult(interp),
-			masterPtr->metadata);
+			modelPtr->metadata);
 		} else {
 		    Tcl_AppendResult(interp, " {}", NULL);
 		}
@@ -801,13 +791,13 @@
 	}
 	
 	/*
-	 * Use argument metadata if specified, otherwise the master metadata
+	 * Use argument metadata if specified, otherwise the model metadata
 	 */
 	
 	if (NULL != options.metadata) {
 	    metadataIn = options.metadata;
 	} else {
-	    metadataIn = masterPtr->metadata;
+	    metadataIn = modelPtr->metadata;
 	}
 
 	/*
@@ -1027,10 +1017,9 @@
 	    data = (Tcl_Obj *) Tcl_GetString(data);
 	}
 
-<<<<<<< HEAD
 	if (imageFormat != NULL) {
 	    if (imageFormat->stringReadProc(interp, data, format,
-		    (Tk_PhotoHandle) masterPtr, options.toX, options.toY,
+		    (Tk_PhotoHandle) modelPtr, options.toX, options.toY,
 		    options.toX2 - options.toX,
 		    options.toY2 - options.toY, 0, 0) != TCL_OK) {
 		return TCL_ERROR;
@@ -1038,20 +1027,13 @@
 	} else {
 	    if (imageFormatVersion3->stringReadProc(interp, data, format,
 		    options.metadata,
-		    (Tk_PhotoHandle) masterPtr, options.toX, options.toY,
+		    (Tk_PhotoHandle) modelPtr, options.toX, options.toY,
 		    options.toX2 - options.toX,
 		    options.toY2 - options.toY, 0, 0,
 		    NULL)
 		    != TCL_OK) {
 		return TCL_ERROR;
 	    }
-=======
-	if (imageFormat->stringReadProc(interp, data, format,
-		(Tk_PhotoHandle) modelPtr, options.toX, options.toY,
-		options.toX2 - options.toX,
-		options.toY2 - options.toY, 0, 0) != TCL_OK) {
-	    return TCL_ERROR;
->>>>>>> ed825e13
 	}
 
 	/*
@@ -1174,26 +1156,19 @@
 	if (oldformat && format) {
 	    format = (Tcl_Obj *) Tcl_GetString(format);
 	}
-<<<<<<< HEAD
 	if (imageFormat != NULL) {
 	    result = imageFormat->fileReadProc(interp, chan,
 		    Tcl_GetString(options.name),
-		    format, (Tk_PhotoHandle) masterPtr, options.toX,
+		    format, (Tk_PhotoHandle) modelPtr, options.toX,
 		    options.toY, width, height, options.fromX, options.fromY);
 	} else {
 	    result = imageFormatVersion3->fileReadProc(interp, chan,
 		    Tcl_GetString(options.name),
-		    format, options.metadata, (Tk_PhotoHandle) masterPtr,
+		    format, options.metadata, (Tk_PhotoHandle) modelPtr,
 		    options.toX, options.toY, width, height, options.fromX,
 		    options.fromY, NULL);
 	}
 readCleanup:
-=======
-	result = imageFormat->fileReadProc(interp, chan,
-		Tcl_GetString(options.name),
-		format, (Tk_PhotoHandle) modelPtr, options.toX,
-		options.toY, width, height, options.fromX, options.fromY);
->>>>>>> ed825e13
 	if (chan != NULL) {
 	    Tcl_Close(NULL, chan);
 	}
@@ -1486,13 +1461,13 @@
 
 	
 	/*
-	 * Use argument metadata if specified, otherwise the master metadata
+	 * Use argument metadata if specified, otherwise the model metadata
 	 */
 	
 	if (NULL != options.metadata) {
 	    metadataIn = options.metadata;
 	} else {
-	    metadataIn = masterPtr->metadata;
+	    metadataIn = modelPtr->metadata;
 	}
 
 	/*
@@ -2127,10 +2102,10 @@
 	} else {
 	    metadataInObj = NULL;
 	}
-	if (masterPtr->metadata) {
-	    Tcl_DecrRefCount(masterPtr->metadata);
-	}
-	masterPtr->metadata = metadataInObj;
+	if (modelPtr->metadata) {
+	    Tcl_DecrRefCount(modelPtr->metadata);
+	}
+	modelPtr->metadata = metadataInObj;
     }
     /*
      * Set the image to the user-requested size, if any, and make sure storage
@@ -2150,16 +2125,10 @@
      * -file or -data option.
      */
 
-<<<<<<< HEAD
-    if ((masterPtr->fileString != NULL)
-	    && ((masterPtr->fileString != oldFileString)
-	    || (masterPtr->format != oldFormat))) {
-
-=======
     if ((modelPtr->fileString != NULL)
 	    && ((modelPtr->fileString != oldFileString)
 	    || (modelPtr->format != oldFormat))) {
->>>>>>> ed825e13
+
 	/*
 	 * Prevent file system access in a safe interpreter.
 	 */
@@ -2191,16 +2160,10 @@
 
 	if ((Tcl_SetChannelOption(interp, chan,
 		"-translation", "binary") != TCL_OK) ||
-<<<<<<< HEAD
-		(TkImgPhotoMatchFileFormat(interp, chan, masterPtr->fileString,
-			masterPtr->format, masterPtr->metadata, metadataOutObj,
+		(TkImgPhotoMatchFileFormat(interp, chan, modelPtr->fileString,
+			modelPtr->format, modelPtr->metadata, metadataOutObj,
 			&imageFormat, &imageFormatVersion3,
 			&imageWidth, &imageHeight, &oldformat) != TCL_OK)) {
-=======
-		(MatchFileFormat(interp, chan, modelPtr->fileString,
-			modelPtr->format, &imageFormat, &imageWidth,
-			&imageHeight, &oldformat) != TCL_OK)) {
->>>>>>> ed825e13
 	    Tcl_Close(NULL, chan);
 	    goto errorExit;
 	}
@@ -2216,25 +2179,19 @@
 	if (oldformat && tempformat) {
 	    tempformat = (Tcl_Obj *) Tcl_GetString(tempformat);
 	}
-<<<<<<< HEAD
 	if (imageFormat != NULL) {
 	    result = imageFormat->fileReadProc(interp, chan,
-		    masterPtr->fileString, tempformat,
-		    (Tk_PhotoHandle) masterPtr,
+		    modelPtr->fileString, tempformat,
+		    (Tk_PhotoHandle) modelPtr,
 		    0, 0, imageWidth, imageHeight, 0, 0);
 	} else {
 	    result = imageFormatVersion3->fileReadProc(interp, chan,
-		    masterPtr->fileString, tempformat, masterPtr->metadata,
-		    (Tk_PhotoHandle) masterPtr,
+		    modelPtr->fileString, tempformat, modelPtr->metadata,
+		    (Tk_PhotoHandle) modelPtr,
 		    0, 0, imageWidth, imageHeight, 0, 0,
 		    metadataOutObj);
 	}
 
-=======
-	result = imageFormat->fileReadProc(interp, chan,
-		modelPtr->fileString, tempformat, (Tk_PhotoHandle) modelPtr,
-		0, 0, imageWidth, imageHeight, 0, 0);
->>>>>>> ed825e13
 	Tcl_Close(NULL, chan);
 	if (result != TCL_OK) {
 	    goto errorExit;
@@ -2248,7 +2205,6 @@
 	    && ((modelPtr->dataString != oldData)
 		    || (modelPtr->format != oldFormat))) {
 
-<<<<<<< HEAD
 	/*
 	 * Flag that we want the metadata result dict
 	 */
@@ -2256,13 +2212,9 @@
 	metadataOutObj = Tcl_NewDictObj();
 	Tcl_IncrRefCount(metadataOutObj);
 
-	if (TkImgMatchStringFormat(interp, masterPtr->dataString,
-		masterPtr->format, masterPtr->metadata, metadataOutObj,
+	if (TkImgMatchStringFormat(interp, modelPtr->dataString,
+		modelPtr->format, modelPtr->metadata, metadataOutObj,
 		&imageFormat, &imageFormatVersion3, &imageWidth,
-=======
-	if (MatchStringFormat(interp, modelPtr->dataString,
-		modelPtr->format, &imageFormat, &imageWidth,
->>>>>>> ed825e13
 		&imageHeight, &oldformat) != TCL_OK) {
 	    goto errorExit;
 	}
@@ -2280,26 +2232,19 @@
 	    }
 	    tempdata = (Tcl_Obj *) Tcl_GetString(tempdata);
 	}
-<<<<<<< HEAD
 	if (imageFormat != NULL) {
 	    if (imageFormat->stringReadProc(interp, tempdata, tempformat,
-		    (Tk_PhotoHandle) masterPtr, 0, 0, imageWidth, imageHeight,
+		    (Tk_PhotoHandle) modelPtr, 0, 0, imageWidth, imageHeight,
 		    0, 0) != TCL_OK) {
 		goto errorExit;
 	    }
 	} else {
 	    
 	    if (imageFormatVersion3->stringReadProc(interp, tempdata, tempformat,
-		    masterPtr->metadata, (Tk_PhotoHandle) masterPtr, 0, 0,
+		    modelPtr->metadata, (Tk_PhotoHandle) modelPtr, 0, 0,
 		    imageWidth, imageHeight, 0, 0, metadataOutObj) != TCL_OK) {
 		goto errorExit;
 	    }
-=======
-	if (imageFormat->stringReadProc(interp, tempdata, tempformat,
-		(Tk_PhotoHandle) modelPtr, 0, 0, imageWidth, imageHeight,
-		0, 0) != TCL_OK) {
-	    goto errorExit;
->>>>>>> ed825e13
 	}
 
 	Tcl_ResetResult(interp);
@@ -2307,7 +2252,7 @@
     }
 
     /*
-     * Merge driver returned metadata and master metadata
+     * Merge driver returned metadata and model metadata
      */
     if (metadataOutObj != NULL) {
 	int dictSize;
@@ -2324,18 +2269,18 @@
 	     * We have driver return metadata
 	     */
 	    
-	    if (masterPtr->metadata == NULL) {
-		masterPtr->metadata = metadataOutObj;
+	    if (modelPtr->metadata == NULL) {
+		modelPtr->metadata = metadataOutObj;
 		metadataOutObj = NULL;
 	    } else {
 		Tcl_DictSearch search;
 		Tcl_Obj *key, *value;
 		int done;
 
-		if (Tcl_IsShared(masterPtr->metadata)) {
-		    Tcl_DecrRefCount(masterPtr->metadata);
-		    masterPtr->metadata = Tcl_DuplicateObj(masterPtr->metadata);
-		    Tcl_IncrRefCount(masterPtr->metadata);
+		if (Tcl_IsShared(modelPtr->metadata)) {
+		    Tcl_DecrRefCount(modelPtr->metadata);
+		    modelPtr->metadata = Tcl_DuplicateObj(modelPtr->metadata);
+		    Tcl_IncrRefCount(modelPtr->metadata);
 		}
 
 		if (Tcl_DictObjFirst(interp, metadataOutObj, &search, &key,
@@ -2343,7 +2288,7 @@
 		    goto errorExit;
 		}
 		for (; !done ; Tcl_DictObjNext(&search, &key, &value, &done)) {
-		    Tcl_DictObjPut(interp, masterPtr->metadata, key, value);
+		    Tcl_DictObjPut(interp, modelPtr->metadata, key, value);
 		}
 	    }
 	}
@@ -2504,16 +2449,11 @@
     if (modelPtr->format != NULL) {
 	Tcl_DecrRefCount(modelPtr->format);
     }
-<<<<<<< HEAD
-    if (masterPtr->metadata != NULL) {
-	Tcl_DecrRefCount(masterPtr->metadata);
-    }
-    Tk_FreeOptions(configSpecs, (char *) masterPtr, NULL, 0);
-    ckfree(masterPtr);
-=======
+    if (modelPtr->metadata != NULL) {
+	Tcl_DecrRefCount(modelPtr->metadata);
+    }
     Tk_FreeOptions(configSpecs, (char *) modelPtr, NULL, 0);
     ckfree(modelPtr);
->>>>>>> ed825e13
 }
  
