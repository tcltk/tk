/*
 * tkImgPhoto.c --
 *
 *	Implements images of type "photo" for Tk. Photo images are stored in
 *	full color (32 bits per pixel including alpha channel) and displayed
 *	using dithering if necessary.
 *
 * Copyright (c) 1994 The Australian National University.
 * Copyright (c) 1994-1997 Sun Microsystems, Inc.
 * Copyright (c) 2002-2003 Donal K. Fellows
 * Copyright (c) 2003 ActiveState Corporation.
 *
 * See the file "license.terms" for information on usage and redistribution of
 * this file, and for a DISCLAIMER OF ALL WARRANTIES.
 *
 * Author: Paul Mackerras (paulus@cs.anu.edu.au),
 *	   Department of Computer Science,
 *	   Australian National University.
<<<<<<< HEAD
 *
 * RCS: @(#) $Id: tkImgPhoto.c,v 1.98 2010/10/01 12:04:15 dkf Exp $
=======
>>>>>>> 39c6a8e5
 */

#include "tkImgPhoto.h"

/*
 * The following data structure is used to return information from
 * ParseSubcommandOptions:
 */

struct SubcommandOptions {
    int options;		/* Individual bits indicate which options were
				 * specified - see below. */
    Tcl_Obj *name;		/* Name specified without an option. */
    int fromX, fromY;		/* Values specified for -from option. */
    int fromX2, fromY2;		/* Second coordinate pair for -from option. */
    int toX, toY;		/* Values specified for -to option. */
    int toX2, toY2;		/* Second coordinate pair for -to option. */
    int zoomX, zoomY;		/* Values specified for -zoom option. */
    int subsampleX, subsampleY;	/* Values specified for -subsample option. */
    Tcl_Obj *format;		/* Value specified for -format option. */
    XColor *background;		/* Value specified for -background option. */
    int compositingRule;	/* Value specified for -compositingrule
				 * option. */
};

/*
 * Bit definitions for use with ParseSubcommandOptions: each bit is set in the
 * allowedOptions parameter on a call to ParseSubcommandOptions if that option
 * is allowed for the current photo image subcommand. On return, the bit is
 * set in the options field of the SubcommandOptions structure if that option
 * was specified.
 *
 * OPT_BACKGROUND:		Set if -format option allowed/specified.
 * OPT_COMPOSITE:		Set if -compositingrule option allowed/spec'd.
 * OPT_FORMAT:			Set if -format option allowed/specified.
 * OPT_FROM:			Set if -from option allowed/specified.
 * OPT_GRAYSCALE:		Set if -grayscale option allowed/specified.
 * OPT_SHRINK:			Set if -shrink option allowed/specified.
 * OPT_SUBSAMPLE:		Set if -subsample option allowed/spec'd.
 * OPT_TO:			Set if -to option allowed/specified.
 * OPT_ZOOM:			Set if -zoom option allowed/specified.
 */

#define OPT_BACKGROUND	1
#define OPT_COMPOSITE	2
#define OPT_FORMAT	4
#define OPT_FROM	8
#define OPT_GRAYSCALE	0x10
#define OPT_SHRINK	0x20
#define OPT_SUBSAMPLE	0x40
#define OPT_TO		0x80
#define OPT_ZOOM	0x100

/*
 * List of option names. The order here must match the order of declarations
 * of the OPT_* constants above.
 */

static const char *const optionNames[] = {
    "-background",
    "-compositingrule",
    "-format",
    "-from",
    "-grayscale",
    "-shrink",
    "-subsample",
    "-to",
    "-zoom",
    NULL
};

/*
 * Message to generate when an attempt to resize an image fails due to memory
 * problems.
 */

#define TK_PHOTO_ALLOC_FAILURE_MESSAGE \
	"not enough free memory for image buffer"

/*
 * Functions used in the type record for photo images.
 */

static int		ImgPhotoCreate(Tcl_Interp *interp, const char *name,
			    int objc, Tcl_Obj *const objv[],
			    const Tk_ImageType *typePtr, Tk_ImageMaster master,
			    ClientData *clientDataPtr);
static void		ImgPhotoDelete(ClientData clientData);
static int		ImgPhotoPostscript(ClientData clientData,
			    Tcl_Interp *interp, Tk_Window tkwin,
			    Tk_PostscriptInfo psInfo, int x, int y, int width,
			    int height, int prepass);

/*
 * The type record itself for photo images:
 */

Tk_ImageType tkPhotoImageType = {
    "photo",			/* name */
    ImgPhotoCreate,		/* createProc */
    TkImgPhotoGet,		/* getProc */
    TkImgPhotoDisplay,		/* displayProc */
    TkImgPhotoFree,		/* freeProc */
    ImgPhotoDelete,		/* deleteProc */
    ImgPhotoPostscript,		/* postscriptProc */
    NULL,			/* nextPtr */
    NULL
};

typedef struct ThreadSpecificData {
    Tk_PhotoImageFormat *formatList;
				/* Pointer to the first in the list of known
				 * photo image formats.*/
    Tk_PhotoImageFormat *oldFormatList;
				/* Pointer to the first in the list of known
				 * photo image formats.*/
    int initialized;		/* Set to 1 if we've initialized the
				 * structure. */
} ThreadSpecificData;
static Tcl_ThreadDataKey dataKey;

/*
 * Default configuration
 */

#define DEF_PHOTO_GAMMA		"1"
#define DEF_PHOTO_HEIGHT	"0"
#define DEF_PHOTO_PALETTE	""
#define DEF_PHOTO_WIDTH		"0"

/*
 * Information used for parsing configuration specifications:
 */

static const Tk_ConfigSpec configSpecs[] = {
    {TK_CONFIG_STRING, "-file", NULL, NULL,
	 NULL, Tk_Offset(PhotoMaster, fileString), TK_CONFIG_NULL_OK, NULL},
    {TK_CONFIG_DOUBLE, "-gamma", NULL, NULL,
	 DEF_PHOTO_GAMMA, Tk_Offset(PhotoMaster, gamma), 0, NULL},
    {TK_CONFIG_INT, "-height", NULL, NULL,
	 DEF_PHOTO_HEIGHT, Tk_Offset(PhotoMaster, userHeight), 0, NULL},
    {TK_CONFIG_UID, "-palette", NULL, NULL,
	 DEF_PHOTO_PALETTE, Tk_Offset(PhotoMaster, palette), 0, NULL},
    {TK_CONFIG_INT, "-width", NULL, NULL,
	 DEF_PHOTO_WIDTH, Tk_Offset(PhotoMaster, userWidth), 0, NULL},
    {TK_CONFIG_END, NULL, NULL, NULL, NULL, 0, 0, NULL}
};

/*
 * Forward declarations
 */

static void		PhotoFormatThreadExitProc(ClientData clientData);
static int		ImgPhotoCmd(ClientData clientData, Tcl_Interp *interp,
			    int objc, Tcl_Obj *const objv[]);
static int		ParseSubcommandOptions(
			    struct SubcommandOptions *optPtr,
			    Tcl_Interp *interp, int allowedOptions,
			    int *indexPtr, int objc, Tcl_Obj *const objv[]);
static void		ImgPhotoCmdDeletedProc(ClientData clientData);
static int		ImgPhotoConfigureMaster(Tcl_Interp *interp,
			    PhotoMaster *masterPtr, int objc,
			    Tcl_Obj *const objv[], int flags);
static int		ToggleComplexAlphaIfNeeded(PhotoMaster *mPtr);
static int		ImgPhotoSetSize(PhotoMaster *masterPtr, int width,
			    int height);
static int		ImgStringWrite(Tcl_Interp *interp,
			    Tcl_Obj *formatString,
			    Tk_PhotoImageBlock *blockPtr);
static char *		ImgGetPhoto(PhotoMaster *masterPtr,
			    Tk_PhotoImageBlock *blockPtr,
			    struct SubcommandOptions *optPtr);
static int		MatchFileFormat(Tcl_Interp *interp, Tcl_Channel chan,
			    const char *fileName, Tcl_Obj *formatString,
			    Tk_PhotoImageFormat **imageFormatPtr,
			    int *widthPtr, int *heightPtr, int *oldformat);
static int		MatchStringFormat(Tcl_Interp *interp, Tcl_Obj *data,
			    Tcl_Obj *formatString,
			    Tk_PhotoImageFormat **imageFormatPtr,
			    int *widthPtr, int *heightPtr, int *oldformat);
static const char *	GetExtension(const char *path);

/*
 *----------------------------------------------------------------------
 *
 * PhotoFormatThreadExitProc --
 *
 *	Clean up the registered list of photo formats.
 *
 * Results:
 *	None.
 *
 * Side effects:
 *	The thread's linked lists of photo image formats is deleted.
 *
 *----------------------------------------------------------------------
 */

static void
PhotoFormatThreadExitProc(
    ClientData clientData)	/* not used */
{
    Tk_PhotoImageFormat *freePtr;
    ThreadSpecificData *tsdPtr =
	    Tcl_GetThreadData(&dataKey, sizeof(ThreadSpecificData));

    while (tsdPtr->oldFormatList != NULL) {
	freePtr = tsdPtr->oldFormatList;
	tsdPtr->oldFormatList = tsdPtr->oldFormatList->nextPtr;
	ckfree(freePtr);
    }
    while (tsdPtr->formatList != NULL) {
	freePtr = tsdPtr->formatList;
	tsdPtr->formatList = tsdPtr->formatList->nextPtr;
	ckfree(freePtr->name);
	ckfree(freePtr);
    }
}

/*
 *----------------------------------------------------------------------
 *
 * Tk_CreateOldPhotoImageFormat, Tk_CreatePhotoImageFormat --
 *
 *	This function is invoked by an image file handler to register a new
 *	photo image format and the functions that handle the new format. The
 *	function is typically invoked during Tcl_AppInit.
 *
 * Results:
 *	None.
 *
 * Side effects:
 *	The new image file format is entered into a table used in the photo
 *	image "read" and "write" subcommands.
 *
 *----------------------------------------------------------------------
 */

void
Tk_CreateOldPhotoImageFormat(
    const Tk_PhotoImageFormat *formatPtr)
				/* Structure describing the format. All of the
				 * fields except "nextPtr" must be filled in
				 * by caller. */
{
    Tk_PhotoImageFormat *copyPtr;
    ThreadSpecificData *tsdPtr =
	    Tcl_GetThreadData(&dataKey, sizeof(ThreadSpecificData));

    if (!tsdPtr->initialized) {
	tsdPtr->initialized = 1;
	Tcl_CreateThreadExitHandler(PhotoFormatThreadExitProc, NULL);
    }
    copyPtr = ckalloc(sizeof(Tk_PhotoImageFormat));
    *copyPtr = *formatPtr;
    copyPtr->nextPtr = tsdPtr->oldFormatList;
    tsdPtr->oldFormatList = copyPtr;
}

void
Tk_CreatePhotoImageFormat(
    const Tk_PhotoImageFormat *formatPtr)
				/* Structure describing the format. All of the
				 * fields except "nextPtr" must be filled in
				 * by caller. */
{
    Tk_PhotoImageFormat *copyPtr;
    ThreadSpecificData *tsdPtr =
	    Tcl_GetThreadData(&dataKey, sizeof(ThreadSpecificData));

    if (!tsdPtr->initialized) {
	tsdPtr->initialized = 1;
	Tcl_CreateThreadExitHandler(PhotoFormatThreadExitProc, NULL);
    }
    copyPtr = ckalloc(sizeof(Tk_PhotoImageFormat));
    *copyPtr = *formatPtr;
    if (isupper((unsigned char) *formatPtr->name)) {
	copyPtr->nextPtr = tsdPtr->oldFormatList;
	tsdPtr->oldFormatList = copyPtr;
    } else {
	/* for compatibility with aMSN: make a copy of formatPtr->name */
	char *name = ckalloc(strlen(formatPtr->name) + 1);
	strcpy(name, formatPtr->name);
	copyPtr->name = name;
	copyPtr->nextPtr = tsdPtr->formatList;
	tsdPtr->formatList = copyPtr;
    }
}

/*
 *----------------------------------------------------------------------
 *
 * ImgPhotoCreate --
 *
 *	This function is called by the Tk image code to create a new photo
 *	image.
 *
 * Results:
 *	A standard Tcl result.
 *
 * Side effects:
 *	The data structure for a new photo image is allocated and initialized.
 *
 *----------------------------------------------------------------------
 */

static int
ImgPhotoCreate(
    Tcl_Interp *interp,		/* Interpreter for application containing
				 * image. */
    const char *name,		/* Name to use for image. */
    int objc,			/* Number of arguments. */
    Tcl_Obj *const objv[],	/* Argument objects for options (doesn't
				 * include image name or type). */
    const Tk_ImageType *typePtr,/* Pointer to our type record (not used). */
    Tk_ImageMaster master,	/* Token for image, to be used by us in later
				 * callbacks. */
    ClientData *clientDataPtr)	/* Store manager's token for image here; it
				 * will be returned in later callbacks. */
{
    PhotoMaster *masterPtr;

    /*
     * Allocate and initialize the photo image master record.
     */

    masterPtr = ckalloc(sizeof(PhotoMaster));
    memset(masterPtr, 0, sizeof(PhotoMaster));
    masterPtr->tkMaster = master;
    masterPtr->interp = interp;
    masterPtr->imageCmd = Tcl_CreateObjCommand(interp, name, ImgPhotoCmd,
	    masterPtr, ImgPhotoCmdDeletedProc);
    masterPtr->palette = NULL;
    masterPtr->pix32 = NULL;
    masterPtr->instancePtr = NULL;
    masterPtr->validRegion = TkCreateRegion();

    /*
     * Process configuration options given in the image create command.
     */

    if (ImgPhotoConfigureMaster(interp, masterPtr, objc, objv, 0) != TCL_OK) {
	ImgPhotoDelete(masterPtr);
	return TCL_ERROR;
    }

    *clientDataPtr = masterPtr;
    return TCL_OK;
}

/*
 *----------------------------------------------------------------------
 *
 * ImgPhotoCmd --
 *
 *	This function is invoked to process the Tcl command that corresponds
 *	to a photo image. See the user documentation for details on what it
 *	does.
 *
 * Results:
 *	A standard Tcl result.
 *
 * Side effects:
 *	See the user documentation.
 *
 *----------------------------------------------------------------------
 */

static int
ImgPhotoCmd(
    ClientData clientData,	/* Information about photo master. */
    Tcl_Interp *interp,		/* Current interpreter. */
    int objc,			/* Number of arguments. */
    Tcl_Obj *const objv[])	/* Argument objects. */
{
    static const char *const photoOptions[] = {
	"blank", "cget", "configure", "copy", "data", "get", "put",
	"read", "redither", "transparency", "write", NULL
    };
    enum PhotoOptions {
	PHOTO_BLANK, PHOTO_CGET, PHOTO_CONFIGURE, PHOTO_COPY, PHOTO_DATA,
	PHOTO_GET, PHOTO_PUT, PHOTO_READ, PHOTO_REDITHER, PHOTO_TRANS,
	PHOTO_WRITE
    };

    PhotoMaster *masterPtr = clientData;
    int result, index, x, y, width, height, dataWidth, dataHeight, listObjc;
    struct SubcommandOptions options;
    Tcl_Obj **listObjv, **srcObjv;
    unsigned char *pixelPtr;
    Tk_PhotoImageBlock block;
    Tk_Window tkwin;
    Tk_PhotoImageFormat *imageFormat;
    int imageWidth, imageHeight, matched, length, oldformat = 0;
    Tcl_Channel chan;
    Tk_PhotoHandle srcHandle;
    ThreadSpecificData *tsdPtr =
	    Tcl_GetThreadData(&dataKey, sizeof(ThreadSpecificData));

    if (objc < 2) {
	Tcl_WrongNumArgs(interp, 1, objv, "option ?arg ...?");
	return TCL_ERROR;
    }

    if (Tcl_GetIndexFromObj(interp, objv[1], photoOptions, "option", 0,
	    &index) != TCL_OK) {
	return TCL_ERROR;
    }

    switch ((enum PhotoOptions) index) {
    case PHOTO_BLANK:
	/*
	 * photo blank command - just call Tk_PhotoBlank.
	 */

	if (objc == 2) {
	    Tk_PhotoBlank(masterPtr);
	    return TCL_OK;
	} else {
	    Tcl_WrongNumArgs(interp, 2, objv, NULL);
	    return TCL_ERROR;
	}

    case PHOTO_CGET: {
	const char *arg;

	if (objc != 3) {
	    Tcl_WrongNumArgs(interp, 2, objv, "option");
	    return TCL_ERROR;
	}
	arg = Tcl_GetStringFromObj(objv[2], &length);
	if (strncmp(arg,"-data", (unsigned) length) == 0) {
	    if (masterPtr->dataString) {
		Tcl_SetObjResult(interp, masterPtr->dataString);
	    }
	} else if (strncmp(arg,"-format", (unsigned) length) == 0) {
	    if (masterPtr->format) {
		Tcl_SetObjResult(interp, masterPtr->format);
	    }
	} else {
	    Tk_ConfigureValue(interp, Tk_MainWindow(interp), configSpecs,
		    (char *) masterPtr, Tcl_GetString(objv[2]), 0);
	}
	return TCL_OK;
    }

    case PHOTO_CONFIGURE:
	/*
	 * photo configure command - handle this in the standard way.
	 */

	if (objc == 2) {
	    Tcl_Obj *obj, *subobj;

	    result = Tk_ConfigureInfo(interp, Tk_MainWindow(interp),
		    configSpecs, (char *) masterPtr, NULL, 0);
	    if (result != TCL_OK) {
		return result;
	    }
	    obj = Tcl_NewObj();
	    subobj = Tcl_NewStringObj("-data {} {} {}", 14);
	    if (masterPtr->dataString) {
		Tcl_ListObjAppendElement(NULL, subobj, masterPtr->dataString);
	    } else {
		Tcl_AppendStringsToObj(subobj, " {}", NULL);
	    }
	    Tcl_ListObjAppendElement(interp, obj, subobj);
	    subobj = Tcl_NewStringObj("-format {} {} {}", 16);
	    if (masterPtr->format) {
		Tcl_ListObjAppendElement(NULL, subobj, masterPtr->format);
	    } else {
		Tcl_AppendStringsToObj(subobj, " {}", NULL);
	    }
	    Tcl_ListObjAppendElement(interp, obj, subobj);
	    Tcl_ListObjAppendList(interp, obj, Tcl_GetObjResult(interp));
	    Tcl_SetObjResult(interp, obj);
	    return TCL_OK;

	} else if (objc == 3) {
	    const char *arg = Tcl_GetStringFromObj(objv[2], &length);

	    if (length > 1 && !strncmp(arg, "-data", (unsigned) length)) {
		Tcl_AppendResult(interp, "-data {} {} {}", NULL);
		if (masterPtr->dataString) {
		    /*
		     * TODO: Modifying result is bad!
		     */

		    Tcl_ListObjAppendElement(interp, Tcl_GetObjResult(interp),
			    masterPtr->dataString);
		} else {
		    Tcl_AppendResult(interp, " {}", NULL);
		}
		return TCL_OK;
	    } else if (length > 1 &&
		    !strncmp(arg, "-format", (unsigned) length)) {
		Tcl_AppendResult(interp, "-format {} {} {}", NULL);
		if (masterPtr->format) {
		    /*
		     * TODO: Modifying result is bad!
		     */

		    Tcl_ListObjAppendElement(interp, Tcl_GetObjResult(interp),
			    masterPtr->format);
		} else {
		    Tcl_AppendResult(interp, " {}", NULL);
		}
		return TCL_OK;
	    } else {
		return Tk_ConfigureInfo(interp, Tk_MainWindow(interp),
			configSpecs, (char *) masterPtr, arg, 0);
	    }
	} else {
	    return ImgPhotoConfigureMaster(interp, masterPtr, objc-2, objv+2,
		    TK_CONFIG_ARGV_ONLY);
	}

    case PHOTO_COPY:
	/*
	 * photo copy command - first parse options.
	 */

	index = 2;
	memset(&options, 0, sizeof(options));
	options.zoomX = options.zoomY = 1;
	options.subsampleX = options.subsampleY = 1;
	options.name = NULL;
	options.compositingRule = TK_PHOTO_COMPOSITE_OVERLAY;
	if (ParseSubcommandOptions(&options, interp,
		OPT_FROM | OPT_TO | OPT_ZOOM | OPT_SUBSAMPLE | OPT_SHRINK |
		OPT_COMPOSITE, &index, objc, objv) != TCL_OK) {
	    return TCL_ERROR;
	}
	if (options.name == NULL || index < objc) {
	    Tcl_WrongNumArgs(interp, 2, objv,
		    "source-image ?-compositingrule rule? ?-from x1 y1 x2 y2? ?-to x1 y1 x2 y2? ?-zoom x y? ?-subsample x y?");
	    return TCL_ERROR;
	}

	/*
	 * Look for the source image and get a pointer to its image data.
	 * Check the values given for the -from option.
	 */

	srcHandle = Tk_FindPhoto(interp, Tcl_GetString(options.name));
	if (srcHandle == NULL) {
	    Tcl_AppendResult(interp, "image \"",
		    Tcl_GetString(options.name), "\" doesn't",
		    " exist or is not a photo image", NULL);
	    return TCL_ERROR;
	}
	Tk_PhotoGetImage(srcHandle, &block);
	if ((options.fromX2 > block.width) || (options.fromY2 > block.height)
		|| (options.fromX2 > block.width)
		|| (options.fromY2 > block.height)) {
	    Tcl_AppendResult(interp, "coordinates for -from option extend ",
		    "outside source image", NULL);
	    return TCL_ERROR;
	}

	/*
	 * Hack to pass through the message that the place we're coming from
	 * has a simple alpha channel.
	 */

	if (!(((PhotoMaster *) srcHandle)->flags & COMPLEX_ALPHA)) {
	    options.compositingRule |= SOURCE_IS_SIMPLE_ALPHA_PHOTO;
	}

	/*
	 * Fill in default values for unspecified parameters.
	 */

	if (!(options.options & OPT_FROM) || (options.fromX2 < 0)) {
	    options.fromX2 = block.width;
	    options.fromY2 = block.height;
	}
	if (!(options.options & OPT_TO) || (options.toX2 < 0)) {
	    width = options.fromX2 - options.fromX;
	    if (options.subsampleX > 0) {
		width = (width + options.subsampleX - 1) / options.subsampleX;
	    } else if (options.subsampleX == 0) {
		width = 0;
	    } else {
		width = (width - options.subsampleX - 1) / -options.subsampleX;
	    }
	    options.toX2 = options.toX + width * options.zoomX;

	    height = options.fromY2 - options.fromY;
	    if (options.subsampleY > 0) {
		height = (height + options.subsampleY - 1)
			/ options.subsampleY;
	    } else if (options.subsampleY == 0) {
		height = 0;
	    } else {
		height = (height - options.subsampleY - 1)
			/ -options.subsampleY;
	    }
	    options.toY2 = options.toY + height * options.zoomY;
	}

	/*
	 * Set the destination image size if the -shrink option was specified.
	 */

	if (options.options & OPT_SHRINK) {
	    if (ImgPhotoSetSize(masterPtr, options.toX2,
		    options.toY2) != TCL_OK) {
		Tcl_ResetResult(interp);
		Tcl_AppendResult(interp, TK_PHOTO_ALLOC_FAILURE_MESSAGE, NULL);
		return TCL_ERROR;
	    }
	}

	/*
	 * Copy the image data over using Tk_PhotoPutZoomedBlock.
	 */

	block.pixelPtr += options.fromX * block.pixelSize
		+ options.fromY * block.pitch;
	block.width = options.fromX2 - options.fromX;
	block.height = options.fromY2 - options.fromY;
	return Tk_PhotoPutZoomedBlock(interp, (Tk_PhotoHandle) masterPtr,
		&block, options.toX, options.toY, options.toX2 - options.toX,
		options.toY2 - options.toY, options.zoomX, options.zoomY,
		options.subsampleX, options.subsampleY,
		options.compositingRule);

    case PHOTO_DATA: {
	char *data;

	/*
	 * photo data command - first parse and check any options given.
	 */

	Tk_ImageStringWriteProc *stringWriteProc = NULL;

	index = 2;
	memset(&options, 0, sizeof(options));
	options.name = NULL;
	options.format = NULL;
	options.fromX = 0;
	options.fromY = 0;
	if (ParseSubcommandOptions(&options, interp,
		OPT_FORMAT | OPT_FROM | OPT_GRAYSCALE | OPT_BACKGROUND,
		&index, objc, objv) != TCL_OK) {
	    return TCL_ERROR;
	}
	if ((options.name != NULL) || (index < objc)) {
	    Tcl_WrongNumArgs(interp, 2, objv, "?-option value ...?");
	    return TCL_ERROR;
	}
	if ((options.fromX > masterPtr->width)
		|| (options.fromY > masterPtr->height)
		|| (options.fromX2 > masterPtr->width)
		|| (options.fromY2 > masterPtr->height)) {
	    Tcl_AppendResult(interp, "coordinates for -from option extend ",
		    "outside image", NULL);
	    return TCL_ERROR;
	}

	/*
	 * Fill in default values for unspecified parameters.
	 */

	if (((options.options & OPT_FROM) == 0) || (options.fromX2 < 0)) {
	    options.fromX2 = masterPtr->width;
	    options.fromY2 = masterPtr->height;
	}

	/*
	 * Search for an appropriate image string format handler.
	 */

	if (options.options & OPT_FORMAT) {
	    matched = 0;
	    for (imageFormat = tsdPtr->formatList; imageFormat != NULL;
	 	imageFormat = imageFormat->nextPtr) {
		if ((strncasecmp(Tcl_GetString(options.format),
			imageFormat->name, strlen(imageFormat->name)) == 0)) {
		    matched = 1;
		    if (imageFormat->stringWriteProc != NULL) {
			stringWriteProc = imageFormat->stringWriteProc;
			break;
		    }
		}
	    }
	    if (stringWriteProc == NULL) {
		oldformat = 1;
		for (imageFormat = tsdPtr->oldFormatList; imageFormat != NULL;
			imageFormat = imageFormat->nextPtr) {
		    if ((strncasecmp(Tcl_GetString(options.format),
			    imageFormat->name,
			    strlen(imageFormat->name)) == 0)) {
			matched = 1;
			if (imageFormat->stringWriteProc != NULL) {
			    stringWriteProc = imageFormat->stringWriteProc;
			    break;
			}
		    }
		}
	    }
	    if (stringWriteProc == NULL) {
		Tcl_AppendResult(interp, "image string format \"",
			Tcl_GetString(options.format), "\" is ",
			(matched ? "not supported" : "unknown"), NULL);
		return TCL_ERROR;
	    }
	} else {
	    stringWriteProc = ImgStringWrite;
	}

	/*
	 * Call the handler's string write function to write out the image.
	 */

	data = ImgGetPhoto(masterPtr, &block, &options);

	if (oldformat) {
	    Tcl_DString buffer;
	    typedef int (*OldStringWriteProc)(Tcl_Interp *interp,
		    Tcl_DString *dataPtr, const char *formatString,
		    Tk_PhotoImageBlock *blockPtr);

	    Tcl_DStringInit(&buffer);
	    result = ((OldStringWriteProc) stringWriteProc)(interp, &buffer,
		    Tcl_GetString(options.format), &block);
	    if (result == TCL_OK) {
		Tcl_DStringResult(interp, &buffer);
	    } else {
		Tcl_DStringFree(&buffer);
	    }
	} else {
	    typedef int (*NewStringWriteProc)(Tcl_Interp *interp,
		    Tcl_Obj *formatString, Tk_PhotoImageBlock *blockPtr,
		    void *dummy);

	    result = ((NewStringWriteProc) stringWriteProc)(interp,
		    options.format, &block, NULL);
	}
	if (options.background) {
	    Tk_FreeColor(options.background);
	}
	if (data) {
	    ckfree(data);
	}
	return result;
    }

    case PHOTO_GET: {
	/*
	 * photo get command - first parse and check parameters.
	 */

	char string[TCL_INTEGER_SPACE * 3];

	if (objc != 4) {
	    Tcl_WrongNumArgs(interp, 2, objv, "x y");
	    return TCL_ERROR;
	}
	if ((Tcl_GetIntFromObj(interp, objv[2], &x) != TCL_OK)
		|| (Tcl_GetIntFromObj(interp, objv[3], &y) != TCL_OK)) {
	    return TCL_ERROR;
	}
	if ((x < 0) || (x >= masterPtr->width)
		|| (y < 0) || (y >= masterPtr->height)) {
	    Tcl_AppendResult(interp, Tcl_GetString(objv[0]), " get: ",
		    "coordinates out of range", NULL);
	    return TCL_ERROR;
	}

	/*
	 * Extract the value of the desired pixel and format it as a string.
	 */

	pixelPtr = masterPtr->pix32 + (y * masterPtr->width + x) * 4;
	sprintf(string, "%d %d %d", pixelPtr[0], pixelPtr[1],
		pixelPtr[2]);
	Tcl_AppendResult(interp, string, NULL);
	return TCL_OK;
    }

    case PHOTO_PUT:
	/*
	 * photo put command - first parse the options and colors specified.
	 */

	index = 2;
	memset(&options, 0, sizeof(options));
	options.name = NULL;
	if (ParseSubcommandOptions(&options, interp, OPT_TO|OPT_FORMAT,
		&index, objc, objv) != TCL_OK) {
	    return TCL_ERROR;
	}
	if ((options.name == NULL) || (index < objc)) {
	    Tcl_WrongNumArgs(interp, 2, objv, "data ?-option value ...?");
	    return TCL_ERROR;
	}

	if (MatchStringFormat(interp, options.name ? objv[2]:NULL,
		options.format, &imageFormat, &imageWidth,
		&imageHeight, &oldformat) == TCL_OK) {
	    Tcl_Obj *format, *data;

	    if (((options.options & OPT_TO) == 0) || (options.toX2 < 0)) {
		options.toX2 = options.toX + imageWidth;
		options.toY2 = options.toY + imageHeight;
	    }
	    if (imageWidth > options.toX2 - options.toX) {
		imageWidth = options.toX2 - options.toX;
	    }
	    if (imageHeight > options.toY2 - options.toY) {
		imageHeight = options.toY2 - options.toY;
	    }
	    format = options.format;
	    data = objv[2];
	    if (oldformat) {
		if (format) {
		    format = (Tcl_Obj *) Tcl_GetString(format);
		}
		data = (Tcl_Obj *) Tcl_GetString(data);
	    }
	    if (imageFormat->stringReadProc(interp, data, format,
		    (Tk_PhotoHandle) masterPtr, options.toX, options.toY,
		    imageWidth, imageHeight, 0, 0) != TCL_OK) {
		return TCL_ERROR;
	    }
	    masterPtr->flags |= IMAGE_CHANGED;
	    return TCL_OK;
	}
	if (options.options & OPT_FORMAT) {
	    return TCL_ERROR;
	}
	Tcl_ResetResult(interp);
	if (Tcl_ListObjGetElements(interp, options.name,
		&dataHeight, &srcObjv) != TCL_OK) {
	    return TCL_ERROR;
	}
	tkwin = Tk_MainWindow(interp);
	block.pixelPtr = NULL;
	dataWidth = 0;
	pixelPtr = NULL;
	for (y = 0; y < dataHeight; ++y) {
	    if (Tcl_ListObjGetElements(interp, srcObjv[y],
		    &listObjc, &listObjv) != TCL_OK) {
		break;
	    }

	    if (y == 0) {
		if (listObjc == 0) {
		    /*
		     * Lines must be non-empty...
		     */

		    break;
		}
		dataWidth = listObjc;
		pixelPtr = ckalloc(dataWidth * dataHeight * 3);
		block.pixelPtr = pixelPtr;
	    } else if (listObjc != dataWidth) {
		Tcl_AppendResult(interp, "all elements of color list must",
			" have the same number of elements", NULL);
		break;
	    }

	    for (x = 0; x < dataWidth; ++x) {
		const char *colorString = Tcl_GetString(listObjv[x]);
		XColor color;
		int tmpr, tmpg, tmpb;

		/*
		 * We do not use Tk_GetColorFromObj() because we absolutely do
		 * not want to invoke the fallback code.
		 */

		if (colorString[0] == '#') {
		    if (isxdigit(UCHAR(colorString[1])) &&
			    isxdigit(UCHAR(colorString[2])) &&
			    isxdigit(UCHAR(colorString[3]))) {
			if (colorString[4] == '\0') {
			    /* Got #rgb */
			    sscanf(colorString+1, "%1x%1x%1x",
				    &tmpr, &tmpg, &tmpb);
			    *pixelPtr++ = tmpr * 0x11;
			    *pixelPtr++ = tmpg * 0x11;
			    *pixelPtr++ = tmpb * 0x11;
			    continue;
			} else if (isxdigit(UCHAR(colorString[4])) &&
				isxdigit(UCHAR(colorString[5])) &&
				isxdigit(UCHAR(colorString[6])) &&
				colorString[7] == '\0') {
			    /* Got #rrggbb */
			    sscanf(colorString+1, "%2x%2x%2x",
				    &tmpr, &tmpg, &tmpb);
			    *pixelPtr++ = tmpr;
			    *pixelPtr++ = tmpg;
			    *pixelPtr++ = tmpb;
			    continue;
			}
		    }
		}

		if (!XParseColor(Tk_Display(tkwin), Tk_Colormap(tkwin),
			colorString, &color)) {
		    Tcl_AppendResult(interp, "can't parse color \"",
			    colorString, "\"", NULL);
		    break;
		}
		*pixelPtr++ = color.red >> 8;
		*pixelPtr++ = color.green >> 8;
		*pixelPtr++ = color.blue >> 8;
	    }
	    if (x < dataWidth) {
		break;
	    }
	}
	if (y < dataHeight || dataHeight == 0 || dataWidth == 0) {
	    if (block.pixelPtr != NULL) {
		ckfree(block.pixelPtr);
	    }
	    if (y < dataHeight) {
		return TCL_ERROR;
	    }
	    return TCL_OK;
	}

	/*
	 * Fill in default values for the -to option, then copy the block in
	 * using Tk_PhotoPutBlock.
	 */

	if (!(options.options & OPT_TO) || (options.toX2 < 0)) {
	    options.toX2 = options.toX + dataWidth;
	    options.toY2 = options.toY + dataHeight;
	}
	block.width = dataWidth;
	block.height = dataHeight;
	block.pitch = dataWidth * 3;
	block.pixelSize = 3;
	block.offset[0] = 0;
	block.offset[1] = 1;
	block.offset[2] = 2;
	block.offset[3] = 0;
	result = Tk_PhotoPutBlock(interp, masterPtr, &block,
		options.toX, options.toY, options.toX2 - options.toX,
		options.toY2 - options.toY,
		TK_PHOTO_COMPOSITE_SET);
	ckfree(block.pixelPtr);
	return result;

    case PHOTO_READ: {
	Tcl_Obj *format;

	/*
	 * photo read command - first parse the options specified.
	 */

	index = 2;
	memset(&options, 0, sizeof(options));
	options.name = NULL;
	options.format = NULL;
	if (ParseSubcommandOptions(&options, interp,
		OPT_FORMAT | OPT_FROM | OPT_TO | OPT_SHRINK,
		&index, objc, objv) != TCL_OK) {
	    return TCL_ERROR;
	}
	if ((options.name == NULL) || (index < objc)) {
	    Tcl_WrongNumArgs(interp, 2, objv, "fileName ?-option value ...?");
	    return TCL_ERROR;
	}

	/*
	 * Prevent file system access in safe interpreters.
	 */

	if (Tcl_IsSafe(interp)) {
	    Tcl_AppendResult(interp, "can't get image from a file in a",
		    " safe interpreter", NULL);
	    return TCL_ERROR;
	}

	/*
	 * Open the image file and look for a handler for it.
	 */

	chan = Tcl_OpenFileChannel(interp,
		Tcl_GetString(options.name), "r", 0);
	if (chan == NULL) {
	    return TCL_ERROR;
	}
	if (Tcl_SetChannelOption(interp, chan, "-translation", "binary")
		!= TCL_OK) {
	    Tcl_Close(NULL, chan);
	    return TCL_ERROR;
	}
	if (Tcl_SetChannelOption(interp, chan, "-encoding", "binary")
		!= TCL_OK) {
	    Tcl_Close(NULL, chan);
	    return TCL_ERROR;
	}

	if (MatchFileFormat(interp, chan,
		Tcl_GetString(options.name), options.format, &imageFormat,
		&imageWidth, &imageHeight, &oldformat) != TCL_OK) {
	    Tcl_Close(NULL, chan);
	    return TCL_ERROR;
	}

	/*
	 * Check the values given for the -from option.
	 */

	if ((options.fromX > imageWidth) || (options.fromY > imageHeight)
		|| (options.fromX2 > imageWidth)
		|| (options.fromY2 > imageHeight)) {
	    Tcl_AppendResult(interp, "coordinates for -from option extend ",
		    "outside source image", NULL);
	    Tcl_Close(NULL, chan);
	    return TCL_ERROR;
	}
	if (((options.options & OPT_FROM) == 0) || (options.fromX2 < 0)) {
	    width = imageWidth - options.fromX;
	    height = imageHeight - options.fromY;
	} else {
	    width = options.fromX2 - options.fromX;
	    height = options.fromY2 - options.fromY;
	}

	/*
	 * If the -shrink option was specified, set the size of the image.
	 */

	if (options.options & OPT_SHRINK) {
	    if (ImgPhotoSetSize(masterPtr, options.toX + width,
		    options.toY + height) != TCL_OK) {
		Tcl_ResetResult(interp);
		Tcl_AppendResult(interp, TK_PHOTO_ALLOC_FAILURE_MESSAGE, NULL);
		return TCL_ERROR;
	    }
	}

	/*
	 * Call the handler's file read function to read the data into the
	 * image.
	 */

	format = options.format;
	if (oldformat && format) {
	    format = (Tcl_Obj *) Tcl_GetString(format);
	}
	result = imageFormat->fileReadProc(interp, chan,
		Tcl_GetString(options.name),
		format, (Tk_PhotoHandle) masterPtr, options.toX,
		options.toY, width, height, options.fromX, options.fromY);
	if (chan != NULL) {
	    Tcl_Close(NULL, chan);
	}
	return result;
    }

    case PHOTO_REDITHER:
	if (objc != 2) {
	    Tcl_WrongNumArgs(interp, 2, objv, NULL);
	    return TCL_ERROR;
	}

	/*
	 * Call Dither if any part of the image is not correctly dithered at
	 * present.
	 */

	x = masterPtr->ditherX;
	y = masterPtr->ditherY;
	if (masterPtr->ditherX != 0) {
	    Tk_DitherPhoto((Tk_PhotoHandle) masterPtr, x, y,
		    masterPtr->width - x, 1);
	}
	if (masterPtr->ditherY < masterPtr->height) {
	    x = 0;
	    Tk_DitherPhoto((Tk_PhotoHandle)masterPtr, 0,
		    masterPtr->ditherY, masterPtr->width,
		    masterPtr->height - masterPtr->ditherY);
	}

	if (y < masterPtr->height) {
	    /*
	     * Tell the core image code that part of the image has changed.
	     */

	    Tk_ImageChanged(masterPtr->tkMaster, x, y,
		    (masterPtr->width - x), (masterPtr->height - y),
		    masterPtr->width, masterPtr->height);
	}
	return TCL_OK;

    case PHOTO_TRANS: {
	static const char *const photoTransOptions[] = {
	    "get", "set", NULL
	};
	enum transOptions {
	    PHOTO_TRANS_GET, PHOTO_TRANS_SET
	};

	if (objc < 3) {
	    Tcl_WrongNumArgs(interp, 2, objv, "option ?arg ...?");
	    return TCL_ERROR;
	}
	if (Tcl_GetIndexFromObj(interp, objv[2], photoTransOptions, "option",
		0, &index) != TCL_OK) {
	    return TCL_ERROR;
	}

	switch ((enum transOptions) index) {
	case PHOTO_TRANS_GET: {
	    XRectangle testBox;
	    TkRegion testRegion;

	    if (objc != 5) {
		Tcl_WrongNumArgs(interp, 3, objv, "x y");
		return TCL_ERROR;
	    }
	    if ((Tcl_GetIntFromObj(interp, objv[3], &x) != TCL_OK)
		    || (Tcl_GetIntFromObj(interp, objv[4], &y) != TCL_OK)) {
		return TCL_ERROR;
	    }
	    if ((x < 0) || (x >= masterPtr->width)
		    || (y < 0) || (y >= masterPtr->height)) {
		Tcl_AppendResult(interp, Tcl_GetString(objv[0]),
			" transparency get: coordinates out of range", NULL);
		return TCL_ERROR;
	    }

	    testBox.x = x;
	    testBox.y = y;
	    testBox.width = 1;
	    testBox.height = 1;
	    /* What a way to do a test! */
	    testRegion = TkCreateRegion();
	    TkUnionRectWithRegion(&testBox, testRegion, testRegion);
	    TkIntersectRegion(testRegion, masterPtr->validRegion, testRegion);
	    TkClipBox(testRegion, &testBox);
	    TkDestroyRegion(testRegion);

	    Tcl_SetObjResult(interp, Tcl_NewBooleanObj(
		    testBox.width==0 && testBox.height==0));
	    return TCL_OK;
	}

	case PHOTO_TRANS_SET: {
	    int transFlag;
	    XRectangle setBox;

	    if (objc != 6) {
		Tcl_WrongNumArgs(interp, 3, objv, "x y boolean");
		return TCL_ERROR;
	    }
	    if ((Tcl_GetIntFromObj(interp, objv[3], &x) != TCL_OK)
		    || (Tcl_GetIntFromObj(interp, objv[4], &y) != TCL_OK)
		    || (Tcl_GetBooleanFromObj(interp, objv[5],
		    &transFlag) != TCL_OK)) {
		return TCL_ERROR;
	    }
	    if ((x < 0) || (x >= masterPtr->width)
		|| (y < 0) || (y >= masterPtr->height)) {
		Tcl_AppendResult(interp, Tcl_GetString(objv[0]),
			" transparency set: coordinates out of range", NULL);
		return TCL_ERROR;
	    }

	    setBox.x = x;
	    setBox.y = y;
	    setBox.width = 1;
	    setBox.height = 1;
	    pixelPtr = masterPtr->pix32 + (y * masterPtr->width + x) * 4;

	    if (transFlag) {
		/*
		 * Make pixel transparent.
		 */

		TkRegion clearRegion = TkCreateRegion();

		TkUnionRectWithRegion(&setBox, clearRegion, clearRegion);
		TkSubtractRegion(masterPtr->validRegion, clearRegion,
			masterPtr->validRegion);
		TkDestroyRegion(clearRegion);

		/*
		 * Set the alpha value correctly.
		 */

		pixelPtr[3] = 0;
	    } else {
		/*
		 * Make pixel opaque.
		 */

		TkUnionRectWithRegion(&setBox, masterPtr->validRegion,
			masterPtr->validRegion);
		pixelPtr[3] = 255;
	    }

	    /*
	     * Inform the generic image code that the image
	     * has (potentially) changed.
	     */

	    Tk_ImageChanged(masterPtr->tkMaster, x, y, 1, 1,
		    masterPtr->width, masterPtr->height);
	    masterPtr->flags &= ~IMAGE_CHANGED;
	    return TCL_OK;
	}

	}
	Tcl_Panic("unexpected fallthrough");
    }

    case PHOTO_WRITE: {
	char *data;
	const char *fmtString;
	Tcl_Obj *format;
	int usedExt;

	/*
	 * Prevent file system access in safe interpreters.
	 */

	if (Tcl_IsSafe(interp)) {
	    Tcl_AppendResult(interp, "can't write image to a file in a",
		    " safe interpreter", NULL);
	    return TCL_ERROR;
	}

	/*
	 * photo write command - first parse and check any options given.
	 */

	index = 2;
	memset(&options, 0, sizeof(options));
	options.name = NULL;
	options.format = NULL;
	if (ParseSubcommandOptions(&options, interp,
		OPT_FORMAT | OPT_FROM | OPT_GRAYSCALE | OPT_BACKGROUND,
		&index, objc, objv) != TCL_OK) {
	    return TCL_ERROR;
	}
	if ((options.name == NULL) || (index < objc)) {
	    Tcl_WrongNumArgs(interp, 2, objv, "fileName ?-option value ...?");
	    return TCL_ERROR;
	}
	if ((options.fromX > masterPtr->width)
		|| (options.fromY > masterPtr->height)
		|| (options.fromX2 > masterPtr->width)
		|| (options.fromY2 > masterPtr->height)) {
	    Tcl_AppendResult(interp, "coordinates for -from option extend ",
		    "outside image", NULL);
	    return TCL_ERROR;
	}

	/*
	 * Fill in default values for unspecified parameters. Note that a
	 * missing -format flag results in us having a guess from the file
	 * extension. [Bug 2983824]
	 */

	if (!(options.options & OPT_FROM) || (options.fromX2 < 0)) {
	    options.fromX2 = masterPtr->width;
	    options.fromY2 = masterPtr->height;
	}
	if (options.format == NULL) {
	    fmtString = GetExtension(Tcl_GetString(options.name));
	    usedExt = (fmtString != NULL);
	} else {
	    fmtString = Tcl_GetString(options.format);
	    usedExt = 0;
	}

	/*
	 * Search for an appropriate image file format handler, and give an
	 * error if none is found.
	 */

	matched = 0;
    redoFormatLookup:
	for (imageFormat = tsdPtr->formatList; imageFormat != NULL;
		imageFormat = imageFormat->nextPtr) {
	    if ((fmtString == NULL)
		    || (strncasecmp(fmtString, imageFormat->name,
			    strlen(imageFormat->name)) == 0)) {
		matched = 1;
		if (imageFormat->fileWriteProc != NULL) {
		    break;
		}
	    }
	}
	if (imageFormat == NULL) {
	    oldformat = 1;
	    for (imageFormat = tsdPtr->oldFormatList; imageFormat != NULL;
		    imageFormat = imageFormat->nextPtr) {
		if ((fmtString == NULL)
			|| (strncasecmp(fmtString, imageFormat->name,
				strlen(imageFormat->name)) == 0)) {
		    matched = 1;
		    if (imageFormat->fileWriteProc != NULL) {
			break;
		    }
		}
	    }
	}
	if (usedExt && !matched) {
	    /*
	     * If we didn't find one and we're using file extensions as the
	     * basis for the guessing, go back and look again without
	     * prejudice. Supports old broken code.
	     */

	    usedExt = 0;
	    fmtString = NULL;
	    goto redoFormatLookup;
	}
	if (imageFormat == NULL) {
	    if (fmtString == NULL) {
		Tcl_AppendResult(interp, "no available image file format ",
			"has file writing capability", NULL);
	    } else if (!matched) {
		Tcl_AppendResult(interp, "image file format \"",
			fmtString, "\" is unknown", NULL);
		Tcl_SetErrorCode(interp, "TK", "LOOKUP", "PHOTO_FORMAT",
			fmtString, NULL);
	    } else {
		Tcl_AppendResult(interp, "image file format \"",
			fmtString, "\" has no file writing capability", NULL);
		Tcl_SetErrorCode(interp, "TK", "LOOKUP", "PHOTO_FORMAT",
			fmtString, NULL);
	    }
	    return TCL_ERROR;
	}

	/*
	 * Call the handler's file write function to write out the image.
	 */

	data = ImgGetPhoto(masterPtr, &block, &options);
	format = options.format;
	if (oldformat && format) {
	    format = (Tcl_Obj *) Tcl_GetString(options.format);
	}
	result = imageFormat->fileWriteProc(interp,
		Tcl_GetString(options.name), format, &block);
	if (options.background) {
	    Tk_FreeColor(options.background);
	}
	if (data) {
	    ckfree(data);
	}
	return result;
    }

    }
    Tcl_Panic("unexpected fallthrough");
    return TCL_ERROR; /* NOT REACHED */
}

/*
 *----------------------------------------------------------------------
 *
 * GetExtension --
 *
 *	Return the extension part of a path, or NULL if there is no extension.
 *	The returned string will be a substring of the argument string, so
 *	should not be ckfree()d directly. No side effects.
 *
 *----------------------------------------------------------------------
 */

static const char *
GetExtension(
    const char *path)
{
    char c;
    const char *extension = NULL;

    for (; (c=*path++) != '\0' ;) {
	if (c == '.') {
	    extension = path;
	}
    }
    if (extension != NULL && extension[0] == '\0') {
	extension = NULL;
    }
    return extension;
}

/*
 *----------------------------------------------------------------------
 *
 * ParseSubcommandOptions --
 *
 *	This function is invoked to process one of the options which may be
 *	specified for the photo image subcommands, namely, -from, -to, -zoom,
 *	-subsample, -format, -shrink, and -compositingrule.
 *
 * Results:
 *	A standard Tcl result.
 *
 * Side effects:
 *	Fields in *optPtr get filled in.
 *
 *----------------------------------------------------------------------
 */

static int
ParseSubcommandOptions(
    struct SubcommandOptions *optPtr,
				/* Information about the options specified and
				 * the values given is returned here. */
    Tcl_Interp *interp,		/* Interpreter to use for reporting errors. */
    int allowedOptions,		/* Indicates which options are valid for the
				 * current command. */
    int *optIndexPtr,		/* Points to a variable containing the current
				 * index in objv; this variable is updated by
				 * this function. */
    int objc,			/* Number of arguments in objv[]. */
    Tcl_Obj *const objv[])	/* Arguments to be parsed. */
{
    int index, c, bit, currentBit, length;
    int values[4], numValues, maxValues, argIndex;
    const char *option;
    const char *const *listPtr;

    for (index = *optIndexPtr; index < objc; *optIndexPtr = ++index) {
	/*
	 * We can have one value specified without an option; it goes into
	 * optPtr->name.
	 */

	option = Tcl_GetStringFromObj(objv[index], &length);
	if (option[0] != '-') {
	    if (optPtr->name == NULL) {
		optPtr->name = objv[index];
		continue;
	    }
	    break;
	}

	/*
	 * Work out which option this is.
	 */

	c = option[0];
	bit = 0;
	currentBit = 1;
	for (listPtr = optionNames; *listPtr != NULL; ++listPtr) {
	    if ((c == *listPtr[0])
		    && (strncmp(option, *listPtr, (size_t) length) == 0)) {
		if (bit != 0) {
		    bit = 0;	/* An ambiguous option. */
		    break;
		}
		bit = currentBit;
	    }
	    currentBit <<= 1;
	}

	/*
	 * If this option is not recognized and allowed, put an error message
	 * in the interpreter and return.
	 */

	if ((allowedOptions & bit) == 0) {
	    Tcl_AppendResult(interp, "unrecognized option \"",
	    	    Tcl_GetString(objv[index]),
		    "\": must be ", NULL);
	    bit = 1;
	    for (listPtr = optionNames; *listPtr != NULL; ++listPtr) {
		if ((allowedOptions & bit) != 0) {
		    if ((allowedOptions & (bit - 1)) != 0) {
			Tcl_AppendResult(interp, ", ", NULL);
			if ((allowedOptions & ~((bit << 1) - 1)) == 0) {
			    Tcl_AppendResult(interp, "or ", NULL);
			}
		    }
		    Tcl_AppendResult(interp, *listPtr, NULL);
		}
		bit <<= 1;
	    }
	    return TCL_ERROR;
	}

	/*
	 * For the -from, -to, -zoom and -subsample options, parse the values
	 * given. Report an error if too few or too many values are given.
	 */

	if (bit == OPT_BACKGROUND) {
	    /*
	     * The -background option takes a single XColor value.
	     */

	    if (index + 1 < objc) {
		*optIndexPtr = ++index;
		optPtr->background = Tk_GetColor(interp, Tk_MainWindow(interp),
			Tk_GetUid(Tcl_GetString(objv[index])));
		if (!optPtr->background) {
		    return TCL_ERROR;
		}
	    } else {
		Tcl_AppendResult(interp, "the \"-background\" option ",
			"requires a value", NULL);
		return TCL_ERROR;
	    }
	} else if (bit == OPT_FORMAT) {
	    /*
	     * The -format option takes a single string value. Note that
	     * parsing this is outside the scope of this function.
	     */

	    if (index + 1 < objc) {
		*optIndexPtr = ++index;
		optPtr->format = objv[index];
	    } else {
		Tcl_AppendResult(interp, "the \"-format\" option ",
			"requires a value", NULL);
		return TCL_ERROR;
	    }
	} else if (bit == OPT_COMPOSITE) {
	    /*
	     * The -compositingrule option takes a single value from a
	     * well-known set.
	     */

	    if (index + 1 < objc) {
		/*
		 * Note that these must match the TK_PHOTO_COMPOSITE_*
		 * constants.
		 */

		static const char *const compositingRules[] = {
		    "overlay", "set", NULL
		};

		index++;
		if (Tcl_GetIndexFromObj(interp, objv[index], compositingRules,
			"compositing rule", 0, &optPtr->compositingRule)
			!= TCL_OK) {
		    return TCL_ERROR;
		}
		*optIndexPtr = index;
	    } else {
		Tcl_AppendResult(interp, "the \"-compositingrule\" option ",
			"requires a value", NULL);
		return TCL_ERROR;
	    }
	} else if ((bit != OPT_SHRINK) && (bit != OPT_GRAYSCALE)) {
	    const char *val;
	    maxValues = ((bit == OPT_FROM) || (bit == OPT_TO))? 4: 2;
	    argIndex = index + 1;
	    for (numValues = 0; numValues < maxValues; ++numValues) {
		if (argIndex >= objc) {
		    break;
		}
		val = Tcl_GetString(objv[argIndex]);
		if ((argIndex < objc) && (isdigit(UCHAR(val[0]))
			|| ((val[0] == '-') && isdigit(UCHAR(val[1]))))) {
		    if (Tcl_GetInt(interp, val, &values[numValues])
			    != TCL_OK) {
			return TCL_ERROR;
		    }
		} else {
		    break;
		}
		argIndex++;
	    }

	    if (numValues == 0) {
		Tcl_AppendResult(interp, "the \"", option, "\" option ",
			 "requires one ", maxValues == 2? "or two": "to four",
			 " integer values", NULL);
		return TCL_ERROR;
	    }
	    *optIndexPtr = (index += numValues);

	    /*
	     * Y values default to the corresponding X value if not specified.
	     */

	    if (numValues == 1) {
		values[1] = values[0];
	    }
	    if (numValues == 3) {
		values[3] = values[2];
	    }

	    /*
	     * Check the values given and put them in the appropriate field of
	     * the SubcommandOptions structure.
	     */

	    switch (bit) {
	    case OPT_FROM:
		if ((values[0] < 0) || (values[1] < 0) || ((numValues > 2)
			&& ((values[2] < 0) || (values[3] < 0)))) {
		    Tcl_AppendResult(interp, "value(s) for the -from",
			    " option must be non-negative", NULL);
		    return TCL_ERROR;
		}
		if (numValues <= 2) {
		    optPtr->fromX = values[0];
		    optPtr->fromY = values[1];
		    optPtr->fromX2 = -1;
		    optPtr->fromY2 = -1;
		} else {
		    optPtr->fromX = MIN(values[0], values[2]);
		    optPtr->fromY = MIN(values[1], values[3]);
		    optPtr->fromX2 = MAX(values[0], values[2]);
		    optPtr->fromY2 = MAX(values[1], values[3]);
		}
		break;
	    case OPT_SUBSAMPLE:
		optPtr->subsampleX = values[0];
		optPtr->subsampleY = values[1];
		break;
	    case OPT_TO:
		if ((values[0] < 0) || (values[1] < 0) || ((numValues > 2)
			&& ((values[2] < 0) || (values[3] < 0)))) {
		    Tcl_AppendResult(interp, "value(s) for the -to",
			    " option must be non-negative", NULL);
		    return TCL_ERROR;
		}
		if (numValues <= 2) {
		    optPtr->toX = values[0];
		    optPtr->toY = values[1];
		    optPtr->toX2 = -1;
		    optPtr->toY2 = -1;
		} else {
		    optPtr->toX = MIN(values[0], values[2]);
		    optPtr->toY = MIN(values[1], values[3]);
		    optPtr->toX2 = MAX(values[0], values[2]);
		    optPtr->toY2 = MAX(values[1], values[3]);
		}
		break;
	    case OPT_ZOOM:
		if ((values[0] <= 0) || (values[1] <= 0)) {
		    Tcl_AppendResult(interp, "value(s) for the -zoom",
			    " option must be positive", NULL);
		    return TCL_ERROR;
		}
		optPtr->zoomX = values[0];
		optPtr->zoomY = values[1];
		break;
	    }
	}

	/*
	 * Remember that we saw this option.
	 */

	optPtr->options |= bit;
    }

    return TCL_OK;
}

/*
 *----------------------------------------------------------------------
 *
 * ImgPhotoConfigureMaster --
 *
 *	This function is called when a photo image is created or reconfigured.
 *	It processes configuration options and resets any instances of the
 *	image.
 *
 * Results:
 *	A standard Tcl return value. If TCL_ERROR is returned then an error
 *	message is left in the masterPtr->interp's result.
 *
 * Side effects:
 *	Existing instances of the image will be redisplayed to match the new
 *	configuration options.
 *
 *----------------------------------------------------------------------
 */

static int
ImgPhotoConfigureMaster(
    Tcl_Interp *interp,		/* Interpreter to use for reporting errors. */
    PhotoMaster *masterPtr,	/* Pointer to data structure describing
				 * overall photo image to (re)configure. */
    int objc,			/* Number of entries in objv. */
    Tcl_Obj *const objv[],	/* Pairs of configuration options for image. */
    int flags)			/* Flags to pass to Tk_ConfigureWidget, such
				 * as TK_CONFIG_ARGV_ONLY. */
{
    PhotoInstance *instancePtr;
    const char *oldFileString, *oldPaletteString;
    Tcl_Obj *oldData, *data = NULL, *oldFormat, *format = NULL;
    Tcl_Obj *tempdata, *tempformat;
    int length, i, j, result, imageWidth, imageHeight, oldformat;
    double oldGamma;
    Tcl_Channel chan;
    Tk_PhotoImageFormat *imageFormat;
    const char **args;

    args = ckalloc((objc + 1) * sizeof(char *));
    for (i = 0, j = 0; i < objc; i++,j++) {
	args[j] = Tcl_GetStringFromObj(objv[i], &length);
	if ((length > 1) && (args[j][0] == '-')) {
	    if ((args[j][1] == 'd') &&
		    !strncmp(args[j], "-data", (size_t) length)) {
		if (++i < objc) {
		    data = objv[i];
		    j--;
		} else {
		    ckfree(args);
		    Tcl_AppendResult(interp,
			    "value for \"-data\" missing", NULL);
		    return TCL_ERROR;
		}
	    } else if ((args[j][1] == 'f') &&
		    !strncmp(args[j], "-format", (size_t) length)) {
		if (++i < objc) {
		    format = objv[i];
		    j--;
		} else {
		    ckfree(args);
		    Tcl_AppendResult(interp,
			    "value for \"-format\" missing", NULL);
		    return TCL_ERROR;
		}
	    }
	}
    }

    /*
     * Save the current values for fileString and dataString, so we can tell
     * if the user specifies them anew. IMPORTANT: if the format changes we
     * have to interpret "-file" and "-data" again as well! It might be that
     * the format string influences how "-data" or "-file" is interpreted.
     */

    oldFileString = masterPtr->fileString;
    if (oldFileString == NULL) {
	oldData = masterPtr->dataString;
	if (oldData != NULL) {
	    Tcl_IncrRefCount(oldData);
	}
    } else {
	oldData = NULL;
    }
    oldFormat = masterPtr->format;
    if (oldFormat != NULL) {
	Tcl_IncrRefCount(oldFormat);
    }
    oldPaletteString = masterPtr->palette;
    oldGamma = masterPtr->gamma;

    /*
     * Process the configuration options specified.
     */

    if (Tk_ConfigureWidget(interp, Tk_MainWindow(interp), configSpecs,
	    j, args, (char *) masterPtr, flags) != TCL_OK) {
	ckfree(args);
	goto errorExit;
    }
    ckfree(args);

    /*
     * Regard the empty string for -file, -data or -format as the null value.
     */

    if ((masterPtr->fileString != NULL) && (masterPtr->fileString[0] == 0)) {
	ckfree(masterPtr->fileString);
	masterPtr->fileString = NULL;
    }
    if (data) {
	/*
	 * Force into ByteArray format, which most (all) image handlers will
	 * use anyway. Empty length means ignore the -data option.
	 */

	(void) Tcl_GetByteArrayFromObj(data, &length);
	if (length) {
	    Tcl_IncrRefCount(data);
	} else {
	    data = NULL;
	}
	if (masterPtr->dataString) {
	    Tcl_DecrRefCount(masterPtr->dataString);
	}
	masterPtr->dataString = data;
    }
    if (format) {
	/*
	 * Stringify to ignore -format "". It may come in as a list or other
	 * object.
	 */

	(void) Tcl_GetStringFromObj(format, &length);
	if (length) {
	    Tcl_IncrRefCount(format);
	} else {
	    format = NULL;
	}
	if (masterPtr->format) {
	    Tcl_DecrRefCount(masterPtr->format);
	}
	masterPtr->format = format;
    }
    /*
     * Set the image to the user-requested size, if any, and make sure storage
     * is correctly allocated for this image.
     */

    if (ImgPhotoSetSize(masterPtr, masterPtr->width,
	    masterPtr->height) != TCL_OK) {
	Tcl_ResetResult(interp);
	Tcl_AppendResult(interp, TK_PHOTO_ALLOC_FAILURE_MESSAGE, NULL);
	goto errorExit;
    }

    /*
     * Read in the image from the file or string if the user has specified the
     * -file or -data option.
     */

    if ((masterPtr->fileString != NULL)
	    && ((masterPtr->fileString != oldFileString)
	    || (masterPtr->format != oldFormat))) {
	/*
	 * Prevent file system access in a safe interpreter.
	 */

	if (Tcl_IsSafe(interp)) {
	    Tcl_ResetResult(interp);
	    Tcl_AppendResult(interp,
		    "can't get image from a file in a safe interpreter", NULL);
	    goto errorExit;
	}

	chan = Tcl_OpenFileChannel(interp, masterPtr->fileString, "r", 0);
	if (chan == NULL) {
	    goto errorExit;
	}

	/*
	 * -translation binary also sets -encoding binary
	 */

	if ((Tcl_SetChannelOption(interp, chan,
		"-translation", "binary") != TCL_OK) ||
		(MatchFileFormat(interp, chan, masterPtr->fileString,
			masterPtr->format, &imageFormat, &imageWidth,
			&imageHeight, &oldformat) != TCL_OK)) {
	    Tcl_Close(NULL, chan);
	    goto errorExit;
	}
	result = ImgPhotoSetSize(masterPtr, imageWidth, imageHeight);
	if (result != TCL_OK) {
	    Tcl_Close(NULL, chan);
	    Tcl_ResetResult(interp);
	    Tcl_AppendResult(interp, TK_PHOTO_ALLOC_FAILURE_MESSAGE, NULL);
	    goto errorExit;
	}
	tempformat = masterPtr->format;
	if (oldformat && tempformat) {
	    tempformat = (Tcl_Obj *) Tcl_GetString(tempformat);
	}
	result = imageFormat->fileReadProc(interp, chan,
		masterPtr->fileString, tempformat, (Tk_PhotoHandle) masterPtr,
		0, 0, imageWidth, imageHeight, 0, 0);
	Tcl_Close(NULL, chan);
	if (result != TCL_OK) {
	    goto errorExit;
	}

	Tcl_ResetResult(interp);
	masterPtr->flags |= IMAGE_CHANGED;
    }

    if ((masterPtr->fileString == NULL) && (masterPtr->dataString != NULL)
	    && ((masterPtr->dataString != oldData)
		    || (masterPtr->format != oldFormat))) {

	if (MatchStringFormat(interp, masterPtr->dataString,
		masterPtr->format, &imageFormat, &imageWidth,
		&imageHeight, &oldformat) != TCL_OK) {
	    goto errorExit;
	}
	if (ImgPhotoSetSize(masterPtr, imageWidth, imageHeight) != TCL_OK) {
	    Tcl_ResetResult(interp);
	    Tcl_AppendResult(interp, TK_PHOTO_ALLOC_FAILURE_MESSAGE, NULL);
	    goto errorExit;
	}
	tempformat = masterPtr->format;
	tempdata = masterPtr->dataString;
	if (oldformat) {
	    if (tempformat) {
		tempformat = (Tcl_Obj *) Tcl_GetString(tempformat);
	    }
	    tempdata = (Tcl_Obj *) Tcl_GetString(tempdata);
	}
	if (imageFormat->stringReadProc(interp, tempdata, tempformat,
		(Tk_PhotoHandle) masterPtr, 0, 0, imageWidth, imageHeight,
		0, 0) != TCL_OK) {
	    goto errorExit;
	}

	Tcl_ResetResult(interp);
	masterPtr->flags |= IMAGE_CHANGED;
    }

    /*
     * Enforce a reasonable value for gamma.
     */

    if (masterPtr->gamma <= 0) {
	masterPtr->gamma = 1.0;
    }

    if ((masterPtr->gamma != oldGamma)
	    || (masterPtr->palette != oldPaletteString)) {
	masterPtr->flags |= IMAGE_CHANGED;
    }

    /*
     * Cycle through all of the instances of this image, regenerating the
     * information for each instance. Then force the image to be redisplayed
     * everywhere that it is used.
     */

    for (instancePtr = masterPtr->instancePtr; instancePtr != NULL;
	    instancePtr = instancePtr->nextPtr) {
	TkImgPhotoConfigureInstance(instancePtr);
    }

    /*
     * Inform the generic image code that the image has (potentially) changed.
     */

    Tk_ImageChanged(masterPtr->tkMaster, 0, 0, masterPtr->width,
	    masterPtr->height, masterPtr->width, masterPtr->height);
    masterPtr->flags &= ~IMAGE_CHANGED;

    if (oldData != NULL) {
	Tcl_DecrRefCount(oldData);
    }
    if (oldFormat != NULL) {
	Tcl_DecrRefCount(oldFormat);
    }

    ToggleComplexAlphaIfNeeded(masterPtr);

    return TCL_OK;

  errorExit:
    if (oldData != NULL) {
	Tcl_DecrRefCount(oldData);
    }
    if (oldFormat != NULL) {
	Tcl_DecrRefCount(oldFormat);
    }
    return TCL_ERROR;
}

/*
 *----------------------------------------------------------------------
 *
 * ToggleComplexAlphaIfNeeded --
 *
 *	This function is called when an image is modified to check if any
 *	partially transparent pixels exist, which requires blending instead of
 *	straight copy.
 *
 * Results:
 *	None.
 *
 * Side effects:
 *	(Re)sets COMPLEX_ALPHA flag of master.
 *
 *----------------------------------------------------------------------
 */

static int
ToggleComplexAlphaIfNeeded(
    PhotoMaster *mPtr)
{
    size_t len = MAX(mPtr->userWidth, mPtr->width) *
	    MAX(mPtr->userHeight, mPtr->height) * 4;
    unsigned char *c = mPtr->pix32;
    unsigned char *end = c + len;

    /*
     * Set the COMPLEX_ALPHA flag if we have an image with partially
     * transparent bits.
     */

    mPtr->flags &= ~COMPLEX_ALPHA;
    c += 3;			/* Start at first alpha byte. */
    for (; c < end; c += 4) {
	if (*c && *c != 255) {
     	    mPtr->flags |= COMPLEX_ALPHA;
	    break;
	}
    }
    return (mPtr->flags & COMPLEX_ALPHA);
}

/*
 *----------------------------------------------------------------------
 *
 * ImgPhotoDelete --
 *
 *	This function is called by the image code to delete the master
 *	structure for an image.
 *
 * Results:
 *	None.
 *
 * Side effects:
 *	Resources associated with the image get freed.
 *
 *----------------------------------------------------------------------
 */

static void
ImgPhotoDelete(
    ClientData masterData)	/* Pointer to PhotoMaster structure for image.
				 * Must not have any more instances. */
{
    PhotoMaster *masterPtr = masterData;
    PhotoInstance *instancePtr;

    while ((instancePtr = masterPtr->instancePtr) != NULL) {
	if (instancePtr->refCount > 0) {
	    Tcl_Panic("tried to delete photo image when instances still exist");
	}
	Tcl_CancelIdleCall(TkImgDisposeInstance, instancePtr);
	TkImgDisposeInstance(instancePtr);
    }
    masterPtr->tkMaster = NULL;
    if (masterPtr->imageCmd != NULL) {
	Tcl_DeleteCommandFromToken(masterPtr->interp, masterPtr->imageCmd);
    }
    if (masterPtr->pix32 != NULL) {
	ckfree(masterPtr->pix32);
    }
    if (masterPtr->validRegion != NULL) {
	TkDestroyRegion(masterPtr->validRegion);
    }
    if (masterPtr->dataString != NULL) {
	Tcl_DecrRefCount(masterPtr->dataString);
    }
    if (masterPtr->format != NULL) {
	Tcl_DecrRefCount(masterPtr->format);
    }
    Tk_FreeOptions(configSpecs, (char *) masterPtr, NULL, 0);
    ckfree(masterPtr);
}

/*
 *----------------------------------------------------------------------
 *
 * ImgPhotoCmdDeletedProc --
 *
 *	This function is invoked when the image command for an image is
 *	deleted. It deletes the image.
 *
 * Results:
 *	None.
 *
 * Side effects:
 *	The image is deleted.
 *
 *----------------------------------------------------------------------
 */

static void
ImgPhotoCmdDeletedProc(
    ClientData clientData)	/* Pointer to PhotoMaster structure for
				 * image. */
{
    PhotoMaster *masterPtr = clientData;

    masterPtr->imageCmd = NULL;
    if (masterPtr->tkMaster != NULL) {
	Tk_DeleteImage(masterPtr->interp, Tk_NameOfImage(masterPtr->tkMaster));
    }
}

/*
 *----------------------------------------------------------------------
 *
 * ImgPhotoSetSize --
 *
 *	This function reallocates the image storage and instance pixmaps for a
 *	photo image, as necessary, to change the image's size to `width' x
 *	`height' pixels.
 *
 * Results:
 *	TCL_OK if successful, TCL_ERROR if failure occurred (currently just
 *	with memory allocation.)
 *
 * Side effects:
 *	Storage gets reallocated, for the master and all its instances.
 *
 *----------------------------------------------------------------------
 */

static int
ImgPhotoSetSize(
    PhotoMaster *masterPtr,
    int width, int height)
{
    unsigned char *newPix32 = NULL;
    int h, offset, pitch;
    unsigned char *srcPtr, *destPtr;
    XRectangle validBox, clipBox;
    TkRegion clipRegion;
    PhotoInstance *instancePtr;

    if (masterPtr->userWidth > 0) {
	width = masterPtr->userWidth;
    }
    if (masterPtr->userHeight > 0) {
	height = masterPtr->userHeight;
    }

    pitch = width * 4;

    /*
     * Test if we're going to (re)allocate the main buffer now, so that any
     * failures will leave the photo unchanged.
     */

    if ((width != masterPtr->width) || (height != masterPtr->height)
	    || (masterPtr->pix32 == NULL)) {
	/*
	 * Not a u-long, but should be one.
	 */

	unsigned /*long*/ newPixSize = (unsigned /*long*/) (height * pitch);

	/*
	 * Some mallocs() really hate allocating zero bytes. [Bug 619544]
	 */

	if (newPixSize == 0) {
	    newPix32 = NULL;
	} else {
	    newPix32 = attemptckalloc(newPixSize);
	    if (newPix32 == NULL) {
		return TCL_ERROR;
	    }
	}
    }

    /*
     * We have to trim the valid region if it is currently larger than the new
     * image size.
     */

    TkClipBox(masterPtr->validRegion, &validBox);
    if ((validBox.x + validBox.width > width)
	    || (validBox.y + validBox.height > height)) {
	clipBox.x = 0;
	clipBox.y = 0;
	clipBox.width = width;
	clipBox.height = height;
	clipRegion = TkCreateRegion();
	TkUnionRectWithRegion(&clipBox, clipRegion, clipRegion);
	TkIntersectRegion(masterPtr->validRegion, clipRegion,
		masterPtr->validRegion);
	TkDestroyRegion(clipRegion);
	TkClipBox(masterPtr->validRegion, &validBox);
    }

    /*
     * Use the reallocated storage (allocation above) for the 32-bit image and
     * copy over valid regions. Note that this test is true precisely when the
     * allocation has already been done.
     */

    if (newPix32 != NULL) {
	/*
	 * Zero the new array. The dithering code shouldn't read the areas
	 * outside validBox, but they might be copied to another photo image
	 * or written to a file.
	 */

	if ((masterPtr->pix32 != NULL)
	    && ((width == masterPtr->width) || (width == validBox.width))) {
	    if (validBox.y > 0) {
		memset(newPix32, 0, (size_t) (validBox.y * pitch));
	    }
	    h = validBox.y + validBox.height;
	    if (h < height) {
		memset(newPix32 + h*pitch, 0, (size_t) ((height - h) * pitch));
	    }
	} else {
	    memset(newPix32, 0, (size_t) (height * pitch));
	}

	if (masterPtr->pix32 != NULL) {
	    /*
	     * Copy the common area over to the new array array and free the
	     * old array.
	     */

	    if (width == masterPtr->width) {

		/*
		 * The region to be copied is contiguous.
		 */

		offset = validBox.y * pitch;
		memcpy(newPix32 + offset, masterPtr->pix32 + offset,
			(size_t) (validBox.height * pitch));

	    } else if ((validBox.width > 0) && (validBox.height > 0)) {
		/*
		 * Area to be copied is not contiguous - copy line by line.
		 */

		destPtr = newPix32 + (validBox.y * width + validBox.x) * 4;
		srcPtr = masterPtr->pix32 + (validBox.y * masterPtr->width
			+ validBox.x) * 4;
		for (h = validBox.height; h > 0; h--) {
		    memcpy(destPtr, srcPtr, (size_t) (validBox.width * 4));
		    destPtr += width * 4;
		    srcPtr += masterPtr->width * 4;
		}
	    }

	    ckfree(masterPtr->pix32);
	}

	masterPtr->pix32 = newPix32;
	masterPtr->width = width;
	masterPtr->height = height;

	/*
	 * Dithering will be correct up to the end of the last pre-existing
	 * complete scanline.
	 */

	if ((validBox.x > 0) || (validBox.y > 0)) {
	    masterPtr->ditherX = 0;
	    masterPtr->ditherY = 0;
	} else if (validBox.width == width) {
	    if ((int) validBox.height < masterPtr->ditherY) {
		masterPtr->ditherX = 0;
		masterPtr->ditherY = validBox.height;
	    }
	} else if ((masterPtr->ditherY > 0)
		|| ((int) validBox.width < masterPtr->ditherX)) {
	    masterPtr->ditherX = validBox.width;
	    masterPtr->ditherY = 0;
	}
    }

    ToggleComplexAlphaIfNeeded(masterPtr);

    /*
     * Now adjust the sizes of the pixmaps for all of the instances.
     */

    for (instancePtr = masterPtr->instancePtr; instancePtr != NULL;
	    instancePtr = instancePtr->nextPtr) {
	TkImgPhotoInstanceSetSize(instancePtr);
    }

    return TCL_OK;
}

/*
 *----------------------------------------------------------------------
 *
 * MatchFileFormat --
 *
 *	This function is called to find a photo image file format handler
 *	which can parse the image data in the given file. If a user-specified
 *	format string is provided, only handlers whose names match a prefix of
 *	the format string are tried.
 *
 * Results:
 *	A standard TCL return value. If the return value is TCL_OK, a pointer
 *	to the image format record is returned in *imageFormatPtr, and the
 *	width and height of the image are returned in *widthPtr and
 *	*heightPtr.
 *
 * Side effects:
 *	None.
 *
 *----------------------------------------------------------------------
 */

static int
MatchFileFormat(
    Tcl_Interp *interp,		/* Interpreter to use for reporting errors. */
    Tcl_Channel chan,		/* The image file, open for reading. */
    const char *fileName,	/* The name of the image file. */
    Tcl_Obj *formatObj,		/* User-specified format string, or NULL. */
    Tk_PhotoImageFormat **imageFormatPtr,
				/* A pointer to the photo image format record
				 * is returned here. */
    int *widthPtr, int *heightPtr,
				/* The dimensions of the image are returned
				 * here. */
    int *oldformat)		/* Returns 1 if the old image API is used. */
{
    int matched = 0, useoldformat = 0;
    Tk_PhotoImageFormat *formatPtr;
    ThreadSpecificData *tsdPtr =
	    Tcl_GetThreadData(&dataKey, sizeof(ThreadSpecificData));
    const char *formatString = NULL;

    if (formatObj) {
	formatString = Tcl_GetString(formatObj);
    }

    /*
     * Scan through the table of file format handlers to find one which can
     * handle the image.
     */

    for (formatPtr = tsdPtr->formatList; formatPtr != NULL;
	    formatPtr = formatPtr->nextPtr) {
	if (formatObj != NULL) {
	    if (strncasecmp(formatString,
		    formatPtr->name, strlen(formatPtr->name)) != 0) {
		continue;
	    }
	    matched = 1;
	    if (formatPtr->fileMatchProc == NULL) {
		Tcl_AppendResult(interp, "-file option isn't supported for ",
			formatString, " images", NULL);
		return TCL_ERROR;
	    }
	}
	if (formatPtr->fileMatchProc != NULL) {
	    (void) Tcl_Seek(chan, Tcl_LongAsWide(0L), SEEK_SET);

	    if (formatPtr->fileMatchProc(chan, fileName, formatObj,
		    widthPtr, heightPtr, interp)) {
		if (*widthPtr < 1) {
		    *widthPtr = 1;
		}
		if (*heightPtr < 1) {
		    *heightPtr = 1;
		}
		break;
	    }
	}
    }
    if (formatPtr == NULL) {
	useoldformat = 1;
	for (formatPtr = tsdPtr->oldFormatList; formatPtr != NULL;
		formatPtr = formatPtr->nextPtr) {
	    if (formatString != NULL) {
		if (strncasecmp(formatString,
			formatPtr->name, strlen(formatPtr->name)) != 0) {
		    continue;
		}
		matched = 1;
		if (formatPtr->fileMatchProc == NULL) {
		    Tcl_AppendResult(interp, "-file option isn't supported",
			    " for ", formatString, " images", NULL);
		    return TCL_ERROR;
		}
	    }
	    if (formatPtr->fileMatchProc != NULL) {
		(void) Tcl_Seek(chan, Tcl_LongAsWide(0L), SEEK_SET);
		if (formatPtr->fileMatchProc(chan, fileName, (Tcl_Obj *)
			formatString, widthPtr, heightPtr, interp)) {
		    if (*widthPtr < 1) {
			*widthPtr = 1;
		    }
		    if (*heightPtr < 1) {
			*heightPtr = 1;
		    }
		    break;
		}
	    }
	}
    }

    if (formatPtr == NULL) {
	if ((formatObj != NULL) && !matched) {
	    Tcl_AppendResult(interp, "image file format \"", formatString,
		    "\" is not supported", NULL);
	} else {
	    Tcl_AppendResult(interp,
		    "couldn't recognize data in image file \"", fileName, "\"",
		    NULL);
	}
	return TCL_ERROR;
    }

    *imageFormatPtr = formatPtr;
    *oldformat = useoldformat;
    (void) Tcl_Seek(chan, Tcl_LongAsWide(0L), SEEK_SET);
    return TCL_OK;
}

/*
 *----------------------------------------------------------------------
 *
 * MatchStringFormat --
 *
 *	This function is called to find a photo image file format handler
 *	which can parse the image data in the given string. If a
 *	user-specified format string is provided, only handlers whose names
 *	match a prefix of the format string are tried.
 *
 * Results:
 *	A standard TCL return value. If the return value is TCL_OK, a pointer
 *	to the image format record is returned in *imageFormatPtr, and the
 *	width and height of the image are returned in *widthPtr and
 *	*heightPtr.
 *
 * Side effects:
 *	None.
 *
 *----------------------------------------------------------------------
 */

static int
MatchStringFormat(
    Tcl_Interp *interp,		/* Interpreter to use for reporting errors. */
    Tcl_Obj *data,		/* Object containing the image data. */
    Tcl_Obj *formatObj,		/* User-specified format string, or NULL. */
    Tk_PhotoImageFormat **imageFormatPtr,
				/* A pointer to the photo image format record
				 * is returned here. */
    int *widthPtr, int *heightPtr,
				/* The dimensions of the image are returned
				 * here. */
    int *oldformat)		/* Returns 1 if the old image API is used. */
{
    int matched = 0, useoldformat = 0;
    Tk_PhotoImageFormat *formatPtr;
    ThreadSpecificData *tsdPtr =
	    Tcl_GetThreadData(&dataKey, sizeof(ThreadSpecificData));
    const char *formatString = NULL;

    if (formatObj) {
	formatString = Tcl_GetString(formatObj);
    }

    /*
     * Scan through the table of file format handlers to find one which can
     * handle the image.
     */

    for (formatPtr = tsdPtr->formatList; formatPtr != NULL;
	    formatPtr = formatPtr->nextPtr) {
	if (formatObj != NULL) {
	    if (strncasecmp(formatString,
		    formatPtr->name, strlen(formatPtr->name)) != 0) {
		continue;
	    }
	    matched = 1;
	    if (formatPtr->stringMatchProc == NULL) {
		Tcl_AppendResult(interp, "-data option isn't supported for ",
			formatString, " images", NULL);
		return TCL_ERROR;
	    }
	}
	if ((formatPtr->stringMatchProc != NULL)
		&& (formatPtr->stringReadProc != NULL)
		&& formatPtr->stringMatchProc(data, formatObj,
			widthPtr, heightPtr, interp)) {
	    break;
	}
    }

    if (formatPtr == NULL) {
	useoldformat = 1;
	for (formatPtr = tsdPtr->oldFormatList; formatPtr != NULL;
		formatPtr = formatPtr->nextPtr) {
	    if (formatObj != NULL) {
		if (strncasecmp(formatString,
			formatPtr->name, strlen(formatPtr->name)) != 0) {
		    continue;
		}
		matched = 1;
		if (formatPtr->stringMatchProc == NULL) {
		    Tcl_AppendResult(interp, "-data option isn't supported",
			    " for ", formatString, " images", NULL);
		    return TCL_ERROR;
		}
	    }
	    if ((formatPtr->stringMatchProc != NULL)
		    && (formatPtr->stringReadProc != NULL)
		    && formatPtr->stringMatchProc(
			    (Tcl_Obj *) Tcl_GetString(data),
			    (Tcl_Obj *) formatString,
			    widthPtr, heightPtr, interp)) {
		break;
	    }
	}
    }
    if (formatPtr == NULL) {
	if ((formatObj != NULL) && !matched) {
	    Tcl_AppendResult(interp, "image format \"", formatString,
		    "\" is not supported", NULL);
	} else {
	    Tcl_AppendResult(interp, "couldn't recognize image data", NULL);
	}
	return TCL_ERROR;
    }

    *imageFormatPtr = formatPtr;
    *oldformat = useoldformat;
    return TCL_OK;
}

/*
 *----------------------------------------------------------------------
 *
 * Tk_FindPhoto --
 *
 *	This function is called to get an opaque handle (actually a
 *	PhotoMaster *) for a given image, which can be used in subsequent
 *	calls to Tk_PhotoPutBlock, etc. The `name' parameter is the name of
 *	the image.
 *
 * Results:
 *	The handle for the photo image, or NULL if there is no photo image
 *	with the name given.
 *
 * Side effects:
 *	None.
 *
 *----------------------------------------------------------------------
 */

Tk_PhotoHandle
Tk_FindPhoto(
    Tcl_Interp *interp,		/* Interpreter (application) in which image
				 * exists. */
    const char *imageName)	/* Name of the desired photo image. */
{
    const Tk_ImageType *typePtr;
    ClientData clientData =
	    Tk_GetImageMasterData(interp, imageName, &typePtr);

    if ((typePtr == NULL) || (typePtr->name != tkPhotoImageType.name)) {
	return NULL;
    }
    return clientData;
}

/*
 *----------------------------------------------------------------------
 *
 * Tk_PhotoPutBlock --
 *
 *	This function is called to put image data into a photo image.
 *
 * Results:
 *	A standard Tcl result code.
 *
 * Side effects:
 *	The image data is stored. The image may be expanded. The Tk image code
 *	is informed that the image has changed. If the result code is
 *	TCL_ERROR, an error message will be placed in the interpreter (if
 *	non-NULL).
 *
 *----------------------------------------------------------------------
 */

int
Tk_PhotoPutBlock(
    Tcl_Interp *interp,		/* Interpreter for passing back error
				 * messages, or NULL. */
    Tk_PhotoHandle handle,	/* Opaque handle for the photo image to be
				 * updated. */
    register Tk_PhotoImageBlock *blockPtr,
				/* Pointer to a structure describing the pixel
				 * data to be copied into the image. */
    int x, int y,		/* Coordinates of the top-left pixel to be
				 * updated in the image. */
    int width, int height,	/* Dimensions of the area of the image to be
				 * updated. */
    int compRule)		/* Compositing rule to use when processing
				 * transparent pixels. */
{
    register PhotoMaster *masterPtr = (PhotoMaster *) handle;
    int xEnd, yEnd, greenOffset, blueOffset, alphaOffset;
    int wLeft, hLeft, wCopy, hCopy, pitch;
    unsigned char *srcPtr, *srcLinePtr, *destPtr, *destLinePtr;
    int sourceIsSimplePhoto = compRule & SOURCE_IS_SIMPLE_ALPHA_PHOTO;
    XRectangle rect;

    /*
     * Zero-sized blocks never cause any changes. [Bug 3078902]
     */

    if (blockPtr->height == 0 || blockPtr->width == 0) {
	return TCL_OK;
    }

    compRule &= ~SOURCE_IS_SIMPLE_ALPHA_PHOTO;

    if ((masterPtr->userWidth != 0) && ((x + width) > masterPtr->userWidth)) {
	width = masterPtr->userWidth - x;
    }
    if ((masterPtr->userHeight != 0)
	    && ((y + height) > masterPtr->userHeight)) {
	height = masterPtr->userHeight - y;
    }
    if ((width <= 0) || (height <= 0)) {
	return TCL_OK;
    }

    xEnd = x + width;
    yEnd = y + height;
    if ((xEnd > masterPtr->width) || (yEnd > masterPtr->height)) {
	int sameSrc = (blockPtr->pixelPtr == masterPtr->pix32);

	if (ImgPhotoSetSize(masterPtr, MAX(xEnd, masterPtr->width),
		MAX(yEnd, masterPtr->height)) == TCL_ERROR) {
	    if (interp != NULL) {
		Tcl_ResetResult(interp);
		Tcl_AppendResult(interp, TK_PHOTO_ALLOC_FAILURE_MESSAGE, NULL);
	    }
	    return TCL_ERROR;
	}
	if (sameSrc) {
	    blockPtr->pixelPtr = masterPtr->pix32;
	    blockPtr->pitch = masterPtr->width * 4;
	}
    }

    if ((y < masterPtr->ditherY) || ((y == masterPtr->ditherY)
	    && (x < masterPtr->ditherX))) {
	/*
	 * The dithering isn't correct past the start of this block.
	 */

	masterPtr->ditherX = x;
	masterPtr->ditherY = y;
    }

    /*
     * If this image block could have different red, green and blue
     * components, mark it as a color image.
     */

    greenOffset = blockPtr->offset[1] - blockPtr->offset[0];
    blueOffset = blockPtr->offset[2] - blockPtr->offset[0];
    alphaOffset = blockPtr->offset[3];
    if ((alphaOffset >= blockPtr->pixelSize) || (alphaOffset < 0)) {
	alphaOffset = 0;
	sourceIsSimplePhoto = 1;
    } else {
	alphaOffset -= blockPtr->offset[0];
    }
    if ((greenOffset != 0) || (blueOffset != 0)) {
	masterPtr->flags |= COLOR_IMAGE;
    }

    /*
     * Copy the data into our local 32-bit/pixel array. If we can do it with a
     * single memcpy, we do.
     */

    destLinePtr = masterPtr->pix32 + (y * masterPtr->width + x) * 4;
    pitch = masterPtr->width * 4;

    /*
     * Test to see if we can do the whole write in a single copy. This test is
     * probably too restrictive. We should also be able to do a memcpy if
     * pixelSize == 3 and alphaOffset == 0. Maybe other cases too.
     */

    if ((blockPtr->pixelSize == 4)
	    && (greenOffset == 1) && (blueOffset == 2) && (alphaOffset == 3)
	    && (width <= blockPtr->width) && (height <= blockPtr->height)
	    && ((height == 1) || ((x == 0) && (width == masterPtr->width)
		&& (blockPtr->pitch == pitch)))
	    && (compRule == TK_PHOTO_COMPOSITE_SET)) {
	memcpy(destLinePtr, blockPtr->pixelPtr + blockPtr->offset[0],
		(size_t) (height * width * 4));

	/*
	 * We know there's an alpha offset and we're setting the data, so skip
	 * directly to the point when we recompute the photo validity region.
	 */

	goto recalculateValidRegion;
    }

    /*
     * Copy and merge pixels according to the compositing rule.
     */

    for (hLeft = height; hLeft > 0;) {
	int pixelSize = blockPtr->pixelSize;
	int compRuleSet = (compRule == TK_PHOTO_COMPOSITE_SET);

	srcLinePtr = blockPtr->pixelPtr + blockPtr->offset[0];
	hCopy = MIN(hLeft, blockPtr->height);
	hLeft -= hCopy;
	for (; hCopy > 0; --hCopy) {
	    /*
	     * If the layout of the source line matches our memory layout and
	     * we're setting, we can just copy the bytes directly, which is
	     * much faster.
	     */

	    if ((pixelSize == 4) && (greenOffset == 1)
		    && (blueOffset == 2) && (alphaOffset == 3)
		    && (width <= blockPtr->width)
		    && compRuleSet) {
		memcpy(destLinePtr, srcLinePtr, (size_t) (width * 4));
		srcLinePtr += blockPtr->pitch;
		destLinePtr += pitch;
		continue;
	    }

	    /*
	     * Have to copy the slow way.
	     */

	    destPtr = destLinePtr;
	    for (wLeft = width; wLeft > 0;) {
		wCopy = MIN(wLeft, blockPtr->width);
		wLeft -= wCopy;
		srcPtr = srcLinePtr;

		/*
		 * But we might be lucky and be able to use fairly fast loops.
		 * It's worth checking...
		 */

		if (alphaOffset == 0) {
		    /*
		     * This is the non-alpha case, so can still be fairly
		     * fast. Note that in the non-alpha-source case, the
		     * compositing rule doesn't apply.
		     */

		    for (; wCopy>0 ; --wCopy, srcPtr+=pixelSize) {
			*destPtr++ = srcPtr[0];
			*destPtr++ = srcPtr[greenOffset];
			*destPtr++ = srcPtr[blueOffset];
			*destPtr++ = 255;
		    }
		    continue;
		} else if (compRuleSet) {
		    /*
		     * This is the SET compositing rule, which just replaces
		     * what was there before with the new data. This is
		     * another fairly fast case. No point in doing a memcpy();
		     * the order of channels is probably wrong.
		     */

		    for (; wCopy>0 ; --wCopy, srcPtr+=pixelSize) {
			*destPtr++ = srcPtr[0];
			*destPtr++ = srcPtr[greenOffset];
			*destPtr++ = srcPtr[blueOffset];
			*destPtr++ = srcPtr[alphaOffset];
		    }
		    continue;
		}

		/*
		 * Bother; need to consider the alpha value of each pixel to
		 * know what to do.
		 */

		for (; wCopy>0 ; --wCopy, srcPtr+=pixelSize) {
		    int alpha = srcPtr[alphaOffset];

		    if (alpha == 255 || !destPtr[3]) {
			/*
			 * Either the source is 100% opaque, or the
			 * destination is entirely blank. In all cases, we
			 * just set the destination to the source.
			 */

			*destPtr++ = srcPtr[0];
			*destPtr++ = srcPtr[greenOffset];
			*destPtr++ = srcPtr[blueOffset];
			*destPtr++ = alpha;
			continue;
		    }

		    /*
		     * Can still skip doing work if the source is 100%
		     * transparent at this point.
		     */

		    if (alpha) {
			int Alpha = destPtr[3];

			/*
			 * OK, there's real work to be done. Luckily, there's
			 * a substantial literature on what to do in this
			 * case. In particular, Porter and Duff have done a
			 * taxonomy of compositing rules, and the right one is
			 * the "Source Over" rule. This code implements that.
			 */

			destPtr[0] = PD_SRC_OVER(srcPtr[0], alpha, destPtr[0],
				Alpha);
			destPtr[1] = PD_SRC_OVER(srcPtr[greenOffset], alpha,
				destPtr[1], Alpha);
			destPtr[2] = PD_SRC_OVER(srcPtr[blueOffset], alpha,
				destPtr[2], Alpha);
			destPtr[3] = PD_SRC_OVER_ALPHA(alpha, Alpha);
		    }

		    destPtr += 4;
		}
	    }
	    srcLinePtr += blockPtr->pitch;
	    destLinePtr += pitch;
	}
    }

    /*
     * Add this new block to the region which specifies which data is valid.
     */

    if (alphaOffset) {
	/*
	 * This block is grossly inefficient. For each row in the image, it
	 * finds each continguous string of nontransparent pixels, then marks
	 * those areas as valid in the validRegion mask. This makes drawing
	 * very efficient, because of the way we use X: we just say, here's
	 * your mask, and here's your data. We need not worry about the
	 * current background color, etc. But this costs us a lot on the image
	 * setup. Still, image setup only happens once, whereas the drawing
	 * happens many times, so this might be the best way to go.
	 *
	 * An alternative might be to not set up this mask, and instead, at
	 * drawing time, for each transparent pixel, set its color to the
	 * color of the background behind that pixel. This is what I suspect
	 * most of programs do. However, they don't have to deal with the
	 * canvas, which could have many different background colors.
	 * Determining the correct bg color for a given pixel might be
	 * expensive.
	 */

	if (compRule != TK_PHOTO_COMPOSITE_OVERLAY) {
	    TkRegion workRgn;

	    /*
	     * Don't need this when using the OVERLAY compositing rule, which
	     * always strictly increases the valid region.
	     */

	recalculateValidRegion:
	    workRgn = TkCreateRegion();
	    rect.x = x;
	    rect.y = y;
	    rect.width = width;
	    rect.height = height;
	    TkUnionRectWithRegion(&rect, workRgn, workRgn);
	    TkSubtractRegion(masterPtr->validRegion, workRgn,
		    masterPtr->validRegion);
	    TkDestroyRegion(workRgn);
	}

	/*
	 * Factorize out the main part of the building of the region data to
	 * allow for more efficient per-platform implementations. [Bug 919066]
	 */

	TkpBuildRegionFromAlphaData(masterPtr->validRegion, (unsigned) x,
		(unsigned) y, (unsigned) width, (unsigned) height,
		masterPtr->pix32 + (y * masterPtr->width + x) * 4 + 3,
		4, (unsigned) masterPtr->width * 4);
    } else {
	rect.x = x;
	rect.y = y;
	rect.width = width;
	rect.height = height;
	TkUnionRectWithRegion(&rect, masterPtr->validRegion,
		masterPtr->validRegion);
    }

    /*
     * Check if display code needs alpha blending...
     */

    if (!sourceIsSimplePhoto && (height == 1)) {
	/*
	 * Optimize the single span case if we can. This speeds up code that
	 * builds up large simple-alpha images by scan-lines or individual
	 * pixels. We don't negate COMPLEX_ALPHA in this case. [Bug 1409140]
	 * [Patch 1539990]
	 */

	if (!(masterPtr->flags & COMPLEX_ALPHA)) {
	    register int x1;

	    for (x1=x ; x1<x+width ; x1++) {
		register unsigned char newAlpha;

		destLinePtr = masterPtr->pix32 + (y*masterPtr->width + x1)*4;
		newAlpha = destLinePtr[3];
		if (newAlpha && newAlpha != 255) {
		    masterPtr->flags |= COMPLEX_ALPHA;
		    break;
		}
	    }
	}
    } else if ((alphaOffset != 0) || (masterPtr->flags & COMPLEX_ALPHA)) {
	/*
	 * Check for partial transparency if alpha pixels are specified, or
	 * rescan if we already knew such pixels existed. To restrict this
	 * Toggle to only checking the changed pixels requires knowing where
	 * the alpha pixels are.
	 */

	ToggleComplexAlphaIfNeeded(masterPtr);
    }

    /*
     * Update each instance.
     */

    Tk_DitherPhoto((Tk_PhotoHandle)masterPtr, x, y, width, height);

    /*
     * Tell the core image code that this image has changed.
     */

    Tk_ImageChanged(masterPtr->tkMaster, x, y, width, height,
	    masterPtr->width, masterPtr->height);
    return TCL_OK;
}

/*
 *----------------------------------------------------------------------
 *
 * Tk_PhotoPutZoomedBlock --
 *
 *	This function is called to put image data into a photo image, with
 *	possible subsampling and/or zooming of the pixels.
 *
 * Results:
 *	None.
 *
 * Side effects:
 *	The image data is stored. The image may be expanded. The Tk image code
 *	is informed that the image has changed.
 *
 *----------------------------------------------------------------------
 */

int
Tk_PhotoPutZoomedBlock(
    Tcl_Interp *interp,		/* Interpreter for passing back error
				 * messages, or NULL. */
    Tk_PhotoHandle handle,	/* Opaque handle for the photo image to be
				 * updated. */
    register Tk_PhotoImageBlock *blockPtr,
				/* Pointer to a structure describing the pixel
				 * data to be copied into the image. */
    int x, int y,		/* Coordinates of the top-left pixel to be
				 * updated in the image. */
    int width, int height,	/* Dimensions of the area of the image to be
				 * updated. */
    int zoomX, int zoomY,	/* Zoom factors for the X and Y axes. */
    int subsampleX, int subsampleY,
				/* Subsampling factors for the X and Y
				 * axes. */
    int compRule)		/* Compositing rule to use when processing
				 * transparent pixels. */
{
    register PhotoMaster *masterPtr = (PhotoMaster *) handle;
    int xEnd, yEnd, greenOffset, blueOffset, alphaOffset;
    int wLeft, hLeft, wCopy, hCopy, blockWid, blockHt;
    unsigned char *srcPtr, *srcLinePtr, *srcOrigPtr, *destPtr, *destLinePtr;
    int pitch, xRepeat, yRepeat, blockXSkip, blockYSkip, sourceIsSimplePhoto;
    XRectangle rect;

    /*
     * Zero-sized blocks never cause any changes. [Bug 3078902]
     */

    if (blockPtr->height == 0 || blockPtr->width == 0) {
	return TCL_OK;
    }

    if (zoomX==1 && zoomY==1 && subsampleX==1 && subsampleY==1) {
	return Tk_PhotoPutBlock(interp, handle, blockPtr, x, y, width, height,
		compRule);
    }

    sourceIsSimplePhoto = compRule & SOURCE_IS_SIMPLE_ALPHA_PHOTO;
    compRule &= ~SOURCE_IS_SIMPLE_ALPHA_PHOTO;

    if (zoomX <= 0 || zoomY <= 0) {
	return TCL_OK;
    }
    if ((masterPtr->userWidth != 0) && ((x + width) > masterPtr->userWidth)) {
	width = masterPtr->userWidth - x;
    }
    if ((masterPtr->userHeight != 0)
	    && ((y + height) > masterPtr->userHeight)) {
	height = masterPtr->userHeight - y;
    }
    if (width <= 0 || height <= 0) {
	return TCL_OK;
    }

    xEnd = x + width;
    yEnd = y + height;
    if ((xEnd > masterPtr->width) || (yEnd > masterPtr->height)) {
	int sameSrc = (blockPtr->pixelPtr == masterPtr->pix32);

	if (ImgPhotoSetSize(masterPtr, MAX(xEnd, masterPtr->width),
		MAX(yEnd, masterPtr->height)) == TCL_ERROR) {
	    if (interp != NULL) {
		Tcl_ResetResult(interp);
		Tcl_AppendResult(interp, TK_PHOTO_ALLOC_FAILURE_MESSAGE, NULL);
	    }
	    return TCL_ERROR;
	}
	if (sameSrc) {
	    blockPtr->pixelPtr = masterPtr->pix32;
	    blockPtr->pitch = masterPtr->width * 4;
	}
    }

    if ((y < masterPtr->ditherY) || ((y == masterPtr->ditherY)
	    && (x < masterPtr->ditherX))) {
	/*
	 * The dithering isn't correct past the start of this block.
	 */

	masterPtr->ditherX = x;
	masterPtr->ditherY = y;
    }

    /*
     * If this image block could have different red, green and blue
     * components, mark it as a color image.
     */

    greenOffset = blockPtr->offset[1] - blockPtr->offset[0];
    blueOffset = blockPtr->offset[2] - blockPtr->offset[0];
    alphaOffset = blockPtr->offset[3];
    if ((alphaOffset >= blockPtr->pixelSize) || (alphaOffset < 0)) {
	alphaOffset = 0;
	sourceIsSimplePhoto = 1;
    } else {
	alphaOffset -= blockPtr->offset[0];
    }
    if ((greenOffset != 0) || (blueOffset != 0)) {
	masterPtr->flags |= COLOR_IMAGE;
    }

    /*
     * Work out what area the pixel data in the block expands to after
     * subsampling and zooming.
     */

    blockXSkip = subsampleX * blockPtr->pixelSize;
    blockYSkip = subsampleY * blockPtr->pitch;
    if (subsampleX > 0) {
	blockWid = ((blockPtr->width + subsampleX - 1) / subsampleX) * zoomX;
    } else if (subsampleX == 0) {
	blockWid = width;
    } else {
	blockWid = ((blockPtr->width - subsampleX - 1) / -subsampleX) * zoomX;
    }
    if (subsampleY > 0) {
	blockHt = ((blockPtr->height + subsampleY - 1) / subsampleY) * zoomY;
    } else if (subsampleY == 0) {
	blockHt = height;
    } else {
	blockHt = ((blockPtr->height - subsampleY - 1) / -subsampleY) * zoomY;
    }

    /*
     * Copy the data into our local 32-bit/pixel array.
     */

    destLinePtr = masterPtr->pix32 + (y * masterPtr->width + x) * 4;
    srcOrigPtr = blockPtr->pixelPtr + blockPtr->offset[0];
    if (subsampleX < 0) {
	srcOrigPtr += (blockPtr->width - 1) * blockPtr->pixelSize;
    }
    if (subsampleY < 0) {
	srcOrigPtr += (blockPtr->height - 1) * blockPtr->pitch;
    }

    pitch = masterPtr->width * 4;
    for (hLeft = height; hLeft > 0; ) {
	hCopy = MIN(hLeft, blockHt);
	hLeft -= hCopy;
	yRepeat = zoomY;
	srcLinePtr = srcOrigPtr;
	for (; hCopy > 0; --hCopy) {
	    destPtr = destLinePtr;
	    for (wLeft = width; wLeft > 0;) {
		wCopy = MIN(wLeft, blockWid);
		wLeft -= wCopy;
		srcPtr = srcLinePtr;
		for (; wCopy > 0; wCopy -= zoomX) {
		    for (xRepeat = MIN(wCopy, zoomX); xRepeat > 0; xRepeat--) {
			int alpha = srcPtr[alphaOffset];/* Source alpha. */

			/*
			 * Common case (solid pixels) first
			 */

			if (!alphaOffset || (alpha == 255)) {
			    *destPtr++ = srcPtr[0];
			    *destPtr++ = srcPtr[greenOffset];
			    *destPtr++ = srcPtr[blueOffset];
			    *destPtr++ = 255;
			    continue;
 			}

			if (compRule==TK_PHOTO_COMPOSITE_SET || !destPtr[3]) {
			    /*
			     * Either this is the SET rule (we overwrite
			     * whatever is there) or the destination is
			     * entirely blank. In both cases, we just set the
			     * destination to the source.
			     */

			    *destPtr++ = srcPtr[0];
			    *destPtr++ = srcPtr[greenOffset];
			    *destPtr++ = srcPtr[blueOffset];
			    *destPtr++ = alpha;
			} else if (alpha) {
			    int Alpha = destPtr[3];	/* Destination
							 * alpha. */

			    destPtr[0] = PD_SRC_OVER(srcPtr[0], alpha,
				    destPtr[0], Alpha);
			    destPtr[1] = PD_SRC_OVER(srcPtr[greenOffset],alpha,
				    destPtr[1], Alpha);
			    destPtr[2] = PD_SRC_OVER(srcPtr[blueOffset], alpha,
				    destPtr[2], Alpha);
			    destPtr[3] = PD_SRC_OVER_ALPHA(alpha, Alpha);

			    destPtr += 4;
			} else {
			    destPtr += 4;
			}
		    }
		    srcPtr += blockXSkip;
		}
	    }
	    destLinePtr += pitch;
	    yRepeat--;
	    if (yRepeat <= 0) {
		srcLinePtr += blockYSkip;
		yRepeat = zoomY;
	    }
	}
    }

    /*
     * Recompute the region of data for which we have valid pixels to plot.
     */

    if (alphaOffset) {
	if (compRule != TK_PHOTO_COMPOSITE_OVERLAY) {
	    /*
	     * Don't need this when using the OVERLAY compositing rule, which
	     * always strictly increases the valid region.
	     */

	    TkRegion workRgn = TkCreateRegion();

	    rect.x = x;
	    rect.y = y;
	    rect.width = width;
	    rect.height = 1;
	    TkUnionRectWithRegion(&rect, workRgn, workRgn);
	    TkSubtractRegion(masterPtr->validRegion, workRgn,
		    masterPtr->validRegion);
	    TkDestroyRegion(workRgn);
	}

	TkpBuildRegionFromAlphaData(masterPtr->validRegion,
		(unsigned)x, (unsigned)y, (unsigned)width, (unsigned)height,
		&masterPtr->pix32[(y * masterPtr->width + x) * 4 + 3], 4,
		(unsigned) masterPtr->width * 4);
    } else {
	rect.x = x;
	rect.y = y;
	rect.width = width;
	rect.height = height;
	TkUnionRectWithRegion(&rect, masterPtr->validRegion,
		masterPtr->validRegion);
    }

    /*
     * Check if display code needs alpha blending...
     */

    if (!sourceIsSimplePhoto && (width == 1) && (height == 1)) {
	/*
	 * Optimize the single pixel case if we can. This speeds up code that
	 * builds up large simple-alpha images by single pixels. We don't
	 * negate COMPLEX_ALPHA in this case. [Bug 1409140]
	 */
	if (!(masterPtr->flags & COMPLEX_ALPHA)) {
	    unsigned char newAlpha;

	    destLinePtr = masterPtr->pix32 + (y * masterPtr->width + x) * 4;
	    newAlpha = destLinePtr[3];

	    if (newAlpha && newAlpha != 255) {
		masterPtr->flags |= COMPLEX_ALPHA;
	    }
	}
    } else if ((alphaOffset != 0) || (masterPtr->flags & COMPLEX_ALPHA)) {
	/*
	 * Check for partial transparency if alpha pixels are specified, or
	 * rescan if we already knew such pixels existed. To restrict this
	 * Toggle to only checking the changed pixels requires knowing where
	 * the alpha pixels are.
	 */
	ToggleComplexAlphaIfNeeded(masterPtr);
    }

    /*
     * Update each instance.
     */

    Tk_DitherPhoto((Tk_PhotoHandle) masterPtr, x, y, width, height);

    /*
     * Tell the core image code that this image has changed.
     */

    Tk_ImageChanged(masterPtr->tkMaster, x, y, width, height, masterPtr->width,
	    masterPtr->height);
    return TCL_OK;
}

/*
 *----------------------------------------------------------------------
 *
 * Tk_DitherPhoto --
 *
 *	This function is called to update an area of each instance's pixmap by
 *	dithering the corresponding area of the image master.
 *
 * Results:
 *	None.
 *
 * Side effects:
 *	The pixmap of each instance of this image gets updated. The fields in
 *	*masterPtr indicating which area of the image is correctly dithered
 *	get updated.
 *
 *----------------------------------------------------------------------
 */

void
Tk_DitherPhoto(
    Tk_PhotoHandle photo,	/* Image master whose instances are to be
				 * updated. */
    int x, int y,		/* Coordinates of the top-left pixel in the
				 * area to be dithered. */
    int width, int height)	/* Dimensions of the area to be dithered. */
{
    PhotoMaster *masterPtr = (PhotoMaster *) photo;
    PhotoInstance *instancePtr;

    if ((width <= 0) || (height <= 0)) {
	return;
    }

    for (instancePtr = masterPtr->instancePtr; instancePtr != NULL;
	    instancePtr = instancePtr->nextPtr) {
	TkImgDitherInstance(instancePtr, x, y, width, height);
    }

    /*
     * Work out whether this block will be correctly dithered and whether it
     * will extend the correctly dithered region.
     */

    if (((y < masterPtr->ditherY)
	    || ((y == masterPtr->ditherY) && (x <= masterPtr->ditherX)))
	    && ((y + height) > (masterPtr->ditherY))) {
	/*
	 * This block starts inside (or immediately after) the correctly
	 * dithered region, so the first scan line at least will be right.
	 * Furthermore this block extends into scanline masterPtr->ditherY.
	 */

	if ((x == 0) && (width == masterPtr->width)) {
	    /*
	     * We are doing the full width, therefore the dithering will be
	     * correct to the end.
	     */

	    masterPtr->ditherX = 0;
	    masterPtr->ditherY = y + height;
	} else {
	    /*
	     * We are doing partial scanlines, therefore the
	     * correctly-dithered region will be extended by at most one scan
	     * line.
	     */

	    if (x <= masterPtr->ditherX) {
		masterPtr->ditherX = x + width;
		if (masterPtr->ditherX >= masterPtr->width) {
		    masterPtr->ditherX = 0;
		    masterPtr->ditherY++;
		}
	    }
	}
    }
}

/*
 *----------------------------------------------------------------------
 *
 * Tk_PhotoBlank --
 *
 *	This function is called to clear an entire photo image.
 *
 * Results:
 *	None.
 *
 * Side effects:
 *	The valid region for the image is set to the null region. The generic
 *	image code is notified that the image has changed.
 *
 *----------------------------------------------------------------------
 */

void
Tk_PhotoBlank(
    Tk_PhotoHandle handle)	/* Handle for the image to be blanked. */
{
    PhotoMaster *masterPtr = (PhotoMaster *) handle;
    PhotoInstance *instancePtr;

    masterPtr->ditherX = masterPtr->ditherY = 0;
    masterPtr->flags = 0;

    /*
     * The image has valid data nowhere.
     */

    if (masterPtr->validRegion != NULL) {
	TkDestroyRegion(masterPtr->validRegion);
    }
    masterPtr->validRegion = TkCreateRegion();

    /*
     * Clear out the 32-bit pixel storage array. Clear out the dithering error
     * arrays for each instance.
     */

    memset(masterPtr->pix32, 0,
	    (size_t) (masterPtr->width * masterPtr->height * 4));
    for (instancePtr = masterPtr->instancePtr; instancePtr != NULL;
	    instancePtr = instancePtr->nextPtr) {
	TkImgResetDither(instancePtr);
    }

    /*
     * Tell the core image code that this image has changed.
     */

    Tk_ImageChanged(masterPtr->tkMaster, 0, 0, masterPtr->width,
	    masterPtr->height, masterPtr->width, masterPtr->height);
}

/*
 *----------------------------------------------------------------------
 *
 * Tk_PhotoExpand --
 *
 *	This function is called to request that a photo image be expanded if
 *	necessary to be at least `width' pixels wide and `height' pixels high.
 *	If the user has declared a definite image size (using the -width and
 *	-height configuration options) then this call has no effect.
 *
 * Results:
 *	None.
 *
 * Side effects:
 *	The size of the photo image may change; if so the generic image code
 *	is informed.
 *
 *----------------------------------------------------------------------
 */

int
Tk_PhotoExpand(
    Tcl_Interp *interp,		/* Interpreter for passing back error
				 * messages, or NULL. */
    Tk_PhotoHandle handle,	/* Handle for the image to be expanded. */
    int width, int height)	/* Desired minimum dimensions of the image. */
{
    PhotoMaster *masterPtr = (PhotoMaster *) handle;

    if (width <= masterPtr->width) {
	width = masterPtr->width;
    }
    if (height <= masterPtr->height) {
	height = masterPtr->height;
    }
    if ((width != masterPtr->width) || (height != masterPtr->height)) {
	if (ImgPhotoSetSize(masterPtr, MAX(width, masterPtr->width),
		MAX(height, masterPtr->height)) == TCL_ERROR) {
	    if (interp != NULL) {
		Tcl_ResetResult(interp);
		Tcl_AppendResult(interp, TK_PHOTO_ALLOC_FAILURE_MESSAGE, NULL);
	    }
	    return TCL_ERROR;
	}
	Tk_ImageChanged(masterPtr->tkMaster, 0, 0, 0, 0, masterPtr->width,
		masterPtr->height);
    }
    return TCL_OK;
}

/*
 *----------------------------------------------------------------------
 *
 * Tk_PhotoGetSize --
 *
 *	This function is called to obtain the current size of a photo image.
 *
 * Results:
 *	The image's width and height are returned in *widthp and *heightp.
 *
 * Side effects:
 *	None.
 *
 *----------------------------------------------------------------------
 */

void
Tk_PhotoGetSize(
    Tk_PhotoHandle handle,	/* Handle for the image whose dimensions are
				 * requested. */
    int *widthPtr, int *heightPtr)
				/* The dimensions of the image are returned
				 * here. */
{
    PhotoMaster *masterPtr = (PhotoMaster *) handle;

    *widthPtr = masterPtr->width;
    *heightPtr = masterPtr->height;
}

/*
 *----------------------------------------------------------------------
 *
 * Tk_PhotoSetSize --
 *
 *	This function is called to set size of a photo image. This call is
 *	equivalent to using the -width and -height configuration options.
 *
 * Results:
 *	None.
 *
 * Side effects:
 *	The size of the image may change; if so the generic image code is
 *	informed.
 *
 *----------------------------------------------------------------------
 */

int
Tk_PhotoSetSize(
    Tcl_Interp *interp,		/* Interpreter for passing back error
				 * messages, or NULL. */
    Tk_PhotoHandle handle,	/* Handle for the image whose size is to be
				 * set. */
    int width, int height)	/* New dimensions for the image. */
{
    PhotoMaster *masterPtr = (PhotoMaster *) handle;

    masterPtr->userWidth = width;
    masterPtr->userHeight = height;
    if (ImgPhotoSetSize(masterPtr, ((width > 0) ? width: masterPtr->width),
	    ((height > 0) ? height: masterPtr->height)) == TCL_ERROR) {
	if (interp != NULL) {
	    Tcl_ResetResult(interp);
	    Tcl_AppendResult(interp, TK_PHOTO_ALLOC_FAILURE_MESSAGE, NULL);
	}
	return TCL_ERROR;
    }
    Tk_ImageChanged(masterPtr->tkMaster, 0, 0, 0, 0,
	    masterPtr->width, masterPtr->height);
    return TCL_OK;
}

/*
 *----------------------------------------------------------------------
 *
 * TkGetPhotoValidRegion --
 *
 *	This function is called to get the part of the photo where there is
 *	valid data. Or, conversely, the part of the photo which is
 *	transparent.
 *
 * Results:
 *	A TkRegion value that indicates the current area of the photo that is
 *	valid. This value should not be used after any modification to the
 *	photo image.
 *
 * Side Effects:
 *	None.
 *
 *----------------------------------------------------------------------
 */

TkRegion
TkPhotoGetValidRegion(
    Tk_PhotoHandle handle)	/* Handle for the image whose valid region is
				 * to obtained. */
{
    PhotoMaster *masterPtr = (PhotoMaster *) handle;

    return masterPtr->validRegion;
}

/*
 *----------------------------------------------------------------------
 *
 * ImgGetPhoto --
 *
 *	This function is called to obtain image data from a photo image. This
 *	function fills in the Tk_PhotoImageBlock structure pointed to by
 *	`blockPtr' with details of the address and layout of the image data in
 *	memory.
 *
 * Results:
 *	A pointer to the allocated data which should be freed later. NULL if
 *	there is no need to free data because blockPtr->pixelPtr points
 *	directly to the image data.
 *
 * Side effects:
 *	None.
 *
 *----------------------------------------------------------------------
 */

static char *
ImgGetPhoto(
    PhotoMaster *masterPtr,	/* Handle for the photo image from which image
				 * data is desired. */
    Tk_PhotoImageBlock *blockPtr,
				/* Information about the address and layout of
				 * the image data is returned here. */
    struct SubcommandOptions *optPtr)
{
    unsigned char *pixelPtr;
    int x, y, greenOffset, blueOffset, alphaOffset;

    Tk_PhotoGetImage((Tk_PhotoHandle) masterPtr, blockPtr);
    blockPtr->pixelPtr += optPtr->fromY * blockPtr->pitch
	    + optPtr->fromX * blockPtr->pixelSize;
    blockPtr->width = optPtr->fromX2 - optPtr->fromX;
    blockPtr->height = optPtr->fromY2 - optPtr->fromY;

    if (!(masterPtr->flags & COLOR_IMAGE) &&
	    (!(optPtr->options & OPT_BACKGROUND)
	    || ((optPtr->background->red == optPtr->background->green)
	    && (optPtr->background->red == optPtr->background->blue)))) {
	blockPtr->offset[0] = blockPtr->offset[1] = blockPtr->offset[2];
    }
    alphaOffset = 0;
    for (y = 0; y < blockPtr->height; y++) {
	pixelPtr = blockPtr->pixelPtr + (y * blockPtr->pitch)
		+ blockPtr->pixelSize - 1;
	for (x = 0; x < blockPtr->width; x++) {
	    if (*pixelPtr != 255) {
		alphaOffset = 3;
		break;
	    }
	    pixelPtr += blockPtr->pixelSize;
	}
	if (alphaOffset) {
	    break;
	}
    }
    if (!alphaOffset) {
	blockPtr->pixelPtr--;
	blockPtr->offset[0]++;
	blockPtr->offset[1]++;
	blockPtr->offset[2]++;
    }
    greenOffset = blockPtr->offset[1] - blockPtr->offset[0];
    blueOffset = blockPtr->offset[2] - blockPtr->offset[0];
    if (((optPtr->options & OPT_BACKGROUND) && alphaOffset) ||
	    ((optPtr->options & OPT_GRAYSCALE) && (greenOffset||blueOffset))) {
	int newPixelSize,x,y;
	unsigned char *srcPtr, *destPtr;
	char *data;

	newPixelSize = (!(optPtr->options & OPT_BACKGROUND) && alphaOffset)
		? 2 : 1;
	if ((greenOffset||blueOffset) && !(optPtr->options & OPT_GRAYSCALE)) {
	    newPixelSize += 2;
	}
	data = attemptckalloc(newPixelSize*blockPtr->width*blockPtr->height);
	if (data == NULL) {
	    return NULL;
	}
	srcPtr = blockPtr->pixelPtr + blockPtr->offset[0];
	destPtr = (unsigned char *) data;
	if (!greenOffset && !blueOffset) {
	    for (y = blockPtr->height; y > 0; y--) {
		for (x = blockPtr->width; x > 0; x--) {
		    *destPtr = *srcPtr;
		    srcPtr += blockPtr->pixelSize;
		    destPtr += newPixelSize;
		}
		srcPtr += blockPtr->pitch -
			blockPtr->width * blockPtr->pixelSize;
	    }
	} else if (optPtr->options & OPT_GRAYSCALE) {
	    for (y = blockPtr->height; y > 0; y--) {
		for (x = blockPtr->width; x > 0; x--) {
		    *destPtr = (unsigned char) ((srcPtr[0]*11 + srcPtr[1]*16
			    + srcPtr[2]*5 + 16) >> 5);
		    srcPtr += blockPtr->pixelSize;
		    destPtr += newPixelSize;
		}
		srcPtr += blockPtr->pitch -
			blockPtr->width * blockPtr->pixelSize;
	    }
	} else {
	    for (y = blockPtr->height; y > 0; y--) {
		for (x = blockPtr->width; x > 0; x--) {
		    destPtr[0] = srcPtr[0];
		    destPtr[1] = srcPtr[1];
		    destPtr[2] = srcPtr[2];
		    srcPtr += blockPtr->pixelSize;
		    destPtr += newPixelSize;
		}
		srcPtr += blockPtr->pitch -
			blockPtr->width * blockPtr->pixelSize;
	    }
	}
	srcPtr = blockPtr->pixelPtr + alphaOffset;
	destPtr = (unsigned char *) data;
	if (!alphaOffset) {
	    /*
	     * Nothing to be done.
	     */
	} else if (optPtr->options & OPT_BACKGROUND) {
	    if (newPixelSize > 2) {
		int red = optPtr->background->red>>8;
		int green = optPtr->background->green>>8;
		int blue = optPtr->background->blue>>8;

		for (y = blockPtr->height; y > 0; y--) {
		    for (x = blockPtr->width; x > 0; x--) {
			destPtr[0] += (unsigned char) (((255 - *srcPtr) *
				(red-destPtr[0])) / 255);
			destPtr[1] += (unsigned char) (((255 - *srcPtr) *
				(green-destPtr[1])) / 255);
			destPtr[2] += (unsigned char) (((255 - *srcPtr) *
				(blue-destPtr[2])) / 255);
			srcPtr += blockPtr->pixelSize;
			destPtr += newPixelSize;
		    }
		    srcPtr += blockPtr->pitch -
			    blockPtr->width * blockPtr->pixelSize;
		}
	    } else {
	 	int gray = (unsigned char) (((optPtr->background->red>>8) * 11
			+ (optPtr->background->green>>8) * 16
			+ (optPtr->background->blue>>8) * 5 + 16) >> 5);

		for (y = blockPtr->height; y > 0; y--) {
		    for (x = blockPtr->width; x > 0; x--) {
			destPtr[0] += ((255 - *srcPtr) *
				(gray-destPtr[0])) / 255;
			srcPtr += blockPtr->pixelSize;
			destPtr += newPixelSize;
		    }
		    srcPtr += blockPtr->pitch -
			    blockPtr->width * blockPtr->pixelSize;
		}
	    }
	} else {
	    destPtr += newPixelSize-1;
	    for (y = blockPtr->height; y > 0; y--) {
		for (x = blockPtr->width; x > 0; x--) {
		    *destPtr = *srcPtr;
		    srcPtr += blockPtr->pixelSize;
		    destPtr += newPixelSize;
		}
		srcPtr += blockPtr->pitch -
			blockPtr->width * blockPtr->pixelSize;
	    }
	}
	blockPtr->pixelPtr = (unsigned char *) data;
	blockPtr->pixelSize = newPixelSize;
	blockPtr->pitch = newPixelSize * blockPtr->width;
	blockPtr->offset[0] = 0;
	if (newPixelSize > 2) {
	    blockPtr->offset[1] = 1;
	    blockPtr->offset[2] = 2;
	} else {
	    blockPtr->offset[1] = 0;
	    blockPtr->offset[2] = 0;
	}
	return data;
    }
    return NULL;
}

/*
 *----------------------------------------------------------------------
 *
 * ImgStringWrite --
 *
 *	Default string write function. The data is formatted in the default
 *	format as accepted by the "<img> put" command.
 *
 * Results:
 *	A standard Tcl result.
 *
 * Side effects:
 *	See the user documentation.
 *
 *----------------------------------------------------------------------
 */

static int
ImgStringWrite(
    Tcl_Interp *interp,
    Tcl_Obj *formatString,
    Tk_PhotoImageBlock *blockPtr)
{
    int greenOffset, blueOffset;
    Tcl_DString data;

    greenOffset = blockPtr->offset[1] - blockPtr->offset[0];
    blueOffset = blockPtr->offset[2] - blockPtr->offset[0];

    Tcl_DStringInit(&data);
    if ((blockPtr->width > 0) && (blockPtr->height > 0)) {
	char *line = ckalloc((8 * blockPtr->width) + 2);
	int row, col;

	for (row=0; row<blockPtr->height; row++) {
	    unsigned char *pixelPtr = blockPtr->pixelPtr + blockPtr->offset[0]
		    + row * blockPtr->pitch;
	    char *linePtr = line;

	    for (col=0; col<blockPtr->width; col++) {
		sprintf(linePtr, " #%02x%02x%02x", *pixelPtr,
			pixelPtr[greenOffset], pixelPtr[blueOffset]);
		pixelPtr += blockPtr->pixelSize;
		linePtr += 8;
	    }
	    Tcl_DStringAppendElement(&data, line+1);
	}
	ckfree(line);
    }
    Tcl_DStringResult(interp, &data);
    return TCL_OK;
}

/*
 *----------------------------------------------------------------------
 *
 * Tk_PhotoGetImage --
 *
 *	This function is called to obtain image data from a photo image. This
 *	function fills in the Tk_PhotoImageBlock structure pointed to by
 *	`blockPtr' with details of the address and layout of the image data in
 *	memory.
 *
 * Results:
 *	TRUE (1) indicating that image data is available, for backwards
 *	compatibility with the old photo widget.
 *
 * Side effects:
 *	None.
 *
 *----------------------------------------------------------------------
 */

int
Tk_PhotoGetImage(
    Tk_PhotoHandle handle,	/* Handle for the photo image from which image
				 * data is desired. */
    Tk_PhotoImageBlock *blockPtr)
				/* Information about the address and layout of
				 * the image data is returned here. */
{
    PhotoMaster *masterPtr = (PhotoMaster *) handle;

    blockPtr->pixelPtr = masterPtr->pix32;
    blockPtr->width = masterPtr->width;
    blockPtr->height = masterPtr->height;
    blockPtr->pitch = masterPtr->width * 4;
    blockPtr->pixelSize = 4;
    blockPtr->offset[0] = 0;
    blockPtr->offset[1] = 1;
    blockPtr->offset[2] = 2;
    blockPtr->offset[3] = 3;
    return 1;
}

/*
 *--------------------------------------------------------------
 *
 * TkPostscriptPhoto --
 *
 *	This function is called to output the contents of a photo image in
 *	Postscript by calling the Tk_PostscriptPhoto function.
 *
 * Results:
 *	Returns a standard Tcl return value.
 *
 * Side effects:
 *	None.
 *
 *--------------------------------------------------------------
 */

static int
ImgPhotoPostscript(
    ClientData clientData,	/* Handle for the photo image. */
    Tcl_Interp *interp,		/* Interpreter. */
    Tk_Window tkwin,		/* (unused) */
    Tk_PostscriptInfo psInfo,	/* Postscript info. */
    int x, int y,		/* First pixel to output. */
    int width, int height,	/* Width and height of area. */
    int prepass)		/* (unused) */
{
    Tk_PhotoImageBlock block;

    Tk_PhotoGetImage(clientData, &block);
    block.pixelPtr += y * block.pitch + x * block.pixelSize;

    return Tk_PostscriptPhoto(interp, &block, psInfo, width, height);
}

/*
 *----------------------------------------------------------------------
 *
 * Tk_PhotoPutBlock_NoComposite, Tk_PhotoPutZoomedBlock_NoComposite --
 *
 * These backward-compatability functions just exist to fill slots in stubs
 * table. For the behaviour of *_NoComposite, refer to the corresponding
 * function without the extra suffix, except that the compositing rule is
 * always "overlay" and the function always panics on memory-allocation
 * failure.
 *
 *----------------------------------------------------------------------
 */

void
Tk_PhotoPutBlock_NoComposite(
    Tk_PhotoHandle handle,
    Tk_PhotoImageBlock *blockPtr,
    int x, int y, int width, int height)
{
    if (Tk_PhotoPutBlock(NULL, handle, blockPtr, x, y, width, height,
	    TK_PHOTO_COMPOSITE_OVERLAY) != TCL_OK) {
	Tcl_Panic(TK_PHOTO_ALLOC_FAILURE_MESSAGE);
    }
}

void
Tk_PhotoPutZoomedBlock_NoComposite(
    Tk_PhotoHandle handle,
    Tk_PhotoImageBlock *blockPtr,
    int x, int y, int width, int height,
    int zoomX, int zoomY, int subsampleX, int subsampleY)
{
    if (Tk_PhotoPutZoomedBlock(NULL, handle, blockPtr, x, y, width, height,
	    zoomX, zoomY, subsampleX, subsampleY,
	    TK_PHOTO_COMPOSITE_OVERLAY) != TCL_OK) {
	Tcl_Panic(TK_PHOTO_ALLOC_FAILURE_MESSAGE);
    }
}

/*
 *----------------------------------------------------------------------
 *
 * Tk_PhotoExpand_Panic, Tk_PhotoPutBlock_Panic,
 * Tk_PhotoPutZoomedBlock_Panic, Tk_PhotoSetSize_Panic
 *
 * Backward compatability functions for preserving the old behaviour (i.e.
 * panic on memory allocation failure) so that extensions do not need to be
 * significantly updated to take account of TIP #116. These call the new
 * interface (i.e. the interface without the extra suffix), but panic if an
 * error condition is returned.
 *
 *----------------------------------------------------------------------
 */

void
Tk_PhotoExpand_Panic(
    Tk_PhotoHandle handle,
    int width, int height)
{
    if (Tk_PhotoExpand(NULL, handle, width, height) != TCL_OK) {
	Tcl_Panic(TK_PHOTO_ALLOC_FAILURE_MESSAGE);
    }
}

void
Tk_PhotoPutBlock_Panic(
    Tk_PhotoHandle handle,
    Tk_PhotoImageBlock *blockPtr,
    int x, int y, int width, int height, int compRule)
{
    if (Tk_PhotoPutBlock(NULL, handle, blockPtr, x, y, width, height,
	    compRule) != TCL_OK) {
	Tcl_Panic(TK_PHOTO_ALLOC_FAILURE_MESSAGE);
    }
}

void
Tk_PhotoPutZoomedBlock_Panic(
    Tk_PhotoHandle handle, Tk_PhotoImageBlock *blockPtr,
    int x, int y, int width, int height,
    int zoomX, int zoomY, int subsampleX, int subsampleY,
    int compRule)
{
    if (Tk_PhotoPutZoomedBlock(NULL, handle, blockPtr, x, y, width, height,
	    zoomX, zoomY, subsampleX, subsampleY, compRule) != TCL_OK) {
	Tcl_Panic(TK_PHOTO_ALLOC_FAILURE_MESSAGE);
    }
}

void
Tk_PhotoSetSize_Panic(
    Tk_PhotoHandle handle,
    int width, int height)
{
    if (Tk_PhotoSetSize(NULL, handle, width, height) != TCL_OK) {
	Tcl_Panic(TK_PHOTO_ALLOC_FAILURE_MESSAGE);
    }
}

/*
 * Local Variables:
 * mode: c
 * c-basic-offset: 4
 * fill-column: 78
 * End:
 */<|MERGE_RESOLUTION|>--- conflicted
+++ resolved
@@ -16,11 +16,6 @@
  * Author: Paul Mackerras (paulus@cs.anu.edu.au),
  *	   Department of Computer Science,
  *	   Australian National University.
-<<<<<<< HEAD
- *
- * RCS: @(#) $Id: tkImgPhoto.c,v 1.98 2010/10/01 12:04:15 dkf Exp $
-=======
->>>>>>> 39c6a8e5
  */
 
 #include "tkImgPhoto.h"
