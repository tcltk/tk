/*
 * tkImgPhoto.c --
 *
 *	Implements images of type "photo" for Tk. Photo images are stored in
 *	full color (32 bits per pixel including alpha channel) and displayed
 *	using dithering if necessary.
 *
 * Copyright © 1994 The Australian National University.
 * Copyright © 1994-1997 Sun Microsystems, Inc.
 * Copyright © 2002-2003 Donal K. Fellows
 * Copyright © 2003 ActiveState Corporation.
 *
 * See the file "license.terms" for information on usage and redistribution of
 * this file, and for a DISCLAIMER OF ALL WARRANTIES.
 *
 * Author: Paul Mackerras (paulus@cs.anu.edu.au),
 *	   Department of Computer Science,
 *	   Australian National University.
 */

#include "tkImgPhoto.h"

/*
 * The following data structure is used to return information from
 * ParseSubcommandOptions:
 */

struct SubcommandOptions {
    int options;		/* Individual bits indicate which options were
				 * specified - see below. */
    Tcl_Obj *name;		/* Name specified without an option. */
    int fromX, fromY;		/* Values specified for -from option. */
    int fromX2, fromY2;		/* Second coordinate pair for -from option. */
    int toX, toY;		/* Values specified for -to option. */
    int toX2, toY2;		/* Second coordinate pair for -to option. */
    int zoomX, zoomY;		/* Values specified for -zoom option. */
    int subsampleX, subsampleY;	/* Values specified for -subsample option. */
    Tcl_Obj *format;		/* Value specified for -format option. */
    XColor *background;		/* Value specified for -background option. */
    int compositingRule;	/* Value specified for -compositingrule
				 * option. */
    Tcl_Obj *metadata;		/* Value specified for -metadata option. */
};

/*
 * Bit definitions for use with ParseSubcommandOptions: each bit is set in the
 * allowedOptions parameter on a call to ParseSubcommandOptions if that option
 * is allowed for the current photo image subcommand. On return, the bit is
 * set in the options field of the SubcommandOptions structure if that option
 * was specified.
 *
 * OPT_ALPHA:			Set if -alpha option allowed/specified.
 * OPT_BACKGROUND:		Set if -format option allowed/specified.
 * OPT_COMPOSITE:		Set if -compositingrule option allowed/spec'd.
 * OPT_FORMAT:			Set if -format option allowed/specified.
 * OPT_FROM:			Set if -from option allowed/specified.
 * OPT_GRAYSCALE:		Set if -grayscale option allowed/specified.
 * OPT_METADATA:		Set if -metadata option allowed/specified.
 * OPT_SHRINK:			Set if -shrink option allowed/specified.
 * OPT_SUBSAMPLE:		Set if -subsample option allowed/spec'd.
 * OPT_TO:			Set if -to option allowed/specified.
 * OPT_WITHALPHA:		Set if -withalpha option allowed/specified.
 * OPT_ZOOM:			Set if -zoom option allowed/specified.
 */

#define OPT_ALPHA	1
#define OPT_BACKGROUND	2
#define OPT_COMPOSITE	4
#define OPT_FORMAT	8
#define OPT_FROM	0x10
#define OPT_GRAYSCALE	0x20
#define OPT_METADATA	0x40
#define OPT_SHRINK	0x80
#define OPT_SUBSAMPLE	0x100
#define OPT_TO		0x200
#define OPT_WITHALPHA	0x400
#define OPT_ZOOM	0x800

/*
 * List of option names. The order here must match the order of declarations
 * of the OPT_* constants above.
 */

static const char *const optionNames[] = {
    "-alpha",
    "-background",
    "-compositingrule",
    "-format",
    "-from",
    "-grayscale",
    "-metadata",
    "-shrink",
    "-subsample",
    "-to",
    "-withalpha",
    "-zoom",
    NULL
};

/*
 * Message to generate when an attempt to resize an image fails due to memory
 * problems.
 */

#define TK_PHOTO_ALLOC_FAILURE_MESSAGE \
	"not enough free memory for image buffer"

/*
 * Functions used in the type record for photo images.
 */

static int		ImgPhotoCreate(Tcl_Interp *interp, const char *name,
			    Tcl_Size objc, Tcl_Obj *const objv[],
			    const Tk_ImageType *typePtr, Tk_ImageModel model,
			    void **clientDataPtr);
static void		ImgPhotoDelete(void *clientData);
static int		ImgPhotoPostscript(void *clientData,
			    Tcl_Interp *interp, Tk_Window tkwin,
			    Tk_PostscriptInfo psInfo, int x, int y, int width,
			    int height, int prepass);

/*
 * The type record itself for photo images:
 */

Tk_ImageType tkPhotoImageType = {
    "photo",			/* name */
    ImgPhotoCreate,		/* createProc */
    TkImgPhotoGet,		/* getProc */
    TkImgPhotoDisplay,		/* displayProc */
    TkImgPhotoFree,		/* freeProc */
    ImgPhotoDelete,		/* deleteProc */
    ImgPhotoPostscript,		/* postscriptProc */
    NULL,			/* nextPtr */
    NULL
};

typedef struct {
    Tk_PhotoImageFormat *formatList;
				/* Pointer to the first in the list of known
				 * photo image formats.*/
    Tk_PhotoImageFormatVersion3 *formatListVersion3;
				/* Pointer to the first in the list of known
				 * photo image formats in Version3 format.*/
    int initialized;		/* Set to 1 if we've initialized the
				 * structure. */
} ThreadSpecificData;
static Tcl_ThreadDataKey dataKey;

/*
 * Default configuration
 */

#define DEF_PHOTO_GAMMA		"1"
#define DEF_PHOTO_HEIGHT	"0"
#define DEF_PHOTO_PALETTE	""
#define DEF_PHOTO_WIDTH		"0"

/*
 * Information used for parsing configuration specifications:
 */

static const Tk_ConfigSpec configSpecs[] = {
    {TK_CONFIG_STRING, "-data", NULL, NULL,
	 NULL, TCL_INDEX_NONE, TK_CONFIG_NULL_OK, NULL},
    {TK_CONFIG_STRING, "-file", NULL, NULL,
	 NULL, offsetof(PhotoModel, fileString), TK_CONFIG_NULL_OK, NULL},
    {TK_CONFIG_STRING, "-format", NULL, NULL,
	 NULL, TCL_INDEX_NONE, TK_CONFIG_NULL_OK, NULL},
    {TK_CONFIG_DOUBLE, "-gamma", NULL, NULL,
	 DEF_PHOTO_GAMMA, offsetof(PhotoModel, gamma), 0, NULL},
    {TK_CONFIG_INT, "-height", NULL, NULL,
	 DEF_PHOTO_HEIGHT, offsetof(PhotoModel, userHeight), 0, NULL},
    {TK_CONFIG_STRING, "-metadata", NULL, NULL,
	 NULL, TCL_INDEX_NONE, TK_CONFIG_NULL_OK, NULL},
    {TK_CONFIG_UID, "-palette", NULL, NULL,
	 DEF_PHOTO_PALETTE, offsetof(PhotoModel, palette), 0, NULL},
    {TK_CONFIG_INT, "-width", NULL, NULL,
	 DEF_PHOTO_WIDTH, offsetof(PhotoModel, userWidth), 0, NULL},
    {TK_CONFIG_END, NULL, NULL, NULL, NULL, 0, 0, NULL}
};

/*
 * Forward declarations
 */

static void		PhotoFormatThreadExitProc(void *clientData);
static int		ImgPhotoCmd(void *clientData, Tcl_Interp *interp,
			    int objc, Tcl_Obj *const objv[]);
static int		ParseSubcommandOptions(
			    struct SubcommandOptions *optPtr,
			    Tcl_Interp *interp, int allowedOptions,
			    Tcl_Size *indexPtr, Tcl_Size objc, Tcl_Obj *const objv[]);
static void		ImgPhotoCmdDeletedProc(void *clientData);
static int		ImgPhotoConfigureModel(Tcl_Interp *interp,
			    PhotoModel *modelPtr, Tcl_Size objc,
			    Tcl_Obj *const objv[], int flags);
static int		ToggleComplexAlphaIfNeeded(PhotoModel *mPtr);
static int		ImgPhotoSetSize(PhotoModel *modelPtr, int width,
			    int height);
static char *		ImgGetPhoto(PhotoModel *modelPtr,
			    Tk_PhotoImageBlock *blockPtr,
			    struct SubcommandOptions *optPtr);
static int		MatchFileFormat(Tcl_Interp *interp, Tcl_Channel chan,
			    const char *fileName, Tcl_Obj *formatString,
			    Tcl_Obj *metadataInObj,
			    Tcl_Obj *metadataOutObj,
			    Tk_PhotoImageFormat **imageFormatPtr,
			    Tk_PhotoImageFormatVersion3 **imageFormatVersion3Ptr,
			    int *widthPtr, int *heightPtr, int *oldformat);
static int		MatchStringFormat(Tcl_Interp *interp, Tcl_Obj *data,
			    Tcl_Obj *formatString,
			    Tcl_Obj *metadataInObj,
			    Tcl_Obj *metadataOutObj,
			    Tk_PhotoImageFormat **imageFormatPtr,
			    Tk_PhotoImageFormatVersion3 **imageFormatVersion3Ptr,
			    int *widthPtr, int *heightPtr, int *oldformat);
static const char *	GetExtension(const char *path);

/*
 *----------------------------------------------------------------------
 *
 * PhotoFormatThreadExitProc --
 *
 *	Clean up the registered list of photo formats.
 *
 * Results:
 *	None.
 *
 * Side effects:
 *	The thread's linked lists of photo image formats is deleted.
 *
 *----------------------------------------------------------------------
 */

static void
PhotoFormatThreadExitProc(
    TCL_UNUSED(void *))	/* not used */
{
    Tk_PhotoImageFormat *freePtr;
    Tk_PhotoImageFormatVersion3 *freePtrVersion3;
    ThreadSpecificData *tsdPtr = (ThreadSpecificData *)
	    Tcl_GetThreadData(&dataKey, sizeof(ThreadSpecificData));

    while (tsdPtr->formatList != NULL) {
	freePtr = tsdPtr->formatList;
	tsdPtr->formatList = tsdPtr->formatList->nextPtr;
	ckfree((void *)freePtr->name);
	ckfree(freePtr);
    }
    while (tsdPtr->formatListVersion3 != NULL) {
	freePtrVersion3 = tsdPtr->formatListVersion3;
	tsdPtr->formatListVersion3 = tsdPtr->formatListVersion3->nextPtr;
	ckfree((void *)freePtrVersion3->name);
	ckfree(freePtrVersion3);
    }
}

/*
 *----------------------------------------------------------------------
 *
 * Tk_CreatePhotoImageFormat,
 * Tk_CreatePhotoImageFormatVersion3 --
 *
 *	This function is invoked by an image file handler to register a new
 *	photo image format and the functions that handle the new format. The
 *	function is typically invoked during Tcl_AppInit.
 *
 * Results:
 *	None.
 *
 * Side effects:
 *	The new image file format is entered into a table used in the photo
 *	image "read" and "write" subcommands.
 *
 *----------------------------------------------------------------------
 */

void
Tk_CreatePhotoImageFormat(
    const Tk_PhotoImageFormat *formatPtr)
				/* Structure describing the format. All of the
				 * fields except "nextPtr" must be filled in
				 * by caller. */
{
    Tk_PhotoImageFormat *copyPtr;
    ThreadSpecificData *tsdPtr = (ThreadSpecificData *)
	    Tcl_GetThreadData(&dataKey, sizeof(ThreadSpecificData));

    if (!tsdPtr->initialized) {
	tsdPtr->initialized = 1;
	Tcl_CreateThreadExitHandler(PhotoFormatThreadExitProc, NULL);
    }
    copyPtr = (Tk_PhotoImageFormat *)ckalloc(sizeof(Tk_PhotoImageFormat));
    *copyPtr = *formatPtr;
    {
	/* for compatibility with aMSN: make a copy of formatPtr->name */
	char *name = (char *)ckalloc(strlen(formatPtr->name) + 1);
	strcpy(name, formatPtr->name);
	copyPtr->name = name;
	copyPtr->nextPtr = tsdPtr->formatList;
	tsdPtr->formatList = copyPtr;
    }
}
void
Tk_CreatePhotoImageFormatVersion3(
    const Tk_PhotoImageFormatVersion3 *formatPtr)
				/* Structure describing the format. All of the
				 * fields except "nextPtr" must be filled in
				 * by caller. */
{
    Tk_PhotoImageFormatVersion3 *copyPtr;
    char *name;
    ThreadSpecificData *tsdPtr = (ThreadSpecificData *)
	    Tcl_GetThreadData(&dataKey, sizeof(ThreadSpecificData));

    if (!tsdPtr->initialized) {
	tsdPtr->initialized = 1;
	Tcl_CreateThreadExitHandler(PhotoFormatThreadExitProc, NULL);
    }
    copyPtr = (Tk_PhotoImageFormatVersion3 *)
	    ckalloc(sizeof(Tk_PhotoImageFormatVersion3));
    *copyPtr = *formatPtr;
    /* for compatibility with aMSN: make a copy of formatPtr->name */
    name = (char *)ckalloc(strlen(formatPtr->name) + 1);
    strcpy(name, formatPtr->name);
    copyPtr->name = name;
    copyPtr->nextPtr = tsdPtr->formatListVersion3;
    tsdPtr->formatListVersion3 = copyPtr;
}

/*
 *----------------------------------------------------------------------
 *
 * ImgPhotoCreate --
 *
 *	This function is called by the Tk image code to create a new photo
 *	image.
 *
 * Results:
 *	A standard Tcl result.
 *
 * Side effects:
 *	The data structure for a new photo image is allocated and initialized.
 *
 *----------------------------------------------------------------------
 */

static int
ImgPhotoCreate(
    Tcl_Interp *interp,		/* Interpreter for application containing
				 * image. */
    const char *name,		/* Name to use for image. */
    Tcl_Size objc,			/* Number of arguments. */
    Tcl_Obj *const objv[],	/* Argument objects for options (doesn't
				 * include image name or type). */
    TCL_UNUSED(const Tk_ImageType *),/* Pointer to our type record (not used). */
    Tk_ImageModel model,	/* Token for image, to be used by us in later
				 * callbacks. */
    void **clientDataPtr)	/* Store manager's token for image here; it
				 * will be returned in later callbacks. */
{
    PhotoModel *modelPtr;

    /*
     * Allocate and initialize the photo image model record.
     */

    modelPtr = (PhotoModel *)ckalloc(sizeof(PhotoModel));
    memset(modelPtr, 0, sizeof(PhotoModel));
    modelPtr->tkModel = model;
    modelPtr->interp = interp;
    modelPtr->imageCmd = Tcl_CreateObjCommand(interp, name, ImgPhotoCmd,
	    modelPtr, ImgPhotoCmdDeletedProc);
    modelPtr->palette = NULL;
    modelPtr->pix32 = NULL;
    modelPtr->instancePtr = NULL;
    modelPtr->validRegion = TkCreateRegion();

    /*
     * Process configuration options given in the image create command.
     */

    if (ImgPhotoConfigureModel(interp, modelPtr, objc, objv, 0) != TCL_OK) {
	ImgPhotoDelete(modelPtr);
	return TCL_ERROR;
    }

    *clientDataPtr = modelPtr;
    return TCL_OK;
}

/*
 *----------------------------------------------------------------------
 *
 * ImgPhotoCmd --
 *
 *	This function is invoked to process the Tcl command that corresponds
 *	to a photo image. See the user documentation for details on what it
 *	does.
 *
 * Results:
 *	A standard Tcl result.
 *
 * Side effects:
 *	See the user documentation.
 *
 *----------------------------------------------------------------------
 */

static int
ImgPhotoCmd(
    void *clientData,	/* Information about photo model. */
    Tcl_Interp *interp,		/* Current interpreter. */
    int objc,			/* Number of arguments. */
    Tcl_Obj *const objv[])	/* Argument objects. */
{
    static const char *const photoOptions[] = {
	"blank", "cget", "configure", "copy", "data", "get", "put",
	"read", "redither", "transparency", "write", NULL
    };
    enum PhotoOptions {
	PHOTO_BLANK, PHOTO_CGET, PHOTO_CONFIGURE, PHOTO_COPY, PHOTO_DATA,
	PHOTO_GET, PHOTO_PUT, PHOTO_READ, PHOTO_REDITHER, PHOTO_TRANS,
	PHOTO_WRITE
    };

    PhotoModel *modelPtr = (PhotoModel *)clientData;
    int result, x, y, width, height;
    Tcl_Size index;
    struct SubcommandOptions options;
    unsigned char *pixelPtr;
    Tk_PhotoImageBlock block;
    Tk_PhotoImageFormat *imageFormat;
    Tk_PhotoImageFormatVersion3 *imageFormatVersion3;
    Tcl_Size length;
    int imageWidth, imageHeight, matched, oldformat = 0;
    Tcl_Channel chan;
    Tk_PhotoHandle srcHandle;
    ThreadSpecificData *tsdPtr = (ThreadSpecificData *)
	    Tcl_GetThreadData(&dataKey, sizeof(ThreadSpecificData));

    if (objc < 2) {
	Tcl_WrongNumArgs(interp, 1, objv, "option ?arg ...?");
	return TCL_ERROR;
    }

    if (Tcl_GetIndexFromObj(interp, objv[1], photoOptions, "option", 0,
	    &index) != TCL_OK) {
	return TCL_ERROR;
    }

    switch ((enum PhotoOptions) index) {
    case PHOTO_BLANK:
	/*
	 * photo blank command - just call Tk_PhotoBlank.
	 */

	if (objc == 2) {
	    Tk_PhotoBlank(modelPtr);
	    return TCL_OK;
	} else {
	    Tcl_WrongNumArgs(interp, 2, objv, NULL);
	    return TCL_ERROR;
	}

    case PHOTO_CGET: {
	const char *arg;

	if (objc != 3) {
	    Tcl_WrongNumArgs(interp, 2, objv, "option");
	    return TCL_ERROR;
	}
	arg = Tcl_GetStringFromObj(objv[2], &length);
	if (strncmp(arg,"-data", length) == 0) {
	    if (modelPtr->dataString) {
		Tcl_SetObjResult(interp, modelPtr->dataString);
	    }
	} else if (strncmp(arg,"-format", length) == 0) {
	    if (modelPtr->format) {
		Tcl_SetObjResult(interp, modelPtr->format);
	    }
	} else if (strncmp(arg, "-metadata", length) == 0) {
	    if (modelPtr->metadata) {
		Tcl_SetObjResult(interp, modelPtr->metadata);
	    }
	} else {
	    Tk_ConfigureValue(interp, Tk_MainWindow(interp), configSpecs,
		    modelPtr, Tcl_GetString(objv[2]), 0);
	}
	return TCL_OK;
    }

    case PHOTO_CONFIGURE:
	/*
	 * photo configure command - handle this in the standard way.
	 */

	if (objc == 2) {
	    Tcl_Obj *obj, *subobj;

	    result = Tk_ConfigureInfo(interp, Tk_MainWindow(interp),
		    configSpecs, modelPtr, NULL, 0);
	    if (result != TCL_OK) {
		return result;
	    }
	    obj = Tcl_NewObj();
	    subobj = Tcl_NewStringObj("-data {} {} {}", 14);
	    if (modelPtr->dataString) {
		Tcl_ListObjAppendElement(NULL, subobj, modelPtr->dataString);
	    } else {
		Tcl_AppendStringsToObj(subobj, " {}", (char *)NULL);
	    }
	    Tcl_ListObjAppendElement(interp, obj, subobj);
	    subobj = Tcl_NewStringObj("-format {} {} {}", 16);
	    if (modelPtr->format) {
		Tcl_ListObjAppendElement(NULL, subobj, modelPtr->format);
	    } else {
		Tcl_AppendStringsToObj(subobj, " {}", (char *)NULL);
	    }
	    Tcl_ListObjAppendElement(interp, obj, subobj);
	    subobj = Tcl_NewStringObj("-metadata {} {} {}", 18);
	    if (modelPtr->metadata) {
		Tcl_ListObjAppendElement(NULL, subobj, modelPtr->metadata);
	    } else {
		Tcl_AppendStringsToObj(subobj, " {}", (char *)NULL);
	    }
	    Tcl_ListObjAppendElement(interp, obj, subobj);
	    Tcl_ListObjAppendList(interp, obj, Tcl_GetObjResult(interp));
	    Tcl_SetObjResult(interp, obj);
	    return TCL_OK;

	} else if (objc == 3) {
	    const char *arg = Tcl_GetStringFromObj(objv[2], &length);

	    if (length > 1 && !strncmp(arg, "-data", length)) {
		Tcl_AppendResult(interp, "-data {} {} {}", (char *)NULL);
		if (modelPtr->dataString) {
		    /*
		     * TODO: Modifying result is bad!
		     */

		    Tcl_ListObjAppendElement(NULL, Tcl_GetObjResult(interp),
			    modelPtr->dataString);
		} else {
		    Tcl_AppendResult(interp, " {}", (char *)NULL);
		}
		return TCL_OK;
	    } else if (length > 1 &&
		    !strncmp(arg, "-format", length)) {
		Tcl_AppendResult(interp, "-format {} {} {}", (char *)NULL);
		if (modelPtr->format) {
		    /*
		     * TODO: Modifying result is bad!
		     */

		    Tcl_ListObjAppendElement(NULL, Tcl_GetObjResult(interp),
			    modelPtr->format);
		} else {
		    Tcl_AppendResult(interp, " {}", (char *)NULL);
		}
		return TCL_OK;
	    } else if (length > 1 &&
		!strncmp(arg, "-metadata", length)) {
		Tcl_AppendResult(interp, "-metadata {} {} {}", (char *)NULL);
		if (modelPtr->metadata) {
		    /*
		     * TODO: Modifying result is bad!
		     */

		    Tcl_ListObjAppendElement(NULL, Tcl_GetObjResult(interp),
			modelPtr->metadata);
		} else {
		    Tcl_AppendResult(interp, " {}", (char *)NULL);
		}
		return TCL_OK;
	    } else {
		return Tk_ConfigureInfo(interp, Tk_MainWindow(interp),
			configSpecs, modelPtr, arg, 0);
	    }
	} else {
	    return ImgPhotoConfigureModel(interp, modelPtr, objc-2, objv+2,
		    TK_CONFIG_ARGV_ONLY);
	}

    case PHOTO_COPY:
	/*
	 * photo copy command - first parse options.
	 */

	index = 2;
	memset(&options, 0, sizeof(options));
	options.zoomX = options.zoomY = 1;
	options.subsampleX = options.subsampleY = 1;
	options.name = NULL;
	options.compositingRule = TK_PHOTO_COMPOSITE_OVERLAY;
	if (ParseSubcommandOptions(&options, interp,
		OPT_FROM | OPT_TO | OPT_ZOOM | OPT_SUBSAMPLE | OPT_SHRINK |
		OPT_COMPOSITE, &index, objc, objv) != TCL_OK) {
	    return TCL_ERROR;
	}
	if (options.name == NULL || index < objc) {
	    Tcl_WrongNumArgs(interp, 2, objv,
		    "source-image ?-compositingrule rule? ?-from x1 y1 x2 y2? ?-to x1 y1 x2 y2? ?-zoom x y? ?-subsample x y?");
	    return TCL_ERROR;
	}

	/*
	 * Look for the source image and get a pointer to its image data.
	 * Check the values given for the -from option.
	 */

	srcHandle = Tk_FindPhoto(interp, Tcl_GetString(options.name));
	if (srcHandle == NULL) {
	    Tcl_SetObjResult(interp, Tcl_ObjPrintf(
		    "image \"%s\" doesn't exist or is not a photo image",
		    Tcl_GetString(options.name)));
	    Tcl_SetErrorCode(interp, "TK", "LOOKUP", "PHOTO",
		    Tcl_GetString(options.name), (char *)NULL);
	    return TCL_ERROR;
	}
	Tk_PhotoGetImage(srcHandle, &block);
	if ((options.fromX2 > block.width) || (options.fromY2 > block.height)
		|| (options.fromX2 > block.width)
		|| (options.fromY2 > block.height)) {
	    Tcl_SetObjResult(interp, Tcl_NewStringObj(
		    "coordinates for -from option extend outside source image",
		    -1));
	    Tcl_SetErrorCode(interp, "TK", "IMAGE", "PHOTO", "BAD_FROM", (char *)NULL);
	    return TCL_ERROR;
	}

	/*
	 * Hack to pass through the message that the place we're coming from
	 * has a simple alpha channel.
	 */

	if (!(((PhotoModel *) srcHandle)->flags & COMPLEX_ALPHA)) {
	    options.compositingRule |= SOURCE_IS_SIMPLE_ALPHA_PHOTO;
	}

	/*
	 * Fill in default values for unspecified parameters.
	 */

	if (!(options.options & OPT_FROM) || (options.fromX2 < 0)) {
	    options.fromX2 = block.width;
	    options.fromY2 = block.height;
	}
	if (!(options.options & OPT_TO) || (options.toX2 < 0)) {
	    width = options.fromX2 - options.fromX;
	    if (options.subsampleX > 0) {
		width = (width + options.subsampleX - 1) / options.subsampleX;
	    } else if (options.subsampleX == 0) {
		width = 0;
	    } else {
		width = (width - options.subsampleX - 1) / -options.subsampleX;
	    }
	    options.toX2 = options.toX + width * options.zoomX;

	    height = options.fromY2 - options.fromY;
	    if (options.subsampleY > 0) {
		height = (height + options.subsampleY - 1)
			/ options.subsampleY;
	    } else if (options.subsampleY == 0) {
		height = 0;
	    } else {
		height = (height - options.subsampleY - 1)
			/ -options.subsampleY;
	    }
	    options.toY2 = options.toY + height * options.zoomY;
	}

	/*
	 * Copy the image data over using Tk_PhotoPutZoomedBlock.
	 */

	if (block.pixelPtr) {
	    block.pixelPtr += options.fromX * block.pixelSize
		    + options.fromY * block.pitch;
	    block.width = options.fromX2 - options.fromX;
	    block.height = options.fromY2 - options.fromY;
	    result = Tk_PhotoPutZoomedBlock(interp, (Tk_PhotoHandle) modelPtr,
		    &block, options.toX, options.toY, options.toX2 - options.toX,
		    options.toY2 - options.toY, options.zoomX, options.zoomY,
		    options.subsampleX, options.subsampleY,
		    options.compositingRule);
	} else {
	    result = TCL_OK;
	}

	/*
	 * Set the destination image size if the -shrink option was specified.
	 * This has to be done _after_ copying the data. Otherwise, if source
	 * and destination are the same image, block.pixelPtr would point to
	 * an invalid memory block (bug [5239fd749b]).
	 */

	if (options.options & OPT_SHRINK) {
	    if (ImgPhotoSetSize(modelPtr, options.toX2,
		    options.toY2) != TCL_OK) {
		Tcl_SetObjResult(interp, Tcl_NewStringObj(
			TK_PHOTO_ALLOC_FAILURE_MESSAGE, TCL_INDEX_NONE));
		Tcl_SetErrorCode(interp, "TK", "MALLOC", (char *)NULL);
		return TCL_ERROR;
	    }
	}
	if (block.pixelPtr || (options.options & OPT_SHRINK)) {
	    Tk_ImageChanged(modelPtr->tkModel, 0, 0, 0, 0,
		    modelPtr->width, modelPtr->height);
	}
	return result;

    case PHOTO_DATA: {
	char *data = NULL;
	Tcl_Obj *freeObj = NULL;
	Tcl_Obj *metadataIn;

	/*
	 * photo data command - first parse and check any options given.
	 */

	Tk_ImageStringWriteProc *stringWriteProc = NULL;
	Tk_ImageStringWriteProcVersion3 *stringWriteProcVersion3 = NULL;

	index = 1;
	memset(&options, 0, sizeof(options));
	options.name = NULL;
	options.format = NULL;
	options.metadata = NULL;
	options.fromX = 0;
	options.fromY = 0;
	if (ParseSubcommandOptions(&options, interp,
		OPT_FORMAT | OPT_FROM | OPT_GRAYSCALE | OPT_BACKGROUND
		| OPT_METADATA,
		&index, objc, objv) != TCL_OK) {
	    return TCL_ERROR;
	}
	if ((options.name == NULL) || (index < objc)) {
	    Tcl_WrongNumArgs(interp, 2, objv, "?-option value ...?");
	    if (options.background) {
		Tk_FreeColor(options.background);
	    }
	    return TCL_ERROR;
	}
	if ((options.fromX > modelPtr->width)
		|| (options.fromY > modelPtr->height)
		|| (options.fromX2 > modelPtr->width)
		|| (options.fromY2 > modelPtr->height)) {
	    Tcl_SetObjResult(interp, Tcl_NewStringObj(
		    "coordinates for -from option extend outside image", TCL_INDEX_NONE));
	    Tcl_SetErrorCode(interp, "TK", "IMAGE", "PHOTO", "BAD_FROM", (char *)NULL);
	    if (options.background) {
		Tk_FreeColor(options.background);
	    }
	    return TCL_ERROR;
	}

	/*
	 * Fill in default values for unspecified parameters.
	 */

	if (!(options.options & OPT_FROM) || (options.fromX2 < 0)) {
	    options.fromX2 = modelPtr->width;
	    options.fromY2 = modelPtr->height;
	}
	if (!(options.options & OPT_FORMAT)) {
	    options.format = Tcl_NewStringObj("default", TCL_INDEX_NONE);
	    freeObj = options.format;
	}

	/*
	 * Use argument metadata if specified, otherwise the master metadata
	 */

	if (NULL != options.metadata) {
	    metadataIn = options.metadata;
	} else {
	    metadataIn = modelPtr->metadata;
	}

	/*
	 * Search for an appropriate image string format handler.
	 */

	matched = 0;
	for (imageFormat = tsdPtr->formatList; imageFormat != NULL;
		imageFormat = imageFormat->nextPtr) {
	    if ((strncasecmp(Tcl_GetString(options.format),
		    imageFormat->name, strlen(imageFormat->name)) == 0)) {
		matched = 1;
		if (imageFormat->stringWriteProc != NULL) {
		    stringWriteProc = imageFormat->stringWriteProc;
		    break;
		}
	    }
	}
<<<<<<< HEAD
=======
#if !defined(TK_NO_DEPRECATED) && TCL_MAJOR_VERSION < 9
	if (stringWriteProc == NULL) {
	    oldformat = 1;
	    for (imageFormat = tsdPtr->oldFormatList; imageFormat != NULL;
		    imageFormat = imageFormat->nextPtr) {
		if ((strncasecmp(Tcl_GetString(options.format),
			imageFormat->name,
			strlen(imageFormat->name)) == 0)) {
		    matched = 1;
		    if (imageFormat->stringWriteProc != NULL) {
			stringWriteProc = imageFormat->stringWriteProc;
			break;
		    }
		}
	    }
	}
#endif
>>>>>>> dbf5cf6c
	if (stringWriteProc == NULL) {
	    oldformat = 0;
	    for (imageFormatVersion3 = tsdPtr->formatListVersion3;
		    imageFormatVersion3 != NULL;
		    imageFormatVersion3 = imageFormatVersion3->nextPtr) {
		if ((strncasecmp(Tcl_GetString(options.format),
			imageFormatVersion3->name,
			strlen(imageFormatVersion3->name)) == 0)) {
		    matched = 1;
		    if (imageFormatVersion3->stringWriteProc != NULL) {
			stringWriteProcVersion3 =
				imageFormatVersion3->stringWriteProc;
			break;
		    }
		}
	    }
	}
	if (stringWriteProc == NULL && stringWriteProcVersion3 == NULL) {
	    Tcl_SetObjResult(interp, Tcl_ObjPrintf(
		    "image string format \"%s\" is %s",
		    Tcl_GetString(options.format),
		    (matched ? "not supported" : "unknown")));
	    Tcl_SetErrorCode(interp, "TK", "LOOKUP", "PHOTO_FORMAT",
		    Tcl_GetString(options.format), (char *)NULL);
	    goto dataErrorExit;
	}

	/*
	 * Call the handler's string write function to write out the image.
	 */

	data = ImgGetPhoto(modelPtr, &block, &options);

	if (stringWriteProc == NULL) {
	    result = (stringWriteProcVersion3)(interp,
		    options.format, metadataIn, &block);
	} else if (oldformat) {
	    Tcl_DString buffer;
	    typedef int (*OldStringWriteProc)(Tcl_Interp *interp,
		    Tcl_DString *dataPtr, const char *formatString,
		    Tk_PhotoImageBlock *blockPtr);

	    Tcl_DStringInit(&buffer);
	    result = ((OldStringWriteProc)(void *)stringWriteProc)(interp, &buffer,
		    Tcl_GetString(options.format), &block);
	    if (result == TCL_OK) {
		Tcl_DStringResult(interp, &buffer);
	    } else {
		Tcl_DStringFree(&buffer);
	    }
	} else {
	    typedef int (*NewStringWriteProc)(Tcl_Interp *interp,
		    Tcl_Obj *formatString, Tk_PhotoImageBlock *blockPtr);

	    result = ((NewStringWriteProc)(void *)stringWriteProc)(interp,
		    options.format, &block);
	}
	if (options.background) {
	    Tk_FreeColor(options.background);
	}
	if (data) {
	    ckfree(data);
	}
	if (freeObj != NULL) {
	    Tcl_DecrRefCount(freeObj);
	}
	return result;

      dataErrorExit:
	if (options.background) {
	    Tk_FreeColor(options.background);
	}
	if (data) {
	    ckfree(data);
	}
	if (freeObj != NULL) {
	    Tcl_DecrRefCount(freeObj);
	}
	return TCL_ERROR;
    }

    case PHOTO_GET: {
	/*
	 * photo get command - first parse and check parameters.
	 */

	Tcl_Obj *channels[4];
	int i, channelCount = 3;

	index = 3;
	memset(&options, 0, sizeof(options));
	options.name = NULL;
	if (ParseSubcommandOptions(&options, interp, OPT_WITHALPHA,
		&index, objc, objv) != TCL_OK) {
	    return TCL_ERROR;
	}
	if (options.name == NULL || index < objc) {
	    Tcl_WrongNumArgs(interp, 2, objv, "x y ?-withalpha?");
	    return TCL_ERROR;
	}
	if (options.options & OPT_WITHALPHA) {
	    channelCount = 4;
	}

	if ((Tcl_GetIntFromObj(interp, objv[2], &x) != TCL_OK)
		|| (Tcl_GetIntFromObj(interp, objv[3], &y) != TCL_OK)) {
	    return TCL_ERROR;
	}
	if ((x < 0) || (x >= modelPtr->width)
		|| (y < 0) || (y >= modelPtr->height)) {
	    Tcl_SetObjResult(interp, Tcl_ObjPrintf(
		    "%s get: coordinates out of range",
		    Tcl_GetString(objv[0])));
	    Tcl_SetErrorCode(interp, "TK", "IMAGE", "PHOTO", "COORDINATES",
		    (char *)NULL);
	    return TCL_ERROR;
	}

	/*
	 * Extract the value of the desired pixel and format it as a list.
	 */

	pixelPtr = modelPtr->pix32 + (y * modelPtr->width + x) * 4;
	for (i = 0; i < channelCount; i++) {
	    channels[i] = Tcl_NewWideIntObj(pixelPtr[i]);
	}
	Tcl_SetObjResult(interp, Tcl_NewListObj(channelCount, channels));
	return TCL_OK;
    }

    case PHOTO_PUT: {
	Tcl_Obj *format, *data;

	/*
	 * photo put command - first parse the options.
	 */

	index = 2;
	memset(&options, 0, sizeof(options));
	options.name = NULL;
	options.format = NULL;
	options.metadata = NULL;
	if (ParseSubcommandOptions(&options, interp,
		OPT_TO|OPT_FORMAT|OPT_METADATA,
		&index, objc, objv) != TCL_OK) {
	    return TCL_ERROR;
	}
	if ((options.name == NULL) || (index < objc)) {
	    Tcl_WrongNumArgs(interp, 2, objv, "data ?-option value ...?");
	    return TCL_ERROR;
	}

	/*
	 * See if there's a format that can read the data
	 */

	if (MatchStringFormat(interp, objv[2], options.format,
		options.metadata, NULL, &imageFormat,
		&imageFormatVersion3, &imageWidth, &imageHeight, &oldformat)
		!= TCL_OK) {
	    return TCL_ERROR;
	}

	if (!(options.options & OPT_TO) || (options.toX2 < 0)) {
	    options.toX2 = options.toX + imageWidth;
	    options.toY2 = options.toY + imageHeight;
	}
	if (imageWidth > options.toX2 - options.toX) {
	    imageWidth = options.toX2 - options.toX;
	}
	if (imageHeight > options.toY2 - options.toY) {
	    imageHeight = options.toY2 - options.toY;
	}
	format = options.format;
	data = objv[2];
	if (oldformat) {
	    if (format) {
		format = (Tcl_Obj *) Tcl_GetString(format);
	    }
	    data = (Tcl_Obj *) Tcl_GetString(data);
	}

	if (imageFormat != NULL) {
	    if (imageFormat->stringReadProc(interp, data, format,
		    (Tk_PhotoHandle) modelPtr, options.toX, options.toY,
		    options.toX2 - options.toX,
		    options.toY2 - options.toY, 0, 0) != TCL_OK) {
		return TCL_ERROR;
	    }
	} else {
	    if (imageFormatVersion3->stringReadProc(interp, data, format,
		    options.metadata,
		    (Tk_PhotoHandle) modelPtr, options.toX, options.toY,
		    options.toX2 - options.toX,
		    options.toY2 - options.toY, 0, 0,
		    NULL)
		    != TCL_OK) {
		return TCL_ERROR;
	    }
	}

	/*
	 * SB: is the next line really needed? The stringReadProc
	 * writes image data with Tk_PhotoPutBlock(), which in turn
	 * takes care to notify the changed image and to set/unset the
	 * IMAGE_CHANGED bit.
	 */
	modelPtr->flags |= IMAGE_CHANGED;

	return TCL_OK;
    }
    case PHOTO_READ: {
	Tcl_Obj *format;

	/*
	 * photo read command - first parse the options specified.
	 */

	index = 2;
	memset(&options, 0, sizeof(options));
	options.name = NULL;
	options.format = NULL;
	options.metadata = NULL;
	if (ParseSubcommandOptions(&options, interp,
		OPT_FORMAT | OPT_FROM | OPT_TO | OPT_SHRINK | OPT_METADATA,
		&index, objc, objv) != TCL_OK) {
	    return TCL_ERROR;
	}
	if ((options.name == NULL) || (index < objc)) {
	    Tcl_WrongNumArgs(interp, 2, objv, "fileName ?-option value ...?");
	    return TCL_ERROR;
	}

	/*
	 * Prevent file system access in safe interpreters.
	 */

	if (Tcl_IsSafe(interp)) {
	    Tcl_SetObjResult(interp, Tcl_NewStringObj(
		    "can't get image from a file in a safe interpreter", TCL_INDEX_NONE));
	    Tcl_SetErrorCode(interp, "TK", "SAFE", "PHOTO_FILE", (char *)NULL);
	    return TCL_ERROR;
	}

	/*
	 * Open the image file and look for a handler for it.
	 */

	chan = Tcl_OpenFileChannel(interp,
		Tcl_GetString(options.name), "r", 0);
	if (chan == NULL) {
	    return TCL_ERROR;
	}
	if (Tcl_SetChannelOption(interp, chan, "-translation", "binary")
		!= TCL_OK) {
	    Tcl_Close(NULL, chan);
	    return TCL_ERROR;
	}
	if (Tcl_SetChannelOption(interp, chan, "-encoding", "binary")
		!= TCL_OK) {
	    Tcl_Close(NULL, chan);
	    return TCL_ERROR;
	}

	if (MatchFileFormat(interp, chan,
		Tcl_GetString(options.name), options.format,
		options.metadata, NULL, &imageFormat,
		&imageFormatVersion3, &imageWidth, &imageHeight, &oldformat)
		!= TCL_OK) {
	    result = TCL_ERROR;
	    goto readCleanup;
	}

	/*
	 * Check the values given for the -from option.
	 */

	if ((options.fromX > imageWidth) || (options.fromY > imageHeight)
		|| (options.fromX2 > imageWidth)
		|| (options.fromY2 > imageHeight)) {
	    Tcl_SetObjResult(interp, Tcl_NewStringObj(
		    "coordinates for -from option extend outside source image",
		    -1));
	    Tcl_SetErrorCode(interp, "TK", "IMAGE", "PHOTO", "BAD_FROM", (char *)NULL);
	    result = TCL_ERROR;
	    goto readCleanup;
	}
	if (!(options.options & OPT_FROM) || (options.fromX2 < 0)) {
	    width = imageWidth - options.fromX;
	    height = imageHeight - options.fromY;
	} else {
	    width = options.fromX2 - options.fromX;
	    height = options.fromY2 - options.fromY;
	}

	/*
	 * If the -shrink option was specified, set the size of the image.
	 */

	if (options.options & OPT_SHRINK) {
	    if (ImgPhotoSetSize(modelPtr, options.toX + width,
		    options.toY + height) != TCL_OK) {
		Tcl_ResetResult(interp);
		Tcl_SetObjResult(interp, Tcl_NewStringObj(
			TK_PHOTO_ALLOC_FAILURE_MESSAGE, TCL_INDEX_NONE));
		Tcl_SetErrorCode(interp, "TK", "MALLOC", (char *)NULL);
		result = TCL_ERROR;
		goto readCleanup;
	    }
	}

	/*
	 * Call the handler's file read function to read the data into the
	 * image.
	 */

	format = options.format;
	if (oldformat && format) {
	    format = (Tcl_Obj *) Tcl_GetString(format);
	}
	if (imageFormat != NULL) {
	    result = imageFormat->fileReadProc(interp, chan,
		    Tcl_GetString(options.name),
		    format, (Tk_PhotoHandle) modelPtr, options.toX,
		    options.toY, width, height, options.fromX, options.fromY);
	} else {
	    result = imageFormatVersion3->fileReadProc(interp, chan,
		    Tcl_GetString(options.name),
		    format, options.metadata, (Tk_PhotoHandle) modelPtr,
		    options.toX, options.toY, width, height, options.fromX,
		    options.fromY, NULL);
	}
readCleanup:
	if (chan != NULL) {
	    Tcl_Close(NULL, chan);
	}
	return result;
    }

    case PHOTO_REDITHER:
	if (objc != 2) {
	    Tcl_WrongNumArgs(interp, 2, objv, NULL);
	    return TCL_ERROR;
	}

	/*
	 * Call Dither if any part of the image is not correctly dithered at
	 * present.
	 */

	x = modelPtr->ditherX;
	y = modelPtr->ditherY;
	if (modelPtr->ditherX != 0) {
	    Tk_DitherPhoto((Tk_PhotoHandle) modelPtr, x, y,
		    modelPtr->width - x, 1);
	}
	if (modelPtr->ditherY < modelPtr->height) {
	    x = 0;
	    Tk_DitherPhoto((Tk_PhotoHandle)modelPtr, 0,
		    modelPtr->ditherY, modelPtr->width,
		    modelPtr->height - modelPtr->ditherY);
	}

	if (y < modelPtr->height) {
	    /*
	     * Tell the core image code that part of the image has changed.
	     */

	    Tk_ImageChanged(modelPtr->tkModel, x, y,
		    (modelPtr->width - x), (modelPtr->height - y),
		    modelPtr->width, modelPtr->height);
	}
	return TCL_OK;

    case PHOTO_TRANS: {
	static const char *const photoTransOptions[] = {
	    "get", "set", NULL
	};
	enum transOptions {
	    PHOTO_TRANS_GET, PHOTO_TRANS_SET
	};

	if (objc < 3) {
	    Tcl_WrongNumArgs(interp, 2, objv, "option ?arg ...?");
	    return TCL_ERROR;
	}
	if (Tcl_GetIndexFromObj(interp, objv[2], photoTransOptions, "option",
		0, &index) != TCL_OK) {
	    return TCL_ERROR;
	}

	switch ((enum transOptions) index) {
	case PHOTO_TRANS_GET: {
	    int boolMode;

	    /*
	     * parse fixed args and option
	     */

	    if (objc > 6 || objc < 5) {
		Tcl_WrongNumArgs(interp, 3, objv, "x y ?-option?");
		return TCL_ERROR;
	    }
	    if ((Tcl_GetIntFromObj(interp, objv[3], &x) != TCL_OK)
		    || (Tcl_GetIntFromObj(interp, objv[4], &y) != TCL_OK)) {
		return TCL_ERROR;
	    }

	    index = 4;
	    memset(&options, 0, sizeof(options));
	    if (ParseSubcommandOptions(&options, interp,
		    OPT_ALPHA, &index, objc, objv) != TCL_OK) {
		return TCL_ERROR;
	    }
	    if (index < objc) {
		Tcl_SetObjResult(interp, Tcl_ObjPrintf(
			"unknown option \"%s\": must be -alpha",
			Tcl_GetString(objv[index])));
		Tcl_SetErrorCode(interp, "TK", "IMAGE", "PHOTO", "BAD_OPTION",
			(char *)NULL);
		return TCL_ERROR;
	    }
	    boolMode = 1;
	    if (options.options & OPT_ALPHA) {
		boolMode = 0;
	    }

	    if ((x < 0) || (x >= modelPtr->width)
		    || (y < 0) || (y >= modelPtr->height)) {
		Tcl_SetObjResult(interp, Tcl_ObjPrintf(
			"%s transparency get: coordinates out of range",
			Tcl_GetString(objv[0])));
		Tcl_SetErrorCode(interp, "TK", "IMAGE", "PHOTO", "COORDINATES",
			(char *)NULL);
		return TCL_ERROR;
	    }

	    /*
	     * Extract and return the desired value
	     */
	    pixelPtr = modelPtr->pix32 + (y * modelPtr->width + x) * 4;
	    if (boolMode) {
		Tcl_SetObjResult(interp, Tcl_NewBooleanObj(pixelPtr[3] == 0));
	    } else {
		Tcl_SetObjResult(interp, Tcl_NewWideIntObj(pixelPtr[3]));
	    }
	    return TCL_OK;
	}

	case PHOTO_TRANS_SET: {
	    int newVal, boolMode;
	    XRectangle setBox;
	    TkRegion modRegion;

	    /*
	     * Parse args and option, check for valid values
	     */

	    if (objc < 6 || objc > 7) {
		Tcl_WrongNumArgs(interp, 3, objv, "x y newVal ?-option?");
		return TCL_ERROR;
	    }
	    if ((Tcl_GetIntFromObj(interp, objv[3], &x) != TCL_OK)
		    || (Tcl_GetIntFromObj(interp, objv[4], &y) != TCL_OK)) {
		return TCL_ERROR;
	    }

	    index = 5;
	    memset(&options, 0, sizeof(options));
	    if (ParseSubcommandOptions(&options, interp,
		    OPT_ALPHA, &index, objc, objv) != TCL_OK) {
		return TCL_ERROR;
	    }
	    if (index < objc) {
		Tcl_SetObjResult(interp, Tcl_ObjPrintf(
			"unknown option \"%s\": must be -alpha",
			Tcl_GetString(objv[index])));
		Tcl_SetErrorCode(interp, "TK", "IMAGE", "PHOTO", "BAD_OPTION",
			(char *)NULL);
		return TCL_ERROR;
	    }
	    boolMode = 1;
	    if (options.options & OPT_ALPHA) {
		boolMode = 0;
	    }

	    if ((x < 0) || (x >= modelPtr->width)
		|| (y < 0) || (y >= modelPtr->height)) {
		Tcl_SetObjResult(interp, Tcl_ObjPrintf(
			"%s transparency set: coordinates out of range",
			Tcl_GetString(objv[0])));
		Tcl_SetErrorCode(interp, "TK", "IMAGE", "PHOTO", "COORDINATES",
			(char *)NULL);
		return TCL_ERROR;
	    }

	    if (boolMode) {
		if (Tcl_GetBooleanFromObj(interp, objv[5], &newVal) != TCL_OK) {
		    return TCL_ERROR;
		}
	    } else {
		if (Tcl_GetIntFromObj(interp, objv[5], &newVal) != TCL_OK) {
		    return TCL_ERROR;
		}
		if (newVal < 0 || newVal > 255) {
		    Tcl_SetObjResult(interp, Tcl_ObjPrintf(
			    "invalid alpha value \"%d\": "
			    "must be integer between 0 and 255", newVal));
		    Tcl_SetErrorCode(interp, "TK", "IMAGE", "PHOTO",
			    "BAD_VALUE", (char *)NULL);
		    return TCL_ERROR;
		}
	    }

	    /*
	     * Set new alpha value for the pixel
	     */

	    pixelPtr = modelPtr->pix32 + (y * modelPtr->width + x) * 4;
	    if (boolMode) {
		pixelPtr[3] = newVal ? 0 : 255;
	    } else {
		pixelPtr[3] = newVal;
	    }

	    /*
	     * Update the validRegion of the image
	     */

	    setBox.x = x;
	    setBox.y = y;
	    setBox.width = 1;
	    setBox.height = 1;
	    modRegion = TkCreateRegion();
	    TkUnionRectWithRegion(&setBox, modRegion, modRegion);
	    if (pixelPtr[3]) {
		TkUnionRectWithRegion(&setBox, modelPtr->validRegion,
			modelPtr->validRegion);
	    } else {
		TkSubtractRegion(modelPtr->validRegion, modRegion,
			modelPtr->validRegion);
	    }
	    TkDestroyRegion(modRegion);

	    /*
	     * Inform the generic image code that the image
	     * has (potentially) changed.
	     */

	    Tk_ImageChanged(modelPtr->tkModel, x, y, 1, 1,
		    modelPtr->width, modelPtr->height);
	    modelPtr->flags &= ~IMAGE_CHANGED;
	    return TCL_OK;
	}

	}
	Tcl_Panic("unexpected fallthrough");
    }

    case PHOTO_WRITE: {
	char *data;
	const char *fmtString;
	Tcl_Obj *format, *metadataIn;
	int usedExt;

	/*
	 * Prevent file system access in safe interpreters.
	 */

	if (Tcl_IsSafe(interp)) {
	    Tcl_SetObjResult(interp, Tcl_NewStringObj(
		    "can't write image to a file in a safe interpreter", TCL_INDEX_NONE));
	    Tcl_SetErrorCode(interp, "TK", "SAFE", "PHOTO_FILE", (char *)NULL);
	    return TCL_ERROR;
	}

	/*
	 * photo write command - first parse and check any options given.
	 */

	index = 2;
	memset(&options, 0, sizeof(options));
	options.name = NULL;
	options.format = NULL;
	options.metadata = NULL;
	if (ParseSubcommandOptions(&options, interp,
		OPT_FORMAT | OPT_FROM | OPT_GRAYSCALE | OPT_BACKGROUND
		| OPT_METADATA,
		&index, objc, objv) != TCL_OK) {
	    return TCL_ERROR;
	}
	if ((options.name == NULL) || (index < objc)) {
	    Tcl_WrongNumArgs(interp, 2, objv, "fileName ?-option value ...?");
	    if (options.background) {
		Tk_FreeColor(options.background);
	    }
	    return TCL_ERROR;
	}
	if ((options.fromX > modelPtr->width)
		|| (options.fromY > modelPtr->height)
		|| (options.fromX2 > modelPtr->width)
		|| (options.fromY2 > modelPtr->height)) {
	    Tcl_SetObjResult(interp, Tcl_NewStringObj(
		    "coordinates for -from option extend outside image", TCL_INDEX_NONE));
	    Tcl_SetErrorCode(interp, "TK", "IMAGE", "PHOTO", "BAD_FROM", (char *)NULL);
	    if (options.background) {
		Tk_FreeColor(options.background);
	    }
	    return TCL_ERROR;
	}

	/*
	 * Fill in default values for unspecified parameters. Note that a
	 * missing -format flag results in us having a guess from the file
	 * extension. [Bug 2983824]
	 */

	if (!(options.options & OPT_FROM) || (options.fromX2 < 0)) {
	    options.fromX2 = modelPtr->width;
	    options.fromY2 = modelPtr->height;
	}
	if (options.format == NULL) {
	    fmtString = GetExtension(Tcl_GetString(options.name));
	    usedExt = (fmtString != NULL);
	} else {
	    fmtString = Tcl_GetString(options.format);
	    usedExt = 0;
	}


	/*
	 * Use argument metadata if specified, otherwise the master metadata
	 */

	if (NULL != options.metadata) {
	    metadataIn = options.metadata;
	} else {
	    metadataIn = modelPtr->metadata;
	}

	/*
	 * Search for an appropriate image file format handler, and give an
	 * error if none is found.
	 */

	matched = 0;
    redoFormatLookup:
	imageFormatVersion3 = NULL;
	for (imageFormat = tsdPtr->formatList; imageFormat != NULL;
		imageFormat = imageFormat->nextPtr) {
	    if ((fmtString == NULL)
		    || (strncasecmp(fmtString, imageFormat->name,
			    strlen(imageFormat->name)) == 0)) {
		matched = 1;
		if (imageFormat->fileWriteProc != NULL) {
		    break;
		}
	    }
	}
	if (imageFormat == NULL) {
	    oldformat = 0;
	    for (imageFormatVersion3 = tsdPtr->formatListVersion3;
		    imageFormatVersion3 != NULL;
		    imageFormatVersion3 = imageFormatVersion3->nextPtr) {
		if ((fmtString == NULL)
			|| (strncasecmp(fmtString, imageFormatVersion3->name,
				strlen(imageFormatVersion3->name)) == 0)) {
		    matched = 1;
		    if (imageFormatVersion3->fileWriteProc != NULL) {
			break;
		    }
		}
	    }
	}
	if (usedExt && !matched) {
	    /*
	     * If we didn't find one and we're using file extensions as the
	     * basis for the guessing, go back and look again without
	     * prejudice. Supports old broken code.
	     */

	    usedExt = 0;
	    fmtString = NULL;
	    goto redoFormatLookup;
	}
	if (imageFormat == NULL && imageFormatVersion3 == NULL) {
	    if (fmtString == NULL) {
		Tcl_SetObjResult(interp, Tcl_NewStringObj(
			"no available image file format has file writing"
			" capability", TCL_INDEX_NONE));
	    } else if (!matched) {
		Tcl_SetObjResult(interp, Tcl_ObjPrintf(
			"image file format \"%s\" is unknown", fmtString));
	    } else {
		Tcl_SetObjResult(interp, Tcl_ObjPrintf(
			"image file format \"%s\" has no file writing capability",
			fmtString));
	    }
	    Tcl_SetErrorCode(interp, "TK", "LOOKUP", "PHOTO_FORMAT",
		    fmtString, (char *)NULL);
	    if (options.background) {
		Tk_FreeColor(options.background);
	    }
	    return TCL_ERROR;
	}

	/*
	 * Call the handler's file write function to write out the image.
	 */

	data = ImgGetPhoto(modelPtr, &block, &options);
	format = options.format;
	if (oldformat && format) {
	    format = (Tcl_Obj *) Tcl_GetString(options.format);
	}
	if (imageFormat != NULL) {
	    result = imageFormat->fileWriteProc(interp,
		    Tcl_GetString(options.name), format, &block);
	} else {
	    result = imageFormatVersion3->fileWriteProc(interp,
		    Tcl_GetString(options.name), format, metadataIn,
		    &block);
	}
	if (options.background) {
	    Tk_FreeColor(options.background);
	}
	if (data) {
	    ckfree(data);
	}
	return result;
    }

    }
    Tcl_Panic("unexpected fallthrough");
    return TCL_ERROR; /* NOT REACHED */
}

/*
 *----------------------------------------------------------------------
 *
 * GetExtension --
 *
 *	Return the extension part of a path, or NULL if there is no extension.
 *	The returned string will be a substring of the argument string, so
 *	should not be ckfree()d directly. No side effects.
 *
 *----------------------------------------------------------------------
 */

static const char *
GetExtension(
    const char *path)
{
    char c;
    const char *extension = NULL;

    for (; (c=*path++) != '\0' ;) {
	if (c == '.') {
	    extension = path;
	}
    }
    if (extension != NULL && extension[0] == '\0') {
	extension = NULL;
    }
    return extension;
}

/*
 *----------------------------------------------------------------------
 *
 * ParseSubcommandOptions --
 *
 *	This function is invoked to process one of the options which may be
 *	specified for the photo image subcommands, namely, -from, -to, -zoom,
 *	-subsample, -format, -shrink, -compositingrule, -alpha, -boolean,
 *	-withalpha and -metadata.
 *	Parsing starts at the index in *optIndexPtr and stops at the end of
 *	objv[] or at the first value that does not belong to an option.
 *
 * Results:
 *	A standard Tcl result.
 *
 * Side effects:
 *	Fields in *optPtr get filled in. The value of optIndexPtr is updated
 *	to contain the index of the first element in argv[] that was not
 *	parsed, or argc if the end of objv[] was reached.
 *
 *----------------------------------------------------------------------
 */

static int
ParseSubcommandOptions(
    struct SubcommandOptions *optPtr,
				/* Information about the options specified and
				 * the values given is returned here. */
    Tcl_Interp *interp,		/* Interpreter to use for reporting errors. */
    int allowedOptions,		/* Indicates which options are valid for the
				 * current command. */
    Tcl_Size *optIndexPtr,		/* Points to a variable containing the current
				 * index in objv; this variable is updated by
				 * this function. */
    Tcl_Size objc,			/* Number of arguments in objv[]. */
    Tcl_Obj *const objv[])	/* Arguments to be parsed. */
{
    static const char *const compositingRules[] = {
	"overlay", "set",	/* Note that these must match the
				 * TK_PHOTO_COMPOSITE_* constants. */
	NULL
    };
    Tcl_Size index, length, argIndex;
    int c, bit, currentBit;
    int values[4], numValues, maxValues;
    const char *option, *expandedOption, *needed;
    const char *const *listPtr;
    Tcl_Obj *msgObj;

    for (index = *optIndexPtr; index < objc; *optIndexPtr = ++index) {
	/*
	 * We can have one value specified without an option; it goes into
	 * optPtr->name.
	 */

	expandedOption = option = Tcl_GetStringFromObj(objv[index], &length);
	if (option[0] != '-') {
	    if (optPtr->name == NULL) {
		optPtr->name = objv[index];
		continue;
	    }
	    break;
	}

	/*
	 * Work out which option this is.
	 */

	c = option[0];
	bit = 0;
	currentBit = 1;
	for (listPtr = optionNames; *listPtr != NULL; ++listPtr) {
	    if ((c == *listPtr[0])
		    && (strncmp(option, *listPtr, length) == 0)) {
		expandedOption = *listPtr;
		if (bit != 0) {
		    goto unknownOrAmbiguousOption;
		}
		bit = currentBit;
	    }
	    currentBit <<= 1;
	}

	/*
	 * If this option is not recognized and allowed, put an error message
	 * in the interpreter and return.
	 */

	if (!(allowedOptions & bit)) {
	    if (optPtr->name != NULL) {
		goto unknownOrAmbiguousOption;
	    }
	    optPtr->name = objv[index];
	    continue;
	}

	/*
	 * For the -from, -to, -zoom and -subsample options, parse the values
	 * given. Report an error if too few or too many values are given.
	 */

	if (bit == OPT_BACKGROUND) {
	    /*
	     * The -background option takes a single XColor value.
	     */

	    if (index + 1 >= objc) {
		goto oneValueRequired;
	    }
	    *optIndexPtr = ++index;
	    optPtr->background = Tk_GetColor(interp, Tk_MainWindow(interp),
		    Tk_GetUid(Tcl_GetString(objv[index])));
	    if (!optPtr->background) {
		return TCL_ERROR;
	    }
	} else if (bit == OPT_FORMAT) {
	    /*
	     * The -format option takes a single string value. Note that
	     * parsing this is outside the scope of this function.
	     */

	    if (index + 1 >= objc) {
		goto oneValueRequired;
	    }
	    *optIndexPtr = ++index;
	    optPtr->format = objv[index];
	} else if (bit == OPT_METADATA) {
	    /*
	    * The -metadata option takes a single dict value. Note that
	    * parsing this is outside the scope of this function.
	    */

	    if (index + 1 >= objc) {
		goto oneValueRequired;
	    }
	    *optIndexPtr = ++index;
	    optPtr->metadata = objv[index];
	} else if (bit == OPT_COMPOSITE) {
	    /*
	     * The -compositingrule option takes a single value from a
	     * well-known set.
	     */

	    if (index + 1 >= objc) {
		goto oneValueRequired;
	    }
	    index++;
	    if (Tcl_GetIndexFromObj(interp, objv[index], compositingRules,
		    "compositing rule", 0, &optPtr->compositingRule)
		    != TCL_OK) {
		return TCL_ERROR;
	    }
	    *optIndexPtr = index;
	} else if (bit == OPT_TO || bit == OPT_FROM
		|| bit == OPT_SUBSAMPLE || bit == OPT_ZOOM) {
	    const char *val;

	    maxValues = ((bit == OPT_FROM) || (bit == OPT_TO)) ? 4 : 2;
	    argIndex = index + 1;
	    for (numValues = 0; numValues < maxValues; ++numValues) {
		if (argIndex >= objc) {
		    break;
		}
		val = Tcl_GetString(objv[argIndex]);
		if ((argIndex < objc) && (isdigit(UCHAR(val[0]))
			|| ((val[0] == '-') && isdigit(UCHAR(val[1]))))) {
		    if (Tcl_GetInt(interp, val, &values[numValues])
			    != TCL_OK) {
			return TCL_ERROR;
		    }
		} else {
		    break;
		}
		argIndex++;
	    }

	    if (numValues == 0) {
		goto manyValuesRequired;
	    }
	    *optIndexPtr = (index += numValues);

	    /*
	     * Y values default to the corresponding X value if not specified.
	     */

	    if (numValues == 1) {
		values[1] = values[0];
	    }
	    if (numValues == 3) {
		values[3] = values[2];
	    }

	    /*
	     * Check the values given and put them in the appropriate field of
	     * the SubcommandOptions structure.
	     */

	    switch (bit) {
	    case OPT_FROM:
		if ((values[0] < 0) || (values[1] < 0) || ((numValues > 2)
			&& ((values[2] < 0) || (values[3] < 0)))) {
		    needed = "non-negative";
		    goto numberOutOfRange;
		}
		if (numValues <= 2) {
		    optPtr->fromX = values[0];
		    optPtr->fromY = values[1];
		    optPtr->fromX2 = -1;
		    optPtr->fromY2 = -1;
		} else {
		    optPtr->fromX = MIN(values[0], values[2]);
		    optPtr->fromY = MIN(values[1], values[3]);
		    optPtr->fromX2 = MAX(values[0], values[2]);
		    optPtr->fromY2 = MAX(values[1], values[3]);
		}
		break;
	    case OPT_SUBSAMPLE:
		optPtr->subsampleX = values[0];
		optPtr->subsampleY = values[1];
		break;
	    case OPT_TO:
		if ((values[0] < 0) || (values[1] < 0) || ((numValues > 2)
			&& ((values[2] < 0) || (values[3] < 0)))) {
		    needed = "non-negative";
		    goto numberOutOfRange;
		}
		if (numValues <= 2) {
		    optPtr->toX = values[0];
		    optPtr->toY = values[1];
		    optPtr->toX2 = -1;
		    optPtr->toY2 = -1;
		} else {
		    optPtr->toX = MIN(values[0], values[2]);
		    optPtr->toY = MIN(values[1], values[3]);
		    optPtr->toX2 = MAX(values[0], values[2]);
		    optPtr->toY2 = MAX(values[1], values[3]);
		}
		break;
	    case OPT_ZOOM:
		if ((values[0] <= 0) || (values[1] <= 0)) {
		    needed = "positive";
		    goto numberOutOfRange;
		}
		optPtr->zoomX = values[0];
		optPtr->zoomY = values[1];
		break;
	    }
	}

	/*
	 * Remember that we saw this option.
	 */

	optPtr->options |= bit;
    }
    return TCL_OK;

    /*
     * Exception generation.
     */

  oneValueRequired:
    Tcl_SetObjResult(interp, Tcl_ObjPrintf(
	    "the \"%s\" option requires a value", expandedOption));
    Tcl_SetErrorCode(interp, "TK", "IMAGE", "PHOTO", "MISSING_VALUE", (char *)NULL);
    return TCL_ERROR;

  manyValuesRequired:
    Tcl_SetObjResult(interp, Tcl_ObjPrintf(
	    "the \"%s\" option requires one %s integer values",
	    expandedOption, (maxValues == 2) ? "or two": "to four"));
    Tcl_SetErrorCode(interp, "TK", "IMAGE", "PHOTO", "MISSING_VALUE", (char *)NULL);
    return TCL_ERROR;

  numberOutOfRange:
    Tcl_SetObjResult(interp, Tcl_ObjPrintf(
	    "value(s) for the %s option must be %s", expandedOption, needed));
    Tcl_SetErrorCode(interp, "TK", "IMAGE", "PHOTO", "BAD_VALUE", (char *)NULL);
    return TCL_ERROR;

  unknownOrAmbiguousOption:
    msgObj = Tcl_ObjPrintf("unrecognized option \"%s\": must be ", option);
    bit = 1;
    for (listPtr = optionNames; *listPtr != NULL; ++listPtr) {
	if (allowedOptions & bit) {
	    if (allowedOptions & (bit - 1)) {
		if (allowedOptions & ~((bit << 1) - 1)) {
		    Tcl_AppendToObj(msgObj, ", ", TCL_INDEX_NONE);
		} else {
		    Tcl_AppendToObj(msgObj, ", or ", TCL_INDEX_NONE);
		}
	    }
	    Tcl_AppendToObj(msgObj, *listPtr, TCL_INDEX_NONE);
	}
	bit <<= 1;
    }
    Tcl_SetObjResult(interp, msgObj);
    Tcl_SetErrorCode(interp, "TK", "IMAGE", "PHOTO", "BAD_OPTION", (char *)NULL);
    return TCL_ERROR;
}

/*
 *----------------------------------------------------------------------
 *
 * ImgPhotoConfigureModel --
 *
 *	This function is called when a photo image is created or reconfigured.
 *	It processes configuration options and resets any instances of the
 *	image.
 *
 * Results:
 *	A standard Tcl return value. If TCL_ERROR is returned then an error
 *	message is left in the modelPtr->interp's result.
 *
 * Side effects:
 *	Existing instances of the image will be redisplayed to match the new
 *	configuration options.
 *
 *----------------------------------------------------------------------
 */

static int
ImgPhotoConfigureModel(
    Tcl_Interp *interp,		/* Interpreter to use for reporting errors. */
    PhotoModel *modelPtr,	/* Pointer to data structure describing
				 * overall photo image to (re)configure. */
    Tcl_Size objc,			/* Number of entries in objv. */
    Tcl_Obj *const objv[],	/* Pairs of configuration options for image. */
    int flags)			/* Flags to pass to Tk_ConfigureWidget, such
				 * as TK_CONFIG_ARGV_ONLY. */
{
    PhotoInstance *instancePtr;
    const char *oldFileString, *oldPaletteString;
    Tcl_Obj *oldData, *data = NULL, *oldFormat, *format = NULL,
	    *metadataInObj = NULL, *metadataOutObj = NULL;
    Tcl_Obj *tempdata, *tempformat;
    Tcl_Size i, length;
    int result, imageWidth, imageHeight, oldformat;
    double oldGamma;
    Tcl_Channel chan;
    Tk_PhotoImageFormat *imageFormat;
    Tk_PhotoImageFormatVersion3 *imageFormatVersion3;

    for (i = 0; i < objc; i++) {
	const char *arg = Tcl_GetStringFromObj(objv[i], &length);
	if ((length > 1) && (arg[0] == '-')) {
	    if ((arg[1] == 'd') &&
		    !strncmp(arg, "-data", length)) {
		if (++i < objc) {
		    data = objv[i];
		} else {
		    Tcl_SetObjResult(interp, Tcl_NewStringObj(
			    "value for \"-data\" missing", TCL_INDEX_NONE));
		    Tcl_SetErrorCode(interp, "TK", "IMAGE", "PHOTO",
			    "MISSING_VALUE", (char *)NULL);
		    return TCL_ERROR;
		}
	    } else if ((arg[1] == 'f') &&
		    !strncmp(arg, "-format", length)) {
		if (++i < objc) {
		    format = objv[i];
		} else {
		    Tcl_SetObjResult(interp, Tcl_NewStringObj(
			    "value for \"-format\" missing", TCL_INDEX_NONE));
		    Tcl_SetErrorCode(interp, "TK", "IMAGE", "PHOTO",
			    "MISSING_VALUE", (char *)NULL);
		    return TCL_ERROR;
		}
	    } else if ((arg[1] == 'm') &&
		!strncmp(arg, "-metadata", length)) {
		if (++i < objc) {
		    metadataInObj = objv[i];
		} else {
		    Tcl_SetObjResult(interp, Tcl_NewStringObj(
			"value for \"-metadata\" missing", TCL_INDEX_NONE));
		    Tcl_SetErrorCode(interp, "TK", "IMAGE", "PHOTO",
			"MISSING_VALUE", (char *)NULL);
		    return TCL_ERROR;
		}
	    }
	}
    }

    /*
     * Save the current values for fileString and dataString, so we can tell
     * if the user specifies them anew. IMPORTANT: if the format changes we
     * have to interpret "-file" and "-data" again as well! It might be that
     * the format string influences how "-data" or "-file" is interpreted.
     */

    oldFileString = modelPtr->fileString;
    if (oldFileString == NULL) {
	oldData = modelPtr->dataString;
	if (oldData != NULL) {
	    Tcl_IncrRefCount(oldData);
	}
    } else {
	oldData = NULL;
    }
    oldFormat = modelPtr->format;
    if (oldFormat != NULL) {
	Tcl_IncrRefCount(oldFormat);
    }
    oldPaletteString = modelPtr->palette;
    oldGamma = modelPtr->gamma;

    /*
     * Process the configuration options specified.
     */

    if (Tk_ConfigureWidget(interp, Tk_MainWindow(interp), configSpecs,
	    objc, objv, modelPtr, flags) != TCL_OK) {
	goto errorExit;
    }

    /*
     * Regard the empty string for -file, -data, -format or -metadata as the null value.
     */

    if ((modelPtr->fileString != NULL) && (modelPtr->fileString[0] == 0)) {
	ckfree(modelPtr->fileString);
	modelPtr->fileString = NULL;
    }
    if (data) {
	/*
	 * Force into ByteArray format, which most (all) image handlers will
	 * use anyway. Empty length means ignore the -data option.
	 */
	Tcl_Size bytesize;

	(void) Tcl_GetByteArrayFromObj(data, &bytesize);
	if (bytesize) {
	    Tcl_IncrRefCount(data);
	} else {
	    data = NULL;
	}
	if (modelPtr->dataString) {
	    Tcl_DecrRefCount(modelPtr->dataString);
	}
	modelPtr->dataString = data;
    }
    if (format) {
	/*
	 * Stringify to ignore -format "". It may come in as a list or other
	 * object.
	 */

	(void) Tcl_GetString(format);
	if (format->length) {
	    Tcl_IncrRefCount(format);
	} else {
	    format = NULL;
	}
	if (modelPtr->format) {
	    Tcl_DecrRefCount(modelPtr->format);
	}
	modelPtr->format = format;
    }
    if (metadataInObj) {
	/*
	 * Make -metadata a dict.
	 * Take also empty metadatas as this may be a sign to replace
	 * existing metadata.
	 */
	Tcl_Size dictSize;

	if (TCL_OK != Tcl_DictObjSize(interp,metadataInObj, &dictSize)) {
	    Tcl_SetObjResult(interp, Tcl_NewStringObj(
		    "value for \"-metadata\" not a dict", TCL_INDEX_NONE));
	    Tcl_SetErrorCode(interp, "TK", "IMAGE", "PHOTO",
		    "UNRECOGNIZED_DATA", (char *)NULL);
	    return TCL_ERROR;
	}

	if (dictSize > 0) {
	    Tcl_IncrRefCount(metadataInObj);
	} else {
	    metadataInObj = NULL;
	}
	if (modelPtr->metadata) {
	    Tcl_DecrRefCount(modelPtr->metadata);
	}
	modelPtr->metadata = metadataInObj;
    }
    /*
     * Set the image to the user-requested size, if any, and make sure storage
     * is correctly allocated for this image.
     */

    if (ImgPhotoSetSize(modelPtr, modelPtr->width,
	    modelPtr->height) != TCL_OK) {
	Tcl_SetObjResult(interp, Tcl_NewStringObj(
		TK_PHOTO_ALLOC_FAILURE_MESSAGE, TCL_INDEX_NONE));
	Tcl_SetErrorCode(interp, "TK", "MALLOC", (char *)NULL);
	goto errorExit;
    }

    /*
     * Read in the image from the file or string if the user has specified the
     * -file or -data option.
     */

    if ((modelPtr->fileString != NULL)
	    && ((modelPtr->fileString != oldFileString)
	    || (modelPtr->format != oldFormat))) {
	/*
	 * Prevent file system access in a safe interpreter.
	 */

	if (Tcl_IsSafe(interp)) {
	    Tcl_ResetResult(interp);
	    Tcl_SetObjResult(interp, Tcl_NewStringObj(
		    "can't get image from a file in a safe interpreter",
		    -1));
	    Tcl_SetErrorCode(interp, "TK", "SAFE", "PHOTO_FILE", (char *)NULL);
	    goto errorExit;
	}

	chan = Tcl_OpenFileChannel(interp, modelPtr->fileString, "r", 0);
	if (chan == NULL) {
	    goto errorExit;
	}

	/*
	 * Flag that we want the metadata result dict
	 */

	metadataOutObj = Tcl_NewDictObj();
	Tcl_IncrRefCount(metadataOutObj);

	/*
	 * -translation binary also sets -encoding binary
	 */

	if ((Tcl_SetChannelOption(interp, chan,
		"-translation", "binary") != TCL_OK) ||
		(MatchFileFormat(interp, chan, modelPtr->fileString,
			modelPtr->format, modelPtr->metadata, metadataOutObj,
			&imageFormat, &imageFormatVersion3,
			&imageWidth, &imageHeight, &oldformat) != TCL_OK)) {
	    Tcl_Close(NULL, chan);
	    goto errorExit;
	}
	result = ImgPhotoSetSize(modelPtr, imageWidth, imageHeight);
	if (result != TCL_OK) {
	    Tcl_Close(NULL, chan);
	    Tcl_SetObjResult(interp, Tcl_NewStringObj(
		    TK_PHOTO_ALLOC_FAILURE_MESSAGE, TCL_INDEX_NONE));
	    Tcl_SetErrorCode(interp, "TK", "MALLOC", (char *)NULL);
	    goto errorExit;
	}
	tempformat = modelPtr->format;
	if (oldformat && tempformat) {
	    tempformat = (Tcl_Obj *) Tcl_GetString(tempformat);
	}
	if (imageFormat != NULL) {
	    result = imageFormat->fileReadProc(interp, chan,
		    modelPtr->fileString, tempformat,
		    (Tk_PhotoHandle) modelPtr,
		    0, 0, imageWidth, imageHeight, 0, 0);
	} else {
	    result = imageFormatVersion3->fileReadProc(interp, chan,
		    modelPtr->fileString, tempformat, modelPtr->metadata,
		    (Tk_PhotoHandle) modelPtr,
		    0, 0, imageWidth, imageHeight, 0, 0,
		    metadataOutObj);
	}

	Tcl_Close(NULL, chan);
	if (result != TCL_OK) {
	    goto errorExit;
	}

	Tcl_ResetResult(interp);
	modelPtr->flags |= IMAGE_CHANGED;
    }

    if ((modelPtr->fileString == NULL) && (modelPtr->dataString != NULL)
	    && ((modelPtr->dataString != oldData)
		    || (modelPtr->format != oldFormat))) {

	/*
	 * Flag that we want the metadata result dict
	 */

	metadataOutObj = Tcl_NewDictObj();
	Tcl_IncrRefCount(metadataOutObj);

	if (MatchStringFormat(interp, modelPtr->dataString,
		modelPtr->format, modelPtr->metadata, metadataOutObj,
		&imageFormat, &imageFormatVersion3, &imageWidth,
		&imageHeight, &oldformat) != TCL_OK) {
	    goto errorExit;
	}
	if (ImgPhotoSetSize(modelPtr, imageWidth, imageHeight) != TCL_OK) {
	    Tcl_SetObjResult(interp, Tcl_NewStringObj(
		    TK_PHOTO_ALLOC_FAILURE_MESSAGE, TCL_INDEX_NONE));
	    Tcl_SetErrorCode(interp, "TK", "MALLOC", (char *)NULL);
	    goto errorExit;
	}
	tempformat = modelPtr->format;
	tempdata = modelPtr->dataString;
	if (oldformat) {
	    if (tempformat) {
		tempformat = (Tcl_Obj *) Tcl_GetString(tempformat);
	    }
	    tempdata = (Tcl_Obj *) Tcl_GetString(tempdata);
	}
	if (imageFormat != NULL) {
	    if (imageFormat->stringReadProc(interp, tempdata, tempformat,
		    (Tk_PhotoHandle) modelPtr, 0, 0, imageWidth, imageHeight,
		    0, 0) != TCL_OK) {
		goto errorExit;
	    }
	} else {
	    if (imageFormatVersion3->stringReadProc(interp, tempdata, tempformat,
		    modelPtr->metadata, (Tk_PhotoHandle) modelPtr, 0, 0,
		    imageWidth, imageHeight, 0, 0, metadataOutObj) != TCL_OK) {
		goto errorExit;
	    }
	}

	Tcl_ResetResult(interp);
	modelPtr->flags |= IMAGE_CHANGED;
    }

    /*
     * Merge driver returned metadata and master metadata
     */
    if (metadataOutObj != NULL) {
	Tcl_Size dictSize;
	if (TCL_OK != Tcl_DictObjSize(interp,metadataOutObj, &dictSize)) {
	    Tcl_SetObjResult(interp, Tcl_NewStringObj(
		    "driver metadata not a dict", TCL_INDEX_NONE));
	    Tcl_SetErrorCode(interp, "TK", "IMAGE", "PHOTO",
		    "UNRECOGNIZED_DATA", (char *)NULL);
	    goto errorExit;
	}
	if (dictSize > 0) {

	    /*
	     * We have driver return metadata
	     */

	    if (modelPtr->metadata == NULL) {
		modelPtr->metadata = metadataOutObj;
		metadataOutObj = NULL;
	    } else {
		Tcl_DictSearch search;
		Tcl_Obj *key, *value;
		int done;

		if (Tcl_IsShared(modelPtr->metadata)) {
		    Tcl_DecrRefCount(modelPtr->metadata);
		    modelPtr->metadata = Tcl_DuplicateObj(modelPtr->metadata);
		    Tcl_IncrRefCount(modelPtr->metadata);
		}

		if (Tcl_DictObjFirst(interp, metadataOutObj, &search, &key,
			&value, &done) != TCL_OK) {
		    goto errorExit;
		}
		for (; !done ; Tcl_DictObjNext(&search, &key, &value, &done)) {
		    Tcl_DictObjPut(interp, modelPtr->metadata, key, value);
		}
	    }
	}
    }

    /*
     * Enforce a reasonable value for gamma.
     */

    if (modelPtr->gamma <= 0) {
	modelPtr->gamma = 1.0;
    }

    if ((modelPtr->gamma != oldGamma)
	    || (modelPtr->palette != oldPaletteString)) {
	modelPtr->flags |= IMAGE_CHANGED;
    }

    /*
     * Cycle through all of the instances of this image, regenerating the
     * information for each instance. Then force the image to be redisplayed
     * everywhere that it is used.
     */

    for (instancePtr = modelPtr->instancePtr; instancePtr != NULL;
	    instancePtr = instancePtr->nextPtr) {
	TkImgPhotoConfigureInstance(instancePtr);
    }

    /*
     * Inform the generic image code that the image has (potentially) changed.
     */

    Tk_ImageChanged(modelPtr->tkModel, 0, 0, modelPtr->width,
	    modelPtr->height, modelPtr->width, modelPtr->height);
    modelPtr->flags &= ~IMAGE_CHANGED;

    if (oldData != NULL) {
	Tcl_DecrRefCount(oldData);
    }
    if (oldFormat != NULL) {
	Tcl_DecrRefCount(oldFormat);
    }
    if (metadataOutObj != NULL) {
	Tcl_DecrRefCount(metadataOutObj);
    }

    ToggleComplexAlphaIfNeeded(modelPtr);

    return TCL_OK;

  errorExit:
    if (oldData != NULL) {
	Tcl_DecrRefCount(oldData);
    }
    if (oldFormat != NULL) {
	Tcl_DecrRefCount(oldFormat);
    }
    if (metadataOutObj != NULL) {
	Tcl_DecrRefCount(metadataOutObj);
    }
    return TCL_ERROR;
}

/*
 *----------------------------------------------------------------------
 *
 * ToggleComplexAlphaIfNeeded --
 *
 *	This function is called when an image is modified to check if any
 *	partially transparent pixels exist, which requires blending instead of
 *	straight copy.
 *
 * Results:
 *	None.
 *
 * Side effects:
 *	(Re)sets COMPLEX_ALPHA flag of model.
 *
 *----------------------------------------------------------------------
 */

static int
ToggleComplexAlphaIfNeeded(
    PhotoModel *mPtr)
{
    size_t len = (size_t)MAX(mPtr->userWidth, mPtr->width) *
	    (size_t)MAX(mPtr->userHeight, mPtr->height) * 4;
    unsigned char *c = mPtr->pix32;
    unsigned char *end;

    /*
     * Set the COMPLEX_ALPHA flag if we have an image with partially
     * transparent bits.
     */

    mPtr->flags &= ~COMPLEX_ALPHA;
    if (c == NULL) {
	return 0;
    }
    end = c + len;
    c += 3;			/* Start at first alpha byte. */
    for (; c < end; c += 4) {
	if (*c && *c != 255) {
     	    mPtr->flags |= COMPLEX_ALPHA;
	    break;
	}
    }
    return (mPtr->flags & COMPLEX_ALPHA);
}

/*
 *----------------------------------------------------------------------
 *
 * ImgPhotoDelete --
 *
 *	This function is called by the image code to delete the model
 *	structure for an image.
 *
 * Results:
 *	None.
 *
 * Side effects:
 *	Resources associated with the image get freed.
 *
 *----------------------------------------------------------------------
 */

static void
ImgPhotoDelete(
    void *modelData)	/* Pointer to PhotoModel structure for image.
				 * Must not have any more instances. */
{
    PhotoModel *modelPtr = (PhotoModel *)modelData;
    PhotoInstance *instancePtr;

    while ((instancePtr = modelPtr->instancePtr) != NULL) {
	if (instancePtr->refCount > 0) {
	    Tcl_Panic("tried to delete photo image when instances still exist");
	}
	Tcl_CancelIdleCall(TkImgDisposeInstance, instancePtr);
	TkImgDisposeInstance(instancePtr);
    }
    modelPtr->tkModel = NULL;
    if (modelPtr->imageCmd != NULL) {
	Tcl_DeleteCommandFromToken(modelPtr->interp, modelPtr->imageCmd);
    }
    if (modelPtr->pix32 != NULL) {
	ckfree(modelPtr->pix32);
    }
    if (modelPtr->validRegion != NULL) {
	TkDestroyRegion(modelPtr->validRegion);
    }
    if (modelPtr->dataString != NULL) {
	Tcl_DecrRefCount(modelPtr->dataString);
    }
    if (modelPtr->format != NULL) {
	Tcl_DecrRefCount(modelPtr->format);
    }
    if (modelPtr->metadata != NULL) {
	Tcl_DecrRefCount(modelPtr->metadata);
    }
    Tk_FreeOptions(configSpecs, modelPtr, NULL, 0);
    ckfree(modelPtr);
}

/*
 *----------------------------------------------------------------------
 *
 * ImgPhotoCmdDeletedProc --
 *
 *	This function is invoked when the image command for an image is
 *	deleted. It deletes the image.
 *
 * Results:
 *	None.
 *
 * Side effects:
 *	The image is deleted.
 *
 *----------------------------------------------------------------------
 */

static void
ImgPhotoCmdDeletedProc(
    void *clientData)	/* Pointer to PhotoModel structure for
				 * image. */
{
    PhotoModel *modelPtr = (PhotoModel *)clientData;

    modelPtr->imageCmd = NULL;
    if (modelPtr->tkModel != NULL) {
	Tk_DeleteImage(modelPtr->interp, Tk_NameOfImage(modelPtr->tkModel));
    }
}

/*
 *----------------------------------------------------------------------
 *
 * ImgPhotoSetSize --
 *
 *	This function reallocates the image storage and instance pixmaps for a
 *	photo image, as necessary, to change the image's size to `width' x
 *	`height' pixels.
 *
 * Results:
 *	TCL_OK if successful, TCL_ERROR if failure occurred (currently just
 *	with memory allocation.)
 *
 * Side effects:
 *	Storage gets reallocated, for the model and all its instances.
 *
 *----------------------------------------------------------------------
 */

static int
ImgPhotoSetSize(
    PhotoModel *modelPtr,
    int width, int height)
{
    unsigned char *newPix32 = NULL;
    int h, offset, pitch;
    unsigned char *srcPtr, *destPtr;
    XRectangle validBox, clipBox;
    TkRegion clipRegion;
    PhotoInstance *instancePtr;

    if (modelPtr->userWidth > 0) {
	width = modelPtr->userWidth;
    }
    if (modelPtr->userHeight > 0) {
	height = modelPtr->userHeight;
    }

    if (width > INT_MAX / 4) {
	/* Pitch overflows int */
	return TCL_ERROR;
    }
    pitch = width * 4;

    /*
     * Test if we're going to (re)allocate the main buffer now, so that any
     * failures will leave the photo unchanged.
     */

    if ((width != modelPtr->width) || (height != modelPtr->height)
	    || (modelPtr->pix32 == NULL)) {
	unsigned newPixSize;

	if (pitch && height > (int)(UINT_MAX / pitch)) {
	    return TCL_ERROR;
	}
	newPixSize = height * pitch;

	/*
	 * Some mallocs() really hate allocating zero bytes. [Bug 619544]
	 */

	if (newPixSize == 0) {
	    newPix32 = NULL;
	} else {
	    newPix32 = (unsigned char *)attemptckalloc(newPixSize);
	    if (newPix32 == NULL) {
		return TCL_ERROR;
	    }
	}
    }

    /*
     * We have to trim the valid region if it is currently larger than the new
     * image size.
     */

    TkClipBox(modelPtr->validRegion, &validBox);
    if ((validBox.x + validBox.width > width)
	    || (validBox.y + validBox.height > height)) {
	clipBox.x = 0;
	clipBox.y = 0;
	clipBox.width = width;
	clipBox.height = height;
	clipRegion = TkCreateRegion();
	TkUnionRectWithRegion(&clipBox, clipRegion, clipRegion);
	TkIntersectRegion(modelPtr->validRegion, clipRegion,
		modelPtr->validRegion);
	TkDestroyRegion(clipRegion);
	TkClipBox(modelPtr->validRegion, &validBox);
    }

    /*
     * Use the reallocated storage (allocation above) for the 32-bit image and
     * copy over valid regions. Note that this test is true precisely when the
     * allocation has already been done.
     */

    if (newPix32 != NULL) {
	/*
	 * Zero the new array. The dithering code shouldn't read the areas
	 * outside validBox, but they might be copied to another photo image
	 * or written to a file.
	 */

	if ((modelPtr->pix32 != NULL)
	    && ((width == modelPtr->width) || (width == validBox.width))) {
	    if (validBox.y > 0) {
		memset(newPix32, 0, ((size_t) validBox.y * pitch));
	    }
	    h = validBox.y + validBox.height;
	    if (h < height) {
		memset(newPix32 + h*pitch, 0, ((size_t) (height - h) * pitch));
	    }
	} else {
	    memset(newPix32, 0, ((size_t)height * pitch));
	}

	if (modelPtr->pix32 != NULL) {
	    /*
	     * Copy the common area over to the new array array and free the
	     * old array.
	     */

	    if (width == modelPtr->width) {

		/*
		 * The region to be copied is contiguous.
		 */

		offset = validBox.y * pitch;
		memcpy(newPix32 + offset, modelPtr->pix32 + offset,
			((size_t)validBox.height * pitch));

	    } else if ((validBox.width > 0) && (validBox.height > 0)) {
		/*
		 * Area to be copied is not contiguous - copy line by line.
		 */

		destPtr = newPix32 + (validBox.y * width + validBox.x) * 4;
		srcPtr = modelPtr->pix32 + (validBox.y * modelPtr->width
			+ validBox.x) * 4;
		for (h = validBox.height; h > 0; h--) {
		    memcpy(destPtr, srcPtr, ((size_t)validBox.width * 4));
		    destPtr += width * 4;
		    srcPtr += modelPtr->width * 4;
		}
	    }

	    ckfree(modelPtr->pix32);
	}

	modelPtr->pix32 = newPix32;
	modelPtr->width = width;
	modelPtr->height = height;

	/*
	 * Dithering will be correct up to the end of the last pre-existing
	 * complete scanline.
	 */

	if ((validBox.x > 0) || (validBox.y > 0)) {
	    modelPtr->ditherX = 0;
	    modelPtr->ditherY = 0;
	} else if (validBox.width == width) {
	    if ((int) validBox.height < modelPtr->ditherY) {
		modelPtr->ditherX = 0;
		modelPtr->ditherY = validBox.height;
	    }
	} else if ((modelPtr->ditherY > 0)
		|| ((int) validBox.width < modelPtr->ditherX)) {
	    modelPtr->ditherX = validBox.width;
	    modelPtr->ditherY = 0;
	}
    }

    ToggleComplexAlphaIfNeeded(modelPtr);

    /*
     * Now adjust the sizes of the pixmaps for all of the instances.
     */

    for (instancePtr = modelPtr->instancePtr; instancePtr != NULL;
	    instancePtr = instancePtr->nextPtr) {
	TkImgPhotoInstanceSetSize(instancePtr);
    }

    return TCL_OK;
}

/*
 *----------------------------------------------------------------------
 *
 * MatchFileFormat --
 *
 *	This function is called to find a photo image file format handler
 *	which can parse the image data in the given file. If a user-specified
 *	format string is provided, only handlers whose names match a prefix of
 *	the format string are tried.
 *
 * Results:
 *	A standard TCL return value. If the return value is TCL_OK, a pointer
 *	to the image format record is returned in *imageFormatPtr or
 *	*imageFormatVersion3Ptr, and the width and height of the image are
 *	returned in *widthPtr and *heightPtr.
 *
 * Side effects:
 *	None.
 *
 *----------------------------------------------------------------------
 */

static int
MatchFileFormat(
    Tcl_Interp *interp,		/* Interpreter to use for reporting errors. */
    Tcl_Channel chan,		/* The image file, open for reading. */
    const char *fileName,	/* The name of the image file. */
    Tcl_Obj *formatObj,		/* User-specified format string, or NULL. */
    Tcl_Obj *metadataInObj,	/* User-specified metadata, may be NULL */
    Tcl_Obj *metadataOutObj,	/* metadata to return, may be NULL */
    Tk_PhotoImageFormat **imageFormatPtr,
				/* A pointer to the photo image format record
				 * is returned here. For formatVersion3, this is
				 * set to NULL */
    Tk_PhotoImageFormatVersion3 **imageFormatVersion3Ptr,
				/* A pointer to the photo image formatVersion3
				 * record is returned here. For non
				 * formatVersion3, this is set to NULL*/
    int *widthPtr, int *heightPtr,
				/* The dimensions of the image are returned
				 * here. */
    int *oldformat)		/* Returns 1 if the old image API is used. */
{
    int matched = 0;
    int useoldformat = 0;
    Tk_PhotoImageFormat *formatPtr;
    Tk_PhotoImageFormatVersion3 *formatVersion3Ptr;
    ThreadSpecificData *tsdPtr = (ThreadSpecificData *)
	    Tcl_GetThreadData(&dataKey, sizeof(ThreadSpecificData));
    const char *formatString = NULL;

    if (formatObj) {
	formatString = Tcl_GetString(formatObj);
    }

    /*
     * Scan through the table of file format handlers to find one which can
     * handle the image.
     */

    for (formatPtr = tsdPtr->formatList; formatPtr != NULL;
	    formatPtr = formatPtr->nextPtr) {
	if (formatObj != NULL) {
	    if (strncasecmp(formatString,
		    formatPtr->name, strlen(formatPtr->name)) != 0) {
		continue;
	    }
	    matched = 1;
	    if (formatPtr->fileMatchProc == NULL) {
		Tcl_SetObjResult(interp, Tcl_ObjPrintf(
			"-file option isn't supported for %s images",
			formatString));
		Tcl_SetErrorCode(interp, "TK", "IMAGE", "PHOTO",
			"NOT_FILE_FORMAT", (char *)NULL);
		return TCL_ERROR;
	    }
	}
	if (formatPtr->fileMatchProc != NULL) {
	    (void) Tcl_Seek(chan, Tcl_LongAsWide(0L), SEEK_SET);

	    if (formatPtr->fileMatchProc(chan, fileName, formatObj,
		    widthPtr, heightPtr, interp)) {
		if (*widthPtr < 1) {
		    *widthPtr = 1;
		}
		if (*heightPtr < 1) {
		    *heightPtr = 1;
		}
		break;
	    }
	}
    }
<<<<<<< HEAD
=======
#if !defined(TK_NO_DEPRECATED) && TCL_MAJOR_VERSION < 9
if (formatPtr == NULL) {
	useoldformat = 1;
	for (formatPtr = tsdPtr->oldFormatList; formatPtr != NULL;
		formatPtr = formatPtr->nextPtr) {
	    if (formatString != NULL) {
		if (strncasecmp(formatString,
			formatPtr->name, strlen(formatPtr->name)) != 0) {
		    continue;
		}
		matched = 1;
		if (formatPtr->fileMatchProc == NULL) {
		    Tcl_SetObjResult(interp, Tcl_ObjPrintf(
			    "-file option isn't supported for %s images",
			    formatString));
		    Tcl_SetErrorCode(interp, "TK", "IMAGE", "PHOTO",
			    "NOT_FILE_FORMAT", (char *)NULL);
		    return TCL_ERROR;
		}
	    }
	    if (formatPtr->fileMatchProc != NULL) {
		(void) Tcl_Seek(chan, Tcl_LongAsWide(0L), SEEK_SET);
		if (formatPtr->fileMatchProc(chan, fileName, (Tcl_Obj *)
			formatString, widthPtr, heightPtr, interp)) {
		    if (*widthPtr < 1) {
			*widthPtr = 1;
		    }
		    if (*heightPtr < 1) {
			*heightPtr = 1;
		    }
		    break;
		}
	    }
	}
    }
#endif
>>>>>>> dbf5cf6c

    /*
     * For old and not version 3 format, exit now with success
     */

    if (formatPtr != NULL) {
	*imageFormatPtr = formatPtr;
	*imageFormatVersion3Ptr = NULL;
	*oldformat = useoldformat;
	(void) Tcl_Seek(chan, Tcl_LongAsWide(0L), SEEK_SET);
	return TCL_OK;
    }

    /*
     * Scan through the table of file format version 3 handlers to find one
     * which can handle the image.
     */

    for (formatVersion3Ptr = tsdPtr->formatListVersion3;
	    formatVersion3Ptr != NULL;
	    formatVersion3Ptr = formatVersion3Ptr->nextPtr) {
	if (formatObj != NULL) {
	    if (strncasecmp(formatString,
		    formatVersion3Ptr->name, strlen(formatVersion3Ptr->name))
		    != 0) {
		continue;
	    }
	    matched = 1;
	    if (formatVersion3Ptr->fileMatchProc == NULL) {
		Tcl_SetObjResult(interp, Tcl_ObjPrintf(
			"-file option isn't supported for %s images",
			formatString));
		Tcl_SetErrorCode(interp, "TK", "IMAGE", "PHOTO",
			"NOT_FILE_FORMAT", (char *)NULL);
		return TCL_ERROR;
	    }
	}
	if (formatVersion3Ptr->fileMatchProc != NULL) {
	    (void) Tcl_Seek(chan, Tcl_LongAsWide(0L), SEEK_SET);

	    if (formatVersion3Ptr->fileMatchProc(interp, chan, fileName,
		    formatObj, metadataInObj, widthPtr, heightPtr,
		    metadataOutObj)) {
		if (*widthPtr < 1) {
		    *widthPtr = 1;
		}
		if (*heightPtr < 1) {
		    *heightPtr = 1;
		}
		*imageFormatVersion3Ptr = formatVersion3Ptr;
		*imageFormatPtr = NULL;
		*oldformat = 0;
		(void) Tcl_Seek(chan, Tcl_LongAsWide(0L), SEEK_SET);
		return TCL_OK;
	    }

	    /*
	     * Check if driver has shared or changed the metadata Tcl object.
	     * In this case, release and recreate it.
	     */

	    if (metadataOutObj != NULL) {
		Tcl_Size dictSize;
		if (Tcl_IsShared(metadataOutObj)
			|| TCL_OK != Tcl_DictObjSize(interp,metadataOutObj, &dictSize)
			|| dictSize > 0) {
		    Tcl_DecrRefCount(metadataOutObj);
		    metadataOutObj = Tcl_NewDictObj();
		    Tcl_IncrRefCount(metadataOutObj);
		}
	    }
	}
    }

    /*
     * No matching format found
     */

    if ((formatObj != NULL) && !matched) {
	Tcl_SetObjResult(interp, Tcl_ObjPrintf(
		"image file format \"%s\" is not supported",
		formatString));
	Tcl_SetErrorCode(interp, "TK", "LOOKUP", "PHOTO_FORMAT",
		formatString, (char *)NULL);
    } else {
	Tcl_SetObjResult(interp, Tcl_ObjPrintf(
		"couldn't recognize data in image file \"%s\"",
		fileName));
	Tcl_SetErrorCode(interp, "TK", "PHOTO", "IMAGE",
		"UNRECOGNIZED_DATA", (char *)NULL);
    }
    return TCL_ERROR;
}

/*
 *----------------------------------------------------------------------
 *
 * MatchStringFormat --
 *
 *	This function is called to find a photo image file format handler
 *	which can parse the image data in the given string. If a
 *	user-specified format string is provided, only handlers whose names
 *	match a prefix of the format string are tried.
 *
 * Results:
 *	A standard TCL return value. If the return value is TCL_OK, a pointer
 *	to the image format record is returned in *imageFormatPtr or
 *	*imageFormatVersion3Ptr, and the width and height of the image are
 *	returned in *widthPtr and *heightPtr.
 *
 * Side effects:
 *	None.
 *
 *----------------------------------------------------------------------
 */

static int
MatchStringFormat(
    Tcl_Interp *interp,		/* Interpreter to use for reporting errors. */
    Tcl_Obj *data,		/* Object containing the image data. */
    Tcl_Obj *formatObj,		/* User-specified format string, or NULL. */
    Tcl_Obj *metadataInObj,	/* User-specified metadata, may be NULL */
    Tcl_Obj *metadataOutObj,	/* metadata output dict, may be NULL */
    Tk_PhotoImageFormat **imageFormatPtr,
				/* A pointer to the photo image format record
				 * is returned here. For formatVersion3, this is
				 * set to NULL*/
    Tk_PhotoImageFormatVersion3 **imageFormatVersion3Ptr,
				/* A pointer to the photo image formatVersion3
				 * record is returned here. For non
				 * formatVersion3, this is set to NULL*/
    int *widthPtr, int *heightPtr,
				/* The dimensions of the image are returned
				 * here. */
    int *oldformat)		/* Returns 1 if the old image API is used. */
{
    int matched = 0, useoldformat = 0;
    Tk_PhotoImageFormat *formatPtr, *defaultFormatPtr = NULL;
    Tk_PhotoImageFormatVersion3 *formatVersion3Ptr = NULL;
    ThreadSpecificData *tsdPtr = (ThreadSpecificData *)
	    Tcl_GetThreadData(&dataKey, sizeof(ThreadSpecificData));
    const char *formatString = NULL;

    if (formatObj) {
	formatString = Tcl_GetString(formatObj);
    }

    /*
     * Scan through the table of file format handlers to find one which can
     * handle the image.
     */

    for (formatPtr = tsdPtr->formatList; formatPtr != NULL;
	    formatPtr = formatPtr->nextPtr) {
	/*
	 * To keep the behaviour of older versions (Tk <= 8.6), the default
	 * list-of-lists string format is checked last. Remember its position.
	 */

	if (strncasecmp("default", formatPtr->name, strlen(formatPtr->name))
		== 0) {
	    defaultFormatPtr = formatPtr;
	}

	if (formatObj != NULL) {
	    if (strncasecmp(formatString,
		    formatPtr->name, strlen(formatPtr->name)) != 0) {
		continue;
	    }
	    matched = 1;
	    if (formatPtr->stringMatchProc == NULL) {
		Tcl_SetObjResult(interp, Tcl_ObjPrintf(
			"-data option isn't supported for %s images",
			formatString));
		Tcl_SetErrorCode(interp, "TK", "IMAGE", "PHOTO",
			"NOT_DATA_FORMAT", (char *)NULL);
		return TCL_ERROR;
	    }
	}

	/*
	 * If this is the default format, and it was not passed as -format
	 * option, skip the stringMatchProc test. It'll be done later
	 */

	if (formatObj == NULL && formatPtr == defaultFormatPtr) {
	    continue;
	}

	if ((formatPtr->stringMatchProc != NULL)
		&& (formatPtr->stringReadProc != NULL)
		&& formatPtr->stringMatchProc(data, formatObj,
			widthPtr, heightPtr, interp)) {
	    break;
	}
    }

<<<<<<< HEAD
=======
#if !defined(TK_NO_DEPRECATED) && TCL_MAJOR_VERSION < 9
    if (formatPtr == NULL) {
	useoldformat = 1;
	for (formatPtr = tsdPtr->oldFormatList; formatPtr != NULL;
		formatPtr = formatPtr->nextPtr) {
	    if (formatObj != NULL) {
		if (strncasecmp(formatString,
			formatPtr->name, strlen(formatPtr->name)) != 0) {
		    continue;
		}
		matched = 1;
		if (formatPtr->stringMatchProc == NULL) {
		    Tcl_SetObjResult(interp, Tcl_ObjPrintf(
			    "-data option isn't supported for %s images",
			    formatString));
		    Tcl_SetErrorCode(interp, "TK", "IMAGE", "PHOTO",
			    "NOT_DATA_FORMAT", (char *)NULL);
		    return TCL_ERROR;
		}
	    }
	    if ((formatPtr->stringMatchProc != NULL)
		    && (formatPtr->stringReadProc != NULL)
		    && formatPtr->stringMatchProc(
			    (Tcl_Obj *) Tcl_GetString(data),
			    (Tcl_Obj *) formatString,
			    widthPtr, heightPtr, interp)) {
		break;
	    }
	}
    }
#endif

>>>>>>> dbf5cf6c
    if (formatPtr == NULL) {
	useoldformat = 0;
	for (formatVersion3Ptr = tsdPtr->formatListVersion3;
		formatVersion3Ptr != NULL;
		formatVersion3Ptr = formatVersion3Ptr->nextPtr) {
	    if (formatObj != NULL) {
		if (strncasecmp(formatString,
			formatVersion3Ptr->name, strlen(formatVersion3Ptr->name)
			) != 0) {
		    continue;
		}
		matched = 1;
		if (formatVersion3Ptr->stringMatchProc == NULL) {
		    Tcl_SetObjResult(interp, Tcl_ObjPrintf(
			    "-data option isn't supported for %s images",
			    formatString));
		    Tcl_SetErrorCode(interp, "TK", "IMAGE", "PHOTO",
			    "NOT_DATA_FORMAT", (char *)NULL);
		    return TCL_ERROR;
		}
	    }
	    if ((formatVersion3Ptr->stringMatchProc != NULL)
		    && (formatVersion3Ptr->stringReadProc != NULL)
		    && formatVersion3Ptr->stringMatchProc(interp, data,
			    formatObj, metadataInObj, widthPtr, heightPtr,
			    metadataOutObj)) {
		break;
	    }

	    /*
	     * Check if driver has shared or changed the metadata tcl object.
	     * In this case, release and recreate it.
	     */

	    if (metadataOutObj != NULL) {
		Tcl_Size dictSize;
		if (Tcl_IsShared(metadataOutObj)
			|| TCL_OK != Tcl_DictObjSize(interp,metadataOutObj, &dictSize)
			|| dictSize > 0) {
		    Tcl_DecrRefCount(metadataOutObj);
		    metadataOutObj = Tcl_NewDictObj();
		    Tcl_IncrRefCount(metadataOutObj);
		}
	    }
	}
    }

    if (formatPtr == NULL && formatVersion3Ptr == NULL) {
	/*
	 * Try the default format as last resort (only if no -format option
	 * was passed).
	 */

	if ( formatObj == NULL && defaultFormatPtr == NULL) {
	    Tcl_Panic("default image format handler not registered");
	}
	if ( formatObj == NULL
		&& defaultFormatPtr->stringMatchProc != NULL
		&& defaultFormatPtr->stringReadProc != NULL
		&& defaultFormatPtr->stringMatchProc(data, formatObj,
		widthPtr, heightPtr, interp) != 0) {
	    useoldformat = 0;
	    formatPtr = defaultFormatPtr;
	} else if ((formatObj != NULL) && !matched) {
	    Tcl_SetObjResult(interp, Tcl_ObjPrintf(
		    "image format \"%s\" is not supported", formatString));
	    Tcl_SetErrorCode(interp, "TK", "LOOKUP", "PHOTO_FORMAT",
		    formatString, (char *)NULL);
	    return TCL_ERROR;
	} else {

	    /*
	     * Some lower level routine (stringMatchProc) may have already set
	     * a specific error message, so just return this. Otherwise return
	     * a generic image data error.
	     */

	    if (Tcl_GetString(Tcl_GetObjResult(interp))[0] == '\0') {
		Tcl_SetObjResult(interp, Tcl_NewStringObj(
			"couldn't recognize image data", TCL_INDEX_NONE));
		Tcl_SetErrorCode(interp, "TK", "IMAGE", "PHOTO",
			"UNRECOGNIZED_DATA", (char *)NULL);
	    }
	    return TCL_ERROR;
	}
    }

    *imageFormatPtr = formatPtr;
    *imageFormatVersion3Ptr = formatVersion3Ptr;
    *oldformat = useoldformat;

    /*
     * Some stringMatchProc might have left error messages and error codes in
     * interp.	Clear them before return.
     */
    Tcl_ResetResult(interp);
    return TCL_OK;
}

/*
 *----------------------------------------------------------------------
 *
 * Tk_FindPhoto --
 *
 *	This function is called to get an opaque handle (actually a
 *	PhotoModel *) for a given image, which can be used in subsequent
 *	calls to Tk_PhotoPutBlock, etc. The `name' parameter is the name of
 *	the image.
 *
 * Results:
 *	The handle for the photo image, or NULL if there is no photo image
 *	with the name given.
 *
 * Side effects:
 *	None.
 *
 *----------------------------------------------------------------------
 */

Tk_PhotoHandle
Tk_FindPhoto(
    Tcl_Interp *interp,		/* Interpreter (application) in which image
				 * exists. */
    const char *imageName)	/* Name of the desired photo image. */
{
    const Tk_ImageType *typePtr;
    void *clientData =
	    Tk_GetImageModelData(interp, imageName, &typePtr);

    if ((typePtr == NULL) || (typePtr->name != tkPhotoImageType.name)) {
	return NULL;
    }
    return clientData;
}

/*
 *----------------------------------------------------------------------
 *
 * Tk_PhotoPutBlock --
 *
 *	This function is called to put image data into a photo image.
 *
 * Results:
 *	A standard Tcl result code.
 *
 * Side effects:
 *	The image data is stored. The image may be expanded. The Tk image code
 *	is informed that the image has changed. If the result code is
 *	TCL_ERROR, an error message will be placed in the interpreter (if
 *	non-NULL).
 *
 *----------------------------------------------------------------------
 */

int
Tk_PhotoPutBlock(
    Tcl_Interp *interp,		/* Interpreter for passing back error
				 * messages, or NULL. */
    Tk_PhotoHandle handle,	/* Opaque handle for the photo image to be
				 * updated. */
    Tk_PhotoImageBlock *blockPtr,
				/* Pointer to a structure describing the pixel
				 * data to be copied into the image. */
    int x, int y,		/* Coordinates of the top-left pixel to be
				 * updated in the image. */
    int width, int height,	/* Dimensions of the area of the image to be
				 * updated. */
    int compRule)		/* Compositing rule to use when processing
				 * transparent pixels. */
{
    PhotoModel *modelPtr = (PhotoModel *) handle;
    Tk_PhotoImageBlock sourceBlock;
    unsigned char *memToFree;
    int xEnd, yEnd, greenOffset, blueOffset, alphaOffset;
    int wLeft, hLeft, wCopy, hCopy, pitch;
    unsigned char *srcPtr, *srcLinePtr, *destPtr, *destLinePtr;
    int sourceIsSimplePhoto = compRule & SOURCE_IS_SIMPLE_ALPHA_PHOTO;
    XRectangle rect;

    /*
     * Zero-sized blocks never cause any changes. [Bug 3078902]
     */

    if (blockPtr->height == 0 || blockPtr->width == 0) {
	return TCL_OK;
    }

    compRule &= ~SOURCE_IS_SIMPLE_ALPHA_PHOTO;

    if ((modelPtr->userWidth != 0) && ((x + width) > modelPtr->userWidth)) {
	width = modelPtr->userWidth - x;
    }
    if ((modelPtr->userHeight != 0)
	    && ((y + height) > modelPtr->userHeight)) {
	height = modelPtr->userHeight - y;
    }
    if ((width <= 0) || (height <= 0)) {
	return TCL_OK;
    }

    /*
     * Fix for bug e4336bef5d:
     *
     * Make a local copy of *blockPtr, as we might have to change some
     * of its fields and don't want to interfere with the caller's data.
     *
     * If source and destination are the same image, create a copy  of the
     * source data in our local sourceBlock.
     *
     * To find out, just comparing the pointers is not enough - they might have
     * different values and still point to the same block of memory. (e.g.
     * if the -from option was passed to [imageName copy])
     */
    sourceBlock = *blockPtr;
    memToFree = NULL;
    if (modelPtr->pix32 && (sourceBlock.pixelPtr >= modelPtr->pix32)
	    && (sourceBlock.pixelPtr < modelPtr->pix32 + modelPtr->width
	    * modelPtr->height * 4)) {
	/*
	 * Fix 5c51be6411: avoid reading
	 *
	 *	(sourceBlock.pitch - sourceBlock.width * sourceBlock.pixelSize)
	 *
	 * bytes past the end of modelPtr->pix32[] when
	 *
	 *	blockPtr->pixelPtr > (modelPtr->pix32 +
	 *		4 * modelPtr->width * modelPtr->height -
	 *		sourceBlock.height * sourceBlock.pitch)
	 */
	unsigned int cpyLen = (sourceBlock.height - 1) * sourceBlock.pitch +
		sourceBlock.width * sourceBlock.pixelSize;

	sourceBlock.pixelPtr = (unsigned char *)attemptckalloc(cpyLen);
	if (sourceBlock.pixelPtr == NULL) {
	    if (interp != NULL) {
		Tcl_SetObjResult(interp, Tcl_NewStringObj(
			TK_PHOTO_ALLOC_FAILURE_MESSAGE, TCL_INDEX_NONE));
		Tcl_SetErrorCode(interp, "TK", "MALLOC", (char *)NULL);
	    }
	    return TCL_ERROR;
	}
	memToFree = sourceBlock.pixelPtr;
	memcpy(sourceBlock.pixelPtr, blockPtr->pixelPtr, cpyLen);
    }


    xEnd = x + width;
    yEnd = y + height;
    if ((xEnd > modelPtr->width) || (yEnd > modelPtr->height)) {
	if (ImgPhotoSetSize(modelPtr, MAX(xEnd, modelPtr->width),
		MAX(yEnd, modelPtr->height)) == TCL_ERROR) {
	    if (interp != NULL) {
		Tcl_SetObjResult(interp, Tcl_NewStringObj(
			TK_PHOTO_ALLOC_FAILURE_MESSAGE, TCL_INDEX_NONE));
		Tcl_SetErrorCode(interp, "TK", "MALLOC", (char *)NULL);
	    }
	    goto errorExit;
	}
    }

    if ((y < modelPtr->ditherY) || ((y == modelPtr->ditherY)
	    && (x < modelPtr->ditherX))) {
	/*
	 * The dithering isn't correct past the start of this block.
	 */

	modelPtr->ditherX = x;
	modelPtr->ditherY = y;
    }

    /*
     * If this image block could have different red, green and blue
     * components, mark it as a color image.
     */

    greenOffset = sourceBlock.offset[1] - sourceBlock.offset[0];
    blueOffset = sourceBlock.offset[2] - sourceBlock.offset[0];
    alphaOffset = sourceBlock.offset[3];
    if ((alphaOffset >= sourceBlock.pixelSize) || (alphaOffset < 0)) {
	alphaOffset = 0;
	sourceIsSimplePhoto = 1;
    } else {
	alphaOffset -= sourceBlock.offset[0];
    }
    if ((greenOffset != 0) || (blueOffset != 0)) {
	modelPtr->flags |= COLOR_IMAGE;
    }

    /*
     * Copy the data into our local 32-bit/pixel array. If we can do it with a
     * single memmove, we do.
     */

    destLinePtr = modelPtr->pix32 + (y * modelPtr->width + x) * 4;
    pitch = modelPtr->width * 4;

    /*
     * Test to see if we can do the whole write in a single copy. This test is
     * probably too restrictive. We should also be able to do a memmove if
     * pixelSize == 3 and alphaOffset == 0. Maybe other cases too.
     */

    if ((sourceBlock.pixelSize == 4)
	    && (greenOffset == 1) && (blueOffset == 2) && (alphaOffset == 3)
	    && (width <= sourceBlock.width) && (height <= sourceBlock.height)
	    && ((height == 1) || ((x == 0) && (width == modelPtr->width)
		&& (sourceBlock.pitch == pitch)))
	    && (compRule == TK_PHOTO_COMPOSITE_SET)) {
	memmove(destLinePtr, sourceBlock.pixelPtr + sourceBlock.offset[0],
		((size_t)height * width * 4));

	/*
	 * We know there's an alpha offset and we're setting the data, so skip
	 * directly to the point when we recompute the photo validity region.
	 */

	goto recalculateValidRegion;
    }

    /*
     * Copy and merge pixels according to the compositing rule.
     */

    for (hLeft = height; hLeft > 0;) {
	int pixelSize = sourceBlock.pixelSize;
	int compRuleSet = (compRule == TK_PHOTO_COMPOSITE_SET);

	srcLinePtr = sourceBlock.pixelPtr + sourceBlock.offset[0];
	hCopy = MIN(hLeft, sourceBlock.height);
	hLeft -= hCopy;
	for (; hCopy > 0; --hCopy) {
	    /*
	     * If the layout of the source line matches our memory layout and
	     * we're setting, we can just copy the bytes directly, which is
	     * much faster.
	     */

	    if ((pixelSize == 4) && (greenOffset == 1)
		    && (blueOffset == 2) && (alphaOffset == 3)
		    && (width <= sourceBlock.width)
		    && compRuleSet) {
		memcpy(destLinePtr, srcLinePtr, ((size_t)width * 4));
		srcLinePtr += sourceBlock.pitch;
		destLinePtr += pitch;
		continue;
	    }

	    /*
	     * Have to copy the slow way.
	     */

	    destPtr = destLinePtr;
	    for (wLeft = width; wLeft > 0;) {
		wCopy = MIN(wLeft, sourceBlock.width);
		wLeft -= wCopy;
		srcPtr = srcLinePtr;

		/*
		 * But we might be lucky and be able to use fairly fast loops.
		 * It's worth checking...
		 */

		if (alphaOffset == 0) {
		    /*
		     * This is the non-alpha case, so can still be fairly
		     * fast. Note that in the non-alpha-source case, the
		     * compositing rule doesn't apply.
		     */

		    for (; wCopy>0 ; --wCopy, srcPtr+=pixelSize) {
			*destPtr++ = srcPtr[0];
			*destPtr++ = srcPtr[greenOffset];
			*destPtr++ = srcPtr[blueOffset];
			*destPtr++ = 255;
		    }
		    continue;
		} else if (compRuleSet) {
		    /*
		     * This is the SET compositing rule, which just replaces
		     * what was there before with the new data. This is
		     * another fairly fast case. No point in doing a memcpy();
		     * the order of channels is probably wrong.
		     */

		    for (; wCopy>0 ; --wCopy, srcPtr+=pixelSize) {
			*destPtr++ = srcPtr[0];
			*destPtr++ = srcPtr[greenOffset];
			*destPtr++ = srcPtr[blueOffset];
			*destPtr++ = srcPtr[alphaOffset];
		    }
		    continue;
		}

		/*
		 * Bother; need to consider the alpha value of each pixel to
		 * know what to do.
		 */

		for (; wCopy>0 ; --wCopy, srcPtr+=pixelSize) {
		    int alpha = srcPtr[alphaOffset];

		    if (alpha == 255 || !destPtr[3]) {
			/*
			 * Either the source is 100% opaque, or the
			 * destination is entirely blank. In all cases, we
			 * just set the destination to the source.
			 */

			*destPtr++ = srcPtr[0];
			*destPtr++ = srcPtr[greenOffset];
			*destPtr++ = srcPtr[blueOffset];
			*destPtr++ = alpha;
			continue;
		    }

		    /*
		     * Can still skip doing work if the source is 100%
		     * transparent at this point.
		     */

		    if (alpha) {
			int Alpha = destPtr[3];

			/*
			 * OK, there's real work to be done. Luckily, there's
			 * a substantial literature on what to do in this
			 * case. In particular, Porter and Duff have done a
			 * taxonomy of compositing rules, and the right one is
			 * the "Source Over" rule. This code implements that.
			 */

			destPtr[0] = PD_SRC_OVER(srcPtr[0], alpha, destPtr[0],
				Alpha);
			destPtr[1] = PD_SRC_OVER(srcPtr[greenOffset], alpha,
				destPtr[1], Alpha);
			destPtr[2] = PD_SRC_OVER(srcPtr[blueOffset], alpha,
				destPtr[2], Alpha);
			destPtr[3] = PD_SRC_OVER_ALPHA(alpha, Alpha);
		    }

		    destPtr += 4;
		}
	    }
	    srcLinePtr += sourceBlock.pitch;
	    destLinePtr += pitch;
	}
    }

    /*
     * Add this new block to the region which specifies which data is valid.
     */

    if (alphaOffset) {
	/*
	 * This block is grossly inefficient. For each row in the image, it
	 * finds each contiguous string of nontransparent pixels, then marks
	 * those areas as valid in the validRegion mask. This makes drawing
	 * very efficient, because of the way we use X: we just say, here's
	 * your mask, and here's your data. We need not worry about the
	 * current background color, etc. But this costs us a lot on the image
	 * setup. Still, image setup only happens once, whereas the drawing
	 * happens many times, so this might be the best way to go.
	 *
	 * An alternative might be to not set up this mask, and instead, at
	 * drawing time, for each transparent pixel, set its color to the
	 * color of the background behind that pixel. This is what I suspect
	 * most of programs do. However, they don't have to deal with the
	 * canvas, which could have many different background colors.
	 * Determining the correct bg color for a given pixel might be
	 * expensive.
	 */

	if (compRule != TK_PHOTO_COMPOSITE_OVERLAY) {
	    TkRegion workRgn;

	    /*
	     * Don't need this when using the OVERLAY compositing rule, which
	     * always strictly increases the valid region.
	     */

	recalculateValidRegion:
	    workRgn = TkCreateRegion();
	    rect.x = x;
	    rect.y = y;
	    rect.width = width;
	    rect.height = height;
	    TkUnionRectWithRegion(&rect, workRgn, workRgn);
	    TkSubtractRegion(modelPtr->validRegion, workRgn,
		    modelPtr->validRegion);
	    TkDestroyRegion(workRgn);
	}

	/*
	 * Factorize out the main part of the building of the region data to
	 * allow for more efficient per-platform implementations. [Bug 919066]
	 */

	TkpBuildRegionFromAlphaData(modelPtr->validRegion, (unsigned) x,
		(unsigned) y, (unsigned) width, (unsigned) height,
		modelPtr->pix32 + (y * modelPtr->width + x) * 4 + 3,
		4, (unsigned) modelPtr->width * 4);
    } else {
	rect.x = x;
	rect.y = y;
	rect.width = width;
	rect.height = height;
	TkUnionRectWithRegion(&rect, modelPtr->validRegion,
		modelPtr->validRegion);
    }

    /*
     * Check if display code needs alpha blending...
     */

    if (!sourceIsSimplePhoto && (height == 1)) {
	/*
	 * Optimize the single span case if we can. This speeds up code that
	 * builds up large simple-alpha images by scan-lines or individual
	 * pixels. We don't negate COMPLEX_ALPHA in this case. [Bug 1409140]
	 * [Patch 1539990]
	 */

	if (!(modelPtr->flags & COMPLEX_ALPHA)) {
	    int x1;

	    for (x1=x ; x1<x+width ; x1++) {
		unsigned char newAlpha;

		destLinePtr = modelPtr->pix32 + (y*modelPtr->width + x1)*4;
		newAlpha = destLinePtr[3];
		if (newAlpha && newAlpha != 255) {
		    modelPtr->flags |= COMPLEX_ALPHA;
		    break;
		}
	    }
	}
    } else if ((alphaOffset != 0) || (modelPtr->flags & COMPLEX_ALPHA)) {
	/*
	 * Check for partial transparency if alpha pixels are specified, or
	 * rescan if we already knew such pixels existed. To restrict this
	 * Toggle to only checking the changed pixels requires knowing where
	 * the alpha pixels are.
	 */

	ToggleComplexAlphaIfNeeded(modelPtr);
    }

    /*
     * Update each instance.
     */

    Tk_DitherPhoto((Tk_PhotoHandle)modelPtr, x, y, width, height);

    /*
     * Tell the core image code that this image has changed.
     */

    Tk_ImageChanged(modelPtr->tkModel, x, y, width, height,
	    modelPtr->width, modelPtr->height);

    if (memToFree) ckfree(memToFree);

    return TCL_OK;

  errorExit:
    if (memToFree) ckfree(memToFree);

    return TCL_ERROR;
}

/*
 *----------------------------------------------------------------------
 *
 * Tk_PhotoPutZoomedBlock --
 *
 *	This function is called to put image data into a photo image, with
 *	possible subsampling and/or zooming of the pixels.
 *
 * Results:
 *	None.
 *
 * Side effects:
 *	The image data is stored. The image may be expanded. The Tk image code
 *	is informed that the image has changed.
 *
 *----------------------------------------------------------------------
 */

int
Tk_PhotoPutZoomedBlock(
    Tcl_Interp *interp,		/* Interpreter for passing back error
				 * messages, or NULL. */
    Tk_PhotoHandle handle,	/* Opaque handle for the photo image to be
				 * updated. */
    Tk_PhotoImageBlock *blockPtr,
				/* Pointer to a structure describing the pixel
				 * data to be copied into the image. */
    int x, int y,		/* Coordinates of the top-left pixel to be
				 * updated in the image. */
    int width, int height,	/* Dimensions of the area of the image to be
				 * updated. */
    int zoomX, int zoomY,	/* Zoom factors for the X and Y axes. */
    int subsampleX, int subsampleY,
				/* Subsampling factors for the X and Y
				 * axes. */
    int compRule)		/* Compositing rule to use when processing
				 * transparent pixels. */
{
    PhotoModel *modelPtr = (PhotoModel *) handle;
    Tk_PhotoImageBlock sourceBlock;
    unsigned char *memToFree;
    int xEnd, yEnd, greenOffset, blueOffset, alphaOffset;
    int wLeft, hLeft, wCopy, hCopy, blockWid, blockHt;
    unsigned char *srcPtr, *srcLinePtr, *srcOrigPtr, *destPtr, *destLinePtr;
    int pitch, xRepeat, yRepeat, blockXSkip, blockYSkip, sourceIsSimplePhoto;
    XRectangle rect;

    /*
     * Zero-sized blocks never cause any changes. [Bug 3078902]
     */

    if (blockPtr->height == 0 || blockPtr->width == 0) {
	return TCL_OK;
    }

    if (zoomX==1 && zoomY==1 && subsampleX==1 && subsampleY==1) {
	return Tk_PhotoPutBlock(interp, handle, blockPtr, x, y, width, height,
		compRule);
    }

    sourceIsSimplePhoto = compRule & SOURCE_IS_SIMPLE_ALPHA_PHOTO;
    compRule &= ~SOURCE_IS_SIMPLE_ALPHA_PHOTO;

    if (zoomX <= 0 || zoomY <= 0) {
	return TCL_OK;
    }
    if ((modelPtr->userWidth != 0) && ((x + width) > modelPtr->userWidth)) {
	width = modelPtr->userWidth - x;
    }
    if ((modelPtr->userHeight != 0)
	    && ((y + height) > modelPtr->userHeight)) {
	height = modelPtr->userHeight - y;
    }
    if (width <= 0 || height <= 0) {
	return TCL_OK;
    }

    /*
     * Fix for Bug e4336bef5d:
     * Make a local copy of *blockPtr, as we might have to change some
     * of its fields and don't want to interfere with the caller's data.
     *
     * If source and destination are the same image, create a copy  of the
     * source data in our local sourceBlock.
     *
     * To find out, just comparing the pointers is not enough - they might have
     * different values and still point to the same block of memory. (e.g.
     * if the -from option was passed to [imageName copy])
     */
    sourceBlock = *blockPtr;
    memToFree = NULL;
    if (modelPtr->pix32 && (sourceBlock.pixelPtr >= modelPtr->pix32)
	    && (sourceBlock.pixelPtr < modelPtr->pix32 + modelPtr->width
	    * modelPtr->height * 4)) {
	/*
	 * Fix 5c51be6411: avoid reading
	 *
	 *	(sourceBlock.pitch - sourceBlock.width * sourceBlock.pixelSize)
	 *
	 * bytes past the end of modelPtr->pix32[] when
	 *
	 *	blockPtr->pixelPtr > (modelPtr->pix32 +
	 *		4 * modelPtr->width * modelPtr->height -
	 *		sourceBlock.height * sourceBlock.pitch)
	 */
	unsigned int cpyLen = (sourceBlock.height - 1) * sourceBlock.pitch +
		sourceBlock.width * sourceBlock.pixelSize;

	sourceBlock.pixelPtr = (unsigned char *)attemptckalloc(cpyLen);
	if (sourceBlock.pixelPtr == NULL) {
	    if (interp != NULL) {
		Tcl_SetObjResult(interp, Tcl_NewStringObj(
			TK_PHOTO_ALLOC_FAILURE_MESSAGE, TCL_INDEX_NONE));
		Tcl_SetErrorCode(interp, "TK", "MALLOC", (char *)NULL);
	    }
	    return TCL_ERROR;
	}
	memToFree = sourceBlock.pixelPtr;
	memcpy(sourceBlock.pixelPtr, blockPtr->pixelPtr, cpyLen);
    }

    xEnd = x + width;
    yEnd = y + height;
    if ((xEnd > modelPtr->width) || (yEnd > modelPtr->height)) {
	if (ImgPhotoSetSize(modelPtr, MAX(xEnd, modelPtr->width),
		MAX(yEnd, modelPtr->height)) == TCL_ERROR) {
	    if (interp != NULL) {
		Tcl_SetObjResult(interp, Tcl_NewStringObj(
			TK_PHOTO_ALLOC_FAILURE_MESSAGE, TCL_INDEX_NONE));
		Tcl_SetErrorCode(interp, "TK", "MALLOC", (char *)NULL);
	    }
	    goto errorExit;
	}
    }

    if ((y < modelPtr->ditherY) || ((y == modelPtr->ditherY)
	    && (x < modelPtr->ditherX))) {
	/*
	 * The dithering isn't correct past the start of this block.
	 */

	modelPtr->ditherX = x;
	modelPtr->ditherY = y;
    }

    /*
     * If this image block could have different red, green and blue
     * components, mark it as a color image.
     */

    greenOffset = sourceBlock.offset[1] - sourceBlock.offset[0];
    blueOffset = sourceBlock.offset[2] - sourceBlock.offset[0];
    alphaOffset = sourceBlock.offset[3];
    if ((alphaOffset >= sourceBlock.pixelSize) || (alphaOffset < 0)) {
	alphaOffset = 0;
	sourceIsSimplePhoto = 1;
    } else {
	alphaOffset -= sourceBlock.offset[0];
    }
    if ((greenOffset != 0) || (blueOffset != 0)) {
	modelPtr->flags |= COLOR_IMAGE;
    }

    /*
     * Work out what area the pixel data in the block expands to after
     * subsampling and zooming.
     */

    blockXSkip = subsampleX * sourceBlock.pixelSize;
    blockYSkip = subsampleY * sourceBlock.pitch;
    if (subsampleX > 0) {
	blockWid = ((sourceBlock.width + subsampleX - 1) / subsampleX) * zoomX;
    } else if (subsampleX == 0) {
	blockWid = width;
    } else {
	blockWid = ((sourceBlock.width - subsampleX - 1) / -subsampleX) * zoomX;
    }
    if (subsampleY > 0) {
	blockHt = ((sourceBlock.height + subsampleY - 1) / subsampleY) * zoomY;
    } else if (subsampleY == 0) {
	blockHt = height;
    } else {
	blockHt = ((sourceBlock.height - subsampleY - 1) / -subsampleY) * zoomY;
    }

    /*
     * Copy the data into our local 32-bit/pixel array.
     */

    destLinePtr = modelPtr->pix32 + (y * modelPtr->width + x) * 4;
    srcOrigPtr = sourceBlock.pixelPtr + sourceBlock.offset[0];
    if (subsampleX < 0) {
	srcOrigPtr += (sourceBlock.width - 1) * sourceBlock.pixelSize;
    }
    if (subsampleY < 0) {
	srcOrigPtr += (sourceBlock.height - 1) * sourceBlock.pitch;
    }

    pitch = modelPtr->width * 4;
    for (hLeft = height; hLeft > 0; ) {
	hCopy = MIN(hLeft, blockHt);
	hLeft -= hCopy;
	yRepeat = zoomY;
	srcLinePtr = srcOrigPtr;
	for (; hCopy > 0; --hCopy) {
	    destPtr = destLinePtr;
	    for (wLeft = width; wLeft > 0;) {
		wCopy = MIN(wLeft, blockWid);
		wLeft -= wCopy;
		srcPtr = srcLinePtr;
		for (; wCopy > 0; wCopy -= zoomX) {
		    for (xRepeat = MIN(wCopy, zoomX); xRepeat > 0; xRepeat--) {
			int alpha = srcPtr[alphaOffset];/* Source alpha. */

			/*
			 * Common case (solid pixels) first
			 */

			if (!alphaOffset || (alpha == 255)) {
			    *destPtr++ = srcPtr[0];
			    *destPtr++ = srcPtr[greenOffset];
			    *destPtr++ = srcPtr[blueOffset];
			    *destPtr++ = 255;
			    continue;
 			}

			if (compRule==TK_PHOTO_COMPOSITE_SET || !destPtr[3]) {
			    /*
			     * Either this is the SET rule (we overwrite
			     * whatever is there) or the destination is
			     * entirely blank. In both cases, we just set the
			     * destination to the source.
			     */

			    *destPtr++ = srcPtr[0];
			    *destPtr++ = srcPtr[greenOffset];
			    *destPtr++ = srcPtr[blueOffset];
			    *destPtr++ = alpha;
			} else if (alpha) {
			    int Alpha = destPtr[3];	/* Destination
							 * alpha. */

			    destPtr[0] = PD_SRC_OVER(srcPtr[0], alpha,
				    destPtr[0], Alpha);
			    destPtr[1] = PD_SRC_OVER(srcPtr[greenOffset],alpha,
				    destPtr[1], Alpha);
			    destPtr[2] = PD_SRC_OVER(srcPtr[blueOffset], alpha,
				    destPtr[2], Alpha);
			    destPtr[3] = PD_SRC_OVER_ALPHA(alpha, Alpha);

			    destPtr += 4;
			} else {
			    destPtr += 4;
			}
		    }
		    srcPtr += blockXSkip;
		}
	    }
	    destLinePtr += pitch;
	    yRepeat--;
	    if (yRepeat <= 0) {
		srcLinePtr += blockYSkip;
		yRepeat = zoomY;
	    }
	}
    }

    /*
     * Recompute the region of data for which we have valid pixels to plot.
     */

    if (alphaOffset) {
	if (compRule != TK_PHOTO_COMPOSITE_OVERLAY) {
	    /*
	     * Don't need this when using the OVERLAY compositing rule, which
	     * always strictly increases the valid region.
	     */

	    TkRegion workRgn = TkCreateRegion();

	    rect.x = x;
	    rect.y = y;
	    rect.width = width;
	    rect.height = 1;
	    TkUnionRectWithRegion(&rect, workRgn, workRgn);
	    TkSubtractRegion(modelPtr->validRegion, workRgn,
		    modelPtr->validRegion);
	    TkDestroyRegion(workRgn);
	}

	TkpBuildRegionFromAlphaData(modelPtr->validRegion,
		(unsigned)x, (unsigned)y, (unsigned)width, (unsigned)height,
		&modelPtr->pix32[(y * modelPtr->width + x) * 4 + 3], 4,
		(unsigned) modelPtr->width * 4);
    } else {
	rect.x = x;
	rect.y = y;
	rect.width = width;
	rect.height = height;
	TkUnionRectWithRegion(&rect, modelPtr->validRegion,
		modelPtr->validRegion);
    }

    /*
     * Check if display code needs alpha blending...
     */

    if (!sourceIsSimplePhoto && (width == 1) && (height == 1)) {
	/*
	 * Optimize the single pixel case if we can. This speeds up code that
	 * builds up large simple-alpha images by single pixels. We don't
	 * negate COMPLEX_ALPHA in this case. [Bug 1409140]
	 */
	if (!(modelPtr->flags & COMPLEX_ALPHA)) {
	    unsigned char newAlpha;

	    destLinePtr = modelPtr->pix32 + (y * modelPtr->width + x) * 4;
	    newAlpha = destLinePtr[3];

	    if (newAlpha && newAlpha != 255) {
		modelPtr->flags |= COMPLEX_ALPHA;
	    }
	}
    } else if ((alphaOffset != 0) || (modelPtr->flags & COMPLEX_ALPHA)) {
	/*
	 * Check for partial transparency if alpha pixels are specified, or
	 * rescan if we already knew such pixels existed. To restrict this
	 * Toggle to only checking the changed pixels requires knowing where
	 * the alpha pixels are.
	 */
	ToggleComplexAlphaIfNeeded(modelPtr);
    }

    /*
     * Update each instance.
     */

    Tk_DitherPhoto((Tk_PhotoHandle) modelPtr, x, y, width, height);

    /*
     * Tell the core image code that this image has changed.
     */

    Tk_ImageChanged(modelPtr->tkModel, x, y, width, height, modelPtr->width,
	    modelPtr->height);

    if (memToFree) ckfree(memToFree);

    return TCL_OK;

  errorExit:
    if (memToFree) ckfree(memToFree);

    return TCL_ERROR;
}

/*
 *----------------------------------------------------------------------
 *
 * Tk_DitherPhoto --
 *
 *	This function is called to update an area of each instance's pixmap by
 *	dithering the corresponding area of the image model.
 *
 * Results:
 *	None.
 *
 * Side effects:
 *	The pixmap of each instance of this image gets updated. The fields in
 *	*modelPtr indicating which area of the image is correctly dithered
 *	get updated.
 *
 *----------------------------------------------------------------------
 */

void
Tk_DitherPhoto(
    Tk_PhotoHandle photo,	/* Image model whose instances are to be
				 * updated. */
    int x, int y,		/* Coordinates of the top-left pixel in the
				 * area to be dithered. */
    int width, int height)	/* Dimensions of the area to be dithered. */
{
    PhotoModel *modelPtr = (PhotoModel *) photo;
    PhotoInstance *instancePtr;

    if ((width <= 0) || (height <= 0)) {
	return;
    }

    for (instancePtr = modelPtr->instancePtr; instancePtr != NULL;
	    instancePtr = instancePtr->nextPtr) {
	TkImgDitherInstance(instancePtr, x, y, width, height);
    }

    /*
     * Work out whether this block will be correctly dithered and whether it
     * will extend the correctly dithered region.
     */

    if (((y < modelPtr->ditherY)
	    || ((y == modelPtr->ditherY) && (x <= modelPtr->ditherX)))
	    && ((y + height) > (modelPtr->ditherY))) {
	/*
	 * This block starts inside (or immediately after) the correctly
	 * dithered region, so the first scan line at least will be right.
	 * Furthermore this block extends into scanline modelPtr->ditherY.
	 */

	if ((x == 0) && (width == modelPtr->width)) {
	    /*
	     * We are doing the full width, therefore the dithering will be
	     * correct to the end.
	     */

	    modelPtr->ditherX = 0;
	    modelPtr->ditherY = y + height;
	} else {
	    /*
	     * We are doing partial scanlines, therefore the
	     * correctly-dithered region will be extended by at most one scan
	     * line.
	     */

	    if (x <= modelPtr->ditherX) {
		modelPtr->ditherX = x + width;
		if (modelPtr->ditherX >= modelPtr->width) {
		    modelPtr->ditherX = 0;
		    modelPtr->ditherY++;
		}
	    }
	}
    }
}

/*
 *----------------------------------------------------------------------
 *
 * Tk_PhotoBlank --
 *
 *	This function is called to clear an entire photo image.
 *
 * Results:
 *	None.
 *
 * Side effects:
 *	The valid region for the image is set to the null region. The generic
 *	image code is notified that the image has changed.
 *
 *----------------------------------------------------------------------
 */

void
Tk_PhotoBlank(
    Tk_PhotoHandle handle)	/* Handle for the image to be blanked. */
{
    PhotoModel *modelPtr = (PhotoModel *) handle;
    PhotoInstance *instancePtr;

    modelPtr->ditherX = modelPtr->ditherY = 0;
    modelPtr->flags = 0;

    /*
     * The image has valid data nowhere.
     */

    if (modelPtr->validRegion != NULL) {
	TkDestroyRegion(modelPtr->validRegion);
    }
    modelPtr->validRegion = TkCreateRegion();

    /*
     * Clear out the 32-bit pixel storage array. Clear out the dithering error
     * arrays for each instance.
     */

    if (modelPtr->pix32) {
	memset(modelPtr->pix32, 0,
		((size_t)modelPtr->width * modelPtr->height * 4));
    }
    for (instancePtr = modelPtr->instancePtr; instancePtr != NULL;
	    instancePtr = instancePtr->nextPtr) {
	TkImgResetDither(instancePtr);
    }

    /*
     * Tell the core image code that this image has changed.
     */

    Tk_ImageChanged(modelPtr->tkModel, 0, 0, modelPtr->width,
	    modelPtr->height, modelPtr->width, modelPtr->height);
}

/*
 *----------------------------------------------------------------------
 *
 * Tk_PhotoExpand --
 *
 *	This function is called to request that a photo image be expanded if
 *	necessary to be at least `width' pixels wide and `height' pixels high.
 *	If the user has declared a definite image size (using the -width and
 *	-height configuration options) then this call has no effect.
 *
 * Results:
 *	None.
 *
 * Side effects:
 *	The size of the photo image may change; if so the generic image code
 *	is informed.
 *
 *----------------------------------------------------------------------
 */

int
Tk_PhotoExpand(
    Tcl_Interp *interp,		/* Interpreter for passing back error
				 * messages, or NULL. */
    Tk_PhotoHandle handle,	/* Handle for the image to be expanded. */
    int width, int height)	/* Desired minimum dimensions of the image. */
{
    PhotoModel *modelPtr = (PhotoModel *) handle;

    if (width <= modelPtr->width) {
	width = modelPtr->width;
    }
    if (height <= modelPtr->height) {
	height = modelPtr->height;
    }
    if ((width != modelPtr->width) || (height != modelPtr->height)) {
	if (ImgPhotoSetSize(modelPtr, MAX(width, modelPtr->width),
		MAX(height, modelPtr->height)) == TCL_ERROR) {
	    if (interp != NULL) {
		Tcl_SetObjResult(interp, Tcl_NewStringObj(
			TK_PHOTO_ALLOC_FAILURE_MESSAGE, TCL_INDEX_NONE));
		Tcl_SetErrorCode(interp, "TK", "MALLOC", (char *)NULL);
	    }
	    return TCL_ERROR;
	}
	Tk_ImageChanged(modelPtr->tkModel, 0, 0, 0, 0, modelPtr->width,
		modelPtr->height);
    }
    return TCL_OK;
}

/*
 *----------------------------------------------------------------------
 *
 * Tk_PhotoGetSize --
 *
 *	This function is called to obtain the current size of a photo image.
 *
 * Results:
 *	The image's width and height are returned in *widthp and *heightp.
 *
 * Side effects:
 *	None.
 *
 *----------------------------------------------------------------------
 */

void
Tk_PhotoGetSize(
    Tk_PhotoHandle handle,	/* Handle for the image whose dimensions are
				 * requested. */
    int *widthPtr, int *heightPtr)
				/* The dimensions of the image are returned
				 * here. */
{
    PhotoModel *modelPtr = (PhotoModel *) handle;

    *widthPtr = modelPtr->width;
    *heightPtr = modelPtr->height;
}

/*
 *----------------------------------------------------------------------
 *
 * Tk_PhotoSetSize --
 *
 *	This function is called to set size of a photo image. This call is
 *	equivalent to using the -width and -height configuration options.
 *
 * Results:
 *	None.
 *
 * Side effects:
 *	The size of the image may change; if so the generic image code is
 *	informed.
 *
 *----------------------------------------------------------------------
 */

int
Tk_PhotoSetSize(
    Tcl_Interp *interp,		/* Interpreter for passing back error
				 * messages, or NULL. */
    Tk_PhotoHandle handle,	/* Handle for the image whose size is to be
				 * set. */
    int width, int height)	/* New dimensions for the image. */
{
    PhotoModel *modelPtr = (PhotoModel *) handle;

    modelPtr->userWidth = width;
    modelPtr->userHeight = height;
    if (ImgPhotoSetSize(modelPtr, ((width > 0) ? width: modelPtr->width),
	    ((height > 0) ? height: modelPtr->height)) == TCL_ERROR) {
	if (interp != NULL) {
	    Tcl_SetObjResult(interp, Tcl_NewStringObj(
		    TK_PHOTO_ALLOC_FAILURE_MESSAGE, TCL_INDEX_NONE));
	    Tcl_SetErrorCode(interp, "TK", "MALLOC", (char *)NULL);
	}
	return TCL_ERROR;
    }
    Tk_ImageChanged(modelPtr->tkModel, 0, 0, 0, 0,
	    modelPtr->width, modelPtr->height);
    return TCL_OK;
}

/*
 *----------------------------------------------------------------------
 *
 * TkGetPhotoValidRegion --
 *
 *	This function is called to get the part of the photo where there is
 *	valid data. Or, conversely, the part of the photo which is
 *	transparent.
 *
 * Results:
 *	A TkRegion value that indicates the current area of the photo that is
 *	valid. This value should not be used after any modification to the
 *	photo image.
 *
 * Side Effects:
 *	None.
 *
 *----------------------------------------------------------------------
 */

TkRegion
TkPhotoGetValidRegion(
    Tk_PhotoHandle handle)	/* Handle for the image whose valid region is
				 * to obtained. */
{
    PhotoModel *modelPtr = (PhotoModel *) handle;

    return modelPtr->validRegion;
}

/*
 *----------------------------------------------------------------------
 *
 * ImgGetPhoto --
 *
 *	This function is called to obtain image data from a photo image. This
 *	function fills in the Tk_PhotoImageBlock structure pointed to by
 *	`blockPtr' with details of the address and layout of the image data in
 *	memory.
 *
 * Results:
 *	A pointer to the allocated data which should be freed later. NULL if
 *	there is no need to free data because blockPtr->pixelPtr points
 *	directly to the image data.
 *
 * Side effects:
 *	None.
 *
 *----------------------------------------------------------------------
 */

static char *
ImgGetPhoto(
    PhotoModel *modelPtr,	/* Handle for the photo image from which image
				 * data is desired. */
    Tk_PhotoImageBlock *blockPtr,
				/* Information about the address and layout of
				 * the image data is returned here. */
    struct SubcommandOptions *optPtr)
{
    unsigned char *pixelPtr;
    int x, y, greenOffset, blueOffset, alphaOffset;

    Tk_PhotoGetImage((Tk_PhotoHandle) modelPtr, blockPtr);
    blockPtr->pixelPtr += optPtr->fromY * blockPtr->pitch
	    + optPtr->fromX * blockPtr->pixelSize;
    blockPtr->width = optPtr->fromX2 - optPtr->fromX;
    blockPtr->height = optPtr->fromY2 - optPtr->fromY;

    if (!(modelPtr->flags & COLOR_IMAGE) &&
	    (!(optPtr->options & OPT_BACKGROUND)
	    || ((optPtr->background->red == optPtr->background->green)
	    && (optPtr->background->red == optPtr->background->blue)))) {
	blockPtr->offset[0] = blockPtr->offset[1] = blockPtr->offset[2];
    }
    alphaOffset = 0;
    for (y = 0; y < blockPtr->height; y++) {
	pixelPtr = blockPtr->pixelPtr + (y * blockPtr->pitch)
		+ blockPtr->pixelSize - 1;
	for (x = 0; x < blockPtr->width; x++) {
	    if (*pixelPtr != 255) {
		alphaOffset = 3;
		break;
	    }
	    pixelPtr += blockPtr->pixelSize;
	}
	if (alphaOffset) {
	    break;
	}
    }
    if (!alphaOffset) {
	blockPtr->offset[3]= -1; /* Tell caller alpha need not be read */
    }
    greenOffset = blockPtr->offset[1] - blockPtr->offset[0];
    blueOffset = blockPtr->offset[2] - blockPtr->offset[0];
    if (((optPtr->options & OPT_BACKGROUND) && alphaOffset) ||
	    ((optPtr->options & OPT_GRAYSCALE) && (greenOffset||blueOffset))) {
	int newPixelSize;
	unsigned char *srcPtr, *destPtr;
	char *data;

	newPixelSize = (!(optPtr->options & OPT_BACKGROUND) && alphaOffset)
		? 2 : 1;
	if ((greenOffset||blueOffset) && !(optPtr->options & OPT_GRAYSCALE)) {
	    newPixelSize += 2;
	}

	if (blockPtr->height > (int)((UINT_MAX/newPixelSize)/blockPtr->width)) {
	    return NULL;
	}
	data = (char *)attemptckalloc(newPixelSize*blockPtr->width*blockPtr->height);
	if (data == NULL) {
	    return NULL;
	}
	srcPtr = blockPtr->pixelPtr + blockPtr->offset[0];
	destPtr = (unsigned char *) data;
	if (!greenOffset && !blueOffset) {
	    for (y = blockPtr->height; y > 0; y--) {
		for (x = blockPtr->width; x > 0; x--) {
		    *destPtr = *srcPtr;
		    srcPtr += blockPtr->pixelSize;
		    destPtr += newPixelSize;
		}
		srcPtr += blockPtr->pitch -
			blockPtr->width * blockPtr->pixelSize;
	    }
	} else if (optPtr->options & OPT_GRAYSCALE) {
	    for (y = blockPtr->height; y > 0; y--) {
		for (x = blockPtr->width; x > 0; x--) {
		    *destPtr = (unsigned char) ((srcPtr[0]*11 + srcPtr[1]*16
			    + srcPtr[2]*5 + 16) >> 5);
		    srcPtr += blockPtr->pixelSize;
		    destPtr += newPixelSize;
		}
		srcPtr += blockPtr->pitch -
			blockPtr->width * blockPtr->pixelSize;
	    }
	} else {
	    for (y = blockPtr->height; y > 0; y--) {
		for (x = blockPtr->width; x > 0; x--) {
		    destPtr[0] = srcPtr[0];
		    destPtr[1] = srcPtr[1];
		    destPtr[2] = srcPtr[2];
		    srcPtr += blockPtr->pixelSize;
		    destPtr += newPixelSize;
		}
		srcPtr += blockPtr->pitch -
			blockPtr->width * blockPtr->pixelSize;
	    }
	}
	srcPtr = blockPtr->pixelPtr + alphaOffset;
	destPtr = (unsigned char *) data;
	if (!alphaOffset) {
	    /*
	     * Nothing to be done.
	     */
	} else if (optPtr->options & OPT_BACKGROUND) {
	    if (newPixelSize > 2) {
		int red = optPtr->background->red>>8;
		int green = optPtr->background->green>>8;
		int blue = optPtr->background->blue>>8;

		for (y = blockPtr->height; y > 0; y--) {
		    for (x = blockPtr->width; x > 0; x--) {
			destPtr[0] += (unsigned char) (((255 - *srcPtr) *
				(red-destPtr[0])) / 255);
			destPtr[1] += (unsigned char) (((255 - *srcPtr) *
				(green-destPtr[1])) / 255);
			destPtr[2] += (unsigned char) (((255 - *srcPtr) *
				(blue-destPtr[2])) / 255);
			srcPtr += blockPtr->pixelSize;
			destPtr += newPixelSize;
		    }
		    srcPtr += blockPtr->pitch -
			    blockPtr->width * blockPtr->pixelSize;
		}
	    } else {
	 	int gray = (unsigned char) (((optPtr->background->red>>8) * 11
			+ (optPtr->background->green>>8) * 16
			+ (optPtr->background->blue>>8) * 5 + 16) >> 5);

		for (y = blockPtr->height; y > 0; y--) {
		    for (x = blockPtr->width; x > 0; x--) {
			destPtr[0] += ((255 - *srcPtr) *
				(gray-destPtr[0])) / 255;
			srcPtr += blockPtr->pixelSize;
			destPtr += newPixelSize;
		    }
		    srcPtr += blockPtr->pitch -
			    blockPtr->width * blockPtr->pixelSize;
		}
	    }
	} else {
	    destPtr += newPixelSize-1;
	    for (y = blockPtr->height; y > 0; y--) {
		for (x = blockPtr->width; x > 0; x--) {
		    *destPtr = *srcPtr;
		    srcPtr += blockPtr->pixelSize;
		    destPtr += newPixelSize;
		}
		srcPtr += blockPtr->pitch -
			blockPtr->width * blockPtr->pixelSize;
	    }
	}
	blockPtr->pixelPtr = (unsigned char *) data;
	blockPtr->pixelSize = newPixelSize;
	blockPtr->pitch = newPixelSize * blockPtr->width;
	blockPtr->offset[0] = 0;
	if (newPixelSize > 2) {
	    blockPtr->offset[1] = 1;
	    blockPtr->offset[2] = 2;
	    blockPtr->offset[3]= 3;
	} else {
	    blockPtr->offset[1] = 0;
	    blockPtr->offset[2] = 0;
	    blockPtr->offset[3]= 1;
	}
	return data;
    }
    return NULL;
}

/*
 *----------------------------------------------------------------------
 *
 * Tk_PhotoGetImage --
 *
 *	This function is called to obtain image data from a photo image. This
 *	function fills in the Tk_PhotoImageBlock structure pointed to by
 *	`blockPtr' with details of the address and layout of the image data in
 *	memory.
 *
 * Results:
 *	TRUE (1) indicating that image data is available, for backwards
 *	compatibility with the old photo widget.
 *
 * Side effects:
 *	None.
 *
 *----------------------------------------------------------------------
 */

int
Tk_PhotoGetImage(
    Tk_PhotoHandle handle,	/* Handle for the photo image from which image
				 * data is desired. */
    Tk_PhotoImageBlock *blockPtr)
				/* Information about the address and layout of
				 * the image data is returned here. */
{
    PhotoModel *modelPtr = (PhotoModel *) handle;

    blockPtr->pixelPtr = modelPtr->pix32;
    blockPtr->width = modelPtr->width;
    blockPtr->height = modelPtr->height;
    blockPtr->pitch = modelPtr->width * 4;
    blockPtr->pixelSize = 4;
    blockPtr->offset[0] = 0;
    blockPtr->offset[1] = 1;
    blockPtr->offset[2] = 2;
    blockPtr->offset[3] = 3;
    return 1;
}

/*
 *--------------------------------------------------------------
 *
 * ImgPostscriptPhoto --
 *
 *	This function is called to output the contents of a photo image in
 *	Postscript by calling the Tk_PostscriptPhoto function.
 *
 * Results:
 *	Returns a standard Tcl return value.
 *
 * Side effects:
 *	None.
 *
 *--------------------------------------------------------------
 */

static int
ImgPhotoPostscript(
    void *clientData,	/* Handle for the photo image. */
    Tcl_Interp *interp,		/* Interpreter. */
    TCL_UNUSED(Tk_Window),		/* (unused) */
    Tk_PostscriptInfo psInfo,	/* Postscript info. */
    int x, int y,		/* First pixel to output. */
    int width, int height,	/* Width and height of area. */
    TCL_UNUSED(int))		/* (unused) */
{
    Tk_PhotoImageBlock block;

    Tk_PhotoGetImage(clientData, &block);
    block.pixelPtr += y * block.pitch + x * block.pixelSize;

    return Tk_PostscriptPhoto(interp, &block, psInfo, width, height);
}

/*
 * Local Variables:
 * mode: c
 * c-basic-offset: 4
 * fill-column: 78
 * tab-width: 8
 * End:
 */<|MERGE_RESOLUTION|>--- conflicted
+++ resolved
@@ -799,26 +799,6 @@
 		}
 	    }
 	}
-<<<<<<< HEAD
-=======
-#if !defined(TK_NO_DEPRECATED) && TCL_MAJOR_VERSION < 9
-	if (stringWriteProc == NULL) {
-	    oldformat = 1;
-	    for (imageFormat = tsdPtr->oldFormatList; imageFormat != NULL;
-		    imageFormat = imageFormat->nextPtr) {
-		if ((strncasecmp(Tcl_GetString(options.format),
-			imageFormat->name,
-			strlen(imageFormat->name)) == 0)) {
-		    matched = 1;
-		    if (imageFormat->stringWriteProc != NULL) {
-			stringWriteProc = imageFormat->stringWriteProc;
-			break;
-		    }
-		}
-	    }
-	}
-#endif
->>>>>>> dbf5cf6c
 	if (stringWriteProc == NULL) {
 	    oldformat = 0;
 	    for (imageFormatVersion3 = tsdPtr->formatListVersion3;
@@ -2736,45 +2716,6 @@
 	    }
 	}
     }
-<<<<<<< HEAD
-=======
-#if !defined(TK_NO_DEPRECATED) && TCL_MAJOR_VERSION < 9
-if (formatPtr == NULL) {
-	useoldformat = 1;
-	for (formatPtr = tsdPtr->oldFormatList; formatPtr != NULL;
-		formatPtr = formatPtr->nextPtr) {
-	    if (formatString != NULL) {
-		if (strncasecmp(formatString,
-			formatPtr->name, strlen(formatPtr->name)) != 0) {
-		    continue;
-		}
-		matched = 1;
-		if (formatPtr->fileMatchProc == NULL) {
-		    Tcl_SetObjResult(interp, Tcl_ObjPrintf(
-			    "-file option isn't supported for %s images",
-			    formatString));
-		    Tcl_SetErrorCode(interp, "TK", "IMAGE", "PHOTO",
-			    "NOT_FILE_FORMAT", (char *)NULL);
-		    return TCL_ERROR;
-		}
-	    }
-	    if (formatPtr->fileMatchProc != NULL) {
-		(void) Tcl_Seek(chan, Tcl_LongAsWide(0L), SEEK_SET);
-		if (formatPtr->fileMatchProc(chan, fileName, (Tcl_Obj *)
-			formatString, widthPtr, heightPtr, interp)) {
-		    if (*widthPtr < 1) {
-			*widthPtr = 1;
-		    }
-		    if (*heightPtr < 1) {
-			*heightPtr = 1;
-		    }
-		    break;
-		}
-	    }
-	}
-    }
-#endif
->>>>>>> dbf5cf6c
 
     /*
      * For old and not version 3 format, exit now with success
@@ -2973,41 +2914,6 @@
 	}
     }
 
-<<<<<<< HEAD
-=======
-#if !defined(TK_NO_DEPRECATED) && TCL_MAJOR_VERSION < 9
-    if (formatPtr == NULL) {
-	useoldformat = 1;
-	for (formatPtr = tsdPtr->oldFormatList; formatPtr != NULL;
-		formatPtr = formatPtr->nextPtr) {
-	    if (formatObj != NULL) {
-		if (strncasecmp(formatString,
-			formatPtr->name, strlen(formatPtr->name)) != 0) {
-		    continue;
-		}
-		matched = 1;
-		if (formatPtr->stringMatchProc == NULL) {
-		    Tcl_SetObjResult(interp, Tcl_ObjPrintf(
-			    "-data option isn't supported for %s images",
-			    formatString));
-		    Tcl_SetErrorCode(interp, "TK", "IMAGE", "PHOTO",
-			    "NOT_DATA_FORMAT", (char *)NULL);
-		    return TCL_ERROR;
-		}
-	    }
-	    if ((formatPtr->stringMatchProc != NULL)
-		    && (formatPtr->stringReadProc != NULL)
-		    && formatPtr->stringMatchProc(
-			    (Tcl_Obj *) Tcl_GetString(data),
-			    (Tcl_Obj *) formatString,
-			    widthPtr, heightPtr, interp)) {
-		break;
-	    }
-	}
-    }
-#endif
-
->>>>>>> dbf5cf6c
     if (formatPtr == NULL) {
 	useoldformat = 0;
 	for (formatVersion3Ptr = tsdPtr->formatListVersion3;
