/*
 * tkImgPhoto.c --
 *
 *	Implements images of type "photo" for Tk. Photo images are stored in
 *	full color (32 bits per pixel including alpha channel) and displayed
 *	using dithering if necessary.
 *
 * Copyright © 1994 The Australian National University.
 * Copyright © 1994-1997 Sun Microsystems, Inc.
 * Copyright © 2002-2003 Donal K. Fellows
 * Copyright © 2003 ActiveState Corporation.
 *
 * See the file "license.terms" for information on usage and redistribution of
 * this file, and for a DISCLAIMER OF ALL WARRANTIES.
 *
 * Author: Paul Mackerras (paulus@cs.anu.edu.au),
 *	   Department of Computer Science,
 *	   Australian National University.
 */

#include "tkImgPhoto.h"

/*
 * The following data structure is used to return information from
 * ParseSubcommandOptions:
 */

struct SubcommandOptions {
    int options;		/* Individual bits indicate which options were
				 * specified - see below. */
    Tcl_Obj *name;		/* Name specified without an option. */
    int fromX, fromY;		/* Values specified for -from option. */
    int fromX2, fromY2;		/* Second coordinate pair for -from option. */
    int toX, toY;		/* Values specified for -to option. */
    int toX2, toY2;		/* Second coordinate pair for -to option. */
    int zoomX, zoomY;		/* Values specified for -zoom option. */
    int subsampleX, subsampleY;	/* Values specified for -subsample option. */
    Tcl_Obj *format;		/* Value specified for -format option. */
    XColor *background;		/* Value specified for -background option. */
    int compositingRule;	/* Value specified for -compositingrule
				 * option. */
    Tcl_Obj *metadata;		/* Value specified for -metadata option. */
};

/*
 * Bit definitions for use with ParseSubcommandOptions: each bit is set in the
 * allowedOptions parameter on a call to ParseSubcommandOptions if that option
 * is allowed for the current photo image subcommand. On return, the bit is
 * set in the options field of the SubcommandOptions structure if that option
 * was specified.
 *
 * OPT_ALPHA:			Set if -alpha option allowed/specified.
 * OPT_BACKGROUND:		Set if -format option allowed/specified.
 * OPT_COMPOSITE:		Set if -compositingrule option allowed/spec'd.
 * OPT_FORMAT:			Set if -format option allowed/specified.
 * OPT_FROM:			Set if -from option allowed/specified.
 * OPT_GRAYSCALE:		Set if -grayscale option allowed/specified.
 * OPT_METADATA:		Set if -metadata option allowed/specified.
 * OPT_SHRINK:			Set if -shrink option allowed/specified.
 * OPT_SUBSAMPLE:		Set if -subsample option allowed/spec'd.
 * OPT_TO:			Set if -to option allowed/specified.
 * OPT_WITHALPHA:		Set if -withalpha option allowed/specified.
 * OPT_ZOOM:			Set if -zoom option allowed/specified.
 */

#define OPT_ALPHA	1
#define OPT_BACKGROUND	2
#define OPT_COMPOSITE	4
#define OPT_FORMAT	8
#define OPT_FROM	0x10
#define OPT_GRAYSCALE	0x20
#define OPT_METADATA	0x40
#define OPT_SHRINK	0x80
#define OPT_SUBSAMPLE	0x100
#define OPT_TO		0x200
#define OPT_WITHALPHA	0x400
#define OPT_ZOOM	0x800

/*
 * List of option names. The order here must match the order of declarations
 * of the OPT_* constants above.
 */

static const char *const optionNames[] = {
    "-alpha",
    "-background",
    "-compositingrule",
    "-format",
    "-from",
    "-grayscale",
    "-metadata",
    "-shrink",
    "-subsample",
    "-to",
    "-withalpha",
    "-zoom",
    NULL
};

/*
 * Message to generate when an attempt to resize an image fails due to memory
 * problems.
 */

#define TK_PHOTO_ALLOC_FAILURE_MESSAGE \
	"not enough free memory for image buffer"

/*
 * Functions used in the type record for photo images.
 */

static int		ImgPhotoCreate(Tcl_Interp *interp, const char *name,
			    Tcl_Size objc, Tcl_Obj *const objv[],
			    const Tk_ImageType *typePtr, Tk_ImageModel model,
			    void **clientDataPtr);
static void		ImgPhotoDelete(void *clientData);
static int		ImgPhotoPostscript(void *clientData,
			    Tcl_Interp *interp, Tk_Window tkwin,
			    Tk_PostscriptInfo psInfo, int x, int y, int width,
			    int height, int prepass);

/*
 * The type record itself for photo images:
 */

Tk_ImageType tkPhotoImageType = {
    "photo",			/* name */
    ImgPhotoCreate,		/* createProc */
    TkImgPhotoGet,		/* getProc */
    TkImgPhotoDisplay,		/* displayProc */
    TkImgPhotoFree,		/* freeProc */
    ImgPhotoDelete,		/* deleteProc */
    ImgPhotoPostscript,		/* postscriptProc */
    NULL,			/* nextPtr */
    NULL
};

typedef struct {
    Tk_PhotoImageFormat *formatList;
				/* Pointer to the first in the list of known
				 * photo image formats.*/
#if !defined(TK_NO_DEPRECATED) && TCL_MAJOR_VERSION < 9
    Tk_PhotoImageFormat *oldFormatList;
				/* Pointer to the first in the list of known
				 * photo image formats.*/
#endif
    Tk_PhotoImageFormatVersion3 *formatListVersion3;
				/* Pointer to the first in the list of known
				 * photo image formats in Version3 format.*/
    int initialized;		/* Set to 1 if we've initialized the
				 * structure. */
} ThreadSpecificData;
static Tcl_ThreadDataKey dataKey;

/*
 * Default configuration
 */

#define DEF_PHOTO_GAMMA		"1"
#define DEF_PHOTO_HEIGHT	"0"
#define DEF_PHOTO_PALETTE	""
#define DEF_PHOTO_WIDTH		"0"

/*
 * Information used for parsing configuration specifications:
 */

static const Tk_ConfigSpec configSpecs[] = {
    {TK_CONFIG_STRING, "-data", NULL, NULL,
	 NULL, TCL_INDEX_NONE, TK_CONFIG_NULL_OK, NULL},
    {TK_CONFIG_STRING, "-file", NULL, NULL,
	 NULL, offsetof(PhotoModel, fileString), TK_CONFIG_NULL_OK, NULL},
    {TK_CONFIG_STRING, "-format", NULL, NULL,
	 NULL, TCL_INDEX_NONE, TK_CONFIG_NULL_OK, NULL},
    {TK_CONFIG_DOUBLE, "-gamma", NULL, NULL,
	 DEF_PHOTO_GAMMA, offsetof(PhotoModel, gamma), 0, NULL},
    {TK_CONFIG_INT, "-height", NULL, NULL,
	 DEF_PHOTO_HEIGHT, offsetof(PhotoModel, userHeight), 0, NULL},
    {TK_CONFIG_STRING, "-metadata", NULL, NULL,
	 NULL, TCL_INDEX_NONE, TK_CONFIG_NULL_OK, NULL},
    {TK_CONFIG_UID, "-palette", NULL, NULL,
	 DEF_PHOTO_PALETTE, offsetof(PhotoModel, palette), 0, NULL},
    {TK_CONFIG_INT, "-width", NULL, NULL,
	 DEF_PHOTO_WIDTH, offsetof(PhotoModel, userWidth), 0, NULL},
    {TK_CONFIG_END, NULL, NULL, NULL, NULL, 0, 0, NULL}
};

/*
 * Forward declarations
 */

<<<<<<< HEAD
static void		PhotoFormatThreadExitProc(ClientData clientData);
static int		ImgPhotoCmd(ClientData clientData, Tcl_Interp *interp,
			    Tcl_Size objc, Tcl_Obj *const objv[]);
static int		ParseSubcommandOptions(
			    struct SubcommandOptions *optPtr,
			    Tcl_Interp *interp, int allowedOptions,
			    Tcl_Size *indexPtr, Tcl_Size objc, Tcl_Obj *const objv[]);
static void		ImgPhotoCmdDeletedProc(ClientData clientData);
=======
static void		PhotoFormatThreadExitProc(void *clientData);
static int		ImgPhotoCmd(void *clientData, Tcl_Interp *interp,
			    int objc, Tcl_Obj *const objv[]);
static int		ParseSubcommandOptions(
			    struct SubcommandOptions *optPtr,
			    Tcl_Interp *interp, int allowedOptions,
			    int *indexPtr, int objc, Tcl_Obj *const objv[]);
static void		ImgPhotoCmdDeletedProc(void *clientData);
>>>>>>> 90065814
static int		ImgPhotoConfigureModel(Tcl_Interp *interp,
			    PhotoModel *modelPtr, Tcl_Size objc,
			    Tcl_Obj *const objv[], int flags);
static int		ToggleComplexAlphaIfNeeded(PhotoModel *mPtr);
static int		ImgPhotoSetSize(PhotoModel *modelPtr, int width,
			    int height);
static char *		ImgGetPhoto(PhotoModel *modelPtr,
			    Tk_PhotoImageBlock *blockPtr,
			    struct SubcommandOptions *optPtr);
static int		MatchFileFormat(Tcl_Interp *interp, Tcl_Channel chan,
			    const char *fileName, Tcl_Obj *formatString,
			    Tcl_Obj *metadataInObj,
			    Tcl_Obj *metadataOutObj,
			    Tk_PhotoImageFormat **imageFormatPtr,
			    Tk_PhotoImageFormatVersion3 **imageFormatVersion3Ptr,
			    int *widthPtr, int *heightPtr, int *oldformat);
static int		MatchStringFormat(Tcl_Interp *interp, Tcl_Obj *data,
			    Tcl_Obj *formatString,
			    Tcl_Obj *metadataInObj,
			    Tcl_Obj *metadataOutObj,
			    Tk_PhotoImageFormat **imageFormatPtr,
			    Tk_PhotoImageFormatVersion3 **imageFormatVersion3Ptr,
			    int *widthPtr, int *heightPtr, int *oldformat);
static const char *	GetExtension(const char *path);

/*
 *----------------------------------------------------------------------
 *
 * PhotoFormatThreadExitProc --
 *
 *	Clean up the registered list of photo formats.
 *
 * Results:
 *	None.
 *
 * Side effects:
 *	The thread's linked lists of photo image formats is deleted.
 *
 *----------------------------------------------------------------------
 */

static void
PhotoFormatThreadExitProc(
    TCL_UNUSED(void *))	/* not used */
{
    Tk_PhotoImageFormat *freePtr;
    Tk_PhotoImageFormatVersion3 *freePtrVersion3;
    ThreadSpecificData *tsdPtr = (ThreadSpecificData *)
	    Tcl_GetThreadData(&dataKey, sizeof(ThreadSpecificData));

#if !defined(TK_NO_DEPRECATED) && TCL_MAJOR_VERSION < 9
    while (tsdPtr->oldFormatList != NULL) {
	freePtr = tsdPtr->oldFormatList;
	tsdPtr->oldFormatList = tsdPtr->oldFormatList->nextPtr;
	ckfree(freePtr);
    }
#endif
    while (tsdPtr->formatList != NULL) {
	freePtr = tsdPtr->formatList;
	tsdPtr->formatList = tsdPtr->formatList->nextPtr;
	ckfree((char *)freePtr->name);
	ckfree(freePtr);
    }
    while (tsdPtr->formatListVersion3 != NULL) {
	freePtrVersion3 = tsdPtr->formatListVersion3;
	tsdPtr->formatListVersion3 = tsdPtr->formatListVersion3->nextPtr;
	ckfree((char *)freePtrVersion3->name);
	ckfree(freePtrVersion3);
    }
}

/*
 *----------------------------------------------------------------------
 *
 * Tk_CreateOldPhotoImageFormat, Tk_CreatePhotoImageFormat,
 * Tk_CreatePhotoImageFormatVersion3 --
 *
 *	This function is invoked by an image file handler to register a new
 *	photo image format and the functions that handle the new format. The
 *	function is typically invoked during Tcl_AppInit.
 *
 * Results:
 *	None.
 *
 * Side effects:
 *	The new image file format is entered into a table used in the photo
 *	image "read" and "write" subcommands.
 *
 *----------------------------------------------------------------------
 */

#if !defined(TK_NO_DEPRECATED) && TCL_MAJOR_VERSION < 9
void
Tk_CreateOldPhotoImageFormat(
    const Tk_PhotoImageFormat *formatPtr)
				/* Structure describing the format. All of the
				 * fields except "nextPtr" must be filled in
				 * by caller. */
{
    Tk_PhotoImageFormat *copyPtr;
    ThreadSpecificData *tsdPtr = (ThreadSpecificData *)
	    Tcl_GetThreadData(&dataKey, sizeof(ThreadSpecificData));

    if (!tsdPtr->initialized) {
	tsdPtr->initialized = 1;
	Tcl_CreateThreadExitHandler(PhotoFormatThreadExitProc, NULL);
    }
    copyPtr = (Tk_PhotoImageFormat *)ckalloc(sizeof(Tk_PhotoImageFormat));
    *copyPtr = *formatPtr;
    copyPtr->nextPtr = tsdPtr->oldFormatList;
    tsdPtr->oldFormatList = copyPtr;
}
#endif

void
Tk_CreatePhotoImageFormat(
    const Tk_PhotoImageFormat *formatPtr)
				/* Structure describing the format. All of the
				 * fields except "nextPtr" must be filled in
				 * by caller. */
{
    Tk_PhotoImageFormat *copyPtr;
    ThreadSpecificData *tsdPtr = (ThreadSpecificData *)
	    Tcl_GetThreadData(&dataKey, sizeof(ThreadSpecificData));

    if (!tsdPtr->initialized) {
	tsdPtr->initialized = 1;
	Tcl_CreateThreadExitHandler(PhotoFormatThreadExitProc, NULL);
    }
    copyPtr = (Tk_PhotoImageFormat *)ckalloc(sizeof(Tk_PhotoImageFormat));
    *copyPtr = *formatPtr;
#if !defined(TK_NO_DEPRECATED) && TCL_MAJOR_VERSION < 9
    if (isupper((unsigned char) *formatPtr->name)) {
	copyPtr->nextPtr = tsdPtr->oldFormatList;
	tsdPtr->oldFormatList = copyPtr;
    } else
#endif
    {
	/* for compatibility with aMSN: make a copy of formatPtr->name */
	char *name = (char *)ckalloc(strlen(formatPtr->name) + 1);
	strcpy(name, formatPtr->name);
	copyPtr->name = name;
	copyPtr->nextPtr = tsdPtr->formatList;
	tsdPtr->formatList = copyPtr;
    }
}
void
Tk_CreatePhotoImageFormatVersion3(
    const Tk_PhotoImageFormatVersion3 *formatPtr)
				/* Structure describing the format. All of the
				 * fields except "nextPtr" must be filled in
				 * by caller. */
{
    Tk_PhotoImageFormatVersion3 *copyPtr;
    char *name;
    ThreadSpecificData *tsdPtr = (ThreadSpecificData *)
	    Tcl_GetThreadData(&dataKey, sizeof(ThreadSpecificData));

    if (!tsdPtr->initialized) {
	tsdPtr->initialized = 1;
	Tcl_CreateThreadExitHandler(PhotoFormatThreadExitProc, NULL);
    }
    copyPtr = (Tk_PhotoImageFormatVersion3 *)
	    ckalloc(sizeof(Tk_PhotoImageFormatVersion3));
    *copyPtr = *formatPtr;
    /* for compatibility with aMSN: make a copy of formatPtr->name */
    name = (char *)ckalloc(strlen(formatPtr->name) + 1);
    strcpy(name, formatPtr->name);
    copyPtr->name = name;
    copyPtr->nextPtr = tsdPtr->formatListVersion3;
    tsdPtr->formatListVersion3 = copyPtr;
}

/*
 *----------------------------------------------------------------------
 *
 * ImgPhotoCreate --
 *
 *	This function is called by the Tk image code to create a new photo
 *	image.
 *
 * Results:
 *	A standard Tcl result.
 *
 * Side effects:
 *	The data structure for a new photo image is allocated and initialized.
 *
 *----------------------------------------------------------------------
 */

static int
ImgPhotoCreate(
    Tcl_Interp *interp,		/* Interpreter for application containing
				 * image. */
    const char *name,		/* Name to use for image. */
    Tcl_Size objc,			/* Number of arguments. */
    Tcl_Obj *const objv[],	/* Argument objects for options (doesn't
				 * include image name or type). */
    TCL_UNUSED(const Tk_ImageType *),/* Pointer to our type record (not used). */
    Tk_ImageModel model,	/* Token for image, to be used by us in later
				 * callbacks. */
    void **clientDataPtr)	/* Store manager's token for image here; it
				 * will be returned in later callbacks. */
{
    PhotoModel *modelPtr;

    /*
     * Allocate and initialize the photo image model record.
     */

    modelPtr = (PhotoModel *)ckalloc(sizeof(PhotoModel));
    memset(modelPtr, 0, sizeof(PhotoModel));
    modelPtr->tkModel = model;
    modelPtr->interp = interp;
    modelPtr->imageCmd = Tcl_CreateObjCommand2(interp, name, ImgPhotoCmd,
	    modelPtr, ImgPhotoCmdDeletedProc);
    modelPtr->palette = NULL;
    modelPtr->pix32 = NULL;
    modelPtr->instancePtr = NULL;
    modelPtr->validRegion = TkCreateRegion();

    /*
     * Process configuration options given in the image create command.
     */

    if (ImgPhotoConfigureModel(interp, modelPtr, objc, objv, 0) != TCL_OK) {
	ImgPhotoDelete(modelPtr);
	return TCL_ERROR;
    }

    *clientDataPtr = modelPtr;
    return TCL_OK;
}

/*
 *----------------------------------------------------------------------
 *
 * ImgPhotoCmd --
 *
 *	This function is invoked to process the Tcl command that corresponds
 *	to a photo image. See the user documentation for details on what it
 *	does.
 *
 * Results:
 *	A standard Tcl result.
 *
 * Side effects:
 *	See the user documentation.
 *
 *----------------------------------------------------------------------
 */

static int
ImgPhotoCmd(
    void *clientData,	/* Information about photo model. */
    Tcl_Interp *interp,		/* Current interpreter. */
    Tcl_Size objc,			/* Number of arguments. */
    Tcl_Obj *const objv[])	/* Argument objects. */
{
    static const char *const photoOptions[] = {
	"blank", "cget", "configure", "copy", "data", "get", "put",
	"read", "redither", "transparency", "write", NULL
    };
    enum PhotoOptions {
	PHOTO_BLANK, PHOTO_CGET, PHOTO_CONFIGURE, PHOTO_COPY, PHOTO_DATA,
	PHOTO_GET, PHOTO_PUT, PHOTO_READ, PHOTO_REDITHER, PHOTO_TRANS,
	PHOTO_WRITE
    };

    PhotoModel *modelPtr = (PhotoModel *)clientData;
    int result, x, y, width, height;
    Tcl_Size index;
    struct SubcommandOptions options;
    unsigned char *pixelPtr;
    Tk_PhotoImageBlock block;
    Tk_PhotoImageFormat *imageFormat;
    Tk_PhotoImageFormatVersion3 *imageFormatVersion3;
    Tcl_Size length;
    int imageWidth, imageHeight, matched, oldformat = 0;
    Tcl_Channel chan;
    Tk_PhotoHandle srcHandle;
    ThreadSpecificData *tsdPtr = (ThreadSpecificData *)
	    Tcl_GetThreadData(&dataKey, sizeof(ThreadSpecificData));

    if (objc < 2) {
	Tcl_WrongNumArgs(interp, 1, objv, "option ?arg ...?");
	return TCL_ERROR;
    }

    if (Tcl_GetIndexFromObj(interp, objv[1], photoOptions, "option", 0,
	    &index) != TCL_OK) {
	return TCL_ERROR;
    }

    switch ((enum PhotoOptions) index) {
    case PHOTO_BLANK:
	/*
	 * photo blank command - just call Tk_PhotoBlank.
	 */

	if (objc == 2) {
	    Tk_PhotoBlank(modelPtr);
	    return TCL_OK;
	} else {
	    Tcl_WrongNumArgs(interp, 2, objv, NULL);
	    return TCL_ERROR;
	}

    case PHOTO_CGET: {
	const char *arg;

	if (objc != 3) {
	    Tcl_WrongNumArgs(interp, 2, objv, "option");
	    return TCL_ERROR;
	}
	arg = Tcl_GetStringFromObj(objv[2], &length);
	if (strncmp(arg,"-data", length) == 0) {
	    if (modelPtr->dataString) {
		Tcl_SetObjResult(interp, modelPtr->dataString);
	    }
	} else if (strncmp(arg,"-format", length) == 0) {
	    if (modelPtr->format) {
		Tcl_SetObjResult(interp, modelPtr->format);
	    }
	} else if (strncmp(arg, "-metadata", length) == 0) {
	    if (modelPtr->metadata) {
		Tcl_SetObjResult(interp, modelPtr->metadata);
	    }
	} else {
	    Tk_ConfigureValue(interp, Tk_MainWindow(interp), configSpecs,
		    (char *) modelPtr, Tcl_GetString(objv[2]), 0);
	}
	return TCL_OK;
    }

    case PHOTO_CONFIGURE:
	/*
	 * photo configure command - handle this in the standard way.
	 */

	if (objc == 2) {
	    Tcl_Obj *obj, *subobj;

	    result = Tk_ConfigureInfo(interp, Tk_MainWindow(interp),
		    configSpecs, (char *) modelPtr, NULL, 0);
	    if (result != TCL_OK) {
		return result;
	    }
	    obj = Tcl_NewObj();
	    subobj = Tcl_NewStringObj("-data {} {} {}", 14);
	    if (modelPtr->dataString) {
		Tcl_ListObjAppendElement(NULL, subobj, modelPtr->dataString);
	    } else {
		Tcl_AppendStringsToObj(subobj, " {}", NULL);
	    }
	    Tcl_ListObjAppendElement(interp, obj, subobj);
	    subobj = Tcl_NewStringObj("-format {} {} {}", 16);
	    if (modelPtr->format) {
		Tcl_ListObjAppendElement(NULL, subobj, modelPtr->format);
	    } else {
		Tcl_AppendStringsToObj(subobj, " {}", NULL);
	    }
	    Tcl_ListObjAppendElement(interp, obj, subobj);
	    subobj = Tcl_NewStringObj("-metadata {} {} {}", 16);
	    if (modelPtr->metadata) {
		Tcl_ListObjAppendElement(NULL, subobj, modelPtr->metadata);
	    } else {
		Tcl_AppendStringsToObj(subobj, " {}", NULL);
	    }
	    Tcl_ListObjAppendElement(interp, obj, subobj);
	    Tcl_ListObjAppendList(interp, obj, Tcl_GetObjResult(interp));
	    Tcl_SetObjResult(interp, obj);
	    return TCL_OK;

	} else if (objc == 3) {
	    const char *arg = Tcl_GetStringFromObj(objv[2], &length);

	    if (length > 1 && !strncmp(arg, "-data", length)) {
		Tcl_AppendResult(interp, "-data {} {} {}", NULL);
		if (modelPtr->dataString) {
		    /*
		     * TODO: Modifying result is bad!
		     */

		    Tcl_ListObjAppendElement(NULL, Tcl_GetObjResult(interp),
			    modelPtr->dataString);
		} else {
		    Tcl_AppendResult(interp, " {}", NULL);
		}
		return TCL_OK;
	    } else if (length > 1 &&
		    !strncmp(arg, "-format", length)) {
		Tcl_AppendResult(interp, "-format {} {} {}", NULL);
		if (modelPtr->format) {
		    /*
		     * TODO: Modifying result is bad!
		     */

		    Tcl_ListObjAppendElement(NULL, Tcl_GetObjResult(interp),
			    modelPtr->format);
		} else {
		    Tcl_AppendResult(interp, " {}", NULL);
		}
		return TCL_OK;
	    } else if (length > 1 &&
		!strncmp(arg, "-metadata", length)) {
		Tcl_AppendResult(interp, "-metadata {} {} {}", NULL);
		if (modelPtr->metadata) {
		    /*
		     * TODO: Modifying result is bad!
		     */

		    Tcl_ListObjAppendElement(NULL, Tcl_GetObjResult(interp),
			modelPtr->metadata);
		} else {
		    Tcl_AppendResult(interp, " {}", NULL);
		}
		return TCL_OK;
	    } else {
		return Tk_ConfigureInfo(interp, Tk_MainWindow(interp),
			configSpecs, (char *) modelPtr, arg, 0);
	    }
	} else {
	    return ImgPhotoConfigureModel(interp, modelPtr, objc-2, objv+2,
		    TK_CONFIG_ARGV_ONLY);
	}

    case PHOTO_COPY:
	/*
	 * photo copy command - first parse options.
	 */

	index = 2;
	memset(&options, 0, sizeof(options));
	options.zoomX = options.zoomY = 1;
	options.subsampleX = options.subsampleY = 1;
	options.name = NULL;
	options.compositingRule = TK_PHOTO_COMPOSITE_OVERLAY;
	if (ParseSubcommandOptions(&options, interp,
		OPT_FROM | OPT_TO | OPT_ZOOM | OPT_SUBSAMPLE | OPT_SHRINK |
		OPT_COMPOSITE, &index, objc, objv) != TCL_OK) {
	    return TCL_ERROR;
	}
	if (options.name == NULL || index < objc) {
	    Tcl_WrongNumArgs(interp, 2, objv,
		    "source-image ?-compositingrule rule? ?-from x1 y1 x2 y2? ?-to x1 y1 x2 y2? ?-zoom x y? ?-subsample x y?");
	    return TCL_ERROR;
	}

	/*
	 * Look for the source image and get a pointer to its image data.
	 * Check the values given for the -from option.
	 */

	srcHandle = Tk_FindPhoto(interp, Tcl_GetString(options.name));
	if (srcHandle == NULL) {
	    Tcl_SetObjResult(interp, Tcl_ObjPrintf(
		    "image \"%s\" doesn't exist or is not a photo image",
		    Tcl_GetString(options.name)));
	    Tcl_SetErrorCode(interp, "TK", "LOOKUP", "PHOTO",
		    Tcl_GetString(options.name), NULL);
	    return TCL_ERROR;
	}
	Tk_PhotoGetImage(srcHandle, &block);
	if ((options.fromX2 > block.width) || (options.fromY2 > block.height)
		|| (options.fromX2 > block.width)
		|| (options.fromY2 > block.height)) {
	    Tcl_SetObjResult(interp, Tcl_NewStringObj(
		    "coordinates for -from option extend outside source image",
		    -1));
	    Tcl_SetErrorCode(interp, "TK", "IMAGE", "PHOTO", "BAD_FROM", NULL);
	    return TCL_ERROR;
	}

	/*
	 * Hack to pass through the message that the place we're coming from
	 * has a simple alpha channel.
	 */

	if (!(((PhotoModel *) srcHandle)->flags & COMPLEX_ALPHA)) {
	    options.compositingRule |= SOURCE_IS_SIMPLE_ALPHA_PHOTO;
	}

	/*
	 * Fill in default values for unspecified parameters.
	 */

	if (!(options.options & OPT_FROM) || (options.fromX2 < 0)) {
	    options.fromX2 = block.width;
	    options.fromY2 = block.height;
	}
	if (!(options.options & OPT_TO) || (options.toX2 < 0)) {
	    width = options.fromX2 - options.fromX;
	    if (options.subsampleX > 0) {
		width = (width + options.subsampleX - 1) / options.subsampleX;
	    } else if (options.subsampleX == 0) {
		width = 0;
	    } else {
		width = (width - options.subsampleX - 1) / -options.subsampleX;
	    }
	    options.toX2 = options.toX + width * options.zoomX;

	    height = options.fromY2 - options.fromY;
	    if (options.subsampleY > 0) {
		height = (height + options.subsampleY - 1)
			/ options.subsampleY;
	    } else if (options.subsampleY == 0) {
		height = 0;
	    } else {
		height = (height - options.subsampleY - 1)
			/ -options.subsampleY;
	    }
	    options.toY2 = options.toY + height * options.zoomY;
	}

	/*
	 * Copy the image data over using Tk_PhotoPutZoomedBlock.
	 */

	if (block.pixelPtr) {
	    block.pixelPtr += options.fromX * block.pixelSize
		    + options.fromY * block.pitch;
	    block.width = options.fromX2 - options.fromX;
	    block.height = options.fromY2 - options.fromY;
	    result = Tk_PhotoPutZoomedBlock(interp, (Tk_PhotoHandle) modelPtr,
		    &block, options.toX, options.toY, options.toX2 - options.toX,
		    options.toY2 - options.toY, options.zoomX, options.zoomY,
		    options.subsampleX, options.subsampleY,
		    options.compositingRule);
	} else {
	    result = TCL_OK;
	}

	/*
	 * Set the destination image size if the -shrink option was specified.
	 * This has to be done _after_ copying the data. Otherwise, if source
	 * and destination are the same image, block.pixelPtr would point to
	 * an invalid memory block (bug [5239fd749b]).
	 */

	if (options.options & OPT_SHRINK) {
	    if (ImgPhotoSetSize(modelPtr, options.toX2,
		    options.toY2) != TCL_OK) {
		Tcl_SetObjResult(interp, Tcl_NewStringObj(
			TK_PHOTO_ALLOC_FAILURE_MESSAGE, TCL_INDEX_NONE));
		Tcl_SetErrorCode(interp, "TK", "MALLOC", NULL);
		return TCL_ERROR;
	    }
	}
	if (block.pixelPtr || (options.options & OPT_SHRINK)) {
	    Tk_ImageChanged(modelPtr->tkModel, 0, 0, 0, 0,
		    modelPtr->width, modelPtr->height);
	}
	return result;

    case PHOTO_DATA: {
        char *data = NULL;
        Tcl_Obj *freeObj = NULL;
	Tcl_Obj *metadataIn;

	/*
	 * photo data command - first parse and check any options given.
	 */

	Tk_ImageStringWriteProc *stringWriteProc = NULL;
	Tk_ImageStringWriteProcVersion3 *stringWriteProcVersion3 = NULL;

	index = 1;
	memset(&options, 0, sizeof(options));
	options.name = NULL;
	options.format = NULL;
	options.metadata = NULL;
	options.fromX = 0;
	options.fromY = 0;
	if (ParseSubcommandOptions(&options, interp,
		OPT_FORMAT | OPT_FROM | OPT_GRAYSCALE | OPT_BACKGROUND
		| OPT_METADATA,
		&index, objc, objv) != TCL_OK) {
	    return TCL_ERROR;
	}
	if ((options.name == NULL) || (index < objc)) {
	    Tcl_WrongNumArgs(interp, 2, objv, "?-option value ...?");
	    if (options.background) {
		Tk_FreeColor(options.background);
	    }
	    return TCL_ERROR;
	}
	if ((options.fromX > modelPtr->width)
		|| (options.fromY > modelPtr->height)
		|| (options.fromX2 > modelPtr->width)
		|| (options.fromY2 > modelPtr->height)) {
	    Tcl_SetObjResult(interp, Tcl_NewStringObj(
		    "coordinates for -from option extend outside image", TCL_INDEX_NONE));
	    Tcl_SetErrorCode(interp, "TK", "IMAGE", "PHOTO", "BAD_FROM", NULL);
	    if (options.background) {
		Tk_FreeColor(options.background);
	    }
	    return TCL_ERROR;
	}

	/*
	 * Fill in default values for unspecified parameters.
	 */

	if (!(options.options & OPT_FROM) || (options.fromX2 < 0)) {
	    options.fromX2 = modelPtr->width;
	    options.fromY2 = modelPtr->height;
	}
	if (!(options.options & OPT_FORMAT)) {
            options.format = Tcl_NewStringObj("default", TCL_INDEX_NONE);
            freeObj = options.format;
	}

	/*
	 * Use argument metadata if specified, otherwise the master metadata
	 */

	if (NULL != options.metadata) {
	    metadataIn = options.metadata;
	} else {
	    metadataIn = modelPtr->metadata;
	}

	/*
	 * Search for an appropriate image string format handler.
	 */

	matched = 0;
	for (imageFormat = tsdPtr->formatList; imageFormat != NULL;
                imageFormat = imageFormat->nextPtr) {
	    if ((strncasecmp(Tcl_GetString(options.format),
                    imageFormat->name, strlen(imageFormat->name)) == 0)) {
                matched = 1;
                if (imageFormat->stringWriteProc != NULL) {
                    stringWriteProc = imageFormat->stringWriteProc;
                    break;
                }
	    }
	}
#if !defined(TK_NO_DEPRECATED) && TCL_MAJOR_VERSION < 9
	if (stringWriteProc == NULL) {
	    oldformat = 1;
	    for (imageFormat = tsdPtr->oldFormatList; imageFormat != NULL;
                    imageFormat = imageFormat->nextPtr) {
                if ((strncasecmp(Tcl_GetString(options.format),
                        imageFormat->name,
                        strlen(imageFormat->name)) == 0)) {
                    matched = 1;
                    if (imageFormat->stringWriteProc != NULL) {
                        stringWriteProc = imageFormat->stringWriteProc;
                        break;
                    }
                }
	    }
	}
#endif
	if (stringWriteProc == NULL) {
	    oldformat = 0;
	    for (imageFormatVersion3 = tsdPtr->formatListVersion3;
		    imageFormatVersion3 != NULL;
		    imageFormatVersion3 = imageFormatVersion3->nextPtr) {
		if ((strncasecmp(Tcl_GetString(options.format),
			imageFormatVersion3->name,
			strlen(imageFormatVersion3->name)) == 0)) {
		    matched = 1;
		    if (imageFormatVersion3->stringWriteProc != NULL) {
			stringWriteProcVersion3 =
				imageFormatVersion3->stringWriteProc;
			break;
		    }
		}
	    }
	}
	if (stringWriteProc == NULL && stringWriteProcVersion3 == NULL) {
	    Tcl_SetObjResult(interp, Tcl_ObjPrintf(
		    "image string format \"%s\" is %s",
		    Tcl_GetString(options.format),
		    (matched ? "not supported" : "unknown")));
	    Tcl_SetErrorCode(interp, "TK", "LOOKUP", "PHOTO_FORMAT",
		    Tcl_GetString(options.format), NULL);
	    goto dataErrorExit;
	}

	/*
	 * Call the handler's string write function to write out the image.
	 */

	data = ImgGetPhoto(modelPtr, &block, &options);

	if (stringWriteProc == NULL) {
	    result = (stringWriteProcVersion3)(interp,
		    options.format, metadataIn, &block);
	} else if (oldformat) {
	    Tcl_DString buffer;
	    typedef int (*OldStringWriteProc)(Tcl_Interp *interp,
		    Tcl_DString *dataPtr, const char *formatString,
		    Tk_PhotoImageBlock *blockPtr);

	    Tcl_DStringInit(&buffer);
	    result = ((OldStringWriteProc)(void *)stringWriteProc)(interp, &buffer,
		    Tcl_GetString(options.format), &block);
	    if (result == TCL_OK) {
		Tcl_DStringResult(interp, &buffer);
	    } else {
		Tcl_DStringFree(&buffer);
	    }
	} else {
	    typedef int (*NewStringWriteProc)(Tcl_Interp *interp,
		    Tcl_Obj *formatString, Tk_PhotoImageBlock *blockPtr,
		    void *dummy);

	    result = ((NewStringWriteProc)(void *)stringWriteProc)(interp,
		    options.format, &block, NULL);
	}
	if (options.background) {
	    Tk_FreeColor(options.background);
	}
	if (data) {
	    ckfree(data);
	}
	if (freeObj != NULL) {
	    Tcl_DecrRefCount(freeObj);
	}
	return result;

      dataErrorExit:
	if (options.background) {
	    Tk_FreeColor(options.background);
	}
	if (data) {
	    ckfree(data);
	}
	if (freeObj != NULL) {
	    Tcl_DecrRefCount(freeObj);
	}
	return TCL_ERROR;
    }

    case PHOTO_GET: {
	/*
	 * photo get command - first parse and check parameters.
	 */

	Tcl_Obj *channels[4];
	int channelCount = 3;

        index = 3;
        memset(&options, 0, sizeof(options));
        options.name = NULL;
        if (ParseSubcommandOptions(&options, interp, OPT_WITHALPHA,
                &index, objc, objv) != TCL_OK) {
            return TCL_ERROR;
        }
        if (options.name == NULL || index < objc) {
	    Tcl_WrongNumArgs(interp, 2, objv, "x y ?-withalpha?");
	    return TCL_ERROR;
	}
        if (options.options & OPT_WITHALPHA) {
            channelCount = 4;
        }

	if ((Tcl_GetIntFromObj(interp, objv[2], &x) != TCL_OK)
		|| (Tcl_GetIntFromObj(interp, objv[3], &y) != TCL_OK)) {
	    return TCL_ERROR;
	}
	if ((x < 0) || (x >= modelPtr->width)
		|| (y < 0) || (y >= modelPtr->height)) {
	    Tcl_SetObjResult(interp, Tcl_ObjPrintf(
		    "%s get: coordinates out of range",
		    Tcl_GetString(objv[0])));
	    Tcl_SetErrorCode(interp, "TK", "IMAGE", "PHOTO", "COORDINATES",
		    NULL);
	    return TCL_ERROR;
	}

	/*
	 * Extract the value of the desired pixel and format it as a list.
	 */

	pixelPtr = modelPtr->pix32 + (y * modelPtr->width + x) * 4;
	channels[0] = Tcl_NewWideIntObj(pixelPtr[0]);
	channels[1] = Tcl_NewWideIntObj(pixelPtr[1]);
	channels[2] = Tcl_NewWideIntObj(pixelPtr[2]);
	channels[3] = Tcl_NewWideIntObj(pixelPtr[3]);
	Tcl_SetObjResult(interp, Tcl_NewListObj(channelCount, channels));
	return TCL_OK;
    }

    case PHOTO_PUT: {
	Tcl_Obj *format, *data;

	/*
	 * photo put command - first parse the options.
	 */

	index = 2;
	memset(&options, 0, sizeof(options));
	options.name = NULL;
	options.format = NULL;
	options.metadata = NULL;
	if (ParseSubcommandOptions(&options, interp,
		OPT_TO|OPT_FORMAT|OPT_METADATA,
		&index, objc, objv) != TCL_OK) {
	    return TCL_ERROR;
	}
	if ((options.name == NULL) || (index < objc)) {
	    Tcl_WrongNumArgs(interp, 2, objv, "data ?-option value ...?");
	    return TCL_ERROR;
	}

	/*
	 * See if there's a format that can read the data
	 */

	if (MatchStringFormat(interp, objv[2], options.format,
		options.metadata, NULL, &imageFormat,
		&imageFormatVersion3, &imageWidth, &imageHeight, &oldformat)
		!= TCL_OK) {
	    return TCL_ERROR;
	}

	if (!(options.options & OPT_TO) || (options.toX2 < 0)) {
	    options.toX2 = options.toX + imageWidth;
	    options.toY2 = options.toY + imageHeight;
	}
	if (imageWidth > options.toX2 - options.toX) {
	    imageWidth = options.toX2 - options.toX;
	}
	if (imageHeight > options.toY2 - options.toY) {
	    imageHeight = options.toY2 - options.toY;
	}
	format = options.format;
	data = objv[2];
	if (oldformat) {
	    if (format) {
		format = (Tcl_Obj *) Tcl_GetString(format);
	    }
	    data = (Tcl_Obj *) Tcl_GetString(data);
	}

	if (imageFormat != NULL) {
	    if (imageFormat->stringReadProc(interp, data, format,
		    (Tk_PhotoHandle) modelPtr, options.toX, options.toY,
		    options.toX2 - options.toX,
		    options.toY2 - options.toY, 0, 0) != TCL_OK) {
		return TCL_ERROR;
	    }
	} else {
	    if (imageFormatVersion3->stringReadProc(interp, data, format,
		    options.metadata,
		    (Tk_PhotoHandle) modelPtr, options.toX, options.toY,
		    options.toX2 - options.toX,
		    options.toY2 - options.toY, 0, 0,
		    NULL)
		    != TCL_OK) {
		return TCL_ERROR;
	    }
	}

	/*
	 * SB: is the next line really needed? The stringReadProc
	 * writes image data with Tk_PhotoPutBlock(), which in turn
	 * takes care to notify the changed image and to set/unset the
	 * IMAGE_CHANGED bit.
	 */
	modelPtr->flags |= IMAGE_CHANGED;

	return TCL_OK;
    }
    case PHOTO_READ: {
	Tcl_Obj *format;

	/*
	 * photo read command - first parse the options specified.
	 */

	index = 2;
	memset(&options, 0, sizeof(options));
	options.name = NULL;
	options.format = NULL;
	options.metadata = NULL;
	if (ParseSubcommandOptions(&options, interp,
		OPT_FORMAT | OPT_FROM | OPT_TO | OPT_SHRINK | OPT_METADATA,
		&index, objc, objv) != TCL_OK) {
	    return TCL_ERROR;
	}
	if ((options.name == NULL) || (index < objc)) {
	    Tcl_WrongNumArgs(interp, 2, objv, "fileName ?-option value ...?");
	    return TCL_ERROR;
	}

	/*
	 * Prevent file system access in safe interpreters.
	 */

	if (Tcl_IsSafe(interp)) {
	    Tcl_SetObjResult(interp, Tcl_NewStringObj(
		    "can't get image from a file in a safe interpreter", TCL_INDEX_NONE));
	    Tcl_SetErrorCode(interp, "TK", "SAFE", "PHOTO_FILE", NULL);
	    return TCL_ERROR;
	}

	/*
	 * Open the image file and look for a handler for it.
	 */

	chan = Tcl_OpenFileChannel(interp,
		Tcl_GetString(options.name), "r", 0);
	if (chan == NULL) {
	    return TCL_ERROR;
	}
	if (Tcl_SetChannelOption(interp, chan, "-translation", "binary")
		!= TCL_OK) {
	    Tcl_Close(NULL, chan);
	    return TCL_ERROR;
	}
	if (Tcl_SetChannelOption(interp, chan, "-encoding", "binary")
		!= TCL_OK) {
	    Tcl_Close(NULL, chan);
	    return TCL_ERROR;
	}

	if (MatchFileFormat(interp, chan,
		Tcl_GetString(options.name), options.format,
		options.metadata, NULL, &imageFormat,
		&imageFormatVersion3, &imageWidth, &imageHeight, &oldformat)
		!= TCL_OK) {
	    result = TCL_ERROR;
	    goto readCleanup;
	}

	/*
	 * Check the values given for the -from option.
	 */

	if ((options.fromX > imageWidth) || (options.fromY > imageHeight)
		|| (options.fromX2 > imageWidth)
		|| (options.fromY2 > imageHeight)) {
	    Tcl_SetObjResult(interp, Tcl_NewStringObj(
		    "coordinates for -from option extend outside source image",
		    -1));
	    Tcl_SetErrorCode(interp, "TK", "IMAGE", "PHOTO", "BAD_FROM", NULL);
	    result = TCL_ERROR;
	    goto readCleanup;
	}
	if (!(options.options & OPT_FROM) || (options.fromX2 < 0)) {
	    width = imageWidth - options.fromX;
	    height = imageHeight - options.fromY;
	} else {
	    width = options.fromX2 - options.fromX;
	    height = options.fromY2 - options.fromY;
	}

	/*
	 * If the -shrink option was specified, set the size of the image.
	 */

	if (options.options & OPT_SHRINK) {
	    if (ImgPhotoSetSize(modelPtr, options.toX + width,
		    options.toY + height) != TCL_OK) {
		Tcl_ResetResult(interp);
		Tcl_SetObjResult(interp, Tcl_NewStringObj(
			TK_PHOTO_ALLOC_FAILURE_MESSAGE, TCL_INDEX_NONE));
		Tcl_SetErrorCode(interp, "TK", "MALLOC", NULL);
		result = TCL_ERROR;
		goto readCleanup;
	    }
	}

	/*
	 * Call the handler's file read function to read the data into the
	 * image.
	 */

	format = options.format;
	if (oldformat && format) {
	    format = (Tcl_Obj *) Tcl_GetString(format);
	}
	if (imageFormat != NULL) {
	    result = imageFormat->fileReadProc(interp, chan,
		    Tcl_GetString(options.name),
		    format, (Tk_PhotoHandle) modelPtr, options.toX,
		    options.toY, width, height, options.fromX, options.fromY);
	} else {
	    result = imageFormatVersion3->fileReadProc(interp, chan,
		    Tcl_GetString(options.name),
		    format, options.metadata, (Tk_PhotoHandle) modelPtr,
		    options.toX, options.toY, width, height, options.fromX,
		    options.fromY, NULL);
	}
readCleanup:
	if (chan != NULL) {
	    Tcl_Close(NULL, chan);
	}
	return result;
    }

    case PHOTO_REDITHER:
	if (objc != 2) {
	    Tcl_WrongNumArgs(interp, 2, objv, NULL);
	    return TCL_ERROR;
	}

	/*
	 * Call Dither if any part of the image is not correctly dithered at
	 * present.
	 */

	x = modelPtr->ditherX;
	y = modelPtr->ditherY;
	if (modelPtr->ditherX != 0) {
	    Tk_DitherPhoto((Tk_PhotoHandle) modelPtr, x, y,
		    modelPtr->width - x, 1);
	}
	if (modelPtr->ditherY < modelPtr->height) {
	    x = 0;
	    Tk_DitherPhoto((Tk_PhotoHandle)modelPtr, 0,
		    modelPtr->ditherY, modelPtr->width,
		    modelPtr->height - modelPtr->ditherY);
	}

	if (y < modelPtr->height) {
	    /*
	     * Tell the core image code that part of the image has changed.
	     */

	    Tk_ImageChanged(modelPtr->tkModel, x, y,
		    (modelPtr->width - x), (modelPtr->height - y),
		    modelPtr->width, modelPtr->height);
	}
	return TCL_OK;

    case PHOTO_TRANS: {
	static const char *const photoTransOptions[] = {
	    "get", "set", NULL
	};
	enum transOptions {
	    PHOTO_TRANS_GET, PHOTO_TRANS_SET
	};

	if (objc < 3) {
	    Tcl_WrongNumArgs(interp, 2, objv, "option ?arg ...?");
	    return TCL_ERROR;
	}
	if (Tcl_GetIndexFromObj(interp, objv[2], photoTransOptions, "option",
		0, &index) != TCL_OK) {
	    return TCL_ERROR;
	}

	switch ((enum transOptions) index) {
	case PHOTO_TRANS_GET: {
	    int boolMode;

	    /*
	     * parse fixed args and option
	     */

	    if (objc > 6 || objc < 5) {
		Tcl_WrongNumArgs(interp, 3, objv, "x y ?-option?");
		return TCL_ERROR;
	    }
	    if ((Tcl_GetIntFromObj(interp, objv[3], &x) != TCL_OK)
		    || (Tcl_GetIntFromObj(interp, objv[4], &y) != TCL_OK)) {
		return TCL_ERROR;
	    }

	    index = 4;
	    memset(&options, 0, sizeof(options));
	    if (ParseSubcommandOptions(&options, interp,
		    OPT_ALPHA, &index, objc, objv) != TCL_OK) {
		return TCL_ERROR;
	    }
	    if (index < objc) {
		Tcl_SetObjResult(interp, Tcl_ObjPrintf(
			"unknown option \"%s\": must be -alpha",
			Tcl_GetString(objv[index])));
		Tcl_SetErrorCode(interp, "TK", "IMAGE", "PHOTO", "BAD_OPTION",
			NULL);
		return TCL_ERROR;
	    }
	    boolMode = 1;
	    if (options.options & OPT_ALPHA) {
		boolMode = 0;
	    }

	    if ((x < 0) || (x >= modelPtr->width)
		    || (y < 0) || (y >= modelPtr->height)) {
		Tcl_SetObjResult(interp, Tcl_ObjPrintf(
			"%s transparency get: coordinates out of range",
			Tcl_GetString(objv[0])));
		Tcl_SetErrorCode(interp, "TK", "IMAGE", "PHOTO", "COORDINATES",
			NULL);
		return TCL_ERROR;
	    }

	    /*
	     * Extract and return the desired value
	     */
	    pixelPtr = modelPtr->pix32 + (y * modelPtr->width + x) * 4;
	    if (boolMode) {
		Tcl_SetObjResult(interp, Tcl_NewBooleanObj( ! pixelPtr[3]));
	    } else {
		Tcl_SetObjResult(interp, Tcl_NewWideIntObj(pixelPtr[3]));
	    }
	    return TCL_OK;
	}

	case PHOTO_TRANS_SET: {
	    int newVal, boolMode;
	    XRectangle setBox;
	    TkRegion modRegion;

	    /*
	     * Parse args and option, check for valid values
	     */

	    if (objc < 6 || objc > 7) {
		Tcl_WrongNumArgs(interp, 3, objv, "x y newVal ?-option?");
		return TCL_ERROR;
	    }
	    if ((Tcl_GetIntFromObj(interp, objv[3], &x) != TCL_OK)
		    || (Tcl_GetIntFromObj(interp, objv[4], &y) != TCL_OK)) {
		return TCL_ERROR;
	    }

	    index = 5;
	    memset(&options, 0, sizeof(options));
	    if (ParseSubcommandOptions(&options, interp,
		    OPT_ALPHA, &index, objc, objv) != TCL_OK) {
		return TCL_ERROR;
	    }
	    if (index < objc) {
		Tcl_SetObjResult(interp, Tcl_ObjPrintf(
			"unknown option \"%s\": must be -alpha",
			Tcl_GetString(objv[index])));
		Tcl_SetErrorCode(interp, "TK", "IMAGE", "PHOTO", "BAD_OPTION",
			NULL);
		return TCL_ERROR;
	    }
	    boolMode = 1;
	    if (options.options & OPT_ALPHA) {
		boolMode = 0;
	    }

	    if ((x < 0) || (x >= modelPtr->width)
		|| (y < 0) || (y >= modelPtr->height)) {
		Tcl_SetObjResult(interp, Tcl_ObjPrintf(
			"%s transparency set: coordinates out of range",
			Tcl_GetString(objv[0])));
		Tcl_SetErrorCode(interp, "TK", "IMAGE", "PHOTO", "COORDINATES",
			NULL);
		return TCL_ERROR;
	    }

	    if (boolMode) {
		if (Tcl_GetBooleanFromObj(interp, objv[5], &newVal) != TCL_OK) {
		    return TCL_ERROR;
		}
	    } else {
		if (Tcl_GetIntFromObj(interp, objv[5], &newVal) != TCL_OK) {
		    return TCL_ERROR;
		}
		if (newVal < 0 || newVal > 255) {
		    Tcl_SetObjResult(interp, Tcl_ObjPrintf(
			    "invalid alpha value \"%d\": "
			    "must be integer between 0 and 255", newVal));
		    Tcl_SetErrorCode(interp, "TK", "IMAGE", "PHOTO",
			    "BAD_VALUE", NULL);
		    return TCL_ERROR;
		}
	    }

	    /*
	     * Set new alpha value for the pixel
	     */

	    pixelPtr = modelPtr->pix32 + (y * modelPtr->width + x) * 4;
	    if (boolMode) {
		pixelPtr[3] = newVal ? 0 : 255;
	    } else {
		pixelPtr[3] = newVal;
	    }

	    /*
	     * Update the validRegion of the image
	     */

	    setBox.x = x;
	    setBox.y = y;
	    setBox.width = 1;
	    setBox.height = 1;
	    modRegion = TkCreateRegion();
	    TkUnionRectWithRegion(&setBox, modRegion, modRegion);
	    if (pixelPtr[3]) {
		TkUnionRectWithRegion(&setBox, modelPtr->validRegion,
			modelPtr->validRegion);
	    } else {
		TkSubtractRegion(modelPtr->validRegion, modRegion,
			modelPtr->validRegion);
	    }
	    TkDestroyRegion(modRegion);

	    /*
	     * Inform the generic image code that the image
	     * has (potentially) changed.
	     */

	    Tk_ImageChanged(modelPtr->tkModel, x, y, 1, 1,
		    modelPtr->width, modelPtr->height);
	    modelPtr->flags &= ~IMAGE_CHANGED;
	    return TCL_OK;
	}

	}
	Tcl_Panic("unexpected fallthrough");
    }

    case PHOTO_WRITE: {
	char *data;
	const char *fmtString;
	Tcl_Obj *format, *metadataIn;
	int usedExt;

	/*
	 * Prevent file system access in safe interpreters.
	 */

	if (Tcl_IsSafe(interp)) {
	    Tcl_SetObjResult(interp, Tcl_NewStringObj(
		    "can't write image to a file in a safe interpreter", TCL_INDEX_NONE));
	    Tcl_SetErrorCode(interp, "TK", "SAFE", "PHOTO_FILE", NULL);
	    return TCL_ERROR;
	}

	/*
	 * photo write command - first parse and check any options given.
	 */

	index = 2;
	memset(&options, 0, sizeof(options));
	options.name = NULL;
	options.format = NULL;
	options.metadata = NULL;
	if (ParseSubcommandOptions(&options, interp,
		OPT_FORMAT | OPT_FROM | OPT_GRAYSCALE | OPT_BACKGROUND
		| OPT_METADATA,
		&index, objc, objv) != TCL_OK) {
	    return TCL_ERROR;
	}
	if ((options.name == NULL) || (index < objc)) {
	    Tcl_WrongNumArgs(interp, 2, objv, "fileName ?-option value ...?");
	    if (options.background) {
		Tk_FreeColor(options.background);
	    }
	    return TCL_ERROR;
	}
	if ((options.fromX > modelPtr->width)
		|| (options.fromY > modelPtr->height)
		|| (options.fromX2 > modelPtr->width)
		|| (options.fromY2 > modelPtr->height)) {
	    Tcl_SetObjResult(interp, Tcl_NewStringObj(
		    "coordinates for -from option extend outside image", TCL_INDEX_NONE));
	    Tcl_SetErrorCode(interp, "TK", "IMAGE", "PHOTO", "BAD_FROM", NULL);
	    if (options.background) {
		Tk_FreeColor(options.background);
	    }
	    return TCL_ERROR;
	}

	/*
	 * Fill in default values for unspecified parameters. Note that a
	 * missing -format flag results in us having a guess from the file
	 * extension. [Bug 2983824]
	 */

	if (!(options.options & OPT_FROM) || (options.fromX2 < 0)) {
	    options.fromX2 = modelPtr->width;
	    options.fromY2 = modelPtr->height;
	}
	if (options.format == NULL) {
	    fmtString = GetExtension(Tcl_GetString(options.name));
	    usedExt = (fmtString != NULL);
	} else {
	    fmtString = Tcl_GetString(options.format);
	    usedExt = 0;
	}


	/*
	 * Use argument metadata if specified, otherwise the master metadata
	 */

	if (NULL != options.metadata) {
	    metadataIn = options.metadata;
	} else {
	    metadataIn = modelPtr->metadata;
	}

	/*
	 * Search for an appropriate image file format handler, and give an
	 * error if none is found.
	 */

	matched = 0;
    redoFormatLookup:
	imageFormatVersion3 = NULL;
	for (imageFormat = tsdPtr->formatList; imageFormat != NULL;
		imageFormat = imageFormat->nextPtr) {
	    if ((fmtString == NULL)
		    || (strncasecmp(fmtString, imageFormat->name,
			    strlen(imageFormat->name)) == 0)) {
		matched = 1;
		if (imageFormat->fileWriteProc != NULL) {
		    break;
		}
	    }
	}
#if !defined(TK_NO_DEPRECATED) && TCL_MAJOR_VERSION < 9
	if (imageFormat == NULL) {
	    oldformat = 1;
	    for (imageFormat = tsdPtr->oldFormatList; imageFormat != NULL;
		    imageFormat = imageFormat->nextPtr) {
		if ((fmtString == NULL)
			|| (strncasecmp(fmtString, imageFormat->name,
				strlen(imageFormat->name)) == 0)) {
		    matched = 1;
		    if (imageFormat->fileWriteProc != NULL) {
			break;
		    }
		}
	    }
	}
#endif
	if (imageFormat == NULL) {
	    oldformat = 0;
	    for (imageFormatVersion3 = tsdPtr->formatListVersion3;
		    imageFormatVersion3 != NULL;
		    imageFormatVersion3 = imageFormatVersion3->nextPtr) {
		if ((fmtString == NULL)
			|| (strncasecmp(fmtString, imageFormatVersion3->name,
				strlen(imageFormatVersion3->name)) == 0)) {
		    matched = 1;
		    if (imageFormatVersion3->fileWriteProc != NULL) {
			break;
		    }
		}
	    }
	}
	if (usedExt && !matched) {
	    /*
	     * If we didn't find one and we're using file extensions as the
	     * basis for the guessing, go back and look again without
	     * prejudice. Supports old broken code.
	     */

	    usedExt = 0;
	    fmtString = NULL;
	    goto redoFormatLookup;
	}
	if (imageFormat == NULL && imageFormatVersion3 == NULL) {
	    if (fmtString == NULL) {
		Tcl_SetObjResult(interp, Tcl_NewStringObj(
			"no available image file format has file writing"
			" capability", TCL_INDEX_NONE));
	    } else if (!matched) {
		Tcl_SetObjResult(interp, Tcl_ObjPrintf(
			"image file format \"%s\" is unknown", fmtString));
	    } else {
		Tcl_SetObjResult(interp, Tcl_ObjPrintf(
			"image file format \"%s\" has no file writing capability",
			fmtString));
	    }
	    Tcl_SetErrorCode(interp, "TK", "LOOKUP", "PHOTO_FORMAT",
		    fmtString, NULL);
	    if (options.background) {
		Tk_FreeColor(options.background);
	    }
	    return TCL_ERROR;
	}

	/*
	 * Call the handler's file write function to write out the image.
	 */

	data = ImgGetPhoto(modelPtr, &block, &options);
	format = options.format;
	if (oldformat && format) {
	    format = (Tcl_Obj *) Tcl_GetString(options.format);
	}
	if (imageFormat != NULL) {
	    result = imageFormat->fileWriteProc(interp,
		    Tcl_GetString(options.name), format, &block);
	} else {
	    result = imageFormatVersion3->fileWriteProc(interp,
		    Tcl_GetString(options.name), format, metadataIn,
		    &block);
	}
	if (options.background) {
	    Tk_FreeColor(options.background);
	}
	if (data) {
	    ckfree(data);
	}
	return result;
    }

    }
    Tcl_Panic("unexpected fallthrough");
    return TCL_ERROR; /* NOT REACHED */
}

/*
 *----------------------------------------------------------------------
 *
 * GetExtension --
 *
 *	Return the extension part of a path, or NULL if there is no extension.
 *	The returned string will be a substring of the argument string, so
 *	should not be ckfree()d directly. No side effects.
 *
 *----------------------------------------------------------------------
 */

static const char *
GetExtension(
    const char *path)
{
    char c;
    const char *extension = NULL;

    for (; (c=*path++) != '\0' ;) {
	if (c == '.') {
	    extension = path;
	}
    }
    if (extension != NULL && extension[0] == '\0') {
	extension = NULL;
    }
    return extension;
}

/*
 *----------------------------------------------------------------------
 *
 * ParseSubcommandOptions --
 *
 *	This function is invoked to process one of the options which may be
 *	specified for the photo image subcommands, namely, -from, -to, -zoom,
 *	-subsample, -format, -shrink, -compositingrule, -alpha, -boolean,
 *	-withalpha and -metadata.
 *	Parsing starts at the index in *optIndexPtr and stops at the end of
 *	objv[] or at the first value that does not belong to an option.
 *
 * Results:
 *	A standard Tcl result.
 *
 * Side effects:
 *	Fields in *optPtr get filled in. The value of optIndexPtr is updated
 *	to contain the index of the first element in argv[] that was not
 *	parsed, or argc if the end of objv[] was reached.
 *
 *----------------------------------------------------------------------
 */

static int
ParseSubcommandOptions(
    struct SubcommandOptions *optPtr,
				/* Information about the options specified and
				 * the values given is returned here. */
    Tcl_Interp *interp,		/* Interpreter to use for reporting errors. */
    int allowedOptions,		/* Indicates which options are valid for the
				 * current command. */
    Tcl_Size *optIndexPtr,		/* Points to a variable containing the current
				 * index in objv; this variable is updated by
				 * this function. */
    Tcl_Size objc,			/* Number of arguments in objv[]. */
    Tcl_Obj *const objv[])	/* Arguments to be parsed. */
{
    static const char *const compositingRules[] = {
	"overlay", "set",	/* Note that these must match the
				 * TK_PHOTO_COMPOSITE_* constants. */
	NULL
    };
    Tcl_Size index, length, argIndex;
    int c, bit, currentBit;
    int values[4], numValues, maxValues;
    const char *option, *expandedOption, *needed;
    const char *const *listPtr;
    Tcl_Obj *msgObj;

    for (index = *optIndexPtr; index < objc; *optIndexPtr = ++index) {
	/*
	 * We can have one value specified without an option; it goes into
	 * optPtr->name.
	 */

	expandedOption = option = Tcl_GetStringFromObj(objv[index], &length);
	if (option[0] != '-') {
	    if (optPtr->name == NULL) {
		optPtr->name = objv[index];
		continue;
	    }
	    break;
	}

	/*
	 * Work out which option this is.
	 */

	c = option[0];
	bit = 0;
	currentBit = 1;
	for (listPtr = optionNames; *listPtr != NULL; ++listPtr) {
	    if ((c == *listPtr[0])
		    && (strncmp(option, *listPtr, length) == 0)) {
		expandedOption = *listPtr;
		if (bit != 0) {
		    goto unknownOrAmbiguousOption;
		}
		bit = currentBit;
	    }
	    currentBit <<= 1;
	}

	/*
	 * If this option is not recognized and allowed, put an error message
	 * in the interpreter and return.
	 */

	if (!(allowedOptions & bit)) {
	    if (optPtr->name != NULL) {
		goto unknownOrAmbiguousOption;
	    }
	    optPtr->name = objv[index];
	    continue;
	}

	/*
	 * For the -from, -to, -zoom and -subsample options, parse the values
	 * given. Report an error if too few or too many values are given.
	 */

	if (bit == OPT_BACKGROUND) {
	    /*
	     * The -background option takes a single XColor value.
	     */

	    if (index + 1 >= objc) {
		goto oneValueRequired;
	    }
	    *optIndexPtr = ++index;
	    optPtr->background = Tk_GetColor(interp, Tk_MainWindow(interp),
		    Tk_GetUid(Tcl_GetString(objv[index])));
	    if (!optPtr->background) {
		return TCL_ERROR;
	    }
	} else if (bit == OPT_FORMAT) {
	    /*
	     * The -format option takes a single string value. Note that
	     * parsing this is outside the scope of this function.
	     */

	    if (index + 1 >= objc) {
		goto oneValueRequired;
	    }
	    *optIndexPtr = ++index;
	    optPtr->format = objv[index];
	} else if (bit == OPT_METADATA) {
	    /*
	    * The -metadata option takes a single dict value. Note that
	    * parsing this is outside the scope of this function.
	    */

	    if (index + 1 >= objc) {
		goto oneValueRequired;
	    }
	    *optIndexPtr = ++index;
	    optPtr->metadata = objv[index];
	} else if (bit == OPT_COMPOSITE) {
	    /*
	     * The -compositingrule option takes a single value from a
	     * well-known set.
	     */

	    if (index + 1 >= objc) {
		goto oneValueRequired;
	    }
	    index++;
	    if (Tcl_GetIndexFromObj(interp, objv[index], compositingRules,
		    "compositing rule", 0, &optPtr->compositingRule)
		    != TCL_OK) {
		return TCL_ERROR;
	    }
	    *optIndexPtr = index;
	} else if (bit == OPT_TO || bit == OPT_FROM
		|| bit == OPT_SUBSAMPLE || bit == OPT_ZOOM) {
	    const char *val;

	    maxValues = ((bit == OPT_FROM) || (bit == OPT_TO)) ? 4 : 2;
	    argIndex = index + 1;
	    for (numValues = 0; numValues < maxValues; ++numValues) {
		if (argIndex >= objc) {
		    break;
		}
		val = Tcl_GetString(objv[argIndex]);
		if ((argIndex < objc) && (isdigit(UCHAR(val[0]))
			|| ((val[0] == '-') && isdigit(UCHAR(val[1]))))) {
		    if (Tcl_GetInt(interp, val, &values[numValues])
			    != TCL_OK) {
			return TCL_ERROR;
		    }
		} else {
		    break;
		}
		argIndex++;
	    }

	    if (numValues == 0) {
		goto manyValuesRequired;
	    }
	    *optIndexPtr = (index += numValues);

	    /*
	     * Y values default to the corresponding X value if not specified.
	     */

	    if (numValues == 1) {
		values[1] = values[0];
	    }
	    if (numValues == 3) {
		values[3] = values[2];
	    }

	    /*
	     * Check the values given and put them in the appropriate field of
	     * the SubcommandOptions structure.
	     */

	    switch (bit) {
	    case OPT_FROM:
		if ((values[0] < 0) || (values[1] < 0) || ((numValues > 2)
			&& ((values[2] < 0) || (values[3] < 0)))) {
		    needed = "non-negative";
		    goto numberOutOfRange;
		}
		if (numValues <= 2) {
		    optPtr->fromX = values[0];
		    optPtr->fromY = values[1];
		    optPtr->fromX2 = -1;
		    optPtr->fromY2 = -1;
		} else {
		    optPtr->fromX = MIN(values[0], values[2]);
		    optPtr->fromY = MIN(values[1], values[3]);
		    optPtr->fromX2 = MAX(values[0], values[2]);
		    optPtr->fromY2 = MAX(values[1], values[3]);
		}
		break;
	    case OPT_SUBSAMPLE:
		optPtr->subsampleX = values[0];
		optPtr->subsampleY = values[1];
		break;
	    case OPT_TO:
		if ((values[0] < 0) || (values[1] < 0) || ((numValues > 2)
			&& ((values[2] < 0) || (values[3] < 0)))) {
		    needed = "non-negative";
		    goto numberOutOfRange;
		}
		if (numValues <= 2) {
		    optPtr->toX = values[0];
		    optPtr->toY = values[1];
		    optPtr->toX2 = -1;
		    optPtr->toY2 = -1;
		} else {
		    optPtr->toX = MIN(values[0], values[2]);
		    optPtr->toY = MIN(values[1], values[3]);
		    optPtr->toX2 = MAX(values[0], values[2]);
		    optPtr->toY2 = MAX(values[1], values[3]);
		}
		break;
	    case OPT_ZOOM:
		if ((values[0] <= 0) || (values[1] <= 0)) {
		    needed = "positive";
		    goto numberOutOfRange;
		}
		optPtr->zoomX = values[0];
		optPtr->zoomY = values[1];
		break;
	    }
	}

	/*
	 * Remember that we saw this option.
	 */

	optPtr->options |= bit;
    }
    return TCL_OK;

    /*
     * Exception generation.
     */

  oneValueRequired:
    Tcl_SetObjResult(interp, Tcl_ObjPrintf(
	    "the \"%s\" option requires a value", expandedOption));
    Tcl_SetErrorCode(interp, "TK", "IMAGE", "PHOTO", "MISSING_VALUE", NULL);
    return TCL_ERROR;

  manyValuesRequired:
    Tcl_SetObjResult(interp, Tcl_ObjPrintf(
	    "the \"%s\" option requires one %s integer values",
	    expandedOption, (maxValues == 2) ? "or two": "to four"));
    Tcl_SetErrorCode(interp, "TK", "IMAGE", "PHOTO", "MISSING_VALUE", NULL);
    return TCL_ERROR;

  numberOutOfRange:
    Tcl_SetObjResult(interp, Tcl_ObjPrintf(
	    "value(s) for the %s option must be %s", expandedOption, needed));
    Tcl_SetErrorCode(interp, "TK", "IMAGE", "PHOTO", "BAD_VALUE", NULL);
    return TCL_ERROR;

  unknownOrAmbiguousOption:
    msgObj = Tcl_ObjPrintf("unrecognized option \"%s\": must be ", option);
    bit = 1;
    for (listPtr = optionNames; *listPtr != NULL; ++listPtr) {
	if (allowedOptions & bit) {
	    if (allowedOptions & (bit - 1)) {
		if (allowedOptions & ~((bit << 1) - 1)) {
		    Tcl_AppendToObj(msgObj, ", ", TCL_INDEX_NONE);
		} else {
		    Tcl_AppendToObj(msgObj, ", or ", TCL_INDEX_NONE);
		}
	    }
	    Tcl_AppendToObj(msgObj, *listPtr, TCL_INDEX_NONE);
	}
	bit <<= 1;
    }
    Tcl_SetObjResult(interp, msgObj);
    Tcl_SetErrorCode(interp, "TK", "IMAGE", "PHOTO", "BAD_OPTION", NULL);
    return TCL_ERROR;
}

/*
 *----------------------------------------------------------------------
 *
 * ImgPhotoConfigureModel --
 *
 *	This function is called when a photo image is created or reconfigured.
 *	It processes configuration options and resets any instances of the
 *	image.
 *
 * Results:
 *	A standard Tcl return value. If TCL_ERROR is returned then an error
 *	message is left in the modelPtr->interp's result.
 *
 * Side effects:
 *	Existing instances of the image will be redisplayed to match the new
 *	configuration options.
 *
 *----------------------------------------------------------------------
 */

static int
ImgPhotoConfigureModel(
    Tcl_Interp *interp,		/* Interpreter to use for reporting errors. */
    PhotoModel *modelPtr,	/* Pointer to data structure describing
				 * overall photo image to (re)configure. */
    Tcl_Size objc,			/* Number of entries in objv. */
    Tcl_Obj *const objv[],	/* Pairs of configuration options for image. */
    int flags)			/* Flags to pass to Tk_ConfigureWidget, such
				 * as TK_CONFIG_ARGV_ONLY. */
{
    PhotoInstance *instancePtr;
    const char *oldFileString, *oldPaletteString;
    Tcl_Obj *oldData, *data = NULL, *oldFormat, *format = NULL,
	    *metadataInObj = NULL, *metadataOutObj = NULL;
    Tcl_Obj *tempdata, *tempformat;
    Tcl_Size i, length;
    int result, imageWidth, imageHeight, oldformat;
    double oldGamma;
    Tcl_Channel chan;
    Tk_PhotoImageFormat *imageFormat;
    Tk_PhotoImageFormatVersion3 *imageFormatVersion3;

    for (i = 0; i < objc; i++) {
	const char *arg = Tcl_GetStringFromObj(objv[i], &length);
	if ((length > 1) && (arg[0] == '-')) {
	    if ((arg[1] == 'd') &&
		    !strncmp(arg, "-data", length)) {
		if (++i < objc) {
		    data = objv[i];
		} else {
		    Tcl_SetObjResult(interp, Tcl_NewStringObj(
			    "value for \"-data\" missing", TCL_INDEX_NONE));
		    Tcl_SetErrorCode(interp, "TK", "IMAGE", "PHOTO",
			    "MISSING_VALUE", NULL);
		    return TCL_ERROR;
		}
	    } else if ((arg[1] == 'f') &&
		    !strncmp(arg, "-format", length)) {
		if (++i < objc) {
		    format = objv[i];
		} else {
		    Tcl_SetObjResult(interp, Tcl_NewStringObj(
			    "value for \"-format\" missing", TCL_INDEX_NONE));
		    Tcl_SetErrorCode(interp, "TK", "IMAGE", "PHOTO",
			    "MISSING_VALUE", NULL);
		    return TCL_ERROR;
		}
	    } else if ((arg[1] == 'm') &&
		!strncmp(arg, "-metadata", length)) {
		if (++i < objc) {
		    metadataInObj = objv[i];
		} else {
		    Tcl_SetObjResult(interp, Tcl_NewStringObj(
			"value for \"-metadata\" missing", TCL_INDEX_NONE));
		    Tcl_SetErrorCode(interp, "TK", "IMAGE", "PHOTO",
			"MISSING_VALUE", NULL);
		    return TCL_ERROR;
		}
	    }
	}
    }

    /*
     * Save the current values for fileString and dataString, so we can tell
     * if the user specifies them anew. IMPORTANT: if the format changes we
     * have to interpret "-file" and "-data" again as well! It might be that
     * the format string influences how "-data" or "-file" is interpreted.
     */

    oldFileString = modelPtr->fileString;
    if (oldFileString == NULL) {
	oldData = modelPtr->dataString;
	if (oldData != NULL) {
	    Tcl_IncrRefCount(oldData);
	}
    } else {
	oldData = NULL;
    }
    oldFormat = modelPtr->format;
    if (oldFormat != NULL) {
	Tcl_IncrRefCount(oldFormat);
    }
    oldPaletteString = modelPtr->palette;
    oldGamma = modelPtr->gamma;

    /*
     * Process the configuration options specified.
     */

    if (Tk_ConfigureWidget(interp, Tk_MainWindow(interp), configSpecs,
	    objc, (const char **)objv, (char *) modelPtr, flags|TK_CONFIG_OBJS) != TCL_OK) {
	goto errorExit;
    }

    /*
     * Regard the empty string for -file, -data, -format or -metadata as the null value.
     */

    if ((modelPtr->fileString != NULL) && (modelPtr->fileString[0] == 0)) {
	ckfree(modelPtr->fileString);
	modelPtr->fileString = NULL;
    }
    if (data) {
	/*
	 * Force into ByteArray format, which most (all) image handlers will
	 * use anyway. Empty length means ignore the -data option.
	 */
	Tcl_Size bytesize;

	(void) Tcl_GetByteArrayFromObj(data, &bytesize);
	if (bytesize) {
	    Tcl_IncrRefCount(data);
	} else {
	    data = NULL;
	}
	if (modelPtr->dataString) {
	    Tcl_DecrRefCount(modelPtr->dataString);
	}
	modelPtr->dataString = data;
    }
    if (format) {
	/*
	 * Stringify to ignore -format "". It may come in as a list or other
	 * object.
	 */

	(void) Tcl_GetString(format);
	if (format->length) {
	    Tcl_IncrRefCount(format);
	} else {
	    format = NULL;
	}
	if (modelPtr->format) {
	    Tcl_DecrRefCount(modelPtr->format);
	}
	modelPtr->format = format;
    }
    if (metadataInObj) {
	/*
	 * Make -metadata a dict.
	 * Take also empty metadatas as this may be a sign to replace
	 * existing metadata.
	 */
	Tcl_Size dictSize;

	if (TCL_OK != Tcl_DictObjSize(interp,metadataInObj, &dictSize)) {
	    Tcl_SetObjResult(interp, Tcl_NewStringObj(
		    "value for \"-metadata\" not a dict", TCL_INDEX_NONE));
	    Tcl_SetErrorCode(interp, "TK", "IMAGE", "PHOTO",
		    "UNRECOGNIZED_DATA", NULL);
	    return TCL_ERROR;
	}

	if (dictSize > 0) {
	    Tcl_IncrRefCount(metadataInObj);
	} else {
	    metadataInObj = NULL;
	}
	if (modelPtr->metadata) {
	    Tcl_DecrRefCount(modelPtr->metadata);
	}
	modelPtr->metadata = metadataInObj;
    }
    /*
     * Set the image to the user-requested size, if any, and make sure storage
     * is correctly allocated for this image.
     */

    if (ImgPhotoSetSize(modelPtr, modelPtr->width,
	    modelPtr->height) != TCL_OK) {
	Tcl_SetObjResult(interp, Tcl_NewStringObj(
		TK_PHOTO_ALLOC_FAILURE_MESSAGE, TCL_INDEX_NONE));
	Tcl_SetErrorCode(interp, "TK", "MALLOC", NULL);
	goto errorExit;
    }

    /*
     * Read in the image from the file or string if the user has specified the
     * -file or -data option.
     */

    if ((modelPtr->fileString != NULL)
	    && ((modelPtr->fileString != oldFileString)
	    || (modelPtr->format != oldFormat))) {
	/*
	 * Prevent file system access in a safe interpreter.
	 */

	if (Tcl_IsSafe(interp)) {
	    Tcl_ResetResult(interp);
	    Tcl_SetObjResult(interp, Tcl_NewStringObj(
		    "can't get image from a file in a safe interpreter",
		    -1));
	    Tcl_SetErrorCode(interp, "TK", "SAFE", "PHOTO_FILE", NULL);
	    goto errorExit;
	}

	chan = Tcl_OpenFileChannel(interp, modelPtr->fileString, "r", 0);
	if (chan == NULL) {
	    goto errorExit;
	}

	/*
	 * Flag that we want the metadata result dict
	 */

	metadataOutObj = Tcl_NewDictObj();
	Tcl_IncrRefCount(metadataOutObj);

	/*
	 * -translation binary also sets -encoding binary
	 */

	if ((Tcl_SetChannelOption(interp, chan,
		"-translation", "binary") != TCL_OK) ||
		(MatchFileFormat(interp, chan, modelPtr->fileString,
			modelPtr->format, modelPtr->metadata, metadataOutObj,
			&imageFormat, &imageFormatVersion3,
			&imageWidth, &imageHeight, &oldformat) != TCL_OK)) {
	    Tcl_Close(NULL, chan);
	    goto errorExit;
	}
	result = ImgPhotoSetSize(modelPtr, imageWidth, imageHeight);
	if (result != TCL_OK) {
	    Tcl_Close(NULL, chan);
	    Tcl_SetObjResult(interp, Tcl_NewStringObj(
		    TK_PHOTO_ALLOC_FAILURE_MESSAGE, TCL_INDEX_NONE));
	    Tcl_SetErrorCode(interp, "TK", "MALLOC", NULL);
	    goto errorExit;
	}
	tempformat = modelPtr->format;
	if (oldformat && tempformat) {
	    tempformat = (Tcl_Obj *) Tcl_GetString(tempformat);
	}
	if (imageFormat != NULL) {
	    result = imageFormat->fileReadProc(interp, chan,
		    modelPtr->fileString, tempformat,
		    (Tk_PhotoHandle) modelPtr,
		    0, 0, imageWidth, imageHeight, 0, 0);
	} else {
	    result = imageFormatVersion3->fileReadProc(interp, chan,
		    modelPtr->fileString, tempformat, modelPtr->metadata,
		    (Tk_PhotoHandle) modelPtr,
		    0, 0, imageWidth, imageHeight, 0, 0,
		    metadataOutObj);
	}

	Tcl_Close(NULL, chan);
	if (result != TCL_OK) {
	    goto errorExit;
	}

	Tcl_ResetResult(interp);
	modelPtr->flags |= IMAGE_CHANGED;
    }

    if ((modelPtr->fileString == NULL) && (modelPtr->dataString != NULL)
	    && ((modelPtr->dataString != oldData)
		    || (modelPtr->format != oldFormat))) {

	/*
	 * Flag that we want the metadata result dict
	 */

	metadataOutObj = Tcl_NewDictObj();
	Tcl_IncrRefCount(metadataOutObj);

	if (MatchStringFormat(interp, modelPtr->dataString,
		modelPtr->format, modelPtr->metadata, metadataOutObj,
		&imageFormat, &imageFormatVersion3, &imageWidth,
		&imageHeight, &oldformat) != TCL_OK) {
	    goto errorExit;
	}
	if (ImgPhotoSetSize(modelPtr, imageWidth, imageHeight) != TCL_OK) {
	    Tcl_SetObjResult(interp, Tcl_NewStringObj(
		    TK_PHOTO_ALLOC_FAILURE_MESSAGE, TCL_INDEX_NONE));
	    Tcl_SetErrorCode(interp, "TK", "MALLOC", NULL);
	    goto errorExit;
	}
	tempformat = modelPtr->format;
	tempdata = modelPtr->dataString;
	if (oldformat) {
	    if (tempformat) {
		tempformat = (Tcl_Obj *) Tcl_GetString(tempformat);
	    }
	    tempdata = (Tcl_Obj *) Tcl_GetString(tempdata);
	}
	if (imageFormat != NULL) {
	    if (imageFormat->stringReadProc(interp, tempdata, tempformat,
		    (Tk_PhotoHandle) modelPtr, 0, 0, imageWidth, imageHeight,
		    0, 0) != TCL_OK) {
		goto errorExit;
	    }
	} else {
	    if (imageFormatVersion3->stringReadProc(interp, tempdata, tempformat,
		    modelPtr->metadata, (Tk_PhotoHandle) modelPtr, 0, 0,
		    imageWidth, imageHeight, 0, 0, metadataOutObj) != TCL_OK) {
		goto errorExit;
	    }
	}

	Tcl_ResetResult(interp);
	modelPtr->flags |= IMAGE_CHANGED;
    }

    /*
     * Merge driver returned metadata and master metadata
     */
    if (metadataOutObj != NULL) {
	Tcl_Size dictSize;
	if (TCL_OK != Tcl_DictObjSize(interp,metadataOutObj, &dictSize)) {
	    Tcl_SetObjResult(interp, Tcl_NewStringObj(
		    "driver metadata not a dict", TCL_INDEX_NONE));
	    Tcl_SetErrorCode(interp, "TK", "IMAGE", "PHOTO",
		    "UNRECOGNIZED_DATA", NULL);
	    goto errorExit;
	}
	if (dictSize > 0) {

	    /*
	     * We have driver return metadata
	     */

	    if (modelPtr->metadata == NULL) {
		modelPtr->metadata = metadataOutObj;
		metadataOutObj = NULL;
	    } else {
		Tcl_DictSearch search;
		Tcl_Obj *key, *value;
		int done;

		if (Tcl_IsShared(modelPtr->metadata)) {
		    Tcl_DecrRefCount(modelPtr->metadata);
		    modelPtr->metadata = Tcl_DuplicateObj(modelPtr->metadata);
		    Tcl_IncrRefCount(modelPtr->metadata);
		}

		if (Tcl_DictObjFirst(interp, metadataOutObj, &search, &key,
			&value, &done) != TCL_OK) {
		    goto errorExit;
		}
		for (; !done ; Tcl_DictObjNext(&search, &key, &value, &done)) {
		    Tcl_DictObjPut(interp, modelPtr->metadata, key, value);
		}
	    }
	}
    }

    /*
     * Enforce a reasonable value for gamma.
     */

    if (modelPtr->gamma <= 0) {
	modelPtr->gamma = 1.0;
    }

    if ((modelPtr->gamma != oldGamma)
	    || (modelPtr->palette != oldPaletteString)) {
	modelPtr->flags |= IMAGE_CHANGED;
    }

    /*
     * Cycle through all of the instances of this image, regenerating the
     * information for each instance. Then force the image to be redisplayed
     * everywhere that it is used.
     */

    for (instancePtr = modelPtr->instancePtr; instancePtr != NULL;
	    instancePtr = instancePtr->nextPtr) {
	TkImgPhotoConfigureInstance(instancePtr);
    }

    /*
     * Inform the generic image code that the image has (potentially) changed.
     */

    Tk_ImageChanged(modelPtr->tkModel, 0, 0, modelPtr->width,
	    modelPtr->height, modelPtr->width, modelPtr->height);
    modelPtr->flags &= ~IMAGE_CHANGED;

    if (oldData != NULL) {
	Tcl_DecrRefCount(oldData);
    }
    if (oldFormat != NULL) {
	Tcl_DecrRefCount(oldFormat);
    }
    if (metadataOutObj != NULL) {
	Tcl_DecrRefCount(metadataOutObj);
    }

    ToggleComplexAlphaIfNeeded(modelPtr);

    return TCL_OK;

  errorExit:
    if (oldData != NULL) {
	Tcl_DecrRefCount(oldData);
    }
    if (oldFormat != NULL) {
	Tcl_DecrRefCount(oldFormat);
    }
    if (metadataOutObj != NULL) {
	Tcl_DecrRefCount(metadataOutObj);
    }
    return TCL_ERROR;
}

/*
 *----------------------------------------------------------------------
 *
 * ToggleComplexAlphaIfNeeded --
 *
 *	This function is called when an image is modified to check if any
 *	partially transparent pixels exist, which requires blending instead of
 *	straight copy.
 *
 * Results:
 *	None.
 *
 * Side effects:
 *	(Re)sets COMPLEX_ALPHA flag of model.
 *
 *----------------------------------------------------------------------
 */

static int
ToggleComplexAlphaIfNeeded(
    PhotoModel *mPtr)
{
    size_t len = (size_t)MAX(mPtr->userWidth, mPtr->width) *
	    (size_t)MAX(mPtr->userHeight, mPtr->height) * 4;
    unsigned char *c = mPtr->pix32;
    unsigned char *end;

    /*
     * Set the COMPLEX_ALPHA flag if we have an image with partially
     * transparent bits.
     */

    mPtr->flags &= ~COMPLEX_ALPHA;
    if (c == NULL) {
	return 0;
    }
    end = c + len;
    c += 3;			/* Start at first alpha byte. */
    for (; c < end; c += 4) {
	if (*c && *c != 255) {
     	    mPtr->flags |= COMPLEX_ALPHA;
	    break;
	}
    }
    return (mPtr->flags & COMPLEX_ALPHA);
}

/*
 *----------------------------------------------------------------------
 *
 * ImgPhotoDelete --
 *
 *	This function is called by the image code to delete the model
 *	structure for an image.
 *
 * Results:
 *	None.
 *
 * Side effects:
 *	Resources associated with the image get freed.
 *
 *----------------------------------------------------------------------
 */

static void
ImgPhotoDelete(
    void *modelData)	/* Pointer to PhotoModel structure for image.
				 * Must not have any more instances. */
{
    PhotoModel *modelPtr = (PhotoModel *)modelData;
    PhotoInstance *instancePtr;

    while ((instancePtr = modelPtr->instancePtr) != NULL) {
	if (instancePtr->refCount > 0) {
	    Tcl_Panic("tried to delete photo image when instances still exist");
	}
	Tcl_CancelIdleCall(TkImgDisposeInstance, instancePtr);
	TkImgDisposeInstance(instancePtr);
    }
    modelPtr->tkModel = NULL;
    if (modelPtr->imageCmd != NULL) {
	Tcl_DeleteCommandFromToken(modelPtr->interp, modelPtr->imageCmd);
    }
    if (modelPtr->pix32 != NULL) {
	ckfree(modelPtr->pix32);
    }
    if (modelPtr->validRegion != NULL) {
	TkDestroyRegion(modelPtr->validRegion);
    }
    if (modelPtr->dataString != NULL) {
	Tcl_DecrRefCount(modelPtr->dataString);
    }
    if (modelPtr->format != NULL) {
	Tcl_DecrRefCount(modelPtr->format);
    }
    if (modelPtr->metadata != NULL) {
	Tcl_DecrRefCount(modelPtr->metadata);
    }
    Tk_FreeOptions(configSpecs, (char *) modelPtr, NULL, 0);
    ckfree(modelPtr);
}

/*
 *----------------------------------------------------------------------
 *
 * ImgPhotoCmdDeletedProc --
 *
 *	This function is invoked when the image command for an image is
 *	deleted. It deletes the image.
 *
 * Results:
 *	None.
 *
 * Side effects:
 *	The image is deleted.
 *
 *----------------------------------------------------------------------
 */

static void
ImgPhotoCmdDeletedProc(
    void *clientData)	/* Pointer to PhotoModel structure for
				 * image. */
{
    PhotoModel *modelPtr = (PhotoModel *)clientData;

    modelPtr->imageCmd = NULL;
    if (modelPtr->tkModel != NULL) {
	Tk_DeleteImage(modelPtr->interp, Tk_NameOfImage(modelPtr->tkModel));
    }
}

/*
 *----------------------------------------------------------------------
 *
 * ImgPhotoSetSize --
 *
 *	This function reallocates the image storage and instance pixmaps for a
 *	photo image, as necessary, to change the image's size to `width' x
 *	`height' pixels.
 *
 * Results:
 *	TCL_OK if successful, TCL_ERROR if failure occurred (currently just
 *	with memory allocation.)
 *
 * Side effects:
 *	Storage gets reallocated, for the model and all its instances.
 *
 *----------------------------------------------------------------------
 */

static int
ImgPhotoSetSize(
    PhotoModel *modelPtr,
    int width, int height)
{
    unsigned char *newPix32 = NULL;
    int h, offset, pitch;
    unsigned char *srcPtr, *destPtr;
    XRectangle validBox, clipBox;
    TkRegion clipRegion;
    PhotoInstance *instancePtr;

    if (modelPtr->userWidth > 0) {
	width = modelPtr->userWidth;
    }
    if (modelPtr->userHeight > 0) {
	height = modelPtr->userHeight;
    }

    if (width > INT_MAX / 4) {
	/* Pitch overflows int */
	return TCL_ERROR;
    }
    pitch = width * 4;

    /*
     * Test if we're going to (re)allocate the main buffer now, so that any
     * failures will leave the photo unchanged.
     */

    if ((width != modelPtr->width) || (height != modelPtr->height)
	    || (modelPtr->pix32 == NULL)) {
	unsigned newPixSize;

	if (pitch && height > (int)(UINT_MAX / pitch)) {
	    return TCL_ERROR;
	}
	newPixSize = height * pitch;

	/*
	 * Some mallocs() really hate allocating zero bytes. [Bug 619544]
	 */

	if (newPixSize == 0) {
	    newPix32 = NULL;
	} else {
	    newPix32 = (unsigned char *)attemptckalloc(newPixSize);
	    if (newPix32 == NULL) {
		return TCL_ERROR;
	    }
	}
    }

    /*
     * We have to trim the valid region if it is currently larger than the new
     * image size.
     */

    TkClipBox(modelPtr->validRegion, &validBox);
    if ((validBox.x + validBox.width > width)
	    || (validBox.y + validBox.height > height)) {
	clipBox.x = 0;
	clipBox.y = 0;
	clipBox.width = width;
	clipBox.height = height;
	clipRegion = TkCreateRegion();
	TkUnionRectWithRegion(&clipBox, clipRegion, clipRegion);
	TkIntersectRegion(modelPtr->validRegion, clipRegion,
		modelPtr->validRegion);
	TkDestroyRegion(clipRegion);
	TkClipBox(modelPtr->validRegion, &validBox);
    }

    /*
     * Use the reallocated storage (allocation above) for the 32-bit image and
     * copy over valid regions. Note that this test is true precisely when the
     * allocation has already been done.
     */

    if (newPix32 != NULL) {
	/*
	 * Zero the new array. The dithering code shouldn't read the areas
	 * outside validBox, but they might be copied to another photo image
	 * or written to a file.
	 */

	if ((modelPtr->pix32 != NULL)
	    && ((width == modelPtr->width) || (width == validBox.width))) {
	    if (validBox.y > 0) {
		memset(newPix32, 0, ((size_t) validBox.y * pitch));
	    }
	    h = validBox.y + validBox.height;
	    if (h < height) {
		memset(newPix32 + h*pitch, 0, ((size_t) (height - h) * pitch));
	    }
	} else {
	    memset(newPix32, 0, ((size_t)height * pitch));
	}

	if (modelPtr->pix32 != NULL) {
	    /*
	     * Copy the common area over to the new array array and free the
	     * old array.
	     */

	    if (width == modelPtr->width) {

		/*
		 * The region to be copied is contiguous.
		 */

		offset = validBox.y * pitch;
		memcpy(newPix32 + offset, modelPtr->pix32 + offset,
			((size_t)validBox.height * pitch));

	    } else if ((validBox.width > 0) && (validBox.height > 0)) {
		/*
		 * Area to be copied is not contiguous - copy line by line.
		 */

		destPtr = newPix32 + (validBox.y * width + validBox.x) * 4;
		srcPtr = modelPtr->pix32 + (validBox.y * modelPtr->width
			+ validBox.x) * 4;
		for (h = validBox.height; h > 0; h--) {
		    memcpy(destPtr, srcPtr, ((size_t)validBox.width * 4));
		    destPtr += width * 4;
		    srcPtr += modelPtr->width * 4;
		}
	    }

	    ckfree(modelPtr->pix32);
	}

	modelPtr->pix32 = newPix32;
	modelPtr->width = width;
	modelPtr->height = height;

	/*
	 * Dithering will be correct up to the end of the last pre-existing
	 * complete scanline.
	 */

	if ((validBox.x > 0) || (validBox.y > 0)) {
	    modelPtr->ditherX = 0;
	    modelPtr->ditherY = 0;
	} else if (validBox.width == width) {
	    if ((int) validBox.height < modelPtr->ditherY) {
		modelPtr->ditherX = 0;
		modelPtr->ditherY = validBox.height;
	    }
	} else if ((modelPtr->ditherY > 0)
		|| ((int) validBox.width < modelPtr->ditherX)) {
	    modelPtr->ditherX = validBox.width;
	    modelPtr->ditherY = 0;
	}
    }

    ToggleComplexAlphaIfNeeded(modelPtr);

    /*
     * Now adjust the sizes of the pixmaps for all of the instances.
     */

    for (instancePtr = modelPtr->instancePtr; instancePtr != NULL;
	    instancePtr = instancePtr->nextPtr) {
	TkImgPhotoInstanceSetSize(instancePtr);
    }

    return TCL_OK;
}

/*
 *----------------------------------------------------------------------
 *
 * MatchFileFormat --
 *
 *	This function is called to find a photo image file format handler
 *	which can parse the image data in the given file. If a user-specified
 *	format string is provided, only handlers whose names match a prefix of
 *	the format string are tried.
 *
 * Results:
 *	A standard TCL return value. If the return value is TCL_OK, a pointer
 *	to the image format record is returned in *imageFormatPtr or
 *	*imageFormatVersion3Ptr, and the width and height of the image are
 *	returned in *widthPtr and *heightPtr.
 *
 * Side effects:
 *	None.
 *
 *----------------------------------------------------------------------
 */

static int
MatchFileFormat(
    Tcl_Interp *interp,		/* Interpreter to use for reporting errors. */
    Tcl_Channel chan,		/* The image file, open for reading. */
    const char *fileName,	/* The name of the image file. */
    Tcl_Obj *formatObj,		/* User-specified format string, or NULL. */
    Tcl_Obj *metadataInObj,	/* User-specified metadata, may be NULL */
    Tcl_Obj *metadataOutObj,	/* metadata to return, may be NULL */
    Tk_PhotoImageFormat **imageFormatPtr,
				/* A pointer to the photo image format record
				 * is returned here. For formatVersion3, this is
				 * set to NULL */
    Tk_PhotoImageFormatVersion3 **imageFormatVersion3Ptr,
				/* A pointer to the photo image formatVersion3
				 * record is returned here. For non
				 * formatVersion3, this is set to NULL*/
    int *widthPtr, int *heightPtr,
				/* The dimensions of the image are returned
				 * here. */
    int *oldformat)		/* Returns 1 if the old image API is used. */
{
    int matched = 0;
    int useoldformat = 0;
    Tk_PhotoImageFormat *formatPtr;
    Tk_PhotoImageFormatVersion3 *formatVersion3Ptr;
    ThreadSpecificData *tsdPtr = (ThreadSpecificData *)
	    Tcl_GetThreadData(&dataKey, sizeof(ThreadSpecificData));
    const char *formatString = NULL;

    if (formatObj) {
	formatString = Tcl_GetString(formatObj);
    }

    /*
     * Scan through the table of file format handlers to find one which can
     * handle the image.
     */

    for (formatPtr = tsdPtr->formatList; formatPtr != NULL;
	    formatPtr = formatPtr->nextPtr) {
	if (formatObj != NULL) {
	    if (strncasecmp(formatString,
		    formatPtr->name, strlen(formatPtr->name)) != 0) {
		continue;
	    }
	    matched = 1;
	    if (formatPtr->fileMatchProc == NULL) {
		Tcl_SetObjResult(interp, Tcl_ObjPrintf(
			"-file option isn't supported for %s images",
			formatString));
		Tcl_SetErrorCode(interp, "TK", "IMAGE", "PHOTO",
			"NOT_FILE_FORMAT", NULL);
		return TCL_ERROR;
	    }
	}
	if (formatPtr->fileMatchProc != NULL) {
	    (void) Tcl_Seek(chan, Tcl_LongAsWide(0L), SEEK_SET);

	    if (formatPtr->fileMatchProc(chan, fileName, formatObj,
		    widthPtr, heightPtr, interp)) {
		if (*widthPtr < 1) {
		    *widthPtr = 1;
		}
		if (*heightPtr < 1) {
		    *heightPtr = 1;
		}
		break;
	    }
	}
    }
#if !defined(TK_NO_DEPRECATED) && TCL_MAJOR_VERSION < 9
if (formatPtr == NULL) {
	useoldformat = 1;
	for (formatPtr = tsdPtr->oldFormatList; formatPtr != NULL;
		formatPtr = formatPtr->nextPtr) {
	    if (formatString != NULL) {
		if (strncasecmp(formatString,
			formatPtr->name, strlen(formatPtr->name)) != 0) {
		    continue;
		}
		matched = 1;
		if (formatPtr->fileMatchProc == NULL) {
		    Tcl_SetObjResult(interp, Tcl_ObjPrintf(
			    "-file option isn't supported for %s images",
			    formatString));
		    Tcl_SetErrorCode(interp, "TK", "IMAGE", "PHOTO",
			    "NOT_FILE_FORMAT", NULL);
		    return TCL_ERROR;
		}
	    }
	    if (formatPtr->fileMatchProc != NULL) {
		(void) Tcl_Seek(chan, Tcl_LongAsWide(0L), SEEK_SET);
		if (formatPtr->fileMatchProc(chan, fileName, (Tcl_Obj *)
			formatString, widthPtr, heightPtr, interp)) {
		    if (*widthPtr < 1) {
			*widthPtr = 1;
		    }
		    if (*heightPtr < 1) {
			*heightPtr = 1;
		    }
		    break;
		}
	    }
	}
    }
#endif

    /*
     * For old and not version 3 format, exit now with success
     */

    if (formatPtr != NULL) {
	*imageFormatPtr = formatPtr;
	*imageFormatVersion3Ptr = NULL;
	*oldformat = useoldformat;
	(void) Tcl_Seek(chan, Tcl_LongAsWide(0L), SEEK_SET);
	return TCL_OK;
    }

    /*
     * Scan through the table of file format version 3 handlers to find one
     * which can handle the image.
     */

    for (formatVersion3Ptr = tsdPtr->formatListVersion3;
	    formatVersion3Ptr != NULL;
	    formatVersion3Ptr = formatVersion3Ptr->nextPtr) {
	if (formatObj != NULL) {
	    if (strncasecmp(formatString,
		    formatVersion3Ptr->name, strlen(formatVersion3Ptr->name))
		    != 0) {
		continue;
	    }
	    matched = 1;
	    if (formatVersion3Ptr->fileMatchProc == NULL) {
		Tcl_SetObjResult(interp, Tcl_ObjPrintf(
			"-file option isn't supported for %s images",
			formatString));
		Tcl_SetErrorCode(interp, "TK", "IMAGE", "PHOTO",
			"NOT_FILE_FORMAT", NULL);
		return TCL_ERROR;
	    }
	}
	if (formatVersion3Ptr->fileMatchProc != NULL) {
	    (void) Tcl_Seek(chan, Tcl_LongAsWide(0L), SEEK_SET);

	    if (formatVersion3Ptr->fileMatchProc(interp, chan, fileName,
		    formatObj, metadataInObj, widthPtr, heightPtr,
		    metadataOutObj)) {
		if (*widthPtr < 1) {
		    *widthPtr = 1;
		}
		if (*heightPtr < 1) {
		    *heightPtr = 1;
		}
		*imageFormatVersion3Ptr = formatVersion3Ptr;
		*imageFormatPtr = NULL;
		*oldformat = 0;
		(void) Tcl_Seek(chan, Tcl_LongAsWide(0L), SEEK_SET);
		return TCL_OK;
	    }

	    /*
	     * Check if driver has shared or changed the metadata Tcl object.
	     * In this case, release and recreate it.
	     */

	    if (metadataOutObj != NULL) {
		Tcl_Size dictSize;
		if (Tcl_IsShared(metadataOutObj)
			|| TCL_OK != Tcl_DictObjSize(interp,metadataOutObj, &dictSize)
			|| dictSize > 0) {
		    Tcl_DecrRefCount(metadataOutObj);
		    metadataOutObj = Tcl_NewDictObj();
		    Tcl_IncrRefCount(metadataOutObj);
		}
	    }
	}
    }

    /*
     * No matching format found
     */

    if ((formatObj != NULL) && !matched) {
        Tcl_SetObjResult(interp, Tcl_ObjPrintf(
		"image file format \"%s\" is not supported",
		formatString));
	Tcl_SetErrorCode(interp, "TK", "LOOKUP", "PHOTO_FORMAT",
		formatString, NULL);
    } else {
	Tcl_SetObjResult(interp, Tcl_ObjPrintf(
		"couldn't recognize data in image file \"%s\"",
		fileName));
	Tcl_SetErrorCode(interp, "TK", "PHOTO", "IMAGE",
		"UNRECOGNIZED_DATA", NULL);
    }
    return TCL_ERROR;
}

/*
 *----------------------------------------------------------------------
 *
 * MatchStringFormat --
 *
 *	This function is called to find a photo image file format handler
 *	which can parse the image data in the given string. If a
 *	user-specified format string is provided, only handlers whose names
 *	match a prefix of the format string are tried.
 *
 * Results:
 *	A standard TCL return value. If the return value is TCL_OK, a pointer
 *	to the image format record is returned in *imageFormatPtr or
 *	*imageFormatVersion3Ptr, and the width and height of the image are
 *	returned in *widthPtr and *heightPtr.
 *
 * Side effects:
 *	None.
 *
 *----------------------------------------------------------------------
 */

static int
MatchStringFormat(
    Tcl_Interp *interp,		/* Interpreter to use for reporting errors. */
    Tcl_Obj *data,		/* Object containing the image data. */
    Tcl_Obj *formatObj,		/* User-specified format string, or NULL. */
    Tcl_Obj *metadataInObj,	/* User-specified metadata, may be NULL */
    Tcl_Obj *metadataOutObj,	/* metadata output dict, may be NULL */
    Tk_PhotoImageFormat **imageFormatPtr,
				/* A pointer to the photo image format record
				 * is returned here. For formatVersion3, this is
				 * set to NULL*/
    Tk_PhotoImageFormatVersion3 **imageFormatVersion3Ptr,
				/* A pointer to the photo image formatVersion3
				 * record is returned here. For non
				 * formatVersion3, this is set to NULL*/
    int *widthPtr, int *heightPtr,
				/* The dimensions of the image are returned
				 * here. */
    int *oldformat)		/* Returns 1 if the old image API is used. */
{
    int matched = 0, useoldformat = 0;
    Tk_PhotoImageFormat *formatPtr, *defaultFormatPtr = NULL;
    Tk_PhotoImageFormatVersion3 *formatVersion3Ptr = NULL;
    ThreadSpecificData *tsdPtr = (ThreadSpecificData *)
	    Tcl_GetThreadData(&dataKey, sizeof(ThreadSpecificData));
    const char *formatString = NULL;

    if (formatObj) {
	formatString = Tcl_GetString(formatObj);
    }

    /*
     * Scan through the table of file format handlers to find one which can
     * handle the image.
     */

    for (formatPtr = tsdPtr->formatList; formatPtr != NULL;
	    formatPtr = formatPtr->nextPtr) {
	/*
	 * To keep the behaviour of older versions (Tk <= 8.6), the default
	 * list-of-lists string format is checked last. Remember its position.
	 */

	if (strncasecmp("default", formatPtr->name, strlen(formatPtr->name))
		== 0) {
	    defaultFormatPtr = formatPtr;
	}

	if (formatObj != NULL) {
	    if (strncasecmp(formatString,
		    formatPtr->name, strlen(formatPtr->name)) != 0) {
		continue;
	    }
	    matched = 1;
	    if (formatPtr->stringMatchProc == NULL) {
		Tcl_SetObjResult(interp, Tcl_ObjPrintf(
			"-data option isn't supported for %s images",
			formatString));
		Tcl_SetErrorCode(interp, "TK", "IMAGE", "PHOTO",
			"NOT_DATA_FORMAT", NULL);
		return TCL_ERROR;
	    }
	}

	/*
	 * If this is the default format, and it was not passed as -format
	 * option, skip the stringMatchProc test. It'll be done later
	 */

	if (formatObj == NULL && formatPtr == defaultFormatPtr) {
	    continue;
	}

	if ((formatPtr->stringMatchProc != NULL)
		&& (formatPtr->stringReadProc != NULL)
		&& formatPtr->stringMatchProc(data, formatObj,
			widthPtr, heightPtr, interp)) {
	    break;
	}
    }

#if !defined(TK_NO_DEPRECATED) && TCL_MAJOR_VERSION < 9
    if (formatPtr == NULL) {
	useoldformat = 1;
	for (formatPtr = tsdPtr->oldFormatList; formatPtr != NULL;
		formatPtr = formatPtr->nextPtr) {
	    if (formatObj != NULL) {
		if (strncasecmp(formatString,
			formatPtr->name, strlen(formatPtr->name)) != 0) {
		    continue;
		}
		matched = 1;
		if (formatPtr->stringMatchProc == NULL) {
		    Tcl_SetObjResult(interp, Tcl_ObjPrintf(
			    "-data option isn't supported for %s images",
			    formatString));
		    Tcl_SetErrorCode(interp, "TK", "IMAGE", "PHOTO",
			    "NOT_DATA_FORMAT", NULL);
		    return TCL_ERROR;
		}
	    }
	    if ((formatPtr->stringMatchProc != NULL)
		    && (formatPtr->stringReadProc != NULL)
		    && formatPtr->stringMatchProc(
			    (Tcl_Obj *) Tcl_GetString(data),
			    (Tcl_Obj *) formatString,
			    widthPtr, heightPtr, interp)) {
		break;
	    }
	}
    }
#endif

    if (formatPtr == NULL) {
	useoldformat = 0;
	for (formatVersion3Ptr = tsdPtr->formatListVersion3;
		formatVersion3Ptr != NULL;
		formatVersion3Ptr = formatVersion3Ptr->nextPtr) {
	    if (formatObj != NULL) {
		if (strncasecmp(formatString,
			formatVersion3Ptr->name, strlen(formatVersion3Ptr->name)
			) != 0) {
		    continue;
		}
		matched = 1;
		if (formatVersion3Ptr->stringMatchProc == NULL) {
		    Tcl_SetObjResult(interp, Tcl_ObjPrintf(
			    "-data option isn't supported for %s images",
			    formatString));
		    Tcl_SetErrorCode(interp, "TK", "IMAGE", "PHOTO",
			    "NOT_DATA_FORMAT", NULL);
		    return TCL_ERROR;
		}
	    }
	    if ((formatVersion3Ptr->stringMatchProc != NULL)
		    && (formatVersion3Ptr->stringReadProc != NULL)
		    && formatVersion3Ptr->stringMatchProc(interp, data,
			    formatObj, metadataInObj, widthPtr, heightPtr,
			    metadataOutObj)) {
		break;
	    }

	    /*
	     * Check if driver has shared or changed the metadata tcl object.
	     * In this case, release and recreate it.
	     */

	    if (metadataOutObj != NULL) {
		Tcl_Size dictSize;
		if (Tcl_IsShared(metadataOutObj)
			|| TCL_OK != Tcl_DictObjSize(interp,metadataOutObj, &dictSize)
			|| dictSize > 0) {
		    Tcl_DecrRefCount(metadataOutObj);
		    metadataOutObj = Tcl_NewDictObj();
		    Tcl_IncrRefCount(metadataOutObj);
		}
	    }
	}
    }

    if (formatPtr == NULL && formatVersion3Ptr == NULL) {
	/*
	 * Try the default format as last resort (only if no -format option
	 * was passed).
	 */

	if ( formatObj == NULL && defaultFormatPtr == NULL) {
	    Tcl_Panic("default image format handler not registered");
	}
	if ( formatObj == NULL
		&& defaultFormatPtr->stringMatchProc != NULL
		&& defaultFormatPtr->stringReadProc != NULL
		&& defaultFormatPtr->stringMatchProc(data, formatObj,
		widthPtr, heightPtr, interp) != 0) {
	    useoldformat = 0;
	    formatPtr = defaultFormatPtr;
	} else if ((formatObj != NULL) && !matched) {
	    Tcl_SetObjResult(interp, Tcl_ObjPrintf(
		    "image format \"%s\" is not supported", formatString));
	    Tcl_SetErrorCode(interp, "TK", "LOOKUP", "PHOTO_FORMAT",
		    formatString, NULL);
	    return TCL_ERROR;
	} else {

            /*
             * Some lower level routine (stringMatchProc) may have already set
             * a specific error message, so just return this. Otherwise return
             * a generic image data error.
             */

            if (Tcl_GetString(Tcl_GetObjResult(interp))[0] == '\0') {
                Tcl_SetObjResult(interp, Tcl_NewStringObj(
                        "couldn't recognize image data", TCL_INDEX_NONE));
	        Tcl_SetErrorCode(interp, "TK", "IMAGE", "PHOTO",
		        "UNRECOGNIZED_DATA", NULL);
            }
	    return TCL_ERROR;
	}
    }

    *imageFormatPtr = formatPtr;
    *imageFormatVersion3Ptr = formatVersion3Ptr;
    *oldformat = useoldformat;

    /*
     * Some stringMatchProc might have left error messages and error codes in
     * interp.	Clear them before return.
     */
    Tcl_ResetResult(interp);
    return TCL_OK;
}

/*
 *----------------------------------------------------------------------
 *
 * Tk_FindPhoto --
 *
 *	This function is called to get an opaque handle (actually a
 *	PhotoModel *) for a given image, which can be used in subsequent
 *	calls to Tk_PhotoPutBlock, etc. The `name' parameter is the name of
 *	the image.
 *
 * Results:
 *	The handle for the photo image, or NULL if there is no photo image
 *	with the name given.
 *
 * Side effects:
 *	None.
 *
 *----------------------------------------------------------------------
 */

Tk_PhotoHandle
Tk_FindPhoto(
    Tcl_Interp *interp,		/* Interpreter (application) in which image
				 * exists. */
    const char *imageName)	/* Name of the desired photo image. */
{
    const Tk_ImageType *typePtr;
    void *clientData =
	    Tk_GetImageModelData(interp, imageName, &typePtr);

    if ((typePtr == NULL) || (typePtr->name != tkPhotoImageType.name)) {
	return NULL;
    }
    return clientData;
}

/*
 *----------------------------------------------------------------------
 *
 * Tk_PhotoPutBlock --
 *
 *	This function is called to put image data into a photo image.
 *
 * Results:
 *	A standard Tcl result code.
 *
 * Side effects:
 *	The image data is stored. The image may be expanded. The Tk image code
 *	is informed that the image has changed. If the result code is
 *	TCL_ERROR, an error message will be placed in the interpreter (if
 *	non-NULL).
 *
 *----------------------------------------------------------------------
 */

int
Tk_PhotoPutBlock(
    Tcl_Interp *interp,		/* Interpreter for passing back error
				 * messages, or NULL. */
    Tk_PhotoHandle handle,	/* Opaque handle for the photo image to be
				 * updated. */
    Tk_PhotoImageBlock *blockPtr,
				/* Pointer to a structure describing the pixel
				 * data to be copied into the image. */
    int x, int y,		/* Coordinates of the top-left pixel to be
				 * updated in the image. */
    int width, int height,	/* Dimensions of the area of the image to be
				 * updated. */
    int compRule)		/* Compositing rule to use when processing
				 * transparent pixels. */
{
    PhotoModel *modelPtr = (PhotoModel *) handle;
    Tk_PhotoImageBlock sourceBlock;
    unsigned char *memToFree;
    int xEnd, yEnd, greenOffset, blueOffset, alphaOffset;
    int wLeft, hLeft, wCopy, hCopy, pitch;
    unsigned char *srcPtr, *srcLinePtr, *destPtr, *destLinePtr;
    int sourceIsSimplePhoto = compRule & SOURCE_IS_SIMPLE_ALPHA_PHOTO;
    XRectangle rect;

    /*
     * Zero-sized blocks never cause any changes. [Bug 3078902]
     */

    if (blockPtr->height == 0 || blockPtr->width == 0) {
	return TCL_OK;
    }

    compRule &= ~SOURCE_IS_SIMPLE_ALPHA_PHOTO;

    if ((modelPtr->userWidth != 0) && ((x + width) > modelPtr->userWidth)) {
	width = modelPtr->userWidth - x;
    }
    if ((modelPtr->userHeight != 0)
	    && ((y + height) > modelPtr->userHeight)) {
	height = modelPtr->userHeight - y;
    }
    if ((width <= 0) || (height <= 0)) {
	return TCL_OK;
    }

    /*
     * Fix for bug e4336bef5d:
     *
     * Make a local copy of *blockPtr, as we might have to change some
     * of its fields and don't want to interfere with the caller's data.
     *
     * If source and destination are the same image, create a copy  of the
     * source data in our local sourceBlock.
     *
     * To find out, just comparing the pointers is not enough - they might have
     * different values and still point to the same block of memory. (e.g.
     * if the -from option was passed to [imageName copy])
     */
    sourceBlock = *blockPtr;
    memToFree = NULL;
    if (modelPtr->pix32 && (sourceBlock.pixelPtr >= modelPtr->pix32)
	    && (sourceBlock.pixelPtr < modelPtr->pix32 + modelPtr->width
	    * modelPtr->height * 4)) {
	/*
	 * Fix 5c51be6411: avoid reading
	 *
	 *	(sourceBlock.pitch - sourceBlock.width * sourceBlock.pixelSize)
	 *
	 * bytes past the end of modelPtr->pix32[] when
	 *
	 *	blockPtr->pixelPtr > (modelPtr->pix32 +
	 *		4 * modelPtr->width * modelPtr->height -
	 *		sourceBlock.height * sourceBlock.pitch)
	 */
	unsigned int cpyLen = (sourceBlock.height - 1) * sourceBlock.pitch +
		sourceBlock.width * sourceBlock.pixelSize;

	sourceBlock.pixelPtr = (unsigned char *)attemptckalloc(cpyLen);
	if (sourceBlock.pixelPtr == NULL) {
	    if (interp != NULL) {
		Tcl_SetObjResult(interp, Tcl_NewStringObj(
			TK_PHOTO_ALLOC_FAILURE_MESSAGE, TCL_INDEX_NONE));
		Tcl_SetErrorCode(interp, "TK", "MALLOC", NULL);
	    }
	    return TCL_ERROR;
	}
	memToFree = sourceBlock.pixelPtr;
	memcpy(sourceBlock.pixelPtr, blockPtr->pixelPtr, cpyLen);
    }


    xEnd = x + width;
    yEnd = y + height;
    if ((xEnd > modelPtr->width) || (yEnd > modelPtr->height)) {
	if (ImgPhotoSetSize(modelPtr, MAX(xEnd, modelPtr->width),
		MAX(yEnd, modelPtr->height)) == TCL_ERROR) {
	    if (interp != NULL) {
		Tcl_SetObjResult(interp, Tcl_NewStringObj(
			TK_PHOTO_ALLOC_FAILURE_MESSAGE, TCL_INDEX_NONE));
		Tcl_SetErrorCode(interp, "TK", "MALLOC", NULL);
	    }
	    goto errorExit;
	}
    }

    if ((y < modelPtr->ditherY) || ((y == modelPtr->ditherY)
	    && (x < modelPtr->ditherX))) {
	/*
	 * The dithering isn't correct past the start of this block.
	 */

	modelPtr->ditherX = x;
	modelPtr->ditherY = y;
    }

    /*
     * If this image block could have different red, green and blue
     * components, mark it as a color image.
     */

    greenOffset = sourceBlock.offset[1] - sourceBlock.offset[0];
    blueOffset = sourceBlock.offset[2] - sourceBlock.offset[0];
    alphaOffset = sourceBlock.offset[3];
    if ((alphaOffset >= sourceBlock.pixelSize) || (alphaOffset < 0)) {
	alphaOffset = 0;
	sourceIsSimplePhoto = 1;
    } else {
	alphaOffset -= sourceBlock.offset[0];
    }
    if ((greenOffset != 0) || (blueOffset != 0)) {
	modelPtr->flags |= COLOR_IMAGE;
    }

    /*
     * Copy the data into our local 32-bit/pixel array. If we can do it with a
     * single memmove, we do.
     */

    destLinePtr = modelPtr->pix32 + (y * modelPtr->width + x) * 4;
    pitch = modelPtr->width * 4;

    /*
     * Test to see if we can do the whole write in a single copy. This test is
     * probably too restrictive. We should also be able to do a memmove if
     * pixelSize == 3 and alphaOffset == 0. Maybe other cases too.
     */

    if ((sourceBlock.pixelSize == 4)
	    && (greenOffset == 1) && (blueOffset == 2) && (alphaOffset == 3)
	    && (width <= sourceBlock.width) && (height <= sourceBlock.height)
	    && ((height == 1) || ((x == 0) && (width == modelPtr->width)
		&& (sourceBlock.pitch == pitch)))
	    && (compRule == TK_PHOTO_COMPOSITE_SET)) {
	memmove(destLinePtr, sourceBlock.pixelPtr + sourceBlock.offset[0],
		((size_t)height * width * 4));

	/*
	 * We know there's an alpha offset and we're setting the data, so skip
	 * directly to the point when we recompute the photo validity region.
	 */

	goto recalculateValidRegion;
    }

    /*
     * Copy and merge pixels according to the compositing rule.
     */

    for (hLeft = height; hLeft > 0;) {
	int pixelSize = sourceBlock.pixelSize;
	int compRuleSet = (compRule == TK_PHOTO_COMPOSITE_SET);

	srcLinePtr = sourceBlock.pixelPtr + sourceBlock.offset[0];
	hCopy = MIN(hLeft, sourceBlock.height);
	hLeft -= hCopy;
	for (; hCopy > 0; --hCopy) {
	    /*
	     * If the layout of the source line matches our memory layout and
	     * we're setting, we can just copy the bytes directly, which is
	     * much faster.
	     */

	    if ((pixelSize == 4) && (greenOffset == 1)
		    && (blueOffset == 2) && (alphaOffset == 3)
		    && (width <= sourceBlock.width)
		    && compRuleSet) {
		memcpy(destLinePtr, srcLinePtr, ((size_t)width * 4));
		srcLinePtr += sourceBlock.pitch;
		destLinePtr += pitch;
		continue;
	    }

	    /*
	     * Have to copy the slow way.
	     */

	    destPtr = destLinePtr;
	    for (wLeft = width; wLeft > 0;) {
		wCopy = MIN(wLeft, sourceBlock.width);
		wLeft -= wCopy;
		srcPtr = srcLinePtr;

		/*
		 * But we might be lucky and be able to use fairly fast loops.
		 * It's worth checking...
		 */

		if (alphaOffset == 0) {
		    /*
		     * This is the non-alpha case, so can still be fairly
		     * fast. Note that in the non-alpha-source case, the
		     * compositing rule doesn't apply.
		     */

		    for (; wCopy>0 ; --wCopy, srcPtr+=pixelSize) {
			*destPtr++ = srcPtr[0];
			*destPtr++ = srcPtr[greenOffset];
			*destPtr++ = srcPtr[blueOffset];
			*destPtr++ = 255;
		    }
		    continue;
		} else if (compRuleSet) {
		    /*
		     * This is the SET compositing rule, which just replaces
		     * what was there before with the new data. This is
		     * another fairly fast case. No point in doing a memcpy();
		     * the order of channels is probably wrong.
		     */

		    for (; wCopy>0 ; --wCopy, srcPtr+=pixelSize) {
			*destPtr++ = srcPtr[0];
			*destPtr++ = srcPtr[greenOffset];
			*destPtr++ = srcPtr[blueOffset];
			*destPtr++ = srcPtr[alphaOffset];
		    }
		    continue;
		}

		/*
		 * Bother; need to consider the alpha value of each pixel to
		 * know what to do.
		 */

		for (; wCopy>0 ; --wCopy, srcPtr+=pixelSize) {
		    int alpha = srcPtr[alphaOffset];

		    if (alpha == 255 || !destPtr[3]) {
			/*
			 * Either the source is 100% opaque, or the
			 * destination is entirely blank. In all cases, we
			 * just set the destination to the source.
			 */

			*destPtr++ = srcPtr[0];
			*destPtr++ = srcPtr[greenOffset];
			*destPtr++ = srcPtr[blueOffset];
			*destPtr++ = alpha;
			continue;
		    }

		    /*
		     * Can still skip doing work if the source is 100%
		     * transparent at this point.
		     */

		    if (alpha) {
			int Alpha = destPtr[3];

			/*
			 * OK, there's real work to be done. Luckily, there's
			 * a substantial literature on what to do in this
			 * case. In particular, Porter and Duff have done a
			 * taxonomy of compositing rules, and the right one is
			 * the "Source Over" rule. This code implements that.
			 */

			destPtr[0] = PD_SRC_OVER(srcPtr[0], alpha, destPtr[0],
				Alpha);
			destPtr[1] = PD_SRC_OVER(srcPtr[greenOffset], alpha,
				destPtr[1], Alpha);
			destPtr[2] = PD_SRC_OVER(srcPtr[blueOffset], alpha,
				destPtr[2], Alpha);
			destPtr[3] = PD_SRC_OVER_ALPHA(alpha, Alpha);
		    }

		    destPtr += 4;
		}
	    }
	    srcLinePtr += sourceBlock.pitch;
	    destLinePtr += pitch;
	}
    }

    /*
     * Add this new block to the region which specifies which data is valid.
     */

    if (alphaOffset) {
	/*
	 * This block is grossly inefficient. For each row in the image, it
	 * finds each contiguous string of nontransparent pixels, then marks
	 * those areas as valid in the validRegion mask. This makes drawing
	 * very efficient, because of the way we use X: we just say, here's
	 * your mask, and here's your data. We need not worry about the
	 * current background color, etc. But this costs us a lot on the image
	 * setup. Still, image setup only happens once, whereas the drawing
	 * happens many times, so this might be the best way to go.
	 *
	 * An alternative might be to not set up this mask, and instead, at
	 * drawing time, for each transparent pixel, set its color to the
	 * color of the background behind that pixel. This is what I suspect
	 * most of programs do. However, they don't have to deal with the
	 * canvas, which could have many different background colors.
	 * Determining the correct bg color for a given pixel might be
	 * expensive.
	 */

	if (compRule != TK_PHOTO_COMPOSITE_OVERLAY) {
	    TkRegion workRgn;

	    /*
	     * Don't need this when using the OVERLAY compositing rule, which
	     * always strictly increases the valid region.
	     */

	recalculateValidRegion:
	    workRgn = TkCreateRegion();
	    rect.x = x;
	    rect.y = y;
	    rect.width = width;
	    rect.height = height;
	    TkUnionRectWithRegion(&rect, workRgn, workRgn);
	    TkSubtractRegion(modelPtr->validRegion, workRgn,
		    modelPtr->validRegion);
	    TkDestroyRegion(workRgn);
	}

	/*
	 * Factorize out the main part of the building of the region data to
	 * allow for more efficient per-platform implementations. [Bug 919066]
	 */

	TkpBuildRegionFromAlphaData(modelPtr->validRegion, (unsigned) x,
		(unsigned) y, (unsigned) width, (unsigned) height,
		modelPtr->pix32 + (y * modelPtr->width + x) * 4 + 3,
		4, (unsigned) modelPtr->width * 4);
    } else {
	rect.x = x;
	rect.y = y;
	rect.width = width;
	rect.height = height;
	TkUnionRectWithRegion(&rect, modelPtr->validRegion,
		modelPtr->validRegion);
    }

    /*
     * Check if display code needs alpha blending...
     */

    if (!sourceIsSimplePhoto && (height == 1)) {
	/*
	 * Optimize the single span case if we can. This speeds up code that
	 * builds up large simple-alpha images by scan-lines or individual
	 * pixels. We don't negate COMPLEX_ALPHA in this case. [Bug 1409140]
	 * [Patch 1539990]
	 */

	if (!(modelPtr->flags & COMPLEX_ALPHA)) {
	    int x1;

	    for (x1=x ; x1<x+width ; x1++) {
		unsigned char newAlpha;

		destLinePtr = modelPtr->pix32 + (y*modelPtr->width + x1)*4;
		newAlpha = destLinePtr[3];
		if (newAlpha && newAlpha != 255) {
		    modelPtr->flags |= COMPLEX_ALPHA;
		    break;
		}
	    }
	}
    } else if ((alphaOffset != 0) || (modelPtr->flags & COMPLEX_ALPHA)) {
	/*
	 * Check for partial transparency if alpha pixels are specified, or
	 * rescan if we already knew such pixels existed. To restrict this
	 * Toggle to only checking the changed pixels requires knowing where
	 * the alpha pixels are.
	 */

	ToggleComplexAlphaIfNeeded(modelPtr);
    }

    /*
     * Update each instance.
     */

    Tk_DitherPhoto((Tk_PhotoHandle)modelPtr, x, y, width, height);

    /*
     * Tell the core image code that this image has changed.
     */

    Tk_ImageChanged(modelPtr->tkModel, x, y, width, height,
	    modelPtr->width, modelPtr->height);

    if (memToFree) ckfree(memToFree);

    return TCL_OK;

  errorExit:
    if (memToFree) ckfree(memToFree);

    return TCL_ERROR;
}

/*
 *----------------------------------------------------------------------
 *
 * Tk_PhotoPutZoomedBlock --
 *
 *	This function is called to put image data into a photo image, with
 *	possible subsampling and/or zooming of the pixels.
 *
 * Results:
 *	None.
 *
 * Side effects:
 *	The image data is stored. The image may be expanded. The Tk image code
 *	is informed that the image has changed.
 *
 *----------------------------------------------------------------------
 */

int
Tk_PhotoPutZoomedBlock(
    Tcl_Interp *interp,		/* Interpreter for passing back error
				 * messages, or NULL. */
    Tk_PhotoHandle handle,	/* Opaque handle for the photo image to be
				 * updated. */
    Tk_PhotoImageBlock *blockPtr,
				/* Pointer to a structure describing the pixel
				 * data to be copied into the image. */
    int x, int y,		/* Coordinates of the top-left pixel to be
				 * updated in the image. */
    int width, int height,	/* Dimensions of the area of the image to be
				 * updated. */
    int zoomX, int zoomY,	/* Zoom factors for the X and Y axes. */
    int subsampleX, int subsampleY,
				/* Subsampling factors for the X and Y
				 * axes. */
    int compRule)		/* Compositing rule to use when processing
				 * transparent pixels. */
{
    PhotoModel *modelPtr = (PhotoModel *) handle;
    Tk_PhotoImageBlock sourceBlock;
    unsigned char *memToFree;
    int xEnd, yEnd, greenOffset, blueOffset, alphaOffset;
    int wLeft, hLeft, wCopy, hCopy, blockWid, blockHt;
    unsigned char *srcPtr, *srcLinePtr, *srcOrigPtr, *destPtr, *destLinePtr;
    int pitch, xRepeat, yRepeat, blockXSkip, blockYSkip, sourceIsSimplePhoto;
    XRectangle rect;

    /*
     * Zero-sized blocks never cause any changes. [Bug 3078902]
     */

    if (blockPtr->height == 0 || blockPtr->width == 0) {
	return TCL_OK;
    }

    if (zoomX==1 && zoomY==1 && subsampleX==1 && subsampleY==1) {
	return Tk_PhotoPutBlock(interp, handle, blockPtr, x, y, width, height,
		compRule);
    }

    sourceIsSimplePhoto = compRule & SOURCE_IS_SIMPLE_ALPHA_PHOTO;
    compRule &= ~SOURCE_IS_SIMPLE_ALPHA_PHOTO;

    if (zoomX <= 0 || zoomY <= 0) {
	return TCL_OK;
    }
    if ((modelPtr->userWidth != 0) && ((x + width) > modelPtr->userWidth)) {
	width = modelPtr->userWidth - x;
    }
    if ((modelPtr->userHeight != 0)
	    && ((y + height) > modelPtr->userHeight)) {
	height = modelPtr->userHeight - y;
    }
    if (width <= 0 || height <= 0) {
	return TCL_OK;
    }

    /*
     * Fix for Bug e4336bef5d:
     * Make a local copy of *blockPtr, as we might have to change some
     * of its fields and don't want to interfere with the caller's data.
     *
     * If source and destination are the same image, create a copy  of the
     * source data in our local sourceBlock.
     *
     * To find out, just comparing the pointers is not enough - they might have
     * different values and still point to the same block of memory. (e.g.
     * if the -from option was passed to [imageName copy])
     */
    sourceBlock = *blockPtr;
    memToFree = NULL;
    if (modelPtr->pix32 && (sourceBlock.pixelPtr >= modelPtr->pix32)
	    && (sourceBlock.pixelPtr < modelPtr->pix32 + modelPtr->width
	    * modelPtr->height * 4)) {
	/*
	 * Fix 5c51be6411: avoid reading
	 *
	 *	(sourceBlock.pitch - sourceBlock.width * sourceBlock.pixelSize)
	 *
	 * bytes past the end of modelPtr->pix32[] when
	 *
	 *	blockPtr->pixelPtr > (modelPtr->pix32 +
	 *		4 * modelPtr->width * modelPtr->height -
	 *		sourceBlock.height * sourceBlock.pitch)
	 */
	unsigned int cpyLen = (sourceBlock.height - 1) * sourceBlock.pitch +
		sourceBlock.width * sourceBlock.pixelSize;

	sourceBlock.pixelPtr = (unsigned char *)attemptckalloc(cpyLen);
	if (sourceBlock.pixelPtr == NULL) {
	    if (interp != NULL) {
		Tcl_SetObjResult(interp, Tcl_NewStringObj(
			TK_PHOTO_ALLOC_FAILURE_MESSAGE, TCL_INDEX_NONE));
		Tcl_SetErrorCode(interp, "TK", "MALLOC", NULL);
	    }
	    return TCL_ERROR;
	}
	memToFree = sourceBlock.pixelPtr;
	memcpy(sourceBlock.pixelPtr, blockPtr->pixelPtr, cpyLen);
    }

    xEnd = x + width;
    yEnd = y + height;
    if ((xEnd > modelPtr->width) || (yEnd > modelPtr->height)) {
	if (ImgPhotoSetSize(modelPtr, MAX(xEnd, modelPtr->width),
		MAX(yEnd, modelPtr->height)) == TCL_ERROR) {
	    if (interp != NULL) {
		Tcl_SetObjResult(interp, Tcl_NewStringObj(
			TK_PHOTO_ALLOC_FAILURE_MESSAGE, TCL_INDEX_NONE));
		Tcl_SetErrorCode(interp, "TK", "MALLOC", NULL);
	    }
	    goto errorExit;
	}
    }

    if ((y < modelPtr->ditherY) || ((y == modelPtr->ditherY)
	    && (x < modelPtr->ditherX))) {
	/*
	 * The dithering isn't correct past the start of this block.
	 */

	modelPtr->ditherX = x;
	modelPtr->ditherY = y;
    }

    /*
     * If this image block could have different red, green and blue
     * components, mark it as a color image.
     */

    greenOffset = sourceBlock.offset[1] - sourceBlock.offset[0];
    blueOffset = sourceBlock.offset[2] - sourceBlock.offset[0];
    alphaOffset = sourceBlock.offset[3];
    if ((alphaOffset >= sourceBlock.pixelSize) || (alphaOffset < 0)) {
	alphaOffset = 0;
	sourceIsSimplePhoto = 1;
    } else {
	alphaOffset -= sourceBlock.offset[0];
    }
    if ((greenOffset != 0) || (blueOffset != 0)) {
	modelPtr->flags |= COLOR_IMAGE;
    }

    /*
     * Work out what area the pixel data in the block expands to after
     * subsampling and zooming.
     */

    blockXSkip = subsampleX * sourceBlock.pixelSize;
    blockYSkip = subsampleY * sourceBlock.pitch;
    if (subsampleX > 0) {
	blockWid = ((sourceBlock.width + subsampleX - 1) / subsampleX) * zoomX;
    } else if (subsampleX == 0) {
	blockWid = width;
    } else {
	blockWid = ((sourceBlock.width - subsampleX - 1) / -subsampleX) * zoomX;
    }
    if (subsampleY > 0) {
	blockHt = ((sourceBlock.height + subsampleY - 1) / subsampleY) * zoomY;
    } else if (subsampleY == 0) {
	blockHt = height;
    } else {
	blockHt = ((sourceBlock.height - subsampleY - 1) / -subsampleY) * zoomY;
    }

    /*
     * Copy the data into our local 32-bit/pixel array.
     */

    destLinePtr = modelPtr->pix32 + (y * modelPtr->width + x) * 4;
    srcOrigPtr = sourceBlock.pixelPtr + sourceBlock.offset[0];
    if (subsampleX < 0) {
	srcOrigPtr += (sourceBlock.width - 1) * sourceBlock.pixelSize;
    }
    if (subsampleY < 0) {
	srcOrigPtr += (sourceBlock.height - 1) * sourceBlock.pitch;
    }

    pitch = modelPtr->width * 4;
    for (hLeft = height; hLeft > 0; ) {
	hCopy = MIN(hLeft, blockHt);
	hLeft -= hCopy;
	yRepeat = zoomY;
	srcLinePtr = srcOrigPtr;
	for (; hCopy > 0; --hCopy) {
	    destPtr = destLinePtr;
	    for (wLeft = width; wLeft > 0;) {
		wCopy = MIN(wLeft, blockWid);
		wLeft -= wCopy;
		srcPtr = srcLinePtr;
		for (; wCopy > 0; wCopy -= zoomX) {
		    for (xRepeat = MIN(wCopy, zoomX); xRepeat > 0; xRepeat--) {
			int alpha = srcPtr[alphaOffset];/* Source alpha. */

			/*
			 * Common case (solid pixels) first
			 */

			if (!alphaOffset || (alpha == 255)) {
			    *destPtr++ = srcPtr[0];
			    *destPtr++ = srcPtr[greenOffset];
			    *destPtr++ = srcPtr[blueOffset];
			    *destPtr++ = 255;
			    continue;
 			}

			if (compRule==TK_PHOTO_COMPOSITE_SET || !destPtr[3]) {
			    /*
			     * Either this is the SET rule (we overwrite
			     * whatever is there) or the destination is
			     * entirely blank. In both cases, we just set the
			     * destination to the source.
			     */

			    *destPtr++ = srcPtr[0];
			    *destPtr++ = srcPtr[greenOffset];
			    *destPtr++ = srcPtr[blueOffset];
			    *destPtr++ = alpha;
			} else if (alpha) {
			    int Alpha = destPtr[3];	/* Destination
							 * alpha. */

			    destPtr[0] = PD_SRC_OVER(srcPtr[0], alpha,
				    destPtr[0], Alpha);
			    destPtr[1] = PD_SRC_OVER(srcPtr[greenOffset],alpha,
				    destPtr[1], Alpha);
			    destPtr[2] = PD_SRC_OVER(srcPtr[blueOffset], alpha,
				    destPtr[2], Alpha);
			    destPtr[3] = PD_SRC_OVER_ALPHA(alpha, Alpha);

			    destPtr += 4;
			} else {
			    destPtr += 4;
			}
		    }
		    srcPtr += blockXSkip;
		}
	    }
	    destLinePtr += pitch;
	    yRepeat--;
	    if (yRepeat <= 0) {
		srcLinePtr += blockYSkip;
		yRepeat = zoomY;
	    }
	}
    }

    /*
     * Recompute the region of data for which we have valid pixels to plot.
     */

    if (alphaOffset) {
	if (compRule != TK_PHOTO_COMPOSITE_OVERLAY) {
	    /*
	     * Don't need this when using the OVERLAY compositing rule, which
	     * always strictly increases the valid region.
	     */

	    TkRegion workRgn = TkCreateRegion();

	    rect.x = x;
	    rect.y = y;
	    rect.width = width;
	    rect.height = 1;
	    TkUnionRectWithRegion(&rect, workRgn, workRgn);
	    TkSubtractRegion(modelPtr->validRegion, workRgn,
		    modelPtr->validRegion);
	    TkDestroyRegion(workRgn);
	}

	TkpBuildRegionFromAlphaData(modelPtr->validRegion,
		(unsigned)x, (unsigned)y, (unsigned)width, (unsigned)height,
		&modelPtr->pix32[(y * modelPtr->width + x) * 4 + 3], 4,
		(unsigned) modelPtr->width * 4);
    } else {
	rect.x = x;
	rect.y = y;
	rect.width = width;
	rect.height = height;
	TkUnionRectWithRegion(&rect, modelPtr->validRegion,
		modelPtr->validRegion);
    }

    /*
     * Check if display code needs alpha blending...
     */

    if (!sourceIsSimplePhoto && (width == 1) && (height == 1)) {
	/*
	 * Optimize the single pixel case if we can. This speeds up code that
	 * builds up large simple-alpha images by single pixels. We don't
	 * negate COMPLEX_ALPHA in this case. [Bug 1409140]
	 */
	if (!(modelPtr->flags & COMPLEX_ALPHA)) {
	    unsigned char newAlpha;

	    destLinePtr = modelPtr->pix32 + (y * modelPtr->width + x) * 4;
	    newAlpha = destLinePtr[3];

	    if (newAlpha && newAlpha != 255) {
		modelPtr->flags |= COMPLEX_ALPHA;
	    }
	}
    } else if ((alphaOffset != 0) || (modelPtr->flags & COMPLEX_ALPHA)) {
	/*
	 * Check for partial transparency if alpha pixels are specified, or
	 * rescan if we already knew such pixels existed. To restrict this
	 * Toggle to only checking the changed pixels requires knowing where
	 * the alpha pixels are.
	 */
	ToggleComplexAlphaIfNeeded(modelPtr);
    }

    /*
     * Update each instance.
     */

    Tk_DitherPhoto((Tk_PhotoHandle) modelPtr, x, y, width, height);

    /*
     * Tell the core image code that this image has changed.
     */

    Tk_ImageChanged(modelPtr->tkModel, x, y, width, height, modelPtr->width,
	    modelPtr->height);

    if (memToFree) ckfree(memToFree);

    return TCL_OK;

  errorExit:
    if (memToFree) ckfree(memToFree);

    return TCL_ERROR;
}

/*
 *----------------------------------------------------------------------
 *
 * Tk_DitherPhoto --
 *
 *	This function is called to update an area of each instance's pixmap by
 *	dithering the corresponding area of the image model.
 *
 * Results:
 *	None.
 *
 * Side effects:
 *	The pixmap of each instance of this image gets updated. The fields in
 *	*modelPtr indicating which area of the image is correctly dithered
 *	get updated.
 *
 *----------------------------------------------------------------------
 */

void
Tk_DitherPhoto(
    Tk_PhotoHandle photo,	/* Image model whose instances are to be
				 * updated. */
    int x, int y,		/* Coordinates of the top-left pixel in the
				 * area to be dithered. */
    int width, int height)	/* Dimensions of the area to be dithered. */
{
    PhotoModel *modelPtr = (PhotoModel *) photo;
    PhotoInstance *instancePtr;

    if ((width <= 0) || (height <= 0)) {
	return;
    }

    for (instancePtr = modelPtr->instancePtr; instancePtr != NULL;
	    instancePtr = instancePtr->nextPtr) {
	TkImgDitherInstance(instancePtr, x, y, width, height);
    }

    /*
     * Work out whether this block will be correctly dithered and whether it
     * will extend the correctly dithered region.
     */

    if (((y < modelPtr->ditherY)
	    || ((y == modelPtr->ditherY) && (x <= modelPtr->ditherX)))
	    && ((y + height) > (modelPtr->ditherY))) {
	/*
	 * This block starts inside (or immediately after) the correctly
	 * dithered region, so the first scan line at least will be right.
	 * Furthermore this block extends into scanline modelPtr->ditherY.
	 */

	if ((x == 0) && (width == modelPtr->width)) {
	    /*
	     * We are doing the full width, therefore the dithering will be
	     * correct to the end.
	     */

	    modelPtr->ditherX = 0;
	    modelPtr->ditherY = y + height;
	} else {
	    /*
	     * We are doing partial scanlines, therefore the
	     * correctly-dithered region will be extended by at most one scan
	     * line.
	     */

	    if (x <= modelPtr->ditherX) {
		modelPtr->ditherX = x + width;
		if (modelPtr->ditherX >= modelPtr->width) {
		    modelPtr->ditherX = 0;
		    modelPtr->ditherY++;
		}
	    }
	}
    }
}

/*
 *----------------------------------------------------------------------
 *
 * Tk_PhotoBlank --
 *
 *	This function is called to clear an entire photo image.
 *
 * Results:
 *	None.
 *
 * Side effects:
 *	The valid region for the image is set to the null region. The generic
 *	image code is notified that the image has changed.
 *
 *----------------------------------------------------------------------
 */

void
Tk_PhotoBlank(
    Tk_PhotoHandle handle)	/* Handle for the image to be blanked. */
{
    PhotoModel *modelPtr = (PhotoModel *) handle;
    PhotoInstance *instancePtr;

    modelPtr->ditherX = modelPtr->ditherY = 0;
    modelPtr->flags = 0;

    /*
     * The image has valid data nowhere.
     */

    if (modelPtr->validRegion != NULL) {
	TkDestroyRegion(modelPtr->validRegion);
    }
    modelPtr->validRegion = TkCreateRegion();

    /*
     * Clear out the 32-bit pixel storage array. Clear out the dithering error
     * arrays for each instance.
     */

    if (modelPtr->pix32) {
	memset(modelPtr->pix32, 0,
		((size_t)modelPtr->width * modelPtr->height * 4));
    }
    for (instancePtr = modelPtr->instancePtr; instancePtr != NULL;
	    instancePtr = instancePtr->nextPtr) {
	TkImgResetDither(instancePtr);
    }

    /*
     * Tell the core image code that this image has changed.
     */

    Tk_ImageChanged(modelPtr->tkModel, 0, 0, modelPtr->width,
	    modelPtr->height, modelPtr->width, modelPtr->height);
}

/*
 *----------------------------------------------------------------------
 *
 * Tk_PhotoExpand --
 *
 *	This function is called to request that a photo image be expanded if
 *	necessary to be at least `width' pixels wide and `height' pixels high.
 *	If the user has declared a definite image size (using the -width and
 *	-height configuration options) then this call has no effect.
 *
 * Results:
 *	None.
 *
 * Side effects:
 *	The size of the photo image may change; if so the generic image code
 *	is informed.
 *
 *----------------------------------------------------------------------
 */

int
Tk_PhotoExpand(
    Tcl_Interp *interp,		/* Interpreter for passing back error
				 * messages, or NULL. */
    Tk_PhotoHandle handle,	/* Handle for the image to be expanded. */
    int width, int height)	/* Desired minimum dimensions of the image. */
{
    PhotoModel *modelPtr = (PhotoModel *) handle;

    if (width <= modelPtr->width) {
	width = modelPtr->width;
    }
    if (height <= modelPtr->height) {
	height = modelPtr->height;
    }
    if ((width != modelPtr->width) || (height != modelPtr->height)) {
	if (ImgPhotoSetSize(modelPtr, MAX(width, modelPtr->width),
		MAX(height, modelPtr->height)) == TCL_ERROR) {
	    if (interp != NULL) {
		Tcl_SetObjResult(interp, Tcl_NewStringObj(
			TK_PHOTO_ALLOC_FAILURE_MESSAGE, TCL_INDEX_NONE));
		Tcl_SetErrorCode(interp, "TK", "MALLOC", NULL);
	    }
	    return TCL_ERROR;
	}
	Tk_ImageChanged(modelPtr->tkModel, 0, 0, 0, 0, modelPtr->width,
		modelPtr->height);
    }
    return TCL_OK;
}

/*
 *----------------------------------------------------------------------
 *
 * Tk_PhotoGetSize --
 *
 *	This function is called to obtain the current size of a photo image.
 *
 * Results:
 *	The image's width and height are returned in *widthp and *heightp.
 *
 * Side effects:
 *	None.
 *
 *----------------------------------------------------------------------
 */

void
Tk_PhotoGetSize(
    Tk_PhotoHandle handle,	/* Handle for the image whose dimensions are
				 * requested. */
    int *widthPtr, int *heightPtr)
				/* The dimensions of the image are returned
				 * here. */
{
    PhotoModel *modelPtr = (PhotoModel *) handle;

    *widthPtr = modelPtr->width;
    *heightPtr = modelPtr->height;
}

/*
 *----------------------------------------------------------------------
 *
 * Tk_PhotoSetSize --
 *
 *	This function is called to set size of a photo image. This call is
 *	equivalent to using the -width and -height configuration options.
 *
 * Results:
 *	None.
 *
 * Side effects:
 *	The size of the image may change; if so the generic image code is
 *	informed.
 *
 *----------------------------------------------------------------------
 */

int
Tk_PhotoSetSize(
    Tcl_Interp *interp,		/* Interpreter for passing back error
				 * messages, or NULL. */
    Tk_PhotoHandle handle,	/* Handle for the image whose size is to be
				 * set. */
    int width, int height)	/* New dimensions for the image. */
{
    PhotoModel *modelPtr = (PhotoModel *) handle;

    modelPtr->userWidth = width;
    modelPtr->userHeight = height;
    if (ImgPhotoSetSize(modelPtr, ((width > 0) ? width: modelPtr->width),
	    ((height > 0) ? height: modelPtr->height)) == TCL_ERROR) {
	if (interp != NULL) {
	    Tcl_SetObjResult(interp, Tcl_NewStringObj(
		    TK_PHOTO_ALLOC_FAILURE_MESSAGE, TCL_INDEX_NONE));
	    Tcl_SetErrorCode(interp, "TK", "MALLOC", NULL);
	}
	return TCL_ERROR;
    }
    Tk_ImageChanged(modelPtr->tkModel, 0, 0, 0, 0,
	    modelPtr->width, modelPtr->height);
    return TCL_OK;
}

/*
 *----------------------------------------------------------------------
 *
 * TkGetPhotoValidRegion --
 *
 *	This function is called to get the part of the photo where there is
 *	valid data. Or, conversely, the part of the photo which is
 *	transparent.
 *
 * Results:
 *	A TkRegion value that indicates the current area of the photo that is
 *	valid. This value should not be used after any modification to the
 *	photo image.
 *
 * Side Effects:
 *	None.
 *
 *----------------------------------------------------------------------
 */

TkRegion
TkPhotoGetValidRegion(
    Tk_PhotoHandle handle)	/* Handle for the image whose valid region is
				 * to obtained. */
{
    PhotoModel *modelPtr = (PhotoModel *) handle;

    return modelPtr->validRegion;
}

/*
 *----------------------------------------------------------------------
 *
 * ImgGetPhoto --
 *
 *	This function is called to obtain image data from a photo image. This
 *	function fills in the Tk_PhotoImageBlock structure pointed to by
 *	`blockPtr' with details of the address and layout of the image data in
 *	memory.
 *
 * Results:
 *	A pointer to the allocated data which should be freed later. NULL if
 *	there is no need to free data because blockPtr->pixelPtr points
 *	directly to the image data.
 *
 * Side effects:
 *	None.
 *
 *----------------------------------------------------------------------
 */

static char *
ImgGetPhoto(
    PhotoModel *modelPtr,	/* Handle for the photo image from which image
				 * data is desired. */
    Tk_PhotoImageBlock *blockPtr,
				/* Information about the address and layout of
				 * the image data is returned here. */
    struct SubcommandOptions *optPtr)
{
    unsigned char *pixelPtr;
    int x, y, greenOffset, blueOffset, alphaOffset;

    Tk_PhotoGetImage((Tk_PhotoHandle) modelPtr, blockPtr);
    blockPtr->pixelPtr += optPtr->fromY * blockPtr->pitch
	    + optPtr->fromX * blockPtr->pixelSize;
    blockPtr->width = optPtr->fromX2 - optPtr->fromX;
    blockPtr->height = optPtr->fromY2 - optPtr->fromY;

    if (!(modelPtr->flags & COLOR_IMAGE) &&
	    (!(optPtr->options & OPT_BACKGROUND)
	    || ((optPtr->background->red == optPtr->background->green)
	    && (optPtr->background->red == optPtr->background->blue)))) {
	blockPtr->offset[0] = blockPtr->offset[1] = blockPtr->offset[2];
    }
    alphaOffset = 0;
    for (y = 0; y < blockPtr->height; y++) {
	pixelPtr = blockPtr->pixelPtr + (y * blockPtr->pitch)
		+ blockPtr->pixelSize - 1;
	for (x = 0; x < blockPtr->width; x++) {
	    if (*pixelPtr != 255) {
		alphaOffset = 3;
		break;
	    }
	    pixelPtr += blockPtr->pixelSize;
	}
	if (alphaOffset) {
	    break;
	}
    }
    if (!alphaOffset) {
	blockPtr->offset[3]= -1; /* Tell caller alpha need not be read */
    }
    greenOffset = blockPtr->offset[1] - blockPtr->offset[0];
    blueOffset = blockPtr->offset[2] - blockPtr->offset[0];
    if (((optPtr->options & OPT_BACKGROUND) && alphaOffset) ||
	    ((optPtr->options & OPT_GRAYSCALE) && (greenOffset||blueOffset))) {
	int newPixelSize;
	unsigned char *srcPtr, *destPtr;
	char *data;

	newPixelSize = (!(optPtr->options & OPT_BACKGROUND) && alphaOffset)
		? 2 : 1;
	if ((greenOffset||blueOffset) && !(optPtr->options & OPT_GRAYSCALE)) {
	    newPixelSize += 2;
	}

	if (blockPtr->height > (int)((UINT_MAX/newPixelSize)/blockPtr->width)) {
	    return NULL;
	}
	data = (char *)attemptckalloc(newPixelSize*blockPtr->width*blockPtr->height);
	if (data == NULL) {
	    return NULL;
	}
	srcPtr = blockPtr->pixelPtr + blockPtr->offset[0];
	destPtr = (unsigned char *) data;
	if (!greenOffset && !blueOffset) {
	    for (y = blockPtr->height; y > 0; y--) {
		for (x = blockPtr->width; x > 0; x--) {
		    *destPtr = *srcPtr;
		    srcPtr += blockPtr->pixelSize;
		    destPtr += newPixelSize;
		}
		srcPtr += blockPtr->pitch -
			blockPtr->width * blockPtr->pixelSize;
	    }
	} else if (optPtr->options & OPT_GRAYSCALE) {
	    for (y = blockPtr->height; y > 0; y--) {
		for (x = blockPtr->width; x > 0; x--) {
		    *destPtr = (unsigned char) ((srcPtr[0]*11 + srcPtr[1]*16
			    + srcPtr[2]*5 + 16) >> 5);
		    srcPtr += blockPtr->pixelSize;
		    destPtr += newPixelSize;
		}
		srcPtr += blockPtr->pitch -
			blockPtr->width * blockPtr->pixelSize;
	    }
	} else {
	    for (y = blockPtr->height; y > 0; y--) {
		for (x = blockPtr->width; x > 0; x--) {
		    destPtr[0] = srcPtr[0];
		    destPtr[1] = srcPtr[1];
		    destPtr[2] = srcPtr[2];
		    srcPtr += blockPtr->pixelSize;
		    destPtr += newPixelSize;
		}
		srcPtr += blockPtr->pitch -
			blockPtr->width * blockPtr->pixelSize;
	    }
	}
	srcPtr = blockPtr->pixelPtr + alphaOffset;
	destPtr = (unsigned char *) data;
	if (!alphaOffset) {
	    /*
	     * Nothing to be done.
	     */
	} else if (optPtr->options & OPT_BACKGROUND) {
	    if (newPixelSize > 2) {
		int red = optPtr->background->red>>8;
		int green = optPtr->background->green>>8;
		int blue = optPtr->background->blue>>8;

		for (y = blockPtr->height; y > 0; y--) {
		    for (x = blockPtr->width; x > 0; x--) {
			destPtr[0] += (unsigned char) (((255 - *srcPtr) *
				(red-destPtr[0])) / 255);
			destPtr[1] += (unsigned char) (((255 - *srcPtr) *
				(green-destPtr[1])) / 255);
			destPtr[2] += (unsigned char) (((255 - *srcPtr) *
				(blue-destPtr[2])) / 255);
			srcPtr += blockPtr->pixelSize;
			destPtr += newPixelSize;
		    }
		    srcPtr += blockPtr->pitch -
			    blockPtr->width * blockPtr->pixelSize;
		}
	    } else {
	 	int gray = (unsigned char) (((optPtr->background->red>>8) * 11
			+ (optPtr->background->green>>8) * 16
			+ (optPtr->background->blue>>8) * 5 + 16) >> 5);

		for (y = blockPtr->height; y > 0; y--) {
		    for (x = blockPtr->width; x > 0; x--) {
			destPtr[0] += ((255 - *srcPtr) *
				(gray-destPtr[0])) / 255;
			srcPtr += blockPtr->pixelSize;
			destPtr += newPixelSize;
		    }
		    srcPtr += blockPtr->pitch -
			    blockPtr->width * blockPtr->pixelSize;
		}
	    }
	} else {
	    destPtr += newPixelSize-1;
	    for (y = blockPtr->height; y > 0; y--) {
		for (x = blockPtr->width; x > 0; x--) {
		    *destPtr = *srcPtr;
		    srcPtr += blockPtr->pixelSize;
		    destPtr += newPixelSize;
		}
		srcPtr += blockPtr->pitch -
			blockPtr->width * blockPtr->pixelSize;
	    }
	}
	blockPtr->pixelPtr = (unsigned char *) data;
	blockPtr->pixelSize = newPixelSize;
	blockPtr->pitch = newPixelSize * blockPtr->width;
	blockPtr->offset[0] = 0;
	if (newPixelSize > 2) {
	    blockPtr->offset[1] = 1;
	    blockPtr->offset[2] = 2;
	    blockPtr->offset[3]= 3;
	} else {
	    blockPtr->offset[1] = 0;
	    blockPtr->offset[2] = 0;
	    blockPtr->offset[3]= 1;
	}
	return data;
    }
    return NULL;
}

/*
 *----------------------------------------------------------------------
 *
 * Tk_PhotoGetImage --
 *
 *	This function is called to obtain image data from a photo image. This
 *	function fills in the Tk_PhotoImageBlock structure pointed to by
 *	`blockPtr' with details of the address and layout of the image data in
 *	memory.
 *
 * Results:
 *	TRUE (1) indicating that image data is available, for backwards
 *	compatibility with the old photo widget.
 *
 * Side effects:
 *	None.
 *
 *----------------------------------------------------------------------
 */

int
Tk_PhotoGetImage(
    Tk_PhotoHandle handle,	/* Handle for the photo image from which image
				 * data is desired. */
    Tk_PhotoImageBlock *blockPtr)
				/* Information about the address and layout of
				 * the image data is returned here. */
{
    PhotoModel *modelPtr = (PhotoModel *) handle;

    blockPtr->pixelPtr = modelPtr->pix32;
    blockPtr->width = modelPtr->width;
    blockPtr->height = modelPtr->height;
    blockPtr->pitch = modelPtr->width * 4;
    blockPtr->pixelSize = 4;
    blockPtr->offset[0] = 0;
    blockPtr->offset[1] = 1;
    blockPtr->offset[2] = 2;
    blockPtr->offset[3] = 3;
    return 1;
}

/*
 *--------------------------------------------------------------
 *
 * ImgPostscriptPhoto --
 *
 *	This function is called to output the contents of a photo image in
 *	Postscript by calling the Tk_PostscriptPhoto function.
 *
 * Results:
 *	Returns a standard Tcl return value.
 *
 * Side effects:
 *	None.
 *
 *--------------------------------------------------------------
 */

static int
ImgPhotoPostscript(
    void *clientData,	/* Handle for the photo image. */
    Tcl_Interp *interp,		/* Interpreter. */
    TCL_UNUSED(Tk_Window),		/* (unused) */
    Tk_PostscriptInfo psInfo,	/* Postscript info. */
    int x, int y,		/* First pixel to output. */
    int width, int height,	/* Width and height of area. */
    TCL_UNUSED(int))		/* (unused) */
{
    Tk_PhotoImageBlock block;

    Tk_PhotoGetImage(clientData, &block);
    block.pixelPtr += y * block.pitch + x * block.pixelSize;

    return Tk_PostscriptPhoto(interp, &block, psInfo, width, height);
}

/*
 *----------------------------------------------------------------------
 *
 * Tk_PhotoPutBlock_NoComposite, Tk_PhotoPutZoomedBlock_NoComposite --
 *
 * These backward-compatibility functions just exist to fill slots in stubs
 * table. For the behaviour of *_NoComposite, refer to the corresponding
 * function without the extra suffix, except that the compositing rule is
 * always "overlay" and the function always panics on memory-allocation
 * failure.
 *
 *----------------------------------------------------------------------
 */
#if !defined(TK_NO_DEPRECATED) && TCL_MAJOR_VERSION < 9
void
Tk_PhotoPutBlock_NoComposite(
    Tk_PhotoHandle handle,
    Tk_PhotoImageBlock *blockPtr,
    int x, int y, int width, int height)
{
    if (Tk_PhotoPutBlock(NULL, handle, blockPtr, x, y, width, height,
	    TK_PHOTO_COMPOSITE_OVERLAY) != TCL_OK) {
	Tcl_Panic(TK_PHOTO_ALLOC_FAILURE_MESSAGE);
    }
}

void
Tk_PhotoPutZoomedBlock_NoComposite(
    Tk_PhotoHandle handle,
    Tk_PhotoImageBlock *blockPtr,
    int x, int y, int width, int height,
    int zoomX, int zoomY, int subsampleX, int subsampleY)
{
    if (Tk_PhotoPutZoomedBlock(NULL, handle, blockPtr, x, y, width, height,
	    zoomX, zoomY, subsampleX, subsampleY,
	    TK_PHOTO_COMPOSITE_OVERLAY) != TCL_OK) {
	Tcl_Panic(TK_PHOTO_ALLOC_FAILURE_MESSAGE);
    }
}

/*
 *----------------------------------------------------------------------
 *
 * Tk_PhotoExpand_Panic, Tk_PhotoPutBlock_Panic,
 * Tk_PhotoPutZoomedBlock_Panic, Tk_PhotoSetSize_Panic
 *
 * Backward compatibility functions for preserving the old behaviour (i.e.
 * panic on memory allocation failure) so that extensions do not need to be
 * significantly updated to take account of TIP #116. These call the new
 * interface (i.e. the interface without the extra suffix), but panic if an
 * error condition is returned.
 *
 *----------------------------------------------------------------------
 */

void
Tk_PhotoExpand_Panic(
    Tk_PhotoHandle handle,
    int width, int height)
{
    if (Tk_PhotoExpand(NULL, handle, width, height) != TCL_OK) {
	Tcl_Panic(TK_PHOTO_ALLOC_FAILURE_MESSAGE);
    }
}

void
Tk_PhotoPutBlock_Panic(
    Tk_PhotoHandle handle,
    Tk_PhotoImageBlock *blockPtr,
    int x, int y, int width, int height, int compRule)
{
    if (Tk_PhotoPutBlock(NULL, handle, blockPtr, x, y, width, height,
	    compRule) != TCL_OK) {
	Tcl_Panic(TK_PHOTO_ALLOC_FAILURE_MESSAGE);
    }
}

void
Tk_PhotoPutZoomedBlock_Panic(
    Tk_PhotoHandle handle, Tk_PhotoImageBlock *blockPtr,
    int x, int y, int width, int height,
    int zoomX, int zoomY, int subsampleX, int subsampleY,
    int compRule)
{
    if (Tk_PhotoPutZoomedBlock(NULL, handle, blockPtr, x, y, width, height,
	    zoomX, zoomY, subsampleX, subsampleY, compRule) != TCL_OK) {
	Tcl_Panic(TK_PHOTO_ALLOC_FAILURE_MESSAGE);
    }
}

void
Tk_PhotoSetSize_Panic(
    Tk_PhotoHandle handle,
    int width, int height)
{
    if (Tk_PhotoSetSize(NULL, handle, width, height) != TCL_OK) {
	Tcl_Panic(TK_PHOTO_ALLOC_FAILURE_MESSAGE);
    }
}
#endif /* TK_NO_DEPRECATED */

/*
 * Local Variables:
 * mode: c
 * c-basic-offset: 4
 * fill-column: 78
 * tab-width: 8
 * End:
 */<|MERGE_RESOLUTION|>--- conflicted
+++ resolved
@@ -189,25 +189,14 @@
  * Forward declarations
  */
 
-<<<<<<< HEAD
-static void		PhotoFormatThreadExitProc(ClientData clientData);
-static int		ImgPhotoCmd(ClientData clientData, Tcl_Interp *interp,
+static void		PhotoFormatThreadExitProc(void *clientData);
+static int		ImgPhotoCmd(void *clientData, Tcl_Interp *interp,
 			    Tcl_Size objc, Tcl_Obj *const objv[]);
 static int		ParseSubcommandOptions(
 			    struct SubcommandOptions *optPtr,
 			    Tcl_Interp *interp, int allowedOptions,
 			    Tcl_Size *indexPtr, Tcl_Size objc, Tcl_Obj *const objv[]);
-static void		ImgPhotoCmdDeletedProc(ClientData clientData);
-=======
-static void		PhotoFormatThreadExitProc(void *clientData);
-static int		ImgPhotoCmd(void *clientData, Tcl_Interp *interp,
-			    int objc, Tcl_Obj *const objv[]);
-static int		ParseSubcommandOptions(
-			    struct SubcommandOptions *optPtr,
-			    Tcl_Interp *interp, int allowedOptions,
-			    int *indexPtr, int objc, Tcl_Obj *const objv[]);
 static void		ImgPhotoCmdDeletedProc(void *clientData);
->>>>>>> 90065814
 static int		ImgPhotoConfigureModel(Tcl_Interp *interp,
 			    PhotoModel *modelPtr, Tcl_Size objc,
 			    Tcl_Obj *const objv[], int flags);
