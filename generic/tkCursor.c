/*
 * tkCursor.c --
 *
 *	This file maintains a database of read-only cursors for the Tk
 *	toolkit. This allows cursors to be shared between widgets and also
 *	avoids round-trips to the X server.
 *
 * Copyright (c) 1990-1994 The Regents of the University of California.
 * Copyright (c) 1994-1997 Sun Microsystems, Inc.
 *
 * See the file "license.terms" for information on usage and redistribution of
 * this file, and for a DISCLAIMER OF ALL WARRANTIES.
 */

#include "tkInt.h"

/*
 * A TkCursor structure exists for each cursor that is currently active. Each
 * structure is indexed with two hash tables defined below. One of the tables
 * is cursorIdTable, and the other is either cursorNameTable or
 * cursorDataTable, each of which are stored in the TkDisplay structure for
 * the current thread.
 */

typedef struct {
    const char *source;		/* Cursor bits. */
    const char *mask;		/* Mask bits. */
    int width, height;		/* Dimensions of cursor (and data and
				 * mask). */
    int xHot, yHot;		/* Location of cursor hot-spot. */
    Tk_Uid fg, bg;		/* Colors for cursor. */
    Display *display;		/* Display on which cursor will be used. */
} DataKey;

/*
 * Forward declarations for functions defined in this file:
 */

static void		CursorInit(TkDisplay *dispPtr);
static void		DupCursorObjProc(Tcl_Obj *srcObjPtr,
			    Tcl_Obj *dupObjPtr);
static void		FreeCursor(TkCursor *cursorPtr);
static void		FreeCursorObj(Tcl_Obj *objPtr);
static void		FreeCursorObjProc(Tcl_Obj *objPtr);
static TkCursor *	TkcGetCursor(Tcl_Interp *interp, Tk_Window tkwin,
			    const char *name);
static TkCursor *	GetCursorFromObj(Tk_Window tkwin, Tcl_Obj *objPtr);
static void		InitCursorObj(Tcl_Obj *objPtr);

/*
 * The following structure defines the implementation of the "cursor" Tcl
 * object, used for drawing. The color object remembers the hash table
 * entry associated with a color. The actual allocation and deallocation
 * of the color should be done by the configuration package when the cursor
 * option is set.
 */

Tcl_ObjType const tkCursorObjType = {
    "cursor",			/* name */
    FreeCursorObjProc,		/* freeIntRepProc */
    DupCursorObjProc,		/* dupIntRepProc */
    NULL,			/* updateStringProc */
    NULL			/* setFromAnyProc */
};

/*
 *----------------------------------------------------------------------
 *
 * Tk_AllocCursorFromObj --
 *
 *	Given a Tcl_Obj *, map the value to a corresponding Tk_Cursor
 *	structure based on the tkwin given.
 *
 * Results:
 *	The return value is the X identifer for the desired cursor, unless
 *	objPtr couldn't be parsed correctly. In this case, None is returned
 *	and an error message is left in the interp's result. The caller should
 *	never modify the cursor that is returned, and should eventually call
 *	Tk_FreeCursorFromObj when the cursor is no longer needed.
 *
 * Side effects:
 *	The cursor is added to an internal database with a reference count.
 *	For each call to this function, there should eventually be a call to
 *	Tk_FreeCursorFromObj, so that the database can be cleaned up when
 *	cursors aren't needed anymore.
 *
 *----------------------------------------------------------------------
 */

Tk_Cursor
Tk_AllocCursorFromObj(
    Tcl_Interp *interp,		/* Interp for error results. */
    Tk_Window tkwin,		/* Window in which the cursor will be used.*/
    Tcl_Obj *objPtr)		/* Object describing cursor; see manual entry
				 * for description of legal syntax of this
				 * obj's string rep. */
{
    TkCursor *cursorPtr;

    if (objPtr->typePtr != &tkCursorObjType) {
	InitCursorObj(objPtr);
    }
    cursorPtr = objPtr->internalRep.twoPtrValue.ptr1;

    /*
     * If the object currently points to a TkCursor, see if it's the one we
     * want. If so, increment its reference count and return.
     */

    if (cursorPtr != NULL) {
	if (cursorPtr->resourceRefCount == 0) {
	    /*
	     * This is a stale reference: it refers to a TkCursor that's no
	     * longer in use. Clear the reference.
	     */

	    FreeCursorObj(objPtr);
	    cursorPtr = NULL;
	} else if (Tk_Display(tkwin) == cursorPtr->display) {
	    cursorPtr->resourceRefCount++;
	    return cursorPtr->cursor;
	}
    }

    /*
     * The object didn't point to the TkCursor that we wanted. Search the list
     * of TkCursors with the same name to see if one of the other TkCursors is
     * the right one.
     */

    if (cursorPtr != NULL) {
	TkCursor *firstCursorPtr = Tcl_GetHashValue(cursorPtr->hashPtr);

	FreeCursorObj(objPtr);
	for (cursorPtr = firstCursorPtr;  cursorPtr != NULL;
		cursorPtr = cursorPtr->nextPtr) {
	    if (Tk_Display(tkwin) == cursorPtr->display) {
		cursorPtr->resourceRefCount++;
		cursorPtr->objRefCount++;
		objPtr->internalRep.twoPtrValue.ptr1 = cursorPtr;
		return cursorPtr->cursor;
	    }
	}
    }

    /*
     * Still no luck. Call TkcGetCursor to allocate a new TkCursor object.
     */

    cursorPtr = TkcGetCursor(interp, tkwin, Tcl_GetString(objPtr));
    objPtr->internalRep.twoPtrValue.ptr1 = cursorPtr;
    if (cursorPtr == NULL) {
	return 0;
    }
    cursorPtr->objRefCount++;
    return cursorPtr->cursor;
}

/*
 *----------------------------------------------------------------------
 *
 * Tk_GetCursor --
 *
 *	Given a string describing a cursor, locate (or create if necessary) a
 *	cursor that fits the description.
 *
 * Results:
 *	The return value is the X identifer for the desired cursor, unless
 *	string couldn't be parsed correctly. In this case, None is returned
 *	and an error message is left in the interp's result. The caller should
 *	never modify the cursor that is returned, and should eventually call
 *	Tk_FreeCursor when the cursor is no longer needed.
 *
 * Side effects:
 *	The cursor is added to an internal database with a reference count.
 *	For each call to this function, there should eventually be a call to
 *	Tk_FreeCursor, so that the database can be cleaned up when cursors
 *	aren't needed anymore.
 *
 *----------------------------------------------------------------------
 */

Tk_Cursor
Tk_GetCursor(
    Tcl_Interp *interp,		/* Interpreter to use for error reporting. */
    Tk_Window tkwin,		/* Window in which cursor will be used. */
    Tk_Uid string)		/* Description of cursor. See manual entry for
				 * details on legal syntax. */
{
    TkCursor *cursorPtr = TkcGetCursor(interp, tkwin, string);
<<<<<<< HEAD

=======
>>>>>>> f2b5a87d
    if (cursorPtr == NULL) {
	return 0;
    }
    return cursorPtr->cursor;
}

/*
 *----------------------------------------------------------------------
 *
 * TkcGetCursor --
 *
 *	Given a string describing a cursor, locate (or create if necessary) a
 *	cursor that fits the description. This routine returns the internal
 *	data structure for the cursor, which avoids extra hash table lookups
 *	in Tk_AllocCursorFromObj.
 *
 * Results:
 *	The return value is a pointer to the TkCursor for the desired cursor,
 *	unless string couldn't be parsed correctly. In this case, NULL is
 *	returned and an error message is left in the interp's result. The
 *	caller should never modify the cursor that is returned, and should
 *	eventually call Tk_FreeCursor when the cursor is no longer needed.
 *
 * Side effects:
 *	The cursor is added to an internal database with a reference count.
 *	For each call to this function, there should eventually be a call to
 *	Tk_FreeCursor, so that the database can be cleaned up when cursors
 *	aren't needed anymore.
 *
 *----------------------------------------------------------------------
 */

static TkCursor *
TkcGetCursor(
    Tcl_Interp *interp,		/* Interpreter to use for error reporting. */
    Tk_Window tkwin,		/* Window in which cursor will be used. */
    const char *string)		/* Description of cursor. See manual entry for
				 * details on legal syntax. */
{
    Tcl_HashEntry *nameHashPtr;
    register TkCursor *cursorPtr;
    TkCursor *existingCursorPtr = NULL;
    int isNew;
    TkDisplay *dispPtr = ((TkWindow *) tkwin)->dispPtr;

    if (!dispPtr->cursorInit) {
	CursorInit(dispPtr);
    }

    nameHashPtr = Tcl_CreateHashEntry(&dispPtr->cursorNameTable,
	    string, &isNew);
    if (!isNew) {
	existingCursorPtr = Tcl_GetHashValue(nameHashPtr);
	for (cursorPtr = existingCursorPtr; cursorPtr != NULL;
		cursorPtr = cursorPtr->nextPtr) {
	    if (Tk_Display(tkwin) == cursorPtr->display) {
		cursorPtr->resourceRefCount++;
		return cursorPtr;
	    }
	}
    } else {
	existingCursorPtr = NULL;
    }

    cursorPtr = TkGetCursorByName(interp, tkwin, string);

    if (cursorPtr == NULL) {
	if (isNew) {
	    Tcl_DeleteHashEntry(nameHashPtr);
	}
	return NULL;
    }

    /*
     * Add information about this cursor to our database.
     */

    cursorPtr->display = Tk_Display(tkwin);
    cursorPtr->resourceRefCount = 1;
    cursorPtr->objRefCount = 0;
    cursorPtr->otherTable = &dispPtr->cursorNameTable;
    cursorPtr->hashPtr = nameHashPtr;
    cursorPtr->nextPtr = existingCursorPtr;
    cursorPtr->idHashPtr = Tcl_CreateHashEntry(&dispPtr->cursorIdTable,
	    (char *) cursorPtr->cursor, &isNew);
    if (!isNew) {
	Tcl_Panic("cursor already registered in Tk_GetCursor");
    }
    Tcl_SetHashValue(nameHashPtr, cursorPtr);
    Tcl_SetHashValue(cursorPtr->idHashPtr, cursorPtr);

    return cursorPtr;
}

/*
 *----------------------------------------------------------------------
 *
 * Tk_GetCursorFromData --
 *
 *	Given a description of the bits and colors for a cursor, make a cursor
 *	that has the given properties.
 *
 * Results:
 *	The return value is the X identifer for the desired cursor, unless it
 *	couldn't be created properly. In this case, None is returned and an
 *	error message is left in the interp's result. The caller should never
 *	modify the cursor that is returned, and should eventually call
 *	Tk_FreeCursor when the cursor is no longer needed.
 *
 * Side effects:
 *	The cursor is added to an internal database with a reference count.
 *	For each call to this function, there should eventually be a call to
 *	Tk_FreeCursor, so that the database can be cleaned up when cursors
 *	aren't needed anymore.
 *
 *----------------------------------------------------------------------
 */

Tk_Cursor
Tk_GetCursorFromData(
    Tcl_Interp *interp,		/* Interpreter to use for error reporting. */
    Tk_Window tkwin,		/* Window in which cursor will be used. */
    const char *source,		/* Bitmap data for cursor shape. */
    const char *mask,		/* Bitmap data for cursor mask. */
    int width, int height,	/* Dimensions of cursor. */
    int xHot, int yHot,		/* Location of hot-spot in cursor. */
    Tk_Uid fg,			/* Foreground color for cursor. */
    Tk_Uid bg)			/* Background color for cursor. */
{
    DataKey dataKey;
    Tcl_HashEntry *dataHashPtr;
    register TkCursor *cursorPtr;
    int isNew;
    XColor fgColor, bgColor;
    TkDisplay *dispPtr = ((TkWindow *) tkwin)->dispPtr;

    if (!dispPtr->cursorInit) {
	CursorInit(dispPtr);
    }

    dataKey.source = source;
    dataKey.mask = mask;
    dataKey.width = width;
    dataKey.height = height;
    dataKey.xHot = xHot;
    dataKey.yHot = yHot;
    dataKey.fg = fg;
    dataKey.bg = bg;
    dataKey.display = Tk_Display(tkwin);
    dataHashPtr = Tcl_CreateHashEntry(&dispPtr->cursorDataTable,
	    (char *) &dataKey, &isNew);
    if (!isNew) {
	cursorPtr = Tcl_GetHashValue(dataHashPtr);
	cursorPtr->resourceRefCount++;
	return cursorPtr->cursor;
    }

    /*
     * No suitable cursor exists yet. Make one using the data available and
     * add it to the database.
     */

    if (TkParseColor(dataKey.display, Tk_Colormap(tkwin), fg, &fgColor) == 0) {
	Tcl_SetObjResult(interp, Tcl_ObjPrintf(
		"invalid color name \"%s\"", fg));
	Tcl_SetErrorCode(interp, "TK", "VALUE", "CURSOR", "COLOR", NULL);
	goto error;
    }
    if (TkParseColor(dataKey.display, Tk_Colormap(tkwin), bg, &bgColor) == 0) {
	Tcl_SetObjResult(interp, Tcl_ObjPrintf(
		"invalid color name \"%s\"", bg));
	Tcl_SetErrorCode(interp, "TK", "VALUE", "CURSOR", "COLOR", NULL);
	goto error;
    }

    cursorPtr = TkCreateCursorFromData(tkwin, source, mask, width, height,
	    xHot, yHot, fgColor, bgColor);

    if (cursorPtr == NULL) {
	goto error;
    }

    cursorPtr->resourceRefCount = 1;
    cursorPtr->otherTable = &dispPtr->cursorDataTable;
    cursorPtr->hashPtr = dataHashPtr;
    cursorPtr->objRefCount = 0;
    cursorPtr->idHashPtr = Tcl_CreateHashEntry(&dispPtr->cursorIdTable,
	    (char *) cursorPtr->cursor, &isNew);
    cursorPtr->nextPtr = NULL;

    if (!isNew) {
	Tcl_Panic("cursor already registered in Tk_GetCursorFromData");
    }
    Tcl_SetHashValue(dataHashPtr, cursorPtr);
    Tcl_SetHashValue(cursorPtr->idHashPtr, cursorPtr);
    return cursorPtr->cursor;

  error:
    Tcl_DeleteHashEntry(dataHashPtr);
    return 0;
}

/*
 *--------------------------------------------------------------
 *
 * Tk_NameOfCursor --
 *
 *	Given a cursor, return a textual string identifying it.
 *
 * Results:
 *	If cursor was created by Tk_GetCursor, then the return value is the
 *	"string" that was used to create it. Otherwise the return value is a
 *	string giving the X identifier for the cursor. The storage for the
 *	returned string is only guaranteed to persist up until the next call
 *	to this function.
 *
 * Side effects:
 *	None.
 *
 *--------------------------------------------------------------
 */

const char *
Tk_NameOfCursor(
    Display *display,		/* Display for which cursor was allocated. */
    Tk_Cursor cursor)		/* Identifier for cursor whose name is
				 * wanted. */
{
    Tcl_HashEntry *idHashPtr;
    TkCursor *cursorPtr;
    TkDisplay *dispPtr;

    dispPtr = TkGetDisplay(display);

    if (!dispPtr->cursorInit) {
    printid:
	sprintf(dispPtr->cursorString, "cursor id %p", cursor);
	return dispPtr->cursorString;
    }
    idHashPtr = Tcl_FindHashEntry(&dispPtr->cursorIdTable, (char *) cursor);
    if (idHashPtr == NULL) {
	goto printid;
    }
    cursorPtr = Tcl_GetHashValue(idHashPtr);
    if (cursorPtr->otherTable != &dispPtr->cursorNameTable) {
	goto printid;
    }
    return cursorPtr->hashPtr->key.string;
}

/*
 *----------------------------------------------------------------------
 *
 * FreeCursor --
 *
 *	This function is invoked by both Tk_FreeCursorFromObj and
 *	Tk_FreeCursor; it does all the real work of deallocating a cursor.
 *
 * Results:
 *	None.
 *
 * Side effects:
 *	The reference count associated with cursor is decremented, and it is
 *	officially deallocated if no-one is using it anymore.
 *
 *----------------------------------------------------------------------
 */

static void
FreeCursor(
    TkCursor *cursorPtr)	/* Cursor to be released. */
{
    TkCursor *prevPtr;

    cursorPtr->resourceRefCount--;
    if (cursorPtr->resourceRefCount > 0) {
	return;
    }

    Tcl_DeleteHashEntry(cursorPtr->idHashPtr);
    prevPtr = Tcl_GetHashValue(cursorPtr->hashPtr);
    if (prevPtr == cursorPtr) {
	if (cursorPtr->nextPtr == NULL) {
	    Tcl_DeleteHashEntry(cursorPtr->hashPtr);
	} else {
	    Tcl_SetHashValue(cursorPtr->hashPtr, cursorPtr->nextPtr);
	}
    } else {
	while (prevPtr->nextPtr != cursorPtr) {
	    prevPtr = prevPtr->nextPtr;
	}
	prevPtr->nextPtr = cursorPtr->nextPtr;
    }
    TkpFreeCursor(cursorPtr);
    if (cursorPtr->objRefCount == 0) {
	ckfree(cursorPtr);
    }
}

/*
 *----------------------------------------------------------------------
 *
 * Tk_FreeCursor --
 *
 *	This function is called to release a cursor allocated by Tk_GetCursor
 *	or TkGetCursorFromData.
 *
 * Results:
 *	None.
 *
 * Side effects:
 *	The reference count associated with cursor is decremented, and it is
 *	officially deallocated if no-one is using it anymore.
 *
 *----------------------------------------------------------------------
 */

void
Tk_FreeCursor(
    Display *display,		/* Display for which cursor was allocated. */
    Tk_Cursor cursor)		/* Identifier for cursor to be released. */
{
    Tcl_HashEntry *idHashPtr;
    TkDisplay *dispPtr = TkGetDisplay(display);

    if (!dispPtr->cursorInit) {
	Tcl_Panic("Tk_FreeCursor called before Tk_GetCursor");
    }

    idHashPtr = Tcl_FindHashEntry(&dispPtr->cursorIdTable, (char *) cursor);
    if (idHashPtr == NULL) {
	Tcl_Panic("Tk_FreeCursor received unknown cursor argument");
    }
    FreeCursor(Tcl_GetHashValue(idHashPtr));
}

/*
 *----------------------------------------------------------------------
 *
 * Tk_FreeCursorFromObj --
 *
 *	This function is called to release a cursor allocated by
 *	Tk_AllocCursorFromObj. It does not throw away the Tcl_Obj *; it only
 *	gets rid of the hash table entry for this cursor and clears the cached
 *	value that is normally stored in the object.
 *
 * Results:
 *	None.
 *
 * Side effects:
 *	The reference count associated with the cursor represented by objPtr
 *	is decremented, and the cursor is released to X if there are no
 *	remaining uses for it.
 *
 *----------------------------------------------------------------------
 */

void
Tk_FreeCursorFromObj(
    Tk_Window tkwin,		/* The window this cursor lives in. Needed for
				 * the display value. */
    Tcl_Obj *objPtr)		/* The Tcl_Obj * to be freed. */
{
    FreeCursor(GetCursorFromObj(tkwin, objPtr));
    FreeCursorObj(objPtr);
}

/*
 *---------------------------------------------------------------------------
 *
 * FreeCursorObjProc, FreeCursorObj --
 *
 *	This proc is called to release an object reference to a cursor.
 *	Called when the object's internal rep is released or when the cached
 *	tkColPtr needs to be changed.
 *
 * Results:
 *	None.
 *
 * Side effects:
 *	The object reference count is decremented. When both it and the hash
 *	ref count go to zero, the color's resources are released.
 *
 *---------------------------------------------------------------------------
 */

static void
FreeCursorObjProc(
    Tcl_Obj *objPtr)		/* The object we are releasing. */
{
    FreeCursorObj(objPtr);
    objPtr->typePtr = NULL;
}

static void
FreeCursorObj(
    Tcl_Obj *objPtr)		/* The object we are releasing. */
{
    TkCursor *cursorPtr = objPtr->internalRep.twoPtrValue.ptr1;

    if (cursorPtr != NULL) {
	cursorPtr->objRefCount--;
	if ((cursorPtr->objRefCount == 0)
		&& (cursorPtr->resourceRefCount == 0)) {
	    ckfree(cursorPtr);
	}
	objPtr->internalRep.twoPtrValue.ptr1 = NULL;
    }
}

/*
 *---------------------------------------------------------------------------
 *
 * DupCursorObjProc --
 *
 *	When a cached cursor object is duplicated, this is called to update
 *	the internal reps.
 *
 * Results:
 *	None.
 *
 * Side effects:
 *	The color's objRefCount is incremented and the internal rep of the
 *	copy is set to point to it.
 *
 *---------------------------------------------------------------------------
 */

static void
DupCursorObjProc(
    Tcl_Obj *srcObjPtr,		/* The object we are copying from. */
    Tcl_Obj *dupObjPtr)		/* The object we are copying to. */
{
    TkCursor *cursorPtr = srcObjPtr->internalRep.twoPtrValue.ptr1;

    dupObjPtr->typePtr = srcObjPtr->typePtr;
    dupObjPtr->internalRep.twoPtrValue.ptr1 = cursorPtr;

    if (cursorPtr != NULL) {
	cursorPtr->objRefCount++;
    }
}

/*
 *----------------------------------------------------------------------
 *
 * Tk_GetCursorFromObj --
 *
 *	Returns the cursor referred to buy a Tcl object. The cursor must
 *	already have been allocated via a call to Tk_AllocCursorFromObj or
 *	Tk_GetCursor.
 *
 * Results:
 *	Returns the Tk_Cursor that matches the tkwin and the string rep of the
 *	name of the cursor given in objPtr.
 *
 * Side effects:
 *	If the object is not already a cursor, the conversion will free any
 *	old internal representation.
 *
 *----------------------------------------------------------------------
 */

Tk_Cursor
Tk_GetCursorFromObj(
    Tk_Window tkwin,
    Tcl_Obj *objPtr)		/* The object from which to get pixels. */
{
    TkCursor *cursorPtr = GetCursorFromObj(tkwin, objPtr);

    /*
     * GetCursorFromObj should never return NULL
     */

    return cursorPtr->cursor;
}

/*
 *----------------------------------------------------------------------
 *
 * GetCursorFromObj --
 *
 *	Returns the cursor referred to by a Tcl object. The cursor must
 *	already have been allocated via a call to Tk_AllocCursorFromObj or
 *	Tk_GetCursor.
 *
 * Results:
 *	Returns the TkCursor * that matches the tkwin and the string rep of
 *	the name of the cursor given in objPtr.
 *
 * Side effects:
 *	If the object is not already a cursor, the conversion will free any
 *	old internal representation.
 *
 *----------------------------------------------------------------------
 */

static TkCursor *
GetCursorFromObj(
    Tk_Window tkwin,		/* Window in which the cursor will be used. */
    Tcl_Obj *objPtr)		/* The object that describes the desired
				 * cursor. */
{
    TkCursor *cursorPtr;
    Tcl_HashEntry *hashPtr;
    TkDisplay *dispPtr = ((TkWindow *) tkwin)->dispPtr;

    if (objPtr->typePtr != &tkCursorObjType) {
	InitCursorObj(objPtr);
    }

    /*
     * The internal representation is a cache of the last cursor used with the
     * given name. But there can be lots different cursors for each cursor
     * name; one cursor for each display. Check to see if the cursor we have
     * cached is the one that is needed.
     */

    cursorPtr = objPtr->internalRep.twoPtrValue.ptr1;
    if ((cursorPtr != NULL) && (Tk_Display(tkwin) == cursorPtr->display)) {
	return cursorPtr;
    }

    /*
     * If we get to here, it means the cursor we need is not in the cache.
     * Try to look up the cursor in the TkDisplay structure of the window.
     */

    hashPtr = Tcl_FindHashEntry(&dispPtr->cursorNameTable,
	    Tcl_GetString(objPtr));
    if (hashPtr == NULL) {
	goto error;
    }
    for (cursorPtr = Tcl_GetHashValue(hashPtr);
	    cursorPtr != NULL; cursorPtr = cursorPtr->nextPtr) {
	if (Tk_Display(tkwin) == cursorPtr->display) {
	    FreeCursorObj(objPtr);
	    objPtr->internalRep.twoPtrValue.ptr1 = cursorPtr;
	    cursorPtr->objRefCount++;
	    return cursorPtr;
	}
    }

  error:
    Tcl_Panic("GetCursorFromObj called with non-existent cursor!");
    /*
     * The following code isn't reached; it's just there to please compilers.
     */
    return NULL;
}

/*
 *----------------------------------------------------------------------
 *
 * InitCursorObj --
 *
 *	Bookeeping function to change an objPtr to a cursor type.
 *
 * Results:
 *	None.
 *
 * Side effects:
 *	The old internal rep of the object is freed. The internal rep is
 *	cleared. The final form of the object is set by either
 *	Tk_AllocCursorFromObj or GetCursorFromObj.
 *
 *----------------------------------------------------------------------
 */

static void
InitCursorObj(
    Tcl_Obj *objPtr)		/* The object to convert. */
{
    const Tcl_ObjType *typePtr;

    /*
     * Free the old internalRep before setting the new one.
     */

    Tcl_GetString(objPtr);
    typePtr = objPtr->typePtr;
    if ((typePtr != NULL) && (typePtr->freeIntRepProc != NULL)) {
	typePtr->freeIntRepProc(objPtr);
    }
    objPtr->typePtr = &tkCursorObjType;
    objPtr->internalRep.twoPtrValue.ptr1 = NULL;
}

/*
 *----------------------------------------------------------------------
 *
 * CursorInit --
 *
 *	Initialize the structures used for cursor management.
 *
 * Results:
 *	None.
 *
 * Side effects:
 *	Read the code.
 *
 *----------------------------------------------------------------------
 */

static void
CursorInit(
    TkDisplay *dispPtr)		/* Display used to store thread-specific
				 * data. */
{
    Tcl_InitHashTable(&dispPtr->cursorNameTable, TCL_STRING_KEYS);
    Tcl_InitHashTable(&dispPtr->cursorDataTable, sizeof(DataKey)/sizeof(int));

    /*
     * The call below is tricky: can't use sizeof(IdKey) because it gets
     * padded with extra unpredictable bytes on some 64-bit machines.
     */

    /*
     * Old code....
     *     Tcl_InitHashTable(&dispPtr->cursorIdTable, sizeof(Display *)
     *                       /sizeof(int));
     *
     * The comment above doesn't make sense. However, XIDs should only be 32
     * bits, by the definition of X, so the code above causes Tk to crash.
     * Here is the real code:
     */

    Tcl_InitHashTable(&dispPtr->cursorIdTable, TCL_ONE_WORD_KEYS);

    dispPtr->cursorInit = 1;
}

/*
 *----------------------------------------------------------------------
 *
 * TkDebugCursor --
 *
 *	This function returns debugging information about a cursor.
 *
 * Results:
 *	The return value is a list with one sublist for each TkCursor
 *	corresponding to "name". Each sublist has two elements that contain
 *	the resourceRefCount and objRefCount fields from the TkCursor
 *	structure.
 *
 * Side effects:
 *	None.
 *
 *----------------------------------------------------------------------
 */

Tcl_Obj *
TkDebugCursor(
    Tk_Window tkwin,		/* The window in which the cursor will be used
				 * (not currently used). */
    const char *name)		/* Name of the desired color. */
{
    TkCursor *cursorPtr;
    Tcl_HashEntry *hashPtr;
    Tcl_Obj *resultPtr, *objPtr;
    TkDisplay *dispPtr = ((TkWindow *) tkwin)->dispPtr;

    if (!dispPtr->cursorInit) {
	CursorInit(dispPtr);
    }
    resultPtr = Tcl_NewObj();
    hashPtr = Tcl_FindHashEntry(&dispPtr->cursorNameTable, name);
    if (hashPtr != NULL) {
	cursorPtr = Tcl_GetHashValue(hashPtr);
	if (cursorPtr == NULL) {
	    Tcl_Panic("TkDebugCursor found empty hash table entry");
	}
	for ( ; (cursorPtr != NULL); cursorPtr = cursorPtr->nextPtr) {
	    objPtr = Tcl_NewObj();
	    Tcl_ListObjAppendElement(NULL, objPtr,
		    Tcl_NewIntObj(cursorPtr->resourceRefCount));
	    Tcl_ListObjAppendElement(NULL, objPtr,
		    Tcl_NewIntObj(cursorPtr->objRefCount));
	    Tcl_ListObjAppendElement(NULL, resultPtr, objPtr);
	}
    }
    return resultPtr;
}

/*
 * Local Variables:
 * mode: c
 * c-basic-offset: 4
 * fill-column: 78
 * End:
 */<|MERGE_RESOLUTION|>--- conflicted
+++ resolved
@@ -190,14 +190,7 @@
 				 * details on legal syntax. */
 {
     TkCursor *cursorPtr = TkcGetCursor(interp, tkwin, string);
-<<<<<<< HEAD
-
-=======
->>>>>>> f2b5a87d
-    if (cursorPtr == NULL) {
-	return 0;
-    }
-    return cursorPtr->cursor;
+    return cursorPtr ? cursorPtr->cursor : NULL;
 }
  
