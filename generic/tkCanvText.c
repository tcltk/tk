--- conflicted
+++ resolved
@@ -229,11 +229,7 @@
 			    Tcl_Obj *const objv[], int flags);
 static int		CreateText(Tcl_Interp *interp,
 			    Tk_Canvas canvas, struct Tk_Item *itemPtr,
-<<<<<<< HEAD
-			    int ojc, Tcl_Obj *const objv[]);
-=======
 			    int objc, Tcl_Obj *const objv[]);
->>>>>>> 2aac8da5
 static void		DeleteText(Tk_Canvas canvas,
 			    Tk_Item *itemPtr, Display *display);
 static void		DisplayCanvText(Tk_Canvas canvas,
