--- conflicted
+++ resolved
@@ -1402,7 +1402,6 @@
     int c;
     Tk_CanvasTextInfo *textInfoPtr = textPtr->textInfoPtr;
     const char *string;
-    (void)canvas;
 
     if (TCL_OK == TkGetIntForIndex(obj, textPtr->numChars - 1, 1, &idx)) {
 	if (idx == TCL_INDEX_NONE) {
@@ -1417,13 +1416,7 @@
     string = TkGetStringFromObj(obj, &length);
     c = string[0];
 
-<<<<<<< HEAD
     if ((c == 'i')
-=======
-    if ((c == 'e') && (strncmp(string, "end", length) == 0)) {
-	*indexPtr = textPtr->numChars;
-    } else if ((c == 'i')
->>>>>>> 121af720
 	    && (strncmp(string, "insert", length) == 0)) {
 	*indexPtr = textPtr->insertPos;
     } else if ((c == 's') && (length >= 5)
@@ -1465,17 +1458,7 @@
 	x -= (int) textPtr->drawOrigin[0];
 	y -= (int) textPtr->drawOrigin[1];
 	*indexPtr = Tk_PointToChar(textPtr->textLayout,
-<<<<<<< HEAD
-		(int) (x*c - y*s), (int) (y*c + x*s));
-=======
 		(int) (x*cs - y*s), (int) (y*cs + x*s));
-    } else if (Tcl_GetIntFromObj(NULL, obj, indexPtr) == TCL_OK) {
-	if (*indexPtr < 0) {
-	    *indexPtr = 0;
-	} else if (*indexPtr > textPtr->numChars) {
-	    *indexPtr = textPtr->numChars;
-	}
->>>>>>> 121af720
     } else {
 	/*
 	 * Some of the paths here leave messages in the interp's result, so we
@@ -1516,7 +1499,6 @@
 				 * which cursor is to be positioned. */
 {
     TextItem *textPtr = (TextItem *) itemPtr;
-    (void)canvas;
 
     if (index == TCL_INDEX_NONE) {
 	textPtr->insertPos = 0;
@@ -1564,7 +1546,6 @@
     char *text;
     const char *selStart, *selEnd;
     Tk_CanvasTextInfo *textInfoPtr = textPtr->textInfoPtr;
-    (void)canvas;
 
     if (((int)textInfoPtr->selectFirst < 0) ||
 	    (textInfoPtr->selectFirst + 1 > textInfoPtr->selectLast + 1)) {
