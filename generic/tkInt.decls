--- conflicted
+++ resolved
@@ -745,9 +745,6 @@
     int TkWinGetPlatformTheme(void)
 }
 
-<<<<<<< HEAD
-# Exported through stub table since Tk 8.5.9
-=======
 # Exported through stub table since Tk 8.4.20/8.5.9
 
 declare 36 win {
@@ -789,14 +786,10 @@
 declare 47 win {
     void TkFreeXId(TkDisplay *dispPtr)
 }
-
-################################
-# Mac specific functions
->>>>>>> b6082454
-
-declare 36 win {
-    LRESULT CALLBACK TkWinChildProc(HWND hwnd,
-	    UINT message, WPARAM wParam, LPARAM lParam)
+# only needed by tktest:
+declare 48 win {
+    int TkpTestsendCmd(ClientData clientData, Tcl_Interp *interp, int argc,
+	    const char **argv)
 }
 
 ################################
