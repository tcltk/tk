# tkInt.decls --
#
#	This file contains the declarations for all unsupported functions that
#	are exported by the Tk library. This file is used to generate the
#	tkIntDecls.h, tkIntPlatDecls.h, tkIntStub.c, and tkPlatStub.c files.
#
# Copyright (c) 1998-1999 by Scriptics Corporation.
# Copyright (c) 2007 Daniel A. Steffen <das@users.sourceforge.net>
#
# See the file "license.terms" for information on usage and redistribution
# of this file, and for a DISCLAIMER OF ALL WARRANTIES.

library tk

##############################################################################

# Define the unsupported generic interfaces.

interface tkInt
scspec EXTERN

# Declare each of the functions in the unsupported internal Tcl interface.
# These interfaces are allowed to changed between versions. Use at your own
# risk. Note that the position of functions should not be changed between
# versions to avoid gratuitous incompatibilities.

declare 0 {
    TkWindow *TkAllocWindow(TkDisplay *dispPtr, int screenNum,
	    TkWindow *parentPtr)
}
declare 1 {
    void TkBezierPoints(double control[], int numSteps, double *coordPtr)
}
declare 2 {
    void TkBezierScreenPoints(Tk_Canvas canvas, double control[],
	    int numSteps, XPoint *xPointPtr)
}
<<<<<<< HEAD
#
# Slot 3 unused (WAS: TkBindDeadWindow)
#
=======
declare 3 {
    void TkBindDeadWindow(TkWindow *winPtr)
}
>>>>>>> 8d179b12
declare 4 {
    void TkBindEventProc(TkWindow *winPtr, XEvent *eventPtr)
}
declare 5 {
    void TkBindFree(TkMainInfo *mainPtr)
}
declare 6 {
    void TkBindInit(TkMainInfo *mainPtr)
}
declare 7 {
    void TkChangeEventWindow(XEvent *eventPtr, TkWindow *winPtr)
}
declare 8 {
    int TkClipInit(Tcl_Interp *interp, TkDisplay *dispPtr)
}
declare 9 {
    void TkComputeAnchor(Tk_Anchor anchor, Tk_Window tkwin, int padX, int padY,
	    int innerWidth, int innerHeight, int *xPtr, int *yPtr)
}
<<<<<<< HEAD
#
# Slot 10 unused (WAS: TkCopyAndGlobalEval)
# Slot 11 unused (WAS: TkCreateBindingProcedure)
#
=======
declare 10 {
    int TkCopyAndGlobalEval(Tcl_Interp *interp, char *script)
}
declare 11 {
    unsigned long TkCreateBindingProcedure(Tcl_Interp *interp,
	    Tk_BindingTable bindingTable, ClientData object,
	    const char *eventString, TkBindEvalProc *evalProc,
	    TkBindFreeProc *freeProc, ClientData clientData)
}
>>>>>>> 8d179b12
declare 12 {
    TkCursor *TkCreateCursorFromData(Tk_Window tkwin,
	    const char *source, const char *mask, int width, int height,
	    int xHot, int yHot, XColor fg, XColor bg)
}
declare 13 {
    int TkCreateFrame(ClientData clientData, Tcl_Interp *interp,
	    int argc, const char *const *argv, int toplevel, const char *appName)
}
declare 14 {
    Tk_Window TkCreateMainWindow(Tcl_Interp *interp,
<<<<<<< HEAD
	    const char *screenName, const char *baseName)
=======
	    const char *screenName, char *baseName)
>>>>>>> 8d179b12
}
declare 15 {
    Time TkCurrentTime(TkDisplay *dispPtr)
}
declare 16 {
    void TkDeleteAllImages(TkMainInfo *mainPtr)
}
declare 17 {
    void TkDoConfigureNotify(TkWindow *winPtr)
}
declare 18 {
    void TkDrawInsetFocusHighlight(Tk_Window tkwin, GC gc, int width,
	    Drawable drawable, int padding)
}
declare 19 {
    void TkEventDeadWindow(TkWindow *winPtr)
}
declare 20 {
    void TkFillPolygon(Tk_Canvas canvas, double *coordPtr, int numPoints,
	    Display *display, Drawable drawable, GC gc, GC outlineGC)
}
declare 21 {
    int TkFindStateNum(Tcl_Interp *interp, const char *option,
	    const TkStateMap *mapPtr, const char *strKey)
}
declare 22 {
<<<<<<< HEAD
    CONST86 char *TkFindStateString(const TkStateMap *mapPtr, int numKey)
=======
    char *TkFindStateString(const TkStateMap *mapPtr, int numKey)
>>>>>>> 8d179b12
}
declare 23 {
    void TkFocusDeadWindow(TkWindow *winPtr)
}
declare 24 {
    int TkFocusFilterEvent(TkWindow *winPtr, XEvent *eventPtr)
}
declare 25 {
    TkWindow *TkFocusKeyEvent(TkWindow *winPtr, XEvent *eventPtr)
}
declare 26 {
    void TkFontPkgInit(TkMainInfo *mainPtr)
}
declare 27 {
    void TkFontPkgFree(TkMainInfo *mainPtr)
}
declare 28 {
    void TkFreeBindingTags(TkWindow *winPtr)
}

# Name change only, TkFreeCursor in Tcl 8.0.x now TkpFreeCursor
declare 29 {
    void TkpFreeCursor(TkCursor *cursorPtr)
}
declare 30 {
<<<<<<< HEAD
    char *TkGetBitmapData(Tcl_Interp *interp, const char *string,
	    const char *fileName, int *widthPtr, int *heightPtr,
=======
    char *TkGetBitmapData(Tcl_Interp *interp, char *string,
	    char *fileName, int *widthPtr, int *heightPtr,
>>>>>>> 8d179b12
	    int *hotXPtr, int *hotYPtr)
}
declare 31 {
    void TkGetButtPoints(double p1[], double p2[],
	    double width, int project, double m1[], double m2[])
}
declare 32 {
    TkCursor *TkGetCursorByName(Tcl_Interp *interp,
	    Tk_Window tkwin, Tk_Uid string)
}
declare 33 {
<<<<<<< HEAD
    const char *TkGetDefaultScreenName(Tcl_Interp *interp,
=======
    CONST84_RETURN char *TkGetDefaultScreenName(Tcl_Interp *interp,
>>>>>>> 8d179b12
	    const char *screenName)
}
declare 34 {
    TkDisplay *TkGetDisplay(Display *display)
}
declare 35 {
    int TkGetDisplayOf(Tcl_Interp *interp, int objc, Tcl_Obj *const objv[],
	    Tk_Window *tkwinPtr)
}
declare 36 {
    TkWindow *TkGetFocusWin(TkWindow *winPtr)
}
declare 37 {
    int TkGetInterpNames(Tcl_Interp *interp, Tk_Window tkwin)
}
declare 38 {
    int TkGetMiterPoints(double p1[], double p2[], double p3[],
	    double width, double m1[], double m2[])
}
declare 39 {
    void TkGetPointerCoords(Tk_Window tkwin, int *xPtr, int *yPtr)
}
declare 40 {
    void TkGetServerInfo(Tcl_Interp *interp, Tk_Window tkwin)
}
declare 41 {
    void TkGrabDeadWindow(TkWindow *winPtr)
}
declare 42 {
    int TkGrabState(TkWindow *winPtr)
}
declare 43 {
    void TkIncludePoint(Tk_Item *itemPtr, double *pointPtr)
}
declare 44 {
    void TkInOutEvents(XEvent *eventPtr, TkWindow *sourcePtr,
	    TkWindow *destPtr, int leaveType, int enterType,
	    Tcl_QueuePosition position)
}
declare 45 {
    void TkInstallFrameMenu(Tk_Window tkwin)
}
declare 46 {
<<<<<<< HEAD
    CONST86 char *TkKeysymToString(KeySym keysym)
=======
    char *TkKeysymToString(KeySym keysym)
>>>>>>> 8d179b12
}
declare 47 {
    int TkLineToArea(double end1Ptr[], double end2Ptr[], double rectPtr[])
}
declare 48 {
    double TkLineToPoint(double end1Ptr[], double end2Ptr[], double pointPtr[])
}
declare 49 {
    int TkMakeBezierCurve(Tk_Canvas canvas, double *pointPtr, int numPoints,
	    int numSteps, XPoint xPoints[], double dblPoints[])
}
declare 50 {
    void TkMakeBezierPostscript(Tcl_Interp *interp,
	    Tk_Canvas canvas, double *pointPtr, int numPoints)
}
declare 51 {
    void TkOptionClassChanged(TkWindow *winPtr)
}
declare 52 {
    void TkOptionDeadWindow(TkWindow *winPtr)
}
declare 53 {
    int TkOvalToArea(double *ovalPtr, double *rectPtr)
}
declare 54 {
    double TkOvalToPoint(double ovalPtr[],
	    double width, int filled, double pointPtr[])
}
declare 55 {
    int TkpChangeFocus(TkWindow *winPtr, int force)
}
declare 56 {
    void TkpCloseDisplay(TkDisplay *dispPtr)
}
declare 57 {
    void TkpClaimFocus(TkWindow *topLevelPtr, int force)
}
declare 58 {
    void TkpDisplayWarning(const char *msg, const char *title)
}
declare 59 {
    void TkpGetAppName(Tcl_Interp *interp, Tcl_DString *name)
}
declare 60 {
    TkWindow *TkpGetOtherWindow(TkWindow *winPtr)
}
declare 61 {
    TkWindow *TkpGetWrapperWindow(TkWindow *winPtr)
}
declare 62 {
    int TkpInit(Tcl_Interp *interp)
}
declare 63 {
    void TkpInitializeMenuBindings(Tcl_Interp *interp,
	    Tk_BindingTable bindingTable)
}
declare 64 {
    void TkpMakeContainer(Tk_Window tkwin)
}
declare 65 {
    void TkpMakeMenuWindow(Tk_Window tkwin, int transient)
}
declare 66 {
    Window TkpMakeWindow(TkWindow *winPtr, Window parent)
}
declare 67 {
<<<<<<< HEAD
    void TkpMenuNotifyToplevelCreate(Tcl_Interp *interp, const char *menuName)
=======
    void TkpMenuNotifyToplevelCreate(Tcl_Interp *interp, char *menuName)
>>>>>>> 8d179b12
}
declare 68 {
    TkDisplay *TkpOpenDisplay(const char *display_name)
}
declare 69 {
    int TkPointerEvent(XEvent *eventPtr, TkWindow *winPtr)
}
declare 70 {
    int TkPolygonToArea(double *polyPtr, int numPoints, double *rectPtr)
}
declare 71 {
    double TkPolygonToPoint(double *polyPtr, int numPoints, double *pointPtr)
}
declare 72 {
    int TkPositionInTree(TkWindow *winPtr, TkWindow *treePtr)
}
declare 73 {
    void TkpRedirectKeyEvent(TkWindow *winPtr, XEvent *eventPtr)
}
declare 74 {
<<<<<<< HEAD
    void TkpSetMainMenubar(Tcl_Interp *interp, Tk_Window tkwin, const char *menuName)
=======
    void TkpSetMainMenubar(Tcl_Interp *interp, Tk_Window tkwin, char *menuName)
>>>>>>> 8d179b12
}
declare 75 {
    int TkpUseWindow(Tcl_Interp *interp, Tk_Window tkwin, const char *string)
}
<<<<<<< HEAD
=======
declare 76 {
    int TkpWindowWasRecentlyDeleted(Window win, TkDisplay *dispPtr)
}
>>>>>>> 8d179b12
declare 77 {
    void TkQueueEventForAllChildren(TkWindow *winPtr, XEvent *eventPtr)
}
declare 78 {
    int TkReadBitmapFile(Display *display, Drawable d, const char *filename,
	    unsigned int *width_return, unsigned int *height_return,
	    Pixmap *bitmap_return, int *x_hot_return, int *y_hot_return)
}
declare 79 {
    int TkScrollWindow(Tk_Window tkwin, GC gc, int x, int y,
	    int width, int height, int dx, int dy, TkRegion damageRgn)
}
declare 80 {
    void TkSelDeadWindow(TkWindow *winPtr)
}
declare 81 {
    void TkSelEventProc(Tk_Window tkwin, XEvent *eventPtr)
}
declare 82 {
    void TkSelInit(Tk_Window tkwin)
}
declare 83 {
    void TkSelPropProc(XEvent *eventPtr)
}

# Exported publically as Tk_SetClassProcs in 8.4a2
#declare 84 {
#    void TkSetClassProcs(Tk_Window tkwin,
#	    TkClassProcs *procs, ClientData instanceData)
#}
<<<<<<< HEAD

=======
>>>>>>> 8d179b12
declare 85 {
    void TkSetWindowMenuBar(Tcl_Interp *interp, Tk_Window tkwin,
	    const char *oldMenuName, const char *menuName)
}
declare 86 {
<<<<<<< HEAD
    KeySym TkStringToKeysym(const char *name)
=======
    KeySym TkStringToKeysym(char *name)
>>>>>>> 8d179b12
}
declare 87 {
    int TkThickPolyLineToArea(double *coordPtr, int numPoints,
	    double width, int capStyle, int joinStyle, double *rectPtr)
}
declare 88 {
    void TkWmAddToColormapWindows(TkWindow *winPtr)
}
declare 89 {
    void TkWmDeadWindow(TkWindow *winPtr)
}
declare 90 {
    TkWindow *TkWmFocusToplevel(TkWindow *winPtr)
}
declare 91 {
    void TkWmMapWindow(TkWindow *winPtr)
}
declare 92 {
    void TkWmNewWindow(TkWindow *winPtr)
}
declare 93 {
    void TkWmProtocolEventProc(TkWindow *winPtr, XEvent *evenvPtr)
}
declare 94 {
    void TkWmRemoveFromColormapWindows(TkWindow *winPtr)
}
declare 95 {
    void TkWmRestackToplevel(TkWindow *winPtr, int aboveBelow,
	    TkWindow *otherPtr)
}
declare 96 {
    void TkWmSetClass(TkWindow *winPtr)
}
declare 97 {
    void TkWmUnmapWindow(TkWindow *winPtr)
}

# new for 8.1

declare 98 {
<<<<<<< HEAD
    Tcl_Obj *TkDebugBitmap(Tk_Window tkwin, const char *name)
}
declare 99 {
    Tcl_Obj *TkDebugBorder(Tk_Window tkwin, const char *name)
}
declare 100 {
    Tcl_Obj *TkDebugCursor(Tk_Window tkwin, const char *name)
}
declare 101 {
    Tcl_Obj *TkDebugColor(Tk_Window tkwin, const char *name)
=======
    Tcl_Obj *TkDebugBitmap(Tk_Window tkwin, char *name)
}
declare 99 {
    Tcl_Obj *TkDebugBorder(Tk_Window tkwin, char *name)
}
declare 100 {
    Tcl_Obj *TkDebugCursor(Tk_Window tkwin, char *name)
}
declare 101 {
    Tcl_Obj *TkDebugColor(Tk_Window tkwin, char *name)
>>>>>>> 8d179b12
}
declare 102 {
    Tcl_Obj *TkDebugConfig(Tcl_Interp *interp, Tk_OptionTable table)
}
declare 103 {
<<<<<<< HEAD
    Tcl_Obj *TkDebugFont(Tk_Window tkwin, const char *name)
=======
    Tcl_Obj *TkDebugFont(Tk_Window tkwin, char *name)
>>>>>>> 8d179b12
}
declare 104 {
    int TkFindStateNumObj(Tcl_Interp *interp, Tcl_Obj *optionPtr,
	    const TkStateMap *mapPtr, Tcl_Obj *keyPtr)
}
declare 105 {
    Tcl_HashTable *TkGetBitmapPredefTable(void)
}
declare 106 {
    TkDisplay *TkGetDisplayList(void)
}
declare 107 {
    TkMainInfo *TkGetMainInfoList(void)
}
declare 108 {
    int TkGetWindowFromObj(Tcl_Interp *interp, Tk_Window tkwin,
	    Tcl_Obj *objPtr, Tk_Window *windowPtr)
}
declare 109 {
<<<<<<< HEAD
    CONST86 char *TkpGetString(TkWindow *winPtr, XEvent *eventPtr, Tcl_DString *dsPtr)
=======
    char *TkpGetString(TkWindow *winPtr, XEvent *eventPtr, Tcl_DString *dsPtr)
>>>>>>> 8d179b12
}
declare 110 {
    void TkpGetSubFonts(Tcl_Interp *interp, Tk_Font tkfont)
}
declare 111 {
    Tcl_Obj *TkpGetSystemDefault(Tk_Window tkwin,
	    const char *dbName, const char *className)
}
declare 112 {
    void TkpMenuThreadInit(void)
}
declare 113 {aqua win} {
    void TkClipBox(TkRegion rgn, XRectangle *rect_return)
}
declare 114 {aqua win} {
    TkRegion TkCreateRegion(void)
}
declare 115 {aqua win} {
    void TkDestroyRegion(TkRegion rgn)
}
declare 116 {aqua win} {
    void TkIntersectRegion(TkRegion sra, TkRegion srcb, TkRegion dr_return)
}
declare 117 {aqua win} {
    int TkRectInRegion(TkRegion rgn, int x, int y, unsigned int width,
	    unsigned int height)
}
declare 118 {aqua win} {
    void TkSetRegion(Display *display, GC gc, TkRegion rgn)
}
declare 119 {aqua win} {
    void TkUnionRectWithRegion(XRectangle *rect,
	    TkRegion src, TkRegion dr_return)
}
declare 121 aqua {
<<<<<<< HEAD
    Pixmap TkpCreateNativeBitmap(Display *display, const void *source)
=======
    Pixmap TkpCreateNativeBitmap(Display *display, const char *source)
>>>>>>> 8d179b12
}
declare 122 aqua {
    void TkpDefineNativeBitmaps(void)
}
declare 124 aqua {
    Pixmap TkpGetNativeAppBitmap(Display *display,
 	    const char *name, int *width, int *height)
}
declare 135 {
    void TkpDrawHighlightBorder(Tk_Window tkwin, GC fgGC, GC bgGC,
        int highlightWidth, Drawable drawable)
}
declare 136 {
    void TkSetFocusWin(TkWindow *winPtr, int force)
}
declare 137 {
    void TkpSetKeycodeAndState(Tk_Window tkwin, KeySym keySym,
            XEvent *eventPtr)
}
declare 138 {
    KeySym TkpGetKeySym(TkDisplay *dispPtr, XEvent *eventPtr)
}
declare 139 {
    void TkpInitKeymapInfo(TkDisplay *dispPtr)
}
declare 140 {
    TkRegion TkPhotoGetValidRegion(Tk_PhotoHandle handle)
}
declare 141 {
    TkWindow **TkWmStackorderToplevel(TkWindow *parentPtr)
}
declare 142 {
    void TkFocusFree(TkMainInfo *mainPtr)
}
declare 143 {
    void TkClipCleanup(TkDisplay *dispPtr)
}
declare 144 {
    void TkGCCleanup(TkDisplay *dispPtr)
}
declare 145 {win aqua} {
    void TkSubtractRegion(TkRegion sra, TkRegion srcb, TkRegion dr_return)
}
declare 146 {
    void TkStylePkgInit(TkMainInfo *mainPtr)
}
declare 147 {
    void TkStylePkgFree(TkMainInfo *mainPtr)
}
declare 148 {
    Tk_Window TkToplevelWindowForCommand(Tcl_Interp *interp,
	    const char *cmdName)
}
declare 149 {
    const Tk_OptionSpec *TkGetOptionSpec(const char *name,
	    Tk_OptionTable optionTable)
}

# TIP#168
declare 150 {
    int TkMakeRawCurve(Tk_Canvas canvas, double *pointPtr, int numPoints,
	    int numSteps, XPoint xPoints[], double dblPoints[])
}
declare 151 {
    void TkMakeRawCurvePostscript(Tcl_Interp *interp,
	    Tk_Canvas canvas, double *pointPtr, int numPoints)
}
declare 152 {
    void TkpDrawFrame(Tk_Window tkwin, Tk_3DBorder border,
	    int highlightWidth, int borderWidth, int relief)
}
declare 153 {
    void TkCreateThreadExitHandler(Tcl_ExitProc *proc, ClientData clientData)
}
declare 154 {
    void TkDeleteThreadExitHandler(Tcl_ExitProc *proc, ClientData clientData)
}

# entries needed only by tktest:
declare 156 {
    int TkpTestembedCmd(ClientData clientData, Tcl_Interp *interp, int argc,
	    const char **argv)
}
declare 157 {
    int TkpTesttextCmd(ClientData dummy, Tcl_Interp *interp, int argc,
	    const char **argv)
}
<<<<<<< HEAD
declare 158 {
    int TkSelGetSelection(Tcl_Interp *interp, Tk_Window tkwin,
	    Atom selection, Atom target, Tk_GetSelProc *proc,
	    ClientData clientData)
}
declare 159 {
    int TkTextGetIndex(Tcl_Interp *interp, struct TkText *textPtr,
	    const char *string, struct TkTextIndex *indexPtr)
}
declare 160 {
    int TkTextIndexBackBytes(const struct TkText *textPtr,
	    const struct TkTextIndex *srcPtr, int count,
	    struct TkTextIndex *dstPtr)
}
declare 161 {
    int TkTextIndexForwBytes(const struct TkText *textPtr,
	    const struct TkTextIndex *srcPtr, int count,
	    struct TkTextIndex *dstPtr)
}
declare 162 {
    struct TkTextIndex *TkTextMakeByteIndex(TkTextBTree tree,
	    const struct TkText *textPtr, int lineIndex,
	    int byteIndex, struct TkTextIndex *indexPtr)
}
declare 163 {
    int TkTextPrintIndex(const struct TkText *textPtr,
	    const struct TkTextIndex *indexPtr, char *string)
}
declare 164 {
    struct TkTextSegment *TkTextSetMark(struct TkText *textPtr,
	    const char *name, struct TkTextIndex *indexPtr)
}
declare 165 {
    int TkTextXviewCmd(struct TkText *textPtr, Tcl_Interp *interp,
	    int objc, Tcl_Obj *const objv[])
}
declare 166 {
    void TkTextChanged(struct TkSharedText *sharedTextPtr,
	    struct TkText *textPtr, const struct TkTextIndex *index1Ptr,
	    const struct TkTextIndex *index2Ptr)
}
declare 167 {
    int	TkBTreeNumLines(TkTextBTree tree,
	    const struct TkText *textPtr)
}
declare 168 {
    void TkTextInsertDisplayProc(struct TkText *textPtr,
	    struct TkTextDispChunk *chunkPtr, int x, int y,
	    int height, int baseline, Display *display,
	    Drawable dst, int screenY)
}
# Next group of functions exposed due to [Bug 2768945].
=======

# Next group of functions exposed due to [Bug 2768945]. Numbers are chosen so
# as to match 8.6 branch/HEAD.
>>>>>>> 8d179b12
declare 169 {
    int TkStateParseProc(ClientData clientData, Tcl_Interp *interp,
	    Tk_Window tkwin, const char *value, char *widgRec, int offset)
}
declare 170 {
<<<<<<< HEAD
    CONST86 char *TkStatePrintProc(ClientData clientData, Tk_Window tkwin,
=======
    char *TkStatePrintProc(ClientData clientData, Tk_Window tkwin,
>>>>>>> 8d179b12
	    char *widgRec, int offset, Tcl_FreeProc **freeProcPtr)
}
declare 171 {
    int TkCanvasDashParseProc(ClientData clientData, Tcl_Interp *interp,
	    Tk_Window tkwin, const char *value, char *widgRec, int offset)
}
declare 172 {
<<<<<<< HEAD
    CONST86 char *TkCanvasDashPrintProc(ClientData clientData, Tk_Window tkwin,
=======
    char *TkCanvasDashPrintProc(ClientData clientData, Tk_Window tkwin,
>>>>>>> 8d179b12
	    char *widgRec, int offset, Tcl_FreeProc **freeProcPtr)
}
declare 173 {
    int TkOffsetParseProc(ClientData clientData, Tcl_Interp *interp,
	    Tk_Window tkwin, const char *value, char *widgRec, int offset)
}
declare 174 {
<<<<<<< HEAD
    CONST86 char *TkOffsetPrintProc(ClientData clientData, Tk_Window tkwin,
=======
    char *TkOffsetPrintProc(ClientData clientData, Tk_Window tkwin,
>>>>>>> 8d179b12
	    char *widgRec, int offset, Tcl_FreeProc **freeProcPtr)
}
declare 175 {
    int TkPixelParseProc(ClientData clientData, Tcl_Interp *interp,
	    Tk_Window tkwin, const char *value, char *widgRec, int offset)
}
declare 176 {
<<<<<<< HEAD
    CONST86 char *TkPixelPrintProc(ClientData clientData, Tk_Window tkwin,
=======
    char *TkPixelPrintProc(ClientData clientData, Tk_Window tkwin,
>>>>>>> 8d179b12
	    char *widgRec, int offset, Tcl_FreeProc **freeProcPtr)
}
declare 177 {
    int TkOrientParseProc(ClientData clientData, Tcl_Interp *interp,
	    Tk_Window tkwin, const char *value, char *widgRec, int offset)
}
declare 178 {
<<<<<<< HEAD
    CONST86 char *TkOrientPrintProc(ClientData clientData, Tk_Window tkwin,
=======
    char *TkOrientPrintProc(ClientData clientData, Tk_Window tkwin,
>>>>>>> 8d179b12
	    char *widgRec, int offset, Tcl_FreeProc **freeProcPtr)
}
declare 179 {
    int TkSmoothParseProc(ClientData clientData, Tcl_Interp *interp,
	    Tk_Window tkwin, const char *value, char *widgRec, int offset)
}
declare 180 {
<<<<<<< HEAD
    CONST86 char *TkSmoothPrintProc(ClientData clientData, Tk_Window tkwin,
=======
    char *TkSmoothPrintProc(ClientData clientData, Tk_Window tkwin,
>>>>>>> 8d179b12
	    char *widgRec, int offset, Tcl_FreeProc **freeProcPtr)
}

# Angled text API, exposed for Emiliano Gavilan's RBC work.
declare 181 {
    void TkDrawAngledTextLayout(Display *display, Drawable drawable, GC gc,
	    Tk_TextLayout layout, int x, int y, double angle, int firstChar,
	    int lastChar)
}
declare 182 {
    void TkUnderlineAngledTextLayout(Display *display, Drawable drawable,
	    GC gc, Tk_TextLayout layout, int x, int y, double angle,
	    int underline)
}
declare 183 {
    int TkIntersectAngledTextLayout(Tk_TextLayout layout, int x, int y,
	    int width, int height, double angle)
}
declare 184 {
    void TkDrawAngledChars(Display *display,Drawable drawable, GC gc,
	    Tk_Font tkfont, const char *source, int numBytes, double x,
	    double y, double angle)
}

##############################################################################

# Define the platform specific internal Tcl interface. These functions are
# only available on the designated platform.

interface tkIntPlat

################################
# Unix specific functions

declare 0 x11 {
    void TkCreateXEventSource(void)
}
declare 3 x11 {
    int TkpCmapStressed(Tk_Window tkwin, Colormap colormap)
}
declare 4 x11 {
    void TkpSync(Display *display)
}
declare 5 x11 {
    Window TkUnixContainerId(TkWindow *winPtr)
}
declare 6 x11 {
    int TkUnixDoOneXEvent(Tcl_Time *timePtr)
}
declare 7 x11 {
    void TkUnixSetMenubar(Tk_Window tkwin, Tk_Window menubar)
}
declare 8 x11 {
    int TkpScanWindowId(Tcl_Interp *interp, const char *string, Window *idPtr)
}
declare 9 x11 {
    void TkWmCleanup(TkDisplay *dispPtr)
}
declare 10 x11 {
    void TkSendCleanup(TkDisplay *dispPtr)
}
declare 12 x11 {
    int TkpWmSetState(TkWindow *winPtr, int state)
}
# only needed by tktest:
declare 13 x11 {
    int TkpTestsendCmd(ClientData clientData, Tcl_Interp *interp, int argc,
	    const char **argv)
}

################################
# Windows specific functions

declare 0 win {
    char *TkAlignImageData(XImage *image, int alignment, int bitOrder)
}
declare 2 win {
    void TkGenerateActivateEvents(TkWindow *winPtr, int active)
}
declare 3 win {
    unsigned long TkpGetMS(void)
}
declare 4 win {
    void TkPointerDeadWindow(TkWindow *winPtr)
}
declare 5 win {
    void TkpPrintWindowId(char *buf, Window window)
}
declare 6 win {
    int TkpScanWindowId(Tcl_Interp *interp, const char *string, Window *idPtr)
}
declare 7 win {
    void TkpSetCapture(TkWindow *winPtr)
}
declare 8 win {
    void TkpSetCursor(TkpCursor cursor)
}
declare 9 win {
    void TkpWmSetState(TkWindow *winPtr, int state)
}
declare 10 win {
    void TkSetPixmapColormap(Pixmap pixmap, Colormap colormap)
}
declare 11 win {
    void TkWinCancelMouseTimer(void)
}
declare 12 win {
    void TkWinClipboardRender(TkDisplay *dispPtr, UINT format)
}
declare 13 win {
    LRESULT TkWinEmbeddedEventProc(HWND hwnd, UINT message,
	    WPARAM wParam, LPARAM lParam)
}
declare 14 win {
    void TkWinFillRect(HDC dc, int x, int y, int width, int height, int pixel)
}
declare 15 win {
    COLORREF TkWinGetBorderPixels(Tk_Window tkwin, Tk_3DBorder border,
	    int which)
}
declare 16 win {
    HDC TkWinGetDrawableDC(Display *display, Drawable d, TkWinDCState *state)
}
declare 17 win {
    int TkWinGetModifierState(void)
}
declare 18 win {
    HPALETTE TkWinGetSystemPalette(void)
}
declare 19 win {
    HWND TkWinGetWrapperWindow(Tk_Window tkwin)
}
declare 20 win {
    int TkWinHandleMenuEvent(HWND *phwnd, UINT *pMessage, WPARAM *pwParam,
	    LPARAM *plParam, LRESULT *plResult)
}
declare 21 win {
    int TkWinIndexOfColor(XColor *colorPtr)
}
declare 22 win {
    void TkWinReleaseDrawableDC(Drawable d, HDC hdc, TkWinDCState *state)
}
declare 23 win {
    LRESULT TkWinResendEvent(WNDPROC wndproc, HWND hwnd, XEvent *eventPtr)
}
declare 24 win {
    HPALETTE TkWinSelectPalette(HDC dc, Colormap colormap)
}
declare 25 win {
    void TkWinSetMenu(Tk_Window tkwin, HMENU hMenu)
}
declare 26 win {
    void TkWinSetWindowPos(HWND hwnd, HWND siblingHwnd, int pos)
}
declare 27 win {
    void TkWinWmCleanup(HINSTANCE hInstance)
}
declare 28 win {
    void TkWinXCleanup(ClientData clientData)
}
declare 29 win {
    void TkWinXInit(HINSTANCE hInstance)
}

# new for 8.1

declare 30 win {
    void TkWinSetForegroundWindow(TkWindow *winPtr)
}
declare 31 win {
    void TkWinDialogDebug(int debug)
}
declare 32 win {
    Tcl_Obj *TkWinGetMenuSystemDefault(Tk_Window tkwin,
	    const char *dbName, const char *className)
}
declare 33 win {
    int TkWinGetPlatformId(void)
}

# new for 8.4.1

declare 34 win {
    void TkWinSetHINSTANCE(HINSTANCE hInstance)
}
declare 35 win {
    int TkWinGetPlatformTheme(void)
}

# Exported through stub table since Tk 8.5.9

declare 36 win {
    LRESULT CALLBACK TkWinChildProc(HWND hwnd,
	    UINT message, WPARAM wParam, LPARAM lParam)
}

################################
# Aqua specific functions

declare 0 aqua {
    void TkGenerateActivateEvents(TkWindow *winPtr, int active)
}

# removed duplicates from tkInt table
#declare 1 aqua {
<<<<<<< HEAD
#    Pixmap TkpCreateNativeBitmap(Display *display, const void *source)
=======
#    Pixmap TkpCreateNativeBitmap(Display *display, const char *source)
>>>>>>> 8d179b12
#}
#
#declare 2 aqua {
#    void TkpDefineNativeBitmaps(void)
#}

declare 3 aqua {
    void TkPointerDeadWindow(TkWindow *winPtr)
}
declare 4 aqua {
    void TkpSetCapture(TkWindow *winPtr)
}
declare 5 aqua {
    void TkpSetCursor(TkpCursor cursor)
}
declare 6 aqua {
    void TkpWmSetState(TkWindow *winPtr, int state)
}
declare 7 aqua {
    void TkAboutDlg(void)
}
declare 8 aqua {
    unsigned int TkMacOSXButtonKeyState(void)
}
declare 9 aqua {
    void TkMacOSXClearMenubarActive(void)
}
declare 10 aqua {
    int TkMacOSXDispatchMenuEvent(int menuID, int index)
}
declare 11 aqua {
    void TkMacOSXInstallCursor(int resizeOverride)
}
declare 12 aqua {
    void TkMacOSXHandleTearoffMenu(void)
}

# removed duplicate from tkPlat table(tk.decls)
#declare 13 aqua {
#    void TkMacOSXInvalClipRgns(TkWindow *winPtr)
#}

declare 14 aqua {
    int TkMacOSXDoHLEvent(void *theEvent)
}

# removed duplicate from tkPlat table(tk.decls)
#declare 15 aqua {
#    void *TkMacOSXGetDrawablePort(Drawable drawable)
#}

declare 16 aqua {
    Window TkMacOSXGetXWindow(void *macWinPtr)
}
declare 17 aqua {
    int TkMacOSXGrowToplevel(void *whichWindow, XPoint start)
}
declare 18 aqua {
    void TkMacOSXHandleMenuSelect(short theMenu, unsigned short theItem,
	    int optionKeyPressed)
}

# removed duplicates from tkPlat table(tk.decls)
#declare 19 aqua {
#    void TkMacOSXInitAppleEvents(Tcl_Interp *interp)
#}
#
#declare 20 aqua {
#    void TkMacOSXInitMenus(Tcl_Interp *interp)
#}

declare 21 aqua {
    void TkMacOSXInvalidateWindow(MacDrawable *macWin, int flag)
}
declare 22 aqua {
    int TkMacOSXIsCharacterMissing(Tk_Font tkfont, unsigned int searchChar)
}
declare 23 aqua {
    void TkMacOSXMakeRealWindowExist(TkWindow *winPtr)
}
declare 24 aqua {
    void *TkMacOSXMakeStippleMap(Drawable d1, Drawable d2)
}
declare 25 aqua {
    void TkMacOSXMenuClick(void)
}
declare 26 aqua {
    void TkMacOSXRegisterOffScreenWindow(Window window, void *portPtr)
}
declare 27 aqua {
    int TkMacOSXResizable(TkWindow *winPtr)
}
declare 28 aqua {
    void TkMacOSXSetHelpMenuItemCount(void)
}
declare 29 aqua {
    void TkMacOSXSetScrollbarGrow(TkWindow *winPtr, int flag)
}
declare 30 aqua {
    void TkMacOSXSetUpClippingRgn(Drawable drawable)
}
declare 31 aqua {
    void TkMacOSXSetUpGraphicsPort(GC gc, void *destPort)
}
declare 32 aqua {
    void TkMacOSXUpdateClipRgn(TkWindow *winPtr)
}
declare 33 aqua {
    void TkMacOSXUnregisterMacWindow(void *portPtr)
}
declare 34 aqua {
    int TkMacOSXUseMenuID(short macID)
}
declare 35 aqua {
    TkRegion TkMacOSXVisableClipRgn(TkWindow *winPtr)
}
declare 36 aqua {
    void TkMacOSXWinBounds(TkWindow *winPtr, void *geometry)
}
declare 37 aqua {
    void TkMacOSXWindowOffset(void *wRef, int *xOffset, int *yOffset)
}
declare 38 aqua {
    int TkSetMacColor(unsigned long pixel, void *macColor)
}
declare 39 aqua {
    void TkSetWMName(TkWindow *winPtr, Tk_Uid titleUid)
}
declare 40 aqua {
    void TkSuspendClipboard(void)
}
declare 41 aqua {
    int TkMacOSXZoomToplevel(void *whichWindow, short zoomPart)
}
declare 42 aqua {
    Tk_Window Tk_TopCoordsToWindow(Tk_Window tkwin, int rootX, int rootY,
	    int *newX, int *newY)
}
declare 43 aqua {
    MacDrawable *TkMacOSXContainerId(TkWindow *winPtr)
}
declare 44 aqua {
    MacDrawable *TkMacOSXGetHostToplevel(TkWindow *winPtr)
}
declare 45 aqua {
    void TkMacOSXPreprocessMenu(void)
}
declare 46 aqua {
    int TkpIsWindowFloating(void *window)
}
declare 47 aqua {
    Tk_Window TkMacOSXGetCapture(void)
}
declare 49 aqua {
    Window TkGetTransientMaster(TkWindow *winPtr)
}
declare 50 aqua {
    int TkGenerateButtonEvent(int x, int y, Window window, unsigned int state)
}
declare 51 aqua {
    void TkGenWMDestroyEvent(Tk_Window tkwin)
}

# removed duplicate from tkPlat table (tk.decls)
#declare 52 aqua {
#    void TkGenWMConfigureEvent(Tk_Window tkwin, int x, int y,
# 	    int width, int height, int flags)
#}

declare 53 aqua {
    unsigned long TkpGetMS(void)
}

##############################################################################

# Define the platform specific internal Xlib interfaces. These functions are
# only available on the designated platform.

interface tkIntXlib

################################
# X functions for Windows

declare 0 win {
    void XSetDashes(Display *display, GC gc, int dash_offset,
	    _Xconst char *dash_list, int n)
}
declare 1 win {
    XModifierKeymap *XGetModifierMapping(Display *d)
}
declare 2 win {
    XImage *XCreateImage(Display *d, Visual *v, unsigned int ui1, int i1,
	    int i2, char *cp, unsigned int ui2, unsigned int ui3, int i3,
	    int i4)
}
declare 3 win {
    XImage *XGetImage(Display *d, Drawable dr, int i1, int i2,
	    unsigned int ui1, unsigned int ui2, unsigned long ul, int i3)
}
declare 4 win {
    char *XGetAtomName(Display *d, Atom a)
}
declare 5 win {
    char *XKeysymToString(KeySym k)
}
declare 6 win {
    Colormap XCreateColormap(Display *d, Window w, Visual *v, int i)
}
declare 7 win {
    Cursor XCreatePixmapCursor(Display *d, Pixmap p1, Pixmap p2,
	    XColor *x1, XColor *x2, unsigned int ui1, unsigned int ui2)
}
declare 8 win {
    Cursor XCreateGlyphCursor(Display *d, Font f1, Font f2,
	    unsigned int ui1, unsigned int ui2, XColor *x1, XColor *x2)
}
declare 9 win {
    GContext XGContextFromGC(GC g)
}
declare 10 win {
    XHostAddress *XListHosts(Display *d, int *i, Bool *b)
}
# second parameter was of type KeyCode
declare 11 win {
    KeySym XKeycodeToKeysym(Display *d, unsigned int k, int i)
}
declare 12 win {
    KeySym XStringToKeysym(_Xconst char *c)
}
declare 13 win {
    Window XRootWindow(Display *d, int i)
}
declare 14 win {
    XErrorHandler XSetErrorHandler(XErrorHandler x)
}
declare 15 win {
    Status XIconifyWindow(Display *d, Window w, int i)
}
declare 16 win {
    Status XWithdrawWindow(Display *d, Window w, int i)
}
declare 17 win {
    Status XGetWMColormapWindows(Display *d, Window w, Window **wpp, int *ip)
}
declare 18 win {
    Status XAllocColor(Display *d, Colormap c, XColor *xp)
}
declare 19 win {
    void XBell(Display *d, int i)
}
declare 20 win {
    void XChangeProperty(Display *d, Window w, Atom a1, Atom a2, int i1,
	    int i2, _Xconst unsigned char *c, int i3)
}
declare 21 win {
    void XChangeWindowAttributes(Display *d, Window w, unsigned long ul,
	    XSetWindowAttributes *x)
}
declare 22 win {
    void XClearWindow(Display *d, Window w)
}
declare 23 win {
    void XConfigureWindow(Display *d, Window w, unsigned int i,
	    XWindowChanges *x)
}
declare 24 win {
    void XCopyArea(Display *d, Drawable dr1, Drawable dr2, GC g, int i1,
	    int i2, unsigned int ui1, unsigned int ui2, int i3, int i4)
}
declare 25 win {
    void XCopyPlane(Display *d, Drawable dr1, Drawable dr2, GC g, int i1,
	    int i2, unsigned int ui1,
	    unsigned int ui2, int i3, int i4, unsigned long ul)
}
declare 26 win {
    Pixmap XCreateBitmapFromData(Display *display, Drawable d,
	    _Xconst char *data, unsigned int width, unsigned int height)
}
declare 27 win {
    void XDefineCursor(Display *d, Window w, Cursor c)
}
declare 28 win {
    void XDeleteProperty(Display *d, Window w, Atom a)
}
declare 29 win {
    void XDestroyWindow(Display *d, Window w)
}
declare 30 win {
    void XDrawArc(Display *d, Drawable dr, GC g, int i1, int i2,
	    unsigned int ui1, unsigned int ui2, int i3, int i4)
}
declare 31 win {
    void XDrawLines(Display *d, Drawable dr, GC g, XPoint *x, int i1, int i2)
}
declare 32 win {
    void XDrawRectangle(Display *d, Drawable dr, GC g, int i1, int i2,
	    unsigned int ui1, unsigned int ui2)
}
declare 33 win {
    void XFillArc(Display *d, Drawable dr, GC g, int i1, int i2,
	    unsigned int ui1, unsigned int ui2, int i3, int i4)
}
declare 34 win {
    void XFillPolygon(Display *d, Drawable dr, GC g, XPoint *x,
	    int i1, int i2, int i3)
}
declare 35 win {
    void XFillRectangles(Display *d, Drawable dr, GC g, XRectangle *x, int i)
}
declare 36 win {
    void XForceScreenSaver(Display *d, int i)
}
declare 37 win {
    void XFreeColormap(Display *d, Colormap c)
}
declare 38 win {
    void XFreeColors(Display *d, Colormap c,
	    unsigned long *ulp, int i, unsigned long ul)
}
declare 39 win {
    void XFreeCursor(Display *d, Cursor c)
}
declare 40 win {
    void XFreeModifiermap(XModifierKeymap *x)
}
declare 41 win {
    Status XGetGeometry(Display *d, Drawable dr, Window *w, int *i1,
	    int *i2, unsigned int *ui1, unsigned int *ui2, unsigned int *ui3,
	    unsigned int *ui4)
}
declare 42 win {
    void XGetInputFocus(Display *d, Window *w, int *i)
}
declare 43 win {
    int XGetWindowProperty(Display *d, Window w, Atom a1, long l1, long l2,
	    Bool b, Atom a2, Atom *ap, int *ip, unsigned long *ulp1,
	    unsigned long *ulp2, unsigned char **cpp)
}
declare 44 win {
    Status XGetWindowAttributes(Display *d, Window w, XWindowAttributes *x)
}
declare 45 win {
    int XGrabKeyboard(Display *d, Window w, Bool b, int i1, int i2, Time t)
}
declare 46 win {
    int XGrabPointer(Display *d, Window w1, Bool b, unsigned int ui,
	    int i1, int i2, Window w2, Cursor c, Time t)
}
declare 47 win {
    KeyCode XKeysymToKeycode(Display *d, KeySym k)
}
declare 48 win {
    Status XLookupColor(Display *d, Colormap c1, _Xconst char *c2,
	    XColor *x1, XColor *x2)
}
declare 49 win {
    void XMapWindow(Display *d, Window w)
}
declare 50 win {
    void XMoveResizeWindow(Display *d, Window w, int i1, int i2,
	    unsigned int ui1, unsigned int ui2)
}
declare 51 win {
    void XMoveWindow(Display *d, Window w, int i1, int i2)
}
declare 52 win {
    void XNextEvent(Display *d, XEvent *x)
}
declare 53 win {
    void XPutBackEvent(Display *d, XEvent *x)
}
declare 54 win {
    void XQueryColors(Display *d, Colormap c, XColor *x, int i)
}
declare 55 win {
    Bool XQueryPointer(Display *d, Window w1, Window *w2, Window *w3,
	    int *i1, int *i2, int *i3, int *i4, unsigned int *ui)
}
declare 56 win {
    Status XQueryTree(Display *d, Window w1, Window *w2, Window *w3,
	    Window **w4, unsigned int *ui)
}
declare 57 win {
    void XRaiseWindow(Display *d, Window w)
}
declare 58 win {
    void XRefreshKeyboardMapping(XMappingEvent *x)
}
declare 59 win {
    void XResizeWindow(Display *d, Window w, unsigned int ui1,
	    unsigned int ui2)
}
declare 60 win {
    void XSelectInput(Display *d, Window w, long l)
}
declare 61 win {
    Status XSendEvent(Display *d, Window w, Bool b, long l, XEvent *x)
}
declare 62 win {
    void XSetCommand(Display *d, Window w, const char **c, int i)
}
declare 63 win {
    void XSetIconName(Display *d, Window w, _Xconst char *c)
}
declare 64 win {
    void XSetInputFocus(Display *d, Window w, int i, Time t)
}
declare 65 win {
    void XSetSelectionOwner(Display *d, Atom a, Window w, Time t)
}
declare 66 win {
    void XSetWindowBackground(Display *d, Window w, unsigned long ul)
}
declare 67 win {
    void XSetWindowBackgroundPixmap(Display *d, Window w, Pixmap p)
}
declare 68 win {
    void XSetWindowBorder(Display *d, Window w, unsigned long ul)
}
declare 69 win {
    void XSetWindowBorderPixmap(Display *d, Window w, Pixmap p)
}
declare 70 win {
    void XSetWindowBorderWidth(Display *d, Window w, unsigned int ui)
}
declare 71 win {
    void XSetWindowColormap(Display *d, Window w, Colormap c)
}
declare 72 win {
    Bool XTranslateCoordinates(Display *d, Window w1, Window w2, int i1,
	    int i2, int *i3, int *i4, Window *w3)
}
declare 73 win {
    void XUngrabKeyboard(Display *d, Time t)
}
declare 74 win {
    void XUngrabPointer(Display *d, Time t)
}
declare 75 win {
    void XUnmapWindow(Display *d, Window w)
}
declare 76 win {
    void XWindowEvent(Display *d, Window w, long l, XEvent *x)
}
declare 77 win {
    void XDestroyIC(XIC x)
}
declare 78 win {
    Bool XFilterEvent(XEvent *x, Window w)
}
declare 79 win {
    int XmbLookupString(XIC xi, XKeyPressedEvent *xk, char *c, int i,
	    KeySym *k, Status *s)
}
declare 80 win {
    void TkPutImage(unsigned long *colors, int ncolors, Display *display,
	    Drawable d, GC gc, XImage *image, int src_x, int src_y,
	    int dest_x, int dest_y, unsigned int width, unsigned int height)
}
# This slot is reserved for use by the clipping rectangle patch:
#  declare 81 win {
#      XSetClipRectangles(Display *display, GC gc, int clip_x_origin,
#  	    int clip_y_origin, XRectangle rectangles[], int n, int ordering)
#  }

declare 82 win {
    Status XParseColor(Display *display, Colormap map,
          _Xconst char *spec, XColor *colorPtr)
}
declare 83 win {
    GC XCreateGC(Display *display, Drawable d,
	    unsigned long valuemask, XGCValues *values)
}
declare 84 win {
    void XFreeGC(Display *display, GC gc)
}
declare 85 win {
    Atom XInternAtom(Display *display, _Xconst char *atom_name,
	    Bool only_if_exists)
}
declare 86 win {
    void XSetBackground(Display *display, GC gc, unsigned long foreground)
}
declare 87 win {
    void XSetForeground(Display *display, GC gc, unsigned long foreground)
}
declare 88 win {
    void XSetClipMask(Display *display, GC gc, Pixmap pixmap)
}
declare 89 win {
    void XSetClipOrigin(Display *display, GC gc,
	    int clip_x_origin, int clip_y_origin)
}
declare 90 win {
    void XSetTSOrigin(Display *display, GC gc,
	    int ts_x_origin, int ts_y_origin)
}
declare 91 win {
    void XChangeGC(Display *d, GC gc, unsigned long mask, XGCValues *values)
}
declare 92 win {
    void XSetFont(Display *display, GC gc, Font font)
}
declare 93 win {
    void XSetArcMode(Display *display, GC gc, int arc_mode)
}
declare 94 win {
    void XSetStipple(Display *display, GC gc, Pixmap stipple)
}
declare 95 win {
    void XSetFillRule(Display *display, GC gc, int fill_rule)
}
declare 96 win {
    void XSetFillStyle(Display *display, GC gc, int fill_style)
}
declare 97 win {
    void XSetFunction(Display *display, GC gc, int function)
}
declare 98 win {
    void XSetLineAttributes(Display *display, GC gc, unsigned int line_width,
	    int line_style, int cap_style, int join_style)
}
declare 99 win {
    int _XInitImageFuncPtrs(XImage *image)
}
declare 100 win {
    XIC XCreateIC(void)
}
declare 101 win {
    XVisualInfo *XGetVisualInfo(Display *display, long vinfo_mask,
	    XVisualInfo *vinfo_template, int *nitems_return)
}
declare 102 win {
    void XSetWMClientMachine(Display *display, Window w,
	    XTextProperty *text_prop)
}
declare 103 win {
    Status XStringListToTextProperty(char **list, int count,
	    XTextProperty *text_prop_return)
}
declare 104 win {
    void XDrawLine(Display *d, Drawable dr, GC g, int x1, int y1,
	    int x2, int y2)
}
declare 106 win {
    void XFillRectangle(Display *display, Drawable d, GC gc,
	    int x, int y, unsigned int width, unsigned int height)
}
declare 105 win {
    void XWarpPointer(Display *d, Window s, Window dw, int sx, int sy,
	    unsigned int sw, unsigned int sh, int dx, int dy)
}

################################
# X functions for Aqua

declare 0 aqua {
    void XSetDashes(Display *display, GC gc, int dash_offset,
	    _Xconst char *dash_list, int n)
}
declare 1 aqua {
    XModifierKeymap *XGetModifierMapping(Display *d)
}
declare 2 aqua {
    XImage *XCreateImage(Display *d, Visual *v, unsigned int ui1, int i1,
	    int i2, char *cp, unsigned int ui2, unsigned int ui3, int i3,
	    int i4)
}
declare 3 aqua {
    XImage *XGetImage(Display *d, Drawable dr, int i1, int i2,
	    unsigned int ui1, unsigned int ui2, unsigned long ul, int i3)
}
declare 4 aqua {
    char *XGetAtomName(Display *d, Atom a)
}
declare 5 aqua {
    char *XKeysymToString(KeySym k)
}
declare 6 aqua {
    Colormap XCreateColormap(Display *d, Window w, Visual *v, int i)
}
declare 7 aqua {
    GContext XGContextFromGC(GC g)
}
declare 8 aqua {
    KeySym XKeycodeToKeysym(Display *d, KeyCode k, int i)
}
declare 9 aqua {
    KeySym XStringToKeysym(_Xconst char *c)
}
declare 10 aqua {
    Window XRootWindow(Display *d, int i)
}
declare 11 aqua {
    XErrorHandler XSetErrorHandler(XErrorHandler x)
}
declare 12 aqua {
    Status XAllocColor(Display *d, Colormap c, XColor *xp)
}
declare 13 aqua {
    void XBell(Display *d, int i)
}
declare 14 aqua {
    void XChangeProperty(Display *d, Window w, Atom a1, Atom a2, int i1,
	    int i2, _Xconst unsigned char *c, int i3)
}
declare 15 aqua {
    void XChangeWindowAttributes(Display *d, Window w, unsigned long ul,
	    XSetWindowAttributes *x)
}
declare 16 aqua {
    void XConfigureWindow(Display *d, Window w, unsigned int i,
	    XWindowChanges *x)
}
declare 17 aqua {
    void XCopyArea(Display *d, Drawable dr1, Drawable dr2, GC g, int i1,
	    int i2, unsigned int ui1, unsigned int ui2, int i3, int i4)
}
declare 18 aqua {
    void XCopyPlane(Display *d, Drawable dr1, Drawable dr2, GC g, int i1,
	    int i2, unsigned int ui1,
	    unsigned int ui2, int i3, int i4, unsigned long ul)
}
declare 19 aqua {
    Pixmap XCreateBitmapFromData(Display *display, Drawable d,
	    _Xconst char *data, unsigned int width, unsigned int height)
}
declare 20 aqua {
    void XDefineCursor(Display *d, Window w, Cursor c)
}
declare 21 aqua {
    void XDestroyWindow(Display *d, Window w)
}
declare 22 aqua {
    void XDrawArc(Display *d, Drawable dr, GC g, int i1, int i2,
	    unsigned int ui1, unsigned int ui2, int i3, int i4)
}
declare 23 aqua {
    void XDrawLines(Display *d, Drawable dr, GC g, XPoint *x, int i1, int i2)
}
declare 24 aqua {
    void XDrawRectangle(Display *d, Drawable dr, GC g, int i1, int i2,
	    unsigned int ui1, unsigned int ui2)
}
declare 25 aqua {
    void XFillArc(Display *d, Drawable dr, GC g, int i1, int i2,
	    unsigned int ui1, unsigned int ui2, int i3, int i4)
}
declare 26 aqua {
    void XFillPolygon(Display *d, Drawable dr, GC g, XPoint *x,
	    int i1, int i2, int i3)
}
declare 27 aqua {
    void XFillRectangles(Display *d, Drawable dr, GC g, XRectangle *x, int i)
}
declare 28 aqua {
    void XFreeColormap(Display *d, Colormap c)
}
declare 29 aqua {
    void XFreeColors(Display *d, Colormap c,
	    unsigned long *ulp, int i, unsigned long ul)
}
declare 30 aqua {
    void XFreeModifiermap(XModifierKeymap *x)
}
declare 31 aqua {
    Status XGetGeometry(Display *d, Drawable dr, Window *w, int *i1,
	    int *i2, unsigned int *ui1, unsigned int *ui2, unsigned int *ui3,
	    unsigned int *ui4)
}
declare 32 aqua {
    int XGetWindowProperty(Display *d, Window w, Atom a1, long l1, long l2,
	    Bool b, Atom a2, Atom *ap, int *ip, unsigned long *ulp1,
	    unsigned long *ulp2, unsigned char **cpp)
}
declare 33 aqua {
    int XGrabKeyboard(Display *d, Window w, Bool b, int i1, int i2, Time t)
}
declare 34 aqua {
    int XGrabPointer(Display *d, Window w1, Bool b, unsigned int ui,
	    int i1, int i2, Window w2, Cursor c, Time t)
}
declare 35 aqua {
    KeyCode XKeysymToKeycode(Display *d, KeySym k)
}
declare 36 aqua {
    void XMapWindow(Display *d, Window w)
}
declare 37 aqua {
    void XMoveResizeWindow(Display *d, Window w, int i1, int i2,
	    unsigned int ui1, unsigned int ui2)
}
declare 38 aqua {
    void XMoveWindow(Display *d, Window w, int i1, int i2)
}
declare 39 aqua {
    Bool XQueryPointer(Display *d, Window w1, Window *w2, Window *w3,
	    int *i1, int *i2, int *i3, int *i4, unsigned int *ui)
}
declare 40 aqua {
    void XRaiseWindow(Display *d, Window w)
}
declare 41 aqua {
    void XRefreshKeyboardMapping(XMappingEvent *x)
}
declare 42 aqua {
    void XResizeWindow(Display *d, Window w, unsigned int ui1,
	    unsigned int ui2)
}
declare 43 aqua {
    void XSelectInput(Display *d, Window w, long l)
}
declare 44 aqua {
    Status XSendEvent(Display *d, Window w, Bool b, long l, XEvent *x)
}
declare 45 aqua {
    void XSetIconName(Display *d, Window w, _Xconst char *c)
}
declare 46 aqua {
    void XSetInputFocus(Display *d, Window w, int i, Time t)
}
declare 47 aqua {
    void XSetSelectionOwner(Display *d, Atom a, Window w, Time t)
}
declare 48 aqua {
    void XSetWindowBackground(Display *d, Window w, unsigned long ul)
}
declare 49 aqua {
    void XSetWindowBackgroundPixmap(Display *d, Window w, Pixmap p)
}
declare 50 aqua {
    void XSetWindowBorder(Display *d, Window w, unsigned long ul)
}
declare 51 aqua {
    void XSetWindowBorderPixmap(Display *d, Window w, Pixmap p)
}
declare 52 aqua {
    void XSetWindowBorderWidth(Display *d, Window w, unsigned int ui)
}
declare 53 aqua {
    void XSetWindowColormap(Display *d, Window w, Colormap c)
}
declare 54 aqua {
    void XUngrabKeyboard(Display *d, Time t)
}
declare 55 aqua {
    void XUngrabPointer(Display *d, Time t)
}
declare 56 aqua {
    void XUnmapWindow(Display *d, Window w)
}
declare 57 aqua {
    void TkPutImage(unsigned long *colors, int ncolors, Display *display,
	    Drawable d, GC gc, XImage *image, int src_x, int src_y,
	    int dest_x, int dest_y, unsigned int width, unsigned int height)
}
declare 58 aqua {
    Status XParseColor(Display *display, Colormap map,
          _Xconst char *spec, XColor *colorPtr)
}
declare 59 aqua {
    GC XCreateGC(Display *display, Drawable d,
	    unsigned long valuemask, XGCValues *values)
}
declare 60 aqua {
    void XFreeGC(Display *display, GC gc)
}
declare 61 aqua {
    Atom XInternAtom(Display *display, _Xconst char *atom_name,
	    Bool only_if_exists)
}
declare 62 aqua {
    void XSetBackground(Display *display, GC gc, unsigned long foreground)
}
declare 63 aqua {
    void XSetForeground(Display *display, GC gc, unsigned long foreground)
}
declare 64 aqua {
    void XSetClipMask(Display *display, GC gc, Pixmap pixmap)
}
declare 65 aqua {
    void XSetClipOrigin(Display *display, GC gc,
	    int clip_x_origin, int clip_y_origin)
}
declare 66 aqua {
    void XSetTSOrigin(Display *display, GC gc,
	    int ts_x_origin, int ts_y_origin)
}
declare 67 aqua {
    void XChangeGC(Display *d, GC gc, unsigned long mask, XGCValues *values)
}
declare 68 aqua {
    void XSetFont(Display *display, GC gc, Font font)
}
declare 69 aqua {
    void XSetArcMode(Display *display, GC gc, int arc_mode)
}
declare 70 aqua {
    void XSetStipple(Display *display, GC gc, Pixmap stipple)
}
declare 71 aqua {
    void XSetFillRule(Display *display, GC gc, int fill_rule)
}
declare 72 aqua {
    void XSetFillStyle(Display *display, GC gc, int fill_style)
}
declare 73 aqua {
    void XSetFunction(Display *display, GC gc, int function)
}
declare 74 aqua {
    void XSetLineAttributes(Display *display, GC gc,
	    unsigned int line_width, int line_style,
	    int cap_style, int join_style)
}
declare 75 aqua {
    int _XInitImageFuncPtrs(XImage *image)
}
declare 76 aqua {
    XIC XCreateIC(void)
}
declare 77 aqua {
    XVisualInfo *XGetVisualInfo(Display *display, long vinfo_mask,
	    XVisualInfo *vinfo_template, int *nitems_return)
}
declare 78 aqua {
    void XSetWMClientMachine(Display *display, Window w,
	    XTextProperty *text_prop)
}
declare 79 aqua {
    Status XStringListToTextProperty(char **list, int count,
	    XTextProperty *text_prop_return)
}
declare 80 aqua {
    void XDrawSegments(Display *display, Drawable d, GC gc,
	    XSegment *segments, int nsegments)
}
declare 81 aqua {
    void XForceScreenSaver(Display *display, int mode)
}
declare 82 aqua {
    void XDrawLine(Display *d, Drawable dr, GC g, int x1, int y1,
	    int x2, int y2)
}
declare 83 aqua {
    void XFillRectangle(Display *display, Drawable d, GC gc,
	    int x, int y, unsigned int width, unsigned int height)
}
declare 84 aqua {
    void XClearWindow(Display *d, Window w)
}
declare 85 aqua {
    void XDrawPoint(Display *display, Drawable d, GC gc, int x, int y)
}
declare 86 aqua {
    void XDrawPoints(Display *display, Drawable d, GC gc, XPoint *points,
	    int npoints, int mode)
}
declare 87 aqua {
    void XWarpPointer(Display *display, Window src_w, Window dest_w,
	    int src_x, int src_y, unsigned int src_width,
	    unsigned int src_height, int dest_x, int dest_y)
}
declare 88 aqua {
    void XQueryColor(Display *display, Colormap colormap, XColor *def_in_out)
}
declare 89 aqua {
    void XQueryColors(Display *display, Colormap colormap,
	    XColor *defs_in_out, int ncolors)
}
declare 90 aqua {
    Status XQueryTree(Display *d, Window w1, Window *w2, Window *w3,
	    Window **w4, unsigned int *ui)
}
declare 91 aqua {
    int XSync(Display *display, Bool flag)
}

# Local Variables:
# mode: tcl
# End:<|MERGE_RESOLUTION|>--- conflicted
+++ resolved
@@ -36,15 +36,9 @@
     void TkBezierScreenPoints(Tk_Canvas canvas, double control[],
 	    int numSteps, XPoint *xPointPtr)
 }
-<<<<<<< HEAD
 #
 # Slot 3 unused (WAS: TkBindDeadWindow)
 #
-=======
-declare 3 {
-    void TkBindDeadWindow(TkWindow *winPtr)
-}
->>>>>>> 8d179b12
 declare 4 {
     void TkBindEventProc(TkWindow *winPtr, XEvent *eventPtr)
 }
@@ -64,22 +58,10 @@
     void TkComputeAnchor(Tk_Anchor anchor, Tk_Window tkwin, int padX, int padY,
 	    int innerWidth, int innerHeight, int *xPtr, int *yPtr)
 }
-<<<<<<< HEAD
 #
 # Slot 10 unused (WAS: TkCopyAndGlobalEval)
 # Slot 11 unused (WAS: TkCreateBindingProcedure)
 #
-=======
-declare 10 {
-    int TkCopyAndGlobalEval(Tcl_Interp *interp, char *script)
-}
-declare 11 {
-    unsigned long TkCreateBindingProcedure(Tcl_Interp *interp,
-	    Tk_BindingTable bindingTable, ClientData object,
-	    const char *eventString, TkBindEvalProc *evalProc,
-	    TkBindFreeProc *freeProc, ClientData clientData)
-}
->>>>>>> 8d179b12
 declare 12 {
     TkCursor *TkCreateCursorFromData(Tk_Window tkwin,
 	    const char *source, const char *mask, int width, int height,
@@ -91,11 +73,7 @@
 }
 declare 14 {
     Tk_Window TkCreateMainWindow(Tcl_Interp *interp,
-<<<<<<< HEAD
 	    const char *screenName, const char *baseName)
-=======
-	    const char *screenName, char *baseName)
->>>>>>> 8d179b12
 }
 declare 15 {
     Time TkCurrentTime(TkDisplay *dispPtr)
@@ -122,11 +100,7 @@
 	    const TkStateMap *mapPtr, const char *strKey)
 }
 declare 22 {
-<<<<<<< HEAD
     CONST86 char *TkFindStateString(const TkStateMap *mapPtr, int numKey)
-=======
-    char *TkFindStateString(const TkStateMap *mapPtr, int numKey)
->>>>>>> 8d179b12
 }
 declare 23 {
     void TkFocusDeadWindow(TkWindow *winPtr)
@@ -152,13 +126,8 @@
     void TkpFreeCursor(TkCursor *cursorPtr)
 }
 declare 30 {
-<<<<<<< HEAD
     char *TkGetBitmapData(Tcl_Interp *interp, const char *string,
 	    const char *fileName, int *widthPtr, int *heightPtr,
-=======
-    char *TkGetBitmapData(Tcl_Interp *interp, char *string,
-	    char *fileName, int *widthPtr, int *heightPtr,
->>>>>>> 8d179b12
 	    int *hotXPtr, int *hotYPtr)
 }
 declare 31 {
@@ -170,11 +139,7 @@
 	    Tk_Window tkwin, Tk_Uid string)
 }
 declare 33 {
-<<<<<<< HEAD
     const char *TkGetDefaultScreenName(Tcl_Interp *interp,
-=======
-    CONST84_RETURN char *TkGetDefaultScreenName(Tcl_Interp *interp,
->>>>>>> 8d179b12
 	    const char *screenName)
 }
 declare 34 {
@@ -218,11 +183,7 @@
     void TkInstallFrameMenu(Tk_Window tkwin)
 }
 declare 46 {
-<<<<<<< HEAD
     CONST86 char *TkKeysymToString(KeySym keysym)
-=======
-    char *TkKeysymToString(KeySym keysym)
->>>>>>> 8d179b12
 }
 declare 47 {
     int TkLineToArea(double end1Ptr[], double end2Ptr[], double rectPtr[])
@@ -289,11 +250,7 @@
     Window TkpMakeWindow(TkWindow *winPtr, Window parent)
 }
 declare 67 {
-<<<<<<< HEAD
     void TkpMenuNotifyToplevelCreate(Tcl_Interp *interp, const char *menuName)
-=======
-    void TkpMenuNotifyToplevelCreate(Tcl_Interp *interp, char *menuName)
->>>>>>> 8d179b12
 }
 declare 68 {
     TkDisplay *TkpOpenDisplay(const char *display_name)
@@ -314,21 +271,11 @@
     void TkpRedirectKeyEvent(TkWindow *winPtr, XEvent *eventPtr)
 }
 declare 74 {
-<<<<<<< HEAD
     void TkpSetMainMenubar(Tcl_Interp *interp, Tk_Window tkwin, const char *menuName)
-=======
-    void TkpSetMainMenubar(Tcl_Interp *interp, Tk_Window tkwin, char *menuName)
->>>>>>> 8d179b12
 }
 declare 75 {
     int TkpUseWindow(Tcl_Interp *interp, Tk_Window tkwin, const char *string)
 }
-<<<<<<< HEAD
-=======
-declare 76 {
-    int TkpWindowWasRecentlyDeleted(Window win, TkDisplay *dispPtr)
-}
->>>>>>> 8d179b12
 declare 77 {
     void TkQueueEventForAllChildren(TkWindow *winPtr, XEvent *eventPtr)
 }
@@ -359,20 +306,12 @@
 #    void TkSetClassProcs(Tk_Window tkwin,
 #	    TkClassProcs *procs, ClientData instanceData)
 #}
-<<<<<<< HEAD
-
-=======
->>>>>>> 8d179b12
 declare 85 {
     void TkSetWindowMenuBar(Tcl_Interp *interp, Tk_Window tkwin,
 	    const char *oldMenuName, const char *menuName)
 }
 declare 86 {
-<<<<<<< HEAD
     KeySym TkStringToKeysym(const char *name)
-=======
-    KeySym TkStringToKeysym(char *name)
->>>>>>> 8d179b12
 }
 declare 87 {
     int TkThickPolyLineToArea(double *coordPtr, int numPoints,
@@ -413,7 +352,6 @@
 # new for 8.1
 
 declare 98 {
-<<<<<<< HEAD
     Tcl_Obj *TkDebugBitmap(Tk_Window tkwin, const char *name)
 }
 declare 99 {
@@ -424,28 +362,12 @@
 }
 declare 101 {
     Tcl_Obj *TkDebugColor(Tk_Window tkwin, const char *name)
-=======
-    Tcl_Obj *TkDebugBitmap(Tk_Window tkwin, char *name)
-}
-declare 99 {
-    Tcl_Obj *TkDebugBorder(Tk_Window tkwin, char *name)
-}
-declare 100 {
-    Tcl_Obj *TkDebugCursor(Tk_Window tkwin, char *name)
-}
-declare 101 {
-    Tcl_Obj *TkDebugColor(Tk_Window tkwin, char *name)
->>>>>>> 8d179b12
 }
 declare 102 {
     Tcl_Obj *TkDebugConfig(Tcl_Interp *interp, Tk_OptionTable table)
 }
 declare 103 {
-<<<<<<< HEAD
     Tcl_Obj *TkDebugFont(Tk_Window tkwin, const char *name)
-=======
-    Tcl_Obj *TkDebugFont(Tk_Window tkwin, char *name)
->>>>>>> 8d179b12
 }
 declare 104 {
     int TkFindStateNumObj(Tcl_Interp *interp, Tcl_Obj *optionPtr,
@@ -465,11 +387,7 @@
 	    Tcl_Obj *objPtr, Tk_Window *windowPtr)
 }
 declare 109 {
-<<<<<<< HEAD
     CONST86 char *TkpGetString(TkWindow *winPtr, XEvent *eventPtr, Tcl_DString *dsPtr)
-=======
-    char *TkpGetString(TkWindow *winPtr, XEvent *eventPtr, Tcl_DString *dsPtr)
->>>>>>> 8d179b12
 }
 declare 110 {
     void TkpGetSubFonts(Tcl_Interp *interp, Tk_Font tkfont)
@@ -505,11 +423,7 @@
 	    TkRegion src, TkRegion dr_return)
 }
 declare 121 aqua {
-<<<<<<< HEAD
     Pixmap TkpCreateNativeBitmap(Display *display, const void *source)
-=======
-    Pixmap TkpCreateNativeBitmap(Display *display, const char *source)
->>>>>>> 8d179b12
 }
 declare 122 aqua {
     void TkpDefineNativeBitmaps(void)
@@ -597,7 +511,6 @@
     int TkpTesttextCmd(ClientData dummy, Tcl_Interp *interp, int argc,
 	    const char **argv)
 }
-<<<<<<< HEAD
 declare 158 {
     int TkSelGetSelection(Tcl_Interp *interp, Tk_Window tkwin,
 	    Atom selection, Atom target, Tk_GetSelProc *proc,
@@ -650,21 +563,12 @@
 	    Drawable dst, int screenY)
 }
 # Next group of functions exposed due to [Bug 2768945].
-=======
-
-# Next group of functions exposed due to [Bug 2768945]. Numbers are chosen so
-# as to match 8.6 branch/HEAD.
->>>>>>> 8d179b12
 declare 169 {
     int TkStateParseProc(ClientData clientData, Tcl_Interp *interp,
 	    Tk_Window tkwin, const char *value, char *widgRec, int offset)
 }
 declare 170 {
-<<<<<<< HEAD
     CONST86 char *TkStatePrintProc(ClientData clientData, Tk_Window tkwin,
-=======
-    char *TkStatePrintProc(ClientData clientData, Tk_Window tkwin,
->>>>>>> 8d179b12
 	    char *widgRec, int offset, Tcl_FreeProc **freeProcPtr)
 }
 declare 171 {
@@ -672,11 +576,7 @@
 	    Tk_Window tkwin, const char *value, char *widgRec, int offset)
 }
 declare 172 {
-<<<<<<< HEAD
     CONST86 char *TkCanvasDashPrintProc(ClientData clientData, Tk_Window tkwin,
-=======
-    char *TkCanvasDashPrintProc(ClientData clientData, Tk_Window tkwin,
->>>>>>> 8d179b12
 	    char *widgRec, int offset, Tcl_FreeProc **freeProcPtr)
 }
 declare 173 {
@@ -684,11 +584,7 @@
 	    Tk_Window tkwin, const char *value, char *widgRec, int offset)
 }
 declare 174 {
-<<<<<<< HEAD
     CONST86 char *TkOffsetPrintProc(ClientData clientData, Tk_Window tkwin,
-=======
-    char *TkOffsetPrintProc(ClientData clientData, Tk_Window tkwin,
->>>>>>> 8d179b12
 	    char *widgRec, int offset, Tcl_FreeProc **freeProcPtr)
 }
 declare 175 {
@@ -696,11 +592,7 @@
 	    Tk_Window tkwin, const char *value, char *widgRec, int offset)
 }
 declare 176 {
-<<<<<<< HEAD
     CONST86 char *TkPixelPrintProc(ClientData clientData, Tk_Window tkwin,
-=======
-    char *TkPixelPrintProc(ClientData clientData, Tk_Window tkwin,
->>>>>>> 8d179b12
 	    char *widgRec, int offset, Tcl_FreeProc **freeProcPtr)
 }
 declare 177 {
@@ -708,11 +600,7 @@
 	    Tk_Window tkwin, const char *value, char *widgRec, int offset)
 }
 declare 178 {
-<<<<<<< HEAD
     CONST86 char *TkOrientPrintProc(ClientData clientData, Tk_Window tkwin,
-=======
-    char *TkOrientPrintProc(ClientData clientData, Tk_Window tkwin,
->>>>>>> 8d179b12
 	    char *widgRec, int offset, Tcl_FreeProc **freeProcPtr)
 }
 declare 179 {
@@ -720,11 +608,7 @@
 	    Tk_Window tkwin, const char *value, char *widgRec, int offset)
 }
 declare 180 {
-<<<<<<< HEAD
     CONST86 char *TkSmoothPrintProc(ClientData clientData, Tk_Window tkwin,
-=======
-    char *TkSmoothPrintProc(ClientData clientData, Tk_Window tkwin,
->>>>>>> 8d179b12
 	    char *widgRec, int offset, Tcl_FreeProc **freeProcPtr)
 }
 
@@ -931,11 +815,7 @@
 
 # removed duplicates from tkInt table
 #declare 1 aqua {
-<<<<<<< HEAD
 #    Pixmap TkpCreateNativeBitmap(Display *display, const void *source)
-=======
-#    Pixmap TkpCreateNativeBitmap(Display *display, const char *source)
->>>>>>> 8d179b12
 #}
 #
 #declare 2 aqua {
