--- conflicted
+++ resolved
@@ -1559,104 +1559,54 @@
     GC XCreateGC(Display *display, Drawable d,
 	    unsigned long valuemask, XGCValues *values)
 }
-<<<<<<< HEAD
 declare 60 aqua {
-    void XFreeGC(Display *display, GC gc)
-=======
-declare 60 {mac aqua} {
     int XFreeGC(Display *display, GC gc)
->>>>>>> 1520ad41
 }
 declare 61 aqua {
     Atom XInternAtom(Display *display, _Xconst char *atom_name,
 	    Bool only_if_exists)
 }
-<<<<<<< HEAD
 declare 62 aqua {
-    void XSetBackground(Display *display, GC gc, unsigned long foreground)
+    int XSetBackground(Display *display, GC gc, unsigned long foreground)
 }
 declare 63 aqua {
-    void XSetForeground(Display *display, GC gc, unsigned long foreground)
+    int XSetForeground(Display *display, GC gc, unsigned long foreground)
 }
 declare 64 aqua {
-    void XSetClipMask(Display *display, GC gc, Pixmap pixmap)
+    int XSetClipMask(Display *display, GC gc, Pixmap pixmap)
 }
 declare 65 aqua {
-    void XSetClipOrigin(Display *display, GC gc,
-	    int clip_x_origin, int clip_y_origin)
-}
-declare 66 aqua {
-    void XSetTSOrigin(Display *display, GC gc,
-	    int ts_x_origin, int ts_y_origin)
-}
-declare 67 aqua {
-    void XChangeGC(Display *d, GC gc, unsigned long mask, XGCValues *values)
-}
-declare 68 aqua {
-    void XSetFont(Display *display, GC gc, Font font)
-}
-declare 69 aqua {
-    void XSetArcMode(Display *display, GC gc, int arc_mode)
-}
-declare 70 aqua {
-    void XSetStipple(Display *display, GC gc, Pixmap stipple)
-}
-declare 71 aqua {
-    void XSetFillRule(Display *display, GC gc, int fill_rule)
-}
-declare 72 aqua {
-    void XSetFillStyle(Display *display, GC gc, int fill_style)
-}
-declare 73 aqua {
-    void XSetFunction(Display *display, GC gc, int function)
-}
-declare 74 aqua {
-    void XSetLineAttributes(Display *display, GC gc,
-	    unsigned int line_width, int line_style,
-	    int cap_style, int join_style)
-=======
-declare 62 {mac aqua} {
-    int XSetBackground(Display *display, GC gc, unsigned long foreground)
-}
-declare 63 {mac aqua} {
-    int XSetForeground(Display *display, GC gc, unsigned long foreground)
-}
-declare 64 {mac aqua} {
-    int XSetClipMask(Display *display, GC gc, Pixmap pixmap)
-}
-declare 65 {mac aqua} {
     int XSetClipOrigin(Display *display, GC gc,
 	    int clip_x_origin, int clip_y_origin)
 }
-declare 66 {mac aqua} {
+declare 66 aqua {
     int XSetTSOrigin(Display *display, GC gc,
 	    int ts_x_origin, int ts_y_origin)
 }
-declare 67 {mac aqua} {
+declare 67 aqua {
     int XChangeGC(Display *d, GC gc, unsigned long mask, XGCValues *values)
 }
-declare 68 {mac aqua} {
+declare 68 aqua {
     int XSetFont(Display *display, GC gc, Font font)
 }
-declare 69 {mac aqua} {
+declare 69 aqua {
     int XSetArcMode(Display *display, GC gc, int arc_mode)
 }
-declare 70 {mac aqua} {
+declare 70 aqua {
     int XSetStipple(Display *display, GC gc, Pixmap stipple)
 }
-declare 71 {mac aqua} {
+declare 71 aqua {
     int XSetFillRule(Display *display, GC gc, int fill_rule)
 }
-declare 72 {mac aqua} {
+declare 72 aqua {
     int XSetFillStyle(Display *display, GC gc, int fill_style)
 }
-declare 73 {mac aqua} {
+declare 73 aqua {
     int XSetFunction(Display *display, GC gc, int function)
 }
-declare 74 {mac aqua} {
+declare 74 aqua {
     int XSetLineAttributes(Display *display, GC gc, unsigned int line_width,
 	    int line_style, int cap_style, int join_style)
->>>>>>> 1520ad41
 }
 declare 75 aqua {
     int _XInitImageFuncPtrs(XImage *image)
@@ -1680,13 +1630,8 @@
     void XDrawSegments(Display *display, Drawable d, GC gc,
 	    XSegment *segments, int nsegments)
 }
-<<<<<<< HEAD
 declare 81 aqua {
-    void XForceScreenSaver(Display *display, int mode)
-=======
-declare 81 {mac aqua} {
     int XForceScreenSaver(Display *display, int mode)
->>>>>>> 1520ad41
 }
 declare 82 aqua {
     int XDrawLine(Display *d, Drawable dr, GC g, int x1, int y1,
