# tkInt.decls --
#
#	This file contains the declarations for all unsupported functions that
#	are exported by the Tk library. This file is used to generate the
#	tkIntDecls.h, tkIntPlatDecls.h, tkIntStub.c, and tkPlatStub.c files.
#
# Copyright © 1998-1999 Scriptics Corporation.
# Copyright © 2007 Daniel A. Steffen <das@users.sourceforge.net>
#
# See the file "license.terms" for information on usage and redistribution
# of this file, and for a DISCLAIMER OF ALL WARRANTIES.

library tk

##############################################################################

# Define the unsupported generic interfaces.

interface tkInt
scspec EXTERN

# Declare each of the functions in the unsupported internal Tcl interface.
# These interfaces are allowed to changed between versions. Use at your own
# risk. Note that the position of functions should not be changed between
# versions to avoid gratuitous incompatibilities.

declare 0 {
    TkWindow *TkAllocWindow(TkDisplay *dispPtr, int screenNum,
	    TkWindow *parentPtr)
}
declare 1 {
    void TkBezierPoints(double control[], int numSteps, double *coordPtr)
}
declare 2 {
    void TkBezierScreenPoints(Tk_Canvas canvas, double control[],
	    int numSteps, XPoint *xPointPtr)
}
#
# Slot 3 unused (WAS: TkBindDeadWindow)
#
declare 4 {
    void TkBindEventProc(TkWindow *winPtr, XEvent *eventPtr)
}
declare 5 {
    void TkBindFree(TkMainInfo *mainPtr)
}
declare 6 {
    void TkBindInit(TkMainInfo *mainPtr)
}
declare 7 {
    void TkChangeEventWindow(XEvent *eventPtr, TkWindow *winPtr)
}
declare 8 {
    int TkClipInit(Tcl_Interp *interp, TkDisplay *dispPtr)
}
declare 9 {
    void TkComputeAnchor(Tk_Anchor anchor, Tk_Window tkwin, int padX, int padY,
	    int innerWidth, int innerHeight, int *xPtr, int *yPtr)
}
#
# Slot 10 unused (WAS: TkCopyAndGlobalEval)
# Slot 11 unused (WAS: TkCreateBindingProcedure)
#
declare 12 {
    TkCursor *TkCreateCursorFromData(Tk_Window tkwin,
	    const char *source, const char *mask, int width, int height,
	    int xHot, int yHot, XColor fg, XColor bg)
}
declare 13 {
    int TkCreateFrame(void *clientData, Tcl_Interp *interp,
<<<<<<< HEAD
	    Tcl_Size objc, Tcl_Obj *const objv[], int type, const char *appName)
=======
	    Tcl_Size argc, const char *const *argv, int toplevel, const char *appName)
>>>>>>> 90913ce1
}
declare 14 {
    Tk_Window TkCreateMainWindow(Tcl_Interp *interp,
	    const char *screenName, const char *baseName)
}
declare 15 {
    Time TkCurrentTime(TkDisplay *dispPtr)
}
declare 16 {
    void TkDeleteAllImages(TkMainInfo *mainPtr)
}
declare 17 {
    void TkDoConfigureNotify(TkWindow *winPtr)
}
declare 18 {
    void TkDrawInsetFocusHighlight(Tk_Window tkwin, GC gc, int width,
	    Drawable drawable, int padding)
}
declare 19 {
    void TkEventDeadWindow(TkWindow *winPtr)
}
declare 20 {
    void TkFillPolygon(Tk_Canvas canvas, double *coordPtr, int numPoints,
	    Display *display, Drawable drawable, GC gc, GC outlineGC)
}
declare 21 {
    int TkFindStateNum(Tcl_Interp *interp, const char *option,
	    const TkStateMap *mapPtr, const char *strKey)
}
declare 22 {
    const char *TkFindStateString(const TkStateMap *mapPtr, int numKey)
}
declare 23 {
    void TkFocusDeadWindow(TkWindow *winPtr)
}
declare 24 {
    int TkFocusFilterEvent(TkWindow *winPtr, XEvent *eventPtr)
}
declare 25 {
    TkWindow *TkFocusKeyEvent(TkWindow *winPtr, XEvent *eventPtr)
}
declare 26 {
    void TkFontPkgInit(TkMainInfo *mainPtr)
}
declare 27 {
    void TkFontPkgFree(TkMainInfo *mainPtr)
}
declare 28 {
    void TkFreeBindingTags(TkWindow *winPtr)
}

# Name change only, TkFreeCursor in Tcl 8.0.x now TkpFreeCursor
declare 29 {
    void TkpFreeCursor(TkCursor *cursorPtr)
}
declare 30 {
    char *TkGetBitmapData(Tcl_Interp *interp, const char *string,
	    const char *fileName, int *widthPtr, int *heightPtr,
	    int *hotXPtr, int *hotYPtr)
}
declare 31 {
    void TkGetButtPoints(double p1[], double p2[],
	    double width, int project, double m1[], double m2[])
}
declare 32 {
    TkCursor *TkGetCursorByName(Tcl_Interp *interp,
	    Tk_Window tkwin, Tk_Uid string)
}
declare 33 {
    const char *TkGetDefaultScreenName(Tcl_Interp *interp,
	    const char *screenName)
}
declare 34 {
    TkDisplay *TkGetDisplay(Display *display)
}
declare 35 {
    Tcl_Size TkGetDisplayOf(Tcl_Interp *interp, Tcl_Size objc, Tcl_Obj *const objv[],
	    Tk_Window *tkwinPtr)
}
declare 36 {
    TkWindow *TkGetFocusWin(TkWindow *winPtr)
}
declare 37 {
    int TkGetInterpNames(Tcl_Interp *interp, Tk_Window tkwin)
}
declare 38 {
    int TkGetMiterPoints(double p1[], double p2[], double p3[],
	    double width, double m1[], double m2[])
}
declare 39 {
    void TkGetPointerCoords(Tk_Window tkwin, int *xPtr, int *yPtr)
}
declare 40 {
    void TkGetServerInfo(Tcl_Interp *interp, Tk_Window tkwin)
}
declare 41 {
    void TkGrabDeadWindow(TkWindow *winPtr)
}
declare 42 {
    int TkGrabState(TkWindow *winPtr)
}
declare 43 {
    void TkIncludePoint(Tk_Item *itemPtr, double *pointPtr)
}
declare 44 {
    void TkInOutEvents(XEvent *eventPtr, TkWindow *sourcePtr,
	    TkWindow *destPtr, int leaveType, int enterType,
	    Tcl_QueuePosition position)
}
declare 45 {
    void TkInstallFrameMenu(Tk_Window tkwin)
}
declare 46 {
    const char *TkKeysymToString(KeySym keysym)
}
declare 47 {
    int TkLineToArea(double end1Ptr[], double end2Ptr[], double rectPtr[])
}
declare 48 {
    double TkLineToPoint(double end1Ptr[], double end2Ptr[], double pointPtr[])
}
declare 49 {
    int TkMakeBezierCurve(Tk_Canvas canvas, double *pointPtr, int numPoints,
	    int numSteps, XPoint xPoints[], double dblPoints[])
}
declare 50 {
    void TkMakeBezierPostscript(Tcl_Interp *interp,
	    Tk_Canvas canvas, double *pointPtr, int numPoints)
}
declare 51 {
    void TkOptionClassChanged(TkWindow *winPtr)
}
declare 52 {
    void TkOptionDeadWindow(TkWindow *winPtr)
}
declare 53 {
    int TkOvalToArea(double *ovalPtr, double *rectPtr)
}
declare 54 {
    double TkOvalToPoint(double ovalPtr[],
	    double width, int filled, double pointPtr[])
}
declare 55 {
    int TkpChangeFocus(TkWindow *winPtr, int force)
}
declare 56 {
    void TkpCloseDisplay(TkDisplay *dispPtr)
}
declare 57 {
    void TkpClaimFocus(TkWindow *topLevelPtr, int force)
}
declare 58 {
    void TkpDisplayWarning(const char *msg, const char *title)
}
declare 59 {
    void TkpGetAppName(Tcl_Interp *interp, Tcl_DString *name)
}
declare 61 {
    TkWindow *TkpGetWrapperWindow(TkWindow *winPtr)
}
declare 62 {
    int TkpInit(Tcl_Interp *interp)
}
declare 63 {
    void TkpInitializeMenuBindings(Tcl_Interp *interp,
	    Tk_BindingTable bindingTable)
}
declare 65 {
    void TkpMakeMenuWindow(Tk_Window tkwin, int transient)
}
declare 67 {
    void TkpMenuNotifyToplevelCreate(Tcl_Interp *interp, const char *menuName)
}
declare 68 {
    TkDisplay *TkpOpenDisplay(const char *display_name)
}
declare 69 {
    int TkPointerEvent(XEvent *eventPtr, TkWindow *winPtr)
}
declare 70 {
    int TkPolygonToArea(double *polyPtr, int numPoints, double *rectPtr)
}
declare 71 {
    double TkPolygonToPoint(double *polyPtr, int numPoints, double *pointPtr)
}
declare 72 {
    int TkPositionInTree(TkWindow *winPtr, TkWindow *treePtr)
}
declare 73 {
    void TkpRedirectKeyEvent(TkWindow *winPtr, XEvent *eventPtr)
}
declare 77 {
    void TkQueueEventForAllChildren(TkWindow *winPtr, XEvent *eventPtr)
}
declare 78 {
    int TkReadBitmapFile(Display *display, Drawable d, const char *filename,
	    unsigned int *width_return, unsigned int *height_return,
	    Pixmap *bitmap_return, int *x_hot_return, int *y_hot_return)
}
declare 79 {
    int TkScrollWindow(Tk_Window tkwin, GC gc, int x, int y,
	    int width, int height, int dx, int dy, Region damageRgn)
}
declare 80 {
    void TkSelDeadWindow(TkWindow *winPtr)
}
declare 81 {
    void TkSelEventProc(Tk_Window tkwin, XEvent *eventPtr)
}
declare 82 {
    void TkSelInit(Tk_Window tkwin)
}
declare 83 {
    void TkSelPropProc(XEvent *eventPtr)
}
declare 86 {
    KeySym TkStringToKeysym(const char *name)
}
declare 87 {
    int TkThickPolyLineToArea(double *coordPtr, int numPoints,
	    double width, int capStyle, int joinStyle, double *rectPtr)
}
declare 88 {
    void TkWmAddToColormapWindows(TkWindow *winPtr)
}
declare 89 {
    void TkWmDeadWindow(TkWindow *winPtr)
}
declare 90 {
    TkWindow *TkWmFocusToplevel(TkWindow *winPtr)
}
declare 91 {
    void TkWmMapWindow(TkWindow *winPtr)
}
declare 92 {
    void TkWmNewWindow(TkWindow *winPtr)
}
declare 93 {
    void TkWmProtocolEventProc(TkWindow *winPtr, XEvent *evenvPtr)
}
declare 94 {
    void TkWmRemoveFromColormapWindows(TkWindow *winPtr)
}
declare 95 {
    void TkWmRestackToplevel(TkWindow *winPtr, int aboveBelow,
	    TkWindow *otherPtr)
}
declare 96 {
    void TkWmSetClass(TkWindow *winPtr)
}
declare 97 {
    void TkWmUnmapWindow(TkWindow *winPtr)
}

# new for 8.1

declare 98 {
    Tcl_Obj *TkDebugBitmap(Tk_Window tkwin, const char *name)
}
declare 99 {
    Tcl_Obj *TkDebugBorder(Tk_Window tkwin, const char *name)
}
declare 100 {
    Tcl_Obj *TkDebugCursor(Tk_Window tkwin, const char *name)
}
declare 101 {
    Tcl_Obj *TkDebugColor(Tk_Window tkwin, const char *name)
}
declare 102 {
    Tcl_Obj *TkDebugConfig(Tcl_Interp *interp, Tk_OptionTable table)
}
declare 103 {
    Tcl_Obj *TkDebugFont(Tk_Window tkwin, const char *name)
}
declare 104 {
    int TkFindStateNumObj(Tcl_Interp *interp, Tcl_Obj *optionPtr,
	    const TkStateMap *mapPtr, Tcl_Obj *keyPtr)
}
declare 105 {
    Tcl_HashTable *TkGetBitmapPredefTable(void)
}
declare 106 {
    TkDisplay *TkGetDisplayList(void)
}
declare 107 {
    TkMainInfo *TkGetMainInfoList(void)
}
declare 108 {
    int TkGetWindowFromObj(Tcl_Interp *interp, Tk_Window tkwin,
	    Tcl_Obj *objPtr, Tk_Window *windowPtr)
}
declare 109 {
    const char *TkpGetString(TkWindow *winPtr, XEvent *eventPtr, Tcl_DString *dsPtr)
}
declare 110 {
    void TkpGetSubFonts(Tcl_Interp *interp, Tk_Font tkfont)
}
declare 112 {
    void TkpMenuThreadInit(void)
}
declare 113 {
    int XClipBox(Region rgn, XRectangle *rect_return)
}
declare 114 {
    Region XCreateRegion(void)
}
declare 115 {
    int XDestroyRegion(Region rgn)
}
declare 116 {
    int XIntersectRegion(Region sra, Region srcb, Region dr_return)
}
declare 117 {
    int XRectInRegion(Region rgn, int x, int y, unsigned int width,
	    unsigned int height)
}
declare 118 {
    int XSetRegion(Display *display, GC gc, Region rgn)
}
declare 119 {
    int XUnionRectWithRegion(XRectangle *rect,
	    Region src, Region dr_return)
}
declare 121 {
    Pixmap TkpCreateNativeBitmap(Display *display, const void *source)
}
declare 122 {
    void TkpDefineNativeBitmaps(void)
}
declare 124 {
    Pixmap TkpGetNativeAppBitmap(Display *display,
	    const char *name, int *width, int *height)
}
declare 136 {
    void TkSetFocusWin(TkWindow *winPtr, int force)
}
declare 137 {
    void TkpSetKeycodeAndState(Tk_Window tkwin, KeySym keySym,
            XEvent *eventPtr)
}
declare 138 {
    KeySym TkpGetKeySym(TkDisplay *dispPtr, XEvent *eventPtr)
}
declare 139 {
    void TkpInitKeymapInfo(TkDisplay *dispPtr)
}
declare 140 {
    Region TkPhotoGetValidRegion(Tk_PhotoHandle handle)
}
declare 141 {
    TkWindow **TkWmStackorderToplevel(TkWindow *parentPtr)
}
declare 142 {
    void TkFocusFree(TkMainInfo *mainPtr)
}
declare 143 {
    void TkClipCleanup(TkDisplay *dispPtr)
}
declare 144 {
    void TkGCCleanup(TkDisplay *dispPtr)
}
declare 145 {
    int XSubtractRegion(Region sra, Region srcb, Region dr_return)
}
declare 146 {
    void TkStylePkgInit(TkMainInfo *mainPtr)
}
declare 147 {
    void TkStylePkgFree(TkMainInfo *mainPtr)
}
declare 148 {
    Tk_Window TkToplevelWindowForCommand(Tcl_Interp *interp,
	    const char *cmdName)
}
declare 149 {
    const Tk_OptionSpec *TkGetOptionSpec(const char *name,
	    Tk_OptionTable optionTable)
}

# TIP#168
declare 150 {
    int TkMakeRawCurve(Tk_Canvas canvas, double *pointPtr, int numPoints,
	    int numSteps, XPoint xPoints[], double dblPoints[])
}
declare 151 {
    void TkMakeRawCurvePostscript(Tcl_Interp *interp,
	    Tk_Canvas canvas, double *pointPtr, int numPoints)
}
declare 152 {
    void TkpDrawFrame(Tk_Window tkwin, Tk_3DBorder border,
	    int highlightWidth, int borderWidth, int relief)
}
declare 153 {
    void TkCreateThreadExitHandler(Tcl_ExitProc *proc, void *clientData)
}
declare 154 {
    void TkDeleteThreadExitHandler(Tcl_ExitProc *proc, void *clientData)
}

# entries needed only by tktest:
declare 156 {
    int TkpTestembedCmd(void *clientData, Tcl_Interp *interp, Tcl_Size objc,
	    Tcl_Obj *const objv[])
}
declare 157 {
    int TkpTesttextCmd(void *dummy, Tcl_Interp *interp, Tcl_Size objc,
	    Tcl_Obj *const objv[])
}
declare 158 {
    int TkSelGetSelection(Tcl_Interp *interp, Tk_Window tkwin,
	    Atom selection, Atom target, Tk_GetSelProc *proc,
	    void *clientData)
}
declare 159 {
    int TkTextGetIndex(Tcl_Interp *interp, struct TkText *textPtr,
	    const char *string, struct TkTextIndex *indexPtr)
}
declare 160 {
    int TkTextIndexBackBytes(const struct TkText *textPtr,
	    const struct TkTextIndex *srcPtr, Tcl_Size count,
	    struct TkTextIndex *dstPtr)
}
declare 161 {
    int TkTextIndexForwBytes(const struct TkText *textPtr,
	    const struct TkTextIndex *srcPtr, Tcl_Size count,
	    struct TkTextIndex *dstPtr)
}
declare 162 {
    struct TkTextIndex *TkTextMakeByteIndex(TkTextBTree tree,
	    const struct TkText *textPtr, int lineIndex,
	    Tcl_Size byteIndex, struct TkTextIndex *indexPtr)
}
declare 163 {
    Tcl_Size TkTextPrintIndex(const struct TkText *textPtr,
	    const struct TkTextIndex *indexPtr, char *string)
}
declare 164 {
    struct TkTextSegment *TkTextSetMark(struct TkText *textPtr,
	    const char *name, struct TkTextIndex *indexPtr)
}
declare 165 {
    int TkTextXviewCmd(struct TkText *textPtr, Tcl_Interp *interp,
	    Tcl_Size objc, Tcl_Obj *const objv[])
}
declare 166 {
    void TkTextChanged(struct TkSharedText *sharedTextPtr,
	    struct TkText *textPtr, const struct TkTextIndex *index1Ptr,
	    const struct TkTextIndex *index2Ptr)
}
declare 167 {
    int	TkBTreeNumLines(TkTextBTree tree,
	    const struct TkText *textPtr)
}
declare 168 {
    void TkTextInsertDisplayProc(struct TkText *textPtr,
	    struct TkTextDispChunk *chunkPtr, int x, int y,
	    int height, int baseline, Display *display,
	    Drawable dst, int screenY)
}
# Next group of functions exposed due to [Bug 2768945].
declare 169 {
    int TkStateParseProc(void *clientData, Tcl_Interp *interp,
	    Tk_Window tkwin, const char *value, char *widgRec, Tcl_Size offset)
}
declare 170 {
    const char *TkStatePrintProc(void *clientData, Tk_Window tkwin,
	    char *widgRec, Tcl_Size offset, Tcl_FreeProc **freeProcPtr)
}
declare 171 {
    int TkCanvasDashParseProc(void *clientData, Tcl_Interp *interp,
	    Tk_Window tkwin, const char *value, char *widgRec, Tcl_Size offset)
}
declare 172 {
    const char *TkCanvasDashPrintProc(void *clientData, Tk_Window tkwin,
	    char *widgRec, Tcl_Size offset, Tcl_FreeProc **freeProcPtr)
}
declare 173 {
    int TkOffsetParseProc(void *clientData, Tcl_Interp *interp,
	    Tk_Window tkwin, const char *value, char *widgRec, Tcl_Size offset)
}
declare 174 {
    const char *TkOffsetPrintProc(void *clientData, Tk_Window tkwin,
	    char *widgRec, Tcl_Size offset, Tcl_FreeProc **freeProcPtr)
}
declare 175 {
    int TkPixelParseProc(void *clientData, Tcl_Interp *interp,
	    Tk_Window tkwin, const char *value, char *widgRec, Tcl_Size offset)
}
declare 176 {
    const char *TkPixelPrintProc(void *clientData, Tk_Window tkwin,
	    char *widgRec, Tcl_Size offset, Tcl_FreeProc **freeProcPtr)
}
declare 177 {
    int TkOrientParseProc(void *clientData, Tcl_Interp *interp,
	    Tk_Window tkwin, const char *value, char *widgRec, Tcl_Size offset)
}
declare 178 {
    const char *TkOrientPrintProc(void *clientData, Tk_Window tkwin,
	    char *widgRec, Tcl_Size offset, Tcl_FreeProc **freeProcPtr)
}
declare 179 {
    int TkSmoothParseProc(void *clientData, Tcl_Interp *interp,
	    Tk_Window tkwin, const char *value, char *widgRec, Tcl_Size offset)
}
declare 180 {
    const char *TkSmoothPrintProc(void *clientData, Tk_Window tkwin,
	    char *widgRec, Tcl_Size offset, Tcl_FreeProc **freeProcPtr)
}

# Angled text API, exposed for Emiliano Gavilán's RBC work.
declare 181 {
    void TkDrawAngledTextLayout(Display *display, Drawable drawable, GC gc,
	    Tk_TextLayout layout, int x, int y, double angle, Tcl_Size firstChar,
	    Tcl_Size lastChar)
}
declare 182 {
    void TkUnderlineAngledTextLayout(Display *display, Drawable drawable,
	    GC gc, Tk_TextLayout layout, int x, int y, double angle,
	    int underline)
}
declare 183 {
    int TkIntersectAngledTextLayout(Tk_TextLayout layout, int x, int y,
	    int width, int height, double angle)
}
declare 184 {
    void TkDrawAngledChars(Display *display,Drawable drawable, GC gc,
	    Tk_Font tkfont, const char *source, Tcl_Size numBytes, double x,
	    double y, double angle)
}

# Support for aqua's inability to draw outside [NSView drawRect:]
declare 185 {
    void TkpRedrawWidget(Tk_Window tkwin)
}
declare 186 {
    int TkpWillDrawWidget(Tk_Window tkwin)
}

# Debugging / testing functions for photo images
declare 187 {
    int TkDebugPhotoStringMatchDef(Tcl_Interp *inter, Tcl_Obj *data,
            Tcl_Obj *formatString, int *widthPtr, int *heightPtr)
}


##############################################################################

# Define the platform specific internal Tcl interface. These functions are
# only available on the designated platform.

interface tkIntPlat

################################
# Unix specific functions

declare 0 x11 {
    void TkCreateXEventSource(void)
}
declare 2 x11 {
    void TkGenerateActivateEvents(TkWindow *winPtr, int active)
}
declare 6 x11 {
    int TkpScanWindowId(Tcl_Interp *interp, const char *string, Window *idPtr)
}
declare 9 x11 {
    int TkpWmSetState(TkWindow *winPtr, int state)
}
# only needed by tktest:
declare 38 x11 {
    int TkpCmapStressed(Tk_Window tkwin, Colormap colormap)
}
declare 39 x11 {
    void TkpSync(Display *display)
}
declare 40 x11 {
    Window TkUnixContainerId(TkWindow *winPtr)
}
declare 41 x11 {
    int TkUnixDoOneXEvent(Tcl_Time *timePtr)
}
declare 42 x11 {
    void TkUnixSetMenubar(Tk_Window tkwin, Tk_Window menubar)
}
declare 43 x11 {
    void TkWmCleanup(TkDisplay *dispPtr)
}
declare 44 x11 {
    void TkSendCleanup(TkDisplay *dispPtr)
}
# only needed by tktest:
declare 45 x11 {
    int TkpTestsendCmd(void *clientData, Tcl_Interp *interp, Tcl_Size objc,
	    Tcl_Obj *const objv[])
}

################################
# Windows specific functions

declare 0 win {
    void TkCreateXEventSource(void)
}
declare 2 win {
    void TkGenerateActivateEvents(TkWindow *winPtr, int active)
}
declare 3 win {
    unsigned long TkpGetMS(void)
}
declare 4 win {
    void TkPointerDeadWindow(TkWindow *winPtr)
}
declare 5 win {
    void TkpPrintWindowId(char *buf, Window window)
}
declare 6 win {
    int TkpScanWindowId(Tcl_Interp *interp, const char *string, Window *idPtr)
}
declare 7 win {
    void TkpSetCapture(TkWindow *winPtr)
}
declare 8 win {
    void TkpSetCursor(TkpCursor cursor)
}
declare 9 win {
    int TkpWmSetState(TkWindow *winPtr, int state)
}
declare 10 win {
    void TkSetPixmapColormap(Pixmap pixmap, Colormap colormap)
}
declare 11 win {
    void TkWinCancelMouseTimer(void)
}
declare 12 win {
    void TkWinClipboardRender(TkDisplay *dispPtr, UINT format)
}
declare 13 win {
    LRESULT TkWinEmbeddedEventProc(HWND hwnd, UINT message,
	    WPARAM wParam, LPARAM lParam)
}
declare 14 win {
    void TkWinFillRect(HDC dc, int x, int y, int width, int height, int pixel)
}
declare 15 win {
    COLORREF TkWinGetBorderPixels(Tk_Window tkwin, Tk_3DBorder border,
	    int which)
}
declare 16 win {
    HDC TkWinGetDrawableDC(Display *display, Drawable d, TkWinDCState *state)
}
declare 17 win {
    int TkWinGetModifierState(void)
}
declare 18 win {
    HPALETTE TkWinGetSystemPalette(void)
}
declare 19 win {
    HWND TkWinGetWrapperWindow(Tk_Window tkwin)
}
declare 20 win {
    int TkWinHandleMenuEvent(HWND *phwnd, UINT *pMessage, WPARAM *pwParam,
	    LPARAM *plParam, LRESULT *plResult)
}
declare 21 win {
    int TkWinIndexOfColor(XColor *colorPtr)
}
declare 22 win {
    void TkWinReleaseDrawableDC(Drawable d, HDC hdc, TkWinDCState *state)
}
declare 23 win {
    LRESULT TkWinResendEvent(WNDPROC wndproc, HWND hwnd, XEvent *eventPtr)
}
declare 24 win {
    HPALETTE TkWinSelectPalette(HDC dc, Colormap colormap)
}
declare 25 win {
    void TkWinSetMenu(Tk_Window tkwin, HMENU hMenu)
}
declare 26 win {
    void TkWinSetWindowPos(HWND hwnd, HWND siblingHwnd, int pos)
}
declare 27 win {
    void TkWinWmCleanup(HINSTANCE hInstance)
}
declare 28 win {
    void TkWinXCleanup(void *clientData)
}
declare 29 win {
    void TkWinXInit(HINSTANCE hInstance)
}

# new for 8.1

declare 30 win {
    void TkWinSetForegroundWindow(TkWindow *winPtr)
}
declare 31 win {
    void TkWinDialogDebug(int debug)
}
declare 32 win {
    Tcl_Obj *TkWinGetMenuSystemDefault(Tk_Window tkwin,
	    const char *dbName, const char *className)
}
declare 33 win {
    char *TkAlignImageData(XImage *image, int alignment, int bitOrder)
}

# new for 8.4.1

declare 34 win {
    void TkWinSetHINSTANCE(HINSTANCE hInstance)
}
declare 35 win {
    int TkWinGetPlatformTheme(void)
}

# Exported through stub table since Tk 8.4.20/8.5.9

declare 36 win {
    LRESULT __stdcall TkWinChildProc(HWND hwnd,
	    UINT message, WPARAM wParam, LPARAM lParam)
}

declare 38 win {
    int TkpCmapStressed(Tk_Window tkwin, Colormap colormap)
}
declare 39 win {
    void TkpSync(Display *display)
}
declare 40 win {
    Window TkUnixContainerId(TkWindow *winPtr)
}
declare 41 win {
    int TkUnixDoOneXEvent(Tcl_Time *timePtr)
}
declare 42 win {
    void TkUnixSetMenubar(Tk_Window tkwin, Tk_Window menubar)
}
declare 43 win {
    void TkWmCleanup(TkDisplay *dispPtr)
}
declare 44 win {
    void TkSendCleanup(TkDisplay *dispPtr)
}
# only needed by tktest:
declare 45 win {
    int TkpTestsendCmd(void *clientData, Tcl_Interp *interp, Tcl_Size objc,
	    Tcl_Obj *const objv[])
}
declare 47 win {
    Tk_Window TkpGetCapture(void)
}

################################
# Aqua specific functions

declare 1 aqua {
    void TkAboutDlg(void)
}
declare 2 aqua {
    void TkGenerateActivateEvents(TkWindow *winPtr, int active)
}
declare 3 aqua {
    unsigned long TkpGetMS(void)
}
declare 4 aqua {
    void TkPointerDeadWindow(TkWindow *winPtr)
}
declare 5 aqua {
    void TkpSetCursor(TkpCursor cursor)
}
declare 6 aqua {
    int TkpScanWindowId(Tcl_Interp *interp, const char *string, Window *idPtr)
}
declare 7 aqua {
    int TkpWmSetState(TkWindow *winPtr, int state)
}
declare 8 aqua {
    unsigned int TkMacOSXButtonKeyState(void)
}
declare 9 aqua {
    void TkMacOSXClearMenubarActive(void)
}
declare 10 aqua {
    int TkMacOSXDispatchMenuEvent(int menuID, int index)
}
declare 11 aqua {
    void TkpSetCapture(TkWindow *winPtr)
}
declare 12 aqua {
    void TkMacOSXHandleTearoffMenu(void)
}
declare 14 aqua {
    int TkMacOSXDoHLEvent(void *theEvent)
}
declare 16 aqua {
    Window TkMacOSXGetXWindow(void *macWinPtr)
}
declare 17 aqua {
    int TkMacOSXGrowToplevel(void *whichWindow, XPoint start)
}
declare 18 aqua {
    void TkMacOSXHandleMenuSelect(short theMenu, unsigned short theItem,
	    int optionKeyPressed)
}
declare 21 aqua {
    void TkMacOSXInvalidateWindow(MacDrawable *macWin, int flag)
}
declare 23 aqua {
    void TkMacOSXMakeRealWindowExist(TkWindow *winPtr)
}
declare 24 aqua {
    void *TkMacOSXMakeStippleMap(Drawable d1, Drawable d2)
}
declare 25 aqua {
    void TkMacOSXMenuClick(void)
}
declare 27 aqua {
    int TkMacOSXResizable(TkWindow *winPtr)
}
declare 28 aqua {
    void TkMacOSXSetHelpMenuItemCount(void)
}
declare 29 aqua {
    void TkMacOSXSetScrollbarGrow(TkWindow *winPtr, int flag)
}
declare 31 aqua {
    void TkMacOSXSetUpGraphicsPort(GC gc, void *destPort)
}
declare 32 aqua {
    void TkMacOSXUpdateClipRgn(TkWindow *winPtr)
}
declare 34 aqua {
    int TkMacOSXUseMenuID(short macID)
}
declare 35 aqua {
    Region TkMacOSXVisableClipRgn(TkWindow *winPtr)
}
declare 36 aqua {
    void TkMacOSXWinBounds(TkWindow *winPtr, void *geometry)
}
declare 37 aqua {
    void TkMacOSXWindowOffset(void *wRef, int *xOffset, int *yOffset)
}
declare 38 aqua {
    int TkSetMacColor(unsigned long pixel, void *macColor)
}
declare 39 aqua {
    void TkSetWMName(TkWindow *winPtr, Tk_Uid titleUid)
}
declare 41 aqua {
    int TkMacOSXZoomToplevel(void *whichWindow, short zoomPart)
}
declare 42 aqua {
    Tk_Window Tk_TopCoordsToWindow(Tk_Window tkwin, int rootX, int rootY,
	    int *newX, int *newY)
}
declare 43 aqua {
    MacDrawable *TkMacOSXContainerId(TkWindow *winPtr)
}
declare 44 aqua {
    MacDrawable *TkMacOSXGetHostToplevel(TkWindow *winPtr)
}
declare 45 aqua {
    void TkMacOSXPreprocessMenu(void)
}
declare 46 aqua {
    int TkpIsWindowFloating(void *window)
}
declare 47 aqua {
    Tk_Window TkpGetCapture(void)
}
declare 49 aqua {
    Tk_Window TkMacOSXGetContainer(TkWindow *winPtr)
}
declare 50 aqua {
    int TkGenerateButtonEvent(int x, int y, Window window, unsigned int state)
}
declare 51 aqua {
    void TkGenWMDestroyEvent(Tk_Window tkwin)
}
declare 52 aqua {
    void TkMacOSXSetDrawingEnabled(TkWindow *winPtr, int flag)
}
# Made public as Tk_MacOSXGetNSWindowForDrawable
#declare 54 aqua {
#    void *TkMacOSXDrawable(Drawable drawable)
#}

##############################################################################

# Define the platform specific internal Xlib interfaces. These functions are
# only available on the designated platform.

interface tkIntXlib

################################
# X functions for Windows

declare 0 win {
    int XSetDashes(Display *display, GC gc, int dash_offset,
	    _Xconst char *dash_list, int n)
}
declare 1 win {
    XModifierKeymap *XGetModifierMapping(Display *d)
}
declare 2 win {
    XImage *XCreateImage(Display *d, Visual *v, unsigned int ui1, int i1,
	    int i2, char *cp, unsigned int ui2, unsigned int ui3, int i3,
	    int i4)
}
declare 3 win {
    XImage *XGetImage(Display *d, Drawable dr, int i1, int i2,
	    unsigned int ui1, unsigned int ui2, unsigned long ul, int i3)
}
declare 4 win {
    char *XGetAtomName(Display *d, Atom a)
}
declare 5 win {
    char *XKeysymToString(KeySym k)
}
declare 6 win {
    Colormap XCreateColormap(Display *d, Window w, Visual *v, int i)
}
declare 7 win {
    Cursor XCreatePixmapCursor(Display *d, Pixmap p1, Pixmap p2,
	    XColor *x1, XColor *x2, unsigned int ui1, unsigned int ui2)
}
declare 8 win {
    Cursor XCreateGlyphCursor(Display *d, Font f1, Font f2,
	    unsigned int ui1, unsigned int ui2, XColor _Xconst *x1,
	    XColor _Xconst *x2)
}
declare 9 win {
    GContext XGContextFromGC(GC g)
}
declare 10 win {
    XHostAddress *XListHosts(Display *d, int *i, Bool *b)
}
# second parameter was of type KeyCode
declare 11 win {
    KeySym XKeycodeToKeysym(Display *d, unsigned int k, int i)
}
declare 12 win {
    KeySym XStringToKeysym(_Xconst char *c)
}
declare 13 win {
    Window XRootWindow(Display *d, int i)
}
declare 14 win {
    XErrorHandler XSetErrorHandler(XErrorHandler x)
}
declare 15 win {
    Status XIconifyWindow(Display *d, Window w, int i)
}
declare 16 win {
    Status XWithdrawWindow(Display *d, Window w, int i)
}
declare 17 win {
    Status XGetWMColormapWindows(Display *d, Window w, Window **wpp, int *ip)
}
declare 18 win {
    Status XAllocColor(Display *d, Colormap c, XColor *xp)
}
declare 19 win {
    int XBell(Display *d, int i)
}
declare 20 win {
    int XChangeProperty(Display *d, Window w, Atom a1, Atom a2, int i1,
	    int i2, _Xconst unsigned char *c, int i3)
}
declare 21 win {
    int XChangeWindowAttributes(Display *d, Window w, unsigned long ul,
	    XSetWindowAttributes *x)
}
declare 22 win {
    int XClearWindow(Display *d, Window w)
}
declare 23 win {
    int XConfigureWindow(Display *d, Window w, unsigned int i,
	    XWindowChanges *x)
}
declare 24 win {
    int XCopyArea(Display *d, Drawable dr1, Drawable dr2, GC g, int i1,
	    int i2, unsigned int ui1, unsigned int ui2, int i3, int i4)
}
declare 25 win {
    int XCopyPlane(Display *d, Drawable dr1, Drawable dr2, GC g, int i1,
	    int i2, unsigned int ui1, unsigned int ui2,
	    int i3, int i4, unsigned long ul)
}
declare 26 win {
    Pixmap XCreateBitmapFromData(Display *display, Drawable d,
	    _Xconst char *data, unsigned int width, unsigned int height)
}
declare 27 win {
    int XDefineCursor(Display *d, Window w, Cursor c)
}
declare 28 win {
    int XDeleteProperty(Display *d, Window w, Atom a)
}
declare 29 win {
    int XDestroyWindow(Display *d, Window w)
}
declare 30 win {
    int XDrawArc(Display *d, Drawable dr, GC g, int i1, int i2,
	    unsigned int ui1, unsigned int ui2, int i3, int i4)
}
declare 31 win {
    int XDrawLines(Display *d, Drawable dr, GC g, XPoint *x, int i1, int i2)
}
declare 32 win {
    int XDrawRectangle(Display *d, Drawable dr, GC g, int i1, int i2,
	    unsigned int ui1, unsigned int ui2)
}
declare 33 win {
    int XFillArc(Display *d, Drawable dr, GC g, int i1, int i2,
	    unsigned int ui1, unsigned int ui2, int i3, int i4)
}
declare 34 win {
    int XFillPolygon(Display *d, Drawable dr, GC g, XPoint *x,
	    int i1, int i2, int i3)
}
declare 35 win {
    int XFillRectangles(Display *d, Drawable dr, GC g, XRectangle *x, int i)
}
declare 36 win {
    int XForceScreenSaver(Display *d, int i)
}
declare 37 win {
    int XFreeColormap(Display *d, Colormap c)
}
declare 38 win {
    int XFreeColors(Display *d, Colormap c,
	    unsigned long *ulp, int i, unsigned long ul)
}
declare 39 win {
    int XFreeCursor(Display *d, Cursor c)
}
declare 40 win {
    int XFreeModifiermap(XModifierKeymap *x)
}
declare 41 win {
    Status XGetGeometry(Display *d, Drawable dr, Window *w, int *i1,
	    int *i2, unsigned int *ui1, unsigned int *ui2, unsigned int *ui3,
	    unsigned int *ui4)
}
declare 42 win {
    int XGetInputFocus(Display *d, Window *w, int *i)
}
declare 43 win {
    int XGetWindowProperty(Display *d, Window w, Atom a1, long l1, long l2,
	    Bool b, Atom a2, Atom *ap, int *ip, unsigned long *ulp1,
	    unsigned long *ulp2, unsigned char **cpp)
}
declare 44 win {
    Status XGetWindowAttributes(Display *d, Window w, XWindowAttributes *x)
}
declare 45 win {
    int XGrabKeyboard(Display *d, Window w, Bool b, int i1, int i2, Time t)
}
declare 46 win {
    int XGrabPointer(Display *d, Window w1, Bool b, unsigned int ui,
	    int i1, int i2, Window w2, Cursor c, Time t)
}
declare 47 win {
    KeyCode XKeysymToKeycode(Display *d, KeySym k)
}
declare 48 win {
    Status XLookupColor(Display *d, Colormap c1, _Xconst char *c2,
	    XColor *x1, XColor *x2)
}
declare 49 win {
    int XMapWindow(Display *d, Window w)
}
declare 50 win {
    int XMoveResizeWindow(Display *d, Window w, int i1, int i2,
	    unsigned int ui1, unsigned int ui2)
}
declare 51 win {
    int XMoveWindow(Display *d, Window w, int i1, int i2)
}
declare 52 win {
    int XNextEvent(Display *d, XEvent *x)
}
declare 53 win {
    int XPutBackEvent(Display *d, XEvent *x)
}
declare 54 win {
    int XQueryColors(Display *d, Colormap c, XColor *x, int i)
}
declare 55 win {
    Bool XQueryPointer(Display *d, Window w1, Window *w2, Window *w3,
	    int *i1, int *i2, int *i3, int *i4, unsigned int *ui)
}
declare 56 win {
    Status XQueryTree(Display *d, Window w1, Window *w2, Window *w3,
	    Window **w4, unsigned int *ui)
}
declare 57 win {
    int XRaiseWindow(Display *d, Window w)
}
declare 58 win {
    int XRefreshKeyboardMapping(XMappingEvent *x)
}
declare 59 win {
    int XResizeWindow(Display *d, Window w, unsigned int ui1,
	    unsigned int ui2)
}
declare 60 win {
    int XSelectInput(Display *d, Window w, long l)
}
declare 61 win {
    Status XSendEvent(Display *d, Window w, Bool b, long l, XEvent *x)
}
declare 62 win {
    int XSetCommand(Display *d, Window w, char **c, int i)
}
declare 63 win {
    int XSetIconName(Display *d, Window w, _Xconst char *c)
}
declare 64 win {
    int XSetInputFocus(Display *d, Window w, int i, Time t)
}
declare 65 win {
    int XSetSelectionOwner(Display *d, Atom a, Window w, Time t)
}
declare 66 win {
    int XSetWindowBackground(Display *d, Window w, unsigned long ul)
}
declare 67 win {
    int XSetWindowBackgroundPixmap(Display *d, Window w, Pixmap p)
}
declare 68 win {
    int XSetWindowBorder(Display *d, Window w, unsigned long ul)
}
declare 69 win {
    int XSetWindowBorderPixmap(Display *d, Window w, Pixmap p)
}
declare 70 win {
    int XSetWindowBorderWidth(Display *d, Window w, unsigned int ui)
}
declare 71 win {
    int XSetWindowColormap(Display *d, Window w, Colormap c)
}
declare 72 win {
    Bool XTranslateCoordinates(Display *d, Window w1, Window w2, int i1,
	    int i2, int *i3, int *i4, Window *w3)
}
declare 73 win {
    int XUngrabKeyboard(Display *d, Time t)
}
declare 74 win {
    int XUngrabPointer(Display *d, Time t)
}
declare 75 win {
    int XUnmapWindow(Display *d, Window w)
}
declare 76 win {
    int XWindowEvent(Display *d, Window w, long l, XEvent *x)
}
declare 77 win {
    void XDestroyIC(XIC x)
}
declare 78 win {
    Bool XFilterEvent(XEvent *x, Window w)
}
declare 79 win {
    int XmbLookupString(XIC xi, XKeyPressedEvent *xk, char *c, int i,
	    KeySym *k, Status *s)
}
declare 80 win {
    int TkPutImage(unsigned long *colors, int ncolors, Display *display,
	    Drawable d, GC gc, XImage *image, int src_x, int src_y,
	    int dest_x, int dest_y, unsigned int width, unsigned int height)
}
declare 81 win {
    int XSetClipRectangles(Display *display, GC gc, int clip_x_origin,
	    int clip_y_origin, XRectangle rectangles[], int n, int ordering)
}
declare 82 win {
    Status XParseColor(Display *display, Colormap map,
          _Xconst char *spec, XColor *colorPtr)
}
declare 83 win {
    GC XCreateGC(Display *display, Drawable d,
	    unsigned long valuemask, XGCValues *values)
}
declare 84 win {
    int XFreeGC(Display *display, GC gc)
}
declare 85 win {
    Atom XInternAtom(Display *display, _Xconst char *atom_name,
	    Bool only_if_exists)
}
declare 86 win {
    int XSetBackground(Display *display, GC gc, unsigned long foreground)
}
declare 87 win {
    int XSetForeground(Display *display, GC gc, unsigned long foreground)
}
declare 88 win {
    int XSetClipMask(Display *display, GC gc, Pixmap pixmap)
}
declare 89 win {
    int XSetClipOrigin(Display *display, GC gc,
	    int clip_x_origin, int clip_y_origin)
}
declare 90 win {
    int XSetTSOrigin(Display *display, GC gc,
	    int ts_x_origin, int ts_y_origin)
}
declare 91 win {
    int XChangeGC(Display *d, GC gc, unsigned long mask, XGCValues *values)
}
declare 92 win {
    int XSetFont(Display *display, GC gc, Font font)
}
declare 93 win {
    int XSetArcMode(Display *display, GC gc, int arc_mode)
}
declare 94 win {
    int XSetStipple(Display *display, GC gc, Pixmap stipple)
}
declare 95 win {
    int XSetFillRule(Display *display, GC gc, int fill_rule)
}
declare 96 win {
    int XSetFillStyle(Display *display, GC gc, int fill_style)
}
declare 97 win {
    int XSetFunction(Display *display, GC gc, int function)
}
declare 98 win {
    int XSetLineAttributes(Display *display, GC gc, unsigned int line_width,
	    int line_style, int cap_style, int join_style)
}
declare 99 win {
    int _XInitImageFuncPtrs(XImage *image)
}
declare 100 win {
    XIC XCreateIC(XIM xim, ...)
}
declare 101 win {
    XVisualInfo *XGetVisualInfo(Display *display, long vinfo_mask,
	    XVisualInfo *vinfo_template, int *nitems_return)
}
declare 102 win {
    void XSetWMClientMachine(Display *display, Window w,
	    XTextProperty *text_prop)
}
declare 103 win {
    Status XStringListToTextProperty(char **list, int count,
	    XTextProperty *text_prop_return)
}
declare 104 win {
    int XDrawLine(Display *d, Drawable dr, GC g, int x1, int y1,
	    int x2, int y2)
}
declare 105 win {
    int XWarpPointer(Display *d, Window s, Window dw, int sx, int sy,
	    unsigned int sw, unsigned int sh, int dx, int dy)
}
declare 106 win {
    int XFillRectangle(Display *display, Drawable d, GC gc,
	    int x, int y, unsigned int width, unsigned int height)
}

# New in Tk 8.6
declare 107 win {
    int XFlush(Display *display)
}
declare 108 win {
    int XGrabServer(Display *display)
}
declare 109 win {
    int XUngrabServer(Display *display)
}
declare 110 win {
    int XFree(void *data)
}
declare 111 win {
    int XNoOp(Display *display)
}
declare 112 win {
    XAfterFunction XSynchronize(Display *display, Bool onoff)
}
declare 113 win {
    int XSync(Display *display, Bool discard)
}
declare 114 win {
    VisualID XVisualIDFromVisual(Visual *visual)
}

# For tktreectrl
declare 120 win {
    int XOffsetRegion(Region rgn, int dx, int dy)
}
declare 121 win {
    int XUnionRegion(Region srca, Region srcb, Region dr_return)
}

# For 3dcanvas
declare 122 win {
    Window XCreateWindow(Display *display, Window parent, int x, int y,
	    unsigned int width, unsigned int height,
	    unsigned int border_width, int depth, unsigned int clazz,
	    Visual *visual, unsigned long value_mask,
	    XSetWindowAttributes *attributes)
}

# Various, e.g. for stub-enabled BLT
declare 129 win {
    int XLowerWindow(Display *d, Window w)
}
declare 130 win {
    int XFillArcs(Display *d, Drawable dr, GC gc, XArc *a, int n)
}
declare 131 win {
    int XDrawArcs(Display *d, Drawable dr, GC gc, XArc *a, int n)
}
declare 132 win {
    int XDrawRectangles(Display *d, Drawable dr, GC gc, XRectangle *r, int n)
}
declare 133 win {
    int XDrawSegments(Display *d, Drawable dr, GC gc, XSegment *s, int n)
}
declare 134 win {
    int XDrawPoint(Display *d, Drawable dr, GC gc, int x, int y)
}
declare 135 win {
    int XDrawPoints(Display *d, Drawable dr, GC gc, XPoint *p, int n, int m)
}
declare 136 win {
    int XReparentWindow(Display *d, Window w, Window p, int x, int y)
}
declare 137 win {
    int XPutImage(Display *d, Drawable dr, GC gc, XImage *im,
	    int sx, int sy, int dx, int dy,
	    unsigned int w, unsigned int h)
}
declare 138 win {
    Region XPolygonRegion(XPoint *pts, int n, int rule)
}
declare 139 win {
    int XPointInRegion(Region rgn, int x, int y)
}
# For XIM
declare 140 win {
    XVaNestedList XVaCreateNestedList(int dummy, ...)
}
declare 141 win {
    char *XSetICValues(XIC xic, ...)
}
declare 142 win {
    char *XGetICValues(XIC xic, ...)
}
declare 143 win {
    void XSetICFocus(XIC xic)
}
declare 147 win {
    void XFreeFontSet(Display *display, XFontSet fontset)
}
declare 148 win {
    int XCloseIM(XIM im)
}
declare 149 win {
    Bool XRegisterIMInstantiateCallback(Display *dpy, struct _XrmHashBucketRec *rbd,
	    char *res_name, char *res_class, XIDProc callback, XPointer client_data)
}
declare 150 win {
    Bool XUnregisterIMInstantiateCallback(Display *dpy, struct _XrmHashBucketRec *rbd,
	    char *res_name, char *res_class, XIDProc callback, XPointer client_data)
}
declare 151 win {
    char *XSetLocaleModifiers(const char *modifier_list)
}
declare 152 win {
    XIM XOpenIM(Display *dpy, struct _XrmHashBucketRec *rdb, char *res_name,
	    char *res_class)
}
declare 153 win {
    char *XGetIMValues(XIM im, ...)
}
declare 154 win {
    char *XSetIMValues(XIM im, ...)
}
declare 155 win {
    XFontSet XCreateFontSet(Display *display, _Xconst char *base_font_name_list,
	    char ***missing_charset_list, int *missing_charset_count, char **def_string)
}
declare 156 win {
    void XFreeStringList(char **list)
}
declare 157 win {
    KeySym XkbKeycodeToKeysym(Display *d, unsigned int k, int g, int i)
}
declare 158 win {
    Display *XkbOpenDisplay(const char *name, int *ev_rtrn, int *err_rtrn,
	    int *major_rtrn, int *minor_rtrn, int *reason)
}

################################
# X functions for MacOSX

declare 0 macosx {
    int XSetDashes(Display *display, GC gc, int dash_offset,
	    _Xconst char *dash_list, int n)
}
declare 1 macosx {
    XModifierKeymap *XGetModifierMapping(Display *d)
}
declare 2 macosx {
    XImage *XCreateImage(Display *d, Visual *v, unsigned int ui1, int i1,
	    int i2, char *cp, unsigned int ui2, unsigned int ui3, int i3,
	    int i4)
}
declare 3 macosx {
    XImage *XGetImage(Display *d, Drawable dr, int i1, int i2,
	    unsigned int ui1, unsigned int ui2, unsigned long ul, int i3)
}
declare 4 macosx {
    char *XGetAtomName(Display *d, Atom a)
}
declare 5 macosx {
    char *XKeysymToString(KeySym k)
}
declare 6 macosx {
    Colormap XCreateColormap(Display *d, Window w, Visual *v, int i)
}
declare 7 macosx {
    Cursor XCreatePixmapCursor(Display *d, Pixmap p1, Pixmap p2,
	    XColor *x1, XColor *x2, unsigned int ui1, unsigned int ui2)
}
declare 8 macosx {
    Cursor XCreateGlyphCursor(Display *d, Font f1, Font f2,
	    unsigned int ui1, unsigned int ui2, XColor _Xconst *x1,
	    XColor _Xconst *x2)
}
declare 9 macosx {
    GContext XGContextFromGC(GC g)
}
declare 10 macosx {
    XHostAddress *XListHosts(Display *d, int *i, Bool *b)
}
# second parameter was of type KeyCode
declare 11 macosx {
    KeySym XKeycodeToKeysym(Display *d, unsigned int k, int i)
}
declare 12 macosx {
    KeySym XStringToKeysym(_Xconst char *c)
}
declare 13 macosx {
    Window XRootWindow(Display *d, int i)
}
declare 14 macosx {
    XErrorHandler XSetErrorHandler(XErrorHandler x)
}
declare 15 macosx {
    Status XIconifyWindow(Display *d, Window w, int i)
}
declare 16 macosx {
    Status XWithdrawWindow(Display *d, Window w, int i)
}
declare 17 macosx {
    Status XGetWMColormapWindows(Display *d, Window w, Window **wpp, int *ip)
}
declare 18 macosx {
    Status XAllocColor(Display *d, Colormap c, XColor *xp)
}
declare 19 macosx {
    int XBell(Display *d, int i)
}
declare 20 macosx {
    int XChangeProperty(Display *d, Window w, Atom a1, Atom a2, int i1,
	    int i2, _Xconst unsigned char *c, int i3)
}
declare 21 macosx {
    int XChangeWindowAttributes(Display *d, Window w, unsigned long ul,
	    XSetWindowAttributes *x)
}
declare 22 macosx {
    int XClearWindow(Display *d, Window w)
}
declare 23 macosx {
    int XConfigureWindow(Display *d, Window w, unsigned int i,
	    XWindowChanges *x)
}
declare 24 macosx {
    int XCopyArea(Display *d, Drawable dr1, Drawable dr2, GC g, int i1,
	    int i2, unsigned int ui1, unsigned int ui2, int i3, int i4)
}
declare 25 macosx {
    int XCopyPlane(Display *d, Drawable dr1, Drawable dr2, GC g, int i1,
	    int i2, unsigned int ui1, unsigned int ui2,
	    int i3, int i4, unsigned long ul)
}
declare 26 macosx {
    Pixmap XCreateBitmapFromData(Display *display, Drawable d,
	    _Xconst char *data, unsigned int width, unsigned int height)
}
declare 27 macosx {
    int XDefineCursor(Display *d, Window w, Cursor c)
}
declare 28 macosx {
    int XDeleteProperty(Display *d, Window w, Atom a)
}
declare 29 macosx {
    int XDestroyWindow(Display *d, Window w)
}
declare 30 macosx {
    int XDrawArc(Display *d, Drawable dr, GC g, int i1, int i2,
	    unsigned int ui1, unsigned int ui2, int i3, int i4)
}
declare 31 macosx {
    int XDrawLines(Display *d, Drawable dr, GC g, XPoint *x, int i1, int i2)
}
declare 32 macosx {
    int XDrawRectangle(Display *d, Drawable dr, GC g, int i1, int i2,
	    unsigned int ui1, unsigned int ui2)
}
declare 33 macosx {
    int XFillArc(Display *d, Drawable dr, GC g, int i1, int i2,
	    unsigned int ui1, unsigned int ui2, int i3, int i4)
}
declare 34 macosx {
    int XFillPolygon(Display *d, Drawable dr, GC g, XPoint *x,
	    int i1, int i2, int i3)
}
declare 35 macosx {
    int XFillRectangles(Display *d, Drawable dr, GC g, XRectangle *x, int i)
}
declare 36 macosx {
    int XForceScreenSaver(Display *d, int i)
}
declare 37 macosx {
    int XFreeColormap(Display *d, Colormap c)
}
declare 38 macosx {
    int XFreeColors(Display *d, Colormap c,
	    unsigned long *ulp, int i, unsigned long ul)
}
declare 39 macosx {
    int XFreeCursor(Display *d, Cursor c)
}
declare 40 macosx {
    int XFreeModifiermap(XModifierKeymap *x)
}
declare 41 macosx {
    Status XGetGeometry(Display *d, Drawable dr, Window *w, int *i1,
	    int *i2, unsigned int *ui1, unsigned int *ui2, unsigned int *ui3,
	    unsigned int *ui4)
}
declare 42 macosx {
    int XGetInputFocus(Display *d, Window *w, int *i)
}
declare 43 macosx {
    int XGetWindowProperty(Display *d, Window w, Atom a1, long l1, long l2,
	    Bool b, Atom a2, Atom *ap, int *ip, unsigned long *ulp1,
	    unsigned long *ulp2, unsigned char **cpp)
}
declare 44 macosx {
    Status XGetWindowAttributes(Display *d, Window w, XWindowAttributes *x)
}
declare 45 macosx {
    int XGrabKeyboard(Display *d, Window w, Bool b, int i1, int i2, Time t)
}
declare 46 macosx {
    int XGrabPointer(Display *d, Window w1, Bool b, unsigned int ui,
	    int i1, int i2, Window w2, Cursor c, Time t)
}
declare 47 macosx {
    KeyCode XKeysymToKeycode(Display *d, KeySym k)
}
declare 48 macosx {
    Status XLookupColor(Display *d, Colormap c1, _Xconst char *c2,
	    XColor *x1, XColor *x2)
}
declare 49 macosx {
    int XMapWindow(Display *d, Window w)
}
declare 50 macosx {
    int XMoveResizeWindow(Display *d, Window w, int i1, int i2,
	    unsigned int ui1, unsigned int ui2)
}
declare 51 macosx {
    int XMoveWindow(Display *d, Window w, int i1, int i2)
}
declare 52 macosx {
    int XNextEvent(Display *d, XEvent *x)
}
declare 53 macosx {
    int XPutBackEvent(Display *d, XEvent *x)
}
declare 54 macosx {
    int XQueryColors(Display *d, Colormap c, XColor *x, int i)
}
declare 55 macosx {
    Bool XQueryPointer(Display *d, Window w1, Window *w2, Window *w3,
	    int *i1, int *i2, int *i3, int *i4, unsigned int *ui)
}
declare 56 macosx {
    Status XQueryTree(Display *d, Window w1, Window *w2, Window *w3,
	    Window **w4, unsigned int *ui)
}
declare 57 macosx {
    int XRaiseWindow(Display *d, Window w)
}
declare 58 macosx {
    int XRefreshKeyboardMapping(XMappingEvent *x)
}
declare 59 macosx {
    int XResizeWindow(Display *d, Window w, unsigned int ui1,
	    unsigned int ui2)
}
declare 60 macosx {
    int XSelectInput(Display *d, Window w, long l)
}
declare 61 macosx {
    Status XSendEvent(Display *d, Window w, Bool b, long l, XEvent *x)
}
declare 62 macosx {
    int XSetCommand(Display *d, Window w, char **c, int i)
}
declare 63 macosx {
    int XSetIconName(Display *d, Window w, _Xconst char *c)
}
declare 64 macosx {
    int XSetInputFocus(Display *d, Window w, int i, Time t)
}
declare 65 macosx {
    int XSetSelectionOwner(Display *d, Atom a, Window w, Time t)
}
declare 66 macosx {
    int XSetWindowBackground(Display *d, Window w, unsigned long ul)
}
declare 67 macosx {
    int XSetWindowBackgroundPixmap(Display *d, Window w, Pixmap p)
}
declare 68 macosx {
    int XSetWindowBorder(Display *d, Window w, unsigned long ul)
}
declare 69 macosx {
    int XSetWindowBorderPixmap(Display *d, Window w, Pixmap p)
}
declare 70 macosx {
    int XSetWindowBorderWidth(Display *d, Window w, unsigned int ui)
}
declare 71 macosx {
    int XSetWindowColormap(Display *d, Window w, Colormap c)
}
declare 72 macosx {
    Bool XTranslateCoordinates(Display *d, Window w1, Window w2, int i1,
	    int i2, int *i3, int *i4, Window *w3)
}
declare 73 macosx {
    int XUngrabKeyboard(Display *d, Time t)
}
declare 74 macosx {
    int XUngrabPointer(Display *d, Time t)
}
declare 75 macosx {
    int XUnmapWindow(Display *d, Window w)
}
declare 76 macosx {
    int XWindowEvent(Display *d, Window w, long l, XEvent *x)
}
declare 77 macosx {
    void XDestroyIC(XIC x)
}
declare 78 macosx {
    Bool XFilterEvent(XEvent *x, Window w)
}
declare 79 macosx {
    int XmbLookupString(XIC xi, XKeyPressedEvent *xk, char *c, int i,
	    KeySym *k, Status *s)
}
declare 80 macosx {
    int TkPutImage(unsigned long *colors, int ncolors, Display *display,
	    Drawable d, GC gc, XImage *image, int src_x, int src_y,
	    int dest_x, int dest_y, unsigned int width, unsigned int height)
}
declare 81 macosx {
    int XSetClipRectangles(Display *display, GC gc, int clip_x_origin,
	    int clip_y_origin, XRectangle rectangles[], int n, int ordering)
}
declare 82 macosx {
    Status XParseColor(Display *display, Colormap map,
          _Xconst char *spec, XColor *colorPtr)
}
declare 83 macosx {
    GC XCreateGC(Display *display, Drawable d,
	    unsigned long valuemask, XGCValues *values)
}
declare 84 macosx {
    int XFreeGC(Display *display, GC gc)
}
declare 85 macosx {
    Atom XInternAtom(Display *display, _Xconst char *atom_name,
	    Bool only_if_exists)
}
declare 86 macosx {
    int XSetBackground(Display *display, GC gc, unsigned long foreground)
}
declare 87 macosx {
    int XSetForeground(Display *display, GC gc, unsigned long foreground)
}
declare 88 macosx {
    int XSetClipMask(Display *display, GC gc, Pixmap pixmap)
}
declare 89 macosx {
    int XSetClipOrigin(Display *display, GC gc,
	    int clip_x_origin, int clip_y_origin)
}
declare 90 macosx {
    int XSetTSOrigin(Display *display, GC gc,
	    int ts_x_origin, int ts_y_origin)
}
declare 91 macosx {
    int XChangeGC(Display *d, GC gc, unsigned long mask, XGCValues *values)
}
declare 92 macosx {
    int XSetFont(Display *display, GC gc, Font font)
}
declare 93 macosx {
    int XSetArcMode(Display *display, GC gc, int arc_mode)
}
declare 94 macosx {
    int XSetStipple(Display *display, GC gc, Pixmap stipple)
}
declare 95 macosx {
    int XSetFillRule(Display *display, GC gc, int fill_rule)
}
declare 96 macosx {
    int XSetFillStyle(Display *display, GC gc, int fill_style)
}
declare 97 macosx {
    int XSetFunction(Display *display, GC gc, int function)
}
declare 98 macosx {
    int XSetLineAttributes(Display *display, GC gc, unsigned int line_width,
	    int line_style, int cap_style, int join_style)
}
declare 99 macosx {
    int _XInitImageFuncPtrs(XImage *image)
}
declare 100 macosx {
    XIC XCreateIC(XIM xim, ...)
}
declare 101 macosx {
    XVisualInfo *XGetVisualInfo(Display *display, long vinfo_mask,
	    XVisualInfo *vinfo_template, int *nitems_return)
}
declare 102 macosx {
    void XSetWMClientMachine(Display *display, Window w,
	    XTextProperty *text_prop)
}
declare 103 macosx {
    Status XStringListToTextProperty(char **list, int count,
	    XTextProperty *text_prop_return)
}
declare 104 macosx {
    int XDrawLine(Display *d, Drawable dr, GC g, int x1, int y1,
	    int x2, int y2)
}
declare 105 macosx {
    int XWarpPointer(Display *d, Window s, Window dw, int sx, int sy,
	    unsigned int sw, unsigned int sh, int dx, int dy)
}
declare 106 macosx {
    int XFillRectangle(Display *display, Drawable d, GC gc,
	    int x, int y, unsigned int width, unsigned int height)
}

# New in Tk 8.6
declare 107 macosx {
    int XFlush(Display *display)
}
declare 108 macosx {
    int XGrabServer(Display *display)
}
declare 109 macosx {
    int XUngrabServer(Display *display)
}
declare 110 macosx {
    int XFree(void *data)
}
declare 111 macosx {
    int XNoOp(Display *display)
}
declare 112 macosx {
    XAfterFunction XSynchronize(Display *display, Bool onoff)
}
declare 113 macosx {
    int XSync(Display *display, Bool discard)
}
declare 114 macosx {
    VisualID XVisualIDFromVisual(Visual *visual)
}

# For tktreectrl
declare 120 macosx {
    int XOffsetRegion(Region rgn, int dx, int dy)
}
declare 121 macosx {
    int XUnionRegion(Region srca, Region srcb, Region dr_return)
}

# For 3dcanvas
declare 122 macosx {
    Window XCreateWindow(Display *display, Window parent, int x, int y,
	    unsigned int width, unsigned int height,
	    unsigned int border_width, int depth, unsigned int clazz,
	    Visual *visual, unsigned long value_mask,
	    XSetWindowAttributes *attributes)
}

# Various, e.g. for stub-enabled BLT
declare 129 macosx {
    int XLowerWindow(Display *d, Window w)
}
declare 130 macosx {
    int XFillArcs(Display *d, Drawable dr, GC gc, XArc *a, int n)
}
declare 131 macosx {
    int XDrawArcs(Display *d, Drawable dr, GC gc, XArc *a, int n)
}
declare 132 macosx {
    int XDrawRectangles(Display *d, Drawable dr, GC gc, XRectangle *r, int n)
}
declare 133 macosx {
    int XDrawSegments(Display *d, Drawable dr, GC gc, XSegment *s, int n)
}
declare 134 macosx {
    int XDrawPoint(Display *d, Drawable dr, GC gc, int x, int y)
}
declare 135 macosx {
    int XDrawPoints(Display *d, Drawable dr, GC gc, XPoint *p, int n, int m)
}
declare 136 macosx {
    int XReparentWindow(Display *d, Window w, Window p, int x, int y)
}
declare 137 macosx {
    int XPutImage(Display *d, Drawable dr, GC gc, XImage *im,
	    int sx, int sy, int dx, int dy,
	    unsigned int w, unsigned int h)
}
declare 138 macosx {
    Region XPolygonRegion(XPoint *pts, int n, int rule)
}
declare 139 macosx {
    int XPointInRegion(Region rgn, int x, int y)
}
# For XIM
declare 140 macosx {
    XVaNestedList XVaCreateNestedList(int dummy, ...)
}
declare 141 macosx {
    char *XSetICValues(XIC xic, ...)
}
declare 142 macosx {
    char *XGetICValues(XIC xic, ...)
}
declare 143 macosx {
    void XSetICFocus(XIC xic)
}
declare 147 macosx {
    void XFreeFontSet(Display *display, XFontSet fontset)
}
declare 148 macosx {
    int XCloseIM(XIM im)
}
declare 149 macosx {
    Bool XRegisterIMInstantiateCallback(Display *dpy, struct _XrmHashBucketRec *rbd,
	    char *res_name, char *res_class, XIDProc callback, XPointer client_data)
}
declare 150 macosx {
    Bool XUnregisterIMInstantiateCallback(Display *dpy, struct _XrmHashBucketRec *rbd,
	    char *res_name, char *res_class, XIDProc callback, XPointer client_data)
}
declare 151 macosx {
    char *XSetLocaleModifiers(const char *modifier_list)
}
declare 152 macosx {
    XIM XOpenIM(Display *dpy, struct _XrmHashBucketRec *rdb, char *res_name,
	    char *res_class)
}
declare 153 macosx {
    char *XGetIMValues(XIM im, ...)
}
declare 154 macosx {
    char *XSetIMValues(XIM im, ...)
}
declare 155 macosx {
    XFontSet XCreateFontSet(Display *display, _Xconst char *base_font_name_list,
	    char ***missing_charset_list, int *missing_charset_count, char **def_string)
}
declare 156 macosx {
    void XFreeStringList(char **list)
}
declare 157 macosx {
    KeySym XkbKeycodeToKeysym(Display *d, unsigned int k, int g, int i)
}
declare 158 macosx {
    Display *XkbOpenDisplay(const char *name, int *ev_rtrn, int *err_rtrn,
	    int *major_rtrn, int *minor_rtrn, int *reason)
}

# Local Variables:
# mode: tcl
# End:<|MERGE_RESOLUTION|>--- conflicted
+++ resolved
@@ -69,11 +69,7 @@
 }
 declare 13 {
     int TkCreateFrame(void *clientData, Tcl_Interp *interp,
-<<<<<<< HEAD
 	    Tcl_Size objc, Tcl_Obj *const objv[], int type, const char *appName)
-=======
-	    Tcl_Size argc, const char *const *argv, int toplevel, const char *appName)
->>>>>>> 90913ce1
 }
 declare 14 {
     Tk_Window TkCreateMainWindow(Tcl_Interp *interp,
