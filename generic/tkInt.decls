# tkInt.decls --
#
#	This file contains the declarations for all unsupported functions that
#	are exported by the Tk library. This file is used to generate the
#	tkIntDecls.h, tkIntPlatDecls.h, tkIntStub.c, and tkPlatStub.c files.
#
# Copyright (c) 1998-1999 by Scriptics Corporation.
# Copyright (c) 2007 Daniel A. Steffen <das@users.sourceforge.net>
#
# See the file "license.terms" for information on usage and redistribution
# of this file, and for a DISCLAIMER OF ALL WARRANTIES.

library tk

##############################################################################

# Define the unsupported generic interfaces.

interface tkInt
scspec EXTERN

# Declare each of the functions in the unsupported internal Tcl interface.
# These interfaces are allowed to changed between versions. Use at your own
# risk. Note that the position of functions should not be changed between
# versions to avoid gratuitous incompatibilities.

declare 0 {
    TkWindow *TkAllocWindow(TkDisplay *dispPtr, int screenNum,
	    TkWindow *parentPtr)
}
declare 1 {
    void TkBezierPoints(double control[], int numSteps, double *coordPtr)
}
declare 2 {
    void TkBezierScreenPoints(Tk_Canvas canvas, double control[],
	    int numSteps, XPoint *xPointPtr)
}
#
# Slot 3 unused (WAS: TkBindDeadWindow)
#
declare 4 {
    void TkBindEventProc(TkWindow *winPtr, XEvent *eventPtr)
}
declare 5 {
    void TkBindFree(TkMainInfo *mainPtr)
}
declare 6 {
    void TkBindInit(TkMainInfo *mainPtr)
}
declare 7 {
    void TkChangeEventWindow(XEvent *eventPtr, TkWindow *winPtr)
}
declare 8 {
    int TkClipInit(Tcl_Interp *interp, TkDisplay *dispPtr)
}
declare 9 {
    void TkComputeAnchor(Tk_Anchor anchor, Tk_Window tkwin, int padX, int padY,
	    int innerWidth, int innerHeight, int *xPtr, int *yPtr)
}
#
# Slot 10 unused (WAS: TkCopyAndGlobalEval)
# Slot 11 unused (WAS: TkCreateBindingProcedure)
#
declare 12 {
    TkCursor *TkCreateCursorFromData(Tk_Window tkwin,
	    const char *source, const char *mask, int width, int height,
	    int xHot, int yHot, XColor fg, XColor bg)
}
declare 13 {
    int TkCreateFrame(ClientData clientData, Tcl_Interp *interp,
	    int argc, const char *const *argv, int toplevel, const char *appName)
}
declare 14 {
    Tk_Window TkCreateMainWindow(Tcl_Interp *interp,
	    const char *screenName, const char *baseName)
}
declare 15 {
    Time TkCurrentTime(TkDisplay *dispPtr)
}
declare 16 {
    void TkDeleteAllImages(TkMainInfo *mainPtr)
}
declare 17 {
    void TkDoConfigureNotify(TkWindow *winPtr)
}
declare 18 {
    void TkDrawInsetFocusHighlight(Tk_Window tkwin, GC gc, int width,
	    Drawable drawable, int padding)
}
declare 19 {
    void TkEventDeadWindow(TkWindow *winPtr)
}
declare 20 {
    void TkFillPolygon(Tk_Canvas canvas, double *coordPtr, int numPoints,
	    Display *display, Drawable drawable, GC gc, GC outlineGC)
}
declare 21 {
    int TkFindStateNum(Tcl_Interp *interp, const char *option,
	    const TkStateMap *mapPtr, const char *strKey)
}
declare 22 {
    CONST86 char *TkFindStateString(const TkStateMap *mapPtr, int numKey)
}
declare 23 {
    void TkFocusDeadWindow(TkWindow *winPtr)
}
declare 24 {
    int TkFocusFilterEvent(TkWindow *winPtr, XEvent *eventPtr)
}
declare 25 {
    TkWindow *TkFocusKeyEvent(TkWindow *winPtr, XEvent *eventPtr)
}
declare 26 {
    void TkFontPkgInit(TkMainInfo *mainPtr)
}
declare 27 {
    void TkFontPkgFree(TkMainInfo *mainPtr)
}
declare 28 {
    void TkFreeBindingTags(TkWindow *winPtr)
}

# Name change only, TkFreeCursor in Tcl 8.0.x now TkpFreeCursor
declare 29 {
    void TkpFreeCursor(TkCursor *cursorPtr)
}
declare 30 {
    char *TkGetBitmapData(Tcl_Interp *interp, const char *string,
	    const char *fileName, int *widthPtr, int *heightPtr,
	    int *hotXPtr, int *hotYPtr)
}
declare 31 {
    void TkGetButtPoints(double p1[], double p2[],
	    double width, int project, double m1[], double m2[])
}
declare 32 {
    TkCursor *TkGetCursorByName(Tcl_Interp *interp,
	    Tk_Window tkwin, Tk_Uid string)
}
declare 33 {
    const char *TkGetDefaultScreenName(Tcl_Interp *interp,
	    const char *screenName)
}
declare 34 {
    TkDisplay *TkGetDisplay(Display *display)
}
declare 35 {
    int TkGetDisplayOf(Tcl_Interp *interp, int objc, Tcl_Obj *const objv[],
	    Tk_Window *tkwinPtr)
}
declare 36 {
    TkWindow *TkGetFocusWin(TkWindow *winPtr)
}
declare 37 {
    int TkGetInterpNames(Tcl_Interp *interp, Tk_Window tkwin)
}
declare 38 {
    int TkGetMiterPoints(double p1[], double p2[], double p3[],
	    double width, double m1[], double m2[])
}
declare 39 {
    void TkGetPointerCoords(Tk_Window tkwin, int *xPtr, int *yPtr)
}
declare 40 {
    void TkGetServerInfo(Tcl_Interp *interp, Tk_Window tkwin)
}
declare 41 {
    void TkGrabDeadWindow(TkWindow *winPtr)
}
declare 42 {
    int TkGrabState(TkWindow *winPtr)
}
declare 43 {
    void TkIncludePoint(Tk_Item *itemPtr, double *pointPtr)
}
declare 44 {
    void TkInOutEvents(XEvent *eventPtr, TkWindow *sourcePtr,
	    TkWindow *destPtr, int leaveType, int enterType,
	    Tcl_QueuePosition position)
}
declare 45 {
    void TkInstallFrameMenu(Tk_Window tkwin)
}
declare 46 {
    CONST86 char *TkKeysymToString(KeySym keysym)
}
declare 47 {
    int TkLineToArea(double end1Ptr[], double end2Ptr[], double rectPtr[])
}
declare 48 {
    double TkLineToPoint(double end1Ptr[], double end2Ptr[], double pointPtr[])
}
declare 49 {
    int TkMakeBezierCurve(Tk_Canvas canvas, double *pointPtr, int numPoints,
	    int numSteps, XPoint xPoints[], double dblPoints[])
}
declare 50 {
    void TkMakeBezierPostscript(Tcl_Interp *interp,
	    Tk_Canvas canvas, double *pointPtr, int numPoints)
}
declare 51 {
    void TkOptionClassChanged(TkWindow *winPtr)
}
declare 52 {
    void TkOptionDeadWindow(TkWindow *winPtr)
}
declare 53 {
    int TkOvalToArea(double *ovalPtr, double *rectPtr)
}
declare 54 {
    double TkOvalToPoint(double ovalPtr[],
	    double width, int filled, double pointPtr[])
}
declare 55 {
    int TkpChangeFocus(TkWindow *winPtr, int force)
}
declare 56 {
    void TkpCloseDisplay(TkDisplay *dispPtr)
}
declare 57 {
    void TkpClaimFocus(TkWindow *topLevelPtr, int force)
}
declare 58 {
    void TkpDisplayWarning(const char *msg, const char *title)
}
declare 59 {
    void TkpGetAppName(Tcl_Interp *interp, Tcl_DString *name)
}
declare 60 {
    TkWindow *TkpGetOtherWindow(TkWindow *winPtr)
}
declare 61 {
    TkWindow *TkpGetWrapperWindow(TkWindow *winPtr)
}
declare 62 {
    int TkpInit(Tcl_Interp *interp)
}
declare 63 {
    void TkpInitializeMenuBindings(Tcl_Interp *interp,
	    Tk_BindingTable bindingTable)
}
declare 64 {
    void TkpMakeContainer(Tk_Window tkwin)
}
declare 65 {
    void TkpMakeMenuWindow(Tk_Window tkwin, int transient)
}
declare 66 {
    Window TkpMakeWindow(TkWindow *winPtr, Window parent)
}
declare 67 {
    void TkpMenuNotifyToplevelCreate(Tcl_Interp *interp, const char *menuName)
}
declare 68 {
    TkDisplay *TkpOpenDisplay(const char *display_name)
}
declare 69 {
    int TkPointerEvent(XEvent *eventPtr, TkWindow *winPtr)
}
declare 70 {
    int TkPolygonToArea(double *polyPtr, int numPoints, double *rectPtr)
}
declare 71 {
    double TkPolygonToPoint(double *polyPtr, int numPoints, double *pointPtr)
}
declare 72 {
    int TkPositionInTree(TkWindow *winPtr, TkWindow *treePtr)
}
declare 73 {
    void TkpRedirectKeyEvent(TkWindow *winPtr, XEvent *eventPtr)
}
declare 74 {
    void TkpSetMainMenubar(Tcl_Interp *interp, Tk_Window tkwin, const char *menuName)
}
declare 75 {
    int TkpUseWindow(Tcl_Interp *interp, Tk_Window tkwin, const char *string)
}
#
# Slot 76 unused (WAS: TkpWindowWasRecentlyDeleted)
#
declare 77 {
    void TkQueueEventForAllChildren(TkWindow *winPtr, XEvent *eventPtr)
}
declare 78 {
    int TkReadBitmapFile(Display *display, Drawable d, const char *filename,
	    unsigned int *width_return, unsigned int *height_return,
	    Pixmap *bitmap_return, int *x_hot_return, int *y_hot_return)
}
declare 79 {
    int TkScrollWindow(Tk_Window tkwin, GC gc, int x, int y,
	    int width, int height, int dx, int dy, TkRegion damageRgn)
}
declare 80 {
    void TkSelDeadWindow(TkWindow *winPtr)
}
declare 81 {
    void TkSelEventProc(Tk_Window tkwin, XEvent *eventPtr)
}
declare 82 {
    void TkSelInit(Tk_Window tkwin)
}
declare 83 {
    void TkSelPropProc(XEvent *eventPtr)
}

# Exported publically as Tk_SetClassProcs in 8.4a2
#declare 84 {
#    void TkSetClassProcs(Tk_Window tkwin,
#	    TkClassProcs *procs, ClientData instanceData)
#}
declare 85 {
    void TkSetWindowMenuBar(Tcl_Interp *interp, Tk_Window tkwin,
	    const char *oldMenuName, const char *menuName)
}
declare 86 {
    KeySym TkStringToKeysym(const char *name)
}
declare 87 {
    int TkThickPolyLineToArea(double *coordPtr, int numPoints,
	    double width, int capStyle, int joinStyle, double *rectPtr)
}
declare 88 {
    void TkWmAddToColormapWindows(TkWindow *winPtr)
}
declare 89 {
    void TkWmDeadWindow(TkWindow *winPtr)
}
declare 90 {
    TkWindow *TkWmFocusToplevel(TkWindow *winPtr)
}
declare 91 {
    void TkWmMapWindow(TkWindow *winPtr)
}
declare 92 {
    void TkWmNewWindow(TkWindow *winPtr)
}
declare 93 {
    void TkWmProtocolEventProc(TkWindow *winPtr, XEvent *evenvPtr)
}
declare 94 {
    void TkWmRemoveFromColormapWindows(TkWindow *winPtr)
}
declare 95 {
    void TkWmRestackToplevel(TkWindow *winPtr, int aboveBelow,
	    TkWindow *otherPtr)
}
declare 96 {
    void TkWmSetClass(TkWindow *winPtr)
}
declare 97 {
    void TkWmUnmapWindow(TkWindow *winPtr)
}

# new for 8.1

declare 98 {
    Tcl_Obj *TkDebugBitmap(Tk_Window tkwin, const char *name)
}
declare 99 {
    Tcl_Obj *TkDebugBorder(Tk_Window tkwin, const char *name)
}
declare 100 {
    Tcl_Obj *TkDebugCursor(Tk_Window tkwin, const char *name)
}
declare 101 {
    Tcl_Obj *TkDebugColor(Tk_Window tkwin, const char *name)
}
declare 102 {
    Tcl_Obj *TkDebugConfig(Tcl_Interp *interp, Tk_OptionTable table)
}
declare 103 {
    Tcl_Obj *TkDebugFont(Tk_Window tkwin, const char *name)
}
declare 104 {
    int TkFindStateNumObj(Tcl_Interp *interp, Tcl_Obj *optionPtr,
	    const TkStateMap *mapPtr, Tcl_Obj *keyPtr)
}
declare 105 {
    Tcl_HashTable *TkGetBitmapPredefTable(void)
}
declare 106 {
    TkDisplay *TkGetDisplayList(void)
}
declare 107 {
    TkMainInfo *TkGetMainInfoList(void)
}
declare 108 {
    int TkGetWindowFromObj(Tcl_Interp *interp, Tk_Window tkwin,
	    Tcl_Obj *objPtr, Tk_Window *windowPtr)
}
declare 109 {
    CONST86 char *TkpGetString(TkWindow *winPtr, XEvent *eventPtr, Tcl_DString *dsPtr)
}
declare 110 {
    void TkpGetSubFonts(Tcl_Interp *interp, Tk_Font tkfont)
}
declare 111 {
    Tcl_Obj *TkpGetSystemDefault(Tk_Window tkwin,
	    const char *dbName, const char *className)
}
declare 112 {
    void TkpMenuThreadInit(void)
}
declare 113 {
    void TkClipBox(TkRegion rgn, XRectangle *rect_return)
}
declare 114 {
    TkRegion TkCreateRegion(void)
}
declare 115 {
    void TkDestroyRegion(TkRegion rgn)
}
declare 116 {
    void TkIntersectRegion(TkRegion sra, TkRegion srcb, TkRegion dr_return)
}
declare 117 {
    int TkRectInRegion(TkRegion rgn, int x, int y, unsigned int width,
	    unsigned int height)
}
declare 118 {
    void TkSetRegion(Display *display, GC gc, TkRegion rgn)
}
declare 119 {
    void TkUnionRectWithRegion(XRectangle *rect,
	    TkRegion src, TkRegion dr_return)
}
declare 121 aqua {
    Pixmap TkpCreateNativeBitmap(Display *display, const void *source)
}
declare 122 aqua {
    void TkpDefineNativeBitmaps(void)
}
declare 124 aqua {
    Pixmap TkpGetNativeAppBitmap(Display *display,
	    const char *name, int *width, int *height)
}
declare 135 {
    void TkpDrawHighlightBorder(Tk_Window tkwin, GC fgGC, GC bgGC,
        int highlightWidth, Drawable drawable)
}
declare 136 {
    void TkSetFocusWin(TkWindow *winPtr, int force)
}
declare 137 {
    void TkpSetKeycodeAndState(Tk_Window tkwin, KeySym keySym,
            XEvent *eventPtr)
}
declare 138 {
    KeySym TkpGetKeySym(TkDisplay *dispPtr, XEvent *eventPtr)
}
declare 139 {
    void TkpInitKeymapInfo(TkDisplay *dispPtr)
}
declare 140 {
    TkRegion TkPhotoGetValidRegion(Tk_PhotoHandle handle)
}
declare 141 {
    TkWindow **TkWmStackorderToplevel(TkWindow *parentPtr)
}
declare 142 {
    void TkFocusFree(TkMainInfo *mainPtr)
}
declare 143 {
    void TkClipCleanup(TkDisplay *dispPtr)
}
declare 144 {
    void TkGCCleanup(TkDisplay *dispPtr)
}
declare 145 {
    void TkSubtractRegion(TkRegion sra, TkRegion srcb, TkRegion dr_return)
}
declare 146 {
    void TkStylePkgInit(TkMainInfo *mainPtr)
}
declare 147 {
    void TkStylePkgFree(TkMainInfo *mainPtr)
}
declare 148 {
    Tk_Window TkToplevelWindowForCommand(Tcl_Interp *interp,
	    const char *cmdName)
}
declare 149 {
    const Tk_OptionSpec *TkGetOptionSpec(const char *name,
	    Tk_OptionTable optionTable)
}

# TIP#168
declare 150 {
    int TkMakeRawCurve(Tk_Canvas canvas, double *pointPtr, int numPoints,
	    int numSteps, XPoint xPoints[], double dblPoints[])
}
declare 151 {
    void TkMakeRawCurvePostscript(Tcl_Interp *interp,
	    Tk_Canvas canvas, double *pointPtr, int numPoints)
}
declare 152 {
    void TkpDrawFrame(Tk_Window tkwin, Tk_3DBorder border,
	    int highlightWidth, int borderWidth, int relief)
}
declare 153 {
    void TkCreateThreadExitHandler(Tcl_ExitProc *proc, ClientData clientData)
}
declare 154 {
    void TkDeleteThreadExitHandler(Tcl_ExitProc *proc, ClientData clientData)
}

# entries needed only by tktest:
declare 156 {
    int TkpTestembedCmd(ClientData clientData, Tcl_Interp *interp, int objc,
	    Tcl_Obj *const objv[])
}
declare 157 {
    int TkpTesttextCmd(ClientData dummy, Tcl_Interp *interp, int objc,
	    Tcl_Obj *const objv[])
}
declare 158 {
    int TkSelGetSelection(Tcl_Interp *interp, Tk_Window tkwin,
	    Atom selection, Atom target, Tk_GetSelProc *proc,
	    ClientData clientData)
}
declare 159 {
    int TkTextGetIndex(Tcl_Interp *interp, struct TkText *textPtr,
	    const char *string, struct TkTextIndex *indexPtr)
}
declare 160 {
    int TkTextIndexBackBytes(const struct TkText *textPtr,
	    const struct TkTextIndex *srcPtr, int count,
	    struct TkTextIndex *dstPtr)
}
declare 161 {
    int TkTextIndexForwBytes(const struct TkText *textPtr,
	    const struct TkTextIndex *srcPtr, int count,
	    struct TkTextIndex *dstPtr)
}
declare 162 {
    struct TkTextIndex *TkTextMakeByteIndex(TkTextBTree tree,
	    const struct TkText *textPtr, int lineIndex,
	    int byteIndex, struct TkTextIndex *indexPtr)
}
declare 163 {
    int TkTextPrintIndex(const struct TkText *textPtr,
	    const struct TkTextIndex *indexPtr, char *string)
}
declare 164 {
    struct TkTextSegment *TkTextSetMark(struct TkText *textPtr,
	    const char *name, struct TkTextIndex *indexPtr)
}
declare 165 {
    int TkTextXviewCmd(struct TkText *textPtr, Tcl_Interp *interp,
	    int objc, Tcl_Obj *const objv[])
}
declare 166 {
    void TkTextChanged(struct TkSharedText *sharedTextPtr,
	    struct TkText *textPtr, const struct TkTextIndex *index1Ptr,
	    const struct TkTextIndex *index2Ptr)
}
declare 167 {
    int	TkBTreeNumLines(TkTextBTree tree,
	    const struct TkText *textPtr)
}
declare 168 {
    void TkTextInsertDisplayProc(struct TkText *textPtr,
	    struct TkTextDispChunk *chunkPtr, int x, int y,
	    int height, int baseline, Display *display,
	    Drawable dst, int screenY)
}
# Next group of functions exposed due to [Bug 2768945].
declare 169 {
    int TkStateParseProc(ClientData clientData, Tcl_Interp *interp,
	    Tk_Window tkwin, const char *value, char *widgRec, int offset)
}
declare 170 {
    CONST86 char *TkStatePrintProc(ClientData clientData, Tk_Window tkwin,
	    char *widgRec, int offset, Tcl_FreeProc **freeProcPtr)
}
declare 171 {
    int TkCanvasDashParseProc(ClientData clientData, Tcl_Interp *interp,
	    Tk_Window tkwin, const char *value, char *widgRec, int offset)
}
declare 172 {
    CONST86 char *TkCanvasDashPrintProc(ClientData clientData, Tk_Window tkwin,
	    char *widgRec, int offset, Tcl_FreeProc **freeProcPtr)
}
declare 173 {
    int TkOffsetParseProc(ClientData clientData, Tcl_Interp *interp,
	    Tk_Window tkwin, const char *value, char *widgRec, int offset)
}
declare 174 {
    CONST86 char *TkOffsetPrintProc(ClientData clientData, Tk_Window tkwin,
	    char *widgRec, int offset, Tcl_FreeProc **freeProcPtr)
}
declare 175 {
    int TkPixelParseProc(ClientData clientData, Tcl_Interp *interp,
	    Tk_Window tkwin, const char *value, char *widgRec, int offset)
}
declare 176 {
    CONST86 char *TkPixelPrintProc(ClientData clientData, Tk_Window tkwin,
	    char *widgRec, int offset, Tcl_FreeProc **freeProcPtr)
}
declare 177 {
    int TkOrientParseProc(ClientData clientData, Tcl_Interp *interp,
	    Tk_Window tkwin, const char *value, char *widgRec, int offset)
}
declare 178 {
    CONST86 char *TkOrientPrintProc(ClientData clientData, Tk_Window tkwin,
	    char *widgRec, int offset, Tcl_FreeProc **freeProcPtr)
}
declare 179 {
    int TkSmoothParseProc(ClientData clientData, Tcl_Interp *interp,
	    Tk_Window tkwin, const char *value, char *widgRec, int offset)
}
declare 180 {
    CONST86 char *TkSmoothPrintProc(ClientData clientData, Tk_Window tkwin,
	    char *widgRec, int offset, Tcl_FreeProc **freeProcPtr)
}

# Angled text API, exposed for Emiliano Gavilán's RBC work.
declare 181 {
    void TkDrawAngledTextLayout(Display *display, Drawable drawable, GC gc,
	    Tk_TextLayout layout, int x, int y, double angle, int firstChar,
	    int lastChar)
}
declare 182 {
    void TkUnderlineAngledTextLayout(Display *display, Drawable drawable,
	    GC gc, Tk_TextLayout layout, int x, int y, double angle,
	    int underline)
}
declare 183 {
    int TkIntersectAngledTextLayout(Tk_TextLayout layout, int x, int y,
	    int width, int height, double angle)
}
declare 184 {
    void TkDrawAngledChars(Display *display,Drawable drawable, GC gc,
	    Tk_Font tkfont, const char *source, int numBytes, double x,
	    double y, double angle)
}

##############################################################################

# Define the platform specific internal Tcl interface. These functions are
# only available on the designated platform.

interface tkIntPlat

################################
# Unix specific functions

declare 0 x11 {
    void TkCreateXEventSource(void)
}
#
# Slot 1 unused (WAS: TkFreeWindowId)
# Slot 2 unused (WAS: TkInitXId)
#
declare 3 x11 {
    int TkpCmapStressed(Tk_Window tkwin, Colormap colormap)
}
declare 4 x11 {
    void TkpSync(Display *display)
}
declare 5 x11 {
    Window TkpContainerId(TkWindow *winPtr)
}
declare 6 x11 {
    int TkpDoOneXEvent(Tcl_Time *timePtr)
}
declare 7 x11 {
    void TkpSetMenubar(Tk_Window tkwin, Tk_Window menubar)
}
declare 8 x11 {
    int TkpScanWindowId(Tcl_Interp *interp, const char *string, Window *idPtr)
}
declare 9 x11 {
    void TkWmCleanup(TkDisplay *dispPtr)
}
declare 10 x11 {
    void TkSendCleanup(TkDisplay *dispPtr)
}
#
# Slot 11 unused (WAS: TkFreeXId)
#
declare 12 x11 {
    int TkpWmSetState(TkWindow *winPtr, int state)
}
# only needed by tktest:
declare 13 x11 {
    int TkpTestsendCmd(ClientData clientData, Tcl_Interp *interp, int objc,
	    Tcl_Obj *const objv[])
}

################################
# Windows specific functions

declare 0 win {
    char *TkAlignImageData(XImage *image, int alignment, int bitOrder)
}
declare 2 win {
    void TkGenerateActivateEvents(TkWindow *winPtr, int active)
}
declare 3 win {
    unsigned long TkpGetMS(void)
}
declare 4 win {
    void TkPointerDeadWindow(TkWindow *winPtr)
}
declare 5 win {
    void TkpPrintWindowId(char *buf, Window window)
}
declare 6 win {
    int TkpScanWindowId(Tcl_Interp *interp, const char *string, Window *idPtr)
}
declare 7 win {
    void TkpSetCapture(TkWindow *winPtr)
}
declare 8 win {
    void TkpSetCursor(TkpCursor cursor)
}
declare 9 win {
    int TkpWmSetState(TkWindow *winPtr, int state)
}
declare 10 win {
    void TkSetPixmapColormap(Pixmap pixmap, Colormap colormap)
}
declare 11 win {
    void TkWinCancelMouseTimer(void)
}
declare 12 win {
    void TkWinClipboardRender(TkDisplay *dispPtr, UINT format)
}
declare 13 win {
    LRESULT TkWinEmbeddedEventProc(HWND hwnd, UINT message,
	    WPARAM wParam, LPARAM lParam)
}
declare 14 win {
    void TkWinFillRect(HDC dc, int x, int y, int width, int height, int pixel)
}
declare 15 win {
    COLORREF TkWinGetBorderPixels(Tk_Window tkwin, Tk_3DBorder border,
	    int which)
}
declare 16 win {
    HDC TkWinGetDrawableDC(Display *display, Drawable d, TkWinDCState *state)
}
declare 17 win {
    int TkWinGetModifierState(void)
}
declare 18 win {
    HPALETTE TkWinGetSystemPalette(void)
}
declare 19 win {
    HWND TkWinGetWrapperWindow(Tk_Window tkwin)
}
declare 20 win {
    int TkWinHandleMenuEvent(HWND *phwnd, UINT *pMessage, WPARAM *pwParam,
	    LPARAM *plParam, LRESULT *plResult)
}
declare 21 win {
    int TkWinIndexOfColor(XColor *colorPtr)
}
declare 22 win {
    void TkWinReleaseDrawableDC(Drawable d, HDC hdc, TkWinDCState *state)
}
declare 23 win {
    LRESULT TkWinResendEvent(WNDPROC wndproc, HWND hwnd, XEvent *eventPtr)
}
declare 24 win {
    HPALETTE TkWinSelectPalette(HDC dc, Colormap colormap)
}
declare 25 win {
    void TkWinSetMenu(Tk_Window tkwin, HMENU hMenu)
}
declare 26 win {
    void TkWinSetWindowPos(HWND hwnd, HWND siblingHwnd, int pos)
}
declare 27 win {
    void TkWinWmCleanup(HINSTANCE hInstance)
}
declare 28 win {
    void TkWinXCleanup(ClientData clientData)
}
declare 29 win {
    void TkWinXInit(HINSTANCE hInstance)
}

# new for 8.1

declare 30 win {
    void TkWinSetForegroundWindow(TkWindow *winPtr)
}
declare 31 win {
    void TkWinDialogDebug(int debug)
}
declare 32 win {
    Tcl_Obj *TkWinGetMenuSystemDefault(Tk_Window tkwin,
	    const char *dbName, const char *className)
}
declare 33 win {
    int TkWinGetPlatformId(void)
}

# new for 8.4.1

declare 34 win {
    void TkWinSetHINSTANCE(HINSTANCE hInstance)
}
declare 35 win {
    int TkWinGetPlatformTheme(void)
}

# Exported through stub table since Tk 8.4.20/8.5.9

declare 36 win {
    LRESULT __stdcall TkWinChildProc(HWND hwnd,
	    UINT message, WPARAM wParam, LPARAM lParam)
}

# new for 8.4.20+/8.5.12+, Cygwin only
declare 37 win {
    void TkCreateXEventSource(void)
}
declare 38 win {
    int TkpCmapStressed(Tk_Window tkwin, Colormap colormap)
}
declare 39 win {
    void TkpSync(Display *display)
}
declare 40 win {
    Window TkpContainerId(TkWindow *winPtr)
}
declare 41 win {
    int TkpDoOneXEvent(Tcl_Time *timePtr)
}
declare 42 win {
    void TkpSetMenubar(Tk_Window tkwin, Tk_Window menubar)
}
declare 43 win {
    void TkWmCleanup(TkDisplay *dispPtr)
}
declare 44 win {
    void TkSendCleanup(TkDisplay *dispPtr)
}
# only needed by tktest:
declare 45 win {
    int TkpTestsendCmd(ClientData clientData, Tcl_Interp *interp, int objc,
	    Tcl_Obj *const objv[])
}

################################
# Aqua specific functions

declare 0 aqua {
    void TkGenerateActivateEvents(TkWindow *winPtr, int active)
}

# removed duplicates from tkInt table
#declare 1 aqua {
#    Pixmap TkpCreateNativeBitmap(Display *display, const void *source)
#}
#
#declare 2 aqua {
#    void TkpDefineNativeBitmaps(void)
#}

declare 3 aqua {
    void TkPointerDeadWindow(TkWindow *winPtr)
}
declare 4 aqua {
    void TkpSetCapture(TkWindow *winPtr)
}
declare 5 aqua {
    void TkpSetCursor(TkpCursor cursor)
}
declare 6 aqua {
    void TkpWmSetState(TkWindow *winPtr, int state)
}
declare 7 aqua {
    void TkAboutDlg(void)
}
declare 8 aqua {
    unsigned int TkMacOSXButtonKeyState(void)
}
declare 9 aqua {
    void TkMacOSXClearMenubarActive(void)
}
declare 10 aqua {
    int TkMacOSXDispatchMenuEvent(int menuID, int index)
}
declare 11 aqua {
    void TkMacOSXInstallCursor(int resizeOverride)
}
declare 12 aqua {
    void TkMacOSXHandleTearoffMenu(void)
}

# removed duplicate from tkPlat table(tk.decls)
#declare 13 aqua {
#    void TkMacOSXInvalClipRgns(TkWindow *winPtr)
#}

declare 14 aqua {
    int TkMacOSXDoHLEvent(void *theEvent)
}

# removed duplicate from tkPlat table(tk.decls)
#declare 15 aqua {
#    void *TkMacOSXGetDrawablePort(Drawable drawable)
#}

declare 16 aqua {
    Window TkMacOSXGetXWindow(void *macWinPtr)
}
declare 17 aqua {
    int TkMacOSXGrowToplevel(void *whichWindow, XPoint start)
}
declare 18 aqua {
    void TkMacOSXHandleMenuSelect(short theMenu, unsigned short theItem,
	    int optionKeyPressed)
}

# removed duplicates from tkPlat table(tk.decls)
#declare 19 aqua {
#    void TkMacOSXInitAppleEvents(Tcl_Interp *interp)
#}
#
#declare 20 aqua {
#    void TkMacOSXInitMenus(Tcl_Interp *interp)
#}

declare 21 aqua {
    void TkMacOSXInvalidateWindow(MacDrawable *macWin, int flag)
}
declare 22 aqua {
    int TkMacOSXIsCharacterMissing(Tk_Font tkfont, unsigned int searchChar)
}
declare 23 aqua {
    void TkMacOSXMakeRealWindowExist(TkWindow *winPtr)
}
declare 24 aqua {
    void *TkMacOSXMakeStippleMap(Drawable d1, Drawable d2)
}
declare 25 aqua {
    void TkMacOSXMenuClick(void)
}
declare 26 aqua {
    void TkMacOSXRegisterOffScreenWindow(Window window, void *portPtr)
}
declare 27 aqua {
    int TkMacOSXResizable(TkWindow *winPtr)
}
declare 28 aqua {
    void TkMacOSXSetHelpMenuItemCount(void)
}
declare 29 aqua {
    void TkMacOSXSetScrollbarGrow(TkWindow *winPtr, int flag)
}
declare 30 aqua {
    void TkMacOSXSetUpClippingRgn(Drawable drawable)
}
declare 31 aqua {
    void TkMacOSXSetUpGraphicsPort(GC gc, void *destPort)
}
declare 32 aqua {
    void TkMacOSXUpdateClipRgn(TkWindow *winPtr)
}
declare 33 aqua {
    void TkMacOSXUnregisterMacWindow(void *portPtr)
}
declare 34 aqua {
    int TkMacOSXUseMenuID(short macID)
}
declare 35 aqua {
    TkRegion TkMacOSXVisableClipRgn(TkWindow *winPtr)
}
declare 36 aqua {
    void TkMacOSXWinBounds(TkWindow *winPtr, void *geometry)
}
declare 37 aqua {
    void TkMacOSXWindowOffset(void *wRef, int *xOffset, int *yOffset)
}
declare 38 aqua {
    int TkSetMacColor(unsigned long pixel, void *macColor)
}
declare 39 aqua {
    void TkSetWMName(TkWindow *winPtr, Tk_Uid titleUid)
}
declare 40 aqua {
    void TkSuspendClipboard(void)
}
declare 41 aqua {
    int TkMacOSXZoomToplevel(void *whichWindow, short zoomPart)
}
declare 42 aqua {
    Tk_Window Tk_TopCoordsToWindow(Tk_Window tkwin, int rootX, int rootY,
	    int *newX, int *newY)
}
declare 43 aqua {
    MacDrawable *TkMacOSXContainerId(TkWindow *winPtr)
}
declare 44 aqua {
    MacDrawable *TkMacOSXGetHostToplevel(TkWindow *winPtr)
}
declare 45 aqua {
    void TkMacOSXPreprocessMenu(void)
}
declare 46 aqua {
    int TkpIsWindowFloating(void *window)
}
declare 47 aqua {
    Tk_Window TkMacOSXGetCapture(void)
}
declare 49 aqua {
    Window TkGetTransientMaster(TkWindow *winPtr)
}
declare 50 aqua {
    int TkGenerateButtonEvent(int x, int y, Window window, unsigned int state)
}
declare 51 aqua {
    void TkGenWMDestroyEvent(Tk_Window tkwin)
}
declare 52 aqua {
    void TkMacOSXSetDrawingEnabled(TkWindow *winPtr, int flag)
}

# removed duplicate from tkPlat table (tk.decls)
#declare 52 aqua {
#    void TkGenWMConfigureEvent(Tk_Window tkwin, int x, int y,
# 	    int width, int height, int flags)
#}

declare 53 aqua {
    unsigned long TkpGetMS(void)
}

# For Canvas3d, requested by Sean Woods
declare 54 aqua {
    void *TkMacOSXDrawable(Drawable drawable)
}
declare 55 aqua {
    int TkpScanWindowId(Tcl_Interp *interp, const char *string, Window *idPtr)
}

##############################################################################

# Define the platform specific internal Xlib interfaces. These functions are
# only available on the designated platform.

interface tkIntXlib

################################
# X functions for Windows

declare 0 win {
    int XSetDashes(Display *display, GC gc, int dash_offset,
	    _Xconst char *dash_list, int n)
}
declare 1 win {
    XModifierKeymap *XGetModifierMapping(Display *d)
}
declare 2 win {
    XImage *XCreateImage(Display *d, Visual *v, unsigned int ui1, int i1,
	    int i2, char *cp, unsigned int ui2, unsigned int ui3, int i3,
	    int i4)
}
declare 3 win {
    XImage *XGetImage(Display *d, Drawable dr, int i1, int i2,
	    unsigned int ui1, unsigned int ui2, unsigned long ul, int i3)
}
declare 4 win {
    char *XGetAtomName(Display *d, Atom a)
}
declare 5 win {
    char *XKeysymToString(KeySym k)
}
declare 6 win {
    Colormap XCreateColormap(Display *d, Window w, Visual *v, int i)
}
declare 7 win {
    Cursor XCreatePixmapCursor(Display *d, Pixmap p1, Pixmap p2,
	    XColor *x1, XColor *x2, unsigned int ui1, unsigned int ui2)
}
declare 8 win {
    Cursor XCreateGlyphCursor(Display *d, Font f1, Font f2,
	    unsigned int ui1, unsigned int ui2, XColor _Xconst *x1,
	    XColor _Xconst *x2)
}
declare 9 win {
    GContext XGContextFromGC(GC g)
}
declare 10 win {
    XHostAddress *XListHosts(Display *d, int *i, Bool *b)
}
# second parameter was of type KeyCode
declare 11 win {
    KeySym XKeycodeToKeysym(Display *d, unsigned int k, int i)
}
declare 12 win {
    KeySym XStringToKeysym(_Xconst char *c)
}
declare 13 win {
    Window XRootWindow(Display *d, int i)
}
declare 14 win {
    XErrorHandler XSetErrorHandler(XErrorHandler x)
}
declare 15 win {
    Status XIconifyWindow(Display *d, Window w, int i)
}
declare 16 win {
    Status XWithdrawWindow(Display *d, Window w, int i)
}
declare 17 win {
    Status XGetWMColormapWindows(Display *d, Window w, Window **wpp, int *ip)
}
declare 18 win {
    Status XAllocColor(Display *d, Colormap c, XColor *xp)
}
declare 19 win {
    int XBell(Display *d, int i)
}
declare 20 win {
    int XChangeProperty(Display *d, Window w, Atom a1, Atom a2, int i1,
	    int i2, _Xconst unsigned char *c, int i3)
}
declare 21 win {
    int XChangeWindowAttributes(Display *d, Window w, unsigned long ul,
	    XSetWindowAttributes *x)
}
declare 22 win {
    int XClearWindow(Display *d, Window w)
}
declare 23 win {
    int XConfigureWindow(Display *d, Window w, unsigned int i,
	    XWindowChanges *x)
}
declare 24 win {
    int XCopyArea(Display *d, Drawable dr1, Drawable dr2, GC g, int i1,
	    int i2, unsigned int ui1, unsigned int ui2, int i3, int i4)
}
declare 25 win {
    int XCopyPlane(Display *d, Drawable dr1, Drawable dr2, GC g, int i1,
	    int i2, unsigned int ui1, unsigned int ui2,
	    int i3, int i4, unsigned long ul)
}
declare 26 win {
    Pixmap XCreateBitmapFromData(Display *display, Drawable d,
	    _Xconst char *data, unsigned int width, unsigned int height)
}
declare 27 win {
    int XDefineCursor(Display *d, Window w, Cursor c)
}
declare 28 win {
    int XDeleteProperty(Display *d, Window w, Atom a)
}
declare 29 win {
    int XDestroyWindow(Display *d, Window w)
}
declare 30 win {
    int XDrawArc(Display *d, Drawable dr, GC g, int i1, int i2,
	    unsigned int ui1, unsigned int ui2, int i3, int i4)
}
declare 31 win {
    int XDrawLines(Display *d, Drawable dr, GC g, XPoint *x, int i1, int i2)
}
declare 32 win {
    int XDrawRectangle(Display *d, Drawable dr, GC g, int i1, int i2,
	    unsigned int ui1, unsigned int ui2)
}
declare 33 win {
    int XFillArc(Display *d, Drawable dr, GC g, int i1, int i2,
	    unsigned int ui1, unsigned int ui2, int i3, int i4)
}
declare 34 win {
    int XFillPolygon(Display *d, Drawable dr, GC g, XPoint *x,
	    int i1, int i2, int i3)
}
declare 35 win {
    int XFillRectangles(Display *d, Drawable dr, GC g, XRectangle *x, int i)
}
declare 36 win {
    int XForceScreenSaver(Display *d, int i)
}
declare 37 win {
    int XFreeColormap(Display *d, Colormap c)
}
declare 38 win {
    int XFreeColors(Display *d, Colormap c,
	    unsigned long *ulp, int i, unsigned long ul)
}
declare 39 win {
    int XFreeCursor(Display *d, Cursor c)
}
declare 40 win {
    int XFreeModifiermap(XModifierKeymap *x)
}
declare 41 win {
    Status XGetGeometry(Display *d, Drawable dr, Window *w, int *i1,
	    int *i2, unsigned int *ui1, unsigned int *ui2, unsigned int *ui3,
	    unsigned int *ui4)
}
declare 42 win {
    int XGetInputFocus(Display *d, Window *w, int *i)
}
declare 43 win {
    int XGetWindowProperty(Display *d, Window w, Atom a1, long l1, long l2,
	    Bool b, Atom a2, Atom *ap, int *ip, unsigned long *ulp1,
	    unsigned long *ulp2, unsigned char **cpp)
}
declare 44 win {
    Status XGetWindowAttributes(Display *d, Window w, XWindowAttributes *x)
}
declare 45 win {
    int XGrabKeyboard(Display *d, Window w, Bool b, int i1, int i2, Time t)
}
declare 46 win {
    int XGrabPointer(Display *d, Window w1, Bool b, unsigned int ui,
	    int i1, int i2, Window w2, Cursor c, Time t)
}
declare 47 win {
    KeyCode XKeysymToKeycode(Display *d, KeySym k)
}
declare 48 win {
    Status XLookupColor(Display *d, Colormap c1, _Xconst char *c2,
	    XColor *x1, XColor *x2)
}
declare 49 win {
    int XMapWindow(Display *d, Window w)
}
declare 50 win {
    int XMoveResizeWindow(Display *d, Window w, int i1, int i2,
	    unsigned int ui1, unsigned int ui2)
}
declare 51 win {
    int XMoveWindow(Display *d, Window w, int i1, int i2)
}
declare 52 win {
    int XNextEvent(Display *d, XEvent *x)
}
declare 53 win {
    int XPutBackEvent(Display *d, XEvent *x)
}
declare 54 win {
    int XQueryColors(Display *d, Colormap c, XColor *x, int i)
}
declare 55 win {
    Bool XQueryPointer(Display *d, Window w1, Window *w2, Window *w3,
	    int *i1, int *i2, int *i3, int *i4, unsigned int *ui)
}
declare 56 win {
    Status XQueryTree(Display *d, Window w1, Window *w2, Window *w3,
	    Window **w4, unsigned int *ui)
}
declare 57 win {
    int XRaiseWindow(Display *d, Window w)
}
declare 58 win {
    int XRefreshKeyboardMapping(XMappingEvent *x)
}
declare 59 win {
    int XResizeWindow(Display *d, Window w, unsigned int ui1,
	    unsigned int ui2)
}
declare 60 win {
    int XSelectInput(Display *d, Window w, long l)
}
declare 61 win {
    Status XSendEvent(Display *d, Window w, Bool b, long l, XEvent *x)
}
declare 62 win {
    int XSetCommand(Display *d, Window w, char **c, int i)
}
declare 63 win {
    int XSetIconName(Display *d, Window w, _Xconst char *c)
}
declare 64 win {
    int XSetInputFocus(Display *d, Window w, int i, Time t)
}
declare 65 win {
    int XSetSelectionOwner(Display *d, Atom a, Window w, Time t)
}
declare 66 win {
    int XSetWindowBackground(Display *d, Window w, unsigned long ul)
}
declare 67 win {
    int XSetWindowBackgroundPixmap(Display *d, Window w, Pixmap p)
}
declare 68 win {
    int XSetWindowBorder(Display *d, Window w, unsigned long ul)
}
declare 69 win {
    int XSetWindowBorderPixmap(Display *d, Window w, Pixmap p)
}
declare 70 win {
    int XSetWindowBorderWidth(Display *d, Window w, unsigned int ui)
}
declare 71 win {
    int XSetWindowColormap(Display *d, Window w, Colormap c)
}
declare 72 win {
    Bool XTranslateCoordinates(Display *d, Window w1, Window w2, int i1,
	    int i2, int *i3, int *i4, Window *w3)
}
declare 73 win {
    int XUngrabKeyboard(Display *d, Time t)
}
declare 74 win {
    int XUngrabPointer(Display *d, Time t)
}
declare 75 win {
    int XUnmapWindow(Display *d, Window w)
}
declare 76 win {
    int XWindowEvent(Display *d, Window w, long l, XEvent *x)
}
declare 77 win {
    void XDestroyIC(XIC x)
}
declare 78 win {
    Bool XFilterEvent(XEvent *x, Window w)
}
declare 79 win {
    int XmbLookupString(XIC xi, XKeyPressedEvent *xk, char *c, int i,
	    KeySym *k, Status *s)
}
declare 80 win {
    int TkPutImage(unsigned long *colors, int ncolors, Display *display,
	    Drawable d, GC gc, XImage *image, int src_x, int src_y,
	    int dest_x, int dest_y, unsigned int width, unsigned int height)
}
# This slot is reserved for use by the clipping rectangle patch:
#  declare 81 win {
#      XSetClipRectangles(Display *display, GC gc, int clip_x_origin,
#  	    int clip_y_origin, XRectangle rectangles[], int n, int ordering)
#  }

declare 82 win {
    Status XParseColor(Display *display, Colormap map,
          _Xconst char *spec, XColor *colorPtr)
}
declare 83 win {
    GC XCreateGC(Display *display, Drawable d,
	    unsigned long valuemask, XGCValues *values)
}
declare 84 win {
    int XFreeGC(Display *display, GC gc)
}
declare 85 win {
    Atom XInternAtom(Display *display, _Xconst char *atom_name,
	    Bool only_if_exists)
}
declare 86 win {
    int XSetBackground(Display *display, GC gc, unsigned long foreground)
}
declare 87 win {
    int XSetForeground(Display *display, GC gc, unsigned long foreground)
}
declare 88 win {
    int XSetClipMask(Display *display, GC gc, Pixmap pixmap)
}
declare 89 win {
    int XSetClipOrigin(Display *display, GC gc,
	    int clip_x_origin, int clip_y_origin)
}
declare 90 win {
    int XSetTSOrigin(Display *display, GC gc,
	    int ts_x_origin, int ts_y_origin)
}
declare 91 win {
    int XChangeGC(Display *d, GC gc, unsigned long mask, XGCValues *values)
}
declare 92 win {
    int XSetFont(Display *display, GC gc, Font font)
}
declare 93 win {
    int XSetArcMode(Display *display, GC gc, int arc_mode)
}
declare 94 win {
    int XSetStipple(Display *display, GC gc, Pixmap stipple)
}
declare 95 win {
    int XSetFillRule(Display *display, GC gc, int fill_rule)
}
declare 96 win {
    int XSetFillStyle(Display *display, GC gc, int fill_style)
}
declare 97 win {
    int XSetFunction(Display *display, GC gc, int function)
}
declare 98 win {
    int XSetLineAttributes(Display *display, GC gc, unsigned int line_width,
	    int line_style, int cap_style, int join_style)
}
declare 99 win {
    int _XInitImageFuncPtrs(XImage *image)
}
declare 100 win {
    XIC XCreateIC(XIM xim, ...)
}
declare 101 win {
    XVisualInfo *XGetVisualInfo(Display *display, long vinfo_mask,
	    XVisualInfo *vinfo_template, int *nitems_return)
}
declare 102 win {
    void XSetWMClientMachine(Display *display, Window w,
	    XTextProperty *text_prop)
}
declare 103 win {
    Status XStringListToTextProperty(char **list, int count,
	    XTextProperty *text_prop_return)
}
declare 104 win {
    int XDrawLine(Display *d, Drawable dr, GC g, int x1, int y1,
	    int x2, int y2)
}
declare 105 win {
    int XWarpPointer(Display *d, Window s, Window dw, int sx, int sy,
	    unsigned int sw, unsigned int sh, int dx, int dy)
}
declare 106 win {
    int XFillRectangle(Display *display, Drawable d, GC gc,
	    int x, int y, unsigned int width, unsigned int height)
}

# New in Tk 8.6
declare 107 win {
    int XFlush(Display *display)
}
declare 108 win {
    int XGrabServer(Display *display)
}
declare 109 win {
    int XUngrabServer(Display *display)
}
declare 110 win {
    int XFree(void *data)
}
declare 111 win {
    int XNoOp(Display *display)
}
declare 112 win {
    XAfterFunction XSynchronize(Display *display, Bool onoff)
}
declare 113 win {
    int XSync(Display *display, Bool discard)
}
declare 114 win {
    VisualID XVisualIDFromVisual(Visual *visual)
}

<<<<<<< HEAD
# For tkpath
declare 115 win {
    void *XGetAgg2D(Display *display, Drawable d)
}
declare 116 win {
    void *XCreateAgg2D(Display *display)
}
declare 117 win {
    void XDestroyAgg2D(Display *display, void *agg2d)
}
declare 118 win {
    int XGetFontFile(const char *family, int size, int isBold, int isItalic,
	    const char **nameRet, int *filesizeRet)
}
declare 119 win {
    void *XGetFTStream(const char *pathname, int size)
}

=======
>>>>>>> 1a65bef9
# For tktreectrl
declare 120 win {
    int XOffsetRegion(Region rgn, int dx, int dy)
}
declare 121 win {
    int XUnionRegion(Region srca, Region srcb, Region dr_return)
}

# For 3dcanvas
declare 122 win {
    Window XCreateWindow(Display *display, Window parent, int x, int y,
	    unsigned int width, unsigned int height,
	    unsigned int border_width, int depth, unsigned int clazz,
	    Visual *visual, unsigned long value_mask,
	    XSetWindowAttributes *attributes)
}
<<<<<<< HEAD
declare 123 win {
    int SdlTkGLXAvailable(Display *display)
}
declare 124 win {
    void *SdlTkGLXCreateContext(Display *display, Window w, Tk_Window tkwin)
}
declare 125 win {
    void SdlTkGLXDestroyContext(Display *display, Window w, void *ctx)
}
declare 126 win {
    void SdlTkGLXMakeCurrent(Display *display, Window w, void *ctx)
}
declare 127 win {
    void SdlTkGLXReleaseCurrent(Display *display, Window w, void *ctx)
}
declare 128 win {
    void SdlTkGLXSwapBuffers(Display *display, Window w)
}
=======
>>>>>>> 1a65bef9

# Various, e.g. for stub-enabled BLT
declare 129 win {
    int XLowerWindow(Display *d, Window w)
}
declare 130 win {
    int XFillArcs(Display *d, Drawable dr, GC gc, XArc *a, int n)
}
declare 131 win {
    int XDrawArcs(Display *d, Drawable dr, GC gc, XArc *a, int n)
}
declare 132 win {
    int XDrawRectangles(Display *d, Drawable dr, GC gc, XRectangle *r, int n)
}
declare 133 win {
    int XDrawSegments(Display *d, Drawable dr, GC gc, XSegment *s, int n)
}
declare 134 win {
    int XDrawPoint(Display *d, Drawable dr, GC gc, int x, int y)
}
declare 135 win {
    int XDrawPoints(Display *d, Drawable dr, GC gc, XPoint *p, int n, int m)
}
declare 136 win {
    int XReparentWindow(Display *d, Window w, Window p, int x, int y)
}
declare 137 win {
    int XPutImage(Display *d, Drawable dr, GC gc, XImage *im,
	    int sx, int sy, int dx, int dy,
	    unsigned int w, unsigned int h)
}

################################
# X functions for Aqua

declare 0 aqua {
    int XSetDashes(Display *display, GC gc, int dash_offset,
	    _Xconst char *dash_list, int n)
}
declare 1 aqua {
    XModifierKeymap *XGetModifierMapping(Display *d)
}
declare 2 aqua {
    XImage *XCreateImage(Display *d, Visual *v, unsigned int ui1, int i1,
	    int i2, char *cp, unsigned int ui2, unsigned int ui3, int i3,
	    int i4)
}
declare 3 aqua {
    XImage *XGetImage(Display *d, Drawable dr, int i1, int i2,
	    unsigned int ui1, unsigned int ui2, unsigned long ul, int i3)
}
declare 4 aqua {
    char *XGetAtomName(Display *d, Atom a)
}
declare 5 aqua {
    char *XKeysymToString(KeySym k)
}
declare 6 aqua {
    Colormap XCreateColormap(Display *d, Window w, Visual *v, int i)
}
declare 7 aqua {
    GContext XGContextFromGC(GC g)
}
declare 8 aqua {
    KeySym XKeycodeToKeysym(Display *d, KeyCode k, int i)
}
declare 9 aqua {
    KeySym XStringToKeysym(_Xconst char *c)
}
declare 10 aqua {
    Window XRootWindow(Display *d, int i)
}
declare 11 aqua {
    XErrorHandler XSetErrorHandler(XErrorHandler x)
}
declare 12 aqua {
    Status XAllocColor(Display *d, Colormap c, XColor *xp)
}
declare 13 aqua {
    int XBell(Display *d, int i)
}
declare 14 aqua {
    void XChangeProperty(Display *d, Window w, Atom a1, Atom a2, int i1,
	    int i2, _Xconst unsigned char *c, int i3)
}
declare 15 aqua {
    void XChangeWindowAttributes(Display *d, Window w, unsigned long ul,
	    XSetWindowAttributes *x)
}
declare 16 aqua {
    void XConfigureWindow(Display *d, Window w, unsigned int i,
	    XWindowChanges *x)
}
declare 17 aqua {
    void XCopyArea(Display *d, Drawable dr1, Drawable dr2, GC g, int i1,
	    int i2, unsigned int ui1, unsigned int ui2, int i3, int i4)
}
declare 18 aqua {
    void XCopyPlane(Display *d, Drawable dr1, Drawable dr2, GC g, int i1,
	    int i2, unsigned int ui1,
	    unsigned int ui2, int i3, int i4, unsigned long ul)
}
declare 19 aqua {
    Pixmap XCreateBitmapFromData(Display *display, Drawable d,
	    _Xconst char *data, unsigned int width, unsigned int height)
}
declare 20 aqua {
    int XDefineCursor(Display *d, Window w, Cursor c)
}
declare 21 aqua {
    void XDestroyWindow(Display *d, Window w)
}
declare 22 aqua {
    void XDrawArc(Display *d, Drawable dr, GC g, int i1, int i2,
	    unsigned int ui1, unsigned int ui2, int i3, int i4)
}
declare 23 aqua {
    int XDrawLines(Display *d, Drawable dr, GC g, XPoint *x, int i1, int i2)
}
declare 24 aqua {
    void XDrawRectangle(Display *d, Drawable dr, GC g, int i1, int i2,
	    unsigned int ui1, unsigned int ui2)
}
declare 25 aqua {
    void XFillArc(Display *d, Drawable dr, GC g, int i1, int i2,
	    unsigned int ui1, unsigned int ui2, int i3, int i4)
}
declare 26 aqua {
    void XFillPolygon(Display *d, Drawable dr, GC g, XPoint *x,
	    int i1, int i2, int i3)
}
declare 27 aqua {
    int XFillRectangles(Display *d, Drawable dr, GC g, XRectangle *x, int i)
}
declare 28 aqua {
    int XFreeColormap(Display *d, Colormap c)
}
declare 29 aqua {
    int XFreeColors(Display *d, Colormap c,
	    unsigned long *ulp, int i, unsigned long ul)
}
declare 30 aqua {
    int XFreeModifiermap(XModifierKeymap *x)
}
declare 31 aqua {
    Status XGetGeometry(Display *d, Drawable dr, Window *w, int *i1,
	    int *i2, unsigned int *ui1, unsigned int *ui2, unsigned int *ui3,
	    unsigned int *ui4)
}
declare 32 aqua {
    int XGetWindowProperty(Display *d, Window w, Atom a1, long l1, long l2,
	    Bool b, Atom a2, Atom *ap, int *ip, unsigned long *ulp1,
	    unsigned long *ulp2, unsigned char **cpp)
}
declare 33 aqua {
    int XGrabKeyboard(Display *d, Window w, Bool b, int i1, int i2, Time t)
}
declare 34 aqua {
    int XGrabPointer(Display *d, Window w1, Bool b, unsigned int ui,
	    int i1, int i2, Window w2, Cursor c, Time t)
}
declare 35 aqua {
    KeyCode XKeysymToKeycode(Display *d, KeySym k)
}
declare 36 aqua {
    void XMapWindow(Display *d, Window w)
}
declare 37 aqua {
    void XMoveResizeWindow(Display *d, Window w, int i1, int i2,
	    unsigned int ui1, unsigned int ui2)
}
declare 38 aqua {
    void XMoveWindow(Display *d, Window w, int i1, int i2)
}
declare 39 aqua {
    Bool XQueryPointer(Display *d, Window w1, Window *w2, Window *w3,
	    int *i1, int *i2, int *i3, int *i4, unsigned int *ui)
}
declare 40 aqua {
    void XRaiseWindow(Display *d, Window w)
}
declare 41 aqua {
    void XRefreshKeyboardMapping(XMappingEvent *x)
}
declare 42 aqua {
    void XResizeWindow(Display *d, Window w, unsigned int ui1,
	    unsigned int ui2)
}
declare 43 aqua {
    void XSelectInput(Display *d, Window w, long l)
}
declare 44 aqua {
    Status XSendEvent(Display *d, Window w, Bool b, long l, XEvent *x)
}
declare 45 aqua {
    void XSetIconName(Display *d, Window w, _Xconst char *c)
}
declare 46 aqua {
    void XSetInputFocus(Display *d, Window w, int i, Time t)
}
declare 47 aqua {
    int XSetSelectionOwner(Display *d, Atom a, Window w, Time t)
}
declare 48 aqua {
    void XSetWindowBackground(Display *d, Window w, unsigned long ul)
}
declare 49 aqua {
    void XSetWindowBackgroundPixmap(Display *d, Window w, Pixmap p)
}
declare 50 aqua {
    void XSetWindowBorder(Display *d, Window w, unsigned long ul)
}
declare 51 aqua {
    void XSetWindowBorderPixmap(Display *d, Window w, Pixmap p)
}
declare 52 aqua {
    void XSetWindowBorderWidth(Display *d, Window w, unsigned int ui)
}
declare 53 aqua {
    void XSetWindowColormap(Display *d, Window w, Colormap c)
}
declare 54 aqua {
    void XUngrabKeyboard(Display *d, Time t)
}
declare 55 aqua {
    int XUngrabPointer(Display *d, Time t)
}
declare 56 aqua {
    void XUnmapWindow(Display *d, Window w)
}
declare 57 aqua {
    int TkPutImage(unsigned long *colors, int ncolors, Display *display,
	    Drawable d, GC gc, XImage *image, int src_x, int src_y,
	    int dest_x, int dest_y, unsigned int width, unsigned int height)
}
declare 58 aqua {
    Status XParseColor(Display *display, Colormap map,
          _Xconst char *spec, XColor *colorPtr)
}
declare 59 aqua {
    GC XCreateGC(Display *display, Drawable d,
	    unsigned long valuemask, XGCValues *values)
}
declare 60 aqua {
    int XFreeGC(Display *display, GC gc)
}
declare 61 aqua {
    Atom XInternAtom(Display *display, _Xconst char *atom_name,
	    Bool only_if_exists)
}
declare 62 aqua {
    int XSetBackground(Display *display, GC gc, unsigned long foreground)
}
declare 63 aqua {
    int XSetForeground(Display *display, GC gc, unsigned long foreground)
}
declare 64 aqua {
    int XSetClipMask(Display *display, GC gc, Pixmap pixmap)
}
declare 65 aqua {
    int XSetClipOrigin(Display *display, GC gc,
	    int clip_x_origin, int clip_y_origin)
}
declare 66 aqua {
    int XSetTSOrigin(Display *display, GC gc,
	    int ts_x_origin, int ts_y_origin)
}
declare 67 aqua {
    int XChangeGC(Display *d, GC gc, unsigned long mask, XGCValues *values)
}
declare 68 aqua {
    int XSetFont(Display *display, GC gc, Font font)
}
declare 69 aqua {
    int XSetArcMode(Display *display, GC gc, int arc_mode)
}
declare 70 aqua {
    int XSetStipple(Display *display, GC gc, Pixmap stipple)
}
declare 71 aqua {
    int XSetFillRule(Display *display, GC gc, int fill_rule)
}
declare 72 aqua {
    int XSetFillStyle(Display *display, GC gc, int fill_style)
}
declare 73 aqua {
    int XSetFunction(Display *display, GC gc, int function)
}
declare 74 aqua {
    int XSetLineAttributes(Display *display, GC gc, unsigned int line_width,
	    int line_style, int cap_style, int join_style)
}
declare 75 aqua {
    int _XInitImageFuncPtrs(XImage *image)
}
declare 76 aqua {
    XIC XCreateIC(void)
}
declare 77 aqua {
    XVisualInfo *XGetVisualInfo(Display *display, long vinfo_mask,
	    XVisualInfo *vinfo_template, int *nitems_return)
}
declare 78 aqua {
    void XSetWMClientMachine(Display *display, Window w,
	    XTextProperty *text_prop)
}
declare 79 aqua {
    Status XStringListToTextProperty(char **list, int count,
	    XTextProperty *text_prop_return)
}
declare 80 aqua {
    int XDrawSegments(Display *display, Drawable d, GC gc,
	    XSegment *segments, int nsegments)
}
declare 81 aqua {
    void XForceScreenSaver(Display *display, int mode)
}
declare 82 aqua {
    int XDrawLine(Display *d, Drawable dr, GC g, int x1, int y1,
	    int x2, int y2)
}
declare 83 aqua {
    int XFillRectangle(Display *display, Drawable d, GC gc,
	    int x, int y, unsigned int width, unsigned int height)
}
declare 84 aqua {
    void XClearWindow(Display *d, Window w)
}
declare 85 aqua {
    int XDrawPoint(Display *display, Drawable d, GC gc, int x, int y)
}
declare 86 aqua {
    int XDrawPoints(Display *display, Drawable d, GC gc, XPoint *points,
	    int npoints, int mode)
}
declare 87 aqua {
    int XWarpPointer(Display *display, Window src_w, Window dest_w,
	    int src_x, int src_y, unsigned int src_width,
	    unsigned int src_height, int dest_x, int dest_y)
}
declare 88 aqua {
    void XQueryColor(Display *display, Colormap colormap, XColor *def_in_out)
}
declare 89 aqua {
    void XQueryColors(Display *display, Colormap colormap,
	    XColor *defs_in_out, int ncolors)
}
declare 90 aqua {
    Status XQueryTree(Display *d, Window w1, Window *w2, Window *w3,
	    Window **w4, unsigned int *ui)
}
declare 91 aqua {
    int XSync(Display *display, Bool flag)
}

# Local Variables:
# mode: tcl
# End:<|MERGE_RESOLUTION|>--- conflicted
+++ resolved
@@ -1449,7 +1449,6 @@
     VisualID XVisualIDFromVisual(Visual *visual)
 }
 
-<<<<<<< HEAD
 # For tkpath
 declare 115 win {
     void *XGetAgg2D(Display *display, Drawable d)
@@ -1468,8 +1467,6 @@
     void *XGetFTStream(const char *pathname, int size)
 }
 
-=======
->>>>>>> 1a65bef9
 # For tktreectrl
 declare 120 win {
     int XOffsetRegion(Region rgn, int dx, int dy)
@@ -1486,7 +1483,6 @@
 	    Visual *visual, unsigned long value_mask,
 	    XSetWindowAttributes *attributes)
 }
-<<<<<<< HEAD
 declare 123 win {
     int SdlTkGLXAvailable(Display *display)
 }
@@ -1505,8 +1501,6 @@
 declare 128 win {
     void SdlTkGLXSwapBuffers(Display *display, Window w)
 }
-=======
->>>>>>> 1a65bef9
 
 # Various, e.g. for stub-enabled BLT
 declare 129 win {
