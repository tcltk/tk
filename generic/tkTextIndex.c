--- conflicted
+++ resolved
@@ -861,7 +861,7 @@
     const TkTextIndex *indexPtr,
     const TkText *textPtr)	/* we want the line number belonging to this peer, can be NULL */
 {
-    TkSizeT epoch;
+    Tcl_Size epoch;
     int32_t *lineNo;
 
     assert(indexPtr->tree);
@@ -1506,32 +1506,7 @@
 	}
     }
 
-<<<<<<< HEAD
     return TkTextIndexGetByteIndex(indexPtr1) == TkTextIndexGetByteIndex(indexPtr2);
-=======
-static void
-DupTextIndexInternalRep(
-    Tcl_Obj *srcPtr,		/* TextIndex obj with internal rep to copy. */
-    Tcl_Obj *copyPtr)		/* TextIndex obj with internal rep to set. */
-{
-    Tcl_Size epoch;
-    TkTextIndex *dupIndexPtr, *indexPtr;
-
-    dupIndexPtr = (TkTextIndex *)ckalloc(sizeof(TkTextIndex));
-    indexPtr = GET_TEXTINDEX(srcPtr);
-    epoch = GET_INDEXEPOCH(srcPtr);
-
-    dupIndexPtr->tree = indexPtr->tree;
-    dupIndexPtr->linePtr = indexPtr->linePtr;
-    dupIndexPtr->byteIndex = indexPtr->byteIndex;
-    dupIndexPtr->textPtr = indexPtr->textPtr;
-    if (dupIndexPtr->textPtr != NULL) {
-	dupIndexPtr->textPtr->refCount++;
-    }
-    SET_TEXTINDEX(copyPtr, dupIndexPtr);
-    SET_INDEXEPOCH(copyPtr, epoch);
-    copyPtr->typePtr = &tkTextIndexType;
->>>>>>> 5681e1e0
 }
  
@@ -1652,17 +1627,9 @@
 	return 1;
     }
 
-<<<<<<< HEAD
     if (indexPtr->priv.byteIndex == -1) {
 	(void) TkTextIndexGetByteIndex(indexPtr);
     }
-=======
-    if (objPtr->typePtr == &tkTextIndexType) {
-	Tcl_Size epoch;
-
-	indexPtr = GET_TEXTINDEX(objPtr);
-	epoch = GET_INDEXEPOCH(objPtr);
->>>>>>> 5681e1e0
 
     if (byteOffset > 0) {
 	if ((indexPtr->priv.byteIndex += byteOffset) > FindEndByteIndex(indexPtr)) {
@@ -2081,22 +2048,13 @@
 static TkTextSegment *
 IndexToSeg(
     const TkTextIndex *indexPtr,/* Text index. */
-<<<<<<< HEAD
     int *offsetPtr)		/* Where to store offset within segment, or NULL if offset isn't
     				 * wanted. */
-=======
-    Tcl_Size *offsetPtr)		/* Where to store offset within segment, or
-				 * NULL if offset isn't wanted. */
->>>>>>> 5681e1e0
 {
     TkTextSection *sectionPtr;
     TkTextSegment *segPtr;
-<<<<<<< HEAD
     TkTextLine *linePtr;
     int index;
-=======
-    Tcl_Size offset;
->>>>>>> 5681e1e0
 
     assert(indexPtr->priv.byteIndex >= 0);
     assert(indexPtr->priv.byteIndex < indexPtr->priv.linePtr->size);
@@ -2693,104 +2651,7 @@
     Tcl_ResetResult(interp);
     Tcl_SetObjResult(interp, Tcl_ObjPrintf("bad text index \"%s\"", string));
     Tcl_SetErrorCode(interp, "TK", "TEXT", "BAD_INDEX", NULL);
-<<<<<<< HEAD
     return 0;
-=======
-    return TCL_ERROR;
-}
--
-/*
- *---------------------------------------------------------------------------
- *
- * TkTextIndexAdjustToStartEnd --
- *
- *      Adjust indexPtr to the -startline/-endline range, or just check
- *      if indexPtr is out of this range.
- *
- * Results:
- *	The return value is a standard Tcl return result. If check is true,
- *      return TCL_ERROR if indexPtr is outside the -startline/-endline
- *      range (indexPtr is not modified).
- *      If check is false, adjust indexPtr to -startline/-endline.
- *
- * Side effects:
- *	None.
- *
- *---------------------------------------------------------------------------
- */
-
-int
-TkTextIndexAdjustToStartEnd(
-    TkText *textPtr,
-    TkTextIndex *indexPtr,  /* Pointer to index. */
-    int check)		    /* 1 means only check indexPtr against
-			     * the -startline/-endline range
-			     * 0 means adjust to this range */
-{
-    int bound;
-    TkTextIndex indexBound;
-
-    if (!textPtr) {
-	return TCL_OK;
-    }
-    if (textPtr->start != NULL) {
-	bound = TkBTreeLinesTo(NULL, textPtr->start);
-	TkTextMakeByteIndex(textPtr->sharedTextPtr->tree, NULL, bound, 0,
-		&indexBound);
-	if (TkTextIndexCmp(indexPtr, &indexBound) < 0) {
-	    if (check) {
-		return TCL_ERROR;
-	    }
-	    TkTextMakeByteIndex(textPtr->sharedTextPtr->tree, NULL, bound, 0,
-		    indexPtr);
-	}
-    }
-    if (textPtr->end != NULL) {
-	bound = TkBTreeLinesTo(NULL, textPtr->end);
-	TkTextMakeByteIndex(textPtr->sharedTextPtr->tree, NULL, bound, 0,
-		&indexBound);
-	if (TkTextIndexCmp(indexPtr, &indexBound) > 0) {
-	    if (check) {
-		return TCL_ERROR;
-	    }
-	    TkTextMakeByteIndex(textPtr->sharedTextPtr->tree, NULL, bound, 0,
-		    indexPtr);
-	}
-    }
-    return TCL_OK;
-}
--
-/*
- *---------------------------------------------------------------------------
- *
- * TkTextPrintIndex --
- *
- *	This function generates a string description of an index, suitable for
- *	reading in again later.
- *
- * Results:
- *	The characters pointed to by string are modified. Returns the number
- *	of characters in the string.
- *
- * Side effects:
- *	None.
- *
- *---------------------------------------------------------------------------
- */
-
-Tcl_Size
-TkTextPrintIndex(
-    const TkText *textPtr,
-    const TkTextIndex *indexPtr,/* Pointer to index. */
-    char *string)		/* Place to store the position. Must have at
-				 * least TK_POS_CHARS characters. */
-{
-    TkTextSegment *segPtr;
-    TkTextLine *linePtr;
-    int numBytes, charIndex;
->>>>>>> 5681e1e0
 
     /*
      *-------------------------------------------------------------------
@@ -3308,21 +3169,12 @@
 {
     TkTextLine *linePtr;
     TkTextSegment *segPtr;
-<<<<<<< HEAD
     TkTextSegment *endPtr;
     TkSharedText *sharedTextPtr;
     int byteOffset;
     int checkElided;
     int trimmed;
     int skipSpaces;
-=======
-    TkTextElideInfo *infoPtr = NULL;
-    Tcl_Size byteOffset;
-    char *start, *end, *p;
-    int ch;
-    int elide = 0;
-    int checkElided = (type & COUNT_DISPLAY);
->>>>>>> 5681e1e0
 
     if (charCount < 0) {
 	return TkTextIndexBackChars(textPtr, srcPtr, -charCount, dstPtr, type);
@@ -3533,12 +3385,7 @@
     const TkTextIndex *indexPtr2)	/* Index describing location of last character at which to
     					 * stop the count. */
 {
-<<<<<<< HEAD
     int byteCount;
-=======
-    Tcl_Size byteCount, offset;
-    TkTextSegment *segPtr, *segPtr1;
->>>>>>> 5681e1e0
     TkTextLine *linePtr;
 
     assert(TkTextIndexCompare(indexPtr1, indexPtr2) <= 0);
@@ -3653,7 +3500,6 @@
 				 * the count. */
     TkTextCountType type)	/* The kind of indices to count. */
 {
-<<<<<<< HEAD
     TkTextLine *linePtr;
     TkTextIndex index;
     TkTextSegment *segPtr, *lastPtr;
@@ -3672,14 +3518,6 @@
 	    && (!TkTextSkipElidedRegion(&index) || TkTextIndexCompare(&index, indexPtr2) >= 0)) {
 	return 0;
     }
-=======
-    TkTextLine *linePtr1;
-    TkTextSegment *segPtr, *seg2Ptr = NULL;
-    TkTextElideInfo *infoPtr = NULL;
-    Tcl_Size byteOffset, maxBytes, count = 0;
-    int elide = 0;
-    int checkElided = (type & COUNT_DISPLAY);
->>>>>>> 5681e1e0
 
     /*
      * Find seg that contains src index, and remember how many bytes not to count in the given segment.
@@ -3738,7 +3576,6 @@
 	    if (segPtr == lastPtr) {
 		return count;
 	    }
-<<<<<<< HEAD
 	    if (segPtr->tagInfoPtr) {
 		if (segPtr->typePtr == &tkTextCharType) {
 		    if (type & (COUNT_TEXT|COUNT_INDICES)) {
@@ -3747,49 +3584,6 @@
 		} else if (segPtr->typePtr == &tkTextHyphenType) {
 		    if (type & (COUNT_HYPHENS|COUNT_INDICES)) {
 			count += CountCharsInSeg(segPtr);
-=======
-
-	    if (segPtr->typePtr == &tkTextCharType) {
-		Tcl_Size byteLen = segPtr->size - byteOffset;
-		unsigned char *str = (unsigned char *)
-			segPtr->body.chars + byteOffset;
-		Tcl_Size i;
-
-		if (segPtr == seg2Ptr) {
-		    if (byteLen + byteOffset > maxBytes) {
-			byteLen = maxBytes - byteOffset;
-		    }
-		}
-		i = byteLen;
-
-		/*
-		 * This is a speed sensitive function, so run specially over
-		 * the string to count continuous ascii characters before
-		 * resorting to the Tcl_NumUtfChars call. This is a long form
-		 * of:
-		 *
-		 *   stringPtr->numChars =
-		 *	     Tcl_NumUtfChars(objPtr->bytes, objPtr->length);
-		 */
-
-		while (i && (*str < 0xC0)) {
-		    i--;
-		    str++;
-		}
-		count += byteLen - i;
-		if (i) {
-		    count += Tcl_NumUtfChars(segPtr->body.chars + byteOffset
-			    + (byteLen - i), i);
-		}
-	    } else {
-		if (type & COUNT_INDICES) {
-		    Tcl_Size byteLen = segPtr->size - byteOffset;
-
-		    if (segPtr == seg2Ptr) {
-			if (byteLen + byteOffset > maxBytes) {
-			    byteLen = maxBytes - byteOffset;
-			}
->>>>>>> 5681e1e0
 		    }
 		} else if (type & COUNT_INDICES) {
 		    assert(segPtr->size == 1);
@@ -4233,26 +4027,10 @@
 		     * character that isn't part of a word and stop there.
 		     */
 
-<<<<<<< HEAD
 		    if (modifier == TKINDEX_DISPLAY) {
 			TkTextIndexForwChars(textPtr, indexPtr, 0, indexPtr, COUNT_DISPLAY_INDICES);
 		    }
 		    segPtr = TkTextIndexGetContentSegment(indexPtr, &offset);
-=======
-	    indexPtr->byteIndex -= sizeof(char);
-	}
-    } else if ((*string == 'l') && (strncmp(string, "linestart", length) == 0)
-	    && (length >= 5)) {
-	if (modifier == TKINDEX_DISPLAY) {
-	    TkTextFindDisplayLineEnd(textPtr, indexPtr, 0, NULL);
-	} else {
-	    indexPtr->byteIndex = 0;
-	}
-    } else if ((*string == 'w') && (strncmp(string, "wordend", length) == 0)
-	    && (length >= 5)) {
-	int firstChar = 1;
-	Tcl_Size offset;
->>>>>>> 5681e1e0
 
 		    while (1) {
 			int chSize = 1;
@@ -4300,35 +4078,11 @@
 		    }
 		    return p;
 		}
-<<<<<<< HEAD
 		break;
 	    case 's':
 		if (strncmp(string, "wordstart", length) == 0) {
 		    int firstChar = 1;
 		    int offset;
-=======
-		firstChar = 0;
-	    }
-	    offset += chSize;
-	    indexPtr->byteIndex += chSize;
-	    if (offset >= segPtr->size) {
-		segPtr = TkTextIndexToSeg(indexPtr, &offset);
-	    }
-	}
-	if (firstChar) {
-	    if (modifier == TKINDEX_DISPLAY) {
-		TkTextIndexForwChars(textPtr, indexPtr, 1, indexPtr,
-			COUNT_DISPLAY_INDICES);
-	    } else {
-		TkTextIndexForwChars(NULL, indexPtr, 1, indexPtr,
-			COUNT_INDICES);
-	    }
-	}
-    } else if ((*string == 'w') && (strncmp(string, "wordstart", length) == 0)
-	    && (length >= 5)) {
-	int firstChar = 1;
-	Tcl_Size offset;
->>>>>>> 5681e1e0
 
 		    if (modifier == TKINDEX_DISPLAY) {
 			/*
