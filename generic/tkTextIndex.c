/*
 * tkTextIndex.c --
 *
 *	This module provides functions that manipulate indices for text widgets.
 *
 * Copyright © 1992-1994 The Regents of the University of California.
 * Copyright © 1994-1997 Sun Microsystems, Inc.
 * Copyright © 2015-2017 Gregor Cramer
 *
 * See the file "license.terms" for information on usage and redistribution of
 * this file, and for a DISCLAIMER OF ALL WARRANTIES.
 */

#include "tkInt.h"
#include "tkText.h"
#include "tkTextTagSet.h"
#include "default.h"
#include <stdlib.h>
#include <assert.h>

#ifndef MAX
# define MAX(a,b) (((int) a) < ((int) b) ? b : a)
#endif
#ifndef MIN
# define MIN(a,b) (((int) a) < ((int) b) ? a : b)
#endif

#ifdef NDEBUG
# define DEBUG(expr)
#else
# define DEBUG(expr) expr
#endif

/*
 * Modifiers for index parsing: 'display', 'any' or nothing.
 */

enum { TKINDEX_NONE, TKINDEX_DISPLAY, TKINDEX_CHAR };

/*
 * Forward declarations for functions defined later in this file:
 */

static const char *	ForwBack(TkText *textPtr, const char *string, TkTextIndex *indexPtr,
			    int charCount);
static const char *	StartEnd(TkText *textPtr, const char *string, TkTextIndex *indexPtr);
static TkTextSegment *	IndexToSeg(const TkTextIndex *indexPtr, int *offsetPtr);
static int		SegToIndex(const TkTextLine *linePtr, const TkTextSegment *segPtr);

/*
 * A note about sizeof(char). Due to the specification of sizeof in C99,
 * sizeof(char) is always 1, see section 6.5.3.4:
 *
 *	When applied to an operand that has type char, unsigned char, or
 *	signed char, (or a qualified version thereof) the result is 1.
 *
 * This means that the expression "== sizeof(char)" is not required, the
 * expression "== 1" is good as well.
 */

/*
 *----------------------------------------------------------------------
 *
 * TkTextIndexIsEmpty --
 *
 *	Return whether the given index is empty (still unset, or invalid).
 *
 * Results:
 *	True if empty, false otherwise.
 *
 * Side effects:
 *	None.
 *
 *----------------------------------------------------------------------
 */

int
TkTextIndexIsEmpty(
    const TkTextIndex *indexPtr)
{
    assert(indexPtr);
    return indexPtr->priv.byteIndex == -1 && !indexPtr->priv.segPtr;
}

/*
 *----------------------------------------------------------------------
 *
 * TkTextIndexSetLine --
 *
 *	Set the line pointer of this index.
 *
 * Results:
 *	None.
 *
 * Side effects:
 *	None.
 *
 *----------------------------------------------------------------------
 */

#ifndef NDEBUG
static int
CheckLine(
    const TkTextIndex *indexPtr,
    const TkTextLine *linePtr)
{
    assert(linePtr);

    if (indexPtr->stateEpoch == TkBTreeEpoch(indexPtr->tree)) {
	if (indexPtr->priv.segPtr
		&& indexPtr->priv.segPtr->sectionPtr->linePtr != indexPtr->priv.linePtr) {
	    return 0;
	}
	if (indexPtr->priv.lineNo != -1
		&& indexPtr->priv.lineNo !=
		(int) TkBTreeLinesTo(indexPtr->tree, NULL, indexPtr->priv.linePtr, NULL)) {
	    return 0;
	}
	if (indexPtr->priv.lineNoRel != -1
		&& indexPtr->priv.lineNoRel !=
		(int) TkBTreeLinesTo(indexPtr->tree, indexPtr->textPtr, indexPtr->priv.linePtr, NULL)) {
	    return 0;
	}
    }

    if (!indexPtr->discardConsistencyCheck && indexPtr->textPtr) {
	const TkTextLine *startLine = TkBTreeGetStartLine(indexPtr->textPtr);
	const TkTextLine *endLine = TkBTreeGetLastLine(indexPtr->textPtr);
	int lineNo = TkBTreeLinesTo(indexPtr->tree, NULL, linePtr, NULL);

	if (lineNo < (int) TkBTreeLinesTo(indexPtr->tree, NULL, startLine, NULL)) {
	    return 0;
	}
	if (lineNo > (int) TkBTreeLinesTo(indexPtr->tree, NULL, endLine, NULL)) {
	    return 0;
	}
    }

    return 1;
}
#endif /* NDEBUG */

static Tcl_Size
FindStartByteIndex(
    const TkTextIndex *indexPtr)
{
    const TkText *textPtr = indexPtr->textPtr;
    const TkTextSegment *segPtr;
    const TkTextSection *sectionPtr;
    Tcl_Size byteIndex;

    if (!textPtr) {
	return 0;
    }

    if (textPtr->startMarker == TkBTreeGetShared(indexPtr->tree)->startMarker) {
	return 0;
    }

    segPtr = textPtr->startMarker;
    sectionPtr = segPtr->sectionPtr;
    byteIndex = 0;

    if (sectionPtr->linePtr == indexPtr->priv.linePtr) {
	while (segPtr && sectionPtr == segPtr->sectionPtr) {
	    byteIndex += segPtr->size;
	    segPtr = segPtr->prevPtr;
	}
	while (sectionPtr->prevPtr) {
	    sectionPtr = sectionPtr->prevPtr;
	    byteIndex += sectionPtr->size;
	}
    }

    return byteIndex;
}

static int
DontNeedSpecialStartLineTreatment(
    const TkTextIndex *indexPtr)
{
    const TkText *textPtr = indexPtr->textPtr;

    return !textPtr
	    || textPtr->startMarker == TkBTreeGetShared(indexPtr->tree)->startMarker
	    || indexPtr->priv.linePtr != textPtr->startMarker->sectionPtr->linePtr;
}

void
TkTextIndexSetLine(
    TkTextIndex *indexPtr,
    TkTextLine *linePtr)
{
    assert(linePtr);
    assert(indexPtr->tree);
    assert(CheckLine(indexPtr, linePtr));

    indexPtr->stateEpoch = TkBTreeEpoch(indexPtr->tree);
    indexPtr->priv.lineNo = -1;
    indexPtr->priv.lineNoRel = -1;
    indexPtr->priv.segPtr = NULL;
    indexPtr->priv.byteIndex = -1;

    if ((indexPtr->priv.linePtr = linePtr)) {
	assert(linePtr->parentPtr); /* expired? */

	if (DontNeedSpecialStartLineTreatment(indexPtr)) {
	    indexPtr->priv.byteIndex = 0;
	} else {
	    indexPtr->priv.segPtr = indexPtr->textPtr->startMarker;
	    indexPtr->priv.isCharSegment = 0;
	    indexPtr->priv.byteIndex = FindStartByteIndex(indexPtr);
	}
    }
}

/*
 *----------------------------------------------------------------------
 *
 * TkTextIndexSetPosition --
 *
 *	Set the byte index and the segment, the user is responsible
 *	for proper values.
 *
 * Results:
 *	None.
 *
 * Side effects:
 *	None.
 *
 *----------------------------------------------------------------------
 */

#ifndef NDEBUG
static int
CheckByteIndex(
    const TkTextIndex *indexPtr,
    const TkTextLine *linePtr,
    int byteIndex)
{
    const TkText *textPtr = indexPtr->textPtr;

    if (byteIndex == -1 && (byteIndex = indexPtr->priv.byteIndex) == -1) {
	assert(indexPtr->priv.segPtr);
	assert(!indexPtr->priv.isCharSegment || TkBTreeEpoch(indexPtr->tree) == indexPtr->stateEpoch);
	byteIndex = SegToIndex(indexPtr->priv.linePtr, indexPtr->priv.segPtr);
    }

    if (!indexPtr->discardConsistencyCheck && textPtr) {
	if (linePtr == textPtr->startMarker->sectionPtr->linePtr) {
	    if (byteIndex < FindStartByteIndex(indexPtr)) {
		return 0;
	    }
	}
	if (linePtr == textPtr->endMarker->sectionPtr->linePtr) {
	    return byteIndex <= SegToIndex(linePtr, textPtr->endMarker);
	}
	if (linePtr == textPtr->endMarker->sectionPtr->linePtr->nextPtr) {
	    return byteIndex == 0;
	}
    }

    return byteIndex < linePtr->size;
}
#endif /* NDEBUG */

void
TkTextIndexSetPosition(
    TkTextIndex *indexPtr,	/* Pointer to index. */
    int byteIndex,		/* New byte index. */
    TkTextSegment *segPtr)	/* The segment which belongs to the byte index. */
{
    assert(indexPtr->tree);
    assert(byteIndex >= 0);
    assert(segPtr);
    assert(segPtr->typePtr);    /* expired? */
    assert(segPtr->sectionPtr); /* linked? */
    assert(CheckLine(indexPtr, segPtr->sectionPtr->linePtr));
    assert(CheckByteIndex(indexPtr, segPtr->sectionPtr->linePtr, byteIndex));

    indexPtr->stateEpoch = TkBTreeEpoch(indexPtr->tree);
    indexPtr->priv.linePtr = segPtr->sectionPtr->linePtr;
    indexPtr->priv.byteIndex = byteIndex;
    indexPtr->priv.lineNo = -1;
    indexPtr->priv.lineNoRel = -1;
    indexPtr->priv.segPtr = segPtr;
    indexPtr->priv.isCharSegment = segPtr->typePtr == &tkTextCharType;

#ifndef NDEBUG
    {
	int pos = SegToIndex(indexPtr->priv.linePtr, segPtr);

	if (segPtr->typePtr == &tkTextCharType) {
	    assert(byteIndex - pos < segPtr->size);
	} else {
	    assert(pos == byteIndex);
	}
    }
#endif /* NDEBUG */
}

/*
 *----------------------------------------------------------------------
 *
 * TkTextIndexSetByteIndex --
 *
 *	Set the byte index. We allow to set to the start of the next
 *	line (this means that argument byteIndex is equal to line size),
 *	required that the next line exists.
 *
 * Results:
 *	None.
 *
 * Side effects:
 *	None.
 *
 *----------------------------------------------------------------------
 */

static int
DontNeedSpecialEndLineTreatment(
    const TkTextIndex *indexPtr)
{
    const TkText *textPtr = indexPtr->textPtr;

    return !textPtr
	    || textPtr->endMarker == TkBTreeGetShared(indexPtr->tree)->endMarker
	    || indexPtr->priv.linePtr != textPtr->endMarker->sectionPtr->linePtr;
}

static int
FindEndByteIndex(
    const TkTextIndex *indexPtr)
{
    /*
     * We do not handle the special case with last line, because CheckLine is testing this.
     */

    if (indexPtr->textPtr && indexPtr->priv.linePtr == TkBTreeGetLastLine(indexPtr->textPtr)) {
	return 0;
    }
    if (DontNeedSpecialEndLineTreatment(indexPtr)) {
	return indexPtr->priv.linePtr->size - 1;
    }
    return SegToIndex(indexPtr->priv.linePtr, indexPtr->textPtr->endMarker);
}

void
TkTextIndexSetByteIndex(
    TkTextIndex *indexPtr,	/* Pointer to index. */
    int byteIndex)		/* New byte index. */
{
    assert(indexPtr->tree);
    assert(indexPtr->priv.linePtr);
    assert(indexPtr->priv.linePtr->parentPtr); /* expired? */
    assert(byteIndex >= 0);

    if (byteIndex == FindEndByteIndex(indexPtr) + 1) {
	assert(indexPtr->priv.linePtr->nextPtr);
	indexPtr->priv.linePtr = indexPtr->priv.linePtr->nextPtr;
	indexPtr->priv.byteIndex = 0;
	indexPtr->priv.segPtr = NULL;
	if (indexPtr->priv.lineNo >= 0) {
	    indexPtr->priv.lineNo += 1;
	}
	if (indexPtr->priv.lineNoRel >= 0) {
	    indexPtr->priv.lineNoRel += 1;
	}
    } else {
	indexPtr->priv.byteIndex = byteIndex;
	indexPtr->priv.segPtr = NULL;
    }

    assert(CheckLine(indexPtr, indexPtr->priv.linePtr));
    assert(CheckByteIndex(indexPtr, indexPtr->priv.linePtr, byteIndex));
}

/*
 *----------------------------------------------------------------------
 *
 * TkTextIndexSetByteIndex2 --
 *
 *	Set the new line pointer and the byte index. We allow to set to
 *	the start of the next line (this means that argument byteIndex
 *	is equal to line size), required that the next line exists.
 *
 * Results:
 *	None.
 *
 * Side effects:
 *	None.
 *
 *----------------------------------------------------------------------
 */

void
TkTextIndexSetByteIndex2(
    TkTextIndex *indexPtr,	/* Pointer to index. */
    TkTextLine *linePtr,	/* Pointer to line. */
    int byteIndex)		/* New byte index. */
{
    assert(indexPtr->tree);
    assert(linePtr);
    assert(linePtr->parentPtr); /* expired? */
    assert(byteIndex >= 0);

    if (indexPtr->priv.linePtr != linePtr) {
	indexPtr->priv.linePtr = linePtr;
	indexPtr->priv.lineNo = -1;
	indexPtr->priv.lineNoRel = -1;
    }
    TkTextIndexSetByteIndex(indexPtr, byteIndex);
}

/*
 *----------------------------------------------------------------------
 *
 * TkTextIndexSetSegment --
 *
 *	Set the segment pointer.
 *
 * Results:
 *	None.
 *
 * Side effects:
 *	The byte index will be cleared.
 *
 *----------------------------------------------------------------------
 */

void
TkTextIndexSetSegment(
    TkTextIndex *indexPtr,	/* Pointer to index. */
    TkTextSegment *segPtr)	/* Pointer to segment. */
{
    assert(indexPtr->tree);
    assert(segPtr);
    assert(segPtr->typePtr);    /* expired? */
    assert(segPtr->sectionPtr); /* linked? */
    assert(CheckLine(indexPtr, segPtr->sectionPtr->linePtr));

    indexPtr->stateEpoch = TkBTreeEpoch(indexPtr->tree);
    indexPtr->priv.linePtr = segPtr->sectionPtr->linePtr;
    indexPtr->priv.lineNo = -1;
    indexPtr->priv.lineNoRel = -1;
    indexPtr->priv.segPtr = segPtr;

    if (segPtr->typePtr == &tkTextCharType) {
	/* this segment is volatile, thus we need the byte index. */
	indexPtr->priv.byteIndex = SegToIndex(indexPtr->priv.linePtr, segPtr);
	indexPtr->priv.isCharSegment = 1;
    } else {
	indexPtr->priv.byteIndex = -1;
	indexPtr->priv.isCharSegment = 0;
    }

    assert(CheckByteIndex(indexPtr, segPtr->sectionPtr->linePtr, -1));
}

/*
 *----------------------------------------------------------------------
 *
 * TkTextIndexSetToStartOfLine --
 *
 *	Set this index to the start of the line.
 *
 * Results:
 *	None.
 *
 * Side effects:
 *	None.
 *
 *----------------------------------------------------------------------
 */

void
TkTextIndexSetToStartOfLine(
    TkTextIndex *indexPtr)	/* Pointer to index. */
{
    assert(indexPtr->tree);
    assert(indexPtr->priv.linePtr);
    assert(indexPtr->priv.linePtr->parentPtr); /* expired? */
    assert(CheckLine(indexPtr, indexPtr->priv.linePtr));

    indexPtr->priv.byteIndex = FindStartByteIndex(indexPtr);
    TkTextIndexSetEpoch(indexPtr, TkBTreeEpoch(indexPtr->tree));
}

/*
 *----------------------------------------------------------------------
 *
 * TkTextIndexSetToStartOfLine2 --
 *
 *	Set the new line pointer, and set this index to the start of the line.
 *
 * Results:
 *	None.
 *
 * Side effects:
 *	None.
 *
 *----------------------------------------------------------------------
 */

void
TkTextIndexSetToStartOfLine2(
    TkTextIndex *indexPtr,	/* Pointer to index. */
    TkTextLine *linePtr)	/* Pointer to line. */
{
    assert(indexPtr->tree);
    assert(linePtr);
    assert(linePtr->parentPtr); /* expired? */
    assert(CheckLine(indexPtr, linePtr));

    indexPtr->stateEpoch = TkBTreeEpoch(indexPtr->tree);
    indexPtr->priv.linePtr = linePtr;
    indexPtr->priv.segPtr = NULL;
    indexPtr->priv.lineNo = -1;
    indexPtr->priv.lineNoRel = -1;
    indexPtr->priv.byteIndex = FindStartByteIndex(indexPtr);
}

/*
 *----------------------------------------------------------------------
 *
 * TkTextIndexSetToEndOfLine2 --
 *
 *	Set the new line pointer, and set this index to the end of the line.
 *
 * Results:
 *	None.
 *
 * Side effects:
 *	None.
 *
 *----------------------------------------------------------------------
 */

void
TkTextIndexSetToEndOfLine2(
    TkTextIndex *indexPtr,	/* Pointer to index. */
    TkTextLine *linePtr)	/* Pointer to line. */
{
    assert(indexPtr->tree);
    assert(linePtr);
    assert(linePtr->parentPtr); /* expired? */
    assert(linePtr->nextPtr);
    assert(CheckLine(indexPtr, linePtr->nextPtr));

    indexPtr->stateEpoch = TkBTreeEpoch(indexPtr->tree);
    indexPtr->priv.segPtr = NULL;
    indexPtr->priv.lineNo = -1;
    indexPtr->priv.lineNoRel = -1;
    indexPtr->priv.linePtr = linePtr->nextPtr;
    indexPtr->priv.byteIndex = 0;
}

/*
 *----------------------------------------------------------------------
 *
 * TkTextIndexSetToLastChar --
 *
 *	Set this index to one byte before the end of the line.
 *
 * Results:
 *	None.
 *
 * Side effects:
 *	None.
 *
 *----------------------------------------------------------------------
 */

void
TkTextIndexSetToLastChar(
    TkTextIndex *indexPtr)	/* Pointer to index. */
{
    assert(indexPtr->tree);
    assert(indexPtr->priv.linePtr);
    assert(indexPtr->priv.linePtr->parentPtr); /* expired? */

    indexPtr->stateEpoch = TkBTreeEpoch(indexPtr->tree);
    indexPtr->priv.byteIndex = FindEndByteIndex(indexPtr);
    indexPtr->priv.segPtr = NULL;
    indexPtr->priv.lineNo = -1;
    indexPtr->priv.lineNoRel = -1;

    assert(CheckLine(indexPtr, indexPtr->priv.linePtr));
}

/*
 *----------------------------------------------------------------------
 *
 * TkTextIndexSetupToStartOfText --
 *
 *	Setup this index to the start of the text.
 *
 * Results:
 *	None.
 *
 * Side effects:
 *	None.
 *
 *----------------------------------------------------------------------
 */

void
TkTextIndexSetupToStartOfText(
    TkTextIndex *indexPtr,	/* Pointer to index. */
    TkText *textPtr,		/* Text widget for this index, can be NULL. */
    TkTextBTree tree)		/* B-tree for this index. */
{
    assert(indexPtr);
    assert(tree);

    indexPtr->textPtr = textPtr;
    indexPtr->tree = tree;
    indexPtr->stateEpoch = TkBTreeEpoch(tree);
    indexPtr->priv.lineNo = textPtr ? -1 : 0;
    indexPtr->priv.lineNoRel = 0;
    indexPtr->priv.isCharSegment = 0;
    DEBUG(indexPtr->discardConsistencyCheck = 0);

    if (textPtr) {
	indexPtr->priv.segPtr = textPtr->startMarker;
	indexPtr->priv.linePtr = indexPtr->priv.segPtr->sectionPtr->linePtr;
	indexPtr->priv.byteIndex = FindStartByteIndex(indexPtr);
    } else {
	indexPtr->priv.segPtr = TkBTreeGetShared(tree)->startMarker;
	indexPtr->priv.linePtr = indexPtr->priv.segPtr->sectionPtr->linePtr;
	indexPtr->priv.byteIndex = 0;
    }
}

/*
 *----------------------------------------------------------------------
 *
 * TkTextIndexSetupToEndOfText --
 *
 *	Setup this index to the end of the text. If a peer is given,
 *	then this is the start of last line in this peer, otherwise
 *	it's the start of the very last line.
 *
 * Results:
 *	None.
 *
 * Side effects:
 *	None.
 *
 *----------------------------------------------------------------------
 */

void
TkTextIndexSetupToEndOfText(
    TkTextIndex *indexPtr,	/* Pointer to index. */
    TkText *textPtr,		/* Text widget for this index, can be NULL. */
    TkTextBTree tree)		/* B-tree for this index. */
{
    assert(indexPtr);
    assert(tree);

    indexPtr->textPtr = textPtr;
    indexPtr->tree = tree;
    indexPtr->stateEpoch = TkBTreeEpoch(tree);
    indexPtr->priv.lineNo = -1;
    indexPtr->priv.lineNoRel = -1;
    DEBUG(indexPtr->discardConsistencyCheck = 0);

    if (!textPtr) {
	indexPtr->priv.segPtr = TkBTreeGetShared(tree)->endMarker;
	indexPtr->priv.isCharSegment = 0;
	indexPtr->priv.linePtr = indexPtr->priv.segPtr->sectionPtr->linePtr;
	indexPtr->priv.byteIndex = 0;
    } else {
	indexPtr->priv.linePtr = TkBTreeGetLastLine(textPtr);
	indexPtr->priv.segPtr = indexPtr->priv.linePtr->segPtr;
	indexPtr->priv.isCharSegment = indexPtr->priv.segPtr->typePtr == &tkTextCharType;
	indexPtr->priv.byteIndex = 0;
    }
}

/*
 *----------------------------------------------------------------------
 *
 * TkTextIndexGetByteIndex --
 *
 *	Get the byte index.
 *
 * Results:
 *	The byte index.
 *
 * Side effects:
 *	None.
 *
 *----------------------------------------------------------------------
 */

int
TkTextIndexGetByteIndex(
    const TkTextIndex *indexPtr)	/* Pointer to index. */
{
    assert(indexPtr->tree);
    assert(indexPtr->priv.linePtr);
    assert(indexPtr->priv.linePtr->parentPtr); /* expired? */

    if (indexPtr->priv.byteIndex == -1) {
	assert(indexPtr->priv.segPtr);
	assert(!indexPtr->priv.isCharSegment || TkBTreeEpoch(indexPtr->tree) == indexPtr->stateEpoch);
	assert(indexPtr->priv.segPtr->typePtr);    /* expired? */
	assert(indexPtr->priv.segPtr->sectionPtr); /* linked? */
	assert(indexPtr->priv.segPtr->sectionPtr->linePtr == indexPtr->priv.linePtr);
	/* is mutable due to concept */
	((TkTextIndex *)indexPtr)->priv.byteIndex =
		SegToIndex(indexPtr->priv.linePtr, indexPtr->priv.segPtr);
    }
    return indexPtr->priv.byteIndex;
}

/*
 *----------------------------------------------------------------------
 *
 * TkTextIndexToByteIndex --
 *
 *	Force the conversion from segment pointer to byte index. This
 *	will unset the segment pointer.
 *
 * Results:
 *	None.
 *
 * Side effects:
 *	The segment pointer will be unset.
 *
 *----------------------------------------------------------------------
 */

void
TkTextIndexToByteIndex(
    TkTextIndex *indexPtr)	/* Pointer to index. */
{
    assert(indexPtr->tree);
    assert(indexPtr->priv.linePtr);
    assert(indexPtr->priv.linePtr->parentPtr); /* expired? */
    assert(CheckLine(indexPtr, indexPtr->priv.linePtr));

    if (indexPtr->priv.byteIndex == -1) {
	(void) TkTextIndexGetByteIndex(indexPtr);
    }
    indexPtr->priv.segPtr = NULL;
}

/*
 *----------------------------------------------------------------------
 *
 * TkTextIndexClear --
 *
 *	Clear all attributes, and set up the corresponding text pointer.
 *
 * Results:
 *	None.
 *
 * Side effects:
 *	The given index will be in an invalid state, the TkIndexGet*
 *	functions cannot be used.
 *
 *----------------------------------------------------------------------
 */

void
TkTextIndexClear(
    TkTextIndex *indexPtr,	/* Pointer to index. */
    TkText *textPtr)		/* Overall information for text widget. */
{
    assert(textPtr);

    indexPtr->textPtr = textPtr;
    indexPtr->tree = textPtr->sharedTextPtr->tree;
    indexPtr->stateEpoch = 0;
    indexPtr->priv.linePtr = NULL;
    indexPtr->priv.segPtr = NULL;
    indexPtr->priv.byteIndex = -1;
    indexPtr->priv.lineNo = -1;
    indexPtr->priv.lineNoRel = -1;
    indexPtr->priv.isCharSegment = 0;
    DEBUG(indexPtr->discardConsistencyCheck = 0);
}

/*
 *----------------------------------------------------------------------
 *
 * TkTextIndexClear2 --
 *
 *	Clear all attributes, and set up the corresponding tree.
 *
 * Results:
 *	None.
 *
 * Side effects:
 *	The given index will be in an invalid state, the TkIndexGet*
 *	functions cannot be used.
 *
 *----------------------------------------------------------------------
 */

void
TkTextIndexClear2(
    TkTextIndex *indexPtr,	/* Pointer to index. */
    TkText *textPtr,		/* Overall information for text widget, can be NULL */
    TkTextBTree tree)		/* B-tree for this index. */
{
    assert(textPtr || tree);
    assert(!textPtr || !tree || textPtr->sharedTextPtr->tree == tree);

    indexPtr->textPtr = textPtr;
    indexPtr->tree = tree ? tree : textPtr->sharedTextPtr->tree;
    indexPtr->stateEpoch = 0;
    indexPtr->priv.linePtr = NULL;
    indexPtr->priv.segPtr = NULL;
    indexPtr->priv.byteIndex = -1;
    indexPtr->priv.lineNo = -1;
    indexPtr->priv.lineNoRel = -1;
    indexPtr->priv.isCharSegment = 0;
    DEBUG(indexPtr->discardConsistencyCheck = 0);
}

/*
 *----------------------------------------------------------------------
 *
 * TkTextIndexGetLineNumber --
 *
 *	Get the line number.
 *
 * Results:
 *	The line number.
 *
 * Side effects:
 *	None.
 *
 *----------------------------------------------------------------------
 */

unsigned
TkTextIndexGetLineNumber(
    const TkTextIndex *indexPtr,
    const TkText *textPtr)	/* we want the line number belonging to this peer, can be NULL */
{
    Tcl_Size epoch;
    int32_t *lineNo;

    assert(indexPtr->tree);
    assert(indexPtr->priv.linePtr);
    assert(indexPtr->priv.linePtr->parentPtr); /* expired? */
    assert(!textPtr || indexPtr->textPtr == textPtr);

    lineNo = (int32_t *) (textPtr ? &indexPtr->priv.lineNoRel : &indexPtr->priv.lineNo);
    epoch = TkBTreeEpoch(indexPtr->tree);

    if (*lineNo == -1 || indexPtr->stateEpoch != epoch) {
	TkTextIndex *iPtr = (TkTextIndex *) indexPtr;

	if (iPtr->priv.byteIndex == -1) {
	    assert(iPtr->priv.segPtr);
	    assert(!iPtr->priv.isCharSegment || indexPtr->stateEpoch == epoch);
	    iPtr->priv.byteIndex = SegToIndex(iPtr->priv.linePtr, iPtr->priv.segPtr);
	    assert(CheckByteIndex(iPtr, iPtr->priv.linePtr, iPtr->priv.byteIndex));
	}
	TkTextIndexSetEpoch(iPtr, epoch);
	*lineNo = TkBTreeLinesTo(iPtr->tree, textPtr, iPtr->priv.linePtr, NULL);
    } else {
	assert(*lineNo == (int) TkBTreeLinesTo(indexPtr->tree, textPtr, indexPtr->priv.linePtr, NULL));
    }

    return *lineNo;
}

/*
 *----------------------------------------------------------------------
 *
 * TkTextIndexRebuild --
 *
 *	Rebuild the index after possible modifications, it is required
 *	that TkTextIndexSave has been called before.
 *
 * Results:
 *	Returns whether the original line/byte position could be restored.
 *	This does not meean that we have the same content at this position,
 *	this only means that the we have the same position as before.
 *
 * Side effects:
 *	Adjust the line and the byte offset, if required.
 *
 *----------------------------------------------------------------------
 */

int
TkTextIndexRebuild(
    TkTextIndex *indexPtr)
{
    TkTextLine *linePtr;
    int byteIndex;
    int lineNo;
    int rc;

    assert(indexPtr->tree);
    assert(indexPtr->priv.lineNo >= 0 || indexPtr->priv.lineNoRel >= 0);
    assert(indexPtr->priv.byteIndex >= 0);

    if (indexPtr->stateEpoch == TkBTreeEpoch(indexPtr->tree)) {
	return 1; /* still up-to-date */
    }

    if (indexPtr->priv.lineNo >= 0) {
	lineNo = MIN(TkrBTreeNumLines(indexPtr->tree, NULL), indexPtr->priv.lineNo);
	linePtr = TkBTreeFindLine(indexPtr->tree, NULL, lineNo);
	indexPtr->priv.lineNo = lineNo;
    } else {
	lineNo = MIN(TkrBTreeNumLines(indexPtr->tree, indexPtr->textPtr), indexPtr->priv.lineNoRel);
	linePtr = TkBTreeFindLine(indexPtr->tree, indexPtr->textPtr, lineNo);
	indexPtr->priv.lineNoRel = lineNo;
    }

    if (!(rc = (linePtr == indexPtr->priv.linePtr))) {
	indexPtr->priv.linePtr = linePtr;
    }
    byteIndex = MIN(indexPtr->priv.byteIndex, FindEndByteIndex(indexPtr));
    if (byteIndex != indexPtr->priv.byteIndex) {
	rc = 0;
    }
    indexPtr->priv.byteIndex = byteIndex;
    indexPtr->priv.segPtr = NULL;

    return rc;
}

/*
 *----------------------------------------------------------------------
 *
 * TkTextIndexRestrictToStartRange --
 *
 *	If given index is beyond the range of the widget (at left side),
 *	then this index will be set to start range.
 *
 * Results:
 *	Returns -1 if the index is earlier than start of range, 0 if index
 *	is at start of range, and +1 if index is after start of range.
 *
 * Side effects:
 *	None.
 *
 *----------------------------------------------------------------------
 */

int
TkTextIndexRestrictToStartRange(
    TkTextIndex *indexPtr)
{
    TkText *textPtr = indexPtr->textPtr;
    TkTextIndex start;
    int cmp;

    assert(indexPtr->tree);

    if (!textPtr || textPtr->startMarker == textPtr->sharedTextPtr->startMarker) {
	return TkTextIndexIsStartOfText(indexPtr) ? 0 : 1;
    }

    start = *indexPtr;
    TkTextIndexSetSegment(&start, textPtr->startMarker);

    if ((cmp = TkTextIndexCompare(indexPtr, &start)) < 0) {
	*indexPtr = start;
	cmp = -1;
    }

    return cmp;
}

/*
 *----------------------------------------------------------------------
 *
 * TkTextIndexRestrictToEndRange --
 *
 *	If given index is beyond the range of the widget (at right side),
 *	then this index will be set to end range.
 *
 * Results:
 *	Returns +1 if the index has exceeded the range, 0 if index was at
 *	end of range, and -1 if index is earlier than end of range.
 *
 * Side effects:
 *	None.
 *
 *----------------------------------------------------------------------
 */

int
TkTextIndexRestrictToEndRange(
    TkTextIndex *indexPtr)
{
    TkText *textPtr = indexPtr->textPtr;
    TkTextIndex last;
    int cmp;

    assert(indexPtr->tree);

    if (!textPtr || textPtr->endMarker == textPtr->sharedTextPtr->endMarker) {
	return TkTextIndexIsEndOfText(indexPtr) ? 0 : -1;
    }

    last = *indexPtr;
    TkTextIndexSetByteIndex2(&last, TkBTreeGetLastLine(textPtr), 0);

    if ((cmp = TkTextIndexCompare(indexPtr, &last)) > 0) {
	*indexPtr = last;
	cmp = 1;
    } else if (cmp < 0) {
	TkTextIndex end = *indexPtr;
	TkTextIndexSetSegment(&end, textPtr->endMarker);
	if (TkTextIndexCompare(indexPtr, &end) > 0) {
	    *indexPtr = last;
	    cmp = 0;
	} else {
	    cmp = -1;
	}
    }

    return cmp;
}

/*
 *----------------------------------------------------------------------
 *
 * TkTextIndexOutsideStartEnd --
 *
 *	Check if given index is outside the range of the widget (at either
 *	side).
 *
 * Results:
 *	Returns 0 if the index is within range, or 1 if index is outside
 *	range.
 *
 * Side effects:
 *	None.
 *
 *----------------------------------------------------------------------
 */

int
TkTextIndexOutsideStartEnd(
    TkTextIndex* indexPtr)
{
    TkText* textPtr = indexPtr->textPtr;
    TkTextIndex index;

    assert(textPtr);

    if (textPtr->startMarker != textPtr->sharedTextPtr->startMarker) {
	TkTextIndexClear(&index, textPtr);
	TkTextIndexSetSegment(&index, textPtr->startMarker);
	if (TkTextIndexCompare(indexPtr, &index) < 0) {
	    return 1;
	}
    }
    if (textPtr->endMarker != textPtr->sharedTextPtr->endMarker) {
	if (TkTextIndexGetLine(indexPtr) == textPtr->endMarker->sectionPtr->linePtr) {
	    TkTextIndexClear(&index, textPtr);
	    TkTextIndexSetSegment(&index, textPtr->endMarker);
	}
	else {
	    TkTextIndexSetupToEndOfText(&index, textPtr, indexPtr->tree);
	}
	if (TkTextIndexCompare(indexPtr, &index) > 0) {
	    return 1;
	}
    }

    return 0;
}

/*
 *----------------------------------------------------------------------
 *
 * TkTextIndexEnsureBeforeLastChar --
 *
 *	If given index is on last line, then this index will be set to
 *	the position of the last character in second last line.
 *
 * Results:
 *	Returns 'true' if the index is now before last character position.
 *	This is not possible if the peer is empty, and in this case this
 *	function returns 'false'.
 *
 * Side effects:
 *	None.
 *
 *----------------------------------------------------------------------
 */

int
TkTextIndexEnsureBeforeLastChar(
    TkTextIndex *indexPtr)
{
    TkText *textPtr = indexPtr->textPtr;
    const TkTextLine *lastLinePtr;

    assert(indexPtr->tree);
    assert(indexPtr->textPtr);

    if (TkTextIsDeadPeer(indexPtr->textPtr)) {
        return 0;
    }

    lastLinePtr = TkBTreeGetLastLine(textPtr);

    if (lastLinePtr == indexPtr->priv.linePtr
	    && (!textPtr || lastLinePtr != textPtr->startMarker->sectionPtr->linePtr)) {
	TkTextIndexSetToLastChar2(indexPtr, lastLinePtr->prevPtr);
    }

    return 1;
}

/*
 *----------------------------------------------------------------------
 *
 * TkTextIndexGetContentSegment --
 *
 *	Get the pointer to the segment at this byte position which
 *	contains any content (chars, image, or window).
 *
 *	This is the equivalent to the older (and eliminated) function
 *	TkTextIndexToSeg.
 *
 * Results:
 *	Pointer to a segment with size > 0.
 *
 * Side effects:
 *	None.
 *
 *----------------------------------------------------------------------
 */

TkTextSegment *
TkTextIndexGetContentSegment(
    const TkTextIndex *indexPtr,/* Pointer to index. */
    int *offset)		/* Get offset in segment, can be NULL. */
{
    TkTextSegment *segPtr;

    assert(indexPtr->tree);
    assert(indexPtr->priv.linePtr);
    assert(indexPtr->priv.linePtr->parentPtr); /* expired? */

    if ((segPtr = indexPtr->priv.segPtr)
	    && (!indexPtr->priv.isCharSegment || TkBTreeEpoch(indexPtr->tree) == indexPtr->stateEpoch)) {
	while (segPtr->size == 0) {
	    segPtr = segPtr->nextPtr;
	}

	if (offset) {
	    if (indexPtr->priv.byteIndex == -1) {
		*offset = 0;
	    } else {
		int byteIndex = SegToIndex(indexPtr->priv.linePtr, segPtr);
		assert(byteIndex <= indexPtr->priv.byteIndex);
		assert(indexPtr->priv.byteIndex < byteIndex + segPtr->size);
		*offset = indexPtr->priv.byteIndex - byteIndex;
	    }
	    assert(*offset >= 0);
	    assert(*offset < segPtr->size);
	}
    } else {
	int myOffset;

	assert(indexPtr->priv.byteIndex >= 0);
	segPtr = IndexToSeg(indexPtr, &myOffset);
	if (myOffset == 0) {
	    TkTextIndex *iPtr = (TkTextIndex *) indexPtr; /* mutable due to concept */
	    iPtr->priv.segPtr = segPtr;
	    iPtr->priv.isCharSegment = segPtr->typePtr == &tkTextCharType;
	}
	if (offset) {
	    *offset = myOffset;
	}
    }

    return segPtr;
}

/*
 *----------------------------------------------------------------------
 *
 * TkTextIndexGetFirstSegment --
 *
 *	Get the pointer to first segment at this byte position.
 *
 * Results:
 *	Pointer to a segment.
 *
 * Side effects:
 *	None.
 *
 *----------------------------------------------------------------------
 */

TkTextSegment *
TkTextIndexGetFirstSegment(
    const TkTextIndex *indexPtr,/* Pointer to index. */
    int *offset)		/* Get offset in segment, can be NULL. */
{
    TkTextSegment *segPtr;
    TkTextSegment *prevPtr;
    int myOffset;

    assert(indexPtr->tree);
    assert(indexPtr->priv.linePtr);
    assert(indexPtr->priv.linePtr->parentPtr); /* expired? */

    if ((segPtr = indexPtr->priv.segPtr)
	    && (!indexPtr->priv.isCharSegment || TkBTreeEpoch(indexPtr->tree) == indexPtr->stateEpoch)) {
	if (indexPtr->priv.byteIndex >= 0) {
	    myOffset = indexPtr->priv.byteIndex - SegToIndex(indexPtr->priv.linePtr, segPtr);
	    assert(myOffset >= 0);
	    assert(segPtr->size == 0 || myOffset < segPtr->size);
	} else {
	    myOffset = 0;
	}
    } else {
	assert(indexPtr->priv.byteIndex >= 0);
	segPtr = IndexToSeg(indexPtr, &myOffset);
    }

    assert(segPtr->typePtr);    /* expired? */
    assert(segPtr->sectionPtr); /* linked? */
    assert(segPtr->sectionPtr->linePtr == indexPtr->priv.linePtr);

    if (myOffset == 0) {
	TkTextIndex *iPtr = (TkTextIndex *) indexPtr; /* mutable due to concept */

	while ((prevPtr = segPtr->prevPtr) && prevPtr->size == 0) {
	    segPtr = prevPtr;
	}

	iPtr->priv.segPtr = segPtr;
	iPtr->priv.isCharSegment = segPtr->typePtr == &tkTextCharType;
    }
    if (offset) {
	*offset = myOffset;
    }

    return segPtr;
}

/*
 *----------------------------------------------------------------------
 *
 * TkTextIndexIsStartOfLine --
 *
 *	Test whether this index refers to the start of a line.
 *
 * Results:
 *	Returns true if the start of a line is referred, zero otherwise.
 *
 * Side effects:
 *	None.
 *
 *----------------------------------------------------------------------
 */

int
TkTextIndexIsStartOfLine(
    const TkTextIndex *indexPtr)
{
    const TkTextSegment *segPtr;
    const TkTextSegment *startPtr;

    assert(indexPtr->tree);
    assert(indexPtr->priv.linePtr);
    assert(indexPtr->priv.linePtr->parentPtr); /* expired? */
    assert(CheckLine(indexPtr, indexPtr->priv.linePtr));

    if (indexPtr->priv.byteIndex >= 0) {
	return FindStartByteIndex(indexPtr) == indexPtr->priv.byteIndex;
    }

    assert(indexPtr->priv.segPtr);
    assert(!indexPtr->priv.isCharSegment || TkBTreeEpoch(indexPtr->tree) == indexPtr->stateEpoch);
    assert(CheckByteIndex(indexPtr, indexPtr->priv.linePtr, -1));

    startPtr = indexPtr->textPtr ? indexPtr->textPtr->startMarker : NULL;
    segPtr = indexPtr->priv.segPtr;
    if (segPtr->size > 0) {
	segPtr = segPtr->prevPtr;
    }
    while (segPtr && segPtr->size == 0) {
	if (segPtr == startPtr) {
	    return 1;
	}
	segPtr = segPtr->prevPtr;
    }

    return !segPtr;
}

/*
 *----------------------------------------------------------------------
 *
 * TkTextIndexIsEndOfLine --
 *
 *	Test whether this index refers to the end of the line.
 *
 * Results:
 *	Returns true if the end of the line is referred, false otherwise.
 *
 * Side effects:
 *	None.
 *
 *----------------------------------------------------------------------
 */

int
TkTextIndexIsEndOfLine(
    const TkTextIndex *indexPtr)
{
    const TkTextSegment *segPtr;
    const TkTextSegment *endPtr;

    assert(indexPtr->tree);
    assert(indexPtr->priv.linePtr);
    assert(indexPtr->priv.linePtr->parentPtr); /* expired? */
    assert(CheckLine(indexPtr, indexPtr->priv.linePtr));
    assert(CheckByteIndex(indexPtr, indexPtr->priv.linePtr, -1));

    if (indexPtr->priv.byteIndex >= 0) {
	return indexPtr->priv.byteIndex == FindEndByteIndex(indexPtr);
    }

    assert(indexPtr->priv.segPtr);
    assert(!indexPtr->priv.isCharSegment || TkBTreeEpoch(indexPtr->tree) == indexPtr->stateEpoch);

    if (indexPtr->priv.linePtr == TkBTreeGetLastLine(indexPtr->textPtr)) {
	return 1;
    }

    segPtr = indexPtr->priv.segPtr;

    if (DontNeedSpecialEndLineTreatment(indexPtr)) {
	while (segPtr->size == 0) {
	    segPtr = segPtr->nextPtr;
	}
	return segPtr->size == 1 && segPtr == indexPtr->priv.linePtr->lastPtr;
    }

    assert(indexPtr->textPtr);
    assert(indexPtr->textPtr->endMarker != indexPtr->textPtr->sharedTextPtr->endMarker);

    endPtr = indexPtr->textPtr->endMarker;
    while (segPtr->size == 0) {
	if (segPtr == endPtr) {
	    return 1;
	}
	segPtr = segPtr->nextPtr;
    }

    return 0;
}

/*
 *----------------------------------------------------------------------
 *
 * TkTextIndexIsStartOfText --
 *
 *	Test whether this index refers to the start of the text.
 *
 * Results:
 *	Returns true if the start of the text is referred, false otherwise.
 *
 * Side effects:
 *	None.
 *
 *----------------------------------------------------------------------
 */

int
TkTextIndexIsStartOfText(
    const TkTextIndex *indexPtr)
{
    const TkText *textPtr = indexPtr->textPtr;
    const TkTextSegment *segPtr;

    assert(indexPtr->tree);
    assert(indexPtr->priv.linePtr);
    assert(indexPtr->priv.linePtr->parentPtr); /* expired? */
    assert(CheckLine(indexPtr, indexPtr->priv.linePtr));
    assert(CheckByteIndex(indexPtr, indexPtr->priv.linePtr, -1));

    segPtr = textPtr ? textPtr->startMarker : TkBTreeGetShared(indexPtr->tree)->startMarker;
    return indexPtr->priv.linePtr == segPtr->sectionPtr->linePtr && TkTextIndexIsStartOfLine(indexPtr);
}

/*
 *----------------------------------------------------------------------
 *
 * TkTextIndexIsEndOfText --
 *
 *	Test whether this index refers to the end of the text.
 *
 * Results:
 *	Returns true if the end of the text is referred, false otherwise.
 *
 * Side effects:
 *	None.
 *
 *----------------------------------------------------------------------
 */

int
TkTextIndexIsEndOfText(
    const TkTextIndex *indexPtr)
{
    assert(indexPtr->tree);
    assert(indexPtr->priv.linePtr);
    assert(indexPtr->priv.linePtr->parentPtr); /* expired? */
    assert(CheckLine(indexPtr, indexPtr->priv.linePtr));
    assert(CheckByteIndex(indexPtr, indexPtr->priv.linePtr, -1));

    if (indexPtr->textPtr) {
	return indexPtr->priv.linePtr == TkBTreeGetLastLine(indexPtr->textPtr);
    }
    return !indexPtr->priv.linePtr->nextPtr;
}

/*
 *----------------------------------------------------------------------
 *
 * TkTextIndexIsEqual --
 *
 *	Test whether both given indicies are referring the same byte
 *	index. Such a test makes sense only if both indices are
 *	belonging to the same line.
 *
 * Results:
 *	Return true if both indices are equal, otherwise false will be returned.
 *
 * Side effects:
 *	None.
 *
 *----------------------------------------------------------------------
 */

int
TkTextIndexIsEqual(
    const TkTextIndex *indexPtr1,	/* Pointer to index. */
    const TkTextIndex *indexPtr2)	/* Pointer to index. */
{
    const TkTextSegment *segPtr1;
    const TkTextSegment *segPtr2;

    assert(indexPtr1->priv.linePtr);
    assert(indexPtr2->priv.linePtr);
    assert(indexPtr1->priv.linePtr->parentPtr); /* expired? */
    assert(indexPtr2->priv.linePtr->parentPtr); /* expired? */

    if (indexPtr1->priv.linePtr != indexPtr2->priv.linePtr) {
	return 0;
    }

    if ((segPtr1 = TkTextIndexGetSegment(indexPtr1))) {
	if ((segPtr2 = TkTextIndexGetSegment(indexPtr2))) {
	    while (segPtr1->prevPtr && segPtr1->prevPtr->size == 0) {
		segPtr1 = segPtr1->prevPtr;
	    }
	    while (segPtr2->prevPtr && segPtr2->prevPtr->size == 0) {
		segPtr2 = segPtr2->prevPtr;
	    }
	    return segPtr1 == segPtr2;
	}
    }

    return TkTextIndexGetByteIndex(indexPtr1) == TkTextIndexGetByteIndex(indexPtr2);
}

/*
 *----------------------------------------------------------------------
 *
 * TkTextIndexCompare --
 *
 *	Compare two indicies.
 *
 * Results:
 *	It returns an integer less than, equal to, or greater than zero if
 *	indexPtr1 is found, respectively, to be less than, to match, or be
 *	greater than indexPtr2.
 *
 * Side effects:
 *	None.
 *
 *----------------------------------------------------------------------
 */

int
TkTextIndexCompare(
    const TkTextIndex *indexPtr1,	/* Pointer to index. */
    const TkTextIndex *indexPtr2)	/* Pointer to index. */
{
    const TkTextSection *sectionPtr1;
    const TkTextSection *sectionPtr2;
    const TkTextSegment *segPtr1;
    const TkTextSegment *segPtr2;

    assert(indexPtr1->priv.linePtr);
    assert(indexPtr2->priv.linePtr);
    assert(indexPtr1->priv.linePtr->parentPtr); /* expired? */
    assert(indexPtr2->priv.linePtr->parentPtr); /* expired? */

    if (indexPtr1->priv.linePtr != indexPtr2->priv.linePtr) {
	int lineNo1 = TkTextIndexGetLineNumber(indexPtr1, NULL);
	int lineNo2 = TkTextIndexGetLineNumber(indexPtr2, NULL);

	return lineNo1 - lineNo2;
    }
    if (indexPtr1->priv.byteIndex >= 0 && indexPtr2->priv.byteIndex >= 0) {
	return indexPtr1->priv.byteIndex - indexPtr2->priv.byteIndex;
    }

    if (!(segPtr1 = TkTextIndexGetSegment(indexPtr1)) || !(segPtr2 = TkTextIndexGetSegment(indexPtr2))) {
	return TkTextIndexGetByteIndex(indexPtr1) - TkTextIndexGetByteIndex(indexPtr2);
    }

    assert(!indexPtr1->priv.isCharSegment || TkBTreeEpoch(indexPtr1->tree) == indexPtr1->stateEpoch);
    assert(!indexPtr2->priv.isCharSegment || TkBTreeEpoch(indexPtr2->tree) == indexPtr2->stateEpoch);

    segPtr1 = indexPtr1->priv.segPtr;
    segPtr2 = indexPtr2->priv.segPtr;
    while (segPtr1->size == 0) {
	segPtr1 = segPtr1->nextPtr;
    }
    while (segPtr2->size == 0) {
	segPtr2 = segPtr2->nextPtr;
    }
    if (segPtr1 == segPtr2) {
	return 0;
    }
    sectionPtr1 = indexPtr1->priv.segPtr->sectionPtr;
    sectionPtr2 = indexPtr2->priv.segPtr->sectionPtr;
    if (sectionPtr1 != sectionPtr2) {
	while (sectionPtr1 && sectionPtr1 != sectionPtr2) {
	    sectionPtr1 = sectionPtr1->nextPtr;
	}
	return sectionPtr1 ? -1 : +1;
    }
    segPtr1 = indexPtr1->priv.segPtr;
    segPtr2 = indexPtr2->priv.segPtr;
    while (segPtr1 != segPtr2) {
	if (!(segPtr1 = segPtr1->nextPtr) || segPtr1->sectionPtr != sectionPtr1) {
	    return +1;
	}
    }
    return -1;
}

/*
 *----------------------------------------------------------------------
 *
 * TkTextIndexAddToByteIndex --
 *
 *	Add given byte offset to byte index.
 *
 *	Note that this function allows that the byte index will reach the
 *	size of the line, in this case the line will be advanced, and the
 *	byte index will be set to zero.
 *
 * Results:
 *	Returns whether we're on same line.
 *
 * Side effects:
 *	None.
 *
 *----------------------------------------------------------------------
 */

int
TkTextIndexAddToByteIndex(
    TkTextIndex *indexPtr,	/* Pointer to index. */
    int byteOffset)		/* Add this offset. */
{
    int rc = 1;

    assert(indexPtr->tree);
    assert(indexPtr->priv.linePtr);
    assert(indexPtr->priv.linePtr->parentPtr); /* expired? */
    assert(CheckLine(indexPtr, indexPtr->priv.linePtr));
    assert(CheckByteIndex(indexPtr, indexPtr->priv.linePtr, -1));

    if (byteOffset == 0) {
	return 1;
    }

    if (indexPtr->priv.byteIndex == -1) {
	(void) TkTextIndexGetByteIndex(indexPtr);
    }

    if (byteOffset > 0) {
	if ((indexPtr->priv.byteIndex += byteOffset) > FindEndByteIndex(indexPtr)) {
	    assert(indexPtr->priv.linePtr->nextPtr);
	    assert(indexPtr->priv.byteIndex <= indexPtr->priv.linePtr->size);
	    indexPtr->priv.linePtr = indexPtr->priv.linePtr->nextPtr;
	    if (indexPtr->priv.lineNo >= 0) {
		indexPtr->priv.lineNo += 1;
	    }
	    if (indexPtr->priv.lineNoRel >= 0) {
		indexPtr->priv.lineNoRel += 1;
	    }
	    indexPtr->priv.byteIndex = 0;
	    rc = 0;
	}
    } else {
	assert(-byteOffset <= indexPtr->priv.byteIndex);
	indexPtr->priv.byteIndex += byteOffset;
    }

    indexPtr->priv.segPtr = NULL;

    assert(CheckLine(indexPtr, indexPtr->priv.linePtr));
    assert(CheckByteIndex(indexPtr, indexPtr->priv.linePtr, -1));

    return rc;
}

/*
 *---------------------------------------------------------------------------
 *
 * TkpTextIndexDump --
 *
 *	This function is for debugging only, printing the given index
 *	on stdout.
 *
 * Results:
 *	None.
 *
 * Side effects:
 *	None.
 *
 *---------------------------------------------------------------------------
 */
#ifndef NDEBUG

void
TkpTextIndexDump(
    TkText *textPtr,		/* May be NULL. */
    const TkTextIndex *indexPtr)/* Pointer to index. */
{
    char buf[TK_POS_CHARS];
    TkTextIndexPrint(TkTextIndexGetShared(indexPtr), textPtr, indexPtr, buf);
    fprintf(stdout, "%s\n", buf);
}

#endif /* NDEBUG */

/*
 *---------------------------------------------------------------------------
 *
 * TkTextNewIndexObj --
 *
 *	This function generates a Tcl_Obj description of an index, suitable
 *	for reading in again later. The index generated is effectively stable
 *	to all except insertion/deletion operations on the widget.
 *
 * Results:
 *	A new Tcl_String with refCount zero.
 *
 * Side effects:
 *	A small amount of memory is allocated.
 *
 *---------------------------------------------------------------------------
 */

Tcl_Obj *
TkTextNewIndexObj(
    const TkTextIndex *indexPtr)/* Pointer to index. */
{
    char buffer[TK_POS_CHARS];
    int len;

    assert(indexPtr->textPtr);

    len = TkrTextPrintIndex(indexPtr->textPtr, indexPtr, buffer);
    return Tcl_NewStringObj(buffer, len);
}

/*
 *---------------------------------------------------------------------------
 *
 * TkrTextMakeByteIndex --
 *
 *	Given a line index and a byte index, look things up in the B-tree and
 *	fill in a TkTextIndex structure.
 *
 * Results:
 *	The structure at *indexPtr is filled in with information about the
 *	character at lineIndex and byteIndex (or the closest existing
 *	character, if the specified one doesn't exist), and indexPtr is
 *	returned as result.
 *
 * Side effects:
 *	None.
 *
 *---------------------------------------------------------------------------
 */

TkTextIndex *
TkrTextMakeByteIndex(
    TkTextBTree tree,		/* Tree that lineIndex and byteIndex refer TkTextBTree tree, to. */
    const TkText *textPtr,	/* Client that lineIndex and byteIndex refer to, can be NULL. */
    int lineIndex,		/* Index of desired line (0 means first line of text). */
    Tcl_Size byteIndex,		/* Byte index of desired character. */
    TkTextIndex *indexPtr)	/* Structure to fill in. */
{
    TkTextSegment *segPtr;
    TkTextSection *sectionPtr;
    TkTextLine *linePtr;
    int index, nextIndex;

    TkTextIndexClear2(indexPtr, (TkText *) textPtr, tree);

    if (lineIndex < 0) {
	TkTextIndexSetupToStartOfText(indexPtr, (TkText *) textPtr, tree);
	return indexPtr;
    }

    if (!(linePtr = TkBTreeFindLine(tree, textPtr, lineIndex))) {
	TkTextIndexSetupToEndOfText(indexPtr, (TkText *) textPtr, tree);
	return indexPtr;
    }

    if (byteIndex < 0) {
	byteIndex = 0;
    }

    if (textPtr) {
	if (textPtr->startMarker != textPtr->sharedTextPtr->startMarker
		&& textPtr->startMarker->sectionPtr->linePtr == linePtr) {
	    Tcl_Size startByteIndex;

	    TkTextIndexSetSegment(indexPtr, textPtr->startMarker);
	    startByteIndex = FindStartByteIndex(indexPtr);
	    if (byteIndex <= startByteIndex) {
		return indexPtr;
	    }
	}
	if (textPtr->endMarker != textPtr->sharedTextPtr->endMarker
		&& textPtr->endMarker->sectionPtr->linePtr == linePtr) {
	    int endByteIndex;

	    TkTextIndexSetSegment(indexPtr, textPtr->endMarker);
	    endByteIndex = FindEndByteIndex(indexPtr);
	    if (endByteIndex <= byteIndex) {
		return indexPtr;
	    }
	}
    }

    indexPtr->priv.linePtr = linePtr;

    if (byteIndex == 0) {
	/* this is catching a frequent case */
	TkTextIndexSetByteIndex(indexPtr, 0);
	return indexPtr;
    }

    if (byteIndex >= linePtr->size) {
	/*
	 * Use the index of the last character in the line. Since the last
	 * character on the line is guaranteed to be a '\n', we can back
	 * up one byte.
	 *
	 * Note that it is already guaranteed that we do not exceed the position
	 * of the end marker.
	 */
	TkTextIndexSetByteIndex(indexPtr, linePtr->size - 1);
	return indexPtr;
    }

    indexPtr->priv.byteIndex = byteIndex;
    index = 0;

    sectionPtr = linePtr->segPtr->sectionPtr;
    while ((nextIndex = index + sectionPtr->size) <= byteIndex) {
	index = nextIndex;
	sectionPtr = sectionPtr->nextPtr;
	assert(sectionPtr);
    }

    segPtr = sectionPtr->segPtr;
    while ((nextIndex = index + segPtr->size) < byteIndex) {
	index = nextIndex;
	segPtr = segPtr->nextPtr;
	assert(segPtr);
    }

    /*
     * Verify that the index points to a valid character boundary.
     */

    if (segPtr->typePtr == &tkTextCharType && byteIndex > index && index + segPtr->size > byteIndex) {
	const char *p = segPtr->body.chars + (byteIndex - index);

	/*
	 * Prevent UTF-8 character from being split up by ensuring that byteIndex
	 * falls on a character boundary. If index falls in the middle of a UTF-8
	 * character, it will be adjusted to the end of that UTF-8 character.
	 */

	while ((*p & 0xc0) == 0x80) {
	    ++p;
	    indexPtr->priv.byteIndex += 1;
	}
    }

    return indexPtr;
}

/*
 *---------------------------------------------------------------------------
 *
 * TkTextMakeCharIndex --
 *
 *	Given a line index and a character index, look things up in the B-tree
 *	and fill in a TkTextIndex structure.
 *
 * Results:
 *	The structure at *indexPtr is filled in with information about the
 *	character at lineIndex and charIndex (or the closest existing
 *	character, if the specified one doesn't exist), and indexPtr is
 *	returned as result.
 *
 * Side effects:
 *	None.
 *
 *---------------------------------------------------------------------------
 */

static unsigned
CountCharsInSeg(
    const TkTextSegment *segPtr)
{
    assert(segPtr->typePtr == &tkTextCharType);
    return Tcl_NumUtfChars(segPtr->body.chars, segPtr->size);
}

TkTextIndex *
TkTextMakeCharIndex(
    TkTextBTree tree,		/* Tree that lineIndex and charIndex refer to. */
    TkText *textPtr,		/* Client that lineIndex and charIndex refer to, can be NULL. */
    int lineIndex,		/* Index of desired line (0 means first line of text). */
    int charIndex,		/* Index of desired character. */
    TkTextIndex *indexPtr)	/* Structure to fill in. */
{
    TkTextSegment *segPtr, *lastPtr;
    TkTextLine *linePtr;
    char *p, *start, *end;
    int index, offset;

    TkTextIndexClear2(indexPtr, textPtr, tree);

    if (lineIndex < 0) {
	TkTextIndexSetupToStartOfText(indexPtr, textPtr, tree);
	return indexPtr;
    }

    if (!(linePtr = TkBTreeFindLine(tree, textPtr, lineIndex))) {
	TkTextIndexSetupToEndOfText(indexPtr, textPtr, tree);
	return indexPtr;
    }

    indexPtr->priv.linePtr = linePtr;

    if (charIndex >= linePtr->size - 1) {
	/* this is catching a frequent case */
	TkTextIndexSetToLastChar(indexPtr);
	return indexPtr;
    }

    if (charIndex <= 0) {
	/* this is catching a frequent case */
	TkTextIndexSetToStartOfLine(indexPtr);
	return indexPtr;
    }

    if (textPtr && textPtr->endMarker->sectionPtr->linePtr == linePtr) {
	lastPtr = textPtr->endMarker;
    } else {
	lastPtr = NULL;
    }

    if (!textPtr
	    || textPtr->startMarker == TkBTreeGetShared(indexPtr->tree)->startMarker
	    || linePtr != textPtr->startMarker->sectionPtr->linePtr) {
	segPtr = linePtr->segPtr;
	index = 0;
    } else {
	TkTextSegment *startPtr;

	/*
	 * We have to skip some segments not belonging to this peer.
	 */

	TkTextIndexSetSegment(indexPtr, textPtr->startMarker);
	startPtr = TkTextIndexGetFirstSegment(indexPtr, NULL);

	for (segPtr = linePtr->segPtr; segPtr != startPtr; segPtr = segPtr->nextPtr) {
	    if (segPtr->typePtr == &tkTextCharType) {
		charIndex -= CountCharsInSeg(segPtr);
	    } else {
		assert(segPtr->size <= 1);
		charIndex -= segPtr->size;
	    }
	    if (charIndex <= 0) {
		return indexPtr;
	    }
	}

	index = TkTextIndexGetByteIndex(indexPtr);
	indexPtr->priv.segPtr = NULL;
    }

    /*
     * Verify that the index is within the range of the line. If not, just use
     * the index of the last character in the line.
     */

    while (segPtr != lastPtr) {
	if (segPtr->tagInfoPtr) {
	    if (segPtr->typePtr == &tkTextCharType) {
		/*
		 * Turn character offset into a byte offset.
		 */

		start = segPtr->body.chars;
		end = start + segPtr->size;

		for (p = start; p < end; p += offset) {
		    if (charIndex == 0) {
			indexPtr->priv.byteIndex = index;
			return indexPtr;
		    }
		    charIndex -= 1;
		    { /* local scope */
			/*
			 * Proper implementation for UTF-8 strings:
			 */

			Tcl_UniChar ch;
			offset = Tcl_UtfToUniChar(p, &ch);
		    }
		    index += offset;
		}
	    } else if (charIndex < segPtr->size) {
		indexPtr->priv.byteIndex = index;
		return indexPtr;
	    } else {
		assert(segPtr->size == 1);
		charIndex -= 1;
		index += 1;
	    }
	}
	if (!(segPtr = segPtr->nextPtr)) {
	    /*
	     * Use the index of the last character in the line.
	     */
	    TkTextIndexSetToLastChar(indexPtr);
	    return indexPtr;
	}
    }

    indexPtr->priv.byteIndex = index;
    return indexPtr;
}

/*
 *---------------------------------------------------------------------------
 *
 * IndexToSeg --
 *
 *	Given an index, this function returns the segment and offset within
 *	segment for the index.
 *
 * Results:
 *	The return value is a pointer to the segment referred to by indexPtr;
 *	this will always be a segment with non-zero size. The variable at
 *	*offsetPtr is set to hold the integer offset within the segment of the
 *	character given by indexPtr.
 *
 * Side effects:
 *	None.
 *
 *---------------------------------------------------------------------------
 */

static TkTextSegment *
IndexToSeg(
    const TkTextIndex *indexPtr,/* Text index. */
    int *offsetPtr)		/* Where to store offset within segment, or NULL if offset isn't
    				 * wanted. */
{
    TkTextSection *sectionPtr;
    TkTextSegment *segPtr;
    TkTextLine *linePtr;
    int index;

    assert(indexPtr->priv.byteIndex >= 0);
    assert(indexPtr->priv.byteIndex < indexPtr->priv.linePtr->size);

    index = indexPtr->priv.byteIndex;
    linePtr = indexPtr->priv.linePtr;

    /*
     * Speed up a frequent use case.
     */

    if (index == 0) {
	segPtr = linePtr->segPtr;
	while (segPtr->size == 0) {
	    segPtr = segPtr->nextPtr;
	    assert(segPtr);
	}
	if (offsetPtr) {
	    *offsetPtr = 0;
	}
	return segPtr;
    }

    /*
     * Speed up a frequent use case.
     */

    if (index == linePtr->size - 1) {
	assert(linePtr->lastPtr->typePtr == &tkTextCharType);
	if (offsetPtr) {
	    *offsetPtr = linePtr->lastPtr->size - 1;
	}
	return linePtr->lastPtr;
    }

    /*
     * Now we iterate through the section an segment structure until we reach the
     * wanted byte index.
     */

    sectionPtr = linePtr->segPtr->sectionPtr;
    for ( ; index >= sectionPtr->size; sectionPtr = sectionPtr->nextPtr) {
	index -= sectionPtr->size;
	assert(sectionPtr->nextPtr);
    }
    for (segPtr = sectionPtr->segPtr; index >= segPtr->size; segPtr = segPtr->nextPtr) {
	index -= segPtr->size;
	assert(segPtr->nextPtr);
    }
    assert(segPtr->size > 0);

    if (offsetPtr) {
	*offsetPtr = index;
    }
    return segPtr;
}

/*
 *---------------------------------------------------------------------------
 *
 * SegToIndex --
 *
 *	Given a segment pointer, this function returns the offset of the
 *	segment within its line.
 *
 *	This function assumes that we want the index to the current line,
 *	and not the index from the start of the logical line.
 *
 * Results:
 *	The return value is the offset (within its line) of the first
 *	character in segPtr.
 *
 * Side effects:
 *	None.
 *
 *---------------------------------------------------------------------------
 */

static int
SegToIndex(
    const TkTextLine *linePtr,
    const TkTextSegment *segPtr)/* Segment whose offset is desired. */
{
    const TkTextSection *sectionPtr;
    const TkTextSegment *segPtr2;
    int offset;

    assert(segPtr->sectionPtr); /* otherwise not linked */
    assert(segPtr->sectionPtr->linePtr == linePtr);

    sectionPtr = linePtr->segPtr->sectionPtr; /* first segment in line */

    /*
     * Speed up frequent use cases.
     */

    if (segPtr == sectionPtr->segPtr) {
	return 0;
    }

    if (segPtr == linePtr->lastPtr) {
	return linePtr->size - segPtr->size;
    }

    /*
     * Now we iterate through the section an segment structure until we reach the
     * given segment.
     */

    offset = 0;

    for ( ; sectionPtr != segPtr->sectionPtr; sectionPtr = sectionPtr->nextPtr) {
	offset += sectionPtr->size;
	assert(sectionPtr->nextPtr);
    }
    for (segPtr2 = segPtr->sectionPtr->segPtr; segPtr2 != segPtr; segPtr2 = segPtr2->nextPtr) {
	offset += segPtr2->size;
	assert(segPtr2->nextPtr);
    }

    return offset;
}
/*
 *---------------------------------------------------------------------------
 *
 * TkTextSegToIndex --
 *
 *	Given a segment pointer, this function returns the offset of the
 *	segment within its line.
 *
 *	This function assumes that we want the index to the current line,
 *	and not the index from the start of the logical line.
 *
 * Results:
 *	The return value is the offset (within its line) of the first
 *	character in segPtr.
 *
 * Side effects:
 *	None.
 *
 *---------------------------------------------------------------------------
 */

int
TkTextSegToIndex(
    const TkTextSegment *segPtr)/* Segment whose offset is desired. */
{
    return SegToIndex(segPtr->sectionPtr->linePtr, segPtr);
}

/*
 *---------------------------------------------------------------------------
 *
 * TkTextGetIndex --
 *
 *	Given a string, return the index that is described.
 *
 * Results:
 *	The return value is a standard Tcl return result. If TCL_OK is
 *	returned, then everything went well and the index at *indexPtr is
 *	filled in; otherwise TCL_ERROR is returned and an error message is
 *	left in the interp's result.
 *
 * Side effects:
 *	None.
 *
 *---------------------------------------------------------------------------
 */

MODULE_SCOPE int TkpTextGetIndex(Tcl_Interp *interp, TkSharedText *sharedTextPtr, TkText *textPtr,
			    const char *string, unsigned lenOfString, TkTextIndex *indexPtr);

int
TkrTextGetIndex(
    Tcl_Interp *interp,		/* Use this for error reporting. */
    TkText *textPtr,		/* Information about text widget. */
    const char *string,		/* Textual description of position. */
    TkTextIndex *indexPtr)	/* Index structure to fill in. */
{
    assert(textPtr);
    assert(string);

    return TkpTextGetIndex(interp, textPtr->sharedTextPtr, textPtr, string, strlen(string), indexPtr) ?
	    TCL_OK : TCL_ERROR;
}

/*
 *---------------------------------------------------------------------------
 *
 * TkpTextGetIndex --
 *
 *	Given a string, return the index that is described.
 *
 * Results:
 *	If 'true' is returned, then everything went well and the index at
 *	*indexPtr is filled in; otherwise 'false' is returned and an error
 *	message is left in the interp's result.
 *
 * Side effects:
 *	None.
 *
 *---------------------------------------------------------------------------
 */

static unsigned
SkipSegments(
    TkTextSegment *startMarkPtr)
{
    TkTextSegment *segPtr = startMarkPtr->sectionPtr->linePtr->segPtr;
    unsigned charIndex = 0;

    /* Skip chars not belonging to this text widget. */

    for ( ; segPtr != startMarkPtr; segPtr = segPtr->nextPtr) {
	if (segPtr->tagInfoPtr) {
	    charIndex += (segPtr->typePtr == &tkTextCharType) ? CountCharsInSeg(segPtr) : 1;
	}
    }

    return charIndex;
}

int
TkpTextGetIndex(
    Tcl_Interp *interp,		/* Use this for error reporting. */
    TkSharedText *sharedTextPtr,/* Pointer to shared resource. */
    TkText *textPtr,		/* Information about text widget. */
    const char *string,		/* Textual description of position. */
    unsigned lenOfString,	/* Length of textual description. */
    TkTextIndex *indexPtr)	/* Index structure to fill in. */
{
    char *p, *end, *endOfBase;
    TkTextIndex first, last;
    char c;
    const char *cp;
    char *myString;
    Tcl_DString copy;
    Tcl_HashEntry *hPtr;
    TkTextTag *tagPtr;
    int skipMark;
    int wantLast;
    int wantCurrent;
    int result;
    int charCount = -1;

    assert(textPtr);
    assert(sharedTextPtr);

    /*
     * The documentation about indices says:
     *
     *	The base for an index must have one of the following forms:
     *
     *		<line>.<char>
     *		@<x>,<y>
     *		begin
     *		end
     *		<mark>
     *		<tag>.first
     *		<tag>.last
     *		<tag>.current.first
     *		<tag>.current.last
     *		<pathName>
     *		<imageName>
     *
     * Furthermore the documentation says:
     *
     *	If the base could match more than one of the above forms, such as a mark and imageName
     *	both having the same value, then the form earlier in the above list takes precedence.
     */

#if BEGIN_DOES_NOT_BELONG_TO_BASE
    /*
     *------------------------------------------------
     * Stage 0: for portability reasons keyword "begin" has the lowest
     * precedence (but this should be corrected in a future version).
     *------------------------------------------------
     */

    if (string[0] == 'b' && strncmp(string, "begin", 5)) {
	if (TkTextMarkNameToIndex(textPtr, string, indexPtr)
		|| TkTextWindowIndex(textPtr, string, indexPtr)
		|| TkTextImageIndex(textPtr, string, indexPtr)) {
	    return 1;
	}
    }
#endif /* BEGIN_DOES_NOT_BELONG_TO_BASE */

    /*
     *------------------------------------------------
     * Stage 1: start by parsing the base index.
     *------------------------------------------------
     */

    TkTextIndexClear(indexPtr, textPtr);

    /*
     * First look for the form "tag.first", "tag.last", and then for "tag.current.first"
     * or "tag.current.last", where "tag" is the name of a valid tag. Try to use up as
     * much as possible of the string in this check. Doing the check now, and in this way,
     * allows tag names to include funny characters like "@" or "+1c".
     */

    Tcl_DStringInit(&copy);
    myString = Tcl_DStringAppend(&copy, string, TCL_INDEX_NONE);
    skipMark = 0;

    p = myString + lenOfString;
    do {
	if (p-- == myString) {
	    goto tryxy;
	}
    } while (*p != '.');

    if (p[1] == 'f' && strncmp(p + 2, "irst", 4) == 0) {
	wantLast = 0;
	endOfBase = p + 6;
	lenOfString = p - myString;
    } else if (p[1] == 'l' && strncmp(p + 2, "ast", 3) == 0) {
	wantLast = 1;
	endOfBase = p + 5;
	lenOfString = p - myString;
    } else {
	goto tryxy;
    }

    /*
     * Marks have a higher precedence than tag.first or tag.last, so we will
     * search for marks before proceeding with tags.
     */

    if (TkTextMarkNameToIndex(textPtr, string, indexPtr)) {
	Tcl_DStringFree(&copy);
	return 1;
    }

    skipMark = 1;
    wantCurrent = 0;

    do {
	if (lenOfString == 3 && strncmp(myString, "sel", 3) == 0) {
	    /*
	     * Special case for sel tag which is not stored in the hash table.
	     */
	    tagPtr = textPtr->selTagPtr;
	    hPtr = NULL;
	} else {
	    myString[lenOfString] = '\0';
	    hPtr = Tcl_FindHashEntry(&sharedTextPtr->tagTable, myString);
	    myString[lenOfString] = '.';
	    if (hPtr) {
		tagPtr = (TkTextTag *)Tcl_GetHashValue(hPtr);
	    } else if (!wantCurrent
		    && lenOfString >= 8
		    && p[-8] == '.'
		    && strncmp(p - 7, "current", 7) == 0) {
		tagPtr = NULL;
		wantCurrent = 1;
		lenOfString -= 8;
	    } else {
		goto tryxy;
	    }
	}
    } while (!tagPtr);

    if (wantCurrent) {
	int tagFound = 0;

	if (tagPtr->rootPtr) {
	    TkTextIndex currIndex;
	    TkTextSegment *segPtr;

	    assert(!textPtr->haveToSetCurrentMark);

	    segPtr = textPtr->currentMarkPtr;
	    do {
		segPtr = segPtr->nextPtr;
	    } while (!segPtr->tagInfoPtr);

	    if (TkTextTagSetTest(segPtr->tagInfoPtr, tagPtr->index)) {
		TkTextIndexClear(&currIndex, textPtr);
		TkTextIndexSetSegment(&currIndex, segPtr);
		TkTextIndexForwChars(textPtr, &currIndex, 1, &currIndex, COUNT_INDICES);
		tagFound = 1;
	    } else {
		segPtr = textPtr->currentMarkPtr;
		do {
		    segPtr = segPtr->prevPtr;
		} while (segPtr && !segPtr->tagInfoPtr);

		if (!segPtr) {
		    TkTextLine *linePtr = textPtr->currentMarkPtr->sectionPtr->linePtr->prevPtr;
		    segPtr = linePtr ? linePtr->lastPtr : NULL;
		}
		if (segPtr && TkTextTagSetTest(segPtr->tagInfoPtr, tagPtr->index)) {
		    if (wantLast) {
			/* in this case we've already found the end of the range */
			TkTextIndexClear(indexPtr, textPtr);
			TkTextIndexSetSegment(indexPtr, textPtr->currentMarkPtr);
			goto gotBase;
		    }

		    TkTextIndexClear(&currIndex, textPtr);
		    TkTextIndexSetSegment(&currIndex, textPtr->currentMarkPtr);
		    tagFound = 1;
		}
	    }

	    if (tagFound) {
		if (wantLast) {
		    TkTextTagFindEndOfRange(textPtr, tagPtr, &currIndex, indexPtr);
		} else {
		    TkTextTagFindStartOfRange(textPtr, tagPtr, &currIndex, indexPtr);
		}
	    }
	}
	if (!tagFound) {
	    const char *tagName = hPtr ? (const char *)Tcl_GetHashKey(&sharedTextPtr->tagTable, hPtr) : "sel";

	    Tcl_SetObjResult(interp, Tcl_ObjPrintf(
<<<<<<< HEAD
		    "character near current position isn't tagged with \"%s\"", tagName));
	    Tcl_SetErrorCode(interp, "TK", "LOOKUP", "TEXT_INDEX", tagName, NULL);
=======
		    "text doesn't contain any characters tagged with \"%s\"",
		    tagName));
	    Tcl_SetErrorCode(interp, "TK", "LOOKUP", "TEXT_INDEX", tagName,
		    (char *)NULL);
>>>>>>> 2adb8605
	    Tcl_DStringFree(&copy);
	    return 0;
	}
    } else {
	TkTextSearch search;
	int tagFound;

	TkTextIndexSetupToStartOfText(&first, textPtr, sharedTextPtr->tree);
	TkTextIndexSetupToEndOfText(&last, textPtr, sharedTextPtr->tree);
	if (wantLast) {
	    TkBTreeStartSearchBack(&last, &first, tagPtr, &search, SEARCH_EITHER_TAGON_TAGOFF);
	    tagFound = TkBTreePrevTag(&search);
	} else {
	    TkBTreeStartSearch(&first, &last, tagPtr, &search, SEARCH_NEXT_TAGON);
	    tagFound = TkBTreeNextTag(&search);
	}
	if (!tagFound) {
	    const char *tagName = hPtr ? (const char *)Tcl_GetHashKey(&sharedTextPtr->tagTable, hPtr) : "sel";

	    Tcl_SetObjResult(interp, Tcl_ObjPrintf(
		    "text doesn't contain any characters tagged with \"%s\"", tagName));
	    Tcl_SetErrorCode(interp, "TK", "LOOKUP", "TEXT_INDEX", tagName, NULL);
	    Tcl_DStringFree(&copy);
	    return 0;
	}
	*indexPtr = search.curIndex;
    }

    goto gotBase;

  tryxy:
    if (string[0] == '@') {
	/*
	 * Find character at a given x,y location in the window.
	 */

	int x, y;

	cp = string + 1;
	if (*cp == 'f' && strncmp(cp, "first,", 6) == 0) {
	    x = TkTextGetFirstXPixel(textPtr);
	    end = (char *) cp + 5;
	} else if (*cp == 'l' && strncmp(cp, "last,", 5) == 0) {
	    x = TkTextGetLastXPixel(textPtr);
	    end = (char *) cp + 4;
	} else {
	    x = strtol(cp, &end, 0);
	    if (end == cp || *end != ',') {
		goto noBaseFound;
	    }
	}
	cp = end + 1;
	if (*cp == 'f' && strcmp(cp, "first") == 0) {
	    y = TkTextGetFirstYPixel(textPtr);
	    end += 6;
	} else if (*cp == 'l' && strcmp(cp, "last") == 0) {
	    y = TkTextGetLastYPixel(textPtr);
	    end += 5;
	} else {
	    y = strtol(cp, &end, 0);
	    if (end == cp) {
		goto noBaseFound;
	    }
	}
	TkTextPixelIndex(textPtr, x, y, indexPtr, NULL);
	endOfBase = end;
	goto gotBase;
    }

    if (isdigit(UCHAR(string[0])) || string[0] == '-') {
	int lineIndex, charIndex;

	/*
	 * Base is identified with line and character indices.
	 */

	lineIndex = strtol(string, &end, 0) - 1;
	if (end == string || *end != '.') {
	    goto noBaseFound;
	}
	p = end + 1;
	if (*p == 'e' && strncmp(p, "end", 3) == 0) {
	    charIndex = INT_MAX;
	    endOfBase = p + 3;
	} else if (*p == 'b' && strncmp(p, "begin", 5) == 0) {
	    charCount = charIndex = 0;
	    endOfBase = p + 5;
	} else {
	    charCount = charIndex = strtol(p, &end, 0);
	    if (end == p) {
		goto noBaseFound;
	    }
	    endOfBase = end;
	}
	if (lineIndex == 0 && textPtr->startMarker != sharedTextPtr->startMarker) {
	    charIndex += SkipSegments(textPtr->startMarker);
	}
	TkTextMakeCharIndex(sharedTextPtr->tree, textPtr, lineIndex, charIndex, indexPtr);
	goto gotBase;
    }

    for (p = myString; *p; ++p) {
	if (isspace(UCHAR(*p)) || *p == '+' || *p == '-') {
	    break;
	}
    }
    endOfBase = p;
    if (string[0] == '.') {
	/*
	 * See if the base position is the name of an embedded window.
	 */

	c = *endOfBase;
	*endOfBase = '\0';
	result = TkTextWindowIndex(textPtr, myString, indexPtr);
	*endOfBase = c;
	if (result) {
	    goto gotBase;
	}
    }
    if (string[0] == 'b' && endOfBase - myString == 5 && strncmp(string, "begin", 5) == 0) {
	/*
	 * Base position is start of text.
	 */

	TkTextIndexSetupToStartOfText(indexPtr, textPtr, sharedTextPtr->tree);
	goto gotBase;
    }
    if (string[0] == 'e' && endOfBase - myString == 3 && strncmp(string, "end", 3) == 0) {
	/*
	 * Base position is end of text.
	 */

	TkTextIndexSetupToEndOfText(indexPtr, textPtr, sharedTextPtr->tree);
	goto gotBase;
    }

    /*
     * See if the base position is the name of a mark.
     */

    c = *endOfBase;
    *endOfBase = '\0';
    result = TkTextMarkNameToIndex(textPtr, myString, indexPtr);
    if (result) {
	*endOfBase = c;
	goto gotBase;
    }

    /*
     * See if the base position is the name of an embedded image.
     */

    result = TkTextImageIndex(textPtr, myString, indexPtr);
    *endOfBase = c;
    if (result) {
	goto gotBase;
    }

  noBaseFound:
    if ((!skipMark && TkTextMarkNameToIndex(textPtr, string, indexPtr))
	    || TkTextWindowIndex(textPtr, string, indexPtr)
	    || TkTextImageIndex(textPtr, string, indexPtr)) {
	Tcl_DStringFree(&copy);
	return 1;
    }

    Tcl_DStringFree(&copy);
    Tcl_ResetResult(interp);
    Tcl_SetObjResult(interp, Tcl_ObjPrintf("bad text index \"%s\"", string));
<<<<<<< HEAD
    Tcl_SetErrorCode(interp, "TK", "TEXT", "BAD_INDEX", NULL);
    return 0;
=======
    Tcl_SetErrorCode(interp, "TK", "TEXT", "BAD_INDEX", (char *)NULL);
    return TCL_ERROR;
}

/*
 *---------------------------------------------------------------------------
 *
 * TkTextIndexAdjustToStartEnd --
 *
 *      Adjust indexPtr to the -startline/-endline range, or just check
 *      if indexPtr is out of this range.
 *
 * Results:
 *	The return value is a standard Tcl return result. If check is true,
 *      return TCL_ERROR if indexPtr is outside the -startline/-endline
 *      range (indexPtr is not modified).
 *      If check is false, adjust indexPtr to -startline/-endline.
 *
 * Side effects:
 *	None.
 *
 *---------------------------------------------------------------------------
 */
>>>>>>> 2adb8605

    /*
     *-------------------------------------------------------------------
     * Stage 2: process zero or more modifiers. Each modifier is either a
     * keyword like "wordend" or "linestart", or it has the form "op count
     * units" where op is + or -, count is a number, and units is "chars" or
     * "lines".
     *-------------------------------------------------------------------
     */

  gotBase:
    cp = endOfBase;

    while (1) {
	while (isspace(UCHAR(*cp))) {
	    cp++;
	}
	if (*cp == '\0') {
	    break;
	}
	if (*cp == '+' || *cp == '-') {
	    cp = ForwBack(textPtr, cp, indexPtr, charCount);
	} else {
	    cp = StartEnd(textPtr, cp, indexPtr);
	}
	if (!cp) {
	    goto noBaseFound;
	}
    }

    Tcl_DStringFree(&copy);
    return 1;
}

/*
 *---------------------------------------------------------------------------
 *
 * TkTextIndexPrint --
 *
 *	This function generates a string description of an index, suitable for
 *	reading in again later.
 *
 * Results:
 *	The characters pointed to by string are modified. Returns the number
 *	of characters in the string.
 *
 * Side effects:
 *	None.
 *
 *---------------------------------------------------------------------------
 */

int
TkTextIndexPrint(
    const TkSharedText *sharedTextPtr,
    				/* Pointer to shared resource. */
    const TkText *textPtr,	/* Information about text widget, can be NULL. */
    const TkTextIndex *indexPtr,/* Pointer to index. */
    char *string)		/* Place to store the position. Must have at least TK_POS_CHARS
    				 * characters. */
{
    const TkTextSegment *segPtr;
    const TkTextLine *linePtr;
    const TkTextSegment *startMarker;
    int charIndex;

    assert(sharedTextPtr);
    assert(indexPtr);
    assert(string);
    assert(CheckLine(indexPtr, indexPtr->priv.linePtr));
    assert(CheckByteIndex(indexPtr, indexPtr->priv.linePtr, -1));

    charIndex = 0;
    linePtr = indexPtr->priv.linePtr;
    startMarker = textPtr ? textPtr->startMarker : sharedTextPtr->startMarker;
    segPtr = (linePtr == startMarker->sectionPtr->linePtr) ? startMarker : linePtr->segPtr;

    /*
     * Too bad that we cannot use the section structure here.
     *
     * The user of the Tk text widget is encouraged to work with marks,
     * in this way the expensive mappings between char indices and byte
     * indices can be avoided in many cases.
     */

    if (indexPtr->priv.segPtr && !indexPtr->priv.isCharSegment) {
	TkTextSegment *lastPtr = indexPtr->priv.segPtr;

	assert(indexPtr->priv.segPtr->typePtr);

	while (lastPtr->size == 0) {
	    lastPtr = lastPtr->nextPtr;
	}

	for ( ; segPtr != lastPtr; segPtr = segPtr->nextPtr) {
	    if (segPtr->typePtr == &tkTextCharType) {
		charIndex += CountCharsInSeg(segPtr);
	    } else {
		assert(segPtr->size <= 1);
		charIndex += segPtr->size;
	    }
	    assert(segPtr->nextPtr);
	}
    } else {
	int numBytes = TkTextIndexGetByteIndex(indexPtr);

	if (segPtr == startMarker && startMarker != sharedTextPtr->startMarker) {
	    numBytes -= TkTextSegToIndex(startMarker);
	}

	assert(numBytes >= 0);
	assert(numBytes < linePtr->size);

	for ( ; numBytes > segPtr->size; segPtr = segPtr->nextPtr) {
	    if (segPtr->typePtr == &tkTextCharType) {
		charIndex += CountCharsInSeg(segPtr);
	    } else {
		assert(segPtr->size <= 1);
		charIndex += segPtr->size;
	    }
	    numBytes -= segPtr->size;
	    assert(segPtr->nextPtr);
	}

	if (numBytes) {
	    if (segPtr->typePtr == &tkTextCharType) {
		charIndex += Tcl_NumUtfChars(segPtr->body.chars, numBytes);
	    } else {
		assert(segPtr->size <= 1);
		charIndex += numBytes;
	    }
	}
    }

    return snprintf(string, TK_POS_CHARS, "%d.%d",
	    TkBTreeLinesTo(indexPtr->tree, textPtr, linePtr, NULL) + 1, charIndex);
}

/*
 *---------------------------------------------------------------------------
 *
 * ForwBack --
 *
 *	This function handles +/- modifiers for indices to adjust the index
 *	forwards or backwards.
 *
 * Results:
 *	If the modifier in string is successfully parsed then the return value
 *	is the address of the first character after the modifier, and
 *	*indexPtr is updated to reflect the modifier. If there is a syntax
 *	error in the modifier then NULL is returned.
 *
 * Side effects:
 *	None.
 *
 *---------------------------------------------------------------------------
 */

static const char *
ForwBack(
    TkText *textPtr,		/* Information about text widget. */
    const char *string,		/* String to parse for additional info about
				 * modifier (count and units). Points to "+"
				 * or "-" that starts modifier. */
    TkTextIndex *indexPtr,	/* Index to update as specified in string. */
    int charCount)		/* The character position in this line, -1 if not yet determined. */
{
    const char *p, *units;
    char *end;
    int count, lineIndex, modifier;
    size_t length;

    assert(textPtr);

    /*
     * Get the count (how many units forward or backward).
     */

    p = string + 1;
    while (isspace(UCHAR(*p))) {
	p++;
    }
    count = strtol(p, &end, 0);
    if (end == p) {
	return NULL;
    }
    p = end;
    while (isspace(UCHAR(*p))) {
	p++;
    }

    /*
     * Find the end of this modifier (next space or + or - character), then
     * check if there is a textual 'display' or 'any' modifier. These
     * modifiers can be their own word (in which case they can be abbreviated)
     * or they can follow on to the actual unit in a single word (in which
     * case no abbreviation is allowed). So, 'display lines', 'd lines',
     * 'displaylin' are all ok, but 'dline' is not.
     */

    units = p;
    while (*p != '\0' && !isspace(UCHAR(*p)) && *p != '+' && *p != '-') {
	p++;
    }
    length = p - units;
    if (*units == 'd' && strncmp(units, "display", MIN(length, 7u)) == 0) {
	modifier = TKINDEX_DISPLAY;
	if (length > 7) {
	    p -= (length - 7);
	}
    } else if (*units == 'a' && strncmp(units, "any", MIN(length, 3u)) == 0) {
	modifier = TKINDEX_CHAR;
	if (length > 3) {
	    p -= (length - 3);
	}
    } else {
	modifier = TKINDEX_NONE;
    }

    /*
     * If we had a modifier, which we interpreted ok, so now forward to the
     * actual units.
     */

    if (modifier != TKINDEX_NONE) {
	while (isspace(UCHAR(*p))) {
	    p++;
	}
	units = p;
	while (*p != '\0' && !isspace(UCHAR(*p)) && *p != '+' && *p != '-') {
	    p++;
	}
	length = p - units;
    }

    /*
     * Finally parse the units.
     */

    if (*units == 'c' && strncmp(units, "chars", length) == 0) {
	TkTextCountType type;

	if (modifier == TKINDEX_DISPLAY) {
	    type = COUNT_DISPLAY_CHARS;
	} else { /* if (modifier == TKINDEX_NONE) */
	    assert(modifier == TKINDEX_NONE || modifier == TKINDEX_CHAR);

	    /*
	     * The following is incompatible to 8.4 (and prior versions), but I think that
	     * now it's the time to eliminate this known issue:
	     *
	     *    Before Tk 8.5, the widget used the string “chars” to refer to index positions
	     *    (which included characters, embedded windows and embedded images). As of Tk 8.5
	     *    the text widget deals separately and correctly with “chars” and “indices”. For
	     *    backwards compatibility, however, the index modifiers “+N chars” and “-N chars”
	     *    continue to refer to indices. One must use any of the full forms “+N any chars”
	     *    or “-N any chars” etc. to refer to actual character indices. This confusion may
	     *    be fixed in a future release by making the widget correctly interpret “+N chars”
	     *    as a synonym for “+N any chars”.
	     *
	     * This confusion is fixed now, we will interpret "+N chars" as a synonym for
	     * “+N any chars”.
	     */

	    type = COUNT_CHARS;
	}

	if (*string == '+') {
	    TkTextIndexForwChars(textPtr, indexPtr, count, indexPtr, type);
	} else {
	    TkTextIndexBackChars(textPtr, indexPtr, count, indexPtr, type);
	}
    } else if (*units == 'i' && strncmp(units, "indices", length) == 0) {
	TkTextCountType type;

	if (modifier == TKINDEX_DISPLAY) {
	    type = COUNT_DISPLAY_INDICES;
	} else {
	    type = COUNT_INDICES;
	}

	if (*string == '+') {
	    TkTextIndexForwChars(textPtr, indexPtr, count, indexPtr, type);
	} else {
	    TkTextIndexBackChars(textPtr, indexPtr, count, indexPtr, type);
	}
    } else if (*units == 'l' && strncmp(units, "lines", length) == 0) {
	if (modifier == TKINDEX_DISPLAY) {
	    /*
	     * Find the appropriate pixel offset of the current position
	     * within its display line. This also has the side-effect of
	     * moving indexPtr, but that doesn't matter since we will do it
	     * again below.
	     *
	     * Then find the right display line, and finally calculated the
	     * index we want in that display line, based on the original pixel
	     * offset.
	     */

	    int xOffset;
	    int forward;

	    /*
	     * Go forward to the first non-elided index.
	     */

	    if (TkTextIsElided(indexPtr)) {
		TkTextSkipElidedRegion(indexPtr);
	    }

	    if (count == 0) {
		return p;
	    }

	    /*
	     * Unlike the Forw/BackChars code, the display line code is
	     * sensitive to whether we are genuinely going forwards or
	     * backwards. So, we need to determine that. This is important in
	     * the case where we have "+ -3 displaylines", for example.
	     */

	    forward = (count < 0) == (*string == '-');
	    count = abs(count);

            if (forward) {
                TkTextFindDisplayIndex(textPtr, indexPtr, count, &xOffset);
            } else {
                TkTextIndex indexPtr2 = *indexPtr;

                /*
                 * Check crossing of the start of text boundary. If crossed, adjust
                 * xOffset so that the returned index will refer to the start of line.
                 */

                TkTextFindDisplayIndex(textPtr, &indexPtr2, -(count - 1), NULL);
                TkTextFindDisplayIndex(textPtr, indexPtr, -count, &xOffset);
                if (!TkTextIndexCompare(indexPtr, &indexPtr2)) {
                    xOffset = 0;
                }
            }

	    /*
	     * This call assumes indexPtr is the beginning of a display line
	     * and moves it to the 'xOffset' position of that line, which is
	     * just what we want.
	     */

	    TkTextIndexOfX(textPtr, xOffset, indexPtr);

	    /*
	     * We must skip any elided range.
	     */

	    if (TkTextIsElided(indexPtr)) {
		TkTextSkipElidedRegion(indexPtr);
	    }
	} else {
	    int newLineIndex;

	    lineIndex = TkBTreeLinesTo(indexPtr->tree, textPtr, indexPtr->priv.linePtr, NULL);
	    if (*string == '+') {
		newLineIndex = MIN(TkrBTreeNumLines(indexPtr->tree, textPtr), lineIndex + count);
	    } else {
		newLineIndex = MAX(0, lineIndex - count);
	    }
	    if (newLineIndex != lineIndex) {
		TkTextLine *linePtr = TkBTreeFindLine(indexPtr->tree, textPtr, newLineIndex);

		if (charCount == -1) {
		    TkTextIndex lineStart = *indexPtr;
		    TkTextIndexSetToStartOfLine(&lineStart);
		    charCount = TkTextIndexCount(textPtr, &lineStart, indexPtr, COUNT_CHARS);
		}
		TkTextIndexSetToStartOfLine2(indexPtr, linePtr);
		TkTextIndexForwChars(textPtr, indexPtr, charCount, indexPtr, COUNT_CHARS);
		if (linePtr != TkTextIndexGetLine(indexPtr)) {
		    TkTextIndexSetToEndOfLine2(indexPtr, linePtr);
		}
	    }
	}
    } else {
	return NULL;
    }
    return p;
}

/*
 *---------------------------------------------------------------------------
 *
 * TkrTextIndexForwBytes --
 *
 *	Given an index for a text widget, this function creates a new index
 *	that points "byteCount" bytes ahead of the source index.
 *
 * Results:
 *	*dstPtr is modified to refer to the character "count" bytes after
 *	srcPtr, or to the last character in the TkText if there aren't "byteCount"
 *	bytes left.
 *
 *	In this latter case, the function returns '1' to indicate that not all
 *	of 'byteCount' could be used.
 *
 * Side effects:
 *	None.
 *
 *---------------------------------------------------------------------------
 */

int
TkrTextIndexForwBytes(
    const TkText *textPtr,	/* Overall information about text widget, can be NULL. */
    const TkTextIndex *srcPtr,	/* Source index. */
<<<<<<< HEAD
    int byteCount,		/* How many bytes forward to move. May be negative. */
=======
    Tcl_Size byteCount,		/* How many bytes forward to move. May be
				 * negative. */
>>>>>>> 2adb8605
    TkTextIndex *dstPtr)	/* Destination index: gets modified. */
{
    TkTextLine *linePtr;
    int byteIndex;

    if (byteCount == 0) {
	if (dstPtr != srcPtr) {
	    *dstPtr = *srcPtr;
	}
	return 0;
    }

    if (byteCount < 0) {
	TkrTextIndexBackBytes(textPtr, srcPtr, -byteCount, dstPtr);
	return 0;
    }

    if (dstPtr != srcPtr) {
	*dstPtr = *srcPtr;
    }

    TkTextIndexToByteIndex(dstPtr);
    linePtr = TkTextIndexGetLine(dstPtr);

    if (textPtr) {
	if (linePtr == TkBTreeGetLastLine(textPtr)) {
	    return 1;
	}
	if (textPtr->endMarker->sectionPtr->linePtr == linePtr) {
	    /*
	     * Special case: line contains end marker.
	     */

	    int lineLength = SegToIndex(linePtr, textPtr->endMarker);

	    if ((byteIndex = (dstPtr->priv.byteIndex += byteCount)) > lineLength) {
		assert(linePtr->nextPtr);
		TkTextIndexSetByteIndex2(dstPtr, linePtr->nextPtr, 0);
	    }
	    return byteIndex <= lineLength ? 0 : 1;
	}
    } else if (!linePtr->nextPtr) {
	return 1;
    }

    if ((byteIndex = dstPtr->priv.byteIndex + byteCount) > linePtr->size) {
	int rc;
	DEBUG(TkTextIndex index = *srcPtr);
	rc = TkBTreeMoveForward(dstPtr, byteCount);
	assert(!rc || (int) TkTextIndexCountBytes(&index, dstPtr) == byteCount);
	return rc ? 0 : 1;
    }

    if (byteIndex == linePtr->size) {
	assert(linePtr->nextPtr);
	TkTextIndexSetByteIndex2(dstPtr, linePtr->nextPtr, 0);
    } else {
	TkTextIndexSetByteIndex(dstPtr, byteIndex);
    }

    return 0;
}

/*
 *---------------------------------------------------------------------------
 *
 * TkTextIndexForwChars --
 *
 *	Given an index for a text widget, this function creates a new index
 *	that points "count" items of type given by "type" ahead of the source
 *	index. "count" can be zero, which is useful in the case where one
 *	wishes to move forward by display (non-elided) chars or indices or one
 *	wishes to move forward by chars, skipping any intervening indices. In
 *	this case dstPtr will point to the first acceptable index which is
 *	encountered.
 *
 * Results:
 *	*dstPtr is modified to refer to the character "count" items after
 *	srcPtr, or to the last character in the TkText if there aren't
 *	sufficient items left in the widget.
 *
 *	This function returns whether the resulting index is different from
 *	source index.
 *
 * Side effects:
 *	None.
 *
 *---------------------------------------------------------------------------
 */

int
TkTextIndexForwChars(
    const TkText *textPtr,	/* Overall information about text widget, can be NULL. */
    const TkTextIndex *srcPtr,	/* Source index. */
    int charCount,		/* How many characters forward to move. May be negative. */
    TkTextIndex *dstPtr,	/* Destination index: gets modified. */
    TkTextCountType type)	/* The type of item to count */
{
    TkTextLine *linePtr;
    TkTextSegment *segPtr;
    TkTextSegment *endPtr;
    TkSharedText *sharedTextPtr;
    int byteOffset;
    int checkElided;
    int trimmed;
    int skipSpaces;

    if (charCount < 0) {
	return TkTextIndexBackChars(textPtr, srcPtr, -charCount, dstPtr, type);
    }

    if (dstPtr != srcPtr) {
	*dstPtr = *srcPtr;
    }

    if (TkTextIndexIsEndOfText(dstPtr)) {
	return 0;
    }

    sharedTextPtr = TkTextIndexGetShared(srcPtr);
    checkElided = !!(type & COUNT_DISPLAY) && TkBTreeHaveElidedSegments(sharedTextPtr);

    if (checkElided && TkTextIsElided(dstPtr) && !TkTextSkipElidedRegion(dstPtr)) {
	return 0;
    }

    if (charCount == 0) {
	return 0;
    }

    assert(dstPtr->priv.byteIndex <= FindEndByteIndex(dstPtr));

    /*
     * Find seg that contains src byteIndex. Move forward specified number of chars.
     */

    segPtr = TkTextIndexGetFirstSegment(dstPtr, &byteOffset);
    endPtr = textPtr ? textPtr->endMarker : sharedTextPtr->endMarker;
    trimmed = textPtr && textPtr->spaceMode == TEXT_SPACEMODE_TRIM && !!(type & COUNT_DISPLAY);
    skipSpaces = 0;

    TkTextIndexToByteIndex(dstPtr);
    dstPtr->priv.segPtr = NULL;

    while (1) {
	/*
	 * Go through each segment in line looking for specified character index.
	 */

	for ( ; segPtr; segPtr = segPtr->nextPtr) {
	    if (segPtr->tagInfoPtr) {
		if (segPtr->typePtr == &tkTextCharType) {
		    const char *start = segPtr->body.chars + byteOffset;
		    const char *end = segPtr->body.chars + segPtr->size;
		    const char *p = start;
		    int n;

		    for (p = start; p < end; p += n) {
			Tcl_UniChar ch;

			if (charCount <= 0) {
			    if (skipSpaces) {
				while (*p == ' ') {
				    ++p;
				}
				if (*p == '\n') {
				    ++p;
				}
				if (p == end) {
				    break;
				}
			    }
			    dstPtr->priv.byteIndex += (p - start);
			    goto forwardCharDone;
			}
			{ /* local scope */
			    /*
			     * Proper implementation for UTF-8 strings:
			     */

			    n = Tcl_UtfToUniChar(p, &ch);
			}
			if (ch == ' ') {
			    if (!skipSpaces) {
				skipSpaces = trimmed;
				charCount -= 1;
			    }
			} else {
			    skipSpaces = 0;
			    charCount -= (type & COUNT_INDICES) ? n : 1;
			}
		    }
		} else if (type & COUNT_INDICES) {
		    assert(byteOffset == 0);
		    assert(segPtr->size <= 1);
		    if (charCount < segPtr->size) {
			dstPtr->priv.byteIndex += charCount;
			dstPtr->priv.segPtr = segPtr;
			dstPtr->priv.isCharSegment = 0;
			goto forwardCharDone;
		    }
		    charCount -= segPtr->size;
		}
		dstPtr->priv.byteIndex += segPtr->size - byteOffset;
		byteOffset = 0;
	    } else if (checkElided && segPtr->typePtr == &tkTextBranchType) {
		TkTextIndexSetSegment(dstPtr, segPtr = segPtr->body.branch.nextPtr);
		if (TkTextIndexRestrictToEndRange(dstPtr) >= 0) {
		    return 1;
		}
		TkTextIndexToByteIndex(dstPtr);
	    } else if (segPtr == endPtr) {
		if (charCount <= 0) {
		    goto forwardCharDone;
		}
		TkTextIndexSetupToEndOfText(dstPtr, (TkText *) textPtr, srcPtr->tree);
		return 1;
	    }
	}

	/*
	 * Go to the next line. If we are at the end of the text item, back up
	 * one byte (for the terminal '\n' character) and return that index.
	 */

	if (!(linePtr = TkBTreeNextLine(textPtr, dstPtr->priv.linePtr))) {
	    TkTextIndexSetToLastChar(dstPtr);
	    return 1;
	}
	dstPtr->priv.linePtr = linePtr;
	dstPtr->priv.byteIndex = 0;
	dstPtr->priv.lineNo = -1;
	dstPtr->priv.lineNoRel = -1;
	segPtr = linePtr->segPtr;
    }

forwardCharDone:
    dstPtr->stateEpoch = TkBTreeEpoch(dstPtr->tree);
    return 1;
}

/*
 *---------------------------------------------------------------------------
 *
 * TkTextSkipElidedRegion --
 *
 *	Given an index for a text widget, this function returns an index with
 *	the position of first un-elided character, or end of text, if the first
 *	un-elided character is beyond of this text widget. This functions assumes
 *	that the text position specified with incoming index is elided.
 *
 * Results:
 *	*indexPtr is modified to refer to the first un-elided character. This
 *	functions returns 'false' iff we reach the end of the text (belonging to
 *	this widget).
 *
 * Side effects:
 *	None.
 *
 *---------------------------------------------------------------------------
 */

int
TkTextSkipElidedRegion(
    TkTextIndex *indexPtr)
{
    TkTextSegment *segPtr;

    assert(indexPtr->textPtr);
    assert(TkTextIsElided(indexPtr));

    segPtr = TkBTreeFindEndOfElidedRange(indexPtr->textPtr->sharedTextPtr,
	    indexPtr->textPtr, TkTextIndexGetContentSegment(indexPtr, NULL));
    TkTextIndexSetSegment(indexPtr, segPtr);
    return !TkTextIndexIsEndOfText(indexPtr);
}

/*
 *---------------------------------------------------------------------------
 *
 * TkTextIndexCountBytes --
 *
 *	Given a pair of indices in a text widget, this function counts how
 *	many bytes are between the two indices. The two indices must be
 *	ordered.
 *
 * Results:
 *	The number of bytes in the given range.
 *
 * Side effects:
 *	None.
 *
 *---------------------------------------------------------------------------
 */

unsigned
TkTextIndexCountBytes(
    const TkTextIndex *indexPtr1,	/* Index describing location of character from which to count. */
    const TkTextIndex *indexPtr2)	/* Index describing location of last character at which to
    					 * stop the count. */
{
    int byteCount;
    TkTextLine *linePtr;

    assert(TkTextIndexCompare(indexPtr1, indexPtr2) <= 0);

    if (indexPtr1->priv.linePtr == indexPtr2->priv.linePtr) {
        return TkTextIndexGetByteIndex(indexPtr2) - TkTextIndexGetByteIndex(indexPtr1);
    }

    /*
     * indexPtr2 is on a line strictly after the line containing indexPtr1.
     * Add up:
     *   bytes between indexPtr1 and end of its line
     *   bytes in lines strictly between indexPtr1 and indexPtr2
     *   bytes between start of the indexPtr2 line and indexPtr2
     */

    linePtr = indexPtr1->priv.linePtr;
    byteCount = linePtr->size - TkTextIndexGetByteIndex(indexPtr1);
    byteCount += TkTextIndexGetByteIndex(indexPtr2);
    byteCount += TkBTreeCountSize(indexPtr1->tree, NULL, linePtr->nextPtr, indexPtr2->priv.linePtr);
    return byteCount;
}

/*
 *---------------------------------------------------------------------------
 *
 * TkTextIndexGetChar --
 *
 *	Return the character at given index.
 *
 * Results:
 *	The character at given index.
 *
 * Side effects:
 *	None.
 *
 *---------------------------------------------------------------------------
 */

Tcl_UniChar
TkTextIndexGetChar(
    const TkTextIndex *indexPtr)/* Index describing location of character. */
{
    TkTextSegment *segPtr;
    int byteOffset;
    const char *s;

    segPtr = TkTextIndexGetContentSegment(indexPtr, &byteOffset);
    s = segPtr->body.chars + byteOffset;

    { /* local scope */
	/*
	 * Proper implementation for UTF-8 strings:
	 */

	Tcl_UniChar ch;
	Tcl_UtfToUniChar(s, &ch);
	return ch;
    }

    return 0; /* never reached */
}

/*
 *---------------------------------------------------------------------------
 *
 * TkTextIndexCount --
 *
 *	Given an ordered pair of indices in a text widget, this function
 *	counts how many characters (not bytes) are between the two indices.
 *
 *	It is illegal to call this function with unordered indices.
 *
 *	Note that 'textPtr' is only used if we need to check for elided
 *	attributes, i.e. if type is COUNT_DISPLAY_INDICES or
 *	COUNT_DISPLAY_CHARS.
 *
 *	NOTE: here COUNT_INDICES is also counting chars in text segments.
 *
 * Results:
 *	The number of characters in the given range, which meet the
 *	appropriate 'type' attributes.
 *
 * Side effects:
 *	None.
 *
 *---------------------------------------------------------------------------
 */

unsigned
TkTextIndexCount(
    const TkText *textPtr,	/* Overall information about text widget. */
    const TkTextIndex *indexPtr1,
				/* Index describing location of character from which to count. */
    const TkTextIndex *indexPtr2,
				/* Index describing location of last character at which to stop
				 * the count. */
    TkTextCountType type)	/* The kind of indices to count. */
{
    TkTextLine *linePtr;
    TkTextIndex index;
    TkTextSegment *segPtr, *lastPtr;
    int byteOffset, maxBytes;
    unsigned count;
    int checkElided;

    assert(textPtr);
    assert(TkTextIndexCompare(indexPtr1, indexPtr2) <= 0);

    checkElided = !!(type & COUNT_DISPLAY) && TkBTreeHaveElidedSegments(textPtr->sharedTextPtr);
    index = *indexPtr1;

    if (checkElided
	    && TkTextIsElided(&index)
	    && (!TkTextSkipElidedRegion(&index) || TkTextIndexCompare(&index, indexPtr2) >= 0)) {
	return 0;
    }

    /*
     * Find seg that contains src index, and remember how many bytes not to count in the given segment.
     */

    segPtr = TkTextIndexGetContentSegment(&index, &byteOffset);
    lastPtr = TkTextIndexGetContentSegment(indexPtr2, &maxBytes);
    linePtr = index.priv.linePtr;
    count = 0;

    if (byteOffset > 0) {
	if (segPtr->tagInfoPtr) {
	    if (segPtr->typePtr == &tkTextCharType) {
		if (type & (COUNT_INDICES|COUNT_TEXT)) {
		    count += Tcl_NumUtfChars(segPtr->body.chars + byteOffset,
			    (segPtr == lastPtr ? maxBytes : segPtr->size) - byteOffset);
		}
	    } else if (segPtr->typePtr == &tkTextHyphenType) {
		if (type & (COUNT_HYPHENS|COUNT_INDICES)) {
		    assert(segPtr->size == 1);
		    count += 1;
		}
	    } else if (type & COUNT_INDICES) {
		assert(segPtr->size == 1);
		count += 1;
	    }
	}
	if (segPtr == lastPtr) {
	    return count;
	}
	segPtr = segPtr->nextPtr;
    }

    if (maxBytes > 0 && (!checkElided || !TkTextSegmentIsElided(textPtr, lastPtr))) {
	if (lastPtr->typePtr == &tkTextCharType) {
	    if (type & (COUNT_TEXT|COUNT_INDICES)) {
		count += Tcl_NumUtfChars(lastPtr->body.chars, maxBytes);
	    }
	} else if (lastPtr->typePtr == &tkTextHyphenType) {
	    if (type & (COUNT_HYPHENS|COUNT_INDICES)) {
		assert(lastPtr->size == 1);
		count += 1;
	    }
	} else if (type & COUNT_INDICES) {
	    assert(lastPtr->size == 1);
	    count += 1;
	}
    }

    while (1) {
	/*
	 * Go through each segment in line adding up the number of characters.
	 */

	for ( ; segPtr; segPtr = segPtr->nextPtr) {
	    if (segPtr == lastPtr) {
		return count;
	    }
	    if (segPtr->tagInfoPtr) {
		if (segPtr->typePtr == &tkTextCharType) {
		    if (type & (COUNT_TEXT|COUNT_INDICES)) {
			count += CountCharsInSeg(segPtr);
		    }
		} else if (segPtr->typePtr == &tkTextHyphenType) {
		    if (type & (COUNT_HYPHENS|COUNT_INDICES)) {
			count += CountCharsInSeg(segPtr);
		    }
		} else if (type & COUNT_INDICES) {
		    assert(segPtr->size == 1);
		    count += 1;
		}
	    } else if (checkElided && segPtr->typePtr == &tkTextBranchType) {
		TkTextIndexSetSegment(&index, segPtr = segPtr->body.branch.nextPtr);
		if (TkTextIndexCompare(&index, indexPtr2) >= 0) {
		    return count;
		}
		linePtr = TkTextIndexGetLine(&index);
	    }
	}

	/*
	 * Go to the next line.
	 */

	linePtr = TkBTreeNextLine(textPtr, linePtr);
	assert(linePtr);
	segPtr = linePtr->segPtr;
    }

    return 0; /* never reached */
}

/*
 *---------------------------------------------------------------------------
 *
 * TkrTextIndexBackBytes --
 *
 *	Given an index for a text widget, this function creates a new index
 *	that points "count" bytes earlier than the source index.
 *
 * Results:
 *	*dstPtr is modified to refer to the character "count" bytes before
 *	srcPtr, or to the first character in the TkText if there aren't
 *	"count" bytes earlier than srcPtr.
 *
 *	Returns 1 if we couldn't use all of 'byteCount' because we have run
 *	into the beginning or end of the text, and zero otherwise.
 *
 * Side effects:
 *	None.
 *
 *---------------------------------------------------------------------------
 */

/*
 * NOTE: This function has external linkage, so we cannot change the return
 * type to 'int'.
 */

int
TkrTextIndexBackBytes(
    const TkText *textPtr,	/* Overall information about text widget, can be NULL. */
    const TkTextIndex *srcPtr,	/* Source index. */
<<<<<<< HEAD
    int byteCount,		/* How many bytes backward to move. May be negative. */
=======
    Tcl_Size byteCount,		/* How many bytes backward to move. May be
				 * negative. */
>>>>>>> 2adb8605
    TkTextIndex *dstPtr)	/* Destination index: gets modified. */
{
    TkTextLine *linePtr;
    int byteIndex;

    if (byteCount == 0) {
	if (dstPtr != srcPtr) {
	    *dstPtr = *srcPtr;
	}
	return 0;
    }

    if (byteCount < 0) {
	return TkrTextIndexForwBytes(textPtr, srcPtr, -byteCount, dstPtr);
    }

    if (dstPtr != srcPtr) {
	*dstPtr = *srcPtr;
    }
    byteIndex = TkTextIndexGetByteIndex(dstPtr);
    linePtr = TkTextIndexGetLine(dstPtr);

    if (textPtr
	    && linePtr == textPtr->startMarker->sectionPtr->linePtr
	    && textPtr->startMarker != textPtr->sharedTextPtr->startMarker) {
	/*
	 * Special case: this is the first line, and we have to consider the start marker.
	 */

	if ((byteIndex -= byteCount) < SegToIndex(linePtr, textPtr->startMarker)) {
	    TkTextIndexSetupToStartOfText(dstPtr, (TkText *) textPtr, textPtr->sharedTextPtr->tree);
	    return 1;
	}

	TkTextIndexSetByteIndex(dstPtr, byteIndex);
	return 0;
    }

    if (byteCount > byteIndex + 1) {
	int rc;
	DEBUG(TkTextIndex index = *srcPtr);
	rc = TkBTreeMoveBackward(dstPtr, byteCount);
	assert(!rc || (int) TkTextIndexCountBytes(dstPtr, &index) == byteCount);
	return rc ? 0 : 1;
    }

    if ((byteIndex -= byteCount) >= 0) {
	TkTextIndexSetByteIndex(dstPtr, byteIndex);
	return 0;
    }

    /*
     * Move back one line in the text. If we run off the beginning
     * then just return the first character in the text widget.
     */

    if (!(linePtr = TkBTreePrevLine(textPtr, linePtr))) {
	TkTextIndexSetToStartOfLine(dstPtr);
	return 1;
    }

    TkTextIndexSetToLastChar2(dstPtr, linePtr);
    return 0;
}

/*
 *---------------------------------------------------------------------------
 *
 * TkTextIndexBackChars --
 *
 *	Given an index for a text widget, this function creates a new index
 *	that points "count" items of type given by "type" earlier than the
 *	source index. "count" can be zero, which is useful in the case where
 *	one wishes to move backward by display (non-elided) chars or indices
 *	or one wishes to move backward by chars, skipping any intervening
 *	indices. In this case the returned index *dstPtr will point just
 *	_after_ the first acceptable index which is encountered.
 *
 * Results:
 *	*dstPtr is modified to refer to the character "count" items before
 *	srcPtr, or to the first index in the window if there aren't sufficient
 *	items earlier than srcPtr.
 *
 *	This function returns whether the resulting index is different from
 *	source index.
 *
 * Side effects:
 *	None.
 *
 *---------------------------------------------------------------------------
 */

int
TkTextIndexBackChars(
    const TkText *textPtr,	/* Overall information about text widget, can be NULL. */
    const TkTextIndex *srcPtr,	/* Source index. */
    int charCount,		/* How many characters backward to move. May be negative. */
    TkTextIndex *dstPtr,	/* Destination index: gets modified. */
    TkTextCountType type)	/* The type of item to count */
{
    TkSharedText *sharedTextPtr;
    TkTextSegment *segPtr;
    TkTextSegment *startPtr;
    TkTextLine *linePtr;
    int segSize;
    int checkElided;
    int trimmed;
    int skipSpaces;
    int byteIndex;

    assert(textPtr || !(type & COUNT_DISPLAY));

    if (charCount < 0) {
	return TkTextIndexForwChars(textPtr, srcPtr, -charCount, dstPtr, type);
    }

    if (dstPtr != srcPtr) {
	*dstPtr = *srcPtr;
    }

    if (charCount == 0) {
	return 0;
    }

    sharedTextPtr = TkTextIndexGetShared(srcPtr);
    checkElided = !!(type & COUNT_DISPLAY) && TkBTreeHaveElidedSegments(textPtr->sharedTextPtr);

    if (checkElided && TkTextIsElided(dstPtr) && !TkTextSkipElidedRegion(dstPtr)) {
	return 0;
    }

    if (TkTextIndexIsStartOfLine(dstPtr) && !TkBTreePrevLine(textPtr, dstPtr->priv.linePtr)) {
	return 0;
    }

    if (textPtr && textPtr->endMarker != sharedTextPtr->endMarker) {
	linePtr = TkBTreeGetLastLine(textPtr);

	if (dstPtr->priv.linePtr == linePtr && linePtr != textPtr->endMarker->sectionPtr->linePtr) {
	    /*
	     * Special case: we are at start of last line, but this is not the end line.
	     */

	    if (--charCount == 0) {
		byteIndex = TkTextSegToIndex(textPtr->endMarker);
		dstPtr->priv.linePtr = textPtr->endMarker->sectionPtr->linePtr;
		dstPtr->priv.segPtr = NULL;
		dstPtr->priv.lineNo = dstPtr->priv.lineNoRel = -1;
		goto backwardCharDone;
	    }
	    TkTextIndexSetSegment(dstPtr, textPtr->endMarker);
	}
    }

    /*
     * Move backward specified number of chars.
     */

    segPtr = TkTextIndexGetFirstSegment(dstPtr, &segSize);
    startPtr = textPtr ? textPtr->startMarker : sharedTextPtr->startMarker;
    byteIndex = TkTextIndexGetByteIndex(dstPtr);
    dstPtr->priv.segPtr = NULL;

    /*
     * Now segPtr points to the segment containing the starting index.
     */

    trimmed = textPtr && textPtr->spaceMode == TEXT_SPACEMODE_TRIM && !!(type & COUNT_DISPLAY);
    skipSpaces = 0;

    while (1) {
	/*
	 * If we do need to pay attention to the visibility of
	 * characters/indices, check that first. If the current segment isn't
	 * visible, then we simply continue the loop.
	 */

	if (segPtr->tagInfoPtr) {
	    if (segPtr->typePtr == &tkTextCharType) {
		const char *start = segPtr->body.chars;
		const char *end = segPtr->body.chars + segSize;
		const char *p = end;

		while (1) {
		    const char *q;

		    if (charCount <= 0) {
			if (skipSpaces) {
			    while (p > start && p[-1] == ' ') {
				--p;
			    }
			    if (p == start) {
				break;
			    }
			}
			byteIndex -= (end - p);
			goto backwardCharDone;
		    }
		    if (p == start) {
			break;
		    }
		    p = Tcl_UtfPrev(q = p, start);
		    if (*p == ' ') {
			if (!skipSpaces) {
			    skipSpaces = trimmed;
			    charCount -= 1;
			}
		    } else {
			skipSpaces = trimmed && *p == '\n';
			charCount -= (type & COUNT_INDICES) ? q - p : 1;
		    }
		}
	    } else if (type & COUNT_INDICES) {
		assert(segPtr->size <= 1);
		if (charCount <= segSize) {
		    byteIndex -= charCount;
		    dstPtr->priv.segPtr = segPtr;
		    dstPtr->priv.isCharSegment = 0;
		    goto backwardCharDone;
		}
		charCount -= segSize;
	    }
	} else if (checkElided && segPtr->typePtr == &tkTextLinkType) {
	    TkTextIndexSetSegment(dstPtr, segPtr = segPtr->body.link.prevPtr);
	    if (TkTextIndexRestrictToStartRange(dstPtr) <= 0) {
		return 1;
	    }
	    TkTextIndexToByteIndex(dstPtr);
	    byteIndex = TkTextIndexGetByteIndex(dstPtr);
	} else if (segPtr == startPtr) {
	    TkTextIndexSetSegment(dstPtr, segPtr = startPtr);
	    return 1;
	}

	/*
	 * Move back into previous segment.
	 */

	if (!(segPtr = segPtr->prevPtr)) {
	    /*
	     * Move back to previous line
	     */

	    linePtr = TkBTreePrevLine(textPtr, dstPtr->priv.linePtr);
	    assert(linePtr);

	    dstPtr->priv.linePtr = linePtr;
	    dstPtr->priv.lineNo = dstPtr->priv.lineNoRel = -1;
	    byteIndex = linePtr->size;
	    segPtr = linePtr->lastPtr;
	} else {
	    byteIndex -= segSize;
	}

	segSize = segPtr->size;
    }

  backwardCharDone:
    dstPtr->priv.byteIndex = byteIndex;
    dstPtr->stateEpoch = TkBTreeEpoch(dstPtr->tree);
    return 1;
}

/*
 *----------------------------------------------------------------------
 *
 * StartEnd --
 *
 *	This function handles modifiers like "wordstart" and "lineend" to
 *	adjust indices forwards or backwards.
 *
 * Results:
 *	If the modifier is successfully parsed then the return value is the
 *	address of the first character after the modifier, and *indexPtr is
 *	updated to reflect the modifier. If there is a syntax error in the
 *	modifier then NULL is returned.
 *
 * Side effects:
 *	None.
 *
 *----------------------------------------------------------------------
 */

static const char *
StartEnd(
    TkText *textPtr,		/* Information about text widget. */
    const char *string,		/* String to parse for additional info about modifier (count and units).
    				 * Points to first character of modifier word. */
    TkTextIndex *indexPtr)	/* Index to modify based on string. */
{
    const char *p;
    size_t length;
    TkTextSegment *segPtr;
    int modifier = TKINDEX_NONE;
    int mode = COUNT_INDICES;

    assert(textPtr);

    /*
     * Find the end of the modifier word.
     */

    for (p = string; isalnum(UCHAR(*p)); ++p) {
	/* Empty loop body. */
    }
    length = p - string;

    switch (string[0]) {
	case 'd':
	    if (strncmp(string, "display", MIN(length, 7u)) == 0) {
		modifier = TKINDEX_DISPLAY;
		mode = COUNT_DISPLAY_INDICES;
		if (length > 7) {
		    p -= (length - 7);
		}
	    }
	    break;
	case 'a':
	    if (strncmp(string, "any", MIN(length, 3u)) == 0) {
		modifier = TKINDEX_CHAR;
		mode = COUNT_CHARS;
		if (length > 3) {
		    p -= (length - 3);
		}
	    }
	    break;
    }

    /*
     * If we had a modifier, which we interpreted ok, so now forward to the actual units.
     */

    if (modifier != TKINDEX_NONE) {
	while (isspace(UCHAR(*p))) {
	    ++p;
	}
	string = p;
	while (*p && !isspace(UCHAR(*p)) && *p != '+' && *p != '-') {
	    ++p;
	}
	length = p - string;
    }

    if (length >= 5) {
	switch (string[0]) {
	case 'l':
	    switch (string[4]) {
	    case 'e':
		if (strncmp(string, "lineend", length) == 0) {
		    if (modifier == TKINDEX_DISPLAY) {
			TkTextFindDisplayLineStartEnd(textPtr, indexPtr, DISP_LINE_END);
		    } else {
			TkTextIndexSetToLastChar(indexPtr);
		    }
		    return p;
		}
		break;
	    case 's':
		if (strncmp(string, "linestart", length) == 0) {
		    if (modifier == TKINDEX_DISPLAY) {
			TkTextFindDisplayLineStartEnd(textPtr, indexPtr, DISP_LINE_START);
		    } else {
			TkTextIndexSetToStartOfLine(indexPtr);
		    }
		    return p;
		}
		break;
	    }
	    break;
	case 'w':
	    switch (string[4]) {
	    case 'e':
		if (strncmp(string, "wordend", length) == 0) {
		    int firstChar = 1;
		    int offset;

		    /*
		     * If the current character isn't part of a word then just move
		     * forward one character. Otherwise move forward until finding a
		     * character that isn't part of a word and stop there.
		     */

		    if (modifier == TKINDEX_DISPLAY) {
			TkTextIndexForwChars(textPtr, indexPtr, 0, indexPtr, COUNT_DISPLAY_INDICES);
		    }
		    segPtr = TkTextIndexGetContentSegment(indexPtr, &offset);

		    while (1) {
			int chSize = 1;

			if (segPtr->typePtr == &tkTextCharType) {
			    const char *s = segPtr->body.chars + offset;

			    /*
			     * Proper implementation for UTF-8 strings:
			     */

			    Tcl_UniChar ch;
			    chSize = Tcl_UtfToUniChar(s, &ch);

			    if (!Tcl_UniCharIsWordChar(ch)) {
				break;
			    }
			    firstChar = 0;
			}
			offset += chSize;
			indexPtr->priv.byteIndex += chSize;
			if (offset >= segPtr->size) {
			    do {
				segPtr = segPtr->nextPtr;
			    } while (segPtr->size == 0);
			    offset = 0;
			}
		    }
		    indexPtr->priv.segPtr = segPtr;
		    indexPtr->priv.isCharSegment = segPtr->typePtr == &tkTextCharType;
		    if (firstChar) {
			TkTextIndexForwChars(textPtr, indexPtr, 1, indexPtr, (TkTextCountType)mode);
		    }
		    return p;
		}
		break;
	    case 's':
		if (strncmp(string, "wordstart", length) == 0) {
		    int firstChar = 1;
		    int offset;

		    if (modifier == TKINDEX_DISPLAY) {
			/*
			 * Skip elided region.
			 */
			TkTextIndexForwChars(textPtr, indexPtr, 0, indexPtr, COUNT_DISPLAY_INDICES);
		    }

		    /*
		     * Starting with the current character, look for one that's not part
		     * of a word and keep moving backward until you find one. Then if the
		     * character found wasn't the first one, move forward again one
		     * position.
		     */

		    segPtr = TkTextIndexGetContentSegment(indexPtr, &offset);

		    while (1) {
			int chSize = 1;

			if (segPtr->typePtr == &tkTextCharType) {
			    Tcl_UniChar ch;
			    const char *q = segPtr->body.chars + offset;

			    /*
			     * Proper implementation for UTF-8 strings:
			     */

			    Tcl_UtfToUniChar(q, &ch);

			    if (!Tcl_UniCharIsWordChar(ch)) {
				break;
			    }
			    if (offset > 0) {
				const char *prevPtr;
				prevPtr = Tcl_UtfPrev(segPtr->body.chars + offset, segPtr->body.chars);
				chSize = segPtr->body.chars + offset - prevPtr;
			    }
			    firstChar = 0;
			}
			if (offset == 0) {
			    if (indexPtr->priv.byteIndex == 0) {
				indexPtr->priv.segPtr = segPtr;
				indexPtr->priv.isCharSegment = segPtr->typePtr == &tkTextCharType;
				return p;
			    }
			    TkTextIndexBackChars(textPtr, indexPtr, 1, indexPtr, (TkTextCountType)mode);
			} else {
			    indexPtr->priv.byteIndex -= chSize;
			}
			if ((offset -= chSize) < 0) {
			    segPtr = TkTextIndexGetContentSegment(indexPtr, &offset);
			}
		    }

		    indexPtr->priv.segPtr = segPtr;
		    indexPtr->priv.isCharSegment = segPtr->typePtr == &tkTextCharType;
		    if (!firstChar) {
			TkTextIndexForwChars(textPtr, indexPtr, 1, indexPtr, (TkTextCountType)mode);
		    }
		    return p;
		}
		break;
	    }
	    break;
	}
    }

    return NULL;
}

/*
 * Local Variables:
 * mode: c
 * c-basic-offset: 4
 * fill-column: 78
 * End:
 * vi:set ts=8 sw=4:
 */<|MERGE_RESOLUTION|>--- conflicted
+++ resolved
@@ -44,7 +44,7 @@
 static const char *	ForwBack(TkText *textPtr, const char *string, TkTextIndex *indexPtr,
 			    int charCount);
 static const char *	StartEnd(TkText *textPtr, const char *string, TkTextIndex *indexPtr);
-static TkTextSegment *	IndexToSeg(const TkTextIndex *indexPtr, int *offsetPtr);
+static TkTextSegment *	IndexToSeg(const TkTextIndex *indexPtr, Tcl_Size *offsetPtr);
 static int		SegToIndex(const TkTextLine *linePtr, const TkTextSegment *segPtr);
 
 /*
@@ -239,7 +239,7 @@
 CheckByteIndex(
     const TkTextIndex *indexPtr,
     const TkTextLine *linePtr,
-    int byteIndex)
+    Tcl_Size byteIndex)
 {
     const TkText *textPtr = indexPtr->textPtr;
 
@@ -332,7 +332,7 @@
 	    || indexPtr->priv.linePtr != textPtr->endMarker->sectionPtr->linePtr;
 }
 
-static int
+static Tcl_Size
 FindEndByteIndex(
     const TkTextIndex *indexPtr)
 {
@@ -352,7 +352,7 @@
 void
 TkTextIndexSetByteIndex(
     TkTextIndex *indexPtr,	/* Pointer to index. */
-    int byteIndex)		/* New byte index. */
+    Tcl_Size byteIndex)		/* New byte index. */
 {
     assert(indexPtr->tree);
     assert(indexPtr->priv.linePtr);
@@ -402,7 +402,7 @@
 TkTextIndexSetByteIndex2(
     TkTextIndex *indexPtr,	/* Pointer to index. */
     TkTextLine *linePtr,	/* Pointer to line. */
-    int byteIndex)		/* New byte index. */
+    Tcl_Size byteIndex)		/* New byte index. */
 {
     assert(indexPtr->tree);
     assert(linePtr);
@@ -708,7 +708,7 @@
  *----------------------------------------------------------------------
  */
 
-int
+Tcl_Size
 TkTextIndexGetByteIndex(
     const TkTextIndex *indexPtr)	/* Pointer to index. */
 {
@@ -1165,7 +1165,7 @@
 TkTextSegment *
 TkTextIndexGetContentSegment(
     const TkTextIndex *indexPtr,/* Pointer to index. */
-    int *offset)		/* Get offset in segment, can be NULL. */
+    Tcl_Size *offset)		/* Get offset in segment, can be NULL. */
 {
     TkTextSegment *segPtr;
 
@@ -1192,7 +1192,7 @@
 	    assert(*offset < segPtr->size);
 	}
     } else {
-	int myOffset;
+	Tcl_Size myOffset;
 
 	assert(indexPtr->priv.byteIndex >= 0);
 	segPtr = IndexToSeg(indexPtr, &myOffset);
@@ -1229,11 +1229,11 @@
 TkTextSegment *
 TkTextIndexGetFirstSegment(
     const TkTextIndex *indexPtr,/* Pointer to index. */
-    int *offset)		/* Get offset in segment, can be NULL. */
+    Tcl_Size *offset)		/* Get offset in segment, can be NULL. */
 {
     TkTextSegment *segPtr;
     TkTextSegment *prevPtr;
-    int myOffset;
+    Tcl_Size myOffset;
 
     assert(indexPtr->tree);
     assert(indexPtr->priv.linePtr);
@@ -1612,7 +1612,7 @@
 int
 TkTextIndexAddToByteIndex(
     TkTextIndex *indexPtr,	/* Pointer to index. */
-    int byteOffset)		/* Add this offset. */
+    Tcl_Size byteOffset)		/* Add this offset. */
 {
     int rc = 1;
 
@@ -2035,13 +2035,13 @@
 static TkTextSegment *
 IndexToSeg(
     const TkTextIndex *indexPtr,/* Text index. */
-    int *offsetPtr)		/* Where to store offset within segment, or NULL if offset isn't
+    Tcl_Size *offsetPtr)		/* Where to store offset within segment, or NULL if offset isn't
     				 * wanted. */
 {
     TkTextSection *sectionPtr;
     TkTextSegment *segPtr;
     TkTextLine *linePtr;
-    int index;
+    Tcl_Size index;
 
     assert(indexPtr->priv.byteIndex >= 0);
     assert(indexPtr->priv.byteIndex < indexPtr->priv.linePtr->size);
@@ -2465,15 +2465,8 @@
 	    const char *tagName = hPtr ? (const char *)Tcl_GetHashKey(&sharedTextPtr->tagTable, hPtr) : "sel";
 
 	    Tcl_SetObjResult(interp, Tcl_ObjPrintf(
-<<<<<<< HEAD
 		    "character near current position isn't tagged with \"%s\"", tagName));
 	    Tcl_SetErrorCode(interp, "TK", "LOOKUP", "TEXT_INDEX", tagName, NULL);
-=======
-		    "text doesn't contain any characters tagged with \"%s\"",
-		    tagName));
-	    Tcl_SetErrorCode(interp, "TK", "LOOKUP", "TEXT_INDEX", tagName,
-		    (char *)NULL);
->>>>>>> 2adb8605
 	    Tcl_DStringFree(&copy);
 	    return 0;
 	}
@@ -2644,35 +2637,8 @@
     Tcl_DStringFree(&copy);
     Tcl_ResetResult(interp);
     Tcl_SetObjResult(interp, Tcl_ObjPrintf("bad text index \"%s\"", string));
-<<<<<<< HEAD
     Tcl_SetErrorCode(interp, "TK", "TEXT", "BAD_INDEX", NULL);
     return 0;
-=======
-    Tcl_SetErrorCode(interp, "TK", "TEXT", "BAD_INDEX", (char *)NULL);
-    return TCL_ERROR;
-}
--
-/*
- *---------------------------------------------------------------------------
- *
- * TkTextIndexAdjustToStartEnd --
- *
- *      Adjust indexPtr to the -startline/-endline range, or just check
- *      if indexPtr is out of this range.
- *
- * Results:
- *	The return value is a standard Tcl return result. If check is true,
- *      return TCL_ERROR if indexPtr is outside the -startline/-endline
- *      range (indexPtr is not modified).
- *      If check is false, adjust indexPtr to -startline/-endline.
- *
- * Side effects:
- *	None.
- *
- *---------------------------------------------------------------------------
- */
->>>>>>> 2adb8605
 
     /*
      *-------------------------------------------------------------------
@@ -2778,7 +2744,7 @@
 	    assert(segPtr->nextPtr);
 	}
     } else {
-	int numBytes = TkTextIndexGetByteIndex(indexPtr);
+	Tcl_Size numBytes = TkTextIndexGetByteIndex(indexPtr);
 
 	if (segPtr == startMarker && startMarker != sharedTextPtr->startMarker) {
 	    numBytes -= TkTextSegToIndex(startMarker);
@@ -3088,16 +3054,11 @@
 TkrTextIndexForwBytes(
     const TkText *textPtr,	/* Overall information about text widget, can be NULL. */
     const TkTextIndex *srcPtr,	/* Source index. */
-<<<<<<< HEAD
-    int byteCount,		/* How many bytes forward to move. May be negative. */
-=======
-    Tcl_Size byteCount,		/* How many bytes forward to move. May be
-				 * negative. */
->>>>>>> 2adb8605
+    Tcl_Size byteCount,		/* How many bytes forward to move. May be negative. */
     TkTextIndex *dstPtr)	/* Destination index: gets modified. */
 {
     TkTextLine *linePtr;
-    int byteIndex;
+    Tcl_Size byteIndex;
 
     if (byteCount == 0) {
 	if (dstPtr != srcPtr) {
@@ -3189,7 +3150,7 @@
 TkTextIndexForwChars(
     const TkText *textPtr,	/* Overall information about text widget, can be NULL. */
     const TkTextIndex *srcPtr,	/* Source index. */
-    int charCount,		/* How many characters forward to move. May be negative. */
+    Tcl_Size charCount,		/* How many characters forward to move. May be negative. */
     TkTextIndex *dstPtr,	/* Destination index: gets modified. */
     TkTextCountType type)	/* The type of item to count */
 {
@@ -3197,7 +3158,7 @@
     TkTextSegment *segPtr;
     TkTextSegment *endPtr;
     TkSharedText *sharedTextPtr;
-    int byteOffset;
+    Tcl_Size byteOffset;
     int checkElided;
     int trimmed;
     int skipSpaces;
@@ -3444,7 +3405,7 @@
     const TkTextIndex *indexPtr)/* Index describing location of character. */
 {
     TkTextSegment *segPtr;
-    int byteOffset;
+    Tcl_Size byteOffset;
     const char *s;
 
     segPtr = TkTextIndexGetContentSegment(indexPtr, &byteOffset);
@@ -3503,7 +3464,7 @@
     TkTextLine *linePtr;
     TkTextIndex index;
     TkTextSegment *segPtr, *lastPtr;
-    int byteOffset, maxBytes;
+    Tcl_Size byteOffset, maxBytes;
     unsigned count;
     int checkElided;
 
@@ -3642,16 +3603,11 @@
 TkrTextIndexBackBytes(
     const TkText *textPtr,	/* Overall information about text widget, can be NULL. */
     const TkTextIndex *srcPtr,	/* Source index. */
-<<<<<<< HEAD
-    int byteCount,		/* How many bytes backward to move. May be negative. */
-=======
-    Tcl_Size byteCount,		/* How many bytes backward to move. May be
-				 * negative. */
->>>>>>> 2adb8605
+    Tcl_Size byteCount,		/* How many bytes backward to move. May be negative. */
     TkTextIndex *dstPtr)	/* Destination index: gets modified. */
 {
     TkTextLine *linePtr;
-    int byteIndex;
+    Tcl_Size byteIndex;
 
     if (byteCount == 0) {
 	if (dstPtr != srcPtr) {
@@ -3745,7 +3701,7 @@
 TkTextIndexBackChars(
     const TkText *textPtr,	/* Overall information about text widget, can be NULL. */
     const TkTextIndex *srcPtr,	/* Source index. */
-    int charCount,		/* How many characters backward to move. May be negative. */
+    Tcl_Size charCount,		/* How many characters backward to move. May be negative. */
     TkTextIndex *dstPtr,	/* Destination index: gets modified. */
     TkTextCountType type)	/* The type of item to count */
 {
@@ -3753,11 +3709,11 @@
     TkTextSegment *segPtr;
     TkTextSegment *startPtr;
     TkTextLine *linePtr;
-    int segSize;
+    Tcl_Size segSize;
     int checkElided;
     int trimmed;
     int skipSpaces;
-    int byteIndex;
+    Tcl_Size byteIndex;
 
     assert(textPtr || !(type & COUNT_DISPLAY));
 
@@ -4023,8 +3979,8 @@
 	    switch (string[4]) {
 	    case 'e':
 		if (strncmp(string, "wordend", length) == 0) {
-		    int firstChar = 1;
-		    int offset;
+		    Tcl_Size firstChar = 1;
+		    Tcl_Size offset;
 
 		    /*
 		     * If the current character isn't part of a word then just move
@@ -4074,8 +4030,8 @@
 		break;
 	    case 's':
 		if (strncmp(string, "wordstart", length) == 0) {
-		    int firstChar = 1;
-		    int offset;
+		    Tcl_Size firstChar = 1;
+		    Tcl_Size offset;
 
 		    if (modifier == TKINDEX_DISPLAY) {
 			/*
