--- conflicted
+++ resolved
@@ -1864,17 +1864,10 @@
 	    }
 
 	    if (segPtr->typePtr == &tkTextCharType) {
-<<<<<<< HEAD
 		TkSizeT byteLen = segPtr->size - byteOffset;
 		unsigned char *str = (unsigned char *)
 			segPtr->body.chars + byteOffset;
 		TkSizeT i;
-=======
-		int byteLen = segPtr->size - byteOffset;
-		unsigned char *str = (unsigned char *)
-			segPtr->body.chars + byteOffset;
-		int i;
->>>>>>> e49c53fa
 
 		if (segPtr == seg2Ptr) {
 		    if (byteLen + byteOffset > maxBytes) {
