--- conflicted
+++ resolved
@@ -13,9 +13,9 @@
 
 #include "tkInt.h"
 #include "tkText.h"
-<<<<<<< HEAD
 #include "tkTextTagSet.h"
 #include "tkAlloc.h"
+#include "default.h"
 #include <stdlib.h>
 #include <assert.h>
 
@@ -31,9 +31,6 @@
 #else
 # define DEBUG(expr) expr
 #endif
-=======
-#include "default.h"
->>>>>>> 959c4481
 
 /*
  * Modifiers for index parsing: 'display', 'any' or nothing.
