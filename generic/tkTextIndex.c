/*
 * tkTextIndex.c --
 *
 *	This module provides functions that manipulate indices for text widgets.
 *
 * Copyright (c) 1992-1994 The Regents of the University of California.
 * Copyright (c) 1994-1997 Sun Microsystems, Inc.
 * Copyright (c) 2015-2017 Gregor Cramer
 *
 * See the file "license.terms" for information on usage and redistribution of
 * this file, and for a DISCLAIMER OF ALL WARRANTIES.
 */

#include "tkInt.h"
#include "tkText.h"
#include "tkTextTagSet.h"
#include "tkAlloc.h"
#include "default.h"
#include <stdlib.h>
#include <assert.h>

#ifndef MAX
# define MAX(a,b) (((int) a) < ((int) b) ? b : a)
#endif
#ifndef MIN
# define MIN(a,b) (((int) a) < ((int) b) ? a : b)
#endif

#ifdef NDEBUG
# define DEBUG(expr)
#else
# define DEBUG(expr) expr
#endif

/*
 * Modifiers for index parsing: 'display', 'any' or nothing.
 */

enum { TKINDEX_NONE, TKINDEX_DISPLAY, TKINDEX_CHAR };

/*
 * Forward declarations for functions defined later in this file:
 */

static const char *	ForwBack(TkText *textPtr, const char *string, TkTextIndex *indexPtr,
			    int charCount);
static const char *	StartEnd(TkText *textPtr, const char *string, TkTextIndex *indexPtr);
static TkTextSegment *	IndexToSeg(const TkTextIndex *indexPtr, int *offsetPtr);
static int		SegToIndex(const TkTextLine *linePtr, const TkTextSegment *segPtr);

/*
 * A note about sizeof(char). Due to the specification of sizeof in C99,
 * sizeof(char) is always 1, see section 6.5.3.4:
 *
 *	When applied to an operand that has type char, unsigned char, or
 *	signed char, (or a qualified version thereof) the result is 1.
 *
 * This means that the expression "== sizeof(char)" is not required, the
 * expression "== 1" is good as well.
 */

/*
 *----------------------------------------------------------------------
 *
 * TkTextIndexIsEmpty --
 *
 *	Return whether the given index is empty (still unset, or invalid).
 *
 * Results:
 *	True if empty, false otherwise.
 *
 * Side effects:
 *	None.
 *
 *----------------------------------------------------------------------
 */

bool
TkTextIndexIsEmpty(
    const TkTextIndex *indexPtr)
{
    assert(indexPtr);
    return indexPtr->priv.byteIndex == -1 && !indexPtr->priv.segPtr;
}

/*
 *----------------------------------------------------------------------
 *
 * TkTextIndexSetLine --
 *
 *	Set the line pointer of this index.
 *
 * Results:
 *	None.
 *
 * Side effects:
 *	None.
 *
 *----------------------------------------------------------------------
 */

#ifndef NDEBUG
static bool
CheckLine(
    const TkTextIndex *indexPtr,
    const TkTextLine *linePtr)
{
    assert(linePtr);

    if (indexPtr->stateEpoch == TkBTreeEpoch(indexPtr->tree)) {
	if (indexPtr->priv.segPtr
		&& indexPtr->priv.segPtr->sectionPtr->linePtr != indexPtr->priv.linePtr) {
	    return false;
	}
	if (indexPtr->priv.lineNo != -1
		&& indexPtr->priv.lineNo !=
		(int) TkBTreeLinesTo(indexPtr->tree, NULL, indexPtr->priv.linePtr, NULL)) {
	    return false;
	}
	if (indexPtr->priv.lineNoRel != -1
		&& indexPtr->priv.lineNoRel !=
		(int) TkBTreeLinesTo(indexPtr->tree, indexPtr->textPtr, indexPtr->priv.linePtr, NULL)) {
	    return false;
	}
    }

    if (!indexPtr->discardConsistencyCheck && indexPtr->textPtr) {
	const TkTextLine *startLine = TkBTreeGetStartLine(indexPtr->textPtr);
	const TkTextLine *endLine = TkBTreeGetLastLine(indexPtr->textPtr);
	int lineNo = TkBTreeLinesTo(indexPtr->tree, NULL, linePtr, NULL);

	if (lineNo < (int) TkBTreeLinesTo(indexPtr->tree, NULL, startLine, NULL)) {
	    return false;
	}
	if (lineNo > (int) TkBTreeLinesTo(indexPtr->tree, NULL, endLine, NULL)) {
	    return false;
	}
    }

    return true;
}
#endif /* NDEBUG */

static int
FindStartByteIndex(
    const TkTextIndex *indexPtr)
{
    const TkText *textPtr = indexPtr->textPtr;
    const TkTextSegment *segPtr;
    const TkTextSection *sectionPtr;
    int byteIndex;

    if (!textPtr) {
	return 0;
    }

    if (textPtr->startMarker == TkBTreeGetShared(indexPtr->tree)->startMarker) {
	return 0;
    }

    segPtr = textPtr->startMarker;
    sectionPtr = segPtr->sectionPtr;
    byteIndex = 0;

    if (sectionPtr->linePtr == indexPtr->priv.linePtr) {
	while (segPtr && sectionPtr == segPtr->sectionPtr) {
	    byteIndex += segPtr->size;
	    segPtr = segPtr->prevPtr;
	}
	while (sectionPtr->prevPtr) {
	    sectionPtr = sectionPtr->prevPtr;
	    byteIndex += sectionPtr->size;
	}
    }

    return byteIndex;
}

static bool
DontNeedSpecialStartLineTreatment(
    const TkTextIndex *indexPtr)
{
    const TkText *textPtr = indexPtr->textPtr;

    return !textPtr
	    || textPtr->startMarker == TkBTreeGetShared(indexPtr->tree)->startMarker
	    || indexPtr->priv.linePtr != textPtr->startMarker->sectionPtr->linePtr;
}

void
TkTextIndexSetLine(
    TkTextIndex *indexPtr,
    TkTextLine *linePtr)
{
    assert(linePtr);
    assert(indexPtr->tree);
    assert(CheckLine(indexPtr, linePtr));

    indexPtr->stateEpoch = TkBTreeEpoch(indexPtr->tree);
    indexPtr->priv.lineNo = -1;
    indexPtr->priv.lineNoRel = -1;
    indexPtr->priv.segPtr = NULL;
    indexPtr->priv.byteIndex = -1;

    if ((indexPtr->priv.linePtr = linePtr)) {
	assert(linePtr->parentPtr); /* expired? */

	if (DontNeedSpecialStartLineTreatment(indexPtr)) {
	    indexPtr->priv.byteIndex = 0;
	} else {
	    indexPtr->priv.segPtr = indexPtr->textPtr->startMarker;
	    indexPtr->priv.isCharSegment = false;
	    indexPtr->priv.byteIndex = FindStartByteIndex(indexPtr);
	}
    }
}

/*
 *----------------------------------------------------------------------
 *
 * TkTextIndexSetPosition --
 *
 *	Set the byte index and the segment, the user is responsible
 *	for proper values.
 *
 * Results:
 *	None.
 *
 * Side effects:
 *	None.
 *
 *----------------------------------------------------------------------
 */

#ifndef NDEBUG
static bool
CheckByteIndex(
    const TkTextIndex *indexPtr,
    const TkTextLine *linePtr,
    int byteIndex)
{
    const TkText *textPtr = indexPtr->textPtr;

    if (byteIndex == -1 && (byteIndex = indexPtr->priv.byteIndex) == -1) {
	assert(indexPtr->priv.segPtr);
	assert(!indexPtr->priv.isCharSegment || TkBTreeEpoch(indexPtr->tree) == indexPtr->stateEpoch);
	byteIndex = SegToIndex(indexPtr->priv.linePtr, indexPtr->priv.segPtr);
    }

    if (!indexPtr->discardConsistencyCheck && textPtr) {
	if (linePtr == textPtr->startMarker->sectionPtr->linePtr) {
	    if (byteIndex < FindStartByteIndex(indexPtr)) {
		return false;
	    }
	}
	if (linePtr == textPtr->endMarker->sectionPtr->linePtr) {
	    return byteIndex <= SegToIndex(linePtr, textPtr->endMarker);
	}
	if (linePtr == textPtr->endMarker->sectionPtr->linePtr->nextPtr) {
	    return byteIndex == 0;
	}
    }

    return byteIndex < linePtr->size;
}
#endif /* NDEBUG */

void
TkTextIndexSetPosition(
    TkTextIndex *indexPtr,	/* Pointer to index. */
    int byteIndex,		/* New byte index. */
    TkTextSegment *segPtr)	/* The segment which belongs to the byte index. */
{
    assert(indexPtr->tree);
    assert(byteIndex >= 0);
    assert(segPtr);
    assert(segPtr->typePtr);    /* expired? */
    assert(segPtr->sectionPtr); /* linked? */
    assert(CheckLine(indexPtr, segPtr->sectionPtr->linePtr));
    assert(CheckByteIndex(indexPtr, segPtr->sectionPtr->linePtr, byteIndex));

    indexPtr->stateEpoch = TkBTreeEpoch(indexPtr->tree);
    indexPtr->priv.linePtr = segPtr->sectionPtr->linePtr;
    indexPtr->priv.byteIndex = byteIndex;
    indexPtr->priv.lineNo = -1;
    indexPtr->priv.lineNoRel = -1;
    indexPtr->priv.segPtr = segPtr;
    indexPtr->priv.isCharSegment = segPtr->typePtr == &tkTextCharType;

#ifndef NDEBUG
    {
	int pos = SegToIndex(indexPtr->priv.linePtr, segPtr);

	if (segPtr->typePtr == &tkTextCharType) {
	    assert(byteIndex - pos < segPtr->size);
	} else {
	    assert(pos == byteIndex);
	}
    }
#endif /* NDEBUG */
}

/*
 *----------------------------------------------------------------------
 *
 * TkTextIndexSetByteIndex --
 *
 *	Set the byte index. We allow to set to the start of the next
 *	line (this means that argument byteIndex is equal to line size),
 *	required that the next line exists.
 *
 * Results:
 *	None.
 *
 * Side effects:
 *	None.
 *
 *----------------------------------------------------------------------
 */

static bool
DontNeedSpecialEndLineTreatment(
    const TkTextIndex *indexPtr)
{
    const TkText *textPtr = indexPtr->textPtr;

    return !textPtr
	    || textPtr->endMarker == TkBTreeGetShared(indexPtr->tree)->endMarker
	    || indexPtr->priv.linePtr != textPtr->endMarker->sectionPtr->linePtr;
}

static int
FindEndByteIndex(
    const TkTextIndex *indexPtr)
{
    /*
     * We do not handle the special case with last line, because CheckLine is testing this.
     */

    if (indexPtr->textPtr && indexPtr->priv.linePtr == TkBTreeGetLastLine(indexPtr->textPtr)) {
	return 0;
    }
    if (DontNeedSpecialEndLineTreatment(indexPtr)) {
	return indexPtr->priv.linePtr->size - 1;
    }
    return SegToIndex(indexPtr->priv.linePtr, indexPtr->textPtr->endMarker);
}

void
TkTextIndexSetByteIndex(
    TkTextIndex *indexPtr,	/* Pointer to index. */
    int byteIndex)		/* New byte index. */
{
    assert(indexPtr->tree);
    assert(indexPtr->priv.linePtr);
    assert(indexPtr->priv.linePtr->parentPtr); /* expired? */
    assert(byteIndex >= 0);

    if (byteIndex == FindEndByteIndex(indexPtr) + 1) {
	assert(indexPtr->priv.linePtr->nextPtr);
	indexPtr->priv.linePtr = indexPtr->priv.linePtr->nextPtr;
	indexPtr->priv.byteIndex = 0;
	indexPtr->priv.segPtr = NULL;
	if (indexPtr->priv.lineNo >= 0) {
	    indexPtr->priv.lineNo += 1;
	}
	if (indexPtr->priv.lineNoRel >= 0) {
	    indexPtr->priv.lineNoRel += 1;
	}
    } else {
	indexPtr->priv.byteIndex = byteIndex;
	indexPtr->priv.segPtr = NULL;
    }

    assert(CheckLine(indexPtr, indexPtr->priv.linePtr));
    assert(CheckByteIndex(indexPtr, indexPtr->priv.linePtr, byteIndex));
}

/*
 *----------------------------------------------------------------------
 *
 * TkTextIndexSetByteIndex2 --
 *
 *	Set the new line pointer and the byte index. We allow to set to
 *	the start of the next line (this means that argument byteIndex
 *	is equal to line size), required that the next line exists.
 *
 * Results:
 *	None.
 *
 * Side effects:
 *	None.
 *
 *----------------------------------------------------------------------
 */

void
TkTextIndexSetByteIndex2(
    TkTextIndex *indexPtr,	/* Pointer to index. */
    TkTextLine *linePtr,	/* Pointer to line. */
    int byteIndex)		/* New byte index. */
{
    assert(indexPtr->tree);
    assert(linePtr);
    assert(linePtr->parentPtr); /* expired? */
    assert(byteIndex >= 0);

    if (indexPtr->priv.linePtr != linePtr) {
	indexPtr->priv.linePtr = linePtr;
	indexPtr->priv.lineNo = -1;
	indexPtr->priv.lineNoRel = -1;
    }
    TkTextIndexSetByteIndex(indexPtr, byteIndex);
}

/*
 *----------------------------------------------------------------------
 *
 * TkTextIndexSetSegment --
 *
 *	Set the segment pointer.
 *
 * Results:
 *	None.
 *
 * Side effects:
 *	The byte index will be cleared.
 *
 *----------------------------------------------------------------------
 */

void
TkTextIndexSetSegment(
    TkTextIndex *indexPtr,	/* Pointer to index. */
    TkTextSegment *segPtr)	/* Pointer to segment. */
{
    assert(indexPtr->tree);
    assert(segPtr);
    assert(segPtr->typePtr);    /* expired? */
    assert(segPtr->sectionPtr); /* linked? */
    assert(CheckLine(indexPtr, segPtr->sectionPtr->linePtr));

    indexPtr->stateEpoch = TkBTreeEpoch(indexPtr->tree);
    indexPtr->priv.linePtr = segPtr->sectionPtr->linePtr;
    indexPtr->priv.lineNo = -1;
    indexPtr->priv.lineNoRel = -1;
    indexPtr->priv.segPtr = segPtr;

    if (segPtr->typePtr == &tkTextCharType) {
	/* this segment is volatile, thus we need the byte index. */
	indexPtr->priv.byteIndex = SegToIndex(indexPtr->priv.linePtr, segPtr);
	indexPtr->priv.isCharSegment = true;
    } else {
	indexPtr->priv.byteIndex = -1;
	indexPtr->priv.isCharSegment = false;
    }

    assert(CheckByteIndex(indexPtr, segPtr->sectionPtr->linePtr, -1));
}

/*
 *----------------------------------------------------------------------
 *
 * TkTextIndexSetToStartOfLine --
 *
 *	Set this index to the start of the line.
 *
 * Results:
 *	None.
 *
 * Side effects:
 *	None.
 *
 *----------------------------------------------------------------------
 */

void
TkTextIndexSetToStartOfLine(
    TkTextIndex *indexPtr)	/* Pointer to index. */
{
    assert(indexPtr->tree);
    assert(indexPtr->priv.linePtr);
    assert(indexPtr->priv.linePtr->parentPtr); /* expired? */
    assert(CheckLine(indexPtr, indexPtr->priv.linePtr));

    indexPtr->priv.byteIndex = FindStartByteIndex(indexPtr);
    TkTextIndexSetEpoch(indexPtr, TkBTreeEpoch(indexPtr->tree));
}

/*
 *----------------------------------------------------------------------
 *
 * TkTextIndexSetToStartOfLine2 --
 *
 *	Set the new line pointer, and set this index to the start of the line.
 *
 * Results:
 *	None.
 *
 * Side effects:
 *	None.
 *
 *----------------------------------------------------------------------
 */

void
TkTextIndexSetToStartOfLine2(
    TkTextIndex *indexPtr,	/* Pointer to index. */
    TkTextLine *linePtr)	/* Pointer to line. */
{
    assert(indexPtr->tree);
    assert(linePtr);
    assert(linePtr->parentPtr); /* expired? */
    assert(CheckLine(indexPtr, linePtr));

    indexPtr->stateEpoch = TkBTreeEpoch(indexPtr->tree);
    indexPtr->priv.linePtr = linePtr;
    indexPtr->priv.segPtr = NULL;
    indexPtr->priv.lineNo = -1;
    indexPtr->priv.lineNoRel = -1;
    indexPtr->priv.byteIndex = FindStartByteIndex(indexPtr);
}

/*
 *----------------------------------------------------------------------
 *
 * TkTextIndexSetToEndOfLine2 --
 *
 *	Set the new line pointer, and set this index to the end of the line.
 *
 * Results:
 *	None.
 *
 * Side effects:
 *	None.
 *
 *----------------------------------------------------------------------
 */

void
TkTextIndexSetToEndOfLine2(
    TkTextIndex *indexPtr,	/* Pointer to index. */
    TkTextLine *linePtr)	/* Pointer to line. */
{
    assert(indexPtr->tree);
    assert(linePtr);
    assert(linePtr->parentPtr); /* expired? */
    assert(linePtr->nextPtr);
    assert(CheckLine(indexPtr, linePtr->nextPtr));

    indexPtr->stateEpoch = TkBTreeEpoch(indexPtr->tree);
    indexPtr->priv.segPtr = NULL;
    indexPtr->priv.lineNo = -1;
    indexPtr->priv.lineNoRel = -1;
    indexPtr->priv.linePtr = linePtr->nextPtr;
    indexPtr->priv.byteIndex = 0;
}

/*
 *----------------------------------------------------------------------
 *
 * TkTextIndexSetToLastChar --
 *
 *	Set this index to one byte before the end of the line.
 *
 * Results:
 *	None.
 *
 * Side effects:
 *	None.
 *
 *----------------------------------------------------------------------
 */

void
TkTextIndexSetToLastChar(
    TkTextIndex *indexPtr)	/* Pointer to index. */
{
    assert(indexPtr->tree);
    assert(indexPtr->priv.linePtr);
    assert(indexPtr->priv.linePtr->parentPtr); /* expired? */

    indexPtr->stateEpoch = TkBTreeEpoch(indexPtr->tree);
    indexPtr->priv.byteIndex = FindEndByteIndex(indexPtr);
    indexPtr->priv.segPtr = NULL;
    indexPtr->priv.lineNo = -1;
    indexPtr->priv.lineNoRel = -1;

    assert(CheckLine(indexPtr, indexPtr->priv.linePtr));
}

/*
 *----------------------------------------------------------------------
 *
 * TkTextIndexSetupToStartOfText --
 *
 *	Setup this index to the start of the text.
 *
 * Results:
 *	None.
 *
 * Side effects:
 *	None.
 *
 *----------------------------------------------------------------------
 */

void
TkTextIndexSetupToStartOfText(
    TkTextIndex *indexPtr,	/* Pointer to index. */
    TkText *textPtr,		/* Text widget for this index, can be NULL. */
    TkTextBTree tree)		/* B-tree for this index. */
{
    assert(indexPtr);
    assert(tree);

    indexPtr->textPtr = textPtr;
    indexPtr->tree = tree;
    indexPtr->stateEpoch = TkBTreeEpoch(tree);
    indexPtr->priv.lineNo = textPtr ? -1 : 0;
    indexPtr->priv.lineNoRel = 0;
    indexPtr->priv.isCharSegment = false;
    DEBUG(indexPtr->discardConsistencyCheck = false);

    if (textPtr) {
	indexPtr->priv.segPtr = textPtr->startMarker;
	indexPtr->priv.linePtr = indexPtr->priv.segPtr->sectionPtr->linePtr;
	indexPtr->priv.byteIndex = FindStartByteIndex(indexPtr);
    } else {
	indexPtr->priv.segPtr = TkBTreeGetShared(tree)->startMarker;
	indexPtr->priv.linePtr = indexPtr->priv.segPtr->sectionPtr->linePtr;
	indexPtr->priv.byteIndex = 0;
    }
}

/*
 *----------------------------------------------------------------------
 *
 * TkTextIndexSetupToEndOfText --
 *
 *	Setup this index to the end of the text. If a peer is given,
 *	then this is the start of last line in this peer, otherwise
 *	it's the start of the very last line.
 *
 * Results:
 *	None.
 *
 * Side effects:
 *	None.
 *
 *----------------------------------------------------------------------
 */

void
TkTextIndexSetupToEndOfText(
    TkTextIndex *indexPtr,	/* Pointer to index. */
    TkText *textPtr,		/* Text widget for this index, can be NULL. */
    TkTextBTree tree)		/* B-tree for this index. */
{
    assert(indexPtr);
    assert(tree);

    indexPtr->textPtr = textPtr;
    indexPtr->tree = tree;
    indexPtr->stateEpoch = TkBTreeEpoch(tree);
    indexPtr->priv.lineNo = -1;
    indexPtr->priv.lineNoRel = -1;
    DEBUG(indexPtr->discardConsistencyCheck = false);

    if (!textPtr) {
	indexPtr->priv.segPtr = TkBTreeGetShared(tree)->endMarker;
	indexPtr->priv.isCharSegment = false;
	indexPtr->priv.linePtr = indexPtr->priv.segPtr->sectionPtr->linePtr;
	indexPtr->priv.byteIndex = 0;
    } else {
	indexPtr->priv.linePtr = TkBTreeGetLastLine(textPtr);
	indexPtr->priv.segPtr = indexPtr->priv.linePtr->segPtr;
	indexPtr->priv.isCharSegment = indexPtr->priv.segPtr->typePtr == &tkTextCharType;
	indexPtr->priv.byteIndex = 0;
    }
}

/*
 *----------------------------------------------------------------------
 *
 * TkTextIndexGetByteIndex --
 *
 *	Get the byte index.
 *
 * Results:
 *	The byte index.
 *
 * Side effects:
 *	None.
 *
 *----------------------------------------------------------------------
 */

int
TkTextIndexGetByteIndex(
    const TkTextIndex *indexPtr)	/* Pointer to index. */
{
    assert(indexPtr->tree);
    assert(indexPtr->priv.linePtr);
    assert(indexPtr->priv.linePtr->parentPtr); /* expired? */

    if (indexPtr->priv.byteIndex == -1) {
	assert(indexPtr->priv.segPtr);
	assert(!indexPtr->priv.isCharSegment || TkBTreeEpoch(indexPtr->tree) == indexPtr->stateEpoch);
	assert(indexPtr->priv.segPtr->typePtr);    /* expired? */
	assert(indexPtr->priv.segPtr->sectionPtr); /* linked? */
	assert(indexPtr->priv.segPtr->sectionPtr->linePtr == indexPtr->priv.linePtr);
	/* is mutable due to concept */
	((TkTextIndex *)indexPtr)->priv.byteIndex =
		SegToIndex(indexPtr->priv.linePtr, indexPtr->priv.segPtr);
    }
    return indexPtr->priv.byteIndex;
}

/*
 *----------------------------------------------------------------------
 *
 * TkTextIndexToByteIndex --
 *
 *	Force the conversion from segment pointer to byte index. This
 *	will unset the segment pointer.
 *
 * Results:
 *	None.
 *
 * Side effects:
 *	The segment pointer will be unset.
 *
 *----------------------------------------------------------------------
 */

void
TkTextIndexToByteIndex(
    TkTextIndex *indexPtr)	/* Pointer to index. */
{
    assert(indexPtr->tree);
    assert(indexPtr->priv.linePtr);
    assert(indexPtr->priv.linePtr->parentPtr); /* expired? */
    assert(CheckLine(indexPtr, indexPtr->priv.linePtr));

    if (indexPtr->priv.byteIndex == -1) {
	(void) TkTextIndexGetByteIndex(indexPtr);
    }
    indexPtr->priv.segPtr = NULL;
}

/*
 *----------------------------------------------------------------------
 *
 * TkTextIndexClear --
 *
 *	Clear all attributes, and set up the corresponding text pointer.
 *
 * Results:
 *	None.
 *
 * Side effects:
 *	The given index will be in an invalid state, the TkIndexGet*
 *	functions cannot be used.
 *
 *----------------------------------------------------------------------
 */

void
TkTextIndexClear(
    TkTextIndex *indexPtr,	/* Pointer to index. */
    TkText *textPtr)		/* Overall information for text widget. */
{
    assert(textPtr);

    indexPtr->textPtr = textPtr;
    indexPtr->tree = textPtr->sharedTextPtr->tree;
    indexPtr->stateEpoch = 0;
    indexPtr->priv.linePtr = NULL;
    indexPtr->priv.segPtr = NULL;
    indexPtr->priv.byteIndex = -1;
    indexPtr->priv.lineNo = -1;
    indexPtr->priv.lineNoRel = -1;
    indexPtr->priv.isCharSegment = false;
    DEBUG(indexPtr->discardConsistencyCheck = false);
}

/*
 *----------------------------------------------------------------------
 *
 * TkTextIndexClear2 --
 *
 *	Clear all attributes, and set up the corresponding tree.
 *
 * Results:
 *	None.
 *
 * Side effects:
 *	The given index will be in an invalid state, the TkIndexGet*
 *	functions cannot be used.
 *
 *----------------------------------------------------------------------
 */

void
TkTextIndexClear2(
    TkTextIndex *indexPtr,	/* Pointer to index. */
    TkText *textPtr,		/* Overall information for text widget, can be NULL */
    TkTextBTree tree)		/* B-tree for this index. */
{
    assert(textPtr || tree);
    assert(!textPtr || !tree || textPtr->sharedTextPtr->tree == tree);

    indexPtr->textPtr = textPtr;
    indexPtr->tree = tree ? tree : textPtr->sharedTextPtr->tree;
    indexPtr->stateEpoch = 0;
    indexPtr->priv.linePtr = NULL;
    indexPtr->priv.segPtr = NULL;
    indexPtr->priv.byteIndex = -1;
    indexPtr->priv.lineNo = -1;
    indexPtr->priv.lineNoRel = -1;
    indexPtr->priv.isCharSegment = false;
    DEBUG(indexPtr->discardConsistencyCheck = false);
}

/*
 *----------------------------------------------------------------------
 *
 * TkTextIndexGetLineNumber --
 *
 *	Get the line number.
 *
 * Results:
 *	The line number.
 *
 * Side effects:
 *	None.
 *
 *----------------------------------------------------------------------
 */

unsigned
TkTextIndexGetLineNumber(
    const TkTextIndex *indexPtr,
    const TkText *textPtr)	/* we want the line number belonging to this peer, can be NULL */
{
    unsigned epoch;
    int32_t *lineNo;

    assert(indexPtr->tree);
    assert(indexPtr->priv.linePtr);
    assert(indexPtr->priv.linePtr->parentPtr); /* expired? */
    assert(!textPtr || indexPtr->textPtr == textPtr);

    lineNo = (int32_t *) (textPtr ? &indexPtr->priv.lineNoRel : &indexPtr->priv.lineNo);
    epoch = TkBTreeEpoch(indexPtr->tree);

    if (*lineNo == -1 || indexPtr->stateEpoch != epoch) {
	TkTextIndex *iPtr = (TkTextIndex *) indexPtr;

	if (iPtr->priv.byteIndex == -1) {
	    assert(iPtr->priv.segPtr);
	    assert(!iPtr->priv.isCharSegment || indexPtr->stateEpoch == epoch);
	    iPtr->priv.byteIndex = SegToIndex(iPtr->priv.linePtr, iPtr->priv.segPtr);
	    assert(CheckByteIndex(iPtr, iPtr->priv.linePtr, iPtr->priv.byteIndex));
	}
	TkTextIndexSetEpoch(iPtr, epoch);
	*lineNo = TkBTreeLinesTo(iPtr->tree, textPtr, iPtr->priv.linePtr, NULL);
    } else {
	assert(*lineNo == (int) TkBTreeLinesTo(indexPtr->tree, textPtr, indexPtr->priv.linePtr, NULL));
    }

    return *lineNo;
}

/*
 *----------------------------------------------------------------------
 *
 * TkTextIndexRebuild --
 *
 *	Rebuild the index after possible modifications, it is required
 *	that TkTextIndexSave has been called before.
 *
 * Results:
 *	Returns whether the original line/byte position could be restored.
 *	This does not meean that we have the same content at this position,
 *	this only means that the we have the same position as before.
 *
 * Side effects:
 *	Adjust the line and the byte offset, if required.
 *
 *----------------------------------------------------------------------
 */

bool
TkTextIndexRebuild(
    TkTextIndex *indexPtr)
{
    TkTextLine *linePtr;
    int byteIndex;
    int lineNo;
    bool rc;

    assert(indexPtr->tree);
    assert(indexPtr->priv.lineNo >= 0 || indexPtr->priv.lineNoRel >= 0);
    assert(indexPtr->priv.byteIndex >= 0);

    if (indexPtr->stateEpoch == TkBTreeEpoch(indexPtr->tree)) {
	return true; /* still up-to-date */
    }

    if (indexPtr->priv.lineNo >= 0) {
	lineNo = MIN(TkBTreeNumLines(indexPtr->tree, NULL), indexPtr->priv.lineNo);
	linePtr = TkBTreeFindLine(indexPtr->tree, NULL, lineNo);
	indexPtr->priv.lineNo = lineNo;
    } else {
	lineNo = MIN(TkBTreeNumLines(indexPtr->tree, indexPtr->textPtr), indexPtr->priv.lineNoRel);
	linePtr = TkBTreeFindLine(indexPtr->tree, indexPtr->textPtr, lineNo);
	indexPtr->priv.lineNoRel = lineNo;
    }

    if (!(rc = (linePtr == indexPtr->priv.linePtr))) {
	indexPtr->priv.linePtr = linePtr;
    }
    byteIndex = MIN(indexPtr->priv.byteIndex, FindEndByteIndex(indexPtr));
    if (byteIndex != indexPtr->priv.byteIndex) {
	rc = false;
    }
    indexPtr->priv.byteIndex = byteIndex;
    indexPtr->priv.segPtr = NULL;

    return rc;
}

/*
 *----------------------------------------------------------------------
 *
 * TkTextIndexRestrictToStartRange --
 *
 *	If given index is beyond the range of the widget (at left side),
 *	then this index will be set to start range.
 *
 * Results:
 *	Returns -1 if the index is earlier than start of range, 0 if index
 *	is at start of range, and +1 if index is after start of range.
 *
 * Side effects:
 *	None.
 *
 *----------------------------------------------------------------------
 */

int
TkTextIndexRestrictToStartRange(
    TkTextIndex *indexPtr)
{
    TkText *textPtr = indexPtr->textPtr;
    TkTextIndex start;
    int cmp;

    assert(indexPtr->tree);

    if (!textPtr || textPtr->startMarker == textPtr->sharedTextPtr->startMarker) {
	return TkTextIndexIsStartOfText(indexPtr) ? 0 : 1;
    }

    start = *indexPtr;
    TkTextIndexSetSegment(&start, textPtr->startMarker);

    if ((cmp = TkTextIndexCompare(indexPtr, &start)) < 0) {
	*indexPtr = start;
	cmp = -1;
    }

    return cmp;
}

/*
 *----------------------------------------------------------------------
 *
 * TkTextIndexRestrictToEndRange --
 *
 *	If given index is beyond the range of the widget (at right side),
 *	then this index will be set to end range.
 *
 * Results:
 *	Returns +1 if the index has exceeded the range, 0 if index was at
 *	end of range, and -1 if index is earlier than end of range.
 *
 * Side effects:
 *	None.
 *
 *----------------------------------------------------------------------
 */

int
TkTextIndexRestrictToEndRange(
    TkTextIndex *indexPtr)
{
    TkText *textPtr = indexPtr->textPtr;
    TkTextIndex last;
    int cmp;

    assert(indexPtr->tree);

    if (!textPtr || textPtr->endMarker == textPtr->sharedTextPtr->endMarker) {
	return TkTextIndexIsEndOfText(indexPtr) ? 0 : -1;
    }

    last = *indexPtr;
    TkTextIndexSetByteIndex2(&last, TkBTreeGetLastLine(textPtr), 0);

    if ((cmp = TkTextIndexCompare(indexPtr, &last)) > 0) {
	*indexPtr = last;
	cmp = 1;
    } else if (cmp < 0) {
	TkTextIndex end = *indexPtr;
	TkTextIndexSetSegment(&end, textPtr->endMarker);
	if (TkTextIndexCompare(indexPtr, &end) > 0) {
	    *indexPtr = last;
	    cmp = 0;
	} else {
	    cmp = -1;
	}
    }

    return cmp;
}

/*
 *----------------------------------------------------------------------
 *
 * TkTextIndexEnsureBeforeLastChar --
 *
 *	If given index is on last line, then this index will be set to
 *	the position of the last character in second last line.
 *
 * Results:
 *	Returns 'true' if the index is now before last character position.
 *	This is not possible if the peer is empty, and in this case this
 *	function returns 'false'.
 *
 * Side effects:
 *	None.
 *
 *----------------------------------------------------------------------
 */

bool
TkTextIndexEnsureBeforeLastChar(
    TkTextIndex *indexPtr)
{
    TkText *textPtr = indexPtr->textPtr;
    const TkTextLine *lastLinePtr;

    assert(indexPtr->tree);
    assert(indexPtr->textPtr);

    if (TkTextIsDeadPeer(indexPtr->textPtr)) {
        return false;
    }

    lastLinePtr = TkBTreeGetLastLine(textPtr);

    if (lastLinePtr == indexPtr->priv.linePtr
	    && (!textPtr || lastLinePtr != textPtr->startMarker->sectionPtr->linePtr)) {
	TkTextIndexSetToLastChar2(indexPtr, lastLinePtr->prevPtr);
    }

    return true;
}

/*
 *----------------------------------------------------------------------
 *
 * TkTextIndexGetContentSegment --
 *
 *	Get the pointer to the segment at this byte position which
 *	contains any content (chars, image, or window).
 *
 *	This is the equivalent to the older (and eliminated) function
 *	TkTextIndexToSeg.
 *
 * Results:
 *	Pointer to a segment with size > 0.
 *
 * Side effects:
 *	None.
 *
 *----------------------------------------------------------------------
 */

TkTextSegment *
TkTextIndexGetContentSegment(
    const TkTextIndex *indexPtr,/* Pointer to index. */
    int *offset)		/* Get offset in segment, can be NULL. */
{
    TkTextSegment *segPtr;

    assert(indexPtr->tree);
    assert(indexPtr->priv.linePtr);
    assert(indexPtr->priv.linePtr->parentPtr); /* expired? */

    if ((segPtr = indexPtr->priv.segPtr)
	    && (!indexPtr->priv.isCharSegment || TkBTreeEpoch(indexPtr->tree) == indexPtr->stateEpoch)) {
	while (segPtr->size == 0) {
	    segPtr = segPtr->nextPtr;
	}

	if (offset) {
	    if (indexPtr->priv.byteIndex == -1) {
		*offset = 0;
	    } else {
		int byteIndex = SegToIndex(indexPtr->priv.linePtr, segPtr);
		assert(byteIndex <= indexPtr->priv.byteIndex);
		assert(indexPtr->priv.byteIndex < byteIndex + segPtr->size);
		*offset = indexPtr->priv.byteIndex - byteIndex;
	    }
	    assert(*offset >= 0);
	    assert(*offset < segPtr->size);
	}
    } else {
	int myOffset;

	assert(indexPtr->priv.byteIndex >= 0);
	segPtr = IndexToSeg(indexPtr, &myOffset);
	if (myOffset == 0) {
	    TkTextIndex *iPtr = (TkTextIndex *) indexPtr; /* mutable due to concept */
	    iPtr->priv.segPtr = segPtr;
	    iPtr->priv.isCharSegment = segPtr->typePtr == &tkTextCharType;
	}
	if (offset) {
	    *offset = myOffset;
	}
    }

    return segPtr;
}

/*
 *----------------------------------------------------------------------
 *
 * TkTextIndexGetFirstSegment --
 *
 *	Get the pointer to first segment at this byte position.
 *
 * Results:
 *	Pointer to a segment.
 *
 * Side effects:
 *	None.
 *
 *----------------------------------------------------------------------
 */

TkTextSegment *
TkTextIndexGetFirstSegment(
    const TkTextIndex *indexPtr,/* Pointer to index. */
    int *offset)		/* Get offset in segment, can be NULL. */
{
    TkTextSegment *segPtr;
    TkTextSegment *prevPtr;
    int myOffset;

    assert(indexPtr->tree);
    assert(indexPtr->priv.linePtr);
    assert(indexPtr->priv.linePtr->parentPtr); /* expired? */

    if ((segPtr = indexPtr->priv.segPtr)
	    && (!indexPtr->priv.isCharSegment || TkBTreeEpoch(indexPtr->tree) == indexPtr->stateEpoch)) {
	if (indexPtr->priv.byteIndex >= 0) {
	    myOffset = indexPtr->priv.byteIndex - SegToIndex(indexPtr->priv.linePtr, segPtr);
	    assert(myOffset >= 0);
	    assert(segPtr->size == 0 || myOffset < segPtr->size);
	} else {
	    myOffset = 0;
	}
    } else {
	assert(indexPtr->priv.byteIndex >= 0);
	segPtr = IndexToSeg(indexPtr, &myOffset);
    }

    assert(segPtr->typePtr);    /* expired? */
    assert(segPtr->sectionPtr); /* linked? */
    assert(segPtr->sectionPtr->linePtr == indexPtr->priv.linePtr);

    if (myOffset == 0) {
	TkTextIndex *iPtr = (TkTextIndex *) indexPtr; /* mutable due to concept */

	while ((prevPtr = segPtr->prevPtr) && prevPtr->size == 0) {
	    segPtr = prevPtr;
	}

	iPtr->priv.segPtr = segPtr;
	iPtr->priv.isCharSegment = segPtr->typePtr == &tkTextCharType;
    }
    if (offset) {
	*offset = myOffset;
    }

<<<<<<< HEAD
    return segPtr;
}
=======
#define GET_TEXTINDEX(objPtr) \
	((TkTextIndex *) (objPtr)->internalRep.twoPtrValue.ptr1)
#define GET_INDEXEPOCH(objPtr) \
	(PTR2INT((objPtr)->internalRep.twoPtrValue.ptr2))
#define SET_TEXTINDEX(objPtr, indexPtr) \
	((objPtr)->internalRep.twoPtrValue.ptr1 = (void *) (indexPtr))
#define SET_INDEXEPOCH(objPtr, epoch) \
	((objPtr)->internalRep.twoPtrValue.ptr2 = (void *) (size_t) (epoch))
>>>>>>> b3d0333c

/*
 *----------------------------------------------------------------------
 *
 * TkTextIndexIsStartOfLine --
 *
 *	Test whether this index refers to the start of a line.
 *
 * Results:
 *	Returns true if the start of a line is referred, zero otherwise.
 *
 * Side effects:
 *	None.
 *
 *----------------------------------------------------------------------
 */

bool
TkTextIndexIsStartOfLine(
    const TkTextIndex *indexPtr)
{
    const TkTextSegment *segPtr;
    const TkTextSegment *startPtr;

    assert(indexPtr->tree);
    assert(indexPtr->priv.linePtr);
    assert(indexPtr->priv.linePtr->parentPtr); /* expired? */
    assert(CheckLine(indexPtr, indexPtr->priv.linePtr));

    if (indexPtr->priv.byteIndex >= 0) {
	return FindStartByteIndex(indexPtr) == indexPtr->priv.byteIndex;
    }

    assert(indexPtr->priv.segPtr);
    assert(!indexPtr->priv.isCharSegment || TkBTreeEpoch(indexPtr->tree) == indexPtr->stateEpoch);
    assert(CheckByteIndex(indexPtr, indexPtr->priv.linePtr, -1));

    startPtr = indexPtr->textPtr ? indexPtr->textPtr->startMarker : NULL;
    segPtr = indexPtr->priv.segPtr;
    if (segPtr->size > 0) {
	segPtr = segPtr->prevPtr;
    }
    while (segPtr && segPtr->size == 0) {
	if (segPtr == startPtr) {
	    return true;
	}
	segPtr = segPtr->prevPtr;
    }

    return !segPtr;
}

/*
 *----------------------------------------------------------------------
 *
 * TkTextIndexIsEndOfLine --
 *
 *	Test whether this index refers to the end of the line.
 *
 * Results:
 *	Returns true if the end of the line is referred, false otherwise.
 *
 * Side effects:
 *	None.
 *
 *----------------------------------------------------------------------
 */

bool
TkTextIndexIsEndOfLine(
    const TkTextIndex *indexPtr)
{
<<<<<<< HEAD
    const TkTextSegment *segPtr;
    const TkTextSegment *endPtr;

    assert(indexPtr->tree);
    assert(indexPtr->priv.linePtr);
    assert(indexPtr->priv.linePtr->parentPtr); /* expired? */
    assert(CheckLine(indexPtr, indexPtr->priv.linePtr));
    assert(CheckByteIndex(indexPtr, indexPtr->priv.linePtr, -1));

    if (indexPtr->priv.byteIndex >= 0) {
	return indexPtr->priv.byteIndex == FindEndByteIndex(indexPtr);
    }

    assert(indexPtr->priv.segPtr);
    assert(!indexPtr->priv.isCharSegment || TkBTreeEpoch(indexPtr->tree) == indexPtr->stateEpoch);

    if (indexPtr->priv.linePtr == TkBTreeGetLastLine(indexPtr->textPtr)) {
	return true;
    }

    segPtr = indexPtr->priv.segPtr;

    if (DontNeedSpecialEndLineTreatment(indexPtr)) {
	while (segPtr->size == 0) {
	    segPtr = segPtr->nextPtr;
	}
	return segPtr->size == 1 && segPtr == indexPtr->priv.linePtr->lastPtr;
    }

    assert(indexPtr->textPtr);
    assert(indexPtr->textPtr->endMarker != indexPtr->textPtr->sharedTextPtr->endMarker);

    endPtr = indexPtr->textPtr->endMarker;
    while (segPtr->size == 0) {
	if (segPtr == endPtr) {
	    return true;
	}
	segPtr = segPtr->nextPtr;
    }

    return false;
=======
    TkSizeT epoch;
    TkTextIndex *dupIndexPtr, *indexPtr;

    dupIndexPtr = ckalloc(sizeof(TkTextIndex));
    indexPtr = GET_TEXTINDEX(srcPtr);
    epoch = GET_INDEXEPOCH(srcPtr);

    dupIndexPtr->tree = indexPtr->tree;
    dupIndexPtr->linePtr = indexPtr->linePtr;
    dupIndexPtr->byteIndex = indexPtr->byteIndex;
    dupIndexPtr->textPtr = indexPtr->textPtr;
    if (dupIndexPtr->textPtr != NULL) {
	dupIndexPtr->textPtr->refCount++;
    }
    SET_TEXTINDEX(copyPtr, dupIndexPtr);
    SET_INDEXEPOCH(copyPtr, epoch);
    copyPtr->typePtr = &tkTextIndexType;
>>>>>>> b3d0333c
}

/*
 *----------------------------------------------------------------------
 *
 * TkTextIndexIsStartOfText --
 *
 *	Test whether this index refers to the start of the text.
 *
 * Results:
 *	Returns true if the start of the text is referred, false otherwise.
 *
 * Side effects:
 *	None.
 *
 *----------------------------------------------------------------------
 */

bool
TkTextIndexIsStartOfText(
    const TkTextIndex *indexPtr)
{
    const TkText *textPtr = indexPtr->textPtr;
    const TkTextSegment *segPtr;

    assert(indexPtr->tree);
    assert(indexPtr->priv.linePtr);
    assert(indexPtr->priv.linePtr->parentPtr); /* expired? */
    assert(CheckLine(indexPtr, indexPtr->priv.linePtr));
    assert(CheckByteIndex(indexPtr, indexPtr->priv.linePtr, -1));

    segPtr = textPtr ? textPtr->startMarker : TkBTreeGetShared(indexPtr->tree)->startMarker;
    return indexPtr->priv.linePtr == segPtr->sectionPtr->linePtr && TkTextIndexIsStartOfLine(indexPtr);
}

/*
 *----------------------------------------------------------------------
 *
 * TkTextIndexIsEndOfText --
 *
 *	Test whether this index refers to the end of the text.
 *
 * Results:
 *	Returns true if the end of the text is referred, false otherwise.
 *
 * Side effects:
 *	None.
 *
 *----------------------------------------------------------------------
 */

bool
TkTextIndexIsEndOfText(
    const TkTextIndex *indexPtr)
{
    assert(indexPtr->tree);
    assert(indexPtr->priv.linePtr);
    assert(indexPtr->priv.linePtr->parentPtr); /* expired? */
    assert(CheckLine(indexPtr, indexPtr->priv.linePtr));
    assert(CheckByteIndex(indexPtr, indexPtr->priv.linePtr, -1));

    if (indexPtr->textPtr) {
	return indexPtr->priv.linePtr == TkBTreeGetLastLine(indexPtr->textPtr);
    }
    return !indexPtr->priv.linePtr->nextPtr;
}

/*
 *----------------------------------------------------------------------
 *
 * TkTextIndexIsEqual --
 *
 *	Test whether both given indicies are referring the same byte
 *	index. Such a test makes sense only if both indices are
 *	belonging to the same line.
 *
 * Results:
 *	Return true if both indices are equal, otherwise false will be returned.
 *
 * Side effects:
 *	None.
 *
 *----------------------------------------------------------------------
 */

bool
TkTextIndexIsEqual(
    const TkTextIndex *indexPtr1,	/* Pointer to index. */
    const TkTextIndex *indexPtr2)	/* Pointer to index. */
{
    const TkTextSegment *segPtr1;
    const TkTextSegment *segPtr2;

<<<<<<< HEAD
    assert(indexPtr1->priv.linePtr);
    assert(indexPtr2->priv.linePtr);
    assert(indexPtr1->priv.linePtr->parentPtr); /* expired? */
    assert(indexPtr2->priv.linePtr->parentPtr); /* expired? */
=======
    if (objPtr->typePtr == &tkTextIndexType) {
	TkSizeT epoch;
>>>>>>> b3d0333c

    if (indexPtr1->priv.linePtr != indexPtr2->priv.linePtr) {
	return false;
    }

    if ((segPtr1 = TkTextIndexGetSegment(indexPtr1))) {
	if ((segPtr2 = TkTextIndexGetSegment(indexPtr2))) {
	    while (segPtr1->prevPtr && segPtr1->prevPtr->size == 0) {
		segPtr1 = segPtr1->prevPtr;
	    }
	    while (segPtr2->prevPtr && segPtr2->prevPtr->size == 0) {
		segPtr2 = segPtr2->prevPtr;
	    }
	    return segPtr1 == segPtr2;
	}
    }

    return TkTextIndexGetByteIndex(indexPtr1) == TkTextIndexGetByteIndex(indexPtr2);
}

/*
 *----------------------------------------------------------------------
 *
 * TkTextIndexCompare --
 *
 *	Compare two indicies.
 *
 * Results:
 *	It returns an integer less than, equal to, or greater than zero if
 *	indexPtr1 is found, respectively, to be less than, to match, or be
 *	greater than indexPtr2.
 *
 * Side effects:
 *	None.
 *
 *----------------------------------------------------------------------
 */

int
TkTextIndexCompare(
    const TkTextIndex *indexPtr1,	/* Pointer to index. */
    const TkTextIndex *indexPtr2)	/* Pointer to index. */
{
    const TkTextSection *sectionPtr1;
    const TkTextSection *sectionPtr2;
    const TkTextSegment *segPtr1;
    const TkTextSegment *segPtr2;

    assert(indexPtr1->priv.linePtr);
    assert(indexPtr2->priv.linePtr);
    assert(indexPtr1->priv.linePtr->parentPtr); /* expired? */
    assert(indexPtr2->priv.linePtr->parentPtr); /* expired? */

    if (indexPtr1->priv.linePtr != indexPtr2->priv.linePtr) {
	int lineNo1 = TkTextIndexGetLineNumber(indexPtr1, NULL);
	int lineNo2 = TkTextIndexGetLineNumber(indexPtr2, NULL);

	return lineNo1 - lineNo2;
    }
    if (indexPtr1->priv.byteIndex >= 0 && indexPtr2->priv.byteIndex >= 0) {
	return indexPtr1->priv.byteIndex - indexPtr2->priv.byteIndex;
    }

    if (!(segPtr1 = TkTextIndexGetSegment(indexPtr1)) || !(segPtr2 = TkTextIndexGetSegment(indexPtr2))) {
	return TkTextIndexGetByteIndex(indexPtr1) - TkTextIndexGetByteIndex(indexPtr2);
    }

    assert(!indexPtr1->priv.isCharSegment || TkBTreeEpoch(indexPtr1->tree) == indexPtr1->stateEpoch);
    assert(!indexPtr2->priv.isCharSegment || TkBTreeEpoch(indexPtr2->tree) == indexPtr2->stateEpoch);

    segPtr1 = indexPtr1->priv.segPtr;
    segPtr2 = indexPtr2->priv.segPtr;
    while (segPtr1->size == 0) {
	segPtr1 = segPtr1->nextPtr;
    }
    while (segPtr2->size == 0) {
	segPtr2 = segPtr2->nextPtr;
    }
    if (segPtr1 == segPtr2) {
	return 0;
    }
    sectionPtr1 = indexPtr1->priv.segPtr->sectionPtr;
    sectionPtr2 = indexPtr2->priv.segPtr->sectionPtr;
    if (sectionPtr1 != sectionPtr2) {
	while (sectionPtr1 && sectionPtr1 != sectionPtr2) {
	    sectionPtr1 = sectionPtr1->nextPtr;
	}
	return sectionPtr1 ? -1 : +1;
    }
    segPtr1 = indexPtr1->priv.segPtr;
    segPtr2 = indexPtr2->priv.segPtr;
    while (segPtr1 != segPtr2) {
	if (!(segPtr1 = segPtr1->nextPtr) || segPtr1->sectionPtr != sectionPtr1) {
	    return +1;
	}
    }
    return -1;
}

/*
 *----------------------------------------------------------------------
 *
 * TkTextIndexAddToByteIndex --
 *
 *	Add given byte offset to byte index.
 *
 *	Note that this function allows that the byte index will reach the
 *	size of the line, in this case the line will be advanced, and the
 *	byte index will be set to zero.
 *
 * Results:
 *	Returns whether we're on same line.
 *
 * Side effects:
 *	None.
 *
 *----------------------------------------------------------------------
 */

bool
TkTextIndexAddToByteIndex(
    TkTextIndex *indexPtr,	/* Pointer to index. */
    int byteOffset)		/* Add this offset. */
{
    bool rc = true;

    assert(indexPtr->tree);
    assert(indexPtr->priv.linePtr);
    assert(indexPtr->priv.linePtr->parentPtr); /* expired? */
    assert(CheckLine(indexPtr, indexPtr->priv.linePtr));
    assert(CheckByteIndex(indexPtr, indexPtr->priv.linePtr, -1));

    if (byteOffset == 0) {
	return true;
    }

    if (indexPtr->priv.byteIndex == -1) {
	(void) TkTextIndexGetByteIndex(indexPtr);
    }

    if (byteOffset > 0) {
	if ((indexPtr->priv.byteIndex += byteOffset) > FindEndByteIndex(indexPtr)) {
	    assert(indexPtr->priv.linePtr->nextPtr);
	    assert(indexPtr->priv.byteIndex <= indexPtr->priv.linePtr->size);
	    indexPtr->priv.linePtr = indexPtr->priv.linePtr->nextPtr;
	    if (indexPtr->priv.lineNo >= 0) {
		indexPtr->priv.lineNo += 1;
	    }
	    if (indexPtr->priv.lineNoRel >= 0) {
		indexPtr->priv.lineNoRel += 1;
	    }
	    indexPtr->priv.byteIndex = 0;
	    rc = false;
	}
    } else {
	assert(-byteOffset <= indexPtr->priv.byteIndex);
	indexPtr->priv.byteIndex += byteOffset;
    }

    indexPtr->priv.segPtr = NULL;

    assert(CheckLine(indexPtr, indexPtr->priv.linePtr));
    assert(CheckByteIndex(indexPtr, indexPtr->priv.linePtr, -1));

    return rc;
}

/*
 *---------------------------------------------------------------------------
 *
 * TkpTextIndexDump --
 *
 *	This function is for debugging only, printing the given index
 *	on stdout.
 *
 * Results:
 *	None.
 *
 * Side effects:
 *	None.
 *
 *---------------------------------------------------------------------------
 */
#ifndef NDEBUG

void
TkpTextIndexDump(
    TkText *textPtr,		/* May be NULL. */
    const TkTextIndex *indexPtr)/* Pointer to index. */
{
    char buf[TK_POS_CHARS];
    TkTextIndexPrint(TkTextIndexGetShared(indexPtr), textPtr, indexPtr, buf);
    fprintf(stdout, "%s\n", buf);
}

#endif /* NDEBUG */

/*
 *---------------------------------------------------------------------------
 *
 * TkTextNewIndexObj --
 *
 *	This function generates a Tcl_Obj description of an index, suitable
 *	for reading in again later. The index generated is effectively stable
 *	to all except insertion/deletion operations on the widget.
 *
 * Results:
 *	A new Tcl_String with refCount zero.
 *
 * Side effects:
 *	A small amount of memory is allocated.
 *
 *---------------------------------------------------------------------------
 */

Tcl_Obj *
TkTextNewIndexObj(
    const TkTextIndex *indexPtr)/* Pointer to index. */
{
    char buffer[TK_POS_CHARS];
    int len;

    assert(indexPtr->textPtr);

    len = TkTextPrintIndex(indexPtr->textPtr, indexPtr, buffer);
    return Tcl_NewStringObj(buffer, len);
}

/*
 *---------------------------------------------------------------------------
 *
 * TkTextMakeByteIndex --
 *
 *	Given a line index and a byte index, look things up in the B-tree and
 *	fill in a TkTextIndex structure.
 *
 * Results:
 *	The structure at *indexPtr is filled in with information about the
 *	character at lineIndex and byteIndex (or the closest existing
 *	character, if the specified one doesn't exist), and indexPtr is
 *	returned as result.
 *
 * Side effects:
 *	None.
 *
 *---------------------------------------------------------------------------
 */

TkTextIndex *
TkTextMakeByteIndex(
    TkTextBTree tree,		/* Tree that lineIndex and byteIndex refer TkTextBTree tree, to. */
    const TkText *textPtr,	/* Client that lineIndex and byteIndex refer to, can be NULL. */
    int lineIndex,		/* Index of desired line (0 means first line of text). */
    int byteIndex,		/* Byte index of desired character. */
    TkTextIndex *indexPtr)	/* Structure to fill in. */
{
    TkTextSegment *segPtr;
    TkTextSection *sectionPtr;
    TkTextLine *linePtr;
    int index, nextIndex;

    TkTextIndexClear2(indexPtr, (TkText *) textPtr, tree);

    if (lineIndex < 0) {
	TkTextIndexSetupToStartOfText(indexPtr, (TkText *) textPtr, tree);
	return indexPtr;
    }

    if (!(linePtr = TkBTreeFindLine(tree, textPtr, lineIndex))) {
	TkTextIndexSetupToEndOfText(indexPtr, (TkText *) textPtr, tree);
	return indexPtr;
    }

    if (byteIndex < 0) {
	byteIndex = 0;
    }

    if (textPtr) {
	if (textPtr->startMarker != textPtr->sharedTextPtr->startMarker
		&& textPtr->startMarker->sectionPtr->linePtr == linePtr) {
	    int startByteIndex;

	    TkTextIndexSetSegment(indexPtr, textPtr->startMarker);
	    startByteIndex = FindStartByteIndex(indexPtr);
	    if (byteIndex <= startByteIndex) {
		return indexPtr;
	    }
	}
	if (textPtr->endMarker != textPtr->sharedTextPtr->endMarker
		&& textPtr->endMarker->sectionPtr->linePtr == linePtr) {
	    int endByteIndex;

	    TkTextIndexSetSegment(indexPtr, textPtr->endMarker);
	    endByteIndex = FindEndByteIndex(indexPtr);
	    if (endByteIndex <= byteIndex) {
		return indexPtr;
	    }
	}
    }

    indexPtr->priv.linePtr = linePtr;

    if (byteIndex == 0) {
	/* this is catching a frequent case */
	TkTextIndexSetByteIndex(indexPtr, 0);
	return indexPtr;
    }

    if (byteIndex >= linePtr->size) {
	/*
	 * Use the index of the last character in the line. Since the last
	 * character on the line is guaranteed to be a '\n', we can back
	 * up one byte.
	 *
	 * Note that it is already guaranteed that we do not exceed the position
	 * of the end marker.
	 */
	TkTextIndexSetByteIndex(indexPtr, linePtr->size - 1);
	return indexPtr;
    }

    indexPtr->priv.byteIndex = byteIndex;
    index = 0;

    sectionPtr = linePtr->segPtr->sectionPtr;
    while ((nextIndex = index + sectionPtr->size) <= byteIndex) {
	index = nextIndex;
	sectionPtr = sectionPtr->nextPtr;
	assert(sectionPtr);
    }

    segPtr = sectionPtr->segPtr;
    while ((nextIndex = index + segPtr->size) < byteIndex) {
	index = nextIndex;
	segPtr = segPtr->nextPtr;
	assert(segPtr);
    }

    /*
     * Verify that the index points to a valid character boundary.
     */

    if (segPtr->typePtr == &tkTextCharType && byteIndex > index && index + segPtr->size > byteIndex) {
	const char *p = segPtr->body.chars + (byteIndex - index);

	/*
	 * Prevent UTF-8 character from being split up by ensuring that byteIndex
	 * falls on a character boundary. If index falls in the middle of a UTF-8
	 * character, it will be adjusted to the end of that UTF-8 character.
	 */

	while ((*p & 0xc0) == 0x80) {
	    ++p;
	    indexPtr->priv.byteIndex += 1;
	}
    }

    return indexPtr;
}

/*
 *---------------------------------------------------------------------------
 *
 * TkTextMakeCharIndex --
 *
 *	Given a line index and a character index, look things up in the B-tree
 *	and fill in a TkTextIndex structure.
 *
 * Results:
 *	The structure at *indexPtr is filled in with information about the
 *	character at lineIndex and charIndex (or the closest existing
 *	character, if the specified one doesn't exist), and indexPtr is
 *	returned as result.
 *
 * Side effects:
 *	None.
 *
 *---------------------------------------------------------------------------
 */

static unsigned
CountCharsInSeg(
    const TkTextSegment *segPtr)
{
    assert(segPtr->typePtr == &tkTextCharType);
    return Tcl_NumUtfChars(segPtr->body.chars, segPtr->size);
}

TkTextIndex *
TkTextMakeCharIndex(
    TkTextBTree tree,		/* Tree that lineIndex and charIndex refer to. */
    TkText *textPtr,		/* Client that lineIndex and charIndex refer to, can be NULL. */
    int lineIndex,		/* Index of desired line (0 means first line of text). */
    int charIndex,		/* Index of desired character. */
    TkTextIndex *indexPtr)	/* Structure to fill in. */
{
    TkTextSegment *segPtr, *lastPtr;
    TkTextLine *linePtr;
    char *p, *start, *end;
    int index, offset;

    TkTextIndexClear2(indexPtr, textPtr, tree);

    if (lineIndex < 0) {
	TkTextIndexSetupToStartOfText(indexPtr, textPtr, tree);
	return indexPtr;
    }

    if (!(linePtr = TkBTreeFindLine(tree, textPtr, lineIndex))) {
	TkTextIndexSetupToEndOfText(indexPtr, textPtr, tree);
	return indexPtr;
    }

    indexPtr->priv.linePtr = linePtr;

    if (charIndex >= linePtr->size - 1) {
	/* this is catching a frequent case */
	TkTextIndexSetToLastChar(indexPtr);
	return indexPtr;
    }

    if (charIndex <= 0) {
	/* this is catching a frequent case */
	TkTextIndexSetToStartOfLine(indexPtr);
	return indexPtr;
    }

    if (textPtr && textPtr->endMarker->sectionPtr->linePtr == linePtr) {
	lastPtr = textPtr->endMarker;
    } else {
	lastPtr = NULL;
    }

    if (!textPtr
	    || textPtr->startMarker == TkBTreeGetShared(indexPtr->tree)->startMarker
	    || linePtr != textPtr->startMarker->sectionPtr->linePtr) {
	segPtr = linePtr->segPtr;
	index = 0;
    } else {
	TkTextSegment *startPtr;

	/*
	 * We have to skip some segments not belonging to this peer.
	 */

	TkTextIndexSetSegment(indexPtr, textPtr->startMarker);
	startPtr = TkTextIndexGetFirstSegment(indexPtr, NULL);

	for (segPtr = linePtr->segPtr; segPtr != startPtr; segPtr = segPtr->nextPtr) {
	    if (segPtr->typePtr == &tkTextCharType) {
		charIndex -= CountCharsInSeg(segPtr);
	    } else {
		assert(segPtr->size <= 1);
		charIndex -= segPtr->size;
	    }
	    if (charIndex <= 0) {
		return indexPtr;
	    }
	}

	index = TkTextIndexGetByteIndex(indexPtr);
	indexPtr->priv.segPtr = NULL;
    }

    /*
     * Verify that the index is within the range of the line. If not, just use
     * the index of the last character in the line.
     */

    while (segPtr != lastPtr) {
	if (segPtr->tagInfoPtr) {
	    if (segPtr->typePtr == &tkTextCharType) {
		/*
		 * Turn character offset into a byte offset.
		 */

		start = segPtr->body.chars;
		end = start + segPtr->size;

		for (p = start; p < end; p += offset) {
		    if (charIndex == 0) {
			indexPtr->priv.byteIndex = index;
			return indexPtr;
		    }
		    charIndex -= 1;
		    { /* local scope */
#if TCL_UTF_MAX > 4
			/*
			 * HACK: Support of pseudo UTF-8 strings. Needed because of this
			 * bad hack with TCL_UTF_MAX > 4, the whole thing is amateurish.
			 * (See function GetLineBreakFunc() about the very severe problems
			 * with TCL_UTF_MAX > 4).
			 */

			int ch;
			offset = TkUtfToUniChar(p, &ch);
#else
			/*
			 * Proper implementation for UTF-8 strings:
			 */

			Tcl_UniChar ch;
			offset = Tcl_UtfToUniChar(p, &ch);
#endif
		    }
		    index += offset;
		}
	    } else if (charIndex < segPtr->size) {
		indexPtr->priv.byteIndex = index;
		return indexPtr;
	    } else {
		assert(segPtr->size == 1);
		charIndex -= 1;
		index += 1;
	    }
	}
	if (!(segPtr = segPtr->nextPtr)) {
	    /*
	     * Use the index of the last character in the line.
	     */
	    TkTextIndexSetToLastChar(indexPtr);
	    return indexPtr;
	}
    }

    indexPtr->priv.byteIndex = index;
    return indexPtr;
}

/*
 *---------------------------------------------------------------------------
 *
 * IndexToSeg --
 *
 *	Given an index, this function returns the segment and offset within
 *	segment for the index.
 *
 * Results:
 *	The return value is a pointer to the segment referred to by indexPtr;
 *	this will always be a segment with non-zero size. The variable at
 *	*offsetPtr is set to hold the integer offset within the segment of the
 *	character given by indexPtr.
 *
 * Side effects:
 *	None.
 *
 *---------------------------------------------------------------------------
 */

static TkTextSegment *
IndexToSeg(
    const TkTextIndex *indexPtr,/* Text index. */
    int *offsetPtr)		/* Where to store offset within segment, or NULL if offset isn't
    				 * wanted. */
{
    TkTextSection *sectionPtr;
    TkTextSegment *segPtr;
    TkTextLine *linePtr;
    int index;

    assert(indexPtr->priv.byteIndex >= 0);
    assert(indexPtr->priv.byteIndex < indexPtr->priv.linePtr->size);

    index = indexPtr->priv.byteIndex;
    linePtr = indexPtr->priv.linePtr;

    /*
     * Speed up a frequent use case.
     */

    if (index == 0) {
	segPtr = linePtr->segPtr;
	while (segPtr->size == 0) {
	    segPtr = segPtr->nextPtr;
	    assert(segPtr);
	}
	if (offsetPtr) {
	    *offsetPtr = 0;
	}
	return segPtr;
    }

    /*
     * Speed up a frequent use case.
     */

    if (index == linePtr->size - 1) {
	assert(linePtr->lastPtr->typePtr == &tkTextCharType);
	if (offsetPtr) {
	    *offsetPtr = linePtr->lastPtr->size - 1;
	}
	return linePtr->lastPtr;
    }

    /*
     * Now we iterate through the section an segment structure until we reach the
     * wanted byte index.
     */

    sectionPtr = linePtr->segPtr->sectionPtr;
    for ( ; index >= sectionPtr->size; sectionPtr = sectionPtr->nextPtr) {
	index -= sectionPtr->size;
	assert(sectionPtr->nextPtr);
    }
    for (segPtr = sectionPtr->segPtr; index >= segPtr->size; segPtr = segPtr->nextPtr) {
	index -= segPtr->size;
	assert(segPtr->nextPtr);
    }
    assert(segPtr->size > 0);

    if (offsetPtr) {
	*offsetPtr = index;
    }
    return segPtr;
}

/*
 *---------------------------------------------------------------------------
 *
 * SegToIndex --
 *
 *	Given a segment pointer, this function returns the offset of the
 *	segment within its line.
 *
 *	This function assumes that we want the index to the current line,
 *	and not the index from the start of the logical line.
 *
 * Results:
 *	The return value is the offset (within its line) of the first
 *	character in segPtr.
 *
 * Side effects:
 *	None.
 *
 *---------------------------------------------------------------------------
 */

static int
SegToIndex(
    const TkTextLine *linePtr,
    const TkTextSegment *segPtr)/* Segment whose offset is desired. */
{
    const TkTextSection *sectionPtr;
    const TkTextSegment *segPtr2;
    int offset;

    assert(segPtr->sectionPtr); /* otherwise not linked */
    assert(segPtr->sectionPtr->linePtr == linePtr);

    sectionPtr = linePtr->segPtr->sectionPtr; /* first segment in line */

    /*
     * Speed up frequent use cases.
     */

    if (segPtr == sectionPtr->segPtr) {
	return 0;
    }

    if (segPtr == linePtr->lastPtr) {
	return linePtr->size - segPtr->size;
    }

    /*
     * Now we iterate through the section an segment structure until we reach the
     * given segment.
     */

    offset = 0;

    for ( ; sectionPtr != segPtr->sectionPtr; sectionPtr = sectionPtr->nextPtr) {
	offset += sectionPtr->size;
	assert(sectionPtr->nextPtr);
    }
    for (segPtr2 = segPtr->sectionPtr->segPtr; segPtr2 != segPtr; segPtr2 = segPtr2->nextPtr) {
	offset += segPtr2->size;
	assert(segPtr2->nextPtr);
    }

    return offset;
}
/*
 *---------------------------------------------------------------------------
 *
 * TkTextSegToIndex --
 *
 *	Given a segment pointer, this function returns the offset of the
 *	segment within its line.
 *
 *	This function assumes that we want the index to the current line,
 *	and not the index from the start of the logical line.
 *
 * Results:
 *	The return value is the offset (within its line) of the first
 *	character in segPtr.
 *
 * Side effects:
 *	None.
 *
 *---------------------------------------------------------------------------
 */

int
TkTextSegToIndex(
    const TkTextSegment *segPtr)/* Segment whose offset is desired. */
{
    return SegToIndex(segPtr->sectionPtr->linePtr, segPtr);
}

/*
 *---------------------------------------------------------------------------
 *
 * TkTextGetIndex --
 *
 *	Given a string, return the index that is described.
 *
 * Results:
 *	The return value is a standard Tcl return result. If TCL_OK is
 *	returned, then everything went well and the index at *indexPtr is
 *	filled in; otherwise TCL_ERROR is returned and an error message is
 *	left in the interp's result.
 *
 * Side effects:
 *	None.
 *
 *---------------------------------------------------------------------------
 */

int
TkTextGetIndex(
    Tcl_Interp *interp,		/* Use this for error reporting. */
    TkText *textPtr,		/* Information about text widget. */
    const char *string,		/* Textual description of position. */
    TkTextIndex *indexPtr)	/* Index structure to fill in. */
{
    assert(textPtr);
    assert(string);

    return TkpTextGetIndex(interp, textPtr->sharedTextPtr, textPtr, string, strlen(string), indexPtr) ?
	    TCL_OK : TCL_ERROR;
}

/*
 *---------------------------------------------------------------------------
 *
 * TkpTextGetIndex --
 *
 *	Given a string, return the index that is described.
 *
 * Results:
 *	If 'true' is returned, then everything went well and the index at
 *	*indexPtr is filled in; otherwise 'false' is returned and an error
 *	message is left in the interp's result.
 *
 * Side effects:
 *	None.
 *
 *---------------------------------------------------------------------------
 */

static unsigned
SkipSegments(
    TkTextSegment *startMarkPtr)
{
    TkTextSegment *segPtr = startMarkPtr->sectionPtr->linePtr->segPtr;
    unsigned charIndex = 0;

    /* Skip chars not belonging to this text widget. */

    for ( ; segPtr != startMarkPtr; segPtr = segPtr->nextPtr) {
	if (segPtr->tagInfoPtr) {
	    charIndex += (segPtr->typePtr == &tkTextCharType) ? CountCharsInSeg(segPtr) : 1;
	}
    }

    return charIndex;
}

bool
TkpTextGetIndex(
    Tcl_Interp *interp,		/* Use this for error reporting. */
    TkSharedText *sharedTextPtr,/* Pointer to shared resource. */
    TkText *textPtr,		/* Information about text widget. */
    const char *string,		/* Textual description of position. */
    unsigned lenOfString,	/* Length of textual description. */
    TkTextIndex *indexPtr)	/* Index structure to fill in. */
{
    char *p, *end, *endOfBase;
    TkTextIndex first, last;
    char c;
    const char *cp;
    char *myString;
    Tcl_DString copy;
    Tcl_HashEntry *hPtr;
    TkTextTag *tagPtr;
    bool skipMark;
    bool wantLast;
    bool wantCurrent;
    bool result;
    int charCount = -1;

    assert(textPtr);
    assert(sharedTextPtr);

    /*
     * The documentation about indices says:
     *
     *	The base for an index must have one of the following forms:
     *
     *		<line>.<char>
     *		@<x>,<y>
     *		begin
     *		end
     *		<mark>
     *		<tag>.first
     *		<tag>.last
     *		<tag>.current.first
     *		<tag>.current.last
     *		<pathName>
     *		<imageName>
     *
     * Furthermore the documentation says:
     *
     *	If the base could match more than one of the above forms, such as a mark and imageName
     *	both having the same value, then the form earlier in the above list takes precedence.
     */

#if BEGIN_DOES_NOT_BELONG_TO_BASE
    /*
     *------------------------------------------------
     * Stage 0: for portability reasons keyword "begin" has the lowest
     * precedence (but this should be corrected in a future version).
     *------------------------------------------------
     */

    if (string[0] == 'b' && strncmp(string, "begin", 5)) {
	if (TkTextMarkNameToIndex(textPtr, string, indexPtr)
		|| TkTextWindowIndex(textPtr, string, indexPtr)
		|| TkTextImageIndex(textPtr, string, indexPtr)) {
	    return true;
	}
    }
#endif /* BEGIN_DOES_NOT_BELONG_TO_BASE */

    /*
     *------------------------------------------------
     * Stage 1: start by parsing the base index.
     *------------------------------------------------
     */

    TkTextIndexClear(indexPtr, textPtr);

    /*
     * First look for the form "tag.first", "tag.last", and then for "tag.current.first"
     * or "tag.current.last", where "tag" is the name of a valid tag. Try to use up as
     * much as possible of the string in this check. Doing the check now, and in this way,
     * allows tag names to include funny characters like "@" or "+1c".
     */

    Tcl_DStringInit(&copy);
    myString = Tcl_DStringAppend(&copy, string, -1);
    skipMark = false;

    p = myString + lenOfString;
    do {
	if (p-- == myString) {
	    goto tryxy;
	}
    } while (*p != '.');

    if (p[1] == 'f' && strncmp(p + 2, "irst", 4) == 0) {
	wantLast = false;
	endOfBase = p + 6;
	lenOfString = p - myString;
    } else if (p[1] == 'l' && strncmp(p + 2, "ast", 3) == 0) {
	wantLast = true;
	endOfBase = p + 5;
	lenOfString = p - myString;
    } else {
	goto tryxy;
    }

    /*
     * Marks have a higher precedence than tag.first or tag.last, so we will
     * search for marks before proceeding with tags.
     */

    if (TkTextMarkNameToIndex(textPtr, string, indexPtr)) {
	Tcl_DStringFree(&copy);
	return true;
    }

    skipMark = true;
    wantCurrent = false;

    do {
	if (lenOfString == 3 && strncmp(myString, "sel", 3) == 0) {
	    /*
	     * Special case for sel tag which is not stored in the hash table.
	     */
	    tagPtr = textPtr->selTagPtr;
	    hPtr = NULL;
	} else {
	    myString[lenOfString] = '\0';
	    hPtr = Tcl_FindHashEntry(&sharedTextPtr->tagTable, myString);
	    myString[lenOfString] = '.';
	    if (hPtr) {
		tagPtr = Tcl_GetHashValue(hPtr);
	    } else if (!wantCurrent
		    && lenOfString >= 8
		    && p[-8] == '.'
		    && strncmp(p - 7, "current", 7) == 0) {
		tagPtr = NULL;
		wantCurrent = true;
		lenOfString -= 8;
	    } else {
		goto tryxy;
	    }
	}
    } while (!tagPtr);

    if (wantCurrent) {
	bool tagFound = false;

	if (tagPtr->rootPtr) {
	    TkTextIndex currIndex;
	    TkTextSegment *segPtr;

	    assert(!textPtr->haveToSetCurrentMark);

	    segPtr = textPtr->currentMarkPtr;
	    do {
		segPtr = segPtr->nextPtr;
	    } while (!segPtr->tagInfoPtr);

	    if (TkTextTagSetTest(segPtr->tagInfoPtr, tagPtr->index)) {
		TkTextIndexClear(&currIndex, textPtr);
		TkTextIndexSetSegment(&currIndex, segPtr);
		TkTextIndexForwChars(textPtr, &currIndex, 1, &currIndex, COUNT_INDICES);
		tagFound = true;
	    } else {
		segPtr = textPtr->currentMarkPtr;
		do {
		    segPtr = segPtr->prevPtr;
		} while (segPtr && !segPtr->tagInfoPtr);

		if (!segPtr) {
		    TkTextLine *linePtr = textPtr->currentMarkPtr->sectionPtr->linePtr->prevPtr;
		    segPtr = linePtr ? linePtr->lastPtr : NULL;
		}
		if (segPtr && TkTextTagSetTest(segPtr->tagInfoPtr, tagPtr->index)) {
		    if (wantLast) {
			/* in this case we've already found the end of the range */
			TkTextIndexClear(indexPtr, textPtr);
			TkTextIndexSetSegment(indexPtr, textPtr->currentMarkPtr);
			goto gotBase;
		    }

		    TkTextIndexClear(&currIndex, textPtr);
		    TkTextIndexSetSegment(&currIndex, textPtr->currentMarkPtr);
		    tagFound = true;
		}
	    }

	    if (tagFound) {
		if (wantLast) {
		    TkTextTagFindEndOfRange(textPtr, tagPtr, &currIndex, indexPtr);
		} else {
		    TkTextTagFindStartOfRange(textPtr, tagPtr, &currIndex, indexPtr);
		}
	    }
	}
	if (!tagFound) {
	    const char *tagName = hPtr ? Tcl_GetHashKey(&sharedTextPtr->tagTable, hPtr) : "sel";

	    Tcl_SetObjResult(interp, Tcl_ObjPrintf(
		    "character near current position isn't tagged with \"%s\"", tagName));
	    Tcl_SetErrorCode(interp, "TK", "LOOKUP", "TEXT_INDEX", tagName, NULL);
	    Tcl_DStringFree(&copy);
	    return false;
	}
    } else {
	TkTextSearch search;
	bool tagFound;

	TkTextIndexSetupToStartOfText(&first, textPtr, sharedTextPtr->tree);
	TkTextIndexSetupToEndOfText(&last, textPtr, sharedTextPtr->tree);
	if (wantLast) {
	    TkBTreeStartSearchBack(&last, &first, tagPtr, &search, SEARCH_EITHER_TAGON_TAGOFF);
	    tagFound = TkBTreePrevTag(&search);
	} else {
	    TkBTreeStartSearch(&first, &last, tagPtr, &search, SEARCH_NEXT_TAGON);
	    tagFound = TkBTreeNextTag(&search);
	}
	if (!tagFound) {
	    const char *tagName = hPtr ? Tcl_GetHashKey(&sharedTextPtr->tagTable, hPtr) : "sel";

	    Tcl_SetObjResult(interp, Tcl_ObjPrintf(
		    "text doesn't contain any characters tagged with \"%s\"", tagName));
	    Tcl_SetErrorCode(interp, "TK", "LOOKUP", "TEXT_INDEX", tagName, NULL);
	    Tcl_DStringFree(&copy);
	    return false;
	}
	*indexPtr = search.curIndex;
    }

    goto gotBase;

  tryxy:
    if (string[0] == '@') {
	/*
	 * Find character at a given x,y location in the window.
	 */

	int x, y;

	cp = string + 1;
	if (*cp == 'f' && strncmp(cp, "first,", 6) == 0) {
	    x = TkTextGetFirstXPixel(textPtr);
	    end = (char *) cp + 5;
	} else if (*cp == 'l' && strncmp(cp, "last,", 5) == 0) {
	    x = TkTextGetLastXPixel(textPtr);
	    end = (char *) cp + 4;
	} else {
	    x = strtol(cp, &end, 0);
	    if (end == cp || *end != ',') {
		goto noBaseFound;
	    }
	}
	cp = end + 1;
	if (*cp == 'f' && strcmp(cp, "first") == 0) {
	    y = TkTextGetFirstYPixel(textPtr);
	    end += 6;
	} else if (*cp == 'l' && strcmp(cp, "last") == 0) {
	    y = TkTextGetLastYPixel(textPtr);
	    end += 5;
	} else {
	    y = strtol(cp, &end, 0);
	    if (end == cp) {
		goto noBaseFound;
	    }
	}
	TkTextPixelIndex(textPtr, x, y, indexPtr, NULL);
	endOfBase = end;
	goto gotBase;
    }

    if (isdigit(string[0]) || string[0] == '-') {
	int lineIndex, charIndex;

	/*
	 * Base is identified with line and character indices.
	 */

	lineIndex = strtol(string, &end, 0) - 1;
	if (end == string || *end != '.') {
	    goto noBaseFound;
	}
	p = end + 1;
	if (*p == 'e' && strncmp(p, "end", 3) == 0) {
	    charIndex = INT_MAX;
	    endOfBase = p + 3;
	} else if (*p == 'b' && strncmp(p, "begin", 5) == 0) {
	    charCount = charIndex = 0;
	    endOfBase = p + 5;
	} else {
	    charCount = charIndex = strtol(p, &end, 0);
	    if (end == p) {
		goto noBaseFound;
	    }
	    endOfBase = end;
	}
	if (lineIndex == 0 && textPtr->startMarker != sharedTextPtr->startMarker) {
	    charIndex += SkipSegments(textPtr->startMarker);
	}
	TkTextMakeCharIndex(sharedTextPtr->tree, textPtr, lineIndex, charIndex, indexPtr);
	goto gotBase;
    }

    for (p = myString; *p; ++p) {
	if (isspace(*p) || *p == '+' || *p == '-') {
	    break;
	}
    }
    endOfBase = p;
    if (string[0] == '.') {
	/*
	 * See if the base position is the name of an embedded window.
	 */

	c = *endOfBase;
	*endOfBase = '\0';
	result = TkTextWindowIndex(textPtr, myString, indexPtr);
	*endOfBase = c;
	if (result) {
	    goto gotBase;
	}
    }
    if (string[0] == 'b' && endOfBase - myString == 5 && strncmp(string, "begin", 5) == 0) {
	/*
	 * Base position is start of text.
	 */

	TkTextIndexSetupToStartOfText(indexPtr, textPtr, sharedTextPtr->tree);
	goto gotBase;
    }
    if (string[0] == 'e' && endOfBase - myString == 3 && strncmp(string, "end", 3) == 0) {
	/*
	 * Base position is end of text.
	 */

	TkTextIndexSetupToEndOfText(indexPtr, textPtr, sharedTextPtr->tree);
	goto gotBase;
    }

    /*
     * See if the base position is the name of a mark.
     */

    c = *endOfBase;
    *endOfBase = '\0';
    result = TkTextMarkNameToIndex(textPtr, myString, indexPtr);
    if (result) {
	*endOfBase = c;
	goto gotBase;
    }

    /*
     * See if the base position is the name of an embedded image.
     */

    result = TkTextImageIndex(textPtr, myString, indexPtr);
    *endOfBase = c;
    if (result) {
	goto gotBase;
    }

  noBaseFound:
    if ((!skipMark && TkTextMarkNameToIndex(textPtr, string, indexPtr))
	    || TkTextWindowIndex(textPtr, string, indexPtr)
	    || TkTextImageIndex(textPtr, string, indexPtr)) {
	Tcl_DStringFree(&copy);
	return true;
    }

    Tcl_DStringFree(&copy);
    Tcl_ResetResult(interp);
    Tcl_SetObjResult(interp, Tcl_ObjPrintf("bad text index \"%s\"", string));
    Tcl_SetErrorCode(interp, "TK", "TEXT", "BAD_INDEX", NULL);
    return false;

    /*
     *-------------------------------------------------------------------
     * Stage 2: process zero or more modifiers. Each modifier is either a
     * keyword like "wordend" or "linestart", or it has the form "op count
     * units" where op is + or -, count is a number, and units is "chars" or
     * "lines".
     *-------------------------------------------------------------------
     */

  gotBase:
    cp = endOfBase;

    while (true) {
	while (isspace(*cp)) {
	    cp++;
	}
	if (*cp == '\0') {
	    break;
	}
	if (*cp == '+' || *cp == '-') {
	    cp = ForwBack(textPtr, cp, indexPtr, charCount);
	} else {
	    cp = StartEnd(textPtr, cp, indexPtr);
	}
	if (!cp) {
	    goto noBaseFound;
	}
    }

    Tcl_DStringFree(&copy);
    return true;
}

/*
 *---------------------------------------------------------------------------
 *
 * TkTextIndexPrint --
 *
 *	This function generates a string description of an index, suitable for
 *	reading in again later.
 *
 * Results:
 *	The characters pointed to by string are modified. Returns the number
 *	of characters in the string.
 *
 * Side effects:
 *	None.
 *
 *---------------------------------------------------------------------------
 */

int
TkTextIndexPrint(
    const TkSharedText *sharedTextPtr,
    				/* Pointer to shared resource. */
    const TkText *textPtr,	/* Information about text widget, can be NULL. */
    const TkTextIndex *indexPtr,/* Pointer to index. */
    char *string)		/* Place to store the position. Must have at least TK_POS_CHARS
    				 * characters. */
{
    const TkTextSegment *segPtr;
    const TkTextLine *linePtr;
    const TkTextSegment *startMarker;
    int charIndex;

    assert(sharedTextPtr);
    assert(indexPtr);
    assert(string);
    assert(CheckLine(indexPtr, indexPtr->priv.linePtr));
    assert(CheckByteIndex(indexPtr, indexPtr->priv.linePtr, -1));

    charIndex = 0;
    linePtr = indexPtr->priv.linePtr;
    startMarker = textPtr ? textPtr->startMarker : sharedTextPtr->startMarker;
    segPtr = (linePtr == startMarker->sectionPtr->linePtr) ? startMarker : linePtr->segPtr;

    /*
     * Too bad that we cannot use the section structure here.
     *
     * The user of the Tk text widget is encouraged to work with marks,
     * in this way the expensive mappings between char indices and byte
     * indices can be avoided in many cases.
     */

    if (indexPtr->priv.segPtr && !indexPtr->priv.isCharSegment) {
	TkTextSegment *lastPtr = indexPtr->priv.segPtr;

	assert(indexPtr->priv.segPtr->typePtr);

	while (lastPtr->size == 0) {
	    lastPtr = lastPtr->nextPtr;
	}

	for ( ; segPtr != lastPtr; segPtr = segPtr->nextPtr) {
	    if (segPtr->typePtr == &tkTextCharType) {
		charIndex += CountCharsInSeg(segPtr);
	    } else {
		assert(segPtr->size <= 1);
		charIndex += segPtr->size;
	    }
	    assert(segPtr->nextPtr);
	}
    } else {
	int numBytes = TkTextIndexGetByteIndex(indexPtr);

	if (segPtr == startMarker && startMarker != sharedTextPtr->startMarker) {
	    numBytes -= TkTextSegToIndex(startMarker);
	}

	assert(numBytes >= 0);
	assert(numBytes < linePtr->size);

	for ( ; numBytes > segPtr->size; segPtr = segPtr->nextPtr) {
	    if (segPtr->typePtr == &tkTextCharType) {
		charIndex += CountCharsInSeg(segPtr);
	    } else {
		assert(segPtr->size <= 1);
		charIndex += segPtr->size;
	    }
	    numBytes -= segPtr->size;
	    assert(segPtr->nextPtr);
	}

	if (numBytes) {
	    if (segPtr->typePtr == &tkTextCharType) {
		charIndex += Tcl_NumUtfChars(segPtr->body.chars, numBytes);
	    } else {
		assert(segPtr->size <= 1);
		charIndex += numBytes;
	    }
	}
    }

    return snprintf(string, TK_POS_CHARS, "%d.%d",
	    TkBTreeLinesTo(indexPtr->tree, textPtr, linePtr, NULL) + 1, charIndex);
}

/*
 *---------------------------------------------------------------------------
 *
 * ForwBack --
 *
 *	This function handles +/- modifiers for indices to adjust the index
 *	forwards or backwards.
 *
 * Results:
 *	If the modifier in string is successfully parsed then the return value
 *	is the address of the first character after the modifier, and
 *	*indexPtr is updated to reflect the modifier. If there is a syntax
 *	error in the modifier then NULL is returned.
 *
 * Side effects:
 *	None.
 *
 *---------------------------------------------------------------------------
 */

static const char *
ForwBack(
    TkText *textPtr,		/* Information about text widget. */
    const char *string,		/* String to parse for additional info about
				 * modifier (count and units). Points to "+"
				 * or "-" that starts modifier. */
    TkTextIndex *indexPtr,	/* Index to update as specified in string. */
    int charCount)		/* The character position in this line, -1 if not yet determined. */
{
    const char *p, *units;
    char *end;
    int count, lineIndex, modifier;
    size_t length;

    assert(textPtr);

    /*
     * Get the count (how many units forward or backward).
     */

    p = string + 1;
    while (isspace(*p)) {
	p++;
    }
    count = strtol(p, &end, 0);
    if (end == p) {
	return NULL;
    }
    p = end;
    while (isspace(*p)) {
	p++;
    }

    /*
     * Find the end of this modifier (next space or + or - character), then
     * check if there is a textual 'display' or 'any' modifier. These
     * modifiers can be their own word (in which case they can be abbreviated)
     * or they can follow on to the actual unit in a single word (in which
     * case no abbreviation is allowed). So, 'display lines', 'd lines',
     * 'displaylin' are all ok, but 'dline' is not.
     */

    units = p;
    while (*p != '\0' && !isspace(*p) && *p != '+' && *p != '-') {
	p++;
    }
    length = p - units;
    if (*units == 'd' && strncmp(units, "display", MIN(length, 7u)) == 0) {
	modifier = TKINDEX_DISPLAY;
	if (length > 7) {
	    p -= (length - 7);
	}
    } else if (*units == 'a' && strncmp(units, "any", MIN(length, 3u)) == 0) {
	modifier = TKINDEX_CHAR;
	if (length > 3) {
	    p -= (length - 3);
	}
    } else {
	modifier = TKINDEX_NONE;
    }

    /*
     * If we had a modifier, which we interpreted ok, so now forward to the
     * actual units.
     */

    if (modifier != TKINDEX_NONE) {
	while (isspace(*p)) {
	    p++;
	}
	units = p;
	while (*p != '\0' && !isspace(*p) && *p != '+' && *p != '-') {
	    p++;
	}
	length = p - units;
    }

    /*
     * Finally parse the units.
     */

    if (*units == 'c' && strncmp(units, "chars", length) == 0) {
	TkTextCountType type;

	if (modifier == TKINDEX_DISPLAY) {
	    type = COUNT_DISPLAY_CHARS;
	} else { /* if (modifier == TKINDEX_NONE) */
	    assert(modifier == TKINDEX_NONE || modifier == TKINDEX_CHAR);

	    /*
	     * The following is incompatible to 8.4 (and prior versions), but I think that
	     * now it's the time to eliminate this known issue:
	     *
	     *    Before Tk 8.5, the widget used the string “chars” to refer to index positions
	     *    (which included characters, embedded windows and embedded images). As of Tk 8.5
	     *    the text widget deals separately and correctly with “chars” and “indices”. For
	     *    backwards compatibility, however, the index modifiers “+N chars” and “-N chars”
	     *    continue to refer to indices. One must use any of the full forms “+N any chars”
	     *    or “-N any chars” etc. to refer to actual character indices. This confusion may
	     *    be fixed in a future release by making the widget correctly interpret “+N chars”
	     *    as a synonym for “+N any chars”.
	     *
	     * This confusion is fixed now, we will interpret "+N chars" as a synonym for
	     * “+N any chars”.
	     */

	    type = COUNT_CHARS;
	}

	if (*string == '+') {
	    TkTextIndexForwChars(textPtr, indexPtr, count, indexPtr, type);
	} else {
	    TkTextIndexBackChars(textPtr, indexPtr, count, indexPtr, type);
	}
    } else if (*units == 'i' && strncmp(units, "indices", length) == 0) {
	TkTextCountType type;

	if (modifier == TKINDEX_DISPLAY) {
	    type = COUNT_DISPLAY_INDICES;
	} else {
	    type = COUNT_INDICES;
	}

	if (*string == '+') {
	    TkTextIndexForwChars(textPtr, indexPtr, count, indexPtr, type);
	} else {
	    TkTextIndexBackChars(textPtr, indexPtr, count, indexPtr, type);
	}
    } else if (*units == 'l' && strncmp(units, "lines", length) == 0) {
	if (modifier == TKINDEX_DISPLAY) {
	    /*
	     * Find the appropriate pixel offset of the current position
	     * within its display line. This also has the side-effect of
	     * moving indexPtr, but that doesn't matter since we will do it
	     * again below.
	     *
	     * Then find the right display line, and finally calculated the
	     * index we want in that display line, based on the original pixel
	     * offset.
	     */

	    int xOffset;
	    bool forward;

	    /*
	     * Go forward to the first non-elided index.
	     */

	    if (TkTextIsElided(indexPtr)) {
		TkTextSkipElidedRegion(indexPtr);
	    }

	    if (count == 0) {
		return p;
	    }

	    /*
	     * Unlike the Forw/BackChars code, the display line code is
	     * sensitive to whether we are genuinely going forwards or
	     * backwards. So, we need to determine that. This is important in
	     * the case where we have "+ -3 displaylines", for example.
	     */

	    forward = (count < 0) == (*string == '-');
	    count = abs(count);
	    if (!forward) {
		count = -count;
	    }

	    TkTextFindDisplayIndex(textPtr, indexPtr, count, &xOffset);

	    /*
	     * This call assumes indexPtr is the beginning of a display line
	     * and moves it to the 'xOffset' position of that line, which is
	     * just what we want.
	     */

	    TkTextIndexOfX(textPtr, xOffset, indexPtr);

	    /*
	     * We must skip any elided range.
	     */

	    if (TkTextIsElided(indexPtr)) {
		TkTextSkipElidedRegion(indexPtr);
	    }
	} else {
	    int newLineIndex;

	    lineIndex = TkBTreeLinesTo(indexPtr->tree, textPtr, indexPtr->priv.linePtr, NULL);
	    if (*string == '+') {
		newLineIndex = MIN(TkBTreeNumLines(indexPtr->tree, textPtr), lineIndex + count);
	    } else {
		newLineIndex = MAX(0, lineIndex - count);
	    }
	    if (newLineIndex != lineIndex) {
		TkTextLine *linePtr = TkBTreeFindLine(indexPtr->tree, textPtr, newLineIndex);

		if (charCount == -1) {
		    TkTextIndex lineStart = *indexPtr;
		    TkTextIndexSetToStartOfLine(&lineStart);
		    charCount = TkTextIndexCount(textPtr, &lineStart, indexPtr, COUNT_CHARS);
		}
		TkTextIndexSetToStartOfLine2(indexPtr, linePtr);
		TkTextIndexForwChars(textPtr, indexPtr, charCount, indexPtr, COUNT_CHARS);
		if (linePtr != TkTextIndexGetLine(indexPtr)) {
		    TkTextIndexSetToEndOfLine2(indexPtr, linePtr);
		}
	    }
	}
    } else {
	return NULL;
    }
    return p;
}

/*
 *---------------------------------------------------------------------------
 *
 * TkTextIndexForwBytes --
 *
 *	Given an index for a text widget, this function creates a new index
 *	that points "byteCount" bytes ahead of the source index.
 *
 * Results:
 *	*dstPtr is modified to refer to the character "count" bytes after
 *	srcPtr, or to the last character in the TkText if there aren't "byteCount"
 *	bytes left.
 *
 *	In this latter case, the function returns '1' to indicate that not all
 *	of 'byteCount' could be used.
 *
 * Side effects:
 *	None.
 *
 *---------------------------------------------------------------------------
 */

int
TkTextIndexForwBytes(
    const TkText *textPtr,	/* Overall information about text widget, can be NULL. */
    const TkTextIndex *srcPtr,	/* Source index. */
    int byteCount,		/* How many bytes forward to move. May be negative. */
    TkTextIndex *dstPtr)	/* Destination index: gets modified. */
{
    TkTextLine *linePtr;
    int byteIndex;

    if (byteCount == 0) {
	if (dstPtr != srcPtr) {
	    *dstPtr = *srcPtr;
	}
	return 0;
    }

    if (byteCount < 0) {
	TkTextIndexBackBytes(textPtr, srcPtr, -byteCount, dstPtr);
	return 0;
    }

    if (dstPtr != srcPtr) {
	*dstPtr = *srcPtr;
    }

    TkTextIndexToByteIndex(dstPtr);
    linePtr = TkTextIndexGetLine(dstPtr);

    if (textPtr) {
	if (linePtr == TkBTreeGetLastLine(textPtr)) {
	    return 1;
	}
	if (textPtr->endMarker->sectionPtr->linePtr == linePtr) {
	    /*
	     * Special case: line contains end marker.
	     */

	    int lineLength = SegToIndex(linePtr, textPtr->endMarker);

	    if ((byteIndex = (dstPtr->priv.byteIndex += byteCount)) > lineLength) {
		assert(linePtr->nextPtr);
		TkTextIndexSetByteIndex2(dstPtr, linePtr->nextPtr, 0);
	    }
	    return byteIndex <= lineLength ? 0 : 1;
	}
    } else if (!linePtr->nextPtr) {
	return 1;
    }

    if ((byteIndex = dstPtr->priv.byteIndex + byteCount) > linePtr->size) {
	bool rc;
	DEBUG(TkTextIndex index = *srcPtr);
	rc = TkBTreeMoveForward(dstPtr, byteCount);
	assert(!rc || (int) TkTextIndexCountBytes(&index, dstPtr) == byteCount);
	return rc ? 0 : 1;
    }

    if (byteIndex == linePtr->size) {
	assert(linePtr->nextPtr);
	TkTextIndexSetByteIndex2(dstPtr, linePtr->nextPtr, 0);
    } else {
	TkTextIndexSetByteIndex(dstPtr, byteIndex);
    }

    return 0;
}

/*
 *---------------------------------------------------------------------------
 *
 * TkTextIndexForwChars --
 *
 *	Given an index for a text widget, this function creates a new index
 *	that points "count" items of type given by "type" ahead of the source
 *	index. "count" can be zero, which is useful in the case where one
 *	wishes to move forward by display (non-elided) chars or indices or one
 *	wishes to move forward by chars, skipping any intervening indices. In
 *	this case dstPtr will point to the first acceptable index which is
 *	encountered.
 *
 * Results:
 *	*dstPtr is modified to refer to the character "count" items after
 *	srcPtr, or to the last character in the TkText if there aren't
 *	sufficient items left in the widget.
 *
 *	This function returns whether the resulting index is different from
 *	source index.
 *
 * Side effects:
 *	None.
 *
 *---------------------------------------------------------------------------
 */

bool
TkTextIndexForwChars(
    const TkText *textPtr,	/* Overall information about text widget, can be NULL. */
    const TkTextIndex *srcPtr,	/* Source index. */
    int charCount,		/* How many characters forward to move. May be negative. */
    TkTextIndex *dstPtr,	/* Destination index: gets modified. */
    TkTextCountType type)	/* The type of item to count */
{
    TkTextLine *linePtr;
    TkTextSegment *segPtr;
    TkTextSegment *endPtr;
    TkSharedText *sharedTextPtr;
    int byteOffset;
    bool checkElided;
    bool trimmed;
    bool skipSpaces;

    if (charCount < 0) {
	return TkTextIndexBackChars(textPtr, srcPtr, -charCount, dstPtr, type);
    }

    if (dstPtr != srcPtr) {
	*dstPtr = *srcPtr;
    }

    if (TkTextIndexIsEndOfText(dstPtr)) {
	return false;
    }

    sharedTextPtr = TkTextIndexGetShared(srcPtr);
    checkElided = !!(type & COUNT_DISPLAY) && TkBTreeHaveElidedSegments(sharedTextPtr);

    if (checkElided && TkTextIsElided(dstPtr) && !TkTextSkipElidedRegion(dstPtr)) {
	return false;
    }

    if (charCount == 0) {
	return false;
    }

    assert(dstPtr->priv.byteIndex <= FindEndByteIndex(dstPtr));

    /*
     * Find seg that contains src byteIndex. Move forward specified number of chars.
     */

    segPtr = TkTextIndexGetFirstSegment(dstPtr, &byteOffset);
    endPtr = textPtr ? textPtr->endMarker : sharedTextPtr->endMarker;
    trimmed = textPtr && textPtr->spaceMode == TEXT_SPACEMODE_TRIM && !!(type & COUNT_DISPLAY);
    skipSpaces = false;

    TkTextIndexToByteIndex(dstPtr);
    dstPtr->priv.segPtr = NULL;

    while (true) {
	/*
	 * Go through each segment in line looking for specified character index.
	 */

	for ( ; segPtr; segPtr = segPtr->nextPtr) {
	    if (segPtr->tagInfoPtr) {
		if (segPtr->typePtr == &tkTextCharType) {
		    const char *start = segPtr->body.chars + byteOffset;
		    const char *end = segPtr->body.chars + segPtr->size;
		    const char *p = start;
		    int n;

		    for (p = start; p < end; p += n) {
			Tcl_UniChar ch;

			if (charCount <= 0) {
			    if (skipSpaces) {
				while (*p == ' ') {
				    ++p;
				}
				if (*p == '\n') {
				    ++p;
				}
				if (p == end) {
				    break;
				}
			    }
			    dstPtr->priv.byteIndex += (p - start);
			    goto forwardCharDone;
			}
			{ /* local scope */
#if TCL_UTF_MAX > 4
			    /*
			     * HACK: Support of pseudo UTF-8 strings. Needed because of this
			     * bad hack with TCL_UTF_MAX > 4, the whole thing is amateurish.
			     * (See function GetLineBreakFunc() about the very severe problems
			     * with TCL_UTF_MAX > 4).
			     */

			    int c;
			    n = TkUtfToUniChar(p, &c);
			    ch = c;
#else
			    /*
			     * Proper implementation for UTF-8 strings:
			     */

			    n = Tcl_UtfToUniChar(p, &ch);
#endif
			}
			if (ch == ' ') {
			    if (!skipSpaces) {
				skipSpaces = trimmed;
				charCount -= 1;
			    }
			} else {
			    skipSpaces = false;
			    charCount -= (type & COUNT_INDICES) ? n : 1;
			}
		    }
		} else if (type & COUNT_INDICES) {
		    assert(byteOffset == 0);
		    assert(segPtr->size <= 1);
		    if (charCount < segPtr->size) {
			dstPtr->priv.byteIndex += charCount;
			dstPtr->priv.segPtr = segPtr;
			dstPtr->priv.isCharSegment = false;
			goto forwardCharDone;
		    }
		    charCount -= segPtr->size;
		}
		dstPtr->priv.byteIndex += segPtr->size - byteOffset;
		byteOffset = 0;
	    } else if (checkElided && segPtr->typePtr == &tkTextBranchType) {
		TkTextIndexSetSegment(dstPtr, segPtr = segPtr->body.branch.nextPtr);
		if (TkTextIndexRestrictToEndRange(dstPtr) >= 0) {
		    return true;
		}
		TkTextIndexToByteIndex(dstPtr);
	    } else if (segPtr == endPtr) {
		if (charCount <= 0) {
		    goto forwardCharDone;
		}
		TkTextIndexSetupToEndOfText(dstPtr, (TkText *) textPtr, srcPtr->tree);
		return true;
	    }
	}

	/*
	 * Go to the next line. If we are at the end of the text item, back up
	 * one byte (for the terminal '\n' character) and return that index.
	 */

	if (!(linePtr = TkBTreeNextLine(textPtr, dstPtr->priv.linePtr))) {
	    TkTextIndexSetToLastChar(dstPtr);
	    return true;
	}
	dstPtr->priv.linePtr = linePtr;
	dstPtr->priv.byteIndex = 0;
	dstPtr->priv.lineNo = -1;
	dstPtr->priv.lineNoRel = -1;
	segPtr = linePtr->segPtr;
    }

forwardCharDone:
    dstPtr->stateEpoch = TkBTreeEpoch(dstPtr->tree);
    return true;
}

/*
 *---------------------------------------------------------------------------
 *
 * TkTextSkipElidedRegion --
 *
 *	Given an index for a text widget, this function returns an index with
 *	the position of first un-elided character, or end of text, if the first
 *	un-elided character is beyond of this text widget. This functions assumes
 *	that the text position specified with incoming index is elided.
 *
 * Results:
 *	*indexPtr is modified to refer to the first un-elided character. This
 *	functions returns 'false' iff we reach the end of the text (belonging to
 *	this widget).
 *
 * Side effects:
 *	None.
 *
 *---------------------------------------------------------------------------
 */

bool
TkTextSkipElidedRegion(
    TkTextIndex *indexPtr)
{
    TkTextSegment *segPtr;

    assert(indexPtr->textPtr);
    assert(TkTextIsElided(indexPtr));

    segPtr = TkBTreeFindEndOfElidedRange(indexPtr->textPtr->sharedTextPtr,
	    indexPtr->textPtr, TkTextIndexGetContentSegment(indexPtr, NULL));
    TkTextIndexSetSegment(indexPtr, segPtr);
    return !TkTextIndexIsEndOfText(indexPtr);
}

/*
 *---------------------------------------------------------------------------
 *
 * TkTextIndexCountBytes --
 *
 *	Given a pair of indices in a text widget, this function counts how
 *	many bytes are between the two indices. The two indices must be
 *	ordered.
 *
 * Results:
 *	The number of bytes in the given range.
 *
 * Side effects:
 *	None.
 *
 *---------------------------------------------------------------------------
 */

unsigned
TkTextIndexCountBytes(
    const TkTextIndex *indexPtr1,	/* Index describing location of character from which to count. */
    const TkTextIndex *indexPtr2)	/* Index describing location of last character at which to
    					 * stop the count. */
{
    int byteCount;
    TkTextLine *linePtr;

    assert(TkTextIndexCompare(indexPtr1, indexPtr2) <= 0);

    if (indexPtr1->priv.linePtr == indexPtr2->priv.linePtr) {
        return TkTextIndexGetByteIndex(indexPtr2) - TkTextIndexGetByteIndex(indexPtr1);
    }

    /*
     * indexPtr2 is on a line strictly after the line containing indexPtr1.
     * Add up:
     *   bytes between indexPtr1 and end of its line
     *   bytes in lines strictly between indexPtr1 and indexPtr2
     *   bytes between start of the indexPtr2 line and indexPtr2
     */

    linePtr = indexPtr1->priv.linePtr;
    byteCount = linePtr->size - TkTextIndexGetByteIndex(indexPtr1);
    byteCount += TkTextIndexGetByteIndex(indexPtr2);
    byteCount += TkBTreeCountSize(indexPtr1->tree, NULL, linePtr->nextPtr, indexPtr2->priv.linePtr);
    return byteCount;
}

/*
 *---------------------------------------------------------------------------
 *
 * TkTextIndexGetChar --
 *
 *	Return the character at given index.
 *
 * Results:
 *	The character at given index.
 *
 * Side effects:
 *	None.
 *
 *---------------------------------------------------------------------------
 */

Tcl_UniChar
TkTextIndexGetChar(
    const TkTextIndex *indexPtr)/* Index describing location of character. */
{
    TkTextSegment *segPtr;
    int byteOffset;
    const char *s;

    segPtr = TkTextIndexGetContentSegment(indexPtr, &byteOffset);
    s = segPtr->body.chars + byteOffset;

    { /* local scope */
#if TCL_UTF_MAX > 4
	/*
	 * HACK: Support of pseudo UTF-8 strings. Needed because of this
	 * bad hack with TCL_UTF_MAX > 4, the whole thing is amateurish.
	 * (See function GetLineBreakFunc() about the very severe problems
	 * with TCL_UTF_MAX > 4).
	 */

	int ch;
	TkUtfToUniChar(s, &ch);
	return ch;
#else
	/*
	 * Proper implementation for UTF-8 strings:
	 */

	Tcl_UniChar ch;
	Tcl_UtfToUniChar(s, &ch);
	return ch;
#endif
    }

    return 0; /* never reached */
}

/*
 *---------------------------------------------------------------------------
 *
 * TkTextIndexCount --
 *
 *	Given an ordered pair of indices in a text widget, this function
 *	counts how many characters (not bytes) are between the two indices.
 *
 *	It is illegal to call this function with unordered indices.
 *
 *	Note that 'textPtr' is only used if we need to check for elided
 *	attributes, i.e. if type is COUNT_DISPLAY_INDICES or
 *	COUNT_DISPLAY_CHARS.
 *
 *	NOTE: here COUNT_INDICES is also counting chars in text segments.
 *
 * Results:
 *	The number of characters in the given range, which meet the
 *	appropriate 'type' attributes.
 *
 * Side effects:
 *	None.
 *
 *---------------------------------------------------------------------------
 */

unsigned
TkTextIndexCount(
    const TkText *textPtr,	/* Overall information about text widget. */
    const TkTextIndex *indexPtr1,
				/* Index describing location of character from which to count. */
    const TkTextIndex *indexPtr2,
				/* Index describing location of last character at which to stop
				 * the count. */
    TkTextCountType type)	/* The kind of indices to count. */
{
    TkTextLine *linePtr;
    TkTextIndex index;
    TkTextSegment *segPtr, *lastPtr;
    int byteOffset, maxBytes;
    unsigned count;
    bool checkElided;

    assert(textPtr);
    assert(TkTextIndexCompare(indexPtr1, indexPtr2) <= 0);

    checkElided = !!(type & COUNT_DISPLAY) && TkBTreeHaveElidedSegments(textPtr->sharedTextPtr);
    index = *indexPtr1;

    if (checkElided
	    && TkTextIsElided(&index)
	    && (!TkTextSkipElidedRegion(&index) || TkTextIndexCompare(&index, indexPtr2) >= 0)) {
	return 0;
    }

    /*
     * Find seg that contains src index, and remember how many bytes not to count in the given segment.
     */

    segPtr = TkTextIndexGetContentSegment(&index, &byteOffset);
    lastPtr = TkTextIndexGetContentSegment(indexPtr2, &maxBytes);
    linePtr = index.priv.linePtr;
    count = 0;

    if (byteOffset > 0) {
	if (segPtr->tagInfoPtr) {
	    if (segPtr->typePtr == &tkTextCharType) {
		if (type & (COUNT_INDICES|COUNT_TEXT)) {
		    count += Tcl_NumUtfChars(segPtr->body.chars + byteOffset,
			    (segPtr == lastPtr ? maxBytes : segPtr->size) - byteOffset);
		}
	    } else if (segPtr->typePtr == &tkTextHyphenType) {
		if (type & (COUNT_HYPHENS|COUNT_INDICES)) {
		    assert(segPtr->size == 1);
		    count += 1;
		}
	    } else if (type & COUNT_INDICES) {
		assert(segPtr->size == 1);
		count += 1;
	    }
	}
	if (segPtr == lastPtr) {
	    return count;
	}
	segPtr = segPtr->nextPtr;
    }

    if (maxBytes > 0 && (!checkElided || !TkTextSegmentIsElided(textPtr, lastPtr))) {
	if (lastPtr->typePtr == &tkTextCharType) {
	    if (type & (COUNT_TEXT|COUNT_INDICES)) {
		count += Tcl_NumUtfChars(lastPtr->body.chars, maxBytes);
	    }
	} else if (lastPtr->typePtr == &tkTextHyphenType) {
	    if (type & (COUNT_HYPHENS|COUNT_INDICES)) {
		assert(lastPtr->size == 1);
		count += 1;
	    }
	} else if (type & COUNT_INDICES) {
	    assert(lastPtr->size == 1);
	    count += 1;
	}
    }

    while (true) {
	/*
	 * Go through each segment in line adding up the number of characters.
	 */

	for ( ; segPtr; segPtr = segPtr->nextPtr) {
	    if (segPtr == lastPtr) {
		return count;
	    }
	    if (segPtr->tagInfoPtr) {
		if (segPtr->typePtr == &tkTextCharType) {
		    if (type & (COUNT_TEXT|COUNT_INDICES)) {
			count += CountCharsInSeg(segPtr);
		    }
		} else if (segPtr->typePtr == &tkTextHyphenType) {
		    if (type & (COUNT_HYPHENS|COUNT_INDICES)) {
			count += CountCharsInSeg(segPtr);
		    }
		} else if (type & COUNT_INDICES) {
		    assert(segPtr->size == 1);
		    count += 1;
		}
	    } else if (checkElided && segPtr->typePtr == &tkTextBranchType) {
		TkTextIndexSetSegment(&index, segPtr = segPtr->body.branch.nextPtr);
		if (TkTextIndexCompare(&index, indexPtr2) >= 0) {
		    return count;
		}
		linePtr = TkTextIndexGetLine(&index);
	    }
	}

	/*
	 * Go to the next line.
	 */

	linePtr = TkBTreeNextLine(textPtr, linePtr);
	assert(linePtr);
	segPtr = linePtr->segPtr;
    }

    return 0; /* never reached */
}

/*
 *---------------------------------------------------------------------------
 *
 * TkTextIndexBackBytes --
 *
 *	Given an index for a text widget, this function creates a new index
 *	that points "count" bytes earlier than the source index.
 *
 * Results:
 *	*dstPtr is modified to refer to the character "count" bytes before
 *	srcPtr, or to the first character in the TkText if there aren't
 *	"count" bytes earlier than srcPtr.
 *
 *	Returns 1 if we couldn't use all of 'byteCount' because we have run
 *	into the beginning or end of the text, and zero otherwise.
 *
 * Side effects:
 *	None.
 *
 *---------------------------------------------------------------------------
 */

/*
 * NOTE: This function has external linkage, so we cannot change the return
 * type to 'bool'.
 */

int
TkTextIndexBackBytes(
    const TkText *textPtr,	/* Overall information about text widget, can be NULL. */
    const TkTextIndex *srcPtr,	/* Source index. */
    int byteCount,		/* How many bytes backward to move. May be negative. */
    TkTextIndex *dstPtr)	/* Destination index: gets modified. */
{
    TkTextLine *linePtr;
    int byteIndex;

    if (byteCount == 0) {
	if (dstPtr != srcPtr) {
	    *dstPtr = *srcPtr;
	}
	return 0;
    }

    if (byteCount < 0) {
	return TkTextIndexForwBytes(textPtr, srcPtr, -byteCount, dstPtr);
    }

    if (dstPtr != srcPtr) {
	*dstPtr = *srcPtr;
    }
    byteIndex = TkTextIndexGetByteIndex(dstPtr);
    linePtr = TkTextIndexGetLine(dstPtr);

    if (textPtr
	    && linePtr == textPtr->startMarker->sectionPtr->linePtr
	    && textPtr->startMarker != textPtr->sharedTextPtr->startMarker) {
	/*
	 * Special case: this is the first line, and we have to consider the start marker.
	 */

	if ((byteIndex -= byteCount) < SegToIndex(linePtr, textPtr->startMarker)) {
	    TkTextIndexSetupToStartOfText(dstPtr, (TkText *) textPtr, textPtr->sharedTextPtr->tree);
	    return 1;
	}

	TkTextIndexSetByteIndex(dstPtr, byteIndex);
	return 0;
    }

    if (byteCount > byteIndex + 1) {
	bool rc;
	DEBUG(TkTextIndex index = *srcPtr);
	rc = TkBTreeMoveBackward(dstPtr, byteCount);
	assert(!rc || (int) TkTextIndexCountBytes(dstPtr, &index) == byteCount);
	return rc ? 0 : 1;
    }

    if ((byteIndex -= byteCount) >= 0) {
	TkTextIndexSetByteIndex(dstPtr, byteIndex);
	return 0;
    }

    /*
     * Move back one line in the text. If we run off the beginning
     * then just return the first character in the text widget.
     */

    if (!(linePtr = TkBTreePrevLine(textPtr, linePtr))) {
	TkTextIndexSetToStartOfLine(dstPtr);
	return 1;
    }

    TkTextIndexSetToLastChar2(dstPtr, linePtr);
    return 0;
}

/*
 *---------------------------------------------------------------------------
 *
 * TkTextIndexBackChars --
 *
 *	Given an index for a text widget, this function creates a new index
 *	that points "count" items of type given by "type" earlier than the
 *	source index. "count" can be zero, which is useful in the case where
 *	one wishes to move backward by display (non-elided) chars or indices
 *	or one wishes to move backward by chars, skipping any intervening
 *	indices. In this case the returned index *dstPtr will point just
 *	_after_ the first acceptable index which is encountered.
 *
 * Results:
 *	*dstPtr is modified to refer to the character "count" items before
 *	srcPtr, or to the first index in the window if there aren't sufficient
 *	items earlier than srcPtr.
 *
 *	This function returns whether the resulting index is different from
 *	source index.
 *
 * Side effects:
 *	None.
 *
 *---------------------------------------------------------------------------
 */

bool
TkTextIndexBackChars(
    const TkText *textPtr,	/* Overall information about text widget, can be NULL. */
    const TkTextIndex *srcPtr,	/* Source index. */
    int charCount,		/* How many characters backward to move. May be negative. */
    TkTextIndex *dstPtr,	/* Destination index: gets modified. */
    TkTextCountType type)	/* The type of item to count */
{
    TkSharedText *sharedTextPtr;
    TkTextSegment *segPtr;
    TkTextSegment *startPtr;
    TkTextLine *linePtr;
    int segSize;
    bool checkElided;
    bool trimmed;
    bool skipSpaces;
    int byteIndex;

    assert(textPtr || !(type & COUNT_DISPLAY));

    if (charCount < 0) {
	return TkTextIndexForwChars(textPtr, srcPtr, -charCount, dstPtr, type);
    }

    if (dstPtr != srcPtr) {
	*dstPtr = *srcPtr;
    }

    if (charCount == 0) {
	return false;
    }

    sharedTextPtr = TkTextIndexGetShared(srcPtr);
    checkElided = !!(type & COUNT_DISPLAY) && TkBTreeHaveElidedSegments(textPtr->sharedTextPtr);

    if (checkElided && TkTextIsElided(dstPtr) && !TkTextSkipElidedRegion(dstPtr)) {
	return false;
    }

    if (TkTextIndexIsStartOfLine(dstPtr) && !TkBTreePrevLine(textPtr, dstPtr->priv.linePtr)) {
	return false;
    }

    if (textPtr && textPtr->endMarker != sharedTextPtr->endMarker) {
	linePtr = TkBTreeGetLastLine(textPtr);

	if (dstPtr->priv.linePtr == linePtr && linePtr != textPtr->endMarker->sectionPtr->linePtr) {
	    /*
	     * Special case: we are at start of last line, but this is not the end line.
	     */

	    if (--charCount == 0) {
		byteIndex = TkTextSegToIndex(textPtr->endMarker);
		dstPtr->priv.linePtr = textPtr->endMarker->sectionPtr->linePtr;
		dstPtr->priv.segPtr = NULL;
		dstPtr->priv.lineNo = dstPtr->priv.lineNoRel = -1;
		goto backwardCharDone;
	    }
	    TkTextIndexSetSegment(dstPtr, textPtr->endMarker);
	}
    }

    /*
     * Move backward specified number of chars.
     */

    segPtr = TkTextIndexGetFirstSegment(dstPtr, &segSize);
    startPtr = textPtr ? textPtr->startMarker : sharedTextPtr->startMarker;
    byteIndex = TkTextIndexGetByteIndex(dstPtr);
    dstPtr->priv.segPtr = NULL;

    /*
     * Now segPtr points to the segment containing the starting index.
     */

    trimmed = textPtr && textPtr->spaceMode == TEXT_SPACEMODE_TRIM && !!(type & COUNT_DISPLAY);
    skipSpaces = false;

    while (true) {
	/*
	 * If we do need to pay attention to the visibility of
	 * characters/indices, check that first. If the current segment isn't
	 * visible, then we simply continue the loop.
	 */

	if (segPtr->tagInfoPtr) {
	    if (segPtr->typePtr == &tkTextCharType) {
		const char *start = segPtr->body.chars;
		const char *end = segPtr->body.chars + segSize;
		const char *p = end;

		while (true) {
		    const char *q;

		    if (charCount <= 0) {
			if (skipSpaces) {
			    while (p > start && p[-1] == ' ') {
				--p;
			    }
			    if (p == start) {
				break;
			    }
			}
			byteIndex -= (end - p);
			goto backwardCharDone;
		    }
		    if (p == start) {
			break;
		    }
		    p = Tcl_UtfPrev(q = p, start);
		    if (*p == ' ') {
			if (!skipSpaces) {
			    skipSpaces = trimmed;
			    charCount -= 1;
			}
		    } else {
			skipSpaces = trimmed && *p == '\n';
			charCount -= (type & COUNT_INDICES) ? q - p : 1;
		    }
		}
	    } else if (type & COUNT_INDICES) {
		assert(segPtr->size <= 1);
		if (charCount <= segSize) {
		    byteIndex -= charCount;
		    dstPtr->priv.segPtr = segPtr;
		    dstPtr->priv.isCharSegment = false;
		    goto backwardCharDone;
		}
		charCount -= segSize;
	    }
	} else if (checkElided && segPtr->typePtr == &tkTextLinkType) {
	    TkTextIndexSetSegment(dstPtr, segPtr = segPtr->body.link.prevPtr);
	    if (TkTextIndexRestrictToStartRange(dstPtr) <= 0) {
		return true;
	    }
	    TkTextIndexToByteIndex(dstPtr);
	    byteIndex = TkTextIndexGetByteIndex(dstPtr);
	} else if (segPtr == startPtr) {
	    TkTextIndexSetSegment(dstPtr, segPtr = startPtr);
	    return true;
	}

	/*
	 * Move back into previous segment.
	 */

	if (!(segPtr = segPtr->prevPtr)) {
	    /*
	     * Move back to previous line
	     */

	    linePtr = TkBTreePrevLine(textPtr, dstPtr->priv.linePtr);
	    assert(linePtr);

	    dstPtr->priv.linePtr = linePtr;
	    dstPtr->priv.lineNo = dstPtr->priv.lineNoRel = -1;
	    byteIndex = linePtr->size;
	    segPtr = linePtr->lastPtr;
	} else {
	    byteIndex -= segSize;
	}

	segSize = segPtr->size;
    }

  backwardCharDone:
    dstPtr->priv.byteIndex = byteIndex;
    dstPtr->stateEpoch = TkBTreeEpoch(dstPtr->tree);
    return true;
}

/*
 *----------------------------------------------------------------------
 *
 * StartEnd --
 *
 *	This function handles modifiers like "wordstart" and "lineend" to
 *	adjust indices forwards or backwards.
 *
 * Results:
 *	If the modifier is successfully parsed then the return value is the
 *	address of the first character after the modifier, and *indexPtr is
 *	updated to reflect the modifier. If there is a syntax error in the
 *	modifier then NULL is returned.
 *
 * Side effects:
 *	None.
 *
 *----------------------------------------------------------------------
 */

static const char *
StartEnd(
    TkText *textPtr,		/* Information about text widget. */
    const char *string,		/* String to parse for additional info about modifier (count and units).
    				 * Points to first character of modifier word. */
    TkTextIndex *indexPtr)	/* Index to modify based on string. */
{
    const char *p;
    size_t length;
    TkTextSegment *segPtr;
    int modifier = TKINDEX_NONE;
    int mode = COUNT_INDICES;

    assert(textPtr);

    /*
     * Find the end of the modifier word.
     */

    for (p = string; isalnum(*p); ++p) {
	/* Empty loop body. */
    }
    length = p - string;

    switch (string[0]) {
	case 'd':
	    if (strncmp(string, "display", MIN(length, 7u)) == 0) {
		modifier = TKINDEX_DISPLAY;
		mode = COUNT_DISPLAY_INDICES;
		if (length > 7) {
		    p -= (length - 7);
		}
	    }
	    break;
	case 'a':
	    if (strncmp(string, "any", MIN(length, 3u)) == 0) {
		modifier = TKINDEX_CHAR;
		mode = COUNT_CHARS;
		if (length > 3) {
		    p -= (length - 3);
		}
	    }
	    break;
    }

    /*
     * If we had a modifier, which we interpreted ok, so now forward to the actual units.
     */

    if (modifier != TKINDEX_NONE) {
	while (isspace(*p)) {
	    ++p;
	}
	string = p;
	while (*p && !isspace(*p) && *p != '+' && *p != '-') {
	    ++p;
	}
	length = p - string;
    }

    if (length >= 5) {
	switch (string[0]) {
	case 'l':
	    switch (string[4]) {
	    case 'e':
		if (strncmp(string, "lineend", length) == 0) {
		    if (modifier == TKINDEX_DISPLAY) {
			TkTextFindDisplayLineStartEnd(textPtr, indexPtr, DISP_LINE_END);
		    } else {
			TkTextIndexSetToLastChar(indexPtr);
		    }
		    return p;
		}
		break;
	    case 's':
		if (strncmp(string, "linestart", length) == 0) {
		    if (modifier == TKINDEX_DISPLAY) {
			TkTextFindDisplayLineStartEnd(textPtr, indexPtr, DISP_LINE_START);
		    } else {
			TkTextIndexSetToStartOfLine(indexPtr);
		    }
		    return p;
		}
		break;
	    }
	    break;
	case 'w':
	    switch (string[4]) {
	    case 'e':
		if (strncmp(string, "wordend", length) == 0) {
		    bool firstChar = true;
		    int offset;

		    /*
		     * If the current character isn't part of a word then just move
		     * forward one character. Otherwise move forward until finding a
		     * character that isn't part of a word and stop there.
		     */

		    if (modifier == TKINDEX_DISPLAY) {
			TkTextIndexForwChars(textPtr, indexPtr, 0, indexPtr, COUNT_DISPLAY_INDICES);
		    }
		    segPtr = TkTextIndexGetContentSegment(indexPtr, &offset);

		    while (true) {
			int chSize = 1;

			if (segPtr->typePtr == &tkTextCharType) {
			    const char *s = segPtr->body.chars + offset;

#if TCL_UTF_MAX > 4
			    /*
			     * HACK: Support of pseudo UTF-8 strings. Needed because of this
			     * bad hack with TCL_UTF_MAX > 4, the whole thing is amateurish.
			     * (See function GetLineBreakFunc() about the very severe problems
			     * with TCL_UTF_MAX > 4).
			     */

			    int ch;
			    chSize = TkUtfToUniChar(s, &ch);
#else
			    /*
			     * Proper implementation for UTF-8 strings:
			     */

			    Tcl_UniChar ch;
			    chSize = Tcl_UtfToUniChar(s, &ch);
#endif

			    if (!Tcl_UniCharIsWordChar(ch)) {
				break;
			    }
			    firstChar = false;
			}
			offset += chSize;
			indexPtr->priv.byteIndex += chSize;
			if (offset >= segPtr->size) {
			    do {
				segPtr = segPtr->nextPtr;
			    } while (segPtr->size == 0);
			    offset = 0;
			}
		    }
		    indexPtr->priv.segPtr = segPtr;
		    indexPtr->priv.isCharSegment = segPtr->typePtr == &tkTextCharType;
		    if (firstChar) {
			TkTextIndexForwChars(textPtr, indexPtr, 1, indexPtr, mode);
		    }
		    return p;
		}
		break;
	    case 's':
		if (strncmp(string, "wordstart", length) == 0) {
		    bool firstChar = true;
		    int offset;

		    if (modifier == TKINDEX_DISPLAY) {
			/*
			 * Skip elided region.
			 */
			TkTextIndexForwChars(textPtr, indexPtr, 0, indexPtr, COUNT_DISPLAY_INDICES);
		    }

		    /*
		     * Starting with the current character, look for one that's not part
		     * of a word and keep moving backward until you find one. Then if the
		     * character found wasn't the first one, move forward again one
		     * position.
		     */

		    segPtr = TkTextIndexGetContentSegment(indexPtr, &offset);

		    while (true) {
			int chSize = 1;

			if (segPtr->typePtr == &tkTextCharType) {
			    Tcl_UniChar ch;
			    const char *p = segPtr->body.chars + offset;

#if TCL_UTF_MAX > 4
			    /*
			     * HACK: Support of pseudo UTF-8 strings. Needed because of this
			     * bad hack with TCL_UTF_MAX > 4, the whole thing is amateurish.
			     * (See function GetLineBreakFunc() about the very severe problems
			     * with TCL_UTF_MAX > 4).
			     */

			    int c;
			    TkUtfToUniChar(p, &c);
			    ch = c;
#else
			    /*
			     * Proper implementation for UTF-8 strings:
			     */

			    Tcl_UtfToUniChar(p, &ch);
#endif

#if TCL_UTF_MAX > 4
/*
 * At this place I like to state that the replacement of Tcl_UtfToUniChar
 * with TkUtfToUniChar has introduced an unreliable system, it's not a
 * new problem with revised version.
 *
 * Also note that the implementation of tkFont.c is also affected, here
 * the following code will be used:
 *    src += TkUtfToUniChar(src, &ch);
 *    ...
 *    ch = Tcl_UniCharToUpper(ch);
 *
 * But in general Tcl_UniCharToUpper will deliver wrong results here,
 * because of the truncation of 32 bit to 16 bit.
 */
# error "With TCL_UTF_MAX > 4 function TkUtfToUniChar() may return wrong values, the text widget cannot be provided when TCL_UTF_MAX > 4. The author of this TCL_UTF_MAX > 4 stuff has to develop his private text widget version, which can handle pseudo UTF-8 strings without the use of The Tcl_Uni* functions. The author of the text widget is not willing to re-implement the Tcl_Uni* for these psuedo UTF-8 strings. See also function GetLineBreakFunc() about the severe problems with this TCL_UTF_MAX > 4 hack."
#endif

			    if (!Tcl_UniCharIsWordChar(ch)) {
				break;
			    }
			    if (offset > 0) {
				const char *prevPtr;
				prevPtr = Tcl_UtfPrev(segPtr->body.chars + offset, segPtr->body.chars);
				chSize = segPtr->body.chars + offset - prevPtr;
			    }
			    firstChar = false;
			}
			if (offset == 0) {
			    TkTextIndexBackChars(textPtr, indexPtr, 1, indexPtr, mode);
			    segPtr = TkTextIndexGetContentSegment(indexPtr, &offset);
			    if (offset < chSize && indexPtr->priv.byteIndex == 0) {
				return p;
			    }
			} else if ((indexPtr->priv.byteIndex -= chSize) == 0) {
			    indexPtr->priv.segPtr = segPtr;
			    indexPtr->priv.isCharSegment = segPtr->typePtr == &tkTextCharType;
			    return p;
			} else if ((offset -= chSize) < 0) {
			    do {
				segPtr = segPtr->prevPtr;
				assert(segPtr);
			    } while (segPtr->size == 0);
			    offset = 0;
			}
		    }

		    indexPtr->priv.segPtr = segPtr;
		    indexPtr->priv.isCharSegment = segPtr->typePtr == &tkTextCharType;
		    if (!firstChar) {
			TkTextIndexForwChars(textPtr, indexPtr, 1, indexPtr, mode);
		    }
		    return p;
		}
		break;
	    }
	    break;
	}
    }

    return NULL;
}

/*
 * Local Variables:
 * mode: c
 * c-basic-offset: 4
 * fill-column: 78
 * End:
 * vi:set ts=8 sw=4:
 */<|MERGE_RESOLUTION|>--- conflicted
+++ resolved
@@ -861,7 +861,7 @@
     const TkTextIndex *indexPtr,
     const TkText *textPtr)	/* we want the line number belonging to this peer, can be NULL */
 {
-    unsigned epoch;
+    TkSizeT epoch;
     int32_t *lineNo;
 
     assert(indexPtr->tree);
@@ -1221,19 +1221,8 @@
 	*offset = myOffset;
     }
 
-<<<<<<< HEAD
     return segPtr;
 }
-=======
-#define GET_TEXTINDEX(objPtr) \
-	((TkTextIndex *) (objPtr)->internalRep.twoPtrValue.ptr1)
-#define GET_INDEXEPOCH(objPtr) \
-	(PTR2INT((objPtr)->internalRep.twoPtrValue.ptr2))
-#define SET_TEXTINDEX(objPtr, indexPtr) \
-	((objPtr)->internalRep.twoPtrValue.ptr1 = (void *) (indexPtr))
-#define SET_INDEXEPOCH(objPtr, epoch) \
-	((objPtr)->internalRep.twoPtrValue.ptr2 = (void *) (size_t) (epoch))
->>>>>>> b3d0333c
  
 /*
@@ -1308,7 +1297,6 @@
 TkTextIndexIsEndOfLine(
     const TkTextIndex *indexPtr)
 {
-<<<<<<< HEAD
     const TkTextSegment *segPtr;
     const TkTextSegment *endPtr;
 
@@ -1350,25 +1338,6 @@
     }
 
     return false;
-=======
-    TkSizeT epoch;
-    TkTextIndex *dupIndexPtr, *indexPtr;
-
-    dupIndexPtr = ckalloc(sizeof(TkTextIndex));
-    indexPtr = GET_TEXTINDEX(srcPtr);
-    epoch = GET_INDEXEPOCH(srcPtr);
-
-    dupIndexPtr->tree = indexPtr->tree;
-    dupIndexPtr->linePtr = indexPtr->linePtr;
-    dupIndexPtr->byteIndex = indexPtr->byteIndex;
-    dupIndexPtr->textPtr = indexPtr->textPtr;
-    if (dupIndexPtr->textPtr != NULL) {
-	dupIndexPtr->textPtr->refCount++;
-    }
-    SET_TEXTINDEX(copyPtr, dupIndexPtr);
-    SET_INDEXEPOCH(copyPtr, epoch);
-    copyPtr->typePtr = &tkTextIndexType;
->>>>>>> b3d0333c
 }
  
@@ -1465,15 +1434,10 @@
     const TkTextSegment *segPtr1;
     const TkTextSegment *segPtr2;
 
-<<<<<<< HEAD
     assert(indexPtr1->priv.linePtr);
     assert(indexPtr2->priv.linePtr);
     assert(indexPtr1->priv.linePtr->parentPtr); /* expired? */
     assert(indexPtr2->priv.linePtr->parentPtr); /* expired? */
-=======
-    if (objPtr->typePtr == &tkTextIndexType) {
-	TkSizeT epoch;
->>>>>>> b3d0333c
 
     if (indexPtr1->priv.linePtr != indexPtr2->priv.linePtr) {
 	return false;
