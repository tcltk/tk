/*
 * tkGet.c --
 *
 *	This file contains a number of "Tk_GetXXX" procedures, which parse
 *	text strings into useful forms for Tk. This file has the simpler
 *	functions, like Tk_GetDirection and Tk_GetUid. The more complex
 *	functions like Tk_GetColor are in separate files.
 *
 * Copyright © 1991-1994 The Regents of the University of California.
 * Copyright © 1994-1997 Sun Microsystems, Inc.
 *
 * See the file "license.terms" for information on usage and redistribution of
 * this file, and for a DISCLAIMER OF ALL WARRANTIES.
 */

#include "tkInt.h"

/*
 * One of these structures is created per thread to store thread-specific
 * data. In this case, it is used to house the Tk_Uid structs used by each
 * thread. The "dataKey" below is used to locate the ThreadSpecificData for
 * the current thread.
 */

typedef struct {
    int initialized;
    Tcl_HashTable uidTable;
} ThreadSpecificData;
static Tcl_ThreadDataKey dataKey;

static void		FreeUidThreadExitProc(void *clientData);

/*
 * The following tables defines the string values for reliefs, which are
 * used by Tk_GetAnchorFromObj and Tk_GetJustifyFromObj.
 */

const char *const tkAnchorStrings[] = {
    "n", "ne", "e", "se", "s", "sw", "w", "nw", "center", NULL
};
const char *const tkJustifyStrings[] = {
    "left", "right", "center", NULL
};

/*
 *----------------------------------------------------------------------
 *
 * Tk_GetAnchorFromObj --
 *
 *	Return a Tk_Anchor value based on the value of the objPtr.
 *
 * Results:
 *	The return value is a standard Tcl result. If an error occurs during
 *	conversion, an error message is left in the interpreter's result
 *	unless "interp" is NULL.
 *
 * Side effects:
 *	The object gets converted by Tcl_GetIndexFromObj.
 *
 *----------------------------------------------------------------------
 */

int
Tk_GetAnchorFromObj(
    Tcl_Interp *interp,		/* Used for error reporting. */
    Tcl_Obj *objPtr,		/* The object we are trying to get the value
				 * from. */
    Tk_Anchor *anchorPtr)	/* Where to place the Tk_Anchor that
				 * corresponds to the string value of
				 * objPtr. */
{
    int index, code;

    code = Tcl_GetIndexFromObj(interp, objPtr, tkAnchorStrings, "anchor", 0,
	    &index);
    if (code == TCL_OK) {
	*anchorPtr = (Tk_Anchor) index;
    }
    return code;
}

/*
 *--------------------------------------------------------------
 *
 * Tk_GetAnchor --
 *
 *	Given a string, return the corresponding Tk_Anchor.
 *
 * Results:
 *	The return value is a standard Tcl return result. If TCL_OK is
 *	returned, then everything went well and the position is stored at
 *	*anchorPtr; otherwise TCL_ERROR is returned and an error message is
 *	left in the interp's result.
 *
 * Side effects:
 *	None.
 *
 *--------------------------------------------------------------
 */

int
Tk_GetAnchor(
    Tcl_Interp *interp,		/* Use this for error reporting. */
    const char *string,		/* String describing a direction. */
    Tk_Anchor *anchorPtr)	/* Where to store Tk_Anchor corresponding to
				 * string. */
{
    switch (string[0]) {
    case 'n':
	if (string[1] == 0) {
	    *anchorPtr = TK_ANCHOR_N;
	    return TCL_OK;
	} else if ((string[1] == 'e') && (string[2] == 0)) {
	    *anchorPtr = TK_ANCHOR_NE;
	    return TCL_OK;
	} else if ((string[1] == 'w') && (string[2] == 0)) {
	    *anchorPtr = TK_ANCHOR_NW;
	    return TCL_OK;
	}
	goto error;
    case 's':
	if (string[1] == 0) {
	    *anchorPtr = TK_ANCHOR_S;
	    return TCL_OK;
	} else if ((string[1] == 'e') && (string[2] == 0)) {
	    *anchorPtr = TK_ANCHOR_SE;
	    return TCL_OK;
	} else if ((string[1] == 'w') && (string[2] == 0)) {
	    *anchorPtr = TK_ANCHOR_SW;
	    return TCL_OK;
	} else {
	    goto error;
	}
    case 'e':
	if (string[1] == 0) {
	    *anchorPtr = TK_ANCHOR_E;
	    return TCL_OK;
	}
	goto error;
    case 'w':
	if (string[1] == 0) {
	    *anchorPtr = TK_ANCHOR_W;
	    return TCL_OK;
	}
	goto error;
    case 'c':
	if (strncmp(string, "center", strlen(string)) == 0) {
	    *anchorPtr = TK_ANCHOR_CENTER;
	    return TCL_OK;
	}
	goto error;
    }

  error:
    Tcl_SetObjResult(interp, Tcl_ObjPrintf(
	    "bad anchor position \"%s\": must be"
	    " n, ne, e, se, s, sw, w, nw, or center", string));
    Tcl_SetErrorCode(interp, "TK", "VALUE", "ANCHOR", (char *)NULL);
    return TCL_ERROR;
}

/*
 *--------------------------------------------------------------
 *
 * Tk_NameOfAnchor --
 *
 *	Given a Tk_Anchor, return the string that corresponds to it.
 *
 * Results:
 *	None.
 *
 * Side effects:
 *	None.
 *
 *--------------------------------------------------------------
 */

const char *
Tk_NameOfAnchor(
    Tk_Anchor anchor)		/* Anchor for which identifying string is
				 * desired. */
{
    switch (anchor) {
    case TK_ANCHOR_N: return "n";
    case TK_ANCHOR_NE: return "ne";
    case TK_ANCHOR_E: return "e";
    case TK_ANCHOR_SE: return "se";
    case TK_ANCHOR_S: return "s";
    case TK_ANCHOR_SW: return "sw";
    case TK_ANCHOR_W: return "w";
    case TK_ANCHOR_NW: return "nw";
    case TK_ANCHOR_CENTER: return "center";
    case TK_ANCHOR_NULL: return "";
    }
    return "unknown anchor position";
}

/*
 *--------------------------------------------------------------
 *
 * Tk_GetJoinStyle --
 *
 *	Given a string, return the corresponding Tk JoinStyle.
 *
 * Results:
 *	The return value is a standard Tcl return result. If TCL_OK is
 *	returned, then everything went well and the justification is stored at
 *	*joinPtr; otherwise TCL_ERROR is returned and an error message is left
 *	in the interp's result.
 *
 * Side effects:
 *	None.
 *
 *--------------------------------------------------------------
 */

int
Tk_GetJoinStyle(
    Tcl_Interp *interp,		/* Use this for error reporting. */
    const char *string,		/* String describing a justification style. */
    int *joinPtr)		/* Where to store join style corresponding to
				 * string. */
{
    int c;
    size_t length;

    c = string[0];
    length = strlen(string);

    if ((c == 'b') && (strncmp(string, "bevel", length) == 0)) {
	*joinPtr = JoinBevel;
	return TCL_OK;
    }
    if ((c == 'm') && (strncmp(string, "miter", length) == 0)) {
	*joinPtr = JoinMiter;
	return TCL_OK;
    }
    if ((c == 'r') && (strncmp(string, "round", length) == 0)) {
	*joinPtr = JoinRound;
	return TCL_OK;
    }

    Tcl_SetObjResult(interp, Tcl_ObjPrintf(
	    "bad join style \"%s\": must be bevel, miter, or round",
	    string));
    Tcl_SetErrorCode(interp, "TK", "VALUE", "JOIN", (char *)NULL);
    return TCL_ERROR;
}

/*
 *--------------------------------------------------------------
 *
 * Tk_NameOfJoinStyle --
 *
 *	Given a Tk JoinStyle, return the string that corresponds to it.
 *
 * Results:
 *	None.
 *
 * Side effects:
 *	None.
 *
 *--------------------------------------------------------------
 */

const char *
Tk_NameOfJoinStyle(
    int join)			/* Join style for which identifying string is
				 * desired. */
{
    switch (join) {
    case JoinBevel: return "bevel";
    case JoinMiter: return "miter";
    case JoinRound: return "round";
    }
    return "unknown join style";
}

/*
 *--------------------------------------------------------------
 *
 * Tk_GetCapStyle --
 *
 *	Given a string, return the corresponding Tk CapStyle.
 *
 * Results:
 *	The return value is a standard Tcl return result. If TCL_OK is
 *	returned, then everything went well and the justification is stored at
 *	*capPtr; otherwise TCL_ERROR is returned and an error message is left
 *	in the interp's result.
 *
 * Side effects:
 *	None.
 *
 *--------------------------------------------------------------
 */

int
Tk_GetCapStyle(
    Tcl_Interp *interp,		/* Use this for error reporting. */
    const char *string,		/* String describing a justification style. */
    int *capPtr)		/* Where to store cap style corresponding to
				 * string. */
{
    int c;
    size_t length;

    c = string[0];
    length = strlen(string);

    if ((c == 'b') && (strncmp(string, "butt", length) == 0)) {
	*capPtr = CapButt;
	return TCL_OK;
    }
    if ((c == 'p') && (strncmp(string, "projecting", length) == 0)) {
	*capPtr = CapProjecting;
	return TCL_OK;
    }
    if ((c == 'r') && (strncmp(string, "round", length) == 0)) {
	*capPtr = CapRound;
	return TCL_OK;
    }

    Tcl_SetObjResult(interp, Tcl_ObjPrintf(
	    "bad cap style \"%s\": must be butt, projecting, or round",
	    string));
    Tcl_SetErrorCode(interp, "TK", "VALUE", "CAP", (char *)NULL);
    return TCL_ERROR;
}

/*
 *--------------------------------------------------------------
 *
 * Tk_NameOfCapStyle --
 *
 *	Given a Tk CapStyle, return the string that corresponds to it.
 *
 * Results:
 *	None.
 *
 * Side effects:
 *	None.
 *
 *--------------------------------------------------------------
 */

const char *
Tk_NameOfCapStyle(
    int cap)			/* Cap style for which identifying string is
				 * desired. */
{
    switch (cap) {
    case CapButt: return "butt";
    case CapProjecting: return "projecting";
    case CapRound: return "round";
    }
    return "unknown cap style";
}

/*
 *----------------------------------------------------------------------
 *
 * Tk_GetJustifyFromObj --
 *
 *	Return a Tk_Justify value based on the value of the objPtr.
 *
 * Results:
 *	The return value is a standard Tcl result. If an error occurs during
 *	conversion, an error message is left in the interpreter's result
 *	unless "interp" is NULL.
 *
 * Side effects:
 *	The object gets converted by Tcl_GetIndexFromObj.
 *
 *----------------------------------------------------------------------
 */

int
Tk_GetJustifyFromObj(
    Tcl_Interp *interp,		/* Used for error reporting. */
    Tcl_Obj *objPtr,		/* The object we are trying to get the value
				 * from. */
    Tk_Justify *justifyPtr)	/* Where to place the Tk_Justify that
				 * corresponds to the string value of
				 * objPtr. */
{
    int index, code;

    code = Tcl_GetIndexFromObj(interp, objPtr, tkJustifyStrings,
	    "justification", 0, &index);
    if (code == TCL_OK) {
	*justifyPtr = (Tk_Justify) index;
    }
    return code;
}

/*
 *--------------------------------------------------------------
 *
 * Tk_GetJustify --
 *
 *	Given a string, return the corresponding Tk_Justify.
 *
 * Results:
 *	The return value is a standard Tcl return result. If TCL_OK is
 *	returned, then everything went well and the justification is stored at
 *	*justifyPtr; otherwise TCL_ERROR is returned and an error message is
 *	left in the interp's result.
 *
 * Side effects:
 *	None.
 *
 *--------------------------------------------------------------
 */

int
Tk_GetJustify(
    Tcl_Interp *interp,		/* Use this for error reporting. */
    const char *string,		/* String describing a justification style. */
    Tk_Justify *justifyPtr)	/* Where to store Tk_Justify corresponding to
				 * string. */
{
    int c;
    size_t length;

    c = string[0];
    length = strlen(string);

    if ((c == 'l') && (strncmp(string, "left", length) == 0)) {
	*justifyPtr = TK_JUSTIFY_LEFT;
	return TCL_OK;
    }
    if ((c == 'r') && (strncmp(string, "right", length) == 0)) {
	*justifyPtr = TK_JUSTIFY_RIGHT;
	return TCL_OK;
    }
    if ((c == 'c') && (strncmp(string, "center", length) == 0)) {
	*justifyPtr = TK_JUSTIFY_CENTER;
	return TCL_OK;
    }

    Tcl_SetObjResult(interp, Tcl_ObjPrintf(
	    "bad justification \"%s\": must be left, right, or center",
	    string));
    Tcl_SetErrorCode(interp, "TK", "VALUE", "JUSTIFY", (char *)NULL);
    return TCL_ERROR;
}

/*
 *--------------------------------------------------------------
 *
 * Tk_NameOfJustify --
 *
 *	Given a Tk_Justify, return the string that corresponds
 *	to it.
 *
 * Results:
 *	None.
 *
 * Side effects:
 *	None.
 *
 *--------------------------------------------------------------
 */

const char *
Tk_NameOfJustify(
    Tk_Justify justify)		/* Justification style for which identifying
				 * string is desired. */
{
    switch (justify) {
    case TK_JUSTIFY_LEFT: return "left";
    case TK_JUSTIFY_RIGHT: return "right";
    case TK_JUSTIFY_CENTER: return "center";
    case TK_JUSTIFY_NULL: return "";
    }
    return "unknown justification style";
}

/*
 *----------------------------------------------------------------------
 *
 * FreeUidThreadExitProc --
 *
 *	Cleans up memory used for Tk_Uids in the thread.
 *
 * Results:
 *	None.
 *
 * Side effects:
 *	All information in the identifier table is deleted.
 *
 *----------------------------------------------------------------------
 */

static void
FreeUidThreadExitProc(
    TCL_UNUSED(void *))
{
    ThreadSpecificData *tsdPtr = (ThreadSpecificData *)
	    Tcl_GetThreadData(&dataKey, sizeof(ThreadSpecificData));

    Tcl_DeleteHashTable(&tsdPtr->uidTable);
    tsdPtr->initialized = 0;
}

/*
 *----------------------------------------------------------------------
 *
 * Tk_GetUid --
 *
 *	Given a string, this function returns a unique identifier for the
 *	string.
 *
 * Results:
 *	This function returns a Tk_Uid corresponding to the "string" argument.
 *	The Tk_Uid has a string value identical to string (strcmp will return
 *	0), but it's guaranteed that any other calls to this function with a
 *	string equal to "string" will return exactly the same result (i.e. can
 *	compare Tk_Uid *values* directly, without having to call strcmp on
 *	what they point to).
 *
 * Side effects:
 *	New information may be entered into the identifier table.
 *
 *----------------------------------------------------------------------
 */

Tk_Uid
Tk_GetUid(
    const char *string)		/* String to convert. */
{
    int dummy;
    ThreadSpecificData *tsdPtr = (ThreadSpecificData *)
	    Tcl_GetThreadData(&dataKey, sizeof(ThreadSpecificData));
    Tcl_HashTable *tablePtr = &tsdPtr->uidTable;

    if (!tsdPtr->initialized) {
	Tcl_InitHashTable(tablePtr, TCL_STRING_KEYS);
	Tcl_CreateThreadExitHandler(FreeUidThreadExitProc, NULL);
	tsdPtr->initialized = 1;
    }
    return (Tk_Uid) Tcl_GetHashKey(tablePtr,
	    Tcl_CreateHashEntry(tablePtr, string, &dummy));
}

/*
 *--------------------------------------------------------------
 *
 * Tk_GetScreenMM --
 *
 *	Given a string, returns the number of screen millimeters corresponding
 *	to that string.
 *
 * Results:
 *	The return value is a standard Tcl return result. If TCL_OK is
 *	returned, then everything went well and the screen distance is stored
 *	at *doublePtr; otherwise TCL_ERROR is returned and an error message is
 *	left in the interp's result.
 *
 * Side effects:
 *	None.
 *
 *--------------------------------------------------------------
 */

int
Tk_GetScreenMM(
    Tcl_Interp *interp,		/* Use this for error reporting. */
    Tk_Window tkwin,		/* Window whose screen determines conversion
				 * from centimeters and other absolute
				 * units. */
    const char *string,		/* String describing a screen distance. */
    double *doublePtr)		/* Place to store converted result. */
{
    const char *rest;
    double d;
    Tcl_DString ds;

    if (Tcl_GetDouble(NULL, string, &d) == TCL_OK) {
	if (!tkwin) {
	    if (interp != NULL) {
		Tcl_SetObjResult(interp, Tcl_NewStringObj("bad screen", -1));
		Tcl_SetErrorCode(interp, "TK", "VALUE", "SCREEN_DISTANCE", (char *)NULL);
	    }
	    return TCL_ERROR;
	}
	d /= WidthOfScreen(Tk_Screen(tkwin));
	d *= WidthMMOfScreen(Tk_Screen(tkwin));
	*doublePtr = d;
	return TCL_OK;
    }
    rest = string + strlen(string);
    while ((rest > string) && isspace(UCHAR(rest[-1]))) {
	--rest; /* skip all spaces at the end */
    }
    if (rest > string) {
	--rest; /* point to the character just before the last space */
    }
	if (rest == string) {
	error:
	    if (interp != NULL) {
		Tcl_SetObjResult(interp, Tcl_ObjPrintf(
			"expected screen distance or \"\" but got \"%.50s\"", string));
		Tcl_SetErrorCode(interp, "TK", "VALUE", "PIXELS", (char *)NULL);
	    }
	    return TCL_ERROR;
	}
	Tcl_DStringInit(&ds);
	Tcl_DStringAppend(&ds, string, rest-string);
    if (Tcl_GetDouble(NULL, Tcl_DStringValue(&ds), &d) != TCL_OK) {
	Tcl_DStringFree(&ds);
	goto error;
    }
    Tcl_DStringFree(&ds);
    switch (*rest) {
    case 'c':
	d *= 10;
	break;
    case 'i':
	d *= 25.4;
	break;
    case 'm':
	break;
    case 'p':
	d *= 25.4/72.0;
	break;
    default:
	goto error;
    }
    *doublePtr = d;
    return TCL_OK;
}

/*
 *--------------------------------------------------------------
 *
 * Tk_GetPixels --
 *
 *	Given a string, returns the number of pixels corresponding to that
 *	string.
 *
 * Results:
 *	The return value is a standard Tcl return result. If TCL_OK is
 *	returned, then everything went well and the rounded pixel distance is
 *	stored at *intPtr; otherwise TCL_ERROR is returned and an error
 *	message is left in the interp's result.
 *
 * Side effects:
 *	None.
 *
 *--------------------------------------------------------------
 */

int
Tk_GetPixels(
    Tcl_Interp *interp,		/* Use this for error reporting. */
    Tk_Window tkwin,		/* Window whose screen determines conversion
				 * from centimeters and other absolute
				 * units. */
    const char *string,		/* String describing a number of pixels. */
    int *intPtr)		/* Place to store converted result. */
{
    double d;

    if (TkGetDoublePixels(interp, tkwin, string, &d) != TCL_OK) {
	return TCL_ERROR;
    }

    if (d < 0) {
	*intPtr = (int) (d - 0.5);
    } else {
	*intPtr = (int) (d + 0.5);
    }
    return TCL_OK;
}
/*
 *--------------------------------------------------------------
 *
 * TkGetDoublePixels --
 *
 *	Given a string, returns the number of pixels corresponding to that
 *	string.
 *
 * Results:
 *	The return value is a standard Tcl return result. If TCL_OK is
 *	returned, then everything went well and the pixel distance is stored
 *	at *doublePtr; otherwise TCL_ERROR is returned and an error message is
 *	left in interp->result.
 *
 * Side effects:
 *	None.
 *
 *--------------------------------------------------------------
 */

int
TkGetDoublePixels(
    Tcl_Interp *interp,		/* Use this for error reporting. */
    Tk_Window tkwin,		/* Window whose screen determines conversion
				 * from centimeters and other absolute
				 * units. */
    const char *string,		/* String describing a number of pixels. */
    double *doublePtr)		/* Place to store converted result. */
{
    const char *rest;
    double d;
    Tcl_DString ds;

    if (Tcl_GetDouble(NULL, string, &d) == TCL_OK) {
	*doublePtr = d;
	return TCL_OK;
    }
    if (!tkwin) {
	if (interp != NULL) {
	    Tcl_SetObjResult(interp, Tcl_NewStringObj("bad screen", -1));
	    Tcl_SetErrorCode(interp, "TK", "VALUE", "FRACTIONAL_PIXELS", (char *)NULL);
	}
	return TCL_ERROR;
    }
    rest = string + strlen(string);
    while ((rest > string) && isspace(UCHAR(rest[-1]))) {
	--rest; /* skip all spaces at the end */
    }
    if (rest > string) {
	--rest; /* point to the character just before the last space */
    }
	if (rest == string) {
	error:
	    if (interp != NULL) {
		Tcl_SetObjResult(interp, Tcl_ObjPrintf(
			"expected screen distance but got \"%.50s\"", string));
<<<<<<< HEAD
		Tcl_SetErrorCode(interp, "TK", "VALUE", "PIXELS", NULL);
=======
		Tcl_SetErrorCode(interp, "TK", "VALUE", "PIXELS", (char *)NULL);
>>>>>>> b57cb0b2
	    }
	    return TCL_ERROR;
	}
	Tcl_DStringInit(&ds);
	Tcl_DStringAppend(&ds, string, rest-string);
    if (Tcl_GetDouble(NULL, Tcl_DStringValue(&ds), &d) != TCL_OK) {
	Tcl_DStringFree(&ds);
	goto error;
    }
    Tcl_DStringFree(&ds);
    switch (*rest) {
    case 'c':
	d *= 10*WidthOfScreen(Tk_Screen(tkwin));
	d /= WidthMMOfScreen(Tk_Screen(tkwin));
	break;
    case 'i':
	d *= 25.4*WidthOfScreen(Tk_Screen(tkwin));
	d /= WidthMMOfScreen(Tk_Screen(tkwin));
	break;
    case 'm':
	d *= WidthOfScreen(Tk_Screen(tkwin));
	d /= WidthMMOfScreen(Tk_Screen(tkwin));
	break;
    case 'p':
	d *= (25.4/72.0)*WidthOfScreen(Tk_Screen(tkwin));
	d /= WidthMMOfScreen(Tk_Screen(tkwin));
	break;
    default:
	goto error;
    }
    *doublePtr = d;
    return TCL_OK;
}

/*
 * Local Variables:
 * mode: c
 * c-basic-offset: 4
 * fill-column: 78
 * End:
 */<|MERGE_RESOLUTION|>--- conflicted
+++ resolved
@@ -744,11 +744,7 @@
 	    if (interp != NULL) {
 		Tcl_SetObjResult(interp, Tcl_ObjPrintf(
 			"expected screen distance but got \"%.50s\"", string));
-<<<<<<< HEAD
-		Tcl_SetErrorCode(interp, "TK", "VALUE", "PIXELS", NULL);
-=======
 		Tcl_SetErrorCode(interp, "TK", "VALUE", "PIXELS", (char *)NULL);
->>>>>>> b57cb0b2
 	    }
 	    return TCL_ERROR;
 	}
