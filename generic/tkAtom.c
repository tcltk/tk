/*
 * tkAtom.c --
 *
 *	This file manages a cache of X Atoms in order to avoid interactions
 *	with the X server. It's much like the Xmu routines, except it has a
 *	cleaner interface (caller doesn't have to provide permanent storage
 *	for atom names, for example).
 *
 * Copyright (c) 1990-1994 The Regents of the University of California.
 * Copyright (c) 1994 Sun Microsystems, Inc.
 *
 * See the file "license.terms" for information on usage and redistribution of
 * this file, and for a DISCLAIMER OF ALL WARRANTIES.
 */

#include "tkInt.h"

/*
 * The following are a list of the predefined atom strings. They should match
 * those found in xatom.h
 */

static CONST char *atomNameArray[] = {
    "PRIMARY",		"SECONDARY",		"ARC",
    "ATOM",		"BITMAP",		"CARDINAL",
    "COLORMAP",		"CURSOR",		"CUT_BUFFER0",
    "CUT_BUFFER1",	"CUT_BUFFER2",		"CUT_BUFFER3",
    "CUT_BUFFER4",	"CUT_BUFFER5",		"CUT_BUFFER6",
    "CUT_BUFFER7",	"DRAWABLE",		"FONT",
    "INTEGER",		"PIXMAP",		"POINT",
    "RECTANGLE",	"RESOURCE_MANAGER",	"RGB_COLOR_MAP",
    "RGB_BEST_MAP",	"RGB_BLUE_MAP",		"RGB_DEFAULT_MAP",
    "RGB_GRAY_MAP",	"RGB_GREEN_MAP",	"RGB_RED_MAP",
    "STRING",		"VISUALID",		"WINDOW",
    "WM_COMMAND",	"WM_HINTS",		"WM_CLIENT_MACHINE",
    "WM_ICON_NAME",	"WM_ICON_SIZE",		"WM_NAME",
    "WM_NORMAL_HINTS",	"WM_SIZE_HINTS",	"WM_ZOOM_HINTS",
    "MIN_SPACE",	"NORM_SPACE",		"MAX_SPACE",
    "END_SPACE",	"SUPERSCRIPT_X",	"SUPERSCRIPT_Y",
    "SUBSCRIPT_X",	"SUBSCRIPT_Y",		"UNDERLINE_POSITION",
    "UNDERLINE_THICKNESS", "STRIKEOUT_ASCENT",	"STRIKEOUT_DESCENT",
    "ITALIC_ANGLE",	"X_HEIGHT",		"QUAD_WIDTH",
    "WEIGHT",		"POINT_SIZE",		"RESOLUTION",
    "COPYRIGHT",	"NOTICE",		"FONT_NAME",
    "FAMILY_NAME",	"FULL_NAME",		"CAP_HEIGHT",
    "WM_CLASS",		"WM_TRANSIENT_FOR",
    NULL
};

/*
 * Forward references to functions defined in this file:
 */

static void	AtomInit(TkDisplay *dispPtr);

/*
 *--------------------------------------------------------------
 *
 * Tk_InternAtom --
 *
 *	Given a string, produce the equivalent X atom. This function is
 *	equivalent to XInternAtom, except that it keeps a local cache of
 *	atoms. Once a name is known, the server need not be contacted again
 *	for that name.
 *
 * Results:
 *	The return value is the Atom corresponding to name.
 *
 * Side effects:
 *	A new entry may be added to the local atom cache.
 *
 *--------------------------------------------------------------
 */

Atom
Tk_InternAtom(
    Tk_Window tkwin,		/* Window token; map name to atom for this
				 * window's display. */
    CONST char *name)		/* Name to turn into atom. */
{
    register TkDisplay *dispPtr;
    register Tcl_HashEntry *hPtr;
    int isNew;

    dispPtr = ((TkWindow *) tkwin)->dispPtr;
    if (!dispPtr->atomInit) {
	AtomInit(dispPtr);
    }

    hPtr = Tcl_CreateHashEntry(&dispPtr->nameTable, name, &isNew);
    if (isNew) {
	Tcl_HashEntry *hPtr2;
	Atom atom;

	atom = XInternAtom(dispPtr->display, name, False);
	Tcl_SetHashValue(hPtr, INT2PTR(atom));
	hPtr2 = Tcl_CreateHashEntry(&dispPtr->atomTable, INT2PTR(atom), &isNew);
	Tcl_SetHashValue(hPtr2, Tcl_GetHashKey(&dispPtr->nameTable, hPtr));
    }
    return (Atom) PTR2INT(Tcl_GetHashValue(hPtr));
}

/*
 *--------------------------------------------------------------
 *
 * Tk_GetAtomName --
 *
 *	This function is equivalent to XGetAtomName except that it uses the
 *	local atom cache to avoid contacting the server.
 *
 * Results:
 *	The return value is a character string corresponding to the atom given
 *	by "atom". This string's storage space is static: it need not be freed
 *	by the caller, and should not be modified by the caller. If "atom"
 *	doesn't exist on tkwin's display, then the string "?bad atom?"  is
 *	returned.
 *
 * Side effects:
 *	None.
 *
 *--------------------------------------------------------------
 */

CONST char *
Tk_GetAtomName(
    Tk_Window tkwin,		/* Window token; map atom to name relative to
				 * this window's display. */
    Atom atom)			/* Atom whose name is wanted. */
{
    register TkDisplay *dispPtr;
    register Tcl_HashEntry *hPtr;

    dispPtr = ((TkWindow *) tkwin)->dispPtr;
    if (!dispPtr->atomInit) {
	AtomInit(dispPtr);
    }

    hPtr = Tcl_FindHashEntry(&dispPtr->atomTable, INT2PTR(atom));
    if (hPtr == NULL) {
	char *name;
	Tk_ErrorHandler handler;
	int isNew, mustFree;

	handler = Tk_CreateErrorHandler(dispPtr->display, BadAtom, -1, -1,
		NULL, (ClientData) NULL);
	name = XGetAtomName(dispPtr->display, atom);
	mustFree = 1;
	if (name == NULL) {
	    name = "?bad atom?";
	    mustFree = 0;
	}
	Tk_DeleteErrorHandler(handler);
	hPtr = Tcl_CreateHashEntry(&dispPtr->nameTable, name, &isNew);
	Tcl_SetHashValue(hPtr, INT2PTR(atom));
	if (mustFree) {
	    XFree(name);
	}
	name = Tcl_GetHashKey(&dispPtr->nameTable, hPtr);
	hPtr = Tcl_CreateHashEntry(&dispPtr->atomTable, INT2PTR(atom), &isNew);
	Tcl_SetHashValue(hPtr, name);
    }
    return Tcl_GetHashValue(hPtr);
}

/*
 *--------------------------------------------------------------
 *
 * AtomInit --
 *
 *	Initialize atom-related information for a display.
 *
 * Results:
 *	None.
 *
 * Side effects:
 *	Tables get initialized, etc. etc..
 *
 *--------------------------------------------------------------
 */

static void
AtomInit(
    register TkDisplay *dispPtr)/* Display to initialize. */
{
    Tcl_HashEntry *hPtr;
    Atom atom;

    dispPtr->atomInit = 1;
    Tcl_InitHashTable(&dispPtr->nameTable, TCL_STRING_KEYS);
    Tcl_InitHashTable(&dispPtr->atomTable, TCL_ONE_WORD_KEYS);

    for (atom = 1; atom <= XA_LAST_PREDEFINED; atom++) {
<<<<<<< HEAD
	char *name;
	int isNew;

	hPtr = Tcl_FindHashEntry(&dispPtr->atomTable, INT2PTR(atom));
	if (hPtr != NULL) {
	    continue;
=======
	hPtr = Tcl_FindHashEntry(&dispPtr->atomTable, (char *) atom);
	if (hPtr == NULL) {
	    CONST char *name;
	    int new;

	    name = atomNameArray[atom - 1];
	    hPtr = Tcl_CreateHashEntry(&dispPtr->nameTable, (char *) name,
		&new);
	    Tcl_SetHashValue(hPtr, atom);
	    name = Tcl_GetHashKey(&dispPtr->nameTable, hPtr);
	    hPtr = Tcl_CreateHashEntry(&dispPtr->atomTable, (char *) atom,
		&new);
	    Tcl_SetHashValue(hPtr, name);
>>>>>>> 8a62ae17
	}

	name = atomNameArray[atom - 1];
	hPtr = Tcl_CreateHashEntry(&dispPtr->nameTable, name, &isNew);
	Tcl_SetHashValue(hPtr, INT2PTR(atom));
	name = Tcl_GetHashKey(&dispPtr->nameTable, hPtr);
	hPtr = Tcl_CreateHashEntry(&dispPtr->atomTable, INT2PTR(atom), &isNew);
	Tcl_SetHashValue(hPtr, name);
    }
}

/*
 * Local Variables:
 * mode: c
 * c-basic-offset: 4
 * fill-column: 78
 * End:
 */<|MERGE_RESOLUTION|>--- conflicted
+++ resolved
@@ -20,7 +20,7 @@
  * those found in xatom.h
  */
 
-static CONST char *atomNameArray[] = {
+static const char *atomNameArray[] = {
     "PRIMARY",		"SECONDARY",		"ARC",
     "ATOM",		"BITMAP",		"CARDINAL",
     "COLORMAP",		"CURSOR",		"CUT_BUFFER0",
@@ -193,28 +193,12 @@
     Tcl_InitHashTable(&dispPtr->atomTable, TCL_ONE_WORD_KEYS);
 
     for (atom = 1; atom <= XA_LAST_PREDEFINED; atom++) {
-<<<<<<< HEAD
-	char *name;
+	const char *name;
 	int isNew;
 
 	hPtr = Tcl_FindHashEntry(&dispPtr->atomTable, INT2PTR(atom));
 	if (hPtr != NULL) {
 	    continue;
-=======
-	hPtr = Tcl_FindHashEntry(&dispPtr->atomTable, (char *) atom);
-	if (hPtr == NULL) {
-	    CONST char *name;
-	    int new;
-
-	    name = atomNameArray[atom - 1];
-	    hPtr = Tcl_CreateHashEntry(&dispPtr->nameTable, (char *) name,
-		&new);
-	    Tcl_SetHashValue(hPtr, atom);
-	    name = Tcl_GetHashKey(&dispPtr->nameTable, hPtr);
-	    hPtr = Tcl_CreateHashEntry(&dispPtr->atomTable, (char *) atom,
-		&new);
-	    Tcl_SetHashValue(hPtr, name);
->>>>>>> 8a62ae17
 	}
 
 	name = atomNameArray[atom - 1];
