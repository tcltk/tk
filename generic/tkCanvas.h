/*
 * tkCanvas.h --
 *
 *	Declarations shared among all the files that implement canvas widgets.
 *
 * Copyright (c) 1991-1994 The Regents of the University of California.
 * Copyright (c) 1994-1995 Sun Microsystems, Inc.
 * Copyright (c) 1998 by Scriptics Corporation.
 *
 * See the file "license.terms" for information on usage and redistribution of
 * this file, and for a DISCLAIMER OF ALL WARRANTIES.
<<<<<<< HEAD
 *
 * RCS: @(#) $Id: tkCanvas.h,v 1.14 2008/04/28 08:32:25 dkf Exp $
=======
>>>>>>> 661db781
 */

#ifndef _TKCANVAS
#define _TKCANVAS

#ifndef _TK
#include "tk.h"
#endif

#ifndef USE_OLD_TAG_SEARCH
typedef struct TagSearchExpr_s TagSearchExpr;

struct TagSearchExpr_s {
    TagSearchExpr *next;	/* For linked lists of expressions - used in
				 * bindings. */
    Tk_Uid uid;			/* The uid of the whole expression. */
    Tk_Uid *uids;		/* Expresion compiled to an array of uids. */
    int allocated;		/* Available space for array of uids. */
    int length;			/* Length of expression. */
    int index;			/* Current position in expression
				 * evaluation. */
    int match;			/* This expression matches event's item's
				 * tags. */
};
#endif /* not USE_OLD_TAG_SEARCH */

/*
 * The record below describes a canvas widget. It is made available to the
 * item functions so they can access certain shared fields such as the overall
 * displacement and scale factor for the canvas.
 */

typedef struct TkCanvas {
    Tk_Window tkwin;		/* Window that embodies the canvas. NULL means
				 * that the window has been destroyed but the
				 * data structures haven't yet been cleaned
				 * up.*/
    Display *display;		/* Display containing widget; needed, among
				 * other things, to release resources after
				 * tkwin has already gone away. */
    Tcl_Interp *interp;		/* Interpreter associated with canvas. */
    Tcl_Command widgetCmd;	/* Token for canvas's widget command. */
    Tk_Item *firstItemPtr;	/* First in list of all items in canvas, or
				 * NULL if canvas empty. */
    Tk_Item *lastItemPtr;	/* Last in list of all items in canvas, or
				 * NULL if canvas empty. */

    /*
     * Information used when displaying widget:
     */

    int borderWidth;		/* Width of 3-D border around window. */
    Tk_3DBorder bgBorder;	/* Used for canvas background. */
    int relief;			/* Indicates whether window as a whole is
				 * raised, sunken, or flat. */
    int highlightWidth;		/* Width in pixels of highlight to draw around
				 * widget when it has the focus. <= 0 means
				 * don't draw a highlight. */
    XColor *highlightBgColorPtr;
				/* Color for drawing traversal highlight area
				 * when highlight is off. */
    XColor *highlightColorPtr;	/* Color for drawing traversal highlight. */
    int inset;			/* Total width of all borders, including
				 * traversal highlight and 3-D border.
				 * Indicates how much interior stuff must be
				 * offset from outside edges to leave room for
				 * borders. */
    GC pixmapGC;		/* Used to copy bits from a pixmap to the
				 * screen and also to clear the pixmap. */
    int width, height;		/* Dimensions to request for canvas window,
				 * specified in pixels. */
    int redrawX1, redrawY1;	/* Upper left corner of area to redraw, in
				 * pixel coordinates. Border pixels are
				 * included. Only valid if REDRAW_PENDING flag
				 * is set. */
    int redrawX2, redrawY2;	/* Lower right corner of area to redraw, in
				 * integer canvas coordinates. Border pixels
				 * will *not* be redrawn. */
    int confine;		/* Non-zero means constrain view to keep as
				 * much of canvas visible as possible. */

    /*
     * Information used to manage the selection and insertion cursor:
     */

    Tk_CanvasTextInfo textInfo; /* Contains lots of fields; see tk.h for
				 * details. This structure is shared with the
				 * code that implements individual items. */
    int insertOnTime;		/* Number of milliseconds cursor should spend
				 * in "on" state for each blink. */
    int insertOffTime;		/* Number of milliseconds cursor should spend
				 * in "off" state for each blink. */
    Tcl_TimerToken insertBlinkHandler;
				/* Timer handler used to blink cursor on and
				 * off. */

    /*
     * Transformation applied to canvas as a whole: to compute screen
     * coordinates (X,Y) from canvas coordinates (x,y), do the following:
     *
     * X = x - xOrigin;
     * Y = y - yOrigin;
     */

    int xOrigin, yOrigin;	/* Canvas coordinates corresponding to
				 * upper-left corner of window, given in
				 * canvas pixel units. */
    int drawableXOrigin, drawableYOrigin;
				/* During redisplay, these fields give the
				 * canvas coordinates corresponding to the
				 * upper-left corner of the drawable where
				 * items are actually being drawn (typically a
				 * pixmap smaller than the whole window). */

    /*
     * Information used for event bindings associated with items.
     */

    Tk_BindingTable bindingTable;
				/* Table of all bindings currently defined for
				 * this canvas. NULL means that no bindings
				 * exist, so the table hasn't been created.
				 * Each "object" used for this table is either
				 * a Tk_Uid for a tag or the address of an
				 * item named by id. */
    Tk_Item *currentItemPtr;	/* The item currently containing the mouse
				 * pointer, or NULL if none. */
    Tk_Item *newCurrentPtr;	/* The item that is about to become the
				 * current one, or NULL. This field is used to
				 * detect deletions of the new current item
				 * pointer that occur during Leave processing
				 * of the previous current item. */
    double closeEnough;		/* The mouse is assumed to be inside an item
				 * if it is this close to it. */
    XEvent pickEvent;		/* The event upon which the current choice of
				 * currentItem is based. Must be saved so that
				 * if the currentItem is deleted, can pick
				 * another. */
    int state;			/* Last known modifier state. Used to defer
				 * picking a new current object while buttons
				 * are down. */

    /*
     * Information used for managing scrollbars:
     */

    char *xScrollCmd;		/* Command prefix for communicating with
				 * horizontal scrollbar. NULL means no
				 * horizontal scrollbar. Malloc'ed. */
    char *yScrollCmd;		/* Command prefix for communicating with
				 * vertical scrollbar. NULL means no vertical
				 * scrollbar. Malloc'ed. */
    int scrollX1, scrollY1, scrollX2, scrollY2;
				/* These four coordinates define the region
				 * that is the 100% area for scrolling (i.e.
				 * these numbers determine the size and
				 * location of the sliders on scrollbars).
				 * Units are pixels in canvas coords. */
    char *regionString;		/* The option string from which scrollX1 etc.
				 * are derived. Malloc'ed. */
    int xScrollIncrement;	/* If >0, defines a grid for horizontal
				 * scrolling. This is the size of the "unit",
				 * and the left edge of the screen will always
				 * lie on an even unit boundary. */
    int yScrollIncrement;	/* If >0, defines a grid for horizontal
				 * scrolling. This is the size of the "unit",
				 * and the left edge of the screen will always
				 * lie on an even unit boundary. */

    /*
     * Information used for scanning:
     */

    int scanX;			/* X-position at which scan started (e.g.
				 * button was pressed here). */
    int scanXOrigin;		/* Value of xOrigin field when scan started. */
    int scanY;			/* Y-position at which scan started (e.g.
				 * button was pressed here). */
    int scanYOrigin;		/* Value of yOrigin field when scan started. */

    /*
     * Information used to speed up searches by remembering the last item
     * created or found with an item id search.
     */

    Tk_Item *hotPtr;		/* Pointer to "hot" item (one that's been
				 * recently used. NULL means there's no hot
				 * item. */
    Tk_Item *hotPrevPtr;	/* Pointer to predecessor to hotPtr (NULL
				 * means item is first in list). This is only
				 * a hint and may not really be hotPtr's
				 * predecessor. */

    /*
     * Miscellaneous information:
     */

    Tk_Cursor cursor;		/* Current cursor for window, or None. */
    char *takeFocus;		/* Value of -takefocus option; not used in the
				 * C code, but used by keyboard traversal
				 * scripts. Malloc'ed, but may be NULL. */
    double pixelsPerMM;		/* Scale factor between MM and pixels; used
				 * when converting coordinates. */
    int flags;			/* Various flags; see below for
				 * definitions. */
    int nextId;			/* Number to use as id for next item created
				 * in widget. */
    Tk_PostscriptInfo psInfo;	/* Pointer to information used for generating
				 * Postscript for the canvas. NULL means no
				 * Postscript is currently being generated. */
    Tcl_HashTable idTable;	/* Table of integer indices. */

    /*
     * Additional information, added by the 'dash'-patch
     */

    void *reserved1;
    Tk_State canvas_state;	/* State of canvas. */
    void *reserved2;
    void *reserved3;
    Tk_TSOffset tsoffset;
#ifndef USE_OLD_TAG_SEARCH
    TagSearchExpr *bindTagExprs;/* Linked list of tag expressions used in
				 * bindings. */
#endif
} TkCanvas;

/*
 * Flag bits for canvases:
 *
 * REDRAW_PENDING -		1 means a DoWhenIdle handler has already been
 *				created to redraw some or all of the canvas.
 * REDRAW_BORDERS - 		1 means that the borders need to be redrawn
 *				during the next redisplay operation.
 * REPICK_NEEDED -		1 means DisplayCanvas should pick a new
 *				current item before redrawing the canvas.
 * GOT_FOCUS -			1 means the focus is currently in this widget,
 *				so should draw the insertion cursor and
 *				traversal highlight.
 * CURSOR_ON -			1 means the insertion cursor is in the "on"
 *				phase of its blink cycle. 0 means either we
 *				don't have the focus or the cursor is in the
 *				"off" phase of its cycle.
 * UPDATE_SCROLLBARS -		1 means the scrollbars should get updated as
 *				part of the next display operation.
 * LEFT_GRABBED_ITEM -		1 means that the mouse left the current item
 *				while a grab was in effect, so we didn't
 *				change canvasPtr->currentItemPtr.
 * REPICK_IN_PROGRESS -		1 means PickCurrentItem is currently
 *				executing. If it should be called recursively,
 *				it should simply return immediately.
 * BBOX_NOT_EMPTY -		1 means that the bounding box of the area that
 *				should be redrawn is not empty.
 */

#define REDRAW_PENDING		1
#define REDRAW_BORDERS		2
#define REPICK_NEEDED		4
#define GOT_FOCUS		8
#define CURSOR_ON		0x10
#define UPDATE_SCROLLBARS	0x20
#define LEFT_GRABBED_ITEM	0x40
#define REPICK_IN_PROGRESS	0x100
#define BBOX_NOT_EMPTY		0x200

/*
 * Flag bits for canvas items (redraw_flags):
 *
 * FORCE_REDRAW -		1 means that the new coordinates of some item
 *				are not yet registered using
 *				Tk_CanvasEventuallyRedraw(). It should still
 *				be done by the general canvas code.
 */

#define FORCE_REDRAW		8

/*
 * Canvas-related functions that are shared among Tk modules but not exported
 * to the outside world:
 */

MODULE_SCOPE int	TkCanvPostscriptCmd(TkCanvas *canvasPtr,
			    Tcl_Interp *interp, int argc, const char **argv);
MODULE_SCOPE int 	TkCanvTranslatePath(TkCanvas *canvPtr,
			    int numVertex, double *coordPtr, int closed,
			    XPoint *outPtr);
/*
 * Standard item types provided by Tk:
 */

MODULE_SCOPE Tk_ItemType tkArcType, tkBitmapType, tkImageType, tkLineType;
MODULE_SCOPE Tk_ItemType tkOvalType, tkPolygonType;
MODULE_SCOPE Tk_ItemType tkRectangleType, tkTextType, tkWindowType;

/*
 * Convenience macro.
 */

#define Canvas(canvas) ((TkCanvas *) (canvas))

#endif /* _TKCANVAS */<|MERGE_RESOLUTION|>--- conflicted
+++ resolved
@@ -9,11 +9,6 @@
  *
  * See the file "license.terms" for information on usage and redistribution of
  * this file, and for a DISCLAIMER OF ALL WARRANTIES.
-<<<<<<< HEAD
- *
- * RCS: @(#) $Id: tkCanvas.h,v 1.14 2008/04/28 08:32:25 dkf Exp $
-=======
->>>>>>> 661db781
  */
 
 #ifndef _TKCANVAS
