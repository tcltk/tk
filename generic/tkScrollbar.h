/*
 * tkScrollbar.h --
 *
 *	Declarations of types and functions used to implement the scrollbar
 *	widget.
 *
 * Copyright © 1996 Sun Microsystems, Inc.
 *
 * See the file "license.terms" for information on usage and redistribution of
 * this file, and for a DISCLAIMER OF ALL WARRANTIES.
 */

#ifndef _TKSCROLLBAR
#define _TKSCROLLBAR

#ifndef _TKINT
#include "tkInt.h"
#endif

/*
 * A data structure of the following type is kept for each scrollbar widget.
 */

typedef struct TkScrollbar {
    Tk_Window tkwin;		/* Window that embodies the scrollbar. NULL
				 * means that the window has been destroyed
				 * but the data structures haven't yet been
				 * cleaned up.*/
    Display *display;		/* Display containing widget. Used, among
				 * other things, so that resources can be
				 * freed even after tkwin has gone away. */
    Tcl_Interp *interp;		/* Interpreter associated with scrollbar. */
    Tcl_Command widgetCmd;	/* Token for scrollbar's widget command. */
    int vertical;		/* Non-zero means vertical orientation
				 * requested, zero means horizontal. */
<<<<<<< HEAD
    Tcl_Obj *widthObj;		/* Desired narrow dimension of scrollbar, in
=======
#if TK_MAJOR_VERSION > 8
    Tcl_Obj *widthObj;		/* Desired narrow dimension of scrollbar, in
				 * pixels. */
#else
    int width;			/* Desired narrow dimension of scrollbar, in
>>>>>>> 03959bc2
				 * pixels. */
#endif
    Tcl_Obj *commandObj;		/* Command prefix to use when invoking
				 * scrolling commands. NULL means don't invoke
				 * commands. */
    int commandSize;		/* Number of non-NULL bytes in command. */
    int repeatDelay;		/* How long to wait before auto-repeating on
				 * scrolling actions (in ms). */
    int repeatInterval;		/* Interval between autorepeats (in ms). */
    int jump;			/* Value of -jump option. */

    /*
     * Information used when displaying widget:
     */

<<<<<<< HEAD
    Tcl_Obj *borderWidthObj;	/* Width of 3-D borders. */
=======
#if TK_MAJOR_VERSION > 8
    Tcl_Obj *borderWidthObj;	/* Width of 3-D borders. */
#else
    int borderWidth;
#endif
>>>>>>> 03959bc2
    Tk_3DBorder bgBorder;	/* Used for drawing background (all flat
				 * surfaces except for trough). */
    Tk_3DBorder activeBorder;	/* For drawing backgrounds when active (i.e.
				 * when mouse is positioned over element). */
    XColor *troughColorPtr;	/* Color for drawing trough. */
    int relief;			/* Indicates whether window as a whole is
				 * raised, sunken, or flat. */
<<<<<<< HEAD
=======
#if TK_MAJOR_VERSION > 8
>>>>>>> 03959bc2
    Tcl_Obj *highlightWidthObj;	/* Width in pixels of highlight to draw around
				 * widget when it has the focus. <= 0 means
				 * don't draw a highlight. */
#else
    int highlightWidth;
#endif
    XColor *highlightBgColorPtr;
				/* Color for drawing traversal highlight area
				 * when highlight is off. */
    XColor *highlightColorPtr;	/* Color for drawing traversal highlight. */
    int inset;			/* Total width of all borders, including
				 * traversal highlight and 3-D border.
				 * Indicates how much interior stuff must be
				 * offset from outside edges to leave room for
				 * borders. */
<<<<<<< HEAD
=======
#if TK_MAJOR_VERSION > 8
>>>>>>> 03959bc2
    Tcl_Obj *elementBorderWidthObj;	/* Width of border to draw around elements
				 * inside scrollbar (arrows and slider). -1
				 * means use borderWidth. */
#else
    int elementBorderWidth;
#endif
    int arrowLength;		/* Length of arrows along long dimension of
				 * scrollbar, including space for a small gap
				 * between the arrow and the slider.
				 * Recomputed on window size changes. */
    int sliderFirst;		/* Pixel coordinate of top or left edge of
				 * slider area, including border. */
    int sliderLast;		/* Coordinate of pixel just after bottom or
				 * right edge of slider area, including
				 * border. */
    int activeField;		/* Names field to be displayed in active
				 * colors, such as TOP_ARROW, or 0 for no
				 * field. */
    int activeRelief;		/* Value of -activeRelief option: relief to
				 * use for active element. */

    /*
     * Information describing the application related to the scrollbar, which
     * is provided by the application by invoking the "set" widget command.
     * It can be provided in two ways: the "new" form (firstFraction
     * and lastFraction) or the "old" form. The "old" form is deprecated.
     */

<<<<<<< HEAD
=======
#if TK_MAJOR_VERSION < 9
    int dummy1, dummy2, dummy3, dummy4; /* deprecated, for "old" form. */
#endif
>>>>>>> 03959bc2
    double firstFraction;	/* Position of first visible thing in window,
				 * specified as a fraction between 0 and 1.0. */
    double lastFraction;	/* Position of last visible thing in window,
				 * specified as a fraction between 0 and 1.0. */

    /*
     * Miscellaneous information:
     */

    Tk_Cursor cursor;		/* Current cursor for window, or NULL. */
    Tcl_Obj *takeFocusObj;		/* Value of -takefocus option; not used in the
				 * C code, but used by keyboard traversal
				 * scripts. May be NULL. */
    int flags;			/* Various flags; see below for
				 * definitions. */
} TkScrollbar;

/*
 * Legal values for "activeField" field of Scrollbar structures. These are
 * also the return values from the ScrollbarPosition function.
 */

#define OUTSIDE		0
#define TOP_ARROW	1
#define TOP_GAP		2
#define SLIDER		3
#define BOTTOM_GAP	4
#define BOTTOM_ARROW	5

/*
 * Flag bits for scrollbars:
 *
 * REDRAW_PENDING:		Non-zero means a DoWhenIdle handler has
 *				already been queued to redraw this window.
 * GOT_FOCUS:			Non-zero means this window has the input
 *				focus.
 */

#define REDRAW_PENDING		1
#define GOT_FOCUS		4

/*
 * Declaration of scrollbar class functions structure
 * and default scrollbar width, for use in configSpec.
 */

MODULE_SCOPE const Tk_ClassProcs tkpScrollbarProcs;
MODULE_SCOPE char tkDefScrollbarWidth[TCL_INTEGER_SPACE];

/*
 * Declaration of functions used in the implementation of the scrollbar
 * widget.
 */

MODULE_SCOPE void	TkScrollbarEventProc(void *clientData,
			    XEvent *eventPtr);
MODULE_SCOPE void	TkScrollbarEventuallyRedraw(TkScrollbar *scrollPtr);
MODULE_SCOPE void	TkpComputeScrollbarGeometry(TkScrollbar *scrollPtr);
MODULE_SCOPE TkScrollbar *TkpCreateScrollbar(Tk_Window tkwin);
MODULE_SCOPE void	TkpDestroyScrollbar(TkScrollbar *scrollPtr);
MODULE_SCOPE void	TkpDisplayScrollbar(void *clientData);
MODULE_SCOPE void	TkpConfigureScrollbar(TkScrollbar *scrollPtr);
MODULE_SCOPE int	TkpScrollbarPosition(TkScrollbar *scrollPtr,
			    int x, int y);

#endif /* _TKSCROLLBAR */<|MERGE_RESOLUTION|>--- conflicted
+++ resolved
@@ -33,15 +33,11 @@
     Tcl_Command widgetCmd;	/* Token for scrollbar's widget command. */
     int vertical;		/* Non-zero means vertical orientation
 				 * requested, zero means horizontal. */
-<<<<<<< HEAD
-    Tcl_Obj *widthObj;		/* Desired narrow dimension of scrollbar, in
-=======
 #if TK_MAJOR_VERSION > 8
     Tcl_Obj *widthObj;		/* Desired narrow dimension of scrollbar, in
 				 * pixels. */
 #else
     int width;			/* Desired narrow dimension of scrollbar, in
->>>>>>> 03959bc2
 				 * pixels. */
 #endif
     Tcl_Obj *commandObj;		/* Command prefix to use when invoking
@@ -57,15 +53,11 @@
      * Information used when displaying widget:
      */
 
-<<<<<<< HEAD
-    Tcl_Obj *borderWidthObj;	/* Width of 3-D borders. */
-=======
 #if TK_MAJOR_VERSION > 8
     Tcl_Obj *borderWidthObj;	/* Width of 3-D borders. */
 #else
     int borderWidth;
 #endif
->>>>>>> 03959bc2
     Tk_3DBorder bgBorder;	/* Used for drawing background (all flat
 				 * surfaces except for trough). */
     Tk_3DBorder activeBorder;	/* For drawing backgrounds when active (i.e.
@@ -73,10 +65,7 @@
     XColor *troughColorPtr;	/* Color for drawing trough. */
     int relief;			/* Indicates whether window as a whole is
 				 * raised, sunken, or flat. */
-<<<<<<< HEAD
-=======
 #if TK_MAJOR_VERSION > 8
->>>>>>> 03959bc2
     Tcl_Obj *highlightWidthObj;	/* Width in pixels of highlight to draw around
 				 * widget when it has the focus. <= 0 means
 				 * don't draw a highlight. */
@@ -92,10 +81,7 @@
 				 * Indicates how much interior stuff must be
 				 * offset from outside edges to leave room for
 				 * borders. */
-<<<<<<< HEAD
-=======
 #if TK_MAJOR_VERSION > 8
->>>>>>> 03959bc2
     Tcl_Obj *elementBorderWidthObj;	/* Width of border to draw around elements
 				 * inside scrollbar (arrows and slider). -1
 				 * means use borderWidth. */
@@ -120,16 +106,8 @@
     /*
      * Information describing the application related to the scrollbar, which
      * is provided by the application by invoking the "set" widget command.
-     * It can be provided in two ways: the "new" form (firstFraction
-     * and lastFraction) or the "old" form. The "old" form is deprecated.
      */
 
-<<<<<<< HEAD
-=======
-#if TK_MAJOR_VERSION < 9
-    int dummy1, dummy2, dummy3, dummy4; /* deprecated, for "old" form. */
-#endif
->>>>>>> 03959bc2
     double firstFraction;	/* Position of first visible thing in window,
 				 * specified as a fraction between 0 and 1.0. */
     double lastFraction;	/* Position of last visible thing in window,
