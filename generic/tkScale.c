/*
 * tkScale.c --
 *
 *	This module implements a scale widgets for the Tk toolkit. A scale
 *	displays a slider that can be adjusted to change a value; it also
 *	displays numeric labels and a textual label, if desired.
 *
 *	The modifications to use floating-point values are based on an
 *	implementation by Paul Mackerras. The -variable option is due to
 *	Henning Schulzrinne. All of these are used with permission.
 *
 * Copyright © 1990-1994 The Regents of the University of California.
 * Copyright © 1994-1997 Sun Microsystems, Inc.
 * Copyright © 1998-2000 Scriptics Corporation.
 *
 * See the file "license.terms" for information on usage and redistribution of
 * this file, and for a DISCLAIMER OF ALL WARRANTIES.
 */

#include "tkInt.h"
#include "tkScale.h"
#include "default.h"

#ifdef _WIN32
#include "tkWinInt.h"
#endif

/*
 * The following table defines the legal values for the -orient option. It is
 * used together with the "enum orient" declaration in tkScale.h.
 */

static const char *const orientStrings[] = {
    "horizontal", "vertical", NULL
};

static const Tk_OptionSpec optionSpecs[] = {
    {TK_OPTION_BORDER, "-activebackground", "activeBackground", "Foreground",
	DEF_SCALE_ACTIVE_BG_COLOR, TCL_INDEX_NONE, offsetof(TkScale, activeBorder),
	0, DEF_SCALE_ACTIVE_BG_MONO, 0},
    {TK_OPTION_BORDER, "-background", "background", "Background",
	DEF_SCALE_BG_COLOR, TCL_INDEX_NONE, offsetof(TkScale, bgBorder),
	0, DEF_SCALE_BG_MONO, 0},
    {TK_OPTION_DOUBLE, "-bigincrement", "bigIncrement", "BigIncrement",
	DEF_SCALE_BIG_INCREMENT, TCL_INDEX_NONE, offsetof(TkScale, bigIncrement),
	0, 0, 0},
    {TK_OPTION_SYNONYM, "-bd", NULL, NULL,
	NULL, 0, TCL_INDEX_NONE, 0, "-borderwidth", 0},
    {TK_OPTION_SYNONYM, "-bg", NULL, NULL,
	NULL, 0, TCL_INDEX_NONE, 0, "-background", 0},
    {TK_OPTION_PIXELS, "-borderwidth", "borderWidth", "BorderWidth",
	DEF_SCALE_BORDER_WIDTH, offsetof(TkScale, borderWidthObj), TCL_INDEX_NONE,
	0, 0, 0},
    {TK_OPTION_STRING, "-command", "command", "Command",
	DEF_SCALE_COMMAND, offsetof(TkScale, commandObj), TCL_INDEX_NONE,
	TK_OPTION_NULL_OK, 0, 0},
    {TK_OPTION_CURSOR, "-cursor", "cursor", "Cursor",
	DEF_SCALE_CURSOR, TCL_INDEX_NONE, offsetof(TkScale, cursor),
	TK_OPTION_NULL_OK, 0, 0},
    {TK_OPTION_INT, "-digits", "digits", "Digits",
	DEF_SCALE_DIGITS, TCL_INDEX_NONE, offsetof(TkScale, digits),
	0, 0, 0},
    {TK_OPTION_SYNONYM, "-fg", "foreground", NULL,
	NULL, 0, TCL_INDEX_NONE, 0, "-foreground", 0},
    {TK_OPTION_FONT, "-font", "font", "Font",
	DEF_SCALE_FONT, TCL_INDEX_NONE, offsetof(TkScale, tkfont), 0, 0, 0},
    {TK_OPTION_COLOR, "-foreground", "foreground", "Foreground",
	DEF_SCALE_FG_COLOR, TCL_INDEX_NONE, offsetof(TkScale, textColorPtr), 0,
	DEF_SCALE_FG_MONO, 0},
    {TK_OPTION_DOUBLE, "-from", "from", "From", DEF_SCALE_FROM, TCL_INDEX_NONE,
	offsetof(TkScale, fromValue), 0, 0, 0},
    {TK_OPTION_BORDER, "-highlightbackground", "highlightBackground",
	"HighlightBackground", DEF_SCALE_HIGHLIGHT_BG_COLOR,
	TCL_INDEX_NONE, offsetof(TkScale, highlightBorder),
	0, DEF_SCALE_HIGHLIGHT_BG_MONO, 0},
    {TK_OPTION_COLOR, "-highlightcolor", "highlightColor", "HighlightColor",
	DEF_SCALE_HIGHLIGHT, TCL_INDEX_NONE, offsetof(TkScale, highlightColorPtr),
	0, 0, 0},
    {TK_OPTION_PIXELS, "-highlightthickness", "highlightThickness",
	"HighlightThickness", DEF_SCALE_HIGHLIGHT_WIDTH, offsetof(TkScale, highlightWidthObj),
	TCL_INDEX_NONE, 0, 0, 0},
    {TK_OPTION_STRING, "-label", "label", "Label",
	DEF_SCALE_LABEL, offsetof(TkScale, labelObj), TCL_INDEX_NONE,
	TK_OPTION_NULL_OK, 0, 0},
    {TK_OPTION_PIXELS, "-length", "length", "Length",
	DEF_SCALE_LENGTH, offsetof(TkScale, lengthObj), TCL_INDEX_NONE, 0, 0, 0},
    {TK_OPTION_STRING_TABLE, "-orient", "orient", "Orient",
	DEF_SCALE_ORIENT, TCL_INDEX_NONE, offsetof(TkScale, orient),
	TK_OPTION_ENUM_VAR, orientStrings, 0},
    {TK_OPTION_RELIEF, "-relief", "relief", "Relief",
	DEF_SCALE_RELIEF, TCL_INDEX_NONE, offsetof(TkScale, relief), 0, 0, 0},
    {TK_OPTION_INT, "-repeatdelay", "repeatDelay", "RepeatDelay",
	DEF_SCALE_REPEAT_DELAY, TCL_INDEX_NONE, offsetof(TkScale, repeatDelay),
	0, 0, 0},
    {TK_OPTION_INT, "-repeatinterval", "repeatInterval", "RepeatInterval",
	DEF_SCALE_REPEAT_INTERVAL, TCL_INDEX_NONE, offsetof(TkScale, repeatInterval),
	0, 0, 0},
    {TK_OPTION_DOUBLE, "-resolution", "resolution", "Resolution",
	DEF_SCALE_RESOLUTION, TCL_INDEX_NONE, offsetof(TkScale, resolution),
	0, 0, 0},
    {TK_OPTION_BOOLEAN, "-showvalue", "showValue", "ShowValue",
	DEF_SCALE_SHOW_VALUE, TCL_INDEX_NONE, offsetof(TkScale, showValue),
	0, 0, 0},
    {TK_OPTION_PIXELS, "-sliderlength", "sliderLength", "SliderLength",
	DEF_SCALE_SLIDER_LENGTH, offsetof(TkScale, sliderLengthObj), TCL_INDEX_NONE,
	0, 0, 0},
    {TK_OPTION_RELIEF, "-sliderrelief", "sliderRelief", "SliderRelief",
	DEF_SCALE_SLIDER_RELIEF, TCL_INDEX_NONE, offsetof(TkScale, sliderRelief),
	0, 0, 0},
    {TK_OPTION_STRING_TABLE, "-state", "state", "State",
	DEF_SCALE_STATE, TCL_INDEX_NONE, offsetof(TkScale, state),
	TK_OPTION_ENUM_VAR, tkStateStrings, 0},
    {TK_OPTION_STRING, "-takefocus", "takeFocus", "TakeFocus",
	DEF_SCALE_TAKE_FOCUS, offsetof(TkScale, takeFocusPtr), TCL_INDEX_NONE,
	TK_OPTION_NULL_OK, 0, 0},
    {TK_OPTION_DOUBLE, "-tickinterval", "tickInterval", "TickInterval",
	DEF_SCALE_TICK_INTERVAL, TCL_INDEX_NONE, offsetof(TkScale, tickInterval),
	0, 0, 0},
    {TK_OPTION_DOUBLE, "-to", "to", "To",
	DEF_SCALE_TO, TCL_INDEX_NONE, offsetof(TkScale, toValue), 0, 0, 0},
    {TK_OPTION_COLOR, "-troughcolor", "troughColor", "Background",
	DEF_SCALE_TROUGH_COLOR, TCL_INDEX_NONE, offsetof(TkScale, troughColorPtr),
	0, DEF_SCALE_TROUGH_MONO, 0},
    {TK_OPTION_STRING, "-variable", "variable", "Variable",
	DEF_SCALE_VARIABLE, offsetof(TkScale, varNamePtr), TCL_INDEX_NONE,
	TK_OPTION_NULL_OK, 0, 0},
    {TK_OPTION_PIXELS, "-width", "width", "Width",
	DEF_SCALE_WIDTH, offsetof(TkScale, widthObj), TCL_INDEX_NONE, 0, 0, 0},
    {TK_OPTION_END, NULL, NULL, NULL, NULL, 0, TCL_INDEX_NONE, 0, 0, 0}
};

/*
 * The following tables define the scale widget commands and map the indexes
 * into the string tables into a single enumerated type used to dispatch the
 * scale widget command.
 */

static const char *const commandNames[] = {
    "cget", "configure", "coords", "get", "identify", "set", NULL
};

enum command {
    COMMAND_CGET, COMMAND_CONFIGURE, COMMAND_COORDS, COMMAND_GET,
    COMMAND_IDENTIFY, COMMAND_SET
};

/*
 * Forward declarations for procedures defined later in this file:
 */

static void		ComputeFormat(TkScale *scalePtr, int forTicks);
static void		ComputeScaleGeometry(TkScale *scalePtr);
static int		ConfigureScale(Tcl_Interp *interp, TkScale *scalePtr,
			    int objc, Tcl_Obj *const objv[]);
static void		DestroyScale(void *memPtr);
static double		MaxTickRoundingError(TkScale *scalePtr,
			    double tickResolution);
static void		ScaleCmdDeletedProc(void *clientData);
static void		ScaleEventProc(void *clientData,
			    XEvent *eventPtr);
static char *		ScaleVarProc(void *clientData,
			    Tcl_Interp *interp, const char *name1,
			    const char *name2, int flags);
static Tcl_ObjCmdProc ScaleWidgetObjCmd;
static void		ScaleWorldChanged(void *instanceData);
static void		ScaleSetVariable(TkScale *scalePtr);

/*
 * The structure below defines scale class behavior by means of procedures
 * that can be invoked from generic window code.
 */

static const Tk_ClassProcs scaleClass = {
    sizeof(Tk_ClassProcs),	/* size */
    ScaleWorldChanged,		/* worldChangedProc */
    NULL,			/* createProc */
    NULL			/* modalProc */
};

/*
 *--------------------------------------------------------------
 *
 * ScaleDigit, ScaleMax, ScaleMin, ScaleRound --
 *
 *	Simple math helper functions, designed to be automatically inlined by
 *	the compiler most of the time.
 *
 *--------------------------------------------------------------
 */

static inline int
ScaleDigit(
    double value)
{
    return (int) floor(log10(fabs(value)));
}

static inline double
ScaleMax(
    double a,
    double b)
{
    return (a > b) ? a : b;
}

static inline double
ScaleMin(
    double a,
    double b)
{
    return (a < b) ? a : b;
}

static inline int
ScaleRound(
    double value)
{
    return (int) floor(value + 0.5);
}

/*
 *--------------------------------------------------------------
 *
 * Tk_ScaleObjCmd --
 *
 *	This procedure is invoked to process the "scale" Tcl command. See the
 *	user documentation for details on what it does.
 *
 * Results:
 *	A standard Tcl result.
 *
 * Side effects:
 *	See the user documentation.
 *
 *--------------------------------------------------------------
 */

int
Tk_ScaleObjCmd(
    TCL_UNUSED(void *),
    Tcl_Interp *interp,		/* Current interpreter. */
    int objc,			/* Number of arguments. */
    Tcl_Obj *const objv[])	/* Argument values. */
{
    TkScale *scalePtr;
    Tk_OptionTable optionTable;
    Tk_Window tkwin;

    if (objc < 2) {
	Tcl_WrongNumArgs(interp, 1, objv, "pathName ?-option value ...?");
	return TCL_ERROR;
    }

    tkwin = Tk_CreateWindowFromPath(interp, Tk_MainWindow(interp),
	    Tcl_GetString(objv[1]), NULL);
    if (tkwin == NULL) {
	return TCL_ERROR;
    }

    /*
     * Create the option table for this widget class. If it has already been
     * created, the cached pointer will be returned.
     */

    optionTable = Tk_CreateOptionTable(interp, optionSpecs);

    Tk_SetClass(tkwin, "Scale");
    scalePtr = TkpCreateScale(tkwin);

    /*
     * Initialize fields that won't be initialized by ConfigureScale, or which
     * ConfigureScale expects to have reasonable values (e.g. resource
     * pointers).
     */

    scalePtr->tkwin		= tkwin;
    scalePtr->display		= Tk_Display(tkwin);
    scalePtr->interp		= interp;
    scalePtr->widgetCmd		= Tcl_CreateObjCommand(interp,
	    Tk_PathName(scalePtr->tkwin), ScaleWidgetObjCmd,
	    scalePtr, ScaleCmdDeletedProc);
    scalePtr->optionTable	= optionTable;
    scalePtr->orient		= ORIENT_VERTICAL;
    scalePtr->widthObj		= NULL;
    scalePtr->lengthObj		= NULL;
    scalePtr->value		= 0.0;
    scalePtr->varNamePtr	= NULL;
    scalePtr->fromValue		= 0.0;
    scalePtr->toValue		= 0.0;
    scalePtr->tickInterval	= 0.0;
    scalePtr->resolution	= 1.0;
    scalePtr->digits		= 0;
    scalePtr->bigIncrement	= 0.0;
    scalePtr->commandObj	= NULL;
    scalePtr->repeatDelay	= 0;
    scalePtr->repeatInterval	= 0;
    scalePtr->labelObj		= NULL;
    scalePtr->state		= STATE_NORMAL;
    scalePtr->borderWidthObj	= NULL;
    scalePtr->bgBorder		= NULL;
    scalePtr->activeBorder	= NULL;
    scalePtr->sliderRelief	= TK_RELIEF_RAISED;
    scalePtr->troughColorPtr	= NULL;
    scalePtr->troughGC		= NULL;
    scalePtr->copyGC		= NULL;
    scalePtr->tkfont		= NULL;
    scalePtr->textColorPtr	= NULL;
    scalePtr->textGC		= NULL;
    scalePtr->relief		= TK_RELIEF_FLAT;
    scalePtr->highlightWidthObj	= NULL;
    scalePtr->highlightBorder	= NULL;
    scalePtr->highlightColorPtr	= NULL;
    scalePtr->inset		= 0;
    scalePtr->sliderLengthObj	= NULL;
    scalePtr->showValue		= 0;
    scalePtr->horizLabelY	= 0;
    scalePtr->horizValueY	= 0;
    scalePtr->horizTroughY	= 0;
    scalePtr->horizTickY	= 0;
    scalePtr->vertTickRightX	= 0;
    scalePtr->vertValueRightX	= 0;
    scalePtr->vertTroughX	= 0;
    scalePtr->vertLabelX	= 0;
    scalePtr->fontHeight	= 0;
    scalePtr->cursor		= NULL;
    scalePtr->takeFocusPtr	= NULL;
    scalePtr->flags		= NEVER_SET;



    Tk_SetClassProcs(scalePtr->tkwin, &scaleClass, scalePtr);
    Tk_CreateEventHandler(scalePtr->tkwin,
	    ExposureMask|StructureNotifyMask|FocusChangeMask,
	    ScaleEventProc, scalePtr);

    if ((Tk_InitOptions(interp, scalePtr, optionTable, tkwin)
	    != TCL_OK) ||
	    (ConfigureScale(interp, scalePtr, objc - 2, objv + 2) != TCL_OK)) {
	Tk_DestroyWindow(scalePtr->tkwin);
	return TCL_ERROR;
    }

    /*
     * The widget was just created, no command callback must be invoked.
     */

    scalePtr->flags &= ~INVOKE_COMMAND;

    Tcl_SetObjResult(interp, Tk_NewWindowObj(scalePtr->tkwin));
    return TCL_OK;
}

/*
 *--------------------------------------------------------------
 *
 * ScaleWidgetObjCmd --
 *
 *	This procedure is invoked to process the Tcl command that corresponds
 *	to a widget managed by this module. See the user documentation for
 *	details on what it does.
 *
 * Results:
 *	A standard Tcl result.
 *
 * Side effects:
 *	See the user documentation.
 *
 *--------------------------------------------------------------
 */

static int
ScaleWidgetObjCmd(
    void *clientData,	/* Information about scale widget. */
    Tcl_Interp *interp,		/* Current interpreter. */
    int objc,			/* Number of arguments. */
    Tcl_Obj *const objv[])	/* Argument strings. */
{
    TkScale *scalePtr = (TkScale *)clientData;
    Tcl_Obj *objPtr;
    int index, result;

    if (objc < 2) {
	Tcl_WrongNumArgs(interp, 1, objv, "option ?arg ...?");
	return TCL_ERROR;
    }
    result = Tcl_GetIndexFromObjStruct(interp, objv[1], commandNames,
	    sizeof(char *), "option", 0, &index);
    if (result != TCL_OK) {
	return result;
    }
    Tcl_Preserve(scalePtr);

    switch (index) {
    case COMMAND_CGET:
	if (objc != 3) {
	    Tcl_WrongNumArgs(interp, 1, objv, "cget option");
	    goto error;
	}
	objPtr = Tk_GetOptionValue(interp, scalePtr,
		scalePtr->optionTable, objv[2], scalePtr->tkwin);
	if (objPtr == NULL) {
	    goto error;
	}
	Tcl_SetObjResult(interp, objPtr);
	break;
    case COMMAND_CONFIGURE:
	if (objc <= 3) {
	    objPtr = Tk_GetOptionInfo(interp, scalePtr,
		    scalePtr->optionTable,
		    (objc == 3) ? objv[2] : NULL, scalePtr->tkwin);
	    if (objPtr == NULL) {
		goto error;
	    }
	    Tcl_SetObjResult(interp, objPtr);
	} else {
	    result = ConfigureScale(interp, scalePtr, objc-2, objv+2);
	}
	break;
    case COMMAND_COORDS: {
	int x, y, width, borderWidth;
	double value;
	Tcl_Obj *coords[2];

	if ((objc != 2) && (objc != 3)) {
	    Tcl_WrongNumArgs(interp, 1, objv, "coords ?value?");
	    goto error;
	}
	if (objc == 3) {
	    if (Tcl_GetDoubleFromObj(interp, objv[2], &value) != TCL_OK) {
		goto error;
	    }
	} else {
	    value = scalePtr->value;
	}
	Tk_GetPixelsFromObj(NULL, scalePtr->tkwin, scalePtr->widthObj, &width);
	Tk_GetPixelsFromObj(NULL, scalePtr->tkwin, scalePtr->borderWidthObj, &borderWidth);
	if (scalePtr->orient == ORIENT_VERTICAL) {
	    x = scalePtr->vertTroughX + width/2
		    + borderWidth;
	    y = TkScaleValueToPixel(scalePtr, value);
	} else {
	    x = TkScaleValueToPixel(scalePtr, value);
	    y = scalePtr->horizTroughY + width/2
		    + borderWidth;
	}
	coords[0] = Tcl_NewWideIntObj(x);
	coords[1] = Tcl_NewWideIntObj(y);
	Tcl_SetObjResult(interp, Tcl_NewListObj(2, coords));
	break;
    }
    case COMMAND_GET: {
	double value;
	int x, y;

	if ((objc != 2) && (objc != 4)) {
	    Tcl_WrongNumArgs(interp, 1, objv, "get ?x y?");
	    goto error;
	}
	if (objc == 2) {
	    value = scalePtr->value;
	} else {
	    if ((Tcl_GetIntFromObj(interp, objv[2], &x) != TCL_OK) ||
		    (Tcl_GetIntFromObj(interp, objv[3], &y) != TCL_OK)) {
		goto error;
	    }
	    value = TkScalePixelToValue(scalePtr, x, y);
	}
	Tcl_SetObjResult(interp, Tcl_ObjPrintf(scalePtr->valueFormat, value));
	break;
    }
    case COMMAND_IDENTIFY: {
	int x, y;
	const char *zone = "";

	if (objc != 4) {
	    Tcl_WrongNumArgs(interp, 1, objv, "identify x y");
	    goto error;
	}
	if ((Tcl_GetIntFromObj(interp, objv[2], &x) != TCL_OK)
		|| (Tcl_GetIntFromObj(interp, objv[3], &y) != TCL_OK)) {
	    goto error;
	}
	switch (TkpScaleElement(scalePtr, x, y)) {
	case TROUGH1:	zone = "trough1"; break;
	case SLIDER:	zone = "slider";  break;
	case TROUGH2:	zone = "trough2"; break;
	}
	Tcl_SetObjResult(interp, Tcl_NewStringObj(zone, TCL_INDEX_NONE));
	break;
    }
    case COMMAND_SET: {
	double value;

	if (objc != 3) {
	    Tcl_WrongNumArgs(interp, 1, objv, "set value");
	    goto error;
	}
	if (Tcl_GetDoubleFromObj(interp, objv[2], &value) != TCL_OK) {
	    goto error;
	}
	if (scalePtr->state != STATE_DISABLED) {
	    TkScaleSetValue(scalePtr, value, 1, 1);
	}
	break;
    }
    }
    Tcl_Release(scalePtr);
    return result;

  error:
    Tcl_Release(scalePtr);
    return TCL_ERROR;
}

/*
 *----------------------------------------------------------------------
 *
 * DestroyScale --
 *
 *	This procedure is invoked by Tcl_EventuallyFree or Tcl_Release to
 *	clean up the internal structure of a button at a safe time (when
 *	no-one is using it anymore).
 *
 * Results:
 *	None.
 *
 * Side effects:
 *	Everything associated with the scale is freed up.
 *
 *----------------------------------------------------------------------
 */

static void
DestroyScale(
    void *memPtr)	/* Info about scale widget. */
{
    TkScale *scalePtr = (TkScale *) memPtr;

    scalePtr->flags |= SCALE_DELETED;

    Tcl_DeleteCommandFromToken(scalePtr->interp, scalePtr->widgetCmd);
    if (scalePtr->flags & REDRAW_PENDING) {
	Tcl_CancelIdleCall(TkpDisplayScale, scalePtr);
    }

    /*
     * Free up all the stuff that requires special handling, then let
     * Tk_FreeOptions handle all the standard option-related stuff.
     */

    if (scalePtr->varNamePtr != NULL) {
	Tcl_UntraceVar2(scalePtr->interp, Tcl_GetString(scalePtr->varNamePtr),
		NULL, TCL_GLOBAL_ONLY|TCL_TRACE_WRITES|TCL_TRACE_UNSETS,
		ScaleVarProc, scalePtr);
    }
    if (scalePtr->troughGC != NULL) {
	Tk_FreeGC(scalePtr->display, scalePtr->troughGC);
    }
    if (scalePtr->copyGC != NULL) {
	Tk_FreeGC(scalePtr->display, scalePtr->copyGC);
    }
    if (scalePtr->textGC != NULL) {
	Tk_FreeGC(scalePtr->display, scalePtr->textGC);
    }
    Tk_FreeConfigOptions(scalePtr, scalePtr->optionTable,
	    scalePtr->tkwin);
    scalePtr->tkwin = NULL;
    TkpDestroyScale(scalePtr);
}

/*
 *----------------------------------------------------------------------
 *
 * ConfigureScale --
 *
 *	This procedure is called to process an argv/argc list, plus the Tk
 *	option database, in order to configure (or reconfigure) a scale
 *	widget.
 *
 * Results:
 *	The return value is a standard Tcl result. If TCL_ERROR is returned,
 *	then the interp's result contains an error message.
 *
 * Side effects:
 *	Configuration information, such as colors, border width, etc. get set
 *	for scalePtr; old resources get freed, if there were any.
 *
 *----------------------------------------------------------------------
 */

static int
ConfigureScale(
    Tcl_Interp *interp,		/* Used for error reporting. */
    TkScale *scalePtr,	/* Information about widget; may or may not
				 * already have values for some fields. */
    int objc,			/* Number of valid entries in objv. */
    Tcl_Obj *const objv[])	/* Argument values. */
{
    Tk_SavedOptions savedOptions;
    Tcl_Obj *errorResult = NULL;
    int error, highlightWidth, borderWidth;
    double varValue;

    /*
     * Eliminate any existing trace on a variable monitored by the scale.
     */

    if (scalePtr->varNamePtr != NULL) {
	Tcl_UntraceVar2(interp, Tcl_GetString(scalePtr->varNamePtr),
		NULL, TCL_GLOBAL_ONLY|TCL_TRACE_WRITES|TCL_TRACE_UNSETS,
		ScaleVarProc, scalePtr);
    }

    for (error = 0; error <= 1; error++) {
	if (!error) {
	    /*
	     * First pass: set options to new values.
	     */

	    if (Tk_SetOptions(interp, scalePtr,
		    scalePtr->optionTable, objc, objv, scalePtr->tkwin,
		    &savedOptions, NULL) != TCL_OK) {
		continue;
	    }
	} else {
	    /*
	     * Second pass: restore options to old values.
	     */

	    errorResult = Tcl_GetObjResult(interp);
	    Tcl_IncrRefCount(errorResult);
	    Tk_RestoreSavedOptions(&savedOptions);
	}

	/*
	 * If the scale is tied to the value of a variable, then set the
	 * scale's value from the value of the variable, if it exists and it
	 * holds a valid double value.
	 */

	if (scalePtr->varNamePtr != NULL) {
	    double value;
	    Tcl_Obj *valuePtr;

	    valuePtr = Tcl_ObjGetVar2(interp, scalePtr->varNamePtr, NULL,
		    TCL_GLOBAL_ONLY);
	    if ((valuePtr != NULL) &&
		    (Tcl_GetDoubleFromObj(NULL, valuePtr, &value) == TCL_OK)) {
		scalePtr->value = TkRoundValueToResolution(scalePtr, value);
	    }
	}

	/*
	 * The fromValue shall not be rounded to the resolution, but the
	 * toValue and tickInterval do.
	 */

	scalePtr->toValue = TkRoundValueToResolution(scalePtr, scalePtr->toValue);
	scalePtr->tickInterval = TkRoundIntervalToResolution(scalePtr,
		scalePtr->tickInterval);

	/*
	 * Make sure that the tick interval has the right sign so that
	 * addition moves from fromValue to toValue.
	 */

	if ((scalePtr->tickInterval < 0)
		^ ((scalePtr->toValue - scalePtr->fromValue) < 0)) {
	    scalePtr->tickInterval = -scalePtr->tickInterval;
	}

	ComputeFormat(scalePtr, 0);
	ComputeFormat(scalePtr, 1);

	Tk_SetBackgroundFromBorder(scalePtr->tkwin, scalePtr->bgBorder);

<<<<<<< HEAD
	scalePtr->inset = scalePtr->highlightWidth + scalePtr->borderWidth;
=======
	Tk_GetPixelsFromObj(NULL, scalePtr->tkwin, scalePtr->highlightWidthObj, &highlightWidth);
	if (highlightWidth < 0) {
	    highlightWidth = 0;
		if (scalePtr->highlightWidthObj) {
		    Tcl_DecrRefCount(scalePtr->highlightWidthObj);
		}
		scalePtr->highlightWidthObj = Tcl_NewIntObj(0);
		Tcl_IncrRefCount(scalePtr->highlightWidthObj);
	}
	Tk_GetPixelsFromObj(NULL, scalePtr->tkwin, scalePtr->borderWidthObj, &borderWidth);
	scalePtr->inset = highlightWidth + borderWidth;
>>>>>>> 4b4fb1fb
	break;
    }
    if (!error) {
	Tk_FreeSavedOptions(&savedOptions);
    }

    /*
     * Set the scale value to itself; all this does is to make sure that the
     * scale's value is within the new acceptable range for the scale. We
     * don't set the var here because we need to make special checks for
     * possibly changed varNamePtr.
     */

    TkScaleSetValue(scalePtr, scalePtr->value, 0, 1);

    /*
     * Reestablish the variable trace, if it is needed.
     */

    if (scalePtr->varNamePtr != NULL) {
	Tcl_Obj *valuePtr;

	/*
	 * Set the associated variable only when the new value differs from
	 * the current value, or the variable doesn't yet exist.
	 */

	valuePtr = Tcl_ObjGetVar2(interp, scalePtr->varNamePtr, NULL,
		TCL_GLOBAL_ONLY);
	if ((valuePtr == NULL) || (Tcl_GetDoubleFromObj(NULL,
		valuePtr, &varValue) != TCL_OK)) {
	    ScaleSetVariable(scalePtr);
	} else {
	    char varString[TCL_DOUBLE_SPACE], scaleString[TCL_DOUBLE_SPACE];

	    Tcl_PrintDouble(NULL, varValue, varString);
	    Tcl_PrintDouble(NULL, scalePtr->value, scaleString);
	    if (strcmp(varString, scaleString)) {
		ScaleSetVariable(scalePtr);
	    }
	}
	Tcl_TraceVar2(interp, Tcl_GetString(scalePtr->varNamePtr),
		NULL, TCL_GLOBAL_ONLY|TCL_TRACE_WRITES|TCL_TRACE_UNSETS,
		ScaleVarProc, scalePtr);
    }

    ScaleWorldChanged(scalePtr);
    if (error) {
	Tcl_SetObjResult(interp, errorResult);
	Tcl_DecrRefCount(errorResult);
	return TCL_ERROR;
    }
    return TCL_OK;
}

/*
 *---------------------------------------------------------------------------
 *
 * ScaleWorldChanged --
 *
 *	This procedure is called when the world has changed in some way and
 *	the widget needs to recompute all its graphics contexts and determine
 *	its new geometry.
 *
 * Results:
 *	None.
 *
 * Side effects:
 *	Scale will be relayed out and redisplayed.
 *
 *---------------------------------------------------------------------------
 */

static void
ScaleWorldChanged(
    void *instanceData)	/* Information about widget. */
{
    XGCValues gcValues;
    GC gc;
    TkScale *scalePtr = (TkScale *)instanceData;
    int highlightWidth, borderWidth;

    gcValues.foreground = scalePtr->troughColorPtr->pixel;
    gc = Tk_GetGC(scalePtr->tkwin, GCForeground, &gcValues);
    if (scalePtr->troughGC != NULL) {
	Tk_FreeGC(scalePtr->display, scalePtr->troughGC);
    }
    scalePtr->troughGC = gc;

    gcValues.font = Tk_FontId(scalePtr->tkfont);
    gcValues.foreground = scalePtr->textColorPtr->pixel;
    gc = Tk_GetGC(scalePtr->tkwin, GCForeground | GCFont, &gcValues);
    if (scalePtr->textGC != NULL) {
	Tk_FreeGC(scalePtr->display, scalePtr->textGC);
    }
    scalePtr->textGC = gc;

    if (scalePtr->copyGC == NULL) {
	gcValues.graphics_exposures = False;
	scalePtr->copyGC = Tk_GetGC(scalePtr->tkwin, GCGraphicsExposures,
		&gcValues);
    }
    Tk_GetPixelsFromObj(NULL, scalePtr->tkwin, scalePtr->highlightWidthObj, &highlightWidth);
    Tk_GetPixelsFromObj(NULL, scalePtr->tkwin, scalePtr->borderWidthObj, &borderWidth);
    scalePtr->inset = highlightWidth + borderWidth;

    /*
     * Recompute display-related information, and let the geometry manager
     * know how much space is needed now.
     */

    ComputeScaleGeometry(scalePtr);

    TkEventuallyRedrawScale(scalePtr, REDRAW_ALL);
}

 /*
  *----------------------------------------------------------------------
  *
  * MaxTickRoundingError --
  *
  *      Given the separation between values that can be displayed on ticks,
  *      this calculates the maximum magnitude of error for the displayed
  *      value. Tries to be clever by working out the increment in error
  *      between ticks rather than testing all of them, so may overestimate
  *      error if it is greater than 0.25 x the value separation.
  *
  * Results:
  *      Maximum error magnitude of tick numbers.
  *
  * Side effects:
  *      None.
  *
  *----------------------------------------------------------------------
  */

static double
MaxTickRoundingError(
    TkScale *scalePtr,		/* Information about scale widget. */
    double tickResolution)      /* Separation between displayable values. */
{
    double tickPosn, firstTickError, lastTickError, intervalError;
    int tickCount;

    /*
     * Compute the error for each tick-related measure.
     */

    tickPosn = scalePtr->fromValue / tickResolution;
    firstTickError = tickPosn - ScaleRound(tickPosn);

    tickPosn = scalePtr->tickInterval / tickResolution;
    intervalError = tickPosn - ScaleRound(tickPosn);

    tickCount = (int) ((scalePtr->toValue - scalePtr->fromValue) /
	    scalePtr->tickInterval);	/* not including first */
    lastTickError = ScaleMin(0.5,
	    fabs(firstTickError + tickCount * intervalError));

    /*
     * Compute the maximum cumulative rounding error.
     */

    return ScaleMax(fabs(firstTickError), lastTickError) * tickResolution;
}

/*
 *----------------------------------------------------------------------
 *
 * ComputeFormat --
 *
 *	This procedure is invoked to recompute the "valueFormat" or
 *	"tickFormat" field of a scale's widget record, which determines how
 *	the value of the scale or one of its ticks is converted to a string.
 *
 * Results:
 *	None.
 *
 * Side effects: The valueFormat or tickFormat field of scalePtr is modified.
 *
 *----------------------------------------------------------------------
 */

static void
ComputeFormat(
    TkScale *scalePtr,		/* Information about scale widget. */
    int forTicks)               /* Do for ticks rather than value */
{
    double maxValue, x;
    int mostSigDigit, numDigits, leastSigDigit, afterDecimal;
    int eDigits, fDigits;

    /*
     * Compute the displacement from the decimal of the most significant digit
     * required for any number in the scale's range.
     */

    maxValue = fabs(scalePtr->fromValue);
    x = fabs(scalePtr->toValue);
    if (x > maxValue) {
	maxValue = x;
    }
    if (maxValue == 0) {
	maxValue = 1;
    }
    mostSigDigit = ScaleDigit(maxValue);

    if (forTicks) {
	/*
	 * Display only enough digits to ensure adjacent ticks have different
	 * values.
	 */

	if (scalePtr->tickInterval != 0) {
	    leastSigDigit = ScaleDigit(scalePtr->tickInterval);

	    /*
	     * Now add more digits until max error is less than
	     * TICK_VALUES_DISPLAY_ACCURACY intervals
	     */

	    while (MaxTickRoundingError(scalePtr, pow(10, leastSigDigit))
		    > fabs(TICK_VALUES_DISPLAY_ACCURACY * scalePtr->tickInterval)) {
		--leastSigDigit;
	    }
	    numDigits = 1 + mostSigDigit - leastSigDigit;
	} else {
	    numDigits = 1;
	}
    } else {
	/*
	 * If the number of significant digits wasn't specified explicitly,
	 * compute it. It's the difference between the most significant digit
	 * needed to represent any number on the scale and the most
	 * significant digit of the smallest difference between numbers on the
	 * scale. In other words, display enough digits so that at least one
	 * digit will be different between any two adjacent positions of the
	 * scale.
	 */

	numDigits = scalePtr->digits;
	if (numDigits > TCL_MAX_PREC) {
	    numDigits = 0;
	}
	if (numDigits <= 0) {
	    if (scalePtr->resolution > 0) {
		/*
		 * A resolution was specified for the scale, so just use it.
		 */

		leastSigDigit = ScaleDigit(scalePtr->resolution);
	    } else {
		/*
		 * No resolution was specified, so compute the difference in
		 * value between adjacent pixels and use it for the least
		 * significant digit.
		 */
		int length;

		x = fabs(scalePtr->fromValue - scalePtr->toValue);
	    Tk_GetPixelsFromObj(NULL, scalePtr->tkwin, scalePtr->lengthObj, &length);
		if (length > 0) {
		    x /= length;
		}
		if (x > 0) {
		    leastSigDigit = ScaleDigit(x);
		} else {
		    leastSigDigit = 0;
		}
	    }
	    numDigits = mostSigDigit - leastSigDigit + 1;
	    if (numDigits < 1) {
		numDigits = 1;
	    }
	}
    }

    /*
     * Compute the number of characters required using "e" format and "f"
     * format, and then choose whichever one takes fewer characters.
     */

    eDigits = numDigits + 4;
    if (numDigits > 1) {
	eDigits++;			/* Decimal point. */
    }
    afterDecimal = numDigits - mostSigDigit - 1;
    if (afterDecimal < 0) {
	afterDecimal = 0;
    }
    fDigits = (mostSigDigit >= 0) ? mostSigDigit + afterDecimal : afterDecimal;
    if (afterDecimal > 0) {
	fDigits++;			/* Decimal point. */
    }
    if (mostSigDigit < 0) {
	fDigits++;			/* Zero to left of decimal point. */
    }

    if (forTicks) {
	if (fDigits <= eDigits) {
	    snprintf(scalePtr->tickFormat, sizeof(scalePtr->tickFormat), "%%.%df", afterDecimal);
	} else {
	    snprintf(scalePtr->tickFormat, sizeof(scalePtr->tickFormat), "%%.%de", numDigits - 1);
	}
    } else {
	if (fDigits <= eDigits) {
	    snprintf(scalePtr->valueFormat, sizeof(scalePtr->valueFormat), "%%.%df", afterDecimal);
	} else {
	    snprintf(scalePtr->valueFormat, sizeof(scalePtr->valueFormat), "%%.%de", numDigits - 1);
	}
    }
}

/*
 *----------------------------------------------------------------------
 *
 * ComputeScaleGeometry --
 *
 *	This procedure is called to compute various geometrical information
 *	for a scale, such as where various things get displayed. It's called
 *	when the window is reconfigured.
 *
 * Results:
 *	None.
 *
 * Side effects:
 *	Display-related numbers get changed in *scalePtr. The geometry manager
 *	gets told about the window's preferred size.
 *
 *----------------------------------------------------------------------
 */

static void
ComputeScaleGeometry(
    TkScale *scalePtr)	/* Information about widget. */
{
    char valueString[TCL_DOUBLE_SPACE];
    int tmp, valuePixels, tickPixels, x, y, extraSpace;
    Tk_FontMetrics fm;
    int length, width, borderWidth;

    Tk_GetFontMetrics(scalePtr->tkfont, &fm);
    scalePtr->fontHeight = fm.linespace + SPACING;

    /*
     * Horizontal scales are simpler than vertical ones because all sizes are
     * the same (the height of a line of text); handle them first and then
     * quit.
     */

    if (scalePtr->orient == ORIENT_HORIZONTAL) {
	y = scalePtr->inset;
	extraSpace = 0;
	if (scalePtr->labelObj != NULL) {
	    scalePtr->horizLabelY = y + SPACING;
	    y += scalePtr->fontHeight;
	    extraSpace = SPACING;
	}
	if (scalePtr->showValue) {
	    scalePtr->horizValueY = y + SPACING;
	    y += scalePtr->fontHeight;
	    extraSpace = SPACING;
	} else {
	    scalePtr->horizValueY = y;
	}
	y += extraSpace;
	scalePtr->horizTroughY = y;
	Tk_GetPixelsFromObj(NULL, scalePtr->tkwin, scalePtr->lengthObj, &length);
	Tk_GetPixelsFromObj(NULL, scalePtr->tkwin, scalePtr->widthObj, &width);
	Tk_GetPixelsFromObj(NULL, scalePtr->tkwin, scalePtr->borderWidthObj, &borderWidth);
	y += width + 2 * borderWidth;
	if (scalePtr->tickInterval != 0) {
	    scalePtr->horizTickY = y + SPACING;
	    y += scalePtr->fontHeight + SPACING;
	}
	Tk_GeometryRequest(scalePtr->tkwin,
		length + 2*scalePtr->inset, y + scalePtr->inset);
	Tk_SetInternalBorder(scalePtr->tkwin, scalePtr->inset);
	return;
    }

    /*
     * Vertical scale: compute the amount of space needed to display the
     * scales value by formatting strings for the two end points; use
     * whichever length is longer.
     */

    if (snprintf(valueString, TCL_DOUBLE_SPACE, scalePtr->valueFormat,
	    scalePtr->fromValue) < 0) {
	valueString[TCL_DOUBLE_SPACE - 1] = '\0';
    }
    valuePixels = Tk_TextWidth(scalePtr->tkfont, valueString, -1);

    if (snprintf(valueString, TCL_DOUBLE_SPACE, scalePtr->valueFormat,
	    scalePtr->toValue) < 0) {
	valueString[TCL_DOUBLE_SPACE - 1] = '\0';
    }
    tmp = Tk_TextWidth(scalePtr->tkfont, valueString, -1);
    if (valuePixels < tmp) {
	valuePixels = tmp;
    }

    /*
     * Now do the same thing for the tick values
     */

    if (snprintf(valueString, TCL_DOUBLE_SPACE, scalePtr->tickFormat,
	    scalePtr->fromValue) < 0) {
	valueString[TCL_DOUBLE_SPACE - 1] = '\0';
    }
    tickPixels = Tk_TextWidth(scalePtr->tkfont, valueString, -1);

    if (snprintf(valueString, TCL_DOUBLE_SPACE, scalePtr->tickFormat,
	    scalePtr->toValue) < 0) {
	valueString[TCL_DOUBLE_SPACE - 1] = '\0';
    }
    tmp = Tk_TextWidth(scalePtr->tkfont, valueString, -1);
    if (tickPixels < tmp) {
	tickPixels = tmp;
    }

    /*
     * Assign x-locations to the elements of the scale, working from left to
     * right.
     */

    x = scalePtr->inset;
    if ((scalePtr->tickInterval != 0) && (scalePtr->showValue)) {
	scalePtr->vertTickRightX = x + SPACING + tickPixels;
	scalePtr->vertValueRightX = scalePtr->vertTickRightX + valuePixels
		+ fm.ascent/2;
	x = scalePtr->vertValueRightX + SPACING;
    } else if (scalePtr->tickInterval != 0) {
	scalePtr->vertTickRightX = x + SPACING + tickPixels;
	scalePtr->vertValueRightX = scalePtr->vertTickRightX;
	x = scalePtr->vertTickRightX + SPACING;
    } else if (scalePtr->showValue) {
	scalePtr->vertTickRightX = x;
	scalePtr->vertValueRightX = x + SPACING + valuePixels;
	x = scalePtr->vertValueRightX + SPACING;
    } else {
	scalePtr->vertTickRightX = x;
	scalePtr->vertValueRightX = x;
    }
    scalePtr->vertTroughX = x;
    Tk_GetPixelsFromObj(NULL, scalePtr->tkwin, scalePtr->borderWidthObj, &borderWidth);
    Tk_GetPixelsFromObj(NULL, scalePtr->tkwin, scalePtr->widthObj, &width);
    x += 2 * borderWidth + width;
    if (scalePtr->labelObj == NULL) {
	scalePtr->vertLabelX = 0;
    } else {
	Tcl_Size labelLength;
	const char *label= Tcl_GetStringFromObj(scalePtr->labelObj, &labelLength);
	scalePtr->vertLabelX = x + fm.ascent/2;
	x = scalePtr->vertLabelX + fm.ascent/2
	    + Tk_TextWidth(scalePtr->tkfont, label, labelLength);
    }
    Tk_GetPixelsFromObj(NULL, scalePtr->tkwin, scalePtr->lengthObj, &length);
    Tk_GeometryRequest(scalePtr->tkwin, x + scalePtr->inset,
	    length + 2*scalePtr->inset);
    Tk_SetInternalBorder(scalePtr->tkwin, scalePtr->inset);
}

/*
 *--------------------------------------------------------------
 *
 * ScaleEventProc --
 *
 *	This procedure is invoked by the Tk dispatcher for various events on
 *	scales.
 *
 * Results:
 *	None.
 *
 * Side effects:
 *	When the window gets deleted, internal structures get cleaned up.
 *	When it gets exposed, it is redisplayed.
 *
 *--------------------------------------------------------------
 */

static void
ScaleEventProc(
    void *clientData,	/* Information about window. */
    XEvent *eventPtr)		/* Information about event. */
{
    TkScale *scalePtr = (TkScale *)clientData;
    int highlightWidth;

    if ((eventPtr->type == Expose) && (eventPtr->xexpose.count == 0)) {
	TkEventuallyRedrawScale(scalePtr, REDRAW_ALL);
    } else if (eventPtr->type == DestroyNotify) {
	DestroyScale(clientData);
    } else if (eventPtr->type == ConfigureNotify) {
	ComputeScaleGeometry(scalePtr);
	TkEventuallyRedrawScale(scalePtr, REDRAW_ALL);
    } else if (eventPtr->type == FocusIn) {
	if (eventPtr->xfocus.detail != NotifyInferior) {
	    scalePtr->flags |= GOT_FOCUS;
	    Tk_GetPixelsFromObj(NULL, scalePtr->tkwin, scalePtr->highlightWidthObj, &highlightWidth);
	    if (highlightWidth > 0) {
		TkEventuallyRedrawScale(scalePtr, REDRAW_ALL);
	    }
	}
    } else if (eventPtr->type == FocusOut) {
	if (eventPtr->xfocus.detail != NotifyInferior) {
	    scalePtr->flags &= ~GOT_FOCUS;
	    Tk_GetPixelsFromObj(NULL, scalePtr->tkwin, scalePtr->highlightWidthObj, &highlightWidth);
	    if (highlightWidth > 0) {
		TkEventuallyRedrawScale(scalePtr, REDRAW_ALL);
	    }
	}
    }
}

/*
 *----------------------------------------------------------------------
 *
 * ScaleCmdDeletedProc --
 *
 *	This procedure is invoked when a widget command is deleted. If the
 *	widget isn't already in the process of being destroyed, this command
 *	destroys it.
 *
 * Results:
 *	None.
 *
 * Side effects:
 *	The widget is destroyed.
 *
 *----------------------------------------------------------------------
 */

static void
ScaleCmdDeletedProc(
    void *clientData)	/* Pointer to widget record for widget. */
{
    TkScale *scalePtr = (TkScale *)clientData;
    Tk_Window tkwin = scalePtr->tkwin;

    /*
     * This procedure could be invoked either because the window was destroyed
     * and the command was then deleted (in which case tkwin is NULL) or
     * because the command was deleted, and then this procedure destroys the
     * widget.
     */

    if (!(scalePtr->flags & SCALE_DELETED)) {
	scalePtr->flags |= SCALE_DELETED;
	Tk_DestroyWindow(tkwin);
    }
}

/*
 *--------------------------------------------------------------
 *
 * TkEventuallyRedrawScale --
 *
 *	Arrange for part or all of a scale widget to redrawn at the next
 *	convenient time in the future.
 *
 * Results:
 *	None.
 *
 * Side effects:
 *	If "what" is REDRAW_SLIDER then just the slider and the value readout
 *	will be redrawn; if "what" is REDRAW_ALL then the entire widget will
 *	be redrawn.
 *
 *--------------------------------------------------------------
 */

void
TkEventuallyRedrawScale(
    TkScale *scalePtr,	/* Information about widget. */
    int what)			/* What to redraw: REDRAW_SLIDER or
				 * REDRAW_ALL. */
{
    if ((what == 0) || (scalePtr->tkwin == NULL)
	    || !Tk_IsMapped(scalePtr->tkwin)) {
	return;
    }
    if (!(scalePtr->flags & REDRAW_PENDING)) {
	scalePtr->flags |= REDRAW_PENDING;
	Tcl_DoWhenIdle(TkpDisplayScale, scalePtr);
    }
    scalePtr->flags |= what;
}

/*
 *--------------------------------------------------------------
 *
 * TkRoundValueToResolution, TkRoundIntervalToResolution --
 *
 *	Round a given floating-point value to the nearest multiple of the
 *	scale's resolution.
 *	TkRoundValueToResolution rounds an absolute value based on the from
 *	value as a reference.
 *	TkRoundIntervalToResolution rounds a relative value without
 *	reference, i.e.	it rounds an interval.
 *
 * Results:
 *	The return value is the rounded result.
 *
 * Side effects:
 *	None.
 *
 *--------------------------------------------------------------
 */

double
TkRoundValueToResolution(
    TkScale *scalePtr,		/* Information about scale widget. */
    double value)		/* Value to round. */
{
    return TkRoundIntervalToResolution(scalePtr, value - scalePtr->fromValue)
	    + scalePtr->fromValue;
}

double
TkRoundIntervalToResolution(
    TkScale *scalePtr,		/* Information about scale widget. */
    double value)		/* Value to round. */
{
    double rem, rounded, tick;

    if (scalePtr->resolution <= 0) {
	return value;
    }
    tick = floor(value/scalePtr->resolution);
    rounded = scalePtr->resolution * tick;
    rem = value - rounded;
    if (rem < 0) {
	if (rem <= -scalePtr->resolution/2) {
	    rounded = (tick - 1.0) * scalePtr->resolution;
	}
    } else {
	if (rem >= scalePtr->resolution/2) {
	    rounded = (tick + 1.0) * scalePtr->resolution;
	}
    }
    return rounded;
}

/*
 *----------------------------------------------------------------------
 *
 * ScaleVarProc --
 *
 *	This procedure is invoked by Tcl whenever someone modifies a variable
 *	associated with a scale widget.
 *
 * Results:
 *	NULL is always returned.
 *
 * Side effects:
 *	The value displayed in the scale will change to match the variable's
 *	new value. If the variable has a bogus value then it is reset to the
 *	value of the scale.
 *
 *----------------------------------------------------------------------
 */

static char *
ScaleVarProc(
    void *clientData,	/* Information about button. */
    Tcl_Interp *interp,		/* Interpreter containing variable. */
    TCL_UNUSED(const char *),	/* Name of variable. */
    TCL_UNUSED(const char *),	/* Second part of variable name. */
    int flags)			/* Information about what happened. */
{
    TkScale *scalePtr = (TkScale *)clientData;
    const char *resultStr;
    double value;
    Tcl_Obj *valuePtr;
    int result;

    /*
     * If the variable is unset, then immediately recreate it unless the whole
     * interpreter is going away.
     */

    if (flags & TCL_TRACE_UNSETS) {
	if (!Tcl_InterpDeleted(interp) && scalePtr->varNamePtr) {
	    void *probe = NULL;

	    do {
		probe = Tcl_VarTraceInfo(interp,
			Tcl_GetString(scalePtr->varNamePtr),
			TCL_GLOBAL_ONLY|TCL_TRACE_WRITES|TCL_TRACE_UNSETS,
			ScaleVarProc, probe);
		if (probe == (void *)scalePtr) {
		    break;
		}
	    } while (probe);
	    if (probe) {
		/*
		 * We were able to fetch the unset trace for our
		 * varNamePtr, which means it is not unset and not
		 * the cause of this unset trace. Instead some outdated
		 * former variable must be, and we should ignore it.
		 */
		return NULL;
	    }
	    Tcl_TraceVar2(interp, Tcl_GetString(scalePtr->varNamePtr),
		    NULL, TCL_GLOBAL_ONLY|TCL_TRACE_WRITES|TCL_TRACE_UNSETS,
		    ScaleVarProc, clientData);
	    scalePtr->flags |= NEVER_SET;
	    TkScaleSetValue(scalePtr, scalePtr->value, 1, 0);
	}
	return NULL;
    }

    /*
     * If we came here because we updated the variable (in TkScaleSetValue),
     * then ignore the trace. Otherwise update the scale with the value of the
     * variable.
     */

    if (scalePtr->flags & SETTING_VAR) {
	return NULL;
    }
    resultStr = NULL;
    valuePtr = Tcl_ObjGetVar2(interp, scalePtr->varNamePtr, NULL,
	    TCL_GLOBAL_ONLY);
    result = Tcl_GetDoubleFromObj(interp, valuePtr, &value);
    if (result != TCL_OK) {
	resultStr = "cannot assign a non-numeric value to a scale variable";
	ScaleSetVariable(scalePtr);
    } else {
	scalePtr->value = TkRoundValueToResolution(scalePtr, value);

	/*
	 * This code is a bit tricky because it sets the scale's value before
	 * calling TkScaleSetValue. This way, TkScaleSetValue won't bother to
	 * set the variable again or to invoke the -command. However, it also
	 * won't redisplay the scale, so we have to ask for that explicitly.
	 */

	TkScaleSetValue(scalePtr, scalePtr->value, 1, 0);
    }
    TkEventuallyRedrawScale(scalePtr, REDRAW_SLIDER);

    return (char *) resultStr;
}

/*
 *--------------------------------------------------------------
 *
 * TkScaleSetValue --
 *
 *	This procedure changes the value of a scale and invokes a Tcl command
 *	to reflect the current position of a scale
 *
 * Results:
 *	None.
 *
 * Side effects:
 *	A Tcl command is invoked, and an additional error-processing command
 *	may also be invoked. The scale's slider is redrawn.
 *
 *--------------------------------------------------------------
 */

void
TkScaleSetValue(
    TkScale *scalePtr,	/* Info about widget. */
    double value,		/* New value for scale. Gets adjusted if it's
				 * off the scale. */
    int setVar,			/* Non-zero means reflect new value through to
				 * associated variable, if any. */
    int invokeCommand)		/* Non-zero means invoked -command option to
				 * notify of new value, 0 means don't. */
{
    value = TkRoundValueToResolution(scalePtr, value);
    if ((value < scalePtr->fromValue)
	    ^ (scalePtr->toValue < scalePtr->fromValue)) {
	value = scalePtr->fromValue;
    }
    if ((value > scalePtr->toValue)
	    ^ (scalePtr->toValue < scalePtr->fromValue)) {
	value = scalePtr->toValue;
    }
    if (scalePtr->flags & NEVER_SET) {
	scalePtr->flags &= ~NEVER_SET;
    } else if (scalePtr->value == value) {
	return;
    }
    scalePtr->value = value;

    /*
     * Schedule command callback invocation only if there is such a command
     * already registered, otherwise the callback would trigger later when
     * configuring the widget -command option even if the value did not change.
     */

    if ((invokeCommand) && (scalePtr->commandObj != NULL)) {
	scalePtr->flags |= INVOKE_COMMAND;
    }
    TkEventuallyRedrawScale(scalePtr, REDRAW_SLIDER);

    if (setVar && scalePtr->varNamePtr) {
	ScaleSetVariable(scalePtr);
    }
}

/*
 *--------------------------------------------------------------
 *
 * ScaleSetVariable --
 *
 *	This procedure sets the variable associated with a scale, if any.
 *
 * Results:
 *	None.
 *
 * Side effects:
 *	Other write traces on the variable will trigger.
 *
 *--------------------------------------------------------------
 */

static void
ScaleSetVariable(
    TkScale *scalePtr)	/* Info about widget. */
{
    if (scalePtr->varNamePtr != NULL) {
	char string[TCL_DOUBLE_SPACE];

	if (snprintf(string, TCL_DOUBLE_SPACE, scalePtr->valueFormat,
		scalePtr->value) < 0) {
	    string[TCL_DOUBLE_SPACE - 1] = '\0';
	}
	scalePtr->flags |= SETTING_VAR;
	Tcl_ObjSetVar2(scalePtr->interp, scalePtr->varNamePtr, NULL,
		Tcl_NewStringObj(string, TCL_INDEX_NONE), TCL_GLOBAL_ONLY);
	scalePtr->flags &= ~SETTING_VAR;
    }
}

/*
 *----------------------------------------------------------------------
 *
 * TkScalePixelToValue --
 *
 *	Given a pixel within a scale window, return the scale reading
 *	corresponding to that pixel.
 *
 * Results:
 *	A double-precision scale reading. If the value is outside the legal
 *	range for the scale then it's rounded to the nearest end of the scale.
 *
 * Side effects:
 *	None.
 *
 *----------------------------------------------------------------------
 */

double
TkScalePixelToValue(
    TkScale *scalePtr,	/* Information about widget. */
    int x, int y)		/* Coordinates of point within window. */
{
    double value, pixelRange;
    int borderWidth, sliderLength;

    Tk_GetPixelsFromObj(NULL, scalePtr->tkwin, scalePtr->borderWidthObj, &borderWidth);
    Tk_GetPixelsFromObj(NULL, scalePtr->tkwin, scalePtr->sliderLengthObj, &sliderLength);
    if (scalePtr->orient == ORIENT_VERTICAL) {
	pixelRange = Tk_Height(scalePtr->tkwin) - sliderLength
		- 2 * scalePtr->inset - 2 * borderWidth;
	value = y;
    } else {
	pixelRange = Tk_Width(scalePtr->tkwin) - sliderLength
		- 2 * scalePtr->inset - 2 * borderWidth;
	value = x;
    }

    if (pixelRange <= 0) {
	/*
	 * Not enough room for the slider to actually slide: just return the
	 * scale's current value.
	 */

	return scalePtr->value;
    }
    value -= sliderLength/2 + scalePtr->inset
	    + borderWidth;
    value /= pixelRange;
    if (value < 0) {
	value = 0;
    }
    if (value > 1) {
	value = 1;
    }
    value = scalePtr->fromValue +
		value * (scalePtr->toValue - scalePtr->fromValue);
    return TkRoundValueToResolution(scalePtr, value);
}

/*
 *----------------------------------------------------------------------
 *
 * TkScaleValueToPixel --
 *
 *	Given a reading of the scale, return the x-coordinate or y-coordinate
 *	corresponding to that reading, depending on whether the scale is
 *	vertical or horizontal, respectively.
 *
 * Results:
 *	An integer value giving the pixel location corresponding to reading.
 *	The value is restricted to lie within the defined range for the scale.
 *
 * Side effects:
 *	None.
 *
 *----------------------------------------------------------------------
 */

int
TkScaleValueToPixel(
    TkScale *scalePtr,	/* Information about widget. */
    double value)		/* Reading of the widget. */
{
    int y, pixelRange;
    double valueRange;
    int borderWidth, sliderLength;

    Tk_GetPixelsFromObj(NULL, scalePtr->tkwin, scalePtr->borderWidthObj, &borderWidth);
    Tk_GetPixelsFromObj(NULL, scalePtr->tkwin, scalePtr->sliderLengthObj, &sliderLength);
    valueRange = scalePtr->toValue - scalePtr->fromValue;
    pixelRange = ((scalePtr->orient == ORIENT_VERTICAL)
	    ? Tk_Height(scalePtr->tkwin) : Tk_Width(scalePtr->tkwin))
	- sliderLength - 2 * scalePtr->inset - 2 * borderWidth;
    if (valueRange == 0) {
	y = 0;
    } else {
	y = ScaleRound((value - scalePtr->fromValue) * pixelRange
		/ valueRange);
	if (y < 0) {
	    y = 0;
	} else if (y > pixelRange) {
	    y = pixelRange;
	}
    }
    y += sliderLength / 2 + scalePtr->inset + borderWidth;
    return y;
}

/*
 * Local Variables:
 * mode: c
 * c-basic-offset: 4
 * fill-column: 78
 * End:
 */<|MERGE_RESOLUTION|>--- conflicted
+++ resolved
@@ -679,21 +679,9 @@
 
 	Tk_SetBackgroundFromBorder(scalePtr->tkwin, scalePtr->bgBorder);
 
-<<<<<<< HEAD
-	scalePtr->inset = scalePtr->highlightWidth + scalePtr->borderWidth;
-=======
 	Tk_GetPixelsFromObj(NULL, scalePtr->tkwin, scalePtr->highlightWidthObj, &highlightWidth);
-	if (highlightWidth < 0) {
-	    highlightWidth = 0;
-		if (scalePtr->highlightWidthObj) {
-		    Tcl_DecrRefCount(scalePtr->highlightWidthObj);
-		}
-		scalePtr->highlightWidthObj = Tcl_NewIntObj(0);
-		Tcl_IncrRefCount(scalePtr->highlightWidthObj);
-	}
 	Tk_GetPixelsFromObj(NULL, scalePtr->tkwin, scalePtr->borderWidthObj, &borderWidth);
 	scalePtr->inset = highlightWidth + borderWidth;
->>>>>>> 4b4fb1fb
 	break;
     }
     if (!error) {
