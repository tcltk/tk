/*
 * tkScale.c --
 *
 *	This module implements a scale widgets for the Tk toolkit. A scale
 *	displays a slider that can be adjusted to change a value; it also
 *	displays numeric labels and a textual label, if desired.
 *
 *	The modifications to use floating-point values are based on an
 *	implementation by Paul Mackerras. The -variable option is due to
 *	Henning Schulzrinne. All of these are used with permission.
 *
 * Copyright © 1990-1994 The Regents of the University of California.
 * Copyright © 1994-1997 Sun Microsystems, Inc.
 * Copyright © 1998-2000 Scriptics Corporation.
 *
 * See the file "license.terms" for information on usage and redistribution of
 * this file, and for a DISCLAIMER OF ALL WARRANTIES.
 */

#include "tkInt.h"
#include "tkScale.h"
#include "default.h"

#if defined(_WIN32)
#define snprintf _snprintf
#endif

/*
 * The following table defines the legal values for the -orient option. It is
 * used together with the "enum orient" declaration in tkScale.h.
 */

static const char *const orientStrings[] = {
    "horizontal", "vertical", NULL
};

static const Tk_OptionSpec optionSpecs[] = {
    {TK_OPTION_BORDER, "-activebackground", "activeBackground", "Foreground",
	DEF_SCALE_ACTIVE_BG_COLOR, TCL_INDEX_NONE, offsetof(TkScale, activeBorder),
	0, DEF_SCALE_ACTIVE_BG_MONO, 0},
    {TK_OPTION_BORDER, "-background", "background", "Background",
	DEF_SCALE_BG_COLOR, TCL_INDEX_NONE, offsetof(TkScale, bgBorder),
	0, DEF_SCALE_BG_MONO, 0},
    {TK_OPTION_DOUBLE, "-bigincrement", "bigIncrement", "BigIncrement",
	DEF_SCALE_BIG_INCREMENT, TCL_INDEX_NONE, offsetof(TkScale, bigIncrement),
	0, 0, 0},
    {TK_OPTION_SYNONYM, "-bd", NULL, NULL,
	NULL, 0, TCL_INDEX_NONE, 0, "-borderwidth", 0},
    {TK_OPTION_SYNONYM, "-bg", NULL, NULL,
	NULL, 0, TCL_INDEX_NONE, 0, "-background", 0},
    {TK_OPTION_PIXELS, "-borderwidth", "borderWidth", "BorderWidth",
	DEF_SCALE_BORDER_WIDTH, TCL_INDEX_NONE, offsetof(TkScale, borderWidth),
	0, 0, 0},
    {TK_OPTION_STRING, "-command", "command", "Command",
	DEF_SCALE_COMMAND, TCL_INDEX_NONE, offsetof(TkScale, command),
	TK_OPTION_NULL_OK, 0, 0},
    {TK_OPTION_CURSOR, "-cursor", "cursor", "Cursor",
	DEF_SCALE_CURSOR, TCL_INDEX_NONE, offsetof(TkScale, cursor),
	TK_OPTION_NULL_OK, 0, 0},
    {TK_OPTION_INT, "-digits", "digits", "Digits",
	DEF_SCALE_DIGITS, TCL_INDEX_NONE, offsetof(TkScale, digits),
	0, 0, 0},
    {TK_OPTION_SYNONYM, "-fg", "foreground", NULL,
	NULL, 0, TCL_INDEX_NONE, 0, "-foreground", 0},
    {TK_OPTION_FONT, "-font", "font", "Font",
	DEF_SCALE_FONT, TCL_INDEX_NONE, offsetof(TkScale, tkfont), 0, 0, 0},
    {TK_OPTION_COLOR, "-foreground", "foreground", "Foreground",
	DEF_SCALE_FG_COLOR, TCL_INDEX_NONE, offsetof(TkScale, textColorPtr), 0,
	(ClientData) DEF_SCALE_FG_MONO, 0},
    {TK_OPTION_DOUBLE, "-from", "from", "From", DEF_SCALE_FROM, TCL_INDEX_NONE,
	offsetof(TkScale, fromValue), 0, 0, 0},
    {TK_OPTION_BORDER, "-highlightbackground", "highlightBackground",
	"HighlightBackground", DEF_SCALE_HIGHLIGHT_BG_COLOR,
	TCL_INDEX_NONE, offsetof(TkScale, highlightBorder),
	0, DEF_SCALE_HIGHLIGHT_BG_MONO, 0},
    {TK_OPTION_COLOR, "-highlightcolor", "highlightColor", "HighlightColor",
	DEF_SCALE_HIGHLIGHT, TCL_INDEX_NONE, offsetof(TkScale, highlightColorPtr),
	0, 0, 0},
    {TK_OPTION_PIXELS, "-highlightthickness", "highlightThickness",
	"HighlightThickness", DEF_SCALE_HIGHLIGHT_WIDTH, TCL_INDEX_NONE,
	offsetof(TkScale, highlightWidth), 0, 0, 0},
    {TK_OPTION_STRING, "-label", "label", "Label",
	DEF_SCALE_LABEL, TCL_INDEX_NONE, offsetof(TkScale, label),
	TK_OPTION_NULL_OK, 0, 0},
    {TK_OPTION_PIXELS, "-length", "length", "Length",
	DEF_SCALE_LENGTH, TCL_INDEX_NONE, offsetof(TkScale, length), 0, 0, 0},
    {TK_OPTION_STRING_TABLE, "-orient", "orient", "Orient",
	DEF_SCALE_ORIENT, TCL_INDEX_NONE, offsetof(TkScale, orient),
	TK_OPTION_ENUM_VAR, orientStrings, 0},
    {TK_OPTION_RELIEF, "-relief", "relief", "Relief",
	DEF_SCALE_RELIEF, TCL_INDEX_NONE, offsetof(TkScale, relief), 0, 0, 0},
    {TK_OPTION_INT, "-repeatdelay", "repeatDelay", "RepeatDelay",
	DEF_SCALE_REPEAT_DELAY, TCL_INDEX_NONE, offsetof(TkScale, repeatDelay),
	0, 0, 0},
    {TK_OPTION_INT, "-repeatinterval", "repeatInterval", "RepeatInterval",
	DEF_SCALE_REPEAT_INTERVAL, TCL_INDEX_NONE, offsetof(TkScale, repeatInterval),
	0, 0, 0},
    {TK_OPTION_DOUBLE, "-resolution", "resolution", "Resolution",
	DEF_SCALE_RESOLUTION, TCL_INDEX_NONE, offsetof(TkScale, resolution),
	0, 0, 0},
    {TK_OPTION_BOOLEAN, "-showvalue", "showValue", "ShowValue",
	DEF_SCALE_SHOW_VALUE, TCL_INDEX_NONE, offsetof(TkScale, showValue),
	0, 0, 0},
    {TK_OPTION_PIXELS, "-sliderlength", "sliderLength", "SliderLength",
	DEF_SCALE_SLIDER_LENGTH, TCL_INDEX_NONE, offsetof(TkScale, sliderLength),
	0, 0, 0},
    {TK_OPTION_RELIEF, "-sliderrelief", "sliderRelief", "SliderRelief",
	DEF_SCALE_SLIDER_RELIEF, TCL_INDEX_NONE, offsetof(TkScale, sliderRelief),
	0, 0, 0},
    {TK_OPTION_STRING_TABLE, "-state", "state", "State",
	DEF_SCALE_STATE, TCL_INDEX_NONE, offsetof(TkScale, state),
<<<<<<< HEAD
	TK_OPTION_ENUM_VAR, stateStrings, 0},
=======
	0, tkStateStrings, 0},
>>>>>>> 16e762c0
    {TK_OPTION_STRING, "-takefocus", "takeFocus", "TakeFocus",
	DEF_SCALE_TAKE_FOCUS, offsetof(TkScale, takeFocusPtr), TCL_INDEX_NONE,
	TK_OPTION_NULL_OK, 0, 0},
    {TK_OPTION_DOUBLE, "-tickinterval", "tickInterval", "TickInterval",
	DEF_SCALE_TICK_INTERVAL, TCL_INDEX_NONE, offsetof(TkScale, tickInterval),
	0, 0, 0},
    {TK_OPTION_DOUBLE, "-to", "to", "To",
	DEF_SCALE_TO, TCL_INDEX_NONE, offsetof(TkScale, toValue), 0, 0, 0},
    {TK_OPTION_COLOR, "-troughcolor", "troughColor", "Background",
	DEF_SCALE_TROUGH_COLOR, TCL_INDEX_NONE, offsetof(TkScale, troughColorPtr),
	0, DEF_SCALE_TROUGH_MONO, 0},
    {TK_OPTION_STRING, "-variable", "variable", "Variable",
	DEF_SCALE_VARIABLE, offsetof(TkScale, varNamePtr), TCL_INDEX_NONE,
	TK_OPTION_NULL_OK, 0, 0},
    {TK_OPTION_PIXELS, "-width", "width", "Width",
	DEF_SCALE_WIDTH, TCL_INDEX_NONE, offsetof(TkScale, width), 0, 0, 0},
    {TK_OPTION_END, NULL, NULL, NULL, NULL, 0, TCL_INDEX_NONE, 0, 0, 0}
};

/*
 * The following tables define the scale widget commands and map the indexes
 * into the string tables into a single enumerated type used to dispatch the
 * scale widget command.
 */

static const char *const commandNames[] = {
    "cget", "configure", "coords", "get", "identify", "set", NULL
};

enum command {
    COMMAND_CGET, COMMAND_CONFIGURE, COMMAND_COORDS, COMMAND_GET,
    COMMAND_IDENTIFY, COMMAND_SET
};

/*
 * Forward declarations for procedures defined later in this file:
 */

static void		ComputeFormat(TkScale *scalePtr, int forTicks);
static void		ComputeScaleGeometry(TkScale *scalePtr);
static int		ConfigureScale(Tcl_Interp *interp, TkScale *scalePtr,
			    int objc, Tcl_Obj *const objv[]);
static void		DestroyScale(void *memPtr);
static double		MaxTickRoundingError(TkScale *scalePtr,
			    double tickResolution);
static void		ScaleCmdDeletedProc(ClientData clientData);
static void		ScaleEventProc(ClientData clientData,
			    XEvent *eventPtr);
static char *		ScaleVarProc(ClientData clientData,
			    Tcl_Interp *interp, const char *name1,
			    const char *name2, int flags);
static int		ScaleWidgetObjCmd(ClientData clientData,
			    Tcl_Interp *interp, int objc,
			    Tcl_Obj *const objv[]);
static void		ScaleWorldChanged(ClientData instanceData);
static void		ScaleSetVariable(TkScale *scalePtr);

/*
 * The structure below defines scale class behavior by means of procedures
 * that can be invoked from generic window code.
 */

static const Tk_ClassProcs scaleClass = {
    sizeof(Tk_ClassProcs),	/* size */
    ScaleWorldChanged,		/* worldChangedProc */
    NULL,			/* createProc */
    NULL			/* modalProc */
};

/*
 *--------------------------------------------------------------
 *
 * ScaleDigit, ScaleMax, ScaleMin, ScaleRound --
 *
 *	Simple math helper functions, designed to be automatically inlined by
 *	the compiler most of the time.
 *
 *--------------------------------------------------------------
 */

static inline int
ScaleDigit(
    double value)
{
    return (int) floor(log10(fabs(value)));
}

static inline double
ScaleMax(
    double a,
    double b)
{
    return (a > b) ? a : b;
}

static inline double
ScaleMin(
    double a,
    double b)
{
    return (a < b) ? a : b;
}

static inline int
ScaleRound(
    double value)
{
    return (int) floor(value + 0.5);
}

/*
 *--------------------------------------------------------------
 *
 * Tk_ScaleObjCmd --
 *
 *	This procedure is invoked to process the "scale" Tcl command. See the
 *	user documentation for details on what it does.
 *
 * Results:
 *	A standard Tcl result.
 *
 * Side effects:
 *	See the user documentation.
 *
 *--------------------------------------------------------------
 */

int
Tk_ScaleObjCmd(
    ClientData dummy,	/* NULL. */
    Tcl_Interp *interp,		/* Current interpreter. */
    int objc,			/* Number of arguments. */
    Tcl_Obj *const objv[])	/* Argument values. */
{
    TkScale *scalePtr;
    Tk_OptionTable optionTable;
    Tk_Window tkwin;
    (void)dummy;

    if (objc < 2) {
	Tcl_WrongNumArgs(interp, 1, objv, "pathName ?-option value ...?");
	return TCL_ERROR;
    }

    tkwin = Tk_CreateWindowFromPath(interp, Tk_MainWindow(interp),
	    Tcl_GetString(objv[1]), NULL);
    if (tkwin == NULL) {
	return TCL_ERROR;
    }

    /*
     * Create the option table for this widget class. If it has already been
     * created, the cached pointer will be returned.
     */

    optionTable = Tk_CreateOptionTable(interp, optionSpecs);

    Tk_SetClass(tkwin, "Scale");
    scalePtr = TkpCreateScale(tkwin);

    /*
     * Initialize fields that won't be initialized by ConfigureScale, or which
     * ConfigureScale expects to have reasonable values (e.g. resource
     * pointers).
     */

    scalePtr->tkwin		= tkwin;
    scalePtr->display		= Tk_Display(tkwin);
    scalePtr->interp		= interp;
    scalePtr->widgetCmd		= Tcl_CreateObjCommand(interp,
	    Tk_PathName(scalePtr->tkwin), ScaleWidgetObjCmd,
	    scalePtr, ScaleCmdDeletedProc);
    scalePtr->optionTable	= optionTable;
    scalePtr->orient		= ORIENT_VERTICAL;
    scalePtr->width		= 0;
    scalePtr->length		= 0;
    scalePtr->value		= 0.0;
    scalePtr->varNamePtr	= NULL;
    scalePtr->fromValue		= 0.0;
    scalePtr->toValue		= 0.0;
    scalePtr->tickInterval	= 0.0;
    scalePtr->resolution	= 1.0;
    scalePtr->digits		= 0;
    scalePtr->bigIncrement	= 0.0;
    scalePtr->command		= NULL;
    scalePtr->repeatDelay	= 0;
    scalePtr->repeatInterval	= 0;
    scalePtr->label		= NULL;
    scalePtr->labelLength	= 0;
    scalePtr->state		= STATE_NORMAL;
    scalePtr->borderWidth	= 0;
    scalePtr->bgBorder		= NULL;
    scalePtr->activeBorder	= NULL;
    scalePtr->sliderRelief	= TK_RELIEF_RAISED;
    scalePtr->troughColorPtr	= NULL;
    scalePtr->troughGC		= NULL;
    scalePtr->copyGC		= NULL;
    scalePtr->tkfont		= NULL;
    scalePtr->textColorPtr	= NULL;
    scalePtr->textGC		= NULL;
    scalePtr->relief		= TK_RELIEF_FLAT;
    scalePtr->highlightWidth	= 0;
    scalePtr->highlightBorder	= NULL;
    scalePtr->highlightColorPtr	= NULL;
    scalePtr->inset		= 0;
    scalePtr->sliderLength	= 0;
    scalePtr->showValue		= 0;
    scalePtr->horizLabelY	= 0;
    scalePtr->horizValueY	= 0;
    scalePtr->horizTroughY	= 0;
    scalePtr->horizTickY	= 0;
    scalePtr->vertTickRightX	= 0;
    scalePtr->vertValueRightX	= 0;
    scalePtr->vertTroughX	= 0;
    scalePtr->vertLabelX	= 0;
    scalePtr->fontHeight	= 0;
    scalePtr->cursor		= NULL;
    scalePtr->takeFocusPtr	= NULL;
    scalePtr->flags		= NEVER_SET;

    Tk_SetClassProcs(scalePtr->tkwin, &scaleClass, scalePtr);
    Tk_CreateEventHandler(scalePtr->tkwin,
	    ExposureMask|StructureNotifyMask|FocusChangeMask,
	    ScaleEventProc, scalePtr);

    if ((Tk_InitOptions(interp, scalePtr, optionTable, tkwin)
	    != TCL_OK) ||
	    (ConfigureScale(interp, scalePtr, objc - 2, objv + 2) != TCL_OK)) {
	Tk_DestroyWindow(scalePtr->tkwin);
	return TCL_ERROR;
    }

    /*
     * The widget was just created, no command callback must be invoked.
     */

    scalePtr->flags &= ~INVOKE_COMMAND;

    Tcl_SetObjResult(interp, Tk_NewWindowObj(scalePtr->tkwin));
    return TCL_OK;
}

/*
 *--------------------------------------------------------------
 *
 * ScaleWidgetObjCmd --
 *
 *	This procedure is invoked to process the Tcl command that corresponds
 *	to a widget managed by this module. See the user documentation for
 *	details on what it does.
 *
 * Results:
 *	A standard Tcl result.
 *
 * Side effects:
 *	See the user documentation.
 *
 *--------------------------------------------------------------
 */

static int
ScaleWidgetObjCmd(
    ClientData clientData,	/* Information about scale widget. */
    Tcl_Interp *interp,		/* Current interpreter. */
    int objc,			/* Number of arguments. */
    Tcl_Obj *const objv[])	/* Argument strings. */
{
    TkScale *scalePtr = (TkScale *)clientData;
    Tcl_Obj *objPtr;
    int index, result;

    if (objc < 2) {
	Tcl_WrongNumArgs(interp, 1, objv, "option ?arg ...?");
	return TCL_ERROR;
    }
    result = Tcl_GetIndexFromObjStruct(interp, objv[1], commandNames,
	    sizeof(char *), "option", 0, &index);
    if (result != TCL_OK) {
	return result;
    }
    Tcl_Preserve(scalePtr);

    switch (index) {
    case COMMAND_CGET:
	if (objc != 3) {
	    Tcl_WrongNumArgs(interp, 1, objv, "cget option");
	    goto error;
	}
	objPtr = Tk_GetOptionValue(interp, scalePtr,
		scalePtr->optionTable, objv[2], scalePtr->tkwin);
	if (objPtr == NULL) {
	    goto error;
	}
	Tcl_SetObjResult(interp, objPtr);
	break;
    case COMMAND_CONFIGURE:
	if (objc <= 3) {
	    objPtr = Tk_GetOptionInfo(interp, scalePtr,
		    scalePtr->optionTable,
		    (objc == 3) ? objv[2] : NULL, scalePtr->tkwin);
	    if (objPtr == NULL) {
		goto error;
	    }
	    Tcl_SetObjResult(interp, objPtr);
	} else {
	    result = ConfigureScale(interp, scalePtr, objc-2, objv+2);
	}
	break;
    case COMMAND_COORDS: {
	int x, y;
	double value;
	Tcl_Obj *coords[2];

	if ((objc != 2) && (objc != 3)) {
	    Tcl_WrongNumArgs(interp, 1, objv, "coords ?value?");
	    goto error;
	}
	if (objc == 3) {
	    if (Tcl_GetDoubleFromObj(interp, objv[2], &value) != TCL_OK) {
		goto error;
	    }
	} else {
	    value = scalePtr->value;
	}
	if (scalePtr->orient == ORIENT_VERTICAL) {
	    x = scalePtr->vertTroughX + scalePtr->width/2
		    + scalePtr->borderWidth;
	    y = TkScaleValueToPixel(scalePtr, value);
	} else {
	    x = TkScaleValueToPixel(scalePtr, value);
	    y = scalePtr->horizTroughY + scalePtr->width/2
		    + scalePtr->borderWidth;
	}
	coords[0] = Tcl_NewWideIntObj(x);
	coords[1] = Tcl_NewWideIntObj(y);
	Tcl_SetObjResult(interp, Tcl_NewListObj(2, coords));
	break;
    }
    case COMMAND_GET: {
	double value;
	int x, y;

	if ((objc != 2) && (objc != 4)) {
	    Tcl_WrongNumArgs(interp, 1, objv, "get ?x y?");
	    goto error;
	}
	if (objc == 2) {
	    value = scalePtr->value;
	} else {
	    if ((Tcl_GetIntFromObj(interp, objv[2], &x) != TCL_OK) ||
		    (Tcl_GetIntFromObj(interp, objv[3], &y) != TCL_OK)) {
		goto error;
	    }
	    value = TkScalePixelToValue(scalePtr, x, y);
	}
	Tcl_SetObjResult(interp, Tcl_ObjPrintf(scalePtr->valueFormat, value));
	break;
    }
    case COMMAND_IDENTIFY: {
	int x, y;
	const char *zone = "";

	if (objc != 4) {
	    Tcl_WrongNumArgs(interp, 1, objv, "identify x y");
	    goto error;
	}
	if ((Tcl_GetIntFromObj(interp, objv[2], &x) != TCL_OK)
		|| (Tcl_GetIntFromObj(interp, objv[3], &y) != TCL_OK)) {
	    goto error;
	}
	switch (TkpScaleElement(scalePtr, x, y)) {
	case TROUGH1:	zone = "trough1"; break;
	case SLIDER:	zone = "slider";  break;
	case TROUGH2:	zone = "trough2"; break;
	}
	Tcl_SetObjResult(interp, Tcl_NewStringObj(zone, -1));
	break;
    }
    case COMMAND_SET: {
	double value;

	if (objc != 3) {
	    Tcl_WrongNumArgs(interp, 1, objv, "set value");
	    goto error;
	}
	if (Tcl_GetDoubleFromObj(interp, objv[2], &value) != TCL_OK) {
	    goto error;
	}
	if (scalePtr->state != STATE_DISABLED) {
	    TkScaleSetValue(scalePtr, value, 1, 1);
	}
	break;
    }
    }
    Tcl_Release(scalePtr);
    return result;

  error:
    Tcl_Release(scalePtr);
    return TCL_ERROR;
}

/*
 *----------------------------------------------------------------------
 *
 * DestroyScale --
 *
 *	This procedure is invoked by Tcl_EventuallyFree or Tcl_Release to
 *	clean up the internal structure of a button at a safe time (when
 *	no-one is using it anymore).
 *
 * Results:
 *	None.
 *
 * Side effects:
 *	Everything associated with the scale is freed up.
 *
 *----------------------------------------------------------------------
 */

static void
DestroyScale(
    void *memPtr)	/* Info about scale widget. */
{
    TkScale *scalePtr = (TkScale *) memPtr;

    scalePtr->flags |= SCALE_DELETED;

    Tcl_DeleteCommandFromToken(scalePtr->interp, scalePtr->widgetCmd);
    if (scalePtr->flags & REDRAW_PENDING) {
	Tcl_CancelIdleCall(TkpDisplayScale, scalePtr);
    }

    /*
     * Free up all the stuff that requires special handling, then let
     * Tk_FreeOptions handle all the standard option-related stuff.
     */

    if (scalePtr->varNamePtr != NULL) {
	Tcl_UntraceVar2(scalePtr->interp, Tcl_GetString(scalePtr->varNamePtr),
		NULL, TCL_GLOBAL_ONLY|TCL_TRACE_WRITES|TCL_TRACE_UNSETS,
		ScaleVarProc, scalePtr);
    }
    if (scalePtr->troughGC != NULL) {
	Tk_FreeGC(scalePtr->display, scalePtr->troughGC);
    }
    if (scalePtr->copyGC != NULL) {
	Tk_FreeGC(scalePtr->display, scalePtr->copyGC);
    }
    if (scalePtr->textGC != NULL) {
	Tk_FreeGC(scalePtr->display, scalePtr->textGC);
    }
    Tk_FreeConfigOptions((char *) scalePtr, scalePtr->optionTable,
	    scalePtr->tkwin);
    scalePtr->tkwin = NULL;
    TkpDestroyScale(scalePtr);
}

/*
 *----------------------------------------------------------------------
 *
 * ConfigureScale --
 *
 *	This procedure is called to process an argv/argc list, plus the Tk
 *	option database, in order to configure (or reconfigure) a scale
 *	widget.
 *
 * Results:
 *	The return value is a standard Tcl result. If TCL_ERROR is returned,
 *	then the interp's result contains an error message.
 *
 * Side effects:
 *	Configuration information, such as colors, border width, etc. get set
 *	for scalePtr; old resources get freed, if there were any.
 *
 *----------------------------------------------------------------------
 */

static int
ConfigureScale(
    Tcl_Interp *interp,		/* Used for error reporting. */
    TkScale *scalePtr,	/* Information about widget; may or may not
				 * already have values for some fields. */
    int objc,			/* Number of valid entries in objv. */
    Tcl_Obj *const objv[])	/* Argument values. */
{
    Tk_SavedOptions savedOptions;
    Tcl_Obj *errorResult = NULL;
    int error;
    double varValue;

    /*
     * Eliminate any existing trace on a variable monitored by the scale.
     */

    if (scalePtr->varNamePtr != NULL) {
	Tcl_UntraceVar2(interp, Tcl_GetString(scalePtr->varNamePtr),
		NULL, TCL_GLOBAL_ONLY|TCL_TRACE_WRITES|TCL_TRACE_UNSETS,
		ScaleVarProc, scalePtr);
    }

    for (error = 0; error <= 1; error++) {
	if (!error) {
	    /*
	     * First pass: set options to new values.
	     */

	    if (Tk_SetOptions(interp, scalePtr,
		    scalePtr->optionTable, objc, objv, scalePtr->tkwin,
		    &savedOptions, NULL) != TCL_OK) {
		continue;
	    }
	} else {
	    /*
	     * Second pass: restore options to old values.
	     */

	    errorResult = Tcl_GetObjResult(interp);
	    Tcl_IncrRefCount(errorResult);
	    Tk_RestoreSavedOptions(&savedOptions);
	}

	/*
	 * If the scale is tied to the value of a variable, then set the
	 * scale's value from the value of the variable, if it exists and it
	 * holds a valid double value.
	 */

	if (scalePtr->varNamePtr != NULL) {
	    double value;
	    Tcl_Obj *valuePtr;

	    valuePtr = Tcl_ObjGetVar2(interp, scalePtr->varNamePtr, NULL,
		    TCL_GLOBAL_ONLY);
	    if ((valuePtr != NULL) &&
		    (Tcl_GetDoubleFromObj(NULL, valuePtr, &value) == TCL_OK)) {
		scalePtr->value = TkRoundValueToResolution(scalePtr, value);
	    }
	}

        /*
         * The fromValue shall not be rounded to the resolution, but the
         * toValue and tickInterval do.
         */

	scalePtr->toValue = TkRoundValueToResolution(scalePtr, scalePtr->toValue);
	scalePtr->tickInterval = TkRoundIntervalToResolution(scalePtr,
		scalePtr->tickInterval);

	/*
	 * Make sure that the tick interval has the right sign so that
	 * addition moves from fromValue to toValue.
	 */

	if ((scalePtr->tickInterval < 0)
		^ ((scalePtr->toValue - scalePtr->fromValue) < 0)) {
	    scalePtr->tickInterval = -scalePtr->tickInterval;
	}

	ComputeFormat(scalePtr, 0);
	ComputeFormat(scalePtr, 1);

	scalePtr->labelLength = scalePtr->label ? strlen(scalePtr->label) : 0;

	Tk_SetBackgroundFromBorder(scalePtr->tkwin, scalePtr->bgBorder);

	if (scalePtr->highlightWidth < 0) {
	    scalePtr->highlightWidth = 0;
	}
	scalePtr->inset = scalePtr->highlightWidth + scalePtr->borderWidth;
	break;
    }
    if (!error) {
	Tk_FreeSavedOptions(&savedOptions);
    }

    /*
     * Set the scale value to itself; all this does is to make sure that the
     * scale's value is within the new acceptable range for the scale. We
     * don't set the var here because we need to make special checks for
     * possibly changed varNamePtr.
     */

    TkScaleSetValue(scalePtr, scalePtr->value, 0, 1);

    /*
     * Reestablish the variable trace, if it is needed.
     */

    if (scalePtr->varNamePtr != NULL) {
	Tcl_Obj *valuePtr;

	/*
	 * Set the associated variable only when the new value differs from
	 * the current value, or the variable doesn't yet exist.
	 */

	valuePtr = Tcl_ObjGetVar2(interp, scalePtr->varNamePtr, NULL,
		TCL_GLOBAL_ONLY);
	if ((valuePtr == NULL) || (Tcl_GetDoubleFromObj(NULL,
		valuePtr, &varValue) != TCL_OK)) {
	    ScaleSetVariable(scalePtr);
	} else {
	    char varString[TCL_DOUBLE_SPACE], scaleString[TCL_DOUBLE_SPACE];

            Tcl_PrintDouble(NULL, varValue, varString);
            Tcl_PrintDouble(NULL, scalePtr->value, scaleString);
            if (strcmp(varString, scaleString)) {
		ScaleSetVariable(scalePtr);
	    }
	}
	Tcl_TraceVar2(interp, Tcl_GetString(scalePtr->varNamePtr),
		NULL, TCL_GLOBAL_ONLY|TCL_TRACE_WRITES|TCL_TRACE_UNSETS,
		ScaleVarProc, scalePtr);
    }

    ScaleWorldChanged(scalePtr);
    if (error) {
	Tcl_SetObjResult(interp, errorResult);
	Tcl_DecrRefCount(errorResult);
	return TCL_ERROR;
    }
    return TCL_OK;
}

/*
 *---------------------------------------------------------------------------
 *
 * ScaleWorldChanged --
 *
 *	This procedure is called when the world has changed in some way and
 *	the widget needs to recompute all its graphics contexts and determine
 *	its new geometry.
 *
 * Results:
 *	None.
 *
 * Side effects:
 *	Scale will be relayed out and redisplayed.
 *
 *---------------------------------------------------------------------------
 */

static void
ScaleWorldChanged(
    ClientData instanceData)	/* Information about widget. */
{
    XGCValues gcValues;
    GC gc;
    TkScale *scalePtr = (TkScale *)instanceData;

    gcValues.foreground = scalePtr->troughColorPtr->pixel;
    gc = Tk_GetGC(scalePtr->tkwin, GCForeground, &gcValues);
    if (scalePtr->troughGC != NULL) {
	Tk_FreeGC(scalePtr->display, scalePtr->troughGC);
    }
    scalePtr->troughGC = gc;

    gcValues.font = Tk_FontId(scalePtr->tkfont);
    gcValues.foreground = scalePtr->textColorPtr->pixel;
    gc = Tk_GetGC(scalePtr->tkwin, GCForeground | GCFont, &gcValues);
    if (scalePtr->textGC != NULL) {
	Tk_FreeGC(scalePtr->display, scalePtr->textGC);
    }
    scalePtr->textGC = gc;

    if (scalePtr->copyGC == NULL) {
	gcValues.graphics_exposures = False;
	scalePtr->copyGC = Tk_GetGC(scalePtr->tkwin, GCGraphicsExposures,
		&gcValues);
    }
    scalePtr->inset = scalePtr->highlightWidth + scalePtr->borderWidth;

    /*
     * Recompute display-related information, and let the geometry manager
     * know how much space is needed now.
     */

    ComputeScaleGeometry(scalePtr);

    TkEventuallyRedrawScale(scalePtr, REDRAW_ALL);
}

 /*
  *----------------------------------------------------------------------
  *
  * MaxTickRoundingError --
  *
  *      Given the separation between values that can be displayed on ticks,
  *      this calculates the maximum magnitude of error for the displayed
  *      value. Tries to be clever by working out the increment in error
  *      between ticks rather than testing all of them, so may overestimate
  *      error if it is greater than 0.25 x the value separation.
  *
  * Results:
  *      Maximum error magnitude of tick numbers.
  *
  * Side effects:
  *      None.
  *
  *----------------------------------------------------------------------
  */

static double
MaxTickRoundingError(
    TkScale *scalePtr,		/* Information about scale widget. */
    double tickResolution)      /* Separation between displayable values. */
{
    double tickPosn, firstTickError, lastTickError, intervalError;
    int tickCount;

    /*
     * Compute the error for each tick-related measure.
     */

    tickPosn = scalePtr->fromValue / tickResolution;
    firstTickError = tickPosn - ScaleRound(tickPosn);

    tickPosn = scalePtr->tickInterval / tickResolution;
    intervalError = tickPosn - ScaleRound(tickPosn);

    tickCount = (int) ((scalePtr->toValue - scalePtr->fromValue) /
	    scalePtr->tickInterval);	/* not including first */
    lastTickError = ScaleMin(0.5,
	    fabs(firstTickError + tickCount * intervalError));

    /*
     * Compute the maximum cumulative rounding error.
     */

    return ScaleMax(fabs(firstTickError), lastTickError) * tickResolution;
}

/*
 *----------------------------------------------------------------------
 *
 * ComputeFormat --
 *
 *	This procedure is invoked to recompute the "valueFormat" or
 *	"tickFormat" field of a scale's widget record, which determines how
 *	the value of the scale or one of its ticks is converted to a string.
 *
 * Results:
 *	None.
 *
 * Side effects: The valueFormat or tickFormat field of scalePtr is modified.
 *
 *----------------------------------------------------------------------
 */

static void
ComputeFormat(
    TkScale *scalePtr,		/* Information about scale widget. */
    int forTicks)               /* Do for ticks rather than value */
{
    double maxValue, x;
    int mostSigDigit, numDigits, leastSigDigit, afterDecimal;
    int eDigits, fDigits;

    /*
     * Compute the displacement from the decimal of the most significant digit
     * required for any number in the scale's range.
     */

    maxValue = fabs(scalePtr->fromValue);
    x = fabs(scalePtr->toValue);
    if (x > maxValue) {
	maxValue = x;
    }
    if (maxValue == 0) {
	maxValue = 1;
    }
    mostSigDigit = ScaleDigit(maxValue);

    if (forTicks) {
	/*
	 * Display only enough digits to ensure adjacent ticks have different
	 * values.
	 */

	if (scalePtr->tickInterval != 0) {
	    leastSigDigit = ScaleDigit(scalePtr->tickInterval);

	    /*
	     * Now add more digits until max error is less than
	     * TICK_VALUES_DISPLAY_ACCURACY intervals
	     */

	    while (MaxTickRoundingError(scalePtr, pow(10, leastSigDigit))
		    > fabs(TICK_VALUES_DISPLAY_ACCURACY * scalePtr->tickInterval)) {
		--leastSigDigit;
	    }
	    numDigits = 1 + mostSigDigit - leastSigDigit;
	} else {
	    numDigits = 1;
	}
    } else {
	/*
	 * If the number of significant digits wasn't specified explicitly,
	 * compute it. It's the difference between the most significant digit
	 * needed to represent any number on the scale and the most
	 * significant digit of the smallest difference between numbers on the
	 * scale. In other words, display enough digits so that at least one
	 * digit will be different between any two adjacent positions of the
	 * scale.
	 */

	numDigits = scalePtr->digits;
	if (numDigits > TCL_MAX_PREC) {
	    numDigits = 0;
	}
	if (numDigits <= 0) {
	    if (scalePtr->resolution > 0) {
		/*
		 * A resolution was specified for the scale, so just use it.
		 */

		leastSigDigit = ScaleDigit(scalePtr->resolution);
	    } else {
		/*
		 * No resolution was specified, so compute the difference in
		 * value between adjacent pixels and use it for the least
		 * significant digit.
		 */

		x = fabs(scalePtr->fromValue - scalePtr->toValue);
		if (scalePtr->length > 0) {
		    x /= scalePtr->length;
		}
		if (x > 0) {
		    leastSigDigit = ScaleDigit(x);
		} else {
		    leastSigDigit = 0;
		}
	    }
	    numDigits = mostSigDigit - leastSigDigit + 1;
	    if (numDigits < 1) {
		numDigits = 1;
	    }
	}
    }

    /*
     * Compute the number of characters required using "e" format and "f"
     * format, and then choose whichever one takes fewer characters.
     */

    eDigits = numDigits + 4;
    if (numDigits > 1) {
	eDigits++;			/* Decimal point. */
    }
    afterDecimal = numDigits - mostSigDigit - 1;
    if (afterDecimal < 0) {
	afterDecimal = 0;
    }
    fDigits = (mostSigDigit >= 0) ? mostSigDigit + afterDecimal : afterDecimal;
    if (afterDecimal > 0) {
	fDigits++;			/* Decimal point. */
    }
    if (mostSigDigit < 0) {
	fDigits++;			/* Zero to left of decimal point. */
    }

    if (forTicks) {
	if (fDigits <= eDigits) {
	    sprintf(scalePtr->tickFormat, "%%.%df", afterDecimal);
	} else {
	    sprintf(scalePtr->tickFormat, "%%.%de", numDigits - 1);
	}
    } else {
	if (fDigits <= eDigits) {
	    sprintf(scalePtr->valueFormat, "%%.%df", afterDecimal);
	} else {
	    sprintf(scalePtr->valueFormat, "%%.%de", numDigits - 1);
	}
    }
}

/*
 *----------------------------------------------------------------------
 *
 * ComputeScaleGeometry --
 *
 *	This procedure is called to compute various geometrical information
 *	for a scale, such as where various things get displayed. It's called
 *	when the window is reconfigured.
 *
 * Results:
 *	None.
 *
 * Side effects:
 *	Display-related numbers get changed in *scalePtr. The geometry manager
 *	gets told about the window's preferred size.
 *
 *----------------------------------------------------------------------
 */

static void
ComputeScaleGeometry(
    TkScale *scalePtr)	/* Information about widget. */
{
    char valueString[TCL_DOUBLE_SPACE];
    int tmp, valuePixels, tickPixels, x, y, extraSpace;
    Tk_FontMetrics fm;

    Tk_GetFontMetrics(scalePtr->tkfont, &fm);
    scalePtr->fontHeight = fm.linespace + SPACING;

    /*
     * Horizontal scales are simpler than vertical ones because all sizes are
     * the same (the height of a line of text); handle them first and then
     * quit.
     */

    if (scalePtr->orient == ORIENT_HORIZONTAL) {
	y = scalePtr->inset;
	extraSpace = 0;
	if (scalePtr->labelLength != 0) {
	    scalePtr->horizLabelY = y + SPACING;
	    y += scalePtr->fontHeight;
	    extraSpace = SPACING;
	}
	if (scalePtr->showValue) {
	    scalePtr->horizValueY = y + SPACING;
	    y += scalePtr->fontHeight;
	    extraSpace = SPACING;
	} else {
	    scalePtr->horizValueY = y;
	}
	y += extraSpace;
	scalePtr->horizTroughY = y;
	y += scalePtr->width + 2*scalePtr->borderWidth;
	if (scalePtr->tickInterval != 0) {
	    scalePtr->horizTickY = y + SPACING;
	    y += scalePtr->fontHeight + SPACING;
	}
	Tk_GeometryRequest(scalePtr->tkwin,
		scalePtr->length + 2*scalePtr->inset, y + scalePtr->inset);
	Tk_SetInternalBorder(scalePtr->tkwin, scalePtr->inset);
	return;
    }

    /*
     * Vertical scale: compute the amount of space needed to display the
     * scales value by formatting strings for the two end points; use
     * whichever length is longer.
     */

    if (snprintf(valueString, TCL_DOUBLE_SPACE, scalePtr->valueFormat,
            scalePtr->fromValue) < 0) {
        valueString[TCL_DOUBLE_SPACE - 1] = '\0';
    }
    valuePixels = Tk_TextWidth(scalePtr->tkfont, valueString, -1);

    if (snprintf(valueString, TCL_DOUBLE_SPACE, scalePtr->valueFormat,
            scalePtr->toValue) < 0) {
        valueString[TCL_DOUBLE_SPACE - 1] = '\0';
    }
    tmp = Tk_TextWidth(scalePtr->tkfont, valueString, -1);
    if (valuePixels < tmp) {
	valuePixels = tmp;
    }

    /*
     * Now do the same thing for the tick values
     */

    if (snprintf(valueString, TCL_DOUBLE_SPACE, scalePtr->tickFormat,
            scalePtr->fromValue) < 0) {
        valueString[TCL_DOUBLE_SPACE - 1] = '\0';
    }
    tickPixels = Tk_TextWidth(scalePtr->tkfont, valueString, -1);

    if (snprintf(valueString, TCL_DOUBLE_SPACE, scalePtr->tickFormat,
            scalePtr->toValue) < 0) {
        valueString[TCL_DOUBLE_SPACE - 1] = '\0';
    }
    tmp = Tk_TextWidth(scalePtr->tkfont, valueString, -1);
    if (tickPixels < tmp) {
	tickPixels = tmp;
    }

    /*
     * Assign x-locations to the elements of the scale, working from left to
     * right.
     */

    x = scalePtr->inset;
    if ((scalePtr->tickInterval != 0) && (scalePtr->showValue)) {
	scalePtr->vertTickRightX = x + SPACING + tickPixels;
	scalePtr->vertValueRightX = scalePtr->vertTickRightX + valuePixels
		+ fm.ascent/2;
	x = scalePtr->vertValueRightX + SPACING;
    } else if (scalePtr->tickInterval != 0) {
	scalePtr->vertTickRightX = x + SPACING + tickPixels;
	scalePtr->vertValueRightX = scalePtr->vertTickRightX;
	x = scalePtr->vertTickRightX + SPACING;
    } else if (scalePtr->showValue) {
	scalePtr->vertTickRightX = x;
	scalePtr->vertValueRightX = x + SPACING + valuePixels;
	x = scalePtr->vertValueRightX + SPACING;
    } else {
	scalePtr->vertTickRightX = x;
	scalePtr->vertValueRightX = x;
    }
    scalePtr->vertTroughX = x;
    x += 2*scalePtr->borderWidth + scalePtr->width;
    if (scalePtr->labelLength == 0) {
	scalePtr->vertLabelX = 0;
    } else {
	scalePtr->vertLabelX = x + fm.ascent/2;
	x = scalePtr->vertLabelX + fm.ascent/2
	    + Tk_TextWidth(scalePtr->tkfont, scalePtr->label,
		    scalePtr->labelLength);
    }
    Tk_GeometryRequest(scalePtr->tkwin, x + scalePtr->inset,
	    scalePtr->length + 2*scalePtr->inset);
    Tk_SetInternalBorder(scalePtr->tkwin, scalePtr->inset);
}

/*
 *--------------------------------------------------------------
 *
 * ScaleEventProc --
 *
 *	This procedure is invoked by the Tk dispatcher for various events on
 *	scales.
 *
 * Results:
 *	None.
 *
 * Side effects:
 *	When the window gets deleted, internal structures get cleaned up.
 *	When it gets exposed, it is redisplayed.
 *
 *--------------------------------------------------------------
 */

static void
ScaleEventProc(
    ClientData clientData,	/* Information about window. */
    XEvent *eventPtr)		/* Information about event. */
{
    TkScale *scalePtr = (TkScale *)clientData;

    if ((eventPtr->type == Expose) && (eventPtr->xexpose.count == 0)) {
	TkEventuallyRedrawScale(scalePtr, REDRAW_ALL);
    } else if (eventPtr->type == DestroyNotify) {
	DestroyScale(clientData);
    } else if (eventPtr->type == ConfigureNotify) {
	ComputeScaleGeometry(scalePtr);
	TkEventuallyRedrawScale(scalePtr, REDRAW_ALL);
    } else if (eventPtr->type == FocusIn) {
	if (eventPtr->xfocus.detail != NotifyInferior) {
	    scalePtr->flags |= GOT_FOCUS;
	    if (scalePtr->highlightWidth > 0) {
		TkEventuallyRedrawScale(scalePtr, REDRAW_ALL);
	    }
	}
    } else if (eventPtr->type == FocusOut) {
	if (eventPtr->xfocus.detail != NotifyInferior) {
	    scalePtr->flags &= ~GOT_FOCUS;
	    if (scalePtr->highlightWidth > 0) {
		TkEventuallyRedrawScale(scalePtr, REDRAW_ALL);
	    }
	}
    }
}

/*
 *----------------------------------------------------------------------
 *
 * ScaleCmdDeletedProc --
 *
 *	This procedure is invoked when a widget command is deleted. If the
 *	widget isn't already in the process of being destroyed, this command
 *	destroys it.
 *
 * Results:
 *	None.
 *
 * Side effects:
 *	The widget is destroyed.
 *
 *----------------------------------------------------------------------
 */

static void
ScaleCmdDeletedProc(
    ClientData clientData)	/* Pointer to widget record for widget. */
{
    TkScale *scalePtr = (TkScale *)clientData;
    Tk_Window tkwin = scalePtr->tkwin;

    /*
     * This procedure could be invoked either because the window was destroyed
     * and the command was then deleted (in which case tkwin is NULL) or
     * because the command was deleted, and then this procedure destroys the
     * widget.
     */

    if (!(scalePtr->flags & SCALE_DELETED)) {
	scalePtr->flags |= SCALE_DELETED;
	Tk_DestroyWindow(tkwin);
    }
}

/*
 *--------------------------------------------------------------
 *
 * TkEventuallyRedrawScale --
 *
 *	Arrange for part or all of a scale widget to redrawn at the next
 *	convenient time in the future.
 *
 * Results:
 *	None.
 *
 * Side effects:
 *	If "what" is REDRAW_SLIDER then just the slider and the value readout
 *	will be redrawn; if "what" is REDRAW_ALL then the entire widget will
 *	be redrawn.
 *
 *--------------------------------------------------------------
 */

void
TkEventuallyRedrawScale(
    TkScale *scalePtr,	/* Information about widget. */
    int what)			/* What to redraw: REDRAW_SLIDER or
				 * REDRAW_ALL. */
{
    if ((what == 0) || (scalePtr->tkwin == NULL)
	    || !Tk_IsMapped(scalePtr->tkwin)) {
	return;
    }
    if (!(scalePtr->flags & REDRAW_PENDING)) {
	scalePtr->flags |= REDRAW_PENDING;
	Tcl_DoWhenIdle(TkpDisplayScale, scalePtr);
    }
    scalePtr->flags |= what;
}

/*
 *--------------------------------------------------------------
 *
 * TkRoundValueToResolution, TkRoundIntervalToResolution --
 *
 *	Round a given floating-point value to the nearest multiple of the
 *	scale's resolution.
 *	TkRoundValueToResolution rounds an absolute value based on the from
 *	value as a reference.
 *	TkRoundIntervalToResolution rounds a relative value without
 *	reference, i.e.	it rounds an interval.
 *
 * Results:
 *	The return value is the rounded result.
 *
 * Side effects:
 *	None.
 *
 *--------------------------------------------------------------
 */

double
TkRoundValueToResolution(
    TkScale *scalePtr,		/* Information about scale widget. */
    double value)		/* Value to round. */
{
    return TkRoundIntervalToResolution(scalePtr, value - scalePtr->fromValue)
            + scalePtr->fromValue;
}

double
TkRoundIntervalToResolution(
    TkScale *scalePtr,		/* Information about scale widget. */
    double value)		/* Value to round. */
{
    double rem, rounded, tick;

    if (scalePtr->resolution <= 0) {
	return value;
    }
    tick = floor(value/scalePtr->resolution);
    rounded = scalePtr->resolution * tick;
    rem = value - rounded;
    if (rem < 0) {
        if (rem <= -scalePtr->resolution/2) {
            rounded = (tick - 1.0) * scalePtr->resolution;
        }
    } else {
        if (rem >= scalePtr->resolution/2) {
            rounded = (tick + 1.0) * scalePtr->resolution;
        }
    }
    return rounded;
}

/*
 *----------------------------------------------------------------------
 *
 * ScaleVarProc --
 *
 *	This procedure is invoked by Tcl whenever someone modifies a variable
 *	associated with a scale widget.
 *
 * Results:
 *	NULL is always returned.
 *
 * Side effects:
 *	The value displayed in the scale will change to match the variable's
 *	new value. If the variable has a bogus value then it is reset to the
 *	value of the scale.
 *
 *----------------------------------------------------------------------
 */

static char *
ScaleVarProc(
    ClientData clientData,	/* Information about button. */
    Tcl_Interp *interp,		/* Interpreter containing variable. */
    const char *name1,		/* Name of variable. */
    const char *name2,		/* Second part of variable name. */
    int flags)			/* Information about what happened. */
{
    TkScale *scalePtr = (TkScale *)clientData;
    const char *resultStr;
    double value;
    Tcl_Obj *valuePtr;
    int result;
    (void)name1;
    (void)name2;

    /*
     * If the variable is unset, then immediately recreate it unless the whole
     * interpreter is going away.
     */

    if (flags & TCL_TRACE_UNSETS) {
        if (!Tcl_InterpDeleted(interp) && scalePtr->varNamePtr) {
            ClientData probe = NULL;

            do {
                probe = Tcl_VarTraceInfo(interp,
                        Tcl_GetString(scalePtr->varNamePtr),
                        TCL_GLOBAL_ONLY|TCL_TRACE_WRITES|TCL_TRACE_UNSETS,
                        ScaleVarProc, probe);
                if (probe == (ClientData)scalePtr) {
                    break;
                }
            } while (probe);
            if (probe) {
                /*
                 * We were able to fetch the unset trace for our
                 * varNamePtr, which means it is not unset and not
                 * the cause of this unset trace. Instead some outdated
                 * former variable must be, and we should ignore it.
                 */
                return NULL;
            }
	    Tcl_TraceVar2(interp, Tcl_GetString(scalePtr->varNamePtr),
		    NULL, TCL_GLOBAL_ONLY|TCL_TRACE_WRITES|TCL_TRACE_UNSETS,
		    ScaleVarProc, clientData);
	    scalePtr->flags |= NEVER_SET;
	    TkScaleSetValue(scalePtr, scalePtr->value, 1, 0);
	}
	return NULL;
    }

    /*
     * If we came here because we updated the variable (in TkScaleSetValue),
     * then ignore the trace. Otherwise update the scale with the value of the
     * variable.
     */

    if (scalePtr->flags & SETTING_VAR) {
	return NULL;
    }
    resultStr = NULL;
    valuePtr = Tcl_ObjGetVar2(interp, scalePtr->varNamePtr, NULL,
	    TCL_GLOBAL_ONLY);
    result = Tcl_GetDoubleFromObj(interp, valuePtr, &value);
    if (result != TCL_OK) {
	resultStr = "can't assign non-numeric value to scale variable";
	ScaleSetVariable(scalePtr);
    } else {
	scalePtr->value = TkRoundValueToResolution(scalePtr, value);

	/*
	 * This code is a bit tricky because it sets the scale's value before
	 * calling TkScaleSetValue. This way, TkScaleSetValue won't bother to
	 * set the variable again or to invoke the -command. However, it also
	 * won't redisplay the scale, so we have to ask for that explicitly.
	 */

	TkScaleSetValue(scalePtr, scalePtr->value, 1, 0);
    }
    TkEventuallyRedrawScale(scalePtr, REDRAW_SLIDER);

    return (char *) resultStr;
}

/*
 *--------------------------------------------------------------
 *
 * TkScaleSetValue --
 *
 *	This procedure changes the value of a scale and invokes a Tcl command
 *	to reflect the current position of a scale
 *
 * Results:
 *	None.
 *
 * Side effects:
 *	A Tcl command is invoked, and an additional error-processing command
 *	may also be invoked. The scale's slider is redrawn.
 *
 *--------------------------------------------------------------
 */

void
TkScaleSetValue(
    TkScale *scalePtr,	/* Info about widget. */
    double value,		/* New value for scale. Gets adjusted if it's
				 * off the scale. */
    int setVar,			/* Non-zero means reflect new value through to
				 * associated variable, if any. */
    int invokeCommand)		/* Non-zero means invoked -command option to
				 * notify of new value, 0 means don't. */
{
    value = TkRoundValueToResolution(scalePtr, value);
    if ((value < scalePtr->fromValue)
	    ^ (scalePtr->toValue < scalePtr->fromValue)) {
	value = scalePtr->fromValue;
    }
    if ((value > scalePtr->toValue)
	    ^ (scalePtr->toValue < scalePtr->fromValue)) {
	value = scalePtr->toValue;
    }
    if (scalePtr->flags & NEVER_SET) {
	scalePtr->flags &= ~NEVER_SET;
    } else if (scalePtr->value == value) {
	return;
    }
    scalePtr->value = value;

    /*
     * Schedule command callback invocation only if there is such a command
     * already registered, otherwise the callback would trigger later when
     * configuring the widget -command option even if the value did not change.
     */

    if ((invokeCommand) && (scalePtr->command != NULL)) {
	scalePtr->flags |= INVOKE_COMMAND;
    }
    TkEventuallyRedrawScale(scalePtr, REDRAW_SLIDER);

    if (setVar && scalePtr->varNamePtr) {
	ScaleSetVariable(scalePtr);
    }
}

/*
 *--------------------------------------------------------------
 *
 * ScaleSetVariable --
 *
 *	This procedure sets the variable associated with a scale, if any.
 *
 * Results:
 *	None.
 *
 * Side effects:
 *	Other write traces on the variable will trigger.
 *
 *--------------------------------------------------------------
 */

static void
ScaleSetVariable(
    TkScale *scalePtr)	/* Info about widget. */
{
    if (scalePtr->varNamePtr != NULL) {
	char string[TCL_DOUBLE_SPACE];

        if (snprintf(string, TCL_DOUBLE_SPACE, scalePtr->valueFormat,
                scalePtr->value) < 0) {
            string[TCL_DOUBLE_SPACE - 1] = '\0';
        }
	scalePtr->flags |= SETTING_VAR;
	Tcl_ObjSetVar2(scalePtr->interp, scalePtr->varNamePtr, NULL,
		Tcl_NewStringObj(string, -1), TCL_GLOBAL_ONLY);
	scalePtr->flags &= ~SETTING_VAR;
    }
}

/*
 *----------------------------------------------------------------------
 *
 * TkScalePixelToValue --
 *
 *	Given a pixel within a scale window, return the scale reading
 *	corresponding to that pixel.
 *
 * Results:
 *	A double-precision scale reading. If the value is outside the legal
 *	range for the scale then it's rounded to the nearest end of the scale.
 *
 * Side effects:
 *	None.
 *
 *----------------------------------------------------------------------
 */

double
TkScalePixelToValue(
    TkScale *scalePtr,	/* Information about widget. */
    int x, int y)		/* Coordinates of point within window. */
{
    double value, pixelRange;

    if (scalePtr->orient == ORIENT_VERTICAL) {
	pixelRange = Tk_Height(scalePtr->tkwin) - scalePtr->sliderLength
		- 2*scalePtr->inset - 2*scalePtr->borderWidth;
	value = y;
    } else {
	pixelRange = Tk_Width(scalePtr->tkwin) - scalePtr->sliderLength
		- 2*scalePtr->inset - 2*scalePtr->borderWidth;
	value = x;
    }

    if (pixelRange <= 0) {
	/*
	 * Not enough room for the slider to actually slide: just return the
	 * scale's current value.
	 */

	return scalePtr->value;
    }
    value -= scalePtr->sliderLength/2 + scalePtr->inset
	    + scalePtr->borderWidth;
    value /= pixelRange;
    if (value < 0) {
	value = 0;
    }
    if (value > 1) {
	value = 1;
    }
    value = scalePtr->fromValue +
		value * (scalePtr->toValue - scalePtr->fromValue);
    return TkRoundValueToResolution(scalePtr, value);
}

/*
 *----------------------------------------------------------------------
 *
 * TkScaleValueToPixel --
 *
 *	Given a reading of the scale, return the x-coordinate or y-coordinate
 *	corresponding to that reading, depending on whether the scale is
 *	vertical or horizontal, respectively.
 *
 * Results:
 *	An integer value giving the pixel location corresponding to reading.
 *	The value is restricted to lie within the defined range for the scale.
 *
 * Side effects:
 *	None.
 *
 *----------------------------------------------------------------------
 */

int
TkScaleValueToPixel(
    TkScale *scalePtr,	/* Information about widget. */
    double value)		/* Reading of the widget. */
{
    int y, pixelRange;
    double valueRange;

    valueRange = scalePtr->toValue - scalePtr->fromValue;
    pixelRange = ((scalePtr->orient == ORIENT_VERTICAL)
	    ? Tk_Height(scalePtr->tkwin) : Tk_Width(scalePtr->tkwin))
	- scalePtr->sliderLength - 2*scalePtr->inset - 2*scalePtr->borderWidth;
    if (valueRange == 0) {
	y = 0;
    } else {
	y = ScaleRound((value - scalePtr->fromValue) * pixelRange
		/ valueRange);
	if (y < 0) {
	    y = 0;
	} else if (y > pixelRange) {
	    y = pixelRange;
	}
    }
    y += scalePtr->sliderLength/2 + scalePtr->inset + scalePtr->borderWidth;
    return y;
}

/*
 * Local Variables:
 * mode: c
 * c-basic-offset: 4
 * fill-column: 78
 * End:
 */<|MERGE_RESOLUTION|>--- conflicted
+++ resolved
@@ -109,11 +109,7 @@
 	0, 0, 0},
     {TK_OPTION_STRING_TABLE, "-state", "state", "State",
 	DEF_SCALE_STATE, TCL_INDEX_NONE, offsetof(TkScale, state),
-<<<<<<< HEAD
-	TK_OPTION_ENUM_VAR, stateStrings, 0},
-=======
-	0, tkStateStrings, 0},
->>>>>>> 16e762c0
+	TK_OPTION_ENUM_VAR, tkStateStrings, 0},
     {TK_OPTION_STRING, "-takefocus", "takeFocus", "TakeFocus",
 	DEF_SCALE_TAKE_FOCUS, offsetof(TkScale, takeFocusPtr), TCL_INDEX_NONE,
 	TK_OPTION_NULL_OK, 0, 0},
