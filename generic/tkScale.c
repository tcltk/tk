--- conflicted
+++ resolved
@@ -85,13 +85,8 @@
     {TK_OPTION_PIXELS, "-length", "length", "Length",
 	DEF_SCALE_LENGTH, TCL_INDEX_NONE, offsetof(TkScale, length), 0, 0, 0},
     {TK_OPTION_STRING_TABLE, "-orient", "orient", "Orient",
-<<<<<<< HEAD
 	DEF_SCALE_ORIENT, TCL_INDEX_NONE, offsetof(TkScale, orient),
-	0, orientStrings, 0},
-=======
-	DEF_SCALE_ORIENT, -1, Tk_Offset(TkScale, orient),
 	TK_OPTION_ENUM_VAR, orientStrings, 0},
->>>>>>> 818335dd
     {TK_OPTION_RELIEF, "-relief", "relief", "Relief",
 	DEF_SCALE_RELIEF, TCL_INDEX_NONE, offsetof(TkScale, relief), 0, 0, 0},
     {TK_OPTION_INT, "-repeatdelay", "repeatDelay", "RepeatDelay",
@@ -113,13 +108,8 @@
 	DEF_SCALE_SLIDER_RELIEF, TCL_INDEX_NONE, offsetof(TkScale, sliderRelief),
 	0, 0, 0},
     {TK_OPTION_STRING_TABLE, "-state", "state", "State",
-<<<<<<< HEAD
 	DEF_SCALE_STATE, TCL_INDEX_NONE, offsetof(TkScale, state),
-	0, tkStateStrings, 0},
-=======
-	DEF_SCALE_STATE, -1, Tk_Offset(TkScale, state),
 	TK_OPTION_ENUM_VAR, tkStateStrings, 0},
->>>>>>> 818335dd
     {TK_OPTION_STRING, "-takefocus", "takeFocus", "TakeFocus",
 	DEF_SCALE_TAKE_FOCUS, offsetof(TkScale, takeFocusPtr), TCL_INDEX_NONE,
 	TK_OPTION_NULL_OK, 0, 0},
