/*
 * tk.h --
 *
 *	Declarations for Tk-related things that are visible outside of the Tk
 *	module itself.
 *
 * Copyright (c) 1989-1994 The Regents of the University of California.
 * Copyright (c) 1994 The Australian National University.
 * Copyright (c) 1994-1998 Sun Microsystems, Inc.
 * Copyright (c) 1998-2000 Ajuba Solutions.
 *
 * See the file "license.terms" for information on usage and redistribution of
 * this file, and for a DISCLAIMER OF ALL WARRANTIES.
 */

#ifndef _TK
#define _TK

#include <tcl.h>
#if (TCL_MAJOR_VERSION < 8) || (TCL_MAJOR_VERSION == 8) && (TCL_MINOR_VERSION < 6)
#	error Tk 8.7 must be compiled with tcl.h from Tcl 8.6 or better
#endif

#ifndef EXTERN
#   define EXTERN extern TCL_STORAGE_CLASS
#endif

/*
 * Utility macros: STRINGIFY takes an argument and wraps it in "" (double
 * quotation marks), JOIN joins two arguments.
 */

#ifndef STRINGIFY
#  define STRINGIFY(x) STRINGIFY1(x)
#  define STRINGIFY1(x) #x
#endif
#ifndef JOIN
#  define JOIN(a,b) JOIN1(a,b)
#  define JOIN1(a,b) a##b
#endif

/*
 * For C++ compilers, use extern "C"
 */

#ifdef __cplusplus
extern "C" {
#endif

/*
 * When version numbers change here, you must also go into the following files
 * and update the version numbers:
 *
 * library/tk.tcl	(1 LOC patch)
 * unix/configure.ac	(2 LOC Major, 2 LOC minor, 1 LOC patch)
 * win/configure.ac	(as above)
 * README		(sections 0 and 1)
 * macosx/Tk-Common.xcconfig (not patchlevel) 1 LOC
 * win/README		(not patchlevel)
 * unix/README		(not patchlevel)
 * unix/tk.spec		(1 LOC patch)
 * win/tcl.m4		(not patchlevel)
 *
 * You may also need to update some of these files when the numbers change for
 * the version of Tcl that this release of Tk is compiled against.
 */

#define TK_MAJOR_VERSION	8
#define TK_MINOR_VERSION	7
#define TK_RELEASE_LEVEL	TCL_ALPHA_RELEASE
#define TK_RELEASE_SERIAL	6

#define TK_VERSION		"8.7"
#define TK_PATCH_LEVEL		"8.7a6"

/*
 * A special definition used to allow this header file to be included from
 * windows or mac resource files so that they can obtain version information.
 * RC_INVOKED is defined by default by the windows RC tool and manually set
 * for macintosh.
 *
 * Resource compilers don't like all the C stuff, like typedefs and procedure
 * declarations, that occur below, so block them out.
 */

#ifndef RC_INVOKED

#if !defined(_XLIB_H) && !defined(_X11_XLIB_H_)
#if defined(__GNUC__) && !defined(__cplusplus)
#   pragma GCC diagnostic ignored "-Wc++-compat"
#endif
#   include <X11/Xlib.h>
#   ifdef MAC_OSX_TK
#	include <X11/X.h>
#   endif
#endif
#include <stddef.h>

#ifdef BUILD_tk
#undef TCL_STORAGE_CLASS
#define TCL_STORAGE_CLASS	DLLEXPORT
#else
# ifndef TCL_STORAGE_CLASS
#   define TCL_STORAGE_CLASS DLLIMPORT
# endif
#endif

/*
 *----------------------------------------------------------------------
 *
 * Decide whether or not to use input methods.
 */

#if defined(XNQueryInputStyle) && !defined(_WIN32) && !defined(MAC_OSX_TK)
#define TK_USE_INPUT_METHODS
#endif

/*
 * Dummy types that are used by clients:
 */

#define Tk_ImageMaster Tk_ImageModel
typedef struct Tk_BindingTable_ *Tk_BindingTable;
typedef struct Tk_Canvas_ *Tk_Canvas;
typedef struct Tk_Cursor_ *Tk_Cursor;
typedef struct Tk_ErrorHandler_ *Tk_ErrorHandler;
typedef struct Tk_Font_ *Tk_Font;
typedef struct Tk_Image__ *Tk_Image;
typedef struct Tk_ImageModel_ *Tk_ImageModel;
typedef struct Tk_OptionTable_ *Tk_OptionTable;
typedef struct Tk_PostscriptInfo_ *Tk_PostscriptInfo;
typedef struct Tk_TextLayout_ *Tk_TextLayout;
typedef struct Tk_Window_ *Tk_Window;
typedef struct Tk_3DBorder_ *Tk_3DBorder;
typedef struct Tk_Style_ *Tk_Style;
typedef struct Tk_StyleEngine_ *Tk_StyleEngine;
typedef struct Tk_StyledElement_ *Tk_StyledElement;

/*
 * Additional types exported to clients.
 */

typedef const char *Tk_Uid;

/*
 *----------------------------------------------------------------------
 *
 * The enum below defines the valid types for Tk configuration options as
 * implemented by Tk_InitOptions, Tk_SetOptions, etc.
 */

typedef enum {
    TK_OPTION_BOOLEAN,
    TK_OPTION_INT,
    TK_OPTION_DOUBLE,
    TK_OPTION_STRING,
    TK_OPTION_STRING_TABLE,
    TK_OPTION_COLOR,
    TK_OPTION_FONT,
    TK_OPTION_BITMAP,
    TK_OPTION_BORDER,
    TK_OPTION_RELIEF,
    TK_OPTION_CURSOR,
    TK_OPTION_JUSTIFY,
    TK_OPTION_ANCHOR,
    TK_OPTION_SYNONYM,
    TK_OPTION_PIXELS,
    TK_OPTION_WINDOW,
    TK_OPTION_END,
    TK_OPTION_CUSTOM,
    TK_OPTION_STYLE,
    TK_OPTION_INDEX
} Tk_OptionType;

/*
 * Structures of the following type are used by widgets to specify their
 * configuration options. Typically each widget has a static array of these
 * structures, where each element of the array describes a single
 * configuration option. The array is passed to Tk_CreateOptionTable.
 */

typedef struct Tk_OptionSpec {
    Tk_OptionType type;		/* Type of option, such as TK_OPTION_COLOR;
				 * see definitions above. Last option in table
				 * must have type TK_OPTION_END. */
    const char *optionName;	/* Name used to specify option in Tcl
				 * commands. */
    const char *dbName;		/* Name for option in option database. */
    const char *dbClass;	/* Class for option in database. */
    const char *defValue;	/* Default value for option if not specified
				 * in command line, the option database, or
				 * the system. */
#if TCL_MAJOR_VERSION > 8
    size_t objOffset;		/* Where in record to store a Tcl_Obj * that
				 * holds the value of this option, specified
				 * as an offset in bytes from the start of the
				 * record. Use the offsetof macro to generate
				 * values for this. TCL_INDEX_NONE means don't
				 * store the Tcl_Obj in the record. */
    size_t internalOffset;		/* Where in record to store the internal
				 * representation of the value of this option,
				 * such as an int or XColor *. This field is
				 * specified as an offset in bytes from the
				 * start of the record. Use the offsetof
				 * macro to generate values for it.
				 * TCL_INDEX_NONE means don't store the
				 * internal representation in the record. */
#else
    int objOffset;
    int internalOffset;
#endif
    int flags;			/* Any combination of the values defined
				 * below. */
    const void *clientData;	/* An alternate place to put option-specific
				 * data. Used for the monochrome default value
				 * for colors, etc. */
    int typeMask;		/* An arbitrary bit mask defined by the class
				 * manager; typically bits correspond to
				 * certain kinds of options such as all those
				 * that require a redisplay when they change.
				 * Tk_SetOptions returns the bit-wise OR of
				 * the typeMasks of all options that were
				 * changed. */
} Tk_OptionSpec;

/*
 * Flag values for Tk_OptionSpec structures. These flags are shared by
 * Tk_ConfigSpec structures, so be sure to coordinate any changes carefully.
 */

#define TK_OPTION_NULL_OK		(1 << 0)
#define TK_OPTION_DONT_SET_DEFAULT	(1 << 3)

/*
 * The following structure and function types are used by TK_OPTION_CUSTOM
 * options; the structure holds pointers to the functions needed by the Tk
 * option config code to handle a custom option.
 */

#if TCL_MAJOR_VERSION > 8
typedef int (Tk_CustomOptionSetProc) (ClientData clientData,
	Tcl_Interp *interp, Tk_Window tkwin, Tcl_Obj **value, char *widgRec,
	size_t offset, char *saveInternalPtr, int flags);
typedef Tcl_Obj *(Tk_CustomOptionGetProc) (ClientData clientData,
	Tk_Window tkwin, char *widgRec, size_t offset);
#else
typedef int (Tk_CustomOptionSetProc) (ClientData clientData,
	Tcl_Interp *interp, Tk_Window tkwin, Tcl_Obj **value, char *widgRec,
	int offset, char *saveInternalPtr, int flags);
typedef Tcl_Obj *(Tk_CustomOptionGetProc) (ClientData clientData,
	Tk_Window tkwin, char *widgRec, int offset);
#endif
typedef void (Tk_CustomOptionRestoreProc) (ClientData clientData,
	Tk_Window tkwin, char *internalPtr, char *saveInternalPtr);
typedef void (Tk_CustomOptionFreeProc) (ClientData clientData, Tk_Window tkwin,
	char *internalPtr);

typedef struct Tk_ObjCustomOption {
    const char *name;		/* Name of the custom option. */
    Tk_CustomOptionSetProc *setProc;
				/* Function to use to set a record's option
				 * value from a Tcl_Obj */
    Tk_CustomOptionGetProc *getProc;
				/* Function to use to get a Tcl_Obj
				 * representation from an internal
				 * representation of an option. */
    Tk_CustomOptionRestoreProc *restoreProc;
				/* Function to use to restore a saved value
				 * for the internal representation. */
    Tk_CustomOptionFreeProc *freeProc;
				/* Function to use to free the internal
				 * representation of an option. */
    ClientData clientData;	/* Arbitrary one-word value passed to the
				 * handling procs. */
} Tk_ObjCustomOption;

/*
 * Macro to use to fill in "offset" fields of the Tk_OptionSpec structure.
 * Computes number of bytes from beginning of structure to a given field.
 */

#ifndef TK_NO_DEPRECATED
#   define Tk_Offset(type, field) ((int) offsetof(type, field))
#endif
/* Workaround for platforms missing offsetof(), e.g. VC++ 6.0 */
#ifndef offsetof
#   define offsetof(type, field) ((size_t) ((char *) &((type *) 0)->field))
#endif

/*
 * The following two structures are used for error handling. When config
 * options are being modified, the old values are saved in a Tk_SavedOptions
 * structure. If an error occurs, then the contents of the structure can be
 * used to restore all of the old values. The contents of this structure are
 * for the private use Tk. No-one outside Tk should ever read or write any of
 * the fields of these structures.
 */

typedef struct Tk_SavedOption {
    struct TkOption *optionPtr;	/* Points to information that describes the
				 * option. */
    Tcl_Obj *valuePtr;		/* The old value of the option, in the form of
				 * a Tcl object; may be NULL if the value was
				 * not saved as an object. */
    double internalForm;	/* The old value of the option, in some
				 * internal representation such as an int or
				 * (XColor *). Valid only if the field
				 * optionPtr->specPtr->objOffset is -1. The
				 * space must be large enough to accommodate a
				 * double, a long, or a pointer; right now it
				 * looks like a double (i.e., 8 bytes) is big
				 * enough. Also, using a double guarantees
				 * that the field is properly aligned for
				 * storing large values. */
} Tk_SavedOption;

#ifdef TCL_MEM_DEBUG
#   define TK_NUM_SAVED_OPTIONS 2
#else
#   define TK_NUM_SAVED_OPTIONS 20
#endif

typedef struct Tk_SavedOptions {
    void *recordPtr;		/* The data structure in which to restore
				 * configuration options. */
    Tk_Window tkwin;		/* Window associated with recordPtr; needed to
				 * restore certain options. */
#if TCL_MAJOR_VERSION > 8
    size_t numItems;		/* The number of valid items in items field. */
#else
    int numItems;
#endif
    Tk_SavedOption items[TK_NUM_SAVED_OPTIONS];
				/* Items used to hold old values. */
    struct Tk_SavedOptions *nextPtr;
				/* Points to next structure in list; needed if
				 * too many options changed to hold all the
				 * old values in a single structure. NULL
				 * means no more structures. */
} Tk_SavedOptions;

/*
 * Structure used to describe application-specific configuration options:
 * indicates procedures to call to parse an option and to return a text string
 * describing an option. THESE ARE DEPRECATED; PLEASE USE THE NEW STRUCTURES
 * LISTED ABOVE.
 */

/*
 * This is a temporary flag used while tkObjConfig and new widgets are in
 * development.
 */

#ifndef __NO_OLD_CONFIG

#if TCL_MAJOR_VERSION > 8
typedef int (Tk_OptionParseProc) (ClientData clientData, Tcl_Interp *interp,
	Tk_Window tkwin, const char *value, char *widgRec, size_t offset);
typedef const char *(Tk_OptionPrintProc) (ClientData clientData,
	Tk_Window tkwin, char *widgRec, size_t offset, Tcl_FreeProc **freeProcPtr);
#else
typedef int (Tk_OptionParseProc) (ClientData clientData, Tcl_Interp *interp,
	Tk_Window tkwin, const char *value, char *widgRec, int offset);
typedef const char *(Tk_OptionPrintProc) (ClientData clientData,
	Tk_Window tkwin, char *widgRec, int offset, Tcl_FreeProc **freeProcPtr);
#endif

typedef struct Tk_CustomOption {
    Tk_OptionParseProc *parseProc;
				/* Procedure to call to parse an option and
				 * store it in converted form. */
    Tk_OptionPrintProc *printProc;
				/* Procedure to return a printable string
				 * describing an existing option. */
    ClientData clientData;	/* Arbitrary one-word value used by option
				 * parser: passed to parseProc and
				 * printProc. */
} Tk_CustomOption;

/*
 * Structure used to specify information for Tk_ConfigureWidget. Each
 * structure gives complete information for one option, including how the
 * option is specified on the command line, where it appears in the option
 * database, etc.
 */

typedef struct Tk_ConfigSpec {
    int type;			/* Type of option, such as TK_CONFIG_COLOR;
				 * see definitions below. Last option in table
				 * must have type TK_CONFIG_END. */
    const char *argvName;	/* Switch used to specify option in argv. NULL
				 * means this spec is part of a group. */
    Tk_Uid dbName;		/* Name for option in option database. */
    Tk_Uid dbClass;		/* Class for option in database. */
    Tk_Uid defValue;		/* Default value for option if not specified
				 * in command line or database. */
#if TCL_MAJOR_VERSION > 8
    size_t offset;			/* Where in widget record to store value; use
				 * offsetof macro to generate values for
				 * this. */
#else
    int offset;
#endif
    int specFlags;		/* Any combination of the values defined
				 * below; other bits are used internally by
				 * tkConfig.c. */
    const Tk_CustomOption *customPtr;
				/* If type is TK_CONFIG_CUSTOM then this is a
				 * pointer to info about how to parse and
				 * print the option. Otherwise it is
				 * irrelevant. */
} Tk_ConfigSpec;

/*
 * Type values for Tk_ConfigSpec structures. See the user documentation for
 * details.
 */

typedef enum {
    TK_CONFIG_BOOLEAN, TK_CONFIG_INT, TK_CONFIG_DOUBLE, TK_CONFIG_STRING,
    TK_CONFIG_UID, TK_CONFIG_COLOR, TK_CONFIG_FONT, TK_CONFIG_BITMAP,
    TK_CONFIG_BORDER, TK_CONFIG_RELIEF, TK_CONFIG_CURSOR,
    TK_CONFIG_ACTIVE_CURSOR, TK_CONFIG_JUSTIFY, TK_CONFIG_ANCHOR,
    TK_CONFIG_SYNONYM, TK_CONFIG_CAP_STYLE, TK_CONFIG_JOIN_STYLE,
    TK_CONFIG_PIXELS, TK_CONFIG_MM, TK_CONFIG_WINDOW, TK_CONFIG_CUSTOM,
    TK_CONFIG_END
} Tk_ConfigTypes;

/*
 * Possible values for flags argument to Tk_ConfigureWidget:
 */

#define TK_CONFIG_ARGV_ONLY	1
#define TK_CONFIG_OBJS		0x80

/*
 * Possible flag values for Tk_ConfigSpec structures. Any bits at or above
 * TK_CONFIG_USER_BIT may be used by clients for selecting certain entries.
 * Before changing any values here, coordinate with tkOldConfig.c
 * (internal-use-only flags are defined there).
 */

#define TK_CONFIG_NULL_OK		(1 << 0)
#define TK_CONFIG_COLOR_ONLY		(1 << 1)
#define TK_CONFIG_MONO_ONLY		(1 << 2)
#define TK_CONFIG_DONT_SET_DEFAULT	(1 << 3)
#ifndef TK_NO_DEPRECATED
#  define TK_CONFIG_OPTION_SPECIFIED      (1 << 4)
#endif /* !TK_NO_DEPRECATED */
#define TK_CONFIG_USER_BIT		0x100
#endif /* __NO_OLD_CONFIG */

/*
 * Structure used to specify how to handle argv options.
 */

typedef struct {
    const char *key;		/* The key string that flags the option in the
				 * argv array. */
    int type;			/* Indicates option type; see below. */
    void *src;			/* Value to be used in setting dst; usage
				 * depends on type. */
    void *dst;			/* Address of value to be modified; usage
				 * depends on type. */
    const char *help;		/* Documentation message describing this
				 * option. */
} Tk_ArgvInfo;

/*
 * Legal values for the type field of a Tk_ArgvInfo: see the user
 * documentation for details.
 */

#define TK_ARGV_CONSTANT		15
#define TK_ARGV_INT			16
#define TK_ARGV_STRING			17
#define TK_ARGV_UID			18
#define TK_ARGV_REST			19
#define TK_ARGV_FLOAT			20
#define TK_ARGV_FUNC			21
#define TK_ARGV_GENFUNC			22
#define TK_ARGV_HELP			23
#define TK_ARGV_CONST_OPTION		24
#define TK_ARGV_OPTION_VALUE		25
#define TK_ARGV_OPTION_NAME_VALUE	26
#define TK_ARGV_END			27

/*
 * Flag bits for passing to Tk_ParseArgv:
 */

#define TK_ARGV_NO_DEFAULTS		0x1
#define TK_ARGV_NO_LEFTOVERS		0x2
#define TK_ARGV_NO_ABBREV		0x4
#define TK_ARGV_DONT_SKIP_FIRST_ARG	0x8

/*
 * Enumerated type for describing actions to be taken in response to a
 * restrictProc established by Tk_RestrictEvents.
 */

typedef enum {
    TK_DEFER_EVENT, TK_PROCESS_EVENT, TK_DISCARD_EVENT
} Tk_RestrictAction;

/*
 * Priority levels to pass to Tk_AddOption:
 */

#define TK_WIDGET_DEFAULT_PRIO	20
#define TK_STARTUP_FILE_PRIO	40
#define TK_USER_DEFAULT_PRIO	60
#define TK_INTERACTIVE_PRIO	80
#define TK_MAX_PRIO		100

/*
 * Relief values returned by Tk_GetRelief:
 */

#define TK_RELIEF_NULL		-1
#define TK_RELIEF_FLAT		0
#define TK_RELIEF_GROOVE	1
#define TK_RELIEF_RAISED	2
#define TK_RELIEF_RIDGE		3
#define TK_RELIEF_SOLID		4
#define TK_RELIEF_SUNKEN	5

/*
 * "Which" argument values for Tk_3DBorderGC:
 */

#define TK_3D_FLAT_GC		1
#define TK_3D_LIGHT_GC		2
#define TK_3D_DARK_GC		3

/*
 * Special EnterNotify/LeaveNotify "mode" for use in events generated by
 * tkShare.c. Pick a high enough value that it's unlikely to conflict with
 * existing values (like NotifyNormal) or any new values defined in the
 * future.
 */

#define TK_NOTIFY_SHARE		20

/*
 * Enumerated type for describing a point by which to anchor something:
 */

typedef enum {
    TK_ANCHOR_NULL = -1,
    TK_ANCHOR_N, TK_ANCHOR_NE, TK_ANCHOR_E, TK_ANCHOR_SE,
    TK_ANCHOR_S, TK_ANCHOR_SW, TK_ANCHOR_W, TK_ANCHOR_NW,
    TK_ANCHOR_CENTER
} Tk_Anchor;

/*
 * Enumerated type for describing a style of justification:
 */

typedef enum {
    TK_JUSTIFY_NULL = -1,
    TK_JUSTIFY_LEFT, TK_JUSTIFY_RIGHT, TK_JUSTIFY_CENTER
} Tk_Justify;

/*
 * The following structure is used by Tk_GetFontMetrics() to return
 * information about the properties of a Tk_Font.
 */

typedef struct Tk_FontMetrics {
    int ascent;			/* The amount in pixels that the tallest
				 * letter sticks up above the baseline, plus
				 * any extra blank space added by the designer
				 * of the font. */
    int descent;		/* The largest amount in pixels that any
				 * letter sticks below the baseline, plus any
				 * extra blank space added by the designer of
				 * the font. */
    int linespace;		/* The sum of the ascent and descent. How far
				 * apart two lines of text in the same font
				 * should be placed so that none of the
				 * characters in one line overlap any of the
				 * characters in the other line. */
} Tk_FontMetrics;

/*
 * Flags passed to Tk_MeasureChars:
 */

#define TK_WHOLE_WORDS		1
#define TK_AT_LEAST_ONE		2
#define TK_PARTIAL_OK		4

/*
 * Flags passed to Tk_ComputeTextLayout:
 */

#define TK_IGNORE_TABS		8
#define TK_IGNORE_NEWLINES	16

/*
 * Widget class procedures used to implement platform specific widget
 * behavior.
 */

typedef Window (Tk_ClassCreateProc) (Tk_Window tkwin, Window parent,
	ClientData instanceData);
typedef void (Tk_ClassWorldChangedProc) (ClientData instanceData);
typedef void (Tk_ClassModalProc) (Tk_Window tkwin, XEvent *eventPtr);

typedef struct Tk_ClassProcs {
#if TCL_MAJOR_VERSION > 8
    size_t size;
#else
    unsigned int size;
#endif
    Tk_ClassWorldChangedProc *worldChangedProc;
				/* Procedure to invoke when the widget needs
				 * to respond in some way to a change in the
				 * world (font changes, etc.) */
    Tk_ClassCreateProc *createProc;
				/* Procedure to invoke when the platform-
				 * dependent window needs to be created. */
    Tk_ClassModalProc *modalProc;
				/* Procedure to invoke after all bindings on a
				 * widget have been triggered in order to
				 * handle a modal loop. */
} Tk_ClassProcs;

/*
 * Simple accessor for Tk_ClassProcs structure. Checks that the structure is
 * not NULL, then checks the size field and returns either the requested
 * field, if present, or NULL if the structure is too small to have the field
 * (or NULL if the structure is NULL).
 *
 * A more general version of this function may be useful if other
 * size-versioned structure pop up in the future:
 *
 *	#define Tk_GetField(name, who, which) \
 *	    (((who) == NULL) ? NULL :
 *	    (((who)->size <= offsetof(name, which)) ? NULL :(name)->which))
 */

#define Tk_GetClassProc(procs, which) \
    (((procs) == NULL) ? NULL : \
    (((procs)->size <= offsetof(Tk_ClassProcs, which)) ? NULL:(procs)->which))

/*
 * Each geometry manager (the packer, the placer, etc.) is represented by a
 * structure of the following form, which indicates procedures to invoke in
 * the geometry manager to carry out certain functions.
 */

#define Tk_GeomLostSlaveProc Tk_GeomLostContentProc
typedef void (Tk_GeomRequestProc) (ClientData clientData, Tk_Window tkwin);
typedef void (Tk_GeomLostContentProc) (ClientData clientData, Tk_Window tkwin);

typedef struct Tk_GeomMgr {
    const char *name;		/* Name of the geometry manager (command used
				 * to invoke it, or name of widget class that
				 * allows embedded widgets). */
    Tk_GeomRequestProc *requestProc;
				/* Procedure to invoke when a content's
				 * requested geometry changes. */
    Tk_GeomLostContentProc *lostContentProc;
				/* Procedure to invoke when content is taken
				 * away from one geometry manager by another.
				 * NULL means geometry manager doesn't care
				 * when content lost. */
} Tk_GeomMgr;

/*
 * Result values returned by Tk_GetScrollInfo:
 */

#define TK_SCROLL_MOVETO	1
#define TK_SCROLL_PAGES		2
#define TK_SCROLL_UNITS		3
#define TK_SCROLL_ERROR		4

/*
 *----------------------------------------------------------------------
 *
 * Extensions to the X event set
 *
 *----------------------------------------------------------------------
 */

#define VirtualEvent	    (MappingNotify + 1)
#define ActivateNotify	    (MappingNotify + 2)
#define DeactivateNotify    (MappingNotify + 3)
#define MouseWheelEvent     (MappingNotify + 4)
#define TK_LASTEVENT	    (MappingNotify + 5)

#define MouseWheelMask	    (1L << 28)
#define ActivateMask	    (1L << 29)
#define VirtualEventMask    (1L << 30)

/*
 * A virtual event shares most of its fields with the XKeyEvent and
 * XButtonEvent structures. 99% of the time a virtual event will be an
 * abstraction of a key or button event, so this structure provides the most
 * information to the user. The only difference is the changing of the detail
 * field for a virtual event so that it holds the name of the virtual event
 * being triggered.
 *
 * When using this structure, you should ensure that you zero out all the
 * fields first using memset() or bzero().
 */

typedef struct {
    int type;
    unsigned long serial;	/* # of last request processed by server. */
    Bool send_event;		/* True if this came from a SendEvent
				 * request. */
    Display *display;		/* Display the event was read from. */
    Window event;		/* Window on which event was requested. */
    Window root;		/* Root window that the event occurred on. */
    Window subwindow;		/* Child window. */
    Time time;			/* Milliseconds. */
    int x, y;			/* Pointer x, y coordinates in event
				 * window. */
    int x_root, y_root;		/* Coordinates relative to root. */
    unsigned int state;		/* Key or button mask */
    Tk_Uid name;		/* Name of virtual event. */
    Bool same_screen;		/* Same screen flag. */
    Tcl_Obj *user_data;		/* Application-specific data reference; Tk
				 * will decrement the reference count *once*
				 * when it has finished processing the
				 * event. */
} XVirtualEvent;

typedef struct {
    int type;
    unsigned long serial;	/* # of last request processed by server. */
    Bool send_event;		/* True if this came from a SendEvent
				 * request. */
    Display *display;		/* Display the event was read from. */
    Window window;		/* Window in which event occurred. */
} XActivateDeactivateEvent;
typedef XActivateDeactivateEvent XActivateEvent;
typedef XActivateDeactivateEvent XDeactivateEvent;

/*
 *----------------------------------------------------------------------
 *
 * Macros for querying Tk_Window structures. See the manual entries for
 * documentation.
 *
 *----------------------------------------------------------------------
 */

#define Tk_Display(tkwin)	(((Tk_FakeWin *) (tkwin))->display)
#define Tk_ScreenNumber(tkwin)	(((Tk_FakeWin *) (tkwin))->screenNum)
#define Tk_Screen(tkwin) \
    (ScreenOfDisplay(Tk_Display(tkwin), Tk_ScreenNumber(tkwin)))
#define Tk_Depth(tkwin)		(((Tk_FakeWin *) (tkwin))->depth)
#define Tk_Visual(tkwin)	(((Tk_FakeWin *) (tkwin))->visual)
#define Tk_WindowId(tkwin)	(((Tk_FakeWin *) (tkwin))->window)
#define Tk_PathName(tkwin) 	(((Tk_FakeWin *) (tkwin))->pathName)
#define Tk_Name(tkwin)		(((Tk_FakeWin *) (tkwin))->nameUid)
#define Tk_Class(tkwin) 	(((Tk_FakeWin *) (tkwin))->classUid)
#define Tk_X(tkwin)		(((Tk_FakeWin *) (tkwin))->changes.x)
#define Tk_Y(tkwin)		(((Tk_FakeWin *) (tkwin))->changes.y)
#define Tk_Width(tkwin)		(((Tk_FakeWin *) (tkwin))->changes.width)
#define Tk_Height(tkwin) \
    (((Tk_FakeWin *) (tkwin))->changes.height)
#define Tk_Changes(tkwin)	(&((Tk_FakeWin *) (tkwin))->changes)
#define Tk_Attributes(tkwin)	(&((Tk_FakeWin *) (tkwin))->atts)
#define Tk_IsEmbedded(tkwin) \
    (((Tk_FakeWin *) (tkwin))->flags & TK_EMBEDDED)
#define Tk_IsContainer(tkwin) \
    (((Tk_FakeWin *) (tkwin))->flags & TK_CONTAINER)
#define Tk_IsMapped(tkwin) \
    (((Tk_FakeWin *) (tkwin))->flags & TK_MAPPED)
#define Tk_IsTopLevel(tkwin) \
    (((Tk_FakeWin *) (tkwin))->flags & TK_TOP_LEVEL)
#define Tk_HasWrapper(tkwin) \
    (((Tk_FakeWin *) (tkwin))->flags & TK_HAS_WRAPPER)
#define Tk_WinManaged(tkwin) \
    (((Tk_FakeWin *) (tkwin))->flags & TK_WIN_MANAGED)
#define Tk_TopWinHierarchy(tkwin) \
    (((Tk_FakeWin *) (tkwin))->flags & TK_TOP_HIERARCHY)
#define Tk_IsManageable(tkwin) \
    (((Tk_FakeWin *) (tkwin))->flags & TK_WM_MANAGEABLE)
#define Tk_ReqWidth(tkwin)	(((Tk_FakeWin *) (tkwin))->reqWidth)
#define Tk_ReqHeight(tkwin)	(((Tk_FakeWin *) (tkwin))->reqHeight)
#ifndef TK_NO_DEPRECATED
#define Tk_InternalBorderWidth(tkwin) \
    (((Tk_FakeWin *) (tkwin))->internalBorderLeft)
#endif /* !TK_NO_DEPRECATED */
#define Tk_InternalBorderLeft(tkwin) \
    (((Tk_FakeWin *) (tkwin))->internalBorderLeft)
#define Tk_InternalBorderRight(tkwin) \
    (((Tk_FakeWin *) (tkwin))->internalBorderRight)
#define Tk_InternalBorderTop(tkwin) \
    (((Tk_FakeWin *) (tkwin))->internalBorderTop)
#define Tk_InternalBorderBottom(tkwin) \
    (((Tk_FakeWin *) (tkwin))->internalBorderBottom)
#define Tk_MinReqWidth(tkwin)	(((Tk_FakeWin *) (tkwin))->minReqWidth)
#define Tk_MinReqHeight(tkwin)	(((Tk_FakeWin *) (tkwin))->minReqHeight)
#define Tk_Parent(tkwin)	(((Tk_FakeWin *) (tkwin))->parentPtr)
#define Tk_Colormap(tkwin)	(((Tk_FakeWin *) (tkwin))->atts.colormap)

/*
 * The structure below is needed by the macros above so that they can access
 * the fields of a Tk_Window. The fields not needed by the macros are declared
 * as "dummyX". The structure has its own type in order to prevent apps from
 * accessing Tk_Window fields except using official macros. WARNING!! The
 * structure definition must be kept consistent with the TkWindow structure in
 * tkInt.h. If you change one, then change the other. See the declaration in
 * tkInt.h for documentation on what the fields are used for internally.
 */

typedef struct Tk_FakeWin {
    Display *display;
    char *dummy1;		/* dispPtr */
    int screenNum;
    Visual *visual;
    int depth;
    Window window;
    char *dummy2;		/* childList */
    char *dummy3;		/* lastChildPtr */
    Tk_Window parentPtr;	/* parentPtr */
    char *dummy4;		/* nextPtr */
    char *dummy5;		/* mainPtr */
    char *pathName;
    Tk_Uid nameUid;
    Tk_Uid classUid;
    XWindowChanges changes;
    unsigned int dummy6;	/* dirtyChanges */
    XSetWindowAttributes atts;
    unsigned long dummy7;	/* dirtyAtts */
    unsigned int flags;
    char *dummy8;		/* handlerList */
#if defined(TK_USE_INPUT_METHODS) || (TCL_MAJOR_VERSION > 8)
    XIC dummy9;			/* inputContext */
#endif /* TK_USE_INPUT_METHODS */
    ClientData *dummy10;	/* tagPtr */
#if TCL_MAJOR_VERSION > 8
    size_t dummy11;		/* numTags */
    size_t dummy12;		/* optionLevel */
#else
    int dummy11;
    int dummy12;
#endif
    char *dummy13;		/* selHandlerList */
    char *dummy14;		/* geomMgrPtr */
    ClientData dummy15;		/* geomData */
    int reqWidth, reqHeight;
    int internalBorderLeft;
    char *dummy16;		/* wmInfoPtr */
    char *dummy17;		/* classProcPtr */
    ClientData dummy18;		/* instanceData */
    char *dummy19;		/* privatePtr */
    int internalBorderRight;
    int internalBorderTop;
    int internalBorderBottom;
    int minReqWidth;
    int minReqHeight;
#if defined(TK_USE_INPUT_METHODS) || (TCL_MAJOR_VERSION > 8)
    int dummy20;
#endif /* TK_USE_INPUT_METHODS */
    char *dummy21;		/* geomMgrName */
    Tk_Window dummy22;		/* maintainerPtr */
#if !defined(TK_USE_INPUT_METHODS) && (TCL_MAJOR_VERSION < 9)
    XIC dummy9;			/* inputContext */
    int dummy20;
#endif /* TK_USE_INPUT_METHODS */
} Tk_FakeWin;

/*
 * Flag values for TkWindow (and Tk_FakeWin) structures are:
 *
 * TK_MAPPED:			1 means window is currently mapped,
 *				0 means unmapped.
 * TK_TOP_LEVEL:		1 means this is a top-level widget.
 * TK_ALREADY_DEAD:		1 means the window is in the process of
 *				being destroyed already.
 * TK_NEED_CONFIG_NOTIFY:	1 means that the window has been reconfigured
 *				before it was made to exist. At the time of
 *				making it exist a ConfigureNotify event needs
 *				to be generated.
 * TK_GRAB_FLAG:		Used to manage grabs. See tkGrab.c for details
 * TK_CHECKED_IC:		1 means we've already tried to get an input
 *				context for this window; if the ic field is
 *				NULL it means that there isn't a context for
 *				the field.
 * TK_DONT_DESTROY_WINDOW:	1 means that Tk_DestroyWindow should not
 *				invoke XDestroyWindow to destroy this widget's
 *				X window. The flag is set when the window has
 *				already been destroyed elsewhere (e.g. by
 *				another application) or when it will be
 *				destroyed later (e.g. by destroying its parent)
 * TK_WM_COLORMAP_WINDOW:	1 means that this window has at some time
 *				appeared in the WM_COLORMAP_WINDOWS property
 *				for its toplevel, so we have to remove it from
 *				that property if the window is deleted and the
 *				toplevel isn't.
 * TK_EMBEDDED:			1 means that this window (which must be a
 *				toplevel) is not a free-standing window but
 *				rather is embedded in some other application.
 * TK_CONTAINER:		1 means that this window is a container, and
 *				that some other application (either in this
 *				process or elsewhere) may be embedding itself
 *				inside the window.
 * TK_BOTH_HALVES:		1 means that this window is used for
 *				application embedding (either as container or
 *				embedded application), and both the containing
 *				and embedded halves are associated with
 *				windows in this particular process.
 * TK_WRAPPER:			1 means that this window is the extra wrapper
 *				window created around a toplevel to hold the
 *				menubar under Unix. See tkUnixWm.c for more
 *				information.
 * TK_REPARENTED:		1 means that this window has been reparented
 *				so that as far as the window system is
 *				concerned it isn't a child of its Tk parent.
 *				Initially this is used only for special Unix
 *				menubar windows.
 * TK_ANONYMOUS_WINDOW:		1 means that this window has no name, and is
 *				thus not accessible from Tk.
 * TK_HAS_WRAPPER		1 means that this window has a wrapper window
 * TK_WIN_MANAGED		1 means that this window is a child of the root
 *				window, and is managed by the window manager.
 * TK_TOP_HIERARCHY		1 means this window is at the top of a physical
 *				window hierarchy within this process, i.e. the
 *				window's parent either doesn't exist or is not
 *				owned by this Tk application.
 * TK_PROP_PROPCHANGE		1 means that PropertyNotify events in the
 *				window's children should propagate up to this
 *				window.
 * TK_WM_MANAGEABLE		1 marks a window as capable of being converted
 *				into a toplevel using [wm manage].
 * TK_CAN_INPUT_TEXT            1 means that this window accepts text input.
 *                              Used on macOS to indicate that key events can be
 *                              processed with the NSTextInputClient protocol.
 *                              Not currently accessible through the public API.
 */

#define TK_MAPPED		1
#define TK_TOP_LEVEL		2
#define TK_ALREADY_DEAD		4
#define TK_NEED_CONFIG_NOTIFY	8
#define TK_GRAB_FLAG		0x10
#define TK_CHECKED_IC		0x20
#define TK_DONT_DESTROY_WINDOW	0x40
#define TK_WM_COLORMAP_WINDOW	0x80
#define TK_EMBEDDED		0x100
#define TK_CONTAINER		0x200
#define TK_BOTH_HALVES		0x400

#define TK_WRAPPER		0x1000
#define TK_REPARENTED		0x2000
#define TK_ANONYMOUS_WINDOW	0x4000
#define TK_HAS_WRAPPER		0x8000
#define TK_WIN_MANAGED		0x10000
#define TK_TOP_HIERARCHY	0x20000
#define TK_PROP_PROPCHANGE	0x40000
#define TK_WM_MANAGEABLE	0x80000
#define TK_CAN_INPUT_TEXT       0x100000

/*
 *----------------------------------------------------------------------
 *
 * Procedure prototypes and structures used for defining new canvas items:
 *
 *----------------------------------------------------------------------
 */

typedef enum {
    TK_STATE_NULL = -1, TK_STATE_ACTIVE, TK_STATE_DISABLED,
    TK_STATE_NORMAL, TK_STATE_HIDDEN
} Tk_State;

typedef struct Tk_SmoothMethod {
    const char *name;
    int (*coordProc) (Tk_Canvas canvas, double *pointPtr, int numPoints,
	    int numSteps, XPoint xPoints[], double dblPoints[]);
    void (*postscriptProc) (Tcl_Interp *interp, Tk_Canvas canvas,
	    double *coordPtr, int numPoints, int numSteps);
} Tk_SmoothMethod;

/*
 * For each item in a canvas widget there exists one record with the following
 * structure. Each actual item is represented by a record with the following
 * stuff at its beginning, plus additional type-specific stuff after that.
 */

#define TK_TAG_SPACE 3

typedef struct Tk_Item {
#if TCL_MAJOR_VERSION > 8
    size_t id;		/* Unique identifier for this item (also
				 * serves as first tag for item). */
#else
    int id;
#endif
    struct Tk_Item *nextPtr;	/* Next in display list of all items in this
				 * canvas. Later items in list are drawn on
				 * top of earlier ones. */
    Tk_Uid staticTagSpace[TK_TAG_SPACE];
				/* Built-in space for limited # of tags. */
    Tk_Uid *tagPtr;		/* Pointer to array of tags. Usually points to
				 * staticTagSpace, but may point to malloc-ed
				 * space if there are lots of tags. */
#if TCL_MAJOR_VERSION > 8
    size_t tagSpace;		/* Total amount of tag space available at
				 * tagPtr. */
    size_t numTags;		/* Number of tag slots actually used at
				 * *tagPtr. */
#else
    int tagSpace, numTags;
#endif
    struct Tk_ItemType *typePtr;/* Table of procedures that implement this
				 * type of item. */
    int x1, y1, x2, y2;		/* Bounding box for item, in integer canvas
				 * units. Set by item-specific code and
				 * guaranteed to contain every pixel drawn in
				 * item. Item area includes x1 and y1 but not
				 * x2 and y2. */
    struct Tk_Item *prevPtr;	/* Previous in display list of all items in
				 * this canvas. Later items in list are drawn
				 * just below earlier ones. */
    Tk_State state;		/* State of item. */
    char *reserved1;		/* reserved for future use */
    int redraw_flags;		/* Some flags used in the canvas */

    /*
     *------------------------------------------------------------------
     * Starting here is additional type-specific stuff; see the declarations
     * for individual types to see what is part of each type. The actual space
     * below is determined by the "itemInfoSize" of the type's Tk_ItemType
     * record.
     *------------------------------------------------------------------
     */
} Tk_Item;

/*
 * Flag bits for canvases (redraw_flags):
 *
 * TK_ITEM_STATE_DEPENDANT -	1 means that object needs to be redrawn if the
 *				canvas state changes.
 * TK_ITEM_DONT_REDRAW - 	1 means that the object redraw is already been
 *				prepared, so the general canvas code doesn't
 *				need to do that any more.
 */

#define TK_ITEM_STATE_DEPENDANT		1
#define TK_ITEM_DONT_REDRAW		2

/*
 * Records of the following type are used to describe a type of item (e.g.
 * lines, circles, etc.) that can form part of a canvas widget.
 */

#if defined(USE_OLD_CANVAS) && TCL_MAJOR_VERSION < 9
typedef int	(Tk_ItemCreateProc)(Tcl_Interp *interp, Tk_Canvas canvas,
		    Tk_Item *itemPtr, int argc, char **argv);
typedef int	(Tk_ItemConfigureProc)(Tcl_Interp *interp, Tk_Canvas canvas,
		    Tk_Item *itemPtr, int argc, char **argv, int flags);
typedef int	(Tk_ItemCoordProc)(Tcl_Interp *interp, Tk_Canvas canvas,
		    Tk_Item *itemPtr, int argc, char **argv);
typedef void	(Tk_ItemInsertProc)(Tk_Canvas canvas, Tk_Item *itemPtr,
		    int beforeThis, char *string);
typedef int	(Tk_ItemIndexProc)(Tcl_Interp *interp, Tk_Canvas canvas,
		    Tk_Item *itemPtr, char *indexString, int *indexPtr);
#else
typedef int	(Tk_ItemCreateProc)(Tcl_Interp *interp, Tk_Canvas canvas,
		    Tk_Item *itemPtr, int objc, Tcl_Obj *const objv[]);
typedef int	(Tk_ItemConfigureProc)(Tcl_Interp *interp, Tk_Canvas canvas,
		    Tk_Item *itemPtr, int objc, Tcl_Obj *const objv[],
		    int flags);
typedef int	(Tk_ItemCoordProc)(Tcl_Interp *interp, Tk_Canvas canvas,
<<<<<<< HEAD
		    Tk_Item *itemPtr, int argc, Tcl_Obj *const argv[]);
=======
		    Tk_Item *itemPtr, int objc, Tcl_Obj *const objv[]);
#if TCL_MAJOR_VERSION > 8
typedef void	(Tk_ItemInsertProc)(Tk_Canvas canvas, Tk_Item *itemPtr,
		    size_t beforeThis, Tcl_Obj *string);
typedef int	(Tk_ItemIndexProc)(Tcl_Interp *interp, Tk_Canvas canvas,
		    Tk_Item *itemPtr, Tcl_Obj *indexString, size_t *indexPtr);
#else
>>>>>>> 20524045
typedef void	(Tk_ItemInsertProc)(Tk_Canvas canvas, Tk_Item *itemPtr,
		    int beforeThis, Tcl_Obj *string);
typedef int	(Tk_ItemIndexProc)(Tcl_Interp *interp, Tk_Canvas canvas,
		    Tk_Item *itemPtr, Tcl_Obj *indexString, int *indexPtr);
#endif /* USE_OLD_CANVAS */
typedef void	(Tk_ItemDeleteProc)(Tk_Canvas canvas, Tk_Item *itemPtr,
		    Display *display);
typedef void	(Tk_ItemDisplayProc)(Tk_Canvas canvas, Tk_Item *itemPtr,
		    Display *display, Drawable dst, int x, int y, int width,
		    int height);
typedef double	(Tk_ItemPointProc)(Tk_Canvas canvas, Tk_Item *itemPtr,
		    double *pointPtr);
typedef int	(Tk_ItemAreaProc)(Tk_Canvas canvas, Tk_Item *itemPtr,
		    double *rectPtr);
typedef int	(Tk_ItemPostscriptProc)(Tcl_Interp *interp, Tk_Canvas canvas,
		    Tk_Item *itemPtr, int prepass);
typedef void	(Tk_ItemRotateProc)(Tk_Canvas canvas, Tk_Item *itemPtr,
		    double originX, double originY, double angleRadians);
typedef void	(Tk_ItemScaleProc)(Tk_Canvas canvas, Tk_Item *itemPtr,
		    double originX, double originY, double scaleX,
		    double scaleY);
typedef void	(Tk_ItemTranslateProc)(Tk_Canvas canvas, Tk_Item *itemPtr,
		    double deltaX, double deltaY);
#if TCL_MAJOR_VERSION > 8
typedef void	(Tk_ItemCursorProc)(Tk_Canvas canvas, Tk_Item *itemPtr,
		    size_t index);
typedef size_t	(Tk_ItemSelectionProc)(Tk_Canvas canvas, Tk_Item *itemPtr,
		    size_t offset, char *buffer, size_t maxBytes);
typedef void	(Tk_ItemDCharsProc)(Tk_Canvas canvas, Tk_Item *itemPtr,
		    size_t first, size_t last);
#else
typedef void	(Tk_ItemCursorProc)(Tk_Canvas canvas, Tk_Item *itemPtr,
		    int index);
typedef int	(Tk_ItemSelectionProc)(Tk_Canvas canvas, Tk_Item *itemPtr,
		    int offset, char *buffer, int maxBytes);
typedef void	(Tk_ItemDCharsProc)(Tk_Canvas canvas, Tk_Item *itemPtr,
		    int first, int last);
#endif

#ifndef __NO_OLD_CONFIG

typedef struct Tk_ItemType {
    const char *name;		/* The name of this type of item, such as
				 * "line". */
#if TCL_MAJOR_VERSION > 8
    size_t itemSize;		/* Total amount of space needed for item's
				 * record. */
#else
    int itemSize;
#endif
    Tk_ItemCreateProc *createProc;
				/* Procedure to create a new item of this
				 * type. */
    const Tk_ConfigSpec *configSpecs; /* Pointer to array of configuration specs for
				 * this type. Used for returning configuration
				 * info. */
    Tk_ItemConfigureProc *configProc;
				/* Procedure to call to change configuration
				 * options. */
    Tk_ItemCoordProc *coordProc;/* Procedure to call to get and set the item's
				 * coordinates. */
    Tk_ItemDeleteProc *deleteProc;
				/* Procedure to delete existing item of this
				 * type. */
    Tk_ItemDisplayProc *displayProc;
				/* Procedure to display items of this type. */
    int alwaysRedraw;		/* Non-zero means displayProc should be called
				 * even when the item has been moved
				 * off-screen. */
    Tk_ItemPointProc *pointProc;/* Computes distance from item to a given
				 * point. */
    Tk_ItemAreaProc *areaProc;	/* Computes whether item is inside, outside,
				 * or overlapping an area. */
    Tk_ItemPostscriptProc *postscriptProc;
				/* Procedure to write a Postscript description
				 * for items of this type. */
    Tk_ItemScaleProc *scaleProc;/* Procedure to rescale items of this type. */
    Tk_ItemTranslateProc *translateProc;
				/* Procedure to translate items of this
				 * type. */
    Tk_ItemIndexProc *indexProc;/* Procedure to determine index of indicated
				 * character. NULL if item doesn't support
				 * indexing. */
    Tk_ItemCursorProc *icursorProc;
				/* Procedure to set insert cursor posn to just
				 * before a given position. */
    Tk_ItemSelectionProc *selectionProc;
				/* Procedure to return selection (in STRING
				 * format) when it is in this item. */
    Tk_ItemInsertProc *insertProc;
				/* Procedure to insert something into an
				 * item. */
    Tk_ItemDCharsProc *dCharsProc;
				/* Procedure to delete characters from an
				 * item. */
    struct Tk_ItemType *nextPtr;/* Used to link types together into a list. */
    Tk_ItemRotateProc *rotateProc;
				/* Procedure to rotate an item's coordinates
				 * about a point. */
    int reserved2;		/* Carefully compatible with */
    char *reserved3;		/* Jan Nijtmans dash patch */
    char *reserved4;
} Tk_ItemType;

/*
 * Flag (used in the alwaysRedraw field) to say whether an item supports
 * point-level manipulation like the line and polygon items.
 */

#define TK_MOVABLE_POINTS	2

#endif /* __NO_OLD_CONFIG */

/*
 * The following structure provides information about the selection and the
 * insertion cursor. It is needed by only a few items, such as those that
 * display text. It is shared by the generic canvas code and the item-specific
 * code, but most of the fields should be written only by the canvas generic
 * code.
 */

typedef struct Tk_CanvasTextInfo {
    Tk_3DBorder selBorder;	/* Border and background for selected
				 * characters. Read-only to items.*/
    int selBorderWidth;		/* Width of border around selection. Read-only
				 * to items. */
    XColor *selFgColorPtr;	/* Foreground color for selected text.
				 * Read-only to items. */
    Tk_Item *selItemPtr;	/* Pointer to selected item. NULL means
				 * selection isn't in this canvas. Writable by
				 * items. */
#if TCL_MAJOR_VERSION > 8
    size_t selectFirst;		/* Character index of first selected
				 * character. Writable by items. */
    size_t selectLast;		/* Character index of last selected character.
				 * Writable by items. */
#else
    int selectFirst, selectLast;
#endif
    Tk_Item *anchorItemPtr;	/* Item corresponding to "selectAnchor": not
				 * necessarily selItemPtr. Read-only to
				 * items. */
#if TCL_MAJOR_VERSION > 8
    size_t selectAnchor;		/* Character index of fixed end of selection
				 * (i.e. "select to" operation will use this
				 * as one end of the selection). Writable by
				 * items. */
#else
    int selectAnchor;
#endif
    Tk_3DBorder insertBorder;	/* Used to draw vertical bar for insertion
				 * cursor. Read-only to items. */
    int insertWidth;		/* Total width of insertion cursor. Read-only
				 * to items. */
    int insertBorderWidth;	/* Width of 3-D border around insert cursor.
				 * Read-only to items. */
    Tk_Item *focusItemPtr;	/* Item that currently has the input focus, or
				 * NULL if no such item. Read-only to items. */
    int gotFocus;		/* Non-zero means that the canvas widget has
				 * the input focus. Read-only to items.*/
    int cursorOn;		/* Non-zero means that an insertion cursor
				 * should be displayed in focusItemPtr.
				 * Read-only to items.*/
} Tk_CanvasTextInfo;

/*
 * Structures used for Dashing and Outline.
 */

typedef struct Tk_Dash {
    int number;
    union {
	char *pt;
	char array[sizeof(char *)];
    } pattern;
} Tk_Dash;

typedef struct Tk_TSOffset {
    int flags;			/* Flags; see below for possible values */
    int xoffset;		/* x offset */
    int yoffset;		/* y offset */
} Tk_TSOffset;

/*
 * Bit fields in Tk_TSOffset->flags:
 */

#define TK_OFFSET_INDEX		1
#define TK_OFFSET_RELATIVE	2
#define TK_OFFSET_LEFT		4
#define TK_OFFSET_CENTER	8
#define TK_OFFSET_RIGHT		16
#define TK_OFFSET_TOP		32
#define TK_OFFSET_MIDDLE	64
#define TK_OFFSET_BOTTOM	128

typedef struct Tk_Outline {
    GC gc;			/* Graphics context. */
    double width;		/* Width of outline. */
    double activeWidth;		/* Width of outline. */
    double disabledWidth;	/* Width of outline. */
    int offset;			/* Dash offset. */
    Tk_Dash dash;		/* Dash pattern. */
    Tk_Dash activeDash;		/* Dash pattern if state is active. */
    Tk_Dash disabledDash;	/* Dash pattern if state is disabled. */
    void *reserved1;		/* Reserved for future expansion. */
    void *reserved2;
    void *reserved3;
    Tk_TSOffset tsoffset;	/* Stipple offset for outline. */
    XColor *color;		/* Outline color. */
    XColor *activeColor;	/* Outline color if state is active. */
    XColor *disabledColor;	/* Outline color if state is disabled. */
    Pixmap stipple;		/* Outline Stipple pattern. */
    Pixmap activeStipple;	/* Outline Stipple pattern if state is
				 * active. */
    Pixmap disabledStipple;	/* Outline Stipple pattern if state is
				 * disabled. */
} Tk_Outline;

/*
 *----------------------------------------------------------------------
 *
 * Procedure prototypes and structures used for managing images:
 *
 *----------------------------------------------------------------------
 */

typedef struct Tk_ImageType Tk_ImageType;
#if !defined(TK_NO_DEPRECATED) && TCL_MAJOR_VERSION < 9 && defined(USE_OLD_IMAGE)
typedef int (Tk_ImageCreateProc) (Tcl_Interp *interp, char *name, int argc,
	char **argv, Tk_ImageType *typePtr, Tk_ImageModel model,
	ClientData *clientDataPtr);
#else
typedef int (Tk_ImageCreateProc) (Tcl_Interp *interp, const char *name, int objc,
	Tcl_Obj *const objv[], const Tk_ImageType *typePtr, Tk_ImageModel model,
	ClientData *clientDataPtr);
#endif /* USE_OLD_IMAGE */
typedef ClientData (Tk_ImageGetProc) (Tk_Window tkwin, ClientData clientData);
typedef void (Tk_ImageDisplayProc) (ClientData clientData, Display *display,
	Drawable drawable, int imageX, int imageY, int width, int height,
	int drawableX, int drawableY);
typedef void (Tk_ImageFreeProc) (ClientData clientData, Display *display);
typedef void (Tk_ImageDeleteProc) (ClientData clientData);
typedef void (Tk_ImageChangedProc) (ClientData clientData, int x, int y,
	int width, int height, int imageWidth, int imageHeight);
typedef int (Tk_ImagePostscriptProc) (ClientData clientData,
	Tcl_Interp *interp, Tk_Window tkwin, Tk_PostscriptInfo psinfo,
	int x, int y, int width, int height, int prepass);

/*
 * The following structure represents a particular type of image (bitmap, xpm
 * image, etc.). It provides information common to all images of that type,
 * such as the type name and a collection of procedures in the image manager
 * that respond to various events. Each image manager is represented by one of
 * these structures.
 */

struct Tk_ImageType {
    const char *name;		/* Name of image type. */
    Tk_ImageCreateProc *createProc;
				/* Procedure to call to create a new image of
				 * this type. */
    Tk_ImageGetProc *getProc;	/* Procedure to call the first time
				 * Tk_GetImage is called in a new way (new
				 * visual or screen). */
    Tk_ImageDisplayProc *displayProc;
				/* Call to draw image, in response to
				 * Tk_RedrawImage calls. */
    Tk_ImageFreeProc *freeProc;	/* Procedure to call whenever Tk_FreeImage is
				 * called to release an instance of an
				 * image. */
    Tk_ImageDeleteProc *deleteProc;
				/* Procedure to call to delete image. It will
				 * not be called until after freeProc has been
				 * called for each instance of the image. */
    Tk_ImagePostscriptProc *postscriptProc;
				/* Procedure to call to produce postscript
				 * output for the image. */
    struct Tk_ImageType *nextPtr;
				/* Next in list of all image types currently
				 * known. Filled in by Tk, not by image
				 * manager. */
    char *reserved;		/* reserved for future expansion */
};

/*
 *----------------------------------------------------------------------
 *
 * Additional definitions used to manage images of type "photo".
 *
 *----------------------------------------------------------------------
 */

/*
 * The following type is used to identify a particular photo image to be
 * manipulated:
 */

typedef void *Tk_PhotoHandle;

/*
 * The following structure describes a block of pixels in memory:
 */

typedef struct Tk_PhotoImageBlock {
    unsigned char *pixelPtr;	/* Pointer to the first pixel. */
    int width;			/* Width of block, in pixels. */
    int height;			/* Height of block, in pixels. */
    int pitch;			/* Address difference between corresponding
				 * pixels in successive lines. */
    int pixelSize;		/* Address difference between successive
				 * pixels in the same line. */
    int offset[4];		/* Address differences between the red, green,
				 * blue and alpha components of the pixel and
				 * the pixel as a whole. */
} Tk_PhotoImageBlock;

/*
 * The following values control how blocks are combined into photo images when
 * the alpha component of a pixel is not 255, a.k.a. the compositing rule.
 */

#define TK_PHOTO_COMPOSITE_OVERLAY	0
#define TK_PHOTO_COMPOSITE_SET		1

/*
 * Procedure prototypes and structures used in reading and writing photo
 * images:
 */

typedef struct Tk_PhotoImageFormat Tk_PhotoImageFormat;
#ifdef USE_OLD_IMAGE
typedef int (Tk_ImageFileMatchProc) (Tcl_Channel chan, char *fileName,
	char *formatString, int *widthPtr, int *heightPtr);
typedef int (Tk_ImageStringMatchProc) (char *string, char *formatString,
	int *widthPtr, int *heightPtr);
typedef int (Tk_ImageFileReadProc) (Tcl_Interp *interp, Tcl_Channel chan,
	char *fileName, char *formatString, Tk_PhotoHandle imageHandle,
	int destX, int destY, int width, int height, int srcX, int srcY);
typedef int (Tk_ImageStringReadProc) (Tcl_Interp *interp, char *string,
	char *formatString, Tk_PhotoHandle imageHandle, int destX, int destY,
	int width, int height, int srcX, int srcY);
typedef int (Tk_ImageFileWriteProc) (Tcl_Interp *interp, char *fileName,
	char *formatString, Tk_PhotoImageBlock *blockPtr);
typedef int (Tk_ImageStringWriteProc) (Tcl_Interp *interp,
	Tcl_DString *dataPtr, char *formatString, Tk_PhotoImageBlock *blockPtr);
#else
typedef int (Tk_ImageFileMatchProc) (Tcl_Channel chan, const char *fileName,
	Tcl_Obj *format, int *widthPtr, int *heightPtr, Tcl_Interp *interp);
typedef int (Tk_ImageStringMatchProc) (Tcl_Obj *dataObj, Tcl_Obj *format,
	int *widthPtr, int *heightPtr, Tcl_Interp *interp);
typedef int (Tk_ImageFileReadProc) (Tcl_Interp *interp, Tcl_Channel chan,
	const char *fileName, Tcl_Obj *format, Tk_PhotoHandle imageHandle,
	int destX, int destY, int width, int height, int srcX, int srcY);
typedef int (Tk_ImageStringReadProc) (Tcl_Interp *interp, Tcl_Obj *dataObj,
	Tcl_Obj *format, Tk_PhotoHandle imageHandle, int destX, int destY,
	int width, int height, int srcX, int srcY);
typedef int (Tk_ImageFileWriteProc) (Tcl_Interp *interp, const char *fileName,
	Tcl_Obj *format, Tk_PhotoImageBlock *blockPtr);
typedef int (Tk_ImageStringWriteProc) (Tcl_Interp *interp, Tcl_Obj *format,
	Tk_PhotoImageBlock *blockPtr);
#endif /* USE_OLD_IMAGE */

/*
 * The following alternate definitions are used with the Tk8.7 file format
 * supporting a metadata dict, internal dstring and close file flag
 */

typedef struct Tk_PhotoImageFormatVersion3 Tk_PhotoImageFormatVersion3;
typedef int (Tk_ImageFileMatchProcVersion3) (Tcl_Interp *interp,
	Tcl_Channel chan, const char *fileName, Tcl_Obj *format,
	Tcl_Obj *metadataIn, int *widthPtr, int *heightPtr,
	Tcl_Obj *metadataOut);
typedef int (Tk_ImageStringMatchProcVersion3) (Tcl_Interp *interp,
	Tcl_Obj *dataObj, Tcl_Obj *format, Tcl_Obj *metadataIn, int *widthPtr,
	int *heightPtr, Tcl_Obj *metadataOut);
typedef int (Tk_ImageFileReadProcVersion3) (Tcl_Interp *interp,
	Tcl_Channel chan,
	const char *fileName, Tcl_Obj *format, Tcl_Obj *metadataIn,
	Tk_PhotoHandle imageHandle,
	int destX, int destY, int width, int height, int srcX, int srcY,
	Tcl_Obj *metadataOut);
typedef int (Tk_ImageStringReadProcVersion3) (Tcl_Interp *interp,
	Tcl_Obj *dataObj, Tcl_Obj *format, Tcl_Obj *metadataIn,
	Tk_PhotoHandle imageHandle, int destX, int destY, int width, int height,
	int srcX, int srcY, Tcl_Obj *metadataOut);
typedef int (Tk_ImageFileWriteProcVersion3) (Tcl_Interp *interp,
	const char *fileName, Tcl_Obj *format, Tcl_Obj *metadataIn,
	Tk_PhotoImageBlock *blockPtr);
typedef int (Tk_ImageStringWriteProcVersion3) (Tcl_Interp *interp,
	Tcl_Obj *format, Tcl_Obj *metadataIn, Tk_PhotoImageBlock *blockPtr);


/*
 * The following structure represents a particular file format for storing
 * images (e.g., PPM, GIF, JPEG, etc.). It provides information to allow image
 * files of that format to be recognized and read into a photo image.
 */

struct Tk_PhotoImageFormat {
    const char *name;		/* Name of image file format */
    Tk_ImageFileMatchProc *fileMatchProc;
				/* Procedure to call to determine whether an
				 * image file matches this format. */
    Tk_ImageStringMatchProc *stringMatchProc;
				/* Procedure to call to determine whether the
				 * data in a string matches this format. */
    Tk_ImageFileReadProc *fileReadProc;
				/* Procedure to call to read data from an
				 * image file into a photo image. */
    Tk_ImageStringReadProc *stringReadProc;
				/* Procedure to call to read data from a
				 * string into a photo image. */
    Tk_ImageFileWriteProc *fileWriteProc;
				/* Procedure to call to write data from a
				 * photo image to a file. */
    Tk_ImageStringWriteProc *stringWriteProc;
				/* Procedure to call to obtain a string
				 * representation of the data in a photo
				 * image.*/
    struct Tk_PhotoImageFormat *nextPtr;
				/* Next in list of all photo image formats
				 * currently known. Filled in by Tk, not by
				 * image format handler. */
};

/*
 * The following structure is the same plus added support for the metadata
 * structure.
 */

struct Tk_PhotoImageFormatVersion3 {
    const char *name;		/* Name of image file format */
    Tk_ImageFileMatchProcVersion3 *fileMatchProc;
				/* Procedure to call to determine whether an
				 * image file matches this format. */
    Tk_ImageStringMatchProcVersion3 *stringMatchProc;
				/* Procedure to call to determine whether the
				 * data in a string matches this format. */
    Tk_ImageFileReadProcVersion3 *fileReadProc;
				/* Procedure to call to read data from an
				 * image file into a photo image. */
    Tk_ImageStringReadProcVersion3 *stringReadProc;
				/* Procedure to call to read data from a
				 * string into a photo image. */
    Tk_ImageFileWriteProcVersion3 *fileWriteProc;
				/* Procedure to call to write data from a
				 * photo image to a file. */
    Tk_ImageStringWriteProcVersion3 *stringWriteProc;
				/* Procedure to call to obtain a string
				 * representation of the data in a photo
				 * image.*/
    struct Tk_PhotoImageFormatVersion3 *nextPtr;
				/* Next in list of all photo image formats
				 * currently known. Filled in by Tk, not by
				 * image format handler. */
};

/*
 *----------------------------------------------------------------------
 *
 * Procedure prototypes and structures used for managing styles:
 *
 *----------------------------------------------------------------------
 */

/*
 * Style support version tag.
 */

#define TK_STYLE_VERSION_1      0x1
#define TK_STYLE_VERSION        TK_STYLE_VERSION_1

/*
 * The following structures and prototypes are used as static templates to
 * declare widget elements.
 */

typedef void (Tk_GetElementSizeProc) (ClientData clientData, char *recordPtr,
	const Tk_OptionSpec **optionsPtr, Tk_Window tkwin, int width,
	int height, int inner, int *widthPtr, int *heightPtr);
typedef void (Tk_GetElementBoxProc) (ClientData clientData, char *recordPtr,
	const Tk_OptionSpec **optionsPtr, Tk_Window tkwin, int x, int y,
	int width, int height, int inner, int *xPtr, int *yPtr, int *widthPtr,
	int *heightPtr);
typedef int (Tk_GetElementBorderWidthProc) (ClientData clientData,
	char *recordPtr, const Tk_OptionSpec **optionsPtr, Tk_Window tkwin);
typedef void (Tk_DrawElementProc) (ClientData clientData, char *recordPtr,
	const Tk_OptionSpec **optionsPtr, Tk_Window tkwin, Drawable d, int x,
	int y, int width, int height, int state);

typedef struct Tk_ElementOptionSpec {
    char *name;			/* Name of the required option. */
    Tk_OptionType type;		/* Accepted option type. TK_OPTION_END means
				 * any. */
} Tk_ElementOptionSpec;

typedef struct Tk_ElementSpec {
    int version;		/* Version of the style support. */
    char *name;			/* Name of element. */
    Tk_ElementOptionSpec *options;
				/* List of required options. Last one's name
				 * must be NULL. */
    Tk_GetElementSizeProc *getSize;
				/* Compute the external (resp. internal) size
				 * of the element from its desired internal
				 * (resp. external) size. */
    Tk_GetElementBoxProc *getBox;
				/* Compute the inscribed or bounding boxes
				 * within a given area. */
    Tk_GetElementBorderWidthProc *getBorderWidth;
				/* Return the element's internal border width.
				 * Mostly useful for widgets. */
    Tk_DrawElementProc *draw;	/* Draw the element in the given bounding
				 * box. */
} Tk_ElementSpec;

/*
 * Element state flags. Can be OR'ed.
 */

#define TK_ELEMENT_STATE_ACTIVE         1<<0
#define TK_ELEMENT_STATE_DISABLED       1<<1
#define TK_ELEMENT_STATE_FOCUS          1<<2
#define TK_ELEMENT_STATE_PRESSED        1<<3

/*
 *----------------------------------------------------------------------
 *
 * The definitions below provide backward compatibility for functions and
 * types related to event handling that used to be in Tk but have moved to
 * Tcl.
 *
 *----------------------------------------------------------------------
 */

#if !defined(TK_NO_DEPRECATED) && TCL_MAJOR_VERSION < 9
#define TK_READABLE		TCL_READABLE
#define TK_WRITABLE		TCL_WRITABLE
#define TK_EXCEPTION		TCL_EXCEPTION

#define TK_DONT_WAIT		TCL_DONT_WAIT
#define TK_X_EVENTS		TCL_WINDOW_EVENTS
#define TK_WINDOW_EVENTS	TCL_WINDOW_EVENTS
#define TK_FILE_EVENTS		TCL_FILE_EVENTS
#define TK_TIMER_EVENTS		TCL_TIMER_EVENTS
#define TK_IDLE_EVENTS		TCL_IDLE_EVENTS
#define TK_ALL_EVENTS		TCL_ALL_EVENTS

#define Tk_IdleProc		Tcl_IdleProc
#define Tk_FileProc		Tcl_FileProc
#define Tk_TimerProc		Tcl_TimerProc
#define Tk_TimerToken		Tcl_TimerToken

#define Tk_BackgroundError	Tcl_BackgroundError
#define Tk_CancelIdleCall	Tcl_CancelIdleCall
#define Tk_CreateFileHandler	Tcl_CreateFileHandler
#define Tk_CreateTimerHandler	Tcl_CreateTimerHandler
#define Tk_DeleteFileHandler	Tcl_DeleteFileHandler
#define Tk_DeleteTimerHandler	Tcl_DeleteTimerHandler
#define Tk_DoOneEvent		Tcl_DoOneEvent
#define Tk_DoWhenIdle		Tcl_DoWhenIdle
#define Tk_Sleep		Tcl_Sleep

/* Additional stuff that has moved to Tcl: */

#define Tk_EventuallyFree	Tcl_EventuallyFree
#define Tk_FreeProc		Tcl_FreeProc
#define Tk_Preserve		Tcl_Preserve
#define Tk_Release		Tcl_Release
#endif

/* Removed Tk_Main, use macro instead */
#if defined(_WIN32) || defined(__CYGWIN__)
#define Tk_Main(argc, argv, proc) Tk_MainEx(argc, argv, proc, \
	(Tcl_FindExecutable(0), (Tcl_CreateInterp)()))
#else
#define Tk_Main(argc, argv, proc) Tk_MainEx(argc, argv, proc, \
	(Tcl_FindExecutable(argv[0]), (Tcl_CreateInterp)()))
#endif
const char *		Tk_InitStubs(Tcl_Interp *interp, const char *version,
				int exact);
EXTERN const char *	Tk_PkgInitStubsCheck(Tcl_Interp *interp,
				const char *version, int exact);

#ifndef USE_TK_STUBS
#define Tk_InitStubs(interp, version, exact) \
    Tk_PkgInitStubsCheck(interp, version, exact)
#endif /* USE_TK_STUBS */

#define Tk_InitImageArgs(interp, argc, argv) /**/

/*
 *----------------------------------------------------------------------
 *
 * Additional procedure types defined by Tk.
 *
 *----------------------------------------------------------------------
 */

typedef int (Tk_ErrorProc) (ClientData clientData, XErrorEvent *errEventPtr);
typedef void (Tk_EventProc) (ClientData clientData, XEvent *eventPtr);
typedef int (Tk_GenericProc) (ClientData clientData, XEvent *eventPtr);
typedef int (Tk_ClientMessageProc) (Tk_Window tkwin, XEvent *eventPtr);
typedef int (Tk_GetSelProc) (ClientData clientData, Tcl_Interp *interp,
	const char *portion);
typedef void (Tk_LostSelProc) (ClientData clientData);
typedef Tk_RestrictAction (Tk_RestrictProc) (ClientData clientData,
	XEvent *eventPtr);
#if TCL_MAJOR_VERSION > 8
typedef size_t (Tk_SelectionProc) (ClientData clientData, size_t offset,
	char *buffer, size_t maxBytes);
#else
typedef int (Tk_SelectionProc) (ClientData clientData, int offset,
	char *buffer, int maxBytes);
#endif

/*
 *----------------------------------------------------------------------
 *
 * Platform independent exported procedures and variables.
 *
 *----------------------------------------------------------------------
 */

#include "tkDecls.h"

#ifdef USE_OLD_IMAGE
#undef Tk_CreateImageType
#define Tk_CreateImageType		Tk_CreateOldImageType
#undef Tk_CreatePhotoImageFormat
#define Tk_CreatePhotoImageFormat	Tk_CreateOldPhotoImageFormat
#endif /* USE_OLD_IMAGE */

/*
 *----------------------------------------------------------------------
 *
 * Allow users to say that they don't want to alter their source to add extra
 * arguments to Tk_PhotoPutBlock() et al.
 *
 * This goes after the inclusion of the stubbed-decls so that the declarations
 * of what is actually there can be correct.
 */

#if !defined(TK_NO_DEPRECATED) && TCL_MAJOR_VERSION < 9
#ifdef USE_COMPOSITELESS_PHOTO_PUT_BLOCK
#   ifdef Tk_PhotoPutBlock
#	undef Tk_PhotoPutBlock
#   endif
#   define Tk_PhotoPutBlock		Tk_PhotoPutBlock_NoComposite
#   ifdef Tk_PhotoPutZoomedBlock
#	undef Tk_PhotoPutZoomedBlock
#   endif
#   define Tk_PhotoPutZoomedBlock	Tk_PhotoPutZoomedBlock_NoComposite
#   define USE_PANIC_ON_PHOTO_ALLOC_FAILURE
#else /* !USE_COMPOSITELESS_PHOTO_PUT_BLOCK */
#   ifdef USE_PANIC_ON_PHOTO_ALLOC_FAILURE
#	ifdef Tk_PhotoPutBlock
#	    undef Tk_PhotoPutBlock
#	endif
#	define Tk_PhotoPutBlock		Tk_PhotoPutBlock_Panic
#	ifdef Tk_PhotoPutZoomedBlock
#	    undef Tk_PhotoPutZoomedBlock
#	endif
#	define Tk_PhotoPutZoomedBlock	Tk_PhotoPutZoomedBlock_Panic
#   endif /* USE_PANIC_ON_PHOTO_ALLOC_FAILURE */
#endif /* USE_COMPOSITELESS_PHOTO_PUT_BLOCK */
#ifdef USE_PANIC_ON_PHOTO_ALLOC_FAILURE
#   ifdef Tk_PhotoExpand
#	undef Tk_PhotoExpand
#   endif
#   define Tk_PhotoExpand		Tk_PhotoExpand_Panic
#   ifdef Tk_PhotoSetSize
#	undef Tk_PhotoSetSize
#   endif
#   define Tk_PhotoSetSize		Tk_PhotoSetSize_Panic
#endif /* USE_PANIC_ON_PHOTO_ALLOC_FAILURE */
#endif /* !TK_NO_DEPRECATED */

#undef TCL_STORAGE_CLASS
#define TCL_STORAGE_CLASS DLLIMPORT

#endif /* RC_INVOKED */

/*
 * end block for C++
 */

#ifdef __cplusplus
}
#endif

#endif /* _TK */

/*
 * Local Variables:
 * mode: c
 * c-basic-offset: 4
 * fill-column: 78
 * End:
 */<|MERGE_RESOLUTION|>--- conflicted
+++ resolved
@@ -1084,9 +1084,6 @@
 		    Tk_Item *itemPtr, int objc, Tcl_Obj *const objv[],
 		    int flags);
 typedef int	(Tk_ItemCoordProc)(Tcl_Interp *interp, Tk_Canvas canvas,
-<<<<<<< HEAD
-		    Tk_Item *itemPtr, int argc, Tcl_Obj *const argv[]);
-=======
 		    Tk_Item *itemPtr, int objc, Tcl_Obj *const objv[]);
 #if TCL_MAJOR_VERSION > 8
 typedef void	(Tk_ItemInsertProc)(Tk_Canvas canvas, Tk_Item *itemPtr,
@@ -1094,11 +1091,11 @@
 typedef int	(Tk_ItemIndexProc)(Tcl_Interp *interp, Tk_Canvas canvas,
 		    Tk_Item *itemPtr, Tcl_Obj *indexString, size_t *indexPtr);
 #else
->>>>>>> 20524045
 typedef void	(Tk_ItemInsertProc)(Tk_Canvas canvas, Tk_Item *itemPtr,
 		    int beforeThis, Tcl_Obj *string);
 typedef int	(Tk_ItemIndexProc)(Tcl_Interp *interp, Tk_Canvas canvas,
 		    Tk_Item *itemPtr, Tcl_Obj *indexString, int *indexPtr);
+#endif
 #endif /* USE_OLD_CANVAS */
 typedef void	(Tk_ItemDeleteProc)(Tk_Canvas canvas, Tk_Item *itemPtr,
 		    Display *display);
