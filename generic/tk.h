/*
 * tk.h --
 *
 *	Declarations for Tk-related things that are visible outside of the Tk
 *	module itself.
 *
 * Copyright (c) 1989-1994 The Regents of the University of California.
 * Copyright (c) 1994 The Australian National University.
 * Copyright (c) 1994-1998 Sun Microsystems, Inc.
 * Copyright (c) 1998-2000 Ajuba Solutions.
 *
 * See the file "license.terms" for information on usage and redistribution of
 * this file, and for a DISCLAIMER OF ALL WARRANTIES.
 */

#ifndef _TK
#define _TK

#include <tcl.h>
<<<<<<< HEAD
#if (TCL_MAJOR_VERSION == 8) && (TCL_MINOR_VERSION < 6)
=======
#if (TCL_MAJOR_VERSION < 8) || (TCL_MAJOR_VERSION == 8) && (TCL_MINOR_VERSION < 6)
>>>>>>> d59be377
#	error Tk 8.7 must be compiled with tcl.h from Tcl 8.6 or better
#endif

#ifndef CONST84
#   define CONST84 const
#   define CONST84_RETURN const
#endif
#ifndef CONST86
#   define CONST86 CONST84
#endif
#ifndef EXTERN
#   define EXTERN extern TCL_STORAGE_CLASS
#endif

/*
 * Utility macros: STRINGIFY takes an argument and wraps it in "" (double
 * quotation marks), JOIN joins two arguments.
 */

#ifndef STRINGIFY
#  define STRINGIFY(x) STRINGIFY1(x)
#  define STRINGIFY1(x) #x
#endif
#ifndef JOIN
#  define JOIN(a,b) JOIN1(a,b)
#  define JOIN1(a,b) a##b
#endif

/*
 * For C++ compilers, use extern "C"
 */

#ifdef __cplusplus
extern "C" {
#endif

/*
 * When version numbers change here, you must also go into the following files
 * and update the version numbers:
 *
 * library/tk.tcl	(1 LOC patch)
 * unix/configure.ac	(2 LOC Major, 2 LOC minor, 1 LOC patch)
 * win/configure.ac	(as above)
 * README		(sections 0 and 1)
 * macosx/Tk-Common.xcconfig (not patchlevel) 1 LOC
 * win/README		(not patchlevel)
 * unix/README		(not patchlevel)
 * unix/tk.spec		(1 LOC patch)
 * win/tcl.m4		(not patchlevel)
 *
 * You may also need to update some of these files when the numbers change for
 * the version of Tcl that this release of Tk is compiled against.
 */

#define TK_MAJOR_VERSION	8
#define TK_MINOR_VERSION	7
#define TK_RELEASE_LEVEL	TCL_ALPHA_RELEASE
#define TK_RELEASE_SERIAL	0

#define TK_VERSION		"8.7"
#define TK_PATCH_LEVEL		"8.7a0"

/*
 * A special definition used to allow this header file to be included from
 * windows or mac resource files so that they can obtain version information.
 * RC_INVOKED is defined by default by the windows RC tool and manually set
 * for macintosh.
 *
 * Resource compilers don't like all the C stuff, like typedefs and procedure
 * declarations, that occur below, so block them out.
 */

#ifndef RC_INVOKED

#ifndef _XLIB_H
#   include <X11/Xlib.h>
#   ifdef MAC_OSX_TK
#	include <X11/X.h>
#   endif
#endif
#ifdef __STDC__
#   include <stddef.h>
#endif

#ifdef BUILD_tk
#undef TCL_STORAGE_CLASS
#define TCL_STORAGE_CLASS	DLLEXPORT
#endif

/*
 *----------------------------------------------------------------------
 *
 * Decide whether or not to use input methods.
 */

#ifdef XNQueryInputStyle
#define TK_USE_INPUT_METHODS
#endif

/*
 * Dummy types that are used by clients:
 */

typedef struct Tk_BindingTable_ *Tk_BindingTable;
typedef struct Tk_Canvas_ *Tk_Canvas;
typedef struct Tk_Cursor_ *Tk_Cursor;
typedef struct Tk_ErrorHandler_ *Tk_ErrorHandler;
typedef struct Tk_Font_ *Tk_Font;
typedef struct Tk_Image__ *Tk_Image;
typedef struct Tk_ImageMaster_ *Tk_ImageMaster;
typedef struct Tk_OptionTable_ *Tk_OptionTable;
typedef struct Tk_PostscriptInfo_ *Tk_PostscriptInfo;
typedef struct Tk_TextLayout_ *Tk_TextLayout;
typedef struct Tk_Window_ *Tk_Window;
typedef struct Tk_3DBorder_ *Tk_3DBorder;
typedef struct Tk_Style_ *Tk_Style;
typedef struct Tk_StyleEngine_ *Tk_StyleEngine;
typedef struct Tk_StyledElement_ *Tk_StyledElement;

/*
 * Additional types exported to clients.
 */

typedef const char *Tk_Uid;

/*
 *----------------------------------------------------------------------
 *
 * The enum below defines the valid types for Tk configuration options as
 * implemented by Tk_InitOptions, Tk_SetOptions, etc.
 */

typedef enum {
    TK_OPTION_BOOLEAN,
    TK_OPTION_INT,
    TK_OPTION_DOUBLE,
    TK_OPTION_STRING,
    TK_OPTION_STRING_TABLE,
    TK_OPTION_COLOR,
    TK_OPTION_FONT,
    TK_OPTION_BITMAP,
    TK_OPTION_BORDER,
    TK_OPTION_RELIEF,
    TK_OPTION_CURSOR,
    TK_OPTION_JUSTIFY,
    TK_OPTION_ANCHOR,
    TK_OPTION_SYNONYM,
    TK_OPTION_PIXELS,
    TK_OPTION_WINDOW,
    TK_OPTION_END,
    TK_OPTION_CUSTOM,
    TK_OPTION_STYLE
} Tk_OptionType;

/*
 * Structures of the following type are used by widgets to specify their
 * configuration options. Typically each widget has a static array of these
 * structures, where each element of the array describes a single
 * configuration option. The array is passed to Tk_CreateOptionTable.
 */

typedef struct Tk_OptionSpec {
    Tk_OptionType type;		/* Type of option, such as TK_OPTION_COLOR;
				 * see definitions above. Last option in table
				 * must have type TK_OPTION_END. */
    const char *optionName;	/* Name used to specify option in Tcl
				 * commands. */
    const char *dbName;		/* Name for option in option database. */
    const char *dbClass;	/* Class for option in database. */
    const char *defValue;	/* Default value for option if not specified
				 * in command line, the option database, or
				 * the system. */
    int objOffset;		/* Where in record to store a Tcl_Obj * that
				 * holds the value of this option, specified
				 * as an offset in bytes from the start of the
				 * record. Use the Tk_Offset macro to generate
				 * values for this. -1 means don't store the
				 * Tcl_Obj in the record. */
    int internalOffset;		/* Where in record to store the internal
				 * representation of the value of this option,
				 * such as an int or XColor *. This field is
				 * specified as an offset in bytes from the
				 * start of the record. Use the Tk_Offset
				 * macro to generate values for it. -1 means
				 * don't store the internal representation in
				 * the record. */
    int flags;			/* Any combination of the values defined
				 * below. */
    const void *clientData;	/* An alternate place to put option-specific
				 * data. Used for the monochrome default value
				 * for colors, etc. */
    int typeMask;		/* An arbitrary bit mask defined by the class
				 * manager; typically bits correspond to
				 * certain kinds of options such as all those
				 * that require a redisplay when they change.
				 * Tk_SetOptions returns the bit-wise OR of
				 * the typeMasks of all options that were
				 * changed. */
} Tk_OptionSpec;

/*
 * Flag values for Tk_OptionSpec structures. These flags are shared by
 * Tk_ConfigSpec structures, so be sure to coordinate any changes carefully.
 */

#define TK_OPTION_NULL_OK		(1 << 0)
#define TK_OPTION_DONT_SET_DEFAULT	(1 << 3)

/*
 * The following structure and function types are used by TK_OPTION_CUSTOM
 * options; the structure holds pointers to the functions needed by the Tk
 * option config code to handle a custom option.
 */

typedef int (Tk_CustomOptionSetProc) (ClientData clientData,
	Tcl_Interp *interp, Tk_Window tkwin, Tcl_Obj **value, char *widgRec,
	int offset, char *saveInternalPtr, int flags);
typedef Tcl_Obj *(Tk_CustomOptionGetProc) (ClientData clientData,
	Tk_Window tkwin, char *widgRec, int offset);
typedef void (Tk_CustomOptionRestoreProc) (ClientData clientData,
	Tk_Window tkwin, char *internalPtr, char *saveInternalPtr);
typedef void (Tk_CustomOptionFreeProc) (ClientData clientData, Tk_Window tkwin,
	char *internalPtr);

typedef struct Tk_ObjCustomOption {
    const char *name;		/* Name of the custom option. */
    Tk_CustomOptionSetProc *setProc;
				/* Function to use to set a record's option
				 * value from a Tcl_Obj */
    Tk_CustomOptionGetProc *getProc;
				/* Function to use to get a Tcl_Obj
				 * representation from an internal
				 * representation of an option. */
    Tk_CustomOptionRestoreProc *restoreProc;
				/* Function to use to restore a saved value
				 * for the internal representation. */
    Tk_CustomOptionFreeProc *freeProc;
				/* Function to use to free the internal
				 * representation of an option. */
    ClientData clientData;	/* Arbitrary one-word value passed to the
				 * handling procs. */
} Tk_ObjCustomOption;

/*
 * Macro to use to fill in "offset" fields of the Tk_OptionSpec structure.
 * Computes number of bytes from beginning of structure to a given field.
 */

#ifdef offsetof
#define Tk_Offset(type, field) ((int) offsetof(type, field))
#else
#define Tk_Offset(type, field) ((int) ((char *) &((type *) 0)->field))
#endif

/*
 * The following two structures are used for error handling. When config
 * options are being modified, the old values are saved in a Tk_SavedOptions
 * structure. If an error occurs, then the contents of the structure can be
 * used to restore all of the old values. The contents of this structure are
 * for the private use Tk. No-one outside Tk should ever read or write any of
 * the fields of these structures.
 */

typedef struct Tk_SavedOption {
    struct TkOption *optionPtr;	/* Points to information that describes the
				 * option. */
    Tcl_Obj *valuePtr;		/* The old value of the option, in the form of
				 * a Tcl object; may be NULL if the value was
				 * not saved as an object. */
    double internalForm;	/* The old value of the option, in some
				 * internal representation such as an int or
				 * (XColor *). Valid only if the field
				 * optionPtr->specPtr->objOffset is < 0. The
				 * space must be large enough to accommodate a
				 * double, a long, or a pointer; right now it
				 * looks like a double (i.e., 8 bytes) is big
				 * enough. Also, using a double guarantees
				 * that the field is properly aligned for
				 * storing large values. */
} Tk_SavedOption;

#ifdef TCL_MEM_DEBUG
#   define TK_NUM_SAVED_OPTIONS 2
#else
#   define TK_NUM_SAVED_OPTIONS 20
#endif

typedef struct Tk_SavedOptions {
    char *recordPtr;		/* The data structure in which to restore
				 * configuration options. */
    Tk_Window tkwin;		/* Window associated with recordPtr; needed to
				 * restore certain options. */
    int numItems;		/* The number of valid items in items field. */
    Tk_SavedOption items[TK_NUM_SAVED_OPTIONS];
				/* Items used to hold old values. */
    struct Tk_SavedOptions *nextPtr;
				/* Points to next structure in list; needed if
				 * too many options changed to hold all the
				 * old values in a single structure. NULL
				 * means no more structures. */
} Tk_SavedOptions;

/*
 * Structure used to describe application-specific configuration options:
 * indicates procedures to call to parse an option and to return a text string
 * describing an option. THESE ARE DEPRECATED; PLEASE USE THE NEW STRUCTURES
 * LISTED ABOVE.
 */

/*
 * This is a temporary flag used while tkObjConfig and new widgets are in
 * development.
 */

#ifndef __NO_OLD_CONFIG

typedef int (Tk_OptionParseProc) (ClientData clientData, Tcl_Interp *interp,
	Tk_Window tkwin, CONST84 char *value, char *widgRec, int offset);
typedef CONST86 char *(Tk_OptionPrintProc) (ClientData clientData,
	Tk_Window tkwin, char *widgRec, int offset, Tcl_FreeProc **freeProcPtr);

typedef struct Tk_CustomOption {
    Tk_OptionParseProc *parseProc;
				/* Procedure to call to parse an option and
				 * store it in converted form. */
    Tk_OptionPrintProc *printProc;
				/* Procedure to return a printable string
				 * describing an existing option. */
    ClientData clientData;	/* Arbitrary one-word value used by option
				 * parser: passed to parseProc and
				 * printProc. */
} Tk_CustomOption;

/*
 * Structure used to specify information for Tk_ConfigureWidget. Each
 * structure gives complete information for one option, including how the
 * option is specified on the command line, where it appears in the option
 * database, etc.
 */

typedef struct Tk_ConfigSpec {
    int type;			/* Type of option, such as TK_CONFIG_COLOR;
				 * see definitions below. Last option in table
				 * must have type TK_CONFIG_END. */
    CONST86 char *argvName;	/* Switch used to specify option in argv. NULL
				 * means this spec is part of a group. */
    Tk_Uid dbName;		/* Name for option in option database. */
    Tk_Uid dbClass;		/* Class for option in database. */
    Tk_Uid defValue;		/* Default value for option if not specified
				 * in command line or database. */
    int offset;			/* Where in widget record to store value; use
				 * Tk_Offset macro to generate values for
				 * this. */
    int specFlags;		/* Any combination of the values defined
				 * below; other bits are used internally by
				 * tkConfig.c. */
    CONST86 Tk_CustomOption *customPtr;
				/* If type is TK_CONFIG_CUSTOM then this is a
				 * pointer to info about how to parse and
				 * print the option. Otherwise it is
				 * irrelevant. */
} Tk_ConfigSpec;

/*
 * Type values for Tk_ConfigSpec structures. See the user documentation for
 * details.
 */

typedef enum {
    TK_CONFIG_BOOLEAN, TK_CONFIG_INT, TK_CONFIG_DOUBLE, TK_CONFIG_STRING,
    TK_CONFIG_UID, TK_CONFIG_COLOR, TK_CONFIG_FONT, TK_CONFIG_BITMAP,
    TK_CONFIG_BORDER, TK_CONFIG_RELIEF, TK_CONFIG_CURSOR,
    TK_CONFIG_ACTIVE_CURSOR, TK_CONFIG_JUSTIFY, TK_CONFIG_ANCHOR,
    TK_CONFIG_SYNONYM, TK_CONFIG_CAP_STYLE, TK_CONFIG_JOIN_STYLE,
    TK_CONFIG_PIXELS, TK_CONFIG_MM, TK_CONFIG_WINDOW, TK_CONFIG_CUSTOM,
    TK_CONFIG_END
} Tk_ConfigTypes;

/*
 * Possible values for flags argument to Tk_ConfigureWidget:
 */

#define TK_CONFIG_ARGV_ONLY	1
#define TK_CONFIG_OBJS		0x80

/*
 * Possible flag values for Tk_ConfigSpec structures. Any bits at or above
 * TK_CONFIG_USER_BIT may be used by clients for selecting certain entries.
 * Before changing any values here, coordinate with tkOldConfig.c
 * (internal-use-only flags are defined there).
 */

#define TK_CONFIG_NULL_OK		(1 << 0)
#define TK_CONFIG_COLOR_ONLY		(1 << 1)
#define TK_CONFIG_MONO_ONLY		(1 << 2)
#define TK_CONFIG_DONT_SET_DEFAULT	(1 << 3)
#define TK_CONFIG_OPTION_SPECIFIED      (1 << 4)
#define TK_CONFIG_USER_BIT		0x100
#endif /* __NO_OLD_CONFIG */

/*
 * Structure used to specify how to handle argv options.
 */

typedef struct {
    CONST86 char *key;		/* The key string that flags the option in the
				 * argv array. */
    int type;			/* Indicates option type; see below. */
    char *src;			/* Value to be used in setting dst; usage
				 * depends on type. */
    char *dst;			/* Address of value to be modified; usage
				 * depends on type. */
    CONST86 char *help;		/* Documentation message describing this
				 * option. */
} Tk_ArgvInfo;

/*
 * Legal values for the type field of a Tk_ArgvInfo: see the user
 * documentation for details.
 */

#define TK_ARGV_CONSTANT		15
#define TK_ARGV_INT			16
#define TK_ARGV_STRING			17
#define TK_ARGV_UID			18
#define TK_ARGV_REST			19
#define TK_ARGV_FLOAT			20
#define TK_ARGV_FUNC			21
#define TK_ARGV_GENFUNC			22
#define TK_ARGV_HELP			23
#define TK_ARGV_CONST_OPTION		24
#define TK_ARGV_OPTION_VALUE		25
#define TK_ARGV_OPTION_NAME_VALUE	26
#define TK_ARGV_END			27

/*
 * Flag bits for passing to Tk_ParseArgv:
 */

#define TK_ARGV_NO_DEFAULTS		0x1
#define TK_ARGV_NO_LEFTOVERS		0x2
#define TK_ARGV_NO_ABBREV		0x4
#define TK_ARGV_DONT_SKIP_FIRST_ARG	0x8

/*
 * Enumerated type for describing actions to be taken in response to a
 * restrictProc established by Tk_RestrictEvents.
 */

typedef enum {
    TK_DEFER_EVENT, TK_PROCESS_EVENT, TK_DISCARD_EVENT
} Tk_RestrictAction;

/*
 * Priority levels to pass to Tk_AddOption:
 */

#define TK_WIDGET_DEFAULT_PRIO	20
#define TK_STARTUP_FILE_PRIO	40
#define TK_USER_DEFAULT_PRIO	60
#define TK_INTERACTIVE_PRIO	80
#define TK_MAX_PRIO		100

/*
 * Relief values returned by Tk_GetRelief:
 */

#define TK_RELIEF_NULL		-1
#define TK_RELIEF_FLAT		0
#define TK_RELIEF_GROOVE	1
#define TK_RELIEF_RAISED	2
#define TK_RELIEF_RIDGE		3
#define TK_RELIEF_SOLID		4
#define TK_RELIEF_SUNKEN	5

/*
 * "Which" argument values for Tk_3DBorderGC:
 */

#define TK_3D_FLAT_GC		1
#define TK_3D_LIGHT_GC		2
#define TK_3D_DARK_GC		3

/*
 * Special EnterNotify/LeaveNotify "mode" for use in events generated by
 * tkShare.c. Pick a high enough value that it's unlikely to conflict with
 * existing values (like NotifyNormal) or any new values defined in the
 * future.
 */

#define TK_NOTIFY_SHARE		20

/*
 * Enumerated type for describing a point by which to anchor something:
 */

typedef enum {
    TK_ANCHOR_N, TK_ANCHOR_NE, TK_ANCHOR_E, TK_ANCHOR_SE,
    TK_ANCHOR_S, TK_ANCHOR_SW, TK_ANCHOR_W, TK_ANCHOR_NW,
    TK_ANCHOR_CENTER
} Tk_Anchor;

/*
 * Enumerated type for describing a style of justification:
 */

typedef enum {
    TK_JUSTIFY_LEFT, TK_JUSTIFY_RIGHT, TK_JUSTIFY_CENTER
} Tk_Justify;

/*
 * The following structure is used by Tk_GetFontMetrics() to return
 * information about the properties of a Tk_Font.
 */

typedef struct Tk_FontMetrics {
    int ascent;			/* The amount in pixels that the tallest
				 * letter sticks up above the baseline, plus
				 * any extra blank space added by the designer
				 * of the font. */
    int descent;		/* The largest amount in pixels that any
				 * letter sticks below the baseline, plus any
				 * extra blank space added by the designer of
				 * the font. */
    int linespace;		/* The sum of the ascent and descent. How far
				 * apart two lines of text in the same font
				 * should be placed so that none of the
				 * characters in one line overlap any of the
				 * characters in the other line. */
} Tk_FontMetrics;

/*
 * Flags passed to Tk_MeasureChars:
 */

#define TK_WHOLE_WORDS		1
#define TK_AT_LEAST_ONE		2
#define TK_PARTIAL_OK		4

/*
 * Flags passed to Tk_ComputeTextLayout:
 */

#define TK_IGNORE_TABS		8
#define TK_IGNORE_NEWLINES	16

/*
 * Widget class procedures used to implement platform specific widget
 * behavior.
 */

typedef Window (Tk_ClassCreateProc) (Tk_Window tkwin, Window parent,
	ClientData instanceData);
typedef void (Tk_ClassWorldChangedProc) (ClientData instanceData);
typedef void (Tk_ClassModalProc) (Tk_Window tkwin, XEvent *eventPtr);

typedef struct Tk_ClassProcs {
    unsigned int size;
    Tk_ClassWorldChangedProc *worldChangedProc;
				/* Procedure to invoke when the widget needs
				 * to respond in some way to a change in the
				 * world (font changes, etc.) */
    Tk_ClassCreateProc *createProc;
				/* Procedure to invoke when the platform-
				 * dependent window needs to be created. */
    Tk_ClassModalProc *modalProc;
				/* Procedure to invoke after all bindings on a
				 * widget have been triggered in order to
				 * handle a modal loop. */
} Tk_ClassProcs;

/*
 * Simple accessor for Tk_ClassProcs structure. Checks that the structure is
 * not NULL, then checks the size field and returns either the requested
 * field, if present, or NULL if the structure is too small to have the field
 * (or NULL if the structure is NULL).
 *
 * A more general version of this function may be useful if other
 * size-versioned structure pop up in the future:
 *
 *	#define Tk_GetField(name, who, which) \
 *	    (((who) == NULL) ? NULL :
 *	    (((who)->size <= Tk_Offset(name, which)) ? NULL :(name)->which))
 */

#define Tk_GetClassProc(procs, which) \
    (((procs) == NULL) ? NULL : \
    (((procs)->size <= Tk_Offset(Tk_ClassProcs, which)) ? NULL:(procs)->which))

/*
 * Each geometry manager (the packer, the placer, etc.) is represented by a
 * structure of the following form, which indicates procedures to invoke in
 * the geometry manager to carry out certain functions.
 */

typedef void (Tk_GeomRequestProc) (ClientData clientData, Tk_Window tkwin);
typedef void (Tk_GeomLostSlaveProc) (ClientData clientData, Tk_Window tkwin);

typedef struct Tk_GeomMgr {
    const char *name;		/* Name of the geometry manager (command used
				 * to invoke it, or name of widget class that
				 * allows embedded widgets). */
    Tk_GeomRequestProc *requestProc;
				/* Procedure to invoke when a slave's
				 * requested geometry changes. */
    Tk_GeomLostSlaveProc *lostSlaveProc;
				/* Procedure to invoke when a slave is taken
				 * away from one geometry manager by another.
				 * NULL means geometry manager doesn't care
				 * when slaves are lost. */
} Tk_GeomMgr;

/*
 * Result values returned by Tk_GetScrollInfo:
 */

#define TK_SCROLL_MOVETO	1
#define TK_SCROLL_PAGES		2
#define TK_SCROLL_UNITS		3
#define TK_SCROLL_ERROR		4

/*
 *----------------------------------------------------------------------
 *
 * Extensions to the X event set
 *
 *----------------------------------------------------------------------
 */

#define VirtualEvent	    (MappingNotify + 1)
#define ActivateNotify	    (MappingNotify + 2)
#define DeactivateNotify    (MappingNotify + 3)
#define MouseWheelEvent     (MappingNotify + 4)
#define TK_LASTEVENT	    (MappingNotify + 5)

#define MouseWheelMask	    (1L << 28)
#define ActivateMask	    (1L << 29)
#define VirtualEventMask    (1L << 30)

/*
 * A virtual event shares most of its fields with the XKeyEvent and
 * XButtonEvent structures. 99% of the time a virtual event will be an
 * abstraction of a key or button event, so this structure provides the most
 * information to the user. The only difference is the changing of the detail
 * field for a virtual event so that it holds the name of the virtual event
 * being triggered.
 *
 * When using this structure, you should ensure that you zero out all the
 * fields first using memset() or bzero().
 */

typedef struct {
    int type;
    unsigned long serial;	/* # of last request processed by server. */
    Bool send_event;		/* True if this came from a SendEvent
				 * request. */
    Display *display;		/* Display the event was read from. */
    Window event;		/* Window on which event was requested. */
    Window root;		/* Root window that the event occured on. */
    Window subwindow;		/* Child window. */
    Time time;			/* Milliseconds. */
    int x, y;			/* Pointer x, y coordinates in event
				 * window. */
    int x_root, y_root;		/* Coordinates relative to root. */
    unsigned int state;		/* Key or button mask */
    Tk_Uid name;		/* Name of virtual event. */
    Bool same_screen;		/* Same screen flag. */
    Tcl_Obj *user_data;		/* Application-specific data reference; Tk
				 * will decrement the reference count *once*
				 * when it has finished processing the
				 * event. */
} XVirtualEvent;

typedef struct {
    int type;
    unsigned long serial;	/* # of last request processed by server. */
    Bool send_event;		/* True if this came from a SendEvent
				 * request. */
    Display *display;		/* Display the event was read from. */
    Window window;		/* Window in which event occurred. */
} XActivateDeactivateEvent;
typedef XActivateDeactivateEvent XActivateEvent;
typedef XActivateDeactivateEvent XDeactivateEvent;

/*
 *----------------------------------------------------------------------
 *
 * Macros for querying Tk_Window structures. See the manual entries for
 * documentation.
 *
 *----------------------------------------------------------------------
 */

#define Tk_Display(tkwin)	(((Tk_FakeWin *) (tkwin))->display)
#define Tk_ScreenNumber(tkwin)	(((Tk_FakeWin *) (tkwin))->screenNum)
#define Tk_Screen(tkwin) \
    (ScreenOfDisplay(Tk_Display(tkwin), Tk_ScreenNumber(tkwin)))
#define Tk_Depth(tkwin)		(((Tk_FakeWin *) (tkwin))->depth)
#define Tk_Visual(tkwin)	(((Tk_FakeWin *) (tkwin))->visual)
#define Tk_WindowId(tkwin)	(((Tk_FakeWin *) (tkwin))->window)
#define Tk_PathName(tkwin) 	(((Tk_FakeWin *) (tkwin))->pathName)
#define Tk_Name(tkwin)		(((Tk_FakeWin *) (tkwin))->nameUid)
#define Tk_Class(tkwin) 	(((Tk_FakeWin *) (tkwin))->classUid)
#define Tk_X(tkwin)		(((Tk_FakeWin *) (tkwin))->changes.x)
#define Tk_Y(tkwin)		(((Tk_FakeWin *) (tkwin))->changes.y)
#define Tk_Width(tkwin)		(((Tk_FakeWin *) (tkwin))->changes.width)
#define Tk_Height(tkwin) \
    (((Tk_FakeWin *) (tkwin))->changes.height)
#define Tk_Changes(tkwin)	(&((Tk_FakeWin *) (tkwin))->changes)
#define Tk_Attributes(tkwin)	(&((Tk_FakeWin *) (tkwin))->atts)
#define Tk_IsEmbedded(tkwin) \
    (((Tk_FakeWin *) (tkwin))->flags & TK_EMBEDDED)
#define Tk_IsContainer(tkwin) \
    (((Tk_FakeWin *) (tkwin))->flags & TK_CONTAINER)
#define Tk_IsMapped(tkwin) \
    (((Tk_FakeWin *) (tkwin))->flags & TK_MAPPED)
#define Tk_IsTopLevel(tkwin) \
    (((Tk_FakeWin *) (tkwin))->flags & TK_TOP_LEVEL)
#define Tk_HasWrapper(tkwin) \
    (((Tk_FakeWin *) (tkwin))->flags & TK_HAS_WRAPPER)
#define Tk_WinManaged(tkwin) \
    (((Tk_FakeWin *) (tkwin))->flags & TK_WIN_MANAGED)
#define Tk_TopWinHierarchy(tkwin) \
    (((Tk_FakeWin *) (tkwin))->flags & TK_TOP_HIERARCHY)
#define Tk_IsManageable(tkwin) \
    (((Tk_FakeWin *) (tkwin))->flags & TK_WM_MANAGEABLE)
#define Tk_ReqWidth(tkwin)	(((Tk_FakeWin *) (tkwin))->reqWidth)
#define Tk_ReqHeight(tkwin)	(((Tk_FakeWin *) (tkwin))->reqHeight)
/* Tk_InternalBorderWidth is deprecated */
#define Tk_InternalBorderWidth(tkwin) \
    (((Tk_FakeWin *) (tkwin))->internalBorderLeft)
#define Tk_InternalBorderLeft(tkwin) \
    (((Tk_FakeWin *) (tkwin))->internalBorderLeft)
#define Tk_InternalBorderRight(tkwin) \
    (((Tk_FakeWin *) (tkwin))->internalBorderRight)
#define Tk_InternalBorderTop(tkwin) \
    (((Tk_FakeWin *) (tkwin))->internalBorderTop)
#define Tk_InternalBorderBottom(tkwin) \
    (((Tk_FakeWin *) (tkwin))->internalBorderBottom)
#define Tk_MinReqWidth(tkwin)	(((Tk_FakeWin *) (tkwin))->minReqWidth)
#define Tk_MinReqHeight(tkwin)	(((Tk_FakeWin *) (tkwin))->minReqHeight)
#define Tk_Parent(tkwin)	(((Tk_FakeWin *) (tkwin))->parentPtr)
#define Tk_Colormap(tkwin)	(((Tk_FakeWin *) (tkwin))->atts.colormap)

/*
 * The structure below is needed by the macros above so that they can access
 * the fields of a Tk_Window. The fields not needed by the macros are declared
 * as "dummyX". The structure has its own type in order to prevent apps from
 * accessing Tk_Window fields except using official macros. WARNING!! The
 * structure definition must be kept consistent with the TkWindow structure in
 * tkInt.h. If you change one, then change the other. See the declaration in
 * tkInt.h for documentation on what the fields are used for internally.
 */

typedef struct Tk_FakeWin {
    Display *display;
    char *dummy1;		/* dispPtr */
    int screenNum;
    Visual *visual;
    int depth;
    Window window;
    char *dummy2;		/* childList */
    char *dummy3;		/* lastChildPtr */
    Tk_Window parentPtr;	/* parentPtr */
    char *dummy4;		/* nextPtr */
    char *dummy5;		/* mainPtr */
    char *pathName;
    Tk_Uid nameUid;
    Tk_Uid classUid;
    XWindowChanges changes;
    unsigned int dummy6;	/* dirtyChanges */
    XSetWindowAttributes atts;
    unsigned long dummy7;	/* dirtyAtts */
    unsigned int flags;
    char *dummy8;		/* handlerList */
#ifdef TK_USE_INPUT_METHODS
    XIC dummy9;			/* inputContext */
#endif /* TK_USE_INPUT_METHODS */
    ClientData *dummy10;	/* tagPtr */
    int dummy11;		/* numTags */
    int dummy12;		/* optionLevel */
    char *dummy13;		/* selHandlerList */
    char *dummy14;		/* geomMgrPtr */
    ClientData dummy15;		/* geomData */
    int reqWidth, reqHeight;
    int internalBorderLeft;
    char *dummy16;		/* wmInfoPtr */
    char *dummy17;		/* classProcPtr */
    ClientData dummy18;		/* instanceData */
    char *dummy19;		/* privatePtr */
    int internalBorderRight;
    int internalBorderTop;
    int internalBorderBottom;
    int minReqWidth;
    int minReqHeight;
    char *dummy20;		/* geometryMaster */
} Tk_FakeWin;

/*
 * Flag values for TkWindow (and Tk_FakeWin) structures are:
 *
 * TK_MAPPED:			1 means window is currently mapped,
 *				0 means unmapped.
 * TK_TOP_LEVEL:		1 means this is a top-level widget.
 * TK_ALREADY_DEAD:		1 means the window is in the process of
 *				being destroyed already.
 * TK_NEED_CONFIG_NOTIFY:	1 means that the window has been reconfigured
 *				before it was made to exist. At the time of
 *				making it exist a ConfigureNotify event needs
 *				to be generated.
 * TK_GRAB_FLAG:		Used to manage grabs. See tkGrab.c for details
 * TK_CHECKED_IC:		1 means we've already tried to get an input
 *				context for this window; if the ic field is
 *				NULL it means that there isn't a context for
 *				the field.
 * TK_DONT_DESTROY_WINDOW:	1 means that Tk_DestroyWindow should not
 *				invoke XDestroyWindow to destroy this widget's
 *				X window. The flag is set when the window has
 *				already been destroyed elsewhere (e.g. by
 *				another application) or when it will be
 *				destroyed later (e.g. by destroying its parent)
 * TK_WM_COLORMAP_WINDOW:	1 means that this window has at some time
 *				appeared in the WM_COLORMAP_WINDOWS property
 *				for its toplevel, so we have to remove it from
 *				that property if the window is deleted and the
 *				toplevel isn't.
 * TK_EMBEDDED:			1 means that this window (which must be a
 *				toplevel) is not a free-standing window but
 *				rather is embedded in some other application.
 * TK_CONTAINER:		1 means that this window is a container, and
 *				that some other application (either in this
 *				process or elsewhere) may be embedding itself
 *				inside the window.
 * TK_BOTH_HALVES:		1 means that this window is used for
 *				application embedding (either as container or
 *				embedded application), and both the containing
 *				and embedded halves are associated with
 *				windows in this particular process.
 * TK_WRAPPER:			1 means that this window is the extra wrapper
 *				window created around a toplevel to hold the
 *				menubar under Unix. See tkUnixWm.c for more
 *				information.
 * TK_REPARENTED:		1 means that this window has been reparented
 *				so that as far as the window system is
 *				concerned it isn't a child of its Tk parent.
 *				Initially this is used only for special Unix
 *				menubar windows.
 * TK_ANONYMOUS_WINDOW:		1 means that this window has no name, and is
 *				thus not accessible from Tk.
 * TK_HAS_WRAPPER		1 means that this window has a wrapper window
 * TK_WIN_MANAGED		1 means that this window is a child of the root
 *				window, and is managed by the window manager.
 * TK_TOP_HIERARCHY		1 means this window is at the top of a physical
 *				window hierarchy within this process, i.e. the
 *				window's parent either doesn't exist or is not
 *				owned by this Tk application.
 * TK_PROP_PROPCHANGE		1 means that PropertyNotify events in the
 *				window's children should propagate up to this
 *				window.
 * TK_WM_MANAGEABLE		1 marks a window as capable of being converted
 *				into a toplevel using [wm manage].
 */

#define TK_MAPPED		1
#define TK_TOP_LEVEL		2
#define TK_ALREADY_DEAD		4
#define TK_NEED_CONFIG_NOTIFY	8
#define TK_GRAB_FLAG		0x10
#define TK_CHECKED_IC		0x20
#define TK_DONT_DESTROY_WINDOW	0x40
#define TK_WM_COLORMAP_WINDOW	0x80
#define TK_EMBEDDED		0x100
#define TK_CONTAINER		0x200
#define TK_BOTH_HALVES		0x400
#define TK_WRAPPER		0x1000
#define TK_REPARENTED		0x2000
#define TK_ANONYMOUS_WINDOW	0x4000
#define TK_HAS_WRAPPER		0x8000
#define TK_WIN_MANAGED		0x10000
#define TK_TOP_HIERARCHY	0x20000
#define TK_PROP_PROPCHANGE	0x40000
#define TK_WM_MANAGEABLE	0x80000

/*
 *----------------------------------------------------------------------
 *
 * Procedure prototypes and structures used for defining new canvas items:
 *
 *----------------------------------------------------------------------
 */

typedef enum {
    TK_STATE_NULL = -1, TK_STATE_ACTIVE, TK_STATE_DISABLED,
    TK_STATE_NORMAL, TK_STATE_HIDDEN
} Tk_State;

typedef struct Tk_SmoothMethod {
    CONST86 char *name;
    int (*coordProc) (Tk_Canvas canvas, double *pointPtr, int numPoints,
	    int numSteps, XPoint xPoints[], double dblPoints[]);
    void (*postscriptProc) (Tcl_Interp *interp, Tk_Canvas canvas,
	    double *coordPtr, int numPoints, int numSteps);
} Tk_SmoothMethod;

/*
 * For each item in a canvas widget there exists one record with the following
 * structure. Each actual item is represented by a record with the following
 * stuff at its beginning, plus additional type-specific stuff after that.
 */

#define TK_TAG_SPACE 3

typedef struct Tk_Item {
    int id;			/* Unique identifier for this item (also
				 * serves as first tag for item). */
    struct Tk_Item *nextPtr;	/* Next in display list of all items in this
				 * canvas. Later items in list are drawn on
				 * top of earlier ones. */
    Tk_Uid staticTagSpace[TK_TAG_SPACE];
				/* Built-in space for limited # of tags. */
    Tk_Uid *tagPtr;		/* Pointer to array of tags. Usually points to
				 * staticTagSpace, but may point to malloc-ed
				 * space if there are lots of tags. */
    int tagSpace;		/* Total amount of tag space available at
				 * tagPtr. */
    int numTags;		/* Number of tag slots actually used at
				 * *tagPtr. */
    struct Tk_ItemType *typePtr;/* Table of procedures that implement this
				 * type of item. */
    int x1, y1, x2, y2;		/* Bounding box for item, in integer canvas
				 * units. Set by item-specific code and
				 * guaranteed to contain every pixel drawn in
				 * item. Item area includes x1 and y1 but not
				 * x2 and y2. */
    struct Tk_Item *prevPtr;	/* Previous in display list of all items in
				 * this canvas. Later items in list are drawn
				 * just below earlier ones. */
    Tk_State state;		/* State of item. */
    char *reserved1;		/* reserved for future use */
    int redraw_flags;		/* Some flags used in the canvas */

    /*
     *------------------------------------------------------------------
     * Starting here is additional type-specific stuff; see the declarations
     * for individual types to see what is part of each type. The actual space
     * below is determined by the "itemInfoSize" of the type's Tk_ItemType
     * record.
     *------------------------------------------------------------------
     */
} Tk_Item;

/*
 * Flag bits for canvases (redraw_flags):
 *
 * TK_ITEM_STATE_DEPENDANT -	1 means that object needs to be redrawn if the
 *				canvas state changes.
 * TK_ITEM_DONT_REDRAW - 	1 means that the object redraw is already been
 *				prepared, so the general canvas code doesn't
 *				need to do that any more.
 */

#define TK_ITEM_STATE_DEPENDANT		1
#define TK_ITEM_DONT_REDRAW		2

/*
 * Records of the following type are used to describe a type of item (e.g.
 * lines, circles, etc.) that can form part of a canvas widget.
 */

#ifdef USE_OLD_CANVAS
typedef int	(Tk_ItemCreateProc)(Tcl_Interp *interp, Tk_Canvas canvas,
		    Tk_Item *itemPtr, int argc, char **argv);
typedef int	(Tk_ItemConfigureProc)(Tcl_Interp *interp, Tk_Canvas canvas,
		    Tk_Item *itemPtr, int argc, char **argv, int flags);
typedef int	(Tk_ItemCoordProc)(Tcl_Interp *interp, Tk_Canvas canvas,
		    Tk_Item *itemPtr, int argc, char **argv);
#else
typedef int	(Tk_ItemCreateProc)(Tcl_Interp *interp, Tk_Canvas canvas,
		    Tk_Item *itemPtr, int argc, Tcl_Obj *const objv[]);
typedef int	(Tk_ItemConfigureProc)(Tcl_Interp *interp, Tk_Canvas canvas,
		    Tk_Item *itemPtr, int argc, Tcl_Obj *const objv[],
		    int flags);
typedef int	(Tk_ItemCoordProc)(Tcl_Interp *interp, Tk_Canvas canvas,
		    Tk_Item *itemPtr, int argc, Tcl_Obj *const argv[]);
#endif /* USE_OLD_CANVAS */
typedef void	(Tk_ItemDeleteProc)(Tk_Canvas canvas, Tk_Item *itemPtr,
		    Display *display);
typedef void	(Tk_ItemDisplayProc)(Tk_Canvas canvas, Tk_Item *itemPtr,
		    Display *display, Drawable dst, int x, int y, int width,
		    int height);
typedef double	(Tk_ItemPointProc)(Tk_Canvas canvas, Tk_Item *itemPtr,
		    double *pointPtr);
typedef int	(Tk_ItemAreaProc)(Tk_Canvas canvas, Tk_Item *itemPtr,
		    double *rectPtr);
typedef int	(Tk_ItemPostscriptProc)(Tcl_Interp *interp, Tk_Canvas canvas,
		    Tk_Item *itemPtr, int prepass);
typedef void	(Tk_ItemScaleProc)(Tk_Canvas canvas, Tk_Item *itemPtr,
		    double originX, double originY, double scaleX,
		    double scaleY);
typedef void	(Tk_ItemTranslateProc)(Tk_Canvas canvas, Tk_Item *itemPtr,
		    double deltaX, double deltaY);
#ifdef USE_OLD_CANVAS
typedef int	(Tk_ItemIndexProc)(Tcl_Interp *interp, Tk_Canvas canvas,
		    Tk_Item *itemPtr, char *indexString, int *indexPtr);
#else
typedef int	(Tk_ItemIndexProc)(Tcl_Interp *interp, Tk_Canvas canvas,
		    Tk_Item *itemPtr, Tcl_Obj *indexString, int *indexPtr);
#endif /* USE_OLD_CANVAS */
typedef void	(Tk_ItemCursorProc)(Tk_Canvas canvas, Tk_Item *itemPtr,
		    int index);
typedef int	(Tk_ItemSelectionProc)(Tk_Canvas canvas, Tk_Item *itemPtr,
		    int offset, char *buffer, int maxBytes);
#ifdef USE_OLD_CANVAS
typedef void	(Tk_ItemInsertProc)(Tk_Canvas canvas, Tk_Item *itemPtr,
		    int beforeThis, char *string);
#else
typedef void	(Tk_ItemInsertProc)(Tk_Canvas canvas, Tk_Item *itemPtr,
		    int beforeThis, Tcl_Obj *string);
#endif /* USE_OLD_CANVAS */
typedef void	(Tk_ItemDCharsProc)(Tk_Canvas canvas, Tk_Item *itemPtr,
		    int first, int last);

#ifndef __NO_OLD_CONFIG

typedef struct Tk_ItemType {
    CONST86 char *name;		/* The name of this type of item, such as
				 * "line". */
    int itemSize;		/* Total amount of space needed for item's
				 * record. */
    Tk_ItemCreateProc *createProc;
				/* Procedure to create a new item of this
				 * type. */
    CONST86 Tk_ConfigSpec *configSpecs; /* Pointer to array of configuration specs for
				 * this type. Used for returning configuration
				 * info. */
    Tk_ItemConfigureProc *configProc;
				/* Procedure to call to change configuration
				 * options. */
    Tk_ItemCoordProc *coordProc;/* Procedure to call to get and set the item's
				 * coordinates. */
    Tk_ItemDeleteProc *deleteProc;
				/* Procedure to delete existing item of this
				 * type. */
    Tk_ItemDisplayProc *displayProc;
				/* Procedure to display items of this type. */
    int alwaysRedraw;		/* Non-zero means displayProc should be called
				 * even when the item has been moved
				 * off-screen. */
    Tk_ItemPointProc *pointProc;/* Computes distance from item to a given
				 * point. */
    Tk_ItemAreaProc *areaProc;	/* Computes whether item is inside, outside,
				 * or overlapping an area. */
    Tk_ItemPostscriptProc *postscriptProc;
				/* Procedure to write a Postscript description
				 * for items of this type. */
    Tk_ItemScaleProc *scaleProc;/* Procedure to rescale items of this type. */
    Tk_ItemTranslateProc *translateProc;
				/* Procedure to translate items of this
				 * type. */
    Tk_ItemIndexProc *indexProc;/* Procedure to determine index of indicated
				 * character. NULL if item doesn't support
				 * indexing. */
    Tk_ItemCursorProc *icursorProc;
				/* Procedure to set insert cursor posn to just
				 * before a given position. */
    Tk_ItemSelectionProc *selectionProc;
				/* Procedure to return selection (in STRING
				 * format) when it is in this item. */
    Tk_ItemInsertProc *insertProc;
				/* Procedure to insert something into an
				 * item. */
    Tk_ItemDCharsProc *dCharsProc;
				/* Procedure to delete characters from an
				 * item. */
    struct Tk_ItemType *nextPtr;/* Used to link types together into a list. */
    char *reserved1;		/* Reserved for future extension. */
    int reserved2;		/* Carefully compatible with */
    char *reserved3;		/* Jan Nijtmans dash patch */
    char *reserved4;
} Tk_ItemType;

/*
 * Flag (used in the alwaysRedraw field) to say whether an item supports
 * point-level manipulation like the line and polygon items.
 */

#define TK_MOVABLE_POINTS	2

#endif /* __NO_OLD_CONFIG */

/*
 * The following structure provides information about the selection and the
 * insertion cursor. It is needed by only a few items, such as those that
 * display text. It is shared by the generic canvas code and the item-specific
 * code, but most of the fields should be written only by the canvas generic
 * code.
 */

typedef struct Tk_CanvasTextInfo {
    Tk_3DBorder selBorder;	/* Border and background for selected
				 * characters. Read-only to items.*/
    int selBorderWidth;		/* Width of border around selection. Read-only
				 * to items. */
    XColor *selFgColorPtr;	/* Foreground color for selected text.
				 * Read-only to items. */
    Tk_Item *selItemPtr;	/* Pointer to selected item. NULL means
				 * selection isn't in this canvas. Writable by
				 * items. */
    int selectFirst;		/* Character index of first selected
				 * character. Writable by items. */
    int selectLast;		/* Character index of last selected character.
				 * Writable by items. */
    Tk_Item *anchorItemPtr;	/* Item corresponding to "selectAnchor": not
				 * necessarily selItemPtr. Read-only to
				 * items. */
    int selectAnchor;		/* Character index of fixed end of selection
				 * (i.e. "select to" operation will use this
				 * as one end of the selection). Writable by
				 * items. */
    Tk_3DBorder insertBorder;	/* Used to draw vertical bar for insertion
				 * cursor. Read-only to items. */
    int insertWidth;		/* Total width of insertion cursor. Read-only
				 * to items. */
    int insertBorderWidth;	/* Width of 3-D border around insert cursor.
				 * Read-only to items. */
    Tk_Item *focusItemPtr;	/* Item that currently has the input focus, or
				 * NULL if no such item. Read-only to items. */
    int gotFocus;		/* Non-zero means that the canvas widget has
				 * the input focus. Read-only to items.*/
    int cursorOn;		/* Non-zero means that an insertion cursor
				 * should be displayed in focusItemPtr.
				 * Read-only to items.*/
} Tk_CanvasTextInfo;

/*
 * Structures used for Dashing and Outline.
 */

typedef struct Tk_Dash {
    int number;
    union {
	char *pt;
	char array[sizeof(char *)];
    } pattern;
} Tk_Dash;

typedef struct Tk_TSOffset {
    int flags;			/* Flags; see below for possible values */
    int xoffset;		/* x offset */
    int yoffset;		/* y offset */
} Tk_TSOffset;

/*
 * Bit fields in Tk_Offset->flags:
 */

#define TK_OFFSET_INDEX		1
#define TK_OFFSET_RELATIVE	2
#define TK_OFFSET_LEFT		4
#define TK_OFFSET_CENTER	8
#define TK_OFFSET_RIGHT		16
#define TK_OFFSET_TOP		32
#define TK_OFFSET_MIDDLE	64
#define TK_OFFSET_BOTTOM	128

typedef struct Tk_Outline {
    GC gc;			/* Graphics context. */
    double width;		/* Width of outline. */
    double activeWidth;		/* Width of outline. */
    double disabledWidth;	/* Width of outline. */
    int offset;			/* Dash offset. */
    Tk_Dash dash;		/* Dash pattern. */
    Tk_Dash activeDash;		/* Dash pattern if state is active. */
    Tk_Dash disabledDash;	/* Dash pattern if state is disabled. */
    void *reserved1;		/* Reserved for future expansion. */
    void *reserved2;
    void *reserved3;
    Tk_TSOffset tsoffset;	/* Stipple offset for outline. */
    XColor *color;		/* Outline color. */
    XColor *activeColor;	/* Outline color if state is active. */
    XColor *disabledColor;	/* Outline color if state is disabled. */
    Pixmap stipple;		/* Outline Stipple pattern. */
    Pixmap activeStipple;	/* Outline Stipple pattern if state is
				 * active. */
    Pixmap disabledStipple;	/* Outline Stipple pattern if state is
				 * disabled. */
} Tk_Outline;

/*
 *----------------------------------------------------------------------
 *
 * Procedure prototypes and structures used for managing images:
 *
 *----------------------------------------------------------------------
 */

typedef struct Tk_ImageType Tk_ImageType;
#ifdef USE_OLD_IMAGE
typedef int (Tk_ImageCreateProc) (Tcl_Interp *interp, char *name, int argc,
	char **argv, Tk_ImageType *typePtr, Tk_ImageMaster master,
	ClientData *masterDataPtr);
#else
typedef int (Tk_ImageCreateProc) (Tcl_Interp *interp, CONST86 char *name, int objc,
	Tcl_Obj *const objv[], CONST86 Tk_ImageType *typePtr, Tk_ImageMaster master,
	ClientData *masterDataPtr);
#endif /* USE_OLD_IMAGE */
typedef ClientData (Tk_ImageGetProc) (Tk_Window tkwin, ClientData masterData);
typedef void (Tk_ImageDisplayProc) (ClientData instanceData, Display *display,
	Drawable drawable, int imageX, int imageY, int width, int height,
	int drawableX, int drawableY);
typedef void (Tk_ImageFreeProc) (ClientData instanceData, Display *display);
typedef void (Tk_ImageDeleteProc) (ClientData masterData);
typedef void (Tk_ImageChangedProc) (ClientData clientData, int x, int y,
	int width, int height, int imageWidth, int imageHeight);
typedef int (Tk_ImagePostscriptProc) (ClientData clientData,
	Tcl_Interp *interp, Tk_Window tkwin, Tk_PostscriptInfo psinfo,
	int x, int y, int width, int height, int prepass);

/*
 * The following structure represents a particular type of image (bitmap, xpm
 * image, etc.). It provides information common to all images of that type,
 * such as the type name and a collection of procedures in the image manager
 * that respond to various events. Each image manager is represented by one of
 * these structures.
 */

struct Tk_ImageType {
    CONST86 char *name;		/* Name of image type. */
    Tk_ImageCreateProc *createProc;
				/* Procedure to call to create a new image of
				 * this type. */
    Tk_ImageGetProc *getProc;	/* Procedure to call the first time
				 * Tk_GetImage is called in a new way (new
				 * visual or screen). */
    Tk_ImageDisplayProc *displayProc;
				/* Call to draw image, in response to
				 * Tk_RedrawImage calls. */
    Tk_ImageFreeProc *freeProc;	/* Procedure to call whenever Tk_FreeImage is
				 * called to release an instance of an
				 * image. */
    Tk_ImageDeleteProc *deleteProc;
				/* Procedure to call to delete image. It will
				 * not be called until after freeProc has been
				 * called for each instance of the image. */
    Tk_ImagePostscriptProc *postscriptProc;
				/* Procedure to call to produce postscript
				 * output for the image. */
    struct Tk_ImageType *nextPtr;
				/* Next in list of all image types currently
				 * known. Filled in by Tk, not by image
				 * manager. */
    char *reserved;		/* reserved for future expansion */
};

/*
 *----------------------------------------------------------------------
 *
 * Additional definitions used to manage images of type "photo".
 *
 *----------------------------------------------------------------------
 */

/*
 * The following type is used to identify a particular photo image to be
 * manipulated:
 */

typedef void *Tk_PhotoHandle;

/*
 * The following structure describes a block of pixels in memory:
 */

typedef struct Tk_PhotoImageBlock {
    unsigned char *pixelPtr;	/* Pointer to the first pixel. */
    int width;			/* Width of block, in pixels. */
    int height;			/* Height of block, in pixels. */
    int pitch;			/* Address difference between corresponding
				 * pixels in successive lines. */
    int pixelSize;		/* Address difference between successive
				 * pixels in the same line. */
    int offset[4];		/* Address differences between the red, green,
				 * blue and alpha components of the pixel and
				 * the pixel as a whole. */
} Tk_PhotoImageBlock;

/*
 * The following values control how blocks are combined into photo images when
 * the alpha component of a pixel is not 255, a.k.a. the compositing rule.
 */

#define TK_PHOTO_COMPOSITE_OVERLAY	0
#define TK_PHOTO_COMPOSITE_SET		1

/*
 * Procedure prototypes and structures used in reading and writing photo
 * images:
 */

typedef struct Tk_PhotoImageFormat Tk_PhotoImageFormat;
#ifdef USE_OLD_IMAGE
typedef int (Tk_ImageFileMatchProc) (Tcl_Channel chan, char *fileName,
	char *formatString, int *widthPtr, int *heightPtr);
typedef int (Tk_ImageStringMatchProc) (char *string, char *formatString,
	int *widthPtr, int *heightPtr);
typedef int (Tk_ImageFileReadProc) (Tcl_Interp *interp, Tcl_Channel chan,
	char *fileName, char *formatString, Tk_PhotoHandle imageHandle,
	int destX, int destY, int width, int height, int srcX, int srcY);
typedef int (Tk_ImageStringReadProc) (Tcl_Interp *interp, char *string,
	char *formatString, Tk_PhotoHandle imageHandle, int destX, int destY,
	int width, int height, int srcX, int srcY);
typedef int (Tk_ImageFileWriteProc) (Tcl_Interp *interp, char *fileName,
	char *formatString, Tk_PhotoImageBlock *blockPtr);
typedef int (Tk_ImageStringWriteProc) (Tcl_Interp *interp,
	Tcl_DString *dataPtr, char *formatString, Tk_PhotoImageBlock *blockPtr);
#else
typedef int (Tk_ImageFileMatchProc) (Tcl_Channel chan, const char *fileName,
	Tcl_Obj *format, int *widthPtr, int *heightPtr, Tcl_Interp *interp);
typedef int (Tk_ImageStringMatchProc) (Tcl_Obj *dataObj, Tcl_Obj *format,
	int *widthPtr, int *heightPtr, Tcl_Interp *interp);
typedef int (Tk_ImageFileReadProc) (Tcl_Interp *interp, Tcl_Channel chan,
	const char *fileName, Tcl_Obj *format, Tk_PhotoHandle imageHandle,
	int destX, int destY, int width, int height, int srcX, int srcY);
typedef int (Tk_ImageStringReadProc) (Tcl_Interp *interp, Tcl_Obj *dataObj,
	Tcl_Obj *format, Tk_PhotoHandle imageHandle, int destX, int destY,
	int width, int height, int srcX, int srcY);
typedef int (Tk_ImageFileWriteProc) (Tcl_Interp *interp, const char *fileName,
	Tcl_Obj *format, Tk_PhotoImageBlock *blockPtr);
typedef int (Tk_ImageStringWriteProc) (Tcl_Interp *interp, Tcl_Obj *format,
	Tk_PhotoImageBlock *blockPtr);
#endif /* USE_OLD_IMAGE */

/*
 * The following structure represents a particular file format for storing
 * images (e.g., PPM, GIF, JPEG, etc.). It provides information to allow image
 * files of that format to be recognized and read into a photo image.
 */

struct Tk_PhotoImageFormat {
    CONST86 char *name;		/* Name of image file format */
    Tk_ImageFileMatchProc *fileMatchProc;
				/* Procedure to call to determine whether an
				 * image file matches this format. */
    Tk_ImageStringMatchProc *stringMatchProc;
				/* Procedure to call to determine whether the
				 * data in a string matches this format. */
    Tk_ImageFileReadProc *fileReadProc;
				/* Procedure to call to read data from an
				 * image file into a photo image. */
    Tk_ImageStringReadProc *stringReadProc;
				/* Procedure to call to read data from a
				 * string into a photo image. */
    Tk_ImageFileWriteProc *fileWriteProc;
				/* Procedure to call to write data from a
				 * photo image to a file. */
    Tk_ImageStringWriteProc *stringWriteProc;
				/* Procedure to call to obtain a string
				 * representation of the data in a photo
				 * image.*/
    struct Tk_PhotoImageFormat *nextPtr;
				/* Next in list of all photo image formats
				 * currently known. Filled in by Tk, not by
				 * image format handler. */
};

/*
 *----------------------------------------------------------------------
 *
 * Procedure prototypes and structures used for managing styles:
 *
 *----------------------------------------------------------------------
 */

/*
 * Style support version tag.
 */

#define TK_STYLE_VERSION_1      0x1
#define TK_STYLE_VERSION        TK_STYLE_VERSION_1

/*
 * The following structures and prototypes are used as static templates to
 * declare widget elements.
 */

typedef void (Tk_GetElementSizeProc) (ClientData clientData, char *recordPtr,
	const Tk_OptionSpec **optionsPtr, Tk_Window tkwin, int width,
	int height, int inner, int *widthPtr, int *heightPtr);
typedef void (Tk_GetElementBoxProc) (ClientData clientData, char *recordPtr,
	const Tk_OptionSpec **optionsPtr, Tk_Window tkwin, int x, int y,
	int width, int height, int inner, int *xPtr, int *yPtr, int *widthPtr,
	int *heightPtr);
typedef int (Tk_GetElementBorderWidthProc) (ClientData clientData,
	char *recordPtr, const Tk_OptionSpec **optionsPtr, Tk_Window tkwin);
typedef void (Tk_DrawElementProc) (ClientData clientData, char *recordPtr,
	const Tk_OptionSpec **optionsPtr, Tk_Window tkwin, Drawable d, int x,
	int y, int width, int height, int state);

typedef struct Tk_ElementOptionSpec {
    char *name;			/* Name of the required option. */
    Tk_OptionType type;		/* Accepted option type. TK_OPTION_END means
				 * any. */
} Tk_ElementOptionSpec;

typedef struct Tk_ElementSpec {
    int version;		/* Version of the style support. */
    char *name;			/* Name of element. */
    Tk_ElementOptionSpec *options;
				/* List of required options. Last one's name
				 * must be NULL. */
    Tk_GetElementSizeProc *getSize;
				/* Compute the external (resp. internal) size
				 * of the element from its desired internal
				 * (resp. external) size. */
    Tk_GetElementBoxProc *getBox;
				/* Compute the inscribed or bounding boxes
				 * within a given area. */
    Tk_GetElementBorderWidthProc *getBorderWidth;
				/* Return the element's internal border width.
				 * Mostly useful for widgets. */
    Tk_DrawElementProc *draw;	/* Draw the element in the given bounding
				 * box. */
} Tk_ElementSpec;

/*
 * Element state flags. Can be OR'ed.
 */

#define TK_ELEMENT_STATE_ACTIVE         1<<0
#define TK_ELEMENT_STATE_DISABLED       1<<1
#define TK_ELEMENT_STATE_FOCUS          1<<2
#define TK_ELEMENT_STATE_PRESSED        1<<3

/*
 *----------------------------------------------------------------------
 *
 * The definitions below provide backward compatibility for functions and
 * types related to event handling that used to be in Tk but have moved to
 * Tcl.
 *
 *----------------------------------------------------------------------
 */

#define TK_READABLE		TCL_READABLE
#define TK_WRITABLE		TCL_WRITABLE
#define TK_EXCEPTION		TCL_EXCEPTION

#define TK_DONT_WAIT		TCL_DONT_WAIT
#define TK_X_EVENTS		TCL_WINDOW_EVENTS
#define TK_WINDOW_EVENTS	TCL_WINDOW_EVENTS
#define TK_FILE_EVENTS		TCL_FILE_EVENTS
#define TK_TIMER_EVENTS		TCL_TIMER_EVENTS
#define TK_IDLE_EVENTS		TCL_IDLE_EVENTS
#define TK_ALL_EVENTS		TCL_ALL_EVENTS

#define Tk_IdleProc		Tcl_IdleProc
#define Tk_FileProc		Tcl_FileProc
#define Tk_TimerProc		Tcl_TimerProc
#define Tk_TimerToken		Tcl_TimerToken

#define Tk_BackgroundError	Tcl_BackgroundError
#define Tk_CancelIdleCall	Tcl_CancelIdleCall
#define Tk_CreateFileHandler	Tcl_CreateFileHandler
#define Tk_CreateTimerHandler	Tcl_CreateTimerHandler
#define Tk_DeleteFileHandler	Tcl_DeleteFileHandler
#define Tk_DeleteTimerHandler	Tcl_DeleteTimerHandler
#define Tk_DoOneEvent		Tcl_DoOneEvent
#define Tk_DoWhenIdle		Tcl_DoWhenIdle
#define Tk_Sleep		Tcl_Sleep

/* Additional stuff that has moved to Tcl: */

#define Tk_EventuallyFree	Tcl_EventuallyFree
#define Tk_FreeProc		Tcl_FreeProc
#define Tk_Preserve		Tcl_Preserve
#define Tk_Release		Tcl_Release

/* Removed Tk_Main, use macro instead */
#if defined(_WIN32) || defined(__CYGWIN__)
#define Tk_Main(argc, argv, proc) Tk_MainEx(argc, argv, proc, \
	(Tcl_FindExecutable(0), (Tcl_CreateInterp)()))
#else
#define Tk_Main(argc, argv, proc) Tk_MainEx(argc, argv, proc, \
	(Tcl_FindExecutable(argv[0]), (Tcl_CreateInterp)()))
#endif
const char *	Tk_InitStubs(Tcl_Interp *interp,
				const char *version, int exact);
const char *	Tk_PkgInitStubsCheck(Tcl_Interp *interp,
				const char *version, int exact);

#ifndef USE_TK_STUBS
#define Tk_InitStubs(interp, version, exact) \
    Tk_PkgInitStubsCheck(interp, version, exact)
#endif /* USE_TK_STUBS */

#define Tk_InitImageArgs(interp, argc, argv) /**/

/*
 *----------------------------------------------------------------------
 *
 * Additional procedure types defined by Tk.
 *
 *----------------------------------------------------------------------
 */

typedef int (Tk_ErrorProc) (ClientData clientData, XErrorEvent *errEventPtr);
typedef void (Tk_EventProc) (ClientData clientData, XEvent *eventPtr);
typedef int (Tk_GenericProc) (ClientData clientData, XEvent *eventPtr);
typedef int (Tk_ClientMessageProc) (Tk_Window tkwin, XEvent *eventPtr);
typedef int (Tk_GetSelProc) (ClientData clientData, Tcl_Interp *interp,
	CONST86 char *portion);
typedef void (Tk_LostSelProc) (ClientData clientData);
typedef Tk_RestrictAction (Tk_RestrictProc) (ClientData clientData,
	XEvent *eventPtr);
typedef int (Tk_SelectionProc) (ClientData clientData, int offset,
	char *buffer, int maxBytes);

/*
 *----------------------------------------------------------------------
 *
 * Platform independent exported procedures and variables.
 *
 *----------------------------------------------------------------------
 */

#include "tkDecls.h"

#ifdef USE_OLD_IMAGE
#undef Tk_CreateImageType
#define Tk_CreateImageType		Tk_CreateOldImageType
#undef Tk_CreatePhotoImageFormat
#define Tk_CreatePhotoImageFormat	Tk_CreateOldPhotoImageFormat
#endif /* USE_OLD_IMAGE */

/*
 *----------------------------------------------------------------------
 *
 * Allow users to say that they don't want to alter their source to add extra
 * arguments to Tk_PhotoPutBlock() et al; DO NOT DEFINE THIS WHEN BUILDING TK.
 *
 * This goes after the inclusion of the stubbed-decls so that the declarations
 * of what is actually there can be correct.
 */

#ifdef USE_COMPOSITELESS_PHOTO_PUT_BLOCK
#   ifdef Tk_PhotoPutBlock
#	undef Tk_PhotoPutBlock
#   endif
#   define Tk_PhotoPutBlock		Tk_PhotoPutBlock_NoComposite
#   ifdef Tk_PhotoPutZoomedBlock
#	undef Tk_PhotoPutZoomedBlock
#   endif
#   define Tk_PhotoPutZoomedBlock	Tk_PhotoPutZoomedBlock_NoComposite
#   define USE_PANIC_ON_PHOTO_ALLOC_FAILURE
#else /* !USE_COMPOSITELESS_PHOTO_PUT_BLOCK */
#   ifdef USE_PANIC_ON_PHOTO_ALLOC_FAILURE
#	ifdef Tk_PhotoPutBlock
#	    undef Tk_PhotoPutBlock
#	endif
#	define Tk_PhotoPutBlock		Tk_PhotoPutBlock_Panic
#	ifdef Tk_PhotoPutZoomedBlock
#	    undef Tk_PhotoPutZoomedBlock
#	endif
#	define Tk_PhotoPutZoomedBlock	Tk_PhotoPutZoomedBlock_Panic
#   endif /* USE_PANIC_ON_PHOTO_ALLOC_FAILURE */
#endif /* USE_COMPOSITELESS_PHOTO_PUT_BLOCK */
#ifdef USE_PANIC_ON_PHOTO_ALLOC_FAILURE
#   ifdef Tk_PhotoExpand
#	undef Tk_PhotoExpand
#   endif
#   define Tk_PhotoExpand		Tk_PhotoExpand_Panic
#   ifdef Tk_PhotoSetSize
#	undef Tk_PhotoSetSize
#   endif
#   define Tk_PhotoSetSize		Tk_PhotoSetSize_Panic
#endif /* USE_PANIC_ON_PHOTO_ALLOC_FAILURE */

#undef TCL_STORAGE_CLASS
#define TCL_STORAGE_CLASS DLLIMPORT

#endif /* RC_INVOKED */

/*
 * end block for C++
 */

#ifdef __cplusplus
}
#endif

#endif /* _TK */

/*
 * Local Variables:
 * mode: c
 * c-basic-offset: 4
 * fill-column: 78
 * End:
 */<|MERGE_RESOLUTION|>--- conflicted
+++ resolved
@@ -17,11 +17,7 @@
 #define _TK
 
 #include <tcl.h>
-<<<<<<< HEAD
-#if (TCL_MAJOR_VERSION == 8) && (TCL_MINOR_VERSION < 6)
-=======
 #if (TCL_MAJOR_VERSION < 8) || (TCL_MAJOR_VERSION == 8) && (TCL_MINOR_VERSION < 6)
->>>>>>> d59be377
 #	error Tk 8.7 must be compiled with tcl.h from Tcl 8.6 or better
 #endif
 
@@ -1522,9 +1518,9 @@
 #define Tk_Main(argc, argv, proc) Tk_MainEx(argc, argv, proc, \
 	(Tcl_FindExecutable(argv[0]), (Tcl_CreateInterp)()))
 #endif
-const char *	Tk_InitStubs(Tcl_Interp *interp,
-				const char *version, int exact);
-const char *	Tk_PkgInitStubsCheck(Tcl_Interp *interp,
+const char *		Tk_InitStubs(Tcl_Interp *interp, const char *version,
+				int exact);
+EXTERN const char *	Tk_PkgInitStubsCheck(Tcl_Interp *interp,
 				const char *version, int exact);
 
 #ifndef USE_TK_STUBS
