--- conflicted
+++ resolved
@@ -21,6 +21,9 @@
 #	error Tk 8.7 must be compiled with tcl.h from Tcl 8.6 or better
 #endif
 
+#ifndef CONST86
+#   define CONST86 const
+#endif
 #ifndef EXTERN
 #   define EXTERN extern TCL_STORAGE_CLASS
 #endif
@@ -348,7 +351,7 @@
 
 typedef int (Tk_OptionParseProc) (ClientData clientData, Tcl_Interp *interp,
 	Tk_Window tkwin, const char *value, char *widgRec, int offset);
-typedef const char *(Tk_OptionPrintProc) (ClientData clientData,
+typedef CONST86 char *(Tk_OptionPrintProc) (ClientData clientData,
 	Tk_Window tkwin, char *widgRec, int offset, Tcl_FreeProc **freeProcPtr);
 
 typedef struct Tk_CustomOption {
@@ -374,7 +377,7 @@
     int type;			/* Type of option, such as TK_CONFIG_COLOR;
 				 * see definitions below. Last option in table
 				 * must have type TK_CONFIG_END. */
-    const char *argvName;	/* Switch used to specify option in argv. NULL
+    CONST86 char *argvName;	/* Switch used to specify option in argv. NULL
 				 * means this spec is part of a group. */
     Tk_Uid dbName;		/* Name for option in option database. */
     Tk_Uid dbClass;		/* Class for option in database. */
@@ -382,11 +385,7 @@
 				 * in command line or database. */
 #if TCL_MAJOR_VERSION > 8
     size_t offset;			/* Where in widget record to store value; use
-<<<<<<< HEAD
 				 * offsetof macro to generate values for
-=======
-				 * Tk_Offset macro to generate values for
->>>>>>> ca78e51f
 				 * this. */
 #else
     int offset;
@@ -394,7 +393,7 @@
     int specFlags;		/* Any combination of the values defined
 				 * below; other bits are used internally by
 				 * tkConfig.c. */
-    const Tk_CustomOption *customPtr;
+    CONST86 Tk_CustomOption *customPtr;
 				/* If type is TK_CONFIG_CUSTOM then this is a
 				 * pointer to info about how to parse and
 				 * print the option. Otherwise it is
@@ -446,14 +445,14 @@
  */
 
 typedef struct {
-	const char *key;		/* The key string that flags the option in the
+    CONST86 char *key;		/* The key string that flags the option in the
 				 * argv array. */
     int type;			/* Indicates option type; see below. */
     char *src;			/* Value to be used in setting dst; usage
 				 * depends on type. */
     char *dst;			/* Address of value to be modified; usage
 				 * depends on type. */
-    const char *help;		/* Documentation message describing this
+    CONST86 char *help;		/* Documentation message describing this
 				 * option. */
 } Tk_ArgvInfo;
 
@@ -949,7 +948,7 @@
 } Tk_State;
 
 typedef struct Tk_SmoothMethod {
-	const char *name;
+    CONST86 char *name;
     int (*coordProc) (Tk_Canvas canvas, double *pointPtr, int numPoints,
 	    int numSteps, XPoint xPoints[], double dblPoints[]);
     void (*postscriptProc) (Tcl_Interp *interp, Tk_Canvas canvas,
@@ -1077,7 +1076,7 @@
 #ifndef __NO_OLD_CONFIG
 
 typedef struct Tk_ItemType {
-    const char *name;		/* The name of this type of item, such as
+    CONST86 char *name;		/* The name of this type of item, such as
 				 * "line". */
 #if TCL_MAJOR_VERSION > 8
     size_t itemSize;		/* Total amount of space needed for item's
@@ -1088,7 +1087,7 @@
     Tk_ItemCreateProc *createProc;
 				/* Procedure to create a new item of this
 				 * type. */
-    const Tk_ConfigSpec *configSpecs; /* Pointer to array of configuration specs for
+    CONST86 Tk_ConfigSpec *configSpecs; /* Pointer to array of configuration specs for
 				 * this type. Used for returning configuration
 				 * info. */
     Tk_ItemConfigureProc *configProc;
@@ -1259,9 +1258,9 @@
 	char **argv, Tk_ImageType *typePtr, Tk_ImageMaster master,
 	ClientData *masterDataPtr);
 #else
-typedef int (Tk_ImageCreateProc) (Tcl_Interp *interp, const char *name, int objc,
-	Tcl_Obj *const objv[], const Tk_ImageType *typePtr, Tk_ImageMaster master,
-    ClientData *masterDataPtr);
+typedef int (Tk_ImageCreateProc) (Tcl_Interp *interp, CONST86 char *name, int objc,
+	Tcl_Obj *const objv[], CONST86 Tk_ImageType *typePtr, Tk_ImageMaster master,
+	ClientData *masterDataPtr);
 #endif /* USE_OLD_IMAGE */
 typedef ClientData (Tk_ImageGetProc) (Tk_Window tkwin, ClientData masterData);
 typedef void (Tk_ImageDisplayProc) (ClientData instanceData, Display *display,
@@ -1284,7 +1283,7 @@
  */
 
 struct Tk_ImageType {
-	const char *name;		/* Name of image type. */
+    CONST86 char *name;		/* Name of image type. */
     Tk_ImageCreateProc *createProc;
 				/* Procedure to call to create a new image of
 				 * this type. */
@@ -1396,7 +1395,7 @@
  */
 
 struct Tk_PhotoImageFormat {
-    const char *name;		/* Name of image file format */
+    CONST86 char *name;		/* Name of image file format */
     Tk_ImageFileMatchProc *fileMatchProc;
 				/* Procedure to call to determine whether an
 				 * image file matches this format. */
@@ -1570,7 +1569,7 @@
 typedef int (Tk_GenericProc) (ClientData clientData, XEvent *eventPtr);
 typedef int (Tk_ClientMessageProc) (Tk_Window tkwin, XEvent *eventPtr);
 typedef int (Tk_GetSelProc) (ClientData clientData, Tcl_Interp *interp,
-	const char *portion);
+	CONST86 char *portion);
 typedef void (Tk_LostSelProc) (ClientData clientData);
 typedef Tk_RestrictAction (Tk_RestrictProc) (ClientData clientData,
 	XEvent *eventPtr);
