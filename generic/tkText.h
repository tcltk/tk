/*
 * tkText.h --
 *
 *	Declarations shared among the files that implement text widgets.
 *
 * Copyright (c) 1992-1994 The Regents of the University of California.
 * Copyright (c) 1994-1995 Sun Microsystems, Inc.
 * Copyright (c) 2015-2018 Gregor Cramer
 *
 * See the file "license.terms" for information on usage and redistribution of
 * this file, and for a DISCLAIMER OF ALL WARRANTIES.
 */

#ifndef _TKTEXT
#define _TKTEXT

#ifndef _TKINT
# include "tkInt.h"
#endif

/* Support of assertion handler. */
#define CATCH_ASSERTION_FAILED 0

#include "tkTextUndo.h"

#ifdef MAC_OSX_TK
/* required for TK_LAYOUT_WITH_BASE_CHUNKS */
# include "tkMacOSXInt.h"
#endif

#ifdef BUILD_tk
# undef TCL_STORAGE_CLASS
# define TCL_STORAGE_CLASS DLLEXPORT
#endif

#ifdef TK_CHECK_ALLOCS
# define DEBUG_ALLOC(expr) expr
#else
# define DEBUG_ALLOC(expr)
#endif

#if TK_MAJOR_VERSION < 9

/* We are still supporting the deprecated -startline/-endline options. */
# define SUPPORT_DEPRECATED_STARTLINE_ENDLINE 1

/* We are still supporting invalid changes in readonly/disabled widgets. */
# define SUPPORT_DEPRECATED_MODS_OF_DISABLED_WIDGET 1

/*
 * The special index identifier "begin" currently has the lowest precedence,
 * because of portability reasons. But in a future Tk version it should have
 * the same precedence as the special index identifier "end".
 */
# define BEGIN_DOES_NOT_BELONG_TO_BASE 1

/* We are still supporting deprecated tag options. */
# define SUPPORT_DEPRECATED_TAG_OPTIONS 1

/* We are still supporting the deprecated commands "edit canundo/redo". */
# define SUPPORT_DEPRECATED_CANUNDO_REDO 1

#endif /* TK_MAJOR_VERSION < 9 */

#ifdef _MSC_VER
/* earlier versions of MSVC don't know snprintf, but _snprintf is compatible. */
# define snprintf _snprintf
#endif

/*
 * Forward declarations.
 */

struct TkTextUndoStack_;
struct TkBitField;
struct TkTextUndoToken;
union TkTextTagSet;

/*
 * The data structure below defines the pixel information for a single line of text.
 */

typedef struct TkTextDispLineEntry {
    uint32_t height;		/* Height of display line in pixels. */
    uint32_t pixels;		/* Accumulated height of display lines. In last entry this attribute
    				 * will contain the old number of display lines. */
    uint32_t byteOffset;	/* Byte offet relative to logical line. */
    uint32_t tabIndex:24;	/* Tab index of last char chunk of this display line. */
    uint32_t hyphenRule:7;	/* Hyphenation rule applied to last char chunk of this display line. */
    uint32_t tabApplied:1;	/* Tab index of last char chunk has been already applied? */
} TkTextDispLineEntry;

typedef struct TkTextDispLineInfo {
    uint32_t numDispLines;	/* Number of display lines (so far). */
    TkTextDispLineEntry entry[1];
				/* Cached information about the display line, this is required for
				 * long lines to avoid repeated display line height calculations
				 * when scrolling. If numDispLines <= 1 then this information is
				 * NULL, in this case attribute height of TkTextPixelInfo is
				 * identical to the pixel height of the (single) display line. */
} TkTextDispLineInfo;

typedef struct TkTextPixelInfo {
    uint32_t height;		/* Number of vertical pixels taken up by this line, whether
    				 * currently displayed or not. This number is only updated
				 * asychronously. Note that this number is the sum of
				 * dispLineInfo, but only when dispLineInfo != NULL. */
    uint32_t epoch;		/* Last epoch at which the pixel height was recalculated. */
    TkTextDispLineInfo *dispLineInfo;
				/* Pixel information for each display line, available only
     				 * if more than one display line exists, otherwise it is NULL. */
} TkTextPixelInfo;

/*
 * The data structure below defines a single logical line of text (from
 * newline to newline, not necessarily what appears on one display line of the
 * screen).
 */

struct TkTextSegment;

typedef struct TkTextLine {
    struct Node *parentPtr;	/* Pointer to parent node containing line. */
    struct TkTextLine *nextPtr;	/* Next in linked list of lines with same parent node in B-tree.
    				 * NULL means end of list. */
    struct TkTextLine *prevPtr;	/* Previous in linked list of lines. NULL means no predecessor. */
    struct TkTextSegment *segPtr;
				/* First in ordered list of segments that make up the line. */
    struct TkTextSegment *lastPtr;
				/* Last in ordered list of segments that make up the line. */
    union TkTextTagSet *tagonPtr;
				/* This set contains all tags used in this line. */
    union TkTextTagSet *tagoffPtr;
    				/* This set contains tag t if and only if at least one segment in
				 * this line does not use tag t, provided that tag t is also included
				 * in tagonPtr. */
    TkTextPixelInfo *pixelInfo;	/* Array containing the pixel information for each referring
    				 * text widget. */
    int32_t size;		/* Sum of sizes over all segments belonging to this line. */
    uint32_t numBranches;	/* Counting the number of branches on this line. Only count branches
    				 * connected with links, do not count branches pointing to a mark. */
    uint32_t numLinks:30;	/* Counting the number of links on this line. */
    uint32_t changed:1;		/* Will be set when the content of this logical line has changed. The
    				 * display stuff will use (and reset) this flag, but only for logical
				 * lines. The purpose of this flag is the acceleration of the line
				 * break information. */
    uint32_t logicalLine:1;	/* Flag whether this is the start of a logical line. */
} TkTextLine;

/*
 * -----------------------------------------------------------------------
 * Index structure containing line and byte index.
 * -----------------------------------------------------------------------
 */

typedef struct TkTextPosition {
    int32_t lineIndex;
    int32_t byteIndex;
} TkTextPosition;

/*
 * -----------------------------------------------------------------------
 * Structures for undo/redo mechanism.
 *
 * Note that TkTextUndoToken is a generic type, used as a base struct for
 * inheritance. Inheritance in C is portable due to C99 section 6.7.2.1
 * bullet point 13:
 *
 *	Within a structure object, the non-bit-field members and the units
 *	in which bit-fields reside have addresses that increase in the order
 *	in which they are declared. A pointer to a structure object, suitably
 *	converted, points to its initial member (or if that member is a
 *	bit-field, then to the unit in which it resides), and vice versa.
 *	There may be unnamed padding within a structure object, but not at
 *	beginning.
 *
 * This inheritance concept is also used in the portable GTK library.
 * -----------------------------------------------------------------------
 */

/* we need some forward declarations */
struct TkSharedText;
struct TkTextIndex;
struct TkTextUndoInfo;
struct TkTextUndoIndex;

typedef enum {
    TK_TEXT_UNDO_INSERT,	TK_TEXT_REDO_INSERT,
    TK_TEXT_UNDO_DELETE,	TK_TEXT_REDO_DELETE,
    TK_TEXT_UNDO_IMAGE,		TK_TEXT_REDO_IMAGE,
    TK_TEXT_UNDO_WINDOW,	TK_TEXT_REDO_WINDOW,
    TK_TEXT_UNDO_TAG,		TK_TEXT_REDO_TAG,
    TK_TEXT_UNDO_TAG_CLEAR,	TK_TEXT_REDO_TAG_CLEAR,
    TK_TEXT_UNDO_TAG_PRIORITY,	TK_TEXT_REDO_TAG_PRIORITY,
    TK_TEXT_UNDO_MARK_SET,	TK_TEXT_REDO_MARK_SET,
    TK_TEXT_UNDO_MARK_MOVE,	TK_TEXT_REDO_MARK_MOVE,
    TK_TEXT_UNDO_MARK_GRAVITY,	TK_TEXT_REDO_MARK_GRAVITY
} TkTextUndoAction;

typedef Tcl_Obj *(*TkTextGetUndoCommandProc)(
    const struct TkSharedText *sharedTextPtr,
    const struct TkTextUndoToken *item);

typedef void (*TkTextUndoProc)(
    struct TkSharedText *sharedTextPtr,
    struct TkTextUndoInfo *undoInfo,
    struct TkTextUndoInfo *redoInfo,
    int isRedo);

typedef void (*TkTextDestroyUndoItemProc)(
    struct TkSharedText *sharedTextPtr,
    struct TkTextUndoToken *item,
    int reused);

typedef void (*TkTextGetUndoRangeProc)(
    const struct TkSharedText *sharedTextPtr,
    const struct TkTextUndoToken *item,
    struct TkTextIndex *startIndex,
    struct TkTextIndex *endIndex);

typedef Tcl_Obj *(*TkTextInspectProc)(
    const struct TkSharedText *sharedTextPtr,
    const struct TkTextUndoToken *item);

typedef struct Tk_UndoType {
    TkTextUndoAction action;
    TkTextGetUndoCommandProc commandProc;	/* mandatory */
    TkTextUndoProc undoProc;			/* mandatory */
    TkTextDestroyUndoItemProc destroyProc;	/* optional */
    TkTextGetUndoRangeProc rangeProc;		/* mandatory */
    TkTextInspectProc inspectProc;		/* mandatory */
} Tk_UndoType;

/*
 * The struct below either contains a mark segment or a line/byte index pair.
 * This struct is portable due to C99 7.18.1.4.
 */

typedef struct TkTextUndoIndex {
    union {
	struct TkTextSegment *markPtr;	/* Predecessor/successor segment. */
	uintptr_t byteIndex;		/* Byte index in this line. */
    } u;
    int32_t lineIndex;	/* Line index, if -1 this struct contains a mark segment, otherwise
    			 * (if >= 0) this struct contains a line/byte index pair. */
} TkTextUndoIndex;

/*
 * This is a generic type, any "derived" struct must contain
 * 'const Tk_UndoType *' as the first member (see note above).
 */
typedef struct TkTextUndoToken {
    const Tk_UndoType *undoType;
} TkTextUndoToken;

/*
 * This is a generic type, any "derived" struct must also contain
 * these members. Especially the tokens for insert/delete must be
 * derived from this struct.
 */
typedef struct TkTextUndoTokenRange {
    const Tk_UndoType *undoType;
    TkTextUndoIndex startIndex;
    TkTextUndoIndex endIndex;
} TkTextUndoTokenRange;

typedef struct TkTextUndoInfo {
    TkTextUndoToken *token;	/* The data of this undo/redo item. */
    uint32_t byteSize;		/* Byte size of this item. */
} TkTextUndoInfo;

/*
 * -----------------------------------------------------------------------
 * Segments: each line is divided into one or more segments, where each
 * segment is one of several things, such as a group of characters, a hyphen,
 * a mark, or an embedded widget. Each segment starts with a standard
 * header followed by a body that varies from type to type.
 * -----------------------------------------------------------------------
 */

/*
 * The data structure below defines the body of a segment that represents
 * a branch. A branch is adjusting the chain of segments, depending whether
 * elidden text will be processed or not.
 */

typedef struct TkTextBranch {
    struct TkTextSegment *nextPtr; /* The next in list of segments for the alternative branch. */
} TkTextBranch;

/*
 * The data structure below defines the body of a segment that represents
 * a link. A link is the connection point for a segment chain of elidden
 * text.
 */

typedef struct TkTextLink {
    struct TkTextSegment *prevPtr; /* Previous in list of segments for the alternative branch. */
} TkTextLink;

/*
 * The data structure below defines line segments that represent marks. There
 * is one of these for each mark in the text.
 */

typedef struct TkTextMarkChange {
    struct TkTextSegment *markPtr;
    				/* Pointer to mark segment which contains this item. */
    struct TkTextUndoToken *toggleGravity;
    				/* Undo token for "mark gravity". */
    struct TkTextUndoToken *moveMark;
    				/* Undo token for "mark move". */
    struct TkTextUndoToken *setMark;
    				/* Undo token for "mark set". */
    const struct Tk_SegType *savedMarkType;
    				/* Type of mark (left or right gravity) before "mark gravity". We
				 * need this information for optimizing succeeding calls of
				 * "mark gravity" with same mark. */
} TkTextMarkChange;

typedef struct TkTextMark {
    struct TkText *textPtr;	/* Overall information about text widget. */
    uintptr_t ptr;		/* [Address is even - real type is Tcl_HashEntry *]
				 *   Pointer to hash table entry for mark (in sharedTextPtr->markTable).
				 * [Address is odd - real type is const char *]
				 *   Name of mark, this is used iff the segment is preserved for undo. */
    TkTextMarkChange *changePtr;/* Pointer to retained undo tokens. */
} TkTextMark;

/*
 * A structure of the following type holds information for each window
 * embedded in a text widget. This information is only used by the file
 * tkTextWind.c
 */

typedef struct TkTextEmbWindowClient {
    struct TkText *textPtr;	/* Information about the overall text
				 * widget. */
    Tk_Window tkwin;		/* Window for this segment. NULL means that
				 * the window hasn't been created yet. */
    Tcl_HashEntry *hPtr;	/* Pointer to hash table entry for mark
				 * (in sharedTextPtr->windowTable). */
    unsigned chunkCount;		/* Number of display chunks that refer to this
				 * window. */
    int displayed;		/* Non-zero means that the window has been
				 * displayed on the screen recently. */
    struct TkTextSegment *parent;
    struct TkTextEmbWindowClient *next;
} TkTextEmbWindowClient;

typedef struct TkTextEmbWindow {
    struct TkSharedText *sharedTextPtr;
				/* Information about the shared portion of the
				 * text widget. */
    Tk_Window tkwin;		/* Window for this segment. This is just a
				 * temporary value, copied from 'clients', to
				 * make option table updating easier. NULL
				 * means that the window hasn't been created
				 * yet. */
    char *create;		/* Script to create window on-demand. NULL
				 * means no such script. Malloc-ed. */
    int align;			/* How to align window in vertical space. See
				 * definitions in tkTextWind.c. */
    int padX, padY;		/* Padding to leave around each side of
				 * window, in pixels. */
    int stretch;		/* Should window stretch to fill vertical
				 * space of line (except for pady)? 0 or 1. */
    int isOwner;		/* Should destroy the window when un-embed? This will only be
				 * done if the text widget is the owner. Default is true
				 * (this is compatible to older versions). */
    Tk_OptionTable optionTable;	/* Token representing the configuration
				 * specifications. */
    TkTextEmbWindowClient *clients;
				/* Linked list of peer-widget specific
				 * information for this embedded window. */
} TkTextEmbWindow;

/*
 * A structure of the following type holds information for each image embedded
 * in a text widget. This information is only used by the file tkTextImage.c
 */

typedef struct TkTextEmbImage {
    struct TkSharedText *sharedTextPtr;
				/* Information about the shared portion of the
				 * text widget. This is used when the image
				 * changes or is deleted. */
    char *imageString;		/* Name of the image for this segment. */
    char *imageName;		/* Name used by text widget to identify this
				 * image. May be unique-ified. */
    char *name;			/* Name used in the hash table. Used by
				 * "image names" to identify this instance of
				 * the image. */
    Tk_Image image;		/* Image for this segment. NULL means that the
				 * image hasn't been created yet. */
    int imgWidth;		/* Width of displayed image. */
    int imgHeight;		/* Height of displayed image. */
    Tcl_HashEntry *hPtr;	/* Pointer to hash table entry for image
    				 * (in sharedTextPtr->imageTable).*/
    int align;			/* How to align image in vertical space. See
				 * definitions in tkTextImage.c. */
    int padX, padY;		/* Padding to leave around each side of image,
				 * in pixels. */
    Tk_OptionTable optionTable;	/* Token representing the configuration
				 * specifications. */
} TkTextEmbImage;

/*
 * A structure of the following type is for the definition of the hyphenation
 * segments. Note that this structure is a derivation of a char segment. This
 * is portable due to C99 section 6.7.2.1 (see above - undo/redo).
 */

typedef struct TkTextHyphen {
    char chars[6];		/* Characters that make up character info. Actual length varies. */
    int8_t textSize;		/* Actual length of text, but not greater than 5. */
    int8_t rules;		/* Set of rules for this hyphen, will be set by tk_textInsert. */
} TkTextHyphen;

/*
 * The data structure below defines line segments.
 */

typedef struct TkTextSegment {
    const struct Tk_SegType *typePtr;
				/* Pointer to record describing segment's
				 * type. */
    struct TkTextSegment *nextPtr;
				/* Next in list of segments for this line, or
				 * NULL for end of list. */
    struct TkTextSegment *prevPtr;
				/* Previous in list of segments for this line, or NULL for start
				 * of list. */
    struct TkTextSection *sectionPtr;
    				/* The section where this segment belongs. */
    union TkTextTagSet *tagInfoPtr;
				/* Tag information for this segment, needed for testing whether
				 * this content is tagged with a specific tag. Used only if size > 0.
				 * (In case of segments with size == 0 memory will be wasted - these
				 * segments do not need this attribute - but the alternative would be
				 * a quite complex structure with some nested structs and unions, and
				 * this is quite inconvenient. Only marks and branches/links do not
				 * use this information, so the waste of memory is relatively low.) */
    int32_t size;		/* Size of this segment (# of bytes of index space it occupies). */
    uint32_t refCount:26;	/* Reference counter, don't delete until counter is zero, or
    				 * tree is gone. */
    uint32_t protectionFlag:1;	/* This (char) segment is protected, join is not allowed. */
    uint32_t insertMarkFlag:1;	/* This segment is the special "insert" mark? */
    uint32_t currentMarkFlag:1;	/* This segment is the special "current" mark? */
    uint32_t privateMarkFlag:1;	/* This mark segment is private (generated)? */
    uint32_t normalMarkFlag:1;	/* This mark segment is neither protected, nor special, nor private,
    				 * nor start or end marker. */
    uint32_t startEndMarkFlag:1;/* This segment is a start marker or an end marker? */

    union {
	char chars[1];		/* Characters that make up character info. Actual length varies
				 * to hold as many characters as needed. */
	TkTextHyphen hyphen;	/* Information about hyphen. */
	TkTextEmbWindow ew;	/* Information about embedded window. */
	TkTextEmbImage ei;	/* Information about embedded image. */
	TkTextMark mark;	/* Information about mark. */
	TkTextBranch branch;	/* Information about branch. */
	TkTextLink link;	/* Information about link. */
    } body;
} TkTextSegment;

/*
 * Macro that determines how much space to allocate for a specific segment:
 */

#define SEG_SIZE(bodyType) (offsetof(TkTextSegment, body) + sizeof(bodyType))

/*
 * The data structure below defines sections of text segments. Each section
 * contains 40 line segments in average. In this way fast search for segments
 * is possible.
 */
typedef struct TkTextSection {
    struct TkTextLine *linePtr;	/* The line where this section belongs. */
    struct TkTextSection *nextPtr;
    				/* Next in list of sections, or NULL if last. */
    struct TkTextSection *prevPtr;
    				/* Previous in list of sections, or NULL if first. */
    struct TkTextSegment *segPtr;
    				/* First segment belonging to this section. */
    int32_t size:24;		/* Sum of size over all segments belonging to this section. */
    uint32_t length:8;		/* Number of segments belonging to this section. */
} TkTextSection;

/*
 * Data structures of the type defined below are used during the execution of
 * Tcl commands to keep track of various interesting places in a text. An
 * index is only valid up until the next modification to the character
 * structure of the b-tree so they can't be retained across Tcl commands.
 * However, mods to marks or tags don't invalidate indices.
 */

typedef struct TkTextIndex {
    TkTextBTree tree;		/* Tree containing desired position. */
    struct TkText *textPtr;	/* The associated text widget (required). */
    TkSizeT stateEpoch;	/* The epoch of the segment pointer. */

    /*
     * The following attribtes should not be accessed directly, use the TkTextIndex*
     * functions if you want to set or get attributes.
     */

    struct {
	TkTextLine *linePtr;	/* Pointer to line containing position of interest. */
	TkTextSegment *segPtr;	/* Pointer to segment containing position
				 * of interest (NULL means not yet computed). */
	int isCharSegment;	/* Whether 'segPtr' is a char segment (if not NULL). */
	int32_t byteIndex;	/* Index within line of desired character (0 means first one,
				 * -1 means not yet computed). */
	int32_t lineNo;		/* The line number of the line pointer. */
	int32_t lineNoRel;	/* The line number of the line pointer in associated text widget. */
    } priv;

    int discardConsistencyCheck;
				/* This flag is for debugging only: in certain situations consistency
				 * checks should not be done (for example when inserting or deleting
				 * text). */
} TkTextIndex;

/*
 * Types for procedure pointers stored in TkTextDispChunk strutures:
 */

typedef struct TkTextDispChunk TkTextDispChunk;

typedef void 	Tk_ChunkDisplayProc(struct TkText *textPtr, TkTextDispChunk *chunkPtr,
		    int x, int y, int height, int baseline, Display *display, Drawable dst,
		    int screenY);
typedef void	Tk_ChunkUndisplayProc(struct TkText *textPtr, TkTextDispChunk *chunkPtr);
typedef int	Tk_ChunkMeasureProc(TkTextDispChunk *chunkPtr, int x);
typedef void	Tk_ChunkBboxProc(struct TkText *textPtr, TkTextDispChunk *chunkPtr,
		    int index, int y, int lineHeight, int baseline, int *xPtr, int *yPtr,
		    int *widthPtr, int *heightPtr);

/*
 * The structure below represents a chunk of stuff that is displayed together
 * on the screen. This structure is allocated and freed by generic display
 * code but most of its fields are filled in by segment-type-specific code.
 */

typedef enum {
    TEXT_DISP_CHAR   = 1 << 0, /* Character layout */
    TEXT_DISP_HYPHEN = 1 << 1, /* Hyphen layout */
    TEXT_DISP_ELIDED = 1 << 2, /* Elided content layout */
    TEXT_DISP_WINDOW = 1 << 3, /* Embedded window layout */
    TEXT_DISP_IMAGE  = 1 << 4, /* Embedded image layout */
    TEXT_DISP_CURSOR = 1 << 5, /* Insert cursor layout */
} TkTextDispType;

/* This constant can be used for a test whether the chunk has any content. */
#define TEXT_DISP_CONTENT (TEXT_DISP_CHAR|TEXT_DISP_HYPHEN|TEXT_DISP_WINDOW|TEXT_DISP_IMAGE)
/* This constant can be used for a test whether the chunk contains text. */
#define TEXT_DISP_TEXT    (TEXT_DISP_CHAR|TEXT_DISP_HYPHEN)

typedef struct TkTextDispChunkProcs {
    TkTextDispType type;	/* Layout type. */
    Tk_ChunkDisplayProc *displayProc;
				/* Procedure to invoke to draw this chunk on the display
				 * or an off-screen pixmap. */
    Tk_ChunkUndisplayProc *undisplayProc;
				/* Procedure to invoke when segment ceases to be displayed
				 * on screen anymore. */
    Tk_ChunkMeasureProc *measureProc;
				/* Procedure to find character under a given x-location. */
    Tk_ChunkBboxProc *bboxProc;	/* Procedure to find bounding box of character in chunk. */
} TkTextDispChunkProcs;

struct TkTextDispChunk {
    /*
     * The fields below are set by the type-independent code before calling
     * the segment-type-specific layoutProc. They should not be modified by
     * segment-type-specific code.
     */

    const struct TkTextDispLine *dlPtr;
    				/* Pointer to display line of this chunk. We need this for the retrieval
				 * of the y position.
				 */
    struct TkTextDispChunk *nextPtr;
				/* Next chunk in the display line or NULL for
				 * the end of the list. */
    struct TkTextDispChunk *prevPtr;
				/* Previous chunk in the display line or NULL for the start of the
				 * list. */
    struct TkTextDispChunk *prevCharChunkPtr;
				/* Previous char chunk in the display line, or NULL. */
    struct TkTextDispChunkSection *sectionPtr;
    				/* The section of this chunk. The section structure allows fast search
				 * for x positions, and character positions. */
    struct TextStyle *stylePtr;	/* Display information, known only to tkTextDisp.c. This attribute
    				 * is set iff the associated segment has tag information AND is not
				 * elided. */
    unsigned uniqID;		/* Unique identifier for this chunk, used by TkTextPickCurrent. */

    /*
     * The fields below are set by the layoutProc that creates the chunk.
     */

    const TkTextDispChunkProcs *layoutProcs;
    const char *brks;		/* Line break information of this chunk for TEXT_WRAPMODE_CODEPOINT. */
    ClientData clientData;	/* Additional information for use of displayProc and undisplayProc. */

    /*
     * The fields below are set by the type-independent code before calling
     * the segment-type-specific layoutProc. They should not be modified by
     * segment-type-specific code.
     */

    int32_t x;			/* X position of chunk, in pixels. This position is measured
    				 * from the left edge of the logical line, not from the left
				 * edge of the window (i.e. it doesn't change under horizontal
				 * scrolling). */

    /*
     * The fields below are set by the layoutProc that creates the chunk.
     */

    uint32_t byteOffset;	/* Byte offset relative to display line start. */
    uint32_t numBytes;		/* Number of bytes that will be used in the chunk. */
    uint32_t numSpaces;		/* Number of expandable spaces. */
    uint32_t segByteOffset;	/* Starting offset in corresponding char segment. */
    int32_t minAscent;		/* Minimum space above the baseline needed by this chunk. */
    int32_t minDescent;		/* Minimum space below the baseline needed by this chunk. */
    int32_t minHeight;		/* Minimum total line height needed by this chunk. */
    int32_t width;		/* Width of this chunk, in pixels. Initially set by
    				 * chunk-specific code, but may be increased to include tab
				 * or extra space at end of line. */
    int32_t additionalWidth;	/* Additional width when expanding spaces for full justification. */
    int32_t hyphenRules;	/* Allowed hyphenation rules for this (hyphen) chunk. */
    int32_t breakIndex;		/* Index within chunk of last acceptable position for a line
    				 * (break just before this byte index). <= 0 means don't break
				 * during or immediately after this chunk. */
    int wrappedAtSpace;	/* This flag will be set when the a chunk has been wrapped while
    				 * gobbling a trailing space. */
    int endsWithSyllable;	/* This flag will be set when the corresponding sgement for
    				 * this chunk will be followed by a hyphen segment. */
    int skipFirstChar;		/* This flag will be set if the first byte has to be skipped due
    				 * to a spelling change. */
    int endOfLineSymbol;	/* This flag will be set if this chunk contains (only) the end of
    				 * line symbol. */
    int integralPart;		/* This chunk contains the start of the integral part of a numeric. */

#ifdef TK_LAYOUT_WITH_BASE_CHUNKS

    /*
     * Support of context drawing (Mac):
     */

    Tcl_DString baseChars;	/* Actual characters for the stretch of text, only defined in
    				 * base chunk. */
    int32_t baseWidth;		/* Width in pixels of the whole string, if known, else 0. */
    int32_t xAdjustment;	/* Adjustment of x-coord for next chunk. */
    struct TkTextDispChunk *baseChunkPtr;
    				/* Points to base chunk. */

#endif /* TK_LAYOUT_WITH_BASE_CHUNKS */
};

/*
 * The following structure describes one line of the display, which may be
 * either part or all of one line of the text. This structure will be defined
 * here because we want to provide inlined functions.
 */

typedef struct TkTextDispLine {
    TkTextIndex index;		/* Identifies first character in text that is displayed on this line. */
    struct TkTextDispLine *nextPtr;
    				/* Next in list of all display lines for this window. The list is
    				 * sorted in order from top to bottom. Note: the next DLine doesn't
				 * always correspond to the next line of text: (a) can have multiple
				 * DLines for one text line (wrapping), (b) can have elided newlines,
				 * and (c) can have gaps where DLine's have been deleted because
				 * they're out of date. */
    struct TkTextDispLine *prevPtr;
    				/* Previous in list of all display lines for this window. */
    TkTextDispChunk *chunkPtr;	/* Pointer to first chunk in list of all of those that are displayed
    				 * on this line of the screen. */
    TkTextDispChunk *firstCharChunkPtr;
    				/* Pointer to first chunk in list containing chars, window, or image. */
    TkTextDispChunk *lastChunkPtr;
    				/* Pointer to last chunk in list containing chars. */
    TkTextDispChunk *cursorChunkPtr;
    				/* Pointer to chunk which displays the insert cursor. */
    struct TkTextBreakInfo *breakInfo;
    				/* Line break information of logical line. */
    uint32_t displayLineNo;	/* The number of this display line relative to the related logical
    				 * line. */
    uint32_t hyphenRule;	/* Hyphenation rule applied to last char chunk (only if hyphenation
    				 * has been applied). */
    uint32_t byteCount;		/* Number of bytes accounted for by this display line, including a
    				 * trailing space or newline that isn't actually displayed. */
    int invisible;		/* Whether this display line is invisible (no chunk with width > 0). */
    int32_t y;			/* Y-position at which line is supposed to be drawn (topmost pixel
    				 * of rectangular area occupied by line). */
    int32_t oldY;		/* Y-position at which line currently appears on display. This is
    				 * used to move lines by scrolling rather than re-drawing. If 'flags'
				 * have the OLD_Y_INVALID bit set, then we will never examine this
				 * field (which means line isn't currently visible on display and
				 * must be redrawn). */
    int32_t width;		/* Width of line, in pixels, not including any indent. */
    int32_t height;		/* Height of line, in pixels. */
    int32_t baseline;		/* Offset of text baseline from y, in pixels. */
    int32_t spaceAbove;		/* How much extra space was added to the top of the line because of
    				 * spacing options. This is included in height and baseline. */
    int32_t spaceBelow;		/* How much extra space was added to the bottom of the line because
    				 * of spacing options. This is included in height. */
    uint32_t length;		/* Total length of line, in pixels, including possible left indent. */
    uint32_t flags;		/* Various flag bits: see below for values. */
} TkTextDispLine;

/*
 * One data structure of the following type is used for each tag in a text
 * widget. These structures are kept in sharedTextPtr->tagTable and referred
 * to in other structures.
 */

typedef enum {
    TEXT_WRAPMODE_NULL = -1,
    TEXT_WRAPMODE_CHAR,
    TEXT_WRAPMODE_NONE,
    TEXT_WRAPMODE_WORD,
    TEXT_WRAPMODE_CODEPOINT
} TkWrapMode;

MODULE_SCOPE const char *const tkTextWrapStrings[];

/*
 * The spacing mode of the text widget:
 */

typedef enum {
    TEXT_SPACEMODE_NONE,
    TEXT_SPACEMODE_EXACT,
    TEXT_SPACEMODE_TRIM,
    TEXT_SPACEMODE_NULL,
} TkTextSpaceMode;

/*
 * The justification modes:
 */

typedef enum {
    TK_TEXT_JUSTIFY_LEFT,	/* The text is aligned along the left margin. This is the default. */
    TK_TEXT_JUSTIFY_RIGHT,	/* The text is aligned along the right margin. */
    TK_TEXT_JUSTIFY_FULL,	/* The text is aligned along the left margin, and word-spacing is
    				 * adjusted so that the text flush with both margins. */
    TK_TEXT_JUSTIFY_CENTER	/* The text is aligned to neither the left nor the right margin,
    				 * there is an even gap on each side of each line. */
} TkTextJustify;

/*
 * If the soft hyphen is the right neighbor of character "c", and the right neighbor is character
 * "k", then the ck hyphenation rule will be applied.
 */
#define TK_TEXT_HYPHEN_CK		1 /* de */
/*
 * Hungarian has an unusual hyphenation case which involves reinsertion of a root-letter, as in the
 * following example: "vissza" becomes "visz-sza". These special cases, occurring when the characters
 * are in the middle of a word are: "ccs" becomes "cs-cs", "ggy" becomes "gy-gy", "lly" becomes "ly-ly",
 * "nny" becomes "ny-ny", "tty" becomes "ty-ty", "zzs" becomes "zs-zs", "ssz" becomes "sz-sz".
 */
#define TK_TEXT_HYPHEN_DOUBLE_DIGRAPH	2 /* hu */
/*
 * If the soft hyphen is the right neighbor of any vowel, and the right neighbor is the same vowel,
 * then the doublevowel hyphenation rule will be applied.
 */
#define TK_TEXT_HYPHEN_DOUBLE_VOWEL	3 /* nl */
/*
 * In Catalan, a geminated consonant can be splitted: the word "paral·lel" hyphenates
 * into "paral-lel".
 */
#define TK_TEXT_HYPHEN_GEMINATION	4 /* ca */
/*
 * In Polish the hyphen will be repeated after line break, this means for example that "kong-fu"
 * becomes "kong- -fu".
 */
#define TK_TEXT_HYPHEN_REPEAT		5 /* pl */
/*
 * If the soft hyphen is the right neighbor of any vocal, and the right neighbor of any vocal with
 * trema (umlaut), then the trema hyphenation rule will be applied.
 */
#define TK_TEXT_HYPHEN_TREMA		6 /* nl */
/*
 * If the soft hyphen is the right neighbor of any consonant, and the right neighbor is the same
 * consonant, and the right consonant is followed by a vowel, then the tripleconsonant hyphenation
 * rule will be applied when not hyphenating.
 */
#define TK_TEXT_HYPHEN_TRIPLE_CONSONANT	7 /* de, nb, nn, no, sv */
/*
 * Mask of all defined hyphen rules.
 */
#define TK_TEXT_HYPHEN_MASK		((1 << (TK_TEXT_HYPHEN_TRIPLE_CONSONANT + 1)) - 1)

/*
 * Some constants for the mouse hovering:
 */

#define TK_TEXT_NEARBY_IS_UNDETERMINED	INT_MAX /* is not yet determined */
#define TK_TEXT_IS_NEARBY		INT_MIN /* is on border */

typedef struct TkTextSharedAttrs {
    Tk_3DBorder border;		/* Used for drawing background. NULL means no value specified here. */
    Tk_3DBorder inactiveBorder;	/* Used for drawing background. NULL means no value specified here. */
    XColor *fgColor;		/* Foreground color for text. NULL means no value specified here. */
    XColor *inactiveFgColor;	/* Foreground color for text. NULL means no value specified here. */
    Tcl_Obj *borderWidthPtr;	/* Width of 3-D border for background. */
    int borderWidth;		/* Width of 3-D border for background. */
} TkTextSharedAttrs;

typedef struct TkTextTag {
    const char *name;		/* Name of this tag. This field is actually a pointer to the key
    				 * from the entry in 'sharedTextPtr->tagTable', so it needn't be
				 * freed explicitly. For "sel" tags this is just a static string,
				 * so again need not be freed. */
    const struct TkSharedText *sharedTextPtr;
				/* Shared section of all peers. */
    struct TkText *textPtr;
				/* If non-NULL, then this tag only applies to the given text widget
				 * (when there are peer widgets). */
    struct Node *rootPtr;	/* Pointer into the B-Tree at the lowest node that completely
    				 * dominates the ranges of text occupied by the tag. At this node
				 * there is no information about the tag. One or more children of
				 * the node do contain information about the tag. */
    uint32_t priority;		/* Priority of this tag within widget. 0 means lowest priority.
    				 * Exactly one tag has each integer value between 0 and numTags-1. */
    uint32_t index;		/* Unique index for fast tag lookup. It is guaranteed that the index
    				 * number is less than 'TkBitSize(sharedTextPtr->usedTags)'.*/
    uint32_t tagEpoch;		/* Epoch of creation time. */
    uint32_t refCount;		/* Number of objects referring to us. */
    int isDisabled;		/* This tag is disabled? */
    int isSelTag;		/* This tag is the special "sel" tag? */

    /*
     * Information for tag collection [TkBTreeGetTags, TextInspectCmd, TkTextPickCurrent].
     */

    struct TkTextTag *nextPtr;	/* Will be set by TkBTreeGetTags, TkBTreeClearTags, and TextInsertCmd. */
    struct TkTextTag *succPtr;	/* Only TextInspectCmd will use this attribute. */
    uint32_t flag;		/* Only for temporary usage (currently only TextInspectCmd, and
    				 * EmbImageConfigure will use this attribute). */
    TkSizeT epoch;		/* Only TkBTreeGetTags, TkBTreeGetSegmentTags, and TkBTreeClearTags
    				 * will use this attribute. */

    /*
     * Information for undo/redo.
     */

    TkTextUndoToken *recentTagAddRemoveToken;
    				/* Holds the undo information of last tag add/remove operation. */
    TkTextUndoToken *recentChangePriorityToken;
    				/* Holds the undo information of last tag lower/raise operation. */
    int recentTagAddRemoveTokenIsNull;
    				/* 'recentTagAddRemoveToken' is null, this means the pointer still
				 * is valid, but should not be saved onto undo stack. */
    uint32_t savedPriority; 	/* Contains the priority before recentChangePriorityToken will be set. */
    int32_t undoTagListIndex;	/* Index to entry in 'undoTagList', is -1 if not in 'undoTagList'. */

    /*
     * Information for displaying text with this tag. The information belows
     * acts as an override on information specified by lower-priority tags.
     * If no value is specified, then the next-lower-priority tag on the text
     * determins the value. The text widget itself provides defaults if no tag
     * specifies an override.
     */

    TkTextSharedAttrs attrs;	/* Contains the following attributes: border, inactiveBorder,
				 * fgColor, inactiveFgColor, and borderWidth. These attributes will
				 * be shared with attributes from "sel" tag. */
    Tcl_Obj *reliefPtr;		/* -relief option object. NULL means option not specified. */
    int relief;			/* 3-D relief for background. */
    Pixmap bgStipple;		/* Stipple bitmap for background. None means
				 * no value specified here. */
    Tcl_Obj *indentBgPtr;	/* -indentbackground option. Background will be indented
				 * accordingly to the -lmargin1, and -lmargin2 options. NULL means
				 * option not specified. */
    int indentBg;		/* If 1, Background will be indented accordingly to the -lmargin1
    				 * and -lmargin2 options. -1 means not specified */
    Tk_Font tkfont;		/* Font for displaying text. NULL means no
				 * value specified here. */
    Pixmap fgStipple;		/* Stipple bitmap for text and other
				 * foreground stuff. None means no value
				 * specified here.*/
    char *justifyString;	/* -justify option string (malloc-ed). NULL
				 * means option not specified. */
    TkTextJustify justify;	/* How to justify text: TK_TEXT_JUSTIFY_LEFT, TK_TEXT_JUSTIFY_RIGHT,
    				 * TK_TEXT_JUSTIFY_CENTER, or TK_TEXT_JUSTIFY_FULL. Only valid if
				 * justifyString is non-NULL. */
<<<<<<< HEAD
    Tcl_Obj *lMargin1Ptr;	/* -lmargin1 option. NULL
=======
    char *lMargin1String;	/* -lmargin1 option string (malloc-ed). NULL
>>>>>>> 13fc84d4
				 * means option not specified. */
    Tcl_Obj *lMargin1Ptr;	/* -lmargin1 option. NULL
				 * means option not specified. */
    int lMargin1;		/* Left margin for first display line of each
				 * text line, in pixels. Only valid if
				 * lMargin1Ptr is non-NULL. */
<<<<<<< HEAD
    Tcl_Obj *lMargin2Ptr;	/* -lmargin2 option. NULL
=======
    char *lMargin2String;	/* -lmargin2 option string (malloc-ed). NULL
>>>>>>> 13fc84d4
				 * means option not specified. */
    Tcl_Obj *lMargin2Ptr;	/* -lmargin2 option. NULL means option not specified. */
    int lMargin2;		/* Left margin for second and later display
				 * lines of each text line, in pixels. Only
				 * valid if lMargin2Ptr is non-NULL. */
    Tk_3DBorder lMarginColor;	/* Used for drawing background in left margins.
                                 * This is used for both lmargin1 and lmargin2.
				 * NULL means no value specified here. */
    Tcl_Obj *offsetPtr;		/* -offset option. NULL
				 * means option not specified. */
    Tcl_Obj *offsetPtr;		/* -offset option. NULL means option not specified. */
    int offset;			/* Vertical offset of text's baseline from
				 * baseline of line. Used for superscripts and
				 * subscripts. Only valid if offsetPtr is
				 * non-NULL. */
    Tcl_Obj *overstrikePtr;	/* -overstrike option. NULL
				 * means option not specified. */
    int overstrike;		/* > 0 means draw horizontal line through
				 * middle of text. -1 means not specified. */
    XColor *overstrikeColor;    /* Color for the overstrike. NULL means same
                                 * color as foreground. */
    Tcl_Obj *rMarginPtr;	/* -rmargin option. NULL
				 * means option not specified. */
    Tcl_Obj *rMarginPtr;	/* -rmargin option. NULL means option not specified. */
    int rMargin;		/* Right margin for text, in pixels. Only
				 * valid if rMarginPtr is non-NULL. */
    Tk_3DBorder rMarginColor;	/* Used for drawing background in right margin.
				 * NULL means no value specified here. */
    Tk_3DBorder selBorder;	/* Used for drawing background for selected text.
				 * NULL means no value specified here. */
    XColor *selFgColor;		/* Foreground color for selected text. NULL means
				 * no value specified here. */
    Tk_3DBorder inactiveSelBorder;
    				/* Used for drawing background for inactive selected text.
				 * NULL means no value specified here. */
    XColor *inactiveSelFgColor;	/* Foreground color for inactive selected text. NULL means no value
    				 * specified here. */
<<<<<<< HEAD
    Tcl_Obj *spacing1Ptr;	/* -spacing1 option. NULL
=======
    char *spacing1String;	/* -spacing1 option string (malloc-ed). NULL
>>>>>>> 13fc84d4
				 * means option not specified. */
    Tcl_Obj *spacing1Ptr;	/* -spacing1 option. NULL means option not specified. */
    int spacing1;		/* Extra spacing above first display line for
<<<<<<< HEAD
				 * text line. Only valid if spacing1Ptr is
				 * non-NULL. */
    Tcl_Obj *spacing2Ptr;	/* -spacing2 option string (malloc-ed). NULL
=======
				 * text line. Only valid if spacing1Ptr is non-NULL. */
    char *spacing2String;	/* -spacing2 option string (malloc-ed). NULL
>>>>>>> 13fc84d4
				 * means option not specified. */
    Tcl_Obj *spacing2Ptr;	/* -spacing2 option. NULL means option not specified. */
    int spacing2;		/* Extra spacing between display lines for the
				 * same text line. Only valid if
				 * spacing2String is non-NULL. */
    Tcl_Obj *spacing3Ptr;	/* -spacing2 option string (malloc-ed). NULL
				 * means option not specified. */
    Tcl_Obj *spacing3Ptr;	/* -spacing2 option. NULL means option not specified. */
    int spacing3;		/* Extra spacing below last display line for
				 * text line. Only valid if spacing3Ptr is
				 * non-NULL. */
    Tcl_Obj *tabStringPtr;	/* -tabs option string. NULL means option not
				 * specified. */
    struct TkTextTabArray *tabArrayPtr;
				/* Info about tabs for tag (malloc-ed) or
				 * NULL. Corresponds to tabString. */
    int tabStyle;		/* One of TK_TEXT_TABSTYLE_TABULAR or TK_TEXT_TABSTYLE_WORDPROCESSOR
				 * or TK_TEXT_TABSTYLE_NULL (if not specified). */
    Tcl_Obj *underlinePtr;	/* -underline option. NULL
				 * means option not specified. */
    int underline;		/* > 0 means draw underline underneath
				 * text. -1 means not specified. */
    XColor *underlineColor;     /* Color for the underline. NULL means same
                                 * color as foreground. */
    XColor *eolColor;		/* Color for the end of line symbol. NULL means same color as
    				 * foreground. */
    XColor *hyphenColor;	/* Color for the soft hyphen character. NULL means same color as
    				 * foreground. */
    TkWrapMode wrapMode;	/* How to handle wrap-around for this tag.
				 * Must be TEXT_WRAPMODE_CHAR,
				 * TEXT_WRAPMODE_NONE, TEXT_WRAPMODE_WORD, or
				 * TEXT_WRAPMODE_NULL to use wrapmode for
				 * whole widget. */
    TkTextSpaceMode spaceMode;	/* How to handle displaying spaces. Must be TEXT_SPACEMODE_NULL,
    				 * TEXT_SPACEMODE_NONE, TEXT_SPACEMODE_EXACT, or TEXT_SPACEMODE_TRIM. */
    Tcl_Obj *hyphenRulesPtr;	/* The hyphen rules string. */
    int hyphenRules;		/* The hyphen rules, only useful for soft hyphen segments. */
    Tcl_Obj *langPtr;		/* -lang option string. NULL means option not specified. */
    char lang[3];		/* The specified language for the text content, only enabled if not
    				 * NUL. */
<<<<<<< HEAD
=======
    char *elideString;		/* -elide option string (malloc-ed). NULL means option not specified. */
>>>>>>> 13fc84d4
    Tcl_Obj *elidePtr;		/* -elide option. NULL means option not specified. */
    int elide;			/* > 0 means that data under this tag
				 * should not be displayed. -1 means not specified. */
    int undo;			/* True means that any change of tagging with this tag will be pushed
    				 * on the undo stack (if undo stack is enabled), otherwise this tag
				 * will not regarded in the undo/redo process. */

    /*
     * Derived values, and the container for all the options.
     */

    int affectsDisplay;	/* True means that this tag affects the way information is
    				 * displayed on the screen (so need to redisplay if tag changes). */
    int affectsDisplayGeometry;/* True means that this tag affects the size with which
    				 * information is displayed on the screen (so need to recalculate
				 * line dimensions if tag changes). */
    Tk_OptionTable optionTable;	/* Token representing the configuration specifications. */
} TkTextTag;

/*
 * Some definitions for tag search, used by TkBTreeStartSearch, TkBTreeStartSearchBack:
 */

typedef enum {
    SEARCH_NEXT_TAGON,		/* Search for next range, this will skip the current range. */
    SEARCH_EITHER_TAGON_TAGOFF,	/* Search for next tagon/tagoff change. */
} TkTextSearchMode;

/*
 * The data structure below is used for searching a B-tree for transitions on
 * a single tag (or for all tag transitions). No code outside of tkTextBTree.c
 * should ever modify any of the fields in these structures, but it's OK to
 * use them for read-only information.
 */

typedef struct TkTextSearch {
    TkTextIndex curIndex;	/* Position of last tag transition returned by
				 * TkBTreeNextTag, or index of start of
				 * segment containing starting position for
				 * search if TkBTreeNextTag hasn't been called
				 * yet, or same as stopIndex if search is
				 * over. */
    TkTextSegment *segPtr;	/* Actual tag segment returned by last call to
				 * TkBTreeNextTag, or NULL if TkBTreeNextTag
				 * hasn't returned anything yet. */
    TkTextSegment *resultPtr;	/* Actual result of last search. */
    TkTextSegment *lastPtr;	/* Stop search before just before considering
				 * this segment. */
    TkTextLine *lastLinePtr;	/* The last line of the search range. */
    const TkTextTag *tagPtr;	/* Tag to search for. */
    struct TkText *textPtr;	/* Where we are searching. */
    TkTextSearchMode mode;	/* Search mode. */
    int tagon;			/* We have to search for toggle on? */
    int endOfText;		/* Search is ending at end of text? */
    int linesLeft;		/* Lines left to search (including curIndex and stopIndex).
    				 * When this becomes <= 0 the search is over. */
    int linesToEndOfText;	/* Add this to linesLeft when searching to end of text. */
} TkTextSearch;

/*
 * The following data structure describes a single tab stop. It must be kept
 * in sync with the 'tabOptionStrings' array in the function 'TkTextGetTabs'
 */

typedef enum {LEFT, RIGHT, CENTER, NUMERIC} TkTextTabAlign;

/*
 * The following are the supported styles of tabbing, used for the -tabstyle
 * option of the text widget. The first element is only used for tag options.
 */

typedef enum {
    TK_TEXT_TABSTYLE_NULL = -1,
    TK_TEXT_TABSTYLE_TABULAR,
    TK_TEXT_TABSTYLE_WORDPROCESSOR
} TkTextTabStyle;

MODULE_SCOPE const char *const tkTextTabStyleStrings[];

typedef struct TkTextTab {
    int location;		/* Offset in pixels of this tab stop from the
				 * left margin (lmargin2) of the text. */
    TkTextTabAlign alignment;	/* Where the tab stop appears relative to the
				 * text. */
} TkTextTab;

typedef struct TkTextTabArray {
    int numTabs;		/* Number of tab stops. */
    double lastTab;		/* The accurate fractional pixel position of
				 * the last tab. */
    double tabIncrement;	/* The accurate fractional pixel increment
				 * between interpolated tabs we have to create
				 * when we exceed numTabs. */
    TkTextTab tabs[1];/* Array of tabs. The actual size will be
				 * numTabs. THIS FIELD MUST BE THE LAST IN THE
				 * STRUCTURE. */
} TkTextTabArray;

/*
 * Enumeration defining the edit modes of the widget.
 */

typedef enum {
    TK_TEXT_EDIT_INSERT,	/* insert mode */
    TK_TEXT_EDIT_DELETE,	/* delete mode */
    TK_TEXT_EDIT_REPLACE,	/* replace mode */
    TK_TEXT_EDIT_OTHER		/* none of the above */
} TkTextEditMode;

/*
 * The following enum is used to define a type for the -state option of the Text widget.
 */

typedef enum {
    TK_TEXT_STATE_DISABLED,	/* Don't receive any text. */
    TK_TEXT_STATE_NORMAL,	/* Allows all operations. */
    TK_TEXT_STATE_READONLY	/* Do not allow user operations. */
} TkTextState;

/*
 * A data structure of the following type is shared between each text widget that are peers.
 */

struct TkRangeList;
struct TkText;

#ifndef TkSizeT
#   if TCL_MAJOR_VERSION > 8
#	define TkSizeT size_t
#   else
#	define TkSizeT int
#   endif
#endif

typedef struct TkSharedText {
    TkSizeT refCount;		/* Reference count this shared object. */
    TkTextBTree tree;		/* B-tree representation of text and tags for
				 * widget. */
    Tcl_HashTable tagTable;	/* Hash table that maps from tag names to
				 * pointers to TkTextTag structures. The "sel"
				 * tag does not feature in this table, since
				 * there's one of those for each text peer. */
    unsigned numEnabledTags;	/* Number of tags currently enabled; needed to keep track of
    				 * priorities. */
    unsigned numTags;		/* Number of tags currently defined for widget. */
    unsigned numMarks;		/* Number of marks, not including private or special marks. */
    unsigned numPrivateMarks;	/* Number of private marks. */
    unsigned numImages;		/* Number of embedded images; for information only. */
    unsigned numWindows;	/* Number of embedded windows; for information only. */
    unsigned tagInfoSize;	/* The required index size for tag info sets. */
    unsigned tagEpoch;		/* Increase whenever a new tag has been created. */
    struct TkBitField *usedTags;
				/* Bit set of used tag indices. */
    struct TkBitField *elisionTags;
				/* Bit set of tags with elide information. */
    struct TkBitField *selectionTags;
				/* Bit set of all selection tags. */
    struct TkBitField *dontUndoTags;
				/* Bit set of all tags with -undo=no. */
    struct TkBitField *affectDisplayTags;
				/* Bit set of tags which are affecting the display. */
    struct TkBitField *notAffectDisplayTags;
				/* Bit set of tags which are *not* affecting the display. */
    struct TkBitField *affectDisplayNonSelTags;
				/* Bit set of tags which are affecting the display, but exclusive
				 * the special selection tags. */
    struct TkBitField *affectGeometryTags;
				/* Bit set of tags which are affecting the display geometry. */
    struct TkBitField *affectGeometryNonSelTags;
				/* Bit set of tags which are affecting the display geometry, but
				 * exclusive the special selection tags. */
    struct TkBitField *affectLineHeightTags;
				/* Bit set of tags which are affecting the line heigth. */
    TkTextTag **tagLookup;	/* Lookup vector for tags. */
    Tcl_HashTable markTable;	/* Hash table that maps from mark names to pointers to mark
    				 * segments. The special "insert" and "current" marks are not
				 * stored in this table, but directly accessed as fields of
				 * textPtr. */
    Tcl_HashTable windowTable;	/* Hash table that maps from window names to pointers to window
    				 * segments. If a window segment doesn't yet have an associated
				 * window, there is no entry for it here. */
    Tcl_HashTable imageTable;	/* Hash table that maps from image names to pointers to image
    				 * segments. If an image segment doesn't yet have an associated
				 * image, there is no entry for it here. */
    Tk_BindingTable tagBindingTable;
				/* Table of all tag bindings currently defined for this widget.
				 * NULL means that no bindings exist, so the table hasn't been
				 * created. Each "object" used for this table is the name of a
				 * tag. */
    TkTextSegment *startMarker;	/* The start marker, the content of this widget starts after this
    				 * merker. */
    TkTextSegment *endMarker;	/* If the end marker is at byte index zero, then the next newline
				 * does not belong to this widget, otherwise the next newline
				 * also belongs to this widget. */
    union TkTextTagSet *emptyTagInfoPtr;
    				/* Empty tag information. */
    unsigned numMotionEventBindings;
				/* Number of tags with bindings to motion events. */
    unsigned numElisionTags;	/* Number of tags with elidePtr. */
    int allowUpdateLineMetrics;
				/* We don't allow line height computations before first Configure
				 * event has been accepted. */

    /*
     * Miscellaneous information.
     */

    int steadyMarks;		/* This option causes that any mark now simultaneous behaves like
    				 * an invisible character, this means that the relative order of
				 * marks will not change. */
    unsigned imageCount;	/* Used for creating unique image names. */
    unsigned countEmbWindows;	/* Used for counting embedded windows. */
    int triggerWatchCmd;	/* Whether we should trigger the watch command for any peer. */
    int triggerAlways;		/* Whether we should always trigger the watch command for any peer. */
    int haveToSetCurrentMark;	/* Flag whether a position change of the "current" mark has
    				 * been postponed in any peer. */

    /*
     * Miscellaneous mutual data.
     */

    unsigned inspectEpoch;	/* Only used in TextInspectCmd. */
    unsigned pickEpoch;		/* Only used in TkTextPickCurrent. */
    TkTextSegment *protectionMark[2];
    				/* Protection markers for segments .*/
    struct TkText *mainPeer;	/* Needed for unrelated index lookup. */

    /*
     * Information for displaying.
     */

    Tcl_HashTable breakInfoTable;
    				/* Hash table that maps from logical line pointers to BreakInfos for
				 * this widget. Note that this table is used in display stuff, but
				 * for technical reasons we have to keep this table in shared
				 * resource, because it's a shared table. */
    int breakInfoTableIsInitialized;
    				/* Flag whether breakInfoTable is initialized. */

    /*
     * Information related to the undo/redo functionality.
     */

    TkTextUndoStack undoStack;
				/* The undo/redo stack. */
    int maxUndoDepth;		/* The maximum depth of the undo stack expressed as the
    				 * maximum number of compound statements. */
    int maxRedoDepth;		/* The maximum depth of the redo stack expressed as the
    				 * maximum number of compound statements. */
    int maxUndoSize;		/* The maximum number of bytes kept on the undo stack. */
    int autoSeparators;		/* Non-zero means the separators will be inserted automatically. */
    int undo;			/* Non-zero means the undo/redo behaviour is enabled. */
    int isModified;		/* Flag indicating the computed 'modified' state of the text widget. */
    int isAltered;		/* Flag indicating the computed 'altered' state of the text widget. */
    int isIrreversible;	/* Flag indicating the computed 'irreversible' flag. Value
    				 * 'true' can never change to 'false', except the widget will
				 * be cleared, or the user is clearing. */
    int userHasSetModifiedFlag;/* Flag indicating if the user has set the 'modified' flag.
    				 * Value 'true' is superseding the computed value, but value
				 * 'false' is only clearing to the initial state of this flag. */
    int undoStackEvent;	/* Flag indicating whether <<UndoStack>> is already triggered. */
    int pushSeparator;		/* Flag indicating whether a separator has to be pushed before next
    				 * insert/delete item. */
    int undoTagging;		/* Global default value for TkTextTag::undo. */
    unsigned undoLevel;		/* The undo level which corresponds to the unmodified state. */
    TkTextEditMode lastEditMode;/* Keeps track of what the last edit mode was. */
    int lastUndoTokenType;	/* Type of newest undo token on stack. */
    TkTextTag **undoTagList;	/* Array of tags, prepared for undo stack. */
    TkTextMarkChange *undoMarkList;
    				/* Array of mark changes, prepared for undo stack. */
    uint32_t undoTagListCount;	/* Number of entries in array 'undoTagList'. */
    uint32_t undoTagListSize;	/* Size of array 'undoTagList'. */
    				/* Array of undo entries for mark operations. */
    uint32_t undoMarkListCount;	/* Number of entries in array 'undoMarkList'. */
    uint32_t undoMarkListSize;	/* Size of array 'undoMarkList'. */
    uint32_t insertDeleteUndoTokenCount;
    				/* Count number of tokens on undo stack for insert/delete actions. */
    TkTextUndoIndex prevUndoStartIndex;
    				/* Start index (left position) of previous undo operation; only for
				 * 'insert' and 'delete'. */
    TkTextUndoIndex prevUndoEndIndex;
    				/* End index (right position) of previous undo operation; only for
				 * 'insert' and 'delete'. */

    /*
     * Keep track of all the peers
     */

    struct TkText *peers;
    unsigned numPeers;
} TkSharedText;

/*
 * The following enum is used to define a type for the -insertunfocussed
 * option of the Text widget.
 */

typedef enum {
    TK_TEXT_INSERT_NOFOCUS_HOLLOW,
    TK_TEXT_INSERT_NOFOCUS_NONE,
    TK_TEXT_INSERT_NOFOCUS_SOLID
} TkTextInsertUnfocussed;

/*
 * The tagging modes:
 */

typedef enum {
    TK_TEXT_TAGGING_WITHIN,	/* The new text will receive any tags that are present on both
				 * the character before and the character after the insertion point.
				 * This is the default. */
    TK_TEXT_TAGGING_GRAVITY,	/* The new text will receive any tags that are present at one side
    				 * of the insertion point: if insert cursor has gravity right then
				 * receive the tags of the character after the insertion point,
				 * otherwise it will receive the tags of the character before the
				 * insertion point (supports Arabian, and the like). */
    TK_TEXT_TAGGING_NONE	/* The new text will not receive any tags from adjacent characters. */
} TkTextTagging;

/*
 * A data structure of the following type is kept for each text widget that
 * currently exists for this process:
 */

struct TkTextStringList;

typedef struct TkText {
    /*
     * Information related to and accessed by widget peers and the
     * TkSharedText handling routines.
     */

    TkSharedText *sharedTextPtr;/* Shared section of all peers. */
    struct TkText *next;	/* Next in list of linked peers. */
#if SUPPORT_DEPRECATED_STARTLINE_ENDLINE
    TkTextLine *startLine;	/* First B-tree line to show, or NULL to start at the beginning.
    				 * Note that this feature is deprecated and should be removed some day.
				 */
    TkTextLine *endLine;	/* Last B-tree line to show, or NULL for up to the end.
    				 * Note that this feature is deprecated and should be removed some day.
				 */
#endif
    TkTextSegment *startMarker;	/* First B-Tree segment (mark) belonging to this widget. */
    TkTextSegment *endMarker;	/* Last B-Tree segment (mark) belonging to this widget */
    Tcl_Obj *newStartIndex;	/* New position for start marker. */
    Tcl_Obj *newEndIndex;	/* New position for end marker. */
    int pixelReference;		/* Counter into the current tree reference
				 * index corresponding to this widget. */
    int abortSelections;	/* Set to 1 whenever the text is modified in a
				 * way that interferes with selection
				 * retrieval: used to abort incremental
				 * selection retrievals. */
    int pendingAfterSync;	/* RunAfterSyncCmd is in event queue. */
    int pendingFireEvent;	/* FireWidgetViewSyncEvent is in event queue. */
    int sendSyncEvent;		/* Send <<WidgetViewSync>> event as soon as the line metric is
    				 * up-to-date, even if we have no sync state change. */
    int prevSyncState;		/* Previous sync state of the line-height calculation. */
    int dontRepick;		/* Set to 'true' during scroll operation, but only when -responsiveness
    				 * is greater than zero. */

    /*
     * Standard Tk widget information and text-widget specific items
     */

    Tk_Window tkwin;		/* Window that embodies the text. NULL means
				 * that the window has been destroyed but the
				 * data structures haven't yet been cleaned
				 * up.*/
    Display *display;		/* Display for widget. Needed, among other
				 * things, to allow resources to be freed even
				 * after tkwin has gone away. */
    Tcl_Interp *interp;		/* Interpreter associated with widget. Used to
				 * delete widget command. */
    Tcl_Command widgetCmd;	/* Token for text's widget command. */
    TkTextState state;		/* Either TK_TEXT_STATE_NORMAL, TK_TEXT_STATE_READONLY, or
    				 * TK_TEXT_STATE_DISABLED. A text widget is also read-only when
				 * disabled. */

    /*
     * Default information for displaying (may be overridden by tags applied
     * to ranges of characters).
     */

    Tk_3DBorder border;		/* Structure used to draw 3-D border and
				 * default background. */
    int borderWidth;		/* Width of 3-D border to draw around entire
				 * widget. */
    int padX, padY;		/* Padding between text and window border. */
    int relief;			/* 3-d effect for border around entire widget:
				 * TK_RELIEF_RAISED etc. */
    int highlightWidth;		/* Width in pixels of highlight to draw around
				 * widget when it has the focus. <= 0 means
				 * don't draw a highlight. */
    XColor *highlightBgColorPtr;
				/* Color for drawing traversal highlight area
				 * when highlight is off. */
    XColor *highlightColorPtr;	/* Color for drawing traversal highlight. */
    Tk_Cursor cursor;		/* Current cursor for window, or NULL. */
    XColor *fgColor;		/* Default foreground color for text. */
    XColor *eolColor;		/* Foreground color for end of line symbol, can be NULL. */
    XColor *eotColor;		/* Foreground color for end of text symbol, can be NULL. */
    Tcl_Obj *eolCharPtr;	/* Use this character for displaying end of line. Can be NULL or empty,
    				 * in this case the default char U+00B6 (pilcrow) will be used. */
    Tcl_Obj *eotCharPtr;	/* Use this character for displaying end of text. Can be NULL or empty,
    				 * in this case the default char U+00B6 (pilcrow) will be used. */
    XColor *hyphenColor;	/* Foreground color for soft hyphens, can be NULL. */
    Tk_Font tkfont;		/* Default font for displaying text. */
    int charWidth;		/* Width of average character in default
				 * font. */
    int spaceWidth;		/* Width of space character in default font. */
    int lineHeight;		/* Height of line in default font, including line spacing. */
    int spacing1;		/* Default extra spacing above first display
				 * line for each text line. */
    int spacing2;		/* Default extra spacing between display lines
				 * for the same text line. */
    int spacing3;		/* Default extra spacing below last display
				 * line for each text line. */
    Tcl_Obj *tabOptionPtr; 	/* Value of -tabs option string. */
    TkTextTabArray *tabArrayPtr;
				/* Information about tab stops (malloc'ed).
				 * NULL means perform default tabbing
				 * behavior. */
    int tabStyle;		/* One of TK_TEXT_TABSTYLE_TABULAR or TK_TEXT_TABSTYLE_WORDPROCESSOR. */
    TkTextJustify justify;	/* How to justify text: TK_TEXT_JUSTIFY_LEFT, TK_TEXT_JUSTIFY_RIGHT,
    				 * TK_TEXT_JUSTIFY_CENTER, or TK_TEXT_JUSTIFY_FULL. */
    Tcl_Obj *hyphenRulesPtr;	/* The hyphen rules string. */
    int hyphenRules;		/* The hyphen rules, only useful for soft hyphen segments. */
    Tcl_Obj *langPtr;		/* -lang option string. NULL means option not specified. */
    char lang[3];		/* The specified language for the text content, only enabled if not
    				 * NUL. */

    /*
     * Additional information used for displaying:
     */

    TkWrapMode wrapMode;	/* How to handle wrap-around. Must be TEXT_WRAPMODE_CHAR,
    				 * TEXT_WRAPMODE_WORD, TEXT_WRAPMODE_CODEPOINT, or TEXT_WRAPMODE_NONE. */
    TkTextSpaceMode spaceMode;	/* How to handle displaying spaces. Must be TEXT_SPACEMODE_NONE,
    				 * TEXT_SPACEMODE_EXACT, or TEXT_SPACEMODE_TRIM. */
    int useHyphenSupport;	/* Indicating the hypenation support. */
    int hyphenate;		/* Indicating whether the soft hyphens will be used for line breaks
    				 * (if not in state TK_TEXT_STATE_NORMAL). */
    int useUniBreak;		/* Use library libunibreak for line break computation, otherwise the
    				 * internal algorithm will be used. */
    int width, height;		/* Desired dimensions for window, measured in
				 * characters. */
    int setGrid;		/* Non-zero means pass gridding information to
				 * window manager. */
    int prevWidth, prevHeight;	/* Last known dimensions of window; used to
				 * detect changes in size. */
    TkTextIndex topIndex;	/* Identifies first character in top display
				 * line of window. */
    struct TextDInfo *dInfoPtr;	/* Information maintained by tkTextDisp.c. */
    int showEndOfLine;		/* Flag whether the end of line symbol will be shown at end of
    				 * each logical line. */
    int showEndOfText;		/* Flag whether the end of text symbol will be shown at end of text. */
    int syncTime;		/* Synchronization timeout, used for line metric calculation, default is
    				 * 200. */

    /*
     * Information related to selection.
     */

    TkTextSharedAttrs selAttrs;	/* Contains the following attributes: border, inactiveBorder,
				 * fgColor, inactiveFgColor, and borderWidth. These attributes will
				 * be shared with attributes from "sel" tag. */
    TkTextSharedAttrs textConfigAttrs;
    				/* Contains the original attributes of the text widget. */
    TkTextSharedAttrs selTagConfigAttrs;
    				/* Contains the original attributes of the "sel" tag. */
    TkTextTag *selTagPtr;	/* Pointer to "sel" tag. Used to tell when a new selection
    				 * has been made. */
    int exportSelection;	/* Non-zero means tie "sel" tag to X
				 * selection. */
    TkTextSearch selSearch;	/* Used during multi-pass selection retrievals. */
    TkTextIndex selIndex;	/* Used during multi-pass selection
				 * retrievals. This index identifies the next
				 * character to be returned from the
				 * selection. */

    /*
     * Information related to insertion cursor:
     */

    TkTextSegment *insertMarkPtr;
				/* Points to segment for "insert" mark. */
    Tk_3DBorder insertBorder;	/* Used to draw vertical bar for insertion
				 * cursor. */
    XColor *insertFgColor;	/* Foreground color for text behind a block cursor.
    				 * NULL means no value specified here. */
    int showInsertFgColor;	/* Flag whether insertFgColor is relevant. */
    int insertWidth;		/* Total width of insert cursor. */
    int insertBorderWidth;	/* Width of 3-D border around insert cursor */
    TkTextInsertUnfocussed insertUnfocussed;
				/* How to display the insert cursor when the
				 * text widget does not have the focus. */
    int insertOnTime;		/* Number of milliseconds cursor should spend
				 * in "on" state for each blink. */
    int insertOffTime;		/* Number of milliseconds cursor should spend
				 * in "off" state for each blink. */
    Tcl_TimerToken insertBlinkHandler;
				/* Timer handler used to blink cursor on and
				 * off. */
    TkTextTagging tagging;	/* Tagging mode, used when inserting chars; the mode how to extend
				 * tagged ranges of characters. */

    /*
     * Information used for the watch of changes:
     */

    Tcl_Obj *watchCmd;		/* The command prefix for the "watch" command. */
    int triggerAlways;		/* Whether we should trigger for any modification. */
    TkTextIndex insertIndex;	/* Saved position of insertion cursor. */

    /*
     * Information related to the language support functionality.
     */

    char *brksBuffer;		/* Buffer for line break information, will be filled by
    				 * TkTextComputeBreakLocations (for TEXT_WRAPMODE_CODEPOINT). */
    unsigned brksBufferSize;	/* Size of line break buffer. */

    /*
     * Information used for event bindings associated with tags:
     */

    TkTextSegment *currentMarkPtr;
				/* Pointer to segment for "current" mark, or NULL if none. */
    TkTextIndex currentMarkIndex;
    				/* The index of the "current" mark, needed for postponing the
				 * insertion of the "current" mark segment.
				 */
    int haveToSetCurrentMark;	/* Flag whether a position change of the "current" mark has
    				 * been postponed. */
    XEvent pickEvent;		/* The event from which the current character was chosen.
    				 * Must be saved so that we can repick after modifications
				 * to the text. */
    union TkTextTagSet *curTagInfoPtr;
    				/* Set of tags associated with character at current mark. */
    uint32_t lastChunkID;	/* Cache chunk ID of last mouse hovering. */
    int32_t lastX;		/* Cache x coordinate of last mouse hovering. */
    int32_t lastLineY;		/* Cache y coordinate of the display line of last mouse hovering.
    				 * If lastLineY == INT_MAX then it is undetermined (initialized).
				 * If lastLineY == INT_MIN then it is on the border.
				 * Otherwise it's inside a display chunk. */

    /*
     * Miscellaneous additional information:
     */

    char *takeFocus;		/* Value of -takeFocus option; not used in the
				 * C code, but used by keyboard traversal
				 * scripts. Malloc'ed, but may be NULL. */
    char *xScrollCmd;		/* Prefix of command to issue to update
				 * horizontal scrollbar when view changes. */
    char *yScrollCmd;		/* Prefix of command to issue to update
				 * vertical scrollbar when view changes. */
    unsigned flags;		/* Miscellaneous flags; see below for definitions. */
    Tk_OptionTable optionTable;	/* Token representing the configuration specifications. */
    unsigned refCount;		/* Number of objects referring to us. */
    int blockCursorType;	/* false = standard insertion cursor, true = block cursor. */
    int accelerateTagSearch;	/* Update B-Tree tag information for search? */
    int responsiveness;		/* The delay in ms before repick the mouse position (behavior when
				 * scrolling the widget). */
    unsigned uniqueIdCounter;	/* Used for the generation of unique mark names. */
    struct TkTextStringList *varBindingList;
    				/* Linked list of variables which should be unset when the widget
				 * will be destroyed. */
    int sharedIsReleased;	/* Boolean value whether shared resource have been released. */
<<<<<<< HEAD

    /*
     * Copies of information from the shared section relating to the editor control mode:
     */

    int steadyMarks;		/* false = behavior of original implementation,
    				 * true  = new editor control mode. */

    /*
=======

    /*
     * Copies of information from the shared section relating to the editor control mode:
     */

    int steadyMarks;		/* false = behavior of original implementation,
    				 * true  = new editor control mode. */

    /*
>>>>>>> 13fc84d4
     * Copies of information from the shared section relating to the undo/redo functionality:
     */

    int undo;			/* Non-zero means the undo/redo behaviour is
				 * enabled. */
    int maxUndoDepth;		/* The maximum depth of the undo stack expressed as the
    				 * maximum number of compound statements. */
    int maxRedoDepth;		/* The maximum depth of the redo stack expressed as the
    				 * maximum number of compound statements. */
    int maxUndoSize;		/* The maximum number of bytes kept on the undo stack. */
    int autoSeparators;		/* Non-zero means the separators will be inserted automatically. */
    int undoTagging;		/* Global default value for TkTextTag::undo. */

    /*
     * Support of sync command:
     */

    Tcl_Obj *afterSyncCmd;	/* Commands to be executed when lines are up to date */

#ifdef TK_CHECK_ALLOCS
    unsigned widgetNumber;
#endif
} TkText;

/*
 * Flag values for TkText records:
 *
 * GOT_SELECTION:		Non-zero means we've already claimed the
 *				selection.
 * INSERT_ON:			Non-zero means insertion cursor should be
 *				displayed on screen.
 * GOT_FOCUS:			Non-zero means this window has the input
 *				focus.
 * BUTTON_DOWN:			1 means that a mouse button is currently down;
 *				this is used to implement grabs for the
 *				duration of button presses.
 * UPDATE_SCROLLBARS:		Non-zero means scrollbar(s) should be updated
 *				during next redisplay operation.
 * NEED_REPICK			This appears unused and should probably be
 *				ignored.
 * OPTIONS_FREED		The widget's options have been freed.
 * DESTROYED			The widget is going away.
 * MEM_RELEASED			The memory of text widget has been released (only for debugging).
 */

#define GOT_SELECTION		1
#define INSERT_ON		2
#define GOT_FOCUS		4
#define BUTTON_DOWN		8
#define UPDATE_SCROLLBARS	0x10
#define NEED_REPICK		0x20
#define OPTIONS_FREED		0x40
#define DESTROYED		0x80
#define MEM_RELEASED		0x100

/*
 * The categories of segment types:
 */

typedef enum {
    SEG_GROUP_CHAR    = 1 << 0,	/* tkTextCharType */
    SEG_GROUP_MARK    = 1 << 1,	/* tkTextLeftMarkType, tkTextRightMarkType */
    SEG_GROUP_HYPHEN  = 1 << 2,	/* tkTextHyphenType */
    SEG_GROUP_BRANCH  = 1 << 3,	/* tkTextBranchType, tkTextLinkType */
    SEG_GROUP_IMAGE   = 1 << 4,	/* tkTextEmbImageType */
    SEG_GROUP_WINDOW  = 1 << 5,	/* tkTextEmbWindowType */
    SEG_GROUP_PROTECT = 1 << 6,	/* tkTextProtectionMarkType */
    SEG_GROUP_TAG     = 1 << 7,	/* this is only needed for convenience */
} TkSegGroupType;

/*
 * Records of the following type define segment types in terms of a collection
 * of procedures that may be called to manipulate segments of that type.
 */

typedef int Tk_SegDeleteProc(TkSharedText *sharedTextPtr, struct TkTextSegment *segPtr, int flags);
typedef int Tk_SegReuseProc(TkSharedText *sharedTextPtr, struct TkTextSegment *segPtr);
typedef int Tk_SegLayoutProc(const struct TkTextIndex *indexPtr, TkTextSegment *segPtr,
		    int offset, int maxX, int maxChars, int noCharsYet, TkWrapMode wrapMode,
		    TkTextSpaceMode spaceMode, struct TkTextDispChunk *chunkPtr);
typedef void Tk_SegCheckProc(const struct TkSharedText *sharedTextPtr, const TkTextSegment *segPtr);
typedef Tcl_Obj *Tk_SegInspectProc(const TkSharedText *sharedTextPtr, const TkTextSegment *segPtr);

typedef struct Tk_SegType {
    const char *name;		/* Name of this kind of segment. */
    TkSegGroupType group;	/* Group information. */
    int gravity;		/* The gravity of this segment, one of GRAVITY_LEFT, GRAVITY_NEUTRAL,
    				 * GRAVITY_RIGHT. */
    Tk_SegDeleteProc *deleteProc;
				/* Procedure to call to delete segment. */
    Tk_SegReuseProc *restoreProc;
    				/* Restore a preserved segment. This will be done when performing
    				 * an undo. */
    Tk_SegLayoutProc *layoutProc;
				/* Returns size information when figuring out what to display
				 * in window. */
    Tk_SegCheckProc *checkProc;	/* Called during consistency checks to check internal consistency
    				 * of segment. */
    Tk_SegInspectProc *inspectProc;
     				/* Called when creating the information for "inspect". */
} Tk_SegType;

/*
 * These items are the gravity values:
 */

enum { GRAVITY_LEFT, GRAVITY_NEUTRAL, GRAVITY_RIGHT };

/*
 * The following type and items describe different flags for text widget items
 * to count. They are used in both tkText.c and tkTextIndex.c, in
 * 'CountIndices', 'TkTextIndexBackChars', 'TkTextIndexForwChars', and
 * 'TkTextIndexCount'.
 */

typedef enum {
    COUNT_HYPHENS		= 1 << 1,
    COUNT_TEXT			= 1 << 2,
    COUNT_CHARS			= COUNT_HYPHENS | COUNT_TEXT,
    COUNT_INDICES		= 1 << 3,
    COUNT_DISPLAY		= 1 << 4,
    COUNT_DISPLAY_CHARS		= COUNT_CHARS | COUNT_DISPLAY,
    COUNT_DISPLAY_HYPHENS	= COUNT_HYPHENS | COUNT_DISPLAY,
    COUNT_DISPLAY_TEXT		= COUNT_TEXT | COUNT_DISPLAY,
    COUNT_DISPLAY_INDICES	= COUNT_INDICES | COUNT_DISPLAY
} TkTextCountType;

/*
 * Some definitions for line break support, must coincide with the defintions
 * in /usr/include/linebreak.h:
 */

#define LINEBREAK_MUSTBREAK	0 /* Break is mandatory */
#define LINEBREAK_ALLOWBREAK	1 /* Break is allowed */
#define LINEBREAK_NOBREAK	2 /* No break is possible */
#define LINEBREAK_INSIDEACHAR	3 /* Inside UTF-8 sequence */

/*
 * Flags for the delete function (Tk_SegDeleteProc):
 *
 * TREE_GONE		The entire tree is being deleted, so everything must get cleaned up.
 * DELETE_BRANCHES	The branches and links will be deleted.
 * DELETE_MARKS		The marks will be deleted.
 * DELETE_INCLUSIVE	The deletion of the marks includes also the marks given as arguments
 *			for the range.
 * DELETE_CLEANUP	We have to delete anyway, due to a cleanup.
 */

#define TREE_GONE		(1 << 0)
#define DELETE_BRANCHES		(1 << 1)
#define DELETE_MARKS		(1 << 2)
#define DELETE_INCLUSIVE	(1 << 3)
#define DELETE_CLEANUP		(1 << 4)
#define DELETE_LASTLINE		(1 << 5)

/*
 * Flags for sorting.
 */

typedef enum {
    TK_TEXT_SORT_NONE,
    TK_TEXT_SORT_ASCENDING
} TkTextSortMethod;

/*
 * Flags needed for function TkBTreeGetSegmentTags().
 */

#define TK_TEXT_IS_ELIDED	(1 << 0)
#define TK_TEXT_IS_SELECTED	(1 << 1)

/*
 * The following definition specifies the maximum number of characters needed
 * in a string to hold a position specifier.
 */

#define TK_POS_CHARS		30

/*
 * Mask used for those options which may impact the text content
 * of individual lines displayed in the widget.
 */

#define TK_TEXT_LINE_REDRAW		(1 << 0)
#define TK_TEXT_LINE_REDRAW_BOTTOM_LINE	(1 << 1)

/*
 * Mask used for those options which may impact the pixel height calculations
 * of individual lines displayed in the widget.
 */

#define TK_TEXT_LINE_GEOMETRY		(1 << 2)
<<<<<<< HEAD

/*
 * Mask used for those options which should invoke the line metric update
 * immediately.
 */

#define TK_TEXT_SYNCHRONIZE		(1 << 3)

/*
 * Mask used for those options which may impact the start and end lines/index
 * used in the widget.
 */

=======

/*
 * Mask used for those options which should invoke the line metric update
 * immediately.
 */

#define TK_TEXT_SYNCHRONIZE		(1 << 3)

/*
 * Mask used for those options which may impact the start and end lines/index
 * used in the widget.
 */

>>>>>>> 13fc84d4
#if SUPPORT_DEPRECATED_STARTLINE_ENDLINE
# define TK_TEXT_LINE_RANGE		(1 << 4)
# define TK_TEXT_INDEX_RANGE		((1 << 5)|TK_TEXT_LINE_RANGE)
#else
# define TK_TEXT_INDEX_RANGE		(1 << 4)
#endif /* SUPPORT_DEPRECATED_STARTLINE_ENDLINE */

#if SUPPORT_DEPRECATED_TAG_OPTIONS
# define TK_TEXT_DEPRECATED_OVERSTRIKE_FG	(1 << 6)
# define TK_TEXT_DEPRECATED_UNDERLINE_FG	(1 << 7)
#endif /* SUPPORT_DEPRECATED_TAG_OPTIONS */

/*
 * Used as 'action' values in calls to TkTextInvalidateLineMetrics
 */

typedef enum {
    TK_TEXT_INVALIDATE_ONLY,
    TK_TEXT_INVALIDATE_INSERT,
    TK_TEXT_INVALIDATE_DELETE,
    TK_TEXT_INVALIDATE_ELIDE,
    TK_TEXT_INVALIDATE_REINSERTED
} TkTextInvalidateAction;

/*
 * Used as special 'pickPlace' values in calls to TkTextSetYView. Zero or
 * positive values indicate a number of pixels.
 */

#define TK_TEXT_PICKPLACE	-1
#define TK_TEXT_NOPIXELADJUST	-2

/*
 * Declarations for variables shared among the text-related files:
 */

MODULE_SCOPE int	tkBTreeDebug;
MODULE_SCOPE int	tkTextDebug;
MODULE_SCOPE const Tk_SegType tkTextCharType;
MODULE_SCOPE const Tk_SegType tkTextBranchType;
MODULE_SCOPE const Tk_SegType tkTextLinkType;
MODULE_SCOPE const Tk_SegType tkTextLeftMarkType;
MODULE_SCOPE const Tk_SegType tkTextRightMarkType;
MODULE_SCOPE const Tk_SegType tkTextHyphenType;
MODULE_SCOPE const Tk_SegType tkTextEmbImageType;
MODULE_SCOPE const Tk_SegType tkTextEmbWindowType;
MODULE_SCOPE const Tk_SegType tkTextProtectionMarkType;

/*
 * Convenience constants for a better readability of TkTextFindDisplayLineStartEnd call:
 */

enum { DISP_LINE_START = 0, DISP_LINE_END = 1 };

/*
 * Helper for guarded allocation/deallocation.
 */

#define FREE_SEGMENT(ptr) { \
    /* printf("destroy(%p) %s:%d\n", ptr, __FILE__, __LINE__); */ \
    assert(ptr->typePtr); \
    assert(!(ptr->typePtr = NULL)); \
    free(ptr); }

#define NEW_SEGMENT(ptr) \
    /* printf("alloc(%p) %s:%d\n", ptr, __FILE__, __LINE__) */
<<<<<<< HEAD

/*
 * We need a callback function for tag changes. The return value informs whether
 * this operation is undoable.
 */

typedef int TkTextTagChangedProc(
    const TkSharedText *sharedTextPtr,
    TkText *textPtr,
    const TkTextIndex *indexPtr1,
    const TkTextIndex *indexPtr2,
    const TkTextTag *tagPtr,
    int affectsDisplayGeometry);

/*
 * Callback function for TkTextPerformWatchCmd().
 */

typedef void (*TkTextWatchGetIndexProc)(TkText *textPtr, TkTextIndex *indexPtr, void *clientData);

/*
 * These flages are needed for TkTextInspectOptions():
 */

=======

/*
 * We need a callback function for tag changes. The return value informs whether
 * this operation is undoable.
 */

typedef int TkTextTagChangedProc(
    const TkSharedText *sharedTextPtr,
    TkText *textPtr,
    const TkTextIndex *indexPtr1,
    const TkTextIndex *indexPtr2,
    const TkTextTag *tagPtr,
    int affectsDisplayGeometry);

/*
 * Callback function for TkTextPerformWatchCmd().
 */

typedef void (*TkTextWatchGetIndexProc)(TkText *textPtr, TkTextIndex *indexPtr, void *clientData);

/*
 * These flages are needed for TkTextInspectOptions():
 */

>>>>>>> 13fc84d4
#define INSPECT_DONT_RESOLVE_COLORS     (1 << 0)
#define INSPECT_DONT_RESOLVE_FONTS      (1 << 1)
#define INSPECT_INCLUDE_DATABASE_CONFIG (1 << 2)
#define INSPECT_INCLUDE_SYSTEM_CONFIG   (1 << 3)
#define INSPECT_INCLUDE_DEFAULT_CONFIG  (1 << 4)
#define INSPECT_INCLUDE_SYSTEM_COLORS   (1 << 5)

/*
 * Declarations for procedures that are used by the text-related files but
 * shouldn't be used anywhere else in Tk (or by Tk clients):
 */

inline TkSharedText *	TkBTreeGetShared(TkTextBTree tree);
inline int		TkBTreeGetNumberOfDisplayLines(const TkTextPixelInfo *pixelInfo);
MODULE_SCOPE void	TkBTreeAdjustPixelHeight(const TkText *textPtr,
			TkTextLine *linePtr, int newPixelHeight, unsigned mergedLogicalLines,
			    unsigned oldNumDispLines);
MODULE_SCOPE void	TkBTreeUpdatePixelHeights(const TkText *textPtr, TkTextLine *linePtr,
			    int numLines, unsigned epoch);
MODULE_SCOPE void	TkBTreeResetDisplayLineCounts(TkText *textPtr, TkTextLine *linePtr,
			    unsigned numLines);
MODULE_SCOPE int	TkBTreeHaveElidedSegments(const TkSharedText *sharedTextPtr);
inline TkTextPixelInfo * TkBTreeLinePixelInfo(const TkText *textPtr, TkTextLine *linePtr);
MODULE_SCOPE int	TkBTreeCharTagged(const TkTextIndex *indexPtr, const TkTextTag *tagPtr);
MODULE_SCOPE void	TkBTreeCheck(TkTextBTree tree);
MODULE_SCOPE TkTextBTree TkBTreeCreate(TkSharedText *sharedTextPtr, unsigned epoch);
MODULE_SCOPE void	TkBTreeAddClient(TkTextBTree tree, TkText *textPtr, int defaultHeight);
MODULE_SCOPE void	TkBTreeClientRangeChanged(TkText *textPtr, unsigned defaultHeight);
MODULE_SCOPE void	TkBTreeRemoveClient(TkTextBTree tree, TkText *textPtr);
MODULE_SCOPE void	TkBTreeDestroy(TkTextBTree tree);
MODULE_SCOPE int	TkBTreeLoad(TkText *textPtr, Tcl_Obj *content, int validOptions);
MODULE_SCOPE void	TkBTreeDeleteIndexRange(TkSharedText *sharedTextPtr,
			    TkTextIndex *index1Ptr, TkTextIndex *index2Ptr,
			    int flags, TkTextUndoInfo *undoInfo);
inline TkSizeT		TkBTreeEpoch(TkTextBTree tree);
inline TkSizeT		TkBTreeIncrEpoch(TkTextBTree tree);
inline struct Node	* TkBTreeGetRoot(TkTextBTree tree);
MODULE_SCOPE TkTextLine * TkBTreeFindLine(TkTextBTree tree, const TkText *textPtr, unsigned line);
MODULE_SCOPE TkTextLine * TkBTreeFindPixelLine(TkTextBTree tree,
			    const TkText *textPtr, int pixels, int32_t *pixelOffset);
MODULE_SCOPE TkTextLine * TkBTreeGetLogicalLine(const TkSharedText *sharedTextPtr,
			    const TkText *textPtr, TkTextLine *linePtr);
MODULE_SCOPE TkTextLine * TkBTreeNextLogicalLine(const TkSharedText *sharedTextPtr,
			    const TkText *textPtr, TkTextLine *linePtr);
inline TkTextLine *	TkBTreePrevLogicalLine(const TkSharedText *sharedTextPtr,
			    const TkText *textPtr, TkTextLine *linePtr);
MODULE_SCOPE TkTextLine * TkBTreeNextDisplayLine(TkText *textPtr, TkTextLine *linePtr,
			    unsigned *displayLineNo, unsigned offset);
MODULE_SCOPE TkTextLine * TkBTreePrevDisplayLine(TkText *textPtr, TkTextLine *linePtr,
			    unsigned *displayLineNo, unsigned offset);
MODULE_SCOPE TkTextSegment * TkBTreeFindStartOfElidedRange(const TkSharedText *sharedTextPtr,
			    const TkText *textPtr, const TkTextSegment *segPtr);
MODULE_SCOPE TkTextSegment * TkBTreeFindEndOfElidedRange(const TkSharedText *sharedTextPtr,
			    const TkText *textPtr, const TkTextSegment *segPtr);
inline TkTextTag *	TkBTreeGetTags(const TkTextIndex *indexPtr, TkTextSortMethod sortMeth,
			    int *flags);
MODULE_SCOPE TkTextTag * TkBTreeGetSegmentTags(const TkSharedText *sharedTextPtr,
			    const TkTextSegment *segPtr, const TkText *textPtr,
			    TkTextSortMethod sortMeth, int *flags);
MODULE_SCOPE const char * TkBTreeGetLang(const TkText *textPtr, const TkTextSegment *segPtr);
MODULE_SCOPE void	TkBTreeInsertChars(TkTextBTree tree, TkTextIndex *indexPtr, const char *string,
			    union TkTextTagSet *tagInfoPtr, TkTextTag *hyphenTagPtr,
			    TkTextUndoInfo *undoInfo);
MODULE_SCOPE TkTextSegment *TkBTreeMakeCharSegment(const char *string, unsigned length,
			    union TkTextTagSet *tagInfoPtr);
MODULE_SCOPE void	TkBTreeMakeUndoIndex(const TkSharedText *sharedTextPtr,
			    TkTextSegment *segPtr, TkTextUndoIndex *indexPtr);
MODULE_SCOPE void	TkBTreeUndoIndexToIndex(const TkSharedText *sharedTextPtr,
			    const TkTextUndoIndex *srcPtr, TkTextIndex *dstPtr);
MODULE_SCOPE Tcl_Obj *	TkBTreeUndoTagInspect(const TkSharedText *sharedTextPtr,
			    const TkTextUndoToken *item);
MODULE_SCOPE int	TkBTreeJoinUndoInsert(TkTextUndoToken *token1, unsigned byteSize1,
			    TkTextUndoToken *token2, unsigned byteSize2);
MODULE_SCOPE int	TkBTreeJoinUndoDelete(TkTextUndoToken *token1, unsigned byteSize1,
			    TkTextUndoToken *token2, unsigned byteSize2);
MODULE_SCOPE void	TkBTreeReInsertSegment(const TkSharedText *sharedTextPtr,
			    const TkTextUndoIndex *indexPtr, TkTextSegment *segPtr);
MODULE_SCOPE unsigned	TkBTreeLinesTo(TkTextBTree tree, const TkText *textPtr,
			    const TkTextLine *linePtr, int *deviation);
MODULE_SCOPE unsigned	TkBTreePixelsTo(const TkText *textPtr, const TkTextLine *linePtr);
MODULE_SCOPE void	TkBTreeLinkSegment(const TkSharedText *sharedTextPtr,
			    TkTextSegment *segPtr, TkTextIndex *indexPtr);
inline TkTextLine *	TkBTreeGetStartLine(const TkText *textPtr);
inline TkTextLine *	TkBTreeGetLastLine(const TkText *textPtr);
inline TkTextLine *	TkBTreeNextLine(const TkText *textPtr, TkTextLine *linePtr);
inline TkTextLine *	TkBTreePrevLine(const TkText *textPtr, TkTextLine *linePtr);
MODULE_SCOPE int	TkBTreeMoveForward(TkTextIndex *indexPtr, unsigned byteCount);
MODULE_SCOPE int	TkBTreeMoveBackward(TkTextIndex *indexPtr, unsigned byteCount);
MODULE_SCOPE int	TkBTreeNextTag(TkTextSearch *searchPtr);
MODULE_SCOPE int	TkBTreePrevTag(TkTextSearch *searchPtr);
MODULE_SCOPE TkTextSegment * TkBTreeFindNextTagged(const TkTextIndex *indexPtr1,
			    const TkTextIndex *indexPtr2, const struct TkBitField *discardTags);
MODULE_SCOPE TkTextSegment * TkBTreeFindPrevTagged(const TkTextIndex *indexPtr1,
			    const TkTextIndex *indexPtr2, int discardSelection);
MODULE_SCOPE TkTextSegment * TkBTreeFindNextUntagged(const TkTextIndex *indexPtr1,
			    const TkTextIndex *indexPtr2, const struct TkBitField *discardTags);
MODULE_SCOPE unsigned	TkBTreeNumPixels(const TkText *textPtr);
MODULE_SCOPE unsigned	TkBTreeSize(const TkTextBTree tree, const TkText *textPtr);
MODULE_SCOPE unsigned	TkBTreeCountSize(const TkTextBTree tree, const TkText *textPtr,
			    const TkTextLine *linePtr1, const TkTextLine *linePtr2);
inline unsigned		TkBTreeCountLines(const TkTextBTree tree, const TkTextLine *linePtr1,
			    const TkTextLine *linePtr2);
MODULE_SCOPE void	TkBTreeStartSearch(const TkTextIndex *index1Ptr,
			    const TkTextIndex *index2Ptr, const TkTextTag *tagPtr,
			    TkTextSearch *searchPtr, TkTextSearchMode mode);
MODULE_SCOPE void	TkBTreeStartSearchBack(const TkTextIndex *index1Ptr,
			    const TkTextIndex *index2Ptr, const TkTextTag *tagPtr,
			    TkTextSearch *searchPtr, TkTextSearchMode mode);
MODULE_SCOPE void	TkBTreeLiftSearch(TkTextSearch *searchPtr);
MODULE_SCOPE int	TkBTreeTag(TkSharedText *sharedTextPtr, TkText *textPtr,
			    const TkTextIndex *index1Ptr, const TkTextIndex *index2Ptr,
			    TkTextTag *tagPtr, int add, TkTextUndoInfo *undoInfo,
			    TkTextTagChangedProc changedProc);
MODULE_SCOPE TkTextTag * TkBTreeClearTags(TkSharedText *sharedTextPtr, TkText *textPtr,
			    const TkTextIndex *index1Ptr, const TkTextIndex *index2Ptr,
			    TkTextUndoInfo *undoInfo, int discardSelection,
			    TkTextTagChangedProc changedProc);
MODULE_SCOPE void	TkBTreeUpdateElideInfo(TkText *textPtr, TkTextTag *tagPtr);
MODULE_SCOPE void	TkBTreeUnlinkSegment(const TkSharedText *sharedTextPtr, TkTextSegment *segPtr);
MODULE_SCOPE void	TkBTreeFreeSegment(TkTextSegment *segPtr);
MODULE_SCOPE unsigned	TkBTreeChildNumber(const TkTextBTree tree, const TkTextLine *linePtr,
			    unsigned *depth);
MODULE_SCOPE unsigned	TkBTreeLinesPerNode(const TkTextBTree tree);
MODULE_SCOPE const union TkTextTagSet * TkBTreeRootTagInfo(const TkTextBTree tree);
MODULE_SCOPE void	TkTextBindProc(ClientData clientData, XEvent *eventPtr);
MODULE_SCOPE void	TkTextSelectionEvent(TkText *textPtr);
MODULE_SCOPE int	TkConfigureText(Tcl_Interp *interp, TkText *textPtr, int objc,
			    Tcl_Obj *const objv[]);
MODULE_SCOPE const TkTextSegment * TkTextGetUndeletableNewline(const TkTextLine *lastLinePtr);
MODULE_SCOPE void	TkTextPerformWatchCmd(TkSharedText *sharedTextPtr, TkText *textPtr,
			    const char *operation,
			    TkTextWatchGetIndexProc index1Proc, ClientData index1ProcData,
			    TkTextWatchGetIndexProc index2Proc, ClientData index2ProcData,
			    const char *arg1, const char *arg2, const char *arg3, int userFlag);
MODULE_SCOPE int	TkTextTriggerWatchCmd(TkText *textPtr, const char *operation,
			    const char *index1, const char *index2, const char *arg1, const char *arg2,
			    const char *arg3, int userFlag);
MODULE_SCOPE void	TkTextUpdateAlteredFlag(TkSharedText *sharedTextPtr);
MODULE_SCOPE int	TkTextIndexBbox(TkText *textPtr,
			    const TkTextIndex *indexPtr, int extents, int *xPtr, int *yPtr,
			    int *widthPtr, int *heightPtr, int *charWidthPtr, Tcl_UniChar *thisChar);
MODULE_SCOPE int	TkTextCharLayoutProc(const TkTextIndex *indexPtr, TkTextSegment *segPtr,
			    int byteOffset, int maxX, int maxBytes, int noCharsYet,
			    TkWrapMode wrapMode, TkTextSpaceMode spaceMode, TkTextDispChunk *chunkPtr);
MODULE_SCOPE void	TkTextCreateDInfo(TkText *textPtr);
MODULE_SCOPE int	TkTextGetDLineInfo(TkText *textPtr, const TkTextIndex *indexPtr,
			    int extents, int *xPtr, int *yPtr, int *widthPtr, int *heightPtr,
			    int *basePtr);
MODULE_SCOPE int	TkTextBindEvent(Tcl_Interp *interp, int objc, Tcl_Obj *const objv[],
			     TkSharedText *sharedTextPtr, Tk_BindingTable *bindingTablePtr,
			     const char *name);
MODULE_SCOPE void	TkTextTagFindStartOfRange(TkText *textPtr, const TkTextTag *tagPtr,
			    const TkTextIndex *currentPtr, TkTextIndex *resultPtr);
MODULE_SCOPE void	TkTextTagFindEndOfRange(TkText *textPtr, const TkTextTag *tagPtr,
			    const TkTextIndex *currentPtr, TkTextIndex *resultPtr);
MODULE_SCOPE TkTextTag * TkTextClearTags(TkSharedText *sharedTextPtr, TkText *textPtr,
			    const TkTextIndex *indexPtr1, const TkTextIndex *indexPtr2,
			    int discardSelection);
MODULE_SCOPE void	TkTextClearSelection(TkSharedText *sharedTextPtr,
			    const TkTextIndex *indexPtr1, const TkTextIndex *indexPtr2);
MODULE_SCOPE void	TkTextUpdateTagDisplayFlags(TkTextTag *tagPtr);
MODULE_SCOPE TkTextTag * TkTextCreateTag(TkText *textPtr, const char *tagName, int *newTag);
MODULE_SCOPE TkTextTag * TkTextFindTag(const TkText *textPtr, const char *tagName);
MODULE_SCOPE int	TkConfigureTag(Tcl_Interp *interp, TkText *textPtr, const char *tagName,
			    int redraw, int objc, Tcl_Obj *const objv[]);
MODULE_SCOPE void	TkTextEnableTag(TkSharedText *sharedTextPtr, TkTextTag *tagPtr);
MODULE_SCOPE void	TkTextSortTags(unsigned numTags, TkTextTag **tagArrayPtr);
MODULE_SCOPE void	TkTextFreeDInfo(TkText *textPtr);
MODULE_SCOPE void	TkTextResetDInfo(TkText *textPtr);
MODULE_SCOPE void	TkTextDeleteBreakInfoTableEntries(Tcl_HashTable *breakInfoTable);
MODULE_SCOPE void	TkTextPushTagPriorityUndo(TkSharedText *sharedTextPtr, TkTextTag *tagPtr,
			    unsigned priority);
MODULE_SCOPE void	TkTextPushTagPriorityRedo(TkSharedText *sharedTextPtr, TkTextTag *tagPtr,
			    unsigned priority);
MODULE_SCOPE void	TkTextInspectUndoTagItem(const TkSharedText *sharedTextPtr,
			    const TkTextTag *tagPtr, Tcl_Obj* objPtr);
MODULE_SCOPE void	TkTextTagAddRetainedUndo(TkSharedText *sharedTextPtr, TkTextTag *tagPtr);
MODULE_SCOPE void	TkTextPushUndoTagTokens(TkSharedText *sharedTextPtr, TkTextTag *tagPtr);
MODULE_SCOPE void	TkTextReleaseUndoTagToken(TkSharedText *sharedTextPtr, TkTextTag *tagPtr);
MODULE_SCOPE void	TkTextPushUndoMarkTokens(TkSharedText *sharedTextPtr,
			    TkTextMarkChange *changePtr);
MODULE_SCOPE void	TkTextReleaseUndoMarkTokens(TkSharedText *sharedTextPtr,
			    TkTextMarkChange *changePtr);
MODULE_SCOPE void	TkTextInspectUndoMarkItem(const TkSharedText *sharedTextPtr,
			    const TkTextMarkChange *changePtr, Tcl_Obj* objPtr);
MODULE_SCOPE int	TkTextTagChangedUndoRedo(const TkSharedText *sharedTextPtr, TkText *textPtr,
			    const TkTextIndex *index1Ptr, const TkTextIndex *index2Ptr,
			    const TkTextTag *tagPtr, int affectsDisplayGeometry);
MODULE_SCOPE void	TkTextReplaceTags(TkText *textPtr, TkTextSegment *segPtr, int undoable,
			    Tcl_Obj *tagListPtr);
MODULE_SCOPE void	TkTextFindTags(Tcl_Interp *interp, TkText *textPtr, const TkTextSegment *segPtr,
			    int discardSelection);
MODULE_SCOPE int	TkTextDeleteTag(TkText *textPtr, TkTextTag *tagPtr, Tcl_HashEntry *hPtr);
MODULE_SCOPE void	TkTextReleaseTag(TkSharedText *sharedTextPtr, TkTextTag *tagPtr,
			    Tcl_HashEntry *hPtr);
MODULE_SCOPE void	TkTextFontHeightChanged(TkText *textPtr);
MODULE_SCOPE int	TkTextTestRelation(Tcl_Interp *interp, int relation, const char *op);
MODULE_SCOPE int	TkTextAttemptToModifyDisabledWidget(Tcl_Interp *interp);
MODULE_SCOPE int	TkTextAttemptToModifyDeadWidget(Tcl_Interp *interp);
MODULE_SCOPE int	TkTextReleaseIfDestroyed(TkText *textPtr);
MODULE_SCOPE int	TkTextDecrRefCountAndTestIfDestroyed(TkText *textPtr);
MODULE_SCOPE void	TkTextFreeAllTags(TkText *textPtr);
inline int		TkTextGetIndexFromObj(Tcl_Interp *interp, TkText *textPtr, Tcl_Obj *objPtr,
			    TkTextIndex *indexPtr);
MODULE_SCOPE TkTextTabArray * TkTextGetTabs(Tcl_Interp *interp, TkText *textPtr, Tcl_Obj *stringPtr);
MODULE_SCOPE void	TkTextInspectOptions(TkText *textPtr, const void *recordPtr,
			    Tk_OptionTable optionTable, Tcl_DString *result, int flags);
MODULE_SCOPE void	TkTextFindDisplayLineStartEnd(TkText *textPtr, TkTextIndex *indexPtr, int end);
MODULE_SCOPE unsigned	TkTextCountDisplayLines(TkText *textPtr, const TkTextIndex *indexFrom,
			    const TkTextIndex *indexTo);
MODULE_SCOPE void	TkTextFindDisplayIndex(TkText *textPtr, TkTextIndex *indexPtr,
			    int displayLineOffset, int *xOffset);
MODULE_SCOPE int	TkTextIndexBackChars(const TkText *textPtr, const TkTextIndex *srcPtr,
			    int count, TkTextIndex *dstPtr, TkTextCountType type);
MODULE_SCOPE Tcl_UniChar TkTextIndexGetChar(const TkTextIndex *indexPtr);
MODULE_SCOPE unsigned	TkTextIndexCountBytes(const TkTextIndex *index1Ptr,
			    const TkTextIndex *index2Ptr);
MODULE_SCOPE unsigned	TkTextIndexCount(const TkText *textPtr,
			    const TkTextIndex *index1Ptr, const TkTextIndex *index2Ptr,
			    TkTextCountType type);
MODULE_SCOPE int	TkTextIndexForwChars(const TkText *textPtr, const TkTextIndex *srcPtr,
			    int count, TkTextIndex *dstPtr, TkTextCountType type);
MODULE_SCOPE void	TkTextIndexOfX(TkText *textPtr, int x, TkTextIndex *indexPtr);
MODULE_SCOPE int	TkTextIndexYPixels(TkText *textPtr, const TkTextIndex *indexPtr);
MODULE_SCOPE int	TkTextComputeBreakLocations(Tcl_Interp *interp, const char *text, unsigned len,
			    const char *lang, char *brks);
MODULE_SCOPE int	TkTextTestLangCode(Tcl_Interp *interp, Tcl_Obj *langCodePtr);
MODULE_SCOPE int	TkTextParseHyphenRules(TkText *textPtr, Tcl_Obj *objPtr, int *rulesPtr);
MODULE_SCOPE void	TkTextLostSelection(ClientData clientData);
MODULE_SCOPE void	TkTextConfigureUndoStack(TkSharedText *sharedTextPtr, int maxUndoDepth,
			    int maxByteSize);
MODULE_SCOPE void	TkTextConfigureRedoStack(TkSharedText *sharedTextPtr, int maxRedoDepth);
MODULE_SCOPE void	TkTextPushUndoToken(TkSharedText *sharedTextPtr, void *token,
			    unsigned byteSize);
MODULE_SCOPE void	TkTextPushRedoToken(TkSharedText *sharedTextPtr, void *token,
			    unsigned byteSize);
MODULE_SCOPE void	TkTextUndoAddMoveSegmentItem(TkSharedText *sharedTextPtr,
			    TkTextSegment *oldPos, TkTextSegment *newPos);
MODULE_SCOPE TkTextIndex * TkTextMakeCharIndex(TkTextBTree tree, TkText *textPtr,
			    int lineIndex, int charIndex, TkTextIndex *indexPtr);
MODULE_SCOPE int	TkTextSegmentIsElided(const TkText *textPtr, const TkTextSegment *segPtr);
MODULE_SCOPE void	TkTextDispAllocStatistic();
MODULE_SCOPE int	TkTextLineIsElided(const TkSharedText *sharedTextPtr, const TkTextLine *linePtr,
			    const TkText *textPtr);
MODULE_SCOPE int	TkTextIsElided(const TkTextIndex *indexPtr);
MODULE_SCOPE int	TkTextTestTag(const TkTextIndex *indexPtr, const TkTextTag *tagPtr);
inline int		TkTextIsDeadPeer(const TkText *textPtr);
MODULE_SCOPE void	TkTextGenerateWidgetViewSyncEvent(TkText *textPtr, int sendImmediately);
MODULE_SCOPE void	TkTextRunAfterSyncCmd(TkText *textPtr);
MODULE_SCOPE void	TkTextInvalidateLineMetrics(TkSharedText *sharedTextPtr, TkText *textPtr,
			    TkTextLine *linePtr, unsigned lineCount, TkTextInvalidateAction action);
MODULE_SCOPE void	TkTextUpdateLineMetrics(TkText *textPtr, unsigned lineNum, unsigned endLine);
MODULE_SCOPE int	TkTextMarkCmd(TkText *textPtr, Tcl_Interp *interp,
			    int objc, Tcl_Obj *const objv[]);
MODULE_SCOPE TkTextSegment * TkTextFindMark(const TkText *textPtr, const char *name);
MODULE_SCOPE TkTextSegment * TkTextFreeMarks(TkSharedText *sharedTextPtr, int retainPrivateMarks);
MODULE_SCOPE int	TkTextMarkNameToIndex(TkText *textPtr, const char *name, TkTextIndex *indexPtr);
MODULE_SCOPE void	TkTextMarkSegToIndex(TkText *textPtr,
			    TkTextSegment *markPtr, TkTextIndex *indexPtr);
MODULE_SCOPE TkTextSegment * TkTextMakeStartEndMark(TkText *textPtr, Tk_SegType const *typePtr);
MODULE_SCOPE TkTextSegment * TkTextMakeMark(TkText *textPtr, const char *name);
MODULE_SCOPE TkTextSegment * TkTextMakeNewMark(TkSharedText *sharedTextPtr, const char *name);
MODULE_SCOPE void	TkTextUnsetMark(TkText *textPtr, TkTextSegment *markPtr);
inline int		TkTextIsMark(const TkTextSegment *segPtr);
inline int		TkTextIsStartEndMarker(const TkTextSegment *segPtr);
inline int		TkTextIsSpecialMark(const TkTextSegment *segPtr);
inline int		TkTextIsPrivateMark(const TkTextSegment *segPtr);
inline int		TkTextIsSpecialOrPrivateMark(const TkTextSegment *segPtr);
inline int		TkTextIsNormalOrSpecialMark(const TkTextSegment *segPtr);
inline int		TkTextIsNormalMark(const TkTextSegment *segPtr);
inline int		TkTextIsStableMark(const TkTextSegment *segPtr);
MODULE_SCOPE const char * TkTextMarkName(const TkSharedText *sharedTextPtr, const TkText *textPtr,
			    const TkTextSegment *markPtr);
MODULE_SCOPE void	TkTextUpdateCurrentMark(TkSharedText *sharedTextPtr);
MODULE_SCOPE void	TkTextSaveCursorIndex(TkText *textPtr);
MODULE_SCOPE int	TkTextTriggerWatchCursor(TkText *textPtr);
MODULE_SCOPE void	TkTextInsertGetBBox(TkText *textPtr, int x, int y, int height, XRectangle *bbox);
MODULE_SCOPE int	TkTextDrawBlockCursor(TkText *textPtr);
MODULE_SCOPE int	TkTextGetCursorBbox(TkText *textPtr, int *x, int *y, int *w, int *h);
MODULE_SCOPE unsigned	TkTextGetCursorWidth(TkText *textPtr, int *x, int *offs);
MODULE_SCOPE void	TkTextEventuallyRepick(TkText *textPtr);
MODULE_SCOPE int	TkTextPendingSync(const TkText *textPtr);
MODULE_SCOPE void	TkTextPickCurrent(TkText *textPtr, XEvent *eventPtr);
MODULE_SCOPE union TkTextTagSet * TkTextGetTagSetFromChunk(const TkTextDispChunk *chunkPtr);
MODULE_SCOPE int	TkTextGetXPixelFromChunk(const TkText *textPtr,
			    const TkTextDispChunk *chunkPtr);
MODULE_SCOPE int	TkTextGetYPixelFromChunk(const TkText *textPtr,
			    const TkTextDispChunk *chunkPtr);
inline const TkTextDispChunk * TkTextGetFirstChunkOfNextDispLine(const TkTextDispChunk *chunkPtr);
inline const TkTextDispChunk * TkTextGetLastChunkOfPrevDispLine(const TkTextDispChunk *chunkPtr);
MODULE_SCOPE int	TkTextGetFirstXPixel(const TkText *textPtr);
MODULE_SCOPE int	TkTextGetFirstYPixel(const TkText *textPtr);
MODULE_SCOPE int	TkTextGetLastXPixel(const TkText *textPtr);
MODULE_SCOPE int	TkTextGetLastYPixel(const TkText *textPtr);
MODULE_SCOPE unsigned	TkTextCountVisibleImages(const TkText *textPtr);
MODULE_SCOPE unsigned	TkTextCountVisibleWindows(const TkText *textPtr);
MODULE_SCOPE const TkTextDispChunk * TkTextPixelIndex(TkText *textPtr, int x, int y,
			    TkTextIndex *indexPtr, int *nearest);
MODULE_SCOPE Tcl_Obj *	TkTextNewIndexObj(const TkTextIndex *indexPtr);
MODULE_SCOPE void	TkTextRedrawRegion(TkText *textPtr, int x, int y, int width, int height);
MODULE_SCOPE int	TkTextRedrawTag(const TkSharedText *sharedTextPtr, TkText *textPtr,
			    const TkTextIndex *index1Ptr, const TkTextIndex *index2Ptr,
			    const TkTextTag *tagPtr, int affectsDisplayGeometry);
MODULE_SCOPE void	TkTextRelayoutWindow(TkText *textPtr, int mask);
MODULE_SCOPE void	TkTextCheckLineMetricUpdate(const TkText *textPtr);
MODULE_SCOPE void	TkTextCheckDisplayLineConsistency(const TkText *textPtr);
MODULE_SCOPE int	TkTextScanCmd(TkText *textPtr, Tcl_Interp *interp,
			    int objc, Tcl_Obj *const objv[]);
MODULE_SCOPE int	TkTextSeeCmd(TkText *textPtr, Tcl_Interp *interp,
			    int objc, Tcl_Obj *const objv[]);
MODULE_SCOPE void	TkTextSetYView(TkText *textPtr, TkTextIndex *indexPtr, int pickPlace);
MODULE_SCOPE int	TkTextTagCmd(TkText *textPtr, Tcl_Interp *interp,
			    int objc, Tcl_Obj *const objv[]);
MODULE_SCOPE int	TkTextImageCmd(TkText *textPtr, Tcl_Interp *interp,
			    int objc, Tcl_Obj *const objv[]);
MODULE_SCOPE int	TkTextImageIndex(TkText *textPtr, const char *name, TkTextIndex *indexPtr);
MODULE_SCOPE TkTextSegment * TkTextMakeImage(TkText *textPtr, Tcl_Obj *options);
MODULE_SCOPE int	TkTextWindowCmd(TkText *textPtr, Tcl_Interp *interp,
			    int objc, Tcl_Obj *const objv[]);
MODULE_SCOPE int	TkTextWindowIndex(TkText *textPtr, const char *name, TkTextIndex *indexPtr);
MODULE_SCOPE TkTextSegment * TkTextMakeWindow(TkText *textPtr, Tcl_Obj *options);
MODULE_SCOPE int	TkTextYviewCmd(TkText *textPtr, Tcl_Interp *interp,
			    int objc, Tcl_Obj *const objv[]);
MODULE_SCOPE void	TkTextGetViewOffset(TkText *textPtr, int *x, int *y);
MODULE_SCOPE void	TkTextWinFreeClient(Tcl_HashEntry *hPtr, TkTextEmbWindowClient *client);
MODULE_SCOPE void	TkTextIndexSetPosition(TkTextIndex *indexPtr,
			    int byteIndex, TkTextSegment *segPtr);
MODULE_SCOPE int	TkTextSegToIndex(const TkTextSegment *segPtr);
MODULE_SCOPE int	TkTextIndexGetFromString(Tcl_Interp *interp, struct TkText *textPtr,
			    const char *string, unsigned lengthOfString, struct TkTextIndex *indexPtr);
MODULE_SCOPE int	TkTextIndexPrint(const TkSharedText *sharedTextPtr, const TkText *textPtr,
				const struct TkTextIndex *indexPtr, char *string);
MODULE_SCOPE void	TkTextIndexSetByteIndex(TkTextIndex *indexPtr, int byteIndex);
MODULE_SCOPE void	TkTextIndexSetByteIndex2(TkTextIndex *indexPtr,
			    TkTextLine *linePtr, int byteIndex);
inline void		TkTextIndexSetEpoch(TkTextIndex *indexPtr, TkSizeT epoch);
MODULE_SCOPE void	TkTextIndexSetSegment(TkTextIndex *indexPtr, TkTextSegment *segPtr);
inline void		TkTextIndexSetPeer(TkTextIndex *indexPtr, TkText *textPtr);
MODULE_SCOPE int	TkTextIndexIsEmpty(const TkTextIndex *indexPtr);
MODULE_SCOPE void	TkTextIndexSetLine(TkTextIndex *indexPtr, TkTextLine *linePtr);
MODULE_SCOPE void	TkTextIndexSetToStartOfLine(TkTextIndex *indexPtr);
MODULE_SCOPE void	TkTextIndexSetToStartOfLine2(TkTextIndex *indexPtr, TkTextLine *linePtr);
MODULE_SCOPE void	TkTextIndexSetToEndOfLine2(TkTextIndex *indexPtr, TkTextLine *linePtr);
MODULE_SCOPE void	TkTextIndexSetToLastChar(TkTextIndex *indexPtr);
inline void		TkTextIndexSetToLastChar2(TkTextIndex *indexPtr, TkTextLine *linePtr);
MODULE_SCOPE void	TkTextIndexSetupToStartOfText(TkTextIndex *indexPtr, TkText *textPtr,
			    TkTextBTree tree);
MODULE_SCOPE void	TkTextIndexSetupToEndOfText(TkTextIndex *indexPtr, TkText *textPtr,
			    TkTextBTree tree);
MODULE_SCOPE int	TkTextIndexAddToByteIndex(TkTextIndex *indexPtr, int numBytes);
inline TkTextLine *	TkTextIndexGetLine(const TkTextIndex *indexPtr);
MODULE_SCOPE int	TkTextIndexGetByteIndex(const TkTextIndex *indexPtr);
MODULE_SCOPE unsigned	TkTextIndexGetLineNumber(const TkTextIndex *indexPtr, const TkText *textPtr);
inline TkTextSegment *	TkTextIndexGetSegment(const TkTextIndex *indexPtr);
MODULE_SCOPE TkTextSegment * TkTextIndexGetContentSegment(const TkTextIndex *indexPtr, int *offset);
MODULE_SCOPE TkTextSegment * TkTextIndexGetFirstSegment(const TkTextIndex *indexPtr, int *offset);
inline TkSharedText *	TkTextIndexGetShared(const TkTextIndex *indexPtr);
MODULE_SCOPE void	TkTextIndexClear(TkTextIndex *indexPtr, TkText *textPtr);
MODULE_SCOPE void	TkTextIndexClear2(TkTextIndex *indexPtr, TkText *textPtr, TkTextBTree tree);
inline void		TkTextIndexInvalidate(TkTextIndex *indexPtr);
MODULE_SCOPE void	TkTextIndexToByteIndex(TkTextIndex *indexPtr);
inline void		TkTextIndexMakePersistent(TkTextIndex *indexPtr);
MODULE_SCOPE int	TkTextIndexIsZero(const TkTextIndex *indexPtr);
MODULE_SCOPE int	TkTextIndexIsStartOfLine(const TkTextIndex *indexPtr);
MODULE_SCOPE int	TkTextIndexIsEndOfLine(const TkTextIndex *indexPtr);
MODULE_SCOPE int	TkTextIndexIsStartOfText(const TkTextIndex *indexPtr);
MODULE_SCOPE int	TkTextIndexIsEndOfText(const TkTextIndex *indexPtr);
inline int		TkTextIndexSameLines(const TkTextIndex *indexPtr1, const TkTextIndex *indexPtr2);
MODULE_SCOPE int	TkTextIndexIsEqual(const TkTextIndex *indexPtr1, const TkTextIndex *indexPtr2);
MODULE_SCOPE int	TkTextIndexCompare(const TkTextIndex *indexPtr1, const TkTextIndex *indexPtr2);
inline void		TkTextIndexSave(TkTextIndex *indexPtr);
MODULE_SCOPE int	TkTextIndexRebuild(TkTextIndex *indexPtr);
MODULE_SCOPE int	TkTextIndexRestrictToStartRange(TkTextIndex *indexPtr);
MODULE_SCOPE int	TkTextIndexRestrictToEndRange(TkTextIndex *indexPtr);
MODULE_SCOPE int	TkTextIndexOutsideStartEnd(TkTextIndex *indexPtr);
MODULE_SCOPE int	TkTextIndexEnsureBeforeLastChar(TkTextIndex *indexPtr);
MODULE_SCOPE int	TkTextSkipElidedRegion(TkTextIndex *indexPtr);
MODULE_SCOPE int		TkrTesttextCmd(ClientData dummy, Tcl_Interp *interp,
				int objc, Tcl_Obj *const objv[]);
MODULE_SCOPE int		TkrTextGetIndex(Tcl_Interp *interp,
				struct TkText *textPtr, const char *string,
				struct TkTextIndex *indexPtr);
MODULE_SCOPE int		TkrTextIndexBackBytes(const struct TkText *textPtr,
				const struct TkTextIndex *srcPtr, int count,
				struct TkTextIndex *dstPtr);
MODULE_SCOPE int		TkrTextIndexForwBytes(const struct TkText *textPtr,
				const struct TkTextIndex *srcPtr, int count,
				struct TkTextIndex *dstPtr);
MODULE_SCOPE struct TkTextIndex * TkrTextMakeByteIndex(TkTextBTree tree,
				const struct TkText *textPtr, int lineIndex,
				int byteIndex, struct TkTextIndex *indexPtr);
MODULE_SCOPE TkSizeT		TkrTextPrintIndex(const struct TkText *textPtr,
				const struct TkTextIndex *indexPtr,
				char *string);
MODULE_SCOPE struct TkTextSegment * TkrTextSetMark(struct TkText *textPtr,
				const char *name,
				struct TkTextIndex *indexPtr);
MODULE_SCOPE int		TkrTextXviewCmd(struct TkText *textPtr,
				Tcl_Interp *interp, int objc,
				Tcl_Obj *const objv[]);
MODULE_SCOPE void		TkrTextChanged(struct TkSharedText *sharedTextPtr,
				struct TkText *textPtr,
				const struct TkTextIndex *index1Ptr,
				const struct TkTextIndex *index2Ptr);
MODULE_SCOPE int		TkrBTreeNumLines(TkTextBTree tree,
				const struct TkText *textPtr);
MODULE_SCOPE void		TkrTextInsertDisplayProc(struct TkText *textPtr,
				struct TkTextDispChunk *chunkPtr, int x,
				int y, int height, int baseline,
				Display *display, Drawable dst, int screenY);

/*
 * Debugging info macros:
 */

#if defined(NDEBUG) || defined(TK_TEXT_NDEBUG)
# define TK_BTREE_DEBUG(expr)
#else
# define TK_BTREE_DEBUG(expr)	{ if (tkBTreeDebug) { expr; } }
#endif

#define TK_TEXT_DEBUG(expr)	{ if (tkTextDebug) { expr; } }

#ifdef TK_C99_INLINE_SUPPORT
# define _TK_NEED_IMPLEMENTATION
# include "tkTextPriv.h"
#endif
#endif /* _TKTEXT */

/*
 * Local Variables:
 * mode: c
 * c-basic-offset: 4
 * fill-column: 78
 * End:
 */<|MERGE_RESOLUTION|>--- conflicted
+++ resolved
@@ -890,23 +890,11 @@
     TkTextJustify justify;	/* How to justify text: TK_TEXT_JUSTIFY_LEFT, TK_TEXT_JUSTIFY_RIGHT,
     				 * TK_TEXT_JUSTIFY_CENTER, or TK_TEXT_JUSTIFY_FULL. Only valid if
 				 * justifyString is non-NULL. */
-<<<<<<< HEAD
-    Tcl_Obj *lMargin1Ptr;	/* -lmargin1 option. NULL
-=======
-    char *lMargin1String;	/* -lmargin1 option string (malloc-ed). NULL
->>>>>>> 13fc84d4
-				 * means option not specified. */
     Tcl_Obj *lMargin1Ptr;	/* -lmargin1 option. NULL
 				 * means option not specified. */
     int lMargin1;		/* Left margin for first display line of each
 				 * text line, in pixels. Only valid if
 				 * lMargin1Ptr is non-NULL. */
-<<<<<<< HEAD
-    Tcl_Obj *lMargin2Ptr;	/* -lmargin2 option. NULL
-=======
-    char *lMargin2String;	/* -lmargin2 option string (malloc-ed). NULL
->>>>>>> 13fc84d4
-				 * means option not specified. */
     Tcl_Obj *lMargin2Ptr;	/* -lmargin2 option. NULL means option not specified. */
     int lMargin2;		/* Left margin for second and later display
 				 * lines of each text line, in pixels. Only
@@ -914,8 +902,6 @@
     Tk_3DBorder lMarginColor;	/* Used for drawing background in left margins.
                                  * This is used for both lmargin1 and lmargin2.
 				 * NULL means no value specified here. */
-    Tcl_Obj *offsetPtr;		/* -offset option. NULL
-				 * means option not specified. */
     Tcl_Obj *offsetPtr;		/* -offset option. NULL means option not specified. */
     int offset;			/* Vertical offset of text's baseline from
 				 * baseline of line. Used for superscripts and
@@ -927,8 +913,6 @@
 				 * middle of text. -1 means not specified. */
     XColor *overstrikeColor;    /* Color for the overstrike. NULL means same
                                  * color as foreground. */
-    Tcl_Obj *rMarginPtr;	/* -rmargin option. NULL
-				 * means option not specified. */
     Tcl_Obj *rMarginPtr;	/* -rmargin option. NULL means option not specified. */
     int rMargin;		/* Right margin for text, in pixels. Only
 				 * valid if rMarginPtr is non-NULL. */
@@ -943,29 +927,13 @@
 				 * NULL means no value specified here. */
     XColor *inactiveSelFgColor;	/* Foreground color for inactive selected text. NULL means no value
     				 * specified here. */
-<<<<<<< HEAD
-    Tcl_Obj *spacing1Ptr;	/* -spacing1 option. NULL
-=======
-    char *spacing1String;	/* -spacing1 option string (malloc-ed). NULL
->>>>>>> 13fc84d4
-				 * means option not specified. */
     Tcl_Obj *spacing1Ptr;	/* -spacing1 option. NULL means option not specified. */
     int spacing1;		/* Extra spacing above first display line for
-<<<<<<< HEAD
-				 * text line. Only valid if spacing1Ptr is
-				 * non-NULL. */
-    Tcl_Obj *spacing2Ptr;	/* -spacing2 option string (malloc-ed). NULL
-=======
 				 * text line. Only valid if spacing1Ptr is non-NULL. */
-    char *spacing2String;	/* -spacing2 option string (malloc-ed). NULL
->>>>>>> 13fc84d4
-				 * means option not specified. */
     Tcl_Obj *spacing2Ptr;	/* -spacing2 option. NULL means option not specified. */
     int spacing2;		/* Extra spacing between display lines for the
 				 * same text line. Only valid if
 				 * spacing2String is non-NULL. */
-    Tcl_Obj *spacing3Ptr;	/* -spacing2 option string (malloc-ed). NULL
-				 * means option not specified. */
     Tcl_Obj *spacing3Ptr;	/* -spacing2 option. NULL means option not specified. */
     int spacing3;		/* Extra spacing below last display line for
 				 * text line. Only valid if spacing3Ptr is
@@ -999,10 +967,6 @@
     Tcl_Obj *langPtr;		/* -lang option string. NULL means option not specified. */
     char lang[3];		/* The specified language for the text content, only enabled if not
     				 * NUL. */
-<<<<<<< HEAD
-=======
-    char *elideString;		/* -elide option string (malloc-ed). NULL means option not specified. */
->>>>>>> 13fc84d4
     Tcl_Obj *elidePtr;		/* -elide option. NULL means option not specified. */
     int elide;			/* > 0 means that data under this tag
 				 * should not be displayed. -1 means not specified. */
@@ -1572,7 +1536,6 @@
     				/* Linked list of variables which should be unset when the widget
 				 * will be destroyed. */
     int sharedIsReleased;	/* Boolean value whether shared resource have been released. */
-<<<<<<< HEAD
 
     /*
      * Copies of information from the shared section relating to the editor control mode:
@@ -1582,17 +1545,6 @@
     				 * true  = new editor control mode. */
 
     /*
-=======
-
-    /*
-     * Copies of information from the shared section relating to the editor control mode:
-     */
-
-    int steadyMarks;		/* false = behavior of original implementation,
-    				 * true  = new editor control mode. */
-
-    /*
->>>>>>> 13fc84d4
      * Copies of information from the shared section relating to the undo/redo functionality:
      */
 
@@ -1785,7 +1737,6 @@
  */
 
 #define TK_TEXT_LINE_GEOMETRY		(1 << 2)
-<<<<<<< HEAD
 
 /*
  * Mask used for those options which should invoke the line metric update
@@ -1799,21 +1750,6 @@
  * used in the widget.
  */
 
-=======
-
-/*
- * Mask used for those options which should invoke the line metric update
- * immediately.
- */
-
-#define TK_TEXT_SYNCHRONIZE		(1 << 3)
-
-/*
- * Mask used for those options which may impact the start and end lines/index
- * used in the widget.
- */
-
->>>>>>> 13fc84d4
 #if SUPPORT_DEPRECATED_STARTLINE_ENDLINE
 # define TK_TEXT_LINE_RANGE		(1 << 4)
 # define TK_TEXT_INDEX_RANGE		((1 << 5)|TK_TEXT_LINE_RANGE)
@@ -1880,7 +1816,6 @@
 
 #define NEW_SEGMENT(ptr) \
     /* printf("alloc(%p) %s:%d\n", ptr, __FILE__, __LINE__) */
-<<<<<<< HEAD
 
 /*
  * We need a callback function for tag changes. The return value informs whether
@@ -1905,32 +1840,6 @@
  * These flages are needed for TkTextInspectOptions():
  */
 
-=======
-
-/*
- * We need a callback function for tag changes. The return value informs whether
- * this operation is undoable.
- */
-
-typedef int TkTextTagChangedProc(
-    const TkSharedText *sharedTextPtr,
-    TkText *textPtr,
-    const TkTextIndex *indexPtr1,
-    const TkTextIndex *indexPtr2,
-    const TkTextTag *tagPtr,
-    int affectsDisplayGeometry);
-
-/*
- * Callback function for TkTextPerformWatchCmd().
- */
-
-typedef void (*TkTextWatchGetIndexProc)(TkText *textPtr, TkTextIndex *indexPtr, void *clientData);
-
-/*
- * These flages are needed for TkTextInspectOptions():
- */
-
->>>>>>> 13fc84d4
 #define INSPECT_DONT_RESOLVE_COLORS     (1 << 0)
 #define INSPECT_DONT_RESOLVE_FONTS      (1 << 1)
 #define INSPECT_INCLUDE_DATABASE_CONFIG (1 << 2)
