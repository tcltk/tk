--- conflicted
+++ resolved
@@ -366,23 +366,11 @@
 				 * means that the window hasn't been created
 				 * yet. */
     Tcl_Obj *createObj;	/* Script to create window on-demand. NULL
-<<<<<<< HEAD
 				 * means no such script. Malloc-ed. */
     int align;			/* How to align window in vertical space. See
 				 * definitions in tkTextWind.c. */
     Tcl_Obj *padXObj, *padYObj;		/* Padding to leave around each side of
 				 * window, in pixels. */
-=======
-				 * means no such script. */
-#if TK_MAJOR_VERSION > 8
-    Tcl_Obj *padXObj, *padYObj;		/* Padding to leave around each side of window. */
-#endif
-    TkAlignMode align;		/* How to align window in vertical space. See
-				 * definitions in tkTextWind.c. */
-#if TK_MAJOR_VERSION < 9
-    int padX, padY;
-#endif
->>>>>>> 053686c4
     int stretch;		/* Should window stretch to fill vertical
 				 * space of line (except for pady)? 0 or 1. */
     int isOwner;		/* Should destroy the window when un-embed? This will only be
@@ -410,8 +398,8 @@
 				/* Information about the shared portion of the
 				 * text widget. This is used when the image
 				 * changes or is deleted. */
-    char *imageString;		/* Name of the image for this segment. */
-    char *imageName;		/* Name used by text widget to identify this
+    Tcl_Obj *imageObj;		/* Name of the image for this segment. */
+    Tcl_Obj *imageNameObj;		/* Name used by text widget to identify this
 				 * image. May be unique-ified. */
     char *name;			/* Name used in the hash table. Used by
 				 * "image names" to identify this instance of
@@ -426,18 +414,10 @@
 				 * definitions in tkTextImage.c. */
     Tcl_Obj *padXObj, *padYObj;	/* Padding to leave around each side of image,
 				 * in pixels. */
-<<<<<<< HEAD
 #ifdef BUILD_tk
     int padX, padY;
 #else
     int padXUnused, padYUnused;
-=======
-#endif
-    TkAlignMode align;		/* How to align image in vertical space. See
-				 * definitions in tkTextImage.c. */
-#if TK_MAJOR_VERSION < 9
-    int padX, padY;
->>>>>>> 053686c4
 #endif
     Tk_OptionTable optionTable;	/* Token representing the configuration
 				 * specifications. */
@@ -911,19 +891,13 @@
      * specifies an override.
      */
 
-<<<<<<< HEAD
     TkTextSharedAttrs attrs;	/* Contains the following attributes: border, inactiveBorder,
 				 * fgColor, inactiveFgColor, and borderWidth. These attributes will
 				 * be shared with attributes from "sel" tag. */
-=======
-    Tk_3DBorder border;		/* Used for drawing background. NULL means no
-				 * value specified here. */
-    Tcl_Obj *borderWidthObj;	/* Width of 3-D border for background. */
->>>>>>> 053686c4
     int relief;			/* 3-D relief for background. */
     Pixmap bgStipple;		/* Stipple bitmap for background. None means
 				 * no value specified here. */
-    Tcl_Obj *indentBgPtr;	/* -indentbackground option. Background will be indented
+    Tcl_Obj *indentBgObj;	/* -indentbackground option. Background will be indented
 				 * accordingly to the -lmargin1, and -lmargin2 options. NULL means
 				 * option not specified. */
     int indentBg;		/* If 1, Background will be indented accordingly to the -lmargin1
@@ -933,7 +907,6 @@
     Pixmap fgStipple;		/* Stipple bitmap for text and other
 				 * foreground stuff. None means no value
 				 * specified here.*/
-<<<<<<< HEAD
     TkTextJustify justify;	/* How to justify text: TK_TEXT_JUSTIFY_LEFT, TK_TEXT_JUSTIFY_RIGHT,
 				 * TK_TEXT_JUSTIFY_CENTER, or TK_TEXT_JUSTIFY_FULL, or TK_TEXT_JUSTIFY_NULL. */
     Tcl_Obj *lMargin1Obj;	/* -lmargin1 option. NULL
@@ -945,16 +918,6 @@
     int lMargin2;		/* Left margin for second and later display
 				 * lines of each text line, in pixels. Only
 				 * valid if lMargin2Obj is non-NULL. */
-=======
-    Tk_Justify justify;		/* How to justify text: TK_JUSTIFY_CENTER,
-				 * TK_JUSTIFY_LEFT, or TK_JUSTIFY_RIGHT. */
-    Tcl_Obj *lMargin1Obj;	/* Left margin for first display line of each
-				 * text line, in pixels. NULL means option not specified. */
-    int lMargin1;		/* No longer used, but kept for binary compatibility. */
-    Tcl_Obj *lMargin2Obj;	/* Left margin for second and later display lines
-				 * of each text line, in pixels NULL means option not specified. */
-    int lMargin2;		/* No longer used, but kept for binary compatibility. */
->>>>>>> 053686c4
     Tk_3DBorder lMarginColor;	/* Used for drawing background in left margins.
 				 * This is used for both lmargin1 and lmargin2.
 				 * NULL means no value specified here. */
@@ -976,7 +939,6 @@
 				 * NULL means no value specified here. */
     XColor *selFgColor;		/* Foreground color for selected text. NULL means
 				 * no value specified here. */
-<<<<<<< HEAD
     Tk_3DBorder inactiveSelBorder;
 				/* Used for drawing background for inactive selected text.
 				 * NULL means no value specified here. */
@@ -993,26 +955,12 @@
     int spacing3;		/* Extra spacing below last display line for
 				 * text line. Only valid if spacing3Obj is
 				 * non-NULL. */
-    Tcl_Obj *tabStringPtr;	/* -tabs option string. NULL means option not
+    Tcl_Obj *tabStringObj;	/* -tabs option string. NULL means option not
 				 * specified. */
     struct TkTextTabArray *tabArrayPtr;
 				/* Info about tabs for tag (malloc-ed) or
 				 * NULL. Corresponds to tabString. */
     int tabStyle;		/* One of TK_TEXT_TABSTYLE_TABULAR or TK_TEXT_TABSTYLE_WORDPROCESSOR
-=======
-    Tcl_Obj *spacing1Obj;	/* -spacing1 option object. NULL
-				 * means option not specified. */
-    Tcl_Obj *spacing2Obj;	/* -spacing2 option object. NULL
-				 * means option not specified. */
-    Tcl_Obj *spacing3Obj;	/* -spacing3 option object. NULL
-				 * means option not specified. */
-    Tcl_Obj *tabStringPtr;	/* -tabs option. NULL means option not
-				 * specified. */
-    struct TkTextTabArray *tabArrayPtr;
-				/* Info about tabs for tag (malloc-ed) or
-				 * NULL. Corresponds to tabStringPtr. */
-    TkTextTabStyle tabStyle;	/* One of TK_TEXT_TABSTYLE_TABULAR or TK_TEXT_TABSTYLE_WORDPROCESSOR
->>>>>>> 053686c4
 				 * or TK_TEXT_TABSTYLE_NULL (if not specified). */
     int underline;		/* > 0 means draw underline underneath
 				 * text. -1 means not specified. */
@@ -1023,29 +971,18 @@
     XColor *hyphenColor;	/* Color for the soft hyphen character. NULL means same color as
 				 * foreground. */
     TkWrapMode wrapMode;	/* How to handle wrap-around for this tag.
-<<<<<<< HEAD
 				 * Must be TEXT_WRAPMODE_CHAR,
 				 * TEXT_WRAPMODE_NONE, TEXT_WRAPMODE_WORD, or
 				 * TEXT_WRAPMODE_NULL to use wrapmode for
 				 * whole widget. */
     TkTextSpaceMode spaceMode;	/* How to handle displaying spaces. Must be TEXT_SPACEMODE_NULL,
 				 * TEXT_SPACEMODE_NONE, TEXT_SPACEMODE_EXACT, or TEXT_SPACEMODE_TRIM. */
-    Tcl_Obj *hyphenRulesPtr;	/* The hyphen rules string. */
+    Tcl_Obj *hyphenRulesObj;	/* The hyphen rules string. */
     int hyphenRules;		/* The hyphen rules, only useful for soft hyphen segments. */
-    Tcl_Obj *langPtr;		/* -lang option string. NULL means option not specified. */
+    Tcl_Obj *langObj;		/* -lang option string. NULL means option not specified. */
     char lang[3];		/* The specified language for the text content, only enabled if not
 				 * NUL. */
     int elide;			/* > 0 means that data under this tag
-=======
-				 * Must be TEXT_WRAPMODE_CHAR, TEXT_WRAPMODE_WORD,
-				 * TEXT_WRAPMODE_NONE, or TEXT_WRAPMODE_NULL to
-				 * use wrapmode for whole widget. */
-#if TK_MAJOR_VERSION < 9
-    Tcl_Obj *elideObj;		/* -elide option. NULL
-				 * means option not specified. */
-#endif
-    int elide;			/* Non-zero means that data under this tag
->>>>>>> 053686c4
 				 * should not be displayed. -1 means not specified. */
     int undo;			/* True means that any change of tagging with this tag will be pushed
 				 * on the undo stack (if undo stack is enabled), otherwise this tag
@@ -1437,9 +1374,9 @@
     XColor *fgColor;		/* Default foreground color for text. */
     XColor *eolColor;		/* Foreground color for end of line symbol, can be NULL. */
     XColor *eotColor;		/* Foreground color for end of text symbol, can be NULL. */
-    Tcl_Obj *eolCharPtr;	/* Use this character for displaying end of line. Can be NULL or empty,
+    Tcl_Obj *eolCharObj;	/* Use this character for displaying end of line. Can be NULL or empty,
 				 * in this case the default char U+00B6 (pilcrow) will be used. */
-    Tcl_Obj *eotCharPtr;	/* Use this character for displaying end of text. Can be NULL or empty,
+    Tcl_Obj *eotCharObj;	/* Use this character for displaying end of text. Can be NULL or empty,
 				 * in this case the default char U+00B6 (pilcrow) will be used. */
     XColor *hyphenColor;	/* Foreground color for soft hyphens, can be NULL. */
     Tk_Font tkfont;		/* Default font for displaying text. */
@@ -1453,7 +1390,7 @@
 				 * for the same text line. */
     Tcl_Obj *spacing3Obj;	/* Default extra spacing below last display
 				 * line for each text line. */
-    Tcl_Obj *tabOptionPtr;	/* Value of -tabs option string. */
+    Tcl_Obj *tabOptionObj;	/* Value of -tabs option string. */
     TkTextTabArray *tabArrayPtr;
 				/* Information about tab stops (malloc'ed).
 				 * NULL means perform default tabbing
@@ -1461,9 +1398,9 @@
     int tabStyle;		/* One of TK_TEXT_TABSTYLE_TABULAR or TK_TEXT_TABSTYLE_WORDPROCESSOR. */
     TkTextJustify justify;	/* How to justify text: TK_TEXT_JUSTIFY_LEFT, TK_TEXT_JUSTIFY_RIGHT,
 				 * TK_TEXT_JUSTIFY_CENTER, or TK_TEXT_JUSTIFY_FULL. */
-    Tcl_Obj *hyphenRulesPtr;	/* The hyphen rules string. */
+    Tcl_Obj *hyphenRulesObj;	/* The hyphen rules string. */
     int hyphenRules;		/* The hyphen rules, only useful for soft hyphen segments. */
-    Tcl_Obj *langPtr;		/* -lang option string. NULL means option not specified. */
+    Tcl_Obj *langObj;		/* -lang option string. NULL means option not specified. */
     char lang[3];		/* The specified language for the text content, only enabled if not
 				 * NUL. */
 
