/*
 * tkText.h --
 *
 *	Declarations shared among the files that implement text widgets.
 *
<<<<<<< HEAD
 * Copyright (c) 1992-1994 The Regents of the University of California.
 * Copyright (c) 1994-1995 Sun Microsystems, Inc.
 * Copyright (c) 2015-2018 Gregor Cramer
=======
 * Copyright © 1992-1994 The Regents of the University of California.
 * Copyright © 1994-1995 Sun Microsystems, Inc.
>>>>>>> 66fbce0a
 *
 * See the file "license.terms" for information on usage and redistribution of
 * this file, and for a DISCLAIMER OF ALL WARRANTIES.
 */

#ifndef _TKTEXT
#define _TKTEXT

#ifndef _TKINT
# include "tkInt.h"
#endif

/* Support of assertion handler. */
#define CATCH_ASSERTION_FAILED 0

#include "tkTextUndo.h"

#ifdef MAC_OSX_TK
/* required for TK_LAYOUT_WITH_BASE_CHUNKS */
# include "tkMacOSXInt.h"
#endif

#ifdef BUILD_tk
# undef TCL_STORAGE_CLASS
# define TCL_STORAGE_CLASS DLLEXPORT
#endif

#ifdef TK_CHECK_ALLOCS
# define DEBUG_ALLOC(expr) expr
#else
# define DEBUG_ALLOC(expr)
#endif

#ifndef TK_NO_DEPRECATED

/* We are still supporting the deprecated -startline/-endline options. */
# define SUPPORT_DEPRECATED_STARTLINE_ENDLINE 1

/* We are still supporting invalid changes in readonly/disabled widgets. */
# define SUPPORT_DEPRECATED_MODS_OF_DISABLED_WIDGET 1

/*
 * The special index identifier "begin" currently has the lowest precedence,
 * because of portability reasons. But in a future Tk version it should have
 * the same precedence as the special index identifier "end".
 */
# define BEGIN_DOES_NOT_BELONG_TO_BASE 1

/* We are still supporting deprecated tag options. */
# define SUPPORT_DEPRECATED_TAG_OPTIONS 1

/* We are still supporting the deprecated commands "edit canundo/redo". */
# define SUPPORT_DEPRECATED_CANUNDO_REDO 1

#else /* TK_NO_DEPRECATED */

# define SUPPORT_DEPRECATED_STARTLINE_ENDLINE 0
# define SUPPORT_DEPRECATED_MODS_OF_DISABLED_WIDGET 0
# define BEGIN_DOES_NOT_BELONG_TO_BASE 0
# define SUPPORT_DEPRECATED_TAG_OPTIONS 0
# define SUPPORT_DEPRECATED_CANUNDO_REDO 0

#endif /* TK_NO_DEPRECATED */

#ifdef _MSC_VER
/* earlier versions of MSVC don't know snprintf, but _snprintf is compatible. */
# define snprintf _snprintf
#endif

/*
 * Forward declarations.
 */

struct TkTextUndoStack_;
struct TkBitField;
struct TkTextUndoToken;
union TkTextTagSet;

/*
 * The data structure below defines the pixel information for a single line of text.
 */

typedef struct TkTextDispLineEntry {
    uint32_t height;		/* Height of display line in pixels. */
    uint32_t pixels;		/* Accumulated height of display lines. In last entry this attribute
    				 * will contain the old number of display lines. */
    uint32_t byteOffset;	/* Byte offet relative to logical line. */
    uint32_t tabIndex:24;	/* Tab index of last char chunk of this display line. */
    uint32_t hyphenRule:7;	/* Hyphenation rule applied to last char chunk of this display line. */
    uint32_t tabApplied:1;	/* Tab index of last char chunk has been already applied? */
} TkTextDispLineEntry;

typedef struct TkTextDispLineInfo {
    uint32_t numDispLines;	/* Number of display lines (so far). */
    TkTextDispLineEntry entry[1];
				/* Cached information about the display line, this is required for
				 * long lines to avoid repeated display line height calculations
				 * when scrolling. If numDispLines <= 1 then this information is
				 * NULL, in this case attribute height of TkTextPixelInfo is
				 * identical to the pixel height of the (single) display line. */
} TkTextDispLineInfo;

typedef struct TkTextPixelInfo {
    uint32_t height;		/* Number of vertical pixels taken up by this line, whether
    				 * currently displayed or not. This number is only updated
				 * asychronously. Note that this number is the sum of
				 * dispLineInfo, but only when dispLineInfo != NULL. */
    uint32_t epoch;		/* Last epoch at which the pixel height was recalculated. */
    TkTextDispLineInfo *dispLineInfo;
				/* Pixel information for each display line, available only
     				 * if more than one display line exists, otherwise it is NULL. */
} TkTextPixelInfo;

/*
 * The data structure below defines a single logical line of text (from
 * newline to newline, not necessarily what appears on one display line of the
 * screen).
 */

struct TkTextSegment;

typedef struct TkTextLine {
    struct Node *parentPtr;	/* Pointer to parent node containing line. */
    struct TkTextLine *nextPtr;	/* Next in linked list of lines with same parent node in B-tree.
    				 * NULL means end of list. */
    struct TkTextLine *prevPtr;	/* Previous in linked list of lines. NULL means no predecessor. */
    struct TkTextSegment *segPtr;
				/* First in ordered list of segments that make up the line. */
    struct TkTextSegment *lastPtr;
				/* Last in ordered list of segments that make up the line. */
    union TkTextTagSet *tagonPtr;
				/* This set contains all tags used in this line. */
    union TkTextTagSet *tagoffPtr;
    				/* This set contains tag t if and only if at least one segment in
				 * this line does not use tag t, provided that tag t is also included
				 * in tagonPtr. */
    TkTextPixelInfo *pixelInfo;	/* Array containing the pixel information for each referring
    				 * text widget. */
    int32_t size;		/* Sum of sizes over all segments belonging to this line. */
    uint32_t numBranches;	/* Counting the number of branches on this line. Only count branches
    				 * connected with links, do not count branches pointing to a mark. */
    uint32_t numLinks:30;	/* Counting the number of links on this line. */
    uint32_t changed:1;		/* Will be set when the content of this logical line has changed. The
    				 * display stuff will use (and reset) this flag, but only for logical
				 * lines. The purpose of this flag is the acceleration of the line
				 * break information. */
    uint32_t logicalLine:1;	/* Flag whether this is the start of a logical line. */
} TkTextLine;

/*
 * -----------------------------------------------------------------------
 * Index structure containing line and byte index.
 * -----------------------------------------------------------------------
 */

typedef struct TkTextPosition {
    int32_t lineIndex;
    int32_t byteIndex;
} TkTextPosition;

/*
 * -----------------------------------------------------------------------
 * Structures for undo/redo mechanism.
 *
 * Note that TkTextUndoToken is a generic type, used as a base struct for
 * inheritance. Inheritance in C is portable due to C99 section 6.7.2.1
 * bullet point 13:
 *
 *	Within a structure object, the non-bit-field members and the units
 *	in which bit-fields reside have addresses that increase in the order
 *	in which they are declared. A pointer to a structure object, suitably
 *	converted, points to its initial member (or if that member is a
 *	bit-field, then to the unit in which it resides), and vice versa.
 *	There may be unnamed padding within a structure object, but not at
 *	beginning.
 *
 * This inheritance concept is also used in the portable GTK library.
 * -----------------------------------------------------------------------
 */

/* we need some forward declarations */
struct TkSharedText;
struct TkTextIndex;
struct TkTextUndoInfo;
struct TkTextUndoIndex;

typedef enum {
    TK_TEXT_UNDO_INSERT,	TK_TEXT_REDO_INSERT,
    TK_TEXT_UNDO_DELETE,	TK_TEXT_REDO_DELETE,
    TK_TEXT_UNDO_IMAGE,		TK_TEXT_REDO_IMAGE,
    TK_TEXT_UNDO_WINDOW,	TK_TEXT_REDO_WINDOW,
    TK_TEXT_UNDO_TAG,		TK_TEXT_REDO_TAG,
    TK_TEXT_UNDO_TAG_CLEAR,	TK_TEXT_REDO_TAG_CLEAR,
    TK_TEXT_UNDO_TAG_PRIORITY,	TK_TEXT_REDO_TAG_PRIORITY,
    TK_TEXT_UNDO_MARK_SET,	TK_TEXT_REDO_MARK_SET,
    TK_TEXT_UNDO_MARK_MOVE,	TK_TEXT_REDO_MARK_MOVE,
    TK_TEXT_UNDO_MARK_GRAVITY,	TK_TEXT_REDO_MARK_GRAVITY
} TkTextUndoAction;

typedef Tcl_Obj *(*TkTextGetUndoCommandProc)(
    const struct TkSharedText *sharedTextPtr,
    const struct TkTextUndoToken *item);

typedef void (*TkTextUndoProc)(
    struct TkSharedText *sharedTextPtr,
    struct TkTextUndoInfo *undoInfo,
    struct TkTextUndoInfo *redoInfo,
    int isRedo);

typedef void (*TkTextDestroyUndoItemProc)(
    struct TkSharedText *sharedTextPtr,
    struct TkTextUndoToken *item,
    int reused);

typedef void (*TkTextGetUndoRangeProc)(
    const struct TkSharedText *sharedTextPtr,
    const struct TkTextUndoToken *item,
    struct TkTextIndex *startIndex,
    struct TkTextIndex *endIndex);

typedef Tcl_Obj *(*TkTextInspectProc)(
    const struct TkSharedText *sharedTextPtr,
    const struct TkTextUndoToken *item);

typedef struct Tk_UndoType {
    TkTextUndoAction action;
    TkTextGetUndoCommandProc commandProc;	/* mandatory */
    TkTextUndoProc undoProc;			/* mandatory */
    TkTextDestroyUndoItemProc destroyProc;	/* optional */
    TkTextGetUndoRangeProc rangeProc;		/* mandatory */
    TkTextInspectProc inspectProc;		/* mandatory */
} Tk_UndoType;

/*
 * The struct below either contains a mark segment or a line/byte index pair.
 * This struct is portable due to C99 7.18.1.4.
 */

typedef struct TkTextUndoIndex {
    union {
	struct TkTextSegment *markPtr;	/* Predecessor/successor segment. */
	uintptr_t byteIndex;		/* Byte index in this line. */
    } u;
    int32_t lineIndex;	/* Line index, if -1 this struct contains a mark segment, otherwise
    			 * (if >= 0) this struct contains a line/byte index pair. */
} TkTextUndoIndex;

/*
 * This is a generic type, any "derived" struct must contain
 * 'const Tk_UndoType *' as the first member (see note above).
 */
typedef struct TkTextUndoToken {
    const Tk_UndoType *undoType;
} TkTextUndoToken;

/*
 * This is a generic type, any "derived" struct must also contain
 * these members. Especially the tokens for insert/delete must be
 * derived from this struct.
 */
typedef struct TkTextUndoTokenRange {
    const Tk_UndoType *undoType;
    TkTextUndoIndex startIndex;
    TkTextUndoIndex endIndex;
} TkTextUndoTokenRange;

typedef struct TkTextUndoInfo {
    TkTextUndoToken *token;	/* The data of this undo/redo item. */
    uint32_t byteSize;		/* Byte size of this item. */
} TkTextUndoInfo;

/*
 * -----------------------------------------------------------------------
 * Segments: each line is divided into one or more segments, where each
 * segment is one of several things, such as a group of characters, a hyphen,
 * a mark, or an embedded widget. Each segment starts with a standard
 * header followed by a body that varies from type to type.
 * -----------------------------------------------------------------------
 */

/*
 * The data structure below defines the body of a segment that represents
 * a branch. A branch is adjusting the chain of segments, depending whether
 * elided text will be processed or not.
 */

typedef struct TkTextBranch {
    struct TkTextSegment *nextPtr; /* The next in list of segments for the alternative branch. */
} TkTextBranch;

/*
 * The data structure below defines the body of a segment that represents
 * a link. A link is the connection point for a segment chain of elided
 * text.
 */

typedef struct TkTextLink {
    struct TkTextSegment *prevPtr; /* Previous in list of segments for the alternative branch. */
} TkTextLink;

/*
 * The data structure below defines line segments that represent marks. There
 * is one of these for each mark in the text.
 */

typedef struct TkTextMarkChange {
    struct TkTextSegment *markPtr;
    				/* Pointer to mark segment which contains this item. */
    struct TkTextUndoToken *toggleGravity;
    				/* Undo token for "mark gravity". */
    struct TkTextUndoToken *moveMark;
    				/* Undo token for "mark move". */
    struct TkTextUndoToken *setMark;
    				/* Undo token for "mark set". */
    const struct Tk_SegType *savedMarkType;
    				/* Type of mark (left or right gravity) before "mark gravity". We
				 * need this information for optimizing succeeding calls of
				 * "mark gravity" with same mark. */
} TkTextMarkChange;

typedef struct TkTextMark {
    struct TkText *textPtr;	/* Overall information about text widget. */
    uintptr_t ptr;		/* [Address is even - real type is Tcl_HashEntry *]
				 *   Pointer to hash table entry for mark (in sharedTextPtr->markTable).
				 * [Address is odd - real type is const char *]
				 *   Name of mark, this is used iff the segment is preserved for undo. */
    TkTextMarkChange *changePtr;/* Pointer to retained undo tokens. */
} TkTextMark;

/*
 * A structure of the following type holds information for each window
 * embedded in a text widget. This information is only used by the file
 * tkTextWind.c
 */

typedef struct TkTextEmbWindowClient {
    struct TkText *textPtr;	/* Information about the overall text
				 * widget. */
    Tk_Window tkwin;		/* Window for this segment. NULL means that
				 * the window hasn't been created yet. */
    Tcl_HashEntry *hPtr;	/* Pointer to hash table entry for mark
				 * (in sharedTextPtr->windowTable). */
    size_t chunkCount;		/* Number of display chunks that refer to this
				 * window. */
    int displayed;		/* Non-zero means that the window has been
				 * displayed on the screen recently. */
    struct TkTextSegment *parent;
    struct TkTextEmbWindowClient *next;
} TkTextEmbWindowClient;

typedef struct TkTextEmbWindow {
    struct TkSharedText *sharedTextPtr;
				/* Information about the shared portion of the
				 * text widget. */
    Tk_Window tkwin;		/* Window for this segment. This is just a
				 * temporary value, copied from 'clients', to
				 * make option table updating easier. NULL
				 * means that the window hasn't been created
				 * yet. */
    char *create;		/* Script to create window on-demand. NULL
				 * means no such script. Malloc-ed. */
    int align;			/* How to align window in vertical space. See
				 * definitions in tkTextWind.c. */
    int padX, padY;		/* Padding to leave around each side of
				 * window, in pixels. */
    int stretch;		/* Should window stretch to fill vertical
				 * space of line (except for pady)? 0 or 1. */
    int isOwner;		/* Should destroy the window when un-embed? This will only be
				 * done if the text widget is the owner. Default is true
				 * (this is compatible to older versions). */
    Tk_OptionTable optionTable;	/* Token representing the configuration
				 * specifications. */
    TkTextEmbWindowClient *clients;
				/* Linked list of peer-widget specific
				 * information for this embedded window. */
} TkTextEmbWindow;

/*
 * A structure of the following type holds information for each image embedded
 * in a text widget. This information is only used by the file tkTextImage.c
 */

typedef struct TkTextEmbImage {
    struct TkSharedText *sharedTextPtr;
				/* Information about the shared portion of the
				 * text widget. This is used when the image
				 * changes or is deleted. */
    char *imageString;		/* Name of the image for this segment. */
    char *imageName;		/* Name used by text widget to identify this
				 * image. May be unique-ified. */
    char *name;			/* Name used in the hash table. Used by
				 * "image names" to identify this instance of
				 * the image. */
    Tk_Image image;		/* Image for this segment. NULL means that the
				 * image hasn't been created yet. */
    int imgWidth;		/* Width of displayed image. */
    int imgHeight;		/* Height of displayed image. */
    Tcl_HashEntry *hPtr;	/* Pointer to hash table entry for image
    				 * (in sharedTextPtr->imageTable).*/
    int align;			/* How to align image in vertical space. See
				 * definitions in tkTextImage.c. */
    int padX, padY;		/* Padding to leave around each side of image,
				 * in pixels. */
    Tk_OptionTable optionTable;	/* Token representing the configuration
				 * specifications. */
} TkTextEmbImage;

/*
 * A structure of the following type is for the definition of the hyphenation
 * segments. Note that this structure is a derivation of a char segment. This
 * is portable due to C99 section 6.7.2.1 (see above - undo/redo).
 */

typedef struct TkTextHyphen {
    char chars[6];		/* Characters that make up character info. Actual length varies. */
    int8_t textSize;		/* Actual length of text, but not greater than 5. */
    int8_t rules;		/* Set of rules for this hyphen, will be set by tk_textInsert. */
} TkTextHyphen;

/*
 * The data structure below defines line segments.
 */

typedef struct TkTextSegment {
    const struct Tk_SegType *typePtr;
				/* Pointer to record describing segment's
				 * type. */
    struct TkTextSegment *nextPtr;
				/* Next in list of segments for this line, or
				 * NULL for end of list. */
    struct TkTextSegment *prevPtr;
				/* Previous in list of segments for this line, or NULL for start
				 * of list. */
    struct TkTextSection *sectionPtr;
    				/* The section where this segment belongs. */
    union TkTextTagSet *tagInfoPtr;
				/* Tag information for this segment, needed for testing whether
				 * this content is tagged with a specific tag. Used only if size > 0.
				 * (In case of segments with size == 0 memory will be wasted - these
				 * segments do not need this attribute - but the alternative would be
				 * a quite complex structure with some nested structs and unions, and
				 * this is quite inconvenient. Only marks and branches/links do not
				 * use this information, so the waste of memory is relatively low.) */
    int32_t size;		/* Size of this segment (# of bytes of index space it occupies). */
    uint32_t refCount:26;	/* Reference counter, don't delete until counter is zero, or
    				 * tree is gone. */
    uint32_t protectionFlag:1;	/* This (char) segment is protected, join is not allowed. */
    uint32_t insertMarkFlag:1;	/* This segment is the special "insert" mark? */
    uint32_t currentMarkFlag:1;	/* This segment is the special "current" mark? */
    uint32_t privateMarkFlag:1;	/* This mark segment is private (generated)? */
    uint32_t normalMarkFlag:1;	/* This mark segment is neither protected, nor special, nor private,
    				 * nor start or end marker. */
    uint32_t startEndMarkFlag:1;/* This segment is a start marker or an end marker? */

    union {
	char chars[TCL_UTF_MAX];	/* Characters that make up character info.
				 * Actual length varies to hold as many
				 * characters as needed.*/
	TkTextHyphen hyphen;	/* Information about hyphen. */
	TkTextEmbWindow ew;	/* Information about embedded window. */
	TkTextEmbImage ei;	/* Information about embedded image. */
	TkTextMark mark;	/* Information about mark. */
	TkTextBranch branch;	/* Information about branch. */
	TkTextLink link;	/* Information about link. */
    } body;
} TkTextSegment;

/*
 * Macro that determines how much space to allocate for a specific segment:
 */

#define SEG_SIZE(bodyType) (offsetof(TkTextSegment, body) + sizeof(bodyType))

/*
 * The data structure below defines sections of text segments. Each section
 * contains 40 line segments in average. In this way fast search for segments
 * is possible.
 */
typedef struct TkTextSection {
    struct TkTextLine *linePtr;	/* The line where this section belongs. */
    struct TkTextSection *nextPtr;
    				/* Next in list of sections, or NULL if last. */
    struct TkTextSection *prevPtr;
    				/* Previous in list of sections, or NULL if first. */
    struct TkTextSegment *segPtr;
    				/* First segment belonging to this section. */
    int32_t size:24;		/* Sum of size over all segments belonging to this section. */
    uint32_t length:8;		/* Number of segments belonging to this section. */
} TkTextSection;

/*
 * Data structures of the type defined below are used during the execution of
 * Tcl commands to keep track of various interesting places in a text. An
 * index is only valid up until the next modification to the character
 * structure of the b-tree so they can't be retained across Tcl commands.
 * However, mods to marks or tags don't invalidate indices.
 */

typedef struct TkTextIndex {
    TkTextBTree tree;		/* Tree containing desired position. */
    struct TkText *textPtr;	/* The associated text widget (required). */
    Tcl_Size stateEpoch;	/* The epoch of the segment pointer. */

    /*
     * The following attribtes should not be accessed directly, use the TkTextIndex*
     * functions if you want to set or get attributes.
     */

    struct {
	TkTextLine *linePtr;	/* Pointer to line containing position of interest. */
	TkTextSegment *segPtr;	/* Pointer to segment containing position
				 * of interest (NULL means not yet computed). */
	int isCharSegment;	/* Whether 'segPtr' is a char segment (if not NULL). */
	int32_t byteIndex;	/* Index within line of desired character (0 means first one,
				 * -1 means not yet computed). */
	int32_t lineNo;		/* The line number of the line pointer. */
	int32_t lineNoRel;	/* The line number of the line pointer in associated text widget. */
    } priv;

    int discardConsistencyCheck;
				/* This flag is for debugging only: in certain situations consistency
				 * checks should not be done (for example when inserting or deleting
				 * text). */
} TkTextIndex;

/*
 * Types for procedure pointers stored in TkTextDispChunk strutures:
 */

typedef struct TkTextDispChunk TkTextDispChunk;

typedef void 	Tk_ChunkDisplayProc(struct TkText *textPtr, TkTextDispChunk *chunkPtr,
		    int x, int y, int height, int baseline, Display *display, Drawable dst,
		    int screenY);
typedef void	Tk_ChunkUndisplayProc(struct TkText *textPtr, TkTextDispChunk *chunkPtr);
typedef Tcl_Size	Tk_ChunkMeasureProc(TkTextDispChunk *chunkPtr, int x);
typedef void	Tk_ChunkBboxProc(struct TkText *textPtr, TkTextDispChunk *chunkPtr,
		    Tcl_Size index, int y, int lineHeight, int baseline, int *xPtr, int *yPtr,
		    int *widthPtr, int *heightPtr);

/*
 * The structure below represents a chunk of stuff that is displayed together
 * on the screen. This structure is allocated and freed by generic display
 * code but most of its fields are filled in by segment-type-specific code.
 */

typedef enum {
    TEXT_DISP_CHAR   = 1 << 0, /* Character layout */
    TEXT_DISP_HYPHEN = 1 << 1, /* Hyphen layout */
    TEXT_DISP_ELIDED = 1 << 2, /* Elided content layout */
    TEXT_DISP_WINDOW = 1 << 3, /* Embedded window layout */
    TEXT_DISP_IMAGE  = 1 << 4, /* Embedded image layout */
    TEXT_DISP_CURSOR = 1 << 5, /* Insert cursor layout */
} TkTextDispType;

/* This constant can be used for a test whether the chunk has any content. */
#define TEXT_DISP_CONTENT (TEXT_DISP_CHAR|TEXT_DISP_HYPHEN|TEXT_DISP_WINDOW|TEXT_DISP_IMAGE)
/* This constant can be used for a test whether the chunk contains text. */
#define TEXT_DISP_TEXT    (TEXT_DISP_CHAR|TEXT_DISP_HYPHEN)

typedef struct TkTextDispChunkProcs {
    TkTextDispType type;	/* Layout type. */
    Tk_ChunkDisplayProc *displayProc;
				/* Procedure to invoke to draw this chunk on the display
				 * or an off-screen pixmap. */
    Tk_ChunkUndisplayProc *undisplayProc;
				/* Procedure to invoke when segment ceases to be displayed
				 * on screen anymore. */
    Tk_ChunkMeasureProc *measureProc;
				/* Procedure to find character under a given x-location. */
    Tk_ChunkBboxProc *bboxProc;	/* Procedure to find bounding box of character in chunk. */
} TkTextDispChunkProcs;

struct TkTextDispChunk {
    /*
     * The fields below are set by the type-independent code before calling
     * the segment-type-specific layoutProc. They should not be modified by
     * segment-type-specific code.
     */

    const struct TkTextDispLine *dlPtr;
    				/* Pointer to display line of this chunk. We need this for the retrieval
				 * of the y position.
				 */
    struct TkTextDispChunk *nextPtr;
				/* Next chunk in the display line or NULL for
				 * the end of the list. */
    struct TkTextDispChunk *prevPtr;
				/* Previous chunk in the display line or NULL for the start of the
				 * list. */
    struct TkTextDispChunk *prevCharChunkPtr;
				/* Previous char chunk in the display line, or NULL. */
    struct TkTextDispChunkSection *sectionPtr;
    				/* The section of this chunk. The section structure allows fast search
				 * for x positions, and character positions. */
    struct TextStyle *stylePtr;	/* Display information, known only to tkTextDisp.c. This attribute
    				 * is set iff the associated segment has tag information AND is not
				 * elided. */
    size_t uniqID;		/* Unique identifier for this chunk, used by TkTextPickCurrent. */

    /*
     * The fields below are set by the layoutProc that creates the chunk.
     */

    const TkTextDispChunkProcs *layoutProcs;
    const char *brks;		/* Line break information of this chunk for TEXT_WRAPMODE_CODEPOINT. */
    void *clientData;	/* Additional information for use of displayProc and undisplayProc. */

    /*
     * The fields below are set by the type-independent code before calling
     * the segment-type-specific layoutProc. They should not be modified by
     * segment-type-specific code.
     */

    int32_t x;			/* X position of chunk, in pixels. This position is measured
    				 * from the left edge of the logical line, not from the left
				 * edge of the window (i.e. it doesn't change under horizontal
				 * scrolling). */

    /*
     * The fields below are set by the layoutProc that creates the chunk.
     */

    uint32_t byteOffset;	/* Byte offset relative to display line start. */
    uint32_t numBytes;		/* Number of bytes that will be used in the chunk. */
    uint32_t numSpaces;		/* Number of expandable spaces. */
    uint32_t segByteOffset;	/* Starting offset in corresponding char segment. */
    int32_t minAscent;		/* Minimum space above the baseline needed by this chunk. */
    int32_t minDescent;		/* Minimum space below the baseline needed by this chunk. */
    int32_t minHeight;		/* Minimum total line height needed by this chunk. */
    int32_t width;		/* Width of this chunk, in pixels. Initially set by
    				 * chunk-specific code, but may be increased to include tab
				 * or extra space at end of line. */
    int32_t additionalWidth;	/* Additional width when expanding spaces for full justification. */
    int32_t hyphenRules;	/* Allowed hyphenation rules for this (hyphen) chunk. */
    int32_t breakIndex;		/* Index within chunk of last acceptable position for a line
    				 * (break just before this byte index). <= 0 means don't break
				 * during or immediately after this chunk. */
    int wrappedAtSpace;	/* This flag will be set when the a chunk has been wrapped while
    				 * gobbling a trailing space. */
    int endsWithSyllable;	/* This flag will be set when the corresponding sgement for
    				 * this chunk will be followed by a hyphen segment. */
    int skipFirstChar;		/* This flag will be set if the first byte has to be skipped due
    				 * to a spelling change. */
    int endOfLineSymbol;	/* This flag will be set if this chunk contains (only) the end of
    				 * line symbol. */
    int integralPart;		/* This chunk contains the start of the integral part of a numeric. */

#ifdef TK_LAYOUT_WITH_BASE_CHUNKS

    /*
     * Support of context drawing (Mac):
     */

    Tcl_DString baseChars;	/* Actual characters for the stretch of text, only defined in
    				 * base chunk. */
    int32_t baseWidth;		/* Width in pixels of the whole string, if known, else 0. */
    int32_t xAdjustment;	/* Adjustment of x-coord for next chunk. */
    struct TkTextDispChunk *baseChunkPtr;
    				/* Points to base chunk. */

#endif /* TK_LAYOUT_WITH_BASE_CHUNKS */
};

/*
 * The following structure describes one line of the display, which may be
 * either part or all of one line of the text. This structure will be defined
 * here because we want to provide inlined functions.
 */

typedef struct TkTextDispLine {
    TkTextIndex index;		/* Identifies first character in text that is displayed on this line. */
    struct TkTextDispLine *nextPtr;
    				/* Next in list of all display lines for this window. The list is
    				 * sorted in order from top to bottom. Note: the next DLine doesn't
				 * always correspond to the next line of text: (a) can have multiple
				 * DLines for one text line (wrapping), (b) can have elided newlines,
				 * and (c) can have gaps where DLine's have been deleted because
				 * they're out of date. */
    struct TkTextDispLine *prevPtr;
    				/* Previous in list of all display lines for this window. */
    TkTextDispChunk *chunkPtr;	/* Pointer to first chunk in list of all of those that are displayed
    				 * on this line of the screen. */
    TkTextDispChunk *firstCharChunkPtr;
    				/* Pointer to first chunk in list containing chars, window, or image. */
    TkTextDispChunk *lastChunkPtr;
    				/* Pointer to last chunk in list containing chars. */
    TkTextDispChunk *cursorChunkPtr;
    				/* Pointer to chunk which displays the insert cursor. */
    struct TkTextBreakInfo *breakInfo;
    				/* Line break information of logical line. */
    uint32_t displayLineNo;	/* The number of this display line relative to the related logical
    				 * line. */
    uint32_t hyphenRule;	/* Hyphenation rule applied to last char chunk (only if hyphenation
    				 * has been applied). */
    uint32_t byteCount;		/* Number of bytes accounted for by this display line, including a
    				 * trailing space or newline that isn't actually displayed. */
    int invisible;		/* Whether this display line is invisible (no chunk with width > 0). */
    int32_t y;			/* Y-position at which line is supposed to be drawn (topmost pixel
    				 * of rectangular area occupied by line). */
    int32_t oldY;		/* Y-position at which line currently appears on display. This is
    				 * used to move lines by scrolling rather than re-drawing. If 'flags'
				 * have the OLD_Y_INVALID bit set, then we will never examine this
				 * field (which means line isn't currently visible on display and
				 * must be redrawn). */
    int32_t width;		/* Width of line, in pixels, not including any indent. */
    int32_t height;		/* Height of line, in pixels. */
    int32_t baseline;		/* Offset of text baseline from y, in pixels. */
    int32_t spaceAbove;		/* How much extra space was added to the top of the line because of
    				 * spacing options. This is included in height and baseline. */
    int32_t spaceBelow;		/* How much extra space was added to the bottom of the line because
    				 * of spacing options. This is included in height. */
    uint32_t length;		/* Total length of line, in pixels, including possible left indent. */
    uint32_t flags;		/* Various flag bits: see below for values. */
} TkTextDispLine;

/*
 * One data structure of the following type is used for each tag in a text
 * widget. These structures are kept in sharedTextPtr->tagTable and referred
 * to in other structures.
 */

typedef enum {
    TEXT_WRAPMODE_NULL = -1,
    TEXT_WRAPMODE_CHAR,
    TEXT_WRAPMODE_NONE,
    TEXT_WRAPMODE_WORD,
    TEXT_WRAPMODE_CODEPOINT
} TkWrapMode;

MODULE_SCOPE const char *const tkTextWrapStrings[];

/*
 * The spacing mode of the text widget:
 */

typedef enum {
    TEXT_SPACEMODE_NONE,
    TEXT_SPACEMODE_EXACT,
    TEXT_SPACEMODE_TRIM,
    TEXT_SPACEMODE_NULL,
} TkTextSpaceMode;

/*
 * If the soft hyphen is the right neighbor of character "c", and the right neighbor is character
 * "k", then the ck hyphenation rule will be applied.
 */
#define TK_TEXT_HYPHEN_CK		1 /* de */
/*
 * Hungarian has an unusual hyphenation case which involves reinsertion of a root-letter, as in the
 * following example: "vissza" becomes "visz-sza". These special cases, occurring when the characters
 * are in the middle of a word are: "ccs" becomes "cs-cs", "ggy" becomes "gy-gy", "lly" becomes "ly-ly",
 * "nny" becomes "ny-ny", "tty" becomes "ty-ty", "zzs" becomes "zs-zs", "ssz" becomes "sz-sz".
 */
#define TK_TEXT_HYPHEN_DOUBLE_DIGRAPH	2 /* hu */
/*
 * If the soft hyphen is the right neighbor of any vowel, and the right neighbor is the same vowel,
 * then the doublevowel hyphenation rule will be applied.
 */
#define TK_TEXT_HYPHEN_DOUBLE_VOWEL	3 /* nl */
/*
 * In Catalan, a geminated consonant can be splitted: the word "paral·lel" hyphenates
 * into "paral-lel".
 */
#define TK_TEXT_HYPHEN_GEMINATION	4 /* ca */
/*
 * In Polish the hyphen will be repeated after line break, this means for example that "kong-fu"
 * becomes "kong- -fu".
 */
#define TK_TEXT_HYPHEN_REPEAT		5 /* pl */
/*
 * If the soft hyphen is the right neighbor of any vocal, and the right neighbor of any vocal with
 * trema (umlaut), then the trema hyphenation rule will be applied.
 */
#define TK_TEXT_HYPHEN_TREMA		6 /* nl */
/*
 * If the soft hyphen is the right neighbor of any consonant, and the right neighbor is the same
 * consonant, and the right consonant is followed by a vowel, then the tripleconsonant hyphenation
 * rule will be applied when not hyphenating.
 */
#define TK_TEXT_HYPHEN_TRIPLE_CONSONANT	7 /* de, nb, nn, no, sv */
/*
 * Mask of all defined hyphen rules.
 */
#define TK_TEXT_HYPHEN_MASK		((1 << (TK_TEXT_HYPHEN_TRIPLE_CONSONANT + 1)) - 1)

/*
 * Some constants for the mouse hovering:
 */

#define TK_TEXT_NEARBY_IS_UNDETERMINED	INT_MAX /* is not yet determined */
#define TK_TEXT_IS_NEARBY		INT_MIN /* is on border */

typedef struct TkTextSharedAttrs {
    Tk_3DBorder border;		/* Used for drawing background. NULL means no value specified here. */
    Tk_3DBorder inactiveBorder;	/* Used for drawing background. NULL means no value specified here. */
    XColor *fgColor;		/* Foreground color for text. NULL means no value specified here. */
    XColor *inactiveFgColor;	/* Foreground color for text. NULL means no value specified here. */
    Tcl_Obj *borderWidthObj;	/* Width of 3-D border for background. */
    int borderWidth;		/* Width of 3-D border for background. */
} TkTextSharedAttrs;

typedef struct TkTextTag {
    const char *name;		/* Name of this tag. This field is actually a pointer to the key
    				 * from the entry in 'sharedTextPtr->tagTable', so it needn't be
				 * freed explicitly. For "sel" tags this is just a static string,
				 * so again need not be freed. */
    const struct TkSharedText *sharedTextPtr;
				/* Shared section of all peers. */
    struct TkText *textPtr;
				/* If non-NULL, then this tag only applies to the given text widget
				 * (when there are peer widgets). */
    struct Node *rootPtr;	/* Pointer into the B-Tree at the lowest node that completely
    				 * dominates the ranges of text occupied by the tag. At this node
				 * there is no information about the tag. One or more children of
				 * the node do contain information about the tag. */
    uint32_t priority;		/* Priority of this tag within widget. 0 means lowest priority.
    				 * Exactly one tag has each integer value between 0 and numTags-1. */
    uint32_t index;		/* Unique index for fast tag lookup. It is guaranteed that the index
    				 * number is less than 'TkBitSize(sharedTextPtr->usedTags)'.*/
    uint32_t tagEpoch;		/* Epoch of creation time. */
    uint32_t refCount;		/* Number of objects referring to us. */
    int isDisabled;		/* This tag is disabled? */
    int isSelTag;		/* This tag is the special "sel" tag? */

    /*
     * Information for tag collection [TkBTreeGetTags, TextInspectCmd, TkTextPickCurrent].
     */

    struct TkTextTag *nextPtr;	/* Will be set by TkBTreeGetTags, TkBTreeClearTags, and TextInsertCmd. */
    struct TkTextTag *succPtr;	/* Only TextInspectCmd will use this attribute. */
    uint32_t flag;		/* Only for temporary usage (currently only TextInspectCmd, and
    				 * EmbImageConfigure will use this attribute). */
    Tcl_Size epoch;		/* Only TkBTreeGetTags, TkBTreeGetSegmentTags, and TkBTreeClearTags
    				 * will use this attribute. */

    /*
     * Information for undo/redo.
     */

    TkTextUndoToken *recentTagAddRemoveToken;
    				/* Holds the undo information of last tag add/remove operation. */
    TkTextUndoToken *recentChangePriorityToken;
    				/* Holds the undo information of last tag lower/raise operation. */
    int recentTagAddRemoveTokenIsNull;
    				/* 'recentTagAddRemoveToken' is null, this means the pointer still
				 * is valid, but should not be saved onto undo stack. */
    uint32_t savedPriority; 	/* Contains the priority before recentChangePriorityToken will be set. */
    int32_t undoTagListIndex;	/* Index to entry in 'undoTagList', is -1 if not in 'undoTagList'. */

    /*
     * Information for displaying text with this tag. The information belows
     * acts as an override on information specified by lower-priority tags.
     * If no value is specified, then the next-lower-priority tag on the text
     * determins the value. The text widget itself provides defaults if no tag
     * specifies an override.
     */

    TkTextSharedAttrs attrs;	/* Contains the following attributes: border, inactiveBorder,
				 * fgColor, inactiveFgColor, and borderWidth. These attributes will
				 * be shared with attributes from "sel" tag. */
    int relief;			/* 3-D relief for background. */
    Pixmap bgStipple;		/* Stipple bitmap for background. None means
				 * no value specified here. */
    Tcl_Obj *indentBgPtr;	/* -indentbackground option. Background will be indented
				 * accordingly to the -lmargin1, and -lmargin2 options. NULL means
				 * option not specified. */
    int indentBg;		/* If 1, Background will be indented accordingly to the -lmargin1
    				 * and -lmargin2 options. -1 means not specified */
    Tk_Font tkfont;		/* Font for displaying text. NULL means no
				 * value specified here. */
    Pixmap fgStipple;		/* Stipple bitmap for text and other
				 * foreground stuff. None means no value
				 * specified here.*/
    Tk_Justify justify;		/* How to justify text: TK_JUSTIFY_LEFT, TK_JUSTIFY_RIGHT,
    				 * TK_JUSTIFY_CENTER, or TK_JUSTIFY_FULL, or TK_JUSTIFY_NULL. */
    Tcl_Obj *lMargin1Obj;	/* -lmargin1 option. NULL
				 * means option not specified. */
    int lMargin1;		/* Left margin for first display line of each
				 * text line, in pixels. Only valid if
				 * lMargin1Obj is non-NULL. */
    Tcl_Obj *lMargin2Obj;	/* -lmargin2 option. NULL means option not specified. */
    int lMargin2;		/* Left margin for second and later display
				 * lines of each text line, in pixels. Only
				 * valid if lMargin2Obj is non-NULL. */
    Tk_3DBorder lMarginColor;	/* Used for drawing background in left margins.
                                 * This is used for both lmargin1 and lmargin2.
				 * NULL means no value specified here. */
    Tcl_Obj *offsetObj;		/* -offset option. NULL means option not specified. */
    int offset;			/* Vertical offset of text's baseline from
				 * baseline of line. Used for superscripts and
				 * subscripts. Only valid if offsetObj is
				 * non-NULL. */
    int overstrike;		/* > 0 means draw horizontal line through
				 * middle of text. -1 means not specified. */
    XColor *overstrikeColor;    /* Color for the overstrike. NULL means same
                                 * color as foreground. */
    Tcl_Obj *rMarginObj;	/* -rmargin option. NULL means option not specified. */
    int rMargin;		/* Right margin for text, in pixels. Only
				 * valid if rMarginObj is non-NULL. */
    Tk_3DBorder rMarginColor;	/* Used for drawing background in right margin.
				 * NULL means no value specified here. */
    Tk_3DBorder selBorder;	/* Used for drawing background for selected text.
				 * NULL means no value specified here. */
    XColor *selFgColor;		/* Foreground color for selected text. NULL means
				 * no value specified here. */
    Tk_3DBorder inactiveSelBorder;
    				/* Used for drawing background for inactive selected text.
				 * NULL means no value specified here. */
    XColor *inactiveSelFgColor;	/* Foreground color for inactive selected text. NULL means no value
    				 * specified here. */
    Tcl_Obj *spacing1Obj;	/* -spacing1 option. NULL means option not specified. */
    int spacing1;		/* Extra spacing above first display line for
				 * text line. Only valid if spacing1Obj is non-NULL. */
    Tcl_Obj *spacing2Obj;	/* -spacing2 option. NULL means option not specified. */
    int spacing2;		/* Extra spacing between display lines for the
				 * same text line. Only valid if
				 * spacing2String is non-NULL. */
    Tcl_Obj *spacing3Obj;	/* -spacing2 option. NULL means option not specified. */
    int spacing3;		/* Extra spacing below last display line for
				 * text line. Only valid if spacing3Obj is
				 * non-NULL. */
    Tcl_Obj *tabStringPtr;	/* -tabs option string. NULL means option not
				 * specified. */
    struct TkTextTabArray *tabArrayPtr;
				/* Info about tabs for tag (malloc-ed) or
				 * NULL. Corresponds to tabString. */
    int tabStyle;		/* One of TK_TEXT_TABSTYLE_TABULAR or TK_TEXT_TABSTYLE_WORDPROCESSOR
				 * or TK_TEXT_TABSTYLE_NULL (if not specified). */
    int underline;		/* > 0 means draw underline underneath
				 * text. -1 means not specified. */
    XColor *underlineColor;     /* Color for the underline. NULL means same
                                 * color as foreground. */
    XColor *eolColor;		/* Color for the end of line symbol. NULL means same color as
    				 * foreground. */
    XColor *hyphenColor;	/* Color for the soft hyphen character. NULL means same color as
    				 * foreground. */
    TkWrapMode wrapMode;	/* How to handle wrap-around for this tag.
				 * Must be TEXT_WRAPMODE_CHAR,
				 * TEXT_WRAPMODE_NONE, TEXT_WRAPMODE_WORD, or
				 * TEXT_WRAPMODE_NULL to use wrapmode for
				 * whole widget. */
    TkTextSpaceMode spaceMode;	/* How to handle displaying spaces. Must be TEXT_SPACEMODE_NULL,
    				 * TEXT_SPACEMODE_NONE, TEXT_SPACEMODE_EXACT, or TEXT_SPACEMODE_TRIM. */
    Tcl_Obj *hyphenRulesPtr;	/* The hyphen rules string. */
    int hyphenRules;		/* The hyphen rules, only useful for soft hyphen segments. */
    Tcl_Obj *langPtr;		/* -lang option string. NULL means option not specified. */
    char lang[3];		/* The specified language for the text content, only enabled if not
    				 * NUL. */
    int elide;			/* > 0 means that data under this tag
				 * should not be displayed. -1 means not specified. */
    int undo;			/* True means that any change of tagging with this tag will be pushed
    				 * on the undo stack (if undo stack is enabled), otherwise this tag
				 * will not regarded in the undo/redo process. */

    /*
     * Derived values, and the container for all the options.
     */

    int affectsDisplay;	/* True means that this tag affects the way information is
    				 * displayed on the screen (so need to redisplay if tag changes). */
    int affectsDisplayGeometry;/* True means that this tag affects the size with which
    				 * information is displayed on the screen (so need to recalculate
				 * line dimensions if tag changes). */
    Tk_OptionTable optionTable;	/* Token representing the configuration specifications. */
} TkTextTag;

/*
 * Some definitions for tag search, used by TkBTreeStartSearch, TkBTreeStartSearchBack:
 */

typedef enum {
    SEARCH_NEXT_TAGON,		/* Search for next range, this will skip the current range. */
    SEARCH_EITHER_TAGON_TAGOFF,	/* Search for next tagon/tagoff change. */
} TkTextSearchMode;

/*
 * The data structure below is used for searching a B-tree for transitions on
 * a single tag (or for all tag transitions). No code outside of tkTextBTree.c
 * should ever modify any of the fields in these structures, but it's OK to
 * use them for read-only information.
 */

typedef struct TkTextSearch {
    TkTextIndex curIndex;	/* Position of last tag transition returned by
				 * TkBTreeNextTag, or index of start of
				 * segment containing starting position for
				 * search if TkBTreeNextTag hasn't been called
				 * yet, or same as stopIndex if search is
				 * over. */
    TkTextSegment *segPtr;	/* Actual tag segment returned by last call to
				 * TkBTreeNextTag, or NULL if TkBTreeNextTag
				 * hasn't returned anything yet. */
    TkTextSegment *resultPtr;	/* Actual result of last search. */
    TkTextSegment *lastPtr;	/* Stop search before just before considering
				 * this segment. */
    TkTextLine *lastLinePtr;	/* The last line of the search range. */
    const TkTextTag *tagPtr;	/* Tag to search for. */
    struct TkText *textPtr;	/* Where we are searching. */
    TkTextSearchMode mode;	/* Search mode. */
    int tagon;			/* We have to search for toggle on? */
    int endOfText;		/* Search is ending at end of text? */
    int linesLeft;		/* Lines left to search (including curIndex and stopIndex).
    				 * When this becomes <= 0 the search is over. */
    int linesToEndOfText;	/* Add this to linesLeft when searching to end of text. */
} TkTextSearch;

/*
 * The following data structure describes a single tab stop. It must be kept
 * in sync with the 'tabOptionStrings' array in the function 'TkTextGetTabs'
 */

typedef enum {LEFT, RIGHT, CENTER, NUMERIC} TkTextTabAlign;

/*
 * The following are the supported styles of tabbing, used for the -tabstyle
 * option of the text widget. The first element is only used for tag options.
 */

typedef enum {
    TK_TEXT_TABSTYLE_NULL = -1,
    TK_TEXT_TABSTYLE_TABULAR,
    TK_TEXT_TABSTYLE_WORDPROCESSOR
} TkTextTabStyle;

MODULE_SCOPE const char *const tkTextTabStyleStrings[];

typedef struct TkTextTab {
    int location;		/* Offset in pixels of this tab stop from the
				 * left margin (lmargin2) of the text. */
    TkTextTabAlign alignment;	/* Where the tab stop appears relative to the
				 * text. */
} TkTextTab;

typedef struct TkTextTabArray {
    int numTabs;		/* Number of tab stops. */
    double lastTab;		/* The accurate fractional pixel position of
				 * the last tab. */
    double tabIncrement;	/* The accurate fractional pixel increment
				 * between interpolated tabs we have to create
				 * when we exceed numTabs. */
    TkTextTab tabs[1];/* Array of tabs. The actual size will be
				 * numTabs. THIS FIELD MUST BE THE LAST IN THE
				 * STRUCTURE. */
} TkTextTabArray;

/*
 * Enumeration defining the edit modes of the widget.
 */

typedef enum {
    TK_TEXT_EDIT_INSERT,	/* insert mode */
    TK_TEXT_EDIT_DELETE,	/* delete mode */
    TK_TEXT_EDIT_REPLACE,	/* replace mode */
    TK_TEXT_EDIT_OTHER		/* none of the above */
} TkTextEditMode;

/*
 * The following enum is used to define a type for the -state option of the Text widget.
 */

typedef enum {
    TK_TEXT_STATE_DISABLED,	/* Don't receive any text. */
    TK_TEXT_STATE_NORMAL,	/* Allows all operations. */
    TK_TEXT_STATE_READONLY	/* Do not allow user operations. */
} TkTextState;

/*
 * A data structure of the following type is shared between each text widget that are peers.
 */

struct TkRangeList;
struct TkText;

typedef struct TkSharedText {
    Tcl_Size refCount;		/* Reference count this shared object. */
    TkTextBTree tree;		/* B-tree representation of text and tags for
				 * widget. */
    Tcl_HashTable tagTable;	/* Hash table that maps from tag names to
				 * pointers to TkTextTag structures. The "sel"
				 * tag does not feature in this table, since
				 * there's one of those for each text peer. */
    size_t numEnabledTags;	/* Number of tags currently enabled; needed to keep track of
    				 * priorities. */
    size_t numTags;		/* Number of tags currently defined for widget. */
    size_t numMarks;		/* Number of marks, not including private or special marks. */
    size_t numPrivateMarks;	/* Number of private marks. */
    size_t numImages;		/* Number of embedded images; for information only. */
    size_t numWindows;	/* Number of embedded windows; for information only. */
    size_t tagInfoSize;	/* The required index size for tag info sets. */
    size_t tagEpoch;		/* Increase whenever a new tag has been created. */
    struct TkBitField *usedTags;
				/* Bit set of used tag indices. */
    struct TkBitField *elisionTags;
				/* Bit set of tags with elide information. */
    struct TkBitField *selectionTags;
				/* Bit set of all selection tags. */
    struct TkBitField *dontUndoTags;
				/* Bit set of all tags with -undo=no. */
    struct TkBitField *affectDisplayTags;
				/* Bit set of tags which are affecting the display. */
    struct TkBitField *notAffectDisplayTags;
				/* Bit set of tags which are *not* affecting the display. */
    struct TkBitField *affectDisplayNonSelTags;
				/* Bit set of tags which are affecting the display, but exclusive
				 * the special selection tags. */
    struct TkBitField *affectGeometryTags;
				/* Bit set of tags which are affecting the display geometry. */
    struct TkBitField *affectGeometryNonSelTags;
				/* Bit set of tags which are affecting the display geometry, but
				 * exclusive the special selection tags. */
    struct TkBitField *affectLineHeightTags;
				/* Bit set of tags which are affecting the line heigth. */
    TkTextTag **tagLookup;	/* Lookup vector for tags. */
    Tcl_HashTable markTable;	/* Hash table that maps from mark names to pointers to mark
    				 * segments. The special "insert" and "current" marks are not
				 * stored in this table, but directly accessed as fields of
				 * textPtr. */
    Tcl_HashTable windowTable;	/* Hash table that maps from window names to pointers to window
    				 * segments. If a window segment doesn't yet have an associated
				 * window, there is no entry for it here. */
    Tcl_HashTable imageTable;	/* Hash table that maps from image names to pointers to image
    				 * segments. If an image segment doesn't yet have an associated
				 * image, there is no entry for it here. */
    Tk_BindingTable tagBindingTable;
				/* Table of all tag bindings currently defined for this widget.
				 * NULL means that no bindings exist, so the table hasn't been
				 * created. Each "object" used for this table is the name of a
				 * tag. */
    TkTextSegment *startMarker;	/* The start marker, the content of this widget starts after this
    				 * merker. */
    TkTextSegment *endMarker;	/* If the end marker is at byte index zero, then the next newline
				 * does not belong to this widget, otherwise the next newline
				 * also belongs to this widget. */
    union TkTextTagSet *emptyTagInfoPtr;
    				/* Empty tag information. */
    size_t numMotionEventBindings;
				/* Number of tags with bindings to motion events. */
    size_t numElisionTags;	/* Number of tags with elide. */
    int allowUpdateLineMetrics;
				/* We don't allow line height computations before first Configure
				 * event has been accepted. */

    /*
     * Miscellaneous information.
     */

    int steadyMarks;		/* This option causes that any mark now simultaneous behaves like
    				 * an invisible character, this means that the relative order of
				 * marks will not change. */
    size_t imageCount;	/* Used for creating unique image names. */
    size_t countEmbWindows;	/* Used for counting embedded windows. */
    int triggerWatchCmd;	/* Whether we should trigger the watch command for any peer. */
    int triggerAlways;		/* Whether we should always trigger the watch command for any peer. */
    int haveToSetCurrentMark;	/* Flag whether a position change of the "current" mark has
    				 * been postponed in any peer. */

    /*
     * Miscellaneous mutual data.
     */

    size_t inspectEpoch;	/* Only used in TextInspectCmd. */
    size_t pickEpoch;		/* Only used in TkTextPickCurrent. */
    TkTextSegment *protectionMark[2];
    				/* Protection markers for segments .*/
    struct TkText *mainPeer;	/* Needed for unrelated index lookup. */

    /*
     * Information for displaying.
     */

    Tcl_HashTable breakInfoTable;
    				/* Hash table that maps from logical line pointers to BreakInfos for
				 * this widget. Note that this table is used in display stuff, but
				 * for technical reasons we have to keep this table in shared
				 * resource, because it's a shared table. */
    int breakInfoTableIsInitialized;
    				/* Flag whether breakInfoTable is initialized. */

    /*
     * Information related to the undo/redo functionality.
     */

    TkTextUndoStack undoStack;
				/* The undo/redo stack. */
    int maxUndoDepth;		/* The maximum depth of the undo stack expressed as the
    				 * maximum number of compound statements. */
    int maxRedoDepth;		/* The maximum depth of the redo stack expressed as the
    				 * maximum number of compound statements. */
    int maxUndoSize;		/* The maximum number of bytes kept on the undo stack. */
    int autoSeparators;		/* Non-zero means the separators will be inserted automatically. */
    int undo;			/* Non-zero means the undo/redo behaviour is enabled. */
    int isModified;		/* Flag indicating the computed 'modified' state of the text widget. */
    int isAltered;		/* Flag indicating the computed 'altered' state of the text widget. */
    int isIrreversible;	/* Flag indicating the computed 'irreversible' flag. Value
    				 * 'true' can never change to 'false', except the widget will
				 * be cleared, or the user is clearing. */
    int userHasSetModifiedFlag;/* Flag indicating if the user has set the 'modified' flag.
    				 * Value 'true' is superseding the computed value, but value
				 * 'false' is only clearing to the initial state of this flag. */
    int undoStackEvent;	/* Flag indicating whether <<UndoStack>> is already triggered. */
    int pushSeparator;		/* Flag indicating whether a separator has to be pushed before next
    				 * insert/delete item. */
    int undoTagging;		/* Global default value for TkTextTag::undo. */
    size_t undoLevel;		/* The undo level which corresponds to the unmodified state. */
    TkTextEditMode lastEditMode;/* Keeps track of what the last edit mode was. */
    int lastUndoTokenType;	/* Type of newest undo token on stack. */
    TkTextTag **undoTagList;	/* Array of tags, prepared for undo stack. */
    TkTextMarkChange *undoMarkList;
    				/* Array of mark changes, prepared for undo stack. */
    uint32_t undoTagListCount;	/* Number of entries in array 'undoTagList'. */
    uint32_t undoTagListSize;	/* Size of array 'undoTagList'. */
    				/* Array of undo entries for mark operations. */
    uint32_t undoMarkListCount;	/* Number of entries in array 'undoMarkList'. */
    uint32_t undoMarkListSize;	/* Size of array 'undoMarkList'. */
    uint32_t insertDeleteUndoTokenCount;
    				/* Count number of tokens on undo stack for insert/delete actions. */
    TkTextUndoIndex prevUndoStartIndex;
    				/* Start index (left position) of previous undo operation; only for
				 * 'insert' and 'delete'. */
    TkTextUndoIndex prevUndoEndIndex;
    				/* End index (right position) of previous undo operation; only for
				 * 'insert' and 'delete'. */

    /*
     * Keep track of all the peers
     */

    struct TkText *peers;
    size_t numPeers;
} TkSharedText;

/*
 * The following enum is used to define a type for the -insertunfocussed
 * option of the Text widget.
 */

typedef enum {
    TK_TEXT_INSERT_NOFOCUS_HOLLOW,
    TK_TEXT_INSERT_NOFOCUS_NONE,
    TK_TEXT_INSERT_NOFOCUS_SOLID
} TkTextInsertUnfocussed;

/*
 * The tagging modes:
 */

typedef enum {
    TK_TEXT_TAGGING_WITHIN,	/* The new text will receive any tags that are present on both
				 * the character before and the character after the insertion point.
				 * This is the default. */
    TK_TEXT_TAGGING_GRAVITY,	/* The new text will receive any tags that are present at one side
    				 * of the insertion point: if insert cursor has gravity right then
				 * receive the tags of the character after the insertion point,
				 * otherwise it will receive the tags of the character before the
				 * insertion point (supports Arabian, and the like). */
    TK_TEXT_TAGGING_NONE	/* The new text will not receive any tags from adjacent characters. */
} TkTextTagging;

/*
 * A data structure of the following type is kept for each text widget that
 * currently exists for this process:
 */

struct TkTextStringList;

typedef struct TkText {
    /*
     * Information related to and accessed by widget peers and the
     * TkSharedText handling routines.
     */

    TkSharedText *sharedTextPtr;/* Shared section of all peers. */
    struct TkText *next;	/* Next in list of linked peers. */
#if SUPPORT_DEPRECATED_STARTLINE_ENDLINE
    TkTextLine *startLine;	/* First B-tree line to show, or NULL to start at the beginning.
    				 * Note that this feature is deprecated and should be removed some day.
				 */
    TkTextLine *endLine;	/* Last B-tree line to show, or NULL for up to the end.
    				 * Note that this feature is deprecated and should be removed some day.
				 */
#endif
    TkTextSegment *startMarker;	/* First B-Tree segment (mark) belonging to this widget. */
    TkTextSegment *endMarker;	/* Last B-Tree segment (mark) belonging to this widget */
    Tcl_Obj *newStartIndex;	/* New position for start marker. */
    Tcl_Obj *newEndIndex;	/* New position for end marker. */
    int pixelReference;		/* Counter into the current tree reference
				 * index corresponding to this widget. */
    int abortSelections;	/* Set to 1 whenever the text is modified in a
				 * way that interferes with selection
				 * retrieval: used to abort incremental
				 * selection retrievals. */
    int pendingAfterSync;	/* RunAfterSyncCmd is in event queue. */
    int pendingFireEvent;	/* FireWidgetViewSyncEvent is in event queue. */
    int sendSyncEvent;		/* Send <<WidgetViewSync>> event as soon as the line metric is
    				 * up-to-date, even if we have no sync state change. */
    int prevSyncState;		/* Previous sync state of the line-height calculation. */
    int dontRepick;		/* Set to 'true' during scroll operation, but only when -responsiveness
    				 * is greater than zero. */

    /*
     * Standard Tk widget information and text-widget specific items
     */

    Tk_Window tkwin;		/* Window that embodies the text. NULL means
				 * that the window has been destroyed but the
				 * data structures haven't yet been cleaned
				 * up.*/
    Display *display;		/* Display for widget. Needed, among other
				 * things, to allow resources to be freed even
				 * after tkwin has gone away. */
    Tcl_Interp *interp;		/* Interpreter associated with widget. Used to
				 * delete widget command. */
    Tcl_Command widgetCmd;	/* Token for text's widget command. */
    TkTextState state;		/* Either TK_TEXT_STATE_NORMAL, TK_TEXT_STATE_READONLY, or
    				 * TK_TEXT_STATE_DISABLED. A text widget is also read-only when
				 * disabled. */

    /*
     * Default information for displaying (may be overridden by tags applied
     * to ranges of characters).
     */

    Tk_3DBorder border;		/* Structure used to draw 3-D border and
				 * default background. */
    int borderWidth;		/* Width of 3-D border to draw around entire
				 * widget. */
    int padX, padY;		/* Padding between text and window border. */
    int relief;			/* 3-d effect for border around entire widget:
				 * TK_RELIEF_RAISED etc. */
    int highlightWidth;		/* Width in pixels of highlight to draw around
				 * widget when it has the focus. <= 0 means
				 * don't draw a highlight. */
    XColor *highlightBgColorPtr;
				/* Color for drawing traversal highlight area
				 * when highlight is off. */
    XColor *highlightColorPtr;	/* Color for drawing traversal highlight. */
    Tk_Cursor cursor;		/* Current cursor for window, or NULL. */
    XColor *fgColor;		/* Default foreground color for text. */
    XColor *eolColor;		/* Foreground color for end of line symbol, can be NULL. */
    XColor *eotColor;		/* Foreground color for end of text symbol, can be NULL. */
    Tcl_Obj *eolCharPtr;	/* Use this character for displaying end of line. Can be NULL or empty,
    				 * in this case the default char U+00B6 (pilcrow) will be used. */
    Tcl_Obj *eotCharPtr;	/* Use this character for displaying end of text. Can be NULL or empty,
    				 * in this case the default char U+00B6 (pilcrow) will be used. */
    XColor *hyphenColor;	/* Foreground color for soft hyphens, can be NULL. */
    Tk_Font tkfont;		/* Default font for displaying text. */
    int charWidth;		/* Width of average character in default
				 * font. */
    int spaceWidth;		/* Width of space character in default font. */
    int lineHeight;		/* Height of line in default font, including line spacing. */
    int spacing1;		/* Default extra spacing above first display
				 * line for each text line. */
    int spacing2;		/* Default extra spacing between display lines
				 * for the same text line. */
    int spacing3;		/* Default extra spacing below last display
				 * line for each text line. */
    Tcl_Obj *tabOptionPtr; 	/* Value of -tabs option string. */
    TkTextTabArray *tabArrayPtr;
				/* Information about tab stops (malloc'ed).
				 * NULL means perform default tabbing
				 * behavior. */
    int tabStyle;		/* One of TK_TEXT_TABSTYLE_TABULAR or TK_TEXT_TABSTYLE_WORDPROCESSOR. */
    Tk_Justify justify;		/* How to justify text: TK_JUSTIFY_LEFT, TK_JUSTIFY_RIGHT,
    				 * TK_JUSTIFY_CENTER, or TK_JUSTIFY_FULL. */
    Tcl_Obj *hyphenRulesPtr;	/* The hyphen rules string. */
    int hyphenRules;		/* The hyphen rules, only useful for soft hyphen segments. */
    Tcl_Obj *langPtr;		/* -lang option string. NULL means option not specified. */
    char lang[3];		/* The specified language for the text content, only enabled if not
    				 * NUL. */

    /*
     * Additional information used for displaying:
     */

    TkWrapMode wrapMode;	/* How to handle wrap-around. Must be TEXT_WRAPMODE_CHAR,
    				 * TEXT_WRAPMODE_WORD, TEXT_WRAPMODE_CODEPOINT, or TEXT_WRAPMODE_NONE. */
    TkTextSpaceMode spaceMode;	/* How to handle displaying spaces. Must be TEXT_SPACEMODE_NONE,
    				 * TEXT_SPACEMODE_EXACT, or TEXT_SPACEMODE_TRIM. */
    int useHyphenSupport;	/* Indicating the hypenation support. */
    int hyphenate;		/* Indicating whether the soft hyphens will be used for line breaks
    				 * (if not in state TK_TEXT_STATE_NORMAL). */
    int useUniBreak;		/* Use library libunibreak for line break computation, otherwise the
    				 * internal algorithm will be used. */
    int width, height;		/* Desired dimensions for window, measured in
				 * characters. */
    int setGrid;		/* Non-zero means pass gridding information to
				 * window manager. */
    int prevWidth, prevHeight;	/* Last known dimensions of window; used to
				 * detect changes in size. */
    TkTextIndex topIndex;	/* Identifies first character in top display
				 * line of window. */
    struct TextDInfo *dInfoPtr;	/* Information maintained by tkTextDisp.c. */
    int showEndOfLine;		/* Flag whether the end of line symbol will be shown at end of
    				 * each logical line. */
    int showEndOfText;		/* Flag whether the end of text symbol will be shown at end of text. */
    int syncTime;		/* Synchronization timeout, used for line metric calculation, default is
    				 * 200. */

    /*
     * Information related to selection.
     */

    TkTextSharedAttrs selAttrs;	/* Contains the following attributes: border, inactiveBorder,
				 * fgColor, inactiveFgColor, and borderWidth. These attributes will
				 * be shared with attributes from "sel" tag. */
    TkTextSharedAttrs textConfigAttrs;
    				/* Contains the original attributes of the text widget. */
    TkTextSharedAttrs selTagConfigAttrs;
    				/* Contains the original attributes of the "sel" tag. */
    TkTextTag *selTagPtr;	/* Pointer to "sel" tag. Used to tell when a new selection
    				 * has been made. */
    int exportSelection;	/* Non-zero means tie "sel" tag to X
				 * selection. */
    TkTextSearch selSearch;	/* Used during multi-pass selection retrievals. */
    TkTextIndex selIndex;	/* Used during multi-pass selection
				 * retrievals. This index identifies the next
				 * character to be returned from the
				 * selection. */

    /*
     * Information related to insertion cursor:
     */

    TkTextSegment *insertMarkPtr;
				/* Points to segment for "insert" mark. */
    Tk_3DBorder insertBorder;	/* Used to draw vertical bar for insertion
				 * cursor. */
    XColor *insertFgColor;	/* Foreground color for text behind a block cursor.
    				 * NULL means no value specified here. */
    int showInsertFgColor;	/* Flag whether insertFgColor is relevant. */
    int insertWidth;		/* Total width of insert cursor. */
    int insertBorderWidth;	/* Width of 3-D border around insert cursor */
    TkTextInsertUnfocussed insertUnfocussed;
				/* How to display the insert cursor when the
				 * text widget does not have the focus. */
    int insertOnTime;		/* Number of milliseconds cursor should spend
				 * in "on" state for each blink. */
    int insertOffTime;		/* Number of milliseconds cursor should spend
				 * in "off" state for each blink. */
    Tcl_TimerToken insertBlinkHandler;
				/* Timer handler used to blink cursor on and
				 * off. */
    TkTextTagging tagging;	/* Tagging mode, used when inserting chars; the mode how to extend
				 * tagged ranges of characters. */

    /*
     * Information used for the watch of changes:
     */

    Tcl_Obj *watchCmd;		/* The command prefix for the "watch" command. */
    int triggerAlways;		/* Whether we should trigger for any modification. */
    TkTextIndex insertIndex;	/* Saved position of insertion cursor. */

    /*
     * Information related to the language support functionality.
     */

    char *brksBuffer;		/* Buffer for line break information, will be filled by
    				 * TkTextComputeBreakLocations (for TEXT_WRAPMODE_CODEPOINT). */
    size_t brksBufferSize;	/* Size of line break buffer. */

    /*
     * Information used for event bindings associated with tags:
     */

    TkTextSegment *currentMarkPtr;
				/* Pointer to segment for "current" mark, or NULL if none. */
    TkTextIndex currentMarkIndex;
    				/* The index of the "current" mark, needed for postponing the
				 * insertion of the "current" mark segment.
				 */
    int haveToSetCurrentMark;	/* Flag whether a position change of the "current" mark has
    				 * been postponed. */
    XEvent pickEvent;		/* The event from which the current character was chosen.
    				 * Must be saved so that we can repick after modifications
				 * to the text. */
    union TkTextTagSet *curTagInfoPtr;
    				/* Set of tags associated with character at current mark. */
    uint32_t lastChunkID;	/* Cache chunk ID of last mouse hovering. */
    int32_t lastX;		/* Cache x coordinate of last mouse hovering. */
    int32_t lastLineY;		/* Cache y coordinate of the display line of last mouse hovering.
    				 * If lastLineY == INT_MAX then it is undetermined (initialized).
				 * If lastLineY == INT_MIN then it is on the border.
				 * Otherwise it's inside a display chunk. */

    /*
     * Miscellaneous additional information:
     */

    Tcl_Obj *takeFocusObj;		/* Value of -takeFocus option; not used in the
				 * C code, but used by keyboard traversal
				 * scripts. Malloc'ed, but may be NULL. */
    Tcl_Obj *xScrollCmdObj;		/* Prefix of command to issue to update
				 * horizontal scrollbar when view changes. */
    Tcl_Obj *yScrollCmdObj;		/* Prefix of command to issue to update
				 * vertical scrollbar when view changes. */
    unsigned flags;		/* Miscellaneous flags; see below for definitions. */
    Tk_OptionTable optionTable;	/* Token representing the configuration specifications. */
    size_t refCount;		/* Number of objects referring to us. */
    int blockCursorType;	/* false = standard insertion cursor, true = block cursor. */
    int accelerateTagSearch;	/* Update B-Tree tag information for search? */
    int responsiveness;		/* The delay in ms before repick the mouse position (behavior when
				 * scrolling the widget). */
    size_t uniqueIdCounter;	/* Used for the generation of unique mark names. */
    struct TkTextStringList *varBindingList;
    				/* Linked list of variables which should be unset when the widget
				 * will be destroyed. */
    int sharedIsReleased;	/* Boolean value whether shared resource have been released. */

    /*
     * Copies of information from the shared section relating to the editor control mode:
     */

    int steadyMarks;		/* false = behavior of original implementation,
    				 * true  = new editor control mode. */

    /*
     * Copies of information from the shared section relating to the undo/redo functionality:
     */

    int undo;			/* Non-zero means the undo/redo behaviour is
				 * enabled. */
    int maxUndoDepth;		/* The maximum depth of the undo stack expressed as the
    				 * maximum number of compound statements. */
    int maxRedoDepth;		/* The maximum depth of the redo stack expressed as the
    				 * maximum number of compound statements. */
    int maxUndoSize;		/* The maximum number of bytes kept on the undo stack. */
    int autoSeparators;		/* Non-zero means the separators will be inserted automatically. */
    int undoTagging;		/* Global default value for TkTextTag::undo. */

    /*
     * Support of sync command:
     */

    Tcl_Obj *afterSyncCmd;	/* Commands to be executed when lines are up to date */

#ifdef TK_CHECK_ALLOCS
    size_t widgetNumber;
#endif
} TkText;

/*
 * Flag values for TkText records:
 *
 * GOT_SELECTION:		Non-zero means we've already claimed the
 *				selection.
 * INSERT_ON:			Non-zero means insertion cursor should be
 *				displayed on screen.
 * GOT_FOCUS:			Non-zero means this window has the input
 *				focus.
 * BUTTON_DOWN:			1 means that a mouse button is currently down;
 *				this is used to implement grabs for the
 *				duration of button presses.
 * UPDATE_SCROLLBARS:		Non-zero means scrollbar(s) should be updated
 *				during next redisplay operation.
 * NEED_REPICK			This appears unused and should probably be
 *				ignored.
 * OPTIONS_FREED		The widget's options have been freed.
 * DESTROYED			The widget is going away.
 * MEM_RELEASED			The memory of text widget has been released (only for debugging).
 */

#define GOT_SELECTION		1
#define INSERT_ON		2
#define GOT_FOCUS		4
#define BUTTON_DOWN		8
#define UPDATE_SCROLLBARS	0x10
#define NEED_REPICK		0x20
#define OPTIONS_FREED		0x40
#define DESTROYED		0x80
#define MEM_RELEASED		0x100

/*
 * The categories of segment types:
 */

typedef enum {
    SEG_GROUP_CHAR    = 1 << 0,	/* tkTextCharType */
    SEG_GROUP_MARK    = 1 << 1,	/* tkTextLeftMarkType, tkTextRightMarkType */
    SEG_GROUP_HYPHEN  = 1 << 2,	/* tkTextHyphenType */
    SEG_GROUP_BRANCH  = 1 << 3,	/* tkTextBranchType, tkTextLinkType */
    SEG_GROUP_IMAGE   = 1 << 4,	/* tkTextEmbImageType */
    SEG_GROUP_WINDOW  = 1 << 5,	/* tkTextEmbWindowType */
    SEG_GROUP_PROTECT = 1 << 6,	/* tkTextProtectionMarkType */
    SEG_GROUP_TAG     = 1 << 7,	/* this is only needed for convenience */
} TkSegGroupType;

/*
 * Records of the following type define segment types in terms of a collection
 * of procedures that may be called to manipulate segments of that type.
 */

typedef int Tk_SegDeleteProc(TkSharedText *sharedTextPtr, struct TkTextSegment *segPtr, int flags);
typedef int Tk_SegReuseProc(TkSharedText *sharedTextPtr, struct TkTextSegment *segPtr);
typedef int Tk_SegLayoutProc(const struct TkTextIndex *indexPtr, TkTextSegment *segPtr,
		    Tcl_Size offset, int maxX, Tcl_Size maxChars, int noCharsYet, TkWrapMode wrapMode,
		    TkTextSpaceMode spaceMode, struct TkTextDispChunk *chunkPtr);
typedef void Tk_SegCheckProc(const struct TkSharedText *sharedTextPtr, const TkTextSegment *segPtr);
typedef Tcl_Obj *Tk_SegInspectProc(const TkSharedText *sharedTextPtr, const TkTextSegment *segPtr);

typedef struct Tk_SegType {
    const char *name;		/* Name of this kind of segment. */
    TkSegGroupType group;	/* Group information. */
    int gravity;		/* The gravity of this segment, one of GRAVITY_LEFT, GRAVITY_NEUTRAL,
    				 * GRAVITY_RIGHT. */
    Tk_SegDeleteProc *deleteProc;
				/* Procedure to call to delete segment. */
    Tk_SegReuseProc *restoreProc;
    				/* Restore a preserved segment. This will be done when performing
    				 * an undo. */
    Tk_SegLayoutProc *layoutProc;
				/* Returns size information when figuring out what to display
				 * in window. */
    Tk_SegCheckProc *checkProc;	/* Called during consistency checks to check internal consistency
    				 * of segment. */
    Tk_SegInspectProc *inspectProc;
     				/* Called when creating the information for "inspect". */
} Tk_SegType;

/*
 * These items are the gravity values:
 */

enum { GRAVITY_LEFT, GRAVITY_NEUTRAL, GRAVITY_RIGHT };

/*
 * The following type and items describe different flags for text widget items
 * to count. They are used in both tkText.c and tkTextIndex.c, in
 * 'CountIndices', 'TkTextIndexBackChars', 'TkTextIndexForwChars', and
 * 'TkTextIndexCount'.
 */

typedef enum {
    COUNT_HYPHENS		= 1 << 1,
    COUNT_TEXT			= 1 << 2,
    COUNT_CHARS			= COUNT_HYPHENS | COUNT_TEXT,
    COUNT_INDICES		= 1 << 3,
    COUNT_DISPLAY		= 1 << 4,
    COUNT_DISPLAY_CHARS		= COUNT_CHARS | COUNT_DISPLAY,
    COUNT_DISPLAY_HYPHENS	= COUNT_HYPHENS | COUNT_DISPLAY,
    COUNT_DISPLAY_TEXT		= COUNT_TEXT | COUNT_DISPLAY,
    COUNT_DISPLAY_INDICES	= COUNT_INDICES | COUNT_DISPLAY
} TkTextCountType;

/*
 * Some definitions for line break support, must coincide with the defintions
 * in /usr/include/linebreak.h:
 */

#define LINEBREAK_MUSTBREAK	0 /* Break is mandatory */
#define LINEBREAK_ALLOWBREAK	1 /* Break is allowed */
#define LINEBREAK_NOBREAK	2 /* No break is possible */
#define LINEBREAK_INSIDEACHAR	3 /* Inside UTF-8 sequence */

/*
 * Flags for the delete function (Tk_SegDeleteProc):
 *
 * TREE_GONE		The entire tree is being deleted, so everything must get cleaned up.
 * DELETE_BRANCHES	The branches and links will be deleted.
 * DELETE_MARKS		The marks will be deleted.
 * DELETE_INCLUSIVE	The deletion of the marks includes also the marks given as arguments
 *			for the range.
 * DELETE_CLEANUP	We have to delete anyway, due to a cleanup.
 */

#define TREE_GONE		(1 << 0)
#define DELETE_BRANCHES		(1 << 1)
#define DELETE_MARKS		(1 << 2)
#define DELETE_INCLUSIVE	(1 << 3)
#define DELETE_CLEANUP		(1 << 4)
#define DELETE_LASTLINE		(1 << 5)

/*
 * Flags for sorting.
 */

typedef enum {
    TK_TEXT_SORT_NONE,
    TK_TEXT_SORT_ASCENDING
} TkTextSortMethod;

/*
 * Flags needed for function TkBTreeGetSegmentTags().
 */

#define TK_TEXT_IS_ELIDED	(1 << 0)
#define TK_TEXT_IS_SELECTED	(1 << 1)

/*
 * The following definition specifies the maximum number of characters needed
 * in a string to hold a position specifier.
 */

#define TK_POS_CHARS		30

/*
 * Mask used for those options which may impact the text content
 * of individual lines displayed in the widget.
 */

#define TK_TEXT_LINE_REDRAW		(1 << 0)
#define TK_TEXT_LINE_REDRAW_BOTTOM_LINE	(1 << 1)

/*
 * Mask used for those options which may impact the pixel height calculations
 * of individual lines displayed in the widget.
 */

#define TK_TEXT_LINE_GEOMETRY		(1 << 2)

/*
 * Mask used for those options which should invoke the line metric update
 * immediately.
 */

#define TK_TEXT_SYNCHRONIZE		(1 << 3)

/*
 * Mask used for those options which may impact the start and end lines/index
 * used in the widget.
 */

#if SUPPORT_DEPRECATED_STARTLINE_ENDLINE
# define TK_TEXT_LINE_RANGE		(1 << 4)
# define TK_TEXT_INDEX_RANGE		((1 << 5)|TK_TEXT_LINE_RANGE)
#else
# define TK_TEXT_INDEX_RANGE		(1 << 4)
#endif /* SUPPORT_DEPRECATED_STARTLINE_ENDLINE */

#if SUPPORT_DEPRECATED_TAG_OPTIONS
# define TK_TEXT_DEPRECATED_OVERSTRIKE_FG	(1 << 6)
# define TK_TEXT_DEPRECATED_UNDERLINE_FG	(1 << 7)
#endif /* SUPPORT_DEPRECATED_TAG_OPTIONS */

/*
 * Used as 'action' values in calls to TkTextInvalidateLineMetrics
 */

typedef enum {
    TK_TEXT_INVALIDATE_ONLY,
    TK_TEXT_INVALIDATE_INSERT,
    TK_TEXT_INVALIDATE_DELETE,
    TK_TEXT_INVALIDATE_ELIDE,
    TK_TEXT_INVALIDATE_REINSERTED
} TkTextInvalidateAction;

/*
 * Used as special 'pickPlace' values in calls to TkTextSetYView. Zero or
 * positive values indicate a number of pixels.
 */

#define TK_TEXT_PICKPLACE	-1
#define TK_TEXT_NOPIXELADJUST	-2

/*
 * Declarations for variables shared among the text-related files:
 */

MODULE_SCOPE int	tkBTreeDebug;
MODULE_SCOPE int	tkTextDebug;
MODULE_SCOPE const Tk_SegType tkTextCharType;
MODULE_SCOPE const Tk_SegType tkTextBranchType;
MODULE_SCOPE const Tk_SegType tkTextLinkType;
MODULE_SCOPE const Tk_SegType tkTextLeftMarkType;
MODULE_SCOPE const Tk_SegType tkTextRightMarkType;
MODULE_SCOPE const Tk_SegType tkTextHyphenType;
MODULE_SCOPE const Tk_SegType tkTextEmbImageType;
MODULE_SCOPE const Tk_SegType tkTextEmbWindowType;
MODULE_SCOPE const Tk_SegType tkTextProtectionMarkType;

/*
 * Convenience constants for a better readability of TkTextFindDisplayLineStartEnd call:
 */

enum { DISP_LINE_START = 0, DISP_LINE_END = 1 };

/*
 * Helper for guarded allocation/deallocation.
 */

#define FREE_SEGMENT(ptr) { \
    /* printf("destroy(%p) %s:%d\n", ptr, __FILE__, __LINE__); */ \
    assert(ptr->typePtr); \
    assert(!(ptr->typePtr = NULL)); \
    ckfree(ptr); }

#define NEW_SEGMENT(ptr) \
    /* printf("alloc(%p) %s:%d\n", ptr, __FILE__, __LINE__) */

/*
 * We need a callback function for tag changes. The return value informs whether
 * this operation is undoable.
 */

typedef int TkTextTagChangedProc(
    const TkSharedText *sharedTextPtr,
    TkText *textPtr,
    const TkTextIndex *indexPtr1,
    const TkTextIndex *indexPtr2,
    const TkTextTag *tagPtr,
    int affectsDisplayGeometry);

/*
 * Callback function for TkTextPerformWatchCmd().
 */

typedef void (*TkTextWatchGetIndexProc)(TkText *textPtr, TkTextIndex *indexPtr, void *clientData);

/*
 * These flages are needed for TkTextInspectOptions():
 */

#define INSPECT_DONT_RESOLVE_COLORS     (1 << 0)
#define INSPECT_DONT_RESOLVE_FONTS      (1 << 1)
#define INSPECT_INCLUDE_DATABASE_CONFIG (1 << 2)
#define INSPECT_INCLUDE_SYSTEM_CONFIG   (1 << 3)
#define INSPECT_INCLUDE_DEFAULT_CONFIG  (1 << 4)
#define INSPECT_INCLUDE_SYSTEM_COLORS   (1 << 5)

/*
 * Declarations for procedures that are used by the text-related files but
 * shouldn't be used anywhere else in Tk (or by Tk clients):
 */

inline TkSharedText *	TkBTreeGetShared(TkTextBTree tree);
inline int		TkBTreeGetNumberOfDisplayLines(const TkTextPixelInfo *pixelInfo);
MODULE_SCOPE void	TkBTreeAdjustPixelHeight(const TkText *textPtr,
			TkTextLine *linePtr, int newPixelHeight, unsigned mergedLogicalLines,
			    unsigned oldNumDispLines);
MODULE_SCOPE void	TkBTreeUpdatePixelHeights(const TkText *textPtr, TkTextLine *linePtr,
			    int numLines, unsigned epoch);
MODULE_SCOPE void	TkBTreeResetDisplayLineCounts(TkText *textPtr, TkTextLine *linePtr,
			    unsigned numLines);
MODULE_SCOPE int	TkBTreeHaveElidedSegments(const TkSharedText *sharedTextPtr);
inline TkTextPixelInfo * TkBTreeLinePixelInfo(const TkText *textPtr, TkTextLine *linePtr);
MODULE_SCOPE int	TkBTreeCharTagged(const TkTextIndex *indexPtr, const TkTextTag *tagPtr);
MODULE_SCOPE void	TkBTreeCheck(TkTextBTree tree);
MODULE_SCOPE TkTextBTree TkBTreeCreate(TkSharedText *sharedTextPtr, unsigned epoch);
MODULE_SCOPE void	TkBTreeAddClient(TkTextBTree tree, TkText *textPtr, int defaultHeight);
MODULE_SCOPE void	TkBTreeClientRangeChanged(TkText *textPtr, unsigned defaultHeight);
MODULE_SCOPE void	TkBTreeRemoveClient(TkTextBTree tree, TkText *textPtr);
MODULE_SCOPE void	TkBTreeDestroy(TkTextBTree tree);
MODULE_SCOPE int	TkBTreeLoad(TkText *textPtr, Tcl_Obj *content, int validOptions);
MODULE_SCOPE void	TkBTreeDeleteIndexRange(TkSharedText *sharedTextPtr,
			    TkTextIndex *index1Ptr, TkTextIndex *index2Ptr,
			    int flags, TkTextUndoInfo *undoInfo);
inline Tcl_Size		TkBTreeEpoch(TkTextBTree tree);
inline Tcl_Size		TkBTreeIncrEpoch(TkTextBTree tree);
inline struct Node	* TkBTreeGetRoot(TkTextBTree tree);
MODULE_SCOPE TkTextLine * TkBTreeFindLine(TkTextBTree tree, const TkText *textPtr, unsigned line);
MODULE_SCOPE TkTextLine * TkBTreeFindPixelLine(TkTextBTree tree,
			    const TkText *textPtr, int pixels, int32_t *pixelOffset);
MODULE_SCOPE TkTextLine * TkBTreeGetLogicalLine(const TkSharedText *sharedTextPtr,
			    const TkText *textPtr, TkTextLine *linePtr);
MODULE_SCOPE TkTextLine * TkBTreeNextLogicalLine(const TkSharedText *sharedTextPtr,
			    const TkText *textPtr, TkTextLine *linePtr);
inline TkTextLine *	TkBTreePrevLogicalLine(const TkSharedText *sharedTextPtr,
			    const TkText *textPtr, TkTextLine *linePtr);
MODULE_SCOPE TkTextLine * TkBTreeNextDisplayLine(TkText *textPtr, TkTextLine *linePtr,
			    unsigned *displayLineNo, unsigned offset);
MODULE_SCOPE TkTextLine * TkBTreePrevDisplayLine(TkText *textPtr, TkTextLine *linePtr,
			    unsigned *displayLineNo, unsigned offset);
MODULE_SCOPE TkTextSegment * TkBTreeFindStartOfElidedRange(const TkSharedText *sharedTextPtr,
			    const TkText *textPtr, const TkTextSegment *segPtr);
MODULE_SCOPE TkTextSegment * TkBTreeFindEndOfElidedRange(const TkSharedText *sharedTextPtr,
			    const TkText *textPtr, const TkTextSegment *segPtr);
inline TkTextTag *	TkBTreeGetTags(const TkTextIndex *indexPtr, TkTextSortMethod sortMeth,
			    int *flags);
MODULE_SCOPE TkTextTag * TkBTreeGetSegmentTags(const TkSharedText *sharedTextPtr,
			    const TkTextSegment *segPtr, const TkText *textPtr,
			    TkTextSortMethod sortMeth, int *flags);
MODULE_SCOPE const char * TkBTreeGetLang(const TkText *textPtr, const TkTextSegment *segPtr);
MODULE_SCOPE void	TkBTreeInsertChars(TkTextBTree tree, TkTextIndex *indexPtr, const char *string,
			    union TkTextTagSet *tagInfoPtr, TkTextTag *hyphenTagPtr,
			    TkTextUndoInfo *undoInfo);
MODULE_SCOPE TkTextSegment *TkBTreeMakeCharSegment(const char *string, unsigned length,
			    union TkTextTagSet *tagInfoPtr);
MODULE_SCOPE void	TkBTreeMakeUndoIndex(const TkSharedText *sharedTextPtr,
			    TkTextSegment *segPtr, TkTextUndoIndex *indexPtr);
MODULE_SCOPE void	TkBTreeUndoIndexToIndex(const TkSharedText *sharedTextPtr,
			    const TkTextUndoIndex *srcPtr, TkTextIndex *dstPtr);
MODULE_SCOPE Tcl_Obj *	TkBTreeUndoTagInspect(const TkSharedText *sharedTextPtr,
			    const TkTextUndoToken *item);
MODULE_SCOPE int	TkBTreeJoinUndoInsert(TkTextUndoToken *token1, unsigned byteSize1,
			    TkTextUndoToken *token2, unsigned byteSize2);
MODULE_SCOPE int	TkBTreeJoinUndoDelete(TkTextUndoToken *token1, unsigned byteSize1,
			    TkTextUndoToken *token2, unsigned byteSize2);
MODULE_SCOPE void	TkBTreeReInsertSegment(const TkSharedText *sharedTextPtr,
			    const TkTextUndoIndex *indexPtr, TkTextSegment *segPtr);
MODULE_SCOPE unsigned	TkBTreeLinesTo(TkTextBTree tree, const TkText *textPtr,
			    const TkTextLine *linePtr, int *deviation);
MODULE_SCOPE unsigned	TkBTreePixelsTo(const TkText *textPtr, const TkTextLine *linePtr);
MODULE_SCOPE void	TkBTreeLinkSegment(const TkSharedText *sharedTextPtr,
			    TkTextSegment *segPtr, TkTextIndex *indexPtr);
inline TkTextLine *	TkBTreeGetStartLine(const TkText *textPtr);
inline TkTextLine *	TkBTreeGetLastLine(const TkText *textPtr);
inline TkTextLine *	TkBTreeNextLine(const TkText *textPtr, TkTextLine *linePtr);
inline TkTextLine *	TkBTreePrevLine(const TkText *textPtr, TkTextLine *linePtr);
MODULE_SCOPE int	TkBTreeMoveForward(TkTextIndex *indexPtr, unsigned byteCount);
MODULE_SCOPE int	TkBTreeMoveBackward(TkTextIndex *indexPtr, unsigned byteCount);
MODULE_SCOPE int	TkBTreeNextTag(TkTextSearch *searchPtr);
MODULE_SCOPE int	TkBTreePrevTag(TkTextSearch *searchPtr);
MODULE_SCOPE TkTextSegment * TkBTreeFindNextTagged(const TkTextIndex *indexPtr1,
			    const TkTextIndex *indexPtr2, const struct TkBitField *discardTags);
MODULE_SCOPE TkTextSegment * TkBTreeFindPrevTagged(const TkTextIndex *indexPtr1,
			    const TkTextIndex *indexPtr2, int discardSelection);
MODULE_SCOPE TkTextSegment * TkBTreeFindNextUntagged(const TkTextIndex *indexPtr1,
			    const TkTextIndex *indexPtr2, const struct TkBitField *discardTags);
MODULE_SCOPE unsigned	TkBTreeNumPixels(const TkText *textPtr);
MODULE_SCOPE unsigned	TkBTreeSize(const TkTextBTree tree, const TkText *textPtr);
MODULE_SCOPE unsigned	TkBTreeCountSize(const TkTextBTree tree, const TkText *textPtr,
			    const TkTextLine *linePtr1, const TkTextLine *linePtr2);
inline unsigned		TkBTreeCountLines(const TkTextBTree tree, const TkTextLine *linePtr1,
			    const TkTextLine *linePtr2);
MODULE_SCOPE void	TkBTreeStartSearch(const TkTextIndex *index1Ptr,
			    const TkTextIndex *index2Ptr, const TkTextTag *tagPtr,
			    TkTextSearch *searchPtr, TkTextSearchMode mode);
MODULE_SCOPE void	TkBTreeStartSearchBack(const TkTextIndex *index1Ptr,
			    const TkTextIndex *index2Ptr, const TkTextTag *tagPtr,
			    TkTextSearch *searchPtr, TkTextSearchMode mode);
MODULE_SCOPE void	TkBTreeLiftSearch(TkTextSearch *searchPtr);
MODULE_SCOPE int	TkBTreeTag(TkSharedText *sharedTextPtr, TkText *textPtr,
			    const TkTextIndex *index1Ptr, const TkTextIndex *index2Ptr,
			    TkTextTag *tagPtr, int add, TkTextUndoInfo *undoInfo,
			    TkTextTagChangedProc changedProc);
MODULE_SCOPE TkTextTag * TkBTreeClearTags(TkSharedText *sharedTextPtr, TkText *textPtr,
			    const TkTextIndex *index1Ptr, const TkTextIndex *index2Ptr,
			    TkTextUndoInfo *undoInfo, int discardSelection,
			    TkTextTagChangedProc changedProc);
MODULE_SCOPE void	TkBTreeUpdateElideInfo(TkText *textPtr, TkTextTag *tagPtr);
MODULE_SCOPE void	TkBTreeUnlinkSegment(const TkSharedText *sharedTextPtr, TkTextSegment *segPtr);
MODULE_SCOPE void	TkBTreeFreeSegment(TkTextSegment *segPtr);
MODULE_SCOPE unsigned	TkBTreeChildNumber(const TkTextBTree tree, const TkTextLine *linePtr,
			    unsigned *depth);
MODULE_SCOPE unsigned	TkBTreeLinesPerNode(const TkTextBTree tree);
MODULE_SCOPE const union TkTextTagSet * TkBTreeRootTagInfo(const TkTextBTree tree);
MODULE_SCOPE void	TkTextBindProc(void *clientData, XEvent *eventPtr);
MODULE_SCOPE void	TkTextSelectionEvent(TkText *textPtr);
MODULE_SCOPE int	TkConfigureText(Tcl_Interp *interp, TkText *textPtr, int objc,
			    Tcl_Obj *const objv[]);
MODULE_SCOPE const TkTextSegment * TkTextGetUndeletableNewline(const TkTextLine *lastLinePtr);
MODULE_SCOPE void	TkTextPerformWatchCmd(TkSharedText *sharedTextPtr, TkText *textPtr,
			    const char *operation,
			    TkTextWatchGetIndexProc index1Proc, void *index1ProcData,
			    TkTextWatchGetIndexProc index2Proc, void *index2ProcData,
			    const char *arg1, const char *arg2, const char *arg3, int userFlag);
MODULE_SCOPE int	TkTextTriggerWatchCmd(TkText *textPtr, const char *operation,
			    const char *index1, const char *index2, const char *arg1, const char *arg2,
			    const char *arg3, int userFlag);
MODULE_SCOPE void	TkTextUpdateAlteredFlag(TkSharedText *sharedTextPtr);
MODULE_SCOPE int	TkTextIndexBbox(TkText *textPtr,
			    const TkTextIndex *indexPtr, int extents, int *xPtr, int *yPtr,
			    int *widthPtr, int *heightPtr, int *charWidthPtr, Tcl_UniChar *thisChar);
MODULE_SCOPE int	TkTextCharLayoutProc(const TkTextIndex *indexPtr, TkTextSegment *segPtr,
			    Tcl_Size byteOffset, int maxX, Tcl_Size maxBytes, int noCharsYet,
			    TkWrapMode wrapMode, TkTextSpaceMode spaceMode, TkTextDispChunk *chunkPtr);
MODULE_SCOPE void	TkTextCreateDInfo(TkText *textPtr);
MODULE_SCOPE int	TkTextGetDLineInfo(TkText *textPtr, const TkTextIndex *indexPtr,
			    int extents, int *xPtr, int *yPtr, int *widthPtr, int *heightPtr,
			    int *basePtr);
MODULE_SCOPE int	TkTextBindEvent(Tcl_Interp *interp, int objc, Tcl_Obj *const objv[],
			     TkSharedText *sharedTextPtr, Tk_BindingTable *bindingTablePtr,
			     const char *name);
MODULE_SCOPE void	TkTextTagFindStartOfRange(TkText *textPtr, const TkTextTag *tagPtr,
			    const TkTextIndex *currentPtr, TkTextIndex *resultPtr);
MODULE_SCOPE void	TkTextTagFindEndOfRange(TkText *textPtr, const TkTextTag *tagPtr,
			    const TkTextIndex *currentPtr, TkTextIndex *resultPtr);
MODULE_SCOPE TkTextTag * TkTextClearTags(TkSharedText *sharedTextPtr, TkText *textPtr,
			    const TkTextIndex *indexPtr1, const TkTextIndex *indexPtr2,
			    int discardSelection);
MODULE_SCOPE void	TkTextClearSelection(TkSharedText *sharedTextPtr,
			    const TkTextIndex *indexPtr1, const TkTextIndex *indexPtr2);
MODULE_SCOPE void	TkTextUpdateTagDisplayFlags(TkTextTag *tagPtr);
MODULE_SCOPE TkTextTag * TkTextCreateTag(TkText *textPtr, const char *tagName, int *newTag);
MODULE_SCOPE TkTextTag * TkTextFindTag(const TkText *textPtr, const char *tagName);
MODULE_SCOPE int	TkConfigureTag(Tcl_Interp *interp, TkText *textPtr, const char *tagName,
			    int redraw, int objc, Tcl_Obj *const objv[]);
MODULE_SCOPE void	TkTextEnableTag(TkSharedText *sharedTextPtr, TkTextTag *tagPtr);
MODULE_SCOPE void	TkTextSortTags(unsigned numTags, TkTextTag **tagArrayPtr);
MODULE_SCOPE void	TkTextFreeDInfo(TkText *textPtr);
MODULE_SCOPE void	TkTextResetDInfo(TkText *textPtr);
MODULE_SCOPE void	TkTextDeleteBreakInfoTableEntries(Tcl_HashTable *breakInfoTable);
MODULE_SCOPE void	TkTextPushTagPriorityUndo(TkSharedText *sharedTextPtr, TkTextTag *tagPtr,
			    unsigned priority);
MODULE_SCOPE void	TkTextPushTagPriorityRedo(TkSharedText *sharedTextPtr, TkTextTag *tagPtr,
			    unsigned priority);
MODULE_SCOPE void	TkTextInspectUndoTagItem(const TkSharedText *sharedTextPtr,
			    const TkTextTag *tagPtr, Tcl_Obj* objPtr);
MODULE_SCOPE void	TkTextTagAddRetainedUndo(TkSharedText *sharedTextPtr, TkTextTag *tagPtr);
MODULE_SCOPE void	TkTextPushUndoTagTokens(TkSharedText *sharedTextPtr, TkTextTag *tagPtr);
MODULE_SCOPE void	TkTextReleaseUndoTagToken(TkSharedText *sharedTextPtr, TkTextTag *tagPtr);
MODULE_SCOPE void	TkTextPushUndoMarkTokens(TkSharedText *sharedTextPtr,
			    TkTextMarkChange *changePtr);
MODULE_SCOPE void	TkTextReleaseUndoMarkTokens(TkSharedText *sharedTextPtr,
			    TkTextMarkChange *changePtr);
MODULE_SCOPE void	TkTextInspectUndoMarkItem(const TkSharedText *sharedTextPtr,
			    const TkTextMarkChange *changePtr, Tcl_Obj* objPtr);
MODULE_SCOPE int	TkTextTagChangedUndoRedo(const TkSharedText *sharedTextPtr, TkText *textPtr,
			    const TkTextIndex *index1Ptr, const TkTextIndex *index2Ptr,
			    const TkTextTag *tagPtr, int affectsDisplayGeometry);
MODULE_SCOPE void	TkTextReplaceTags(TkText *textPtr, TkTextSegment *segPtr, int undoable,
			    Tcl_Obj *tagListPtr);
MODULE_SCOPE void	TkTextFindTags(Tcl_Interp *interp, TkText *textPtr, const TkTextSegment *segPtr,
			    int discardSelection);
MODULE_SCOPE int	TkTextDeleteTag(TkText *textPtr, TkTextTag *tagPtr, Tcl_HashEntry *hPtr);
MODULE_SCOPE void	TkTextReleaseTag(TkSharedText *sharedTextPtr, TkTextTag *tagPtr,
			    Tcl_HashEntry *hPtr);
MODULE_SCOPE void	TkTextFontHeightChanged(TkText *textPtr);
MODULE_SCOPE int	TkTextTestRelation(Tcl_Interp *interp, int relation, const char *op);
MODULE_SCOPE int	TkTextAttemptToModifyDisabledWidget(Tcl_Interp *interp);
MODULE_SCOPE int	TkTextAttemptToModifyDeadWidget(Tcl_Interp *interp);
MODULE_SCOPE int	TkTextReleaseIfDestroyed(TkText *textPtr);
MODULE_SCOPE int	TkTextDecrRefCountAndTestIfDestroyed(TkText *textPtr);
MODULE_SCOPE void	TkTextFreeAllTags(TkText *textPtr);
inline int		TkTextGetIndexFromObj(Tcl_Interp *interp, TkText *textPtr, Tcl_Obj *objPtr,
			    TkTextIndex *indexPtr);
MODULE_SCOPE TkTextTabArray * TkTextGetTabs(Tcl_Interp *interp, Tk_Window tkwin, Tcl_Obj *stringPtr);
MODULE_SCOPE void	TkTextInspectOptions(TkText *textPtr, const void *recordPtr,
			    Tk_OptionTable optionTable, Tcl_DString *result, int flags);
MODULE_SCOPE void	TkTextFindDisplayLineStartEnd(TkText *textPtr, TkTextIndex *indexPtr, int end);
MODULE_SCOPE unsigned	TkTextCountDisplayLines(TkText *textPtr, const TkTextIndex *indexFrom,
			    const TkTextIndex *indexTo);
MODULE_SCOPE void	TkTextFindDisplayIndex(TkText *textPtr, TkTextIndex *indexPtr,
			    int displayLineOffset, int *xOffset);
MODULE_SCOPE int	TkTextIndexBackChars(const TkText *textPtr, const TkTextIndex *srcPtr,
			    Tcl_Size count, TkTextIndex *dstPtr, TkTextCountType type);
MODULE_SCOPE Tcl_UniChar TkTextIndexGetChar(const TkTextIndex *indexPtr);
MODULE_SCOPE unsigned	TkTextIndexCountBytes(const TkTextIndex *index1Ptr,
			    const TkTextIndex *index2Ptr);
MODULE_SCOPE unsigned	TkTextIndexCount(const TkText *textPtr,
			    const TkTextIndex *index1Ptr, const TkTextIndex *index2Ptr,
			    TkTextCountType type);
MODULE_SCOPE int	TkTextIndexForwChars(const TkText *textPtr, const TkTextIndex *srcPtr,
			    Tcl_Size count, TkTextIndex *dstPtr, TkTextCountType type);
MODULE_SCOPE void	TkTextIndexOfX(TkText *textPtr, int x, TkTextIndex *indexPtr);
MODULE_SCOPE int	TkTextIndexYPixels(TkText *textPtr, const TkTextIndex *indexPtr);
MODULE_SCOPE int	TkTextComputeBreakLocations(Tcl_Interp *interp, const char *text, unsigned len,
			    const char *lang, char *brks);
MODULE_SCOPE int	TkTextTestLangCode(Tcl_Interp *interp, Tcl_Obj *langCodePtr);
MODULE_SCOPE int	TkTextParseHyphenRules(TkText *textPtr, Tcl_Obj *objPtr, int *rulesPtr);
MODULE_SCOPE void	TkTextLostSelection(void *clientData);
MODULE_SCOPE void	TkTextConfigureUndoStack(TkSharedText *sharedTextPtr, int maxUndoDepth,
			    int maxByteSize);
MODULE_SCOPE void	TkTextConfigureRedoStack(TkSharedText *sharedTextPtr, int maxRedoDepth);
MODULE_SCOPE void	TkTextPushUndoToken(TkSharedText *sharedTextPtr, void *token,
			    unsigned byteSize);
MODULE_SCOPE void	TkTextPushRedoToken(TkSharedText *sharedTextPtr, void *token,
			    unsigned byteSize);
MODULE_SCOPE void	TkTextUndoAddMoveSegmentItem(TkSharedText *sharedTextPtr,
			    TkTextSegment *oldPos, TkTextSegment *newPos);
MODULE_SCOPE TkTextIndex * TkTextMakeCharIndex(TkTextBTree tree, TkText *textPtr,
			    int lineIndex, int charIndex, TkTextIndex *indexPtr);
MODULE_SCOPE int	TkTextSegmentIsElided(const TkText *textPtr, const TkTextSegment *segPtr);
MODULE_SCOPE void	TkTextDispAllocStatistic();
MODULE_SCOPE int	TkTextLineIsElided(const TkSharedText *sharedTextPtr, const TkTextLine *linePtr,
			    const TkText *textPtr);
MODULE_SCOPE int	TkTextIsElided(const TkTextIndex *indexPtr);
MODULE_SCOPE int	TkTextTestTag(const TkTextIndex *indexPtr, const TkTextTag *tagPtr);
inline int		TkTextIsDeadPeer(const TkText *textPtr);
MODULE_SCOPE void	TkTextGenerateWidgetViewSyncEvent(TkText *textPtr, int sendImmediately);
MODULE_SCOPE void	TkTextRunAfterSyncCmd(TkText *textPtr);
MODULE_SCOPE void	TkTextInvalidateLineMetrics(TkSharedText *sharedTextPtr, TkText *textPtr,
			    TkTextLine *linePtr, unsigned lineCount, TkTextInvalidateAction action);
MODULE_SCOPE void	TkTextUpdateLineMetrics(TkText *textPtr, unsigned lineNum, unsigned endLine);
MODULE_SCOPE int	TkTextMarkCmd(TkText *textPtr, Tcl_Interp *interp,
			    Tcl_Size objc, Tcl_Obj *const objv[]);
MODULE_SCOPE TkTextSegment * TkTextFindMark(const TkText *textPtr, const char *name);
MODULE_SCOPE TkTextSegment * TkTextFreeMarks(TkSharedText *sharedTextPtr, int retainPrivateMarks);
MODULE_SCOPE int	TkTextMarkNameToIndex(TkText *textPtr, const char *name, TkTextIndex *indexPtr);
MODULE_SCOPE void	TkTextMarkSegToIndex(TkText *textPtr,
			    TkTextSegment *markPtr, TkTextIndex *indexPtr);
MODULE_SCOPE TkTextSegment * TkTextMakeStartEndMark(TkText *textPtr, Tk_SegType const *typePtr);
MODULE_SCOPE TkTextSegment * TkTextMakeMark(TkText *textPtr, const char *name);
MODULE_SCOPE TkTextSegment * TkTextMakeNewMark(TkSharedText *sharedTextPtr, const char *name);
MODULE_SCOPE void	TkTextUnsetMark(TkText *textPtr, TkTextSegment *markPtr);
inline int		TkTextIsMark(const TkTextSegment *segPtr);
inline int		TkTextIsStartEndMarker(const TkTextSegment *segPtr);
inline int		TkTextIsSpecialMark(const TkTextSegment *segPtr);
inline int		TkTextIsPrivateMark(const TkTextSegment *segPtr);
inline int		TkTextIsSpecialOrPrivateMark(const TkTextSegment *segPtr);
inline int		TkTextIsNormalOrSpecialMark(const TkTextSegment *segPtr);
inline int		TkTextIsNormalMark(const TkTextSegment *segPtr);
inline int		TkTextIsStableMark(const TkTextSegment *segPtr);
MODULE_SCOPE const char * TkTextMarkName(const TkSharedText *sharedTextPtr, const TkText *textPtr,
			    const TkTextSegment *markPtr);
MODULE_SCOPE void	TkTextUpdateCurrentMark(TkSharedText *sharedTextPtr);
MODULE_SCOPE void	TkTextSaveCursorIndex(TkText *textPtr);
MODULE_SCOPE int	TkTextTriggerWatchCursor(TkText *textPtr);
MODULE_SCOPE void	TkTextInsertGetBBox(TkText *textPtr, int x, int y, int height, XRectangle *bbox);
MODULE_SCOPE int	TkTextDrawBlockCursor(TkText *textPtr);
MODULE_SCOPE int	TkTextGetCursorBbox(TkText *textPtr, int *x, int *y, int *w, int *h);
MODULE_SCOPE unsigned	TkTextGetCursorWidth(TkText *textPtr, int *x, int *offs);
MODULE_SCOPE void	TkTextEventuallyRepick(TkText *textPtr);
MODULE_SCOPE int	TkTextPendingSync(const TkText *textPtr);
MODULE_SCOPE void	TkTextPickCurrent(TkText *textPtr, XEvent *eventPtr);
MODULE_SCOPE union TkTextTagSet * TkTextGetTagSetFromChunk(const TkTextDispChunk *chunkPtr);
MODULE_SCOPE int	TkTextGetXPixelFromChunk(const TkText *textPtr,
			    const TkTextDispChunk *chunkPtr);
MODULE_SCOPE int	TkTextGetYPixelFromChunk(const TkText *textPtr,
			    const TkTextDispChunk *chunkPtr);
inline const TkTextDispChunk * TkTextGetFirstChunkOfNextDispLine(const TkTextDispChunk *chunkPtr);
inline const TkTextDispChunk * TkTextGetLastChunkOfPrevDispLine(const TkTextDispChunk *chunkPtr);
MODULE_SCOPE int	TkTextGetFirstXPixel(const TkText *textPtr);
MODULE_SCOPE int	TkTextGetFirstYPixel(const TkText *textPtr);
MODULE_SCOPE int	TkTextGetLastXPixel(const TkText *textPtr);
MODULE_SCOPE int	TkTextGetLastYPixel(const TkText *textPtr);
MODULE_SCOPE unsigned	TkTextCountVisibleImages(const TkText *textPtr);
MODULE_SCOPE unsigned	TkTextCountVisibleWindows(const TkText *textPtr);
MODULE_SCOPE const TkTextDispChunk * TkTextPixelIndex(TkText *textPtr, int x, int y,
			    TkTextIndex *indexPtr, int *nearest);
MODULE_SCOPE Tcl_Obj *	TkTextNewIndexObj(const TkTextIndex *indexPtr);
MODULE_SCOPE void	TkTextRedrawRegion(TkText *textPtr, int x, int y, int width, int height);
MODULE_SCOPE int	TkTextRedrawTag(const TkSharedText *sharedTextPtr, TkText *textPtr,
			    const TkTextIndex *index1Ptr, const TkTextIndex *index2Ptr,
			    const TkTextTag *tagPtr, int affectsDisplayGeometry);
MODULE_SCOPE void	TkTextRelayoutWindow(TkText *textPtr, int mask);
MODULE_SCOPE void	TkTextCheckLineMetricUpdate(const TkText *textPtr);
MODULE_SCOPE void	TkTextCheckDisplayLineConsistency(const TkText *textPtr);
MODULE_SCOPE int	TkTextScanCmd(TkText *textPtr, Tcl_Interp *interp,
			    Tcl_Size objc, Tcl_Obj *const objv[]);
MODULE_SCOPE int	TkTextSeeCmd(TkText *textPtr, Tcl_Interp *interp,
			    Tcl_Size objc, Tcl_Obj *const objv[]);
MODULE_SCOPE void	TkTextSetYView(TkText *textPtr, TkTextIndex *indexPtr, int pickPlace);
MODULE_SCOPE int	TkTextTagCmd(TkText *textPtr, Tcl_Interp *interp,
			    Tcl_Size objc, Tcl_Obj *const objv[]);
MODULE_SCOPE int	TkTextImageCmd(TkText *textPtr, Tcl_Interp *interp,
			    Tcl_Size objc, Tcl_Obj *const objv[]);
MODULE_SCOPE int	TkTextImageIndex(TkText *textPtr, const char *name, TkTextIndex *indexPtr);
MODULE_SCOPE TkTextSegment * TkTextMakeImage(TkText *textPtr, Tcl_Obj *options);
MODULE_SCOPE int	TkTextWindowCmd(TkText *textPtr, Tcl_Interp *interp,
			    Tcl_Size objc, Tcl_Obj *const objv[]);
MODULE_SCOPE int	TkTextWindowIndex(TkText *textPtr, const char *name, TkTextIndex *indexPtr);
MODULE_SCOPE TkTextSegment * TkTextMakeWindow(TkText *textPtr, Tcl_Obj *options);
MODULE_SCOPE int	TkTextYviewCmd(TkText *textPtr, Tcl_Interp *interp,
			    Tcl_Size objc, Tcl_Obj *const objv[]);
MODULE_SCOPE void	TkTextGetViewOffset(TkText *textPtr, int *x, int *y);
MODULE_SCOPE void	TkTextWinFreeClient(Tcl_HashEntry *hPtr, TkTextEmbWindowClient *client);
MODULE_SCOPE void	TkTextIndexSetPosition(TkTextIndex *indexPtr,
			    int byteIndex, TkTextSegment *segPtr);
MODULE_SCOPE int	TkTextSegToIndex(const TkTextSegment *segPtr);
MODULE_SCOPE int	TkTextIndexGetFromString(Tcl_Interp *interp, struct TkText *textPtr,
			    const char *string, unsigned lengthOfString, struct TkTextIndex *indexPtr);
MODULE_SCOPE int	TkTextIndexPrint(const TkSharedText *sharedTextPtr, const TkText *textPtr,
				const struct TkTextIndex *indexPtr, char *string);
MODULE_SCOPE void	TkTextIndexSetByteIndex(TkTextIndex *indexPtr, Tcl_Size byteIndex);
MODULE_SCOPE void	TkTextIndexSetByteIndex2(TkTextIndex *indexPtr,
			    TkTextLine *linePtr, Tcl_Size byteIndex);
inline void		TkTextIndexSetEpoch(TkTextIndex *indexPtr, size_t epoch);
MODULE_SCOPE void	TkTextIndexSetSegment(TkTextIndex *indexPtr, TkTextSegment *segPtr);
inline void		TkTextIndexSetPeer(TkTextIndex *indexPtr, TkText *textPtr);
MODULE_SCOPE int	TkTextIndexIsEmpty(const TkTextIndex *indexPtr);
MODULE_SCOPE void	TkTextIndexSetLine(TkTextIndex *indexPtr, TkTextLine *linePtr);
MODULE_SCOPE void	TkTextIndexSetToStartOfLine(TkTextIndex *indexPtr);
MODULE_SCOPE void	TkTextIndexSetToStartOfLine2(TkTextIndex *indexPtr, TkTextLine *linePtr);
MODULE_SCOPE void	TkTextIndexSetToEndOfLine2(TkTextIndex *indexPtr, TkTextLine *linePtr);
MODULE_SCOPE void	TkTextIndexSetToLastChar(TkTextIndex *indexPtr);
inline void		TkTextIndexSetToLastChar2(TkTextIndex *indexPtr, TkTextLine *linePtr);
MODULE_SCOPE void	TkTextIndexSetupToStartOfText(TkTextIndex *indexPtr, TkText *textPtr,
			    TkTextBTree tree);
MODULE_SCOPE void	TkTextIndexSetupToEndOfText(TkTextIndex *indexPtr, TkText *textPtr,
			    TkTextBTree tree);
MODULE_SCOPE int	TkTextIndexAddToByteIndex(TkTextIndex *indexPtr, Tcl_Size numBytes);
inline TkTextLine *	TkTextIndexGetLine(const TkTextIndex *indexPtr);
MODULE_SCOPE Tcl_Size	TkTextIndexGetByteIndex(const TkTextIndex *indexPtr);
MODULE_SCOPE unsigned	TkTextIndexGetLineNumber(const TkTextIndex *indexPtr, const TkText *textPtr);
inline TkTextSegment *	TkTextIndexGetSegment(const TkTextIndex *indexPtr);
MODULE_SCOPE TkTextSegment * TkTextIndexGetContentSegment(const TkTextIndex *indexPtr, Tcl_Size *offset);
MODULE_SCOPE TkTextSegment * TkTextIndexGetFirstSegment(const TkTextIndex *indexPtr, Tcl_Size *offset);
inline TkSharedText *	TkTextIndexGetShared(const TkTextIndex *indexPtr);
MODULE_SCOPE void	TkTextIndexClear(TkTextIndex *indexPtr, TkText *textPtr);
MODULE_SCOPE void	TkTextIndexClear2(TkTextIndex *indexPtr, TkText *textPtr, TkTextBTree tree);
inline void		TkTextIndexInvalidate(TkTextIndex *indexPtr);
MODULE_SCOPE void	TkTextIndexToByteIndex(TkTextIndex *indexPtr);
inline void		TkTextIndexMakePersistent(TkTextIndex *indexPtr);
MODULE_SCOPE int	TkTextIndexIsZero(const TkTextIndex *indexPtr);
MODULE_SCOPE int	TkTextIndexIsStartOfLine(const TkTextIndex *indexPtr);
MODULE_SCOPE int	TkTextIndexIsEndOfLine(const TkTextIndex *indexPtr);
MODULE_SCOPE int	TkTextIndexIsStartOfText(const TkTextIndex *indexPtr);
MODULE_SCOPE int	TkTextIndexIsEndOfText(const TkTextIndex *indexPtr);
inline int		TkTextIndexSameLines(const TkTextIndex *indexPtr1, const TkTextIndex *indexPtr2);
MODULE_SCOPE int	TkTextIndexIsEqual(const TkTextIndex *indexPtr1, const TkTextIndex *indexPtr2);
MODULE_SCOPE int	TkTextIndexCompare(const TkTextIndex *indexPtr1, const TkTextIndex *indexPtr2);
inline void		TkTextIndexSave(TkTextIndex *indexPtr);
MODULE_SCOPE int	TkTextIndexRebuild(TkTextIndex *indexPtr);
MODULE_SCOPE int	TkTextIndexRestrictToStartRange(TkTextIndex *indexPtr);
MODULE_SCOPE int	TkTextIndexRestrictToEndRange(TkTextIndex *indexPtr);
MODULE_SCOPE int	TkTextIndexOutsideStartEnd(TkTextIndex *indexPtr);
MODULE_SCOPE int	TkTextIndexEnsureBeforeLastChar(TkTextIndex *indexPtr);
MODULE_SCOPE int	TkTextSkipElidedRegion(TkTextIndex *indexPtr);
MODULE_SCOPE int		TkrTesttextCmd(void *dummy, Tcl_Interp *interp,
				Tcl_Size objc, Tcl_Obj *const objv[]);
MODULE_SCOPE int		TkrTextGetIndex(Tcl_Interp *interp,
				struct TkText *textPtr, const char *string,
				struct TkTextIndex *indexPtr);
MODULE_SCOPE int		TkrTextIndexBackBytes(const struct TkText *textPtr,
				const struct TkTextIndex *srcPtr, Tcl_Size count,
				struct TkTextIndex *dstPtr);
MODULE_SCOPE int		TkrTextIndexForwBytes(const struct TkText *textPtr,
				const struct TkTextIndex *srcPtr, Tcl_Size count,
				struct TkTextIndex *dstPtr);
MODULE_SCOPE struct TkTextIndex * TkrTextMakeByteIndex(TkTextBTree tree,
				const struct TkText *textPtr, int lineIndex,
				Tcl_Size byteIndex, struct TkTextIndex *indexPtr);
MODULE_SCOPE Tcl_Size		TkrTextPrintIndex(const struct TkText *textPtr,
				const struct TkTextIndex *indexPtr,
				char *string);
MODULE_SCOPE struct TkTextSegment * TkrTextSetMark(struct TkText *textPtr,
				const char *name,
				struct TkTextIndex *indexPtr);
MODULE_SCOPE int		TkrTextXviewCmd(struct TkText *textPtr,
				Tcl_Interp *interp, Tcl_Size objc,
				Tcl_Obj *const objv[]);
MODULE_SCOPE void		TkrTextChanged(struct TkSharedText *sharedTextPtr,
				struct TkText *textPtr,
				const struct TkTextIndex *index1Ptr,
				const struct TkTextIndex *index2Ptr);
MODULE_SCOPE int		TkrBTreeNumLines(TkTextBTree tree,
				const struct TkText *textPtr);
MODULE_SCOPE void		TkrTextInsertDisplayProc(struct TkText *textPtr,
				struct TkTextDispChunk *chunkPtr, int x,
				int y, int height, int baseline,
				Display *display, Drawable dst, int screenY);

/*
 * Debugging info macros:
 */

#if defined(NDEBUG) || defined(TK_TEXT_NDEBUG)
# define TK_BTREE_DEBUG(expr)
#else
# define TK_BTREE_DEBUG(expr)	{ if (tkBTreeDebug) { expr; } }
#endif

#define TK_TEXT_DEBUG(expr)	{ if (tkTextDebug) { expr; } }

#define _TK_NEED_IMPLEMENTATION
#include "tkTextPriv.h"
#endif /* _TKTEXT */

/*
 * Local Variables:
 * mode: c
 * c-basic-offset: 4
 * fill-column: 78
 * End:
 */<|MERGE_RESOLUTION|>--- conflicted
+++ resolved
@@ -3,14 +3,9 @@
  *
  *	Declarations shared among the files that implement text widgets.
  *
-<<<<<<< HEAD
- * Copyright (c) 1992-1994 The Regents of the University of California.
- * Copyright (c) 1994-1995 Sun Microsystems, Inc.
- * Copyright (c) 2015-2018 Gregor Cramer
-=======
  * Copyright © 1992-1994 The Regents of the University of California.
  * Copyright © 1994-1995 Sun Microsystems, Inc.
->>>>>>> 66fbce0a
+ * Copyright © 2015-2018 Gregor Cramer
  *
  * See the file "license.terms" for information on usage and redistribution of
  * this file, and for a DISCLAIMER OF ALL WARRANTIES.
