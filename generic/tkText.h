--- conflicted
+++ resolved
@@ -750,19 +750,6 @@
 } TkTextSpaceMode;
 
 /*
- * The justification modes:
- */
-
-typedef enum {
-    TK_TEXT_JUSTIFY_LEFT,	/* The text is aligned along the left margin. This is the default. */
-    TK_TEXT_JUSTIFY_RIGHT,	/* The text is aligned along the right margin. */
-    TK_TEXT_JUSTIFY_FULL,	/* The text is aligned along the left margin, and word-spacing is
-    				 * adjusted so that the text flush with both margins. */
-    TK_TEXT_JUSTIFY_CENTER	/* The text is aligned to neither the left nor the right margin,
-    				 * there is an even gap on each side of each line. */
-} TkTextJustify;
-
-/*
  * If the soft hyphen is the right neighbor of character "c", and the right neighbor is character
  * "k", then the ck hyphenation rule will be applied.
  */
@@ -877,17 +864,9 @@
      * specifies an override.
      */
 
-<<<<<<< HEAD
     TkTextSharedAttrs attrs;	/* Contains the following attributes: border, inactiveBorder,
 				 * fgColor, inactiveFgColor, and borderWidth. These attributes will
 				 * be shared with attributes from "sel" tag. */
-    Tcl_Obj *reliefPtr;		/* -relief option object. NULL means option not specified. */
-=======
-    Tk_3DBorder border;		/* Used for drawing background. NULL means no
-				 * value specified here. */
-    int borderWidth;		/* Width of 3-D border for background. */
-    Tcl_Obj *borderWidthPtr;	/* Width of 3-D border for background. */
->>>>>>> 989133aa
     int relief;			/* 3-D relief for background. */
     Pixmap bgStipple;		/* Stipple bitmap for background. None means
 				 * no value specified here. */
@@ -901,18 +880,9 @@
     Pixmap fgStipple;		/* Stipple bitmap for text and other
 				 * foreground stuff. None means no value
 				 * specified here.*/
-<<<<<<< HEAD
-    char *justifyString;	/* -justify option string (malloc-ed). NULL
-				 * means option not specified. */
-    TkTextJustify justify;	/* How to justify text: TK_TEXT_JUSTIFY_LEFT, TK_TEXT_JUSTIFY_RIGHT,
-    				 * TK_TEXT_JUSTIFY_CENTER, or TK_TEXT_JUSTIFY_FULL. Only valid if
-				 * justifyString is non-NULL. */
+    Tk_Justify justify;	/* How to justify text: TK_JUSTIFY_LEFT, TK_JUSTIFY_RIGHT,
+    				 * TK_JUSTIFY_CENTER, TK_JUSTIFY_FULL, or TK_JUSTIFY_NULL. */
     Tcl_Obj *lMargin1Ptr;	/* -lmargin1 option. NULL
-=======
-    Tk_Justify justify;		/* How to justify text: TK_JUSTIFY_LEFT,
-				 * TK_JUSTIFY_RIGHT, TK_JUSTIFY_CENTER, or TK_JUSTIFY_NULL. */
-    char *lMargin1String;	/* -lmargin1 option string (malloc-ed). NULL
->>>>>>> 989133aa
 				 * means option not specified. */
     int lMargin1;		/* Left margin for first display line of each
 				 * text line, in pixels. Only valid if
@@ -1404,8 +1374,8 @@
 				 * NULL means perform default tabbing
 				 * behavior. */
     int tabStyle;		/* One of TK_TEXT_TABSTYLE_TABULAR or TK_TEXT_TABSTYLE_WORDPROCESSOR. */
-    TkTextJustify justify;	/* How to justify text: TK_TEXT_JUSTIFY_LEFT, TK_TEXT_JUSTIFY_RIGHT,
-    				 * TK_TEXT_JUSTIFY_CENTER, or TK_TEXT_JUSTIFY_FULL. */
+    Tk_Justify justify;	/* How to justify text: TK_JUSTIFY_LEFT, TK_JUSTIFY_RIGHT,
+    				 * TK_JUSTIFY_CENTER, or TK_JUSTIFY_FULL. */
     Tcl_Obj *hyphenRulesPtr;	/* The hyphen rules string. */
     int hyphenRules;		/* The hyphen rules, only useful for soft hyphen segments. */
     Tcl_Obj *langPtr;		/* -lang option string. NULL means option not specified. */
