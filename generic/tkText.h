--- conflicted
+++ resolved
@@ -453,17 +453,9 @@
     uint32_t startEndMarkFlag:1;/* This segment is a start marker or an end marker? */
 
     union {
-<<<<<<< HEAD
-	char chars[1];		/* Characters that make up character info. Actual length varies
+	char chars[16];		/* Characters that make up character info. Actual length varies
 				 * to hold as many characters as needed. */
 	TkTextHyphen hyphen;	/* Information about hyphen. */
-=======
-	char chars[16];		/* Characters that make up character info.
-				 * Actual length varies to hold as many
-				 * characters as needed.*/
-	TkTextToggle toggle;	/* Information about tag toggle. */
-	TkTextMark mark;	/* Information about mark. */
->>>>>>> af9f86ad
 	TkTextEmbWindow ew;	/* Information about embedded window. */
 	TkTextEmbImage ei;	/* Information about embedded image. */
 	TkTextMark mark;	/* Information about mark. */
@@ -536,28 +528,14 @@
 
 typedef struct TkTextDispChunk TkTextDispChunk;
 
-<<<<<<< HEAD
 typedef void 	Tk_ChunkDisplayProc(struct TkText *textPtr, TkTextDispChunk *chunkPtr,
 		    int x, int y, int height, int baseline, Display *display, Drawable dst,
 		    int screenY);
 typedef void	Tk_ChunkUndisplayProc(struct TkText *textPtr, TkTextDispChunk *chunkPtr);
-typedef int	Tk_ChunkMeasureProc(TkTextDispChunk *chunkPtr, int x);
+typedef Tcl_Size	Tk_ChunkMeasureProc(TkTextDispChunk *chunkPtr, int x);
 typedef void	Tk_ChunkBboxProc(struct TkText *textPtr, TkTextDispChunk *chunkPtr,
-		    int index, int y, int lineHeight, int baseline, int *xPtr, int *yPtr,
+		    Tcl_Size index, int y, int lineHeight, int baseline, int *xPtr, int *yPtr,
 		    int *widthPtr, int *heightPtr);
-=======
-typedef void 		Tk_ChunkDisplayProc(struct TkText *textPtr,
-			    TkTextDispChunk *chunkPtr, int x, int y,
-			    int height, int baseline, Display *display,
-			    Drawable dst, int screenY);
-typedef void		Tk_ChunkUndisplayProc(struct TkText *textPtr,
-			    TkTextDispChunk *chunkPtr);
-typedef Tcl_Size	Tk_ChunkMeasureProc(TkTextDispChunk *chunkPtr, int x);
-typedef void		Tk_ChunkBboxProc(struct TkText *textPtr,
-			    TkTextDispChunk *chunkPtr, Tcl_Size index, int y,
-			    int lineHeight, int baseline, int *xPtr,
-			    int *yPtr, int *widthPtr, int *heightPtr);
->>>>>>> af9f86ad
 
 /*
  * The structure below represents a chunk of stuff that is displayed together
@@ -625,7 +603,7 @@
 
     const TkTextDispChunkProcs *layoutProcs;
     const char *brks;		/* Line break information of this chunk for TEXT_WRAPMODE_CODEPOINT. */
-    ClientData clientData;	/* Additional information for use of displayProc and undisplayProc. */
+    void *clientData;	/* Additional information for use of displayProc and undisplayProc. */
 
     /*
      * The fields below are set by the type-independent code before calling
@@ -1986,15 +1964,15 @@
 			    unsigned *depth);
 MODULE_SCOPE unsigned	TkBTreeLinesPerNode(const TkTextBTree tree);
 MODULE_SCOPE const union TkTextTagSet * TkBTreeRootTagInfo(const TkTextBTree tree);
-MODULE_SCOPE void	TkTextBindProc(ClientData clientData, XEvent *eventPtr);
+MODULE_SCOPE void	TkTextBindProc(void *clientData, XEvent *eventPtr);
 MODULE_SCOPE void	TkTextSelectionEvent(TkText *textPtr);
 MODULE_SCOPE int	TkConfigureText(Tcl_Interp *interp, TkText *textPtr, int objc,
 			    Tcl_Obj *const objv[]);
 MODULE_SCOPE const TkTextSegment * TkTextGetUndeletableNewline(const TkTextLine *lastLinePtr);
 MODULE_SCOPE void	TkTextPerformWatchCmd(TkSharedText *sharedTextPtr, TkText *textPtr,
 			    const char *operation,
-			    TkTextWatchGetIndexProc index1Proc, ClientData index1ProcData,
-			    TkTextWatchGetIndexProc index2Proc, ClientData index2ProcData,
+			    TkTextWatchGetIndexProc index1Proc, void *index1ProcData,
+			    TkTextWatchGetIndexProc index2Proc, void *index2ProcData,
 			    const char *arg1, const char *arg2, const char *arg3, int userFlag);
 MODULE_SCOPE int	TkTextTriggerWatchCmd(TkText *textPtr, const char *operation,
 			    const char *index1, const char *index2, const char *arg1, const char *arg2,
@@ -2090,7 +2068,7 @@
 			    const char *lang, char *brks);
 MODULE_SCOPE int	TkTextTestLangCode(Tcl_Interp *interp, Tcl_Obj *langCodePtr);
 MODULE_SCOPE int	TkTextParseHyphenRules(TkText *textPtr, Tcl_Obj *objPtr, int *rulesPtr);
-MODULE_SCOPE void	TkTextLostSelection(ClientData clientData);
+MODULE_SCOPE void	TkTextLostSelection(void *clientData);
 MODULE_SCOPE void	TkTextConfigureUndoStack(TkSharedText *sharedTextPtr, int maxUndoDepth,
 			    int maxByteSize);
 MODULE_SCOPE void	TkTextConfigureRedoStack(TkSharedText *sharedTextPtr, int maxRedoDepth);
@@ -2239,7 +2217,7 @@
 MODULE_SCOPE int	TkTextIndexOutsideStartEnd(TkTextIndex *indexPtr);
 MODULE_SCOPE int	TkTextIndexEnsureBeforeLastChar(TkTextIndex *indexPtr);
 MODULE_SCOPE int	TkTextSkipElidedRegion(TkTextIndex *indexPtr);
-MODULE_SCOPE int		TkrTesttextCmd(ClientData dummy, Tcl_Interp *interp,
+MODULE_SCOPE int		TkrTesttextCmd(void *dummy, Tcl_Interp *interp,
 				Tcl_Size objc, Tcl_Obj *const objv[]);
 MODULE_SCOPE int		TkrTextGetIndex(Tcl_Interp *interp,
 				struct TkText *textPtr, const char *string,
