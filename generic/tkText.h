--- conflicted
+++ resolved
@@ -732,12 +732,8 @@
     TEXT_WRAPMODE_NULL = -1,
     TEXT_WRAPMODE_CHAR,
     TEXT_WRAPMODE_NONE,
-<<<<<<< HEAD
     TEXT_WRAPMODE_WORD,
     TEXT_WRAPMODE_CODEPOINT
-=======
-    TEXT_WRAPMODE_WORD
->>>>>>> c33654db
 } TkWrapMode;
 
 MODULE_SCOPE const char *const tkTextWrapStrings[];
@@ -752,19 +748,6 @@
     TEXT_SPACEMODE_TRIM,
     TEXT_SPACEMODE_NULL,
 } TkTextSpaceMode;
-
-/*
- * The justification modes:
- */
-
-typedef enum {
-    TK_TEXT_JUSTIFY_LEFT,	/* The text is aligned along the left margin. This is the default. */
-    TK_TEXT_JUSTIFY_RIGHT,	/* The text is aligned along the right margin. */
-    TK_TEXT_JUSTIFY_FULL,	/* The text is aligned along the left margin, and word-spacing is
-    				 * adjusted so that the text flush with both margins. */
-    TK_TEXT_JUSTIFY_CENTER	/* The text is aligned to neither the left nor the right margin,
-    				 * there is an even gap on each side of each line. */
-} TkTextJustify;
 
 /*
  * If the soft hyphen is the right neighbor of character "c", and the right neighbor is character
@@ -881,18 +864,10 @@
      * specifies an override.
      */
 
-<<<<<<< HEAD
     TkTextSharedAttrs attrs;	/* Contains the following attributes: border, inactiveBorder,
 				 * fgColor, inactiveFgColor, and borderWidth. These attributes will
 				 * be shared with attributes from "sel" tag. */
     Tcl_Obj *reliefPtr;		/* -relief option object. NULL means option not specified. */
-=======
-    Tk_3DBorder border;		/* Used for drawing background. NULL means no
-				 * value specified here. */
-    int borderWidth;		/* Width of 3-D border for background. */
-    Tcl_Obj *borderWidthPtr;	/* Width of 3-D border for background. */
-    Tcl_Obj *reliefObj;
->>>>>>> c33654db
     int relief;			/* 3-D relief for background. */
     Pixmap bgStipple;		/* Stipple bitmap for background. None means
 				 * no value specified here. */
@@ -906,11 +881,10 @@
     Pixmap fgStipple;		/* Stipple bitmap for text and other
 				 * foreground stuff. None means no value
 				 * specified here.*/
-<<<<<<< HEAD
     char *justifyString;	/* -justify option string (malloc-ed). NULL
 				 * means option not specified. */
-    TkTextJustify justify;	/* How to justify text: TK_TEXT_JUSTIFY_LEFT, TK_TEXT_JUSTIFY_RIGHT,
-    				 * TK_TEXT_JUSTIFY_CENTER, or TK_TEXT_JUSTIFY_FULL. Only valid if
+    Tk_Justify justify;	/* How to justify text: TK_JUSTIFY_LEFT, TK_JUSTIFY_RIGHT,
+    				 * TK_JUSTIFY_CENTER, or TK_JUSTIFY_FULL. Only valid if
 				 * justifyString is non-NULL. */
     Tcl_Obj *lMargin1Obj;	/* -lmargin1 option. NULL
 				 * means option not specified. */
@@ -921,53 +895,29 @@
     int lMargin2;		/* Left margin for second and later display
 				 * lines of each text line, in pixels. Only
 				 * valid if lMargin2Obj is non-NULL. */
-=======
-    Tcl_Obj *justifyObj;
-    Tk_Justify justify;		/* How to justify text: TK_JUSTIFY_LEFT,
-				 * TK_JUSTIFY_RIGHT, TK_JUSTIFY_CENTER, or TK_JUSTIFY_NULL. */
-    Tcl_Obj *lMargin1Obj;	/* -lmargin1 option object. NULL
-				 * means option not specified. */
-    int lMargin1;		/* Left margin for first display line of each
-				 * text line, in pixels. INT_MIN means option not specified. */
-    Tcl_Obj *lMargin2Obj;	/* -lmargin2 option object. NULL
-				 * means option not specified. */
-    int lMargin2;		/* Left margin for second and later display lines
-				 * of each text line, in pixels. */
->>>>>>> c33654db
     Tk_3DBorder lMarginColor;	/* Used for drawing background in left margins.
                                  * This is used for both lmargin1 and lmargin2.
 				 * NULL means no value specified here. */
     Tcl_Obj *offsetObj;		/* -offset option. NULL means option not specified. */
     int offset;			/* Vertical offset of text's baseline from
 				 * baseline of line. Used for superscripts and
-<<<<<<< HEAD
 				 * subscripts. Only valid if offsetObj is
 				 * non-NULL. */
-=======
-				 * subscripts. INT_MIN means option not specified. */
->>>>>>> c33654db
     Tcl_Obj *overstrikePtr;	/* -overstrike option. NULL
 				 * means option not specified. */
     int overstrike;		/* > 0 means draw horizontal line through
 				 * middle of text. -1 means not specified. */
     XColor *overstrikeColor;    /* Color for the overstrike. NULL means same
                                  * color as foreground. */
-<<<<<<< HEAD
     Tcl_Obj *rMarginObj;	/* -rmargin option. NULL means option not specified. */
     int rMargin;		/* Right margin for text, in pixels. Only
 				 * valid if rMarginObj is non-NULL. */
-=======
-    Tcl_Obj *rMarginObj;	/* -rmargin option object. NULL
-				 * means option not specified. */
-    int rMargin;		/* Right margin for text, in pixels. INT_MIN means option not specified. */
->>>>>>> c33654db
     Tk_3DBorder rMarginColor;	/* Used for drawing background in right margin.
 				 * NULL means no value specified here. */
     Tk_3DBorder selBorder;	/* Used for drawing background for selected text.
 				 * NULL means no value specified here. */
     XColor *selFgColor;		/* Foreground color for selected text. NULL means
 				 * no value specified here. */
-<<<<<<< HEAD
     Tk_3DBorder inactiveSelBorder;
     				/* Used for drawing background for inactive selected text.
 				 * NULL means no value specified here. */
@@ -984,20 +934,6 @@
     int spacing3;		/* Extra spacing below last display line for
 				 * text line. Only valid if spacing3Obj is
 				 * non-NULL. */
-=======
-    Tcl_Obj *spacing1Obj;	/* -spacing1 option object. NULL
-				 * means option not specified. */
-    int spacing1;		/* Extra spacing above first display line for
-				 * text line. INT_MIN means option not specified. */
-    Tcl_Obj *spacing2Obj;	/* -spacing2 option object. NULL
-				 * means option not specified. */
-    int spacing2;		/* Extra spacing between display lines for the
-				 * same text line. INT_MIN means option not specified. */
-    Tcl_Obj *spacing3Obj;	/* -spacing3 option object. NULL
-				 * means option not specified. */
-    int spacing3;		/* Extra spacing below last display line for
-				 * text line. INT_MIN means option not specified. */
->>>>>>> c33654db
     Tcl_Obj *tabStringPtr;	/* -tabs option string. NULL means option not
 				 * specified. */
     struct TkTextTabArray *tabArrayPtr;
@@ -1016,7 +952,6 @@
     XColor *hyphenColor;	/* Color for the soft hyphen character. NULL means same color as
     				 * foreground. */
     TkWrapMode wrapMode;	/* How to handle wrap-around for this tag.
-<<<<<<< HEAD
 				 * Must be TEXT_WRAPMODE_CHAR,
 				 * TEXT_WRAPMODE_NONE, TEXT_WRAPMODE_WORD, or
 				 * TEXT_WRAPMODE_NULL to use wrapmode for
@@ -1029,13 +964,6 @@
     char lang[3];		/* The specified language for the text content, only enabled if not
     				 * NUL. */
     Tcl_Obj *elidePtr;		/* -elide option. NULL means option not specified. */
-=======
-				 * Must be TEXT_WRAPMODE_CHAR, TEXT_WRAPMODE_WORD,
-				 * TEXT_WRAPMODE_NONE, or TEXT_WRAPMODE_NULL to
-				 * use wrapmode for whole widget. */
-    Tcl_Obj *elideObj;	/* -elide option. NULL
-				 * means option not specified. */
->>>>>>> c33654db
     int elide;			/* > 0 means that data under this tag
 				 * should not be displayed. -1 means not specified. */
     int undo;			/* True means that any change of tagging with this tag will be pushed
@@ -1401,14 +1329,9 @@
     Tcl_Interp *interp;		/* Interpreter associated with widget. Used to
 				 * delete widget command. */
     Tcl_Command widgetCmd;	/* Token for text's widget command. */
-<<<<<<< HEAD
     TkTextState state;		/* Either TK_TEXT_STATE_NORMAL, TK_TEXT_STATE_READONLY, or
     				 * TK_TEXT_STATE_DISABLED. A text widget is also read-only when
 				 * disabled. */
-=======
-    TkTextState state;		/* Either TK_TEXT_STATE_NORMAL or TK_TEXT_STATE_DISABLED. A
-				 * text widget is read-only when disabled. */
->>>>>>> c33654db
 
     /*
      * Default information for displaying (may be overridden by tags applied
@@ -1455,8 +1378,8 @@
 				 * NULL means perform default tabbing
 				 * behavior. */
     int tabStyle;		/* One of TK_TEXT_TABSTYLE_TABULAR or TK_TEXT_TABSTYLE_WORDPROCESSOR. */
-    TkTextJustify justify;	/* How to justify text: TK_TEXT_JUSTIFY_LEFT, TK_TEXT_JUSTIFY_RIGHT,
-    				 * TK_TEXT_JUSTIFY_CENTER, or TK_TEXT_JUSTIFY_FULL. */
+    Tk_Justify justify;	/* How to justify text: TK_JUSTIFY_LEFT, TK_JUSTIFY_RIGHT,
+    				 * TK_JUSTIFY_CENTER, or TK_JUSTIFY_FULL. */
     Tcl_Obj *hyphenRulesPtr;	/* The hyphen rules string. */
     int hyphenRules;		/* The hyphen rules, only useful for soft hyphen segments. */
     Tcl_Obj *langPtr;		/* -lang option string. NULL means option not specified. */
@@ -1467,7 +1390,6 @@
      * Additional information used for displaying:
      */
 
-<<<<<<< HEAD
     TkWrapMode wrapMode;	/* How to handle wrap-around. Must be TEXT_WRAPMODE_CHAR,
     				 * TEXT_WRAPMODE_WORD, TEXT_WRAPMODE_CODEPOINT, or TEXT_WRAPMODE_NONE. */
     TkTextSpaceMode spaceMode;	/* How to handle displaying spaces. Must be TEXT_SPACEMODE_NONE,
@@ -1477,12 +1399,6 @@
     				 * (if not in state TK_TEXT_STATE_NORMAL). */
     int useUniBreak;		/* Use library libunibreak for line break computation, otherwise the
     				 * internal algorithm will be used. */
-=======
-    TkWrapMode wrapMode;	/* How to handle wrap-around. Must be
-				 * TEXT_WRAPMODE_CHAR, TEXT_WRAPMODE_NONE, or
-				 * TEXT_WRAPMODE_WORD, or TEXT_WRAPMODE_NULL to
-				 * use wrapmode for whole widget. */
->>>>>>> c33654db
     int width, height;		/* Desired dimensions for window, measured in
 				 * characters. */
     int setGrid;		/* Non-zero means pass gridding information to
@@ -1808,7 +1724,6 @@
  * of individual lines displayed in the widget.
  */
 
-<<<<<<< HEAD
 #define TK_TEXT_LINE_GEOMETRY		(1 << 2)
 
 /*
@@ -1834,16 +1749,6 @@
 # define TK_TEXT_DEPRECATED_OVERSTRIKE_FG	(1 << 6)
 # define TK_TEXT_DEPRECATED_UNDERLINE_FG	(1 << 7)
 #endif /* SUPPORT_DEPRECATED_TAG_OPTIONS */
-=======
-#define TK_TEXT_LINE_GEOMETRY		(1 << 0)
-
-/*
- * Mask used for those options which may impact the start and end lines
- * used in the widget.
- */
-
-#define TK_TEXT_LINE_RANGE		(1 << 1)
->>>>>>> c33654db
 
 /*
  * Used as 'action' values in calls to TkTextInvalidateLineMetrics
@@ -1852,13 +1757,9 @@
 typedef enum {
     TK_TEXT_INVALIDATE_ONLY,
     TK_TEXT_INVALIDATE_INSERT,
-<<<<<<< HEAD
     TK_TEXT_INVALIDATE_DELETE,
     TK_TEXT_INVALIDATE_ELIDE,
     TK_TEXT_INVALIDATE_REINSERTED
-=======
-    TK_TEXT_INVALIDATE_DELETE
->>>>>>> c33654db
 } TkTextInvalidateAction;
 
 /*
@@ -2156,7 +2057,6 @@
 MODULE_SCOPE int	TkTextTestLangCode(Tcl_Interp *interp, Tcl_Obj *langCodePtr);
 MODULE_SCOPE int	TkTextParseHyphenRules(TkText *textPtr, Tcl_Obj *objPtr, int *rulesPtr);
 MODULE_SCOPE void	TkTextLostSelection(void *clientData);
-<<<<<<< HEAD
 MODULE_SCOPE void	TkTextConfigureUndoStack(TkSharedText *sharedTextPtr, int maxUndoDepth,
 			    int maxByteSize);
 MODULE_SCOPE void	TkTextConfigureRedoStack(TkSharedText *sharedTextPtr, int maxRedoDepth);
@@ -2180,27 +2080,6 @@
 MODULE_SCOPE void	TkTextInvalidateLineMetrics(TkSharedText *sharedTextPtr, TkText *textPtr,
 			    TkTextLine *linePtr, unsigned lineCount, TkTextInvalidateAction action);
 MODULE_SCOPE void	TkTextUpdateLineMetrics(TkText *textPtr, unsigned lineNum, unsigned endLine);
-=======
-MODULE_SCOPE TkTextIndex *TkTextMakeCharIndex(TkTextBTree tree, TkText *textPtr,
-			    int lineIndex, int charIndex,
-			    TkTextIndex *indexPtr);
-MODULE_SCOPE int	TkTextMeasureDown(TkText *textPtr,
-			    TkTextIndex *srcPtr, int distance);
-MODULE_SCOPE void	TkTextFreeElideInfo(TkTextElideInfo *infoPtr);
-MODULE_SCOPE int	TkTextIsElided(const TkText *textPtr,
-			    const TkTextIndex *indexPtr,
-			    TkTextElideInfo *infoPtr);
-MODULE_SCOPE int	TkTextMakePixelIndex(TkText *textPtr,
-			    int pixelIndex, TkTextIndex *indexPtr);
-MODULE_SCOPE void	TkTextInvalidateLineMetrics(
-			    TkSharedText *sharedTextPtr, TkText *textPtr,
-			    TkTextLine *linePtr, int lineCount, TkTextInvalidateAction action);
-MODULE_SCOPE int	TkTextUpdateLineMetrics(TkText *textPtr, int lineNum,
-			    int endLine, int doThisMuch);
-MODULE_SCOPE int	TkTextUpdateOneLine(TkText *textPtr,
-			    TkTextLine *linePtr, int pixelHeight,
-			    TkTextIndex *indexPtr, int partialCalc);
->>>>>>> c33654db
 MODULE_SCOPE int	TkTextMarkCmd(TkText *textPtr, Tcl_Interp *interp,
 			    Tcl_Size objc, Tcl_Obj *const objv[]);
 MODULE_SCOPE TkTextSegment * TkTextFindMark(const TkText *textPtr, const char *name);
