--- conflicted
+++ resolved
@@ -428,7 +428,6 @@
     struct TkTextSegment *nextPtr;
 				/* Next in list of segments for this line, or
 				 * NULL for end of list. */
-<<<<<<< HEAD
     struct TkTextSegment *prevPtr;
 				/* Previous in list of segments for this line, or NULL for start
 				 * of list. */
@@ -453,10 +452,6 @@
     				 * nor start or end marker. */
     uint32_t startEndMarkFlag:1;/* This segment is a start marker or an end marker? */
 
-=======
-    Tcl_Size size;			/* Size of this segment (# of bytes of index
-				 * space it occupies). */
->>>>>>> 5681e1e0
     union {
 	char chars[1];		/* Characters that make up character info. Actual length varies
 				 * to hold as many characters as needed. */
@@ -503,7 +498,7 @@
 typedef struct TkTextIndex {
     TkTextBTree tree;		/* Tree containing desired position. */
     struct TkText *textPtr;	/* The associated text widget (required). */
-    TkSizeT stateEpoch;	/* The epoch of the segment pointer. */
+    Tcl_Size stateEpoch;	/* The epoch of the segment pointer. */
 
     /*
      * The following attribtes should not be accessed directly, use the TkTextIndex*
@@ -606,7 +601,6 @@
      * The fields below are set by the layoutProc that creates the chunk.
      */
 
-<<<<<<< HEAD
     const TkTextDispChunkProcs *layoutProcs;
     const char *brks;		/* Line break information of this chunk for TEXT_WRAPMODE_CODEPOINT. */
     ClientData clientData;	/* Additional information for use of displayProc and undisplayProc. */
@@ -665,37 +659,6 @@
     				/* Points to base chunk. */
 
 #endif /* TK_LAYOUT_WITH_BASE_CHUNKS */
-=======
-    Tk_ChunkDisplayProc *displayProc;
-				/* Procedure to invoke to draw this chunk on
-				 * the display or an off-screen pixmap. */
-    Tk_ChunkUndisplayProc *undisplayProc;
-				/* Procedure to invoke when segment ceases to
-				 * be displayed on screen anymore. */
-    Tk_ChunkMeasureProc *measureProc;
-				/* Procedure to find character under a given
-				 * x-location. */
-    Tk_ChunkBboxProc *bboxProc;	/* Procedure to find bounding box of character
-				 * in chunk. */
-    int numBytes;		/* Number of bytes that will be displayed in
-				 * the chunk. */
-    int minAscent;		/* Minimum space above the baseline needed by
-				 * this chunk. */
-    int minDescent;		/* Minimum space below the baseline needed by
-				 * this chunk. */
-    int minHeight;		/* Minimum total line height needed by this
-				 * chunk. */
-    int width;			/* Width of this chunk, in pixels. Initially
-				 * set by chunk-specific code, but may be
-				 * increased to include tab or extra space at
-				 * end of line. */
-    int breakIndex;		/* Index within chunk of last acceptable
-				 * position for a line (break just before this
-				 * byte index). <= 0 means don't break during
-				 * or immediately after this chunk. */
-    void *clientData;	/* Additional information for use of
-				 * displayProc and undisplayProc. */
->>>>>>> 5681e1e0
 };
 
 /*
@@ -880,7 +843,7 @@
     struct TkTextTag *succPtr;	/* Only TextInspectCmd will use this attribute. */
     uint32_t flag;		/* Only for temporary usage (currently only TextInspectCmd, and
     				 * EmbImageConfigure will use this attribute). */
-    TkSizeT epoch;		/* Only TkBTreeGetTags, TkBTreeGetSegmentTags, and TkBTreeClearTags
+    Tcl_Size epoch;		/* Only TkBTreeGetTags, TkBTreeGetSegmentTags, and TkBTreeClearTags
     				 * will use this attribute. */
 
     /*
@@ -1127,20 +1090,17 @@
  * A data structure of the following type is shared between each text widget that are peers.
  */
 
-<<<<<<< HEAD
 struct TkRangeList;
 struct TkText;
 
-#ifndef TkSizeT
+#ifndef Tcl_Size
 #   if TCL_MAJOR_VERSION > 8
-#	define TkSizeT size_t
+#	define Tcl_Size size_t
 #   else
-#	define TkSizeT int
+#	define Tcl_Size int
 #   endif
 #endif
 
-=======
->>>>>>> 5681e1e0
 typedef struct TkSharedText {
     Tcl_Size refCount;		/* Reference count this shared object. */
     TkTextBTree tree;		/* B-tree representation of text and tags for
@@ -1191,7 +1151,6 @@
     Tcl_HashTable imageTable;	/* Hash table that maps from image names to pointers to image
     				 * segments. If an image segment doesn't yet have an associated
 				 * image, there is no entry for it here. */
-<<<<<<< HEAD
     Tk_BindingTable tagBindingTable;
 				/* Table of all tag bindings currently defined for this widget.
 				 * NULL means that no bindings exist, so the table hasn't been
@@ -1246,19 +1205,6 @@
 				 * resource, because it's a shared table. */
     int breakInfoTableIsInitialized;
     				/* Flag whether breakInfoTable is initialized. */
-=======
-    Tk_BindingTable bindingTable;
-				/* Table of all bindings currently defined for
-				 * this widget. NULL means that no bindings
-				 * exist, so the table hasn't been created.
-				 * Each "object" used for this table is the
-				 * name of a tag. */
-    Tcl_Size stateEpoch;	/* This is incremented each time the B-tree's
-				 * contents change structurally, or when the
-				 * start/end limits change, and means that any
-				 * cached TkTextIndex objects are no longer
-				 * valid. */
->>>>>>> 5681e1e0
 
     /*
      * Information related to the undo/redo functionality.
@@ -1578,7 +1524,6 @@
 				 * horizontal scrollbar when view changes. */
     char *yScrollCmd;		/* Prefix of command to issue to update
 				 * vertical scrollbar when view changes. */
-<<<<<<< HEAD
     unsigned flags;		/* Miscellaneous flags; see below for definitions. */
     Tk_OptionTable optionTable;	/* Token representing the configuration specifications. */
     unsigned refCount;		/* Number of objects referring to us. */
@@ -1598,16 +1543,6 @@
 
     int steadyMarks;		/* false = behavior of original implementation,
     				 * true  = new editor control mode. */
-=======
-    int flags;			/* Miscellaneous flags; see below for
-				 * definitions. */
-    Tk_OptionTable optionTable;	/* Token representing the configuration
-				 * specifications. */
-    Tcl_Size refCount;		/* Number of cached TkTextIndex objects
-				 * refering to us. */
-    int insertCursorType;	/* 0 = standard insertion cursor, 1 = block
-				 * cursor. */
->>>>>>> 5681e1e0
 
     /*
      * Copies of information from the shared section relating to the undo/redo functionality:
@@ -1685,7 +1620,6 @@
  * of procedures that may be called to manipulate segments of that type.
  */
 
-<<<<<<< HEAD
 typedef int Tk_SegDeleteProc(TkSharedText *sharedTextPtr, struct TkTextSegment *segPtr, int flags);
 typedef int Tk_SegReuseProc(TkSharedText *sharedTextPtr, struct TkTextSegment *segPtr);
 typedef int Tk_SegLayoutProc(const struct TkTextIndex *indexPtr, TkTextSegment *segPtr,
@@ -1693,23 +1627,6 @@
 		    TkTextSpaceMode spaceMode, struct TkTextDispChunk *chunkPtr);
 typedef void Tk_SegCheckProc(const struct TkSharedText *sharedTextPtr, const TkTextSegment *segPtr);
 typedef Tcl_Obj *Tk_SegInspectProc(const TkSharedText *sharedTextPtr, const TkTextSegment *segPtr);
-=======
-typedef TkTextSegment *	Tk_SegSplitProc(struct TkTextSegment *segPtr,
-			    Tcl_Size index);
-typedef int		Tk_SegDeleteProc(struct TkTextSegment *segPtr,
-			    TkTextLine *linePtr, int treeGone);
-typedef TkTextSegment *	Tk_SegCleanupProc(struct TkTextSegment *segPtr,
-			    TkTextLine *linePtr);
-typedef void		Tk_SegLineChangeProc(struct TkTextSegment *segPtr,
-			    TkTextLine *linePtr);
-typedef int		Tk_SegLayoutProc(struct TkText *textPtr,
-			    struct TkTextIndex *indexPtr,
-			    TkTextSegment *segPtr, Tcl_Size offset, int maxX,
-			    Tcl_Size maxChars, int noCharsYet, TkWrapMode wrapMode,
-			    struct TkTextDispChunk *chunkPtr);
-typedef void		Tk_SegCheckProc(TkTextSegment *segPtr,
-			    TkTextLine *linePtr);
->>>>>>> 5681e1e0
 
 typedef struct Tk_SegType {
     const char *name;		/* Name of this kind of segment. */
@@ -1953,13 +1870,12 @@
 MODULE_SCOPE void	TkBTreeClientRangeChanged(TkText *textPtr, unsigned defaultHeight);
 MODULE_SCOPE void	TkBTreeRemoveClient(TkTextBTree tree, TkText *textPtr);
 MODULE_SCOPE void	TkBTreeDestroy(TkTextBTree tree);
-<<<<<<< HEAD
 MODULE_SCOPE int	TkBTreeLoad(TkText *textPtr, Tcl_Obj *content, int validOptions);
 MODULE_SCOPE void	TkBTreeDeleteIndexRange(TkSharedText *sharedTextPtr,
 			    TkTextIndex *index1Ptr, TkTextIndex *index2Ptr,
 			    int flags, TkTextUndoInfo *undoInfo);
-inline TkSizeT		TkBTreeEpoch(TkTextBTree tree);
-inline TkSizeT		TkBTreeIncrEpoch(TkTextBTree tree);
+inline Tcl_Size		TkBTreeEpoch(TkTextBTree tree);
+inline Tcl_Size		TkBTreeIncrEpoch(TkTextBTree tree);
 inline struct Node	* TkBTreeGetRoot(TkTextBTree tree);
 MODULE_SCOPE TkTextLine * TkBTreeFindLine(TkTextBTree tree, const TkText *textPtr, unsigned line);
 MODULE_SCOPE TkTextLine * TkBTreeFindPixelLine(TkTextBTree tree,
@@ -2012,31 +1928,8 @@
 inline TkTextLine *	TkBTreePrevLine(const TkText *textPtr, TkTextLine *linePtr);
 MODULE_SCOPE int	TkBTreeMoveForward(TkTextIndex *indexPtr, unsigned byteCount);
 MODULE_SCOPE int	TkBTreeMoveBackward(TkTextIndex *indexPtr, unsigned byteCount);
-=======
-MODULE_SCOPE void	TkBTreeDeleteIndexRange(TkTextBTree tree,
-			    TkTextIndex *index1Ptr, TkTextIndex *index2Ptr);
-MODULE_SCOPE Tcl_Size	TkBTreeEpoch(TkTextBTree tree);
-MODULE_SCOPE TkTextLine *TkBTreeFindLine(TkTextBTree tree,
-			    const TkText *textPtr, int line);
-MODULE_SCOPE TkTextLine *TkBTreeFindPixelLine(TkTextBTree tree,
-			    const TkText *textPtr, int pixels,
-			    int *pixelOffset);
-MODULE_SCOPE TkTextTag **TkBTreeGetTags(const TkTextIndex *indexPtr,
-			    const TkText *textPtr, Tcl_Size *numTagsPtr);
-MODULE_SCOPE void	TkBTreeInsertChars(TkTextBTree tree,
-			    TkTextIndex *indexPtr, const char *string);
-MODULE_SCOPE int	TkBTreeLinesTo(const TkText *textPtr,
-			    TkTextLine *linePtr);
-MODULE_SCOPE int	TkBTreePixelsTo(const TkText *textPtr,
-			    TkTextLine *linePtr);
-MODULE_SCOPE void	TkBTreeLinkSegment(TkTextSegment *segPtr,
-			    TkTextIndex *indexPtr);
-MODULE_SCOPE TkTextLine *TkBTreeNextLine(const TkText *textPtr,
-			    TkTextLine *linePtr);
->>>>>>> 5681e1e0
 MODULE_SCOPE int	TkBTreeNextTag(TkTextSearch *searchPtr);
 MODULE_SCOPE int	TkBTreePrevTag(TkTextSearch *searchPtr);
-<<<<<<< HEAD
 MODULE_SCOPE TkTextSegment * TkBTreeFindNextTagged(const TkTextIndex *indexPtr1,
 			    const TkTextIndex *indexPtr2, const struct TkBitField *discardTags);
 MODULE_SCOPE TkTextSegment * TkBTreeFindPrevTagged(const TkTextIndex *indexPtr1,
@@ -2072,21 +1965,6 @@
 MODULE_SCOPE unsigned	TkBTreeLinesPerNode(const TkTextBTree tree);
 MODULE_SCOPE const union TkTextTagSet * TkBTreeRootTagInfo(const TkTextBTree tree);
 MODULE_SCOPE void	TkTextBindProc(ClientData clientData, XEvent *eventPtr);
-=======
-MODULE_SCOPE void	TkBTreeStartSearch(TkTextIndex *index1Ptr,
-			    TkTextIndex *index2Ptr, TkTextTag *tagPtr,
-			    TkTextSearch *searchPtr);
-MODULE_SCOPE void	TkBTreeStartSearchBack(TkTextIndex *index1Ptr,
-			    TkTextIndex *index2Ptr, TkTextTag *tagPtr,
-			    TkTextSearch *searchPtr);
-MODULE_SCOPE int	TkBTreeTag(TkTextIndex *index1Ptr,
-			    TkTextIndex *index2Ptr, TkTextTag *tagPtr,
-			    int add);
-MODULE_SCOPE void	TkBTreeUnlinkSegment(TkTextSegment *segPtr,
-			    TkTextLine *linePtr);
-MODULE_SCOPE void	TkTextBindProc(void *clientData,
-			    XEvent *eventPtr);
->>>>>>> 5681e1e0
 MODULE_SCOPE void	TkTextSelectionEvent(TkText *textPtr);
 MODULE_SCOPE int	TkConfigureText(Tcl_Interp *interp, TkText *textPtr, int objc,
 			    Tcl_Obj *const objv[]);
@@ -2101,20 +1979,11 @@
 			    const char *arg3, int userFlag);
 MODULE_SCOPE void	TkTextUpdateAlteredFlag(TkSharedText *sharedTextPtr);
 MODULE_SCOPE int	TkTextIndexBbox(TkText *textPtr,
-<<<<<<< HEAD
 			    const TkTextIndex *indexPtr, int extents, int *xPtr, int *yPtr,
 			    int *widthPtr, int *heightPtr, int *charWidthPtr, Tcl_UniChar *thisChar);
 MODULE_SCOPE int	TkTextCharLayoutProc(const TkTextIndex *indexPtr, TkTextSegment *segPtr,
 			    int byteOffset, int maxX, int maxBytes, int noCharsYet,
 			    TkWrapMode wrapMode, TkTextSpaceMode spaceMode, TkTextDispChunk *chunkPtr);
-=======
-			    const TkTextIndex *indexPtr, int *xPtr, int *yPtr,
-			    int *widthPtr, int *heightPtr, int *charWidthPtr);
-MODULE_SCOPE int	TkTextCharLayoutProc(TkText *textPtr,
-			    TkTextIndex *indexPtr, TkTextSegment *segPtr,
-			    Tcl_Size offset, int maxX, Tcl_Size maxChars, int noBreakYet,
-			    TkWrapMode wrapMode, TkTextDispChunk *chunkPtr);
->>>>>>> 5681e1e0
 MODULE_SCOPE void	TkTextCreateDInfo(TkText *textPtr);
 MODULE_SCOPE int	TkTextGetDLineInfo(TkText *textPtr, const TkTextIndex *indexPtr,
 			    int extents, int *xPtr, int *yPtr, int *widthPtr, int *heightPtr,
@@ -2191,7 +2060,6 @@
 MODULE_SCOPE unsigned	TkTextIndexCount(const TkText *textPtr,
 			    const TkTextIndex *index1Ptr, const TkTextIndex *index2Ptr,
 			    TkTextCountType type);
-<<<<<<< HEAD
 MODULE_SCOPE int	TkTextIndexForwChars(const TkText *textPtr, const TkTextIndex *srcPtr,
 			    int count, TkTextIndex *dstPtr, TkTextCountType type);
 MODULE_SCOPE void	TkTextIndexOfX(TkText *textPtr, int x, TkTextIndex *indexPtr);
@@ -2224,37 +2092,6 @@
 MODULE_SCOPE void	TkTextInvalidateLineMetrics(TkSharedText *sharedTextPtr, TkText *textPtr,
 			    TkTextLine *linePtr, unsigned lineCount, TkTextInvalidateAction action);
 MODULE_SCOPE void	TkTextUpdateLineMetrics(TkText *textPtr, unsigned lineNum, unsigned endLine);
-=======
-MODULE_SCOPE void	TkTextIndexForwChars(const TkText *textPtr,
-			    const TkTextIndex *srcPtr, int count,
-			    TkTextIndex *dstPtr, TkTextCountType type);
-MODULE_SCOPE void	TkTextIndexOfX(TkText *textPtr, int x,
-			    TkTextIndex *indexPtr);
-MODULE_SCOPE int	TkTextIndexYPixels(TkText *textPtr,
-			    const TkTextIndex *indexPtr);
-MODULE_SCOPE TkTextSegment *TkTextIndexToSeg(const TkTextIndex *indexPtr,
-			    Tcl_Size *offsetPtr);
-MODULE_SCOPE void	TkTextLostSelection(void *clientData);
-MODULE_SCOPE TkTextIndex *TkTextMakeCharIndex(TkTextBTree tree, TkText *textPtr,
-			    int lineIndex, int charIndex,
-			    TkTextIndex *indexPtr);
-MODULE_SCOPE int	TkTextMeasureDown(TkText *textPtr,
-			    TkTextIndex *srcPtr, int distance);
-MODULE_SCOPE void	TkTextFreeElideInfo(TkTextElideInfo *infoPtr);
-MODULE_SCOPE int	TkTextIsElided(const TkText *textPtr,
-			    const TkTextIndex *indexPtr,
-			    TkTextElideInfo *infoPtr);
-MODULE_SCOPE int	TkTextMakePixelIndex(TkText *textPtr,
-			    int pixelIndex, TkTextIndex *indexPtr);
-MODULE_SCOPE void	TkTextInvalidateLineMetrics(
-			    TkSharedText *sharedTextPtr, TkText *textPtr,
-			    TkTextLine *linePtr, int lineCount, int action);
-MODULE_SCOPE int	TkTextUpdateLineMetrics(TkText *textPtr, int lineNum,
-			    int endLine, int doThisMuch);
-MODULE_SCOPE int	TkTextUpdateOneLine(TkText *textPtr,
-			    TkTextLine *linePtr, int pixelHeight,
-			    TkTextIndex *indexPtr, int partialCalc);
->>>>>>> 5681e1e0
 MODULE_SCOPE int	TkTextMarkCmd(TkText *textPtr, Tcl_Interp *interp,
 			    int objc, Tcl_Obj *const objv[]);
 MODULE_SCOPE TkTextSegment * TkTextFindMark(const TkText *textPtr, const char *name);
@@ -2326,7 +2163,6 @@
 MODULE_SCOPE TkTextSegment * TkTextMakeWindow(TkText *textPtr, Tcl_Obj *options);
 MODULE_SCOPE int	TkTextYviewCmd(TkText *textPtr, Tcl_Interp *interp,
 			    int objc, Tcl_Obj *const objv[]);
-<<<<<<< HEAD
 MODULE_SCOPE void	TkTextGetViewOffset(TkText *textPtr, int *x, int *y);
 MODULE_SCOPE void	TkTextWinFreeClient(Tcl_HashEntry *hPtr, TkTextEmbWindowClient *client);
 MODULE_SCOPE void	TkTextIndexSetPosition(TkTextIndex *indexPtr,
@@ -2339,7 +2175,7 @@
 MODULE_SCOPE void	TkTextIndexSetByteIndex(TkTextIndex *indexPtr, int byteIndex);
 MODULE_SCOPE void	TkTextIndexSetByteIndex2(TkTextIndex *indexPtr,
 			    TkTextLine *linePtr, int byteIndex);
-inline void		TkTextIndexSetEpoch(TkTextIndex *indexPtr, TkSizeT epoch);
+inline void		TkTextIndexSetEpoch(TkTextIndex *indexPtr, Tcl_Size epoch);
 MODULE_SCOPE void	TkTextIndexSetSegment(TkTextIndex *indexPtr, TkTextSegment *segPtr);
 inline void		TkTextIndexSetPeer(TkTextIndex *indexPtr, TkText *textPtr);
 MODULE_SCOPE int	TkTextIndexIsEmpty(const TkTextIndex *indexPtr);
@@ -2395,7 +2231,7 @@
 MODULE_SCOPE struct TkTextIndex * TkrTextMakeByteIndex(TkTextBTree tree,
 				const struct TkText *textPtr, int lineIndex,
 				int byteIndex, struct TkTextIndex *indexPtr);
-MODULE_SCOPE TkSizeT		TkrTextPrintIndex(const struct TkText *textPtr,
+MODULE_SCOPE Tcl_Size		TkrTextPrintIndex(const struct TkText *textPtr,
 				const struct TkTextIndex *indexPtr,
 				char *string);
 MODULE_SCOPE struct TkTextSegment * TkrTextSetMark(struct TkText *textPtr,
@@ -2431,13 +2267,6 @@
 # define _TK_NEED_IMPLEMENTATION
 # include "tkTextPriv.h"
 #endif
-=======
-MODULE_SCOPE void	TkTextWinFreeClient(Tcl_HashEntry *hPtr,
-			    TkTextEmbWindowClient *client);
-MODULE_SCOPE void       TkTextRunAfterSyncCmd(void *clientData);
-MODULE_SCOPE int        TkTextIndexAdjustToStartEnd(TkText *textPtr,
-			    TkTextIndex *indexPtr, int err);
->>>>>>> 5681e1e0
 #endif /* _TKTEXT */
  
