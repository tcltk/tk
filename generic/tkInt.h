--- conflicted
+++ resolved
@@ -1074,7 +1074,6 @@
 #define EXTENDED_MASK	(AnyModifier<<3)
 
 /*
-<<<<<<< HEAD
  * The following special modifiers are passed to Tk_UpdatePointer to specify
  * respectively that the cursor should not be changed, and to say to update
  * the current position but not to generate button events.
@@ -1083,12 +1082,11 @@
 #define NOCURSOR_MASK	(AnyModifier<<4)
 #define NOBUTTONEVENTS_MASK	(AnyModifier<<5)
 
-=======
+/*
  * Buttons 8 and 9 are the Xbuttons (left and right side-buttons). On Windows/Mac, those
  * are known as Buttons 4 and 5. At script level, they also get the numbers 4 and 5.
  */
 
->>>>>>> 611ff98a
 #ifndef Button8
 # define Button8 8
 #endif
