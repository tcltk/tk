/*
 * tkInt.h --
 *
 *	Declarations for things used internally by the Tk functions but not
 *	exported outside the module.
 *
 * Copyright © 1990-1994 The Regents of the University of California.
 * Copyright © 1994-1997 Sun Microsystems, Inc.
 * Copyright © 1998 Scriptics Corporation.
 *
 * See the file "license.terms" for information on usage and redistribution of
 * this file, and for a DISCLAIMER OF ALL WARRANTIES.
 */

#ifndef _TKINT
#define _TKINT

#ifndef _TKPORT
#include "tkPort.h"
#endif

/*
 * Ensure WORDS_BIGENDIAN is defined correctly:
 * Needs to happen here in addition to configure to work with fat compiles on
 * Darwin (where configure runs only once for multiple architectures).
 */

#ifdef HAVE_SYS_TYPES_H
#    include <sys/types.h>
#endif
#ifdef HAVE_SYS_PARAM_H
#    include <sys/param.h>
#endif
#include <stdint.h>
#include <stdlib.h>
#ifdef BYTE_ORDER
#    ifdef BIG_ENDIAN
#	 if BYTE_ORDER == BIG_ENDIAN
#	     undef WORDS_BIGENDIAN
#	     define WORDS_BIGENDIAN 1
#	 endif
#    endif
#    ifdef LITTLE_ENDIAN
#	 if BYTE_ORDER == LITTLE_ENDIAN
#	     undef WORDS_BIGENDIAN
#	 endif
#    endif
#endif

/*
 * Used to tag functions that are only to be visible within the module being
 * built and not outside it (where this is supported by the linker).
 */

#ifndef MODULE_SCOPE
#   ifdef __cplusplus
#	define MODULE_SCOPE extern "C"
#   else
#	define MODULE_SCOPE extern
#   endif
#endif

#ifndef JOIN
#  define JOIN(a,b) JOIN1(a,b)
#  define JOIN1(a,b) a##b
#endif

#ifndef TCL_UNUSED
#   if defined(__cplusplus)
#	define TCL_UNUSED(T) T
#   elif defined(__GNUC__) && (__GNUC__ > 2)
#	define TCL_UNUSED(T) T JOIN(dummy, __LINE__) __attribute__((unused))
#   else
#	define TCL_UNUSED(T) T JOIN(dummy, __LINE__)
#   endif
#endif

#if (TCL_MAJOR_VERSION == 8) && (TCL_MINOR_VERSION < 7)
# define Tcl_WCharToUtfDString ((char * (*)(const WCHAR *, int, Tcl_DString *))Tcl_UniCharToUtfDString)
# define Tcl_UtfToWCharDString ((WCHAR * (*)(const char *, int, Tcl_DString *))Tcl_UtfToUniCharDString)
# define Tcl_Char16ToUtfDString Tcl_UniCharToUtfDString
# define Tcl_UtfToChar16DString Tcl_UtfToUniCharDString
# define TCL_COMBINE		0
#endif

/* Make available UTF-32 versions of the API, even though we compile with TCL_UTF_MAX=3 */
#if TCL_MAJOR_VERSION > 8
#   define TkUtfToUniChar (tclStubsPtr->tcl_UtfToUniChar) /* 646 */
#   define TkUniCharToUtf (tclStubsPtr->tcl_UniCharToUtf) /* 324 (without TCL_COMBINE) */
#   define TkNumUtfChars (tclStubsPtr->tcl_NumUtfChars) /* 669 */
#   define TkGetCharLength (tclStubsPtr->tcl_GetCharLength) /* 670 */
#   define TkUtfAtIndex (tclStubsPtr->tcl_UtfAtIndex) /* 671 */
#else
    MODULE_SCOPE Tcl_Size TkUtfToUniChar(const char *, int *);
    MODULE_SCOPE Tcl_Size TkUniCharToUtf(int, char *);
#   ifdef USE_TCL_STUBS
#	define TkNumUtfChars (((&tclStubsPtr->tcl_PkgProvideEx)[631]) ? \
		((Tcl_Size (*)(const char *, Tcl_Size))(void *)((&tclStubsPtr->tcl_PkgProvideEx)[669])) \
		: (tclStubsPtr->tcl_NumUtfChars) /* 312 */)
#	define TkGetCharLength (((&tclStubsPtr->tcl_PkgProvideEx)[631]) ? \
		((Tcl_Size (*)(Tcl_Obj *))(void *)((&tclStubsPtr->tcl_PkgProvideEx)[670])) \
		: (tclStubsPtr->tcl_GetCharLength) /* 380 */)
#	define TkUtfAtIndex (((&tclStubsPtr->tcl_PkgProvideEx)[631]) ? \
		((const char *(*)(const char *, Tcl_Size))(void *)((&tclStubsPtr->tcl_PkgProvideEx)[671])) \
		: (tclStubsPtr->tcl_UtfAtIndex) /* 325 */)
#   else
#	define TkNumUtfChars TclNumUtfChars
#	define TkGetCharLength TclGetCharLength
#	define TkUtfAtIndex TclUtfAtIndex
#   endif
#endif

#if defined(__STDC_VERSION__) && (__STDC_VERSION__ >= 199901L)
#   define TKFLEXARRAY
#elif defined(__GNUC__) && (__GNUC__ > 2)
#   define TKFLEXARRAY 0
#else
#   define TKFLEXARRAY 1
#endif

#if !defined(Tcl_GetParent) && (TCL_MAJOR_VERSION < 9) && (TCL_MINOR_VERSION < 7)
#   define Tcl_GetParent Tcl_GetMaster
#endif

/*
 * Macros used to cast between pointers and integers (e.g. when storing an int
 * in ClientData), on 64-bit architectures they avoid gcc warning about "cast
 * to/from pointer from/to integer of different size".
 */

#if !defined(INT2PTR)
#   define INT2PTR(p) ((void *)(ptrdiff_t)(p))
#endif
#if !defined(PTR2INT)
#   define PTR2INT(p) ((ptrdiff_t)(p))
#endif
#if !defined(UINT2PTR)
#   define UINT2PTR(p) ((void *)(size_t)(p))
#endif
#if !defined(PTR2UINT)
#   define PTR2UINT(p) ((size_t)(p))
#endif

/*
 * Fallback in case Tk is linked against a Tcl version not having TIP #585
 * (TCL_INDEX_TEMP_TABLE) or TIP #613/#618 (TCL_NULL_OK)
 */

#ifndef TCL_NULL_OK
#   define TCL_NULL_OK 32
#endif
#if !defined(TCL_INDEX_TEMP_TABLE)
#   define TCL_INDEX_TEMP_TABLE 64
#endif

#ifndef TCL_Z_MODIFIER
#   if defined(_WIN64)
#	define TCL_Z_MODIFIER	"I"
#   elif defined(__GNUC__) && !defined(_WIN32)
#	define TCL_Z_MODIFIER	"z"
#   else
#	define TCL_Z_MODIFIER	""
#   endif
#endif /* !TCL_Z_MODIFIER */
#undef TCL_LL_MODIFIER
#if defined(_WIN32) && (!defined(__USE_MINGW_ANSI_STDIO) || !__USE_MINGW_ANSI_STDIO)
#   define TCL_LL_MODIFIER	"I64"
#else
#   define TCL_LL_MODIFIER	"ll"
#endif

#if !defined(TCL_SIZE_MODIFIER)
#   define TCL_SIZE_MODIFIER ""
#endif

/*
 * Opaque type declarations:
 */

typedef struct TkColormap TkColormap;
typedef struct TkFontAttributes TkFontAttributes;
typedef struct TkGrabEvent TkGrabEvent;
typedef struct TkpCursor_ *TkpCursor;
#define TkRegion Region
typedef struct TkStressedCmap TkStressedCmap;
typedef struct TkBindInfo_ *TkBindInfo;
typedef struct Busy *TkBusy;

/*
 * One of the following structures is maintained for each cursor in use in the
 * system. This structure is used by tkCursor.c and the various system-
 * specific cursor files.
 */

typedef struct TkCursor {
    Tk_Cursor cursor;		/* System specific identifier for cursor. */
    Display *display;		/* Display containing cursor. Needed for
				 * disposal and retrieval of cursors. */
    Tcl_Size resourceRefCount;	/* Number of active uses of this cursor (each
				 * active use corresponds to a call to
				 * Tk_AllocPreserveFromObj or Tk_Preserve). If
				 * this count is 0, then this structure is no
				 * longer valid and it isn't present in a hash
				 * table: it is being kept around only because
				 * there are objects referring to it. The
				 * structure is freed when resourceRefCount
				 * and objRefCount are both 0. */
    Tcl_Size objRefCount;		/* Number of Tcl objects that reference this
				 * structure.. */
    Tcl_HashTable *otherTable;	/* Second table (other than idTable) used to
				 * index this entry. */
    Tcl_HashEntry *hashPtr;	/* Entry in otherTable for this structure
				 * (needed when deleting). */
    Tcl_HashEntry *idHashPtr;	/* Entry in idTable for this structure (needed
				 * when deleting). */
    struct TkCursor *nextPtr;	/* Points to the next TkCursor structure with
				 * the same name. Cursors with the same name
				 * but different displays are chained together
				 * off a single hash table entry. */
} TkCursor;

/*
 * The following structure is kept one-per-TkDisplay to maintain information
 * about the caret (cursor location) on this display. This is used to dictate
 * global focus location (Windows Accessibility guidelines) and to position
 * the IME or XIM over-the-spot window.
 */

typedef struct TkCaret {
    struct TkWindow *winPtr;	/* The window on which we requested caret
				 * placement. */
    int x;			/* Relative x coord of the caret. */
    int y;			/* Relative y coord of the caret. */
    int height;			/* Specified height of the window. */
} TkCaret;

/*
 * One of the following structures is maintained for each display containing a
 * window managed by Tk. In part, the structure is used to store thread-
 * specific data, since each thread will have its own TkDisplay structure.
 */

typedef enum TkLockUsage {LU_IGNORE, LU_CAPS, LU_SHIFT} TkLockUsage;

typedef struct TkDisplay {
    Display *display;		/* Xlib's info about display. */
    struct TkDisplay *nextPtr;	/* Next in list of all displays. */
    char *name;			/* Name of display (with any screen identifier
				 * removed). Malloc-ed. */
    Time lastEventTime;		/* Time of last event received for this
				 * display. */

    /*
     * Information used primarily by tk3d.c:
     */

    int borderInit;		/* 0 means borderTable needs initializing. */
    Tcl_HashTable borderTable;	/* Maps from color name to TkBorder
				 * structure. */

    /*
     * Information used by tkAtom.c only:
     */

    int atomInit;		/* 0 means stuff below hasn't been initialized
				 * yet. */
    Tcl_HashTable nameTable;	/* Maps from names to Atom's. */
    Tcl_HashTable atomTable;	/* Maps from Atom's back to names. */

    /*
     * Information used primarily by tkBind.c:
     */

    int bindInfoStale;		/* Non-zero means the variables in this part
				 * of the structure are potentially incorrect
				 * and should be recomputed. */
    unsigned int modeModMask;	/* Has one bit set to indicate the modifier
				 * corresponding to "mode shift". If no such
				 * modifier, than this is zero. */
    unsigned int metaModMask;	/* Has one bit set to indicate the modifier
				 * corresponding to the "Meta" key. If no such
				 * modifier, then this is zero. */
    unsigned int altModMask;	/* Has one bit set to indicate the modifier
				 * corresponding to the "Meta" key. If no such
				 * modifier, then this is zero. */
    TkLockUsage lockUsage;
				/* Indicates how to interpret lock
				 * modifier. */
    Tcl_Size numModKeyCodes;		/* Number of entries in modKeyCodes array
				 * below. */
    KeyCode *modKeyCodes;	/* Pointer to an array giving keycodes for all
				 * of the keys that have modifiers associated
				 * with them. Malloc'ed, but may be NULL. */

    /*
     * Information used by tkBitmap.c only:
     */

    int bitmapInit;		/* 0 means tables above need initializing. */
    int bitmapAutoNumber;	/* Used to number bitmaps. */
    Tcl_HashTable bitmapNameTable;
				/* Maps from name of bitmap to the first
				 * TkBitmap record for that name. */
    Tcl_HashTable bitmapIdTable;/* Maps from bitmap id to the TkBitmap
				 * structure for the bitmap. */
    Tcl_HashTable bitmapDataTable;
				/* Used by Tk_GetBitmapFromData to map from a
				 * collection of in-core data about a bitmap
				 * to a reference giving an automatically-
				 * generated name for the bitmap. */

    /*
     * Information used by tkCanvas.c only:
     */

    int numIdSearches;
    int numSlowSearches;

    /*
     * Used by tkColor.c only:
     */

    int colorInit;		/* 0 means color module needs initializing. */
    TkStressedCmap *stressPtr;	/* First in list of colormaps that have filled
				 * up, so we have to pick an approximate
				 * color. */
    Tcl_HashTable colorNameTable;
				/* Maps from color name to TkColor structure
				 * for that color. */
    Tcl_HashTable colorValueTable;
				/* Maps from integer RGB values to TkColor
				 * structures. */

    /*
     * Used by tkCursor.c only:
     */

    int cursorInit;		/* 0 means cursor module need initializing. */
    Tcl_HashTable cursorNameTable;
				/* Maps from a string name to a cursor to the
				 * TkCursor record for the cursor. */
    Tcl_HashTable cursorDataTable;
				/* Maps from a collection of in-core data
				 * about a cursor to a TkCursor structure. */
    Tcl_HashTable cursorIdTable;
				/* Maps from a cursor id to the TkCursor
				 * structure for the cursor. */
    char cursorString[20];	/* Used to store a cursor id string. */
    Font cursorFont;		/* Font to use for standard cursors. None
				 * means font not loaded yet. */

    /*
     * Information used by tkError.c only:
     */

    struct TkErrorHandler *errorPtr;
				/* First in list of error handlers for this
				 * display. NULL means no handlers exist at
				 * present. */
    Tcl_Size deleteCount;		/* Counts # of handlers deleted since last
				 * time inactive handlers were garbage-
				 * collected. When this number gets big,
				 * handlers get cleaned up. */

    /*
     * Used by tkEvent.c only:
     */

    struct TkWindowEvent *delayedMotionPtr;
				/* Points to a malloc-ed motion event whose
				 * processing has been delayed in the hopes
				 * that another motion event will come along
				 * right away and we can merge the two of them
				 * together. NULL means that there is no
				 * delayed motion event. */

    /*
     * Information used by tkFocus.c only:
     */

    int focusDebug;		/* 1 means collect focus debugging
				 * statistics. */
    struct TkWindow *implicitWinPtr;
				/* If the focus arrived at a toplevel window
				 * implicitly via an Enter event (rather than
				 * via a FocusIn event), this points to the
				 * toplevel window. Otherwise it is NULL. */
    struct TkWindow *focusPtr;	/* Points to the window on this display that
				 * should be receiving keyboard events. When
				 * multiple applications on the display have
				 * the focus, this will refer to the innermost
				 * window in the innermost application. This
				 * information isn't used on Windows, but it's
				 * needed on the Mac, and also on X11 when XIM
				 * processing is being done. */

    /*
     * Information used by tkGC.c only:
     */

    Tcl_HashTable gcValueTable; /* Maps from a GC's values to a TkGC structure
				 * describing a GC with those values. */
    Tcl_HashTable gcIdTable;    /* Maps from a GC to a TkGC. */
    int gcInit;			/* 0 means the tables below need
				 * initializing. */

    /*
     * Information used by tkGeometry.c only:
     */

    Tcl_HashTable maintainHashTable;
				/* Hash table that maps from a container's
				 * Tk_Window token to a list of windows managed
				 * by that container. */
    int geomInit;

    /*
     * Information used by tkGrid.c, tkPack.c, tkPlace.c, tkPointer.c,
     * and ttkMacOSXTheme.c:
     */

#define TkGetContainer(tkwin) (Tk_TopWinHierarchy((TkWindow *)tkwin) ? NULL : \
	(((TkWindow *)tkwin)->maintainerPtr != NULL ? \
	 ((TkWindow *)tkwin)->maintainerPtr : ((TkWindow *)tkwin)->parentPtr))

    /*
     * Information used by tkGet.c only:
     */

    Tcl_HashTable uidTable;	/* Stores all Tk_Uid used in a thread. */
    int uidInit;		/* 0 means uidTable needs initializing. */

    /*
     * Information used by tkGrab.c only:
     */

    struct TkWindow *grabWinPtr;/* Window in which the pointer is currently
				 * grabbed, or NULL if none. */
    struct TkWindow *eventualGrabWinPtr;
				/* Value that grabWinPtr will have once the
				 * grab event queue (below) has been
				 * completely emptied. */
    struct TkWindow *buttonWinPtr;
				/* Window in which first mouse button was
				 * pressed while grab was in effect, or NULL
				 * if no such press in effect. */
    struct TkWindow *serverWinPtr;
				/* If no application contains the pointer then
				 * this is NULL. Otherwise it contains the
				 * last window for which we've gotten an Enter
				 * or Leave event from the server (i.e. the
				 * last window known to have contained the
				 * pointer). Doesn't reflect events that were
				 * synthesized in tkGrab.c. */
    TkGrabEvent *firstGrabEventPtr;
				/* First in list of enter/leave events
				 * synthesized by grab code. These events must
				 * be processed in order before any other
				 * events are processed. NULL means no such
				 * events. */
    TkGrabEvent *lastGrabEventPtr;
				/* Last in list of synthesized events, or NULL
				 * if list is empty. */
    int grabFlags;		/* Miscellaneous flag values. See definitions
				 * in tkGrab.c. */

    /*
     * Information used by tkGrid.c only:
     */

    int gridInit;		/* 0 means table below needs initializing. */
    Tcl_HashTable gridHashTable;/* Maps from Tk_Window tokens to corresponding
				 * Grid structures. */

    /*
     * Information used by tkImage.c only:
     */

    int imageId;		/* Value used to number image ids. */

    /*
     * Information used by tkMacWinMenu.c only:
     */

    int postCommandGeneration;

    /*
     * Information used by tkPack.c only.
     */

    int packInit;		/* 0 means table below needs initializing. */
    Tcl_HashTable packerHashTable;
				/* Maps from Tk_Window tokens to corresponding
				 * Packer structures. */

    /*
     * Information used by tkPlace.c only.
     */

    int placeInit;		/* 0 means tables below need initializing. */
    Tcl_HashTable containerTable;	/* Maps from Tk_Window token to the Container
				 * structure for the window, if it exists. */
    Tcl_HashTable contentTable;	/* Maps from Tk_Window token to the Content
				 * structure for the window, if it exists. */

    /*
     * Information used by tkSelect.c and tkClipboard.c only:
     */

    struct TkSelectionInfo *selectionInfoPtr;
				/* First in list of selection information
				 * records. Each entry contains information
				 * about the current owner of a particular
				 * selection on this display. */
    Atom multipleAtom;		/* Atom for MULTIPLE. None means selection
				 * stuff isn't initialized. */
    Atom incrAtom;		/* Atom for INCR. */
    Atom targetsAtom;		/* Atom for TARGETS. */
    Atom timestampAtom;		/* Atom for TIMESTAMP. */
    Atom textAtom;		/* Atom for TEXT. */
    Atom compoundTextAtom;	/* Atom for COMPOUND_TEXT. */
    Atom applicationAtom;	/* Atom for TK_APPLICATION. */
    Atom windowAtom;		/* Atom for TK_WINDOW. */
    Atom clipboardAtom;		/* Atom for CLIPBOARD. */
    Atom utf8Atom;		/* Atom for UTF8_STRING. */
    Atom atomPairAtom;          /* Atom for ATOM_PAIR. */

    Tk_Window clipWindow;	/* Window used for clipboard ownership and to
				 * retrieve selections between processes. NULL
				 * means clipboard info hasn't been
				 * initialized. */
    int clipboardActive;	/* 1 means we currently own the clipboard
				 * selection, 0 means we don't. */
    struct TkMainInfo *clipboardAppPtr;
				/* Last application that owned clipboard. */
    struct TkClipboardTarget *clipTargetPtr;
				/* First in list of clipboard type information
				 * records. Each entry contains information
				 * about the buffers for a given selection
				 * target. */

    /*
     * Information used by tkSend.c only:
     */

    Tk_Window commTkwin;	/* Window used for communication between
				 * interpreters during "send" commands. NULL
				 * means send info hasn't been initialized
				 * yet. */
    Atom commProperty;		/* X's name for comm property. */
    Atom registryProperty;	/* X's name for property containing registry
				 * of interpreter names. */
    Atom appNameProperty;	/* X's name for property used to hold the
				 * application name on each comm window. */

    /*
     * Information used by tkUnixWm.c and tkWinWm.c only:
     */

    struct TkWmInfo *firstWmPtr;/* Points to first top-level window. */
    struct TkWmInfo *foregroundWmPtr;
				/* Points to the foreground window. */

    /*
     * Information used by tkVisual.c only:
     */

    TkColormap *cmapPtr;	/* First in list of all non-default colormaps
				 * allocated for this display. */

    /*
     * Miscellaneous information:
     */

#if defined(TK_USE_INPUT_METHODS) || (TCL_MAJOR_VERSION > 8)
    XIM inputMethod;		/* Input method for this display. */
    XIMStyle inputStyle;	/* Input style selected for this display. */
    XFontSet inputXfs;		/* XFontSet cached for over-the-spot XIM. */
#endif /* TK_USE_INPUT_METHODS */
    Tcl_HashTable winTable;	/* Maps from X window ids to TkWindow ptrs. */

    Tcl_Size refCount;		/* Reference count of how many Tk applications
				 * are using this display. Used to clean up
				 * the display when we no longer have any Tk
				 * applications using it. */

    /*
     * The following field were all added for Tk8.3
     */

#if TCL_MAJOR_VERSION < 9
#if !defined(TK_NO_DEPRECATED)
    int mouseButtonState;	/* Current mouse button state for this
				 * display. NOT USED as of 8.6.10 */
    Window mouseButtonWindow;	/* Window the button state was set in, added
				 * in Tk 8.4. */
#else
    int notused1;
    XID notused2;
#endif /* !TK_NO_DEPRECATED */
#endif
    Tk_Window warpWindow;
    Tk_Window warpMainwin;	/* For finding the root window for warping
				 * purposes. */
    int warpX;
    int warpY;

    /*
     * The following field(s) were all added for Tk8.4
     */

    unsigned int flags;		/* Various flag values: these are all defined
				 * in below. */
    TkCaret caret;		/* Information about the caret for this
				 * display. This is not a pointer. */

    int iconDataSize;		/* Size of default iconphoto image data. */
    unsigned char *iconDataPtr;	/* Default iconphoto image data, if set. */
    int ximGeneration;          /* Used to invalidate XIC */
#if !defined(TK_USE_INPUT_METHODS) && (TCL_MAJOR_VERSION < 9)
    XIM inputMethod;		/* Input method for this display. */
    XIMStyle inputStyle;	/* Input style selected for this display. */
    XFontSet inputXfs;		/* XFontSet cached for over-the-spot XIM. */
#endif /* TK_USE_INPUT_METHODS */
} TkDisplay;

/*
 * Flag values for TkDisplay flags.
 *  TK_DISPLAY_COLLAPSE_MOTION_EVENTS:	(default on)
 *	Indicates that we should collapse motion events on this display
 *  TK_DISPLAY_USE_IM:			(default on, set via tk.tcl)
 *	Whether to use input methods for this display
 *  TK_DISPLAY_WM_TRACING:		(default off)
 *	Whether we should do wm tracing on this display.
 */

#define TK_DISPLAY_COLLAPSE_MOTION_EVENTS	(1 << 0)
#define TK_DISPLAY_USE_IM			(1 << 1)
#define TK_DISPLAY_WM_TRACING			(1 << 3)

/*
 * One of the following structures exists for each error handler created by a
 * call to Tk_CreateErrorHandler. The structure is managed by tkError.c.
 */

typedef struct TkErrorHandler {
    TkDisplay *dispPtr;		/* Display to which handler applies. */
    unsigned long firstRequest;	/* Only errors with serial numbers >= to this
				 * are considered. */
    unsigned long lastRequest;	/* Only errors with serial numbers <= to this
				 * are considered. This field is filled in
				 * when XUnhandle is called. -1 means
				 * XUnhandle hasn't been called yet. */
    int error;			/* Consider only errors with this error_code
				 * (-1 means consider all errors). */
    int request;		/* Consider only errors with this major
				 * request code (-1 means consider all major
				 * codes). */
    int minorCode;		/* Consider only errors with this minor
				 * request code (-1 means consider all minor
				 * codes). */
    Tk_ErrorProc *errorProc;	/* Function to invoke when a matching error
				 * occurs. NULL means just ignore errors. */
    void *clientData;	/* Arbitrary value to pass to errorProc. */
    struct TkErrorHandler *nextPtr;
				/* Pointer to next older handler for this
				 * display, or NULL for end of list. */
} TkErrorHandler;

/*
 * One of the following structures exists for each event handler created by
 * calling Tk_CreateEventHandler. This information is used by tkEvent.c only.
 */

typedef struct TkEventHandler {
    unsigned long mask;		/* Events for which to invoke proc. */
    Tk_EventProc *proc;		/* Function to invoke when an event in mask
				 * occurs. */
    void *clientData;	/* Argument to pass to proc. */
    struct TkEventHandler *nextPtr;
				/* Next in list of handlers associated with
				 * window (NULL means end of list). */
} TkEventHandler;

/*
 * Tk keeps one of the following data structures for each main window (created
 * by a call to TkCreateMainWindow). It stores information that is shared by
 * all of the windows associated with a particular main window.
 */

typedef struct TkMainInfo {
    Tcl_Size refCount;		/* Number of windows whose "mainPtr" fields
				 * point here. When this becomes zero, can
				 * free up the structure (the reference count
				 * is zero because windows can get deleted in
				 * almost any order; the main window isn't
				 * necessarily the last one deleted). */
    struct TkWindow *winPtr;	/* Pointer to main window. */
    Tcl_Interp *interp;		/* Interpreter associated with application. */
    Tcl_HashTable nameTable;	/* Hash table mapping path names to TkWindow
				 * structs for all windows related to this
				 * main window. Managed by tkWindow.c. */
#if TCL_MAJOR_VERSION > 8
    size_t deletionEpoch;		/* Incremented by window deletions. */
#else
    long deletionEpoch;
#endif
    Tk_BindingTable bindingTable;
				/* Used in conjunction with "bind" command to
				 * bind events to Tcl commands. */
    TkBindInfo bindInfo;	/* Information used by tkBind.c on a per
				 * application basis. */
    struct TkFontInfo *fontInfoPtr;
				/* Information used by tkFont.c on a per
				 * application basis. */

    /*
     * Information used only by tkFocus.c and tk*Embed.c:
     */

    struct TkToplevelFocusInfo *tlFocusPtr;
				/* First in list of records containing focus
				 * information for each top-level in the
				 * application. Used only by tkFocus.c. */
    struct TkDisplayFocusInfo *displayFocusPtr;
				/* First in list of records containing focus
				 * information for each display that this
				 * application has ever used. Used only by
				 * tkFocus.c. */

    struct ElArray *optionRootPtr;
				/* Top level of option hierarchy for this main
				 * window. NULL means uninitialized. Managed
				 * by tkOption.c. */
    Tcl_HashTable imageTable;	/* Maps from image names to Tk_ImageModel
				 * structures. Managed by tkImage.c. */
    int strictMotif;		/* This is linked to the tk_strictMotif global
				 * variable. */
    int alwaysShowSelection;	/* This is linked to the
				 * ::tk::AlwaysShowSelection variable. */
    struct TkMainInfo *nextPtr;	/* Next in list of all main windows managed by
				 * this process. */
    Tcl_HashTable busyTable;	/* Information used by [tk busy] command. */
    Tcl_ObjCmdProc *tclUpdateObjProc;
				/* Saved Tcl [update] command, used to restore
				 * Tcl's version of [update] after Tk is shut
				 * down */
#if TCL_MAJOR_VERSION > 8
    Tcl_ObjCmdProc2 *tclUpdateObjProc2;
				/* Saved Tcl [update] command, used to restore
				 * Tcl's version of [update] after Tk is shut
				 * down, in case it's a Tcl_ObjCmdProc2 */
#endif
    unsigned int ttkNbTabsStickBit;
<<<<<<< HEAD
    				/* Information used by ttk::notebook. */
    int troughInnerX, troughInnerY, troughInnerWidth, troughInnerHeight;
    				/* Information used by ttk::scale. */
=======
				/* Information used by ttk::notebook. */
>>>>>>> af25f8ca
} TkMainInfo;

/*
 * Tk keeps the following data structure for each of it's builtin bitmaps.
 * This structure is only used by tkBitmap.c and other platform specific
 * bitmap files.
 */

typedef struct {
    const void *source;		/* Bits for bitmap. */
    int width, height;		/* Dimensions of bitmap. */
    int native;			/* 0 means generic (X style) bitmap, 1 means
				 * native style bitmap. */
} TkPredefBitmap;

/*
 * Tk keeps one of the following structures for each window. Some of the
 * information (like size and location) is a shadow of information managed by
 * the X server, and some is special information used here, such as event and
 * geometry management information. This information is (mostly) managed by
 * tkWindow.c. WARNING: the declaration below must be kept consistent with the
 * Tk_FakeWin structure in tk.h. If you change one, be sure to change the
 * other!
 */

typedef struct TkWindow {
    /*
     * Structural information:
     */

    Display *display;		/* Display containing window. */
    TkDisplay *dispPtr;		/* Tk's information about display for
				 * window. */
    int screenNum;		/* Index of screen for window, among all those
				 * for dispPtr. */
    Visual *visual;		/* Visual to use for window. If not default,
				 * MUST be set before X window is created. */
    int depth;			/* Number of bits/pixel. */
    Window window;		/* X's id for window. None means window hasn't
				 * actually been created yet, or it's been
				 * deleted. */
    struct TkWindow *childList;	/* First in list of child windows, or NULL if
				 * no children. List is in stacking order,
				 * lowest window first.*/
    struct TkWindow *lastChildPtr;
				/* Last in list of child windows (highest in
				 * stacking order), or NULL if no children. */
    struct TkWindow *parentPtr;	/* Pointer to parent window (logical parent,
				 * not necessarily X parent). NULL means
				 * either this is the main window, or the
				 * window's parent has already been deleted. */
    struct TkWindow *nextPtr;	/* Next higher sibling (in stacking order) in
				 * list of children with same parent. NULL
				 * means end of list. */
    TkMainInfo *mainPtr;	/* Information shared by all windows
				 * associated with a particular main window.
				 * NULL means this window is a rogue that is
				 * not associated with any application (at
				 * present, this only happens for the dummy
				 * windows used for "send" communication). */

    /*
     * Name and type information for the window:
     */

    char *pathName;		/* Path name of window (concatenation of all
				 * names between this window and its top-level
				 * ancestor). This is a pointer into an entry
				 * in mainPtr->nameTable. NULL means that the
				 * window hasn't been completely created
				 * yet. */
    Tk_Uid nameUid;		/* Name of the window within its parent
				 * (unique within the parent). */
    Tk_Uid classUid;		/* Class of the window. NULL means window
				 * hasn't been given a class yet. */

    /*
     * Geometry and other attributes of window. This information may not be
     * updated on the server immediately; stuff that hasn't been reflected in
     * the server yet is called "dirty". At present, information can be dirty
     * only if the window hasn't yet been created.
     */

    XWindowChanges changes;	/* Geometry and other info about window. */
    unsigned int dirtyChanges;	/* Bits indicate fields of "changes" that are
				 * dirty. */
    XSetWindowAttributes atts;	/* Current attributes of window. */
    unsigned long dirtyAtts;	/* Bits indicate fields of "atts" that are
				 * dirty. */

    unsigned int flags;		/* Various flag values: these are all defined
				 * in tk.h (confusing, but they're needed
				 * there for some query macros). */

    /*
     * Information kept by the event manager (tkEvent.c):
     */

    TkEventHandler *handlerList;/* First in list of event handlers declared
				 * for this window, or NULL if none. */
#if defined(TK_USE_INPUT_METHODS) || (TCL_MAJOR_VERSION > 8)
    XIC inputContext;		/* XIM input context. */
#endif /* TK_USE_INPUT_METHODS */

    /*
     * Information used for event bindings (see "bind" and "bindtags" commands
     * in tkCmds.c):
     */

    void **tagPtr;		/* Points to array of tags used for bindings
				 * on this window. Each tag is a Tk_Uid.
				 * Malloc'ed. NULL means no tags. */
    Tcl_Size numTags;		/* Number of tags at *tagPtr. */

    /*
     * Information used by tkOption.c to manage options for the window.
     */

    Tcl_Size optionLevel;		/* TCL_INDEX_NONE means no option information is currently
				 * cached for this window. Otherwise this
				 * gives the level in the option stack at
				 * which info is cached. */
    /*
     * Information used by tkSelect.c to manage the selection.
     */

    struct TkSelHandler *selHandlerList;
				/* First in list of handlers for returning the
				 * selection in various forms. */

    /*
     * Information used by tkGeometry.c for geometry management.
     */

    const Tk_GeomMgr *geomMgrPtr;
				/* Information about geometry manager for this
				 * window. */
    void *geomData;	/* Argument for geometry manager functions. */
    int reqWidth, reqHeight;	/* Arguments from last call to
				 * Tk_GeometryRequest, or 0's if
				 * Tk_GeometryRequest hasn't been called. */
    int internalBorderLeft;	/* Width of internal border of window (0 means
				 * no internal border). Geometry managers
				 * should not normally place children on top
				 * of the border. Fields for the other three
				 * sides are found below. */

    /*
     * Information maintained by tkWm.c for window manager communication.
     */

    struct TkWmInfo *wmInfoPtr;	/* For top-level windows (and also for special
				 * Unix menubar and wrapper windows), points
				 * to structure with wm-related info (see
				 * tkWm.c). For other windows, this is
				 * NULL. */

    /*
     * Information used by widget classes.
     */

    const Tk_ClassProcs *classProcsPtr;
    void *instanceData;

    /*
     * Platform specific information private to each port.
     */

    struct TkWindowPrivate *privatePtr;

    /*
     * More information used by tkGeometry.c for geometry management.
     */

    /* The remaining fields of internal border. */
    int internalBorderRight;
    int internalBorderTop;
    int internalBorderBottom;

    int minReqWidth;		/* Minimum requested width. */
    int minReqHeight;		/* Minimum requested height. */
#if defined(TK_USE_INPUT_METHODS) || (TCL_MAJOR_VERSION > 8)
    int ximGeneration;          /* Used to invalidate XIC */
#endif /* TK_USE_INPUT_METHODS */
    char *geomMgrName;          /* Records the name of the geometry manager. */
    struct TkWindow *maintainerPtr;
				/* The geometry container for this window. The
				 * value is NULL if the window has no container or
				 * if its container is its parent. */
#if !defined(TK_USE_INPUT_METHODS) && (TCL_MAJOR_VERSION < 9)
    XIC inputContext;		/* XIM input context. */
    int ximGeneration;          /* Used to invalidate XIC */
#endif /* TK_USE_INPUT_METHODS */
} TkWindow;

/*
 * String tables:
 */

MODULE_SCOPE const char *const tkStateStrings[];
MODULE_SCOPE const char *const tkCompoundStrings[];
MODULE_SCOPE const char *const tkAnchorStrings[];
MODULE_SCOPE const char *const tkReliefStrings[];
MODULE_SCOPE const char *const tkJustifyStrings[];

/*
 * Real definition of some events. Note that these events come from outside
 * but have internally generated pieces added to them.
 */

typedef struct {
    XKeyEvent keyEvent;		/* The real event from X11. */
#ifdef _WIN32
#   ifndef XMaxTransChars
#	define XMaxTransChars 7
#   endif
    char trans_chars[XMaxTransChars]; /* translated characters */
    unsigned char nbytes;
#elif !defined(MAC_OSX_TK)
    char *charValuePtr;		/* A pointer to a string that holds the key's
				 * %A substitution text (before backslash
				 * adding), or NULL if that has not been
				 * computed yet. If non-NULL, this string was
				 * allocated with ckalloc(). */
    Tcl_Size charValueLen;	/* Length of string in charValuePtr when that
				 * is non-NULL. */
    KeySym keysym;		/* Key symbol computed after input methods
				 * have been invoked */
#endif
} TkKeyEvent;

/*
 * Flags passed to TkpMakeMenuWindow's 'transient' argument.
 */

#define TK_MAKE_MENU_TEAROFF	0	/* Only non-transient case. */
#define TK_MAKE_MENU_POPUP	1
#define TK_MAKE_MENU_DROPDOWN	2

/* See TIP #494 */
#ifndef TCL_IO_FAILURE
#   define TCL_IO_FAILURE (-1)
#endif
/* See TIP #537 */
#ifndef TCL_INDEX_NONE
#   define TCL_INDEX_NONE (-1)
#endif
#ifndef TCL_INDEX_END
#   define TCL_INDEX_END ((Tcl_Size)-2)
#endif

/*
 * The following structure is used with TkMakeEnsemble to create ensemble
 * commands and optionally to create sub-ensembles.
 */

#if (TCL_MAJOR_VERSION < 9) && !defined(Tcl_ObjCmdProc2)
#define Tcl_ObjCmdProc2 Tcl_ObjCmdProc
#endif

typedef struct TkEnsemble {
    const char *name;
    Tcl_ObjCmdProc2 *proc;
    const struct TkEnsemble *subensemble;
} TkEnsemble;

/*
 * The following structure is used as a two way map between integers and
 * strings, usually to map between an internal C representation and the
 * strings used in Tcl.
 */

typedef struct TkStateMap {
    int numKey;			/* Integer representation of a value. */
    const char *strKey;		/* String representation of a value. */
} TkStateMap;

/*
 * This structure is used by the Mac and Window porting layers as the internal
 * representation of a clip_mask in a GC.
 */

typedef struct TkpClipMask {
    int type;			/* TKP_CLIP_PIXMAP or TKP_CLIP_REGION. */
    union {
	Pixmap pixmap;
	Region region;
    } value;
} TkpClipMask;

#define TKP_CLIP_PIXMAP 0
#define TKP_CLIP_REGION 1

/*
 * Return values from TkGrabState:
 */

#define TK_GRAB_NONE		0
#define TK_GRAB_IN_TREE		1
#define TK_GRAB_ANCESTOR	2
#define TK_GRAB_EXCLUDED	3

/*
 * Additional flag for TkpMeasureCharsInContext. Coordinate with other flags
 * for this routine, but don't make public until TkpMeasureCharsInContext is
 * made public, too.
 */

#define TK_ISOLATE_END		32

/*
 * The macro below is used to modify a "char" value (e.g. by casting it to an
 * unsigned character) so that it can be used safely with macros such as
 * isspace().
 */

#define UCHAR(c) ((unsigned char) (c))

/*
 * The following symbol is used in the mode field of FocusIn events generated
 * by an embedded application to request the input focus from its container.
 */

#define EMBEDDED_APP_WANTS_FOCUS (NotifyNormal + 20)

/*
 * The following special modifier mask bits are defined, to indicate logical
 * modifiers such as Meta and Alt that may float among the actual modifier
 * bits.
 */

#define META_MASK	(AnyModifier<<1)
#define ALT_MASK	(AnyModifier<<2)
#define EXTENDED_MASK	(AnyModifier<<3)

/*
 * Buttons 8 and 9 are the Xbuttons (left and right side-buttons). On Windows/Mac, those
 * are known as Buttons 4 and 5. At script level, they also get the numbers 4 and 5.
 */

#ifndef Button8
# define Button8 8
#endif
#ifndef Button9
# define Button9 9
#endif

#ifndef Button6Mask
# define Button6Mask (1<<13)
#endif
#ifndef Button7Mask
# define Button7Mask (1<<14)
#endif
#ifndef Button8Mask
# define Button8Mask (AnyModifier<<4)
#endif
#ifndef Button9Mask
# define Button9Mask (AnyModifier<<5)
#endif

/*
 * Mask that selects any of the state bits corresponding to buttons, plus
 * masks that select individual buttons' bits:
 */

#define ALL_BUTTONS \
	(Button1Mask|Button2Mask|Button3Mask|Button4Mask|Button5Mask \
		|Button6Mask|Button7Mask|Button8Mask|Button9Mask)


/*
 * Object types not declared in tkObj.c need to be mentioned here so they can
 * be properly registered with Tcl:
 */

typedef struct {
    Tcl_ObjType objType;
    size_t version;
} TkObjType;

#ifndef TCL_OBJTYPE_V0
#   define TCL_OBJTYPE_V0 /* just empty */
#endif
#ifndef TCL_OBJTYPE_V1
#   define TCL_OBJTYPE_V1(lengthProc) /* just empty */
#endif

MODULE_SCOPE const TkObjType tkBorderObjType;
MODULE_SCOPE const TkObjType tkBitmapObjType;
MODULE_SCOPE const TkObjType tkColorObjType;
MODULE_SCOPE const TkObjType tkCursorObjType;
MODULE_SCOPE const TkObjType tkFontObjType;
MODULE_SCOPE const TkObjType tkStateKeyObjType;
MODULE_SCOPE const TkObjType tkTextIndexType;

/*
 * Miscellaneous variables shared among Tk modules but not exported to the
 * outside world:
 */

MODULE_SCOPE const Tk_SmoothMethod tkBezierSmoothMethod;
MODULE_SCOPE Tk_ImageType	tkBitmapImageType;
MODULE_SCOPE Tk_PhotoImageFormatVersion3 tkImgFmtGIF;
MODULE_SCOPE void		(*tkHandleEventProc) (XEvent* eventPtr);
MODULE_SCOPE Tk_PhotoImageFormat tkImgFmtDefault;
MODULE_SCOPE Tk_PhotoImageFormatVersion3 tkImgFmtPNG;
MODULE_SCOPE Tk_PhotoImageFormat tkImgFmtPPM;
MODULE_SCOPE Tk_PhotoImageFormat tkImgFmtSVGnano;
MODULE_SCOPE TkMainInfo		*tkMainWindowList;
MODULE_SCOPE Tk_ImageType	tkPhotoImageType;
MODULE_SCOPE Tcl_HashTable	tkPredefBitmapTable;

MODULE_SCOPE const char *const tkWebColors[20];

/*
 * The definition of pi, at least from the perspective of double-precision
 * floats.
 */

#ifndef PI
#ifdef M_PI
#define PI	M_PI
#else
#define PI	3.14159265358979323846
#endif
#endif

/*
 * Support for Clang Static Analyzer <https://clang-analyzer.llvm.org/>
 */

#if defined(PURIFY) && defined(__clang__)
#if __has_feature(attribute_analyzer_noreturn) && \
	!defined(Tcl_Panic) && defined(Tcl_Panic_TCL_DECLARED)
void Tcl_Panic(const char *, ...) __attribute__((analyzer_noreturn));
#endif
#if !defined(CLANG_ASSERT)
#define CLANG_ASSERT(x) assert(x)
#endif
#elif !defined(CLANG_ASSERT)
#define CLANG_ASSERT(x)
#endif /* PURIFY && __clang__ */

/*
 * The following magic value is stored in the "send_event" field of FocusIn
 * and FocusOut events. This allows us to separate "real" events coming from
 * the server from those that we generated.
 */

#define GENERATED_FOCUS_EVENT_MAGIC	((Bool) 0x547321ac)

/*
 * Exported internals.
 */

#include "tkIntDecls.h"

#ifdef __cplusplus
extern "C" {
#endif

/*
 * Themed widget set init function, and handler called when Tk is destroyed.
 */

MODULE_SCOPE int	Ttk_Init(Tcl_Interp *interp);
MODULE_SCOPE void	Ttk_TkDestroyedHandler(Tcl_Interp *interp);

/*
 * Internal functions shared among Tk modules but not exported to the outside
 * world:
 */

MODULE_SCOPE Tcl_ObjCmdProc Tk_BellObjCmd;
MODULE_SCOPE Tcl_ObjCmdProc Tk_BindObjCmd;
MODULE_SCOPE Tcl_ObjCmdProc Tk_BindtagsObjCmd;
MODULE_SCOPE Tcl_ObjCmdProc2 Tk_BusyObjCmd;
MODULE_SCOPE Tcl_ObjCmdProc Tk_ButtonObjCmd;
MODULE_SCOPE Tcl_ObjCmdProc Tk_CanvasObjCmd;
MODULE_SCOPE Tcl_ObjCmdProc Tk_CheckbuttonObjCmd;
MODULE_SCOPE Tcl_ObjCmdProc Tk_ClipboardObjCmd;
MODULE_SCOPE Tcl_ObjCmdProc Tk_ChooseColorObjCmd;
MODULE_SCOPE Tcl_ObjCmdProc Tk_ChooseDirectoryObjCmd;
MODULE_SCOPE Tcl_ObjCmdProc Tk_DestroyObjCmd;
MODULE_SCOPE Tcl_ObjCmdProc Tk_EntryObjCmd;
MODULE_SCOPE Tcl_ObjCmdProc Tk_EventObjCmd;
MODULE_SCOPE Tcl_ObjCmdProc Tk_FrameObjCmd;
MODULE_SCOPE Tcl_ObjCmdProc Tk_FocusObjCmd;
MODULE_SCOPE Tcl_ObjCmdProc Tk_FontObjCmd;
MODULE_SCOPE Tcl_ObjCmdProc Tk_GetOpenFileObjCmd;
MODULE_SCOPE Tcl_ObjCmdProc Tk_GetSaveFileObjCmd;
MODULE_SCOPE Tcl_ObjCmdProc Tk_GrabObjCmd;
MODULE_SCOPE Tcl_ObjCmdProc Tk_GridObjCmd;
MODULE_SCOPE Tcl_ObjCmdProc Tk_ImageObjCmd;
MODULE_SCOPE Tcl_ObjCmdProc Tk_LabelObjCmd;
MODULE_SCOPE Tcl_ObjCmdProc Tk_LabelframeObjCmd;
MODULE_SCOPE Tcl_ObjCmdProc Tk_ListboxObjCmd;
MODULE_SCOPE Tcl_ObjCmdProc Tk_LowerObjCmd;
MODULE_SCOPE Tcl_ObjCmdProc Tk_MenuObjCmd;
MODULE_SCOPE Tcl_ObjCmdProc Tk_MenubuttonObjCmd;
MODULE_SCOPE Tcl_ObjCmdProc Tk_MessageBoxObjCmd;
MODULE_SCOPE Tcl_ObjCmdProc Tk_MessageObjCmd;
MODULE_SCOPE Tcl_ObjCmdProc Tk_PanedWindowObjCmd;
MODULE_SCOPE Tcl_ObjCmdProc Tk_OptionObjCmd;
MODULE_SCOPE Tcl_ObjCmdProc Tk_PackObjCmd;
MODULE_SCOPE Tcl_ObjCmdProc Tk_PlaceObjCmd;
MODULE_SCOPE Tcl_ObjCmdProc Tk_RadiobuttonObjCmd;
MODULE_SCOPE Tcl_ObjCmdProc Tk_RaiseObjCmd;
MODULE_SCOPE Tcl_ObjCmdProc Tk_ScaleObjCmd;
MODULE_SCOPE Tcl_ObjCmdProc Tk_ScrollbarObjCmd;
MODULE_SCOPE Tcl_ObjCmdProc Tk_SelectionObjCmd;
MODULE_SCOPE Tcl_ObjCmdProc Tk_SendObjCmd;
MODULE_SCOPE Tcl_ObjCmdProc Tk_SpinboxObjCmd;
MODULE_SCOPE Tcl_ObjCmdProc Tk_TextObjCmd;
MODULE_SCOPE Tcl_ObjCmdProc Tk_TkwaitObjCmd;
MODULE_SCOPE Tcl_ObjCmdProc Tk_ToplevelObjCmd;
MODULE_SCOPE Tcl_ObjCmdProc Tk_UpdateObjCmd;
MODULE_SCOPE Tcl_ObjCmdProc Tk_WinfoObjCmd;
MODULE_SCOPE Tcl_ObjCmdProc Tk_WmObjCmd;

MODULE_SCOPE int	TkSetGeometryContainer(Tcl_Interp *interp,
			    Tk_Window tkwin, const char *name);
MODULE_SCOPE void	TkFreeGeometryContainer(Tk_Window tkwin,
			    const char *name);

MODULE_SCOPE void	TkEventInit(void);
MODULE_SCOPE void	TkRegisterObjTypes(void);
MODULE_SCOPE Tcl_ObjCmdProc TkDeadAppObjCmd;
MODULE_SCOPE int	TkCanvasGetCoordObj(Tcl_Interp *interp,
			    Tk_Canvas canvas, Tcl_Obj *obj,
			    double *doublePtr);
MODULE_SCOPE int	TkGetDoublePixels(Tcl_Interp *interp, Tk_Window tkwin,
			    const char *string, double *doublePtr);
MODULE_SCOPE int	TkPostscriptImage(Tcl_Interp *interp, Tk_Window tkwin,
			    Tk_PostscriptInfo psInfo, XImage *ximage,
			    int x, int y, int width, int height);
MODULE_SCOPE void       TkMapTopFrame(Tk_Window tkwin);
MODULE_SCOPE XEvent *	TkpGetBindingXEvent(Tcl_Interp *interp);
MODULE_SCOPE void	TkCreateExitHandler(Tcl_ExitProc *proc,
			    void *clientData);
MODULE_SCOPE void	TkDeleteExitHandler(Tcl_ExitProc *proc,
			    void *clientData);
MODULE_SCOPE Tcl_ExitProc	TkFinalize;
MODULE_SCOPE Tcl_ExitProc	TkFinalizeThread;
MODULE_SCOPE void	TkpBuildRegionFromAlphaData(Region region,
			    unsigned x, unsigned y, unsigned width,
			    unsigned height, unsigned char *dataPtr,
			    unsigned pixelStride, unsigned lineStride);
MODULE_SCOPE void	TkAppendPadAmount(Tcl_Obj *bufferObj,
			    const char *buffer, int pad1, int pad2);
MODULE_SCOPE int	TkParsePadAmount(Tcl_Interp *interp,
			    Tk_Window tkwin, Tcl_Obj *objPtr,
			    int *pad1Ptr, int *pad2Ptr);
MODULE_SCOPE void       TkFocusSplit(TkWindow *winPtr);
MODULE_SCOPE void       TkFocusJoin(TkWindow *winPtr);
MODULE_SCOPE void	TkpDrawCharsInContext(Display * display,
			    Drawable drawable, GC gc, Tk_Font tkfont,
			    const char *source, Tcl_Size numBytes, Tcl_Size rangeStart,
			    Tcl_Size rangeLength, int x, int y);
MODULE_SCOPE void	TkpDrawAngledCharsInContext(Display * display,
			    Drawable drawable, GC gc, Tk_Font tkfont,
			    const char *source, Tcl_Size numBytes, Tcl_Size rangeStart,
			    Tcl_Size rangeLength, double x, double y, double angle);
MODULE_SCOPE int	TkpMeasureCharsInContext(Tk_Font tkfont,
			    const char *source, Tcl_Size numBytes, Tcl_Size rangeStart,
			    Tcl_Size rangeLength, int maxLength, int flags,
			    int *lengthPtr);
MODULE_SCOPE void	TkUnderlineCharsInContext(Display *display,
			    Drawable drawable, GC gc, Tk_Font tkfont,
			    const char *string, Tcl_Size numBytes, int x, int y,
			    Tcl_Size firstByte, Tcl_Size lastByte);
MODULE_SCOPE void	TkpGetFontAttrsForChar(Tk_Window tkwin, Tk_Font tkfont,
			    int c, struct TkFontAttributes *faPtr);
MODULE_SCOPE void	TkpDrawFrameEx(Tk_Window tkwin, Drawable drawable,
			    Tk_3DBorder border, int highlightWidth,
			    int borderWidth, int relief);
MODULE_SCOPE void	TkpShowBusyWindow(TkBusy busy);
MODULE_SCOPE void	TkpHideBusyWindow(TkBusy busy);
MODULE_SCOPE Tcl_Size	TkLengthOne(Tcl_Obj *);
MODULE_SCOPE void	TkpMakeTransparentWindowExist(Tk_Window tkwin,
			    Window parent);
MODULE_SCOPE void	TkpCreateBusy(Tk_FakeWin *winPtr, Tk_Window tkRef,
			    Window *parentPtr, Tk_Window tkParent,
			    TkBusy busy);
MODULE_SCOPE int	TkBackgroundEvalObjv(Tcl_Interp *interp,
			    Tcl_Size objc, Tcl_Obj *const *objv, int flags);
MODULE_SCOPE void	TkDrawDottedRect(Display *disp, Drawable d, GC gc,
			    int x, int y, int width, int height);
MODULE_SCOPE Tcl_Command TkMakeEnsemble(Tcl_Interp *interp,
			    const char *nsname, const char *name,
			    void *clientData, const TkEnsemble *map);
MODULE_SCOPE double	TkScalingLevel(Tk_Window tkwin);
MODULE_SCOPE int	TkInitTkCmd(Tcl_Interp *interp,
			    void *clientData);
MODULE_SCOPE int	TkInitFontchooser(Tcl_Interp *interp,
			    void *clientData);
MODULE_SCOPE void	TkInitEmbeddedConfigurationInformation(
			    Tcl_Interp *interp);
MODULE_SCOPE void	TkDoWarpWrtWin(TkDisplay *dispPtr);
MODULE_SCOPE void	TkpWarpPointer(TkDisplay *dispPtr);
MODULE_SCOPE int	TkListCreateFrame(void *clientData,
			    Tcl_Interp *interp, Tcl_Obj *listObj,
			    int toplevel, Tcl_Obj *nameObj);
MODULE_SCOPE void	TkRotatePoint(double originX, double originY,
			    double sine, double cosine, double *xPtr,
			    double *yPtr);
MODULE_SCOPE int TkGetIntForIndex(Tcl_Obj *, Tcl_Size, int lastOK, Tcl_Size*);

#if !defined(TK_NO_DEPRECATED) && (TCL_MAJOR_VERSION < 9)
#   define TkNewIndexObj(value) Tcl_NewWideIntObj((Tcl_WideInt)(value + 1) - 1)
#   define TK_OPTION_UNDERLINE_DEF(type, field) "-1", TCL_INDEX_NONE, offsetof(type, field), 0, NULL
#else
#   define TkNewIndexObj(value) (((Tcl_Size)(value) == TCL_INDEX_NONE) ? Tcl_NewObj() : Tcl_NewWideIntObj((Tcl_WideInt)(value)))
#   define TK_OPTION_UNDERLINE_DEF(type, field) NULL, TCL_INDEX_NONE, offsetof(type, field), TK_OPTION_NULL_OK, NULL
#endif


#ifdef _WIN32
#define TkParseColor XParseColor
#else
MODULE_SCOPE Status TkParseColor (Display * display,
				Colormap map, const char* spec,
				XColor * colorPtr);
#endif
#if !defined(_WIN32) && !defined(__CYGWIN__) /* UNIX and MacOSX */
#undef TkPutImage
#define TkPutImage(colors, ncolors, display, pixels, gc, image, srcx, srcy, destx, desty, width, height) \
	XPutImage(display, pixels, gc, image, srcx, srcy, destx, desty, width, height);
#else
#undef XPutImage
#define XPutImage(display, pixels, gc, image, srcx, srcy, destx, desty, width, height) \
	TkPutImage(NULL, 0, display, pixels, gc, image, srcx, srcy, destx, desty, width, height);
#endif

/*
 * These macros are just wrappers for the equivalent X Region calls.
 */
#define TkClipBox XClipBox
#define TkCreateRegion XCreateRegion
#define TkDestroyRegion XDestroyRegion
#define TkIntersectRegion XIntersectRegion
#define TkRectInRegion XRectInRegion
#define TkSetRegion XSetRegion
#define TkSubtractRegion XSubtractRegion
#define TkUnionRectWithRegion XUnionRectWithRegion

#ifdef HAVE_XFT
MODULE_SCOPE void	TkUnixSetXftClipRegion(Region clipRegion);
#endif

MODULE_SCOPE void	TkpCopyRegion(TkRegion dst, TkRegion src);

#if !defined(__cplusplus) && !defined(c_plusplus)
# define c_class class
#endif

#if defined(_WIN32) && !defined(STATIC_BUILD) && TCL_MAJOR_VERSION < 9
#   define tcl_CreateFileHandler reserved9
#endif

MODULE_SCOPE  void       Icu_Init(Tcl_Interp* interp);

/*
 * Unsupported commands.
 */

MODULE_SCOPE Tcl_ObjCmdProc TkUnsupported1ObjCmd;

/*
 * For Tktest.
 */
MODULE_SCOPE Tcl_ObjCmdProc SquareObjCmd;
MODULE_SCOPE int	TkOldTestInit(Tcl_Interp *interp);
#if !(defined(_WIN32) || defined(MAC_OSX_TK))
#define TkplatformtestInit(x) TCL_OK
#else
MODULE_SCOPE int	TkplatformtestInit(Tcl_Interp *interp);
#endif

#ifdef __cplusplus
}
#endif

#endif /* _TKINT */

/*
 * Local Variables:
 * mode: c
 * c-basic-offset: 4
 * fill-column: 78
 * End:
 */<|MERGE_RESOLUTION|>--- conflicted
+++ resolved
@@ -752,13 +752,9 @@
 				 * down, in case it's a Tcl_ObjCmdProc2 */
 #endif
     unsigned int ttkNbTabsStickBit;
-<<<<<<< HEAD
-    				/* Information used by ttk::notebook. */
+				/* Information used by ttk::notebook. */
     int troughInnerX, troughInnerY, troughInnerWidth, troughInnerHeight;
-    				/* Information used by ttk::scale. */
-=======
-				/* Information used by ttk::notebook. */
->>>>>>> af25f8ca
+				/* Information used by ttk::scale. */
 } TkMainInfo;
 
 /*
