/*
 * tkInt.h --
 *
 *	Declarations for things used internally by the Tk functions but not
 *	exported outside the module.
 *
 * Copyright © 1990-1994 The Regents of the University of California.
 * Copyright © 1994-1997 Sun Microsystems, Inc.
 * Copyright © 1998 Scriptics Corporation.
 *
 * See the file "license.terms" for information on usage and redistribution of
 * this file, and for a DISCLAIMER OF ALL WARRANTIES.
 */

#ifndef _TKINT
#define _TKINT

#ifndef _TKPORT
#include "tkPort.h"
#endif

/*
 * Ensure WORDS_BIGENDIAN is defined correctly:
 * Needs to happen here in addition to configure to work with fat compiles on
 * Darwin (where configure runs only once for multiple architectures).
 */

#ifdef HAVE_SYS_TYPES_H
#    include <sys/types.h>
#endif
#ifdef HAVE_SYS_PARAM_H
#    include <sys/param.h>
#endif
#include <stdint.h>
#include <stdlib.h>
#ifdef BYTE_ORDER
#    ifdef BIG_ENDIAN
#	 if BYTE_ORDER == BIG_ENDIAN
#	     undef WORDS_BIGENDIAN
#	     define WORDS_BIGENDIAN 1
#	 endif
#    endif
#    ifdef LITTLE_ENDIAN
#	 if BYTE_ORDER == LITTLE_ENDIAN
#	     undef WORDS_BIGENDIAN
#	 endif
#    endif
#endif

/*
 * Used to tag functions that are only to be visible within the module being
 * built and not outside it (where this is supported by the linker).
 */

#ifndef MODULE_SCOPE
#   ifdef __cplusplus
#	define MODULE_SCOPE extern "C"
#   else
#	define MODULE_SCOPE extern
#   endif
#endif

#ifndef JOIN
#  define JOIN(a,b) JOIN1(a,b)
#  define JOIN1(a,b) a##b
#endif

#ifndef TCL_UNUSED
#   if defined(__cplusplus)
#	define TCL_UNUSED(T) T
#   elif defined(__GNUC__) && (__GNUC__ > 2)
#	define TCL_UNUSED(T) T JOIN(dummy, __LINE__) __attribute__((unused))
#   else
#	define TCL_UNUSED(T) T JOIN(dummy, __LINE__)
#   endif
#endif

#if (TCL_MAJOR_VERSION == 8) && (TCL_MINOR_VERSION < 7)
# define Tcl_WCharToUtfDString ((char * (*)(const WCHAR *, int, Tcl_DString *))Tcl_UniCharToUtfDString)
# define Tcl_UtfToWCharDString ((WCHAR * (*)(const char *, int, Tcl_DString *))Tcl_UtfToUniCharDString)
# define Tcl_Char16ToUtfDString Tcl_UniCharToUtfDString
# define Tcl_UtfToChar16DString Tcl_UtfToUniCharDString
# define TCL_COMBINE		0
#endif

/* Make available UTF-32 versions of the API, even though we compile with TCL_UTF_MAX=3 */
#if TCL_MAJOR_VERSION > 8
#   define TkUtfToUniChar (tclStubsPtr->tcl_UtfToUniChar) /* 646 */
#   define TkUniCharToUtf (tclStubsPtr->tcl_UniCharToUtf) /* 324 (without TCL_COMBINE) */
#   define TkNumUtfChars (tclStubsPtr->tcl_NumUtfChars) /* 669 */
#   define TkGetCharLength (tclStubsPtr->tcl_GetCharLength) /* 670 */
#   define TkUtfAtIndex (tclStubsPtr->tcl_UtfAtIndex) /* 671 */
#else
    MODULE_SCOPE Tcl_Size TkUtfToUniChar(const char *, int *);
    MODULE_SCOPE Tcl_Size TkUniCharToUtf(int, char *);
#   ifdef USE_TCL_STUBS
#	define TkNumUtfChars (((&tclStubsPtr->tcl_PkgProvideEx)[631]) ? \
		((Tcl_Size (*)(const char *, Tcl_Size))(void *)((&tclStubsPtr->tcl_PkgProvideEx)[669])) \
		: (tclStubsPtr->tcl_NumUtfChars) /* 312 */)
#	define TkGetCharLength (((&tclStubsPtr->tcl_PkgProvideEx)[631]) ? \
		((Tcl_Size (*)(Tcl_Obj *))(void *)((&tclStubsPtr->tcl_PkgProvideEx)[670])) \
		: (tclStubsPtr->tcl_GetCharLength) /* 380 */)
#	define TkUtfAtIndex (((&tclStubsPtr->tcl_PkgProvideEx)[631]) ? \
		((const char *(*)(const char *, Tcl_Size))(void *)((&tclStubsPtr->tcl_PkgProvideEx)[671])) \
		: (tclStubsPtr->tcl_UtfAtIndex) /* 325 */)
#   else
#	define TkNumUtfChars TclNumUtfChars
#	define TkGetCharLength TclGetCharLength
#	define TkUtfAtIndex TclUtfAtIndex
#   endif
#endif

#if defined(__STDC_VERSION__) && (__STDC_VERSION__ >= 199901L)
#   define TKFLEXARRAY
#elif defined(__GNUC__) && (__GNUC__ > 2)
#   define TKFLEXARRAY 0
#else
#   define TKFLEXARRAY 1
#endif

#if !defined(Tcl_GetParent) && (TCL_MAJOR_VERSION < 9) && (TCL_MINOR_VERSION < 7)
#   define Tcl_GetParent Tcl_GetMaster
#endif

/*
 * Macros used to cast between pointers and integers (e.g. when storing an int
 * in ClientData), on 64-bit architectures they avoid gcc warning about "cast
 * to/from pointer from/to integer of different size".
 */

#if !defined(INT2PTR)
#   define INT2PTR(p) ((void *)(ptrdiff_t)(p))
#endif
#if !defined(PTR2INT)
#   define PTR2INT(p) ((ptrdiff_t)(p))
#endif
#if !defined(UINT2PTR)
#   define UINT2PTR(p) ((void *)(size_t)(p))
#endif
#if !defined(PTR2UINT)
#   define PTR2UINT(p) ((size_t)(p))
#endif

/*
 * Fallback in case Tk is linked against a Tcl version not having TIP #585
 * (TCL_INDEX_TEMP_TABLE) or TIP #613/#618 (TCL_NULL_OK)
 */

#ifndef TCL_NULL_OK
#   define TCL_NULL_OK 32
#endif
#if !defined(TCL_INDEX_TEMP_TABLE)
#   define TCL_INDEX_TEMP_TABLE 64
#endif

#ifndef TCL_Z_MODIFIER
#   if defined(_WIN64)
#	define TCL_Z_MODIFIER	"I"
#   elif defined(__GNUC__) && !defined(_WIN32)
#	define TCL_Z_MODIFIER	"z"
#   else
#	define TCL_Z_MODIFIER	""
#   endif
#endif /* !TCL_Z_MODIFIER */
#undef TCL_LL_MODIFIER
#if defined(_WIN32) && (!defined(__USE_MINGW_ANSI_STDIO) || !__USE_MINGW_ANSI_STDIO)
#   define TCL_LL_MODIFIER	"I64"
#else
#   define TCL_LL_MODIFIER	"ll"
#endif

#if !defined(TCL_SIZE_MODIFIER)
#   define TCL_SIZE_MODIFIER ""
#endif

/*
 * Opaque type declarations:
 */

typedef struct TkColormap TkColormap;
typedef struct TkFontAttributes TkFontAttributes;
typedef struct TkGrabEvent TkGrabEvent;
typedef struct TkpCursor_ *TkpCursor;
#define TkRegion Region
typedef struct TkStressedCmap TkStressedCmap;
typedef struct TkBindInfo_ *TkBindInfo;
typedef struct Busy *TkBusy;

/*
 * One of the following structures is maintained for each cursor in use in the
 * system. This structure is used by tkCursor.c and the various system-
 * specific cursor files.
 */

typedef struct TkCursor {
    Tk_Cursor cursor;		/* System specific identifier for cursor. */
    Display *display;		/* Display containing cursor. Needed for
				 * disposal and retrieval of cursors. */
    Tcl_Size resourceRefCount;	/* Number of active uses of this cursor (each
				 * active use corresponds to a call to
				 * Tk_AllocPreserveFromObj or Tk_Preserve). If
				 * this count is 0, then this structure is no
				 * longer valid and it isn't present in a hash
				 * table: it is being kept around only because
				 * there are objects referring to it. The
				 * structure is freed when resourceRefCount
				 * and objRefCount are both 0. */
    Tcl_Size objRefCount;		/* Number of Tcl objects that reference this
				 * structure.. */
    Tcl_HashTable *otherTable;	/* Second table (other than idTable) used to
				 * index this entry. */
    Tcl_HashEntry *hashPtr;	/* Entry in otherTable for this structure
				 * (needed when deleting). */
    Tcl_HashEntry *idHashPtr;	/* Entry in idTable for this structure (needed
				 * when deleting). */
    struct TkCursor *nextPtr;	/* Points to the next TkCursor structure with
				 * the same name. Cursors with the same name
				 * but different displays are chained together
				 * off a single hash table entry. */
} TkCursor;

/*
 * The following structure is kept one-per-TkDisplay to maintain information
 * about the caret (cursor location) on this display. This is used to dictate
 * global focus location (Windows Accessibility guidelines) and to position
 * the IME or XIM over-the-spot window.
 */

typedef struct TkCaret {
    struct TkWindow *winPtr;	/* The window on which we requested caret
				 * placement. */
    int x;			/* Relative x coord of the caret. */
    int y;			/* Relative y coord of the caret. */
    int height;			/* Specified height of the window. */
} TkCaret;

/*
 * One of the following structures is maintained for each display containing a
 * window managed by Tk. In part, the structure is used to store thread-
 * specific data, since each thread will have its own TkDisplay structure.
 */

typedef enum TkLockUsage {LU_IGNORE, LU_CAPS, LU_SHIFT} TkLockUsage;

typedef struct TkDisplay {
    Display *display;		/* Xlib's info about display. */
    struct TkDisplay *nextPtr;	/* Next in list of all displays. */
    char *name;			/* Name of display (with any screen identifier
				 * removed). Malloc-ed. */
    Time lastEventTime;		/* Time of last event received for this
				 * display. */

    /*
     * Information used primarily by tk3d.c:
     */

    int borderInit;		/* 0 means borderTable needs initializing. */
    Tcl_HashTable borderTable;	/* Maps from color name to TkBorder
				 * structure. */

    /*
     * Information used by tkAtom.c only:
     */

    int atomInit;		/* 0 means stuff below hasn't been initialized
				 * yet. */
    Tcl_HashTable nameTable;	/* Maps from names to Atom's. */
    Tcl_HashTable atomTable;	/* Maps from Atom's back to names. */

    /*
     * Information used primarily by tkBind.c:
     */

    int bindInfoStale;		/* Non-zero means the variables in this part
				 * of the structure are potentially incorrect
				 * and should be recomputed. */
    unsigned int modeModMask;	/* Has one bit set to indicate the modifier
				 * corresponding to "mode shift". If no such
				 * modifier, than this is zero. */
    unsigned int metaModMask;	/* Has one bit set to indicate the modifier
				 * corresponding to the "Meta" key. If no such
				 * modifier, then this is zero. */
    unsigned int altModMask;	/* Has one bit set to indicate the modifier
				 * corresponding to the "Meta" key. If no such
				 * modifier, then this is zero. */
    TkLockUsage lockUsage;
				/* Indicates how to interpret lock
				 * modifier. */
    Tcl_Size numModKeyCodes;		/* Number of entries in modKeyCodes array
				 * below. */
    KeyCode *modKeyCodes;	/* Pointer to an array giving keycodes for all
				 * of the keys that have modifiers associated
				 * with them. Malloc'ed, but may be NULL. */

    /*
     * Information used by tkBitmap.c only:
     */

    int bitmapInit;		/* 0 means tables above need initializing. */
    int bitmapAutoNumber;	/* Used to number bitmaps. */
    Tcl_HashTable bitmapNameTable;
				/* Maps from name of bitmap to the first
				 * TkBitmap record for that name. */
    Tcl_HashTable bitmapIdTable;/* Maps from bitmap id to the TkBitmap
				 * structure for the bitmap. */
    Tcl_HashTable bitmapDataTable;
				/* Used by Tk_GetBitmapFromData to map from a
				 * collection of in-core data about a bitmap
				 * to a reference giving an automatically-
				 * generated name for the bitmap. */

    /*
     * Information used by tkCanvas.c only:
     */

    int numIdSearches;
    int numSlowSearches;

    /*
     * Used by tkColor.c only:
     */

    int colorInit;		/* 0 means color module needs initializing. */
    TkStressedCmap *stressPtr;	/* First in list of colormaps that have filled
				 * up, so we have to pick an approximate
				 * color. */
    Tcl_HashTable colorNameTable;
				/* Maps from color name to TkColor structure
				 * for that color. */
    Tcl_HashTable colorValueTable;
				/* Maps from integer RGB values to TkColor
				 * structures. */

    /*
     * Used by tkCursor.c only:
     */

    int cursorInit;		/* 0 means cursor module need initializing. */
    Tcl_HashTable cursorNameTable;
				/* Maps from a string name to a cursor to the
				 * TkCursor record for the cursor. */
    Tcl_HashTable cursorDataTable;
				/* Maps from a collection of in-core data
				 * about a cursor to a TkCursor structure. */
    Tcl_HashTable cursorIdTable;
				/* Maps from a cursor id to the TkCursor
				 * structure for the cursor. */
    char cursorString[20];	/* Used to store a cursor id string. */
    Font cursorFont;		/* Font to use for standard cursors. None
				 * means font not loaded yet. */

    /*
     * Information used by tkError.c only:
     */

    struct TkErrorHandler *errorPtr;
				/* First in list of error handlers for this
				 * display. NULL means no handlers exist at
				 * present. */
    Tcl_Size deleteCount;		/* Counts # of handlers deleted since last
				 * time inactive handlers were garbage-
				 * collected. When this number gets big,
				 * handlers get cleaned up. */

    /*
     * Used by tkEvent.c only:
     */

    struct TkWindowEvent *delayedMotionPtr;
				/* Points to a malloc-ed motion event whose
				 * processing has been delayed in the hopes
				 * that another motion event will come along
				 * right away and we can merge the two of them
				 * together. NULL means that there is no
				 * delayed motion event. */

    /*
     * Information used by tkFocus.c only:
     */

    int focusDebug;		/* 1 means collect focus debugging
				 * statistics. */
    struct TkWindow *implicitWinPtr;
				/* If the focus arrived at a toplevel window
				 * implicitly via an Enter event (rather than
				 * via a FocusIn event), this points to the
				 * toplevel window. Otherwise it is NULL. */
    struct TkWindow *focusPtr;	/* Points to the window on this display that
				 * should be receiving keyboard events. When
				 * multiple applications on the display have
				 * the focus, this will refer to the innermost
				 * window in the innermost application. This
				 * information isn't used on Windows, but it's
				 * needed on the Mac, and also on X11 when XIM
				 * processing is being done. */

    /*
     * Information used by tkGC.c only:
     */

    Tcl_HashTable gcValueTable; /* Maps from a GC's values to a TkGC structure
				 * describing a GC with those values. */
    Tcl_HashTable gcIdTable;    /* Maps from a GC to a TkGC. */
    int gcInit;			/* 0 means the tables below need
				 * initializing. */

    /*
     * Information used by tkGeometry.c only:
     */

    Tcl_HashTable maintainHashTable;
				/* Hash table that maps from a container's
				 * Tk_Window token to a list of windows managed
				 * by that container. */
    int geomInit;

    /*
     * Information used by tkGrid.c, tkPack.c, tkPlace.c, tkPointer.c,
     * and ttkMacOSXTheme.c:
     */

#define TkGetContainer(tkwin) (Tk_TopWinHierarchy((TkWindow *)tkwin) ? NULL : \
	(((TkWindow *)tkwin)->maintainerPtr != NULL ? \
	 ((TkWindow *)tkwin)->maintainerPtr : ((TkWindow *)tkwin)->parentPtr))

    /*
     * Information used by tkGet.c only:
     */

    Tcl_HashTable uidTable;	/* Stores all Tk_Uid used in a thread. */
    int uidInit;		/* 0 means uidTable needs initializing. */

    /*
     * Information used by tkGrab.c only:
     */

    struct TkWindow *grabWinPtr;/* Window in which the pointer is currently
				 * grabbed, or NULL if none. */
    struct TkWindow *eventualGrabWinPtr;
				/* Value that grabWinPtr will have once the
				 * grab event queue (below) has been
				 * completely emptied. */
    struct TkWindow *buttonWinPtr;
				/* Window in which first mouse button was
				 * pressed while grab was in effect, or NULL
				 * if no such press in effect. */
    struct TkWindow *serverWinPtr;
				/* If no application contains the pointer then
				 * this is NULL. Otherwise it contains the
				 * last window for which we've gotten an Enter
				 * or Leave event from the server (i.e. the
				 * last window known to have contained the
				 * pointer). Doesn't reflect events that were
				 * synthesized in tkGrab.c. */
    TkGrabEvent *firstGrabEventPtr;
				/* First in list of enter/leave events
				 * synthesized by grab code. These events must
				 * be processed in order before any other
				 * events are processed. NULL means no such
				 * events. */
    TkGrabEvent *lastGrabEventPtr;
				/* Last in list of synthesized events, or NULL
				 * if list is empty. */
    int grabFlags;		/* Miscellaneous flag values. See definitions
				 * in tkGrab.c. */

    /*
     * Information used by tkGrid.c only:
     */

    int gridInit;		/* 0 means table below needs initializing. */
    Tcl_HashTable gridHashTable;/* Maps from Tk_Window tokens to corresponding
				 * Grid structures. */

    /*
     * Information used by tkImage.c only:
     */

    int imageId;		/* Value used to number image ids. */

    /*
     * Information used by tkMacWinMenu.c only:
     */

    int postCommandGeneration;

    /*
     * Information used by tkPack.c only.
     */

    int packInit;		/* 0 means table below needs initializing. */
    Tcl_HashTable packerHashTable;
				/* Maps from Tk_Window tokens to corresponding
				 * Packer structures. */

    /*
     * Information used by tkPlace.c only.
     */

    int placeInit;		/* 0 means tables below need initializing. */
    Tcl_HashTable containerTable;	/* Maps from Tk_Window token to the Container
				 * structure for the window, if it exists. */
    Tcl_HashTable contentTable;	/* Maps from Tk_Window token to the Content
				 * structure for the window, if it exists. */

    /*
     * Information used by tkSelect.c and tkClipboard.c only:
     */

    struct TkSelectionInfo *selectionInfoPtr;
				/* First in list of selection information
				 * records. Each entry contains information
				 * about the current owner of a particular
				 * selection on this display. */
    Atom multipleAtom;		/* Atom for MULTIPLE. None means selection
				 * stuff isn't initialized. */
    Atom incrAtom;		/* Atom for INCR. */
    Atom targetsAtom;		/* Atom for TARGETS. */
    Atom timestampAtom;		/* Atom for TIMESTAMP. */
    Atom textAtom;		/* Atom for TEXT. */
    Atom compoundTextAtom;	/* Atom for COMPOUND_TEXT. */
    Atom applicationAtom;	/* Atom for TK_APPLICATION. */
    Atom windowAtom;		/* Atom for TK_WINDOW. */
    Atom clipboardAtom;		/* Atom for CLIPBOARD. */
    Atom utf8Atom;		/* Atom for UTF8_STRING. */
    Atom atomPairAtom;          /* Atom for ATOM_PAIR. */

    Tk_Window clipWindow;	/* Window used for clipboard ownership and to
				 * retrieve selections between processes. NULL
				 * means clipboard info hasn't been
				 * initialized. */
    int clipboardActive;	/* 1 means we currently own the clipboard
				 * selection, 0 means we don't. */
    struct TkMainInfo *clipboardAppPtr;
				/* Last application that owned clipboard. */
    struct TkClipboardTarget *clipTargetPtr;
				/* First in list of clipboard type information
				 * records. Each entry contains information
				 * about the buffers for a given selection
				 * target. */

    /*
     * Information used by tkSend.c only:
     */

    Tk_Window commTkwin;	/* Window used for communication between
				 * interpreters during "send" commands. NULL
				 * means send info hasn't been initialized
				 * yet. */
    Atom commProperty;		/* X's name for comm property. */
    Atom registryProperty;	/* X's name for property containing registry
				 * of interpreter names. */
    Atom appNameProperty;	/* X's name for property used to hold the
				 * application name on each comm window. */

    /*
     * Information used by tkUnixWm.c and tkWinWm.c only:
     */

    struct TkWmInfo *firstWmPtr;/* Points to first top-level window. */
    struct TkWmInfo *foregroundWmPtr;
				/* Points to the foreground window. */

    /*
     * Information used by tkVisual.c only:
     */

    TkColormap *cmapPtr;	/* First in list of all non-default colormaps
				 * allocated for this display. */

    /*
     * Miscellaneous information:
     */

#if defined(TK_USE_INPUT_METHODS) || (TCL_MAJOR_VERSION > 8)
    XIM inputMethod;		/* Input method for this display. */
    XIMStyle inputStyle;	/* Input style selected for this display. */
    XFontSet inputXfs;		/* XFontSet cached for over-the-spot XIM. */
#endif /* TK_USE_INPUT_METHODS */
    Tcl_HashTable winTable;	/* Maps from X window ids to TkWindow ptrs. */

    Tcl_Size refCount;		/* Reference count of how many Tk applications
				 * are using this display. Used to clean up
				 * the display when we no longer have any Tk
				 * applications using it. */

    /*
     * The following field were all added for Tk8.3
     */

#if TCL_MAJOR_VERSION < 9
#if !defined(TK_NO_DEPRECATED)
    int mouseButtonState;	/* Current mouse button state for this
				 * display. NOT USED as of 8.6.10 */
    Window mouseButtonWindow;	/* Window the button state was set in, added
				 * in Tk 8.4. */
#else
    int notused1;
    XID notused2;
#endif /* !TK_NO_DEPRECATED */
#endif
    Tk_Window warpWindow;
    Tk_Window warpMainwin;	/* For finding the root window for warping
				 * purposes. */
    int warpX;
    int warpY;

    /*
     * The following field(s) were all added for Tk8.4
     */

    unsigned int flags;		/* Various flag values: these are all defined
				 * in below. */
    TkCaret caret;		/* Information about the caret for this
				 * display. This is not a pointer. */

    int iconDataSize;		/* Size of default iconphoto image data. */
    unsigned char *iconDataPtr;	/* Default iconphoto image data, if set. */
    int ximGeneration;          /* Used to invalidate XIC */
#if !defined(TK_USE_INPUT_METHODS) && (TCL_MAJOR_VERSION < 9)
    XIM inputMethod;		/* Input method for this display. */
    XIMStyle inputStyle;	/* Input style selected for this display. */
    XFontSet inputXfs;		/* XFontSet cached for over-the-spot XIM. */
#endif /* TK_USE_INPUT_METHODS */
} TkDisplay;

/*
 * Flag values for TkDisplay flags.
 *  TK_DISPLAY_COLLAPSE_MOTION_EVENTS:	(default on)
 *	Indicates that we should collapse motion events on this display
 *  TK_DISPLAY_USE_IM:			(default on, set via tk.tcl)
 *	Whether to use input methods for this display
 *  TK_DISPLAY_WM_TRACING:		(default off)
 *	Whether we should do wm tracing on this display.
 */

#define TK_DISPLAY_COLLAPSE_MOTION_EVENTS	(1 << 0)
#define TK_DISPLAY_USE_IM			(1 << 1)
#define TK_DISPLAY_WM_TRACING			(1 << 3)

/*
 * One of the following structures exists for each error handler created by a
 * call to Tk_CreateErrorHandler. The structure is managed by tkError.c.
 */

typedef struct TkErrorHandler {
    TkDisplay *dispPtr;		/* Display to which handler applies. */
    unsigned long firstRequest;	/* Only errors with serial numbers >= to this
				 * are considered. */
    unsigned long lastRequest;	/* Only errors with serial numbers <= to this
				 * are considered. This field is filled in
				 * when XUnhandle is called. -1 means
				 * XUnhandle hasn't been called yet. */
    int error;			/* Consider only errors with this error_code
				 * (-1 means consider all errors). */
    int request;		/* Consider only errors with this major
				 * request code (-1 means consider all major
				 * codes). */
    int minorCode;		/* Consider only errors with this minor
				 * request code (-1 means consider all minor
				 * codes). */
    Tk_ErrorProc *errorProc;	/* Function to invoke when a matching error
				 * occurs. NULL means just ignore errors. */
    void *clientData;	/* Arbitrary value to pass to errorProc. */
    struct TkErrorHandler *nextPtr;
				/* Pointer to next older handler for this
				 * display, or NULL for end of list. */
} TkErrorHandler;

/*
 * One of the following structures exists for each event handler created by
 * calling Tk_CreateEventHandler. This information is used by tkEvent.c only.
 */

typedef struct TkEventHandler {
    unsigned long mask;		/* Events for which to invoke proc. */
    Tk_EventProc *proc;		/* Function to invoke when an event in mask
				 * occurs. */
    void *clientData;	/* Argument to pass to proc. */
    struct TkEventHandler *nextPtr;
				/* Next in list of handlers associated with
				 * window (NULL means end of list). */
} TkEventHandler;

/*
 * Tk keeps one of the following data structures for each main window (created
 * by a call to TkCreateMainWindow). It stores information that is shared by
 * all of the windows associated with a particular main window.
 */

typedef struct TkMainInfo {
    Tcl_Size refCount;		/* Number of windows whose "mainPtr" fields
				 * point here. When this becomes zero, can
				 * free up the structure (the reference count
				 * is zero because windows can get deleted in
				 * almost any order; the main window isn't
				 * necessarily the last one deleted). */
    struct TkWindow *winPtr;	/* Pointer to main window. */
    Tcl_Interp *interp;		/* Interpreter associated with application. */
    Tcl_HashTable nameTable;	/* Hash table mapping path names to TkWindow
				 * structs for all windows related to this
				 * main window. Managed by tkWindow.c. */
#if TCL_MAJOR_VERSION > 8
    size_t deletionEpoch;		/* Incremented by window deletions. */
#else
    long deletionEpoch;
#endif
    Tk_BindingTable bindingTable;
				/* Used in conjunction with "bind" command to
				 * bind events to Tcl commands. */
    TkBindInfo bindInfo;	/* Information used by tkBind.c on a per
				 * application basis. */
    struct TkFontInfo *fontInfoPtr;
				/* Information used by tkFont.c on a per
				 * application basis. */

    /*
     * Information used only by tkFocus.c and tk*Embed.c:
     */

    struct TkToplevelFocusInfo *tlFocusPtr;
				/* First in list of records containing focus
				 * information for each top-level in the
				 * application. Used only by tkFocus.c. */
    struct TkDisplayFocusInfo *displayFocusPtr;
				/* First in list of records containing focus
				 * information for each display that this
				 * application has ever used. Used only by
				 * tkFocus.c. */

    struct ElArray *optionRootPtr;
				/* Top level of option hierarchy for this main
				 * window. NULL means uninitialized. Managed
				 * by tkOption.c. */
    Tcl_HashTable imageTable;	/* Maps from image names to Tk_ImageModel
				 * structures. Managed by tkImage.c. */
    int strictMotif;		/* This is linked to the tk_strictMotif global
				 * variable. */
    int alwaysShowSelection;	/* This is linked to the
				 * ::tk::AlwaysShowSelection variable. */
    struct TkMainInfo *nextPtr;	/* Next in list of all main windows managed by
				 * this process. */
    Tcl_HashTable busyTable;	/* Information used by [tk busy] command. */
    Tcl_ObjCmdProc *tclUpdateObjProc;
				/* Saved Tcl [update] command, used to restore
				 * Tcl's version of [update] after Tk is shut
				 * down */
#if TCL_MAJOR_VERSION > 8
    Tcl_ObjCmdProc2 *tclUpdateObjProc2;
				/* Saved Tcl [update] command, used to restore
				 * Tcl's version of [update] after Tk is shut
				 * down, in case it's a Tcl_ObjCmdProc2 */
#endif
    unsigned int ttkNbTabsStickBit;
    				/* Information used by ttk::notebook. */
    int troughInnerX, troughInnerY, troughInnerWidth, troughInnerHeight;
    				/* Information used by ttk::scale. */
} TkMainInfo;

/*
 * Tk keeps the following data structure for each of it's builtin bitmaps.
 * This structure is only used by tkBitmap.c and other platform specific
 * bitmap files.
 */

typedef struct {
    const void *source;		/* Bits for bitmap. */
    int width, height;		/* Dimensions of bitmap. */
    int native;			/* 0 means generic (X style) bitmap, 1 means
    				 * native style bitmap. */
} TkPredefBitmap;

/*
 * Tk keeps one of the following structures for each window. Some of the
 * information (like size and location) is a shadow of information managed by
 * the X server, and some is special information used here, such as event and
 * geometry management information. This information is (mostly) managed by
 * tkWindow.c. WARNING: the declaration below must be kept consistent with the
 * Tk_FakeWin structure in tk.h. If you change one, be sure to change the
 * other!
 */

typedef struct TkWindow {
    /*
     * Structural information:
     */

    Display *display;		/* Display containing window. */
    TkDisplay *dispPtr;		/* Tk's information about display for
				 * window. */
    int screenNum;		/* Index of screen for window, among all those
				 * for dispPtr. */
    Visual *visual;		/* Visual to use for window. If not default,
				 * MUST be set before X window is created. */
    int depth;			/* Number of bits/pixel. */
    Window window;		/* X's id for window. None means window hasn't
				 * actually been created yet, or it's been
				 * deleted. */
    struct TkWindow *childList;	/* First in list of child windows, or NULL if
				 * no children. List is in stacking order,
				 * lowest window first.*/
    struct TkWindow *lastChildPtr;
				/* Last in list of child windows (highest in
				 * stacking order), or NULL if no children. */
    struct TkWindow *parentPtr;	/* Pointer to parent window (logical parent,
				 * not necessarily X parent). NULL means
				 * either this is the main window, or the
				 * window's parent has already been deleted. */
    struct TkWindow *nextPtr;	/* Next higher sibling (in stacking order) in
				 * list of children with same parent. NULL
				 * means end of list. */
    TkMainInfo *mainPtr;	/* Information shared by all windows
				 * associated with a particular main window.
				 * NULL means this window is a rogue that is
				 * not associated with any application (at
				 * present, this only happens for the dummy
				 * windows used for "send" communication). */

    /*
     * Name and type information for the window:
     */

    char *pathName;		/* Path name of window (concatenation of all
				 * names between this window and its top-level
				 * ancestor). This is a pointer into an entry
				 * in mainPtr->nameTable. NULL means that the
				 * window hasn't been completely created
				 * yet. */
    Tk_Uid nameUid;		/* Name of the window within its parent
				 * (unique within the parent). */
    Tk_Uid classUid;		/* Class of the window. NULL means window
				 * hasn't been given a class yet. */

    /*
     * Geometry and other attributes of window. This information may not be
     * updated on the server immediately; stuff that hasn't been reflected in
     * the server yet is called "dirty". At present, information can be dirty
     * only if the window hasn't yet been created.
     */

    XWindowChanges changes;	/* Geometry and other info about window. */
    unsigned int dirtyChanges;	/* Bits indicate fields of "changes" that are
				 * dirty. */
    XSetWindowAttributes atts;	/* Current attributes of window. */
    unsigned long dirtyAtts;	/* Bits indicate fields of "atts" that are
				 * dirty. */

    unsigned int flags;		/* Various flag values: these are all defined
				 * in tk.h (confusing, but they're needed
				 * there for some query macros). */

    /*
     * Information kept by the event manager (tkEvent.c):
     */

    TkEventHandler *handlerList;/* First in list of event handlers declared
				 * for this window, or NULL if none. */
#if defined(TK_USE_INPUT_METHODS) || (TCL_MAJOR_VERSION > 8)
    XIC inputContext;		/* XIM input context. */
#endif /* TK_USE_INPUT_METHODS */

    /*
     * Information used for event bindings (see "bind" and "bindtags" commands
     * in tkCmds.c):
     */

    void **tagPtr;		/* Points to array of tags used for bindings
				 * on this window. Each tag is a Tk_Uid.
				 * Malloc'ed. NULL means no tags. */
    Tcl_Size numTags;		/* Number of tags at *tagPtr. */

    /*
     * Information used by tkOption.c to manage options for the window.
     */

    Tcl_Size optionLevel;		/* TCL_INDEX_NONE means no option information is currently
				 * cached for this window. Otherwise this
				 * gives the level in the option stack at
				 * which info is cached. */
    /*
     * Information used by tkSelect.c to manage the selection.
     */

    struct TkSelHandler *selHandlerList;
				/* First in list of handlers for returning the
				 * selection in various forms. */

    /*
     * Information used by tkGeometry.c for geometry management.
     */

    const Tk_GeomMgr *geomMgrPtr;
				/* Information about geometry manager for this
				 * window. */
    void *geomData;	/* Argument for geometry manager functions. */
    int reqWidth, reqHeight;	/* Arguments from last call to
				 * Tk_GeometryRequest, or 0's if
				 * Tk_GeometryRequest hasn't been called. */
    int internalBorderLeft;	/* Width of internal border of window (0 means
				 * no internal border). Geometry managers
				 * should not normally place children on top
				 * of the border. Fields for the other three
				 * sides are found below. */

    /*
     * Information maintained by tkWm.c for window manager communication.
     */

    struct TkWmInfo *wmInfoPtr;	/* For top-level windows (and also for special
				 * Unix menubar and wrapper windows), points
				 * to structure with wm-related info (see
				 * tkWm.c). For other windows, this is
				 * NULL. */

    /*
     * Information used by widget classes.
     */

    const Tk_ClassProcs *classProcsPtr;
    void *instanceData;

    /*
     * Platform specific information private to each port.
     */

    struct TkWindowPrivate *privatePtr;

    /*
     * More information used by tkGeometry.c for geometry management.
     */

    /* The remaining fields of internal border. */
    int internalBorderRight;
    int internalBorderTop;
    int internalBorderBottom;

    int minReqWidth;		/* Minimum requested width. */
    int minReqHeight;		/* Minimum requested height. */
#if defined(TK_USE_INPUT_METHODS) || (TCL_MAJOR_VERSION > 8)
    int ximGeneration;          /* Used to invalidate XIC */
#endif /* TK_USE_INPUT_METHODS */
    char *geomMgrName;          /* Records the name of the geometry manager. */
    struct TkWindow *maintainerPtr;
				/* The geometry container for this window. The
				 * value is NULL if the window has no container or
				 * if its container is its parent. */
#if !defined(TK_USE_INPUT_METHODS) && (TCL_MAJOR_VERSION < 9)
    XIC inputContext;		/* XIM input context. */
    int ximGeneration;          /* Used to invalidate XIC */
#endif /* TK_USE_INPUT_METHODS */
} TkWindow;

/*
 * String tables:
 */

MODULE_SCOPE const char *const tkStateStrings[];
MODULE_SCOPE const char *const tkCompoundStrings[];
MODULE_SCOPE const char *const tkAnchorStrings[];
MODULE_SCOPE const char *const tkReliefStrings[];
MODULE_SCOPE const char *const tkJustifyStrings[];

/*
 * Real definition of some events. Note that these events come from outside
 * but have internally generated pieces added to them.
 */

typedef struct {
    XKeyEvent keyEvent;		/* The real event from X11. */
#ifdef _WIN32
#   ifndef XMaxTransChars
#	define XMaxTransChars 7
#   endif
    char trans_chars[XMaxTransChars]; /* translated characters */
    unsigned char nbytes;
#elif !defined(MAC_OSX_TK)
    char *charValuePtr;		/* A pointer to a string that holds the key's
				 * %A substitution text (before backslash
				 * adding), or NULL if that has not been
				 * computed yet. If non-NULL, this string was
				 * allocated with ckalloc(). */
    Tcl_Size charValueLen;	/* Length of string in charValuePtr when that
				 * is non-NULL. */
    KeySym keysym;		/* Key symbol computed after input methods
				 * have been invoked */
#endif
} TkKeyEvent;

/*
 * Flags passed to TkpMakeMenuWindow's 'transient' argument.
 */

#define TK_MAKE_MENU_TEAROFF	0	/* Only non-transient case. */
#define TK_MAKE_MENU_POPUP	1
#define TK_MAKE_MENU_DROPDOWN	2

/* See TIP #494 */
#ifndef TCL_IO_FAILURE
#   define TCL_IO_FAILURE (-1)
#endif
/* See TIP #537 */
#ifndef TCL_INDEX_NONE
#   define TCL_INDEX_NONE (-1)
#endif
#ifndef TCL_INDEX_END
#   define TCL_INDEX_END ((Tcl_Size)-2)
#endif

/*
 * The following structure is used with TkMakeEnsemble to create ensemble
 * commands and optionally to create sub-ensembles.
 */

#if (TCL_MAJOR_VERSION < 9) && !defined(Tcl_ObjCmdProc2)
#define Tcl_ObjCmdProc2 Tcl_ObjCmdProc
#endif

typedef struct TkEnsemble {
    const char *name;
    Tcl_ObjCmdProc2 *proc;
    const struct TkEnsemble *subensemble;
} TkEnsemble;

/*
 * The following structure is used as a two way map between integers and
 * strings, usually to map between an internal C representation and the
 * strings used in Tcl.
 */

typedef struct TkStateMap {
    int numKey;			/* Integer representation of a value. */
    const char *strKey;		/* String representation of a value. */
} TkStateMap;

/*
 * This structure is used by the Mac and Window porting layers as the internal
 * representation of a clip_mask in a GC.
 */

typedef struct TkpClipMask {
    int type;			/* TKP_CLIP_PIXMAP or TKP_CLIP_REGION. */
    union {
	Pixmap pixmap;
	Region region;
    } value;
} TkpClipMask;

#define TKP_CLIP_PIXMAP 0
#define TKP_CLIP_REGION 1

/*
 * Return values from TkGrabState:
 */

#define TK_GRAB_NONE		0
#define TK_GRAB_IN_TREE		1
#define TK_GRAB_ANCESTOR	2
#define TK_GRAB_EXCLUDED	3

/*
 * Additional flag for TkpMeasureCharsInContext. Coordinate with other flags
 * for this routine, but don't make public until TkpMeasureCharsInContext is
 * made public, too.
 */

#define TK_ISOLATE_END		32

/*
 * The macro below is used to modify a "char" value (e.g. by casting it to an
 * unsigned character) so that it can be used safely with macros such as
 * isspace().
 */

#define UCHAR(c) ((unsigned char) (c))

/*
 * The following symbol is used in the mode field of FocusIn events generated
 * by an embedded application to request the input focus from its container.
 */

#define EMBEDDED_APP_WANTS_FOCUS (NotifyNormal + 20)

/*
 * The following special modifier mask bits are defined, to indicate logical
 * modifiers such as Meta and Alt that may float among the actual modifier
 * bits.
 */

#define META_MASK	(AnyModifier<<1)
#define ALT_MASK	(AnyModifier<<2)
#define EXTENDED_MASK	(AnyModifier<<3)

/*
 * Buttons 8 and 9 are the Xbuttons (left and right side-buttons). On Windows/Mac, those
 * are known as Buttons 4 and 5. At script level, they also get the numbers 4 and 5.
 */

#ifndef Button8
# define Button8 8
#endif
#ifndef Button9
# define Button9 9
#endif

#ifndef Button6Mask
# define Button6Mask (1<<13)
#endif
#ifndef Button7Mask
# define Button7Mask (1<<14)
#endif
#ifndef Button8Mask
# define Button8Mask (AnyModifier<<4)
#endif
#ifndef Button9Mask
# define Button9Mask (AnyModifier<<5)
#endif

/*
 * Mask that selects any of the state bits corresponding to buttons, plus
 * masks that select individual buttons' bits:
 */

#define ALL_BUTTONS \
	(Button1Mask|Button2Mask|Button3Mask|Button4Mask|Button5Mask \
		|Button6Mask|Button7Mask|Button8Mask|Button9Mask)


/*
 * Object types not declared in tkObj.c need to be mentioned here so they can
 * be properly registered with Tcl:
 */

typedef struct {
    Tcl_ObjType objType;
    size_t version;
} TkObjType;

#ifndef TCL_OBJTYPE_V0
#   define TCL_OBJTYPE_V0 /* just empty */
#endif
#ifndef TCL_OBJTYPE_V1
#   define TCL_OBJTYPE_V1(lengthProc) /* just empty */
#endif

MODULE_SCOPE const TkObjType tkBorderObjType;
MODULE_SCOPE const TkObjType tkBitmapObjType;
MODULE_SCOPE const TkObjType tkColorObjType;
MODULE_SCOPE const TkObjType tkCursorObjType;
MODULE_SCOPE const TkObjType tkFontObjType;
MODULE_SCOPE const TkObjType tkStateKeyObjType;
MODULE_SCOPE const TkObjType tkTextIndexType;

/*
 * Miscellaneous variables shared among Tk modules but not exported to the
 * outside world:
 */

MODULE_SCOPE const Tk_SmoothMethod tkBezierSmoothMethod;
MODULE_SCOPE Tk_ImageType	tkBitmapImageType;
MODULE_SCOPE Tk_PhotoImageFormatVersion3 tkImgFmtGIF;
MODULE_SCOPE void		(*tkHandleEventProc) (XEvent* eventPtr);
MODULE_SCOPE Tk_PhotoImageFormat tkImgFmtDefault;
MODULE_SCOPE Tk_PhotoImageFormatVersion3 tkImgFmtPNG;
MODULE_SCOPE Tk_PhotoImageFormat tkImgFmtPPM;
MODULE_SCOPE Tk_PhotoImageFormat tkImgFmtSVGnano;
MODULE_SCOPE TkMainInfo		*tkMainWindowList;
MODULE_SCOPE Tk_ImageType	tkPhotoImageType;
MODULE_SCOPE Tcl_HashTable	tkPredefBitmapTable;

MODULE_SCOPE const char *const tkWebColors[20];

/*
 * The definition of pi, at least from the perspective of double-precision
 * floats.
 */

#ifndef PI
#ifdef M_PI
#define PI	M_PI
#else
#define PI	3.14159265358979323846
#endif
#endif

/*
 * Support for Clang Static Analyzer <https://clang-analyzer.llvm.org/>
 */

#if defined(PURIFY) && defined(__clang__)
#if __has_feature(attribute_analyzer_noreturn) && \
	!defined(Tcl_Panic) && defined(Tcl_Panic_TCL_DECLARED)
void Tcl_Panic(const char *, ...) __attribute__((analyzer_noreturn));
#endif
#if !defined(CLANG_ASSERT)
#define CLANG_ASSERT(x) assert(x)
#endif
#elif !defined(CLANG_ASSERT)
#define CLANG_ASSERT(x)
#endif /* PURIFY && __clang__ */

/*
 * The following magic value is stored in the "send_event" field of FocusIn
 * and FocusOut events. This allows us to separate "real" events coming from
 * the server from those that we generated.
 */

#define GENERATED_FOCUS_EVENT_MAGIC	((Bool) 0x547321ac)

/*
 * Exported internals.
 */

#include "tkIntDecls.h"

#ifdef __cplusplus
extern "C" {
#endif

/*
 * Themed widget set init function, and handler called when Tk is destroyed.
 */

MODULE_SCOPE int	Ttk_Init(Tcl_Interp *interp);
MODULE_SCOPE void	Ttk_TkDestroyedHandler(Tcl_Interp *interp);

/*
 * Internal functions shared among Tk modules but not exported to the outside
 * world:
 */

MODULE_SCOPE Tcl_ObjCmdProc Tk_BellObjCmd;
MODULE_SCOPE Tcl_ObjCmdProc Tk_BindObjCmd;
MODULE_SCOPE Tcl_ObjCmdProc Tk_BindtagsObjCmd;
MODULE_SCOPE Tcl_ObjCmdProc2 Tk_BusyObjCmd;
MODULE_SCOPE Tcl_ObjCmdProc Tk_ButtonObjCmd;
MODULE_SCOPE Tcl_ObjCmdProc Tk_CanvasObjCmd;
MODULE_SCOPE Tcl_ObjCmdProc Tk_CheckbuttonObjCmd;
MODULE_SCOPE Tcl_ObjCmdProc Tk_ClipboardObjCmd;
MODULE_SCOPE Tcl_ObjCmdProc Tk_ChooseColorObjCmd;
MODULE_SCOPE Tcl_ObjCmdProc Tk_ChooseDirectoryObjCmd;
MODULE_SCOPE Tcl_ObjCmdProc Tk_DestroyObjCmd;
MODULE_SCOPE Tcl_ObjCmdProc Tk_EntryObjCmd;
MODULE_SCOPE Tcl_ObjCmdProc Tk_EventObjCmd;
MODULE_SCOPE Tcl_ObjCmdProc Tk_FrameObjCmd;
MODULE_SCOPE Tcl_ObjCmdProc Tk_FocusObjCmd;
MODULE_SCOPE Tcl_ObjCmdProc Tk_FontObjCmd;
MODULE_SCOPE Tcl_ObjCmdProc Tk_GetOpenFileObjCmd;
MODULE_SCOPE Tcl_ObjCmdProc Tk_GetSaveFileObjCmd;
MODULE_SCOPE Tcl_ObjCmdProc Tk_GrabObjCmd;
MODULE_SCOPE Tcl_ObjCmdProc Tk_GridObjCmd;
MODULE_SCOPE Tcl_ObjCmdProc Tk_ImageObjCmd;
MODULE_SCOPE Tcl_ObjCmdProc Tk_LabelObjCmd;
MODULE_SCOPE Tcl_ObjCmdProc Tk_LabelframeObjCmd;
MODULE_SCOPE Tcl_ObjCmdProc Tk_ListboxObjCmd;
MODULE_SCOPE Tcl_ObjCmdProc Tk_LowerObjCmd;
MODULE_SCOPE Tcl_ObjCmdProc Tk_MenuObjCmd;
MODULE_SCOPE Tcl_ObjCmdProc Tk_MenubuttonObjCmd;
MODULE_SCOPE Tcl_ObjCmdProc Tk_MessageBoxObjCmd;
MODULE_SCOPE Tcl_ObjCmdProc Tk_MessageObjCmd;
MODULE_SCOPE Tcl_ObjCmdProc Tk_PanedWindowObjCmd;
MODULE_SCOPE Tcl_ObjCmdProc Tk_OptionObjCmd;
MODULE_SCOPE Tcl_ObjCmdProc Tk_PackObjCmd;
MODULE_SCOPE Tcl_ObjCmdProc Tk_PlaceObjCmd;
MODULE_SCOPE Tcl_ObjCmdProc Tk_RadiobuttonObjCmd;
MODULE_SCOPE Tcl_ObjCmdProc Tk_RaiseObjCmd;
MODULE_SCOPE Tcl_ObjCmdProc Tk_ScaleObjCmd;
MODULE_SCOPE Tcl_ObjCmdProc Tk_ScrollbarObjCmd;
MODULE_SCOPE Tcl_ObjCmdProc Tk_SelectionObjCmd;
MODULE_SCOPE Tcl_ObjCmdProc Tk_SendObjCmd;
MODULE_SCOPE Tcl_ObjCmdProc Tk_SpinboxObjCmd;
MODULE_SCOPE Tcl_ObjCmdProc Tk_TextObjCmd;
MODULE_SCOPE Tcl_ObjCmdProc Tk_TkwaitObjCmd;
MODULE_SCOPE Tcl_ObjCmdProc Tk_ToplevelObjCmd;
MODULE_SCOPE Tcl_ObjCmdProc Tk_UpdateObjCmd;
MODULE_SCOPE Tcl_ObjCmdProc Tk_WinfoObjCmd;
MODULE_SCOPE Tcl_ObjCmdProc Tk_WmObjCmd;

MODULE_SCOPE int	TkSetGeometryContainer(Tcl_Interp *interp,
			    Tk_Window tkwin, const char *name);
MODULE_SCOPE void	TkFreeGeometryContainer(Tk_Window tkwin,
			    const char *name);

MODULE_SCOPE void	TkEventInit(void);
MODULE_SCOPE void	TkRegisterObjTypes(void);
MODULE_SCOPE Tcl_ObjCmdProc TkDeadAppObjCmd;
MODULE_SCOPE int	TkCanvasGetCoordObj(Tcl_Interp *interp,
			    Tk_Canvas canvas, Tcl_Obj *obj,
			    double *doublePtr);
MODULE_SCOPE int	TkGetDoublePixels(Tcl_Interp *interp, Tk_Window tkwin,
			    const char *string, double *doublePtr);
MODULE_SCOPE int	TkPostscriptImage(Tcl_Interp *interp, Tk_Window tkwin,
			    Tk_PostscriptInfo psInfo, XImage *ximage,
			    int x, int y, int width, int height);
MODULE_SCOPE void       TkMapTopFrame(Tk_Window tkwin);
MODULE_SCOPE XEvent *	TkpGetBindingXEvent(Tcl_Interp *interp);
MODULE_SCOPE void	TkCreateExitHandler(Tcl_ExitProc *proc,
			    void *clientData);
MODULE_SCOPE void	TkDeleteExitHandler(Tcl_ExitProc *proc,
			    void *clientData);
MODULE_SCOPE Tcl_ExitProc	TkFinalize;
MODULE_SCOPE Tcl_ExitProc	TkFinalizeThread;
MODULE_SCOPE void	TkpBuildRegionFromAlphaData(Region region,
			    unsigned x, unsigned y, unsigned width,
			    unsigned height, unsigned char *dataPtr,
			    unsigned pixelStride, unsigned lineStride);
MODULE_SCOPE void	TkAppendPadAmount(Tcl_Obj *bufferObj,
			    const char *buffer, int pad1, int pad2);
MODULE_SCOPE int	TkParsePadAmount(Tcl_Interp *interp,
			    Tk_Window tkwin, Tcl_Obj *objPtr,
			    int *pad1Ptr, int *pad2Ptr);
MODULE_SCOPE void       TkFocusSplit(TkWindow *winPtr);
MODULE_SCOPE void       TkFocusJoin(TkWindow *winPtr);
MODULE_SCOPE void	TkpDrawCharsInContext(Display * display,
			    Drawable drawable, GC gc, Tk_Font tkfont,
			    const char *source, Tcl_Size numBytes, Tcl_Size rangeStart,
			    Tcl_Size rangeLength, int x, int y);
MODULE_SCOPE void	TkpDrawAngledCharsInContext(Display * display,
			    Drawable drawable, GC gc, Tk_Font tkfont,
			    const char *source, Tcl_Size numBytes, Tcl_Size rangeStart,
			    Tcl_Size rangeLength, double x, double y, double angle);
MODULE_SCOPE int	TkpMeasureCharsInContext(Tk_Font tkfont,
			    const char *source, Tcl_Size numBytes, Tcl_Size rangeStart,
			    Tcl_Size rangeLength, int maxLength, int flags,
			    int *lengthPtr);
MODULE_SCOPE void	TkUnderlineCharsInContext(Display *display,
			    Drawable drawable, GC gc, Tk_Font tkfont,
			    const char *string, Tcl_Size numBytes, int x, int y,
			    Tcl_Size firstByte, Tcl_Size lastByte);
MODULE_SCOPE void	TkpGetFontAttrsForChar(Tk_Window tkwin, Tk_Font tkfont,
			    int c, struct TkFontAttributes *faPtr);
MODULE_SCOPE void	TkpDrawFrameEx(Tk_Window tkwin, Drawable drawable,
			    Tk_3DBorder border, int highlightWidth,
			    int borderWidth, int relief);
MODULE_SCOPE void	TkpShowBusyWindow(TkBusy busy);
MODULE_SCOPE void	TkpHideBusyWindow(TkBusy busy);
MODULE_SCOPE Tcl_Size	TkLengthOne(Tcl_Obj *);
MODULE_SCOPE void	TkpMakeTransparentWindowExist(Tk_Window tkwin,
			    Window parent);
MODULE_SCOPE void	TkpCreateBusy(Tk_FakeWin *winPtr, Tk_Window tkRef,
			    Window *parentPtr, Tk_Window tkParent,
			    TkBusy busy);
MODULE_SCOPE int	TkBackgroundEvalObjv(Tcl_Interp *interp,
<<<<<<< HEAD
			    Tcl_Size objc, Tcl_Obj *const *objv, int flags);
=======
			    int objc, Tcl_Obj *const *objv, int flags);
MODULE_SCOPE void	TkSendVirtualEvent(Tk_Window tgtWin,
			    const char *eventName, Tcl_Obj *detail);
MODULE_SCOPE void	TkDrawDottedRect(Display *disp, Drawable d, GC gc,
			    int x, int y, int width, int height);
>>>>>>> f0d3c91e
MODULE_SCOPE Tcl_Command TkMakeEnsemble(Tcl_Interp *interp,
			    const char *nsname, const char *name,
			    void *clientData, const TkEnsemble *map);
MODULE_SCOPE double	TkScalingLevel(Tk_Window tkwin);
MODULE_SCOPE int	TkInitTkCmd(Tcl_Interp *interp,
			    void *clientData);
MODULE_SCOPE int	TkInitFontchooser(Tcl_Interp *interp,
			    void *clientData);
MODULE_SCOPE void	TkInitEmbeddedConfigurationInformation(
			    Tcl_Interp *interp);
MODULE_SCOPE void	TkDoWarpWrtWin(TkDisplay *dispPtr);
MODULE_SCOPE void	TkpWarpPointer(TkDisplay *dispPtr);
MODULE_SCOPE int	TkListCreateFrame(void *clientData,
			    Tcl_Interp *interp, Tcl_Obj *listObj,
			    int toplevel, Tcl_Obj *nameObj);
MODULE_SCOPE void	TkRotatePoint(double originX, double originY,
			    double sine, double cosine, double *xPtr,
			    double *yPtr);
MODULE_SCOPE int TkGetIntForIndex(Tcl_Obj *, Tcl_Size, int lastOK, Tcl_Size*);

#if !defined(TK_NO_DEPRECATED) && (TCL_MAJOR_VERSION < 9)
#   define TkNewIndexObj(value) Tcl_NewWideIntObj((Tcl_WideInt)(value + 1) - 1)
#   define TK_OPTION_UNDERLINE_DEF(type, field) "-1", TCL_INDEX_NONE, offsetof(type, field), 0, NULL
#else
#   define TkNewIndexObj(value) (((Tcl_Size)(value) == TCL_INDEX_NONE) ? Tcl_NewObj() : Tcl_NewWideIntObj((Tcl_WideInt)(value)))
#   define TK_OPTION_UNDERLINE_DEF(type, field) NULL, TCL_INDEX_NONE, offsetof(type, field), TK_OPTION_NULL_OK, NULL
#endif


#ifdef _WIN32
#define TkParseColor XParseColor
#else
MODULE_SCOPE Status TkParseColor (Display * display,
				Colormap map, const char* spec,
				XColor * colorPtr);
#endif
#if !defined(_WIN32) && !defined(__CYGWIN__) /* UNIX and MacOSX */
#undef TkPutImage
#define TkPutImage(colors, ncolors, display, pixels, gc, image, srcx, srcy, destx, desty, width, height) \
	XPutImage(display, pixels, gc, image, srcx, srcy, destx, desty, width, height);
#else
#undef XPutImage
#define XPutImage(display, pixels, gc, image, srcx, srcy, destx, desty, width, height) \
	TkPutImage(NULL, 0, display, pixels, gc, image, srcx, srcy, destx, desty, width, height);
#endif

/*
 * These macros are just wrappers for the equivalent X Region calls.
 */
#define TkClipBox XClipBox
#define TkCreateRegion XCreateRegion
#define TkDestroyRegion XDestroyRegion
#define TkIntersectRegion XIntersectRegion
#define TkRectInRegion XRectInRegion
#define TkSetRegion XSetRegion
#define TkSubtractRegion XSubtractRegion
#define TkUnionRectWithRegion XUnionRectWithRegion

#ifdef HAVE_XFT
MODULE_SCOPE void	TkUnixSetXftClipRegion(Region clipRegion);
#endif

MODULE_SCOPE void	TkpCopyRegion(TkRegion dst, TkRegion src);

#if !defined(__cplusplus) && !defined(c_plusplus)
# define c_class class
#endif

#if defined(_WIN32) && !defined(STATIC_BUILD) && TCL_MAJOR_VERSION < 9
#   define tcl_CreateFileHandler reserved9
#endif

MODULE_SCOPE  void       Icu_Init(Tcl_Interp* interp);

/*
 * Unsupported commands.
 */

MODULE_SCOPE Tcl_ObjCmdProc TkUnsupported1ObjCmd;

/*
 * For Tktest.
 */
MODULE_SCOPE Tcl_ObjCmdProc SquareObjCmd;
MODULE_SCOPE int	TkOldTestInit(Tcl_Interp *interp);
#if !(defined(_WIN32) || defined(MAC_OSX_TK))
#define TkplatformtestInit(x) TCL_OK
#else
MODULE_SCOPE int	TkplatformtestInit(Tcl_Interp *interp);
#endif

#ifdef __cplusplus
}
#endif

#endif /* _TKINT */

/*
 * Local Variables:
 * mode: c
 * c-basic-offset: 4
 * fill-column: 78
 * End:
 */<|MERGE_RESOLUTION|>--- conflicted
+++ resolved
@@ -1340,15 +1340,9 @@
 			    Window *parentPtr, Tk_Window tkParent,
 			    TkBusy busy);
 MODULE_SCOPE int	TkBackgroundEvalObjv(Tcl_Interp *interp,
-<<<<<<< HEAD
 			    Tcl_Size objc, Tcl_Obj *const *objv, int flags);
-=======
-			    int objc, Tcl_Obj *const *objv, int flags);
-MODULE_SCOPE void	TkSendVirtualEvent(Tk_Window tgtWin,
-			    const char *eventName, Tcl_Obj *detail);
 MODULE_SCOPE void	TkDrawDottedRect(Display *disp, Drawable d, GC gc,
 			    int x, int y, int width, int height);
->>>>>>> f0d3c91e
 MODULE_SCOPE Tcl_Command TkMakeEnsemble(Tcl_Interp *interp,
 			    const char *nsname, const char *name,
 			    void *clientData, const TkEnsemble *map);
