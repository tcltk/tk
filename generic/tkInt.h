--- conflicted
+++ resolved
@@ -1357,14 +1357,7 @@
 /*
  * For Tktest.
  */
-<<<<<<< HEAD
-MODULE_SCOPE int SquareObjCmd(void *clientData,
-			    Tcl_Interp *interp, int objc,
-			    Tcl_Obj * const objv[]);
-=======
 MODULE_SCOPE Tcl_ObjCmdProc SquareObjCmd;
-MODULE_SCOPE int	TkOldTestInit(Tcl_Interp *interp);
->>>>>>> 8076c279
 #if !(defined(_WIN32) || defined(MAC_OSX_TK))
 #define TkplatformtestInit(x) TCL_OK
 #else
