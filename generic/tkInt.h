--- conflicted
+++ resolved
@@ -1342,11 +1342,7 @@
 MODULE_SCOPE void	TkEventInit(void);
 MODULE_SCOPE void	TkRegisterObjTypes(void);
 MODULE_SCOPE int	TkDeadAppObjCmd(ClientData clientData,
-<<<<<<< HEAD
-			    Tcl_Interp *interp, TkSizeT objc, Tcl_Obj *const argv[]);
-=======
-			    Tcl_Interp *interp, int objc, Tcl_Obj *const objv[]);
->>>>>>> 20524045
+			    Tcl_Interp *interp, TkSizeT objc, Tcl_Obj *const objv[]);
 MODULE_SCOPE int	TkCanvasGetCoordObj(Tcl_Interp *interp,
 			    Tk_Canvas canvas, Tcl_Obj *obj,
 			    double *doublePtr);
