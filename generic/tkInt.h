--- conflicted
+++ resolved
@@ -1170,14 +1170,6 @@
  * be properly registered with Tcl:
  */
 
-<<<<<<< HEAD
-MODULE_SCOPE const Tcl_ObjType tkBorderObjType;
-MODULE_SCOPE const Tcl_ObjType tkBitmapObjType;
-MODULE_SCOPE const Tcl_ObjType tkColorObjType;
-MODULE_SCOPE const Tcl_ObjType tkCursorObjType;
-MODULE_SCOPE const Tcl_ObjType tkFontObjType;
-MODULE_SCOPE const Tcl_ObjType tkStateKeyObjType;
-=======
 typedef struct {
     Tcl_ObjType objType;
     size_t version;
@@ -1193,8 +1185,6 @@
 MODULE_SCOPE const TkObjType tkCursorObjType;
 MODULE_SCOPE const TkObjType tkFontObjType;
 MODULE_SCOPE const TkObjType tkStateKeyObjType;
-MODULE_SCOPE const TkObjType tkTextIndexType;
->>>>>>> 17d96098
 
 /*
  * Miscellaneous variables shared among Tk modules but not exported to the
