/*
 * tkInt.h --
 *
 *	Declarations for things used internally by the Tk functions but not
 *	exported outside the module.
 *
 * Copyright (c) 1990-1994 The Regents of the University of California.
 * Copyright (c) 1994-1997 Sun Microsystems, Inc.
 * Copyright (c) 1998 Scriptics Corporation.
 *
 * See the file "license.terms" for information on usage and redistribution of
 * this file, and for a DISCLAIMER OF ALL WARRANTIES.
 */

#ifndef _TKINT
#define _TKINT

#ifndef _TKPORT
#include "tkPort.h"
#endif

/*
 * Ensure WORDS_BIGENDIAN is defined correctly:
 * Needs to happen here in addition to configure to work with fat compiles on
 * Darwin (where configure runs only once for multiple architectures).
 */

#ifdef HAVE_SYS_TYPES_H
#    include <sys/types.h>
#endif
#ifdef HAVE_SYS_PARAM_H
#    include <sys/param.h>
#endif
#ifdef BYTE_ORDER
#    ifdef BIG_ENDIAN
#	 if BYTE_ORDER == BIG_ENDIAN
#	     undef WORDS_BIGENDIAN
#	     define WORDS_BIGENDIAN 1
#	 endif
#    endif
#    ifdef LITTLE_ENDIAN
#	 if BYTE_ORDER == LITTLE_ENDIAN
#	     undef WORDS_BIGENDIAN
#	 endif
#    endif
#endif

/*
 * Used to tag functions that are only to be visible within the module being
 * built and not outside it (where this is supported by the linker).
 */

#ifndef MODULE_SCOPE
#   ifdef __cplusplus
#	define MODULE_SCOPE extern "C"
#   else
#	define MODULE_SCOPE extern
#   endif
#endif

#ifndef JOIN
#  define JOIN(a,b) JOIN1(a,b)
#  define JOIN1(a,b) a##b
#endif

#ifndef TCL_UNUSED
#   if defined(__cplusplus)
#	define TCL_UNUSED(T) T
#   elif defined(__GNUC__) && (__GNUC__ > 2)
#	define TCL_UNUSED(T) T JOIN(dummy, __LINE__) __attribute__((unused))
#   else
#	define TCL_UNUSED(T) T JOIN(dummy, __LINE__)
#   endif
#endif

#ifndef TkSizeT
#   if TCL_MAJOR_VERSION > 8
#	define TkSizeT size_t
#   else
#	define TkSizeT int
#   endif
#endif

#if (TCL_MAJOR_VERSION == 8) && (TCL_MINOR_VERSION < 7)
# define Tcl_WCharToUtfDString ((char * (*)(const WCHAR *, int len, Tcl_DString *))Tcl_UniCharToUtfDString)
# define Tcl_UtfToWCharDString ((WCHAR * (*)(const char *, int len, Tcl_DString *))Tcl_UtfToUniCharDString)
# define Tcl_Char16ToUtfDString Tcl_UniCharToUtfDString
# define Tcl_UtfToChar16DString Tcl_UtfToUniCharDString
#endif

#if defined(__GNUC__) && (__GNUC__ > 2)
#   define TKFLEXARRAY 0
#else
#   define TKFLEXARRAY 1
#endif

#if TCL_MAJOR_VERSION < 9
#   undef Tcl_ExternalToUtfDStringEx
#   undef Tcl_UtfToExternalDStringEx
    /* just assume 'flags' is TCL_ENCODING_NOCOMPLAIN, and return value not used. */
#   define Tcl_ExternalToUtfDStringEx(encoding, data, length, flags, ds) \
	(Tcl_ExternalToUtfDString(encoding, data, length, ds), TCL_INDEX_NONE)
#   define Tcl_UtfToExternalDStringEx(encoding, data, length, flags, ds) \
	(Tcl_UtfToExternalDString(encoding, data, length, ds), TCL_INDEX_NONE)
#   if !defined(Tcl_GetParent) && (TCL_MINOR_VERSION < 7)
#	define Tcl_GetParent Tcl_GetMaster
#   endif
#endif

/*
 * Macros used to cast between pointers and integers (e.g. when storing an int
 * in ClientData), on 64-bit architectures they avoid gcc warning about "cast
 * to/from pointer from/to integer of different size".
 */

#if !defined(INT2PTR)
#   define INT2PTR(p) ((void *)(ptrdiff_t)(p))
#endif
#if !defined(PTR2INT)
#   define PTR2INT(p) ((ptrdiff_t)(p))
#endif
#if !defined(UINT2PTR)
#   define UINT2PTR(p) ((void *)(size_t)(p))
#endif
#if !defined(PTR2UINT)
#   define PTR2UINT(p) ((size_t)(p))
#endif

/*
 * Fallback in case Tk is linked against a Tcl version not having TIP #585
 * (TCL_INDEX_TEMP_TABLE) or TIP #613 (TCL_INDEX_NULL_OK)
 */

#ifndef TCL_INDEX_NULL_OK
#   define TCL_INDEX_NULL_OK 32
#endif
#if !defined(TCL_INDEX_TEMP_TABLE)
#   define TCL_INDEX_TEMP_TABLE 64
#endif

#ifndef TCL_Z_MODIFIER
#   if defined(_WIN64)
#	define TCL_Z_MODIFIER	"I"
#   elif defined(__GNUC__) && !defined(_WIN32)
#	define TCL_Z_MODIFIER	"z"
#   else
#	define TCL_Z_MODIFIER	""
#   endif
#endif /* !TCL_Z_MODIFIER */
#undef TCL_LL_MODIFIER
#if defined(_WIN32) && (!defined(__USE_MINGW_ANSI_STDIO) || !__USE_MINGW_ANSI_STDIO)
#   define TCL_LL_MODIFIER	"I64"
#else
#   define TCL_LL_MODIFIER	"ll"
#endif

#if TCL_MAJOR_VERSION > 8
#   define TKSIZET_MODIFIER TCL_Z_MODIFIER
#else
#   define TKSIZET_MODIFIER ""
#endif

/*
 * Opaque type declarations:
 */

typedef struct TkColormap TkColormap;
typedef struct TkFontAttributes TkFontAttributes;
typedef struct TkGrabEvent TkGrabEvent;
typedef struct TkpCursor_ *TkpCursor;
#define TkRegion Region
typedef struct TkStressedCmap TkStressedCmap;
typedef struct TkBindInfo_ *TkBindInfo;
typedef struct Busy *TkBusy;

/*
 * One of the following structures is maintained for each cursor in use in the
 * system. This structure is used by tkCursor.c and the various system-
 * specific cursor files.
 */

typedef struct TkCursor {
    Tk_Cursor cursor;		/* System specific identifier for cursor. */
    Display *display;		/* Display containing cursor. Needed for
				 * disposal and retrieval of cursors. */
    TkSizeT resourceRefCount;	/* Number of active uses of this cursor (each
				 * active use corresponds to a call to
				 * Tk_AllocPreserveFromObj or Tk_Preserve). If
				 * this count is 0, then this structure is no
				 * longer valid and it isn't present in a hash
				 * table: it is being kept around only because
				 * there are objects referring to it. The
				 * structure is freed when resourceRefCount
				 * and objRefCount are both 0. */
    TkSizeT objRefCount;		/* Number of Tcl objects that reference this
				 * structure.. */
    Tcl_HashTable *otherTable;	/* Second table (other than idTable) used to
				 * index this entry. */
    Tcl_HashEntry *hashPtr;	/* Entry in otherTable for this structure
				 * (needed when deleting). */
    Tcl_HashEntry *idHashPtr;	/* Entry in idTable for this structure (needed
				 * when deleting). */
    struct TkCursor *nextPtr;	/* Points to the next TkCursor structure with
				 * the same name. Cursors with the same name
				 * but different displays are chained together
				 * off a single hash table entry. */
} TkCursor;

/*
 * The following structure is kept one-per-TkDisplay to maintain information
 * about the caret (cursor location) on this display. This is used to dictate
 * global focus location (Windows Accessibility guidelines) and to position
 * the IME or XIM over-the-spot window.
 */

typedef struct TkCaret {
    struct TkWindow *winPtr;	/* The window on which we requested caret
				 * placement. */
    int x;			/* Relative x coord of the caret. */
    int y;			/* Relative y coord of the caret. */
    int height;			/* Specified height of the window. */
} TkCaret;

/*
 * One of the following structures is maintained for each display containing a
 * window managed by Tk. In part, the structure is used to store thread-
 * specific data, since each thread will have its own TkDisplay structure.
 */

typedef enum TkLockUsage {LU_IGNORE, LU_CAPS, LU_SHIFT} TkLockUsage;

typedef struct TkDisplay {
    Display *display;		/* Xlib's info about display. */
    struct TkDisplay *nextPtr;	/* Next in list of all displays. */
    char *name;			/* Name of display (with any screen identifier
				 * removed). Malloc-ed. */
    Time lastEventTime;		/* Time of last event received for this
				 * display. */

    /*
     * Information used primarily by tk3d.c:
     */

    int borderInit;		/* 0 means borderTable needs initializing. */
    Tcl_HashTable borderTable;	/* Maps from color name to TkBorder
				 * structure. */

    /*
     * Information used by tkAtom.c only:
     */

    int atomInit;		/* 0 means stuff below hasn't been initialized
				 * yet. */
    Tcl_HashTable nameTable;	/* Maps from names to Atom's. */
    Tcl_HashTable atomTable;	/* Maps from Atom's back to names. */

    /*
     * Information used primarily by tkBind.c:
     */

    int bindInfoStale;		/* Non-zero means the variables in this part
				 * of the structure are potentially incorrect
				 * and should be recomputed. */
    unsigned int modeModMask;	/* Has one bit set to indicate the modifier
				 * corresponding to "mode shift". If no such
				 * modifier, than this is zero. */
    unsigned int metaModMask;	/* Has one bit set to indicate the modifier
				 * corresponding to the "Meta" key. If no such
				 * modifier, then this is zero. */
    unsigned int altModMask;	/* Has one bit set to indicate the modifier
				 * corresponding to the "Meta" key. If no such
				 * modifier, then this is zero. */
    TkLockUsage lockUsage;
				/* Indicates how to interpret lock
				 * modifier. */
    int numModKeyCodes;		/* Number of entries in modKeyCodes array
				 * below. */
    KeyCode *modKeyCodes;	/* Pointer to an array giving keycodes for all
				 * of the keys that have modifiers associated
				 * with them. Malloc'ed, but may be NULL. */

    /*
     * Information used by tkBitmap.c only:
     */

    int bitmapInit;		/* 0 means tables above need initializing. */
    int bitmapAutoNumber;	/* Used to number bitmaps. */
    Tcl_HashTable bitmapNameTable;
				/* Maps from name of bitmap to the first
				 * TkBitmap record for that name. */
    Tcl_HashTable bitmapIdTable;/* Maps from bitmap id to the TkBitmap
				 * structure for the bitmap. */
    Tcl_HashTable bitmapDataTable;
				/* Used by Tk_GetBitmapFromData to map from a
				 * collection of in-core data about a bitmap
				 * to a reference giving an automatically-
				 * generated name for the bitmap. */

    /*
     * Information used by tkCanvas.c only:
     */

    int numIdSearches;
    int numSlowSearches;

    /*
     * Used by tkColor.c only:
     */

    int colorInit;		/* 0 means color module needs initializing. */
    TkStressedCmap *stressPtr;	/* First in list of colormaps that have filled
				 * up, so we have to pick an approximate
				 * color. */
    Tcl_HashTable colorNameTable;
				/* Maps from color name to TkColor structure
				 * for that color. */
    Tcl_HashTable colorValueTable;
				/* Maps from integer RGB values to TkColor
				 * structures. */

    /*
     * Used by tkCursor.c only:
     */

    int cursorInit;		/* 0 means cursor module need initializing. */
    Tcl_HashTable cursorNameTable;
				/* Maps from a string name to a cursor to the
				 * TkCursor record for the cursor. */
    Tcl_HashTable cursorDataTable;
				/* Maps from a collection of in-core data
				 * about a cursor to a TkCursor structure. */
    Tcl_HashTable cursorIdTable;
				/* Maps from a cursor id to the TkCursor
				 * structure for the cursor. */
    char cursorString[20];	/* Used to store a cursor id string. */
    Font cursorFont;		/* Font to use for standard cursors. None
				 * means font not loaded yet. */

    /*
     * Information used by tkError.c only:
     */

    struct TkErrorHandler *errorPtr;
				/* First in list of error handlers for this
				 * display. NULL means no handlers exist at
				 * present. */
    TkSizeT deleteCount;		/* Counts # of handlers deleted since last
				 * time inactive handlers were garbage-
				 * collected. When this number gets big,
				 * handlers get cleaned up. */

    /*
     * Used by tkEvent.c only:
     */

    struct TkWindowEvent *delayedMotionPtr;
				/* Points to a malloc-ed motion event whose
				 * processing has been delayed in the hopes
				 * that another motion event will come along
				 * right away and we can merge the two of them
				 * together. NULL means that there is no
				 * delayed motion event. */

    /*
     * Information used by tkFocus.c only:
     */

    int focusDebug;		/* 1 means collect focus debugging
				 * statistics. */
    struct TkWindow *implicitWinPtr;
				/* If the focus arrived at a toplevel window
				 * implicitly via an Enter event (rather than
				 * via a FocusIn event), this points to the
				 * toplevel window. Otherwise it is NULL. */
    struct TkWindow *focusPtr;	/* Points to the window on this display that
				 * should be receiving keyboard events. When
				 * multiple applications on the display have
				 * the focus, this will refer to the innermost
				 * window in the innermost application. This
				 * information isn't used on Windows, but it's
				 * needed on the Mac, and also on X11 when XIM
				 * processing is being done. */

    /*
     * Information used by tkGC.c only:
     */

    Tcl_HashTable gcValueTable; /* Maps from a GC's values to a TkGC structure
				 * describing a GC with those values. */
    Tcl_HashTable gcIdTable;    /* Maps from a GC to a TkGC. */
    int gcInit;			/* 0 means the tables below need
				 * initializing. */

    /*
     * Information used by tkGeometry.c only:
     */

    Tcl_HashTable maintainHashTable;
				/* Hash table that maps from a container's
				 * Tk_Window token to a list of windows managed
				 * by that container. */
    int geomInit;

    /*
     * Information used by tkGrid.c, tkPack.c, tkPlace.c, tkPointer.c,
     * and ttkMacOSXTheme.c:
     */

#define TkGetContainer(tkwin) (Tk_TopWinHierarchy((TkWindow *)tkwin) ? NULL : \
	(((TkWindow *)tkwin)->maintainerPtr != NULL ? \
	 ((TkWindow *)tkwin)->maintainerPtr : ((TkWindow *)tkwin)->parentPtr))

    /*
     * Information used by tkGet.c only:
     */

    Tcl_HashTable uidTable;	/* Stores all Tk_Uid used in a thread. */
    int uidInit;		/* 0 means uidTable needs initializing. */

    /*
     * Information used by tkGrab.c only:
     */

    struct TkWindow *grabWinPtr;/* Window in which the pointer is currently
				 * grabbed, or NULL if none. */
    struct TkWindow *eventualGrabWinPtr;
				/* Value that grabWinPtr will have once the
				 * grab event queue (below) has been
				 * completely emptied. */
    struct TkWindow *buttonWinPtr;
				/* Window in which first mouse button was
				 * pressed while grab was in effect, or NULL
				 * if no such press in effect. */
    struct TkWindow *serverWinPtr;
				/* If no application contains the pointer then
				 * this is NULL. Otherwise it contains the
				 * last window for which we've gotten an Enter
				 * or Leave event from the server (i.e. the
				 * last window known to have contained the
				 * pointer). Doesn't reflect events that were
				 * synthesized in tkGrab.c. */
    TkGrabEvent *firstGrabEventPtr;
				/* First in list of enter/leave events
				 * synthesized by grab code. These events must
				 * be processed in order before any other
				 * events are processed. NULL means no such
				 * events. */
    TkGrabEvent *lastGrabEventPtr;
				/* Last in list of synthesized events, or NULL
				 * if list is empty. */
    int grabFlags;		/* Miscellaneous flag values. See definitions
				 * in tkGrab.c. */

    /*
     * Information used by tkGrid.c only:
     */

    int gridInit;		/* 0 means table below needs initializing. */
    Tcl_HashTable gridHashTable;/* Maps from Tk_Window tokens to corresponding
				 * Grid structures. */

    /*
     * Information used by tkImage.c only:
     */

    int imageId;		/* Value used to number image ids. */

    /*
     * Information used by tkMacWinMenu.c only:
     */

    int postCommandGeneration;

    /*
     * Information used by tkPack.c only.
     */

    int packInit;		/* 0 means table below needs initializing. */
    Tcl_HashTable packerHashTable;
				/* Maps from Tk_Window tokens to corresponding
				 * Packer structures. */

    /*
     * Information used by tkPlace.c only.
     */

    int placeInit;		/* 0 means tables below need initializing. */
    Tcl_HashTable containerTable;	/* Maps from Tk_Window token to the Container
				 * structure for the window, if it exists. */
    Tcl_HashTable contentTable;	/* Maps from Tk_Window token to the Content
				 * structure for the window, if it exists. */

    /*
     * Information used by tkSelect.c and tkClipboard.c only:
     */

    struct TkSelectionInfo *selectionInfoPtr;
				/* First in list of selection information
				 * records. Each entry contains information
				 * about the current owner of a particular
				 * selection on this display. */
    Atom multipleAtom;		/* Atom for MULTIPLE. None means selection
				 * stuff isn't initialized. */
    Atom incrAtom;		/* Atom for INCR. */
    Atom targetsAtom;		/* Atom for TARGETS. */
    Atom timestampAtom;		/* Atom for TIMESTAMP. */
    Atom textAtom;		/* Atom for TEXT. */
    Atom compoundTextAtom;	/* Atom for COMPOUND_TEXT. */
    Atom applicationAtom;	/* Atom for TK_APPLICATION. */
    Atom windowAtom;		/* Atom for TK_WINDOW. */
    Atom clipboardAtom;		/* Atom for CLIPBOARD. */
    Atom utf8Atom;		/* Atom for UTF8_STRING. */
    Atom atomPairAtom;          /* Atom for ATOM_PAIR. */

    Tk_Window clipWindow;	/* Window used for clipboard ownership and to
				 * retrieve selections between processes. NULL
				 * means clipboard info hasn't been
				 * initialized. */
    int clipboardActive;	/* 1 means we currently own the clipboard
				 * selection, 0 means we don't. */
    struct TkMainInfo *clipboardAppPtr;
				/* Last application that owned clipboard. */
    struct TkClipboardTarget *clipTargetPtr;
				/* First in list of clipboard type information
				 * records. Each entry contains information
				 * about the buffers for a given selection
				 * target. */

    /*
     * Information used by tkSend.c only:
     */

    Tk_Window commTkwin;	/* Window used for communication between
				 * interpreters during "send" commands. NULL
				 * means send info hasn't been initialized
				 * yet. */
    Atom commProperty;		/* X's name for comm property. */
    Atom registryProperty;	/* X's name for property containing registry
				 * of interpreter names. */
    Atom appNameProperty;	/* X's name for property used to hold the
				 * application name on each comm window. */

    /*
     * Information used by tkUnixWm.c and tkWinWm.c only:
     */

    struct TkWmInfo *firstWmPtr;/* Points to first top-level window. */
    struct TkWmInfo *foregroundWmPtr;
				/* Points to the foreground window. */

    /*
     * Information used by tkVisual.c only:
     */

    TkColormap *cmapPtr;	/* First in list of all non-default colormaps
				 * allocated for this display. */

    /*
     * Miscellaneous information:
     */

#if defined(TK_USE_INPUT_METHODS) || (TCL_MAJOR_VERSION > 8)
    XIM inputMethod;		/* Input method for this display. */
    XIMStyle inputStyle;	/* Input style selected for this display. */
    XFontSet inputXfs;		/* XFontSet cached for over-the-spot XIM. */
#endif /* TK_USE_INPUT_METHODS */
    Tcl_HashTable winTable;	/* Maps from X window ids to TkWindow ptrs. */

    TkSizeT refCount;		/* Reference count of how many Tk applications
				 * are using this display. Used to clean up
				 * the display when we no longer have any Tk
				 * applications using it. */

    /*
     * The following field were all added for Tk8.3
     */

#if TCL_MAJOR_VERSION < 9
#if !defined(TK_NO_DEPRECATED)
    int mouseButtonState;	/* Current mouse button state for this
				 * display. NOT USED as of 8.6.10 */
    Window mouseButtonWindow;	/* Window the button state was set in, added
				 * in Tk 8.4. */
#else
    int notused1;
    XID notused2;
#endif /* !TK_NO_DEPRECATED */
#endif
    Tk_Window warpWindow;
    Tk_Window warpMainwin;	/* For finding the root window for warping
				 * purposes. */
    int warpX;
    int warpY;

    /*
     * The following field(s) were all added for Tk8.4
     */

    unsigned int flags;		/* Various flag values: these are all defined
				 * in below. */
    TkCaret caret;		/* Information about the caret for this
				 * display. This is not a pointer. */

    int iconDataSize;		/* Size of default iconphoto image data. */
    unsigned char *iconDataPtr;	/* Default iconphoto image data, if set. */
    int ximGeneration;          /* Used to invalidate XIC */
#if !defined(TK_USE_INPUT_METHODS) && (TCL_MAJOR_VERSION < 9)
    XIM inputMethod;		/* Input method for this display. */
    XIMStyle inputStyle;	/* Input style selected for this display. */
    XFontSet inputXfs;		/* XFontSet cached for over-the-spot XIM. */
#endif /* TK_USE_INPUT_METHODS */
} TkDisplay;

/*
 * Flag values for TkDisplay flags.
 *  TK_DISPLAY_COLLAPSE_MOTION_EVENTS:	(default on)
 *	Indicates that we should collapse motion events on this display
 *  TK_DISPLAY_USE_IM:			(default on, set via tk.tcl)
 *	Whether to use input methods for this display
 *  TK_DISPLAY_WM_TRACING:		(default off)
 *	Whether we should do wm tracing on this display.
 */

#define TK_DISPLAY_COLLAPSE_MOTION_EVENTS	(1 << 0)
#define TK_DISPLAY_USE_IM			(1 << 1)
#define TK_DISPLAY_WM_TRACING			(1 << 3)

/*
 * One of the following structures exists for each error handler created by a
 * call to Tk_CreateErrorHandler. The structure is managed by tkError.c.
 */

typedef struct TkErrorHandler {
    TkDisplay *dispPtr;		/* Display to which handler applies. */
    unsigned long firstRequest;	/* Only errors with serial numbers >= to this
				 * are considered. */
    unsigned long lastRequest;	/* Only errors with serial numbers <= to this
				 * are considered. This field is filled in
				 * when XUnhandle is called. -1 means
				 * XUnhandle hasn't been called yet. */
    int error;			/* Consider only errors with this error_code
				 * (-1 means consider all errors). */
    int request;		/* Consider only errors with this major
				 * request code (-1 means consider all major
				 * codes). */
    int minorCode;		/* Consider only errors with this minor
				 * request code (-1 means consider all minor
				 * codes). */
    Tk_ErrorProc *errorProc;	/* Function to invoke when a matching error
				 * occurs. NULL means just ignore errors. */
    ClientData clientData;	/* Arbitrary value to pass to errorProc. */
    struct TkErrorHandler *nextPtr;
				/* Pointer to next older handler for this
				 * display, or NULL for end of list. */
} TkErrorHandler;

/*
 * One of the following structures exists for each event handler created by
 * calling Tk_CreateEventHandler. This information is used by tkEvent.c only.
 */

typedef struct TkEventHandler {
    unsigned long mask;		/* Events for which to invoke proc. */
    Tk_EventProc *proc;		/* Function to invoke when an event in mask
				 * occurs. */
    ClientData clientData;	/* Argument to pass to proc. */
    struct TkEventHandler *nextPtr;
				/* Next in list of handlers associated with
				 * window (NULL means end of list). */
} TkEventHandler;

/*
 * Tk keeps one of the following data structures for each main window (created
 * by a call to TkCreateMainWindow). It stores information that is shared by
 * all of the windows associated with a particular main window.
 */

typedef struct TkMainInfo {
    TkSizeT refCount;		/* Number of windows whose "mainPtr" fields
				 * point here. When this becomes zero, can
				 * free up the structure (the reference count
				 * is zero because windows can get deleted in
				 * almost any order; the main window isn't
				 * necessarily the last one deleted). */
    struct TkWindow *winPtr;	/* Pointer to main window. */
    Tcl_Interp *interp;		/* Interpreter associated with application. */
    Tcl_HashTable nameTable;	/* Hash table mapping path names to TkWindow
				 * structs for all windows related to this
				 * main window. Managed by tkWindow.c. */
#if TCL_MAJOR_VERSION > 8
    size_t deletionEpoch;		/* Incremented by window deletions. */
#else
    long deletionEpoch;
#endif
    Tk_BindingTable bindingTable;
				/* Used in conjunction with "bind" command to
				 * bind events to Tcl commands. */
    TkBindInfo bindInfo;	/* Information used by tkBind.c on a per
				 * application basis. */
    struct TkFontInfo *fontInfoPtr;
				/* Information used by tkFont.c on a per
				 * application basis. */

    /*
     * Information used only by tkFocus.c and tk*Embed.c:
     */

    struct TkToplevelFocusInfo *tlFocusPtr;
				/* First in list of records containing focus
				 * information for each top-level in the
				 * application. Used only by tkFocus.c. */
    struct TkDisplayFocusInfo *displayFocusPtr;
				/* First in list of records containing focus
				 * information for each display that this
				 * application has ever used. Used only by
				 * tkFocus.c. */

    struct ElArray *optionRootPtr;
				/* Top level of option hierarchy for this main
				 * window. NULL means uninitialized. Managed
				 * by tkOption.c. */
    Tcl_HashTable imageTable;	/* Maps from image names to Tk_ImageModel
				 * structures. Managed by tkImage.c. */
    int strictMotif;		/* This is linked to the tk_strictMotif global
				 * variable. */
    int alwaysShowSelection;	/* This is linked to the
				 * ::tk::AlwaysShowSelection variable. */
    struct TkMainInfo *nextPtr;	/* Next in list of all main windows managed by
				 * this process. */
    Tcl_HashTable busyTable;	/* Information used by [tk busy] command. */
    Tcl_ObjCmdProc *tclUpdateObjProc;
				/* Saved Tcl [update] command, used to restore
				 * Tcl's version of [update] after Tk is shut
				 * down */
} TkMainInfo;

/*
 * Tk keeps the following data structure for each of it's builtin bitmaps.
 * This structure is only used by tkBitmap.c and other platform specific
 * bitmap files.
 */

typedef struct {
    const void *source;		/* Bits for bitmap. */
    int width, height;		/* Dimensions of bitmap. */
    int native;			/* 0 means generic (X style) bitmap, 1 means
    				 * native style bitmap. */
} TkPredefBitmap;

/*
 * Tk keeps one of the following structures for each window. Some of the
 * information (like size and location) is a shadow of information managed by
 * the X server, and some is special information used here, such as event and
 * geometry management information. This information is (mostly) managed by
 * tkWindow.c. WARNING: the declaration below must be kept consistent with the
 * Tk_FakeWin structure in tk.h. If you change one, be sure to change the
 * other!
 */

typedef struct TkWindow {
    /*
     * Structural information:
     */

    Display *display;		/* Display containing window. */
    TkDisplay *dispPtr;		/* Tk's information about display for
				 * window. */
    int screenNum;		/* Index of screen for window, among all those
				 * for dispPtr. */
    Visual *visual;		/* Visual to use for window. If not default,
				 * MUST be set before X window is created. */
    int depth;			/* Number of bits/pixel. */
    Window window;		/* X's id for window. None means window hasn't
				 * actually been created yet, or it's been
				 * deleted. */
    struct TkWindow *childList;	/* First in list of child windows, or NULL if
				 * no children. List is in stacking order,
				 * lowest window first.*/
    struct TkWindow *lastChildPtr;
				/* Last in list of child windows (highest in
				 * stacking order), or NULL if no children. */
    struct TkWindow *parentPtr;	/* Pointer to parent window (logical parent,
				 * not necessarily X parent). NULL means
				 * either this is the main window, or the
				 * window's parent has already been deleted. */
    struct TkWindow *nextPtr;	/* Next higher sibling (in stacking order) in
				 * list of children with same parent. NULL
				 * means end of list. */
    TkMainInfo *mainPtr;	/* Information shared by all windows
				 * associated with a particular main window.
				 * NULL means this window is a rogue that is
				 * not associated with any application (at
				 * present, this only happens for the dummy
				 * windows used for "send" communication). */

    /*
     * Name and type information for the window:
     */

    char *pathName;		/* Path name of window (concatenation of all
				 * names between this window and its top-level
				 * ancestor). This is a pointer into an entry
				 * in mainPtr->nameTable. NULL means that the
				 * window hasn't been completely created
				 * yet. */
    Tk_Uid nameUid;		/* Name of the window within its parent
				 * (unique within the parent). */
    Tk_Uid classUid;		/* Class of the window. NULL means window
				 * hasn't been given a class yet. */

    /*
     * Geometry and other attributes of window. This information may not be
     * updated on the server immediately; stuff that hasn't been reflected in
     * the server yet is called "dirty". At present, information can be dirty
     * only if the window hasn't yet been created.
     */

    XWindowChanges changes;	/* Geometry and other info about window. */
    unsigned int dirtyChanges;	/* Bits indicate fields of "changes" that are
				 * dirty. */
    XSetWindowAttributes atts;	/* Current attributes of window. */
    unsigned long dirtyAtts;	/* Bits indicate fields of "atts" that are
				 * dirty. */

    unsigned int flags;		/* Various flag values: these are all defined
				 * in tk.h (confusing, but they're needed
				 * there for some query macros). */

    /*
     * Information kept by the event manager (tkEvent.c):
     */

    TkEventHandler *handlerList;/* First in list of event handlers declared
				 * for this window, or NULL if none. */
#if defined(TK_USE_INPUT_METHODS) || (TCL_MAJOR_VERSION > 8)
    XIC inputContext;		/* XIM input context. */
#endif /* TK_USE_INPUT_METHODS */

    /*
     * Information used for event bindings (see "bind" and "bindtags" commands
     * in tkCmds.c):
     */

    ClientData *tagPtr;		/* Points to array of tags used for bindings
				 * on this window. Each tag is a Tk_Uid.
				 * Malloc'ed. NULL means no tags. */
    TkSizeT numTags;		/* Number of tags at *tagPtr. */

    /*
     * Information used by tkOption.c to manage options for the window.
     */

    TkSizeT optionLevel;		/* TCL_INDEX_NONE means no option information is currently
				 * cached for this window. Otherwise this
				 * gives the level in the option stack at
				 * which info is cached. */
    /*
     * Information used by tkSelect.c to manage the selection.
     */

    struct TkSelHandler *selHandlerList;
				/* First in list of handlers for returning the
				 * selection in various forms. */

    /*
     * Information used by tkGeometry.c for geometry management.
     */

    const Tk_GeomMgr *geomMgrPtr;
				/* Information about geometry manager for this
				 * window. */
    ClientData geomData;	/* Argument for geometry manager functions. */
    int reqWidth, reqHeight;	/* Arguments from last call to
				 * Tk_GeometryRequest, or 0's if
				 * Tk_GeometryRequest hasn't been called. */
    int internalBorderLeft;	/* Width of internal border of window (0 means
				 * no internal border). Geometry managers
				 * should not normally place children on top
				 * of the border. Fields for the other three
				 * sides are found below. */

    /*
     * Information maintained by tkWm.c for window manager communication.
     */

    struct TkWmInfo *wmInfoPtr;	/* For top-level windows (and also for special
				 * Unix menubar and wrapper windows), points
				 * to structure with wm-related info (see
				 * tkWm.c). For other windows, this is
				 * NULL. */

    /*
     * Information used by widget classes.
     */

    const Tk_ClassProcs *classProcsPtr;
    ClientData instanceData;

    /*
     * Platform specific information private to each port.
     */

    struct TkWindowPrivate *privatePtr;

    /*
     * More information used by tkGeometry.c for geometry management.
     */

    /* The remaining fields of internal border. */
    int internalBorderRight;
    int internalBorderTop;
    int internalBorderBottom;

    int minReqWidth;		/* Minimum requested width. */
    int minReqHeight;		/* Minimum requested height. */
#if defined(TK_USE_INPUT_METHODS) || (TCL_MAJOR_VERSION > 8)
    int ximGeneration;          /* Used to invalidate XIC */
#endif /* TK_USE_INPUT_METHODS */
    char *geomMgrName;          /* Records the name of the geometry manager. */
    struct TkWindow *maintainerPtr;
				/* The geometry container for this window. The
				 * value is NULL if the window has no container or
				 * if its container is its parent. */
#if !defined(TK_USE_INPUT_METHODS) && (TCL_MAJOR_VERSION < 9)
    XIC inputContext;		/* XIM input context. */
    int ximGeneration;          /* Used to invalidate XIC */
#endif /* TK_USE_INPUT_METHODS */
} TkWindow;

/*
 * String tables:
 */

<<<<<<< HEAD
MODULE_SCOPE const char *const tkAnchorStrings[];
MODULE_SCOPE const char *const tkReliefStrings[];
MODULE_SCOPE const char *const tkJustifyStrings[];
=======
MODULE_SCOPE const char *const tkStateStrings[];
MODULE_SCOPE const char *const tkCompoundStrings[];
>>>>>>> e5491193

/*
 * Real definition of some events. Note that these events come from outside
 * but have internally generated pieces added to them.
 */

typedef struct {
    XKeyEvent keyEvent;		/* The real event from X11. */
#ifdef _WIN32
#   ifndef XMaxTransChars
#	define XMaxTransChars 7
#   endif
    char trans_chars[XMaxTransChars];
                            /* translated characters */
    unsigned char nbytes;
#elif !defined(MAC_OSX_TK)
    char *charValuePtr;		/* A pointer to a string that holds the key's
				 * %A substitution text (before backslash
				 * adding), or NULL if that has not been
				 * computed yet. If non-NULL, this string was
				 * allocated with ckalloc(). */
    TkSizeT charValueLen;	/* Length of string in charValuePtr when that
				 * is non-NULL. */
    KeySym keysym;		/* Key symbol computed after input methods
				 * have been invoked */
#endif
} TkKeyEvent;

/*
 * Flags passed to TkpMakeMenuWindow's 'transient' argument.
 */

#define TK_MAKE_MENU_TEAROFF	0	/* Only non-transient case. */
#define TK_MAKE_MENU_POPUP	1
#define TK_MAKE_MENU_DROPDOWN	2

/* See TIP #494 */
#ifndef TCL_IO_FAILURE
#   define TCL_IO_FAILURE (-1)
#endif
/* See TIP #537 */
#ifndef TCL_INDEX_NONE
#   define TCL_INDEX_NONE (-1)
#endif
#ifndef TCL_INDEX_END
#   define TCL_INDEX_END ((TkSizeT)-2)
#endif

/*
 * The following structure is used with TkMakeEnsemble to create ensemble
 * commands and optionally to create sub-ensembles.
 */

typedef struct TkEnsemble {
    const char *name;
    Tcl_ObjCmdProc *proc;
    const struct TkEnsemble *subensemble;
} TkEnsemble;

/*
 * The following structure is used as a two way map between integers and
 * strings, usually to map between an internal C representation and the
 * strings used in Tcl.
 */

typedef struct TkStateMap {
    int numKey;			/* Integer representation of a value. */
    const char *strKey;		/* String representation of a value. */
} TkStateMap;

/*
 * This structure is used by the Mac and Window porting layers as the internal
 * representation of a clip_mask in a GC.
 */

typedef struct TkpClipMask {
    int type;			/* TKP_CLIP_PIXMAP or TKP_CLIP_REGION. */
    union {
	Pixmap pixmap;
	Region region;
    } value;
} TkpClipMask;

#define TKP_CLIP_PIXMAP 0
#define TKP_CLIP_REGION 1

/*
 * Return values from TkGrabState:
 */

#define TK_GRAB_NONE		0
#define TK_GRAB_IN_TREE		1
#define TK_GRAB_ANCESTOR	2
#define TK_GRAB_EXCLUDED	3

/*
 * Additional flag for TkpMeasureCharsInContext. Coordinate with other flags
 * for this routine, but don't make public until TkpMeasureCharsInContext is
 * made public, too.
 */

#define TK_ISOLATE_END		32

/*
 * The macro below is used to modify a "char" value (e.g. by casting it to an
 * unsigned character) so that it can be used safely with macros such as
 * isspace().
 */

#define UCHAR(c) ((unsigned char) (c))

/*
 * The following symbol is used in the mode field of FocusIn events generated
 * by an embedded application to request the input focus from its container.
 */

#define EMBEDDED_APP_WANTS_FOCUS (NotifyNormal + 20)

/*
 * The following special modifier mask bits are defined, to indicate logical
 * modifiers such as Meta and Alt that may float among the actual modifier
 * bits.
 */

#define META_MASK	(AnyModifier<<1)
#define ALT_MASK	(AnyModifier<<2)
#define EXTENDED_MASK	(AnyModifier<<3)

/*
 * Buttons 8 and 9 are the Xbuttons (left and right side-buttons). On Windows/Mac, those
 * are known as Buttons 4 and 5. At script level, they also get the numbers 4 and 5.
 */

#ifndef Button8
# define Button8 8
#endif
#ifndef Button9
# define Button9 9
#endif

#ifndef Button6Mask
# define Button6Mask (1<<13)
#endif
#ifndef Button7Mask
# define Button7Mask (1<<14)
#endif
#ifndef Button8Mask
# define Button8Mask (AnyModifier<<4)
#endif
#ifndef Button9Mask
# define Button9Mask (AnyModifier<<5)
#endif

/*
 * Mask that selects any of the state bits corresponding to buttons, plus
 * masks that select individual buttons' bits:
 */

#define ALL_BUTTONS \
	(Button1Mask|Button2Mask|Button3Mask|Button4Mask|Button5Mask \
		|Button6Mask|Button7Mask|Button8Mask|Button9Mask)


/*
 * Object types not declared in tkObj.c need to be mentioned here so they can
 * be properly registered with Tcl:
 */

MODULE_SCOPE const Tcl_ObjType tkBorderObjType;
MODULE_SCOPE const Tcl_ObjType tkBitmapObjType;
MODULE_SCOPE const Tcl_ObjType tkColorObjType;
MODULE_SCOPE const Tcl_ObjType tkCursorObjType;
MODULE_SCOPE const Tcl_ObjType tkFontObjType;
MODULE_SCOPE const Tcl_ObjType tkStateKeyObjType;
MODULE_SCOPE const Tcl_ObjType tkTextIndexType;

/*
 * Miscellaneous variables shared among Tk modules but not exported to the
 * outside world:
 */

MODULE_SCOPE const Tk_SmoothMethod tkBezierSmoothMethod;
MODULE_SCOPE Tk_ImageType	tkBitmapImageType;
MODULE_SCOPE Tk_PhotoImageFormatVersion3 tkImgFmtGIF;
MODULE_SCOPE void		(*tkHandleEventProc) (XEvent* eventPtr);
MODULE_SCOPE Tk_PhotoImageFormat tkImgFmtDefault;
MODULE_SCOPE Tk_PhotoImageFormatVersion3 tkImgFmtPNG;
MODULE_SCOPE Tk_PhotoImageFormat tkImgFmtPPM;
MODULE_SCOPE Tk_PhotoImageFormat tkImgFmtSVGnano;
MODULE_SCOPE TkMainInfo		*tkMainWindowList;
MODULE_SCOPE Tk_ImageType	tkPhotoImageType;
MODULE_SCOPE Tcl_HashTable	tkPredefBitmapTable;

MODULE_SCOPE const char *const tkWebColors[20];

/*
 * The definition of pi, at least from the perspective of double-precision
 * floats.
 */

#ifndef PI
#ifdef M_PI
#define PI	M_PI
#else
#define PI	3.14159265358979323846
#endif
#endif

/*
 * Support for Clang Static Analyzer <https://clang-analyzer.llvm.org/>
 */

#if defined(PURIFY) && defined(__clang__)
#if __has_feature(attribute_analyzer_noreturn) && \
	!defined(Tcl_Panic) && defined(Tcl_Panic_TCL_DECLARED)
void Tcl_Panic(const char *, ...) __attribute__((analyzer_noreturn));
#endif
#if !defined(CLANG_ASSERT)
#define CLANG_ASSERT(x) assert(x)
#endif
#elif !defined(CLANG_ASSERT)
#define CLANG_ASSERT(x)
#endif /* PURIFY && __clang__ */

/*
 * The following magic value is stored in the "send_event" field of FocusIn
 * and FocusOut events. This allows us to separate "real" events coming from
 * the server from those that we generated.
 */

#define GENERATED_FOCUS_EVENT_MAGIC	((Bool) 0x547321ac)

/*
 * Exported internals.
 */

#include "tkIntDecls.h"

#ifdef __cplusplus
extern "C" {
#endif

/*
 * Themed widget set init function:
 */

MODULE_SCOPE int	Ttk_Init(Tcl_Interp *interp);

/*
 * Internal functions shared among Tk modules but not exported to the outside
 * world:
 */

MODULE_SCOPE int	Tk_BellObjCmd(ClientData clientData,
			    Tcl_Interp *interp, int objc,
			    Tcl_Obj *const objv[]);
MODULE_SCOPE int	Tk_BindObjCmd(ClientData clientData,
			    Tcl_Interp *interp, int objc,
			    Tcl_Obj *const objv[]);
MODULE_SCOPE int	Tk_BindtagsObjCmd(ClientData clientData,
			    Tcl_Interp *interp, int objc,
			    Tcl_Obj *const objv[]);
MODULE_SCOPE int	Tk_BusyObjCmd(ClientData clientData,
			    Tcl_Interp *interp, int objc,
			    Tcl_Obj *const objv[]);
MODULE_SCOPE int	Tk_ButtonObjCmd(ClientData clientData,
			    Tcl_Interp *interp, int objc,
			    Tcl_Obj *const objv[]);
MODULE_SCOPE int	Tk_CanvasObjCmd(ClientData clientData,
			    Tcl_Interp *interp, int argc,
			    Tcl_Obj *const objv[]);
MODULE_SCOPE int	Tk_CheckbuttonObjCmd(ClientData clientData,
			    Tcl_Interp *interp, int objc,
			    Tcl_Obj *const objv[]);
MODULE_SCOPE int	Tk_ClipboardObjCmd(ClientData clientData,
			    Tcl_Interp *interp, int objc,
			    Tcl_Obj *const objv[]);
MODULE_SCOPE int	Tk_ChooseColorObjCmd(ClientData clientData,
			    Tcl_Interp *interp, int objc,
			    Tcl_Obj *const objv[]);
MODULE_SCOPE int	Tk_ChooseDirectoryObjCmd(ClientData clientData,
			    Tcl_Interp *interp, int objc,
			    Tcl_Obj *const objv[]);
MODULE_SCOPE int	Tk_DestroyObjCmd(ClientData clientData,
			    Tcl_Interp *interp, int objc,
			    Tcl_Obj *const objv[]);
MODULE_SCOPE int	Tk_EntryObjCmd(ClientData clientData,
			    Tcl_Interp *interp, int objc,
			    Tcl_Obj *const objv[]);
MODULE_SCOPE int	Tk_EventObjCmd(ClientData clientData,
			    Tcl_Interp *interp, int objc,
			    Tcl_Obj *const objv[]);
MODULE_SCOPE int	Tk_FrameObjCmd(ClientData clientData,
			    Tcl_Interp *interp, int objc,
			    Tcl_Obj *const objv[]);
MODULE_SCOPE int	Tk_FocusObjCmd(ClientData clientData,
			    Tcl_Interp *interp, int objc,
			    Tcl_Obj *const objv[]);
MODULE_SCOPE int	Tk_FontObjCmd(ClientData clientData,
			    Tcl_Interp *interp, int objc,
			    Tcl_Obj *const objv[]);
MODULE_SCOPE int	Tk_GetOpenFileObjCmd(ClientData clientData,
			    Tcl_Interp *interp, int objc,
			    Tcl_Obj *const objv[]);
MODULE_SCOPE int	Tk_GetSaveFileObjCmd(ClientData clientData,
			    Tcl_Interp *interp, int objc,
			    Tcl_Obj *const objv[]);
MODULE_SCOPE int	Tk_GrabObjCmd(ClientData clientData,
			    Tcl_Interp *interp, int objc,
			    Tcl_Obj *const objv[]);
MODULE_SCOPE int	Tk_GridObjCmd(ClientData clientData,
			    Tcl_Interp *interp, int objc,
			    Tcl_Obj *const objv[]);
MODULE_SCOPE int	Tk_ImageObjCmd(ClientData clientData,
			    Tcl_Interp *interp, int objc,
			    Tcl_Obj *const objv[]);
MODULE_SCOPE int	Tk_LabelObjCmd(ClientData clientData,
			    Tcl_Interp *interp, int objc,
			    Tcl_Obj *const objv[]);
MODULE_SCOPE int	Tk_LabelframeObjCmd(ClientData clientData,
			    Tcl_Interp *interp, int objc,
			    Tcl_Obj *const objv[]);
MODULE_SCOPE int	Tk_ListboxObjCmd(ClientData clientData,
			    Tcl_Interp *interp, int objc,
			    Tcl_Obj *const objv[]);
MODULE_SCOPE int	Tk_LowerObjCmd(ClientData clientData,
			    Tcl_Interp *interp, int objc,
			    Tcl_Obj *const objv[]);
MODULE_SCOPE int	Tk_MenuObjCmd(ClientData clientData,
			    Tcl_Interp *interp, int objc,
			    Tcl_Obj *const objv[]);
MODULE_SCOPE int	Tk_MenubuttonObjCmd(ClientData clientData,
			    Tcl_Interp *interp, int objc,
			    Tcl_Obj *const objv[]);
MODULE_SCOPE int	Tk_MessageBoxObjCmd(ClientData clientData,
			    Tcl_Interp *interp, int objc,
			    Tcl_Obj *const objv[]);
MODULE_SCOPE int	Tk_MessageObjCmd(ClientData clientData,
			    Tcl_Interp *interp, int objc,
			    Tcl_Obj *const objv[]);
MODULE_SCOPE int	Tk_PanedWindowObjCmd(ClientData clientData,
			    Tcl_Interp *interp, int objc,
			    Tcl_Obj *const objv[]);
MODULE_SCOPE int	Tk_OptionObjCmd(ClientData clientData,
			    Tcl_Interp *interp, int objc,
			    Tcl_Obj *const objv[]);
MODULE_SCOPE int	Tk_PackObjCmd(ClientData clientData,
			    Tcl_Interp *interp, int objc,
			    Tcl_Obj *const objv[]);
MODULE_SCOPE int	Tk_PlaceObjCmd(ClientData clientData,
			    Tcl_Interp *interp, int objc,
			    Tcl_Obj *const objv[]);
MODULE_SCOPE int	Tk_RadiobuttonObjCmd(ClientData clientData,
			    Tcl_Interp *interp, int objc,
			    Tcl_Obj *const objv[]);
MODULE_SCOPE int	Tk_RaiseObjCmd(ClientData clientData,
			    Tcl_Interp *interp, int objc,
			    Tcl_Obj *const objv[]);
MODULE_SCOPE int	Tk_ScaleObjCmd(ClientData clientData,
			    Tcl_Interp *interp, int objc,
			    Tcl_Obj *const objv[]);
MODULE_SCOPE int	Tk_ScrollbarObjCmd(ClientData clientData,
			    Tcl_Interp *interp, int objc,
			    Tcl_Obj *const objv[]);
MODULE_SCOPE int	Tk_SelectionObjCmd(ClientData clientData,
			    Tcl_Interp *interp, int objc,
			    Tcl_Obj *const objv[]);
MODULE_SCOPE int	Tk_SendObjCmd(ClientData clientData,
			    Tcl_Interp *interp,int objc,
			    Tcl_Obj *const objv[]);
MODULE_SCOPE int	Tk_SpinboxObjCmd(ClientData clientData,
			    Tcl_Interp *interp, int objc,
			    Tcl_Obj *const objv[]);
MODULE_SCOPE int	Tk_TextObjCmd(ClientData clientData,
			    Tcl_Interp *interp, int objc,
			    Tcl_Obj *const objv[]);
MODULE_SCOPE int	Tk_TkwaitObjCmd(ClientData clientData,
			    Tcl_Interp *interp, int objc,
			    Tcl_Obj *const objv[]);
MODULE_SCOPE int	Tk_ToplevelObjCmd(ClientData clientData,
			    Tcl_Interp *interp, int objc,
			    Tcl_Obj *const objv[]);
MODULE_SCOPE int	Tk_UpdateObjCmd(ClientData clientData,
			    Tcl_Interp *interp, int objc,
			    Tcl_Obj *const objv[]);
MODULE_SCOPE int	Tk_WinfoObjCmd(ClientData clientData,
			    Tcl_Interp *interp, int objc,
			    Tcl_Obj *const objv[]);
MODULE_SCOPE int	Tk_WmObjCmd(ClientData clientData, Tcl_Interp *interp,
			    int objc, Tcl_Obj *const objv[]);

MODULE_SCOPE int	TkSetGeometryContainer(Tcl_Interp *interp,
			    Tk_Window tkwin, const char *name);
MODULE_SCOPE void	TkFreeGeometryContainer(Tk_Window tkwin,
			    const char *name);

MODULE_SCOPE void	TkEventInit(void);
MODULE_SCOPE void	TkRegisterObjTypes(void);
MODULE_SCOPE int	TkDeadAppObjCmd(ClientData clientData,
			    Tcl_Interp *interp, int objc, Tcl_Obj *const argv[]);
MODULE_SCOPE int	TkCanvasGetCoordObj(Tcl_Interp *interp,
			    Tk_Canvas canvas, Tcl_Obj *obj,
			    double *doublePtr);
MODULE_SCOPE int	TkGetDoublePixels(Tcl_Interp *interp, Tk_Window tkwin,
			    const char *string, double *doublePtr);
MODULE_SCOPE int	TkPostscriptImage(Tcl_Interp *interp, Tk_Window tkwin,
			    Tk_PostscriptInfo psInfo, XImage *ximage,
			    int x, int y, int width, int height);
#if TCL_MAJOR_VERSION > 8
MODULE_SCOPE int TkCanvasTagsParseProc(ClientData clientData, Tcl_Interp *interp,
    Tk_Window tkwin, const char *value, char *widgRec, size_t offset);
MODULE_SCOPE const char *TkCanvasTagsPrintProc(ClientData clientData, Tk_Window tkwin,
    char *widgRec, size_t offset, Tcl_FreeProc **freeProcPtr);
#else
#define TkCanvasTagsParseProc Tk_CanvasTagsParseProc
#define TkCanvasTagsPrintProc Tk_CanvasTagsPrintProc
#endif
MODULE_SCOPE void       TkMapTopFrame(Tk_Window tkwin);
MODULE_SCOPE XEvent *	TkpGetBindingXEvent(Tcl_Interp *interp);
MODULE_SCOPE void	TkCreateExitHandler(Tcl_ExitProc *proc,
			    void *clientData);
MODULE_SCOPE void	TkDeleteExitHandler(Tcl_ExitProc *proc,
			    ClientData clientData);
MODULE_SCOPE Tcl_ExitProc	TkFinalize;
MODULE_SCOPE Tcl_ExitProc	TkFinalizeThread;
MODULE_SCOPE void	TkpBuildRegionFromAlphaData(Region region,
			    unsigned x, unsigned y, unsigned width,
			    unsigned height, unsigned char *dataPtr,
			    unsigned pixelStride, unsigned lineStride);
MODULE_SCOPE void	TkAppendPadAmount(Tcl_Obj *bufferObj,
			    const char *buffer, int pad1, int pad2);
MODULE_SCOPE int	TkParsePadAmount(Tcl_Interp *interp,
			    Tk_Window tkwin, Tcl_Obj *objPtr,
			    int *pad1Ptr, int *pad2Ptr);
MODULE_SCOPE void       TkFocusSplit(TkWindow *winPtr);
MODULE_SCOPE void       TkFocusJoin(TkWindow *winPtr);
MODULE_SCOPE void	TkpDrawCharsInContext(Display * display,
			    Drawable drawable, GC gc, Tk_Font tkfont,
			    const char *source, int numBytes, int rangeStart,
			    int rangeLength, int x, int y);
MODULE_SCOPE void	TkpDrawAngledCharsInContext(Display * display,
			    Drawable drawable, GC gc, Tk_Font tkfont,
			    const char *source, int numBytes, int rangeStart,
			    int rangeLength, double x, double y, double angle);
MODULE_SCOPE int	TkpMeasureCharsInContext(Tk_Font tkfont,
			    const char *source, int numBytes, int rangeStart,
			    int rangeLength, int maxLength, int flags,
			    int *lengthPtr);
MODULE_SCOPE void	TkUnderlineCharsInContext(Display *display,
			    Drawable drawable, GC gc, Tk_Font tkfont,
			    const char *string, int numBytes, int x, int y,
			    int firstByte, int lastByte);
MODULE_SCOPE void	TkpGetFontAttrsForChar(Tk_Window tkwin, Tk_Font tkfont,
			    int c, struct TkFontAttributes *faPtr);
MODULE_SCOPE void	TkpDrawFrameEx(Tk_Window tkwin, Drawable drawable,
			    Tk_3DBorder border, int highlightWidth,
			    int borderWidth, int relief);
MODULE_SCOPE void	TkpShowBusyWindow(TkBusy busy);
MODULE_SCOPE void	TkpHideBusyWindow(TkBusy busy);
MODULE_SCOPE void	TkpMakeTransparentWindowExist(Tk_Window tkwin,
			    Window parent);
MODULE_SCOPE void	TkpCreateBusy(Tk_FakeWin *winPtr, Tk_Window tkRef,
			    Window *parentPtr, Tk_Window tkParent,
			    TkBusy busy);
MODULE_SCOPE int	TkBackgroundEvalObjv(Tcl_Interp *interp,
			    int objc, Tcl_Obj *const *objv, int flags);
MODULE_SCOPE Tcl_Command TkMakeEnsemble(Tcl_Interp *interp,
			    const char *nsname, const char *name,
			    ClientData clientData, const TkEnsemble *map);
MODULE_SCOPE int	TkInitTkCmd(Tcl_Interp *interp,
			    ClientData clientData);
MODULE_SCOPE int	TkInitFontchooser(Tcl_Interp *interp,
			    ClientData clientData);
MODULE_SCOPE void	TkInitEmbeddedConfigurationInformation(
			    Tcl_Interp *interp);
MODULE_SCOPE void	TkDoWarpWrtWin(TkDisplay *dispPtr);
MODULE_SCOPE void	TkpWarpPointer(TkDisplay *dispPtr);
MODULE_SCOPE int	TkListCreateFrame(ClientData clientData,
			    Tcl_Interp *interp, Tcl_Obj *listObj,
			    int toplevel, Tcl_Obj *nameObj);
MODULE_SCOPE void	TkRotatePoint(double originX, double originY,
			    double sine, double cosine, double *xPtr,
			    double *yPtr);
MODULE_SCOPE int TkGetIntForIndex(Tcl_Obj *, TkSizeT, int lastOK, TkSizeT*);

#if !defined(TK_NO_DEPRECATED) && (TCL_MAJOR_VERSION < 9)
#   define TkNewIndexObj(value) Tcl_NewWideIntObj((Tcl_WideInt)(value + 1) - 1)
#   define TK_OPTION_UNDERLINE_DEF(type, field) "-1", TCL_INDEX_NONE, offsetof(type, field), 0, NULL
#else
#   define TkNewIndexObj(value) (((TkSizeT)(value) == TCL_INDEX_NONE) ? Tcl_NewObj() : Tcl_NewWideIntObj(value))
#   define TK_OPTION_UNDERLINE_DEF(type, field) NULL, TCL_INDEX_NONE, offsetof(type, field), TK_OPTION_NULL_OK, NULL
#endif


#ifdef _WIN32
#define TkParseColor XParseColor
#else
MODULE_SCOPE Status TkParseColor (Display * display,
				Colormap map, const char* spec,
				XColor * colorPtr);
#endif
#if !defined(_WIN32) && !defined(__CYGWIN__) /* UNIX and MacOSX */
#undef TkPutImage
#define TkPutImage(colors, ncolors, display, pixels, gc, image, srcx, srcy, destx, desty, width, height) \
	XPutImage(display, pixels, gc, image, srcx, srcy, destx, desty, width, height);
#else
#undef XPutImage
#define XPutImage(display, pixels, gc, image, srcx, srcy, destx, desty, width, height) \
	TkPutImage(NULL, 0, display, pixels, gc, image, srcx, srcy, destx, desty, width, height);
#endif

/*
 * These macros are just wrappers for the equivalent X Region calls.
 */
#define TkClipBox XClipBox
#define TkCreateRegion XCreateRegion
#define TkDestroyRegion XDestroyRegion
#define TkIntersectRegion XIntersectRegion
#define TkRectInRegion XRectInRegion
#define TkSetRegion XSetRegion
#define TkSubtractRegion XSubtractRegion
#define TkUnionRectWithRegion XUnionRectWithRegion

#ifdef HAVE_XFT
MODULE_SCOPE void	TkUnixSetXftClipRegion(Region clipRegion);
#endif

#if !defined(__cplusplus) && !defined(c_plusplus)
# define c_class class
#endif

/* Tcl 8.6 has a different definition of Tcl_UniChar than other Tcl versions for TCL_UTF_MAX > 3 */
#if TCL_UTF_MAX > (3 + (TCL_MAJOR_VERSION == 8 && TCL_MINOR_VERSION == 6))
#   define TkUtfToUniChar(src, ch) (size_t)(((int (*)(const char *, int *))Tcl_UtfToUniChar)(src, ch))
#   define TkUniCharToUtf(ch, src) (size_t)(((int (*)(int, char *))Tcl_UniCharToUtf)(ch, src))
#else
    MODULE_SCOPE size_t TkUtfToUniChar(const char *, int *);
    MODULE_SCOPE size_t TkUniCharToUtf(int, char *);
#endif

#if defined(_WIN32) && !defined(STATIC_BUILD) && TCL_MAJOR_VERSION < 9
#   define tcl_CreateFileHandler reserved9
#endif

/*
 * Unsupported commands.
 */

MODULE_SCOPE int	TkUnsupported1ObjCmd(ClientData clientData,
			    Tcl_Interp *interp, int objc,
			    Tcl_Obj *const objv[]);

/*
 * For Tktest.
 */
MODULE_SCOPE int SquareObjCmd(ClientData clientData,
			    Tcl_Interp *interp, int objc,
			    Tcl_Obj * const objv[]);
MODULE_SCOPE int	TkOldTestInit(Tcl_Interp *interp);
#if !(defined(_WIN32) || defined(MAC_OSX_TK))
#define TkplatformtestInit(x) TCL_OK
#else
MODULE_SCOPE int	TkplatformtestInit(Tcl_Interp *interp);
#endif

#ifdef __cplusplus
}
#endif

#endif /* _TKINT */

/*
 * Local Variables:
 * mode: c
 * c-basic-offset: 4
 * fill-column: 78
 * End:
 */<|MERGE_RESOLUTION|>--- conflicted
+++ resolved
@@ -931,14 +931,11 @@
  * String tables:
  */
 
-<<<<<<< HEAD
+MODULE_SCOPE const char *const tkStateStrings[];
+MODULE_SCOPE const char *const tkCompoundStrings[];
 MODULE_SCOPE const char *const tkAnchorStrings[];
 MODULE_SCOPE const char *const tkReliefStrings[];
 MODULE_SCOPE const char *const tkJustifyStrings[];
-=======
-MODULE_SCOPE const char *const tkStateStrings[];
-MODULE_SCOPE const char *const tkCompoundStrings[];
->>>>>>> e5491193
 
 /*
  * Real definition of some events. Note that these events come from outside
