/*
 * tkInt.h --
 *
 *	Declarations for things used internally by the Tk functions but not
 *	exported outside the module.
 *
 * Copyright (c) 1990-1994 The Regents of the University of California.
 * Copyright (c) 1994-1997 Sun Microsystems, Inc.
 * Copyright (c) 1998 Scriptics Corporation.
 *
 * See the file "license.terms" for information on usage and redistribution of
 * this file, and for a DISCLAIMER OF ALL WARRANTIES.
 */

#ifndef _TKINT
#define _TKINT

#ifndef _TKPORT
#include "tkPort.h"
#endif

/*
 * Ensure WORDS_BIGENDIAN is defined correctly:
 * Needs to happen here in addition to configure to work with fat compiles on
 * Darwin (where configure runs only once for multiple architectures).
 */

#ifdef HAVE_SYS_TYPES_H
#    include <sys/types.h>
#endif
#ifdef HAVE_SYS_PARAM_H
#    include <sys/param.h>
#endif
#ifdef BYTE_ORDER
#    ifdef BIG_ENDIAN
#	 if BYTE_ORDER == BIG_ENDIAN
#	     undef WORDS_BIGENDIAN
#	     define WORDS_BIGENDIAN 1
#	 endif
#    endif
#    ifdef LITTLE_ENDIAN
#	 if BYTE_ORDER == LITTLE_ENDIAN
#	     undef WORDS_BIGENDIAN
#	 endif
#    endif
#endif

/*
 * Used to tag functions that are only to be visible within the module being
 * built and not outside it (where this is supported by the linker).
 */

#ifndef MODULE_SCOPE
#   ifdef __cplusplus
#	define MODULE_SCOPE extern "C"
#   else
#	define MODULE_SCOPE extern
#   endif
#endif

#ifndef JOIN
#  define JOIN(a,b) JOIN1(a,b)
#  define JOIN1(a,b) a##b
#endif

#ifndef TCL_UNUSED
#   if defined(__cplusplus)
#	define TCL_UNUSED(T) T
#   elif defined(__GNUC__) && (__GNUC__ > 2)
#	define TCL_UNUSED(T) T JOIN(dummy, __LINE__) __attribute__((unused))
#   else
#	define TCL_UNUSED(T) T JOIN(dummy, __LINE__)
#   endif
#endif

<<<<<<< HEAD
=======
#ifndef TkSizeT
#   if TCL_MAJOR_VERSION > 8
#	define TkSizeT size_t
#   else
#	define TkSizeT int
#   endif
#endif

#if TCL_MAJOR_VERSION < 9
#   define Tcl_ObjCmdProc2 Tcl_ObjCmdProc
#   undef Tcl_CreateObjCommand2
#   define Tcl_CreateObjCommand2 Tcl_CreateObjCommand
#endif

>>>>>>> 2fe88453
#if (TCL_MAJOR_VERSION == 8) && (TCL_MINOR_VERSION < 7)
# define Tcl_WCharToUtfDString ((char * (*)(const WCHAR *, int len, Tcl_DString *))Tcl_UniCharToUtfDString)
# define Tcl_UtfToWCharDString ((WCHAR * (*)(const char *, int len, Tcl_DString *))Tcl_UtfToUniCharDString)
# define Tcl_Char16ToUtfDString Tcl_UniCharToUtfDString
# define Tcl_UtfToChar16DString Tcl_UtfToUniCharDString
#endif

#if defined(__STDC_VERSION__) && (__STDC_VERSION__ >= 199901L)
#   define TKFLEXARRAY
#elif defined(__GNUC__) && (__GNUC__ > 2)
#   define TKFLEXARRAY 0
#else
#   define TKFLEXARRAY 1
#endif

#if TCL_MAJOR_VERSION < 9
#   undef Tcl_ExternalToUtfDStringEx
#   undef Tcl_UtfToExternalDStringEx
    /* just assume 'flags' is TCL_ENCODING_NOCOMPLAIN, and return value not used. */
#   define Tcl_ExternalToUtfDStringEx(encoding, data, length, flags, ds) \
	(Tcl_ExternalToUtfDString(encoding, data, length, ds), TCL_INDEX_NONE)
#   define Tcl_UtfToExternalDStringEx(encoding, data, length, flags, ds) \
	(Tcl_UtfToExternalDString(encoding, data, length, ds), TCL_INDEX_NONE)
#   if !defined(Tcl_GetParent) && (TCL_MINOR_VERSION < 7)
#	define Tcl_GetParent Tcl_GetMaster
#   endif
#endif

/*
 * Macros used to cast between pointers and integers (e.g. when storing an int
 * in ClientData), on 64-bit architectures they avoid gcc warning about "cast
 * to/from pointer from/to integer of different size".
 */

#if !defined(INT2PTR)
#   define INT2PTR(p) ((void *)(ptrdiff_t)(p))
#endif
#if !defined(PTR2INT)
#   define PTR2INT(p) ((ptrdiff_t)(p))
#endif
#if !defined(UINT2PTR)
#   define UINT2PTR(p) ((void *)(size_t)(p))
#endif
#if !defined(PTR2UINT)
#   define PTR2UINT(p) ((size_t)(p))
#endif

/*
 * Fallback in case Tk is linked against a Tcl version not having TIP #585
 * (TCL_INDEX_TEMP_TABLE) or TIP #613/#618 (TCL_NULL_OK)
 */

#ifndef TCL_NULL_OK
#   define TCL_NULL_OK 32
#endif
#if !defined(TCL_INDEX_TEMP_TABLE)
#   define TCL_INDEX_TEMP_TABLE 64
#endif

#ifndef TCL_Z_MODIFIER
#   if defined(_WIN64)
#	define TCL_Z_MODIFIER	"I"
#   elif defined(__GNUC__) && !defined(_WIN32)
#	define TCL_Z_MODIFIER	"z"
#   else
#	define TCL_Z_MODIFIER	""
#   endif
#endif /* !TCL_Z_MODIFIER */
#undef TCL_LL_MODIFIER
#if defined(_WIN32) && (!defined(__USE_MINGW_ANSI_STDIO) || !__USE_MINGW_ANSI_STDIO)
#   define TCL_LL_MODIFIER	"I64"
#else
#   define TCL_LL_MODIFIER	"ll"
#endif

#if TCL_MAJOR_VERSION > 8
#   define TKSIZET_MODIFIER TCL_Z_MODIFIER
#else
#   define TKSIZET_MODIFIER ""
#endif

/*
 * Opaque type declarations:
 */

typedef struct TkColormap TkColormap;
typedef struct TkFontAttributes TkFontAttributes;
typedef struct TkGrabEvent TkGrabEvent;
typedef struct TkpCursor_ *TkpCursor;
#define TkRegion Region
typedef struct TkStressedCmap TkStressedCmap;
typedef struct TkBindInfo_ *TkBindInfo;
typedef struct Busy *TkBusy;

/*
 * One of the following structures is maintained for each cursor in use in the
 * system. This structure is used by tkCursor.c and the various system-
 * specific cursor files.
 */

typedef struct TkCursor {
    Tk_Cursor cursor;		/* System specific identifier for cursor. */
    Display *display;		/* Display containing cursor. Needed for
				 * disposal and retrieval of cursors. */
    Tcl_Size resourceRefCount;	/* Number of active uses of this cursor (each
				 * active use corresponds to a call to
				 * Tk_AllocPreserveFromObj or Tk_Preserve). If
				 * this count is 0, then this structure is no
				 * longer valid and it isn't present in a hash
				 * table: it is being kept around only because
				 * there are objects referring to it. The
				 * structure is freed when resourceRefCount
				 * and objRefCount are both 0. */
    Tcl_Size objRefCount;		/* Number of Tcl objects that reference this
				 * structure.. */
    Tcl_HashTable *otherTable;	/* Second table (other than idTable) used to
				 * index this entry. */
    Tcl_HashEntry *hashPtr;	/* Entry in otherTable for this structure
				 * (needed when deleting). */
    Tcl_HashEntry *idHashPtr;	/* Entry in idTable for this structure (needed
				 * when deleting). */
    struct TkCursor *nextPtr;	/* Points to the next TkCursor structure with
				 * the same name. Cursors with the same name
				 * but different displays are chained together
				 * off a single hash table entry. */
} TkCursor;

/*
 * The following structure is kept one-per-TkDisplay to maintain information
 * about the caret (cursor location) on this display. This is used to dictate
 * global focus location (Windows Accessibility guidelines) and to position
 * the IME or XIM over-the-spot window.
 */

typedef struct TkCaret {
    struct TkWindow *winPtr;	/* The window on which we requested caret
				 * placement. */
    int x;			/* Relative x coord of the caret. */
    int y;			/* Relative y coord of the caret. */
    int height;			/* Specified height of the window. */
} TkCaret;

/*
 * One of the following structures is maintained for each display containing a
 * window managed by Tk. In part, the structure is used to store thread-
 * specific data, since each thread will have its own TkDisplay structure.
 */

typedef enum TkLockUsage {LU_IGNORE, LU_CAPS, LU_SHIFT} TkLockUsage;

typedef struct TkDisplay {
    Display *display;		/* Xlib's info about display. */
    struct TkDisplay *nextPtr;	/* Next in list of all displays. */
    char *name;			/* Name of display (with any screen identifier
				 * removed). Malloc-ed. */
    Time lastEventTime;		/* Time of last event received for this
				 * display. */

    /*
     * Information used primarily by tk3d.c:
     */

    int borderInit;		/* 0 means borderTable needs initializing. */
    Tcl_HashTable borderTable;	/* Maps from color name to TkBorder
				 * structure. */

    /*
     * Information used by tkAtom.c only:
     */

    int atomInit;		/* 0 means stuff below hasn't been initialized
				 * yet. */
    Tcl_HashTable nameTable;	/* Maps from names to Atom's. */
    Tcl_HashTable atomTable;	/* Maps from Atom's back to names. */

    /*
     * Information used primarily by tkBind.c:
     */

    int bindInfoStale;		/* Non-zero means the variables in this part
				 * of the structure are potentially incorrect
				 * and should be recomputed. */
    unsigned int modeModMask;	/* Has one bit set to indicate the modifier
				 * corresponding to "mode shift". If no such
				 * modifier, than this is zero. */
    unsigned int metaModMask;	/* Has one bit set to indicate the modifier
				 * corresponding to the "Meta" key. If no such
				 * modifier, then this is zero. */
    unsigned int altModMask;	/* Has one bit set to indicate the modifier
				 * corresponding to the "Meta" key. If no such
				 * modifier, then this is zero. */
    TkLockUsage lockUsage;
				/* Indicates how to interpret lock
				 * modifier. */
    int numModKeyCodes;		/* Number of entries in modKeyCodes array
				 * below. */
    KeyCode *modKeyCodes;	/* Pointer to an array giving keycodes for all
				 * of the keys that have modifiers associated
				 * with them. Malloc'ed, but may be NULL. */

    /*
     * Information used by tkBitmap.c only:
     */

    int bitmapInit;		/* 0 means tables above need initializing. */
    int bitmapAutoNumber;	/* Used to number bitmaps. */
    Tcl_HashTable bitmapNameTable;
				/* Maps from name of bitmap to the first
				 * TkBitmap record for that name. */
    Tcl_HashTable bitmapIdTable;/* Maps from bitmap id to the TkBitmap
				 * structure for the bitmap. */
    Tcl_HashTable bitmapDataTable;
				/* Used by Tk_GetBitmapFromData to map from a
				 * collection of in-core data about a bitmap
				 * to a reference giving an automatically-
				 * generated name for the bitmap. */

    /*
     * Information used by tkCanvas.c only:
     */

    int numIdSearches;
    int numSlowSearches;

    /*
     * Used by tkColor.c only:
     */

    int colorInit;		/* 0 means color module needs initializing. */
    TkStressedCmap *stressPtr;	/* First in list of colormaps that have filled
				 * up, so we have to pick an approximate
				 * color. */
    Tcl_HashTable colorNameTable;
				/* Maps from color name to TkColor structure
				 * for that color. */
    Tcl_HashTable colorValueTable;
				/* Maps from integer RGB values to TkColor
				 * structures. */

    /*
     * Used by tkCursor.c only:
     */

    int cursorInit;		/* 0 means cursor module need initializing. */
    Tcl_HashTable cursorNameTable;
				/* Maps from a string name to a cursor to the
				 * TkCursor record for the cursor. */
    Tcl_HashTable cursorDataTable;
				/* Maps from a collection of in-core data
				 * about a cursor to a TkCursor structure. */
    Tcl_HashTable cursorIdTable;
				/* Maps from a cursor id to the TkCursor
				 * structure for the cursor. */
    char cursorString[20];	/* Used to store a cursor id string. */
    Font cursorFont;		/* Font to use for standard cursors. None
				 * means font not loaded yet. */

    /*
     * Information used by tkError.c only:
     */

    struct TkErrorHandler *errorPtr;
				/* First in list of error handlers for this
				 * display. NULL means no handlers exist at
				 * present. */
    Tcl_Size deleteCount;		/* Counts # of handlers deleted since last
				 * time inactive handlers were garbage-
				 * collected. When this number gets big,
				 * handlers get cleaned up. */

    /*
     * Used by tkEvent.c only:
     */

    struct TkWindowEvent *delayedMotionPtr;
				/* Points to a malloc-ed motion event whose
				 * processing has been delayed in the hopes
				 * that another motion event will come along
				 * right away and we can merge the two of them
				 * together. NULL means that there is no
				 * delayed motion event. */

    /*
     * Information used by tkFocus.c only:
     */

    int focusDebug;		/* 1 means collect focus debugging
				 * statistics. */
    struct TkWindow *implicitWinPtr;
				/* If the focus arrived at a toplevel window
				 * implicitly via an Enter event (rather than
				 * via a FocusIn event), this points to the
				 * toplevel window. Otherwise it is NULL. */
    struct TkWindow *focusPtr;	/* Points to the window on this display that
				 * should be receiving keyboard events. When
				 * multiple applications on the display have
				 * the focus, this will refer to the innermost
				 * window in the innermost application. This
				 * information isn't used on Windows, but it's
				 * needed on the Mac, and also on X11 when XIM
				 * processing is being done. */

    /*
     * Information used by tkGC.c only:
     */

    Tcl_HashTable gcValueTable; /* Maps from a GC's values to a TkGC structure
				 * describing a GC with those values. */
    Tcl_HashTable gcIdTable;    /* Maps from a GC to a TkGC. */
    int gcInit;			/* 0 means the tables below need
				 * initializing. */

    /*
     * Information used by tkGeometry.c only:
     */

    Tcl_HashTable maintainHashTable;
				/* Hash table that maps from a container's
				 * Tk_Window token to a list of windows managed
				 * by that container. */
    int geomInit;

    /*
     * Information used by tkGrid.c, tkPack.c, tkPlace.c, tkPointer.c,
     * and ttkMacOSXTheme.c:
     */

#define TkGetContainer(tkwin) (Tk_TopWinHierarchy((TkWindow *)tkwin) ? NULL : \
	(((TkWindow *)tkwin)->maintainerPtr != NULL ? \
	 ((TkWindow *)tkwin)->maintainerPtr : ((TkWindow *)tkwin)->parentPtr))

    /*
     * Information used by tkGet.c only:
     */

    Tcl_HashTable uidTable;	/* Stores all Tk_Uid used in a thread. */
    int uidInit;		/* 0 means uidTable needs initializing. */

    /*
     * Information used by tkGrab.c only:
     */

    struct TkWindow *grabWinPtr;/* Window in which the pointer is currently
				 * grabbed, or NULL if none. */
    struct TkWindow *eventualGrabWinPtr;
				/* Value that grabWinPtr will have once the
				 * grab event queue (below) has been
				 * completely emptied. */
    struct TkWindow *buttonWinPtr;
				/* Window in which first mouse button was
				 * pressed while grab was in effect, or NULL
				 * if no such press in effect. */
    struct TkWindow *serverWinPtr;
				/* If no application contains the pointer then
				 * this is NULL. Otherwise it contains the
				 * last window for which we've gotten an Enter
				 * or Leave event from the server (i.e. the
				 * last window known to have contained the
				 * pointer). Doesn't reflect events that were
				 * synthesized in tkGrab.c. */
    TkGrabEvent *firstGrabEventPtr;
				/* First in list of enter/leave events
				 * synthesized by grab code. These events must
				 * be processed in order before any other
				 * events are processed. NULL means no such
				 * events. */
    TkGrabEvent *lastGrabEventPtr;
				/* Last in list of synthesized events, or NULL
				 * if list is empty. */
    int grabFlags;		/* Miscellaneous flag values. See definitions
				 * in tkGrab.c. */

    /*
     * Information used by tkGrid.c only:
     */

    int gridInit;		/* 0 means table below needs initializing. */
    Tcl_HashTable gridHashTable;/* Maps from Tk_Window tokens to corresponding
				 * Grid structures. */

    /*
     * Information used by tkImage.c only:
     */

    int imageId;		/* Value used to number image ids. */

    /*
     * Information used by tkMacWinMenu.c only:
     */

    int postCommandGeneration;

    /*
     * Information used by tkPack.c only.
     */

    int packInit;		/* 0 means table below needs initializing. */
    Tcl_HashTable packerHashTable;
				/* Maps from Tk_Window tokens to corresponding
				 * Packer structures. */

    /*
     * Information used by tkPlace.c only.
     */

    int placeInit;		/* 0 means tables below need initializing. */
    Tcl_HashTable containerTable;	/* Maps from Tk_Window token to the Container
				 * structure for the window, if it exists. */
    Tcl_HashTable contentTable;	/* Maps from Tk_Window token to the Content
				 * structure for the window, if it exists. */

    /*
     * Information used by tkSelect.c and tkClipboard.c only:
     */

    struct TkSelectionInfo *selectionInfoPtr;
				/* First in list of selection information
				 * records. Each entry contains information
				 * about the current owner of a particular
				 * selection on this display. */
    Atom multipleAtom;		/* Atom for MULTIPLE. None means selection
				 * stuff isn't initialized. */
    Atom incrAtom;		/* Atom for INCR. */
    Atom targetsAtom;		/* Atom for TARGETS. */
    Atom timestampAtom;		/* Atom for TIMESTAMP. */
    Atom textAtom;		/* Atom for TEXT. */
    Atom compoundTextAtom;	/* Atom for COMPOUND_TEXT. */
    Atom applicationAtom;	/* Atom for TK_APPLICATION. */
    Atom windowAtom;		/* Atom for TK_WINDOW. */
    Atom clipboardAtom;		/* Atom for CLIPBOARD. */
    Atom utf8Atom;		/* Atom for UTF8_STRING. */
    Atom atomPairAtom;          /* Atom for ATOM_PAIR. */

    Tk_Window clipWindow;	/* Window used for clipboard ownership and to
				 * retrieve selections between processes. NULL
				 * means clipboard info hasn't been
				 * initialized. */
    int clipboardActive;	/* 1 means we currently own the clipboard
				 * selection, 0 means we don't. */
    struct TkMainInfo *clipboardAppPtr;
				/* Last application that owned clipboard. */
    struct TkClipboardTarget *clipTargetPtr;
				/* First in list of clipboard type information
				 * records. Each entry contains information
				 * about the buffers for a given selection
				 * target. */

    /*
     * Information used by tkSend.c only:
     */

    Tk_Window commTkwin;	/* Window used for communication between
				 * interpreters during "send" commands. NULL
				 * means send info hasn't been initialized
				 * yet. */
    Atom commProperty;		/* X's name for comm property. */
    Atom registryProperty;	/* X's name for property containing registry
				 * of interpreter names. */
    Atom appNameProperty;	/* X's name for property used to hold the
				 * application name on each comm window. */

    /*
     * Information used by tkUnixWm.c and tkWinWm.c only:
     */

    struct TkWmInfo *firstWmPtr;/* Points to first top-level window. */
    struct TkWmInfo *foregroundWmPtr;
				/* Points to the foreground window. */

    /*
     * Information used by tkVisual.c only:
     */

    TkColormap *cmapPtr;	/* First in list of all non-default colormaps
				 * allocated for this display. */

    /*
     * Miscellaneous information:
     */

#if defined(TK_USE_INPUT_METHODS) || (TCL_MAJOR_VERSION > 8)
    XIM inputMethod;		/* Input method for this display. */
    XIMStyle inputStyle;	/* Input style selected for this display. */
    XFontSet inputXfs;		/* XFontSet cached for over-the-spot XIM. */
#endif /* TK_USE_INPUT_METHODS */
    Tcl_HashTable winTable;	/* Maps from X window ids to TkWindow ptrs. */

    Tcl_Size refCount;		/* Reference count of how many Tk applications
				 * are using this display. Used to clean up
				 * the display when we no longer have any Tk
				 * applications using it. */

    /*
     * The following field were all added for Tk8.3
     */

#if TCL_MAJOR_VERSION < 9
#if !defined(TK_NO_DEPRECATED)
    int mouseButtonState;	/* Current mouse button state for this
				 * display. NOT USED as of 8.6.10 */
    Window mouseButtonWindow;	/* Window the button state was set in, added
				 * in Tk 8.4. */
#else
    int notused1;
    XID notused2;
#endif /* !TK_NO_DEPRECATED */
#endif
    Tk_Window warpWindow;
    Tk_Window warpMainwin;	/* For finding the root window for warping
				 * purposes. */
    int warpX;
    int warpY;

    /*
     * The following field(s) were all added for Tk8.4
     */

    unsigned int flags;		/* Various flag values: these are all defined
				 * in below. */
    TkCaret caret;		/* Information about the caret for this
				 * display. This is not a pointer. */

    int iconDataSize;		/* Size of default iconphoto image data. */
    unsigned char *iconDataPtr;	/* Default iconphoto image data, if set. */
    int ximGeneration;          /* Used to invalidate XIC */
#if !defined(TK_USE_INPUT_METHODS) && (TCL_MAJOR_VERSION < 9)
    XIM inputMethod;		/* Input method for this display. */
    XIMStyle inputStyle;	/* Input style selected for this display. */
    XFontSet inputXfs;		/* XFontSet cached for over-the-spot XIM. */
#endif /* TK_USE_INPUT_METHODS */
} TkDisplay;

/*
 * Flag values for TkDisplay flags.
 *  TK_DISPLAY_COLLAPSE_MOTION_EVENTS:	(default on)
 *	Indicates that we should collapse motion events on this display
 *  TK_DISPLAY_USE_IM:			(default on, set via tk.tcl)
 *	Whether to use input methods for this display
 *  TK_DISPLAY_WM_TRACING:		(default off)
 *	Whether we should do wm tracing on this display.
 */

#define TK_DISPLAY_COLLAPSE_MOTION_EVENTS	(1 << 0)
#define TK_DISPLAY_USE_IM			(1 << 1)
#define TK_DISPLAY_WM_TRACING			(1 << 3)

/*
 * One of the following structures exists for each error handler created by a
 * call to Tk_CreateErrorHandler. The structure is managed by tkError.c.
 */

typedef struct TkErrorHandler {
    TkDisplay *dispPtr;		/* Display to which handler applies. */
    unsigned long firstRequest;	/* Only errors with serial numbers >= to this
				 * are considered. */
    unsigned long lastRequest;	/* Only errors with serial numbers <= to this
				 * are considered. This field is filled in
				 * when XUnhandle is called. -1 means
				 * XUnhandle hasn't been called yet. */
    int error;			/* Consider only errors with this error_code
				 * (-1 means consider all errors). */
    int request;		/* Consider only errors with this major
				 * request code (-1 means consider all major
				 * codes). */
    int minorCode;		/* Consider only errors with this minor
				 * request code (-1 means consider all minor
				 * codes). */
    Tk_ErrorProc *errorProc;	/* Function to invoke when a matching error
				 * occurs. NULL means just ignore errors. */
    void *clientData;	/* Arbitrary value to pass to errorProc. */
    struct TkErrorHandler *nextPtr;
				/* Pointer to next older handler for this
				 * display, or NULL for end of list. */
} TkErrorHandler;

/*
 * One of the following structures exists for each event handler created by
 * calling Tk_CreateEventHandler. This information is used by tkEvent.c only.
 */

typedef struct TkEventHandler {
    unsigned long mask;		/* Events for which to invoke proc. */
    Tk_EventProc *proc;		/* Function to invoke when an event in mask
				 * occurs. */
    void *clientData;	/* Argument to pass to proc. */
    struct TkEventHandler *nextPtr;
				/* Next in list of handlers associated with
				 * window (NULL means end of list). */
} TkEventHandler;

/*
 * Tk keeps one of the following data structures for each main window (created
 * by a call to TkCreateMainWindow). It stores information that is shared by
 * all of the windows associated with a particular main window.
 */

typedef struct TkMainInfo {
    Tcl_Size refCount;		/* Number of windows whose "mainPtr" fields
				 * point here. When this becomes zero, can
				 * free up the structure (the reference count
				 * is zero because windows can get deleted in
				 * almost any order; the main window isn't
				 * necessarily the last one deleted). */
    struct TkWindow *winPtr;	/* Pointer to main window. */
    Tcl_Interp *interp;		/* Interpreter associated with application. */
    Tcl_HashTable nameTable;	/* Hash table mapping path names to TkWindow
				 * structs for all windows related to this
				 * main window. Managed by tkWindow.c. */
#if TCL_MAJOR_VERSION > 8
    size_t deletionEpoch;		/* Incremented by window deletions. */
#else
    long deletionEpoch;
#endif
    Tk_BindingTable bindingTable;
				/* Used in conjunction with "bind" command to
				 * bind events to Tcl commands. */
    TkBindInfo bindInfo;	/* Information used by tkBind.c on a per
				 * application basis. */
    struct TkFontInfo *fontInfoPtr;
				/* Information used by tkFont.c on a per
				 * application basis. */

    /*
     * Information used only by tkFocus.c and tk*Embed.c:
     */

    struct TkToplevelFocusInfo *tlFocusPtr;
				/* First in list of records containing focus
				 * information for each top-level in the
				 * application. Used only by tkFocus.c. */
    struct TkDisplayFocusInfo *displayFocusPtr;
				/* First in list of records containing focus
				 * information for each display that this
				 * application has ever used. Used only by
				 * tkFocus.c. */

    struct ElArray *optionRootPtr;
				/* Top level of option hierarchy for this main
				 * window. NULL means uninitialized. Managed
				 * by tkOption.c. */
    Tcl_HashTable imageTable;	/* Maps from image names to Tk_ImageModel
				 * structures. Managed by tkImage.c. */
    int strictMotif;		/* This is linked to the tk_strictMotif global
				 * variable. */
    int alwaysShowSelection;	/* This is linked to the
				 * ::tk::AlwaysShowSelection variable. */
    struct TkMainInfo *nextPtr;	/* Next in list of all main windows managed by
				 * this process. */
    Tcl_HashTable busyTable;	/* Information used by [tk busy] command. */
    Tcl_ObjCmdProc2 *tclUpdateObjProc;
				/* Saved Tcl [update] command, used to restore
				 * Tcl's version of [update] after Tk is shut
				 * down */
#if TCL_MAJOR_VERSION > 8
    Tcl_ObjCmdProc2 *tclUpdateObjProc2;
				/* Saved Tcl [update] command, used to restore
				 * Tcl's version of [update] after Tk is shut
				 * down, in case it's a Tcl_ObjCmdProc2 */
#endif

} TkMainInfo;

/*
 * Tk keeps the following data structure for each of it's builtin bitmaps.
 * This structure is only used by tkBitmap.c and other platform specific
 * bitmap files.
 */

typedef struct {
    const void *source;		/* Bits for bitmap. */
    int width, height;		/* Dimensions of bitmap. */
    int native;			/* 0 means generic (X style) bitmap, 1 means
    				 * native style bitmap. */
} TkPredefBitmap;

/*
 * Tk keeps one of the following structures for each window. Some of the
 * information (like size and location) is a shadow of information managed by
 * the X server, and some is special information used here, such as event and
 * geometry management information. This information is (mostly) managed by
 * tkWindow.c. WARNING: the declaration below must be kept consistent with the
 * Tk_FakeWin structure in tk.h. If you change one, be sure to change the
 * other!
 */

typedef struct TkWindow {
    /*
     * Structural information:
     */

    Display *display;		/* Display containing window. */
    TkDisplay *dispPtr;		/* Tk's information about display for
				 * window. */
    int screenNum;		/* Index of screen for window, among all those
				 * for dispPtr. */
    Visual *visual;		/* Visual to use for window. If not default,
				 * MUST be set before X window is created. */
    int depth;			/* Number of bits/pixel. */
    Window window;		/* X's id for window. None means window hasn't
				 * actually been created yet, or it's been
				 * deleted. */
    struct TkWindow *childList;	/* First in list of child windows, or NULL if
				 * no children. List is in stacking order,
				 * lowest window first.*/
    struct TkWindow *lastChildPtr;
				/* Last in list of child windows (highest in
				 * stacking order), or NULL if no children. */
    struct TkWindow *parentPtr;	/* Pointer to parent window (logical parent,
				 * not necessarily X parent). NULL means
				 * either this is the main window, or the
				 * window's parent has already been deleted. */
    struct TkWindow *nextPtr;	/* Next higher sibling (in stacking order) in
				 * list of children with same parent. NULL
				 * means end of list. */
    TkMainInfo *mainPtr;	/* Information shared by all windows
				 * associated with a particular main window.
				 * NULL means this window is a rogue that is
				 * not associated with any application (at
				 * present, this only happens for the dummy
				 * windows used for "send" communication). */

    /*
     * Name and type information for the window:
     */

    char *pathName;		/* Path name of window (concatenation of all
				 * names between this window and its top-level
				 * ancestor). This is a pointer into an entry
				 * in mainPtr->nameTable. NULL means that the
				 * window hasn't been completely created
				 * yet. */
    Tk_Uid nameUid;		/* Name of the window within its parent
				 * (unique within the parent). */
    Tk_Uid classUid;		/* Class of the window. NULL means window
				 * hasn't been given a class yet. */

    /*
     * Geometry and other attributes of window. This information may not be
     * updated on the server immediately; stuff that hasn't been reflected in
     * the server yet is called "dirty". At present, information can be dirty
     * only if the window hasn't yet been created.
     */

    XWindowChanges changes;	/* Geometry and other info about window. */
    unsigned int dirtyChanges;	/* Bits indicate fields of "changes" that are
				 * dirty. */
    XSetWindowAttributes atts;	/* Current attributes of window. */
    unsigned long dirtyAtts;	/* Bits indicate fields of "atts" that are
				 * dirty. */

    unsigned int flags;		/* Various flag values: these are all defined
				 * in tk.h (confusing, but they're needed
				 * there for some query macros). */

    /*
     * Information kept by the event manager (tkEvent.c):
     */

    TkEventHandler *handlerList;/* First in list of event handlers declared
				 * for this window, or NULL if none. */
#if defined(TK_USE_INPUT_METHODS) || (TCL_MAJOR_VERSION > 8)
    XIC inputContext;		/* XIM input context. */
#endif /* TK_USE_INPUT_METHODS */

    /*
     * Information used for event bindings (see "bind" and "bindtags" commands
     * in tkCmds.c):
     */

    void **tagPtr;		/* Points to array of tags used for bindings
				 * on this window. Each tag is a Tk_Uid.
				 * Malloc'ed. NULL means no tags. */
    Tcl_Size numTags;		/* Number of tags at *tagPtr. */

    /*
     * Information used by tkOption.c to manage options for the window.
     */

    Tcl_Size optionLevel;		/* TCL_INDEX_NONE means no option information is currently
				 * cached for this window. Otherwise this
				 * gives the level in the option stack at
				 * which info is cached. */
    /*
     * Information used by tkSelect.c to manage the selection.
     */

    struct TkSelHandler *selHandlerList;
				/* First in list of handlers for returning the
				 * selection in various forms. */

    /*
     * Information used by tkGeometry.c for geometry management.
     */

    const Tk_GeomMgr *geomMgrPtr;
				/* Information about geometry manager for this
				 * window. */
    void *geomData;	/* Argument for geometry manager functions. */
    int reqWidth, reqHeight;	/* Arguments from last call to
				 * Tk_GeometryRequest, or 0's if
				 * Tk_GeometryRequest hasn't been called. */
    int internalBorderLeft;	/* Width of internal border of window (0 means
				 * no internal border). Geometry managers
				 * should not normally place children on top
				 * of the border. Fields for the other three
				 * sides are found below. */

    /*
     * Information maintained by tkWm.c for window manager communication.
     */

    struct TkWmInfo *wmInfoPtr;	/* For top-level windows (and also for special
				 * Unix menubar and wrapper windows), points
				 * to structure with wm-related info (see
				 * tkWm.c). For other windows, this is
				 * NULL. */

    /*
     * Information used by widget classes.
     */

    const Tk_ClassProcs *classProcsPtr;
    void *instanceData;

    /*
     * Platform specific information private to each port.
     */

    struct TkWindowPrivate *privatePtr;

    /*
     * More information used by tkGeometry.c for geometry management.
     */

    /* The remaining fields of internal border. */
    int internalBorderRight;
    int internalBorderTop;
    int internalBorderBottom;

    int minReqWidth;		/* Minimum requested width. */
    int minReqHeight;		/* Minimum requested height. */
#if defined(TK_USE_INPUT_METHODS) || (TCL_MAJOR_VERSION > 8)
    int ximGeneration;          /* Used to invalidate XIC */
#endif /* TK_USE_INPUT_METHODS */
    char *geomMgrName;          /* Records the name of the geometry manager. */
    struct TkWindow *maintainerPtr;
				/* The geometry container for this window. The
				 * value is NULL if the window has no container or
				 * if its container is its parent. */
#if !defined(TK_USE_INPUT_METHODS) && (TCL_MAJOR_VERSION < 9)
    XIC inputContext;		/* XIM input context. */
    int ximGeneration;          /* Used to invalidate XIC */
#endif /* TK_USE_INPUT_METHODS */
} TkWindow;

/*
 * String tables:
 */

MODULE_SCOPE const char *const tkStateStrings[];
MODULE_SCOPE const char *const tkCompoundStrings[];
MODULE_SCOPE const char *const tkAnchorStrings[];
MODULE_SCOPE const char *const tkReliefStrings[];
MODULE_SCOPE const char *const tkJustifyStrings[];

/*
 * Real definition of some events. Note that these events come from outside
 * but have internally generated pieces added to them.
 */

typedef struct {
    XKeyEvent keyEvent;		/* The real event from X11. */
#ifdef _WIN32
#   ifndef XMaxTransChars
#	define XMaxTransChars 7
#   endif
    char trans_chars[XMaxTransChars];
                            /* translated characters */
    unsigned char nbytes;
#elif !defined(MAC_OSX_TK)
    char *charValuePtr;		/* A pointer to a string that holds the key's
				 * %A substitution text (before backslash
				 * adding), or NULL if that has not been
				 * computed yet. If non-NULL, this string was
				 * allocated with ckalloc(). */
    Tcl_Size charValueLen;	/* Length of string in charValuePtr when that
				 * is non-NULL. */
    KeySym keysym;		/* Key symbol computed after input methods
				 * have been invoked */
#endif
} TkKeyEvent;

/*
 * Flags passed to TkpMakeMenuWindow's 'transient' argument.
 */

#define TK_MAKE_MENU_TEAROFF	0	/* Only non-transient case. */
#define TK_MAKE_MENU_POPUP	1
#define TK_MAKE_MENU_DROPDOWN	2

/* See TIP #494 */
#ifndef TCL_IO_FAILURE
#   define TCL_IO_FAILURE (-1)
#endif
/* See TIP #537 */
#ifndef TCL_INDEX_NONE
#   define TCL_INDEX_NONE (-1)
#endif
#ifndef TCL_INDEX_END
#   define TCL_INDEX_END ((Tcl_Size)-2)
#endif

/*
 * The following structure is used with TkMakeEnsemble to create ensemble
 * commands and optionally to create sub-ensembles.
 */

typedef struct TkEnsemble {
    const char *name;
<<<<<<< HEAD
#if TCL_MAJOR_VERSION > 8
    Tcl_ObjCmdProc2 *proc;
#else
    Tcl_ObjCmdProc *proc;
#endif
=======
    Tcl_ObjCmdProc2 *proc;
>>>>>>> 2fe88453
    const struct TkEnsemble *subensemble;
} TkEnsemble;

/*
 * The following structure is used as a two way map between integers and
 * strings, usually to map between an internal C representation and the
 * strings used in Tcl.
 */

typedef struct TkStateMap {
    int numKey;			/* Integer representation of a value. */
    const char *strKey;		/* String representation of a value. */
} TkStateMap;

/*
 * This structure is used by the Mac and Window porting layers as the internal
 * representation of a clip_mask in a GC.
 */

typedef struct TkpClipMask {
    int type;			/* TKP_CLIP_PIXMAP or TKP_CLIP_REGION. */
    union {
	Pixmap pixmap;
	Region region;
    } value;
} TkpClipMask;

#define TKP_CLIP_PIXMAP 0
#define TKP_CLIP_REGION 1

/*
 * Return values from TkGrabState:
 */

#define TK_GRAB_NONE		0
#define TK_GRAB_IN_TREE		1
#define TK_GRAB_ANCESTOR	2
#define TK_GRAB_EXCLUDED	3

/*
 * Additional flag for TkpMeasureCharsInContext. Coordinate with other flags
 * for this routine, but don't make public until TkpMeasureCharsInContext is
 * made public, too.
 */

#define TK_ISOLATE_END		32

/*
 * The macro below is used to modify a "char" value (e.g. by casting it to an
 * unsigned character) so that it can be used safely with macros such as
 * isspace().
 */

#define UCHAR(c) ((unsigned char) (c))

/*
 * The following symbol is used in the mode field of FocusIn events generated
 * by an embedded application to request the input focus from its container.
 */

#define EMBEDDED_APP_WANTS_FOCUS (NotifyNormal + 20)

/*
 * The following special modifier mask bits are defined, to indicate logical
 * modifiers such as Meta and Alt that may float among the actual modifier
 * bits.
 */

#define META_MASK	(AnyModifier<<1)
#define ALT_MASK	(AnyModifier<<2)
#define EXTENDED_MASK	(AnyModifier<<3)

/*
 * Buttons 8 and 9 are the Xbuttons (left and right side-buttons). On Windows/Mac, those
 * are known as Buttons 4 and 5. At script level, they also get the numbers 4 and 5.
 */

#ifndef Button8
# define Button8 8
#endif
#ifndef Button9
# define Button9 9
#endif

#ifndef Button6Mask
# define Button6Mask (1<<13)
#endif
#ifndef Button7Mask
# define Button7Mask (1<<14)
#endif
#ifndef Button8Mask
# define Button8Mask (AnyModifier<<4)
#endif
#ifndef Button9Mask
# define Button9Mask (AnyModifier<<5)
#endif

/*
 * Mask that selects any of the state bits corresponding to buttons, plus
 * masks that select individual buttons' bits:
 */

#define ALL_BUTTONS \
	(Button1Mask|Button2Mask|Button3Mask|Button4Mask|Button5Mask \
		|Button6Mask|Button7Mask|Button8Mask|Button9Mask)


/*
 * Object types not declared in tkObj.c need to be mentioned here so they can
 * be properly registered with Tcl:
 */

MODULE_SCOPE const Tcl_ObjType tkBorderObjType;
MODULE_SCOPE const Tcl_ObjType tkBitmapObjType;
MODULE_SCOPE const Tcl_ObjType tkColorObjType;
MODULE_SCOPE const Tcl_ObjType tkCursorObjType;
MODULE_SCOPE const Tcl_ObjType tkFontObjType;
MODULE_SCOPE const Tcl_ObjType tkStateKeyObjType;
MODULE_SCOPE const Tcl_ObjType tkTextIndexType;

/*
 * Miscellaneous variables shared among Tk modules but not exported to the
 * outside world:
 */

MODULE_SCOPE const Tk_SmoothMethod tkBezierSmoothMethod;
MODULE_SCOPE Tk_ImageType	tkBitmapImageType;
MODULE_SCOPE Tk_PhotoImageFormatVersion3 tkImgFmtGIF;
MODULE_SCOPE void		(*tkHandleEventProc) (XEvent* eventPtr);
MODULE_SCOPE Tk_PhotoImageFormat tkImgFmtDefault;
MODULE_SCOPE Tk_PhotoImageFormatVersion3 tkImgFmtPNG;
MODULE_SCOPE Tk_PhotoImageFormat tkImgFmtPPM;
MODULE_SCOPE Tk_PhotoImageFormat tkImgFmtSVGnano;
MODULE_SCOPE TkMainInfo		*tkMainWindowList;
MODULE_SCOPE Tk_ImageType	tkPhotoImageType;
MODULE_SCOPE Tcl_HashTable	tkPredefBitmapTable;

MODULE_SCOPE const char *const tkWebColors[20];

/*
 * The definition of pi, at least from the perspective of double-precision
 * floats.
 */

#ifndef PI
#ifdef M_PI
#define PI	M_PI
#else
#define PI	3.14159265358979323846
#endif
#endif

/*
 * Support for Clang Static Analyzer <https://clang-analyzer.llvm.org/>
 */

#if defined(PURIFY) && defined(__clang__)
#if __has_feature(attribute_analyzer_noreturn) && \
	!defined(Tcl_Panic) && defined(Tcl_Panic_TCL_DECLARED)
void Tcl_Panic(const char *, ...) __attribute__((analyzer_noreturn));
#endif
#if !defined(CLANG_ASSERT)
#define CLANG_ASSERT(x) assert(x)
#endif
#elif !defined(CLANG_ASSERT)
#define CLANG_ASSERT(x)
#endif /* PURIFY && __clang__ */

/*
 * The following magic value is stored in the "send_event" field of FocusIn
 * and FocusOut events. This allows us to separate "real" events coming from
 * the server from those that we generated.
 */

#define GENERATED_FOCUS_EVENT_MAGIC	((Bool) 0x547321ac)

/*
 * Exported internals.
 */

#include "tkIntDecls.h"

#ifdef __cplusplus
extern "C" {
#endif

/*
 * Themed widget set init function:
 */

MODULE_SCOPE int	Ttk_Init(Tcl_Interp *interp);

/*
 * Internal functions shared among Tk modules but not exported to the outside
 * world:
 */

<<<<<<< HEAD
MODULE_SCOPE int	Tk_BellObjCmd(void *clientData,
			    Tcl_Interp *interp, int objc,
			    Tcl_Obj *const objv[]);
MODULE_SCOPE int	Tk_BindObjCmd(void *clientData,
			    Tcl_Interp *interp, int objc,
			    Tcl_Obj *const objv[]);
MODULE_SCOPE int	Tk_BindtagsObjCmd(void *clientData,
			    Tcl_Interp *interp, int objc,
			    Tcl_Obj *const objv[]);
MODULE_SCOPE int	Tk_BusyObjCmd(void *clientData,
			    Tcl_Interp *interp, Tcl_Size objc,
			    Tcl_Obj *const objv[]);
MODULE_SCOPE int	Tk_ButtonObjCmd(void *clientData,
			    Tcl_Interp *interp, int objc,
			    Tcl_Obj *const objv[]);
MODULE_SCOPE int	Tk_CanvasObjCmd(void *clientData,
			    Tcl_Interp *interp, int argc,
			    Tcl_Obj *const objv[]);
MODULE_SCOPE int	Tk_CheckbuttonObjCmd(void *clientData,
			    Tcl_Interp *interp, int objc,
			    Tcl_Obj *const objv[]);
MODULE_SCOPE int	Tk_ClipboardObjCmd(void *clientData,
			    Tcl_Interp *interp, int objc,
			    Tcl_Obj *const objv[]);
MODULE_SCOPE int	Tk_ChooseColorObjCmd(void *clientData,
			    Tcl_Interp *interp, int objc,
			    Tcl_Obj *const objv[]);
MODULE_SCOPE int	Tk_ChooseDirectoryObjCmd(void *clientData,
			    Tcl_Interp *interp, int objc,
			    Tcl_Obj *const objv[]);
MODULE_SCOPE int	Tk_DestroyObjCmd(void *clientData,
			    Tcl_Interp *interp, int objc,
			    Tcl_Obj *const objv[]);
MODULE_SCOPE int	Tk_EntryObjCmd(void *clientData,
			    Tcl_Interp *interp, int objc,
			    Tcl_Obj *const objv[]);
MODULE_SCOPE int	Tk_EventObjCmd(void *clientData,
			    Tcl_Interp *interp, int objc,
			    Tcl_Obj *const objv[]);
MODULE_SCOPE int	Tk_FrameObjCmd(void *clientData,
			    Tcl_Interp *interp, int objc,
			    Tcl_Obj *const objv[]);
MODULE_SCOPE int	Tk_FocusObjCmd(void *clientData,
			    Tcl_Interp *interp, int objc,
			    Tcl_Obj *const objv[]);
MODULE_SCOPE int	Tk_FontObjCmd(void *clientData,
			    Tcl_Interp *interp, int objc,
			    Tcl_Obj *const objv[]);
MODULE_SCOPE int	Tk_GetOpenFileObjCmd(void *clientData,
			    Tcl_Interp *interp, int objc,
			    Tcl_Obj *const objv[]);
MODULE_SCOPE int	Tk_GetSaveFileObjCmd(void *clientData,
			    Tcl_Interp *interp, int objc,
			    Tcl_Obj *const objv[]);
MODULE_SCOPE int	Tk_GrabObjCmd(void *clientData,
			    Tcl_Interp *interp, int objc,
			    Tcl_Obj *const objv[]);
MODULE_SCOPE int	Tk_GridObjCmd(void *clientData,
			    Tcl_Interp *interp, int objc,
			    Tcl_Obj *const objv[]);
MODULE_SCOPE int	Tk_ImageObjCmd(void *clientData,
			    Tcl_Interp *interp, int objc,
			    Tcl_Obj *const objv[]);
MODULE_SCOPE int	Tk_LabelObjCmd(void *clientData,
			    Tcl_Interp *interp, int objc,
			    Tcl_Obj *const objv[]);
MODULE_SCOPE int	Tk_LabelframeObjCmd(void *clientData,
			    Tcl_Interp *interp, int objc,
			    Tcl_Obj *const objv[]);
MODULE_SCOPE int	Tk_ListboxObjCmd(void *clientData,
			    Tcl_Interp *interp, int objc,
			    Tcl_Obj *const objv[]);
MODULE_SCOPE int	Tk_LowerObjCmd(void *clientData,
			    Tcl_Interp *interp, int objc,
			    Tcl_Obj *const objv[]);
MODULE_SCOPE int	Tk_MenuObjCmd(void *clientData,
			    Tcl_Interp *interp, int objc,
			    Tcl_Obj *const objv[]);
MODULE_SCOPE int	Tk_MenubuttonObjCmd(void *clientData,
			    Tcl_Interp *interp, int objc,
			    Tcl_Obj *const objv[]);
MODULE_SCOPE int	Tk_MessageBoxObjCmd(void *clientData,
			    Tcl_Interp *interp, int objc,
			    Tcl_Obj *const objv[]);
MODULE_SCOPE int	Tk_MessageObjCmd(void *clientData,
			    Tcl_Interp *interp, int objc,
			    Tcl_Obj *const objv[]);
MODULE_SCOPE int	Tk_PanedWindowObjCmd(void *clientData,
			    Tcl_Interp *interp, int objc,
			    Tcl_Obj *const objv[]);
MODULE_SCOPE int	Tk_OptionObjCmd(void *clientData,
			    Tcl_Interp *interp, int objc,
			    Tcl_Obj *const objv[]);
MODULE_SCOPE int	Tk_PackObjCmd(void *clientData,
			    Tcl_Interp *interp, int objc,
			    Tcl_Obj *const objv[]);
MODULE_SCOPE int	Tk_PlaceObjCmd(void *clientData,
			    Tcl_Interp *interp, int objc,
			    Tcl_Obj *const objv[]);
MODULE_SCOPE int	Tk_RadiobuttonObjCmd(void *clientData,
			    Tcl_Interp *interp, int objc,
			    Tcl_Obj *const objv[]);
MODULE_SCOPE int	Tk_RaiseObjCmd(void *clientData,
			    Tcl_Interp *interp, int objc,
			    Tcl_Obj *const objv[]);
MODULE_SCOPE int	Tk_ScaleObjCmd(void *clientData,
			    Tcl_Interp *interp, int objc,
			    Tcl_Obj *const objv[]);
MODULE_SCOPE int	Tk_ScrollbarObjCmd(void *clientData,
			    Tcl_Interp *interp, int objc,
			    Tcl_Obj *const objv[]);
MODULE_SCOPE int	Tk_SelectionObjCmd(void *clientData,
			    Tcl_Interp *interp, int objc,
			    Tcl_Obj *const objv[]);
MODULE_SCOPE int	Tk_SendObjCmd(void *clientData,
			    Tcl_Interp *interp,int objc,
			    Tcl_Obj *const objv[]);
MODULE_SCOPE int	Tk_SpinboxObjCmd(void *clientData,
			    Tcl_Interp *interp, int objc,
			    Tcl_Obj *const objv[]);
MODULE_SCOPE int	Tk_TextObjCmd(void *clientData,
			    Tcl_Interp *interp, int objc,
			    Tcl_Obj *const objv[]);
MODULE_SCOPE int	Tk_TkwaitObjCmd(void *clientData,
			    Tcl_Interp *interp, int objc,
			    Tcl_Obj *const objv[]);
MODULE_SCOPE int	Tk_ToplevelObjCmd(void *clientData,
			    Tcl_Interp *interp, int objc,
			    Tcl_Obj *const objv[]);
MODULE_SCOPE int	Tk_UpdateObjCmd(void *clientData,
			    Tcl_Interp *interp, int objc,
			    Tcl_Obj *const objv[]);
MODULE_SCOPE int	Tk_WinfoObjCmd(void *clientData,
			    Tcl_Interp *interp, int objc,
			    Tcl_Obj *const objv[]);
MODULE_SCOPE int	Tk_WmObjCmd(void *clientData, Tcl_Interp *interp,
			    int objc, Tcl_Obj *const objv[]);
=======
MODULE_SCOPE int	Tk_BellObjCmd(ClientData clientData,
			    Tcl_Interp *interp, TkSizeT objc,
			    Tcl_Obj *const objv[]);
MODULE_SCOPE int	Tk_BindObjCmd(ClientData clientData,
			    Tcl_Interp *interp, TkSizeT objc,
			    Tcl_Obj *const objv[]);
MODULE_SCOPE int	Tk_BindtagsObjCmd(ClientData clientData,
			    Tcl_Interp *interp, TkSizeT objc,
			    Tcl_Obj *const objv[]);
MODULE_SCOPE int	Tk_BusyObjCmd(ClientData clientData,
			    Tcl_Interp *interp, TkSizeT objc,
			    Tcl_Obj *const objv[]);
MODULE_SCOPE int	Tk_ButtonObjCmd(ClientData clientData,
			    Tcl_Interp *interp, TkSizeT objc,
			    Tcl_Obj *const objv[]);
MODULE_SCOPE int	Tk_CanvasObjCmd(ClientData clientData,
			    Tcl_Interp *interp, TkSizeT objc,
			    Tcl_Obj *const objv[]);
MODULE_SCOPE int	Tk_CheckbuttonObjCmd(ClientData clientData,
			    Tcl_Interp *interp, TkSizeT objc,
			    Tcl_Obj *const objv[]);
MODULE_SCOPE int	Tk_ClipboardObjCmd(ClientData clientData,
			    Tcl_Interp *interp, TkSizeT objc,
			    Tcl_Obj *const objv[]);
MODULE_SCOPE int	Tk_ChooseColorObjCmd(ClientData clientData,
			    Tcl_Interp *interp, TkSizeT objc,
			    Tcl_Obj *const objv[]);
MODULE_SCOPE int	Tk_ChooseDirectoryObjCmd(ClientData clientData,
			    Tcl_Interp *interp, TkSizeT objc,
			    Tcl_Obj *const objv[]);
MODULE_SCOPE int	Tk_DestroyObjCmd(ClientData clientData,
			    Tcl_Interp *interp, TkSizeT objc,
			    Tcl_Obj *const objv[]);
MODULE_SCOPE int	Tk_EntryObjCmd(ClientData clientData,
			    Tcl_Interp *interp, TkSizeT objc,
			    Tcl_Obj *const objv[]);
MODULE_SCOPE int	Tk_EventObjCmd(ClientData clientData,
			    Tcl_Interp *interp, TkSizeT objc,
			    Tcl_Obj *const objv[]);
MODULE_SCOPE int	Tk_FrameObjCmd(ClientData clientData,
			    Tcl_Interp *interp, TkSizeT objc,
			    Tcl_Obj *const objv[]);
MODULE_SCOPE int	Tk_FocusObjCmd(ClientData clientData,
			    Tcl_Interp *interp, TkSizeT objc,
			    Tcl_Obj *const objv[]);
MODULE_SCOPE int	Tk_FontObjCmd(ClientData clientData,
			    Tcl_Interp *interp, TkSizeT objc,
			    Tcl_Obj *const objv[]);
MODULE_SCOPE int	Tk_GetOpenFileObjCmd(ClientData clientData,
			    Tcl_Interp *interp, TkSizeT objc,
			    Tcl_Obj *const objv[]);
MODULE_SCOPE int	Tk_GetSaveFileObjCmd(ClientData clientData,
			    Tcl_Interp *interp, TkSizeT objc,
			    Tcl_Obj *const objv[]);
MODULE_SCOPE int	Tk_GrabObjCmd(ClientData clientData,
			    Tcl_Interp *interp, TkSizeT objc,
			    Tcl_Obj *const objv[]);
MODULE_SCOPE int	Tk_GridObjCmd(ClientData clientData,
			    Tcl_Interp *interp, TkSizeT objc,
			    Tcl_Obj *const objv[]);
MODULE_SCOPE int	Tk_ImageObjCmd(ClientData clientData,
			    Tcl_Interp *interp, TkSizeT objc,
			    Tcl_Obj *const objv[]);
MODULE_SCOPE int	Tk_LabelObjCmd(ClientData clientData,
			    Tcl_Interp *interp, TkSizeT objc,
			    Tcl_Obj *const objv[]);
MODULE_SCOPE int	Tk_LabelframeObjCmd(ClientData clientData,
			    Tcl_Interp *interp, TkSizeT objc,
			    Tcl_Obj *const objv[]);
MODULE_SCOPE int	Tk_ListboxObjCmd(ClientData clientData,
			    Tcl_Interp *interp, TkSizeT objc,
			    Tcl_Obj *const objv[]);
MODULE_SCOPE int	Tk_LowerObjCmd(ClientData clientData,
			    Tcl_Interp *interp, TkSizeT objc,
			    Tcl_Obj *const objv[]);
MODULE_SCOPE int	Tk_MenuObjCmd(ClientData clientData,
			    Tcl_Interp *interp, TkSizeT objc,
			    Tcl_Obj *const objv[]);
MODULE_SCOPE int	Tk_MenubuttonObjCmd(ClientData clientData,
			    Tcl_Interp *interp, TkSizeT objc,
			    Tcl_Obj *const objv[]);
MODULE_SCOPE int	Tk_MessageBoxObjCmd(ClientData clientData,
			    Tcl_Interp *interp, TkSizeT objc,
			    Tcl_Obj *const objv[]);
MODULE_SCOPE int	Tk_MessageObjCmd(ClientData clientData,
			    Tcl_Interp *interp, TkSizeT objc,
			    Tcl_Obj *const objv[]);
MODULE_SCOPE int	Tk_PanedWindowObjCmd(ClientData clientData,
			    Tcl_Interp *interp, TkSizeT objc,
			    Tcl_Obj *const objv[]);
MODULE_SCOPE int	Tk_OptionObjCmd(ClientData clientData,
			    Tcl_Interp *interp, TkSizeT objc,
			    Tcl_Obj *const objv[]);
MODULE_SCOPE int	Tk_PackObjCmd(ClientData clientData,
			    Tcl_Interp *interp, TkSizeT objc,
			    Tcl_Obj *const objv[]);
MODULE_SCOPE int	Tk_PlaceObjCmd(ClientData clientData,
			    Tcl_Interp *interp, TkSizeT objc,
			    Tcl_Obj *const objv[]);
MODULE_SCOPE int	Tk_RadiobuttonObjCmd(ClientData clientData,
			    Tcl_Interp *interp, TkSizeT objc,
			    Tcl_Obj *const objv[]);
MODULE_SCOPE int	Tk_RaiseObjCmd(ClientData clientData,
			    Tcl_Interp *interp, TkSizeT objc,
			    Tcl_Obj *const objv[]);
MODULE_SCOPE int	Tk_ScaleObjCmd(ClientData clientData,
			    Tcl_Interp *interp, TkSizeT objc,
			    Tcl_Obj *const objv[]);
MODULE_SCOPE int	Tk_ScrollbarObjCmd(ClientData clientData,
			    Tcl_Interp *interp, TkSizeT objc,
			    Tcl_Obj *const objv[]);
MODULE_SCOPE int	Tk_SelectionObjCmd(ClientData clientData,
			    Tcl_Interp *interp, TkSizeT objc,
			    Tcl_Obj *const objv[]);
MODULE_SCOPE int	Tk_SendObjCmd(ClientData clientData,
			    Tcl_Interp *interp,TkSizeT objc,
			    Tcl_Obj *const objv[]);
MODULE_SCOPE int	Tk_SpinboxObjCmd(ClientData clientData,
			    Tcl_Interp *interp, TkSizeT objc,
			    Tcl_Obj *const objv[]);
MODULE_SCOPE int	Tk_TextObjCmd(ClientData clientData,
			    Tcl_Interp *interp, TkSizeT objc,
			    Tcl_Obj *const objv[]);
MODULE_SCOPE int	Tk_TkwaitObjCmd(ClientData clientData,
			    Tcl_Interp *interp, TkSizeT objc,
			    Tcl_Obj *const objv[]);
MODULE_SCOPE int	Tk_ToplevelObjCmd(ClientData clientData,
			    Tcl_Interp *interp, TkSizeT objc,
			    Tcl_Obj *const objv[]);
MODULE_SCOPE int	Tk_UpdateObjCmd(ClientData clientData,
			    Tcl_Interp *interp, TkSizeT objc,
			    Tcl_Obj *const objv[]);
MODULE_SCOPE int	Tk_WinfoObjCmd(ClientData clientData,
			    Tcl_Interp *interp, TkSizeT objc,
			    Tcl_Obj *const objv[]);
MODULE_SCOPE int	Tk_WmObjCmd(ClientData clientData, Tcl_Interp *interp,
			    TkSizeT objc, Tcl_Obj *const objv[]);
>>>>>>> 2fe88453

MODULE_SCOPE int	TkSetGeometryContainer(Tcl_Interp *interp,
			    Tk_Window tkwin, const char *name);
MODULE_SCOPE void	TkFreeGeometryContainer(Tk_Window tkwin,
			    const char *name);

MODULE_SCOPE void	TkEventInit(void);
MODULE_SCOPE void	TkRegisterObjTypes(void);
<<<<<<< HEAD
MODULE_SCOPE int	TkDeadAppObjCmd(void *clientData,
			    Tcl_Interp *interp, int objc, Tcl_Obj *const objv[]);
=======
MODULE_SCOPE int	TkDeadAppObjCmd(ClientData clientData,
			    Tcl_Interp *interp, TkSizeT objc, Tcl_Obj *const objv[]);
>>>>>>> 2fe88453
MODULE_SCOPE int	TkCanvasGetCoordObj(Tcl_Interp *interp,
			    Tk_Canvas canvas, Tcl_Obj *obj,
			    double *doublePtr);
MODULE_SCOPE int	TkGetDoublePixels(Tcl_Interp *interp, Tk_Window tkwin,
			    const char *string, double *doublePtr);
MODULE_SCOPE int	TkPostscriptImage(Tcl_Interp *interp, Tk_Window tkwin,
			    Tk_PostscriptInfo psInfo, XImage *ximage,
			    int x, int y, int width, int height);
MODULE_SCOPE void       TkMapTopFrame(Tk_Window tkwin);
MODULE_SCOPE XEvent *	TkpGetBindingXEvent(Tcl_Interp *interp);
MODULE_SCOPE void	TkCreateExitHandler(Tcl_ExitProc *proc,
			    void *clientData);
MODULE_SCOPE void	TkDeleteExitHandler(Tcl_ExitProc *proc,
			    void *clientData);
MODULE_SCOPE Tcl_ExitProc	TkFinalize;
MODULE_SCOPE Tcl_ExitProc	TkFinalizeThread;
MODULE_SCOPE void	TkpBuildRegionFromAlphaData(Region region,
			    unsigned x, unsigned y, unsigned width,
			    unsigned height, unsigned char *dataPtr,
			    unsigned pixelStride, unsigned lineStride);
MODULE_SCOPE void	TkAppendPadAmount(Tcl_Obj *bufferObj,
			    const char *buffer, int pad1, int pad2);
MODULE_SCOPE int	TkParsePadAmount(Tcl_Interp *interp,
			    Tk_Window tkwin, Tcl_Obj *objPtr,
			    int *pad1Ptr, int *pad2Ptr);
MODULE_SCOPE void       TkFocusSplit(TkWindow *winPtr);
MODULE_SCOPE void       TkFocusJoin(TkWindow *winPtr);
MODULE_SCOPE void	TkpDrawCharsInContext(Display * display,
			    Drawable drawable, GC gc, Tk_Font tkfont,
			    const char *source, Tcl_Size numBytes, Tcl_Size rangeStart,
			    Tcl_Size rangeLength, int x, int y);
MODULE_SCOPE void	TkpDrawAngledCharsInContext(Display * display,
			    Drawable drawable, GC gc, Tk_Font tkfont,
			    const char *source, Tcl_Size numBytes, Tcl_Size rangeStart,
			    Tcl_Size rangeLength, double x, double y, double angle);
MODULE_SCOPE int	TkpMeasureCharsInContext(Tk_Font tkfont,
			    const char *source, Tcl_Size numBytes, Tcl_Size rangeStart,
			    Tcl_Size rangeLength, int maxLength, int flags,
			    int *lengthPtr);
MODULE_SCOPE void	TkUnderlineCharsInContext(Display *display,
			    Drawable drawable, GC gc, Tk_Font tkfont,
			    const char *string, Tcl_Size numBytes, int x, int y,
			    Tcl_Size firstByte, Tcl_Size lastByte);
MODULE_SCOPE void	TkpGetFontAttrsForChar(Tk_Window tkwin, Tk_Font tkfont,
			    int c, struct TkFontAttributes *faPtr);
MODULE_SCOPE void	TkpDrawFrameEx(Tk_Window tkwin, Drawable drawable,
			    Tk_3DBorder border, int highlightWidth,
			    int borderWidth, int relief);
MODULE_SCOPE void	TkpShowBusyWindow(TkBusy busy);
MODULE_SCOPE void	TkpHideBusyWindow(TkBusy busy);
MODULE_SCOPE void	TkpMakeTransparentWindowExist(Tk_Window tkwin,
			    Window parent);
MODULE_SCOPE void	TkpCreateBusy(Tk_FakeWin *winPtr, Tk_Window tkRef,
			    Window *parentPtr, Tk_Window tkParent,
			    TkBusy busy);
MODULE_SCOPE int	TkBackgroundEvalObjv(Tcl_Interp *interp,
<<<<<<< HEAD
			    Tcl_Size objc, Tcl_Obj *const *objv, int flags);
=======
			    TkSizeT objc, Tcl_Obj *const *objv, int flags);
>>>>>>> 2fe88453
MODULE_SCOPE Tcl_Command TkMakeEnsemble(Tcl_Interp *interp,
			    const char *nsname, const char *name,
			    void *clientData, const TkEnsemble *map);
MODULE_SCOPE int	TkInitTkCmd(Tcl_Interp *interp,
			    void *clientData);
MODULE_SCOPE int	TkInitFontchooser(Tcl_Interp *interp,
			    void *clientData);
MODULE_SCOPE void	TkInitEmbeddedConfigurationInformation(
			    Tcl_Interp *interp);
MODULE_SCOPE void	TkDoWarpWrtWin(TkDisplay *dispPtr);
MODULE_SCOPE void	TkpWarpPointer(TkDisplay *dispPtr);
MODULE_SCOPE int	TkListCreateFrame(void *clientData,
			    Tcl_Interp *interp, Tcl_Obj *listObj,
			    int toplevel, Tcl_Obj *nameObj);
MODULE_SCOPE void	TkRotatePoint(double originX, double originY,
			    double sine, double cosine, double *xPtr,
			    double *yPtr);
MODULE_SCOPE int TkGetIntForIndex(Tcl_Obj *, Tcl_Size, int lastOK, Tcl_Size*);

#if !defined(TK_NO_DEPRECATED) && (TCL_MAJOR_VERSION < 9)
#   define TkNewIndexObj(value) Tcl_NewWideIntObj((Tcl_WideInt)(value + 1) - 1)
#   define TK_OPTION_UNDERLINE_DEF(type, field) "-1", TCL_INDEX_NONE, offsetof(type, field), 0, NULL
#else
#   define TkNewIndexObj(value) (((Tcl_Size)(value) == TCL_INDEX_NONE) ? Tcl_NewObj() : Tcl_NewWideIntObj(value))
#   define TK_OPTION_UNDERLINE_DEF(type, field) NULL, TCL_INDEX_NONE, offsetof(type, field), TK_OPTION_NULL_OK, NULL
#endif


#ifdef _WIN32
#define TkParseColor XParseColor
#else
MODULE_SCOPE Status TkParseColor (Display * display,
				Colormap map, const char* spec,
				XColor * colorPtr);
#endif
#if !defined(_WIN32) && !defined(__CYGWIN__) /* UNIX and MacOSX */
#undef TkPutImage
#define TkPutImage(colors, ncolors, display, pixels, gc, image, srcx, srcy, destx, desty, width, height) \
	XPutImage(display, pixels, gc, image, srcx, srcy, destx, desty, width, height);
#else
#undef XPutImage
#define XPutImage(display, pixels, gc, image, srcx, srcy, destx, desty, width, height) \
	TkPutImage(NULL, 0, display, pixels, gc, image, srcx, srcy, destx, desty, width, height);
#endif

/*
 * These macros are just wrappers for the equivalent X Region calls.
 */
#define TkClipBox XClipBox
#define TkCreateRegion XCreateRegion
#define TkDestroyRegion XDestroyRegion
#define TkIntersectRegion XIntersectRegion
#define TkRectInRegion XRectInRegion
#define TkSetRegion XSetRegion
#define TkSubtractRegion XSubtractRegion
#define TkUnionRectWithRegion XUnionRectWithRegion

#ifdef HAVE_XFT
MODULE_SCOPE void	TkUnixSetXftClipRegion(Region clipRegion);
#endif

#if !defined(__cplusplus) && !defined(c_plusplus)
# define c_class class
#endif

/* Tcl 8.6 has a different definition of Tcl_UniChar than other Tcl versions for TCL_UTF_MAX > 3 */
#if TCL_UTF_MAX > (3 + (TCL_MAJOR_VERSION == 8 && TCL_MINOR_VERSION == 6))
#   define TkUtfToUniChar(src, ch) (size_t)(((int (*)(const char *, int *))Tcl_UtfToUniChar)(src, ch))
#   define TkUniCharToUtf(ch, src) (size_t)(((int (*)(int, char *))Tcl_UniCharToUtf)(ch, src))
#else
    MODULE_SCOPE size_t TkUtfToUniChar(const char *, int *);
    MODULE_SCOPE size_t TkUniCharToUtf(int, char *);
#endif

#if defined(_WIN32) && !defined(STATIC_BUILD) && TCL_MAJOR_VERSION < 9
#   define tcl_CreateFileHandler reserved9
#endif

MODULE_SCOPE  void       Icu_Init(Tcl_Interp* interp);

/*
 * Unsupported commands.
 */

<<<<<<< HEAD
MODULE_SCOPE int	TkUnsupported1ObjCmd(void *clientData,
			    Tcl_Interp *interp, int objc,
=======
MODULE_SCOPE int	TkUnsupported1ObjCmd(ClientData clientData,
			    Tcl_Interp *interp, TkSizeT objc,
>>>>>>> 2fe88453
			    Tcl_Obj *const objv[]);

/*
 * For Tktest.
 */
<<<<<<< HEAD
MODULE_SCOPE int SquareObjCmd(void *clientData,
			    Tcl_Interp *interp, int objc,
=======
MODULE_SCOPE int SquareObjCmd(ClientData clientData,
			    Tcl_Interp *interp, TkSizeT objc,
>>>>>>> 2fe88453
			    Tcl_Obj * const objv[]);
MODULE_SCOPE int	TkOldTestInit(Tcl_Interp *interp);
#if !(defined(_WIN32) || defined(MAC_OSX_TK))
#define TkplatformtestInit(x) TCL_OK
#else
MODULE_SCOPE int	TkplatformtestInit(Tcl_Interp *interp);
#endif

#ifdef __cplusplus
}
#endif

#endif /* _TKINT */

/*
 * Local Variables:
 * mode: c
 * c-basic-offset: 4
 * fill-column: 78
 * End:
 */<|MERGE_RESOLUTION|>--- conflicted
+++ resolved
@@ -73,15 +73,6 @@
 #   endif
 #endif
 
-<<<<<<< HEAD
-=======
-#ifndef TkSizeT
-#   if TCL_MAJOR_VERSION > 8
-#	define TkSizeT size_t
-#   else
-#	define TkSizeT int
-#   endif
-#endif
 
 #if TCL_MAJOR_VERSION < 9
 #   define Tcl_ObjCmdProc2 Tcl_ObjCmdProc
@@ -89,7 +80,6 @@
 #   define Tcl_CreateObjCommand2 Tcl_CreateObjCommand
 #endif
 
->>>>>>> 2fe88453
 #if (TCL_MAJOR_VERSION == 8) && (TCL_MINOR_VERSION < 7)
 # define Tcl_WCharToUtfDString ((char * (*)(const WCHAR *, int len, Tcl_DString *))Tcl_UniCharToUtfDString)
 # define Tcl_UtfToWCharDString ((WCHAR * (*)(const char *, int len, Tcl_DString *))Tcl_UtfToUniCharDString)
@@ -1009,15 +999,11 @@
 
 typedef struct TkEnsemble {
     const char *name;
-<<<<<<< HEAD
 #if TCL_MAJOR_VERSION > 8
     Tcl_ObjCmdProc2 *proc;
 #else
     Tcl_ObjCmdProc *proc;
 #endif
-=======
-    Tcl_ObjCmdProc2 *proc;
->>>>>>> 2fe88453
     const struct TkEnsemble *subensemble;
 } TkEnsemble;
 
@@ -1215,283 +1201,143 @@
  * world:
  */
 
-<<<<<<< HEAD
 MODULE_SCOPE int	Tk_BellObjCmd(void *clientData,
-			    Tcl_Interp *interp, int objc,
+			    Tcl_Interp *interp, Tcl_Size objc,
 			    Tcl_Obj *const objv[]);
 MODULE_SCOPE int	Tk_BindObjCmd(void *clientData,
-			    Tcl_Interp *interp, int objc,
+			    Tcl_Interp *interp, Tcl_Size objc,
 			    Tcl_Obj *const objv[]);
 MODULE_SCOPE int	Tk_BindtagsObjCmd(void *clientData,
-			    Tcl_Interp *interp, int objc,
+			    Tcl_Interp *interp, Tcl_Size objc,
 			    Tcl_Obj *const objv[]);
 MODULE_SCOPE int	Tk_BusyObjCmd(void *clientData,
 			    Tcl_Interp *interp, Tcl_Size objc,
 			    Tcl_Obj *const objv[]);
 MODULE_SCOPE int	Tk_ButtonObjCmd(void *clientData,
-			    Tcl_Interp *interp, int objc,
+			    Tcl_Interp *interp, Tcl_Size objc,
 			    Tcl_Obj *const objv[]);
 MODULE_SCOPE int	Tk_CanvasObjCmd(void *clientData,
-			    Tcl_Interp *interp, int argc,
+			    Tcl_Interp *interp, Tcl_Size objc,
 			    Tcl_Obj *const objv[]);
 MODULE_SCOPE int	Tk_CheckbuttonObjCmd(void *clientData,
-			    Tcl_Interp *interp, int objc,
+			    Tcl_Interp *interp, Tcl_Size objc,
 			    Tcl_Obj *const objv[]);
 MODULE_SCOPE int	Tk_ClipboardObjCmd(void *clientData,
-			    Tcl_Interp *interp, int objc,
+			    Tcl_Interp *interp, Tcl_Size objc,
 			    Tcl_Obj *const objv[]);
 MODULE_SCOPE int	Tk_ChooseColorObjCmd(void *clientData,
-			    Tcl_Interp *interp, int objc,
+			    Tcl_Interp *interp, Tcl_Size objc,
 			    Tcl_Obj *const objv[]);
 MODULE_SCOPE int	Tk_ChooseDirectoryObjCmd(void *clientData,
-			    Tcl_Interp *interp, int objc,
+			    Tcl_Interp *interp, Tcl_Size objc,
 			    Tcl_Obj *const objv[]);
 MODULE_SCOPE int	Tk_DestroyObjCmd(void *clientData,
-			    Tcl_Interp *interp, int objc,
+			    Tcl_Interp *interp, Tcl_Size objc,
 			    Tcl_Obj *const objv[]);
 MODULE_SCOPE int	Tk_EntryObjCmd(void *clientData,
-			    Tcl_Interp *interp, int objc,
+			    Tcl_Interp *interp, Tcl_Size objc,
 			    Tcl_Obj *const objv[]);
 MODULE_SCOPE int	Tk_EventObjCmd(void *clientData,
-			    Tcl_Interp *interp, int objc,
+			    Tcl_Interp *interp, Tcl_Size objc,
 			    Tcl_Obj *const objv[]);
 MODULE_SCOPE int	Tk_FrameObjCmd(void *clientData,
-			    Tcl_Interp *interp, int objc,
+			    Tcl_Interp *interp, Tcl_Size objc,
 			    Tcl_Obj *const objv[]);
 MODULE_SCOPE int	Tk_FocusObjCmd(void *clientData,
-			    Tcl_Interp *interp, int objc,
+			    Tcl_Interp *interp, Tcl_Size objc,
 			    Tcl_Obj *const objv[]);
 MODULE_SCOPE int	Tk_FontObjCmd(void *clientData,
-			    Tcl_Interp *interp, int objc,
+			    Tcl_Interp *interp, Tcl_Size objc,
 			    Tcl_Obj *const objv[]);
 MODULE_SCOPE int	Tk_GetOpenFileObjCmd(void *clientData,
-			    Tcl_Interp *interp, int objc,
+			    Tcl_Interp *interp, Tcl_Size objc,
 			    Tcl_Obj *const objv[]);
 MODULE_SCOPE int	Tk_GetSaveFileObjCmd(void *clientData,
-			    Tcl_Interp *interp, int objc,
+			    Tcl_Interp *interp, Tcl_Size objc,
 			    Tcl_Obj *const objv[]);
 MODULE_SCOPE int	Tk_GrabObjCmd(void *clientData,
-			    Tcl_Interp *interp, int objc,
+			    Tcl_Interp *interp, Tcl_Size objc,
 			    Tcl_Obj *const objv[]);
 MODULE_SCOPE int	Tk_GridObjCmd(void *clientData,
-			    Tcl_Interp *interp, int objc,
+			    Tcl_Interp *interp, Tcl_Size objc,
 			    Tcl_Obj *const objv[]);
 MODULE_SCOPE int	Tk_ImageObjCmd(void *clientData,
-			    Tcl_Interp *interp, int objc,
+			    Tcl_Interp *interp, Tcl_Size objc,
 			    Tcl_Obj *const objv[]);
 MODULE_SCOPE int	Tk_LabelObjCmd(void *clientData,
-			    Tcl_Interp *interp, int objc,
+			    Tcl_Interp *interp, Tcl_Size objc,
 			    Tcl_Obj *const objv[]);
 MODULE_SCOPE int	Tk_LabelframeObjCmd(void *clientData,
-			    Tcl_Interp *interp, int objc,
+			    Tcl_Interp *interp, Tcl_Size objc,
 			    Tcl_Obj *const objv[]);
 MODULE_SCOPE int	Tk_ListboxObjCmd(void *clientData,
-			    Tcl_Interp *interp, int objc,
+			    Tcl_Interp *interp, Tcl_Size objc,
 			    Tcl_Obj *const objv[]);
 MODULE_SCOPE int	Tk_LowerObjCmd(void *clientData,
-			    Tcl_Interp *interp, int objc,
+			    Tcl_Interp *interp, Tcl_Size objc,
 			    Tcl_Obj *const objv[]);
 MODULE_SCOPE int	Tk_MenuObjCmd(void *clientData,
-			    Tcl_Interp *interp, int objc,
+			    Tcl_Interp *interp, Tcl_Size objc,
 			    Tcl_Obj *const objv[]);
 MODULE_SCOPE int	Tk_MenubuttonObjCmd(void *clientData,
-			    Tcl_Interp *interp, int objc,
+			    Tcl_Interp *interp, Tcl_Size objc,
 			    Tcl_Obj *const objv[]);
 MODULE_SCOPE int	Tk_MessageBoxObjCmd(void *clientData,
-			    Tcl_Interp *interp, int objc,
+			    Tcl_Interp *interp, Tcl_Size objc,
 			    Tcl_Obj *const objv[]);
 MODULE_SCOPE int	Tk_MessageObjCmd(void *clientData,
-			    Tcl_Interp *interp, int objc,
+			    Tcl_Interp *interp, Tcl_Size objc,
 			    Tcl_Obj *const objv[]);
 MODULE_SCOPE int	Tk_PanedWindowObjCmd(void *clientData,
-			    Tcl_Interp *interp, int objc,
+			    Tcl_Interp *interp, Tcl_Size objc,
 			    Tcl_Obj *const objv[]);
 MODULE_SCOPE int	Tk_OptionObjCmd(void *clientData,
-			    Tcl_Interp *interp, int objc,
+			    Tcl_Interp *interp, Tcl_Size objc,
 			    Tcl_Obj *const objv[]);
 MODULE_SCOPE int	Tk_PackObjCmd(void *clientData,
-			    Tcl_Interp *interp, int objc,
+			    Tcl_Interp *interp, Tcl_Size objc,
 			    Tcl_Obj *const objv[]);
 MODULE_SCOPE int	Tk_PlaceObjCmd(void *clientData,
-			    Tcl_Interp *interp, int objc,
+			    Tcl_Interp *interp, Tcl_Size objc,
 			    Tcl_Obj *const objv[]);
 MODULE_SCOPE int	Tk_RadiobuttonObjCmd(void *clientData,
-			    Tcl_Interp *interp, int objc,
+			    Tcl_Interp *interp, Tcl_Size objc,
 			    Tcl_Obj *const objv[]);
 MODULE_SCOPE int	Tk_RaiseObjCmd(void *clientData,
-			    Tcl_Interp *interp, int objc,
+			    Tcl_Interp *interp, Tcl_Size objc,
 			    Tcl_Obj *const objv[]);
 MODULE_SCOPE int	Tk_ScaleObjCmd(void *clientData,
-			    Tcl_Interp *interp, int objc,
+			    Tcl_Interp *interp, Tcl_Size objc,
 			    Tcl_Obj *const objv[]);
 MODULE_SCOPE int	Tk_ScrollbarObjCmd(void *clientData,
-			    Tcl_Interp *interp, int objc,
+			    Tcl_Interp *interp, Tcl_Size objc,
 			    Tcl_Obj *const objv[]);
 MODULE_SCOPE int	Tk_SelectionObjCmd(void *clientData,
-			    Tcl_Interp *interp, int objc,
+			    Tcl_Interp *interp, Tcl_Size objc,
 			    Tcl_Obj *const objv[]);
 MODULE_SCOPE int	Tk_SendObjCmd(void *clientData,
-			    Tcl_Interp *interp,int objc,
+			    Tcl_Interp *interp,Tcl_Size objc,
 			    Tcl_Obj *const objv[]);
 MODULE_SCOPE int	Tk_SpinboxObjCmd(void *clientData,
-			    Tcl_Interp *interp, int objc,
+			    Tcl_Interp *interp, Tcl_Size objc,
 			    Tcl_Obj *const objv[]);
 MODULE_SCOPE int	Tk_TextObjCmd(void *clientData,
-			    Tcl_Interp *interp, int objc,
+			    Tcl_Interp *interp, Tcl_Size objc,
 			    Tcl_Obj *const objv[]);
 MODULE_SCOPE int	Tk_TkwaitObjCmd(void *clientData,
-			    Tcl_Interp *interp, int objc,
+			    Tcl_Interp *interp, Tcl_Size objc,
 			    Tcl_Obj *const objv[]);
 MODULE_SCOPE int	Tk_ToplevelObjCmd(void *clientData,
-			    Tcl_Interp *interp, int objc,
+			    Tcl_Interp *interp, Tcl_Size objc,
 			    Tcl_Obj *const objv[]);
 MODULE_SCOPE int	Tk_UpdateObjCmd(void *clientData,
-			    Tcl_Interp *interp, int objc,
+			    Tcl_Interp *interp, Tcl_Size objc,
 			    Tcl_Obj *const objv[]);
 MODULE_SCOPE int	Tk_WinfoObjCmd(void *clientData,
-			    Tcl_Interp *interp, int objc,
+			    Tcl_Interp *interp, Tcl_Size objc,
 			    Tcl_Obj *const objv[]);
 MODULE_SCOPE int	Tk_WmObjCmd(void *clientData, Tcl_Interp *interp,
-			    int objc, Tcl_Obj *const objv[]);
-=======
-MODULE_SCOPE int	Tk_BellObjCmd(ClientData clientData,
-			    Tcl_Interp *interp, TkSizeT objc,
-			    Tcl_Obj *const objv[]);
-MODULE_SCOPE int	Tk_BindObjCmd(ClientData clientData,
-			    Tcl_Interp *interp, TkSizeT objc,
-			    Tcl_Obj *const objv[]);
-MODULE_SCOPE int	Tk_BindtagsObjCmd(ClientData clientData,
-			    Tcl_Interp *interp, TkSizeT objc,
-			    Tcl_Obj *const objv[]);
-MODULE_SCOPE int	Tk_BusyObjCmd(ClientData clientData,
-			    Tcl_Interp *interp, TkSizeT objc,
-			    Tcl_Obj *const objv[]);
-MODULE_SCOPE int	Tk_ButtonObjCmd(ClientData clientData,
-			    Tcl_Interp *interp, TkSizeT objc,
-			    Tcl_Obj *const objv[]);
-MODULE_SCOPE int	Tk_CanvasObjCmd(ClientData clientData,
-			    Tcl_Interp *interp, TkSizeT objc,
-			    Tcl_Obj *const objv[]);
-MODULE_SCOPE int	Tk_CheckbuttonObjCmd(ClientData clientData,
-			    Tcl_Interp *interp, TkSizeT objc,
-			    Tcl_Obj *const objv[]);
-MODULE_SCOPE int	Tk_ClipboardObjCmd(ClientData clientData,
-			    Tcl_Interp *interp, TkSizeT objc,
-			    Tcl_Obj *const objv[]);
-MODULE_SCOPE int	Tk_ChooseColorObjCmd(ClientData clientData,
-			    Tcl_Interp *interp, TkSizeT objc,
-			    Tcl_Obj *const objv[]);
-MODULE_SCOPE int	Tk_ChooseDirectoryObjCmd(ClientData clientData,
-			    Tcl_Interp *interp, TkSizeT objc,
-			    Tcl_Obj *const objv[]);
-MODULE_SCOPE int	Tk_DestroyObjCmd(ClientData clientData,
-			    Tcl_Interp *interp, TkSizeT objc,
-			    Tcl_Obj *const objv[]);
-MODULE_SCOPE int	Tk_EntryObjCmd(ClientData clientData,
-			    Tcl_Interp *interp, TkSizeT objc,
-			    Tcl_Obj *const objv[]);
-MODULE_SCOPE int	Tk_EventObjCmd(ClientData clientData,
-			    Tcl_Interp *interp, TkSizeT objc,
-			    Tcl_Obj *const objv[]);
-MODULE_SCOPE int	Tk_FrameObjCmd(ClientData clientData,
-			    Tcl_Interp *interp, TkSizeT objc,
-			    Tcl_Obj *const objv[]);
-MODULE_SCOPE int	Tk_FocusObjCmd(ClientData clientData,
-			    Tcl_Interp *interp, TkSizeT objc,
-			    Tcl_Obj *const objv[]);
-MODULE_SCOPE int	Tk_FontObjCmd(ClientData clientData,
-			    Tcl_Interp *interp, TkSizeT objc,
-			    Tcl_Obj *const objv[]);
-MODULE_SCOPE int	Tk_GetOpenFileObjCmd(ClientData clientData,
-			    Tcl_Interp *interp, TkSizeT objc,
-			    Tcl_Obj *const objv[]);
-MODULE_SCOPE int	Tk_GetSaveFileObjCmd(ClientData clientData,
-			    Tcl_Interp *interp, TkSizeT objc,
-			    Tcl_Obj *const objv[]);
-MODULE_SCOPE int	Tk_GrabObjCmd(ClientData clientData,
-			    Tcl_Interp *interp, TkSizeT objc,
-			    Tcl_Obj *const objv[]);
-MODULE_SCOPE int	Tk_GridObjCmd(ClientData clientData,
-			    Tcl_Interp *interp, TkSizeT objc,
-			    Tcl_Obj *const objv[]);
-MODULE_SCOPE int	Tk_ImageObjCmd(ClientData clientData,
-			    Tcl_Interp *interp, TkSizeT objc,
-			    Tcl_Obj *const objv[]);
-MODULE_SCOPE int	Tk_LabelObjCmd(ClientData clientData,
-			    Tcl_Interp *interp, TkSizeT objc,
-			    Tcl_Obj *const objv[]);
-MODULE_SCOPE int	Tk_LabelframeObjCmd(ClientData clientData,
-			    Tcl_Interp *interp, TkSizeT objc,
-			    Tcl_Obj *const objv[]);
-MODULE_SCOPE int	Tk_ListboxObjCmd(ClientData clientData,
-			    Tcl_Interp *interp, TkSizeT objc,
-			    Tcl_Obj *const objv[]);
-MODULE_SCOPE int	Tk_LowerObjCmd(ClientData clientData,
-			    Tcl_Interp *interp, TkSizeT objc,
-			    Tcl_Obj *const objv[]);
-MODULE_SCOPE int	Tk_MenuObjCmd(ClientData clientData,
-			    Tcl_Interp *interp, TkSizeT objc,
-			    Tcl_Obj *const objv[]);
-MODULE_SCOPE int	Tk_MenubuttonObjCmd(ClientData clientData,
-			    Tcl_Interp *interp, TkSizeT objc,
-			    Tcl_Obj *const objv[]);
-MODULE_SCOPE int	Tk_MessageBoxObjCmd(ClientData clientData,
-			    Tcl_Interp *interp, TkSizeT objc,
-			    Tcl_Obj *const objv[]);
-MODULE_SCOPE int	Tk_MessageObjCmd(ClientData clientData,
-			    Tcl_Interp *interp, TkSizeT objc,
-			    Tcl_Obj *const objv[]);
-MODULE_SCOPE int	Tk_PanedWindowObjCmd(ClientData clientData,
-			    Tcl_Interp *interp, TkSizeT objc,
-			    Tcl_Obj *const objv[]);
-MODULE_SCOPE int	Tk_OptionObjCmd(ClientData clientData,
-			    Tcl_Interp *interp, TkSizeT objc,
-			    Tcl_Obj *const objv[]);
-MODULE_SCOPE int	Tk_PackObjCmd(ClientData clientData,
-			    Tcl_Interp *interp, TkSizeT objc,
-			    Tcl_Obj *const objv[]);
-MODULE_SCOPE int	Tk_PlaceObjCmd(ClientData clientData,
-			    Tcl_Interp *interp, TkSizeT objc,
-			    Tcl_Obj *const objv[]);
-MODULE_SCOPE int	Tk_RadiobuttonObjCmd(ClientData clientData,
-			    Tcl_Interp *interp, TkSizeT objc,
-			    Tcl_Obj *const objv[]);
-MODULE_SCOPE int	Tk_RaiseObjCmd(ClientData clientData,
-			    Tcl_Interp *interp, TkSizeT objc,
-			    Tcl_Obj *const objv[]);
-MODULE_SCOPE int	Tk_ScaleObjCmd(ClientData clientData,
-			    Tcl_Interp *interp, TkSizeT objc,
-			    Tcl_Obj *const objv[]);
-MODULE_SCOPE int	Tk_ScrollbarObjCmd(ClientData clientData,
-			    Tcl_Interp *interp, TkSizeT objc,
-			    Tcl_Obj *const objv[]);
-MODULE_SCOPE int	Tk_SelectionObjCmd(ClientData clientData,
-			    Tcl_Interp *interp, TkSizeT objc,
-			    Tcl_Obj *const objv[]);
-MODULE_SCOPE int	Tk_SendObjCmd(ClientData clientData,
-			    Tcl_Interp *interp,TkSizeT objc,
-			    Tcl_Obj *const objv[]);
-MODULE_SCOPE int	Tk_SpinboxObjCmd(ClientData clientData,
-			    Tcl_Interp *interp, TkSizeT objc,
-			    Tcl_Obj *const objv[]);
-MODULE_SCOPE int	Tk_TextObjCmd(ClientData clientData,
-			    Tcl_Interp *interp, TkSizeT objc,
-			    Tcl_Obj *const objv[]);
-MODULE_SCOPE int	Tk_TkwaitObjCmd(ClientData clientData,
-			    Tcl_Interp *interp, TkSizeT objc,
-			    Tcl_Obj *const objv[]);
-MODULE_SCOPE int	Tk_ToplevelObjCmd(ClientData clientData,
-			    Tcl_Interp *interp, TkSizeT objc,
-			    Tcl_Obj *const objv[]);
-MODULE_SCOPE int	Tk_UpdateObjCmd(ClientData clientData,
-			    Tcl_Interp *interp, TkSizeT objc,
-			    Tcl_Obj *const objv[]);
-MODULE_SCOPE int	Tk_WinfoObjCmd(ClientData clientData,
-			    Tcl_Interp *interp, TkSizeT objc,
-			    Tcl_Obj *const objv[]);
-MODULE_SCOPE int	Tk_WmObjCmd(ClientData clientData, Tcl_Interp *interp,
-			    TkSizeT objc, Tcl_Obj *const objv[]);
->>>>>>> 2fe88453
+			    Tcl_Size objc, Tcl_Obj *const objv[]);
 
 MODULE_SCOPE int	TkSetGeometryContainer(Tcl_Interp *interp,
 			    Tk_Window tkwin, const char *name);
@@ -1500,13 +1346,8 @@
 
 MODULE_SCOPE void	TkEventInit(void);
 MODULE_SCOPE void	TkRegisterObjTypes(void);
-<<<<<<< HEAD
 MODULE_SCOPE int	TkDeadAppObjCmd(void *clientData,
-			    Tcl_Interp *interp, int objc, Tcl_Obj *const objv[]);
-=======
-MODULE_SCOPE int	TkDeadAppObjCmd(ClientData clientData,
-			    Tcl_Interp *interp, TkSizeT objc, Tcl_Obj *const objv[]);
->>>>>>> 2fe88453
+			    Tcl_Interp *interp, Tcl_Size objc, Tcl_Obj *const objv[]);
 MODULE_SCOPE int	TkCanvasGetCoordObj(Tcl_Interp *interp,
 			    Tk_Canvas canvas, Tcl_Obj *obj,
 			    double *doublePtr);
@@ -1563,11 +1404,7 @@
 			    Window *parentPtr, Tk_Window tkParent,
 			    TkBusy busy);
 MODULE_SCOPE int	TkBackgroundEvalObjv(Tcl_Interp *interp,
-<<<<<<< HEAD
 			    Tcl_Size objc, Tcl_Obj *const *objv, int flags);
-=======
-			    TkSizeT objc, Tcl_Obj *const *objv, int flags);
->>>>>>> 2fe88453
 MODULE_SCOPE Tcl_Command TkMakeEnsemble(Tcl_Interp *interp,
 			    const char *nsname, const char *name,
 			    void *clientData, const TkEnsemble *map);
@@ -1652,25 +1489,15 @@
  * Unsupported commands.
  */
 
-<<<<<<< HEAD
 MODULE_SCOPE int	TkUnsupported1ObjCmd(void *clientData,
-			    Tcl_Interp *interp, int objc,
-=======
-MODULE_SCOPE int	TkUnsupported1ObjCmd(ClientData clientData,
-			    Tcl_Interp *interp, TkSizeT objc,
->>>>>>> 2fe88453
+			    Tcl_Interp *interp, Tcl_Size objc,
 			    Tcl_Obj *const objv[]);
 
 /*
  * For Tktest.
  */
-<<<<<<< HEAD
 MODULE_SCOPE int SquareObjCmd(void *clientData,
-			    Tcl_Interp *interp, int objc,
-=======
-MODULE_SCOPE int SquareObjCmd(ClientData clientData,
-			    Tcl_Interp *interp, TkSizeT objc,
->>>>>>> 2fe88453
+			    Tcl_Interp *interp, Tcl_Size objc,
 			    Tcl_Obj * const objv[]);
 MODULE_SCOPE int	TkOldTestInit(Tcl_Interp *interp);
 #if !(defined(_WIN32) || defined(MAC_OSX_TK))
