/*
 * tkPanedWindow.c --
 *
 *	This module implements "paned window" widgets that are object based. A
 *	"paned window" is a widget that manages the geometry for some number
 *	of other widgets, placing a movable "sash" between them, which can be
 *	used to alter the relative sizes of adjacent widgets.
 *
 * Copyright © 1997 Sun Microsystems, Inc.
 * Copyright © 2000 Ajuba Solutions.
 *
 * See the file "license.terms" for information on usage and redistribution of
 * this file, and for a DISCLAIMER OF ALL WARRANTIES.
 */

#include "tkInt.h"
#include "default.h"

/*
 * Flag values for "sticky"ness. The 16 combinations subsume the packer's
 * notion of anchor and fill.
 *
 * STICK_NORTH		This window sticks to the top of its cavity.
 * STICK_EAST		This window sticks to the right edge of its cavity.
 * STICK_SOUTH		This window sticks to the bottom of its cavity.
 * STICK_WEST		This window sticks to the left edge of its cavity.
 */

#define STICK_NORTH		1
#define STICK_EAST		2
#define STICK_SOUTH		4
#define STICK_WEST		8

/*
 * The following table defines the legal values for the -orient option.
 */

static const char *const orientStrings[] = {
    "horizontal", "vertical", NULL
};

enum orient { ORIENT_HORIZONTAL, ORIENT_VERTICAL };

/*
 * The following table defines the legal values for the -stretch option.
 */

static const char *const stretchStrings[] = {
    "always", "first", "last", "middle", "never", NULL
};

enum stretch {
    STRETCH_ALWAYS,		/* Always give extra space to this pane. */
    STRETCH_FIRST,		/* Give extra space to pane if it is first. */
    STRETCH_LAST,		/* Give extra space to pane if it is last. */
    STRETCH_MIDDLE,		/* Give extra space to pane only if it is
				 * neither first nor last. */
    STRETCH_NEVER		/* Never give extra space to this pane. */
};

/*
 * Codify the stretchiness rule in one place.
 */

#define IsStretchable(stretch,index,first,last)			\
    (((stretch) == STRETCH_ALWAYS) ||				\
     ((stretch) == STRETCH_FIRST && (index) == (first)) ||	\
     ((stretch) == STRETCH_LAST && (index) == (last)) ||	\
     ((stretch) == STRETCH_MIDDLE && (index) != (first) && (index) != (last)))

typedef struct {
    Tk_OptionTable pwOptions;	/* Token for paned window option table. */
    Tk_OptionTable paneOpts;	/* Token for pane cget option table. */
} OptionTables;

/*
 * One structure of the following type is kept for each window
 * managed by a paned window widget.
 */

typedef struct Pane {
    Tk_Window tkwin;		/* Window being managed. */
    Tcl_Obj *minSizeObj;		/* Minimum size of this pane, on the relevant
				 * axis, in pixels. */
    Tcl_Obj *padXObj;		/* Additional padding requested for pane, in
				 * the x dimension. */
    Tcl_Obj *padYObj;		/* Additional padding requested for pane, in
				 * the y dimension. */
    Tcl_Obj *widthObj, *heightObj;
				/* Tcl_Obj rep's of pane width/height, to
				 * allow for null values. */
    int sticky;			/* Sticky string. */
    int x, y;			/* Coordinates of the widget. */
    int paneWidth, paneHeight;	/* Pane dimensions (may be different from
				 * pane width/height). */
    int sashx, sashy;		/* Coordinates of the sash of the right or
				 * bottom of this pane. */
    int markx, marky;		/* Coordinates of the last mark set for the
				 * sash. */
    int handlex, handley;	/* Coordinates of the sash handle. */
    enum stretch stretch;	/* Controls how pane grows/shrinks */
    int hide;			/* Controls visibility of pane */
    struct PanedWindow *containerPtr;
				/* Paned window managing the window. */
    Tk_Window after;		/* Placeholder for parsing options. */
    Tk_Window before;		/* Placeholder for parsing options. */
    int width;			/* Pane width. Same as widthObj, but updatable */
    int height;			/* Pane height. Same as heightObj, but updatable */
} Pane;

/*
 * A data structure of the following type is kept for each paned window widget
 * managed by this file:
 */

typedef struct PanedWindow {
    Tk_Window tkwin;		/* Window that embodies the paned window. */
    Tk_Window proxywin;		/* Window for the resizing proxy. */
    Display *display;		/* X's token for the window's display. */
    Tcl_Interp *interp;		/* Interpreter associated with widget. */
    Tcl_Command widgetCmd;	/* Token for square's widget command. */
    Tk_OptionTable optionTable;	/* Token representing the configuration
				 * specifications. */
    Tk_OptionTable paneOpts;	/* Token for pane cget table. */
    Tk_3DBorder background;	/* Background color. */
    Tcl_Obj *borderWidthObj;
    int relief;			/* 3D border effect (TK_RELIEF_RAISED, etc) */
    Tcl_Obj *widthObj;		/* Tcl_Obj rep for width. */
    Tcl_Obj *heightObj;		/* Tcl_Obj rep for height. */
    enum orient orient;		/* Orientation of the widget. */
    Tk_Cursor cursor;		/* Current cursor for window, or None. */
    int resizeOpaque;		/* Boolean indicating whether resize should be
				 * opaque or rubberband style. */
    int sashRelief;		/* Relief used to draw sash. */
    Tcl_Obj *sashWidthObj;	/* Tcl_Obj rep for sash width. */
    Tcl_Obj *sashPadObj;	/* Tcl_Obj rep for sash padding. */
    int showHandle;		/* Boolean indicating whether sash handles
				 * should be drawn. */
    Tcl_Obj *handleSizeObj;	/* Size of one side of a sash handle (handles
				 * are square), in pixels. */
    Tcl_Obj *handlePadObj;	/* Distance from border to draw handle. */
    Tk_Cursor sashCursor;	/* Cursor used when mouse is above a sash. */
    GC gc;			/* Graphics context for copying from
				 * off-screen pixmap onto screen. */
    int proxyx, proxyy;		/* Proxy x,y coordinates. */
    Tk_3DBorder proxyBackground;/* Background color used to draw proxy. If NULL, use background. */
    Tcl_Obj *proxyBorderWidthObj; /* Tcl_Obj rep for proxyBorderWidth */
    int proxyRelief;		/* Relief used to draw proxy, if TK_RELIEF_NULL then use relief. */
    Pane **panes;		/* Pointer to array of Panes. */
    int numPanes;		/* Number of panes. */
    int sizeofPanes;		/* Number of elements in the panes array. */
    int flags;			/* Flags for widget; see below. */
} PanedWindow;

/*
 * Flags used for paned windows:
 *
 * REDRAW_PENDING:		Non-zero means a DoWhenIdle handler has been
 *				queued to redraw this window.
 *
 * WIDGET_DELETED:		Non-zero means that the paned window has been,
 *				or is in the process of being, deleted.
 *
 * RESIZE_PENDING:		Non-zero means that the window might need to
 *				change its size (or the size of its panes)
 *				because of a change in the size of one of its
 *				children.
 */

#define REDRAW_PENDING		0x0001
#define WIDGET_DELETED		0x0002
#define REQUESTED_RELAYOUT	0x0004
#define RECOMPUTE_GEOMETRY	0x0008
#define PROXY_REDRAW_PENDING	0x0010
#define RESIZE_PENDING		0x0020

/*
 * Forward declarations for functions defined later in this file:
 */

static void		PanedWindowCmdDeletedProc(void *clientData);
static int		ConfigurePanedWindow(Tcl_Interp *interp,
			    PanedWindow *pwPtr, int objc,
			    Tcl_Obj *const objv[]);
static void		DestroyPanedWindow(PanedWindow *pwPtr);
static void		DisplayPanedWindow(void *clientData);
static void		PanedWindowEventProc(void *clientData,
			    XEvent *eventPtr);
static void		ProxyWindowEventProc(void *clientData,
			    XEvent *eventPtr);
static void		DisplayProxyWindow(void *clientData);
static void		PanedWindowWorldChanged(void *instanceData);
<<<<<<< HEAD
static Tcl_ObjCmdProc2 PanedWindowWidgetObjCmd;
=======
static Tcl_ObjCmdProc PanedWindowWidgetObjCmd;
>>>>>>> 2ef14d9b
static void		PanedWindowLostPaneProc(void *clientData,
			    Tk_Window tkwin);
static void		PanedWindowReqProc(void *clientData,
			    Tk_Window tkwin);
static void		ArrangePanes(void *clientData);
static void		Unlink(Pane *panePtr);
static Pane *		GetPane(PanedWindow *pwPtr, Tk_Window tkwin);
static void		GetFirstLastVisiblePane(PanedWindow *pwPtr,
			    int *firstPtr, int *lastPtr);
static void		PaneStructureProc(void *clientData,
			    XEvent *eventPtr);
static int		PanedWindowSashCommand(PanedWindow *pwPtr,
			    Tcl_Interp *interp, int objc,
			    Tcl_Obj * const objv[]);
static int		PanedWindowProxyCommand(PanedWindow *pwPtr,
			    Tcl_Interp *interp, int objc,
			    Tcl_Obj * const objv[]);
static void		ComputeGeometry(PanedWindow *pwPtr);
static int		ConfigurePanes(PanedWindow *pwPtr,
			    Tcl_Interp *interp, int objc,
			    Tcl_Obj * const objv[]);
static void		DestroyOptionTables(void *clientData,
			    Tcl_Interp *interp);
static int		SetSticky(void *clientData, Tcl_Interp *interp,
			    Tk_Window tkwin, Tcl_Obj **value, char *recordPtr,
			    Tcl_Size internalOffset, char *oldInternalPtr,
			    int flags);
static Tcl_Obj *	GetSticky(void *clientData, Tk_Window tkwin,
			    char *recordPtr, Tcl_Size internalOffset);
static void		RestoreSticky(void *clientData, Tk_Window tkwin,
			    char *internalPtr, char *oldInternalPtr);
static void		AdjustForSticky(int sticky, int cavityWidth,
			    int cavityHeight, int *xPtr, int *yPtr,
			    int *paneWidthPtr, int *paneHeightPtr);
static void		MoveSash(PanedWindow *pwPtr, int sash, int diff);
static void *	ComputeSlotAddress(void *recordPtr, Tcl_Size offset);
static int		PanedWindowIdentifyCoords(PanedWindow *pwPtr,
			    Tcl_Interp *interp, int x, int y);

/*
 * Sashes are between panes only, so there is one less sash than panes
 */

#define ValidSashIndex(pwPtr, sash) \
	(((sash) >= 0) && ((sash) < ((pwPtr)->numPanes-1)))

static const Tk_GeomMgr panedWindowMgrType = {
    "panedwindow",		/* name */
    PanedWindowReqProc,		/* requestProc */
    PanedWindowLostPaneProc,	/* lostPaneProc */
};

/*
 * Information used for objv parsing.
 */

#define GEOMETRY		0x0001

/*
 * The following structure contains pointers to functions used for processing
 * the custom "-sticky" option for panes.
 */

static const Tk_ObjCustomOption stickyOption = {
    "sticky",			/* name */
    SetSticky,			/* setProc */
    GetSticky,			/* getProc */
    RestoreSticky,		/* restoreProc */
    NULL,			/* freeProc */
    0
};

static const Tk_OptionSpec optionSpecs[] = {
    {TK_OPTION_BORDER, "-background", "background", "Background",
	DEF_PANEDWINDOW_BG_COLOR, TCL_INDEX_NONE, offsetof(PanedWindow, background), 0,
	DEF_PANEDWINDOW_BG_MONO, 0},
    {TK_OPTION_SYNONYM, "-bd", NULL, NULL,
	NULL, 0, TCL_INDEX_NONE, 0, "-borderwidth", 0},
    {TK_OPTION_SYNONYM, "-bg", NULL, NULL,
	NULL, 0, TCL_INDEX_NONE, 0, "-background", 0},
    {TK_OPTION_PIXELS, "-borderwidth", "borderWidth", "BorderWidth",
	DEF_PANEDWINDOW_BORDERWIDTH, offsetof(PanedWindow, borderWidthObj), TCL_INDEX_NONE,
	0, 0, GEOMETRY},
    {TK_OPTION_CURSOR, "-cursor", "cursor", "Cursor",
	DEF_PANEDWINDOW_CURSOR, TCL_INDEX_NONE, offsetof(PanedWindow, cursor),
	TK_OPTION_NULL_OK, 0, 0},
    {TK_OPTION_PIXELS, "-handlepad", "handlePad", "HandlePad",
	DEF_PANEDWINDOW_HANDLEPAD, offsetof(PanedWindow, handlePadObj), TCL_INDEX_NONE,
	0, 0, GEOMETRY},
    {TK_OPTION_PIXELS, "-handlesize", "handleSize", "HandleSize",
	DEF_PANEDWINDOW_HANDLESIZE, offsetof(PanedWindow, handleSizeObj),
	TCL_INDEX_NONE, 0, 0, GEOMETRY},
    {TK_OPTION_PIXELS, "-height", "height", "Height",
	DEF_PANEDWINDOW_HEIGHT, offsetof(PanedWindow, heightObj),
	TCL_INDEX_NONE, TK_OPTION_NULL_OK, 0, GEOMETRY},
    {TK_OPTION_BOOLEAN, "-opaqueresize", "opaqueResize", "OpaqueResize",
	DEF_PANEDWINDOW_OPAQUERESIZE, TCL_INDEX_NONE,
	offsetof(PanedWindow, resizeOpaque), 0, 0, 0},
    {TK_OPTION_STRING_TABLE, "-orient", "orient", "Orient",
	DEF_PANEDWINDOW_ORIENT, TCL_INDEX_NONE, offsetof(PanedWindow, orient),
	TK_OPTION_ENUM_VAR, orientStrings, GEOMETRY},
    {TK_OPTION_BORDER, "-proxybackground", "proxyBackground", "ProxyBackground",
	0, TCL_INDEX_NONE, offsetof(PanedWindow, proxyBackground), TK_OPTION_NULL_OK,
	(void *)DEF_PANEDWINDOW_BG_MONO, 0},
    {TK_OPTION_PIXELS, "-proxyborderwidth", "proxyBorderWidth", "ProxyBorderWidth",
	DEF_PANEDWINDOW_PROXYBORDER, offsetof(PanedWindow, proxyBorderWidthObj),
	TCL_INDEX_NONE, 0, 0, GEOMETRY},
    {TK_OPTION_RELIEF, "-proxyrelief", "proxyRelief", "Relief",
	0, TCL_INDEX_NONE, offsetof(PanedWindow, proxyRelief),
	TK_OPTION_NULL_OK, 0, 0},
    {TK_OPTION_RELIEF, "-relief", "relief", "Relief",
	DEF_PANEDWINDOW_RELIEF, TCL_INDEX_NONE, offsetof(PanedWindow, relief), 0, 0, 0},
    {TK_OPTION_CURSOR, "-sashcursor", "sashCursor", "Cursor",
	DEF_PANEDWINDOW_SASHCURSOR, TCL_INDEX_NONE, offsetof(PanedWindow, sashCursor),
	TK_OPTION_NULL_OK, 0, 0},
    {TK_OPTION_PIXELS, "-sashpad", "sashPad", "SashPad",
	DEF_PANEDWINDOW_SASHPAD, offsetof(PanedWindow, sashPadObj), TCL_INDEX_NONE,
	0, 0, GEOMETRY},
    {TK_OPTION_RELIEF, "-sashrelief", "sashRelief", "Relief",
	DEF_PANEDWINDOW_SASHRELIEF, TCL_INDEX_NONE, offsetof(PanedWindow, sashRelief),
	0, 0, 0},
    {TK_OPTION_PIXELS, "-sashwidth", "sashWidth", "Width",
	DEF_PANEDWINDOW_SASHWIDTH, offsetof(PanedWindow, sashWidthObj),
	TCL_INDEX_NONE, 0, 0, GEOMETRY},
    {TK_OPTION_BOOLEAN, "-showhandle", "showHandle", "ShowHandle",
	DEF_PANEDWINDOW_SHOWHANDLE, TCL_INDEX_NONE, offsetof(PanedWindow, showHandle),
	0, 0, GEOMETRY},
    {TK_OPTION_PIXELS, "-width", "width", "Width",
	DEF_PANEDWINDOW_WIDTH, offsetof(PanedWindow, widthObj),
	TCL_INDEX_NONE, TK_OPTION_NULL_OK, 0, GEOMETRY},
    {TK_OPTION_END, NULL, NULL, NULL, NULL, 0, 0, 0, 0, 0}
};

static const Tk_OptionSpec paneOptionSpecs[] = {
    {TK_OPTION_WINDOW, "-after", NULL, NULL,
	DEF_PANEDWINDOW_PANE_AFTER, TCL_INDEX_NONE, offsetof(Pane, after),
	TK_OPTION_NULL_OK, 0, 0},
    {TK_OPTION_WINDOW, "-before", NULL, NULL,
	DEF_PANEDWINDOW_PANE_BEFORE, TCL_INDEX_NONE, offsetof(Pane, before),
	TK_OPTION_NULL_OK, 0, 0},
    {TK_OPTION_PIXELS, "-height", NULL, NULL,
	DEF_PANEDWINDOW_PANE_HEIGHT, offsetof(Pane, heightObj),
	offsetof(Pane, height), TK_OPTION_NULL_OK, 0, 0},
    {TK_OPTION_BOOLEAN, "-hide", "hide", "Hide",
	DEF_PANEDWINDOW_PANE_HIDE, TCL_INDEX_NONE, offsetof(Pane, hide), 0,0,GEOMETRY},
    {TK_OPTION_PIXELS, "-minsize", NULL, NULL,
	DEF_PANEDWINDOW_PANE_MINSIZE, offsetof(Pane, minSizeObj), TCL_INDEX_NONE, 0, 0, 0},
    {TK_OPTION_PIXELS, "-padx", NULL, NULL,
	DEF_PANEDWINDOW_PANE_PADX, offsetof(Pane, padXObj), TCL_INDEX_NONE, 0, 0, 0},
    {TK_OPTION_PIXELS, "-pady", NULL, NULL,
	DEF_PANEDWINDOW_PANE_PADY, offsetof(Pane, padYObj), TCL_INDEX_NONE, 0, 0, 0},
    {TK_OPTION_CUSTOM, "-sticky", NULL, NULL,
	DEF_PANEDWINDOW_PANE_STICKY, TCL_INDEX_NONE, offsetof(Pane, sticky),
	0, &stickyOption, 0},
    {TK_OPTION_STRING_TABLE, "-stretch", "stretch", "Stretch",
	DEF_PANEDWINDOW_PANE_STRETCH, TCL_INDEX_NONE, offsetof(Pane, stretch),
	TK_OPTION_ENUM_VAR, stretchStrings, 0},
    {TK_OPTION_PIXELS, "-width", NULL, NULL,
	DEF_PANEDWINDOW_PANE_WIDTH, offsetof(Pane, widthObj),
	offsetof(Pane, width), TK_OPTION_NULL_OK, 0, 0},
    {TK_OPTION_END, NULL, NULL, NULL, NULL, 0, 0, 0, 0, 0}
};

/*
 *--------------------------------------------------------------
 *
 * Tk_PanedWindowObjCmd --
 *
 *	This function is invoked to process the "panedwindow" Tcl command. It
 *	creates a new "panedwindow" widget.
 *
 * Results:
 *	A standard Tcl result.
 *
 * Side effects:
 *	A new widget is created and configured.
 *
 *--------------------------------------------------------------
 */

int
Tk_PanedWindowObjCmd(
    TCL_UNUSED(void *),	/* NULL. */
    Tcl_Interp *interp,		/* Current interpreter. */
    int objc,			/* Number of arguments. */
    Tcl_Obj * const objv[])	/* Argument objects. */
{
    PanedWindow *pwPtr;
    Tk_Window tkwin, parent;
    OptionTables *pwOpts;
    XSetWindowAttributes atts;

    if (objc < 2) {
	Tcl_WrongNumArgs(interp, 1, objv, "pathName ?-option value ...?");
	return TCL_ERROR;
    }

    tkwin = Tk_CreateWindowFromPath(interp, Tk_MainWindow(interp),
	    Tcl_GetString(objv[1]), NULL);
    if (tkwin == NULL) {
	return TCL_ERROR;
    }

    pwOpts = (OptionTables *)
	    Tcl_GetAssocData(interp, "PanedWindowOptionTables", NULL);
    if (pwOpts == NULL) {
	/*
	 * The first time this function is invoked, the option tables will be
	 * NULL. We then create the option tables from the templates and store
	 * a pointer to the tables as the command's clientData so we'll have
	 * easy access to it in the future.
	 */

	pwOpts = (OptionTables *)ckalloc(sizeof(OptionTables));

	/*
	 * Set up an exit handler to free the optionTables struct.
	 */

	Tcl_SetAssocData(interp, "PanedWindowOptionTables",
		DestroyOptionTables, pwOpts);

	/*
	 * Create the paned window option tables.
	 */

	pwOpts->pwOptions = Tk_CreateOptionTable(interp, optionSpecs);
	pwOpts->paneOpts = Tk_CreateOptionTable(interp, paneOptionSpecs);
    }

    Tk_SetClass(tkwin, "Panedwindow");

    /*
     * Allocate and initialize the widget record.
     */

    pwPtr = (PanedWindow *)ckalloc(sizeof(PanedWindow));
    memset((void *)pwPtr, 0, (sizeof(PanedWindow)));
    pwPtr->tkwin = tkwin;
    pwPtr->display = Tk_Display(tkwin);
    pwPtr->interp = interp;
    pwPtr->widgetCmd = Tcl_CreateObjCommand2(interp,
	    Tk_PathName(pwPtr->tkwin), PanedWindowWidgetObjCmd, pwPtr,
	    PanedWindowCmdDeletedProc);
    pwPtr->optionTable = pwOpts->pwOptions;
    pwPtr->paneOpts = pwOpts->paneOpts;
    pwPtr->relief = TK_RELIEF_RAISED;
    pwPtr->gc = NULL;
    pwPtr->cursor = NULL;
    pwPtr->sashCursor = NULL;

    /*
     * Keep a hold of the associated tkwin until we destroy the widget,
     * otherwise Tk might free it while we still need it.
     */

    Tcl_Preserve(pwPtr->tkwin);

    if (Tk_InitOptions(interp, pwPtr, pwOpts->pwOptions,
	    tkwin) != TCL_OK) {
	Tk_DestroyWindow(pwPtr->tkwin);
	return TCL_ERROR;
    }

    Tk_CreateEventHandler(pwPtr->tkwin, ExposureMask|StructureNotifyMask,
	    PanedWindowEventProc, pwPtr);

    /*
     * Find the toplevel ancestor of the panedwindow, and make a proxy win as
     * a child of that window; this way the proxy can always float above
     * panes in the panedwindow.
     */

    parent = Tk_Parent(pwPtr->tkwin);
    while (!(Tk_IsTopLevel(parent))) {
	parent = Tk_Parent(parent);
	if (parent == NULL) {
	    parent = pwPtr->tkwin;
	    break;
	}
    }

    pwPtr->proxywin = Tk_CreateAnonymousWindow(interp, parent, NULL);

    /*
     * The proxy window has to be able to share GCs with the main panedwindow
     * despite being children of windows with potentially different
     * characteristics, and it looks better that way too. [Bug 702230] Also
     * set the X window save under attribute to avoid expose events as the
     * proxy sash is dragged across the panes. [Bug 1036963]
     */

    Tk_SetWindowVisual(pwPtr->proxywin,
	    Tk_Visual(tkwin), Tk_Depth(tkwin), Tk_Colormap(tkwin));
    Tk_CreateEventHandler(pwPtr->proxywin, ExposureMask, ProxyWindowEventProc,
	    pwPtr);
    atts.save_under = True;
    Tk_ChangeWindowAttributes(pwPtr->proxywin, CWSaveUnder, &atts);

    if (ConfigurePanedWindow(interp, pwPtr, objc - 2, objv + 2) != TCL_OK) {
	Tk_DestroyWindow(pwPtr->proxywin);
	Tk_DestroyWindow(pwPtr->tkwin);
	return TCL_ERROR;
    }

    Tcl_SetObjResult(interp, Tk_NewWindowObj(pwPtr->tkwin));
    return TCL_OK;
}

/*
 *--------------------------------------------------------------
 *
 * PanedWindowWidgetObjCmd --
 *
 *	This function is invoked to process the Tcl command that corresponds
 *	to a widget managed by this module. See the user documentation for
 *	details on what it does.
 *
 * Results:
 *	A standard Tcl result.
 *
 * Side effects:
 *	See the user documentation.
 *
 *--------------------------------------------------------------
 */

static int
PanedWindowWidgetObjCmd(
    void *clientData,	/* Information about square widget. */
    Tcl_Interp *interp,		/* Current interpreter. */
    Tcl_Size objc,			/* Number of arguments. */
    Tcl_Obj * const objv[])	/* Argument objects. */
{
    PanedWindow *pwPtr = (PanedWindow *)clientData;
    int result = TCL_OK;
    static const char *const optionStrings[] = {
	"add", "cget", "configure", "forget", "identify", "panecget",
	"paneconfigure", "panes", "proxy", "sash", NULL
    };
    enum options {
	PW_ADD, PW_CGET, PW_CONFIGURE, PW_FORGET, PW_IDENTIFY, PW_PANECGET,
	PW_PANECONFIGURE, PW_PANES, PW_PROXY, PW_SASH
    };
    Tcl_Obj *resultObj;
    int index, count, i, x, y;
    Tk_Window tkwin;
    Pane *panePtr;

    if (objc < 2) {
	Tcl_WrongNumArgs(interp, 1, objv, "option ?arg ...?");
	return TCL_ERROR;
    }

    if (Tcl_GetIndexFromObj(interp, objv[1], optionStrings, "command",
	    0, &index) != TCL_OK) {
	return TCL_ERROR;
    }

    Tcl_Preserve(pwPtr);

    switch ((enum options) index) {
    case PW_ADD:
	if (objc < 3) {
	    Tcl_WrongNumArgs(interp, 2, objv, "widget ?widget ...?");
	    result = TCL_ERROR;
	    break;
	}
	result = ConfigurePanes(pwPtr, interp, objc, objv);
	break;

    case PW_CGET:
	if (objc != 3) {
	    Tcl_WrongNumArgs(interp, 2, objv, "option");
	    result = TCL_ERROR;
	    break;
	}
	resultObj = Tk_GetOptionValue(interp, pwPtr,
		pwPtr->optionTable, objv[2], pwPtr->tkwin);
	if (resultObj == NULL) {
	    result = TCL_ERROR;
	} else {
	    Tcl_SetObjResult(interp, resultObj);
	}
	break;

    case PW_CONFIGURE:
	resultObj = NULL;
	if (objc <= 3) {
	    resultObj = Tk_GetOptionInfo(interp, pwPtr,
		    pwPtr->optionTable,
		    (objc == 3) ? objv[2] : NULL, pwPtr->tkwin);
	    if (resultObj == NULL) {
		result = TCL_ERROR;
	    } else {
		Tcl_SetObjResult(interp, resultObj);
	    }
	} else {
	    result = ConfigurePanedWindow(interp, pwPtr, objc - 2, objv + 2);
	}
	break;

    case PW_FORGET: {

	if (objc < 3) {
	    Tcl_WrongNumArgs(interp, 2, objv, "widget ?widget ...?");
	    result = TCL_ERROR;
	    break;
	}

	/*
	 * Clean up each window named in the arg list.
	 */
	for (count = 0, i = 2; i < objc; i++) {
	    Tk_Window pane = Tk_NameToWindow(interp, Tcl_GetString(objv[i]),
		    pwPtr->tkwin);

	    if (pane == NULL) {
		continue;
	    }
	    panePtr = GetPane(pwPtr, pane);
	    if ((panePtr != NULL) && (panePtr->containerPtr != NULL)) {
		count++;
		Tk_ManageGeometry(pane, NULL, NULL);
		Tk_UnmaintainGeometry(panePtr->tkwin, pwPtr->tkwin);
		Tk_DeleteEventHandler(panePtr->tkwin, StructureNotifyMask,
			PaneStructureProc, panePtr);
		Tk_UnmapWindow(panePtr->tkwin);
		Unlink(panePtr);
	    }
	    if (count != 0) {
		ComputeGeometry(pwPtr);
	    }
	}
	break;
    }

    case PW_IDENTIFY:
	if (objc != 4) {
	    Tcl_WrongNumArgs(interp, 2, objv, "x y");
	    result = TCL_ERROR;
	    break;
	}

	if ((Tcl_GetIntFromObj(interp, objv[2], &x) != TCL_OK)
		|| (Tcl_GetIntFromObj(interp, objv[3], &y) != TCL_OK)) {
	    result = TCL_ERROR;
	    break;
	}
	result = PanedWindowIdentifyCoords(pwPtr, interp, x, y);
	break;

    case PW_PANECGET:
	if (objc != 4) {
	    Tcl_WrongNumArgs(interp, 2, objv, "pane option");
	    result = TCL_ERROR;
	    break;
	}
	tkwin = Tk_NameToWindow(interp, Tcl_GetString(objv[2]), pwPtr->tkwin);
	if (tkwin == NULL) {
	    result = TCL_ERROR;
	    break;
	}
	resultObj = NULL;
	for (i = 0; i < pwPtr->numPanes; i++) {
	    if (pwPtr->panes[i]->tkwin == tkwin) {
		resultObj = Tk_GetOptionValue(interp,
			pwPtr->panes[i], pwPtr->paneOpts,
			objv[3], tkwin);
	    }
	}
	if (resultObj == NULL) {
	    if (i == pwPtr->numPanes) {
		Tcl_SetObjResult(interp, Tcl_NewStringObj(
			"not managed by this window", TCL_INDEX_NONE));
		Tcl_SetErrorCode(interp, "TK", "PANEDWINDOW", "UNMANAGED",
			(char *)NULL);
	    }
	    result = TCL_ERROR;
	} else {
	    Tcl_SetObjResult(interp, resultObj);
	}
	break;

    case PW_PANECONFIGURE:
	if (objc < 3) {
	    Tcl_WrongNumArgs(interp, 2, objv,
		    "pane ?-option value ...?");
	    result = TCL_ERROR;
	    break;
	}
	resultObj = NULL;
	if (objc <= 4) {
	    tkwin = Tk_NameToWindow(interp, Tcl_GetString(objv[2]),
		    pwPtr->tkwin);
	    if (tkwin == NULL) {
		/*
		 * Just a plain old bad window; Tk_NameToWindow filled in an
		 * error message for us.
		 */

		result = TCL_ERROR;
		break;
	    }
	    for (i = 0; i < pwPtr->numPanes; i++) {
		if (pwPtr->panes[i]->tkwin == tkwin) {
		    resultObj = Tk_GetOptionInfo(interp,
			    pwPtr->panes[i], pwPtr->paneOpts,
			    (objc == 4) ? objv[3] : NULL,
			    pwPtr->tkwin);
		    if (resultObj == NULL) {
			result = TCL_ERROR;
		    } else {
			Tcl_SetObjResult(interp, resultObj);
		    }
		    break;
		}
	    }
	} else {
	    result = ConfigurePanes(pwPtr, interp, objc, objv);
	}
	break;

    case PW_PANES:
	resultObj = Tcl_NewObj();
	for (i = 0; i < pwPtr->numPanes; i++) {
	    Tcl_ListObjAppendElement(NULL, resultObj,
		    Tk_NewWindowObj(pwPtr->panes[i]->tkwin));
	}
	Tcl_SetObjResult(interp, resultObj);
	break;

    case PW_PROXY:
	result = PanedWindowProxyCommand(pwPtr, interp, objc, objv);
	break;

    case PW_SASH:
	result = PanedWindowSashCommand(pwPtr, interp, objc, objv);
	break;
    }
    Tcl_Release(pwPtr);
    return result;
}

/*
 *----------------------------------------------------------------------
 *
 * ConfigurePanes --
 *
 *	Add or alter the configuration options of a pane in a paned window.
 *
 * Results:
 *	Standard Tcl result.
 *
 * Side effects:
 *	Depends on options; may add a pane to the paned window, may alter the
 *	geometry management options of a pane.
 *
 *----------------------------------------------------------------------
 */

static int
ConfigurePanes(
    PanedWindow *pwPtr,		/* Information about paned window. */
    Tcl_Interp *interp,		/* Current interpreter. */
    int objc,			/* Number of arguments. */
    Tcl_Obj *const objv[])	/* Argument objects. */
{
    int i, firstOptionArg, j, found, doubleBw, index, numNewPanes, haveLoc;
    int insertIndex;
    Tk_Window tkwin = NULL, ancestor, parent;
    Pane *panePtr, **inserts, **newPanes;
    Pane options;
    const char *arg;

    /*
     * Find the non-window name arguments; these are the configure options for
     * the panes. Also validate that the window names given are legitimate
     * (ie, they are real windows, they are not the panedwindow itself, etc.).
     */

    for (i = 2; i < objc; i++) {
	arg = Tcl_GetString(objv[i]);
	if (arg[0] == '-') {
	    break;
	} else {
	    tkwin = Tk_NameToWindow(interp, arg, pwPtr->tkwin);
	    if (tkwin == NULL) {
		/*
		 * Just a plain old bad window; Tk_NameToWindow filled in an
		 * error message for us.
		 */

		return TCL_ERROR;
	    } else if (tkwin == pwPtr->tkwin) {
		/*
		 * A panedwindow cannot manage itself.
		 */

		Tcl_SetObjResult(interp, Tcl_ObjPrintf(
			"cannot add %s to itself", arg));
		Tcl_SetErrorCode(interp, "TK", "GEOMETRY", "SELF", (char *)NULL);
		return TCL_ERROR;
	    } else if (Tk_IsTopLevel(tkwin)) {
		/*
		 * A panedwindow cannot manage a toplevel.
		 */

		Tcl_SetObjResult(interp, Tcl_ObjPrintf(
			"cannot add toplevel %s to %s", arg,
			Tk_PathName(pwPtr->tkwin)));
		Tcl_SetErrorCode(interp, "TK", "GEOMETRY", "TOPLEVEL", (char *)NULL);
		return TCL_ERROR;
	    } else {
		/*
		 * Make sure the panedwindow is the parent of the pane,
		 * or a descendant of the pane's parent.
		 */

		parent = Tk_Parent(tkwin);
		for (ancestor = pwPtr->tkwin;;ancestor = Tk_Parent(ancestor)) {
		    if (ancestor == parent) {
			break;
		    }
		    if (Tk_IsTopLevel(ancestor)) {
			Tcl_SetObjResult(interp, Tcl_ObjPrintf(
				"cannot add %s to %s", arg,
				Tk_PathName(pwPtr->tkwin)));
			Tcl_SetErrorCode(interp, "TK", "GEOMETRY",
				"HIERARCHY", (char *)NULL);
			return TCL_ERROR;
		    }
		}
	    }
	}
    }
    firstOptionArg = i;

    /*
     * Pre-parse the configuration options, to get the before/after specifiers
     * into an easy-to-find location (a local variable). Also, check the
     * return from Tk_SetOptions once, here, so we can save a little bit of
     * extra testing in the for loop below.
     */

    memset((void *)&options, 0, sizeof(Pane));
    if (Tk_SetOptions(interp, &options, pwPtr->paneOpts,
	    objc - firstOptionArg, objv + firstOptionArg,
	    pwPtr->tkwin, NULL, NULL) != TCL_OK) {
	return TCL_ERROR;
    }

    /*
     * If either -after or -before was given, find the numerical index that
     * corresponds to the given window. If both -after and -before are given,
     * the option precedence is: -after, then -before.
     */

    index = -1;
    haveLoc = 0;
    if (options.after != NULL) {
	tkwin = options.after;
	haveLoc = 1;
	for (i = 0; i < pwPtr->numPanes; i++) {
	    if (options.after == pwPtr->panes[i]->tkwin) {
		index = i + 1;
		break;
	    }
	}
    } else if (options.before != NULL) {
	tkwin = options.before;
	haveLoc = 1;
	for (i = 0; i < pwPtr->numPanes; i++) {
	    if (options.before == pwPtr->panes[i]->tkwin) {
		index = i;
		break;
	    }
	}
    }

    /*
     * If a window was given for -after/-before, but it's not a window managed
     * by the panedwindow, throw an error
     */

    if (haveLoc && index == -1) {
	Tcl_SetObjResult(interp, Tcl_ObjPrintf(
		"window \"%s\" is not managed by %s",
		Tk_PathName(tkwin), Tk_PathName(pwPtr->tkwin)));
	Tcl_SetErrorCode(interp, "TK", "PANEDWINDOW", "UNMANAGED", (char *)NULL);
	Tk_FreeConfigOptions(&options, pwPtr->paneOpts,
		pwPtr->tkwin);
	return TCL_ERROR;
    }

    /*
     * Allocate an array to hold, in order, the pointers to the pane
     * structures corresponding to the windows specified. Some of those
     * structures may already have existed, some may be new.
     */

    inserts = (Pane **)ckalloc(sizeof(Pane *) * (firstOptionArg - 2));
    insertIndex = 0;

    /*
     * Populate the inserts array, creating new pane structures as necessary,
     * applying the options to each structure as we go, and, if necessary,
     * marking the spot in the original panes array as empty (for
     * pre-existing pane structures).
     */

    for (i = 0, numNewPanes = 0; i < firstOptionArg - 2; i++) {
	/*
	 * We don't check that tkwin is NULL here, because the pre-pass above
	 * guarantees that the input at this stage is good.
	 */

	tkwin = Tk_NameToWindow(interp, Tcl_GetString(objv[i + 2]),
		pwPtr->tkwin);

	found = 0;
	for (j = 0; j < pwPtr->numPanes; j++) {
	    if (pwPtr->panes[j] != NULL && pwPtr->panes[j]->tkwin == tkwin) {
		int minSize;
		Tk_SetOptions(interp, pwPtr->panes[j],
			pwPtr->paneOpts, objc - firstOptionArg,
			objv + firstOptionArg, pwPtr->tkwin, NULL, NULL);
		Tk_GetPixelsFromObj(NULL, tkwin, pwPtr->panes[j]->minSizeObj, &minSize);
		found = 1;

		/*
		 * If the pane is supposed to move, add it to the inserts
		 * array now; otherwise, leave it where it is.
		 */

		if (index != -1) {
		    inserts[insertIndex++] = pwPtr->panes[j];
		    pwPtr->panes[j] = NULL;
		}
		break;
	    }
	}

	if (found) {
	    continue;
	}

	/*
	 * Make sure this pane wasn't already put into the inserts array,
	 * i.e., when the user specifies the same window multiple times in a
	 * single add command.
	 */
	for (j = 0; j < insertIndex; j++) {
	    if (inserts[j]->tkwin == tkwin) {
		found = 1;
		break;
	    }
	}
	if (found) {
	    continue;
	}

	/*
	 * Create a new pane structure and initialize it. All panes start
	 * out with their "natural" dimensions.
	 */
	int minSize;

	panePtr = (Pane *)ckalloc(sizeof(Pane));
	memset(panePtr, 0, sizeof(Pane));
	Tk_InitOptions(interp, panePtr, pwPtr->paneOpts,
		pwPtr->tkwin);
	Tk_SetOptions(interp, panePtr, pwPtr->paneOpts,
		objc - firstOptionArg, objv + firstOptionArg,
		pwPtr->tkwin, NULL, NULL);
	panePtr->tkwin = tkwin;
	panePtr->containerPtr = pwPtr;
	doubleBw = 2 * Tk_Changes(panePtr->tkwin)->border_width;
	if (panePtr->width > 0) {
	    panePtr->paneWidth = panePtr->width;
	} else {
	    panePtr->paneWidth = Tk_ReqWidth(tkwin) + doubleBw;
	}
	if (panePtr->height > 0) {
	    panePtr->paneHeight = panePtr->height;
	} else {
	    panePtr->paneHeight = Tk_ReqHeight(tkwin) + doubleBw;
	}
	Tk_GetPixelsFromObj(NULL, panePtr->tkwin, panePtr->minSizeObj, &minSize);

	/*
	 * Set up the geometry management callbacks for this pane.
	 */

	Tk_CreateEventHandler(panePtr->tkwin, StructureNotifyMask,
		PaneStructureProc, panePtr);
	Tk_ManageGeometry(panePtr->tkwin, &panedWindowMgrType, panePtr);
	inserts[insertIndex++] = panePtr;
	numNewPanes++;
    }

    /*
     * Allocate the new panes array, then copy the panes into it, in order.
     */

    i = sizeof(Pane *) * (pwPtr->numPanes + numNewPanes);
    newPanes = (Pane **)ckalloc(i);
    memset(newPanes, 0, i);
    if (index == -1) {
	/*
	 * If none of the existing panes have to be moved, just copy the old
	 * and append the new.
	 * Be careful about the case pwPtr->numPanes == 0 since in this case
	 * pwPtr->panes is NULL, and the memcpy would have undefined behavior.
	 */
	if (pwPtr->numPanes) {
	    memcpy(newPanes, pwPtr->panes,
		    sizeof(Pane *) * pwPtr->numPanes);
	}
	memcpy(&newPanes[pwPtr->numPanes], inserts,
		sizeof(Pane *) * numNewPanes);
    } else {
	/*
	 * If some of the existing panes were moved, the old panes array
	 * will be partially populated, with some valid and some invalid
	 * entries. Walk through it, copying valid entries to the new panes
	 * array as we go; when we get to the insert location for the new
	 * panes, copy the inserts array over, then finish off the old panes
	 * array.
	 */

	for (i = 0, j = 0; i < index; i++) {
	    if (pwPtr->panes[i] != NULL) {
		newPanes[j] = pwPtr->panes[i];
		j++;
	    }
	}

	memcpy(&newPanes[j], inserts, sizeof(Pane *)*insertIndex);
	j += firstOptionArg - 2;

	for (i = index; i < pwPtr->numPanes; i++) {
	    if (pwPtr->panes[i] != NULL) {
		newPanes[j] = pwPtr->panes[i];
		j++;
	    }
	}
    }

    /*
     * Make the new panes array the paned window's pane array, and clean up.
     */

    ckfree(pwPtr->panes);
    ckfree(inserts);
    pwPtr->panes = newPanes;

    /*
     * Set the paned window's pane count to the new value.
     */

    pwPtr->numPanes += numNewPanes;

    Tk_FreeConfigOptions(&options, pwPtr->paneOpts, pwPtr->tkwin);

    ComputeGeometry(pwPtr);
    return TCL_OK;
}

/*
 *----------------------------------------------------------------------
 *
 * PanedWindowSashCommand --
 *
 *	Implementation of the panedwindow sash subcommand. See the user
 *	documentation for details on what it does.
 *
 * Results:
 *	Standard Tcl result.
 *
 * Side effects:
 *	Depends on the arguments.
 *
 *----------------------------------------------------------------------
 */

static int
PanedWindowSashCommand(
    PanedWindow *pwPtr,		/* Pointer to paned window information. */
    Tcl_Interp *interp,		/* Current interpreter. */
    int objc,			/* Number of arguments. */
    Tcl_Obj *const objv[])	/* Argument objects. */
{
    static const char *const sashOptionStrings[] = {
	"coord", "dragto", "mark", "place", NULL
    };
    enum sashOptions {
	SASH_COORD, SASH_DRAGTO, SASH_MARK, SASH_PLACE
    };
    int index, sash, x, y, diff;
    Tcl_Obj *coords[2];
    Pane *panePtr;

    if (objc < 3) {
	Tcl_WrongNumArgs(interp, 2, objv, "option ?arg ...?");
	return TCL_ERROR;
    }

    if (Tcl_GetIndexFromObj(interp, objv[2], sashOptionStrings, "option", 0,
	    &index) != TCL_OK) {
	return TCL_ERROR;
    }

    switch ((enum sashOptions) index) {
    case SASH_COORD:
	if (objc != 4) {
	    Tcl_WrongNumArgs(interp, 3, objv, "index");
	    return TCL_ERROR;
	}

	if (Tcl_GetIntFromObj(interp, objv[3], &sash) != TCL_OK) {
	    return TCL_ERROR;
	}

	if (!ValidSashIndex(pwPtr, sash)) {
	    Tcl_SetObjResult(interp, Tcl_NewStringObj(
		    "invalid sash index", TCL_INDEX_NONE));
	    Tcl_SetErrorCode(interp, "TK", "VALUE", "SASH_INDEX", (char *)NULL);
	    return TCL_ERROR;
	}
	panePtr = pwPtr->panes[sash];

	coords[0] = Tcl_NewWideIntObj(panePtr->sashx);
	coords[1] = Tcl_NewWideIntObj(panePtr->sashy);
	Tcl_SetObjResult(interp, Tcl_NewListObj(2, coords));
	break;

    case SASH_MARK:
	if (objc != 6 && objc != 4) {
	    Tcl_WrongNumArgs(interp, 3, objv, "index ?x y?");
	    return TCL_ERROR;
	}

	if (Tcl_GetIntFromObj(interp, objv[3], &sash) != TCL_OK) {
	    return TCL_ERROR;
	}

	if (!ValidSashIndex(pwPtr, sash)) {
	    Tcl_SetObjResult(interp, Tcl_NewStringObj(
		    "invalid sash index", TCL_INDEX_NONE));
	    Tcl_SetErrorCode(interp, "TK", "VALUE", "SASH_INDEX", (char *)NULL);
	    return TCL_ERROR;
	}

	if (objc == 6) {
	    if (Tcl_GetIntFromObj(interp, objv[4], &x) != TCL_OK) {
		return TCL_ERROR;
	    }

	    if (Tcl_GetIntFromObj(interp, objv[5], &y) != TCL_OK) {
		return TCL_ERROR;
	    }

	    pwPtr->panes[sash]->markx = x;
	    pwPtr->panes[sash]->marky = y;
	} else {
	    coords[0] = Tcl_NewWideIntObj(pwPtr->panes[sash]->markx);
	    coords[1] = Tcl_NewWideIntObj(pwPtr->panes[sash]->marky);
	    Tcl_SetObjResult(interp, Tcl_NewListObj(2, coords));
	}
	break;

    case SASH_DRAGTO:
    case SASH_PLACE:
	if (objc != 6) {
	    Tcl_WrongNumArgs(interp, 3, objv, "index x y");
	    return TCL_ERROR;
	}

	if (Tcl_GetIntFromObj(interp, objv[3], &sash) != TCL_OK) {
	    return TCL_ERROR;
	}

	if (!ValidSashIndex(pwPtr, sash)) {
	    Tcl_SetObjResult(interp, Tcl_NewStringObj(
		    "invalid sash index", TCL_INDEX_NONE));
	    Tcl_SetErrorCode(interp, "TK", "VALUE", "SASH_INDEX", (char *)NULL);
	    return TCL_ERROR;
	}

	if (Tcl_GetIntFromObj(interp, objv[4], &x) != TCL_OK) {
	    return TCL_ERROR;
	}

	if (Tcl_GetIntFromObj(interp, objv[5], &y) != TCL_OK) {
	    return TCL_ERROR;
	}

	panePtr = pwPtr->panes[sash];
	if (pwPtr->orient == ORIENT_HORIZONTAL) {
	    if (index == SASH_PLACE) {
		diff = x - pwPtr->panes[sash]->sashx;
	    } else {
		diff = x - pwPtr->panes[sash]->markx;
	    }
	} else {
	    if (index == SASH_PLACE) {
		diff = y - pwPtr->panes[sash]->sashy;
	    } else {
		diff = y - pwPtr->panes[sash]->marky;
	    }
	}

	MoveSash(pwPtr, sash, diff);
	ComputeGeometry(pwPtr);
    }
    return TCL_OK;
}

/*
 *----------------------------------------------------------------------
 *
 * ConfigurePanedWindow --
 *
 *	This function is called to process an objv/objc list in conjunction
 *	with the Tk option database to configure (or reconfigure) a paned
 *	window widget.
 *
 * Results:
 *	The return value is a standard Tcl result. If TCL_ERROR is returned,
 *	then the interp's result contains an error message.
 *
 * Side effects:
 *	Configuration information, such as colors, border width, etc. get set
 *	for pwPtr; old resources get freed, if there were any.
 *
 *----------------------------------------------------------------------
 */

static int
ConfigurePanedWindow(
    Tcl_Interp *interp,		/* Used for error reporting. */
    PanedWindow *pwPtr,		/* Information about widget. */
    int objc,			/* Number of arguments. */
    Tcl_Obj *const objv[])	/* Argument values. */
{
    Tk_SavedOptions savedOptions;
    int typemask = 0;

    if (Tk_SetOptions(interp, pwPtr, pwPtr->optionTable, objc, objv,
	    pwPtr->tkwin, &savedOptions, &typemask) != TCL_OK) {
	Tk_RestoreSavedOptions(&savedOptions);
	return TCL_ERROR;
    }

    Tk_FreeSavedOptions(&savedOptions);

    PanedWindowWorldChanged(pwPtr);

    /*
     * If an option that affects geometry has changed, make a re-layout
     * request.
     */

    if (typemask & GEOMETRY) {
	ComputeGeometry(pwPtr);
    }

    return TCL_OK;
}

/*
 *----------------------------------------------------------------------
 *
 * PanedWindowWorldChanged --
 *
 *	This function is invoked anytime a paned window's world has changed in
 *	some way that causes the widget to have to recompute graphics contexts
 *	and geometry.
 *
 * Results:
 *	None.
 *
 * Side effects:
 *	Paned window will be relayed out and redisplayed.
 *
 *----------------------------------------------------------------------
 */

static void
PanedWindowWorldChanged(
    void *instanceData)	/* Information about the paned window. */
{
    XGCValues gcValues;
    GC newGC;
    PanedWindow *pwPtr = (PanedWindow *)instanceData;
    int borderWidth, width = -1, height = -1;

    /*
     * Allocated a graphics context for drawing the paned window widget
     * elements (background, sashes, etc.) and set the window background.
     */

    gcValues.background = Tk_3DBorderColor(pwPtr->background)->pixel;
    newGC = Tk_GetGC(pwPtr->tkwin, GCBackground, &gcValues);
    if (pwPtr->gc != NULL) {
	Tk_FreeGC(pwPtr->display, pwPtr->gc);
    }
    pwPtr->gc = newGC;
    Tk_SetWindowBackground(pwPtr->tkwin, gcValues.background);

    /*
     * Issue geometry size requests to Tk.
     */

    Tk_GetPixelsFromObj(NULL, pwPtr->tkwin, pwPtr->borderWidthObj, &borderWidth);
    Tk_SetInternalBorder(pwPtr->tkwin, borderWidth);
    if (pwPtr->widthObj) {
	Tk_GetPixelsFromObj(NULL, pwPtr->tkwin, pwPtr->widthObj, &width);
    }
    if (pwPtr->heightObj) {
	Tk_GetPixelsFromObj(NULL, pwPtr->tkwin, pwPtr->heightObj, &height);
    }
    if (width > 0 && height > 0) {
	Tk_GeometryRequest(pwPtr->tkwin, width, height);
    }

    /*
     * Arrange for the window to be redrawn, if neccessary.
     */

    if (Tk_IsMapped(pwPtr->tkwin) && !(pwPtr->flags & REDRAW_PENDING)) {
	Tcl_DoWhenIdle(DisplayPanedWindow, pwPtr);
	pwPtr->flags |= REDRAW_PENDING;
    }
}

/*
 *--------------------------------------------------------------
 *
 * PanedWindowEventProc --
 *
 *	This function is invoked by the Tk dispatcher for various events on
 *	paned windows.
 *
 * Results:
 *	None.
 *
 * Side effects:
 *	When the window gets deleted, internal structures get cleaned up. When
 *	it gets exposed, it is redisplayed.
 *
 *--------------------------------------------------------------
 */

static void
PanedWindowEventProc(
    void *clientData,	/* Information about window. */
    XEvent *eventPtr)		/* Information about event. */
{
    PanedWindow *pwPtr = (PanedWindow *)clientData;
    int i;

    if (eventPtr->type == Expose) {
	if (pwPtr->tkwin != NULL && !(pwPtr->flags & REDRAW_PENDING)) {
	    Tcl_DoWhenIdle(DisplayPanedWindow, pwPtr);
	    pwPtr->flags |= REDRAW_PENDING;
	}
    } else if (eventPtr->type == ConfigureNotify) {
	pwPtr->flags |= REQUESTED_RELAYOUT;
	if (pwPtr->tkwin != NULL && !(pwPtr->flags & REDRAW_PENDING)) {
	    Tcl_DoWhenIdle(DisplayPanedWindow, pwPtr);
	    pwPtr->flags |= REDRAW_PENDING;
	}
    } else if (eventPtr->type == DestroyNotify) {
	DestroyPanedWindow(pwPtr);
    } else if (eventPtr->type == UnmapNotify) {
	for (i = 0; i < pwPtr->numPanes; i++) {
	    if (!pwPtr->panes[i]->hide) {
		Tk_UnmapWindow(pwPtr->panes[i]->tkwin);
	    }
	}
    } else if (eventPtr->type == MapNotify) {
	for (i = 0; i < pwPtr->numPanes; i++) {
	    if (!pwPtr->panes[i]->hide) {
		Tk_MapWindow(pwPtr->panes[i]->tkwin);
	    }
	}
    }
}

/*
 *----------------------------------------------------------------------
 *
 * PanedWindowCmdDeletedProc --
 *
 *	This function is invoked when a widget command is deleted. If the
 *	widget isn't already in the process of being destroyed, this command
 *	destroys it.
 *
 * Results:
 *	None.
 *
 * Side effects:
 *	The widget is destroyed.
 *
 *----------------------------------------------------------------------
 */

static void
PanedWindowCmdDeletedProc(
    void *clientData)	/* Pointer to widget record for widget. */
{
    PanedWindow *pwPtr = (PanedWindow *)clientData;

    /*
     * This function could be invoked either because the window was destroyed
     * and the command was then deleted or because the command was deleted,
     * and then this function destroys the widget. The WIDGET_DELETED flag
     * distinguishes these cases.
     */

    if (!(pwPtr->flags & WIDGET_DELETED)) {
	Tk_DestroyWindow(pwPtr->proxywin);
	Tk_DestroyWindow(pwPtr->tkwin);
    }
}

/*
 *--------------------------------------------------------------
 *
 * DisplayPanedWindow --
 *
 *	This function redraws the contents of a paned window widget. It is
 *	invoked as a do-when-idle handler, so it only runs when there's
 *	nothing else for the application to do.
 *
 * Results:
 *	None.
 *
 * Side effects:
 *	Information appears on the screen.
 *
 *--------------------------------------------------------------
 */

static void
DisplayPanedWindow(
    void *clientData)	/* Information about window. */
{
    PanedWindow *pwPtr = (PanedWindow *)clientData;
    Pane *panePtr;
    Pixmap pixmap;
    Tk_Window tkwin = pwPtr->tkwin;
    int i, sashWidth, sashHeight;
    const int horizontal = (pwPtr->orient == ORIENT_HORIZONTAL);
    int first, last;
    int borderWidth;

    pwPtr->flags &= ~REDRAW_PENDING;
    if ((pwPtr->tkwin == NULL) || !Tk_IsMapped(tkwin)) {
	return;
    }

    if (pwPtr->flags & REQUESTED_RELAYOUT) {
	ArrangePanes(clientData);
    }

#ifndef TK_NO_DOUBLE_BUFFERING
    /*
     * Create a pixmap for double-buffering, if necessary.
     */

    pixmap = Tk_GetPixmap(Tk_Display(tkwin), Tk_WindowId(tkwin),
	    Tk_Width(tkwin), Tk_Height(tkwin), Tk_Depth(tkwin));
#else
    pixmap = Tk_WindowId(tkwin);
#endif /* TK_NO_DOUBLE_BUFFERING */

    /*
     * Redraw the widget's background and border.
     */

    Tk_GetPixelsFromObj(NULL, tkwin, pwPtr->borderWidthObj, &borderWidth);
    Tk_Fill3DRectangle(tkwin, pixmap, pwPtr->background, 0, 0,
	    Tk_Width(tkwin), Tk_Height(tkwin), borderWidth, pwPtr->relief);

    /*
     * Set up boilerplate geometry values for sashes (width, height, common
     * coordinates).
     */

    Tk_GetPixelsFromObj(NULL, tkwin, pwPtr->sashWidthObj, &sashWidth);
    if (horizontal) {
	sashHeight = Tk_Height(tkwin) - (2 * Tk_InternalBorderLeft(tkwin));
    } else {
	sashHeight = sashWidth;
	sashWidth = Tk_Width(tkwin) - (2 * Tk_InternalBorderLeft(tkwin));
    }

    /*
     * Draw the sashes.
     */

    GetFirstLastVisiblePane(pwPtr, &first, &last);
    for (i = 0; i < pwPtr->numPanes - 1; i++) {

	panePtr = pwPtr->panes[i];
	if (panePtr->hide || i == last) {
	    continue;
	}
	if (sashWidth > 0 && sashHeight > 0) {
	    Tk_Fill3DRectangle(tkwin, pixmap, pwPtr->background,
		    panePtr->sashx, panePtr->sashy, sashWidth, sashHeight,
		    1, pwPtr->sashRelief);
	}
	if (pwPtr->showHandle) {
	    int handleSize;
	    Tk_GetPixelsFromObj(NULL, tkwin, pwPtr->handleSizeObj, &handleSize);
	    Tk_Fill3DRectangle(tkwin, pixmap, pwPtr->background,
		    panePtr->handlex, panePtr->handley,
		    handleSize, handleSize, 1,
		    TK_RELIEF_RAISED);
	}
    }

#ifndef TK_NO_DOUBLE_BUFFERING
    /*
     * Copy the information from the off-screen pixmap onto the screen, then
     * delete the pixmap.
     */

    XCopyArea(Tk_Display(tkwin), pixmap, Tk_WindowId(tkwin), pwPtr->gc, 0, 0,
	    (unsigned) Tk_Width(tkwin), (unsigned) Tk_Height(tkwin), 0, 0);
    Tk_FreePixmap(Tk_Display(tkwin), pixmap);
#endif /* TK_NO_DOUBLE_BUFFERING */
}

/*
 *----------------------------------------------------------------------
 *
 * DestroyPanedWindow --
 *
 *	This function is invoked by PanedWindowEventProc to free the internal
 *	structure of a paned window.
 *
 * Results:
 *	None.
 *
 * Side effects:
 *	Everything associated with the paned window is freed up.
 *
 *----------------------------------------------------------------------
 */

static void
DestroyPanedWindow(
    PanedWindow *pwPtr)		/* Info about paned window widget. */
{
    int i;

    /*
     * First mark the widget as in the process of being deleted, so that any
     * code that causes calls to other paned window functions will abort.
     */

    pwPtr->flags |= WIDGET_DELETED;

    /*
     * Cancel idle callbacks for redrawing the widget and for rearranging the
     * panes.
     */

    if (pwPtr->flags & REDRAW_PENDING) {
	Tcl_CancelIdleCall(DisplayPanedWindow, pwPtr);
    }
    if (pwPtr->flags & RESIZE_PENDING) {
	Tcl_CancelIdleCall(ArrangePanes, pwPtr);
    }

    /*
     * Clean up the pane list; foreach pane:
     *  o  Cancel the pane's structure notification callback
     *  o  Cancel geometry management for the pane.
     *  o  Free memory for the pane
     */

    for (i = 0; i < pwPtr->numPanes; i++) {
	Tk_DeleteEventHandler(pwPtr->panes[i]->tkwin, StructureNotifyMask,
		PaneStructureProc, pwPtr->panes[i]);
	Tk_ManageGeometry(pwPtr->panes[i]->tkwin, NULL, NULL);
	Tk_FreeConfigOptions(pwPtr->panes[i], pwPtr->paneOpts,
		pwPtr->tkwin);
	ckfree(pwPtr->panes[i]);
	pwPtr->panes[i] = NULL;
    }
    if (pwPtr->panes) {
	ckfree(pwPtr->panes);
    }

    /*
     * Remove the widget command from the interpreter.
     */

    Tcl_DeleteCommandFromToken(pwPtr->interp, pwPtr->widgetCmd);

    /*
     * Let Tk_FreeConfigOptions clean up the rest.
     */

    Tk_FreeConfigOptions(pwPtr, pwPtr->optionTable, pwPtr->tkwin);
    Tcl_Release(pwPtr->tkwin);
    pwPtr->tkwin = NULL;

    Tcl_EventuallyFree(pwPtr, TCL_DYNAMIC);
}

/*
 *--------------------------------------------------------------
 *
 * PanedWindowReqProc --
 *
 *	This function is invoked by Tk_GeometryRequest for windows managed by
 *	a paned window.
 *
 * Results:
 *	None.
 *
 * Side effects:
 *	Arranges for tkwin, and all its managed siblings, to be re-arranged at
 *	the next idle point.
 *
 *--------------------------------------------------------------
 */

static void
PanedWindowReqProc(
    void *clientData,	/* Paned window's information about window
				 * that got new preferred geometry. */
    TCL_UNUSED(Tk_Window))		/* Other Tk-related information about the
				 * window. */
{
    Pane *panePtr = (Pane *)clientData;
    PanedWindow *pwPtr = (PanedWindow *) panePtr->containerPtr;

    if (Tk_IsMapped(pwPtr->tkwin)) {
	if (!(pwPtr->flags & RESIZE_PENDING)) {
	    pwPtr->flags |= RESIZE_PENDING;
	    Tcl_DoWhenIdle(ArrangePanes, pwPtr);
	}
    } else {
	int doubleBw = 2 * Tk_Changes(panePtr->tkwin)->border_width;

	if (panePtr->width <= 0) {
	    panePtr->paneWidth = Tk_ReqWidth(panePtr->tkwin) + doubleBw;
	}
	if (panePtr->height <= 0) {
	    panePtr->paneHeight = Tk_ReqHeight(panePtr->tkwin) + doubleBw;
	}
	ComputeGeometry(pwPtr);
    }
}

/*
 *--------------------------------------------------------------
 *
 * PanedWindowLostPaneProc --
 *
 *	This function is invoked by Tk whenever some other geometry claims
 *	control over a pane that used to be managed by us.
 *
 * Results:
 *	None.
 *
 * Side effects:
 *	Forgets all information about the pane. Causes geometry to be
 *	recomputed for the panedwindow.
 *
 *--------------------------------------------------------------
 */

static void
PanedWindowLostPaneProc(
    void *clientData,	/* Grid structure for the pane that was
				 * stolen away. */
    TCL_UNUSED(Tk_Window))		/* Tk's handle for the pane. */
{
    Pane *panePtr = (Pane *)clientData;
    PanedWindow *pwPtr = (PanedWindow *) panePtr->containerPtr;

    if (pwPtr->tkwin != Tk_Parent(panePtr->tkwin)) {
	Tk_UnmaintainGeometry(panePtr->tkwin, pwPtr->tkwin);
    }
    Unlink(panePtr);
    Tk_DeleteEventHandler(panePtr->tkwin, StructureNotifyMask,
	    PaneStructureProc, panePtr);
    Tk_UnmapWindow(panePtr->tkwin);
    panePtr->tkwin = NULL;
    ckfree(panePtr);
    ComputeGeometry(pwPtr);
}

/*
 *--------------------------------------------------------------
 *
 * ArrangePanes --
 *
 *	This function is invoked (using the Tcl_DoWhenIdle mechanism) to
 *	re-layout a set of windows managed by a paned window. It is invoked at
 *	idle time so that a series of pane requests can be merged into a
 *	single layout operation.
 *
 * Results:
 *	None.
 *
 * Side effects:
 *	The panes of containerPtr may get resized or moved.
 *
 *--------------------------------------------------------------
 */

static void
ArrangePanes(
    void *clientData)	/* Structure describing parent whose panes
				 * are to be re-layed out. */
{
    PanedWindow *pwPtr = (PanedWindow *)clientData;
    Pane *panePtr;
    int i, newPaneWidth, newPaneHeight, paneX, paneY;
    int paneWidth, paneHeight, paneSize, paneMinSize;
    int doubleBw;
    int x, y;
    int sashWidth, sashOffset, sashCount, handleOffset;
    int sashReserve, sxReserve, syReserve;
    int internalBW;
    int paneDynSize, paneDynMinSize, pwHeight, pwWidth, pwSize;
    int first, last;
    int stretchReserve, stretchAmount;
    const int horizontal = (pwPtr->orient == ORIENT_HORIZONTAL);
    int handleSize, sashPad, handlePad;

    pwPtr->flags &= ~(REQUESTED_RELAYOUT|RESIZE_PENDING);

    /*
     * If the parent has no panes anymore, then don't do anything at all:
     * just leave the parent's size as-is. Otherwise there is no way to
     * "relinquish" control over the parent so another geometry manager can
     * take over.
     */

    if (pwPtr->numPanes == 0) {
	return;
    }

    Tcl_Preserve(pwPtr);

    /*
     * Find index of first and last visible panes.
     */

    GetFirstLastVisiblePane(pwPtr, &first, &last);

    /*
     * First pass; compute sizes
     */

    paneDynSize = paneDynMinSize = 0;
    internalBW = Tk_InternalBorderLeft(pwPtr->tkwin);
    pwHeight = Tk_Height(pwPtr->tkwin) - (2 * internalBW);
    pwWidth = Tk_Width(pwPtr->tkwin) - (2 * internalBW);
    x = y = internalBW;
    stretchReserve = (horizontal ? pwWidth : pwHeight);

    /*
     * Calculate the sash width, including handle and padding, and the sash
     * and handle offsets.
     */

    Tk_GetPixelsFromObj(NULL, pwPtr->tkwin, pwPtr->sashPadObj, &sashPad);
    sashOffset = handleOffset = sashPad;
    Tk_GetPixelsFromObj(NULL, pwPtr->tkwin, pwPtr->handleSizeObj, &handleSize);
    Tk_GetPixelsFromObj(NULL, pwPtr->tkwin, pwPtr->sashWidthObj, &sashWidth);
    if (pwPtr->showHandle && handleSize > sashWidth) {
	sashOffset = ((handleSize - sashWidth) / 2) + sashPad;
	sashWidth = (2 * sashPad) + handleSize;
    } else {
	handleOffset = ((sashWidth - handleSize) / 2) + sashPad;
	sashWidth = (2 * sashPad) + sashWidth;
    }

    for (i = sashCount = 0; i < pwPtr->numPanes; i++) {
	int padX, padY, minSize;

	panePtr = pwPtr->panes[i];

	if (panePtr->hide) {
	    continue;
	}

	/*
	 * Compute the total size needed by all the panes and the left-over,
	 * or shortage of space available.
	 */

	Tk_GetPixelsFromObj(NULL, panePtr->tkwin, panePtr->padXObj, &padX);
	Tk_GetPixelsFromObj(NULL, panePtr->tkwin, panePtr->padYObj, &padY);
	if (horizontal) {
	    if (panePtr->width > 0) {
		paneSize = panePtr->width;
	    } else {
		paneSize = panePtr->paneWidth;
	    }
	    stretchReserve -= paneSize + (2 * padX);
	} else {
	    if (panePtr->height > 0) {
		paneSize = panePtr->height;
	    } else {
		paneSize = panePtr->paneHeight;
	    }
	    stretchReserve -= paneSize + (2 * padY);
	}
	Tk_GetPixelsFromObj(NULL, panePtr->tkwin, panePtr->minSizeObj, &minSize);
	if (IsStretchable(panePtr->stretch,i,first,last)
		&& Tk_IsMapped(pwPtr->tkwin)) {
	    paneDynSize += paneSize;
	    paneDynMinSize += minSize;
	}
	if (i != last) {
	    stretchReserve -= sashWidth;
	    sashCount++;
	}
    }

    /*
     * Second pass; adjust/arrange panes.
     */

    for (i = 0; i < pwPtr->numPanes; i++) {
	int padX, padY;

	panePtr = pwPtr->panes[i];

	if (panePtr->hide) {
	    Tk_UnmaintainGeometry(panePtr->tkwin, pwPtr->tkwin);
	    Tk_UnmapWindow(panePtr->tkwin);
	    continue;
	}

	/*
	 * Compute the size of this pane. The algorithm (assuming a
	 * horizontal paned window) is:
	 *
	 * 1.  Get "base" dimensions. If a width or height is specified for
	 *     this pane, use those values; else use the ReqWidth/ReqHeight.
	 * 2.  Using base dimensions, pane dimensions, and sticky values,
	 *     determine the x and y, and actual width and height of the
	 *     widget.
	 */

	doubleBw = 2 * Tk_Changes(panePtr->tkwin)->border_width;
	newPaneWidth = (panePtr->width > 0 ? panePtr->width :
		Tk_ReqWidth(panePtr->tkwin) + doubleBw);
	newPaneHeight = (panePtr->height > 0 ? panePtr->height :
		Tk_ReqHeight(panePtr->tkwin) + doubleBw);
	Tk_GetPixelsFromObj(NULL, panePtr->tkwin, panePtr->minSizeObj, &paneMinSize);

	/*
	 * Calculate pane width and height.
	 */

	if (horizontal) {
	    if (panePtr->width > 0) {
		paneSize = panePtr->width;
	    } else {
		paneSize = panePtr->paneWidth;
	    }
	    pwSize = pwWidth;
	} else {
	    if (panePtr->height > 0) {
		paneSize = panePtr->height;
	    } else {
		paneSize = panePtr->paneHeight;
	    }
	    pwSize = pwHeight;
	}
	if (IsStretchable(panePtr->stretch, i, first, last)) {
	    double frac;

	    if (paneDynSize > 0) {
		frac = (double)paneSize / (double)paneDynSize;
	    } else {
		frac = (double)paneSize / (double)pwSize;
	    }

	    paneDynSize -= paneSize;
	    paneDynMinSize -= paneMinSize;
	    stretchAmount = (int) (frac * stretchReserve);
	    if (paneSize + stretchAmount >= paneMinSize) {
		stretchReserve -= stretchAmount;
		paneSize += stretchAmount;
	    } else {
		stretchReserve += paneSize - paneMinSize;
		paneSize = paneMinSize;
	    }
	    if (i == last && stretchReserve > 0) {
		paneSize += stretchReserve;
		stretchReserve = 0;
	    }
	} else if (paneDynSize - paneDynMinSize + stretchReserve < 0) {
	    if (paneSize + paneDynSize - paneDynMinSize + stretchReserve
		    <= paneMinSize) {
		stretchReserve += paneSize - paneMinSize;
		paneSize = paneMinSize;
	    } else {
		paneSize += paneDynSize - paneDynMinSize + stretchReserve;
		stretchReserve = paneDynMinSize - paneDynSize;
	    }
	}
	Tk_GetPixelsFromObj(NULL, panePtr->tkwin, panePtr->padXObj, &padX);
	Tk_GetPixelsFromObj(NULL, panePtr->tkwin, panePtr->padYObj, &padY);
	if (horizontal) {
	    paneWidth = paneSize;
	    paneHeight = pwHeight - (2 * padY);
	} else {
	    paneWidth = pwWidth - (2 * padX);
	    paneHeight = paneSize;
	}

	/*
	 * Adjust for area reserved for sashes.
	 */

	if (sashCount) {
	    sashReserve = sashWidth * sashCount;
	    if (horizontal) {
		sxReserve = sashReserve;
		syReserve = 0;
	    } else {
		sxReserve = 0;
		syReserve = sashReserve;
	    }
	} else {
	    sxReserve = syReserve = 0;
	}

	if (pwWidth - sxReserve < x + paneWidth - internalBW) {
	    paneWidth = pwWidth - sxReserve - x + internalBW;
	}
	if (pwHeight - syReserve < y + paneHeight - internalBW) {
	    paneHeight = pwHeight - syReserve - y + internalBW;
	}

	if (newPaneWidth > paneWidth) {
	    newPaneWidth = paneWidth;
	}
	if (newPaneHeight > paneHeight) {
	    newPaneHeight = paneHeight;
	}

	panePtr->x = x;
	panePtr->y = y;

	/*
	 * Compute the location of the sash at the right or bottom of the
	 * parcel and the location of the next parcel.
	 */

	Tk_GetPixelsFromObj(NULL, pwPtr->tkwin, pwPtr->handlePadObj, &handlePad);
	if (horizontal) {
	    x += paneWidth + (2 * padX);
	    if (x < internalBW) {
		x = internalBW;
	    }
	    panePtr->sashx = x + sashOffset;
	    panePtr->sashy = y;
	    panePtr->handlex = x + handleOffset;
	    panePtr->handley = y + handlePad;
	    x += sashWidth;
	} else {
	    y += paneHeight + (2 * padY);
	    if (y < internalBW) {
		y = internalBW;
	    }
	    panePtr->sashx = x;
	    panePtr->sashy = y + sashOffset;
	    panePtr->handlex = x + handlePad;
	    panePtr->handley = y + handleOffset;
	    y += sashWidth;
	}

	/*
	 * Compute the actual dimensions of the pane in the pane.
	 */

	paneX = panePtr->x;
	paneY = panePtr->y;
	AdjustForSticky(panePtr->sticky, paneWidth, paneHeight,
		&paneX, &paneY, &newPaneWidth, &newPaneHeight);

	paneX += padX;
	paneY += padY;

	/*
	 * Now put the window in the proper spot.
	 */

	if (newPaneWidth <= 0 || newPaneHeight <= 0 ||
		(horizontal ? paneX - internalBW > pwWidth :
		paneY - internalBW > pwHeight)) {
	    Tk_UnmaintainGeometry(panePtr->tkwin, pwPtr->tkwin);
	    Tk_UnmapWindow(panePtr->tkwin);
	} else {
	    Tk_MaintainGeometry(panePtr->tkwin, pwPtr->tkwin,
		    paneX, paneY, newPaneWidth, newPaneHeight);
	}
	sashCount--;
    }
    Tcl_Release(pwPtr);
}

/*
 *----------------------------------------------------------------------
 *
 * Unlink --
 *
 *	Remove a pane from a paned window.
 *
 * Results:
 *	None.
 *
 * Side effects:
 *	The paned window will be scheduled for re-arranging and redrawing.
 *
 *----------------------------------------------------------------------
 */

static void
Unlink(
    Pane *panePtr)		/* Window to unlink. */
{
    PanedWindow *containerPtr;
    int i, j;

    containerPtr = panePtr->containerPtr;
    if (containerPtr == NULL) {
	return;
    }

    /*
     * Find the specified pane in the panedwindow's list of panes, then
     * remove it from that list.
     */

    for (i = 0; i < containerPtr->numPanes; i++) {
	if (containerPtr->panes[i] == panePtr) {
	    for (j = i; j < containerPtr->numPanes - 1; j++) {
		containerPtr->panes[j] = containerPtr->panes[j + 1];
	    }
	    break;
	}
    }

    /*
     * Clean out any -after or -before references to this pane
     */

    for (i = 0; i < containerPtr->numPanes; i++) {
	if (containerPtr->panes[i]->before == panePtr->tkwin) {
	    containerPtr->panes[i]->before = NULL;
	}
	if (containerPtr->panes[i]->after == panePtr->tkwin) {
	    containerPtr->panes[i]->after = NULL;
	}
    }

    containerPtr->flags |= REQUESTED_RELAYOUT;
    if (!(containerPtr->flags & REDRAW_PENDING)) {
	containerPtr->flags |= REDRAW_PENDING;
	Tcl_DoWhenIdle(DisplayPanedWindow, containerPtr);
    }

    /*
     * Set the pane's containerPtr to NULL, so that we can tell that the pane
     * is no longer attached to any panedwindow.
     */

    panePtr->containerPtr = NULL;

    containerPtr->numPanes--;
}

/*
 *----------------------------------------------------------------------
 *
 * GetPane --
 *
 *	Given a token to a Tk window, find the pane that corresponds to that
 *	token in a given paned window.
 *
 * Results:
 *	Pointer to the pane structure, or NULL if the window is not managed
 *	by this paned window.
 *
 * Side effects:
 *	None.
 *
 *----------------------------------------------------------------------
 */

static Pane *
GetPane(
    PanedWindow *pwPtr,		/* Pointer to the paned window info. */
    Tk_Window tkwin)		/* Window to search for. */
{
    int i;

    for (i = 0; i < pwPtr->numPanes; i++) {
	if (pwPtr->panes[i]->tkwin == tkwin) {
	    return pwPtr->panes[i];
	}
    }
    return NULL;
}

/*
 *----------------------------------------------------------------------
 *
 * GetFirstLastVisiblePane --
 *
 *	Given panedwindow, find the index of the first and last visible panes
 *	of that paned window.
 *
 * Results:
 *	Index of the first and last visible panes.
 *
 * Side effects:
 *	None.
 *
 *----------------------------------------------------------------------
 */

static void
GetFirstLastVisiblePane(
    PanedWindow *pwPtr,		/* Pointer to the paned window info. */
    int *firstPtr,		/* Returned index for first. */
    int *lastPtr)		/* Returned index for last. */
{
    int i;

    for (i = 0, *lastPtr = 0, *firstPtr = -1; i < pwPtr->numPanes; i++) {
	if (pwPtr->panes[i]->hide == 0) {
	    if (*firstPtr < 0) {
		*firstPtr = i;
	    }
	    *lastPtr = i;
	}
    }
}

/*
 *--------------------------------------------------------------
 *
 * PaneStructureProc --
 *
 *	This function is invoked whenever StructureNotify events occur for a
 *	window that's managed by a paned window. This function's only purpose
 *	is to clean up when windows are deleted.
 *
 * Results:
 *	None.
 *
 * Side effects:
 *	The paned window pane structure associated with the window
 *	is freed, and the pane is disassociated from the paned
 *	window which managed it.
 *
 *--------------------------------------------------------------
 */

static void
PaneStructureProc(
    void *clientData,	/* Pointer to record describing window item. */
    XEvent *eventPtr)		/* Describes what just happened. */
{
    Pane *panePtr = (Pane *)clientData;
    PanedWindow *pwPtr = panePtr->containerPtr;

    if (eventPtr->type == DestroyNotify) {
	Unlink(panePtr);
	panePtr->tkwin = NULL;
	ckfree(panePtr);
	ComputeGeometry(pwPtr);
    }
}

/*
 *----------------------------------------------------------------------
 *
 * ComputeGeometry --
 *
 *	Compute geometry for the paned window, including coordinates of all
 *	panes and each sash.
 *
 * Results:
 *	None.
 *
 * Side effects:
 *	Recomputes geometry information for a paned window.
 *
 *----------------------------------------------------------------------
 */

static void
ComputeGeometry(
    PanedWindow *pwPtr)		/* Pointer to the Paned Window structure. */
{
    int i, x, y, doubleBw, internalBw;
    int sashWidth, sashOffset, handleOffset;
    int reqWidth, reqHeight, dim, handleSize;
    Pane *panePtr;
    const int horizontal = (pwPtr->orient == ORIENT_HORIZONTAL);
    int sashPad;
    int width = -1, height = -1;

    pwPtr->flags |= REQUESTED_RELAYOUT;

    x = y = internalBw = Tk_InternalBorderLeft(pwPtr->tkwin);
    reqWidth = reqHeight = 0;

    /*
     * Sashes and handles share space on the display. To simplify processing
     * below, precompute the x and y offsets of the handles and sashes within
     * the space occupied by their combination; later, just add those offsets
     * blindly (avoiding the extra showHandle, etc, checks).
     */

    Tk_GetPixelsFromObj(NULL, pwPtr->tkwin, pwPtr->sashPadObj, &sashPad);
    sashOffset = handleOffset = sashPad;
    Tk_GetPixelsFromObj(NULL, pwPtr->tkwin, pwPtr->handleSizeObj, &handleSize);
    Tk_GetPixelsFromObj(NULL, pwPtr->tkwin, pwPtr->sashWidthObj, &sashWidth);
    if (pwPtr->showHandle && handleSize > sashWidth) {
	sashOffset = ((handleSize - sashWidth) / 2) + sashPad;
	sashWidth = (2 * sashPad) + handleSize;
    } else {
	handleOffset = ((sashWidth - handleSize) / 2) + sashPad;
	sashWidth = (2 * sashPad) + sashWidth;
    }

    for (i = 0; i < pwPtr->numPanes; i++) {
	int padX, padY, minSize, handlePad;
	panePtr = pwPtr->panes[i];

	if (panePtr->hide) {
	    continue;
	}

	/*
	 * First set the coordinates for the top left corner of the pane's
	 * parcel.
	 */

	panePtr->x = x;
	panePtr->y = y;

	/*
	 * Make sure the pane's paned dimension is at least minsize. This
	 * check may be redundant, since the only way to change a pane's size
	 * is by moving a sash, and that code checks the minsize.
	 */

	Tk_GetPixelsFromObj(NULL, panePtr->tkwin, panePtr->minSizeObj, &minSize);
	if (horizontal) {
	    if (panePtr->paneWidth < minSize) {
		panePtr->paneWidth = minSize;
	    }
	} else {
	    if (panePtr->paneHeight < minSize) {
		panePtr->paneHeight = minSize;
	    }
	}

	/*
	 * Compute the location of the sash at the right or bottom of the
	 * parcel.
	 */

	Tk_GetPixelsFromObj(NULL, panePtr->tkwin, panePtr->padXObj, &padX);
	Tk_GetPixelsFromObj(NULL, panePtr->tkwin, panePtr->padYObj, &padY);
	Tk_GetPixelsFromObj(NULL, pwPtr->tkwin, pwPtr->handlePadObj, &handlePad);
	if (horizontal) {
	    x += panePtr->paneWidth + (2 * padX);
	    panePtr->sashx = x + sashOffset;
	    panePtr->sashy = y;
	    panePtr->handlex = x + handleOffset;
	    panePtr->handley = y + handlePad;
	    x += sashWidth;
	} else {
	    y += panePtr->paneHeight + (2 * padY);
	    panePtr->sashx = x;
	    panePtr->sashy = y + sashOffset;
	    panePtr->handlex = x + handlePad;
	    panePtr->handley = y + handleOffset;
	    y += sashWidth;
	}

	/*
	 * Find the maximum height/width of the panes, for computing the
	 * requested height/width of the paned window.
	 */

	if (horizontal) {
	    /*
	     * If the pane has an explicit height set, use that; otherwise,
	     * use the pane's requested height.
	     */

	    if (panePtr->height > 0) {
		dim = panePtr->height;
	    } else {
		doubleBw = 2 * Tk_Changes(panePtr->tkwin)->border_width;
		dim = Tk_ReqHeight(panePtr->tkwin) + doubleBw;
	    }
	    dim += 2 * padY;
	    if (dim > reqHeight) {
		reqHeight = dim;
	    }
	} else {
	    /*
	     * If the pane has an explicit width set use that; otherwise, use
	     * the pane's requested width.
	     */

	    if (panePtr->width > 0) {
		dim = panePtr->width;
	    } else {
		doubleBw = 2 * Tk_Changes(panePtr->tkwin)->border_width;
		dim = Tk_ReqWidth(panePtr->tkwin) + doubleBw;
	    }
	    dim += 2 * padX;
	    if (dim > reqWidth) {
		reqWidth = dim;
	    }
	}
    }

    /*
     * The loop above should have left x (or y) equal to the sum of the widths
     * (or heights) of the widgets, plus the size of one sash and the sash
     * padding for each widget, plus the width of the left (or top) border of
     * the paned window.
     *
     * The requested width (or height) is therefore x (or y) minus the size of
     * one sash and padding, plus the width of the right (or bottom) border of
     * the paned window.
     *
     * The height (or width) is equal to the maximum height (or width) of the
     * panes, plus the width of the border of the top and bottom (or left and
     * right) of the paned window.
     *
     * If the panedwindow has an explicit width/height set use that;
     * otherwise, use the requested width/height.
     */

    if (pwPtr->widthObj) {
	Tk_GetPixelsFromObj(NULL, pwPtr->tkwin, pwPtr->widthObj, &width);
    }
    if (pwPtr->heightObj) {
	Tk_GetPixelsFromObj(NULL, pwPtr->tkwin, pwPtr->heightObj, &height);
    }
    if (horizontal) {
	reqWidth = (width > 0 ?
		width : x - sashWidth + internalBw);
	reqHeight = (height > 0 ?
		height : reqHeight + (2 * internalBw));
    } else {
	reqWidth = (width > 0 ?
		width : reqWidth + (2 * internalBw));
	reqHeight = (height > 0 ?
		height : y - sashWidth + internalBw);
    }
    Tk_GeometryRequest(pwPtr->tkwin, reqWidth, reqHeight);
    if (Tk_IsMapped(pwPtr->tkwin) && !(pwPtr->flags & REDRAW_PENDING)) {
	pwPtr->flags |= REDRAW_PENDING;
	Tcl_DoWhenIdle(DisplayPanedWindow, pwPtr);
    }
}

/*
 *----------------------------------------------------------------------
 *
 * DestroyOptionTables --
 *
 *	This function is registered as an exit callback when the paned window
 *	command is first called. It cleans up the OptionTables structure
 *	allocated by that command.
 *
 * Results:
 *	None.
 *
 * Side effects:
 *	Frees memory.
 *
 *----------------------------------------------------------------------
 */

static void
DestroyOptionTables(
    void *clientData,	/* Pointer to the OptionTables struct */
    TCL_UNUSED(Tcl_Interp *))		/* Pointer to the calling interp */
{
    ckfree(clientData);
}

/*
 *----------------------------------------------------------------------
 *
 * GetSticky -
 *
 *	Converts an internal boolean combination of "sticky" bits into a Tcl
 *	string obj containing zero or more of n, s, e, or w.
 *
 * Results:
 *	Tcl_Obj containing the string representation of the sticky value.
 *
 * Side effects:
 *	Creates a new Tcl_Obj.
 *
 *----------------------------------------------------------------------
 */

static Tcl_Obj *
GetSticky(
    TCL_UNUSED(void *),
    TCL_UNUSED(Tk_Window),
    char *recordPtr,		/* Pointer to widget record. */
    Tcl_Size internalOffset)		/* Offset within *recordPtr containing the
				 * sticky value. */
{
    int sticky = *(int *)(recordPtr + internalOffset);
    char buffer[5];
    char *p = &buffer[0];

    if (sticky & STICK_NORTH) {
	*p++ = 'n';
    }
    if (sticky & STICK_EAST) {
	*p++ = 'e';
    }
    if (sticky & STICK_SOUTH) {
	*p++ = 's';
    }
    if (sticky & STICK_WEST) {
	*p++ = 'w';
    }
    *p = '\0';

    return Tcl_NewStringObj(buffer, TCL_INDEX_NONE);
}

/*
 *----------------------------------------------------------------------
 *
 * SetSticky --
 *
 *	Converts a Tcl_Obj representing a widgets stickyness into an integer
 *	value.
 *
 * Results:
 *	Standard Tcl result.
 *
 * Side effects:
 *	May store the integer value into the internal representation pointer.
 *	May change the pointer to the Tcl_Obj to NULL to indicate that the
 *	specified string was empty and that is acceptable.
 *
 *----------------------------------------------------------------------
 */

static int
SetSticky(
    TCL_UNUSED(void *),
    Tcl_Interp *interp,		/* Current interp; may be used for errors. */
    TCL_UNUSED(Tk_Window),	/* Window for which option is being set. */
    Tcl_Obj **value,		/* Pointer to the pointer to the value object.
				 * We use a pointer to the pointer because we
				 * may need to return a value (NULL). */
    char *recordPtr,		/* Pointer to storage for the widget record. */
    Tcl_Size internalOffset,		/* Offset within *recordPtr at which the
				 * internal value is to be stored. */
    char *oldInternalPtr,	/* Pointer to storage for the old value. */
    int flags)			/* Flags for the option, set Tk_SetOptions. */
{
    int sticky = 0;
    char c;
    void *internalPtr;
    const char *string;

    internalPtr = ComputeSlotAddress(recordPtr, internalOffset);

    if ((flags & TK_OPTION_NULL_OK) && TkObjIsEmpty(*value)) {
	*value = NULL;
    } else {
	/*
	 * Convert the sticky specifier into an integer value.
	 */

	string = Tcl_GetString(*value);

	while ((c = *string++) != '\0') {
	    switch (c) {
	    case 'n': case 'N':
		sticky |= STICK_NORTH;
		break;
	    case 'e': case 'E':
		sticky |= STICK_EAST;
		break;
	    case 's': case 'S':
		sticky |= STICK_SOUTH;
		break;
	    case 'w': case 'W':
		sticky |= STICK_WEST;
		break;
	    case ' ': case ',': case '\t': case '\r': case '\n':
		break;
	    default:
		Tcl_SetObjResult(interp, Tcl_ObjPrintf(
			"bad stickyness value \"%s\": must be a string"
			" containing zero or more of n, e, s, and w",
			Tcl_GetString(*value)));
		Tcl_SetErrorCode(interp, "TK", "VALUE", "STICKY", (char *)NULL);
		return TCL_ERROR;
	    }
	}
    }

    if (internalPtr != NULL) {
	*((int *) oldInternalPtr) = *((int *) internalPtr);
	*((int *) internalPtr) = sticky;
    }
    return TCL_OK;
}

/*
 *----------------------------------------------------------------------
 *
 * RestoreSticky --
 *
 *	Restore a sticky option value from a saved value.
 *
 * Results:
 *	None.
 *
 * Side effects:
 *	Restores the old value.
 *
 *----------------------------------------------------------------------
 */

static void
RestoreSticky(
    TCL_UNUSED(void *),
    TCL_UNUSED(Tk_Window),
    char *internalPtr,		/* Pointer to storage for value. */
    char *oldInternalPtr)	/* Pointer to old value. */
{
    *(int *)internalPtr = *(int *)oldInternalPtr;
}

/*
 *----------------------------------------------------------------------
 *
 * AdjustForSticky --
 *
 *	Given the x,y coords of the top-left corner of a pane, the dimensions
 *	of that pane, and the dimensions of a pane, compute the x,y coords
 *	and actual dimensions of the pane based on the pane's sticky value.
 *
 * Results:
 *	No direct return; sets the x, y, paneWidth and paneHeight to correct
 *	values.
 *
 * Side effects:
 *	None.
 *
 *----------------------------------------------------------------------
 */

static void
AdjustForSticky(
    int sticky,			/* Sticky value; see top of file for
				 * definition. */
    int cavityWidth,		/* Width of the cavity. */
    int cavityHeight,		/* Height of the cavity. */
    int *xPtr, int *yPtr,	/* Initially, coordinates of the top-left
				 * corner of cavity; also return values for
				 * actual x, y coords of pane. */
    int *paneWidthPtr,		/* Pane width. */
    int *paneHeightPtr)	/* Pane height. */
{
    int diffx = 0;		/* Cavity width - pane width. */
    int diffy = 0;		/* Cavity hight - pane height. */

    if (cavityWidth > *paneWidthPtr) {
	diffx = cavityWidth - *paneWidthPtr;
    }

    if (cavityHeight > *paneHeightPtr) {
	diffy = cavityHeight - *paneHeightPtr;
    }

    if ((sticky & STICK_EAST) && (sticky & STICK_WEST)) {
	*paneWidthPtr += diffx;
    }
    if ((sticky & STICK_NORTH) && (sticky & STICK_SOUTH)) {
	*paneHeightPtr += diffy;
    }
    if (!(sticky & STICK_WEST)) {
	*xPtr += (sticky & STICK_EAST) ? diffx : diffx/2;
    }
    if (!(sticky & STICK_NORTH)) {
	*yPtr += (sticky & STICK_SOUTH) ? diffy : diffy/2;
    }
}

/*
 *----------------------------------------------------------------------
 *
 * MoveSash --
 *
 *	Move the sash given by index the amount given.
 *
 * Results:
 *	None.
 *
 * Side effects:
 *	Recomputes the sizes of the panes in a panedwindow.
 *
 *----------------------------------------------------------------------
 */

static void
MoveSash(
    PanedWindow *pwPtr,
    int sash,
    int diff)
{
    int i;
    int expandPane, reduceFirst, reduceLast, reduceIncr, paneSize, sashOffset;
    Pane *panePtr;
    int stretchReserve = 0;
    int nextSash = sash + 1;
    const int horizontal = (pwPtr->orient == ORIENT_HORIZONTAL);
    int handleSize, sashPad, sashWidth;

    if (diff == 0)
	return;

    /*
     * Update the pane sizes with their real sizes.
     */

    Tk_GetPixelsFromObj(NULL, pwPtr->tkwin, pwPtr->handleSizeObj, &handleSize);
    Tk_GetPixelsFromObj(NULL, pwPtr->tkwin, pwPtr->sashPadObj, &sashPad);
    Tk_GetPixelsFromObj(NULL, pwPtr->tkwin, pwPtr->sashWidthObj, &sashWidth);
    if (pwPtr->showHandle && handleSize > sashWidth) {
	sashOffset = ((handleSize - sashWidth) / 2) + sashPad;
    } else {
	sashOffset = sashPad;
    }
    for (i = 0; i < pwPtr->numPanes; i++) {
	int padX, padY;

	panePtr = pwPtr->panes[i];
	if (panePtr->hide) {
	    continue;
	}
	Tk_GetPixelsFromObj(NULL, panePtr->tkwin, panePtr->padXObj, &padX);
	Tk_GetPixelsFromObj(NULL, panePtr->tkwin, panePtr->padYObj, &padY);
	if (horizontal) {
	    panePtr->paneWidth = panePtr->width = panePtr->sashx
		    - sashOffset - panePtr->x - (2 * padX);
	} else {
	    panePtr->paneHeight = panePtr->height = panePtr->sashy
		    - sashOffset - panePtr->y - (2 * padY);
	}
    }

    /*
     * There must be a next sash since it is only possible to enter this
     * routine when moving an actual sash which implies there exists a visible
     * pane to either side of the sash.
     */

    while (nextSash < pwPtr->numPanes-1 && pwPtr->panes[nextSash]->hide) {
	nextSash++;
    }

    /*
     * Consolidate +/-diff variables to reduce duplicate code.
     */

    if (diff > 0) {
	expandPane = sash;
	reduceFirst = nextSash;
	reduceLast = pwPtr->numPanes;
	reduceIncr = 1;
    } else {
	diff = abs(diff);
	expandPane = nextSash;
	reduceFirst = sash;
	reduceLast = -1;
	reduceIncr = -1;
    }

    /*
     * Calculate how much room we have to stretch in and adjust diff value
     * accordingly.
     */
    for (i = reduceFirst; i != reduceLast; i += reduceIncr) {
	int minSize;

	panePtr = pwPtr->panes[i];
	if (panePtr->hide) {
	    continue;
	}
	Tk_GetPixelsFromObj(NULL, panePtr->tkwin, panePtr->minSizeObj, &minSize);
	if (horizontal) {
	    stretchReserve += panePtr->width - minSize;
	} else {
	    stretchReserve += panePtr->height - minSize;
	}
    }
    if (stretchReserve <= 0) {
	return;
    }
    if (diff > stretchReserve) {
	diff = stretchReserve;
    }

    /*
     * Expand pane by diff amount.
     */

    panePtr = pwPtr->panes[expandPane];
    if (horizontal) {
	panePtr->paneWidth = panePtr->width += diff;
    } else {
	panePtr->paneHeight = panePtr->height += diff;
    }

    /*
     * Reduce panes, respecting minsize, until diff amount has been used.
     */

    for (i = reduceFirst; i != reduceLast; i += reduceIncr) {
	int minSize;

	panePtr = pwPtr->panes[i];
	if (panePtr->hide) {
	    continue;
	}
	if (horizontal) {
	    paneSize = panePtr->width;
	} else {
	    paneSize = panePtr->height;
	}
	Tk_GetPixelsFromObj(NULL, panePtr->tkwin, panePtr->minSizeObj, &minSize);
	if (diff > (paneSize - minSize)) {
	    diff -= paneSize - minSize;
	    paneSize = minSize;
	} else {
	    paneSize -= diff;
	    i = reduceLast - reduceIncr;
	}
	if (horizontal) {
	    panePtr->paneWidth = panePtr->width = paneSize;
	} else {
	    panePtr->paneHeight = panePtr->height = paneSize;
	}
    }
}

/*
 *----------------------------------------------------------------------
 *
 * ProxyWindowEventProc --
 *
 *	This function is invoked by the Tk dispatcher for various events on
 *	paned window proxy windows.
 *
 * Results:
 *	None.
 *
 * Side effects:
 *	When the window gets deleted, internal structures get cleaned up. When
 *	it gets exposed, it is redisplayed.
 *
 *--------------------------------------------------------------
 */

static void
ProxyWindowEventProc(
    void *clientData,	/* Information about window. */
    XEvent *eventPtr)		/* Information about event. */
{
    PanedWindow *pwPtr = (PanedWindow *)clientData;

    if (eventPtr->type == Expose) {
	if (pwPtr->proxywin != NULL &&!(pwPtr->flags & PROXY_REDRAW_PENDING)) {
	    Tcl_DoWhenIdle(DisplayProxyWindow, pwPtr);
	    pwPtr->flags |= PROXY_REDRAW_PENDING;
	}
    }
}

/*
 *--------------------------------------------------------------
 *
 * DisplayProxyWindow --
 *
 *	This function redraws a paned window proxy window. It is invoked as a
 *	do-when-idle handler, so it only runs when there's nothing else for
 *	the application to do.
 *
 * Results:
 *	None.
 *
 * Side effects:
 *	Information appears on the screen.
 *
 *--------------------------------------------------------------
 */

static void
DisplayProxyWindow(
    void *clientData)	/* Information about window. */
{
    PanedWindow *pwPtr = (PanedWindow *)clientData;
    Pixmap pixmap;
    Tk_Window tkwin = pwPtr->proxywin;
    int proxyBorderWidth;

    pwPtr->flags &= ~PROXY_REDRAW_PENDING;
    if ((tkwin == NULL) || !Tk_IsMapped(tkwin)) {
	return;
    }

#ifndef TK_NO_DOUBLE_BUFFERING
    /*
     * Create a pixmap for double-buffering, if necessary.
     */

    pixmap = Tk_GetPixmap(Tk_Display(tkwin), Tk_WindowId(tkwin),
	    Tk_Width(tkwin), Tk_Height(tkwin), Tk_Depth(tkwin));
#else
    pixmap = Tk_WindowId(tkwin);
#endif /* TK_NO_DOUBLE_BUFFERING */

    /*
     * Redraw the widget's background and border.
     */

    Tk_GetPixelsFromObj(NULL, tkwin, pwPtr->proxyBorderWidthObj, &proxyBorderWidth);
    Tk_Fill3DRectangle(tkwin, pixmap,
	    pwPtr->proxyBackground ? pwPtr->proxyBackground : pwPtr->background,
	    0, 0, Tk_Width(tkwin), Tk_Height(tkwin), proxyBorderWidth,
	    (pwPtr->proxyRelief != TK_RELIEF_NULL) ? pwPtr->proxyRelief : pwPtr->sashRelief);

#ifndef TK_NO_DOUBLE_BUFFERING
    /*
     * Copy the pixmap to the display.
     */

    XCopyArea(Tk_Display(tkwin), pixmap, Tk_WindowId(tkwin), pwPtr->gc, 0, 0,
	    (unsigned) Tk_Width(tkwin), (unsigned) Tk_Height(tkwin), 0, 0);
    Tk_FreePixmap(Tk_Display(tkwin), pixmap);
#endif /* TK_NO_DOUBLE_BUFFERING */
}

/*
 *----------------------------------------------------------------------
 *
 * PanedWindowProxyCommand --
 *
 *	Handles the panedwindow proxy subcommand. See the user documentation
 *	for details.
 *
 * Results:
 *	Standard Tcl result.
 *
 * Side effects:
 *	May map or unmap the proxy sash.
 *
 *----------------------------------------------------------------------
 */

static int
PanedWindowProxyCommand(
    PanedWindow *pwPtr,		/* Pointer to paned window information. */
    Tcl_Interp *interp,		/* Current interpreter. */
    int objc,			/* Number of arguments. */
    Tcl_Obj *const objv[])	/* Argument objects. */
{
    static const char *const optionStrings[] = {
	"coord", "forget", "place", NULL
    };
    enum options {
	PROXY_COORD, PROXY_FORGET, PROXY_PLACE
    };
    int index, x, y, sashWidth, sashHeight;
    int internalBW, pwWidth, pwHeight;
    Tcl_Obj *coords[2];

    if (objc < 3) {
	Tcl_WrongNumArgs(interp, 2, objv, "option ?arg ...?");
	return TCL_ERROR;
    }

    if (Tcl_GetIndexFromObj(interp, objv[2], optionStrings, "option", 0,
	    &index) != TCL_OK) {
	return TCL_ERROR;
    }

    switch ((enum options) index) {
    case PROXY_COORD:
	if (objc != 3) {
	    Tcl_WrongNumArgs(interp, 3, objv, NULL);
	    return TCL_ERROR;
	}

	coords[0] = Tcl_NewWideIntObj(pwPtr->proxyx);
	coords[1] = Tcl_NewWideIntObj(pwPtr->proxyy);
	Tcl_SetObjResult(interp, Tcl_NewListObj(2, coords));
	break;

    case PROXY_FORGET:
	if (objc != 3) {
	    Tcl_WrongNumArgs(interp, 3, objv, NULL);
	    return TCL_ERROR;
	}
	if (Tk_IsMapped(pwPtr->proxywin)) {
	    Tk_UnmapWindow(pwPtr->proxywin);
	    Tk_UnmaintainGeometry(pwPtr->proxywin, pwPtr->tkwin);
	}
	break;

    case PROXY_PLACE:
	if (objc != 5) {
	    Tcl_WrongNumArgs(interp, 3, objv, "x y");
	    return TCL_ERROR;
	}

	if (Tcl_GetIntFromObj(interp, objv[3], &x) != TCL_OK) {
	    return TCL_ERROR;
	}

	if (Tcl_GetIntFromObj(interp, objv[4], &y) != TCL_OK) {
	    return TCL_ERROR;
	}

	internalBW = Tk_InternalBorderLeft(pwPtr->tkwin);
	Tk_GetPixelsFromObj(NULL, pwPtr->tkwin, pwPtr->sashWidthObj, &sashWidth);
	if (pwPtr->orient == ORIENT_HORIZONTAL) {
	    if (x < 0) {
		x = 0;
	    }
	    pwWidth = Tk_Width(pwPtr->tkwin) - (2 * internalBW);
	    if (x > pwWidth) {
		x = pwWidth;
	    }
	    y = Tk_InternalBorderLeft(pwPtr->tkwin);
	    sashHeight = Tk_Height(pwPtr->tkwin) -
		    (2 * Tk_InternalBorderLeft(pwPtr->tkwin));
	} else {
	    if (y < 0) {
		y = 0;
	    }
	    pwHeight = Tk_Height(pwPtr->tkwin) - (2 * internalBW);
	    if (y > pwHeight) {
		y = pwHeight;
	    }
	    x = Tk_InternalBorderLeft(pwPtr->tkwin);
	    sashHeight = sashWidth;
	    sashWidth = Tk_Width(pwPtr->tkwin) -
		    (2 * Tk_InternalBorderLeft(pwPtr->tkwin));
	}

	if (sashWidth < 1) {
	    sashWidth = 1;
	}
	if (sashHeight < 1) {
	    sashHeight = 1;
	}

	/*
	 * Stash the proxy coordinates for future "proxy coord" calls.
	 */

	pwPtr->proxyx = x;
	pwPtr->proxyy = y;

	/*
	 * Make sure the proxy window is higher in the stacking order than the
	 * panes, so that it will be visible when drawn. It would be more
	 * correct to push the proxy window just high enough to appear above
	 * the highest pane, but it's much easier to just force it all the
	 * way to the top of the stacking order.
	 */

	Tk_RestackWindow(pwPtr->proxywin, Above, NULL);

	/*
	 * Let Tk_MaintainGeometry take care of placing the window at the
	 * right coordinates.
	 */

	Tk_MaintainGeometry(pwPtr->proxywin, pwPtr->tkwin, x, y,
		sashWidth, sashHeight);
	break;
    }

    return TCL_OK;
}

/*
 *----------------------------------------------------------------------
 *
 * ComputeInternalPointer --
 *
 *	Given a pointer to the start of a record and the offset of a slot
 *	within that record, compute the address of that slot.
 *
 * Results:
 *	If offset is non-negative, returns the computed address; else, returns
 *	NULL.
 *
 * Side effects:
 *	None.
 *
 *----------------------------------------------------------------------
 */

static void *
ComputeSlotAddress(
    void *recordPtr,	/* Pointer to the start of a record. */
    Tcl_Size offset)		/* Offset of a slot within that record; may be TCL_INDEX_NONE. */
{
    if (offset != TCL_INDEX_NONE) {
	return (char *)recordPtr + offset;
    } else {
	return NULL;
    }
}

/*
 *----------------------------------------------------------------------
 *
 * PanedWindowIdentifyCoords --
 *
 *	Given a pair of x,y coordinates, identify the panedwindow component at
 *	that point, if any.
 *
 * Results:
 *	Standard Tcl result.
 *
 * Side effects:
 *	Modifies the interpreter's result to contain either an empty list, or
 *	a two element list of the form {sash n} or {handle n} to indicate that
 *	the point lies within the n'th sash or handle.
 *
 *----------------------------------------------------------------------
 */

static int
PanedWindowIdentifyCoords(
    PanedWindow *pwPtr,		/* Information about the widget. */
    Tcl_Interp *interp,		/* Interpreter in which to store result. */
    int x, int y)		/* Coordinates of the point to identify. */
{
    int i, sashHeight, sashWidth, thisx, thisy;
    int found, lpad, rpad, tpad, bpad;
    int first, last, handleSize, sashPad;
	bool isHandle;

    Tk_GetPixelsFromObj(NULL, pwPtr->tkwin, pwPtr->handleSizeObj, &handleSize);
    Tk_GetPixelsFromObj(NULL, pwPtr->tkwin, pwPtr->sashPadObj, &sashPad);
    Tk_GetPixelsFromObj(NULL, pwPtr->tkwin, pwPtr->sashWidthObj, &sashWidth);
    if (pwPtr->orient == ORIENT_HORIZONTAL) {
	if (Tk_IsMapped(pwPtr->tkwin)) {
	    sashHeight = Tk_Height(pwPtr->tkwin);
	} else {
	    sashHeight = Tk_ReqHeight(pwPtr->tkwin);
	}
	sashHeight -= 2 * Tk_InternalBorderLeft(pwPtr->tkwin);
	if (pwPtr->showHandle && handleSize > sashWidth) {
	    lpad = (handleSize - sashWidth) / 2;
	    rpad = handleSize - lpad;
	    lpad += sashPad;
	    rpad += sashPad;
	    sashWidth = handleSize;
	} else {
	    lpad = rpad = sashPad;
	}
	tpad = bpad = 0;
    } else {
	if (pwPtr->showHandle && handleSize > sashWidth) {
	    sashHeight = handleSize;
	    tpad = (handleSize - sashWidth) / 2;
	    bpad = handleSize - tpad;
	    tpad += sashPad;
	    bpad += sashPad;
	} else {
	    sashHeight = sashWidth;
	    tpad = bpad = sashPad;
	}
	if (Tk_IsMapped(pwPtr->tkwin)) {
	    sashWidth = Tk_Width(pwPtr->tkwin);
	} else {
	    sashWidth = Tk_ReqWidth(pwPtr->tkwin);
	}
	sashWidth -= 2 * Tk_InternalBorderLeft(pwPtr->tkwin);
	lpad = rpad = 0;
    }

    GetFirstLastVisiblePane(pwPtr, &first, &last);
    isHandle = false;
    found = -1;
    for (i = 0; i < pwPtr->numPanes - 1; i++) {
	if (pwPtr->panes[i]->hide || i == last) {
	    continue;
	}
	thisx = pwPtr->panes[i]->sashx;
	thisy = pwPtr->panes[i]->sashy;

	if (((thisx - lpad) <= x && x <= (thisx + rpad + sashWidth)) &&
		((thisy - tpad) <= y && y <= (thisy + bpad + sashHeight))) {
	    found = i;

	    /*
	     * Determine if the point is over the handle or the sash.
	     */

	    if (pwPtr->showHandle) {
		thisx = pwPtr->panes[i]->handlex;
		thisy = pwPtr->panes[i]->handley;
		if (pwPtr->orient == ORIENT_HORIZONTAL) {
		    if (thisy <= y && y <= (thisy + handleSize)) {
			isHandle = true;
		    }
		} else {
		    if (thisx <= x && x <= (thisx + handleSize)) {
			isHandle = true;
		    }
		}
	    }
	    break;
	}
    }

    /*
     * Set results. Note that the empty string is the default (this function
     * is called inside the implementation of a command).
     */

    if (found != -1) {
	Tcl_Obj *list[2];

	list[0] = Tcl_NewWideIntObj(found);
	list[1] = Tcl_NewStringObj((isHandle ? "handle" : "sash"), TCL_INDEX_NONE);
	Tcl_SetObjResult(interp, Tcl_NewListObj(2, list));
    }
    return TCL_OK;
}

/*
 * Local Variables:
 * mode: c
 * c-basic-offset: 4
 * fill-column: 78
 * End:
 */<|MERGE_RESOLUTION|>--- conflicted
+++ resolved
@@ -190,11 +190,7 @@
 			    XEvent *eventPtr);
 static void		DisplayProxyWindow(void *clientData);
 static void		PanedWindowWorldChanged(void *instanceData);
-<<<<<<< HEAD
 static Tcl_ObjCmdProc2 PanedWindowWidgetObjCmd;
-=======
-static Tcl_ObjCmdProc PanedWindowWidgetObjCmd;
->>>>>>> 2ef14d9b
 static void		PanedWindowLostPaneProc(void *clientData,
 			    Tk_Window tkwin);
 static void		PanedWindowReqProc(void *clientData,
