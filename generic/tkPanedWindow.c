--- conflicted
+++ resolved
@@ -190,12 +190,7 @@
 			    XEvent *eventPtr);
 static void		DisplayProxyWindow(void *clientData);
 static void		PanedWindowWorldChanged(void *instanceData);
-<<<<<<< HEAD
-static int		PanedWindowWidgetObjCmd(void *clientData,
-			    Tcl_Interp *, Tcl_Size objc, Tcl_Obj * const objv[]);
-=======
 static Tcl_ObjCmdProc2 PanedWindowWidgetObjCmd;
->>>>>>> 0a4615f3
 static void		PanedWindowLostPaneProc(void *clientData,
 			    Tk_Window tkwin);
 static void		PanedWindowReqProc(void *clientData,
