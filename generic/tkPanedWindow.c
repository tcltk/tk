/*
 * tkPanedWindow.c --
 *
 *	This module implements "paned window" widgets that are object based. A
 *	"paned window" is a widget that manages the geometry for some number
 *	of other widgets, placing a movable "sash" between them, which can be
 *	used to alter the relative sizes of adjacent widgets.
 *
 * Copyright (c) 1997 Sun Microsystems, Inc.
 * Copyright (c) 2000 Ajuba Solutions.
 *
 * See the file "license.terms" for information on usage and redistribution of
 * this file, and for a DISCLAIMER OF ALL WARRANTIES.
 */

#include "tkInt.h"
#include "default.h"

/*
 * Flag values for "sticky"ness. The 16 combinations subsume the packer's
 * notion of anchor and fill.
 *
 * STICK_NORTH  	This window sticks to the top of its cavity.
 * STICK_EAST		This window sticks to the right edge of its cavity.
 * STICK_SOUTH		This window sticks to the bottom of its cavity.
 * STICK_WEST		This window sticks to the left edge of its cavity.
 */

#define STICK_NORTH		1
#define STICK_EAST		2
#define STICK_SOUTH		4
#define STICK_WEST		8

/*
 * The following table defines the legal values for the -orient option.
 */

static const char *const orientStrings[] = {
    "horizontal", "vertical", NULL
};

enum orient { ORIENT_HORIZONTAL, ORIENT_VERTICAL };

/*
 * The following table defines the legal values for the -stretch option.
 */

static const char *const stretchStrings[] = {
    "always", "first", "last", "middle", "never", NULL
};

enum stretch {
    STRETCH_ALWAYS,		/* Always give extra space to this pane. */
    STRETCH_FIRST,		/* Give extra space to pane if it is first. */
    STRETCH_LAST,		/* Give extra space to pane if it is last. */
    STRETCH_MIDDLE,		/* Give extra space to pane only if it is
				 * neither first nor last. */
    STRETCH_NEVER		/* Never give extra space to this pane. */
};

/*
 * Codify the stretchiness rule in one place.
 */

#define IsStretchable(stretch,index,first,last)			\
    (((stretch) == STRETCH_ALWAYS) ||				\
     ((stretch) == STRETCH_FIRST && (index) == (first)) ||	\
     ((stretch) == STRETCH_LAST && (index) == (last)) ||	\
     ((stretch) == STRETCH_MIDDLE && (index) != (first) && (index) != (last)))

typedef struct {
    Tk_OptionTable pwOptions;	/* Token for paned window option table. */
    Tk_OptionTable paneOpts;	/* Token for pane cget option table. */
} OptionTables;

/*
 * One structure of the following type is kept for each window
 * managed by a paned window widget.
 */

typedef struct Pane {
    Tk_Window tkwin;		/* Window being managed. */
    int minSize;		/* Minimum size of this pane, on the relevant
				 * axis, in pixels. */
    int padx;			/* Additional padding requested for pane, in
				 * the x dimension. */
    int pady;			/* Additional padding requested for pane, in
				 * the y dimension. */
    Tcl_Obj *widthPtr, *heightPtr;
				/* Tcl_Obj rep's of pane width/height, to
				 * allow for null values. */
    int width;			/* Pane width. */
    int height;			/* Pane height. */
    int sticky;			/* Sticky string. */
    int x, y;			/* Coordinates of the widget. */
    int paneWidth, paneHeight;	/* Pane dimensions (may be different from
				 * pane width/height). */
    int sashx, sashy;		/* Coordinates of the sash of the right or
				 * bottom of this pane. */
    int markx, marky;		/* Coordinates of the last mark set for the
				 * sash. */
    int handlex, handley;	/* Coordinates of the sash handle. */
    enum stretch stretch;	/* Controls how pane grows/shrinks */
    int hide;			/* Controls visibility of pane */
    struct PanedWindow *containerPtr;
				/* Paned window managing the window. */
    Tk_Window after;		/* Placeholder for parsing options. */
    Tk_Window before;		/* Placeholder for parsing options. */
} Pane;

/*
 * A data structure of the following type is kept for each paned window widget
 * managed by this file:
 */

typedef struct PanedWindow {
    Tk_Window tkwin;		/* Window that embodies the paned window. */
    Tk_Window proxywin;		/* Window for the resizing proxy. */
    Display *display;		/* X's token for the window's display. */
    Tcl_Interp *interp;		/* Interpreter associated with widget. */
    Tcl_Command widgetCmd;	/* Token for square's widget command. */
    Tk_OptionTable optionTable;	/* Token representing the configuration
				 * specifications. */
    Tk_OptionTable paneOpts;	/* Token for pane cget table. */
    Tk_3DBorder background;	/* Background color. */
    int borderWidth;		/* Value of -borderwidth option. */
    int relief;			/* 3D border effect (TK_RELIEF_RAISED, etc) */
    Tcl_Obj *widthPtr;		/* Tcl_Obj rep for width. */
    Tcl_Obj *heightPtr;		/* Tcl_Obj rep for height. */
    int width, height;		/* Width and height of the widget. */
    enum orient orient;		/* Orientation of the widget. */
    Tk_Cursor cursor;		/* Current cursor for window, or None. */
    int resizeOpaque;		/* Boolean indicating whether resize should be
				 * opaque or rubberband style. */
    int sashRelief;		/* Relief used to draw sash. */
    int sashWidth;		/* Width of each sash, in pixels. */
    Tcl_Obj *sashWidthPtr;	/* Tcl_Obj rep for sash width. */
    int sashPad;		/* Additional padding around each sash. */
    Tcl_Obj *sashPadPtr;	/* Tcl_Obj rep for sash padding. */
    int showHandle;		/* Boolean indicating whether sash handles
				 * should be drawn. */
    int handleSize;		/* Size of one side of a sash handle (handles
				 * are square), in pixels. */
    int handlePad;		/* Distance from border to draw handle. */
    Tcl_Obj *handleSizePtr;	/* Tcl_Obj rep for handle size. */
    Tk_Cursor sashCursor;	/* Cursor used when mouse is above a sash. */
    GC gc;			/* Graphics context for copying from
				 * off-screen pixmap onto screen. */
    int proxyx, proxyy;		/* Proxy x,y coordinates. */
    Tk_3DBorder proxyBackground;/* Background color used to draw proxy. If NULL, use background. */
    Tcl_Obj *proxyBorderWidthPtr; /* Tcl_Obj rep for proxyBorderWidth */
    int proxyBorderWidth;	/* Borderwidth used to draw proxy. */
    int proxyRelief;		/* Relief used to draw proxy, if TK_RELIEF_NULL then use relief. */
    Pane **panes;		/* Pointer to array of Panes. */
    int numPanes;		/* Number of panes. */
    int sizeofPanes;		/* Number of elements in the panes array. */
    int flags;			/* Flags for widget; see below. */
} PanedWindow;

/*
 * Flags used for paned windows:
 *
 * REDRAW_PENDING:		Non-zero means a DoWhenIdle handler has been
 *				queued to redraw this window.
 *
 * WIDGET_DELETED:		Non-zero means that the paned window has been,
 *				or is in the process of being, deleted.
 *
 * RESIZE_PENDING:		Non-zero means that the window might need to
 *				change its size (or the size of its panes)
 *				because of a change in the size of one of its
 *				children.
 */

#define REDRAW_PENDING		0x0001
#define WIDGET_DELETED		0x0002
#define REQUESTED_RELAYOUT	0x0004
#define RECOMPUTE_GEOMETRY	0x0008
#define PROXY_REDRAW_PENDING	0x0010
#define RESIZE_PENDING		0x0020

/*
 * Forward declarations for functions defined later in this file:
 */

int			Tk_PanedWindowObjCmd(ClientData clientData,
			    Tcl_Interp *interp, int objc,
			    Tcl_Obj *const objv[]);
static void		PanedWindowCmdDeletedProc(ClientData clientData);
static int		ConfigurePanedWindow(Tcl_Interp *interp,
			    PanedWindow *pwPtr, int objc,
			    Tcl_Obj *const objv[]);
static void		DestroyPanedWindow(PanedWindow *pwPtr);
static void		DisplayPanedWindow(ClientData clientData);
static void		PanedWindowEventProc(ClientData clientData,
			    XEvent *eventPtr);
static void		ProxyWindowEventProc(ClientData clientData,
			    XEvent *eventPtr);
static void		DisplayProxyWindow(ClientData clientData);
static void		PanedWindowWorldChanged(ClientData instanceData);
static int		PanedWindowWidgetObjCmd(ClientData clientData,
			    Tcl_Interp *, int objc, Tcl_Obj * const objv[]);
static void		PanedWindowLostPaneProc(ClientData clientData,
			    Tk_Window tkwin);
static void		PanedWindowReqProc(ClientData clientData,
			    Tk_Window tkwin);
static void		ArrangePanes(ClientData clientData);
static void		Unlink(Pane *panePtr);
static Pane *		GetPane(PanedWindow *pwPtr, Tk_Window tkwin);
static void		GetFirstLastVisiblePane(PanedWindow *pwPtr,
			    int *firstPtr, int *lastPtr);
static void		PaneStructureProc(ClientData clientData,
			    XEvent *eventPtr);
static int		PanedWindowSashCommand(PanedWindow *pwPtr,
			    Tcl_Interp *interp, int objc,
			    Tcl_Obj * const objv[]);
static int		PanedWindowProxyCommand(PanedWindow *pwPtr,
			    Tcl_Interp *interp, int objc,
			    Tcl_Obj * const objv[]);
static void		ComputeGeometry(PanedWindow *pwPtr);
static int		ConfigurePanes(PanedWindow *pwPtr,
			    Tcl_Interp *interp, int objc,
			    Tcl_Obj * const objv[]);
static void		DestroyOptionTables(ClientData clientData,
			    Tcl_Interp *interp);
static int		SetSticky(ClientData clientData, Tcl_Interp *interp,
			    Tk_Window tkwin, Tcl_Obj **value, char *recordPtr,
			    int internalOffset, char *oldInternalPtr,
			    int flags);
static Tcl_Obj *	GetSticky(ClientData clientData, Tk_Window tkwin,
			    char *recordPtr, int internalOffset);
static void		RestoreSticky(ClientData clientData, Tk_Window tkwin,
			    char *internalPtr, char *oldInternalPtr);
static void		AdjustForSticky(int sticky, int cavityWidth,
			    int cavityHeight, int *xPtr, int *yPtr,
			    int *paneWidthPtr, int *paneHeightPtr);
static void		MoveSash(PanedWindow *pwPtr, int sash, int diff);
static int		ObjectIsEmpty(Tcl_Obj *objPtr);
static char *		ComputeSlotAddress(char *recordPtr, int offset);
static int		PanedWindowIdentifyCoords(PanedWindow *pwPtr,
			    Tcl_Interp *interp, int x, int y);

/*
 * Sashes are between panes only, so there is one less sash than panes
 */

#define ValidSashIndex(pwPtr, sash) \
	(((sash) >= 0) && ((sash) < ((pwPtr)->numPanes-1)))

static const Tk_GeomMgr panedWindowMgrType = {
    "panedwindow",		/* name */
    PanedWindowReqProc,		/* requestProc */
    PanedWindowLostPaneProc,	/* lostPaneProc */
};

/*
 * Information used for objv parsing.
 */

#define GEOMETRY		0x0001

/*
 * The following structure contains pointers to functions used for processing
 * the custom "-sticky" option for panes.
 */

static const Tk_ObjCustomOption stickyOption = {
    "sticky",			/* name */
    SetSticky,			/* setProc */
    GetSticky,			/* getProc */
    RestoreSticky,		/* restoreProc */
    NULL,			/* freeProc */
    0
};

static const Tk_OptionSpec optionSpecs[] = {
    {TK_OPTION_BORDER, "-background", "background", "Background",
	DEF_PANEDWINDOW_BG_COLOR, -1, Tk_Offset(PanedWindow, background), 0,
	DEF_PANEDWINDOW_BG_MONO, 0},
    {TK_OPTION_SYNONYM, "-bd", NULL, NULL,
	NULL, 0, -1, 0, "-borderwidth", 0},
    {TK_OPTION_SYNONYM, "-bg", NULL, NULL,
	NULL, 0, -1, 0, "-background", 0},
    {TK_OPTION_PIXELS, "-borderwidth", "borderWidth", "BorderWidth",
	DEF_PANEDWINDOW_BORDERWIDTH, -1, Tk_Offset(PanedWindow, borderWidth),
	0, 0, GEOMETRY},
    {TK_OPTION_CURSOR, "-cursor", "cursor", "Cursor",
	DEF_PANEDWINDOW_CURSOR, -1, Tk_Offset(PanedWindow, cursor),
	TK_OPTION_NULL_OK, 0, 0},
    {TK_OPTION_PIXELS, "-handlepad", "handlePad", "HandlePad",
	DEF_PANEDWINDOW_HANDLEPAD, -1, Tk_Offset(PanedWindow, handlePad),
	0, 0, GEOMETRY},
    {TK_OPTION_PIXELS, "-handlesize", "handleSize", "HandleSize",
	DEF_PANEDWINDOW_HANDLESIZE, Tk_Offset(PanedWindow, handleSizePtr),
	Tk_Offset(PanedWindow, handleSize), 0, 0, GEOMETRY},
    {TK_OPTION_PIXELS, "-height", "height", "Height",
	DEF_PANEDWINDOW_HEIGHT, Tk_Offset(PanedWindow, heightPtr),
	Tk_Offset(PanedWindow, height), TK_OPTION_NULL_OK, 0, GEOMETRY},
    {TK_OPTION_BOOLEAN, "-opaqueresize", "opaqueResize", "OpaqueResize",
	DEF_PANEDWINDOW_OPAQUERESIZE, -1,
	Tk_Offset(PanedWindow, resizeOpaque), 0, 0, 0},
    {TK_OPTION_STRING_TABLE, "-orient", "orient", "Orient",
<<<<<<< HEAD
	 DEF_PANEDWINDOW_ORIENT, -1, Tk_Offset(PanedWindow, orient),
	 TK_OPTION_ENUM_VAR, orientStrings, GEOMETRY},
=======
	DEF_PANEDWINDOW_ORIENT, -1, Tk_Offset(PanedWindow, orient),
	0, orientStrings, GEOMETRY},
>>>>>>> 2469ec79
    {TK_OPTION_BORDER, "-proxybackground", "proxyBackground", "ProxyBackground",
	0, -1, Tk_Offset(PanedWindow, proxyBackground),
	TK_OPTION_NULL_OK, (ClientData) DEF_PANEDWINDOW_BG_MONO, 0},
    {TK_OPTION_PIXELS, "-proxyborderwidth", "proxyBorderWidth", "ProxyBorderWidth",
	DEF_PANEDWINDOW_PROXYBORDER, Tk_Offset(PanedWindow, proxyBorderWidthPtr),
	Tk_Offset(PanedWindow, proxyBorderWidth), 0, 0, GEOMETRY},
    {TK_OPTION_RELIEF, "-proxyrelief", "proxyRelief", "Relief",
	0, -1, Tk_Offset(PanedWindow, proxyRelief),
	TK_OPTION_NULL_OK, 0, 0},
    {TK_OPTION_RELIEF, "-relief", "relief", "Relief",
	DEF_PANEDWINDOW_RELIEF, -1, Tk_Offset(PanedWindow, relief), 0, 0, 0},
    {TK_OPTION_CURSOR, "-sashcursor", "sashCursor", "Cursor",
	DEF_PANEDWINDOW_SASHCURSOR, -1, Tk_Offset(PanedWindow, sashCursor),
	TK_OPTION_NULL_OK, 0, 0},
    {TK_OPTION_PIXELS, "-sashpad", "sashPad", "SashPad",
	DEF_PANEDWINDOW_SASHPAD, -1, Tk_Offset(PanedWindow, sashPad),
	0, 0, GEOMETRY},
    {TK_OPTION_RELIEF, "-sashrelief", "sashRelief", "Relief",
	DEF_PANEDWINDOW_SASHRELIEF, -1, Tk_Offset(PanedWindow, sashRelief),
	0, 0, 0},
    {TK_OPTION_PIXELS, "-sashwidth", "sashWidth", "Width",
	DEF_PANEDWINDOW_SASHWIDTH, Tk_Offset(PanedWindow, sashWidthPtr),
	Tk_Offset(PanedWindow, sashWidth), 0, 0, GEOMETRY},
    {TK_OPTION_BOOLEAN, "-showhandle", "showHandle", "ShowHandle",
	DEF_PANEDWINDOW_SHOWHANDLE, -1, Tk_Offset(PanedWindow, showHandle),
	0, 0, GEOMETRY},
    {TK_OPTION_PIXELS, "-width", "width", "Width",
	DEF_PANEDWINDOW_WIDTH, Tk_Offset(PanedWindow, widthPtr),
	Tk_Offset(PanedWindow, width), TK_OPTION_NULL_OK, 0, GEOMETRY},
    {TK_OPTION_END, NULL, NULL, NULL, NULL, 0, 0, 0, 0, 0}
};

static const Tk_OptionSpec paneOptionSpecs[] = {
    {TK_OPTION_WINDOW, "-after", NULL, NULL,
	DEF_PANEDWINDOW_PANE_AFTER, -1, Tk_Offset(Pane, after),
	TK_OPTION_NULL_OK, 0, 0},
    {TK_OPTION_WINDOW, "-before", NULL, NULL,
	DEF_PANEDWINDOW_PANE_BEFORE, -1, Tk_Offset(Pane, before),
	TK_OPTION_NULL_OK, 0, 0},
    {TK_OPTION_PIXELS, "-height", NULL, NULL,
	DEF_PANEDWINDOW_PANE_HEIGHT, Tk_Offset(Pane, heightPtr),
	Tk_Offset(Pane, height), TK_OPTION_NULL_OK, 0, 0},
    {TK_OPTION_BOOLEAN, "-hide", "hide", "Hide",
	DEF_PANEDWINDOW_PANE_HIDE, -1, Tk_Offset(Pane, hide), 0,0,GEOMETRY},
    {TK_OPTION_PIXELS, "-minsize", NULL, NULL,
	DEF_PANEDWINDOW_PANE_MINSIZE, -1, Tk_Offset(Pane, minSize), 0, 0, 0},
    {TK_OPTION_PIXELS, "-padx", NULL, NULL,
	DEF_PANEDWINDOW_PANE_PADX, -1, Tk_Offset(Pane, padx), 0, 0, 0},
    {TK_OPTION_PIXELS, "-pady", NULL, NULL,
	DEF_PANEDWINDOW_PANE_PADY, -1, Tk_Offset(Pane, pady), 0, 0, 0},
    {TK_OPTION_CUSTOM, "-sticky", NULL, NULL,
	DEF_PANEDWINDOW_PANE_STICKY, -1, Tk_Offset(Pane, sticky),
	0, &stickyOption, 0},
    {TK_OPTION_STRING_TABLE, "-stretch", "stretch", "Stretch",
	DEF_PANEDWINDOW_PANE_STRETCH, -1, Tk_Offset(Pane, stretch),
<<<<<<< HEAD
	TK_OPTION_ENUM_VAR, stretchStrings, 0},
=======
	0, stretchStrings, 0},
>>>>>>> 2469ec79
    {TK_OPTION_PIXELS, "-width", NULL, NULL,
	DEF_PANEDWINDOW_PANE_WIDTH, Tk_Offset(Pane, widthPtr),
	Tk_Offset(Pane, width), TK_OPTION_NULL_OK, 0, 0},
    {TK_OPTION_END, NULL, NULL, NULL, NULL, 0, 0, 0, 0, 0}
};

/*
 *--------------------------------------------------------------
 *
 * Tk_PanedWindowObjCmd --
 *
 *	This function is invoked to process the "panedwindow" Tcl command. It
 *	creates a new "panedwindow" widget.
 *
 * Results:
 *	A standard Tcl result.
 *
 * Side effects:
 *	A new widget is created and configured.
 *
 *--------------------------------------------------------------
 */

int
Tk_PanedWindowObjCmd(
    TCL_UNUSED(ClientData),	/* NULL. */
    Tcl_Interp *interp,		/* Current interpreter. */
    int objc,			/* Number of arguments. */
    Tcl_Obj * const objv[])	/* Argument objects. */
{
    PanedWindow *pwPtr;
    Tk_Window tkwin, parent;
    OptionTables *pwOpts;
    XSetWindowAttributes atts;

    if (objc < 2) {
	Tcl_WrongNumArgs(interp, 1, objv, "pathName ?-option value ...?");
	return TCL_ERROR;
    }

    tkwin = Tk_CreateWindowFromPath(interp, Tk_MainWindow(interp),
	    Tcl_GetString(objv[1]), NULL);
    if (tkwin == NULL) {
	return TCL_ERROR;
    }

    pwOpts = (OptionTables *)
	    Tcl_GetAssocData(interp, "PanedWindowOptionTables", NULL);
    if (pwOpts == NULL) {
	/*
	 * The first time this function is invoked, the option tables will be
	 * NULL. We then create the option tables from the templates and store
	 * a pointer to the tables as the command's clinical so we'll have
	 * easy access to it in the future.
	 */

	pwOpts = ckalloc(sizeof(OptionTables));

	/*
	 * Set up an exit handler to free the optionTables struct.
	 */

	Tcl_SetAssocData(interp, "PanedWindowOptionTables",
		DestroyOptionTables, pwOpts);

	/*
	 * Create the paned window option tables.
	 */

	pwOpts->pwOptions = Tk_CreateOptionTable(interp, optionSpecs);
	pwOpts->paneOpts = Tk_CreateOptionTable(interp, paneOptionSpecs);
    }

    Tk_SetClass(tkwin, "Panedwindow");

    /*
     * Allocate and initialize the widget record.
     */

    pwPtr = (PanedWindow *)ckalloc(sizeof(PanedWindow));
    memset((void *)pwPtr, 0, (sizeof(PanedWindow)));
    pwPtr->tkwin = tkwin;
    pwPtr->display = Tk_Display(tkwin);
    pwPtr->interp = interp;
    pwPtr->widgetCmd = Tcl_CreateObjCommand(interp,
	    Tk_PathName(pwPtr->tkwin), PanedWindowWidgetObjCmd, pwPtr,
	    PanedWindowCmdDeletedProc);
    pwPtr->optionTable = pwOpts->pwOptions;
    pwPtr->paneOpts = pwOpts->paneOpts;
    pwPtr->relief = TK_RELIEF_RAISED;
    pwPtr->gc = NULL;
    pwPtr->cursor = NULL;
    pwPtr->sashCursor = NULL;

    /*
     * Keep a hold of the associated tkwin until we destroy the widget,
     * otherwise Tk might free it while we still need it.
     */

    Tcl_Preserve(pwPtr->tkwin);

    if (Tk_InitOptions(interp, (char *) pwPtr, pwOpts->pwOptions,
	    tkwin) != TCL_OK) {
	Tk_DestroyWindow(pwPtr->tkwin);
	return TCL_ERROR;
    }

    Tk_CreateEventHandler(pwPtr->tkwin, ExposureMask|StructureNotifyMask,
	    PanedWindowEventProc, pwPtr);

    /*
     * Find the toplevel ancestor of the panedwindow, and make a proxy win as
     * a child of that window; this way the proxy can always float above
     * panes in the panedwindow.
     */

    parent = Tk_Parent(pwPtr->tkwin);
    while (!(Tk_IsTopLevel(parent))) {
	parent = Tk_Parent(parent);
	if (parent == NULL) {
	    parent = pwPtr->tkwin;
	    break;
	}
    }

    pwPtr->proxywin = Tk_CreateAnonymousWindow(interp, parent, NULL);

    /*
     * The proxy window has to be able to share GCs with the main panedwindow
     * despite being children of windows with potentially different
     * characteristics, and it looks better that way too. [Bug 702230] Also
     * set the X window save under attribute to avoid expose events as the
     * proxy sash is dragged across the panes. [Bug 1036963]
     */

    Tk_SetWindowVisual(pwPtr->proxywin,
	    Tk_Visual(tkwin), Tk_Depth(tkwin), Tk_Colormap(tkwin));
    Tk_CreateEventHandler(pwPtr->proxywin, ExposureMask, ProxyWindowEventProc,
	    pwPtr);
    atts.save_under = True;
    Tk_ChangeWindowAttributes(pwPtr->proxywin, CWSaveUnder, &atts);

    if (ConfigurePanedWindow(interp, pwPtr, objc - 2, objv + 2) != TCL_OK) {
	Tk_DestroyWindow(pwPtr->proxywin);
	Tk_DestroyWindow(pwPtr->tkwin);
	return TCL_ERROR;
    }

    Tcl_SetObjResult(interp, TkNewWindowObj(pwPtr->tkwin));
    return TCL_OK;
}

/*
 *--------------------------------------------------------------
 *
 * PanedWindowWidgetObjCmd --
 *
 *	This function is invoked to process the Tcl command that corresponds
 *	to a widget managed by this module. See the user documentation for
 *	details on what it does.
 *
 * Results:
 *	A standard Tcl result.
 *
 * Side effects:
 *	See the user documentation.
 *
 *--------------------------------------------------------------
 */

static int
PanedWindowWidgetObjCmd(
    ClientData clientData,	/* Information about square widget. */
    Tcl_Interp *interp,		/* Current interpreter. */
    int objc,			/* Number of arguments. */
    Tcl_Obj * const objv[])	/* Argument objects. */
{
    PanedWindow *pwPtr = (PanedWindow *)clientData;
    int result = TCL_OK;
    static const char *const optionStrings[] = {
	"add", "cget", "configure", "forget", "identify", "panecget",
	"paneconfigure", "panes", "proxy", "sash", NULL
    };
    enum options {
	PW_ADD, PW_CGET, PW_CONFIGURE, PW_FORGET, PW_IDENTIFY, PW_PANECGET,
	PW_PANECONFIGURE, PW_PANES, PW_PROXY, PW_SASH
    };
    Tcl_Obj *resultObj;
    int index, count, i, x, y;
    Tk_Window tkwin;
    Pane *panePtr;

    if (objc < 2) {
	Tcl_WrongNumArgs(interp, 1, objv, "option ?arg arg...?");
	return TCL_ERROR;
    }

    if (Tcl_GetIndexFromObj(interp, objv[1], optionStrings, "command",
	    0, &index) != TCL_OK) {
	return TCL_ERROR;
    }

    Tcl_Preserve(pwPtr);

    switch ((enum options) index) {
    case PW_ADD:
	if (objc < 3) {
	    Tcl_WrongNumArgs(interp, 2, objv, "widget ?widget ...?");
	    result = TCL_ERROR;
	    break;
	}
	result = ConfigurePanes(pwPtr, interp, objc, objv);
	break;

    case PW_CGET:
	if (objc != 3) {
	    Tcl_WrongNumArgs(interp, 2, objv, "option");
	    result = TCL_ERROR;
	    break;
	}
	resultObj = Tk_GetOptionValue(interp, (char *) pwPtr,
		pwPtr->optionTable, objv[2], pwPtr->tkwin);
	if (resultObj == NULL) {
	    result = TCL_ERROR;
	} else {
	    Tcl_SetObjResult(interp, resultObj);
	}
	break;

    case PW_CONFIGURE:
	resultObj = NULL;
	if (objc <= 3) {
	    resultObj = Tk_GetOptionInfo(interp, (char *) pwPtr,
		    pwPtr->optionTable,
		    (objc == 3) ? objv[2] : NULL, pwPtr->tkwin);
	    if (resultObj == NULL) {
		result = TCL_ERROR;
	    } else {
		Tcl_SetObjResult(interp, resultObj);
	    }
	} else {
	    result = ConfigurePanedWindow(interp, pwPtr, objc - 2, objv + 2);
	}
	break;

    case PW_FORGET: {

	if (objc < 3) {
	    Tcl_WrongNumArgs(interp, 2, objv, "widget ?widget ...?");
	    result = TCL_ERROR;
	    break;
	}

	/*
	 * Clean up each window named in the arg list.
	 */
	for (count = 0, i = 2; i < objc; i++) {
	    Tk_Window pane = Tk_NameToWindow(interp, Tcl_GetString(objv[i]),
		    pwPtr->tkwin);

	    if (pane == NULL) {
		continue;
	    }
	    panePtr = GetPane(pwPtr, pane);
	    if ((panePtr != NULL) && (panePtr->containerPtr != NULL)) {
		count++;
		Tk_ManageGeometry(pane, NULL, NULL);
		Tk_UnmaintainGeometry(panePtr->tkwin, pwPtr->tkwin);
		Tk_DeleteEventHandler(panePtr->tkwin, StructureNotifyMask,
			PaneStructureProc, panePtr);
		Tk_UnmapWindow(panePtr->tkwin);
		Unlink(panePtr);
	    }
	    if (count != 0) {
		ComputeGeometry(pwPtr);
	    }
	}
	break;
    }

    case PW_IDENTIFY:
	if (objc != 4) {
	    Tcl_WrongNumArgs(interp, 2, objv, "x y");
	    result = TCL_ERROR;
	    break;
	}

	if ((Tcl_GetIntFromObj(interp, objv[2], &x) != TCL_OK)
		|| (Tcl_GetIntFromObj(interp, objv[3], &y) != TCL_OK)) {
	    result = TCL_ERROR;
	    break;
	}
	result = PanedWindowIdentifyCoords(pwPtr, interp, x, y);
	break;

    case PW_PANECGET:
	if (objc != 4) {
	    Tcl_WrongNumArgs(interp, 2, objv, "pane option");
	    result = TCL_ERROR;
	    break;
	}
	tkwin = Tk_NameToWindow(interp, Tcl_GetString(objv[2]), pwPtr->tkwin);
	if (tkwin == NULL) {
	    result = TCL_ERROR;
	    break;
	}
	resultObj = NULL;
	for (i = 0; i < pwPtr->numPanes; i++) {
	    if (pwPtr->panes[i]->tkwin == tkwin) {
		resultObj = Tk_GetOptionValue(interp,
			(char *) pwPtr->panes[i], pwPtr->paneOpts,
			objv[3], tkwin);
	    }
	}
	if (resultObj == NULL) {
	    if (i == pwPtr->numPanes) {
		Tcl_SetObjResult(interp, Tcl_NewStringObj(
			"not managed by this window", -1));
		Tcl_SetErrorCode(interp, "TK", "PANEDWINDOW", "UNMANAGED",
			NULL);
	    }
	    result = TCL_ERROR;
	} else {
	    Tcl_SetObjResult(interp, resultObj);
	}
	break;

    case PW_PANECONFIGURE:
	if (objc < 3) {
	    Tcl_WrongNumArgs(interp, 2, objv,
		    "pane ?option? ?value option value ...?");
	    result = TCL_ERROR;
	    break;
	}
	resultObj = NULL;
	if (objc <= 4) {
	    tkwin = Tk_NameToWindow(interp, Tcl_GetString(objv[2]),
		    pwPtr->tkwin);
            if (tkwin == NULL) {
                /*
                 * Just a plain old bad window; Tk_NameToWindow filled in an
                 * error message for us.
                 */

                result = TCL_ERROR;
                break;
            }
	    for (i = 0; i < pwPtr->numPanes; i++) {
		if (pwPtr->panes[i]->tkwin == tkwin) {
		    resultObj = Tk_GetOptionInfo(interp,
			    (char *) pwPtr->panes[i], pwPtr->paneOpts,
			    (objc == 4) ? objv[3] : NULL,
			    pwPtr->tkwin);
		    if (resultObj == NULL) {
			result = TCL_ERROR;
		    } else {
			Tcl_SetObjResult(interp, resultObj);
		    }
		    break;
		}
	    }
	} else {
	    result = ConfigurePanes(pwPtr, interp, objc, objv);
	}
	break;

    case PW_PANES:
	resultObj = Tcl_NewObj();
	for (i = 0; i < pwPtr->numPanes; i++) {
	    Tcl_ListObjAppendElement(NULL, resultObj,
		    TkNewWindowObj(pwPtr->panes[i]->tkwin));
	}
	Tcl_SetObjResult(interp, resultObj);
	break;

    case PW_PROXY:
	result = PanedWindowProxyCommand(pwPtr, interp, objc, objv);
	break;

    case PW_SASH:
	result = PanedWindowSashCommand(pwPtr, interp, objc, objv);
	break;
    }
    Tcl_Release(pwPtr);
    return result;
}

/*
 *----------------------------------------------------------------------
 *
 * ConfigurePanes --
 *
 *	Add or alter the configuration options of a pane in a paned window.
 *
 * Results:
 *	Standard Tcl result.
 *
 * Side effects:
 *	Depends on options; may add a pane to the paned window, may alter the
 *	geometry management options of a pane.
 *
 *----------------------------------------------------------------------
 */

static int
ConfigurePanes(
    PanedWindow *pwPtr,		/* Information about paned window. */
    Tcl_Interp *interp,		/* Current interpreter. */
    int objc,			/* Number of arguments. */
    Tcl_Obj *const objv[])	/* Argument objects. */
{
    int i, firstOptionArg, j, found, doubleBw, index, numNewPanes, haveLoc;
    int insertIndex;
    Tk_Window tkwin = NULL, ancestor, parent;
    Pane *panePtr, **inserts, **newPanes;
    Pane options;
    const char *arg;

    /*
     * Find the non-window name arguments; these are the configure options for
     * the panes. Also validate that the window names given are legitimate
     * (ie, they are real windows, they are not the panedwindow itself, etc.).
     */

    for (i = 2; i < objc; i++) {
	arg = Tcl_GetString(objv[i]);
	if (arg[0] == '-') {
	    break;
	} else {
	    tkwin = Tk_NameToWindow(interp, arg, pwPtr->tkwin);
	    if (tkwin == NULL) {
		/*
		 * Just a plain old bad window; Tk_NameToWindow filled in an
		 * error message for us.
		 */

		return TCL_ERROR;
	    } else if (tkwin == pwPtr->tkwin) {
		/*
		 * A panedwindow cannot manage itself.
		 */

		Tcl_SetObjResult(interp, Tcl_ObjPrintf(
			"can't add %s to itself", arg));
		Tcl_SetErrorCode(interp, "TK", "GEOMETRY", "SELF", NULL);
		return TCL_ERROR;
	    } else if (Tk_IsTopLevel(tkwin)) {
		/*
		 * A panedwindow cannot manage a toplevel.
		 */

		Tcl_SetObjResult(interp, Tcl_ObjPrintf(
			"can't add toplevel %s to %s", arg,
			Tk_PathName(pwPtr->tkwin)));
		Tcl_SetErrorCode(interp, "TK", "GEOMETRY", "TOPLEVEL", NULL);
		return TCL_ERROR;
	    } else {
		/*
		 * Make sure the panedwindow is the parent of the pane,
		 * or a descendant of the pane's parent.
		 */

		parent = Tk_Parent(tkwin);
		for (ancestor = pwPtr->tkwin;;ancestor = Tk_Parent(ancestor)) {
		    if (ancestor == parent) {
			break;
		    }
		    if (Tk_IsTopLevel(ancestor)) {
			Tcl_SetObjResult(interp, Tcl_ObjPrintf(
				"can't add %s to %s", arg,
				Tk_PathName(pwPtr->tkwin)));
			Tcl_SetErrorCode(interp, "TK", "GEOMETRY",
				"HIERARCHY", NULL);
			return TCL_ERROR;
		    }
		}
	    }
	}
    }
    firstOptionArg = i;

    /*
     * Pre-parse the configuration options, to get the before/after specifiers
     * into an easy-to-find location (a local variable). Also, check the
     * return from Tk_SetOptions once, here, so we can save a little bit of
     * extra testing in the for loop below.
     */

    memset((void *)&options, 0, sizeof(Pane));
    if (Tk_SetOptions(interp, (char *) &options, pwPtr->paneOpts,
	    objc - firstOptionArg, objv + firstOptionArg,
	    pwPtr->tkwin, NULL, NULL) != TCL_OK) {
	return TCL_ERROR;
    }

    /*
     * If either -after or -before was given, find the numerical index that
     * corresponds to the given window. If both -after and -before are given,
     * the option precedence is: -after, then -before.
     */

    index = -1;
    haveLoc = 0;
    if (options.after != NULL) {
	tkwin = options.after;
	haveLoc = 1;
	for (i = 0; i < pwPtr->numPanes; i++) {
	    if (options.after == pwPtr->panes[i]->tkwin) {
		index = i + 1;
		break;
	    }
	}
    } else if (options.before != NULL) {
	tkwin = options.before;
	haveLoc = 1;
	for (i = 0; i < pwPtr->numPanes; i++) {
	    if (options.before == pwPtr->panes[i]->tkwin) {
		index = i;
		break;
	    }
	}
    }

    /*
     * If a window was given for -after/-before, but it's not a window managed
     * by the panedwindow, throw an error
     */

    if (haveLoc && index == -1) {
	Tcl_SetObjResult(interp, Tcl_ObjPrintf(
		"window \"%s\" is not managed by %s",
		Tk_PathName(tkwin), Tk_PathName(pwPtr->tkwin)));
	Tcl_SetErrorCode(interp, "TK", "PANEDWINDOW", "UNMANAGED", NULL);
	Tk_FreeConfigOptions((char *) &options, pwPtr->paneOpts,
		pwPtr->tkwin);
	return TCL_ERROR;
    }

    /*
     * Allocate an array to hold, in order, the pointers to the pane
     * structures corresponding to the windows specified. Some of those
     * structures may already have existed, some may be new.
     */

    inserts = (Pane **)ckalloc(sizeof(Pane *) * (firstOptionArg - 2));
    insertIndex = 0;

    /*
     * Populate the inserts array, creating new pane structures as necessary,
     * applying the options to each structure as we go, and, if necessary,
     * marking the spot in the original panes array as empty (for
     * pre-existing pane structures).
     */

    for (i = 0, numNewPanes = 0; i < firstOptionArg - 2; i++) {
	/*
	 * We don't check that tkwin is NULL here, because the pre-pass above
	 * guarantees that the input at this stage is good.
	 */

	tkwin = Tk_NameToWindow(interp, Tcl_GetString(objv[i + 2]),
		pwPtr->tkwin);

	found = 0;
	for (j = 0; j < pwPtr->numPanes; j++) {
	    if (pwPtr->panes[j] != NULL && pwPtr->panes[j]->tkwin == tkwin) {
		Tk_SetOptions(interp, (char *) pwPtr->panes[j],
			pwPtr->paneOpts, objc - firstOptionArg,
			objv + firstOptionArg, pwPtr->tkwin, NULL, NULL);
		if (pwPtr->panes[j]->minSize < 0) {
		    pwPtr->panes[j]->minSize = 0;
		}
		found = 1;

		/*
		 * If the pane is supposed to move, add it to the inserts
		 * array now; otherwise, leave it where it is.
		 */

		if (index != -1) {
		    inserts[insertIndex++] = pwPtr->panes[j];
		    pwPtr->panes[j] = NULL;
		}
		break;
	    }
	}

	if (found) {
	    continue;
	}

	/*
	 * Make sure this pane wasn't already put into the inserts array,
	 * i.e., when the user specifies the same window multiple times in a
	 * single add commaned.
	 */
	for (j = 0; j < insertIndex; j++) {
	    if (inserts[j]->tkwin == tkwin) {
		found = 1;
		break;
	    }
	}
	if (found) {
	    continue;
	}

	/*
	 * Create a new pane structure and initialize it. All panes start
	 * out with their "natural" dimensions.
	 */

	panePtr = (Pane *)ckalloc(sizeof(Pane));
	memset(panePtr, 0, sizeof(Pane));
	Tk_InitOptions(interp, (char *)panePtr, pwPtr->paneOpts,
		pwPtr->tkwin);
	Tk_SetOptions(interp, (char *)panePtr, pwPtr->paneOpts,
		objc - firstOptionArg, objv + firstOptionArg,
		pwPtr->tkwin, NULL, NULL);
	panePtr->tkwin = tkwin;
	panePtr->containerPtr = pwPtr;
	doubleBw = 2 * Tk_Changes(panePtr->tkwin)->border_width;
	if (panePtr->width > 0) {
	    panePtr->paneWidth = panePtr->width;
	} else {
	    panePtr->paneWidth = Tk_ReqWidth(tkwin) + doubleBw;
	}
	if (panePtr->height > 0) {
	    panePtr->paneHeight = panePtr->height;
	} else {
	    panePtr->paneHeight = Tk_ReqHeight(tkwin) + doubleBw;
	}
	if (panePtr->minSize < 0) {
	    panePtr->minSize = 0;
	}

	/*
	 * Set up the geometry management callbacks for this pane.
	 */

	Tk_CreateEventHandler(panePtr->tkwin, StructureNotifyMask,
		PaneStructureProc, panePtr);
	Tk_ManageGeometry(panePtr->tkwin, &panedWindowMgrType, panePtr);
	inserts[insertIndex++] = panePtr;
	numNewPanes++;
    }

    /*
     * Allocate the new panes array, then copy the panes into it, in order.
     */

    i = sizeof(Pane *) * (pwPtr->numPanes + numNewPanes);
    newPanes = (Pane **)ckalloc(i);
    memset(newPanes, 0, i);
    if (index == -1) {
	/*
	 * If none of the existing panes have to be moved, just copy the old
	 * and append the new.
	 */
	memcpy((void *)&(newPanes[0]), pwPtr->panes,
		sizeof(Pane *) * pwPtr->numPanes);
	memcpy((void *)&(newPanes[pwPtr->numPanes]), inserts,
		sizeof(Pane *) * numNewPanes);
    } else {
	/*
	 * If some of the existing panes were moved, the old panes array
	 * will be partially populated, with some valid and some invalid
	 * entries. Walk through it, copying valid entries to the new panes
	 * array as we go; when we get to the insert location for the new
	 * panes, copy the inserts array over, then finish off the old panes
	 * array.
	 */

	for (i = 0, j = 0; i < index; i++) {
	    if (pwPtr->panes[i] != NULL) {
		newPanes[j] = pwPtr->panes[i];
		j++;
	    }
	}

	memcpy((void *)&(newPanes[j]), inserts, sizeof(Pane *)*insertIndex);
	j += firstOptionArg - 2;

	for (i = index; i < pwPtr->numPanes; i++) {
	    if (pwPtr->panes[i] != NULL) {
		newPanes[j] = pwPtr->panes[i];
		j++;
	    }
	}
    }

    /*
     * Make the new panes array the paned window's pane array, and clean up.
     */

    ckfree(pwPtr->panes);
    ckfree(inserts);
    pwPtr->panes = newPanes;

    /*
     * Set the paned window's pane count to the new value.
     */

    pwPtr->numPanes += numNewPanes;

    Tk_FreeConfigOptions((char *) &options, pwPtr->paneOpts, pwPtr->tkwin);

    ComputeGeometry(pwPtr);
    return TCL_OK;
}

/*
 *----------------------------------------------------------------------
 *
 * PanedWindowSashCommand --
 *
 *	Implementation of the panedwindow sash subcommand. See the user
 *	documentation for details on what it does.
 *
 * Results:
 *	Standard Tcl result.
 *
 * Side effects:
 *	Depends on the arguments.
 *
 *----------------------------------------------------------------------
 */

static int
PanedWindowSashCommand(
    PanedWindow *pwPtr,		/* Pointer to paned window information. */
    Tcl_Interp *interp,		/* Current interpreter. */
    int objc,			/* Number of arguments. */
    Tcl_Obj *const objv[])	/* Argument objects. */
{
    static const char *const sashOptionStrings[] = {
	"coord", "dragto", "mark", "place", NULL
    };
    enum sashOptions {
	SASH_COORD, SASH_DRAGTO, SASH_MARK, SASH_PLACE
    };
    int index, sash, x, y, diff;
    Tcl_Obj *coords[2];
    Pane *panePtr;

    if (objc < 3) {
	Tcl_WrongNumArgs(interp, 2, objv, "option ?arg ...?");
	return TCL_ERROR;
    }

    if (Tcl_GetIndexFromObj(interp, objv[2], sashOptionStrings, "option", 0,
	    &index) != TCL_OK) {
	return TCL_ERROR;
    }

    switch ((enum sashOptions) index) {
    case SASH_COORD:
	if (objc != 4) {
	    Tcl_WrongNumArgs(interp, 3, objv, "index");
	    return TCL_ERROR;
	}

	if (Tcl_GetIntFromObj(interp, objv[3], &sash) != TCL_OK) {
	    return TCL_ERROR;
	}

	if (!ValidSashIndex(pwPtr, sash)) {
	    Tcl_SetObjResult(interp, Tcl_NewStringObj(
		    "invalid sash index", -1));
	    Tcl_SetErrorCode(interp, "TK", "VALUE", "SASH_INDEX", NULL);
	    return TCL_ERROR;
	}
	panePtr = pwPtr->panes[sash];

	coords[0] = Tcl_NewIntObj(panePtr->sashx);
	coords[1] = Tcl_NewIntObj(panePtr->sashy);
	Tcl_SetObjResult(interp, Tcl_NewListObj(2, coords));
	break;

    case SASH_MARK:
	if (objc != 6 && objc != 4) {
	    Tcl_WrongNumArgs(interp, 3, objv, "index ?x y?");
	    return TCL_ERROR;
	}

	if (Tcl_GetIntFromObj(interp, objv[3], &sash) != TCL_OK) {
	    return TCL_ERROR;
	}

	if (!ValidSashIndex(pwPtr, sash)) {
	    Tcl_SetObjResult(interp, Tcl_NewStringObj(
		    "invalid sash index", -1));
	    Tcl_SetErrorCode(interp, "TK", "VALUE", "SASH_INDEX", NULL);
	    return TCL_ERROR;
	}

	if (objc == 6) {
	    if (Tcl_GetIntFromObj(interp, objv[4], &x) != TCL_OK) {
		return TCL_ERROR;
	    }

	    if (Tcl_GetIntFromObj(interp, objv[5], &y) != TCL_OK) {
		return TCL_ERROR;
	    }

	    pwPtr->panes[sash]->markx = x;
	    pwPtr->panes[sash]->marky = y;
	} else {
	    coords[0] = Tcl_NewIntObj(pwPtr->panes[sash]->markx);
	    coords[1] = Tcl_NewIntObj(pwPtr->panes[sash]->marky);
	    Tcl_SetObjResult(interp, Tcl_NewListObj(2, coords));
	}
	break;

    case SASH_DRAGTO:
    case SASH_PLACE:
	if (objc != 6) {
	    Tcl_WrongNumArgs(interp, 3, objv, "index x y");
	    return TCL_ERROR;
	}

	if (Tcl_GetIntFromObj(interp, objv[3], &sash) != TCL_OK) {
	    return TCL_ERROR;
	}

	if (!ValidSashIndex(pwPtr, sash)) {
	    Tcl_SetObjResult(interp, Tcl_NewStringObj(
		    "invalid sash index", -1));
	    Tcl_SetErrorCode(interp, "TK", "VALUE", "SASH_INDEX", NULL);
	    return TCL_ERROR;
	}

	if (Tcl_GetIntFromObj(interp, objv[4], &x) != TCL_OK) {
	    return TCL_ERROR;
	}

	if (Tcl_GetIntFromObj(interp, objv[5], &y) != TCL_OK) {
	    return TCL_ERROR;
	}

	panePtr = pwPtr->panes[sash];
	if (pwPtr->orient == ORIENT_HORIZONTAL) {
	    if (index == SASH_PLACE) {
		diff = x - pwPtr->panes[sash]->sashx;
	    } else {
		diff = x - pwPtr->panes[sash]->markx;
	    }
	} else {
	    if (index == SASH_PLACE) {
		diff = y - pwPtr->panes[sash]->sashy;
	    } else {
		diff = y - pwPtr->panes[sash]->marky;
	    }
	}

	MoveSash(pwPtr, sash, diff);
	ComputeGeometry(pwPtr);
    }
    return TCL_OK;
}

/*
 *----------------------------------------------------------------------
 *
 * ConfigurePanedWindow --
 *
 *	This function is called to process an argv/argc list in conjunction
 *	with the Tk option database to configure (or reconfigure) a paned
 *	window widget.
 *
 * Results:
 *	The return value is a standard Tcl result. If TCL_ERROR is returned,
 *	then the interp's result contains an error message.
 *
 * Side effects:
 *	Configuration information, such as colors, border width, etc. get set
 *	for pwPtr; old resources get freed, if there were any.
 *
 *----------------------------------------------------------------------
 */

static int
ConfigurePanedWindow(
    Tcl_Interp *interp,		/* Used for error reporting. */
    PanedWindow *pwPtr,		/* Information about widget. */
    int objc,			/* Number of arguments. */
    Tcl_Obj *const objv[])	/* Argument values. */
{
    Tk_SavedOptions savedOptions;
    int typemask = 0;

    if (Tk_SetOptions(interp, (char *)pwPtr, pwPtr->optionTable, objc, objv,
	    pwPtr->tkwin, &savedOptions, &typemask) != TCL_OK) {
	Tk_RestoreSavedOptions(&savedOptions);
	return TCL_ERROR;
    }

    Tk_FreeSavedOptions(&savedOptions);

    PanedWindowWorldChanged(pwPtr);

    /*
     * If an option that affects geometry has changed, make a re-layout
     * request.
     */

    if (typemask & GEOMETRY) {
	ComputeGeometry(pwPtr);
    }

    return TCL_OK;
}

/*
 *----------------------------------------------------------------------
 *
 * PanedWindowWorldChanged --
 *
 *	This function is invoked anytime a paned window's world has changed in
 *	some way that causes the widget to have to recompute graphics contexts
 *	and geometry.
 *
 * Results:
 *	None.
 *
 * Side effects:
 *	Paned window will be relayed out and redisplayed.
 *
 *----------------------------------------------------------------------
 */

static void
PanedWindowWorldChanged(
    ClientData instanceData)	/* Information about the paned window. */
{
    XGCValues gcValues;
    GC newGC;
    PanedWindow *pwPtr = (PanedWindow *)instanceData;

    /*
     * Allocated a graphics context for drawing the paned window widget
     * elements (background, sashes, etc.) and set the window background.
     */

    gcValues.background = Tk_3DBorderColor(pwPtr->background)->pixel;
    newGC = Tk_GetGC(pwPtr->tkwin, GCBackground, &gcValues);
    if (pwPtr->gc != NULL) {
	Tk_FreeGC(pwPtr->display, pwPtr->gc);
    }
    pwPtr->gc = newGC;
    Tk_SetWindowBackground(pwPtr->tkwin, gcValues.background);

    /*
     * Issue geometry size requests to Tk.
     */

    Tk_SetInternalBorder(pwPtr->tkwin, pwPtr->borderWidth);
    if (pwPtr->width > 0 && pwPtr->height > 0) {
	Tk_GeometryRequest(pwPtr->tkwin, pwPtr->width, pwPtr->height);
    }

    /*
     * Arrange for the window to be redrawn, if neccessary.
     */

    if (Tk_IsMapped(pwPtr->tkwin) && !(pwPtr->flags & REDRAW_PENDING)) {
	Tcl_DoWhenIdle(DisplayPanedWindow, pwPtr);
	pwPtr->flags |= REDRAW_PENDING;
    }
}

/*
 *--------------------------------------------------------------
 *
 * PanedWindowEventProc --
 *
 *	This function is invoked by the Tk dispatcher for various events on
 *	paned windows.
 *
 * Results:
 *	None.
 *
 * Side effects:
 *	When the window gets deleted, internal structures get cleaned up. When
 *	it gets exposed, it is redisplayed.
 *
 *--------------------------------------------------------------
 */

static void
PanedWindowEventProc(
    ClientData clientData,	/* Information about window. */
    XEvent *eventPtr)		/* Information about event. */
{
    PanedWindow *pwPtr = (PanedWindow *)clientData;
    int i;

    if (eventPtr->type == Expose) {
	if (pwPtr->tkwin != NULL && !(pwPtr->flags & REDRAW_PENDING)) {
	    Tcl_DoWhenIdle(DisplayPanedWindow, pwPtr);
	    pwPtr->flags |= REDRAW_PENDING;
	}
    } else if (eventPtr->type == ConfigureNotify) {
	pwPtr->flags |= REQUESTED_RELAYOUT;
	if (pwPtr->tkwin != NULL && !(pwPtr->flags & REDRAW_PENDING)) {
	    Tcl_DoWhenIdle(DisplayPanedWindow, pwPtr);
	    pwPtr->flags |= REDRAW_PENDING;
	}
    } else if (eventPtr->type == DestroyNotify) {
	DestroyPanedWindow(pwPtr);
    } else if (eventPtr->type == UnmapNotify) {
        for (i = 0; i < pwPtr->numPanes; i++) {
            if (!pwPtr->panes[i]->hide) {
                Tk_UnmapWindow(pwPtr->panes[i]->tkwin);
            }
        }
    } else if (eventPtr->type == MapNotify) {
        for (i = 0; i < pwPtr->numPanes; i++) {
            if (!pwPtr->panes[i]->hide) {
                Tk_MapWindow(pwPtr->panes[i]->tkwin);
            }
        }
    }
}

/*
 *----------------------------------------------------------------------
 *
 * PanedWindowCmdDeletedProc --
 *
 *	This function is invoked when a widget command is deleted. If the
 *	widget isn't already in the process of being destroyed, this command
 *	destroys it.
 *
 * Results:
 *	None.
 *
 * Side effects:
 *	The widget is destroyed.
 *
 *----------------------------------------------------------------------
 */

static void
PanedWindowCmdDeletedProc(
    ClientData clientData)	/* Pointer to widget record for widget. */
{
    PanedWindow *pwPtr = (PanedWindow *)clientData;

    /*
     * This function could be invoked either because the window was destroyed
     * and the command was then deleted or because the command was deleted,
     * and then this function destroys the widget. The WIDGET_DELETED flag
     * distinguishes these cases.
     */

    if (!(pwPtr->flags & WIDGET_DELETED)) {
	Tk_DestroyWindow(pwPtr->proxywin);
	Tk_DestroyWindow(pwPtr->tkwin);
    }
}

/*
 *--------------------------------------------------------------
 *
 * DisplayPanedWindow --
 *
 *	This function redraws the contents of a paned window widget. It is
 *	invoked as a do-when-idle handler, so it only runs when there's
 *	nothing else for the application to do.
 *
 * Results:
 *	None.
 *
 * Side effects:
 *	Information appears on the screen.
 *
 *--------------------------------------------------------------
 */

static void
DisplayPanedWindow(
    ClientData clientData)	/* Information about window. */
{
    PanedWindow *pwPtr = (PanedWindow *)clientData;
    Pane *panePtr;
    Pixmap pixmap;
    Tk_Window tkwin = pwPtr->tkwin;
    int i, sashWidth, sashHeight;
    const int horizontal = (pwPtr->orient == ORIENT_HORIZONTAL);
    int first, last;

    pwPtr->flags &= ~REDRAW_PENDING;
    if ((pwPtr->tkwin == NULL) || !Tk_IsMapped(tkwin)) {
	return;
    }

    if (pwPtr->flags & REQUESTED_RELAYOUT) {
	ArrangePanes(clientData);
    }

#ifndef TK_NO_DOUBLE_BUFFERING
    /*
     * Create a pixmap for double-buffering, if necessary.
     */

    pixmap = Tk_GetPixmap(Tk_Display(tkwin), Tk_WindowId(tkwin),
	    Tk_Width(tkwin), Tk_Height(tkwin), Tk_Depth(tkwin));
#else
    pixmap = Tk_WindowId(tkwin);
#endif /* TK_NO_DOUBLE_BUFFERING */

    /*
     * Redraw the widget's background and border.
     */

    Tk_Fill3DRectangle(tkwin, pixmap, pwPtr->background, 0, 0,
	    Tk_Width(tkwin), Tk_Height(tkwin), pwPtr->borderWidth,
	    pwPtr->relief);

    /*
     * Set up boilerplate geometry values for sashes (width, height, common
     * coordinates).
     */

    if (horizontal) {
	sashHeight = Tk_Height(tkwin) - (2 * Tk_InternalBorderLeft(tkwin));
	sashWidth = pwPtr->sashWidth;
    } else {
	sashWidth = Tk_Width(tkwin) - (2 * Tk_InternalBorderLeft(tkwin));
	sashHeight = pwPtr->sashWidth;
    }

    /*
     * Draw the sashes.
     */

    GetFirstLastVisiblePane(pwPtr, &first, &last);
    for (i = 0; i < pwPtr->numPanes - 1; i++) {
	panePtr = pwPtr->panes[i];
	if (panePtr->hide || i == last) {
	    continue;
	}
	if (sashWidth > 0 && sashHeight > 0) {
	    Tk_Fill3DRectangle(tkwin, pixmap, pwPtr->background,
		    panePtr->sashx, panePtr->sashy, sashWidth, sashHeight,
		    1, pwPtr->sashRelief);
	}
	if (pwPtr->showHandle) {
	    Tk_Fill3DRectangle(tkwin, pixmap, pwPtr->background,
		    panePtr->handlex, panePtr->handley,
		    pwPtr->handleSize, pwPtr->handleSize, 1,
		    TK_RELIEF_RAISED);
	}
    }

#ifndef TK_NO_DOUBLE_BUFFERING
    /*
     * Copy the information from the off-screen pixmap onto the screen, then
     * delete the pixmap.
     */

    XCopyArea(Tk_Display(tkwin), pixmap, Tk_WindowId(tkwin), pwPtr->gc, 0, 0,
	    (unsigned) Tk_Width(tkwin), (unsigned) Tk_Height(tkwin), 0, 0);
    Tk_FreePixmap(Tk_Display(tkwin), pixmap);
#endif /* TK_NO_DOUBLE_BUFFERING */
}

/*
 *----------------------------------------------------------------------
 *
 * DestroyPanedWindow --
 *
 *	This function is invoked by PanedWindowEventProc to free the internal
 *	structure of a paned window.
 *
 * Results:
 *	None.
 *
 * Side effects:
 *	Everything associated with the paned window is freed up.
 *
 *----------------------------------------------------------------------
 */

static void
DestroyPanedWindow(
    PanedWindow *pwPtr)		/* Info about paned window widget. */
{
    int i;

    /*
     * First mark the widget as in the process of being deleted, so that any
     * code that causes calls to other paned window functions will abort.
     */

    pwPtr->flags |= WIDGET_DELETED;

    /*
     * Cancel idle callbacks for redrawing the widget and for rearranging the
     * panes.
     */

    if (pwPtr->flags & REDRAW_PENDING) {
	Tcl_CancelIdleCall(DisplayPanedWindow, pwPtr);
    }
    if (pwPtr->flags & RESIZE_PENDING) {
	Tcl_CancelIdleCall(ArrangePanes, pwPtr);
    }

    /*
     * Clean up the pane list; foreach pane:
     *  o  Cancel the pane's structure notification callback
     *  o  Cancel geometry management for the pane.
     *  o  Free memory for the pane
     */

    for (i = 0; i < pwPtr->numPanes; i++) {
	Tk_DeleteEventHandler(pwPtr->panes[i]->tkwin, StructureNotifyMask,
		PaneStructureProc, pwPtr->panes[i]);
	Tk_ManageGeometry(pwPtr->panes[i]->tkwin, NULL, NULL);
	Tk_FreeConfigOptions((char *) pwPtr->panes[i], pwPtr->paneOpts,
		pwPtr->tkwin);
	ckfree(pwPtr->panes[i]);
	pwPtr->panes[i] = NULL;
    }
    if (pwPtr->panes) {
	ckfree(pwPtr->panes);
    }

    /*
     * Remove the widget command from the interpreter.
     */

    Tcl_DeleteCommandFromToken(pwPtr->interp, pwPtr->widgetCmd);

    /*
     * Let Tk_FreeConfigOptions clean up the rest.
     */

    Tk_FreeConfigOptions((char *) pwPtr, pwPtr->optionTable, pwPtr->tkwin);
    Tcl_Release(pwPtr->tkwin);
    pwPtr->tkwin = NULL;

    Tcl_EventuallyFree(pwPtr, TCL_DYNAMIC);
}

/*
 *--------------------------------------------------------------
 *
 * PanedWindowReqProc --
 *
 *	This function is invoked by Tk_GeometryRequest for windows managed by
 *	a paned window.
 *
 * Results:
 *	None.
 *
 * Side effects:
 *	Arranges for tkwin, and all its managed siblings, to be re-arranged at
 *	the next idle point.
 *
 *--------------------------------------------------------------
 */

static void
PanedWindowReqProc(
    ClientData clientData,	/* Paned window's information about window
				 * that got new preferred geometry. */
    TCL_UNUSED(Tk_Window))		/* Other Tk-related information about the
				 * window. */
{
    Pane *panePtr = (Pane *)clientData;
    PanedWindow *pwPtr = (PanedWindow *) panePtr->containerPtr;

    if (Tk_IsMapped(pwPtr->tkwin)) {
	if (!(pwPtr->flags & RESIZE_PENDING)) {
	    pwPtr->flags |= RESIZE_PENDING;
	    Tcl_DoWhenIdle(ArrangePanes, pwPtr);
	}
    } else {
	int doubleBw = 2 * Tk_Changes(panePtr->tkwin)->border_width;

	if (panePtr->width <= 0) {
	    panePtr->paneWidth = Tk_ReqWidth(panePtr->tkwin) + doubleBw;
	}
	if (panePtr->height <= 0) {
	    panePtr->paneHeight = Tk_ReqHeight(panePtr->tkwin) + doubleBw;
	}
	ComputeGeometry(pwPtr);
    }
}

/*
 *--------------------------------------------------------------
 *
 * PanedWindowLostPaneProc --
 *
 *	This function is invoked by Tk whenever some other geometry claims
 *	control over a pane that used to be managed by us.
 *
 * Results:
 *	None.
 *
 * Side effects:
 *	Forgets all information about the pane. Causes geometry to be
 *	recomputed for the panedwindow.
 *
 *--------------------------------------------------------------
 */

static void
PanedWindowLostPaneProc(
    ClientData clientData,	/* Grid structure for the pane that was
				 * stolen away. */
    TCL_UNUSED(Tk_Window))		/* Tk's handle for the pane. */
{
    Pane *panePtr = (Pane *)clientData;
    PanedWindow *pwPtr = (PanedWindow *) panePtr->containerPtr;

    if (pwPtr->tkwin != Tk_Parent(panePtr->tkwin)) {
	Tk_UnmaintainGeometry(panePtr->tkwin, pwPtr->tkwin);
    }
    Unlink(panePtr);
    Tk_DeleteEventHandler(panePtr->tkwin, StructureNotifyMask,
	    PaneStructureProc, panePtr);
    Tk_UnmapWindow(panePtr->tkwin);
    panePtr->tkwin = NULL;
    ckfree(panePtr);
    ComputeGeometry(pwPtr);
}

/*
 *--------------------------------------------------------------
 *
 * ArrangePanes --
 *
 *	This function is invoked (using the Tcl_DoWhenIdle mechanism) to
 *	re-layout a set of windows managed by a paned window. It is invoked at
 *	idle time so that a series of pane requests can be merged into a
 *	single layout operation.
 *
 * Results:
 *	None.
 *
 * Side effects:
 *	The panes of containerPtr may get resized or moved.
 *
 *--------------------------------------------------------------
 */

static void
ArrangePanes(
    ClientData clientData)	/* Structure describing parent whose panes
				 * are to be re-layed out. */
{
    PanedWindow *pwPtr = (PanedWindow *)clientData;
    Pane *panePtr;
    int i, newPaneWidth, newPaneHeight, paneX, paneY;
    int paneWidth, paneHeight, paneSize, paneMinSize;
    int doubleBw;
    int x, y;
    int sashWidth, sashOffset, sashCount, handleOffset;
    int sashReserve, sxReserve, syReserve;
    int internalBW;
    int paneDynSize, paneDynMinSize, pwHeight, pwWidth, pwSize;
    int first, last;
    int stretchReserve, stretchAmount;
    const int horizontal = (pwPtr->orient == ORIENT_HORIZONTAL);

    pwPtr->flags &= ~(REQUESTED_RELAYOUT|RESIZE_PENDING);

    /*
     * If the parent has no panes anymore, then don't do anything at all:
     * just leave the parent's size as-is. Otherwise there is no way to
     * "relinquish" control over the parent so another geometry manager can
     * take over.
     */

    if (pwPtr->numPanes == 0) {
	return;
    }

    Tcl_Preserve(pwPtr);

    /*
     * Find index of first and last visible panes.
     */

    GetFirstLastVisiblePane(pwPtr, &first, &last);

    /*
     * First pass; compute sizes
     */

    paneDynSize = paneDynMinSize = 0;
    internalBW = Tk_InternalBorderLeft(pwPtr->tkwin);
    pwHeight = Tk_Height(pwPtr->tkwin) - (2 * internalBW);
    pwWidth = Tk_Width(pwPtr->tkwin) - (2 * internalBW);
    x = y = internalBW;
    stretchReserve = (horizontal ? pwWidth : pwHeight);

    /*
     * Calculate the sash width, including handle and padding, and the sash
     * and handle offsets.
     */

    sashOffset = handleOffset = pwPtr->sashPad;
    if (pwPtr->showHandle && pwPtr->handleSize > pwPtr->sashWidth) {
	sashWidth = (2 * pwPtr->sashPad) + pwPtr->handleSize;
	sashOffset = ((pwPtr->handleSize - pwPtr->sashWidth) / 2)
		+ pwPtr->sashPad;
    } else {
	sashWidth = (2 * pwPtr->sashPad) + pwPtr->sashWidth;
	handleOffset = ((pwPtr->sashWidth - pwPtr->handleSize) / 2)
		+ pwPtr->sashPad;
    }

    for (i = sashCount = 0; i < pwPtr->numPanes; i++) {
	panePtr = pwPtr->panes[i];

	if (panePtr->hide) {
	    continue;
	}

	/*
	 * Compute the total size needed by all the panes and the left-over,
	 * or shortage of space available.
	 */

	if (horizontal) {
            if (panePtr->width > 0) {
                paneSize = panePtr->width;
            } else {
                paneSize = panePtr->paneWidth;
            }
	    stretchReserve -= paneSize + (2 * panePtr->padx);
	} else {
            if (panePtr->height > 0) {
                paneSize = panePtr->height;
            } else {
                paneSize = panePtr->paneHeight;
            }
	    stretchReserve -= paneSize + (2 * panePtr->pady);
	}
	if (IsStretchable(panePtr->stretch,i,first,last)
		&& Tk_IsMapped(pwPtr->tkwin)) {
	    paneDynSize += paneSize;
	    paneDynMinSize += panePtr->minSize;
	}
	if (i != last) {
	    stretchReserve -= sashWidth;
	    sashCount++;
	}
    }

    /*
     * Second pass; adjust/arrange panes.
     */

    for (i = 0; i < pwPtr->numPanes; i++) {
	panePtr = pwPtr->panes[i];

	if (panePtr->hide) {
	    Tk_UnmaintainGeometry(panePtr->tkwin, pwPtr->tkwin);
	    Tk_UnmapWindow(panePtr->tkwin);
	    continue;
	}

	/*
	 * Compute the size of this pane. The algorithm (assuming a
	 * horizontal paned window) is:
	 *
	 * 1.  Get "base" dimensions. If a width or height is specified for
	 *     this pane, use those values; else use the ReqWidth/ReqHeight.
	 * 2.  Using base dimensions, pane dimensions, and sticky values,
	 *     determine the x and y, and actual width and height of the
	 *     widget.
	 */

	doubleBw = 2 * Tk_Changes(panePtr->tkwin)->border_width;
	newPaneWidth = (panePtr->width > 0 ? panePtr->width :
		Tk_ReqWidth(panePtr->tkwin) + doubleBw);
	newPaneHeight = (panePtr->height > 0 ? panePtr->height :
		Tk_ReqHeight(panePtr->tkwin) + doubleBw);
	paneMinSize = panePtr->minSize;

	/*
	 * Calculate pane width and height.
	 */

	if (horizontal) {
            if (panePtr->width > 0) {
                paneSize = panePtr->width;
            } else {
                paneSize = panePtr->paneWidth;
            }
	    pwSize = pwWidth;
	} else {
            if (panePtr->height > 0) {
                paneSize = panePtr->height;
            } else {
                paneSize = panePtr->paneHeight;
            }
	    pwSize = pwHeight;
	}
	if (IsStretchable(panePtr->stretch, i, first, last)) {
	    double frac;

	    if (paneDynSize > 0) {
		frac = (double)paneSize / (double)paneDynSize;
	    } else {
		frac = (double)paneSize / (double)pwSize;
	    }

	    paneDynSize -= paneSize;
	    paneDynMinSize -= panePtr->minSize;
	    stretchAmount = (int) (frac * stretchReserve);
	    if (paneSize + stretchAmount >= paneMinSize) {
		stretchReserve -= stretchAmount;
		paneSize += stretchAmount;
	    } else {
		stretchReserve += paneSize - paneMinSize;
		paneSize = paneMinSize;
	    }
	    if (i == last && stretchReserve > 0) {
		paneSize += stretchReserve;
		stretchReserve = 0;
	    }
	} else if (paneDynSize - paneDynMinSize + stretchReserve < 0) {
	    if (paneSize + paneDynSize - paneDynMinSize + stretchReserve
		    <= paneMinSize) {
		stretchReserve += paneSize - paneMinSize;
		paneSize = paneMinSize;
	    } else {
		paneSize += paneDynSize - paneDynMinSize + stretchReserve;
		stretchReserve = paneDynMinSize - paneDynSize;
	    }
	}
	if (horizontal) {
	    paneWidth = paneSize;
	    paneHeight = pwHeight - (2 * panePtr->pady);
	} else {
	    paneWidth = pwWidth - (2 * panePtr->padx);
	    paneHeight = paneSize;
	}

	/*
	 * Adjust for area reserved for sashes.
	 */

	if (sashCount) {
	    sashReserve = sashWidth * sashCount;
	    if (horizontal) {
		sxReserve = sashReserve;
		syReserve = 0;
	    } else {
		sxReserve = 0;
		syReserve = sashReserve;
	    }
	} else {
	    sxReserve = syReserve = 0;
	}

	if (pwWidth - sxReserve < x + paneWidth - internalBW) {
	    paneWidth = pwWidth - sxReserve - x + internalBW;
	}
	if (pwHeight - syReserve < y + paneHeight - internalBW) {
	    paneHeight = pwHeight - syReserve - y + internalBW;
	}

	if (newPaneWidth > paneWidth) {
	    newPaneWidth = paneWidth;
	}
	if (newPaneHeight > paneHeight) {
	    newPaneHeight = paneHeight;
	}

	panePtr->x = x;
	panePtr->y = y;

	/*
	 * Compute the location of the sash at the right or bottom of the
	 * parcel and the location of the next parcel.
	 */

	if (horizontal) {
	    x += paneWidth + (2 * panePtr->padx);
	    if (x < internalBW) {
		x = internalBW;
	    }
	    panePtr->sashx = x + sashOffset;
	    panePtr->sashy = y;
	    panePtr->handlex = x + handleOffset;
	    panePtr->handley = y + pwPtr->handlePad;
	    x += sashWidth;
	} else {
	    y += paneHeight + (2 * panePtr->pady);
	    if (y < internalBW) {
		y = internalBW;
	    }
	    panePtr->sashx = x;
	    panePtr->sashy = y + sashOffset;
	    panePtr->handlex = x + pwPtr->handlePad;
	    panePtr->handley = y + handleOffset;
	    y += sashWidth;
	}

	/*
	 * Compute the actual dimensions of the pane in the pane.
	 */

	paneX = panePtr->x;
	paneY = panePtr->y;
	AdjustForSticky(panePtr->sticky, paneWidth, paneHeight,
		&paneX, &paneY, &newPaneWidth, &newPaneHeight);

	paneX += panePtr->padx;
	paneY += panePtr->pady;

	/*
	 * Now put the window in the proper spot.
	 */

	if (newPaneWidth <= 0 || newPaneHeight <= 0 ||
		(horizontal ? paneX - internalBW > pwWidth :
		paneY - internalBW > pwHeight)) {
	    Tk_UnmaintainGeometry(panePtr->tkwin, pwPtr->tkwin);
	    Tk_UnmapWindow(panePtr->tkwin);
	} else {
	    Tk_MaintainGeometry(panePtr->tkwin, pwPtr->tkwin,
		    paneX, paneY, newPaneWidth, newPaneHeight);
	}
	sashCount--;
    }
    Tcl_Release(pwPtr);
}

/*
 *----------------------------------------------------------------------
 *
 * Unlink --
 *
 *	Remove a pane from a paned window.
 *
 * Results:
 *	None.
 *
 * Side effects:
 *	The paned window will be scheduled for re-arranging and redrawing.
 *
 *----------------------------------------------------------------------
 */

static void
Unlink(
    Pane *panePtr)		/* Window to unlink. */
{
    PanedWindow *containerPtr;
    int i, j;

    containerPtr = panePtr->containerPtr;
    if (containerPtr == NULL) {
	return;
    }

    /*
     * Find the specified pane in the panedwindow's list of panes, then
     * remove it from that list.
     */

    for (i = 0; i < containerPtr->numPanes; i++) {
	if (containerPtr->panes[i] == panePtr) {
	    for (j = i; j < containerPtr->numPanes - 1; j++) {
		containerPtr->panes[j] = containerPtr->panes[j + 1];
	    }
	    break;
	}
    }

    /*
     * Clean out any -after or -before references to this pane
     */

    for (i = 0; i < containerPtr->numPanes; i++) {
	if (containerPtr->panes[i]->before == panePtr->tkwin) {
	    containerPtr->panes[i]->before = NULL;
	}
	if (containerPtr->panes[i]->after == panePtr->tkwin) {
	    containerPtr->panes[i]->after = NULL;
	}
    }

    containerPtr->flags |= REQUESTED_RELAYOUT;
    if (!(containerPtr->flags & REDRAW_PENDING)) {
	containerPtr->flags |= REDRAW_PENDING;
	Tcl_DoWhenIdle(DisplayPanedWindow, containerPtr);
    }

    /*
     * Set the pane's containerPtr to NULL, so that we can tell that the pane
     * is no longer attached to any panedwindow.
     */

    panePtr->containerPtr = NULL;

    containerPtr->numPanes--;
}

/*
 *----------------------------------------------------------------------
 *
 * GetPane --
 *
 *	Given a token to a Tk window, find the pane that corresponds to that
 *	token in a given paned window.
 *
 * Results:
 *	Pointer to the pane structure, or NULL if the window is not managed
 *	by this paned window.
 *
 * Side effects:
 *	None.
 *
 *----------------------------------------------------------------------
 */

static Pane *
GetPane(
    PanedWindow *pwPtr,		/* Pointer to the paned window info. */
    Tk_Window tkwin)		/* Window to search for. */
{
    int i;

    for (i = 0; i < pwPtr->numPanes; i++) {
	if (pwPtr->panes[i]->tkwin == tkwin) {
	    return pwPtr->panes[i];
	}
    }
    return NULL;
}

/*
 *----------------------------------------------------------------------
 *
 * GetFirstLastVisiblePane --
 *
 *	Given panedwindow, find the index of the first and last visible panes
 *	of that paned window.
 *
 * Results:
 *	Index of the first and last visible panes.
 *
 * Side effects:
 *	None.
 *
 *----------------------------------------------------------------------
 */

static void
GetFirstLastVisiblePane(
    PanedWindow *pwPtr,		/* Pointer to the paned window info. */
    int *firstPtr, 		/* Returned index for first. */
    int *lastPtr)  		/* Returned index for last. */
{
    int i;

    for (i = 0, *lastPtr = 0, *firstPtr = -1; i < pwPtr->numPanes; i++) {
	if (pwPtr->panes[i]->hide == 0) {
	    if (*firstPtr < 0) {
		*firstPtr = i;
	    }
	    *lastPtr = i;
	}
    }
}

/*
 *--------------------------------------------------------------
 *
 * PaneStructureProc --
 *
 *	This function is invoked whenever StructureNotify events occur for a
 *	window that's managed by a paned window. This function's only purpose
 *	is to clean up when windows are deleted.
 *
 * Results:
 *	None.
 *
 * Side effects:
 *	The paned window pane structure associated with the window
 *	is freed, and the pane is disassociated from the paned
 *	window which managed it.
 *
 *--------------------------------------------------------------
 */

static void
PaneStructureProc(
    ClientData clientData,	/* Pointer to record describing window item. */
    XEvent *eventPtr)		/* Describes what just happened. */
{
    Pane *panePtr = (Pane *)clientData;
    PanedWindow *pwPtr = panePtr->containerPtr;

    if (eventPtr->type == DestroyNotify) {
	Unlink(panePtr);
	panePtr->tkwin = NULL;
	ckfree(panePtr);
	ComputeGeometry(pwPtr);
    }
}

/*
 *----------------------------------------------------------------------
 *
 * ComputeGeometry --
 *
 *	Compute geometry for the paned window, including coordinates of all
 *	panes and each sash.
 *
 * Results:
 *	None.
 *
 * Side effects:
 *	Recomputes geometry information for a paned window.
 *
 *----------------------------------------------------------------------
 */

static void
ComputeGeometry(
    PanedWindow *pwPtr)		/* Pointer to the Paned Window structure. */
{
    int i, x, y, doubleBw, internalBw;
    int sashWidth, sashOffset, handleOffset;
    int reqWidth, reqHeight, dim;
    Pane *panePtr;
    const int horizontal = (pwPtr->orient == ORIENT_HORIZONTAL);

    pwPtr->flags |= REQUESTED_RELAYOUT;

    x = y = internalBw = Tk_InternalBorderLeft(pwPtr->tkwin);
    reqWidth = reqHeight = 0;

    /*
     * Sashes and handles share space on the display. To simplify processing
     * below, precompute the x and y offsets of the handles and sashes within
     * the space occupied by their combination; later, just add those offsets
     * blindly (avoiding the extra showHandle, etc, checks).
     */

    sashOffset = handleOffset = pwPtr->sashPad;
    if (pwPtr->showHandle && pwPtr->handleSize > pwPtr->sashWidth) {
	sashWidth = (2 * pwPtr->sashPad) + pwPtr->handleSize;
	sashOffset = ((pwPtr->handleSize - pwPtr->sashWidth) / 2)
		+ pwPtr->sashPad;
    } else {
	sashWidth = (2 * pwPtr->sashPad) + pwPtr->sashWidth;
	handleOffset = ((pwPtr->sashWidth - pwPtr->handleSize) / 2)
		+ pwPtr->sashPad;
    }

    for (i = 0; i < pwPtr->numPanes; i++) {
	panePtr = pwPtr->panes[i];

	if (panePtr->hide) {
	    continue;
	}

	/*
	 * First set the coordinates for the top left corner of the pane's
	 * parcel.
	 */

	panePtr->x = x;
	panePtr->y = y;

	/*
	 * Make sure the pane's paned dimension is at least minsize. This
	 * check may be redundant, since the only way to change a pane's size
	 * is by moving a sash, and that code checks the minsize.
	 */

	if (horizontal) {
	    if (panePtr->paneWidth < panePtr->minSize) {
		panePtr->paneWidth = panePtr->minSize;
	    }
	} else {
	    if (panePtr->paneHeight < panePtr->minSize) {
		panePtr->paneHeight = panePtr->minSize;
	    }
	}

	/*
	 * Compute the location of the sash at the right or bottom of the
	 * parcel.
	 */

	if (horizontal) {
	    x += panePtr->paneWidth + (2 * panePtr->padx);
	    panePtr->sashx = x + sashOffset;
	    panePtr->sashy = y;
	    panePtr->handlex = x + handleOffset;
	    panePtr->handley = y + pwPtr->handlePad;
	    x += sashWidth;
	} else {
	    y += panePtr->paneHeight + (2 * panePtr->pady);
	    panePtr->sashx = x;
	    panePtr->sashy = y + sashOffset;
	    panePtr->handlex = x + pwPtr->handlePad;
	    panePtr->handley = y + handleOffset;
	    y += sashWidth;
	}

	/*
	 * Find the maximum height/width of the panes, for computing the
	 * requested height/width of the paned window.
	 */

	if (horizontal) {
	    /*
	     * If the pane has an explicit height set, use that; otherwise,
	     * use the pane's requested height.
	     */

	    if (panePtr->height > 0) {
		dim = panePtr->height;
	    } else {
		doubleBw = 2 * Tk_Changes(panePtr->tkwin)->border_width;
		dim = Tk_ReqHeight(panePtr->tkwin) + doubleBw;
	    }
	    dim += 2 * panePtr->pady;
	    if (dim > reqHeight) {
		reqHeight = dim;
	    }
	} else {
	    /*
	     * If the pane has an explicit width set use that; otherwise, use
	     * the pane's requested width.
	     */

	    if (panePtr->width > 0) {
		dim = panePtr->width;
	    } else {
		doubleBw = 2 * Tk_Changes(panePtr->tkwin)->border_width;
		dim = Tk_ReqWidth(panePtr->tkwin) + doubleBw;
	    }
	    dim += 2 * panePtr->padx;
	    if (dim > reqWidth) {
		reqWidth = dim;
	    }
	}
    }

    /*
     * The loop above should have left x (or y) equal to the sum of the widths
     * (or heights) of the widgets, plus the size of one sash and the sash
     * padding for each widget, plus the width of the left (or top) border of
     * the paned window.
     *
     * The requested width (or height) is therefore x (or y) minus the size of
     * one sash and padding, plus the width of the right (or bottom) border of
     * the paned window.
     *
     * The height (or width) is equal to the maximum height (or width) of the
     * panes, plus the width of the border of the top and bottom (or left and
     * right) of the paned window.
     *
     * If the panedwindow has an explicit width/height set use that;
     * otherwise, use the requested width/height.
     */

    if (horizontal) {
	reqWidth = (pwPtr->width > 0 ?
		pwPtr->width : x - sashWidth + internalBw);
	reqHeight = (pwPtr->height > 0 ?
		pwPtr->height : reqHeight + (2 * internalBw));
    } else {
	reqWidth = (pwPtr->width > 0 ?
		pwPtr->width : reqWidth + (2 * internalBw));
	reqHeight = (pwPtr->height > 0 ?
		pwPtr->height : y - sashWidth + internalBw);
    }
    Tk_GeometryRequest(pwPtr->tkwin, reqWidth, reqHeight);
    if (Tk_IsMapped(pwPtr->tkwin) && !(pwPtr->flags & REDRAW_PENDING)) {
	pwPtr->flags |= REDRAW_PENDING;
	Tcl_DoWhenIdle(DisplayPanedWindow, pwPtr);
    }
}

/*
 *----------------------------------------------------------------------
 *
 * DestroyOptionTables --
 *
 *	This function is registered as an exit callback when the paned window
 *	command is first called. It cleans up the OptionTables structure
 *	allocated by that command.
 *
 * Results:
 *	None.
 *
 * Side effects:
 *	Frees memory.
 *
 *----------------------------------------------------------------------
 */

static void
DestroyOptionTables(
    ClientData clientData,	/* Pointer to the OptionTables struct */
    TCL_UNUSED(Tcl_Interp *))		/* Pointer to the calling interp */
{
    ckfree(clientData);
}

/*
 *----------------------------------------------------------------------
 *
 * GetSticky -
 *
 *	Converts an internal boolean combination of "sticky" bits into a Tcl
 *	string obj containing zero or more of n, s, e, or w.
 *
 * Results:
 *	Tcl_Obj containing the string representation of the sticky value.
 *
 * Side effects:
 *	Creates a new Tcl_Obj.
 *
 *----------------------------------------------------------------------
 */

static Tcl_Obj *
GetSticky(
    TCL_UNUSED(void *),
    TCL_UNUSED(Tk_Window),
    char *recordPtr,		/* Pointer to widget record. */
    int internalOffset)		/* Offset within *recordPtr containing the
				 * sticky value. */
{
    int sticky = *(int *)(recordPtr + internalOffset);
    char buffer[5];
    char *p = &buffer[0];

    if (sticky & STICK_NORTH) {
	*p++ = 'n';
    }
    if (sticky & STICK_EAST) {
	*p++ = 'e';
    }
    if (sticky & STICK_SOUTH) {
	*p++ = 's';
    }
    if (sticky & STICK_WEST) {
	*p++ = 'w';
    }
    *p = '\0';

    return Tcl_NewStringObj(buffer, -1);
}

/*
 *----------------------------------------------------------------------
 *
 * SetSticky --
 *
 *	Converts a Tcl_Obj representing a widgets stickyness into an integer
 *	value.
 *
 * Results:
 *	Standard Tcl result.
 *
 * Side effects:
 *	May store the integer value into the internal representation pointer.
 *	May change the pointer to the Tcl_Obj to NULL to indicate that the
 *	specified string was empty and that is acceptable.
 *
 *----------------------------------------------------------------------
 */

static int
SetSticky(
    TCL_UNUSED(void *),
    Tcl_Interp *interp,		/* Current interp; may be used for errors. */
    TCL_UNUSED(Tk_Window),	/* Window for which option is being set. */
    Tcl_Obj **value,		/* Pointer to the pointer to the value object.
				 * We use a pointer to the pointer because we
				 * may need to return a value (NULL). */
    char *recordPtr,		/* Pointer to storage for the widget record. */
    int internalOffset,		/* Offset within *recordPtr at which the
				 * internal value is to be stored. */
    char *oldInternalPtr,	/* Pointer to storage for the old value. */
    int flags)			/* Flags for the option, set Tk_SetOptions. */
{
    int sticky = 0;
    char c, *internalPtr;
    const char *string;

    internalPtr = ComputeSlotAddress(recordPtr, internalOffset);

    if (flags & TK_OPTION_NULL_OK && ObjectIsEmpty(*value)) {
	*value = NULL;
    } else {
	/*
	 * Convert the sticky specifier into an integer value.
	 */

	string = Tcl_GetString(*value);

	while ((c = *string++) != '\0') {
	    switch (c) {
	    case 'n': case 'N':
		sticky |= STICK_NORTH;
		break;
	    case 'e': case 'E':
		sticky |= STICK_EAST;
		break;
	    case 's': case 'S':
		sticky |= STICK_SOUTH;
		break;
	    case 'w': case 'W':
		sticky |= STICK_WEST;
		break;
	    case ' ': case ',': case '\t': case '\r': case '\n':
		break;
	    default:
		Tcl_SetObjResult(interp, Tcl_ObjPrintf(
			"bad stickyness value \"%s\": must be a string"
			" containing zero or more of n, e, s, and w",
			Tcl_GetString(*value)));
		Tcl_SetErrorCode(interp, "TK", "VALUE", "STICKY", NULL);
		return TCL_ERROR;
	    }
	}
    }

    if (internalPtr != NULL) {
	*((int *) oldInternalPtr) = *((int *) internalPtr);
	*((int *) internalPtr) = sticky;
    }
    return TCL_OK;
}

/*
 *----------------------------------------------------------------------
 *
 * RestoreSticky --
 *
 *	Restore a sticky option value from a saved value.
 *
 * Results:
 *	None.
 *
 * Side effects:
 *	Restores the old value.
 *
 *----------------------------------------------------------------------
 */

static void
RestoreSticky(
    TCL_UNUSED(void *),
    TCL_UNUSED(Tk_Window),
    char *internalPtr,		/* Pointer to storage for value. */
    char *oldInternalPtr)	/* Pointer to old value. */
{
    *(int *)internalPtr = *(int *)oldInternalPtr;
}

/*
 *----------------------------------------------------------------------
 *
 * AdjustForSticky --
 *
 *	Given the x,y coords of the top-left corner of a pane, the dimensions
 *	of that pane, and the dimensions of a pane, compute the x,y coords
 *	and actual dimensions of the pane based on the pane's sticky value.
 *
 * Results:
 *	No direct return; sets the x, y, paneWidth and paneHeight to correct
 *	values.
 *
 * Side effects:
 *	None.
 *
 *----------------------------------------------------------------------
 */

static void
AdjustForSticky(
    int sticky,			/* Sticky value; see top of file for
				 * definition. */
    int cavityWidth,		/* Width of the cavity. */
    int cavityHeight,		/* Height of the cavity. */
    int *xPtr, int *yPtr,	/* Initially, coordinates of the top-left
				 * corner of cavity; also return values for
				 * actual x, y coords of pane. */
    int *paneWidthPtr,		/* Pane width. */
    int *paneHeightPtr)	/* Pane height. */
{
    int diffx = 0;		/* Cavity width - pane width. */
    int diffy = 0;		/* Cavity hight - pane height. */

    if (cavityWidth > *paneWidthPtr) {
	diffx = cavityWidth - *paneWidthPtr;
    }

    if (cavityHeight > *paneHeightPtr) {
	diffy = cavityHeight - *paneHeightPtr;
    }

    if ((sticky & STICK_EAST) && (sticky & STICK_WEST)) {
	*paneWidthPtr += diffx;
    }
    if ((sticky & STICK_NORTH) && (sticky & STICK_SOUTH)) {
	*paneHeightPtr += diffy;
    }
    if (!(sticky & STICK_WEST)) {
	*xPtr += (sticky & STICK_EAST) ? diffx : diffx/2;
    }
    if (!(sticky & STICK_NORTH)) {
	*yPtr += (sticky & STICK_SOUTH) ? diffy : diffy/2;
    }
}

/*
 *----------------------------------------------------------------------
 *
 * MoveSash --
 *
 *	Move the sash given by index the amount given.
 *
 * Results:
 *	None.
 *
 * Side effects:
 *	Recomputes the sizes of the panes in a panedwindow.
 *
 *----------------------------------------------------------------------
 */

static void
MoveSash(
    PanedWindow *pwPtr,
    int sash,
    int diff)
{
    int i;
    int expandPane, reduceFirst, reduceLast, reduceIncr, paneSize, sashOffset;
    Pane *panePtr;
    int stretchReserve = 0;
    int nextSash = sash + 1;
    const int horizontal = (pwPtr->orient == ORIENT_HORIZONTAL);

    if (diff == 0)
	return;

    /*
     * Update the pane sizes with their real sizes.
     */

    if (pwPtr->showHandle && pwPtr->handleSize > pwPtr->sashWidth) {
	sashOffset = ((pwPtr->handleSize - pwPtr->sashWidth) / 2)
		+ pwPtr->sashPad;
    } else {
	sashOffset = pwPtr->sashPad;
    }
    for (i = 0; i < pwPtr->numPanes; i++) {
	panePtr = pwPtr->panes[i];
	if (panePtr->hide) {
	    continue;
	}
	if (horizontal) {
	    panePtr->paneWidth = panePtr->width = panePtr->sashx
		    - sashOffset - panePtr->x - (2 * panePtr->padx);
	} else {
	    panePtr->paneHeight = panePtr->height = panePtr->sashy
		    - sashOffset - panePtr->y - (2 * panePtr->pady);
	}
    }

    /*
     * There must be a next sash since it is only possible to enter this
     * routine when moving an actual sash which implies there exists a visible
     * pane to either side of the sash.
     */

    while (nextSash < pwPtr->numPanes-1 && pwPtr->panes[nextSash]->hide) {
	nextSash++;
    }

    /*
     * Consolidate +/-diff variables to reduce duplicate code.
     */

    if (diff > 0) {
	expandPane = sash;
	reduceFirst = nextSash;
	reduceLast = pwPtr->numPanes;
	reduceIncr = 1;
    } else {
	diff = abs(diff);
	expandPane = nextSash;
	reduceFirst = sash;
	reduceLast = -1;
	reduceIncr = -1;
    }

    /*
     * Calculate how much room we have to stretch in and adjust diff value
     * accordingly.
     */

    for (i = reduceFirst; i != reduceLast; i += reduceIncr) {
	panePtr = pwPtr->panes[i];
	if (panePtr->hide) {
	    continue;
	}
	if (horizontal) {
	    stretchReserve += panePtr->width - panePtr->minSize;
	} else {
	    stretchReserve += panePtr->height - panePtr->minSize;
	}
    }
    if (stretchReserve <= 0) {
	return;
    }
    if (diff > stretchReserve) {
	diff = stretchReserve;
    }

    /*
     * Expand pane by diff amount.
     */

    panePtr = pwPtr->panes[expandPane];
    if (horizontal) {
	panePtr->paneWidth = panePtr->width += diff;
    } else {
	panePtr->paneHeight = panePtr->height += diff;
    }

    /*
     * Reduce panes, respecting minsize, until diff amount has been used.
     */

    for (i = reduceFirst; i != reduceLast; i += reduceIncr) {
	panePtr = pwPtr->panes[i];
	if (panePtr->hide) {
	    continue;
	}
	if (horizontal) {
	    paneSize = panePtr->width;
	} else {
	    paneSize = panePtr->height;
	}
	if (diff > (paneSize - panePtr->minSize)) {
	    diff -= paneSize - panePtr->minSize;
	    paneSize = panePtr->minSize;
	} else {
	    paneSize -= diff;
	    i = reduceLast - reduceIncr;
	}
	if (horizontal) {
	    panePtr->paneWidth = panePtr->width = paneSize;
	} else {
	    panePtr->paneHeight = panePtr->height = paneSize;
	}
    }
}

/*
 *----------------------------------------------------------------------
 *
 * ProxyWindowEventProc --
 *
 *	This function is invoked by the Tk dispatcher for various events on
 *	paned window proxy windows.
 *
 * Results:
 *	None.
 *
 * Side effects:
 *	When the window gets deleted, internal structures get cleaned up. When
 *	it gets exposed, it is redisplayed.
 *
 *--------------------------------------------------------------
 */

static void
ProxyWindowEventProc(
    ClientData clientData,	/* Information about window. */
    XEvent *eventPtr)		/* Information about event. */
{
    PanedWindow *pwPtr = (PanedWindow *)clientData;

    if (eventPtr->type == Expose) {
	if (pwPtr->proxywin != NULL &&!(pwPtr->flags & PROXY_REDRAW_PENDING)) {
	    Tcl_DoWhenIdle(DisplayProxyWindow, pwPtr);
	    pwPtr->flags |= PROXY_REDRAW_PENDING;
	}
    }
}

/*
 *--------------------------------------------------------------
 *
 * DisplayProxyWindow --
 *
 *	This function redraws a paned window proxy window. It is invoked as a
 *	do-when-idle handler, so it only runs when there's nothing else for
 *	the application to do.
 *
 * Results:
 *	None.
 *
 * Side effects:
 *	Information appears on the screen.
 *
 *--------------------------------------------------------------
 */

static void
DisplayProxyWindow(
    ClientData clientData)	/* Information about window. */
{
    PanedWindow *pwPtr = (PanedWindow *)clientData;
    Pixmap pixmap;
    Tk_Window tkwin = pwPtr->proxywin;
    pwPtr->flags &= ~PROXY_REDRAW_PENDING;
    if ((tkwin == NULL) || !Tk_IsMapped(tkwin)) {
	return;
    }

#ifndef TK_NO_DOUBLE_BUFFERING
    /*
     * Create a pixmap for double-buffering, if necessary.
     */

    pixmap = Tk_GetPixmap(Tk_Display(tkwin), Tk_WindowId(tkwin),
	    Tk_Width(tkwin), Tk_Height(tkwin), Tk_Depth(tkwin));
#else
    pixmap = Tk_WindowId(tkwin);
#endif /* TK_NO_DOUBLE_BUFFERING */

    /*
     * Redraw the widget's background and border.
     */

    Tk_Fill3DRectangle(tkwin, pixmap,
	    pwPtr->proxyBackground ? pwPtr->proxyBackground : pwPtr->background,
	    0, 0, Tk_Width(tkwin), Tk_Height(tkwin), pwPtr->proxyBorderWidth,
	    (pwPtr->proxyRelief != TK_RELIEF_NULL) ? pwPtr->proxyRelief : pwPtr->sashRelief);

#ifndef TK_NO_DOUBLE_BUFFERING
    /*
     * Copy the pixmap to the display.
     */

    XCopyArea(Tk_Display(tkwin), pixmap, Tk_WindowId(tkwin), pwPtr->gc, 0, 0,
	    (unsigned) Tk_Width(tkwin), (unsigned) Tk_Height(tkwin), 0, 0);
    Tk_FreePixmap(Tk_Display(tkwin), pixmap);
#endif /* TK_NO_DOUBLE_BUFFERING */
}

/*
 *----------------------------------------------------------------------
 *
 * PanedWindowProxyCommand --
 *
 *	Handles the panedwindow proxy subcommand. See the user documentation
 *	for details.
 *
 * Results:
 *	Standard Tcl result.
 *
 * Side effects:
 *	May map or unmap the proxy sash.
 *
 *----------------------------------------------------------------------
 */

static int
PanedWindowProxyCommand(
    PanedWindow *pwPtr,		/* Pointer to paned window information. */
    Tcl_Interp *interp,		/* Current interpreter. */
    int objc,			/* Number of arguments. */
    Tcl_Obj *const objv[])	/* Argument objects. */
{
    static const char *const optionStrings[] = {
	"coord", "forget", "place", NULL
    };
    enum options {
	PROXY_COORD, PROXY_FORGET, PROXY_PLACE
    };
    int index, x, y, sashWidth, sashHeight;
    int internalBW, pwWidth, pwHeight;
    Tcl_Obj *coords[2];

    if (objc < 3) {
	Tcl_WrongNumArgs(interp, 2, objv, "option ?arg ...?");
	return TCL_ERROR;
    }

    if (Tcl_GetIndexFromObj(interp, objv[2], optionStrings, "option", 0,
	    &index) != TCL_OK) {
	return TCL_ERROR;
    }

    switch ((enum options) index) {
    case PROXY_COORD:
	if (objc != 3) {
	    Tcl_WrongNumArgs(interp, 3, objv, NULL);
	    return TCL_ERROR;
	}

	coords[0] = Tcl_NewIntObj(pwPtr->proxyx);
	coords[1] = Tcl_NewIntObj(pwPtr->proxyy);
	Tcl_SetObjResult(interp, Tcl_NewListObj(2, coords));
	break;

    case PROXY_FORGET:
	if (objc != 3) {
	    Tcl_WrongNumArgs(interp, 3, objv, NULL);
	    return TCL_ERROR;
	}
	if (Tk_IsMapped(pwPtr->proxywin)) {
	    Tk_UnmapWindow(pwPtr->proxywin);
	    Tk_UnmaintainGeometry(pwPtr->proxywin, pwPtr->tkwin);
	}
	break;

    case PROXY_PLACE:
	if (objc != 5) {
	    Tcl_WrongNumArgs(interp, 3, objv, "x y");
	    return TCL_ERROR;
	}

	if (Tcl_GetIntFromObj(interp, objv[3], &x) != TCL_OK) {
	    return TCL_ERROR;
	}

	if (Tcl_GetIntFromObj(interp, objv[4], &y) != TCL_OK) {
	    return TCL_ERROR;
	}

        internalBW = Tk_InternalBorderLeft(pwPtr->tkwin);
	if (pwPtr->orient == ORIENT_HORIZONTAL) {
	    if (x < 0) {
		x = 0;
	    }
            pwWidth = Tk_Width(pwPtr->tkwin) - (2 * internalBW);
            if (x > pwWidth) {
                x = pwWidth;
            }
            y = Tk_InternalBorderLeft(pwPtr->tkwin);
	    sashWidth = pwPtr->sashWidth;
	    sashHeight = Tk_Height(pwPtr->tkwin) -
		    (2 * Tk_InternalBorderLeft(pwPtr->tkwin));
	} else {
	    if (y < 0) {
		y = 0;
	    }
            pwHeight = Tk_Height(pwPtr->tkwin) - (2 * internalBW);
            if (y > pwHeight) {
                y = pwHeight;
            }
	    x = Tk_InternalBorderLeft(pwPtr->tkwin);
	    sashHeight = pwPtr->sashWidth;
	    sashWidth = Tk_Width(pwPtr->tkwin) -
		    (2 * Tk_InternalBorderLeft(pwPtr->tkwin));
	}

	if (sashWidth < 1) {
	    sashWidth = 1;
	}
	if (sashHeight < 1) {
	    sashHeight = 1;
	}

	/*
	 * Stash the proxy coordinates for future "proxy coord" calls.
	 */

	pwPtr->proxyx = x;
	pwPtr->proxyy = y;

	/*
	 * Make sure the proxy window is higher in the stacking order than the
	 * panes, so that it will be visible when drawn. It would be more
	 * correct to push the proxy window just high enough to appear above
	 * the highest pane, but it's much easier to just force it all the
	 * way to the top of the stacking order.
	 */

	Tk_RestackWindow(pwPtr->proxywin, Above, NULL);

	/*
	 * Let Tk_MaintainGeometry take care of placing the window at the
	 * right coordinates.
	 */

	Tk_MaintainGeometry(pwPtr->proxywin, pwPtr->tkwin, x, y,
		sashWidth, sashHeight);
	break;
    }

    return TCL_OK;
}

/*
 *----------------------------------------------------------------------
 *
 * ObjectIsEmpty --
 *
 *	This function tests whether the string value of an object is empty.
 *
 * Results:
 *	The return value is 1 if the string value of objPtr has length zero,
 *	and 0 otherwise.
 *
 * Side effects:
 *	May cause object shimmering, since this function can force a
 *	conversion to a string object.
 *
 *----------------------------------------------------------------------
 */

static int
ObjectIsEmpty(
    Tcl_Obj *objPtr)		/* Object to test. May be NULL. */
{
    if (objPtr == NULL) {
	return 1;
    }
    if (objPtr->bytes == NULL) {
	Tcl_GetString(objPtr);
    }
    return (objPtr->length == 0);
}

/*
 *----------------------------------------------------------------------
 *
 * ComputeInternalPointer --
 *
 *	Given a pointer to the start of a record and the offset of a slot
 *	within that record, compute the address of that slot.
 *
 * Results:
 *	If offset is non-negative, returns the computed address; else, returns
 *	NULL.
 *
 * Side effects:
 *	None.
 *
 *----------------------------------------------------------------------
 */

static char *
ComputeSlotAddress(
    char *recordPtr,	/* Pointer to the start of a record. */
    int offset)		/* Offset of a slot within that record; may be < 0. */
{
    if (offset >= 0) {
	return recordPtr + offset;
    } else {
	return NULL;
    }
}

/*
 *----------------------------------------------------------------------
 *
 * PanedWindowIdentifyCoords --
 *
 *	Given a pair of x,y coordinates, identify the panedwindow component at
 *	that point, if any.
 *
 * Results:
 *	Standard Tcl result.
 *
 * Side effects:
 *	Modifies the interpreter's result to contain either an empty list, or
 *	a two element list of the form {sash n} or {handle n} to indicate that
 *	the point lies within the n'th sash or handle.
 *
 *----------------------------------------------------------------------
 */

static int
PanedWindowIdentifyCoords(
    PanedWindow *pwPtr,		/* Information about the widget. */
    Tcl_Interp *interp,		/* Interpreter in which to store result. */
    int x, int y)		/* Coordinates of the point to identify. */
{
    int i, sashHeight, sashWidth, thisx, thisy;
    int found, isHandle, lpad, rpad, tpad, bpad;
    int first, last;

    if (pwPtr->orient == ORIENT_HORIZONTAL) {
	if (Tk_IsMapped(pwPtr->tkwin)) {
	    sashHeight = Tk_Height(pwPtr->tkwin);
	} else {
	    sashHeight = Tk_ReqHeight(pwPtr->tkwin);
	}
	sashHeight -= 2 * Tk_InternalBorderLeft(pwPtr->tkwin);
	if (pwPtr->showHandle && pwPtr->handleSize > pwPtr->sashWidth) {
	    sashWidth = pwPtr->handleSize;
	    lpad = (pwPtr->handleSize - pwPtr->sashWidth) / 2;
	    rpad = pwPtr->handleSize - lpad;
	    lpad += pwPtr->sashPad;
	    rpad += pwPtr->sashPad;
	} else {
	    sashWidth = pwPtr->sashWidth;
	    lpad = rpad = pwPtr->sashPad;
	}
	tpad = bpad = 0;
    } else {
	if (pwPtr->showHandle && pwPtr->handleSize > pwPtr->sashWidth) {
	    sashHeight = pwPtr->handleSize;
	    tpad = (pwPtr->handleSize - pwPtr->sashWidth) / 2;
	    bpad = pwPtr->handleSize - tpad;
	    tpad += pwPtr->sashPad;
	    bpad += pwPtr->sashPad;
	} else {
	    sashHeight = pwPtr->sashWidth;
	    tpad = bpad = pwPtr->sashPad;
	}
	if (Tk_IsMapped(pwPtr->tkwin)) {
	    sashWidth = Tk_Width(pwPtr->tkwin);
	} else {
	    sashWidth = Tk_ReqWidth(pwPtr->tkwin);
	}
	sashWidth -= 2 * Tk_InternalBorderLeft(pwPtr->tkwin);
	lpad = rpad = 0;
    }

    GetFirstLastVisiblePane(pwPtr, &first, &last);
    isHandle = 0;
    found = -1;
    for (i = 0; i < pwPtr->numPanes - 1; i++) {
	if (pwPtr->panes[i]->hide || i == last) {
	    continue;
	}
	thisx = pwPtr->panes[i]->sashx;
	thisy = pwPtr->panes[i]->sashy;

	if (((thisx - lpad) <= x && x <= (thisx + rpad + sashWidth)) &&
		((thisy - tpad) <= y && y <= (thisy + bpad + sashHeight))) {
	    found = i;

	    /*
	     * Determine if the point is over the handle or the sash.
	     */

	    if (pwPtr->showHandle) {
		thisx = pwPtr->panes[i]->handlex;
		thisy = pwPtr->panes[i]->handley;
		if (pwPtr->orient == ORIENT_HORIZONTAL) {
		    if (thisy <= y && y <= (thisy + pwPtr->handleSize)) {
			isHandle = 1;
		    }
		} else {
		    if (thisx <= x && x <= (thisx + pwPtr->handleSize)) {
			isHandle = 1;
		    }
		}
	    }
	    break;
	}
    }

    /*
     * Set results. Note that the empty string is the default (this function
     * is called inside the implementation of a command).
     */

    if (found != -1) {
	Tcl_Obj *list[2];

	list[0] = Tcl_NewIntObj(found);
	list[1] = Tcl_NewStringObj((isHandle ? "handle" : "sash"), -1);
	Tcl_SetObjResult(interp, Tcl_NewListObj(2, list));
    }
    return TCL_OK;
}

/*
 * Local Variables:
 * mode: c
 * c-basic-offset: 4
 * fill-column: 78
 * End:
 */<|MERGE_RESOLUTION|>--- conflicted
+++ resolved
@@ -300,13 +300,8 @@
 	DEF_PANEDWINDOW_OPAQUERESIZE, -1,
 	Tk_Offset(PanedWindow, resizeOpaque), 0, 0, 0},
     {TK_OPTION_STRING_TABLE, "-orient", "orient", "Orient",
-<<<<<<< HEAD
-	 DEF_PANEDWINDOW_ORIENT, -1, Tk_Offset(PanedWindow, orient),
-	 TK_OPTION_ENUM_VAR, orientStrings, GEOMETRY},
-=======
 	DEF_PANEDWINDOW_ORIENT, -1, Tk_Offset(PanedWindow, orient),
-	0, orientStrings, GEOMETRY},
->>>>>>> 2469ec79
+	TK_OPTION_ENUM_VAR, orientStrings, GEOMETRY},
     {TK_OPTION_BORDER, "-proxybackground", "proxyBackground", "ProxyBackground",
 	0, -1, Tk_Offset(PanedWindow, proxyBackground),
 	TK_OPTION_NULL_OK, (ClientData) DEF_PANEDWINDOW_BG_MONO, 0},
@@ -362,11 +357,7 @@
 	0, &stickyOption, 0},
     {TK_OPTION_STRING_TABLE, "-stretch", "stretch", "Stretch",
 	DEF_PANEDWINDOW_PANE_STRETCH, -1, Tk_Offset(Pane, stretch),
-<<<<<<< HEAD
 	TK_OPTION_ENUM_VAR, stretchStrings, 0},
-=======
-	0, stretchStrings, 0},
->>>>>>> 2469ec79
     {TK_OPTION_PIXELS, "-width", NULL, NULL,
 	DEF_PANEDWINDOW_PANE_WIDTH, Tk_Offset(Pane, widthPtr),
 	Tk_Offset(Pane, width), TK_OPTION_NULL_OK, 0, 0},
