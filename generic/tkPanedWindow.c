/*
 * tkPanedWindow.c --
 *
 *	This module implements "paned window" widgets that are object based. A
 *	"paned window" is a widget that manages the geometry for some number
 *	of other widgets, placing a movable "sash" between them, which can be
 *	used to alter the relative sizes of adjacent widgets.
 *
 * Copyright (c) 1997 Sun Microsystems, Inc.
 * Copyright (c) 2000 Ajuba Solutions.
 *
 * See the file "license.terms" for information on usage and redistribution of
 * this file, and for a DISCLAIMER OF ALL WARRANTIES.
 */

#include "tkInt.h"
#include "default.h"

/*
 * Flag values for "sticky"ness. The 16 combinations subsume the packer's
 * notion of anchor and fill.
 *
 * STICK_NORTH  	This window sticks to the top of its cavity.
 * STICK_EAST		This window sticks to the right edge of its cavity.
 * STICK_SOUTH		This window sticks to the bottom of its cavity.
 * STICK_WEST		This window sticks to the left edge of its cavity.
 */

#define STICK_NORTH		1
#define STICK_EAST		2
#define STICK_SOUTH		4
#define STICK_WEST		8

/*
 * The following table defines the legal values for the -orient option.
 */

static const char *const orientStrings[] = {
    "horizontal", "vertical", NULL
};

enum orient { ORIENT_HORIZONTAL, ORIENT_VERTICAL };

/*
 * The following table defines the legal values for the -stretch option.
 */

static const char *const stretchStrings[] = {
    "always", "first", "last", "middle", "never", NULL
};

enum stretch {
    STRETCH_ALWAYS,		/* Always give extra space to this pane. */
    STRETCH_FIRST,		/* Give extra space to pane if it is first. */
    STRETCH_LAST,		/* Give extra space to pane if it is last. */
    STRETCH_MIDDLE,		/* Give extra space to pane only if it is
				 * neither first nor last. */
    STRETCH_NEVER		/* Never give extra space to this pane. */
};

/*
 * Codify the stretchiness rule in one place.
 */

#define IsStretchable(stretch,index,first,last)			\
    (((stretch) == STRETCH_ALWAYS) ||				\
     ((stretch) == STRETCH_FIRST && (index) == (first)) ||	\
     ((stretch) == STRETCH_LAST && (index) == (last)) ||	\
     ((stretch) == STRETCH_MIDDLE && (index) != (first) && (index) != (last)))

typedef struct {
    Tk_OptionTable pwOptions;	/* Token for paned window option table. */
    Tk_OptionTable paneOpts;	/* Token for pane cget option table. */
} OptionTables;

/*
 * One structure of the following type is kept for each window
 * managed by a paned window widget.
 */

typedef struct Pane {
    Tk_Window tkwin;		/* Window being managed. */
    int minSize;		/* Minimum size of this pane, on the relevant
				 * axis, in pixels. */
    int padx;			/* Additional padding requested for pane, in
				 * the x dimension. */
    int pady;			/* Additional padding requested for pane, in
				 * the y dimension. */
    Tcl_Obj *widthPtr, *heightPtr;
				/* Tcl_Obj rep's of pane width/height, to
				 * allow for null values. */
    int width;			/* Pane width. */
    int height;			/* Pane height. */
    int sticky;			/* Sticky string. */
    int x, y;			/* Coordinates of the widget. */
    int paneWidth, paneHeight;	/* Pane dimensions (may be different from
				 * pane width/height). */
    int sashx, sashy;		/* Coordinates of the sash of the right or
				 * bottom of this pane. */
    int markx, marky;		/* Coordinates of the last mark set for the
				 * sash. */
    int handlex, handley;	/* Coordinates of the sash handle. */
    enum stretch stretch;	/* Controls how pane grows/shrinks */
    int hide;			/* Controls visibility of pane */
    struct PanedWindow *containerPtr;
				/* Paned window managing the window. */
    Tk_Window after;		/* Placeholder for parsing options. */
    Tk_Window before;		/* Placeholder for parsing options. */
} Pane;

/*
 * A data structure of the following type is kept for each paned window widget
 * managed by this file:
 */

typedef struct PanedWindow {
    Tk_Window tkwin;		/* Window that embodies the paned window. */
    Tk_Window proxywin;		/* Window for the resizing proxy. */
    Display *display;		/* X's token for the window's display. */
    Tcl_Interp *interp;		/* Interpreter associated with widget. */
    Tcl_Command widgetCmd;	/* Token for square's widget command. */
    Tk_OptionTable optionTable;	/* Token representing the configuration
				 * specifications. */
    Tk_OptionTable paneOpts;	/* Token for pane cget table. */
    Tk_3DBorder background;	/* Background color. */
    int borderWidth;		/* Value of -borderwidth option. */
    int relief;			/* 3D border effect (TK_RELIEF_RAISED, etc) */
    Tcl_Obj *widthPtr;		/* Tcl_Obj rep for width. */
    Tcl_Obj *heightPtr;		/* Tcl_Obj rep for height. */
    int width, height;		/* Width and height of the widget. */
    enum orient orient;		/* Orientation of the widget. */
    Tk_Cursor cursor;		/* Current cursor for window, or None. */
    int resizeOpaque;		/* Boolean indicating whether resize should be
				 * opaque or rubberband style. */
    int sashRelief;		/* Relief used to draw sash. */
    int sashWidth;		/* Width of each sash, in pixels. */
    Tcl_Obj *sashWidthPtr;	/* Tcl_Obj rep for sash width. */
    int sashPad;		/* Additional padding around each sash. */
    Tcl_Obj *sashPadPtr;	/* Tcl_Obj rep for sash padding. */
    int showHandle;		/* Boolean indicating whether sash handles
				 * should be drawn. */
    int handleSize;		/* Size of one side of a sash handle (handles
				 * are square), in pixels. */
    int handlePad;		/* Distance from border to draw handle. */
    Tcl_Obj *handleSizePtr;	/* Tcl_Obj rep for handle size. */
    Tk_Cursor sashCursor;	/* Cursor used when mouse is above a sash. */
    GC gc;			/* Graphics context for copying from
				 * off-screen pixmap onto screen. */
    int proxyx, proxyy;		/* Proxy x,y coordinates. */
    Tk_3DBorder proxyBackground;/* Background color used to draw proxy. If NULL, use background. */
    Tcl_Obj *proxyBorderWidthPtr; /* Tcl_Obj rep for proxyBorderWidth */
    int proxyBorderWidth;	/* Borderwidth used to draw proxy. */
    int proxyRelief;		/* Relief used to draw proxy, if TK_RELIEF_NULL then use relief. */
    Pane **panes;		/* Pointer to array of Panes. */
    int numPanes;		/* Number of panes. */
    int sizeofPanes;		/* Number of elements in the panes array. */
    int flags;			/* Flags for widget; see below. */
} PanedWindow;

/*
 * Flags used for paned windows:
 *
 * REDRAW_PENDING:		Non-zero means a DoWhenIdle handler has been
 *				queued to redraw this window.
 *
 * WIDGET_DELETED:		Non-zero means that the paned window has been,
 *				or is in the process of being, deleted.
 *
 * RESIZE_PENDING:		Non-zero means that the window might need to
 *				change its size (or the size of its panes)
 *				because of a change in the size of one of its
 *				children.
 */

#define REDRAW_PENDING		0x0001
#define WIDGET_DELETED		0x0002
#define REQUESTED_RELAYOUT	0x0004
#define RECOMPUTE_GEOMETRY	0x0008
#define PROXY_REDRAW_PENDING	0x0010
#define RESIZE_PENDING		0x0020

/*
 * Forward declarations for functions defined later in this file:
 */

int			Tk_PanedWindowObjCmd(ClientData clientData,
			    Tcl_Interp *interp, int objc,
			    Tcl_Obj *const objv[]);
static void		PanedWindowCmdDeletedProc(ClientData clientData);
static int		ConfigurePanedWindow(Tcl_Interp *interp,
			    PanedWindow *pwPtr, int objc,
			    Tcl_Obj *const objv[]);
static void		DestroyPanedWindow(PanedWindow *pwPtr);
static void		DisplayPanedWindow(ClientData clientData);
static void		PanedWindowEventProc(ClientData clientData,
			    XEvent *eventPtr);
static void		ProxyWindowEventProc(ClientData clientData,
			    XEvent *eventPtr);
static void		DisplayProxyWindow(ClientData clientData);
static void		PanedWindowWorldChanged(ClientData instanceData);
static int		PanedWindowWidgetObjCmd(ClientData clientData,
			    Tcl_Interp *, int objc, Tcl_Obj * const objv[]);
static void		PanedWindowLostPaneProc(ClientData clientData,
			    Tk_Window tkwin);
static void		PanedWindowReqProc(ClientData clientData,
			    Tk_Window tkwin);
static void		ArrangePanes(ClientData clientData);
static void		Unlink(Pane *panePtr);
static Pane *		GetPane(PanedWindow *pwPtr, Tk_Window tkwin);
static void		GetFirstLastVisiblePane(PanedWindow *pwPtr,
			    int *firstPtr, int *lastPtr);
static void		PaneStructureProc(ClientData clientData,
			    XEvent *eventPtr);
static int		PanedWindowSashCommand(PanedWindow *pwPtr,
			    Tcl_Interp *interp, int objc,
			    Tcl_Obj * const objv[]);
static int		PanedWindowProxyCommand(PanedWindow *pwPtr,
			    Tcl_Interp *interp, int objc,
			    Tcl_Obj * const objv[]);
static void		ComputeGeometry(PanedWindow *pwPtr);
static int		ConfigurePanes(PanedWindow *pwPtr,
			    Tcl_Interp *interp, int objc,
			    Tcl_Obj * const objv[]);
static void		DestroyOptionTables(ClientData clientData,
			    Tcl_Interp *interp);
static int		SetSticky(ClientData clientData, Tcl_Interp *interp,
			    Tk_Window tkwin, Tcl_Obj **value, char *recordPtr,
			    int internalOffset, char *oldInternalPtr,
			    int flags);
static Tcl_Obj *	GetSticky(ClientData clientData, Tk_Window tkwin,
			    char *recordPtr, int internalOffset);
static void		RestoreSticky(ClientData clientData, Tk_Window tkwin,
			    char *internalPtr, char *oldInternalPtr);
static void		AdjustForSticky(int sticky, int cavityWidth,
			    int cavityHeight, int *xPtr, int *yPtr,
			    int *paneWidthPtr, int *paneHeightPtr);
static void		MoveSash(PanedWindow *pwPtr, int sash, int diff);
static int		ObjectIsEmpty(Tcl_Obj *objPtr);
static char *		ComputeSlotAddress(char *recordPtr, int offset);
static int		PanedWindowIdentifyCoords(PanedWindow *pwPtr,
			    Tcl_Interp *interp, int x, int y);

/*
 * Sashes are between panes only, so there is one less sash than panes
 */

#define ValidSashIndex(pwPtr, sash) \
	(((sash) >= 0) && ((sash) < ((pwPtr)->numPanes-1)))

static const Tk_GeomMgr panedWindowMgrType = {
    "panedwindow",		/* name */
    PanedWindowReqProc,		/* requestProc */
    PanedWindowLostPaneProc,	/* lostPaneProc */
};

/*
 * Information used for objv parsing.
 */

#define GEOMETRY		0x0001

/*
 * The following structure contains pointers to functions used for processing
 * the custom "-sticky" option for panes.
 */

static const Tk_ObjCustomOption stickyOption = {
    "sticky",			/* name */
    SetSticky,			/* setProc */
    GetSticky,			/* getProc */
    RestoreSticky,		/* restoreProc */
    NULL,			/* freeProc */
    0
};

static const Tk_OptionSpec optionSpecs[] = {
    {TK_OPTION_BORDER, "-background", "background", "Background",
	DEF_PANEDWINDOW_BG_COLOR, -1, Tk_Offset(PanedWindow, background), 0,
	DEF_PANEDWINDOW_BG_MONO, 0},
    {TK_OPTION_SYNONYM, "-bd", NULL, NULL,
	NULL, 0, -1, 0, "-borderwidth", 0},
    {TK_OPTION_SYNONYM, "-bg", NULL, NULL,
	NULL, 0, -1, 0, "-background", 0},
    {TK_OPTION_PIXELS, "-borderwidth", "borderWidth", "BorderWidth",
	DEF_PANEDWINDOW_BORDERWIDTH, -1, Tk_Offset(PanedWindow, borderWidth),
	0, 0, GEOMETRY},
    {TK_OPTION_CURSOR, "-cursor", "cursor", "Cursor",
	DEF_PANEDWINDOW_CURSOR, -1, Tk_Offset(PanedWindow, cursor),
	TK_OPTION_NULL_OK, 0, 0},
    {TK_OPTION_PIXELS, "-handlepad", "handlePad", "HandlePad",
	DEF_PANEDWINDOW_HANDLEPAD, -1, Tk_Offset(PanedWindow, handlePad),
	0, 0, GEOMETRY},
    {TK_OPTION_PIXELS, "-handlesize", "handleSize", "HandleSize",
	DEF_PANEDWINDOW_HANDLESIZE, Tk_Offset(PanedWindow, handleSizePtr),
	Tk_Offset(PanedWindow, handleSize), 0, 0, GEOMETRY},
    {TK_OPTION_PIXELS, "-height", "height", "Height",
	DEF_PANEDWINDOW_HEIGHT, Tk_Offset(PanedWindow, heightPtr),
	Tk_Offset(PanedWindow, height), TK_OPTION_NULL_OK, 0, GEOMETRY},
    {TK_OPTION_BOOLEAN, "-opaqueresize", "opaqueResize", "OpaqueResize",
	DEF_PANEDWINDOW_OPAQUERESIZE, -1,
	Tk_Offset(PanedWindow, resizeOpaque), 0, 0, 0},
    {TK_OPTION_STRING_TABLE, "-orient", "orient", "Orient",
	DEF_PANEDWINDOW_ORIENT, -1, Tk_Offset(PanedWindow, orient),
	TK_OPTION_ENUM_VAR, orientStrings, GEOMETRY},
    {TK_OPTION_BORDER, "-proxybackground", "proxyBackground", "ProxyBackground",
	0, -1, Tk_Offset(PanedWindow, proxyBackground),
	TK_OPTION_NULL_OK, (ClientData) DEF_PANEDWINDOW_BG_MONO, 0},
    {TK_OPTION_PIXELS, "-proxyborderwidth", "proxyBorderWidth", "ProxyBorderWidth",
	DEF_PANEDWINDOW_PROXYBORDER, Tk_Offset(PanedWindow, proxyBorderWidthPtr),
	Tk_Offset(PanedWindow, proxyBorderWidth), 0, 0, GEOMETRY},
    {TK_OPTION_RELIEF, "-proxyrelief", "proxyRelief", "Relief",
	0, -1, Tk_Offset(PanedWindow, proxyRelief),
	TK_OPTION_NULL_OK, 0, 0},
    {TK_OPTION_RELIEF, "-relief", "relief", "Relief",
	DEF_PANEDWINDOW_RELIEF, -1, Tk_Offset(PanedWindow, relief), 0, 0, 0},
    {TK_OPTION_CURSOR, "-sashcursor", "sashCursor", "Cursor",
	DEF_PANEDWINDOW_SASHCURSOR, -1, Tk_Offset(PanedWindow, sashCursor),
	TK_OPTION_NULL_OK, 0, 0},
    {TK_OPTION_PIXELS, "-sashpad", "sashPad", "SashPad",
	DEF_PANEDWINDOW_SASHPAD, -1, Tk_Offset(PanedWindow, sashPad),
	0, 0, GEOMETRY},
    {TK_OPTION_RELIEF, "-sashrelief", "sashRelief", "Relief",
	DEF_PANEDWINDOW_SASHRELIEF, -1, Tk_Offset(PanedWindow, sashRelief),
	0, 0, 0},
    {TK_OPTION_PIXELS, "-sashwidth", "sashWidth", "Width",
	DEF_PANEDWINDOW_SASHWIDTH, Tk_Offset(PanedWindow, sashWidthPtr),
	Tk_Offset(PanedWindow, sashWidth), 0, 0, GEOMETRY},
    {TK_OPTION_BOOLEAN, "-showhandle", "showHandle", "ShowHandle",
	DEF_PANEDWINDOW_SHOWHANDLE, -1, Tk_Offset(PanedWindow, showHandle),
	0, 0, GEOMETRY},
    {TK_OPTION_PIXELS, "-width", "width", "Width",
	DEF_PANEDWINDOW_WIDTH, Tk_Offset(PanedWindow, widthPtr),
	Tk_Offset(PanedWindow, width), TK_OPTION_NULL_OK, 0, GEOMETRY},
    {TK_OPTION_END, NULL, NULL, NULL, NULL, 0, 0, 0, 0, 0}
};

static const Tk_OptionSpec paneOptionSpecs[] = {
    {TK_OPTION_WINDOW, "-after", NULL, NULL,
	DEF_PANEDWINDOW_PANE_AFTER, -1, Tk_Offset(Pane, after),
	TK_OPTION_NULL_OK, 0, 0},
    {TK_OPTION_WINDOW, "-before", NULL, NULL,
	DEF_PANEDWINDOW_PANE_BEFORE, -1, Tk_Offset(Pane, before),
	TK_OPTION_NULL_OK, 0, 0},
    {TK_OPTION_PIXELS, "-height", NULL, NULL,
	DEF_PANEDWINDOW_PANE_HEIGHT, Tk_Offset(Pane, heightPtr),
	Tk_Offset(Pane, height), TK_OPTION_NULL_OK, 0, 0},
    {TK_OPTION_BOOLEAN, "-hide", "hide", "Hide",
	DEF_PANEDWINDOW_PANE_HIDE, -1, Tk_Offset(Pane, hide), 0,0,GEOMETRY},
    {TK_OPTION_PIXELS, "-minsize", NULL, NULL,
	DEF_PANEDWINDOW_PANE_MINSIZE, -1, Tk_Offset(Pane, minSize), 0, 0, 0},
    {TK_OPTION_PIXELS, "-padx", NULL, NULL,
	DEF_PANEDWINDOW_PANE_PADX, -1, Tk_Offset(Pane, padx), 0, 0, 0},
    {TK_OPTION_PIXELS, "-pady", NULL, NULL,
	DEF_PANEDWINDOW_PANE_PADY, -1, Tk_Offset(Pane, pady), 0, 0, 0},
    {TK_OPTION_CUSTOM, "-sticky", NULL, NULL,
	DEF_PANEDWINDOW_PANE_STICKY, -1, Tk_Offset(Pane, sticky),
	0, &stickyOption, 0},
    {TK_OPTION_STRING_TABLE, "-stretch", "stretch", "Stretch",
	DEF_PANEDWINDOW_PANE_STRETCH, -1, Tk_Offset(Pane, stretch),
	TK_OPTION_ENUM_VAR, stretchStrings, 0},
    {TK_OPTION_PIXELS, "-width", NULL, NULL,
	DEF_PANEDWINDOW_PANE_WIDTH, Tk_Offset(Pane, widthPtr),
	Tk_Offset(Pane, width), TK_OPTION_NULL_OK, 0, 0},
    {TK_OPTION_END, NULL, NULL, NULL, NULL, 0, 0, 0, 0, 0}
};

/*
 *--------------------------------------------------------------
 *
 * Tk_PanedWindowObjCmd --
 *
 *	This function is invoked to process the "panedwindow" Tcl command. It
 *	creates a new "panedwindow" widget.
 *
 * Results:
 *	A standard Tcl result.
 *
 * Side effects:
 *	A new widget is created and configured.
 *
 *--------------------------------------------------------------
 */

int
Tk_PanedWindowObjCmd(
    TCL_UNUSED(ClientData),	/* NULL. */
    Tcl_Interp *interp,		/* Current interpreter. */
    int objc,			/* Number of arguments. */
    Tcl_Obj * const objv[])	/* Argument objects. */
{
    PanedWindow *pwPtr;
    Tk_Window tkwin, parent;
    OptionTables *pwOpts;
    XSetWindowAttributes atts;

    if (objc < 2) {
	Tcl_WrongNumArgs(interp, 1, objv, "pathName ?-option value ...?");
	return TCL_ERROR;
    }

    tkwin = Tk_CreateWindowFromPath(interp, Tk_MainWindow(interp),
	    Tcl_GetString(objv[1]), NULL);
    if (tkwin == NULL) {
	return TCL_ERROR;
    }

    pwOpts = (OptionTables *)
	    Tcl_GetAssocData(interp, "PanedWindowOptionTables", NULL);
    if (pwOpts == NULL) {
	/*
	 * The first time this function is invoked, the option tables will be
	 * NULL. We then create the option tables from the templates and store
	 * a pointer to the tables as the command's clinical so we'll have
	 * easy access to it in the future.
	 */

	pwOpts = ckalloc(sizeof(OptionTables));

	/*
	 * Set up an exit handler to free the optionTables struct.
	 */

	Tcl_SetAssocData(interp, "PanedWindowOptionTables",
		DestroyOptionTables, pwOpts);

	/*
	 * Create the paned window option tables.
	 */

	pwOpts->pwOptions = Tk_CreateOptionTable(interp, optionSpecs);
	pwOpts->paneOpts = Tk_CreateOptionTable(interp, paneOptionSpecs);
    }

    Tk_SetClass(tkwin, "Panedwindow");

    /*
     * Allocate and initialize the widget record.
     */

    pwPtr = (PanedWindow *)ckalloc(sizeof(PanedWindow));
    memset((void *)pwPtr, 0, (sizeof(PanedWindow)));
    pwPtr->tkwin = tkwin;
    pwPtr->display = Tk_Display(tkwin);
    pwPtr->interp = interp;
    pwPtr->widgetCmd = Tcl_CreateObjCommand(interp,
	    Tk_PathName(pwPtr->tkwin), PanedWindowWidgetObjCmd, pwPtr,
	    PanedWindowCmdDeletedProc);
    pwPtr->optionTable = pwOpts->pwOptions;
    pwPtr->paneOpts = pwOpts->paneOpts;
    pwPtr->relief = TK_RELIEF_RAISED;
    pwPtr->gc = NULL;
    pwPtr->cursor = NULL;
    pwPtr->sashCursor = NULL;

    /*
     * Keep a hold of the associated tkwin until we destroy the widget,
     * otherwise Tk might free it while we still need it.
     */

    Tcl_Preserve(pwPtr->tkwin);

    if (Tk_InitOptions(interp, (char *) pwPtr, pwOpts->pwOptions,
	    tkwin) != TCL_OK) {
	Tk_DestroyWindow(pwPtr->tkwin);
	return TCL_ERROR;
    }

    Tk_CreateEventHandler(pwPtr->tkwin, ExposureMask|StructureNotifyMask,
	    PanedWindowEventProc, pwPtr);

    /*
     * Find the toplevel ancestor of the panedwindow, and make a proxy win as
     * a child of that window; this way the proxy can always float above
     * panes in the panedwindow.
     */

    parent = Tk_Parent(pwPtr->tkwin);
    while (!(Tk_IsTopLevel(parent))) {
	parent = Tk_Parent(parent);
	if (parent == NULL) {
	    parent = pwPtr->tkwin;
	    break;
	}
    }

    pwPtr->proxywin = Tk_CreateAnonymousWindow(interp, parent, NULL);

    /*
     * The proxy window has to be able to share GCs with the main panedwindow
     * despite being children of windows with potentially different
     * characteristics, and it looks better that way too. [Bug 702230] Also
     * set the X window save under attribute to avoid expose events as the
     * proxy sash is dragged across the panes. [Bug 1036963]
     */

    Tk_SetWindowVisual(pwPtr->proxywin,
	    Tk_Visual(tkwin), Tk_Depth(tkwin), Tk_Colormap(tkwin));
    Tk_CreateEventHandler(pwPtr->proxywin, ExposureMask, ProxyWindowEventProc,
	    pwPtr);
    atts.save_under = True;
    Tk_ChangeWindowAttributes(pwPtr->proxywin, CWSaveUnder, &atts);

    if (ConfigurePanedWindow(interp, pwPtr, objc - 2, objv + 2) != TCL_OK) {
	Tk_DestroyWindow(pwPtr->proxywin);
	Tk_DestroyWindow(pwPtr->tkwin);
	return TCL_ERROR;
    }

    Tcl_SetObjResult(interp, TkNewWindowObj(pwPtr->tkwin));
    return TCL_OK;
}

/*
 *--------------------------------------------------------------
 *
 * PanedWindowWidgetObjCmd --
 *
 *	This function is invoked to process the Tcl command that corresponds
 *	to a widget managed by this module. See the user documentation for
 *	details on what it does.
 *
 * Results:
 *	A standard Tcl result.
 *
 * Side effects:
 *	See the user documentation.
 *
 *--------------------------------------------------------------
 */

static int
PanedWindowWidgetObjCmd(
    ClientData clientData,	/* Information about square widget. */
    Tcl_Interp *interp,		/* Current interpreter. */
    int objc,			/* Number of arguments. */
    Tcl_Obj * const objv[])	/* Argument objects. */
{
    PanedWindow *pwPtr = (PanedWindow *)clientData;
    int result = TCL_OK;
    static const char *const optionStrings[] = {
	"add", "cget", "configure", "forget", "identify", "panecget",
	"paneconfigure", "panes", "proxy", "sash", NULL
    };
    enum options {
	PW_ADD, PW_CGET, PW_CONFIGURE, PW_FORGET, PW_IDENTIFY, PW_PANECGET,
	PW_PANECONFIGURE, PW_PANES, PW_PROXY, PW_SASH
    };
    Tcl_Obj *resultObj;
    int index, count, i, x, y;
    Tk_Window tkwin;
    Pane *panePtr;

    if (objc < 2) {
	Tcl_WrongNumArgs(interp, 1, objv, "option ?arg arg...?");
	return TCL_ERROR;
    }

    if (Tcl_GetIndexFromObj(interp, objv[1], optionStrings, "command",
	    0, &index) != TCL_OK) {
	return TCL_ERROR;
    }

    Tcl_Preserve(pwPtr);

    switch ((enum options) index) {
    case PW_ADD:
	if (objc < 3) {
	    Tcl_WrongNumArgs(interp, 2, objv, "widget ?widget ...?");
	    result = TCL_ERROR;
	    break;
	}
	result = ConfigurePanes(pwPtr, interp, objc, objv);
	break;

    case PW_CGET:
	if (objc != 3) {
	    Tcl_WrongNumArgs(interp, 2, objv, "option");
	    result = TCL_ERROR;
	    break;
	}
	resultObj = Tk_GetOptionValue(interp, (char *) pwPtr,
		pwPtr->optionTable, objv[2], pwPtr->tkwin);
	if (resultObj == NULL) {
	    result = TCL_ERROR;
	} else {
	    Tcl_SetObjResult(interp, resultObj);
	}
	break;

    case PW_CONFIGURE:
	resultObj = NULL;
	if (objc <= 3) {
	    resultObj = Tk_GetOptionInfo(interp, (char *) pwPtr,
		    pwPtr->optionTable,
		    (objc == 3) ? objv[2] : NULL, pwPtr->tkwin);
	    if (resultObj == NULL) {
		result = TCL_ERROR;
	    } else {
		Tcl_SetObjResult(interp, resultObj);
	    }
	} else {
	    result = ConfigurePanedWindow(interp, pwPtr, objc - 2, objv + 2);
	}
	break;

    case PW_FORGET: {

	if (objc < 3) {
	    Tcl_WrongNumArgs(interp, 2, objv, "widget ?widget ...?");
	    result = TCL_ERROR;
	    break;
	}

	/*
	 * Clean up each window named in the arg list.
	 */
	for (count = 0, i = 2; i < objc; i++) {
	    Tk_Window pane = Tk_NameToWindow(interp, Tcl_GetString(objv[i]),
		    pwPtr->tkwin);

	    if (pane == NULL) {
		continue;
	    }
	    panePtr = GetPane(pwPtr, pane);
	    if ((panePtr != NULL) && (panePtr->containerPtr != NULL)) {
		count++;
		Tk_ManageGeometry(pane, NULL, NULL);
		Tk_UnmaintainGeometry(panePtr->tkwin, pwPtr->tkwin);
		Tk_DeleteEventHandler(panePtr->tkwin, StructureNotifyMask,
			PaneStructureProc, panePtr);
		Tk_UnmapWindow(panePtr->tkwin);
		Unlink(panePtr);
	    }
	    if (count != 0) {
		ComputeGeometry(pwPtr);
	    }
	}
	break;
    }

    case PW_IDENTIFY:
	if (objc != 4) {
	    Tcl_WrongNumArgs(interp, 2, objv, "x y");
	    result = TCL_ERROR;
	    break;
	}

	if ((Tcl_GetIntFromObj(interp, objv[2], &x) != TCL_OK)
		|| (Tcl_GetIntFromObj(interp, objv[3], &y) != TCL_OK)) {
	    result = TCL_ERROR;
	    break;
	}
	result = PanedWindowIdentifyCoords(pwPtr, interp, x, y);
	break;

    case PW_PANECGET:
	if (objc != 4) {
	    Tcl_WrongNumArgs(interp, 2, objv, "pane option");
	    result = TCL_ERROR;
	    break;
	}
	tkwin = Tk_NameToWindow(interp, Tcl_GetString(objv[2]), pwPtr->tkwin);
	if (tkwin == NULL) {
	    result = TCL_ERROR;
	    break;
	}
	resultObj = NULL;
	for (i = 0; i < pwPtr->numPanes; i++) {
	    if (pwPtr->panes[i]->tkwin == tkwin) {
		resultObj = Tk_GetOptionValue(interp,
			(char *) pwPtr->panes[i], pwPtr->paneOpts,
			objv[3], tkwin);
	    }
	}
	if (resultObj == NULL) {
	    if (i == pwPtr->numPanes) {
		Tcl_SetObjResult(interp, Tcl_NewStringObj(
			"not managed by this window", -1));
		Tcl_SetErrorCode(interp, "TK", "PANEDWINDOW", "UNMANAGED",
			NULL);
	    }
	    result = TCL_ERROR;
	} else {
	    Tcl_SetObjResult(interp, resultObj);
	}
	break;

    case PW_PANECONFIGURE:
	if (objc < 3) {
	    Tcl_WrongNumArgs(interp, 2, objv,
		    "pane ?option? ?value option value ...?");
	    result = TCL_ERROR;
	    break;
	}
	resultObj = NULL;
	if (objc <= 4) {
	    tkwin = Tk_NameToWindow(interp, Tcl_GetString(objv[2]),
		    pwPtr->tkwin);
            if (tkwin == NULL) {
                /*
                 * Just a plain old bad window; Tk_NameToWindow filled in an
                 * error message for us.
                 */

                result = TCL_ERROR;
                break;
            }
	    for (i = 0; i < pwPtr->numPanes; i++) {
		if (pwPtr->panes[i]->tkwin == tkwin) {
		    resultObj = Tk_GetOptionInfo(interp,
			    (char *) pwPtr->panes[i], pwPtr->paneOpts,
			    (objc == 4) ? objv[3] : NULL,
			    pwPtr->tkwin);
		    if (resultObj == NULL) {
			result = TCL_ERROR;
		    } else {
			Tcl_SetObjResult(interp, resultObj);
		    }
		    break;
		}
	    }
	} else {
	    result = ConfigurePanes(pwPtr, interp, objc, objv);
	}
	break;

    case PW_PANES:
	resultObj = Tcl_NewObj();
	for (i = 0; i < pwPtr->numPanes; i++) {
	    Tcl_ListObjAppendElement(NULL, resultObj,
		    TkNewWindowObj(pwPtr->panes[i]->tkwin));
	}
	Tcl_SetObjResult(interp, resultObj);
	break;

    case PW_PROXY:
	result = PanedWindowProxyCommand(pwPtr, interp, objc, objv);
	break;

    case PW_SASH:
	result = PanedWindowSashCommand(pwPtr, interp, objc, objv);
	break;
    }
    Tcl_Release(pwPtr);
    return result;
}

/*
 *----------------------------------------------------------------------
 *
 * ConfigurePanes --
 *
 *	Add or alter the configuration options of a pane in a paned window.
 *
 * Results:
 *	Standard Tcl result.
 *
 * Side effects:
 *	Depends on options; may add a pane to the paned window, may alter the
 *	geometry management options of a pane.
 *
 *----------------------------------------------------------------------
 */

static int
ConfigurePanes(
    PanedWindow *pwPtr,		/* Information about paned window. */
    Tcl_Interp *interp,		/* Current interpreter. */
    int objc,			/* Number of arguments. */
    Tcl_Obj *const objv[])	/* Argument objects. */
{
    int i, firstOptionArg, j, found, doubleBw, index, numNewPanes, haveLoc;
    int insertIndex;
    Tk_Window tkwin = NULL, ancestor, parent;
    Pane *panePtr, **inserts, **newPanes;
    Pane options;
    const char *arg;

    /*
     * Find the non-window name arguments; these are the configure options for
     * the panes. Also validate that the window names given are legitimate
     * (ie, they are real windows, they are not the panedwindow itself, etc.).
     */

    for (i = 2; i < objc; i++) {
	arg = Tcl_GetString(objv[i]);
	if (arg[0] == '-') {
	    break;
	} else {
	    tkwin = Tk_NameToWindow(interp, arg, pwPtr->tkwin);
	    if (tkwin == NULL) {
		/*
		 * Just a plain old bad window; Tk_NameToWindow filled in an
		 * error message for us.
		 */

		return TCL_ERROR;
	    } else if (tkwin == pwPtr->tkwin) {
		/*
		 * A panedwindow cannot manage itself.
		 */

		Tcl_SetObjResult(interp, Tcl_ObjPrintf(
			"can't add %s to itself", arg));
		Tcl_SetErrorCode(interp, "TK", "GEOMETRY", "SELF", NULL);
		return TCL_ERROR;
	    } else if (Tk_IsTopLevel(tkwin)) {
		/*
		 * A panedwindow cannot manage a toplevel.
		 */

		Tcl_SetObjResult(interp, Tcl_ObjPrintf(
			"can't add toplevel %s to %s", arg,
			Tk_PathName(pwPtr->tkwin)));
		Tcl_SetErrorCode(interp, "TK", "GEOMETRY", "TOPLEVEL", NULL);
		return TCL_ERROR;
	    } else {
		/*
		 * Make sure the panedwindow is the parent of the pane,
		 * or a descendant of the pane's parent.
		 */

		parent = Tk_Parent(tkwin);
		for (ancestor = pwPtr->tkwin;;ancestor = Tk_Parent(ancestor)) {
		    if (ancestor == parent) {
			break;
		    }
		    if (Tk_IsTopLevel(ancestor)) {
			Tcl_SetObjResult(interp, Tcl_ObjPrintf(
				"can't add %s to %s", arg,
				Tk_PathName(pwPtr->tkwin)));
			Tcl_SetErrorCode(interp, "TK", "GEOMETRY",
				"HIERARCHY", NULL);
			return TCL_ERROR;
		    }
		}
	    }
	}
    }
    firstOptionArg = i;

    /*
     * Pre-parse the configuration options, to get the before/after specifiers
     * into an easy-to-find location (a local variable). Also, check the
     * return from Tk_SetOptions once, here, so we can save a little bit of
     * extra testing in the for loop below.
     */

    memset((void *)&options, 0, sizeof(Pane));
    if (Tk_SetOptions(interp, (char *) &options, pwPtr->paneOpts,
	    objc - firstOptionArg, objv + firstOptionArg,
	    pwPtr->tkwin, NULL, NULL) != TCL_OK) {
	return TCL_ERROR;
    }

    /*
     * If either -after or -before was given, find the numerical index that
     * corresponds to the given window. If both -after and -before are given,
     * the option precedence is: -after, then -before.
     */

    index = -1;
    haveLoc = 0;
    if (options.after != NULL) {
	tkwin = options.after;
	haveLoc = 1;
	for (i = 0; i < pwPtr->numPanes; i++) {
	    if (options.after == pwPtr->panes[i]->tkwin) {
		index = i + 1;
		break;
	    }
	}
    } else if (options.before != NULL) {
	tkwin = options.before;
	haveLoc = 1;
	for (i = 0; i < pwPtr->numPanes; i++) {
	    if (options.before == pwPtr->panes[i]->tkwin) {
		index = i;
		break;
	    }
	}
    }

    /*
     * If a window was given for -after/-before, but it's not a window managed
     * by the panedwindow, throw an error
     */

    if (haveLoc && index == -1) {
	Tcl_SetObjResult(interp, Tcl_ObjPrintf(
		"window \"%s\" is not managed by %s",
		Tk_PathName(tkwin), Tk_PathName(pwPtr->tkwin)));
	Tcl_SetErrorCode(interp, "TK", "PANEDWINDOW", "UNMANAGED", NULL);
	Tk_FreeConfigOptions((char *) &options, pwPtr->paneOpts,
		pwPtr->tkwin);
	return TCL_ERROR;
    }

    /*
     * Allocate an array to hold, in order, the pointers to the pane
     * structures corresponding to the windows specified. Some of those
     * structures may already have existed, some may be new.
     */

    inserts = (Pane **)ckalloc(sizeof(Pane *) * (firstOptionArg - 2));
    insertIndex = 0;

    /*
     * Populate the inserts array, creating new pane structures as necessary,
     * applying the options to each structure as we go, and, if necessary,
     * marking the spot in the original panes array as empty (for
     * pre-existing pane structures).
     */

    for (i = 0, numNewPanes = 0; i < firstOptionArg - 2; i++) {
	/*
	 * We don't check that tkwin is NULL here, because the pre-pass above
	 * guarantees that the input at this stage is good.
	 */

	tkwin = Tk_NameToWindow(interp, Tcl_GetString(objv[i + 2]),
		pwPtr->tkwin);

	found = 0;
	for (j = 0; j < pwPtr->numPanes; j++) {
	    if (pwPtr->panes[j] != NULL && pwPtr->panes[j]->tkwin == tkwin) {
		Tk_SetOptions(interp, (char *) pwPtr->panes[j],
			pwPtr->paneOpts, objc - firstOptionArg,
			objv + firstOptionArg, pwPtr->tkwin, NULL, NULL);
		if (pwPtr->panes[j]->minSize < 0) {
		    pwPtr->panes[j]->minSize = 0;
		}
		found = 1;

		/*
		 * If the pane is supposed to move, add it to the inserts
		 * array now; otherwise, leave it where it is.
		 */

		if (index != -1) {
		    inserts[insertIndex++] = pwPtr->panes[j];
		    pwPtr->panes[j] = NULL;
		}
		break;
	    }
	}

	if (found) {
	    continue;
	}

	/*
	 * Make sure this pane wasn't already put into the inserts array,
	 * i.e., when the user specifies the same window multiple times in a
	 * single add commaned.
	 */
	for (j = 0; j < insertIndex; j++) {
	    if (inserts[j]->tkwin == tkwin) {
		found = 1;
		break;
	    }
	}
	if (found) {
	    continue;
	}

	/*
	 * Create a new pane structure and initialize it. All panes start
	 * out with their "natural" dimensions.
	 */

	panePtr = (Pane *)ckalloc(sizeof(Pane));
	memset(panePtr, 0, sizeof(Pane));
	Tk_InitOptions(interp, (char *)panePtr, pwPtr->paneOpts,
		pwPtr->tkwin);
	Tk_SetOptions(interp, (char *)panePtr, pwPtr->paneOpts,
		objc - firstOptionArg, objv + firstOptionArg,
		pwPtr->tkwin, NULL, NULL);
	panePtr->tkwin = tkwin;
	panePtr->containerPtr = pwPtr;
	doubleBw = 2 * Tk_Changes(panePtr->tkwin)->border_width;
	if (panePtr->width > 0) {
	    panePtr->paneWidth = panePtr->width;
	} else {
	    panePtr->paneWidth = Tk_ReqWidth(tkwin) + doubleBw;
	}
	if (panePtr->height > 0) {
	    panePtr->paneHeight = panePtr->height;
	} else {
	    panePtr->paneHeight = Tk_ReqHeight(tkwin) + doubleBw;
	}
	if (panePtr->minSize < 0) {
	    panePtr->minSize = 0;
	}

	/*
	 * Set up the geometry management callbacks for this pane.
	 */

	Tk_CreateEventHandler(panePtr->tkwin, StructureNotifyMask,
		PaneStructureProc, panePtr);
	Tk_ManageGeometry(panePtr->tkwin, &panedWindowMgrType, panePtr);
	inserts[insertIndex++] = panePtr;
	numNewPanes++;
    }

    /*
     * Allocate the new panes array, then copy the panes into it, in order.
     */

    i = sizeof(Pane *) * (pwPtr->numPanes + numNewPanes);
    newPanes = (Pane **)ckalloc(i);
    memset(newPanes, 0, i);
    if (index == -1) {
	/*
	 * If none of the existing panes have to be moved, just copy the old
	 * and append the new.
	 * Be careful about the case pwPtr->numPanes == 0 since in this case
	 * pwPtr->panes is NULL, and the memcpy would have undefined behavior.
	 */
<<<<<<< HEAD
	if (pwPtr->numPanes) {
	    memcpy(newPanes, pwPtr->panes,
		    sizeof(Pane *) * pwPtr->numPanes);
	}
	memcpy(&newPanes[pwPtr->numPanes], inserts,
=======
	if (pwPtr->numPanes != 0) {
	    memcpy((void *)&(newPanes[0]), pwPtr->panes,
		    sizeof(Pane *) * pwPtr->numPanes);
	}
	memcpy((void *)&(newPanes[pwPtr->numPanes]), inserts,
>>>>>>> 787bb600
		sizeof(Pane *) * numNewPanes);
    } else {
	/*
	 * If some of the existing panes were moved, the old panes array
	 * will be partially populated, with some valid and some invalid
	 * entries. Walk through it, copying valid entries to the new panes
	 * array as we go; when we get to the insert location for the new
	 * panes, copy the inserts array over, then finish off the old panes
	 * array.
	 */

	for (i = 0, j = 0; i < index; i++) {
	    if (pwPtr->panes[i] != NULL) {
		newPanes[j] = pwPtr->panes[i];
		j++;
	    }
	}

	memcpy(&newPanes[j], inserts, sizeof(Pane *)*insertIndex);
	j += firstOptionArg - 2;

	for (i = index; i < pwPtr->numPanes; i++) {
	    if (pwPtr->panes[i] != NULL) {
		newPanes[j] = pwPtr->panes[i];
		j++;
	    }
	}
    }

    /*
     * Make the new panes array the paned window's pane array, and clean up.
     */

    ckfree(pwPtr->panes);
    ckfree(inserts);
    pwPtr->panes = newPanes;

    /*
     * Set the paned window's pane count to the new value.
     */

    pwPtr->numPanes += numNewPanes;

    Tk_FreeConfigOptions((char *) &options, pwPtr->paneOpts, pwPtr->tkwin);

    ComputeGeometry(pwPtr);
    return TCL_OK;
}

/*
 *----------------------------------------------------------------------
 *
 * PanedWindowSashCommand --
 *
 *	Implementation of the panedwindow sash subcommand. See the user
 *	documentation for details on what it does.
 *
 * Results:
 *	Standard Tcl result.
 *
 * Side effects:
 *	Depends on the arguments.
 *
 *----------------------------------------------------------------------
 */

static int
PanedWindowSashCommand(
    PanedWindow *pwPtr,		/* Pointer to paned window information. */
    Tcl_Interp *interp,		/* Current interpreter. */
    int objc,			/* Number of arguments. */
    Tcl_Obj *const objv[])	/* Argument objects. */
{
    static const char *const sashOptionStrings[] = {
	"coord", "dragto", "mark", "place", NULL
    };
    enum sashOptions {
	SASH_COORD, SASH_DRAGTO, SASH_MARK, SASH_PLACE
    };
    int index, sash, x, y, diff;
    Tcl_Obj *coords[2];
    Pane *panePtr;

    if (objc < 3) {
	Tcl_WrongNumArgs(interp, 2, objv, "option ?arg ...?");
	return TCL_ERROR;
    }

    if (Tcl_GetIndexFromObj(interp, objv[2], sashOptionStrings, "option", 0,
	    &index) != TCL_OK) {
	return TCL_ERROR;
    }

    switch ((enum sashOptions) index) {
    case SASH_COORD:
	if (objc != 4) {
	    Tcl_WrongNumArgs(interp, 3, objv, "index");
	    return TCL_ERROR;
	}

	if (Tcl_GetIntFromObj(interp, objv[3], &sash) != TCL_OK) {
	    return TCL_ERROR;
	}

	if (!ValidSashIndex(pwPtr, sash)) {
	    Tcl_SetObjResult(interp, Tcl_NewStringObj(
		    "invalid sash index", -1));
	    Tcl_SetErrorCode(interp, "TK", "VALUE", "SASH_INDEX", NULL);
	    return TCL_ERROR;
	}
	panePtr = pwPtr->panes[sash];

	coords[0] = Tcl_NewIntObj(panePtr->sashx);
	coords[1] = Tcl_NewIntObj(panePtr->sashy);
	Tcl_SetObjResult(interp, Tcl_NewListObj(2, coords));
	break;

    case SASH_MARK:
	if (objc != 6 && objc != 4) {
	    Tcl_WrongNumArgs(interp, 3, objv, "index ?x y?");
	    return TCL_ERROR;
	}

	if (Tcl_GetIntFromObj(interp, objv[3], &sash) != TCL_OK) {
	    return TCL_ERROR;
	}

	if (!ValidSashIndex(pwPtr, sash)) {
	    Tcl_SetObjResult(interp, Tcl_NewStringObj(
		    "invalid sash index", -1));
	    Tcl_SetErrorCode(interp, "TK", "VALUE", "SASH_INDEX", NULL);
	    return TCL_ERROR;
	}

	if (objc == 6) {
	    if (Tcl_GetIntFromObj(interp, objv[4], &x) != TCL_OK) {
		return TCL_ERROR;
	    }

	    if (Tcl_GetIntFromObj(interp, objv[5], &y) != TCL_OK) {
		return TCL_ERROR;
	    }

	    pwPtr->panes[sash]->markx = x;
	    pwPtr->panes[sash]->marky = y;
	} else {
	    coords[0] = Tcl_NewIntObj(pwPtr->panes[sash]->markx);
	    coords[1] = Tcl_NewIntObj(pwPtr->panes[sash]->marky);
	    Tcl_SetObjResult(interp, Tcl_NewListObj(2, coords));
	}
	break;

    case SASH_DRAGTO:
    case SASH_PLACE:
	if (objc != 6) {
	    Tcl_WrongNumArgs(interp, 3, objv, "index x y");
	    return TCL_ERROR;
	}

	if (Tcl_GetIntFromObj(interp, objv[3], &sash) != TCL_OK) {
	    return TCL_ERROR;
	}

	if (!ValidSashIndex(pwPtr, sash)) {
	    Tcl_SetObjResult(interp, Tcl_NewStringObj(
		    "invalid sash index", -1));
	    Tcl_SetErrorCode(interp, "TK", "VALUE", "SASH_INDEX", NULL);
	    return TCL_ERROR;
	}

	if (Tcl_GetIntFromObj(interp, objv[4], &x) != TCL_OK) {
	    return TCL_ERROR;
	}

	if (Tcl_GetIntFromObj(interp, objv[5], &y) != TCL_OK) {
	    return TCL_ERROR;
	}

	panePtr = pwPtr->panes[sash];
	if (pwPtr->orient == ORIENT_HORIZONTAL) {
	    if (index == SASH_PLACE) {
		diff = x - pwPtr->panes[sash]->sashx;
	    } else {
		diff = x - pwPtr->panes[sash]->markx;
	    }
	} else {
	    if (index == SASH_PLACE) {
		diff = y - pwPtr->panes[sash]->sashy;
	    } else {
		diff = y - pwPtr->panes[sash]->marky;
	    }
	}

	MoveSash(pwPtr, sash, diff);
	ComputeGeometry(pwPtr);
    }
    return TCL_OK;
}

/*
 *----------------------------------------------------------------------
 *
 * ConfigurePanedWindow --
 *
 *	This function is called to process an argv/argc list in conjunction
 *	with the Tk option database to configure (or reconfigure) a paned
 *	window widget.
 *
 * Results:
 *	The return value is a standard Tcl result. If TCL_ERROR is returned,
 *	then the interp's result contains an error message.
 *
 * Side effects:
 *	Configuration information, such as colors, border width, etc. get set
 *	for pwPtr; old resources get freed, if there were any.
 *
 *----------------------------------------------------------------------
 */

static int
ConfigurePanedWindow(
    Tcl_Interp *interp,		/* Used for error reporting. */
    PanedWindow *pwPtr,		/* Information about widget. */
    int objc,			/* Number of arguments. */
    Tcl_Obj *const objv[])	/* Argument values. */
{
    Tk_SavedOptions savedOptions;
    int typemask = 0;

    if (Tk_SetOptions(interp, (char *)pwPtr, pwPtr->optionTable, objc, objv,
	    pwPtr->tkwin, &savedOptions, &typemask) != TCL_OK) {
	Tk_RestoreSavedOptions(&savedOptions);
	return TCL_ERROR;
    }

    Tk_FreeSavedOptions(&savedOptions);

    PanedWindowWorldChanged(pwPtr);

    /*
     * If an option that affects geometry has changed, make a re-layout
     * request.
     */

    if (typemask & GEOMETRY) {
	ComputeGeometry(pwPtr);
    }

    return TCL_OK;
}

/*
 *----------------------------------------------------------------------
 *
 * PanedWindowWorldChanged --
 *
 *	This function is invoked anytime a paned window's world has changed in
 *	some way that causes the widget to have to recompute graphics contexts
 *	and geometry.
 *
 * Results:
 *	None.
 *
 * Side effects:
 *	Paned window will be relayed out and redisplayed.
 *
 *----------------------------------------------------------------------
 */

static void
PanedWindowWorldChanged(
    ClientData instanceData)	/* Information about the paned window. */
{
    XGCValues gcValues;
    GC newGC;
    PanedWindow *pwPtr = (PanedWindow *)instanceData;

    /*
     * Allocated a graphics context for drawing the paned window widget
     * elements (background, sashes, etc.) and set the window background.
     */

    gcValues.background = Tk_3DBorderColor(pwPtr->background)->pixel;
    newGC = Tk_GetGC(pwPtr->tkwin, GCBackground, &gcValues);
    if (pwPtr->gc != NULL) {
	Tk_FreeGC(pwPtr->display, pwPtr->gc);
    }
    pwPtr->gc = newGC;
    Tk_SetWindowBackground(pwPtr->tkwin, gcValues.background);

    /*
     * Issue geometry size requests to Tk.
     */

    Tk_SetInternalBorder(pwPtr->tkwin, pwPtr->borderWidth);
    if (pwPtr->width > 0 && pwPtr->height > 0) {
	Tk_GeometryRequest(pwPtr->tkwin, pwPtr->width, pwPtr->height);
    }

    /*
     * Arrange for the window to be redrawn, if neccessary.
     */

    if (Tk_IsMapped(pwPtr->tkwin) && !(pwPtr->flags & REDRAW_PENDING)) {
	Tcl_DoWhenIdle(DisplayPanedWindow, pwPtr);
	pwPtr->flags |= REDRAW_PENDING;
    }
}

/*
 *--------------------------------------------------------------
 *
 * PanedWindowEventProc --
 *
 *	This function is invoked by the Tk dispatcher for various events on
 *	paned windows.
 *
 * Results:
 *	None.
 *
 * Side effects:
 *	When the window gets deleted, internal structures get cleaned up. When
 *	it gets exposed, it is redisplayed.
 *
 *--------------------------------------------------------------
 */

static void
PanedWindowEventProc(
    ClientData clientData,	/* Information about window. */
    XEvent *eventPtr)		/* Information about event. */
{
    PanedWindow *pwPtr = (PanedWindow *)clientData;
    int i;

    if (eventPtr->type == Expose) {
	if (pwPtr->tkwin != NULL && !(pwPtr->flags & REDRAW_PENDING)) {
	    Tcl_DoWhenIdle(DisplayPanedWindow, pwPtr);
	    pwPtr->flags |= REDRAW_PENDING;
	}
    } else if (eventPtr->type == ConfigureNotify) {
	pwPtr->flags |= REQUESTED_RELAYOUT;
	if (pwPtr->tkwin != NULL && !(pwPtr->flags & REDRAW_PENDING)) {
	    Tcl_DoWhenIdle(DisplayPanedWindow, pwPtr);
	    pwPtr->flags |= REDRAW_PENDING;
	}
    } else if (eventPtr->type == DestroyNotify) {
	DestroyPanedWindow(pwPtr);
    } else if (eventPtr->type == UnmapNotify) {
        for (i = 0; i < pwPtr->numPanes; i++) {
            if (!pwPtr->panes[i]->hide) {
                Tk_UnmapWindow(pwPtr->panes[i]->tkwin);
            }
        }
    } else if (eventPtr->type == MapNotify) {
        for (i = 0; i < pwPtr->numPanes; i++) {
            if (!pwPtr->panes[i]->hide) {
                Tk_MapWindow(pwPtr->panes[i]->tkwin);
            }
        }
    }
}

/*
 *----------------------------------------------------------------------
 *
 * PanedWindowCmdDeletedProc --
 *
 *	This function is invoked when a widget command is deleted. If the
 *	widget isn't already in the process of being destroyed, this command
 *	destroys it.
 *
 * Results:
 *	None.
 *
 * Side effects:
 *	The widget is destroyed.
 *
 *----------------------------------------------------------------------
 */

static void
PanedWindowCmdDeletedProc(
    ClientData clientData)	/* Pointer to widget record for widget. */
{
    PanedWindow *pwPtr = (PanedWindow *)clientData;

    /*
     * This function could be invoked either because the window was destroyed
     * and the command was then deleted or because the command was deleted,
     * and then this function destroys the widget. The WIDGET_DELETED flag
     * distinguishes these cases.
     */

    if (!(pwPtr->flags & WIDGET_DELETED)) {
	Tk_DestroyWindow(pwPtr->proxywin);
	Tk_DestroyWindow(pwPtr->tkwin);
    }
}

/*
 *--------------------------------------------------------------
 *
 * DisplayPanedWindow --
 *
 *	This function redraws the contents of a paned window widget. It is
 *	invoked as a do-when-idle handler, so it only runs when there's
 *	nothing else for the application to do.
 *
 * Results:
 *	None.
 *
 * Side effects:
 *	Information appears on the screen.
 *
 *--------------------------------------------------------------
 */

static void
DisplayPanedWindow(
    ClientData clientData)	/* Information about window. */
{
    PanedWindow *pwPtr = (PanedWindow *)clientData;
    Pane *panePtr;
    Pixmap pixmap;
    Tk_Window tkwin = pwPtr->tkwin;
    int i, sashWidth, sashHeight;
    const int horizontal = (pwPtr->orient == ORIENT_HORIZONTAL);
    int first, last;

    pwPtr->flags &= ~REDRAW_PENDING;
    if ((pwPtr->tkwin == NULL) || !Tk_IsMapped(tkwin)) {
	return;
    }

    if (pwPtr->flags & REQUESTED_RELAYOUT) {
	ArrangePanes(clientData);
    }

#ifndef TK_NO_DOUBLE_BUFFERING
    /*
     * Create a pixmap for double-buffering, if necessary.
     */

    pixmap = Tk_GetPixmap(Tk_Display(tkwin), Tk_WindowId(tkwin),
	    Tk_Width(tkwin), Tk_Height(tkwin), Tk_Depth(tkwin));
#else
    pixmap = Tk_WindowId(tkwin);
#endif /* TK_NO_DOUBLE_BUFFERING */

    /*
     * Redraw the widget's background and border.
     */

    Tk_Fill3DRectangle(tkwin, pixmap, pwPtr->background, 0, 0,
	    Tk_Width(tkwin), Tk_Height(tkwin), pwPtr->borderWidth,
	    pwPtr->relief);

    /*
     * Set up boilerplate geometry values for sashes (width, height, common
     * coordinates).
     */

    if (horizontal) {
	sashHeight = Tk_Height(tkwin) - (2 * Tk_InternalBorderLeft(tkwin));
	sashWidth = pwPtr->sashWidth;
    } else {
	sashWidth = Tk_Width(tkwin) - (2 * Tk_InternalBorderLeft(tkwin));
	sashHeight = pwPtr->sashWidth;
    }

    /*
     * Draw the sashes.
     */

    GetFirstLastVisiblePane(pwPtr, &first, &last);
    for (i = 0; i < pwPtr->numPanes - 1; i++) {
	panePtr = pwPtr->panes[i];
	if (panePtr->hide || i == last) {
	    continue;
	}
	if (sashWidth > 0 && sashHeight > 0) {
	    Tk_Fill3DRectangle(tkwin, pixmap, pwPtr->background,
		    panePtr->sashx, panePtr->sashy, sashWidth, sashHeight,
		    1, pwPtr->sashRelief);
	}
	if (pwPtr->showHandle) {
	    Tk_Fill3DRectangle(tkwin, pixmap, pwPtr->background,
		    panePtr->handlex, panePtr->handley,
		    pwPtr->handleSize, pwPtr->handleSize, 1,
		    TK_RELIEF_RAISED);
	}
    }

#ifndef TK_NO_DOUBLE_BUFFERING
    /*
     * Copy the information from the off-screen pixmap onto the screen, then
     * delete the pixmap.
     */

    XCopyArea(Tk_Display(tkwin), pixmap, Tk_WindowId(tkwin), pwPtr->gc, 0, 0,
	    (unsigned) Tk_Width(tkwin), (unsigned) Tk_Height(tkwin), 0, 0);
    Tk_FreePixmap(Tk_Display(tkwin), pixmap);
#endif /* TK_NO_DOUBLE_BUFFERING */
}

/*
 *----------------------------------------------------------------------
 *
 * DestroyPanedWindow --
 *
 *	This function is invoked by PanedWindowEventProc to free the internal
 *	structure of a paned window.
 *
 * Results:
 *	None.
 *
 * Side effects:
 *	Everything associated with the paned window is freed up.
 *
 *----------------------------------------------------------------------
 */

static void
DestroyPanedWindow(
    PanedWindow *pwPtr)		/* Info about paned window widget. */
{
    int i;

    /*
     * First mark the widget as in the process of being deleted, so that any
     * code that causes calls to other paned window functions will abort.
     */

    pwPtr->flags |= WIDGET_DELETED;

    /*
     * Cancel idle callbacks for redrawing the widget and for rearranging the
     * panes.
     */

    if (pwPtr->flags & REDRAW_PENDING) {
	Tcl_CancelIdleCall(DisplayPanedWindow, pwPtr);
    }
    if (pwPtr->flags & RESIZE_PENDING) {
	Tcl_CancelIdleCall(ArrangePanes, pwPtr);
    }

    /*
     * Clean up the pane list; foreach pane:
     *  o  Cancel the pane's structure notification callback
     *  o  Cancel geometry management for the pane.
     *  o  Free memory for the pane
     */

    for (i = 0; i < pwPtr->numPanes; i++) {
	Tk_DeleteEventHandler(pwPtr->panes[i]->tkwin, StructureNotifyMask,
		PaneStructureProc, pwPtr->panes[i]);
	Tk_ManageGeometry(pwPtr->panes[i]->tkwin, NULL, NULL);
	Tk_FreeConfigOptions((char *) pwPtr->panes[i], pwPtr->paneOpts,
		pwPtr->tkwin);
	ckfree(pwPtr->panes[i]);
	pwPtr->panes[i] = NULL;
    }
    if (pwPtr->panes) {
	ckfree(pwPtr->panes);
    }

    /*
     * Remove the widget command from the interpreter.
     */

    Tcl_DeleteCommandFromToken(pwPtr->interp, pwPtr->widgetCmd);

    /*
     * Let Tk_FreeConfigOptions clean up the rest.
     */

    Tk_FreeConfigOptions((char *) pwPtr, pwPtr->optionTable, pwPtr->tkwin);
    Tcl_Release(pwPtr->tkwin);
    pwPtr->tkwin = NULL;

    Tcl_EventuallyFree(pwPtr, TCL_DYNAMIC);
}

/*
 *--------------------------------------------------------------
 *
 * PanedWindowReqProc --
 *
 *	This function is invoked by Tk_GeometryRequest for windows managed by
 *	a paned window.
 *
 * Results:
 *	None.
 *
 * Side effects:
 *	Arranges for tkwin, and all its managed siblings, to be re-arranged at
 *	the next idle point.
 *
 *--------------------------------------------------------------
 */

static void
PanedWindowReqProc(
    ClientData clientData,	/* Paned window's information about window
				 * that got new preferred geometry. */
    TCL_UNUSED(Tk_Window))		/* Other Tk-related information about the
				 * window. */
{
    Pane *panePtr = (Pane *)clientData;
    PanedWindow *pwPtr = (PanedWindow *) panePtr->containerPtr;

    if (Tk_IsMapped(pwPtr->tkwin)) {
	if (!(pwPtr->flags & RESIZE_PENDING)) {
	    pwPtr->flags |= RESIZE_PENDING;
	    Tcl_DoWhenIdle(ArrangePanes, pwPtr);
	}
    } else {
	int doubleBw = 2 * Tk_Changes(panePtr->tkwin)->border_width;

	if (panePtr->width <= 0) {
	    panePtr->paneWidth = Tk_ReqWidth(panePtr->tkwin) + doubleBw;
	}
	if (panePtr->height <= 0) {
	    panePtr->paneHeight = Tk_ReqHeight(panePtr->tkwin) + doubleBw;
	}
	ComputeGeometry(pwPtr);
    }
}

/*
 *--------------------------------------------------------------
 *
 * PanedWindowLostPaneProc --
 *
 *	This function is invoked by Tk whenever some other geometry claims
 *	control over a pane that used to be managed by us.
 *
 * Results:
 *	None.
 *
 * Side effects:
 *	Forgets all information about the pane. Causes geometry to be
 *	recomputed for the panedwindow.
 *
 *--------------------------------------------------------------
 */

static void
PanedWindowLostPaneProc(
    ClientData clientData,	/* Grid structure for the pane that was
				 * stolen away. */
    TCL_UNUSED(Tk_Window))		/* Tk's handle for the pane. */
{
    Pane *panePtr = (Pane *)clientData;
    PanedWindow *pwPtr = (PanedWindow *) panePtr->containerPtr;

    if (pwPtr->tkwin != Tk_Parent(panePtr->tkwin)) {
	Tk_UnmaintainGeometry(panePtr->tkwin, pwPtr->tkwin);
    }
    Unlink(panePtr);
    Tk_DeleteEventHandler(panePtr->tkwin, StructureNotifyMask,
	    PaneStructureProc, panePtr);
    Tk_UnmapWindow(panePtr->tkwin);
    panePtr->tkwin = NULL;
    ckfree(panePtr);
    ComputeGeometry(pwPtr);
}

/*
 *--------------------------------------------------------------
 *
 * ArrangePanes --
 *
 *	This function is invoked (using the Tcl_DoWhenIdle mechanism) to
 *	re-layout a set of windows managed by a paned window. It is invoked at
 *	idle time so that a series of pane requests can be merged into a
 *	single layout operation.
 *
 * Results:
 *	None.
 *
 * Side effects:
 *	The panes of containerPtr may get resized or moved.
 *
 *--------------------------------------------------------------
 */

static void
ArrangePanes(
    ClientData clientData)	/* Structure describing parent whose panes
				 * are to be re-layed out. */
{
    PanedWindow *pwPtr = (PanedWindow *)clientData;
    Pane *panePtr;
    int i, newPaneWidth, newPaneHeight, paneX, paneY;
    int paneWidth, paneHeight, paneSize, paneMinSize;
    int doubleBw;
    int x, y;
    int sashWidth, sashOffset, sashCount, handleOffset;
    int sashReserve, sxReserve, syReserve;
    int internalBW;
    int paneDynSize, paneDynMinSize, pwHeight, pwWidth, pwSize;
    int first, last;
    int stretchReserve, stretchAmount;
    const int horizontal = (pwPtr->orient == ORIENT_HORIZONTAL);

    pwPtr->flags &= ~(REQUESTED_RELAYOUT|RESIZE_PENDING);

    /*
     * If the parent has no panes anymore, then don't do anything at all:
     * just leave the parent's size as-is. Otherwise there is no way to
     * "relinquish" control over the parent so another geometry manager can
     * take over.
     */

    if (pwPtr->numPanes == 0) {
	return;
    }

    Tcl_Preserve(pwPtr);

    /*
     * Find index of first and last visible panes.
     */

    GetFirstLastVisiblePane(pwPtr, &first, &last);

    /*
     * First pass; compute sizes
     */

    paneDynSize = paneDynMinSize = 0;
    internalBW = Tk_InternalBorderLeft(pwPtr->tkwin);
    pwHeight = Tk_Height(pwPtr->tkwin) - (2 * internalBW);
    pwWidth = Tk_Width(pwPtr->tkwin) - (2 * internalBW);
    x = y = internalBW;
    stretchReserve = (horizontal ? pwWidth : pwHeight);

    /*
     * Calculate the sash width, including handle and padding, and the sash
     * and handle offsets.
     */

    sashOffset = handleOffset = pwPtr->sashPad;
    if (pwPtr->showHandle && pwPtr->handleSize > pwPtr->sashWidth) {
	sashWidth = (2 * pwPtr->sashPad) + pwPtr->handleSize;
	sashOffset = ((pwPtr->handleSize - pwPtr->sashWidth) / 2)
		+ pwPtr->sashPad;
    } else {
	sashWidth = (2 * pwPtr->sashPad) + pwPtr->sashWidth;
	handleOffset = ((pwPtr->sashWidth - pwPtr->handleSize) / 2)
		+ pwPtr->sashPad;
    }

    for (i = sashCount = 0; i < pwPtr->numPanes; i++) {
	panePtr = pwPtr->panes[i];

	if (panePtr->hide) {
	    continue;
	}

	/*
	 * Compute the total size needed by all the panes and the left-over,
	 * or shortage of space available.
	 */

	if (horizontal) {
            if (panePtr->width > 0) {
                paneSize = panePtr->width;
            } else {
                paneSize = panePtr->paneWidth;
            }
	    stretchReserve -= paneSize + (2 * panePtr->padx);
	} else {
            if (panePtr->height > 0) {
                paneSize = panePtr->height;
            } else {
                paneSize = panePtr->paneHeight;
            }
	    stretchReserve -= paneSize + (2 * panePtr->pady);
	}
	if (IsStretchable(panePtr->stretch,i,first,last)
		&& Tk_IsMapped(pwPtr->tkwin)) {
	    paneDynSize += paneSize;
	    paneDynMinSize += panePtr->minSize;
	}
	if (i != last) {
	    stretchReserve -= sashWidth;
	    sashCount++;
	}
    }

    /*
     * Second pass; adjust/arrange panes.
     */

    for (i = 0; i < pwPtr->numPanes; i++) {
	panePtr = pwPtr->panes[i];

	if (panePtr->hide) {
	    Tk_UnmaintainGeometry(panePtr->tkwin, pwPtr->tkwin);
	    Tk_UnmapWindow(panePtr->tkwin);
	    continue;
	}

	/*
	 * Compute the size of this pane. The algorithm (assuming a
	 * horizontal paned window) is:
	 *
	 * 1.  Get "base" dimensions. If a width or height is specified for
	 *     this pane, use those values; else use the ReqWidth/ReqHeight.
	 * 2.  Using base dimensions, pane dimensions, and sticky values,
	 *     determine the x and y, and actual width and height of the
	 *     widget.
	 */

	doubleBw = 2 * Tk_Changes(panePtr->tkwin)->border_width;
	newPaneWidth = (panePtr->width > 0 ? panePtr->width :
		Tk_ReqWidth(panePtr->tkwin) + doubleBw);
	newPaneHeight = (panePtr->height > 0 ? panePtr->height :
		Tk_ReqHeight(panePtr->tkwin) + doubleBw);
	paneMinSize = panePtr->minSize;

	/*
	 * Calculate pane width and height.
	 */

	if (horizontal) {
            if (panePtr->width > 0) {
                paneSize = panePtr->width;
            } else {
                paneSize = panePtr->paneWidth;
            }
	    pwSize = pwWidth;
	} else {
            if (panePtr->height > 0) {
                paneSize = panePtr->height;
            } else {
                paneSize = panePtr->paneHeight;
            }
	    pwSize = pwHeight;
	}
	if (IsStretchable(panePtr->stretch, i, first, last)) {
	    double frac;

	    if (paneDynSize > 0) {
		frac = (double)paneSize / (double)paneDynSize;
	    } else {
		frac = (double)paneSize / (double)pwSize;
	    }

	    paneDynSize -= paneSize;
	    paneDynMinSize -= panePtr->minSize;
	    stretchAmount = (int) (frac * stretchReserve);
	    if (paneSize + stretchAmount >= paneMinSize) {
		stretchReserve -= stretchAmount;
		paneSize += stretchAmount;
	    } else {
		stretchReserve += paneSize - paneMinSize;
		paneSize = paneMinSize;
	    }
	    if (i == last && stretchReserve > 0) {
		paneSize += stretchReserve;
		stretchReserve = 0;
	    }
	} else if (paneDynSize - paneDynMinSize + stretchReserve < 0) {
	    if (paneSize + paneDynSize - paneDynMinSize + stretchReserve
		    <= paneMinSize) {
		stretchReserve += paneSize - paneMinSize;
		paneSize = paneMinSize;
	    } else {
		paneSize += paneDynSize - paneDynMinSize + stretchReserve;
		stretchReserve = paneDynMinSize - paneDynSize;
	    }
	}
	if (horizontal) {
	    paneWidth = paneSize;
	    paneHeight = pwHeight - (2 * panePtr->pady);
	} else {
	    paneWidth = pwWidth - (2 * panePtr->padx);
	    paneHeight = paneSize;
	}

	/*
	 * Adjust for area reserved for sashes.
	 */

	if (sashCount) {
	    sashReserve = sashWidth * sashCount;
	    if (horizontal) {
		sxReserve = sashReserve;
		syReserve = 0;
	    } else {
		sxReserve = 0;
		syReserve = sashReserve;
	    }
	} else {
	    sxReserve = syReserve = 0;
	}

	if (pwWidth - sxReserve < x + paneWidth - internalBW) {
	    paneWidth = pwWidth - sxReserve - x + internalBW;
	}
	if (pwHeight - syReserve < y + paneHeight - internalBW) {
	    paneHeight = pwHeight - syReserve - y + internalBW;
	}

	if (newPaneWidth > paneWidth) {
	    newPaneWidth = paneWidth;
	}
	if (newPaneHeight > paneHeight) {
	    newPaneHeight = paneHeight;
	}

	panePtr->x = x;
	panePtr->y = y;

	/*
	 * Compute the location of the sash at the right or bottom of the
	 * parcel and the location of the next parcel.
	 */

	if (horizontal) {
	    x += paneWidth + (2 * panePtr->padx);
	    if (x < internalBW) {
		x = internalBW;
	    }
	    panePtr->sashx = x + sashOffset;
	    panePtr->sashy = y;
	    panePtr->handlex = x + handleOffset;
	    panePtr->handley = y + pwPtr->handlePad;
	    x += sashWidth;
	} else {
	    y += paneHeight + (2 * panePtr->pady);
	    if (y < internalBW) {
		y = internalBW;
	    }
	    panePtr->sashx = x;
	    panePtr->sashy = y + sashOffset;
	    panePtr->handlex = x + pwPtr->handlePad;
	    panePtr->handley = y + handleOffset;
	    y += sashWidth;
	}

	/*
	 * Compute the actual dimensions of the pane in the pane.
	 */

	paneX = panePtr->x;
	paneY = panePtr->y;
	AdjustForSticky(panePtr->sticky, paneWidth, paneHeight,
		&paneX, &paneY, &newPaneWidth, &newPaneHeight);

	paneX += panePtr->padx;
	paneY += panePtr->pady;

	/*
	 * Now put the window in the proper spot.
	 */

	if (newPaneWidth <= 0 || newPaneHeight <= 0 ||
		(horizontal ? paneX - internalBW > pwWidth :
		paneY - internalBW > pwHeight)) {
	    Tk_UnmaintainGeometry(panePtr->tkwin, pwPtr->tkwin);
	    Tk_UnmapWindow(panePtr->tkwin);
	} else {
	    Tk_MaintainGeometry(panePtr->tkwin, pwPtr->tkwin,
		    paneX, paneY, newPaneWidth, newPaneHeight);
	}
	sashCount--;
    }
    Tcl_Release(pwPtr);
}

/*
 *----------------------------------------------------------------------
 *
 * Unlink --
 *
 *	Remove a pane from a paned window.
 *
 * Results:
 *	None.
 *
 * Side effects:
 *	The paned window will be scheduled for re-arranging and redrawing.
 *
 *----------------------------------------------------------------------
 */

static void
Unlink(
    Pane *panePtr)		/* Window to unlink. */
{
    PanedWindow *containerPtr;
    int i, j;

    containerPtr = panePtr->containerPtr;
    if (containerPtr == NULL) {
	return;
    }

    /*
     * Find the specified pane in the panedwindow's list of panes, then
     * remove it from that list.
     */

    for (i = 0; i < containerPtr->numPanes; i++) {
	if (containerPtr->panes[i] == panePtr) {
	    for (j = i; j < containerPtr->numPanes - 1; j++) {
		containerPtr->panes[j] = containerPtr->panes[j + 1];
	    }
	    break;
	}
    }

    /*
     * Clean out any -after or -before references to this pane
     */

    for (i = 0; i < containerPtr->numPanes; i++) {
	if (containerPtr->panes[i]->before == panePtr->tkwin) {
	    containerPtr->panes[i]->before = NULL;
	}
	if (containerPtr->panes[i]->after == panePtr->tkwin) {
	    containerPtr->panes[i]->after = NULL;
	}
    }

    containerPtr->flags |= REQUESTED_RELAYOUT;
    if (!(containerPtr->flags & REDRAW_PENDING)) {
	containerPtr->flags |= REDRAW_PENDING;
	Tcl_DoWhenIdle(DisplayPanedWindow, containerPtr);
    }

    /*
     * Set the pane's containerPtr to NULL, so that we can tell that the pane
     * is no longer attached to any panedwindow.
     */

    panePtr->containerPtr = NULL;

    containerPtr->numPanes--;
}

/*
 *----------------------------------------------------------------------
 *
 * GetPane --
 *
 *	Given a token to a Tk window, find the pane that corresponds to that
 *	token in a given paned window.
 *
 * Results:
 *	Pointer to the pane structure, or NULL if the window is not managed
 *	by this paned window.
 *
 * Side effects:
 *	None.
 *
 *----------------------------------------------------------------------
 */

static Pane *
GetPane(
    PanedWindow *pwPtr,		/* Pointer to the paned window info. */
    Tk_Window tkwin)		/* Window to search for. */
{
    int i;

    for (i = 0; i < pwPtr->numPanes; i++) {
	if (pwPtr->panes[i]->tkwin == tkwin) {
	    return pwPtr->panes[i];
	}
    }
    return NULL;
}

/*
 *----------------------------------------------------------------------
 *
 * GetFirstLastVisiblePane --
 *
 *	Given panedwindow, find the index of the first and last visible panes
 *	of that paned window.
 *
 * Results:
 *	Index of the first and last visible panes.
 *
 * Side effects:
 *	None.
 *
 *----------------------------------------------------------------------
 */

static void
GetFirstLastVisiblePane(
    PanedWindow *pwPtr,		/* Pointer to the paned window info. */
    int *firstPtr, 		/* Returned index for first. */
    int *lastPtr)  		/* Returned index for last. */
{
    int i;

    for (i = 0, *lastPtr = 0, *firstPtr = -1; i < pwPtr->numPanes; i++) {
	if (pwPtr->panes[i]->hide == 0) {
	    if (*firstPtr < 0) {
		*firstPtr = i;
	    }
	    *lastPtr = i;
	}
    }
}

/*
 *--------------------------------------------------------------
 *
 * PaneStructureProc --
 *
 *	This function is invoked whenever StructureNotify events occur for a
 *	window that's managed by a paned window. This function's only purpose
 *	is to clean up when windows are deleted.
 *
 * Results:
 *	None.
 *
 * Side effects:
 *	The paned window pane structure associated with the window
 *	is freed, and the pane is disassociated from the paned
 *	window which managed it.
 *
 *--------------------------------------------------------------
 */

static void
PaneStructureProc(
    ClientData clientData,	/* Pointer to record describing window item. */
    XEvent *eventPtr)		/* Describes what just happened. */
{
    Pane *panePtr = (Pane *)clientData;
    PanedWindow *pwPtr = panePtr->containerPtr;

    if (eventPtr->type == DestroyNotify) {
	Unlink(panePtr);
	panePtr->tkwin = NULL;
	ckfree(panePtr);
	ComputeGeometry(pwPtr);
    }
}

/*
 *----------------------------------------------------------------------
 *
 * ComputeGeometry --
 *
 *	Compute geometry for the paned window, including coordinates of all
 *	panes and each sash.
 *
 * Results:
 *	None.
 *
 * Side effects:
 *	Recomputes geometry information for a paned window.
 *
 *----------------------------------------------------------------------
 */

static void
ComputeGeometry(
    PanedWindow *pwPtr)		/* Pointer to the Paned Window structure. */
{
    int i, x, y, doubleBw, internalBw;
    int sashWidth, sashOffset, handleOffset;
    int reqWidth, reqHeight, dim;
    Pane *panePtr;
    const int horizontal = (pwPtr->orient == ORIENT_HORIZONTAL);

    pwPtr->flags |= REQUESTED_RELAYOUT;

    x = y = internalBw = Tk_InternalBorderLeft(pwPtr->tkwin);
    reqWidth = reqHeight = 0;

    /*
     * Sashes and handles share space on the display. To simplify processing
     * below, precompute the x and y offsets of the handles and sashes within
     * the space occupied by their combination; later, just add those offsets
     * blindly (avoiding the extra showHandle, etc, checks).
     */

    sashOffset = handleOffset = pwPtr->sashPad;
    if (pwPtr->showHandle && pwPtr->handleSize > pwPtr->sashWidth) {
	sashWidth = (2 * pwPtr->sashPad) + pwPtr->handleSize;
	sashOffset = ((pwPtr->handleSize - pwPtr->sashWidth) / 2)
		+ pwPtr->sashPad;
    } else {
	sashWidth = (2 * pwPtr->sashPad) + pwPtr->sashWidth;
	handleOffset = ((pwPtr->sashWidth - pwPtr->handleSize) / 2)
		+ pwPtr->sashPad;
    }

    for (i = 0; i < pwPtr->numPanes; i++) {
	panePtr = pwPtr->panes[i];

	if (panePtr->hide) {
	    continue;
	}

	/*
	 * First set the coordinates for the top left corner of the pane's
	 * parcel.
	 */

	panePtr->x = x;
	panePtr->y = y;

	/*
	 * Make sure the pane's paned dimension is at least minsize. This
	 * check may be redundant, since the only way to change a pane's size
	 * is by moving a sash, and that code checks the minsize.
	 */

	if (horizontal) {
	    if (panePtr->paneWidth < panePtr->minSize) {
		panePtr->paneWidth = panePtr->minSize;
	    }
	} else {
	    if (panePtr->paneHeight < panePtr->minSize) {
		panePtr->paneHeight = panePtr->minSize;
	    }
	}

	/*
	 * Compute the location of the sash at the right or bottom of the
	 * parcel.
	 */

	if (horizontal) {
	    x += panePtr->paneWidth + (2 * panePtr->padx);
	    panePtr->sashx = x + sashOffset;
	    panePtr->sashy = y;
	    panePtr->handlex = x + handleOffset;
	    panePtr->handley = y + pwPtr->handlePad;
	    x += sashWidth;
	} else {
	    y += panePtr->paneHeight + (2 * panePtr->pady);
	    panePtr->sashx = x;
	    panePtr->sashy = y + sashOffset;
	    panePtr->handlex = x + pwPtr->handlePad;
	    panePtr->handley = y + handleOffset;
	    y += sashWidth;
	}

	/*
	 * Find the maximum height/width of the panes, for computing the
	 * requested height/width of the paned window.
	 */

	if (horizontal) {
	    /*
	     * If the pane has an explicit height set, use that; otherwise,
	     * use the pane's requested height.
	     */

	    if (panePtr->height > 0) {
		dim = panePtr->height;
	    } else {
		doubleBw = 2 * Tk_Changes(panePtr->tkwin)->border_width;
		dim = Tk_ReqHeight(panePtr->tkwin) + doubleBw;
	    }
	    dim += 2 * panePtr->pady;
	    if (dim > reqHeight) {
		reqHeight = dim;
	    }
	} else {
	    /*
	     * If the pane has an explicit width set use that; otherwise, use
	     * the pane's requested width.
	     */

	    if (panePtr->width > 0) {
		dim = panePtr->width;
	    } else {
		doubleBw = 2 * Tk_Changes(panePtr->tkwin)->border_width;
		dim = Tk_ReqWidth(panePtr->tkwin) + doubleBw;
	    }
	    dim += 2 * panePtr->padx;
	    if (dim > reqWidth) {
		reqWidth = dim;
	    }
	}
    }

    /*
     * The loop above should have left x (or y) equal to the sum of the widths
     * (or heights) of the widgets, plus the size of one sash and the sash
     * padding for each widget, plus the width of the left (or top) border of
     * the paned window.
     *
     * The requested width (or height) is therefore x (or y) minus the size of
     * one sash and padding, plus the width of the right (or bottom) border of
     * the paned window.
     *
     * The height (or width) is equal to the maximum height (or width) of the
     * panes, plus the width of the border of the top and bottom (or left and
     * right) of the paned window.
     *
     * If the panedwindow has an explicit width/height set use that;
     * otherwise, use the requested width/height.
     */

    if (horizontal) {
	reqWidth = (pwPtr->width > 0 ?
		pwPtr->width : x - sashWidth + internalBw);
	reqHeight = (pwPtr->height > 0 ?
		pwPtr->height : reqHeight + (2 * internalBw));
    } else {
	reqWidth = (pwPtr->width > 0 ?
		pwPtr->width : reqWidth + (2 * internalBw));
	reqHeight = (pwPtr->height > 0 ?
		pwPtr->height : y - sashWidth + internalBw);
    }
    Tk_GeometryRequest(pwPtr->tkwin, reqWidth, reqHeight);
    if (Tk_IsMapped(pwPtr->tkwin) && !(pwPtr->flags & REDRAW_PENDING)) {
	pwPtr->flags |= REDRAW_PENDING;
	Tcl_DoWhenIdle(DisplayPanedWindow, pwPtr);
    }
}

/*
 *----------------------------------------------------------------------
 *
 * DestroyOptionTables --
 *
 *	This function is registered as an exit callback when the paned window
 *	command is first called. It cleans up the OptionTables structure
 *	allocated by that command.
 *
 * Results:
 *	None.
 *
 * Side effects:
 *	Frees memory.
 *
 *----------------------------------------------------------------------
 */

static void
DestroyOptionTables(
    ClientData clientData,	/* Pointer to the OptionTables struct */
    TCL_UNUSED(Tcl_Interp *))		/* Pointer to the calling interp */
{
    ckfree(clientData);
}

/*
 *----------------------------------------------------------------------
 *
 * GetSticky -
 *
 *	Converts an internal boolean combination of "sticky" bits into a Tcl
 *	string obj containing zero or more of n, s, e, or w.
 *
 * Results:
 *	Tcl_Obj containing the string representation of the sticky value.
 *
 * Side effects:
 *	Creates a new Tcl_Obj.
 *
 *----------------------------------------------------------------------
 */

static Tcl_Obj *
GetSticky(
    TCL_UNUSED(void *),
    TCL_UNUSED(Tk_Window),
    char *recordPtr,		/* Pointer to widget record. */
    int internalOffset)		/* Offset within *recordPtr containing the
				 * sticky value. */
{
    int sticky = *(int *)(recordPtr + internalOffset);
    char buffer[5];
    char *p = &buffer[0];

    if (sticky & STICK_NORTH) {
	*p++ = 'n';
    }
    if (sticky & STICK_EAST) {
	*p++ = 'e';
    }
    if (sticky & STICK_SOUTH) {
	*p++ = 's';
    }
    if (sticky & STICK_WEST) {
	*p++ = 'w';
    }
    *p = '\0';

    return Tcl_NewStringObj(buffer, -1);
}

/*
 *----------------------------------------------------------------------
 *
 * SetSticky --
 *
 *	Converts a Tcl_Obj representing a widgets stickyness into an integer
 *	value.
 *
 * Results:
 *	Standard Tcl result.
 *
 * Side effects:
 *	May store the integer value into the internal representation pointer.
 *	May change the pointer to the Tcl_Obj to NULL to indicate that the
 *	specified string was empty and that is acceptable.
 *
 *----------------------------------------------------------------------
 */

static int
SetSticky(
    TCL_UNUSED(void *),
    Tcl_Interp *interp,		/* Current interp; may be used for errors. */
    TCL_UNUSED(Tk_Window),	/* Window for which option is being set. */
    Tcl_Obj **value,		/* Pointer to the pointer to the value object.
				 * We use a pointer to the pointer because we
				 * may need to return a value (NULL). */
    char *recordPtr,		/* Pointer to storage for the widget record. */
    int internalOffset,		/* Offset within *recordPtr at which the
				 * internal value is to be stored. */
    char *oldInternalPtr,	/* Pointer to storage for the old value. */
    int flags)			/* Flags for the option, set Tk_SetOptions. */
{
    int sticky = 0;
    char c, *internalPtr;
    const char *string;

    internalPtr = ComputeSlotAddress(recordPtr, internalOffset);

    if (flags & TK_OPTION_NULL_OK && ObjectIsEmpty(*value)) {
	*value = NULL;
    } else {
	/*
	 * Convert the sticky specifier into an integer value.
	 */

	string = Tcl_GetString(*value);

	while ((c = *string++) != '\0') {
	    switch (c) {
	    case 'n': case 'N':
		sticky |= STICK_NORTH;
		break;
	    case 'e': case 'E':
		sticky |= STICK_EAST;
		break;
	    case 's': case 'S':
		sticky |= STICK_SOUTH;
		break;
	    case 'w': case 'W':
		sticky |= STICK_WEST;
		break;
	    case ' ': case ',': case '\t': case '\r': case '\n':
		break;
	    default:
		Tcl_SetObjResult(interp, Tcl_ObjPrintf(
			"bad stickyness value \"%s\": must be a string"
			" containing zero or more of n, e, s, and w",
			Tcl_GetString(*value)));
		Tcl_SetErrorCode(interp, "TK", "VALUE", "STICKY", NULL);
		return TCL_ERROR;
	    }
	}
    }

    if (internalPtr != NULL) {
	*((int *) oldInternalPtr) = *((int *) internalPtr);
	*((int *) internalPtr) = sticky;
    }
    return TCL_OK;
}

/*
 *----------------------------------------------------------------------
 *
 * RestoreSticky --
 *
 *	Restore a sticky option value from a saved value.
 *
 * Results:
 *	None.
 *
 * Side effects:
 *	Restores the old value.
 *
 *----------------------------------------------------------------------
 */

static void
RestoreSticky(
    TCL_UNUSED(void *),
    TCL_UNUSED(Tk_Window),
    char *internalPtr,		/* Pointer to storage for value. */
    char *oldInternalPtr)	/* Pointer to old value. */
{
    *(int *)internalPtr = *(int *)oldInternalPtr;
}

/*
 *----------------------------------------------------------------------
 *
 * AdjustForSticky --
 *
 *	Given the x,y coords of the top-left corner of a pane, the dimensions
 *	of that pane, and the dimensions of a pane, compute the x,y coords
 *	and actual dimensions of the pane based on the pane's sticky value.
 *
 * Results:
 *	No direct return; sets the x, y, paneWidth and paneHeight to correct
 *	values.
 *
 * Side effects:
 *	None.
 *
 *----------------------------------------------------------------------
 */

static void
AdjustForSticky(
    int sticky,			/* Sticky value; see top of file for
				 * definition. */
    int cavityWidth,		/* Width of the cavity. */
    int cavityHeight,		/* Height of the cavity. */
    int *xPtr, int *yPtr,	/* Initially, coordinates of the top-left
				 * corner of cavity; also return values for
				 * actual x, y coords of pane. */
    int *paneWidthPtr,		/* Pane width. */
    int *paneHeightPtr)	/* Pane height. */
{
    int diffx = 0;		/* Cavity width - pane width. */
    int diffy = 0;		/* Cavity hight - pane height. */

    if (cavityWidth > *paneWidthPtr) {
	diffx = cavityWidth - *paneWidthPtr;
    }

    if (cavityHeight > *paneHeightPtr) {
	diffy = cavityHeight - *paneHeightPtr;
    }

    if ((sticky & STICK_EAST) && (sticky & STICK_WEST)) {
	*paneWidthPtr += diffx;
    }
    if ((sticky & STICK_NORTH) && (sticky & STICK_SOUTH)) {
	*paneHeightPtr += diffy;
    }
    if (!(sticky & STICK_WEST)) {
	*xPtr += (sticky & STICK_EAST) ? diffx : diffx/2;
    }
    if (!(sticky & STICK_NORTH)) {
	*yPtr += (sticky & STICK_SOUTH) ? diffy : diffy/2;
    }
}

/*
 *----------------------------------------------------------------------
 *
 * MoveSash --
 *
 *	Move the sash given by index the amount given.
 *
 * Results:
 *	None.
 *
 * Side effects:
 *	Recomputes the sizes of the panes in a panedwindow.
 *
 *----------------------------------------------------------------------
 */

static void
MoveSash(
    PanedWindow *pwPtr,
    int sash,
    int diff)
{
    int i;
    int expandPane, reduceFirst, reduceLast, reduceIncr, paneSize, sashOffset;
    Pane *panePtr;
    int stretchReserve = 0;
    int nextSash = sash + 1;
    const int horizontal = (pwPtr->orient == ORIENT_HORIZONTAL);

    if (diff == 0)
	return;

    /*
     * Update the pane sizes with their real sizes.
     */

    if (pwPtr->showHandle && pwPtr->handleSize > pwPtr->sashWidth) {
	sashOffset = ((pwPtr->handleSize - pwPtr->sashWidth) / 2)
		+ pwPtr->sashPad;
    } else {
	sashOffset = pwPtr->sashPad;
    }
    for (i = 0; i < pwPtr->numPanes; i++) {
	panePtr = pwPtr->panes[i];
	if (panePtr->hide) {
	    continue;
	}
	if (horizontal) {
	    panePtr->paneWidth = panePtr->width = panePtr->sashx
		    - sashOffset - panePtr->x - (2 * panePtr->padx);
	} else {
	    panePtr->paneHeight = panePtr->height = panePtr->sashy
		    - sashOffset - panePtr->y - (2 * panePtr->pady);
	}
    }

    /*
     * There must be a next sash since it is only possible to enter this
     * routine when moving an actual sash which implies there exists a visible
     * pane to either side of the sash.
     */

    while (nextSash < pwPtr->numPanes-1 && pwPtr->panes[nextSash]->hide) {
	nextSash++;
    }

    /*
     * Consolidate +/-diff variables to reduce duplicate code.
     */

    if (diff > 0) {
	expandPane = sash;
	reduceFirst = nextSash;
	reduceLast = pwPtr->numPanes;
	reduceIncr = 1;
    } else {
	diff = abs(diff);
	expandPane = nextSash;
	reduceFirst = sash;
	reduceLast = -1;
	reduceIncr = -1;
    }

    /*
     * Calculate how much room we have to stretch in and adjust diff value
     * accordingly.
     */

    for (i = reduceFirst; i != reduceLast; i += reduceIncr) {
	panePtr = pwPtr->panes[i];
	if (panePtr->hide) {
	    continue;
	}
	if (horizontal) {
	    stretchReserve += panePtr->width - panePtr->minSize;
	} else {
	    stretchReserve += panePtr->height - panePtr->minSize;
	}
    }
    if (stretchReserve <= 0) {
	return;
    }
    if (diff > stretchReserve) {
	diff = stretchReserve;
    }

    /*
     * Expand pane by diff amount.
     */

    panePtr = pwPtr->panes[expandPane];
    if (horizontal) {
	panePtr->paneWidth = panePtr->width += diff;
    } else {
	panePtr->paneHeight = panePtr->height += diff;
    }

    /*
     * Reduce panes, respecting minsize, until diff amount has been used.
     */

    for (i = reduceFirst; i != reduceLast; i += reduceIncr) {
	panePtr = pwPtr->panes[i];
	if (panePtr->hide) {
	    continue;
	}
	if (horizontal) {
	    paneSize = panePtr->width;
	} else {
	    paneSize = panePtr->height;
	}
	if (diff > (paneSize - panePtr->minSize)) {
	    diff -= paneSize - panePtr->minSize;
	    paneSize = panePtr->minSize;
	} else {
	    paneSize -= diff;
	    i = reduceLast - reduceIncr;
	}
	if (horizontal) {
	    panePtr->paneWidth = panePtr->width = paneSize;
	} else {
	    panePtr->paneHeight = panePtr->height = paneSize;
	}
    }
}

/*
 *----------------------------------------------------------------------
 *
 * ProxyWindowEventProc --
 *
 *	This function is invoked by the Tk dispatcher for various events on
 *	paned window proxy windows.
 *
 * Results:
 *	None.
 *
 * Side effects:
 *	When the window gets deleted, internal structures get cleaned up. When
 *	it gets exposed, it is redisplayed.
 *
 *--------------------------------------------------------------
 */

static void
ProxyWindowEventProc(
    ClientData clientData,	/* Information about window. */
    XEvent *eventPtr)		/* Information about event. */
{
    PanedWindow *pwPtr = (PanedWindow *)clientData;

    if (eventPtr->type == Expose) {
	if (pwPtr->proxywin != NULL &&!(pwPtr->flags & PROXY_REDRAW_PENDING)) {
	    Tcl_DoWhenIdle(DisplayProxyWindow, pwPtr);
	    pwPtr->flags |= PROXY_REDRAW_PENDING;
	}
    }
}

/*
 *--------------------------------------------------------------
 *
 * DisplayProxyWindow --
 *
 *	This function redraws a paned window proxy window. It is invoked as a
 *	do-when-idle handler, so it only runs when there's nothing else for
 *	the application to do.
 *
 * Results:
 *	None.
 *
 * Side effects:
 *	Information appears on the screen.
 *
 *--------------------------------------------------------------
 */

static void
DisplayProxyWindow(
    ClientData clientData)	/* Information about window. */
{
    PanedWindow *pwPtr = (PanedWindow *)clientData;
    Pixmap pixmap;
    Tk_Window tkwin = pwPtr->proxywin;
    pwPtr->flags &= ~PROXY_REDRAW_PENDING;
    if ((tkwin == NULL) || !Tk_IsMapped(tkwin)) {
	return;
    }

#ifndef TK_NO_DOUBLE_BUFFERING
    /*
     * Create a pixmap for double-buffering, if necessary.
     */

    pixmap = Tk_GetPixmap(Tk_Display(tkwin), Tk_WindowId(tkwin),
	    Tk_Width(tkwin), Tk_Height(tkwin), Tk_Depth(tkwin));
#else
    pixmap = Tk_WindowId(tkwin);
#endif /* TK_NO_DOUBLE_BUFFERING */

    /*
     * Redraw the widget's background and border.
     */

    Tk_Fill3DRectangle(tkwin, pixmap,
	    pwPtr->proxyBackground ? pwPtr->proxyBackground : pwPtr->background,
	    0, 0, Tk_Width(tkwin), Tk_Height(tkwin), pwPtr->proxyBorderWidth,
	    (pwPtr->proxyRelief != TK_RELIEF_NULL) ? pwPtr->proxyRelief : pwPtr->sashRelief);

#ifndef TK_NO_DOUBLE_BUFFERING
    /*
     * Copy the pixmap to the display.
     */

    XCopyArea(Tk_Display(tkwin), pixmap, Tk_WindowId(tkwin), pwPtr->gc, 0, 0,
	    (unsigned) Tk_Width(tkwin), (unsigned) Tk_Height(tkwin), 0, 0);
    Tk_FreePixmap(Tk_Display(tkwin), pixmap);
#endif /* TK_NO_DOUBLE_BUFFERING */
}

/*
 *----------------------------------------------------------------------
 *
 * PanedWindowProxyCommand --
 *
 *	Handles the panedwindow proxy subcommand. See the user documentation
 *	for details.
 *
 * Results:
 *	Standard Tcl result.
 *
 * Side effects:
 *	May map or unmap the proxy sash.
 *
 *----------------------------------------------------------------------
 */

static int
PanedWindowProxyCommand(
    PanedWindow *pwPtr,		/* Pointer to paned window information. */
    Tcl_Interp *interp,		/* Current interpreter. */
    int objc,			/* Number of arguments. */
    Tcl_Obj *const objv[])	/* Argument objects. */
{
    static const char *const optionStrings[] = {
	"coord", "forget", "place", NULL
    };
    enum options {
	PROXY_COORD, PROXY_FORGET, PROXY_PLACE
    };
    int index, x, y, sashWidth, sashHeight;
    int internalBW, pwWidth, pwHeight;
    Tcl_Obj *coords[2];

    if (objc < 3) {
	Tcl_WrongNumArgs(interp, 2, objv, "option ?arg ...?");
	return TCL_ERROR;
    }

    if (Tcl_GetIndexFromObj(interp, objv[2], optionStrings, "option", 0,
	    &index) != TCL_OK) {
	return TCL_ERROR;
    }

    switch ((enum options) index) {
    case PROXY_COORD:
	if (objc != 3) {
	    Tcl_WrongNumArgs(interp, 3, objv, NULL);
	    return TCL_ERROR;
	}

	coords[0] = Tcl_NewIntObj(pwPtr->proxyx);
	coords[1] = Tcl_NewIntObj(pwPtr->proxyy);
	Tcl_SetObjResult(interp, Tcl_NewListObj(2, coords));
	break;

    case PROXY_FORGET:
	if (objc != 3) {
	    Tcl_WrongNumArgs(interp, 3, objv, NULL);
	    return TCL_ERROR;
	}
	if (Tk_IsMapped(pwPtr->proxywin)) {
	    Tk_UnmapWindow(pwPtr->proxywin);
	    Tk_UnmaintainGeometry(pwPtr->proxywin, pwPtr->tkwin);
	}
	break;

    case PROXY_PLACE:
	if (objc != 5) {
	    Tcl_WrongNumArgs(interp, 3, objv, "x y");
	    return TCL_ERROR;
	}

	if (Tcl_GetIntFromObj(interp, objv[3], &x) != TCL_OK) {
	    return TCL_ERROR;
	}

	if (Tcl_GetIntFromObj(interp, objv[4], &y) != TCL_OK) {
	    return TCL_ERROR;
	}

        internalBW = Tk_InternalBorderLeft(pwPtr->tkwin);
	if (pwPtr->orient == ORIENT_HORIZONTAL) {
	    if (x < 0) {
		x = 0;
	    }
            pwWidth = Tk_Width(pwPtr->tkwin) - (2 * internalBW);
            if (x > pwWidth) {
                x = pwWidth;
            }
            y = Tk_InternalBorderLeft(pwPtr->tkwin);
	    sashWidth = pwPtr->sashWidth;
	    sashHeight = Tk_Height(pwPtr->tkwin) -
		    (2 * Tk_InternalBorderLeft(pwPtr->tkwin));
	} else {
	    if (y < 0) {
		y = 0;
	    }
            pwHeight = Tk_Height(pwPtr->tkwin) - (2 * internalBW);
            if (y > pwHeight) {
                y = pwHeight;
            }
	    x = Tk_InternalBorderLeft(pwPtr->tkwin);
	    sashHeight = pwPtr->sashWidth;
	    sashWidth = Tk_Width(pwPtr->tkwin) -
		    (2 * Tk_InternalBorderLeft(pwPtr->tkwin));
	}

	if (sashWidth < 1) {
	    sashWidth = 1;
	}
	if (sashHeight < 1) {
	    sashHeight = 1;
	}

	/*
	 * Stash the proxy coordinates for future "proxy coord" calls.
	 */

	pwPtr->proxyx = x;
	pwPtr->proxyy = y;

	/*
	 * Make sure the proxy window is higher in the stacking order than the
	 * panes, so that it will be visible when drawn. It would be more
	 * correct to push the proxy window just high enough to appear above
	 * the highest pane, but it's much easier to just force it all the
	 * way to the top of the stacking order.
	 */

	Tk_RestackWindow(pwPtr->proxywin, Above, NULL);

	/*
	 * Let Tk_MaintainGeometry take care of placing the window at the
	 * right coordinates.
	 */

	Tk_MaintainGeometry(pwPtr->proxywin, pwPtr->tkwin, x, y,
		sashWidth, sashHeight);
	break;
    }

    return TCL_OK;
}

/*
 *----------------------------------------------------------------------
 *
 * ObjectIsEmpty --
 *
 *	This function tests whether the string value of an object is empty.
 *
 * Results:
 *	The return value is 1 if the string value of objPtr has length zero,
 *	and 0 otherwise.
 *
 * Side effects:
 *	May cause object shimmering, since this function can force a
 *	conversion to a string object.
 *
 *----------------------------------------------------------------------
 */

static int
ObjectIsEmpty(
    Tcl_Obj *objPtr)		/* Object to test. May be NULL. */
{
    if (objPtr == NULL) {
	return 1;
    }
    if (objPtr->bytes == NULL) {
	Tcl_GetString(objPtr);
    }
    return (objPtr->length == 0);
}

/*
 *----------------------------------------------------------------------
 *
 * ComputeInternalPointer --
 *
 *	Given a pointer to the start of a record and the offset of a slot
 *	within that record, compute the address of that slot.
 *
 * Results:
 *	If offset is non-negative, returns the computed address; else, returns
 *	NULL.
 *
 * Side effects:
 *	None.
 *
 *----------------------------------------------------------------------
 */

static char *
ComputeSlotAddress(
    char *recordPtr,	/* Pointer to the start of a record. */
    int offset)		/* Offset of a slot within that record; may be < 0. */
{
    if (offset >= 0) {
	return recordPtr + offset;
    } else {
	return NULL;
    }
}

/*
 *----------------------------------------------------------------------
 *
 * PanedWindowIdentifyCoords --
 *
 *	Given a pair of x,y coordinates, identify the panedwindow component at
 *	that point, if any.
 *
 * Results:
 *	Standard Tcl result.
 *
 * Side effects:
 *	Modifies the interpreter's result to contain either an empty list, or
 *	a two element list of the form {sash n} or {handle n} to indicate that
 *	the point lies within the n'th sash or handle.
 *
 *----------------------------------------------------------------------
 */

static int
PanedWindowIdentifyCoords(
    PanedWindow *pwPtr,		/* Information about the widget. */
    Tcl_Interp *interp,		/* Interpreter in which to store result. */
    int x, int y)		/* Coordinates of the point to identify. */
{
    int i, sashHeight, sashWidth, thisx, thisy;
    int found, isHandle, lpad, rpad, tpad, bpad;
    int first, last;

    if (pwPtr->orient == ORIENT_HORIZONTAL) {
	if (Tk_IsMapped(pwPtr->tkwin)) {
	    sashHeight = Tk_Height(pwPtr->tkwin);
	} else {
	    sashHeight = Tk_ReqHeight(pwPtr->tkwin);
	}
	sashHeight -= 2 * Tk_InternalBorderLeft(pwPtr->tkwin);
	if (pwPtr->showHandle && pwPtr->handleSize > pwPtr->sashWidth) {
	    sashWidth = pwPtr->handleSize;
	    lpad = (pwPtr->handleSize - pwPtr->sashWidth) / 2;
	    rpad = pwPtr->handleSize - lpad;
	    lpad += pwPtr->sashPad;
	    rpad += pwPtr->sashPad;
	} else {
	    sashWidth = pwPtr->sashWidth;
	    lpad = rpad = pwPtr->sashPad;
	}
	tpad = bpad = 0;
    } else {
	if (pwPtr->showHandle && pwPtr->handleSize > pwPtr->sashWidth) {
	    sashHeight = pwPtr->handleSize;
	    tpad = (pwPtr->handleSize - pwPtr->sashWidth) / 2;
	    bpad = pwPtr->handleSize - tpad;
	    tpad += pwPtr->sashPad;
	    bpad += pwPtr->sashPad;
	} else {
	    sashHeight = pwPtr->sashWidth;
	    tpad = bpad = pwPtr->sashPad;
	}
	if (Tk_IsMapped(pwPtr->tkwin)) {
	    sashWidth = Tk_Width(pwPtr->tkwin);
	} else {
	    sashWidth = Tk_ReqWidth(pwPtr->tkwin);
	}
	sashWidth -= 2 * Tk_InternalBorderLeft(pwPtr->tkwin);
	lpad = rpad = 0;
    }

    GetFirstLastVisiblePane(pwPtr, &first, &last);
    isHandle = 0;
    found = -1;
    for (i = 0; i < pwPtr->numPanes - 1; i++) {
	if (pwPtr->panes[i]->hide || i == last) {
	    continue;
	}
	thisx = pwPtr->panes[i]->sashx;
	thisy = pwPtr->panes[i]->sashy;

	if (((thisx - lpad) <= x && x <= (thisx + rpad + sashWidth)) &&
		((thisy - tpad) <= y && y <= (thisy + bpad + sashHeight))) {
	    found = i;

	    /*
	     * Determine if the point is over the handle or the sash.
	     */

	    if (pwPtr->showHandle) {
		thisx = pwPtr->panes[i]->handlex;
		thisy = pwPtr->panes[i]->handley;
		if (pwPtr->orient == ORIENT_HORIZONTAL) {
		    if (thisy <= y && y <= (thisy + pwPtr->handleSize)) {
			isHandle = 1;
		    }
		} else {
		    if (thisx <= x && x <= (thisx + pwPtr->handleSize)) {
			isHandle = 1;
		    }
		}
	    }
	    break;
	}
    }

    /*
     * Set results. Note that the empty string is the default (this function
     * is called inside the implementation of a command).
     */

    if (found != -1) {
	Tcl_Obj *list[2];

	list[0] = Tcl_NewIntObj(found);
	list[1] = Tcl_NewStringObj((isHandle ? "handle" : "sash"), -1);
	Tcl_SetObjResult(interp, Tcl_NewListObj(2, list));
    }
    return TCL_OK;
}

/*
 * Local Variables:
 * mode: c
 * c-basic-offset: 4
 * fill-column: 78
 * End:
 */<|MERGE_RESOLUTION|>--- conflicted
+++ resolved
@@ -1021,19 +1021,11 @@
 	 * Be careful about the case pwPtr->numPanes == 0 since in this case
 	 * pwPtr->panes is NULL, and the memcpy would have undefined behavior.
 	 */
-<<<<<<< HEAD
 	if (pwPtr->numPanes) {
 	    memcpy(newPanes, pwPtr->panes,
 		    sizeof(Pane *) * pwPtr->numPanes);
 	}
 	memcpy(&newPanes[pwPtr->numPanes], inserts,
-=======
-	if (pwPtr->numPanes != 0) {
-	    memcpy((void *)&(newPanes[0]), pwPtr->panes,
-		    sizeof(Pane *) * pwPtr->numPanes);
-	}
-	memcpy((void *)&(newPanes[pwPtr->numPanes]), inserts,
->>>>>>> 787bb600
 		sizeof(Pane *) * numNewPanes);
     } else {
 	/*
