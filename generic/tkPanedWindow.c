/*
 * tkPanedWindow.c --
 *
 *	This module implements "paned window" widgets that are object based. A
 *	"paned window" is a widget that manages the geometry for some number
 *	of other widgets, placing a movable "sash" between them, which can be
 *	used to alter the relative sizes of adjacent widgets.
 *
 * Copyright (c) 1997 Sun Microsystems, Inc.
 * Copyright (c) 2000 Ajuba Solutions.
 *
 * See the file "license.terms" for information on usage and redistribution of
 * this file, and for a DISCLAIMER OF ALL WARRANTIES.
 */

#include "default.h"
#include "tkInt.h"

/*
 * Flag values for "sticky"ness. The 16 combinations subsume the packer's
 * notion of anchor and fill.
 *
 * STICK_NORTH  	This window sticks to the top of its cavity.
 * STICK_EAST		This window sticks to the right edge of its cavity.
 * STICK_SOUTH		This window sticks to the bottom of its cavity.
 * STICK_WEST		This window sticks to the left edge of its cavity.
 */

#define STICK_NORTH		1
#define STICK_EAST		2
#define STICK_SOUTH		4
#define STICK_WEST		8

/*
 * The following table defines the legal values for the -orient option.
 */

static const char *const orientStrings[] = {
    "horizontal", "vertical", NULL
};

enum orient { ORIENT_HORIZONTAL, ORIENT_VERTICAL };

/*
 * The following table defines the legal values for the -stretch option.
 */

static const char *const stretchStrings[] = {
    "always", "first", "last", "middle", "never", NULL
};

enum stretch {
    STRETCH_ALWAYS,		/* Always give extra space to this pane. */
    STRETCH_FIRST,		/* Give extra space to pane if it is first. */
    STRETCH_LAST,		/* Give extra space to pane if it is last. */
    STRETCH_MIDDLE,		/* Give extra space to pane only if it is
				 * neither first nor last. */
    STRETCH_NEVER		/* Never give extra space to this pane. */
};

/*
 * Codify the stretchiness rule in one place.
 */

#define IsStretchable(stretch,index,first,last)			\
    (((stretch) == STRETCH_ALWAYS) ||				\
     ((stretch) == STRETCH_FIRST && (index) == (first)) ||	\
     ((stretch) == STRETCH_LAST && (index) == (last)) ||	\
     ((stretch) == STRETCH_MIDDLE && (index) != (first) && (index) != (last)))

typedef struct {
    Tk_OptionTable pwOptions;	/* Token for paned window option table. */
    Tk_OptionTable slaveOpts;	/* Token for slave cget option table. */
} OptionTables;

/*
 * One structure of the following type is kept for each window
 * managed by a paned window widget.
 */

typedef struct Slave {
    Tk_Window tkwin;		/* Window being managed. */
    int minSize;		/* Minimum size of this pane, on the relevant
				 * axis, in pixels. */
    int padx;			/* Additional padding requested for slave, in
				 * the x dimension. */
    int pady;			/* Additional padding requested for slave, in
				 * the y dimension. */
    Tcl_Obj *widthPtr, *heightPtr;
				/* Tcl_Obj rep's of slave width/height, to
				 * allow for null values. */
    int width;			/* Slave width. */
    int height;			/* Slave height. */
    int sticky;			/* Sticky string. */
    int x, y;			/* Coordinates of the widget. */
    int paneWidth, paneHeight;	/* Pane dimensions (may be different from
				 * slave width/height). */
    int sashx, sashy;		/* Coordinates of the sash of the right or
				 * bottom of this pane. */
    int markx, marky;		/* Coordinates of the last mark set for the
				 * sash. */
    int handlex, handley;	/* Coordinates of the sash handle. */
    enum stretch stretch;	/* Controls how slave grows/shrinks */
    int hide;			/* Controls visibility of pane */
    struct PanedWindow *masterPtr;
				/* Paned window managing the window. */
    Tk_Window after;		/* Placeholder for parsing options. */
    Tk_Window before;		/* Placeholder for parsing options. */
} Slave;

/*
 * A data structure of the following type is kept for each paned window widget
 * managed by this file:
 */

typedef struct PanedWindow {
    Tk_Window tkwin;		/* Window that embodies the paned window. */
    Tk_Window proxywin;		/* Window for the resizing proxy. */
    Display *display;		/* X's token for the window's display. */
    Tcl_Interp *interp;		/* Interpreter associated with widget. */
    Tcl_Command widgetCmd;	/* Token for square's widget command. */
    Tk_OptionTable optionTable;	/* Token representing the configuration
				 * specifications. */
    Tk_OptionTable slaveOpts;	/* Token for slave cget table. */
    Tk_3DBorder background;	/* Background color. */
    int borderWidth;		/* Value of -borderwidth option. */
    int relief;			/* 3D border effect (TK_RELIEF_RAISED, etc) */
    Tcl_Obj *widthPtr;		/* Tcl_Obj rep for width. */
    Tcl_Obj *heightPtr;		/* Tcl_Obj rep for height. */
    int width, height;		/* Width and height of the widget. */
    enum orient orient;		/* Orientation of the widget. */
    Tk_Cursor cursor;		/* Current cursor for window, or None. */
    int resizeOpaque;		/* Boolean indicating whether resize should be
				 * opaque or rubberband style. */
    int sashRelief;		/* Relief used to draw sash. */
    int sashWidth;		/* Width of each sash, in pixels. */
    Tcl_Obj *sashWidthPtr;	/* Tcl_Obj rep for sash width. */
    int sashPad;		/* Additional padding around each sash. */
    Tcl_Obj *sashPadPtr;	/* Tcl_Obj rep for sash padding. */
    int showHandle;		/* Boolean indicating whether sash handles
				 * should be drawn. */
    int handleSize;		/* Size of one side of a sash handle (handles
				 * are square), in pixels. */
    int handlePad;		/* Distance from border to draw handle. */
    Tcl_Obj *handleSizePtr;	/* Tcl_Obj rep for handle size. */
    Tk_Cursor sashCursor;	/* Cursor used when mouse is above a sash. */
    GC gc;			/* Graphics context for copying from
				 * off-screen pixmap onto screen. */
    int proxyx, proxyy;		/* Proxy x,y coordinates. */
    Tk_3DBorder proxyBackground;/* Background color used to draw proxy. If NULL, use background. */
    Tcl_Obj *proxyBorderWidthPtr; /* Tcl_Obj rep for proxyBorderWidth */
    int proxyBorderWidth;	/* Borderwidth used to draw proxy. */
    int proxyRelief;		/* Relief used to draw proxy, if TK_RELIEF_NULL then use relief. */
    Slave **slaves;		/* Pointer to array of Slaves. */
    int numSlaves;		/* Number of slaves. */
    int sizeofSlaves;		/* Number of elements in the slaves array. */
    int flags;			/* Flags for widget; see below. */
} PanedWindow;

/*
 * Flags used for paned windows:
 *
 * REDRAW_PENDING:		Non-zero means a DoWhenIdle handler has been
 *				queued to redraw this window.
 *
 * WIDGET_DELETED:		Non-zero means that the paned window has been,
 *				or is in the process of being, deleted.
 *
 * RESIZE_PENDING:		Non-zero means that the window might need to
 *				change its size (or the size of its panes)
 *				because of a change in the size of one of its
 *				children.
 */

#define REDRAW_PENDING		0x0001
#define WIDGET_DELETED		0x0002
#define REQUESTED_RELAYOUT	0x0004
#define RECOMPUTE_GEOMETRY	0x0008
#define PROXY_REDRAW_PENDING	0x0010
#define RESIZE_PENDING		0x0020

/*
 * Forward declarations for functions defined later in this file:
 */

int			Tk_PanedWindowObjCmd(ClientData clientData,
			    Tcl_Interp *interp, int objc,
			    Tcl_Obj *const objv[]);
static void		PanedWindowCmdDeletedProc(ClientData clientData);
static int		ConfigurePanedWindow(Tcl_Interp *interp,
			    PanedWindow *pwPtr, int objc,
			    Tcl_Obj *const objv[]);
static void		DestroyPanedWindow(PanedWindow *pwPtr);
static void		DisplayPanedWindow(ClientData clientData);
static void		PanedWindowEventProc(ClientData clientData,
			    XEvent *eventPtr);
static void		ProxyWindowEventProc(ClientData clientData,
			    XEvent *eventPtr);
static void		DisplayProxyWindow(ClientData clientData);
static void		PanedWindowWorldChanged(ClientData instanceData);
static int		PanedWindowWidgetObjCmd(ClientData clientData,
			    Tcl_Interp *, int objc, Tcl_Obj * const objv[]);
static void		PanedWindowLostSlaveProc(ClientData clientData,
			    Tk_Window tkwin);
static void		PanedWindowReqProc(ClientData clientData,
			    Tk_Window tkwin);
static void		ArrangePanes(ClientData clientData);
static void		Unlink(Slave *slavePtr);
static Slave *		GetPane(PanedWindow *pwPtr, Tk_Window tkwin);
static void		GetFirstLastVisiblePane(PanedWindow *pwPtr,
			    int *firstPtr, int *lastPtr);
static void		SlaveStructureProc(ClientData clientData,
			    XEvent *eventPtr);
static int		PanedWindowSashCommand(PanedWindow *pwPtr,
			    Tcl_Interp *interp, int objc,
			    Tcl_Obj * const objv[]);
static int		PanedWindowProxyCommand(PanedWindow *pwPtr,
			    Tcl_Interp *interp, int objc,
			    Tcl_Obj * const objv[]);
static void		ComputeGeometry(PanedWindow *pwPtr);
static int		ConfigureSlaves(PanedWindow *pwPtr,
			    Tcl_Interp *interp, int objc,
			    Tcl_Obj * const objv[]);
static void		DestroyOptionTables(ClientData clientData,
			    Tcl_Interp *interp);
static int		SetSticky(ClientData clientData, Tcl_Interp *interp,
			    Tk_Window tkwin, Tcl_Obj **value, char *recordPtr,
			    int internalOffset, char *oldInternalPtr,
			    int flags);
static Tcl_Obj *	GetSticky(ClientData clientData, Tk_Window tkwin,
			    char *recordPtr, int internalOffset);
static void		RestoreSticky(ClientData clientData, Tk_Window tkwin,
			    char *internalPtr, char *oldInternalPtr);
static void		AdjustForSticky(int sticky, int cavityWidth,
			    int cavityHeight, int *xPtr, int *yPtr,
			    int *slaveWidthPtr, int *slaveHeightPtr);
static void		MoveSash(PanedWindow *pwPtr, int sash, int diff);
static int		ObjectIsEmpty(Tcl_Obj *objPtr);
static char *		ComputeSlotAddress(char *recordPtr, int offset);
static int		PanedWindowIdentifyCoords(PanedWindow *pwPtr,
			    Tcl_Interp *interp, int x, int y);

/*
 * Sashes are between panes only, so there is one less sash than slaves
 */

#define ValidSashIndex(pwPtr, sash) \
	(((sash) >= 0) && ((sash) < ((pwPtr)->numSlaves-1)))

static const Tk_GeomMgr panedWindowMgrType = {
    "panedwindow",		/* name */
    PanedWindowReqProc,		/* requestProc */
    PanedWindowLostSlaveProc,	/* lostSlaveProc */
};

/*
 * Information used for objv parsing.
 */

#define GEOMETRY		0x0001

/*
 * The following structure contains pointers to functions used for processing
 * the custom "-sticky" option for slave windows.
 */

static const Tk_ObjCustomOption stickyOption = {
    "sticky",			/* name */
    SetSticky,			/* setProc */
    GetSticky,			/* getProc */
    RestoreSticky,		/* restoreProc */
    NULL,			/* freeProc */
    0
};

static const Tk_OptionSpec optionSpecs[] = {
    {TK_OPTION_BORDER, "-background", "background", "Background",
	 DEF_PANEDWINDOW_BG_COLOR, -1, Tk_Offset(PanedWindow, background), 0,
	 DEF_PANEDWINDOW_BG_MONO, 0},
    {TK_OPTION_SYNONYM, "-bd", NULL, NULL,
	 NULL, 0, -1, 0, "-borderwidth", 0},
    {TK_OPTION_SYNONYM, "-bg", NULL, NULL,
	 NULL, 0, -1, 0, "-background", 0},
    {TK_OPTION_PIXELS, "-borderwidth", "borderWidth", "BorderWidth",
	 DEF_PANEDWINDOW_BORDERWIDTH, -1, Tk_Offset(PanedWindow, borderWidth),
	 0, 0, GEOMETRY},
    {TK_OPTION_CURSOR, "-cursor", "cursor", "Cursor",
	 DEF_PANEDWINDOW_CURSOR, -1, Tk_Offset(PanedWindow, cursor),
	 TK_OPTION_NULL_OK, 0, 0},
    {TK_OPTION_PIXELS, "-handlepad", "handlePad", "HandlePad",
	 DEF_PANEDWINDOW_HANDLEPAD, -1, Tk_Offset(PanedWindow, handlePad),
	 0, 0, GEOMETRY},
    {TK_OPTION_PIXELS, "-handlesize", "handleSize", "HandleSize",
	 DEF_PANEDWINDOW_HANDLESIZE, Tk_Offset(PanedWindow, handleSizePtr),
	 Tk_Offset(PanedWindow, handleSize), 0, 0, GEOMETRY},
    {TK_OPTION_PIXELS, "-height", "height", "Height",
	 DEF_PANEDWINDOW_HEIGHT, Tk_Offset(PanedWindow, heightPtr),
	 Tk_Offset(PanedWindow, height), TK_OPTION_NULL_OK, 0, GEOMETRY},
    {TK_OPTION_BOOLEAN, "-opaqueresize", "opaqueResize", "OpaqueResize",
	 DEF_PANEDWINDOW_OPAQUERESIZE, -1,
	 Tk_Offset(PanedWindow, resizeOpaque), 0, 0, 0},
    {TK_OPTION_STRING_TABLE, "-orient", "orient", "Orient",
	 DEF_PANEDWINDOW_ORIENT, -1, Tk_Offset(PanedWindow, orient),
<<<<<<< HEAD
	 0, orientStrings, GEOMETRY},
=======
	 0, (ClientData) orientStrings, GEOMETRY},
    {TK_OPTION_BORDER, "-proxybackground", "proxyBackground", "ProxyBackground",
	 0, -1, Tk_Offset(PanedWindow, proxyBackground), TK_OPTION_NULL_OK,
	 (ClientData) DEF_PANEDWINDOW_BG_MONO},
    {TK_OPTION_PIXELS, "-proxyborderwidth", "proxyBorderWidth", "ProxyBorderWidth",
	 DEF_PANEDWINDOW_PROXYBORDER, Tk_Offset(PanedWindow, proxyBorderWidthPtr),
	 Tk_Offset(PanedWindow, proxyBorderWidth), 0, 0, GEOMETRY},
    {TK_OPTION_RELIEF, "-proxyrelief", "proxyRelief", "Relief",
	 0, -1, Tk_Offset(PanedWindow, proxyRelief),
	 TK_OPTION_NULL_OK, 0, 0},
>>>>>>> 9ccab1e9
    {TK_OPTION_RELIEF, "-relief", "relief", "Relief",
	 DEF_PANEDWINDOW_RELIEF, -1, Tk_Offset(PanedWindow, relief), 0, 0, 0},
    {TK_OPTION_CURSOR, "-sashcursor", "sashCursor", "Cursor",
	 DEF_PANEDWINDOW_SASHCURSOR, -1, Tk_Offset(PanedWindow, sashCursor),
	 TK_OPTION_NULL_OK, 0, 0},
    {TK_OPTION_PIXELS, "-sashpad", "sashPad", "SashPad",
	 DEF_PANEDWINDOW_SASHPAD, -1, Tk_Offset(PanedWindow, sashPad),
	 0, 0, GEOMETRY},
    {TK_OPTION_RELIEF, "-sashrelief", "sashRelief", "Relief",
	 DEF_PANEDWINDOW_SASHRELIEF, -1, Tk_Offset(PanedWindow, sashRelief),
	 0, 0, 0},
    {TK_OPTION_PIXELS, "-sashwidth", "sashWidth", "Width",
	 DEF_PANEDWINDOW_SASHWIDTH, Tk_Offset(PanedWindow, sashWidthPtr),
	 Tk_Offset(PanedWindow, sashWidth), 0, 0, GEOMETRY},
    {TK_OPTION_BOOLEAN, "-showhandle", "showHandle", "ShowHandle",
	 DEF_PANEDWINDOW_SHOWHANDLE, -1, Tk_Offset(PanedWindow, showHandle),
	 0, 0, GEOMETRY},
    {TK_OPTION_PIXELS, "-width", "width", "Width",
	 DEF_PANEDWINDOW_WIDTH, Tk_Offset(PanedWindow, widthPtr),
	 Tk_Offset(PanedWindow, width), TK_OPTION_NULL_OK, 0, GEOMETRY},
    {TK_OPTION_END, NULL, NULL, NULL, NULL, 0, 0, 0, 0, 0}
};

static const Tk_OptionSpec slaveOptionSpecs[] = {
    {TK_OPTION_WINDOW, "-after", NULL, NULL,
	 DEF_PANEDWINDOW_PANE_AFTER, -1, Tk_Offset(Slave, after),
	 TK_OPTION_NULL_OK, 0, 0},
    {TK_OPTION_WINDOW, "-before", NULL, NULL,
	 DEF_PANEDWINDOW_PANE_BEFORE, -1, Tk_Offset(Slave, before),
	 TK_OPTION_NULL_OK, 0, 0},
    {TK_OPTION_PIXELS, "-height", NULL, NULL,
	 DEF_PANEDWINDOW_PANE_HEIGHT, Tk_Offset(Slave, heightPtr),
	 Tk_Offset(Slave, height), TK_OPTION_NULL_OK, 0, 0},
    {TK_OPTION_BOOLEAN, "-hide", "hide", "Hide",
	 DEF_PANEDWINDOW_PANE_HIDE, -1, Tk_Offset(Slave, hide), 0,0,GEOMETRY},
    {TK_OPTION_PIXELS, "-minsize", NULL, NULL,
	 DEF_PANEDWINDOW_PANE_MINSIZE, -1, Tk_Offset(Slave, minSize), 0, 0, 0},
    {TK_OPTION_PIXELS, "-padx", NULL, NULL,
	 DEF_PANEDWINDOW_PANE_PADX, -1, Tk_Offset(Slave, padx), 0, 0, 0},
    {TK_OPTION_PIXELS, "-pady", NULL, NULL,
	 DEF_PANEDWINDOW_PANE_PADY, -1, Tk_Offset(Slave, pady), 0, 0, 0},
    {TK_OPTION_CUSTOM, "-sticky", NULL, NULL,
	 DEF_PANEDWINDOW_PANE_STICKY, -1, Tk_Offset(Slave, sticky), 0,
	 &stickyOption, 0},
    {TK_OPTION_STRING_TABLE, "-stretch", "stretch", "Stretch",
	DEF_PANEDWINDOW_PANE_STRETCH, -1, Tk_Offset(Slave, stretch), 0,
	(ClientData) stretchStrings, 0},
    {TK_OPTION_PIXELS, "-width", NULL, NULL,
	 DEF_PANEDWINDOW_PANE_WIDTH, Tk_Offset(Slave, widthPtr),
	 Tk_Offset(Slave, width), TK_OPTION_NULL_OK, 0, 0},
    {TK_OPTION_END, NULL, NULL, NULL, NULL, 0, 0, 0, 0, 0}
};

/*
 *--------------------------------------------------------------
 *
 * Tk_PanedWindowObjCmd --
 *
 *	This function is invoked to process the "panedwindow" Tcl command. It
 *	creates a new "panedwindow" widget.
 *
 * Results:
 *	A standard Tcl result.
 *
 * Side effects:
 *	A new widget is created and configured.
 *
 *--------------------------------------------------------------
 */

int
Tk_PanedWindowObjCmd(
    ClientData clientData,	/* NULL. */
    Tcl_Interp *interp,		/* Current interpreter. */
    int objc,			/* Number of arguments. */
    Tcl_Obj * const objv[])	/* Argument objects. */
{
    PanedWindow *pwPtr;
    Tk_Window tkwin, parent;
    OptionTables *pwOpts;
    XSetWindowAttributes atts;

    if (objc < 2) {
	Tcl_WrongNumArgs(interp, 1, objv, "pathName ?-option value ...?");
	return TCL_ERROR;
    }

    tkwin = Tk_CreateWindowFromPath(interp, Tk_MainWindow(interp),
	    Tcl_GetString(objv[1]), NULL);
    if (tkwin == NULL) {
	return TCL_ERROR;
    }

    pwOpts = (OptionTables *)
	    Tcl_GetAssocData(interp, "PanedWindowOptionTables", NULL);
    if (pwOpts == NULL) {
	/*
	 * The first time this function is invoked, the option tables will be
	 * NULL. We then create the option tables from the templates and store
	 * a pointer to the tables as the command's clinical so we'll have
	 * easy access to it in the future.
	 */

	pwOpts = ckalloc(sizeof(OptionTables));

	/*
	 * Set up an exit handler to free the optionTables struct.
	 */

	Tcl_SetAssocData(interp, "PanedWindowOptionTables",
		DestroyOptionTables, pwOpts);

	/*
	 * Create the paned window option tables.
	 */

	pwOpts->pwOptions = Tk_CreateOptionTable(interp, optionSpecs);
	pwOpts->slaveOpts = Tk_CreateOptionTable(interp, slaveOptionSpecs);
    }

    Tk_SetClass(tkwin, "Panedwindow");

    /*
     * Allocate and initialize the widget record.
     */

    pwPtr = ckalloc(sizeof(PanedWindow));
    memset((void *)pwPtr, 0, (sizeof(PanedWindow)));
    pwPtr->tkwin = tkwin;
    pwPtr->display = Tk_Display(tkwin);
    pwPtr->interp = interp;
    pwPtr->widgetCmd = Tcl_CreateObjCommand(interp,
	    Tk_PathName(pwPtr->tkwin), PanedWindowWidgetObjCmd, pwPtr,
	    PanedWindowCmdDeletedProc);
    pwPtr->optionTable = pwOpts->pwOptions;
    pwPtr->slaveOpts = pwOpts->slaveOpts;
    pwPtr->relief = TK_RELIEF_RAISED;
    pwPtr->gc = None;
    pwPtr->cursor = None;
    pwPtr->sashCursor = None;

    /*
     * Keep a hold of the associated tkwin until we destroy the widget,
     * otherwise Tk might free it while we still need it.
     */

    Tcl_Preserve(pwPtr->tkwin);

    if (Tk_InitOptions(interp, (char *) pwPtr, pwOpts->pwOptions,
	    tkwin) != TCL_OK) {
	Tk_DestroyWindow(pwPtr->tkwin);
	return TCL_ERROR;
    }

    Tk_CreateEventHandler(pwPtr->tkwin, ExposureMask|StructureNotifyMask,
	    PanedWindowEventProc, pwPtr);

    /*
     * Find the toplevel ancestor of the panedwindow, and make a proxy win as
     * a child of that window; this way the proxy can always float above
     * slaves in the panedwindow.
     */

    parent = Tk_Parent(pwPtr->tkwin);
    while (!(Tk_IsTopLevel(parent))) {
	parent = Tk_Parent(parent);
	if (parent == NULL) {
	    parent = pwPtr->tkwin;
	    break;
	}
    }

    pwPtr->proxywin = Tk_CreateAnonymousWindow(interp, parent, NULL);

    /*
     * The proxy window has to be able to share GCs with the main panedwindow
     * despite being children of windows with potentially different
     * characteristics, and it looks better that way too. [Bug 702230] Also
     * set the X window save under attribute to avoid expose events as the
     * proxy sash is dragged across the panes. [Bug 1036963]
     */

    Tk_SetWindowVisual(pwPtr->proxywin,
	    Tk_Visual(tkwin), Tk_Depth(tkwin), Tk_Colormap(tkwin));
    Tk_CreateEventHandler(pwPtr->proxywin, ExposureMask, ProxyWindowEventProc,
	    pwPtr);
    atts.save_under = True;
    Tk_ChangeWindowAttributes(pwPtr->proxywin, CWSaveUnder, &atts);

    if (ConfigurePanedWindow(interp, pwPtr, objc - 2, objv + 2) != TCL_OK) {
	Tk_DestroyWindow(pwPtr->proxywin);
	Tk_DestroyWindow(pwPtr->tkwin);
	return TCL_ERROR;
    }

    Tcl_SetObjResult(interp, TkNewWindowObj(pwPtr->tkwin));
    return TCL_OK;
}

/*
 *--------------------------------------------------------------
 *
 * PanedWindowWidgetObjCmd --
 *
 *	This function is invoked to process the Tcl command that corresponds
 *	to a widget managed by this module. See the user documentation for
 *	details on what it does.
 *
 * Results:
 *	A standard Tcl result.
 *
 * Side effects:
 *	See the user documentation.
 *
 *--------------------------------------------------------------
 */

static int
PanedWindowWidgetObjCmd(
    ClientData clientData,	/* Information about square widget. */
    Tcl_Interp *interp,		/* Current interpreter. */
    int objc,			/* Number of arguments. */
    Tcl_Obj * const objv[])	/* Argument objects. */
{
    PanedWindow *pwPtr = clientData;
    int result = TCL_OK;
    static const char *const optionStrings[] = {
	"add", "cget", "configure", "forget", "identify", "panecget",
	"paneconfigure", "panes", "proxy", "sash", NULL
    };
    enum options {
	PW_ADD, PW_CGET, PW_CONFIGURE, PW_FORGET, PW_IDENTIFY, PW_PANECGET,
	PW_PANECONFIGURE, PW_PANES, PW_PROXY, PW_SASH
    };
    Tcl_Obj *resultObj;
    int index, count, i, x, y;
    Tk_Window tkwin;
    Slave *slavePtr;

    if (objc < 2) {
	Tcl_WrongNumArgs(interp, 1, objv, "option ?arg arg...?");
	return TCL_ERROR;
    }

    if (Tcl_GetIndexFromObj(interp, objv[1], optionStrings, "command",
	    0, &index) != TCL_OK) {
	return TCL_ERROR;
    }

    Tcl_Preserve(pwPtr);

    switch ((enum options) index) {
    case PW_ADD:
	if (objc < 3) {
	    Tcl_WrongNumArgs(interp, 2, objv, "widget ?widget ...?");
	    result = TCL_ERROR;
	    break;
	}
	result = ConfigureSlaves(pwPtr, interp, objc, objv);
	break;

    case PW_CGET:
	if (objc != 3) {
	    Tcl_WrongNumArgs(interp, 2, objv, "option");
	    result = TCL_ERROR;
	    break;
	}
	resultObj = Tk_GetOptionValue(interp, (char *) pwPtr,
		pwPtr->optionTable, objv[2], pwPtr->tkwin);
	if (resultObj == NULL) {
	    result = TCL_ERROR;
	} else {
	    Tcl_SetObjResult(interp, resultObj);
	}
	break;

    case PW_CONFIGURE:
	resultObj = NULL;
	if (objc <= 3) {
	    resultObj = Tk_GetOptionInfo(interp, (char *) pwPtr,
		    pwPtr->optionTable,
		    (objc == 3) ? objv[2] : NULL, pwPtr->tkwin);
	    if (resultObj == NULL) {
		result = TCL_ERROR;
	    } else {
		Tcl_SetObjResult(interp, resultObj);
	    }
	} else {
	    result = ConfigurePanedWindow(interp, pwPtr, objc - 2, objv + 2);
	}
	break;

    case PW_FORGET: {
	int i;

	if (objc < 3) {
	    Tcl_WrongNumArgs(interp, 2, objv, "widget ?widget ...?");
	    result = TCL_ERROR;
	    break;
	}

	/*
	 * Clean up each window named in the arg list.
	 */
	for (count = 0, i = 2; i < objc; i++) {
	    Tk_Window slave = Tk_NameToWindow(interp, Tcl_GetString(objv[i]),
		    pwPtr->tkwin);

	    if (slave == NULL) {
		continue;
	    }
	    slavePtr = GetPane(pwPtr, slave);
	    if ((slavePtr != NULL) && (slavePtr->masterPtr != NULL)) {
		count++;
		Tk_ManageGeometry(slave, NULL, NULL);
		Tk_UnmaintainGeometry(slavePtr->tkwin, pwPtr->tkwin);
		Tk_DeleteEventHandler(slavePtr->tkwin, StructureNotifyMask,
			SlaveStructureProc, slavePtr);
		Tk_UnmapWindow(slavePtr->tkwin);
		Unlink(slavePtr);
	    }
	    if (count != 0) {
		ComputeGeometry(pwPtr);
	    }
	}
	break;
    }

    case PW_IDENTIFY:
	if (objc != 4) {
	    Tcl_WrongNumArgs(interp, 2, objv, "x y");
	    result = TCL_ERROR;
	    break;
	}

	if ((Tcl_GetIntFromObj(interp, objv[2], &x) != TCL_OK)
		|| (Tcl_GetIntFromObj(interp, objv[3], &y) != TCL_OK)) {
	    result = TCL_ERROR;
	    break;
	}
	result = PanedWindowIdentifyCoords(pwPtr, interp, x, y);
	break;

    case PW_PANECGET:
	if (objc != 4) {
	    Tcl_WrongNumArgs(interp, 2, objv, "pane option");
	    result = TCL_ERROR;
	    break;
	}
	tkwin = Tk_NameToWindow(interp, Tcl_GetString(objv[2]), pwPtr->tkwin);
	if (tkwin == NULL) {
	    result = TCL_ERROR;
	    break;
	}
	resultObj = NULL;
	for (i = 0; i < pwPtr->numSlaves; i++) {
	    if (pwPtr->slaves[i]->tkwin == tkwin) {
		resultObj = Tk_GetOptionValue(interp,
			(char *) pwPtr->slaves[i], pwPtr->slaveOpts,
			objv[3], tkwin);
	    }
	}
	if (resultObj == NULL) {
	    if (i == pwPtr->numSlaves) {
		Tcl_SetObjResult(interp, Tcl_NewStringObj(
			"not managed by this window", -1));
		Tcl_SetErrorCode(interp, "TK", "PANEDWINDOW", "UNMANAGED",
			NULL);
	    }
	    result = TCL_ERROR;
	} else {
	    Tcl_SetObjResult(interp, resultObj);
	}
	break;

    case PW_PANECONFIGURE:
	if (objc < 3) {
	    Tcl_WrongNumArgs(interp, 2, objv,
		    "pane ?option? ?value option value ...?");
	    result = TCL_ERROR;
	    break;
	}
	resultObj = NULL;
	if (objc <= 4) {
	    tkwin = Tk_NameToWindow(interp, Tcl_GetString(objv[2]),
		    pwPtr->tkwin);
            if (tkwin == NULL) {
                /*
                 * Just a plain old bad window; Tk_NameToWindow filled in an
                 * error message for us.
                 */

                result = TCL_ERROR;
                break;
            }
	    for (i = 0; i < pwPtr->numSlaves; i++) {
		if (pwPtr->slaves[i]->tkwin == tkwin) {
		    resultObj = Tk_GetOptionInfo(interp,
			    (char *) pwPtr->slaves[i], pwPtr->slaveOpts,
			    (objc == 4) ? objv[3] : NULL,
			    pwPtr->tkwin);
		    if (resultObj == NULL) {
			result = TCL_ERROR;
		    } else {
			Tcl_SetObjResult(interp, resultObj);
		    }
		    break;
		}
	    }
	} else {
	    result = ConfigureSlaves(pwPtr, interp, objc, objv);
	}
	break;

    case PW_PANES:
	resultObj = Tcl_NewObj();
	for (i = 0; i < pwPtr->numSlaves; i++) {
	    Tcl_ListObjAppendElement(NULL, resultObj,
		    TkNewWindowObj(pwPtr->slaves[i]->tkwin));
	}
	Tcl_SetObjResult(interp, resultObj);
	break;

    case PW_PROXY:
	result = PanedWindowProxyCommand(pwPtr, interp, objc, objv);
	break;

    case PW_SASH:
	result = PanedWindowSashCommand(pwPtr, interp, objc, objv);
	break;
    }
    Tcl_Release(pwPtr);
    return result;
}

/*
 *----------------------------------------------------------------------
 *
 * ConfigureSlaves --
 *
 *	Add or alter the configuration options of a slave in a paned window.
 *
 * Results:
 *	Standard Tcl result.
 *
 * Side effects:
 *	Depends on options; may add a slave to the paned window, may alter the
 *	geometry management options of a slave.
 *
 *----------------------------------------------------------------------
 */

static int
ConfigureSlaves(
    PanedWindow *pwPtr,		/* Information about paned window. */
    Tcl_Interp *interp,		/* Current interpreter. */
    int objc,			/* Number of arguments. */
    Tcl_Obj *const objv[])	/* Argument objects. */
{
    int i, firstOptionArg, j, found, doubleBw, index, numNewSlaves, haveLoc;
    int insertIndex;
    Tk_Window tkwin = NULL, ancestor, parent;
    Slave *slavePtr, **inserts, **newSlaves;
    Slave options;
    const char *arg;

    /*
     * Find the non-window name arguments; these are the configure options for
     * the slaves. Also validate that the window names given are legitimate
     * (ie, they are real windows, they are not the panedwindow itself, etc.).
     */

    for (i = 2; i < objc; i++) {
	arg = Tcl_GetString(objv[i]);
	if (arg[0] == '-') {
	    break;
	} else {
	    tkwin = Tk_NameToWindow(interp, arg, pwPtr->tkwin);
	    if (tkwin == NULL) {
		/*
		 * Just a plain old bad window; Tk_NameToWindow filled in an
		 * error message for us.
		 */

		return TCL_ERROR;
	    } else if (tkwin == pwPtr->tkwin) {
		/*
		 * A panedwindow cannot manage itself.
		 */

		Tcl_SetObjResult(interp, Tcl_ObjPrintf(
			"can't add %s to itself", arg));
		Tcl_SetErrorCode(interp, "TK", "GEOMETRY", "SELF", NULL);
		return TCL_ERROR;
	    } else if (Tk_IsTopLevel(tkwin)) {
		/*
		 * A panedwindow cannot manage a toplevel.
		 */

		Tcl_SetObjResult(interp, Tcl_ObjPrintf(
			"can't add toplevel %s to %s", arg,
			Tk_PathName(pwPtr->tkwin)));
		Tcl_SetErrorCode(interp, "TK", "GEOMETRY", "TOPLEVEL", NULL);
		return TCL_ERROR;
	    } else {
		/*
		 * Make sure the panedwindow is the parent of the slave,
		 * or a descendant of the slave's parent.
		 */

		parent = Tk_Parent(tkwin);
		for (ancestor = pwPtr->tkwin;;ancestor = Tk_Parent(ancestor)) {
		    if (ancestor == parent) {
			break;
		    }
		    if (Tk_IsTopLevel(ancestor)) {
			Tcl_SetObjResult(interp, Tcl_ObjPrintf(
				"can't add %s to %s", arg,
				Tk_PathName(pwPtr->tkwin)));
			Tcl_SetErrorCode(interp, "TK", "GEOMETRY",
				"HIERARCHY", NULL);
			return TCL_ERROR;
		    }
		}
	    }
	}
    }
    firstOptionArg = i;

    /*
     * Pre-parse the configuration options, to get the before/after specifiers
     * into an easy-to-find location (a local variable). Also, check the
     * return from Tk_SetOptions once, here, so we can save a little bit of
     * extra testing in the for loop below.
     */

    memset((void *)&options, 0, sizeof(Slave));
    if (Tk_SetOptions(interp, (char *) &options, pwPtr->slaveOpts,
	    objc - firstOptionArg, objv + firstOptionArg,
	    pwPtr->tkwin, NULL, NULL) != TCL_OK) {
	return TCL_ERROR;
    }

    /*
     * If either -after or -before was given, find the numerical index that
     * corresponds to the given window. If both -after and -before are given,
     * the option precedence is: -after, then -before.
     */

    index = -1;
    haveLoc = 0;
    if (options.after != None) {
	tkwin = options.after;
	haveLoc = 1;
	for (i = 0; i < pwPtr->numSlaves; i++) {
	    if (options.after == pwPtr->slaves[i]->tkwin) {
		index = i + 1;
		break;
	    }
	}
    } else if (options.before != None) {
	tkwin = options.before;
	haveLoc = 1;
	for (i = 0; i < pwPtr->numSlaves; i++) {
	    if (options.before == pwPtr->slaves[i]->tkwin) {
		index = i;
		break;
	    }
	}
    }

    /*
     * If a window was given for -after/-before, but it's not a window managed
     * by the panedwindow, throw an error
     */

    if (haveLoc && index == -1) {
	Tcl_SetObjResult(interp, Tcl_ObjPrintf(
		"window \"%s\" is not managed by %s",
		Tk_PathName(tkwin), Tk_PathName(pwPtr->tkwin)));
	Tcl_SetErrorCode(interp, "TK", "PANEDWINDOW", "UNMANAGED", NULL);
	Tk_FreeConfigOptions((char *) &options, pwPtr->slaveOpts,
		pwPtr->tkwin);
	return TCL_ERROR;
    }

    /*
     * Allocate an array to hold, in order, the pointers to the slave
     * structures corresponding to the windows specified. Some of those
     * structures may already have existed, some may be new.
     */

    inserts = ckalloc(sizeof(Slave *) * (firstOptionArg - 2));
    insertIndex = 0;

    /*
     * Populate the inserts array, creating new slave structures as necessary,
     * applying the options to each structure as we go, and, if necessary,
     * marking the spot in the original slaves array as empty (for
     * pre-existing slave structures).
     */

    for (i = 0, numNewSlaves = 0; i < firstOptionArg - 2; i++) {
	/*
	 * We don't check that tkwin is NULL here, because the pre-pass above
	 * guarantees that the input at this stage is good.
	 */

	tkwin = Tk_NameToWindow(interp, Tcl_GetString(objv[i + 2]),
		pwPtr->tkwin);

	found = 0;
	for (j = 0; j < pwPtr->numSlaves; j++) {
	    if (pwPtr->slaves[j] != NULL && pwPtr->slaves[j]->tkwin == tkwin) {
		Tk_SetOptions(interp, (char *) pwPtr->slaves[j],
			pwPtr->slaveOpts, objc - firstOptionArg,
			objv + firstOptionArg, pwPtr->tkwin, NULL, NULL);
		if (pwPtr->slaves[j]->minSize < 0) {
		    pwPtr->slaves[j]->minSize = 0;
		}
		found = 1;

		/*
		 * If the slave is supposed to move, add it to the inserts
		 * array now; otherwise, leave it where it is.
		 */

		if (index != -1) {
		    inserts[insertIndex++] = pwPtr->slaves[j];
		    pwPtr->slaves[j] = NULL;
		}
		break;
	    }
	}

	if (found) {
	    continue;
	}

	/*
	 * Make sure this slave wasn't already put into the inserts array,
	 * i.e., when the user specifies the same window multiple times in a
	 * single add commaned.
	 */
	for (j = 0; j < insertIndex; j++) {
	    if (inserts[j]->tkwin == tkwin) {
		found = 1;
		break;
	    }
	}
	if (found) {
	    continue;
	}

	/*
	 * Create a new slave structure and initialize it. All slaves start
	 * out with their "natural" dimensions.
	 */

	slavePtr = ckalloc(sizeof(Slave));
	memset(slavePtr, 0, sizeof(Slave));
	Tk_InitOptions(interp, (char *)slavePtr, pwPtr->slaveOpts,
		pwPtr->tkwin);
	Tk_SetOptions(interp, (char *)slavePtr, pwPtr->slaveOpts,
		objc - firstOptionArg, objv + firstOptionArg,
		pwPtr->tkwin, NULL, NULL);
	slavePtr->tkwin = tkwin;
	slavePtr->masterPtr = pwPtr;
	doubleBw = 2 * Tk_Changes(slavePtr->tkwin)->border_width;
	if (slavePtr->width > 0) {
	    slavePtr->paneWidth = slavePtr->width;
	} else {
	    slavePtr->paneWidth = Tk_ReqWidth(tkwin) + doubleBw;
	}
	if (slavePtr->height > 0) {
	    slavePtr->paneHeight = slavePtr->height;
	} else {
	    slavePtr->paneHeight = Tk_ReqHeight(tkwin) + doubleBw;
	}
	if (slavePtr->minSize < 0) {
	    slavePtr->minSize = 0;
	}

	/*
	 * Set up the geometry management callbacks for this slave.
	 */

	Tk_CreateEventHandler(slavePtr->tkwin, StructureNotifyMask,
		SlaveStructureProc, slavePtr);
	Tk_ManageGeometry(slavePtr->tkwin, &panedWindowMgrType, slavePtr);
	inserts[insertIndex++] = slavePtr;
	numNewSlaves++;
    }

    /*
     * Allocate the new slaves array, then copy the slaves into it, in order.
     */

    i = sizeof(Slave *) * (pwPtr->numSlaves + numNewSlaves);
    newSlaves = ckalloc(i);
    memset(newSlaves, 0, (size_t) i);
    if (index == -1) {
	/*
	 * If none of the existing slaves have to be moved, just copy the old
	 * and append the new.
	 */
	memcpy((void *)&(newSlaves[0]), pwPtr->slaves,
		sizeof(Slave *) * pwPtr->numSlaves);
	memcpy((void *)&(newSlaves[pwPtr->numSlaves]), inserts,
		sizeof(Slave *) * numNewSlaves);
    } else {
	/*
	 * If some of the existing slaves were moved, the old slaves array
	 * will be partially populated, with some valid and some invalid
	 * entries. Walk through it, copying valid entries to the new slaves
	 * array as we go; when we get to the insert location for the new
	 * slaves, copy the inserts array over, then finish off the old slaves
	 * array.
	 */

	for (i = 0, j = 0; i < index; i++) {
	    if (pwPtr->slaves[i] != NULL) {
		newSlaves[j] = pwPtr->slaves[i];
		j++;
	    }
	}

	memcpy((void *)&(newSlaves[j]), inserts, sizeof(Slave *)*insertIndex);
	j += firstOptionArg - 2;

	for (i = index; i < pwPtr->numSlaves; i++) {
	    if (pwPtr->slaves[i] != NULL) {
		newSlaves[j] = pwPtr->slaves[i];
		j++;
	    }
	}
    }

    /*
     * Make the new slaves array the paned window's slave array, and clean up.
     */

    ckfree(pwPtr->slaves);
    ckfree(inserts);
    pwPtr->slaves = newSlaves;

    /*
     * Set the paned window's slave count to the new value.
     */

    pwPtr->numSlaves += numNewSlaves;

    Tk_FreeConfigOptions((char *) &options, pwPtr->slaveOpts, pwPtr->tkwin);

    ComputeGeometry(pwPtr);
    return TCL_OK;
}

/*
 *----------------------------------------------------------------------
 *
 * PanedWindowSashCommand --
 *
 *	Implementation of the panedwindow sash subcommand. See the user
 *	documentation for details on what it does.
 *
 * Results:
 *	Standard Tcl result.
 *
 * Side effects:
 *	Depends on the arguments.
 *
 *----------------------------------------------------------------------
 */

static int
PanedWindowSashCommand(
    PanedWindow *pwPtr,		/* Pointer to paned window information. */
    Tcl_Interp *interp,		/* Current interpreter. */
    int objc,			/* Number of arguments. */
    Tcl_Obj *const objv[])	/* Argument objects. */
{
    static const char *const sashOptionStrings[] = {
	"coord", "dragto", "mark", "place", NULL
    };
    enum sashOptions {
	SASH_COORD, SASH_DRAGTO, SASH_MARK, SASH_PLACE
    };
    int index, sash, x, y, diff;
    Tcl_Obj *coords[2];
    Slave *slavePtr;

    if (objc < 3) {
	Tcl_WrongNumArgs(interp, 2, objv, "option ?arg ...?");
	return TCL_ERROR;
    }

    if (Tcl_GetIndexFromObj(interp, objv[2], sashOptionStrings, "option", 0,
	    &index) != TCL_OK) {
	return TCL_ERROR;
    }

    switch ((enum sashOptions) index) {
    case SASH_COORD:
	if (objc != 4) {
	    Tcl_WrongNumArgs(interp, 3, objv, "index");
	    return TCL_ERROR;
	}

	if (Tcl_GetIntFromObj(interp, objv[3], &sash) != TCL_OK) {
	    return TCL_ERROR;
	}

	if (!ValidSashIndex(pwPtr, sash)) {
	    Tcl_SetObjResult(interp, Tcl_NewStringObj(
		    "invalid sash index", -1));
	    Tcl_SetErrorCode(interp, "TK", "VALUE", "SASH_INDEX", NULL);
	    return TCL_ERROR;
	}
	slavePtr = pwPtr->slaves[sash];

	coords[0] = Tcl_NewIntObj(slavePtr->sashx);
	coords[1] = Tcl_NewIntObj(slavePtr->sashy);
	Tcl_SetObjResult(interp, Tcl_NewListObj(2, coords));
	break;

    case SASH_MARK:
	if (objc != 6 && objc != 4) {
	    Tcl_WrongNumArgs(interp, 3, objv, "index ?x y?");
	    return TCL_ERROR;
	}

	if (Tcl_GetIntFromObj(interp, objv[3], &sash) != TCL_OK) {
	    return TCL_ERROR;
	}

	if (!ValidSashIndex(pwPtr, sash)) {
	    Tcl_SetObjResult(interp, Tcl_NewStringObj(
		    "invalid sash index", -1));
	    Tcl_SetErrorCode(interp, "TK", "VALUE", "SASH_INDEX", NULL);
	    return TCL_ERROR;
	}

	if (objc == 6) {
	    if (Tcl_GetIntFromObj(interp, objv[4], &x) != TCL_OK) {
		return TCL_ERROR;
	    }

	    if (Tcl_GetIntFromObj(interp, objv[5], &y) != TCL_OK) {
		return TCL_ERROR;
	    }

	    pwPtr->slaves[sash]->markx = x;
	    pwPtr->slaves[sash]->marky = y;
	} else {
	    coords[0] = Tcl_NewIntObj(pwPtr->slaves[sash]->markx);
	    coords[1] = Tcl_NewIntObj(pwPtr->slaves[sash]->marky);
	    Tcl_SetObjResult(interp, Tcl_NewListObj(2, coords));
	}
	break;

    case SASH_DRAGTO:
    case SASH_PLACE:
	if (objc != 6) {
	    Tcl_WrongNumArgs(interp, 3, objv, "index x y");
	    return TCL_ERROR;
	}

	if (Tcl_GetIntFromObj(interp, objv[3], &sash) != TCL_OK) {
	    return TCL_ERROR;
	}

	if (!ValidSashIndex(pwPtr, sash)) {
	    Tcl_SetObjResult(interp, Tcl_NewStringObj(
		    "invalid sash index", -1));
	    Tcl_SetErrorCode(interp, "TK", "VALUE", "SASH_INDEX", NULL);
	    return TCL_ERROR;
	}

	if (Tcl_GetIntFromObj(interp, objv[4], &x) != TCL_OK) {
	    return TCL_ERROR;
	}

	if (Tcl_GetIntFromObj(interp, objv[5], &y) != TCL_OK) {
	    return TCL_ERROR;
	}

	slavePtr = pwPtr->slaves[sash];
	if (pwPtr->orient == ORIENT_HORIZONTAL) {
	    if (index == SASH_PLACE) {
		diff = x - pwPtr->slaves[sash]->sashx;
	    } else {
		diff = x - pwPtr->slaves[sash]->markx;
	    }
	} else {
	    if (index == SASH_PLACE) {
		diff = y - pwPtr->slaves[sash]->sashy;
	    } else {
		diff = y - pwPtr->slaves[sash]->marky;
	    }
	}

	MoveSash(pwPtr, sash, diff);
	ComputeGeometry(pwPtr);
    }
    return TCL_OK;
}

/*
 *----------------------------------------------------------------------
 *
 * ConfigurePanedWindow --
 *
 *	This function is called to process an argv/argc list in conjunction
 *	with the Tk option database to configure (or reconfigure) a paned
 *	window widget.
 *
 * Results:
 *	The return value is a standard Tcl result. If TCL_ERROR is returned,
 *	then the interp's result contains an error message.
 *
 * Side effects:
 *	Configuration information, such as colors, border width, etc. get set
 *	for pwPtr; old resources get freed, if there were any.
 *
 *----------------------------------------------------------------------
 */

static int
ConfigurePanedWindow(
    Tcl_Interp *interp,		/* Used for error reporting. */
    PanedWindow *pwPtr,		/* Information about widget. */
    int objc,			/* Number of arguments. */
    Tcl_Obj *const objv[])	/* Argument values. */
{
    Tk_SavedOptions savedOptions;
    int typemask = 0;

    if (Tk_SetOptions(interp, (char *) pwPtr, pwPtr->optionTable, objc, objv,
	    pwPtr->tkwin, &savedOptions, &typemask) != TCL_OK) {
	Tk_RestoreSavedOptions(&savedOptions);
	return TCL_ERROR;
    }

    Tk_FreeSavedOptions(&savedOptions);

    PanedWindowWorldChanged(pwPtr);

    /*
     * If an option that affects geometry has changed, make a re-layout
     * request.
     */

    if (typemask & GEOMETRY) {
	ComputeGeometry(pwPtr);
    }

    return TCL_OK;
}

/*
 *----------------------------------------------------------------------
 *
 * PanedWindowWorldChanged --
 *
 *	This function is invoked anytime a paned window's world has changed in
 *	some way that causes the widget to have to recompute graphics contexts
 *	and geometry.
 *
 * Results:
 *	None.
 *
 * Side effects:
 *	Paned window will be relayed out and redisplayed.
 *
 *----------------------------------------------------------------------
 */

static void
PanedWindowWorldChanged(
    ClientData instanceData)	/* Information about the paned window. */
{
    XGCValues gcValues;
    GC newGC;
    PanedWindow *pwPtr = instanceData;

    /*
     * Allocated a graphics context for drawing the paned window widget
     * elements (background, sashes, etc.) and set the window background.
     */

    gcValues.background = Tk_3DBorderColor(pwPtr->background)->pixel;
    newGC = Tk_GetGC(pwPtr->tkwin, GCBackground, &gcValues);
    if (pwPtr->gc != None) {
	Tk_FreeGC(pwPtr->display, pwPtr->gc);
    }
    pwPtr->gc = newGC;
    Tk_SetWindowBackground(pwPtr->tkwin, gcValues.background);

    /*
     * Issue geometry size requests to Tk.
     */

    Tk_SetInternalBorder(pwPtr->tkwin, pwPtr->borderWidth);
    if (pwPtr->width > 0 && pwPtr->height > 0) {
	Tk_GeometryRequest(pwPtr->tkwin, pwPtr->width, pwPtr->height);
    }

    /*
     * Arrange for the window to be redrawn, if neccessary.
     */

    if (Tk_IsMapped(pwPtr->tkwin) && !(pwPtr->flags & REDRAW_PENDING)) {
	Tcl_DoWhenIdle(DisplayPanedWindow, pwPtr);
	pwPtr->flags |= REDRAW_PENDING;
    }
}

/*
 *--------------------------------------------------------------
 *
 * PanedWindowEventProc --
 *
 *	This function is invoked by the Tk dispatcher for various events on
 *	paned windows.
 *
 * Results:
 *	None.
 *
 * Side effects:
 *	When the window gets deleted, internal structures get cleaned up. When
 *	it gets exposed, it is redisplayed.
 *
 *--------------------------------------------------------------
 */

static void
PanedWindowEventProc(
    ClientData clientData,	/* Information about window. */
    XEvent *eventPtr)		/* Information about event. */
{
    PanedWindow *pwPtr = clientData;
    int i;

    if (eventPtr->type == Expose) {
	if (pwPtr->tkwin != NULL && !(pwPtr->flags & REDRAW_PENDING)) {
	    Tcl_DoWhenIdle(DisplayPanedWindow, pwPtr);
	    pwPtr->flags |= REDRAW_PENDING;
	}
    } else if (eventPtr->type == ConfigureNotify) {
	pwPtr->flags |= REQUESTED_RELAYOUT;
	if (pwPtr->tkwin != NULL && !(pwPtr->flags & REDRAW_PENDING)) {
	    Tcl_DoWhenIdle(DisplayPanedWindow, pwPtr);
	    pwPtr->flags |= REDRAW_PENDING;
	}
    } else if (eventPtr->type == DestroyNotify) {
	DestroyPanedWindow(pwPtr);
    } else if (eventPtr->type == UnmapNotify) {
        for (i = 0; i < pwPtr->numSlaves; i++) {
            Tk_UnmapWindow(pwPtr->slaves[i]->tkwin);
        }
    } else if (eventPtr->type == MapNotify) {
        for (i = 0; i < pwPtr->numSlaves; i++) {
            Tk_MapWindow(pwPtr->slaves[i]->tkwin);
        }
    }
}

/*
 *----------------------------------------------------------------------
 *
 * PanedWindowCmdDeletedProc --
 *
 *	This function is invoked when a widget command is deleted. If the
 *	widget isn't already in the process of being destroyed, this command
 *	destroys it.
 *
 * Results:
 *	None.
 *
 * Side effects:
 *	The widget is destroyed.
 *
 *----------------------------------------------------------------------
 */

static void
PanedWindowCmdDeletedProc(
    ClientData clientData)	/* Pointer to widget record for widget. */
{
    PanedWindow *pwPtr = clientData;

    /*
     * This function could be invoked either because the window was destroyed
     * and the command was then deleted or because the command was deleted,
     * and then this function destroys the widget. The WIDGET_DELETED flag
     * distinguishes these cases.
     */

    if (!(pwPtr->flags & WIDGET_DELETED)) {
	Tk_DestroyWindow(pwPtr->proxywin);
	Tk_DestroyWindow(pwPtr->tkwin);
    }
}

/*
 *--------------------------------------------------------------
 *
 * DisplayPanedWindow --
 *
 *	This function redraws the contents of a paned window widget. It is
 *	invoked as a do-when-idle handler, so it only runs when there's
 *	nothing else for the application to do.
 *
 * Results:
 *	None.
 *
 * Side effects:
 *	Information appears on the screen.
 *
 *--------------------------------------------------------------
 */

static void
DisplayPanedWindow(
    ClientData clientData)	/* Information about window. */
{
    PanedWindow *pwPtr = clientData;
    Slave *slavePtr;
    Pixmap pixmap;
    Tk_Window tkwin = pwPtr->tkwin;
    int i, sashWidth, sashHeight;
    const int horizontal = (pwPtr->orient == ORIENT_HORIZONTAL);
    int first, last;

    pwPtr->flags &= ~REDRAW_PENDING;
    if ((pwPtr->tkwin == NULL) || !Tk_IsMapped(tkwin)) {
	return;
    }

    if (pwPtr->flags & REQUESTED_RELAYOUT) {
	ArrangePanes(clientData);
    }

#ifndef TK_NO_DOUBLE_BUFFERING
    /*
     * Create a pixmap for double-buffering, if necessary.
     */

    pixmap = Tk_GetPixmap(Tk_Display(tkwin), Tk_WindowId(tkwin),
	    Tk_Width(tkwin), Tk_Height(tkwin), Tk_Depth(tkwin));
#else
    pixmap = Tk_WindowId(tkwin);
#endif /* TK_NO_DOUBLE_BUFFERING */

    /*
     * Redraw the widget's background and border.
     */

    Tk_Fill3DRectangle(tkwin, pixmap, pwPtr->background, 0, 0,
	    Tk_Width(tkwin), Tk_Height(tkwin), pwPtr->borderWidth,
	    pwPtr->relief);

    /*
     * Set up boilerplate geometry values for sashes (width, height, common
     * coordinates).
     */

    if (horizontal) {
	sashHeight = Tk_Height(tkwin) - (2 * Tk_InternalBorderWidth(tkwin));
	sashWidth = pwPtr->sashWidth;
    } else {
	sashWidth = Tk_Width(tkwin) - (2 * Tk_InternalBorderWidth(tkwin));
	sashHeight = pwPtr->sashWidth;
    }

    /*
     * Draw the sashes.
     */

    GetFirstLastVisiblePane(pwPtr, &first, &last);
    for (i = 0; i < pwPtr->numSlaves - 1; i++) {
	slavePtr = pwPtr->slaves[i];
	if (slavePtr->hide || i == last) {
	    continue;
	}
	if (sashWidth > 0 && sashHeight > 0) {
	    Tk_Fill3DRectangle(tkwin, pixmap, pwPtr->background,
		    slavePtr->sashx, slavePtr->sashy, sashWidth, sashHeight,
		    1, pwPtr->sashRelief);
	}
	if (pwPtr->showHandle) {
	    Tk_Fill3DRectangle(tkwin, pixmap, pwPtr->background,
		    slavePtr->handlex, slavePtr->handley,
		    pwPtr->handleSize, pwPtr->handleSize, 1,
		    TK_RELIEF_RAISED);
	}
    }

#ifndef TK_NO_DOUBLE_BUFFERING
    /*
     * Copy the information from the off-screen pixmap onto the screen, then
     * delete the pixmap.
     */

    XCopyArea(Tk_Display(tkwin), pixmap, Tk_WindowId(tkwin), pwPtr->gc, 0, 0,
	    (unsigned) Tk_Width(tkwin), (unsigned) Tk_Height(tkwin), 0, 0);
    Tk_FreePixmap(Tk_Display(tkwin), pixmap);
#endif /* TK_NO_DOUBLE_BUFFERING */
}

/*
 *----------------------------------------------------------------------
 *
 * DestroyPanedWindow --
 *
 *	This function is invoked by PanedWindowEventProc to free the internal
 *	structure of a paned window.
 *
 * Results:
 *	None.
 *
 * Side effects:
 *	Everything associated with the paned window is freed up.
 *
 *----------------------------------------------------------------------
 */

static void
DestroyPanedWindow(
    PanedWindow *pwPtr)		/* Info about paned window widget. */
{
    int i;

    /*
     * First mark the widget as in the process of being deleted, so that any
     * code that causes calls to other paned window functions will abort.
     */

    pwPtr->flags |= WIDGET_DELETED;

    /*
     * Cancel idle callbacks for redrawing the widget and for rearranging the
     * panes.
     */

    if (pwPtr->flags & REDRAW_PENDING) {
	Tcl_CancelIdleCall(DisplayPanedWindow, pwPtr);
    }
    if (pwPtr->flags & RESIZE_PENDING) {
	Tcl_CancelIdleCall(ArrangePanes, pwPtr);
    }

    /*
     * Clean up the slave list; foreach slave:
     *  o  Cancel the slave's structure notification callback
     *  o  Cancel geometry management for the slave.
     *  o  Free memory for the slave
     */

    for (i = 0; i < pwPtr->numSlaves; i++) {
	Tk_DeleteEventHandler(pwPtr->slaves[i]->tkwin, StructureNotifyMask,
		SlaveStructureProc, pwPtr->slaves[i]);
	Tk_ManageGeometry(pwPtr->slaves[i]->tkwin, NULL, NULL);
	Tk_FreeConfigOptions((char *) pwPtr->slaves[i], pwPtr->slaveOpts,
		pwPtr->tkwin);
	ckfree(pwPtr->slaves[i]);
	pwPtr->slaves[i] = NULL;
    }
    if (pwPtr->slaves) {
	ckfree(pwPtr->slaves);
    }

    /*
     * Remove the widget command from the interpreter.
     */

    Tcl_DeleteCommandFromToken(pwPtr->interp, pwPtr->widgetCmd);

    /*
     * Let Tk_FreeConfigOptions clean up the rest.
     */

    Tk_FreeConfigOptions((char *) pwPtr, pwPtr->optionTable, pwPtr->tkwin);
    Tcl_Release(pwPtr->tkwin);
    pwPtr->tkwin = NULL;

    Tcl_EventuallyFree(pwPtr, TCL_DYNAMIC);
}

/*
 *--------------------------------------------------------------
 *
 * PanedWindowReqProc --
 *
 *	This function is invoked by Tk_GeometryRequest for windows managed by
 *	a paned window.
 *
 * Results:
 *	None.
 *
 * Side effects:
 *	Arranges for tkwin, and all its managed siblings, to be re-arranged at
 *	the next idle point.
 *
 *--------------------------------------------------------------
 */

static void
PanedWindowReqProc(
    ClientData clientData,	/* Paned window's information about window
				 * that got new preferred geometry. */
    Tk_Window tkwin)		/* Other Tk-related information about the
				 * window. */
{
    Slave *slavePtr = clientData;
    PanedWindow *pwPtr = (PanedWindow *) slavePtr->masterPtr;

    if (Tk_IsMapped(pwPtr->tkwin)) {
	if (!(pwPtr->flags & RESIZE_PENDING)) {
	    pwPtr->flags |= RESIZE_PENDING;
	    Tcl_DoWhenIdle(ArrangePanes, pwPtr);
	}
    } else {
	int doubleBw = 2 * Tk_Changes(slavePtr->tkwin)->border_width;

	if (slavePtr->width <= 0) {
	    slavePtr->paneWidth = Tk_ReqWidth(slavePtr->tkwin) + doubleBw;
	}
	if (slavePtr->height <= 0) {
	    slavePtr->paneHeight = Tk_ReqHeight(slavePtr->tkwin) + doubleBw;
	}
	ComputeGeometry(pwPtr);
    }
}

/*
 *--------------------------------------------------------------
 *
 * PanedWindowLostSlaveProc --
 *
 *	This function is invoked by Tk whenever some other geometry claims
 *	control over a slave that used to be managed by us.
 *
 * Results:
 *	None.
 *
 * Side effects:
 *	Forgets all information about the slave. Causes geometry to be
 *	recomputed for the panedwindow.
 *
 *--------------------------------------------------------------
 */

static void
PanedWindowLostSlaveProc(
    ClientData clientData,	/* Grid structure for slave window that was
				 * stolen away. */
    Tk_Window tkwin)		/* Tk's handle for the slave window. */
{
    register Slave *slavePtr = clientData;
    PanedWindow *pwPtr = (PanedWindow *) slavePtr->masterPtr;

    if (pwPtr->tkwin != Tk_Parent(slavePtr->tkwin)) {
	Tk_UnmaintainGeometry(slavePtr->tkwin, pwPtr->tkwin);
    }
    Unlink(slavePtr);
    Tk_DeleteEventHandler(slavePtr->tkwin, StructureNotifyMask,
	    SlaveStructureProc, slavePtr);
    Tk_UnmapWindow(slavePtr->tkwin);
    slavePtr->tkwin = NULL;
    ckfree(slavePtr);
    ComputeGeometry(pwPtr);
}

/*
 *--------------------------------------------------------------
 *
 * ArrangePanes --
 *
 *	This function is invoked (using the Tcl_DoWhenIdle mechanism) to
 *	re-layout a set of windows managed by a paned window. It is invoked at
 *	idle time so that a series of pane requests can be merged into a
 *	single layout operation.
 *
 * Results:
 *	None.
 *
 * Side effects:
 *	The slaves of masterPtr may get resized or moved.
 *
 *--------------------------------------------------------------
 */

static void
ArrangePanes(
    ClientData clientData)	/* Structure describing parent whose slaves
				 * are to be re-layed out. */
{
    register PanedWindow *pwPtr = clientData;
    register Slave *slavePtr;
    int i, slaveWidth, slaveHeight, slaveX, slaveY;
    int paneWidth, paneHeight, paneSize, paneMinSize;
    int doubleBw;
    int x, y;
    int sashWidth, sashOffset, sashCount, handleOffset;
    int sashReserve, sxReserve, syReserve;
    int internalBW;
    int paneDynSize, paneDynMinSize, pwHeight, pwWidth, pwSize;
    int first, last;
    int stretchReserve, stretchAmount;
    const int horizontal = (pwPtr->orient == ORIENT_HORIZONTAL);

    pwPtr->flags &= ~(REQUESTED_RELAYOUT|RESIZE_PENDING);

    /*
     * If the parent has no slaves anymore, then don't do anything at all:
     * just leave the parent's size as-is. Otherwise there is no way to
     * "relinquish" control over the parent so another geometry manager can
     * take over.
     */

    if (pwPtr->numSlaves == 0) {
	return;
    }

    Tcl_Preserve(pwPtr);

    /*
     * Find index of first and last visible panes.
     */

    GetFirstLastVisiblePane(pwPtr, &first, &last);

    /*
     * First pass; compute sizes
     */

    paneDynSize = paneDynMinSize = 0;
    internalBW = Tk_InternalBorderWidth(pwPtr->tkwin);
    pwHeight = Tk_Height(pwPtr->tkwin) - (2 * internalBW);
    pwWidth = Tk_Width(pwPtr->tkwin) - (2 * internalBW);
    x = y = internalBW;
    stretchReserve = (horizontal ? pwWidth : pwHeight);

    /*
     * Calculate the sash width, including handle and padding, and the sash
     * and handle offsets.
     */

    sashOffset = handleOffset = pwPtr->sashPad;
    if (pwPtr->showHandle && pwPtr->handleSize > pwPtr->sashWidth) {
	sashWidth = (2 * pwPtr->sashPad) + pwPtr->handleSize;
	sashOffset = ((pwPtr->handleSize - pwPtr->sashWidth) / 2)
		+ pwPtr->sashPad;
    } else {
	sashWidth = (2 * pwPtr->sashPad) + pwPtr->sashWidth;
	handleOffset = ((pwPtr->sashWidth - pwPtr->handleSize) / 2)
		+ pwPtr->sashPad;
    }

    for (i = sashCount = 0; i < pwPtr->numSlaves; i++) {
	slavePtr = pwPtr->slaves[i];

	if (slavePtr->hide) {
	    continue;
	}

	/*
	 * Compute the total size needed by all the slaves and the left-over,
	 * or shortage of space available.
	 */

	if (horizontal) {
	    paneSize = slavePtr->paneWidth;
	    stretchReserve -= paneSize + (2 * slavePtr->padx);
	} else {
	    paneSize = slavePtr->paneHeight;
	    stretchReserve -= paneSize + (2 * slavePtr->pady);
	}
	if (IsStretchable(slavePtr->stretch,i,first,last)
		&& Tk_IsMapped(pwPtr->tkwin)) {
	    paneDynSize += paneSize;
	    paneDynMinSize += slavePtr->minSize;
	}
	if (i != last) {
	    stretchReserve -= sashWidth;
	    sashCount++;
	}
    }

    /*
     * Second pass; adjust/arrange panes.
     */

    for (i = 0; i < pwPtr->numSlaves; i++) {
	slavePtr = pwPtr->slaves[i];

	if (slavePtr->hide) {
	    Tk_UnmaintainGeometry(slavePtr->tkwin, pwPtr->tkwin);
	    Tk_UnmapWindow(slavePtr->tkwin);
	    continue;
	}

	/*
	 * Compute the size of this slave. The algorithm (assuming a
	 * horizontal paned window) is:
	 *
	 * 1.  Get "base" dimensions. If a width or height is specified for
	 *     this slave, use those values; else use the ReqWidth/ReqHeight.
	 * 2.  Using base dimensions, pane dimensions, and sticky values,
	 *     determine the x and y, and actual width and height of the
	 *     widget.
	 */

	doubleBw = 2 * Tk_Changes(slavePtr->tkwin)->border_width;
	slaveWidth = (slavePtr->width > 0 ? slavePtr->width :
		Tk_ReqWidth(slavePtr->tkwin) + doubleBw);
	slaveHeight = (slavePtr->height > 0 ? slavePtr->height :
		Tk_ReqHeight(slavePtr->tkwin) + doubleBw);
	paneMinSize = slavePtr->minSize;

	/*
	 * Calculate pane width and height.
	 */

	if (horizontal) {
	    paneSize = slavePtr->paneWidth;
	    pwSize = pwWidth;
	} else {
	    paneSize = slavePtr->paneHeight;
	    pwSize = pwHeight;
	}
	if (IsStretchable(slavePtr->stretch, i, first, last)) {
	    double frac;

	    if (paneDynSize > 0) {
		frac = (double)paneSize / (double)paneDynSize;
	    } else {
		frac = (double)paneSize / (double)pwSize;
	    }

	    paneDynSize -= paneSize;
	    paneDynMinSize -= slavePtr->minSize;
	    stretchAmount = (int) (frac * stretchReserve);
	    if (paneSize + stretchAmount >= paneMinSize) {
		stretchReserve -= stretchAmount;
		paneSize += stretchAmount;
	    } else {
		stretchReserve += paneSize - paneMinSize;
		paneSize = paneMinSize;
	    }
	    if (i == last && stretchReserve > 0) {
		paneSize += stretchReserve;
		stretchReserve = 0;
	    }
	} else if (paneDynSize - paneDynMinSize + stretchReserve < 0) {
	    if (paneSize + paneDynSize - paneDynMinSize + stretchReserve
		    <= paneMinSize) {
		stretchReserve += paneSize - paneMinSize;
		paneSize = paneMinSize;
	    } else {
		paneSize += paneDynSize - paneDynMinSize + stretchReserve;
		stretchReserve = paneDynMinSize - paneDynSize;
	    }
	}
	if (horizontal) {
	    paneWidth = paneSize;
	    paneHeight = pwHeight - (2 * slavePtr->pady);
	} else {
	    paneWidth = pwWidth - (2 * slavePtr->padx);
	    paneHeight = paneSize;
	}

	/*
	 * Adjust for area reserved for sashes.
	 */

	if (sashCount) {
	    sashReserve = sashWidth * sashCount;
	    if (horizontal) {
		sxReserve = sashReserve;
		syReserve = 0;
	    } else {
		sxReserve = 0;
		syReserve = sashReserve;
	    }
	} else {
	    sxReserve = syReserve = 0;
	}

	if (pwWidth - sxReserve < x + paneWidth - internalBW) {
	    paneWidth = pwWidth - sxReserve - x + internalBW;
	}
	if (pwHeight - syReserve < y + paneHeight - internalBW) {
	    paneHeight = pwHeight - syReserve - y + internalBW;
	}

	if (slaveWidth > paneWidth) {
	    slaveWidth = paneWidth;
	}
	if (slaveHeight > paneHeight) {
	    slaveHeight = paneHeight;
	}

	slavePtr->x = x;
	slavePtr->y = y;

	/*
	 * Compute the location of the sash at the right or bottom of the
	 * parcel and the location of the next parcel.
	 */

	if (horizontal) {
	    x += paneWidth + (2 * slavePtr->padx);
	    if (x < internalBW) {
		x = internalBW;
	    }
	    slavePtr->sashx = x + sashOffset;
	    slavePtr->sashy = y;
	    slavePtr->handlex = x + handleOffset;
	    slavePtr->handley = y + pwPtr->handlePad;
	    x += sashWidth;
	} else {
	    y += paneHeight + (2 * slavePtr->pady);
	    if (y < internalBW) {
		y = internalBW;
	    }
	    slavePtr->sashx = x;
	    slavePtr->sashy = y + sashOffset;
	    slavePtr->handlex = x + pwPtr->handlePad;
	    slavePtr->handley = y + handleOffset;
	    y += sashWidth;
	}

	/*
	 * Compute the actual dimensions of the slave in the pane.
	 */

	slaveX = slavePtr->x;
	slaveY = slavePtr->y;
	AdjustForSticky(slavePtr->sticky, paneWidth, paneHeight,
		&slaveX, &slaveY, &slaveWidth, &slaveHeight);

	slaveX += slavePtr->padx;
	slaveY += slavePtr->pady;

	/*
	 * Now put the window in the proper spot.
	 */

	if (slaveWidth <= 0 || slaveHeight <= 0 ||
		(horizontal ? slaveX - internalBW > pwWidth :
		slaveY - internalBW > pwHeight)) {
	    Tk_UnmaintainGeometry(slavePtr->tkwin, pwPtr->tkwin);
	    Tk_UnmapWindow(slavePtr->tkwin);
	} else {
	    Tk_MaintainGeometry(slavePtr->tkwin, pwPtr->tkwin,
		    slaveX, slaveY, slaveWidth, slaveHeight);
	}
	sashCount--;
    }
    Tcl_Release(pwPtr);
}

/*
 *----------------------------------------------------------------------
 *
 * Unlink --
 *
 *	Remove a slave from a paned window.
 *
 * Results:
 *	None.
 *
 * Side effects:
 *	The paned window will be scheduled for re-arranging and redrawing.
 *
 *----------------------------------------------------------------------
 */

static void
Unlink(
    register Slave *slavePtr)		/* Window to unlink. */
{
    register PanedWindow *masterPtr;
    int i, j;

    masterPtr = slavePtr->masterPtr;
    if (masterPtr == NULL) {
	return;
    }

    /*
     * Find the specified slave in the panedwindow's list of slaves, then
     * remove it from that list.
     */

    for (i = 0; i < masterPtr->numSlaves; i++) {
	if (masterPtr->slaves[i] == slavePtr) {
	    for (j = i; j < masterPtr->numSlaves - 1; j++) {
		masterPtr->slaves[j] = masterPtr->slaves[j + 1];
	    }
	    break;
	}
    }

    /*
     * Clean out any -after or -before references to this slave
     */

    for (i = 0; i < masterPtr->numSlaves; i++) {
	if (masterPtr->slaves[i]->before == slavePtr->tkwin) {
	    masterPtr->slaves[i]->before = None;
	}
	if (masterPtr->slaves[i]->after == slavePtr->tkwin) {
	    masterPtr->slaves[i]->after = None;
	}
    }

    masterPtr->flags |= REQUESTED_RELAYOUT;
    if (!(masterPtr->flags & REDRAW_PENDING)) {
	masterPtr->flags |= REDRAW_PENDING;
	Tcl_DoWhenIdle(DisplayPanedWindow, masterPtr);
    }

    /*
     * Set the slave's masterPtr to NULL, so that we can tell that the slave
     * is no longer attached to any panedwindow.
     */

    slavePtr->masterPtr = NULL;

    masterPtr->numSlaves--;
}

/*
 *----------------------------------------------------------------------
 *
 * GetPane --
 *
 *	Given a token to a Tk window, find the pane that corresponds to that
 *	token in a given paned window.
 *
 * Results:
 *	Pointer to the slave structure, or NULL if the window is not managed
 *	by this paned window.
 *
 * Side effects:
 *	None.
 *
 *----------------------------------------------------------------------
 */

static Slave *
GetPane(
    PanedWindow *pwPtr,		/* Pointer to the paned window info. */
    Tk_Window tkwin)		/* Window to search for. */
{
    int i;

    for (i = 0; i < pwPtr->numSlaves; i++) {
	if (pwPtr->slaves[i]->tkwin == tkwin) {
	    return pwPtr->slaves[i];
	}
    }
    return NULL;
}

/*
 *----------------------------------------------------------------------
 *
 * GetFirstLastVisiblePane --
 *
 *	Given panedwindow, find the index of the first and last visible panes
 *	of that paned window.
 *
 * Results:
 *	Index of the first and last visible panes.
 *
 * Side effects:
 *	None.
 *
 *----------------------------------------------------------------------
 */

static void
GetFirstLastVisiblePane(
    PanedWindow *pwPtr,		/* Pointer to the paned window info. */
    int *firstPtr, 		/* Returned index for first. */
    int *lastPtr)  		/* Returned index for last. */
{
    int i;

    for (i = 0, *lastPtr = 0, *firstPtr = -1; i < pwPtr->numSlaves; i++) {
	if (pwPtr->slaves[i]->hide == 0) {
	    if (*firstPtr < 0) {
		*firstPtr = i;
	    }
	    *lastPtr = i;
	}
    }
}

/*
 *--------------------------------------------------------------
 *
 * SlaveStructureProc --
 *
 *	This function is invoked whenever StructureNotify events occur for a
 *	window that's managed by a paned window. This function's only purpose
 *	is to clean up when windows are deleted.
 *
 * Results:
 *	None.
 *
 * Side effects:
 *	The paned window slave structure associated with the window
 *	is freed, and the slave is disassociated from the paned
 *	window which managed it.
 *
 *--------------------------------------------------------------
 */

static void
SlaveStructureProc(
    ClientData clientData,	/* Pointer to record describing window item. */
    XEvent *eventPtr)		/* Describes what just happened. */
{
    Slave *slavePtr = clientData;
    PanedWindow *pwPtr = slavePtr->masterPtr;

    if (eventPtr->type == DestroyNotify) {
	Unlink(slavePtr);
	slavePtr->tkwin = NULL;
	ckfree(slavePtr);
	ComputeGeometry(pwPtr);
    }
}

/*
 *----------------------------------------------------------------------
 *
 * ComputeGeometry --
 *
 *	Compute geometry for the paned window, including coordinates of all
 *	slave windows and each sash.
 *
 * Results:
 *	None.
 *
 * Side effects:
 *	Recomputes geometry information for a paned window.
 *
 *----------------------------------------------------------------------
 */

static void
ComputeGeometry(
    PanedWindow *pwPtr)		/* Pointer to the Paned Window structure. */
{
    int i, x, y, doubleBw, internalBw;
    int sashWidth, sashOffset, handleOffset;
    int reqWidth, reqHeight, dim;
    Slave *slavePtr;
    const int horizontal = (pwPtr->orient == ORIENT_HORIZONTAL);

    pwPtr->flags |= REQUESTED_RELAYOUT;

    x = y = internalBw = Tk_InternalBorderWidth(pwPtr->tkwin);
    reqWidth = reqHeight = 0;

    /*
     * Sashes and handles share space on the display. To simplify processing
     * below, precompute the x and y offsets of the handles and sashes within
     * the space occupied by their combination; later, just add those offsets
     * blindly (avoiding the extra showHandle, etc, checks).
     */

    sashOffset = handleOffset = pwPtr->sashPad;
    if (pwPtr->showHandle && pwPtr->handleSize > pwPtr->sashWidth) {
	sashWidth = (2 * pwPtr->sashPad) + pwPtr->handleSize;
	sashOffset = ((pwPtr->handleSize - pwPtr->sashWidth) / 2)
		+ pwPtr->sashPad;
    } else {
	sashWidth = (2 * pwPtr->sashPad) + pwPtr->sashWidth;
	handleOffset = ((pwPtr->sashWidth - pwPtr->handleSize) / 2)
		+ pwPtr->sashPad;
    }

    for (i = 0; i < pwPtr->numSlaves; i++) {
	slavePtr = pwPtr->slaves[i];

	if (slavePtr->hide) {
	    continue;
	}

	/*
	 * First set the coordinates for the top left corner of the slave's
	 * parcel.
	 */

	slavePtr->x = x;
	slavePtr->y = y;

	/*
	 * Make sure the pane's paned dimension is at least minsize. This
	 * check may be redundant, since the only way to change a pane's size
	 * is by moving a sash, and that code checks the minsize.
	 */

	if (horizontal) {
	    if (slavePtr->paneWidth < slavePtr->minSize) {
		slavePtr->paneWidth = slavePtr->minSize;
	    }
	} else {
	    if (slavePtr->paneHeight < slavePtr->minSize) {
		slavePtr->paneHeight = slavePtr->minSize;
	    }
	}

	/*
	 * Compute the location of the sash at the right or bottom of the
	 * parcel.
	 */

	if (horizontal) {
	    x += slavePtr->paneWidth + (2 * slavePtr->padx);
	    slavePtr->sashx = x + sashOffset;
	    slavePtr->sashy = y;
	    slavePtr->handlex = x + handleOffset;
	    slavePtr->handley = y + pwPtr->handlePad;
	    x += sashWidth;
	} else {
	    y += slavePtr->paneHeight + (2 * slavePtr->pady);
	    slavePtr->sashx = x;
	    slavePtr->sashy = y + sashOffset;
	    slavePtr->handlex = x + pwPtr->handlePad;
	    slavePtr->handley = y + handleOffset;
	    y += sashWidth;
	}

	/*
	 * Find the maximum height/width of the slaves, for computing the
	 * requested height/width of the paned window.
	 */

	if (horizontal) {
	    /*
	     * If the slave has an explicit height set, use that; otherwise,
	     * use the slave's requested height.
	     */

	    if (slavePtr->height > 0) {
		dim = slavePtr->height;
	    } else {
		doubleBw = 2 * Tk_Changes(slavePtr->tkwin)->border_width;
		dim = Tk_ReqHeight(slavePtr->tkwin) + doubleBw;
	    }
	    dim += 2 * slavePtr->pady;
	    if (dim > reqHeight) {
		reqHeight = dim;
	    }
	} else {
	    /*
	     * If the slave has an explicit width set use that; otherwise, use
	     * the slave's requested width.
	     */

	    if (slavePtr->width > 0) {
		dim = slavePtr->width;
	    } else {
		doubleBw = 2 * Tk_Changes(slavePtr->tkwin)->border_width;
		dim = Tk_ReqWidth(slavePtr->tkwin) + doubleBw;
	    }
	    dim += 2 * slavePtr->padx;
	    if (dim > reqWidth) {
		reqWidth = dim;
	    }
	}
    }

    /*
     * The loop above should have left x (or y) equal to the sum of the widths
     * (or heights) of the widgets, plus the size of one sash and the sash
     * padding for each widget, plus the width of the left (or top) border of
     * the paned window.
     *
     * The requested width (or height) is therefore x (or y) minus the size of
     * one sash and padding, plus the width of the right (or bottom) border of
     * the paned window.
     *
     * The height (or width) is equal to the maximum height (or width) of the
     * slaves, plus the width of the border of the top and bottom (or left and
     * right) of the paned window.
     *
     * If the panedwindow has an explicit width/height set use that;
     * otherwise, use the requested width/height.
     */

    if (horizontal) {
	reqWidth = (pwPtr->width > 0 ?
		pwPtr->width : x - sashWidth + internalBw);
	reqHeight = (pwPtr->height > 0 ?
		pwPtr->height : reqHeight + (2 * internalBw));
    } else {
	reqWidth = (pwPtr->width > 0 ?
		pwPtr->width : reqWidth + (2 * internalBw));
	reqHeight = (pwPtr->height > 0 ?
		pwPtr->height : y - sashWidth + internalBw);
    }
    Tk_GeometryRequest(pwPtr->tkwin, reqWidth, reqHeight);
    if (Tk_IsMapped(pwPtr->tkwin) && !(pwPtr->flags & REDRAW_PENDING)) {
	pwPtr->flags |= REDRAW_PENDING;
	Tcl_DoWhenIdle(DisplayPanedWindow, pwPtr);
    }
}

/*
 *----------------------------------------------------------------------
 *
 * DestroyOptionTables --
 *
 *	This function is registered as an exit callback when the paned window
 *	command is first called. It cleans up the OptionTables structure
 *	allocated by that command.
 *
 * Results:
 *	None.
 *
 * Side effects:
 *	Frees memory.
 *
 *----------------------------------------------------------------------
 */

static void
DestroyOptionTables(
    ClientData clientData,	/* Pointer to the OptionTables struct */
    Tcl_Interp *interp)		/* Pointer to the calling interp */
{
    ckfree(clientData);
}

/*
 *----------------------------------------------------------------------
 *
 * GetSticky -
 *
 *	Converts an internal boolean combination of "sticky" bits into a Tcl
 *	string obj containing zero or more of n, s, e, or w.
 *
 * Results:
 *	Tcl_Obj containing the string representation of the sticky value.
 *
 * Side effects:
 *	Creates a new Tcl_Obj.
 *
 *----------------------------------------------------------------------
 */

static Tcl_Obj *
GetSticky(
    ClientData clientData,
    Tk_Window tkwin,
    char *recordPtr,		/* Pointer to widget record. */
    int internalOffset)		/* Offset within *recordPtr containing the
				 * sticky value. */
{
    int sticky = *(int *)(recordPtr + internalOffset);
    char buffer[5];
    char *p = &buffer[0];

    if (sticky & STICK_NORTH) {
	*p++ = 'n';
    }
    if (sticky & STICK_EAST) {
	*p++ = 'e';
    }
    if (sticky & STICK_SOUTH) {
	*p++ = 's';
    }
    if (sticky & STICK_WEST) {
	*p++ = 'w';
    }
    *p = '\0';

    return Tcl_NewStringObj(buffer, -1);
}

/*
 *----------------------------------------------------------------------
 *
 * SetSticky --
 *
 *	Converts a Tcl_Obj representing a widgets stickyness into an integer
 *	value.
 *
 * Results:
 *	Standard Tcl result.
 *
 * Side effects:
 *	May store the integer value into the internal representation pointer.
 *	May change the pointer to the Tcl_Obj to NULL to indicate that the
 *	specified string was empty and that is acceptable.
 *
 *----------------------------------------------------------------------
 */

static int
SetSticky(
    ClientData clientData,
    Tcl_Interp *interp,		/* Current interp; may be used for errors. */
    Tk_Window tkwin,		/* Window for which option is being set. */
    Tcl_Obj **value,		/* Pointer to the pointer to the value object.
				 * We use a pointer to the pointer because we
				 * may need to return a value (NULL). */
    char *recordPtr,		/* Pointer to storage for the widget record. */
    int internalOffset,		/* Offset within *recordPtr at which the
				 * internal value is to be stored. */
    char *oldInternalPtr,	/* Pointer to storage for the old value. */
    int flags)			/* Flags for the option, set Tk_SetOptions. */
{
    int sticky = 0;
    char c, *internalPtr;
    const char *string;

    internalPtr = ComputeSlotAddress(recordPtr, internalOffset);

    if (flags & TK_OPTION_NULL_OK && ObjectIsEmpty(*value)) {
	*value = NULL;
    } else {
	/*
	 * Convert the sticky specifier into an integer value.
	 */

	string = Tcl_GetString(*value);

	while ((c = *string++) != '\0') {
	    switch (c) {
	    case 'n': case 'N':
		sticky |= STICK_NORTH;
		break;
	    case 'e': case 'E':
		sticky |= STICK_EAST;
		break;
	    case 's': case 'S':
		sticky |= STICK_SOUTH;
		break;
	    case 'w': case 'W':
		sticky |= STICK_WEST;
		break;
	    case ' ': case ',': case '\t': case '\r': case '\n':
		break;
	    default:
		Tcl_SetObjResult(interp, Tcl_ObjPrintf(
			"bad stickyness value \"%s\": must be a string"
			" containing zero or more of n, e, s, and w",
			Tcl_GetString(*value)));
		Tcl_SetErrorCode(interp, "TK", "VALUE", "STICKY", NULL);
		return TCL_ERROR;
	    }
	}
    }

    if (internalPtr != NULL) {
	*((int *) oldInternalPtr) = *((int *) internalPtr);
	*((int *) internalPtr) = sticky;
    }
    return TCL_OK;
}

/*
 *----------------------------------------------------------------------
 *
 * RestoreSticky --
 *
 *	Restore a sticky option value from a saved value.
 *
 * Results:
 *	None.
 *
 * Side effects:
 *	Restores the old value.
 *
 *----------------------------------------------------------------------
 */

static void
RestoreSticky(
    ClientData clientData,
    Tk_Window tkwin,
    char *internalPtr,		/* Pointer to storage for value. */
    char *oldInternalPtr)	/* Pointer to old value. */
{
    *(int *)internalPtr = *(int *)oldInternalPtr;
}

/*
 *----------------------------------------------------------------------
 *
 * AdjustForSticky --
 *
 *	Given the x,y coords of the top-left corner of a pane, the dimensions
 *	of that pane, and the dimensions of a slave, compute the x,y coords
 *	and actual dimensions of the slave based on the slave's sticky value.
 *
 * Results:
 *	No direct return; sets the x, y, slaveWidth and slaveHeight to correct
 *	values.
 *
 * Side effects:
 *	None.
 *
 *----------------------------------------------------------------------
 */

static void
AdjustForSticky(
    int sticky,			/* Sticky value; see top of file for
				 * definition. */
    int cavityWidth,		/* Width of the cavity. */
    int cavityHeight,		/* Height of the cavity. */
    int *xPtr, int *yPtr,	/* Initially, coordinates of the top-left
				 * corner of cavity; also return values for
				 * actual x, y coords of slave. */
    int *slaveWidthPtr,		/* Slave width. */
    int *slaveHeightPtr)	/* Slave height. */
{
    int diffx = 0;		/* Cavity width - slave width. */
    int diffy = 0;		/* Cavity hight - slave height. */

    if (cavityWidth > *slaveWidthPtr) {
	diffx = cavityWidth - *slaveWidthPtr;
    }

    if (cavityHeight > *slaveHeightPtr) {
	diffy = cavityHeight - *slaveHeightPtr;
    }

    if ((sticky & STICK_EAST) && (sticky & STICK_WEST)) {
	*slaveWidthPtr += diffx;
    }
    if ((sticky & STICK_NORTH) && (sticky & STICK_SOUTH)) {
	*slaveHeightPtr += diffy;
    }
    if (!(sticky & STICK_WEST)) {
	*xPtr += (sticky & STICK_EAST) ? diffx : diffx/2;
    }
    if (!(sticky & STICK_NORTH)) {
	*yPtr += (sticky & STICK_SOUTH) ? diffy : diffy/2;
    }
}

/*
 *----------------------------------------------------------------------
 *
 * MoveSash --
 *
 *	Move the sash given by index the amount given.
 *
 * Results:
 *	None.
 *
 * Side effects:
 *	Recomputes the sizes of the panes in a panedwindow.
 *
 *----------------------------------------------------------------------
 */

static void
MoveSash(
    PanedWindow *pwPtr,
    int sash,
    int diff)
{
    int i;
    int expandPane, reduceFirst, reduceLast, reduceIncr, slaveSize, sashOffset;
    Slave *slavePtr;
    int stretchReserve = 0;
    int nextSash = sash + 1;
    const int horizontal = (pwPtr->orient == ORIENT_HORIZONTAL);

    if (diff == 0)
	return;

    /*
     * Update the slave sizes with their real sizes.
     */

    if (pwPtr->showHandle && pwPtr->handleSize > pwPtr->sashWidth) {
	sashOffset = ((pwPtr->handleSize - pwPtr->sashWidth) / 2)
		+ pwPtr->sashPad;
    } else {
	sashOffset = pwPtr->sashPad;
    }
    for (i = 0; i < pwPtr->numSlaves; i++) {
	slavePtr = pwPtr->slaves[i];
	if (slavePtr->hide) {
	    continue;
	}
	if (horizontal) {
	    slavePtr->paneWidth = slavePtr->width = slavePtr->sashx
		    - sashOffset - slavePtr->x - (2 * slavePtr->padx);
	} else {
	    slavePtr->paneHeight = slavePtr->height = slavePtr->sashy
		    - sashOffset - slavePtr->y - (2 * slavePtr->pady);
	}
    }

    /*
     * There must be a next sash since it is only possible to enter this
     * routine when moving an actual sash which implies there exists a visible
     * pane to either side of the sash.
     */

    while (nextSash < pwPtr->numSlaves-1 && pwPtr->slaves[nextSash]->hide) {
	nextSash++;
    }

    /*
     * Consolidate +/-diff variables to reduce duplicate code.
     */

    if (diff > 0) {
	expandPane = sash;
	reduceFirst = nextSash;
	reduceLast = pwPtr->numSlaves;
	reduceIncr = 1;
    } else {
	diff = abs(diff);
	expandPane = nextSash;
	reduceFirst = sash;
	reduceLast = -1;
	reduceIncr = -1;
    }

    /*
     * Calculate how much room we have to stretch in and adjust diff value
     * accordingly.
     */

    for (i = reduceFirst; i != reduceLast; i += reduceIncr) {
	slavePtr = pwPtr->slaves[i];
	if (slavePtr->hide) {
	    continue;
	}
	if (horizontal) {
	    stretchReserve += slavePtr->width - slavePtr->minSize;
	} else {
	    stretchReserve += slavePtr->height - slavePtr->minSize;
	}
    }
    if (stretchReserve <= 0) {
	return;
    }
    if (diff > stretchReserve) {
	diff = stretchReserve;
    }

    /*
     * Expand pane by diff amount.
     */

    slavePtr = pwPtr->slaves[expandPane];
    if (horizontal) {
	slavePtr->paneWidth = slavePtr->width += diff;
    } else {
	slavePtr->paneHeight = slavePtr->height += diff;
    }

    /*
     * Reduce panes, respecting minsize, until diff amount has been used.
     */

    for (i = reduceFirst; i != reduceLast; i += reduceIncr) {
	slavePtr = pwPtr->slaves[i];
	if (slavePtr->hide) {
	    continue;
	}
	if (horizontal) {
	    slaveSize = slavePtr->width;
	} else {
	    slaveSize = slavePtr->height;
	}
	if (diff > (slaveSize - slavePtr->minSize)) {
	    diff -= slaveSize - slavePtr->minSize;
	    slaveSize = slavePtr->minSize;
	} else {
	    slaveSize -= diff;
	    i = reduceLast - reduceIncr;
	}
	if (horizontal) {
	    slavePtr->paneWidth = slavePtr->width = slaveSize;
	} else {
	    slavePtr->paneHeight = slavePtr->height = slaveSize;
	}
    }
}

/*
 *----------------------------------------------------------------------
 *
 * ProxyWindowEventProc --
 *
 *	This function is invoked by the Tk dispatcher for various events on
 *	paned window proxy windows.
 *
 * Results:
 *	None.
 *
 * Side effects:
 *	When the window gets deleted, internal structures get cleaned up. When
 *	it gets exposed, it is redisplayed.
 *
 *--------------------------------------------------------------
 */

static void
ProxyWindowEventProc(
    ClientData clientData,	/* Information about window. */
    XEvent *eventPtr)		/* Information about event. */
{
    PanedWindow *pwPtr = clientData;

    if (eventPtr->type == Expose) {
	if (pwPtr->proxywin != NULL &&!(pwPtr->flags & PROXY_REDRAW_PENDING)) {
	    Tcl_DoWhenIdle(DisplayProxyWindow, pwPtr);
	    pwPtr->flags |= PROXY_REDRAW_PENDING;
	}
    }
}

/*
 *--------------------------------------------------------------
 *
 * DisplayProxyWindow --
 *
 *	This function redraws a paned window proxy window. It is invoked as a
 *	do-when-idle handler, so it only runs when there's nothing else for
 *	the application to do.
 *
 * Results:
 *	None.
 *
 * Side effects:
 *	Information appears on the screen.
 *
 *--------------------------------------------------------------
 */

static void
DisplayProxyWindow(
    ClientData clientData)	/* Information about window. */
{
    PanedWindow *pwPtr = clientData;
    Pixmap pixmap;
    Tk_Window tkwin = pwPtr->proxywin;
    pwPtr->flags &= ~PROXY_REDRAW_PENDING;
    if ((tkwin == NULL) || !Tk_IsMapped(tkwin)) {
	return;
    }

#ifndef TK_NO_DOUBLE_BUFFERING
    /*
     * Create a pixmap for double-buffering, if necessary.
     */

    pixmap = Tk_GetPixmap(Tk_Display(tkwin), Tk_WindowId(tkwin),
	    Tk_Width(tkwin), Tk_Height(tkwin), Tk_Depth(tkwin));
#else
    pixmap = Tk_WindowId(tkwin);
#endif /* TK_NO_DOUBLE_BUFFERING */

    /*
     * Redraw the widget's background and border.
     */

    Tk_Fill3DRectangle(tkwin, pixmap,
	    pwPtr->proxyBackground ? pwPtr->proxyBackground : pwPtr->background,
	    0, 0, Tk_Width(tkwin), Tk_Height(tkwin), pwPtr->proxyBorderWidth,
	    (pwPtr->proxyRelief != TK_RELIEF_NULL) ? pwPtr->proxyRelief : pwPtr->sashRelief);

#ifndef TK_NO_DOUBLE_BUFFERING
    /*
     * Copy the pixmap to the display.
     */

    XCopyArea(Tk_Display(tkwin), pixmap, Tk_WindowId(tkwin), pwPtr->gc, 0, 0,
	    (unsigned) Tk_Width(tkwin), (unsigned) Tk_Height(tkwin), 0, 0);
    Tk_FreePixmap(Tk_Display(tkwin), pixmap);
#endif /* TK_NO_DOUBLE_BUFFERING */
}

/*
 *----------------------------------------------------------------------
 *
 * PanedWindowProxyCommand --
 *
 *	Handles the panedwindow proxy subcommand. See the user documentation
 *	for details.
 *
 * Results:
 *	Standard Tcl result.
 *
 * Side effects:
 *	May map or unmap the proxy sash.
 *
 *----------------------------------------------------------------------
 */

static int
PanedWindowProxyCommand(
    PanedWindow *pwPtr,		/* Pointer to paned window information. */
    Tcl_Interp *interp,		/* Current interpreter. */
    int objc,			/* Number of arguments. */
    Tcl_Obj *const objv[])	/* Argument objects. */
{
    static const char *const optionStrings[] = {
	"coord", "forget", "place", NULL
    };
    enum options {
	PROXY_COORD, PROXY_FORGET, PROXY_PLACE
    };
    int index, x, y, sashWidth, sashHeight;
    int internalBW, pwWidth, pwHeight;
    Tcl_Obj *coords[2];

    if (objc < 3) {
	Tcl_WrongNumArgs(interp, 2, objv, "option ?arg ...?");
	return TCL_ERROR;
    }

    if (Tcl_GetIndexFromObj(interp, objv[2], optionStrings, "option", 0,
	    &index) != TCL_OK) {
	return TCL_ERROR;
    }

    switch ((enum options) index) {
    case PROXY_COORD:
	if (objc != 3) {
	    Tcl_WrongNumArgs(interp, 3, objv, NULL);
	    return TCL_ERROR;
	}

	coords[0] = Tcl_NewIntObj(pwPtr->proxyx);
	coords[1] = Tcl_NewIntObj(pwPtr->proxyy);
	Tcl_SetObjResult(interp, Tcl_NewListObj(2, coords));
	break;

    case PROXY_FORGET:
	if (objc != 3) {
	    Tcl_WrongNumArgs(interp, 3, objv, NULL);
	    return TCL_ERROR;
	}
	if (Tk_IsMapped(pwPtr->proxywin)) {
	    Tk_UnmapWindow(pwPtr->proxywin);
	    Tk_UnmaintainGeometry(pwPtr->proxywin, pwPtr->tkwin);
	}
	break;

    case PROXY_PLACE:
	if (objc != 5) {
	    Tcl_WrongNumArgs(interp, 3, objv, "x y");
	    return TCL_ERROR;
	}

	if (Tcl_GetIntFromObj(interp, objv[3], &x) != TCL_OK) {
	    return TCL_ERROR;
	}

	if (Tcl_GetIntFromObj(interp, objv[4], &y) != TCL_OK) {
	    return TCL_ERROR;
	}

        internalBW = Tk_InternalBorderWidth(pwPtr->tkwin);
	if (pwPtr->orient == ORIENT_HORIZONTAL) {
	    if (x < 0) {
		x = 0;
	    }
            pwWidth = Tk_Width(pwPtr->tkwin) - (2 * internalBW);
            if (x > pwWidth) {
                x = pwWidth;
            }
            y = Tk_InternalBorderWidth(pwPtr->tkwin);
	    sashWidth = pwPtr->sashWidth;
	    sashHeight = Tk_Height(pwPtr->tkwin) -
		    (2 * Tk_InternalBorderWidth(pwPtr->tkwin));
	} else {
	    if (y < 0) {
		y = 0;
	    }
            pwHeight = Tk_Height(pwPtr->tkwin) - (2 * internalBW);
            if (y > pwHeight) {
                y = pwHeight;
            }
	    x = Tk_InternalBorderWidth(pwPtr->tkwin);
	    sashHeight = pwPtr->sashWidth;
	    sashWidth = Tk_Width(pwPtr->tkwin) -
		    (2 * Tk_InternalBorderWidth(pwPtr->tkwin));
	}

	if (sashWidth < 1) {
	    sashWidth = 1;
	}
	if (sashHeight < 1) {
	    sashHeight = 1;
	}

	/*
	 * Stash the proxy coordinates for future "proxy coord" calls.
	 */

	pwPtr->proxyx = x;
	pwPtr->proxyy = y;

	/*
	 * Make sure the proxy window is higher in the stacking order than the
	 * slaves, so that it will be visible when drawn. It would be more
	 * correct to push the proxy window just high enough to appear above
	 * the highest slave, but it's much easier to just force it all the
	 * way to the top of the stacking order.
	 */

	Tk_RestackWindow(pwPtr->proxywin, Above, NULL);

	/*
	 * Let Tk_MaintainGeometry take care of placing the window at the
	 * right coordinates.
	 */

	Tk_MaintainGeometry(pwPtr->proxywin, pwPtr->tkwin, x, y,
		sashWidth, sashHeight);
	break;
    }

    return TCL_OK;
}

/*
 *----------------------------------------------------------------------
 *
 * ObjectIsEmpty --
 *
 *	This function tests whether the string value of an object is empty.
 *
 * Results:
 *	The return value is 1 if the string value of objPtr has length zero,
 *	and 0 otherwise.
 *
 * Side effects:
 *	May cause object shimmering, since this function can force a
 *	conversion to a string object.
 *
 *----------------------------------------------------------------------
 */

static int
ObjectIsEmpty(
    Tcl_Obj *objPtr)		/* Object to test. May be NULL. */
{
    int length;

    if (objPtr == NULL) {
	return 1;
    }
    if (objPtr->bytes != NULL) {
	return (objPtr->length == 0);
    }
    (void)Tcl_GetStringFromObj(objPtr, &length);
    return (length == 0);
}

/*
 *----------------------------------------------------------------------
 *
 * ComputeInternalPointer --
 *
 *	Given a pointer to the start of a record and the offset of a slot
 *	within that record, compute the address of that slot.
 *
 * Results:
 *	If offset is non-negative, returns the computed address; else, returns
 *	NULL.
 *
 * Side effects:
 *	None.
 *
 *----------------------------------------------------------------------
 */

static char *
ComputeSlotAddress(
    char *recordPtr,	/* Pointer to the start of a record. */
    int offset)		/* Offset of a slot within that record; may be < 0. */
{
    if (offset >= 0) {
	return recordPtr + offset;
    } else {
	return NULL;
    }
}

/*
 *----------------------------------------------------------------------
 *
 * PanedWindowIdentifyCoords --
 *
 *	Given a pair of x,y coordinates, identify the panedwindow component at
 *	that point, if any.
 *
 * Results:
 *	Standard Tcl result.
 *
 * Side effects:
 *	Modifies the interpreter's result to contain either an empty list, or
 *	a two element list of the form {sash n} or {handle n} to indicate that
 *	the point lies within the n'th sash or handle.
 *
 *----------------------------------------------------------------------
 */

static int
PanedWindowIdentifyCoords(
    PanedWindow *pwPtr,		/* Information about the widget. */
    Tcl_Interp *interp,		/* Interpreter in which to store result. */
    int x, int y)		/* Coordinates of the point to identify. */
{
    int i, sashHeight, sashWidth, thisx, thisy;
    int found, isHandle, lpad, rpad, tpad, bpad;
    int first, last;

    if (pwPtr->orient == ORIENT_HORIZONTAL) {
	if (Tk_IsMapped(pwPtr->tkwin)) {
	    sashHeight = Tk_Height(pwPtr->tkwin);
	} else {
	    sashHeight = Tk_ReqHeight(pwPtr->tkwin);
	}
	sashHeight -= 2 * Tk_InternalBorderWidth(pwPtr->tkwin);
	if (pwPtr->showHandle && pwPtr->handleSize > pwPtr->sashWidth) {
	    sashWidth = pwPtr->handleSize;
	    lpad = (pwPtr->handleSize - pwPtr->sashWidth) / 2;
	    rpad = pwPtr->handleSize - lpad;
	    lpad += pwPtr->sashPad;
	    rpad += pwPtr->sashPad;
	} else {
	    sashWidth = pwPtr->sashWidth;
	    lpad = rpad = pwPtr->sashPad;
	}
	tpad = bpad = 0;
    } else {
	if (pwPtr->showHandle && pwPtr->handleSize > pwPtr->sashWidth) {
	    sashHeight = pwPtr->handleSize;
	    tpad = (pwPtr->handleSize - pwPtr->sashWidth) / 2;
	    bpad = pwPtr->handleSize - tpad;
	    tpad += pwPtr->sashPad;
	    bpad += pwPtr->sashPad;
	} else {
	    sashHeight = pwPtr->sashWidth;
	    tpad = bpad = pwPtr->sashPad;
	}
	if (Tk_IsMapped(pwPtr->tkwin)) {
	    sashWidth = Tk_Width(pwPtr->tkwin);
	} else {
	    sashWidth = Tk_ReqWidth(pwPtr->tkwin);
	}
	sashWidth -= 2 * Tk_InternalBorderWidth(pwPtr->tkwin);
	lpad = rpad = 0;
    }

    GetFirstLastVisiblePane(pwPtr, &first, &last);
    isHandle = 0;
    found = -1;
    for (i = 0; i < pwPtr->numSlaves - 1; i++) {
	if (pwPtr->slaves[i]->hide || i == last) {
	    continue;
	}
	thisx = pwPtr->slaves[i]->sashx;
	thisy = pwPtr->slaves[i]->sashy;

	if (((thisx - lpad) <= x && x <= (thisx + rpad + sashWidth)) &&
		((thisy - tpad) <= y && y <= (thisy + bpad + sashHeight))) {
	    found = i;

	    /*
	     * Determine if the point is over the handle or the sash.
	     */

	    if (pwPtr->showHandle) {
		thisx = pwPtr->slaves[i]->handlex;
		thisy = pwPtr->slaves[i]->handley;
		if (pwPtr->orient == ORIENT_HORIZONTAL) {
		    if (thisy <= y && y <= (thisy + pwPtr->handleSize)) {
			isHandle = 1;
		    }
		} else {
		    if (thisx <= x && x <= (thisx + pwPtr->handleSize)) {
			isHandle = 1;
		    }
		}
	    }
	    break;
	}
    }

    /*
     * Set results. Note that the empty string is the default (this function
     * is called inside the implementation of a command).
     */

    if (found != -1) {
	Tcl_Obj *list[2];

	list[0] = Tcl_NewIntObj(found);
	list[1] = Tcl_NewStringObj((isHandle ? "handle" : "sash"), -1);
	Tcl_SetObjResult(interp, Tcl_NewListObj(2, list));
    }
    return TCL_OK;
}

/*
 * Local Variables:
 * mode: c
 * c-basic-offset: 4
 * fill-column: 78
 * End:
 */<|MERGE_RESOLUTION|>--- conflicted
+++ resolved
@@ -301,10 +301,7 @@
 	 Tk_Offset(PanedWindow, resizeOpaque), 0, 0, 0},
     {TK_OPTION_STRING_TABLE, "-orient", "orient", "Orient",
 	 DEF_PANEDWINDOW_ORIENT, -1, Tk_Offset(PanedWindow, orient),
-<<<<<<< HEAD
 	 0, orientStrings, GEOMETRY},
-=======
-	 0, (ClientData) orientStrings, GEOMETRY},
     {TK_OPTION_BORDER, "-proxybackground", "proxyBackground", "ProxyBackground",
 	 0, -1, Tk_Offset(PanedWindow, proxyBackground), TK_OPTION_NULL_OK,
 	 (ClientData) DEF_PANEDWINDOW_BG_MONO},
@@ -314,7 +311,6 @@
     {TK_OPTION_RELIEF, "-proxyrelief", "proxyRelief", "Relief",
 	 0, -1, Tk_Offset(PanedWindow, proxyRelief),
 	 TK_OPTION_NULL_OK, 0, 0},
->>>>>>> 9ccab1e9
     {TK_OPTION_RELIEF, "-relief", "relief", "Relief",
 	 DEF_PANEDWINDOW_RELIEF, -1, Tk_Offset(PanedWindow, relief), 0, 0, 0},
     {TK_OPTION_CURSOR, "-sashcursor", "sashCursor", "Cursor",
