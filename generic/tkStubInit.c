--- conflicted
+++ resolved
@@ -71,21 +71,7 @@
 #   define Tk_PointerEvent 0
 #   define TkWinGetPlatformId 0
 #endif
-<<<<<<< HEAD
-=======
-
-#if defined(TK_NO_DEPRECATED) || (TCL_MAJOR_VERSION > 8)
-#   define TkSetWindowMenuBar 0
-#   define TkpDrawHighlightBorder 0
-#   define TkpUseWindow 0
-#   define TkpSetMainMenubar 0
-#   define TkpGetOtherWindow 0
-#   define TkpGetSystemDefault 0
-#   define TkpMakeContainer 0
-#   define TkpMakeWindow 0
-#endif
-
->>>>>>> b077b2bc
+
 static int
 doNothing(void)
 {
@@ -124,7 +110,6 @@
 #define TkWmCleanup_ TkWmCleanup
 #define TkSendCleanup_ TkSendCleanup
 #define TkpTestsendCmd_ TkpTestsendCmd
-#define TkGenWMConfigureEvent_ TkGenWMConfigureEvent
 #define TkGenerateActivateEvents_ TkGenerateActivateEvents
 #define TkMacOSXDrawable Tk_MacOSXGetNSWindowForDrawable
 #define Tk_CanvasTagsParseProc \
@@ -309,7 +294,6 @@
 }
 #endif /* MAC_OSX_TCL */
 
-#define TkGenWMConfigureEvent_ TkGenWMConfigureEvent
 #define TkMacOSXInitAppleEvents_ TkMacOSXInitAppleEvents
 #define TkMacOSXInitMenus_ TkMacOSXInitMenus
 #define Tk_MacOSXTkOwnsCursor_ Tk_MacOSXTkOwnsCursor
@@ -519,24 +503,8 @@
     TkUnderlineAngledTextLayout, /* 182 */
     TkIntersectAngledTextLayout, /* 183 */
     TkDrawAngledChars, /* 184 */
-#if (TCL_MAJOR_VERSION < 9) && !defined(_WIN32) && !defined(MAC_OSX_TCL) /* UNIX */
-    0, /* 185 */
-#endif /* UNIX */
-#if (TCL_MAJOR_VERSION > 8) || defined(_WIN32) /* WIN */
-    0, /* 185 */
-#endif /* WIN */
-#if (TCL_MAJOR_VERSION < 9) && defined(MAC_OSX_TCL) /* MACOSX */
     TkpRedrawWidget, /* 185 */
-#endif /* MACOSX */
-#if (TCL_MAJOR_VERSION < 9) && !defined(_WIN32) && !defined(MAC_OSX_TCL) /* UNIX */
-    0, /* 186 */
-#endif /* UNIX */
-#if (TCL_MAJOR_VERSION > 8) || defined(_WIN32) /* WIN */
-    0, /* 186 */
-#endif /* WIN */
-#if (TCL_MAJOR_VERSION < 9) && defined(MAC_OSX_TCL) /* MACOSX */
     TkpWillDrawWidget, /* 186 */
-#endif /* MACOSX */
     TkDebugPhotoStringMatchDef, /* 187 */
 };
 
@@ -1044,7 +1012,7 @@
     Tk_MacOSXSetupTkNotifier, /* 9 */
     Tk_MacOSXIsAppInFront, /* 10 */
     TkMacOSXInitAppleEvents, /* 11 */
-    TkGenWMConfigureEvent_, /* 12 */
+    TkGenWMConfigureEvent, /* 12 */
 #endif /* WIN */
 #if (TCL_MAJOR_VERSION < 9) && defined(MAC_OSX_TK) /* AQUA */
     0, /* 0 */
@@ -1052,7 +1020,7 @@
     0, /* 2 */
     0, /* 3 */
     TkMacOSXInitAppleEvents, /* 4 */
-    TkGenWMConfigureEvent_, /* 5 */
+    TkGenWMConfigureEvent, /* 5 */
     TkMacOSXInvalClipRgns, /* 6 */
     0, /* 7 */
     TkMacOSXGetRootControl, /* 8 */
@@ -1358,8 +1326,6 @@
     Tk_SendVirtualEvent, /* 278 */
     Tk_FontGetDescription, /* 279 */
     Tk_CreatePhotoImageFormatVersion3, /* 280 */
-<<<<<<< HEAD
-=======
     Tk_DrawHighlightBorder, /* 281 */
     Tk_SetMainMenubar, /* 282 */
     Tk_SetWindowMenuBar, /* 283 */
@@ -1370,7 +1336,6 @@
     Tk_GetOtherWindow, /* 288 */
     Tk_Get3DBorderColors, /* 289 */
     Tk_MakeWindow, /* 290 */
->>>>>>> b077b2bc
 };
 
 /* !END!: Do not edit above this line. */
