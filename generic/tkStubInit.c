--- conflicted
+++ resolved
@@ -41,40 +41,7 @@
 
 #undef TkPutImage
 #undef XPutImage
-<<<<<<< HEAD
-=======
-#define TkMacOSXSetUpClippingRgn (void (*)(Drawable))(void *)doNothing
-#undef TkMacOSXIsCharacterMissing
-#define TkMacOSXIsCharacterMissing (int (*)(Tk_Font, unsigned int))(void *)doNothing
-#undef TkMacOSXSetDrawingEnabled
-#define TkMacOSXSetDrawingEnabled (void (*)(TkWindow *, int))(void *)doNothing
 #define TkUnusedStubEntry 0
-
-
-#if defined(_WIN32) && !defined(TK_NO_DEPRECATED) && TCL_MAJOR_VERSION < 9
-#   define Tk_TranslateWinEvent TkTranslateWinEvent
-#   define Tk_PointerEvent TkWinPointerEvent
-#define TkWinGetPlatformId winGetPlatformId
-static int TkWinGetPlatformId(void) {
-    return 2;
-}
-#else
-#   define Tk_TranslateWinEvent 0
-#   define Tk_PointerEvent 0
-#   define TkWinGetPlatformId 0
-#endif
-
-#if defined(TK_NO_DEPRECATED) || (TCL_MAJOR_VERSION > 8)
-#   define TkSetWindowMenuBar 0
-#   define TkpDrawHighlightBorder 0
-#   define TkpUseWindow 0
-#   define TkpSetMainMenubar 0
-#   define TkpGetOtherWindow 0
-#   define TkpGetSystemDefault 0
-#   define TkpMakeContainer 0
-#   define TkpMakeWindow 0
-#endif
->>>>>>> 65e305a5
 
 #if !defined(MAC_OSX_TK)
 static int
@@ -1278,10 +1245,7 @@
     Tk_UnderlineCharsInContext, /* 291 */
     Tk_DrawCharsInContext, /* 292 */
     Tk_MeasureCharsInContext, /* 293 */
-<<<<<<< HEAD
-=======
     TkUnusedStubEntry, /* 294 */
->>>>>>> 65e305a5
 };
 
 /* !END!: Do not edit above this line. */
