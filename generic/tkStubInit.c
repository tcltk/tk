--- conflicted
+++ resolved
@@ -494,19 +494,7 @@
     TkUnderlineAngledTextLayout, /* 182 */
     TkIntersectAngledTextLayout, /* 183 */
     TkDrawAngledChars, /* 184 */
-<<<<<<< HEAD
     TkDebugPhotoStringMatchDef, /* 185 */
-=======
-#if !(defined(_WIN32) || defined(MAC_OSX_TK)) /* X11 */
-    0, /* 185 */
-#endif /* X11 */
-#if defined(_WIN32) /* WIN */
-    0, /* 185 */
-#endif /* WIN */
-#ifdef MAC_OSX_TK /* AQUA */
-    0, /* 185 */ /* Dummy entry for stubs table backwards compatibility */
-    TkpRedrawWidget, /* 185 */
-#endif /* AQUA */
 #if !(defined(_WIN32) || defined(MAC_OSX_TK)) /* X11 */
     0, /* 186 */
 #endif /* X11 */
@@ -515,9 +503,18 @@
 #endif /* WIN */
 #ifdef MAC_OSX_TK /* AQUA */
     0, /* 186 */ /* Dummy entry for stubs table backwards compatibility */
-    TkpAppCanDraw, /* 186 */
+    TkpRedrawWidget, /* 186 */
 #endif /* AQUA */
->>>>>>> 9ba4c746
+#if !(defined(_WIN32) || defined(MAC_OSX_TK)) /* X11 */
+    0, /* 187 */
+#endif /* X11 */
+#if defined(_WIN32) /* WIN */
+    0, /* 187 */
+#endif /* WIN */
+#ifdef MAC_OSX_TK /* AQUA */
+    0, /* 187 */ /* Dummy entry for stubs table backwards compatibility */
+    TkpAppCanDraw, /* 187 */
+#endif /* AQUA */
 };
 
 static const TkIntPlatStubs tkIntPlatStubs = {
