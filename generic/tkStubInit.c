/*
 * tkStubInit.c --
 *
 *	This file contains the initializers for the Tk stub vectors.
 *
 * Copyright (c) 1998-1999 by Scriptics Corporation.
 *
 * See the file "license.terms" for information on usage and redistribution of
 * this file, and for a DISCLAIMER OF ALL WARRANTIES.
 */

#include "tkInt.h"

#if !(defined(_WIN32) || defined(MAC_OSX_TK))
/* UNIX */
#define UNIX_TK
#include "tkUnixInt.h"
#endif

#ifdef _WIN32
#include "tkWinInt.h"
#endif

#if defined(MAC_OSX_TK)
/* we could have used _TKMACINT */
#include "tkMacOSXInt.h"
#endif

/* TODO: These ought to come in some other way */
#include "tkPlatDecls.h"
#include "tkIntXlibDecls.h"

static const TkIntStubs tkIntStubs;
MODULE_SCOPE const TkStubs tkStubs;

/*
 * Remove macro that might interfere with the definition below.
 */

#undef Tk_MainEx
#undef Tk_FreeXId
<<<<<<< HEAD
#undef Tk_FreeStyleFromObj
#undef Tk_GetStyleFromObj


#ifdef TK_NO_DEPRECATED
#define Tk_MainEx 0
#define Tk_FreeXId 0
#define Tk_FreeStyleFromObj 0
#define Tk_GetStyleFromObj 0
=======
#undef TkWinGetPlatformId


#if defined(TK_NO_DEPRECATED) || TK_MAJOR_VERSION > 8
#define Tk_FreeXId 0
#define TkWinGetPlatformId 0
>>>>>>> ca55fca7
#define Tk_PhotoPutBlock_NoComposite 0
#define Tk_PhotoPutZoomedBlock_NoComposite 0
#define Tk_PhotoExpand_Panic 0
#define Tk_PhotoPutBlock_Panic 0
#define Tk_PhotoPutZoomedBlock_Panic 0
#define Tk_PhotoSetSize_Panic 0
#else
static void
doNothing(void)
{
    /* dummy implementation, no need to do anything */
}
#define Tk_FreeXId ((void (*)(Display *, XID)) doNothing)
<<<<<<< HEAD
#define Tk_FreeStyleFromObj ((void (*)(Tcl_Obj *)) doNothing)
#define Tk_GetStyleFromObj getStyleFromObj
static Tk_Style Tk_GetStyleFromObj(Tcl_Obj *obj)
{
	return Tk_AllocStyleFromObj(NULL, obj);
}
#endif
=======
#if defined(_WIN32) || defined(__CYGWIN__)
#define TkWinGetPlatformId winGetPlatformId
static int TkWinGetPlatformId() {
    return 2;
}
#endif /* defined(_WIN32) || defined(__CYGWIN__) */
#endif /* defined(TK_NO_DEPRECATED) || TK_MAJOR_VERSION > 8 */
>>>>>>> ca55fca7

#ifdef _WIN32
int
TkpCmapStressed(Tk_Window tkwin, Colormap colormap)
{
    /* dummy implementation, no need to do anything */
    return 0;
}
void
TkpSync(Display *display)
{
    /* dummy implementation, no need to do anything */
}

void
TkCreateXEventSource(void)
{
    TkWinXInit(Tk_GetHINSTANCE());
}

#   define TkUnixContainerId 0
#   define TkUnixDoOneXEvent 0
#   define TkUnixSetMenubar 0
#   define XCreateWindow 0
#   define XOffsetRegion 0
#   define XUnionRegion 0
#   define XPolygonRegion 0
#   define XPointInRegion 0
#   define TkWmCleanup (void (*)(TkDisplay *)) TkpSync
#   define TkSendCleanup (void (*)(TkDisplay *)) TkpSync
#   define TkpTestsendCmd 0

#else /* !_WIN32 */

/*
 * Make sure that extensions which call XParseColor through the stub
 * table, call TkParseColor instead. [Bug 3486474]
 */
#   define XParseColor	TkParseColor

#   ifdef __CYGWIN__

/*
 * Trick, so we don't have to include <windows.h> here, which in any
 * case lacks this function anyway.
 */

#define GET_MODULE_HANDLE_EX_FLAG_FROM_ADDRESS	0x00000004
int __stdcall GetModuleHandleExW(unsigned int, const char *, void *);

void *Tk_GetHINSTANCE()
{
    void *hInstance = NULL;

    GetModuleHandleExW(GET_MODULE_HANDLE_EX_FLAG_FROM_ADDRESS,
	    (const char *) &tkIntStubs, &hInstance);
    return hInstance;
}

void
TkSetPixmapColormap(
    Pixmap pixmap,
    Colormap colormap)
{
}

void
TkpPrintWindowId(
    char *buf,			/* Pointer to string large enough to hold
				 * the hex representation of a pointer. */
    Window window)		/* Window to be printed into buffer. */
{
    sprintf(buf, "%#08lx", (unsigned long) (window));
}

int
TkPutImage(
    unsigned long *colors,	/* Array of pixel values used by this image.
				 * May be NULL. */
    int ncolors,		/* Number of colors used, or 0. */
    Display *display,
    Drawable d,			/* Destination drawable. */
    GC gc,
    XImage *image,		/* Source image. */
    int src_x, int src_y,	/* Offset of subimage. */
    int dest_x, int dest_y,	/* Position of subimage origin in drawable. */
    unsigned int width, unsigned int height)
				/* Dimensions of subimage. */
{
    return XPutImage(display, d, gc, image, src_x, src_y, dest_x, dest_y, width, height);
}

TkRegion TkCreateRegion()
{
    return (TkRegion) XCreateRegion();
}

void TkDestroyRegion(TkRegion r)
{
    XDestroyRegion((Region)r);
}

void TkSetRegion(Display *d, GC g, TkRegion r)
{
    XSetRegion(d, g, (Region)r);
}

void TkUnionRectWithRegion(XRectangle *a, TkRegion b, TkRegion c)
{
    XUnionRectWithRegion(a, (Region) b, (Region) c);
}

void TkClipBox(TkRegion a, XRectangle *b)
{
    XClipBox((Region) a, b);
}

void TkIntersectRegion(TkRegion a, TkRegion b, TkRegion c)
{
    XIntersectRegion((Region) a, (Region) b, (Region) c);
}

int TkRectInRegion (TkRegion r, int a, int b, unsigned int c, unsigned int d)
{
    return XRectInRegion((Region) r, a, b, c, d);
}

void TkSubtractRegion (TkRegion a, TkRegion b, TkRegion c)
{
    XSubtractRegion((Region) a, (Region) b, (Region) c);
}

	/* TODO: To be implemented for Cygwin */
#	define Tk_AttachHWND 0
#	define Tk_GetHWND 0
#	define Tk_HWNDToWindow 0
#	define Tk_PointerEvent 0
#	define Tk_TranslateWinEvent 0
#	define TkAlignImageData 0
#	define TkGenerateActivateEvents 0
#	define TkpGetMS 0
#	define TkPointerDeadWindow 0
#	define TkpSetCapture 0
#	define TkpSetCursor 0
#	define TkWinCancelMouseTimer 0
#	define TkWinClipboardRender 0
#	define TkWinEmbeddedEventProc 0
#	define TkWinFillRect 0
#	define TkWinGetBorderPixels 0
#	define TkWinGetDrawableDC 0
#	define TkWinGetModifierState 0
#	define TkWinGetSystemPalette 0
#	define TkWinGetWrapperWindow 0
#	define TkWinHandleMenuEvent 0
#	define TkWinIndexOfColor 0
#	define TkWinReleaseDrawableDC 0
#	define TkWinResendEvent 0
#	define TkWinSelectPalette 0
#	define TkWinSetMenu 0
#	define TkWinSetWindowPos 0
#	define TkWinWmCleanup 0
#	define TkWinXCleanup 0
#	define TkWinXInit 0
#	define TkWinSetForegroundWindow 0
#	define TkWinDialogDebug 0
#	define TkWinGetMenuSystemDefault 0
#	define TkWinSetHINSTANCE 0
#	define TkWinGetPlatformTheme 0
#	define TkWinChildProc 0

#   elif !defined(MAC_OSX_TK) /* UNIX */

#	undef TkClipBox
#	undef TkCreateRegion
#	undef TkDestroyRegion
#	undef TkIntersectRegion
#	undef TkRectInRegion
#	undef TkSetRegion
#	undef TkUnionRectWithRegion
#	undef TkSubtractRegion

#	define TkClipBox (void (*) (TkRegion, XRectangle *)) XClipBox
#	define TkCreateRegion (TkRegion (*) ()) XCreateRegion
#	define TkDestroyRegion (void (*) (TkRegion)) XDestroyRegion
#	define TkIntersectRegion (void (*) (TkRegion, TkRegion, TkRegion)) XIntersectRegion
#	define TkRectInRegion (int (*) (TkRegion, int, int, unsigned int, unsigned int)) XRectInRegion
#	define TkSetRegion (void (*) (Display *, GC, TkRegion)) XSetRegion
#	define TkUnionRectWithRegion (void (*) (XRectangle *, TkRegion, TkRegion)) XUnionRectWithRegion
#	define TkSubtractRegion (void (*) (TkRegion, TkRegion, TkRegion)) XSubtractRegion
#   endif
#endif /* !_WIN32 */

/*
 * WARNING: The contents of this file is automatically generated by the
 * tools/genStubs.tcl script. Any modifications to the function declarations
 * below should be made in the generic/tk.decls script.
 */

/* !BEGIN!: Do not edit below this line. */

static const TkIntStubs tkIntStubs = {
    TCL_STUB_MAGIC,
    0,
    TkAllocWindow, /* 0 */
    TkBezierPoints, /* 1 */
    TkBezierScreenPoints, /* 2 */
    0, /* 3 */
    TkBindEventProc, /* 4 */
    TkBindFree, /* 5 */
    TkBindInit, /* 6 */
    TkChangeEventWindow, /* 7 */
    TkClipInit, /* 8 */
    TkComputeAnchor, /* 9 */
    0, /* 10 */
    0, /* 11 */
    TkCreateCursorFromData, /* 12 */
    TkCreateFrame, /* 13 */
    TkCreateMainWindow, /* 14 */
    TkCurrentTime, /* 15 */
    TkDeleteAllImages, /* 16 */
    TkDoConfigureNotify, /* 17 */
    TkDrawInsetFocusHighlight, /* 18 */
    TkEventDeadWindow, /* 19 */
    TkFillPolygon, /* 20 */
    TkFindStateNum, /* 21 */
    TkFindStateString, /* 22 */
    TkFocusDeadWindow, /* 23 */
    TkFocusFilterEvent, /* 24 */
    TkFocusKeyEvent, /* 25 */
    TkFontPkgInit, /* 26 */
    TkFontPkgFree, /* 27 */
    TkFreeBindingTags, /* 28 */
    TkpFreeCursor, /* 29 */
    TkGetBitmapData, /* 30 */
    TkGetButtPoints, /* 31 */
    TkGetCursorByName, /* 32 */
    TkGetDefaultScreenName, /* 33 */
    TkGetDisplay, /* 34 */
    TkGetDisplayOf, /* 35 */
    TkGetFocusWin, /* 36 */
    TkGetInterpNames, /* 37 */
    TkGetMiterPoints, /* 38 */
    TkGetPointerCoords, /* 39 */
    TkGetServerInfo, /* 40 */
    TkGrabDeadWindow, /* 41 */
    TkGrabState, /* 42 */
    TkIncludePoint, /* 43 */
    TkInOutEvents, /* 44 */
    TkInstallFrameMenu, /* 45 */
    TkKeysymToString, /* 46 */
    TkLineToArea, /* 47 */
    TkLineToPoint, /* 48 */
    TkMakeBezierCurve, /* 49 */
    TkMakeBezierPostscript, /* 50 */
    TkOptionClassChanged, /* 51 */
    TkOptionDeadWindow, /* 52 */
    TkOvalToArea, /* 53 */
    TkOvalToPoint, /* 54 */
    TkpChangeFocus, /* 55 */
    TkpCloseDisplay, /* 56 */
    TkpClaimFocus, /* 57 */
    TkpDisplayWarning, /* 58 */
    TkpGetAppName, /* 59 */
    TkpGetOtherWindow, /* 60 */
    TkpGetWrapperWindow, /* 61 */
    TkpInit, /* 62 */
    TkpInitializeMenuBindings, /* 63 */
    TkpMakeContainer, /* 64 */
    TkpMakeMenuWindow, /* 65 */
    TkpMakeWindow, /* 66 */
    TkpMenuNotifyToplevelCreate, /* 67 */
    TkpOpenDisplay, /* 68 */
    TkPointerEvent, /* 69 */
    TkPolygonToArea, /* 70 */
    TkPolygonToPoint, /* 71 */
    TkPositionInTree, /* 72 */
    TkpRedirectKeyEvent, /* 73 */
    TkpSetMainMenubar, /* 74 */
    TkpUseWindow, /* 75 */
    0, /* 76 */
    TkQueueEventForAllChildren, /* 77 */
    TkReadBitmapFile, /* 78 */
    TkScrollWindow, /* 79 */
    TkSelDeadWindow, /* 80 */
    TkSelEventProc, /* 81 */
    TkSelInit, /* 82 */
    TkSelPropProc, /* 83 */
    0, /* 84 */
    TkSetWindowMenuBar, /* 85 */
    TkStringToKeysym, /* 86 */
    TkThickPolyLineToArea, /* 87 */
    TkWmAddToColormapWindows, /* 88 */
    TkWmDeadWindow, /* 89 */
    TkWmFocusToplevel, /* 90 */
    TkWmMapWindow, /* 91 */
    TkWmNewWindow, /* 92 */
    TkWmProtocolEventProc, /* 93 */
    TkWmRemoveFromColormapWindows, /* 94 */
    TkWmRestackToplevel, /* 95 */
    TkWmSetClass, /* 96 */
    TkWmUnmapWindow, /* 97 */
    TkDebugBitmap, /* 98 */
    TkDebugBorder, /* 99 */
    TkDebugCursor, /* 100 */
    TkDebugColor, /* 101 */
    TkDebugConfig, /* 102 */
    TkDebugFont, /* 103 */
    TkFindStateNumObj, /* 104 */
    TkGetBitmapPredefTable, /* 105 */
    TkGetDisplayList, /* 106 */
    TkGetMainInfoList, /* 107 */
    TkGetWindowFromObj, /* 108 */
    TkpGetString, /* 109 */
    TkpGetSubFonts, /* 110 */
    TkpGetSystemDefault, /* 111 */
    TkpMenuThreadInit, /* 112 */
    TkClipBox, /* 113 */
    TkCreateRegion, /* 114 */
    TkDestroyRegion, /* 115 */
    TkIntersectRegion, /* 116 */
    TkRectInRegion, /* 117 */
    TkSetRegion, /* 118 */
    TkUnionRectWithRegion, /* 119 */
    0, /* 120 */
#if !(defined(_WIN32) || defined(MAC_OSX_TK)) /* X11 */
    0, /* 121 */
#endif /* X11 */
#if defined(_WIN32) /* WIN */
    0, /* 121 */
#endif /* WIN */
#ifdef MAC_OSX_TK /* AQUA */
    0, /* 121 */ /* Dummy entry for stubs table backwards compatibility */
    TkpCreateNativeBitmap, /* 121 */
#endif /* AQUA */
#if !(defined(_WIN32) || defined(MAC_OSX_TK)) /* X11 */
    0, /* 122 */
#endif /* X11 */
#if defined(_WIN32) /* WIN */
    0, /* 122 */
#endif /* WIN */
#ifdef MAC_OSX_TK /* AQUA */
    0, /* 122 */ /* Dummy entry for stubs table backwards compatibility */
    TkpDefineNativeBitmaps, /* 122 */
#endif /* AQUA */
    0, /* 123 */
#if !(defined(_WIN32) || defined(MAC_OSX_TK)) /* X11 */
    0, /* 124 */
#endif /* X11 */
#if defined(_WIN32) /* WIN */
    0, /* 124 */
#endif /* WIN */
#ifdef MAC_OSX_TK /* AQUA */
    0, /* 124 */ /* Dummy entry for stubs table backwards compatibility */
    TkpGetNativeAppBitmap, /* 124 */
#endif /* AQUA */
    0, /* 125 */
    0, /* 126 */
    0, /* 127 */
    0, /* 128 */
    0, /* 129 */
    0, /* 130 */
    0, /* 131 */
    0, /* 132 */
    0, /* 133 */
    0, /* 134 */
    TkpDrawHighlightBorder, /* 135 */
    TkSetFocusWin, /* 136 */
    TkpSetKeycodeAndState, /* 137 */
    TkpGetKeySym, /* 138 */
    TkpInitKeymapInfo, /* 139 */
    TkPhotoGetValidRegion, /* 140 */
    TkWmStackorderToplevel, /* 141 */
    TkFocusFree, /* 142 */
    TkClipCleanup, /* 143 */
    TkGCCleanup, /* 144 */
    TkSubtractRegion, /* 145 */
    TkStylePkgInit, /* 146 */
    TkStylePkgFree, /* 147 */
    TkToplevelWindowForCommand, /* 148 */
    TkGetOptionSpec, /* 149 */
    TkMakeRawCurve, /* 150 */
    TkMakeRawCurvePostscript, /* 151 */
    TkpDrawFrame, /* 152 */
    TkCreateThreadExitHandler, /* 153 */
    TkDeleteThreadExitHandler, /* 154 */
    0, /* 155 */
    TkpTestembedCmd, /* 156 */
    TkpTesttextCmd, /* 157 */
    TkSelGetSelection, /* 158 */
    TkTextGetIndex, /* 159 */
    TkTextIndexBackBytes, /* 160 */
    TkTextIndexForwBytes, /* 161 */
    TkTextMakeByteIndex, /* 162 */
    TkTextPrintIndex, /* 163 */
    TkTextSetMark, /* 164 */
    TkTextXviewCmd, /* 165 */
    TkTextChanged, /* 166 */
    TkBTreeNumLines, /* 167 */
    TkTextInsertDisplayProc, /* 168 */
    TkStateParseProc, /* 169 */
    TkStatePrintProc, /* 170 */
    TkCanvasDashParseProc, /* 171 */
    TkCanvasDashPrintProc, /* 172 */
    TkOffsetParseProc, /* 173 */
    TkOffsetPrintProc, /* 174 */
    TkPixelParseProc, /* 175 */
    TkPixelPrintProc, /* 176 */
    TkOrientParseProc, /* 177 */
    TkOrientPrintProc, /* 178 */
    TkSmoothParseProc, /* 179 */
    TkSmoothPrintProc, /* 180 */
    TkDrawAngledTextLayout, /* 181 */
    TkUnderlineAngledTextLayout, /* 182 */
    TkIntersectAngledTextLayout, /* 183 */
    TkDrawAngledChars, /* 184 */
    TkDebugPhotoStringMatchDef, /* 185 */
};

static const TkIntPlatStubs tkIntPlatStubs = {
    TCL_STUB_MAGIC,
    0,
#if defined(_WIN32) || defined(__CYGWIN__) /* WIN */
    TkAlignImageData, /* 0 */
    0, /* 1 */
    TkGenerateActivateEvents, /* 2 */
    TkpGetMS, /* 3 */
    TkPointerDeadWindow, /* 4 */
    TkpPrintWindowId, /* 5 */
    TkpScanWindowId, /* 6 */
    TkpSetCapture, /* 7 */
    TkpSetCursor, /* 8 */
    TkpWmSetState, /* 9 */
    TkSetPixmapColormap, /* 10 */
    TkWinCancelMouseTimer, /* 11 */
    TkWinClipboardRender, /* 12 */
    TkWinEmbeddedEventProc, /* 13 */
    TkWinFillRect, /* 14 */
    TkWinGetBorderPixels, /* 15 */
    TkWinGetDrawableDC, /* 16 */
    TkWinGetModifierState, /* 17 */
    TkWinGetSystemPalette, /* 18 */
    TkWinGetWrapperWindow, /* 19 */
    TkWinHandleMenuEvent, /* 20 */
    TkWinIndexOfColor, /* 21 */
    TkWinReleaseDrawableDC, /* 22 */
    TkWinResendEvent, /* 23 */
    TkWinSelectPalette, /* 24 */
    TkWinSetMenu, /* 25 */
    TkWinSetWindowPos, /* 26 */
    TkWinWmCleanup, /* 27 */
    TkWinXCleanup, /* 28 */
    TkWinXInit, /* 29 */
    TkWinSetForegroundWindow, /* 30 */
    TkWinDialogDebug, /* 31 */
    TkWinGetMenuSystemDefault, /* 32 */
    TkWinGetPlatformId, /* 33 */
    TkWinSetHINSTANCE, /* 34 */
    TkWinGetPlatformTheme, /* 35 */
    TkWinChildProc, /* 36 */
    TkCreateXEventSource, /* 37 */
    TkpCmapStressed, /* 38 */
    TkpSync, /* 39 */
    TkUnixContainerId, /* 40 */
    TkUnixDoOneXEvent, /* 41 */
    TkUnixSetMenubar, /* 42 */
    TkWmCleanup, /* 43 */
    TkSendCleanup, /* 44 */
    TkpTestsendCmd, /* 45 */
#endif /* WIN */
#ifdef MAC_OSX_TK /* AQUA */
    TkGenerateActivateEvents, /* 0 */
    0, /* 1 */
    0, /* 2 */
    TkPointerDeadWindow, /* 3 */
    TkpSetCapture, /* 4 */
    TkpSetCursor, /* 5 */
    TkpWmSetState, /* 6 */
    TkAboutDlg, /* 7 */
    TkMacOSXButtonKeyState, /* 8 */
    TkMacOSXClearMenubarActive, /* 9 */
    TkMacOSXDispatchMenuEvent, /* 10 */
    TkMacOSXInstallCursor, /* 11 */
    TkMacOSXHandleTearoffMenu, /* 12 */
    0, /* 13 */
    TkMacOSXDoHLEvent, /* 14 */
    0, /* 15 */
    TkMacOSXGetXWindow, /* 16 */
    TkMacOSXGrowToplevel, /* 17 */
    TkMacOSXHandleMenuSelect, /* 18 */
    0, /* 19 */
    0, /* 20 */
    TkMacOSXInvalidateWindow, /* 21 */
    TkMacOSXIsCharacterMissing, /* 22 */
    TkMacOSXMakeRealWindowExist, /* 23 */
    TkMacOSXMakeStippleMap, /* 24 */
    TkMacOSXMenuClick, /* 25 */
    TkMacOSXRegisterOffScreenWindow, /* 26 */
    TkMacOSXResizable, /* 27 */
    TkMacOSXSetHelpMenuItemCount, /* 28 */
    TkMacOSXSetScrollbarGrow, /* 29 */
    TkMacOSXSetUpClippingRgn, /* 30 */
    TkMacOSXSetUpGraphicsPort, /* 31 */
    TkMacOSXUpdateClipRgn, /* 32 */
    TkMacOSXUnregisterMacWindow, /* 33 */
    TkMacOSXUseMenuID, /* 34 */
    TkMacOSXVisableClipRgn, /* 35 */
    TkMacOSXWinBounds, /* 36 */
    TkMacOSXWindowOffset, /* 37 */
    TkSetMacColor, /* 38 */
    TkSetWMName, /* 39 */
    TkSuspendClipboard, /* 40 */
    TkMacOSXZoomToplevel, /* 41 */
    Tk_TopCoordsToWindow, /* 42 */
    TkMacOSXContainerId, /* 43 */
    TkMacOSXGetHostToplevel, /* 44 */
    TkMacOSXPreprocessMenu, /* 45 */
    TkpIsWindowFloating, /* 46 */
    TkMacOSXGetCapture, /* 47 */
    0, /* 48 */
    TkGetTransientMaster, /* 49 */
    TkGenerateButtonEvent, /* 50 */
    TkGenWMDestroyEvent, /* 51 */
    TkMacOSXSetDrawingEnabled, /* 52 */
    TkpGetMS, /* 53 */
    TkMacOSXDrawable, /* 54 */
    TkpScanWindowId, /* 55 */
#endif /* AQUA */
#if !(defined(_WIN32) || defined(__CYGWIN__) || defined(MAC_OSX_TK)) /* X11 */
    TkCreateXEventSource, /* 0 */
    0, /* 1 */
    0, /* 2 */
    TkpCmapStressed, /* 3 */
    TkpSync, /* 4 */
    TkUnixContainerId, /* 5 */
    TkUnixDoOneXEvent, /* 6 */
    TkUnixSetMenubar, /* 7 */
    TkpScanWindowId, /* 8 */
    TkWmCleanup, /* 9 */
    TkSendCleanup, /* 10 */
    0, /* 11 */
    TkpWmSetState, /* 12 */
    TkpTestsendCmd, /* 13 */
#endif /* X11 */
};

static const TkIntXlibStubs tkIntXlibStubs = {
    TCL_STUB_MAGIC,
    0,
#if defined(_WIN32) || defined(__CYGWIN__) /* WIN */
    XSetDashes, /* 0 */
    XGetModifierMapping, /* 1 */
    XCreateImage, /* 2 */
    XGetImage, /* 3 */
    XGetAtomName, /* 4 */
    XKeysymToString, /* 5 */
    XCreateColormap, /* 6 */
    XCreatePixmapCursor, /* 7 */
    XCreateGlyphCursor, /* 8 */
    XGContextFromGC, /* 9 */
    XListHosts, /* 10 */
    XKeycodeToKeysym, /* 11 */
    XStringToKeysym, /* 12 */
    XRootWindow, /* 13 */
    XSetErrorHandler, /* 14 */
    XIconifyWindow, /* 15 */
    XWithdrawWindow, /* 16 */
    XGetWMColormapWindows, /* 17 */
    XAllocColor, /* 18 */
    XBell, /* 19 */
    XChangeProperty, /* 20 */
    XChangeWindowAttributes, /* 21 */
    XClearWindow, /* 22 */
    XConfigureWindow, /* 23 */
    XCopyArea, /* 24 */
    XCopyPlane, /* 25 */
    XCreateBitmapFromData, /* 26 */
    XDefineCursor, /* 27 */
    XDeleteProperty, /* 28 */
    XDestroyWindow, /* 29 */
    XDrawArc, /* 30 */
    XDrawLines, /* 31 */
    XDrawRectangle, /* 32 */
    XFillArc, /* 33 */
    XFillPolygon, /* 34 */
    XFillRectangles, /* 35 */
    XForceScreenSaver, /* 36 */
    XFreeColormap, /* 37 */
    XFreeColors, /* 38 */
    XFreeCursor, /* 39 */
    XFreeModifiermap, /* 40 */
    XGetGeometry, /* 41 */
    XGetInputFocus, /* 42 */
    XGetWindowProperty, /* 43 */
    XGetWindowAttributes, /* 44 */
    XGrabKeyboard, /* 45 */
    XGrabPointer, /* 46 */
    XKeysymToKeycode, /* 47 */
    XLookupColor, /* 48 */
    XMapWindow, /* 49 */
    XMoveResizeWindow, /* 50 */
    XMoveWindow, /* 51 */
    XNextEvent, /* 52 */
    XPutBackEvent, /* 53 */
    XQueryColors, /* 54 */
    XQueryPointer, /* 55 */
    XQueryTree, /* 56 */
    XRaiseWindow, /* 57 */
    XRefreshKeyboardMapping, /* 58 */
    XResizeWindow, /* 59 */
    XSelectInput, /* 60 */
    XSendEvent, /* 61 */
    XSetCommand, /* 62 */
    XSetIconName, /* 63 */
    XSetInputFocus, /* 64 */
    XSetSelectionOwner, /* 65 */
    XSetWindowBackground, /* 66 */
    XSetWindowBackgroundPixmap, /* 67 */
    XSetWindowBorder, /* 68 */
    XSetWindowBorderPixmap, /* 69 */
    XSetWindowBorderWidth, /* 70 */
    XSetWindowColormap, /* 71 */
    XTranslateCoordinates, /* 72 */
    XUngrabKeyboard, /* 73 */
    XUngrabPointer, /* 74 */
    XUnmapWindow, /* 75 */
    XWindowEvent, /* 76 */
    XDestroyIC, /* 77 */
    XFilterEvent, /* 78 */
    XmbLookupString, /* 79 */
    TkPutImage, /* 80 */
    0, /* 81 */
    XParseColor, /* 82 */
    XCreateGC, /* 83 */
    XFreeGC, /* 84 */
    XInternAtom, /* 85 */
    XSetBackground, /* 86 */
    XSetForeground, /* 87 */
    XSetClipMask, /* 88 */
    XSetClipOrigin, /* 89 */
    XSetTSOrigin, /* 90 */
    XChangeGC, /* 91 */
    XSetFont, /* 92 */
    XSetArcMode, /* 93 */
    XSetStipple, /* 94 */
    XSetFillRule, /* 95 */
    XSetFillStyle, /* 96 */
    XSetFunction, /* 97 */
    XSetLineAttributes, /* 98 */
    _XInitImageFuncPtrs, /* 99 */
    XCreateIC, /* 100 */
    XGetVisualInfo, /* 101 */
    XSetWMClientMachine, /* 102 */
    XStringListToTextProperty, /* 103 */
    XDrawLine, /* 104 */
    XWarpPointer, /* 105 */
    XFillRectangle, /* 106 */
    XFlush, /* 107 */
    XGrabServer, /* 108 */
    XUngrabServer, /* 109 */
    XFree, /* 110 */
    XNoOp, /* 111 */
    XSynchronize, /* 112 */
    XSync, /* 113 */
    XVisualIDFromVisual, /* 114 */
    0, /* 115 */
    0, /* 116 */
    0, /* 117 */
    0, /* 118 */
    0, /* 119 */
    XOffsetRegion, /* 120 */
    XUnionRegion, /* 121 */
    XCreateWindow, /* 122 */
    0, /* 123 */
    0, /* 124 */
    0, /* 125 */
    0, /* 126 */
    0, /* 127 */
    0, /* 128 */
    XLowerWindow, /* 129 */
    XFillArcs, /* 130 */
    XDrawArcs, /* 131 */
    XDrawRectangles, /* 132 */
    XDrawSegments, /* 133 */
    XDrawPoint, /* 134 */
    XDrawPoints, /* 135 */
    XReparentWindow, /* 136 */
    XPutImage, /* 137 */
    XPolygonRegion, /* 138 */
    XPointInRegion, /* 139 */
#endif /* WIN */
#ifdef MAC_OSX_TK /* AQUA */
    XSetDashes, /* 0 */
    XGetModifierMapping, /* 1 */
    XCreateImage, /* 2 */
    XGetImage, /* 3 */
    XGetAtomName, /* 4 */
    XKeysymToString, /* 5 */
    XCreateColormap, /* 6 */
    XGContextFromGC, /* 7 */
    XKeycodeToKeysym, /* 8 */
    XStringToKeysym, /* 9 */
    XRootWindow, /* 10 */
    XSetErrorHandler, /* 11 */
    XAllocColor, /* 12 */
    XBell, /* 13 */
    XChangeProperty, /* 14 */
    XChangeWindowAttributes, /* 15 */
    XConfigureWindow, /* 16 */
    XCopyArea, /* 17 */
    XCopyPlane, /* 18 */
    XCreateBitmapFromData, /* 19 */
    XDefineCursor, /* 20 */
    XDestroyWindow, /* 21 */
    XDrawArc, /* 22 */
    XDrawLines, /* 23 */
    XDrawRectangle, /* 24 */
    XFillArc, /* 25 */
    XFillPolygon, /* 26 */
    XFillRectangles, /* 27 */
    XFreeColormap, /* 28 */
    XFreeColors, /* 29 */
    XFreeModifiermap, /* 30 */
    XGetGeometry, /* 31 */
    XGetWindowProperty, /* 32 */
    XGrabKeyboard, /* 33 */
    XGrabPointer, /* 34 */
    XKeysymToKeycode, /* 35 */
    XMapWindow, /* 36 */
    XMoveResizeWindow, /* 37 */
    XMoveWindow, /* 38 */
    XQueryPointer, /* 39 */
    XRaiseWindow, /* 40 */
    XRefreshKeyboardMapping, /* 41 */
    XResizeWindow, /* 42 */
    XSelectInput, /* 43 */
    XSendEvent, /* 44 */
    XSetIconName, /* 45 */
    XSetInputFocus, /* 46 */
    XSetSelectionOwner, /* 47 */
    XSetWindowBackground, /* 48 */
    XSetWindowBackgroundPixmap, /* 49 */
    XSetWindowBorder, /* 50 */
    XSetWindowBorderPixmap, /* 51 */
    XSetWindowBorderWidth, /* 52 */
    XSetWindowColormap, /* 53 */
    XUngrabKeyboard, /* 54 */
    XUngrabPointer, /* 55 */
    XUnmapWindow, /* 56 */
    TkPutImage, /* 57 */
    XParseColor, /* 58 */
    XCreateGC, /* 59 */
    XFreeGC, /* 60 */
    XInternAtom, /* 61 */
    XSetBackground, /* 62 */
    XSetForeground, /* 63 */
    XSetClipMask, /* 64 */
    XSetClipOrigin, /* 65 */
    XSetTSOrigin, /* 66 */
    XChangeGC, /* 67 */
    XSetFont, /* 68 */
    XSetArcMode, /* 69 */
    XSetStipple, /* 70 */
    XSetFillRule, /* 71 */
    XSetFillStyle, /* 72 */
    XSetFunction, /* 73 */
    XSetLineAttributes, /* 74 */
    _XInitImageFuncPtrs, /* 75 */
    XCreateIC, /* 76 */
    XGetVisualInfo, /* 77 */
    XSetWMClientMachine, /* 78 */
    XStringListToTextProperty, /* 79 */
    XDrawSegments, /* 80 */
    XForceScreenSaver, /* 81 */
    XDrawLine, /* 82 */
    XFillRectangle, /* 83 */
    XClearWindow, /* 84 */
    XDrawPoint, /* 85 */
    XDrawPoints, /* 86 */
    XWarpPointer, /* 87 */
    XQueryColor, /* 88 */
    XQueryColors, /* 89 */
    XQueryTree, /* 90 */
    XSync, /* 91 */
#endif /* AQUA */
};

static const TkPlatStubs tkPlatStubs = {
    TCL_STUB_MAGIC,
    0,
#if defined(_WIN32) || defined(__CYGWIN__) /* WIN */
    Tk_AttachHWND, /* 0 */
    Tk_GetHINSTANCE, /* 1 */
    Tk_GetHWND, /* 2 */
    Tk_HWNDToWindow, /* 3 */
    Tk_PointerEvent, /* 4 */
    Tk_TranslateWinEvent, /* 5 */
#endif /* WIN */
#ifdef MAC_OSX_TK /* AQUA */
    Tk_MacOSXSetEmbedHandler, /* 0 */
    Tk_MacOSXTurnOffMenus, /* 1 */
    Tk_MacOSXTkOwnsCursor, /* 2 */
    TkMacOSXInitMenus, /* 3 */
    TkMacOSXInitAppleEvents, /* 4 */
    TkGenWMConfigureEvent, /* 5 */
    TkMacOSXInvalClipRgns, /* 6 */
    TkMacOSXGetDrawablePort, /* 7 */
    TkMacOSXGetRootControl, /* 8 */
    Tk_MacOSXSetupTkNotifier, /* 9 */
    Tk_MacOSXIsAppInFront, /* 10 */
#endif /* AQUA */
};

static const TkStubHooks tkStubHooks = {
    &tkPlatStubs,
    &tkIntStubs,
    &tkIntPlatStubs,
    &tkIntXlibStubs
};

const TkStubs tkStubs = {
    TCL_STUB_MAGIC,
    &tkStubHooks,
    Tk_MainLoop, /* 0 */
    Tk_3DBorderColor, /* 1 */
    Tk_3DBorderGC, /* 2 */
    Tk_3DHorizontalBevel, /* 3 */
    Tk_3DVerticalBevel, /* 4 */
    Tk_AddOption, /* 5 */
    Tk_BindEvent, /* 6 */
    Tk_CanvasDrawableCoords, /* 7 */
    Tk_CanvasEventuallyRedraw, /* 8 */
    Tk_CanvasGetCoord, /* 9 */
    Tk_CanvasGetTextInfo, /* 10 */
    Tk_CanvasPsBitmap, /* 11 */
    Tk_CanvasPsColor, /* 12 */
    Tk_CanvasPsFont, /* 13 */
    Tk_CanvasPsPath, /* 14 */
    Tk_CanvasPsStipple, /* 15 */
    Tk_CanvasPsY, /* 16 */
    Tk_CanvasSetStippleOrigin, /* 17 */
    Tk_CanvasTagsParseProc, /* 18 */
    Tk_CanvasTagsPrintProc, /* 19 */
    Tk_CanvasTkwin, /* 20 */
    Tk_CanvasWindowCoords, /* 21 */
    Tk_ChangeWindowAttributes, /* 22 */
    Tk_CharBbox, /* 23 */
    Tk_ClearSelection, /* 24 */
    Tk_ClipboardAppend, /* 25 */
    Tk_ClipboardClear, /* 26 */
    Tk_ConfigureInfo, /* 27 */
    Tk_ConfigureValue, /* 28 */
    Tk_ConfigureWidget, /* 29 */
    Tk_ConfigureWindow, /* 30 */
    Tk_ComputeTextLayout, /* 31 */
    Tk_CoordsToWindow, /* 32 */
    Tk_CreateBinding, /* 33 */
    Tk_CreateBindingTable, /* 34 */
    Tk_CreateErrorHandler, /* 35 */
    Tk_CreateEventHandler, /* 36 */
    Tk_CreateGenericHandler, /* 37 */
    Tk_CreateImageType, /* 38 */
    Tk_CreateItemType, /* 39 */
    Tk_CreatePhotoImageFormat, /* 40 */
    Tk_CreateSelHandler, /* 41 */
    Tk_CreateWindow, /* 42 */
    Tk_CreateWindowFromPath, /* 43 */
    Tk_DefineBitmap, /* 44 */
    Tk_DefineCursor, /* 45 */
    Tk_DeleteAllBindings, /* 46 */
    Tk_DeleteBinding, /* 47 */
    Tk_DeleteBindingTable, /* 48 */
    Tk_DeleteErrorHandler, /* 49 */
    Tk_DeleteEventHandler, /* 50 */
    Tk_DeleteGenericHandler, /* 51 */
    Tk_DeleteImage, /* 52 */
    Tk_DeleteSelHandler, /* 53 */
    Tk_DestroyWindow, /* 54 */
    Tk_DisplayName, /* 55 */
    Tk_DistanceToTextLayout, /* 56 */
    Tk_Draw3DPolygon, /* 57 */
    Tk_Draw3DRectangle, /* 58 */
    Tk_DrawChars, /* 59 */
    Tk_DrawFocusHighlight, /* 60 */
    Tk_DrawTextLayout, /* 61 */
    Tk_Fill3DPolygon, /* 62 */
    Tk_Fill3DRectangle, /* 63 */
    Tk_FindPhoto, /* 64 */
    Tk_FontId, /* 65 */
    Tk_Free3DBorder, /* 66 */
    Tk_FreeBitmap, /* 67 */
    Tk_FreeColor, /* 68 */
    Tk_FreeColormap, /* 69 */
    Tk_FreeCursor, /* 70 */
    Tk_FreeFont, /* 71 */
    Tk_FreeGC, /* 72 */
    Tk_FreeImage, /* 73 */
    Tk_FreeOptions, /* 74 */
    Tk_FreePixmap, /* 75 */
    Tk_FreeTextLayout, /* 76 */
    Tk_FreeXId, /* 77 */
    Tk_GCForColor, /* 78 */
    Tk_GeometryRequest, /* 79 */
    Tk_Get3DBorder, /* 80 */
    Tk_GetAllBindings, /* 81 */
    Tk_GetAnchor, /* 82 */
    Tk_GetAtomName, /* 83 */
    Tk_GetBinding, /* 84 */
    Tk_GetBitmap, /* 85 */
    Tk_GetBitmapFromData, /* 86 */
    Tk_GetCapStyle, /* 87 */
    Tk_GetColor, /* 88 */
    Tk_GetColorByValue, /* 89 */
    Tk_GetColormap, /* 90 */
    Tk_GetCursor, /* 91 */
    Tk_GetCursorFromData, /* 92 */
    Tk_GetFont, /* 93 */
    Tk_GetFontFromObj, /* 94 */
    Tk_GetFontMetrics, /* 95 */
    Tk_GetGC, /* 96 */
    Tk_GetImage, /* 97 */
    Tk_GetImageMasterData, /* 98 */
    Tk_GetItemTypes, /* 99 */
    Tk_GetJoinStyle, /* 100 */
    Tk_GetJustify, /* 101 */
    Tk_GetNumMainWindows, /* 102 */
    Tk_GetOption, /* 103 */
    Tk_GetPixels, /* 104 */
    Tk_GetPixmap, /* 105 */
    Tk_GetRelief, /* 106 */
    Tk_GetRootCoords, /* 107 */
    Tk_GetScrollInfo, /* 108 */
    Tk_GetScreenMM, /* 109 */
    Tk_GetSelection, /* 110 */
    Tk_GetUid, /* 111 */
    Tk_GetVisual, /* 112 */
    Tk_GetVRootGeometry, /* 113 */
    Tk_Grab, /* 114 */
    Tk_HandleEvent, /* 115 */
    Tk_IdToWindow, /* 116 */
    Tk_ImageChanged, /* 117 */
    Tk_Init, /* 118 */
    Tk_InternAtom, /* 119 */
    Tk_IntersectTextLayout, /* 120 */
    Tk_MaintainGeometry, /* 121 */
    Tk_MainWindow, /* 122 */
    Tk_MakeWindowExist, /* 123 */
    Tk_ManageGeometry, /* 124 */
    Tk_MapWindow, /* 125 */
    Tk_MeasureChars, /* 126 */
    Tk_MoveResizeWindow, /* 127 */
    Tk_MoveWindow, /* 128 */
    Tk_MoveToplevelWindow, /* 129 */
    Tk_NameOf3DBorder, /* 130 */
    Tk_NameOfAnchor, /* 131 */
    Tk_NameOfBitmap, /* 132 */
    Tk_NameOfCapStyle, /* 133 */
    Tk_NameOfColor, /* 134 */
    Tk_NameOfCursor, /* 135 */
    Tk_NameOfFont, /* 136 */
    Tk_NameOfImage, /* 137 */
    Tk_NameOfJoinStyle, /* 138 */
    Tk_NameOfJustify, /* 139 */
    Tk_NameOfRelief, /* 140 */
    Tk_NameToWindow, /* 141 */
    Tk_OwnSelection, /* 142 */
    Tk_ParseArgv, /* 143 */
    Tk_PhotoPutBlock_NoComposite, /* 144 */
    Tk_PhotoPutZoomedBlock_NoComposite, /* 145 */
    Tk_PhotoGetImage, /* 146 */
    Tk_PhotoBlank, /* 147 */
    Tk_PhotoExpand_Panic, /* 148 */
    Tk_PhotoGetSize, /* 149 */
    Tk_PhotoSetSize_Panic, /* 150 */
    Tk_PointToChar, /* 151 */
    Tk_PostscriptFontName, /* 152 */
    Tk_PreserveColormap, /* 153 */
    Tk_QueueWindowEvent, /* 154 */
    Tk_RedrawImage, /* 155 */
    Tk_ResizeWindow, /* 156 */
    Tk_RestackWindow, /* 157 */
    Tk_RestrictEvents, /* 158 */
    Tk_SafeInit, /* 159 */
    Tk_SetAppName, /* 160 */
    Tk_SetBackgroundFromBorder, /* 161 */
    Tk_SetClass, /* 162 */
    Tk_SetGrid, /* 163 */
    Tk_SetInternalBorder, /* 164 */
    Tk_SetWindowBackground, /* 165 */
    Tk_SetWindowBackgroundPixmap, /* 166 */
    Tk_SetWindowBorder, /* 167 */
    Tk_SetWindowBorderWidth, /* 168 */
    Tk_SetWindowBorderPixmap, /* 169 */
    Tk_SetWindowColormap, /* 170 */
    Tk_SetWindowVisual, /* 171 */
    Tk_SizeOfBitmap, /* 172 */
    Tk_SizeOfImage, /* 173 */
    Tk_StrictMotif, /* 174 */
    Tk_TextLayoutToPostscript, /* 175 */
    Tk_TextWidth, /* 176 */
    Tk_UndefineCursor, /* 177 */
    Tk_UnderlineChars, /* 178 */
    Tk_UnderlineTextLayout, /* 179 */
    Tk_Ungrab, /* 180 */
    Tk_UnmaintainGeometry, /* 181 */
    Tk_UnmapWindow, /* 182 */
    Tk_UnsetGrid, /* 183 */
    Tk_UpdatePointer, /* 184 */
    Tk_AllocBitmapFromObj, /* 185 */
    Tk_Alloc3DBorderFromObj, /* 186 */
    Tk_AllocColorFromObj, /* 187 */
    Tk_AllocCursorFromObj, /* 188 */
    Tk_AllocFontFromObj, /* 189 */
    Tk_CreateOptionTable, /* 190 */
    Tk_DeleteOptionTable, /* 191 */
    Tk_Free3DBorderFromObj, /* 192 */
    Tk_FreeBitmapFromObj, /* 193 */
    Tk_FreeColorFromObj, /* 194 */
    Tk_FreeConfigOptions, /* 195 */
    Tk_FreeSavedOptions, /* 196 */
    Tk_FreeCursorFromObj, /* 197 */
    Tk_FreeFontFromObj, /* 198 */
    Tk_Get3DBorderFromObj, /* 199 */
    Tk_GetAnchorFromObj, /* 200 */
    Tk_GetBitmapFromObj, /* 201 */
    Tk_GetColorFromObj, /* 202 */
    Tk_GetCursorFromObj, /* 203 */
    Tk_GetOptionInfo, /* 204 */
    Tk_GetOptionValue, /* 205 */
    Tk_GetJustifyFromObj, /* 206 */
    Tk_GetMMFromObj, /* 207 */
    Tk_GetPixelsFromObj, /* 208 */
    Tk_GetReliefFromObj, /* 209 */
    Tk_GetScrollInfoObj, /* 210 */
    Tk_InitOptions, /* 211 */
    Tk_MainEx, /* 212 */
    Tk_RestoreSavedOptions, /* 213 */
    Tk_SetOptions, /* 214 */
    Tk_InitConsoleChannels, /* 215 */
    Tk_CreateConsoleWindow, /* 216 */
    Tk_CreateSmoothMethod, /* 217 */
    0, /* 218 */
    0, /* 219 */
    Tk_GetDash, /* 220 */
    Tk_CreateOutline, /* 221 */
    Tk_DeleteOutline, /* 222 */
    Tk_ConfigOutlineGC, /* 223 */
    Tk_ChangeOutlineGC, /* 224 */
    Tk_ResetOutlineGC, /* 225 */
    Tk_CanvasPsOutline, /* 226 */
    Tk_SetTSOrigin, /* 227 */
    Tk_CanvasGetCoordFromObj, /* 228 */
    Tk_CanvasSetOffset, /* 229 */
    Tk_DitherPhoto, /* 230 */
    Tk_PostscriptBitmap, /* 231 */
    Tk_PostscriptColor, /* 232 */
    Tk_PostscriptFont, /* 233 */
    Tk_PostscriptImage, /* 234 */
    Tk_PostscriptPath, /* 235 */
    Tk_PostscriptStipple, /* 236 */
    Tk_PostscriptY, /* 237 */
    Tk_PostscriptPhoto, /* 238 */
    Tk_CreateClientMessageHandler, /* 239 */
    Tk_DeleteClientMessageHandler, /* 240 */
    Tk_CreateAnonymousWindow, /* 241 */
    Tk_SetClassProcs, /* 242 */
    Tk_SetInternalBorderEx, /* 243 */
    Tk_SetMinimumRequestSize, /* 244 */
    Tk_SetCaretPos, /* 245 */
    Tk_PhotoPutBlock_Panic, /* 246 */
    Tk_PhotoPutZoomedBlock_Panic, /* 247 */
    Tk_CollapseMotionEvents, /* 248 */
    Tk_RegisterStyleEngine, /* 249 */
    Tk_GetStyleEngine, /* 250 */
    Tk_RegisterStyledElement, /* 251 */
    Tk_GetElementId, /* 252 */
    Tk_CreateStyle, /* 253 */
    Tk_GetStyle, /* 254 */
    Tk_FreeStyle, /* 255 */
    Tk_NameOfStyle, /* 256 */
    Tk_AllocStyleFromObj, /* 257 */
    Tk_GetStyleFromObj, /* 258 */
    Tk_FreeStyleFromObj, /* 259 */
    Tk_GetStyledElement, /* 260 */
    Tk_GetElementSize, /* 261 */
    Tk_GetElementBox, /* 262 */
    Tk_GetElementBorderWidth, /* 263 */
    Tk_DrawElement, /* 264 */
    Tk_PhotoExpand, /* 265 */
    Tk_PhotoPutBlock, /* 266 */
    Tk_PhotoPutZoomedBlock, /* 267 */
    Tk_PhotoSetSize, /* 268 */
    Tk_GetUserInactiveTime, /* 269 */
    Tk_ResetUserInactiveTime, /* 270 */
    Tk_Interp, /* 271 */
    Tk_CreateOldImageType, /* 272 */
    Tk_CreateOldPhotoImageFormat, /* 273 */
};

/* !END!: Do not edit above this line. */<|MERGE_RESOLUTION|>--- conflicted
+++ resolved
@@ -39,24 +39,16 @@
 
 #undef Tk_MainEx
 #undef Tk_FreeXId
-<<<<<<< HEAD
 #undef Tk_FreeStyleFromObj
 #undef Tk_GetStyleFromObj
-
-
-#ifdef TK_NO_DEPRECATED
+#undef TkWinGetPlatformId
+
+#if defined(TK_NO_DEPRECATED) || TK_MAJOR_VERSION > 8
 #define Tk_MainEx 0
 #define Tk_FreeXId 0
 #define Tk_FreeStyleFromObj 0
 #define Tk_GetStyleFromObj 0
-=======
-#undef TkWinGetPlatformId
-
-
-#if defined(TK_NO_DEPRECATED) || TK_MAJOR_VERSION > 8
-#define Tk_FreeXId 0
 #define TkWinGetPlatformId 0
->>>>>>> ca55fca7
 #define Tk_PhotoPutBlock_NoComposite 0
 #define Tk_PhotoPutZoomedBlock_NoComposite 0
 #define Tk_PhotoExpand_Panic 0
@@ -70,15 +62,12 @@
     /* dummy implementation, no need to do anything */
 }
 #define Tk_FreeXId ((void (*)(Display *, XID)) doNothing)
-<<<<<<< HEAD
 #define Tk_FreeStyleFromObj ((void (*)(Tcl_Obj *)) doNothing)
 #define Tk_GetStyleFromObj getStyleFromObj
 static Tk_Style Tk_GetStyleFromObj(Tcl_Obj *obj)
 {
 	return Tk_AllocStyleFromObj(NULL, obj);
 }
-#endif
-=======
 #if defined(_WIN32) || defined(__CYGWIN__)
 #define TkWinGetPlatformId winGetPlatformId
 static int TkWinGetPlatformId() {
@@ -86,9 +75,9 @@
 }
 #endif /* defined(_WIN32) || defined(__CYGWIN__) */
 #endif /* defined(TK_NO_DEPRECATED) || TK_MAJOR_VERSION > 8 */
->>>>>>> ca55fca7
 
 #ifdef _WIN32
+
 int
 TkpCmapStressed(Tk_Window tkwin, Colormap colormap)
 {
