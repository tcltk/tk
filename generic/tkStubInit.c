--- conflicted
+++ resolved
@@ -556,11 +556,7 @@
     TkGetTransientMaster, /* 49 */
     TkGenerateButtonEvent, /* 50 */
     TkGenWMDestroyEvent, /* 51 */
-<<<<<<< HEAD
-    0, /* 52 */
-=======
     TkMacOSXSetDrawingEnabled, /* 52 */
->>>>>>> 4ba4212c
     TkpGetMS, /* 53 */
     TkMacOSXDrawable, /* 54 */
     TkpScanWindowId, /* 55 */
