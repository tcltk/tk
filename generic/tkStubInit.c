--- conflicted
+++ resolved
@@ -450,19 +450,11 @@
     TkMakeRawCurve, /* 150 */
     TkMakeRawCurvePostscript, /* 151 */
     TkpDrawFrame, /* 152 */
-<<<<<<< HEAD
     TkCreateThreadExitHandler, /* 153 */
     TkDeleteThreadExitHandler, /* 154 */
     NULL, /* 155 */
     TkpTestembedCmd, /* 156 */
     TkpTesttextCmd, /* 157 */
-=======
-    NULL, /* 153 */
-    NULL, /* 154 */
-    NULL, /* 155 */
-    NULL, /* 156 */
-    NULL, /* 157 */
->>>>>>> 77d794b5
     NULL, /* 158 */
     NULL, /* 159 */
     NULL, /* 160 */
@@ -474,7 +466,6 @@
     NULL, /* 166 */
     NULL, /* 167 */
     NULL, /* 168 */
-<<<<<<< HEAD
     TkStateParseProc, /* 169 */
     TkStatePrintProc, /* 170 */
     TkCanvasDashParseProc, /* 171 */
@@ -487,24 +478,10 @@
     TkOrientPrintProc, /* 178 */
     TkSmoothParseProc, /* 179 */
     TkSmoothPrintProc, /* 180 */
-=======
-    NULL, /* 169 */
-    NULL, /* 170 */
-    NULL, /* 171 */
-    NULL, /* 172 */
-    NULL, /* 173 */
-    NULL, /* 174 */
-    NULL, /* 175 */
-    NULL, /* 176 */
-    NULL, /* 177 */
-    NULL, /* 178 */
-    NULL, /* 179 */
-    NULL, /* 180 */
     NULL, /* 181 */
     NULL, /* 182 */
     NULL, /* 183 */
     TkUnusedStubEntry, /* 184 */
->>>>>>> 77d794b5
 };
 
 TkIntPlatStubs tkIntPlatStubs = {
@@ -556,11 +533,7 @@
     TkUnixSetMenubar, /* 42 */
     TkWmCleanup, /* 43 */
     TkSendCleanup, /* 44 */
-<<<<<<< HEAD
     TkpTestsendCmd, /* 45 */
-=======
-    TkUnusedStubEntry, /* 45 */
->>>>>>> 77d794b5
 #endif /* WIN */
 #ifdef MAC_OSX_TK /* AQUA */
     TkGenerateActivateEvents, /* 0 */
@@ -617,11 +590,7 @@
     TkGenWMDestroyEvent, /* 51 */
     NULL, /* 52 */
     TkpGetMS, /* 53 */
-<<<<<<< HEAD
     TkMacOSXDrawable, /* 54 */
-=======
-    TkUnusedStubEntry, /* 54 */
->>>>>>> 77d794b5
 #endif /* AQUA */
 #if !(defined(__WIN32__) || defined(__CYGWIN__) || defined(MAC_OSX_TK)) /* X11 */
     TkCreateXEventSource, /* 0 */
@@ -637,11 +606,7 @@
     TkSendCleanup, /* 10 */
     TkFreeXId, /* 11 */
     TkpWmSetState, /* 12 */
-<<<<<<< HEAD
     TkpTestsendCmd, /* 13 */
-=======
-    TkUnusedStubEntry, /* 13 */
->>>>>>> 77d794b5
 #endif /* X11 */
 };
 
@@ -1162,7 +1127,6 @@
     Tk_GetElementBox, /* 262 */
     Tk_GetElementBorderWidth, /* 263 */
     Tk_DrawElement, /* 264 */
-<<<<<<< HEAD
     Tk_PhotoExpand, /* 265 */
     Tk_PhotoPutBlock, /* 266 */
     Tk_PhotoPutZoomedBlock, /* 267 */
@@ -1172,19 +1136,8 @@
     Tk_Interp, /* 271 */
     Tk_CreateOldImageType, /* 272 */
     Tk_CreateOldPhotoImageFormat, /* 273 */
-=======
-    NULL, /* 265 */
-    NULL, /* 266 */
-    NULL, /* 267 */
-    NULL, /* 268 */
-    NULL, /* 269 */
-    NULL, /* 270 */
-    NULL, /* 271 */
-    NULL, /* 272 */
-    NULL, /* 273 */
     NULL, /* 274 */
     TkUnusedStubEntry, /* 275 */
->>>>>>> 77d794b5
 };
 
 /* !END!: Do not edit above this line. */
