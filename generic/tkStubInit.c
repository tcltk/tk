--- conflicted
+++ resolved
@@ -43,6 +43,15 @@
 #undef TkWinGetPlatformId
 #undef TkPutImage
 #undef XPutImage
+#undef TkpCreateNativeBitmap
+#undef TkpDefineNativeBitmaps
+#undef TkpGetNativeAppBitmap
+
+#ifndef MAC_OSX_TK
+#define TkpDefineNativeBitmaps 0
+#define TkpCreateNativeBitmap 0
+#define TkpGetNativeAppBitmap 0
+#endif
 
 #if defined(TK_NO_DEPRECATED) || TCL_MAJOR_VERSION > 8
 #define Tk_MainEx 0
@@ -478,7 +487,7 @@
 static const TkIntPlatStubs tkIntPlatStubs = {
     TCL_STUB_MAGIC,
     0,
-#if (TCL_MAJOR_VERSION > 8) || defined(_WIN32) || defined(__CYGWIN__) /* WIN */
+#if defined(_WIN32) || defined(__CYGWIN__) /* WIN */
     TkAlignImageData, /* 0 */
     0, /* 1 */
     TkGenerateActivateEvents, /* 2 */
@@ -528,7 +537,7 @@
     0, /* 46 */
     TkpGetCapture, /* 47 */
 #endif /* WIN */
-#if (TCL_MAJOR_VERSION < 9) && defined(MAC_OSX_TK) /* AQUA */
+#ifdef MAC_OSX_TK /* AQUA */
     TkGenerateActivateEvents, /* 0 */
     0, /* 1 */
     TkGenerateActivateEvents_, /* 2 */
@@ -586,7 +595,7 @@
     TkMacOSXDrawable, /* 54 */
     TkpScanWindowId, /* 55 */
 #endif /* AQUA */
-#if !((TCL_MAJOR_VERSION > 8) || defined(_WIN32) || defined(__CYGWIN__) || defined(MAC_OSX_TK)) /* X11 */
+#if !(defined(_WIN32) || defined(__CYGWIN__) || defined(MAC_OSX_TK)) /* X11 */
     TkCreateXEventSource, /* 0 */
     0, /* 1 */
     TkGenerateActivateEvents, /* 2 */
@@ -639,7 +648,7 @@
 static const TkIntXlibStubs tkIntXlibStubs = {
     TCL_STUB_MAGIC,
     0,
-#if (TCL_MAJOR_VERSION > 8) || defined(_WIN32) || defined(__CYGWIN__) /* WIN */
+#if defined(_WIN32) || defined(__CYGWIN__) /* WIN */
     XSetDashes, /* 0 */
     XGetModifierMapping, /* 1 */
     XCreateImage, /* 2 */
@@ -800,7 +809,7 @@
     XkbKeycodeToKeysym, /* 157 */
     XkbOpenDisplay, /* 158 */
 #endif /* WIN */
-#if (TCL_MAJOR_VERSION < 9) && defined(MAC_OSX_TCL) /* MACOSX */
+#ifdef MAC_OSX_TCL /* MACOSX */
     XSetDashes, /* 0 */
     XGetModifierMapping, /* 1 */
     XCreateImage, /* 2 */
@@ -966,7 +975,7 @@
 static const TkPlatStubs tkPlatStubs = {
     TCL_STUB_MAGIC,
     0,
-#if (TCL_MAJOR_VERSION > 8) || defined(_WIN32) || defined(__CYGWIN__) /* WIN */
+#if defined(_WIN32) || defined(__CYGWIN__) /* WIN */
     Tk_AttachHWND, /* 0 */
     Tk_GetHINSTANCE, /* 1 */
     Tk_GetHWND, /* 2 */
@@ -978,35 +987,31 @@
     TkMacOSXGetRootControl, /* 8 */
     Tk_MacOSXSetupTkNotifier, /* 9 */
     Tk_MacOSXIsAppInFront, /* 10 */
-    0, /* 11 */
+    Tk_MacOSXSetEmbedHandler, /* 11 */
     Tk_MacOSXTurnOffMenus, /* 12 */
     Tk_MacOSXTkOwnsCursor, /* 13 */
     TkMacOSXInitMenus, /* 14 */
     TkMacOSXInitAppleEvents, /* 15 */
     TkGenWMConfigureEvent, /* 16 */
 #endif /* WIN */
-#if (TCL_MAJOR_VERSION < 9) && defined(MAC_OSX_TK) /* AQUA */
-    0, /* 0 */
-    Tk_MacOSXTurnOffMenus, /* 1 */
-    Tk_MacOSXTkOwnsCursor, /* 2 */
-    TkMacOSXInitMenus, /* 3 */
-    TkMacOSXInitAppleEvents, /* 4 */
-    TkGenWMConfigureEvent, /* 5 */
+#ifdef MAC_OSX_TK /* AQUA */
+    Tk_MacOSXSetEmbedHandler_, /* 0 */
+    Tk_MacOSXTurnOffMenus_, /* 1 */
+    Tk_MacOSXTkOwnsCursor_, /* 2 */
+    TkMacOSXInitMenus_, /* 3 */
+    TkMacOSXInitAppleEvents_, /* 4 */
+    TkGenWMConfigureEvent_, /* 5 */
     TkMacOSXInvalClipRgns, /* 6 */
     TkMacOSXGetDrawablePort, /* 7 */
     TkMacOSXGetRootControl, /* 8 */
     Tk_MacOSXSetupTkNotifier, /* 9 */
     Tk_MacOSXIsAppInFront, /* 10 */
-<<<<<<< HEAD
-    0, /* 11 */
-=======
-    Tk_MacOSXSetEmbedHandler_, /* 11 */
->>>>>>> c6253e0d
-    Tk_MacOSXTurnOffMenus_, /* 12 */
-    Tk_MacOSXTkOwnsCursor_, /* 13 */
-    TkMacOSXInitMenus_, /* 14 */
-    TkMacOSXInitAppleEvents_, /* 15 */
-    TkGenWMConfigureEvent_, /* 16 */
+    Tk_MacOSXSetEmbedHandler, /* 11 */
+    Tk_MacOSXTurnOffMenus, /* 12 */
+    Tk_MacOSXTkOwnsCursor, /* 13 */
+    TkMacOSXInitMenus, /* 14 */
+    TkMacOSXInitAppleEvents, /* 15 */
+    TkGenWMConfigureEvent, /* 16 */
 #endif /* AQUA */
 };
 
