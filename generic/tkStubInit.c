/*
 * tkStubInit.c --
 *
 *	This file contains the initializers for the Tk stub vectors.
 *
 * Copyright © 1998-1999 Scriptics Corporation.
 *
 * See the file "license.terms" for information on usage and redistribution of
 * this file, and for a DISCLAIMER OF ALL WARRANTIES.
 */

#include "tkInt.h"

#if !(defined(_WIN32) || defined(MAC_OSX_TK))
/* UNIX */
#define UNIX_TK
#include "tkUnixInt.h"
#endif

#ifdef _WIN32
#include "tkWinInt.h"
#endif

#if defined(MAC_OSX_TK)
/* we could have used _TKMACINT */
#include "tkMacOSXInt.h"
#include "tkMacOSXPrivate.h"
#else
#   define Tk_ClipDrawableToRect 0
#endif

/* TODO: These ought to come in some other way */
#include "tkPlatDecls.h"
#include "tkIntXlibDecls.h"
#include "tkText.h"

MODULE_SCOPE const TkStubs tkStubs;

/*
 * Remove macro that might interfere with the definition below.
 */

#undef TkPutImage
#undef XPutImage
<<<<<<< HEAD
#define TkpTesttextCmd TkrTesttextCmd
#define TkTextGetIndex TkrTextGetIndex
#define TkTextIndexBackBytes TkrTextIndexBackBytes
#define TkTextIndexForwBytes TkrTextIndexForwBytes
#define TkTextMakeByteIndex TkrTextMakeByteIndex
#define TkTextPrintIndex TkrTextPrintIndex
#define TkTextSetMark TkrTextSetMark
#define TkTextXviewCmd TkrTextXviewCmd
#define TkTextChanged TkrTextChanged
#define TkBTreeNumLines TkrBTreeNumLines
#define TkTextInsertDisplayProc TkrTextInsertDisplayProc

#define TkMacOSXSetUpClippingRgn (void (*)(Drawable))(void *)doNothing
#undef TkMacOSXIsCharacterMissing
#define TkMacOSXIsCharacterMissing (int (*)(Tk_Font, unsigned int))(void *)doNothing
=======
>>>>>>> 25989e22

#define TkMacOSXDrawable Tk_MacOSXGetNSWindowForDrawable

#if !defined(MAC_OSX_TK)
static int
doNothing(void)
{
    /* dummy implementation, no need to do anything */
    return 0;
}
#   undef TkpWillDrawWidget
#   undef TkpRedrawWidget
#   undef TkpDefineNativeBitmaps
#   undef TkpCreateNativeBitmap
#   undef TkpGetNativeAppBitmap
#   define TkpWillDrawWidget ((int (*)(Tk_Window))(void *)doNothing)
#   define TkpRedrawWidget ((void (*)(Tk_Window))(void *)doNothing)
#   define TkpDefineNativeBitmaps ((void (*)(void))(void *)doNothing)
#   define TkpCreateNativeBitmap ((Pixmap (*)(Display *, const void *))(void *)doNothing)
#   define TkpGetNativeAppBitmap ((Pixmap (*)(Display *, const char*, int *, int *))(void *)doNothing)
#endif

#ifdef _WIN32

int
TkpCmapStressed(Tk_Window tkwin, Colormap colormap)
{
    (void)tkwin;
    (void)colormap;

    /* dummy implementation, no need to do anything */
    return 0;
}
void
TkpSync(Display *display)
{
    (void)display;
    /* dummy implementation, no need to do anything */
}

void
TkCreateXEventSource(void)
{
    TkWinXInit(Tk_GetHINSTANCE());
}

#   define TkUnixContainerId 0
#   define TkUnixDoOneXEvent 0
#   define TkUnixSetMenubar 0
#   define TkWmCleanup (void (*)(TkDisplay *))(void *)TkpSync
#   define TkSendCleanup (void (*)(TkDisplay *))(void *)TkpSync
#   define TkpTestsendCmd 0

#else /* !_WIN32 */

/*
 * Make sure that extensions which call XParseColor through the stub
 * table, call TkParseColor instead. [Bug 3486474]
 */
#   define XParseColor	TkParseColor

#   ifdef __CYGWIN__

/*
 * Trick, so we don't have to include <windows.h> here, which in any
 * case lacks this function anyway.
 */

#define GET_MODULE_HANDLE_EX_FLAG_FROM_ADDRESS	0x00000004
#ifdef __cplusplus
extern "C" {
#endif
int __stdcall GetModuleHandleExW(unsigned int, const char *, void *);
#ifdef __cplusplus
}
#endif

void
TkSetPixmapColormap(
    Pixmap pixmap,
    Colormap colormap)
{
    (void)pixmap;
    (void)colormap;
}

void
TkpPrintWindowId(
    char *buf,			/* Pointer to string large enough to hold
				 * the hex representation of a pointer. */
    Window window)		/* Window to be printed into buffer. */
{
    snprintf(buf, TCL_INTEGER_SPACE, "0x%" TCL_Z_MODIFIER "x", (size_t)window);
}

int
TkPutImage(
    unsigned long *colors,	/* Array of pixel values used by this image.
				 * May be NULL. */
    int ncolors,		/* Number of colors used, or 0. */
    Display *display,
    Drawable d,			/* Destination drawable. */
    GC gc,
    XImage *image,		/* Source image. */
    int src_x, int src_y,	/* Offset of subimage. */
    int dest_x, int dest_y,	/* Position of subimage origin in drawable. */
    unsigned int width, unsigned int height)
				/* Dimensions of subimage. */
{
    (void)colors;
    (void)ncolors;

    return XPutImage(display, d, gc, image, src_x, src_y, dest_x, dest_y, width, height);
}

	/* TODO: To be implemented for Cygwin */
#	define Tk_AttachHWND 0
#	define Tk_GetHWND 0
#	define Tk_HWNDToWindow 0
#	define TkAlignImageData 0
#	define TkpGetMS 0
#	define TkpGetCapture 0
#	define TkPointerDeadWindow 0
#	define TkpSetCapture 0
#	define TkpSetCursor 0
#	define TkWinCancelMouseTimer 0
#	define TkWinClipboardRender 0
#	define TkWinEmbeddedEventProc 0
#	define TkWinFillRect 0
#	define TkWinGetBorderPixels 0
#	define TkWinGetDrawableDC 0
#	define TkWinGetModifierState 0
#	define TkWinGetSystemPalette 0
#	define TkWinGetWrapperWindow 0
#	define TkWinHandleMenuEvent 0
#	define TkWinIndexOfColor 0
#	define TkWinReleaseDrawableDC 0
#	define TkWinResendEvent 0
#	define TkWinSelectPalette 0
#	define TkWinSetMenu 0
#	define TkWinSetWindowPos 0
#	define TkWinWmCleanup 0
#	define TkWinXCleanup 0
#	define TkWinXInit 0
#	define TkWinSetForegroundWindow 0
#	define TkWinDialogDebug 0
#	define TkWinGetMenuSystemDefault 0
#	define TkWinSetHINSTANCE 0
#	define TkWinGetPlatformTheme 0
#	define TkWinChildProc 0

#   endif
#endif /* !_WIN32 */

#if defined(MAC_OSX_TCL)

int
TkPutImage(
    unsigned long *colors,	/* Array of pixel values used by this image.
				 * May be NULL. */
    int ncolors,		/* Number of colors used, or 0. */
    Display *display,
    Drawable d,			/* Destination drawable. */
    GC gc,
    XImage *image,		/* Source image. */
    int src_x, int src_y,	/* Offset of subimage. */
    int dest_x, int dest_y,	/* Position of subimage origin in drawable. */
    unsigned int width, unsigned int height)
				/* Dimensions of subimage. */
{
	(void)colors;
	(void)ncolors;

    return XPutImage(display, d, gc, image, src_x, src_y, dest_x, dest_y, width, height);
}
#endif /* MAC_OSX_TCL */


/*
 * WARNING: The contents of this file is automatically generated by the
 * tools/genStubs.tcl script. Any modifications to the function declarations
 * below should be made in the generic/tk.decls script.
 */

#ifdef __GNUC__
/*
 * The rest of this file shouldn't warn about deprecated functions; they're
 * there because we intend them to be so and know that this file is OK to
 * touch those fields.
 */
#pragma GCC diagnostic ignored "-Wdeprecated-declarations"
#endif
/* !BEGIN!: Do not edit below this line. */

static const TkIntStubs tkIntStubs = {
    TCL_STUB_MAGIC,
    0,
    TkAllocWindow, /* 0 */
    TkBezierPoints, /* 1 */
    TkBezierScreenPoints, /* 2 */
    0, /* 3 */
    TkBindEventProc, /* 4 */
    TkBindFree, /* 5 */
    TkBindInit, /* 6 */
    TkChangeEventWindow, /* 7 */
    TkClipInit, /* 8 */
    TkComputeAnchor, /* 9 */
    0, /* 10 */
    0, /* 11 */
    TkCreateCursorFromData, /* 12 */
    TkCreateFrame, /* 13 */
    TkCreateMainWindow, /* 14 */
    TkCurrentTime, /* 15 */
    TkDeleteAllImages, /* 16 */
    TkDoConfigureNotify, /* 17 */
    TkDrawInsetFocusHighlight, /* 18 */
    TkEventDeadWindow, /* 19 */
    TkFillPolygon, /* 20 */
    TkFindStateNum, /* 21 */
    TkFindStateString, /* 22 */
    TkFocusDeadWindow, /* 23 */
    TkFocusFilterEvent, /* 24 */
    TkFocusKeyEvent, /* 25 */
    TkFontPkgInit, /* 26 */
    TkFontPkgFree, /* 27 */
    TkFreeBindingTags, /* 28 */
    TkpFreeCursor, /* 29 */
    TkGetBitmapData, /* 30 */
    TkGetButtPoints, /* 31 */
    TkGetCursorByName, /* 32 */
    TkGetDefaultScreenName, /* 33 */
    TkGetDisplay, /* 34 */
    TkGetDisplayOf, /* 35 */
    TkGetFocusWin, /* 36 */
    TkGetInterpNames, /* 37 */
    TkGetMiterPoints, /* 38 */
    TkGetPointerCoords, /* 39 */
    TkGetServerInfo, /* 40 */
    TkGrabDeadWindow, /* 41 */
    TkGrabState, /* 42 */
    TkIncludePoint, /* 43 */
    TkInOutEvents, /* 44 */
    TkInstallFrameMenu, /* 45 */
    TkKeysymToString, /* 46 */
    TkLineToArea, /* 47 */
    TkLineToPoint, /* 48 */
    TkMakeBezierCurve, /* 49 */
    TkMakeBezierPostscript, /* 50 */
    TkOptionClassChanged, /* 51 */
    TkOptionDeadWindow, /* 52 */
    TkOvalToArea, /* 53 */
    TkOvalToPoint, /* 54 */
    TkpChangeFocus, /* 55 */
    TkpCloseDisplay, /* 56 */
    TkpClaimFocus, /* 57 */
    TkpDisplayWarning, /* 58 */
    TkpGetAppName, /* 59 */
    0, /* 60 */
    TkpGetWrapperWindow, /* 61 */
    TkpInit, /* 62 */
    TkpInitializeMenuBindings, /* 63 */
    0, /* 64 */
    TkpMakeMenuWindow, /* 65 */
    0, /* 66 */
    TkpMenuNotifyToplevelCreate, /* 67 */
    TkpOpenDisplay, /* 68 */
    TkPointerEvent, /* 69 */
    TkPolygonToArea, /* 70 */
    TkPolygonToPoint, /* 71 */
    TkPositionInTree, /* 72 */
    TkpRedirectKeyEvent, /* 73 */
    0, /* 74 */
    0, /* 75 */
    0, /* 76 */
    TkQueueEventForAllChildren, /* 77 */
    TkReadBitmapFile, /* 78 */
    TkScrollWindow, /* 79 */
    TkSelDeadWindow, /* 80 */
    TkSelEventProc, /* 81 */
    TkSelInit, /* 82 */
    TkSelPropProc, /* 83 */
    0, /* 84 */
    0, /* 85 */
    TkStringToKeysym, /* 86 */
    TkThickPolyLineToArea, /* 87 */
    TkWmAddToColormapWindows, /* 88 */
    TkWmDeadWindow, /* 89 */
    TkWmFocusToplevel, /* 90 */
    TkWmMapWindow, /* 91 */
    TkWmNewWindow, /* 92 */
    TkWmProtocolEventProc, /* 93 */
    TkWmRemoveFromColormapWindows, /* 94 */
    TkWmRestackToplevel, /* 95 */
    TkWmSetClass, /* 96 */
    TkWmUnmapWindow, /* 97 */
    TkDebugBitmap, /* 98 */
    TkDebugBorder, /* 99 */
    TkDebugCursor, /* 100 */
    TkDebugColor, /* 101 */
    TkDebugConfig, /* 102 */
    TkDebugFont, /* 103 */
    TkFindStateNumObj, /* 104 */
    TkGetBitmapPredefTable, /* 105 */
    TkGetDisplayList, /* 106 */
    TkGetMainInfoList, /* 107 */
    TkGetWindowFromObj, /* 108 */
    TkpGetString, /* 109 */
    TkpGetSubFonts, /* 110 */
    0, /* 111 */
    TkpMenuThreadInit, /* 112 */
    XClipBox, /* 113 */
    XCreateRegion, /* 114 */
    XDestroyRegion, /* 115 */
    XIntersectRegion, /* 116 */
    XRectInRegion, /* 117 */
    XSetRegion, /* 118 */
    XUnionRectWithRegion, /* 119 */
    0, /* 120 */
    TkpCreateNativeBitmap, /* 121 */
    TkpDefineNativeBitmaps, /* 122 */
    0, /* 123 */
    TkpGetNativeAppBitmap, /* 124 */
    0, /* 125 */
    0, /* 126 */
    0, /* 127 */
    0, /* 128 */
    0, /* 129 */
    0, /* 130 */
    0, /* 131 */
    0, /* 132 */
    0, /* 133 */
    0, /* 134 */
    0, /* 135 */
    TkSetFocusWin, /* 136 */
    TkpSetKeycodeAndState, /* 137 */
    TkpGetKeySym, /* 138 */
    TkpInitKeymapInfo, /* 139 */
    TkPhotoGetValidRegion, /* 140 */
    TkWmStackorderToplevel, /* 141 */
    TkFocusFree, /* 142 */
    TkClipCleanup, /* 143 */
    TkGCCleanup, /* 144 */
    XSubtractRegion, /* 145 */
    TkStylePkgInit, /* 146 */
    TkStylePkgFree, /* 147 */
    TkToplevelWindowForCommand, /* 148 */
    TkGetOptionSpec, /* 149 */
    TkMakeRawCurve, /* 150 */
    TkMakeRawCurvePostscript, /* 151 */
    TkpDrawFrame, /* 152 */
    TkCreateThreadExitHandler, /* 153 */
    TkDeleteThreadExitHandler, /* 154 */
    0, /* 155 */
    TkpTestembedCmd, /* 156 */
    TkpTesttextCmd, /* 157 */
    TkSelGetSelection, /* 158 */
    TkTextGetIndex, /* 159 */
    TkTextIndexBackBytes, /* 160 */
    TkTextIndexForwBytes, /* 161 */
    TkTextMakeByteIndex, /* 162 */
    TkTextPrintIndex, /* 163 */
    TkTextSetMark, /* 164 */
    TkTextXviewCmd, /* 165 */
    TkTextChanged, /* 166 */
    TkBTreeNumLines, /* 167 */
    TkTextInsertDisplayProc, /* 168 */
    TkStateParseProc, /* 169 */
    TkStatePrintProc, /* 170 */
    TkCanvasDashParseProc, /* 171 */
    TkCanvasDashPrintProc, /* 172 */
    TkOffsetParseProc, /* 173 */
    TkOffsetPrintProc, /* 174 */
    TkPixelParseProc, /* 175 */
    TkPixelPrintProc, /* 176 */
    TkOrientParseProc, /* 177 */
    TkOrientPrintProc, /* 178 */
    TkSmoothParseProc, /* 179 */
    TkSmoothPrintProc, /* 180 */
    TkDrawAngledTextLayout, /* 181 */
    TkUnderlineAngledTextLayout, /* 182 */
    TkIntersectAngledTextLayout, /* 183 */
    TkDrawAngledChars, /* 184 */
    TkpRedrawWidget, /* 185 */
    TkpWillDrawWidget, /* 186 */
    TkDebugPhotoStringMatchDef, /* 187 */
};

static const TkIntPlatStubs tkIntPlatStubs = {
    TCL_STUB_MAGIC,
    0,
#if defined(_WIN32) || defined(__CYGWIN__) /* WIN */
    TkCreateXEventSource, /* 0 */
    0, /* 1 */
    TkGenerateActivateEvents, /* 2 */
    TkpGetMS, /* 3 */
    TkPointerDeadWindow, /* 4 */
    TkpPrintWindowId, /* 5 */
    TkpScanWindowId, /* 6 */
    TkpSetCapture, /* 7 */
    TkpSetCursor, /* 8 */
    TkpWmSetState, /* 9 */
    TkSetPixmapColormap, /* 10 */
    TkWinCancelMouseTimer, /* 11 */
    TkWinClipboardRender, /* 12 */
    TkWinEmbeddedEventProc, /* 13 */
    TkWinFillRect, /* 14 */
    TkWinGetBorderPixels, /* 15 */
    TkWinGetDrawableDC, /* 16 */
    TkWinGetModifierState, /* 17 */
    TkWinGetSystemPalette, /* 18 */
    TkWinGetWrapperWindow, /* 19 */
    TkWinHandleMenuEvent, /* 20 */
    TkWinIndexOfColor, /* 21 */
    TkWinReleaseDrawableDC, /* 22 */
    TkWinResendEvent, /* 23 */
    TkWinSelectPalette, /* 24 */
    TkWinSetMenu, /* 25 */
    TkWinSetWindowPos, /* 26 */
    TkWinWmCleanup, /* 27 */
    TkWinXCleanup, /* 28 */
    TkWinXInit, /* 29 */
    TkWinSetForegroundWindow, /* 30 */
    TkWinDialogDebug, /* 31 */
    TkWinGetMenuSystemDefault, /* 32 */
    TkAlignImageData, /* 33 */
    TkWinSetHINSTANCE, /* 34 */
    TkWinGetPlatformTheme, /* 35 */
    TkWinChildProc, /* 36 */
    0, /* 37 */
    TkpCmapStressed, /* 38 */
    TkpSync, /* 39 */
    TkUnixContainerId, /* 40 */
    TkUnixDoOneXEvent, /* 41 */
    TkUnixSetMenubar, /* 42 */
    TkWmCleanup, /* 43 */
    TkSendCleanup, /* 44 */
    TkpTestsendCmd, /* 45 */
    0, /* 46 */
    TkpGetCapture, /* 47 */
#endif /* WIN */
#ifdef MAC_OSX_TK /* AQUA */
    0, /* 0 */
    TkAboutDlg, /* 1 */
    TkGenerateActivateEvents, /* 2 */
    TkpGetMS, /* 3 */
    TkPointerDeadWindow, /* 4 */
    TkpSetCursor, /* 5 */
    TkpScanWindowId, /* 6 */
    TkpWmSetState, /* 7 */
    TkMacOSXButtonKeyState, /* 8 */
    TkMacOSXClearMenubarActive, /* 9 */
    TkMacOSXDispatchMenuEvent, /* 10 */
    TkpSetCapture, /* 11 */
    TkMacOSXHandleTearoffMenu, /* 12 */
    0, /* 13 */
    TkMacOSXDoHLEvent, /* 14 */
    0, /* 15 */
    TkMacOSXGetXWindow, /* 16 */
    TkMacOSXGrowToplevel, /* 17 */
    TkMacOSXHandleMenuSelect, /* 18 */
    0, /* 19 */
    0, /* 20 */
    TkMacOSXInvalidateWindow, /* 21 */
    0, /* 22 */
    TkMacOSXMakeRealWindowExist, /* 23 */
    TkMacOSXMakeStippleMap, /* 24 */
    TkMacOSXMenuClick, /* 25 */
    0, /* 26 */
    TkMacOSXResizable, /* 27 */
    TkMacOSXSetHelpMenuItemCount, /* 28 */
    TkMacOSXSetScrollbarGrow, /* 29 */
    0, /* 30 */
    TkMacOSXSetUpGraphicsPort, /* 31 */
    TkMacOSXUpdateClipRgn, /* 32 */
    0, /* 33 */
    TkMacOSXUseMenuID, /* 34 */
    TkMacOSXVisableClipRgn, /* 35 */
    TkMacOSXWinBounds, /* 36 */
    TkMacOSXWindowOffset, /* 37 */
    TkSetMacColor, /* 38 */
    TkSetWMName, /* 39 */
    0, /* 40 */
    TkMacOSXZoomToplevel, /* 41 */
    Tk_TopCoordsToWindow, /* 42 */
    TkMacOSXContainerId, /* 43 */
    TkMacOSXGetHostToplevel, /* 44 */
    TkMacOSXPreprocessMenu, /* 45 */
    TkpIsWindowFloating, /* 46 */
    TkpGetCapture, /* 47 */
    0, /* 48 */
    TkMacOSXGetContainer, /* 49 */
    TkGenerateButtonEvent, /* 50 */
    TkGenWMDestroyEvent, /* 51 */
    TkMacOSXSetDrawingEnabled, /* 52 */
    0, /* 53 */
    TkMacOSXDrawable, /* 54 */
#endif /* AQUA */
#if !(defined(_WIN32) || defined(__CYGWIN__) || defined(MAC_OSX_TK)) /* X11 */
    TkCreateXEventSource, /* 0 */
    0, /* 1 */
    TkGenerateActivateEvents, /* 2 */
    0, /* 3 */
    0, /* 4 */
    0, /* 5 */
    TkpScanWindowId, /* 6 */
    0, /* 7 */
    0, /* 8 */
    TkpWmSetState, /* 9 */
    0, /* 10 */
    0, /* 11 */
    0, /* 12 */
    0, /* 13 */
    0, /* 14 */
    0, /* 15 */
    0, /* 16 */
    0, /* 17 */
    0, /* 18 */
    0, /* 19 */
    0, /* 20 */
    0, /* 21 */
    0, /* 22 */
    0, /* 23 */
    0, /* 24 */
    0, /* 25 */
    0, /* 26 */
    0, /* 27 */
    0, /* 28 */
    0, /* 29 */
    0, /* 30 */
    0, /* 31 */
    0, /* 32 */
    0, /* 33 */
    0, /* 34 */
    0, /* 35 */
    0, /* 36 */
    0, /* 37 */
    TkpCmapStressed, /* 38 */
    TkpSync, /* 39 */
    TkUnixContainerId, /* 40 */
    TkUnixDoOneXEvent, /* 41 */
    TkUnixSetMenubar, /* 42 */
    TkWmCleanup, /* 43 */
    TkSendCleanup, /* 44 */
    TkpTestsendCmd, /* 45 */
#endif /* X11 */
};

static const TkIntXlibStubs tkIntXlibStubs = {
    TCL_STUB_MAGIC,
    0,
#if defined(_WIN32) || defined(__CYGWIN__) /* WIN */
    XSetDashes, /* 0 */
    XGetModifierMapping, /* 1 */
    XCreateImage, /* 2 */
    XGetImage, /* 3 */
    XGetAtomName, /* 4 */
    XKeysymToString, /* 5 */
    XCreateColormap, /* 6 */
    XCreatePixmapCursor, /* 7 */
    XCreateGlyphCursor, /* 8 */
    XGContextFromGC, /* 9 */
    XListHosts, /* 10 */
    XKeycodeToKeysym, /* 11 */
    XStringToKeysym, /* 12 */
    XRootWindow, /* 13 */
    XSetErrorHandler, /* 14 */
    XIconifyWindow, /* 15 */
    XWithdrawWindow, /* 16 */
    XGetWMColormapWindows, /* 17 */
    XAllocColor, /* 18 */
    XBell, /* 19 */
    XChangeProperty, /* 20 */
    XChangeWindowAttributes, /* 21 */
    XClearWindow, /* 22 */
    XConfigureWindow, /* 23 */
    XCopyArea, /* 24 */
    XCopyPlane, /* 25 */
    XCreateBitmapFromData, /* 26 */
    XDefineCursor, /* 27 */
    XDeleteProperty, /* 28 */
    XDestroyWindow, /* 29 */
    XDrawArc, /* 30 */
    XDrawLines, /* 31 */
    XDrawRectangle, /* 32 */
    XFillArc, /* 33 */
    XFillPolygon, /* 34 */
    XFillRectangles, /* 35 */
    XForceScreenSaver, /* 36 */
    XFreeColormap, /* 37 */
    XFreeColors, /* 38 */
    XFreeCursor, /* 39 */
    XFreeModifiermap, /* 40 */
    XGetGeometry, /* 41 */
    XGetInputFocus, /* 42 */
    XGetWindowProperty, /* 43 */
    XGetWindowAttributes, /* 44 */
    XGrabKeyboard, /* 45 */
    XGrabPointer, /* 46 */
    XKeysymToKeycode, /* 47 */
    XLookupColor, /* 48 */
    XMapWindow, /* 49 */
    XMoveResizeWindow, /* 50 */
    XMoveWindow, /* 51 */
    XNextEvent, /* 52 */
    XPutBackEvent, /* 53 */
    XQueryColors, /* 54 */
    XQueryPointer, /* 55 */
    XQueryTree, /* 56 */
    XRaiseWindow, /* 57 */
    XRefreshKeyboardMapping, /* 58 */
    XResizeWindow, /* 59 */
    XSelectInput, /* 60 */
    XSendEvent, /* 61 */
    XSetCommand, /* 62 */
    XSetIconName, /* 63 */
    XSetInputFocus, /* 64 */
    XSetSelectionOwner, /* 65 */
    XSetWindowBackground, /* 66 */
    XSetWindowBackgroundPixmap, /* 67 */
    XSetWindowBorder, /* 68 */
    XSetWindowBorderPixmap, /* 69 */
    XSetWindowBorderWidth, /* 70 */
    XSetWindowColormap, /* 71 */
    XTranslateCoordinates, /* 72 */
    XUngrabKeyboard, /* 73 */
    XUngrabPointer, /* 74 */
    XUnmapWindow, /* 75 */
    XWindowEvent, /* 76 */
    XDestroyIC, /* 77 */
    XFilterEvent, /* 78 */
    XmbLookupString, /* 79 */
    TkPutImage, /* 80 */
    XSetClipRectangles, /* 81 */
    XParseColor, /* 82 */
    XCreateGC, /* 83 */
    XFreeGC, /* 84 */
    XInternAtom, /* 85 */
    XSetBackground, /* 86 */
    XSetForeground, /* 87 */
    XSetClipMask, /* 88 */
    XSetClipOrigin, /* 89 */
    XSetTSOrigin, /* 90 */
    XChangeGC, /* 91 */
    XSetFont, /* 92 */
    XSetArcMode, /* 93 */
    XSetStipple, /* 94 */
    XSetFillRule, /* 95 */
    XSetFillStyle, /* 96 */
    XSetFunction, /* 97 */
    XSetLineAttributes, /* 98 */
    _XInitImageFuncPtrs, /* 99 */
    XCreateIC, /* 100 */
    XGetVisualInfo, /* 101 */
    XSetWMClientMachine, /* 102 */
    XStringListToTextProperty, /* 103 */
    XDrawLine, /* 104 */
    XWarpPointer, /* 105 */
    XFillRectangle, /* 106 */
    XFlush, /* 107 */
    XGrabServer, /* 108 */
    XUngrabServer, /* 109 */
    XFree, /* 110 */
    XNoOp, /* 111 */
    XSynchronize, /* 112 */
    XSync, /* 113 */
    XVisualIDFromVisual, /* 114 */
    0, /* 115 */
    0, /* 116 */
    0, /* 117 */
    0, /* 118 */
    0, /* 119 */
    XOffsetRegion, /* 120 */
    XUnionRegion, /* 121 */
    XCreateWindow, /* 122 */
    0, /* 123 */
    0, /* 124 */
    0, /* 125 */
    0, /* 126 */
    0, /* 127 */
    0, /* 128 */
    XLowerWindow, /* 129 */
    XFillArcs, /* 130 */
    XDrawArcs, /* 131 */
    XDrawRectangles, /* 132 */
    XDrawSegments, /* 133 */
    XDrawPoint, /* 134 */
    XDrawPoints, /* 135 */
    XReparentWindow, /* 136 */
    XPutImage, /* 137 */
    XPolygonRegion, /* 138 */
    XPointInRegion, /* 139 */
    XVaCreateNestedList, /* 140 */
    XSetICValues, /* 141 */
    XGetICValues, /* 142 */
    XSetICFocus, /* 143 */
    0, /* 144 */
    0, /* 145 */
    0, /* 146 */
    XFreeFontSet, /* 147 */
    XCloseIM, /* 148 */
    XRegisterIMInstantiateCallback, /* 149 */
    XUnregisterIMInstantiateCallback, /* 150 */
    XSetLocaleModifiers, /* 151 */
    XOpenIM, /* 152 */
    XGetIMValues, /* 153 */
    XSetIMValues, /* 154 */
    XCreateFontSet, /* 155 */
    XFreeStringList, /* 156 */
    XkbKeycodeToKeysym, /* 157 */
    XkbOpenDisplay, /* 158 */
#endif /* WIN */
#ifdef MAC_OSX_TCL /* MACOSX */
    XSetDashes, /* 0 */
    XGetModifierMapping, /* 1 */
    XCreateImage, /* 2 */
    XGetImage, /* 3 */
    XGetAtomName, /* 4 */
    XKeysymToString, /* 5 */
    XCreateColormap, /* 6 */
    XCreatePixmapCursor, /* 7 */
    XCreateGlyphCursor, /* 8 */
    XGContextFromGC, /* 9 */
    XListHosts, /* 10 */
    XKeycodeToKeysym, /* 11 */
    XStringToKeysym, /* 12 */
    XRootWindow, /* 13 */
    XSetErrorHandler, /* 14 */
    XIconifyWindow, /* 15 */
    XWithdrawWindow, /* 16 */
    XGetWMColormapWindows, /* 17 */
    XAllocColor, /* 18 */
    XBell, /* 19 */
    XChangeProperty, /* 20 */
    XChangeWindowAttributes, /* 21 */
    XClearWindow, /* 22 */
    XConfigureWindow, /* 23 */
    XCopyArea, /* 24 */
    XCopyPlane, /* 25 */
    XCreateBitmapFromData, /* 26 */
    XDefineCursor, /* 27 */
    XDeleteProperty, /* 28 */
    XDestroyWindow, /* 29 */
    XDrawArc, /* 30 */
    XDrawLines, /* 31 */
    XDrawRectangle, /* 32 */
    XFillArc, /* 33 */
    XFillPolygon, /* 34 */
    XFillRectangles, /* 35 */
    XForceScreenSaver, /* 36 */
    XFreeColormap, /* 37 */
    XFreeColors, /* 38 */
    XFreeCursor, /* 39 */
    XFreeModifiermap, /* 40 */
    XGetGeometry, /* 41 */
    XGetInputFocus, /* 42 */
    XGetWindowProperty, /* 43 */
    XGetWindowAttributes, /* 44 */
    XGrabKeyboard, /* 45 */
    XGrabPointer, /* 46 */
    XKeysymToKeycode, /* 47 */
    XLookupColor, /* 48 */
    XMapWindow, /* 49 */
    XMoveResizeWindow, /* 50 */
    XMoveWindow, /* 51 */
    XNextEvent, /* 52 */
    XPutBackEvent, /* 53 */
    XQueryColors, /* 54 */
    XQueryPointer, /* 55 */
    XQueryTree, /* 56 */
    XRaiseWindow, /* 57 */
    XRefreshKeyboardMapping, /* 58 */
    XResizeWindow, /* 59 */
    XSelectInput, /* 60 */
    XSendEvent, /* 61 */
    XSetCommand, /* 62 */
    XSetIconName, /* 63 */
    XSetInputFocus, /* 64 */
    XSetSelectionOwner, /* 65 */
    XSetWindowBackground, /* 66 */
    XSetWindowBackgroundPixmap, /* 67 */
    XSetWindowBorder, /* 68 */
    XSetWindowBorderPixmap, /* 69 */
    XSetWindowBorderWidth, /* 70 */
    XSetWindowColormap, /* 71 */
    XTranslateCoordinates, /* 72 */
    XUngrabKeyboard, /* 73 */
    XUngrabPointer, /* 74 */
    XUnmapWindow, /* 75 */
    XWindowEvent, /* 76 */
    XDestroyIC, /* 77 */
    XFilterEvent, /* 78 */
    XmbLookupString, /* 79 */
    TkPutImage, /* 80 */
    XSetClipRectangles, /* 81 */
    XParseColor, /* 82 */
    XCreateGC, /* 83 */
    XFreeGC, /* 84 */
    XInternAtom, /* 85 */
    XSetBackground, /* 86 */
    XSetForeground, /* 87 */
    XSetClipMask, /* 88 */
    XSetClipOrigin, /* 89 */
    XSetTSOrigin, /* 90 */
    XChangeGC, /* 91 */
    XSetFont, /* 92 */
    XSetArcMode, /* 93 */
    XSetStipple, /* 94 */
    XSetFillRule, /* 95 */
    XSetFillStyle, /* 96 */
    XSetFunction, /* 97 */
    XSetLineAttributes, /* 98 */
    _XInitImageFuncPtrs, /* 99 */
    XCreateIC, /* 100 */
    XGetVisualInfo, /* 101 */
    XSetWMClientMachine, /* 102 */
    XStringListToTextProperty, /* 103 */
    XDrawLine, /* 104 */
    XWarpPointer, /* 105 */
    XFillRectangle, /* 106 */
    XFlush, /* 107 */
    XGrabServer, /* 108 */
    XUngrabServer, /* 109 */
    XFree, /* 110 */
    XNoOp, /* 111 */
    XSynchronize, /* 112 */
    XSync, /* 113 */
    XVisualIDFromVisual, /* 114 */
    0, /* 115 */
    0, /* 116 */
    0, /* 117 */
    0, /* 118 */
    0, /* 119 */
    XOffsetRegion, /* 120 */
    XUnionRegion, /* 121 */
    XCreateWindow, /* 122 */
    0, /* 123 */
    0, /* 124 */
    0, /* 125 */
    0, /* 126 */
    0, /* 127 */
    0, /* 128 */
    XLowerWindow, /* 129 */
    XFillArcs, /* 130 */
    XDrawArcs, /* 131 */
    XDrawRectangles, /* 132 */
    XDrawSegments, /* 133 */
    XDrawPoint, /* 134 */
    XDrawPoints, /* 135 */
    XReparentWindow, /* 136 */
    XPutImage, /* 137 */
    XPolygonRegion, /* 138 */
    XPointInRegion, /* 139 */
    XVaCreateNestedList, /* 140 */
    XSetICValues, /* 141 */
    XGetICValues, /* 142 */
    XSetICFocus, /* 143 */
    0, /* 144 */
    0, /* 145 */
    0, /* 146 */
    XFreeFontSet, /* 147 */
    XCloseIM, /* 148 */
    XRegisterIMInstantiateCallback, /* 149 */
    XUnregisterIMInstantiateCallback, /* 150 */
    XSetLocaleModifiers, /* 151 */
    XOpenIM, /* 152 */
    XGetIMValues, /* 153 */
    XSetIMValues, /* 154 */
    XCreateFontSet, /* 155 */
    XFreeStringList, /* 156 */
    XkbKeycodeToKeysym, /* 157 */
    XkbOpenDisplay, /* 158 */
#endif /* MACOSX */
};

static const TkPlatStubs tkPlatStubs = {
    TCL_STUB_MAGIC,
    0,
#if defined(_WIN32) || defined(__CYGWIN__) /* WIN */
    Tk_AttachHWND, /* 0 */
    Tk_GetHINSTANCE, /* 1 */
    Tk_GetHWND, /* 2 */
    Tk_HWNDToWindow, /* 3 */
#endif /* WIN */
#ifdef MAC_OSX_TK /* AQUA */
    0, /* 0 */
    0, /* 1 */
    0, /* 2 */
    0, /* 3 */
    TkMacOSXInitAppleEvents, /* 4 */
    0, /* 5 */
    TkMacOSXInvalClipRgns, /* 6 */
    0, /* 7 */
    TkMacOSXGetRootControl, /* 8 */
    Tk_MacOSXSetupTkNotifier, /* 9 */
    Tk_MacOSXIsAppInFront, /* 10 */
    Tk_MacOSXGetTkWindow, /* 11 */
    Tk_MacOSXGetCGContextForDrawable, /* 12 */
    Tk_MacOSXGetNSWindowForDrawable, /* 13 */
    0, /* 14 */
    0, /* 15 */
    TkGenWMConfigureEvent, /* 16 */
#endif /* AQUA */
};

static const TkStubHooks tkStubHooks = {
    &tkPlatStubs,
    &tkIntStubs,
    &tkIntPlatStubs,
    &tkIntXlibStubs
};

const TkStubs tkStubs = {
    TCL_STUB_MAGIC,
    &tkStubHooks,
    Tk_MainLoop, /* 0 */
    Tk_3DBorderColor, /* 1 */
    Tk_3DBorderGC, /* 2 */
    Tk_3DHorizontalBevel, /* 3 */
    Tk_3DVerticalBevel, /* 4 */
    Tk_AddOption, /* 5 */
    Tk_BindEvent, /* 6 */
    Tk_CanvasDrawableCoords, /* 7 */
    Tk_CanvasEventuallyRedraw, /* 8 */
    Tk_CanvasGetCoord, /* 9 */
    Tk_CanvasGetTextInfo, /* 10 */
    Tk_CanvasPsBitmap, /* 11 */
    Tk_CanvasPsColor, /* 12 */
    Tk_CanvasPsFont, /* 13 */
    Tk_CanvasPsPath, /* 14 */
    Tk_CanvasPsStipple, /* 15 */
    Tk_CanvasPsY, /* 16 */
    Tk_CanvasSetStippleOrigin, /* 17 */
    Tk_CanvasTagsParseProc, /* 18 */
    Tk_CanvasTagsPrintProc, /* 19 */
    Tk_CanvasTkwin, /* 20 */
    Tk_CanvasWindowCoords, /* 21 */
    Tk_ChangeWindowAttributes, /* 22 */
    Tk_CharBbox, /* 23 */
    Tk_ClearSelection, /* 24 */
    Tk_ClipboardAppend, /* 25 */
    Tk_ClipboardClear, /* 26 */
    Tk_ConfigureInfo, /* 27 */
    Tk_ConfigureValue, /* 28 */
    Tk_ConfigureWidget, /* 29 */
    Tk_ConfigureWindow, /* 30 */
    Tk_ComputeTextLayout, /* 31 */
    Tk_CoordsToWindow, /* 32 */
    Tk_CreateBinding, /* 33 */
    Tk_CreateBindingTable, /* 34 */
    Tk_CreateErrorHandler, /* 35 */
    Tk_CreateEventHandler, /* 36 */
    Tk_CreateGenericHandler, /* 37 */
    Tk_CreateImageType, /* 38 */
    Tk_CreateItemType, /* 39 */
    Tk_CreatePhotoImageFormat, /* 40 */
    Tk_CreateSelHandler, /* 41 */
    Tk_CreateWindow, /* 42 */
    Tk_CreateWindowFromPath, /* 43 */
    Tk_DefineBitmap, /* 44 */
    Tk_DefineCursor, /* 45 */
    Tk_DeleteAllBindings, /* 46 */
    Tk_DeleteBinding, /* 47 */
    Tk_DeleteBindingTable, /* 48 */
    Tk_DeleteErrorHandler, /* 49 */
    Tk_DeleteEventHandler, /* 50 */
    Tk_DeleteGenericHandler, /* 51 */
    Tk_DeleteImage, /* 52 */
    Tk_DeleteSelHandler, /* 53 */
    Tk_DestroyWindow, /* 54 */
    Tk_DisplayName, /* 55 */
    Tk_DistanceToTextLayout, /* 56 */
    Tk_Draw3DPolygon, /* 57 */
    Tk_Draw3DRectangle, /* 58 */
    Tk_DrawChars, /* 59 */
    Tk_DrawFocusHighlight, /* 60 */
    Tk_DrawTextLayout, /* 61 */
    Tk_Fill3DPolygon, /* 62 */
    Tk_Fill3DRectangle, /* 63 */
    Tk_FindPhoto, /* 64 */
    Tk_FontId, /* 65 */
    Tk_Free3DBorder, /* 66 */
    Tk_FreeBitmap, /* 67 */
    Tk_FreeColor, /* 68 */
    Tk_FreeColormap, /* 69 */
    Tk_FreeCursor, /* 70 */
    Tk_FreeFont, /* 71 */
    Tk_FreeGC, /* 72 */
    Tk_FreeImage, /* 73 */
    Tk_FreeOptions, /* 74 */
    Tk_FreePixmap, /* 75 */
    Tk_FreeTextLayout, /* 76 */
    0, /* 77 */
    Tk_GCForColor, /* 78 */
    Tk_GeometryRequest, /* 79 */
    Tk_Get3DBorder, /* 80 */
    Tk_GetAllBindings, /* 81 */
    Tk_GetAnchor, /* 82 */
    Tk_GetAtomName, /* 83 */
    Tk_GetBinding, /* 84 */
    Tk_GetBitmap, /* 85 */
    Tk_GetBitmapFromData, /* 86 */
    Tk_GetCapStyle, /* 87 */
    Tk_GetColor, /* 88 */
    Tk_GetColorByValue, /* 89 */
    Tk_GetColormap, /* 90 */
    Tk_GetCursor, /* 91 */
    Tk_GetCursorFromData, /* 92 */
    Tk_GetFont, /* 93 */
    Tk_GetFontFromObj, /* 94 */
    Tk_GetFontMetrics, /* 95 */
    Tk_GetGC, /* 96 */
    Tk_GetImage, /* 97 */
    Tk_GetImageModelData, /* 98 */
    Tk_GetItemTypes, /* 99 */
    Tk_GetJoinStyle, /* 100 */
    Tk_GetJustify, /* 101 */
    Tk_GetNumMainWindows, /* 102 */
    Tk_GetOption, /* 103 */
    Tk_GetPixels, /* 104 */
    Tk_GetPixmap, /* 105 */
    Tk_GetRelief, /* 106 */
    Tk_GetRootCoords, /* 107 */
    Tk_GetScrollInfo, /* 108 */
    Tk_GetScreenMM, /* 109 */
    Tk_GetSelection, /* 110 */
    Tk_GetUid, /* 111 */
    Tk_GetVisual, /* 112 */
    Tk_GetVRootGeometry, /* 113 */
    Tk_Grab, /* 114 */
    Tk_HandleEvent, /* 115 */
    Tk_IdToWindow, /* 116 */
    Tk_ImageChanged, /* 117 */
    0, /* 118 */
    Tk_InternAtom, /* 119 */
    Tk_IntersectTextLayout, /* 120 */
    Tk_MaintainGeometry, /* 121 */
    Tk_MainWindow, /* 122 */
    Tk_MakeWindowExist, /* 123 */
    Tk_ManageGeometry, /* 124 */
    Tk_MapWindow, /* 125 */
    Tk_MeasureChars, /* 126 */
    Tk_MoveResizeWindow, /* 127 */
    Tk_MoveWindow, /* 128 */
    Tk_MoveToplevelWindow, /* 129 */
    Tk_NameOf3DBorder, /* 130 */
    Tk_NameOfAnchor, /* 131 */
    Tk_NameOfBitmap, /* 132 */
    Tk_NameOfCapStyle, /* 133 */
    Tk_NameOfColor, /* 134 */
    Tk_NameOfCursor, /* 135 */
    Tk_NameOfFont, /* 136 */
    Tk_NameOfImage, /* 137 */
    Tk_NameOfJoinStyle, /* 138 */
    Tk_NameOfJustify, /* 139 */
    Tk_NameOfRelief, /* 140 */
    Tk_NameToWindow, /* 141 */
    Tk_OwnSelection, /* 142 */
    Tk_ParseArgv, /* 143 */
    0, /* 144 */
    0, /* 145 */
    Tk_PhotoGetImage, /* 146 */
    Tk_PhotoBlank, /* 147 */
    0, /* 148 */
    Tk_PhotoGetSize, /* 149 */
    0, /* 150 */
    Tk_PointToChar, /* 151 */
    Tk_PostscriptFontName, /* 152 */
    Tk_PreserveColormap, /* 153 */
    Tk_QueueWindowEvent, /* 154 */
    Tk_RedrawImage, /* 155 */
    Tk_ResizeWindow, /* 156 */
    Tk_RestackWindow, /* 157 */
    Tk_RestrictEvents, /* 158 */
    0, /* 159 */
    Tk_SetAppName, /* 160 */
    Tk_SetBackgroundFromBorder, /* 161 */
    Tk_SetClass, /* 162 */
    Tk_SetGrid, /* 163 */
    Tk_SetInternalBorder, /* 164 */
    Tk_SetWindowBackground, /* 165 */
    Tk_SetWindowBackgroundPixmap, /* 166 */
    Tk_SetWindowBorder, /* 167 */
    Tk_SetWindowBorderWidth, /* 168 */
    Tk_SetWindowBorderPixmap, /* 169 */
    Tk_SetWindowColormap, /* 170 */
    Tk_SetWindowVisual, /* 171 */
    Tk_SizeOfBitmap, /* 172 */
    Tk_SizeOfImage, /* 173 */
    Tk_StrictMotif, /* 174 */
    Tk_TextLayoutToPostscript, /* 175 */
    Tk_TextWidth, /* 176 */
    Tk_UndefineCursor, /* 177 */
    Tk_UnderlineChars, /* 178 */
    Tk_UnderlineTextLayout, /* 179 */
    Tk_Ungrab, /* 180 */
    Tk_UnmaintainGeometry, /* 181 */
    Tk_UnmapWindow, /* 182 */
    Tk_UnsetGrid, /* 183 */
    Tk_UpdatePointer, /* 184 */
    Tk_AllocBitmapFromObj, /* 185 */
    Tk_Alloc3DBorderFromObj, /* 186 */
    Tk_AllocColorFromObj, /* 187 */
    Tk_AllocCursorFromObj, /* 188 */
    Tk_AllocFontFromObj, /* 189 */
    Tk_CreateOptionTable, /* 190 */
    Tk_DeleteOptionTable, /* 191 */
    Tk_Free3DBorderFromObj, /* 192 */
    Tk_FreeBitmapFromObj, /* 193 */
    Tk_FreeColorFromObj, /* 194 */
    Tk_FreeConfigOptions, /* 195 */
    Tk_FreeSavedOptions, /* 196 */
    Tk_FreeCursorFromObj, /* 197 */
    Tk_FreeFontFromObj, /* 198 */
    Tk_Get3DBorderFromObj, /* 199 */
    Tk_GetAnchorFromObj, /* 200 */
    Tk_GetBitmapFromObj, /* 201 */
    Tk_GetColorFromObj, /* 202 */
    Tk_GetCursorFromObj, /* 203 */
    Tk_GetOptionInfo, /* 204 */
    Tk_GetOptionValue, /* 205 */
    Tk_GetJustifyFromObj, /* 206 */
    Tk_GetMMFromObj, /* 207 */
    Tk_GetPixelsFromObj, /* 208 */
    Tk_GetReliefFromObj, /* 209 */
    Tk_GetScrollInfoObj, /* 210 */
    Tk_InitOptions, /* 211 */
    0, /* 212 */
    Tk_RestoreSavedOptions, /* 213 */
    Tk_SetOptions, /* 214 */
    Tk_InitConsoleChannels, /* 215 */
    0, /* 216 */
    Tk_CreateSmoothMethod, /* 217 */
    0, /* 218 */
    0, /* 219 */
    Tk_GetDash, /* 220 */
    Tk_CreateOutline, /* 221 */
    Tk_DeleteOutline, /* 222 */
    Tk_ConfigOutlineGC, /* 223 */
    Tk_ChangeOutlineGC, /* 224 */
    Tk_ResetOutlineGC, /* 225 */
    Tk_CanvasPsOutline, /* 226 */
    Tk_SetTSOrigin, /* 227 */
    Tk_CanvasGetCoordFromObj, /* 228 */
    Tk_CanvasSetOffset, /* 229 */
    Tk_DitherPhoto, /* 230 */
    Tk_PostscriptBitmap, /* 231 */
    Tk_PostscriptColor, /* 232 */
    Tk_PostscriptFont, /* 233 */
    Tk_PostscriptImage, /* 234 */
    Tk_PostscriptPath, /* 235 */
    Tk_PostscriptStipple, /* 236 */
    Tk_PostscriptY, /* 237 */
    Tk_PostscriptPhoto, /* 238 */
    Tk_CreateClientMessageHandler, /* 239 */
    Tk_DeleteClientMessageHandler, /* 240 */
    Tk_CreateAnonymousWindow, /* 241 */
    Tk_SetClassProcs, /* 242 */
    Tk_SetInternalBorderEx, /* 243 */
    Tk_SetMinimumRequestSize, /* 244 */
    Tk_SetCaretPos, /* 245 */
    0, /* 246 */
    0, /* 247 */
    Tk_CollapseMotionEvents, /* 248 */
    Tk_RegisterStyleEngine, /* 249 */
    Tk_GetStyleEngine, /* 250 */
    Tk_RegisterStyledElement, /* 251 */
    Tk_GetElementId, /* 252 */
    Tk_CreateStyle, /* 253 */
    Tk_GetStyle, /* 254 */
    Tk_FreeStyle, /* 255 */
    Tk_NameOfStyle, /* 256 */
    Tk_AllocStyleFromObj, /* 257 */
    0, /* 258 */
    0, /* 259 */
    Tk_GetStyledElement, /* 260 */
    Tk_GetElementSize, /* 261 */
    Tk_GetElementBox, /* 262 */
    Tk_GetElementBorderWidth, /* 263 */
    Tk_DrawElement, /* 264 */
    Tk_PhotoExpand, /* 265 */
    Tk_PhotoPutBlock, /* 266 */
    Tk_PhotoPutZoomedBlock, /* 267 */
    Tk_PhotoSetSize, /* 268 */
    Tk_GetUserInactiveTime, /* 269 */
    Tk_ResetUserInactiveTime, /* 270 */
    Tk_Interp, /* 271 */
    0, /* 272 */
    0, /* 273 */
    Tk_AlwaysShowSelection, /* 274 */
    Tk_GetButtonMask, /* 275 */
    Tk_GetDoublePixelsFromObj, /* 276 */
    Tk_NewWindowObj, /* 277 */
    Tk_SendVirtualEvent, /* 278 */
    Tk_FontGetDescription, /* 279 */
    Tk_CreatePhotoImageFormatVersion3, /* 280 */
    Tk_DrawHighlightBorder, /* 281 */
    Tk_SetMainMenubar, /* 282 */
    Tk_SetWindowMenubar, /* 283 */
    Tk_ClipDrawableToRect, /* 284 */
    Tk_GetSystemDefault, /* 285 */
    Tk_UseWindow, /* 286 */
    Tk_MakeContainer, /* 287 */
    Tk_GetOtherWindow, /* 288 */
    Tk_Get3DBorderColors, /* 289 */
    Tk_MakeWindow, /* 290 */
};

/* !END!: Do not edit above this line. */


#ifdef __CYGWIN__
void *Tk_GetHINSTANCE(void)
{
    void *hInstance = NULL;

    GetModuleHandleExW(GET_MODULE_HANDLE_EX_FLAG_FROM_ADDRESS,
	    (const char *) &tkIntStubs, &hInstance);
    return hInstance;
}
#endif
<|MERGE_RESOLUTION|>--- conflicted
+++ resolved
@@ -42,7 +42,6 @@
 
 #undef TkPutImage
 #undef XPutImage
-<<<<<<< HEAD
 #define TkpTesttextCmd TkrTesttextCmd
 #define TkTextGetIndex TkrTextGetIndex
 #define TkTextIndexBackBytes TkrTextIndexBackBytes
@@ -58,10 +57,6 @@
 #define TkMacOSXSetUpClippingRgn (void (*)(Drawable))(void *)doNothing
 #undef TkMacOSXIsCharacterMissing
 #define TkMacOSXIsCharacterMissing (int (*)(Tk_Font, unsigned int))(void *)doNothing
-=======
->>>>>>> 25989e22
-
-#define TkMacOSXDrawable Tk_MacOSXGetNSWindowForDrawable
 
 #if !defined(MAC_OSX_TK)
 static int
@@ -554,8 +549,6 @@
     TkGenerateButtonEvent, /* 50 */
     TkGenWMDestroyEvent, /* 51 */
     TkMacOSXSetDrawingEnabled, /* 52 */
-    0, /* 53 */
-    TkMacOSXDrawable, /* 54 */
 #endif /* AQUA */
 #if !(defined(_WIN32) || defined(__CYGWIN__) || defined(MAC_OSX_TK)) /* X11 */
     TkCreateXEventSource, /* 0 */
