/*
 * tkButton.c --
 *
 *	This module implements a collection of button-like widgets for the Tk
 *	toolkit. The widgets implemented include buttons, checkbuttons,
 *	radiobuttons, and labels.
 *
 * Copyright © 1990-1994 The Regents of the University of California.
 * Copyright © 1994-1998 Sun Microsystems, Inc.
 *
 * See the file "license.terms" for information on usage and redistribution of
 * this file, and for a DISCLAIMER OF ALL WARRANTIES.
 */

#include "tkInt.h"
#include "tkButton.h"
#include "default.h"

typedef struct {
    int defaultsInitialized;
} ThreadSpecificData;
static Tcl_ThreadDataKey dataKey;

/*
 * Class names for buttons, indexed by one of the type values defined in
 * tkButton.h.
 */

static const char *const classNames[] = {"Label", "Button", "Checkbutton", "Radiobutton"};

/*
 * The following table defines the legal values for the -default/-state options.
 * It is used together with the "enum defaultValue/state" declarations in tkButton.h.
 */

const char *const tkStateStrings[] = {
    "active", "disabled", "normal", NULL
};

/*
 * The following table defines the legal values for the -compound option.
 * It is used with the "enum compound" declaration in tkButton.h
 */

const char *const tkCompoundStrings[] = {
    "bottom", "center", "left", "none", "right", "top", NULL
};

char tkDefButtonHighlightWidth[TCL_INTEGER_SPACE] = DEF_BUTTON_HIGHLIGHT_WIDTH;
char tkDefButtonPadx[TCL_INTEGER_SPACE] = DEF_BUTTON_PADX;
char tkDefButtonPady[TCL_INTEGER_SPACE] = DEF_BUTTON_PADY;
char tkDefButtonBorderWidth[TCL_INTEGER_SPACE] = DEF_BUTTON_BORDER_WIDTH;
char tkDefLabelHighlightWidth[TCL_INTEGER_SPACE] = DEF_LABEL_HIGHLIGHT_WIDTH;
char tkDefLabelPadx[TCL_INTEGER_SPACE] = DEF_LABCHKRAD_PADX;
char tkDefLabelPady[TCL_INTEGER_SPACE] = DEF_LABCHKRAD_PADY;

/*
 * Information used for parsing configuration options.  There is a
 * separate table for each of the four widget classes.
 */

static const Tk_OptionSpec labelOptionSpecs[] = {
    {TK_OPTION_BORDER, "-activebackground", "activeBackground", "Foreground",
	DEF_BUTTON_ACTIVE_BG_COLOR, TCL_INDEX_NONE, offsetof(TkButton, activeBorder),
	0, DEF_BUTTON_ACTIVE_BG_MONO, 0},
    {TK_OPTION_COLOR, "-activeforeground", "activeForeground", "Background",
	DEF_BUTTON_ACTIVE_FG_COLOR, TCL_INDEX_NONE, offsetof(TkButton, activeFg),
	TK_OPTION_NULL_OK, DEF_BUTTON_ACTIVE_FG_MONO, 0},
    {TK_OPTION_ANCHOR, "-anchor", "anchor", "Anchor",
	DEF_BUTTON_ANCHOR, TCL_INDEX_NONE, offsetof(TkButton, anchor), TK_OPTION_ENUM_VAR, 0, 0},
    {TK_OPTION_BORDER, "-background", "background", "Background",
	DEF_BUTTON_BG_COLOR, TCL_INDEX_NONE, offsetof(TkButton, normalBorder),
	0, DEF_BUTTON_BG_MONO, 0},
    {TK_OPTION_SYNONYM, "-bd", NULL, NULL,
	NULL, 0, TCL_INDEX_NONE, 0, "-borderwidth", 0},
    {TK_OPTION_SYNONYM, "-bg", NULL, NULL,
	NULL, 0, TCL_INDEX_NONE, 0, "-background", 0},
    {TK_OPTION_BITMAP, "-bitmap", "bitmap", "Bitmap",
	DEF_BUTTON_BITMAP, TCL_INDEX_NONE, offsetof(TkButton, bitmap),
	TK_OPTION_NULL_OK, 0, 0},
    {TK_OPTION_PIXELS, "-borderwidth", "borderWidth", "BorderWidth",
	tkDefButtonBorderWidth, offsetof(TkButton, borderWidthPtr),
	offsetof(TkButton, borderWidth), 0, 0, 0},
    {TK_OPTION_STRING_TABLE, "-compound", "compound", "Compound",
	DEF_BUTTON_COMPOUND, TCL_INDEX_NONE, offsetof(TkButton, compound),
	0, tkCompoundStrings, 0},
    {TK_OPTION_CURSOR, "-cursor", "cursor", "Cursor",
	DEF_BUTTON_CURSOR, TCL_INDEX_NONE, offsetof(TkButton, cursor),
	TK_OPTION_NULL_OK, 0, 0},
    {TK_OPTION_COLOR, "-disabledforeground", "disabledForeground",
	"DisabledForeground", DEF_BUTTON_DISABLED_FG_COLOR,
	TCL_INDEX_NONE, offsetof(TkButton, disabledFg), TK_OPTION_NULL_OK,
	DEF_BUTTON_DISABLED_FG_MONO, 0},
    {TK_OPTION_SYNONYM, "-fg", "foreground", NULL,
	NULL, 0, TCL_INDEX_NONE, 0, "-foreground", 0},
    {TK_OPTION_FONT, "-font", "font", "Font",
	DEF_BUTTON_FONT, TCL_INDEX_NONE, offsetof(TkButton, tkfont), 0, 0, 0},
    {TK_OPTION_COLOR, "-foreground", "foreground", "Foreground",
	DEF_LABEL_FG, TCL_INDEX_NONE, offsetof(TkButton, normalFg), 0, 0, 0},
    {TK_OPTION_STRING, "-height", "height", "Height",
	DEF_BUTTON_HEIGHT, offsetof(TkButton, heightPtr), TCL_INDEX_NONE, 0, 0, 0},
    {TK_OPTION_BORDER, "-highlightbackground", "highlightBackground",
	"HighlightBackground", DEF_BUTTON_HIGHLIGHT_BG_COLOR,
	TCL_INDEX_NONE, offsetof(TkButton, highlightBorder), 0,
	DEF_BUTTON_HIGHLIGHT_BG_MONO, 0},
    {TK_OPTION_COLOR, "-highlightcolor", "highlightColor", "HighlightColor",
	DEF_BUTTON_HIGHLIGHT, TCL_INDEX_NONE, offsetof(TkButton, highlightColorPtr),
	0, 0, 0},
    {TK_OPTION_PIXELS, "-highlightthickness", "highlightThickness",
	"HighlightThickness", tkDefLabelHighlightWidth,
	offsetof(TkButton, highlightWidthPtr),
	offsetof(TkButton, highlightWidth), 0, 0, 0},
    {TK_OPTION_STRING, "-image", "image", "Image",
	DEF_BUTTON_IMAGE, offsetof(TkButton, imagePtr), TCL_INDEX_NONE,
	TK_OPTION_NULL_OK, 0, 0},
    {TK_OPTION_JUSTIFY, "-justify", "justify", "Justify",
	DEF_BUTTON_JUSTIFY, TCL_INDEX_NONE, offsetof(TkButton, justify), TK_OPTION_ENUM_VAR, 0, 0},
    {TK_OPTION_PIXELS, "-padx", "padX", "Pad",
	tkDefLabelPadx, offsetof(TkButton, padXPtr),
	offsetof(TkButton, padX), 0, 0, 0},
    {TK_OPTION_PIXELS, "-pady", "padY", "Pad",
	tkDefLabelPady, offsetof(TkButton, padYPtr),
	offsetof(TkButton, padY), 0, 0, 0},
    {TK_OPTION_RELIEF, "-relief", "relief", "Relief",
	DEF_LABCHKRAD_RELIEF, TCL_INDEX_NONE, offsetof(TkButton, relief), 0, 0, 0},
    {TK_OPTION_STRING_TABLE, "-state", "state", "State",
	DEF_BUTTON_STATE, TCL_INDEX_NONE, offsetof(TkButton, state),
	TK_OPTION_ENUM_VAR, tkStateStrings, 0},
    {TK_OPTION_STRING, "-takefocus", "takeFocus", "TakeFocus",
	DEF_LABEL_TAKE_FOCUS, offsetof(TkButton, takeFocusPtr), TCL_INDEX_NONE,
	TK_OPTION_NULL_OK, 0, 0},
    {TK_OPTION_STRING, "-text", "text", "Text",
	DEF_BUTTON_TEXT, offsetof(TkButton, textPtr), TCL_INDEX_NONE, 0, 0, 0},
    {TK_OPTION_STRING, "-textvariable", "textVariable", "Variable",
	DEF_BUTTON_TEXT_VARIABLE, offsetof(TkButton, textVarNamePtr), TCL_INDEX_NONE,
	TK_OPTION_NULL_OK, 0, 0},
    {TK_OPTION_INDEX, "-underline", "underline", "Underline",
	TK_OPTION_UNDERLINE_DEF(TkButton, underline), 0},
    {TK_OPTION_STRING, "-width", "width", "Width",
	DEF_BUTTON_WIDTH, offsetof(TkButton, widthPtr), TCL_INDEX_NONE, 0, 0, 0},
    {TK_OPTION_PIXELS, "-wraplength", "wrapLength", "WrapLength",
	DEF_BUTTON_WRAP_LENGTH, offsetof(TkButton, wrapLengthPtr),
	offsetof(TkButton, wrapLength), 0, 0, 0},
    {TK_OPTION_END, NULL, NULL, NULL, NULL, 0, 0, 0, 0, 0}
};

static const Tk_OptionSpec buttonOptionSpecs[] = {
    {TK_OPTION_BORDER, "-activebackground", "activeBackground", "Foreground",
	DEF_BUTTON_ACTIVE_BG_COLOR, TCL_INDEX_NONE, offsetof(TkButton, activeBorder),
	0, DEF_BUTTON_ACTIVE_BG_MONO, 0},
    {TK_OPTION_COLOR, "-activeforeground", "activeForeground", "Background",
	DEF_BUTTON_ACTIVE_FG_COLOR, TCL_INDEX_NONE, offsetof(TkButton, activeFg),
	TK_OPTION_NULL_OK, DEF_BUTTON_ACTIVE_FG_MONO, 0},
    {TK_OPTION_ANCHOR, "-anchor", "anchor", "Anchor",
	DEF_BUTTON_ANCHOR, TCL_INDEX_NONE, offsetof(TkButton, anchor), TK_OPTION_ENUM_VAR, 0, 0},
    {TK_OPTION_BORDER, "-background", "background", "Background",
	DEF_BUTTON_BG_COLOR, TCL_INDEX_NONE, offsetof(TkButton, normalBorder),
	0, DEF_BUTTON_BG_MONO, 0},
    {TK_OPTION_SYNONYM, "-bd", NULL, NULL,
	NULL, 0, TCL_INDEX_NONE, 0, "-borderwidth", 0},
    {TK_OPTION_SYNONYM, "-bg", NULL, NULL,
	NULL, 0, TCL_INDEX_NONE, 0, "-background", 0},
    {TK_OPTION_BITMAP, "-bitmap", "bitmap", "Bitmap",
	DEF_BUTTON_BITMAP, TCL_INDEX_NONE, offsetof(TkButton, bitmap),
	TK_OPTION_NULL_OK, 0, 0},
    {TK_OPTION_PIXELS, "-borderwidth", "borderWidth", "BorderWidth",
	tkDefButtonBorderWidth, offsetof(TkButton, borderWidthPtr),
	offsetof(TkButton, borderWidth), 0, 0, 0},
    {TK_OPTION_STRING, "-command", "command", "Command",
	DEF_BUTTON_COMMAND, offsetof(TkButton, commandPtr), TCL_INDEX_NONE,
	TK_OPTION_NULL_OK, 0, 0},
    {TK_OPTION_STRING_TABLE, "-compound", "compound", "Compound",
	DEF_BUTTON_COMPOUND, TCL_INDEX_NONE, offsetof(TkButton, compound),
	0, tkCompoundStrings, 0},
    {TK_OPTION_CURSOR, "-cursor", "cursor", "Cursor",
	DEF_BUTTON_CURSOR, TCL_INDEX_NONE, offsetof(TkButton, cursor),
	TK_OPTION_NULL_OK, 0, 0},
    {TK_OPTION_STRING_TABLE, "-default", "default", "Default",
	DEF_BUTTON_DEFAULT, TCL_INDEX_NONE, offsetof(TkButton, defaultState),
	TK_OPTION_ENUM_VAR, tkStateStrings, 0},
    {TK_OPTION_COLOR, "-disabledforeground", "disabledForeground",
	"DisabledForeground", DEF_BUTTON_DISABLED_FG_COLOR,
	TCL_INDEX_NONE, offsetof(TkButton, disabledFg), TK_OPTION_NULL_OK,
	DEF_BUTTON_DISABLED_FG_MONO, 0},
    {TK_OPTION_SYNONYM, "-fg", "foreground", NULL,
	NULL, 0, TCL_INDEX_NONE, 0, "-foreground", 0},
    {TK_OPTION_FONT, "-font", "font", "Font",
	DEF_BUTTON_FONT, TCL_INDEX_NONE, offsetof(TkButton, tkfont), 0, 0, 0},
    {TK_OPTION_COLOR, "-foreground", "foreground", "Foreground",
	DEF_BUTTON_FG, TCL_INDEX_NONE, offsetof(TkButton, normalFg), 0, 0, 0},
    {TK_OPTION_STRING, "-height", "height", "Height",
	DEF_BUTTON_HEIGHT, offsetof(TkButton, heightPtr), TCL_INDEX_NONE, 0, 0, 0},
    {TK_OPTION_BORDER, "-highlightbackground", "highlightBackground",
	"HighlightBackground", DEF_BUTTON_HIGHLIGHT_BG_COLOR,
	TCL_INDEX_NONE, offsetof(TkButton, highlightBorder), 0,
	DEF_BUTTON_HIGHLIGHT_BG_MONO, 0},
    {TK_OPTION_COLOR, "-highlightcolor", "highlightColor", "HighlightColor",
	DEF_BUTTON_HIGHLIGHT, TCL_INDEX_NONE, offsetof(TkButton, highlightColorPtr),
	0, 0, 0},
    {TK_OPTION_PIXELS, "-highlightthickness", "highlightThickness",
	"HighlightThickness", tkDefButtonHighlightWidth,
	offsetof(TkButton, highlightWidthPtr),
	offsetof(TkButton, highlightWidth), 0, 0, 0},
    {TK_OPTION_STRING, "-image", "image", "Image",
	DEF_BUTTON_IMAGE, offsetof(TkButton, imagePtr), TCL_INDEX_NONE,
	TK_OPTION_NULL_OK, 0, 0},
    {TK_OPTION_JUSTIFY, "-justify", "justify", "Justify",
	DEF_BUTTON_JUSTIFY, TCL_INDEX_NONE, offsetof(TkButton, justify), TK_OPTION_ENUM_VAR, 0, 0},
    {TK_OPTION_RELIEF, "-overrelief", "overRelief", "OverRelief",
	 DEF_BUTTON_OVER_RELIEF, TCL_INDEX_NONE, offsetof(TkButton, overRelief),
	 TK_OPTION_NULL_OK, 0, 0},
    {TK_OPTION_PIXELS, "-padx", "padX", "Pad",
	tkDefButtonPadx, offsetof(TkButton, padXPtr),
	offsetof(TkButton, padX), 0, 0, 0},
    {TK_OPTION_PIXELS, "-pady", "padY", "Pad",
	tkDefButtonPady, offsetof(TkButton, padYPtr),
	offsetof(TkButton, padY), 0, 0, 0},
    {TK_OPTION_RELIEF, "-relief", "relief", "Relief",
	DEF_BUTTON_RELIEF, TCL_INDEX_NONE, offsetof(TkButton, relief),
	 0, 0, 0},
    {TK_OPTION_INT, "-repeatdelay", "repeatDelay", "RepeatDelay",
	 DEF_BUTTON_REPEAT_DELAY, TCL_INDEX_NONE, offsetof(TkButton, repeatDelay),
	 0, 0, 0},
    {TK_OPTION_INT, "-repeatinterval", "repeatInterval", "RepeatInterval",
	 DEF_BUTTON_REPEAT_INTERVAL, TCL_INDEX_NONE, offsetof(TkButton, repeatInterval),
	 0, 0, 0},
    {TK_OPTION_STRING_TABLE, "-state", "state", "State",
	DEF_BUTTON_STATE, TCL_INDEX_NONE, offsetof(TkButton, state),
	TK_OPTION_ENUM_VAR, tkStateStrings, 0},
    {TK_OPTION_STRING, "-takefocus", "takeFocus", "TakeFocus",
	DEF_BUTTON_TAKE_FOCUS, offsetof(TkButton, takeFocusPtr), TCL_INDEX_NONE,
	TK_OPTION_NULL_OK, 0, 0},
    {TK_OPTION_STRING, "-text", "text", "Text",
	DEF_BUTTON_TEXT, offsetof(TkButton, textPtr), TCL_INDEX_NONE, 0, 0, 0},
    {TK_OPTION_STRING, "-textvariable", "textVariable", "Variable",
	DEF_BUTTON_TEXT_VARIABLE, offsetof(TkButton, textVarNamePtr), TCL_INDEX_NONE,
	TK_OPTION_NULL_OK, 0, 0},
    {TK_OPTION_INDEX, "-underline", "underline", "Underline",
	TK_OPTION_UNDERLINE_DEF(TkButton, underline), 0},
    {TK_OPTION_STRING, "-width", "width", "Width",
	DEF_BUTTON_WIDTH, offsetof(TkButton, widthPtr), TCL_INDEX_NONE, 0, 0, 0},
    {TK_OPTION_PIXELS, "-wraplength", "wrapLength", "WrapLength",
	DEF_BUTTON_WRAP_LENGTH, offsetof(TkButton, wrapLengthPtr),
	offsetof(TkButton, wrapLength), 0, 0, 0},
    {TK_OPTION_END, NULL, NULL, NULL, NULL, 0, TCL_INDEX_NONE, 0, 0, 0}
};

static const Tk_OptionSpec checkbuttonOptionSpecs[] = {
    {TK_OPTION_BORDER, "-activebackground", "activeBackground", "Foreground",
	DEF_BUTTON_ACTIVE_BG_COLOR, TCL_INDEX_NONE, offsetof(TkButton, activeBorder),
	0, DEF_BUTTON_ACTIVE_BG_MONO, 0},
    {TK_OPTION_COLOR, "-activeforeground", "activeForeground", "Background",
	DEF_CHKRAD_ACTIVE_FG_COLOR, TCL_INDEX_NONE, offsetof(TkButton, activeFg),
	TK_OPTION_NULL_OK, DEF_BUTTON_ACTIVE_FG_MONO, 0},
    {TK_OPTION_ANCHOR, "-anchor", "anchor", "Anchor",
	DEF_BUTTON_ANCHOR, TCL_INDEX_NONE, offsetof(TkButton, anchor), TK_OPTION_ENUM_VAR, 0, 0},
    {TK_OPTION_BORDER, "-background", "background", "Background",
	DEF_BUTTON_BG_COLOR, TCL_INDEX_NONE, offsetof(TkButton, normalBorder),
	0, DEF_BUTTON_BG_MONO, 0},
    {TK_OPTION_SYNONYM, "-bd", NULL, NULL,
	NULL, 0, TCL_INDEX_NONE, 0, "-borderwidth", 0},
    {TK_OPTION_SYNONYM, "-bg", NULL, NULL,
	NULL, 0, TCL_INDEX_NONE, 0, "-background", 0},
    {TK_OPTION_BITMAP, "-bitmap", "bitmap", "Bitmap",
	DEF_BUTTON_BITMAP, TCL_INDEX_NONE, offsetof(TkButton, bitmap),
	TK_OPTION_NULL_OK, 0, 0},
    {TK_OPTION_PIXELS, "-borderwidth", "borderWidth", "BorderWidth",
	tkDefButtonBorderWidth, offsetof(TkButton, borderWidthPtr),
	offsetof(TkButton, borderWidth), 0, 0, 0},
    {TK_OPTION_STRING, "-command", "command", "Command",
	DEF_BUTTON_COMMAND, offsetof(TkButton, commandPtr), TCL_INDEX_NONE,
	TK_OPTION_NULL_OK, 0, 0},
    {TK_OPTION_STRING_TABLE, "-compound", "compound", "Compound",
	DEF_BUTTON_COMPOUND, TCL_INDEX_NONE, offsetof(TkButton, compound),
	0, tkCompoundStrings, 0},
    {TK_OPTION_CURSOR, "-cursor", "cursor", "Cursor",
	DEF_BUTTON_CURSOR, TCL_INDEX_NONE, offsetof(TkButton, cursor),
	TK_OPTION_NULL_OK, 0, 0},
    {TK_OPTION_COLOR, "-disabledforeground", "disabledForeground",
	"DisabledForeground", DEF_BUTTON_DISABLED_FG_COLOR,
	TCL_INDEX_NONE, offsetof(TkButton, disabledFg), TK_OPTION_NULL_OK,
	DEF_BUTTON_DISABLED_FG_MONO, 0},
    {TK_OPTION_SYNONYM, "-fg", "foreground", NULL,
	NULL, 0, TCL_INDEX_NONE, 0, "-foreground", 0},
    {TK_OPTION_FONT, "-font", "font", "Font",
	DEF_BUTTON_FONT, TCL_INDEX_NONE, offsetof(TkButton, tkfont), 0, 0, 0},
    {TK_OPTION_COLOR, "-foreground", "foreground", "Foreground",
	DEF_CHKRAD_FG, TCL_INDEX_NONE, offsetof(TkButton, normalFg), 0, 0, 0},
    {TK_OPTION_STRING, "-height", "height", "Height",
	DEF_BUTTON_HEIGHT, offsetof(TkButton, heightPtr), TCL_INDEX_NONE, 0, 0, 0},
    {TK_OPTION_BORDER, "-highlightbackground", "highlightBackground",
	"HighlightBackground", DEF_BUTTON_HIGHLIGHT_BG_COLOR,
	TCL_INDEX_NONE, offsetof(TkButton, highlightBorder), 0,
	DEF_BUTTON_HIGHLIGHT_BG_MONO, 0},
    {TK_OPTION_COLOR, "-highlightcolor", "highlightColor", "HighlightColor",
	DEF_BUTTON_HIGHLIGHT, TCL_INDEX_NONE, offsetof(TkButton, highlightColorPtr),
	0, 0, 0},
    {TK_OPTION_PIXELS, "-highlightthickness", "highlightThickness",
	"HighlightThickness", tkDefButtonHighlightWidth,
	offsetof(TkButton, highlightWidthPtr),
	offsetof(TkButton, highlightWidth), 0, 0, 0},
    {TK_OPTION_STRING, "-image", "image", "Image",
	DEF_BUTTON_IMAGE, offsetof(TkButton, imagePtr), TCL_INDEX_NONE,
	TK_OPTION_NULL_OK, 0, 0},
    {TK_OPTION_BOOLEAN, "-indicatoron", "indicatorOn", "IndicatorOn",
	DEF_BUTTON_INDICATOR, TCL_INDEX_NONE, offsetof(TkButton, indicatorOn), 0, 0, 0},
    {TK_OPTION_JUSTIFY, "-justify", "justify", "Justify",
	DEF_BUTTON_JUSTIFY, TCL_INDEX_NONE, offsetof(TkButton, justify), TK_OPTION_ENUM_VAR, 0, 0},
    {TK_OPTION_RELIEF, "-offrelief", "offRelief", "OffRelief",
	DEF_BUTTON_RELIEF, TCL_INDEX_NONE, offsetof(TkButton, offRelief), 0, 0, 0},
    {TK_OPTION_STRING, "-offvalue", "offValue", "Value",
	DEF_BUTTON_OFF_VALUE, offsetof(TkButton, offValuePtr), TCL_INDEX_NONE, 0, 0, 0},
    {TK_OPTION_STRING, "-onvalue", "onValue", "Value",
	DEF_BUTTON_ON_VALUE, offsetof(TkButton, onValuePtr), TCL_INDEX_NONE, 0, 0, 0},
    {TK_OPTION_RELIEF, "-overrelief", "overRelief", "OverRelief",
	DEF_BUTTON_OVER_RELIEF, TCL_INDEX_NONE, offsetof(TkButton, overRelief),
	TK_OPTION_NULL_OK, 0, 0},
    {TK_OPTION_PIXELS, "-padx", "padX", "Pad",
	tkDefLabelPadx, offsetof(TkButton, padXPtr),
	offsetof(TkButton, padX), 0, 0, 0},
    {TK_OPTION_PIXELS, "-pady", "padY", "Pad",
	tkDefLabelPady, offsetof(TkButton, padYPtr),
	offsetof(TkButton, padY), 0, 0, 0},
    {TK_OPTION_RELIEF, "-relief", "relief", "Relief",
	DEF_LABCHKRAD_RELIEF, TCL_INDEX_NONE, offsetof(TkButton, relief), 0, 0, 0},
    {TK_OPTION_BORDER, "-selectcolor", "selectColor", "Background",
	DEF_BUTTON_SELECT_COLOR, TCL_INDEX_NONE, offsetof(TkButton, selectBorder),
	TK_OPTION_NULL_OK, DEF_BUTTON_SELECT_MONO, 0},
    {TK_OPTION_STRING, "-selectimage", "selectImage", "SelectImage",
	DEF_BUTTON_SELECT_IMAGE, offsetof(TkButton, selectImagePtr), TCL_INDEX_NONE,
	TK_OPTION_NULL_OK, 0, 0},
    {TK_OPTION_STRING_TABLE, "-state", "state", "State",
	DEF_BUTTON_STATE, TCL_INDEX_NONE, offsetof(TkButton, state),
	TK_OPTION_ENUM_VAR, tkStateStrings, 0},
    {TK_OPTION_STRING, "-takefocus", "takeFocus", "TakeFocus",
	DEF_BUTTON_TAKE_FOCUS, offsetof(TkButton, takeFocusPtr), TCL_INDEX_NONE,
	TK_OPTION_NULL_OK, 0, 0},
    {TK_OPTION_STRING, "-text", "text", "Text",
	DEF_BUTTON_TEXT, offsetof(TkButton, textPtr), TCL_INDEX_NONE, 0, 0, 0},
    {TK_OPTION_STRING, "-textvariable", "textVariable", "Variable",
	DEF_BUTTON_TEXT_VARIABLE, offsetof(TkButton, textVarNamePtr), TCL_INDEX_NONE,
	TK_OPTION_NULL_OK, 0, 0},
    {TK_OPTION_STRING, "-tristateimage", "tristateImage", "TristateImage",
	DEF_BUTTON_IMAGE, offsetof(TkButton, tristateImagePtr), TCL_INDEX_NONE,
	TK_OPTION_NULL_OK, 0, 0},
    {TK_OPTION_STRING, "-tristatevalue", "tristateValue", "TristateValue",
	DEF_BUTTON_TRISTATE_VALUE, offsetof(TkButton, tristateValuePtr), TCL_INDEX_NONE, 0, 0, 0},
    {TK_OPTION_INDEX, "-underline", "underline", "Underline",
	TK_OPTION_UNDERLINE_DEF(TkButton, underline), 0},
    {TK_OPTION_STRING, "-variable", "variable", "Variable",
	DEF_CHECKBUTTON_VARIABLE, offsetof(TkButton, selVarNamePtr), TCL_INDEX_NONE,
	TK_OPTION_NULL_OK, 0, 0},
    {TK_OPTION_STRING, "-width", "width", "Width",
	DEF_BUTTON_WIDTH, offsetof(TkButton, widthPtr), TCL_INDEX_NONE, 0, 0, 0},
    {TK_OPTION_PIXELS, "-wraplength", "wrapLength", "WrapLength",
	DEF_BUTTON_WRAP_LENGTH, offsetof(TkButton, wrapLengthPtr),
	offsetof(TkButton, wrapLength), 0, 0, 0},
    {TK_OPTION_END, NULL, NULL, NULL, NULL, 0, TCL_INDEX_NONE, 0, 0, 0}
};

static const Tk_OptionSpec radiobuttonOptionSpecs[] = {
    {TK_OPTION_BORDER, "-activebackground", "activeBackground", "Foreground",
	DEF_BUTTON_ACTIVE_BG_COLOR, TCL_INDEX_NONE, offsetof(TkButton, activeBorder),
	0, DEF_BUTTON_ACTIVE_BG_MONO, 0},
    {TK_OPTION_COLOR, "-activeforeground", "activeForeground", "Background",
	DEF_CHKRAD_ACTIVE_FG_COLOR, TCL_INDEX_NONE, offsetof(TkButton, activeFg),
	TK_OPTION_NULL_OK, DEF_BUTTON_ACTIVE_FG_MONO, 0},
    {TK_OPTION_ANCHOR, "-anchor", "anchor", "Anchor",
	DEF_BUTTON_ANCHOR, TCL_INDEX_NONE, offsetof(TkButton, anchor), TK_OPTION_ENUM_VAR, 0, 0},
    {TK_OPTION_BORDER, "-background", "background", "Background",
	DEF_BUTTON_BG_COLOR, TCL_INDEX_NONE, offsetof(TkButton, normalBorder),
	0, DEF_BUTTON_BG_MONO, 0},
    {TK_OPTION_SYNONYM, "-bd", NULL, NULL,
	NULL, 0, TCL_INDEX_NONE, 0, "-borderwidth", 0},
    {TK_OPTION_SYNONYM, "-bg", NULL, NULL,
	NULL, 0, TCL_INDEX_NONE, 0, "-background", 0},
    {TK_OPTION_BITMAP, "-bitmap", "bitmap", "Bitmap",
	DEF_BUTTON_BITMAP, TCL_INDEX_NONE, offsetof(TkButton, bitmap),
	TK_OPTION_NULL_OK, 0, 0},
    {TK_OPTION_PIXELS, "-borderwidth", "borderWidth", "BorderWidth",
	tkDefButtonBorderWidth, offsetof(TkButton, borderWidthPtr),
	offsetof(TkButton, borderWidth), 0, 0, 0},
    {TK_OPTION_STRING, "-command", "command", "Command",
	DEF_BUTTON_COMMAND, offsetof(TkButton, commandPtr), TCL_INDEX_NONE,
	TK_OPTION_NULL_OK, 0, 0},
    {TK_OPTION_STRING_TABLE, "-compound", "compound", "Compound",
	DEF_BUTTON_COMPOUND, TCL_INDEX_NONE, offsetof(TkButton, compound),
	0, tkCompoundStrings, 0},
    {TK_OPTION_CURSOR, "-cursor", "cursor", "Cursor",
	DEF_BUTTON_CURSOR, TCL_INDEX_NONE, offsetof(TkButton, cursor),
	TK_OPTION_NULL_OK, 0, 0},
    {TK_OPTION_COLOR, "-disabledforeground", "disabledForeground",
	"DisabledForeground", DEF_BUTTON_DISABLED_FG_COLOR,
	TCL_INDEX_NONE, offsetof(TkButton, disabledFg), TK_OPTION_NULL_OK,
	DEF_BUTTON_DISABLED_FG_MONO, 0},
    {TK_OPTION_SYNONYM, "-fg", "foreground", NULL,
	NULL, 0, TCL_INDEX_NONE, 0, "-foreground", 0},
    {TK_OPTION_FONT, "-font", "font", "Font",
	DEF_BUTTON_FONT, TCL_INDEX_NONE, offsetof(TkButton, tkfont), 0, 0, 0},
    {TK_OPTION_COLOR, "-foreground", "foreground", "Foreground",
	DEF_CHKRAD_FG, TCL_INDEX_NONE, offsetof(TkButton, normalFg), 0, 0, 0},
    {TK_OPTION_STRING, "-height", "height", "Height",
	DEF_BUTTON_HEIGHT, offsetof(TkButton, heightPtr), TCL_INDEX_NONE, 0, 0, 0},
    {TK_OPTION_BORDER, "-highlightbackground", "highlightBackground",
	"HighlightBackground", DEF_BUTTON_HIGHLIGHT_BG_COLOR,
	TCL_INDEX_NONE, offsetof(TkButton, highlightBorder), 0,
	DEF_BUTTON_HIGHLIGHT_BG_MONO, 0},
    {TK_OPTION_COLOR, "-highlightcolor", "highlightColor", "HighlightColor",
	DEF_BUTTON_HIGHLIGHT, TCL_INDEX_NONE, offsetof(TkButton, highlightColorPtr),
	0, 0, 0},
    {TK_OPTION_PIXELS, "-highlightthickness", "highlightThickness",
	"HighlightThickness", tkDefButtonHighlightWidth,
	offsetof(TkButton, highlightWidthPtr),
	offsetof(TkButton, highlightWidth), 0, 0, 0},
    {TK_OPTION_STRING, "-image", "image", "Image",
	DEF_BUTTON_IMAGE, offsetof(TkButton, imagePtr), TCL_INDEX_NONE,
	TK_OPTION_NULL_OK, 0, 0},
    {TK_OPTION_BOOLEAN, "-indicatoron", "indicatorOn", "IndicatorOn",
	DEF_BUTTON_INDICATOR, TCL_INDEX_NONE, offsetof(TkButton, indicatorOn),
	0, 0, 0},
    {TK_OPTION_JUSTIFY, "-justify", "justify", "Justify",
	DEF_BUTTON_JUSTIFY, TCL_INDEX_NONE, offsetof(TkButton, justify), TK_OPTION_ENUM_VAR, 0, 0},
    {TK_OPTION_RELIEF, "-offrelief", "offRelief", "OffRelief",
	 DEF_BUTTON_RELIEF, TCL_INDEX_NONE, offsetof(TkButton, offRelief), 0, 0, 0},
    {TK_OPTION_RELIEF, "-overrelief", "overRelief", "OverRelief",
	 DEF_BUTTON_OVER_RELIEF, TCL_INDEX_NONE, offsetof(TkButton, overRelief),
	 TK_OPTION_NULL_OK, 0, 0},
    {TK_OPTION_PIXELS, "-padx", "padX", "Pad",
	tkDefLabelPadx, offsetof(TkButton, padXPtr),
	offsetof(TkButton, padX), 0, 0, 0},
    {TK_OPTION_PIXELS, "-pady", "padY", "Pad",
	tkDefLabelPady, offsetof(TkButton, padYPtr),
	offsetof(TkButton, padY), 0, 0, 0},
    {TK_OPTION_RELIEF, "-relief", "relief", "Relief",
	DEF_LABCHKRAD_RELIEF, TCL_INDEX_NONE, offsetof(TkButton, relief), 0, 0, 0},
    {TK_OPTION_BORDER, "-selectcolor", "selectColor", "Background",
	DEF_BUTTON_SELECT_COLOR, TCL_INDEX_NONE, offsetof(TkButton, selectBorder),
	TK_OPTION_NULL_OK, DEF_BUTTON_SELECT_MONO, 0},
    {TK_OPTION_STRING, "-selectimage", "selectImage", "SelectImage",
	DEF_BUTTON_SELECT_IMAGE, offsetof(TkButton, selectImagePtr), TCL_INDEX_NONE,
	TK_OPTION_NULL_OK, 0, 0},
    {TK_OPTION_STRING_TABLE, "-state", "state", "State",
	DEF_BUTTON_STATE, TCL_INDEX_NONE, offsetof(TkButton, state),
	TK_OPTION_ENUM_VAR, tkStateStrings, 0},
    {TK_OPTION_STRING, "-takefocus", "takeFocus", "TakeFocus",
	DEF_BUTTON_TAKE_FOCUS, offsetof(TkButton, takeFocusPtr), TCL_INDEX_NONE,
	TK_OPTION_NULL_OK, 0, 0},
    {TK_OPTION_STRING, "-text", "text", "Text",
	DEF_BUTTON_TEXT, offsetof(TkButton, textPtr), TCL_INDEX_NONE, 0, 0, 0},
    {TK_OPTION_STRING, "-textvariable", "textVariable", "Variable",
	DEF_BUTTON_TEXT_VARIABLE, offsetof(TkButton, textVarNamePtr), TCL_INDEX_NONE,
	TK_OPTION_NULL_OK, 0, 0},
    {TK_OPTION_STRING, "-tristateimage", "tristateImage", "TristateImage",
	DEF_BUTTON_IMAGE, offsetof(TkButton, tristateImagePtr), TCL_INDEX_NONE,
	TK_OPTION_NULL_OK, 0, 0},
    {TK_OPTION_STRING, "-tristatevalue", "tristateValue", "TristateValue",
	DEF_BUTTON_TRISTATE_VALUE, offsetof(TkButton, tristateValuePtr), TCL_INDEX_NONE, 0, 0, 0},
    {TK_OPTION_INDEX, "-underline", "underline", "Underline",
	TK_OPTION_UNDERLINE_DEF(TkButton, underline), 0},
    {TK_OPTION_STRING, "-value", "value", "Value",
	DEF_BUTTON_VALUE, offsetof(TkButton, onValuePtr), TCL_INDEX_NONE, 0, 0, 0},
    {TK_OPTION_STRING, "-variable", "variable", "Variable",
	DEF_RADIOBUTTON_VARIABLE, offsetof(TkButton, selVarNamePtr), TCL_INDEX_NONE,
	0, 0, 0},
    {TK_OPTION_STRING, "-width", "width", "Width",
	DEF_BUTTON_WIDTH, offsetof(TkButton, widthPtr), TCL_INDEX_NONE, 0, 0, 0},
    {TK_OPTION_PIXELS, "-wraplength", "wrapLength", "WrapLength",
	DEF_BUTTON_WRAP_LENGTH, offsetof(TkButton, wrapLengthPtr),
	offsetof(TkButton, wrapLength), 0, 0, 0},
    {TK_OPTION_END, NULL, NULL, NULL, NULL, 0, TCL_INDEX_NONE, 0, 0, 0}
};

/*
 * The following table maps from one of the type values defined in tkButton.h,
 * such as TYPE_LABEL, to the option template for that class of widgets.
 */

static const Tk_OptionSpec *const optionSpecs[] = {
    labelOptionSpecs,
    buttonOptionSpecs,
    checkbuttonOptionSpecs,
    radiobuttonOptionSpecs
};

/*
 * The following tables define the widget commands supported by each of the
 * classes, and map the indexes into the string tables into a single
 * enumerated type used to dispatch the widget command.
 */

static const char *const commandNames[][8] = {
    {"cget", "configure", NULL},
    {"cget", "configure", "flash", "invoke", NULL},
    {"cget", "configure", "deselect", "flash", "invoke", "select",
	    "toggle", NULL},
    {"cget", "configure", "deselect", "flash", "invoke", "select", NULL}
};
enum command {
    COMMAND_CGET, COMMAND_CONFIGURE, COMMAND_DESELECT, COMMAND_FLASH,
    COMMAND_INVOKE, COMMAND_SELECT, COMMAND_TOGGLE
};
static const enum command map[][8] = {
    {COMMAND_CGET, COMMAND_CONFIGURE},
    {COMMAND_CGET, COMMAND_CONFIGURE, COMMAND_FLASH, COMMAND_INVOKE},
    {COMMAND_CGET, COMMAND_CONFIGURE, COMMAND_DESELECT, COMMAND_FLASH,
	    COMMAND_INVOKE, COMMAND_SELECT, COMMAND_TOGGLE},
    {COMMAND_CGET, COMMAND_CONFIGURE, COMMAND_DESELECT, COMMAND_FLASH,
	    COMMAND_INVOKE, COMMAND_SELECT}
};

/*
 * Forward declarations for functions defined later in this file:
 */

<<<<<<< HEAD
static void		ButtonCmdDeletedProc(ClientData clientData);
static int		ButtonCreate(ClientData clientData,
			    Tcl_Interp *interp, Tcl_Size objc,
=======
static void		ButtonCmdDeletedProc(void *clientData);
static int		ButtonCreate(void *clientData,
			    Tcl_Interp *interp, int objc,
>>>>>>> 468872d3
			    Tcl_Obj *const objv[], int type);
static void		ButtonEventProc(void *clientData,
			    XEvent *eventPtr);
static void		ButtonImageProc(void *clientData,
			    int x, int y, int width, int height,
			    int imgWidth, int imgHeight);
static void		ButtonSelectImageProc(void *clientData,
			    int x, int y, int width, int height,
			    int imgWidth, int imgHeight);
static void		ButtonTristateImageProc(void *clientData,
			    int x, int y, int width, int height,
			    int imgWidth, int imgHeight);
static char *		ButtonTextVarProc(void *clientData,
			    Tcl_Interp *interp, const char *name1,
			    const char *name2, int flags);
static char *		ButtonVarProc(void *clientData,
			    Tcl_Interp *interp, const char *name1,
			    const char *name2, int flags);
<<<<<<< HEAD
static int		ButtonWidgetObjCmd(ClientData clientData,
			    Tcl_Interp *interp, Tcl_Size objc,
=======
static int		ButtonWidgetObjCmd(void *clientData,
			    Tcl_Interp *interp, int objc,
>>>>>>> 468872d3
			    Tcl_Obj *const objv[]);
static int		ConfigureButton(Tcl_Interp *interp, TkButton *butPtr,
			    Tcl_Size objc, Tcl_Obj *const objv[]);
static void		DestroyButton(TkButton *butPtr);

/*
 *--------------------------------------------------------------
 *
 * Tk_ButtonCmd, Tk_CheckbuttonCmd, Tk_LabelCmd, Tk_RadiobuttonCmd --
 *
 *	These functions are invoked to process the "button", "label",
 *	"radiobutton", and "checkbutton" Tcl commands. See the user
 *	documentation for details on what they do.
 *
 * Results:
 *	A standard Tcl result.
 *
 * Side effects:
 *	See the user documentation. These functions are just wrappers; they
 *	call ButtonCreate to do all of the real work.
 *
 *--------------------------------------------------------------
 */

int
Tk_ButtonObjCmd(
    void *clientData,	/* Either NULL or pointer to option table. */
    Tcl_Interp *interp,		/* Current interpreter. */
    Tcl_Size objc,			/* Number of arguments. */
    Tcl_Obj *const objv[])	/* Argument values. */
{
    return ButtonCreate(clientData, interp, objc, objv, TYPE_BUTTON);
}

int
Tk_CheckbuttonObjCmd(
    void *clientData,	/* Either NULL or pointer to option table. */
    Tcl_Interp *interp,		/* Current interpreter. */
    Tcl_Size objc,			/* Number of arguments. */
    Tcl_Obj *const objv[])	/* Argument values. */
{
    return ButtonCreate(clientData, interp, objc, objv, TYPE_CHECK_BUTTON);
}

int
Tk_LabelObjCmd(
    void *clientData,	/* Either NULL or pointer to option table. */
    Tcl_Interp *interp,		/* Current interpreter. */
    Tcl_Size objc,			/* Number of arguments. */
    Tcl_Obj *const objv[])	/* Argument values. */
{
    return ButtonCreate(clientData, interp, objc, objv, TYPE_LABEL);
}

int
Tk_RadiobuttonObjCmd(
    void *clientData,	/* Either NULL or pointer to option table. */
    Tcl_Interp *interp,		/* Current interpreter. */
    Tcl_Size objc,			/* Number of arguments. */
    Tcl_Obj *const objv[])	/* Argument values. */
{
    return ButtonCreate(clientData, interp, objc, objv, TYPE_RADIO_BUTTON);
}

/*
 *--------------------------------------------------------------
 *
 * ButtonCreate --
 *
 *	This function does all the real work of implementing the "button",
 *	"label", "radiobutton", and "checkbutton" Tcl commands. See the user
 *	documentation for details on what it does.
 *
 * Results:
 *	A standard Tcl result.
 *
 * Side effects:
 *	See the user documentation.
 *
 *--------------------------------------------------------------
 */

static int
ButtonCreate(
    TCL_UNUSED(void *),	/* NULL. */
    Tcl_Interp *interp,		/* Current interpreter. */
    Tcl_Size objc,			/* Number of arguments. */
    Tcl_Obj *const objv[],	/* Argument values. */
    int type)			/* Type of button to create: TYPE_LABEL,
				 * TYPE_BUTTON, TYPE_CHECK_BUTTON, or
				 * TYPE_RADIO_BUTTON. */
{
    TkButton *butPtr;
    Tk_OptionTable optionTable;
    Tk_Window tkwin;
    ThreadSpecificData *tsdPtr = (ThreadSpecificData *)
	    Tcl_GetThreadData(&dataKey, sizeof(ThreadSpecificData));

    if (!tsdPtr->defaultsInitialized) {
	TkpButtonSetDefaults();
	tsdPtr->defaultsInitialized = 1;
    }

    if (objc < 2) {
	Tcl_WrongNumArgs(interp, 1, objv, "pathName ?-option value ...?");
	return TCL_ERROR;
    }

    /*
     * Create the new window.
     */

    tkwin = Tk_CreateWindowFromPath(interp, Tk_MainWindow(interp),
	    Tcl_GetString(objv[1]), NULL);
    if (tkwin == NULL) {
	return TCL_ERROR;
    }

    /*
     * Create the option table for this widget class. If it has already been
     * created, the cached pointer will be returned.
     */

    optionTable = Tk_CreateOptionTable(interp, optionSpecs[type]);

    Tk_SetClass(tkwin, classNames[type]);
    butPtr = TkpCreateButton(tkwin);

    Tk_SetClassProcs(tkwin, &tkpButtonProcs, butPtr);

    /*
     * Initialize the data structure for the button.
     */

    butPtr->tkwin = tkwin;
    butPtr->display = Tk_Display(tkwin);
    butPtr->interp = interp;
    butPtr->widgetCmd = Tcl_CreateObjCommand2(interp, Tk_PathName(tkwin),
	    ButtonWidgetObjCmd, butPtr, ButtonCmdDeletedProc);
    butPtr->type = type;
    butPtr->optionTable = optionTable;
    butPtr->textPtr = NULL;
    butPtr->underline = INT_MIN;
    butPtr->textVarNamePtr = NULL;
    butPtr->bitmap = None;
    butPtr->imagePtr = NULL;
    butPtr->image = NULL;
    butPtr->selectImagePtr = NULL;
    butPtr->selectImage = NULL;
    butPtr->tristateImagePtr = NULL;
    butPtr->tristateImage = NULL;
    butPtr->state = STATE_NORMAL;
    butPtr->normalBorder = NULL;
    butPtr->activeBorder = NULL;
    butPtr->borderWidthPtr = NULL;
    butPtr->borderWidth = 0;
    butPtr->relief = TK_RELIEF_FLAT;
    butPtr->highlightWidthPtr = NULL;
    butPtr->highlightWidth = 0;
    butPtr->highlightBorder = NULL;
    butPtr->highlightColorPtr = NULL;
    butPtr->inset = 0;
    butPtr->tkfont = NULL;
    butPtr->normalFg = NULL;
    butPtr->activeFg = NULL;
    butPtr->disabledFg = NULL;
    butPtr->normalTextGC = NULL;
    butPtr->activeTextGC = NULL;
    butPtr->disabledGC = NULL;
    butPtr->stippleGC = NULL;
    butPtr->gray = None;
    butPtr->copyGC = NULL;
    butPtr->widthPtr = NULL;
    butPtr->width = 0;
    butPtr->heightPtr = NULL;
    butPtr->height = 0;
    butPtr->wrapLengthPtr = NULL;
    butPtr->wrapLength = 0;
    butPtr->padXPtr = NULL;
    butPtr->padX = 0;
    butPtr->padYPtr = NULL;
    butPtr->padY = 0;
    butPtr->anchor = TK_ANCHOR_CENTER;
    butPtr->justify = TK_JUSTIFY_CENTER;
    butPtr->indicatorOn = 0;
    butPtr->selectBorder = NULL;
    butPtr->textWidth = 0;
    butPtr->textHeight = 0;
    butPtr->textLayout = NULL;
    butPtr->indicatorSpace = 0;
    butPtr->indicatorDiameter = 0;
    butPtr->defaultState = DEFAULT_DISABLED;
    butPtr->selVarNamePtr = NULL;
    butPtr->onValuePtr = NULL;
    butPtr->offValuePtr = NULL;
    butPtr->tristateValuePtr = NULL;
    butPtr->cursor = NULL;
    butPtr->takeFocusPtr = NULL;
    butPtr->commandPtr = NULL;
    butPtr->flags = 0;

    Tk_CreateEventHandler(butPtr->tkwin,
	    ExposureMask|StructureNotifyMask|FocusChangeMask,
	    ButtonEventProc, butPtr);

    if (Tk_InitOptions(interp, butPtr, optionTable, tkwin)
	    != TCL_OK) {
	Tk_DestroyWindow(butPtr->tkwin);
	return TCL_ERROR;
    }
    if (ConfigureButton(interp, butPtr, objc - 2, objv + 2) != TCL_OK) {
	Tk_DestroyWindow(butPtr->tkwin);
	return TCL_ERROR;
    }

    Tcl_SetObjResult(interp, Tk_NewWindowObj(butPtr->tkwin));
    return TCL_OK;
}

/*
 *--------------------------------------------------------------
 *
 * ButtonWidgetCmd --
 *
 *	This function is invoked to process the Tcl command that corresponds
 *	to a widget managed by this module. See the user documentation for
 *	details on what it does.
 *
 * Results:
 *	A standard Tcl result.
 *
 * Side effects:
 *	See the user documentation.
 *
 *--------------------------------------------------------------
 */

static int
ButtonWidgetObjCmd(
    void *clientData,	/* Information about button widget. */
    Tcl_Interp *interp,		/* Current interpreter. */
    Tcl_Size objc,			/* Number of arguments. */
    Tcl_Obj *const objv[])	/* Argument values. */
{
    TkButton *butPtr = (TkButton *)clientData;
    int index;
    int result;
    Tcl_Obj *objPtr;

    if (objc < 2) {
        Tcl_WrongNumArgs(interp, 1, objv, "option ?arg ...?");
	return TCL_ERROR;
    }
    result = Tcl_GetIndexFromObjStruct(interp, objv[1], commandNames[butPtr->type],
	    sizeof(char *), "option", 0, &index);
    if (result != TCL_OK) {
	return result;
    }
    Tcl_Preserve(butPtr);

    switch (map[butPtr->type][index]) {
    case COMMAND_CGET:
	if (objc != 3) {
	    Tcl_WrongNumArgs(interp, 1, objv, "cget option");
	    goto error;
	}
	objPtr = Tk_GetOptionValue(interp, butPtr,
		butPtr->optionTable, objv[2], butPtr->tkwin);
	if (objPtr == NULL) {
	    goto error;
	}
	Tcl_SetObjResult(interp, objPtr);
	break;

    case COMMAND_CONFIGURE:
	if (objc <= 3) {
	    objPtr = Tk_GetOptionInfo(interp, butPtr,
		    butPtr->optionTable, (objc == 3) ? objv[2] : NULL,
		    butPtr->tkwin);
	    if (objPtr == NULL) {
		goto error;
	    }
	    Tcl_SetObjResult(interp, objPtr);
	} else {
	    result = ConfigureButton(interp, butPtr, objc-2, objv+2);
	}
	break;

    case COMMAND_DESELECT:
	if (objc > 2) {
	    Tcl_WrongNumArgs(interp, 1, objv, "deselect");
	    goto error;
	}
	if (butPtr->type == TYPE_CHECK_BUTTON) {
	    if (Tcl_ObjSetVar2(interp, butPtr->selVarNamePtr, NULL,
		    butPtr->offValuePtr, TCL_GLOBAL_ONLY|TCL_LEAVE_ERR_MSG)
		    == NULL) {
		goto error;
	    }
	} else if (butPtr->flags & SELECTED) {
	    if (Tcl_ObjSetVar2(interp, butPtr->selVarNamePtr, NULL,
		     Tcl_NewObj(), TCL_GLOBAL_ONLY|TCL_LEAVE_ERR_MSG) == NULL){
		goto error;
	    }
	}
	break;

    case COMMAND_FLASH:
	if (objc > 2) {
	    Tcl_WrongNumArgs(interp, 1, objv, "flash");
	    goto error;
	}
	if (butPtr->state != STATE_DISABLED) {
	    int i;

	    for (i = 0; i < 4; i++) {
		if (butPtr->state == STATE_NORMAL) {
		    butPtr->state = STATE_ACTIVE;
		    Tk_SetBackgroundFromBorder(butPtr->tkwin,
			    butPtr->activeBorder);
		} else {
		    butPtr->state = STATE_NORMAL;
		    Tk_SetBackgroundFromBorder(butPtr->tkwin,
			    butPtr->normalBorder);
		}
		TkpDisplayButton(butPtr);

		/*
		 * Special note: must cancel any existing idle handler for
		 * TkpDisplayButton; it's no longer needed, and
		 * TkpDisplayButton cleared the REDRAW_PENDING flag.
		 */

		Tcl_CancelIdleCall(TkpDisplayButton, butPtr);
		(void)XFlush(butPtr->display);
		#ifndef MAC_OSX_TK
		/*
		 * On the mac you can not sleep in a display proc, and the
		 * flash command doesn't do anything anyway.
		 */
		Tcl_Sleep(50);
		#endif
	    }
	}
	break;

    case COMMAND_INVOKE:
	if (objc > 2) {
	    Tcl_WrongNumArgs(interp, 1, objv, "invoke");
	    goto error;
	}
	if (butPtr->state != STATE_DISABLED) {
	    result = TkInvokeButton(butPtr);
	}
	break;

    case COMMAND_SELECT:
	if (objc > 2) {
	    Tcl_WrongNumArgs(interp, 1, objv, "select");
	    goto error;
	}
	if (Tcl_ObjSetVar2(interp, butPtr->selVarNamePtr, NULL,
		butPtr->onValuePtr, TCL_GLOBAL_ONLY|TCL_LEAVE_ERR_MSG)
		== NULL) {
	    goto error;
	}
	break;

    case COMMAND_TOGGLE:
	if (objc > 2) {
	    Tcl_WrongNumArgs(interp, 1, objv, "toggle");
	    goto error;
	}
	if (Tcl_ObjSetVar2(interp, butPtr->selVarNamePtr, NULL,
		(butPtr->flags & SELECTED) ? butPtr->offValuePtr
		: butPtr->onValuePtr, TCL_GLOBAL_ONLY|TCL_LEAVE_ERR_MSG)
		== NULL) {
	    goto error;
	}
	break;
    }
    Tcl_Release(butPtr);
    return result;

  error:
    Tcl_Release(butPtr);
    return TCL_ERROR;
}

/*
 *----------------------------------------------------------------------
 *
 * DestroyButton --
 *
 *	This function is invoked by ButtonEventProc to free all the resources
 *	of a button and clean up its state.
 *
 * Results:
 *	None.
 *
 * Side effects:
 *	Everything associated with the widget is freed.
 *
 *----------------------------------------------------------------------
 */

static void
DestroyButton(
    TkButton *butPtr)		/* Info about button widget. */
{
    butPtr->flags |= BUTTON_DELETED;
    TkpDestroyButton(butPtr);

    if (butPtr->flags & REDRAW_PENDING) {
	Tcl_CancelIdleCall(TkpDisplayButton, butPtr);
    }

    /*
     * Free up all the stuff that requires special handling, then let
     * Tk_FreeOptions handle all the standard option-related stuff.
     */

    Tcl_DeleteCommandFromToken(butPtr->interp, butPtr->widgetCmd);
    if (butPtr->textVarNamePtr != NULL) {
	Tcl_UntraceVar2(butPtr->interp, Tcl_GetString(butPtr->textVarNamePtr),
		NULL, TCL_GLOBAL_ONLY|TCL_TRACE_WRITES|TCL_TRACE_UNSETS,
		ButtonTextVarProc, butPtr);
    }
    if (butPtr->image != NULL) {
	Tk_FreeImage(butPtr->image);
    }
    if (butPtr->selectImage != NULL) {
	Tk_FreeImage(butPtr->selectImage);
    }
    if (butPtr->tristateImage != NULL) {
	Tk_FreeImage(butPtr->tristateImage);
    }
    if (butPtr->normalTextGC != NULL) {
	Tk_FreeGC(butPtr->display, butPtr->normalTextGC);
    }
    if (butPtr->activeTextGC != NULL) {
	Tk_FreeGC(butPtr->display, butPtr->activeTextGC);
    }
    if (butPtr->disabledGC != NULL) {
	Tk_FreeGC(butPtr->display, butPtr->disabledGC);
    }
    if (butPtr->stippleGC != NULL) {
	Tk_FreeGC(butPtr->display, butPtr->stippleGC);
    }
    if (butPtr->gray != None) {
	Tk_FreeBitmap(butPtr->display, butPtr->gray);
    }
    if (butPtr->copyGC != NULL) {
	Tk_FreeGC(butPtr->display, butPtr->copyGC);
    }
    if (butPtr->textLayout != NULL) {
	Tk_FreeTextLayout(butPtr->textLayout);
    }
    if (butPtr->selVarNamePtr != NULL) {
	Tcl_UntraceVar2(butPtr->interp, Tcl_GetString(butPtr->selVarNamePtr),
		NULL, TCL_GLOBAL_ONLY|TCL_TRACE_WRITES|TCL_TRACE_UNSETS,
		ButtonVarProc, butPtr);
    }
    Tk_FreeConfigOptions(butPtr, butPtr->optionTable,
	    butPtr->tkwin);
    butPtr->tkwin = NULL;
    Tcl_EventuallyFree(butPtr, TCL_DYNAMIC);
}

/*
 *----------------------------------------------------------------------
 *
 * ConfigureButton --
 *
 *	This function is called to process an objc/objv list to set
 *	configuration options for a button widget.
 *
 * Results:
 *	The return value is a standard Tcl result. If TCL_ERROR is returned,
 *	then an error message is left in interp's result.
 *
 * Side effects:
 *	Configuration information, such as text string, colors, font, etc. get
 *	set for butPtr; old resources get freed, if there were any. The button
 *	is redisplayed.
 *
 *----------------------------------------------------------------------
 */

static int
ConfigureButton(
    Tcl_Interp *interp,		/* Used for error reporting. */
    TkButton *butPtr,	/* Information about widget;  may or may
				 * not already have values for some fields. */
    Tcl_Size objc,			/* Number of arguments. */
    Tcl_Obj *const objv[])	/* Argument values. */
{
    Tk_SavedOptions savedOptions;
    Tcl_Obj *errorResult = NULL;
    int error, haveImage;
    Tk_Image image;

    /*
     * Eliminate any existing trace on variables monitored by the button.
     */

    if (butPtr->textVarNamePtr != NULL) {
	Tcl_UntraceVar2(interp, Tcl_GetString(butPtr->textVarNamePtr),
		NULL, TCL_GLOBAL_ONLY|TCL_TRACE_WRITES|TCL_TRACE_UNSETS,
		ButtonTextVarProc, butPtr);
    }
    if (butPtr->selVarNamePtr != NULL) {
	Tcl_UntraceVar2(interp, Tcl_GetString(butPtr->selVarNamePtr),
		NULL, TCL_GLOBAL_ONLY|TCL_TRACE_WRITES|TCL_TRACE_UNSETS,
		ButtonVarProc, butPtr);
    }

    /*
     * The following loop is potentially executed twice. During the first pass
     * configuration options get set to their new values. If there is an error
     * in this pass, we execute a second pass to restore all the options to
     * their previous values.
     */

    for (error = 0; error <= 1; error++) {
	if (!error) {
	    /*
	     * First pass: set options to new values.
	     */

	    if (Tk_SetOptions(interp, butPtr,
		    butPtr->optionTable, objc, objv,
		    butPtr->tkwin, &savedOptions, NULL) != TCL_OK) {
		continue;
	    }
	} else {
	    /*
	     * Second pass: restore options to old values.
	     */

	    errorResult = Tcl_GetObjResult(interp);
	    Tcl_IncrRefCount(errorResult);
	    Tk_RestoreSavedOptions(&savedOptions);
	}

	if ((butPtr->flags & BUTTON_DELETED)) {
	    /*
	     * Somehow button was deleted - just abort now. [Bug #824479]
	     */
	    return TCL_ERROR;
	}

	/*
	 * A few options need special processing, such as setting the
	 * background from a 3-D border, or filling in complicated defaults
	 * that couldn't be specified to Tk_SetOptions.
	 */

	if ((butPtr->state == STATE_ACTIVE)
		&& !Tk_StrictMotif(butPtr->tkwin)) {
	    Tk_SetBackgroundFromBorder(butPtr->tkwin, butPtr->activeBorder);
	} else {
	    Tk_SetBackgroundFromBorder(butPtr->tkwin, butPtr->normalBorder);
	}
	if (butPtr->borderWidth < 0) {
	    butPtr->borderWidth = 0;
	}
	if (butPtr->highlightWidth < 0) {
	    butPtr->highlightWidth = 0;
	}
	if (butPtr->padX < 0) {
	    butPtr->padX = 0;
	}
	if (butPtr->padY < 0) {
	    butPtr->padY = 0;
	}

	if (butPtr->type >= TYPE_CHECK_BUTTON) {
	    Tcl_Obj *valuePtr, *namePtr;

	    if (butPtr->selVarNamePtr == NULL) {
		butPtr->selVarNamePtr = Tcl_NewStringObj(
			Tk_Name(butPtr->tkwin), TCL_INDEX_NONE);
		Tcl_IncrRefCount(butPtr->selVarNamePtr);
	    }
	    namePtr = butPtr->selVarNamePtr;

	    /*
	     * Select the button if the associated variable has the
	     * appropriate value, initialize the variable if it doesn't exist,
	     * then set a trace on the variable to monitor future changes to
	     * its value.
	     */

	    valuePtr = Tcl_ObjGetVar2(interp, namePtr, NULL, TCL_GLOBAL_ONLY);
	    butPtr->flags &= ~SELECTED;
            butPtr->flags &= ~TRISTATED;
	    if (valuePtr != NULL) {
		const char *value = Tcl_GetString(valuePtr);
		if (strcmp(value, Tcl_GetString(butPtr->onValuePtr)) == 0) {
		    butPtr->flags |= SELECTED;
		} else if (strcmp(value,
                        Tcl_GetString(butPtr->tristateValuePtr)) == 0) {
		    butPtr->flags |= TRISTATED;

		    /*
		     * For checkbuttons if the tristate value is the
		     * same as the offvalue then prefer off to tristate
		     */

		    if (butPtr->offValuePtr
			&& strcmp(value,
			    Tcl_GetString(butPtr->offValuePtr)) == 0) {
			butPtr->flags &= ~TRISTATED;
		    }
                }
	    } else {
		if (Tcl_ObjSetVar2(interp, namePtr, NULL,
			(butPtr->type == TYPE_CHECK_BUTTON)
			? butPtr->offValuePtr : Tcl_NewObj(),
			TCL_GLOBAL_ONLY|TCL_LEAVE_ERR_MSG)
			== NULL) {
		    continue;
		}

		/*
		 * If a radiobutton has the empty string as value it should be
		 * selected.
		 */

 		if ((butPtr->type == TYPE_RADIO_BUTTON) &&
			(*Tcl_GetString(butPtr->onValuePtr) == '\0')) {
		    butPtr->flags |= SELECTED;
		}
	    }
	}

	/*
	 * Get the images for the widget, if there are any. Allocate the new
	 * images before freeing the old ones, so that the reference counts
	 * don't go to zero and cause image data to be discarded.
	 */

	if (butPtr->imagePtr != NULL) {
	    image = Tk_GetImage(butPtr->interp, butPtr->tkwin,
		    Tcl_GetString(butPtr->imagePtr), ButtonImageProc,
		    butPtr);
	    if (image == NULL) {
		continue;
	    }
	} else {
	    image = NULL;
	}
	if (butPtr->image != NULL) {
	    Tk_FreeImage(butPtr->image);
	}
	butPtr->image = image;
	if (butPtr->selectImagePtr != NULL) {
	    image = Tk_GetImage(butPtr->interp, butPtr->tkwin,
		    Tcl_GetString(butPtr->selectImagePtr),
		    ButtonSelectImageProc, butPtr);
	    if (image == NULL) {
		continue;
	    }
	} else {
	    image = NULL;
	}
	if (butPtr->selectImage != NULL) {
	    Tk_FreeImage(butPtr->selectImage);
	}
	butPtr->selectImage = image;
	if (butPtr->tristateImagePtr != NULL) {
	    image = Tk_GetImage(butPtr->interp, butPtr->tkwin,
		    Tcl_GetString(butPtr->tristateImagePtr),
		    ButtonTristateImageProc, butPtr);
	    if (image == NULL) {
		continue;
	    }
	} else {
	    image = NULL;
	}
	if (butPtr->tristateImage != NULL) {
	    Tk_FreeImage(butPtr->tristateImage);
	}
	butPtr->tristateImage = image;

	haveImage = 0;
	if (butPtr->imagePtr != NULL || butPtr->bitmap != None) {
	    haveImage = 1;
	}
	if ((!haveImage || butPtr->compound != COMPOUND_NONE)
		&& (butPtr->textVarNamePtr != NULL)) {
	    /*
	     * The button must display the value of a variable: set up a trace
	     * on the variable's value, create the variable if it doesn't
	     * exist, and fetch its current value.
	     */

	    Tcl_Obj *valuePtr, *namePtr;

	    namePtr = butPtr->textVarNamePtr;
	    valuePtr = Tcl_ObjGetVar2(interp, namePtr, NULL, TCL_GLOBAL_ONLY);
	    if (valuePtr == NULL) {
		if (Tcl_ObjSetVar2(interp, namePtr, NULL, butPtr->textPtr,
			TCL_GLOBAL_ONLY|TCL_LEAVE_ERR_MSG)
			== NULL) {
		    continue;
		}
	    } else {
		if (butPtr->textPtr != NULL) {
		    Tcl_DecrRefCount(butPtr->textPtr);
		}
		butPtr->textPtr = valuePtr;
		Tcl_IncrRefCount(butPtr->textPtr);
	    }
	}

	if ((butPtr->bitmap != None) || (butPtr->imagePtr != NULL)) {
	    /*
	     * The button must display the contents of an image or bitmap.
	     */

	    if (Tk_GetPixelsFromObj(interp, butPtr->tkwin, butPtr->widthPtr,
		    &butPtr->width) != TCL_OK) {
	    widthError:
		Tcl_AddErrorInfo(interp, "\n    (processing -width option)");
		continue;
	    }
	    if (Tk_GetPixelsFromObj(interp, butPtr->tkwin, butPtr->heightPtr,
		    &butPtr->height) != TCL_OK) {
	    heightError:
		Tcl_AddErrorInfo(interp, "\n    (processing -height option)");
		continue;
	    }
	} else {
	    /*
	     * The button displays an ordinary text string.
	     */

	    if (Tcl_GetIntFromObj(interp, butPtr->widthPtr, &butPtr->width)
		    != TCL_OK) {
		goto widthError;
	    }
	    if (Tcl_GetIntFromObj(interp, butPtr->heightPtr, &butPtr->height)
		    != TCL_OK) {
		goto heightError;
	    }
	}
	break;
    }
    if (!error) {
	Tk_FreeSavedOptions(&savedOptions);
    }

    /*
     * Reestablish the variable traces, if they're needed.
     */

    if (butPtr->textVarNamePtr != NULL) {
	Tcl_TraceVar2(interp, Tcl_GetString(butPtr->textVarNamePtr),
		NULL, TCL_GLOBAL_ONLY|TCL_TRACE_WRITES|TCL_TRACE_UNSETS,
		ButtonTextVarProc, butPtr);
    }
    if (butPtr->selVarNamePtr != NULL) {
	Tcl_TraceVar2(interp, Tcl_GetString(butPtr->selVarNamePtr),
		NULL, TCL_GLOBAL_ONLY|TCL_TRACE_WRITES|TCL_TRACE_UNSETS,
		ButtonVarProc, butPtr);
    }

    TkButtonWorldChanged(butPtr);
    if (error) {
	Tcl_SetObjResult(interp, errorResult);
	Tcl_DecrRefCount(errorResult);
	return TCL_ERROR;
    } else {
	return TCL_OK;
    }
}

/*
 *---------------------------------------------------------------------------
 *
 * TkButtonWorldChanged --
 *
 *      This function is called when the world has changed in some way and the
 *      widget needs to recompute all its graphics contexts and determine its
 *      new geometry.
 *
 * Results:
 *      None.
 *
 * Side effects:
 *      Button will be relayed out and redisplayed.
 *
 *---------------------------------------------------------------------------
 */

void
TkButtonWorldChanged(
    void *instanceData)	/* Information about widget. */
{
    XGCValues gcValues;
    GC newGC;
    unsigned long mask;
    TkButton *butPtr = (TkButton *)instanceData;

    /*
     * Recompute GCs.
     */

    gcValues.font = Tk_FontId(butPtr->tkfont);
    gcValues.foreground = butPtr->normalFg->pixel;
    gcValues.background = Tk_3DBorderColor(butPtr->normalBorder)->pixel;

    /*
     * Note: GraphicsExpose events are disabled in normalTextGC because it's
     * used to copy stuff from an off-screen pixmap onto the screen (we know
     * that there's no problem with obscured areas).
     */

    gcValues.graphics_exposures = False;
    mask = GCForeground | GCBackground | GCFont | GCGraphicsExposures;
    newGC = Tk_GetGC(butPtr->tkwin, mask, &gcValues);
    if (butPtr->normalTextGC != NULL) {
	Tk_FreeGC(butPtr->display, butPtr->normalTextGC);
    }
    butPtr->normalTextGC = newGC;

    if (butPtr->activeFg != NULL) {
	gcValues.foreground = butPtr->activeFg->pixel;
	gcValues.background = Tk_3DBorderColor(butPtr->activeBorder)->pixel;
	mask = GCForeground | GCBackground | GCFont;
	newGC = Tk_GetGC(butPtr->tkwin, mask, &gcValues);
	if (butPtr->activeTextGC != NULL) {
	    Tk_FreeGC(butPtr->display, butPtr->activeTextGC);
	}
	butPtr->activeTextGC = newGC;
    }

    gcValues.background = Tk_3DBorderColor(butPtr->normalBorder)->pixel;

    /*
     * Create the GC that can be used for stippling
     */

    if (butPtr->stippleGC == NULL) {
	gcValues.foreground = gcValues.background;
	mask = GCForeground;
	if (butPtr->gray == None) {
	    butPtr->gray = Tk_GetBitmap(NULL, butPtr->tkwin, "gray50");
	}
	if (butPtr->gray != None) {
	    gcValues.fill_style = FillStippled;
	    gcValues.stipple = butPtr->gray;
	    mask |= GCFillStyle | GCStipple;
	}
	butPtr->stippleGC = Tk_GetGC(butPtr->tkwin, mask, &gcValues);
    }

    /*
     * Allocate the disabled graphics context, for drawing text in its
     * disabled state.
     */

    mask = GCForeground | GCBackground | GCFont;
    if (butPtr->disabledFg != NULL) {
	gcValues.foreground = butPtr->disabledFg->pixel;
    } else {
	gcValues.foreground = gcValues.background;
    }
    newGC = Tk_GetGC(butPtr->tkwin, mask, &gcValues);
    if (butPtr->disabledGC != NULL) {
	Tk_FreeGC(butPtr->display, butPtr->disabledGC);
    }
    butPtr->disabledGC = newGC;

    if (butPtr->copyGC == NULL) {
	butPtr->copyGC = Tk_GetGC(butPtr->tkwin, 0, &gcValues);
    }

    TkpComputeButtonGeometry(butPtr);

    /*
     * Lastly, arrange for the button to be redisplayed.
     */

    if (Tk_IsMapped(butPtr->tkwin) && !(butPtr->flags & REDRAW_PENDING)) {
	Tcl_DoWhenIdle(TkpDisplayButton, butPtr);
	butPtr->flags |= REDRAW_PENDING;
    }
}

/*
 *--------------------------------------------------------------
 *
 * ButtonEventProc --
 *
 *	This function is invoked by the Tk dispatcher for various events on
 *	buttons.
 *
 * Results:
 *	None.
 *
 * Side effects:
 *	When the window gets deleted, internal structures get cleaned up. When
 *	it gets exposed, it is redisplayed.
 *
 *--------------------------------------------------------------
 */

static void
ButtonEventProc(
    void *clientData,	/* Information about window. */
    XEvent *eventPtr)		/* Information about event. */
{
    TkButton *butPtr = (TkButton *)clientData;
    if ((eventPtr->type == Expose) && (eventPtr->xexpose.count == 0)) {
	goto redraw;
    } else if (eventPtr->type == ConfigureNotify) {
	/*
	 * Must redraw after size changes, since layout could have changed and
	 * borders will need to be redrawn.
	 */

	goto redraw;
    } else if (eventPtr->type == DestroyNotify) {
	DestroyButton(butPtr);
    } else if (eventPtr->type == FocusIn) {
	if (eventPtr->xfocus.detail != NotifyInferior) {
	    butPtr->flags |= GOT_FOCUS;
	    if (butPtr->highlightWidth > 0) {
		goto redraw;
	    }
	}
    } else if (eventPtr->type == FocusOut) {
	if (eventPtr->xfocus.detail != NotifyInferior) {
	    butPtr->flags &= ~GOT_FOCUS;
	    if (butPtr->highlightWidth > 0) {
		goto redraw;
	    }
	}
    }
    return;

  redraw:
    if ((butPtr->tkwin != NULL) && !(butPtr->flags & REDRAW_PENDING)) {
	Tcl_DoWhenIdle(TkpDisplayButton, butPtr);
	butPtr->flags |= REDRAW_PENDING;
    }
}

/*
 *----------------------------------------------------------------------
 *
 * ButtonCmdDeletedProc --
 *
 *	This function is invoked when a widget command is deleted. If the
 *	widget isn't already in the process of being destroyed, this command
 *	destroys it.
 *
 * Results:
 *	None.
 *
 * Side effects:
 *	The widget is destroyed.
 *
 *----------------------------------------------------------------------
 */

static void
ButtonCmdDeletedProc(
    void *clientData)	/* Pointer to widget record for widget. */
{
    TkButton *butPtr = (TkButton *)clientData;

    /*
     * This function could be invoked either because the window was destroyed
     * and the command was then deleted or because the command was deleted,
     * and then this function destroys the widget. The BUTTON_DELETED flag
     * distinguishes these cases.
     */

    if (!(butPtr->flags & BUTTON_DELETED)) {
	Tk_DestroyWindow(butPtr->tkwin);
    }
}

/*
 *----------------------------------------------------------------------
 *
 * TkInvokeButton --
 *
 *	This function is called to carry out the actions associated with a
 *	button, such as invoking a Tcl command or setting a variable. This
 *	function is invoked, for example, when the button is invoked via the
 *	mouse.
 *
 * Results:
 *	A standard Tcl return value. Information is also left in the interp's
 *	result.
 *
 * Side effects:
 *	Depends on the button and its associated command.
 *
 *----------------------------------------------------------------------
 */

int
TkInvokeButton(
    TkButton *butPtr)		/* Information about button. */
{
    Tcl_Obj *namePtr = butPtr->selVarNamePtr;

    if (butPtr->type == TYPE_CHECK_BUTTON) {
	if (butPtr->flags & SELECTED) {
	    if (Tcl_ObjSetVar2(butPtr->interp, namePtr, NULL,
		    butPtr->offValuePtr, TCL_GLOBAL_ONLY|TCL_LEAVE_ERR_MSG)
		    == NULL) {
		return TCL_ERROR;
	    }
	} else {
	    if (Tcl_ObjSetVar2(butPtr->interp, namePtr, NULL,
		    butPtr->onValuePtr, TCL_GLOBAL_ONLY|TCL_LEAVE_ERR_MSG)
		    == NULL) {
		return TCL_ERROR;
	    }
	}
    } else if (butPtr->type == TYPE_RADIO_BUTTON) {
	if (Tcl_ObjSetVar2(butPtr->interp, namePtr, NULL, butPtr->onValuePtr,
		TCL_GLOBAL_ONLY|TCL_LEAVE_ERR_MSG)
		== NULL) {
	    return TCL_ERROR;
	}
    }
    if ((butPtr->type != TYPE_LABEL) && (butPtr->commandPtr != NULL)) {
	return Tcl_EvalObjEx(butPtr->interp, butPtr->commandPtr,
		TCL_EVAL_GLOBAL);
    }
    return TCL_OK;
}

/*
 *--------------------------------------------------------------
 *
 * ButtonVarProc --
 *
 *	This function is invoked when someone changes the state variable
 *	associated with a radio button. Depending on the new value of the
 *	button's variable, the button may be selected or deselected.
 *
 * Results:
 *	NULL is always returned.
 *
 * Side effects:
 *	The button may become selected or deselected.
 *
 *--------------------------------------------------------------
 */

static char *
ButtonVarProc(
    void *clientData,	/* Information about button. */
    Tcl_Interp *interp,		/* Interpreter containing variable. */
    TCL_UNUSED(const char *),	/* Name of variable. */
    TCL_UNUSED(const char *),	/* Second part of variable name. */
    int flags)			/* Information about what happened. */
{
    TkButton *butPtr = (TkButton *)clientData;
    const char *value;
    Tcl_Obj *valuePtr;

    /*
     * If the variable is being unset, then just re-establish the trace unless
     * the whole interpreter is going away.
     */

    if (flags & TCL_TRACE_UNSETS) {
	butPtr->flags &= ~(SELECTED | TRISTATED);
	if (!Tcl_InterpDeleted(interp)) {
	    void *probe = NULL;

	    do {
		probe = Tcl_VarTraceInfo(interp,
			Tcl_GetString(butPtr->selVarNamePtr),
			TCL_GLOBAL_ONLY|TCL_TRACE_WRITES|TCL_TRACE_UNSETS,
			ButtonVarProc, probe);
		if (probe == (void *)butPtr) {
		    break;
		}
	    } while (probe);
	    if (probe) {
		/*
		 * We were able to fetch the unset trace for our
		 * selVarNamePtr, which means it is not unset and not
		 * the cause of this unset trace. Instead some outdated
		 * former variable must be, and we should ignore it.
		 */
		goto redisplay;
	    }
	    Tcl_TraceVar2(interp, Tcl_GetString(butPtr->selVarNamePtr),
		    NULL, TCL_GLOBAL_ONLY|TCL_TRACE_WRITES|TCL_TRACE_UNSETS,
		    ButtonVarProc, clientData);
	}
	goto redisplay;
    }

    /*
     * Use the value of the variable to update the selected status of the
     * button.
     */

    valuePtr = Tcl_ObjGetVar2(interp, butPtr->selVarNamePtr, NULL,
	    TCL_GLOBAL_ONLY);
    if (valuePtr == NULL) {
	value = Tcl_GetString(butPtr->tristateValuePtr);
    } else {
	value = Tcl_GetString(valuePtr);
    }
    if (strcmp(value, Tcl_GetString(butPtr->onValuePtr)) == 0) {
	if (butPtr->flags & SELECTED) {
	    return NULL;
	}
	butPtr->flags |= SELECTED;
        butPtr->flags &= ~TRISTATED;
    } else if (butPtr->offValuePtr
	&& strcmp(value, Tcl_GetString(butPtr->offValuePtr)) == 0) {
	if (!(butPtr->flags & (SELECTED | TRISTATED))) {
	    return NULL;
	}
	butPtr->flags &= ~(SELECTED | TRISTATED);
    } else if (strcmp(value, Tcl_GetString(butPtr->tristateValuePtr)) == 0) {
        if (butPtr->flags & TRISTATED) {
            return NULL;
        }
        butPtr->flags |= TRISTATED;
        butPtr->flags &= ~SELECTED;
    } else if (butPtr->flags & (SELECTED | TRISTATED)) {
	butPtr->flags &= ~(SELECTED | TRISTATED);
    } else {
	return NULL;
    }

  redisplay:
    if ((butPtr->tkwin != NULL) && Tk_IsMapped(butPtr->tkwin)
	    && !(butPtr->flags & REDRAW_PENDING)) {
	Tcl_DoWhenIdle(TkpDisplayButton, butPtr);
	butPtr->flags |= REDRAW_PENDING;
    }
    return NULL;
}

/*
 *--------------------------------------------------------------
 *
 * ButtonTextVarProc --
 *
 *	This function is invoked when someone changes the variable whose
 *	contents are to be displayed in a button.
 *
 * Results:
 *	NULL is always returned.
 *
 * Side effects:
 *	The text displayed in the button will change to match the variable.
 *
 *--------------------------------------------------------------
 */

static char *
ButtonTextVarProc(
    void *clientData,	/* Information about button. */
    Tcl_Interp *interp,		/* Interpreter containing variable. */
    const char *name1,		/* Not used. */
    const char *name2,		/* Not used. */
    int flags)			/* Information about what happened. */
{
    TkButton *butPtr = (TkButton *)clientData;
    Tcl_Obj *valuePtr;
    (void)name1;
    (void)name2;

    if (butPtr->flags & BUTTON_DELETED) {
	return NULL;
    }

    /*
     * If the variable is unset, then immediately recreate it unless the whole
     * interpreter is going away.
     */

    if (flags & TCL_TRACE_UNSETS) {
	if (!Tcl_InterpDeleted(interp) && butPtr->textVarNamePtr != NULL) {

	    /*
	     * An unset trace on some variable brought us here, but is it
	     * the variable we have stored in butPtr->textVarNamePtr ?
	     */

	    void *probe = NULL;

	    do {
		probe = Tcl_VarTraceInfo(interp,
			Tcl_GetString(butPtr->textVarNamePtr),
			TCL_GLOBAL_ONLY|TCL_TRACE_WRITES|TCL_TRACE_UNSETS,
			ButtonTextVarProc, probe);
		if (probe == (void *)butPtr) {
		    break;
		}
	    } while (probe);
	    if (probe) {
		/*
		 * We were able to fetch the unset trace for our
		 * textVarNamePtr, which means it is not unset and not
		 * the cause of this unset trace. Instead some outdated
		 * former textvariable must be, and we should ignore it.
		 */
		return NULL;
	    }

	    Tcl_ObjSetVar2(interp, butPtr->textVarNamePtr, NULL,
		    butPtr->textPtr, TCL_GLOBAL_ONLY);
	    Tcl_TraceVar2(interp, Tcl_GetString(butPtr->textVarNamePtr),
		    NULL, TCL_GLOBAL_ONLY|TCL_TRACE_WRITES|TCL_TRACE_UNSETS,
		    ButtonTextVarProc, clientData);
	}
	return NULL;
    }

    valuePtr = Tcl_ObjGetVar2(interp, butPtr->textVarNamePtr, NULL,
	    TCL_GLOBAL_ONLY);
    if (valuePtr == NULL) {
	valuePtr = Tcl_NewObj();
    }
    Tcl_DecrRefCount(butPtr->textPtr);
    butPtr->textPtr = valuePtr;
    Tcl_IncrRefCount(butPtr->textPtr);
    TkpComputeButtonGeometry(butPtr);

    if ((butPtr->tkwin != NULL) && Tk_IsMapped(butPtr->tkwin)
	    && !(butPtr->flags & REDRAW_PENDING)) {
	Tcl_DoWhenIdle(TkpDisplayButton, butPtr);
	butPtr->flags |= REDRAW_PENDING;
    }
    return NULL;
}

/*
 *----------------------------------------------------------------------
 *
 * ButtonImageProc --
 *
 *	This function is invoked by the image code whenever the manager for an
 *	image does something that affects the size or contents of an image
 *	displayed in a button.
 *
 * Results:
 *	None.
 *
 * Side effects:
 *	Arranges for the button to get redisplayed.
 *
 *----------------------------------------------------------------------
 */

static void
ButtonImageProc(
    void *clientData,	/* Pointer to widget record. */
    int x, int y,		/* Upper left pixel (within image) that must
				 * be redisplayed. */
    int width, int height,	/* Dimensions of area to redisplay (might be
				 * <= 0). */
    int imgWidth, int imgHeight)/* New dimensions of image. */
{
    TkButton *butPtr = (TkButton *)clientData;
    (void)x;
    (void)y;
    (void)width;
    (void)height;
    (void)imgWidth;
    (void)imgHeight;

    if (butPtr->tkwin != NULL) {
	TkpComputeButtonGeometry(butPtr);
	if (Tk_IsMapped(butPtr->tkwin) && !(butPtr->flags & REDRAW_PENDING)) {
	    Tcl_DoWhenIdle(TkpDisplayButton, butPtr);
	    butPtr->flags |= REDRAW_PENDING;
	}
    }
}

/*
 *----------------------------------------------------------------------
 *
 * ButtonSelectImageProc --
 *
 *	This function is invoked by the image code whenever the manager for an
 *	image does something that affects the size or contents of the image
 *	displayed in a button when it is selected.
 *
 * Results:
 *	None.
 *
 * Side effects:
 *	May arrange for the button to get redisplayed.
 *
 *----------------------------------------------------------------------
 */

static void
ButtonSelectImageProc(
    void *clientData,	/* Pointer to widget record. */
    int x, int y,		/* Upper left pixel (within image) that must
				 * be redisplayed. */
    int width, int height,	/* Dimensions of area to redisplay (might be
				 * <= 0). */
    int imgWidth, int imgHeight)/* New dimensions of image. */
{
    TkButton *butPtr = (TkButton *)clientData;
    (void)x;
    (void)y;
    (void)width;
    (void)height;
    (void)imgWidth;
    (void)imgHeight;

#ifdef MAC_OSX_TK
    if (butPtr->tkwin != NULL) {
	TkpComputeButtonGeometry(butPtr);
    }
#else
    /*
     * Don't recompute geometry: it's controlled by the primary image.
     */
#endif

    if ((butPtr->flags & SELECTED) && (butPtr->tkwin != NULL)
	    && Tk_IsMapped(butPtr->tkwin)
	    && !(butPtr->flags & REDRAW_PENDING)) {
	Tcl_DoWhenIdle(TkpDisplayButton, butPtr);
	butPtr->flags |= REDRAW_PENDING;
    }
}

/*
 *----------------------------------------------------------------------
 *
 * ButtonTristateImageProc --
 *
 *	This function is invoked by the image code whenever the manager for an
 *	image does something that affects the size or contents of the image
 *	displayed in a button when it is selected.
 *
 * Results:
 *	None.
 *
 * Side effects:
 *	May arrange for the button to get redisplayed.
 *
 *----------------------------------------------------------------------
 */

static void
ButtonTristateImageProc(
    void *clientData,	/* Pointer to widget record. */
    int x, int y,		/* Upper left pixel (within image) that must
				 * be redisplayed. */
    int width, int height,	/* Dimensions of area to redisplay (might be
				 * <= 0). */
    int imgWidth, int imgHeight)/* New dimensions of image. */
{
    TkButton *butPtr = (TkButton *)clientData;
    (void)x;
    (void)y;
    (void)width;
    (void)height;
    (void)imgWidth;
    (void)imgHeight;

#ifdef MAC_OSX_TK
    if (butPtr->tkwin != NULL) {
	TkpComputeButtonGeometry(butPtr);
    }
#else
    /*
     * Don't recompute geometry: it's controlled by the primary image.
     */
#endif

    if ((butPtr->flags & TRISTATED) && (butPtr->tkwin != NULL)
	    && Tk_IsMapped(butPtr->tkwin)
	    && !(butPtr->flags & REDRAW_PENDING)) {
	Tcl_DoWhenIdle(TkpDisplayButton, butPtr);
	butPtr->flags |= REDRAW_PENDING;
    }
}

/*
 * Local Variables:
 * mode: c
 * c-basic-offset: 4
 * fill-column: 78
 * End:
 */<|MERGE_RESOLUTION|>--- conflicted
+++ resolved
@@ -512,15 +512,9 @@
  * Forward declarations for functions defined later in this file:
  */
 
-<<<<<<< HEAD
-static void		ButtonCmdDeletedProc(ClientData clientData);
-static int		ButtonCreate(ClientData clientData,
-			    Tcl_Interp *interp, Tcl_Size objc,
-=======
 static void		ButtonCmdDeletedProc(void *clientData);
 static int		ButtonCreate(void *clientData,
-			    Tcl_Interp *interp, int objc,
->>>>>>> 468872d3
+			    Tcl_Interp *interp, Tcl_Size objc,
 			    Tcl_Obj *const objv[], int type);
 static void		ButtonEventProc(void *clientData,
 			    XEvent *eventPtr);
@@ -539,13 +533,8 @@
 static char *		ButtonVarProc(void *clientData,
 			    Tcl_Interp *interp, const char *name1,
 			    const char *name2, int flags);
-<<<<<<< HEAD
-static int		ButtonWidgetObjCmd(ClientData clientData,
+static int		ButtonWidgetObjCmd(void *clientData,
 			    Tcl_Interp *interp, Tcl_Size objc,
-=======
-static int		ButtonWidgetObjCmd(void *clientData,
-			    Tcl_Interp *interp, int objc,
->>>>>>> 468872d3
 			    Tcl_Obj *const objv[]);
 static int		ConfigureButton(Tcl_Interp *interp, TkButton *butPtr,
 			    Tcl_Size objc, Tcl_Obj *const objv[]);
