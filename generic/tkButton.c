--- conflicted
+++ resolved
@@ -271,13 +271,8 @@
 	DEF_BUTTON_COMMAND, offsetof(TkButton, commandPtr), TCL_INDEX_NONE,
 	TK_OPTION_NULL_OK, 0, 0},
     {TK_OPTION_STRING_TABLE, "-compound", "compound", "Compound",
-<<<<<<< HEAD
-	 DEF_BUTTON_COMPOUND, TCL_INDEX_NONE, offsetof(TkButton, compound), 0,
-	 tkCompoundStrings, 0},
-=======
-	DEF_BUTTON_COMPOUND, -1, Tk_Offset(TkButton, compound),
+	DEF_BUTTON_COMPOUND, TCL_INDEX_NONE, offsetof(TkButton, compound),
 	0, tkCompoundStrings, 0},
->>>>>>> 2469ec79
     {TK_OPTION_CURSOR, "-cursor", "cursor", "Cursor",
 	DEF_BUTTON_CURSOR, TCL_INDEX_NONE, offsetof(TkButton, cursor),
 	TK_OPTION_NULL_OK, 0, 0},
@@ -312,23 +307,14 @@
     {TK_OPTION_JUSTIFY, "-justify", "justify", "Justify",
 	DEF_BUTTON_JUSTIFY, TCL_INDEX_NONE, offsetof(TkButton, justify), 0, 0, 0},
     {TK_OPTION_RELIEF, "-offrelief", "offRelief", "OffRelief",
-<<<<<<< HEAD
-	 DEF_BUTTON_RELIEF, TCL_INDEX_NONE, offsetof(TkButton, offRelief), 0, 0, 0},
-=======
-	DEF_BUTTON_RELIEF, -1, Tk_Offset(TkButton, offRelief), 0, 0, 0},
->>>>>>> 2469ec79
+	DEF_BUTTON_RELIEF, TCL_INDEX_NONE, offsetof(TkButton, offRelief), 0, 0, 0},
     {TK_OPTION_STRING, "-offvalue", "offValue", "Value",
 	DEF_BUTTON_OFF_VALUE, offsetof(TkButton, offValuePtr), TCL_INDEX_NONE, 0, 0, 0},
     {TK_OPTION_STRING, "-onvalue", "onValue", "Value",
 	DEF_BUTTON_ON_VALUE, offsetof(TkButton, onValuePtr), TCL_INDEX_NONE, 0, 0, 0},
     {TK_OPTION_RELIEF, "-overrelief", "overRelief", "OverRelief",
-<<<<<<< HEAD
-	 DEF_BUTTON_OVER_RELIEF, TCL_INDEX_NONE, offsetof(TkButton, overRelief),
-	 TK_OPTION_NULL_OK, 0, 0},
-=======
-	DEF_BUTTON_OVER_RELIEF, -1, Tk_Offset(TkButton, overRelief),
-	TK_OPTION_NULL_OK, 0, 0},
->>>>>>> 2469ec79
+	DEF_BUTTON_OVER_RELIEF, TCL_INDEX_NONE, offsetof(TkButton, overRelief),
+	TK_OPTION_NULL_OK, 0, 0},
     {TK_OPTION_PIXELS, "-padx", "padX", "Pad",
 	tkDefLabelPadx, offsetof(TkButton, padXPtr),
 	offsetof(TkButton, padX), 0, 0, 0},
