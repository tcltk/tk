--- conflicted
+++ resolved
@@ -351,15 +351,9 @@
     
     if (state & TTK_STATE_DISABLED) {
 	if (TtkSelectImage(image->imageSpec, 0ul) == image->tkimg) {
-<<<<<<< HEAD
-	 #ifndef MAC_OSX_TK
-	    StippleOver(image, tkwin, d, b.x,b.y);
-	  #endif
-=======
 #ifndef MAC_OSX_TK
 	    StippleOver(image, tkwin, d, b.x,b.y);
 #endif
->>>>>>> 368f8da4
 	}
     }
 }
