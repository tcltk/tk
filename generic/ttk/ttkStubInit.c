--- conflicted
+++ resolved
@@ -1,9 +1,4 @@
 /*
-<<<<<<< HEAD
- * $Id: ttkStubInit.c,v 1.4 2010/02/05 21:33:14 jenglish Exp $
- *
-=======
->>>>>>> fca5c4a6
  * This file is (mostly) automatically generated from ttk.decls.
  * It is compiled and linked in with the ttk package proper.
  */
