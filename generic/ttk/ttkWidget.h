--- conflicted
+++ resolved
@@ -56,7 +56,7 @@
     const char 		*className;	/* Widget class name */
     size_t 		recordSize;	/* #bytes in widget record */
     const Tk_OptionSpec	*optionSpecs;	/* Option specifications */
-    const Ttk_Ensemble2	*commands;	/* Widget instance subcommands */
+    const Ttk_Ensemble	*commands;	/* Widget instance subcommands */
 
     /*
      * Hooks:
@@ -99,11 +99,7 @@
 /* Widget constructor:
  */
 MODULE_SCOPE int TtkWidgetConstructorObjCmd(
-<<<<<<< HEAD
-	void *, Tcl_Interp*, int, Tcl_Obj*const[]);
-=======
-	ClientData, Tcl_Interp*, TkSizeT, Tcl_Obj*const[]);
->>>>>>> 2fe88453
+	void *, Tcl_Interp*, Tcl_Size, Tcl_Obj*const[]);
 
 #define RegisterWidget(interp, name, specPtr) \
     Tcl_CreateObjCommand2(interp, name, \
@@ -188,11 +184,7 @@
 MODULE_SCOPE void TtkFreeScrollHandle(ScrollHandle);
 
 MODULE_SCOPE int TtkScrollviewCommand(
-<<<<<<< HEAD
     Tcl_Interp *interp, Tcl_Size objc, Tcl_Obj *const objv[], ScrollHandle);
-=======
-    Tcl_Interp *interp, TkSizeT objc, Tcl_Obj *const objv[], ScrollHandle);
->>>>>>> 2fe88453
 
 MODULE_SCOPE void TtkUpdateScrollInfo(ScrollHandle h);
 MODULE_SCOPE void TtkScrollTo(ScrollHandle, int newFirst, int updateScrollInfo);
@@ -229,11 +221,7 @@
 
 MODULE_SCOPE int Ttk_ConfigureTag(
     Tcl_Interp *interp, Ttk_TagTable tagTable, Ttk_Tag tag,
-<<<<<<< HEAD
     Tcl_Size objc, Tcl_Obj *const objv[]);
-=======
-    TkSizeT objc, Tcl_Obj *const objv[]);
->>>>>>> 2fe88453
 
 MODULE_SCOPE Ttk_TagSet Ttk_GetTagSetFromObj(
     Tcl_Interp *interp, Ttk_TagTable, Tcl_Obj *objPtr);
