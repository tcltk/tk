/*
 * Copyright © 2004 Joe English
 *
 * ttk::separator and ttk::sizegrip widgets.
 */

#include "tkInt.h"
#include "ttkTheme.h"
#include "ttkWidget.h"

/* +++ Separator widget record:
 */
typedef struct
{
    Tcl_Obj	*orientObj;
    int 	orient;
} SeparatorPart;

typedef struct
{
    WidgetCore core;
    SeparatorPart separator;
} Separator;

static const Tk_OptionSpec SeparatorOptionSpecs[] = {
    {TK_OPTION_STRING_TABLE, "-orient", "orient", "Orient", "horizontal",
<<<<<<< HEAD
	offsetof(Separator,separator.orientObj),
	offsetof(Separator,separator.orient),
	0, (void *)ttkOrientStrings, STYLE_CHANGED },
=======
	Tk_Offset(Separator,separator.orientObj),
	Tk_Offset(Separator,separator.orient),
	0, ttkOrientStrings, STYLE_CHANGED },
>>>>>>> 2469ec79

    WIDGET_TAKEFOCUS_FALSE,
    WIDGET_INHERIT_OPTIONS(ttkCoreOptionSpecs)
};

/*
 * GetLayout hook --
 * 	Choose layout based on -orient option.
 */
static Ttk_Layout SeparatorGetLayout(
    Tcl_Interp *interp, Ttk_Theme theme, void *recordPtr)
{
    Separator *sep = (Separator *)recordPtr;
    return TtkWidgetGetOrientedLayout(
	interp, theme, recordPtr, sep->separator.orientObj);
}

/*
 * Widget commands:
 */
static const Ttk_Ensemble SeparatorCommands[] = {
    { "cget",		TtkWidgetCgetCommand,0 },
    { "configure",	TtkWidgetConfigureCommand,0 },
    { "identify",	TtkWidgetIdentifyCommand,0 },
    { "instate",	TtkWidgetInstateCommand,0 },
    { "state",  	TtkWidgetStateCommand,0 },
    { "style",		TtkWidgetStyleCommand,0 },
    { 0,0,0 }
};

/*
 * Widget specification:
 */
static const WidgetSpec SeparatorWidgetSpec =
{
    "TSeparator",		/* className */
    sizeof(Separator),		/* recordSize */
    SeparatorOptionSpecs,	/* optionSpecs */
    SeparatorCommands,		/* subcommands */
    TtkNullInitialize,		/* initializeProc */
    TtkNullCleanup,		/* cleanupProc */
    TtkCoreConfigure,		/* configureProc */
    TtkNullPostConfigure,	/* postConfigureProc */
    SeparatorGetLayout,		/* getLayoutProc */
    TtkWidgetSize, 		/* sizeProc */
    TtkWidgetDoLayout,		/* layoutProc */
    TtkWidgetDisplay		/* displayProc */
};

TTK_BEGIN_LAYOUT(SeparatorLayout)
    TTK_NODE("Separator.separator", TTK_FILL_BOTH)
TTK_END_LAYOUT

/* +++ Sizegrip widget:
 * 	Has no options or methods other than the standard ones.
 */

static const Tk_OptionSpec SizegripOptionSpecs[] = {
    WIDGET_TAKEFOCUS_FALSE,
    WIDGET_INHERIT_OPTIONS(ttkCoreOptionSpecs)
};

static const Ttk_Ensemble SizegripCommands[] = {
    { "cget",		TtkWidgetCgetCommand,0 },
    { "configure",	TtkWidgetConfigureCommand,0 },
    { "identify",	TtkWidgetIdentifyCommand,0 },
    { "instate",	TtkWidgetInstateCommand,0 },
    { "state",  	TtkWidgetStateCommand,0 },
    { "style",		TtkWidgetStyleCommand,0 },
    { 0,0,0 }
};

static const WidgetSpec SizegripWidgetSpec =
{
    "TSizegrip",		/* className */
    sizeof(WidgetCore),		/* recordSize */
    SizegripOptionSpecs, 	/* optionSpecs */
    SizegripCommands,		/* subcommands */
    TtkNullInitialize,		/* initializeProc */
    TtkNullCleanup,		/* cleanupProc */
    TtkCoreConfigure,		/* configureProc */
    TtkNullPostConfigure,	/* postConfigureProc */
    TtkWidgetGetLayout, 	/* getLayoutProc */
    TtkWidgetSize, 		/* sizeProc */
    TtkWidgetDoLayout,		/* layoutProc */
    TtkWidgetDisplay		/* displayProc */
};

TTK_BEGIN_LAYOUT(SizegripLayout)
    TTK_NODE("Sizegrip.sizegrip", TTK_PACK_BOTTOM|TTK_STICK_S|TTK_STICK_E)
TTK_END_LAYOUT

/* +++ Initialization:
 */

MODULE_SCOPE
void TtkSeparator_Init(Tcl_Interp *interp)
{
    Ttk_Theme theme = Ttk_GetDefaultTheme(interp);

    Ttk_RegisterLayout(theme, "TSeparator", SeparatorLayout);
    Ttk_RegisterLayout(theme, "TSizegrip", SizegripLayout);

    RegisterWidget(interp, "ttk::separator", &SeparatorWidgetSpec);
    RegisterWidget(interp, "ttk::sizegrip", &SizegripWidgetSpec);
}

/*EOF*/<|MERGE_RESOLUTION|>--- conflicted
+++ resolved
@@ -24,15 +24,9 @@
 
 static const Tk_OptionSpec SeparatorOptionSpecs[] = {
     {TK_OPTION_STRING_TABLE, "-orient", "orient", "Orient", "horizontal",
-<<<<<<< HEAD
 	offsetof(Separator,separator.orientObj),
 	offsetof(Separator,separator.orient),
-	0, (void *)ttkOrientStrings, STYLE_CHANGED },
-=======
-	Tk_Offset(Separator,separator.orientObj),
-	Tk_Offset(Separator,separator.orient),
 	0, ttkOrientStrings, STYLE_CHANGED },
->>>>>>> 2469ec79
 
     WIDGET_TAKEFOCUS_FALSE,
     WIDGET_INHERIT_OPTIONS(ttkCoreOptionSpecs)
