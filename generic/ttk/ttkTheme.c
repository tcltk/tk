/*
 * ttkTheme.c --
 *
 *	This file implements the widget styles and themes support.
 *
 * Copyright © 2002 Frederic Bonnet
 * Copyright © 2003 Joe English
 *
 * See the file "license.terms" for information on usage and redistribution
 * of this file, and for a DISCLAIMER OF ALL WARRANTIES.
 */

#include "tkInt.h"
#include "ttkThemeInt.h"

#define PKG_ASSOC_KEY "Ttk"

/*------------------------------------------------------------------------
 * +++ Styles.
 *
 * Invariants:
 * 	If styleName contains a dot, parentStyle->styleName is everything
 * 	after the first dot; otherwise, parentStyle is the theme's root
 * 	style ".".  The root style's parentStyle is NULL.
 *
 */

typedef struct Ttk_Style_
{
    const char		*styleName;	/* points to hash table key */
    Tcl_HashTable	settingsTable;	/* KEY: string; VALUE: StateMap */
    Tcl_HashTable	defaultsTable;	/* KEY: string; VALUE: resource */
    Ttk_LayoutTemplate	layoutTemplate;	/* Layout template for style, or NULL */
    Ttk_Style		parentStyle;	/* Previous style in chain */
    Ttk_ResourceCache	cache;		/* Back-pointer to resource cache */
} Style;

static Style *NewStyle(void)
{
    Style *stylePtr = (Style *)ckalloc(sizeof(Style));

    stylePtr->styleName = NULL;
    stylePtr->parentStyle = NULL;
    stylePtr->layoutTemplate = NULL;
    stylePtr->cache = NULL;
    Tcl_InitHashTable(&stylePtr->settingsTable, TCL_STRING_KEYS);
    Tcl_InitHashTable(&stylePtr->defaultsTable, TCL_STRING_KEYS);

    return stylePtr;
}

static void FreeStyle(Style *stylePtr)
{
    Tcl_HashSearch search;
    Tcl_HashEntry *entryPtr;

    entryPtr = Tcl_FirstHashEntry(&stylePtr->settingsTable, &search);
    while (entryPtr != NULL) {
	Ttk_StateMap stateMap = (Ttk_StateMap)Tcl_GetHashValue(entryPtr);
	Tcl_DecrRefCount(stateMap);
	entryPtr = Tcl_NextHashEntry(&search);
    }
    Tcl_DeleteHashTable(&stylePtr->settingsTable);

    entryPtr = Tcl_FirstHashEntry(&stylePtr->defaultsTable, &search);
    while (entryPtr != NULL) {
	Tcl_Obj *defaultValue = (Tcl_Obj *)Tcl_GetHashValue(entryPtr);
	Tcl_DecrRefCount(defaultValue);
	entryPtr = Tcl_NextHashEntry(&search);
    }
    Tcl_DeleteHashTable(&stylePtr->defaultsTable);

    Ttk_FreeLayoutTemplate(stylePtr->layoutTemplate);

    ckfree(stylePtr);
}

/*
 * Ttk_StyleMap --
 * 	Look up state-specific option value from specified style.
 */
Tcl_Obj *Ttk_StyleMap(Ttk_Style style, const char *optionName, Ttk_State state)
{
    while (style) {
	Tcl_HashEntry *entryPtr =
	    Tcl_FindHashEntry(&style->settingsTable, optionName);
	if (entryPtr) {
	    Ttk_StateMap stateMap = (Ttk_StateMap)Tcl_GetHashValue(entryPtr);
	    return Ttk_StateMapLookup(NULL, stateMap, state);
	}
	style = style->parentStyle;
    }
    return 0;
}

/*
 * Ttk_StyleDefault --
 * 	Look up default resource setting in the specified style.
 */
Tcl_Obj *Ttk_StyleDefault(Ttk_Style style, const char *optionName)
{
    while (style) {
	Tcl_HashEntry *entryPtr =
	    Tcl_FindHashEntry(&style->defaultsTable, optionName);
	if (entryPtr)
	    return (Tcl_Obj *)Tcl_GetHashValue(entryPtr);
	style= style->parentStyle;
    }
    return 0;
}

/*------------------------------------------------------------------------
 * +++ Elements.
 */
typedef const Tk_OptionSpec **OptionMap;
    /* array of Tk_OptionSpecs mapping widget options to element options */

struct Ttk_ElementClass_ {
    const char *name;		/* Points to hash table key */
    const Ttk_ElementSpec *specPtr;	/* Template provided during registration. */
    void *clientData;		/* Client data passed in at registration time */
    void *elementRecord;	/* Scratch buffer for element record storage */
    int nResources;		/* #Element options */
    Tcl_Obj **defaultValues;	/* Array of option default values */
    Tcl_HashTable optMapCache;	/* Map: Tk_OptionTable * -> OptionMap */
};

/* TTKGetOptionSpec --
 * 	Look up a Tk_OptionSpec by name from a Tk_OptionTable,
 * 	and verify that it's compatible with the specified Tk_OptionType,
 * 	along with other constraints (see below).
 */
static const Tk_OptionSpec *TTKGetOptionSpec(
    const char *optionName,
    Tk_OptionTable optionTable,
    Tk_OptionType optionType)
{
    const Tk_OptionSpec *optionSpec = TkGetOptionSpec(optionName, optionTable);

    if (!optionSpec)
	return 0;

    /* Make sure widget option has a Tcl_Obj* entry:
     */
    if (optionSpec->objOffset < 0) {
	return 0;
    }

    /* Grrr.  Ignore accidental mismatches caused by prefix-matching:
     */
    if (strcmp(optionSpec->optionName, optionName)) {
	return 0;
    }

    /* Ensure that the widget option type is compatible with
     * the element option type.
     *
     * TK_OPTION_STRING element options are compatible with anything.
     * As a workaround for the workaround for Bug #967209,
     * TK_OPTION_STRING widget options are also compatible with anything
     * (see <<NOTE-NULLOPTIONS>>).
     */
    if (   optionType != TK_OPTION_STRING
	&& optionSpec->type != TK_OPTION_STRING
	&& optionType != optionSpec->type)
    {
	return 0;
    }

    return optionSpec;
}

/* BuildOptionMap --
 * 	Construct the mapping from element options to widget options.
 */
static OptionMap
BuildOptionMap(Ttk_ElementClass *elementClass, Tk_OptionTable optionTable)
{
    OptionMap optionMap = (OptionMap)ckalloc(
	    sizeof(const Tk_OptionSpec) * elementClass->nResources + 1);
    int i;

    for (i = 0; i < elementClass->nResources; ++i) {
	const Ttk_ElementOptionSpec *e = elementClass->specPtr->options+i;
	optionMap[i] = TTKGetOptionSpec(e->optionName, optionTable, e->type);
    }

    return optionMap;
}

/* GetOptionMap --
 * 	Return a cached OptionMap matching the specified optionTable
 * 	for the specified element, creating it if necessary.
 */
static OptionMap
GetOptionMap(Ttk_ElementClass *elementClass, Tk_OptionTable optionTable)
{
    OptionMap optionMap;
    int isNew;
    Tcl_HashEntry *entryPtr = Tcl_CreateHashEntry(
	&elementClass->optMapCache, (void*)optionTable, &isNew);

    if (isNew) {
	optionMap = BuildOptionMap(elementClass, optionTable);
	Tcl_SetHashValue(entryPtr, optionMap);
    } else {
	optionMap = (OptionMap)Tcl_GetHashValue(entryPtr);
    }

    return optionMap;
}

/*
 * NewElementClass --
 * 	Allocate and initialize an element class record
 * 	from the specified element specification.
 */
static Ttk_ElementClass *
<<<<<<< HEAD
NewElementClass(const char *name, const Ttk_ElementSpec *specPtr, void *clientData)
=======
NewElementClass(const char *name, Ttk_ElementSpec *specPtr, void *clientData)
>>>>>>> 24b099e3
{
    Ttk_ElementClass *elementClass = (Ttk_ElementClass *)ckalloc(sizeof(Ttk_ElementClass));
    int i;

    elementClass->name = name;
    elementClass->specPtr = specPtr;
    elementClass->clientData = clientData;
    elementClass->elementRecord = ckalloc(specPtr->elementSize);

    /* Count #element resources:
     */
    for (i = 0; specPtr->options[i].optionName != 0; ++i)
	continue;
    elementClass->nResources = i;

    /* Initialize default values:
     */
    elementClass->defaultValues = (Tcl_Obj **)
	ckalloc(elementClass->nResources * sizeof(Tcl_Obj *) + 1);
    for (i=0; i < elementClass->nResources; ++i) {
	const char *defaultValue = specPtr->options[i].defaultValue;
	if (defaultValue) {
	    elementClass->defaultValues[i] = Tcl_NewStringObj(defaultValue,-1);
	    Tcl_IncrRefCount(elementClass->defaultValues[i]);
	} else {
	    elementClass->defaultValues[i] = 0;
	}
    }

    /* Initialize option map cache:
     */
    Tcl_InitHashTable(&elementClass->optMapCache, TCL_ONE_WORD_KEYS);

    return elementClass;
}

/*
 * FreeElementClass --
 * 	Release resources associated with an element class record.
 */
static void FreeElementClass(Ttk_ElementClass *elementClass)
{
    Tcl_HashSearch search;
    Tcl_HashEntry *entryPtr;
    int i;

    /*
     * Free default values:
     */
    for (i = 0; i < elementClass->nResources; ++i) {
	if (elementClass->defaultValues[i]) {
	    Tcl_DecrRefCount(elementClass->defaultValues[i]);
	}
    }
    ckfree(elementClass->defaultValues);

    /*
     * Free option map cache:
     */
    entryPtr = Tcl_FirstHashEntry(&elementClass->optMapCache, &search);
    while (entryPtr != NULL) {
	ckfree(Tcl_GetHashValue(entryPtr));
	entryPtr = Tcl_NextHashEntry(&search);
    }
    Tcl_DeleteHashTable(&elementClass->optMapCache);

    ckfree(elementClass->elementRecord);
    ckfree(elementClass);
}

/*------------------------------------------------------------------------
 * +++ Themes.
 */

static int ThemeEnabled(
    TCL_UNUSED(Ttk_Theme),
    TCL_UNUSED(void *))
{
    /* Default ThemeEnabledProc -- always return true */
    return 1;
}

typedef struct Ttk_Theme_
{
    Ttk_Theme parentPtr;             	/* Parent theme. */
    Tcl_HashTable elementTable;	     	/* Map element names to class records */
    Tcl_HashTable styleTable;	     	/* Map style names to Styles */
    Ttk_Style rootStyle;		/* "." style, root of chain */
    Ttk_ThemeEnabledProc *enabledProc;	/* Function called by SetTheme */
    void *enabledData;              	/* ClientData for enabledProc */
    Ttk_ResourceCache cache;		/* Back-pointer to resource cache */
} Theme;

static Theme *NewTheme(Ttk_ResourceCache cache, Ttk_Theme parent)
{
    Theme *themePtr = (Theme *)ckalloc(sizeof(Theme));
    Tcl_HashEntry *entryPtr;
    int unused;

    themePtr->parentPtr = parent;
    themePtr->enabledProc = ThemeEnabled;
    themePtr->enabledData = NULL;
    themePtr->cache = cache;
    Tcl_InitHashTable(&themePtr->elementTable, TCL_STRING_KEYS);
    Tcl_InitHashTable(&themePtr->styleTable, TCL_STRING_KEYS);

    /*
     * Create root style "."
     */
    entryPtr = Tcl_CreateHashEntry(&themePtr->styleTable, ".", &unused);
    themePtr->rootStyle = NewStyle();
    themePtr->rootStyle->styleName =
	(const char *)Tcl_GetHashKey(&themePtr->styleTable, entryPtr);
    themePtr->rootStyle->cache = themePtr->cache;
    Tcl_SetHashValue(entryPtr, themePtr->rootStyle);

    return themePtr;
}

static void FreeTheme(Theme *themePtr)
{
    Tcl_HashSearch search;
    Tcl_HashEntry *entryPtr;

    /*
     * Free element table:
     */
    entryPtr = Tcl_FirstHashEntry(&themePtr->elementTable, &search);
    while (entryPtr != NULL) {
	Ttk_ElementClass *elementClass = (Ttk_ElementClass *)Tcl_GetHashValue(entryPtr);
	FreeElementClass(elementClass);
	entryPtr = Tcl_NextHashEntry(&search);
    }
    Tcl_DeleteHashTable(&themePtr->elementTable);

    /*
     * Free style table:
     */
    entryPtr = Tcl_FirstHashEntry(&themePtr->styleTable, &search);
    while (entryPtr != NULL) {
	Style *stylePtr = (Style *)Tcl_GetHashValue(entryPtr);
	FreeStyle(stylePtr);
	entryPtr = Tcl_NextHashEntry(&search);
    }
    Tcl_DeleteHashTable(&themePtr->styleTable);

    /*
     * Free theme record:
     */
    ckfree(themePtr);

    return;
}

/*
 * Element constructors.
 */
typedef struct {
    Ttk_ElementFactory	factory;
    void		*clientData;
} FactoryRec;

/*
 * Cleanup records:
 */
typedef struct CleanupStruct {
    void *clientData;
    Ttk_CleanupProc *cleanupProc;
    struct CleanupStruct *next;
} Cleanup;

/*------------------------------------------------------------------------
 * +++ Style package data structure.
 */
typedef struct
{
    Tcl_Interp *interp;			/* Owner interp */
    Tcl_HashTable themeTable;		/* KEY: name; VALUE: Theme pointer */
    Tcl_HashTable factoryTable; 	/* KEY: name; VALUE: FactoryRec ptr */
    Theme *defaultTheme;		/* Default theme; global fallback*/
    Theme *currentTheme;		/* Currently-selected theme */
    Cleanup *cleanupList;		/* Cleanup records */
    Ttk_ResourceCache cache;		/* Resource cache */
    int themeChangePending;		/* scheduled ThemeChangedProc call? */
} StylePackageData;

/* Ttk_StylePkgFree --
 *	Cleanup procedure for StylePackageData.
 */
static void Ttk_StylePkgFree(
    void *clientData,
    TCL_UNUSED(Tcl_Interp *))
{
    StylePackageData *pkgPtr = (StylePackageData *)clientData;
    Tcl_HashSearch search;
    Tcl_HashEntry *entryPtr;
    Cleanup *cleanup;

    /*
     * Free themes.
     */
    entryPtr = Tcl_FirstHashEntry(&pkgPtr->themeTable, &search);
    while (entryPtr != NULL) {
	Theme *themePtr = (Theme *)Tcl_GetHashValue(entryPtr);
	FreeTheme(themePtr);
	entryPtr = Tcl_NextHashEntry(&search);
    }
    Tcl_DeleteHashTable(&pkgPtr->themeTable);

    /*
     * Free element constructor table:
     */
    entryPtr = Tcl_FirstHashEntry(&pkgPtr->factoryTable, &search);
    while (entryPtr != NULL) {
	ckfree(Tcl_GetHashValue(entryPtr));
	entryPtr = Tcl_NextHashEntry(&search);
    }
    Tcl_DeleteHashTable(&pkgPtr->factoryTable);

    /*
     * Release cache:
     */
    Ttk_FreeResourceCache(pkgPtr->cache);

    /*
     * Call all registered cleanup procedures:
     */
    cleanup = pkgPtr->cleanupList;
    while (cleanup) {
	Cleanup *next = cleanup->next;
	cleanup->cleanupProc(cleanup->clientData);
	ckfree(cleanup);
	cleanup = next;
    }

    ckfree(pkgPtr);
}

/*
 * GetStylePackageData --
 * 	Look up the package data registered with the interp.
 */

static StylePackageData *GetStylePackageData(Tcl_Interp *interp)
{
    return (StylePackageData *)Tcl_GetAssocData(interp, PKG_ASSOC_KEY, NULL);
}

/*
 * Ttk_RegisterCleanup --
 *
 *	Register a function to be called when a theme engine is deleted.
 *	(This only happens when the main interp is destroyed). The cleanup
 *	function is called with the current Tcl interpreter and the client
 *	data provided here.
 *
 */
void Ttk_RegisterCleanup(
    Tcl_Interp *interp, void *clientData, Ttk_CleanupProc *cleanupProc)
{
    StylePackageData *pkgPtr = GetStylePackageData(interp);
    Cleanup *cleanup = (Cleanup *)ckalloc(sizeof(*cleanup));

    cleanup->clientData = clientData;
    cleanup->cleanupProc = cleanupProc;
    cleanup->next = pkgPtr->cleanupList;
    pkgPtr->cleanupList = cleanup;
}

/* ThemeChangedProc --
 * 	Notify all widgets that the theme has been changed.
 * 	Scheduled as an idle callback; clientData is a StylePackageData *.
 *
 * 	Sends a <<ThemeChanged>> event to every widget in the hierarchy.
 * 	Widgets respond to this by calling the  WorldChanged class proc,
 * 	which in turn recreates the layout.
 *
 * 	The Tk C API doesn't doesn't provide an easy way to traverse
 * 	the widget hierarchy, so this is done by evaluating a Tcl script.
 */

static void ThemeChangedProc(void *clientData)
{
    static char ThemeChangedScript[] = "ttk::ThemeChanged";
    StylePackageData *pkgPtr = (StylePackageData *)clientData;

    int code = Tcl_EvalEx(pkgPtr->interp, ThemeChangedScript, -1, TCL_EVAL_GLOBAL);
    if (code != TCL_OK) {
	Tcl_BackgroundException(pkgPtr->interp, code);
    }
    pkgPtr->themeChangePending = 0;
}

/*
 * ThemeChanged --
 * 	Schedule a call to ThemeChanged if one is not already pending.
 */
static void ThemeChanged(StylePackageData *pkgPtr)
{
    TtkSetBlinkCursorTimes(pkgPtr->interp);

    if (!pkgPtr->themeChangePending) {
	Tcl_DoWhenIdle(ThemeChangedProc, pkgPtr);
	pkgPtr->themeChangePending = 1;
    }
}

/* Ttk_TkDestroyedHandler --
 *	See bug [310c74ecf440]: idle calls to ThemeChangedProc()
 *	need to be canceled when Tk is destroyed, since the interp
 *	may still be active afterward; canceling them from
 *	Ttk_StylePkgFree() would be too late.
 */
void Ttk_TkDestroyedHandler(
    Tcl_Interp* interp)
{
    StylePackageData* pkgPtr = GetStylePackageData(interp);

    /*
     * Cancel any pending ThemeChanged calls. We might be called
     * before Ttk is initialized. See bug [3981091ed336].
     */
    if (pkgPtr && pkgPtr->themeChangePending) {
	Tcl_CancelIdleCall(ThemeChangedProc, pkgPtr);
    }
}

/*
 * Ttk_CreateTheme --
 *	Create a new theme and register it in the global theme table.
 *
 * Returns:
 * 	Pointer to new Theme structure; NULL if named theme already exists.
 * 	Leaves an error message in interp's result on error.
 */

Ttk_Theme
Ttk_CreateTheme(
    Tcl_Interp *interp,		/* Interpreter in which to create theme */
    const char *name,		/* Name of the theme to create. */
    Ttk_Theme parent) 		/* Parent/fallback theme, NULL for default */
{
    StylePackageData *pkgPtr = GetStylePackageData(interp);
    Tcl_HashEntry *entryPtr;
    int newEntry;
    Theme *themePtr;

    entryPtr = Tcl_CreateHashEntry(&pkgPtr->themeTable, name, &newEntry);
    if (!newEntry) {
	Tcl_SetObjResult(interp, Tcl_ObjPrintf(
		"Theme %s already exists", name));
	Tcl_SetErrorCode(interp, "TTK", "THEME", "EXISTS", NULL);
	return NULL;
    }

    /*
     * Initialize new theme:
     */
    if (!parent) parent = pkgPtr->defaultTheme;

    themePtr = NewTheme(pkgPtr->cache, parent);
    Tcl_SetHashValue(entryPtr, themePtr);

    return themePtr;
}

/*
 * Ttk_SetThemeEnabledProc --
 *	Sets a procedure that is used to check that this theme is available.
 */

void Ttk_SetThemeEnabledProc(
    Ttk_Theme theme, Ttk_ThemeEnabledProc enabledProc, void *enabledData)
{
    theme->enabledProc = enabledProc;
    theme->enabledData = enabledData;
}

/*
 * LookupTheme --
 *	Retrieve a registered theme by name.  If not found,
 *	returns NULL and leaves an error message in interp's result.
 */

static Ttk_Theme LookupTheme(
    Tcl_Interp *interp,		/* where to leave error messages */
    StylePackageData *pkgPtr,	/* style package record */
    const char *name)		/* theme name */
{
    Tcl_HashEntry *entryPtr;

    entryPtr = Tcl_FindHashEntry(&pkgPtr->themeTable, name);
    if (!entryPtr) {
	Tcl_SetObjResult(interp, Tcl_ObjPrintf(
		"theme \"%s\" does not exist", name));
	Tcl_SetErrorCode(interp, "TTK", "LOOKUP", "THEME", name, NULL);
	return NULL;
    }

    return (Ttk_Theme)Tcl_GetHashValue(entryPtr);
}

/*
 * Ttk_GetTheme --
 *	Public interface to LookupTheme.
 */
Ttk_Theme Ttk_GetTheme(Tcl_Interp *interp, const char *themeName)
{
    StylePackageData *pkgPtr = GetStylePackageData(interp);

    return LookupTheme(interp, pkgPtr, themeName);
}

Ttk_Theme Ttk_GetCurrentTheme(Tcl_Interp *interp)
{
    StylePackageData *pkgPtr = GetStylePackageData(interp);
    return pkgPtr->currentTheme;
}

Ttk_Theme Ttk_GetDefaultTheme(Tcl_Interp *interp)
{
    StylePackageData *pkgPtr = GetStylePackageData(interp);
    return pkgPtr->defaultTheme;
}

/*
 * Ttk_UseTheme --
 * 	Set the current theme, notify all widgets that the theme has changed.
 */
int Ttk_UseTheme(Tcl_Interp *interp, Ttk_Theme  theme)
{
    StylePackageData *pkgPtr = GetStylePackageData(interp);

    /*
     * Check if selected theme is enabled:
     */
    while (theme && !theme->enabledProc(theme, theme->enabledData)) {
    	theme = theme->parentPtr;
    }
    if (!theme) {
    	/* This shouldn't happen -- default theme should always work */
	Tcl_Panic("No themes available?");
	return TCL_ERROR;
    }

    pkgPtr->currentTheme = theme;
    ThemeChanged(pkgPtr);
    return TCL_OK;
}

/*
 * Ttk_GetResourceCache --
 * 	Return the resource cache associated with 'interp'
 */
Ttk_ResourceCache
Ttk_GetResourceCache(Tcl_Interp *interp)
{
    StylePackageData *pkgPtr = GetStylePackageData(interp);
    return pkgPtr->cache;
}

/*
 * Register a new layout specification with a style.
 * @@@ TODO: Make sure layoutName is not ".", root style must not have a layout
 */
MODULE_SCOPE void
Ttk_RegisterLayoutTemplate(
    Ttk_Theme theme,			/* Target theme */
    const char *layoutName,		/* Name of new layout */
    Ttk_LayoutTemplate layoutTemplate)	/* Template */
{
    Ttk_Style style = Ttk_GetStyle(theme, layoutName);
    if (style->layoutTemplate) {
	Ttk_FreeLayoutTemplate(style->layoutTemplate);
    }
    style->layoutTemplate = layoutTemplate;
}

void Ttk_RegisterLayout(
    Ttk_Theme themePtr,		/* Target theme */
    const char *layoutName,	/* Name of new layout */
    Ttk_LayoutSpec specPtr)	/* Static layout information */
{
    Ttk_LayoutTemplate layoutTemplate = Ttk_BuildLayoutTemplate(specPtr);
    Ttk_RegisterLayoutTemplate(themePtr, layoutName, layoutTemplate);
}

/*
 * Ttk_GetStyle --
 * 	Look up a Style from a Theme, create new style if not found.
 */
Ttk_Style Ttk_GetStyle(Ttk_Theme themePtr, const char *styleName)
{
    Tcl_HashEntry *entryPtr;
    int newStyle;

    entryPtr = Tcl_CreateHashEntry(&themePtr->styleTable, styleName, &newStyle);
    if (newStyle) {
	Ttk_Style stylePtr = NewStyle();
	const char *dot = strchr(styleName, '.');

	if (dot) {
	    stylePtr->parentStyle = Ttk_GetStyle(themePtr, dot + 1);
	} else {
	    stylePtr->parentStyle = themePtr->rootStyle;
	}

	stylePtr->styleName = (const char *)Tcl_GetHashKey(&themePtr->styleTable, entryPtr);
	stylePtr->cache = stylePtr->parentStyle->cache;
	Tcl_SetHashValue(entryPtr, stylePtr);
	return stylePtr;
    }
    return (Ttk_Style)Tcl_GetHashValue(entryPtr);
}

/* FindLayoutTemplate --
 * 	Locate a layout template in the layout table, checking
 * 	generic names to specific names first, then looking for
 * 	the full name in the parent theme.
 */
Ttk_LayoutTemplate
Ttk_FindLayoutTemplate(Ttk_Theme themePtr, const char *layoutName)
{
    while (themePtr) {
	Ttk_Style stylePtr = Ttk_GetStyle(themePtr, layoutName);
	while (stylePtr) {
	    if (stylePtr->layoutTemplate) {
		return stylePtr->layoutTemplate;
	    }
	    stylePtr = stylePtr->parentStyle;
	}
	themePtr = themePtr->parentPtr;
    }
    return NULL;
}

const char *Ttk_StyleName(Ttk_Style stylePtr)
{
    return stylePtr->styleName;
}

/*
 * Ttk_GetElement --
 *	Look up an element class by name in a given theme.
 *	If not found, try generic element names in this theme, then
 *	repeat the lookups in the parent theme.
 *	If not found, return the null element.
 */
Ttk_ElementClass *Ttk_GetElement(Ttk_Theme themePtr, const char *elementName)
{
    Tcl_HashEntry *entryPtr;
    const char *dot = elementName;

    /*
     * Check if element has already been registered:
     */
    entryPtr = Tcl_FindHashEntry(&themePtr->elementTable, elementName);
    if (entryPtr) {
	return (Ttk_ElementClass *)Tcl_GetHashValue(entryPtr);
    }

    /*
     * Check generic names:
     */
    while (!entryPtr && ((dot = strchr(dot, '.')) != NULL)) {
	dot++;
	entryPtr = Tcl_FindHashEntry(&themePtr->elementTable, dot);
    }
    if (entryPtr) {
	return (Ttk_ElementClass *)Tcl_GetHashValue(entryPtr);
    }

    /*
     * Check parent theme:
     */
    if (themePtr->parentPtr) {
	return Ttk_GetElement(themePtr->parentPtr, elementName);
    }

    /*
     * Not found, and this is the root theme; return null element, "".
     * (@@@ SHOULD: signal a background error)
     */
    entryPtr = Tcl_FindHashEntry(&themePtr->elementTable, "");
    /* ASSERT: entryPtr != 0 */
    return (Ttk_ElementClass *)Tcl_GetHashValue(entryPtr);
}

const char *Ttk_ElementClassName(Ttk_ElementClass *elementClass)
{
    return elementClass->name;
}

/*
 * Ttk_RegisterElementFactory --
 *	Register a new element factory.
 */
int Ttk_RegisterElementFactory(
    Tcl_Interp *interp,	const char *name,
    Ttk_ElementFactory factory, void *clientData)
{
    StylePackageData *pkgPtr = GetStylePackageData(interp);
    FactoryRec *recPtr = (FactoryRec *)ckalloc(sizeof(*recPtr));
    Tcl_HashEntry *entryPtr;
    int newEntry;

    recPtr->factory = factory;
    recPtr->clientData = clientData;

    entryPtr = Tcl_CreateHashEntry(&pkgPtr->factoryTable, name, &newEntry);
    if (!newEntry) {
    	/* Free old factory: */
	ckfree(Tcl_GetHashValue(entryPtr));
    }
    Tcl_SetHashValue(entryPtr, recPtr);

    return TCL_OK;
}

/* Ttk_CloneElement -- element factory procedure.
 * 	(style element create $name) "from" $theme ?$element?
 */
static int Ttk_CloneElement(
    Tcl_Interp *interp, TCL_UNUSED(void *),
    Ttk_Theme theme, const char *elementName,
    Tcl_Size objc, Tcl_Obj *const objv[])
{
    Ttk_Theme fromTheme;
    Ttk_ElementClass *fromElement;

    if (objc <= 0 || objc > 2) {
	Tcl_WrongNumArgs(interp, 0, objv, "theme ?element?");
	return TCL_ERROR;
    }

    fromTheme = Ttk_GetTheme(interp, Tcl_GetString(objv[0]));
    if (!fromTheme) {
	return TCL_ERROR;
    }

    if (objc == 2) {
	fromElement = Ttk_GetElement(fromTheme, Tcl_GetString(objv[1]));
    } else {
	fromElement = Ttk_GetElement(fromTheme, elementName);
    }
    if (!fromElement) {
	return TCL_ERROR;
    }

    if (Ttk_RegisterElement(interp, theme, elementName,
		fromElement->specPtr, fromElement->clientData) == NULL)
    {
	return TCL_ERROR;
    }
    return TCL_OK;
}

/* Ttk_RegisterElement--
 *	Register an element in the given theme.
 *	Returns: Element handle if successful, NULL otherwise.
 *	On failure, leaves an error message in interp's result
 *	if interp is non-NULL.
 */

Ttk_ElementClass *Ttk_RegisterElement(
    Tcl_Interp *interp,		/* Where to leave error messages */
    Ttk_Theme theme,		/* Style engine providing the implementation. */
    const char *name,		/* Name of new element */
    const Ttk_ElementSpec *specPtr, 	/* Static template information */
    void *clientData)		/* application-specific data */
{
    Ttk_ElementClass *elementClass;
    Tcl_HashEntry *entryPtr;
    int newEntry;

    if (specPtr->version != TK_STYLE_VERSION_2) {
	/* Version mismatch */
	if (interp) {
	    Tcl_SetObjResult(interp, Tcl_ObjPrintf(
		"Internal error: Ttk_RegisterElement (%s): invalid version",
		name));
	    Tcl_SetErrorCode(interp, "TTK", "REGISTER_ELEMENT", "VERSION",
		NULL);
	}
	return 0;
    }

    entryPtr = Tcl_CreateHashEntry(&theme->elementTable, name, &newEntry);
    if (!newEntry) {
	if (interp) {
	    Tcl_ResetResult(interp);
	    Tcl_SetObjResult(interp, Tcl_ObjPrintf(
		"Duplicate element %s", name));
	    Tcl_SetErrorCode(interp, "TTK", "REGISTER_ELEMENT", "DUPE", NULL);
	}
	return 0;
    }

    name = (char *)Tcl_GetHashKey(&theme->elementTable, entryPtr);
    elementClass = NewElementClass(name, specPtr, clientData);
    Tcl_SetHashValue(entryPtr, elementClass);

    return elementClass;
}

/* Ttk_RegisterElementSpec (deprecated) --
 * 	Register a new element.
 */
int Ttk_RegisterElementSpec(Ttk_Theme theme,
    const char *name, const Ttk_ElementSpec *specPtr, void *clientData)
{
    return Ttk_RegisterElement(NULL, theme, name, specPtr, clientData)
	   ? TCL_OK : TCL_ERROR;
}

/*------------------------------------------------------------------------
 * +++ Element record initialization.
 */

/*
 * AllocateResource --
 * 	Extra initialization for element options like TK_OPTION_COLOR, etc.
 *
 * Returns: 1 if OK, 0 on failure.
 *
 * Note: if resource allocation fails at this point (just prior
 * to drawing an element), there's really no good place to
 * report the error.  Instead we just silently fail.
 */

static int AllocateResource(
    Ttk_ResourceCache cache,
    Tk_Window tkwin,
    Tcl_Obj **destPtr,
    int optionType)
{
    Tcl_Obj *resource = *destPtr;

    switch (optionType)
    {
	case TK_OPTION_FONT:
	    return (*destPtr = Ttk_UseFont(cache, tkwin, resource)) != NULL;
	case TK_OPTION_COLOR:
	    return (*destPtr = Ttk_UseColor(cache, tkwin, resource)) != NULL;
	case TK_OPTION_BORDER:
	    return (*destPtr = Ttk_UseBorder(cache, tkwin, resource)) != NULL;
	default:
	    /* no-op; always succeeds */
	    return 1;
    }
}

/*
 * InitializeElementRecord --
 *
 * 	Fill in the element record based on the element's option table.
 * 	Resources are initialized from:
 * 	the corresponding widget option if present and non-NULL,
 * 	otherwise the dynamic state map if specified,
 * 	otherwise from the corresponding widget resource if present,
 * 	otherwise the default value specified at registration time.
 *
 * Returns:
 * 	1 if OK, 0 if an error is detected.
 *
 * NOTES:
 * 	Tcl_Obj * reference counts are _NOT_ adjusted.
 */

static
int InitializeElementRecord(
    Ttk_ElementClass *eclass,	/* Element instance to initialize */
    Ttk_Style style,		/* Style table */
    void *widgetRecord,		/* Source of widget option values */
    Tk_OptionTable optionTable,	/* Option table describing widget record */
    Tk_Window tkwin,		/* Corresponding window */
    Ttk_State state)	/* Widget or element state */
{
    void *elementRecord = eclass->elementRecord;
    OptionMap optionMap = GetOptionMap(eclass,optionTable);
    int nResources = eclass->nResources;
    Ttk_ResourceCache cache = style->cache;
    const Ttk_ElementOptionSpec *elementOption = eclass->specPtr->options;

    int i;
    for (i=0; i<nResources; ++i, ++elementOption) {
	Tcl_Obj **dest = (Tcl_Obj **)
	    ((char *)elementRecord + elementOption->offset);
	const char *optionName = elementOption->optionName;
	Tcl_Obj *dynamicSetting = Ttk_StyleMap(style, optionName, state);
	Tcl_Obj *widgetValue = 0;
	Tcl_Obj *elementDefault = eclass->defaultValues[i];

	if (optionMap[i]) {
	    widgetValue = *(Tcl_Obj **)
		((char *)widgetRecord + optionMap[i]->objOffset);
	}

	if (widgetValue) {
	    *dest = widgetValue;
	} else if (dynamicSetting) {
	    *dest = dynamicSetting;
	} else {
	    Tcl_Obj *styleDefault = Ttk_StyleDefault(style, optionName);
	    *dest = styleDefault ? styleDefault : elementDefault;
	}

	if (!AllocateResource(cache, tkwin, dest, elementOption->type)) {
	    return 0;
	}
    }

    return 1;
}

/*------------------------------------------------------------------------
 * +++ Public API.
 */

/*
 * Ttk_QueryStyle --
 * 	Look up a style option based on the current state.
 */
Tcl_Obj *Ttk_QueryStyle(
    Ttk_Style style,		/* Style to query */
    void *recordPtr,		/* Widget record */
    Tk_OptionTable optionTable,	/* Option table describing widget record */
    const char *optionName,	/* Option name */
    Ttk_State state) 		/* Current state */
{
    const Tk_OptionSpec *optionSpec;
    Tcl_Obj *result;

    /*
     * Check widget record:
     */
    optionSpec = TTKGetOptionSpec(optionName, optionTable, TK_OPTION_ANY);
    if (optionSpec) {
	result = *(Tcl_Obj**)(((char*)recordPtr) + optionSpec->objOffset);
	if (result) {
	    return result;
	}
    }

    /*
     * Check dynamic settings:
     */
    result = Ttk_StyleMap(style, optionName, state);
    if (result) {
	return result;
    }

    /*
     * Use style default:
     */
    return Ttk_StyleDefault(style, optionName);
}

/*
 * Ttk_ElementSize --
 *	Compute the requested size of the given element.
 */

void
Ttk_ElementSize(
    Ttk_ElementClass *eclass,		/* Element to query */
    Ttk_Style style,			/* Style settings */
    void *recordPtr,			/* The widget record. */
    Tk_OptionTable optionTable,		/* Description of widget record */
    Tk_Window tkwin,			/* The widget window. */
    Ttk_State state,			/* Current widget state */
    int *widthPtr, 			/* Requested width */
    int *heightPtr,			/* Reqested height */
    Ttk_Padding *paddingPtr)		/* Requested inner border */
{
    paddingPtr->left = paddingPtr->right = paddingPtr->top = paddingPtr->bottom
	= *widthPtr = *heightPtr = 0;

    if (!InitializeElementRecord(
	    eclass, style, recordPtr, optionTable, tkwin,  state))
    {
	return;
    }
    eclass->specPtr->size(
	eclass->clientData, eclass->elementRecord,
	tkwin, widthPtr, heightPtr, paddingPtr);
}

/*
 * Ttk_DrawElement --
 *	Draw the given widget element in a given drawable area.
 */

void
Ttk_DrawElement(
    Ttk_ElementClass *eclass,		/* Element instance */
    Ttk_Style style,			/* Style settings */
    void *recordPtr,			/* The widget record. */
    Tk_OptionTable optionTable,		/* Description of option table */
    Tk_Window tkwin,			/* The widget window. */
    Drawable d,				/* Where to draw element. */
    Ttk_Box b,				/* Element area */
    Ttk_State state)			/* Widget or element state flags. */
{
    if (b.width <= 0 || b.height <= 0)
	return;
    if (!InitializeElementRecord(
	    eclass, style, recordPtr, optionTable, tkwin,  state))
    {
	return;
    }
    eclass->specPtr->draw(
	eclass->clientData, eclass->elementRecord,
	tkwin, d, b, state);
}

/*------------------------------------------------------------------------
 * +++ 'style' command ensemble procedures.
 */

/*
 * TtkEnumerateHashTable --
 * 	Helper routine.  Sets interp's result to the list of all keys
 * 	in the hash table.
 *
 * Returns: TCL_OK.
 * Side effects: Sets interp's result.
 */

MODULE_SCOPE int
TtkEnumerateHashTable(Tcl_Interp *interp, Tcl_HashTable *ht)
{
    Tcl_HashSearch search;
    Tcl_Obj *result = Tcl_NewListObj(0, NULL);
    Tcl_HashEntry *entryPtr = Tcl_FirstHashEntry(ht, &search);

    while (entryPtr != NULL) {
	Tcl_Obj *nameObj = Tcl_NewStringObj((const char *)Tcl_GetHashKey(ht, entryPtr),-1);
	Tcl_ListObjAppendElement(interp, result, nameObj);
	entryPtr = Tcl_NextHashEntry(&search);
    }

    Tcl_SetObjResult(interp, result);
    return TCL_OK;
}

/* HashTableToDict --
 * 	Helper routine.  Converts a TCL_STRING_KEYS Tcl_HashTable
 * 	with Tcl_Obj * entries into a dictionary.
 */
static Tcl_Obj* HashTableToDict(Tcl_HashTable *ht)
{
    Tcl_HashSearch search;
    Tcl_Obj *result = Tcl_NewListObj(0, NULL);
    Tcl_HashEntry *entryPtr = Tcl_FirstHashEntry(ht, &search);

    while (entryPtr != NULL) {
	Tcl_Obj *nameObj = Tcl_NewStringObj((const char *)Tcl_GetHashKey(ht, entryPtr),-1);
	Tcl_Obj *valueObj = (Tcl_Obj *)Tcl_GetHashValue(entryPtr);
	Tcl_ListObjAppendElement(NULL, result, nameObj);
	Tcl_ListObjAppendElement(NULL, result, valueObj);
	entryPtr = Tcl_NextHashEntry(&search);
    }

    return result;
}

/* + style map $style ? -resource statemap ... ?
 *
 * 	Note that resource names are unconstrained; the Style
 * 	doesn't know what resources individual elements may use.
 */
static int
StyleMapCmd(
    void *clientData,		/* StylePackageData pointer */
    Tcl_Interp *interp,			/* Current interpreter */
    Tcl_Size objc,				/* Number of arguments */
    Tcl_Obj *const objv[])		/* Argument objects */
{
    StylePackageData *pkgPtr = (StylePackageData *)clientData;
    Ttk_Theme theme = pkgPtr->currentTheme;
    const char *styleName;
    Style *stylePtr;
    int i;

    if (objc < 3) {
usage:
	Tcl_WrongNumArgs(interp,2,objv,"style ?-option ?value...??");
	return TCL_ERROR;
    }

    styleName = Tcl_GetString(objv[2]);
    stylePtr = Ttk_GetStyle(theme, styleName);

    /* NOTE: StateMaps are actually Tcl_Obj *s, so HashTableToDict works
     * for settingsTable.
     */
    if (objc == 3) {		/* style map $styleName */
	Tcl_SetObjResult(interp, HashTableToDict(&stylePtr->settingsTable));
	return TCL_OK;
    } else if (objc == 4) {	/* style map $styleName -option */
	const char *optionName = Tcl_GetString(objv[3]);
	Tcl_HashEntry *entryPtr =
	    Tcl_FindHashEntry(&stylePtr->settingsTable, optionName);
	if (entryPtr) {
	    Tcl_SetObjResult(interp, (Tcl_Obj*)Tcl_GetHashValue(entryPtr));
	}
	return TCL_OK;
    } else if (objc % 2 != 1) {
	goto usage;
    }

    for (i = 3; i < objc; i += 2) {
	const char *optionName = Tcl_GetString(objv[i]);
	Tcl_Obj *stateMap = objv[i+1];
	Tcl_HashEntry *entryPtr;
	int newEntry;

	/* Make sure 'stateMap' is legal:
	 * (@@@ SHOULD: check for valid resource values as well,
	 * but we don't know what types they should be at this level.)
	 */
	if (!Ttk_GetStateMapFromObj(interp, stateMap))
	    return TCL_ERROR;

	entryPtr = Tcl_CreateHashEntry(
		&stylePtr->settingsTable,optionName,&newEntry);

	Tcl_IncrRefCount(stateMap);
	if (!newEntry) {
	    Tcl_DecrRefCount((Tcl_Obj*)Tcl_GetHashValue(entryPtr));
	}
	Tcl_SetHashValue(entryPtr, stateMap);
    }
    ThemeChanged(pkgPtr);
    return TCL_OK;
}

/* + style configure $style -option ?value...
 */
static int StyleConfigureCmd(
<<<<<<< HEAD
    void *clientData, Tcl_Interp *interp, Tcl_Size objc, Tcl_Obj *const objv[])
=======
    void *clientData, Tcl_Interp *interp, int objc, Tcl_Obj *const objv[])
>>>>>>> 24b099e3
{
    StylePackageData *pkgPtr = (StylePackageData *)clientData;
    Ttk_Theme theme = pkgPtr->currentTheme;
    const char *styleName;
    Style *stylePtr;
    int i;

    if (objc < 3) {
usage:
	Tcl_WrongNumArgs(interp,2,objv,"style ?-option ?value...??");
	return TCL_ERROR;
    }

    styleName = Tcl_GetString(objv[2]);
    stylePtr = Ttk_GetStyle(theme, styleName);

    if (objc == 3) {		/* style configure $styleName */
	Tcl_SetObjResult(interp, HashTableToDict(&stylePtr->defaultsTable));
	return TCL_OK;
    } else if (objc == 4) {	/* style configure $styleName -option */
	const char *optionName = Tcl_GetString(objv[3]);
	Tcl_HashEntry *entryPtr =
	    Tcl_FindHashEntry(&stylePtr->defaultsTable, optionName);
	if (entryPtr) {
	    Tcl_SetObjResult(interp, (Tcl_Obj*)Tcl_GetHashValue(entryPtr));
	}
	return TCL_OK;
    } else if (objc % 2 != 1) {
	goto usage;
    }

    for (i = 3; i < objc; i += 2) {
	const char *optionName = Tcl_GetString(objv[i]);
	Tcl_Obj *value = objv[i+1];
	Tcl_HashEntry *entryPtr;
	int newEntry;

	entryPtr = Tcl_CreateHashEntry(
		&stylePtr->defaultsTable,optionName,&newEntry);

	Tcl_IncrRefCount(value);
	if (!newEntry) {
	    Tcl_DecrRefCount((Tcl_Obj*)Tcl_GetHashValue(entryPtr));
	}
	Tcl_SetHashValue(entryPtr, value);
    }

    ThemeChanged(pkgPtr);
    return TCL_OK;
}

/* + style lookup $style -option ?statespec? ?defaultValue?
 */
static int StyleLookupCmd(
<<<<<<< HEAD
    void *clientData, Tcl_Interp *interp, Tcl_Size objc, Tcl_Obj *const objv[])
=======
    void *clientData, Tcl_Interp *interp, int objc, Tcl_Obj *const objv[])
>>>>>>> 24b099e3
{
    StylePackageData *pkgPtr = (StylePackageData *)clientData;
    Ttk_Theme theme = pkgPtr->currentTheme;
    Ttk_Style style = NULL;
    const char *optionName;
    Ttk_State state = 0ul;
    Tcl_Obj *result;

    if (objc < 4 || objc > 6) {
	Tcl_WrongNumArgs(interp, 2, objv, "style -option ?state? ?default?");
	return TCL_ERROR;
    }

    style = Ttk_GetStyle(theme, Tcl_GetString(objv[2]));

    optionName = Tcl_GetString(objv[3]);

    if (objc >= 5) {
	Ttk_StateSpec stateSpec;
	/* @@@ SB: Ttk_GetStateFromObj(); 'offbits' spec is ignored */
	if (Ttk_GetStateSpecFromObj(interp, objv[4], &stateSpec) != TCL_OK) {
	    return TCL_ERROR;
	}
	state = stateSpec.onbits;
    }

    result = Ttk_QueryStyle(style, NULL,NULL, optionName, state);
    if (result == NULL && objc >= 6) { /* Use caller-supplied fallback */
	result = objv[5];
    }

    if (result) {
	Tcl_SetObjResult(interp, result);
    }

    return TCL_OK;
}

static int StyleThemeCurrentCmd(
<<<<<<< HEAD
    void *clientData, Tcl_Interp *interp, Tcl_Size objc, Tcl_Obj * const objv[])
=======
    void *clientData, Tcl_Interp *interp, int objc, Tcl_Obj * const objv[])
>>>>>>> 24b099e3
{
    StylePackageData *pkgPtr = (StylePackageData *)clientData;
    Tcl_HashSearch search;
    Tcl_HashEntry *entryPtr = NULL;
    const char *name = NULL;

    if (objc != 3) {
	Tcl_WrongNumArgs(interp, 3, objv, "");
	return TCL_ERROR;
    }

    entryPtr = Tcl_FirstHashEntry(&pkgPtr->themeTable, &search);
    while (entryPtr != NULL) {
	Theme *ptr = (Theme *)Tcl_GetHashValue(entryPtr);
	if (ptr == pkgPtr->currentTheme) {
	    name = (char *)Tcl_GetHashKey(&pkgPtr->themeTable, entryPtr);
	    break;
	}
	entryPtr = Tcl_NextHashEntry(&search);
    }

    if (name == NULL) {
	Tcl_SetObjResult(interp, Tcl_NewStringObj(
		"error: failed to get theme name", -1));
	Tcl_SetErrorCode(interp, "TTK", "THEME", "NAMELESS", NULL);
	return TCL_ERROR;
    }

    Tcl_SetObjResult(interp, Tcl_NewStringObj(name, -1));
    return TCL_OK;
}

/* + style theme create name ?-parent $theme? ?-settings { script }?
 */
static int StyleThemeCreateCmd(
<<<<<<< HEAD
    void *clientData, Tcl_Interp *interp, Tcl_Size objc, Tcl_Obj *const objv[])
=======
    void *clientData, Tcl_Interp *interp, int objc, Tcl_Obj *const objv[])
>>>>>>> 24b099e3
{
    StylePackageData *pkgPtr = (StylePackageData *)clientData;
    static const char *const optStrings[] =
    	 { "-parent", "-settings", NULL };
    enum { OP_PARENT, OP_SETTINGS };
    Ttk_Theme parentTheme = pkgPtr->defaultTheme, newTheme;
    Tcl_Obj *settingsScript = NULL;
    const char *themeName;
    int i;

    if (objc < 4 || objc % 2 != 0) {
	Tcl_WrongNumArgs(interp, 3, objv, "name ?-option value ...?");
	return TCL_ERROR;
    }

    themeName = Tcl_GetString(objv[3]);

    for (i=4; i < objc; i +=2) {
	int option;
	if (Tcl_GetIndexFromObjStruct(interp, objv[i], optStrings,
	    sizeof(char *), "option", 0, &option) != TCL_OK)
	{
	    return TCL_ERROR;
	}

	switch (option) {
	    case OP_PARENT:
		parentTheme = LookupTheme(
		    interp, pkgPtr, Tcl_GetString(objv[i+1]));
		if (!parentTheme)
		    return TCL_ERROR;
	    	break;
	    case OP_SETTINGS:
		settingsScript = objv[i+1];
		break;
	}
    }

    newTheme = Ttk_CreateTheme(interp, themeName, parentTheme);
    if (!newTheme) {
	return TCL_ERROR;
    }

    /*
     * Evaluate the -settings script, if supplied:
     */
    if (settingsScript) {
	Ttk_Theme oldTheme = pkgPtr->currentTheme;
	int status;

	pkgPtr->currentTheme = newTheme;
	status = Tcl_EvalObjEx(interp, settingsScript, 0);
	pkgPtr->currentTheme = oldTheme;
	return status;
    } else {
	return TCL_OK;
    }
}

/* + style theme names --
 * 	Return list of registered themes.
 */
static int StyleThemeNamesCmd(
    void *clientData,
    Tcl_Interp *interp,
<<<<<<< HEAD
    TCL_UNUSED(Tcl_Size), /* objc */
=======
    TCL_UNUSED(int), /* objc */
>>>>>>> 24b099e3
    TCL_UNUSED(Tcl_Obj *const *)) /* objv */
{
    StylePackageData *pkgPtr = (StylePackageData *)clientData;

    return TtkEnumerateHashTable(interp, &pkgPtr->themeTable);
}

/* + style theme settings $theme $script
 *
 * 	Temporarily sets the current theme to $themeName,
 * 	evaluates $script, then restores the old theme.
 */
static int
StyleThemeSettingsCmd(
    void *clientData,		/* StylePackageData pointer */
    Tcl_Interp *interp,			/* Current interpreter */
    Tcl_Size objc,				/* Number of arguments */
    Tcl_Obj *const objv[])		/* Argument objects */
{
    StylePackageData *pkgPtr = (StylePackageData *)clientData;
    Ttk_Theme oldTheme = pkgPtr->currentTheme;
    Ttk_Theme newTheme;
    int status;

    if (objc != 5) {
	Tcl_WrongNumArgs(interp, 3, objv, "theme script");
	return TCL_ERROR;
    }

    newTheme = LookupTheme(interp, pkgPtr, Tcl_GetString(objv[3]));
    if (!newTheme)
	return TCL_ERROR;

    pkgPtr->currentTheme = newTheme;
    status = Tcl_EvalObjEx(interp, objv[4], 0);
    pkgPtr->currentTheme = oldTheme;

    return status;
}

/* + style element create name type ? ...args ?
 */
static int StyleElementCreateCmd(
<<<<<<< HEAD
    void *clientData, Tcl_Interp *interp, Tcl_Size objc, Tcl_Obj *const objv[])
=======
    void *clientData, Tcl_Interp *interp, int objc, Tcl_Obj *const objv[])
>>>>>>> 24b099e3
{
    StylePackageData *pkgPtr = (StylePackageData *)clientData;
    Ttk_Theme theme = pkgPtr->currentTheme;
    const char *elementName, *factoryName;
    Tcl_HashEntry *entryPtr;
    FactoryRec *recPtr;

    if (objc < 5) {
	Tcl_WrongNumArgs(interp, 3, objv, "name type ?-option value ...?");
	return TCL_ERROR;
    }

    elementName = Tcl_GetString(objv[3]);
    factoryName = Tcl_GetString(objv[4]);

    entryPtr = Tcl_FindHashEntry(&pkgPtr->factoryTable, factoryName);
    if (!entryPtr) {
	Tcl_SetObjResult(interp, Tcl_ObjPrintf(
		"No such element type %s", factoryName));
	Tcl_SetErrorCode(interp, "TTK", "LOOKUP", "ELEMENT_TYPE", factoryName,
		NULL);
	return TCL_ERROR;
    }

    recPtr = (FactoryRec *)Tcl_GetHashValue(entryPtr);

    return recPtr->factory(interp, recPtr->clientData,
	    theme, elementName, objc - 5, objv + 5);
}

/* + style element names --
 * 	Return a list of elements defined in the current theme.
 */
static int StyleElementNamesCmd(
<<<<<<< HEAD
    void *clientData, Tcl_Interp *interp, Tcl_Size objc, Tcl_Obj *const objv[])
=======
    void *clientData, Tcl_Interp *interp, int objc, Tcl_Obj *const objv[])
>>>>>>> 24b099e3
{
    StylePackageData *pkgPtr = (StylePackageData *)clientData;
    Ttk_Theme theme = pkgPtr->currentTheme;

    if (objc != 3) {
	Tcl_WrongNumArgs(interp, 3, objv, NULL);
	return TCL_ERROR;
    }
    return TtkEnumerateHashTable(interp, &theme->elementTable);
}

/* + style element options $element --
 * 	Return list of element options for specified element
 */
static int StyleElementOptionsCmd(
<<<<<<< HEAD
    void *clientData, Tcl_Interp *interp, Tcl_Size objc, Tcl_Obj *const objv[])
=======
    void *clientData, Tcl_Interp *interp, int objc, Tcl_Obj *const objv[])
>>>>>>> 24b099e3
{
    StylePackageData *pkgPtr = (StylePackageData *)clientData;
    Ttk_Theme theme = pkgPtr->currentTheme;
    const char *elementName;
    Ttk_ElementClass *elementClass;

    if (objc != 4) {
	Tcl_WrongNumArgs(interp, 3, objv, "element");
	return TCL_ERROR;
    }

    elementName = Tcl_GetString(objv[3]);
    elementClass = Ttk_GetElement(theme, elementName);
    if (elementClass) {
	const Ttk_ElementSpec *specPtr = elementClass->specPtr;
	const Ttk_ElementOptionSpec *option = specPtr->options;
	Tcl_Obj *result = Tcl_NewListObj(0,0);

	while (option->optionName) {
	    Tcl_ListObjAppendElement(
		interp, result, Tcl_NewStringObj(option->optionName,-1));
	    ++option;
	}

	Tcl_SetObjResult(interp, result);
	return TCL_OK;
    }

    Tcl_SetObjResult(interp, Tcl_ObjPrintf(
	"element %s not found", elementName));
    Tcl_SetErrorCode(interp, "TTK", "LOOKUP", "ELEMENT", elementName, NULL);
    return TCL_ERROR;
}

/* + style layout name ?spec?
 */
static int StyleLayoutCmd(
<<<<<<< HEAD
    void *clientData, Tcl_Interp *interp, Tcl_Size objc, Tcl_Obj *const objv[])
=======
    void *clientData, Tcl_Interp *interp, int objc, Tcl_Obj *const objv[])
>>>>>>> 24b099e3
{
    StylePackageData *pkgPtr = (StylePackageData *)clientData;
    Ttk_Theme theme = pkgPtr->currentTheme;
    const char *layoutName;
    Ttk_LayoutTemplate layoutTemplate;

    if (objc < 3 || objc > 4) {
	Tcl_WrongNumArgs(interp, 2, objv, "name ?spec?");
	return TCL_ERROR;
    }

    layoutName = Tcl_GetString(objv[2]);

    if (objc == 3) {
	layoutTemplate = Ttk_FindLayoutTemplate(theme, layoutName);
	if (!layoutTemplate) {
	    Tcl_SetObjResult(interp, Tcl_ObjPrintf(
		"Layout %s not found", layoutName));
	    Tcl_SetErrorCode(interp, "TTK", "LOOKUP", "LAYOUT", layoutName,
		NULL);
	    return TCL_ERROR;
	}
	Tcl_SetObjResult(interp, Ttk_UnparseLayoutTemplate(layoutTemplate));
    } else {
	layoutTemplate = Ttk_ParseLayoutTemplate(interp, objv[3]);
	if (!layoutTemplate) {
	    return TCL_ERROR;
	}
	Ttk_RegisterLayoutTemplate(theme, layoutName, layoutTemplate);
	ThemeChanged(pkgPtr);
    }
    return TCL_OK;
}

/* + style theme styles ?$theme? --
 * 	Return list of styles available in $theme.
 *      Use the current theme if $theme is omitted.
 */
static int StyleThemeStylesCmd(
    TCL_UNUSED(void *),
    Tcl_Interp *interp,
    Tcl_Size objc,
    Tcl_Obj *const objv[])
{
    Ttk_Theme themePtr;

    if (objc < 3 || objc > 4) {
	Tcl_WrongNumArgs(interp, 3, objv, "?theme?");
	return TCL_ERROR;
    }

    if (objc == 3) {
	themePtr = Ttk_GetCurrentTheme(interp);
    } else {
	themePtr = Ttk_GetTheme(interp, Tcl_GetString(objv[3]));
    }
    if (!themePtr)
	return TCL_ERROR;

    return TtkEnumerateHashTable(interp, &themePtr->styleTable);
}

/* + style theme use $theme --
 *  	Sets the current theme to $theme
 */
static int
StyleThemeUseCmd(
    void *clientData,		/* StylePackageData pointer */
    Tcl_Interp *interp,			/* Current interpreter */
    Tcl_Size objc,				/* Number of arguments */
    Tcl_Obj *const objv[])		/* Argument objects */
{
    StylePackageData *pkgPtr = (StylePackageData *)clientData;
    Ttk_Theme theme;

    if (objc < 3 || objc > 4) {
	Tcl_WrongNumArgs(interp, 3, objv, "?theme?");
	return TCL_ERROR;
    }

    if (objc == 3) {
	return StyleThemeCurrentCmd(clientData, interp, objc, objv);
    }

    theme = LookupTheme(interp, pkgPtr, Tcl_GetString(objv[3]));
    if (!theme) {
	return TCL_ERROR;
    }

    return Ttk_UseTheme(interp, theme);
}

/*
 * StyleObjCmd --
 *	Implementation of the [style] command.
 */

static const Ttk_Ensemble StyleThemeEnsemble[] = {
    { "create", StyleThemeCreateCmd, 0 },
    { "names", StyleThemeNamesCmd, 0 },
    { "settings", StyleThemeSettingsCmd, 0 },
    { "styles", StyleThemeStylesCmd, 0 },
    { "use", StyleThemeUseCmd, 0 },
    { NULL, 0, 0 }
};

static const Ttk_Ensemble StyleElementEnsemble[] = {
    { "create", StyleElementCreateCmd, 0 },
    { "names", StyleElementNamesCmd, 0 },
    { "options", StyleElementOptionsCmd, 0 },
    { NULL, 0, 0 }
};

static const Ttk_Ensemble StyleEnsemble[] = {
    { "configure", StyleConfigureCmd, 0 },
    { "map", StyleMapCmd, 0 },
    { "lookup", StyleLookupCmd, 0 },
    { "layout", StyleLayoutCmd, 0 },
    { "theme", 0, StyleThemeEnsemble },
    { "element", 0, StyleElementEnsemble },
    { NULL, 0, 0 }
};

static int
StyleObjCmd(
    void *clientData,		/* StylePackageData pointer */
    Tcl_Interp *interp,			/* Current interpreter */
    int objc,				/* Number of arguments */
    Tcl_Obj *const objv[])		/* Argument objects */
{
    return Ttk_InvokeEnsemble(StyleEnsemble, 1, clientData,interp,objc,objv);
}

MODULE_SCOPE int
Ttk_InvokeEnsemble(	/* Run an ensemble command */
    const Ttk_Ensemble *ensemble, Tcl_Size cmdIndex,
    void *clientData, Tcl_Interp *interp, Tcl_Size objc, Tcl_Obj *const objv[])
{
    while (cmdIndex < objc) {
	int index;
	if (Tcl_GetIndexFromObjStruct(interp,
		objv[cmdIndex], ensemble, sizeof(ensemble[0]),
		"command", 0, &index)
	    != TCL_OK)
	{
	    return TCL_ERROR;
	}

	if (ensemble[index].command) {
	    return ensemble[index].command(clientData, interp, objc, objv);
	}
	ensemble = ensemble[index].ensemble;
	++cmdIndex;
    }
    Tcl_WrongNumArgs(interp, cmdIndex, objv, "option ?arg ...?");
    return TCL_ERROR;
}

/*
 * Ttk_StylePkgInit --
 *	Initializes all the structures that are used by the style
 *	package on a per-interp basis.
 */

void Ttk_StylePkgInit(Tcl_Interp *interp)
{
    Tcl_Namespace *nsPtr;

    StylePackageData *pkgPtr = (StylePackageData *)ckalloc(sizeof(StylePackageData));

    pkgPtr->interp = interp;
    Tcl_InitHashTable(&pkgPtr->themeTable, TCL_STRING_KEYS);
    Tcl_InitHashTable(&pkgPtr->factoryTable, TCL_STRING_KEYS);
    pkgPtr->cleanupList = NULL;
    pkgPtr->cache = Ttk_CreateResourceCache(interp);
    pkgPtr->themeChangePending = 0;

    Tcl_SetAssocData(interp, PKG_ASSOC_KEY, Ttk_StylePkgFree, pkgPtr);

    /*
     * Create the default system theme:
     *
     * pkgPtr->defaultTheme must be initialized to 0 before
     * calling Ttk_CreateTheme for the first time, since it's used
     * as the parent theme.
     */
    pkgPtr->defaultTheme = 0;
    pkgPtr->defaultTheme = pkgPtr->currentTheme =
	Ttk_CreateTheme(interp, "default", NULL);

    /*
     * Register null element, used as a last-resort fallback:
     */
    Ttk_RegisterElement(interp, pkgPtr->defaultTheme, "", &ttkNullElementSpec, 0);

    /*
     * Register commands:
     */
    Tcl_CreateObjCommand(interp, "::ttk::style", StyleObjCmd, pkgPtr, 0);

    nsPtr = Tcl_FindNamespace(interp, "::ttk", NULL, TCL_LEAVE_ERR_MSG);
    Tcl_Export(interp, nsPtr, "style", 0 /* dontResetList */);

    Ttk_RegisterElementFactory(interp, "from", Ttk_CloneElement, 0);
}

/*EOF*/<|MERGE_RESOLUTION|>--- conflicted
+++ resolved
@@ -216,11 +216,7 @@
  * 	from the specified element specification.
  */
 static Ttk_ElementClass *
-<<<<<<< HEAD
 NewElementClass(const char *name, const Ttk_ElementSpec *specPtr, void *clientData)
-=======
-NewElementClass(const char *name, Ttk_ElementSpec *specPtr, void *clientData)
->>>>>>> 24b099e3
 {
     Ttk_ElementClass *elementClass = (Ttk_ElementClass *)ckalloc(sizeof(Ttk_ElementClass));
     int i;
@@ -1262,11 +1258,7 @@
 /* + style configure $style -option ?value...
  */
 static int StyleConfigureCmd(
-<<<<<<< HEAD
     void *clientData, Tcl_Interp *interp, Tcl_Size objc, Tcl_Obj *const objv[])
-=======
-    void *clientData, Tcl_Interp *interp, int objc, Tcl_Obj *const objv[])
->>>>>>> 24b099e3
 {
     StylePackageData *pkgPtr = (StylePackageData *)clientData;
     Ttk_Theme theme = pkgPtr->currentTheme;
@@ -1321,11 +1313,7 @@
 /* + style lookup $style -option ?statespec? ?defaultValue?
  */
 static int StyleLookupCmd(
-<<<<<<< HEAD
     void *clientData, Tcl_Interp *interp, Tcl_Size objc, Tcl_Obj *const objv[])
-=======
-    void *clientData, Tcl_Interp *interp, int objc, Tcl_Obj *const objv[])
->>>>>>> 24b099e3
 {
     StylePackageData *pkgPtr = (StylePackageData *)clientData;
     Ttk_Theme theme = pkgPtr->currentTheme;
@@ -1340,7 +1328,9 @@
     }
 
     style = Ttk_GetStyle(theme, Tcl_GetString(objv[2]));
-
+    if (!style) {
+	return TCL_ERROR;
+    }
     optionName = Tcl_GetString(objv[3]);
 
     if (objc >= 5) {
@@ -1365,11 +1355,7 @@
 }
 
 static int StyleThemeCurrentCmd(
-<<<<<<< HEAD
-    void *clientData, Tcl_Interp *interp, Tcl_Size objc, Tcl_Obj * const objv[])
-=======
-    void *clientData, Tcl_Interp *interp, int objc, Tcl_Obj * const objv[])
->>>>>>> 24b099e3
+    void *clientData, Tcl_Interp *interp, Tcl_Size objc, Tcl_Obj *const objv[])
 {
     StylePackageData *pkgPtr = (StylePackageData *)clientData;
     Tcl_HashSearch search;
@@ -1405,11 +1391,7 @@
 /* + style theme create name ?-parent $theme? ?-settings { script }?
  */
 static int StyleThemeCreateCmd(
-<<<<<<< HEAD
     void *clientData, Tcl_Interp *interp, Tcl_Size objc, Tcl_Obj *const objv[])
-=======
-    void *clientData, Tcl_Interp *interp, int objc, Tcl_Obj *const objv[])
->>>>>>> 24b099e3
 {
     StylePackageData *pkgPtr = (StylePackageData *)clientData;
     static const char *const optStrings[] =
@@ -1475,11 +1457,7 @@
 static int StyleThemeNamesCmd(
     void *clientData,
     Tcl_Interp *interp,
-<<<<<<< HEAD
     TCL_UNUSED(Tcl_Size), /* objc */
-=======
-    TCL_UNUSED(int), /* objc */
->>>>>>> 24b099e3
     TCL_UNUSED(Tcl_Obj *const *)) /* objv */
 {
     StylePackageData *pkgPtr = (StylePackageData *)clientData;
@@ -1523,11 +1501,7 @@
 /* + style element create name type ? ...args ?
  */
 static int StyleElementCreateCmd(
-<<<<<<< HEAD
     void *clientData, Tcl_Interp *interp, Tcl_Size objc, Tcl_Obj *const objv[])
-=======
-    void *clientData, Tcl_Interp *interp, int objc, Tcl_Obj *const objv[])
->>>>>>> 24b099e3
 {
     StylePackageData *pkgPtr = (StylePackageData *)clientData;
     Ttk_Theme theme = pkgPtr->currentTheme;
@@ -1562,11 +1536,7 @@
  * 	Return a list of elements defined in the current theme.
  */
 static int StyleElementNamesCmd(
-<<<<<<< HEAD
     void *clientData, Tcl_Interp *interp, Tcl_Size objc, Tcl_Obj *const objv[])
-=======
-    void *clientData, Tcl_Interp *interp, int objc, Tcl_Obj *const objv[])
->>>>>>> 24b099e3
 {
     StylePackageData *pkgPtr = (StylePackageData *)clientData;
     Ttk_Theme theme = pkgPtr->currentTheme;
@@ -1582,11 +1552,7 @@
  * 	Return list of element options for specified element
  */
 static int StyleElementOptionsCmd(
-<<<<<<< HEAD
     void *clientData, Tcl_Interp *interp, Tcl_Size objc, Tcl_Obj *const objv[])
-=======
-    void *clientData, Tcl_Interp *interp, int objc, Tcl_Obj *const objv[])
->>>>>>> 24b099e3
 {
     StylePackageData *pkgPtr = (StylePackageData *)clientData;
     Ttk_Theme theme = pkgPtr->currentTheme;
@@ -1624,11 +1590,7 @@
 /* + style layout name ?spec?
  */
 static int StyleLayoutCmd(
-<<<<<<< HEAD
     void *clientData, Tcl_Interp *interp, Tcl_Size objc, Tcl_Obj *const objv[])
-=======
-    void *clientData, Tcl_Interp *interp, int objc, Tcl_Obj *const objv[])
->>>>>>> 24b099e3
 {
     StylePackageData *pkgPtr = (StylePackageData *)clientData;
     Ttk_Theme theme = pkgPtr->currentTheme;
