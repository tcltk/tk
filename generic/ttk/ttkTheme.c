/*
 * ttkTheme.c --
 *
 *	This file implements the widget styles and themes support.
 *
 * Copyright © 2002 Frederic Bonnet
 * Copyright © 2003 Joe English
 *
 * See the file "license.terms" for information on usage and redistribution
 * of this file, and for a DISCLAIMER OF ALL WARRANTIES.
 */

#include "tkInt.h"
#include "ttkThemeInt.h"

#define PKG_ASSOC_KEY "Ttk"

/*------------------------------------------------------------------------
 * +++ Styles.
 *
 * Invariants:
 * 	If styleName contains a dot, parentStyle->styleName is everything
 * 	after the first dot; otherwise, parentStyle is the theme's root
 * 	style ".".  The root style's parentStyle is NULL.
 *
 */

typedef struct Ttk_Style_
{
    const char		*styleName;	/* points to hash table key */
    Tcl_HashTable	settingsTable;	/* KEY: string; VALUE: StateMap */
    Tcl_HashTable	defaultsTable;	/* KEY: string; VALUE: resource */
    Ttk_LayoutTemplate	layoutTemplate;	/* Layout template for style, or NULL */
    Ttk_Style		parentStyle;	/* Previous style in chain */
    Ttk_ResourceCache	cache;		/* Back-pointer to resource cache */
} Style;

static Style *NewStyle(void)
{
    Style *stylePtr = (Style *)ckalloc(sizeof(Style));

    stylePtr->styleName = NULL;
    stylePtr->parentStyle = NULL;
    stylePtr->layoutTemplate = NULL;
    stylePtr->cache = NULL;
    Tcl_InitHashTable(&stylePtr->settingsTable, TCL_STRING_KEYS);
    Tcl_InitHashTable(&stylePtr->defaultsTable, TCL_STRING_KEYS);

    return stylePtr;
}

static void FreeStyle(Style *stylePtr)
{
    Tcl_HashSearch search;
    Tcl_HashEntry *entryPtr;

    entryPtr = Tcl_FirstHashEntry(&stylePtr->settingsTable, &search);
    while (entryPtr != NULL) {
	Ttk_StateMap stateMap = (Ttk_StateMap)Tcl_GetHashValue(entryPtr);
	Tcl_DecrRefCount(stateMap);
	entryPtr = Tcl_NextHashEntry(&search);
    }
    Tcl_DeleteHashTable(&stylePtr->settingsTable);

    entryPtr = Tcl_FirstHashEntry(&stylePtr->defaultsTable, &search);
    while (entryPtr != NULL) {
	Tcl_Obj *defaultValue = (Tcl_Obj *)Tcl_GetHashValue(entryPtr);
	Tcl_DecrRefCount(defaultValue);
	entryPtr = Tcl_NextHashEntry(&search);
    }
    Tcl_DeleteHashTable(&stylePtr->defaultsTable);

    Ttk_FreeLayoutTemplate(stylePtr->layoutTemplate);

    ckfree(stylePtr);
}

/*
 * Ttk_StyleMap --
 * 	Look up state-specific option value from specified style.
 */
Tcl_Obj *Ttk_StyleMap(Ttk_Style style, const char *optionName, Ttk_State state)
{
    while (style) {
	Tcl_HashEntry *entryPtr =
	    Tcl_FindHashEntry(&style->settingsTable, optionName);
	if (entryPtr) {
	    Ttk_StateMap stateMap = (Ttk_StateMap)Tcl_GetHashValue(entryPtr);
	    return Ttk_StateMapLookup(NULL, stateMap, state);
	}
	style = style->parentStyle;
    }
    return 0;
}

/*
 * Ttk_StyleDefault --
 * 	Look up default resource setting in the specified style.
 */
Tcl_Obj *Ttk_StyleDefault(Ttk_Style style, const char *optionName)
{
    while (style) {
	Tcl_HashEntry *entryPtr =
	    Tcl_FindHashEntry(&style->defaultsTable, optionName);
	if (entryPtr)
	    return (Tcl_Obj *)Tcl_GetHashValue(entryPtr);
	style= style->parentStyle;
    }
    return 0;
}

/*------------------------------------------------------------------------
 * +++ Elements.
 */
typedef const Tk_OptionSpec **OptionMap;
    /* array of Tk_OptionSpecs mapping widget options to element options */

struct Ttk_ElementClass_ {
    const char *name;		/* Points to hash table key */
    const Ttk_ElementSpec *specPtr;	/* Template provided during registration. */
    void *clientData;		/* Client data passed in at registration time */
    void *elementRecord;	/* Scratch buffer for element record storage */
    int nResources;		/* #Element options */
    Tcl_Obj **defaultValues;	/* Array of option default values */
    Tcl_HashTable optMapCache;	/* Map: Tk_OptionTable * -> OptionMap */
};

/* TTKGetOptionSpec --
 * 	Look up a Tk_OptionSpec by name from a Tk_OptionTable,
 * 	and verify that it's compatible with the specified Tk_OptionType,
 * 	along with other constraints (see below).
 */
static const Tk_OptionSpec *TTKGetOptionSpec(
    const char *optionName,
    Tk_OptionTable optionTable,
    Tk_OptionType optionType)
{
    const Tk_OptionSpec *optionSpec = TkGetOptionSpec(optionName, optionTable);

    if (!optionSpec)
	return 0;

    /* Make sure widget option has a Tcl_Obj* entry:
     */
    if (optionSpec->objOffset == TCL_INDEX_NONE) {
	return 0;
    }

    /* Grrr.  Ignore accidental mismatches caused by prefix-matching:
     */
    if (strcmp(optionSpec->optionName, optionName)) {
	return 0;
    }

    /* Ensure that the widget option type is compatible with
     * the element option type.
     *
     * TK_OPTION_STRING element options are compatible with anything.
     * As a workaround for the workaround for Bug #967209,
     * TK_OPTION_STRING widget options are also compatible with anything
     * (see <<NOTE-NULLOPTIONS>>).
     */
    if (   optionType != TK_OPTION_STRING
	&& optionSpec->type != TK_OPTION_STRING
	&& optionType != optionSpec->type)
    {
	return 0;
    }

    return optionSpec;
}

/* BuildOptionMap --
 * 	Construct the mapping from element options to widget options.
 */
static OptionMap
BuildOptionMap(Ttk_ElementClass *elementClass, Tk_OptionTable optionTable)
{
    OptionMap optionMap = (OptionMap)ckalloc(
	    sizeof(const Tk_OptionSpec) * elementClass->nResources + 1);
    int i;

    for (i = 0; i < elementClass->nResources; ++i) {
	const Ttk_ElementOptionSpec *e = elementClass->specPtr->options+i;
	optionMap[i] = TTKGetOptionSpec(e->optionName, optionTable, e->type);
    }

    return optionMap;
}

/* GetOptionMap --
 * 	Return a cached OptionMap matching the specified optionTable
 * 	for the specified element, creating it if necessary.
 */
static OptionMap
GetOptionMap(Ttk_ElementClass *elementClass, Tk_OptionTable optionTable)
{
    OptionMap optionMap;
    int isNew;
    Tcl_HashEntry *entryPtr = Tcl_CreateHashEntry(
	&elementClass->optMapCache, (void*)optionTable, &isNew);

    if (isNew) {
	optionMap = BuildOptionMap(elementClass, optionTable);
	Tcl_SetHashValue(entryPtr, optionMap);
    } else {
	optionMap = (OptionMap)Tcl_GetHashValue(entryPtr);
    }

    return optionMap;
}

/*
 * NewElementClass --
 * 	Allocate and initialize an element class record
 * 	from the specified element specification.
 */
static Ttk_ElementClass *
NewElementClass(const char *name, const Ttk_ElementSpec *specPtr, void *clientData)
{
    Ttk_ElementClass *elementClass = (Ttk_ElementClass *)ckalloc(sizeof(Ttk_ElementClass));
    int i;

    elementClass->name = name;
    elementClass->specPtr = specPtr;
    elementClass->clientData = clientData;
    elementClass->elementRecord = ckalloc(specPtr->elementSize);

    /* Count #element resources:
     */
    for (i = 0; specPtr->options[i].optionName != 0; ++i)
	continue;
    elementClass->nResources = i;

    /* Initialize default values:
     */
    elementClass->defaultValues = (Tcl_Obj **)
	ckalloc(elementClass->nResources * sizeof(Tcl_Obj *) + 1);
    for (i=0; i < elementClass->nResources; ++i) {
        const char *defaultValue = specPtr->options[i].defaultValue;
	if (defaultValue) {
	    elementClass->defaultValues[i] = Tcl_NewStringObj(defaultValue,-1);
	    Tcl_IncrRefCount(elementClass->defaultValues[i]);
	} else {
	    elementClass->defaultValues[i] = 0;
	}
    }

    /* Initialize option map cache:
     */
    Tcl_InitHashTable(&elementClass->optMapCache, TCL_ONE_WORD_KEYS);

    return elementClass;
}

/*
 * FreeElementClass --
 * 	Release resources associated with an element class record.
 */
static void FreeElementClass(Ttk_ElementClass *elementClass)
{
    Tcl_HashSearch search;
    Tcl_HashEntry *entryPtr;
    int i;

    /*
     * Free default values:
     */
    for (i = 0; i < elementClass->nResources; ++i) {
	if (elementClass->defaultValues[i]) {
	    Tcl_DecrRefCount(elementClass->defaultValues[i]);
	}
    }
    ckfree(elementClass->defaultValues);

    /*
     * Free option map cache:
     */
    entryPtr = Tcl_FirstHashEntry(&elementClass->optMapCache, &search);
    while (entryPtr != NULL) {
	ckfree(Tcl_GetHashValue(entryPtr));
	entryPtr = Tcl_NextHashEntry(&search);
    }
    Tcl_DeleteHashTable(&elementClass->optMapCache);

    ckfree(elementClass->elementRecord);
    ckfree(elementClass);
}

/*------------------------------------------------------------------------
 * +++ Themes.
 */

static int ThemeEnabled(
    TCL_UNUSED(Ttk_Theme),
    TCL_UNUSED(void *))
{
    /* Default ThemeEnabledProc -- always return true */
    return 1;
}

typedef struct Ttk_Theme_
{
    Ttk_Theme parentPtr;             	/* Parent theme. */
    Tcl_HashTable elementTable;	     	/* Map element names to class records */
    Tcl_HashTable styleTable;	     	/* Map style names to Styles */
    Ttk_Style rootStyle;		/* "." style, root of chain */
    Ttk_ThemeEnabledProc *enabledProc;	/* Function called by SetTheme */
    void *enabledData;              	/* ClientData for enabledProc */
    Ttk_ResourceCache cache;		/* Back-pointer to resource cache */
} Theme;

static Theme *NewTheme(Ttk_ResourceCache cache, Ttk_Theme parent)
{
    Theme *themePtr = (Theme *)ckalloc(sizeof(Theme));
    Tcl_HashEntry *entryPtr;
    int unused;

    themePtr->parentPtr = parent;
    themePtr->enabledProc = ThemeEnabled;
    themePtr->enabledData = NULL;
    themePtr->cache = cache;
    Tcl_InitHashTable(&themePtr->elementTable, TCL_STRING_KEYS);
    Tcl_InitHashTable(&themePtr->styleTable, TCL_STRING_KEYS);

    /*
     * Create root style "."
     */
    entryPtr = Tcl_CreateHashEntry(&themePtr->styleTable, ".", &unused);
    themePtr->rootStyle = NewStyle();
    themePtr->rootStyle->styleName =
	(const char *)Tcl_GetHashKey(&themePtr->styleTable, entryPtr);
    themePtr->rootStyle->cache = themePtr->cache;
    Tcl_SetHashValue(entryPtr, themePtr->rootStyle);

    return themePtr;
}

static void FreeTheme(Theme *themePtr)
{
    Tcl_HashSearch search;
    Tcl_HashEntry *entryPtr;

    /*
     * Free element table:
     */
    entryPtr = Tcl_FirstHashEntry(&themePtr->elementTable, &search);
    while (entryPtr != NULL) {
	Ttk_ElementClass *elementClass = (Ttk_ElementClass *)Tcl_GetHashValue(entryPtr);
	FreeElementClass(elementClass);
	entryPtr = Tcl_NextHashEntry(&search);
    }
    Tcl_DeleteHashTable(&themePtr->elementTable);

    /*
     * Free style table:
     */
    entryPtr = Tcl_FirstHashEntry(&themePtr->styleTable, &search);
    while (entryPtr != NULL) {
	Style *stylePtr = (Style *)Tcl_GetHashValue(entryPtr);
	FreeStyle(stylePtr);
	entryPtr = Tcl_NextHashEntry(&search);
    }
    Tcl_DeleteHashTable(&themePtr->styleTable);

    /*
     * Free theme record:
     */
    ckfree(themePtr);

    return;
}

/*
 * Element constructors.
 */
typedef struct {
    Ttk_ElementFactory	factory;
    void		*clientData;
} FactoryRec;

/*
 * Cleanup records:
 */
typedef struct CleanupStruct {
    void *clientData;
    Ttk_CleanupProc *cleanupProc;
    struct CleanupStruct *next;
} Cleanup;

/*------------------------------------------------------------------------
 * +++ Style package data structure.
 */
typedef struct
{
    Tcl_Interp *interp;			/* Owner interp */
    Tcl_HashTable themeTable;		/* KEY: name; VALUE: Theme pointer */
    Tcl_HashTable factoryTable; 	/* KEY: name; VALUE: FactoryRec ptr */
    Theme *defaultTheme;		/* Default theme; global fallback*/
    Theme *currentTheme;		/* Currently-selected theme */
    Cleanup *cleanupList;		/* Cleanup records */
    Ttk_ResourceCache cache;		/* Resource cache */
    int themeChangePending;		/* scheduled ThemeChangedProc call? */
} StylePackageData;

static void ThemeChangedProc(void *);	/* Forward */

/* Ttk_StylePkgFree --
 *	Cleanup procedure for StylePackageData.
 */
static void Ttk_StylePkgFree(
    ClientData clientData,
    TCL_UNUSED(Tcl_Interp *))
{
    StylePackageData *pkgPtr = (StylePackageData *)clientData;
    Tcl_HashSearch search;
    Tcl_HashEntry *entryPtr;
    Cleanup *cleanup;

    /*
     * Cancel any pending ThemeChanged calls:
     */
    if (pkgPtr->themeChangePending) {
	Tcl_CancelIdleCall(ThemeChangedProc, pkgPtr);
    }

    /*
     * Free themes.
     */
    entryPtr = Tcl_FirstHashEntry(&pkgPtr->themeTable, &search);
    while (entryPtr != NULL) {
	Theme *themePtr = (Theme *)Tcl_GetHashValue(entryPtr);
	FreeTheme(themePtr);
	entryPtr = Tcl_NextHashEntry(&search);
    }
    Tcl_DeleteHashTable(&pkgPtr->themeTable);

    /*
     * Free element constructor table:
     */
    entryPtr = Tcl_FirstHashEntry(&pkgPtr->factoryTable, &search);
    while (entryPtr != NULL) {
	ckfree(Tcl_GetHashValue(entryPtr));
	entryPtr = Tcl_NextHashEntry(&search);
    }
    Tcl_DeleteHashTable(&pkgPtr->factoryTable);

    /*
     * Release cache:
     */
    Ttk_FreeResourceCache(pkgPtr->cache);

    /*
     * Call all registered cleanup procedures:
     */
    cleanup = pkgPtr->cleanupList;
    while (cleanup) {
	Cleanup *next = cleanup->next;
	cleanup->cleanupProc(cleanup->clientData);
	ckfree(cleanup);
	cleanup = next;
    }

    ckfree(pkgPtr);
}

/*
 * GetStylePackageData --
 * 	Look up the package data registered with the interp.
 */

static StylePackageData *GetStylePackageData(Tcl_Interp *interp)
{
    return (StylePackageData *)Tcl_GetAssocData(interp, PKG_ASSOC_KEY, NULL);
}

/*
 * Ttk_RegisterCleanup --
 *
 *	Register a function to be called when a theme engine is deleted.
 *	(This only happens when the main interp is destroyed). The cleanup
 *	function is called with the current Tcl interpreter and the client
 *	data provided here.
 *
 */
void Ttk_RegisterCleanup(
    Tcl_Interp *interp, ClientData clientData, Ttk_CleanupProc *cleanupProc)
{
    StylePackageData *pkgPtr = (StylePackageData *)GetStylePackageData(interp);
    Cleanup *cleanup = (Cleanup *)ckalloc(sizeof(*cleanup));

    cleanup->clientData = clientData;
    cleanup->cleanupProc = cleanupProc;
    cleanup->next = pkgPtr->cleanupList;
    pkgPtr->cleanupList = cleanup;
}

/* ThemeChangedProc --
 * 	Notify all widgets that the theme has been changed.
 * 	Scheduled as an idle callback; clientData is a StylePackageData *.
 *
 * 	Sends a <<ThemeChanged>> event to every widget in the hierarchy.
 * 	Widgets respond to this by calling the  WorldChanged class proc,
 * 	which in turn recreates the layout.
 *
 * 	The Tk C API doesn't doesn't provide an easy way to traverse
 * 	the widget hierarchy, so this is done by evaluating a Tcl script.
 */

static void ThemeChangedProc(ClientData clientData)
{
    static char ThemeChangedScript[] = "ttk::ThemeChanged";
    StylePackageData *pkgPtr = (StylePackageData *)clientData;

    int code = Tcl_EvalEx(pkgPtr->interp, ThemeChangedScript, -1, TCL_EVAL_GLOBAL);
    if (code != TCL_OK) {
	Tcl_BackgroundException(pkgPtr->interp, code);
    }
    pkgPtr->themeChangePending = 0;
}

/*
 * ThemeChanged --
 * 	Schedule a call to ThemeChanged if one is not already pending.
 */
static void ThemeChanged(StylePackageData *pkgPtr)
{
    if (!pkgPtr->themeChangePending) {
	Tcl_DoWhenIdle(ThemeChangedProc, pkgPtr);
	pkgPtr->themeChangePending = 1;
    }
}

/*
 * Ttk_CreateTheme --
 *	Create a new theme and register it in the global theme table.
 *
 * Returns:
 * 	Pointer to new Theme structure; NULL if named theme already exists.
 * 	Leaves an error message in interp's result on error.
 */

Ttk_Theme
Ttk_CreateTheme(
    Tcl_Interp *interp,		/* Interpreter in which to create theme */
    const char *name,		/* Name of the theme to create. */
    Ttk_Theme parent) 		/* Parent/fallback theme, NULL for default */
{
    StylePackageData *pkgPtr = GetStylePackageData(interp);
    Tcl_HashEntry *entryPtr;
    int newEntry;
    Theme *themePtr;

    entryPtr = Tcl_CreateHashEntry(&pkgPtr->themeTable, name, &newEntry);
    if (!newEntry) {
	Tcl_SetObjResult(interp, Tcl_ObjPrintf(
		"Theme %s already exists", name));
	Tcl_SetErrorCode(interp, "TTK", "THEME", "EXISTS", NULL);
	return NULL;
    }

    /*
     * Initialize new theme:
     */
    if (!parent) parent = pkgPtr->defaultTheme;

    themePtr = NewTheme(pkgPtr->cache, parent);
    Tcl_SetHashValue(entryPtr, themePtr);

    return themePtr;
}

/*
 * Ttk_SetThemeEnabledProc --
 *	Sets a procedure that is used to check that this theme is available.
 */

void Ttk_SetThemeEnabledProc(
    Ttk_Theme theme, Ttk_ThemeEnabledProc enabledProc, void *enabledData)
{
    theme->enabledProc = enabledProc;
    theme->enabledData = enabledData;
}

/*
 * LookupTheme --
 *	Retrieve a registered theme by name.  If not found,
 *	returns NULL and leaves an error message in interp's result.
 */

static Ttk_Theme LookupTheme(
    Tcl_Interp *interp,		/* where to leave error messages */
    StylePackageData *pkgPtr,	/* style package record */
    const char *name)		/* theme name */
{
    Tcl_HashEntry *entryPtr;

    entryPtr = Tcl_FindHashEntry(&pkgPtr->themeTable, name);
    if (!entryPtr) {
	Tcl_SetObjResult(interp, Tcl_ObjPrintf(
		"theme \"%s\" doesn't exist", name));
	Tcl_SetErrorCode(interp, "TTK", "LOOKUP", "THEME", name, NULL);
	return NULL;
    }

    return (Ttk_Theme)Tcl_GetHashValue(entryPtr);
}

/*
 * Ttk_GetTheme --
 *	Public interface to LookupTheme.
 */
Ttk_Theme Ttk_GetTheme(Tcl_Interp *interp, const char *themeName)
{
    StylePackageData *pkgPtr = GetStylePackageData(interp);

    return LookupTheme(interp, pkgPtr, themeName);
}

Ttk_Theme Ttk_GetCurrentTheme(Tcl_Interp *interp)
{
    StylePackageData *pkgPtr = GetStylePackageData(interp);
    return pkgPtr->currentTheme;
}

Ttk_Theme Ttk_GetDefaultTheme(Tcl_Interp *interp)
{
    StylePackageData *pkgPtr = GetStylePackageData(interp);
    return pkgPtr->defaultTheme;
}

/*
 * Ttk_UseTheme --
 * 	Set the current theme, notify all widgets that the theme has changed.
 */
int Ttk_UseTheme(Tcl_Interp *interp, Ttk_Theme  theme)
{
    StylePackageData *pkgPtr = GetStylePackageData(interp);

    /*
     * Check if selected theme is enabled:
     */
    while (theme && !theme->enabledProc(theme, theme->enabledData)) {
    	theme = theme->parentPtr;
    }
    if (!theme) {
    	/* This shouldn't happen -- default theme should always work */
	Tcl_Panic("No themes available?");
	return TCL_ERROR;
    }

    pkgPtr->currentTheme = theme;
    ThemeChanged(pkgPtr);
    return TCL_OK;
}

/*
 * Ttk_GetResourceCache --
 * 	Return the resource cache associated with 'interp'
 */
Ttk_ResourceCache
Ttk_GetResourceCache(Tcl_Interp *interp)
{
    StylePackageData *pkgPtr = GetStylePackageData(interp);
    return pkgPtr->cache;
}

/*
 * Register a new layout specification with a style.
 * @@@ TODO: Make sure layoutName is not ".", root style must not have a layout
 */
MODULE_SCOPE
void Ttk_RegisterLayoutTemplate(
    Ttk_Theme theme,			/* Target theme */
    const char *layoutName,		/* Name of new layout */
    Ttk_LayoutTemplate layoutTemplate)	/* Template */
{
    Ttk_Style style = Ttk_GetStyle(theme, layoutName);
    if (style->layoutTemplate) {
	Ttk_FreeLayoutTemplate(style->layoutTemplate);
    }
    style->layoutTemplate = layoutTemplate;
}

void Ttk_RegisterLayout(
    Ttk_Theme themePtr,		/* Target theme */
    const char *layoutName,	/* Name of new layout */
    Ttk_LayoutSpec specPtr)	/* Static layout information */
{
    Ttk_LayoutTemplate layoutTemplate = Ttk_BuildLayoutTemplate(specPtr);
    Ttk_RegisterLayoutTemplate(themePtr, layoutName, layoutTemplate);
}

/*
 * Ttk_GetStyle --
 * 	Look up a Style from a Theme, create new style if not found.
 */
Ttk_Style Ttk_GetStyle(Ttk_Theme themePtr, const char *styleName)
{
    Tcl_HashEntry *entryPtr;
    int newStyle;

    entryPtr = Tcl_CreateHashEntry(&themePtr->styleTable, styleName, &newStyle);
    if (newStyle) {
	Ttk_Style stylePtr = NewStyle();
	const char *dot = strchr(styleName, '.');

	if (dot) {
	    stylePtr->parentStyle = Ttk_GetStyle(themePtr, dot + 1);
	} else {
	    stylePtr->parentStyle = themePtr->rootStyle;
	}

	stylePtr->styleName = (const char *)Tcl_GetHashKey(&themePtr->styleTable, entryPtr);
	stylePtr->cache = stylePtr->parentStyle->cache;
	Tcl_SetHashValue(entryPtr, stylePtr);
	return stylePtr;
    }
    return (Ttk_Style)Tcl_GetHashValue(entryPtr);
}

/* FindLayoutTemplate --
 * 	Locate a layout template in the layout table, checking
 * 	generic names to specific names first, then looking for
 * 	the full name in the parent theme.
 */
Ttk_LayoutTemplate
Ttk_FindLayoutTemplate(Ttk_Theme themePtr, const char *layoutName)
{
    while (themePtr) {
	Ttk_Style stylePtr = Ttk_GetStyle(themePtr, layoutName);
	while (stylePtr) {
	    if (stylePtr->layoutTemplate) {
		return stylePtr->layoutTemplate;
	    }
	    stylePtr = stylePtr->parentStyle;
	}
	themePtr = themePtr->parentPtr;
    }
    return NULL;
}

const char *Ttk_StyleName(Ttk_Style stylePtr)
{
    return stylePtr->styleName;
}

/*
 * Ttk_GetElement --
 *	Look up an element class by name in a given theme.
 *	If not found, try generic element names in this theme, then
 *	repeat the lookups in the parent theme.
 *	If not found, return the null element.
 */
Ttk_ElementClass *Ttk_GetElement(Ttk_Theme themePtr, const char *elementName)
{
    Tcl_HashEntry *entryPtr;
    const char *dot = elementName;

    /*
     * Check if element has already been registered:
     */
    entryPtr = Tcl_FindHashEntry(&themePtr->elementTable, elementName);
    if (entryPtr) {
	return (Ttk_ElementClass *)Tcl_GetHashValue(entryPtr);
    }

    /*
     * Check generic names:
     */
    while (!entryPtr && ((dot = strchr(dot, '.')) != NULL)) {
	dot++;
	entryPtr = Tcl_FindHashEntry(&themePtr->elementTable, dot);
    }
    if (entryPtr) {
	return (Ttk_ElementClass *)Tcl_GetHashValue(entryPtr);
    }

    /*
     * Check parent theme:
     */
    if (themePtr->parentPtr) {
	return Ttk_GetElement(themePtr->parentPtr, elementName);
    }

    /*
     * Not found, and this is the root theme; return null element, "".
     * (@@@ SHOULD: signal a background error)
     */
    entryPtr = Tcl_FindHashEntry(&themePtr->elementTable, "");
    /* ASSERT: entryPtr != 0 */
    return (Ttk_ElementClass *)Tcl_GetHashValue(entryPtr);
}

const char *Ttk_ElementClassName(Ttk_ElementClass *elementClass)
{
    return elementClass->name;
}

/*
 * Ttk_RegisterElementFactory --
 *	Register a new element factory.
 */
int Ttk_RegisterElementFactory(
    Tcl_Interp *interp,	const char *name,
    Ttk_ElementFactory factory, void *clientData)
{
    StylePackageData *pkgPtr = GetStylePackageData(interp);
    FactoryRec *recPtr = (FactoryRec *)ckalloc(sizeof(*recPtr));
    Tcl_HashEntry *entryPtr;
    int newEntry;

    recPtr->factory = factory;
    recPtr->clientData = clientData;

    entryPtr = Tcl_CreateHashEntry(&pkgPtr->factoryTable, name, &newEntry);
    if (!newEntry) {
    	/* Free old factory: */
	ckfree(Tcl_GetHashValue(entryPtr));
    }
    Tcl_SetHashValue(entryPtr, recPtr);

    return TCL_OK;
}

/* Ttk_CloneElement -- element factory procedure.
 * 	(style element create $name) "from" $theme ?$element?
 */
static int Ttk_CloneElement(
    Tcl_Interp *interp, TCL_UNUSED(void *),
    Ttk_Theme theme, const char *elementName,
<<<<<<< HEAD
    Tcl_Size objc, Tcl_Obj *const objv[])
=======
    TkSizeT objc, Tcl_Obj *const objv[])
>>>>>>> 2fe88453
{
    Ttk_Theme fromTheme;
    Ttk_ElementClass *fromElement;

    if (objc <= 0 || objc > 2) {
	Tcl_WrongNumArgs(interp, 0, objv, "theme ?element?");
	return TCL_ERROR;
    }

    fromTheme = Ttk_GetTheme(interp, Tcl_GetString(objv[0]));
    if (!fromTheme) {
	return TCL_ERROR;
    }

    if (objc == 2) {
	fromElement = Ttk_GetElement(fromTheme, Tcl_GetString(objv[1]));
    } else {
	fromElement = Ttk_GetElement(fromTheme, elementName);
    }
    if (!fromElement) {
	return TCL_ERROR;
    }

    if (Ttk_RegisterElement(interp, theme, elementName,
		fromElement->specPtr, fromElement->clientData) == NULL)
    {
	return TCL_ERROR;
    }
    return TCL_OK;
}

/* Ttk_RegisterElement--
 *	Register an element in the given theme.
 *	Returns: Element handle if successful, NULL otherwise.
 *	On failure, leaves an error message in interp's result
 *	if interp is non-NULL.
 */

Ttk_ElementClass *Ttk_RegisterElement(
    Tcl_Interp *interp,		/* Where to leave error messages */
    Ttk_Theme theme,		/* Style engine providing the implementation. */
    const char *name,		/* Name of new element */
    const Ttk_ElementSpec *specPtr, 	/* Static template information */
    void *clientData)		/* application-specific data */
{
    Ttk_ElementClass *elementClass;
    Tcl_HashEntry *entryPtr;
    int newEntry;

    if (specPtr->version != TK_STYLE_VERSION_2) {
	/* Version mismatch */
	if (interp) {
	    Tcl_SetObjResult(interp, Tcl_ObjPrintf(
		"Internal error: Ttk_RegisterElement (%s): invalid version",
		name));
	    Tcl_SetErrorCode(interp, "TTK", "REGISTER_ELEMENT", "VERSION",
		NULL);
	}
	return 0;
    }

    entryPtr = Tcl_CreateHashEntry(&theme->elementTable, name, &newEntry);
    if (!newEntry) {
	if (interp) {
	    Tcl_ResetResult(interp);
	    Tcl_SetObjResult(interp, Tcl_ObjPrintf(
		"Duplicate element %s", name));
	    Tcl_SetErrorCode(interp, "TTK", "REGISTER_ELEMENT", "DUPE", NULL);
	}
	return 0;
    }

    name = (char *)Tcl_GetHashKey(&theme->elementTable, entryPtr);
    elementClass = NewElementClass(name, specPtr, clientData);
    Tcl_SetHashValue(entryPtr, elementClass);

    return elementClass;
}

/* Ttk_RegisterElementSpec (deprecated) --
 * 	Register a new element.
 */
int Ttk_RegisterElementSpec(Ttk_Theme theme,
    const char *name, const Ttk_ElementSpec *specPtr, void *clientData)
{
    return Ttk_RegisterElement(NULL, theme, name, specPtr, clientData)
	   ? TCL_OK : TCL_ERROR;
}

/*------------------------------------------------------------------------
 * +++ Element record initialization.
 */

/*
 * AllocateResource --
 * 	Extra initialization for element options like TK_OPTION_COLOR, etc.
 *
 * Returns: 1 if OK, 0 on failure.
 *
 * Note: if resource allocation fails at this point (just prior
 * to drawing an element), there's really no good place to
 * report the error.  Instead we just silently fail.
 */

static int AllocateResource(
    Ttk_ResourceCache cache,
    Tk_Window tkwin,
    Tcl_Obj **destPtr,
    int optionType)
{
    Tcl_Obj *resource = *destPtr;

    switch (optionType)
    {
	case TK_OPTION_FONT:
	    return (*destPtr = Ttk_UseFont(cache, tkwin, resource)) != NULL;
	case TK_OPTION_COLOR:
	    return (*destPtr = Ttk_UseColor(cache, tkwin, resource)) != NULL;
	case TK_OPTION_BORDER:
	    return (*destPtr = Ttk_UseBorder(cache, tkwin, resource)) != NULL;
	default:
	    /* no-op; always succeeds */
	    return 1;
    }
}

/*
 * InitializeElementRecord --
 *
 * 	Fill in the element record based on the element's option table.
 * 	Resources are initialized from:
 * 	the corresponding widget option if present and non-NULL,
 * 	otherwise the dynamic state map if specified,
 * 	otherwise from the corresponding widget resource if present,
 * 	otherwise the default value specified at registration time.
 *
 * Returns:
 * 	1 if OK, 0 if an error is detected.
 *
 * NOTES:
 * 	Tcl_Obj * reference counts are _NOT_ adjusted.
 */

static
int InitializeElementRecord(
    Ttk_ElementClass *eclass,	/* Element instance to initialize */
    Ttk_Style style,		/* Style table */
    void *widgetRecord,		/* Source of widget option values */
    Tk_OptionTable optionTable,	/* Option table describing widget record */
    Tk_Window tkwin,		/* Corresponding window */
    Ttk_State state)	/* Widget or element state */
{
    void *elementRecord = eclass->elementRecord;
    OptionMap optionMap = GetOptionMap(eclass,optionTable);
    int nResources = eclass->nResources;
    Ttk_ResourceCache cache = style->cache;
    const Ttk_ElementOptionSpec *elementOption = eclass->specPtr->options;

    int i;
    for (i=0; i<nResources; ++i, ++elementOption) {
	Tcl_Obj **dest = (Tcl_Obj **)
	    ((char *)elementRecord + elementOption->offset);
	const char *optionName = elementOption->optionName;
	Tcl_Obj *dynamicSetting = Ttk_StyleMap(style, optionName, state);
	Tcl_Obj *widgetValue = 0;
	Tcl_Obj *elementDefault = eclass->defaultValues[i];

	if (optionMap[i]) {
	    widgetValue = *(Tcl_Obj **)
		((char *)widgetRecord + optionMap[i]->objOffset);
	}

	if (widgetValue) {
	    *dest = widgetValue;
	} else if (dynamicSetting) {
	    *dest = dynamicSetting;
	} else {
	    Tcl_Obj *styleDefault = Ttk_StyleDefault(style, optionName);
	    *dest = styleDefault ? styleDefault : elementDefault;
	}

	if (!AllocateResource(cache, tkwin, dest, elementOption->type)) {
	    return 0;
	}
    }

    return 1;
}

/*------------------------------------------------------------------------
 * +++ Public API.
 */

/*
 * Ttk_QueryStyle --
 * 	Look up a style option based on the current state.
 */
Tcl_Obj *Ttk_QueryStyle(
    Ttk_Style style,		/* Style to query */
    void *recordPtr,		/* Widget record */
    Tk_OptionTable optionTable,	/* Option table describing widget record */
    const char *optionName,	/* Option name */
    Ttk_State state) 		/* Current state */
{
    const Tk_OptionSpec *optionSpec;
    Tcl_Obj *result;

    /*
     * Check widget record:
     */
    optionSpec = TTKGetOptionSpec(optionName, optionTable, TK_OPTION_ANY);
    if (optionSpec) {
	result = *(Tcl_Obj**)(((char*)recordPtr) + optionSpec->objOffset);
	if (result) {
	    return result;
	}
    }

    /*
     * Check dynamic settings:
     */
    result = Ttk_StyleMap(style, optionName, state);
    if (result) {
	return result;
    }

    /*
     * Use style default:
     */
    return Ttk_StyleDefault(style, optionName);
}

/*
 * Ttk_ElementSize --
 *	Compute the requested size of the given element.
 */

void
Ttk_ElementSize(
    Ttk_ElementClass *eclass,		/* Element to query */
    Ttk_Style style,			/* Style settings */
    void *recordPtr,			/* The widget record. */
    Tk_OptionTable optionTable,		/* Description of widget record */
    Tk_Window tkwin,			/* The widget window. */
    Ttk_State state,			/* Current widget state */
    int *widthPtr, 			/* Requested width */
    int *heightPtr,			/* Reqested height */
    Ttk_Padding *paddingPtr)		/* Requested inner border */
{
    paddingPtr->left = paddingPtr->right = paddingPtr->top = paddingPtr->bottom
	= *widthPtr = *heightPtr = 0;

    if (!InitializeElementRecord(
	    eclass, style, recordPtr, optionTable, tkwin,  state))
    {
	return;
    }
    eclass->specPtr->size(
	eclass->clientData, eclass->elementRecord,
	tkwin, widthPtr, heightPtr, paddingPtr);
}

/*
 * Ttk_DrawElement --
 *	Draw the given widget element in a given drawable area.
 */

void
Ttk_DrawElement(
    Ttk_ElementClass *eclass,		/* Element instance */
    Ttk_Style style,			/* Style settings */
    void *recordPtr,			/* The widget record. */
    Tk_OptionTable optionTable,		/* Description of option table */
    Tk_Window tkwin,			/* The widget window. */
    Drawable d,				/* Where to draw element. */
    Ttk_Box b,				/* Element area */
    Ttk_State state)			/* Widget or element state flags. */
{
    if (b.width <= 0 || b.height <= 0)
	return;
    if (!InitializeElementRecord(
	    eclass, style, recordPtr, optionTable, tkwin,  state))
    {
	return;
    }
    eclass->specPtr->draw(
	eclass->clientData, eclass->elementRecord,
	tkwin, d, b, state);
}

/*------------------------------------------------------------------------
 * +++ 'style' command ensemble procedures.
 */

/*
 * TtkEnumerateHashTable --
 * 	Helper routine.  Sets interp's result to the list of all keys
 * 	in the hash table.
 *
 * Returns: TCL_OK.
 * Side effects: Sets interp's result.
 */

MODULE_SCOPE
int TtkEnumerateHashTable(Tcl_Interp *interp, Tcl_HashTable *ht)
{
    Tcl_HashSearch search;
    Tcl_Obj *result = Tcl_NewListObj(0, NULL);
    Tcl_HashEntry *entryPtr = Tcl_FirstHashEntry(ht, &search);

    while (entryPtr != NULL) {
	Tcl_Obj *nameObj = Tcl_NewStringObj((const char *)Tcl_GetHashKey(ht, entryPtr),-1);
	Tcl_ListObjAppendElement(interp, result, nameObj);
	entryPtr = Tcl_NextHashEntry(&search);
    }

    Tcl_SetObjResult(interp, result);
    return TCL_OK;
}

/* HashTableToDict --
 * 	Helper routine.  Converts a TCL_STRING_KEYS Tcl_HashTable
 * 	with Tcl_Obj * entries into a dictionary.
 */
static Tcl_Obj* HashTableToDict(Tcl_HashTable *ht)
{
    Tcl_HashSearch search;
    Tcl_Obj *result = Tcl_NewListObj(0, NULL);
    Tcl_HashEntry *entryPtr = Tcl_FirstHashEntry(ht, &search);

    while (entryPtr != NULL) {
	Tcl_Obj *nameObj = Tcl_NewStringObj((const char *)Tcl_GetHashKey(ht, entryPtr),-1);
	Tcl_Obj *valueObj = (Tcl_Obj *)Tcl_GetHashValue(entryPtr);
	Tcl_ListObjAppendElement(NULL, result, nameObj);
	Tcl_ListObjAppendElement(NULL, result, valueObj);
	entryPtr = Tcl_NextHashEntry(&search);
    }

    return result;
}

/* + style map $style ? -resource statemap ... ?
 *
 * 	Note that resource names are unconstrained; the Style
 * 	doesn't know what resources individual elements may use.
 */
static int
StyleMapCmd(
    ClientData clientData,		/* StylePackageData pointer */
    Tcl_Interp *interp,			/* Current interpreter */
    TkSizeT objc,				/* Number of arguments */
    Tcl_Obj *const objv[])		/* Argument objects */
{
    StylePackageData *pkgPtr = (StylePackageData *)clientData;
    Ttk_Theme theme = pkgPtr->currentTheme;
    const char *styleName;
    Style *stylePtr;
    TkSizeT i;

    if (objc < 3) {
usage:
	Tcl_WrongNumArgs(interp,2,objv,"style ?-option ?value...??");
	return TCL_ERROR;
    }

    styleName = Tcl_GetString(objv[2]);
    stylePtr = Ttk_GetStyle(theme, styleName);

    /* NOTE: StateMaps are actually Tcl_Obj *s, so HashTableToDict works
     * for settingsTable.
     */
    if (objc == 3) {		/* style map $styleName */
	Tcl_SetObjResult(interp, HashTableToDict(&stylePtr->settingsTable));
	return TCL_OK;
    } else if (objc == 4) {	/* style map $styleName -option */
	const char *optionName = Tcl_GetString(objv[3]);
	Tcl_HashEntry *entryPtr =
	    Tcl_FindHashEntry(&stylePtr->settingsTable, optionName);
	if (entryPtr) {
	    Tcl_SetObjResult(interp, (Tcl_Obj*)Tcl_GetHashValue(entryPtr));
	}
	return TCL_OK;
    } else if (objc % 2 != 1) {
	goto usage;
    }

    for (i = 3; i < objc; i += 2) {
	const char *optionName = Tcl_GetString(objv[i]);
	Tcl_Obj *stateMap = objv[i+1];
	Tcl_HashEntry *entryPtr;
	int newEntry;

	/* Make sure 'stateMap' is legal:
	 * (@@@ SHOULD: check for valid resource values as well,
	 * but we don't know what types they should be at this level.)
	 */
	if (!Ttk_GetStateMapFromObj(interp, stateMap))
	    return TCL_ERROR;

	entryPtr = Tcl_CreateHashEntry(
		&stylePtr->settingsTable,optionName,&newEntry);

	Tcl_IncrRefCount(stateMap);
	if (!newEntry) {
	    Tcl_DecrRefCount((Tcl_Obj*)Tcl_GetHashValue(entryPtr));
	}
	Tcl_SetHashValue(entryPtr, stateMap);
    }
    ThemeChanged(pkgPtr);
    return TCL_OK;
}

/* + style configure $style -option ?value...
 */
static int StyleConfigureCmd(
    ClientData clientData, Tcl_Interp *interp, TkSizeT objc, Tcl_Obj *const objv[])
{
    StylePackageData *pkgPtr = (StylePackageData *)clientData;
    Ttk_Theme theme = pkgPtr->currentTheme;
    const char *styleName;
    Style *stylePtr;
    TkSizeT i;

    if (objc < 3) {
usage:
	Tcl_WrongNumArgs(interp,2,objv,"style ?-option ?value...??");
	return TCL_ERROR;
    }

    styleName = Tcl_GetString(objv[2]);
    stylePtr = Ttk_GetStyle(theme, styleName);

    if (objc == 3) {		/* style configure $styleName */
	Tcl_SetObjResult(interp, HashTableToDict(&stylePtr->defaultsTable));
	return TCL_OK;
    } else if (objc == 4) {	/* style configure $styleName -option */
	const char *optionName = Tcl_GetString(objv[3]);
	Tcl_HashEntry *entryPtr =
	    Tcl_FindHashEntry(&stylePtr->defaultsTable, optionName);
	if (entryPtr) {
	    Tcl_SetObjResult(interp, (Tcl_Obj*)Tcl_GetHashValue(entryPtr));
	}
	return TCL_OK;
    } else if (objc % 2 != 1) {
	goto usage;
    }

    for (i = 3; i < objc; i += 2) {
	const char *optionName = Tcl_GetString(objv[i]);
	Tcl_Obj *value = objv[i+1];
	Tcl_HashEntry *entryPtr;
	int newEntry;

	entryPtr = Tcl_CreateHashEntry(
		&stylePtr->defaultsTable,optionName,&newEntry);

	Tcl_IncrRefCount(value);
	if (!newEntry) {
	    Tcl_DecrRefCount((Tcl_Obj*)Tcl_GetHashValue(entryPtr));
	}
	Tcl_SetHashValue(entryPtr, value);
    }

    ThemeChanged(pkgPtr);
    return TCL_OK;
}

/* + style lookup $style -option ?statespec? ?defaultValue?
 */
static int StyleLookupCmd(
    ClientData clientData, Tcl_Interp *interp, TkSizeT objc, Tcl_Obj *const objv[])
{
    StylePackageData *pkgPtr = (StylePackageData *)clientData;
    Ttk_Theme theme = pkgPtr->currentTheme;
    Ttk_Style style = NULL;
    const char *optionName;
    Ttk_State state = 0ul;
    Tcl_Obj *result;

    if (objc < 4 || objc > 6) {
	Tcl_WrongNumArgs(interp, 2, objv, "style -option ?state? ?default?");
	return TCL_ERROR;
    }

    style = Ttk_GetStyle(theme, Tcl_GetString(objv[2]));

    optionName = Tcl_GetString(objv[3]);

    if (objc >= 5) {
	Ttk_StateSpec stateSpec;
	/* @@@ SB: Ttk_GetStateFromObj(); 'offbits' spec is ignored */
	if (Ttk_GetStateSpecFromObj(interp, objv[4], &stateSpec) != TCL_OK) {
	    return TCL_ERROR;
	}
	state = stateSpec.onbits;
    }

    result = Ttk_QueryStyle(style, NULL,NULL, optionName, state);
    if (result == NULL && objc >= 6) { /* Use caller-supplied fallback */
	result = objv[5];
    }

    if (result) {
	Tcl_SetObjResult(interp, result);
    }

    return TCL_OK;
}

static int StyleThemeCurrentCmd(
    ClientData clientData, Tcl_Interp *interp, TkSizeT objc, Tcl_Obj * const objv[])
{
    StylePackageData *pkgPtr = (StylePackageData *)clientData;
    Tcl_HashSearch search;
    Tcl_HashEntry *entryPtr = NULL;
    const char *name = NULL;

    if (objc != 3) {
	Tcl_WrongNumArgs(interp, 3, objv, "");
	return TCL_ERROR;
    }

    entryPtr = Tcl_FirstHashEntry(&pkgPtr->themeTable, &search);
    while (entryPtr != NULL) {
	Theme *ptr = (Theme *)Tcl_GetHashValue(entryPtr);
	if (ptr == pkgPtr->currentTheme) {
	    name = (char *)Tcl_GetHashKey(&pkgPtr->themeTable, entryPtr);
	    break;
	}
	entryPtr = Tcl_NextHashEntry(&search);
    }

    if (name == NULL) {
	Tcl_SetObjResult(interp, Tcl_NewStringObj(
		"error: failed to get theme name", -1));
	Tcl_SetErrorCode(interp, "TTK", "THEME", "NAMELESS", NULL);
	return TCL_ERROR;
    }

    Tcl_SetObjResult(interp, Tcl_NewStringObj(name, -1));
    return TCL_OK;
}

/* + style theme create name ?-parent $theme? ?-settings { script }?
 */
static int StyleThemeCreateCmd(
    ClientData clientData, Tcl_Interp *interp, TkSizeT objc, Tcl_Obj *const objv[])
{
    StylePackageData *pkgPtr = (StylePackageData *)clientData;
    static const char *const optStrings[] =
    	 { "-parent", "-settings", NULL };
    enum { OP_PARENT, OP_SETTINGS };
    Ttk_Theme parentTheme = pkgPtr->defaultTheme, newTheme;
    Tcl_Obj *settingsScript = NULL;
    const char *themeName;
    TkSizeT i;

    if (objc < 4 || objc % 2 != 0) {
	Tcl_WrongNumArgs(interp, 3, objv, "name ?-option value ...?");
	return TCL_ERROR;
    }

    themeName = Tcl_GetString(objv[3]);

    for (i=4; i < objc; i +=2) {
	int option;
	if (Tcl_GetIndexFromObjStruct(interp, objv[i], optStrings,
	    sizeof(char *), "option", 0, &option) != TCL_OK)
	{
	    return TCL_ERROR;
	}

	switch (option) {
	    case OP_PARENT:
		parentTheme = LookupTheme(
		    interp, pkgPtr, Tcl_GetString(objv[i+1]));
		if (!parentTheme)
		    return TCL_ERROR;
	    	break;
	    case OP_SETTINGS:
		settingsScript = objv[i+1];
		break;
	}
    }

    newTheme = Ttk_CreateTheme(interp, themeName, parentTheme);
    if (!newTheme) {
	return TCL_ERROR;
    }

    /*
     * Evaluate the -settings script, if supplied:
     */
    if (settingsScript) {
	Ttk_Theme oldTheme = pkgPtr->currentTheme;
	int status;

	pkgPtr->currentTheme = newTheme;
	status = Tcl_EvalObjEx(interp, settingsScript, 0);
	pkgPtr->currentTheme = oldTheme;
	return status;
    } else {
	return TCL_OK;
    }
}

/* + style theme names --
 * 	Return list of registered themes.
 */
static int StyleThemeNamesCmd(
    ClientData clientData,
    Tcl_Interp *interp,
    TCL_UNUSED(TkSizeT),
    TCL_UNUSED(Tcl_Obj *const *))
{
    StylePackageData *pkgPtr = (StylePackageData *)clientData;

    return TtkEnumerateHashTable(interp, &pkgPtr->themeTable);
}

/* + style theme settings $theme $script
 *
 * 	Temporarily sets the current theme to $themeName,
 * 	evaluates $script, then restores the old theme.
 */
static int
StyleThemeSettingsCmd(
    ClientData clientData,		/* StylePackageData pointer */
    Tcl_Interp *interp,			/* Current interpreter */
    TkSizeT objc,				/* Number of arguments */
    Tcl_Obj *const objv[])		/* Argument objects */
{
    StylePackageData *pkgPtr = (StylePackageData *)clientData;
    Ttk_Theme oldTheme = pkgPtr->currentTheme;
    Ttk_Theme newTheme;
    int status;

    if (objc != 5) {
	Tcl_WrongNumArgs(interp, 3, objv, "theme script");
	return TCL_ERROR;
    }

    newTheme = LookupTheme(interp, pkgPtr, Tcl_GetString(objv[3]));
    if (!newTheme)
	return TCL_ERROR;

    pkgPtr->currentTheme = newTheme;
    status = Tcl_EvalObjEx(interp, objv[4], 0);
    pkgPtr->currentTheme = oldTheme;

    return status;
}

/* + style element create name type ? ...args ?
 */
static int StyleElementCreateCmd(
    ClientData clientData, Tcl_Interp *interp, TkSizeT objc, Tcl_Obj *const objv[])
{
    StylePackageData *pkgPtr = (StylePackageData *)clientData;
    Ttk_Theme theme = pkgPtr->currentTheme;
    const char *elementName, *factoryName;
    Tcl_HashEntry *entryPtr;
    FactoryRec *recPtr;

    if (objc < 5) {
	Tcl_WrongNumArgs(interp, 3, objv, "name type ?-option value ...?");
	return TCL_ERROR;
    }

    elementName = Tcl_GetString(objv[3]);
    factoryName = Tcl_GetString(objv[4]);

    entryPtr = Tcl_FindHashEntry(&pkgPtr->factoryTable, factoryName);
    if (!entryPtr) {
	Tcl_SetObjResult(interp, Tcl_ObjPrintf(
		"No such element type %s", factoryName));
	Tcl_SetErrorCode(interp, "TTK", "LOOKUP", "ELEMENT_TYPE", factoryName,
		NULL);
	return TCL_ERROR;
    }

    recPtr = (FactoryRec *)Tcl_GetHashValue(entryPtr);

    return recPtr->factory(interp, recPtr->clientData,
	    theme, elementName, objc - 5, objv + 5);
}

/* + style element names --
 * 	Return a list of elements defined in the current theme.
 */
static int StyleElementNamesCmd(
    ClientData clientData, Tcl_Interp *interp, TkSizeT objc, Tcl_Obj *const objv[])
{
    StylePackageData *pkgPtr = (StylePackageData *)clientData;
    Ttk_Theme theme = pkgPtr->currentTheme;

    if (objc != 3) {
	Tcl_WrongNumArgs(interp, 3, objv, NULL);
	return TCL_ERROR;
    }
    return TtkEnumerateHashTable(interp, &theme->elementTable);
}

/* + style element options $element --
 * 	Return list of element options for specified element
 */
static int StyleElementOptionsCmd(
    ClientData clientData, Tcl_Interp *interp, TkSizeT objc, Tcl_Obj *const objv[])
{
    StylePackageData *pkgPtr = (StylePackageData *)clientData;
    Ttk_Theme theme = pkgPtr->currentTheme;
    const char *elementName;
    Ttk_ElementClass *elementClass;

    if (objc != 4) {
	Tcl_WrongNumArgs(interp, 3, objv, "element");
	return TCL_ERROR;
    }

    elementName = Tcl_GetString(objv[3]);
    elementClass = Ttk_GetElement(theme, elementName);
    if (elementClass) {
	const Ttk_ElementSpec *specPtr = elementClass->specPtr;
	const Ttk_ElementOptionSpec *option = specPtr->options;
	Tcl_Obj *result = Tcl_NewListObj(0,0);

	while (option->optionName) {
	    Tcl_ListObjAppendElement(
		interp, result, Tcl_NewStringObj(option->optionName,-1));
	    ++option;
	}

	Tcl_SetObjResult(interp, result);
	return TCL_OK;
    }

    Tcl_SetObjResult(interp, Tcl_ObjPrintf(
	"element %s not found", elementName));
    Tcl_SetErrorCode(interp, "TTK", "LOOKUP", "ELEMENT", elementName, NULL);
    return TCL_ERROR;
}

/* + style layout name ?spec?
 */
static int StyleLayoutCmd(
    ClientData clientData, Tcl_Interp *interp, TkSizeT objc, Tcl_Obj *const objv[])
{
    StylePackageData *pkgPtr = (StylePackageData *)clientData;
    Ttk_Theme theme = pkgPtr->currentTheme;
    const char *layoutName;
    Ttk_LayoutTemplate layoutTemplate;

    if (objc < 3 || objc > 4) {
	Tcl_WrongNumArgs(interp, 2, objv, "name ?spec?");
	return TCL_ERROR;
    }

    layoutName = Tcl_GetString(objv[2]);

    if (objc == 3) {
	layoutTemplate = Ttk_FindLayoutTemplate(theme, layoutName);
	if (!layoutTemplate) {
	    Tcl_SetObjResult(interp, Tcl_ObjPrintf(
		"Layout %s not found", layoutName));
	    Tcl_SetErrorCode(interp, "TTK", "LOOKUP", "LAYOUT", layoutName,
		NULL);
	    return TCL_ERROR;
	}
	Tcl_SetObjResult(interp, Ttk_UnparseLayoutTemplate(layoutTemplate));
    } else {
	layoutTemplate = Ttk_ParseLayoutTemplate(interp, objv[3]);
	if (!layoutTemplate) {
	    return TCL_ERROR;
	}
	Ttk_RegisterLayoutTemplate(theme, layoutName, layoutTemplate);
	ThemeChanged(pkgPtr);
    }
    return TCL_OK;
}

/* + style theme styles ?$theme? --
 * 	Return list of styles available in $theme.
 *      Use the current theme if $theme is omitted.
 */
static int StyleThemeStylesCmd(
    TCL_UNUSED(void *), Tcl_Interp *interp, TkSizeT objc, Tcl_Obj *const objv[])
{
    Ttk_Theme themePtr;

    if (objc < 3 || objc > 4) {
        Tcl_WrongNumArgs(interp, 3, objv, "?theme?");
        return TCL_ERROR;
    }

    if (objc == 3) {
        themePtr = Ttk_GetCurrentTheme(interp);
    } else {
        themePtr = Ttk_GetTheme(interp, Tcl_GetString(objv[3]));
    }
    if (!themePtr)
        return TCL_ERROR;

    return TtkEnumerateHashTable(interp, &themePtr->styleTable);
}

/* + style theme use $theme --
 *  	Sets the current theme to $theme
 */
static int
StyleThemeUseCmd(
    ClientData clientData,		/* StylePackageData pointer */
    Tcl_Interp *interp,			/* Current interpreter */
    TkSizeT objc,				/* Number of arguments */
    Tcl_Obj *const objv[])		/* Argument objects */
{
    StylePackageData *pkgPtr = (StylePackageData *)clientData;
    Ttk_Theme theme;

    if (objc < 3 || objc > 4) {
	Tcl_WrongNumArgs(interp, 3, objv, "?theme?");
	return TCL_ERROR;
    }

    if (objc == 3) {
	return StyleThemeCurrentCmd(clientData, interp, objc, objv);
    }

    theme = LookupTheme(interp, pkgPtr, Tcl_GetString(objv[3]));
    if (!theme) {
	return TCL_ERROR;
    }

    return Ttk_UseTheme(interp, theme);
}

/*
 * StyleObjCmd --
 *	Implementation of the [style] command.
 */

static const Ttk_Ensemble2 StyleThemeEnsemble[] = {
    { "create", StyleThemeCreateCmd, 0 },
    { "names", StyleThemeNamesCmd, 0 },
    { "settings", StyleThemeSettingsCmd, 0 },
    { "styles", StyleThemeStylesCmd, 0 },
    { "use", StyleThemeUseCmd, 0 },
    { NULL, 0, 0 }
};

static const Ttk_Ensemble2 StyleElementEnsemble[] = {
    { "create", StyleElementCreateCmd, 0 },
    { "names", StyleElementNamesCmd, 0 },
    { "options", StyleElementOptionsCmd, 0 },
    { NULL, 0, 0 }
};

static const Ttk_Ensemble2 StyleEnsemble[] = {
    { "configure", StyleConfigureCmd, 0 },
    { "map", StyleMapCmd, 0 },
    { "lookup", StyleLookupCmd, 0 },
    { "layout", StyleLayoutCmd, 0 },
    { "theme", 0, StyleThemeEnsemble },
    { "element", 0, StyleElementEnsemble },
    { NULL, 0, 0 }
};

static int
StyleObjCmd(
    ClientData clientData,		/* StylePackageData pointer */
    Tcl_Interp *interp,			/* Current interpreter */
    TkSizeT objc,				/* Number of arguments */
    Tcl_Obj *const objv[])		/* Argument objects */
{
    return Ttk_InvokeEnsemble(StyleEnsemble, 1, clientData,interp,objc,objv);
}

MODULE_SCOPE
int Ttk_InvokeEnsemble(	/* Run an ensemble command */
<<<<<<< HEAD
    const Ttk_Ensemble *ensemble, Tcl_Size cmdIndex,
    void *clientData, Tcl_Interp *interp, Tcl_Size objc, Tcl_Obj *const objv[])
=======
    const Ttk_Ensemble2 *ensemble, TkSizeT cmdIndex,
    void *clientData, Tcl_Interp *interp, TkSizeT objc, Tcl_Obj *const objv[])
>>>>>>> 2fe88453
{
    while (cmdIndex < objc) {
	int index;
	if (Tcl_GetIndexFromObjStruct(interp,
		objv[cmdIndex], ensemble, sizeof(ensemble[0]),
		"command", 0, &index)
	    != TCL_OK)
	{
	    return TCL_ERROR;
	}

	if (ensemble[index].command) {
	    return ensemble[index].command(clientData, interp, objc, objv);
	}
	ensemble = ensemble[index].ensemble;
	++cmdIndex;
    }
    Tcl_WrongNumArgs(interp, cmdIndex, objv, "option ?arg ...?");
    return TCL_ERROR;
}

/*
 * Ttk_StylePkgInit --
 *	Initializes all the structures that are used by the style
 *	package on a per-interp basis.
 */

void Ttk_StylePkgInit(Tcl_Interp *interp)
{
    Tcl_Namespace *nsPtr;

    StylePackageData *pkgPtr = (StylePackageData *)ckalloc(sizeof(StylePackageData));

    pkgPtr->interp = interp;
    Tcl_InitHashTable(&pkgPtr->themeTable, TCL_STRING_KEYS);
    Tcl_InitHashTable(&pkgPtr->factoryTable, TCL_STRING_KEYS);
    pkgPtr->cleanupList = NULL;
    pkgPtr->cache = Ttk_CreateResourceCache(interp);
    pkgPtr->themeChangePending = 0;

    Tcl_SetAssocData(interp, PKG_ASSOC_KEY, Ttk_StylePkgFree, pkgPtr);

    /*
     * Create the default system theme:
     *
     * pkgPtr->defaultTheme must be initialized to 0 before
     * calling Ttk_CreateTheme for the first time, since it's used
     * as the parent theme.
     */
    pkgPtr->defaultTheme = 0;
    pkgPtr->defaultTheme = pkgPtr->currentTheme =
	Ttk_CreateTheme(interp, "default", NULL);

    /*
     * Register null element, used as a last-resort fallback:
     */
    Ttk_RegisterElement(interp, pkgPtr->defaultTheme, "", &ttkNullElementSpec, 0);

    /*
     * Register commands:
     */
    Tcl_CreateObjCommand2(interp, "::ttk::style", StyleObjCmd, pkgPtr, 0);

    nsPtr = Tcl_FindNamespace(interp, "::ttk", NULL, TCL_LEAVE_ERR_MSG);
    Tcl_Export(interp, nsPtr, "style", 0 /* dontResetList */);

    Ttk_RegisterElementFactory(interp, "from", Ttk_CloneElement, 0);
}

/*EOF*/<|MERGE_RESOLUTION|>--- conflicted
+++ resolved
@@ -829,11 +829,7 @@
 static int Ttk_CloneElement(
     Tcl_Interp *interp, TCL_UNUSED(void *),
     Ttk_Theme theme, const char *elementName,
-<<<<<<< HEAD
     Tcl_Size objc, Tcl_Obj *const objv[])
-=======
-    TkSizeT objc, Tcl_Obj *const objv[])
->>>>>>> 2fe88453
 {
     Ttk_Theme fromTheme;
     Ttk_ElementClass *fromElement;
@@ -1184,14 +1180,14 @@
 StyleMapCmd(
     ClientData clientData,		/* StylePackageData pointer */
     Tcl_Interp *interp,			/* Current interpreter */
-    TkSizeT objc,				/* Number of arguments */
+    Tcl_Size objc,				/* Number of arguments */
     Tcl_Obj *const objv[])		/* Argument objects */
 {
     StylePackageData *pkgPtr = (StylePackageData *)clientData;
     Ttk_Theme theme = pkgPtr->currentTheme;
     const char *styleName;
     Style *stylePtr;
-    TkSizeT i;
+    Tcl_Size i;
 
     if (objc < 3) {
 usage:
@@ -1249,13 +1245,13 @@
 /* + style configure $style -option ?value...
  */
 static int StyleConfigureCmd(
-    ClientData clientData, Tcl_Interp *interp, TkSizeT objc, Tcl_Obj *const objv[])
+    ClientData clientData, Tcl_Interp *interp, Tcl_Size objc, Tcl_Obj *const objv[])
 {
     StylePackageData *pkgPtr = (StylePackageData *)clientData;
     Ttk_Theme theme = pkgPtr->currentTheme;
     const char *styleName;
     Style *stylePtr;
-    TkSizeT i;
+    Tcl_Size i;
 
     if (objc < 3) {
 usage:
@@ -1304,7 +1300,7 @@
 /* + style lookup $style -option ?statespec? ?defaultValue?
  */
 static int StyleLookupCmd(
-    ClientData clientData, Tcl_Interp *interp, TkSizeT objc, Tcl_Obj *const objv[])
+    ClientData clientData, Tcl_Interp *interp, Tcl_Size objc, Tcl_Obj *const objv[])
 {
     StylePackageData *pkgPtr = (StylePackageData *)clientData;
     Ttk_Theme theme = pkgPtr->currentTheme;
@@ -1344,7 +1340,7 @@
 }
 
 static int StyleThemeCurrentCmd(
-    ClientData clientData, Tcl_Interp *interp, TkSizeT objc, Tcl_Obj * const objv[])
+    ClientData clientData, Tcl_Interp *interp, Tcl_Size objc, Tcl_Obj * const objv[])
 {
     StylePackageData *pkgPtr = (StylePackageData *)clientData;
     Tcl_HashSearch search;
@@ -1380,7 +1376,7 @@
 /* + style theme create name ?-parent $theme? ?-settings { script }?
  */
 static int StyleThemeCreateCmd(
-    ClientData clientData, Tcl_Interp *interp, TkSizeT objc, Tcl_Obj *const objv[])
+    ClientData clientData, Tcl_Interp *interp, Tcl_Size objc, Tcl_Obj *const objv[])
 {
     StylePackageData *pkgPtr = (StylePackageData *)clientData;
     static const char *const optStrings[] =
@@ -1389,7 +1385,7 @@
     Ttk_Theme parentTheme = pkgPtr->defaultTheme, newTheme;
     Tcl_Obj *settingsScript = NULL;
     const char *themeName;
-    TkSizeT i;
+    Tcl_Size i;
 
     if (objc < 4 || objc % 2 != 0) {
 	Tcl_WrongNumArgs(interp, 3, objv, "name ?-option value ...?");
@@ -1446,7 +1442,7 @@
 static int StyleThemeNamesCmd(
     ClientData clientData,
     Tcl_Interp *interp,
-    TCL_UNUSED(TkSizeT),
+    TCL_UNUSED(Tcl_Size),
     TCL_UNUSED(Tcl_Obj *const *))
 {
     StylePackageData *pkgPtr = (StylePackageData *)clientData;
@@ -1463,7 +1459,7 @@
 StyleThemeSettingsCmd(
     ClientData clientData,		/* StylePackageData pointer */
     Tcl_Interp *interp,			/* Current interpreter */
-    TkSizeT objc,				/* Number of arguments */
+    Tcl_Size objc,				/* Number of arguments */
     Tcl_Obj *const objv[])		/* Argument objects */
 {
     StylePackageData *pkgPtr = (StylePackageData *)clientData;
@@ -1490,7 +1486,7 @@
 /* + style element create name type ? ...args ?
  */
 static int StyleElementCreateCmd(
-    ClientData clientData, Tcl_Interp *interp, TkSizeT objc, Tcl_Obj *const objv[])
+    ClientData clientData, Tcl_Interp *interp, Tcl_Size objc, Tcl_Obj *const objv[])
 {
     StylePackageData *pkgPtr = (StylePackageData *)clientData;
     Ttk_Theme theme = pkgPtr->currentTheme;
@@ -1525,7 +1521,7 @@
  * 	Return a list of elements defined in the current theme.
  */
 static int StyleElementNamesCmd(
-    ClientData clientData, Tcl_Interp *interp, TkSizeT objc, Tcl_Obj *const objv[])
+    ClientData clientData, Tcl_Interp *interp, Tcl_Size objc, Tcl_Obj *const objv[])
 {
     StylePackageData *pkgPtr = (StylePackageData *)clientData;
     Ttk_Theme theme = pkgPtr->currentTheme;
@@ -1541,7 +1537,7 @@
  * 	Return list of element options for specified element
  */
 static int StyleElementOptionsCmd(
-    ClientData clientData, Tcl_Interp *interp, TkSizeT objc, Tcl_Obj *const objv[])
+    ClientData clientData, Tcl_Interp *interp, Tcl_Size objc, Tcl_Obj *const objv[])
 {
     StylePackageData *pkgPtr = (StylePackageData *)clientData;
     Ttk_Theme theme = pkgPtr->currentTheme;
@@ -1579,7 +1575,7 @@
 /* + style layout name ?spec?
  */
 static int StyleLayoutCmd(
-    ClientData clientData, Tcl_Interp *interp, TkSizeT objc, Tcl_Obj *const objv[])
+    ClientData clientData, Tcl_Interp *interp, Tcl_Size objc, Tcl_Obj *const objv[])
 {
     StylePackageData *pkgPtr = (StylePackageData *)clientData;
     Ttk_Theme theme = pkgPtr->currentTheme;
@@ -1619,7 +1615,7 @@
  *      Use the current theme if $theme is omitted.
  */
 static int StyleThemeStylesCmd(
-    TCL_UNUSED(void *), Tcl_Interp *interp, TkSizeT objc, Tcl_Obj *const objv[])
+    TCL_UNUSED(void *), Tcl_Interp *interp, Tcl_Size objc, Tcl_Obj *const objv[])
 {
     Ttk_Theme themePtr;
 
@@ -1646,7 +1642,7 @@
 StyleThemeUseCmd(
     ClientData clientData,		/* StylePackageData pointer */
     Tcl_Interp *interp,			/* Current interpreter */
-    TkSizeT objc,				/* Number of arguments */
+    Tcl_Size objc,				/* Number of arguments */
     Tcl_Obj *const objv[])		/* Argument objects */
 {
     StylePackageData *pkgPtr = (StylePackageData *)clientData;
@@ -1674,7 +1670,7 @@
  *	Implementation of the [style] command.
  */
 
-static const Ttk_Ensemble2 StyleThemeEnsemble[] = {
+static const Ttk_Ensemble StyleThemeEnsemble[] = {
     { "create", StyleThemeCreateCmd, 0 },
     { "names", StyleThemeNamesCmd, 0 },
     { "settings", StyleThemeSettingsCmd, 0 },
@@ -1683,14 +1679,14 @@
     { NULL, 0, 0 }
 };
 
-static const Ttk_Ensemble2 StyleElementEnsemble[] = {
+static const Ttk_Ensemble StyleElementEnsemble[] = {
     { "create", StyleElementCreateCmd, 0 },
     { "names", StyleElementNamesCmd, 0 },
     { "options", StyleElementOptionsCmd, 0 },
     { NULL, 0, 0 }
 };
 
-static const Ttk_Ensemble2 StyleEnsemble[] = {
+static const Ttk_Ensemble StyleEnsemble[] = {
     { "configure", StyleConfigureCmd, 0 },
     { "map", StyleMapCmd, 0 },
     { "lookup", StyleLookupCmd, 0 },
@@ -1704,7 +1700,7 @@
 StyleObjCmd(
     ClientData clientData,		/* StylePackageData pointer */
     Tcl_Interp *interp,			/* Current interpreter */
-    TkSizeT objc,				/* Number of arguments */
+    Tcl_Size objc,				/* Number of arguments */
     Tcl_Obj *const objv[])		/* Argument objects */
 {
     return Ttk_InvokeEnsemble(StyleEnsemble, 1, clientData,interp,objc,objv);
@@ -1712,13 +1708,8 @@
 
 MODULE_SCOPE
 int Ttk_InvokeEnsemble(	/* Run an ensemble command */
-<<<<<<< HEAD
     const Ttk_Ensemble *ensemble, Tcl_Size cmdIndex,
     void *clientData, Tcl_Interp *interp, Tcl_Size objc, Tcl_Obj *const objv[])
-=======
-    const Ttk_Ensemble2 *ensemble, TkSizeT cmdIndex,
-    void *clientData, Tcl_Interp *interp, TkSizeT objc, Tcl_Obj *const objv[])
->>>>>>> 2fe88453
 {
     while (cmdIndex < objc) {
 	int index;
