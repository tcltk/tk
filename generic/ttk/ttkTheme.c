--- conflicted
+++ resolved
@@ -291,22 +291,12 @@
  * +++ Themes.
  */
 
-<<<<<<< HEAD
-static int ThemeEnabled(Ttk_Theme theme, void *dummy)
-{
-    (void)theme;
-    (void)dummy;
-
-    /* Default ThemeEnabledProc -- always return true */
-	return 1;
-=======
 static int ThemeEnabled(
     TCL_UNUSED(Ttk_Theme),
     TCL_UNUSED(void *))
 {
     /* Default ThemeEnabledProc -- always return true */
     return 1;
->>>>>>> 3b31d963
 }
 
 typedef struct Ttk_Theme_
@@ -418,19 +408,14 @@
 /* Ttk_StylePkgFree --
  *	Cleanup procedure for StylePackageData.
  */
-<<<<<<< HEAD
-static void Ttk_StylePkgFree(ClientData clientData, Tcl_Interp *dummy)
-=======
 static void Ttk_StylePkgFree(
     ClientData clientData,
     TCL_UNUSED(Tcl_Interp *))
->>>>>>> 3b31d963
 {
     StylePackageData *pkgPtr = (StylePackageData *)clientData;
     Tcl_HashSearch search;
     Tcl_HashEntry *entryPtr;
     Cleanup *cleanup;
-    (void)dummy;
 
     /*
      * Cancel any pending ThemeChanged calls:
@@ -842,17 +827,12 @@
  * 	(style element create $name) "from" $theme ?$element?
  */
 static int Ttk_CloneElement(
-<<<<<<< HEAD
-    Tcl_Interp *interp, void *dummy,
-=======
     Tcl_Interp *interp, TCL_UNUSED(void *),
->>>>>>> 3b31d963
     Ttk_Theme theme, const char *elementName,
     int objc, Tcl_Obj *const objv[])
 {
     Ttk_Theme fromTheme;
     Ttk_ElementClass *fromElement;
-    (void)dummy;
 
     if (objc <= 0 || objc > 2) {
 	Tcl_WrongNumArgs(interp, 0, objv, "theme ?element?");
@@ -1401,11 +1381,7 @@
     ClientData clientData, Tcl_Interp *interp, int objc, Tcl_Obj *const objv[])
 {
     StylePackageData *pkgPtr = (StylePackageData *)clientData;
-<<<<<<< HEAD
     static const char *const optStrings[] =
-=======
-    static const char *optStrings[] =
->>>>>>> 3b31d963
     	 { "-parent", "-settings", NULL };
     enum { OP_PARENT, OP_SETTINGS };
     Ttk_Theme parentTheme = pkgPtr->defaultTheme, newTheme;
@@ -1472,11 +1448,6 @@
     TCL_UNUSED(Tcl_Obj *const *))
 {
     StylePackageData *pkgPtr = (StylePackageData *)clientData;
-<<<<<<< HEAD
-    (void)objc;
-    (void)objv;
-=======
->>>>>>> 3b31d963
 
     return TtkEnumerateHashTable(interp, &pkgPtr->themeTable);
 }
