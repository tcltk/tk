/*
 * DERIVED FROM: tk/generic/tkEntry.c r1.35.
 *
 * Copyright © 1990-1994 The Regents of the University of California.
 * Copyright © 1994-1997 Sun Microsystems, Inc.
 * Copyright © 2000 Ajuba Solutions.
 * Copyright © 2002 ActiveState Corporation.
 * Copyright © 2004 Joe English
 */

#include "tkInt.h"
#include "ttkTheme.h"
#include "ttkWidget.h"

#ifdef _WIN32
#include "tkWinInt.h"
#endif

/*
 * Extra bits for core.flags:
 */
#define GOT_SELECTION		(WIDGET_USER_FLAG<<1)
#define SYNCING_VARIABLE	(WIDGET_USER_FLAG<<2)
#define VALIDATING		(WIDGET_USER_FLAG<<3)
#define VALIDATION_SET_VALUE	(WIDGET_USER_FLAG<<4)

/*
 * Definitions for -validate option values:
 */
typedef enum validateMode {
    VMODE_ALL, VMODE_KEY, VMODE_FOCUS, VMODE_FOCUSIN, VMODE_FOCUSOUT, VMODE_NONE
} VMODE;

static const char *const validateStrings[] = {
    "all", "key", "focus", "focusin", "focusout", "none", NULL
};

/*
 * Validation reasons:
 */
typedef enum validateReason {
    VALIDATE_INSERT, VALIDATE_DELETE,
    VALIDATE_FOCUSIN, VALIDATE_FOCUSOUT,
    VALIDATE_FORCED
} VREASON;

static const char *const validateReasonStrings[] = {
    "key", "key", "focusin", "focusout", "forced", NULL
};

/*------------------------------------------------------------------------
 * +++ Entry widget record.
 *
 * Dependencies:
 *
 * textVariableTrace	: textVariableObj
 *
 * numBytes,numChars	: string
 * displayString	: numChars, showChar
 * layoutHeight,
 * layoutWidth,
 * textLayout		: fontObj, displayString
 * layoutX, layoutY	: textLayout, justify, xscroll.first
 *
 * Invariants:
 *
 * 0 <= insertPos <= numChars
 * 0 <= selectFirst < selectLast <= numChars || selectFirst == selectLast == -1
 * displayString points to string if showChar == NULL,
 * or to malloc'ed storage if showChar != NULL.
 */

/* Style parameters:
 */
typedef struct {
    Tcl_Obj *placeholderForegroundObj;/* Foreground color for placeholder text */
    Tcl_Obj *foregroundObj;	/* Foreground color for normal text */
    Tcl_Obj *backgroundObj;	/* Entry widget background color */
    Tcl_Obj *selBorderObj;	/* Border and background for selection */
    Tcl_Obj *selBorderWidthObj;	/* Width of selection border */
    Tcl_Obj *selForegroundObj;	/* Foreground color for selected text */
    Tcl_Obj *insertColorObj;	/* Color of insertion cursor */
    Tcl_Obj *insertWidthObj;	/* Insert cursor width */
} EntryStyleData;

typedef struct {
    /*
     * Internal state:
     */
    char *string;		/* Storage for string (malloced) */
    Tcl_Size numBytes;		/* Length of string in bytes. */
    Tcl_Size numChars;		/* Length of string in characters. */

    Tcl_Size insertPos;		/* Insert index */
    Tcl_Size selectFirst;		/* Index of start of selection, or TCL_INDEX_NONE */
    Tcl_Size selectLast;		/* Index of end of selection, or TCL_INDEX_NONE */

    Scrollable xscroll;		/* Current scroll position */
    ScrollHandle xscrollHandle;

    /*
     * Options managed by Tk_SetOptions:
     */
    Tcl_Obj *textVariableObj;	/* Name of linked variable */
    int exportSelection;	/* Tie internal selection to X selection? */

    VMODE validate;		/* Validation mode */
    char *validateCmd;		/* Validation script template */
    char *invalidCmd;		/* Invalid callback script template */

    char *showChar;		/* Used to derive displayString */

    Tcl_Obj *fontObj;		/* Text font to use */
    Tcl_Obj *widthObj;		/* Desired width of window (in avgchars) */
    Tk_Justify justify;		/* Text justification */

    EntryStyleData styleData;	/* Display style data (widget options) */
    EntryStyleData styleDefaults;/* Style defaults (fallback values) */

    Tcl_Obj *stateObj;		/* Compatibility option -- see CheckStateObj */

    Tcl_Obj *placeholderObj;	/* Text to display for placeholder text */

    Tcl_Obj *localeObj;		/* locale */

    /*
     * Derived resources:
     */
    Ttk_TraceHandle *textVariableTrace;

    char *displayString;	/* String to use when displaying */
    Tk_TextLayout textLayout;	/* Cached text layout information. */
    int layoutWidth;		/* textLayout width */
    int layoutHeight;		/* textLayout height */

    int layoutX, layoutY;	/* Origin for text layout. */

} EntryPart;

typedef struct {
    WidgetCore	core;
    EntryPart	entry;
} Entry;

/*
 * Extra mask bits for Tk_SetOptions()
 */
#define STATE_CHANGED	 	(0x100)	/* -state option changed */
#define TEXTVAR_CHANGED	 	(0x200)	/* -textvariable option changed */
#define SCROLLCMD_CHANGED	(0x400)	/* -xscrollcommand option changed */

/*
 * Default option values:
 */
#define DEF_SELECT_BG		"#000000"
#define DEF_SELECT_FG		"#ffffff"
#define DEF_PLACEHOLDER_FG	"#b3b3b3"
#define DEF_INSERT_BG		"black"
#define DEF_ENTRY_WIDTH		"20"
#define DEF_ENTRY_FONT		"TkTextFont"
#define DEF_LIST_HEIGHT		"10"

static const Tk_OptionSpec EntryOptionSpecs[] = {
    {TK_OPTION_BOOLEAN, "-exportselection", "exportSelection",
        "ExportSelection", "1", TCL_INDEX_NONE, offsetof(Entry, entry.exportSelection),
	0,0,0 },
    {TK_OPTION_FONT, "-font", "font", "Font",
	DEF_ENTRY_FONT, offsetof(Entry, entry.fontObj),TCL_INDEX_NONE,
	0,0,GEOMETRY_CHANGED},
    {TK_OPTION_STRING, "-invalidcommand", "invalidCommand", "InvalidCommand",
	NULL, TCL_INDEX_NONE, offsetof(Entry, entry.invalidCmd),
	TK_OPTION_NULL_OK, 0, 0},
    {TK_OPTION_JUSTIFY, "-justify", "justify", "Justify",
	"left", TCL_INDEX_NONE, offsetof(Entry, entry.justify),
<<<<<<< HEAD
	0, 0, GEOMETRY_CHANGED},
    {TK_OPTION_STRING, "-locale", "locale", "Locale",
	NULL, offsetof(Entry, entry.localeObj), TCL_INDEX_NONE,
	TK_OPTION_NULL_OK, 0, 0},
=======
	TK_OPTION_ENUM_VAR, 0, GEOMETRY_CHANGED},
>>>>>>> 187b51a2
    {TK_OPTION_STRING, "-placeholder", "placeHolder", "PlaceHolder",
	NULL, offsetof(Entry, entry.placeholderObj), TCL_INDEX_NONE,
	TK_OPTION_NULL_OK, 0, 0},
    {TK_OPTION_STRING, "-show", "show", "Show",
        NULL, TCL_INDEX_NONE, offsetof(Entry, entry.showChar),
	TK_OPTION_NULL_OK, 0, 0},
    {TK_OPTION_STRING, "-state", "state", "State",
	"normal", offsetof(Entry, entry.stateObj), TCL_INDEX_NONE,
        0,0,STATE_CHANGED},
    {TK_OPTION_STRING, "-textvariable", "textVariable", "Variable",
	NULL, offsetof(Entry, entry.textVariableObj), TCL_INDEX_NONE,
	TK_OPTION_NULL_OK,0,TEXTVAR_CHANGED},
    {TK_OPTION_STRING_TABLE, "-validate", "validate", "Validate",
	"none", TCL_INDEX_NONE, offsetof(Entry, entry.validate),
	TK_OPTION_ENUM_VAR, validateStrings, 0},
    {TK_OPTION_STRING, "-validatecommand", "validateCommand", "ValidateCommand",
	NULL, TCL_INDEX_NONE, offsetof(Entry, entry.validateCmd),
	TK_OPTION_NULL_OK, 0, 0},
    {TK_OPTION_INT, "-width", "width", "Width",
	DEF_ENTRY_WIDTH, offsetof(Entry, entry.widthObj), TCL_INDEX_NONE,
	0,0,GEOMETRY_CHANGED},
    {TK_OPTION_STRING, "-xscrollcommand", "xScrollCommand", "ScrollCommand",
	NULL, TCL_INDEX_NONE, offsetof(Entry, entry.xscroll.scrollCmd),
	TK_OPTION_NULL_OK, 0, SCROLLCMD_CHANGED},

    /* EntryStyleData options:
     */
    {TK_OPTION_COLOR, "-background", "windowColor", "WindowColor",
	NULL, offsetof(Entry, entry.styleData.backgroundObj), TCL_INDEX_NONE,
	TK_OPTION_NULL_OK,0,0},
    {TK_OPTION_COLOR, "-foreground", "textColor", "TextColor",
	NULL, offsetof(Entry, entry.styleData.foregroundObj), TCL_INDEX_NONE,
	TK_OPTION_NULL_OK,0,0},
    {TK_OPTION_COLOR, "-placeholderforeground", "placeholderForeground",
        "PlaceholderForeground", NULL,
        offsetof(Entry, entry.styleData.placeholderForegroundObj), TCL_INDEX_NONE,
	TK_OPTION_NULL_OK,0,0},

    WIDGET_TAKEFOCUS_TRUE,
    WIDGET_INHERIT_OPTIONS(ttkCoreOptionSpecs)
};

/*------------------------------------------------------------------------
 * +++ EntryStyleData management.
 * 	This is still more awkward than it should be;
 * 	it should be able to use the Element API instead.
 */

/* EntryInitStyleDefaults --
 * 	Initialize EntryStyleData record to fallback values.
 */
static void EntryInitStyleDefaults(EntryStyleData *es)
{
#define INIT(member, value) \
	es->member = Tcl_NewStringObj(value, -1); \
	Tcl_IncrRefCount(es->member);
    INIT(placeholderForegroundObj, DEF_PLACEHOLDER_FG)
    INIT(foregroundObj, DEFAULT_FOREGROUND)
    INIT(selBorderObj, DEF_SELECT_BG)
    INIT(selForegroundObj, DEF_SELECT_FG)
    INIT(insertColorObj, DEFAULT_FOREGROUND)
    INIT(selBorderWidthObj, "0")
    INIT(insertWidthObj, "1")
#undef INIT
}

static void EntryFreeStyleDefaults(EntryStyleData *es)
{
    Tcl_DecrRefCount(es->placeholderForegroundObj);
    Tcl_DecrRefCount(es->foregroundObj);
    Tcl_DecrRefCount(es->selBorderObj);
    Tcl_DecrRefCount(es->selForegroundObj);
    Tcl_DecrRefCount(es->insertColorObj);
    Tcl_DecrRefCount(es->selBorderWidthObj);
    Tcl_DecrRefCount(es->insertWidthObj);
}

/*
 * EntryInitStyleData --
 * 	Look up style-specific data for an entry widget.
 */
static void EntryInitStyleData(Entry *entryPtr, EntryStyleData *es)
{
    Ttk_State state = entryPtr->core.state;
    Ttk_ResourceCache cache = Ttk_GetResourceCache(entryPtr->core.interp);
    Tk_Window tkwin = entryPtr->core.tkwin;
    Tcl_Obj *tmp;

    /* Initialize to fallback values:
     */
    *es = entryPtr->entry.styleDefaults;

#   define INIT(member, name) \
    if ((tmp=Ttk_QueryOption(entryPtr->core.layout,name,state))) \
    	es->member=tmp;
    INIT(placeholderForegroundObj, "-placeholderforeground");
    INIT(foregroundObj, "-foreground");
    INIT(selBorderObj, "-selectbackground")
    INIT(selBorderWidthObj, "-selectborderwidth")
    INIT(selForegroundObj, "-selectforeground")
    INIT(insertColorObj, "-insertcolor")
    INIT(insertWidthObj, "-insertwidth")
#undef INIT

    /* Reacquire color & border resources from resource cache.
     */
    es->placeholderForegroundObj = Ttk_UseColor(cache, tkwin, es->placeholderForegroundObj);
    es->foregroundObj = Ttk_UseColor(cache, tkwin, es->foregroundObj);
    es->selForegroundObj = Ttk_UseColor(cache, tkwin, es->selForegroundObj);
    es->insertColorObj = Ttk_UseColor(cache, tkwin, es->insertColorObj);
    es->selBorderObj = Ttk_UseBorder(cache, tkwin, es->selBorderObj);
}

/*------------------------------------------------------------------------
 * +++ Resource management.
 */

/* EntryDisplayString --
 * 	Return a malloc'ed string consisting of 'numChars' copies
 * 	of (the first character in the string) 'showChar'.
 * 	Used to compute the displayString if -show is non-NULL.
 */
static char *EntryDisplayString(const char *showChar, int numChars)
{
    char *displayString, *p;
    int size;
    int ch;
    char buf[6];

    TkUtfToUniChar(showChar, &ch);
    size = TkUniCharToUtf(ch, buf);
    p = displayString = (char *)ckalloc(numChars * size + 1);

    while (numChars--) {
	memcpy(p, buf, size);
	p += size;
    }
    *p = '\0';

    return displayString;
}

/* EntryUpdateTextLayout --
 * 	Recompute textLayout, layoutWidth, and layoutHeight
 * 	from displayString and fontObj.
 */
static void EntryUpdateTextLayout(Entry *entryPtr)
{
    Tcl_Size length;
    char *text;
    Tk_FreeTextLayout(entryPtr->entry.textLayout);
    if ((entryPtr->entry.numChars != 0) || (entryPtr->entry.placeholderObj == NULL)) {
        entryPtr->entry.textLayout = Tk_ComputeTextLayout(
	    Tk_GetFontFromObj(entryPtr->core.tkwin, entryPtr->entry.fontObj),
	    entryPtr->entry.displayString, entryPtr->entry.numChars,
	    0/*wraplength*/, entryPtr->entry.justify, TK_IGNORE_NEWLINES,
	    &entryPtr->entry.layoutWidth, &entryPtr->entry.layoutHeight);
    } else {
        text = Tcl_GetStringFromObj(entryPtr->entry.placeholderObj, &length);
        entryPtr->entry.textLayout = Tk_ComputeTextLayout(
	    Tk_GetFontFromObj(entryPtr->core.tkwin, entryPtr->entry.fontObj),
	    text, length,
	    0/*wraplength*/, entryPtr->entry.justify, TK_IGNORE_NEWLINES,
	    &entryPtr->entry.layoutWidth, &entryPtr->entry.layoutHeight);
    }
}

/* EntryEditable --
 * 	Returns 1 if the entry widget accepts user changes, 0 otherwise
 */
static int
EntryEditable(Entry *entryPtr)
{
    return !(entryPtr->core.state & (TTK_STATE_DISABLED|TTK_STATE_READONLY));
}

/*------------------------------------------------------------------------
 * +++ Selection management.
 */

/* EntryFetchSelection --
 *	Selection handler for entry widgets.
 */
static Tcl_Size
EntryFetchSelection(
    void *clientData, Tcl_Size offset, char *buffer, Tcl_Size maxBytes)
{
    Entry *entryPtr = (Entry *)clientData;
    Tcl_Size byteCount;
    const char *string;
    const char *selStart, *selEnd;

    if (entryPtr->entry.selectFirst < 0 || (!entryPtr->entry.exportSelection)
	    || Tcl_IsSafe(entryPtr->core.interp)) {
	return TCL_INDEX_NONE;
    }
    string = entryPtr->entry.displayString;

    selStart = Tcl_UtfAtIndex(string, entryPtr->entry.selectFirst);
    selEnd = Tcl_UtfAtIndex(selStart,
	    entryPtr->entry.selectLast - entryPtr->entry.selectFirst);
    if (selEnd  <= selStart + offset) {
	return 0;
    }
    byteCount = selEnd - selStart - offset;
    if (byteCount > maxBytes) {
    /* @@@POSSIBLE BUG: Can transfer partial UTF-8 sequences.  Is this OK? */
	byteCount = maxBytes;
    }
    memcpy(buffer, selStart + offset, byteCount);
    buffer[byteCount] = '\0';
    return byteCount;
}

/* EntryLostSelection --
 *	Tk_LostSelProc for Entry widgets; called when an entry
 *	loses ownership of the selection.
 */
static void EntryLostSelection(void *clientData)
{
    Entry *entryPtr = (Entry *)clientData;
    entryPtr->core.flags &= ~GOT_SELECTION;
    entryPtr->entry.selectFirst = entryPtr->entry.selectLast = TCL_INDEX_NONE;
    TtkRedisplayWidget(&entryPtr->core);
}

/* EntryOwnSelection --
 * 	Assert ownership of the PRIMARY selection,
 * 	if -exportselection set and selection is present and interp is unsafe.
 */
static void EntryOwnSelection(Entry *entryPtr)
{
    if (entryPtr->entry.exportSelection
	&& (!Tcl_IsSafe(entryPtr->core.interp))
	&& !(entryPtr->core.flags & GOT_SELECTION)) {
	Tk_OwnSelection(entryPtr->core.tkwin, XA_PRIMARY, EntryLostSelection,
		entryPtr);
	entryPtr->core.flags |= GOT_SELECTION;
    }
}

/*------------------------------------------------------------------------
 * +++ Validation.
 */

/* ExpandPercents --
 *	Expand an entry validation script template (-validatecommand
 *	or -invalidcommand).
 */
static void
ExpandPercents(
     Entry *entryPtr,		/* Entry that needs validation. */
     const char *templ, 	/* Script template */
     const char *newValue,		/* Potential new value of entry string */
     Tcl_Size index,			/* index of insert/delete */
     int count,			/* #changed characters */
     VREASON reason,		/* Reason for change */
     Tcl_DString *dsPtr)	/* Result of %-substitutions */
{
    int spaceNeeded, cvtFlags;
    int number, length;
    const char *string;
    int stringLength;
    int ch;
    char numStorage[2*TCL_INTEGER_SPACE];

    while (*templ) {
	/* Find everything up to the next % character and append it
	 * to the result string.
	 */
	string = Tcl_UtfFindFirst(templ, '%');
	if (string == NULL) {
	    /* No more %-sequences to expand.
	     * Copy the rest of the template.
	     */
	    Tcl_DStringAppend(dsPtr, templ, TCL_INDEX_NONE);
	    return;
	}
	if (string != templ) {
	    Tcl_DStringAppend(dsPtr, templ, string - templ);
	    templ = string;
	}

	/* There's a percent sequence here.  Process it.
	 */
	++templ; /* skip over % */
	if (*templ != '\0') {
	    templ += TkUtfToUniChar(templ, &ch);
	} else {
	    ch = '%';
	}

	stringLength = -1;
	switch (ch) {
	    case 'd': /* Type of call that caused validation */
		if (reason == VALIDATE_INSERT) {
		    number = 1;
		} else if (reason == VALIDATE_DELETE) {
		    number = 0;
		} else {
		    number = -1;
		}
		snprintf(numStorage, sizeof(numStorage), "%d", number);
		string = numStorage;
		break;
	    case 'i': /* index of insert/delete */
		snprintf(numStorage, sizeof(numStorage), "%" TCL_SIZE_MODIFIER "d", index);
		string = numStorage;
		break;
	    case 'P': /* 'Peeked' new value of the string */
		string = newValue;
		break;
	    case 's': /* Current string value */
		string = entryPtr->entry.string;
		break;
	    case 'S': /* string to be inserted/deleted, if any */
		if (reason == VALIDATE_INSERT) {
		    string = Tcl_UtfAtIndex(newValue, index);
		    stringLength = Tcl_UtfAtIndex(string, count) - string;
		} else if (reason == VALIDATE_DELETE) {
		    string = Tcl_UtfAtIndex(entryPtr->entry.string, index);
		    stringLength = Tcl_UtfAtIndex(string, count) - string;
		} else {
		    string = "";
		    stringLength = 0;
		}
		break;
	    case 'v': /* type of validation currently set */
		string = validateStrings[entryPtr->entry.validate];
		break;
	    case 'V': /* type of validation in effect */
		string = validateReasonStrings[reason];
		break;
	    case 'W': /* widget name */
		string = Tk_PathName(entryPtr->core.tkwin);
		break;
	    default:
		length = TkUniCharToUtf(ch, numStorage);
		numStorage[length] = '\0';
		string = numStorage;
		break;
	}

	spaceNeeded = Tcl_ScanCountedElement(string, stringLength, &cvtFlags);
	length = Tcl_DStringLength(dsPtr);
	Tcl_DStringSetLength(dsPtr, length + spaceNeeded);
	spaceNeeded = Tcl_ConvertCountedElement(string, stringLength,
		Tcl_DStringValue(dsPtr) + length,
		cvtFlags | TCL_DONT_USE_BRACES);
	Tcl_DStringSetLength(dsPtr, length + spaceNeeded);
    }
}

/* RunValidationScript --
 * 	Build and evaluate an entry validation script.
 * 	If the script raises an error, disable validation
 * 	by setting '-validate none'
 */
static int RunValidationScript(
    Tcl_Interp *interp, 	/* Interpreter to use */
    Entry *entryPtr,		/* Entry being validated */
    const char *templ,	/* Script template */
    const char *optionName,	/* "-validatecommand", "-invalidcommand" */
    const char *newValue,	/* Potential new value of entry string */
    Tcl_Size index,			/* index of insert/delete */
    Tcl_Size count,			/* #changed characters */
    VREASON reason)		/* Reason for change */
{
    Tcl_DString script;
    int code;

    Tcl_DStringInit(&script);
    ExpandPercents(entryPtr, templ, newValue, index, count, reason, &script);
    code = Tcl_EvalEx(interp,
		Tcl_DStringValue(&script), Tcl_DStringLength(&script),
		TCL_EVAL_GLOBAL);
    Tcl_DStringFree(&script);
    if (WidgetDestroyed(&entryPtr->core))
	return TCL_ERROR;

    if (code != TCL_OK && code != TCL_RETURN) {
	Tcl_AddErrorInfo(interp, "\n\t(in ");
	Tcl_AddErrorInfo(interp, optionName);
	Tcl_AddErrorInfo(interp, " validation command executed by ");
	Tcl_AddErrorInfo(interp, Tk_PathName(entryPtr->core.tkwin));
	Tcl_AddErrorInfo(interp, ")");
	entryPtr->entry.validate = VMODE_NONE;
	return TCL_ERROR;
    }
    return TCL_OK;
}

/* EntryNeedsValidation --
 * 	Determine whether the specified VREASON should trigger validation
 * 	in the current VMODE.
 */
static int EntryNeedsValidation(VMODE vmode, VREASON reason)
{
    return (reason == VALIDATE_FORCED)
	|| (vmode == VMODE_ALL)
	|| (reason == VALIDATE_FOCUSIN
	    && (vmode == VMODE_FOCUSIN || vmode == VMODE_FOCUS))
	|| (reason == VALIDATE_FOCUSOUT
	    && (vmode == VMODE_FOCUSOUT || vmode == VMODE_FOCUS))
	|| (reason == VALIDATE_INSERT && vmode == VMODE_KEY)
	|| (reason == VALIDATE_DELETE && vmode == VMODE_KEY)
	;
}

/* EntryValidateChange --
 *	Validate a proposed change to the entry widget's value if required.
 *	Call the -invalidcommand if validation fails.
 *
 * Returns:
 *	TCL_OK if the change is accepted
 *	TCL_BREAK if the change is rejected
 *	TCL_ERROR if any errors occurred
 *
 * The change will be rejected if -validatecommand returns 0,
 * or if -validatecommand or -invalidcommand modifies the value.
 */
static int
EntryValidateChange(
    Entry *entryPtr,		/* Entry that needs validation. */
    const char *newValue,	/* Potential new value of entry string */
    Tcl_Size index,			/* index of insert/delete, TCL_INDEX_NONE otherwise */
    Tcl_Size count,			/* #changed characters */
    VREASON reason)		/* Reason for change */
{
    Tcl_Interp *interp = entryPtr->core.interp;
    VMODE vmode = entryPtr->entry.validate;
    int code, change_ok;

    if ((entryPtr->entry.validateCmd == NULL)
	|| (entryPtr->core.flags & VALIDATING)
	|| !EntryNeedsValidation(vmode, reason))
    {
	return TCL_OK;
    }

    entryPtr->core.flags |= VALIDATING;

    /* Run -validatecommand and check return value:
     */
    code = RunValidationScript(interp, entryPtr,
	    entryPtr->entry.validateCmd, "-validatecommand",
	    newValue, index, count, reason);
    if (code != TCL_OK) {
	goto done;
    }

    code = Tcl_GetBooleanFromObj(interp,Tcl_GetObjResult(interp), &change_ok);
    if (code != TCL_OK) {
	entryPtr->entry.validate = VMODE_NONE;	/* Disable validation */
	Tcl_AddErrorInfo(interp,
		"\n(validation command did not return valid boolean)");
	goto done;
    }

    /* Run the -invalidcommand if validation failed:
     */
    if (!change_ok && entryPtr->entry.invalidCmd != NULL) {
	code = RunValidationScript(interp, entryPtr,
		entryPtr->entry.invalidCmd, "-invalidcommand",
		newValue, index, count, reason);
	if (code != TCL_OK) {
	    goto done;
	}
    }

    /* Reject the pending change if validation failed
     * or if a validation script changed the value.
     */
    if (!change_ok || (entryPtr->core.flags & VALIDATION_SET_VALUE)) {
	code = TCL_BREAK;
    }

done:
    entryPtr->core.flags &= ~(VALIDATING|VALIDATION_SET_VALUE);
    return code;
}

/* EntryRevalidate --
 * 	Revalidate the current value of an entry widget,
 * 	update the TTK_STATE_INVALID bit.
 *
 * Returns:
 * 	TCL_OK if valid, TCL_BREAK if invalid, TCL_ERROR on error.
 */
static int EntryRevalidate(
    TCL_UNUSED(Tcl_Interp *),
    Entry *entryPtr,
    VREASON reason)
{
    int code = EntryValidateChange(
		    entryPtr, entryPtr->entry.string, -1,0, reason);

    if (code == TCL_BREAK) {
	TtkWidgetChangeState(&entryPtr->core, TTK_STATE_INVALID, 0);
    } else if (code == TCL_OK) {
	TtkWidgetChangeState(&entryPtr->core, 0, TTK_STATE_INVALID);
    }

    return code;
}

/* EntryRevalidateBG --
 * 	Revalidate in the background (called from event handler).
 */
static void EntryRevalidateBG(Entry *entryPtr, VREASON reason)
{
    Tcl_Interp *interp = entryPtr->core.interp;
    VMODE vmode = entryPtr->entry.validate;

    if (EntryNeedsValidation(vmode, reason)) {
        if (EntryRevalidate(interp, entryPtr, reason) == TCL_ERROR) {
	    Tcl_BackgroundException(interp, TCL_ERROR);
        }
    }
}

/*------------------------------------------------------------------------
 * +++ Entry widget modification.
 */

/* AdjustIndex --
 * 	Adjust index to account for insertion (nChars > 0)
 * 	or deletion (nChars < 0) at specified index.
 */
static int AdjustIndex(int i0, int index, int nChars)
{
    if (i0 >= index) {
	i0 += nChars;
	if (i0 < index) { /* index was inside deleted range */
	    i0 = index;
	}
    }
    return i0;
}

/* AdjustIndices --
 * 	Adjust all internal entry indexes to account for change.
 * 	Note that insertPos, and selectFirst have "right gravity",
 * 	while leftIndex (=xscroll.first) and selectLast have "left gravity".
 */
static void AdjustIndices(Entry *entryPtr, int index, int nChars)
{
    EntryPart *e = &entryPtr->entry;
    int g = nChars > 0;		/* left gravity adjustment */

    e->insertPos    = AdjustIndex(e->insertPos, index, nChars);
    e->selectFirst  = AdjustIndex(e->selectFirst, index, nChars);
    e->selectLast   = AdjustIndex(e->selectLast, index+g, nChars);
    e->xscroll.first= AdjustIndex(e->xscroll.first, index+g, nChars);

    if (e->selectLast <= e->selectFirst)
	e->selectFirst = e->selectLast = TCL_INDEX_NONE;
}

/* EntryStoreValue --
 *	Replace the contents of a text entry with a given value,
 *	recompute dependent resources, and schedule a redisplay.
 *
 *	See also: EntrySetValue().
 */
static void
EntryStoreValue(Entry *entryPtr, const char *value)
{
    size_t numBytes = strlen(value);
    Tcl_Size numChars = Tcl_NumUtfChars(value, numBytes);

    if (entryPtr->core.flags & VALIDATING)
	entryPtr->core.flags |= VALIDATION_SET_VALUE;

    /* Make sure all indices remain in bounds:
     */
    if (numChars < entryPtr->entry.numChars)
	AdjustIndices(entryPtr, numChars, numChars - entryPtr->entry.numChars);

    /* Free old value:
     */
    if (entryPtr->entry.displayString != entryPtr->entry.string)
	ckfree(entryPtr->entry.displayString);
    ckfree(entryPtr->entry.string);

    /* Store new value:
     */
    entryPtr->entry.string = (char *)ckalloc(numBytes + 1);
    strcpy(entryPtr->entry.string, value);
    entryPtr->entry.numBytes = numBytes;
    entryPtr->entry.numChars = numChars;

    entryPtr->entry.displayString
	= entryPtr->entry.showChar
	? EntryDisplayString(entryPtr->entry.showChar, numChars)
	: entryPtr->entry.string
	;

    /* Update layout, schedule redisplay:
     */
    EntryUpdateTextLayout(entryPtr);
    TtkRedisplayWidget(&entryPtr->core);
}

/* EntrySetValue --
 * 	Stores a new value in the entry widget and updates the
 * 	linked -textvariable, if any.  The write trace on the
 * 	text variable is temporarily disabled; however, other
 * 	write traces may change the value of the variable.
 * 	If so, the widget is updated again with the new value.
 *
 * Returns:
 * 	TCL_OK if successful, TCL_ERROR otherwise.
 */
static int EntrySetValue(Entry *entryPtr, const char *value)
{
    EntryStoreValue(entryPtr, value);

    if (entryPtr->entry.textVariableObj) {
	const char *textVarName =
	    Tcl_GetString(entryPtr->entry.textVariableObj);
	if (textVarName && *textVarName) {
	    entryPtr->core.flags |= SYNCING_VARIABLE;
	    value = Tcl_SetVar2(entryPtr->core.interp, textVarName,
		    NULL, value, TCL_GLOBAL_ONLY|TCL_LEAVE_ERR_MSG);
	    entryPtr->core.flags &= ~SYNCING_VARIABLE;
	    if (!value || WidgetDestroyed(&entryPtr->core)) {
		return TCL_ERROR;
	    } else if (strcmp(value, entryPtr->entry.string) != 0) {
		/* Some write trace has changed the variable value.
		 */
		EntryStoreValue(entryPtr, value);
	    }
	}
    }

    return TCL_OK;
}

/* EntryTextVariableTrace --
 *	Variable trace procedure for entry -textvariable
 */
static void EntryTextVariableTrace(void *recordPtr, const char *value)
{
    Entry *entryPtr = (Entry *)recordPtr;

    if (WidgetDestroyed(&entryPtr->core)) {
	return;
    }

    if (entryPtr->core.flags & SYNCING_VARIABLE) {
	/* Trace was fired due to Tcl_SetVar2 call in EntrySetValue.
	 * Don't do anything.
	 */
	return;
    }

    EntryStoreValue(entryPtr, value ? value : "");
}

/*------------------------------------------------------------------------
 * +++ Insertion and deletion.
 */

/* InsertChars --
 *	Add new characters to an entry widget.
 */
static int
InsertChars(
    Entry *entryPtr,		/* Entry that is to get the new elements. */
    Tcl_Size index,			/* Insert before this index */
    const char *value)		/* New characters to add */
{
    char *string = entryPtr->entry.string;
    size_t byteIndex = Tcl_UtfAtIndex(string, index) - string;
    size_t byteCount = strlen(value);
    int charsAdded = Tcl_NumUtfChars(value, byteCount);
    size_t newByteCount = entryPtr->entry.numBytes + byteCount + 1;
    char *newBytes;
    int code;

    if (byteCount == 0) {
	return TCL_OK;
    }

    newBytes =  (char *)ckalloc(newByteCount);
    memcpy(newBytes, string, byteIndex);
    strcpy(newBytes + byteIndex, value);
    strcpy(newBytes + byteIndex + byteCount, string + byteIndex);

    code = EntryValidateChange(
	    entryPtr, newBytes, index, charsAdded, VALIDATE_INSERT);

    if (code == TCL_OK) {
	AdjustIndices(entryPtr, index, charsAdded);
	code = EntrySetValue(entryPtr, newBytes);
    } else if (code == TCL_BREAK) {
	code = TCL_OK;
    }

    ckfree(newBytes);
    return code;
}

/* DeleteChars --
 *	Remove one or more characters from an entry widget.
 */
static int
DeleteChars(
    Entry *entryPtr,		/* Entry widget to modify. */
    Tcl_Size index,			/* Index of first character to delete. */
    Tcl_Size count)			/* How many characters to delete. */
{
    char *string = entryPtr->entry.string;
    size_t byteIndex, byteCount, newByteCount;
    char *newBytes;
    int code;

    if (index < 0) {
	index = 0;
    }
    if (count + index  > entryPtr->entry.numChars) {
	count = entryPtr->entry.numChars - index;
    }
    if (count <= 0) {
	return TCL_OK;
    }

    byteIndex = Tcl_UtfAtIndex(string, index) - string;
    byteCount = Tcl_UtfAtIndex(string+byteIndex, count) - (string+byteIndex);

    newByteCount = entryPtr->entry.numBytes + 1 - byteCount;
    newBytes =  (char *)ckalloc(newByteCount);
    memcpy(newBytes, string, byteIndex);
    strcpy(newBytes + byteIndex, string + byteIndex + byteCount);

    code = EntryValidateChange(
	    entryPtr, newBytes, index, count, VALIDATE_DELETE);

    if (code == TCL_OK) {
	AdjustIndices(entryPtr, index, -count);
	code = EntrySetValue(entryPtr, newBytes);
    } else if (code == TCL_BREAK) {
	code = TCL_OK;
    }
    ckfree(newBytes);

    return code;
}

/*------------------------------------------------------------------------
 * +++ Event handler.
 */

/* EntryEventProc --
 *	Extra event handling for entry widgets:
 *	Triggers validation on FocusIn and FocusOut events.
 */
#define EntryEventMask (FocusChangeMask)
static void
EntryEventProc(void *clientData, XEvent *eventPtr)
{
    Entry *entryPtr = (Entry *)clientData;

    Tcl_Preserve(clientData);
    switch (eventPtr->type) {
	case DestroyNotify:
	    Tk_DeleteEventHandler(entryPtr->core.tkwin,
		    EntryEventMask, EntryEventProc, clientData);
	    break;
	case FocusIn:
	    EntryRevalidateBG(entryPtr, VALIDATE_FOCUSIN);
	    break;
	case FocusOut:
	    EntryRevalidateBG(entryPtr, VALIDATE_FOCUSOUT);
	    break;
    }
    Tcl_Release(clientData);
}

/*------------------------------------------------------------------------
 * +++ Initialization and cleanup.
 */

static void
EntryInitialize(
    TCL_UNUSED(Tcl_Interp *),
    void *recordPtr)
{
    Entry *entryPtr = (Entry *)recordPtr;

    Tk_CreateEventHandler(
	entryPtr->core.tkwin, EntryEventMask, EntryEventProc, entryPtr);
    Tk_CreateSelHandler(entryPtr->core.tkwin, XA_PRIMARY, XA_STRING,
	EntryFetchSelection, entryPtr, XA_STRING);
    TtkBlinkCursor(&entryPtr->core);

    entryPtr->entry.string		= (char *)ckalloc(1);
    *entryPtr->entry.string 		= '\0';
    entryPtr->entry.displayString	= entryPtr->entry.string;
    entryPtr->entry.textVariableTrace 	= 0;
    entryPtr->entry.numBytes = entryPtr->entry.numChars = 0;

    EntryInitStyleDefaults(&entryPtr->entry.styleDefaults);

    entryPtr->entry.xscrollHandle =
	TtkCreateScrollHandle(&entryPtr->core, &entryPtr->entry.xscroll);

    entryPtr->entry.insertPos		= 0;
    entryPtr->entry.selectFirst 	= TCL_INDEX_NONE;
    entryPtr->entry.selectLast		= TCL_INDEX_NONE;
}

static void
EntryCleanup(void *recordPtr)
{
    Entry *entryPtr = (Entry *)recordPtr;

    if (entryPtr->entry.textVariableTrace)
	Ttk_UntraceVariable(entryPtr->entry.textVariableTrace);

    TtkFreeScrollHandle(entryPtr->entry.xscrollHandle);

    EntryFreeStyleDefaults(&entryPtr->entry.styleDefaults);

    Tk_DeleteSelHandler(entryPtr->core.tkwin, XA_PRIMARY, XA_STRING);

    Tk_FreeTextLayout(entryPtr->entry.textLayout);
    if (entryPtr->entry.displayString != entryPtr->entry.string)
	ckfree(entryPtr->entry.displayString);
    ckfree(entryPtr->entry.string);
}

/* EntryConfigure --
 * 	Configure hook for Entry widgets.
 */
static int EntryConfigure(Tcl_Interp *interp, void *recordPtr, int mask)
{
    Entry *entryPtr = (Entry *)recordPtr;
    Tcl_Obj *textVarName = entryPtr->entry.textVariableObj;
    Ttk_TraceHandle *vt = 0;

    if (mask & TEXTVAR_CHANGED) {
	if (textVarName && *Tcl_GetString(textVarName) != '\0') {
	    vt = Ttk_TraceVariable(interp,
		    textVarName,EntryTextVariableTrace,entryPtr);
	    if (!vt) return TCL_ERROR;
	}
    }

    if (TtkCoreConfigure(interp, recordPtr, mask) != TCL_OK) {
	if (vt) Ttk_UntraceVariable(vt);
	return TCL_ERROR;
    }

    /* Update derived resources:
     */
    if (mask & TEXTVAR_CHANGED) {
	if (entryPtr->entry.textVariableTrace)
	    Ttk_UntraceVariable(entryPtr->entry.textVariableTrace);
	entryPtr->entry.textVariableTrace = vt;
    }

    /* Claim the selection, in case we've suddenly started exporting it.
     */
    if (entryPtr->entry.exportSelection && (entryPtr->entry.selectFirst >= 0)
	    && (!Tcl_IsSafe(entryPtr->core.interp))) {
	EntryOwnSelection(entryPtr);
    }

    /* Handle -state compatibility option:
     */
    if (mask & STATE_CHANGED) {
	TtkCheckStateOption(&entryPtr->core, entryPtr->entry.stateObj);
    }

    /* Force scrollbar update if needed:
     */
    if (mask & SCROLLCMD_CHANGED) {
	TtkScrollbarUpdateRequired(entryPtr->entry.xscrollHandle);
    }

    /* Recompute the displayString, in case showChar changed:
     */
    if (entryPtr->entry.displayString != entryPtr->entry.string)
	ckfree(entryPtr->entry.displayString);

    entryPtr->entry.displayString
	= entryPtr->entry.showChar
	? EntryDisplayString(entryPtr->entry.showChar, entryPtr->entry.numChars)
	: entryPtr->entry.string
	;

    /* Update textLayout:
     */
    EntryUpdateTextLayout(entryPtr);
    return TCL_OK;
}

/* EntryPostConfigure --
 * 	Post-configuration hook for entry widgets.
 */
static int EntryPostConfigure(
    TCL_UNUSED(Tcl_Interp *),
    void *recordPtr,
    int mask)
{
    Entry *entryPtr = (Entry *)recordPtr;
    int status = TCL_OK;

    if ((mask & TEXTVAR_CHANGED) && entryPtr->entry.textVariableTrace != NULL) {
	status = Ttk_FireTrace(entryPtr->entry.textVariableTrace);
    }

    return status;
}

/*------------------------------------------------------------------------
 * +++ Layout and display.
 */

/* EntryCharPosition --
 * 	Return the X coordinate of the specified character index.
 * 	Precondition: textLayout and layoutX up-to-date.
 */
static int
EntryCharPosition(Entry *entryPtr, Tcl_Size index)
{
    int xPos;
    Tk_CharBbox(entryPtr->entry.textLayout, index, &xPos, NULL, NULL, NULL);
    return xPos + entryPtr->entry.layoutX;
}

/* EntryDoLayout --
 * 	Layout hook for entry widgets.
 *
 * 	Determine position of textLayout based on xscroll.first, justify,
 * 	and display area.
 *
 * 	Recalculates layoutX, layoutY, and rightIndex,
 * 	and updates xscroll accordingly.
 * 	May adjust xscroll.first to ensure the maximum #characters are onscreen.
 */
static void
EntryDoLayout(void *recordPtr)
{
    Entry *entryPtr = (Entry *)recordPtr;
    WidgetCore *corePtr = &entryPtr->core;
    Tk_TextLayout textLayout = entryPtr->entry.textLayout;
    int leftIndex = entryPtr->entry.xscroll.first;
    int rightIndex;
    Ttk_Box textarea;

    Ttk_PlaceLayout(corePtr->layout,corePtr->state,Ttk_WinBox(corePtr->tkwin));
    textarea = Ttk_ClientRegion(corePtr->layout, "textarea");

    /* Center the text vertically within the available parcel:
     */
    entryPtr->entry.layoutY = textarea.y +
	(textarea.height - entryPtr->entry.layoutHeight)/2;

    /* Recompute where the leftmost character on the display will
     * be drawn (layoutX) and adjust leftIndex if necessary.
     */
    if (entryPtr->entry.layoutWidth <= textarea.width) {
	/* Everything fits.  Set leftIndex to zero (no need to scroll),
	 * and compute layoutX based on -justify.
	 */
	int extraSpace = textarea.width - entryPtr->entry.layoutWidth;
	leftIndex = 0;
	rightIndex = entryPtr->entry.numChars;
	entryPtr->entry.layoutX = textarea.x;
	if (entryPtr->entry.justify == TK_JUSTIFY_RIGHT) {
	    entryPtr->entry.layoutX += extraSpace;
	} else if (entryPtr->entry.justify == TK_JUSTIFY_CENTER) {
	    entryPtr->entry.layoutX += extraSpace / 2;
	}
    } else {
	/* The whole string doesn't fit in the window.
	 * Limit leftIndex to leave at most one character's worth
	 * of empty space on the right.
	 */
	int overflow = entryPtr->entry.layoutWidth - textarea.width;
	int maxLeftIndex = 1 + Tk_PointToChar(textLayout, overflow, 0);
	int leftX;

	if (leftIndex > maxLeftIndex) {
	    leftIndex = maxLeftIndex;
	}

	/* Compute layoutX and rightIndex.
	 * rightIndex is set to one past the last fully-visible character.
	 */
	Tk_CharBbox(textLayout, leftIndex, &leftX, NULL, NULL, NULL);
	rightIndex = Tk_PointToChar(textLayout, leftX + textarea.width, 0);
	entryPtr->entry.layoutX = textarea.x - leftX;
    }

    TtkScrolled(entryPtr->entry.xscrollHandle,
	    leftIndex, rightIndex, entryPtr->entry.numChars);
}

/* EntryGetGC -- Helper routine.
 *      Get a GC using the specified foreground color and the entry's font.
 *      Result must be freed with Tk_FreeGC().
 */
static GC EntryGetGC(Entry *entryPtr, Tcl_Obj *colorObj, TkRegion clip)
{
    Tk_Window tkwin = entryPtr->core.tkwin;
    Tk_Font font = Tk_GetFontFromObj(tkwin, entryPtr->entry.fontObj);
    XColor *colorPtr;
    unsigned long mask = 0ul;
    XGCValues gcValues;
    GC gc;

    gcValues.line_width = 1; mask |= GCLineWidth;
    gcValues.font = Tk_FontId(font); mask |= GCFont;
    if (colorObj != 0 && (colorPtr=Tk_GetColorFromObj(tkwin,colorObj)) != 0) {
	gcValues.foreground = colorPtr->pixel;
	mask |= GCForeground;
    }
    gc = Tk_GetGC(entryPtr->core.tkwin, mask, &gcValues);
    if (clip != NULL) {
	TkSetRegion(Tk_Display(entryPtr->core.tkwin), gc, clip);
    }
    return gc;
}

/* EntryDisplay --
 *	Redraws the contents of an entry window.
 */
static void EntryDisplay(void *clientData, Drawable d)
{
    Entry *entryPtr = (Entry *)clientData;
    Tk_Window tkwin = entryPtr->core.tkwin;
    Tcl_Size leftIndex = entryPtr->entry.xscroll.first,
	rightIndex = entryPtr->entry.xscroll.last + 1,
	selFirst = entryPtr->entry.selectFirst,
	selLast = entryPtr->entry.selectLast;
    EntryStyleData es;
    GC gc;
    int showSelection, showCursor;
    Ttk_Box textarea;
    TkRegion clipRegion;
    XRectangle rect;
    Tcl_Obj *foregroundObj;

    EntryInitStyleData(entryPtr, &es);

    textarea = Ttk_ClientRegion(entryPtr->core.layout, "textarea");
    showCursor =
	   (entryPtr->core.flags & CURSOR_ON)
	&& EntryEditable(entryPtr)
	&& entryPtr->entry.insertPos >= leftIndex
	&& entryPtr->entry.insertPos <= rightIndex
	;
    showSelection =
	   !(entryPtr->core.state & TTK_STATE_DISABLED)
	&& selFirst >= 0
	&& selLast > leftIndex
	&& selFirst <= rightIndex;

    /* Adjust selection range to keep in display bounds.
     */
    if (showSelection) {
	if (selFirst < leftIndex)
	    selFirst = leftIndex;
	if (selLast > rightIndex)
	    selLast = rightIndex;
    }

    /* Draw widget background & border
     */
    Ttk_DrawLayout(entryPtr->core.layout, entryPtr->core.state, d);

    /* Draw selection background
     */
    if (showSelection && es.selBorderObj) {
	Tk_3DBorder selBorder = Tk_Get3DBorderFromObj(tkwin, es.selBorderObj);
	int selStartX = EntryCharPosition(entryPtr, selFirst);
	int selEndX = EntryCharPosition(entryPtr, selLast);
	int borderWidth = 1;

	Tcl_GetIntFromObj(NULL, es.selBorderWidthObj, &borderWidth);

	if (selBorder) {
	    Tk_Fill3DRectangle(tkwin, d, selBorder,
		selStartX - borderWidth, entryPtr->entry.layoutY - borderWidth,
		selEndX - selStartX + 2*borderWidth,
		entryPtr->entry.layoutHeight + 2*borderWidth,
		borderWidth, TK_RELIEF_RAISED);
	}
    }

    /* Initialize the clip region. Note that Xft does _not_ derive its
     * clipping area from the GC, so we have to supply that by other means.
     */

    rect.x = textarea.x;
    rect.y = textarea.y;
    rect.width = textarea.width;
    rect.height = textarea.height;
    clipRegion = TkCreateRegion();
    TkUnionRectWithRegion(&rect, clipRegion, clipRegion);
#ifdef HAVE_XFT
    TkUnixSetXftClipRegion(clipRegion);
#endif

    /* Draw cursor:
     */
    if (showCursor) {
        Ttk_Box field = Ttk_ClientRegion(entryPtr->core.layout, "field");
	int cursorX = EntryCharPosition(entryPtr, entryPtr->entry.insertPos),
	    cursorY = entryPtr->entry.layoutY,
	    cursorHeight = entryPtr->entry.layoutHeight,
	    cursorWidth = 1;

	Tcl_GetIntFromObj(NULL,es.insertWidthObj,&cursorWidth);
	if (cursorWidth <= 0) {
	    cursorWidth = 1;
	}

	/* @@@ should: maybe: SetCaretPos even when blinked off */
	Tk_SetCaretPos(tkwin, cursorX, cursorY, cursorHeight);

	cursorX -= cursorWidth/2;
	if (cursorX < field.x) {
	    cursorX = field.x;
	} else if (cursorX + cursorWidth > field.x + field.width) {
	    cursorX = field.x + field.width - cursorWidth;
	}

	gc = EntryGetGC(entryPtr, es.insertColorObj, NULL);
	XFillRectangle(Tk_Display(tkwin), d, gc,
	    cursorX, cursorY, cursorWidth, cursorHeight);
	Tk_FreeGC(Tk_Display(tkwin), gc);
    }

    /* Draw the text:
     */
    if ((*(entryPtr->entry.displayString) == '\0')
		&& (entryPtr->entry.placeholderObj != NULL)) {
	/* No text displayed, but -placeholder is given */
	if (Tcl_GetCharLength(es.placeholderForegroundObj) > 0) {
	    foregroundObj = es.placeholderForegroundObj;
	} else {
	    foregroundObj = es.foregroundObj;
	}
	/* Use placeholder text width */
	leftIndex = 0;
	(void)Tcl_GetStringFromObj(entryPtr->entry.placeholderObj, &rightIndex);
    } else {
	foregroundObj = es.foregroundObj;
    }
    gc = EntryGetGC(entryPtr, foregroundObj, clipRegion);
    if (showSelection) {

        /* Draw the selected and unselected portions separately.
	 */
	if (leftIndex < selFirst) {
	    Tk_DrawTextLayout(
		Tk_Display(tkwin), d, gc, entryPtr->entry.textLayout,
		entryPtr->entry.layoutX, entryPtr->entry.layoutY,
		leftIndex, selFirst);
	}
	if (selLast < rightIndex) {
	    Tk_DrawTextLayout(
		Tk_Display(tkwin), d, gc, entryPtr->entry.textLayout,
		entryPtr->entry.layoutX, entryPtr->entry.layoutY,
		selLast, rightIndex);
	}
	XSetClipMask(Tk_Display(tkwin), gc, None);
	Tk_FreeGC(Tk_Display(tkwin), gc);

	/* Draw the selected portion in the -selectforeground color:
	 */
	gc = EntryGetGC(entryPtr, es.selForegroundObj, clipRegion);
	Tk_DrawTextLayout(
	    Tk_Display(tkwin), d, gc, entryPtr->entry.textLayout,
	    entryPtr->entry.layoutX, entryPtr->entry.layoutY,
	    selFirst, selLast);
	XSetClipMask(Tk_Display(tkwin), gc, None);
	Tk_FreeGC(Tk_Display(tkwin), gc);
    } else {

        /* Draw the entire visible text
         */
	Tk_DrawTextLayout(
	    Tk_Display(tkwin), d, gc, entryPtr->entry.textLayout,
	    entryPtr->entry.layoutX, entryPtr->entry.layoutY,
	    leftIndex, rightIndex);
	XSetClipMask(Tk_Display(tkwin), gc, None);
	Tk_FreeGC(Tk_Display(tkwin), gc);
    }

    /* Drop the region. Note that we have to manually remove the reference to
     * it from the Xft guts (if they're being used).
     */
#ifdef HAVE_XFT
    TkUnixSetXftClipRegion(NULL);
#endif
    TkDestroyRegion(clipRegion);
}

/*------------------------------------------------------------------------
 * +++ Widget commands.
 */

/* EntryIndex --
 *	Parse an index into an entry and return either its value
 *	or an error.
 *
 * Results:
 *	A standard Tcl result.  If all went well, then *indexPtr is
 *	filled in with the character index (into entryPtr) corresponding to
 *	string.  The index value is guaranteed to lie between 0 and
 *	the number of characters in the string, inclusive.  If an
 *	error occurs then an error message is left in the interp's result.
 */
static int
EntryIndex(
    Tcl_Interp *interp,		/* For error messages. */
    Entry *entryPtr,		/* Entry widget to query */
    Tcl_Obj *indexObj,		/* Symbolic index name */
    Tcl_Size *indexPtr)		/* Return value */
{
#   define EntryWidth(e) (Tk_Width(entryPtr->core.tkwin)) /* Not Right */
    Tcl_Size length, idx;
    const char *string;

    if (TCL_OK == TkGetIntForIndex(indexObj, entryPtr->entry.numChars - 1, 1, &idx)) {
	if (idx < 0) {
	    idx = 0;
	} else if (idx > entryPtr->entry.numChars) {
	    idx = entryPtr->entry.numChars;
	}
	*indexPtr = idx;
	return TCL_OK;
    }

    string = Tcl_GetStringFromObj(indexObj, &length);

    if (strncmp(string, "insert", length) == 0) {
	*indexPtr = entryPtr->entry.insertPos;
    } else if (strncmp(string, "left", length) == 0) {	/* for debugging */
	*indexPtr = entryPtr->entry.xscroll.first;
    } else if (strncmp(string, "right", length) == 0) {	/* for debugging */
	*indexPtr = entryPtr->entry.xscroll.last;
    } else if (strncmp(string, "sel.", 4) == 0) {
	if (entryPtr->entry.selectFirst < 0) {
	    Tcl_SetObjResult(interp, Tcl_ObjPrintf(
		    "selection isn't in widget %s",
		    Tk_PathName(entryPtr->core.tkwin)));
	    Tcl_SetErrorCode(interp, "TTK", "ENTRY", "NO_SELECTION", NULL);
	    return TCL_ERROR;
	}
	if (strncmp(string, "sel.first", length) == 0) {
	    *indexPtr = entryPtr->entry.selectFirst;
	} else if (strncmp(string, "sel.last", length) == 0) {
	    *indexPtr = entryPtr->entry.selectLast;
	} else {
	    goto badIndex;
	}
    } else if (string[0] == '@') {
	int roundUp = 0;
	int maxWidth = EntryWidth(entryPtr);
	int x;

	if (Tcl_GetInt(interp, string + 1, &x) != TCL_OK) {
	    goto badIndex;
	}
	if (x > maxWidth) {
	    x = maxWidth;
	    roundUp = 1;
	}
	*indexPtr = Tk_PointToChar(entryPtr->entry.textLayout,
		x - entryPtr->entry.layoutX, 0);

        TtkUpdateScrollInfo(entryPtr->entry.xscrollHandle);
	if (*indexPtr < entryPtr->entry.xscroll.first) {
	    *indexPtr = entryPtr->entry.xscroll.first;
	}

	/*
	 * Special trick:  if the x-position was off-screen to the right,
	 * round the index up to refer to the character just after the
	 * last visible one on the screen.  This is needed to enable the
	 * last character to be selected, for example.
	 */

	if (roundUp && (*indexPtr < entryPtr->entry.numChars)) {
	    *indexPtr += 1;
	}
    } else {
	goto badIndex;
    }
    return TCL_OK;

badIndex:
    Tcl_SetObjResult(interp, Tcl_ObjPrintf(
	    "bad entry index \"%s\"", string));
    Tcl_SetErrorCode(interp, "TTK", "ENTRY", "INDEX", NULL);
    return TCL_ERROR;
}

/* $entry bbox $index --
 * 	Return the bounding box of the character at the specified index.
 */
static int
EntryBBoxCommand(
    void *recordPtr, Tcl_Interp *interp, Tcl_Size objc, Tcl_Obj *const objv[])
{
    Entry *entryPtr = (Entry *)recordPtr;
    Ttk_Box b;
    Tcl_Size index;

    if (objc != 3) {
	Tcl_WrongNumArgs(interp, 2, objv, "index");
	return TCL_ERROR;
    }
    if (EntryIndex(interp, entryPtr, objv[2], &index) != TCL_OK) {
	return TCL_ERROR;
    }
    if ((index == entryPtr->entry.numChars) && (index > 0)) {
	index--;
    }
    Tk_CharBbox(entryPtr->entry.textLayout, index,
	    &b.x, &b.y, &b.width, &b.height);
    b.x += entryPtr->entry.layoutX;
    b.y += entryPtr->entry.layoutY;
    Tcl_SetObjResult(interp, Ttk_NewBoxObj(b));
    return TCL_OK;
}

/* $entry delete $from ?$to? --
 *	Delete the characters in the range [$from,$to).
 *	$to defaults to $from+1 if not specified.
 */
static int
EntryDeleteCommand(
    void *recordPtr, Tcl_Interp *interp, Tcl_Size objc, Tcl_Obj *const objv[])
{
    Entry *entryPtr = (Entry *)recordPtr;
    Tcl_Size first, last;

    if ((objc < 3) || (objc > 4)) {
	Tcl_WrongNumArgs(interp, 2, objv, "firstIndex ?lastIndex?");
	return TCL_ERROR;
    }
    if (EntryIndex(interp, entryPtr, objv[2], &first) != TCL_OK) {
	return TCL_ERROR;
    }
    if (objc == 3) {
	last = first + 1;
    } else if (EntryIndex(interp, entryPtr, objv[3], &last) != TCL_OK) {
	return TCL_ERROR;
    }

    if (last >= first && EntryEditable(entryPtr)) {
	return DeleteChars(entryPtr, first, last - first);
    }
    return TCL_OK;
}

/* $entry get --
 * 	Return the current value of the entry widget.
 */
static int
EntryGetCommand(
    void *recordPtr, Tcl_Interp *interp, Tcl_Size objc, Tcl_Obj *const objv[])
{
    Entry *entryPtr = (Entry *)recordPtr;
    if (objc != 2) {
	Tcl_WrongNumArgs(interp, 2, objv, NULL);
	return TCL_ERROR;
    }
    Tcl_SetObjResult(interp, Tcl_NewStringObj(entryPtr->entry.string, -1));
    return TCL_OK;
}

/* $entry icursor $index --
 * 	Set the insert cursor position.
 */
static int
EntryICursorCommand(
    void *recordPtr, Tcl_Interp *interp, Tcl_Size objc, Tcl_Obj *const objv[])
{
    Entry *entryPtr = (Entry *)recordPtr;
    if (objc != 3) {
	Tcl_WrongNumArgs(interp, 2, objv, "pos");
	return TCL_ERROR;
    }
    if (EntryIndex(interp, entryPtr, objv[2],
	    &entryPtr->entry.insertPos) != TCL_OK) {
	return TCL_ERROR;
    }
    TtkRedisplayWidget(&entryPtr->core);
    return TCL_OK;
}

/* $entry index $index --
 * 	Return numeric value (0..numChars) of the specified index.
 */
static int
EntryIndexCommand(
    void *recordPtr, Tcl_Interp *interp, Tcl_Size objc, Tcl_Obj *const objv[])
{
    Entry *entryPtr = (Entry *)recordPtr;
    Tcl_Size index;

    if (objc != 3) {
	Tcl_WrongNumArgs(interp, 2, objv, "string");
	return TCL_ERROR;
    }
    if (EntryIndex(interp, entryPtr, objv[2], &index) != TCL_OK) {
	return TCL_ERROR;
    }
    Tcl_SetObjResult(interp, TkNewIndexObj(index));
    return TCL_OK;
}

/* $entry insert $index $text --
 * 	Insert $text after position $index.
 * 	Silent no-op if the entry is disabled or read-only.
 */
static int
EntryInsertCommand(
    void *recordPtr, Tcl_Interp *interp, Tcl_Size objc, Tcl_Obj *const objv[])
{
    Entry *entryPtr = (Entry *)recordPtr;
    Tcl_Size index;

    if (objc != 4) {
	Tcl_WrongNumArgs(interp, 2, objv, "index text");
	return TCL_ERROR;
    }
    if (EntryIndex(interp, entryPtr, objv[2], &index) != TCL_OK) {
	return TCL_ERROR;
    }
    if (EntryEditable(entryPtr)) {
	return InsertChars(entryPtr, index, Tcl_GetString(objv[3]));
    }
    return TCL_OK;
}

/* $entry selection clear --
 * 	Clear selection.
 */
static int EntrySelectionClearCommand(
    void *recordPtr, Tcl_Interp *interp, Tcl_Size objc, Tcl_Obj *const objv[])
{
    Entry *entryPtr = (Entry *)recordPtr;

    if (objc != 3) {
	Tcl_WrongNumArgs(interp, 3, objv, NULL);
	return TCL_ERROR;
    }
    entryPtr->entry.selectFirst = entryPtr->entry.selectLast = TCL_INDEX_NONE;
    TtkRedisplayWidget(&entryPtr->core);
    return TCL_OK;
}

/* $entry selection present --
 * 	Returns 1 if any characters are selected, 0 otherwise.
 */
static int EntrySelectionPresentCommand(
    void *recordPtr, Tcl_Interp *interp, Tcl_Size objc, Tcl_Obj *const objv[])
{
    Entry *entryPtr = (Entry *)recordPtr;
    if (objc != 3) {
	Tcl_WrongNumArgs(interp, 3, objv, NULL);
	return TCL_ERROR;
    }
    Tcl_SetObjResult(interp,
	    Tcl_NewWideIntObj(entryPtr->entry.selectFirst >= 0));
    return TCL_OK;
}

/* $entry selection range $start $end --
 * 	Explicitly set the selection range.
 */
static int EntrySelectionRangeCommand(
    void *recordPtr, Tcl_Interp *interp, Tcl_Size objc, Tcl_Obj *const objv[])
{
    Entry *entryPtr = (Entry *)recordPtr;
    Tcl_Size start, end;
    if (objc != 5) {
	Tcl_WrongNumArgs(interp, 3, objv, "start end");
	return TCL_ERROR;
    }
    if (EntryIndex(interp, entryPtr, objv[3], &start) != TCL_OK
         || EntryIndex(interp, entryPtr, objv[4], &end) != TCL_OK) {
	return TCL_ERROR;
    }
    if (entryPtr->core.state & TTK_STATE_DISABLED) {
	return TCL_OK;
    }

    if (start >= end) {
	entryPtr->entry.selectFirst = entryPtr->entry.selectLast = TCL_INDEX_NONE;
    } else {
	entryPtr->entry.selectFirst = start;
	entryPtr->entry.selectLast = end;
	EntryOwnSelection(entryPtr);
    }
    TtkRedisplayWidget(&entryPtr->core);
    return TCL_OK;
}

static const Ttk_Ensemble EntrySelectionCommands[] = {
    { "clear",   EntrySelectionClearCommand,0 },
    { "present", EntrySelectionPresentCommand,0 },
    { "range",   EntrySelectionRangeCommand,0 },
    { 0,0,0 }
};

/* $entry set $value
 * 	Sets the value of an entry widget.
 */
static int EntrySetCommand(
    void *recordPtr, Tcl_Interp *interp, Tcl_Size objc, Tcl_Obj *const objv[])
{
    Entry *entryPtr = (Entry *)recordPtr;
    if (objc != 3) {
	Tcl_WrongNumArgs(interp, 2, objv, "value");
	return TCL_ERROR;
    }
    EntrySetValue(entryPtr, Tcl_GetString(objv[2]));
    return TCL_OK;
}

/* $entry validate --
 * 	Trigger forced validation.  Returns 1/0 if validation succeeds/fails
 * 	or error status from -validatecommand / -invalidcommand.
 */
static int EntryValidateCommand(
    void *recordPtr, Tcl_Interp *interp, Tcl_Size objc, Tcl_Obj *const objv[])
{
    Entry *entryPtr = (Entry *)recordPtr;
    int code;

    if (objc != 2) {
	Tcl_WrongNumArgs(interp, 2, objv, NULL);
	return TCL_ERROR;
    }

    code = EntryRevalidate(interp, entryPtr, VALIDATE_FORCED);

    if (code == TCL_ERROR)
	return code;

    Tcl_SetObjResult(interp, Tcl_NewBooleanObj(code == TCL_OK));
    return TCL_OK;
}

/* $entry xview	-- horizontal scrolling interface
 */
static int EntryXViewCommand(
    void *recordPtr, Tcl_Interp *interp, Tcl_Size objc, Tcl_Obj *const objv[])
{
    Entry *entryPtr = (Entry *)recordPtr;
    if (objc == 3) {
	Tcl_Size newFirst;
	if (EntryIndex(interp, entryPtr, objv[2], &newFirst) != TCL_OK) {
	    return TCL_ERROR;
	}
	TtkScrollTo(entryPtr->entry.xscrollHandle, newFirst, 1);
	return TCL_OK;
    }
    return TtkScrollviewCommand(interp, objc, objv, entryPtr->entry.xscrollHandle);
}

static const Ttk_Ensemble EntryCommands[] = {
    { "bbox", 		EntryBBoxCommand,0 },
    { "cget", 		TtkWidgetCgetCommand,0 },
    { "configure", 	TtkWidgetConfigureCommand,0 },
    { "delete", 	EntryDeleteCommand,0 },
    { "get", 		EntryGetCommand,0 },
    { "icursor", 	EntryICursorCommand,0 },
    { "identify",	TtkWidgetIdentifyCommand,0 },
    { "index", 		EntryIndexCommand,0 },
    { "insert", 	EntryInsertCommand,0 },
    { "instate",	TtkWidgetInstateCommand,0 },
    { "selection", 	0,EntrySelectionCommands },
    { "state",  	TtkWidgetStateCommand,0 },
    { "style",		TtkWidgetStyleCommand,0 },
    { "validate", 	EntryValidateCommand,0 },
    { "xview", 		EntryXViewCommand,0 },
    { 0,0,0 }
};

/*------------------------------------------------------------------------
 * +++ Entry widget definition.
 */

static const WidgetSpec EntryWidgetSpec = {
    "TEntry",			/* className */
    sizeof(Entry), 		/* recordSize */
    EntryOptionSpecs, 		/* optionSpecs */
    EntryCommands,  		/* subcommands */
    EntryInitialize,     	/* initializeProc */
    EntryCleanup,		/* cleanupProc */
    EntryConfigure,		/* configureProc */
    EntryPostConfigure,  	/* postConfigureProc */
    TtkWidgetGetLayout, 	/* getLayoutProc */
    TtkWidgetSize, 		/* sizeProc */
    EntryDoLayout,		/* layoutProc */
    EntryDisplay		/* displayProc */
};

/*------------------------------------------------------------------------
 * +++ Combobox widget record.
 */

typedef struct {
    Tcl_Obj	*postCommandObj;
    Tcl_Obj	*valuesObj;
    Tcl_Obj	*heightObj;
    Tcl_Size	currentIndex;
} ComboboxPart;

typedef struct {
    WidgetCore core;
    EntryPart entry;
    ComboboxPart combobox;
} Combobox;

static const Tk_OptionSpec ComboboxOptionSpecs[] = {
    {TK_OPTION_STRING, "-height", "height", "Height",
        DEF_LIST_HEIGHT, offsetof(Combobox, combobox.heightObj), TCL_INDEX_NONE,
	0,0,0 },
    {TK_OPTION_STRING, "-postcommand", "postCommand", "PostCommand",
        "", offsetof(Combobox, combobox.postCommandObj), TCL_INDEX_NONE,
	0,0,0 },
    {TK_OPTION_STRING, "-values", "values", "Values",
        "", offsetof(Combobox, combobox.valuesObj), TCL_INDEX_NONE,
	0,0,0 },
    WIDGET_INHERIT_OPTIONS(EntryOptionSpecs)
};

/* ComboboxInitialize --
 * 	Initialization hook for combobox widgets.
 */
static void
ComboboxInitialize(Tcl_Interp *interp, void *recordPtr)
{
    Combobox *cb = (Combobox *)recordPtr;

    cb->combobox.currentIndex = TCL_INDEX_NONE;
    TtkTrackElementState(&cb->core);
    EntryInitialize(interp, recordPtr);
}

/* ComboboxConfigure --
 * 	Configuration hook for combobox widgets.
 */
static int
ComboboxConfigure(Tcl_Interp *interp, void *recordPtr, int mask)
{
    Combobox *cbPtr = (Combobox *)recordPtr;
    Tcl_Size unused;

    /* Make sure -values is a valid list:
     */
    if (Tcl_ListObjLength(interp,cbPtr->combobox.valuesObj,&unused) != TCL_OK)
	return TCL_ERROR;

    return EntryConfigure(interp, recordPtr, mask);
}

/* $cb current ?newIndex? -- get or set current index.
 * 	Setting the current index updates the combobox value,
 * 	but the value and -values may be changed independently
 * 	of the index.  Instead of trying to keep currentIndex
 * 	in sync at all times, [$cb current] double-checks
 */
static int ComboboxCurrentCommand(
    void *recordPtr, Tcl_Interp *interp, Tcl_Size objc, Tcl_Obj *const objv[])
{
    Combobox *cbPtr = (Combobox *)recordPtr;
    Tcl_Size currentIndex = cbPtr->combobox.currentIndex;
    const char *currentValue = cbPtr->entry.string;
    Tcl_Size nValues;
    Tcl_Obj **values;

    Tcl_ListObjGetElements(interp, cbPtr->combobox.valuesObj, &nValues, &values);

    if (objc == 2) {
	/* Check if currentIndex still valid:
	 */
	if (currentIndex < 0
	     || currentIndex >= nValues
	     || strcmp(currentValue,Tcl_GetString(values[currentIndex]))
	   )
	{
	    /* Not valid.  Check current value against each element in -values:
	     */
	    for (currentIndex = 0; currentIndex < nValues; ++currentIndex) {
		if (!strcmp(currentValue,Tcl_GetString(values[currentIndex]))) {
		    break;
		}
	    }
	    if (currentIndex >= nValues) {
		/* Not found */
		currentIndex = TCL_INDEX_NONE;
	    }
	}
	cbPtr->combobox.currentIndex = currentIndex;
	Tcl_SetObjResult(interp, TkNewIndexObj(currentIndex));
	return TCL_OK;
    } else if (objc == 3) {
	Tcl_Size idx;

	if (TCL_OK == TkGetIntForIndex(objv[2], nValues - 1, 0, &idx)) {
	    if (idx < 0 || idx >= nValues) {
	        Tcl_SetObjResult(interp, Tcl_ObjPrintf(
		        "index \"%s\" out of range", Tcl_GetString(objv[2])));
	        Tcl_SetErrorCode(interp, "TTK", "COMBOBOX", "IDX_RANGE", NULL);
	        return TCL_ERROR;
	    }
	    currentIndex = idx;
	} else {
	    Tcl_SetObjResult(interp, Tcl_ObjPrintf(
		    "bad index \"%s\"", Tcl_GetString(objv[2])));
	    Tcl_SetErrorCode(interp, "TTK", "COMBOBOX", "IDX_VALUE", NULL);
	    return TCL_ERROR;
	}

	cbPtr->combobox.currentIndex = currentIndex;

	return EntrySetValue((Entry *)recordPtr, Tcl_GetString(values[currentIndex]));
    } else {
	Tcl_WrongNumArgs(interp, 2, objv, "?newIndex?");
	return TCL_ERROR;
    }
    return TCL_OK;
}

/*------------------------------------------------------------------------
 * +++ Combobox widget definition.
 */
static const Ttk_Ensemble ComboboxCommands[] = {
    { "bbox", 		EntryBBoxCommand,0 },
    { "cget", 		TtkWidgetCgetCommand,0 },
    { "configure", 	TtkWidgetConfigureCommand,0 },
    { "current", 	ComboboxCurrentCommand,0 },
    { "delete", 	EntryDeleteCommand,0 },
    { "get", 		EntryGetCommand,0 },
    { "icursor", 	EntryICursorCommand,0 },
    { "identify",	TtkWidgetIdentifyCommand,0 },
    { "index", 		EntryIndexCommand,0 },
    { "insert", 	EntryInsertCommand,0 },
    { "instate",	TtkWidgetInstateCommand,0 },
    { "selection", 	0,EntrySelectionCommands },
    { "set", 		EntrySetCommand,0 },
    { "state",  	TtkWidgetStateCommand,0 },
    { "style",		TtkWidgetStyleCommand,0 },
    { "validate",	EntryValidateCommand,0 },
    { "xview", 		EntryXViewCommand,0 },
    { 0,0,0 }
};

static const WidgetSpec ComboboxWidgetSpec = {
    "TCombobox",		/* className */
    sizeof(Combobox), 		/* recordSize */
    ComboboxOptionSpecs,	/* optionSpecs */
    ComboboxCommands,  		/* subcommands */
    ComboboxInitialize,     	/* initializeProc */
    EntryCleanup,		/* cleanupProc */
    ComboboxConfigure,		/* configureProc */
    EntryPostConfigure,  	/* postConfigureProc */
    TtkWidgetGetLayout, 	/* getLayoutProc */
    TtkWidgetSize, 		/* sizeProc */
    EntryDoLayout,		/* layoutProc */
    EntryDisplay		/* displayProc */
};

/*------------------------------------------------------------------------
 * +++ Spinbox widget.
 */

typedef struct {
    Tcl_Obj	*valuesObj;

    Tcl_Obj	*fromObj;
    Tcl_Obj	*toObj;
    Tcl_Obj	*incrementObj;
    Tcl_Obj	*formatObj;

    Tcl_Obj	*wrapObj;
    Tcl_Obj	*commandObj;
} SpinboxPart;

typedef struct {
    WidgetCore core;
    EntryPart entry;
    SpinboxPart spinbox;
} Spinbox;

static const Tk_OptionSpec SpinboxOptionSpecs[] = {
    {TK_OPTION_STRING, "-values", "values", "Values",
        "", offsetof(Spinbox, spinbox.valuesObj), TCL_INDEX_NONE,
	0,0,0 },

    {TK_OPTION_DOUBLE, "-from", "from", "From",
	"0.0", offsetof(Spinbox,spinbox.fromObj), TCL_INDEX_NONE,
	0,0,0 },
    {TK_OPTION_DOUBLE, "-to", "to", "To",
	"0.0", offsetof(Spinbox,spinbox.toObj), TCL_INDEX_NONE,
	0,0,0 },
    {TK_OPTION_DOUBLE, "-increment", "increment", "Increment",
	"1.0", offsetof(Spinbox,spinbox.incrementObj), TCL_INDEX_NONE,
	0,0,0 },
    {TK_OPTION_STRING, "-format", "format", "Format",
	"", offsetof(Spinbox, spinbox.formatObj), TCL_INDEX_NONE,
	0,0,0 },

    {TK_OPTION_STRING, "-command", "command", "Command",
	"", offsetof(Spinbox, spinbox.commandObj), TCL_INDEX_NONE,
	0,0,0 },
    {TK_OPTION_BOOLEAN, "-wrap", "wrap", "Wrap",
	"0", offsetof(Spinbox,spinbox.wrapObj), TCL_INDEX_NONE,
	0,0,0 },

    WIDGET_INHERIT_OPTIONS(EntryOptionSpecs)
};

/* SpinboxInitialize --
 * 	Initialization hook for spinbox widgets.
 */
static void
SpinboxInitialize(Tcl_Interp *interp, void *recordPtr)
{
    Spinbox *sb = (Spinbox *)recordPtr;
    TtkTrackElementState(&sb->core);
    EntryInitialize(interp, recordPtr);
}

/* SpinboxConfigure --
 * 	Configuration hook for spinbox widgets.
 */
static int
SpinboxConfigure(Tcl_Interp *interp, void *recordPtr, int mask)
{
    Spinbox *sb = (Spinbox *)recordPtr;
    Tcl_Size unused;

    /* Make sure -values is a valid list:
     */
    if (Tcl_ListObjLength(interp,sb->spinbox.valuesObj,&unused) != TCL_OK)
	return TCL_ERROR;

    return EntryConfigure(interp, recordPtr, mask);
}

static const Ttk_Ensemble SpinboxCommands[] = {
    { "bbox", 		EntryBBoxCommand,0 },
    { "cget", 		TtkWidgetCgetCommand,0 },
    { "configure", 	TtkWidgetConfigureCommand,0 },
    { "delete", 	EntryDeleteCommand,0 },
    { "get", 		EntryGetCommand,0 },
    { "icursor", 	EntryICursorCommand,0 },
    { "identify",	TtkWidgetIdentifyCommand,0 },
    { "index", 		EntryIndexCommand,0 },
    { "insert", 	EntryInsertCommand,0 },
    { "instate",	TtkWidgetInstateCommand,0 },
    { "selection", 	0,EntrySelectionCommands },
    { "set", 		EntrySetCommand,0 },
    { "state",  	TtkWidgetStateCommand,0 },
    { "style",		TtkWidgetStyleCommand,0 },
    { "validate",	EntryValidateCommand,0 },
    { "xview", 		EntryXViewCommand,0 },
    { 0,0,0 }
};

static const WidgetSpec SpinboxWidgetSpec = {
    "TSpinbox",			/* className */
    sizeof(Spinbox), 		/* recordSize */
    SpinboxOptionSpecs,		/* optionSpecs */
    SpinboxCommands,  		/* subcommands */
    SpinboxInitialize,     	/* initializeProc */
    EntryCleanup,		/* cleanupProc */
    SpinboxConfigure,		/* configureProc */
    EntryPostConfigure,  	/* postConfigureProc */
    TtkWidgetGetLayout, 	/* getLayoutProc */
    TtkWidgetSize, 		/* sizeProc */
    EntryDoLayout,		/* layoutProc */
    EntryDisplay		/* displayProc */
};

/*------------------------------------------------------------------------
 * +++ Textarea element.
 *
 * Text display area for Entry widgets.
 * Just computes requested size; display is handled by the widget itself.
 */

typedef struct {
    Tcl_Obj	*fontObj;
    Tcl_Obj	*widthObj;
} TextareaElement;

static const Ttk_ElementOptionSpec TextareaElementOptions[] = {
    { "-font", TK_OPTION_FONT,
	offsetof(TextareaElement,fontObj), DEF_ENTRY_FONT },
    { "-width", TK_OPTION_INT,
	offsetof(TextareaElement,widthObj), "20" },
    { NULL, TK_OPTION_BOOLEAN, 0, NULL }
};

static void TextareaElementSize(
    TCL_UNUSED(void *), /* clientData */
    void *elementRecord,
    Tk_Window tkwin,
    int *widthPtr,
    int *heightPtr,
    TCL_UNUSED(Ttk_Padding *))
{
    TextareaElement *textarea = (TextareaElement *)elementRecord;
    Tk_Font font = Tk_GetFontFromObj(tkwin, textarea->fontObj);
    int avgWidth = Tk_TextWidth(font, "0", 1);
    Tk_FontMetrics fm;
    int prefWidth = 1;

    Tk_GetFontMetrics(font, &fm);
    Tcl_GetIntFromObj(NULL, textarea->widthObj, &prefWidth);
    if (prefWidth <= 0)
	prefWidth = 1;

    *heightPtr = fm.linespace;
    *widthPtr = prefWidth * avgWidth;
}

static const Ttk_ElementSpec TextareaElementSpec = {
    TK_STYLE_VERSION_2,
    sizeof(TextareaElement),
    TextareaElementOptions,
    TextareaElementSize,
    TtkNullElementDraw
};

/*------------------------------------------------------------------------
 * +++ Widget layouts.
 */

TTK_BEGIN_LAYOUT(EntryLayout)
    TTK_GROUP("Entry.field", TTK_FILL_BOTH|TTK_BORDER,
	TTK_GROUP("Entry.padding", TTK_FILL_BOTH,
	    TTK_NODE("Entry.textarea", TTK_FILL_BOTH)))
TTK_END_LAYOUT

TTK_BEGIN_LAYOUT(ComboboxLayout)
    TTK_GROUP("Combobox.field", TTK_FILL_BOTH,
	TTK_NODE("Combobox.downarrow", TTK_PACK_RIGHT|TTK_FILL_Y)
	TTK_GROUP("Combobox.padding", TTK_FILL_BOTH,
	    TTK_NODE("Combobox.textarea", TTK_FILL_BOTH)))
TTK_END_LAYOUT

TTK_BEGIN_LAYOUT(SpinboxLayout)
    TTK_GROUP("Spinbox.field", TTK_PACK_TOP|TTK_FILL_X,
	TTK_GROUP("null", TTK_PACK_RIGHT,
	    TTK_NODE("Spinbox.uparrow", TTK_PACK_TOP|TTK_STICK_E)
	    TTK_NODE("Spinbox.downarrow", TTK_PACK_BOTTOM|TTK_STICK_E))
	TTK_GROUP("Spinbox.padding", TTK_FILL_BOTH,
	    TTK_NODE("Spinbox.textarea", TTK_FILL_BOTH)))
TTK_END_LAYOUT

/*------------------------------------------------------------------------
 * +++ Initialization.
 */
MODULE_SCOPE
void TtkEntry_Init(Tcl_Interp *interp);

MODULE_SCOPE
void TtkEntry_Init(Tcl_Interp *interp)
{
    Ttk_Theme themePtr =  Ttk_GetDefaultTheme(interp);

    Ttk_RegisterElement(interp, themePtr, "textarea", &TextareaElementSpec, 0);

    Ttk_RegisterLayout(themePtr, "TEntry", EntryLayout);
    Ttk_RegisterLayout(themePtr, "TCombobox", ComboboxLayout);
    Ttk_RegisterLayout(themePtr, "TSpinbox", SpinboxLayout);

    RegisterWidget(interp, "ttk::entry", &EntryWidgetSpec);
    RegisterWidget(interp, "ttk::combobox", &ComboboxWidgetSpec);
    RegisterWidget(interp, "ttk::spinbox", &SpinboxWidgetSpec);
}

/*EOF*/<|MERGE_RESOLUTION|>--- conflicted
+++ resolved
@@ -172,14 +172,10 @@
 	TK_OPTION_NULL_OK, 0, 0},
     {TK_OPTION_JUSTIFY, "-justify", "justify", "Justify",
 	"left", TCL_INDEX_NONE, offsetof(Entry, entry.justify),
-<<<<<<< HEAD
-	0, 0, GEOMETRY_CHANGED},
+	TK_OPTION_ENUM_VAR, 0, GEOMETRY_CHANGED},
     {TK_OPTION_STRING, "-locale", "locale", "Locale",
 	NULL, offsetof(Entry, entry.localeObj), TCL_INDEX_NONE,
 	TK_OPTION_NULL_OK, 0, 0},
-=======
-	TK_OPTION_ENUM_VAR, 0, GEOMETRY_CHANGED},
->>>>>>> 187b51a2
     {TK_OPTION_STRING, "-placeholder", "placeHolder", "PlaceHolder",
 	NULL, offsetof(Entry, entry.placeholderObj), TCL_INDEX_NONE,
 	TK_OPTION_NULL_OK, 0, 0},
