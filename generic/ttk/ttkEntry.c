--- conflicted
+++ resolved
@@ -1267,12 +1267,7 @@
 
 	gc = EntryGetGC(entryPtr, es.insertColorObj, 0);
 	XFillRectangle(Tk_Display(tkwin), d, gc,
-<<<<<<< HEAD
 	    cursorX, cursorY, cursorWidth, cursorHeight);
-=======
-	    cursorX-cursorWidth/2, cursorY, cursorWidth, cursorHeight);
-	XSetClipMask(Tk_Display(tkwin), gc, None);
->>>>>>> ccc518ed
 	Tk_FreeGC(Tk_Display(tkwin), gc);
     }
 
