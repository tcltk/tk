/*
 * DERIVED FROM: tk/generic/tkEntry.c r1.35.
 *
 * Copyright © 1990-1994 The Regents of the University of California.
 * Copyright © 1994-1997 Sun Microsystems, Inc.
 * Copyright © 2000 Ajuba Solutions.
 * Copyright © 2002 ActiveState Corporation.
 * Copyright © 2004 Joe English
 */

#include "tkInt.h"
#include "ttkTheme.h"
#include "ttkWidget.h"

#ifdef _WIN32
#include "tkWinInt.h"
#endif

/*
 * Extra bits for core.flags:
 */
#define GOT_SELECTION		(WIDGET_USER_FLAG<<1)
#define SYNCING_VARIABLE	(WIDGET_USER_FLAG<<2)
#define VALIDATING		(WIDGET_USER_FLAG<<3)
#define VALIDATION_SET_VALUE	(WIDGET_USER_FLAG<<4)

/*
 * Definitions for -validate option values:
 */
typedef enum validateMode {
    VMODE_ALL, VMODE_KEY, VMODE_FOCUS, VMODE_FOCUSIN, VMODE_FOCUSOUT, VMODE_NONE
} VMODE;

static const char *const validateStrings[] = {
    "all", "key", "focus", "focusin", "focusout", "none", NULL
};

/*
 * Validation reasons:
 */
typedef enum validateReason {
    VALIDATE_INSERT, VALIDATE_DELETE,
    VALIDATE_FOCUSIN, VALIDATE_FOCUSOUT,
    VALIDATE_FORCED
} VREASON;

static const char *const validateReasonStrings[] = {
    "key", "key", "focusin", "focusout", "forced", NULL
};

/*------------------------------------------------------------------------
 * +++ Entry widget record.
 *
 * Dependencies:
 *
 * textVariableTrace	: textVariableObj
 *
 * numBytes,numChars	: string
 * displayString	: numChars, showChar
 * layoutHeight,
 * layoutWidth,
 * textLayout		: fontObj, displayString
 * layoutX, layoutY	: textLayout, justify, xscroll.first
 *
 * Invariants:
 *
 * 0 <= insertPos <= numChars
 * 0 <= selectFirst < selectLast <= numChars || selectFirst == selectLast == -1
 * displayString points to string if showChar == NULL,
 * or to malloc'ed storage if showChar != NULL.
 */

/* Style parameters:
 */
typedef struct {
    Tcl_Obj *placeholderForegroundObj;/* Foreground color for placeholder text */
    Tcl_Obj *foregroundObj;	/* Foreground color for normal text */
    Tcl_Obj *backgroundObj;	/* Entry widget background color */
    Tcl_Obj *selBorderObj;	/* Border and background for selection */
    Tcl_Obj *selBorderWidthObj;	/* Width of selection border */
    Tcl_Obj *selForegroundObj;	/* Foreground color for selected text */
    Tcl_Obj *insertColorObj;	/* Color of insertion cursor */
    Tcl_Obj *insertWidthObj;	/* Insert cursor width */
} EntryStyleData;

typedef struct {
    /*
     * Internal state:
     */
    char *string;		/* Storage for string (malloced) */
    Tcl_Size numBytes;		/* Length of string in bytes. */
    Tcl_Size numChars;		/* Length of string in characters. */

    Tcl_Size insertPos;		/* Insert index */
    Tcl_Size selectFirst;		/* Index of start of selection, or TCL_INDEX_NONE */
    Tcl_Size selectLast;		/* Index of end of selection, or TCL_INDEX_NONE */

    Scrollable xscroll;		/* Current scroll position */
    ScrollHandle xscrollHandle;

    /*
     * Options managed by Tk_SetOptions:
     */
    Tcl_Obj *textVariableObj;	/* Name of linked variable */
    int exportSelection;	/* Tie internal selection to X selection? */

    VMODE validate;		/* Validation mode */
    char *validateCmd;		/* Validation script template */
    char *invalidCmd;		/* Invalid callback script template */

    char *showChar;		/* Used to derive displayString */

    Tcl_Obj *fontObj;		/* Text font to use */
    Tcl_Obj *widthObj;		/* Desired width of window (in avgchars) */
    Tk_Justify justify;		/* Text justification */

    EntryStyleData styleData;	/* Display style data (widget options) */
    EntryStyleData styleDefaults;/* Style defaults (fallback values) */

    Tcl_Obj *stateObj;		/* Compatibility option -- see CheckStateObj */

    Tcl_Obj *placeholderObj;	/* Text to display for placeholder text */

    /*
     * Derived resources:
     */
    Ttk_TraceHandle *textVariableTrace;

    char *displayString;	/* String to use when displaying */
    Tk_TextLayout textLayout;	/* Cached text layout information. */
    int layoutWidth;		/* textLayout width */
    int layoutHeight;		/* textLayout height */

    int layoutX, layoutY;	/* Origin for text layout. */

} EntryPart;

typedef struct {
    WidgetCore	core;
    EntryPart	entry;
} Entry;

/*
 * Extra mask bits for Tk_SetOptions()
 */
#define STATE_CHANGED	 	(0x100)	/* -state option changed */
#define TEXTVAR_CHANGED	 	(0x200)	/* -textvariable option changed */
#define SCROLLCMD_CHANGED	(0x400)	/* -xscrollcommand option changed */

/*
 * Default option values:
 */
#define DEF_SELECT_BG		"#000000"
#define DEF_SELECT_FG		"#ffffff"
#define DEF_PLACEHOLDER_FG	"#b3b3b3"
#define DEF_INSERT_BG		"black"
#define DEF_ENTRY_WIDTH		"20"
#define DEF_ENTRY_FONT		"TkTextFont"
#define DEF_LIST_HEIGHT		"10"

static const Tk_OptionSpec EntryOptionSpecs[] = {
    {TK_OPTION_BOOLEAN, "-exportselection", "exportSelection",
        "ExportSelection", "1", TCL_INDEX_NONE, offsetof(Entry, entry.exportSelection),
	0,0,0 },
    {TK_OPTION_FONT, "-font", "font", "Font",
	DEF_ENTRY_FONT, offsetof(Entry, entry.fontObj),TCL_INDEX_NONE,
	0,0,GEOMETRY_CHANGED},
    {TK_OPTION_STRING, "-invalidcommand", "invalidCommand", "InvalidCommand",
	NULL, TCL_INDEX_NONE, offsetof(Entry, entry.invalidCmd),
	TK_OPTION_NULL_OK, 0, 0},
    {TK_OPTION_JUSTIFY, "-justify", "justify", "Justify",
	"left", TCL_INDEX_NONE, offsetof(Entry, entry.justify),
	TK_OPTION_ENUM_VAR, 0, GEOMETRY_CHANGED},
    {TK_OPTION_STRING, "-placeholder", "placeHolder", "PlaceHolder",
	NULL, offsetof(Entry, entry.placeholderObj), TCL_INDEX_NONE,
	TK_OPTION_NULL_OK, 0, 0},
    {TK_OPTION_STRING, "-show", "show", "Show",
        NULL, TCL_INDEX_NONE, offsetof(Entry, entry.showChar),
	TK_OPTION_NULL_OK, 0, 0},
    {TK_OPTION_STRING, "-state", "state", "State",
	"normal", offsetof(Entry, entry.stateObj), TCL_INDEX_NONE,
        0,0,STATE_CHANGED},
    {TK_OPTION_STRING, "-textvariable", "textVariable", "Variable",
	NULL, offsetof(Entry, entry.textVariableObj), TCL_INDEX_NONE,
	TK_OPTION_NULL_OK,0,TEXTVAR_CHANGED},
    {TK_OPTION_STRING_TABLE, "-validate", "validate", "Validate",
	"none", TCL_INDEX_NONE, offsetof(Entry, entry.validate),
	TK_OPTION_ENUM_VAR, validateStrings, 0},
    {TK_OPTION_STRING, "-validatecommand", "validateCommand", "ValidateCommand",
	NULL, TCL_INDEX_NONE, offsetof(Entry, entry.validateCmd),
	TK_OPTION_NULL_OK, 0, 0},
    {TK_OPTION_INT, "-width", "width", "Width",
	DEF_ENTRY_WIDTH, offsetof(Entry, entry.widthObj), TCL_INDEX_NONE,
	0,0,GEOMETRY_CHANGED},
    {TK_OPTION_STRING, "-xscrollcommand", "xScrollCommand", "ScrollCommand",
	NULL, TCL_INDEX_NONE, offsetof(Entry, entry.xscroll.scrollCmd),
	TK_OPTION_NULL_OK, 0, SCROLLCMD_CHANGED},

    /* EntryStyleData options:
     */
    {TK_OPTION_COLOR, "-background", "windowColor", "WindowColor",
	NULL, offsetof(Entry, entry.styleData.backgroundObj), TCL_INDEX_NONE,
	TK_OPTION_NULL_OK,0,0},
    {TK_OPTION_COLOR, "-foreground", "textColor", "TextColor",
	NULL, offsetof(Entry, entry.styleData.foregroundObj), TCL_INDEX_NONE,
	TK_OPTION_NULL_OK,0,0},
    {TK_OPTION_COLOR, "-placeholderforeground", "placeholderForeground",
        "PlaceholderForeground", NULL,
        offsetof(Entry, entry.styleData.placeholderForegroundObj), TCL_INDEX_NONE,
	TK_OPTION_NULL_OK,0,0},

    WIDGET_TAKEFOCUS_TRUE,
    WIDGET_INHERIT_OPTIONS(ttkCoreOptionSpecs)
};

/*------------------------------------------------------------------------
 * +++ EntryStyleData management.
 * 	This is still more awkward than it should be;
 * 	it should be able to use the Element API instead.
 */

/* EntryInitStyleDefaults --
 * 	Initialize EntryStyleData record to fallback values.
 */
static void EntryInitStyleDefaults(EntryStyleData *es)
{
#define INIT(member, value) \
	es->member = Tcl_NewStringObj(value, -1); \
	Tcl_IncrRefCount(es->member);
    INIT(placeholderForegroundObj, DEF_PLACEHOLDER_FG)
    INIT(foregroundObj, DEFAULT_FOREGROUND)
    INIT(selBorderObj, DEF_SELECT_BG)
    INIT(selForegroundObj, DEF_SELECT_FG)
    INIT(insertColorObj, DEFAULT_FOREGROUND)
    INIT(selBorderWidthObj, "0")
    INIT(insertWidthObj, "1")
#undef INIT
}

static void EntryFreeStyleDefaults(EntryStyleData *es)
{
    Tcl_DecrRefCount(es->placeholderForegroundObj);
    Tcl_DecrRefCount(es->foregroundObj);
    Tcl_DecrRefCount(es->selBorderObj);
    Tcl_DecrRefCount(es->selForegroundObj);
    Tcl_DecrRefCount(es->insertColorObj);
    Tcl_DecrRefCount(es->selBorderWidthObj);
    Tcl_DecrRefCount(es->insertWidthObj);
}

/*
 * EntryInitStyleData --
 * 	Look up style-specific data for an entry widget.
 */
static void EntryInitStyleData(Entry *entryPtr, EntryStyleData *es)
{
    Ttk_State state = entryPtr->core.state;
    Ttk_ResourceCache cache = Ttk_GetResourceCache(entryPtr->core.interp);
    Tk_Window tkwin = entryPtr->core.tkwin;
    Tcl_Obj *tmp;

    /* Initialize to fallback values:
     */
    *es = entryPtr->entry.styleDefaults;

#   define INIT(member, name) \
    if ((tmp=Ttk_QueryOption(entryPtr->core.layout,name,state))) \
    	es->member=tmp;
    INIT(placeholderForegroundObj, "-placeholderforeground");
    INIT(foregroundObj, "-foreground");
    INIT(selBorderObj, "-selectbackground")
    INIT(selBorderWidthObj, "-selectborderwidth")
    INIT(selForegroundObj, "-selectforeground")
    INIT(insertColorObj, "-insertcolor")
    INIT(insertWidthObj, "-insertwidth")
#undef INIT

    /* Reacquire color & border resources from resource cache.
     */
    es->placeholderForegroundObj = Ttk_UseColor(cache, tkwin, es->placeholderForegroundObj);
    es->foregroundObj = Ttk_UseColor(cache, tkwin, es->foregroundObj);
    es->selForegroundObj = Ttk_UseColor(cache, tkwin, es->selForegroundObj);
    es->insertColorObj = Ttk_UseColor(cache, tkwin, es->insertColorObj);
    es->selBorderObj = Ttk_UseBorder(cache, tkwin, es->selBorderObj);
}

/*------------------------------------------------------------------------
 * +++ Resource management.
 */

/* EntryDisplayString --
 * 	Return a malloc'ed string consisting of 'numChars' copies
 * 	of (the first character in the string) 'showChar'.
 * 	Used to compute the displayString if -show is non-NULL.
 */
static char *EntryDisplayString(const char *showChar, int numChars)
{
    char *displayString, *p;
    int size;
    int ch;
    char buf[6];

    Tcl_UtfToUniChar(showChar, &ch);
    size = Tcl_UniCharToUtf(ch, buf);
    p = displayString = (char *)ckalloc(numChars * size + 1);

    while (numChars--) {
	memcpy(p, buf, size);
	p += size;
    }
    *p = '\0';

    return displayString;
}

/* EntryUpdateTextLayout --
 * 	Recompute textLayout, layoutWidth, and layoutHeight
 * 	from displayString and fontObj.
 */
static void EntryUpdateTextLayout(Entry *entryPtr)
{
    Tcl_Size length;
    char *text;
    Tk_FreeTextLayout(entryPtr->entry.textLayout);
    if ((entryPtr->entry.numChars != 0) || (entryPtr->entry.placeholderObj == NULL)) {
        entryPtr->entry.textLayout = Tk_ComputeTextLayout(
	    Tk_GetFontFromObj(entryPtr->core.tkwin, entryPtr->entry.fontObj),
	    entryPtr->entry.displayString, entryPtr->entry.numChars,
	    0/*wraplength*/, entryPtr->entry.justify, TK_IGNORE_NEWLINES,
	    &entryPtr->entry.layoutWidth, &entryPtr->entry.layoutHeight);
    } else {
        text = Tcl_GetStringFromObj(entryPtr->entry.placeholderObj, &length);
        entryPtr->entry.textLayout = Tk_ComputeTextLayout(
	    Tk_GetFontFromObj(entryPtr->core.tkwin, entryPtr->entry.fontObj),
	    text, length,
	    0/*wraplength*/, entryPtr->entry.justify, TK_IGNORE_NEWLINES,
	    &entryPtr->entry.layoutWidth, &entryPtr->entry.layoutHeight);
    }
}

/* EntryEditable --
 * 	Returns 1 if the entry widget accepts user changes, 0 otherwise
 */
static int
EntryEditable(Entry *entryPtr)
{
    return !(entryPtr->core.state & (TTK_STATE_DISABLED|TTK_STATE_READONLY));
}

/*------------------------------------------------------------------------
 * +++ Selection management.
 */

/* EntryFetchSelection --
 *	Selection handler for entry widgets.
 */
static Tcl_Size
EntryFetchSelection(
    void *clientData, Tcl_Size offset, char *buffer, Tcl_Size maxBytes)
{
    Entry *entryPtr = (Entry *)clientData;
    Tcl_Size byteCount;
    const char *string;
    const char *selStart, *selEnd;

    if (entryPtr->entry.selectFirst < 0 || (!entryPtr->entry.exportSelection)
	    || Tcl_IsSafe(entryPtr->core.interp)) {
	return TCL_INDEX_NONE;
    }
    string = entryPtr->entry.displayString;

    selStart = Tcl_UtfAtIndex(string, entryPtr->entry.selectFirst);
    selEnd = Tcl_UtfAtIndex(selStart,
	    entryPtr->entry.selectLast - entryPtr->entry.selectFirst);
    if (selEnd  <= selStart + offset) {
	return 0;
    }
    byteCount = selEnd - selStart - offset;
    if (byteCount > maxBytes) {
    /* @@@POSSIBLE BUG: Can transfer partial UTF-8 sequences.  Is this OK? */
	byteCount = maxBytes;
    }
    memcpy(buffer, selStart + offset, byteCount);
    buffer[byteCount] = '\0';
    return byteCount;
}

/* EntryLostSelection --
 *	Tk_LostSelProc for Entry widgets; called when an entry
 *	loses ownership of the selection.
 */
static void EntryLostSelection(void *clientData)
{
    Entry *entryPtr = (Entry *)clientData;
    entryPtr->core.flags &= ~GOT_SELECTION;
    entryPtr->entry.selectFirst = entryPtr->entry.selectLast = TCL_INDEX_NONE;
    TtkRedisplayWidget(&entryPtr->core);
}

/* EntryOwnSelection --
 * 	Assert ownership of the PRIMARY selection,
 * 	if -exportselection set and selection is present and interp is unsafe.
 */
static void EntryOwnSelection(Entry *entryPtr)
{
    if (entryPtr->entry.exportSelection
	&& (!Tcl_IsSafe(entryPtr->core.interp))
	&& !(entryPtr->core.flags & GOT_SELECTION)) {
	Tk_OwnSelection(entryPtr->core.tkwin, XA_PRIMARY, EntryLostSelection,
		entryPtr);
	entryPtr->core.flags |= GOT_SELECTION;
    }
}

/*------------------------------------------------------------------------
 * +++ Validation.
 */

/* ExpandPercents --
 *	Expand an entry validation script template (-validatecommand
 *	or -invalidcommand).
 */
static void
ExpandPercents(
     Entry *entryPtr,		/* Entry that needs validation. */
     const char *templ, 	/* Script template */
     const char *newValue,		/* Potential new value of entry string */
     Tcl_Size index,			/* index of insert/delete */
     int count,			/* #changed characters */
     VREASON reason,		/* Reason for change */
     Tcl_DString *dsPtr)	/* Result of %-substitutions */
{
    int spaceNeeded, cvtFlags;
    int number, length;
    const char *string;
    int stringLength;
    int ch;
    char numStorage[2*TCL_INTEGER_SPACE];

    while (*templ) {
	/* Find everything up to the next % character and append it
	 * to the result string.
	 */
	string = Tcl_UtfFindFirst(templ, '%');
	if (string == NULL) {
	    /* No more %-sequences to expand.
	     * Copy the rest of the template.
	     */
	    Tcl_DStringAppend(dsPtr, templ, TCL_INDEX_NONE);
	    return;
	}
	if (string != templ) {
	    Tcl_DStringAppend(dsPtr, templ, string - templ);
	    templ = string;
	}

	/* There's a percent sequence here.  Process it.
	 */
	++templ; /* skip over % */
	if (*templ != '\0') {
	    templ += Tcl_UtfToUniChar(templ, &ch);
	} else {
	    ch = '%';
	}

	stringLength = -1;
	switch (ch) {
	    case 'd': /* Type of call that caused validation */
		if (reason == VALIDATE_INSERT) {
		    number = 1;
		} else if (reason == VALIDATE_DELETE) {
		    number = 0;
		} else {
		    number = -1;
		}
		snprintf(numStorage, sizeof(numStorage), "%d", number);
		string = numStorage;
		break;
	    case 'i': /* index of insert/delete */
<<<<<<< HEAD
		if (index == TCL_INDEX_NONE) {
		    snprintf(numStorage, sizeof(numStorage), "-1");
		} else {
		    snprintf(numStorage, sizeof(numStorage), "%" TCL_SIZE_MODIFIER "u", index);
		}
=======
		snprintf(numStorage, sizeof(numStorage), "%" TCL_SIZE_MODIFIER "d", index);
>>>>>>> c066e00d
		string = numStorage;
		break;
	    case 'P': /* 'Peeked' new value of the string */
		string = newValue;
		break;
	    case 's': /* Current string value */
		string = entryPtr->entry.string;
		break;
	    case 'S': /* string to be inserted/deleted, if any */
		if (reason == VALIDATE_INSERT) {
		    string = Tcl_UtfAtIndex(newValue, index);
		    stringLength = Tcl_UtfAtIndex(string, count) - string;
		} else if (reason == VALIDATE_DELETE) {
		    string = Tcl_UtfAtIndex(entryPtr->entry.string, index);
		    stringLength = Tcl_UtfAtIndex(string, count) - string;
		} else {
		    string = "";
		    stringLength = 0;
		}
		break;
	    case 'v': /* type of validation currently set */
		string = validateStrings[entryPtr->entry.validate];
		break;
	    case 'V': /* type of validation in effect */
		string = validateReasonStrings[reason];
		break;
	    case 'W': /* widget name */
		string = Tk_PathName(entryPtr->core.tkwin);
		break;
	    default:
		length = Tcl_UniCharToUtf(ch, numStorage);
		numStorage[length] = '\0';
		string = numStorage;
		break;
	}

	spaceNeeded = Tcl_ScanCountedElement(string, stringLength, &cvtFlags);
	length = Tcl_DStringLength(dsPtr);
	Tcl_DStringSetLength(dsPtr, length + spaceNeeded);
	spaceNeeded = Tcl_ConvertCountedElement(string, stringLength,
		Tcl_DStringValue(dsPtr) + length,
		cvtFlags | TCL_DONT_USE_BRACES);
	Tcl_DStringSetLength(dsPtr, length + spaceNeeded);
    }
}

/* RunValidationScript --
 * 	Build and evaluate an entry validation script.
 * 	If the script raises an error, disable validation
 * 	by setting '-validate none'
 */
static int RunValidationScript(
    Tcl_Interp *interp, 	/* Interpreter to use */
    Entry *entryPtr,		/* Entry being validated */
    const char *templ,	/* Script template */
    const char *optionName,	/* "-validatecommand", "-invalidcommand" */
    const char *newValue,	/* Potential new value of entry string */
    Tcl_Size index,			/* index of insert/delete */
    Tcl_Size count,			/* #changed characters */
    VREASON reason)		/* Reason for change */
{
    Tcl_DString script;
    int code;

    Tcl_DStringInit(&script);
    ExpandPercents(entryPtr, templ, newValue, index, count, reason, &script);
    code = Tcl_EvalEx(interp,
		Tcl_DStringValue(&script), Tcl_DStringLength(&script),
		TCL_EVAL_GLOBAL);
    Tcl_DStringFree(&script);
    if (WidgetDestroyed(&entryPtr->core))
	return TCL_ERROR;

    if (code != TCL_OK && code != TCL_RETURN) {
	Tcl_AddErrorInfo(interp, "\n\t(in ");
	Tcl_AddErrorInfo(interp, optionName);
	Tcl_AddErrorInfo(interp, " validation command executed by ");
	Tcl_AddErrorInfo(interp, Tk_PathName(entryPtr->core.tkwin));
	Tcl_AddErrorInfo(interp, ")");
	entryPtr->entry.validate = VMODE_NONE;
	return TCL_ERROR;
    }
    return TCL_OK;
}

/* EntryNeedsValidation --
 * 	Determine whether the specified VREASON should trigger validation
 * 	in the current VMODE.
 */
static int EntryNeedsValidation(VMODE vmode, VREASON reason)
{
    return (reason == VALIDATE_FORCED)
	|| (vmode == VMODE_ALL)
	|| (reason == VALIDATE_FOCUSIN
	    && (vmode == VMODE_FOCUSIN || vmode == VMODE_FOCUS))
	|| (reason == VALIDATE_FOCUSOUT
	    && (vmode == VMODE_FOCUSOUT || vmode == VMODE_FOCUS))
	|| (reason == VALIDATE_INSERT && vmode == VMODE_KEY)
	|| (reason == VALIDATE_DELETE && vmode == VMODE_KEY)
	;
}

/* EntryValidateChange --
 *	Validate a proposed change to the entry widget's value if required.
 *	Call the -invalidcommand if validation fails.
 *
 * Returns:
 *	TCL_OK if the change is accepted
 *	TCL_BREAK if the change is rejected
 *	TCL_ERROR if any errors occurred
 *
 * The change will be rejected if -validatecommand returns 0,
 * or if -validatecommand or -invalidcommand modifies the value.
 */
static int
EntryValidateChange(
    Entry *entryPtr,		/* Entry that needs validation. */
    const char *newValue,	/* Potential new value of entry string */
    Tcl_Size index,			/* index of insert/delete, TCL_INDEX_NONE otherwise */
    Tcl_Size count,			/* #changed characters */
    VREASON reason)		/* Reason for change */
{
    Tcl_Interp *interp = entryPtr->core.interp;
    VMODE vmode = entryPtr->entry.validate;
    int code, change_ok;

    if ((entryPtr->entry.validateCmd == NULL)
	|| (entryPtr->core.flags & VALIDATING)
	|| !EntryNeedsValidation(vmode, reason))
    {
	return TCL_OK;
    }

    entryPtr->core.flags |= VALIDATING;

    /* Run -validatecommand and check return value:
     */
    code = RunValidationScript(interp, entryPtr,
	    entryPtr->entry.validateCmd, "-validatecommand",
	    newValue, index, count, reason);
    if (code != TCL_OK) {
	goto done;
    }

    code = Tcl_GetBooleanFromObj(interp,Tcl_GetObjResult(interp), &change_ok);
    if (code != TCL_OK) {
	entryPtr->entry.validate = VMODE_NONE;	/* Disable validation */
	Tcl_AddErrorInfo(interp,
		"\n(validation command did not return valid boolean)");
	goto done;
    }

    /* Run the -invalidcommand if validation failed:
     */
    if (!change_ok && entryPtr->entry.invalidCmd != NULL) {
	code = RunValidationScript(interp, entryPtr,
		entryPtr->entry.invalidCmd, "-invalidcommand",
		newValue, index, count, reason);
	if (code != TCL_OK) {
	    goto done;
	}
    }

    /* Reject the pending change if validation failed
     * or if a validation script changed the value.
     */
    if (!change_ok || (entryPtr->core.flags & VALIDATION_SET_VALUE)) {
	code = TCL_BREAK;
    }

done:
    entryPtr->core.flags &= ~(VALIDATING|VALIDATION_SET_VALUE);
    return code;
}

/* EntryRevalidate --
 * 	Revalidate the current value of an entry widget,
 * 	update the TTK_STATE_INVALID bit.
 *
 * Returns:
 * 	TCL_OK if valid, TCL_BREAK if invalid, TCL_ERROR on error.
 */
static int EntryRevalidate(
    TCL_UNUSED(Tcl_Interp *),
    Entry *entryPtr,
    VREASON reason)
{
    int code = EntryValidateChange(
		    entryPtr, entryPtr->entry.string, -1,0, reason);

    if (code == TCL_BREAK) {
	TtkWidgetChangeState(&entryPtr->core, TTK_STATE_INVALID, 0);
    } else if (code == TCL_OK) {
	TtkWidgetChangeState(&entryPtr->core, 0, TTK_STATE_INVALID);
    }

    return code;
}

/* EntryRevalidateBG --
 * 	Revalidate in the background (called from event handler).
 */
static void EntryRevalidateBG(Entry *entryPtr, VREASON reason)
{
    Tcl_Interp *interp = entryPtr->core.interp;
    VMODE vmode = entryPtr->entry.validate;

    if (EntryNeedsValidation(vmode, reason)) {
        if (EntryRevalidate(interp, entryPtr, reason) == TCL_ERROR) {
	    Tcl_BackgroundException(interp, TCL_ERROR);
        }
    }
}

/*------------------------------------------------------------------------
 * +++ Entry widget modification.
 */

/* AdjustIndex --
 * 	Adjust index to account for insertion (nChars > 0)
 * 	or deletion (nChars < 0) at specified index.
 */
static int AdjustIndex(int i0, int index, int nChars)
{
    if (i0 >= index) {
	i0 += nChars;
	if (i0 < index) { /* index was inside deleted range */
	    i0 = index;
	}
    }
    return i0;
}

/* AdjustIndices --
 * 	Adjust all internal entry indexes to account for change.
 * 	Note that insertPos, and selectFirst have "right gravity",
 * 	while leftIndex (=xscroll.first) and selectLast have "left gravity".
 */
static void AdjustIndices(Entry *entryPtr, int index, int nChars)
{
    EntryPart *e = &entryPtr->entry;
    int g = nChars > 0;		/* left gravity adjustment */

    e->insertPos    = AdjustIndex(e->insertPos, index, nChars);
    e->selectFirst  = AdjustIndex(e->selectFirst, index, nChars);
    e->selectLast   = AdjustIndex(e->selectLast, index+g, nChars);
    e->xscroll.first= AdjustIndex(e->xscroll.first, index+g, nChars);

    if (e->selectLast <= e->selectFirst)
	e->selectFirst = e->selectLast = TCL_INDEX_NONE;
}

/* EntryStoreValue --
 *	Replace the contents of a text entry with a given value,
 *	recompute dependent resources, and schedule a redisplay.
 *
 *	See also: EntrySetValue().
 */
static void
EntryStoreValue(Entry *entryPtr, const char *value)
{
    size_t numBytes = strlen(value);
    Tcl_Size numChars = Tcl_NumUtfChars(value, numBytes);

    if (entryPtr->core.flags & VALIDATING)
	entryPtr->core.flags |= VALIDATION_SET_VALUE;

    /* Make sure all indices remain in bounds:
     */
    if (numChars < entryPtr->entry.numChars)
	AdjustIndices(entryPtr, numChars, numChars - entryPtr->entry.numChars);

    /* Free old value:
     */
    if (entryPtr->entry.displayString != entryPtr->entry.string)
	ckfree(entryPtr->entry.displayString);
    ckfree(entryPtr->entry.string);

    /* Store new value:
     */
    entryPtr->entry.string = (char *)ckalloc(numBytes + 1);
    strcpy(entryPtr->entry.string, value);
    entryPtr->entry.numBytes = numBytes;
    entryPtr->entry.numChars = numChars;

    entryPtr->entry.displayString
	= entryPtr->entry.showChar
	? EntryDisplayString(entryPtr->entry.showChar, numChars)
	: entryPtr->entry.string
	;

    /* Update layout, schedule redisplay:
     */
    EntryUpdateTextLayout(entryPtr);
    TtkRedisplayWidget(&entryPtr->core);
}

/* EntrySetValue --
 * 	Stores a new value in the entry widget and updates the
 * 	linked -textvariable, if any.  The write trace on the
 * 	text variable is temporarily disabled; however, other
 * 	write traces may change the value of the variable.
 * 	If so, the widget is updated again with the new value.
 *
 * Returns:
 * 	TCL_OK if successful, TCL_ERROR otherwise.
 */
static int EntrySetValue(Entry *entryPtr, const char *value)
{
    EntryStoreValue(entryPtr, value);

    if (entryPtr->entry.textVariableObj) {
	const char *textVarName =
	    Tcl_GetString(entryPtr->entry.textVariableObj);
	if (textVarName && *textVarName) {
	    entryPtr->core.flags |= SYNCING_VARIABLE;
	    value = Tcl_SetVar2(entryPtr->core.interp, textVarName,
		    NULL, value, TCL_GLOBAL_ONLY|TCL_LEAVE_ERR_MSG);
	    entryPtr->core.flags &= ~SYNCING_VARIABLE;
	    if (!value || WidgetDestroyed(&entryPtr->core)) {
		return TCL_ERROR;
	    } else if (strcmp(value, entryPtr->entry.string) != 0) {
		/* Some write trace has changed the variable value.
		 */
		EntryStoreValue(entryPtr, value);
	    }
	}
    }

    return TCL_OK;
}

/* EntryTextVariableTrace --
 *	Variable trace procedure for entry -textvariable
 */
static void EntryTextVariableTrace(void *recordPtr, const char *value)
{
    Entry *entryPtr = (Entry *)recordPtr;

    if (WidgetDestroyed(&entryPtr->core)) {
	return;
    }

    if (entryPtr->core.flags & SYNCING_VARIABLE) {
	/* Trace was fired due to Tcl_SetVar2 call in EntrySetValue.
	 * Don't do anything.
	 */
	return;
    }

    EntryStoreValue(entryPtr, value ? value : "");
}

/*------------------------------------------------------------------------
 * +++ Insertion and deletion.
 */

/* InsertChars --
 *	Add new characters to an entry widget.
 */
static int
InsertChars(
    Entry *entryPtr,		/* Entry that is to get the new elements. */
    Tcl_Size index,			/* Insert before this index */
    const char *value)		/* New characters to add */
{
    char *string = entryPtr->entry.string;
    size_t byteIndex = Tcl_UtfAtIndex(string, index) - string;
    size_t byteCount = strlen(value);
    int charsAdded = Tcl_NumUtfChars(value, byteCount);
    size_t newByteCount = entryPtr->entry.numBytes + byteCount + 1;
    char *newBytes;
    int code;

    if (byteCount == 0) {
	return TCL_OK;
    }

    newBytes =  (char *)ckalloc(newByteCount);
    memcpy(newBytes, string, byteIndex);
    strcpy(newBytes + byteIndex, value);
    strcpy(newBytes + byteIndex + byteCount, string + byteIndex);

    code = EntryValidateChange(
	    entryPtr, newBytes, index, charsAdded, VALIDATE_INSERT);

    if (code == TCL_OK) {
	AdjustIndices(entryPtr, index, charsAdded);
	code = EntrySetValue(entryPtr, newBytes);
    } else if (code == TCL_BREAK) {
	code = TCL_OK;
    }

    ckfree(newBytes);
    return code;
}

/* DeleteChars --
 *	Remove one or more characters from an entry widget.
 */
static int
DeleteChars(
    Entry *entryPtr,		/* Entry widget to modify. */
    Tcl_Size index,			/* Index of first character to delete. */
    Tcl_Size count)			/* How many characters to delete. */
{
    char *string = entryPtr->entry.string;
    size_t byteIndex, byteCount, newByteCount;
    char *newBytes;
    int code;

    if (index < 0) {
	index = 0;
    }
    if (count + index  > entryPtr->entry.numChars) {
	count = entryPtr->entry.numChars - index;
    }
    if (count <= 0) {
	return TCL_OK;
    }

    byteIndex = Tcl_UtfAtIndex(string, index) - string;
    byteCount = Tcl_UtfAtIndex(string+byteIndex, count) - (string+byteIndex);

    newByteCount = entryPtr->entry.numBytes + 1 - byteCount;
    newBytes =  (char *)ckalloc(newByteCount);
    memcpy(newBytes, string, byteIndex);
    strcpy(newBytes + byteIndex, string + byteIndex + byteCount);

    code = EntryValidateChange(
	    entryPtr, newBytes, index, count, VALIDATE_DELETE);

    if (code == TCL_OK) {
	AdjustIndices(entryPtr, index, -count);
	code = EntrySetValue(entryPtr, newBytes);
    } else if (code == TCL_BREAK) {
	code = TCL_OK;
    }
    ckfree(newBytes);

    return code;
}

/*------------------------------------------------------------------------
 * +++ Event handler.
 */

/* EntryEventProc --
 *	Extra event handling for entry widgets:
 *	Triggers validation on FocusIn and FocusOut events.
 */
#define EntryEventMask (FocusChangeMask)
static void
EntryEventProc(void *clientData, XEvent *eventPtr)
{
    Entry *entryPtr = (Entry *)clientData;

    Tcl_Preserve(clientData);
    switch (eventPtr->type) {
	case DestroyNotify:
	    Tk_DeleteEventHandler(entryPtr->core.tkwin,
		    EntryEventMask, EntryEventProc, clientData);
	    break;
	case FocusIn:
	    EntryRevalidateBG(entryPtr, VALIDATE_FOCUSIN);
	    break;
	case FocusOut:
	    EntryRevalidateBG(entryPtr, VALIDATE_FOCUSOUT);
	    break;
    }
    Tcl_Release(clientData);
}

/*------------------------------------------------------------------------
 * +++ Initialization and cleanup.
 */

static void
EntryInitialize(
    TCL_UNUSED(Tcl_Interp *),
    void *recordPtr)
{
    Entry *entryPtr = (Entry *)recordPtr;

    Tk_CreateEventHandler(
	entryPtr->core.tkwin, EntryEventMask, EntryEventProc, entryPtr);
    Tk_CreateSelHandler(entryPtr->core.tkwin, XA_PRIMARY, XA_STRING,
	EntryFetchSelection, entryPtr, XA_STRING);
    TtkBlinkCursor(&entryPtr->core);

    entryPtr->entry.string		= (char *)ckalloc(1);
    *entryPtr->entry.string 		= '\0';
    entryPtr->entry.displayString	= entryPtr->entry.string;
    entryPtr->entry.textVariableTrace 	= 0;
    entryPtr->entry.numBytes = entryPtr->entry.numChars = 0;

    EntryInitStyleDefaults(&entryPtr->entry.styleDefaults);

    entryPtr->entry.xscrollHandle =
	TtkCreateScrollHandle(&entryPtr->core, &entryPtr->entry.xscroll);

    entryPtr->entry.insertPos		= 0;
    entryPtr->entry.selectFirst 	= TCL_INDEX_NONE;
    entryPtr->entry.selectLast		= TCL_INDEX_NONE;
}

static void
EntryCleanup(void *recordPtr)
{
    Entry *entryPtr = (Entry *)recordPtr;

    if (entryPtr->entry.textVariableTrace)
	Ttk_UntraceVariable(entryPtr->entry.textVariableTrace);

    TtkFreeScrollHandle(entryPtr->entry.xscrollHandle);

    EntryFreeStyleDefaults(&entryPtr->entry.styleDefaults);

    Tk_DeleteSelHandler(entryPtr->core.tkwin, XA_PRIMARY, XA_STRING);

    Tk_FreeTextLayout(entryPtr->entry.textLayout);
    if (entryPtr->entry.displayString != entryPtr->entry.string)
	ckfree(entryPtr->entry.displayString);
    ckfree(entryPtr->entry.string);
}

/* EntryConfigure --
 * 	Configure hook for Entry widgets.
 */
static int EntryConfigure(Tcl_Interp *interp, void *recordPtr, int mask)
{
    Entry *entryPtr = (Entry *)recordPtr;
    Tcl_Obj *textVarName = entryPtr->entry.textVariableObj;
    Ttk_TraceHandle *vt = 0;

    if (mask & TEXTVAR_CHANGED) {
	if (textVarName && *Tcl_GetString(textVarName) != '\0') {
	    vt = Ttk_TraceVariable(interp,
		    textVarName,EntryTextVariableTrace,entryPtr);
	    if (!vt) return TCL_ERROR;
	}
    }

    if (TtkCoreConfigure(interp, recordPtr, mask) != TCL_OK) {
	if (vt) Ttk_UntraceVariable(vt);
	return TCL_ERROR;
    }

    /* Update derived resources:
     */
    if (mask & TEXTVAR_CHANGED) {
	if (entryPtr->entry.textVariableTrace)
	    Ttk_UntraceVariable(entryPtr->entry.textVariableTrace);
	entryPtr->entry.textVariableTrace = vt;
    }

    /* Claim the selection, in case we've suddenly started exporting it.
     */
    if (entryPtr->entry.exportSelection && (entryPtr->entry.selectFirst >= 0)
	    && (!Tcl_IsSafe(entryPtr->core.interp))) {
	EntryOwnSelection(entryPtr);
    }

    /* Handle -state compatibility option:
     */
    if (mask & STATE_CHANGED) {
	TtkCheckStateOption(&entryPtr->core, entryPtr->entry.stateObj);
    }

    /* Force scrollbar update if needed:
     */
    if (mask & SCROLLCMD_CHANGED) {
	TtkScrollbarUpdateRequired(entryPtr->entry.xscrollHandle);
    }

    /* Recompute the displayString, in case showChar changed:
     */
    if (entryPtr->entry.displayString != entryPtr->entry.string)
	ckfree(entryPtr->entry.displayString);

    entryPtr->entry.displayString
	= entryPtr->entry.showChar
	? EntryDisplayString(entryPtr->entry.showChar, entryPtr->entry.numChars)
	: entryPtr->entry.string
	;

    /* Update textLayout:
     */
    EntryUpdateTextLayout(entryPtr);
    return TCL_OK;
}

/* EntryPostConfigure --
 * 	Post-configuration hook for entry widgets.
 */
static int EntryPostConfigure(
    TCL_UNUSED(Tcl_Interp *),
    void *recordPtr,
    int mask)
{
    Entry *entryPtr = (Entry *)recordPtr;
    int status = TCL_OK;

    if ((mask & TEXTVAR_CHANGED) && entryPtr->entry.textVariableTrace != NULL) {
	status = Ttk_FireTrace(entryPtr->entry.textVariableTrace);
    }

    return status;
}

/*------------------------------------------------------------------------
 * +++ Layout and display.
 */

/* EntryCharPosition --
 * 	Return the X coordinate of the specified character index.
 * 	Precondition: textLayout and layoutX up-to-date.
 */
static int
EntryCharPosition(Entry *entryPtr, Tcl_Size index)
{
    int xPos;
    Tk_CharBbox(entryPtr->entry.textLayout, index, &xPos, NULL, NULL, NULL);
    return xPos + entryPtr->entry.layoutX;
}

/* EntryDoLayout --
 * 	Layout hook for entry widgets.
 *
 * 	Determine position of textLayout based on xscroll.first, justify,
 * 	and display area.
 *
 * 	Recalculates layoutX, layoutY, and rightIndex,
 * 	and updates xscroll accordingly.
 * 	May adjust xscroll.first to ensure the maximum #characters are onscreen.
 */
static void
EntryDoLayout(void *recordPtr)
{
    Entry *entryPtr = (Entry *)recordPtr;
    WidgetCore *corePtr = &entryPtr->core;
    Tk_TextLayout textLayout = entryPtr->entry.textLayout;
    int leftIndex = entryPtr->entry.xscroll.first;
    int rightIndex;
    Ttk_Box textarea;

    Ttk_PlaceLayout(corePtr->layout,corePtr->state,Ttk_WinBox(corePtr->tkwin));
    textarea = Ttk_ClientRegion(corePtr->layout, "textarea");

    /* Center the text vertically within the available parcel:
     */
    entryPtr->entry.layoutY = textarea.y +
	(textarea.height - entryPtr->entry.layoutHeight)/2;

    /* Recompute where the leftmost character on the display will
     * be drawn (layoutX) and adjust leftIndex if necessary.
     */
    if (entryPtr->entry.layoutWidth <= textarea.width) {
	/* Everything fits.  Set leftIndex to zero (no need to scroll),
	 * and compute layoutX based on -justify.
	 */
	int extraSpace = textarea.width - entryPtr->entry.layoutWidth;
	leftIndex = 0;
	rightIndex = entryPtr->entry.numChars;
	entryPtr->entry.layoutX = textarea.x;
	if (entryPtr->entry.justify == TK_JUSTIFY_RIGHT) {
	    entryPtr->entry.layoutX += extraSpace;
	} else if (entryPtr->entry.justify == TK_JUSTIFY_CENTER) {
	    entryPtr->entry.layoutX += extraSpace / 2;
	}
    } else {
	/* The whole string doesn't fit in the window.
	 * Limit leftIndex to leave at most one character's worth
	 * of empty space on the right.
	 */
	int overflow = entryPtr->entry.layoutWidth - textarea.width;
	int maxLeftIndex = 1 + Tk_PointToChar(textLayout, overflow, 0);
	int leftX;

	if (leftIndex > maxLeftIndex) {
	    leftIndex = maxLeftIndex;
	}

	/* Compute layoutX and rightIndex.
	 * rightIndex is set to one past the last fully-visible character.
	 */
	Tk_CharBbox(textLayout, leftIndex, &leftX, NULL, NULL, NULL);
	rightIndex = Tk_PointToChar(textLayout, leftX + textarea.width, 0);
	entryPtr->entry.layoutX = textarea.x - leftX;
    }

    TtkScrolled(entryPtr->entry.xscrollHandle,
	    leftIndex, rightIndex, entryPtr->entry.numChars);
}

/* EntryGetGC -- Helper routine.
 *      Get a GC using the specified foreground color and the entry's font.
 *      Result must be freed with Tk_FreeGC().
 */
static GC EntryGetGC(Entry *entryPtr, Tcl_Obj *colorObj, TkRegion clip)
{
    Tk_Window tkwin = entryPtr->core.tkwin;
    Tk_Font font = Tk_GetFontFromObj(tkwin, entryPtr->entry.fontObj);
    XColor *colorPtr;
    unsigned long mask = 0ul;
    XGCValues gcValues;
    GC gc;

    gcValues.line_width = 1; mask |= GCLineWidth;
    gcValues.font = Tk_FontId(font); mask |= GCFont;
    if (colorObj != 0 && (colorPtr=Tk_GetColorFromObj(tkwin,colorObj)) != 0) {
	gcValues.foreground = colorPtr->pixel;
	mask |= GCForeground;
    }
    gc = Tk_GetGC(entryPtr->core.tkwin, mask, &gcValues);
    if (clip != NULL) {
	TkSetRegion(Tk_Display(entryPtr->core.tkwin), gc, clip);
    }
    return gc;
}

/* EntryDisplay --
 *	Redraws the contents of an entry window.
 */
static void EntryDisplay(void *clientData, Drawable d)
{
    Entry *entryPtr = (Entry *)clientData;
    Tk_Window tkwin = entryPtr->core.tkwin;
    Tcl_Size leftIndex = entryPtr->entry.xscroll.first,
	rightIndex = entryPtr->entry.xscroll.last + 1,
	selFirst = entryPtr->entry.selectFirst,
	selLast = entryPtr->entry.selectLast;
    EntryStyleData es;
    GC gc;
    int showSelection, showCursor;
    Ttk_Box textarea;
    TkRegion clipRegion;
    XRectangle rect;
    Tcl_Obj *foregroundObj;

    EntryInitStyleData(entryPtr, &es);

    textarea = Ttk_ClientRegion(entryPtr->core.layout, "textarea");
    showCursor =
	   (entryPtr->core.flags & CURSOR_ON)
	&& EntryEditable(entryPtr)
	&& entryPtr->entry.insertPos >= leftIndex
	&& entryPtr->entry.insertPos <= rightIndex
	;
    showSelection =
	   !(entryPtr->core.state & TTK_STATE_DISABLED)
	&& selFirst >= 0
	&& selLast > leftIndex
	&& selFirst <= rightIndex;

    /* Adjust selection range to keep in display bounds.
     */
    if (showSelection) {
	if (selFirst < leftIndex)
	    selFirst = leftIndex;
	if (selLast > rightIndex)
	    selLast = rightIndex;
    }

    /* Draw widget background & border
     */
    Ttk_DrawLayout(entryPtr->core.layout, entryPtr->core.state, d);

    /* Draw selection background
     */
    if (showSelection && es.selBorderObj) {
	Tk_3DBorder selBorder = Tk_Get3DBorderFromObj(tkwin, es.selBorderObj);
	int selStartX = EntryCharPosition(entryPtr, selFirst);
	int selEndX = EntryCharPosition(entryPtr, selLast);
	int borderWidth = 1;

	Tcl_GetIntFromObj(NULL, es.selBorderWidthObj, &borderWidth);

	if (selBorder) {
	    Tk_Fill3DRectangle(tkwin, d, selBorder,
		selStartX - borderWidth, entryPtr->entry.layoutY - borderWidth,
		selEndX - selStartX + 2*borderWidth,
		entryPtr->entry.layoutHeight + 2*borderWidth,
		borderWidth, TK_RELIEF_RAISED);
	}
    }

    /* Initialize the clip region. Note that Xft does _not_ derive its
     * clipping area from the GC, so we have to supply that by other means.
     */

    rect.x = textarea.x;
    rect.y = textarea.y;
    rect.width = textarea.width;
    rect.height = textarea.height;
    clipRegion = TkCreateRegion();
    TkUnionRectWithRegion(&rect, clipRegion, clipRegion);
#ifdef HAVE_XFT
    TkUnixSetXftClipRegion(clipRegion);
#endif

    /* Draw cursor:
     */
    if (showCursor) {
        Ttk_Box field = Ttk_ClientRegion(entryPtr->core.layout, "field");
	int cursorX = EntryCharPosition(entryPtr, entryPtr->entry.insertPos),
	    cursorY = entryPtr->entry.layoutY,
	    cursorHeight = entryPtr->entry.layoutHeight,
	    cursorWidth = 1;

	Tcl_GetIntFromObj(NULL,es.insertWidthObj,&cursorWidth);
	if (cursorWidth <= 0) {
	    cursorWidth = 1;
	}

	/* @@@ should: maybe: SetCaretPos even when blinked off */
	Tk_SetCaretPos(tkwin, cursorX, cursorY, cursorHeight);

	cursorX -= cursorWidth/2;
	if (cursorX < field.x) {
	    cursorX = field.x;
	} else if (cursorX + cursorWidth > field.x + field.width) {
	    cursorX = field.x + field.width - cursorWidth;
	}

	gc = EntryGetGC(entryPtr, es.insertColorObj, NULL);
	XFillRectangle(Tk_Display(tkwin), d, gc,
	    cursorX, cursorY, cursorWidth, cursorHeight);
	Tk_FreeGC(Tk_Display(tkwin), gc);
    }

    /* Draw the text:
     */
    if ((*(entryPtr->entry.displayString) == '\0')
		&& (entryPtr->entry.placeholderObj != NULL)) {
	/* No text displayed, but -placeholder is given */
	if (Tcl_GetCharLength(es.placeholderForegroundObj) > 0) {
	    foregroundObj = es.placeholderForegroundObj;
	} else {
	    foregroundObj = es.foregroundObj;
	}
	/* Use placeholder text width */
	leftIndex = 0;
	(void)Tcl_GetStringFromObj(entryPtr->entry.placeholderObj, &rightIndex);
    } else {
	foregroundObj = es.foregroundObj;
    }
    gc = EntryGetGC(entryPtr, foregroundObj, clipRegion);
    if (showSelection) {

        /* Draw the selected and unselected portions separately.
	 */
	if (leftIndex < selFirst) {
	    Tk_DrawTextLayout(
		Tk_Display(tkwin), d, gc, entryPtr->entry.textLayout,
		entryPtr->entry.layoutX, entryPtr->entry.layoutY,
		leftIndex, selFirst);
	}
	if (selLast < rightIndex) {
	    Tk_DrawTextLayout(
		Tk_Display(tkwin), d, gc, entryPtr->entry.textLayout,
		entryPtr->entry.layoutX, entryPtr->entry.layoutY,
		selLast, rightIndex);
	}
	XSetClipMask(Tk_Display(tkwin), gc, None);
	Tk_FreeGC(Tk_Display(tkwin), gc);

	/* Draw the selected portion in the -selectforeground color:
	 */
	gc = EntryGetGC(entryPtr, es.selForegroundObj, clipRegion);
	Tk_DrawTextLayout(
	    Tk_Display(tkwin), d, gc, entryPtr->entry.textLayout,
	    entryPtr->entry.layoutX, entryPtr->entry.layoutY,
	    selFirst, selLast);
	XSetClipMask(Tk_Display(tkwin), gc, None);
	Tk_FreeGC(Tk_Display(tkwin), gc);
    } else {

        /* Draw the entire visible text
         */
	Tk_DrawTextLayout(
	    Tk_Display(tkwin), d, gc, entryPtr->entry.textLayout,
	    entryPtr->entry.layoutX, entryPtr->entry.layoutY,
	    leftIndex, rightIndex);
	XSetClipMask(Tk_Display(tkwin), gc, None);
	Tk_FreeGC(Tk_Display(tkwin), gc);
    }

    /* Drop the region. Note that we have to manually remove the reference to
     * it from the Xft guts (if they're being used).
     */
#ifdef HAVE_XFT
    TkUnixSetXftClipRegion(NULL);
#endif
    TkDestroyRegion(clipRegion);
}

/*------------------------------------------------------------------------
 * +++ Widget commands.
 */

/* EntryIndex --
 *	Parse an index into an entry and return either its value
 *	or an error.
 *
 * Results:
 *	A standard Tcl result.  If all went well, then *indexPtr is
 *	filled in with the character index (into entryPtr) corresponding to
 *	string.  The index value is guaranteed to lie between 0 and
 *	the number of characters in the string, inclusive.  If an
 *	error occurs then an error message is left in the interp's result.
 */
static int
EntryIndex(
    Tcl_Interp *interp,		/* For error messages. */
    Entry *entryPtr,		/* Entry widget to query */
    Tcl_Obj *indexObj,		/* Symbolic index name */
    Tcl_Size *indexPtr)		/* Return value */
{
#   define EntryWidth(e) (Tk_Width(entryPtr->core.tkwin)) /* Not Right */
    Tcl_Size length, idx;
    const char *string;

    if (TCL_OK == TkGetIntForIndex(indexObj, entryPtr->entry.numChars - 1, 1, &idx)) {
	if (idx < 0) {
	    idx = 0;
	} else if (idx > entryPtr->entry.numChars) {
	    idx = entryPtr->entry.numChars;
	}
	*indexPtr = idx;
	return TCL_OK;
    }

    string = Tcl_GetStringFromObj(indexObj, &length);

    if (strncmp(string, "insert", length) == 0) {
	*indexPtr = entryPtr->entry.insertPos;
    } else if (strncmp(string, "left", length) == 0) {	/* for debugging */
	*indexPtr = entryPtr->entry.xscroll.first;
    } else if (strncmp(string, "right", length) == 0) {	/* for debugging */
	*indexPtr = entryPtr->entry.xscroll.last;
    } else if (strncmp(string, "sel.", 4) == 0) {
	if (entryPtr->entry.selectFirst < 0) {
	    Tcl_SetObjResult(interp, Tcl_ObjPrintf(
		    "selection isn't in widget %s",
		    Tk_PathName(entryPtr->core.tkwin)));
	    Tcl_SetErrorCode(interp, "TTK", "ENTRY", "NO_SELECTION", NULL);
	    return TCL_ERROR;
	}
	if (strncmp(string, "sel.first", length) == 0) {
	    *indexPtr = entryPtr->entry.selectFirst;
	} else if (strncmp(string, "sel.last", length) == 0) {
	    *indexPtr = entryPtr->entry.selectLast;
	} else {
	    goto badIndex;
	}
    } else if (string[0] == '@') {
	int roundUp = 0;
	int maxWidth = EntryWidth(entryPtr);
	int x;

	if (Tcl_GetInt(interp, string + 1, &x) != TCL_OK) {
	    goto badIndex;
	}
	if (x > maxWidth) {
	    x = maxWidth;
	    roundUp = 1;
	}
	*indexPtr = Tk_PointToChar(entryPtr->entry.textLayout,
		x - entryPtr->entry.layoutX, 0);

        TtkUpdateScrollInfo(entryPtr->entry.xscrollHandle);
	if (*indexPtr < entryPtr->entry.xscroll.first) {
	    *indexPtr = entryPtr->entry.xscroll.first;
	}

	/*
	 * Special trick:  if the x-position was off-screen to the right,
	 * round the index up to refer to the character just after the
	 * last visible one on the screen.  This is needed to enable the
	 * last character to be selected, for example.
	 */

	if (roundUp && (*indexPtr < entryPtr->entry.numChars)) {
	    *indexPtr += 1;
	}
    } else {
	goto badIndex;
    }
    return TCL_OK;

badIndex:
    Tcl_SetObjResult(interp, Tcl_ObjPrintf(
	    "bad entry index \"%s\"", string));
    Tcl_SetErrorCode(interp, "TTK", "ENTRY", "INDEX", NULL);
    return TCL_ERROR;
}

/* $entry bbox $index --
 * 	Return the bounding box of the character at the specified index.
 */
static int
EntryBBoxCommand(
    void *recordPtr, Tcl_Interp *interp, Tcl_Size objc, Tcl_Obj *const objv[])
{
    Entry *entryPtr = (Entry *)recordPtr;
    Ttk_Box b;
    Tcl_Size index;

    if (objc != 3) {
	Tcl_WrongNumArgs(interp, 2, objv, "index");
	return TCL_ERROR;
    }
    if (EntryIndex(interp, entryPtr, objv[2], &index) != TCL_OK) {
	return TCL_ERROR;
    }
    if ((index == entryPtr->entry.numChars) && (index > 0)) {
	index--;
    }
    Tk_CharBbox(entryPtr->entry.textLayout, index,
	    &b.x, &b.y, &b.width, &b.height);
    b.x += entryPtr->entry.layoutX;
    b.y += entryPtr->entry.layoutY;
    Tcl_SetObjResult(interp, Ttk_NewBoxObj(b));
    return TCL_OK;
}

/* $entry delete $from ?$to? --
 *	Delete the characters in the range [$from,$to).
 *	$to defaults to $from+1 if not specified.
 */
static int
EntryDeleteCommand(
    void *recordPtr, Tcl_Interp *interp, Tcl_Size objc, Tcl_Obj *const objv[])
{
    Entry *entryPtr = (Entry *)recordPtr;
    Tcl_Size first, last;

    if ((objc < 3) || (objc > 4)) {
	Tcl_WrongNumArgs(interp, 2, objv, "firstIndex ?lastIndex?");
	return TCL_ERROR;
    }
    if (EntryIndex(interp, entryPtr, objv[2], &first) != TCL_OK) {
	return TCL_ERROR;
    }
    if (objc == 3) {
	last = first + 1;
    } else if (EntryIndex(interp, entryPtr, objv[3], &last) != TCL_OK) {
	return TCL_ERROR;
    }

    if (last >= first && EntryEditable(entryPtr)) {
	return DeleteChars(entryPtr, first, last - first);
    }
    return TCL_OK;
}

/* $entry get --
 * 	Return the current value of the entry widget.
 */
static int
EntryGetCommand(
    void *recordPtr, Tcl_Interp *interp, Tcl_Size objc, Tcl_Obj *const objv[])
{
    Entry *entryPtr = (Entry *)recordPtr;
    if (objc != 2) {
	Tcl_WrongNumArgs(interp, 2, objv, NULL);
	return TCL_ERROR;
    }
    Tcl_SetObjResult(interp, Tcl_NewStringObj(entryPtr->entry.string, -1));
    return TCL_OK;
}

/* $entry icursor $index --
 * 	Set the insert cursor position.
 */
static int
EntryICursorCommand(
    void *recordPtr, Tcl_Interp *interp, Tcl_Size objc, Tcl_Obj *const objv[])
{
    Entry *entryPtr = (Entry *)recordPtr;
    if (objc != 3) {
	Tcl_WrongNumArgs(interp, 2, objv, "pos");
	return TCL_ERROR;
    }
    if (EntryIndex(interp, entryPtr, objv[2],
	    &entryPtr->entry.insertPos) != TCL_OK) {
	return TCL_ERROR;
    }
    TtkRedisplayWidget(&entryPtr->core);
    return TCL_OK;
}

/* $entry index $index --
 * 	Return numeric value (0..numChars) of the specified index.
 */
static int
EntryIndexCommand(
    void *recordPtr, Tcl_Interp *interp, Tcl_Size objc, Tcl_Obj *const objv[])
{
    Entry *entryPtr = (Entry *)recordPtr;
    Tcl_Size index;

    if (objc != 3) {
	Tcl_WrongNumArgs(interp, 2, objv, "string");
	return TCL_ERROR;
    }
    if (EntryIndex(interp, entryPtr, objv[2], &index) != TCL_OK) {
	return TCL_ERROR;
    }
    Tcl_SetObjResult(interp, TkNewIndexObj(index));
    return TCL_OK;
}

/* $entry insert $index $text --
 * 	Insert $text after position $index.
 * 	Silent no-op if the entry is disabled or read-only.
 */
static int
EntryInsertCommand(
    void *recordPtr, Tcl_Interp *interp, Tcl_Size objc, Tcl_Obj *const objv[])
{
    Entry *entryPtr = (Entry *)recordPtr;
    Tcl_Size index;

    if (objc != 4) {
	Tcl_WrongNumArgs(interp, 2, objv, "index text");
	return TCL_ERROR;
    }
    if (EntryIndex(interp, entryPtr, objv[2], &index) != TCL_OK) {
	return TCL_ERROR;
    }
    if (EntryEditable(entryPtr)) {
	return InsertChars(entryPtr, index, Tcl_GetString(objv[3]));
    }
    return TCL_OK;
}

/* $entry selection clear --
 * 	Clear selection.
 */
static int EntrySelectionClearCommand(
    void *recordPtr, Tcl_Interp *interp, Tcl_Size objc, Tcl_Obj *const objv[])
{
    Entry *entryPtr = (Entry *)recordPtr;

    if (objc != 3) {
	Tcl_WrongNumArgs(interp, 3, objv, NULL);
	return TCL_ERROR;
    }
    entryPtr->entry.selectFirst = entryPtr->entry.selectLast = TCL_INDEX_NONE;
    TtkRedisplayWidget(&entryPtr->core);
    return TCL_OK;
}

/* $entry selection present --
 * 	Returns 1 if any characters are selected, 0 otherwise.
 */
static int EntrySelectionPresentCommand(
    void *recordPtr, Tcl_Interp *interp, Tcl_Size objc, Tcl_Obj *const objv[])
{
    Entry *entryPtr = (Entry *)recordPtr;
    if (objc != 3) {
	Tcl_WrongNumArgs(interp, 3, objv, NULL);
	return TCL_ERROR;
    }
    Tcl_SetObjResult(interp,
	    Tcl_NewWideIntObj(entryPtr->entry.selectFirst >= 0));
    return TCL_OK;
}

/* $entry selection range $start $end --
 * 	Explicitly set the selection range.
 */
static int EntrySelectionRangeCommand(
    void *recordPtr, Tcl_Interp *interp, Tcl_Size objc, Tcl_Obj *const objv[])
{
    Entry *entryPtr = (Entry *)recordPtr;
    Tcl_Size start, end;
    if (objc != 5) {
	Tcl_WrongNumArgs(interp, 3, objv, "start end");
	return TCL_ERROR;
    }
    if (EntryIndex(interp, entryPtr, objv[3], &start) != TCL_OK
         || EntryIndex(interp, entryPtr, objv[4], &end) != TCL_OK) {
	return TCL_ERROR;
    }
    if (entryPtr->core.state & TTK_STATE_DISABLED) {
	return TCL_OK;
    }

    if (start >= end) {
	entryPtr->entry.selectFirst = entryPtr->entry.selectLast = TCL_INDEX_NONE;
    } else {
	entryPtr->entry.selectFirst = start;
	entryPtr->entry.selectLast = end;
	EntryOwnSelection(entryPtr);
    }
    TtkRedisplayWidget(&entryPtr->core);
    return TCL_OK;
}

static const Ttk_Ensemble EntrySelectionCommands[] = {
    { "clear",   EntrySelectionClearCommand,0 },
    { "present", EntrySelectionPresentCommand,0 },
    { "range",   EntrySelectionRangeCommand,0 },
    { 0,0,0 }
};

/* $entry set $value
 * 	Sets the value of an entry widget.
 */
static int EntrySetCommand(
    void *recordPtr, Tcl_Interp *interp, Tcl_Size objc, Tcl_Obj *const objv[])
{
    Entry *entryPtr = (Entry *)recordPtr;
    if (objc != 3) {
	Tcl_WrongNumArgs(interp, 2, objv, "value");
	return TCL_ERROR;
    }
    EntrySetValue(entryPtr, Tcl_GetString(objv[2]));
    return TCL_OK;
}

/* $entry validate --
 * 	Trigger forced validation.  Returns 1/0 if validation succeeds/fails
 * 	or error status from -validatecommand / -invalidcommand.
 */
static int EntryValidateCommand(
    void *recordPtr, Tcl_Interp *interp, Tcl_Size objc, Tcl_Obj *const objv[])
{
    Entry *entryPtr = (Entry *)recordPtr;
    int code;

    if (objc != 2) {
	Tcl_WrongNumArgs(interp, 2, objv, NULL);
	return TCL_ERROR;
    }

    code = EntryRevalidate(interp, entryPtr, VALIDATE_FORCED);

    if (code == TCL_ERROR)
	return code;

    Tcl_SetObjResult(interp, Tcl_NewBooleanObj(code == TCL_OK));
    return TCL_OK;
}

/* $entry xview	-- horizontal scrolling interface
 */
static int EntryXViewCommand(
    void *recordPtr, Tcl_Interp *interp, Tcl_Size objc, Tcl_Obj *const objv[])
{
    Entry *entryPtr = (Entry *)recordPtr;
    if (objc == 3) {
	Tcl_Size newFirst;
	if (EntryIndex(interp, entryPtr, objv[2], &newFirst) != TCL_OK) {
	    return TCL_ERROR;
	}
	TtkScrollTo(entryPtr->entry.xscrollHandle, newFirst, 1);
	return TCL_OK;
    }
    return TtkScrollviewCommand(interp, objc, objv, entryPtr->entry.xscrollHandle);
}

static const Ttk_Ensemble EntryCommands[] = {
    { "bbox", 		EntryBBoxCommand,0 },
    { "cget", 		TtkWidgetCgetCommand,0 },
    { "configure", 	TtkWidgetConfigureCommand,0 },
    { "delete", 	EntryDeleteCommand,0 },
    { "get", 		EntryGetCommand,0 },
    { "icursor", 	EntryICursorCommand,0 },
    { "identify",	TtkWidgetIdentifyCommand,0 },
    { "index", 		EntryIndexCommand,0 },
    { "insert", 	EntryInsertCommand,0 },
    { "instate",	TtkWidgetInstateCommand,0 },
    { "selection", 	0,EntrySelectionCommands },
    { "state",  	TtkWidgetStateCommand,0 },
    { "style",		TtkWidgetStyleCommand,0 },
    { "validate", 	EntryValidateCommand,0 },
    { "xview", 		EntryXViewCommand,0 },
    { 0,0,0 }
};

/*------------------------------------------------------------------------
 * +++ Entry widget definition.
 */

static const WidgetSpec EntryWidgetSpec = {
    "TEntry",			/* className */
    sizeof(Entry), 		/* recordSize */
    EntryOptionSpecs, 		/* optionSpecs */
    EntryCommands,  		/* subcommands */
    EntryInitialize,     	/* initializeProc */
    EntryCleanup,		/* cleanupProc */
    EntryConfigure,		/* configureProc */
    EntryPostConfigure,  	/* postConfigureProc */
    TtkWidgetGetLayout, 	/* getLayoutProc */
    TtkWidgetSize, 		/* sizeProc */
    EntryDoLayout,		/* layoutProc */
    EntryDisplay		/* displayProc */
};

/*------------------------------------------------------------------------
 * +++ Combobox widget record.
 */

typedef struct {
    Tcl_Obj	*postCommandObj;
    Tcl_Obj	*valuesObj;
    Tcl_Obj	*heightObj;
    Tcl_Size	currentIndex;
} ComboboxPart;

typedef struct {
    WidgetCore core;
    EntryPart entry;
    ComboboxPart combobox;
} Combobox;

static const Tk_OptionSpec ComboboxOptionSpecs[] = {
    {TK_OPTION_STRING, "-height", "height", "Height",
        DEF_LIST_HEIGHT, offsetof(Combobox, combobox.heightObj), TCL_INDEX_NONE,
	0,0,0 },
    {TK_OPTION_STRING, "-postcommand", "postCommand", "PostCommand",
        "", offsetof(Combobox, combobox.postCommandObj), TCL_INDEX_NONE,
	0,0,0 },
    {TK_OPTION_STRING, "-values", "values", "Values",
        "", offsetof(Combobox, combobox.valuesObj), TCL_INDEX_NONE,
	0,0,0 },
    WIDGET_INHERIT_OPTIONS(EntryOptionSpecs)
};

/* ComboboxInitialize --
 * 	Initialization hook for combobox widgets.
 */
static void
ComboboxInitialize(Tcl_Interp *interp, void *recordPtr)
{
    Combobox *cb = (Combobox *)recordPtr;

    cb->combobox.currentIndex = TCL_INDEX_NONE;
    TtkTrackElementState(&cb->core);
    EntryInitialize(interp, recordPtr);
}

/* ComboboxConfigure --
 * 	Configuration hook for combobox widgets.
 */
static int
ComboboxConfigure(Tcl_Interp *interp, void *recordPtr, int mask)
{
    Combobox *cbPtr = (Combobox *)recordPtr;
    Tcl_Size unused;

    /* Make sure -values is a valid list:
     */
    if (Tcl_ListObjLength(interp,cbPtr->combobox.valuesObj,&unused) != TCL_OK)
	return TCL_ERROR;

    return EntryConfigure(interp, recordPtr, mask);
}

/* $cb current ?newIndex? -- get or set current index.
 * 	Setting the current index updates the combobox value,
 * 	but the value and -values may be changed independently
 * 	of the index.  Instead of trying to keep currentIndex
 * 	in sync at all times, [$cb current] double-checks
 */
static int ComboboxCurrentCommand(
    void *recordPtr, Tcl_Interp *interp, Tcl_Size objc, Tcl_Obj *const objv[])
{
    Combobox *cbPtr = (Combobox *)recordPtr;
    Tcl_Size currentIndex = cbPtr->combobox.currentIndex;
    const char *currentValue = cbPtr->entry.string;
    Tcl_Size nValues;
    Tcl_Obj **values;

    Tcl_ListObjGetElements(interp, cbPtr->combobox.valuesObj, &nValues, &values);

    if (objc == 2) {
	/* Check if currentIndex still valid:
	 */
	if (currentIndex < 0
	     || currentIndex >= nValues
	     || strcmp(currentValue,Tcl_GetString(values[currentIndex]))
	   )
	{
	    /* Not valid.  Check current value against each element in -values:
	     */
	    for (currentIndex = 0; currentIndex < nValues; ++currentIndex) {
		if (!strcmp(currentValue,Tcl_GetString(values[currentIndex]))) {
		    break;
		}
	    }
	    if (currentIndex >= nValues) {
		/* Not found */
		currentIndex = TCL_INDEX_NONE;
	    }
	}
	cbPtr->combobox.currentIndex = currentIndex;
	Tcl_SetObjResult(interp, TkNewIndexObj(currentIndex));
	return TCL_OK;
    } else if (objc == 3) {
	Tcl_Size idx;

	if (TCL_OK == TkGetIntForIndex(objv[2], nValues - 1, 0, &idx)) {
	    if (idx < 0 || idx >= nValues) {
	        Tcl_SetObjResult(interp, Tcl_ObjPrintf(
		        "index \"%s\" out of range", Tcl_GetString(objv[2])));
	        Tcl_SetErrorCode(interp, "TTK", "COMBOBOX", "IDX_RANGE", NULL);
	        return TCL_ERROR;
	    }
	    currentIndex = idx;
	} else {
	    Tcl_SetObjResult(interp, Tcl_ObjPrintf(
		    "bad index \"%s\"", Tcl_GetString(objv[2])));
	    Tcl_SetErrorCode(interp, "TTK", "COMBOBOX", "IDX_VALUE", NULL);
	    return TCL_ERROR;
	}

	cbPtr->combobox.currentIndex = currentIndex;

	return EntrySetValue((Entry *)recordPtr, Tcl_GetString(values[currentIndex]));
    } else {
	Tcl_WrongNumArgs(interp, 2, objv, "?newIndex?");
	return TCL_ERROR;
    }
    return TCL_OK;
}

/*------------------------------------------------------------------------
 * +++ Combobox widget definition.
 */
static const Ttk_Ensemble ComboboxCommands[] = {
    { "bbox", 		EntryBBoxCommand,0 },
    { "cget", 		TtkWidgetCgetCommand,0 },
    { "configure", 	TtkWidgetConfigureCommand,0 },
    { "current", 	ComboboxCurrentCommand,0 },
    { "delete", 	EntryDeleteCommand,0 },
    { "get", 		EntryGetCommand,0 },
    { "icursor", 	EntryICursorCommand,0 },
    { "identify",	TtkWidgetIdentifyCommand,0 },
    { "index", 		EntryIndexCommand,0 },
    { "insert", 	EntryInsertCommand,0 },
    { "instate",	TtkWidgetInstateCommand,0 },
    { "selection", 	0,EntrySelectionCommands },
    { "set", 		EntrySetCommand,0 },
    { "state",  	TtkWidgetStateCommand,0 },
    { "style",		TtkWidgetStyleCommand,0 },
    { "validate",	EntryValidateCommand,0 },
    { "xview", 		EntryXViewCommand,0 },
    { 0,0,0 }
};

static const WidgetSpec ComboboxWidgetSpec = {
    "TCombobox",		/* className */
    sizeof(Combobox), 		/* recordSize */
    ComboboxOptionSpecs,	/* optionSpecs */
    ComboboxCommands,  		/* subcommands */
    ComboboxInitialize,     	/* initializeProc */
    EntryCleanup,		/* cleanupProc */
    ComboboxConfigure,		/* configureProc */
    EntryPostConfigure,  	/* postConfigureProc */
    TtkWidgetGetLayout, 	/* getLayoutProc */
    TtkWidgetSize, 		/* sizeProc */
    EntryDoLayout,		/* layoutProc */
    EntryDisplay		/* displayProc */
};

/*------------------------------------------------------------------------
 * +++ Spinbox widget.
 */

typedef struct {
    Tcl_Obj	*valuesObj;

    Tcl_Obj	*fromObj;
    Tcl_Obj	*toObj;
    Tcl_Obj	*incrementObj;
    Tcl_Obj	*formatObj;

    Tcl_Obj	*wrapObj;
    Tcl_Obj	*commandObj;
} SpinboxPart;

typedef struct {
    WidgetCore core;
    EntryPart entry;
    SpinboxPart spinbox;
} Spinbox;

static const Tk_OptionSpec SpinboxOptionSpecs[] = {
    {TK_OPTION_STRING, "-values", "values", "Values",
        "", offsetof(Spinbox, spinbox.valuesObj), TCL_INDEX_NONE,
	0,0,0 },

    {TK_OPTION_DOUBLE, "-from", "from", "From",
	"0.0", offsetof(Spinbox,spinbox.fromObj), TCL_INDEX_NONE,
	0,0,0 },
    {TK_OPTION_DOUBLE, "-to", "to", "To",
	"0.0", offsetof(Spinbox,spinbox.toObj), TCL_INDEX_NONE,
	0,0,0 },
    {TK_OPTION_DOUBLE, "-increment", "increment", "Increment",
	"1.0", offsetof(Spinbox,spinbox.incrementObj), TCL_INDEX_NONE,
	0,0,0 },
    {TK_OPTION_STRING, "-format", "format", "Format",
	"", offsetof(Spinbox, spinbox.formatObj), TCL_INDEX_NONE,
	0,0,0 },

    {TK_OPTION_STRING, "-command", "command", "Command",
	"", offsetof(Spinbox, spinbox.commandObj), TCL_INDEX_NONE,
	0,0,0 },
    {TK_OPTION_BOOLEAN, "-wrap", "wrap", "Wrap",
	"0", offsetof(Spinbox,spinbox.wrapObj), TCL_INDEX_NONE,
	0,0,0 },

    WIDGET_INHERIT_OPTIONS(EntryOptionSpecs)
};

/* SpinboxInitialize --
 * 	Initialization hook for spinbox widgets.
 */
static void
SpinboxInitialize(Tcl_Interp *interp, void *recordPtr)
{
    Spinbox *sb = (Spinbox *)recordPtr;
    TtkTrackElementState(&sb->core);
    EntryInitialize(interp, recordPtr);
}

/* SpinboxConfigure --
 * 	Configuration hook for spinbox widgets.
 */
static int
SpinboxConfigure(Tcl_Interp *interp, void *recordPtr, int mask)
{
    Spinbox *sb = (Spinbox *)recordPtr;
    Tcl_Size unused;

    /* Make sure -values is a valid list:
     */
    if (Tcl_ListObjLength(interp,sb->spinbox.valuesObj,&unused) != TCL_OK)
	return TCL_ERROR;

    return EntryConfigure(interp, recordPtr, mask);
}

static const Ttk_Ensemble SpinboxCommands[] = {
    { "bbox", 		EntryBBoxCommand,0 },
    { "cget", 		TtkWidgetCgetCommand,0 },
    { "configure", 	TtkWidgetConfigureCommand,0 },
    { "delete", 	EntryDeleteCommand,0 },
    { "get", 		EntryGetCommand,0 },
    { "icursor", 	EntryICursorCommand,0 },
    { "identify",	TtkWidgetIdentifyCommand,0 },
    { "index", 		EntryIndexCommand,0 },
    { "insert", 	EntryInsertCommand,0 },
    { "instate",	TtkWidgetInstateCommand,0 },
    { "selection", 	0,EntrySelectionCommands },
    { "set", 		EntrySetCommand,0 },
    { "state",  	TtkWidgetStateCommand,0 },
    { "style",		TtkWidgetStyleCommand,0 },
    { "validate",	EntryValidateCommand,0 },
    { "xview", 		EntryXViewCommand,0 },
    { 0,0,0 }
};

static const WidgetSpec SpinboxWidgetSpec = {
    "TSpinbox",			/* className */
    sizeof(Spinbox), 		/* recordSize */
    SpinboxOptionSpecs,		/* optionSpecs */
    SpinboxCommands,  		/* subcommands */
    SpinboxInitialize,     	/* initializeProc */
    EntryCleanup,		/* cleanupProc */
    SpinboxConfigure,		/* configureProc */
    EntryPostConfigure,  	/* postConfigureProc */
    TtkWidgetGetLayout, 	/* getLayoutProc */
    TtkWidgetSize, 		/* sizeProc */
    EntryDoLayout,		/* layoutProc */
    EntryDisplay		/* displayProc */
};

/*------------------------------------------------------------------------
 * +++ Textarea element.
 *
 * Text display area for Entry widgets.
 * Just computes requested size; display is handled by the widget itself.
 */

typedef struct {
    Tcl_Obj	*fontObj;
    Tcl_Obj	*widthObj;
} TextareaElement;

static const Ttk_ElementOptionSpec TextareaElementOptions[] = {
    { "-font", TK_OPTION_FONT,
	offsetof(TextareaElement,fontObj), DEF_ENTRY_FONT },
    { "-width", TK_OPTION_INT,
	offsetof(TextareaElement,widthObj), "20" },
    { NULL, TK_OPTION_BOOLEAN, 0, NULL }
};

static void TextareaElementSize(
    TCL_UNUSED(void *), /* clientData */
    void *elementRecord,
    Tk_Window tkwin,
    int *widthPtr,
    int *heightPtr,
    TCL_UNUSED(Ttk_Padding *))
{
    TextareaElement *textarea = (TextareaElement *)elementRecord;
    Tk_Font font = Tk_GetFontFromObj(tkwin, textarea->fontObj);
    int avgWidth = Tk_TextWidth(font, "0", 1);
    Tk_FontMetrics fm;
    int prefWidth = 1;

    Tk_GetFontMetrics(font, &fm);
    Tcl_GetIntFromObj(NULL, textarea->widthObj, &prefWidth);
    if (prefWidth <= 0)
	prefWidth = 1;

    *heightPtr = fm.linespace;
    *widthPtr = prefWidth * avgWidth;
}

static const Ttk_ElementSpec TextareaElementSpec = {
    TK_STYLE_VERSION_2,
    sizeof(TextareaElement),
    TextareaElementOptions,
    TextareaElementSize,
    TtkNullElementDraw
};

/*------------------------------------------------------------------------
 * +++ Widget layouts.
 */

TTK_BEGIN_LAYOUT(EntryLayout)
    TTK_GROUP("Entry.field", TTK_FILL_BOTH|TTK_BORDER,
	TTK_GROUP("Entry.padding", TTK_FILL_BOTH,
	    TTK_NODE("Entry.textarea", TTK_FILL_BOTH)))
TTK_END_LAYOUT

TTK_BEGIN_LAYOUT(ComboboxLayout)
    TTK_GROUP("Combobox.field", TTK_FILL_BOTH,
	TTK_NODE("Combobox.downarrow", TTK_PACK_RIGHT|TTK_FILL_Y)
	TTK_GROUP("Combobox.padding", TTK_FILL_BOTH,
	    TTK_NODE("Combobox.textarea", TTK_FILL_BOTH)))
TTK_END_LAYOUT

TTK_BEGIN_LAYOUT(SpinboxLayout)
    TTK_GROUP("Spinbox.field", TTK_PACK_TOP|TTK_FILL_X,
	TTK_GROUP("null", TTK_PACK_RIGHT,
	    TTK_NODE("Spinbox.uparrow", TTK_PACK_TOP|TTK_STICK_E)
	    TTK_NODE("Spinbox.downarrow", TTK_PACK_BOTTOM|TTK_STICK_E))
	TTK_GROUP("Spinbox.padding", TTK_FILL_BOTH,
	    TTK_NODE("Spinbox.textarea", TTK_FILL_BOTH)))
TTK_END_LAYOUT

/*------------------------------------------------------------------------
 * +++ Initialization.
 */
MODULE_SCOPE
void TtkEntry_Init(Tcl_Interp *interp);

MODULE_SCOPE
void TtkEntry_Init(Tcl_Interp *interp)
{
    Ttk_Theme themePtr =  Ttk_GetDefaultTheme(interp);

    Ttk_RegisterElement(interp, themePtr, "textarea", &TextareaElementSpec, 0);

    Ttk_RegisterLayout(themePtr, "TEntry", EntryLayout);
    Ttk_RegisterLayout(themePtr, "TCombobox", ComboboxLayout);
    Ttk_RegisterLayout(themePtr, "TSpinbox", SpinboxLayout);

    RegisterWidget(interp, "ttk::entry", &EntryWidgetSpec);
    RegisterWidget(interp, "ttk::combobox", &ComboboxWidgetSpec);
    RegisterWidget(interp, "ttk::spinbox", &SpinboxWidgetSpec);
}

/*EOF*/<|MERGE_RESOLUTION|>--- conflicted
+++ resolved
@@ -477,15 +477,7 @@
 		string = numStorage;
 		break;
 	    case 'i': /* index of insert/delete */
-<<<<<<< HEAD
-		if (index == TCL_INDEX_NONE) {
-		    snprintf(numStorage, sizeof(numStorage), "-1");
-		} else {
-		    snprintf(numStorage, sizeof(numStorage), "%" TCL_SIZE_MODIFIER "u", index);
-		}
-=======
 		snprintf(numStorage, sizeof(numStorage), "%" TCL_SIZE_MODIFIER "d", index);
->>>>>>> c066e00d
 		string = numStorage;
 		break;
 	    case 'P': /* 'Peeked' new value of the string */
