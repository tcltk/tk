/*
 * DERIVED FROM: tk/generic/tkEntry.c r1.35.
 *
 * Copyright © 1990-1994 The Regents of the University of California.
 * Copyright © 1994-1997 Sun Microsystems, Inc.
 * Copyright © 2000 Ajuba Solutions.
 * Copyright © 2002 ActiveState Corporation.
 * Copyright © 2004 Joe English
 */

#include "tkInt.h"
#include "ttkTheme.h"
#include "ttkWidget.h"

#ifdef _WIN32
#include "tkWinInt.h"
#endif

/*
 * Extra bits for core.flags:
 */
#define GOT_SELECTION		(WIDGET_USER_FLAG<<1)
#define SYNCING_VARIABLE	(WIDGET_USER_FLAG<<2)
#define VALIDATING		(WIDGET_USER_FLAG<<3)
#define VALIDATION_SET_VALUE	(WIDGET_USER_FLAG<<4)

/*
 * Definitions for -validate option values:
 */
typedef enum validateMode {
    VMODE_ALL, VMODE_KEY, VMODE_FOCUS, VMODE_FOCUSIN, VMODE_FOCUSOUT, VMODE_NONE
} VMODE;

static const char *const validateStrings[] = {
    "all", "key", "focus", "focusin", "focusout", "none", NULL
};

/*
 * Validation reasons:
 */
typedef enum validateReason {
    VALIDATE_INSERT, VALIDATE_DELETE,
    VALIDATE_FOCUSIN, VALIDATE_FOCUSOUT,
    VALIDATE_FORCED
} VREASON;

static const char *const validateReasonStrings[] = {
    "key", "key", "focusin", "focusout", "forced", NULL
};

/*------------------------------------------------------------------------
 * +++ Entry widget record.
 *
 * Dependencies:
 *
 * textVariableTrace	: textVariableObj
 *
 * numBytes,numChars	: string
 * displayString	: numChars, showChar
 * layoutHeight,
 * layoutWidth,
 * textLayout		: fontObj, displayString
 * layoutX, layoutY	: textLayout, justify, xscroll.first
 *
 * Invariants:
 *
 * 0 <= insertPos <= numChars
 * 0 <= selectFirst < selectLast <= numChars || selectFirst == selectLast == -1
 * displayString points to string if showChar == NULL,
 * or to malloc'ed storage if showChar != NULL.
 */

/* Style parameters:
 */
typedef struct {
    Tcl_Obj *placeholderForegroundObj;/* Foreground color for placeholder text */
    Tcl_Obj *foregroundObj;	/* Foreground color for normal text */
    Tcl_Obj *backgroundObj;	/* Entry widget background color */
    Tcl_Obj *selBorderObj;	/* Border and background for selection */
    Tcl_Obj *selBorderWidthObj;	/* Width of selection border */
    Tcl_Obj *selForegroundObj;	/* Foreground color for selected text */
    Tcl_Obj *insertColorObj;	/* Color of insertion cursor */
    Tcl_Obj *insertWidthObj;	/* Insert cursor width */
} EntryStyleData;

typedef struct {
    /*
     * Internal state:
     */
    char *string;		/* Storage for string (malloced) */
    Tcl_Size numBytes;		/* Length of string in bytes. */
    Tcl_Size numChars;		/* Length of string in characters. */

    Tcl_Size insertPos;		/* Insert index */
    Tcl_Size selectFirst;		/* Index of start of selection, or TCL_INDEX_NONE */
    Tcl_Size selectLast;		/* Index of end of selection, or TCL_INDEX_NONE */

    Scrollable xscroll;		/* Current scroll position */
    ScrollHandle xscrollHandle;

    /*
     * Options managed by Tk_SetOptions:
     */
    Tcl_Obj *textVariableObj;	/* Name of linked variable */
    int exportSelection;	/* Tie internal selection to X selection? */

    VMODE validate;		/* Validation mode */
    char *validateCmd;		/* Validation script template */
    char *invalidCmd;		/* Invalid callback script template */

    char *showChar;		/* Used to derive displayString */

    Tcl_Obj *fontObj;		/* Text font to use */
    Tcl_Obj *widthObj;		/* Desired width of window (in avgchars) */
    Tk_Justify justify;		/* Text justification */

    EntryStyleData styleData;	/* Display style data (widget options) */
    EntryStyleData styleDefaults;/* Style defaults (fallback values) */

    Tcl_Obj *stateObj;		/* Compatibility option -- see CheckStateObj */

    Tcl_Obj *placeholderObj;	/* Text to display for placeholder text */

    /*
     * Derived resources:
     */
    Ttk_TraceHandle *textVariableTrace;

    char *displayString;	/* String to use when displaying */
    Tk_TextLayout textLayout;	/* Cached text layout information. */
    int layoutWidth;		/* textLayout width */
    int layoutHeight;		/* textLayout height */

    int layoutX, layoutY;	/* Origin for text layout. */

} EntryPart;

typedef struct {
    WidgetCore	core;
    EntryPart	entry;
} Entry;

/*
 * Extra mask bits for Tk_SetOptions()
 */
#define STATE_CHANGED	 	(0x100)	/* -state option changed */
#define TEXTVAR_CHANGED	 	(0x200)	/* -textvariable option changed */
#define SCROLLCMD_CHANGED	(0x400)	/* -xscrollcommand option changed */

/*
 * Default option values:
 */
#define DEF_SELECT_BG		"#000000"
#define DEF_SELECT_FG		"#ffffff"
#define DEF_PLACEHOLDER_FG	"#b3b3b3"
#define DEF_INSERT_BG		"black"
#define DEF_ENTRY_WIDTH		"20"
#define DEF_ENTRY_FONT		"TkTextFont"
#define DEF_LIST_HEIGHT		"10"

static const Tk_OptionSpec EntryOptionSpecs[] = {
    {TK_OPTION_BOOLEAN, "-exportselection", "exportSelection",
        "ExportSelection", "1", TCL_INDEX_NONE, offsetof(Entry, entry.exportSelection),
	0,0,0 },
    {TK_OPTION_FONT, "-font", "font", "Font",
	DEF_ENTRY_FONT, offsetof(Entry, entry.fontObj),TCL_INDEX_NONE,
	0,0,GEOMETRY_CHANGED},
    {TK_OPTION_STRING, "-invalidcommand", "invalidCommand", "InvalidCommand",
	NULL, TCL_INDEX_NONE, offsetof(Entry, entry.invalidCmd),
	TK_OPTION_NULL_OK, 0, 0},
    {TK_OPTION_JUSTIFY, "-justify", "justify", "Justify",
	"left", TCL_INDEX_NONE, offsetof(Entry, entry.justify),
	TK_OPTION_ENUM_VAR, 0, GEOMETRY_CHANGED},
    {TK_OPTION_STRING, "-placeholder", "placeHolder", "PlaceHolder",
	NULL, offsetof(Entry, entry.placeholderObj), TCL_INDEX_NONE,
	TK_OPTION_NULL_OK, 0, 0},
    {TK_OPTION_STRING, "-show", "show", "Show",
        NULL, TCL_INDEX_NONE, offsetof(Entry, entry.showChar),
	TK_OPTION_NULL_OK, 0, 0},
    {TK_OPTION_STRING, "-state", "state", "State",
	"normal", offsetof(Entry, entry.stateObj), TCL_INDEX_NONE,
        0,0,STATE_CHANGED},
    {TK_OPTION_STRING, "-textvariable", "textVariable", "Variable",
	NULL, offsetof(Entry, entry.textVariableObj), TCL_INDEX_NONE,
	TK_OPTION_NULL_OK,0,TEXTVAR_CHANGED},
    {TK_OPTION_STRING_TABLE, "-validate", "validate", "Validate",
	"none", TCL_INDEX_NONE, offsetof(Entry, entry.validate),
	TK_OPTION_ENUM_VAR, validateStrings, 0},
    {TK_OPTION_STRING, "-validatecommand", "validateCommand", "ValidateCommand",
	NULL, TCL_INDEX_NONE, offsetof(Entry, entry.validateCmd),
	TK_OPTION_NULL_OK, 0, 0},
    {TK_OPTION_INT, "-width", "width", "Width",
	DEF_ENTRY_WIDTH, offsetof(Entry, entry.widthObj), TCL_INDEX_NONE,
	0,0,GEOMETRY_CHANGED},
    {TK_OPTION_STRING, "-xscrollcommand", "xScrollCommand", "ScrollCommand",
	NULL, TCL_INDEX_NONE, offsetof(Entry, entry.xscroll.scrollCmd),
	TK_OPTION_NULL_OK, 0, SCROLLCMD_CHANGED},

    /* EntryStyleData options:
     */
    {TK_OPTION_COLOR, "-background", "windowColor", "WindowColor",
	NULL, offsetof(Entry, entry.styleData.backgroundObj), TCL_INDEX_NONE,
	TK_OPTION_NULL_OK,0,0},
    {TK_OPTION_COLOR, "-foreground", "textColor", "TextColor",
	NULL, offsetof(Entry, entry.styleData.foregroundObj), TCL_INDEX_NONE,
	TK_OPTION_NULL_OK,0,0},
    {TK_OPTION_COLOR, "-placeholderforeground", "placeholderForeground",
        "PlaceholderForeground", NULL,
        offsetof(Entry, entry.styleData.placeholderForegroundObj), TCL_INDEX_NONE,
	TK_OPTION_NULL_OK,0,0},

    WIDGET_TAKEFOCUS_TRUE,
    WIDGET_INHERIT_OPTIONS(ttkCoreOptionSpecs)
};

/*------------------------------------------------------------------------
 * +++ EntryStyleData management.
 * 	This is still more awkward than it should be;
 * 	it should be able to use the Element API instead.
 */

/* EntryInitStyleDefaults --
 * 	Initialize EntryStyleData record to fallback values.
 */
static void EntryInitStyleDefaults(EntryStyleData *es)
{
#define INIT(member, value) \
	es->member = Tcl_NewStringObj(value, -1); \
	Tcl_IncrRefCount(es->member);
    INIT(placeholderForegroundObj, DEF_PLACEHOLDER_FG)
    INIT(foregroundObj, DEFAULT_FOREGROUND)
    INIT(selBorderObj, DEF_SELECT_BG)
    INIT(selForegroundObj, DEF_SELECT_FG)
    INIT(insertColorObj, DEFAULT_FOREGROUND)
    INIT(selBorderWidthObj, "0")
    INIT(insertWidthObj, "1")
#undef INIT
}

static void EntryFreeStyleDefaults(EntryStyleData *es)
{
    Tcl_DecrRefCount(es->placeholderForegroundObj);
    Tcl_DecrRefCount(es->foregroundObj);
    Tcl_DecrRefCount(es->selBorderObj);
    Tcl_DecrRefCount(es->selForegroundObj);
    Tcl_DecrRefCount(es->insertColorObj);
    Tcl_DecrRefCount(es->selBorderWidthObj);
    Tcl_DecrRefCount(es->insertWidthObj);
}

/*
 * EntryInitStyleData --
 * 	Look up style-specific data for an entry widget.
 */
static void EntryInitStyleData(Entry *entryPtr, EntryStyleData *es)
{
    Ttk_State state = entryPtr->core.state;
    Ttk_ResourceCache cache = Ttk_GetResourceCache(entryPtr->core.interp);
    Tk_Window tkwin = entryPtr->core.tkwin;
    Tcl_Obj *tmp;

    /* Initialize to fallback values:
     */
    *es = entryPtr->entry.styleDefaults;

#   define INIT(member, name) \
    if ((tmp=Ttk_QueryOption(entryPtr->core.layout,name,state))) \
    	es->member=tmp;
    INIT(placeholderForegroundObj, "-placeholderforeground");
    INIT(foregroundObj, "-foreground");
    INIT(selBorderObj, "-selectbackground")
    INIT(selBorderWidthObj, "-selectborderwidth")
    INIT(selForegroundObj, "-selectforeground")
    INIT(insertColorObj, "-insertcolor")
    INIT(insertWidthObj, "-insertwidth")
#undef INIT

    /* Reacquire color & border resources from resource cache.
     */
    es->placeholderForegroundObj = Ttk_UseColor(cache, tkwin, es->placeholderForegroundObj);
    es->foregroundObj = Ttk_UseColor(cache, tkwin, es->foregroundObj);
    es->selForegroundObj = Ttk_UseColor(cache, tkwin, es->selForegroundObj);
    es->insertColorObj = Ttk_UseColor(cache, tkwin, es->insertColorObj);
    es->selBorderObj = Ttk_UseBorder(cache, tkwin, es->selBorderObj);
}

/*------------------------------------------------------------------------
 * +++ Resource management.
 */

/* EntryDisplayString --
 * 	Return a malloc'ed string consisting of 'numChars' copies
 * 	of (the first character in the string) 'showChar'.
 * 	Used to compute the displayString if -show is non-NULL.
 */
static char *EntryDisplayString(const char *showChar, int numChars)
{
    char *displayString, *p;
    int size;
    int ch;
    char buf[6];

    TkUtfToUniChar(showChar, &ch);
    size = TkUniCharToUtf(ch, buf);
    p = displayString = (char *)ckalloc(numChars * size + 1);

    while (numChars--) {
	memcpy(p, buf, size);
	p += size;
    }
    *p = '\0';

    return displayString;
}

/* EntryUpdateTextLayout --
 * 	Recompute textLayout, layoutWidth, and layoutHeight
 * 	from displayString and fontObj.
 */
static void EntryUpdateTextLayout(Entry *entryPtr)
{
    Tcl_Size length;
    char *text;
    Tk_FreeTextLayout(entryPtr->entry.textLayout);
    if ((entryPtr->entry.numChars != 0) || (entryPtr->entry.placeholderObj == NULL)) {
        entryPtr->entry.textLayout = Tk_ComputeTextLayout(
	    Tk_GetFontFromObj(entryPtr->core.tkwin, entryPtr->entry.fontObj),
	    entryPtr->entry.displayString, entryPtr->entry.numChars,
	    0/*wraplength*/, entryPtr->entry.justify, TK_IGNORE_NEWLINES,
	    &entryPtr->entry.layoutWidth, &entryPtr->entry.layoutHeight);
    } else {
        text = Tcl_GetStringFromObj(entryPtr->entry.placeholderObj, &length);
        entryPtr->entry.textLayout = Tk_ComputeTextLayout(
	    Tk_GetFontFromObj(entryPtr->core.tkwin, entryPtr->entry.fontObj),
	    text, length,
	    0/*wraplength*/, entryPtr->entry.justify, TK_IGNORE_NEWLINES,
	    &entryPtr->entry.layoutWidth, &entryPtr->entry.layoutHeight);
    }
}

/* EntryEditable --
 * 	Returns 1 if the entry widget accepts user changes, 0 otherwise
 */
static int
EntryEditable(Entry *entryPtr)
{
    return !(entryPtr->core.state & (TTK_STATE_DISABLED|TTK_STATE_READONLY));
}

/*------------------------------------------------------------------------
 * +++ Selection management.
 */

/* EntryFetchSelection --
 *	Selection handler for entry widgets.
 */
static Tcl_Size
EntryFetchSelection(
    ClientData clientData, Tcl_Size offset, char *buffer, Tcl_Size maxBytes)
{
    Entry *entryPtr = (Entry *)clientData;
    Tcl_Size byteCount;
    const char *string;
    const char *selStart, *selEnd;

    if (entryPtr->entry.selectFirst == TCL_INDEX_NONE || (!entryPtr->entry.exportSelection)
	    || Tcl_IsSafe(entryPtr->core.interp)) {
	return TCL_INDEX_NONE;
    }
    string = entryPtr->entry.displayString;

    selStart = Tcl_UtfAtIndex(string, entryPtr->entry.selectFirst);
    selEnd = Tcl_UtfAtIndex(selStart,
	    entryPtr->entry.selectLast - entryPtr->entry.selectFirst);
    if (selEnd  <= selStart + offset) {
	return 0;
    }
    byteCount = selEnd - selStart - offset;
    if (byteCount > maxBytes) {
    /* @@@POSSIBLE BUG: Can transfer partial UTF-8 sequences.  Is this OK? */
	byteCount = maxBytes;
    }
    memcpy(buffer, selStart + offset, byteCount);
    buffer[byteCount] = '\0';
    return byteCount;
}

/* EntryLostSelection --
 *	Tk_LostSelProc for Entry widgets; called when an entry
 *	loses ownership of the selection.
 */
static void EntryLostSelection(ClientData clientData)
{
    Entry *entryPtr = (Entry *)clientData;
    entryPtr->core.flags &= ~GOT_SELECTION;
    entryPtr->entry.selectFirst = entryPtr->entry.selectLast = TCL_INDEX_NONE;
    TtkRedisplayWidget(&entryPtr->core);
}

/* EntryOwnSelection --
 * 	Assert ownership of the PRIMARY selection,
 * 	if -exportselection set and selection is present and interp is unsafe.
 */
static void EntryOwnSelection(Entry *entryPtr)
{
    if (entryPtr->entry.exportSelection
	&& (!Tcl_IsSafe(entryPtr->core.interp))
	&& !(entryPtr->core.flags & GOT_SELECTION)) {
	Tk_OwnSelection(entryPtr->core.tkwin, XA_PRIMARY, EntryLostSelection,
		entryPtr);
	entryPtr->core.flags |= GOT_SELECTION;
    }
}

/*------------------------------------------------------------------------
 * +++ Validation.
 */

/* ExpandPercents --
 *	Expand an entry validation script template (-validatecommand
 *	or -invalidcommand).
 */
static void
ExpandPercents(
     Entry *entryPtr,		/* Entry that needs validation. */
     const char *templ, 	/* Script template */
     const char *newValue,		/* Potential new value of entry string */
     Tcl_Size index,			/* index of insert/delete */
     int count,			/* #changed characters */
     VREASON reason,		/* Reason for change */
     Tcl_DString *dsPtr)	/* Result of %-substitutions */
{
    int spaceNeeded, cvtFlags;
    int number, length;
    const char *string;
    int stringLength;
    int ch;
    char numStorage[2*TCL_INTEGER_SPACE];

    while (*templ) {
	/* Find everything up to the next % character and append it
	 * to the result string.
	 */
	string = Tcl_UtfFindFirst(templ, '%');
	if (string == NULL) {
	    /* No more %-sequences to expand.
	     * Copy the rest of the template.
	     */
	    Tcl_DStringAppend(dsPtr, templ, -1);
	    return;
	}
	if (string != templ) {
	    Tcl_DStringAppend(dsPtr, templ, string - templ);
	    templ = string;
	}

	/* There's a percent sequence here.  Process it.
	 */
	++templ; /* skip over % */
	if (*templ != '\0') {
	    templ += TkUtfToUniChar(templ, &ch);
	} else {
	    ch = '%';
	}

	stringLength = -1;
	switch (ch) {
	    case 'd': /* Type of call that caused validation */
		if (reason == VALIDATE_INSERT) {
		    number = 1;
		} else if (reason == VALIDATE_DELETE) {
		    number = 0;
		} else {
		    number = -1;
		}
		snprintf(numStorage, sizeof(numStorage), "%d", number);
		string = numStorage;
		break;
	    case 'i': /* index of insert/delete */
<<<<<<< HEAD
		if (index == TCL_INDEX_NONE) {
		    sprintf(numStorage, "-1");
		} else {
		    sprintf(numStorage, "%" TKSIZET_MODIFIER "u", index);
		}
=======
		snprintf(numStorage, sizeof(numStorage), "%d", (int)index);
>>>>>>> 1e7f027c
		string = numStorage;
		break;
	    case 'P': /* 'Peeked' new value of the string */
		string = newValue;
		break;
	    case 's': /* Current string value */
		string = entryPtr->entry.string;
		break;
	    case 'S': /* string to be inserted/deleted, if any */
		if (reason == VALIDATE_INSERT) {
		    string = Tcl_UtfAtIndex(newValue, index);
		    stringLength = Tcl_UtfAtIndex(string, count) - string;
		} else if (reason == VALIDATE_DELETE) {
		    string = Tcl_UtfAtIndex(entryPtr->entry.string, index);
		    stringLength = Tcl_UtfAtIndex(string, count) - string;
		} else {
		    string = "";
		    stringLength = 0;
		}
		break;
	    case 'v': /* type of validation currently set */
		string = validateStrings[entryPtr->entry.validate];
		break;
	    case 'V': /* type of validation in effect */
		string = validateReasonStrings[reason];
		break;
	    case 'W': /* widget name */
		string = Tk_PathName(entryPtr->core.tkwin);
		break;
	    default:
		length = TkUniCharToUtf(ch, numStorage);
		numStorage[length] = '\0';
		string = numStorage;
		break;
	}

	spaceNeeded = Tcl_ScanCountedElement(string, stringLength, &cvtFlags);
	length = Tcl_DStringLength(dsPtr);
	Tcl_DStringSetLength(dsPtr, length + spaceNeeded);
	spaceNeeded = Tcl_ConvertCountedElement(string, stringLength,
		Tcl_DStringValue(dsPtr) + length,
		cvtFlags | TCL_DONT_USE_BRACES);
	Tcl_DStringSetLength(dsPtr, length + spaceNeeded);
    }
}

/* RunValidationScript --
 * 	Build and evaluate an entry validation script.
 * 	If the script raises an error, disable validation
 * 	by setting '-validate none'
 */
static int RunValidationScript(
    Tcl_Interp *interp, 	/* Interpreter to use */
    Entry *entryPtr,		/* Entry being validated */
    const char *templ,	/* Script template */
    const char *optionName,	/* "-validatecommand", "-invalidcommand" */
    const char *newValue,	/* Potential new value of entry string */
    Tcl_Size index,			/* index of insert/delete */
    Tcl_Size count,			/* #changed characters */
    VREASON reason)		/* Reason for change */
{
    Tcl_DString script;
    int code;

    Tcl_DStringInit(&script);
    ExpandPercents(entryPtr, templ, newValue, index, count, reason, &script);
    code = Tcl_EvalEx(interp,
		Tcl_DStringValue(&script), Tcl_DStringLength(&script),
		TCL_EVAL_GLOBAL);
    Tcl_DStringFree(&script);
    if (WidgetDestroyed(&entryPtr->core))
	return TCL_ERROR;

    if (code != TCL_OK && code != TCL_RETURN) {
	Tcl_AddErrorInfo(interp, "\n\t(in ");
	Tcl_AddErrorInfo(interp, optionName);
	Tcl_AddErrorInfo(interp, " validation command executed by ");
	Tcl_AddErrorInfo(interp, Tk_PathName(entryPtr->core.tkwin));
	Tcl_AddErrorInfo(interp, ")");
	entryPtr->entry.validate = VMODE_NONE;
	return TCL_ERROR;
    }
    return TCL_OK;
}

/* EntryNeedsValidation --
 * 	Determine whether the specified VREASON should trigger validation
 * 	in the current VMODE.
 */
static int EntryNeedsValidation(VMODE vmode, VREASON reason)
{
    return (reason == VALIDATE_FORCED)
	|| (vmode == VMODE_ALL)
	|| (reason == VALIDATE_FOCUSIN
	    && (vmode == VMODE_FOCUSIN || vmode == VMODE_FOCUS))
	|| (reason == VALIDATE_FOCUSOUT
	    && (vmode == VMODE_FOCUSOUT || vmode == VMODE_FOCUS))
	|| (reason == VALIDATE_INSERT && vmode == VMODE_KEY)
	|| (reason == VALIDATE_DELETE && vmode == VMODE_KEY)
	;
}

/* EntryValidateChange --
 *	Validate a proposed change to the entry widget's value if required.
 *	Call the -invalidcommand if validation fails.
 *
 * Returns:
 *	TCL_OK if the change is accepted
 *	TCL_BREAK if the change is rejected
 *      TCL_ERROR if any errors occurred
 *
 * The change will be rejected if -validatecommand returns 0,
 * or if -validatecommand or -invalidcommand modifies the value.
 */
static int
EntryValidateChange(
    Entry *entryPtr,		/* Entry that needs validation. */
    const char *newValue,	/* Potential new value of entry string */
    Tcl_Size index,			/* index of insert/delete, TCL_INDEX_NONE otherwise */
    Tcl_Size count,			/* #changed characters */
    VREASON reason)		/* Reason for change */
{
    Tcl_Interp *interp = entryPtr->core.interp;
    VMODE vmode = entryPtr->entry.validate;
    int code, change_ok;

    if ((entryPtr->entry.validateCmd == NULL)
	|| (entryPtr->core.flags & VALIDATING)
	|| !EntryNeedsValidation(vmode, reason))
    {
	return TCL_OK;
    }

    entryPtr->core.flags |= VALIDATING;

    /* Run -validatecommand and check return value:
     */
    code = RunValidationScript(interp, entryPtr,
	    entryPtr->entry.validateCmd, "-validatecommand",
	    newValue, index, count, reason);
    if (code != TCL_OK) {
	goto done;
    }

    code = Tcl_GetBooleanFromObj(interp,Tcl_GetObjResult(interp), &change_ok);
    if (code != TCL_OK) {
	entryPtr->entry.validate = VMODE_NONE;	/* Disable validation */
	Tcl_AddErrorInfo(interp,
		"\n(validation command did not return valid boolean)");
	goto done;
    }

    /* Run the -invalidcommand if validation failed:
     */
    if (!change_ok && entryPtr->entry.invalidCmd != NULL) {
	code = RunValidationScript(interp, entryPtr,
		entryPtr->entry.invalidCmd, "-invalidcommand",
		newValue, index, count, reason);
	if (code != TCL_OK) {
	    goto done;
	}
    }

    /* Reject the pending change if validation failed
     * or if a validation script changed the value.
     */
    if (!change_ok || (entryPtr->core.flags & VALIDATION_SET_VALUE)) {
	code = TCL_BREAK;
    }

done:
    entryPtr->core.flags &= ~(VALIDATING|VALIDATION_SET_VALUE);
    return code;
}

/* EntryRevalidate --
 * 	Revalidate the current value of an entry widget,
 * 	update the TTK_STATE_INVALID bit.
 *
 * Returns:
 * 	TCL_OK if valid, TCL_BREAK if invalid, TCL_ERROR on error.
 */
static int EntryRevalidate(Tcl_Interp *dummy, Entry *entryPtr, VREASON reason)
{
    int code = EntryValidateChange(
		    entryPtr, entryPtr->entry.string, -1,0, reason);
    (void)dummy;

    if (code == TCL_BREAK) {
	TtkWidgetChangeState(&entryPtr->core, TTK_STATE_INVALID, 0);
    } else if (code == TCL_OK) {
	TtkWidgetChangeState(&entryPtr->core, 0, TTK_STATE_INVALID);
    }

    return code;
}

/* EntryRevalidateBG --
 * 	Revalidate in the background (called from event handler).
 */
static void EntryRevalidateBG(Entry *entryPtr, VREASON reason)
{
    Tcl_Interp *interp = entryPtr->core.interp;
    VMODE vmode = entryPtr->entry.validate;

    if (EntryNeedsValidation(vmode, reason)) {
        if (EntryRevalidate(interp, entryPtr, reason) == TCL_ERROR) {
	    Tcl_BackgroundException(interp, TCL_ERROR);
        }
    }
}

/*------------------------------------------------------------------------
 * +++ Entry widget modification.
 */

/* AdjustIndex --
 * 	Adjust index to account for insertion (nChars > 0)
 * 	or deletion (nChars < 0) at specified index.
 */
static int AdjustIndex(int i0, int index, int nChars)
{
    if (i0 >= index) {
	i0 += nChars;
	if (i0 < index) { /* index was inside deleted range */
	    i0 = index;
	}
    }
    return i0;
}

/* AdjustIndices --
 * 	Adjust all internal entry indexes to account for change.
 * 	Note that insertPos, and selectFirst have "right gravity",
 * 	while leftIndex (=xscroll.first) and selectLast have "left gravity".
 */
static void AdjustIndices(Entry *entryPtr, int index, int nChars)
{
    EntryPart *e = &entryPtr->entry;
    int g = nChars > 0;		/* left gravity adjustment */

    e->insertPos    = AdjustIndex(e->insertPos, index, nChars);
    e->selectFirst  = AdjustIndex(e->selectFirst, index, nChars);
    e->selectLast   = AdjustIndex(e->selectLast, index+g, nChars);
    e->xscroll.first= AdjustIndex(e->xscroll.first, index+g, nChars);

    if (e->selectLast + 1 <= e->selectFirst + 1)
	e->selectFirst = e->selectLast = TCL_INDEX_NONE;
}

/* EntryStoreValue --
 *	Replace the contents of a text entry with a given value,
 *	recompute dependent resources, and schedule a redisplay.
 *
 *	See also: EntrySetValue().
 */
static void
EntryStoreValue(Entry *entryPtr, const char *value)
{
    size_t numBytes = strlen(value);
    Tcl_Size numChars = Tcl_NumUtfChars(value, numBytes);

    if (entryPtr->core.flags & VALIDATING)
	entryPtr->core.flags |= VALIDATION_SET_VALUE;

    /* Make sure all indices remain in bounds:
     */
    if (numChars < entryPtr->entry.numChars)
	AdjustIndices(entryPtr, numChars, numChars - entryPtr->entry.numChars);

    /* Free old value:
     */
    if (entryPtr->entry.displayString != entryPtr->entry.string)
	ckfree(entryPtr->entry.displayString);
    ckfree(entryPtr->entry.string);

    /* Store new value:
     */
    entryPtr->entry.string = (char *)ckalloc(numBytes + 1);
    strcpy(entryPtr->entry.string, value);
    entryPtr->entry.numBytes = numBytes;
    entryPtr->entry.numChars = numChars;

    entryPtr->entry.displayString
	= entryPtr->entry.showChar
	? EntryDisplayString(entryPtr->entry.showChar, numChars)
	: entryPtr->entry.string
	;

    /* Update layout, schedule redisplay:
     */
    EntryUpdateTextLayout(entryPtr);
    TtkRedisplayWidget(&entryPtr->core);
}

/* EntrySetValue --
 * 	Stores a new value in the entry widget and updates the
 * 	linked -textvariable, if any.  The write trace on the
 * 	text variable is temporarily disabled; however, other
 * 	write traces may change the value of the variable.
 * 	If so, the widget is updated again with the new value.
 *
 * Returns:
 * 	TCL_OK if successful, TCL_ERROR otherwise.
 */
static int EntrySetValue(Entry *entryPtr, const char *value)
{
    EntryStoreValue(entryPtr, value);

    if (entryPtr->entry.textVariableObj) {
	const char *textVarName =
	    Tcl_GetString(entryPtr->entry.textVariableObj);
	if (textVarName && *textVarName) {
	    entryPtr->core.flags |= SYNCING_VARIABLE;
	    value = Tcl_SetVar2(entryPtr->core.interp, textVarName,
		    NULL, value, TCL_GLOBAL_ONLY|TCL_LEAVE_ERR_MSG);
	    entryPtr->core.flags &= ~SYNCING_VARIABLE;
	    if (!value || WidgetDestroyed(&entryPtr->core)) {
		return TCL_ERROR;
	    } else if (strcmp(value, entryPtr->entry.string) != 0) {
		/* Some write trace has changed the variable value.
		 */
		EntryStoreValue(entryPtr, value);
	    }
	}
    }

    return TCL_OK;
}

/* EntryTextVariableTrace --
 *	Variable trace procedure for entry -textvariable
 */
static void EntryTextVariableTrace(void *recordPtr, const char *value)
{
    Entry *entryPtr = (Entry *)recordPtr;

    if (WidgetDestroyed(&entryPtr->core)) {
	return;
    }

    if (entryPtr->core.flags & SYNCING_VARIABLE) {
	/* Trace was fired due to Tcl_SetVar2 call in EntrySetValue.
	 * Don't do anything.
	 */
	return;
    }

    EntryStoreValue(entryPtr, value ? value : "");
}

/*------------------------------------------------------------------------
 * +++ Insertion and deletion.
 */

/* InsertChars --
 *	Add new characters to an entry widget.
 */
static int
InsertChars(
    Entry *entryPtr,		/* Entry that is to get the new elements. */
    Tcl_Size index,			/* Insert before this index */
    const char *value)		/* New characters to add */
{
    char *string = entryPtr->entry.string;
    size_t byteIndex = Tcl_UtfAtIndex(string, index) - string;
    size_t byteCount = strlen(value);
    int charsAdded = Tcl_NumUtfChars(value, byteCount);
    size_t newByteCount = entryPtr->entry.numBytes + byteCount + 1;
    char *newBytes;
    int code;

    if (byteCount == 0) {
	return TCL_OK;
    }

    newBytes =  (char *)ckalloc(newByteCount);
    memcpy(newBytes, string, byteIndex);
    strcpy(newBytes + byteIndex, value);
    strcpy(newBytes + byteIndex + byteCount, string + byteIndex);

    code = EntryValidateChange(
	    entryPtr, newBytes, index, charsAdded, VALIDATE_INSERT);

    if (code == TCL_OK) {
	AdjustIndices(entryPtr, index, charsAdded);
	code = EntrySetValue(entryPtr, newBytes);
    } else if (code == TCL_BREAK) {
	code = TCL_OK;
    }

    ckfree(newBytes);
    return code;
}

/* DeleteChars --
 *	Remove one or more characters from an entry widget.
 */
static int
DeleteChars(
    Entry *entryPtr,		/* Entry widget to modify. */
    Tcl_Size index,			/* Index of first character to delete. */
    Tcl_Size count)			/* How many characters to delete. */
{
    char *string = entryPtr->entry.string;
    size_t byteIndex, byteCount, newByteCount;
    char *newBytes;
    int code;

    if (index == TCL_INDEX_NONE) {
	index = 0;
    }
    if (count + index + 1 > entryPtr->entry.numChars + 1) {
	count = entryPtr->entry.numChars - index;
    }
    if (count + 1 <= 1) {
	return TCL_OK;
    }

    byteIndex = Tcl_UtfAtIndex(string, index) - string;
    byteCount = Tcl_UtfAtIndex(string+byteIndex, count) - (string+byteIndex);

    newByteCount = entryPtr->entry.numBytes + 1 - byteCount;
    newBytes =  (char *)ckalloc(newByteCount);
    memcpy(newBytes, string, byteIndex);
    strcpy(newBytes + byteIndex, string + byteIndex + byteCount);

    code = EntryValidateChange(
	    entryPtr, newBytes, index, count, VALIDATE_DELETE);

    if (code == TCL_OK) {
	AdjustIndices(entryPtr, index, -count);
	code = EntrySetValue(entryPtr, newBytes);
    } else if (code == TCL_BREAK) {
	code = TCL_OK;
    }
    ckfree(newBytes);

    return code;
}

/*------------------------------------------------------------------------
 * +++ Event handler.
 */

/* EntryEventProc --
 *	Extra event handling for entry widgets:
 *	Triggers validation on FocusIn and FocusOut events.
 */
#define EntryEventMask (FocusChangeMask)
static void
EntryEventProc(ClientData clientData, XEvent *eventPtr)
{
    Entry *entryPtr = (Entry *)clientData;

    Tcl_Preserve(clientData);
    switch (eventPtr->type) {
	case DestroyNotify:
	    Tk_DeleteEventHandler(entryPtr->core.tkwin,
		    EntryEventMask, EntryEventProc, clientData);
	    break;
	case FocusIn:
	    EntryRevalidateBG(entryPtr, VALIDATE_FOCUSIN);
	    break;
	case FocusOut:
	    EntryRevalidateBG(entryPtr, VALIDATE_FOCUSOUT);
	    break;
    }
    Tcl_Release(clientData);
}

/*------------------------------------------------------------------------
 * +++ Initialization and cleanup.
 */

static void
EntryInitialize(Tcl_Interp *dummy, void *recordPtr)
{
    Entry *entryPtr = (Entry *)recordPtr;
    (void)dummy;

    Tk_CreateEventHandler(
	entryPtr->core.tkwin, EntryEventMask, EntryEventProc, entryPtr);
    Tk_CreateSelHandler(entryPtr->core.tkwin, XA_PRIMARY, XA_STRING,
	EntryFetchSelection, entryPtr, XA_STRING);
    TtkBlinkCursor(&entryPtr->core);

    entryPtr->entry.string		= (char *)ckalloc(1);
    *entryPtr->entry.string 		= '\0';
    entryPtr->entry.displayString	= entryPtr->entry.string;
    entryPtr->entry.textVariableTrace 	= 0;
    entryPtr->entry.numBytes = entryPtr->entry.numChars = 0;

    EntryInitStyleDefaults(&entryPtr->entry.styleDefaults);

    entryPtr->entry.xscrollHandle =
	TtkCreateScrollHandle(&entryPtr->core, &entryPtr->entry.xscroll);

    entryPtr->entry.insertPos		= 0;
    entryPtr->entry.selectFirst 	= TCL_INDEX_NONE;
    entryPtr->entry.selectLast		= TCL_INDEX_NONE;
}

static void
EntryCleanup(void *recordPtr)
{
    Entry *entryPtr = (Entry *)recordPtr;

    if (entryPtr->entry.textVariableTrace)
	Ttk_UntraceVariable(entryPtr->entry.textVariableTrace);

    TtkFreeScrollHandle(entryPtr->entry.xscrollHandle);

    EntryFreeStyleDefaults(&entryPtr->entry.styleDefaults);

    Tk_DeleteSelHandler(entryPtr->core.tkwin, XA_PRIMARY, XA_STRING);

    Tk_FreeTextLayout(entryPtr->entry.textLayout);
    if (entryPtr->entry.displayString != entryPtr->entry.string)
	ckfree(entryPtr->entry.displayString);
    ckfree(entryPtr->entry.string);
}

/* EntryConfigure --
 * 	Configure hook for Entry widgets.
 */
static int EntryConfigure(Tcl_Interp *interp, void *recordPtr, int mask)
{
    Entry *entryPtr = (Entry *)recordPtr;
    Tcl_Obj *textVarName = entryPtr->entry.textVariableObj;
    Ttk_TraceHandle *vt = 0;

    if (mask & TEXTVAR_CHANGED) {
	if (textVarName && *Tcl_GetString(textVarName) != '\0') {
	    vt = Ttk_TraceVariable(interp,
		    textVarName,EntryTextVariableTrace,entryPtr);
	    if (!vt) return TCL_ERROR;
	}
    }

    if (TtkCoreConfigure(interp, recordPtr, mask) != TCL_OK) {
	if (vt) Ttk_UntraceVariable(vt);
	return TCL_ERROR;
    }

    /* Update derived resources:
     */
    if (mask & TEXTVAR_CHANGED) {
	if (entryPtr->entry.textVariableTrace)
	    Ttk_UntraceVariable(entryPtr->entry.textVariableTrace);
	entryPtr->entry.textVariableTrace = vt;
    }

    /* Claim the selection, in case we've suddenly started exporting it.
     */
    if (entryPtr->entry.exportSelection && (entryPtr->entry.selectFirst != TCL_INDEX_NONE)
	    && (!Tcl_IsSafe(entryPtr->core.interp))) {
	EntryOwnSelection(entryPtr);
    }

    /* Handle -state compatibility option:
     */
    if (mask & STATE_CHANGED) {
	TtkCheckStateOption(&entryPtr->core, entryPtr->entry.stateObj);
    }

    /* Force scrollbar update if needed:
     */
    if (mask & SCROLLCMD_CHANGED) {
	TtkScrollbarUpdateRequired(entryPtr->entry.xscrollHandle);
    }

    /* Recompute the displayString, in case showChar changed:
     */
    if (entryPtr->entry.displayString != entryPtr->entry.string)
	ckfree(entryPtr->entry.displayString);

    entryPtr->entry.displayString
	= entryPtr->entry.showChar
	? EntryDisplayString(entryPtr->entry.showChar, entryPtr->entry.numChars)
	: entryPtr->entry.string
	;

    /* Update textLayout:
     */
    EntryUpdateTextLayout(entryPtr);
    return TCL_OK;
}

/* EntryPostConfigure --
 * 	Post-configuration hook for entry widgets.
 */
static int EntryPostConfigure(Tcl_Interp *dummy, void *recordPtr, int mask)
{
    Entry *entryPtr = (Entry *)recordPtr;
    int status = TCL_OK;
    (void)dummy;

    if ((mask & TEXTVAR_CHANGED) && entryPtr->entry.textVariableTrace != NULL) {
	status = Ttk_FireTrace(entryPtr->entry.textVariableTrace);
    }

    return status;
}

/*------------------------------------------------------------------------
 * +++ Layout and display.
 */

/* EntryCharPosition --
 * 	Return the X coordinate of the specified character index.
 * 	Precondition: textLayout and layoutX up-to-date.
 */
static int
EntryCharPosition(Entry *entryPtr, Tcl_Size index)
{
    int xPos;
    Tk_CharBbox(entryPtr->entry.textLayout, index, &xPos, NULL, NULL, NULL);
    return xPos + entryPtr->entry.layoutX;
}

/* EntryDoLayout --
 * 	Layout hook for entry widgets.
 *
 * 	Determine position of textLayout based on xscroll.first, justify,
 * 	and display area.
 *
 * 	Recalculates layoutX, layoutY, and rightIndex,
 * 	and updates xscroll accordingly.
 * 	May adjust xscroll.first to ensure the maximum #characters are onscreen.
 */
static void
EntryDoLayout(void *recordPtr)
{
    Entry *entryPtr = (Entry *)recordPtr;
    WidgetCore *corePtr = &entryPtr->core;
    Tk_TextLayout textLayout = entryPtr->entry.textLayout;
    int leftIndex = entryPtr->entry.xscroll.first;
    int rightIndex;
    Ttk_Box textarea;

    Ttk_PlaceLayout(corePtr->layout,corePtr->state,Ttk_WinBox(corePtr->tkwin));
    textarea = Ttk_ClientRegion(corePtr->layout, "textarea");

    /* Center the text vertically within the available parcel:
     */
    entryPtr->entry.layoutY = textarea.y +
	(textarea.height - entryPtr->entry.layoutHeight)/2;

    /* Recompute where the leftmost character on the display will
     * be drawn (layoutX) and adjust leftIndex if necessary.
     */
    if (entryPtr->entry.layoutWidth <= textarea.width) {
	/* Everything fits.  Set leftIndex to zero (no need to scroll),
	 * and compute layoutX based on -justify.
	 */
	int extraSpace = textarea.width - entryPtr->entry.layoutWidth;
	leftIndex = 0;
	rightIndex = entryPtr->entry.numChars;
	entryPtr->entry.layoutX = textarea.x;
	if (entryPtr->entry.justify == TK_JUSTIFY_RIGHT) {
	    entryPtr->entry.layoutX += extraSpace;
	} else if (entryPtr->entry.justify == TK_JUSTIFY_CENTER) {
	    entryPtr->entry.layoutX += extraSpace / 2;
	}
    } else {
	/* The whole string doesn't fit in the window.
	 * Limit leftIndex to leave at most one character's worth
	 * of empty space on the right.
	 */
	int overflow = entryPtr->entry.layoutWidth - textarea.width;
	int maxLeftIndex = 1 + Tk_PointToChar(textLayout, overflow, 0);
	int leftX;

	if (leftIndex > maxLeftIndex) {
	    leftIndex = maxLeftIndex;
	}

	/* Compute layoutX and rightIndex.
	 * rightIndex is set to one past the last fully-visible character.
	 */
	Tk_CharBbox(textLayout, leftIndex, &leftX, NULL, NULL, NULL);
	rightIndex = Tk_PointToChar(textLayout, leftX + textarea.width, 0);
	entryPtr->entry.layoutX = textarea.x - leftX;
    }

    TtkScrolled(entryPtr->entry.xscrollHandle,
	    leftIndex, rightIndex, entryPtr->entry.numChars);
}

/* EntryGetGC -- Helper routine.
 *      Get a GC using the specified foreground color and the entry's font.
 *      Result must be freed with Tk_FreeGC().
 */
static GC EntryGetGC(Entry *entryPtr, Tcl_Obj *colorObj, TkRegion clip)
{
    Tk_Window tkwin = entryPtr->core.tkwin;
    Tk_Font font = Tk_GetFontFromObj(tkwin, entryPtr->entry.fontObj);
    XColor *colorPtr;
    unsigned long mask = 0ul;
    XGCValues gcValues;
    GC gc;

    gcValues.line_width = 1; mask |= GCLineWidth;
    gcValues.font = Tk_FontId(font); mask |= GCFont;
    if (colorObj != 0 && (colorPtr=Tk_GetColorFromObj(tkwin,colorObj)) != 0) {
	gcValues.foreground = colorPtr->pixel;
	mask |= GCForeground;
    }
    gc = Tk_GetGC(entryPtr->core.tkwin, mask, &gcValues);
    if (clip != NULL) {
	TkSetRegion(Tk_Display(entryPtr->core.tkwin), gc, clip);
    }
    return gc;
}

/* EntryDisplay --
 *	Redraws the contents of an entry window.
 */
static void EntryDisplay(void *clientData, Drawable d)
{
    Entry *entryPtr = (Entry *)clientData;
    Tk_Window tkwin = entryPtr->core.tkwin;
    Tcl_Size leftIndex = entryPtr->entry.xscroll.first,
	rightIndex = entryPtr->entry.xscroll.last + 1,
	selFirst = entryPtr->entry.selectFirst,
	selLast = entryPtr->entry.selectLast;
    EntryStyleData es;
    GC gc;
    int showSelection, showCursor;
    Ttk_Box textarea;
    TkRegion clipRegion;
    XRectangle rect;
    Tcl_Obj *foregroundObj;

    EntryInitStyleData(entryPtr, &es);

    textarea = Ttk_ClientRegion(entryPtr->core.layout, "textarea");
    showCursor =
	   (entryPtr->core.flags & CURSOR_ON)
	&& EntryEditable(entryPtr)
	&& entryPtr->entry.insertPos + 1 >= leftIndex + 1
	&& entryPtr->entry.insertPos + 1 <= rightIndex + 1
	;
    showSelection =
	   !(entryPtr->core.state & TTK_STATE_DISABLED)
	&& selFirst != TCL_INDEX_NONE
	&& selLast + 1 > leftIndex + 1
	&& selFirst + 1 <= rightIndex + 1;

    /* Adjust selection range to keep in display bounds.
     */
    if (showSelection) {
	if (selFirst + 1 < leftIndex + 1)
	    selFirst = leftIndex;
	if (selLast + 1 > rightIndex + 1)
	    selLast = rightIndex;
    }

    /* Draw widget background & border
     */
    Ttk_DrawLayout(entryPtr->core.layout, entryPtr->core.state, d);

    /* Draw selection background
     */
    if (showSelection && es.selBorderObj) {
	Tk_3DBorder selBorder = Tk_Get3DBorderFromObj(tkwin, es.selBorderObj);
	int selStartX = EntryCharPosition(entryPtr, selFirst);
	int selEndX = EntryCharPosition(entryPtr, selLast);
	int borderWidth = 1;

	Tcl_GetIntFromObj(NULL, es.selBorderWidthObj, &borderWidth);

	if (selBorder) {
	    Tk_Fill3DRectangle(tkwin, d, selBorder,
		selStartX - borderWidth, entryPtr->entry.layoutY - borderWidth,
		selEndX - selStartX + 2*borderWidth,
		entryPtr->entry.layoutHeight + 2*borderWidth,
		borderWidth, TK_RELIEF_RAISED);
	}
    }

    /* Initialize the clip region. Note that Xft does _not_ derive its
     * clipping area from the GC, so we have to supply that by other means.
     */

    rect.x = textarea.x;
    rect.y = textarea.y;
    rect.width = textarea.width;
    rect.height = textarea.height;
    clipRegion = TkCreateRegion();
    TkUnionRectWithRegion(&rect, clipRegion, clipRegion);
#ifdef HAVE_XFT
    TkUnixSetXftClipRegion(clipRegion);
#endif

    /* Draw cursor:
     */
    if (showCursor) {
        Ttk_Box field = Ttk_ClientRegion(entryPtr->core.layout, "field");
	int cursorX = EntryCharPosition(entryPtr, entryPtr->entry.insertPos),
	    cursorY = entryPtr->entry.layoutY,
	    cursorHeight = entryPtr->entry.layoutHeight,
	    cursorWidth = 1;

	Tcl_GetIntFromObj(NULL,es.insertWidthObj,&cursorWidth);
	if (cursorWidth <= 0) {
	    cursorWidth = 1;
	}

	/* @@@ should: maybe: SetCaretPos even when blinked off */
	Tk_SetCaretPos(tkwin, cursorX, cursorY, cursorHeight);

	cursorX -= cursorWidth/2;
	if (cursorX < field.x) {
	    cursorX = field.x;
	} else if (cursorX + cursorWidth > field.x + field.width) {
	    cursorX = field.x + field.width - cursorWidth;
	}

	gc = EntryGetGC(entryPtr, es.insertColorObj, NULL);
	XFillRectangle(Tk_Display(tkwin), d, gc,
	    cursorX, cursorY, cursorWidth, cursorHeight);
	Tk_FreeGC(Tk_Display(tkwin), gc);
    }

    /* Draw the text:
     */
    if ((*(entryPtr->entry.displayString) == '\0')
		&& (entryPtr->entry.placeholderObj != NULL)) {
	/* No text displayed, but -placeholder is given */
	if (Tcl_GetCharLength(es.placeholderForegroundObj) > 0) {
	    foregroundObj = es.placeholderForegroundObj;
	} else {
	    foregroundObj = es.foregroundObj;
	}
	/* Use placeholder text width */
	leftIndex = 0;
	(void)Tcl_GetStringFromObj(entryPtr->entry.placeholderObj, &rightIndex);
    } else {
	foregroundObj = es.foregroundObj;
    }
    gc = EntryGetGC(entryPtr, foregroundObj, clipRegion);
    if (showSelection) {

        /* Draw the selected and unselected portions separately.
	 */
	if (leftIndex < selFirst) {
	    Tk_DrawTextLayout(
		Tk_Display(tkwin), d, gc, entryPtr->entry.textLayout,
		entryPtr->entry.layoutX, entryPtr->entry.layoutY,
		leftIndex, selFirst);
	}
	if (selLast < rightIndex) {
	    Tk_DrawTextLayout(
		Tk_Display(tkwin), d, gc, entryPtr->entry.textLayout,
		entryPtr->entry.layoutX, entryPtr->entry.layoutY,
		selLast, rightIndex);
	}
	XSetClipMask(Tk_Display(tkwin), gc, None);
	Tk_FreeGC(Tk_Display(tkwin), gc);

	/* Draw the selected portion in the -selectforeground color:
	 */
	gc = EntryGetGC(entryPtr, es.selForegroundObj, clipRegion);
	Tk_DrawTextLayout(
	    Tk_Display(tkwin), d, gc, entryPtr->entry.textLayout,
	    entryPtr->entry.layoutX, entryPtr->entry.layoutY,
	    selFirst, selLast);
	XSetClipMask(Tk_Display(tkwin), gc, None);
	Tk_FreeGC(Tk_Display(tkwin), gc);
    } else {

        /* Draw the entire visible text
         */
	Tk_DrawTextLayout(
	    Tk_Display(tkwin), d, gc, entryPtr->entry.textLayout,
	    entryPtr->entry.layoutX, entryPtr->entry.layoutY,
	    leftIndex, rightIndex);
	XSetClipMask(Tk_Display(tkwin), gc, None);
	Tk_FreeGC(Tk_Display(tkwin), gc);
    }

    /* Drop the region. Note that we have to manually remove the reference to
     * it from the Xft guts (if they're being used).
     */
#ifdef HAVE_XFT
    TkUnixSetXftClipRegion(NULL);
#endif
    TkDestroyRegion(clipRegion);
}

/*------------------------------------------------------------------------
 * +++ Widget commands.
 */

/* EntryIndex --
 *	Parse an index into an entry and return either its value
 *	or an error.
 *
 * Results:
 *	A standard Tcl result.  If all went well, then *indexPtr is
 *	filled in with the character index (into entryPtr) corresponding to
 *	string.  The index value is guaranteed to lie between 0 and
 *	the number of characters in the string, inclusive.  If an
 *	error occurs then an error message is left in the interp's result.
 */
static int
EntryIndex(
    Tcl_Interp *interp,		/* For error messages. */
    Entry *entryPtr,		/* Entry widget to query */
    Tcl_Obj *indexObj,		/* Symbolic index name */
    Tcl_Size *indexPtr)		/* Return value */
{
#   define EntryWidth(e) (Tk_Width(entryPtr->core.tkwin)) /* Not Right */
    Tcl_Size length, idx;
    const char *string;

    if (TCL_OK == TkGetIntForIndex(indexObj, entryPtr->entry.numChars - 1, 1, &idx)) {
	if (idx == TCL_INDEX_NONE) {
	    idx = 0;
	} else if (idx > entryPtr->entry.numChars) {
	    idx = entryPtr->entry.numChars;
	}
	*indexPtr = idx;
	return TCL_OK;
    }

    string = Tcl_GetStringFromObj(indexObj, &length);

    if (strncmp(string, "insert", length) == 0) {
	*indexPtr = entryPtr->entry.insertPos;
    } else if (strncmp(string, "left", length) == 0) {	/* for debugging */
	*indexPtr = entryPtr->entry.xscroll.first;
    } else if (strncmp(string, "right", length) == 0) {	/* for debugging */
	*indexPtr = entryPtr->entry.xscroll.last;
    } else if (strncmp(string, "sel.", 4) == 0) {
	if (entryPtr->entry.selectFirst == TCL_INDEX_NONE) {
	    Tcl_SetObjResult(interp, Tcl_ObjPrintf(
		    "selection isn't in widget %s",
		    Tk_PathName(entryPtr->core.tkwin)));
	    Tcl_SetErrorCode(interp, "TTK", "ENTRY", "NO_SELECTION", NULL);
	    return TCL_ERROR;
	}
	if (strncmp(string, "sel.first", length) == 0) {
	    *indexPtr = entryPtr->entry.selectFirst;
	} else if (strncmp(string, "sel.last", length) == 0) {
	    *indexPtr = entryPtr->entry.selectLast;
	} else {
	    goto badIndex;
	}
    } else if (string[0] == '@') {
	int roundUp = 0;
	int maxWidth = EntryWidth(entryPtr);
	int x;

	if (Tcl_GetInt(interp, string + 1, &x) != TCL_OK) {
	    goto badIndex;
	}
	if (x > maxWidth) {
	    x = maxWidth;
	    roundUp = 1;
	}
	*indexPtr = Tk_PointToChar(entryPtr->entry.textLayout,
		x - entryPtr->entry.layoutX, 0);

        TtkUpdateScrollInfo(entryPtr->entry.xscrollHandle);
	if (*indexPtr + 1 < (Tcl_Size)entryPtr->entry.xscroll.first + 1) {
	    *indexPtr = entryPtr->entry.xscroll.first;
	}

	/*
	 * Special trick:  if the x-position was off-screen to the right,
	 * round the index up to refer to the character just after the
	 * last visible one on the screen.  This is needed to enable the
	 * last character to be selected, for example.
	 */

	if (roundUp && ((Tcl_Size)*indexPtr + 1 < entryPtr->entry.numChars + 1 )) {
	    *indexPtr += 1;
	}
    } else {
	goto badIndex;
    }
    return TCL_OK;

badIndex:
    Tcl_SetObjResult(interp, Tcl_ObjPrintf(
	    "bad entry index \"%s\"", string));
    Tcl_SetErrorCode(interp, "TTK", "ENTRY", "INDEX", NULL);
    return TCL_ERROR;
}

/* $entry bbox $index --
 * 	Return the bounding box of the character at the specified index.
 */
static int
EntryBBoxCommand(
    void *recordPtr, Tcl_Interp *interp, Tcl_Size objc, Tcl_Obj *const objv[])
{
    Entry *entryPtr = (Entry *)recordPtr;
    Ttk_Box b;
    Tcl_Size index;

    if (objc != 3) {
	Tcl_WrongNumArgs(interp, 2, objv, "index");
	return TCL_ERROR;
    }
    if (EntryIndex(interp, entryPtr, objv[2], &index) != TCL_OK) {
	return TCL_ERROR;
    }
    if ((index == entryPtr->entry.numChars) && (index + 1 > 1)) {
	index--;
    }
    Tk_CharBbox(entryPtr->entry.textLayout, index,
	    &b.x, &b.y, &b.width, &b.height);
    b.x += entryPtr->entry.layoutX;
    b.y += entryPtr->entry.layoutY;
    Tcl_SetObjResult(interp, Ttk_NewBoxObj(b));
    return TCL_OK;
}

/* $entry delete $from ?$to? --
 *	Delete the characters in the range [$from,$to).
 *	$to defaults to $from+1 if not specified.
 */
static int
EntryDeleteCommand(
    void *recordPtr, Tcl_Interp *interp, Tcl_Size objc, Tcl_Obj *const objv[])
{
    Entry *entryPtr = (Entry *)recordPtr;
    Tcl_Size first, last;

    if ((objc < 3) || (objc > 4)) {
	Tcl_WrongNumArgs(interp, 2, objv, "firstIndex ?lastIndex?");
	return TCL_ERROR;
    }
    if (EntryIndex(interp, entryPtr, objv[2], &first) != TCL_OK) {
	return TCL_ERROR;
    }
    if (objc == 3) {
	last = first + 1;
    } else if (EntryIndex(interp, entryPtr, objv[3], &last) != TCL_OK) {
	return TCL_ERROR;
    }

    if (last + 1 >= first + 1 && EntryEditable(entryPtr)) {
	return DeleteChars(entryPtr, first, last - first);
    }
    return TCL_OK;
}

/* $entry get --
 * 	Return the current value of the entry widget.
 */
static int
EntryGetCommand(
    void *recordPtr, Tcl_Interp *interp, Tcl_Size objc, Tcl_Obj *const objv[])
{
    Entry *entryPtr = (Entry *)recordPtr;
    if (objc != 2) {
	Tcl_WrongNumArgs(interp, 2, objv, NULL);
	return TCL_ERROR;
    }
    Tcl_SetObjResult(interp, Tcl_NewStringObj(entryPtr->entry.string, -1));
    return TCL_OK;
}

/* $entry icursor $index --
 * 	Set the insert cursor position.
 */
static int
EntryICursorCommand(
    void *recordPtr, Tcl_Interp *interp, Tcl_Size objc, Tcl_Obj *const objv[])
{
    Entry *entryPtr = (Entry *)recordPtr;
    if (objc != 3) {
	Tcl_WrongNumArgs(interp, 2, objv, "pos");
	return TCL_ERROR;
    }
    if (EntryIndex(interp, entryPtr, objv[2],
	    &entryPtr->entry.insertPos) != TCL_OK) {
	return TCL_ERROR;
    }
    TtkRedisplayWidget(&entryPtr->core);
    return TCL_OK;
}

/* $entry index $index --
 * 	Return numeric value (0..numChars) of the specified index.
 */
static int
EntryIndexCommand(
    void *recordPtr, Tcl_Interp *interp, Tcl_Size objc, Tcl_Obj *const objv[])
{
    Entry *entryPtr = (Entry *)recordPtr;
    Tcl_Size index;

    if (objc != 3) {
	Tcl_WrongNumArgs(interp, 2, objv, "string");
	return TCL_ERROR;
    }
    if (EntryIndex(interp, entryPtr, objv[2], &index) != TCL_OK) {
	return TCL_ERROR;
    }
    Tcl_SetObjResult(interp, TkNewIndexObj(index));
    return TCL_OK;
}

/* $entry insert $index $text --
 * 	Insert $text after position $index.
 * 	Silent no-op if the entry is disabled or read-only.
 */
static int
EntryInsertCommand(
    void *recordPtr, Tcl_Interp *interp, Tcl_Size objc, Tcl_Obj *const objv[])
{
    Entry *entryPtr = (Entry *)recordPtr;
    Tcl_Size index;

    if (objc != 4) {
	Tcl_WrongNumArgs(interp, 2, objv, "index text");
	return TCL_ERROR;
    }
    if (EntryIndex(interp, entryPtr, objv[2], &index) != TCL_OK) {
	return TCL_ERROR;
    }
    if (EntryEditable(entryPtr)) {
	return InsertChars(entryPtr, index, Tcl_GetString(objv[3]));
    }
    return TCL_OK;
}

/* $entry selection clear --
 * 	Clear selection.
 */
static int EntrySelectionClearCommand(
    void *recordPtr, Tcl_Interp *interp, Tcl_Size objc, Tcl_Obj *const objv[])
{
    Entry *entryPtr = (Entry *)recordPtr;

    if (objc != 3) {
	Tcl_WrongNumArgs(interp, 3, objv, NULL);
	return TCL_ERROR;
    }
    entryPtr->entry.selectFirst = entryPtr->entry.selectLast = TCL_INDEX_NONE;
    TtkRedisplayWidget(&entryPtr->core);
    return TCL_OK;
}

/* $entry selection present --
 * 	Returns 1 if any characters are selected, 0 otherwise.
 */
static int EntrySelectionPresentCommand(
    void *recordPtr, Tcl_Interp *interp, Tcl_Size objc, Tcl_Obj *const objv[])
{
    Entry *entryPtr = (Entry *)recordPtr;
    if (objc != 3) {
	Tcl_WrongNumArgs(interp, 3, objv, NULL);
	return TCL_ERROR;
    }
    Tcl_SetObjResult(interp,
	    Tcl_NewWideIntObj(entryPtr->entry.selectFirst != TCL_INDEX_NONE));
    return TCL_OK;
}

/* $entry selection range $start $end --
 * 	Explicitly set the selection range.
 */
static int EntrySelectionRangeCommand(
    void *recordPtr, Tcl_Interp *interp, Tcl_Size objc, Tcl_Obj *const objv[])
{
    Entry *entryPtr = (Entry *)recordPtr;
    Tcl_Size start, end;
    if (objc != 5) {
	Tcl_WrongNumArgs(interp, 3, objv, "start end");
	return TCL_ERROR;
    }
    if (EntryIndex(interp, entryPtr, objv[3], &start) != TCL_OK
         || EntryIndex(interp, entryPtr, objv[4], &end) != TCL_OK) {
	return TCL_ERROR;
    }
    if (entryPtr->core.state & TTK_STATE_DISABLED) {
	return TCL_OK;
    }

    if (start + 1 >= end + 1 ) {
	entryPtr->entry.selectFirst = entryPtr->entry.selectLast = TCL_INDEX_NONE;
    } else {
	entryPtr->entry.selectFirst = start;
	entryPtr->entry.selectLast = end;
	EntryOwnSelection(entryPtr);
    }
    TtkRedisplayWidget(&entryPtr->core);
    return TCL_OK;
}

static const Ttk_Ensemble EntrySelectionCommands[] = {
    { "clear",   EntrySelectionClearCommand,0 },
    { "present", EntrySelectionPresentCommand,0 },
    { "range",   EntrySelectionRangeCommand,0 },
    { 0,0,0 }
};

/* $entry set $value
 * 	Sets the value of an entry widget.
 */
static int EntrySetCommand(
    void *recordPtr, Tcl_Interp *interp, Tcl_Size objc, Tcl_Obj *const objv[])
{
    Entry *entryPtr = (Entry *)recordPtr;
    if (objc != 3) {
	Tcl_WrongNumArgs(interp, 2, objv, "value");
	return TCL_ERROR;
    }
    EntrySetValue(entryPtr, Tcl_GetString(objv[2]));
    return TCL_OK;
}

/* $entry validate --
 * 	Trigger forced validation.  Returns 1/0 if validation succeeds/fails
 * 	or error status from -validatecommand / -invalidcommand.
 */
static int EntryValidateCommand(
    void *recordPtr, Tcl_Interp *interp, Tcl_Size objc, Tcl_Obj *const objv[])
{
    Entry *entryPtr = (Entry *)recordPtr;
    int code;

    if (objc != 2) {
	Tcl_WrongNumArgs(interp, 2, objv, NULL);
	return TCL_ERROR;
    }

    code = EntryRevalidate(interp, entryPtr, VALIDATE_FORCED);

    if (code == TCL_ERROR)
	return code;

    Tcl_SetObjResult(interp, Tcl_NewBooleanObj(code == TCL_OK));
    return TCL_OK;
}

/* $entry xview	-- horizontal scrolling interface
 */
static int EntryXViewCommand(
    void *recordPtr, Tcl_Interp *interp, Tcl_Size objc, Tcl_Obj *const objv[])
{
    Entry *entryPtr = (Entry *)recordPtr;
    if (objc == 3) {
	Tcl_Size newFirst;
	if (EntryIndex(interp, entryPtr, objv[2], &newFirst) != TCL_OK) {
	    return TCL_ERROR;
	}
	TtkScrollTo(entryPtr->entry.xscrollHandle, newFirst, 1);
	return TCL_OK;
    }
    return TtkScrollviewCommand(interp, objc, objv, entryPtr->entry.xscrollHandle);
}

static const Ttk_Ensemble EntryCommands[] = {
    { "bbox", 		EntryBBoxCommand,0 },
    { "cget", 		TtkWidgetCgetCommand,0 },
    { "configure", 	TtkWidgetConfigureCommand,0 },
    { "delete", 	EntryDeleteCommand,0 },
    { "get", 		EntryGetCommand,0 },
    { "icursor", 	EntryICursorCommand,0 },
    { "identify",	TtkWidgetIdentifyCommand,0 },
    { "index", 		EntryIndexCommand,0 },
    { "insert", 	EntryInsertCommand,0 },
    { "instate",	TtkWidgetInstateCommand,0 },
    { "selection", 	0,EntrySelectionCommands },
    { "state",  	TtkWidgetStateCommand,0 },
    { "style",		TtkWidgetStyleCommand,0 },
    { "validate", 	EntryValidateCommand,0 },
    { "xview", 		EntryXViewCommand,0 },
    { 0,0,0 }
};

/*------------------------------------------------------------------------
 * +++ Entry widget definition.
 */

static const WidgetSpec EntryWidgetSpec = {
    "TEntry",			/* className */
    sizeof(Entry), 		/* recordSize */
    EntryOptionSpecs, 		/* optionSpecs */
    EntryCommands,  		/* subcommands */
    EntryInitialize,     	/* initializeProc */
    EntryCleanup,		/* cleanupProc */
    EntryConfigure,		/* configureProc */
    EntryPostConfigure,  	/* postConfigureProc */
    TtkWidgetGetLayout, 	/* getLayoutProc */
    TtkWidgetSize, 		/* sizeProc */
    EntryDoLayout,		/* layoutProc */
    EntryDisplay		/* displayProc */
};

/*------------------------------------------------------------------------
 * +++ Combobox widget record.
 */

typedef struct {
    Tcl_Obj	*postCommandObj;
    Tcl_Obj	*valuesObj;
    Tcl_Obj	*heightObj;
    Tcl_Size	currentIndex;
} ComboboxPart;

typedef struct {
    WidgetCore core;
    EntryPart entry;
    ComboboxPart combobox;
} Combobox;

static const Tk_OptionSpec ComboboxOptionSpecs[] = {
    {TK_OPTION_STRING, "-height", "height", "Height",
        DEF_LIST_HEIGHT, offsetof(Combobox, combobox.heightObj), TCL_INDEX_NONE,
	0,0,0 },
    {TK_OPTION_STRING, "-postcommand", "postCommand", "PostCommand",
        "", offsetof(Combobox, combobox.postCommandObj), TCL_INDEX_NONE,
	0,0,0 },
    {TK_OPTION_STRING, "-values", "values", "Values",
        "", offsetof(Combobox, combobox.valuesObj), TCL_INDEX_NONE,
	0,0,0 },
    WIDGET_INHERIT_OPTIONS(EntryOptionSpecs)
};

/* ComboboxInitialize --
 * 	Initialization hook for combobox widgets.
 */
static void
ComboboxInitialize(Tcl_Interp *interp, void *recordPtr)
{
    Combobox *cb = (Combobox *)recordPtr;

    cb->combobox.currentIndex = TCL_INDEX_NONE;
    TtkTrackElementState(&cb->core);
    EntryInitialize(interp, recordPtr);
}

/* ComboboxConfigure --
 * 	Configuration hook for combobox widgets.
 */
static int
ComboboxConfigure(Tcl_Interp *interp, void *recordPtr, int mask)
{
    Combobox *cbPtr = (Combobox *)recordPtr;
    Tcl_Size unused;

    /* Make sure -values is a valid list:
     */
    if (Tcl_ListObjLength(interp,cbPtr->combobox.valuesObj,&unused) != TCL_OK)
	return TCL_ERROR;

    return EntryConfigure(interp, recordPtr, mask);
}

/* $cb current ?newIndex? -- get or set current index.
 * 	Setting the current index updates the combobox value,
 * 	but the value and -values may be changed independently
 * 	of the index.  Instead of trying to keep currentIndex
 * 	in sync at all times, [$cb current] double-checks
 */
static int ComboboxCurrentCommand(
    void *recordPtr, Tcl_Interp *interp, Tcl_Size objc, Tcl_Obj *const objv[])
{
    Combobox *cbPtr = (Combobox *)recordPtr;
    Tcl_Size currentIndex = cbPtr->combobox.currentIndex;
    const char *currentValue = cbPtr->entry.string;
    Tcl_Size nValues;
    Tcl_Obj **values;

    Tcl_ListObjGetElements(interp, cbPtr->combobox.valuesObj, &nValues, &values);

    if (objc == 2) {
	/* Check if currentIndex still valid:
	 */
	if (currentIndex == TCL_INDEX_NONE
	     || currentIndex >= nValues
	     || strcmp(currentValue,Tcl_GetString(values[currentIndex]))
	   )
	{
	    /* Not valid.  Check current value against each element in -values:
	     */
	    for (currentIndex = 0; currentIndex < nValues; ++currentIndex) {
		if (!strcmp(currentValue,Tcl_GetString(values[currentIndex]))) {
		    break;
		}
	    }
	    if (currentIndex >= nValues) {
		/* Not found */
		currentIndex = TCL_INDEX_NONE;
	    }
	}
	cbPtr->combobox.currentIndex = currentIndex;
	Tcl_SetObjResult(interp, TkNewIndexObj(currentIndex));
	return TCL_OK;
    } else if (objc == 3) {
	Tcl_Size idx;

	if (TCL_OK == TkGetIntForIndex(objv[2], nValues - 1, 0, &idx)) {
	    if (idx == TCL_INDEX_NONE || idx >= nValues) {
	        Tcl_SetObjResult(interp, Tcl_ObjPrintf(
		        "index \"%s\" out of range", Tcl_GetString(objv[2])));
	        Tcl_SetErrorCode(interp, "TTK", "COMBOBOX", "IDX_RANGE", NULL);
	        return TCL_ERROR;
	    }
	    currentIndex = idx;
	} else {
	    Tcl_SetObjResult(interp, Tcl_ObjPrintf(
		    "bad index \"%s\"", Tcl_GetString(objv[2])));
	    Tcl_SetErrorCode(interp, "TTK", "COMBOBOX", "IDX_VALUE", NULL);
	    return TCL_ERROR;
	}

	cbPtr->combobox.currentIndex = currentIndex;

	return EntrySetValue((Entry *)recordPtr, Tcl_GetString(values[currentIndex]));
    } else {
	Tcl_WrongNumArgs(interp, 2, objv, "?newIndex?");
	return TCL_ERROR;
    }
    return TCL_OK;
}

/*------------------------------------------------------------------------
 * +++ Combobox widget definition.
 */
static const Ttk_Ensemble ComboboxCommands[] = {
    { "bbox", 		EntryBBoxCommand,0 },
    { "cget", 		TtkWidgetCgetCommand,0 },
    { "configure", 	TtkWidgetConfigureCommand,0 },
    { "current", 	ComboboxCurrentCommand,0 },
    { "delete", 	EntryDeleteCommand,0 },
    { "get", 		EntryGetCommand,0 },
    { "icursor", 	EntryICursorCommand,0 },
    { "identify",	TtkWidgetIdentifyCommand,0 },
    { "index", 		EntryIndexCommand,0 },
    { "insert", 	EntryInsertCommand,0 },
    { "instate",	TtkWidgetInstateCommand,0 },
    { "selection", 	0,EntrySelectionCommands },
    { "set", 		EntrySetCommand,0 },
    { "state",  	TtkWidgetStateCommand,0 },
    { "style",		TtkWidgetStyleCommand,0 },
    { "validate",	EntryValidateCommand,0 },
    { "xview", 		EntryXViewCommand,0 },
    { 0,0,0 }
};

static const WidgetSpec ComboboxWidgetSpec = {
    "TCombobox",		/* className */
    sizeof(Combobox), 		/* recordSize */
    ComboboxOptionSpecs,	/* optionSpecs */
    ComboboxCommands,  		/* subcommands */
    ComboboxInitialize,     	/* initializeProc */
    EntryCleanup,		/* cleanupProc */
    ComboboxConfigure,		/* configureProc */
    EntryPostConfigure,  	/* postConfigureProc */
    TtkWidgetGetLayout, 	/* getLayoutProc */
    TtkWidgetSize, 		/* sizeProc */
    EntryDoLayout,		/* layoutProc */
    EntryDisplay		/* displayProc */
};

/*------------------------------------------------------------------------
 * +++ Spinbox widget.
 */

typedef struct {
    Tcl_Obj	*valuesObj;

    Tcl_Obj	*fromObj;
    Tcl_Obj	*toObj;
    Tcl_Obj	*incrementObj;
    Tcl_Obj	*formatObj;

    Tcl_Obj	*wrapObj;
    Tcl_Obj	*commandObj;
} SpinboxPart;

typedef struct {
    WidgetCore core;
    EntryPart entry;
    SpinboxPart spinbox;
} Spinbox;

static const Tk_OptionSpec SpinboxOptionSpecs[] = {
    {TK_OPTION_STRING, "-values", "values", "Values",
        "", offsetof(Spinbox, spinbox.valuesObj), TCL_INDEX_NONE,
	0,0,0 },

    {TK_OPTION_DOUBLE, "-from", "from", "From",
	"0.0", offsetof(Spinbox,spinbox.fromObj), TCL_INDEX_NONE,
	0,0,0 },
    {TK_OPTION_DOUBLE, "-to", "to", "To",
	"0.0", offsetof(Spinbox,spinbox.toObj), TCL_INDEX_NONE,
	0,0,0 },
    {TK_OPTION_DOUBLE, "-increment", "increment", "Increment",
	"1.0", offsetof(Spinbox,spinbox.incrementObj), TCL_INDEX_NONE,
	0,0,0 },
    {TK_OPTION_STRING, "-format", "format", "Format",
	"", offsetof(Spinbox, spinbox.formatObj), TCL_INDEX_NONE,
	0,0,0 },

    {TK_OPTION_STRING, "-command", "command", "Command",
	"", offsetof(Spinbox, spinbox.commandObj), TCL_INDEX_NONE,
	0,0,0 },
    {TK_OPTION_BOOLEAN, "-wrap", "wrap", "Wrap",
	"0", offsetof(Spinbox,spinbox.wrapObj), TCL_INDEX_NONE,
	0,0,0 },

    WIDGET_INHERIT_OPTIONS(EntryOptionSpecs)
};

/* SpinboxInitialize --
 * 	Initialization hook for spinbox widgets.
 */
static void
SpinboxInitialize(Tcl_Interp *interp, void *recordPtr)
{
    Spinbox *sb = (Spinbox *)recordPtr;
    TtkTrackElementState(&sb->core);
    EntryInitialize(interp, recordPtr);
}

/* SpinboxConfigure --
 * 	Configuration hook for spinbox widgets.
 */
static int
SpinboxConfigure(Tcl_Interp *interp, void *recordPtr, int mask)
{
    Spinbox *sb = (Spinbox *)recordPtr;
    Tcl_Size unused;

    /* Make sure -values is a valid list:
     */
    if (Tcl_ListObjLength(interp,sb->spinbox.valuesObj,&unused) != TCL_OK)
	return TCL_ERROR;

    return EntryConfigure(interp, recordPtr, mask);
}

static const Ttk_Ensemble SpinboxCommands[] = {
    { "bbox", 		EntryBBoxCommand,0 },
    { "cget", 		TtkWidgetCgetCommand,0 },
    { "configure", 	TtkWidgetConfigureCommand,0 },
    { "delete", 	EntryDeleteCommand,0 },
    { "get", 		EntryGetCommand,0 },
    { "icursor", 	EntryICursorCommand,0 },
    { "identify",	TtkWidgetIdentifyCommand,0 },
    { "index", 		EntryIndexCommand,0 },
    { "insert", 	EntryInsertCommand,0 },
    { "instate",	TtkWidgetInstateCommand,0 },
    { "selection", 	0,EntrySelectionCommands },
    { "set", 		EntrySetCommand,0 },
    { "state",  	TtkWidgetStateCommand,0 },
    { "style",		TtkWidgetStyleCommand,0 },
    { "validate",	EntryValidateCommand,0 },
    { "xview", 		EntryXViewCommand,0 },
    { 0,0,0 }
};

static const WidgetSpec SpinboxWidgetSpec = {
    "TSpinbox",			/* className */
    sizeof(Spinbox), 		/* recordSize */
    SpinboxOptionSpecs,		/* optionSpecs */
    SpinboxCommands,  		/* subcommands */
    SpinboxInitialize,     	/* initializeProc */
    EntryCleanup,		/* cleanupProc */
    SpinboxConfigure,		/* configureProc */
    EntryPostConfigure,  	/* postConfigureProc */
    TtkWidgetGetLayout, 	/* getLayoutProc */
    TtkWidgetSize, 		/* sizeProc */
    EntryDoLayout,		/* layoutProc */
    EntryDisplay		/* displayProc */
};

/*------------------------------------------------------------------------
 * +++ Textarea element.
 *
 * Text display area for Entry widgets.
 * Just computes requested size; display is handled by the widget itself.
 */

typedef struct {
    Tcl_Obj	*fontObj;
    Tcl_Obj	*widthObj;
} TextareaElement;

static const Ttk_ElementOptionSpec TextareaElementOptions[] = {
    { "-font", TK_OPTION_FONT,
	offsetof(TextareaElement,fontObj), DEF_ENTRY_FONT },
    { "-width", TK_OPTION_INT,
	offsetof(TextareaElement,widthObj), "20" },
    { NULL, TK_OPTION_BOOLEAN, 0, NULL }
};

static void TextareaElementSize(
    void *dummy, void *elementRecord, Tk_Window tkwin,
    int *widthPtr, int *heightPtr, Ttk_Padding *paddingPtr)
{
    TextareaElement *textarea = (TextareaElement *)elementRecord;
    Tk_Font font = Tk_GetFontFromObj(tkwin, textarea->fontObj);
    int avgWidth = Tk_TextWidth(font, "0", 1);
    Tk_FontMetrics fm;
    int prefWidth = 1;
    (void)dummy;
    (void)paddingPtr;

    Tk_GetFontMetrics(font, &fm);
    Tcl_GetIntFromObj(NULL, textarea->widthObj, &prefWidth);
    if (prefWidth <= 0)
	prefWidth = 1;

    *heightPtr = fm.linespace;
    *widthPtr = prefWidth * avgWidth;
}

static const Ttk_ElementSpec TextareaElementSpec = {
    TK_STYLE_VERSION_2,
    sizeof(TextareaElement),
    TextareaElementOptions,
    TextareaElementSize,
    TtkNullElementDraw
};

/*------------------------------------------------------------------------
 * +++ Widget layouts.
 */

TTK_BEGIN_LAYOUT(EntryLayout)
    TTK_GROUP("Entry.field", TTK_FILL_BOTH|TTK_BORDER,
	TTK_GROUP("Entry.padding", TTK_FILL_BOTH,
	    TTK_NODE("Entry.textarea", TTK_FILL_BOTH)))
TTK_END_LAYOUT

TTK_BEGIN_LAYOUT(ComboboxLayout)
    TTK_GROUP("Combobox.field", TTK_FILL_BOTH,
	TTK_NODE("Combobox.downarrow", TTK_PACK_RIGHT|TTK_FILL_Y)
	TTK_GROUP("Combobox.padding", TTK_FILL_BOTH,
	    TTK_NODE("Combobox.textarea", TTK_FILL_BOTH)))
TTK_END_LAYOUT

TTK_BEGIN_LAYOUT(SpinboxLayout)
     TTK_GROUP("Spinbox.field", TTK_PACK_TOP|TTK_FILL_X,
	 TTK_GROUP("null", TTK_PACK_RIGHT,
	     TTK_NODE("Spinbox.uparrow", TTK_PACK_TOP|TTK_STICK_E)
	     TTK_NODE("Spinbox.downarrow", TTK_PACK_BOTTOM|TTK_STICK_E))
	 TTK_GROUP("Spinbox.padding", TTK_FILL_BOTH,
	     TTK_NODE("Spinbox.textarea", TTK_FILL_BOTH)))
TTK_END_LAYOUT

/*------------------------------------------------------------------------
 * +++ Initialization.
 */
MODULE_SCOPE
void TtkEntry_Init(Tcl_Interp *interp)
{
    Ttk_Theme themePtr =  Ttk_GetDefaultTheme(interp);

    Ttk_RegisterElement(interp, themePtr, "textarea", &TextareaElementSpec, 0);

    Ttk_RegisterLayout(themePtr, "TEntry", EntryLayout);
    Ttk_RegisterLayout(themePtr, "TCombobox", ComboboxLayout);
    Ttk_RegisterLayout(themePtr, "TSpinbox", SpinboxLayout);

    RegisterWidget(interp, "ttk::entry", &EntryWidgetSpec);
    RegisterWidget(interp, "ttk::combobox", &ComboboxWidgetSpec);
    RegisterWidget(interp, "ttk::spinbox", &SpinboxWidgetSpec);
}

/*EOF*/<|MERGE_RESOLUTION|>--- conflicted
+++ resolved
@@ -477,15 +477,11 @@
 		string = numStorage;
 		break;
 	    case 'i': /* index of insert/delete */
-<<<<<<< HEAD
 		if (index == TCL_INDEX_NONE) {
-		    sprintf(numStorage, "-1");
+		    snprintf(numStorage, sizeof(numStorage), "-1");
 		} else {
-		    sprintf(numStorage, "%" TKSIZET_MODIFIER "u", index);
+		    snprintf(numStorage, sizeof(numStorage), "%" TKSIZET_MODIFIER "u", index);
 		}
-=======
-		snprintf(numStorage, sizeof(numStorage), "%d", (int)index);
->>>>>>> 1e7f027c
 		string = numStorage;
 		break;
 	    case 'P': /* 'Peeked' new value of the string */
