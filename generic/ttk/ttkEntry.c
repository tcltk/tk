--- conflicted
+++ resolved
@@ -282,13 +282,8 @@
 {
     char *displayString, *p;
     int size;
-<<<<<<< HEAD
-    Tcl_UniChar ch;
-    char buf[4];
-=======
     int ch;
     char buf[6];
->>>>>>> cb50b58c
 
     TkUtfToUniChar(showChar, &ch);
     size = TkUniCharToUtf(ch, buf);
