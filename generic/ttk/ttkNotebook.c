--- conflicted
+++ resolved
@@ -3,13 +3,6 @@
  */
 
 #include "tkInt.h"
-<<<<<<< HEAD
-=======
-#include <string.h>
-#include <ctype.h>
-#include <stdio.h>
-
->>>>>>> 121af720
 #include "ttkTheme.h"
 #include "ttkWidget.h"
 #include "ttkManager.h"
@@ -297,13 +290,8 @@
 static Ttk_State TabState(Notebook *nb, TkSizeT index)
 {
     Ttk_State state = nb->core.state;
-<<<<<<< HEAD
-    Tab *tab = (Tab *)Ttk_ContentData(nb->notebook.mgr, index);
+    Tab *itab = (Tab *)Ttk_ContentData(nb->notebook.mgr, index);
     TkSizeT i = 0;
-=======
-    Tab *itab = (Tab *)Ttk_ContentData(nb->notebook.mgr, index);
-    int i = 0;
->>>>>>> 121af720
 
     if (index == nb->notebook.currentIndex) {
 	state |= TTK_STATE_SELECTED;
