--- conflicted
+++ resolved
@@ -3,10 +3,6 @@
  */
 
 #include "tkInt.h"
-<<<<<<< HEAD
-=======
-
->>>>>>> 09fdd273
 #include "ttkThemeInt.h"
 #include "ttkWidget.h"
 #include "ttkManager.h"
@@ -519,7 +515,7 @@
  * 	Set the position and size of a child widget
  * 	based on the current client area and content window options:
  */
-static void NotebookPlaceContent(Notebook* nb, int index)
+static void NotebookPlaceContent(Notebook* nb, Tcl_Size index)
 {
     Tab* tab = (Tab*)Ttk_ContentData(nb->notebook.mgr, index);
     Tk_Window window = Ttk_ContentWindow(nb->notebook.mgr, index);
@@ -546,7 +542,7 @@
     Ttk_Element clientNode = Ttk_FindElement(nb->core.layout, "client");
     Ttk_Box tabrowBox;
     NotebookStyle nbstyle;
-    int currentIndex = nb->notebook.currentIndex;
+    Tcl_Size currentIndex = nb->notebook.currentIndex;
 
     NotebookStyleOptions(nb, &nbstyle);
 
@@ -586,33 +582,12 @@
     if (cavity.height <= 0) cavity.height = 1;
     if (cavity.width <= 0) cavity.width = 1;
 
-<<<<<<< HEAD
-    nb->notebook.clientArea = cavity;
-}
-
-/*
- * NotebookPlaceContent --
- * 	Set the position and size of a child widget
- * 	based on the current client area and content window options:
- */
-static void NotebookPlaceContent(Notebook *nb, Tcl_Size index)
-{
-    Tab *tab = (Tab *)Ttk_ContentData(nb->notebook.mgr, index);
-    Tk_Window window = Ttk_ContentWindow(nb->notebook.mgr, index);
-    Ttk_Box box =
-	Ttk_StickBox(Ttk_PadBox(nb->notebook.clientArea, tab->padding),
-	    Tk_ReqWidth(window), Tk_ReqHeight(window),tab->sticky);
-
-    Ttk_PlaceContent(nb->notebook.mgr, index,
-	box.x, box.y, box.width, box.height);
-=======
     if (!TtkBoxEqual(nb->notebook.clientArea, cavity)) {
 	nb->notebook.clientArea = cavity;
 	if (currentIndex >= 0) {
 	    NotebookPlaceContent(nb, currentIndex);
 	}
     }
->>>>>>> 09fdd273
 }
 
 /* NotebookPlaceContents --
