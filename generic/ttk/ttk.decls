--- conflicted
+++ resolved
@@ -1,10 +1,3 @@
-<<<<<<< HEAD
-#
-# $Id: ttk.decls,v 1.6 2010/09/20 21:18:23 nijtmans Exp $
-#
-
-=======
->>>>>>> fca5c4a6
 library 	ttk
 interface 	ttk
 epoch  		0
