--- conflicted
+++ resolved
@@ -1,8 +1,4 @@
-<<<<<<< HEAD
-/* $Id: ttkScale.c,v 1.11 2010/01/31 22:50:56 jenglish Exp $
-=======
-/*
->>>>>>> 661db781
+/*
  * Copyright (C) 2004 Pat Thoyts <patthoyts@users.sourceforge.net>
  *
  * ttk::scale widget.
