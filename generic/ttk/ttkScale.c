--- conflicted
+++ resolved
@@ -4,10 +4,6 @@
  * ttk::scale widget.
  */
 
-<<<<<<< HEAD
-#include "tkInt.h"
-=======
->>>>>>> 59d5e464
 #include "tkInt.h"
 #include "ttkTheme.h"
 #include "ttkWidget.h"
