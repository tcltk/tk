--- conflicted
+++ resolved
@@ -39,16 +39,14 @@
 
 MODULE_SCOPE const char *Ttk_StyleName(Ttk_Style);
 
-<<<<<<< HEAD
 MODULE_SCOPE void TtkSetBlinkCursorTimes(Tcl_Interp* interp);
+
+MODULE_SCOPE int TtkBoxEqual(Ttk_Box, Ttk_Box);
 
 #if !defined(TK_NO_DEPRECATED) && (TCL_MAJOR_VERSION < 9)
 #   define TTK_OPTION_UNDERLINE_DEF(type, field) "-1", offsetof(type, field), TCL_INDEX_NONE, 0, NULL
 #else
 #   define TTK_OPTION_UNDERLINE_DEF(type, field) NULL, offsetof(type, field), TCL_INDEX_NONE, TK_OPTION_NULL_OK, NULL
 #endif
-=======
-MODULE_SCOPE int TtkBoxEqual(Ttk_Box, Ttk_Box);
->>>>>>> 09fdd273
 
 #endif /* _TTKTHEMEINT */