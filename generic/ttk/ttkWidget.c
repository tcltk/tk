/*
 * Copyright © 2003, Joe English
 *
 * Core widget utilities.
 */

#include "tkInt.h"
#include "ttkThemeInt.h"
#include "ttkWidget.h"

/*------------------------------------------------------------------------
 * +++ Internal helper routines.
 */

/* UpdateLayout --
 * 	Call the widget's get-layout hook to recompute corePtr->layout.
 * 	Returns TCL_OK if successful, returns TCL_ERROR and leaves
 * 	the layout unchanged otherwise.
 */
static int UpdateLayout(Tcl_Interp *interp, WidgetCore *corePtr)
{
    Ttk_Theme themePtr = Ttk_GetCurrentTheme(interp);
    Ttk_Layout newLayout =
    	corePtr->widgetSpec->getLayoutProc(interp, themePtr,corePtr);

    if (newLayout) {
	if (corePtr->layout) {
	    Ttk_FreeLayout(corePtr->layout);
	}
	corePtr->layout = newLayout;
	return TCL_OK;
    }
    return TCL_ERROR;
}

/* SizeChanged --
 * 	Call the widget's sizeProc to compute new requested size
 * 	and pass it to the geometry manager.
 */
static void SizeChanged(WidgetCore *corePtr)
{
    int reqWidth = 1, reqHeight = 1;

    if (corePtr->widgetSpec->sizeProc(corePtr,&reqWidth,&reqHeight)) {
	Tk_GeometryRequest(corePtr->tkwin, reqWidth, reqHeight);
    }
}

#ifndef TK_NO_DOUBLE_BUFFERING

/* BeginDrawing --
 * 	Returns a Drawable for drawing the widget contents.
 *	This is normally an off-screen Pixmap, copied to
 *	the window by EndDrawing().
 */
static Drawable BeginDrawing(Tk_Window tkwin)
{
    return Tk_GetPixmap(Tk_Display(tkwin), Tk_WindowId(tkwin),
	    Tk_Width(tkwin), Tk_Height(tkwin), Tk_Depth(tkwin));
}

/* EndDrawing --
 *	Copy the drawable contents to the screen and release resources.
 */
static void EndDrawing(Tk_Window tkwin, Drawable d)
{
    XGCValues gcValues;
    GC gc;

    gcValues.function = GXcopy;
    gcValues.graphics_exposures = False;
    gc = Tk_GetGC(tkwin, GCFunction|GCGraphicsExposures, &gcValues);

    XCopyArea(Tk_Display(tkwin), d, Tk_WindowId(tkwin), gc,
	    0, 0, (unsigned) Tk_Width(tkwin), (unsigned) Tk_Height(tkwin),
	    0, 0);

    Tk_FreePixmap(Tk_Display(tkwin), d);
    Tk_FreeGC(Tk_Display(tkwin), gc);
}
#else
/* No double-buffering: draw directly into the window. */
static Drawable BeginDrawing(Tk_Window tkwin) { return Tk_WindowId(tkwin); }
static void EndDrawing(
    TCL_UNUSED(Tk_Window),
    TCL_UNUSED(Drawable))
{
}
#endif

/* DrawWidget --
 *	Redraw a widget.  Called as an idle handler.
 */
static void DrawWidget(void *recordPtr)
{
    WidgetCore *corePtr = (WidgetCore *)recordPtr;

    corePtr->flags &= ~REDISPLAY_PENDING;
    if (Tk_IsMapped(corePtr->tkwin)) {
	Drawable d = BeginDrawing(corePtr->tkwin);
	corePtr->widgetSpec->layoutProc(recordPtr);
	corePtr->widgetSpec->displayProc(recordPtr, d);
	EndDrawing(corePtr->tkwin, d);
    }
}

/* TtkRedisplayWidget --
 * 	Schedule redisplay as an idle handler.
 */
void TtkRedisplayWidget(WidgetCore *corePtr)
{
    if (corePtr->flags & WIDGET_DESTROYED) {
	return;
    }

    if (!(corePtr->flags & REDISPLAY_PENDING)) {
	Tcl_DoWhenIdle(DrawWidget, corePtr);
	corePtr->flags |= REDISPLAY_PENDING;
    }
}

/*
 * WidgetWorldChanged --
 * 	Default Tk_ClassWorldChangedProc() for widgets.
 * 	Invoked whenever fonts or other system resources are changed;
 * 	recomputes geometry.
 */
static void WidgetWorldChanged(void *clientData)
{
    WidgetCore *corePtr = (WidgetCore *)clientData;
    (void)UpdateLayout(corePtr->interp, corePtr);
    SizeChanged(corePtr);
    TtkRedisplayWidget(corePtr);
}

/* TtkResizeWidget --
 * 	Recompute widget size, schedule geometry propagation and redisplay.
 */
void TtkResizeWidget(WidgetCore *corePtr)
{
    if (corePtr->flags & WIDGET_DESTROYED) {
	return;
    }

    WidgetWorldChanged(corePtr);
}

/* TtkWidgetChangeState --
 * 	Set / clear the specified bits in the 'state' flag,
 */
void TtkWidgetChangeState(WidgetCore *corePtr,
    unsigned int setBits, unsigned int clearBits)
{
    Ttk_State oldState = corePtr->state;
    corePtr->state = (oldState & ~clearBits) | setBits;
    if (corePtr->state ^ oldState) {
	TtkRedisplayWidget(corePtr);
    }
}

/* WidgetInstanceObjCmd --
 *	Widget instance command implementation.
 */
static int
WidgetInstanceObjCmd(
<<<<<<< HEAD
    ClientData clientData, Tcl_Interp *interp, Tcl_Size objc, Tcl_Obj *const objv[])
=======
    void *clientData, Tcl_Interp *interp, int objc, Tcl_Obj *const objv[])
>>>>>>> 35c14a56
{
    WidgetCore *corePtr = (WidgetCore *)clientData;
    const Ttk_Ensemble *commands = corePtr->widgetSpec->commands;
    int status;

    Tcl_Preserve(clientData);
    status = Ttk_InvokeEnsemble(commands,1, clientData,interp,objc,objv);
    Tcl_Release(clientData);

    return status;
}

/*------------------------------------------------------------------------
 * +++ Widget destruction.
 *
 * A widget can be destroyed when the application explicitly
 * destroys the window or one of its ancestors via [destroy]
 * or Tk_DestroyWindow(); when the application deletes the widget
 * instance command; when there is an error in the widget constructor;
 * or when another application calls XDestroyWindow on the window ID.
 *
 * The window receives a <DestroyNotify> event in all cases,
 * so we do the bulk of the cleanup there.  See [#2207435] for
 * further notes (esp. re: Tk_FreeConfigOptions).
 *
 * Widget code that reenters the interp should only do so
 * when the widtget is Tcl_Preserve()d, and should check
 * the WIDGET_DESTROYED flag bit upon return.
 */

/* WidgetInstanceObjCmdDeleted --
 * 	Widget instance command	deletion callback.
 */
static void
WidgetInstanceObjCmdDeleted(void *clientData)
{
    WidgetCore *corePtr = (WidgetCore *)clientData;
    corePtr->widgetCmd = NULL;
    if (corePtr->tkwin != NULL)
	Tk_DestroyWindow(corePtr->tkwin);
}

/* DestroyWidget --
 * 	Main widget destructor; called from <DestroyNotify> event handler.
 */
static void
DestroyWidget(WidgetCore *corePtr)
{
    corePtr->flags |= WIDGET_DESTROYED;

    corePtr->widgetSpec->cleanupProc(corePtr);

    Tk_FreeConfigOptions(
	    corePtr, corePtr->optionTable, corePtr->tkwin);

    if (corePtr->layout) {
	Ttk_FreeLayout(corePtr->layout);
    }

    if (corePtr->flags & REDISPLAY_PENDING) {
	Tcl_CancelIdleCall(DrawWidget, corePtr);
    }

    corePtr->tkwin = NULL;
    if (corePtr->widgetCmd) {
	Tcl_Command cmd = corePtr->widgetCmd;
	corePtr->widgetCmd = 0;
	/* NB: this can reenter the interpreter via a command traces */
	Tcl_DeleteCommandFromToken(corePtr->interp, cmd);
    }
    Tcl_EventuallyFree(corePtr, TCL_DYNAMIC);
}

/*
 * CoreEventProc --
 *	Event handler for basic events.
 *	Processes Expose, Configure, FocusIn/Out, and Destroy events.
 *	Also handles <<ThemeChanged>> virtual events.
 *
 *	For Expose and Configure, simply schedule the widget for redisplay.
 *	For Destroy events, handle the cleanup process.
 *
 *	For Focus events, set/clear the focus bit in the state field.
 *	It turns out this is impossible to do correctly in a binding script,
 *	because Tk filters out focus events with detail == NotifyInferior.
 *
 *	For Deactivate/Activate pseudo-events, set/clear the background state
 *	flag.
 */

static const unsigned CoreEventMask
    = ExposureMask
    | StructureNotifyMask
    | FocusChangeMask
    | VirtualEventMask
    | ActivateMask
    | EnterWindowMask
    | LeaveWindowMask
    ;

static void CoreEventProc(void *clientData, XEvent *eventPtr)
{
    WidgetCore *corePtr = (WidgetCore *)clientData;

    switch (eventPtr->type)
    {
	case ConfigureNotify :
	    TtkRedisplayWidget(corePtr);
	    break;
	case Expose :
	    if (eventPtr->xexpose.count == 0) {
		TtkRedisplayWidget(corePtr);
	    }
	    break;
	case DestroyNotify :
	    Tk_DeleteEventHandler(
		corePtr->tkwin, CoreEventMask,CoreEventProc,clientData);
	    DestroyWidget(corePtr);
	    break;
	case FocusIn:
	case FocusOut:
	    /* Don't process "virtual crossing" events */
	    if (   eventPtr->xfocus.detail == NotifyInferior
		|| eventPtr->xfocus.detail == NotifyAncestor
		|| eventPtr->xfocus.detail == NotifyNonlinear)
	    {
		if (eventPtr->type == FocusIn)
		    corePtr->state |= TTK_STATE_FOCUS;
		else
		    corePtr->state &= ~TTK_STATE_FOCUS;
		TtkRedisplayWidget(corePtr);
	    }
	    break;
	case ActivateNotify:
	    corePtr->state &= ~TTK_STATE_BACKGROUND;
	    TtkRedisplayWidget(corePtr);
	    break;
	case DeactivateNotify:
	    corePtr->state |= TTK_STATE_BACKGROUND;
	    TtkRedisplayWidget(corePtr);
	    break;
	case LeaveNotify:
	    corePtr->state &= ~TTK_STATE_HOVER;
	    TtkRedisplayWidget(corePtr);
	    break;
	case EnterNotify:
	    corePtr->state |= TTK_STATE_HOVER;
	    TtkRedisplayWidget(corePtr);
	    break;
	case VirtualEvent: {
	    const char *name = ((XVirtualEvent *)eventPtr)->name;
	    if ((name != NULL) && !strcmp("ThemeChanged", name)) {
		WidgetWorldChanged(corePtr);
	    }
	    break;
	}
	default:
	    /* can't happen... */
	    break;
    }
}

static const Tk_ClassProcs widgetClassProcs = {
    sizeof(Tk_ClassProcs),	/* size */
    WidgetWorldChanged,		/* worldChangedProc */
    NULL,			/* createProc */
    NULL			/* modalProc */
};

/*
 * TtkWidgetConstructorObjCmd --
 *	General-purpose widget constructor command implementation.
 *	ClientData is a WidgetSpec *.
 */
int TtkWidgetConstructorObjCmd(
    void *clientData, Tcl_Interp *interp, Tcl_Size objc, Tcl_Obj *const objv[])
{
    WidgetSpec *widgetSpec = (WidgetSpec *)clientData;
    const char *className = widgetSpec->className;
    Tk_OptionTable optionTable =
	Tk_CreateOptionTable(interp, widgetSpec->optionSpecs);
    Tk_Window tkwin;
    void *recordPtr;
    WidgetCore *corePtr;
    Tk_SavedOptions savedOptions;
    Tcl_Size i;

    if (objc < 2 || objc % 2 == 1) {
	Tcl_WrongNumArgs(interp, 1, objv, "pathName ?-option value ...?");
	return TCL_ERROR;
    }

    /* Check if a -class option has been specified.
     * We have to do this before the InitOptions() call,
     * since InitOptions() is affected by the widget class.
     */
    for (i = 2; i < objc; i += 2) {
	if (!strcmp(Tcl_GetString(objv[i]), "-class")) {
	    className = Tcl_GetString(objv[i+1]);
	    break;
	}
    }

    tkwin = Tk_CreateWindowFromPath(
	interp, Tk_MainWindow(interp), Tcl_GetString(objv[1]), NULL);
    if (tkwin == NULL)
	return TCL_ERROR;

    /*
     * Allocate and initialize the widget record.
     */
    recordPtr = ckalloc(widgetSpec->recordSize);
    memset(recordPtr, 0, widgetSpec->recordSize);
    corePtr = (WidgetCore *)recordPtr;

    corePtr->tkwin	= tkwin;
    corePtr->interp 	= interp;
    corePtr->widgetSpec	= widgetSpec;
    corePtr->widgetCmd	= Tcl_CreateObjCommand2(interp, Tk_PathName(tkwin),
	WidgetInstanceObjCmd, recordPtr, WidgetInstanceObjCmdDeleted);
    corePtr->optionTable = optionTable;
    corePtr->layout	= NULL;
    corePtr->flags 	= 0;
    corePtr->state 	= 0;

    Tk_SetClass(tkwin, className);
    Tk_SetClassProcs(tkwin, &widgetClassProcs, recordPtr);
    Tk_SetWindowBackgroundPixmap(tkwin, ParentRelative);

    widgetSpec->initializeProc(interp, recordPtr);

    Tk_CreateEventHandler(tkwin, CoreEventMask, CoreEventProc, recordPtr);

    /*
     * Initial configuration.
     */

    Tcl_Preserve(corePtr);
    if (Tk_InitOptions(interp, recordPtr, optionTable, tkwin) != TCL_OK) {
	goto error;
    }

    if (Tk_SetOptions(interp, recordPtr, optionTable,
	    objc - 2, objv + 2, tkwin, &savedOptions, NULL) != TCL_OK) {
	Tk_RestoreSavedOptions(&savedOptions);
	goto error;
    } else {
	Tk_FreeSavedOptions(&savedOptions);
    }
    if (widgetSpec->configureProc(interp, recordPtr, ~0) != TCL_OK)
	goto error;
    if (widgetSpec->postConfigureProc(interp, recordPtr, ~0) != TCL_OK)
	goto error;

    if (WidgetDestroyed(corePtr))
	goto error;

    Tcl_Release(corePtr);

    SizeChanged(corePtr);
    Tk_MakeWindowExist(tkwin);

    Tcl_SetObjResult(interp, Tcl_NewStringObj(Tk_PathName(tkwin), -1));
    return TCL_OK;

error:
    if (WidgetDestroyed(corePtr)) {
	Tcl_SetObjResult(interp, Tcl_NewStringObj(
		"widget has been destroyed", -1));
    } else {
	Tk_DestroyWindow(tkwin);
    }
    Tcl_Release(corePtr);
    return TCL_ERROR;
}

/*------------------------------------------------------------------------
 * +++ Default implementations for widget hook procedures.
 */

/* TtkWidgetGetLayout --
 * 	Default getLayoutProc.
 *	Looks up the layout based on the -style resource (if specified),
 *	otherwise use the widget class.
 */
Ttk_Layout TtkWidgetGetLayout(
    Tcl_Interp *interp, Ttk_Theme themePtr, void *recordPtr)
{
    WidgetCore *corePtr = (WidgetCore *)recordPtr;
    const char *styleName = 0;

    if (corePtr->styleObj)
    	styleName = Tcl_GetString(corePtr->styleObj);

    if (!styleName || *styleName == '\0')
    	styleName = corePtr->widgetSpec->className;

    return Ttk_CreateLayout(interp, themePtr, styleName,
	recordPtr, corePtr->optionTable, corePtr->tkwin);
}

/*
 * TtkWidgetGetOrientedLayout --
 * 	Helper routine.  Same as TtkWidgetGetLayout, but prefixes
 * 	"Horizontal." or "Vertical." to the style name, depending
 * 	on the value of the 'orient' option.
 */
Ttk_Layout TtkWidgetGetOrientedLayout(
    Tcl_Interp *interp, Ttk_Theme themePtr, void *recordPtr, Tcl_Obj *orientObj)
{
    WidgetCore *corePtr = (WidgetCore *)recordPtr;
    const char *baseStyleName = 0;
    Tcl_DString styleName;
    Ttk_Orient orient = TTK_ORIENT_HORIZONTAL;
    Ttk_Layout layout;

    Tcl_DStringInit(&styleName);

    /* Prefix:
     */
    Ttk_GetOrientFromObj(NULL, orientObj, &orient);
    if (orient == TTK_ORIENT_HORIZONTAL)
	Tcl_DStringAppend(&styleName, "Horizontal.", -1);
    else
	Tcl_DStringAppend(&styleName, "Vertical.", -1);

    /* Add base style name:
     */
    if (corePtr->styleObj)
    	baseStyleName = Tcl_GetString(corePtr->styleObj);
    if (!baseStyleName || *baseStyleName == '\0')
    	baseStyleName = corePtr->widgetSpec->className;

    Tcl_DStringAppend(&styleName, baseStyleName, -1);

    /* Create layout:
     */
    layout= Ttk_CreateLayout(interp, themePtr, Tcl_DStringValue(&styleName),
	recordPtr, corePtr->optionTable, corePtr->tkwin);

    Tcl_DStringFree(&styleName);

    return layout;
}

/* TtkNullInitialize --
 * 	Default widget initializeProc (no-op)
 */
void TtkNullInitialize(
    TCL_UNUSED(Tcl_Interp *),
    TCL_UNUSED(void *))
{
}

/* TtkNullPostConfigure --
 * 	Default widget postConfigureProc (no-op)
 */
int TtkNullPostConfigure(
    TCL_UNUSED(Tcl_Interp *),
    TCL_UNUSED(void *),
    TCL_UNUSED(int))
{
    return TCL_OK;
}

/* TtkCoreConfigure --
 * 	Default widget configureProc.
 * 	Handles -style option.
 */
int TtkCoreConfigure(Tcl_Interp *interp, void *clientData, int mask)
{
    WidgetCore *corePtr = (WidgetCore *)clientData;
    int status = TCL_OK;

    if (mask & STYLE_CHANGED) {
	status = UpdateLayout(interp, corePtr);
    }

    return status;
}

/* TtkNullCleanup --
 * 	Default widget cleanupProc (no-op)
 */
void TtkNullCleanup(
    TCL_UNUSED(void *))
{
    return;
}

/* TtkWidgetDoLayout --
 * 	Default widget layoutProc.
 */
void TtkWidgetDoLayout(void *clientData)
{
    WidgetCore *corePtr = (WidgetCore *)clientData;
    Ttk_PlaceLayout(corePtr->layout,corePtr->state,Ttk_WinBox(corePtr->tkwin));
}

/* TtkWidgetDisplay --
 * 	Default widget displayProc.
 */
void TtkWidgetDisplay(void *recordPtr, Drawable d)
{
    WidgetCore *corePtr = (WidgetCore *)recordPtr;
    Ttk_DrawLayout(corePtr->layout, corePtr->state, d);
}

/* TtkWidgetSize --
 * 	Default widget sizeProc()
 */
int TtkWidgetSize(void *recordPtr, int *widthPtr, int *heightPtr)
{
    WidgetCore *corePtr = (WidgetCore *)recordPtr;
    Ttk_LayoutSize(corePtr->layout, corePtr->state, widthPtr, heightPtr);
    return 1;
}

/*------------------------------------------------------------------------
 * +++ Default implementations for widget subcommands.
 */

/* $w cget -option
 */
int TtkWidgetCgetCommand(
    void *recordPtr, Tcl_Interp *interp, Tcl_Size objc, Tcl_Obj *const objv[])
{
    WidgetCore *corePtr = (WidgetCore *)recordPtr;
    Tcl_Obj *result;

    if (objc != 3) {
	Tcl_WrongNumArgs(interp, 2, objv, "option");
	return TCL_ERROR;
    }
    result = Tk_GetOptionValue(interp, recordPtr,
		corePtr->optionTable, objv[2], corePtr->tkwin);
    if (result == NULL)
	return TCL_ERROR;
    Tcl_SetObjResult(interp, result);
    return TCL_OK;
}

/* $w configure ?-option ?value ....??
 */
int TtkWidgetConfigureCommand(
    void *recordPtr, Tcl_Interp *interp, Tcl_Size objc, Tcl_Obj *const objv[])
{
    WidgetCore *corePtr = (WidgetCore *)recordPtr;
    Tcl_Obj *result;

    if (objc == 2) {
	result = Tk_GetOptionInfo(interp, recordPtr,
		corePtr->optionTable, NULL, corePtr->tkwin);
    } else if (objc == 3) {
	result = Tk_GetOptionInfo(interp, recordPtr,
		corePtr->optionTable, objv[2], corePtr->tkwin);
    } else {
	Tk_SavedOptions savedOptions;
	int status;
	int mask = 0;

	status = Tk_SetOptions(interp, recordPtr,
		corePtr->optionTable, objc - 2, objv + 2,
		corePtr->tkwin, &savedOptions, &mask);
	if (status != TCL_OK)
	    return status;

	if (mask & READONLY_OPTION) {
	    Tcl_SetObjResult(interp, Tcl_NewStringObj(
		    "attempt to change read-only option", -1));
	    Tk_RestoreSavedOptions(&savedOptions);
	    return TCL_ERROR;
	}

	status = corePtr->widgetSpec->configureProc(interp, recordPtr, mask);
	if (status != TCL_OK) {
	    Tk_RestoreSavedOptions(&savedOptions);
	    return status;
	}
	Tk_FreeSavedOptions(&savedOptions);

	status = corePtr->widgetSpec->postConfigureProc(interp,recordPtr,mask);
	if (WidgetDestroyed(corePtr)) {
	    Tcl_SetObjResult(interp, Tcl_NewStringObj(
		    "widget has been destroyed", -1));
	    status = TCL_ERROR;
	}
	if (status != TCL_OK) {
	    return status;
	}

	if (mask & (STYLE_CHANGED | GEOMETRY_CHANGED)) {
	    SizeChanged(corePtr);
	}

	TtkRedisplayWidget(corePtr);
	result = Tcl_NewObj();
    }

    if (result == 0) {
	return TCL_ERROR;
    }
    Tcl_SetObjResult(interp, result);
    return TCL_OK;
}

/* $w state ? $stateSpec ?
 *
 * 	If $stateSpec is specified, modify the widget state accordingly,
 * 	return a new stateSpec representing the changed bits.
 *
 * 	Otherwise, return a statespec matching all the currently-set bits.
 */

int TtkWidgetStateCommand(
    void *recordPtr, Tcl_Interp *interp, Tcl_Size objc, Tcl_Obj *const objv[])
{
    WidgetCore *corePtr = (WidgetCore *)recordPtr;
    Ttk_StateSpec spec;
    int status;
    Ttk_State oldState, changed;

    if (objc == 2) {
	Tcl_SetObjResult(interp,
	    Ttk_NewStateSpecObj(corePtr->state, 0ul));
	return TCL_OK;
    }

    if (objc != 3) {
	Tcl_WrongNumArgs(interp, 2, objv, "state-spec");
	return TCL_ERROR;
    }
    status = Ttk_GetStateSpecFromObj(interp, objv[2], &spec);
    if (status != TCL_OK)
	return status;

    oldState = corePtr->state;
    corePtr->state = Ttk_ModifyState(corePtr->state, &spec);
    changed = corePtr->state ^ oldState;

    TtkRedisplayWidget(corePtr);

    Tcl_SetObjResult(interp,
	Ttk_NewStateSpecObj(oldState & changed, ~oldState & changed));
    return status;
}

/* $w instate $stateSpec ?$script?
 *
 * 	Tests if widget state matches $stateSpec.
 *	If $script is specified, execute script if state matches.
 *	Otherwise, return true/false
 */

int TtkWidgetInstateCommand(
    void *recordPtr, Tcl_Interp *interp, Tcl_Size objc, Tcl_Obj *const objv[])
{
    WidgetCore *corePtr = (WidgetCore *)recordPtr;
    Ttk_State state = corePtr->state;
    Ttk_StateSpec spec;
    int status = TCL_OK;

    if (objc < 3 || objc > 4) {
	Tcl_WrongNumArgs(interp, 2, objv, "state-spec ?script?");
	return TCL_ERROR;
    }
    status = Ttk_GetStateSpecFromObj(interp, objv[2], &spec);
    if (status != TCL_OK)
	return status;

    if (objc == 3) {
	Tcl_SetObjResult(interp,
	    Tcl_NewWideIntObj(Ttk_StateMatches(state,&spec)));
    } else if (objc == 4) {
	if (Ttk_StateMatches(state,&spec)) {
	    status = Tcl_EvalObjEx(interp, objv[3], 0);
	}
    }
    return status;
}

/* $w identify $x $y
 * $w identify element $x $y
 * 	Returns: name of element at $x, $y
 */
int TtkWidgetIdentifyCommand(
    void *recordPtr, Tcl_Interp *interp, Tcl_Size objc, Tcl_Obj *const objv[])
{
    WidgetCore *corePtr = (WidgetCore *)recordPtr;
    Ttk_Element element;
    static const char *const whatTable[] = { "element", NULL };
    int x, y, what;

    if (objc < 4 || objc > 5) {
	Tcl_WrongNumArgs(interp, 2, objv, "?what? x y");
	return TCL_ERROR;
    }
    if (objc == 5) {
	/* $w identify element $x $y */
	if (Tcl_GetIndexFromObjStruct(interp, objv[2], whatTable,
		sizeof(char *), "option", 0, &what) != TCL_OK)
	{
	    return TCL_ERROR;
	}
    }

    if (   Tcl_GetIntFromObj(interp, objv[objc-2], &x) != TCL_OK
	|| Tcl_GetIntFromObj(interp, objv[objc-1], &y) != TCL_OK
    ) {
	return TCL_ERROR;
    }

    element = Ttk_IdentifyElement(corePtr->layout, x, y);
    if (element) {
	const char *elementName = Ttk_ElementName(element);
	Tcl_SetObjResult(interp,Tcl_NewStringObj(elementName,-1));
    }

    return TCL_OK;
}

/* $w style
 * 	Return the style currently applied to the widget.
 */

int TtkWidgetStyleCommand(
    void *recordPtr, Tcl_Interp *interp, Tcl_Size objc, Tcl_Obj *const objv[])
{
    WidgetCore *corePtr = (WidgetCore *)recordPtr;

    if (objc != 2) {
	Tcl_WrongNumArgs(interp, 2, objv, "");
	return TCL_ERROR;
    }

    Tcl_SetObjResult(interp, Tcl_NewStringObj(
            Ttk_StyleName(Ttk_LayoutStyle(corePtr->layout)), -1));

    return TCL_OK;
}

/*EOF*/<|MERGE_RESOLUTION|>--- conflicted
+++ resolved
@@ -163,11 +163,7 @@
  */
 static int
 WidgetInstanceObjCmd(
-<<<<<<< HEAD
-    ClientData clientData, Tcl_Interp *interp, Tcl_Size objc, Tcl_Obj *const objv[])
-=======
-    void *clientData, Tcl_Interp *interp, int objc, Tcl_Obj *const objv[])
->>>>>>> 35c14a56
+    void *clientData, Tcl_Interp *interp, Tcl_Size objc, Tcl_Obj *const objv[])
 {
     WidgetCore *corePtr = (WidgetCore *)clientData;
     const Ttk_Ensemble *commands = corePtr->widgetSpec->commands;
