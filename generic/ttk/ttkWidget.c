/*
 * Copyright © 2003, Joe English
 *
 * Core widget utilities.
 */

#include "tkInt.h"
#include "ttkThemeInt.h"
#include "ttkWidget.h"

/*------------------------------------------------------------------------
 * +++ Internal helper routines.
 */

/* UpdateLayout --
 * 	Call the widget's get-layout hook to recompute corePtr->layout.
 * 	Returns TCL_OK if successful, returns TCL_ERROR and leaves
 * 	the layout unchanged otherwise.
 */
static int UpdateLayout(Tcl_Interp *interp, WidgetCore *corePtr)
{
    Ttk_Theme themePtr = Ttk_GetCurrentTheme(interp);
    Ttk_Layout newLayout =
    	corePtr->widgetSpec->getLayoutProc(interp, themePtr,corePtr);

    if (newLayout) {
	if (corePtr->layout) {
	    Ttk_FreeLayout(corePtr->layout);
	}
	corePtr->layout = newLayout;
	return TCL_OK;
    }
    return TCL_ERROR;
}

/* SizeChanged --
 * 	Call the widget's sizeProc to compute new requested size
 * 	and pass it to the geometry manager.
 */
static void SizeChanged(WidgetCore *corePtr)
{
    int reqWidth = 1, reqHeight = 1;

    if (corePtr->widgetSpec->sizeProc(corePtr,&reqWidth,&reqHeight)) {
	Tk_GeometryRequest(corePtr->tkwin, reqWidth, reqHeight);
    }
}

#ifndef TK_NO_DOUBLE_BUFFERING

/* BeginDrawing --
 * 	Returns a Drawable for drawing the widget contents.
 *	This is normally an off-screen Pixmap, copied to
 *	the window by EndDrawing().
 */
static Drawable BeginDrawing(Tk_Window tkwin)
{
    return Tk_GetPixmap(Tk_Display(tkwin), Tk_WindowId(tkwin),
	    Tk_Width(tkwin), Tk_Height(tkwin), Tk_Depth(tkwin));
}

/* EndDrawing --
 *	Copy the drawable contents to the screen and release resources.
 */
static void EndDrawing(Tk_Window tkwin, Drawable d)
{
    XGCValues gcValues;
    GC gc;

    gcValues.function = GXcopy;
    gcValues.graphics_exposures = False;
    gc = Tk_GetGC(tkwin, GCFunction|GCGraphicsExposures, &gcValues);

    XCopyArea(Tk_Display(tkwin), d, Tk_WindowId(tkwin), gc,
	    0, 0, (unsigned) Tk_Width(tkwin), (unsigned) Tk_Height(tkwin),
	    0, 0);

    Tk_FreePixmap(Tk_Display(tkwin), d);
    Tk_FreeGC(Tk_Display(tkwin), gc);
}
#else
/* No double-buffering: draw directly into the window. */
static Drawable BeginDrawing(Tk_Window tkwin) { return Tk_WindowId(tkwin); }
static void EndDrawing(Tk_Window tkwin, Drawable d) { (void)tkwin; (void)d;}
#endif

/* DrawWidget --
 *	Redraw a widget.  Called as an idle handler.
 */
static void DrawWidget(ClientData recordPtr)
{
    WidgetCore *corePtr = (WidgetCore *)recordPtr;

    corePtr->flags &= ~REDISPLAY_PENDING;
    if (Tk_IsMapped(corePtr->tkwin)) {
	Drawable d = BeginDrawing(corePtr->tkwin);
	corePtr->widgetSpec->layoutProc(recordPtr);
	corePtr->widgetSpec->displayProc(recordPtr, d);
	EndDrawing(corePtr->tkwin, d);
    }
}

/* TtkRedisplayWidget --
 * 	Schedule redisplay as an idle handler.
 */
void TtkRedisplayWidget(WidgetCore *corePtr)
{
    if (corePtr->flags & WIDGET_DESTROYED) {
	return;
    }

    if (!(corePtr->flags & REDISPLAY_PENDING)) {
	Tcl_DoWhenIdle(DrawWidget, corePtr);
	corePtr->flags |= REDISPLAY_PENDING;
    }
}

/*
 * WidgetWorldChanged --
 * 	Default Tk_ClassWorldChangedProc() for widgets.
 * 	Invoked whenever fonts or other system resources are changed;
 * 	recomputes geometry.
 */
static void WidgetWorldChanged(ClientData clientData)
{
    WidgetCore *corePtr = clientData;
    SizeChanged(corePtr);
    TtkRedisplayWidget(corePtr);
}

/* TtkResizeWidget --
 * 	Recompute widget size, schedule geometry propagation and redisplay.
 */
void TtkResizeWidget(WidgetCore *corePtr)
{
    if (corePtr->flags & WIDGET_DESTROYED) {
	return;
    }

    WidgetWorldChanged(corePtr);
}

/* TtkWidgetChangeState --
 * 	Set / clear the specified bits in the 'state' flag,
 */
void TtkWidgetChangeState(WidgetCore *corePtr,
    unsigned int setBits, unsigned int clearBits)
{
    Ttk_State oldState = corePtr->state;
    corePtr->state = (oldState & ~clearBits) | setBits;
    if (corePtr->state ^ oldState) {
	TtkRedisplayWidget(corePtr);
    }
}

/* WidgetInstanceObjCmd --
 *	Widget instance command implementation.
 */
static int
WidgetInstanceObjCmd(
    ClientData clientData, Tcl_Interp *interp, int objc, Tcl_Obj *const objv[])
{
    WidgetCore *corePtr = (WidgetCore *)clientData;
    const Ttk_Ensemble *commands = corePtr->widgetSpec->commands;
    int status;

    Tcl_Preserve(clientData);
    status = Ttk_InvokeEnsemble(commands,1, clientData,interp,objc,objv);
    Tcl_Release(clientData);

    return status;
}

/*------------------------------------------------------------------------
 * +++ Widget destruction.
 *
 * A widget can be destroyed when the application explicitly
 * destroys the window or one of its ancestors via [destroy]
 * or Tk_DestroyWindow(); when the application deletes the widget
 * instance command; when there is an error in the widget constructor;
 * or when another application calls XDestroyWindow on the window ID.
 *
 * The window receives a <DestroyNotify> event in all cases,
 * so we do the bulk of the cleanup there.  See [#2207435] for
 * further notes (esp. re: Tk_FreeConfigOptions).
 *
 * Widget code that reenters the interp should only do so
 * when the widtget is Tcl_Preserve()d, and should check
 * the WIDGET_DESTROYED flag bit upon return.
 */

/* WidgetInstanceObjCmdDeleted --
 * 	Widget instance command	deletion callback.
 */
static void
WidgetInstanceObjCmdDeleted(ClientData clientData)
{
    WidgetCore *corePtr = (WidgetCore *)clientData;
    corePtr->widgetCmd = NULL;
    if (corePtr->tkwin != NULL)
	Tk_DestroyWindow(corePtr->tkwin);
}

/* FreeWidget --
 *	 Final cleanup for widget; called via Tcl_EventuallyFree().
 */
static void
FreeWidget(void *memPtr)
{
    ckfree(memPtr);
}

/* DestroyWidget --
 * 	Main widget destructor; called from <DestroyNotify> event handler.
 */
static void
DestroyWidget(WidgetCore *corePtr)
{
    corePtr->flags |= WIDGET_DESTROYED;

    corePtr->widgetSpec->cleanupProc(corePtr);

    Tk_FreeConfigOptions(
	    corePtr, corePtr->optionTable, corePtr->tkwin);

    if (corePtr->layout) {
	Ttk_FreeLayout(corePtr->layout);
    }

    if (corePtr->flags & REDISPLAY_PENDING) {
	Tcl_CancelIdleCall(DrawWidget, corePtr);
    }

    corePtr->tkwin = NULL;
    if (corePtr->widgetCmd) {
	Tcl_Command cmd = corePtr->widgetCmd;
	corePtr->widgetCmd = 0;
	/* NB: this can reenter the interpreter via a command traces */
	Tcl_DeleteCommandFromToken(corePtr->interp, cmd);
    }
    Tcl_EventuallyFree(corePtr, (Tcl_FreeProc *) FreeWidget);
}

/*
 * CoreEventProc --
 *	Event handler for basic events.
 *	Processes Expose, Configure, FocusIn/Out, and Destroy events.
 *	Also handles <<ThemeChanged>> virtual events.
 *
 *	For Expose and Configure, simply schedule the widget for redisplay.
 *	For Destroy events, handle the cleanup process.
 *
 *	For Focus events, set/clear the focus bit in the state field.
 *	It turns out this is impossible to do correctly in a binding script,
 *	because Tk filters out focus events with detail == NotifyInferior.
 *
 *	For Deactivate/Activate pseudo-events, set/clear the background state
 *	flag.
 */

static const unsigned CoreEventMask
    = ExposureMask
    | StructureNotifyMask
    | FocusChangeMask
    | VirtualEventMask
    | ActivateMask
    | EnterWindowMask
    | LeaveWindowMask
    ;

static void CoreEventProc(ClientData clientData, XEvent *eventPtr)
{
    WidgetCore *corePtr = (WidgetCore *)clientData;

    switch (eventPtr->type)
    {
	case ConfigureNotify :
	    TtkRedisplayWidget(corePtr);
	    break;
	case Expose :
	    if (eventPtr->xexpose.count == 0) {
		TtkRedisplayWidget(corePtr);
	    }
	    break;
	case DestroyNotify :
	    Tk_DeleteEventHandler(
		corePtr->tkwin, CoreEventMask,CoreEventProc,clientData);
	    DestroyWidget(corePtr);
	    break;
	case FocusIn:
	case FocusOut:
	    /* Don't process "virtual crossing" events */
	    if (   eventPtr->xfocus.detail == NotifyInferior
		|| eventPtr->xfocus.detail == NotifyAncestor
		|| eventPtr->xfocus.detail == NotifyNonlinear)
	    {
		if (eventPtr->type == FocusIn)
		    corePtr->state |= TTK_STATE_FOCUS;
		else
		    corePtr->state &= ~TTK_STATE_FOCUS;
		TtkRedisplayWidget(corePtr);
	    }
	    break;
	case ActivateNotify:
	    corePtr->state &= ~TTK_STATE_BACKGROUND;
	    TtkRedisplayWidget(corePtr);
	    break;
	case DeactivateNotify:
	    corePtr->state |= TTK_STATE_BACKGROUND;
	    TtkRedisplayWidget(corePtr);
	    break;
	case LeaveNotify:
	    corePtr->state &= ~TTK_STATE_HOVER;
	    TtkRedisplayWidget(corePtr);
	    break;
	case EnterNotify:
	    corePtr->state |= TTK_STATE_HOVER;
	    TtkRedisplayWidget(corePtr);
	    break;
	case VirtualEvent: {
	    const char *name = ((XVirtualEvent *)eventPtr)->name;
	    if ((name != NULL) && !strcmp("ThemeChanged", name)) {
		(void)UpdateLayout(corePtr->interp, corePtr);
		WidgetWorldChanged(corePtr);
	    }
	    break;
	}
	default:
	    /* can't happen... */
	    break;
    }
}

<<<<<<< HEAD
/*
 * WidgetWorldChanged --
 * 	Default Tk_ClassWorldChangedProc() for widgets.
 * 	Invoked whenever fonts or other system resources are changed;
 * 	recomputes geometry.
 */
static void WidgetWorldChanged(ClientData clientData)
{
    WidgetCore *corePtr = (WidgetCore *)clientData;
    (void)UpdateLayout(corePtr->interp, corePtr);
    SizeChanged(corePtr);
    TtkRedisplayWidget(corePtr);
}

static const Tk_ClassProcs widgetClassProcs = {
=======
static Tk_ClassProcs widgetClassProcs = {
>>>>>>> f4cee171
    sizeof(Tk_ClassProcs),	/* size */
    WidgetWorldChanged,		/* worldChangedProc */
    NULL,			/* createProc */
    NULL			/* modalProc */
};

/*
 * TtkWidgetConstructorObjCmd --
 *	General-purpose widget constructor command implementation.
 *	ClientData is a WidgetSpec *.
 */
int TtkWidgetConstructorObjCmd(
    ClientData clientData, Tcl_Interp *interp, int objc, Tcl_Obj *const objv[])
{
    WidgetSpec *widgetSpec = (WidgetSpec *)clientData;
    const char *className = widgetSpec->className;
    Tk_OptionTable optionTable =
	Tk_CreateOptionTable(interp, widgetSpec->optionSpecs);
    Tk_Window tkwin;
    void *recordPtr;
    WidgetCore *corePtr;
    Tk_SavedOptions savedOptions;
    int i;

    if (objc < 2 || objc % 2 == 1) {
	Tcl_WrongNumArgs(interp, 1, objv, "pathName ?-option value ...?");
	return TCL_ERROR;
    }

    /* Check if a -class option has been specified.
     * We have to do this before the InitOptions() call,
     * since InitOptions() is affected by the widget class.
     */
    for (i = 2; i < objc; i += 2) {
	if (!strcmp(Tcl_GetString(objv[i]), "-class")) {
	    className = Tcl_GetString(objv[i+1]);
	    break;
	}
    }

    tkwin = Tk_CreateWindowFromPath(
	interp, Tk_MainWindow(interp), Tcl_GetString(objv[1]), NULL);
    if (tkwin == NULL)
	return TCL_ERROR;

    /*
     * Allocate and initialize the widget record.
     */
    recordPtr = ckalloc(widgetSpec->recordSize);
    memset(recordPtr, 0, widgetSpec->recordSize);
    corePtr = (WidgetCore *)recordPtr;

    corePtr->tkwin	= tkwin;
    corePtr->interp 	= interp;
    corePtr->widgetSpec	= widgetSpec;
    corePtr->widgetCmd	= Tcl_CreateObjCommand(interp, Tk_PathName(tkwin),
	WidgetInstanceObjCmd, recordPtr, WidgetInstanceObjCmdDeleted);
    corePtr->optionTable = optionTable;
    corePtr->layout	= NULL;
    corePtr->flags 	= 0;
    corePtr->state 	= 0;

    Tk_SetClass(tkwin, className);
    Tk_SetClassProcs(tkwin, &widgetClassProcs, recordPtr);
    Tk_SetWindowBackgroundPixmap(tkwin, ParentRelative);

    widgetSpec->initializeProc(interp, recordPtr);

    Tk_CreateEventHandler(tkwin, CoreEventMask, CoreEventProc, recordPtr);

    /*
     * Initial configuration.
     */

    Tcl_Preserve(corePtr);
    if (Tk_InitOptions(interp, recordPtr, optionTable, tkwin) != TCL_OK) {
	goto error;
    }

    if (Tk_SetOptions(interp, recordPtr, optionTable,
	    objc - 2, objv + 2, tkwin, &savedOptions, NULL) != TCL_OK) {
	Tk_RestoreSavedOptions(&savedOptions);
	goto error;
    } else {
	Tk_FreeSavedOptions(&savedOptions);
    }
    if (widgetSpec->configureProc(interp, recordPtr, ~0) != TCL_OK)
	goto error;
    if (widgetSpec->postConfigureProc(interp, recordPtr, ~0) != TCL_OK)
	goto error;

    if (WidgetDestroyed(corePtr))
	goto error;

    Tcl_Release(corePtr);

    SizeChanged(corePtr);
    Tk_MakeWindowExist(tkwin);

    Tcl_SetObjResult(interp, Tcl_NewStringObj(Tk_PathName(tkwin), -1));
    return TCL_OK;

error:
    if (WidgetDestroyed(corePtr)) {
	Tcl_SetObjResult(interp, Tcl_NewStringObj(
		"widget has been destroyed", -1));
    } else {
	Tk_DestroyWindow(tkwin);
    }
    Tcl_Release(corePtr);
    return TCL_ERROR;
}

/*------------------------------------------------------------------------
 * +++ Default implementations for widget hook procedures.
 */

/* TtkWidgetGetLayout --
 * 	Default getLayoutProc.
 *	Looks up the layout based on the -style resource (if specified),
 *	otherwise use the widget class.
 */
Ttk_Layout TtkWidgetGetLayout(
    Tcl_Interp *interp, Ttk_Theme themePtr, void *recordPtr)
{
    WidgetCore *corePtr = (WidgetCore *)recordPtr;
    const char *styleName = 0;

    if (corePtr->styleObj)
    	styleName = Tcl_GetString(corePtr->styleObj);

    if (!styleName || *styleName == '\0')
    	styleName = corePtr->widgetSpec->className;

    return Ttk_CreateLayout(interp, themePtr, styleName,
	recordPtr, corePtr->optionTable, corePtr->tkwin);
}

/*
 * TtkWidgetGetOrientedLayout --
 * 	Helper routine.  Same as TtkWidgetGetLayout, but prefixes
 * 	"Horizontal." or "Vertical." to the style name, depending
 * 	on the value of the 'orient' option.
 */
Ttk_Layout TtkWidgetGetOrientedLayout(
    Tcl_Interp *interp, Ttk_Theme themePtr, void *recordPtr, Tcl_Obj *orientObj)
{
    WidgetCore *corePtr = (WidgetCore *)recordPtr;
    const char *baseStyleName = 0;
    Tcl_DString styleName;
    Ttk_Orient orient = TTK_ORIENT_HORIZONTAL;
    Ttk_Layout layout;

    Tcl_DStringInit(&styleName);

    /* Prefix:
     */
    TtkGetOrientFromObj(NULL, orientObj, &orient);
    if (orient == TTK_ORIENT_HORIZONTAL)
	Tcl_DStringAppend(&styleName, "Horizontal.", -1);
    else
	Tcl_DStringAppend(&styleName, "Vertical.", -1);

    /* Add base style name:
     */
    if (corePtr->styleObj)
    	baseStyleName = Tcl_GetString(corePtr->styleObj);
    if (!baseStyleName || *baseStyleName == '\0')
    	baseStyleName = corePtr->widgetSpec->className;

    Tcl_DStringAppend(&styleName, baseStyleName, -1);

    /* Create layout:
     */
    layout= Ttk_CreateLayout(interp, themePtr, Tcl_DStringValue(&styleName),
	recordPtr, corePtr->optionTable, corePtr->tkwin);

    Tcl_DStringFree(&styleName);

    return layout;
}

/* TtkNullInitialize --
 * 	Default widget initializeProc (no-op)
 */
void TtkNullInitialize(Tcl_Interp *interp, void *recordPtr)
{
    (void)interp;
    (void)recordPtr;
}

/* TtkNullPostConfigure --
 * 	Default widget postConfigureProc (no-op)
 */
int TtkNullPostConfigure(Tcl_Interp *interp, void *clientData, int mask)
{
    (void)interp;
    (void)clientData;
    (void)mask;

    return TCL_OK;
}

/* TtkCoreConfigure --
 * 	Default widget configureProc.
 * 	Handles -style option.
 */
int TtkCoreConfigure(Tcl_Interp *interp, void *clientData, int mask)
{
    WidgetCore *corePtr = (WidgetCore *)clientData;
    int status = TCL_OK;

    if (mask & STYLE_CHANGED) {
	status = UpdateLayout(interp, corePtr);
    }

    return status;
}

/* TtkNullCleanup --
 * 	Default widget cleanupProc (no-op)
 */
void TtkNullCleanup(void *recordPtr)
{
    (void)recordPtr;
    return;
}

/* TtkWidgetDoLayout --
 * 	Default widget layoutProc.
 */
void TtkWidgetDoLayout(void *clientData)
{
    WidgetCore *corePtr = (WidgetCore *)clientData;
    Ttk_PlaceLayout(corePtr->layout,corePtr->state,Ttk_WinBox(corePtr->tkwin));
}

/* TtkWidgetDisplay --
 * 	Default widget displayProc.
 */
void TtkWidgetDisplay(void *recordPtr, Drawable d)
{
    WidgetCore *corePtr = (WidgetCore *)recordPtr;
    Ttk_DrawLayout(corePtr->layout, corePtr->state, d);
}

/* TtkWidgetSize --
 * 	Default widget sizeProc()
 */
int TtkWidgetSize(void *recordPtr, int *widthPtr, int *heightPtr)
{
    WidgetCore *corePtr = (WidgetCore *)recordPtr;
    Ttk_LayoutSize(corePtr->layout, corePtr->state, widthPtr, heightPtr);
    return 1;
}

/*------------------------------------------------------------------------
 * +++ Default implementations for widget subcommands.
 */

/* $w cget -option
 */
int TtkWidgetCgetCommand(
    void *recordPtr, Tcl_Interp *interp, int objc, Tcl_Obj *const objv[])
{
    WidgetCore *corePtr = (WidgetCore *)recordPtr;
    Tcl_Obj *result;

    if (objc != 3) {
	Tcl_WrongNumArgs(interp, 2, objv, "option");
	return TCL_ERROR;
    }
    result = Tk_GetOptionValue(interp, recordPtr,
		corePtr->optionTable, objv[2], corePtr->tkwin);
    if (result == NULL)
	return TCL_ERROR;
    Tcl_SetObjResult(interp, result);
    return TCL_OK;
}

/* $w configure ?-option ?value ....??
 */
int TtkWidgetConfigureCommand(
    void *recordPtr, Tcl_Interp *interp, int objc, Tcl_Obj *const objv[])
{
    WidgetCore *corePtr = (WidgetCore *)recordPtr;
    Tcl_Obj *result;

    if (objc == 2) {
	result = Tk_GetOptionInfo(interp, recordPtr,
		corePtr->optionTable, NULL, corePtr->tkwin);
    } else if (objc == 3) {
	result = Tk_GetOptionInfo(interp, recordPtr,
		corePtr->optionTable, objv[2], corePtr->tkwin);
    } else {
	Tk_SavedOptions savedOptions;
	int status;
	int mask = 0;

	status = Tk_SetOptions(interp, recordPtr,
		corePtr->optionTable, objc - 2, objv + 2,
		corePtr->tkwin, &savedOptions, &mask);
	if (status != TCL_OK)
	    return status;

	if (mask & READONLY_OPTION) {
	    Tcl_SetObjResult(interp, Tcl_NewStringObj(
		    "attempt to change read-only option", -1));
	    Tk_RestoreSavedOptions(&savedOptions);
	    return TCL_ERROR;
	}

	status = corePtr->widgetSpec->configureProc(interp, recordPtr, mask);
	if (status != TCL_OK) {
	    Tk_RestoreSavedOptions(&savedOptions);
	    return status;
	}
	Tk_FreeSavedOptions(&savedOptions);

	status = corePtr->widgetSpec->postConfigureProc(interp,recordPtr,mask);
	if (WidgetDestroyed(corePtr)) {
	    Tcl_SetObjResult(interp, Tcl_NewStringObj(
		    "widget has been destroyed", -1));
	    status = TCL_ERROR;
	}
	if (status != TCL_OK) {
	    return status;
	}

	if (mask & (STYLE_CHANGED | GEOMETRY_CHANGED)) {
	    SizeChanged(corePtr);
	}

	TtkRedisplayWidget(corePtr);
	result = Tcl_NewObj();
    }

    if (result == 0) {
	return TCL_ERROR;
    }
    Tcl_SetObjResult(interp, result);
    return TCL_OK;
}

/* $w state ? $stateSpec ?
 *
 * 	If $stateSpec is specified, modify the widget state accordingly,
 * 	return a new stateSpec representing the changed bits.
 *
 * 	Otherwise, return a statespec matching all the currently-set bits.
 */

int TtkWidgetStateCommand(
    void *recordPtr, Tcl_Interp *interp, int objc, Tcl_Obj *const objv[])
{
    WidgetCore *corePtr = (WidgetCore *)recordPtr;
    Ttk_StateSpec spec;
    int status;
    Ttk_State oldState, changed;

    if (objc == 2) {
	Tcl_SetObjResult(interp,
	    Ttk_NewStateSpecObj(corePtr->state, 0ul));
	return TCL_OK;
    }

    if (objc != 3) {
	Tcl_WrongNumArgs(interp, 2, objv, "state-spec");
	return TCL_ERROR;
    }
    status = Ttk_GetStateSpecFromObj(interp, objv[2], &spec);
    if (status != TCL_OK)
	return status;

    oldState = corePtr->state;
    corePtr->state = Ttk_ModifyState(corePtr->state, &spec);
    changed = corePtr->state ^ oldState;

    TtkRedisplayWidget(corePtr);

    Tcl_SetObjResult(interp,
	Ttk_NewStateSpecObj(oldState & changed, ~oldState & changed));
    return status;
}

/* $w instate $stateSpec ?$script?
 *
 * 	Tests if widget state matches $stateSpec.
 *	If $script is specified, execute script if state matches.
 *	Otherwise, return true/false
 */

int TtkWidgetInstateCommand(
    void *recordPtr, Tcl_Interp *interp, int objc, Tcl_Obj *const objv[])
{
    WidgetCore *corePtr = (WidgetCore *)recordPtr;
    Ttk_State state = corePtr->state;
    Ttk_StateSpec spec;
    int status = TCL_OK;

    if (objc < 3 || objc > 4) {
	Tcl_WrongNumArgs(interp, 2, objv, "state-spec ?script?");
	return TCL_ERROR;
    }
    status = Ttk_GetStateSpecFromObj(interp, objv[2], &spec);
    if (status != TCL_OK)
	return status;

    if (objc == 3) {
	Tcl_SetObjResult(interp,
	    Tcl_NewWideIntObj(Ttk_StateMatches(state,&spec)));
    } else if (objc == 4) {
	if (Ttk_StateMatches(state,&spec)) {
	    status = Tcl_EvalObjEx(interp, objv[3], 0);
	}
    }
    return status;
}

/* $w identify $x $y
 * $w identify element $x $y
 * 	Returns: name of element at $x, $y
 */
int TtkWidgetIdentifyCommand(
    void *recordPtr, Tcl_Interp *interp, int objc, Tcl_Obj *const objv[])
{
    WidgetCore *corePtr = (WidgetCore *)recordPtr;
    Ttk_Element element;
    static const char *const whatTable[] = { "element", NULL };
    int x, y, what;

    if (objc < 4 || objc > 5) {
	Tcl_WrongNumArgs(interp, 2, objv, "?what? x y");
	return TCL_ERROR;
    }
    if (objc == 5) {
	/* $w identify element $x $y */
	if (Tcl_GetIndexFromObjStruct(interp, objv[2], whatTable,
		sizeof(char *), "option", 0, &what) != TCL_OK)
	{
	    return TCL_ERROR;
	}
    }

    if (   Tcl_GetIntFromObj(interp, objv[objc-2], &x) != TCL_OK
	|| Tcl_GetIntFromObj(interp, objv[objc-1], &y) != TCL_OK
    ) {
	return TCL_ERROR;
    }

    element = Ttk_IdentifyElement(corePtr->layout, x, y);
    if (element) {
	const char *elementName = Ttk_ElementName(element);
	Tcl_SetObjResult(interp,Tcl_NewStringObj(elementName,-1));
    }

    return TCL_OK;
}

/* $w style
 * 	Return the style currently applied to the widget.
 */

int TtkWidgetStyleCommand(
    void *recordPtr, Tcl_Interp *interp, int objc, Tcl_Obj *const objv[])
{
    WidgetCore *corePtr = (WidgetCore *)recordPtr;

    if (objc != 2) {
	Tcl_WrongNumArgs(interp, 2, objv, "");
	return TCL_ERROR;
    }

    Tcl_SetObjResult(interp, Tcl_NewStringObj(
            Ttk_StyleName(Ttk_LayoutStyle(corePtr->layout)), -1));

    return TCL_OK;
}

/*EOF*/<|MERGE_RESOLUTION|>--- conflicted
+++ resolved
@@ -123,7 +123,8 @@
  */
 static void WidgetWorldChanged(ClientData clientData)
 {
-    WidgetCore *corePtr = clientData;
+    WidgetCore *corePtr = (WidgetCore *)clientData;
+    (void)UpdateLayout(corePtr->interp, corePtr);
     SizeChanged(corePtr);
     TtkRedisplayWidget(corePtr);
 }
@@ -320,7 +321,6 @@
 	case VirtualEvent: {
 	    const char *name = ((XVirtualEvent *)eventPtr)->name;
 	    if ((name != NULL) && !strcmp("ThemeChanged", name)) {
-		(void)UpdateLayout(corePtr->interp, corePtr);
 		WidgetWorldChanged(corePtr);
 	    }
 	    break;
@@ -331,25 +331,7 @@
     }
 }
 
-<<<<<<< HEAD
-/*
- * WidgetWorldChanged --
- * 	Default Tk_ClassWorldChangedProc() for widgets.
- * 	Invoked whenever fonts or other system resources are changed;
- * 	recomputes geometry.
- */
-static void WidgetWorldChanged(ClientData clientData)
-{
-    WidgetCore *corePtr = (WidgetCore *)clientData;
-    (void)UpdateLayout(corePtr->interp, corePtr);
-    SizeChanged(corePtr);
-    TtkRedisplayWidget(corePtr);
-}
-
 static const Tk_ClassProcs widgetClassProcs = {
-=======
-static Tk_ClassProcs widgetClassProcs = {
->>>>>>> f4cee171
     sizeof(Tk_ClassProcs),	/* size */
     WidgetWorldChanged,		/* worldChangedProc */
     NULL,			/* createProc */
