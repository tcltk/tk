--- conflicted
+++ resolved
@@ -1,9 +1,4 @@
-<<<<<<< HEAD
-/* $Id: ttkScroll.c,v 1.6 2008/08/19 14:47:55 jenglish Exp $
- *
-=======
 /*
->>>>>>> fca5c4a6
  * Copyright 2004, Joe English
  *
  * Support routines for scrollable widgets.
