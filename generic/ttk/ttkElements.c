/*
 * Copyright © 2003 Joe English
 *
 * Default implementation for themed elements.
 *
 */

#include "tkInt.h"
#include "ttkThemeInt.h"
#include "ttkWidget.h"

#if defined(_WIN32)
  #define WIN32_XDRAWLINE_HACK 1
#else
  #define WIN32_XDRAWLINE_HACK 0
#endif

#define DEFAULT_BORDERWIDTH "2"
#define DEFAULT_ARROW_SIZE "15"
#define MIN_THUMB_SIZE 10

/*----------------------------------------------------------------------
 * +++ Null element.  Does nothing; used as a stub.
 * Null element methods, option table and element spec are public,
 * and may be used in other engines.
 */

/* public */ const Ttk_ElementOptionSpec TtkNullElementOptions[] = { { NULL, TK_OPTION_BOOLEAN, 0, NULL } };

/* public */ void
TtkNullElementSize(
    TCL_UNUSED(void *), /* clientData */
    TCL_UNUSED(void *), /* elementRecord */
    TCL_UNUSED(Tk_Window),
    TCL_UNUSED(int *), /* widthPtr */
    TCL_UNUSED(int *), /* heightPtr */
    TCL_UNUSED(Ttk_Padding *))
{
}

/* public */ void
TtkNullElementDraw(
    TCL_UNUSED(void *), /* clientData */
    TCL_UNUSED(void *), /* elementRecord */
    TCL_UNUSED(Tk_Window),
    TCL_UNUSED(Drawable),
    TCL_UNUSED(Ttk_Box),
    TCL_UNUSED(Ttk_State))
{
}

/* public */ Ttk_ElementSpec ttkNullElementSpec = {
    TK_STYLE_VERSION_2,
    sizeof(NullElement),
    TtkNullElementOptions,
    TtkNullElementSize,
    TtkNullElementDraw
};

/*----------------------------------------------------------------------
 * +++ Background and fill elements.
 *
 * The fill element fills its parcel with the background color.
 * The background element ignores the parcel, and fills the entire window.
 *
 * Ttk_GetLayout() automatically includes a background element.
 */

typedef struct {
    Tcl_Obj	*backgroundObj;
} BackgroundElement;

static const Ttk_ElementOptionSpec BackgroundElementOptions[] = {
    { "-background", TK_OPTION_BORDER,
	    offsetof(BackgroundElement,backgroundObj), DEFAULT_BACKGROUND },
    { NULL, TK_OPTION_BOOLEAN, 0, NULL }
};

static void FillElementDraw(
    TCL_UNUSED(void *), /* clientData */
    void *elementRecord,
    Tk_Window tkwin,
    Drawable d,
    Ttk_Box b,
    TCL_UNUSED(Ttk_State))
{
    BackgroundElement *bg = (BackgroundElement *)elementRecord;
    Tk_3DBorder backgroundPtr = Tk_Get3DBorderFromObj(tkwin,bg->backgroundObj);

    XFillRectangle(Tk_Display(tkwin), d,
	Tk_3DBorderGC(tkwin, backgroundPtr, TK_3D_FLAT_GC),
	b.x, b.y, b.width, b.height);
}

static void BackgroundElementDraw(
    void *clientData, void *elementRecord, Tk_Window tkwin,
    Drawable d,
    TCL_UNUSED(Ttk_Box),
    Ttk_State state)
{
    FillElementDraw(
	clientData, elementRecord, tkwin,
	d, Ttk_WinBox(tkwin), state);
}

static const Ttk_ElementSpec FillElementSpec = {
    TK_STYLE_VERSION_2,
    sizeof(BackgroundElement),
    BackgroundElementOptions,
    TtkNullElementSize,
    FillElementDraw
};

static const Ttk_ElementSpec BackgroundElementSpec = {
    TK_STYLE_VERSION_2,
    sizeof(BackgroundElement),
    BackgroundElementOptions,
    TtkNullElementSize,
    BackgroundElementDraw
};

/*----------------------------------------------------------------------
 * +++ Border element.
 */

typedef struct {
    Tcl_Obj	*borderObj;
    Tcl_Obj	*borderWidthObj;
    Tcl_Obj	*reliefObj;
} BorderElement;

static const Ttk_ElementOptionSpec BorderElementOptions[] = {
    { "-background", TK_OPTION_BORDER,
	offsetof(BorderElement,borderObj), DEFAULT_BACKGROUND },
    { "-borderwidth", TK_OPTION_PIXELS,
	offsetof(BorderElement,borderWidthObj), DEFAULT_BORDERWIDTH },
    { "-relief", TK_OPTION_RELIEF,
	offsetof(BorderElement,reliefObj), "flat" },
    { NULL, TK_OPTION_BOOLEAN, 0, NULL }
};

static void BorderElementSize(
    TCL_UNUSED(void *), /* clientData */
    void *elementRecord,
    Tk_Window tkwin,
    TCL_UNUSED(int *), /* widthPtr */
    TCL_UNUSED(int *), /* heightPtr */
    Ttk_Padding *paddingPtr)
{
    BorderElement *bd = (BorderElement *)elementRecord;
    int borderWidth = 0;

    Tk_GetPixelsFromObj(NULL, tkwin, bd->borderWidthObj, &borderWidth);
    *paddingPtr = Ttk_UniformPadding((short)borderWidth);
}

static void BorderElementDraw(
    TCL_UNUSED(void *), /* clientData */
    void *elementRecord,
    Tk_Window tkwin,
    Drawable d,
    Ttk_Box b,
    TCL_UNUSED(Ttk_State))
{
    BorderElement *bd = (BorderElement *)elementRecord;
    Tk_3DBorder border = NULL;
    int borderWidth = 1, relief = TK_RELIEF_FLAT;

    border = Tk_Get3DBorderFromObj(tkwin, bd->borderObj);
    Tk_GetPixelsFromObj(NULL, tkwin, bd->borderWidthObj, &borderWidth);
    Tk_GetReliefFromObj(NULL, bd->reliefObj, &relief);

    if (border && borderWidth > 0 && relief != TK_RELIEF_FLAT) {
	Tk_Draw3DRectangle(tkwin, d, border,
	    b.x, b.y, b.width, b.height, borderWidth, relief);
    }
}

static const Ttk_ElementSpec BorderElementSpec = {
    TK_STYLE_VERSION_2,
    sizeof(BorderElement),
    BorderElementOptions,
    BorderElementSize,
    BorderElementDraw
};

/*----------------------------------------------------------------------
 * +++ Field element.
 * 	Used for editable fields.
 */
typedef struct {
    Tcl_Obj	*borderObj;
    Tcl_Obj	*borderWidthObj;
    Tcl_Obj	*focusWidthObj;
    Tcl_Obj	*focusColorObj;
} FieldElement;

static const Ttk_ElementOptionSpec FieldElementOptions[] = {
    { "-fieldbackground", TK_OPTION_BORDER,
	offsetof(FieldElement,borderObj), "white" },
    { "-borderwidth", TK_OPTION_PIXELS,
	offsetof(FieldElement,borderWidthObj), "2" },
    { "-focuswidth", TK_OPTION_PIXELS,
	offsetof(FieldElement,focusWidthObj), "2" },
    { "-focuscolor", TK_OPTION_COLOR,
	offsetof(FieldElement,focusColorObj), "#4a6984" },
    { NULL, TK_OPTION_BOOLEAN, 0, NULL }
};


static void FieldElementSize(
    TCL_UNUSED(void *), /* clientData */
    void *elementRecord,
    Tk_Window tkwin,
    TCL_UNUSED(int *), /* widthPtr */
    TCL_UNUSED(int *), /* heightPtr */
    Ttk_Padding *paddingPtr)
{
    FieldElement *field = (FieldElement *)elementRecord;
    int borderWidth = 2, focusWidth = 2;

    Tk_GetPixelsFromObj(NULL, tkwin, field->borderWidthObj, &borderWidth);
    Tk_GetPixelsFromObj(NULL, tkwin, field->focusWidthObj, &focusWidth);
    if (focusWidth > 0 && borderWidth < 2) {
	borderWidth += (focusWidth - borderWidth);
    }
    *paddingPtr = Ttk_UniformPadding((short)borderWidth);
}

static void FieldElementDraw(
    TCL_UNUSED(void *), /* clientData */
    void *elementRecord, Tk_Window tkwin,
    Drawable d, Ttk_Box b, Ttk_State state)
{
    FieldElement *field = (FieldElement *)elementRecord;
    Tk_3DBorder border = Tk_Get3DBorderFromObj(tkwin, field->borderObj);
    int focusWidth = 2;

    Tk_GetPixelsFromObj(NULL, tkwin, field->focusWidthObj, &focusWidth);

    if (focusWidth > 0 && (state & TTK_STATE_FOCUS)) {
	Display *disp = Tk_Display(tkwin);
	XColor *focusColor = Tk_GetColorFromObj(tkwin, field->focusColorObj);
	GC focusGC = Tk_GCForColor(focusColor, d);

	if (focusWidth > 1) {
	    int x1 = b.x, x2 = b.x + b.width - 1;
	    int y1 = b.y, y2 = b.y + b.height - 1;
	    int w = WIN32_XDRAWLINE_HACK;

	    /*
	     * Draw the outer rounded rectangle
	     */
	    XDrawLine(disp, d, focusGC, x1+1, y1, x2-1+w, y1);	/* N */
	    XDrawLine(disp, d, focusGC, x1+1, y2, x2-1+w, y2);	/* S */
	    XDrawLine(disp, d, focusGC, x1, y1+1, x1, y2-1+w);	/* W */
	    XDrawLine(disp, d, focusGC, x2, y1+1, x2, y2-1+w);	/* E */

	    /*
	     * Draw the inner rectangle
	     */
	    b.x += 1; b.y += 1; b.width -= 2; b.height -= 2;
	    XDrawRectangle(disp, d, focusGC, b.x, b.y, b.width-1, b.height-1);

	    /*
	     * Fill the inner rectangle
	     */
	    GC bgGC = Tk_3DBorderGC(tkwin, border, TK_3D_FLAT_GC);
	    XFillRectangle(disp, d, bgGC, b.x+1, b.y+1, b.width-2, b.height-2);
	} else {
	    /*
	     * Draw the field element as usual
	     */
	    int borderWidth = 2;
	    Tk_GetPixelsFromObj(NULL, tkwin, field->borderWidthObj,
		    &borderWidth);
	    Tk_Fill3DRectangle(tkwin, d, border, b.x, b.y, b.width, b.height,
		    borderWidth, TK_RELIEF_SUNKEN);

	    /*
	     * Change the color of the border's outermost pixels
	     */
	    XDrawRectangle(disp, d, focusGC, b.x, b.y, b.width-1, b.height-1);
	}
    } else {
	int borderWidth = 2;
	Tk_GetPixelsFromObj(NULL, tkwin, field->borderWidthObj, &borderWidth);
	Tk_Fill3DRectangle(tkwin, d, border, b.x, b.y, b.width, b.height,
		borderWidth, TK_RELIEF_SUNKEN);
    }
}

static const Ttk_ElementSpec FieldElementSpec = {
    TK_STYLE_VERSION_2,
    sizeof(FieldElement),
    FieldElementOptions,
    FieldElementSize,
    FieldElementDraw
};

/*
 *----------------------------------------------------------------------
 * +++ Padding element.
 *
 * This element has no visual representation, only geometry.
 * It adds a (possibly non-uniform) internal border.
 * In addition, if "-shiftrelief" is specified,
 * adds additional pixels to shift child elements "in" or "out"
 * depending on the -relief.
 */

typedef struct {
    Tcl_Obj	*paddingObj;
    Tcl_Obj	*reliefObj;
    Tcl_Obj	*shiftreliefObj;
} PaddingElement;

static const Ttk_ElementOptionSpec PaddingElementOptions[] = {
    { "-padding", TK_OPTION_STRING,
	offsetof(PaddingElement,paddingObj), "0" },
    { "-relief", TK_OPTION_RELIEF,
	offsetof(PaddingElement,reliefObj), "flat" },
    { "-shiftrelief", TK_OPTION_PIXELS,
	offsetof(PaddingElement,shiftreliefObj), "0" },
    { NULL, TK_OPTION_BOOLEAN, 0, NULL }
};

static void PaddingElementSize(
    TCL_UNUSED(void *), /* clientData */
    void *elementRecord,
    Tk_Window tkwin,
    TCL_UNUSED(int *), /* widthPtr */
    TCL_UNUSED(int *), /* heightPtr */
    Ttk_Padding *paddingPtr)
{
    PaddingElement *padding = (PaddingElement *)elementRecord;
    int shiftRelief = 0;
    int relief = TK_RELIEF_FLAT;
    Ttk_Padding pad;

    Tk_GetReliefFromObj(NULL, padding->reliefObj, &relief);
    Tk_GetPixelsFromObj(NULL, tkwin, padding->shiftreliefObj, &shiftRelief);
    Ttk_GetPaddingFromObj(NULL,tkwin,padding->paddingObj,&pad);
    *paddingPtr = Ttk_RelievePadding(pad, relief, shiftRelief);
}

static const Ttk_ElementSpec PaddingElementSpec = {
    TK_STYLE_VERSION_2,
    sizeof(PaddingElement),
    PaddingElementOptions,
    PaddingElementSize,
    TtkNullElementDraw
};

/*----------------------------------------------------------------------
 * +++ Focus ring element.
 * 	Draws a dashed focus ring, if the widget has keyboard focus.
 */
typedef struct {
    Tcl_Obj	*focusColorObj;
    Tcl_Obj	*focusThicknessObj;
    Tcl_Obj	*focusSolidObj;
} FocusElement;

/*
 * DrawFocusRing --
 * 	Draw a dotted rectangle to indicate focus.
 */
static void DrawFocusRing(
    Tk_Window tkwin, Drawable d, Tcl_Obj *colorObj, int thickness, int solid,
    Ttk_Box b)
{
    XColor *color = Tk_GetColorFromObj(tkwin, colorObj);
    unsigned long mask = 0UL;
    XGCValues gcvalues;
    GC gc;

    gcvalues.foreground = color->pixel;
    gcvalues.line_width = thickness < 1 ? 1 : thickness;
    if (solid) {
	gcvalues.line_style = LineSolid;
	mask = GCForeground | GCLineStyle | GCLineWidth;
    } else {
	gcvalues.line_style = LineOnOffDash;
	gcvalues.dashes = 1;
	gcvalues.dash_offset = 1;
	mask = GCForeground | GCLineStyle | GCDashList | GCDashOffset | GCLineWidth;
    }

    gc = Tk_GetGC(tkwin, mask, &gcvalues);
    XDrawRectangle(Tk_Display(tkwin), d, gc, b.x, b.y, b.width-1, b.height-1);
    Tk_FreeGC(Tk_Display(tkwin), gc);
}

static const Ttk_ElementOptionSpec FocusElementOptions[] = {
    { "-focuscolor",TK_OPTION_COLOR,
	offsetof(FocusElement,focusColorObj), "black" },
    { "-focusthickness",TK_OPTION_PIXELS,
	offsetof(FocusElement,focusThicknessObj), "1" },
    { "-focussolid",TK_OPTION_BOOLEAN,
	offsetof(FocusElement,focusSolidObj), "0" },
    { NULL, TK_OPTION_BOOLEAN, 0, NULL }
};

static void FocusElementSize(
    TCL_UNUSED(void *), /* clientData */
    void *elementRecord,
    Tk_Window tkwin,
    TCL_UNUSED(int *), /* widthPtr */
    TCL_UNUSED(int *), /* heightPtr */
    Ttk_Padding *paddingPtr)
{
    FocusElement *focus = (FocusElement *)elementRecord;
    int focusThickness = 0;

    Tk_GetPixelsFromObj(NULL, tkwin, focus->focusThicknessObj, &focusThickness);
    *paddingPtr = Ttk_UniformPadding((short)focusThickness);
}

static void FocusElementDraw(
    TCL_UNUSED(void *), /* clientData */
    void *elementRecord,
    Tk_Window tkwin,
    Drawable d,
    Ttk_Box b,
    Ttk_State state)
{
    FocusElement *focus = (FocusElement *)elementRecord;
    int focusThickness = 0;
    int focusSolid = 0;

    if (state & TTK_STATE_FOCUS) {
	Tk_GetPixelsFromObj(NULL, tkwin, focus->focusThicknessObj, &focusThickness);
	Tcl_GetBooleanFromObj(NULL, focus->focusSolidObj, &focusSolid);
	DrawFocusRing(tkwin, d, focus->focusColorObj, focusThickness,
	    focusSolid, b);
    }
}

static const Ttk_ElementSpec FocusElementSpec = {
    TK_STYLE_VERSION_2,
    sizeof(FocusElement),
    FocusElementOptions,
    FocusElementSize,
    FocusElementDraw
};

/*----------------------------------------------------------------------
 * +++ Separator element.
 * 	Just draws a horizontal or vertical bar.
 * 	Three elements are defined: horizontal, vertical, and general;
 *	the general separator checks the "-orient" option.
 */

typedef struct {
    Tcl_Obj	*orientObj;
    Tcl_Obj	*borderObj;
} SeparatorElement;

static const Ttk_ElementOptionSpec SeparatorElementOptions[] = {
    { "-orient", TK_OPTION_ANY,
	offsetof(SeparatorElement, orientObj), "horizontal" },
    { "-background", TK_OPTION_BORDER,
	offsetof(SeparatorElement,borderObj), DEFAULT_BACKGROUND },
    { NULL, TK_OPTION_BOOLEAN, 0, NULL }
};

static void SeparatorElementSize(
    TCL_UNUSED(void *), /* clientData */
    TCL_UNUSED(void *), /* elementRecord */
    TCL_UNUSED(Tk_Window),
    int *widthPtr,
    int *heightPtr,
    TCL_UNUSED(Ttk_Padding *))
{
    *widthPtr = *heightPtr = 2;
}

static void HorizontalSeparatorElementDraw(
    TCL_UNUSED(void *), /* clientData */
    void *elementRecord,
    Tk_Window tkwin,
    Drawable d,
    Ttk_Box b,
    TCL_UNUSED(Ttk_State))
{
    SeparatorElement *separator = (SeparatorElement *)elementRecord;
    Tk_3DBorder border = Tk_Get3DBorderFromObj(tkwin, separator->borderObj);
    GC lightGC = Tk_3DBorderGC(tkwin, border, TK_3D_LIGHT_GC);
    GC darkGC = Tk_3DBorderGC(tkwin, border, TK_3D_DARK_GC);

    XDrawLine(Tk_Display(tkwin), d, darkGC, b.x, b.y, b.x + b.width, b.y);
    XDrawLine(Tk_Display(tkwin), d, lightGC, b.x, b.y+1, b.x + b.width, b.y+1);
}

static void VerticalSeparatorElementDraw(
    TCL_UNUSED(void *), /* clientData */
    void *elementRecord,
    Tk_Window tkwin,
    Drawable d,
    Ttk_Box b,
    TCL_UNUSED(Ttk_State))
{
    SeparatorElement *separator = (SeparatorElement *)elementRecord;
    Tk_3DBorder border = Tk_Get3DBorderFromObj(tkwin, separator->borderObj);
    GC lightGC = Tk_3DBorderGC(tkwin, border, TK_3D_LIGHT_GC);
    GC darkGC = Tk_3DBorderGC(tkwin, border, TK_3D_DARK_GC);

    XDrawLine(Tk_Display(tkwin), d, darkGC, b.x, b.y, b.x, b.y + b.height);
    XDrawLine(Tk_Display(tkwin), d, lightGC, b.x+1, b.y, b.x+1, b.y+b.height);
}

static void GeneralSeparatorElementDraw(
    void *clientData, void *elementRecord, Tk_Window tkwin,
    Drawable d, Ttk_Box b, Ttk_State state)
{
    SeparatorElement *separator = (SeparatorElement *)elementRecord;
    Ttk_Orient orient;

    Ttk_GetOrientFromObj(NULL, separator->orientObj, &orient);
    switch (orient) {
	case TTK_ORIENT_HORIZONTAL:
	    HorizontalSeparatorElementDraw(
		clientData, elementRecord, tkwin, d, b, state);
	    break;
	case TTK_ORIENT_VERTICAL:
	    VerticalSeparatorElementDraw(
		clientData, elementRecord, tkwin, d, b, state);
	    break;
    }
}

static const Ttk_ElementSpec HorizontalSeparatorElementSpec = {
    TK_STYLE_VERSION_2,
    sizeof(SeparatorElement),
    SeparatorElementOptions,
    SeparatorElementSize,
    HorizontalSeparatorElementDraw
};

static const Ttk_ElementSpec VerticalSeparatorElementSpec = {
    TK_STYLE_VERSION_2,
    sizeof(SeparatorElement),
    SeparatorElementOptions,
    SeparatorElementSize,
    HorizontalSeparatorElementDraw
};

static const Ttk_ElementSpec SeparatorElementSpec = {
    TK_STYLE_VERSION_2,
    sizeof(SeparatorElement),
    SeparatorElementOptions,
    SeparatorElementSize,
    GeneralSeparatorElementDraw
};

/*----------------------------------------------------------------------
 * +++ Sizegrip: lower-right corner grip handle for resizing window.
 */

typedef struct {
    Tcl_Obj	*backgroundObj;
    Tcl_Obj	*gripSizeObj;
} SizegripElement;

static const Ttk_ElementOptionSpec SizegripOptions[] = {
    { "-background", TK_OPTION_BORDER,
	offsetof(SizegripElement,backgroundObj), DEFAULT_BACKGROUND },
    { "-gripsize", TK_OPTION_PIXELS,
	offsetof(SizegripElement,gripSizeObj), "11.25p" },
    {0,TK_OPTION_BOOLEAN,0,0}
};

static void SizegripSize(
    TCL_UNUSED(void *), /* clientData */
    void *elementRecord,
    Tk_Window tkwin,
    int *widthPtr,
    int *heightPtr,
    TCL_UNUSED(Ttk_Padding *))
{
    SizegripElement *grip = (SizegripElement *)elementRecord;
    int gripSize = 0;

    Tk_GetPixelsFromObj(NULL, tkwin, grip->gripSizeObj, &gripSize);
    *widthPtr = *heightPtr = gripSize;
}

static void SizegripDraw(
    TCL_UNUSED(void *), /* clientData */
    void *elementRecord,
    Tk_Window tkwin,
    Drawable d,
    Ttk_Box b,
    TCL_UNUSED(Ttk_State))
{
    SizegripElement *grip = (SizegripElement *)elementRecord;
    int gripSize = 0;
    int gripCount = 3, gripSpace, gripThickness;
    Tk_3DBorder border = Tk_Get3DBorderFromObj(tkwin, grip->backgroundObj);
    GC lightGC = Tk_3DBorderGC(tkwin, border, TK_3D_LIGHT_GC);
    GC darkGC = Tk_3DBorderGC(tkwin, border, TK_3D_DARK_GC);
    int x1 = b.x + b.width-1, y1 = b.y + b.height-1, x2 = x1, y2 = y1;

    Tk_GetPixelsFromObj(NULL, tkwin, grip->gripSizeObj, &gripSize);
    gripThickness = gripSize * 3 / (gripCount * 5);
    gripSpace = gripSize / 3 - gripThickness;
    while (gripCount--) {
	x1 -= gripSpace; y2 -= gripSpace;
	for (int i = 1; i < gripThickness; i++) {
	    XDrawLine(Tk_Display(tkwin), d, darkGC,  x1,y1, x2,y2); --x1; --y2;
	}
	XDrawLine(Tk_Display(tkwin), d, lightGC,  x1,y1, x2,y2); --x1; --y2;
    }
}

static const Ttk_ElementSpec SizegripElementSpec = {
    TK_STYLE_VERSION_2,
    sizeof(SizegripElement),
    SizegripOptions,
    SizegripSize,
    SizegripDraw
};

/*----------------------------------------------------------------------
 * +++ Indicator element.
 *
 * Draws the on/off indicator for checkbuttons and radiobuttons.
 */

/*
 * Indicator image descriptor:
 */
typedef struct {
    int width;				/* unscaled width */
    int height;				/* unscaled height */
    const char *const offDataPtr;
    const char *const onDataPtr;
    const char *const triDataPtr;
} IndicatorSpec;

static const char checkbtnOffData[] = "\
    <svg width='16' height='16' version='1.1' xmlns='http://www.w3.org/2000/svg'>\n\
     <rect x='.5' y='.5' width='15' height='15' rx='1.5' fill='#ffffff' stroke='#888888'/>\n\
    </svg>";

static const char checkbtnOnData[] = "\
    <svg width='16' height='16' version='1.1' xmlns='http://www.w3.org/2000/svg'>\n\
     <rect x='0' y='0' width='16' height='16' fill='#4a6984' rx='2'/>\n\
     <path d='m4.5 8 3 3 4-6' fill='none' stroke='#ffffff' stroke-linecap='round' stroke-linejoin='round' stroke-width='2'/>\n\
    </svg>";

static const char checkbtnTriData[] = "\
    <svg width='16' height='16' version='1.1' xmlns='http://www.w3.org/2000/svg'>\n\
     <rect x='0' y='0' width='16' height='16' fill='#4a6984' rx='2'/>\n\
     <path d='m4 8h8' fill='none' stroke='#ffffff' stroke-width='2'/>\n\
    </svg>";

static const IndicatorSpec checkbutton_spec = {
    16, 16,
    checkbtnOffData,
    checkbtnOnData,
    checkbtnTriData
};

static const char radiobtnOffData[] = "\
    <svg width='16' height='16' version='1.1' xmlns='http://www.w3.org/2000/svg'>\n\
     <circle cx='8' cy='8' r='7.5' fill='#ffffff' stroke='#888888'/>\n\
    </svg>";

static const char radiobtnOnData[] = "\
    <svg width='16' height='16' version='1.1' xmlns='http://www.w3.org/2000/svg'>\n\
     <circle cx='8' cy='8' r='8' fill='#4a6984'/>\n\
     <circle cx='8' cy='8' r='3' fill='#ffffff'/>\n\
    </svg>";

static const char radiobtnTriData[] = "\
    <svg width='16' height='16' version='1.1' xmlns='http://www.w3.org/2000/svg'>\n\
     <circle cx='8' cy='8' r='8' fill='#4a6984'/>\n\
     <path d='m4 8h8' fill='none' stroke='#ffffff' stroke-width='2'/>\n\
    </svg>";

static const IndicatorSpec radiobutton_spec = {
    16, 16,
    radiobtnOffData,
    radiobtnOnData,
    radiobtnTriData
};

typedef struct {
    Tcl_Obj *backgroundObj;
    Tcl_Obj *foregroundObj;
    Tcl_Obj *borderColorObj;
    Tcl_Obj *marginObj;
} IndicatorElement;

/*
 * Note that the -indicatorbackground and -indicatorforeground options below
 * have the same default value "#ffffff", but the -indicatorforeground option
 * will only be used for the alternate and selected states, in which the
 * -indicatorbackground option will have a different value (e.g., "#4a6984").
 */
static const Ttk_ElementOptionSpec IndicatorElementOptions[] = {
    { "-indicatorbackground", TK_OPTION_COLOR,
	offsetof(IndicatorElement,backgroundObj), "#ffffff" },
    { "-indicatorforeground", TK_OPTION_COLOR,
        offsetof(IndicatorElement,foregroundObj), "#ffffff" },
    { "-bordercolor", TK_OPTION_COLOR,
	offsetof(IndicatorElement,borderColorObj), "#888888" },
    { "-indicatormargin", TK_OPTION_STRING,
	offsetof(IndicatorElement,marginObj), "0 2 4 2" },
    { NULL, TK_OPTION_BOOLEAN, 0, NULL }
};

static void IndicatorElementSize(
    void *clientData, void *elementRecord, Tk_Window tkwin,
    int *widthPtr, int *heightPtr,
    TCL_UNUSED(Ttk_Padding *))
{
    const IndicatorSpec *spec = (const IndicatorSpec *)clientData;
    IndicatorElement *indicator = (IndicatorElement *)elementRecord;
    Ttk_Padding margins;
    double scalingLevel = TkScalingLevel(tkwin);

    Ttk_GetPaddingFromObj(NULL, tkwin, indicator->marginObj, &margins);
    *widthPtr = spec->width * scalingLevel + Ttk_PaddingWidth(margins);
    *heightPtr = spec->height * scalingLevel + Ttk_PaddingHeight(margins);
}

static void ColorToStr(
    const XColor *colorPtr, char *colorStr)     /* in the format "RRGGBB" */
{
    snprintf(colorStr, 7, "%02x%02x%02x",
             colorPtr->red >> 8, colorPtr->green >> 8, colorPtr->blue >> 8);
}

static void ImageChanged(               /* to be passed to Tk_GetImage() */
    TCL_UNUSED(void *),
    TCL_UNUSED(int),
    TCL_UNUSED(int),
    TCL_UNUSED(int),
    TCL_UNUSED(int),
    TCL_UNUSED(int),
    TCL_UNUSED(int))
{
}

static void IndicatorElementDraw(
    void *clientData, void *elementRecord, Tk_Window tkwin,
    Drawable d, Ttk_Box b, Ttk_State state)
{
    IndicatorElement *indicator = (IndicatorElement *)elementRecord;
    Ttk_Padding padding;
    const IndicatorSpec *spec = (const IndicatorSpec *)clientData;
    double scalingLevel = TkScalingLevel(tkwin);
    int width = spec->width * scalingLevel;
    int height = spec->height * scalingLevel;

    char bgColorStr[7], fgColorStr[7], borderColorStr[7];
    unsigned int selected = (state & TTK_STATE_SELECTED);
    unsigned int tristate = (state & TTK_STATE_ALTERNATE);
    Tcl_Interp *interp = Tk_Interp(tkwin);
    char imgName[60];
    Tk_Image img;

    const char *svgDataPtr;
    size_t svgDataLen;
    char *svgDataCopy;
    char *bgColorPtr, *fgColorPtr, *borderColorPtr;
    const char *cmdFmt;
    size_t scriptSize;
    char *script;
    int code;

    Ttk_GetPaddingFromObj(NULL, tkwin, indicator->marginObj, &padding);
    b = Ttk_PadBox(b, padding);

    /*
     * Sanity check
     */
    if (   b.x < 0
	|| b.y < 0
	|| Tk_Width(tkwin) < b.x + width
	|| Tk_Height(tkwin) < b.y + height)
    {
	/* Oops!  Not enough room to display the image.
	 * Don't draw anything.
	 */
	return;
    }

    /*
     * Construct the color strings bgColorStr, fgColorStr, and borderColorStr
     */
    ColorToStr(Tk_GetColorFromObj(tkwin, indicator->backgroundObj),
	       bgColorStr);
    ColorToStr(Tk_GetColorFromObj(tkwin, indicator->foregroundObj),
	       fgColorStr);
    ColorToStr(Tk_GetColorFromObj(tkwin, indicator->borderColorObj),
	       borderColorStr);

    /*
     * Check whether there is an SVG image of this size for the
     * indicator's type (0 = checkbtn, 1 = radiobtn), "state"
     * (0 = off, 1 = on, 2 = tristate), and these color strings
     */
    snprintf(imgName, sizeof(imgName),
	     "::tk::icons::indicator_default%d_%d,%d_%s_%s_%s",
	     width,
	     spec->offDataPtr == radiobtnOffData,
	     tristate ? 2 : (selected ? 1 : 0),
	     bgColorStr,
	     selected || tristate ? fgColorStr : "XXXXXX",
	     selected || tristate ? "XXXXXX" : borderColorStr);
    img = Tk_GetImage(interp, tkwin, imgName, ImageChanged, NULL);
    if (img == NULL) {
	/*
	 * Determine the SVG data to use for the photo image
	 */
	svgDataPtr = (tristate ? spec->triDataPtr :
		      (selected ? spec->onDataPtr : spec->offDataPtr));

	/*
	 * Copy the string pointed to by svgDataPtr to
	 * a newly allocated memory area svgDataCopy
	 */
	svgDataLen = strlen(svgDataPtr);
	svgDataCopy = (char *)attemptckalloc(svgDataLen + 1);
	if (svgDataCopy == NULL) {
	    return;
	}
	memcpy(svgDataCopy, svgDataPtr, svgDataLen);
	svgDataCopy[svgDataLen] = '\0';

	/*
	 * Update the colors within svgDataCopy
	 */
	if (selected || tristate) {
	    bgColorPtr = strstr(svgDataCopy, "4a6984");
	    fgColorPtr = strstr(svgDataCopy, "ffffff");

	    assert(bgColorPtr);
	    assert(fgColorPtr);

	    memcpy(bgColorPtr, bgColorStr, 6);
	    memcpy(fgColorPtr, fgColorStr, 6);
	} else {
	    bgColorPtr =     strstr(svgDataCopy, "ffffff");
	    borderColorPtr = strstr(svgDataCopy, "888888");

	    assert(bgColorPtr);
	    assert(borderColorPtr);

	    memcpy(bgColorPtr, bgColorStr, 6);
	    memcpy(borderColorPtr, borderColorStr, 6);
	}

	/*
	 * Create an SVG photo image from svgDataCopy
	 */
	cmdFmt = "image create photo %s -format $::tk::svgFmt -data {%s}";
	scriptSize = strlen(cmdFmt) + strlen(imgName) + svgDataLen;
	script = (char *)attemptckalloc(scriptSize);
	if (script == NULL) {
	    ckfree(svgDataCopy);
	    return;
	}
	snprintf(script, scriptSize, cmdFmt, imgName, svgDataCopy);
	ckfree(svgDataCopy);
	code = Tcl_EvalEx(interp, script, -1, TCL_EVAL_GLOBAL);
	ckfree(script);
	if (code != TCL_OK) {
	    Tcl_BackgroundException(interp, code);
	    return;
	}
	img = Tk_GetImage(interp, tkwin, imgName, ImageChanged, NULL);
    }

    /*
     * Display the image
     */
    Tk_RedrawImage(img, 0, 0, width, height, d, b.x, b.y);
    Tk_FreeImage(img);
}

static const Ttk_ElementSpec IndicatorElementSpec = {
    TK_STYLE_VERSION_2,
    sizeof(IndicatorElement),
    IndicatorElementOptions,
    IndicatorElementSize,
    IndicatorElementDraw
};

/*----------------------------------------------------------------------
 * +++ Arrow element(s).
 *
 * 	Draws a solid triangle inside a box.
 * 	clientData is an enum ArrowDirection pointer.
 */

typedef struct {
    Tcl_Obj *sizeObj;
    Tcl_Obj *colorObj;
    Tcl_Obj *borderObj;
    Tcl_Obj *borderWidthObj;
    Tcl_Obj *reliefObj;
} ArrowElement;

static const Ttk_ElementOptionSpec ArrowElementOptions[] = {
    { "-arrowsize", TK_OPTION_PIXELS,
	offsetof(ArrowElement,sizeObj), "14" },
    { "-arrowcolor", TK_OPTION_COLOR,
	offsetof(ArrowElement,colorObj), "black"},
    { "-background", TK_OPTION_BORDER,
	offsetof(ArrowElement,borderObj), DEFAULT_BACKGROUND },
    { "-borderwidth", TK_OPTION_PIXELS,
	offsetof(ArrowElement,borderWidthObj), "1" },
    { "-relief", TK_OPTION_RELIEF,
	offsetof(ArrowElement,reliefObj), "raised"},
    { NULL, TK_OPTION_BOOLEAN, 0, NULL }
};

static const Ttk_Padding ArrowPadding = { 3,3,3,3 };

static void ArrowElementSize(
    void *clientData, void *elementRecord, Tk_Window tkwin,
    int *widthPtr, int *heightPtr,
    TCL_UNUSED(Ttk_Padding *))
{
    ArrowElement *arrow = (ArrowElement *)elementRecord;
    ArrowDirection direction = (ArrowDirection)PTR2INT(clientData);
    double scalingLevel = TkScalingLevel(tkwin);
    Ttk_Padding padding;
    int size = 14;

    padding.left = round(ArrowPadding.left * scalingLevel);
    padding.top = round(ArrowPadding.top * scalingLevel);
    padding.right = round(ArrowPadding.right * scalingLevel);
    padding.bottom = round(ArrowPadding.bottom * scalingLevel);

    Tk_GetPixelsFromObj(NULL, tkwin, arrow->sizeObj, &size);
    size -= Ttk_PaddingWidth(padding);
    TtkArrowSize(size/2, direction, widthPtr, heightPtr);
    *widthPtr += Ttk_PaddingWidth(padding);
    *heightPtr += Ttk_PaddingHeight(padding);
    if (*widthPtr < *heightPtr) {
	*widthPtr = *heightPtr;
    } else {
	*heightPtr = *widthPtr;
    }
}

static void ArrowElementDraw(
    void *clientData, void *elementRecord, Tk_Window tkwin,
    Drawable d, Ttk_Box b,
    TCL_UNUSED(Ttk_State))
{
    ArrowElement *arrow = (ArrowElement *)elementRecord;
    ArrowDirection direction = (ArrowDirection)PTR2INT(clientData);
    Tk_3DBorder border = Tk_Get3DBorderFromObj(tkwin, arrow->borderObj);
    int borderWidth = 1, relief = TK_RELIEF_RAISED;
    Ttk_Padding padding;
    double scalingLevel = TkScalingLevel(tkwin);
    int cx = 0, cy = 0;
    XColor *arrowColor = Tk_GetColorFromObj(tkwin, arrow->colorObj);
    GC gc = Tk_GCForColor(arrowColor, d);

    Tk_GetPixelsFromObj(NULL, tkwin, arrow->borderWidthObj, &borderWidth);
    Tk_GetReliefFromObj(NULL, arrow->reliefObj, &relief);

    Tk_Fill3DRectangle(tkwin, d, border, b.x, b.y, b.width, b.height,
	    borderWidth, relief);

    padding.left = round(ArrowPadding.left * scalingLevel);
    padding.top = round(ArrowPadding.top * scalingLevel);
    padding.right = round(ArrowPadding.right * scalingLevel);
    padding.bottom = round(ArrowPadding.bottom * scalingLevel);

    b = Ttk_PadBox(b, padding);

    switch (direction) {
	case ARROW_UP:
	case ARROW_DOWN:
	    TtkArrowSize(b.width/2, direction, &cx, &cy);
	    if ((b.height - cy) % 2 == 1) {
		++cy;
	    }
	    break;
	case ARROW_LEFT:
	case ARROW_RIGHT:
	    TtkArrowSize(b.height/2, direction, &cx, &cy);
	    if ((b.width - cx) % 2 == 1) {
		++cx;
	    }
	    break;
    }

    b = Ttk_AnchorBox(b, cx, cy, TK_ANCHOR_CENTER);

    TtkFillArrow(Tk_Display(tkwin), d, gc, b, direction);
}

static const Ttk_ElementSpec ArrowElementSpec = {
    TK_STYLE_VERSION_2,
    sizeof(ArrowElement),
    ArrowElementOptions,
    ArrowElementSize,
    ArrowElementDraw
};

/*
 * Modified arrow element for comboboxes and spinboxes:
 * 	The width and height are different, and the left edge is drawn in the
 *	same color as the right one.
 */

static void BoxArrowElementSize(
    void *clientData, void *elementRecord, Tk_Window tkwin,
    int *widthPtr, int *heightPtr,
    TCL_UNUSED(Ttk_Padding *))
{
    ArrowElement *arrow = (ArrowElement *)elementRecord;
    ArrowDirection direction = (ArrowDirection)PTR2INT(clientData);
    double scalingLevel = TkScalingLevel(tkwin);
    Ttk_Padding padding;
    int size = 14;

    padding.left = round(ArrowPadding.left * scalingLevel);
    padding.top = round(ArrowPadding.top * scalingLevel);
    padding.right = round(ArrowPadding.right * scalingLevel);
    padding.bottom = round(ArrowPadding.bottom * scalingLevel);

    Tk_GetPixelsFromObj(NULL, tkwin, arrow->sizeObj, &size);
    size -= Ttk_PaddingWidth(padding);
    TtkArrowSize(size/2, direction, widthPtr, heightPtr);
    *widthPtr += Ttk_PaddingWidth(padding);
    *heightPtr += Ttk_PaddingHeight(padding);
}

static void BoxArrowElementDraw(
    void *clientData, void *elementRecord, Tk_Window tkwin,
    Drawable d, Ttk_Box b,
    TCL_UNUSED(Ttk_State))
{
    ArrowElement *arrow = (ArrowElement *)elementRecord;
    ArrowDirection direction = (ArrowDirection)PTR2INT(clientData);
    Tk_3DBorder border = Tk_Get3DBorderFromObj(tkwin, arrow->borderObj);
    int borderWidth = 1, relief = TK_RELIEF_RAISED;
    Display *disp = Tk_Display(tkwin);
    GC darkGC = Tk_3DBorderGC(tkwin, border, TK_3D_DARK_GC);
    int w = WIN32_XDRAWLINE_HACK;
    Ttk_Padding padding;
    double scalingLevel = TkScalingLevel(tkwin);
    int cx = 0, cy = 0;
    XColor *arrowColor = Tk_GetColorFromObj(tkwin, arrow->colorObj);
    GC arrowGC = Tk_GCForColor(arrowColor, d);

    Tk_Fill3DRectangle(tkwin, d, border, b.x, b.y, b.width, b.height,
	    borderWidth, relief);

    XDrawLine(disp, d, darkGC, b.x, b.y+1, b.x, b.y+b.height-1+w);

    padding.left = round(ArrowPadding.left * scalingLevel);
    padding.top = round(ArrowPadding.top * scalingLevel);
    padding.right = round(ArrowPadding.right * scalingLevel);
    padding.bottom = round(ArrowPadding.bottom * scalingLevel);

    b = Ttk_PadBox(b, padding);

    TtkArrowSize(b.width/2, direction, &cx, &cy);
    if ((b.height - cy) % 2 == 1) {
	++cy;
    }

    b = Ttk_AnchorBox(b, cx, cy, TK_ANCHOR_CENTER);

    TtkFillArrow(disp, d, arrowGC, b, direction);
}

static const Ttk_ElementSpec BoxArrowElementSpec = {
    TK_STYLE_VERSION_2,
    sizeof(ArrowElement),
    ArrowElementOptions,
    BoxArrowElementSize,
    BoxArrowElementDraw
};

/*
 *----------------------------------------------------------------------
 * +++ Menubutton indicators.
 *
 * These aren't functional like radio/check indicators,
 * they're just affordability indicators.
 */

#define MENUBUTTON_ARROW_SIZE 5

typedef struct {
    Tcl_Obj *sizeObj;
    Tcl_Obj *colorObj;
    Tcl_Obj *paddingObj;
} MenuIndicatorElement;

static const Ttk_ElementOptionSpec MenuIndicatorElementOptions[] = {
    { "-arrowsize", TK_OPTION_PIXELS,
	offsetof(MenuIndicatorElement,sizeObj), STRINGIFY(MENUBUTTON_ARROW_SIZE)},
    { "-arrowcolor", TK_OPTION_COLOR,
	offsetof(MenuIndicatorElement,colorObj), "black" },
    { "-arrowpadding", TK_OPTION_STRING,
	offsetof(MenuIndicatorElement,paddingObj), "3" },
    { NULL, TK_OPTION_BOOLEAN, 0, NULL }
};

static void MenuIndicatorElementSize(
    TCL_UNUSED(void *), /* clientData */
    void *elementRecord,
    Tk_Window tkwin,
    int *widthPtr,
    int *heightPtr,
    TCL_UNUSED(Ttk_Padding *))
{
    MenuIndicatorElement *indicator = (MenuIndicatorElement *)elementRecord;
    Ttk_Padding margins;
    int size = MENUBUTTON_ARROW_SIZE;

    Tk_GetPixelsFromObj(NULL, tkwin, indicator->sizeObj, &size);
    Ttk_GetPaddingFromObj(NULL, tkwin, indicator->paddingObj, &margins);
    TtkArrowSize(size, ARROW_DOWN, widthPtr, heightPtr);
    *widthPtr += Ttk_PaddingWidth(margins);
    *heightPtr += Ttk_PaddingHeight(margins);
}

static void MenuIndicatorElementDraw(
    TCL_UNUSED(void *), /* clientData */
    void *elementRecord,
    Tk_Window tkwin,
    Drawable d,
    Ttk_Box b,
    TCL_UNUSED(Ttk_State))
{
    MenuIndicatorElement *indicator = (MenuIndicatorElement *)elementRecord;
    XColor *arrowColor = Tk_GetColorFromObj(tkwin, indicator->colorObj);
    GC gc = Tk_GCForColor(arrowColor, d);
    int size = MENUBUTTON_ARROW_SIZE;
    int width, height;

    Tk_GetPixelsFromObj(NULL, tkwin, indicator->sizeObj, &size);

    TtkArrowSize(size, ARROW_DOWN, &width, &height);
    b = Ttk_StickBox(b, width, height, 0);
    TtkFillArrow(Tk_Display(tkwin), d, gc, b, ARROW_DOWN);
}

static const Ttk_ElementSpec MenuIndicatorElementSpec = {
    TK_STYLE_VERSION_2,
    sizeof(MenuIndicatorElement),
    MenuIndicatorElementOptions,
    MenuIndicatorElementSize,
    MenuIndicatorElementDraw
};

/*
 *----------------------------------------------------------------------
 * +++ Trough element.
 *
 * Used in scrollbars and scales in place of "border".
 *
 * The -groovewidth option can be used to set the size of the short axis
 * for the drawn area. This will not affect the geometry, but can be used
 * to draw a thin centered trough inside the packet alloted. Use -1 or a
 * large number to use the full area (default).
 */

typedef struct {
    Tcl_Obj *borderWidthObj;
    Tcl_Obj *reliefObj;
    Tcl_Obj *colorObj;
    Tcl_Obj *grooveWidthObj;
    Tcl_Obj *orientObj;
} TroughElement;

static const Ttk_ElementOptionSpec TroughElementOptions[] = {
    { "-troughborderwidth", TK_OPTION_PIXELS,
	offsetof(TroughElement,borderWidthObj), "1" },
    { "-troughrelief",TK_OPTION_RELIEF,
	offsetof(TroughElement,reliefObj), "sunken" },
    { "-troughcolor", TK_OPTION_BORDER,
	offsetof(TroughElement,colorObj), DEFAULT_BACKGROUND },
    { "-groovewidth", TK_OPTION_PIXELS,
	offsetof(TroughElement,grooveWidthObj), "-1" },
    { "-orient", TK_OPTION_ANY,
	offsetof(TroughElement, orientObj), "horizontal" },
    { NULL, TK_OPTION_BOOLEAN, 0, NULL }
};

static void TroughElementSize(
    TCL_UNUSED(void *), /* clientData */
    void *elementRecord,
    Tk_Window tkwin,
    TCL_UNUSED(int *), /* widthPtr */
    TCL_UNUSED(int *), /* heightPtr */
    Ttk_Padding *paddingPtr)
{
    TroughElement *troughPtr = (TroughElement *)elementRecord;
    int borderWidth = 1, grooveWidth = -1;

    Tk_GetPixelsFromObj(NULL, tkwin, troughPtr->borderWidthObj, &borderWidth);
    Tk_GetPixelsFromObj(NULL, tkwin, troughPtr->grooveWidthObj, &grooveWidth);

    if (grooveWidth <= 0) {
	*paddingPtr = Ttk_UniformPadding((short)borderWidth);
    }
}

static void TroughElementDraw(
    TCL_UNUSED(void *), /* clientData */
    void *elementRecord, Tk_Window tkwin,
    Drawable d, Ttk_Box b,
    TCL_UNUSED(Ttk_State))
{
    TroughElement *troughPtr = (TroughElement *)elementRecord;
    Tk_3DBorder border = Tk_Get3DBorderFromObj(tkwin, troughPtr->colorObj);
    int borderWidth = 1, grooveWidth = -1, relief = TK_RELIEF_SUNKEN;
    Ttk_Orient orient;
    TkMainInfo *mainInfoPtr = ((TkWindow *) tkwin)->mainPtr;

    Tk_GetPixelsFromObj(NULL, tkwin, troughPtr->borderWidthObj, &borderWidth);
    Tk_GetPixelsFromObj(NULL, tkwin, troughPtr->grooveWidthObj, &grooveWidth);
    Tk_GetReliefFromObj(NULL, troughPtr->reliefObj, &relief);
    Ttk_GetOrientFromObj(NULL, troughPtr->orientObj, &orient);

    if (grooveWidth > 0 && grooveWidth < b.height && grooveWidth < b.width) {
	if (orient == TTK_ORIENT_HORIZONTAL) {
	    b.y += (b.height - grooveWidth) / 2;
	    b.height = grooveWidth;
	} else {
	    b.x += (b.width - grooveWidth) / 2;
	    b.width = grooveWidth;
        }

	/*
	 * Save the data of the trough's inner box for later
	 */
	if (mainInfoPtr != NULL) {
	    mainInfoPtr->troughInnerX = b.x + borderWidth;
	    mainInfoPtr->troughInnerY = b.y + borderWidth;
	    mainInfoPtr->troughInnerWidth =  b.width -  2*borderWidth;
	    mainInfoPtr->troughInnerHeight = b.height - 2*borderWidth;
	}
    }

    Tk_Fill3DRectangle(tkwin, d, border, b.x, b.y, b.width, b.height,
	    borderWidth, relief);
}

static const Ttk_ElementSpec TroughElementSpec = {
    TK_STYLE_VERSION_2,
    sizeof(TroughElement),
    TroughElementOptions,
    TroughElementSize,
    TroughElementDraw
};

/*
 *----------------------------------------------------------------------
 * +++ Thumb element.
 *
 * Used in scrollbars.
 */

typedef struct {
    Tcl_Obj *orientObj;
    Tcl_Obj *thicknessObj;
    Tcl_Obj *reliefObj;
    Tcl_Obj *borderObj;
    Tcl_Obj *borderWidthObj;
} ThumbElement;

static const Ttk_ElementOptionSpec ThumbElementOptions[] = {
    { "-orient", TK_OPTION_ANY,
	offsetof(ThumbElement, orientObj), "horizontal" },
    { "-width", TK_OPTION_PIXELS,
	offsetof(ThumbElement,thicknessObj), DEFAULT_ARROW_SIZE },
    { "-relief", TK_OPTION_RELIEF,
	offsetof(ThumbElement,reliefObj), "raised" },
    { "-background", TK_OPTION_BORDER,
	offsetof(ThumbElement,borderObj), DEFAULT_BACKGROUND },
    { "-borderwidth", TK_OPTION_PIXELS,
	offsetof(ThumbElement,borderWidthObj), DEFAULT_BORDERWIDTH },
    { NULL, TK_OPTION_BOOLEAN, 0, NULL }
};

static void ThumbElementSize(
    TCL_UNUSED(void *), /* clientData */
    void *elementRecord, Tk_Window tkwin,
    int *widthPtr, int *heightPtr,
    TCL_UNUSED(Ttk_Padding *))
{
    ThumbElement *thumb = (ThumbElement *)elementRecord;
    Ttk_Orient orient;
    int thickness;

    Tk_GetPixelsFromObj(NULL, tkwin, thumb->thicknessObj, &thickness);
    Ttk_GetOrientFromObj(NULL, thumb->orientObj, &orient);

    if (orient == TTK_ORIENT_VERTICAL) {
	*widthPtr = thickness;
	*heightPtr = MIN_THUMB_SIZE;
    } else {
	*widthPtr = MIN_THUMB_SIZE;
	*heightPtr = thickness;
    }
}

static void ThumbElementDraw(
    TCL_UNUSED(void *), /* clientData */
    void *elementRecord, Tk_Window tkwin,
    Drawable d, Ttk_Box b,
    TCL_UNUSED(Ttk_State))
{
    ThumbElement *thumb = (ThumbElement *)elementRecord;
    Tk_3DBorder  border = Tk_Get3DBorderFromObj(tkwin, thumb->borderObj);
    int borderWidth = 2, relief = TK_RELIEF_RAISED;

    Tk_GetPixelsFromObj(NULL, tkwin, thumb->borderWidthObj, &borderWidth);
    Tk_GetReliefFromObj(NULL, thumb->reliefObj, &relief);
    Tk_Fill3DRectangle(tkwin, d, border, b.x, b.y, b.width, b.height,
	    borderWidth, relief);
}

static const Ttk_ElementSpec ThumbElementSpec = {
    TK_STYLE_VERSION_2,
    sizeof(ThumbElement),
    ThumbElementOptions,
    ThumbElementSize,
    ThumbElementDraw
};

/*
 *----------------------------------------------------------------------
 * +++ Slider element.
 *
 * This is the moving part of the scale widget.  Drawn as a filled circle.
 */

#define SLIDER_DIM 16

static const char sliderData[] = "\
    <svg width='16' height='16' version='1.1' xmlns='http://www.w3.org/2000/svg'>\n\
     <circle cx='8' cy='8' r='7.5' fill='#ffffff' stroke='#c3c3c3'/>\n\
     <circle cx='8' cy='8' r='4' fill='#4a6984'/>\n\
    </svg>";

typedef struct {
    Tcl_Obj *innerColorObj;
    Tcl_Obj *outerColorObj;
    Tcl_Obj *borderColorObj;
    Tcl_Obj *orientObj;		/* Orientation of overall slider */
} SliderElement;

static const Ttk_ElementOptionSpec SliderElementOptions[] = {
    { "-innercolor", TK_OPTION_COLOR, offsetof(SliderElement,innerColorObj),
	"#4a6984" },
    { "-outercolor", TK_OPTION_COLOR, offsetof(SliderElement,outerColorObj),
	"#ffffff" },
    { "-bordercolor", TK_OPTION_COLOR, offsetof(SliderElement,borderColorObj),
	"#c3c3c3" },
    { "-orient", TK_OPTION_ANY, offsetof(SliderElement,orientObj),
	"horizontal" },
    { NULL, TK_OPTION_BOOLEAN, 0, NULL }
};

static void SliderElementSize(
    TCL_UNUSED(void *), /* clientData */
    TCL_UNUSED(void *), /* elementRecord */
    Tk_Window tkwin,
    int *widthPtr, int *heightPtr,
    TCL_UNUSED(Ttk_Padding *))
{
    double scalingLevel = TkScalingLevel(tkwin);
    *widthPtr = *heightPtr = SLIDER_DIM * scalingLevel;
}

static void SliderElementDraw(
    TCL_UNUSED(void *), /* clientData */
    void *elementRecord, Tk_Window tkwin,
    Drawable d, Ttk_Box b,
    TCL_UNUSED(Ttk_State))
{
    double scalingLevel = TkScalingLevel(tkwin);
    int dim = SLIDER_DIM * scalingLevel;
    TkMainInfo *mainInfoPtr = ((TkWindow *) tkwin)->mainPtr;

    SliderElement *slider = (SliderElement *)elementRecord;
    Ttk_Orient orient;
    Display *disp = Tk_Display(tkwin);
    XColor *innerColor = Tk_GetColorFromObj(tkwin, slider->innerColorObj);
    XColor *outerColor = Tk_GetColorFromObj(tkwin, slider->outerColorObj);
    XColor *borderColor = Tk_GetColorFromObj(tkwin, slider->borderColorObj);
    GC gc = Tk_GCForColor(innerColor, d);

    char innerColorStr[7], outerColorStr[7], borderColorStr[7];
    Tcl_Interp *interp = Tk_Interp(tkwin);
    char imgName[50];
    Tk_Image img;

    const char *svgDataPtr = sliderData;
    size_t svgDataLen;
    char *svgDataCopy;
    char *innerColorPtr, *outerColorPtr, *borderColorPtr;
    const char *cmdFmt;
    size_t scriptSize;
    char *script;
    int code;

    /*
     * Sanity check
     */
    if (   b.x < 0
	|| b.y < 0
	|| Tk_Width(tkwin) < b.x + dim
	|| Tk_Height(tkwin) < b.y + dim)
    {
	/* Oops!  Not enough room to display the image.
	 * Don't draw anything.
	 */
	return;
    }

    /*
     * Fill the thin trough area preceding the
     * slider's center with the inner color
     */
<<<<<<< HEAD
    Ttk_GetOrientFromObj(NULL, slider->orientObj, &orient);
    switch (orient) {
	case TTK_ORIENT_HORIZONTAL:
	    XFillRectangle(disp, d, gc, troughInnerBox.x, troughInnerBox.y,
		    b.x + dim/2 - 1, troughInnerBox.height);
	    break;
	case TTK_ORIENT_VERTICAL:
	    XFillRectangle(disp, d, gc, troughInnerBox.x, troughInnerBox.y,
		    troughInnerBox.width, b.y + dim/2 - 1);
	    break;
=======
    if (mainInfoPtr != NULL) {
	TtkGetOrientFromObj(NULL, slider->orientObj, &orient);
	switch (orient) {
	    case TTK_ORIENT_HORIZONTAL:
		XFillRectangle(disp, d, gc,
			mainInfoPtr->troughInnerX, mainInfoPtr->troughInnerY,
			b.x + dim/2 - 1, mainInfoPtr->troughInnerHeight);
		break;
	    case TTK_ORIENT_VERTICAL:
		XFillRectangle(disp, d, gc,
			mainInfoPtr->troughInnerX, mainInfoPtr->troughInnerY,
			mainInfoPtr->troughInnerWidth, b.y + dim/2 - 1);
		break;
	}
>>>>>>> d1b06d58
    }

    /*
     * Construct the color strings innerColorStr,
     * outerColorStr, and borderColorStr
     */
    ColorToStr(innerColor, innerColorStr);
    ColorToStr(outerColor, outerColorStr);
    ColorToStr(borderColor, borderColorStr);

    /*
     * Check whether there is an SVG image of this size for these color strings
     */
    snprintf(imgName, sizeof(imgName),
	     "::tk::icons::slider_default%d_%s_%s_%s",
	     dim, innerColorStr, outerColorStr, borderColorStr);
    img = Tk_GetImage(interp, tkwin, imgName, ImageChanged, NULL);
    if (img == NULL) {
	/*
	 * Copy the string pointed to by svgDataPtr to
	 * a newly allocated memory area svgDataCopy
	 */
	svgDataLen = strlen(svgDataPtr);
	svgDataCopy = (char *)attemptckalloc(svgDataLen + 1);
	if (svgDataCopy == NULL) {
	    return;
	}
	memcpy(svgDataCopy, svgDataPtr, svgDataLen);
	svgDataCopy[svgDataLen] = '\0';

	/*
	 * Update the colors within svgDataCopy
	 */
	innerColorPtr = strstr(svgDataCopy, "4a6984");
	outerColorPtr = strstr(svgDataCopy, "ffffff");
	borderColorPtr = strstr(svgDataCopy, "c3c3c3");
	assert(innerColorPtr);
	assert(outerColorPtr);
	assert(borderColorPtr);
	memcpy(innerColorPtr, innerColorStr, 6);
	memcpy(outerColorPtr, outerColorStr, 6);
	memcpy(borderColorPtr, borderColorStr, 6);

	/*
	 * Create an SVG photo image from svgDataCopy
	 */
	cmdFmt = "image create photo %s -format $::tk::svgFmt -data {%s}";
	scriptSize = strlen(cmdFmt) + strlen(imgName) + svgDataLen;
	script = (char *)attemptckalloc(scriptSize);
	if (script == NULL) {
	    ckfree(svgDataCopy);
	    return;
	}
	snprintf(script, scriptSize, cmdFmt, imgName, svgDataCopy);
	ckfree(svgDataCopy);
	code = Tcl_EvalEx(interp, script, -1, TCL_EVAL_GLOBAL);
	ckfree(script);
	if (code != TCL_OK) {
	    Tcl_BackgroundException(interp, code);
	    return;
	}
	img = Tk_GetImage(interp, tkwin, imgName, ImageChanged, NULL);
    }

    /*
     * Display the image
     */
    Tk_RedrawImage(img, 0, 0, dim, dim, d, b.x, b.y);
    Tk_FreeImage(img);
}

static const Ttk_ElementSpec SliderElementSpec = {
    TK_STYLE_VERSION_2,
    sizeof(SliderElement),
    SliderElementOptions,
    SliderElementSize,
    SliderElementDraw
};

/*------------------------------------------------------------------------
 * +++ Progress bar element:
 *	Draws the moving part of the progress bar.
 *
 *	-thickness specifies the size along the short axis of the bar.
 *	-length specifies the default size along the long axis;
 *	the bar will be this long in indeterminate mode.
 */

#define DEFAULT_PBAR_THICKNESS "15"
#define DEFAULT_PBAR_LENGTH "30"

typedef struct {
    Tcl_Obj *orientObj; 	/* widget orientation */
    Tcl_Obj *thicknessObj;	/* the height/width of the bar */
    Tcl_Obj *lengthObj;		/* default width/height of the bar */
    Tcl_Obj *reliefObj; 	/* border relief for this object */
    Tcl_Obj *borderObj; 	/* background color */
    Tcl_Obj *borderWidthObj; 	/* thickness of the border */
} PbarElement;

static const Ttk_ElementOptionSpec PbarElementOptions[] = {
    { "-orient", TK_OPTION_ANY, offsetof(PbarElement,orientObj),
	"horizontal" },
    { "-thickness", TK_OPTION_PIXELS, offsetof(PbarElement,thicknessObj),
	DEFAULT_PBAR_THICKNESS },
    { "-barsize", TK_OPTION_PIXELS, offsetof(PbarElement,lengthObj),
	DEFAULT_PBAR_LENGTH },
    { "-pbarrelief", TK_OPTION_RELIEF, offsetof(PbarElement,reliefObj),
	"raised" },
    { "-borderwidth", TK_OPTION_PIXELS, offsetof(PbarElement,borderWidthObj),
	DEFAULT_BORDERWIDTH },
    { "-background", TK_OPTION_BORDER, offsetof(PbarElement,borderObj),
	DEFAULT_BACKGROUND },
    { NULL, TK_OPTION_BOOLEAN, 0, NULL }
};

static void PbarElementSize(
    TCL_UNUSED(void *), /* clientData */
    void *elementRecord, Tk_Window tkwin,
    int *widthPtr, int *heightPtr,
    TCL_UNUSED(Ttk_Padding *))
{
    PbarElement *pbar = (PbarElement *)elementRecord;
    Ttk_Orient orient;
    int thickness = 15, length = 30, borderWidth = 2;

    Ttk_GetOrientFromObj(NULL, pbar->orientObj, &orient);
    Tk_GetPixelsFromObj(NULL, tkwin, pbar->thicknessObj, &thickness);
    Tk_GetPixelsFromObj(NULL, tkwin, pbar->lengthObj, &length);
    Tk_GetPixelsFromObj(NULL, tkwin, pbar->borderWidthObj, &borderWidth);

    switch (orient) {
	case TTK_ORIENT_HORIZONTAL:
	    *widthPtr	= length + 2 * borderWidth;
	    *heightPtr	= thickness + 2 * borderWidth;
	    break;
	case TTK_ORIENT_VERTICAL:
	    *widthPtr	= thickness + 2 * borderWidth;
	    *heightPtr	= length + 2 * borderWidth;
	    break;
    }
}

static void PbarElementDraw(
    TCL_UNUSED(void *), /* clientData */
    void *elementRecord, Tk_Window tkwin,
    Drawable d, Ttk_Box b,
    TCL_UNUSED(Ttk_State))
{
    PbarElement *pbar = (PbarElement *)elementRecord;
    Tk_3DBorder border = Tk_Get3DBorderFromObj(tkwin, pbar->borderObj);
    int relief = TK_RELIEF_RAISED, borderWidth = 2;

    Tk_GetPixelsFromObj(NULL, tkwin, pbar->borderWidthObj, &borderWidth);
    Tk_GetReliefFromObj(NULL, pbar->reliefObj, &relief);

    Tk_Fill3DRectangle(tkwin, d, border,
	b.x, b.y, b.width, b.height,
	borderWidth, relief);
}

static const Ttk_ElementSpec PbarElementSpec = {
    TK_STYLE_VERSION_2,
    sizeof(PbarElement),
    PbarElementOptions,
    PbarElementSize,
    PbarElementDraw
};

/*------------------------------------------------------------------------
 * +++ Notebook tabs and client area.
 */

typedef struct {
    Tcl_Obj *borderWidthObj;
    Tcl_Obj *backgroundObj;
    Tcl_Obj *highlightObj;
    Tcl_Obj *highlightColorObj;
} TabElement;

static const Ttk_ElementOptionSpec TabElementOptions[] = {
    { "-borderwidth", TK_OPTION_PIXELS,
	offsetof(TabElement,borderWidthObj), "1" },
    { "-background", TK_OPTION_BORDER,
	offsetof(TabElement,backgroundObj), DEFAULT_BACKGROUND },
    { "-highlight", TK_OPTION_BOOLEAN,
	offsetof(TabElement,highlightObj), "0" },
    { "-highlightcolor", TK_OPTION_COLOR,
	offsetof(TabElement,highlightColorObj), "#4a6984" },
    {0,TK_OPTION_BOOLEAN,0,0}
};

static void TabElementSize(
    TCL_UNUSED(void *), /* clientData */
    void *elementRecord, Tk_Window tkwin,
    TCL_UNUSED(int *), /* widthPtr */
    TCL_UNUSED(int *), /* heightPtr */
    Ttk_Padding *paddingPtr)
{
    TabElement *tab = (TabElement *)elementRecord;
    int borderWidth = 1;
    Ttk_PositionSpec nbTabsStickBit = TTK_STICK_S;
    TkMainInfo *mainInfoPtr = ((TkWindow *) tkwin)->mainPtr;

    Tk_GetPixelsFromObj(0, tkwin, tab->borderWidthObj, &borderWidth);
    *paddingPtr = Ttk_UniformPadding((short)borderWidth);

    if (mainInfoPtr != NULL) {
	nbTabsStickBit = (Ttk_PositionSpec) mainInfoPtr->ttkNbTabsStickBit;
    }

    switch (nbTabsStickBit) {
	default:
	case TTK_STICK_S:
	    paddingPtr->bottom = 0;
	    break;
	case TTK_STICK_N:
	    paddingPtr->top = 0;
	    break;
	case TTK_STICK_E:
	    paddingPtr->right = 0;
	    break;
	case TTK_STICK_W:
	    paddingPtr->left = 0;
	    break;
    }
}

static void TabElementDraw(
    TCL_UNUSED(void *), /* clientData */
    void *elementRecord, Tk_Window tkwin,
    Drawable d, Ttk_Box b, Ttk_State state)
{
    Ttk_PositionSpec nbTabsStickBit = TTK_STICK_S;
    TkMainInfo *mainInfoPtr = ((TkWindow *) tkwin)->mainPtr;
    TabElement *tab = (TabElement *)elementRecord;
    Tk_3DBorder border = Tk_Get3DBorderFromObj(tkwin, tab->backgroundObj);
    int highlight = 0;
    XColor *hlColor = NULL;
    XPoint pts[6];
    double scalingLevel = TkScalingLevel(tkwin);
    int cut = round(2 * scalingLevel);
    Display *disp = Tk_Display(tkwin);
    int borderWidth = 1;

    if (mainInfoPtr != NULL) {
	nbTabsStickBit = (Ttk_PositionSpec) mainInfoPtr->ttkNbTabsStickBit;
    }

    if (state & TTK_STATE_SELECTED) {
	/*
	 * Draw slightly outside of the allocated parcel,
	 * to overwrite the client area border.
	 */
	switch (nbTabsStickBit) {
	    default:
	    case TTK_STICK_S:
		b.height += 1;
		break;
	    case TTK_STICK_N:
		b.height += 1; b.y -= 1;
		break;
	    case TTK_STICK_E:
		b.width += 1;
		break;
	    case TTK_STICK_W:
		b.width += 1; b.x -= 1;
		break;
	}

	Tcl_GetBooleanFromObj(NULL, tab->highlightObj, &highlight);
	if (highlight) {
	    hlColor = Tk_GetColorFromObj(tkwin, tab->highlightColorObj);
	}
    }

    switch (nbTabsStickBit) {
	default:
	case TTK_STICK_S:
	    pts[0].x = b.x;  pts[0].y = b.y + b.height-1;
	    pts[1].x = b.x;  pts[1].y = b.y + cut;
	    pts[2].x = b.x + cut;  pts[2].y = b.y;
	    pts[3].x = b.x + b.width-1 - cut;  pts[3].y = b.y;
	    pts[4].x = b.x + b.width-1;  pts[4].y = b.y + cut;
	    pts[5].x = b.x + b.width-1;  pts[5].y = b.y + b.height;
	    break;
	case TTK_STICK_N:
	    pts[0].x = b.x;  pts[0].y = b.y;
	    pts[1].x = b.x;  pts[1].y = b.y + b.height-1 - cut;
	    pts[2].x = b.x + cut;  pts[2].y = b.y + b.height-1;
	    pts[3].x = b.x + b.width-1 - cut;  pts[3].y = b.y + b.height-1;
	    pts[4].x = b.x + b.width-1;  pts[4].y = b.y + b.height-1 - cut;
	    pts[5].x = b.x + b.width-1;  pts[5].y = b.y-1;
	    break;
	case TTK_STICK_E:
	    pts[0].x = b.x + b.width-1;  pts[0].y = b.y;
	    pts[1].x = b.x + cut;  pts[1].y = b.y;
	    pts[2].x = b.x;  pts[2].y = b.y + cut;
	    pts[3].x = b.x;  pts[3].y = b.y + b.height-1 - cut;
	    pts[4].x = b.x + cut;  pts[4].y = b.y + b.height-1;
	    pts[5].x = b.x + b.width;  pts[5].y = b.y + b.height-1;
	    break;
	case TTK_STICK_W:
	    pts[0].x = b.x;  pts[0].y = b.y;
	    pts[1].x = b.x + b.width-1 - cut;  pts[1].y = b.y;
	    pts[2].x = b.x + b.width-1;  pts[2].y = b.y + cut;
	    pts[3].x = b.x + b.width-1;  pts[3].y = b.y + b.height-1 - cut;
	    pts[4].x = b.x + b.width-1 - cut;  pts[4].y = b.y + b.height-1;
	    pts[5].x = b.x-1;  pts[5].y = b.y + b.height-1;
	    break;
    }

    XFillPolygon(disp, d, Tk_3DBorderGC(tkwin, border, TK_3D_FLAT_GC),
	    pts, 6, Convex, CoordModeOrigin);

    switch (nbTabsStickBit) {
	default:
	case TTK_STICK_S:
	    pts[5].y -= 1 - WIN32_XDRAWLINE_HACK;
	    break;
	case TTK_STICK_N:
	    pts[5].y += 1 - WIN32_XDRAWLINE_HACK;
	    break;
	case TTK_STICK_E:
	    pts[5].x -= 1 - WIN32_XDRAWLINE_HACK;
	    break;
	case TTK_STICK_W:
	    pts[5].x += 1 - WIN32_XDRAWLINE_HACK;
	    break;
    }

    Tk_GetPixelsFromObj(NULL, tkwin, tab->borderWidthObj, &borderWidth);
    while (borderWidth--) {
	XDrawLines(disp, d, Tk_3DBorderGC(tkwin, border, TK_3D_LIGHT_GC),
		pts, 4, CoordModeOrigin);
	XDrawLines(disp, d, Tk_3DBorderGC(tkwin, border, TK_3D_DARK_GC),
		pts+3, 3, CoordModeOrigin);

	switch (nbTabsStickBit) {
	    default:
	    case TTK_STICK_S:
		++pts[0].x;  ++pts[1].x;  ++pts[2].y;
		++pts[3].y;  --pts[4].x;  --pts[5].x;
		break;
	    case TTK_STICK_N:
		++pts[0].x;  ++pts[1].x;  --pts[2].y;
		--pts[3].y;  --pts[4].x;  --pts[5].x;
		break;
	    case TTK_STICK_E:
		++pts[0].y;  ++pts[1].y;  ++pts[2].x;
		++pts[3].x;  --pts[4].y;  --pts[5].y;
		break;
	    case TTK_STICK_W:
		++pts[0].y;  ++pts[1].y;  --pts[2].x;
		--pts[3].x;  --pts[4].y;  --pts[5].y;
		break;
	}
    }

    if (highlight) {
	switch (nbTabsStickBit) {
	    default:
	    case TTK_STICK_S:
		XFillRectangle(disp, d, Tk_GCForColor(hlColor, d),
			b.x + cut, b.y, b.width - 2*cut, cut);
		break;
	    case TTK_STICK_N:
		XFillRectangle(disp, d, Tk_GCForColor(hlColor, d),
			b.x + cut, b.y + b.height - cut, b.width - 2*cut, cut);
		break;
	    case TTK_STICK_E:
		XFillRectangle(disp, d, Tk_GCForColor(hlColor, d),
			b.x, b.y + cut, cut, b.height - 2*cut);
		break;
	    case TTK_STICK_W:
		XFillRectangle(disp, d, Tk_GCForColor(hlColor, d),
			b.x + b.width - cut, b.y + cut, cut, b.height - 2*cut);
		break;
	}
    }
}

static const Ttk_ElementSpec TabElementSpec = {
    TK_STYLE_VERSION_2,
    sizeof(TabElement),
    TabElementOptions,
    TabElementSize,
    TabElementDraw
};

/*
 * Client area element:
 * Uses same resources as tab element.
 */
typedef TabElement ClientElement;
#define ClientElementOptions TabElementOptions

static void ClientElementSize(
    TCL_UNUSED(void *), /* clientData */
    void *elementRecord, Tk_Window tkwin,
    TCL_UNUSED(int *), /* widthPtr */
    TCL_UNUSED(int *), /* heightPtr */
    Ttk_Padding *paddingPtr)
{
    ClientElement *ce = (ClientElement *)elementRecord;
    int borderWidth = 1;

    Tk_GetPixelsFromObj(0, tkwin, ce->borderWidthObj, &borderWidth);
    *paddingPtr = Ttk_UniformPadding((short)borderWidth);
}

static void ClientElementDraw(
    TCL_UNUSED(void *), /* clientData */
    void *elementRecord, Tk_Window tkwin,
    Drawable d, Ttk_Box b,
    TCL_UNUSED(Ttk_State))
{
    ClientElement *ce = (ClientElement *)elementRecord;
    Tk_3DBorder border = Tk_Get3DBorderFromObj(tkwin, ce->backgroundObj);
    int borderWidth = 1;

    Tk_GetPixelsFromObj(NULL, tkwin, ce->borderWidthObj, &borderWidth);

    Tk_Fill3DRectangle(tkwin, d, border,
	b.x, b.y, b.width, b.height, borderWidth,TK_RELIEF_RAISED);
}

static const Ttk_ElementSpec ClientElementSpec = {
    TK_STYLE_VERSION_2,
    sizeof(ClientElement),
    ClientElementOptions,
    ClientElementSize,
    ClientElementDraw
};

/*----------------------------------------------------------------------
 * TtkElements_Init --
 *	Register default element implementations.
 */

MODULE_SCOPE void
TtkElements_Init(Tcl_Interp *interp)
{
    Ttk_Theme theme =  Ttk_GetDefaultTheme(interp);

    /*
     * Elements:
     */
    Ttk_RegisterElement(interp, theme, "background",
	    &BackgroundElementSpec,NULL);

    Ttk_RegisterElement(interp, theme, "fill", &FillElementSpec, NULL);
    Ttk_RegisterElement(interp, theme, "border", &BorderElementSpec, NULL);
    Ttk_RegisterElement(interp, theme, "field", &FieldElementSpec, NULL);
    Ttk_RegisterElement(interp, theme, "focus", &FocusElementSpec, NULL);

    Ttk_RegisterElement(interp, theme, "padding", &PaddingElementSpec, NULL);

    Ttk_RegisterElement(interp, theme, "Checkbutton.indicator",
	    &IndicatorElementSpec, (void *)&checkbutton_spec);
    Ttk_RegisterElement(interp, theme, "Radiobutton.indicator",
	    &IndicatorElementSpec, (void *)&radiobutton_spec);
    Ttk_RegisterElement(interp, theme, "Menubutton.indicator",
	    &MenuIndicatorElementSpec, NULL);

    Ttk_RegisterElement(interp, theme, "indicator", &ttkNullElementSpec, NULL);

    Ttk_RegisterElement(interp, theme, "uparrow",
	    &ArrowElementSpec, INT2PTR(ARROW_UP));
    Ttk_RegisterElement(interp, theme, "Spinbox.uparrow",
	    &BoxArrowElementSpec, INT2PTR(ARROW_UP));
    Ttk_RegisterElement(interp, theme, "downarrow",
	    &ArrowElementSpec, INT2PTR(ARROW_DOWN));
    Ttk_RegisterElement(interp, theme, "Spinbox.downarrow",
	    &BoxArrowElementSpec, INT2PTR(ARROW_DOWN));
    Ttk_RegisterElement(interp, theme, "Combobox.downarrow",
	    &BoxArrowElementSpec, INT2PTR(ARROW_DOWN));
    Ttk_RegisterElement(interp, theme, "leftarrow",
	    &ArrowElementSpec, INT2PTR(ARROW_LEFT));
    Ttk_RegisterElement(interp, theme, "rightarrow",
	    &ArrowElementSpec, INT2PTR(ARROW_RIGHT));
    Ttk_RegisterElement(interp, theme, "arrow",
	    &ArrowElementSpec, INT2PTR(ARROW_UP));

    Ttk_RegisterElement(interp, theme, "trough", &TroughElementSpec, NULL);
    Ttk_RegisterElement(interp, theme, "thumb", &ThumbElementSpec, NULL);
    Ttk_RegisterElement(interp, theme, "slider", &SliderElementSpec, NULL);
    Ttk_RegisterElement(interp, theme, "pbar", &PbarElementSpec, NULL);

    Ttk_RegisterElement(interp, theme, "separator",
	    &SeparatorElementSpec, NULL);
    Ttk_RegisterElement(interp, theme, "hseparator",
	    &HorizontalSeparatorElementSpec, NULL);
    Ttk_RegisterElement(interp, theme, "vseparator",
	    &VerticalSeparatorElementSpec, NULL);

    Ttk_RegisterElement(interp, theme, "sizegrip", &SizegripElementSpec, NULL);

    Ttk_RegisterElement(interp, theme, "tab", &TabElementSpec, NULL);
    Ttk_RegisterElement(interp, theme, "client", &ClientElementSpec, NULL);

    /*
     * Register "default" as a user-loadable theme (for now):
     */
    Tcl_PkgProvideEx(interp, "ttk::theme::default", TTK_VERSION, NULL);
}

/*EOF*/<|MERGE_RESOLUTION|>--- conflicted
+++ resolved
@@ -1431,20 +1431,8 @@
      * Fill the thin trough area preceding the
      * slider's center with the inner color
      */
-<<<<<<< HEAD
-    Ttk_GetOrientFromObj(NULL, slider->orientObj, &orient);
-    switch (orient) {
-	case TTK_ORIENT_HORIZONTAL:
-	    XFillRectangle(disp, d, gc, troughInnerBox.x, troughInnerBox.y,
-		    b.x + dim/2 - 1, troughInnerBox.height);
-	    break;
-	case TTK_ORIENT_VERTICAL:
-	    XFillRectangle(disp, d, gc, troughInnerBox.x, troughInnerBox.y,
-		    troughInnerBox.width, b.y + dim/2 - 1);
-	    break;
-=======
     if (mainInfoPtr != NULL) {
-	TtkGetOrientFromObj(NULL, slider->orientObj, &orient);
+	Ttk_GetOrientFromObj(NULL, slider->orientObj, &orient);
 	switch (orient) {
 	    case TTK_ORIENT_HORIZONTAL:
 		XFillRectangle(disp, d, gc,
@@ -1457,7 +1445,6 @@
 			mainInfoPtr->troughInnerWidth, b.y + dim/2 - 1);
 		break;
 	}
->>>>>>> d1b06d58
     }
 
     /*
