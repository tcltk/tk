/*
 * Copyright (c) 2005, Joe English.  Freely redistributable.
 *
 * ttk::panedwindow widget implementation.
 *
 * TODO: track active/pressed sash.
 */

#include "tkInt.h"
#include "ttkManager.h"
#include "ttkTheme.h"
#include "ttkWidget.h"

/*------------------------------------------------------------------------
 * +++ Layout algorithm.
 *
 * (pos=x/y, size=width/height, depending on -orient=horizontal/vertical)
 *
 * Each pane carries two pieces of state: the request size and the
 * position of the following sash.  (The final pane has no sash,
 * its sash position is used as a sentinel value).
 *
 * Pane geometry is determined by the sash positions.
 * When resizing, sash positions are computed from the request sizes,
 * the available space, and pane weights (see PlaceSashes()).
 * This ensures continuous resize behavior (that is: changing
 * the size by X pixels then changing the size by Y pixels
 * gives the same result as changing the size by X+Y pixels
 * in one step).
 *
 * The request size is initially set to the slave window's requested size.
 * When the user drags a sash, each pane's request size is set to its
 * actual size.  This ensures that panes "stay put" on the next resize.
 *
 * If reqSize == 0, use 0 for the weight as well.  This ensures that
 * "collapsed" panes stay collapsed during a resize, regardless of
 * their nominal -weight.
 *
 * +++ Invariants.
 *
 * #sash 		=  #pane - 1
 * pos(pane[0]) 	=  0
 * pos(sash[i]) 	=  pos(pane[i]) + size(pane[i]), 0 <= i <= #sash
 * pos(pane[i+1]) 	=  pos(sash[i]) + size(sash[i]), 0 <= i <  #sash
 * pos(sash[#sash])	=  size(pw)   // sentinel value, constraint
 *
 * size(pw) 		=  sum(size(pane(0..#pane))) + sum(size(sash(0..#sash)))
 * size(pane[i]) 	>= 0,  for 0 <= i < #pane
 * size(sash[i]) 	>= 0,  for 0 <= i < #sash
 * ==> pos(pane[i]) <= pos(sash[i]) <= pos(pane[i+1]), for 0 <= i < #sash
 *
 * Assumption: all sashes are the same size.
 */

/*------------------------------------------------------------------------
 * +++ Widget record.
 */

typedef struct {
    Tcl_Obj	*orientObj;
    int 	orient;
    int 	width;
    int 	height;
    Ttk_Manager	*mgr;
    Tk_OptionTable paneOptionTable;
    Ttk_Layout	sashLayout;
    int 	sashThickness;
} PanedPart;

typedef struct {
    WidgetCore	core;
    PanedPart	paned;
} Paned;

/* @@@ NOTE: -orient is readonly 'cause dynamic oriention changes NYI
 */
static const Tk_OptionSpec PanedOptionSpecs[] = {
    {TK_OPTION_STRING_TABLE, "-orient", "orient", "Orient", "vertical",
	offsetof(Paned,paned.orientObj), offsetof(Paned,paned.orient),
	0,(ClientData)ttkOrientStrings,READONLY_OPTION|STYLE_CHANGED },
    {TK_OPTION_INT, "-width", "width", "Width", "0",
	-1, offsetof(Paned,paned.width),
	0,0,GEOMETRY_CHANGED },
    {TK_OPTION_INT, "-height", "height", "Height", "0",
	-1, offsetof(Paned,paned.height),
	0,0,GEOMETRY_CHANGED },

    WIDGET_TAKEFOCUS_FALSE,
    WIDGET_INHERIT_OPTIONS(ttkCoreOptionSpecs)
};

/*------------------------------------------------------------------------
 * +++ Slave pane record.
 */
typedef struct {
    int 	reqSize;		/* Pane request size */
    int 	sashPos;		/* Folowing sash position */
    int 	weight; 		/* Pane -weight, for resizing */
} Pane;

static const Tk_OptionSpec PaneOptionSpecs[] = {
    {TK_OPTION_INT, "-weight", "weight", "Weight", "0",
	-1, offsetof(Pane,weight), 0,0,GEOMETRY_CHANGED },
    {TK_OPTION_END, 0,0,0, NULL, -1,-1, 0,0,0}
};

/* CreatePane --
 * 	Create a new pane record.
 */
static Pane *CreatePane(Tcl_Interp *interp, Paned *pw, Tk_Window slaveWindow)
{
    Tk_OptionTable optionTable = pw->paned.paneOptionTable;
    void *record = ckalloc(sizeof(Pane));
    Pane *pane = (Pane *)record;

    memset(record, 0, sizeof(Pane));
    if (Tk_InitOptions(interp, record, optionTable, slaveWindow) != TCL_OK) {
	ckfree(record);
	return NULL;
    }

    pane->reqSize
	= pw->paned.orient == TTK_ORIENT_HORIZONTAL
	? Tk_ReqWidth(slaveWindow) : Tk_ReqHeight(slaveWindow);

    return pane;
}

/* DestroyPane --
 * 	Free pane record.
 */
static void DestroyPane(Paned *pw, Pane *pane)
{
    void *record = pane;
    Tk_FreeConfigOptions(record, pw->paned.paneOptionTable, pw->core.tkwin);
    ckfree(record);
}

/* ConfigurePane --
 * 	Set pane options.
 */
static int ConfigurePane(
    Tcl_Interp *interp, Paned *pw, Pane *pane, Tk_Window slaveWindow,
    int objc, Tcl_Obj *const objv[])
{
    Ttk_Manager *mgr = pw->paned.mgr;
    Tk_SavedOptions savedOptions;
    int mask = 0;

    if (Tk_SetOptions(interp, pane, pw->paned.paneOptionTable,
	    objc, objv, slaveWindow, &savedOptions, &mask) != TCL_OK)
    {
	return TCL_ERROR;
    }

    /* Sanity-check:
     */
    if (pane->weight < 0) {
	Tcl_SetObjResult(interp, Tcl_NewStringObj(
		"-weight must be nonnegative", -1));
	Tcl_SetErrorCode(interp, "TTK", "PANE", "WEIGHT", NULL);
	goto error;
    }

    /* Done.
     */
    Tk_FreeSavedOptions(&savedOptions);
    Ttk_ManagerSizeChanged(mgr);
    return TCL_OK;

error:
    Tk_RestoreSavedOptions(&savedOptions);
    return TCL_ERROR;
}


/*------------------------------------------------------------------------
 * +++ Sash adjustment.
 */

/* ShoveUp --
 * 	Place sash i at specified position, recursively shoving
 * 	previous sashes upwards as needed, until hitting the top
 * 	of the window.  If that happens, shove back down.
 *
 * 	Returns: final position of sash i.
 */

static int ShoveUp(Paned *pw, int i, int pos)
{
    Pane *pane = (Pane *)Ttk_SlaveData(pw->paned.mgr, i);
    int sashThickness = pw->paned.sashThickness;

    if (i == 0) {
	if (pos < 0)
	    pos = 0;
    } else {
	Pane *prevPane = (Pane *)Ttk_SlaveData(pw->paned.mgr, i-1);
	if (pos < prevPane->sashPos + sashThickness)
	    pos = ShoveUp(pw, i-1, pos - sashThickness) + sashThickness;
    }
    return pane->sashPos = pos;
}

/* ShoveDown --
 * 	Same as ShoveUp, but going in the opposite direction
 * 	and stopping at the sentinel sash.
 */
static int ShoveDown(Paned *pw, TkSizeT i, int pos)
{
    Pane *pane = (Pane *)Ttk_SlaveData(pw->paned.mgr,i);
    int sashThickness = pw->paned.sashThickness;

    if (i == Ttk_NumberSlaves(pw->paned.mgr) - 1) {
	pos = pane->sashPos; /* Sentinel value == master window size */
    } else {
	Pane *nextPane = (Pane *)Ttk_SlaveData(pw->paned.mgr,i+1);
	if (pos + sashThickness > nextPane->sashPos)
	    pos = ShoveDown(pw, i+1, pos + sashThickness) - sashThickness;
    }
    return pane->sashPos = pos;
}

/* PanedSize --
 * 	Compute the requested size of the paned widget
 * 	from the individual pane request sizes.
 *
 * 	Used as the WidgetSpec sizeProc and the ManagerSpec sizeProc.
 */
static int PanedSize(void *recordPtr, int *widthPtr, int *heightPtr)
{
    Paned *pw = (Paned *)recordPtr;
    int nPanes = Ttk_NumberSlaves(pw->paned.mgr);
    int nSashes = nPanes - 1;
    int sashThickness = pw->paned.sashThickness;
    int width = 0, height = 0;
    int index;

    if (pw->paned.orient == TTK_ORIENT_HORIZONTAL) {
	for (index = 0; index < nPanes; ++index) {
	    Pane *pane = (Pane *)Ttk_SlaveData(pw->paned.mgr, index);
	    Tk_Window slaveWindow = Ttk_SlaveWindow(pw->paned.mgr, index);

	    if (height < Tk_ReqHeight(slaveWindow))
		height = Tk_ReqHeight(slaveWindow);
	    width += pane->reqSize;
	}
	width += nSashes * sashThickness;
    } else {
	for (index = 0; index < nPanes; ++index) {
	    Pane *pane = (Pane *)Ttk_SlaveData(pw->paned.mgr, index);
	    Tk_Window slaveWindow = Ttk_SlaveWindow(pw->paned.mgr, index);

	    if (width < Tk_ReqWidth(slaveWindow))
		width = Tk_ReqWidth(slaveWindow);
	    height += pane->reqSize;
	}
	height += nSashes * sashThickness;
    }

    *widthPtr = pw->paned.width > 0 ? pw->paned.width : width;
    *heightPtr = pw->paned.height > 0 ? pw->paned.height : height;
    return 1;
}

/* AdjustPanes --
 * 	Set pane request sizes from sash positions.
 *
 * NOTE:
 * 	AdjustPanes followed by PlaceSashes (called during relayout)
 * 	will leave the sashes in the same place, as long as available size
 * 	remains contant.
 */
static void AdjustPanes(Paned *pw)
{
    int sashThickness = pw->paned.sashThickness;
    int pos = 0;
    TkSizeT index;

    for (index = 0; index < Ttk_NumberSlaves(pw->paned.mgr); ++index) {
	Pane *pane = (Pane *)Ttk_SlaveData(pw->paned.mgr, index);
	int size = pane->sashPos - pos;
	pane->reqSize = size >= 0 ? size : 0;
	pos = pane->sashPos + sashThickness;
    }
}

/* PlaceSashes --
 *	Set sash positions from pane request sizes and available space.
 *	The sentinel sash position is set to the available space.
 *
 *	Allocate pane->reqSize pixels to each pane, and distribute
 *	the difference = available size - requested size according
 *	to pane->weight.
 *
 *	If there's still some left over, squeeze panes from the bottom up
 *	(This can happen if all weights are zero, or if one or more panes
 *	are too small to absorb the required shrinkage).
 *
 * Notes:
 * 	This doesn't distribute the remainder pixels as evenly as it could
 * 	when more than one pane has weight > 1.
 */
static void PlaceSashes(Paned *pw, int width, int height)
{
    Ttk_Manager *mgr = pw->paned.mgr;
    int nPanes = Ttk_NumberSlaves(mgr);
    int sashThickness = pw->paned.sashThickness;
    int available = pw->paned.orient == TTK_ORIENT_HORIZONTAL ? width : height;
    int reqSize = 0, totalWeight = 0;
    int difference, delta, remainder, pos, i;

    if (nPanes == 0)
	return;

    /* Compute total required size and total available weight:
     */
    for (i = 0; i < nPanes; ++i) {
	Pane *pane = (Pane *)Ttk_SlaveData(mgr, i);
	reqSize += pane->reqSize;
	totalWeight += pane->weight * (pane->reqSize != 0);
    }

    /* Compute difference to be redistributed:
     */
    difference = available - reqSize - sashThickness*(nPanes-1);
    if (totalWeight != 0) {
	delta = difference / totalWeight;
	remainder = difference % totalWeight;
	if (remainder < 0) {
	    --delta;
	    remainder += totalWeight;
	}
    } else {
	delta = remainder = 0;
    }
    /* ASSERT: 0 <= remainder < totalWeight */

    /* Place sashes:
     */
    pos = 0;
    for (i = 0; i < nPanes; ++i) {
	Pane *pane = (Pane *)Ttk_SlaveData(mgr, i);
	int weight = pane->weight * (pane->reqSize != 0);
	int size = pane->reqSize + delta * weight;

	if (weight > remainder)
	    weight = remainder;
	remainder -= weight;
	size += weight;

	if (size < 0)
	    size = 0;

	pane->sashPos = (pos += size);
	pos += sashThickness;
    }

    /* Handle emergency shrink/emergency stretch:
     * Set sentinel sash position to end of widget,
     * shove preceding sashes up.
     */
    ShoveUp(pw, nPanes - 1, available);
}

/* PlacePanes --
 *	Places slave panes based on sash positions.
 */
static void PlacePanes(Paned *pw)
{
    int horizontal = pw->paned.orient == TTK_ORIENT_HORIZONTAL;
    int width = Tk_Width(pw->core.tkwin), height = Tk_Height(pw->core.tkwin);
    int sashThickness = pw->paned.sashThickness;
    int pos = 0;
    TkSizeT index;

    for (index = 0; index < Ttk_NumberSlaves(pw->paned.mgr); ++index) {
	Pane *pane = (Pane *)Ttk_SlaveData(pw->paned.mgr, index);
	int size = pane->sashPos - pos;

	if (size > 0) {
	    if (horizontal) {
		Ttk_PlaceSlave(pw->paned.mgr, index, pos, 0, size, height);
	    } else {
		Ttk_PlaceSlave(pw->paned.mgr, index, 0, pos, width, size);
	    }
	} else {
	    Ttk_UnmapSlave(pw->paned.mgr, index);
	}

	pos = pane->sashPos + sashThickness;
    }
}

/*------------------------------------------------------------------------
 * +++ Manager specification.
 */

static void PanedPlaceSlaves(void *managerData)
{
    Paned *pw = (Paned *)managerData;
    PlaceSashes(pw, Tk_Width(pw->core.tkwin), Tk_Height(pw->core.tkwin));
    PlacePanes(pw);
}

static void PaneRemoved(void *managerData, TkSizeT index)
{
    Paned *pw = (Paned *)managerData;
    Pane *pane = (Pane *)Ttk_SlaveData(pw->paned.mgr, index);
    DestroyPane(pw, pane);
}

static int AddPane(
    Tcl_Interp *interp, Paned *pw,
    int destIndex, Tk_Window slaveWindow,
    int objc, Tcl_Obj *const objv[])
{
    Pane *pane;
    if (!Ttk_Maintainable(interp, slaveWindow, pw->core.tkwin)) {
	return TCL_ERROR;
    }
    if (Ttk_SlaveIndex(pw->paned.mgr, slaveWindow) != TCL_INDEX_NONE) {
	Tcl_SetObjResult(interp, Tcl_ObjPrintf(
		"%s already added", Tk_PathName(slaveWindow)));
	Tcl_SetErrorCode(interp, "TTK", "PANE", "PRESENT", NULL);
	return TCL_ERROR;
    }

    pane = CreatePane(interp, pw, slaveWindow);
    if (!pane) {
	return TCL_ERROR;
    }
    if (ConfigurePane(interp, pw, pane, slaveWindow, objc, objv) != TCL_OK) {
	DestroyPane(pw, pane);
	return TCL_ERROR;
    }

    Ttk_InsertSlave(pw->paned.mgr, destIndex, slaveWindow, pane);
    return TCL_OK;
}

/* PaneRequest --
 * 	Only update pane request size if slave is currently unmapped.
 * 	Geometry requests from mapped slaves are not directly honored
 * 	in order to avoid unexpected pane resizes (esp. while the
 * 	user is dragging a sash [#1325286]).
 */
static int PaneRequest(void *managerData, TkSizeT index, int width, int height)
{
    Paned *pw = (Paned *)managerData;
    Pane *pane = (Pane *)Ttk_SlaveData(pw->paned.mgr, index);
    Tk_Window slaveWindow = Ttk_SlaveWindow(pw->paned.mgr, index);
    int horizontal = pw->paned.orient == TTK_ORIENT_HORIZONTAL;

    if (!Tk_IsMapped(slaveWindow)) {
	pane->reqSize = horizontal ? width : height;
    }
    return 1;
}

static Ttk_ManagerSpec PanedManagerSpec = {
    { "panedwindow", Ttk_GeometryRequestProc, Ttk_LostSlaveProc },
    PanedSize,
    PanedPlaceSlaves,
    PaneRequest,
    PaneRemoved
};

/*------------------------------------------------------------------------
 * +++ Event handler.
 *
 * <<NOTE-PW-LEAVE-NOTIFYINFERIOR>>
 * Tk does not execute binding scripts for <Leave> events when
 * the pointer crosses from a parent to a child.  This widget
 * needs to know when that happens, though, so it can reset
 * the cursor.
 *
 * This event handler generates an <<EnteredChild>> virtual event
 * on LeaveNotify/NotifyInferior.
 */

static const unsigned PanedEventMask = LeaveWindowMask;
static void PanedEventProc(ClientData clientData, XEvent *eventPtr)
{
    WidgetCore *corePtr = (WidgetCore *)clientData;
    if (   eventPtr->type == LeaveNotify
	&& eventPtr->xcrossing.detail == NotifyInferior)
    {
	TtkSendVirtualEvent(corePtr->tkwin, "EnteredChild");
    }
}

/*------------------------------------------------------------------------
 * +++ Initialization and cleanup hooks.
 */

static void PanedInitialize(Tcl_Interp *interp, void *recordPtr)
{
    Paned *pw = (Paned *)recordPtr;

    Tk_CreateEventHandler(pw->core.tkwin,
	PanedEventMask, PanedEventProc, recordPtr);
    pw->paned.mgr = Ttk_CreateManager(&PanedManagerSpec, pw, pw->core.tkwin);
    pw->paned.paneOptionTable = Tk_CreateOptionTable(interp,PaneOptionSpecs);
    pw->paned.sashLayout = 0;
    pw->paned.sashThickness = 1;
}

static void PanedCleanup(void *recordPtr)
{
    Paned *pw = (Paned *)recordPtr;

    if (pw->paned.sashLayout)
	Ttk_FreeLayout(pw->paned.sashLayout);
    Tk_DeleteEventHandler(pw->core.tkwin,
	PanedEventMask, PanedEventProc, recordPtr);
    Ttk_DeleteManager(pw->paned.mgr);
}

/* Post-configuration hook.
 */
static int PanedPostConfigure(Tcl_Interp *dummy, void *clientData, int mask)
{
    Paned *pw = (Paned *)clientData;
    (void)dummy;

    if (mask & GEOMETRY_CHANGED) {
	/* User has changed -width or -height.
	 * Recalculate sash positions based on requested size.
	 */
	Tk_Window tkwin = pw->core.tkwin;
	PlaceSashes(pw,
	    pw->paned.width > 0 ? pw->paned.width : Tk_Width(tkwin),
	    pw->paned.height > 0 ? pw->paned.height : Tk_Height(tkwin));
    }

    return TCL_OK;
}

/*------------------------------------------------------------------------
 * +++ Layout management hooks.
 */
static Ttk_Layout PanedGetLayout(
    Tcl_Interp *interp, Ttk_Theme themePtr, void *recordPtr)
{
    Paned *pw = (Paned *)recordPtr;
    Ttk_Layout panedLayout = TtkWidgetGetLayout(interp, themePtr, recordPtr);

    if (panedLayout) {
	int horizontal = pw->paned.orient == TTK_ORIENT_HORIZONTAL;
	const char *layoutName =
	    horizontal ? ".Vertical.Sash" : ".Horizontal.Sash";
	Ttk_Layout sashLayout = Ttk_CreateSublayout(
	    interp, themePtr, panedLayout, layoutName, pw->core.optionTable);

	if (sashLayout) {
	    int sashWidth, sashHeight;

	    Ttk_LayoutSize(sashLayout, 0, &sashWidth, &sashHeight);
	    pw->paned.sashThickness = horizontal ? sashWidth : sashHeight;

	    if (pw->paned.sashLayout)
		Ttk_FreeLayout(pw->paned.sashLayout);
	    pw->paned.sashLayout = sashLayout;
	} else {
	    Ttk_FreeLayout(panedLayout);
	    return 0;
	}
    }

    return panedLayout;
}

/*------------------------------------------------------------------------
 * +++ Drawing routines.
 */

/* SashLayout --
 * 	Place the sash sublayout after the specified pane,
 * 	in preparation for drawing.
 */
static Ttk_Layout SashLayout(Paned *pw, int index)
{
    Pane *pane = (Pane *)Ttk_SlaveData(pw->paned.mgr, index);
    int thickness = pw->paned.sashThickness,
	height = Tk_Height(pw->core.tkwin),
	width = Tk_Width(pw->core.tkwin),
	sashPos = pane->sashPos;

    Ttk_PlaceLayout(
	pw->paned.sashLayout, pw->core.state,
	pw->paned.orient == TTK_ORIENT_HORIZONTAL
	    ? Ttk_MakeBox(sashPos, 0, thickness, height)
	    : Ttk_MakeBox(0, sashPos, width, thickness));

    return pw->paned.sashLayout;
}

static void DrawSash(Paned *pw, int index, Drawable d)
{
    Ttk_DrawLayout(SashLayout(pw, index), pw->core.state, d);
}

static void PanedDisplay(void *recordPtr, Drawable d)
{
<<<<<<< HEAD
    Paned *pw = (Paned *)recordPtr;
    int i, nSashes = Ttk_NumberSlaves(pw->paned.mgr) - 1;
=======
    Paned *pw = recordPtr;
    TkSizeT i, nSlaves = Ttk_NumberSlaves(pw->paned.mgr);
>>>>>>> 22438af8

    TtkWidgetDisplay(recordPtr, d);
    for (i = 1; i < nSlaves; ++i) {
	DrawSash(pw, i - 1, d);
    }
}

/*------------------------------------------------------------------------
 * +++ Widget commands.
 */

/* $pw add window [ options ... ]
 */
static int PanedAddCommand(
    void *recordPtr, Tcl_Interp *interp, int objc, Tcl_Obj *const objv[])
{
    Paned *pw = (Paned *)recordPtr;
    Tk_Window slaveWindow;

    if (objc < 3) {
	Tcl_WrongNumArgs(interp, 2, objv, "window");
	return TCL_ERROR;
    }

    slaveWindow = Tk_NameToWindow(
	interp, Tcl_GetString(objv[2]), pw->core.tkwin);

    if (!slaveWindow) {
	return TCL_ERROR;
    }

    return AddPane(interp, pw, Ttk_NumberSlaves(pw->paned.mgr), slaveWindow,
	    objc - 3, objv + 3);
}

/* $pw insert $index $slave ?-option value ...?
 * 	Insert new slave, or move existing one.
 */
static int PanedInsertCommand(
    void *recordPtr, Tcl_Interp *interp, int objc, Tcl_Obj *const objv[])
{
    Paned *pw = (Paned *)recordPtr;
    int nSlaves = Ttk_NumberSlaves(pw->paned.mgr);
    int srcIndex, destIndex;
    Tk_Window slaveWindow;

    if (objc < 4) {
	Tcl_WrongNumArgs(interp, 2,objv, "index slave ?-option value ...?");
	return TCL_ERROR;
    }

    slaveWindow = Tk_NameToWindow(
	interp, Tcl_GetString(objv[3]), pw->core.tkwin);
    if (!slaveWindow) {
	return TCL_ERROR;
    }

    if (!strcmp(Tcl_GetString(objv[2]), "end")) {
	destIndex = Ttk_NumberSlaves(pw->paned.mgr);
    } else if (TCL_OK != Ttk_GetSlaveIndexFromObj(
		interp,pw->paned.mgr,objv[2],&destIndex))
    {
	return TCL_ERROR;
    }

    srcIndex = Ttk_SlaveIndex(pw->paned.mgr, slaveWindow);
    if (srcIndex < 0) { /* New slave: */
	return AddPane(interp, pw, destIndex, slaveWindow, objc-4, objv+4);
    } /* else -- move existing slave: */

    if (destIndex >= nSlaves)
	destIndex  = nSlaves - 1;
    Ttk_ReorderSlave(pw->paned.mgr, srcIndex, destIndex);

    return objc == 4 ? TCL_OK :
	ConfigurePane(interp, pw,
		(Pane *)Ttk_SlaveData(pw->paned.mgr, destIndex),
		Ttk_SlaveWindow(pw->paned.mgr, destIndex),
		objc-4,objv+4);
}

/* $pw forget $pane
 */
static int PanedForgetCommand(
    void *recordPtr, Tcl_Interp *interp, int objc, Tcl_Obj *const objv[])
{
    Paned *pw = (Paned *)recordPtr;
    int paneIndex;

    if (objc != 3) {
	Tcl_WrongNumArgs(interp, 2,objv, "pane");
	return TCL_ERROR;
    }

    if (TCL_OK != Ttk_GetSlaveIndexFromObj(
		    interp, pw->paned.mgr, objv[2], &paneIndex))
    {
	return TCL_ERROR;
    }
    Ttk_ForgetSlave(pw->paned.mgr, paneIndex);

    return TCL_OK;
}

/* $pw identify ?what? $x $y --
 * 	Return index of sash at $x,$y
 */
static int PanedIdentifyCommand(
    void *recordPtr, Tcl_Interp *interp, int objc, Tcl_Obj *const objv[])
{
    static const char *const whatTable[] = { "element", "sash", NULL };
    enum { IDENTIFY_ELEMENT, IDENTIFY_SASH };
    int what = IDENTIFY_SASH;
    Paned *pw = (Paned *)recordPtr;
    int sashThickness = pw->paned.sashThickness;
    int nSashes = Ttk_NumberSlaves(pw->paned.mgr) - 1;
    int x, y, pos;
    int index;

    if (objc < 4 || objc > 5) {
	Tcl_WrongNumArgs(interp, 2,objv, "?what? x y");
	return TCL_ERROR;
    }

    if (   Tcl_GetIntFromObj(interp, objv[objc-2], &x) != TCL_OK
	|| Tcl_GetIntFromObj(interp, objv[objc-1], &y) != TCL_OK
	|| (objc == 5 && Tcl_GetIndexFromObjStruct(interp, objv[2], whatTable,
	    sizeof(char *), "option", 0, &what) != TCL_OK)
    ) {
	return TCL_ERROR;
    }

    pos = pw->paned.orient == TTK_ORIENT_HORIZONTAL ? x : y;
    for (index = 0; index < nSashes; ++index) {
	Pane *pane = (Pane *)Ttk_SlaveData(pw->paned.mgr, index);
	if (pane->sashPos <= pos && pos <= pane->sashPos + sashThickness) {
	    /* Found it. */
	    switch (what) {
		case IDENTIFY_SASH:
		    Tcl_SetObjResult(interp, Tcl_NewWideIntObj(index));
		    return TCL_OK;
		case IDENTIFY_ELEMENT:
		{
		    Ttk_Element element =
			Ttk_IdentifyElement(SashLayout(pw, index), x, y);
		    if (element) {
			Tcl_SetObjResult(interp,
			    Tcl_NewStringObj(Ttk_ElementName(element), -1));
		    }
		    return TCL_OK;
		}
	    }
	}
    }

    return TCL_OK; /* nothing found - return empty string */
}

/* $pw pane $pane ?-option ?value -option value ...??
 * 	Query/modify pane options.
 */
static int PanedPaneCommand(
    void *recordPtr, Tcl_Interp *interp, int objc, Tcl_Obj *const objv[])
{
    Paned *pw = (Paned *)recordPtr;
    int paneIndex;
    Tk_Window slaveWindow;
    Pane *pane;

    if (objc < 3) {
	Tcl_WrongNumArgs(interp, 2,objv, "pane ?-option value ...?");
	return TCL_ERROR;
    }

    if (TCL_OK != Ttk_GetSlaveIndexFromObj(
		    interp,pw->paned.mgr,objv[2],&paneIndex))
    {
	return TCL_ERROR;
    }

    pane = (Pane *)Ttk_SlaveData(pw->paned.mgr, paneIndex);
    slaveWindow = Ttk_SlaveWindow(pw->paned.mgr, paneIndex);

    switch (objc) {
	case 3:
	    return TtkEnumerateOptions(interp, pane, PaneOptionSpecs,
			pw->paned.paneOptionTable, slaveWindow);
	case 4:
	    return TtkGetOptionValue(interp, pane, objv[3],
			pw->paned.paneOptionTable, slaveWindow);
	default:
	    return ConfigurePane(interp, pw, pane, slaveWindow, objc-3,objv+3);
    }
}

/* $pw panes --
 * 	Return list of managed panes.
 */
static int PanedPanesCommand(
    void *recordPtr, Tcl_Interp *interp, int objc, Tcl_Obj *const objv[])
{
    Paned *pw = (Paned *)recordPtr;
    Ttk_Manager *mgr = pw->paned.mgr;
    Tcl_Obj *panes;
    TkSizeT i;

    if (objc != 2) {
	Tcl_WrongNumArgs(interp, 2, objv, "");
	return TCL_ERROR;
    }

    panes = Tcl_NewListObj(0, NULL);
    for (i = 0; i < Ttk_NumberSlaves(mgr); ++i) {
	const char *pathName = Tk_PathName(Ttk_SlaveWindow(mgr,i));
	Tcl_ListObjAppendElement(interp, panes, Tcl_NewStringObj(pathName,-1));
    }
    Tcl_SetObjResult(interp, panes);

    return TCL_OK;
}


/* $pw sashpos $index ?$newpos?
 * 	Query or modify sash position.
 */
static int PanedSashposCommand(
    void *recordPtr, Tcl_Interp *interp, int objc, Tcl_Obj *const objv[])
{
    Paned *pw = (Paned *)recordPtr;
    int sashIndex, position = -1;
    Pane *pane;

    if (objc < 3 || objc > 4) {
	Tcl_WrongNumArgs(interp, 2,objv, "index ?newpos?");
	return TCL_ERROR;
    }
    if (Tcl_GetIntFromObj(interp, objv[2], &sashIndex) != TCL_OK) {
	return TCL_ERROR;
    }
    if (sashIndex < 0 || (TkSizeT)(sashIndex + 1) >= Ttk_NumberSlaves(pw->paned.mgr)) {
	Tcl_SetObjResult(interp, Tcl_ObjPrintf(
	    "sash index %d out of range", sashIndex));
	Tcl_SetErrorCode(interp, "TTK", "PANE", "SASH_INDEX", NULL);
	return TCL_ERROR;
    }

    pane = (Pane *)Ttk_SlaveData(pw->paned.mgr, sashIndex);

    if (objc == 3) {
	Tcl_SetObjResult(interp, Tcl_NewWideIntObj(pane->sashPos));
	return TCL_OK;
    }
    /* else -- set new sash position */

    if (Tcl_GetIntFromObj(interp, objv[3], &position) != TCL_OK) {
	return TCL_ERROR;
    }

    if (position < pane->sashPos) {
	ShoveUp(pw, sashIndex, position);
    } else {
	ShoveDown(pw, sashIndex, position);
    }

    AdjustPanes(pw);
    Ttk_ManagerLayoutChanged(pw->paned.mgr);

    Tcl_SetObjResult(interp, Tcl_NewWideIntObj(pane->sashPos));
    return TCL_OK;
}

static const Ttk_Ensemble PanedCommands[] = {
    { "add", 		PanedAddCommand,0 },
    { "configure",	TtkWidgetConfigureCommand,0 },
    { "cget",		TtkWidgetCgetCommand,0 },
    { "forget", 	PanedForgetCommand,0 },
    { "identify", 	PanedIdentifyCommand,0 },
    { "insert", 	PanedInsertCommand,0 },
    { "instate",	TtkWidgetInstateCommand,0 },
    { "pane",   	PanedPaneCommand,0 },
    { "panes",   	PanedPanesCommand,0 },
    { "sashpos",  	PanedSashposCommand,0 },
    { "state",  	TtkWidgetStateCommand,0 },
    { 0,0,0 }
};

/*------------------------------------------------------------------------
 * +++ Widget specification.
 */

static const WidgetSpec PanedWidgetSpec =
{
    "TPanedwindow",		/* className */
    sizeof(Paned),		/* recordSize */
    PanedOptionSpecs,		/* optionSpecs */
    PanedCommands,		/* subcommands */
    PanedInitialize,		/* initializeProc */
    PanedCleanup,		/* cleanupProc */
    TtkCoreConfigure,		/* configureProc */
    PanedPostConfigure, 	/* postConfigureProc */
    PanedGetLayout,		/* getLayoutProc */
    PanedSize, 			/* sizeProc */
    TtkWidgetDoLayout,		/* layoutProc */
    PanedDisplay		/* displayProc */
};

/*------------------------------------------------------------------------
 * +++ Elements and layouts.
 */

static const int DEFAULT_SASH_THICKNESS = 5;

typedef struct {
    Tcl_Obj *thicknessObj;
} SashElement;

static const Ttk_ElementOptionSpec SashElementOptions[] = {
    { "-sashthickness", TK_OPTION_INT,
	    offsetof(SashElement,thicknessObj), "5" },
    { NULL, TK_OPTION_BOOLEAN, 0, NULL }
};

static void SashElementSize(
    void *dummy, void *elementRecord, Tk_Window tkwin,
    int *widthPtr, int *heightPtr, Ttk_Padding *paddingPtr)
{
    SashElement *sash = (SashElement *)elementRecord;
    int thickness = DEFAULT_SASH_THICKNESS;
    (void)dummy;
    (void)tkwin;
    (void)paddingPtr;

    Tcl_GetIntFromObj(NULL, sash->thicknessObj, &thickness);
    *widthPtr = *heightPtr = thickness;
}

static const Ttk_ElementSpec SashElementSpec = {
    TK_STYLE_VERSION_2,
    sizeof(SashElement),
    SashElementOptions,
    SashElementSize,
    TtkNullElementDraw
};

TTK_BEGIN_LAYOUT(PanedLayout)
    TTK_NODE("Panedwindow.background", 0)/* @@@ BUG: empty layouts don't work */
TTK_END_LAYOUT

TTK_BEGIN_LAYOUT(HorizontalSashLayout)
    TTK_NODE("Sash.hsash", TTK_FILL_X)
TTK_END_LAYOUT

TTK_BEGIN_LAYOUT(VerticalSashLayout)
    TTK_NODE("Sash.vsash", TTK_FILL_Y)
TTK_END_LAYOUT

/*------------------------------------------------------------------------
 * +++ Registration routine.
 */
MODULE_SCOPE
void TtkPanedwindow_Init(Tcl_Interp *interp)
{
    Ttk_Theme themePtr = Ttk_GetDefaultTheme(interp);
    RegisterWidget(interp, "ttk::panedwindow", &PanedWidgetSpec);

    Ttk_RegisterElement(interp, themePtr, "hsash", &SashElementSpec, 0);
    Ttk_RegisterElement(interp, themePtr, "vsash", &SashElementSpec, 0);

    Ttk_RegisterLayout(themePtr, "TPanedwindow", PanedLayout);
    Ttk_RegisterLayout(themePtr, "Horizontal.Sash", HorizontalSashLayout);
    Ttk_RegisterLayout(themePtr, "Vertical.Sash", VerticalSashLayout);
}
<|MERGE_RESOLUTION|>--- conflicted
+++ resolved
@@ -603,13 +603,8 @@
 
 static void PanedDisplay(void *recordPtr, Drawable d)
 {
-<<<<<<< HEAD
-    Paned *pw = (Paned *)recordPtr;
-    int i, nSashes = Ttk_NumberSlaves(pw->paned.mgr) - 1;
-=======
-    Paned *pw = recordPtr;
+    Paned *pw = (Paned *)recordPtr;
     TkSizeT i, nSlaves = Ttk_NumberSlaves(pw->paned.mgr);
->>>>>>> 22438af8
 
     TtkWidgetDisplay(recordPtr, d);
     for (i = 1; i < nSlaves; ++i) {
