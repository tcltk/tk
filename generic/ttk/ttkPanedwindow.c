--- conflicted
+++ resolved
@@ -1,9 +1,4 @@
-<<<<<<< HEAD
-/* $Id: ttkPanedwindow.c,v 1.22 2010/02/05 21:33:14 jenglish Exp $
- *
-=======
 /*
->>>>>>> c97f0c88
  * Copyright (c) 2005, Joe English.  Freely redistributable.
  *
  * ttk::panedwindow widget implementation.
