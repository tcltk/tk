/*
<<<<<<< HEAD
 * $Id: ttkStubLib.c,v 1.7 2010/02/05 17:42:21 nijtmans Exp $
 * SOURCE: tk/generic/tkStubLib.c, version 1.9 2004/03/17
 */

/*
=======
>>>>>>> c97f0c88
 * We need to ensure that we use the tcl stub macros so that this file
 * contains no references to any of the tcl stub functions.
 */

#undef USE_TCL_STUBS
#define USE_TCL_STUBS

#include "tk.h"

#define USE_TTK_STUBS 1
#include "ttkTheme.h"

MODULE_SCOPE const TtkStubs *ttkStubsPtr;
const TtkStubs *ttkStubsPtr = NULL;

/*
 *----------------------------------------------------------------------
 *
 * TtkInitializeStubs --
 *	Load the Ttk package, initialize stub table pointer.
 *	Do not call this function directly, use Ttk_InitStubs() macro instead.
 *
 * Results:
 *	The actual version of the package that satisfies the request, or
 *	NULL to indicate that an error occurred.
 *
 * Side effects:
 *	Sets the stub table pointer.
 *
 */
MODULE_SCOPE const char *
TtkInitializeStubs(
    Tcl_Interp *interp, const char *version, int epoch, int revision)
{
    int exact = 0;
    const char *packageName = "Ttk";
    const char *errMsg = NULL;
    ClientData pkgClientData = NULL;
    const char *actualVersion = Tcl_PkgRequireEx(
	interp, packageName, version, exact, &pkgClientData);
    const TtkStubs *stubsPtr = pkgClientData;

    if (!actualVersion) {
	return NULL;
    }

    if (!stubsPtr) {
	errMsg = "missing stub table pointer";
	goto error;
    }
    if (stubsPtr->epoch != epoch) {
	errMsg = "epoch number mismatch";
	goto error;
    }
    if (stubsPtr->revision < revision) {
	errMsg = "require later revision";
	goto error;
    }

    ttkStubsPtr = stubsPtr;
    return actualVersion;

error:
    Tcl_ResetResult(interp);
    Tcl_AppendResult(interp,
	"Error loading ", packageName, " package",
	" (requested version '", version,
	"', loaded version '", actualVersion, "'): ",
	errMsg, 
	NULL);
    return NULL;
}
<|MERGE_RESOLUTION|>--- conflicted
+++ resolved
@@ -1,12 +1,4 @@
 /*
-<<<<<<< HEAD
- * $Id: ttkStubLib.c,v 1.7 2010/02/05 17:42:21 nijtmans Exp $
- * SOURCE: tk/generic/tkStubLib.c, version 1.9 2004/03/17
- */
-
-/*
-=======
->>>>>>> c97f0c88
  * We need to ensure that we use the tcl stub macros so that this file
  * contains no references to any of the tcl stub functions.
  */
