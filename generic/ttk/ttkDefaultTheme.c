/*
 * Copyright © 2003 Joe English
 *
 * Tk alternate theme, intended to match the MSUE and Gtk's (old) default theme
 */

#include "tkInt.h"
#include "ttkThemeInt.h"

#if defined(_WIN32)
  #define WIN32_XDRAWLINE_HACK 1
#else
  #define WIN32_XDRAWLINE_HACK 0
#endif

#if defined(MAC_OSX_TK)
  #define IGNORES_VISUAL
#endif

#define BORDERWIDTH     2
#define SCROLLBAR_WIDTH 14
#define MIN_THUMB_SIZE  8

/*
 *----------------------------------------------------------------------
 *
 * Helper routines for border drawing:
 *
 * NOTE: MSUE specifies a slightly different arrangement
 * for button borders than for other elements; "shadowColors"
 * is for button borders.
 *
 * Please excuse the gross misspelling "LITE" for "LIGHT",
 * but it makes things line up nicer.
 */

enum BorderColor { FLAT = 1, LITE = 2, DARK = 3, BRDR = 4 };

/* top-left outer, top-left inner, bottom-right inner, bottom-right outer */
static const enum BorderColor shadowColors[6][4] = {
    { FLAT, FLAT, FLAT, FLAT },	/* TK_RELIEF_FLAT   = 0*/
    { DARK, LITE, DARK, LITE },	/* TK_RELIEF_GROOVE = 1*/
    { LITE, FLAT, DARK, BRDR },	/* TK_RELIEF_RAISED = 2*/
    { LITE, DARK, LITE, DARK },	/* TK_RELIEF_RIDGE  = 3*/
    { BRDR, BRDR, BRDR, BRDR },	/* TK_RELIEF_SOLID  = 4*/
    { BRDR, DARK, FLAT, LITE }	/* TK_RELIEF_SUNKEN = 5*/
};

/* top-left, bottom-right */
static const enum BorderColor thinShadowColors[6][4] = {
    { FLAT, FLAT },	/* TK_RELIEF_FLAT   = 0*/
    { DARK, LITE },	/* TK_RELIEF_GROOVE = 1*/
    { LITE, DARK },	/* TK_RELIEF_RAISED = 2*/
    { LITE, DARK },	/* TK_RELIEF_RIDGE  = 3*/
    { BRDR, BRDR },	/* TK_RELIEF_SOLID  = 4*/
    { DARK, LITE }	/* TK_RELIEF_SUNKEN = 5*/
};

static void DrawCorner(
    Tk_Window tkwin,
    Drawable d,
    Tk_3DBorder border,			/* get most GCs from here... */
    GC borderGC,			/* "window border" color GC */
    int x,int y, int width,int height,	/* where to draw */
    int corner,				/* 0 => top left; 1 => bottom right */
    enum BorderColor color)
{
    XPoint points[3];
    GC gc;

    --width; --height;
    points[0].x = x;			points[0].y = y+height;
    points[1].x = x+width*corner;	points[1].y = y+height*corner;
    points[2].x = x+width;		points[2].y = y;

    if (color == BRDR)
	gc = borderGC;
    else
	gc = Tk_3DBorderGC(tkwin, border, (int)color);

    XDrawLines(Tk_Display(tkwin), d, gc, points, 3, CoordModeOrigin);
}

static void DrawBorder(
    Tk_Window tkwin, Drawable d, Tk_3DBorder border, XColor *borderColor,
    Ttk_Box b, int borderWidth, int relief)
{
    GC borderGC = Tk_GCForColor(borderColor, d);

    switch (borderWidth) {
	case 2: /* "thick" border */
	    DrawCorner(tkwin, d, border, borderGC,
		b.x, b.y, b.width, b.height, 0,shadowColors[relief][0]);
	    DrawCorner(tkwin, d, border, borderGC,
		b.x+1, b.y+1, b.width-2, b.height-2, 0,shadowColors[relief][1]);
	    DrawCorner(tkwin, d, border, borderGC,
		b.x+1, b.y+1, b.width-2, b.height-2, 1,shadowColors[relief][2]);
	    DrawCorner(tkwin, d, border, borderGC,
		b.x, b.y, b.width, b.height, 1,shadowColors[relief][3]);
	    break;
	case 1: /* "thin" border */
	    DrawCorner(tkwin, d, border, borderGC,
		b.x, b.y, b.width, b.height, 0, thinShadowColors[relief][0]);
	    DrawCorner(tkwin, d, border, borderGC,
		b.x, b.y, b.width, b.height, 1, thinShadowColors[relief][1]);
	    break;
	case 0:	/* no border -- do nothing */
	    break;
	default: /* Fall back to Motif-style borders: */
	    Tk_Draw3DRectangle(tkwin, d, border,
		b.x, b.y, b.width, b.height, borderWidth, relief);
	    break;
    }
}

/* Alternate shadow colors for entry fields:
 * NOTE: FLAT color is normally white, and the LITE color is a darker shade.
 */
static void DrawFieldBorder(
    Tk_Window tkwin, Drawable d, Tk_3DBorder border, XColor *borderColor,
    Ttk_Box b)
{
    GC borderGC = Tk_GCForColor(borderColor, d);
    DrawCorner(tkwin, d, border, borderGC,
	b.x, b.y, b.width, b.height, 0, DARK);
    DrawCorner(tkwin, d, border, borderGC,
	b.x+1, b.y+1, b.width-2, b.height-2, 0, BRDR);
    DrawCorner(tkwin, d, border, borderGC,
	b.x+1, b.y+1, b.width-2, b.height-2, 1, LITE);
    DrawCorner(tkwin, d, border, borderGC,
	b.x, b.y, b.width, b.height, 1, FLAT);
    return;
}

/*
 * ArrowPoints --
 * 	Compute points of arrow polygon.
 */
static void ArrowPoints(Ttk_Box b, ArrowDirection direction, XPoint points[4])
{
    int cx, cy, h;

    switch (direction) {
	case ARROW_UP:
	    h = (b.width - 1)/2;
	    cx = b.x + h;
	    cy = b.y;
	    if (b.height <= h) h = b.height - 1;
	    points[0].x = cx;		points[0].y = cy;
	    points[1].x = cx - h;  	points[1].y = cy + h;
	    points[2].x = cx + h; 	points[2].y = cy + h;
	    break;
	case ARROW_DOWN:
	    h = (b.width - 1)/2;
	    cx = b.x + h;
	    cy = b.y + b.height - 1;
	    if (b.height <= h) h = b.height - 1;
	    points[0].x = cx; 		points[0].y = cy;
	    points[1].x = cx - h;	points[1].y = cy - h;
	    points[2].x = cx + h; 	points[2].y = cy - h;
	    break;
	case ARROW_LEFT:
	    h = (b.height - 1)/2;
	    cx = b.x;
	    cy = b.y + h;
	    if (b.width <= h) h = b.width - 1;
	    points[0].x = cx; 		points[0].y = cy;
	    points[1].x = cx + h;	points[1].y = cy - h;
	    points[2].x = cx + h; 	points[2].y = cy + h;
	    break;
	case ARROW_RIGHT:
	    h = (b.height - 1)/2;
	    cx = b.x + b.width - 1;
	    cy = b.y + h;
	    if (b.width <= h) h = b.width - 1;
	    points[0].x = cx; 		points[0].y = cy;
	    points[1].x = cx - h;	points[1].y = cy - h;
	    points[2].x = cx - h; 	points[2].y = cy + h;
	    break;
    }

    points[3].x = points[0].x;
    points[3].y = points[0].y;
}

/*public*/
void TtkArrowSize(int h, ArrowDirection direction, int *widthPtr, int *heightPtr)
{
    switch (direction) {
	case ARROW_UP:
	case ARROW_DOWN:	*widthPtr = 2*h+1; *heightPtr = h+1; break;
	case ARROW_LEFT:
	case ARROW_RIGHT:	*widthPtr = h+1; *heightPtr = 2*h+1;
    }
}

/*
 * TtkDrawArrow, TtkFillArrow --
 * 	Draw an arrow in the indicated direction inside the specified box.
 */
/*public*/
void TtkFillArrow(
    Display *display, Drawable d, GC gc, Ttk_Box b, ArrowDirection direction)
{
    XPoint points[4];
    ArrowPoints(b, direction, points);
    XFillPolygon(display, d, gc, points, 3, Convex, CoordModeOrigin);
    XDrawLines(display, d, gc, points, 4, CoordModeOrigin);

    /* Work around bug [77527326e5] - ttk artifacts on Ubuntu */
    XDrawPoint(display, d, gc, points[2].x, points[2].y);
}

/*public*/
void TtkDrawArrow(
    Display *display, Drawable d, GC gc, Ttk_Box b, ArrowDirection direction)
{
    XPoint points[4];
    ArrowPoints(b, direction, points);
    XDrawLines(display, d, gc, points, 4, CoordModeOrigin);

    /* Work around bug [77527326e5] - ttk artifacts on Ubuntu */
    XDrawPoint(display, d, gc, points[2].x, points[2].y);
}

/*
 *----------------------------------------------------------------------
 * +++ Border element implementation.
 *
 * This border consists of (from outside-in):
 *
 * + a 1-pixel thick default indicator (defaultable widgets only)
 * + 1- or 2- pixel shaded border (controlled by -background and -relief)
 * + 1 pixel padding (???)
 */

typedef struct {
    Tcl_Obj	*borderObj;
    Tcl_Obj	*borderColorObj;	/* Extra border color */
    Tcl_Obj	*borderWidthObj;
    Tcl_Obj	*reliefObj;
    Tcl_Obj	*defaultStateObj;	/* for buttons */
} BorderElement;

static const Ttk_ElementOptionSpec BorderElementOptions[] = {
    { "-background", TK_OPTION_BORDER, offsetof(BorderElement,borderObj),
    	DEFAULT_BACKGROUND },
    { "-bordercolor",TK_OPTION_COLOR,
	offsetof(BorderElement,borderColorObj), "black" },
    { "-default", TK_OPTION_ANY, offsetof(BorderElement,defaultStateObj),
    	"disabled" },
<<<<<<< HEAD
    { "-borderwidth",TK_OPTION_PIXELS, offsetof(BorderElement,borderWidthObj),
=======
    { "-borderwidth",TK_OPTION_PIXELS, Tk_Offset(BorderElement,borderWidthObj),
>>>>>>> 78f048f1
    	STRINGIFY(BORDERWIDTH) },
    { "-relief", TK_OPTION_RELIEF, offsetof(BorderElement,reliefObj),
    	"flat" },
    { NULL, TK_OPTION_BOOLEAN, 0, NULL }
};

static void BorderElementSize(
    TCL_UNUSED(void *), /* clientData */
    void *elementRecord,
    Tk_Window tkwin,
    TCL_UNUSED(int *), /* widthPtr */
    TCL_UNUSED(int *), /* heightPtr */
    Ttk_Padding *paddingPtr)
{
    BorderElement *bd = (BorderElement *)elementRecord;
    int borderWidth = 0;
    Ttk_ButtonDefaultState defaultState = TTK_BUTTON_DEFAULT_DISABLED;

    Tk_GetPixelsFromObj(NULL, tkwin, bd->borderWidthObj, &borderWidth);
    Ttk_GetButtonDefaultStateFromObj(NULL, bd->defaultStateObj, &defaultState);

    if (defaultState != TTK_BUTTON_DEFAULT_DISABLED) {
	++borderWidth;
    }

    *paddingPtr = Ttk_UniformPadding((short)borderWidth);
}

static void BorderElementDraw(
    TCL_UNUSED(void *), /* clientData */
    void *elementRecord,
    Tk_Window tkwin,
    Drawable d,
    Ttk_Box b,
    TCL_UNUSED(Ttk_State))
{
    BorderElement *bd = (BorderElement *)elementRecord;
    Tk_3DBorder border = Tk_Get3DBorderFromObj(tkwin, bd->borderObj);
    XColor *borderColor = Tk_GetColorFromObj(tkwin, bd->borderColorObj);
    int borderWidth = 2;
    int relief = TK_RELIEF_FLAT;
    Ttk_ButtonDefaultState defaultState = TTK_BUTTON_DEFAULT_DISABLED;

    /*
     * Get option values.
     */
    Tk_GetPixelsFromObj(NULL, tkwin, bd->borderWidthObj, &borderWidth);
    Tk_GetReliefFromObj(NULL, bd->reliefObj, &relief);
    Ttk_GetButtonDefaultStateFromObj(NULL, bd->defaultStateObj, &defaultState);

    if (defaultState == TTK_BUTTON_DEFAULT_ACTIVE) {
	GC gc = Tk_GCForColor(borderColor, d);
	XDrawRectangle(Tk_Display(tkwin), d, gc,
		b.x, b.y, b.width-1, b.height-1);
    }
    if (defaultState != TTK_BUTTON_DEFAULT_DISABLED) {
	/* Space for default ring: */
	b = Ttk_PadBox(b, Ttk_UniformPadding(1));
    }

    DrawBorder(tkwin, d, border, borderColor, b, borderWidth, relief);
}

static const Ttk_ElementSpec BorderElementSpec = {
    TK_STYLE_VERSION_2,
    sizeof(BorderElement),
    BorderElementOptions,
    BorderElementSize,
    BorderElementDraw
};

/*----------------------------------------------------------------------
 * +++ Field element:
 * 	Used for editable fields.
 */
typedef struct {
    Tcl_Obj	*borderObj;
    Tcl_Obj	*borderColorObj;	/* Extra border color */
    Tcl_Obj	*focusWidthObj;
    Tcl_Obj	*focusColorObj;
} FieldElement;

static const Ttk_ElementOptionSpec FieldElementOptions[] = {
    { "-fieldbackground", TK_OPTION_BORDER, offsetof(FieldElement,borderObj),
    	"white" },
    { "-bordercolor",TK_OPTION_COLOR, offsetof(FieldElement,borderColorObj),
	"black" },
<<<<<<< HEAD
    { "-focuswidth", TK_OPTION_PIXELS, offsetof(FieldElement,focusWidthObj),
	"2" },
    { "-focuscolor", TK_OPTION_COLOR, offsetof(FieldElement,focusColorObj),
	"#4a6984" },
=======
>>>>>>> 78f048f1
    { NULL, TK_OPTION_BOOLEAN, 0, NULL }
};

static void FieldElementSize(
    TCL_UNUSED(void *), /* clientData */
    TCL_UNUSED(void *), /* elementRecord */
    TCL_UNUSED(Tk_Window),
    TCL_UNUSED(int *), /* widthPtr */
    TCL_UNUSED(int *), /* heightPtr */
    Ttk_Padding *paddingPtr)
{
    *paddingPtr = Ttk_UniformPadding(2);
}

static void FieldElementDraw(
    TCL_UNUSED(void *), /* clientData */
    void *elementRecord, Tk_Window tkwin,
    Drawable d, Ttk_Box b, Ttk_State state)
{
    FieldElement *field = (FieldElement *)elementRecord;
    Tk_3DBorder border = Tk_Get3DBorderFromObj(tkwin, field->borderObj);
    XColor *borderColor = Tk_GetColorFromObj(tkwin, field->borderColorObj);
    int focusWidth = 2;

    Tk_GetPixelsFromObj(NULL, tkwin, field->focusWidthObj, &focusWidth);

    if (focusWidth > 0 && (state & TTK_STATE_FOCUS)) {
	Display *disp = Tk_Display(tkwin);
	XColor *focusColor = Tk_GetColorFromObj(tkwin, field->focusColorObj);
	GC focusGC = Tk_GCForColor(focusColor, d);

	if (focusWidth > 1) {
	    int x1 = b.x, x2 = b.x + b.width - 1;
	    int y1 = b.y, y2 = b.y + b.height - 1;
	    int w = WIN32_XDRAWLINE_HACK;

	    /*
	     * Draw the outer rounded rectangle
	     */
	    XDrawLine(disp, d, focusGC, x1+1, y1, x2-1+w, y1);	/* N */
	    XDrawLine(disp, d, focusGC, x1+1, y2, x2-1+w, y2);	/* S */
	    XDrawLine(disp, d, focusGC, x1, y1+1, x1, y2-1+w);	/* W */
	    XDrawLine(disp, d, focusGC, x2, y1+1, x2, y2-1+w);	/* E */

	    /*
	     * Draw the inner rectangle
	     */
	    b.x += 1; b.y += 1; b.width -= 2; b.height -= 2;
	    XDrawRectangle(disp, d, focusGC, b.x, b.y, b.width-1, b.height-1);

	    /*
	     * Fill the inner rectangle
	     */
	    GC bgGC = Tk_3DBorderGC(tkwin, border, TK_3D_FLAT_GC);
	    XFillRectangle(disp, d, bgGC, b.x+1, b.y+1, b.width-2, b.height-2);
	} else {
	    /*
	     * Draw the field element as usual
	     */
	    Tk_Fill3DRectangle(tkwin, d, border, b.x, b.y, b.width, b.height,
		0, TK_RELIEF_SUNKEN);
	    DrawFieldBorder(tkwin, d, border, borderColor, b);

	    /*
	     * Change the color of the border's outermost pixels
	     */
	    XDrawRectangle(disp, d, focusGC, b.x, b.y, b.width-1, b.height-1);
	}
    } else {
	Tk_Fill3DRectangle(tkwin, d, border, b.x, b.y, b.width, b.height,
	    0, TK_RELIEF_SUNKEN);
	DrawFieldBorder(tkwin, d, border, borderColor, b);
    }
}

static const Ttk_ElementSpec FieldElementSpec = {
    TK_STYLE_VERSION_2,
    sizeof(FieldElement),
    FieldElementOptions,
    FieldElementSize,
    FieldElementDraw
};

/*------------------------------------------------------------------------
 * Indicators --
 */

/*
 * Indicator image descriptor:
 */
typedef struct {
    int width;				/* unscaled width */
    int height;				/* unscaled height */
    const char *const offDataPtr;
    const char *const onDataPtr;
} IndicatorSpec;

static const char checkbtnOffData[] = "\
    <svg width='16' height='16' version='1.1' xmlns='http://www.w3.org/2000/svg'>\n\
     <path d='m0 0v15h1v-14h14v-1z' fill='#888888'/>\n\
     <path d='m1 1v13h1v-12h12v-1z' fill='#414141'/>\n\
     <path d='m14 1v13h-13v1h14v-14z' fill='#d9d9d9'/>\n\
     <path d='m15 0v15h-15v1h16v-16z' fill='#eeeeee'/>\n\
     <rect x='2' y='2' width='12' height='12' fill='#ffffff'/>\n\
    </svg>";

static const char checkbtnOnData[] = "\
    <svg width='16' height='16' version='1.1' xmlns='http://www.w3.org/2000/svg'>\n\
     <path d='m0 0v15h1v-14h14v-1z' fill='#888888'/>\n\
     <path d='m1 1v13h1v-12h12v-1z' fill='#414141'/>\n\
     <path d='m14 1v13h-13v1h14v-14z' fill='#d9d9d9'/>\n\
     <path d='m15 0v15h-15v1h16v-16z' fill='#eeeeee'/>\n\
     <rect x='2' y='2' width='12' height='12' fill='#ffffff'/>\n\
     <path d='m4.5 8 3 3 4-6' fill='none' stroke='#000000' stroke-linecap='round' stroke-linejoin='round' stroke-width='2'/>\n\
    </svg>";

static const IndicatorSpec checkbutton_spec = {
    16, 16,
    checkbtnOffData,
    checkbtnOnData
};

static const char radiobtnOffData[] = "\
    <svg width='16' height='16' version='1.1' xmlns='http://www.w3.org/2000/svg'>\n\
     <defs>\n\
      <linearGradient id='linearGradientOuter' x1='5' y1='5' x2='11' y2='11' gradientUnits='userSpaceOnUse'>\n\
       <stop stop-color='#888888' offset='0'/>\n\
       <stop stop-color='#eeeeee' offset='1'/>\n\
      </linearGradient>\n\
      <linearGradient id='linearGradientInner' x1='5' y1='5' x2='11' y2='11' gradientUnits='userSpaceOnUse'>\n\
       <stop stop-color='#414141' offset='0'/>\n\
       <stop stop-color='#d9d9d9' offset='1'/>\n\
      </linearGradient>\n\
     </defs>\n\
     <circle cx='8' cy='8' r='8' fill='url(#linearGradientOuter)'/>\n\
     <circle cx='8' cy='8' r='7' fill='url(#linearGradientInner)'/>\n\
     <circle cx='8' cy='8' r='6' fill='#ffffff'/>\n\
    </svg>";

static const char radiobtnOnData[] = "\
    <svg width='16' height='16' version='1.1' xmlns='http://www.w3.org/2000/svg'>\n\
     <defs>\n\
      <linearGradient id='linearGradientOuter' x1='5' y1='5' x2='11' y2='11' gradientUnits='userSpaceOnUse'>\n\
       <stop stop-color='#888888' offset='0'/>\n\
       <stop stop-color='#eeeeee' offset='1'/>\n\
      </linearGradient>\n\
      <linearGradient id='linearGradientInner' x1='5' y1='5' x2='11' y2='11' gradientUnits='userSpaceOnUse'>\n\
       <stop stop-color='#414141' offset='0'/>\n\
       <stop stop-color='#d9d9d9' offset='1'/>\n\
      </linearGradient>\n\
     </defs>\n\
     <circle cx='8' cy='8' r='8' fill='url(#linearGradientOuter)'/>\n\
     <circle cx='8' cy='8' r='7' fill='url(#linearGradientInner)'/>\n\
     <circle cx='8' cy='8' r='6' fill='#ffffff'/>\n\
     <circle cx='8' cy='8' r='3' fill='#000000'/>\n\
    </svg>";

static const IndicatorSpec radiobutton_spec = {
    16, 16,
    radiobtnOffData,
    radiobtnOnData
};

typedef struct {
    Tcl_Obj *backgroundObj;
    Tcl_Obj *foregroundObj;
    Tcl_Obj *colorObj;
    Tcl_Obj *lightColorObj;
    Tcl_Obj *shadeColorObj;
    Tcl_Obj *borderColorObj;
    Tcl_Obj *marginObj;
} IndicatorElement;

static const Ttk_ElementOptionSpec IndicatorElementOptions[] = {
    { "-background", TK_OPTION_COLOR,
	    offsetof(IndicatorElement,backgroundObj), DEFAULT_BACKGROUND },
    { "-foreground", TK_OPTION_COLOR,
	    offsetof(IndicatorElement,foregroundObj), DEFAULT_FOREGROUND },
    { "-indicatorcolor", TK_OPTION_COLOR,
	    offsetof(IndicatorElement,colorObj), "#FFFFFF" },
    { "-lightcolor", TK_OPTION_COLOR,
	    offsetof(IndicatorElement,lightColorObj), "#DDDDDD" },
    { "-shadecolor", TK_OPTION_COLOR,
	    offsetof(IndicatorElement,shadeColorObj), "#888888" },
    { "-bordercolor", TK_OPTION_COLOR,
	    offsetof(IndicatorElement,borderColorObj), "black" },
    { "-indicatormargin", TK_OPTION_STRING,
<<<<<<< HEAD
	    offsetof(IndicatorElement,marginObj), "0 2 4 2" },
=======
	    Tk_Offset(IndicatorElement,marginObj), "0 2 4 2" },
>>>>>>> 78f048f1
    { NULL, TK_OPTION_BOOLEAN, 0, NULL }
};

static void IndicatorElementSize(
    void *clientData, void *elementRecord, Tk_Window tkwin,
    int *widthPtr, int *heightPtr,
    TCL_UNUSED(Ttk_Padding *))
{
<<<<<<< HEAD
    const IndicatorSpec *spec = (const IndicatorSpec *)clientData;
=======
    IndicatorSpec *spec = (IndicatorSpec *)clientData;
>>>>>>> 78f048f1
    IndicatorElement *indicator = (IndicatorElement *)elementRecord;
    Ttk_Padding margins;
    double scalingLevel = TkScalingLevel(tkwin);

    Ttk_GetPaddingFromObj(NULL, tkwin, indicator->marginObj, &margins);
    *widthPtr = spec->width * scalingLevel + Ttk_PaddingWidth(margins);
    *heightPtr = spec->height * scalingLevel + Ttk_PaddingHeight(margins);
}

static void ColorToStr(
    const XColor *colorPtr, char *colorStr)	/* in the format "RRGGBB" */
{
    snprintf(colorStr, 7, "%02x%02x%02x",
	     colorPtr->red >> 8, colorPtr->green >> 8, colorPtr->blue >> 8);
}

static void ImageChanged(		/* to be passed to Tk_GetImage() */
    TCL_UNUSED(void *),
    TCL_UNUSED(int),
    TCL_UNUSED(int),
    TCL_UNUSED(int),
    TCL_UNUSED(int),
    TCL_UNUSED(int),
    TCL_UNUSED(int))
{
}

static void IndicatorElementDraw(
    void *clientData, void *elementRecord, Tk_Window tkwin,
    Drawable d, Ttk_Box b, Ttk_State state)
{
    IndicatorElement *indicator = (IndicatorElement *)elementRecord;
    Ttk_Padding padding;
    const IndicatorSpec *spec = (const IndicatorSpec *)clientData;
    double scalingLevel = TkScalingLevel(tkwin);
    int width = spec->width * scalingLevel;
    int height = spec->height * scalingLevel;

    char bgColorStr[7], fgColorStr[7], indicatorColorStr[7],
	 shadeColorStr[7], borderColorStr[7];
    unsigned int selected = (state & TTK_STATE_SELECTED);
    Tcl_Interp *interp = Tk_Interp(tkwin);
    char imgName[70];
    Tk_Image img;

    const char *svgDataPtr;
    size_t svgDataLen;
    char *svgDataCopy;
    char *shadeColorPtr, *highlightColorPtr, *borderColorPtr, *bgColorPtr,
	 *indicatorColorPtr, *fgColorPtr;
    const char *cmdFmt;
    size_t scriptSize;
    char *script;
    int code;

    Ttk_GetPaddingFromObj(NULL, tkwin, indicator->marginObj, &padding);
    b = Ttk_PadBox(b, padding);

    /*
     * Sanity check
     */
    if (   b.x < 0
	|| b.y < 0
	|| Tk_Width(tkwin) < b.x + width
	|| Tk_Height(tkwin) < b.y + height)
    {
	/* Oops!  Not enough room to display the image.
	 * Don't draw anything.
	 */
	return;
    }

    /*
     * Construct the color strings bgColorStr, fgColorStr,
     * indicatorColorStr, shadeColorStr, and borderColorStr
     */
    ColorToStr(Tk_GetColorFromObj(tkwin, indicator->backgroundObj),
	       bgColorStr);
    ColorToStr(Tk_GetColorFromObj(tkwin, indicator->foregroundObj),
	       fgColorStr);
    ColorToStr(Tk_GetColorFromObj(tkwin, indicator->colorObj),
	       indicatorColorStr);
    ColorToStr(Tk_GetColorFromObj(tkwin, indicator->shadeColorObj),
	       shadeColorStr);
    ColorToStr(Tk_GetColorFromObj(tkwin, indicator->borderColorObj),
	       borderColorStr);

    /*
     * Check whether there is an SVG image of this size for the indicator's
     * type (0 = checkbtn, 1 = radiobtn) and these color strings
     */
    snprintf(imgName, sizeof(imgName),
	     "::tk::icons::indicator_alt%d_%d_%s_%s_%s_%s_%s",
	     width, spec->offDataPtr == radiobtnOffData,
	     shadeColorStr, indicatorColorStr, borderColorStr, bgColorStr,
	     selected ? fgColorStr : "XXXXXX");
    img = Tk_GetImage(interp, tkwin, imgName, ImageChanged, NULL);
    if (img == NULL) {
	/*
	 * Determine the SVG data to use for the photo image
	 */
	svgDataPtr = (selected ? spec->onDataPtr : spec->offDataPtr);

	/*
	 * Copy the string pointed to by svgDataPtr to
	 * a newly allocated memory area svgDataCopy
	 */
	svgDataLen = strlen(svgDataPtr);
	svgDataCopy = (char *)attemptckalloc(svgDataLen + 1);
	if (svgDataCopy == NULL) {
	    return;
	}
	memcpy(svgDataCopy, svgDataPtr, svgDataLen);
	svgDataCopy[svgDataLen] = '\0';

	/*
	 * Update the colors within svgDataCopy
	 */

	shadeColorPtr =	    strstr(svgDataCopy, "888888");
	highlightColorPtr = strstr(svgDataCopy, "eeeeee");
	borderColorPtr =    strstr(svgDataCopy, "414141");
	bgColorPtr =	    strstr(svgDataCopy, "d9d9d9");
	indicatorColorPtr = strstr(svgDataCopy, "ffffff");
	fgColorPtr =	    strstr(svgDataCopy, "000000");

	assert(shadeColorPtr);
	assert(highlightColorPtr);
	assert(borderColorPtr);
	assert(bgColorPtr);
	assert(indicatorColorPtr);

	memcpy(shadeColorPtr, shadeColorStr, 6);
	memcpy(highlightColorPtr, indicatorColorStr, 6);
	memcpy(borderColorPtr, borderColorStr, 6);
	memcpy(bgColorPtr, bgColorStr, 6);
	memcpy(indicatorColorPtr, indicatorColorStr, 6);
	if (fgColorPtr != NULL) {
	    memcpy(fgColorPtr, fgColorStr, 6);
	}

	/*
	 * Create an SVG photo image from svgDataCopy
	 */
	cmdFmt = "image create photo %s -format $::tk::svgFmt -data {%s}";
	scriptSize = strlen(cmdFmt) + strlen(imgName) + svgDataLen;
	script = (char *)attemptckalloc(scriptSize);
	if (script == NULL) {
	    ckfree(svgDataCopy);
	    return;
	}
	snprintf(script, scriptSize, cmdFmt, imgName, svgDataCopy);
	ckfree(svgDataCopy);
	code = Tcl_EvalEx(interp, script, -1, TCL_EVAL_GLOBAL);
	ckfree(script);
	if (code != TCL_OK) {
	    Tcl_BackgroundException(interp, code);
	    return;
	}
	img = Tk_GetImage(interp, tkwin, imgName, ImageChanged, NULL);
    }

    /*
     * Display the image
     */
    Tk_RedrawImage(img, 0, 0, width, height, d, b.x, b.y);
    Tk_FreeImage(img);
}

static const Ttk_ElementSpec IndicatorElementSpec = {
    TK_STYLE_VERSION_2,
    sizeof(IndicatorElement),
    IndicatorElementOptions,
    IndicatorElementSize,
    IndicatorElementDraw
};

/*----------------------------------------------------------------------
 * +++ Arrow element(s).
 *
 * 	Draws a solid triangle, inside a box.
 * 	clientData is an enum ArrowDirection pointer.
 */

typedef struct {
    Tcl_Obj *sizeObj;
    Tcl_Obj *colorObj;		/* Arrow color */
    Tcl_Obj *borderObj;
    Tcl_Obj *borderColorObj;	/* Extra color for borders */
    Tcl_Obj *reliefObj;
} ArrowElement;

static const Ttk_ElementOptionSpec ArrowElementOptions[] = {
    { "-arrowsize", TK_OPTION_PIXELS,
	offsetof(ArrowElement,sizeObj), STRINGIFY(SCROLLBAR_WIDTH) },
    { "-arrowcolor", TK_OPTION_COLOR,
<<<<<<< HEAD
	offsetof(ArrowElement,colorObj), "black"},
=======
	Tk_Offset(ArrowElement,colorObj), "black"},
>>>>>>> 78f048f1
    { "-background", TK_OPTION_BORDER,
	offsetof(ArrowElement,borderObj), DEFAULT_BACKGROUND },
    { "-bordercolor", TK_OPTION_COLOR,
	offsetof(ArrowElement,borderColorObj), "black" },
    { "-relief", TK_OPTION_RELIEF,
<<<<<<< HEAD
	offsetof(ArrowElement,reliefObj), "raised"},
=======
	Tk_Offset(ArrowElement,reliefObj), "raised"},
>>>>>>> 78f048f1
    { NULL, TK_OPTION_BOOLEAN, 0, NULL }
};

/*
 * Note asymmetric padding:
 * top/left padding is 1 less than bottom/right,
 * since in this theme 2-pixel borders are asymmetric.
 */
static const Ttk_Padding ArrowPadding = { 3,3,4,4 };

static void ArrowElementSize(
    void *clientData, void *elementRecord, Tk_Window tkwin,
    int *widthPtr, int *heightPtr,
    TCL_UNUSED(Ttk_Padding *))
{
    ArrowElement *arrow = (ArrowElement *)elementRecord;
<<<<<<< HEAD
    ArrowDirection direction = (ArrowDirection)PTR2INT(clientData);
    double scalingLevel = TkScalingLevel(tkwin);
    Ttk_Padding padding;
=======
    int direction = *(int *)clientData;
>>>>>>> 78f048f1
    int size = SCROLLBAR_WIDTH;

    padding.left = round(ArrowPadding.left * scalingLevel);
    padding.right = padding.left + 1;
    padding.top = round(ArrowPadding.top * scalingLevel);
    padding.bottom = padding.top + 1;

    Tk_GetPixelsFromObj(NULL, tkwin, arrow->sizeObj, &size);
    size -= Ttk_PaddingWidth(padding);
    TtkArrowSize(size/2, direction, widthPtr, heightPtr);
    *widthPtr += Ttk_PaddingWidth(padding);
    *heightPtr += Ttk_PaddingHeight(padding);
    if (*widthPtr < *heightPtr) {
	*widthPtr = *heightPtr;
    } else {
	*heightPtr = *widthPtr;
    }
}

static void ArrowElementDraw(
    void *clientData, void *elementRecord, Tk_Window tkwin,
    Drawable d, Ttk_Box b,
    TCL_UNUSED(Ttk_State))
{
    ArrowElement *arrow = (ArrowElement *)elementRecord;
<<<<<<< HEAD
    ArrowDirection direction = (ArrowDirection)PTR2INT(clientData);
=======
    int direction = *(int *)clientData;
>>>>>>> 78f048f1
    Tk_3DBorder border = Tk_Get3DBorderFromObj(tkwin, arrow->borderObj);
    XColor *borderColor = Tk_GetColorFromObj(tkwin, arrow->borderColorObj);
    int borderWidth = 2, relief = TK_RELIEF_RAISED;
    Ttk_Padding padding;
    double scalingLevel = TkScalingLevel(tkwin);
    int cx = 0, cy = 0;
    XColor *arrowColor = Tk_GetColorFromObj(tkwin, arrow->colorObj);
    GC gc = Tk_GCForColor(arrowColor, d);

    Tk_GetReliefFromObj(NULL, arrow->reliefObj, &relief);

    Tk_Fill3DRectangle(tkwin, d, border, b.x, b.y, b.width, b.height,
	    0, TK_RELIEF_FLAT);
    DrawBorder(tkwin, d, border, borderColor, b, borderWidth, relief);

    padding.left = round(ArrowPadding.left * scalingLevel);
    padding.right = padding.left + 1;
    padding.top = round(ArrowPadding.top * scalingLevel);
    padding.bottom = padding.top + 1;

    b = Ttk_PadBox(b, padding);

    switch (direction) {
	case ARROW_UP:
	case ARROW_DOWN:
	    TtkArrowSize(b.width/2, direction, &cx, &cy);
	    if ((b.height - cy) % 2 == 1) {
		++cy;
	    }
	    break;
	case ARROW_LEFT:
	case ARROW_RIGHT:
	    TtkArrowSize(b.height/2, direction, &cx, &cy);
	    if ((b.width - cx) % 2 == 1) {
		++cx;
	    }
	    break;
    }

    b = Ttk_AnchorBox(b, cx, cy, TK_ANCHOR_CENTER);

    TtkFillArrow(Tk_Display(tkwin), d, gc, b, direction);
}

static const Ttk_ElementSpec ArrowElementSpec = {
    TK_STYLE_VERSION_2,
    sizeof(ArrowElement),
    ArrowElementOptions,
    ArrowElementSize,
    ArrowElementDraw
};

/*
 * Modified arrow element for comboboxes and spinboxes:
 * 	The width and height are different, and the left edge is drawn in the
 *	same color as the inner part of the right one.
 */

static void BoxArrowElementSize(
    void *clientData, void *elementRecord, Tk_Window tkwin,
    int *widthPtr, int *heightPtr,
    TCL_UNUSED(Ttk_Padding *))
{
    ArrowElement *arrow = (ArrowElement *)elementRecord;
<<<<<<< HEAD
    ArrowDirection direction = (ArrowDirection)PTR2INT(clientData);
    double scalingLevel = TkScalingLevel(tkwin);
    Ttk_Padding padding;
    int size = 14;

    padding.left = round(ArrowPadding.left * scalingLevel);
    padding.top = round(ArrowPadding.top * scalingLevel);
    padding.right = round(ArrowPadding.right * scalingLevel);
    padding.bottom = round(ArrowPadding.bottom * scalingLevel);
=======
    int direction = *(int *)clientData;
    int size = SCROLLBAR_WIDTH;
>>>>>>> 78f048f1

    Tk_GetPixelsFromObj(NULL, tkwin, arrow->sizeObj, &size);
    size -= Ttk_PaddingWidth(padding);
    TtkArrowSize(size/2, direction, widthPtr, heightPtr);
    *widthPtr += Ttk_PaddingWidth(padding);
    *heightPtr += Ttk_PaddingHeight(padding);
}

static void BoxArrowElementDraw(
    void *clientData, void *elementRecord, Tk_Window tkwin,
    Drawable d, Ttk_Box b,
    TCL_UNUSED(Ttk_State))
{
    ArrowElement *arrow = (ArrowElement *)elementRecord;
<<<<<<< HEAD
    ArrowDirection direction = (ArrowDirection)PTR2INT(clientData);
=======
    int direction = *(int *)clientData;
>>>>>>> 78f048f1
    Tk_3DBorder border = Tk_Get3DBorderFromObj(tkwin, arrow->borderObj);
    XColor *borderColor = Tk_GetColorFromObj(tkwin, arrow->borderColorObj);
    int borderWidth = 2, relief = TK_RELIEF_RAISED;
    Display *disp = Tk_Display(tkwin);
    GC darkGC = Tk_3DBorderGC(tkwin, border, TK_3D_DARK_GC);
    int w = WIN32_XDRAWLINE_HACK;
    Ttk_Padding padding;
    double scalingLevel = TkScalingLevel(tkwin);
    int cx = 0, cy = 0;
    XColor *arrowColor = Tk_GetColorFromObj(tkwin, arrow->colorObj);
    GC arrowGC = Tk_GCForColor(arrowColor, d);

    Tk_Fill3DRectangle(tkwin, d, border, b.x, b.y, b.width, b.height,
	    0, TK_RELIEF_FLAT);
    DrawBorder(tkwin, d, border, borderColor, b, borderWidth, relief);

    XDrawLine(disp, d, darkGC, b.x, b.y+1, b.x, b.y+b.height-2+w);

    padding.left = round(ArrowPadding.left * scalingLevel);
    padding.top = round(ArrowPadding.top * scalingLevel);
    padding.right = round(ArrowPadding.right * scalingLevel);
    padding.bottom = round(ArrowPadding.bottom * scalingLevel);

    b = Ttk_PadBox(b, padding);

    TtkArrowSize(b.width/2, direction, &cx, &cy);
    if ((b.height - cy) % 2 == 1) {
	++cy;
    }

    b = Ttk_AnchorBox(b, cx, cy, TK_ANCHOR_CENTER);

    TtkFillArrow(disp, d, arrowGC, b, direction);
}

static const Ttk_ElementSpec BoxArrowElementSpec = {
    TK_STYLE_VERSION_2,
    sizeof(ArrowElement),
    ArrowElementOptions,
    BoxArrowElementSize,
    BoxArrowElementDraw
};

/*----------------------------------------------------------------------
 * +++ Menubutton indicator:
 * 	Draw an arrow in the direction where the menu will be posted.
 */

#define MENUBUTTON_ARROW_SIZE 5

typedef struct {
    Tcl_Obj *directionObj;
    Tcl_Obj *sizeObj;
    Tcl_Obj *colorObj;
} MenubuttonArrowElement;

static const char *const directionStrings[] = {	/* See also: button.c */
    "above", "below", "flush", "left", "right", NULL
};
enum { POST_ABOVE, POST_BELOW, POST_FLUSH, POST_LEFT, POST_RIGHT };

static const Ttk_ElementOptionSpec MenubuttonArrowElementOptions[] = {
    { "-direction", TK_OPTION_STRING,
	offsetof(MenubuttonArrowElement,directionObj), "below" },
    { "-arrowsize", TK_OPTION_PIXELS,
<<<<<<< HEAD
	offsetof(MenubuttonArrowElement,sizeObj), STRINGIFY(MENUBUTTON_ARROW_SIZE)},
    { "-arrowcolor", TK_OPTION_COLOR,
	offsetof(MenubuttonArrowElement,colorObj), "black"},
=======
	Tk_Offset(MenubuttonArrowElement,sizeObj), STRINGIFY(MENUBUTTON_ARROW_SIZE)},
    { "-arrowcolor", TK_OPTION_COLOR,
	Tk_Offset(MenubuttonArrowElement,colorObj), "black"},
>>>>>>> 78f048f1
    { NULL, TK_OPTION_BOOLEAN, 0, NULL }
};

static const Ttk_Padding MenubuttonArrowPadding = { 3, 0, 3, 0 };

static void MenubuttonArrowElementSize(
    TCL_UNUSED(void *), /* clientData */
    void *elementRecord,
    Tk_Window tkwin,
    int *widthPtr,
    int *heightPtr,
    TCL_UNUSED(Ttk_Padding *))
{
    MenubuttonArrowElement *arrow = (MenubuttonArrowElement *)elementRecord;
    int size = MENUBUTTON_ARROW_SIZE;
    Ttk_Padding padding;
    double scalingLevel = TkScalingLevel(tkwin);

    Tk_GetPixelsFromObj(NULL, tkwin, arrow->sizeObj, &size);

    padding.left = round(MenubuttonArrowPadding.left * scalingLevel);
    padding.top = round(MenubuttonArrowPadding.top * scalingLevel);
    padding.right = round(MenubuttonArrowPadding.right * scalingLevel);
    padding.bottom = round(MenubuttonArrowPadding.bottom * scalingLevel);

    *widthPtr = *heightPtr = 2 * size + 1;
    *widthPtr += Ttk_PaddingWidth(padding);
    *heightPtr += Ttk_PaddingHeight(padding);
}

static void MenubuttonArrowElementDraw(
    TCL_UNUSED(void *), /* clientData */
    void *elementRecord,
    Tk_Window tkwin,
    Drawable d,
    Ttk_Box b,
    TCL_UNUSED(Ttk_State))
{
    MenubuttonArrowElement *arrow = (MenubuttonArrowElement *)elementRecord;
    XColor *arrowColor = Tk_GetColorFromObj(tkwin, arrow->colorObj);
    GC gc = Tk_GCForColor(arrowColor, d);
    int size = MENUBUTTON_ARROW_SIZE;
    int postDirection = POST_BELOW;
    ArrowDirection arrowDirection = ARROW_DOWN;
    int width = 0, height = 0;
    Ttk_Padding padding;
    double scalingLevel = TkScalingLevel(tkwin);

    Tk_GetPixelsFromObj(NULL, tkwin, arrow->sizeObj, &size);
    Tcl_GetIndexFromObjStruct(NULL, arrow->directionObj, directionStrings,
	   sizeof(char *), ""/*message*/, 0/*flags*/, &postDirection);

    /* ... this might not be such a great idea ... */
    switch (postDirection) {
	case POST_ABOVE:	arrowDirection = ARROW_UP; break;
	case POST_BELOW:	arrowDirection = ARROW_DOWN; break;
	case POST_LEFT:		arrowDirection = ARROW_LEFT; break;
	case POST_RIGHT:	arrowDirection = ARROW_RIGHT; break;
	case POST_FLUSH:	arrowDirection = ARROW_DOWN; break;
    }

    TtkArrowSize(size, arrowDirection, &width, &height);

    padding.left = round(MenubuttonArrowPadding.left * scalingLevel);
    padding.top = round(MenubuttonArrowPadding.top * scalingLevel);
    padding.right = round(MenubuttonArrowPadding.right * scalingLevel);
    padding.bottom = round(MenubuttonArrowPadding.bottom * scalingLevel);

    b = Ttk_PadBox(b, padding);
    b = Ttk_AnchorBox(b, width, height, TK_ANCHOR_CENTER);
    TtkFillArrow(Tk_Display(tkwin), d, gc, b, arrowDirection);
}

static const Ttk_ElementSpec MenubuttonArrowElementSpec = {
    TK_STYLE_VERSION_2,
    sizeof(MenubuttonArrowElement),
    MenubuttonArrowElementOptions,
    MenubuttonArrowElementSize,
    MenubuttonArrowElementDraw
};

/*
 *----------------------------------------------------------------------
 * +++ Thumb element.
 */

typedef struct {
    Tcl_Obj *sizeObj;
    Tcl_Obj *firstObj;
    Tcl_Obj *lastObj;
    Tcl_Obj *borderObj;
    Tcl_Obj *borderColorObj;
    Tcl_Obj *reliefObj;
    Tcl_Obj *orientObj;
} ThumbElement;

static const Ttk_ElementOptionSpec ThumbElementOptions[] = {
    { "-width", TK_OPTION_PIXELS, offsetof(ThumbElement,sizeObj),
        STRINGIFY(SCROLLBAR_WIDTH) },
    { "-background", TK_OPTION_BORDER, offsetof(ThumbElement,borderObj),
	DEFAULT_BACKGROUND },
    { "-bordercolor", TK_OPTION_COLOR, offsetof(ThumbElement,borderColorObj),
	"black" },
<<<<<<< HEAD
    { "-relief", TK_OPTION_RELIEF, offsetof(ThumbElement,reliefObj),"raised" },
    { "-orient", TK_OPTION_ANY, offsetof(ThumbElement,orientObj),"horizontal"},
=======
    { "-relief", TK_OPTION_RELIEF, Tk_Offset(ThumbElement,reliefObj),"raised" },
    { "-orient", TK_OPTION_ANY, Tk_Offset(ThumbElement,orientObj),"horizontal"},
>>>>>>> 78f048f1
    { NULL, TK_OPTION_BOOLEAN, 0, NULL }
};

static void ThumbElementSize(
    TCL_UNUSED(void *), /* clientData */
    void *elementRecord,
    Tk_Window tkwin,
    int *widthPtr,
    int *heightPtr,
    TCL_UNUSED(Ttk_Padding *))
{
    ThumbElement *thumb = (ThumbElement *)elementRecord;
<<<<<<< HEAD
    Ttk_Orient orient;
=======
    int orient;
>>>>>>> 78f048f1
    int size;

    Tk_GetPixelsFromObj(NULL, tkwin, thumb->sizeObj, &size);
    TtkGetOrientFromObj(NULL, thumb->orientObj, &orient);

    if (orient == TTK_ORIENT_VERTICAL) {
	*widthPtr = size;
	*heightPtr = MIN_THUMB_SIZE;
    } else {
	*widthPtr = MIN_THUMB_SIZE;
	*heightPtr = size;
    }
}

static void ThumbElementDraw(
    TCL_UNUSED(void *), /* clientData */
    void *elementRecord,
    Tk_Window tkwin,
    Drawable d,
    Ttk_Box b,
    TCL_UNUSED(Ttk_State))
{
    ThumbElement *thumb = (ThumbElement *)elementRecord;
    Tk_3DBorder border = Tk_Get3DBorderFromObj(tkwin, thumb->borderObj);
    XColor *borderColor = Tk_GetColorFromObj(tkwin, thumb->borderColorObj);
    int relief = TK_RELIEF_RAISED;
    int borderWidth = 2;

    /*
     * Don't draw the thumb if we are disabled.
     * This makes it behave like Windows ... if that's what we want.
    if (state & TTK_STATE_DISABLED)
	return;
     */

    Tk_GetReliefFromObj(NULL, thumb->reliefObj, &relief);

    Tk_Fill3DRectangle(
	tkwin, d, border, b.x,b.y,b.width,b.height, 0, TK_RELIEF_FLAT);
    DrawBorder(tkwin, d, border, borderColor, b, borderWidth, relief);
}

static const Ttk_ElementSpec ThumbElementSpec = {
    TK_STYLE_VERSION_2,
    sizeof(ThumbElement),
    ThumbElementOptions,
    ThumbElementSize,
    ThumbElementDraw
};

/*
 *----------------------------------------------------------------------
 * +++ Slider element.
 *
 * This is the moving part of the scale widget.
 *
 * The slider element is the thumb in the scale widget. This is drawn
 * as an arrow-type element that can point up, down, left or right.
 *
 */

typedef struct {
    Tcl_Obj *thicknessObj;	/* Short axis dimension */
    Tcl_Obj *reliefObj;		/* Relief for this object */
    Tcl_Obj *borderObj;		/* Border / background color */
    Tcl_Obj *borderColorObj;	/* Additional border color */
    Tcl_Obj *borderWidthObj;
    Tcl_Obj *orientObj;		/* Orientation of overall slider */
} SliderElement;

<<<<<<< HEAD
static const Ttk_ElementOptionSpec SliderElementOptions[] = {
    { "-sliderthickness",TK_OPTION_PIXELS, offsetof(SliderElement,thicknessObj),
=======
static Ttk_ElementOptionSpec SliderElementOptions[] = {
    { "-sliderthickness", TK_OPTION_PIXELS, Tk_Offset(SliderElement,thicknessObj),
>>>>>>> 78f048f1
	"15" },
    { "-sliderrelief", TK_OPTION_RELIEF, offsetof(SliderElement,reliefObj),
	"raised" },
    { "-background", TK_OPTION_BORDER, offsetof(SliderElement,borderObj),
	DEFAULT_BACKGROUND },
    { "-bordercolor", TK_OPTION_COLOR, offsetof(SliderElement,borderColorObj),
	"black" },
    { "-borderwidth", TK_OPTION_PIXELS, offsetof(SliderElement,borderWidthObj),
	STRINGIFY(BORDERWIDTH) },
    { "-orient", TK_OPTION_ANY, offsetof(SliderElement,orientObj),
	"horizontal" },
    { NULL, TK_OPTION_BOOLEAN, 0, NULL }
};

static void SliderElementSize(
    TCL_UNUSED(void *), /* clientData */
    void *elementRecord,
    Tk_Window tkwin,
    int *widthPtr,
    int *heightPtr,
    TCL_UNUSED(Ttk_Padding *))
{
    SliderElement *slider = (SliderElement *)elementRecord;
<<<<<<< HEAD
    Ttk_Orient orient;
=======
    int orient;
>>>>>>> 78f048f1
    int thickness, borderWidth;

    TtkGetOrientFromObj(NULL, slider->orientObj, &orient);
    Tk_GetPixelsFromObj(NULL, tkwin, slider->thicknessObj, &thickness);
    Tk_GetPixelsFromObj(NULL, tkwin, slider->borderWidthObj, &borderWidth);

    switch (orient) {
	case TTK_ORIENT_VERTICAL:
	    *widthPtr = thickness + (borderWidth *2);
	    *heightPtr = *widthPtr/2;
	    break;
	case TTK_ORIENT_HORIZONTAL:
	    *heightPtr = thickness + (borderWidth *2);
	    *widthPtr = *heightPtr/2;
	    break;
    }
}

static void SliderElementDraw(
    TCL_UNUSED(void *), /* clientData */
    void *elementRecord,
    Tk_Window tkwin,
    Drawable d,
    Ttk_Box b,
    TCL_UNUSED(Ttk_State))
{
    SliderElement *slider = (SliderElement *)elementRecord;
    Tk_3DBorder border = Tk_Get3DBorderFromObj(tkwin, slider->borderObj);
    XColor *borderColor = Tk_GetColorFromObj(tkwin, slider->borderColorObj);
    int relief = TK_RELIEF_RAISED, borderWidth = 2;

    Tk_GetPixelsFromObj(NULL, tkwin, slider->borderWidthObj, &borderWidth);
    Tk_GetReliefFromObj(NULL, slider->reliefObj, &relief);

    Tk_Fill3DRectangle(tkwin, d, border,
	b.x, b.y, b.width, b.height,
	borderWidth, TK_RELIEF_FLAT);
    DrawBorder(tkwin, d, border, borderColor, b, borderWidth, relief);
}

static const Ttk_ElementSpec SliderElementSpec = {
    TK_STYLE_VERSION_2,
    sizeof(SliderElement),
    SliderElementOptions,
    SliderElementSize,
    SliderElementDraw
};

/*------------------------------------------------------------------------
 * +++ Tree indicator element.
 */

#define TTK_STATE_OPEN TTK_STATE_USER1		/* XREF: treeview.c */
#define TTK_STATE_LEAF TTK_STATE_USER2

typedef struct {
    Tcl_Obj *colorObj;
    Tcl_Obj *marginObj;
    Tcl_Obj *sizeObj;
} TreeitemIndicator;

static const Ttk_ElementOptionSpec TreeitemIndicatorOptions[] = {
    { "-foreground", TK_OPTION_COLOR,
	offsetof(TreeitemIndicator,colorObj), DEFAULT_FOREGROUND },
    { "-diameter", TK_OPTION_PIXELS,
	offsetof(TreeitemIndicator,sizeObj), "6.75p" },
    { "-indicatormargins", TK_OPTION_STRING,
<<<<<<< HEAD
	offsetof(TreeitemIndicator,marginObj), "2 2 4 2" },
=======
	Tk_Offset(TreeitemIndicator,marginObj), "2 2 4 2" },
>>>>>>> 78f048f1
    { NULL, TK_OPTION_BOOLEAN, 0, NULL }
};

static void TreeitemIndicatorSize(
    TCL_UNUSED(void *), /* clientData */
    void *elementRecord,
    Tk_Window tkwin,
    int *widthPtr,
    int *heightPtr,
    TCL_UNUSED(Ttk_Padding *))
{
    TreeitemIndicator *indicator = (TreeitemIndicator *)elementRecord;
<<<<<<< HEAD
    int diameter = 0;
    Ttk_Padding margins;

    Tk_GetPixelsFromObj(NULL, tkwin, indicator->sizeObj, &diameter);
=======
    int size = 0;
    Ttk_Padding margins;

    Tk_GetPixelsFromObj(NULL, tkwin, indicator->diameterObj, &size);
>>>>>>> 78f048f1
    Ttk_GetPaddingFromObj(NULL, tkwin, indicator->marginObj, &margins);
    *widthPtr = size + Ttk_PaddingWidth(margins);
    *heightPtr = size + Ttk_PaddingHeight(margins);
}

static void TreeitemIndicatorDraw(
    TCL_UNUSED(void *), /* clientData */
    void *elementRecord, Tk_Window tkwin,
    Drawable d, Ttk_Box b, Ttk_State state)
{
    TreeitemIndicator *indicator = (TreeitemIndicator *)elementRecord;
    XColor *color = Tk_GetColorFromObj(tkwin, indicator->colorObj);
    GC gc = Tk_GCForColor(color, d);
    Ttk_Padding padding = Ttk_UniformPadding(0);
    int w = WIN32_XDRAWLINE_HACK;
    int cx, cy;

    if (state & TTK_STATE_LEAF) {
	/* don't draw anything ... */
	return;
    }

    Ttk_GetPaddingFromObj(NULL,tkwin,indicator->marginObj,&padding);
    b = Ttk_PadBox(b, padding);

    XDrawRectangle(Tk_Display(tkwin), d, gc,
	    b.x, b.y, b.width - 1, b.height - 1);

    cx = b.x + (b.width - 1) / 2;
    cy = b.y + (b.height - 1) / 2;
    XDrawLine(Tk_Display(tkwin), d, gc, b.x+2, cy, b.x+b.width-3+w, cy);

    if (!(state & TTK_STATE_OPEN)) {
	/* turn '-' into a '+' */
	XDrawLine(Tk_Display(tkwin), d, gc, cx, b.y+2, cx, b.y+b.height-3+w);
    }
}

static const Ttk_ElementSpec TreeitemIndicatorElementSpec = {
    TK_STYLE_VERSION_2,
    sizeof(TreeitemIndicator),
    TreeitemIndicatorOptions,
    TreeitemIndicatorSize,
    TreeitemIndicatorDraw
};

/*------------------------------------------------------------------------
 * TtkAltTheme_Init --
 * 	Install alternate theme.
 */
MODULE_SCOPE int TtkAltTheme_Init(Tcl_Interp *interp);

MODULE_SCOPE int TtkAltTheme_Init(Tcl_Interp *interp)
{
    Ttk_Theme theme =  Ttk_CreateTheme(interp, "alt", NULL);

    if (!theme) {
	return TCL_ERROR;
    }

    Ttk_RegisterElement(interp, theme, "border", &BorderElementSpec, NULL);

    Ttk_RegisterElement(interp, theme, "Checkbutton.indicator",
	    &IndicatorElementSpec, (void *)&checkbutton_spec);
    Ttk_RegisterElement(interp, theme, "Radiobutton.indicator",
	    &IndicatorElementSpec, (void *)&radiobutton_spec);
    Ttk_RegisterElement(interp, theme, "Menubutton.indicator",
	    &MenubuttonArrowElementSpec, NULL);

    Ttk_RegisterElement(interp, theme, "field", &FieldElementSpec, NULL);

    Ttk_RegisterElement(interp, theme, "thumb", &ThumbElementSpec, NULL);
    Ttk_RegisterElement(interp, theme, "slider", &SliderElementSpec, NULL);

    Ttk_RegisterElement(interp, theme, "uparrow",
	    &ArrowElementSpec, INT2PTR(ARROW_UP));
    Ttk_RegisterElement(interp, theme, "Spinbox.uparrow",
	    &BoxArrowElementSpec, INT2PTR(ARROW_UP));
    Ttk_RegisterElement(interp, theme, "downarrow",
	    &ArrowElementSpec, INT2PTR(ARROW_DOWN));
    Ttk_RegisterElement(interp, theme, "Spinbox.downarrow",
	    &BoxArrowElementSpec, INT2PTR(ARROW_DOWN));
    Ttk_RegisterElement(interp, theme, "Combobox.downarrow",
	    &BoxArrowElementSpec, INT2PTR(ARROW_DOWN));
    Ttk_RegisterElement(interp, theme, "leftarrow",
	    &ArrowElementSpec, INT2PTR(ARROW_LEFT));
    Ttk_RegisterElement(interp, theme, "rightarrow",
	    &ArrowElementSpec, INT2PTR(ARROW_RIGHT));
    Ttk_RegisterElement(interp, theme, "arrow",
	    &ArrowElementSpec, INT2PTR(ARROW_UP));

    Ttk_RegisterElement(interp, theme, "Treeitem.indicator",
	    &TreeitemIndicatorElementSpec, NULL);

    Tcl_PkgProvide(interp, "ttk::theme::alt", TTK_VERSION);

    return TCL_OK;
}

/*EOF*/<|MERGE_RESOLUTION|>--- conflicted
+++ resolved
@@ -249,11 +249,7 @@
 	offsetof(BorderElement,borderColorObj), "black" },
     { "-default", TK_OPTION_ANY, offsetof(BorderElement,defaultStateObj),
     	"disabled" },
-<<<<<<< HEAD
     { "-borderwidth",TK_OPTION_PIXELS, offsetof(BorderElement,borderWidthObj),
-=======
-    { "-borderwidth",TK_OPTION_PIXELS, Tk_Offset(BorderElement,borderWidthObj),
->>>>>>> 78f048f1
     	STRINGIFY(BORDERWIDTH) },
     { "-relief", TK_OPTION_RELIEF, offsetof(BorderElement,reliefObj),
     	"flat" },
@@ -341,13 +337,10 @@
     	"white" },
     { "-bordercolor",TK_OPTION_COLOR, offsetof(FieldElement,borderColorObj),
 	"black" },
-<<<<<<< HEAD
     { "-focuswidth", TK_OPTION_PIXELS, offsetof(FieldElement,focusWidthObj),
 	"2" },
     { "-focuscolor", TK_OPTION_COLOR, offsetof(FieldElement,focusColorObj),
 	"#4a6984" },
-=======
->>>>>>> 78f048f1
     { NULL, TK_OPTION_BOOLEAN, 0, NULL }
 };
 
@@ -535,11 +528,7 @@
     { "-bordercolor", TK_OPTION_COLOR,
 	    offsetof(IndicatorElement,borderColorObj), "black" },
     { "-indicatormargin", TK_OPTION_STRING,
-<<<<<<< HEAD
 	    offsetof(IndicatorElement,marginObj), "0 2 4 2" },
-=======
-	    Tk_Offset(IndicatorElement,marginObj), "0 2 4 2" },
->>>>>>> 78f048f1
     { NULL, TK_OPTION_BOOLEAN, 0, NULL }
 };
 
@@ -548,11 +537,7 @@
     int *widthPtr, int *heightPtr,
     TCL_UNUSED(Ttk_Padding *))
 {
-<<<<<<< HEAD
     const IndicatorSpec *spec = (const IndicatorSpec *)clientData;
-=======
-    IndicatorSpec *spec = (IndicatorSpec *)clientData;
->>>>>>> 78f048f1
     IndicatorElement *indicator = (IndicatorElement *)elementRecord;
     Ttk_Padding margins;
     double scalingLevel = TkScalingLevel(tkwin);
@@ -749,21 +734,13 @@
     { "-arrowsize", TK_OPTION_PIXELS,
 	offsetof(ArrowElement,sizeObj), STRINGIFY(SCROLLBAR_WIDTH) },
     { "-arrowcolor", TK_OPTION_COLOR,
-<<<<<<< HEAD
 	offsetof(ArrowElement,colorObj), "black"},
-=======
-	Tk_Offset(ArrowElement,colorObj), "black"},
->>>>>>> 78f048f1
     { "-background", TK_OPTION_BORDER,
 	offsetof(ArrowElement,borderObj), DEFAULT_BACKGROUND },
     { "-bordercolor", TK_OPTION_COLOR,
 	offsetof(ArrowElement,borderColorObj), "black" },
     { "-relief", TK_OPTION_RELIEF,
-<<<<<<< HEAD
 	offsetof(ArrowElement,reliefObj), "raised"},
-=======
-	Tk_Offset(ArrowElement,reliefObj), "raised"},
->>>>>>> 78f048f1
     { NULL, TK_OPTION_BOOLEAN, 0, NULL }
 };
 
@@ -780,13 +757,9 @@
     TCL_UNUSED(Ttk_Padding *))
 {
     ArrowElement *arrow = (ArrowElement *)elementRecord;
-<<<<<<< HEAD
     ArrowDirection direction = (ArrowDirection)PTR2INT(clientData);
     double scalingLevel = TkScalingLevel(tkwin);
     Ttk_Padding padding;
-=======
-    int direction = *(int *)clientData;
->>>>>>> 78f048f1
     int size = SCROLLBAR_WIDTH;
 
     padding.left = round(ArrowPadding.left * scalingLevel);
@@ -812,11 +785,7 @@
     TCL_UNUSED(Ttk_State))
 {
     ArrowElement *arrow = (ArrowElement *)elementRecord;
-<<<<<<< HEAD
     ArrowDirection direction = (ArrowDirection)PTR2INT(clientData);
-=======
-    int direction = *(int *)clientData;
->>>>>>> 78f048f1
     Tk_3DBorder border = Tk_Get3DBorderFromObj(tkwin, arrow->borderObj);
     XColor *borderColor = Tk_GetColorFromObj(tkwin, arrow->borderColorObj);
     int borderWidth = 2, relief = TK_RELIEF_RAISED;
@@ -881,7 +850,6 @@
     TCL_UNUSED(Ttk_Padding *))
 {
     ArrowElement *arrow = (ArrowElement *)elementRecord;
-<<<<<<< HEAD
     ArrowDirection direction = (ArrowDirection)PTR2INT(clientData);
     double scalingLevel = TkScalingLevel(tkwin);
     Ttk_Padding padding;
@@ -891,10 +859,6 @@
     padding.top = round(ArrowPadding.top * scalingLevel);
     padding.right = round(ArrowPadding.right * scalingLevel);
     padding.bottom = round(ArrowPadding.bottom * scalingLevel);
-=======
-    int direction = *(int *)clientData;
-    int size = SCROLLBAR_WIDTH;
->>>>>>> 78f048f1
 
     Tk_GetPixelsFromObj(NULL, tkwin, arrow->sizeObj, &size);
     size -= Ttk_PaddingWidth(padding);
@@ -909,11 +873,7 @@
     TCL_UNUSED(Ttk_State))
 {
     ArrowElement *arrow = (ArrowElement *)elementRecord;
-<<<<<<< HEAD
     ArrowDirection direction = (ArrowDirection)PTR2INT(clientData);
-=======
-    int direction = *(int *)clientData;
->>>>>>> 78f048f1
     Tk_3DBorder border = Tk_Get3DBorderFromObj(tkwin, arrow->borderObj);
     XColor *borderColor = Tk_GetColorFromObj(tkwin, arrow->borderColorObj);
     int borderWidth = 2, relief = TK_RELIEF_RAISED;
@@ -979,15 +939,9 @@
     { "-direction", TK_OPTION_STRING,
 	offsetof(MenubuttonArrowElement,directionObj), "below" },
     { "-arrowsize", TK_OPTION_PIXELS,
-<<<<<<< HEAD
 	offsetof(MenubuttonArrowElement,sizeObj), STRINGIFY(MENUBUTTON_ARROW_SIZE)},
     { "-arrowcolor", TK_OPTION_COLOR,
 	offsetof(MenubuttonArrowElement,colorObj), "black"},
-=======
-	Tk_Offset(MenubuttonArrowElement,sizeObj), STRINGIFY(MENUBUTTON_ARROW_SIZE)},
-    { "-arrowcolor", TK_OPTION_COLOR,
-	Tk_Offset(MenubuttonArrowElement,colorObj), "black"},
->>>>>>> 78f048f1
     { NULL, TK_OPTION_BOOLEAN, 0, NULL }
 };
 
@@ -1091,13 +1045,8 @@
 	DEFAULT_BACKGROUND },
     { "-bordercolor", TK_OPTION_COLOR, offsetof(ThumbElement,borderColorObj),
 	"black" },
-<<<<<<< HEAD
     { "-relief", TK_OPTION_RELIEF, offsetof(ThumbElement,reliefObj),"raised" },
     { "-orient", TK_OPTION_ANY, offsetof(ThumbElement,orientObj),"horizontal"},
-=======
-    { "-relief", TK_OPTION_RELIEF, Tk_Offset(ThumbElement,reliefObj),"raised" },
-    { "-orient", TK_OPTION_ANY, Tk_Offset(ThumbElement,orientObj),"horizontal"},
->>>>>>> 78f048f1
     { NULL, TK_OPTION_BOOLEAN, 0, NULL }
 };
 
@@ -1110,11 +1059,7 @@
     TCL_UNUSED(Ttk_Padding *))
 {
     ThumbElement *thumb = (ThumbElement *)elementRecord;
-<<<<<<< HEAD
     Ttk_Orient orient;
-=======
-    int orient;
->>>>>>> 78f048f1
     int size;
 
     Tk_GetPixelsFromObj(NULL, tkwin, thumb->sizeObj, &size);
@@ -1185,13 +1130,8 @@
     Tcl_Obj *orientObj;		/* Orientation of overall slider */
 } SliderElement;
 
-<<<<<<< HEAD
 static const Ttk_ElementOptionSpec SliderElementOptions[] = {
     { "-sliderthickness",TK_OPTION_PIXELS, offsetof(SliderElement,thicknessObj),
-=======
-static Ttk_ElementOptionSpec SliderElementOptions[] = {
-    { "-sliderthickness", TK_OPTION_PIXELS, Tk_Offset(SliderElement,thicknessObj),
->>>>>>> 78f048f1
 	"15" },
     { "-sliderrelief", TK_OPTION_RELIEF, offsetof(SliderElement,reliefObj),
 	"raised" },
@@ -1215,11 +1155,7 @@
     TCL_UNUSED(Ttk_Padding *))
 {
     SliderElement *slider = (SliderElement *)elementRecord;
-<<<<<<< HEAD
     Ttk_Orient orient;
-=======
-    int orient;
->>>>>>> 78f048f1
     int thickness, borderWidth;
 
     TtkGetOrientFromObj(NULL, slider->orientObj, &orient);
@@ -1287,11 +1223,7 @@
     { "-diameter", TK_OPTION_PIXELS,
 	offsetof(TreeitemIndicator,sizeObj), "6.75p" },
     { "-indicatormargins", TK_OPTION_STRING,
-<<<<<<< HEAD
 	offsetof(TreeitemIndicator,marginObj), "2 2 4 2" },
-=======
-	Tk_Offset(TreeitemIndicator,marginObj), "2 2 4 2" },
->>>>>>> 78f048f1
     { NULL, TK_OPTION_BOOLEAN, 0, NULL }
 };
 
@@ -1304,20 +1236,13 @@
     TCL_UNUSED(Ttk_Padding *))
 {
     TreeitemIndicator *indicator = (TreeitemIndicator *)elementRecord;
-<<<<<<< HEAD
     int diameter = 0;
     Ttk_Padding margins;
 
     Tk_GetPixelsFromObj(NULL, tkwin, indicator->sizeObj, &diameter);
-=======
-    int size = 0;
-    Ttk_Padding margins;
-
-    Tk_GetPixelsFromObj(NULL, tkwin, indicator->diameterObj, &size);
->>>>>>> 78f048f1
     Ttk_GetPaddingFromObj(NULL, tkwin, indicator->marginObj, &margins);
-    *widthPtr = size + Ttk_PaddingWidth(margins);
-    *heightPtr = size + Ttk_PaddingHeight(margins);
+    *widthPtr = diameter + Ttk_PaddingWidth(margins);
+    *heightPtr = diameter + Ttk_PaddingHeight(margins);
 }
 
 static void TreeitemIndicatorDraw(
@@ -1365,9 +1290,9 @@
  * TtkAltTheme_Init --
  * 	Install alternate theme.
  */
-MODULE_SCOPE int TtkAltTheme_Init(Tcl_Interp *interp);
-
-MODULE_SCOPE int TtkAltTheme_Init(Tcl_Interp *interp)
+
+MODULE_SCOPE int
+TtkAltTheme_Init(Tcl_Interp *interp)
 {
     Ttk_Theme theme =  Ttk_CreateTheme(interp, "alt", NULL);
 
