/*
 * Copyright (c) 2003, Joe English
 *
 * Tk alternate theme, intended to match the MSUE and Gtk's (old) default theme
 */

#include <math.h>
#include <string.h>

#include <tkInt.h>
#include <X11/Xlib.h>
#include <X11/Xutil.h>
#include "ttkTheme.h"

#if defined(_WIN32) && !defined(PLATFORM_SDL)
static const int WIN32_XDRAWLINE_HACK = 1;
#else
static const int WIN32_XDRAWLINE_HACK = 0;
#endif

#if defined(MAC_OSX_TK)
  #define IGNORES_VISUAL
#endif

#define BORDERWIDTH     2
#ifdef PLATFORM_SDL
#ifdef ANDROID
char ttkDefScrollbarWidth[TCL_INTEGER_SPACE] = "19";
#else
char ttkDefScrollbarWidth[TCL_INTEGER_SPACE] = "14";
#endif
#define SCROLLBAR_WIDTH ttkDefScrollbarWidth
#ifdef ANDROID
#define FALLBACK_SCROLLBAR_WIDTH 19
int ttkMinThumbSize = 14;
#else
#define FALLBACK_SCROLLBAR_WIDTH 14
int ttkMinThumbSize = 8;
#endif
#define MIN_THUMB_SIZE  ttkMinThumbSize
#else
#define SCROLLBAR_WIDTH "14"
#define FALLBACK_SCROLLBAR_WIDTH 14
#define MIN_THUMB_SIZE  8
#endif

/*
 *----------------------------------------------------------------------
 *
 * Helper routines for border drawing:
 *
 * NOTE: MSUE specifies a slightly different arrangement
 * for button borders than for other elements; "shadowColors"
 * is for button borders.
 *
 * Please excuse the gross misspelling "LITE" for "LIGHT",
 * but it makes things line up nicer.
 */

enum BorderColor { FLAT = 1, LITE = 2, DARK = 3, BRDR = 4 };

/* top-left outer, top-left inner, bottom-right inner, bottom-right outer */
static int const shadowColors[6][4] = {
    { FLAT, FLAT, FLAT, FLAT },	/* TK_RELIEF_FLAT   = 0*/
    { DARK, LITE, DARK, LITE },	/* TK_RELIEF_GROOVE = 1*/
    { LITE, FLAT, DARK, BRDR },	/* TK_RELIEF_RAISED = 2*/
    { LITE, DARK, LITE, DARK },	/* TK_RELIEF_RIDGE  = 3*/
    { BRDR, BRDR, BRDR, BRDR },	/* TK_RELIEF_SOLID  = 4*/
    { BRDR, DARK, FLAT, LITE }	/* TK_RELIEF_SUNKEN = 5*/
};

/* top-left, bottom-right */
static int const thinShadowColors[6][4] = {
    { FLAT, FLAT },	/* TK_RELIEF_FLAT   = 0*/
    { DARK, LITE },	/* TK_RELIEF_GROOVE = 1*/
    { LITE, DARK },	/* TK_RELIEF_RAISED = 2*/
    { LITE, DARK },	/* TK_RELIEF_RIDGE  = 3*/
    { BRDR, BRDR },	/* TK_RELIEF_SOLID  = 4*/
    { DARK, LITE }	/* TK_RELIEF_SUNKEN = 5*/
};

static void DrawCorner(
    Tk_Window tkwin,
    Drawable d,
    Tk_3DBorder border,			/* get most GCs from here... */
    GC borderGC,			/* "window border" color GC */
    int x,int y, int width,int height,	/* where to draw */
    int corner,				/* 0 => top left; 1 => bottom right */
    enum BorderColor color)
{
    XPoint points[3];
    GC gc;

    --width; --height;
    points[0].x = x;			points[0].y = y+height;
    points[1].x = x+width*corner;	points[1].y = y+height*corner;
    points[2].x = x+width;		points[2].y = y;

    if (color == BRDR)
	gc = borderGC;
    else
	gc = Tk_3DBorderGC(tkwin, border, (int)color);

    XDrawLines(Tk_Display(tkwin), d, gc, points, 3, CoordModeOrigin);
}

static void DrawBorder(
    Tk_Window tkwin, Drawable d, Tk_3DBorder border, XColor *borderColor,
    Ttk_Box b, int borderWidth, int relief)
{
    GC borderGC = Tk_GCForColor(borderColor, d);

    switch (borderWidth) {
	case 2: /* "thick" border */
	    DrawCorner(tkwin, d, border, borderGC,
		b.x, b.y, b.width, b.height, 0,shadowColors[relief][0]);
	    DrawCorner(tkwin, d, border, borderGC,
		b.x+1, b.y+1, b.width-2, b.height-2, 0,shadowColors[relief][1]);
	    DrawCorner(tkwin, d, border, borderGC,
		b.x+1, b.y+1, b.width-2, b.height-2, 1,shadowColors[relief][2]);
	    DrawCorner(tkwin, d, border, borderGC,
		b.x, b.y, b.width, b.height, 1,shadowColors[relief][3]);
	    break;
	case 1: /* "thin" border */
	    DrawCorner(tkwin, d, border, borderGC,
		b.x, b.y, b.width, b.height, 0, thinShadowColors[relief][0]);
	    DrawCorner(tkwin, d, border, borderGC,
		b.x, b.y, b.width, b.height, 1, thinShadowColors[relief][1]);
	    break;
	case 0:	/* no border -- do nothing */
	    break;
	default: /* Fall back to Motif-style borders: */
	    Tk_Draw3DRectangle(tkwin, d, border,
		b.x, b.y, b.width, b.height, borderWidth,relief);
	    break;
    }
}

/* Alternate shadow colors for entry fields:
 * NOTE: FLAT color is normally white, and the LITE color is a darker shade.
 */
static int fieldShadowColors[4] = { DARK, BRDR, LITE, FLAT };

static void DrawFieldBorder(
    Tk_Window tkwin, Drawable d, Tk_3DBorder border, XColor *borderColor,
    Ttk_Box b)
{
    GC borderGC = Tk_GCForColor(borderColor, d);
    DrawCorner(tkwin, d, border, borderGC,
	b.x, b.y, b.width, b.height, 0,fieldShadowColors[0]);
    DrawCorner(tkwin, d, border, borderGC,
	b.x+1, b.y+1, b.width-2, b.height-2, 0,fieldShadowColors[1]);
    DrawCorner(tkwin, d, border, borderGC,
	b.x+1, b.y+1, b.width-2, b.height-2, 1,fieldShadowColors[2]);
    DrawCorner(tkwin, d, border, borderGC,
	b.x, b.y, b.width, b.height, 1,fieldShadowColors[3]);
    return;
}

/*
 * ArrowPoints --
 * 	Compute points of arrow polygon.
 */
static void ArrowPoints(Ttk_Box b, ArrowDirection dir, XPoint points[4])
{
    int cx, cy, h;

    switch (dir) {
	case ARROW_UP:
	    h = (b.width - 1)/2;
	    cx = b.x + h;
	    cy = b.y;
	    if (b.height <= h) h = b.height - 1;
	    points[0].x = cx;		points[0].y = cy;
	    points[1].x = cx - h;  	points[1].y = cy + h;
	    points[2].x = cx + h; 	points[2].y = cy + h;
	    break;
	case ARROW_DOWN:
	    h = (b.width - 1)/2;
	    cx = b.x + h;
	    cy = b.y + b.height - 1;
	    if (b.height <= h) h = b.height - 1;
	    points[0].x = cx; 		points[0].y = cy;
	    points[1].x = cx - h;	points[1].y = cy - h;
	    points[2].x = cx + h; 	points[2].y = cy - h;
	    break;
	case ARROW_LEFT:
	    h = (b.height - 1)/2;
	    cx = b.x;
	    cy = b.y + h;
	    if (b.width <= h) h = b.width - 1;
	    points[0].x = cx; 		points[0].y = cy;
	    points[1].x = cx + h;	points[1].y = cy - h;
	    points[2].x = cx + h; 	points[2].y = cy + h;
	    break;
	case ARROW_RIGHT:
	    h = (b.height - 1)/2;
	    cx = b.x + b.width - 1;
	    cy = b.y + h;
	    if (b.width <= h) h = b.width - 1;
	    points[0].x = cx; 		points[0].y = cy;
	    points[1].x = cx - h;	points[1].y = cy - h;
	    points[2].x = cx - h; 	points[2].y = cy + h;
	    break;
    }

    points[3].x = points[0].x;
    points[3].y = points[0].y;
}

/*public*/
void TtkArrowSize(int h, ArrowDirection dir, int *widthPtr, int *heightPtr)
{
    switch (dir) {
	case ARROW_UP:
	case ARROW_DOWN:	*widthPtr = 2*h+1; *heightPtr = h+1; break;
	case ARROW_LEFT:
	case ARROW_RIGHT:	*widthPtr = h+1; *heightPtr = 2*h+1;
    }
}

/*
 * TtkDrawArrow, TtkFillArrow --
 * 	Draw an arrow in the indicated direction inside the specified box.
 */
/*public*/
void TtkFillArrow(
    Display *display, Drawable d, GC gc, Ttk_Box b, ArrowDirection dir)
{
    XPoint points[4];
    ArrowPoints(b, dir, points);
    XFillPolygon(display, d, gc, points, 3, Convex, CoordModeOrigin);
    XDrawLines(display, d, gc, points, 4, CoordModeOrigin);
#if !defined(_WIN32) && !defined(MAC_OSX_TK) && !defined(PLATFORM_SDL)
    /* Work around bug [77527326e5] - ttk artifacts on Ubuntu */
    XDrawPoint(display, d, gc, points[2].x, points[2].y);
#endif
}

/*public*/
void TtkDrawArrow(
    Display *display, Drawable d, GC gc, Ttk_Box b, ArrowDirection dir)
{
    XPoint points[4];
    ArrowPoints(b, dir, points);
    XDrawLines(display, d, gc, points, 4, CoordModeOrigin);
#if !defined(_WIN32) && !defined(MAC_OSX_TK) && !defined(PLATFORM_SDL)
    /* Work around bug [77527326e5] - ttk artifacts on Ubuntu */
    XDrawPoint(display, d, gc, points[2].x, points[2].y);
#endif
}

/*
 *----------------------------------------------------------------------
 * +++ Border element implementation.
 *
 * This border consists of (from outside-in):
 *
 * + a 1-pixel thick default indicator (defaultable widgets only)
 * + 1- or 2- pixel shaded border (controlled by -background and -relief)
 * + 1 pixel padding (???)
 */

typedef struct {
    Tcl_Obj	*borderObj;
    Tcl_Obj	*borderColorObj;	/* Extra border color */
    Tcl_Obj	*borderWidthObj;
    Tcl_Obj	*reliefObj;
    Tcl_Obj	*defaultStateObj;	/* for buttons */
} BorderElement;

static Ttk_ElementOptionSpec BorderElementOptions[] = {
    { "-background", TK_OPTION_BORDER, Tk_Offset(BorderElement,borderObj),
    	DEFAULT_BACKGROUND },
    { "-bordercolor",TK_OPTION_COLOR,
	Tk_Offset(BorderElement,borderColorObj), "black" },
    { "-default", TK_OPTION_ANY, Tk_Offset(BorderElement,defaultStateObj),
    	"disabled" },
    { "-borderwidth",TK_OPTION_PIXELS,Tk_Offset(BorderElement,borderWidthObj),
    	STRINGIFY(BORDERWIDTH) },
    { "-relief", TK_OPTION_RELIEF, Tk_Offset(BorderElement,reliefObj),
    	"flat" },
        { NULL, 0, 0, NULL }
};

static void BorderElementSize(
    void *clientData, void *elementRecord, Tk_Window tkwin,
    int *widthPtr, int *heightPtr, Ttk_Padding *paddingPtr)
{
    BorderElement *bd = elementRecord;
    int borderWidth = 0;
    int defaultState = TTK_BUTTON_DEFAULT_DISABLED;

    Tcl_GetIntFromObj(NULL, bd->borderWidthObj, &borderWidth);
    Ttk_GetButtonDefaultStateFromObj(NULL, bd->defaultStateObj, &defaultState);

    if (defaultState != TTK_BUTTON_DEFAULT_DISABLED) {
	++borderWidth;
    }

    *paddingPtr = Ttk_UniformPadding((short)borderWidth);
}

static void BorderElementDraw(
    void *clientData, void *elementRecord,
    Tk_Window tkwin, Drawable d, Ttk_Box b, unsigned int state)
{
    BorderElement *bd = elementRecord;
    Tk_3DBorder border = Tk_Get3DBorderFromObj(tkwin, bd->borderObj);
    XColor *borderColor = Tk_GetColorFromObj(tkwin, bd->borderColorObj);
    int borderWidth = 2;
    int relief = TK_RELIEF_FLAT;
    int defaultState = TTK_BUTTON_DEFAULT_DISABLED;

    /*
     * Get option values.
     */
    Tcl_GetIntFromObj(NULL, bd->borderWidthObj, &borderWidth);
    Tk_GetReliefFromObj(NULL, bd->reliefObj, &relief);
    Ttk_GetButtonDefaultStateFromObj(NULL, bd->defaultStateObj, &defaultState);

    if (defaultState == TTK_BUTTON_DEFAULT_ACTIVE) {
	GC gc = Tk_GCForColor(borderColor, d);
	XDrawRectangle(Tk_Display(tkwin), d, gc,
		b.x, b.y, b.width-1, b.height-1);
    }
    if (defaultState != TTK_BUTTON_DEFAULT_DISABLED) {
	/* Space for default ring: */
	b = Ttk_PadBox(b, Ttk_UniformPadding(1));
    }

    DrawBorder(tkwin, d, border, borderColor, b, borderWidth, relief);
}

static Ttk_ElementSpec BorderElementSpec = {
    TK_STYLE_VERSION_2,
    sizeof(BorderElement),
    BorderElementOptions,
    BorderElementSize,
    BorderElementDraw
};

/*----------------------------------------------------------------------
 * +++ Field element:
 * 	Used for editable fields.
 */
typedef struct {
    Tcl_Obj	*borderObj;
    Tcl_Obj	*borderColorObj;	/* Extra border color */
} FieldElement;

static Ttk_ElementOptionSpec FieldElementOptions[] = {
    { "-fieldbackground", TK_OPTION_BORDER, Tk_Offset(FieldElement,borderObj),
    	"white" },
    { "-bordercolor",TK_OPTION_COLOR, Tk_Offset(FieldElement,borderColorObj),
	"black" },
    { NULL, 0, 0, NULL }
};

static void FieldElementSize(
    void *clientData, void *elementRecord, Tk_Window tkwin,
    int *widthPtr, int *heightPtr, Ttk_Padding *paddingPtr)
{
    *paddingPtr = Ttk_UniformPadding(2);
}

static void FieldElementDraw(
    void *clientData, void *elementRecord, Tk_Window tkwin,
    Drawable d, Ttk_Box b, unsigned int state)
{
    FieldElement *field = elementRecord;
    Tk_3DBorder border = Tk_Get3DBorderFromObj(tkwin, field->borderObj);
    XColor *borderColor = Tk_GetColorFromObj(tkwin, field->borderColorObj);

    Tk_Fill3DRectangle(
	tkwin, d, border, b.x, b.y, b.width, b.height, 0, TK_RELIEF_SUNKEN);
    DrawFieldBorder(tkwin, d, border, borderColor, b);
}

static Ttk_ElementSpec FieldElementSpec = {
    TK_STYLE_VERSION_2,
    sizeof(FieldElement),
    FieldElementOptions,
    FieldElementSize,
    FieldElementDraw
};

/*------------------------------------------------------------------------
 * Indicators --
 *
 * 	Code derived (probably incorrectly) from TIP 109 implementation,
 * 	unix/tkUnixButton.c r 1.15.
 */

/*
 * Indicator bitmap descriptor:
 */
typedef struct {
    int width;		/* Width of each image */
    int height;		/* Height of each image */
    int nimages;	/* #images / row */
    const char *const *pixels;	/* array[height] of char[width*nimage] */
    Ttk_StateTable *map;/* used to look up image index by state */
} IndicatorSpec;

#if 0
/*XPM*/
static const char *const button_images[] = {
    /* width height ncolors chars_per_pixel */
#ifdef ANDROID
    "92 23 8 1",
#else
    "52 13 8 1",
#endif
    /* colors */
    "A c #808000000000 s shadow",
    "B c #000080800000 s highlight",
    "C c #808080800000 s 3dlight",
    "D c #000000008080 s window",
    "E c #808000008080 s 3ddark",
    "F c #000080808080 s frame",
    "G c #000000000000 s foreground",
    "H c #000080800000 s disabledfg",
};
#endif

static Ttk_StateTable checkbutton_states[] = {
    { 0, 0, TTK_STATE_SELECTED|TTK_STATE_DISABLED },
    { 1, TTK_STATE_SELECTED, TTK_STATE_DISABLED },
    { 2, TTK_STATE_DISABLED, TTK_STATE_SELECTED },
    { 3, TTK_STATE_SELECTED|TTK_STATE_DISABLED, 0 },
    { 0, 0, 0 }
};

static const char *const checkbutton_pixels_large[] = {
    "AAAAAAAAAAAAAAAAAAAAABBAAAAAAAAAAAAAAAAAAAAABBAAAAAAAAAAAAAAAAAAAAABBAAAAAAAAAAAAAAAAAAAAABB",
    "AAAAAAAAAAAAAAAAAAAAABBAAAAAAAAAAAAAAAAAAAAABBAAAAAAAAAAAAAAAAAAAAABBAAAAAAAAAAAAAAAAAAAAABB",
    "AAEEEEEEEEEEEEEEEEEECBBAAEEEEEEEEEEEEEEEEEECBBAAEEEEEEEEEEEEEEEEEECBBAAEEEEEEEEEEEEEEEEEECBB",
    "AAEEEEEEEEEEEEEEEEECCBBAAEEEEEEEEEEEEEEEEECCBBAAEEEEEEEEEEEEEEEEECCBBAAEEEEEEEEEEEEEEEEECCBB",
    "AAEEDDDDDDDDDDDDDDDCCBBAAEEDDDDDDDDDDDDDDDCCBBAAEEFFFFFFFFFFFFFFFCCBBAAEEFFFFFFFFFFFFFFFCCBB",
    "AAEEDDDDDDDDDDDDDDDCCBBAAEEDDDDDDDDDDDDDGDCCBBAAEEFFFFFFFFFFFFFFFCCBBAAEEFFFFFFFFFFFFFHFCCBB",
    "AAEEDDDDDDDDDDDDDDDCCBBAAEEDDDDDDDDDDDDGGDCCBBAAEEFFFFFFFFFFFFFFFCCBBAAEEFFFFFFFFFFFFHHFCCBB",
    "AAEEDDDDDDDDDDDDDDDCCBBAAEEDDDDDDDDDDDGGGDCCBBAAEEFFFFFFFFFFFFFFFCCBBAAEEFFFFFFFFFFFHHHFCCBB",
    "AAEEDDDDDDDDDDDDDDDCCBBAAEEDDDDDDDDDDGGGGDCCBBAAEEFFFFFFFFFFFFFFFCCBBAAEEFFFFFFFFFFHHHHFCCBB",
    "AAEEDDDDDDDDDDDDDDDCCBBAAEEDGGDDDDDDGGGGGDCCBBAAEEFFFFFFFFFFFFFFFCCBBAAEEFHHFFFFFFHHHHHFCCBB",
    "AAEEDDDDDDDDDDDDDDDCCBBAAEEDGGDDDDDGGGGGDDCCBBAAEEFFFFFFFFFFFFFFFCCBBAAEEFHHFFFFFHHHHHFFCCBB",
    "AAEEDDDDDDDDDDDDDDDCCBBAAEEDGGGGDDGGGGGDDDCCBBAAEEFFFFFFFFFFFFFFFCCBBAAEEFHHHHFFHHHHHFFFCCBB",
    "AAEEDDDDDDDDDDDDDDDCCBBAAEEDGGGGGGGGGGDDDDCCBBAAEEFFFFFFFFFFFFFFFCCBBAAEEFHHHHHHHHHHFFFFCCBB",
    "AAEEDDDDDDDDDDDDDDDCCBBAAEEDGGGGGGGGGDDDDDCCBBAAEEFFFFFFFFFFFFFFFCCBBAAEEFHHHHHHHHHFFFFFCCBB",
    "AAEEDDDDDDDDDDDDDDDCCBBAAEEDDGGGGGGGDDDDDDCCBBAAEEFFFFFFFFFFFFFFFCCBBAAEEFFHHHHHHHFFFFFFCCBB",
    "AAEEDDDDDDDDDDDDDDDCCBBAAEEDDDGGGGGDDDDDDDCCBBAAEEFFFFFFFFFFFFFFFCCBBAAEEFFFHHHHHFFFFFFFCCBB",
    "AAEEDDDDDDDDDDDDDDDCCBBAAEEDDDDGGGDDDDDDDDCCBBAAEEFFFFFFFFFFFFFFFCCBBAAEEFFFFHHHFFFFFFFFCCBB",
    "AAEEDDDDDDDDDDDDDDDCCBBAAEEDDDDDGDDDDDDDDDCCBBAAEEFFFFFFFFFFFFFFFCCBBAAEEFFFFFHFFFFFFFFFCCBB",
    "AAEEDDDDDDDDDDDDDDDCCBBAAEEDDDDDDDDDDDDDDDCCBBAAEEFFFFFFFFFFFFFFFCCBBAAEEFFFFFFFFFFFFFFFCCBB",
    "AAECCCCCCCCCCCCCCCCCCBBAAECCCCCCCCCCCCCCCCCCBBAAECCCCCCCCCCCCCCCCCCBBAAECCCCCCCCCCCCCCCCCCBB",
    "AACCCCCCCCCCCCCCCCCCCBBAACCCCCCCCCCCCCCCCCCCBBAACCCCCCCCCCCCCCCCCCCBBAACCCCCCCCCCCCCCCCCCCBB",
    "BBBBBBBBBBBBBBBBBBBBBBBBBBBBBBBBBBBBBBBBBBBBBBBBBBBBBBBBBBBBBBBBBBBBBBBBBBBBBBBBBBBBBBBBBBBB",
    "BBBBBBBBBBBBBBBBBBBBBBBBBBBBBBBBBBBBBBBBBBBBBBBBBBBBBBBBBBBBBBBBBBBBBBBBBBBBBBBBBBBBBBBBBBBB",
};

static const char *const checkbutton_pixels_small[] = {
    "AAAAAAAAAAAABAAAAAAAAAAAABAAAAAAAAAAAABAAAAAAAAAAAAB",
    "AEEEEEEEEEECBAEEEEEEEEEECBAEEEEEEEEEECBAEEEEEEEEEECB",
    "AEDDDDDDDDDCBAEDDDDDDDDDCBAEFFFFFFFFFCBAEFFFFFFFFFCB",
    "AEDDDDDDDDDCBAEDDDDDDDGDCBAEFFFFFFFFFCBAEFFFFFFFHFCB",
    "AEDDDDDDDDDCBAEDDDDDDGGDCBAEFFFFFFFFFCBAEFFFFFFHHFCB",
    "AEDDDDDDDDDCBAEDGDDDGGGDCBAEFFFFFFFFFCBAEFHFFFHHHFCB",
    "AEDDDDDDDDDCBAEDGGDGGGDDCBAEFFFFFFFFFCBAEFHHFHHHFFCB",
    "AEDDDDDDDDDCBAEDGGGGGDDDCBAEFFFFFFFFFCBAEFHHHHHFFFCB",
    "AEDDDDDDDDDCBAEDDGGGDDDDCBAEFFFFFFFFFCBAEFFHHHFFFFCB",
    "AEDDDDDDDDDCBAEDDDGDDDDDCBAEFFFFFFFFFCBAEFFFHFFFFFCB",
    "AEDDDDDDDDDCBAEDDDDDDDDDCBAEFFFFFFFFFCBAEFFFFFFFFFCB",
    "ACCCCCCCCCCCBACCCCCCCCCCCBACCCCCCCCCCCBACCCCCCCCCCCB",
    "BBBBBBBBBBBBBBBBBBBBBBBBBBBBBBBBBBBBBBBBBBBBBBBBBBBB",
};

static IndicatorSpec checkbutton_spec_large = {
    23, 23, 4,		/* width, height, nimages */
    checkbutton_pixels_large,
    checkbutton_states
};

static IndicatorSpec checkbutton_spec_small = {
    13, 13, 4,		/* width, height, nimages */
    checkbutton_pixels_small,
    checkbutton_states
};

static Ttk_StateTable radiobutton_states[] = {
    { 0, 0, TTK_STATE_SELECTED|TTK_STATE_DISABLED },
    { 1, TTK_STATE_SELECTED, TTK_STATE_DISABLED },
    { 2, TTK_STATE_DISABLED, TTK_STATE_SELECTED },
    { 3, TTK_STATE_SELECTED|TTK_STATE_DISABLED, 0 },
    { 0, 0, 0 }
};

static const char *const radiobutton_pixels_large[] = {
    "FFFFFFFFFFFFFFFFFFFFFFFFFFFFFFFFFFFFFFFFFFFFFFFFFFFFFFFFFFFFFFFFFFFFFFFFFFFFFFFFFFFFFFFFFFFF",
    "FFFFFFFFAAAAAFFFFFFFFFFFFFFFFFFAAAAAFFFFFFFFFFFFFFFFFFAAAAAFFFFFFFFFFFFFFFFFFAAAAAFFFFFFFFFF",
    "FFFFFFFAAAAAAAFFFFFFFFFFFFFFFFAAAAAAAFFFFFFFFFFFFFFFFAAAAAAAFFFFFFFFFFFFFFFFAAAAAAAFFFFFFFFF",
    "FFFFFAAEEEEEEEAAFFFFFFFFFFFFAAEEEEEEEAAFFFFFFFFFFFFAAEEEEEEEAAFFFFFFFFFFFFAAEEEEEEEAAFFFFFFF",
    "FFFFAAEEDDDDDEEAAAFFFFFFFFFAAEEDDDDDEEAAAFFFFFFFFFAAEEFFFFFEEAAAFFFFFFFFFAAEEFFFFFEEAAAFFFFF",
    "FFFAEEEDDDDDDDEEEABFFFFFFFAEEEDDDDDDDEEEABFFFFFFFAEEEFFFFFFFEEEABFFFFFFFAEEEFFFFFFFEEEABFFFF",
    "FFAAEDDDDDDDDDDDCEBFFFFFFAAEDDDDDDDDDDDCEBFFFFFFAAEFFFFFFFFFFFCEBFFFFFFAAEFFFFFFFFFFFCEBFFFF",
    "FFAEEDDDDDDDDDDDCCBBFFFFFAEEDDDDDDDDDDDCCBBFFFFFAEEFFFFFFFFFFFCCBBFFFFFAEEFFFFFFFFFFFCCBBFFF",
    "FAAEDDDDDDDDDDDDDCCBFFFFAAEDDDDDGGGDDDDDCCBFFFFAAEFFFFFFFFFFFFFCCBFFFFAAEFFFFFHHHFFFFFCCBFFF",
    "FAEDDDDDDDDDDDDDDDCBBFFFAEDDDDDGGGGGDDDDDCBBFFFAEFFFFFFFFFFFFFFFCBBFFFAEFFFFFHHHHHFFFFFCBBFF",
    "AAEDDDDDDDDDDDDDDDCBBFFAAEDDDDGGGGGGGDDDDCBBFFAAEFFFFFFFFFFFFFFFCBBFFAAEFFFFHHHHHHHFFFFCBBFF",
    "AAEDDDDDDDDDDDDDDDCBBFFAAEDDDDGGGGGGGDDDDCBBFFAAEFFFFFFFFFFFFFFFCBBFFAAEFFFFHHHHHHHFFFFCBBFF",
    "AAEDDDDDDDDDDDDDDDCBBFFAAEDDDDGGGGGGGDDDDCBBFFAAEFFFFFFFFFFFFFFFCBBFFAAEFFFFHHHHHHHFFFFCBBFF",
    "AAEDDDDDDDDDDDDDDDCBBFFAAEDDDDDGGGGGDDDDDCBBFFAAEFFFFFFFFFFFFFFFCBBFFAAEFFFFFHHHHHFFFFFCBBFF",
    "FAEEDDDDDDDDDDDDDCCBFFFFAEEDDDDDGGGDDDDDCCBFFFFAEEFFFFFFFFFFFFFCCBFFFFAEEFFFFFHHHFFFFFCCBFFF",
    "FAAEEDDDDDDDDDDDCCBBFFFFAAEEDDDDDDDDDDDCCBBFFFFAAEEFFFFFFFFFFFCCBBFFFFAAEEFFFFFFFFFFFCCBBFFF",
    "FFAAEDDDDDDDDDDDCCBFFFFFFAAEDDDDDDDDDDDCCBFFFFFFAAEFFFFFFFFFFFCCBFFFFFFAAEFFFFFFFFFFFCCBFFFF",
    "FFAACCDDDDDDDDDCCBBFFFFFFAACCDDDDDDDDDCCBBFFFFFFAACCFFFFFFFFFCCBBFFFFFFAACCFFFFFFFFFCCBBFFFF",
    "FFFAACCCDDDDDCCCBBFFFFFFFFAACCCDDDDDCCCBBFFFFFFFFAACCCFFFFFCCCBBFFFFFFFFAACCCFFFFFCCCBBFFFFF",
    "FFFFBBBCCCCCCCBBBFFFFFFFFFFBBBCCCCCCCBBBFFFFFFFFFFBBBCCCCCCCBBBFFFFFFFFFFBBBCCCCCCCBBBFFFFFF",
    "FFFFFFBBBBBBBBBFFFFFFFFFFFFFFBBBBBBBBBFFFFFFFFFFFFFFBBBBBBBBBFFFFFFFFFFFFFFBBBBBBBBBFFFFFFFF",
    "FFFFFFFFBBBBBFFFFFFFFFFFFFFFFFFBBBBBFFFFFFFFFFFFFFFFFFBBBBBFFFFFFFFFFFFFFFFFFBBBBBFFFFFFFFFF",
    "FFFFFFFFFFFFFFFFFFFFFFFFFFFFFFFFFFFFFFFFFFFFFFFFFFFFFFFFFFFFFFFFFFFFFFFFFFFFFFFFFFFFFFFFFFFF",
};

static const char *const radiobutton_pixels_small[] = {
    "FFFFAAAAFFFFFFFFFAAAAFFFFFFFFFAAAAFFFFFFFFFAAAAFFFFF",
    "FFAAEEEEAAFFFFFAAEEEEAAFFFFFAAEEEEAAFFFFFAAEEEEAAFFF",
    "FAEEDDDDEEBFFFAEEDDDDEEBFFFAEEFFFFEEBFFFAEEFFFFEEBFF",
    "FAEDDDDDDCBFFFAEDDDDDDCBFFFAEFFFFFFCBFFFAEFFFFFFCBFF",
    "AEDDDDDDDDCBFAEDDDGGDDDCBFAEFFFFFFFFCBFAEFFFHHFFFCBF",
    "AEDDDDDDDDCBFAEDDGGGGDDCBFAEFFFFFFFFCBFAEFFHHHHFFCBF",
    "AEDDDDDDDDCBFAEDDGGGGDDCBFAEFFFFFFFFCBFAEFFHHHHFFCBF",
    "AEDDDDDDDDCBFAEDDDGGDDDCBFAEFFFFFFFFCBFAEFFFHHFFFCBF",
    "FAEDDDDDDCBFFFAEDDDDDDCBFFFAEFFFFFFCBFFFAEFFFFFFCBFF",
    "FACCDDDDCCBFFFACCDDDDCCBFFFACCFFFFCCBFFFACCFFFFCCBFF",
    "FFBBCCCCBBFFFFFBBCCCCBBFFFFFBBCCCCBBFFFFFBBCCCCBBFFF",
    "FFFFBBBBFFFFFFFFFBBBBFFFFFFFFFBBBBFFFFFFFFFBBBBFFFFF",
    "FFFFFFFFFFFFFFFFFFFFFFFFFFFFFFFFFFFFFFFFFFFFFFFFFFFF",
};

static IndicatorSpec radiobutton_spec_large = {
    23, 23, 4,		/* width, height, nimages */
    radiobutton_pixels_large,
    radiobutton_states
};

static IndicatorSpec radiobutton_spec_small = {
    13, 13, 4,		/* width, height, nimages */
    radiobutton_pixels_small,
    radiobutton_states
};

typedef struct {
    Tcl_Obj *backgroundObj;
    Tcl_Obj *foregroundObj;
    Tcl_Obj *colorObj;
    Tcl_Obj *lightColorObj;
    Tcl_Obj *shadeColorObj;
    Tcl_Obj *borderColorObj;
    Tcl_Obj *marginObj;
} IndicatorElement;

static Ttk_ElementOptionSpec IndicatorElementOptions[] = {
    { "-background", TK_OPTION_COLOR,
	    Tk_Offset(IndicatorElement,backgroundObj), DEFAULT_BACKGROUND },
    { "-foreground", TK_OPTION_COLOR,
	    Tk_Offset(IndicatorElement,foregroundObj), DEFAULT_FOREGROUND },
    { "-indicatorcolor", TK_OPTION_COLOR,
	    Tk_Offset(IndicatorElement,colorObj), "#FFFFFF" },
    { "-lightcolor", TK_OPTION_COLOR,
	    Tk_Offset(IndicatorElement,lightColorObj), "#DDDDDD" },
    { "-shadecolor", TK_OPTION_COLOR,
	    Tk_Offset(IndicatorElement,shadeColorObj), "#888888" },
    { "-bordercolor", TK_OPTION_COLOR,
	    Tk_Offset(IndicatorElement,borderColorObj), "black" },
    { "-indicatormargin", TK_OPTION_STRING,
	    Tk_Offset(IndicatorElement,marginObj), "0 2 4 2" },
	    { NULL, 0, 0, NULL }
};

static void IndicatorElementSize(
    void *clientData, void *elementRecord, Tk_Window tkwin,
    int *widthPtr, int *heightPtr, Ttk_Padding *paddingPtr)
{
    IndicatorSpec *spec = clientData;
    IndicatorElement *indicator = elementRecord;
    Ttk_Padding margins;
    Display *display = Tk_Display(tkwin);
    int dim;
#ifdef PLATFORM_SDL
    int wM, wS, hM, hS;

    wS = WidthOfScreen(DefaultScreenOfDisplay(display));
    wM = WidthMMOfScreen(DefaultScreenOfDisplay(display));
    hS = HeightOfScreen(DefaultScreenOfDisplay(display));
    hM = HeightMMOfScreen(DefaultScreenOfDisplay(display));
    if ((hS/hM) > (wS/wM)) {
	wM = hM;
	wS = hS;
    }
    dim = 2 * wS;
    dim /= wM;
#else
    dim = 2 * WidthOfScreen(DefaultScreenOfDisplay(display));
    dim /= WidthMMOfScreen(DefaultScreenOfDisplay(display));
#endif
    if (((dim >= 11) && (dim < 22)) || (dim >= 33)) {
	/* more than 140 DPI */
	if (spec == &checkbutton_spec_small) {
	    spec = &checkbutton_spec_large;
	} else if (spec == &radiobutton_spec_small) {
	    spec = &radiobutton_spec_large;
	}
    }
    Ttk_GetPaddingFromObj(NULL, tkwin, indicator->marginObj, &margins);
    *widthPtr = spec->width + Ttk_PaddingWidth(margins);
    *heightPtr = spec->height + Ttk_PaddingHeight(margins);
    if (dim >= 22) {
	/* more than 280 DPI */
	*widthPtr += spec->width;
	*heightPtr += spec->height;
    }
}

static void IndicatorElementDraw(
    void *clientData, void *elementRecord, Tk_Window tkwin,
    Drawable d, Ttk_Box b, unsigned int state)
{
    IndicatorSpec *spec = clientData;
    IndicatorElement *indicator = elementRecord;
    Display *display = Tk_Display(tkwin);
    Ttk_Padding padding;
    XColor *fgColor, *frameColor, *shadeColor, *indicatorColor, *borderColor;
    int index, ix, iy, w, h, dim;
    XGCValues gcValues;
    GC copyGC;
    unsigned long imgColors[8];
<<<<<<< HEAD
    XImage *img;
#ifdef PLATFORM_SDL
    int wM, wS, hM, hS;
#endif
=======
    XImage *img = NULL;
>>>>>>> e26cd8eb

    Ttk_GetPaddingFromObj(NULL, tkwin, indicator->marginObj, &padding);
    b = Ttk_PadBox(b, padding);

#ifdef PLATFORM_SDL
    wS = WidthOfScreen(DefaultScreenOfDisplay(display));
    wM = WidthMMOfScreen(DefaultScreenOfDisplay(display));
    hS = HeightOfScreen(DefaultScreenOfDisplay(display));
    hM = HeightMMOfScreen(DefaultScreenOfDisplay(display));
    if ((hS/hM) > (wS/wM)) {
	wM = hM;
	wS = hS;
    }
    dim = 2 * wS;
    dim /= wM;
#else
    dim = 2 * WidthOfScreen(DefaultScreenOfDisplay(display));
    dim /= WidthMMOfScreen(DefaultScreenOfDisplay(display));
#endif
    if (((dim >= 11) && (dim < 22)) || (dim >= 33)) {
	/* more than 140 DPI */
	if (spec == &checkbutton_spec_small) {
	    spec = &checkbutton_spec_large;
	} else if (spec == &radiobutton_spec_small) {
	    spec = &radiobutton_spec_large;
	}
    }

    w = spec->width;
    h = spec->height;
    if (dim >= 22) {
	/* more than 280 DPI */
	w += spec->width;
	h += spec->height;
    }

    if (   b.x < 0
	|| b.y < 0
	|| Tk_Width(tkwin) < b.x + w
	|| Tk_Height(tkwin) < b.y + h)
    {
	/* Oops!  not enough room to display the image.
	 * Don't draw anything.
	 */
	return;
    }

    /*
     * Fill in imgColors palette:
     *
     * (SHOULD: take light and shade colors from the border object,
     * but Tk doesn't provide easy access to these in the public API.)
     */
    fgColor = Tk_GetColorFromObj(tkwin, indicator->foregroundObj);
    frameColor = Tk_GetColorFromObj(tkwin, indicator->backgroundObj);
    shadeColor = Tk_GetColorFromObj(tkwin, indicator->shadeColorObj);
    indicatorColor = Tk_GetColorFromObj(tkwin, indicator->colorObj);
    borderColor = Tk_GetColorFromObj(tkwin, indicator->borderColorObj);

    imgColors[0 /*A*/] = shadeColor->pixel;
    imgColors[1 /*B*/] = indicatorColor->pixel;
    imgColors[2 /*C*/] = frameColor->pixel;
    imgColors[3 /*D*/] = indicatorColor->pixel;
    imgColors[4 /*E*/] = borderColor->pixel;
    imgColors[5 /*F*/] = frameColor->pixel;
    imgColors[6 /*G*/] = fgColor->pixel;
    imgColors[7 /*H*/] = fgColor->pixel;

    /*
     * Create a scratch buffer to store the image:
     */
<<<<<<< HEAD
    img = XGetImage(display,d, 0, 0,
	    (unsigned int)w, (unsigned int)h,
	    AllPlanes, ZPixmap);
    if (img == NULL)
=======

#if defined(IGNORES_VISUAL)

    /*
     * Platforms which ignore the VisualInfo can use XCreateImage to get the
     * scratch image.  This is essential on macOS, where it is not safe to call
     * XGetImage in a display procedure.
     */

    img = XCreateImage(display, NULL, 32, ZPixmap, 0, NULL,
		       (unsigned int)spec->width, (unsigned int)spec->height,
		       0, 0);
#else

    /*
     * This trick allows creating the scratch XImage without having to
     * construct a VisualInfo.
     */

    img = XGetImage(display, d, 0, 0,
		    (unsigned int)spec->width, (unsigned int)spec->height,
		    AllPlanes, ZPixmap);
#endif

    if (img == NULL) {
        return;
    }

#if defined(IGNORES_VISUAL)

    img->data = ckalloc(img->bytes_per_line * img->height);
    if (img->data == NULL) {
        XDestroyImage(img);
>>>>>>> e26cd8eb
	return;
    }

#endif

    /*
     * Create the image, painting it into the XImage one pixel at a time.
     */

    index = Ttk_StateTableLookup(spec->map, state);
    dim = w;
    w = spec->width;
    h = spec->height;
    for (iy=0 ; iy<h ; iy++) {
	if (dim > w) {
	    for (ix=0 ; ix<w ; ix++) {
		XPutPixel(img, ix*2, iy*2,
		    imgColors[spec->pixels[iy][index*w+ix] - 'A'] );
		XPutPixel(img, ix*2+1, iy*2,
		    imgColors[spec->pixels[iy][index*w+ix] - 'A'] );
		XPutPixel(img, ix*2, iy*2+1,
		    imgColors[spec->pixels[iy][index*w+ix] - 'A'] );
		XPutPixel(img, ix*2+1, iy*2+1,
		    imgColors[spec->pixels[iy][index*w+ix] - 'A'] );
	    }
	} else {
	    for (ix=0 ; ix<w ; ix++) {
		XPutPixel(img, ix, iy,
		    imgColors[spec->pixels[iy][index*w+ix] - 'A'] );
	    }
	}
    }
    if (dim > w) {
	w += spec->width;
	h += spec->height;
    }

    /*
     * Copy the image onto our target drawable surface.
     */

    memset(&gcValues, 0, sizeof(gcValues));
    copyGC = Tk_GetGC(tkwin, 0, &gcValues);
<<<<<<< HEAD

#if (!defined(_WIN32) && !defined(MAC_OSX_TK)) || defined(PLATFORM_SDL)
    XPutImage(display, d, copyGC, img, 0, 0, b.x, b.y, w, h);
#else
    TkPutImage(NULL, 0, display, d, copyGC, img, 0, 0, b.x, b.y, w, h);
#endif
=======
    TkPutImage(NULL, 0, display, d, copyGC, img, 0, 0, b.x, b.y,
               spec->width, spec->height);
>>>>>>> e26cd8eb

    /*
     * Tidy up.
     */

    Tk_FreeGC(display, copyGC);

    /*
     * Protect against the possibility that some future platform might
     * not use the Tk memory manager in its implementation of XDestroyImage,
     * even though that would be an extremely strange thing to do.
     */

#if defined(IGNORES_VISUAL)
    ckfree(img->data);
    img->data = NULL;
#endif

    XDestroyImage(img);
}

static Ttk_ElementSpec IndicatorElementSpec = {
    TK_STYLE_VERSION_2,
    sizeof(IndicatorElement),
    IndicatorElementOptions,
    IndicatorElementSize,
    IndicatorElementDraw
};

/*----------------------------------------------------------------------
 * +++ Arrow element(s).
 *
 * 	Draws a solid triangle, inside a box.
 * 	clientData is an enum ArrowDirection pointer.
 */

static int ArrowElements[] = { ARROW_UP, ARROW_DOWN, ARROW_LEFT, ARROW_RIGHT };
typedef struct {
    Tcl_Obj *sizeObj;
    Tcl_Obj *borderObj;
    Tcl_Obj *borderColorObj;	/* Extra color for borders */
    Tcl_Obj *reliefObj;
    Tcl_Obj *colorObj;		/* Arrow color */
} ArrowElement;

static Ttk_ElementOptionSpec ArrowElementOptions[] = {
    { "-arrowsize", TK_OPTION_PIXELS,
	Tk_Offset(ArrowElement,sizeObj), SCROLLBAR_WIDTH },
    { "-background", TK_OPTION_BORDER,
	Tk_Offset(ArrowElement,borderObj), DEFAULT_BACKGROUND },
    { "-bordercolor", TK_OPTION_COLOR,
	Tk_Offset(ArrowElement,borderColorObj), "black" },
    { "-relief", TK_OPTION_RELIEF,
	Tk_Offset(ArrowElement,reliefObj),"raised"},
    { "-arrowcolor", TK_OPTION_COLOR,
	Tk_Offset(ArrowElement,colorObj),"black"},
    { NULL, 0, 0, NULL }
};

/*
 * Note asymmetric padding:
 * top/left padding is 1 less than bottom/right,
 * since in this theme 2-pixel borders are asymmetric.
 */
static Ttk_Padding ArrowPadding = { 3,3,4,4 };

static void ArrowElementSize(
    void *clientData, void *elementRecord, Tk_Window tkwin,
    int *widthPtr, int *heightPtr, Ttk_Padding *paddingPtr)
{
    ArrowElement *arrow = elementRecord;
    int direction = *(int *)clientData;
    int width = FALLBACK_SCROLLBAR_WIDTH;

    Tcl_GetInt(NULL, SCROLLBAR_WIDTH, &width);
    Tk_GetPixelsFromObj(NULL, tkwin, arrow->sizeObj, &width);
    width -= Ttk_PaddingWidth(ArrowPadding);
    TtkArrowSize(width/2, direction, widthPtr, heightPtr);
    *widthPtr += Ttk_PaddingWidth(ArrowPadding);
    *heightPtr += Ttk_PaddingHeight(ArrowPadding);
}

static void ArrowElementDraw(
    void *clientData, void *elementRecord, Tk_Window tkwin,
    Drawable d, Ttk_Box b, unsigned int state)
{
    int direction = *(int *)clientData;
    ArrowElement *arrow = elementRecord;
    Tk_3DBorder border = Tk_Get3DBorderFromObj(tkwin, arrow->borderObj);
    XColor *borderColor = Tk_GetColorFromObj(tkwin, arrow->borderColorObj);
    XColor *arrowColor = Tk_GetColorFromObj(tkwin, arrow->colorObj);
    int relief = TK_RELIEF_RAISED;
    int borderWidth = 2;

    Tk_GetReliefFromObj(NULL, arrow->reliefObj, &relief);

    Tk_Fill3DRectangle(
	tkwin, d, border, b.x, b.y, b.width, b.height, 0, TK_RELIEF_FLAT);
    DrawBorder(tkwin,d,border,borderColor,b,borderWidth,relief);

    TtkFillArrow(Tk_Display(tkwin), d, Tk_GCForColor(arrowColor, d),
	Ttk_PadBox(b, ArrowPadding), direction);
}

static Ttk_ElementSpec ArrowElementSpec = {
    TK_STYLE_VERSION_2,
    sizeof(ArrowElement),
    ArrowElementOptions,
    ArrowElementSize,
    ArrowElementDraw
};

/*----------------------------------------------------------------------
 * +++ Menubutton indicator:
 * 	Draw an arrow in the direction where the menu will be posted.
 */

#ifdef ANDROID
#define MENUBUTTON_ARROW_SIZE 10
#else
#define MENUBUTTON_ARROW_SIZE 5
#endif

typedef struct {
    Tcl_Obj *directionObj;
    Tcl_Obj *sizeObj;
    Tcl_Obj *colorObj;
} MenubuttonArrowElement;

static const char *directionStrings[] = {	/* See also: button.c */
    "above", "below", "left", "right", "flush", NULL
};
enum { POST_ABOVE, POST_BELOW, POST_LEFT, POST_RIGHT, POST_FLUSH };

static Ttk_ElementOptionSpec MenubuttonArrowElementOptions[] = {
    { "-direction", TK_OPTION_STRING,
	Tk_Offset(MenubuttonArrowElement,directionObj), "below" },
    { "-arrowsize", TK_OPTION_PIXELS,
	Tk_Offset(MenubuttonArrowElement,sizeObj), STRINGIFY(MENUBUTTON_ARROW_SIZE)},
    { "-arrowcolor",TK_OPTION_COLOR,
	Tk_Offset(MenubuttonArrowElement,colorObj), "black"},
    { NULL, 0, 0, NULL }
};

#ifdef ANDROID
static Ttk_Padding MenubuttonArrowPadding = { 5, 0, 5, 0 };
#else
static Ttk_Padding MenubuttonArrowPadding = { 3, 0, 3, 0 };
#endif

static void MenubuttonArrowElementSize(
    void *clientData, void *elementRecord, Tk_Window tkwin,
    int *widthPtr, int *heightPtr, Ttk_Padding *paddingPtr)
{
    MenubuttonArrowElement *arrow = elementRecord;
    int size = MENUBUTTON_ARROW_SIZE;
    Tk_GetPixelsFromObj(NULL, tkwin, arrow->sizeObj, &size);
    *widthPtr = *heightPtr = 2 * size + 1;
    *widthPtr += Ttk_PaddingWidth(MenubuttonArrowPadding);
    *heightPtr += Ttk_PaddingHeight(MenubuttonArrowPadding);
}

static void MenubuttonArrowElementDraw(
    void *clientData, void *elementRecord, Tk_Window tkwin,
    Drawable d, Ttk_Box b, unsigned int state)
{
    MenubuttonArrowElement *arrow = elementRecord;
    XColor *arrowColor = Tk_GetColorFromObj(tkwin, arrow->colorObj);
    GC gc = Tk_GCForColor(arrowColor, d);
    int size = MENUBUTTON_ARROW_SIZE;
    int postDirection = POST_BELOW;
    ArrowDirection arrowDirection = ARROW_DOWN;
    int width = 0, height = 0;

    Tk_GetPixelsFromObj(NULL, tkwin, arrow->sizeObj, &size);
    Tcl_GetIndexFromObjStruct(NULL, arrow->directionObj, directionStrings,
	   sizeof(char *), ""/*message*/, 0/*flags*/, &postDirection);

    /* ... this might not be such a great idea ... */
    switch (postDirection) {
	case POST_ABOVE:	arrowDirection = ARROW_UP; break;
	case POST_BELOW:	arrowDirection = ARROW_DOWN; break;
	case POST_LEFT:		arrowDirection = ARROW_LEFT; break;
	case POST_RIGHT:	arrowDirection = ARROW_RIGHT; break;
	case POST_FLUSH:	arrowDirection = ARROW_DOWN; break;
    }

    TtkArrowSize(size, arrowDirection, &width, &height);
    b = Ttk_PadBox(b, MenubuttonArrowPadding);
    b = Ttk_AnchorBox(b, width, height, TK_ANCHOR_CENTER);
    TtkFillArrow(Tk_Display(tkwin), d, gc, b, arrowDirection);
}

static Ttk_ElementSpec MenubuttonArrowElementSpec = {
    TK_STYLE_VERSION_2,
    sizeof(MenubuttonArrowElement),
    MenubuttonArrowElementOptions,
    MenubuttonArrowElementSize,
    MenubuttonArrowElementDraw
};

/*----------------------------------------------------------------------
 * +++ Trough element
 *
 * Used in scrollbars and the scale.
 *
 * The -groovewidth option can be used to set the size of the short axis
 * for the drawn area. This will not affect the geometry, but can be used
 * to draw a thin centered trough inside the packet alloted. This is used
 * to show a win32-style scale widget. Use -1 or a large number to use the
 * full area (default).
 *
 */

typedef struct {
    Tcl_Obj *colorObj;
    Tcl_Obj *borderWidthObj;
    Tcl_Obj *reliefObj;
    Tcl_Obj *grooveWidthObj;
    Tcl_Obj *orientObj;
} TroughElement;

static Ttk_ElementOptionSpec TroughElementOptions[] = {
    { "-orient", TK_OPTION_ANY,
	Tk_Offset(TroughElement, orientObj), "horizontal" },
    { "-troughborderwidth", TK_OPTION_PIXELS,
	Tk_Offset(TroughElement,borderWidthObj), "1" },
    { "-troughcolor", TK_OPTION_BORDER,
	Tk_Offset(TroughElement,colorObj), DEFAULT_BACKGROUND },
    { "-troughrelief",TK_OPTION_RELIEF,
	Tk_Offset(TroughElement,reliefObj), "sunken" },
    { "-groovewidth", TK_OPTION_PIXELS,
	Tk_Offset(TroughElement,grooveWidthObj), "-1" },
    { NULL, 0, 0, NULL }
};

static void TroughElementSize(
    void *clientData, void *elementRecord, Tk_Window tkwin,
    int *widthPtr, int *heightPtr, Ttk_Padding *paddingPtr)
{
    TroughElement *troughPtr = elementRecord;
    int borderWidth = 2;
    int grooveWidth = 0;

    Tk_GetPixelsFromObj(NULL, tkwin, troughPtr->borderWidthObj, &borderWidth);
    Tk_GetPixelsFromObj(NULL, tkwin, troughPtr->grooveWidthObj, &grooveWidth);

    if (grooveWidth <= 0) {
	*paddingPtr = Ttk_UniformPadding((short)borderWidth);
    }
}

static void TroughElementDraw(
    void *clientData, void *elementRecord, Tk_Window tkwin,
    Drawable d, Ttk_Box b, unsigned int state)
{
    TroughElement *troughPtr = elementRecord;
    Tk_3DBorder border = NULL;
    int borderWidth = 2;
    int relief = TK_RELIEF_SUNKEN, groove = -1, orient;

    border = Tk_Get3DBorderFromObj(tkwin, troughPtr->colorObj);
    Ttk_GetOrientFromObj(NULL, troughPtr->orientObj, &orient);
    Tk_GetReliefFromObj(NULL, troughPtr->reliefObj, &relief);
    Tk_GetPixelsFromObj(NULL, tkwin, troughPtr->borderWidthObj, &borderWidth);
    Tk_GetPixelsFromObj(NULL, tkwin, troughPtr->grooveWidthObj, &groove);

    if (groove != -1 && groove < b.height && groove < b.width) {
	if (orient == TTK_ORIENT_HORIZONTAL) {
	    b.y = b.y + b.height/2 - groove/2;
	    b.height = groove;
	} else {
	    b.x = b.x + b.width/2 - groove/2;
	    b.width = groove;
	}
    }

    Tk_Fill3DRectangle(tkwin, d, border, b.x, b.y, b.width, b.height,
	    borderWidth, relief);
}

static Ttk_ElementSpec TroughElementSpec = {
    TK_STYLE_VERSION_2,
    sizeof(TroughElement),
    TroughElementOptions,
    TroughElementSize,
    TroughElementDraw
};

/*
 *----------------------------------------------------------------------
 * +++ Thumb element.
 */

typedef struct {
    Tcl_Obj *sizeObj;
    Tcl_Obj *firstObj;
    Tcl_Obj *lastObj;
    Tcl_Obj *borderObj;
    Tcl_Obj *borderColorObj;
    Tcl_Obj *reliefObj;
    Tcl_Obj *orientObj;
} ThumbElement;

static Ttk_ElementOptionSpec ThumbElementOptions[] = {
    { "-width", TK_OPTION_PIXELS, Tk_Offset(ThumbElement,sizeObj),
        SCROLLBAR_WIDTH },
    { "-background", TK_OPTION_BORDER, Tk_Offset(ThumbElement,borderObj),
	DEFAULT_BACKGROUND },
    { "-bordercolor", TK_OPTION_COLOR, Tk_Offset(ThumbElement,borderColorObj),
	"black" },
    { "-relief", TK_OPTION_RELIEF,Tk_Offset(ThumbElement,reliefObj),"raised" },
    { "-orient", TK_OPTION_ANY,Tk_Offset(ThumbElement,orientObj),"horizontal"},
    { NULL, 0, 0, NULL }
};

static void ThumbElementSize(
    void *clientData, void *elementRecord, Tk_Window tkwin,
    int *widthPtr, int *heightPtr, Ttk_Padding *paddingPtr)
{
    ThumbElement *thumb = elementRecord;
    int orient, size;
    Tk_GetPixelsFromObj(NULL, tkwin, thumb->sizeObj, &size);
    Ttk_GetOrientFromObj(NULL, thumb->orientObj, &orient);

    if (orient == TTK_ORIENT_VERTICAL) {
	*widthPtr = size;
	*heightPtr = MIN_THUMB_SIZE;
    } else {
	*widthPtr = MIN_THUMB_SIZE;
	*heightPtr = size;
    }
}

static void ThumbElementDraw(
    void *clientData, void *elementRecord, Tk_Window tkwin,
    Drawable d, Ttk_Box b, unsigned int state)
{
    ThumbElement *thumb = elementRecord;
    Tk_3DBorder border = Tk_Get3DBorderFromObj(tkwin, thumb->borderObj);
    XColor *borderColor = Tk_GetColorFromObj(tkwin, thumb->borderColorObj);
    int relief = TK_RELIEF_RAISED;
    int borderWidth = 2;

    /*
     * Don't draw the thumb if we are disabled.
     * This makes it behave like Windows ... if that's what we want.
    if (state & TTK_STATE_DISABLED)
	return;
     */

    Tk_GetReliefFromObj(NULL, thumb->reliefObj, &relief);

    Tk_Fill3DRectangle(
	tkwin, d, border, b.x,b.y,b.width,b.height, 0, TK_RELIEF_FLAT);
    DrawBorder(tkwin, d, border, borderColor, b, borderWidth, relief);
}

static Ttk_ElementSpec ThumbElementSpec = {
    TK_STYLE_VERSION_2,
    sizeof(ThumbElement),
    ThumbElementOptions,
    ThumbElementSize,
    ThumbElementDraw
};

/*
 *----------------------------------------------------------------------
 * +++ Slider element.
 *
 * This is the moving part of the scale widget.
 *
 * The slider element is the thumb in the scale widget. This is drawn
 * as an arrow-type element that can point up, down, left or right.
 *
 */

typedef struct {
    Tcl_Obj *lengthObj;		/* Long axis dimension */
    Tcl_Obj *thicknessObj;	/* Short axis dimension */
    Tcl_Obj *reliefObj;		/* Relief for this object */
    Tcl_Obj *borderObj;		/* Border / background color */
    Tcl_Obj *borderColorObj;	/* Additional border color */
    Tcl_Obj *borderWidthObj;
    Tcl_Obj *orientObj;		/* Orientation of overall slider */
} SliderElement;

static Ttk_ElementOptionSpec SliderElementOptions[] = {
#ifdef ANDROID
    { "-sliderlength", TK_OPTION_PIXELS, Tk_Offset(SliderElement,lengthObj),
	"25" },
    { "-sliderthickness",TK_OPTION_PIXELS,Tk_Offset(SliderElement,thicknessObj),
	"25" },
#else
    { "-sliderlength", TK_OPTION_PIXELS, Tk_Offset(SliderElement,lengthObj),
	"15" },
    { "-sliderthickness",TK_OPTION_PIXELS,Tk_Offset(SliderElement,thicknessObj),
	"15" },
#endif
    { "-sliderrelief", TK_OPTION_RELIEF, Tk_Offset(SliderElement,reliefObj),
	"raised" },
    { "-borderwidth", TK_OPTION_PIXELS, Tk_Offset(SliderElement,borderWidthObj),
	STRINGIFY(BORDERWIDTH) },
    { "-background", TK_OPTION_BORDER, Tk_Offset(SliderElement,borderObj),
	DEFAULT_BACKGROUND },
    { "-bordercolor", TK_OPTION_COLOR, Tk_Offset(ThumbElement,borderColorObj),
	"black" },
    { "-orient", TK_OPTION_ANY, Tk_Offset(SliderElement,orientObj),
	"horizontal" },
    { NULL, 0, 0, NULL }
};

static void SliderElementSize(
    void *clientData, void *elementRecord, Tk_Window tkwin,
    int *widthPtr, int *heightPtr, Ttk_Padding *paddingPtr)
{
    SliderElement *slider = elementRecord;
    int orient, length, thickness, borderWidth;

    Ttk_GetOrientFromObj(NULL, slider->orientObj, &orient);
    Tk_GetPixelsFromObj(NULL, tkwin, slider->borderWidthObj, &borderWidth);
    Tk_GetPixelsFromObj(NULL, tkwin, slider->lengthObj, &length);
    Tk_GetPixelsFromObj(NULL, tkwin, slider->thicknessObj, &thickness);

    switch (orient) {
	case TTK_ORIENT_VERTICAL:
	    *widthPtr = thickness + (borderWidth *2);
	    *heightPtr = *widthPtr/2;
	    break;

	case TTK_ORIENT_HORIZONTAL:
	    *heightPtr = thickness + (borderWidth *2);
	    *widthPtr = *heightPtr/2;
	    break;
    }
}

static void SliderElementDraw(
    void *clientData, void *elementRecord, Tk_Window tkwin,
    Drawable d, Ttk_Box b, unsigned int state)
{
    SliderElement *slider = elementRecord;
    Tk_3DBorder border = Tk_Get3DBorderFromObj(tkwin, slider->borderObj);
    XColor *borderColor = Tk_GetColorFromObj(tkwin, slider->borderColorObj);
    int relief = TK_RELIEF_RAISED;
    int borderWidth = 2;

    Tk_GetPixelsFromObj(NULL, tkwin, slider->borderWidthObj, &borderWidth);
    Tk_GetReliefFromObj(NULL, slider->reliefObj, &relief);

    Tk_Fill3DRectangle(tkwin, d, border,
	b.x, b.y, b.width, b.height,
	borderWidth, TK_RELIEF_FLAT);
    DrawBorder(tkwin, d, border, borderColor, b, borderWidth, relief);
}

static Ttk_ElementSpec SliderElementSpec = {
    TK_STYLE_VERSION_2,
    sizeof(SliderElement),
    SliderElementOptions,
    SliderElementSize,
    SliderElementDraw
};

/*------------------------------------------------------------------------
 * +++ Tree indicator element.
 */

#define TTK_STATE_OPEN TTK_STATE_USER1		/* XREF: treeview.c */
#define TTK_STATE_LEAF TTK_STATE_USER2

typedef struct {
    Tcl_Obj *colorObj;
    Tcl_Obj *marginObj;
    Tcl_Obj *diameterObj;
} TreeitemIndicator;

static Ttk_ElementOptionSpec TreeitemIndicatorOptions[] = {
    { "-foreground", TK_OPTION_COLOR,
	Tk_Offset(TreeitemIndicator,colorObj), DEFAULT_FOREGROUND },
#ifdef ANDROID
    { "-diameter", TK_OPTION_PIXELS,
	Tk_Offset(TreeitemIndicator,diameterObj), "15" },
    { "-indicatormargins", TK_OPTION_STRING,
	Tk_Offset(TreeitemIndicator,marginObj), "4 4 8 4" },
#else
    { "-diameter", TK_OPTION_PIXELS,
	Tk_Offset(TreeitemIndicator,diameterObj), "9" },
    { "-indicatormargins", TK_OPTION_STRING,
	Tk_Offset(TreeitemIndicator,marginObj), "2 2 4 2" },
#endif
    { NULL, 0, 0, NULL }
};

static void TreeitemIndicatorSize(
    void *clientData, void *elementRecord, Tk_Window tkwin,
    int *widthPtr, int *heightPtr, Ttk_Padding *paddingPtr)
{
    TreeitemIndicator *indicator = elementRecord;
    int diameter = 0;
    Ttk_Padding margins;

    Ttk_GetPaddingFromObj(NULL, tkwin, indicator->marginObj, &margins);
    Tk_GetPixelsFromObj(NULL, tkwin, indicator->diameterObj, &diameter);
    *widthPtr = diameter + Ttk_PaddingWidth(margins);
    *heightPtr = diameter + Ttk_PaddingHeight(margins);
}

static void TreeitemIndicatorDraw(
    void *clientData, void *elementRecord, Tk_Window tkwin,
    Drawable d, Ttk_Box b, Ttk_State state)
{
    TreeitemIndicator *indicator = elementRecord;
    XColor *color = Tk_GetColorFromObj(tkwin, indicator->colorObj);
    GC gc = Tk_GCForColor(color, d);
    Ttk_Padding padding = Ttk_UniformPadding(0);
    int w = WIN32_XDRAWLINE_HACK;
    int cx, cy;

    if (state & TTK_STATE_LEAF) {
	/* don't draw anything ... */
	return;
    }

    Ttk_GetPaddingFromObj(NULL,tkwin,indicator->marginObj,&padding);
    b = Ttk_PadBox(b, padding);

    XDrawRectangle(Tk_Display(tkwin), d, gc,
	    b.x, b.y, b.width - 1, b.height - 1);

    cx = b.x + (b.width - 1) / 2;
    cy = b.y + (b.height - 1) / 2;
    XDrawLine(Tk_Display(tkwin), d, gc, b.x+2, cy, b.x+b.width-3+w, cy);

    if (!(state & TTK_STATE_OPEN)) {
	/* turn '-' into a '+' */
	XDrawLine(Tk_Display(tkwin), d, gc, cx, b.y+2, cx, b.y+b.height-3+w);
    }
}

static Ttk_ElementSpec TreeitemIndicatorElementSpec = {
    TK_STYLE_VERSION_2,
    sizeof(TreeitemIndicator),
    TreeitemIndicatorOptions,
    TreeitemIndicatorSize,
    TreeitemIndicatorDraw
};

/*------------------------------------------------------------------------
 * TtkAltTheme_Init --
 * 	Install alternate theme.
 */
MODULE_SCOPE int TtkAltTheme_Init(Tcl_Interp *interp)
{
    Ttk_Theme theme =  Ttk_CreateTheme(interp, "alt", NULL);

    if (!theme) {
	return TCL_ERROR;
    }

    Ttk_RegisterElement(interp, theme, "border", &BorderElementSpec, NULL);

    Ttk_RegisterElement(interp, theme, "Checkbutton.indicator",
	    &IndicatorElementSpec, &checkbutton_spec_small);
    Ttk_RegisterElement(interp, theme, "Radiobutton.indicator",
	    &IndicatorElementSpec, &radiobutton_spec_small);
    Ttk_RegisterElement(interp, theme, "Menubutton.indicator",
	    &MenubuttonArrowElementSpec, NULL);

    Ttk_RegisterElement(interp, theme, "field", &FieldElementSpec, NULL);

    Ttk_RegisterElement(interp, theme, "trough", &TroughElementSpec, NULL);
    Ttk_RegisterElement(interp, theme, "thumb", &ThumbElementSpec, NULL);
    Ttk_RegisterElement(interp, theme, "slider", &SliderElementSpec, NULL);

    Ttk_RegisterElement(interp, theme, "uparrow",
	    &ArrowElementSpec, &ArrowElements[0]);
    Ttk_RegisterElement(interp, theme, "downarrow",
	    &ArrowElementSpec, &ArrowElements[1]);
    Ttk_RegisterElement(interp, theme, "leftarrow",
	    &ArrowElementSpec, &ArrowElements[2]);
    Ttk_RegisterElement(interp, theme, "rightarrow",
	    &ArrowElementSpec, &ArrowElements[3]);
    Ttk_RegisterElement(interp, theme, "arrow",
	    &ArrowElementSpec, &ArrowElements[0]);

    Ttk_RegisterElement(interp, theme, "arrow",
	    &ArrowElementSpec, &ArrowElements[0]);

    Ttk_RegisterElement(interp, theme, "Treeitem.indicator",
	    &TreeitemIndicatorElementSpec, 0);

    Tcl_PkgProvide(interp, "ttk::theme::alt", TTK_VERSION);

    return TCL_OK;
}

#ifdef PLATFORM_SDL
/*------------------------------------------------------------------------
 * TtkDroidTheme_Init --
 * 	Install droid theme.
 */
MODULE_SCOPE int TtkDroidTheme_Init(Tcl_Interp *interp)
{
    Ttk_Theme theme =  Ttk_CreateTheme(interp, "droid", NULL);

    if (!theme) {
	return TCL_ERROR;
    }

    Ttk_RegisterElement(interp, theme, "border", &BorderElementSpec, NULL);

    Ttk_RegisterElement(interp, theme, "field", &FieldElementSpec, NULL);

    Ttk_RegisterElement(interp, theme, "trough", &TroughElementSpec, NULL);
    Ttk_RegisterElement(interp, theme, "thumb", &ThumbElementSpec, NULL);
    Ttk_RegisterElement(interp, theme, "slider", &SliderElementSpec, NULL);

    Ttk_RegisterElement(interp, theme, "uparrow",
	    &ArrowElementSpec, &ArrowElements[0]);
    Ttk_RegisterElement(interp, theme, "downarrow",
	    &ArrowElementSpec, &ArrowElements[1]);
    Ttk_RegisterElement(interp, theme, "leftarrow",
	    &ArrowElementSpec, &ArrowElements[2]);
    Ttk_RegisterElement(interp, theme, "rightarrow",
	    &ArrowElementSpec, &ArrowElements[3]);
    Ttk_RegisterElement(interp, theme, "arrow",
	    &ArrowElementSpec, &ArrowElements[0]);

    Ttk_RegisterElement(interp, theme, "arrow",
	    &ArrowElementSpec, &ArrowElements[0]);

    Tcl_PkgProvide(interp, "ttk::theme::droid", TTK_VERSION);

    return TCL_OK;
}
#endif

/*EOF*/<|MERGE_RESOLUTION|>--- conflicted
+++ resolved
@@ -633,14 +633,10 @@
     XGCValues gcValues;
     GC copyGC;
     unsigned long imgColors[8];
-<<<<<<< HEAD
-    XImage *img;
+    XImage *img = NULL;
 #ifdef PLATFORM_SDL
     int wM, wS, hM, hS;
 #endif
-=======
-    XImage *img = NULL;
->>>>>>> e26cd8eb
 
     Ttk_GetPaddingFromObj(NULL, tkwin, indicator->marginObj, &padding);
     b = Ttk_PadBox(b, padding);
@@ -712,12 +708,6 @@
     /*
      * Create a scratch buffer to store the image:
      */
-<<<<<<< HEAD
-    img = XGetImage(display,d, 0, 0,
-	    (unsigned int)w, (unsigned int)h,
-	    AllPlanes, ZPixmap);
-    if (img == NULL)
-=======
 
 #if defined(IGNORES_VISUAL)
 
@@ -728,7 +718,7 @@
      */
 
     img = XCreateImage(display, NULL, 32, ZPixmap, 0, NULL,
-		       (unsigned int)spec->width, (unsigned int)spec->height,
+		       (unsigned int)w, (unsigned int)h,
 		       0, 0);
 #else
 
@@ -738,7 +728,7 @@
      */
 
     img = XGetImage(display, d, 0, 0,
-		    (unsigned int)spec->width, (unsigned int)spec->height,
+		    (unsigned int)w, (unsigned int)h,
 		    AllPlanes, ZPixmap);
 #endif
 
@@ -751,7 +741,6 @@
     img->data = ckalloc(img->bytes_per_line * img->height);
     if (img->data == NULL) {
         XDestroyImage(img);
->>>>>>> e26cd8eb
 	return;
     }
 
@@ -795,17 +784,11 @@
 
     memset(&gcValues, 0, sizeof(gcValues));
     copyGC = Tk_GetGC(tkwin, 0, &gcValues);
-<<<<<<< HEAD
-
 #if (!defined(_WIN32) && !defined(MAC_OSX_TK)) || defined(PLATFORM_SDL)
     XPutImage(display, d, copyGC, img, 0, 0, b.x, b.y, w, h);
 #else
     TkPutImage(NULL, 0, display, d, copyGC, img, 0, 0, b.x, b.y, w, h);
 #endif
-=======
-    TkPutImage(NULL, 0, display, d, copyGC, img, 0, 0, b.x, b.y,
-               spec->width, spec->height);
->>>>>>> e26cd8eb
 
     /*
      * Tidy up.
