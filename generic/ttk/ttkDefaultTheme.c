--- conflicted
+++ resolved
@@ -79,11 +79,13 @@
 	points[2].y -= WIN32_XDRAWLINE_HACK;
     }
 
-<<<<<<< HEAD
+    if (corner == 0) {
+	points[2].x += WIN32_XDRAWLINE_HACK;
+    } else {
+	points[2].y -= WIN32_XDRAWLINE_HACK;
+    }
+
     if (color == BRDR) {
-=======
-    if (color == BRDR)
->>>>>>> 28f89ebd
 	gc = borderGC;
     } else {
 	gc = Tk_3DBorderGC(tkwin, border, (int)color);
