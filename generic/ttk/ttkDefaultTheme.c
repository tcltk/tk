/*
 * Copyright © 2003 Joe English
 *
 * Tk alternate theme, intended to match the MSUE and Gtk's (old) default theme
 */

#include "tkInt.h"
#include "ttkThemeInt.h"

#if defined(_WIN32)
  #define WIN32_XDRAWLINE_HACK 1
#else
  #define WIN32_XDRAWLINE_HACK 0
#endif

#if defined(MAC_OSX_TK)
  #define IGNORES_VISUAL
#endif

#define BORDERWIDTH     2
#define SCROLLBAR_WIDTH 14
#define MIN_THUMB_SIZE  8

/*
 *----------------------------------------------------------------------
 *
 * Helper routines for border drawing:
 *
 * NOTE: MSUE specifies a slightly different arrangement
 * for button borders than for other elements; "shadowColors"
 * is for button borders.
 *
 * Please excuse the gross misspelling "LITE" for "LIGHT",
 * but it makes things line up nicer.
 */

enum BorderColor { FLAT = 1, LITE = 2, DARK = 3, BRDR = 4 };

/* top-left outer, top-left inner, bottom-right inner, bottom-right outer */
static const enum BorderColor shadowColors[6][4] = {
    { FLAT, FLAT, FLAT, FLAT },	/* TK_RELIEF_FLAT   = 0*/
    { DARK, LITE, DARK, LITE },	/* TK_RELIEF_GROOVE = 1*/
    { LITE, FLAT, DARK, BRDR },	/* TK_RELIEF_RAISED = 2*/
    { LITE, DARK, LITE, DARK },	/* TK_RELIEF_RIDGE  = 3*/
    { BRDR, BRDR, BRDR, BRDR },	/* TK_RELIEF_SOLID  = 4*/
    { BRDR, DARK, FLAT, LITE }	/* TK_RELIEF_SUNKEN = 5*/
};

/* top-left, bottom-right */
static const enum BorderColor thinShadowColors[6][4] = {
    { FLAT, FLAT },	/* TK_RELIEF_FLAT   = 0*/
    { DARK, LITE },	/* TK_RELIEF_GROOVE = 1*/
    { LITE, DARK },	/* TK_RELIEF_RAISED = 2*/
    { LITE, DARK },	/* TK_RELIEF_RIDGE  = 3*/
    { BRDR, BRDR },	/* TK_RELIEF_SOLID  = 4*/
    { DARK, LITE }	/* TK_RELIEF_SUNKEN = 5*/
};

static void DrawCorner(
    Tk_Window tkwin,
    Drawable d,
    Tk_3DBorder border,			/* get most GCs from here... */
    GC borderGC,			/* "window border" color GC */
    int x,int y, int width,int height,	/* where to draw */
    int corner,				/* 0 => top left; 1 => bottom right */
    enum BorderColor color)
{
    XPoint points[3];
    GC gc;

    --width; --height;
    points[0].x = x;			points[0].y = y+height;
    points[1].x = x+width*corner;	points[1].y = y+height*corner;
    points[2].x = x+width;		points[2].y = y;

    if (color == BRDR)
	gc = borderGC;
    else
	gc = Tk_3DBorderGC(tkwin, border, (int)color);

    XDrawLines(Tk_Display(tkwin), d, gc, points, 3, CoordModeOrigin);
}

static void DrawBorder(
    Tk_Window tkwin, Drawable d, Tk_3DBorder border, XColor *borderColor,
    Ttk_Box b, int borderWidth, int relief)
{
    GC borderGC = Tk_GCForColor(borderColor, d);

    switch (borderWidth) {
	case 2: /* "thick" border */
	    DrawCorner(tkwin, d, border, borderGC,
		b.x, b.y, b.width, b.height, 0,shadowColors[relief][0]);
	    DrawCorner(tkwin, d, border, borderGC,
		b.x+1, b.y+1, b.width-2, b.height-2, 0,shadowColors[relief][1]);
	    DrawCorner(tkwin, d, border, borderGC,
		b.x+1, b.y+1, b.width-2, b.height-2, 1,shadowColors[relief][2]);
	    DrawCorner(tkwin, d, border, borderGC,
		b.x, b.y, b.width, b.height, 1,shadowColors[relief][3]);
	    break;
	case 1: /* "thin" border */
	    DrawCorner(tkwin, d, border, borderGC,
		b.x, b.y, b.width, b.height, 0, thinShadowColors[relief][0]);
	    DrawCorner(tkwin, d, border, borderGC,
		b.x, b.y, b.width, b.height, 1, thinShadowColors[relief][1]);
	    break;
	case 0:	/* no border -- do nothing */
	    break;
	default: /* Fall back to Motif-style borders: */
	    Tk_Draw3DRectangle(tkwin, d, border,
		b.x, b.y, b.width, b.height, borderWidth, relief);
	    break;
    }
}

/* Alternate shadow colors for entry fields:
 * NOTE: FLAT color is normally white, and the LITE color is a darker shade.
 */
static void DrawFieldBorder(
    Tk_Window tkwin, Drawable d, Tk_3DBorder border, XColor *borderColor,
    Ttk_Box b)
{
    GC borderGC = Tk_GCForColor(borderColor, d);
    DrawCorner(tkwin, d, border, borderGC,
	b.x, b.y, b.width, b.height, 0, DARK);
    DrawCorner(tkwin, d, border, borderGC,
	b.x+1, b.y+1, b.width-2, b.height-2, 0, BRDR);
    DrawCorner(tkwin, d, border, borderGC,
	b.x+1, b.y+1, b.width-2, b.height-2, 1, LITE);
    DrawCorner(tkwin, d, border, borderGC,
	b.x, b.y, b.width, b.height, 1, FLAT);
    return;
}

/*
 * ArrowPoints --
 * 	Compute points of arrow polygon.
 */
static void ArrowPoints(Ttk_Box b, ArrowDirection direction, XPoint points[4])
{
    int cx, cy, h;

    switch (direction) {
	case ARROW_UP:
	    h = (b.width - 1)/2;
	    cx = b.x + h;
	    cy = b.y;
	    if (b.height <= h) h = b.height - 1;
	    points[0].x = cx;		points[0].y = cy;
	    points[1].x = cx - h;  	points[1].y = cy + h;
	    points[2].x = cx + h; 	points[2].y = cy + h;
	    break;
	case ARROW_DOWN:
	    h = (b.width - 1)/2;
	    cx = b.x + h;
	    cy = b.y + b.height - 1;
	    if (b.height <= h) h = b.height - 1;
	    points[0].x = cx; 		points[0].y = cy;
	    points[1].x = cx - h;	points[1].y = cy - h;
	    points[2].x = cx + h; 	points[2].y = cy - h;
	    break;
	case ARROW_LEFT:
	    h = (b.height - 1)/2;
	    cx = b.x;
	    cy = b.y + h;
	    if (b.width <= h) h = b.width - 1;
	    points[0].x = cx; 		points[0].y = cy;
	    points[1].x = cx + h;	points[1].y = cy - h;
	    points[2].x = cx + h; 	points[2].y = cy + h;
	    break;
	case ARROW_RIGHT:
	    h = (b.height - 1)/2;
	    cx = b.x + b.width - 1;
	    cy = b.y + h;
	    if (b.width <= h) h = b.width - 1;
	    points[0].x = cx; 		points[0].y = cy;
	    points[1].x = cx - h;	points[1].y = cy - h;
	    points[2].x = cx - h; 	points[2].y = cy + h;
	    break;
    }

    points[3].x = points[0].x;
    points[3].y = points[0].y;
}

/*public*/
void TtkArrowSize(int h, ArrowDirection direction, int *widthPtr, int *heightPtr)
{
    switch (direction) {
	case ARROW_UP:
	case ARROW_DOWN:	*widthPtr = 2*h+1; *heightPtr = h+1; break;
	case ARROW_LEFT:
	case ARROW_RIGHT:	*widthPtr = h+1; *heightPtr = 2*h+1;
    }
}

/*
 * TtkDrawArrow, TtkFillArrow --
 * 	Draw an arrow in the indicated direction inside the specified box.
 */
/*public*/
void TtkFillArrow(
    Display *display, Drawable d, GC gc, Ttk_Box b, ArrowDirection direction)
{
    XPoint points[4];
    ArrowPoints(b, direction, points);
    XFillPolygon(display, d, gc, points, 3, Convex, CoordModeOrigin);
    XDrawLines(display, d, gc, points, 4, CoordModeOrigin);

    /* Work around bug [77527326e5] - ttk artifacts on Ubuntu */
    XDrawPoint(display, d, gc, points[2].x, points[2].y);
}

/*public*/
void TtkDrawArrow(
    Display *display, Drawable d, GC gc, Ttk_Box b, ArrowDirection direction)
{
    XPoint points[4];
    ArrowPoints(b, direction, points);
    XDrawLines(display, d, gc, points, 4, CoordModeOrigin);

    /* Work around bug [77527326e5] - ttk artifacts on Ubuntu */
    XDrawPoint(display, d, gc, points[2].x, points[2].y);
}

/*
 *----------------------------------------------------------------------
 * +++ Border element implementation.
 *
 * This border consists of (from outside-in):
 *
 * + a 1-pixel thick default indicator (defaultable widgets only)
 * + 1- or 2- pixel shaded border (controlled by -background and -relief)
 * + 1 pixel padding (???)
 */

typedef struct {
    Tcl_Obj	*borderObj;
    Tcl_Obj	*borderColorObj;	/* Extra border color */
    Tcl_Obj	*borderWidthObj;
    Tcl_Obj	*reliefObj;
    Tcl_Obj	*defaultStateObj;	/* for buttons */
} BorderElement;

static const Ttk_ElementOptionSpec BorderElementOptions[] = {
    { "-background", TK_OPTION_BORDER, offsetof(BorderElement,borderObj),
    	DEFAULT_BACKGROUND },
    { "-bordercolor",TK_OPTION_COLOR,
	offsetof(BorderElement,borderColorObj), "black" },
    { "-default", TK_OPTION_ANY, offsetof(BorderElement,defaultStateObj),
    	"disabled" },
    { "-borderwidth",TK_OPTION_PIXELS, offsetof(BorderElement,borderWidthObj),
    	STRINGIFY(BORDERWIDTH) },
    { "-relief", TK_OPTION_RELIEF, offsetof(BorderElement,reliefObj),
    	"flat" },
    { NULL, TK_OPTION_BOOLEAN, 0, NULL }
};

static void BorderElementSize(
    TCL_UNUSED(void *), /* clientData */
    void *elementRecord,
    Tk_Window tkwin,
    TCL_UNUSED(int *), /* widthPtr */
    TCL_UNUSED(int *), /* heightPtr */
    Ttk_Padding *paddingPtr)
{
    BorderElement *bd = (BorderElement *)elementRecord;
    int borderWidth = 0;
    Ttk_ButtonDefaultState defaultState = TTK_BUTTON_DEFAULT_DISABLED;

    Tk_GetPixelsFromObj(NULL, tkwin, bd->borderWidthObj, &borderWidth);
    Ttk_GetButtonDefaultStateFromObj(NULL, bd->defaultStateObj, &defaultState);

    if (defaultState != TTK_BUTTON_DEFAULT_DISABLED) {
	++borderWidth;
    }

    *paddingPtr = Ttk_UniformPadding((short)borderWidth);
}

static void BorderElementDraw(
    TCL_UNUSED(void *), /* clientData */
    void *elementRecord,
    Tk_Window tkwin,
    Drawable d,
    Ttk_Box b,
    TCL_UNUSED(Ttk_State))
{
    BorderElement *bd = (BorderElement *)elementRecord;
    Tk_3DBorder border = Tk_Get3DBorderFromObj(tkwin, bd->borderObj);
    XColor *borderColor = Tk_GetColorFromObj(tkwin, bd->borderColorObj);
    int borderWidth = 2;
    int relief = TK_RELIEF_FLAT;
    Ttk_ButtonDefaultState defaultState = TTK_BUTTON_DEFAULT_DISABLED;

    /*
     * Get option values.
     */
    Tk_GetPixelsFromObj(NULL, tkwin, bd->borderWidthObj, &borderWidth);
    Tk_GetReliefFromObj(NULL, bd->reliefObj, &relief);
    Ttk_GetButtonDefaultStateFromObj(NULL, bd->defaultStateObj, &defaultState);

    if (defaultState == TTK_BUTTON_DEFAULT_ACTIVE) {
	GC gc = Tk_GCForColor(borderColor, d);
	XDrawRectangle(Tk_Display(tkwin), d, gc,
		b.x, b.y, b.width-1, b.height-1);
    }
    if (defaultState != TTK_BUTTON_DEFAULT_DISABLED) {
	/* Space for default ring: */
	b = Ttk_PadBox(b, Ttk_UniformPadding(1));
    }

    DrawBorder(tkwin, d, border, borderColor, b, borderWidth, relief);
}

static const Ttk_ElementSpec BorderElementSpec = {
    TK_STYLE_VERSION_2,
    sizeof(BorderElement),
    BorderElementOptions,
    BorderElementSize,
    BorderElementDraw
};

/*----------------------------------------------------------------------
 * +++ Field element:
 * 	Used for editable fields.
 */
typedef struct {
    Tcl_Obj	*borderObj;
    Tcl_Obj	*borderColorObj;	/* Extra border color */
    Tcl_Obj	*focusWidthObj;
    Tcl_Obj	*focusColorObj;
} FieldElement;

static const Ttk_ElementOptionSpec FieldElementOptions[] = {
    { "-fieldbackground", TK_OPTION_BORDER, offsetof(FieldElement,borderObj),
    	"white" },
    { "-bordercolor",TK_OPTION_COLOR, offsetof(FieldElement,borderColorObj),
	"black" },
    { "-focuswidth", TK_OPTION_PIXELS, offsetof(FieldElement,focusWidthObj),
	"2" },
    { "-focuscolor", TK_OPTION_COLOR, offsetof(FieldElement,focusColorObj),
	"#4a6984" },
    { NULL, TK_OPTION_BOOLEAN, 0, NULL }
};

static void FieldElementSize(
    TCL_UNUSED(void *), /* clientData */
    TCL_UNUSED(void *), /* elementRecord */
    TCL_UNUSED(Tk_Window),
    TCL_UNUSED(int *), /* widthPtr */
    TCL_UNUSED(int *), /* heightPtr */
    Ttk_Padding *paddingPtr)
{
    *paddingPtr = Ttk_UniformPadding(2);
}

static void FieldElementDraw(
    TCL_UNUSED(void *), /* clientData */
    void *elementRecord, Tk_Window tkwin,
    Drawable d, Ttk_Box b, Ttk_State state)
{
    FieldElement *field = (FieldElement *)elementRecord;
    Tk_3DBorder border = Tk_Get3DBorderFromObj(tkwin, field->borderObj);
    XColor *borderColor = Tk_GetColorFromObj(tkwin, field->borderColorObj);
    int focusWidth = 2;

    Tk_GetPixelsFromObj(NULL, tkwin, field->focusWidthObj, &focusWidth);

    if (focusWidth > 0 && (state & TTK_STATE_FOCUS)) {
	Display *disp = Tk_Display(tkwin);
	XColor *focusColor = Tk_GetColorFromObj(tkwin, field->focusColorObj);
	GC focusGC = Tk_GCForColor(focusColor, d);

	if (focusWidth > 1) {
	    int x1 = b.x, x2 = b.x + b.width - 1;
	    int y1 = b.y, y2 = b.y + b.height - 1;
	    int w = WIN32_XDRAWLINE_HACK;

	    /*
	     * Draw the outer rounded rectangle
	     */
	    XDrawLine(disp, d, focusGC, x1+1, y1, x2-1+w, y1);	/* N */
	    XDrawLine(disp, d, focusGC, x1+1, y2, x2-1+w, y2);	/* S */
	    XDrawLine(disp, d, focusGC, x1, y1+1, x1, y2-1+w);	/* W */
	    XDrawLine(disp, d, focusGC, x2, y1+1, x2, y2-1+w);	/* E */

	    /*
	     * Draw the inner rectangle
	     */
	    b.x += 1; b.y += 1; b.width -= 2; b.height -= 2;
	    XDrawRectangle(disp, d, focusGC, b.x, b.y, b.width-1, b.height-1);

	    /*
	     * Fill the inner rectangle
	     */
	    GC bgGC = Tk_3DBorderGC(tkwin, border, TK_3D_FLAT_GC);
	    XFillRectangle(disp, d, bgGC, b.x+1, b.y+1, b.width-2, b.height-2);
	} else {
	    /*
	     * Draw the field element as usual
	     */
	    Tk_Fill3DRectangle(tkwin, d, border, b.x, b.y, b.width, b.height,
		0, TK_RELIEF_SUNKEN);
	    DrawFieldBorder(tkwin, d, border, borderColor, b);

	    /*
	     * Change the color of the border's outermost pixels
	     */
	    XDrawRectangle(disp, d, focusGC, b.x, b.y, b.width-1, b.height-1);
	}
    } else {
	Tk_Fill3DRectangle(tkwin, d, border, b.x, b.y, b.width, b.height,
	    0, TK_RELIEF_SUNKEN);
	DrawFieldBorder(tkwin, d, border, borderColor, b);
    }
}

static const Ttk_ElementSpec FieldElementSpec = {
    TK_STYLE_VERSION_2,
    sizeof(FieldElement),
    FieldElementOptions,
    FieldElementSize,
    FieldElementDraw
};

/*------------------------------------------------------------------------
 * Indicators --
 */

/*
 * Indicator image descriptor:
 */
typedef struct {
    int width;				/* unscaled width */
    int height;				/* unscaled height */
    const char *const offDataPtr;
    const char *const onDataPtr;
} IndicatorSpec;

static const char checkbtnOffData[] = "\
    <svg width='16' height='16' version='1.1' xmlns='http://www.w3.org/2000/svg'>\n\
     <path d='m0 0v15h1v-14h14v-1z' fill='#888888'/>\n\
     <path d='m1 1v13h1v-12h12v-1z' fill='#414141'/>\n\
     <path d='m14 1v13h-13v1h14v-14z' fill='#d9d9d9'/>\n\
     <path d='m15 0v15h-15v1h16v-16z' fill='#eeeeee'/>\n\
     <rect x='2' y='2' width='12' height='12' fill='#ffffff'/>\n\
    </svg>";

static const char checkbtnOnData[] = "\
    <svg width='16' height='16' version='1.1' xmlns='http://www.w3.org/2000/svg'>\n\
     <path d='m0 0v15h1v-14h14v-1z' fill='#888888'/>\n\
     <path d='m1 1v13h1v-12h12v-1z' fill='#414141'/>\n\
     <path d='m14 1v13h-13v1h14v-14z' fill='#d9d9d9'/>\n\
     <path d='m15 0v15h-15v1h16v-16z' fill='#eeeeee'/>\n\
     <rect x='2' y='2' width='12' height='12' fill='#ffffff'/>\n\
     <path d='m4.5 8 3 3 4-6' fill='none' stroke='#000000' stroke-linecap='round' stroke-linejoin='round' stroke-width='2'/>\n\
    </svg>";

static const IndicatorSpec checkbutton_spec = {
    16, 16,
    checkbtnOffData,
    checkbtnOnData
};

static const char radiobtnOffData[] = "\
    <svg width='16' height='16' version='1.1' xmlns='http://www.w3.org/2000/svg'>\n\
     <defs>\n\
      <linearGradient id='linearGradientOuter' x1='5' y1='5' x2='11' y2='11' gradientUnits='userSpaceOnUse'>\n\
       <stop stop-color='#888888' offset='0'/>\n\
       <stop stop-color='#eeeeee' offset='1'/>\n\
      </linearGradient>\n\
      <linearGradient id='linearGradientInner' x1='5' y1='5' x2='11' y2='11' gradientUnits='userSpaceOnUse'>\n\
       <stop stop-color='#414141' offset='0'/>\n\
       <stop stop-color='#d9d9d9' offset='1'/>\n\
      </linearGradient>\n\
     </defs>\n\
     <circle cx='8' cy='8' r='8' fill='url(#linearGradientOuter)'/>\n\
     <circle cx='8' cy='8' r='7' fill='url(#linearGradientInner)'/>\n\
     <circle cx='8' cy='8' r='6' fill='#ffffff'/>\n\
    </svg>";

static const char radiobtnOnData[] = "\
    <svg width='16' height='16' version='1.1' xmlns='http://www.w3.org/2000/svg'>\n\
     <defs>\n\
      <linearGradient id='linearGradientOuter' x1='5' y1='5' x2='11' y2='11' gradientUnits='userSpaceOnUse'>\n\
       <stop stop-color='#888888' offset='0'/>\n\
       <stop stop-color='#eeeeee' offset='1'/>\n\
      </linearGradient>\n\
      <linearGradient id='linearGradientInner' x1='5' y1='5' x2='11' y2='11' gradientUnits='userSpaceOnUse'>\n\
       <stop stop-color='#414141' offset='0'/>\n\
       <stop stop-color='#d9d9d9' offset='1'/>\n\
      </linearGradient>\n\
     </defs>\n\
     <circle cx='8' cy='8' r='8' fill='url(#linearGradientOuter)'/>\n\
     <circle cx='8' cy='8' r='7' fill='url(#linearGradientInner)'/>\n\
     <circle cx='8' cy='8' r='6' fill='#ffffff'/>\n\
     <circle cx='8' cy='8' r='3' fill='#000000'/>\n\
    </svg>";

static const IndicatorSpec radiobutton_spec = {
    16, 16,
    radiobtnOffData,
    radiobtnOnData
};

typedef struct {
    Tcl_Obj *backgroundObj;
    Tcl_Obj *foregroundObj;
    Tcl_Obj *colorObj;
    Tcl_Obj *lightColorObj;
    Tcl_Obj *shadeColorObj;
    Tcl_Obj *borderColorObj;
    Tcl_Obj *marginObj;
} IndicatorElement;

static const Ttk_ElementOptionSpec IndicatorElementOptions[] = {
    { "-background", TK_OPTION_COLOR,
	    offsetof(IndicatorElement,backgroundObj), DEFAULT_BACKGROUND },
    { "-foreground", TK_OPTION_COLOR,
	    offsetof(IndicatorElement,foregroundObj), DEFAULT_FOREGROUND },
    { "-indicatorcolor", TK_OPTION_COLOR,
	    offsetof(IndicatorElement,colorObj), "#FFFFFF" },
    { "-lightcolor", TK_OPTION_COLOR,
	    offsetof(IndicatorElement,lightColorObj), "#DDDDDD" },
    { "-shadecolor", TK_OPTION_COLOR,
	    offsetof(IndicatorElement,shadeColorObj), "#888888" },
    { "-bordercolor", TK_OPTION_COLOR,
	    offsetof(IndicatorElement,borderColorObj), "black" },
    { "-indicatormargin", TK_OPTION_STRING,
	    offsetof(IndicatorElement,marginObj), "0 2 4 2" },
    { NULL, TK_OPTION_BOOLEAN, 0, NULL }
};

static void IndicatorElementSize(
    void *clientData, void *elementRecord, Tk_Window tkwin,
    int *widthPtr, int *heightPtr,
    TCL_UNUSED(Ttk_Padding *))
{
    const IndicatorSpec *spec = (const IndicatorSpec *)clientData;
    IndicatorElement *indicator = (IndicatorElement *)elementRecord;
    Ttk_Padding margins;
    double scalingLevel = TkScalingLevel(tkwin);

    Ttk_GetPaddingFromObj(NULL, tkwin, indicator->marginObj, &margins);
    *widthPtr = spec->width * scalingLevel + Ttk_PaddingWidth(margins);
    *heightPtr = spec->height * scalingLevel + Ttk_PaddingHeight(margins);
}

static void ColorToStr(
    const XColor *colorPtr, char *colorStr)	/* in the format "RRGGBB" */
{
    snprintf(colorStr, 7, "%02x%02x%02x",
	     colorPtr->red >> 8, colorPtr->green >> 8, colorPtr->blue >> 8);
}

static void ImageChanged(		/* to be passed to Tk_GetImage() */
    TCL_UNUSED(void *),
    TCL_UNUSED(int),
    TCL_UNUSED(int),
    TCL_UNUSED(int),
    TCL_UNUSED(int),
    TCL_UNUSED(int),
    TCL_UNUSED(int))
{
}

static void IndicatorElementDraw(
    void *clientData, void *elementRecord, Tk_Window tkwin,
    Drawable d, Ttk_Box b, Ttk_State state)
{
    IndicatorElement *indicator = (IndicatorElement *)elementRecord;
    Ttk_Padding padding;
    const IndicatorSpec *spec = (const IndicatorSpec *)clientData;
    double scalingLevel = TkScalingLevel(tkwin);
    int width = spec->width * scalingLevel;
    int height = spec->height * scalingLevel;

    char bgColorStr[7], fgColorStr[7], indicatorColorStr[7],
	 shadeColorStr[7], borderColorStr[7];
    unsigned int selected = (state & TTK_STATE_SELECTED);
    Tcl_Interp *interp = Tk_Interp(tkwin);
    char imgName[70];
    Tk_Image img;

    const char *svgDataPtr;
    size_t svgDataLen;
    char *svgDataCopy;
    char *shadeColorPtr, *highlightColorPtr, *borderColorPtr, *bgColorPtr,
	 *indicatorColorPtr, *fgColorPtr;
    const char *cmdFmt;
    size_t scriptSize;
    char *script;
    int code;

    Ttk_GetPaddingFromObj(NULL, tkwin, indicator->marginObj, &padding);
    b = Ttk_PadBox(b, padding);

    /*
     * Sanity check
     */
    if (   b.x < 0
	|| b.y < 0
	|| Tk_Width(tkwin) < b.x + width
	|| Tk_Height(tkwin) < b.y + height)
    {
	/* Oops!  Not enough room to display the image.
	 * Don't draw anything.
	 */
	return;
    }

    /*
     * Construct the color strings bgColorStr, fgColorStr,
     * indicatorColorStr, shadeColorStr, and borderColorStr
     */
    ColorToStr(Tk_GetColorFromObj(tkwin, indicator->backgroundObj),
	       bgColorStr);
    ColorToStr(Tk_GetColorFromObj(tkwin, indicator->foregroundObj),
	       fgColorStr);
    ColorToStr(Tk_GetColorFromObj(tkwin, indicator->colorObj),
	       indicatorColorStr);
    ColorToStr(Tk_GetColorFromObj(tkwin, indicator->shadeColorObj),
	       shadeColorStr);
    ColorToStr(Tk_GetColorFromObj(tkwin, indicator->borderColorObj),
	       borderColorStr);

    /*
     * Check whether there is an SVG image of this size for the indicator's
     * type (0 = checkbtn, 1 = radiobtn) and these color strings
     */
    snprintf(imgName, sizeof(imgName),
	     "::tk::icons::indicator_alt%d_%d_%s_%s_%s_%s_%s",
	     width, spec->offDataPtr == radiobtnOffData,
	     shadeColorStr, indicatorColorStr, borderColorStr, bgColorStr,
	     selected ? fgColorStr : "XXXXXX");
    img = Tk_GetImage(interp, tkwin, imgName, ImageChanged, NULL);
    if (img == NULL) {
	/*
	 * Determine the SVG data to use for the photo image
	 */
	svgDataPtr = (selected ? spec->onDataPtr : spec->offDataPtr);

	/*
	 * Copy the string pointed to by svgDataPtr to
	 * a newly allocated memory area svgDataCopy
	 */
	svgDataLen = strlen(svgDataPtr);
	svgDataCopy = (char *)attemptckalloc(svgDataLen + 1);
	if (svgDataCopy == NULL) {
	    return;
	}
	memcpy(svgDataCopy, svgDataPtr, svgDataLen);
	svgDataCopy[svgDataLen] = '\0';

	/*
	 * Update the colors within svgDataCopy
	 */

	shadeColorPtr =	    strstr(svgDataCopy, "888888");
	highlightColorPtr = strstr(svgDataCopy, "eeeeee");
	borderColorPtr =    strstr(svgDataCopy, "414141");
	bgColorPtr =	    strstr(svgDataCopy, "d9d9d9");
	indicatorColorPtr = strstr(svgDataCopy, "ffffff");
	fgColorPtr =	    strstr(svgDataCopy, "000000");

	assert(shadeColorPtr);
	assert(highlightColorPtr);
	assert(borderColorPtr);
	assert(bgColorPtr);
	assert(indicatorColorPtr);

	memcpy(shadeColorPtr, shadeColorStr, 6);
	memcpy(highlightColorPtr, indicatorColorStr, 6);
	memcpy(borderColorPtr, borderColorStr, 6);
	memcpy(bgColorPtr, bgColorStr, 6);
	memcpy(indicatorColorPtr, indicatorColorStr, 6);
	if (fgColorPtr != NULL) {
	    memcpy(fgColorPtr, fgColorStr, 6);
	}

	/*
	 * Create an SVG photo image from svgDataCopy
	 */
	cmdFmt = "image create photo %s -format $::tk::svgFmt -data {%s}";
	scriptSize = strlen(cmdFmt) + strlen(imgName) + svgDataLen;
	script = (char *)attemptckalloc(scriptSize);
	if (script == NULL) {
	    ckfree(svgDataCopy);
	    return;
	}
	snprintf(script, scriptSize, cmdFmt, imgName, svgDataCopy);
	ckfree(svgDataCopy);
	code = Tcl_EvalEx(interp, script, -1, TCL_EVAL_GLOBAL);
	ckfree(script);
	if (code != TCL_OK) {
	    Tcl_BackgroundException(interp, code);
	    return;
	}
	img = Tk_GetImage(interp, tkwin, imgName, ImageChanged, NULL);
    }

    /*
     * Display the image
     */
    Tk_RedrawImage(img, 0, 0, width, height, d, b.x, b.y);
    Tk_FreeImage(img);
}

static const Ttk_ElementSpec IndicatorElementSpec = {
    TK_STYLE_VERSION_2,
    sizeof(IndicatorElement),
    IndicatorElementOptions,
    IndicatorElementSize,
    IndicatorElementDraw
};

/*----------------------------------------------------------------------
 * +++ Arrow element(s).
 *
 * 	Draws a solid triangle, inside a box.
 * 	clientData is an enum ArrowDirection pointer.
 */

typedef struct {
    Tcl_Obj *sizeObj;
    Tcl_Obj *colorObj;		/* Arrow color */
    Tcl_Obj *borderObj;
    Tcl_Obj *borderColorObj;	/* Extra color for borders */
    Tcl_Obj *reliefObj;
} ArrowElement;

static const Ttk_ElementOptionSpec ArrowElementOptions[] = {
    { "-arrowsize", TK_OPTION_PIXELS,
	offsetof(ArrowElement,sizeObj), STRINGIFY(SCROLLBAR_WIDTH) },
    { "-arrowcolor", TK_OPTION_COLOR,
	offsetof(ArrowElement,colorObj), "black"},
    { "-background", TK_OPTION_BORDER,
	offsetof(ArrowElement,borderObj), DEFAULT_BACKGROUND },
    { "-bordercolor", TK_OPTION_COLOR,
	offsetof(ArrowElement,borderColorObj), "black" },
    { "-relief", TK_OPTION_RELIEF,
	offsetof(ArrowElement,reliefObj), "raised"},
    { NULL, TK_OPTION_BOOLEAN, 0, NULL }
};

/*
 * Note asymmetric padding:
 * top/left padding is 1 less than bottom/right,
 * since in this theme 2-pixel borders are asymmetric.
 */
static const Ttk_Padding ArrowPadding = { 3,3,4,4 };

static void ArrowElementSize(
    void *clientData, void *elementRecord, Tk_Window tkwin,
    int *widthPtr, int *heightPtr,
    TCL_UNUSED(Ttk_Padding *))
{
    ArrowElement *arrow = (ArrowElement *)elementRecord;
    ArrowDirection direction = (ArrowDirection)PTR2INT(clientData);
    double scalingLevel = TkScalingLevel(tkwin);
    Ttk_Padding padding;
    int size = SCROLLBAR_WIDTH;

    padding.left = round(ArrowPadding.left * scalingLevel);
    padding.right = padding.left + 1;
    padding.top = round(ArrowPadding.top * scalingLevel);
    padding.bottom = padding.top + 1;

    Tk_GetPixelsFromObj(NULL, tkwin, arrow->sizeObj, &size);
    size -= Ttk_PaddingWidth(padding);
    TtkArrowSize(size/2, direction, widthPtr, heightPtr);
    *widthPtr += Ttk_PaddingWidth(padding);
    *heightPtr += Ttk_PaddingHeight(padding);
    if (*widthPtr < *heightPtr) {
	*widthPtr = *heightPtr;
    } else {
	*heightPtr = *widthPtr;
    }
}

static void ArrowElementDraw(
    void *clientData, void *elementRecord, Tk_Window tkwin,
    Drawable d, Ttk_Box b,
    TCL_UNUSED(Ttk_State))
{
    ArrowElement *arrow = (ArrowElement *)elementRecord;
    ArrowDirection direction = (ArrowDirection)PTR2INT(clientData);
    Tk_3DBorder border = Tk_Get3DBorderFromObj(tkwin, arrow->borderObj);
    XColor *borderColor = Tk_GetColorFromObj(tkwin, arrow->borderColorObj);
    int borderWidth = 2, relief = TK_RELIEF_RAISED;
    Ttk_Padding padding;
    double scalingLevel = TkScalingLevel(tkwin);
    int cx = 0, cy = 0;
    XColor *arrowColor = Tk_GetColorFromObj(tkwin, arrow->colorObj);
    GC gc = Tk_GCForColor(arrowColor, d);

    Tk_GetReliefFromObj(NULL, arrow->reliefObj, &relief);

    Tk_Fill3DRectangle(tkwin, d, border, b.x, b.y, b.width, b.height,
	    0, TK_RELIEF_FLAT);
    DrawBorder(tkwin, d, border, borderColor, b, borderWidth, relief);

    padding.left = round(ArrowPadding.left * scalingLevel);
    padding.right = padding.left + 1;
    padding.top = round(ArrowPadding.top * scalingLevel);
    padding.bottom = padding.top + 1;

    b = Ttk_PadBox(b, padding);

    switch (direction) {
	case ARROW_UP:
	case ARROW_DOWN:
	    TtkArrowSize(b.width/2, direction, &cx, &cy);
	    if ((b.height - cy) % 2 == 1) {
		++cy;
	    }
	    break;
	case ARROW_LEFT:
	case ARROW_RIGHT:
	    TtkArrowSize(b.height/2, direction, &cx, &cy);
	    if ((b.width - cx) % 2 == 1) {
		++cx;
	    }
	    break;
    }

    b = Ttk_AnchorBox(b, cx, cy, TK_ANCHOR_CENTER);

    TtkFillArrow(Tk_Display(tkwin), d, gc, b, direction);
}

static const Ttk_ElementSpec ArrowElementSpec = {
    TK_STYLE_VERSION_2,
    sizeof(ArrowElement),
    ArrowElementOptions,
    ArrowElementSize,
    ArrowElementDraw
};

/*
 * Modified arrow element for comboboxes and spinboxes:
 * 	The width and height are different, and the left edge is drawn in the
 *	same color as the inner part of the right one.
 */

static void BoxArrowElementSize(
    void *clientData, void *elementRecord, Tk_Window tkwin,
    int *widthPtr, int *heightPtr,
    TCL_UNUSED(Ttk_Padding *))
{
    ArrowElement *arrow = (ArrowElement *)elementRecord;
    ArrowDirection direction = (ArrowDirection)PTR2INT(clientData);
    double scalingLevel = TkScalingLevel(tkwin);
    Ttk_Padding padding;
    int size = 14;

    padding.left = round(ArrowPadding.left * scalingLevel);
    padding.top = round(ArrowPadding.top * scalingLevel);
    padding.right = round(ArrowPadding.right * scalingLevel);
    padding.bottom = round(ArrowPadding.bottom * scalingLevel);

    Tk_GetPixelsFromObj(NULL, tkwin, arrow->sizeObj, &size);
    size -= Ttk_PaddingWidth(padding);
    TtkArrowSize(size/2, direction, widthPtr, heightPtr);
    *widthPtr += Ttk_PaddingWidth(padding);
    *heightPtr += Ttk_PaddingHeight(padding);
}

static void BoxArrowElementDraw(
    void *clientData, void *elementRecord, Tk_Window tkwin,
    Drawable d, Ttk_Box b,
    TCL_UNUSED(Ttk_State))
{
    ArrowElement *arrow = (ArrowElement *)elementRecord;
    ArrowDirection direction = (ArrowDirection)PTR2INT(clientData);
    Tk_3DBorder border = Tk_Get3DBorderFromObj(tkwin, arrow->borderObj);
    XColor *borderColor = Tk_GetColorFromObj(tkwin, arrow->borderColorObj);
    int borderWidth = 2, relief = TK_RELIEF_RAISED;
    Display *disp = Tk_Display(tkwin);
    GC darkGC = Tk_3DBorderGC(tkwin, border, TK_3D_DARK_GC);
    int w = WIN32_XDRAWLINE_HACK;
    Ttk_Padding padding;
    double scalingLevel = TkScalingLevel(tkwin);
    int cx = 0, cy = 0;
    XColor *arrowColor = Tk_GetColorFromObj(tkwin, arrow->colorObj);
    GC arrowGC = Tk_GCForColor(arrowColor, d);

    Tk_Fill3DRectangle(tkwin, d, border, b.x, b.y, b.width, b.height,
	    0, TK_RELIEF_FLAT);
    DrawBorder(tkwin, d, border, borderColor, b, borderWidth, relief);

    XDrawLine(disp, d, darkGC, b.x, b.y+1, b.x, b.y+b.height-2+w);

    padding.left = round(ArrowPadding.left * scalingLevel);
    padding.top = round(ArrowPadding.top * scalingLevel);
    padding.right = round(ArrowPadding.right * scalingLevel);
    padding.bottom = round(ArrowPadding.bottom * scalingLevel);

    b = Ttk_PadBox(b, padding);

    TtkArrowSize(b.width/2, direction, &cx, &cy);
    if ((b.height - cy) % 2 == 1) {
	++cy;
    }

    b = Ttk_AnchorBox(b, cx, cy, TK_ANCHOR_CENTER);

    TtkFillArrow(disp, d, arrowGC, b, direction);
}

static const Ttk_ElementSpec BoxArrowElementSpec = {
    TK_STYLE_VERSION_2,
    sizeof(ArrowElement),
    ArrowElementOptions,
    BoxArrowElementSize,
    BoxArrowElementDraw
};

/*----------------------------------------------------------------------
 * +++ Menubutton indicator:
 * 	Draw an arrow in the direction where the menu will be posted.
 */

#define MENUBUTTON_ARROW_SIZE 5

typedef struct {
    Tcl_Obj *directionObj;
    Tcl_Obj *sizeObj;
    Tcl_Obj *colorObj;
} MenubuttonArrowElement;

static const char *const directionStrings[] = {	/* See also: button.c */
    "above", "below", "flush", "left", "right", NULL
};
enum { POST_ABOVE, POST_BELOW, POST_FLUSH, POST_LEFT, POST_RIGHT };

static const Ttk_ElementOptionSpec MenubuttonArrowElementOptions[] = {
    { "-direction", TK_OPTION_STRING,
	offsetof(MenubuttonArrowElement,directionObj), "below" },
    { "-arrowsize", TK_OPTION_PIXELS,
	offsetof(MenubuttonArrowElement,sizeObj), STRINGIFY(MENUBUTTON_ARROW_SIZE)},
    { "-arrowcolor", TK_OPTION_COLOR,
	offsetof(MenubuttonArrowElement,colorObj), "black"},
    { NULL, TK_OPTION_BOOLEAN, 0, NULL }
};

static const Ttk_Padding MenubuttonArrowPadding = { 3, 0, 3, 0 };

static void MenubuttonArrowElementSize(
    TCL_UNUSED(void *), /* clientData */
    void *elementRecord,
    Tk_Window tkwin,
    int *widthPtr,
    int *heightPtr,
    TCL_UNUSED(Ttk_Padding *))
{
    MenubuttonArrowElement *arrow = (MenubuttonArrowElement *)elementRecord;
    int size = MENUBUTTON_ARROW_SIZE;
    Ttk_Padding padding;
    double scalingLevel = TkScalingLevel(tkwin);

    Tk_GetPixelsFromObj(NULL, tkwin, arrow->sizeObj, &size);

    padding.left = round(MenubuttonArrowPadding.left * scalingLevel);
    padding.top = round(MenubuttonArrowPadding.top * scalingLevel);
    padding.right = round(MenubuttonArrowPadding.right * scalingLevel);
    padding.bottom = round(MenubuttonArrowPadding.bottom * scalingLevel);

    *widthPtr = *heightPtr = 2 * size + 1;
    *widthPtr += Ttk_PaddingWidth(padding);
    *heightPtr += Ttk_PaddingHeight(padding);
}

static void MenubuttonArrowElementDraw(
    TCL_UNUSED(void *), /* clientData */
    void *elementRecord,
    Tk_Window tkwin,
    Drawable d,
    Ttk_Box b,
    TCL_UNUSED(Ttk_State))
{
    MenubuttonArrowElement *arrow = (MenubuttonArrowElement *)elementRecord;
    XColor *arrowColor = Tk_GetColorFromObj(tkwin, arrow->colorObj);
    GC gc = Tk_GCForColor(arrowColor, d);
    int size = MENUBUTTON_ARROW_SIZE;
    int postDirection = POST_BELOW;
    ArrowDirection arrowDirection = ARROW_DOWN;
    int width = 0, height = 0;
    Ttk_Padding padding;
    double scalingLevel = TkScalingLevel(tkwin);

    Tk_GetPixelsFromObj(NULL, tkwin, arrow->sizeObj, &size);
    Tcl_GetIndexFromObjStruct(NULL, arrow->directionObj, directionStrings,
	   sizeof(char *), ""/*message*/, 0/*flags*/, &postDirection);

    /* ... this might not be such a great idea ... */
    switch (postDirection) {
	case POST_ABOVE:	arrowDirection = ARROW_UP; break;
	case POST_BELOW:	arrowDirection = ARROW_DOWN; break;
	case POST_LEFT:		arrowDirection = ARROW_LEFT; break;
	case POST_RIGHT:	arrowDirection = ARROW_RIGHT; break;
	case POST_FLUSH:	arrowDirection = ARROW_DOWN; break;
    }

    TtkArrowSize(size, arrowDirection, &width, &height);

    padding.left = round(MenubuttonArrowPadding.left * scalingLevel);
    padding.top = round(MenubuttonArrowPadding.top * scalingLevel);
    padding.right = round(MenubuttonArrowPadding.right * scalingLevel);
    padding.bottom = round(MenubuttonArrowPadding.bottom * scalingLevel);

    b = Ttk_PadBox(b, padding);
    b = Ttk_AnchorBox(b, width, height, TK_ANCHOR_CENTER);
    TtkFillArrow(Tk_Display(tkwin), d, gc, b, arrowDirection);
}

static const Ttk_ElementSpec MenubuttonArrowElementSpec = {
    TK_STYLE_VERSION_2,
    sizeof(MenubuttonArrowElement),
    MenubuttonArrowElementOptions,
    MenubuttonArrowElementSize,
    MenubuttonArrowElementDraw
};

/*
 *----------------------------------------------------------------------
 * +++ Thumb element.
 */

typedef struct {
    Tcl_Obj *sizeObj;
    Tcl_Obj *firstObj;
    Tcl_Obj *lastObj;
    Tcl_Obj *borderObj;
    Tcl_Obj *borderColorObj;
    Tcl_Obj *reliefObj;
    Tcl_Obj *orientObj;
} ThumbElement;

static const Ttk_ElementOptionSpec ThumbElementOptions[] = {
    { "-width", TK_OPTION_PIXELS, offsetof(ThumbElement,sizeObj),
	STRINGIFY(SCROLLBAR_WIDTH) },
    { "-background", TK_OPTION_BORDER, offsetof(ThumbElement,borderObj),
	DEFAULT_BACKGROUND },
    { "-bordercolor", TK_OPTION_COLOR, offsetof(ThumbElement,borderColorObj),
	"black" },
    { "-relief", TK_OPTION_RELIEF, offsetof(ThumbElement,reliefObj),"raised" },
    { "-orient", TK_OPTION_ANY, offsetof(ThumbElement,orientObj),"horizontal"},
    { NULL, TK_OPTION_BOOLEAN, 0, NULL }
};

static void ThumbElementSize(
    TCL_UNUSED(void *), /* clientData */
    void *elementRecord,
    Tk_Window tkwin,
    int *widthPtr,
    int *heightPtr,
    TCL_UNUSED(Ttk_Padding *))
{
    ThumbElement *thumb = (ThumbElement *)elementRecord;
    Ttk_Orient orient;
    int size;

    Tk_GetPixelsFromObj(NULL, tkwin, thumb->sizeObj, &size);
    TtkGetOrientFromObj(NULL, thumb->orientObj, &orient);

    if (orient == TTK_ORIENT_VERTICAL) {
	*widthPtr = size;
	*heightPtr = MIN_THUMB_SIZE;
    } else {
	*widthPtr = MIN_THUMB_SIZE;
	*heightPtr = size;
    }
}

static void ThumbElementDraw(
    TCL_UNUSED(void *), /* clientData */
    void *elementRecord,
    Tk_Window tkwin,
    Drawable d,
    Ttk_Box b,
    TCL_UNUSED(Ttk_State))
{
    ThumbElement *thumb = (ThumbElement *)elementRecord;
    Tk_3DBorder border = Tk_Get3DBorderFromObj(tkwin, thumb->borderObj);
    XColor *borderColor = Tk_GetColorFromObj(tkwin, thumb->borderColorObj);
    int relief = TK_RELIEF_RAISED;
    int borderWidth = 2;

    /*
     * Don't draw the thumb if we are disabled.
     * This makes it behave like Windows ... if that's what we want.
    if (state & TTK_STATE_DISABLED)
	return;
     */

    Tk_GetReliefFromObj(NULL, thumb->reliefObj, &relief);

    Tk_Fill3DRectangle(
	tkwin, d, border, b.x,b.y,b.width,b.height, 0, TK_RELIEF_FLAT);
    DrawBorder(tkwin, d, border, borderColor, b, borderWidth, relief);
}

static const Ttk_ElementSpec ThumbElementSpec = {
    TK_STYLE_VERSION_2,
    sizeof(ThumbElement),
    ThumbElementOptions,
    ThumbElementSize,
    ThumbElementDraw
};

/*
 *----------------------------------------------------------------------
 * +++ Slider element.
 *
 * This is the moving part of the scale widget.
 *
 * The slider element is the thumb in the scale widget. This is drawn
 * as an arrow-type element that can point up, down, left or right.
 *
 */

typedef struct {
    Tcl_Obj *thicknessObj;	/* Short axis dimension */
    Tcl_Obj *reliefObj;		/* Relief for this object */
    Tcl_Obj *borderObj;		/* Border / background color */
    Tcl_Obj *borderColorObj;	/* Additional border color */
    Tcl_Obj *borderWidthObj;
    Tcl_Obj *orientObj;		/* Orientation of overall slider */
} SliderElement;

static const Ttk_ElementOptionSpec SliderElementOptions[] = {
    { "-sliderthickness",TK_OPTION_PIXELS, offsetof(SliderElement,thicknessObj),
	"15" },
    { "-sliderrelief", TK_OPTION_RELIEF, offsetof(SliderElement,reliefObj),
	"raised" },
    { "-background", TK_OPTION_BORDER, offsetof(SliderElement,borderObj),
	DEFAULT_BACKGROUND },
    { "-bordercolor", TK_OPTION_COLOR, offsetof(SliderElement,borderColorObj),
	"black" },
    { "-borderwidth", TK_OPTION_PIXELS, offsetof(SliderElement,borderWidthObj),
	STRINGIFY(BORDERWIDTH) },
    { "-orient", TK_OPTION_ANY, offsetof(SliderElement,orientObj),
	"horizontal" },
    { NULL, TK_OPTION_BOOLEAN, 0, NULL }
};

static void SliderElementSize(
    TCL_UNUSED(void *), /* clientData */
    void *elementRecord,
    Tk_Window tkwin,
    int *widthPtr,
    int *heightPtr,
    TCL_UNUSED(Ttk_Padding *))
{
    SliderElement *slider = (SliderElement *)elementRecord;
    Ttk_Orient orient;
    int thickness, borderWidth;

    TtkGetOrientFromObj(NULL, slider->orientObj, &orient);
    Tk_GetPixelsFromObj(NULL, tkwin, slider->thicknessObj, &thickness);
    Tk_GetPixelsFromObj(NULL, tkwin, slider->borderWidthObj, &borderWidth);

    switch (orient) {
	case TTK_ORIENT_VERTICAL:
	    *widthPtr = thickness + (borderWidth *2);
	    *heightPtr = *widthPtr/2;
	    break;
	case TTK_ORIENT_HORIZONTAL:
	    *heightPtr = thickness + (borderWidth *2);
	    *widthPtr = *heightPtr/2;
	    break;
    }
}

static void SliderElementDraw(
    TCL_UNUSED(void *), /* clientData */
    void *elementRecord,
    Tk_Window tkwin,
    Drawable d,
    Ttk_Box b,
    TCL_UNUSED(Ttk_State))
{
    SliderElement *slider = (SliderElement *)elementRecord;
    Tk_3DBorder border = Tk_Get3DBorderFromObj(tkwin, slider->borderObj);
    XColor *borderColor = Tk_GetColorFromObj(tkwin, slider->borderColorObj);
    int relief = TK_RELIEF_RAISED, borderWidth = 2;

    Tk_GetPixelsFromObj(NULL, tkwin, slider->borderWidthObj, &borderWidth);
    Tk_GetReliefFromObj(NULL, slider->reliefObj, &relief);

    Tk_Fill3DRectangle(tkwin, d, border,
	b.x, b.y, b.width, b.height,
	borderWidth, TK_RELIEF_FLAT);
    DrawBorder(tkwin, d, border, borderColor, b, borderWidth, relief);
}

static const Ttk_ElementSpec SliderElementSpec = {
    TK_STYLE_VERSION_2,
    sizeof(SliderElement),
    SliderElementOptions,
    SliderElementSize,
    SliderElementDraw
};

/*------------------------------------------------------------------------
 * +++ Tree indicator element.
 */

typedef struct {
    Tcl_Obj *colorObj;
    Tcl_Obj *marginObj;
    Tcl_Obj *sizeObj;
} TreeitemIndicator;

static const Ttk_ElementOptionSpec TreeitemIndicatorOptions[] = {
    { "-foreground", TK_OPTION_COLOR,
	offsetof(TreeitemIndicator,colorObj), DEFAULT_FOREGROUND },
    { "-diameter", TK_OPTION_PIXELS,
<<<<<<< HEAD
	offsetof(TreeitemIndicator,sizeObj), "6.75p" },
=======
	Tk_Offset(TreeitemIndicator,sizeObj), "9" },
>>>>>>> e57fccc6
    { "-indicatormargins", TK_OPTION_STRING,
	offsetof(TreeitemIndicator,marginObj), "2 2 4 2" },
    { NULL, TK_OPTION_BOOLEAN, 0, NULL }
};

static void TreeitemIndicatorSize(
    TCL_UNUSED(void *), /* clientData */
    void *elementRecord,
    Tk_Window tkwin,
    int *widthPtr,
    int *heightPtr,
    TCL_UNUSED(Ttk_Padding *))
{
    TreeitemIndicator *indicator = (TreeitemIndicator *)elementRecord;
    int diameter = 0;
    Ttk_Padding margins;

<<<<<<< HEAD
    Tk_GetPixelsFromObj(NULL, tkwin, indicator->sizeObj, &diameter);
=======
    Tk_GetPixelsFromObj(NULL, tkwin, indicator->sizeObj, &size);
    if (size % 2 == 0) --size;	/* An odd size is better for the indicator. */
>>>>>>> e57fccc6
    Ttk_GetPaddingFromObj(NULL, tkwin, indicator->marginObj, &margins);
    *widthPtr = diameter + Ttk_PaddingWidth(margins);
    *heightPtr = diameter + Ttk_PaddingHeight(margins);
}

static void TreeitemIndicatorDraw(
    TCL_UNUSED(void *), /* clientData */
    void *elementRecord, Tk_Window tkwin,
    Drawable d, Ttk_Box b, Ttk_State state)
{
    TreeitemIndicator *indicator = (TreeitemIndicator *)elementRecord;
    XColor *color = Tk_GetColorFromObj(tkwin, indicator->colorObj);
    GC gc = Tk_GCForColor(color, d);
    Ttk_Padding padding = Ttk_UniformPadding(0);
    int w = WIN32_XDRAWLINE_HACK;
    int cx, cy;

    if (state & TTK_STATE_LEAF) {
	/* don't draw anything ... */
	return;
    }

    Ttk_GetPaddingFromObj(NULL, tkwin, indicator->marginObj, &padding);
    b = Ttk_PadBox(b, padding);

    XDrawRectangle(Tk_Display(tkwin), d, gc,
	    b.x, b.y, b.width - 1, b.height - 1);

    cx = b.x + (b.width - 1) / 2;
    cy = b.y + (b.height - 1) / 2;
    XDrawLine(Tk_Display(tkwin), d, gc, b.x+2, cy, b.x+b.width-3+w, cy);

    if (!(state & TTK_STATE_OPEN)) {
	/* turn '-' into a '+' */
	XDrawLine(Tk_Display(tkwin), d, gc, cx, b.y+2, cx, b.y+b.height-3+w);
    }
}

static const Ttk_ElementSpec TreeitemIndicatorElementSpec = {
    TK_STYLE_VERSION_2,
    sizeof(TreeitemIndicator),
    TreeitemIndicatorOptions,
    TreeitemIndicatorSize,
    TreeitemIndicatorDraw
};

/*------------------------------------------------------------------------
 * TtkAltTheme_Init --
 * 	Install alternate theme.
 */

MODULE_SCOPE int
TtkAltTheme_Init(Tcl_Interp *interp)
{
    Ttk_Theme theme =  Ttk_CreateTheme(interp, "alt", NULL);

    if (!theme) {
	return TCL_ERROR;
    }

    Ttk_RegisterElement(interp, theme, "border", &BorderElementSpec, NULL);

    Ttk_RegisterElement(interp, theme, "Checkbutton.indicator",
	    &IndicatorElementSpec, (void *)&checkbutton_spec);
    Ttk_RegisterElement(interp, theme, "Radiobutton.indicator",
	    &IndicatorElementSpec, (void *)&radiobutton_spec);
    Ttk_RegisterElement(interp, theme, "Menubutton.indicator",
	    &MenubuttonArrowElementSpec, NULL);

    Ttk_RegisterElement(interp, theme, "field", &FieldElementSpec, NULL);

    Ttk_RegisterElement(interp, theme, "thumb", &ThumbElementSpec, NULL);
    Ttk_RegisterElement(interp, theme, "slider", &SliderElementSpec, NULL);

    Ttk_RegisterElement(interp, theme, "uparrow",
	    &ArrowElementSpec, INT2PTR(ARROW_UP));
    Ttk_RegisterElement(interp, theme, "Spinbox.uparrow",
	    &BoxArrowElementSpec, INT2PTR(ARROW_UP));
    Ttk_RegisterElement(interp, theme, "downarrow",
	    &ArrowElementSpec, INT2PTR(ARROW_DOWN));
    Ttk_RegisterElement(interp, theme, "Spinbox.downarrow",
	    &BoxArrowElementSpec, INT2PTR(ARROW_DOWN));
    Ttk_RegisterElement(interp, theme, "Combobox.downarrow",
	    &BoxArrowElementSpec, INT2PTR(ARROW_DOWN));
    Ttk_RegisterElement(interp, theme, "leftarrow",
	    &ArrowElementSpec, INT2PTR(ARROW_LEFT));
    Ttk_RegisterElement(interp, theme, "rightarrow",
	    &ArrowElementSpec, INT2PTR(ARROW_RIGHT));
    Ttk_RegisterElement(interp, theme, "arrow",
	    &ArrowElementSpec, INT2PTR(ARROW_UP));

    Ttk_RegisterElement(interp, theme, "Treeitem.indicator",
	    &TreeitemIndicatorElementSpec, NULL);

    Tcl_PkgProvide(interp, "ttk::theme::alt", TTK_VERSION);

    return TCL_OK;
}

/*EOF*/<|MERGE_RESOLUTION|>--- conflicted
+++ resolved
@@ -1218,11 +1218,7 @@
     { "-foreground", TK_OPTION_COLOR,
 	offsetof(TreeitemIndicator,colorObj), DEFAULT_FOREGROUND },
     { "-diameter", TK_OPTION_PIXELS,
-<<<<<<< HEAD
 	offsetof(TreeitemIndicator,sizeObj), "6.75p" },
-=======
-	Tk_Offset(TreeitemIndicator,sizeObj), "9" },
->>>>>>> e57fccc6
     { "-indicatormargins", TK_OPTION_STRING,
 	offsetof(TreeitemIndicator,marginObj), "2 2 4 2" },
     { NULL, TK_OPTION_BOOLEAN, 0, NULL }
@@ -1237,18 +1233,14 @@
     TCL_UNUSED(Ttk_Padding *))
 {
     TreeitemIndicator *indicator = (TreeitemIndicator *)elementRecord;
-    int diameter = 0;
+    int size = 0;
     Ttk_Padding margins;
 
-<<<<<<< HEAD
-    Tk_GetPixelsFromObj(NULL, tkwin, indicator->sizeObj, &diameter);
-=======
     Tk_GetPixelsFromObj(NULL, tkwin, indicator->sizeObj, &size);
-    if (size % 2 == 0) --size;	/* An odd size is better for the indicator. */
->>>>>>> e57fccc6
+    if (size % 2 == 0) --size;  /* An odd size is better for the indicator. */
     Ttk_GetPaddingFromObj(NULL, tkwin, indicator->marginObj, &margins);
-    *widthPtr = diameter + Ttk_PaddingWidth(margins);
-    *heightPtr = diameter + Ttk_PaddingHeight(margins);
+    *widthPtr = size + Ttk_PaddingWidth(margins);
+    *heightPtr = size + Ttk_PaddingHeight(margins);
 }
 
 static void TreeitemIndicatorDraw(
