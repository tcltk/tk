--- conflicted
+++ resolved
@@ -1,9 +1,4 @@
-<<<<<<< HEAD
-/* $Id: ttkTrace.c,v 1.2 2008/04/27 22:41:12 dkf Exp $
- *
-=======
 /*
->>>>>>> 39c6a8e5
  * Copyright 2003, Joe English
  *
  * Simplified interface to Tcl_TraceVariable.
