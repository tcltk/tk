--- conflicted
+++ resolved
@@ -501,11 +501,7 @@
 static int ProgressbarStartCommand(
     TCL_UNUSED(void *),
     Tcl_Interp *interp,
-<<<<<<< HEAD
     Tcl_Size objc,
-=======
-    int objc,
->>>>>>> dac0d44e
     Tcl_Obj *const objv[])
 {
     return ProgressbarStartStopCommand(
@@ -515,11 +511,7 @@
 static int ProgressbarStopCommand(
     TCL_UNUSED(void *),
     Tcl_Interp *interp,
-<<<<<<< HEAD
     Tcl_Size objc,
-=======
-    int objc,
->>>>>>> dac0d44e
     Tcl_Obj *const objv[])
 {
     return ProgressbarStartStopCommand(
@@ -576,11 +568,8 @@
  * Initialization:
  */
 
-MODULE_SCOPE
-void TtkProgressbar_Init(Tcl_Interp *interp);
-
-MODULE_SCOPE
-void TtkProgressbar_Init(Tcl_Interp *interp)
+MODULE_SCOPE void
+TtkProgressbar_Init(Tcl_Interp *interp)
 {
     Ttk_Theme themePtr = Ttk_GetDefaultTheme(interp);
 
