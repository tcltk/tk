/*
<<<<<<< HEAD
 * $Id: ttkCache.c,v 1.3 2009/02/08 19:35:35 jenglish Exp $
=======
>>>>>>> c97f0c88
 *      Theme engine resource cache.
 *
 * Copyright (c) 2004, Joe English
 *
 * The problem:
 *
 * Tk maintains reference counts for fonts, colors, and images,
 * and deallocates them when the reference count goes to zero.
 * With the theme engine, resources are allocated right before
 * drawing an element and released immediately after.
 * This causes a severe performance penalty, and on PseudoColor
 * visuals it causes colormap cycling as colormap entries are
 * released and reused.
 *
 * Solution: Acquire fonts, colors, and objects from a
 * resource cache instead of directly from Tk; the cache
 * holds a semipermanent reference to the resource to keep
 * it from being deallocated.
 *
 * The plumbing and control flow here is quite contorted;
 * it would be better to address this problem in the core instead.
 *
 * @@@ BUGS/TODO: Need distinct caches for each combination
 * of display, visual, and colormap.
 *
 * @@@ Colormap flashing on PseudoColor visuals is still possible,
 * but this will be a transient effect.
 */

#include <stdio.h>	/* for sprintf */
#include <tk.h>
#include "ttkTheme.h"

struct Ttk_ResourceCache_ {
    Tcl_Interp	  *interp;	/* Interpreter for error reporting */
    Tk_Window	  tkwin;	/* Cache window. */
    Tcl_HashTable fontTable;	/* Entries: Tcl_Obj* holding FontObjs */
    Tcl_HashTable colorTable;	/* Entries: Tcl_Obj* holding ColorObjs */
    Tcl_HashTable borderTable;	/* Entries: Tcl_Obj* holding BorderObjs */
    Tcl_HashTable imageTable;	/* Entries: Tk_Images */

    Tcl_HashTable namedColors;	/* Entries: RGB values as Tcl_StringObjs */
};

/*
 * Ttk_CreateResourceCache --
 * 	Initialize a new resource cache.
 */
Ttk_ResourceCache Ttk_CreateResourceCache(Tcl_Interp *interp)
{
    Ttk_ResourceCache cache = ckalloc(sizeof(*cache));

    cache->tkwin = NULL;	/* initialized later */
    cache->interp = interp;
    Tcl_InitHashTable(&cache->fontTable, TCL_STRING_KEYS);
    Tcl_InitHashTable(&cache->colorTable, TCL_STRING_KEYS);
    Tcl_InitHashTable(&cache->borderTable, TCL_STRING_KEYS);
    Tcl_InitHashTable(&cache->imageTable, TCL_STRING_KEYS);
    Tcl_InitHashTable(&cache->namedColors, TCL_STRING_KEYS);

    return cache;
}

/*
 * Ttk_ClearCache --
 * 	Release references to all cached resources.
 */
static void Ttk_ClearCache(Ttk_ResourceCache cache)
{
    Tcl_HashSearch search;
    Tcl_HashEntry *entryPtr;

    /*
     * Free fonts:
     */
    entryPtr = Tcl_FirstHashEntry(&cache->fontTable, &search);
    while (entryPtr != NULL) {
	Tcl_Obj *fontObj = Tcl_GetHashValue(entryPtr);
	if (fontObj) {
	    Tk_FreeFontFromObj(cache->tkwin, fontObj);
	    Tcl_DecrRefCount(fontObj);
	}
	entryPtr = Tcl_NextHashEntry(&search);
    }
    Tcl_DeleteHashTable(&cache->fontTable);
    Tcl_InitHashTable(&cache->fontTable, TCL_STRING_KEYS);

    /*
     * Free colors:
     */
    entryPtr = Tcl_FirstHashEntry(&cache->colorTable, &search);
    while (entryPtr != NULL) {
	Tcl_Obj *colorObj = Tcl_GetHashValue(entryPtr);
	if (colorObj) {
	    Tk_FreeColorFromObj(cache->tkwin, colorObj);
	    Tcl_DecrRefCount(colorObj);
	}
	entryPtr = Tcl_NextHashEntry(&search);
    }
    Tcl_DeleteHashTable(&cache->colorTable);
    Tcl_InitHashTable(&cache->colorTable, TCL_STRING_KEYS);

    /*
     * Free borders:
     */
    entryPtr = Tcl_FirstHashEntry(&cache->borderTable, &search);
    while (entryPtr != NULL) {
	Tcl_Obj *borderObj = Tcl_GetHashValue(entryPtr);
	if (borderObj) {
	    Tk_Free3DBorderFromObj(cache->tkwin, borderObj);
	    Tcl_DecrRefCount(borderObj);
	}
	entryPtr = Tcl_NextHashEntry(&search);
    }
    Tcl_DeleteHashTable(&cache->borderTable);
    Tcl_InitHashTable(&cache->borderTable, TCL_STRING_KEYS);

    /*
     * Free images:
     */
    entryPtr = Tcl_FirstHashEntry(&cache->imageTable, &search);
    while (entryPtr != NULL) {
	Tk_Image image = Tcl_GetHashValue(entryPtr);
	if (image) {
	    Tk_FreeImage(image);
	}
	entryPtr = Tcl_NextHashEntry(&search);
    }
    Tcl_DeleteHashTable(&cache->imageTable);
    Tcl_InitHashTable(&cache->imageTable, TCL_STRING_KEYS);

    return;
}

/*
 * Ttk_FreeResourceCache --
 * 	Release references to all cached resources, delete the cache.
 */

void Ttk_FreeResourceCache(Ttk_ResourceCache cache)
{
    Tcl_HashEntry *entryPtr;
    Tcl_HashSearch search;

    Ttk_ClearCache(cache);

    Tcl_DeleteHashTable(&cache->colorTable);
    Tcl_DeleteHashTable(&cache->fontTable);
    Tcl_DeleteHashTable(&cache->imageTable);

    /*
     * Free named colors:
     */
    entryPtr = Tcl_FirstHashEntry(&cache->namedColors, &search);
    while (entryPtr != NULL) {
	Tcl_Obj *colorNameObj = Tcl_GetHashValue(entryPtr);
	Tcl_DecrRefCount(colorNameObj);
	entryPtr = Tcl_NextHashEntry(&search);
    }
    Tcl_DeleteHashTable(&cache->namedColors);

    ckfree(cache);
}

/*
 * CacheWinEventHandler --
 * 	Detect when the cache window is destroyed, clear cache.
 */
static void CacheWinEventHandler(ClientData clientData, XEvent *eventPtr)
{
    Ttk_ResourceCache cache = clientData;

    if (eventPtr->type != DestroyNotify) {
	return;
    }
    Tk_DeleteEventHandler(cache->tkwin, StructureNotifyMask,
	    CacheWinEventHandler, clientData);
    Ttk_ClearCache(cache);
    cache->tkwin = NULL;
}

/*
 * InitCacheWindow --
 * 	Specify the cache window if not already set.
 * 	@@@ SHOULD: use separate caches for each combination
 * 	@@@ of display, visual, and colormap.
 */
static void InitCacheWindow(Ttk_ResourceCache cache, Tk_Window tkwin)
{
    if (cache->tkwin == NULL) {
	cache->tkwin = tkwin;
	Tk_CreateEventHandler(tkwin, StructureNotifyMask,
		CacheWinEventHandler, cache);
    }
}

/*
 * Ttk_RegisterNamedColor --
 *	Specify an RGB triplet as a named color.
 *	Overrides any previous named color specification.
 */
void Ttk_RegisterNamedColor(
    Ttk_ResourceCache cache,
    const char *colorName,
    XColor *colorPtr)
{
    int newEntry;
    Tcl_HashEntry *entryPtr;
    char nameBuf[14];
    Tcl_Obj *colorNameObj;

    sprintf(nameBuf, "#%04X%04X%04X",
    	colorPtr->red, colorPtr->green, colorPtr->blue);
    colorNameObj = Tcl_NewStringObj(nameBuf, -1);
    Tcl_IncrRefCount(colorNameObj);

    entryPtr = Tcl_CreateHashEntry(&cache->namedColors, colorName, &newEntry);
    if (!newEntry) {
    	Tcl_Obj *oldColor = Tcl_GetHashValue(entryPtr);
	Tcl_DecrRefCount(oldColor);
    }

    Tcl_SetHashValue(entryPtr, colorNameObj);
}

/*
 * CheckNamedColor(objPtr) --
 *	If objPtr is a registered color name, return a Tcl_Obj *
 *	containing the registered color value specification.
 *	Otherwise, return the input argument.
 */
static Tcl_Obj *CheckNamedColor(Ttk_ResourceCache cache, Tcl_Obj *objPtr)
{
    Tcl_HashEntry *entryPtr =
    	Tcl_FindHashEntry(&cache->namedColors, Tcl_GetString(objPtr));
    if (entryPtr) {	/* Use named color instead */
    	objPtr = Tcl_GetHashValue(entryPtr);
    }
    return objPtr;
}

/*
 * Template for allocation routines:
 */
typedef void *(*Allocator)(Tcl_Interp *, Tk_Window, Tcl_Obj *);

static Tcl_Obj *Ttk_Use(
    Tcl_Interp *interp,
    Tcl_HashTable *table,
    Allocator allocate,
    Tk_Window tkwin,
    Tcl_Obj *objPtr)
{
    int newEntry;
    Tcl_HashEntry *entryPtr =
	Tcl_CreateHashEntry(table,Tcl_GetString(objPtr),&newEntry);
    Tcl_Obj *cacheObj;

    if (!newEntry) {
	return Tcl_GetHashValue(entryPtr);
    }

    cacheObj = Tcl_DuplicateObj(objPtr);
    Tcl_IncrRefCount(cacheObj);

    if (allocate(interp, tkwin, cacheObj)) {
	Tcl_SetHashValue(entryPtr, cacheObj);
	return cacheObj;
    } else {
	Tcl_DecrRefCount(cacheObj);
	Tcl_SetHashValue(entryPtr, NULL);
	Tcl_BackgroundError(interp);
	return NULL;
    }
}

/*
 * Ttk_UseFont --
 * 	Acquire a font from the cache.
 */
Tcl_Obj *Ttk_UseFont(Ttk_ResourceCache cache, Tk_Window tkwin, Tcl_Obj *objPtr)
{
    InitCacheWindow(cache, tkwin);
    return Ttk_Use(cache->interp,
	&cache->fontTable,(Allocator)Tk_AllocFontFromObj, tkwin, objPtr);
}

/*
 * Ttk_UseColor --
 * 	Acquire a color from the cache.
 */
Tcl_Obj *Ttk_UseColor(Ttk_ResourceCache cache, Tk_Window tkwin, Tcl_Obj *objPtr)
{
    objPtr = CheckNamedColor(cache, objPtr);
    InitCacheWindow(cache, tkwin);
    return Ttk_Use(cache->interp,
	&cache->colorTable,(Allocator)Tk_AllocColorFromObj, tkwin, objPtr);
}

/*
 * Ttk_UseBorder --
 * 	Acquire a Tk_3DBorder from the cache.
 */
Tcl_Obj *Ttk_UseBorder(
    Ttk_ResourceCache cache, Tk_Window tkwin, Tcl_Obj *objPtr)
{
    objPtr = CheckNamedColor(cache, objPtr);
    InitCacheWindow(cache, tkwin);
    return Ttk_Use(cache->interp,
	&cache->borderTable,(Allocator)Tk_Alloc3DBorderFromObj, tkwin, objPtr);
}

/* NullImageChanged --
 * 	Tk_ImageChangedProc for Ttk_UseImage
 */

static void NullImageChanged(ClientData clientData,
    int x, int y, int width, int height, int imageWidth, int imageHeight)
{ /* No-op */ }

/*
 * Ttk_UseImage --
 * 	Acquire a Tk_Image from the cache.
 */
Tk_Image Ttk_UseImage(Ttk_ResourceCache cache, Tk_Window tkwin, Tcl_Obj *objPtr)
{
    const char *imageName = Tcl_GetString(objPtr);
    int newEntry;
    Tcl_HashEntry *entryPtr =
	Tcl_CreateHashEntry(&cache->imageTable,imageName,&newEntry);
    Tk_Image image;

    InitCacheWindow(cache, tkwin);

    if (!newEntry) {
	return Tcl_GetHashValue(entryPtr);
    }

    image = Tk_GetImage(cache->interp, tkwin, imageName, NullImageChanged,0);
    Tcl_SetHashValue(entryPtr, image);

    if (!image) {
	Tcl_BackgroundError(cache->interp);
    }

    return image;
}

/*EOF*/<|MERGE_RESOLUTION|>--- conflicted
+++ resolved
@@ -1,8 +1,4 @@
 /*
-<<<<<<< HEAD
- * $Id: ttkCache.c,v 1.3 2009/02/08 19:35:35 jenglish Exp $
-=======
->>>>>>> c97f0c88
  *      Theme engine resource cache.
  *
  * Copyright (c) 2004, Joe English
