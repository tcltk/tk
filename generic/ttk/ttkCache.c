--- conflicted
+++ resolved
@@ -278,11 +278,7 @@
     Tcl_Obj *colorNameObj;
 
     snprintf(nameBuf, sizeof(nameBuf), "#%04X%04X%04X",
-<<<<<<< HEAD
-	colorPtr->red, colorPtr->green, colorPtr->blue);
-=======
 	    colorPtr->red, colorPtr->green, colorPtr->blue);
->>>>>>> 1e063196
     colorNameObj = Tcl_NewStringObj(nameBuf, -1);
     Tcl_IncrRefCount(colorNameObj);
 
@@ -304,11 +300,7 @@
 static Tcl_Obj *CheckNamedColor(Ttk_ResourceCache cache, Tcl_Obj *objPtr)
 {
     Tcl_HashEntry *entryPtr =
-<<<<<<< HEAD
-	Tcl_FindHashEntry(&cache->namedColors, Tcl_GetString(objPtr));
-=======
 	    Tcl_FindHashEntry(&cache->namedColors, Tcl_GetString(objPtr));
->>>>>>> 1e063196
     if (entryPtr) {	/* Use named color instead */
 	objPtr = (Tcl_Obj *)Tcl_GetHashValue(entryPtr);
     }
