--- conflicted
+++ resolved
@@ -97,12 +97,8 @@
      */
     entryPtr = Tcl_FirstHashEntry(&cache->fontTable, &search);
     while (entryPtr != NULL) {
-<<<<<<< HEAD
+#if !NEED_EXTRA_INFO
 	Tcl_Obj *fontObj = (Tcl_Obj *)Tcl_GetHashValue(entryPtr);
-=======
-#if !NEED_EXTRA_INFO
-	Tcl_Obj *fontObj = Tcl_GetHashValue(entryPtr);
->>>>>>> 59d2b502
 	if (fontObj) {
 	    Tk_FreeFontFromObj(cache->tkwin, fontObj);
 	    Tcl_DecrRefCount(fontObj);
@@ -132,12 +128,8 @@
      */
     entryPtr = Tcl_FirstHashEntry(&cache->colorTable, &search);
     while (entryPtr != NULL) {
-<<<<<<< HEAD
+#if !NEED_EXTRA_INFO
 	Tcl_Obj *colorObj = (Tcl_Obj *)Tcl_GetHashValue(entryPtr);
-=======
-#if !NEED_EXTRA_INFO
-	Tcl_Obj *colorObj = Tcl_GetHashValue(entryPtr);
->>>>>>> 59d2b502
 	if (colorObj) {
 	    Tk_FreeColorFromObj(cache->tkwin, colorObj);
 	    Tcl_DecrRefCount(colorObj);
@@ -167,12 +159,8 @@
      */
     entryPtr = Tcl_FirstHashEntry(&cache->borderTable, &search);
     while (entryPtr != NULL) {
-<<<<<<< HEAD
+#if !NEED_EXTRA_INFO
 	Tcl_Obj *borderObj = (Tcl_Obj *)Tcl_GetHashValue(entryPtr);
-=======
-#if !NEED_EXTRA_INFO
-	Tcl_Obj *borderObj = Tcl_GetHashValue(entryPtr);
->>>>>>> 59d2b502
 	if (borderObj) {
 	    Tk_Free3DBorderFromObj(cache->tkwin, borderObj);
 	    Tcl_DecrRefCount(borderObj);
@@ -263,13 +251,7 @@
 
 /*
  * InitCacheWindow --
-<<<<<<< HEAD
  *	Specify the cache window if not already set.
- *	@@@ SHOULD: use separate caches for each combination
- *	@@@ of display, visual, and colormap.
-=======
- * 	Specify the cache window if not already set.
->>>>>>> 59d2b502
  */
 static void InitCacheWindow(Ttk_ResourceCache cache, Tk_Window tkwin)
 {
@@ -366,16 +348,12 @@
 #endif
 
     if (!newEntry) {
-<<<<<<< HEAD
+#if !NEED_EXTRA_INFO
 	return (Tcl_Obj *)Tcl_GetHashValue(entryPtr);
-=======
-#if !NEED_EXTRA_INFO
-	return Tcl_GetHashValue(entryPtr);
 #else
 	Ttk_Cached *cachedPtr = Tcl_GetHashValue(entryPtr);
 	return cachedPtr ? cachedPtr->objPtr : NULL;
 #endif
->>>>>>> 59d2b502
     }
 
     cacheObj = Tcl_DuplicateObj(objPtr);
