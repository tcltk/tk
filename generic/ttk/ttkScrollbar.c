--- conflicted
+++ resolved
@@ -37,15 +37,9 @@
 	offsetof(Scrollbar, scrollbar.commandObj), TCL_INDEX_NONE, 0, 0, 0},
 
     {TK_OPTION_STRING_TABLE, "-orient", "orient", "Orient", "vertical",
-<<<<<<< HEAD
 	offsetof(Scrollbar, scrollbar.orientObj),
 	offsetof(Scrollbar, scrollbar.orient),
-	0, (void *)ttkOrientStrings, STYLE_CHANGED },
-=======
-	Tk_Offset(Scrollbar,scrollbar.orientObj),
-	Tk_Offset(Scrollbar,scrollbar.orient),
 	0, ttkOrientStrings, STYLE_CHANGED },
->>>>>>> 2469ec79
 
     WIDGET_TAKEFOCUS_FALSE,
     WIDGET_INHERIT_OPTIONS(ttkCoreOptionSpecs)
