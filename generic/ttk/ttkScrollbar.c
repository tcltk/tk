/*
 * Copyright © 2003 Joe English
 *
 * ttk::scrollbar widget.
 */

#include "tkInt.h"
#include "ttkTheme.h"
#include "ttkWidget.h"

/*------------------------------------------------------------------------
 * +++ Scrollbar widget record.
 */
typedef struct
{
    Tcl_Obj	*commandObj;

    int 	orient;
    Tcl_Obj	*orientObj;

    double	first;			/* top fraction */
    double	last;			/* bottom fraction */

    Ttk_Box	troughBox;		/* trough parcel */
    int 	minSize;		/* minimum size of thumb */
} ScrollbarPart;

typedef struct
{
    WidgetCore core;
    ScrollbarPart scrollbar;
} Scrollbar;

static const Tk_OptionSpec ScrollbarOptionSpecs[] =
{
    {TK_OPTION_STRING, "-command", "command", "Command", "",
<<<<<<< HEAD
	offsetof(Scrollbar, scrollbar.commandObj), TCL_INDEX_NONE, 0, 0, 0},
=======
	Tk_Offset(Scrollbar,scrollbar.commandObj), -1, 0, 0, 0},
>>>>>>> 78f048f1

    {TK_OPTION_STRING_TABLE, "-orient", "orient", "Orient", "vertical",
	offsetof(Scrollbar, scrollbar.orientObj),
	offsetof(Scrollbar, scrollbar.orient),
	0, ttkOrientStrings, STYLE_CHANGED },

    WIDGET_TAKEFOCUS_FALSE,
    WIDGET_INHERIT_OPTIONS(ttkCoreOptionSpecs)
};

/*------------------------------------------------------------------------
 * +++ Widget hooks.
 */

static void
ScrollbarInitialize(
    TCL_UNUSED(Tcl_Interp *),
    void *recordPtr)
{
    Scrollbar *sb = (Scrollbar *)recordPtr;

    sb->scrollbar.first = 0.0;
    sb->scrollbar.last = 1.0;

    TtkTrackElementState(&sb->core);
}

static Ttk_Layout ScrollbarGetLayout(
    Tcl_Interp *interp, Ttk_Theme theme, void *recordPtr)
{
    Scrollbar *sb = (Scrollbar *)recordPtr;
    return TtkWidgetGetOrientedLayout(
	interp, theme, recordPtr, sb->scrollbar.orientObj);
}

/*
 * ScrollbarDoLayout --
 * 	Layout hook.  Adjusts the position of the scrollbar thumb.
 *
 * Side effects:
 * 	Sets sb->troughBox and sb->minSize.
 */
static void ScrollbarDoLayout(void *recordPtr)
{
    Scrollbar *sb = (Scrollbar *)recordPtr;
    WidgetCore *corePtr = &sb->core;
    Ttk_Element thumb;
    Ttk_Box thumbBox;
    int thumbWidth, thumbHeight;
    double first, last, size;
    int minSize;

    /*
     * Use generic layout manager to compute initial layout:
     */
    Ttk_PlaceLayout(corePtr->layout,corePtr->state,Ttk_WinBox(corePtr->tkwin));

    /*
     * Locate thumb element, extract parcel and requested minimum size:
     */
    thumb = Ttk_FindElement(corePtr->layout, "thumb");
    if (!thumb)	/* Something has gone wrong -- bail */
	return;

    sb->scrollbar.troughBox = thumbBox = Ttk_ElementParcel(thumb);
    Ttk_LayoutNodeReqSize(
	corePtr->layout, thumb, &thumbWidth,&thumbHeight);

    /*
     * Adjust thumb element parcel:
     */
    first = sb->scrollbar.first;
    last  = sb->scrollbar.last;

    if (sb->scrollbar.orient == TTK_ORIENT_VERTICAL) {
	minSize = thumbHeight;
	size = thumbBox.height - minSize;
	thumbBox.y += (int)(size * first);
	thumbBox.height = (int)(size * last) + minSize - (int)(size * first);
    } else {
	minSize = thumbWidth;
	size = thumbBox.width - minSize;
	thumbBox.x += (int)(size * first);
	thumbBox.width = (int)(size * last) + minSize - (int)(size * first);
    }
    sb->scrollbar.minSize = minSize;
    Ttk_PlaceElement(corePtr->layout, thumb, thumbBox);
}

/*------------------------------------------------------------------------
 * +++ Widget commands.
 */

/* $sb set $first $last --
 * 	Set the position of the scrollbar.
 */
static int
ScrollbarSetCommand(
    void *recordPtr, Tcl_Interp *interp, Tcl_Size objc, Tcl_Obj *const objv[])
{
    Scrollbar *scrollbar = (Scrollbar *)recordPtr;
    Tcl_Obj *firstObj, *lastObj;
    double first, last;

    if (objc != 4) {
	Tcl_WrongNumArgs(interp, 2, objv, "first last");
	return TCL_ERROR;
    }

    firstObj = objv[2];
    lastObj = objv[3];
    if (Tcl_GetDoubleFromObj(interp, firstObj, &first) != TCL_OK
	|| Tcl_GetDoubleFromObj(interp, lastObj, &last) != TCL_OK)
	return TCL_ERROR;

    /* Range-checks:
     */
    if (first < 0.0) {
	first = 0.0;
    } else if (first > 1.0) {
	first = 1.0;
    }

    if (last < first) {
	last = first;
    } else if (last > 1.0) {
	last = 1.0;
    }

    /* ASSERT: 0.0 <= first <= last <= 1.0 */

    scrollbar->scrollbar.first = first;
    scrollbar->scrollbar.last = last;
    if (first <= 0.0 && last >= 1.0) {
	scrollbar->core.state |= TTK_STATE_DISABLED;
    } else {
	scrollbar->core.state &= ~TTK_STATE_DISABLED;
    }

    TtkRedisplayWidget(&scrollbar->core);

    return TCL_OK;
}

/* $sb get --
 * 	Returns the last thing passed to 'set'.
 */
static int
ScrollbarGetCommand(
    void *recordPtr, Tcl_Interp *interp, Tcl_Size objc, Tcl_Obj *const objv[])
{
    Scrollbar *scrollbar = (Scrollbar *)recordPtr;
    Tcl_Obj *result[2];

    if (objc != 2) {
	Tcl_WrongNumArgs(interp, 2, objv, "");
	return TCL_ERROR;
    }

    result[0] = Tcl_NewDoubleObj(scrollbar->scrollbar.first);
    result[1] = Tcl_NewDoubleObj(scrollbar->scrollbar.last);
    Tcl_SetObjResult(interp, Tcl_NewListObj(2, result));

    return TCL_OK;
}

/* $sb delta $dx $dy --
 * 	Returns the percentage change corresponding to a mouse movement
 * 	of $dx, $dy.
 */
static int
ScrollbarDeltaCommand(
    void *recordPtr, Tcl_Interp *interp, Tcl_Size objc, Tcl_Obj *const objv[])
{
    Scrollbar *sb = (Scrollbar *)recordPtr;
    double dx, dy;
    double delta = 0.0;

    if (objc != 4) {
	Tcl_WrongNumArgs(interp, 2, objv, "dx dy");
	return TCL_ERROR;
    }

    if (Tcl_GetDoubleFromObj(interp, objv[2], &dx) != TCL_OK
	|| Tcl_GetDoubleFromObj(interp, objv[3], &dy) != TCL_OK)
    {
	return TCL_ERROR;
    }

    delta = 0.0;
    if (sb->scrollbar.orient == TTK_ORIENT_VERTICAL) {
	int size = sb->scrollbar.troughBox.height - sb->scrollbar.minSize;
	if (size > 0) {
	    delta = (double)dy / (double)size;
	}
    } else {
	int size = sb->scrollbar.troughBox.width - sb->scrollbar.minSize;
	if (size > 0) {
	    delta = (double)dx / (double)size;
	}
    }

    Tcl_SetObjResult(interp, Tcl_NewDoubleObj(delta));
    return TCL_OK;
}

/* $sb fraction $x $y --
 * 	Returns a real number between 0 and 1 indicating  where  the
 * 	point given by x and y lies in the trough area of the scrollbar.
 */
static int
ScrollbarFractionCommand(
    void *recordPtr, Tcl_Interp *interp, Tcl_Size objc, Tcl_Obj *const objv[])
{
    Scrollbar *sb = (Scrollbar *)recordPtr;
    Ttk_Box b = sb->scrollbar.troughBox;
    int minSize = sb->scrollbar.minSize;
    double x, y;
    double fraction = 0.0;

    if (objc != 4) {
	Tcl_WrongNumArgs(interp, 2, objv, "x y");
	return TCL_ERROR;
    }

    if (Tcl_GetDoubleFromObj(interp, objv[2], &x) != TCL_OK
	|| Tcl_GetDoubleFromObj(interp, objv[3], &y) != TCL_OK)
    {
	return TCL_ERROR;
    }

    fraction = 0.0;
    if (sb->scrollbar.orient == TTK_ORIENT_VERTICAL) {
	if (b.height > minSize) {
	    fraction = (double)(y - b.y) / (double)(b.height - minSize);
	}
    } else {
	if (b.width > minSize) {
	    fraction = (double)(x - b.x) / (double)(b.width - minSize);
	}
    }

    Tcl_SetObjResult(interp, Tcl_NewDoubleObj(fraction));
    return TCL_OK;
}

static const Ttk_Ensemble ScrollbarCommands[] = {
    { "cget",		TtkWidgetCgetCommand,0 },
    { "configure",	TtkWidgetConfigureCommand,0 },
    { "delta",    	ScrollbarDeltaCommand,0 },
    { "fraction",    	ScrollbarFractionCommand,0 },
    { "get",    	ScrollbarGetCommand,0 },
    { "identify",	TtkWidgetIdentifyCommand,0 },
    { "instate",	TtkWidgetInstateCommand,0 },
    { "set",  		ScrollbarSetCommand,0 },
    { "state",  	TtkWidgetStateCommand,0 },
    { "style",		TtkWidgetStyleCommand,0 },
    { 0,0,0 }
};

/*------------------------------------------------------------------------
 * +++ Widget specification.
 */
static const WidgetSpec ScrollbarWidgetSpec =
{
    "TScrollbar",		/* className */
    sizeof(Scrollbar),		/* recordSize */
    ScrollbarOptionSpecs,	/* optionSpecs */
    ScrollbarCommands,		/* subcommands */
    ScrollbarInitialize,	/* initializeProc */
    TtkNullCleanup,		/* cleanupProc */
    TtkCoreConfigure,		/* configureProc */
    TtkNullPostConfigure,	/* postConfigureProc */
    ScrollbarGetLayout,		/* getLayoutProc */
    TtkWidgetSize, 		/* sizeProc */
    ScrollbarDoLayout,		/* layoutProc */
    TtkWidgetDisplay		/* displayProc */
};

TTK_BEGIN_LAYOUT(VerticalScrollbarLayout)
    TTK_GROUP("Vertical.Scrollbar.trough", TTK_FILL_Y,
	TTK_NODE("Vertical.Scrollbar.uparrow", TTK_PACK_TOP)
	TTK_NODE("Vertical.Scrollbar.downarrow", TTK_PACK_BOTTOM)
	TTK_NODE("Vertical.Scrollbar.thumb", TTK_FILL_BOTH))
TTK_END_LAYOUT

TTK_BEGIN_LAYOUT(HorizontalScrollbarLayout)
    TTK_GROUP("Horizontal.Scrollbar.trough", TTK_FILL_X,
	TTK_NODE("Horizontal.Scrollbar.leftarrow", TTK_PACK_LEFT)
	TTK_NODE("Horizontal.Scrollbar.rightarrow", TTK_PACK_RIGHT)
	TTK_NODE("Horizontal.Scrollbar.thumb", TTK_FILL_BOTH))
TTK_END_LAYOUT

/*------------------------------------------------------------------------
 * +++ Initialization.
 */

MODULE_SCOPE
void TtkScrollbar_Init(Tcl_Interp *interp);

MODULE_SCOPE
void TtkScrollbar_Init(Tcl_Interp *interp)
{
    Ttk_Theme theme = Ttk_GetDefaultTheme(interp);

    Ttk_RegisterLayout(theme,"Vertical.TScrollbar",VerticalScrollbarLayout);
    Ttk_RegisterLayout(theme,"Horizontal.TScrollbar",HorizontalScrollbarLayout);

    RegisterWidget(interp, "ttk::scrollbar", &ScrollbarWidgetSpec);
}

/*EOF*/<|MERGE_RESOLUTION|>--- conflicted
+++ resolved
@@ -34,11 +34,7 @@
 static const Tk_OptionSpec ScrollbarOptionSpecs[] =
 {
     {TK_OPTION_STRING, "-command", "command", "Command", "",
-<<<<<<< HEAD
 	offsetof(Scrollbar, scrollbar.commandObj), TCL_INDEX_NONE, 0, 0, 0},
-=======
-	Tk_Offset(Scrollbar,scrollbar.commandObj), -1, 0, 0, 0},
->>>>>>> 78f048f1
 
     {TK_OPTION_STRING_TABLE, "-orient", "orient", "Orient", "vertical",
 	offsetof(Scrollbar, scrollbar.orientObj),
@@ -336,11 +332,8 @@
  * +++ Initialization.
  */
 
-MODULE_SCOPE
-void TtkScrollbar_Init(Tcl_Interp *interp);
-
-MODULE_SCOPE
-void TtkScrollbar_Init(Tcl_Interp *interp)
+MODULE_SCOPE void
+TtkScrollbar_Init(Tcl_Interp *interp)
 {
     Ttk_Theme theme = Ttk_GetDefaultTheme(interp);
 
