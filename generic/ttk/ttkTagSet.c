--- conflicted
+++ resolved
@@ -1,9 +1,4 @@
-<<<<<<< HEAD
-/* $Id: ttkTagSet.c,v 1.5 2010/03/28 21:43:25 jenglish Exp $
- *
-=======
 /*
->>>>>>> fca5c4a6
  * Tag tables.  3/4-baked, work in progress.
  *
  * Copyright (C) 2005, Joe English.  Freely redistributable.
