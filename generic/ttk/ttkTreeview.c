/*
 * Copyright © 2004, Joe English
 *
 * ttk::treeview widget implementation.
 */

#include "tkInt.h"
#include "ttkTheme.h"
#include "ttkWidget.h"

#define DEF_TREE_ROWS		"10"
#define DEF_TITLECOLUMNS	"0"
#define DEF_TITLEITEMS		"0"
#define DEF_STRIPED		"0"
#define DEF_COLWIDTH		"200"
#define DEF_MINWIDTH		"20"

static const Tk_Anchor DEFAULT_IMAGEANCHOR = TK_ANCHOR_W;
static const int DEFAULT_INDENT 	= 20;
static const int HALO   		= 4;	/* heading separator */
static const int COLUMN_SEPARATOR       = 1;    /* column separator width */

#define TTK_STATE_OPEN TTK_STATE_USER1
#define TTK_STATE_LEAF TTK_STATE_USER2

#define STATE_CHANGED	 	(0x100)	/* item state option changed */

#define MAX(a,b) (((a) > (b)) ? (a) : (b))

/*------------------------------------------------------------------------
 * +++ Tree items.
 *
 * INVARIANTS:
 * 	item->children	==> item->children->parent == item
 *	item->next	==> item->next->parent == item->parent
 * 	item->next 	==> item->next->prev == item
 * 	item->prev 	==> item->prev->next == item
 */

typedef struct TreeItemRec TreeItem;
struct TreeItemRec {
    Tcl_HashEntry *entryPtr;	/* Back-pointer to hash table entry */
    TreeItem	*parent;	/* Parent item */
    TreeItem	*children;	/* Linked list of child items */
    TreeItem	*next;		/* Next sibling */
    TreeItem	*prev;		/* Previous sibling */

    /*
     * Options and instance data:
     */
    Ttk_State 	state;
    Tcl_Obj	*textObj;
    Tcl_Obj	*imageObj;
    Tcl_Obj	*valuesObj;
    Tcl_Obj	*openObj;
    Tcl_Obj	*tagsObj;
    Tcl_Obj     *selObj;
    Tcl_Obj     *imageAnchorObj;
    int 	hidden;
    int		height; 	/* Height is in number of row heights */

    Ttk_TagSet  *cellTagSets;
    int         nTagSets;

    /*
     * Derived resources:
     */
    Ttk_TagSet	tagset;
    Ttk_ImageSpec *imagespec;
    int itemPos; 		/* Counting items */
    int visiblePos; 		/* Counting visible items */
    int rowPos;			/* Counting rows (visible physical space) */
};

#define ITEM_OPTION_TAGS_CHANGED	0x100
#define ITEM_OPTION_IMAGE_CHANGED	0x200

static const Tk_OptionSpec ItemOptionSpecs[] = {
    {TK_OPTION_STRING, "-text", "text", "Text",
	"", offsetof(TreeItem,textObj), TCL_INDEX_NONE,
	0,0,0 },
    {TK_OPTION_INT, "-height", "height", "Height",
	"1", -1, offsetof(TreeItem,height),
	0,0,0 },
    {TK_OPTION_BOOLEAN, "-hidden", "hidden", "Hidden",
	"0", -1, offsetof(TreeItem,hidden),
	0,0,0 },
    {TK_OPTION_STRING, "-image", "image", "Image",
	NULL, offsetof(TreeItem,imageObj), TCL_INDEX_NONE,
	TK_OPTION_NULL_OK,0,ITEM_OPTION_IMAGE_CHANGED },
    {TK_OPTION_ANCHOR, "-imageanchor", "imageAnchor", "ImageAnchor",
	NULL, offsetof(TreeItem,imageAnchorObj), TCL_INDEX_NONE,
	TK_OPTION_NULL_OK,0,0 },
    {TK_OPTION_STRING, "-values", "values", "Values",
	NULL, offsetof(TreeItem,valuesObj), TCL_INDEX_NONE,
	TK_OPTION_NULL_OK,0,0 },
    {TK_OPTION_BOOLEAN, "-open", "open", "Open",
	"0", offsetof(TreeItem,openObj), TCL_INDEX_NONE,
	0,0,0 },
    {TK_OPTION_STRING, "-tags", "tags", "Tags",
	NULL, offsetof(TreeItem,tagsObj), TCL_INDEX_NONE,
	TK_OPTION_NULL_OK,0,ITEM_OPTION_TAGS_CHANGED },

    {TK_OPTION_END, 0,0,0, NULL, TCL_INDEX_NONE,TCL_INDEX_NONE, 0,0,0}
};

/* Forward declarations */
static void RemoveTag(TreeItem *, Ttk_Tag);
static void RemoveTagFromCellsAtItem(TreeItem *, Ttk_Tag);

/* + NewItem --
 * 	Allocate a new, uninitialized, unlinked item
 */
static TreeItem *NewItem(void)
{
    TreeItem *item = (TreeItem *)ckalloc(sizeof(*item));

    item->entryPtr = 0;
    item->parent = item->children = item->next = item->prev = NULL;

    item->state = 0ul; 
    item->textObj = NULL;
    item->imageObj = NULL;
    item->valuesObj = NULL;
    item->openObj = NULL;
    item->tagsObj = NULL;
    item->selObj = NULL;
    item->imageAnchorObj = NULL;
    item->hidden = 0;
    item->height = 1;
    item->cellTagSets = NULL;
    item->nTagSets = 0;

    item->tagset = NULL;
    item->imagespec = NULL;

    return item;
}

/* + FreeItem --
 * 	Destroy an item
 */
static void FreeItem(TreeItem *item)
{
    int i;
    if (item->textObj) { Tcl_DecrRefCount(item->textObj); }
    if (item->imageObj) { Tcl_DecrRefCount(item->imageObj); }
    if (item->valuesObj) { Tcl_DecrRefCount(item->valuesObj); }
    if (item->openObj) { Tcl_DecrRefCount(item->openObj); }
    if (item->tagsObj) { Tcl_DecrRefCount(item->tagsObj); }
    if (item->selObj) { Tcl_DecrRefCount(item->selObj); }
    if (item->imageAnchorObj) { Tcl_DecrRefCount(item->imageAnchorObj); }

    if (item->tagset)	{ Ttk_FreeTagSet(item->tagset); }
    if (item->imagespec) { TtkFreeImageSpec(item->imagespec); }
    if (item->cellTagSets) {
	for (i = 0; i < item->nTagSets; ++i) {
	    if (item->cellTagSets[i] != NULL) {
		Ttk_FreeTagSet(item->cellTagSets[i]);
	    }
	}
	ckfree(item->cellTagSets);
    }

    ckfree(item);
}

static void FreeItemCB(void *clientData) { FreeItem((TreeItem *)clientData); }

/* + DetachItem --
 * 	Unlink an item from the tree.
 */
static void DetachItem(TreeItem *item)
{
    if (item->parent && item->parent->children == item)
	item->parent->children = item->next;
    if (item->prev)
	item->prev->next = item->next;
    if (item->next)
	item->next->prev = item->prev;
    item->next = item->prev = item->parent = NULL;
}

/* + InsertItem --
 * 	Insert an item into the tree after the specified item.
 *
 * Preconditions:
 * 	+ item is currently detached
 * 	+ prev != NULL ==> prev->parent == parent.
 */
static void InsertItem(TreeItem *parent, TreeItem *prev, TreeItem *item)
{
    item->parent = parent;
    item->prev = prev;
    if (prev) {
	item->next = prev->next;
	prev->next = item;
    } else {
	item->next = parent->children;
	parent->children = item;
    }
    if (item->next) {
	item->next->prev = item;
    }
}

/* + NextPreorder --
 * 	Return the next item in preorder traversal order.
 */

static TreeItem *NextPreorder(TreeItem *item)
{
    if (item->children)
	return item->children;
    while (!item->next) {
	item = item->parent;
	if (!item)
	    return 0;
    }
    return item->next;
}

/*------------------------------------------------------------------------
 * +++ Display items and tag options.
 */

typedef struct {
    Tcl_Obj *textObj;		/* taken from item / data cell */
    Tcl_Obj *imageObj;		/* taken from item or tag*/
    Tcl_Obj *imageAnchorObj;	/* taken from item or tag */
    Tcl_Obj *anchorObj;		/* from column <<NOTE-ANCHOR>> */
    Tcl_Obj *backgroundObj;	/* remainder from tag */
    Tcl_Obj *stripedBgObj;
    Tcl_Obj *foregroundObj;
    Tcl_Obj *fontObj;
} DisplayItem;

static const Tk_OptionSpec DisplayOptionSpecs[] = {
    {TK_OPTION_STRING, "-text", "text", "Text",
	NULL, offsetof(DisplayItem,textObj), TCL_INDEX_NONE,
	TK_OPTION_NULL_OK,0,0 },
    {TK_OPTION_ANCHOR, "-anchor", "anchor", "Anchor",
	"center", offsetof(DisplayItem,anchorObj), TCL_INDEX_NONE,
	0, 0, GEOMETRY_CHANGED},	/* <<NOTE-ANCHOR>> */
    /* From here down are the tags options. The index in TagOptionSpecs
     * below should be kept in synch with this position.
     */
    {TK_OPTION_STRING, "-image", "image", "Image",
	NULL, offsetof(DisplayItem,imageObj), TCL_INDEX_NONE,
	TK_OPTION_NULL_OK,0,0 },
    {TK_OPTION_ANCHOR, "-imageanchor", "imageAnchor", "ImageAnchor",
	NULL, offsetof(DisplayItem,imageAnchorObj), TCL_INDEX_NONE,
	TK_OPTION_NULL_OK,0,0 },
    {TK_OPTION_COLOR, "-background", "windowColor", "WindowColor",
	NULL, offsetof(DisplayItem,backgroundObj), TCL_INDEX_NONE,
	TK_OPTION_NULL_OK,0,0 },
    {TK_OPTION_COLOR, "-stripedbackground", "windowColor", "WindowColor",
	NULL, offsetof(DisplayItem,stripedBgObj), TCL_INDEX_NONE,
	TK_OPTION_NULL_OK,0,0 },
    {TK_OPTION_COLOR, "-foreground", "textColor", "TextColor",
	NULL, offsetof(DisplayItem,foregroundObj), TCL_INDEX_NONE,
	TK_OPTION_NULL_OK,0,0 },
    {TK_OPTION_FONT, "-font", "font", "Font",
	NULL, offsetof(DisplayItem,fontObj), TCL_INDEX_NONE,
	TK_OPTION_NULL_OK,0,GEOMETRY_CHANGED },

    {TK_OPTION_END, 0,0,0, NULL, TCL_INDEX_NONE,TCL_INDEX_NONE, 0,0,0}
};

static const Tk_OptionSpec *TagOptionSpecs = &DisplayOptionSpecs[2];

/*------------------------------------------------------------------------
 * +++ Columns.
 *
 * There are separate option tables associated with the column record:
 * ColumnOptionSpecs is for configuring the column,
 * and HeadingOptionSpecs is for drawing headings.
 */
typedef struct {
    int 	width;		/* Column width, in pixels */
    int 	minWidth;	/* Minimum column width, in pixels */
    int 	stretch;	/* Should column stretch while resizing? */
    Tcl_Obj	*idObj;		/* Column identifier, from -columns option */

    Tcl_Obj	*anchorObj;	/* -anchor for cell data <<NOTE-ANCHOR>> */

    /* Column heading data:
     */
    Tcl_Obj 	*headingObj;		/* Heading label */
    Tcl_Obj	*headingImageObj;	/* Heading image */
    Tcl_Obj 	*headingAnchorObj;	/* -anchor for heading label */
    Tcl_Obj	*headingCommandObj;	/* Command to execute */
    Tcl_Obj 	*headingStateObj;	/* @@@ testing ... */
    Ttk_State	headingState;		/* ... */

    /* Temporary storage for cell data
     */
    Tcl_Obj 	*data;
    int         selected;
    Ttk_TagSet	tagset;
} TreeColumn;

static void InitColumn(TreeColumn *column)
{
    column->width = 200;
    column->minWidth = 20;
    column->stretch = 1;
    column->idObj = 0;
    column->anchorObj = 0;

    column->headingState = 0;
    column->headingObj = 0;
    column->headingImageObj = 0;
    column->headingAnchorObj = 0;
    column->headingStateObj = 0;
    column->headingCommandObj = 0;

    column->data = 0;
    column->tagset = NULL;
}

static void FreeColumn(TreeColumn *column)
{
    if (column->idObj) { Tcl_DecrRefCount(column->idObj); }
    if (column->anchorObj) { Tcl_DecrRefCount(column->anchorObj); }

    if (column->headingObj) { Tcl_DecrRefCount(column->headingObj); }
    if (column->headingImageObj) { Tcl_DecrRefCount(column->headingImageObj); }
    if (column->headingAnchorObj) { Tcl_DecrRefCount(column->headingAnchorObj); }
    if (column->headingStateObj) { Tcl_DecrRefCount(column->headingStateObj); }
    if (column->headingCommandObj) { Tcl_DecrRefCount(column->headingCommandObj); }

    /* Don't touch column->data, it's scratch storage */
}

static const Tk_OptionSpec ColumnOptionSpecs[] = {
    {TK_OPTION_INT, "-width", "width", "Width",
	DEF_COLWIDTH, TCL_INDEX_NONE, offsetof(TreeColumn,width),
	0,0,GEOMETRY_CHANGED },
    {TK_OPTION_INT, "-minwidth", "minWidth", "MinWidth",
	DEF_MINWIDTH, TCL_INDEX_NONE, offsetof(TreeColumn,minWidth),
	0,0,0 },
    {TK_OPTION_BOOLEAN, "-stretch", "stretch", "Stretch",
	"1", TCL_INDEX_NONE, offsetof(TreeColumn,stretch),
	0,0,GEOMETRY_CHANGED },
    {TK_OPTION_ANCHOR, "-anchor", "anchor", "Anchor",
	"w", offsetof(TreeColumn,anchorObj), TCL_INDEX_NONE,	/* <<NOTE-ANCHOR>> */
	0,0,0 },
    {TK_OPTION_STRING, "-id", "id", "ID",
	NULL, offsetof(TreeColumn,idObj), TCL_INDEX_NONE,
	TK_OPTION_NULL_OK,0,READONLY_OPTION },
    {TK_OPTION_END, 0,0,0, NULL, TCL_INDEX_NONE,TCL_INDEX_NONE, 0,0,0}
};

static const Tk_OptionSpec HeadingOptionSpecs[] = {
    {TK_OPTION_STRING, "-text", "text", "Text",
	"", offsetof(TreeColumn,headingObj), TCL_INDEX_NONE,
	0,0,0 },
    {TK_OPTION_STRING, "-image", "image", "Image",
	"", offsetof(TreeColumn,headingImageObj), TCL_INDEX_NONE,
	0,0,0 },
    {TK_OPTION_ANCHOR, "-anchor", "anchor", "Anchor",
	"center", offsetof(TreeColumn,headingAnchorObj), TCL_INDEX_NONE,
	0,0,0 },
    {TK_OPTION_STRING, "-command", "", "",
	"", offsetof(TreeColumn,headingCommandObj), TCL_INDEX_NONE,
	TK_OPTION_NULL_OK,0,0 },
    {TK_OPTION_STRING, "state", "", "",
	"", offsetof(TreeColumn,headingStateObj), TCL_INDEX_NONE,
	0,0,STATE_CHANGED },
    {TK_OPTION_END, 0,0,0, NULL, TCL_INDEX_NONE,TCL_INDEX_NONE, 0,0,0}
};

/*------------------------------------------------------------------------
 * +++ -show option:
 * TODO: Implement SHOW_BRANCHES.
 */

#define SHOW_TREE 	(0x1) 	/* Show tree column? */
#define SHOW_HEADINGS	(0x2)	/* Show heading row? */
#define SHOW_SEPARATORS	(0x4)	/* Show vertical separators? */

#define DEFAULT_SHOW	"tree headings"

static const char *const showStrings[] = {
    "tree", "headings", "columnseparators", NULL
};

static int GetEnumSetFromObj(
    Tcl_Interp *interp,
    Tcl_Obj *objPtr,
    const char *const table[],
    unsigned *resultPtr)
{
    unsigned result = 0;
    int i, objc;
    Tcl_Obj **objv;

    if (Tcl_ListObjGetElements(interp, objPtr, &objc, &objv) != TCL_OK)
	return TCL_ERROR;

    for (i = 0; i < objc; ++i) {
	int index;
	if (TCL_OK != Tcl_GetIndexFromObjStruct(interp, objv[i], table,
		sizeof(char *), "value", TCL_EXACT, &index))
	{
	    return TCL_ERROR;
	}
	result |= (1 << index);
    }

    *resultPtr = result;
    return TCL_OK;
}

/*------------------------------------------------------------------------
 * +++ Treeview widget record.
 *
 * Dependencies:
 * 	columns, columnNames: -columns
 * 	displayColumns:	-columns, -displaycolumns
 * 	headingHeight: [layout]
 * 	rowHeight, indent: style
 */
typedef struct {
    /* Resources acquired at initialization-time:
     */
    Tk_OptionTable itemOptionTable;
    Tk_OptionTable columnOptionTable;
    Tk_OptionTable headingOptionTable;
    Tk_OptionTable displayOptionTable;
    Tk_BindingTable bindingTable;
    Ttk_TagTable tagTable;

    /* Acquired in GetLayout hook:
     */
    Ttk_Layout itemLayout;
    Ttk_Layout cellLayout;
    Ttk_Layout headingLayout;
    Ttk_Layout rowLayout;
    Ttk_Layout separatorLayout;

    int headingHeight;		/* Space for headings */
    int rowHeight;		/* Height of each item */
    int indent;			/* #pixels horizontal offset for child items */

    /* Tree data:
     */
    Tcl_HashTable items;	/* Map: item name -> item */
    int serial;			/* Next item # for autogenerated names */
    TreeItem *root;		/* Root item */

    TreeColumn column0;		/* Column options for display column #0 */
    TreeColumn *columns;	/* Array of column options for data columns */

    TreeItem *focus;		/* Current focus item */
    TreeItem *endPtr;		/* See EndPosition() */

    /* Widget options:
     */
    Tcl_Obj *columnsObj;	/* List of symbolic column names */
    Tcl_Obj *displayColumnsObj;	/* List of columns to display */

    Tcl_Obj *heightObj;		/* height (rows) */
    Tcl_Obj *paddingObj;	/* internal padding */
    int nTitleColumns;		/* -titlecolumns */
    int nTitleItems;		/* -titleitems */
    int striped;		/* -striped option */

    Tcl_Obj *showObj;		/* -show list */
    Tcl_Obj *selectModeObj;	/* -selectmode option */
    Tcl_Obj *selectTypeObj;	/* -selecttype option */

    Scrollable xscroll;
    ScrollHandle xscrollHandle;
    Scrollable yscroll;
    ScrollHandle yscrollHandle;

    /* Derived resources:
     */
    Tcl_HashTable columnNames;	/* Map: column name -> column table entry */
    TkSizeT nColumns; 		/* #columns */
    TkSizeT nDisplayColumns;	/* #display columns */
    TreeColumn **displayColumns; /* List of columns for display (incl tree) */
<<<<<<< HEAD
    int nDisplayColumns;	/* #display columns */
    int titleWidth;		/* Width of non-scrolled columns */
    int titleRows;		/* Height of non-scrolled items, in rows */
    int totalRows;		/* Height of non-hidden items, in rows */
    int rowPosNeedsUpdate;	/* Internal rowPos data needs update */
=======
>>>>>>> 214c7906
    Ttk_Box headingArea;	/* Display area for column headings */
    Ttk_Box treeArea;   	/* Display area for tree */
    int slack;			/* Slack space (see Resizing section) */
    unsigned showFlags;		/* bitmask of subparts to display */
} TreePart;

typedef struct {
    WidgetCore core;
    TreePart tree;
} Treeview;

#define USER_MASK 		0x0100
#define COLUMNS_CHANGED 	(USER_MASK)
#define DCOLUMNS_CHANGED	(USER_MASK<<1)
#define SCROLLCMD_CHANGED	(USER_MASK<<2)
#define SHOW_CHANGED 		(USER_MASK<<3)

static const char *const SelectModeStrings[] = { "none", "browse", "extended", NULL };
static const char *const SelectTypeStrings[] = { "item", "cell", NULL };

static const Tk_OptionSpec TreeviewOptionSpecs[] = {
    {TK_OPTION_STRING, "-columns", "columns", "Columns",
	"", offsetof(Treeview,tree.columnsObj), TCL_INDEX_NONE,
	0, 0,COLUMNS_CHANGED | GEOMETRY_CHANGED /*| READONLY_OPTION*/ },
    {TK_OPTION_STRING, "-displaycolumns","displayColumns","DisplayColumns",
	"#all", offsetof(Treeview,tree.displayColumnsObj), TCL_INDEX_NONE,
	0, 0,DCOLUMNS_CHANGED | GEOMETRY_CHANGED },
    {TK_OPTION_STRING, "-show", "show", "Show",
	DEFAULT_SHOW, offsetof(Treeview,tree.showObj), TCL_INDEX_NONE,
	0, 0,SHOW_CHANGED | GEOMETRY_CHANGED },

    {TK_OPTION_STRING_TABLE, "-selectmode", "selectMode", "SelectMode",
	"extended", offsetof(Treeview,tree.selectModeObj), TCL_INDEX_NONE,
	0, (void *)SelectModeStrings, 0 },
    {TK_OPTION_STRING_TABLE, "-selecttype", "selectType", "SelectType",
	"item", offsetof(Treeview,tree.selectTypeObj), -1,
	0,(ClientData)SelectTypeStrings,0 },

    {TK_OPTION_PIXELS, "-height", "height", "Height",
	DEF_TREE_ROWS, offsetof(Treeview,tree.heightObj), TCL_INDEX_NONE,
	0, 0,GEOMETRY_CHANGED},
    {TK_OPTION_STRING, "-padding", "padding", "Pad",
	NULL, offsetof(Treeview,tree.paddingObj), TCL_INDEX_NONE,
	TK_OPTION_NULL_OK,0,GEOMETRY_CHANGED },
    {TK_OPTION_INT, "-titlecolumns", "titlecolumns", "Titlecolumns",
	DEF_TITLECOLUMNS, -1, offsetof(Treeview,tree.nTitleColumns),
	0,0,GEOMETRY_CHANGED},
    {TK_OPTION_INT, "-titleitems", "titleitems", "Titleitems",
	DEF_TITLEITEMS, -1, offsetof(Treeview,tree.nTitleItems),
	0,0,GEOMETRY_CHANGED},
    {TK_OPTION_BOOLEAN, "-striped", "striped", "Striped",
	DEF_STRIPED, -1, offsetof(Treeview,tree.striped),
	0,0,GEOMETRY_CHANGED},

    {TK_OPTION_STRING, "-xscrollcommand", "xScrollCommand", "ScrollCommand",
	NULL, TCL_INDEX_NONE, offsetof(Treeview, tree.xscroll.scrollCmd),
	TK_OPTION_NULL_OK, 0, SCROLLCMD_CHANGED},
    {TK_OPTION_STRING, "-yscrollcommand", "yScrollCommand", "ScrollCommand",
	NULL, TCL_INDEX_NONE, offsetof(Treeview, tree.yscroll.scrollCmd),
	TK_OPTION_NULL_OK, 0, SCROLLCMD_CHANGED},

    WIDGET_TAKEFOCUS_TRUE,
    WIDGET_INHERIT_OPTIONS(ttkCoreOptionSpecs)
};

/*------------------------------------------------------------------------
 * +++ Utilities.
 */
typedef void (*HashEntryIterator)(void *hashValue);

static void foreachHashEntry(Tcl_HashTable *ht, HashEntryIterator func)
{
    Tcl_HashSearch search;
    Tcl_HashEntry *entryPtr = Tcl_FirstHashEntry(ht, &search);
    while (entryPtr != NULL) {
	func(Tcl_GetHashValue(entryPtr));
	entryPtr = Tcl_NextHashEntry(&search);
    }
}

static void CellSelectionClear(Treeview *tv)
{
    TreeItem *item;
    for (item = tv->tree.root; item; item = NextPreorder(item)) {
	if (item->selObj != NULL) {
	    Tcl_DecrRefCount(item->selObj);
	    item->selObj = NULL;
	}
    }
}

/* + unshareObj(objPtr) --
 * 	Ensure that a Tcl_Obj * has refcount 1 -- either return objPtr
 * 	itself,	or a duplicated copy.
 */
static Tcl_Obj *unshareObj(Tcl_Obj *objPtr)
{
    if (Tcl_IsShared(objPtr)) {
	Tcl_Obj *newObj = Tcl_DuplicateObj(objPtr);
	Tcl_DecrRefCount(objPtr);
	Tcl_IncrRefCount(newObj);
	return newObj;
    }
    return objPtr;
}

/* DisplayLayout --
 * 	Rebind, place, and draw a layout + object combination.
 */
static void DisplayLayout(
    Ttk_Layout layout, void *recordPtr, Ttk_State state, Ttk_Box b, Drawable d)
{
    Ttk_RebindSublayout(layout, recordPtr);
    Ttk_PlaceLayout(layout, state, b);
    Ttk_DrawLayout(layout, state, d);
}

/* DisplayLayoutTree --
 *	Like DisplayLayout, but for the tree column.
 */
static void DisplayLayoutTree(
    Tk_Anchor imageAnchor, Tk_Anchor textAnchor,
    Ttk_Layout layout, void *recordPtr, Ttk_State state, Ttk_Box b, Drawable d)
{
    Ttk_Element elem;
    Ttk_RebindSublayout(layout, recordPtr);

    elem = Ttk_FindElement(layout, "image");
    if (elem != NULL) {
	Ttk_AnchorElement(elem, imageAnchor);
    }
    elem = Ttk_FindElement(layout, "text");
    if (elem != NULL) {
	Ttk_AnchorElement(elem, textAnchor);
    }
    elem = Ttk_FindElement(layout, "focus");
    if (elem != NULL) {
	Ttk_AnchorElement(elem, textAnchor);
    }

    Ttk_PlaceLayout(layout, state, b);
    Ttk_DrawLayout(layout, state, d);
}

/* + GetColumn --
 * 	Look up column by name or number.
 * 	Returns: pointer to column table entry, NULL if not found.
 * 	Leaves an error message in interp->result on error.
 */
static TreeColumn *GetColumn(
    Tcl_Interp *interp, Treeview *tv, Tcl_Obj *columnIDObj)
{
    Tcl_HashEntry *entryPtr;
    TkSizeT columnIndex;

    /* Check for named column:
     */
    entryPtr = Tcl_FindHashEntry(
	    &tv->tree.columnNames, Tcl_GetString(columnIDObj));
    if (entryPtr) {
	return (TreeColumn *)Tcl_GetHashValue(entryPtr);
    }

    /* Check for index:
     */
    if (TkGetIntForIndex(columnIDObj, tv->tree.nColumns - 1, 1, &columnIndex) == TCL_OK) {
	if (columnIndex == TCL_INDEX_NONE || columnIndex >= tv->tree.nColumns) {
	    Tcl_SetObjResult(interp, Tcl_ObjPrintf(
		    "Column index \"%s\" out of bounds",
		    Tcl_GetString(columnIDObj)));
	    Tcl_SetErrorCode(interp, "TTK", "TREE", "COLBOUND", NULL);
	    return NULL;
	}

	return tv->tree.columns + columnIndex;
    }
    Tcl_SetObjResult(interp, Tcl_ObjPrintf(
	"Invalid column index %s", Tcl_GetString(columnIDObj)));
    Tcl_SetErrorCode(interp, "TTK", "TREE", "COLUMN", NULL);
    return NULL;
}

/* + FindColumn --
 * 	Look up column by name, number, or display index.
 */
static TreeColumn *FindColumn(
    Tcl_Interp *interp, Treeview *tv, Tcl_Obj *columnIDObj)
{
    TkSizeT colno;

    if (sscanf(Tcl_GetString(columnIDObj), "#%" TKSIZET_MODIFIER "d", &colno) == 1)
    {	/* Display column specification, #n */
	if (colno != TCL_INDEX_NONE && (TkSizeT)colno < tv->tree.nDisplayColumns) {
	    return tv->tree.displayColumns[colno];
	}
	/* else */
	Tcl_SetObjResult(interp, Tcl_ObjPrintf(
	    "Column %s out of range", Tcl_GetString(columnIDObj)));
	Tcl_SetErrorCode(interp, "TTK", "TREE", "COLUMN", NULL);
	return NULL;
    }

    return GetColumn(interp, tv, columnIDObj);
}

/* + FindItem --
 * 	Locates the item with the specified identifier in the tree.
 * 	If there is no such item, leaves an error message in interp.
 */
static TreeItem *FindItem(
    Tcl_Interp *interp, Treeview *tv, Tcl_Obj *itemNameObj)
{
    const char *itemName = Tcl_GetString(itemNameObj);
    Tcl_HashEntry *entryPtr =  Tcl_FindHashEntry(&tv->tree.items, itemName);

    if (!entryPtr) {
	Tcl_SetObjResult(interp, Tcl_ObjPrintf(
		"Item %s not found", itemName));
	Tcl_SetErrorCode(interp, "TTK", "TREE", "ITEM", NULL);
	return 0;
    }
    return (TreeItem *)Tcl_GetHashValue(entryPtr);
}

/* + GetItemListFromObj --
 * 	Parse a Tcl_Obj * as a list of items.
 * 	Returns a NULL-terminated array of items; result must
 * 	be ckfree()d. On error, returns NULL and leaves an error
 * 	message in interp.
 */

static TreeItem **GetItemListFromObj(
    Tcl_Interp *interp, Treeview *tv, Tcl_Obj *objPtr)
{
    TreeItem **items;
    Tcl_Obj **elements;
    int i, nElements;

    if (Tcl_ListObjGetElements(interp,objPtr,&nElements,&elements) != TCL_OK) {
	return NULL;
    }

    items = (TreeItem **)ckalloc((nElements + 1)*sizeof(TreeItem*));
    for (i = 0; i < nElements; ++i) {
	items[i] = FindItem(interp, tv, elements[i]);
	if (!items[i]) {
	    ckfree(items);
	    return NULL;
	}
    }
    items[i] = NULL;
    return items;
}

/* + ItemName --
 * 	Returns the item's ID.
 */
static const char *ItemName(Treeview *tv, TreeItem *item)
{
    return (const char *)Tcl_GetHashKey(&tv->tree.items, item->entryPtr);
}

/* + ItemID --
 * 	Returns a fresh Tcl_Obj * (refcount 0) holding the
 * 	item identifier of the specified item.
 */
static Tcl_Obj *ItemID(Treeview *tv, TreeItem *item)
{
    return Tcl_NewStringObj(ItemName(tv, item), -1);
}

/*------------------------------------------------------------------------
 * +++ Column configuration.
 */

/* + TreeviewFreeColumns --
 * 	Free column data.
 */
static void TreeviewFreeColumns(Treeview *tv)
{
    TkSizeT i;

    Tcl_DeleteHashTable(&tv->tree.columnNames);
    Tcl_InitHashTable(&tv->tree.columnNames, TCL_STRING_KEYS);

    if (tv->tree.columns) {
	for (i = 0; i < tv->tree.nColumns; ++i)
	    FreeColumn(tv->tree.columns + i);
	ckfree(tv->tree.columns);
	tv->tree.columns = 0;
    }
}

/* + TreeviewInitColumns --
 *	Initialize column data when -columns changes.
 *	Returns: TCL_OK or TCL_ERROR;
 */
static int TreeviewInitColumns(Tcl_Interp *interp, Treeview *tv)
{
    Tcl_Obj **columns;
    int i, ncols;

    if (Tcl_ListObjGetElements(
	    interp, tv->tree.columnsObj, &ncols, &columns) != TCL_OK)
    {
	return TCL_ERROR;
    }

    /*
     * Free old values:
     */
    TreeviewFreeColumns(tv);

    /*
     * Initialize columns array and columnNames hash table:
     */
    tv->tree.nColumns = ncols;
    tv->tree.columns = (TreeColumn *)ckalloc(tv->tree.nColumns * sizeof(TreeColumn));

    for (i = 0; i < ncols; ++i) {
	int isNew;
	Tcl_Obj *columnName = Tcl_DuplicateObj(columns[i]);

	Tcl_HashEntry *entryPtr = Tcl_CreateHashEntry(
	    &tv->tree.columnNames, Tcl_GetString(columnName), &isNew);
	Tcl_SetHashValue(entryPtr, tv->tree.columns + i);

	InitColumn(tv->tree.columns + i);
	Tk_InitOptions(
	    interp, (ClientData)(tv->tree.columns + i),
	    tv->tree.columnOptionTable, tv->core.tkwin);
	Tk_InitOptions(
	    interp, (ClientData)(tv->tree.columns + i),
	    tv->tree.headingOptionTable, tv->core.tkwin);
	Tcl_IncrRefCount(columnName);
	tv->tree.columns[i].idObj = columnName;
    }

    return TCL_OK;
}

/* + TreeviewInitDisplayColumns --
 * 	Initializes the 'displayColumns' array.
 *
 * 	Note that displayColumns[0] is always the tree column,
 * 	even when SHOW_TREE is not set.
 *
 * @@@ TODO: disallow duplicated columns
 */
static int TreeviewInitDisplayColumns(Tcl_Interp *interp, Treeview *tv)
{
    Tcl_Obj **dcolumns;
    int index, ndcols;
    TreeColumn **displayColumns = 0;

    if (Tcl_ListObjGetElements(interp,
	    tv->tree.displayColumnsObj, &ndcols, &dcolumns) != TCL_OK) {
	return TCL_ERROR;
    }

    if (!strcmp(Tcl_GetString(tv->tree.displayColumnsObj), "#all")) {
	ndcols = tv->tree.nColumns;
	displayColumns = (TreeColumn **)ckalloc((ndcols+1) * sizeof(TreeColumn*));
	for (index = 0; index < ndcols; ++index) {
	    displayColumns[index+1] = tv->tree.columns + index;
	}
    } else {
	displayColumns = (TreeColumn **)ckalloc((ndcols+1) * sizeof(TreeColumn*));
	for (index = 0; index < ndcols; ++index) {
	    displayColumns[index+1] = GetColumn(interp, tv, dcolumns[index]);
	    if (!displayColumns[index+1]) {
		ckfree(displayColumns);
		return TCL_ERROR;
	    }
	}
    }
    displayColumns[0] = &tv->tree.column0;

    if (tv->tree.displayColumns)
	ckfree(tv->tree.displayColumns);
    tv->tree.displayColumns = displayColumns;
    tv->tree.nDisplayColumns = ndcols + 1;

    return TCL_OK;
}

/*------------------------------------------------------------------------
 * +++ Resizing.
 * 	slack invariant: TreeWidth(tree) + slack = treeArea.width
 */

#define FirstColumn(tv)  ((tv->tree.showFlags&SHOW_TREE) ? 0 : 1)

/* + TreeWidth --
 * 	Compute the requested tree width from the sum of visible column widths.
 */
static int TreeWidth(Treeview *tv)
{
    TkSizeT i = FirstColumn(tv);
    int width = 0;

    tv->tree.titleWidth = 0;
    while (i < tv->tree.nDisplayColumns) {
	if (i == tv->tree.nTitleColumns) {
	    tv->tree.titleWidth = width;
	}
	width += tv->tree.displayColumns[i++]->width;
    }
    if (tv->tree.nTitleColumns >= tv->tree.nDisplayColumns) {
	tv->tree.titleWidth = width;
    }
    return width;
}

/* + RecomputeSlack --
 */
static void RecomputeSlack(Treeview *tv)
{
    tv->tree.slack = tv->tree.treeArea.width - TreeWidth(tv);
}

/* + PickupSlack/DepositSlack --
 * 	When resizing columns, distribute extra space to 'slack' first,
 * 	and only adjust column widths if 'slack' goes to zero.
 * 	That is, don't bother changing column widths if the tree
 * 	is already scrolled or short.
 */
static int PickupSlack(Treeview *tv, int extra)
{
    int newSlack = tv->tree.slack + extra;

    if ((newSlack < 0 && 0 <= tv->tree.slack)
	    || (newSlack > 0 && 0 >= tv->tree.slack)) {
	tv->tree.slack = 0;
	return newSlack;
    } else {
	tv->tree.slack = newSlack;
	return 0;
    }
}

static void DepositSlack(Treeview *tv, int extra)
{
    tv->tree.slack += extra;
}

/* + Stretch --
 * 	Adjust width of column by N pixels, down to minimum width.
 * 	Returns: #pixels actually moved.
 */
static int Stretch(TreeColumn *c, int n)
{
    int newWidth = n + c->width;
    if (newWidth < c->minWidth) {
	n = c->minWidth - c->width;
	c->width = c->minWidth;
    } else {
	c->width = newWidth;
    }
    return n;
}

/* + ShoveLeft --
 * 	Adjust width of (stretchable) columns to the left by N pixels.
 * 	Returns: leftover slack.
 */
static int ShoveLeft(Treeview *tv, int i, int n)
{
    int first = FirstColumn(tv);
    while (n != 0 && i >= first) {
	TreeColumn *c = tv->tree.displayColumns[i];
	if (c->stretch) {
	    n -= Stretch(c, n);
	}
	--i;
    }
    return n;
}

/* + ShoveRight --
 * 	Adjust width of (stretchable) columns to the right by N pixels.
 * 	Returns: leftover slack.
 */
static int ShoveRight(Treeview *tv, int i, int n)
{
    while (n != 0 && (TkSizeT)i < tv->tree.nDisplayColumns) {
	TreeColumn *c = tv->tree.displayColumns[i];
	if (c->stretch) {
	    n -= Stretch(c, n);
	}
	++i;
    }
    return n;
}

/* + DistributeWidth --
 * 	Distribute n pixels evenly across all stretchable display columns.
 * 	Returns: leftover slack.
 * Notes:
 * 	The "((++w % m) < r)" term is there so that the remainder r = n % m
 * 	is distributed round-robin.
 */
static int DistributeWidth(Treeview *tv, int n)
{
    int w = TreeWidth(tv);
    int m = 0;
    TkSizeT  i;
    int d, r;

    for (i = FirstColumn(tv); i < tv->tree.nDisplayColumns; ++i) {
	if (tv->tree.displayColumns[i]->stretch) {
	    ++m;
	}
    }
    if (m == 0) {
	return n;
    }

    d = n / m;
    r = n % m;
    if (r < 0) { r += m; --d; }

    for (i = FirstColumn(tv); i < tv->tree.nDisplayColumns; ++i) {
	TreeColumn *c = tv->tree.displayColumns[i];
	if (c->stretch) {
	    n -= Stretch(c, d + ((++w % m) < r));
	}
    }
    return n;
}

/* + ResizeColumns --
 * 	Recompute column widths based on available width.
 * 	Pick up slack first;
 * 	Distribute the remainder evenly across stretchable columns;
 * 	If any is still left over due to minwidth constraints, shove left.
 */
static void ResizeColumns(Treeview *tv, int newWidth)
{
    int delta = newWidth - (TreeWidth(tv) + tv->tree.slack);
    DepositSlack(tv,
	ShoveLeft(tv, tv->tree.nDisplayColumns - 1,
	    DistributeWidth(tv, PickupSlack(tv, delta))));
}

/* + DragColumn --
 * 	Move the separator to the right of specified column,
 * 	adjusting other column widths as necessary.
 */
static void DragColumn(Treeview *tv, int i, int delta)
{
    TreeColumn *c = tv->tree.displayColumns[i];
    int dl = delta - ShoveLeft(tv, i-1, delta - Stretch(c, delta));
    int dr = ShoveRight(tv, i+1, PickupSlack(tv, -dl));
    DepositSlack(tv, dr);
}

/*------------------------------------------------------------------------
 * +++ Cells.
 */

typedef struct {
    TreeItem *item;
    TreeColumn *column;
    Tcl_Obj *colObj;
} TreeCell;

/* + GetCellFromObj
 * 	Get Row and Column from a cell ID.
 */
static int GetCellFromObj(
    Tcl_Interp *interp, Treeview *tv, Tcl_Obj *obj,
    int displayColumnOnly, int *displayColumn,
    TreeCell *cell)
{
    int nElements;
    Tcl_Obj **elements;

    if (Tcl_ListObjGetElements(interp, obj, &nElements, &elements) != TCL_OK) {
	return TCL_ERROR;
    }
    if (nElements != 2) {
	Tcl_SetObjResult(interp, Tcl_NewStringObj(
		"Cell id must be a list of two elements", -1));
	Tcl_SetErrorCode(interp, "TTK", "TREE", "CELL", NULL);
	return TCL_ERROR;
    }
    /* Valid item/column in each pair? */
    cell->item = FindItem(interp, tv, elements[0]);
    if (!cell->item) {
	return TCL_ERROR;
    }
    cell->column = FindColumn(interp, tv, elements[1]);
    if (!cell->column) {
	return TCL_ERROR;
    }
    /* colObj is short lived and do not keep a reference counted */
    cell->colObj = elements[1];
    if (displayColumnOnly) {
	int i = FirstColumn(tv);
	while (i < tv->tree.nDisplayColumns) {
	    if (tv->tree.displayColumns[i] == cell->column) {
		break;
	    }
	    ++i;
	}
	if (i == tv->tree.nDisplayColumns) { /* specified column unviewable */
	    Tcl_SetObjResult(interp, Tcl_NewStringObj(
		    "Cell id must be in a visible column", -1));
	    Tcl_SetErrorCode(interp, "TTK", "TREE", "CELL", NULL);
	    return TCL_ERROR;
	}
	if (displayColumn != NULL) {
	    *displayColumn = i;
	}
    }
    return TCL_OK;
}

/* + GetCellListFromObj --
 * 	Parse a Tcl_Obj * as a list of cells.
 * 	Returns an array of cells; result must be ckfree()d.
 *      On error, returns NULL and leaves an error
 * 	message in interp.
 */

static TreeCell *GetCellListFromObj(
	Tcl_Interp *interp, Treeview *tv, Tcl_Obj *objPtr, int *nCells)
{
    TreeCell *cells;
    TreeCell cell;
    Tcl_Obj **elements;
    Tcl_Obj *oneCell;
    int i;

    if (Tcl_ListObjGetElements(interp, objPtr, nCells, &elements) != TCL_OK) {
	return NULL;
    }

    /* A two element list might be a single cell */
    if (*nCells == 2) {
	if (GetCellFromObj(interp, tv, objPtr, 0, NULL, &cell)
		== TCL_OK) {
	    *nCells = 1;
	    oneCell = objPtr;
	    elements = &oneCell;
	} else {
	    Tcl_ResetResult(interp);
	}
    }
 
    cells = (TreeCell *) ckalloc(*nCells * sizeof(TreeCell));
    for (i = 0; i < *nCells; ++i) {
	if (GetCellFromObj(interp, tv, elements[i], 0, NULL, &cells[i]) != TCL_OK) {
	    ckfree(cells);
	    return NULL;
	}
    }

    return cells;
}

/*------------------------------------------------------------------------
 * +++ Event handlers.
 */

static TreeItem *IdentifyItem(Treeview *tv, int y); /*forward*/
static int IdentifyDisplayColumn(Treeview *tv, int x, int *x1); /*forward*/

static const unsigned long TreeviewBindEventMask =
      KeyPressMask|KeyReleaseMask
    | ButtonPressMask|ButtonReleaseMask
    | PointerMotionMask|ButtonMotionMask
    | VirtualEventMask
    ;

static void TreeviewBindEventProc(void *clientData, XEvent *event)
{
    Treeview *tv = (Treeview *)clientData;
    TreeItem *item = NULL;
    Ttk_TagSet tagset;
    int unused, colno = -1;
    TreeColumn *column = NULL;

    /*
     * Figure out where to deliver the event.
     */
    switch (event->type)
    {
	case KeyPress:
	case KeyRelease:
	case VirtualEvent:
	    item = tv->tree.focus;
	    break;
	case ButtonPress:
	case ButtonRelease:
	    item = IdentifyItem(tv, event->xbutton.y);
	    colno = IdentifyDisplayColumn(tv, event->xbutton.x, &unused);
	    break;
	case MotionNotify:
	    item = IdentifyItem(tv, event->xmotion.y);
	    colno = IdentifyDisplayColumn(tv, event->xmotion.x, &unused);
	    break;
	default:
	    break;
    }

    if (!item) {
	return;
    }

    /* ASSERT: Ttk_GetTagSetFromObj succeeds.
     * NB: must use a local copy of the tagset,
     * in case a binding script stomps on -tags.
     */
    tagset = Ttk_GetTagSetFromObj(NULL, tv->tree.tagTable, item->tagsObj);

    /*
     * Pick up any cell tags.
     */
    if (colno >= 0) {
	column = tv->tree.displayColumns[colno];
	if (column == &tv->tree.column0) {
	    colno = 0;
	} else {
	    colno = column - tv->tree.columns + 1;
	}
	if (colno < item->nTagSets) {
	    if (item->cellTagSets[colno] != NULL) {
		Ttk_TagSetAddSet(tagset, item->cellTagSets[colno]);
	    }
	}
    }

    /*
     * Fire binding:
     */
    Tcl_Preserve(clientData);
    Tk_BindEvent(tv->tree.bindingTable, event, tv->core.tkwin,
	    tagset->nTags, (void **)tagset->tags);
    Tcl_Release(clientData);

    Ttk_FreeTagSet(tagset);
}

/*------------------------------------------------------------------------
 * +++ Initialization and cleanup.
 */

static void TreeviewInitialize(Tcl_Interp *interp, void *recordPtr)
{
    Treeview *tv = (Treeview *)recordPtr;
    int unused;

    tv->tree.itemOptionTable =
	Tk_CreateOptionTable(interp, ItemOptionSpecs);
    tv->tree.columnOptionTable =
	Tk_CreateOptionTable(interp, ColumnOptionSpecs);
    tv->tree.headingOptionTable =
	Tk_CreateOptionTable(interp, HeadingOptionSpecs);
    tv->tree.displayOptionTable =
	Tk_CreateOptionTable(interp, DisplayOptionSpecs);

    tv->tree.tagTable = Ttk_CreateTagTable(
	interp, tv->core.tkwin, TagOptionSpecs, sizeof(DisplayItem));
    tv->tree.bindingTable = Tk_CreateBindingTable(interp);
    Tk_CreateEventHandler(tv->core.tkwin,
	TreeviewBindEventMask, TreeviewBindEventProc, tv);

    tv->tree.itemLayout
	= tv->tree.cellLayout
	= tv->tree.headingLayout
	= tv->tree.rowLayout
	= tv->tree.separatorLayout
	= 0;
    tv->tree.headingHeight = tv->tree.rowHeight = 0;
    tv->tree.indent = DEFAULT_INDENT;

    Tcl_InitHashTable(&tv->tree.columnNames, TCL_STRING_KEYS);
    tv->tree.nColumns = tv->tree.nDisplayColumns = 0;
    tv->tree.nTitleColumns = 0;
    tv->tree.nTitleItems = 0;
    tv->tree.titleWidth = 0;
    tv->tree.titleRows = 0;
    tv->tree.totalRows = 0;
    tv->tree.rowPosNeedsUpdate = 1;
    tv->tree.striped = 0;
    tv->tree.columns = NULL;
    tv->tree.displayColumns = NULL;
    tv->tree.showFlags = ~0;

    InitColumn(&tv->tree.column0);
    tv->tree.column0.idObj = Tcl_NewStringObj("#0", 2);
    Tcl_IncrRefCount(tv->tree.column0.idObj);
    Tk_InitOptions(
	interp, (ClientData)(&tv->tree.column0),
	tv->tree.columnOptionTable, tv->core.tkwin);
    Tk_InitOptions(
	interp, (ClientData)(&tv->tree.column0),
	tv->tree.headingOptionTable, tv->core.tkwin);

    Tcl_InitHashTable(&tv->tree.items, TCL_STRING_KEYS);
    tv->tree.serial = 0;

    tv->tree.focus = tv->tree.endPtr = 0;

    /* Create root item "":
     */
    tv->tree.root = NewItem();
    Tk_InitOptions(interp, (ClientData)tv->tree.root,
	tv->tree.itemOptionTable, tv->core.tkwin);
    tv->tree.root->tagset = Ttk_GetTagSetFromObj(NULL, tv->tree.tagTable, NULL);
    tv->tree.root->entryPtr = Tcl_CreateHashEntry(&tv->tree.items, "", &unused);
    Tcl_SetHashValue(tv->tree.root->entryPtr, tv->tree.root);

    /* Scroll handles:
     */
    tv->tree.xscrollHandle = TtkCreateScrollHandle(&tv->core,&tv->tree.xscroll);
    tv->tree.yscrollHandle = TtkCreateScrollHandle(&tv->core,&tv->tree.yscroll);

    /* Size parameters:
     */
    tv->tree.treeArea = tv->tree.headingArea = Ttk_MakeBox(0,0,0,0);
    tv->tree.slack = 0;
}

static void TreeviewCleanup(void *recordPtr)
{
    Treeview *tv = (Treeview *)recordPtr;

    Tk_DeleteEventHandler(tv->core.tkwin,
	    TreeviewBindEventMask,  TreeviewBindEventProc, tv);
    Tk_DeleteBindingTable(tv->tree.bindingTable);
    Ttk_DeleteTagTable(tv->tree.tagTable);

    if (tv->tree.itemLayout) Ttk_FreeLayout(tv->tree.itemLayout);
    if (tv->tree.cellLayout) Ttk_FreeLayout(tv->tree.cellLayout);
    if (tv->tree.headingLayout) Ttk_FreeLayout(tv->tree.headingLayout);
    if (tv->tree.rowLayout) Ttk_FreeLayout(tv->tree.rowLayout);
    if (tv->tree.separatorLayout) Ttk_FreeLayout(tv->tree.separatorLayout);

    FreeColumn(&tv->tree.column0);
    TreeviewFreeColumns(tv);

    if (tv->tree.displayColumns)
	ckfree((ClientData)tv->tree.displayColumns);

    foreachHashEntry(&tv->tree.items, FreeItemCB);
    Tcl_DeleteHashTable(&tv->tree.items);

    TtkFreeScrollHandle(tv->tree.xscrollHandle);
    TtkFreeScrollHandle(tv->tree.yscrollHandle);
}

/* + TreeviewConfigure --
 * 	Configuration widget hook.
 *
 * 	BUG: If user sets -columns and -displaycolumns, but -displaycolumns
 * 	has an error, the widget is left in an inconsistent state.
 */
static int
TreeviewConfigure(Tcl_Interp *interp, void *recordPtr, int mask)
{
    Treeview *tv = (Treeview *)recordPtr;
    unsigned showFlags = tv->tree.showFlags;

    if (mask & COLUMNS_CHANGED) {
	if (TreeviewInitColumns(interp, tv) != TCL_OK)
	    return TCL_ERROR;
	mask |= DCOLUMNS_CHANGED;
    }
    if (mask & DCOLUMNS_CHANGED) {
	if (TreeviewInitDisplayColumns(interp, tv) != TCL_OK)
	    return TCL_ERROR;
    }
    if (mask & COLUMNS_CHANGED) {
	CellSelectionClear(tv);
    }
    if (tv->tree.nTitleColumns < 0) {
        Tcl_SetObjResult(interp, Tcl_ObjPrintf(
                "\"%d\" is out of range",
                tv->tree.nTitleColumns));
	Tcl_SetErrorCode(interp, "TTK", "TREE", "TITLECOLUMNS", NULL);
	return TCL_ERROR;
    }
    if (tv->tree.nTitleItems < 0) {
        Tcl_SetObjResult(interp, Tcl_ObjPrintf(
                "\"%d\" is out of range",
                tv->tree.nTitleItems));
	Tcl_SetErrorCode(interp, "TTK", "TREE", "TITLEITEMS", NULL);
	return TCL_ERROR;
    }
    if (mask & SCROLLCMD_CHANGED) {
	TtkScrollbarUpdateRequired(tv->tree.xscrollHandle);
	TtkScrollbarUpdateRequired(tv->tree.yscrollHandle);
    }
    if ((mask & SHOW_CHANGED)
	    && GetEnumSetFromObj(
		    interp,tv->tree.showObj,showStrings,&showFlags) != TCL_OK) {
	return TCL_ERROR;
    }

    if (TtkCoreConfigure(interp, recordPtr, mask) != TCL_OK) {
	return TCL_ERROR;
    }

    tv->tree.rowPosNeedsUpdate = 1;
    tv->tree.showFlags = showFlags;

    if (mask & (SHOW_CHANGED | DCOLUMNS_CHANGED)) {
	RecomputeSlack(tv);
    }
    return TCL_OK;
}

/* + ConfigureItem --
 * 	Set item options.
 */
static int ConfigureItem(
    Tcl_Interp *interp, Treeview *tv, TreeItem *item,
    int objc, Tcl_Obj *const objv[])
{
    Tk_SavedOptions savedOptions;
    int mask;
    Ttk_ImageSpec *newImageSpec = NULL;
    Ttk_TagSet newTagSet = NULL;

    if (Tk_SetOptions(interp, item, tv->tree.itemOptionTable,
		objc, objv, tv->core.tkwin, &savedOptions, &mask)
		!= TCL_OK)
    {
	return TCL_ERROR;
    }

    /* Make sure that -values is a valid list:
     */
    if (item->valuesObj) {
	int unused;
	if (Tcl_ListObjLength(interp, item->valuesObj, &unused) != TCL_OK)
	    goto error;
    }

    /* Check -height
     */
    if (item->height < 1) {
	Tcl_SetObjResult(interp, Tcl_ObjPrintf(
		"Invalid item height %d", item->height));
	Tcl_SetErrorCode(interp, "TTK", "TREE", "HEIGHT", NULL);
	goto error;
    }
    
    /* Check -image.
     */
    if ((mask & ITEM_OPTION_IMAGE_CHANGED) && item->imageObj) {
	newImageSpec = TtkGetImageSpec(interp, tv->core.tkwin, item->imageObj);
	if (!newImageSpec) {
	    goto error;
	}
    }

    /* Check -tags.
     * Side effect: may create new tags.
     */
    if (mask & ITEM_OPTION_TAGS_CHANGED) {
	newTagSet = Ttk_GetTagSetFromObj(
		interp, tv->tree.tagTable, item->tagsObj);
	if (!newTagSet) {
	    goto error;
	}
    }

    /* Keep TTK_STATE_OPEN flag in sync with item->openObj.
     * We use both a state flag and a Tcl_Obj* resource so elements
     * can access the value in either way.
     */
    if (item->openObj) {
	int isOpen;
	if (Tcl_GetBooleanFromObj(interp, item->openObj, &isOpen) != TCL_OK)
	    goto error;
	if (isOpen)
	    item->state |= TTK_STATE_OPEN;
	else
	    item->state &= ~TTK_STATE_OPEN;
    }

    /* All OK.
     */
    Tk_FreeSavedOptions(&savedOptions);
    if (mask & ITEM_OPTION_TAGS_CHANGED) {
	if (item->tagset) { Ttk_FreeTagSet(item->tagset); }
	item->tagset = newTagSet;
    }
    if (mask & ITEM_OPTION_IMAGE_CHANGED) {
	if (item->imagespec) { TtkFreeImageSpec(item->imagespec); }
	item->imagespec = newImageSpec;
    }
    tv->tree.rowPosNeedsUpdate = 1;
    TtkRedisplayWidget(&tv->core);
    return TCL_OK;

error:
    Tk_RestoreSavedOptions(&savedOptions);
    if (newTagSet) { Ttk_FreeTagSet(newTagSet); }
    if (newImageSpec) { TtkFreeImageSpec(newImageSpec); }
    return TCL_ERROR;
}

/* + ConfigureColumn --
 * 	Set column options.
 */
static int ConfigureColumn(
    Tcl_Interp *interp, Treeview *tv, TreeColumn *column,
    int objc, Tcl_Obj *const objv[])
{
    Tk_SavedOptions savedOptions;
    int mask;

    if (Tk_SetOptions(interp, column,
	    tv->tree.columnOptionTable, objc, objv, tv->core.tkwin,
	    &savedOptions,&mask) != TCL_OK)
    {
	return TCL_ERROR;
    }

    if (mask & READONLY_OPTION) {
	Tcl_SetObjResult(interp, Tcl_NewStringObj(
		"Attempt to change read-only option", -1));
	Tcl_SetErrorCode(interp, "TTK", "TREE", "READONLY", NULL);
	goto error;
    }

    /* Propagate column width changes to overall widget request width,
     * but only if the widget is currently unmapped, in order to prevent
     * geometry jumping during interactive column resize.
     */
    if (mask & GEOMETRY_CHANGED) {
	if (!Tk_IsMapped(tv->core.tkwin)) {
	    TtkResizeWidget(&tv->core);
        } else {
	    RecomputeSlack(tv);
	    ResizeColumns(tv, TreeWidth(tv));
        }
    }
    TtkRedisplayWidget(&tv->core);

    Tk_FreeSavedOptions(&savedOptions);
    return TCL_OK;

error:
    Tk_RestoreSavedOptions(&savedOptions);
    return TCL_ERROR;
}

/* + ConfigureHeading --
 * 	Set heading options.
 */
static int ConfigureHeading(
    Tcl_Interp *interp, Treeview *tv, TreeColumn *column,
    int objc, Tcl_Obj *const objv[])
{
    Tk_SavedOptions savedOptions;
    int mask;

    if (Tk_SetOptions(interp, column,
	    tv->tree.headingOptionTable, objc, objv, tv->core.tkwin,
	    &savedOptions,&mask) != TCL_OK)
    {
	return TCL_ERROR;
    }

    /* @@@ testing ... */
    if ((mask & STATE_CHANGED) && column->headingStateObj) {
	Ttk_StateSpec stateSpec;
	if (Ttk_GetStateSpecFromObj(
		interp, column->headingStateObj, &stateSpec) != TCL_OK)
	{
	    goto error;
	}
	column->headingState = Ttk_ModifyState(column->headingState,&stateSpec);
	Tcl_DecrRefCount(column->headingStateObj);
	column->headingStateObj = Ttk_NewStateSpecObj(column->headingState,0);
	Tcl_IncrRefCount(column->headingStateObj);
    }

    TtkRedisplayWidget(&tv->core);
    Tk_FreeSavedOptions(&savedOptions);
    return TCL_OK;

error:
    Tk_RestoreSavedOptions(&savedOptions);
    return TCL_ERROR;
}

/*------------------------------------------------------------------------
 * +++ Geometry routines.
 */

/* + UpdatePositionItem --
 * 	Update position data for all visible items.
 */
static void UpdatePositionItem(
    Treeview *tv, TreeItem *item, int hidden,
    int *rowPos, int *itemPos, int *visiblePos)
{
    TreeItem *child = item->children;
    item->itemPos = *itemPos;
    *itemPos += 1;

    if (item->hidden) {
	hidden = 1;
    }
    
    if (hidden) {
	item->rowPos = -1;
	item->visiblePos = -1;
    } else {
	item->rowPos = *rowPos;
	item->visiblePos = *visiblePos;
	if (*visiblePos == tv->tree.nTitleItems) {
	    tv->tree.titleRows = *rowPos;
	}

	*visiblePos += 1;
	*rowPos += item->height;
    }

    if (!(item->state & TTK_STATE_OPEN)) {
	hidden = 1;
    }
    while (child) {
	UpdatePositionItem(tv, child, hidden, rowPos, itemPos, visiblePos);
	child = child->next;
    }
}

/* + UpdatePositionTree --
 * 	Update position data for all visible items.
 */
static void UpdatePositionTree(Treeview *tv)
{
    /* -1 for the invisible root */
    int rowPos = -1, itemPos = -1, visiblePos = -1;
    tv->tree.titleRows = 0;
    UpdatePositionItem(tv, tv->tree.root, 0, &rowPos, &itemPos, &visiblePos);
    tv->tree.totalRows = rowPos;
    tv->tree.rowPosNeedsUpdate = 0;
}

/* + IdentifyItem --
 * 	Locate the item at the specified y position, if any.
 */
static TreeItem *IdentifyItem(Treeview *tv, int y)
{
    TreeItem *item;
    int rowHeight = tv->tree.rowHeight;
    int ypos = tv->tree.treeArea.y;
    int nextRow, row;
    if (y < ypos) {
	return NULL;
    }
    if (tv->tree.rowPosNeedsUpdate) {
	UpdatePositionTree(tv);
    }
    row = (y - ypos) / rowHeight;
    if (row >= tv->tree.titleRows) {
	row += tv->tree.yscroll.first;
    }
    for (item = tv->tree.root->children; item; item = NextPreorder(item)) {
	nextRow = item->rowPos + item->height;
	if (item->rowPos <= row && row < nextRow) break;
    }
    return item;
}

/* + IdentifyDisplayColumn --
 * 	Returns the display column number at the specified x position,
 * 	or -1 if x is outside any columns.
 */
static TkSizeT IdentifyDisplayColumn(Treeview *tv, int x, int *x1)
{
<<<<<<< HEAD
    int colno = FirstColumn(tv);
    int xpos = tv->tree.treeArea.x;

    if (tv->tree.nTitleColumns <= colno) {
	xpos -= tv->tree.xscroll.first;
    }
=======
    TkSizeT colno = FirstColumn(tv);
    int xpos = tv->tree.treeArea.x - tv->tree.xscroll.first;
>>>>>>> 214c7906

    while (colno < tv->tree.nDisplayColumns) {
	TreeColumn *column = tv->tree.displayColumns[colno];
	int next_xpos = xpos + column->width;
	if (xpos <= x && x <= next_xpos + HALO) {
	    *x1 = next_xpos;
	    return colno;
	}
	++colno;
	xpos = next_xpos;
<<<<<<< HEAD
	if (tv->tree.nTitleColumns == colno) {
	    xpos -= tv->tree.xscroll.first;
=======
    }

    return TCL_INDEX_NONE;
}

/* + RowNumber --
 * 	Calculate which row the specified item appears on;
 * 	returns -1 if the item is not viewable.
 * 	Xref: DrawForest, IdentifyItem.
 */
static int RowNumber(Treeview *tv, TreeItem *item)
{
    TreeItem *p = tv->tree.root->children;
    int n = 0;

    while (p) {
	if (p == item)
	    return n;

	++n;

	/* Find next viewable item in preorder traversal order
	 */
	if (p->children && (p->state & TTK_STATE_OPEN)) {
	    p = p->children;
	} else {
	    while (!p->next && p && p->parent)
		p = p->parent;
	    if (p)
		p = p->next;
>>>>>>> 214c7906
	}
    }

    return -1;
}

/* + ItemDepth -- return the depth of a tree item.
 * 	The depth of an item is equal to the number of proper ancestors,
 * 	not counting the root node.
 */
static int ItemDepth(TreeItem *item)
{
    int depth = 0;
    while (item->parent) {
	++depth;
	item = item->parent;
    }
    return depth-1;
}

/* + DisplayRow --
 * 	Returns the position row has on screen, or -1 if off-screen.
 */
static int DisplayRow(int row, Treeview *tv)
{
    int visibleRows = tv->tree.treeArea.height / tv->tree.rowHeight
	    - tv->tree.titleRows;
    if (row < tv->tree.titleRows) {
	return row;
    }
    row -= tv->tree.titleRows;
    if (row < tv->tree.yscroll.first
	    || row > tv->tree.yscroll.first + visibleRows) {
	/* not viewable, or off-screen */
	return -1;
    }
    return row - tv->tree.yscroll.first + tv->tree.titleRows;
}

/* + BoundingBox --
 * 	Compute the parcel of the specified column of the specified item,
 *	(or the entire item if column is NULL)
 *	Returns: 0 if item or column is not viewable, 1 otherwise.
 */
static int BoundingBox(
    Treeview *tv,		/* treeview widget */
    TreeItem *item,		/* desired item */
    TreeColumn *column,		/* desired column */
    Ttk_Box *bbox_rtn)		/* bounding box of item */
{
    int dispRow;
    Ttk_Box bbox = tv->tree.treeArea;

    if (tv->tree.rowPosNeedsUpdate) {
	UpdatePositionTree(tv);
    }
    dispRow = DisplayRow(item->rowPos, tv);
    if (dispRow < 0) {
	/* not viewable, or off-screen */
	return 0;
    }

    bbox.y += dispRow * tv->tree.rowHeight;
    bbox.height = tv->tree.rowHeight * item->height;

    bbox.x -= tv->tree.xscroll.first;
    bbox.width = TreeWidth(tv);

    if (column) {
	int xpos = 0;
	TkSizeT i = FirstColumn(tv);
	while (i < tv->tree.nDisplayColumns) {
	    if (tv->tree.displayColumns[i] == column) {
		break;
	    }
	    xpos += tv->tree.displayColumns[i]->width;
	    ++i;
	}
	if (i == tv->tree.nDisplayColumns) { /* specified column unviewable */
	    return 0;
	}
	bbox.x += xpos;
	bbox.width = column->width;

	if (i < tv->tree.nTitleColumns) {
	    /* Unscrollable column, remove scroll shift */
	    bbox.x += tv->tree.xscroll.first;
	}

	/* Account for indentation in tree column:
	 */
	if (column == &tv->tree.column0) {
	    int indent = tv->tree.indent * ItemDepth(item);
	    bbox.x += indent;
	    bbox.width -= indent;
	}
    }
    *bbox_rtn = bbox;
    return 1;
}

/* + IdentifyRegion --
 */

typedef enum {
    REGION_NOTHING = 0,
    REGION_HEADING,
    REGION_SEPARATOR,
    REGION_TREE,
    REGION_CELL
} TreeRegion;

static const char *const regionStrings[] = {
    "nothing", "heading", "separator", "tree", "cell", 0
};

static TreeRegion IdentifyRegion(Treeview *tv, int x, int y)
{
    int x1 = 0;
    TkSizeT colno = IdentifyDisplayColumn(tv, x, &x1);

    if (Ttk_BoxContains(tv->tree.headingArea, x, y)) {
	if (colno == TCL_INDEX_NONE) {
	    return REGION_NOTHING;
	} else if (-HALO <= x1 - x  && x1 - x <= HALO) {
	    return REGION_SEPARATOR;
	} else {
	    return REGION_HEADING;
	}
    } else if (Ttk_BoxContains(tv->tree.treeArea, x, y)) {
	TreeItem *item = IdentifyItem(tv, y);
	if (item && colno > 0) {
	    return REGION_CELL;
	} else if (item) {
	    return REGION_TREE;
	}
    }
    return REGION_NOTHING;
}

/*------------------------------------------------------------------------
 * +++ Display routines.
 */

/* + GetSublayout --
 * 	Utility routine; acquires a sublayout for items, cells, etc.
 */
static Ttk_Layout GetSublayout(
    Tcl_Interp *interp,
    Ttk_Theme themePtr,
    Ttk_Layout parentLayout,
    const char *layoutName,
    Tk_OptionTable optionTable,
    Ttk_Layout *layoutPtr)
{
    Ttk_Layout newLayout = Ttk_CreateSublayout(
	    interp, themePtr, parentLayout, layoutName, optionTable);

    if (newLayout) {
	if (*layoutPtr)
	    Ttk_FreeLayout(*layoutPtr);
	*layoutPtr = newLayout;
    }
    return newLayout;
}

/* + TreeviewGetLayout --
 * 	GetLayout() widget hook.
 */
static Ttk_Layout TreeviewGetLayout(
    Tcl_Interp *interp, Ttk_Theme themePtr, void *recordPtr)
{
    Treeview *tv = (Treeview *)recordPtr;
    Ttk_Layout treeLayout = TtkWidgetGetLayout(interp, themePtr, recordPtr);
    Tcl_Obj *objPtr;
    int unused, cellHeight;
    DisplayItem displayItem;
    Ttk_Style style;

    if (!(
	treeLayout
     && GetSublayout(interp, themePtr, treeLayout, ".Item",
	    tv->tree.displayOptionTable, &tv->tree.itemLayout)
     && GetSublayout(interp, themePtr, treeLayout, ".Cell",
	    tv->tree.displayOptionTable, &tv->tree.cellLayout)
     && GetSublayout(interp, themePtr, treeLayout, ".Heading",
	    tv->tree.headingOptionTable, &tv->tree.headingLayout)
     && GetSublayout(interp, themePtr, treeLayout, ".Row",
	    tv->tree.displayOptionTable, &tv->tree.rowLayout)
     && GetSublayout(interp, themePtr, treeLayout, ".Separator",
	    tv->tree.displayOptionTable, &tv->tree.separatorLayout)
    )) {
	return 0;
    }

    /* Compute heading height.
     */
    Ttk_RebindSublayout(tv->tree.headingLayout, &tv->tree.column0);
    Ttk_LayoutSize(tv->tree.headingLayout, 0, &unused, &tv->tree.headingHeight);

    /* Get row height from style, or compute it to fit Item and Cell.
     * Pick up default font from the Treeview style.
     */
    style = Ttk_LayoutStyle(treeLayout);
    Ttk_TagSetDefaults(tv->tree.tagTable, style, &displayItem);

    Ttk_RebindSublayout(tv->tree.itemLayout, &displayItem);
    Ttk_LayoutSize(tv->tree.itemLayout, 0, &unused, &tv->tree.rowHeight);

    Ttk_RebindSublayout(tv->tree.cellLayout, &displayItem);
    Ttk_LayoutSize(tv->tree.cellLayout, 0, &unused, &cellHeight);

    if (cellHeight > tv->tree.rowHeight) {
	tv->tree.rowHeight = cellHeight;
    }
    
    if ((objPtr = Ttk_QueryOption(treeLayout, "-rowheight", 0))) {
	(void)Tcl_GetIntFromObj(NULL, objPtr, &tv->tree.rowHeight);
    }

    /* Get item indent from style:
     * @@@ TODO: sanity-check.
     */
    tv->tree.indent = DEFAULT_INDENT;
    if ((objPtr = Ttk_QueryOption(treeLayout, "-indent", 0))) {
	(void)Tcl_GetIntFromObj(NULL, objPtr, &tv->tree.indent);
    }

    return treeLayout;
}

/* + TreeviewDoLayout --
 * 	DoLayout() widget hook.  Computes widget layout.
 *
 * Side effects:
 * 	Computes headingArea and treeArea.
 * 	Computes subtree height.
 * 	Invokes scroll callbacks.
 */
static void TreeviewDoLayout(void *clientData)
{
    Treeview *tv = (Treeview *)clientData;
    int visibleRows;
    int first, last, total;

    Ttk_PlaceLayout(tv->core.layout,tv->core.state,Ttk_WinBox(tv->core.tkwin));
    tv->tree.treeArea = Ttk_ClientRegion(tv->core.layout, "treearea");

    ResizeColumns(tv, tv->tree.treeArea.width);

    first = tv->tree.xscroll.first;
    last = first + tv->tree.treeArea.width - tv->tree.titleWidth;
    total = TreeWidth(tv) - tv->tree.titleWidth;
    TtkScrolled(tv->tree.xscrollHandle, first, last, total);

    if (tv->tree.showFlags & SHOW_HEADINGS) {
	tv->tree.headingArea = Ttk_PackBox(
	    &tv->tree.treeArea, 1, tv->tree.headingHeight, TTK_SIDE_TOP);
    } else {
	tv->tree.headingArea = Ttk_MakeBox(0,0,0,0);
    }

    visibleRows = tv->tree.treeArea.height / tv->tree.rowHeight;
    tv->tree.root->state |= TTK_STATE_OPEN;
    UpdatePositionTree(tv);
    first = tv->tree.yscroll.first;
    last = tv->tree.yscroll.first + visibleRows - tv->tree.titleRows;
    total = tv->tree.totalRows - tv->tree.titleRows;
    TtkScrolled(tv->tree.yscrollHandle, first, last, total);
}

/* + TreeviewSize --
 * 	SizeProc() widget hook.  Size is determined by
 * 	-height option and column widths.
 */
static int TreeviewSize(void *clientData, int *widthPtr, int *heightPtr)
{
    Treeview *tv = (Treeview *)clientData;
    int nRows, padHeight, padWidth;

    Ttk_LayoutSize(tv->core.layout, tv->core.state, &padWidth, &padHeight);
    Tcl_GetIntFromObj(NULL, tv->tree.heightObj, &nRows);

    *widthPtr = padWidth + TreeWidth(tv);
    *heightPtr = padHeight + tv->tree.rowHeight * nRows;

    if (tv->tree.showFlags & SHOW_HEADINGS) {
	*heightPtr += tv->tree.headingHeight;
    }

    return 1;
}

/* + ItemState --
 * 	Returns the state of the specified item, based
 * 	on widget state, item state, and other information.
 */
static Ttk_State ItemState(Treeview *tv, TreeItem *item)
{
    Ttk_State state = tv->core.state | item->state;
    if (!item->children)
	state |= TTK_STATE_LEAF;
    if (item != tv->tree.focus)
	state &= ~TTK_STATE_FOCUS;
    return state;
}

/* + DrawHeadings --
 *	Draw tree headings.
 */
static void DrawHeadings(Treeview *tv, Drawable d)
{
    int x0 = tv->tree.headingArea.x - tv->tree.xscroll.first;
    const int y0 = tv->tree.headingArea.y;
    const int h0 = tv->tree.headingArea.height;
    TkSizeT i = FirstColumn(tv);
    int x = 0;

    if (tv->tree.nTitleColumns > i) {
	x = tv->tree.titleWidth;
	i = tv->tree.nTitleColumns;
    }

    while (i < tv->tree.nDisplayColumns) {
	TreeColumn *column = tv->tree.displayColumns[i];
	Ttk_Box parcel = Ttk_MakeBox(x0+x, y0, column->width, h0);
	if (x0+x+column->width > tv->tree.titleWidth) {
	    DisplayLayout(tv->tree.headingLayout,
		    column, column->headingState, parcel, d);
	}
	x += column->width;
	++i;
    }

    x0 = tv->tree.headingArea.x;
    i = FirstColumn(tv);
    x = 0;
    while ((i < tv->tree.nTitleColumns) && (i < tv->tree.nDisplayColumns)) {
	TreeColumn *column = tv->tree.displayColumns[i];
	Ttk_Box parcel = Ttk_MakeBox(x0+x, y0, column->width, h0);
	DisplayLayout(tv->tree.headingLayout,
	    column, column->headingState, parcel, d);
	x += column->width;
	++i;
    }
}

/* + DrawSeparators --
 *	Draw separators between columns
 */
static void DrawSeparators(Treeview *tv, Drawable d)
{
    const int y0 = tv->tree.treeArea.y;
    const int h0 = tv->tree.treeArea.height;
    DisplayItem displayItem;
    Ttk_Style style = Ttk_LayoutStyle(tv->tree.separatorLayout);
    int x = tv->tree.treeArea.x;
    int i;

    Ttk_TagSetDefaults(tv->tree.tagTable, style, &displayItem);

    for (i = FirstColumn(tv); i < tv->tree.nDisplayColumns; ++i) {
	TreeColumn *column = tv->tree.displayColumns[i];
	Ttk_Box parcel;
	int xDraw = x + column->width;
	x += column->width;
	if (i >= tv->tree.nTitleColumns) {
	    xDraw -= tv->tree.xscroll.first;
	    if (xDraw < tv->tree.titleWidth) continue;
	}

	parcel = Ttk_MakeBox(xDraw - COLUMN_SEPARATOR, y0, COLUMN_SEPARATOR, h0);
	DisplayLayout(tv->tree.separatorLayout, &displayItem, 0, parcel, d);
    }
}

/* + OverrideStriped --
 * 	Each level of settings might add stripedbackground, and it should
 * 	override background if this is indeed on a striped item.
 * 	By copying it between each level, and NULL-ing stripedBgObj,
 * 	it can be detected if the next level overrides it.
 */
 static void OverrideStriped(
    Treeview *tv, TreeItem *item, DisplayItem *displayItem)
{
    int striped = item->visiblePos % 2 && tv->tree.striped;
    if (striped && displayItem->stripedBgObj) {
	displayItem->backgroundObj = displayItem->stripedBgObj;
	displayItem->stripedBgObj = NULL;
    }
}

/* + PrepareItem --
 * 	Fill in a displayItem record.
 */
static void PrepareItem(
    Treeview *tv, TreeItem *item, DisplayItem *displayItem, Ttk_State state)
{
    Ttk_Style style = Ttk_LayoutStyle(tv->core.layout);
    
    Ttk_TagSetDefaults(tv->tree.tagTable, style, displayItem);
    OverrideStriped(tv, item, displayItem);
    Ttk_TagSetValues(tv->tree.tagTable, item->tagset, displayItem);
    OverrideStriped(tv, item, displayItem);
    Ttk_TagSetApplyStyle(tv->tree.tagTable, style, state, displayItem);
}

/* Fill in data from item to temporary storage in columns. */
static void PrepareCells(
   Treeview *tv, TreeItem *item)
{
    int i, nValues = 0;
    Tcl_Obj **values = NULL;
    TreeColumn *column;

    if (item->valuesObj) {
	Tcl_ListObjGetElements(NULL, item->valuesObj, &nValues, &values);
    }
    for (i = 0; i < tv->tree.nColumns; ++i) {
	tv->tree.columns[i].data = (i < nValues) ? values[i] : 0;
	tv->tree.columns[i].selected = 0;
	tv->tree.columns[i].tagset = NULL;
    }
    tv->tree.column0.data = NULL;
    tv->tree.column0.selected = 0;
    tv->tree.column0.tagset = NULL;

    if (item->selObj != NULL) {
	Tcl_ListObjGetElements(NULL, item->selObj, &nValues, &values);
	for (i = 0; i < nValues; ++i) {
	    column = FindColumn(NULL, tv, values[i]);
	    /* Just in case. It should not be possible for column to be NULL */
	    if (column != NULL) {
		column->selected = 1;
	    }
	}
    }
    if (item->nTagSets > 0) {
	tv->tree.column0.tagset = item->cellTagSets[0];
    }
    for (i = 1; i < item->nTagSets && i <= tv->tree.nColumns; ++i) {
	tv->tree.columns[i-1].tagset = item->cellTagSets[i];
    }
}

/* + DrawCells --
 *	Draw data cells for specified item.
 */
static void DrawCells(
    Treeview *tv, TreeItem *item,
    DisplayItem *displayItem, DisplayItem *displayItemSel,
    Drawable d, int x, int y, int title)
{
    Ttk_Layout layout = tv->tree.cellLayout;
    Ttk_Style style = Ttk_LayoutStyle(tv->core.layout);
    Ttk_State state = ItemState(tv, item);
    Ttk_Padding cellPadding = {4, 0, 4, 0};
<<<<<<< HEAD
    DisplayItem displayItemLocal;
    int rowHeight = tv->tree.rowHeight * item->height;
    int i;

=======
    int rowHeight = tv->tree.rowHeight;
    int nValues = 0;
    Tcl_Obj **values = 0;
    TkSizeT i;

    if (!item->valuesObj) {
	return;
    }

    Tcl_ListObjGetElements(NULL, item->valuesObj, &nValues, &values);
    for (i = 0; i < tv->tree.nColumns; ++i) {
	tv->tree.columns[i].data = (i < (TkSizeT)nValues) ? values[i] : 0;
    }

>>>>>>> 214c7906
    for (i = 1; i < tv->tree.nDisplayColumns; ++i) {
	TreeColumn *column = tv->tree.displayColumns[i];
	Ttk_Box parcel = Ttk_MakeBox(x, y, column->width, rowHeight);
	DisplayItem *displayItemUsed = displayItem;
	Ttk_State stateCell = state;

	x += column->width;
	if (title  && i >= tv->tree.nTitleColumns) break;
	if (!title && i <  tv->tree.nTitleColumns) continue;
	if (!title && x <  tv->tree.titleWidth) continue;

	if (column->selected) {
	    displayItemUsed = displayItemSel;
	    stateCell |= TTK_STATE_SELECTED;
	}

	if (column->tagset) {
	    displayItemLocal = *displayItemUsed;
	    displayItemUsed = &displayItemLocal;
	    Ttk_TagSetValues(tv->tree.tagTable, column->tagset,
		    displayItemUsed);
	    OverrideStriped(tv, item, displayItemUsed);
	    Ttk_TagSetApplyStyle(tv->tree.tagTable, style, stateCell,
		    displayItemUsed);
	}

	displayItemUsed->textObj = column->data;
	displayItemUsed->anchorObj = column->anchorObj;/* <<NOTE-ANCHOR>> */

	if (displayItemUsed != displayItem) {
	    DisplayLayout(tv->tree.rowLayout, displayItemUsed, stateCell,
		    parcel, d);
	}

	parcel = Ttk_PadBox(parcel, cellPadding);
	DisplayLayout(layout, displayItemUsed, state, parcel, d);
    }
}

/* + DrawItem --
 * 	Draw an item (row background, tree label, and cells).
 */
static void DrawItem(
	Treeview *tv, TreeItem *item, Drawable d, int depth)
{
    Ttk_Style style = Ttk_LayoutStyle(tv->core.layout);
    Ttk_State state = ItemState(tv, item);
    DisplayItem displayItem, displayItemSel, displayItemLocal;
    int rowHeight = tv->tree.rowHeight * item->height;
    int x = tv->tree.treeArea.x - tv->tree.xscroll.first;
    int xTitle = tv->tree.treeArea.x;
    int dispRow = DisplayRow(item->rowPos, tv);
    int y = tv->tree.treeArea.y + tv->tree.rowHeight * dispRow;

    PrepareItem(tv, item, &displayItem, state);
    PrepareItem(tv, item, &displayItemSel, state | TTK_STATE_SELECTED);

    /* Draw row background:
     */
    {
	Ttk_Box rowBox = Ttk_MakeBox(x, y, TreeWidth(tv), rowHeight);
	DisplayLayout(tv->tree.rowLayout, &displayItem, state, rowBox, d);
    }

    /* Make room for tree label:
     */
    if (tv->tree.showFlags & SHOW_TREE) {
	x += tv->tree.column0.width;
    }

    /* Draw data cells:
     */
    PrepareCells(tv, item);
    DrawCells(tv, item, &displayItem, &displayItemSel, d, x, y, 0);

    /* Draw row background for non-scrolled area:
     */
    if (tv->tree.nTitleColumns >= 1) {
	Ttk_Box rowBox = Ttk_MakeBox(tv->tree.treeArea.x, y,
		tv->tree.titleWidth, rowHeight);
	DisplayLayout(tv->tree.rowLayout, &displayItem, state, rowBox, d);
    }

    /* Draw tree label:
     */
    x = tv->tree.treeArea.x - tv->tree.xscroll.first;
    if (tv->tree.showFlags & SHOW_TREE) {
	TreeColumn *column = &tv->tree.column0;
	int indent = depth * tv->tree.indent;
	int colwidth = tv->tree.column0.width -
		(tv->tree.showFlags & SHOW_SEPARATORS ? COLUMN_SEPARATOR : 0);
	int xTree = tv->tree.nTitleColumns >= 1 ? xTitle : x;
	Ttk_Box parcel = Ttk_MakeBox(xTree, y, colwidth, rowHeight);
	DisplayItem *displayItemUsed = &displayItem;
	Ttk_State stateCell = state;
	Tk_Anchor textAnchor, imageAnchor = DEFAULT_IMAGEANCHOR;
	Ttk_Padding cellPadding = {indent, 0, 0, 0};

	if (column->selected) {
	    displayItemUsed = &displayItemSel;
 	    stateCell |= TTK_STATE_SELECTED;
	}

	if (column->tagset) {
	    displayItemLocal = *displayItemUsed;
	    displayItemUsed = &displayItemLocal;
	    Ttk_TagSetValues(tv->tree.tagTable, column->tagset,
		    displayItemUsed);
	    OverrideStriped(tv, item, displayItemUsed);
	    Ttk_TagSetApplyStyle(tv->tree.tagTable, style, stateCell,
		    displayItemUsed);
	}

        displayItem.anchorObj = tv->tree.column0.anchorObj;
	Tk_GetAnchorFromObj(NULL, column->anchorObj, &textAnchor);
	displayItemUsed->textObj = item->textObj;
	/* Item's image can be null, and may come from the tag */
	if (item->imageObj) {
	    displayItemUsed->imageObj = item->imageObj;
	}
	if (item->imageAnchorObj) {
	    displayItemUsed->imageAnchorObj = item->imageAnchorObj;
	}
	if (displayItemUsed->imageAnchorObj) {
	    Tk_GetAnchorFromObj(NULL, displayItemUsed->imageAnchorObj,
		    &imageAnchor);
	}

	if (displayItemUsed != &displayItem) {
	    DisplayLayout(tv->tree.rowLayout, displayItemUsed, stateCell,
		    parcel, d);
	}

	parcel = Ttk_PadBox(parcel, cellPadding);
	DisplayLayoutTree(imageAnchor, textAnchor,
		tv->tree.itemLayout, displayItemUsed, state, parcel, d);
	xTitle += colwidth;
    }

    /* Draw non-scrolled data cells:
     */
    if (tv->tree.nTitleColumns > 1) {
	DrawCells(tv, item, &displayItem, &displayItemSel, d, xTitle, y, 1);
    }
}

/* + DrawSubtree --
 * 	Draw an item and all of its (viewable) descendants.
 */

static void DrawForest(	/* forward */
    Treeview *tv, TreeItem *item, Drawable d, int depth);

static void DrawSubtree(
    Treeview *tv, TreeItem *item, Drawable d, int depth)
{
    int dispRow = DisplayRow(item->rowPos, tv);
    if (dispRow >= 0) {
	DrawItem(tv, item, d, depth);
    }

    if (item->state & TTK_STATE_OPEN) {
	DrawForest(tv, item->children, d, depth + 1);
    }
}

/* + DrawForest --
 * 	Draw a sequence of items and their visible descendants.
 */
static void DrawForest(
    Treeview *tv, TreeItem *item, Drawable d, int depth)
{
    while (item) {
        DrawSubtree(tv, item, d, depth);
	item = item->next;
    }
}

/* + TreeviewDisplay --
 * 	Display() widget hook.  Draw the widget contents.
 */
static void TreeviewDisplay(void *clientData, Drawable d)
{
    Treeview *tv = (Treeview *)clientData;

    Ttk_DrawLayout(tv->core.layout, tv->core.state, d);
    if (tv->tree.showFlags & SHOW_HEADINGS) {
	DrawHeadings(tv, d);
    }
    DrawForest(tv, tv->tree.root->children, d, 0);
    if (tv->tree.showFlags & SHOW_SEPARATORS) {
	DrawSeparators(tv, d);
    }
}

/*------------------------------------------------------------------------
 * +++ Utilities for widget commands
 */

/* + InsertPosition --
 * 	Locate the previous sibling for [$tree insert].
 *
 * 	Returns a pointer to the item just before the specified index,
 * 	or 0 if the item is to be inserted at the beginning.
 */
static TreeItem *InsertPosition(TreeItem *parent, int index)
{
    TreeItem *prev = 0, *next = parent->children;

    while (next != 0 && index > 0) {
	--index;
	prev = next;
	next = prev->next;
    }

    return prev;
}

/* + EndPosition --
 * 	Locate the last child of the specified node.
 *
 * 	To avoid quadratic-time behavior in the common cases
 * 	where the treeview is populated in breadth-first or
 * 	depth-first order using [$tv insert $parent end ...],
 * 	we cache the result from the last call to EndPosition()
 * 	and start the search from there on a cache hit.
 *
 */
static TreeItem *EndPosition(Treeview *tv, TreeItem *parent)
{
    TreeItem *endPtr = tv->tree.endPtr;

    while (endPtr && endPtr->parent != parent) {
	endPtr = endPtr->parent;
    }
    if (!endPtr) {
	endPtr = parent->children;
    }

    if (endPtr) {
	while (endPtr->next) {
	    endPtr = endPtr->next;
	}
	tv->tree.endPtr = endPtr;
    }

    return endPtr;
}

/* + AncestryCheck --
 * 	Verify that specified item is not an ancestor of the specified parent;
 * 	returns 1 if OK, 0 and leaves an error message in interp otherwise.
 */
static int AncestryCheck(
    Tcl_Interp *interp, Treeview *tv, TreeItem *item, TreeItem *parent)
{
    TreeItem *p = parent;
    while (p) {
	if (p == item) {
	    Tcl_SetObjResult(interp, Tcl_ObjPrintf(
		    "Cannot insert %s as descendant of %s",
		    ItemName(tv, item), ItemName(tv, parent)));
	    Tcl_SetErrorCode(interp, "TTK", "TREE", "ANCESTRY", NULL);
	    return 0;
	}
	p = p->parent;
    }
    return 1;
}

/* + DeleteItems --
 * 	Remove an item and all of its descendants from the hash table
 * 	and detach them from the tree; returns a linked list (chained
 * 	along the ->next pointer) of deleted items.
 */
static TreeItem *DeleteItems(TreeItem *item, TreeItem *delq)
{
    if (item->entryPtr) {
	DetachItem(item);
	while (item->children) {
	    delq = DeleteItems(item->children, delq);
	}
	Tcl_DeleteHashEntry(item->entryPtr);
	item->entryPtr = 0;
	item->next = delq;
	delq = item;
    } /* else -- item has already been unlinked */
    return delq;
}

/*------------------------------------------------------------------------
 * +++ Widget commands -- item inquiry.
 */

/* + $tv children $item ?newchildren? --
 * 	Return the list of children associated with $item
 */
static int TreeviewChildrenCommand(
    void *recordPtr, Tcl_Interp *interp, int objc, Tcl_Obj *const objv[])
{
    Treeview *tv = (Treeview *)recordPtr;
    TreeItem *item;
    Tcl_Obj *result;

    if (objc < 3 || objc > 4) {
	Tcl_WrongNumArgs(interp, 2, objv, "item ?newchildren?");
	return TCL_ERROR;
    }
    item = FindItem(interp, tv, objv[2]);
    if (!item) {
	return TCL_ERROR;
    }

    if (objc == 3) {
	result = Tcl_NewListObj(0,0);
	for (item = item->children; item; item = item->next) {
	    Tcl_ListObjAppendElement(interp, result, ItemID(tv, item));
	}
	Tcl_SetObjResult(interp, result);
    } else {
	TreeItem **newChildren = GetItemListFromObj(interp, tv, objv[3]);
	TreeItem *child;
	int i;

	if (!newChildren)
	    return TCL_ERROR;

	/* Sanity-check:
	 */
	for (i = 0; newChildren[i]; ++i) {
	    if (!AncestryCheck(interp, tv, newChildren[i], item)) {
		ckfree(newChildren);
		return TCL_ERROR;
	    }
	}

	/* Detach old children:
	 */
	child = item->children;
	while (child) {
	    TreeItem *next = child->next;
	    DetachItem(child);
	    child = next;
	}

	/* Detach new children from their current locations:
	 */
	for (i = 0; newChildren[i]; ++i) {
	    DetachItem(newChildren[i]);
	}

	/* Reinsert new children:
	 * Note: it is not an error for an item to be listed more than once,
	 * though it probably should be...
	 */
	child = 0;
	for (i = 0; newChildren[i]; ++i) {
	    if (newChildren[i]->parent) {
		/* This is a duplicate element which has already been
		 * inserted.  Ignore it.
		 */
		continue;
	    }
	    InsertItem(item, child, newChildren[i]);
	    child = newChildren[i];
	}

	ckfree(newChildren);
	tv->tree.rowPosNeedsUpdate = 1;
	TtkRedisplayWidget(&tv->core);
    }

    return TCL_OK;
}

/* + $tv parent $item --
 * 	Return the item ID of $item's parent.
 */
static int TreeviewParentCommand(
    void *recordPtr, Tcl_Interp *interp, int objc, Tcl_Obj *const objv[])
{
    Treeview *tv = (Treeview *)recordPtr;
    TreeItem *item;

    if (objc != 3) {
	Tcl_WrongNumArgs(interp, 2, objv, "item");
	return TCL_ERROR;
    }
    item = FindItem(interp, tv, objv[2]);
    if (!item) {
	return TCL_ERROR;
    }

    if (item->parent) {
	Tcl_SetObjResult(interp, ItemID(tv, item->parent));
    } else {
	/* This is the root item.  @@@ Return an error? */
	Tcl_ResetResult(interp);
    }

    return TCL_OK;
}

/* + $tv next $item
 * 	Return the ID of $item's next sibling.
 */
static int TreeviewNextCommand(
    void *recordPtr, Tcl_Interp *interp, int objc, Tcl_Obj *const objv[])
{
    Treeview *tv = (Treeview *)recordPtr;
    TreeItem *item;

    if (objc != 3) {
	Tcl_WrongNumArgs(interp, 2, objv, "item");
	return TCL_ERROR;
    }
    item = FindItem(interp, tv, objv[2]);
    if (!item) {
	return TCL_ERROR;
    }

    if (item->next) {
	Tcl_SetObjResult(interp, ItemID(tv, item->next));
    } /* else -- leave interp-result empty */

    return TCL_OK;
}

/* + $tv prev $item
 * 	Return the ID of $item's previous sibling.
 */
static int TreeviewPrevCommand(
    void *recordPtr, Tcl_Interp *interp, int objc, Tcl_Obj *const objv[])
{
    Treeview *tv = (Treeview *)recordPtr;
    TreeItem *item;

    if (objc != 3) {
	Tcl_WrongNumArgs(interp, 2, objv, "item");
	return TCL_ERROR;
    }
    item = FindItem(interp, tv, objv[2]);
    if (!item) {
	return TCL_ERROR;
    }

    if (item->prev) {
	Tcl_SetObjResult(interp, ItemID(tv, item->prev));
    } /* else -- leave interp-result empty */

    return TCL_OK;
}

/* + $tv index $item --
 * 	Return the index of $item within its parent.
 */
static int TreeviewIndexCommand(
    void *recordPtr, Tcl_Interp *interp, int objc, Tcl_Obj *const objv[])
{
    Treeview *tv = (Treeview *)recordPtr;
    TreeItem *item;
    TkSizeT index = 0;

    if (objc != 3) {
	Tcl_WrongNumArgs(interp, 2, objv, "item");
	return TCL_ERROR;
    }
    item = FindItem(interp, tv, objv[2]);
    if (!item) {
	return TCL_ERROR;
    }

    while (item->prev) {
	++index;
	item = item->prev;
    }

    Tcl_SetObjResult(interp, TkNewIndexObj(index));
    return TCL_OK;
}

/* + $tv exists $itemid --
 * 	Test if the specified item id is present in the tree.
 */
static int TreeviewExistsCommand(
    void *recordPtr, Tcl_Interp *interp, int objc, Tcl_Obj *const objv[])
{
    Treeview *tv = (Treeview *)recordPtr;
    Tcl_HashEntry *entryPtr;

    if (objc != 3) {
	Tcl_WrongNumArgs(interp, 2, objv, "itemid");
	return TCL_ERROR;
    }

    entryPtr = Tcl_FindHashEntry(&tv->tree.items, Tcl_GetString(objv[2]));
    Tcl_SetObjResult(interp, Tcl_NewWideIntObj(entryPtr != 0));
    return TCL_OK;
}

/* + $tv bbox $itemid ?$column? --
 * 	Return bounding box [x y width height] of specified item.
 */
static int TreeviewBBoxCommand(
    void *recordPtr, Tcl_Interp *interp, int objc, Tcl_Obj *const objv[])
{
    Treeview *tv = (Treeview *)recordPtr;
    TreeItem *item = 0;
    TreeColumn *column = 0;
    Ttk_Box bbox;

    if (objc < 3 || objc > 4) {
	Tcl_WrongNumArgs(interp, 2, objv, "itemid ?column");
	return TCL_ERROR;
    }

    item = FindItem(interp, tv, objv[2]);
    if (!item) {
	return TCL_ERROR;
    }
    if (objc >= 4 && (column = FindColumn(interp,tv,objv[3])) == NULL) {
	return TCL_ERROR;
    }

    if (BoundingBox(tv, item, column, &bbox)) {
	Tcl_SetObjResult(interp, Ttk_NewBoxObj(bbox));
    }

    return TCL_OK;
}

/* + $tv identify $x $y -- (obsolescent)
 * 	Implements the old, horrible, 2-argument form of [$tv identify].
 *
 * Returns: one of
 * 	heading #n
 * 	cell itemid #n
 * 	item itemid element
 * 	row itemid
 */
static int TreeviewHorribleIdentify(
    Tcl_Interp *interp, int objc, Tcl_Obj *const objv[], Treeview *tv)
{
    const char *what = "nothing", *detail = NULL;
    TreeItem *item = 0;
    Tcl_Obj *result;
    TkSizeT dColumnNumber;
    char dcolbuf[16];
    int x, y, x1;
    (void)objc;

    /* ASSERT: objc == 4 */

    if (Tcl_GetIntFromObj(interp, objv[2], &x) != TCL_OK
	    || Tcl_GetIntFromObj(interp, objv[3], &y) != TCL_OK) {
	return TCL_ERROR;
    }

    dColumnNumber = IdentifyDisplayColumn(tv, x, &x1);
    if (dColumnNumber == TCL_INDEX_NONE) {
	goto done;
    }
    sprintf(dcolbuf, "#%" TKSIZET_MODIFIER "u", dColumnNumber);

    if (Ttk_BoxContains(tv->tree.headingArea,x,y)) {
	if (-HALO <= x1 - x  && x1 - x <= HALO) {
	    what = "separator";
	} else {
	    what = "heading";
	}
	detail = dcolbuf;
    } else if (Ttk_BoxContains(tv->tree.treeArea,x,y)) {
	item = IdentifyItem(tv, y);
	if (item && dColumnNumber > 0) {
	    what = "cell";
	    detail = dcolbuf;
	} else if (item) {
	    Ttk_Layout layout = tv->tree.itemLayout;
	    Ttk_Box itemBox;
	    DisplayItem displayItem;
	    Ttk_Element element;
	    Ttk_State state = ItemState(tv, item);

	    BoundingBox(tv, item, NULL, &itemBox);
	    PrepareItem(tv, item, &displayItem, state);
            if (item->textObj) { displayItem.textObj = item->textObj; }
            if (item->imageObj) { displayItem.imageObj = item->imageObj; }
	    Ttk_RebindSublayout(layout, &displayItem);
	    Ttk_PlaceLayout(layout, state, itemBox);
	    element = Ttk_IdentifyElement(layout, x, y);

	    if (element) {
		what = "item";
		detail = Ttk_ElementName(element);
	    } else {
		what = "row";
	    }
	}
    }

done:
    result = Tcl_NewListObj(0,0);
    Tcl_ListObjAppendElement(NULL, result, Tcl_NewStringObj(what, -1));
    if (item)
	Tcl_ListObjAppendElement(NULL, result, ItemID(tv, item));
    if (detail)
	Tcl_ListObjAppendElement(NULL, result, Tcl_NewStringObj(detail, -1));

    Tcl_SetObjResult(interp, result);
    return TCL_OK;
}

/* + $tv identify $component $x $y --
 * 	Identify the component at position x,y.
 */

static int TreeviewIdentifyCommand(
    void *recordPtr, Tcl_Interp *interp, int objc, Tcl_Obj *const objv[])
{
    static const char *const submethodStrings[] =
	 { "region", "item", "column", "row", "element", "cell", NULL };
    enum { I_REGION, I_ITEM, I_COLUMN, I_ROW, I_ELEMENT, I_CELL };

    Treeview *tv = (Treeview *)recordPtr;
    int submethod;
    int x, y;

    TreeRegion region;
    Ttk_Box bbox;
    TreeItem *item;
    TreeColumn *column = 0;
    TkSizeT colno;
    int x1;

    if (objc == 4) {	/* Old form */
	return TreeviewHorribleIdentify(interp, objc, objv, tv);
    } else if (objc != 5) {
	Tcl_WrongNumArgs(interp, 2, objv, "command x y");
	return TCL_ERROR;
    }

    if (Tcl_GetIndexFromObjStruct(interp, objv[2], submethodStrings,
		sizeof(char *), "command", TCL_EXACT, &submethod) != TCL_OK
        || Tcl_GetIntFromObj(interp, objv[3], &x) != TCL_OK
	|| Tcl_GetIntFromObj(interp, objv[4], &y) != TCL_OK
    ) {
	return TCL_ERROR;
    }

    region = IdentifyRegion(tv, x, y);
    item = IdentifyItem(tv, y);
    colno = IdentifyDisplayColumn(tv, x, &x1);
    column = (colno != TCL_INDEX_NONE) ?  tv->tree.displayColumns[colno] : NULL;

    switch (submethod)
    {
	case I_REGION :
	    Tcl_SetObjResult(interp,Tcl_NewStringObj(regionStrings[region],-1));
	    break;

	case I_ITEM :
	case I_ROW :
	    if (item) {
		Tcl_SetObjResult(interp, ItemID(tv, item));
	    }
	    break;

	case I_COLUMN :
	    if (colno != TCL_INDEX_NONE) {
		Tcl_SetObjResult(interp, Tcl_ObjPrintf("#%" TKSIZET_MODIFIER "u", colno));
	    }
	    break;

	case I_CELL :
	    if (item && colno >= 0) {
		Tcl_Obj *elem[2];
		elem[0] = ItemID(tv, item);
		elem[1] = Tcl_ObjPrintf("#%d", colno);
		Tcl_SetObjResult(interp, Tcl_NewListObj(2, elem));
	    }
	    break;

	case I_ELEMENT :
	{
	    Ttk_Layout layout = 0;
	    DisplayItem displayItem;
	    Ttk_Element element;
	    Ttk_State state;

	    switch (region) {
		case REGION_NOTHING:
		    layout = tv->core.layout;
		    return TCL_OK; /* @@@ NYI */
		case REGION_HEADING:
		case REGION_SEPARATOR:
		    layout = tv->tree.headingLayout;
		    return TCL_OK; /* @@@ NYI */
		case REGION_TREE:
		    layout = tv->tree.itemLayout;
		    break;
		case REGION_CELL:
		    layout = tv->tree.cellLayout;
		    break;
	    }

	    if (item == NULL) {
		return TCL_OK;
	    }
	    if (!BoundingBox(tv, item, column, &bbox)) {
		return TCL_OK;
	    }
	    state = ItemState(tv, item);
	    PrepareItem(tv, item, &displayItem, state);
            if (item->textObj) { displayItem.textObj = item->textObj; }
            if (item->imageObj) { displayItem.imageObj = item->imageObj; }
	    Ttk_RebindSublayout(layout, &displayItem);
	    Ttk_PlaceLayout(layout, state, bbox);
	    element = Ttk_IdentifyElement(layout, x, y);

	    if (element) {
		const char *elementName = Ttk_ElementName(element);
		Tcl_SetObjResult(interp, Tcl_NewStringObj(elementName, -1));
	    }
	    break;
	}
    }
    return TCL_OK;
}

/*------------------------------------------------------------------------
 * +++ Widget commands -- item and column configuration.
 */

/* + $tv item $item ?options ....?
 * 	Query or configure item options.
 */
static int TreeviewItemCommand(
    void *recordPtr, Tcl_Interp *interp, int objc, Tcl_Obj *const objv[])
{
    Treeview *tv = (Treeview *)recordPtr;
    TreeItem *item;

    if (objc < 3) {
	Tcl_WrongNumArgs(interp, 2, objv, "item ?-option ?value??...");
	return TCL_ERROR;
    }
    if (!(item = FindItem(interp, tv, objv[2]))) {
	return TCL_ERROR;
    }

    if (objc == 3) {
	return TtkEnumerateOptions(interp, item, ItemOptionSpecs,
	    tv->tree.itemOptionTable,  tv->core.tkwin);
    } else if (objc == 4) {
	return TtkGetOptionValue(interp, item, objv[3],
	    tv->tree.itemOptionTable, tv->core.tkwin);
    } else {
	return ConfigureItem(interp, tv, item, objc-3, objv+3);
    }
}

/* + $tv column column ?options ....?
 * 	Column data accessor
 */
static int TreeviewColumnCommand(
    void *recordPtr, Tcl_Interp *interp, int objc, Tcl_Obj *const objv[])
{
    Treeview *tv = (Treeview *)recordPtr;
    TreeColumn *column;

    if (objc < 3) {
	Tcl_WrongNumArgs(interp, 2, objv, "column -option value...");
	return TCL_ERROR;
    }
    if (!(column = FindColumn(interp, tv, objv[2]))) {
	return TCL_ERROR;
    }

    if (objc == 3) {
	return TtkEnumerateOptions(interp, column, ColumnOptionSpecs,
	    tv->tree.columnOptionTable, tv->core.tkwin);
    } else if (objc == 4) {
	return TtkGetOptionValue(interp, column, objv[3],
	    tv->tree.columnOptionTable, tv->core.tkwin);
    } else {
	return ConfigureColumn(interp, tv, column, objc-3, objv+3);
    }
}

/* + $tv heading column ?options ....?
 * 	Heading data accessor
 */
static int TreeviewHeadingCommand(
    void *recordPtr, Tcl_Interp *interp, int objc, Tcl_Obj *const objv[])
{
    Treeview *tv = (Treeview *)recordPtr;
    Tk_OptionTable optionTable = tv->tree.headingOptionTable;
    Tk_Window tkwin = tv->core.tkwin;
    TreeColumn *column;

    if (objc < 3) {
	Tcl_WrongNumArgs(interp, 2, objv, "column -option value...");
	return TCL_ERROR;
    }
    if (!(column = FindColumn(interp, tv, objv[2]))) {
	return TCL_ERROR;
    }

    if (objc == 3) {
	return TtkEnumerateOptions(
	    interp, column, HeadingOptionSpecs, optionTable, tkwin);
    } else if (objc == 4) {
	return TtkGetOptionValue(
	    interp, column, objv[3], optionTable, tkwin);
    } else {
	return ConfigureHeading(interp, tv, column, objc-3,objv+3);
    }
}

/* + $tv set $item ?$column ?value??
 * 	Query or configure cell values
 */
static int TreeviewSetCommand(
    void *recordPtr, Tcl_Interp *interp, int objc, Tcl_Obj *const objv[])
{
    Treeview *tv = (Treeview *)recordPtr;
    TreeItem *item;
    TreeColumn *column;
    TkSizeT columnNumber;

    if (objc < 3 || objc > 5) {
	Tcl_WrongNumArgs(interp, 2, objv, "item ?column ?value??");
	return TCL_ERROR;
    }
    if (!(item = FindItem(interp, tv, objv[2])))
	return TCL_ERROR;

    /* Make sure -values exists:
     */
    if (!item->valuesObj) {
	item->valuesObj = Tcl_NewListObj(0,0);
	Tcl_IncrRefCount(item->valuesObj);
    }

    if (objc == 3) {
	/* Return dictionary:
	 */
	Tcl_Obj *result = Tcl_NewListObj(0,0);
	Tcl_Obj *value;
	for (columnNumber = 0; columnNumber<tv->tree.nColumns; ++columnNumber) {
	    Tcl_ListObjIndex(interp, item->valuesObj, columnNumber, &value);
	    if (value) {
		Tcl_ListObjAppendElement(NULL, result,
			tv->tree.columns[columnNumber].idObj);
		Tcl_ListObjAppendElement(NULL, result, value);
	    }
	}
	Tcl_SetObjResult(interp, result);
	return TCL_OK;
    }

    /* else -- get or set column
     */
    if (!(column = FindColumn(interp, tv, objv[3])))
	return TCL_ERROR;

    if (column == &tv->tree.column0) {
	/* @@@ Maybe set -text here instead? */
	Tcl_SetObjResult(interp, Tcl_NewStringObj(
		"Display column #0 cannot be set", -1));
	Tcl_SetErrorCode(interp, "TTK", "TREE", "COLUMN_0", NULL);
	return TCL_ERROR;
    }

    /* Note: we don't do any error checking in the list operations,
     * since item->valuesObj is guaranteed to be a list.
     */
    columnNumber = column - tv->tree.columns;

    if (objc == 4) {	/* get column */
	Tcl_Obj *result = 0;
	Tcl_ListObjIndex(interp, item->valuesObj, columnNumber, &result);
	if (!result) {
	    result = Tcl_NewStringObj("",0);
	}
	Tcl_SetObjResult(interp, result);
	return TCL_OK;
    } else {		/* set column */
	int length;

	item->valuesObj = unshareObj(item->valuesObj);

	/* Make sure -values is fully populated:
	 */
	Tcl_ListObjLength(interp, item->valuesObj, &length);
	while ((TkSizeT)length < tv->tree.nColumns) {
	    Tcl_Obj *empty = Tcl_NewStringObj("",0);
	    Tcl_ListObjAppendElement(interp, item->valuesObj, empty);
	    ++length;
	}

	/* Set value:
	 */
	Tcl_ListObjReplace(interp,item->valuesObj,columnNumber,1,1,objv+4);
	TtkRedisplayWidget(&tv->core);
	return TCL_OK;
    }
}

/*------------------------------------------------------------------------
 * +++ Widget commands -- tree modification.
 */

/* + $tv insert $parent $index ?-id id? ?-option value ...?
 * 	Insert a new item.
 */
static int TreeviewInsertCommand(
    void *recordPtr, Tcl_Interp *interp, int objc, Tcl_Obj *const objv[])
{
    Treeview *tv = (Treeview *)recordPtr;
    TreeItem *parent, *sibling, *newItem;
    Tcl_HashEntry *entryPtr;
    int isNew;

    if (objc < 4) {
	Tcl_WrongNumArgs(interp, 2, objv, "parent index ?-id id? -options...");
	return TCL_ERROR;
    }

    /* Get parent node:
     */
    if ((parent = FindItem(interp, tv, objv[2])) == NULL) {
	return TCL_ERROR;
    }

    /* Locate previous sibling based on $index:
     */
    if (!strcmp(Tcl_GetString(objv[3]), "end")) {
	sibling = EndPosition(tv, parent);
    } else {
	int index;
	if (Tcl_GetIntFromObj(interp, objv[3], &index) != TCL_OK)
	    return TCL_ERROR;
	sibling = InsertPosition(parent, index);
    }

    /* Get node name:
     *     If -id supplied and does not already exist, use that;
     *     Otherwise autogenerate new one.
     */
    objc -= 4; objv += 4;
    if (objc >= 2 && !strcmp("-id", Tcl_GetString(objv[0]))) {
	const char *itemName = Tcl_GetString(objv[1]);

	entryPtr = Tcl_CreateHashEntry(&tv->tree.items, itemName, &isNew);
	if (!isNew) {
	    Tcl_SetObjResult(interp, Tcl_ObjPrintf(
		"Item %s already exists", itemName));
	    Tcl_SetErrorCode(interp, "TTK", "TREE", "ITEM_EXISTS", NULL);
	    return TCL_ERROR;
	}
	objc -= 2; objv += 2;
    } else {
	char idbuf[16];
	do {
	    ++tv->tree.serial;
	    sprintf(idbuf, "I%03X", tv->tree.serial);
	    entryPtr = Tcl_CreateHashEntry(&tv->tree.items, idbuf, &isNew);
	} while (!isNew);
    }

    /* Create and configure new item:
     */
    newItem = NewItem();
    Tk_InitOptions(
	interp, (ClientData)newItem, tv->tree.itemOptionTable, tv->core.tkwin);
    newItem->tagset = Ttk_GetTagSetFromObj(NULL, tv->tree.tagTable, NULL);
    if (ConfigureItem(interp, tv, newItem, objc, objv) != TCL_OK) {
    	Tcl_DeleteHashEntry(entryPtr);
	FreeItem(newItem);
	return TCL_ERROR;
    }

    /* Store in hash table, link into tree:
     */
    Tcl_SetHashValue(entryPtr, newItem);
    newItem->entryPtr = entryPtr;
    InsertItem(parent, sibling, newItem);
    tv->tree.rowPosNeedsUpdate = 1;
    TtkRedisplayWidget(&tv->core);

    Tcl_SetObjResult(interp, ItemID(tv, newItem));
    return TCL_OK;
}

/* + $tv detach $items --
 * 	Unlink each item in $items from the tree.
 */
static int TreeviewDetachCommand(
    void *recordPtr, Tcl_Interp *interp, int objc, Tcl_Obj *const objv[])
{
    Treeview *tv = (Treeview *)recordPtr;
    TreeItem **items;
    int i;

    if (objc != 3) {
	Tcl_WrongNumArgs(interp, 2, objv, "item");
	return TCL_ERROR;
    }
    if (!(items = GetItemListFromObj(interp, tv, objv[2]))) {
	return TCL_ERROR;
    }

    /* Sanity-check */
    for (i = 0; items[i]; ++i) {
	if (items[i] == tv->tree.root) {
	    Tcl_SetObjResult(interp, Tcl_NewStringObj(
		"Cannot detach root item", -1));
	    Tcl_SetErrorCode(interp, "TTK", "TREE", "ROOT", NULL);
	    ckfree(items);
	    return TCL_ERROR;
	}
    }

    for (i = 0; items[i]; ++i) {
	DetachItem(items[i]);
    }

    tv->tree.rowPosNeedsUpdate = 1;
    TtkRedisplayWidget(&tv->core);
    ckfree(items);
    return TCL_OK;
}

/* + $tv delete $items --
 * 	Delete each item in $items.
 *
 * 	Do this in two passes:
 * 	First detach the item and all its descendants and remove them
 * 	from the hash table.  Free the items themselves in a second pass.
 *
 * 	It's done this way because an item may appear more than once
 *	in the list of items to delete (either directly or as a descendant
 *	of a previously deleted item.)
 */

static int TreeviewDeleteCommand(
    void *recordPtr, Tcl_Interp *interp, int objc, Tcl_Obj *const objv[])
{
    Treeview *tv = (Treeview *)recordPtr;
    TreeItem **items, *delq;
    int i, selChange = 0;

    if (objc != 3) {
	Tcl_WrongNumArgs(interp, 2, objv, "items");
	return TCL_ERROR;
    }

    if (!(items = GetItemListFromObj(interp, tv, objv[2]))) {
	return TCL_ERROR;
    }

    /* Sanity-check:
     */
    for (i = 0; items[i]; ++i) {
	if (items[i] == tv->tree.root) {
	    ckfree(items);
	    Tcl_SetObjResult(interp, Tcl_NewStringObj(
		"Cannot delete root item", -1));
	    Tcl_SetErrorCode(interp, "TTK", "TREE", "ROOT", NULL);
	    return TCL_ERROR;
	}
    }

    /* Remove items from hash table.
     */
    delq = 0;
    for (i = 0; items[i]; ++i) {
        if (items[i]->state & TTK_STATE_SELECTED || items[i]->selObj != NULL) {
            selChange = 1;
        }
	delq = DeleteItems(items[i], delq);
    }

    /* Free items:
     */
    while (delq) {
	TreeItem *next = delq->next;
	if (tv->tree.focus == delq)
	    tv->tree.focus = 0;
	if (tv->tree.endPtr == delq)
	    tv->tree.endPtr = 0;
	FreeItem(delq);
	delq = next;
    }

    ckfree(items);
    if (selChange) {
        Tk_SendVirtualEvent(tv->core.tkwin, "TreeviewSelect", NULL);
    }
    tv->tree.rowPosNeedsUpdate = 1;
    TtkRedisplayWidget(&tv->core);
    return TCL_OK;
}

/* + $tv move $item $parent $index
 * 	Move $item to the specified $index in $parent's child list.
 */
static int TreeviewMoveCommand(
    void *recordPtr, Tcl_Interp *interp, int objc, Tcl_Obj *const objv[])
{
    Treeview *tv = (Treeview *)recordPtr;
    TreeItem *item, *parent;
    TreeItem *sibling;

    if (objc != 5) {
	Tcl_WrongNumArgs(interp, 2, objv, "item parent index");
	return TCL_ERROR;
    }
    if ((item = FindItem(interp, tv, objv[2])) == 0
	    || (parent = FindItem(interp, tv, objv[3])) == 0) {
	return TCL_ERROR;
    }

    /* Locate previous sibling based on $index:
     */
    if (!strcmp(Tcl_GetString(objv[4]), "end")) {
	sibling = EndPosition(tv, parent);
    } else {
	TreeItem *p;
	int index;

	if (Tcl_GetIntFromObj(interp, objv[4], &index) != TCL_OK) {
	    return TCL_ERROR;
	}

	sibling = 0;
	for (p = parent->children; p != NULL && index > 0; p = p->next) {
	    if (p != item) {
		--index;
	    } /* else -- moving node forward, count index+1 nodes  */
	    sibling = p;
	}
    }

    /* Check ancestry:
     */
    if (!AncestryCheck(interp, tv, item, parent)) {
	return TCL_ERROR;
    }

    /* Moving an item after itself is a no-op:
     */
    if (item == sibling) {
	return TCL_OK;
    }

    /* Move item:
     */
    DetachItem(item);
    InsertItem(parent, sibling, item);

    tv->tree.rowPosNeedsUpdate = 1;
    TtkRedisplayWidget(&tv->core);
    return TCL_OK;
}

/*------------------------------------------------------------------------
 * +++ Widget commands -- scrolling
 */

static int TreeviewXViewCommand(
    void *recordPtr, Tcl_Interp *interp, int objc, Tcl_Obj *const objv[])
{
    Treeview *tv = (Treeview *)recordPtr;
    return TtkScrollviewCommand(interp, objc, objv, tv->tree.xscrollHandle);
}

static int TreeviewYViewCommand(
    void *recordPtr, Tcl_Interp *interp, int objc, Tcl_Obj *const objv[])
{
    Treeview *tv = (Treeview *)recordPtr;
    return TtkScrollviewCommand(interp, objc, objv, tv->tree.yscrollHandle);
}

/* $tree see $item --
 * 	Ensure that $item is visible.
 */
static int TreeviewSeeCommand(
    void *recordPtr, Tcl_Interp *interp, int objc, Tcl_Obj *const objv[])
{
    Treeview *tv = (Treeview *)recordPtr;
    TreeItem *item, *parent;
    int scrollRow1, scrollRow2, visibleRows;

    if (objc != 3) {
	Tcl_WrongNumArgs(interp, 2, objv, "item");
	return TCL_ERROR;
    }
    if (!(item = FindItem(interp, tv, objv[2]))) {
	return TCL_ERROR;
    }

    /* Make sure all ancestors are open:
     */
    for (parent = item->parent; parent; parent = parent->parent) {
	if (!(parent->state & TTK_STATE_OPEN)) {
	    parent->openObj = unshareObj(parent->openObj);
	    Tcl_SetBooleanObj(parent->openObj, 1);
	    parent->state |= TTK_STATE_OPEN;
	    tv->tree.rowPosNeedsUpdate = 1;
	    TtkRedisplayWidget(&tv->core);
	}
    }
    if (tv->tree.rowPosNeedsUpdate) {
	UpdatePositionTree(tv);
    }

    /* Make sure item is visible:
     */
    if (item->rowPos < tv->tree.titleRows) {
	return TCL_OK;
    }
    visibleRows = tv->tree.treeArea.height / tv->tree.rowHeight
	    - tv->tree.titleRows;
    scrollRow1 = item->rowPos - tv->tree.titleRows;
    scrollRow2 = scrollRow1 + item->height - 1;
    if (scrollRow1 < tv->tree.yscroll.first || item->height > visibleRows) {
	TtkScrollTo(tv->tree.yscrollHandle, scrollRow1, 1);
    } else if (scrollRow2 >= tv->tree.yscroll.first + visibleRows) {
	scrollRow1 = 1 + scrollRow2 - visibleRows;
	TtkScrollTo(tv->tree.yscrollHandle, scrollRow1, 1);
    }

    return TCL_OK;
}

/*------------------------------------------------------------------------
 * +++ Widget commands -- interactive column resize
 */

/* + $tree drag $column $newX --
 * 	Set right edge of display column $column to x position $X
 */
static int TreeviewDragCommand(
    void *recordPtr, Tcl_Interp *interp, int objc, Tcl_Obj *const objv[])
{
    Treeview *tv = (Treeview *)recordPtr;
    int left = tv->tree.treeArea.x - tv->tree.xscroll.first;
    TkSizeT i = FirstColumn(tv);
    TreeColumn *column;
    int newx;

    if (objc != 4) {
	Tcl_WrongNumArgs(interp, 2, objv, "column xposition");
	return TCL_ERROR;
    }

    if ((column = FindColumn(interp, tv, objv[2])) == 0
	    || Tcl_GetIntFromObj(interp, objv[3], &newx) != TCL_OK) {
	return TCL_ERROR;
    }

    for (;i < tv->tree.nDisplayColumns; ++i) {
	TreeColumn *c = tv->tree.displayColumns[i];
	int right = left + c->width;
	if (c == column) {
	    if (i < tv->tree.nTitleColumns) {
	        /* Unscrollable column, remove scroll shift */
                right += tv->tree.xscroll.first;
	    }
	    DragColumn(tv, i, newx - right);
	    TtkRedisplayWidget(&tv->core);
	    return TCL_OK;
	}
	left = right;
    }

    Tcl_SetObjResult(interp, Tcl_ObjPrintf(
	"column %s is not displayed", Tcl_GetString(objv[2])));
    Tcl_SetErrorCode(interp, "TTK", "TREE", "COLUMN_INVISIBLE", NULL);
    return TCL_ERROR;
}

static int TreeviewDropCommand(
    void *recordPtr, Tcl_Interp *interp, int objc, Tcl_Obj *const objv[])
{
    Treeview *tv = (Treeview *)recordPtr;

    if (objc != 2) {
	Tcl_WrongNumArgs(interp, 1, objv, "drop");
	return TCL_ERROR;
    }
    ResizeColumns(tv, TreeWidth(tv));
    TtkRedisplayWidget(&tv->core);
    return TCL_OK;
}

/*------------------------------------------------------------------------
 * +++ Widget commands -- focus and selection
 */

/* + $tree focus ?item?
 */
static int TreeviewFocusCommand(
    void *recordPtr, Tcl_Interp *interp, int objc, Tcl_Obj *const objv[])
{
    Treeview *tv = (Treeview *)recordPtr;

    if (objc == 2) {
	if (tv->tree.focus) {
	    Tcl_SetObjResult(interp, ItemID(tv, tv->tree.focus));
	}
	return TCL_OK;
    } else if (objc == 3) {
	TreeItem *newFocus = FindItem(interp, tv, objv[2]);
	if (!newFocus)
	    return TCL_ERROR;
	tv->tree.focus = newFocus;
	TtkRedisplayWidget(&tv->core);
	return TCL_OK;
    } else {
	Tcl_WrongNumArgs(interp, 2, objv, "?newFocus?");
	return TCL_ERROR;
    }
}

/* + $tree selection ?add|remove|set|toggle $items?
 */
static int TreeviewSelectionCommand(
    void *recordPtr, Tcl_Interp *interp, int objc, Tcl_Obj *const objv[])
{
    enum {
	SELECTION_SET, SELECTION_ADD, SELECTION_REMOVE, SELECTION_TOGGLE
    };
    static const char *const selopStrings[] = {
	"set", "add", "remove", "toggle", NULL
    };

    Treeview *tv = (Treeview *)recordPtr;
    int selop, i, selChange = 0;
    TreeItem *item, **items;

    if (objc == 2) {
	Tcl_Obj *result = Tcl_NewListObj(0,0);
	for (item = tv->tree.root->children; item; item = NextPreorder(item)) {
	    if (item->state & TTK_STATE_SELECTED)
		Tcl_ListObjAppendElement(NULL, result, ItemID(tv, item));
	}
	Tcl_SetObjResult(interp, result);
	return TCL_OK;
    }

    if (objc != 4) {
    	Tcl_WrongNumArgs(interp, 2, objv, "?add|remove|set|toggle items?");
	return TCL_ERROR;
    }

    if (Tcl_GetIndexFromObjStruct(interp, objv[2], selopStrings,
	    sizeof(char *), "selection operation", 0, &selop) != TCL_OK) {
	return TCL_ERROR;
    }

    items = GetItemListFromObj(interp, tv, objv[3]);
    if (!items) {
	return TCL_ERROR;
    }

    switch (selop)
    {
	case SELECTION_SET:
	    for (item=tv->tree.root; item; item = NextPreorder(item)) {
		int inSetList = 0;

		for (i=0; items[i]; ++i) {
		    if (item == items[i]) {
			inSetList = 1;
			if (!(item->state & TTK_STATE_SELECTED)) {
			    /* Item newly selected */
			    selChange = 1;
			}
			break;
		    }
		}
		if (!inSetList && (item->state & TTK_STATE_SELECTED)) {
		    /* Item newly deselected */
		    selChange = 1;
		}
		if (selChange) break;
	    }
	    for (item=tv->tree.root; item; item = NextPreorder(item)) {
		item->state &= ~TTK_STATE_SELECTED;
	    }
	    for (i=0; items[i]; ++i) {
		items[i]->state |= TTK_STATE_SELECTED;
	    }
	    break;
	case SELECTION_ADD:
	    for (i=0; items[i]; ++i) {
		if (!(items[i]->state & TTK_STATE_SELECTED)) {
		    items[i]->state |= TTK_STATE_SELECTED;
		    selChange = 1;
		}
	    }
	    break;
	case SELECTION_REMOVE:
	    for (i=0; items[i]; ++i) {
		if (items[i]->state & TTK_STATE_SELECTED) {
		    items[i]->state &= ~TTK_STATE_SELECTED;
		    selChange = 1;
		}
	    }
	    break;
	case SELECTION_TOGGLE:
	    for (i=0; items[i]; ++i) {
		items[i]->state ^= TTK_STATE_SELECTED;
		selChange = 1;
	    }
	    break;
    }

    ckfree(items);
    if (selChange) {
	Tk_SendVirtualEvent(tv->core.tkwin, "TreeviewSelect", NULL);
    }
    TtkRedisplayWidget(&tv->core);

    return TCL_OK;
}

/* + SelObjChangeElement --
 * 	Change an element in a cell selection list.
 */
static void SelObjChangeElement(
    Treeview *tv, Tcl_Obj *listPtr, Tcl_Obj *elemPtr,
    int add, TCL_UNUSED(int) /*remove*/, int toggle)
{
    int i, nElements;
    TreeColumn *column, *elemColumn;
    Tcl_Obj **elements;

    elemColumn = FindColumn(NULL, tv, elemPtr);
    Tcl_ListObjGetElements(NULL, listPtr, &nElements, &elements);
    for (i = 0; i < nElements; i++) {
	column = FindColumn(NULL, tv, elements[i]);
	if (column == elemColumn) {
	    if (add) {
		return;
	    }
	    Tcl_ListObjReplace(NULL, listPtr, i, 1, 0, NULL);
	    return;
	}
    }
    if (add || toggle) {
	Tcl_ListObjAppendElement(NULL, listPtr, elemColumn->idObj);
    }
}

/* + $tree cellselection ?add|remove|set|toggle $items?
 */
static int CellSelectionRange(
    Tcl_Interp *interp, Treeview *tv, Tcl_Obj *fromCell, Tcl_Obj *toCell,
    int add, int remove, int toggle)
{
    TreeCell cellFrom, cellTo;
    TreeItem *item;
    Tcl_Obj *columns, **elements;
    int colno, nElements, i, fromNo, toNo;
    int set = !(add || remove || toggle);

    if (GetCellFromObj(interp, tv, fromCell, 1, &fromNo, &cellFrom)
	    != TCL_OK) {
	return TCL_ERROR;
    }
    if (GetCellFromObj(interp, tv, toCell, 1, &toNo, &cellTo)
	    != TCL_OK) {
	return TCL_ERROR;
    }

    /* Correct order.
     */
    if (fromNo > toNo) {
	colno = fromNo;
	fromNo = toNo;
	toNo = colno;
    }

    /* Make a list of columns in this rectangle.
     */
    columns = Tcl_NewListObj(0, 0);
    Tcl_IncrRefCount(columns);
    for (colno = fromNo; colno <= toNo; colno++) {
	Tcl_ListObjAppendElement(NULL, columns,
		tv->tree.displayColumns[colno]->idObj);
    }

    /* Set is the only operation that affects items outside its rectangle.
     * Start with clearing out.
     */
    if (set) {
	CellSelectionClear(tv);
    }

    /* Correct order.
     */
    if (tv->tree.rowPosNeedsUpdate) {
	UpdatePositionTree(tv);
    }
    if (cellFrom.item->itemPos > cellTo.item->itemPos) {
	item = cellFrom.item;
	cellFrom.item = cellTo.item;
	cellTo.item = item;
    }
    
    /* Go through all items in this rectangle.
     */
    for (item = cellFrom.item; item; item = NextPreorder(item)) {
	if (item->selObj != NULL) {
	    item->selObj = unshareObj(item->selObj);

	    Tcl_ListObjGetElements(NULL, columns, &nElements, &elements);
	    for (i = 0; i < nElements; ++i) {
		SelObjChangeElement(tv, item->selObj, elements[i],
			add, remove, toggle);
	    }
	} else {
	    /* Set, add and toggle do the same thing when empty before.
	     */
	    if (!remove) {
		item->selObj = columns;
		Tcl_IncrRefCount(item->selObj);
	    }
	}
	if (item == cellTo.item) {
	    break;
	}
    }
    
    Tcl_DecrRefCount(columns); 

    Tk_SendVirtualEvent(tv->core.tkwin, "TreeviewSelect", NULL);
    TtkRedisplayWidget(&tv->core);
    return TCL_OK;
}

/* + $tree cellselection ?add|remove|set|toggle $items?
 */
static int TreeviewCellSelectionCommand(
    void *recordPtr, Tcl_Interp *interp, int objc, Tcl_Obj *const objv[])
{
    enum {
	SELECTION_SET, SELECTION_ADD, SELECTION_REMOVE, SELECTION_TOGGLE
    };
    static const char *const selopStrings[] = {
	"set", "add", "remove", "toggle", NULL
    };

    Treeview *tv = (Treeview *)recordPtr;
    int selop, i, nCells;
    TreeCell *cells;
    TreeItem *item;

    if (objc == 2) {
	Tcl_Obj *result = Tcl_NewListObj(0,0);
	for (item = tv->tree.root->children; item; item = NextPreorder(item)) {
	    if (item->selObj != NULL) {
		int elemc;
		Tcl_Obj **elemv;

		Tcl_ListObjGetElements(interp, item->selObj, &elemc, &elemv);
		for (i = 0; i < elemc; ++i) {
		    Tcl_Obj *elem[2];
		    elem[0] = ItemID(tv, item);
		    elem[1] = elemv[i];
		    Tcl_ListObjAppendElement(NULL, result,
			    Tcl_NewListObj(2, elem));
		}
	    }
	}
	Tcl_SetObjResult(interp, result);
	return TCL_OK;
    }

    if (objc < 4 || objc > 5) {
    	Tcl_WrongNumArgs(interp, 2, objv, "?add|remove|set|toggle arg...?");
	return TCL_ERROR;
    }

    if (Tcl_GetIndexFromObjStruct(interp, objv[2], selopStrings,
	    sizeof(char *), "cellselection operation", 0, &selop) != TCL_OK) {
	return TCL_ERROR;
    }

    if (objc == 5) {
	switch (selop)
	{
	    case SELECTION_SET:
		return CellSelectionRange(interp, tv, objv[3], objv[4], 0, 0, 0);
	    case SELECTION_ADD:
		return CellSelectionRange(interp, tv, objv[3], objv[4], 1, 0, 0);
	    case SELECTION_REMOVE:
		return CellSelectionRange(interp, tv, objv[3], objv[4], 0, 1, 0);
	    case SELECTION_TOGGLE:
		return CellSelectionRange(interp, tv, objv[3], objv[4], 0, 0, 1);
	}
    }

    cells = GetCellListFromObj(interp, tv, objv[3], &nCells);
    if (cells == NULL) {
	return TCL_ERROR;
    }

    switch (selop)
    {
	case SELECTION_SET:
	    CellSelectionClear(tv);
	    /*FALLTHRU*/
	case SELECTION_ADD:
	    for (i = 0; i < nCells; i++) {
		item = cells[i].item;
		if (item->selObj == NULL) {
		    item->selObj = Tcl_NewListObj(0, 0);
		    Tcl_IncrRefCount(item->selObj);
		}
		item->selObj = unshareObj(item->selObj);
		SelObjChangeElement(tv, item->selObj, cells[i].colObj, 1, 0, 0);
	    }
	    break;
	case SELECTION_REMOVE:
	    for (i = 0; i < nCells; i++) {
		item = cells[i].item;
		if (item->selObj == NULL) {
		    continue;
		}
		item->selObj = unshareObj(item->selObj);
		SelObjChangeElement(tv, item->selObj, cells[i].colObj, 0, 1, 0);
	    }
	    break;
	case SELECTION_TOGGLE:
	    for (i = 0; i < nCells; i++) {
		item = cells[i].item;
		if (item->selObj == NULL) {
		    item->selObj = Tcl_NewListObj(0, 0);
		    Tcl_IncrRefCount(item->selObj);
		}
		item->selObj = unshareObj(item->selObj);
		SelObjChangeElement(tv, item->selObj, cells[i].colObj, 0, 0, 1);
	    }
	    break;
    }

    ckfree(cells);
    Tk_SendVirtualEvent(tv->core.tkwin, "TreeviewSelect", NULL);
    TtkRedisplayWidget(&tv->core);

    return TCL_OK;
}

/*------------------------------------------------------------------------
 * +++ Widget commands -- tags and bindings.
 */

/* + $tv tag bind $tag ?$sequence ?$script??
 */
static int TreeviewTagBindCommand(
    void *recordPtr, Tcl_Interp *interp, int objc, Tcl_Obj *const objv[])
{
    Treeview *tv = (Treeview *)recordPtr;
    Ttk_TagTable tagTable = tv->tree.tagTable;
    Tk_BindingTable bindingTable = tv->tree.bindingTable;
    Ttk_Tag tag;

    if (objc < 4 || objc > 6) {
    	Tcl_WrongNumArgs(interp, 3, objv, "tagName ?sequence? ?script?");
	return TCL_ERROR;
    }

    tag = Ttk_GetTagFromObj(tagTable, objv[3]);
    if (!tag) { return TCL_ERROR; }

    if (objc == 4) {		/* $tv tag bind $tag */
	Tk_GetAllBindings(interp, bindingTable, tag);
    } else if (objc == 5) { 	/* $tv tag bind $tag $sequence */
	/* TODO: distinguish "no such binding" (OK) from "bad pattern" (ERROR)
	 */
	const char *script = Tk_GetBinding(interp,
		bindingTable, tag, Tcl_GetString(objv[4]));
	if (script != NULL) {
	    Tcl_SetObjResult(interp, Tcl_NewStringObj(script,-1));
	}
    } else if (objc == 6) {	/* $tv tag bind $tag $sequence $script */
	const char *sequence = Tcl_GetString(objv[4]);
	const char *script = Tcl_GetString(objv[5]);

	if (!*script) { /* Delete existing binding */
	    Tk_DeleteBinding(interp, bindingTable, tag, sequence);
	} else {
	    unsigned long mask = Tk_CreateBinding(interp,
		    bindingTable, tag, sequence, script, 0);

	    /* Test mask to make sure event is supported:
	     */
	    if (mask & (~TreeviewBindEventMask)) {
		Tk_DeleteBinding(interp, bindingTable, tag, sequence);
		Tcl_SetObjResult(interp, Tcl_ObjPrintf(
		    "unsupported event %s\nonly key, button, motion, and"
		    " virtual events supported", sequence));
		Tcl_SetErrorCode(interp, "TTK", "TREE", "BIND_EVENTS", NULL);
		return TCL_ERROR;
	    }
	}
    }
    return TCL_OK;
}

/* + $tv tag configure $tag ?-option ?value -option value...??
 */
static int TreeviewTagConfigureCommand(
    void *recordPtr, Tcl_Interp *interp, int objc, Tcl_Obj *const objv[])
{
    Treeview *tv = (Treeview *)recordPtr;
    Ttk_TagTable tagTable = tv->tree.tagTable;
    Ttk_Tag tag;

    if (objc < 4) {
    	Tcl_WrongNumArgs(interp, 3, objv, "tagName ?-option ?value ...??");
	return TCL_ERROR;
    }

    tag = Ttk_GetTagFromObj(tagTable, objv[3]);

    if (objc == 4) {
	return Ttk_EnumerateTagOptions(interp, tagTable, tag);
    } else if (objc == 5) {
	Tcl_Obj *result = Ttk_TagOptionValue(interp, tagTable, tag, objv[4]);
	if (result) {
	    Tcl_SetObjResult(interp, result);
	    return TCL_OK;
	} /* else */
	return TCL_ERROR;
    }
    /* else */
    TtkRedisplayWidget(&tv->core);
    return Ttk_ConfigureTag(interp, tagTable, tag, objc - 4, objv + 4);
}

/* + $tv tag delete $tag
 */
static int TreeviewTagDeleteCommand(
    void *recordPtr, Tcl_Interp *interp, int objc, Tcl_Obj *const objv[])
{
    Treeview *tv = (Treeview *)recordPtr;
    Ttk_TagTable tagTable = tv->tree.tagTable;
    TreeItem *item = tv->tree.root;
    Ttk_Tag tag;

    if (objc != 4) {
	Tcl_WrongNumArgs(interp, 3, objv, "tagName");
	return TCL_ERROR;
    }

    tag = Ttk_GetTagFromObj(tagTable, objv[3]);
    /* remove the tag from all cells and items */
    while (item) {
        RemoveTagFromCellsAtItem(item, tag);
	RemoveTag(item, tag);
	item = NextPreorder(item);
    }
    /* then remove the tag from the tag table */
    Ttk_DeleteTagFromTable(tagTable, tag);
    TtkRedisplayWidget(&tv->core);

    return TCL_OK;
}

/* + $tv tag has $tag ?$item?
 */
static int TreeviewTagHasCommand(
    void *recordPtr, Tcl_Interp *interp, int objc, Tcl_Obj *const objv[])
{
    Treeview *tv = (Treeview *)recordPtr;

    if (objc == 4) {	/* Return list of all items with tag */
	Ttk_Tag tag = Ttk_GetTagFromObj(tv->tree.tagTable, objv[3]);
	TreeItem *item = tv->tree.root;
	Tcl_Obj *result = Tcl_NewListObj(0,0);

	while (item) {
	    if (Ttk_TagSetContains(item->tagset, tag)) {
		Tcl_ListObjAppendElement(NULL, result, ItemID(tv, item));
	    }
	    item = NextPreorder(item);
	}

	Tcl_SetObjResult(interp, result);
	return TCL_OK;
    } else if (objc == 5) {	/* Test if item has specified tag */
	Ttk_Tag tag = Ttk_GetTagFromObj(tv->tree.tagTable, objv[3]);
	TreeItem *item = FindItem(interp, tv, objv[4]);
	if (!item) {
	    return TCL_ERROR;
	}
	Tcl_SetObjResult(interp,
	    Tcl_NewWideIntObj(Ttk_TagSetContains(item->tagset, tag)));
	return TCL_OK;
    } else {
    	Tcl_WrongNumArgs(interp, 3, objv, "tagName ?item?");
	return TCL_ERROR;
    }
}

/* + $tv tag cell has $tag ?$cell?
 */
static int TreeviewCtagHasCommand(
    void *recordPtr, Tcl_Interp *interp, int objc, Tcl_Obj *const objv[])
{
    Treeview *tv = (Treeview *)recordPtr;
    TreeCell cell;
    int i, columnNumber;

    if (objc == 5) {	/* Return list of all cells with tag */
	Ttk_Tag tag = Ttk_GetTagFromObj(tv->tree.tagTable, objv[4]);
	TreeItem *item = tv->tree.root;
	Tcl_Obj *result = Tcl_NewListObj(0,0);

	while (item) {
	    for (i = 0; i < item->nTagSets && i <= tv->tree.nColumns; ++i) {
		if (item->cellTagSets[i] != NULL) {
		    if (Ttk_TagSetContains(item->cellTagSets[i], tag)) {
			Tcl_Obj *elem[2];
			elem[0] = ItemID(tv, item);
			if (i == 0) {
			    elem[1] = tv->tree.column0.idObj;
			} else {
			    elem[1] = tv->tree.columns[i-1].idObj;
			}
			Tcl_ListObjAppendElement(NULL, result,
				Tcl_NewListObj(2, elem));
		    }
		}
	    }
	    item = NextPreorder(item);
	}

	Tcl_SetObjResult(interp, result);
	return TCL_OK;
    } else if (objc == 6) {	/* Test if cell has specified tag */
	Ttk_Tag tag = Ttk_GetTagFromObj(tv->tree.tagTable, objv[4]);
	int result = 0;
	if (GetCellFromObj(interp, tv, objv[4], 0, NULL, &cell) != TCL_OK) {
	    return TCL_ERROR;
	}
	if (cell.column == &tv->tree.column0) {
	    columnNumber = 0;
	} else {
	    columnNumber = cell.column - tv->tree.columns + 1;
	}
	if (columnNumber < cell.item->nTagSets) {
	    result = Ttk_TagSetContains(cell.item->cellTagSets[columnNumber],
		    tag);
	}
	
	Tcl_SetObjResult(interp, Tcl_NewWideIntObj(result));
	return TCL_OK;
    } else {
    	Tcl_WrongNumArgs(interp, 4, objv, "tagName ?cell?");
	return TCL_ERROR;
    }
}

/* + $tv tag names
 */
static int TreeviewTagNamesCommand(
    void *recordPtr, Tcl_Interp *interp, int objc, Tcl_Obj *const objv[])
{
    Treeview *tv = (Treeview *)recordPtr;

    if (objc != 3) {
	Tcl_WrongNumArgs(interp, 3, objv, "");
	return TCL_ERROR;
    }

    return Ttk_EnumerateTags(interp, tv->tree.tagTable);
}

/* + $tv tag add $tag $items
 */
static void AddTag(TreeItem *item, Ttk_Tag tag)
{
    if (Ttk_TagSetAdd(item->tagset, tag)) {
	if (item->tagsObj) Tcl_DecrRefCount(item->tagsObj);
	item->tagsObj = Ttk_NewTagSetObj(item->tagset);
	Tcl_IncrRefCount(item->tagsObj);
    }
}

static int TreeviewTagAddCommand(
    void *recordPtr, Tcl_Interp *interp, int objc, Tcl_Obj *const objv[])
{
    Treeview *tv = (Treeview *)recordPtr;
    Ttk_Tag tag;
    TreeItem **items;
    int i;

    if (objc != 5) {
	Tcl_WrongNumArgs(interp, 3, objv, "tagName items");
	return TCL_ERROR;
    }

    tag = Ttk_GetTagFromObj(tv->tree.tagTable, objv[3]);
    items = GetItemListFromObj(interp, tv, objv[4]);

    if (!items) {
	return TCL_ERROR;
    }

    for (i = 0; items[i]; ++i) {
	AddTag(items[i], tag);
    }
    ckfree(items);

    TtkRedisplayWidget(&tv->core);

    return TCL_OK;
}

/* Make sure tagset at column is allocated and initialised */
static void AllocCellTagSets(Treeview *tv, TreeItem *item, int columnNumber)
{
    int i, newSize = MAX(columnNumber + 1, tv->tree.nColumns + 1);
    if (item->nTagSets < newSize) {
	if (item->cellTagSets == NULL) {
	    item->cellTagSets = (Ttk_TagSet *)
		    ckalloc(sizeof(Ttk_TagSet)*newSize);
	} else {
	    item->cellTagSets = (Ttk_TagSet *)
		    ckrealloc(item->cellTagSets, sizeof(Ttk_TagSet) * newSize);
	}
	for (i = item->nTagSets; i < newSize; i++) {
	    item->cellTagSets[i] = NULL;
	}
	item->nTagSets = newSize;
    }

    if (item->cellTagSets[columnNumber] == NULL) {
	item->cellTagSets[columnNumber] =
		Ttk_GetTagSetFromObj(NULL, tv->tree.tagTable, NULL);
    }
}

/* + $tv tag cell add $tag $cells
 */
static int TreeviewCtagAddCommand(
    void *recordPtr, Tcl_Interp *interp, int objc, Tcl_Obj *const objv[])
{
    Treeview *tv = (Treeview *)recordPtr;
    Ttk_Tag tag;
    TreeCell *cells;
    TreeItem *item;
    int i, nCells, columnNumber;

    if (objc != 6) {
	Tcl_WrongNumArgs(interp, 4, objv, "tagName cells");
	return TCL_ERROR;
    }

    cells = GetCellListFromObj(interp, tv, objv[5], &nCells);
    if (cells == NULL) {
	return TCL_ERROR;
    }

    tag = Ttk_GetTagFromObj(tv->tree.tagTable, objv[4]);

    for (i = 0; i < nCells; i++) {
	if (cells[i].column == &tv->tree.column0) {
	    columnNumber = 0;
	} else {
	    columnNumber = cells[i].column - tv->tree.columns  + 1;
	}
	item = cells[i].item;
	AllocCellTagSets(tv, item, columnNumber);
	Ttk_TagSetAdd(item->cellTagSets[columnNumber], tag);
    }

    ckfree(cells);
    TtkRedisplayWidget(&tv->core);

    return TCL_OK;
}

/* + $tv tag remove $tag ?$items?
 */
static void RemoveTag(TreeItem *item, Ttk_Tag tag)
{
    if (Ttk_TagSetRemove(item->tagset, tag)) {
	if (item->tagsObj) Tcl_DecrRefCount(item->tagsObj);
	item->tagsObj = Ttk_NewTagSetObj(item->tagset);
	Tcl_IncrRefCount(item->tagsObj);
    }
}

/* Remove tag from all cells at row 'item'
 */
static void RemoveTagFromCellsAtItem(TreeItem *item, Ttk_Tag tag)
{
    int i;

    for (i = 0; i < item->nTagSets; i++) {
        if (item->cellTagSets[i] != NULL) {
            Ttk_TagSetRemove(item->cellTagSets[i], tag);
        }
    }
}

static int TreeviewTagRemoveCommand(
    void *recordPtr, Tcl_Interp *interp, int objc, Tcl_Obj *const objv[])
{
    Treeview *tv = (Treeview *)recordPtr;
    Ttk_Tag tag;

    if (objc < 4 || objc > 5) {
	Tcl_WrongNumArgs(interp, 3, objv, "tagName ?items?");
	return TCL_ERROR;
    }

    tag = Ttk_GetTagFromObj(tv->tree.tagTable, objv[3]);

    if (objc == 5) {
	TreeItem **items = GetItemListFromObj(interp, tv, objv[4]);
	int i;

	if (!items) {
	    return TCL_ERROR;
	}
	for (i = 0; items[i]; ++i) {
	    RemoveTag(items[i], tag);
	}
	ckfree(items);
    } else if (objc == 4) {
	TreeItem *item = tv->tree.root;
	while (item) {
	    RemoveTag(item, tag);
	    item = NextPreorder(item);
	}
    }

    TtkRedisplayWidget(&tv->core);

    return TCL_OK;
}

/* + $tv tag cell remove $tag ?$cells?
 */
static int TreeviewCtagRemoveCommand(
    void *recordPtr, Tcl_Interp *interp, int objc, Tcl_Obj *const objv[])
{
    Treeview *tv = (Treeview *)recordPtr;
    Ttk_Tag tag;
    TreeCell *cells;
    TreeItem *item;
    int i, nCells, columnNumber;

    if (objc < 5 || objc > 6) {
	Tcl_WrongNumArgs(interp, 4, objv, "tagName ?cells?");
	return TCL_ERROR;
    }

    tag = Ttk_GetTagFromObj(tv->tree.tagTable, objv[4]);

    if (objc == 6) {
	cells = GetCellListFromObj(interp, tv, objv[5], &nCells);
	if (cells == NULL) {
	    return TCL_ERROR;
	}

	for (i = 0; i < nCells; i++) {
	    if (cells[i].column == &tv->tree.column0) {
		columnNumber = 0;
	    } else {
		columnNumber = cells[i].column - tv->tree.columns  + 1;
	    }
	    item = cells[i].item;
	    AllocCellTagSets(tv, item, columnNumber);
	    Ttk_TagSetRemove(item->cellTagSets[columnNumber], tag);
	}
	ckfree(cells);
    } else {
	item = tv->tree.root;
	while (item) {
            RemoveTagFromCellsAtItem(item, tag);
	    item = NextPreorder(item);
	}
    }

    TtkRedisplayWidget(&tv->core);

    return TCL_OK;
}

static const Ttk_Ensemble TreeviewCtagCommands[] = {
    { "add",		TreeviewCtagAddCommand,0 },
    { "has",		TreeviewCtagHasCommand,0 },
    { "remove",		TreeviewCtagRemoveCommand,0 },
    { 0,0,0 }
};

static const Ttk_Ensemble TreeviewTagCommands[] = {
    { "add",		TreeviewTagAddCommand,0 },
    { "bind",		TreeviewTagBindCommand,0 },
    { "cell",    	0,TreeviewCtagCommands },
    { "configure",	TreeviewTagConfigureCommand,0 },
    { "delete",		TreeviewTagDeleteCommand,0 },
    { "has",		TreeviewTagHasCommand,0 },
    { "names",		TreeviewTagNamesCommand,0 },
    { "remove",		TreeviewTagRemoveCommand,0 },
    { 0,0,0 }
};

/*------------------------------------------------------------------------
 * +++ Widget commands record.
 */
static const Ttk_Ensemble TreeviewCommands[] = {
    { "bbox",  		TreeviewBBoxCommand,0 },
    { "cellselection" ,	TreeviewCellSelectionCommand,0 },
    { "children",	TreeviewChildrenCommand,0 },
    { "cget",		TtkWidgetCgetCommand,0 },
    { "column", 	TreeviewColumnCommand,0 },
    { "configure",	TtkWidgetConfigureCommand,0 },
    { "delete", 	TreeviewDeleteCommand,0 },
    { "detach", 	TreeviewDetachCommand,0 },
    { "drag",   	TreeviewDragCommand,0 },
    { "drop",   	TreeviewDropCommand,0 },
    { "exists", 	TreeviewExistsCommand,0 },
    { "focus", 		TreeviewFocusCommand,0 },
    { "heading", 	TreeviewHeadingCommand,0 },
    { "identify",  	TreeviewIdentifyCommand,0 },
    { "index",  	TreeviewIndexCommand,0 },
    { "insert", 	TreeviewInsertCommand,0 },
    { "instate",	TtkWidgetInstateCommand,0 },
    { "item", 		TreeviewItemCommand,0 },
    { "move", 		TreeviewMoveCommand,0 },
    { "next", 		TreeviewNextCommand,0 },
    { "parent", 	TreeviewParentCommand,0 },
    { "prev", 		TreeviewPrevCommand,0 },
    { "see", 		TreeviewSeeCommand,0 },
    { "selection" ,	TreeviewSelectionCommand,0 },
    { "set",  		TreeviewSetCommand,0 },
    { "state",  	TtkWidgetStateCommand,0 },
    { "style",		TtkWidgetStyleCommand,0 },
    { "tag",    	0,TreeviewTagCommands },
    { "xview",  	TreeviewXViewCommand,0 },
    { "yview",  	TreeviewYViewCommand,0 },
    { 0,0,0 }
};

/*------------------------------------------------------------------------
 * +++ Widget definition.
 */

static const WidgetSpec TreeviewWidgetSpec = {
    "Treeview",			/* className */
    sizeof(Treeview),   	/* recordSize */
    TreeviewOptionSpecs,	/* optionSpecs */
    TreeviewCommands,   	/* subcommands */
    TreeviewInitialize,   	/* initializeProc */
    TreeviewCleanup,		/* cleanupProc */
    TreeviewConfigure,    	/* configureProc */
    TtkNullPostConfigure,  	/* postConfigureProc */
    TreeviewGetLayout, 		/* getLayoutProc */
    TreeviewSize, 		/* sizeProc */
    TreeviewDoLayout,		/* layoutProc */
    TreeviewDisplay		/* displayProc */
};

/*------------------------------------------------------------------------
 * +++ Layout specifications.
 */

TTK_BEGIN_LAYOUT_TABLE(LayoutTable)

TTK_LAYOUT("Treeview",
    TTK_GROUP("Treeview.field", TTK_FILL_BOTH|TTK_BORDER,
	TTK_GROUP("Treeview.padding", TTK_FILL_BOTH,
	    TTK_NODE("Treeview.treearea", TTK_FILL_BOTH))))

TTK_LAYOUT("Item",
    TTK_GROUP("Treeitem.padding", TTK_FILL_BOTH,
	TTK_NODE("Treeitem.indicator", TTK_PACK_LEFT)
	TTK_NODE("Treeitem.image", TTK_PACK_LEFT)
	TTK_NODE("Treeitem.text", TTK_FILL_BOTH)))

TTK_LAYOUT("Cell",
    TTK_GROUP("Treedata.padding", TTK_FILL_BOTH,
	TTK_NODE("Treeitem.text", TTK_FILL_BOTH)))

TTK_LAYOUT("Heading",
    TTK_NODE("Treeheading.cell", TTK_FILL_BOTH)
    TTK_GROUP("Treeheading.border", TTK_FILL_BOTH,
	TTK_GROUP("Treeheading.padding", TTK_FILL_BOTH,
	    TTK_NODE("Treeheading.image", TTK_PACK_RIGHT)
	    TTK_NODE("Treeheading.text", TTK_FILL_X))))

TTK_LAYOUT("Row",
    TTK_NODE("Treeitem.row", TTK_FILL_BOTH))

TTK_LAYOUT("Separator",
    TTK_NODE("Treeitem.separator", TTK_FILL_BOTH))

TTK_END_LAYOUT_TABLE

/*------------------------------------------------------------------------
 * +++ Tree indicator element.
 */

typedef struct {
    Tcl_Obj *colorObj;
    Tcl_Obj *sizeObj;
    Tcl_Obj *marginsObj;
} TreeitemIndicator;

static const Ttk_ElementOptionSpec TreeitemIndicatorOptions[] = {
    { "-foreground", TK_OPTION_COLOR,
	offsetof(TreeitemIndicator,colorObj), DEFAULT_FOREGROUND },
    { "-indicatorsize", TK_OPTION_PIXELS,
	offsetof(TreeitemIndicator,sizeObj), "12" },
    { "-indicatormargins", TK_OPTION_STRING,
	offsetof(TreeitemIndicator,marginsObj), "2 2 4 2" },
    { NULL, TK_OPTION_BOOLEAN, 0, NULL }
};

static void TreeitemIndicatorSize(
    void *dummy, void *elementRecord, Tk_Window tkwin,
    int *widthPtr, int *heightPtr, Ttk_Padding *paddingPtr)
{
    TreeitemIndicator *indicator = (TreeitemIndicator *)elementRecord;
    Ttk_Padding margins;
    int size = 0;
    (void)dummy;
    (void)paddingPtr;

    Ttk_GetPaddingFromObj(NULL, tkwin, indicator->marginsObj, &margins);
    Tk_GetPixelsFromObj(NULL, tkwin, indicator->sizeObj, &size);

    *widthPtr = size + Ttk_PaddingWidth(margins);
    *heightPtr = size + Ttk_PaddingHeight(margins);
}

static void TreeitemIndicatorDraw(
    void *dummy, void *elementRecord, Tk_Window tkwin,
    Drawable d, Ttk_Box b, Ttk_State state)
{
    TreeitemIndicator *indicator = (TreeitemIndicator *)elementRecord;
    ArrowDirection direction =
	(state & TTK_STATE_OPEN) ? ARROW_DOWN : ARROW_RIGHT;
    Ttk_Padding margins;
    XColor *borderColor = Tk_GetColorFromObj(tkwin, indicator->colorObj);
    XGCValues gcvalues; GC gc; unsigned mask;
    (void)dummy;

    if (state & TTK_STATE_LEAF) /* don't draw anything */
	return;

    Ttk_GetPaddingFromObj(NULL,tkwin,indicator->marginsObj,&margins);
    b = Ttk_PadBox(b, margins);

    gcvalues.foreground = borderColor->pixel;
    gcvalues.line_width = 1;
    mask = GCForeground | GCLineWidth;
    gc = Tk_GetGC(tkwin, mask, &gcvalues);

    TtkDrawArrow(Tk_Display(tkwin), d, gc, b, direction);

    Tk_FreeGC(Tk_Display(tkwin), gc);
}

static const Ttk_ElementSpec TreeitemIndicatorElementSpec = {
    TK_STYLE_VERSION_2,
    sizeof(TreeitemIndicator),
    TreeitemIndicatorOptions,
    TreeitemIndicatorSize,
    TreeitemIndicatorDraw
};

/*------------------------------------------------------------------------
 * +++ Row element.
 */

typedef struct {
    Tcl_Obj *backgroundObj;
    Tcl_Obj *rowNumberObj;
} RowElement;

static const Ttk_ElementOptionSpec RowElementOptions[] = {
    { "-background", TK_OPTION_COLOR,
	offsetof(RowElement,backgroundObj), DEFAULT_BACKGROUND },
    { "-rownumber", TK_OPTION_INT,
	offsetof(RowElement,rowNumberObj), "0" },
    { NULL, TK_OPTION_BOOLEAN, 0, NULL }
};

static void RowElementDraw(
    void *dummy, void *elementRecord, Tk_Window tkwin,
    Drawable d, Ttk_Box b, Ttk_State state)
{
    RowElement *row = (RowElement *)elementRecord;
    XColor *color = Tk_GetColorFromObj(tkwin, row->backgroundObj);
    GC gc = Tk_GCForColor(color, d);
    (void)dummy;
    (void)state;

    XFillRectangle(Tk_Display(tkwin), d, gc,
	    b.x, b.y, b.width, b.height);
}

static const Ttk_ElementSpec RowElementSpec = {
    TK_STYLE_VERSION_2,
    sizeof(RowElement),
    RowElementOptions,
    TtkNullElementSize,
    RowElementDraw
};

/*------------------------------------------------------------------------
 * +++ Initialisation.
 */

MODULE_SCOPE
void TtkTreeview_Init(Tcl_Interp *interp)
{
    Ttk_Theme theme = Ttk_GetDefaultTheme(interp);

    RegisterWidget(interp, "ttk::treeview", &TreeviewWidgetSpec);

    Ttk_RegisterElement(interp, theme, "Treeitem.indicator",
	    &TreeitemIndicatorElementSpec, 0);
    Ttk_RegisterElement(interp, theme, "Treeitem.row", &RowElementSpec, 0);
    Ttk_RegisterElement(interp, theme, "Treeitem.separator", &RowElementSpec, 0);
    Ttk_RegisterElement(interp, theme, "Treeheading.cell", &RowElementSpec, 0);
    Ttk_RegisterElement(interp, theme, "treearea", &ttkNullElementSpec, 0);

    Ttk_RegisterLayouts(theme, LayoutTable);
}

/*EOF*/<|MERGE_RESOLUTION|>--- conflicted
+++ resolved
@@ -482,14 +482,10 @@
     TkSizeT nColumns; 		/* #columns */
     TkSizeT nDisplayColumns;	/* #display columns */
     TreeColumn **displayColumns; /* List of columns for display (incl tree) */
-<<<<<<< HEAD
-    int nDisplayColumns;	/* #display columns */
     int titleWidth;		/* Width of non-scrolled columns */
     int titleRows;		/* Height of non-scrolled items, in rows */
     int totalRows;		/* Height of non-hidden items, in rows */
     int rowPosNeedsUpdate;	/* Internal rowPos data needs update */
-=======
->>>>>>> 214c7906
     Ttk_Box headingArea;	/* Display area for column headings */
     Ttk_Box treeArea;   	/* Display area for tree */
     int slack;			/* Slack space (see Resizing section) */
@@ -1670,17 +1666,12 @@
  */
 static TkSizeT IdentifyDisplayColumn(Treeview *tv, int x, int *x1)
 {
-<<<<<<< HEAD
-    int colno = FirstColumn(tv);
+    TkSizeT colno = FirstColumn(tv);
     int xpos = tv->tree.treeArea.x;
 
     if (tv->tree.nTitleColumns <= colno) {
 	xpos -= tv->tree.xscroll.first;
     }
-=======
-    TkSizeT colno = FirstColumn(tv);
-    int xpos = tv->tree.treeArea.x - tv->tree.xscroll.first;
->>>>>>> 214c7906
 
     while (colno < tv->tree.nDisplayColumns) {
 	TreeColumn *column = tv->tree.displayColumns[colno];
@@ -1691,45 +1682,12 @@
 	}
 	++colno;
 	xpos = next_xpos;
-<<<<<<< HEAD
 	if (tv->tree.nTitleColumns == colno) {
 	    xpos -= tv->tree.xscroll.first;
-=======
+	}
     }
 
     return TCL_INDEX_NONE;
-}
-
-/* + RowNumber --
- * 	Calculate which row the specified item appears on;
- * 	returns -1 if the item is not viewable.
- * 	Xref: DrawForest, IdentifyItem.
- */
-static int RowNumber(Treeview *tv, TreeItem *item)
-{
-    TreeItem *p = tv->tree.root->children;
-    int n = 0;
-
-    while (p) {
-	if (p == item)
-	    return n;
-
-	++n;
-
-	/* Find next viewable item in preorder traversal order
-	 */
-	if (p->children && (p->state & TTK_STATE_OPEN)) {
-	    p = p->children;
-	} else {
-	    while (!p->next && p && p->parent)
-		p = p->parent;
-	    if (p)
-		p = p->next;
->>>>>>> 214c7906
-	}
-    }
-
-    return -1;
 }
 
 /* + ItemDepth -- return the depth of a tree item.
@@ -2183,27 +2141,10 @@
     Ttk_Style style = Ttk_LayoutStyle(tv->core.layout);
     Ttk_State state = ItemState(tv, item);
     Ttk_Padding cellPadding = {4, 0, 4, 0};
-<<<<<<< HEAD
     DisplayItem displayItemLocal;
     int rowHeight = tv->tree.rowHeight * item->height;
-    int i;
-
-=======
-    int rowHeight = tv->tree.rowHeight;
-    int nValues = 0;
-    Tcl_Obj **values = 0;
     TkSizeT i;
 
-    if (!item->valuesObj) {
-	return;
-    }
-
-    Tcl_ListObjGetElements(NULL, item->valuesObj, &nValues, &values);
-    for (i = 0; i < tv->tree.nColumns; ++i) {
-	tv->tree.columns[i].data = (i < (TkSizeT)nValues) ? values[i] : 0;
-    }
-
->>>>>>> 214c7906
     for (i = 1; i < tv->tree.nDisplayColumns; ++i) {
 	TreeColumn *column = tv->tree.displayColumns[i];
 	Ttk_Box parcel = Ttk_MakeBox(x, y, column->width, rowHeight);
