--- conflicted
+++ resolved
@@ -1949,14 +1949,9 @@
  */
 static void TreeviewDoLayout(void *clientData)
 {
-<<<<<<< HEAD
     Treeview *tv = (Treeview *)clientData;
     int visibleRows;
     int first, last, total;
-=======
-    Treeview *tv = clientData;
-    int totalRows, visibleRows;
->>>>>>> e8141a37
 
     Ttk_PlaceLayout(tv->core.layout,tv->core.state,Ttk_WinBox(tv->core.tkwin));
     tv->tree.treeArea = Ttk_ClientRegion(tv->core.layout, "treearea");
@@ -1975,30 +1970,22 @@
 	tv->tree.headingArea = Ttk_MakeBox(0,0,0,0);
     }
 
+    visibleRows = tv->tree.treeArea.height / tv->tree.rowHeight;
     tv->tree.root->state |= TTK_STATE_OPEN;
-<<<<<<< HEAD
     UpdatePositionTree(tv);
     first = tv->tree.yscroll.first;
     last = tv->tree.yscroll.first + visibleRows - tv->tree.titleRows;
     total = tv->tree.totalRows - tv->tree.titleRows;
-    TtkScrolled(tv->tree.yscrollHandle, first, last, total);
-=======
-    totalRows = CountRows(tv->tree.root) - 1;
-    visibleRows = tv->tree.treeArea.height / tv->tree.rowHeight;
     if (tv->tree.treeArea.height % tv->tree.rowHeight) {
         /* When the treeview height doesn't correspond to an exact number
-         * of rows, the visible row count must be incremented to draw a
+         * of rows, the last row count must be incremented to draw a
          * partial row at the bottom. The total row count must also be
          * incremented to be able to scroll all the way to the bottom.
          */
-        visibleRows++;
-        totalRows++;
-    }
-    TtkScrolled(tv->tree.yscrollHandle,
-	    tv->tree.yscroll.first,
-	    tv->tree.yscroll.first + visibleRows,
-	    totalRows);
->>>>>>> e8141a37
+        last++;
+        total++;
+    }
+    TtkScrolled(tv->tree.yscrollHandle, first, last, total);
 }
 
 /* + TreeviewSize --
