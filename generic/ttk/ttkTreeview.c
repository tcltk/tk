--- conflicted
+++ resolved
@@ -1948,10 +1948,7 @@
 {
     Treeview *tv = (Treeview *)clientData;
     int visibleRows;
-<<<<<<< HEAD
     int first, last, total;
-=======
->>>>>>> 81a3a95d
 
     Ttk_PlaceLayout(tv->core.layout,tv->core.state,Ttk_WinBox(tv->core.tkwin));
     tv->tree.treeArea = Ttk_ClientRegion(tv->core.layout, "treearea");
@@ -1970,31 +1967,13 @@
 	tv->tree.headingArea = Ttk_MakeBox(0,0,0,0);
     }
 
-<<<<<<< HEAD
     visibleRows = tv->tree.treeArea.height / tv->tree.rowHeight;
     tv->tree.root->state |= TTK_STATE_OPEN;
     UpdatePositionTree(tv);
     first = tv->tree.yscroll.first;
     last = tv->tree.yscroll.first + visibleRows - tv->tree.titleRows;
     total = tv->tree.totalRows - tv->tree.titleRows;
-    if (tv->tree.treeArea.height % tv->tree.rowHeight) {
-	/* When the treeview height doesn't correspond to an exact number
-	 * of rows, the last row count must be incremented to draw a
-	 * partial row at the bottom. The total row count must also be
-	 * incremented to be able to scroll all the way to the bottom.
-	 */
-	last++;
-	total++;
-    }
     TtkScrolled(tv->tree.yscrollHandle, first, last, total);
-=======
-    tv->tree.root->state |= TTK_STATE_OPEN;
-    visibleRows = tv->tree.treeArea.height / tv->tree.rowHeight;
-    TtkScrolled(tv->tree.yscrollHandle,
-	    tv->tree.yscroll.first,
-	    tv->tree.yscroll.first + visibleRows,
-	    CountRows(tv->tree.root) - 1);
->>>>>>> 81a3a95d
 }
 
 /* + TreeviewSize --
@@ -2198,7 +2177,11 @@
 	xPad = tv->tree.colSeparatorWidth/2;
     }
 
-<<<<<<< HEAD
+    /* Make sure that the cells won't overlap the border's bottom edge */
+    if (y + rowHeight > tv->tree.treeArea.y + tv->tree.treeArea.height) {
+	rowHeight = tv->tree.treeArea.y + tv->tree.treeArea.height - y;
+    }
+
     /* An Item's image should not propagate to a Cell.
        A Cell's image can only be set by cell tags. */
     displayItemCell = *displayItem;
@@ -2212,16 +2195,6 @@
     if (Ttk_QueryStyle(Ttk_LayoutStyle(tv->tree.cellLayout), &displayItemCell,
 		    tv->tree.displayOptionTable, "-padding", state) != NULL) {
 	defaultPadding = 0;
-=======
-    /* Make sure that the cells won't overlap the border's bottom edge */
-    if (y + rowHeight > tv->tree.treeArea.y + tv->tree.treeArea.height) {
-	rowHeight = tv->tree.treeArea.y + tv->tree.treeArea.height - y;
-    }
-
-    Tcl_ListObjGetElements(NULL, item->valuesObj, &nValues, &values);
-    for (i = 0; i < tv->tree.nColumns; ++i) {
-	tv->tree.columns[i].data = (i < nValues) ? values[i] : 0;
->>>>>>> 81a3a95d
     }
 
     for (i = 1; i < tv->tree.nDisplayColumns; ++i) {
@@ -2292,21 +2265,15 @@
     DisplayItem displayItem, displayItemSel, displayItemLocal;
     int rowHeight = tv->tree.rowHeight * item->height;
     int x = tv->tree.treeArea.x - tv->tree.xscroll.first;
-<<<<<<< HEAD
     int xTitle = tv->tree.treeArea.x;
     int dispRow = DisplayRow(item->rowPos, tv);
     int y = tv->tree.treeArea.y + tv->tree.rowHeight * dispRow;
-=======
-    int y = tv->tree.treeArea.y + rowHeight * (row - tv->tree.yscroll.first);
 
     /* Make sure that the item won't overlap the border's bottom edge:
      */
     if (y + rowHeight > tv->tree.treeArea.y + tv->tree.treeArea.height) {
 	rowHeight = tv->tree.treeArea.y + tv->tree.treeArea.height - y;
     }
-
-    if (row % 2) state |= TTK_STATE_ALTERNATE;
->>>>>>> 81a3a95d
 
     PrepareItem(tv, item, &displayItem, state);
     PrepareItem(tv, item, &displayItemSel, state | TTK_STATE_SELECTED);
@@ -2432,13 +2399,8 @@
 static void DrawForest(
     Treeview *tv, TreeItem *item, Drawable d, int depth)
 {
-<<<<<<< HEAD
     while (item) {
 	DrawSubtree(tv, item, d, depth);
-=======
-    while (item && row <= tv->tree.yscroll.last) {
-        row = DrawSubtree(tv, item, d, depth, row);
->>>>>>> 81a3a95d
 	item = item->next;
     }
 }
