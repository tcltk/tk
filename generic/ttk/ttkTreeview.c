--- conflicted
+++ resolved
@@ -2726,13 +2726,8 @@
     }
 
     ckfree(items);
-<<<<<<< HEAD
-    if (selItemDeleted) {
+    if (selChange) {
         Tk_SendVirtualEvent(tv->core.tkwin, "TreeviewSelect", NULL);
-=======
-    if (selChange) {
-        TtkSendVirtualEvent(tv->core.tkwin, "TreeviewSelect");
->>>>>>> a14b856f
     }
     TtkRedisplayWidget(&tv->core);
     return TCL_OK;
@@ -2957,13 +2952,8 @@
 	"set", "add", "remove", "toggle", NULL
     };
 
-<<<<<<< HEAD
     Treeview *tv = (Treeview *)recordPtr;
-    int selop, i;
-=======
-    Treeview *tv = recordPtr;
     int selop, i, selChange = 0;
->>>>>>> a14b856f
     TreeItem *item, **items;
 
     if (objc == 2) {
@@ -2994,10 +2984,7 @@
     switch (selop)
     {
 	case SELECTION_SET:
-<<<<<<< HEAD
 	    for (item=tv->tree.root; item; item = NextPreorder(item)) {
-=======
-	    for (item=tv->tree.root; item; item=NextPreorder(item)) {
 		int inSetList = 0;
 
 		for (i=0; items[i]; ++i) {
@@ -3016,8 +3003,7 @@
 		}
 		if (selChange) break;
 	    }
-	    for (item=tv->tree.root; item; item=NextPreorder(item)) {
->>>>>>> a14b856f
+	    for (item=tv->tree.root; item; item = NextPreorder(item)) {
 		item->state &= ~TTK_STATE_SELECTED;
 	    }
 	    for (i=0; items[i]; ++i) {
@@ -3049,13 +3035,9 @@
     }
 
     ckfree(items);
-<<<<<<< HEAD
-    Tk_SendVirtualEvent(tv->core.tkwin, "TreeviewSelect", NULL);
-=======
     if (selChange) {
-	TtkSendVirtualEvent(tv->core.tkwin, "TreeviewSelect");
-    }
->>>>>>> a14b856f
+	Tk_SendVirtualEvent(tv->core.tkwin, "TreeviewSelect", NULL);
+    }
     TtkRedisplayWidget(&tv->core);
 
     return TCL_OK;
