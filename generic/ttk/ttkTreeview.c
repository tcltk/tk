--- conflicted
+++ resolved
@@ -515,14 +515,10 @@
 
     {TK_OPTION_STRING_TABLE, "-selectmode", "selectMode", "SelectMode",
 	"extended", offsetof(Treeview,tree.selectModeObj), TCL_INDEX_NONE,
-<<<<<<< HEAD
-	0,(ClientData)SelectModeStrings,0 },
+	0, (void *)SelectModeStrings, 0 },
     {TK_OPTION_STRING_TABLE, "-selecttype", "selectType", "SelectType",
 	"item", offsetof(Treeview,tree.selectTypeObj), -1,
 	0,(ClientData)SelectTypeStrings,0 },
-=======
-	0, (void *)SelectModeStrings, 0 },
->>>>>>> ef6e6320
 
     {TK_OPTION_PIXELS, "-height", "height", "Height",
 	DEF_TREE_ROWS, offsetof(Treeview,tree.heightObj), TCL_INDEX_NONE,
@@ -3642,7 +3638,7 @@
     
     Tcl_DecrRefCount(columns); 
 
-    TtkSendVirtualEvent(tv->core.tkwin, "TreeviewSelect");
+    Tk_SendVirtualEvent(tv->core.tkwin, "TreeviewSelect", NULL);
     TtkRedisplayWidget(&tv->core);
     return TCL_OK;
 }
@@ -3754,7 +3750,7 @@
     }
 
     ckfree(cells);
-    TtkSendVirtualEvent(tv->core.tkwin, "TreeviewSelect");
+    Tk_SendVirtualEvent(tv->core.tkwin, "TreeviewSelect", NULL);
     TtkRedisplayWidget(&tv->core);
 
     return TCL_OK;
