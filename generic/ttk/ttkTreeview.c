/*
 * Copyright © 2004, Joe English
 *
 * ttk::treeview widget implementation.
 */

#include "tkInt.h"
#include "ttkThemeInt.h"
#include "ttkWidget.h"

#ifdef _WIN32
#include "tkWinInt.h"
#elif defined(MAC_OSX_TK)
#include "tkMacOSXPrivate.h"
#endif

#define DEF_TREE_ROWS		"10"
#define DEF_TITLECOLUMNS	"0"
#define DEF_TITLEITEMS		"0"
#define DEF_STRIPED		"0"
#define DEF_COLWIDTH		"200"
#define DEF_MINWIDTH		"20"

static const Tk_Anchor DEFAULT_IMAGEANCHOR = TK_ANCHOR_W;
static const int DEFAULT_INDENT 	= 20;
static const int HALO   		= 4;	/* heading separator */

#define STATE_CHANGED	 	(0x100)	/* item state option changed */

/*------------------------------------------------------------------------
 * +++ Tree items.
 *
 * INVARIANTS:
 * 	item->children	==> item->children->parent == item
 *	item->next	==> item->next->parent == item->parent
 * 	item->next 	==> item->next->prev == item
 * 	item->prev 	==> item->prev->next == item
 */

typedef struct TreeItemRec TreeItem;
struct TreeItemRec {
    Tcl_HashEntry *entryPtr;	/* Back-pointer to hash table entry */
    TreeItem	*parent;	/* Parent item */
    TreeItem	*children;	/* Linked list of child items */
    TreeItem	*next;		/* Next sibling */
    TreeItem	*prev;		/* Previous sibling */

    /*
     * Options and instance data:
     */
    Ttk_State 	state;
    Tcl_Obj	*textObj;
    Tcl_Obj	*imageObj;
    Tcl_Obj	*valuesObj;
    Tcl_Obj	*openObj;
    Tcl_Obj	*tagsObj;
    Tcl_Obj     *selObj;
    Tcl_Obj     *imageAnchorObj;
    int 	hidden;
    int		height; 	/* Height is in number of row heights */

    Ttk_TagSet  *cellTagSets;
    Tcl_Size	nTagSets;

    /*
     * Derived resources:
     */
    Ttk_TagSet	tagset;
    Ttk_ImageSpec *imagespec;
    int itemPos; 		/* Counting items */
    int visiblePos; 		/* Counting visible items */
    int rowPos;			/* Counting rows (visible physical space) */
};

#define ITEM_OPTION_TAGS_CHANGED	0x100
#define ITEM_OPTION_IMAGE_CHANGED	0x200

static const Tk_OptionSpec ItemOptionSpecs[] = {
    {TK_OPTION_STRING, "-text", "text", "Text",
	"", offsetof(TreeItem,textObj), TCL_INDEX_NONE,
	0,0,0 },
    {TK_OPTION_INT, "-height", "height", "Height",
	"1", TCL_INDEX_NONE, offsetof(TreeItem,height),
	0,0,0 },
    {TK_OPTION_BOOLEAN, "-hidden", "hidden", "Hidden",
	"0", TCL_INDEX_NONE, offsetof(TreeItem,hidden),
	0,0,0 },
    {TK_OPTION_STRING, "-image", "image", "Image",
	NULL, offsetof(TreeItem,imageObj), TCL_INDEX_NONE,
	TK_OPTION_NULL_OK,0,ITEM_OPTION_IMAGE_CHANGED },
    {TK_OPTION_ANCHOR, "-imageanchor", "imageAnchor", "ImageAnchor",
	NULL, offsetof(TreeItem,imageAnchorObj), TCL_INDEX_NONE,
	TK_OPTION_NULL_OK,0,0 },
    {TK_OPTION_STRING, "-values", "values", "Values",
	NULL, offsetof(TreeItem,valuesObj), TCL_INDEX_NONE,
	TK_OPTION_NULL_OK,0,0 },
    {TK_OPTION_BOOLEAN, "-open", "open", "Open",
	"0", offsetof(TreeItem,openObj), TCL_INDEX_NONE,
	0,0,0 },
    {TK_OPTION_STRING, "-tags", "tags", "Tags",
	NULL, offsetof(TreeItem,tagsObj), TCL_INDEX_NONE,
	TK_OPTION_NULL_OK,0,ITEM_OPTION_TAGS_CHANGED },

    {TK_OPTION_END, 0,0,0, NULL, TCL_INDEX_NONE,TCL_INDEX_NONE, 0,0,0}
};

/* Forward declarations */
static void RemoveTag(TreeItem *, Ttk_Tag);
static void RemoveTagFromCellsAtItem(TreeItem *, Ttk_Tag);

/* + NewItem --
 * 	Allocate a new, uninitialized, unlinked item
 */
static TreeItem *NewItem(void)
{
    TreeItem *item = (TreeItem *)ckalloc(sizeof(*item));

    item->entryPtr = 0;
    item->parent = item->children = item->next = item->prev = NULL;

    item->state = 0ul;
    item->textObj = NULL;
    item->imageObj = NULL;
    item->valuesObj = NULL;
    item->openObj = NULL;
    item->tagsObj = NULL;
    item->selObj = NULL;
    item->imageAnchorObj = NULL;
    item->hidden = 0;
    item->height = 1;
    item->cellTagSets = NULL;
    item->nTagSets = 0;

    item->tagset = NULL;
    item->imagespec = NULL;

    return item;
}

/* + FreeItem --
 * 	Destroy an item
 */
static void FreeItem(TreeItem *item)
{
    Tcl_Size i;
    if (item->textObj) { Tcl_DecrRefCount(item->textObj); }
    if (item->imageObj) { Tcl_DecrRefCount(item->imageObj); }
    if (item->valuesObj) { Tcl_DecrRefCount(item->valuesObj); }
    if (item->openObj) { Tcl_DecrRefCount(item->openObj); }
    if (item->tagsObj) { Tcl_DecrRefCount(item->tagsObj); }
    if (item->selObj) { Tcl_DecrRefCount(item->selObj); }
    if (item->imageAnchorObj) { Tcl_DecrRefCount(item->imageAnchorObj); }

    if (item->tagset)	{ Ttk_FreeTagSet(item->tagset); }
    if (item->imagespec) { TtkFreeImageSpec(item->imagespec); }
    if (item->cellTagSets) {
	for (i = 0; i < item->nTagSets; ++i) {
	    if (item->cellTagSets[i] != NULL) {
		Ttk_FreeTagSet(item->cellTagSets[i]);
	    }
	}
	ckfree(item->cellTagSets);
    }

    ckfree(item);
}

static void FreeItemCB(void *clientData) { FreeItem((TreeItem *)clientData); }

/* + DetachItem --
 * 	Unlink an item from the tree.
 */
static void DetachItem(TreeItem *item)
{
    if (item->parent && item->parent->children == item)
	item->parent->children = item->next;
    if (item->prev)
	item->prev->next = item->next;
    if (item->next)
	item->next->prev = item->prev;
    item->next = item->prev = item->parent = NULL;
}

/* + InsertItem --
 * 	Insert an item into the tree after the specified item.
 *
 * Preconditions:
 * 	+ item is currently detached
 * 	+ prev != NULL ==> prev->parent == parent.
 */
static void InsertItem(TreeItem *parent, TreeItem *prev, TreeItem *item)
{
    item->parent = parent;
    item->prev = prev;
    if (prev) {
	item->next = prev->next;
	prev->next = item;
    } else {
	item->next = parent->children;
	parent->children = item;
    }
    if (item->next) {
	item->next->prev = item;
    }
}

/* + NextPreorder --
 * 	Return the next item in preorder traversal order.
 */

static TreeItem *NextPreorder(TreeItem *item)
{
    if (item->children)
	return item->children;
    while (!item->next) {
	item = item->parent;
	if (!item)
	    return 0;
    }
    return item->next;
}

/*------------------------------------------------------------------------
 * +++ Display items and tag options.
 */

typedef struct {
    Tcl_Obj *textObj;		/* taken from item / data cell */
    Tcl_Obj *imageObj;		/* taken from item or tag*/
    Tcl_Obj *imageAnchorObj;	/* taken from item or tag */
    Tcl_Obj *anchorObj;		/* from column <<NOTE-ANCHOR>> */
    Tcl_Obj *backgroundObj;	/* remainder from tag */
    Tcl_Obj *stripedBgObj;
    Tcl_Obj *foregroundObj;
    Tcl_Obj *fontObj;
    Tcl_Obj *paddingObj;
} DisplayItem;

static const Tk_OptionSpec DisplayOptionSpecs[] = {
    {TK_OPTION_STRING, "-text", "text", "Text",
	NULL, offsetof(DisplayItem,textObj), TCL_INDEX_NONE,
	TK_OPTION_NULL_OK,0,0 },
    {TK_OPTION_ANCHOR, "-anchor", "anchor", "Anchor",
	"center", offsetof(DisplayItem,anchorObj), TCL_INDEX_NONE,
	0, 0, GEOMETRY_CHANGED},	/* <<NOTE-ANCHOR>> */
    /* From here down are the tags options. The index in TagOptionSpecs
     * below should be kept in synch with this position.
     */
    {TK_OPTION_STRING, "-image", "image", "Image",
	NULL, offsetof(DisplayItem,imageObj), TCL_INDEX_NONE,
	TK_OPTION_NULL_OK,0,0 },
    {TK_OPTION_ANCHOR, "-imageanchor", "imageAnchor", "ImageAnchor",
	NULL, offsetof(DisplayItem,imageAnchorObj), TCL_INDEX_NONE,
	TK_OPTION_NULL_OK,0,0 },
    {TK_OPTION_COLOR, "-background", "windowColor", "WindowColor",
	NULL, offsetof(DisplayItem,backgroundObj), TCL_INDEX_NONE,
	TK_OPTION_NULL_OK,0,0 },
    {TK_OPTION_COLOR, "-stripedbackground", "windowColor", "WindowColor",
	NULL, offsetof(DisplayItem,stripedBgObj), TCL_INDEX_NONE,
	TK_OPTION_NULL_OK,0,0 },
    {TK_OPTION_COLOR, "-foreground", "textColor", "TextColor",
	NULL, offsetof(DisplayItem,foregroundObj), TCL_INDEX_NONE,
	TK_OPTION_NULL_OK,0,0 },
    {TK_OPTION_FONT, "-font", "font", "Font",
	NULL, offsetof(DisplayItem,fontObj), TCL_INDEX_NONE,
	TK_OPTION_NULL_OK,0,GEOMETRY_CHANGED },
    {TK_OPTION_STRING, "-padding", "padding", "Pad",
	NULL, offsetof(DisplayItem,paddingObj), TCL_INDEX_NONE,
	TK_OPTION_NULL_OK,0,GEOMETRY_CHANGED },

    {TK_OPTION_END, 0,0,0, NULL, TCL_INDEX_NONE,TCL_INDEX_NONE, 0,0,0}
};

static const Tk_OptionSpec *TagOptionSpecs = &DisplayOptionSpecs[2];

/*------------------------------------------------------------------------
 * +++ Columns.
 *
 * There are separate option tables associated with the column record:
 * ColumnOptionSpecs is for configuring the column,
 * and HeadingOptionSpecs is for drawing headings.
 */
typedef struct {
    int 	width;		/* Column width, in pixels */
    int 	minWidth;	/* Minimum column width, in pixels */
    int 	stretch;	/* Should column stretch while resizing? */
    int         separator;      /* Should this column have a separator? */
    Tcl_Obj	*idObj;		/* Column identifier, from -columns option */

    Tcl_Obj	*anchorObj;	/* -anchor for cell data <<NOTE-ANCHOR>> */

    /* Column heading data:
     */
    Tcl_Obj 	*headingObj;		/* Heading label */
    Tcl_Obj	*headingImageObj;	/* Heading image */
    Tcl_Obj 	*headingAnchorObj;	/* -anchor for heading label */
    Tcl_Obj	*headingCommandObj;	/* Command to execute */
    Tcl_Obj 	*headingStateObj;	/* @@@ testing ... */
    Ttk_State	headingState;		/* ... */

    /* Temporary storage for cell data
     */
    Tcl_Obj 	*data;
    int         selected;
    Ttk_TagSet	tagset;
} TreeColumn;

static void InitColumn(TreeColumn *column)
{
    column->width = atoi(DEF_COLWIDTH);
    column->minWidth = atoi(DEF_MINWIDTH);
    column->stretch = 1;
    column->separator = 0;
    column->idObj = 0;
    column->anchorObj = 0;

    column->headingState = 0;
    column->headingObj = 0;
    column->headingImageObj = 0;
    column->headingAnchorObj = 0;
    column->headingStateObj = 0;
    column->headingCommandObj = 0;

    column->data = 0;
    column->tagset = NULL;
}

static void FreeColumn(TreeColumn *column)
{
    if (column->idObj) { Tcl_DecrRefCount(column->idObj); }
    if (column->anchorObj) { Tcl_DecrRefCount(column->anchorObj); }

    if (column->headingObj) { Tcl_DecrRefCount(column->headingObj); }
    if (column->headingImageObj) { Tcl_DecrRefCount(column->headingImageObj); }
    if (column->headingAnchorObj) { Tcl_DecrRefCount(column->headingAnchorObj); }
    if (column->headingStateObj) { Tcl_DecrRefCount(column->headingStateObj); }
    if (column->headingCommandObj) { Tcl_DecrRefCount(column->headingCommandObj); }

    /* Don't touch column->data, it's scratch storage */
}

static const Tk_OptionSpec ColumnOptionSpecs[] = {
    {TK_OPTION_INT, "-width", "width", "Width",
	DEF_COLWIDTH, TCL_INDEX_NONE, offsetof(TreeColumn,width),
	0,0,GEOMETRY_CHANGED },
    {TK_OPTION_INT, "-minwidth", "minWidth", "MinWidth",
	DEF_MINWIDTH, TCL_INDEX_NONE, offsetof(TreeColumn,minWidth),
	0,0,0 },
    {TK_OPTION_BOOLEAN, "-separator", "separator", "Separator",
	"0", TCL_INDEX_NONE, offsetof(TreeColumn,separator),
	0,0,0 },
    {TK_OPTION_BOOLEAN, "-stretch", "stretch", "Stretch",
	"1", TCL_INDEX_NONE, offsetof(TreeColumn,stretch),
	0,0,GEOMETRY_CHANGED },
    {TK_OPTION_ANCHOR, "-anchor", "anchor", "Anchor",
	"w", offsetof(TreeColumn,anchorObj), TCL_INDEX_NONE,	/* <<NOTE-ANCHOR>> */
	0,0,0 },
    {TK_OPTION_STRING, "-id", "id", "ID",
	NULL, offsetof(TreeColumn,idObj), TCL_INDEX_NONE,
	TK_OPTION_NULL_OK,0,READONLY_OPTION },
    {TK_OPTION_END, 0,0,0, NULL, TCL_INDEX_NONE,TCL_INDEX_NONE, 0,0,0}
};

static const Tk_OptionSpec HeadingOptionSpecs[] = {
    {TK_OPTION_STRING, "-text", "text", "Text",
	"", offsetof(TreeColumn,headingObj), TCL_INDEX_NONE,
	0,0,0 },
    {TK_OPTION_STRING, "-image", "image", "Image",
	"", offsetof(TreeColumn,headingImageObj), TCL_INDEX_NONE,
	0,0,0 },
    {TK_OPTION_ANCHOR, "-anchor", "anchor", "Anchor",
	"center", offsetof(TreeColumn,headingAnchorObj), TCL_INDEX_NONE,
	0,0,0 },
    {TK_OPTION_STRING, "-command", "", "",
	"", offsetof(TreeColumn,headingCommandObj), TCL_INDEX_NONE,
	TK_OPTION_NULL_OK,0,0 },
    {TK_OPTION_STRING, "state", "", "",
	"", offsetof(TreeColumn,headingStateObj), TCL_INDEX_NONE,
	0,0,STATE_CHANGED },
    {TK_OPTION_END, 0,0,0, NULL, TCL_INDEX_NONE,TCL_INDEX_NONE, 0,0,0}
};

/*------------------------------------------------------------------------
 * +++ -show option:
 * TODO: Implement SHOW_BRANCHES.
 */

#define SHOW_TREE 	(0x1) 	/* Show tree column? */
#define SHOW_HEADINGS	(0x2)	/* Show heading row? */

#define DEFAULT_SHOW	"tree headings"

static const char *const showStrings[] = {
    "tree", "headings", NULL
};

static int GetEnumSetFromObj(
    Tcl_Interp *interp,
    Tcl_Obj *objPtr,
    const char *const table[],
    unsigned *resultPtr)
{
    unsigned result = 0;
    Tcl_Size i, objc;
    Tcl_Obj **objv;

    if (Tcl_ListObjGetElements(interp, objPtr, &objc, &objv) != TCL_OK)
	return TCL_ERROR;

    for (i = 0; i < objc; ++i) {
	int index;
	if (TCL_OK != Tcl_GetIndexFromObjStruct(interp, objv[i], table,
		sizeof(char *), "value", TCL_EXACT, &index))
	{
	    return TCL_ERROR;
	}
	result |= (1 << index);
    }

    *resultPtr = result;
    return TCL_OK;
}

/*------------------------------------------------------------------------
 * +++ Treeview widget record.
 *
 * Dependencies:
 * 	columns, columnNames: -columns
 * 	displayColumns:	-columns, -displaycolumns
 * 	headingHeight: [layout]
 * 	rowHeight, indent: style
 */
typedef struct {
    /* Resources acquired at initialization-time:
     */
    Tk_OptionTable itemOptionTable;
    Tk_OptionTable columnOptionTable;
    Tk_OptionTable headingOptionTable;
    Tk_OptionTable displayOptionTable;
    Tk_BindingTable bindingTable;
    Ttk_TagTable tagTable;

    /* Acquired in GetLayout hook:
     */
    Ttk_Layout itemLayout;
    Ttk_Layout cellLayout;
    Ttk_Layout headingLayout;
    Ttk_Layout rowLayout;
    Ttk_Layout separatorLayout;

    int headingHeight;		/* Space for headings */
    int rowHeight;		/* Height of each item */
    int colSeparatorWidth;	/* Width of column separator, if used (screen units) */
    int indent;			/* Horizontal offset for child items (screen units) */

    /* Tree data:
     */
    Tcl_HashTable items;	/* Map: item name -> item */
    int serial;			/* Next item # for autogenerated names */
    TreeItem *root;		/* Root item */

    TreeColumn column0;		/* Column options for display column #0 */
    TreeColumn *columns;	/* Array of column options for data columns */

    TreeItem *focus;		/* Current focus item */
    TreeItem *endPtr;		/* See EndPosition() */

    /* Widget options:
     */
    Tcl_Obj *columnsObj;	/* List of symbolic column names */
    Tcl_Obj *displayColumnsObj;	/* List of columns to display */

    Tcl_Obj *heightObj;		/* height (rows) */
    Tcl_Obj *paddingObj;	/* internal padding */
    Tcl_Size nTitleColumns;	/* -titlecolumns */
    Tcl_Size nTitleItems;		/* -titleitems */
    int striped;		/* -striped option */

    Tcl_Obj *showObj;		/* -show list */
    Tcl_Obj *selectModeObj;	/* -selectmode option */
    Tcl_Obj *selectTypeObj;	/* -selecttype option */

    Scrollable xscroll;
    ScrollHandle xscrollHandle;
    Scrollable yscroll;
    ScrollHandle yscrollHandle;

    /* Derived resources:
     */
    Tcl_HashTable columnNames;	/* Map: column name -> column table entry */
    Tcl_Size nColumns; 		/* #columns */
    Tcl_Size nDisplayColumns;	/* #display columns */
    TreeColumn **displayColumns; /* List of columns for display (incl tree) */
    int titleWidth;		/* Width of non-scrolled columns */
    int titleRows;		/* Height of non-scrolled items, in rows */
    int totalRows;		/* Height of non-hidden items, in rows */
    int rowPosNeedsUpdate;	/* Internal rowPos data needs update */
    Ttk_Box headingArea;	/* Display area for column headings */
    Ttk_Box treeArea;   	/* Display area for tree */
    int slack;			/* Slack space (see Resizing section) */
    unsigned showFlags;		/* bitmask of subparts to display */
} TreePart;

typedef struct {
    WidgetCore core;
    TreePart tree;
} Treeview;

#define USER_MASK 		0x0100
#define COLUMNS_CHANGED 	(USER_MASK)
#define DCOLUMNS_CHANGED	(USER_MASK<<1)
#define SCROLLCMD_CHANGED	(USER_MASK<<2)
#define SHOW_CHANGED 		(USER_MASK<<3)

static const char *const SelectModeStrings[] = { "none", "browse", "extended", NULL };
static const char *const SelectTypeStrings[] = { "item", "cell", NULL };

static const Tk_OptionSpec TreeviewOptionSpecs[] = {
    {TK_OPTION_STRING, "-columns", "columns", "Columns",
	"", offsetof(Treeview,tree.columnsObj), TCL_INDEX_NONE,
	0, 0, COLUMNS_CHANGED | GEOMETRY_CHANGED /*| READONLY_OPTION*/ },
    {TK_OPTION_STRING, "-displaycolumns","displayColumns","DisplayColumns",
	"#all", offsetof(Treeview,tree.displayColumnsObj), TCL_INDEX_NONE,
	0, 0, DCOLUMNS_CHANGED | GEOMETRY_CHANGED },
    {TK_OPTION_STRING, "-show", "show", "Show",
	DEFAULT_SHOW, offsetof(Treeview,tree.showObj), TCL_INDEX_NONE,
	0, 0, SHOW_CHANGED | GEOMETRY_CHANGED },

    {TK_OPTION_STRING_TABLE, "-selectmode", "selectMode", "SelectMode",
	"extended", offsetof(Treeview,tree.selectModeObj), TCL_INDEX_NONE,
	0, SelectModeStrings, 0 },
    {TK_OPTION_STRING_TABLE, "-selecttype", "selectType", "SelectType",
	"item", offsetof(Treeview,tree.selectTypeObj), TCL_INDEX_NONE,
	0, SelectTypeStrings, 0 },

    {TK_OPTION_PIXELS, "-height", "height", "Height",
	DEF_TREE_ROWS, offsetof(Treeview,tree.heightObj), TCL_INDEX_NONE,
	0, 0, GEOMETRY_CHANGED},
    {TK_OPTION_STRING, "-padding", "padding", "Pad",
	NULL, offsetof(Treeview,tree.paddingObj), TCL_INDEX_NONE,
	TK_OPTION_NULL_OK, 0, GEOMETRY_CHANGED },
    {TK_OPTION_INT, "-titlecolumns", "titlecolumns", "Titlecolumns",
	DEF_TITLECOLUMNS, TCL_INDEX_NONE, offsetof(Treeview,tree.nTitleColumns),
	TK_OPTION_VAR(Tcl_Size), 0, GEOMETRY_CHANGED},
    {TK_OPTION_INT, "-titleitems", "titleitems", "Titleitems",
	DEF_TITLEITEMS, TCL_INDEX_NONE, offsetof(Treeview,tree.nTitleItems),
	TK_OPTION_VAR(Tcl_Size), 0, GEOMETRY_CHANGED},
    {TK_OPTION_BOOLEAN, "-striped", "striped", "Striped",
	DEF_STRIPED, TCL_INDEX_NONE, offsetof(Treeview,tree.striped),
	0, 0, GEOMETRY_CHANGED},

    {TK_OPTION_STRING, "-xscrollcommand", "xScrollCommand", "ScrollCommand",
	NULL, TCL_INDEX_NONE, offsetof(Treeview, tree.xscroll.scrollCmd),
	TK_OPTION_NULL_OK, 0, SCROLLCMD_CHANGED},
    {TK_OPTION_STRING, "-yscrollcommand", "yScrollCommand", "ScrollCommand",
	NULL, TCL_INDEX_NONE, offsetof(Treeview, tree.yscroll.scrollCmd),
	TK_OPTION_NULL_OK, 0, SCROLLCMD_CHANGED},

    WIDGET_TAKEFOCUS_TRUE,
    WIDGET_INHERIT_OPTIONS(ttkCoreOptionSpecs)
};

/*------------------------------------------------------------------------
 * +++ Utilities.
 */
typedef void (*HashEntryIterator)(void *hashValue);

static void foreachHashEntry(Tcl_HashTable *ht, HashEntryIterator func)
{
    Tcl_HashSearch search;
    Tcl_HashEntry *entryPtr = Tcl_FirstHashEntry(ht, &search);
    while (entryPtr != NULL) {
	func(Tcl_GetHashValue(entryPtr));
	entryPtr = Tcl_NextHashEntry(&search);
    }
}

static int CellSelectionClear(Treeview *tv)
{
    TreeItem *item;
    int anyChange = 0;
    for (item=tv->tree.root; item; item = NextPreorder(item)) {
	if (item->selObj != NULL) {
	    Tcl_DecrRefCount(item->selObj);
	    item->selObj = NULL;
	    anyChange = 1;
	}
    }
    return anyChange;
}

/* + unshareObj(objPtr) --
 * 	Ensure that a Tcl_Obj * has refcount 1 -- either return objPtr
 * 	itself,	or a duplicated copy.
 */
static Tcl_Obj *unshareObj(Tcl_Obj *objPtr)
{
    if (Tcl_IsShared(objPtr)) {
	Tcl_Obj *newObj = Tcl_DuplicateObj(objPtr);
	Tcl_DecrRefCount(objPtr);
	Tcl_IncrRefCount(newObj);
	return newObj;
    }
    return objPtr;
}

/* DisplayLayout --
 * 	Rebind, place, and draw a layout + object combination.
 */
static void DisplayLayout(
    Ttk_Layout layout, void *recordPtr, Ttk_State state, Ttk_Box b, Drawable d)
{
    Ttk_RebindSublayout(layout, recordPtr);
    Ttk_PlaceLayout(layout, state, b);
    Ttk_DrawLayout(layout, state, d);
}

/* DisplayLayoutTree --
 *	Like DisplayLayout, but for the tree column.
 */
static void DisplayLayoutTree(
    Tk_Anchor imageAnchor, Tk_Anchor textAnchor,
    Ttk_Layout layout, void *recordPtr, Ttk_State state, Ttk_Box b, Drawable d)
{
    Ttk_Element elem;
    Ttk_RebindSublayout(layout, recordPtr);

    elem = Ttk_FindElement(layout, "image");
    if (elem != NULL) {
	Ttk_AnchorElement(elem, imageAnchor);
    }
    elem = Ttk_FindElement(layout, "text");
    if (elem != NULL) {
	Ttk_AnchorElement(elem, textAnchor);
    }
    elem = Ttk_FindElement(layout, "focus");
    if (elem != NULL) {
	Ttk_AnchorElement(elem, textAnchor);
    }

    Ttk_PlaceLayout(layout, state, b);
    Ttk_DrawLayout(layout, state, d);
}

/* + GetColumn --
 * 	Look up column by name or number.
 * 	Returns: pointer to column table entry, NULL if not found.
 * 	Leaves an error message in interp->result on error.
 */
static TreeColumn *GetColumn(
    Tcl_Interp *interp, Treeview *tv, Tcl_Obj *columnIDObj)
{
    Tcl_HashEntry *entryPtr;
    Tcl_Size columnIndex;

    /* Check for named column:
     */
    entryPtr = Tcl_FindHashEntry(
	    &tv->tree.columnNames, Tcl_GetString(columnIDObj));
    if (entryPtr) {
	return (TreeColumn *)Tcl_GetHashValue(entryPtr);
    }

    /* Check for index:
     */
    if (TkGetIntForIndex(columnIDObj, tv->tree.nColumns - 1, 1, &columnIndex) == TCL_OK) {
	if (columnIndex < 0 || columnIndex >= tv->tree.nColumns) {
	    Tcl_SetObjResult(interp, Tcl_ObjPrintf(
		    "Column index \"%s\" out of bounds",
		    Tcl_GetString(columnIDObj)));
	    Tcl_SetErrorCode(interp, "TTK", "TREE", "COLBOUND", NULL);
	    return NULL;
	}

	return tv->tree.columns + columnIndex;
    }
    Tcl_SetObjResult(interp, Tcl_ObjPrintf(
	"Invalid column index \"%s\"", Tcl_GetString(columnIDObj)));
    Tcl_SetErrorCode(interp, "TTK", "TREE", "COLUMN", NULL);
    return NULL;
}

/* + FindColumn --
 * 	Look up column by name, number, or display index.
 */
static TreeColumn *FindColumn(
    Tcl_Interp *interp, Treeview *tv, Tcl_Obj *columnIDObj)
{
    Tcl_WideInt colno;

    if (sscanf(Tcl_GetString(columnIDObj), "#%" TCL_LL_MODIFIER "d", &colno) == 1)
    {	/* Display column specification, #n */
	if (colno >= 0 && colno < tv->tree.nDisplayColumns) {
	    return tv->tree.displayColumns[colno];
	}
	/* else */
	Tcl_SetObjResult(interp, Tcl_ObjPrintf(
	    "Column %s out of range", Tcl_GetString(columnIDObj)));
	Tcl_SetErrorCode(interp, "TTK", "TREE", "COLUMN", NULL);
	return NULL;
    }

    return GetColumn(interp, tv, columnIDObj);
}

/* + FindItem --
 * 	Locates the item with the specified identifier in the tree.
 * 	If there is no such item, leaves an error message in interp.
 */
static TreeItem *FindItem(
    Tcl_Interp *interp, Treeview *tv, Tcl_Obj *itemNameObj)
{
    const char *itemName = Tcl_GetString(itemNameObj);
    Tcl_HashEntry *entryPtr =  Tcl_FindHashEntry(&tv->tree.items, itemName);

    if (!entryPtr) {
	Tcl_SetObjResult(interp, Tcl_ObjPrintf(
		"Item %s not found", itemName));
	Tcl_SetErrorCode(interp, "TTK", "TREE", "ITEM", NULL);
	return 0;
    }
    return (TreeItem *)Tcl_GetHashValue(entryPtr);
}

/* + GetItemListFromObj --
 * 	Parse a Tcl_Obj * as a list of items.
 * 	Returns a NULL-terminated array of items; result must
 * 	be ckfree()d. On error, returns NULL and leaves an error
 * 	message in interp.
 */

static TreeItem **GetItemListFromObj(
    Tcl_Interp *interp, Treeview *tv, Tcl_Obj *objPtr)
{
    TreeItem **items;
    Tcl_Obj **elements;
    Tcl_Size i, nElements;

    if (Tcl_ListObjGetElements(interp,objPtr,&nElements,&elements) != TCL_OK) {
	return NULL;
    }

    items = (TreeItem **)ckalloc((nElements + 1)*sizeof(TreeItem*));
    for (i = 0; i < nElements; ++i) {
	items[i] = FindItem(interp, tv, elements[i]);
	if (!items[i]) {
	    ckfree(items);
	    return NULL;
	}
    }
    items[i] = NULL;
    return items;
}

/* + ItemName --
 * 	Returns the item's ID.
 */
static const char *ItemName(Treeview *tv, TreeItem *item)
{
    return (const char *)Tcl_GetHashKey(&tv->tree.items, item->entryPtr);
}

/* + ItemID --
 * 	Returns a fresh Tcl_Obj * (refcount 0) holding the
 * 	item identifier of the specified item.
 */
static Tcl_Obj *ItemID(Treeview *tv, TreeItem *item)
{
    return Tcl_NewStringObj(ItemName(tv, item), -1);
}

/*------------------------------------------------------------------------
 * +++ Column configuration.
 */

/* + TreeviewFreeColumns --
 * 	Free column data.
 */
static void TreeviewFreeColumns(Treeview *tv)
{
    Tcl_Size i;

    Tcl_DeleteHashTable(&tv->tree.columnNames);
    Tcl_InitHashTable(&tv->tree.columnNames, TCL_STRING_KEYS);

    if (tv->tree.columns) {
	for (i = 0; i < tv->tree.nColumns; ++i)
	    FreeColumn(tv->tree.columns + i);
	ckfree(tv->tree.columns);
	tv->tree.columns = 0;
    }
}

/* + TreeviewInitColumns --
 *	Initialize column data when -columns changes.
 *	Returns: TCL_OK or TCL_ERROR;
 */
static int TreeviewInitColumns(Tcl_Interp *interp, Treeview *tv)
{
    Tcl_Obj **columns;
    Tcl_Size i, ncols;

    if (Tcl_ListObjGetElements(
	    interp, tv->tree.columnsObj, &ncols, &columns) != TCL_OK)
    {
	return TCL_ERROR;
    }

    /*
     * Free old values:
     */
    TreeviewFreeColumns(tv);

    /*
     * Initialize columns array and columnNames hash table:
     */
    tv->tree.nColumns = ncols;
    tv->tree.columns = (TreeColumn *)ckalloc(tv->tree.nColumns * sizeof(TreeColumn));

    for (i = 0; i < ncols; ++i) {
	int isNew;
	Tcl_Obj *columnName = Tcl_DuplicateObj(columns[i]);

	Tcl_HashEntry *entryPtr = Tcl_CreateHashEntry(
	    &tv->tree.columnNames, Tcl_GetString(columnName), &isNew);
	Tcl_SetHashValue(entryPtr, tv->tree.columns + i);

	InitColumn(tv->tree.columns + i);
	Tk_InitOptions(
	    interp, tv->tree.columns + i,
	    tv->tree.columnOptionTable, tv->core.tkwin);
	Tk_InitOptions(
	    interp, tv->tree.columns + i,
	    tv->tree.headingOptionTable, tv->core.tkwin);
	Tcl_IncrRefCount(columnName);
	tv->tree.columns[i].idObj = columnName;
    }

    return TCL_OK;
}

/* + TreeviewInitDisplayColumns --
 * 	Initializes the 'displayColumns' array.
 *
 * 	Note that displayColumns[0] is always the tree column,
 * 	even when SHOW_TREE is not set.
 *
 * @@@ TODO: disallow duplicated columns
 */
static int TreeviewInitDisplayColumns(Tcl_Interp *interp, Treeview *tv)
{
    Tcl_Obj **dcolumns;
    Tcl_Size index, ndcols;
    TreeColumn **displayColumns = 0;

    if (Tcl_ListObjGetElements(interp,
	    tv->tree.displayColumnsObj, &ndcols, &dcolumns) != TCL_OK) {
	return TCL_ERROR;
    }

    if (!strcmp(Tcl_GetString(tv->tree.displayColumnsObj), "#all")) {
	ndcols = tv->tree.nColumns;
	displayColumns = (TreeColumn **)ckalloc((ndcols+1) * sizeof(TreeColumn*));
	for (index = 0; index < ndcols; ++index) {
	    displayColumns[index+1] = tv->tree.columns + index;
	}
    } else {
	displayColumns = (TreeColumn **)ckalloc((ndcols+1) * sizeof(TreeColumn*));
	for (index = 0; index < ndcols; ++index) {
	    displayColumns[index+1] = GetColumn(interp, tv, dcolumns[index]);
	    if (!displayColumns[index+1]) {
		ckfree(displayColumns);
		return TCL_ERROR;
	    }
	}
    }
    displayColumns[0] = &tv->tree.column0;

    if (tv->tree.displayColumns)
	ckfree(tv->tree.displayColumns);
    tv->tree.displayColumns = displayColumns;
    tv->tree.nDisplayColumns = ndcols + 1;

    return TCL_OK;
}

/*------------------------------------------------------------------------
 * +++ Resizing.
 * 	slack invariant: TreeWidth(tree) + slack = treeArea.width
 */

#define FirstColumn(tv)  ((tv->tree.showFlags&SHOW_TREE) ? 0 : 1)

/* + TreeWidth --
 * 	Compute the requested tree width from the sum of visible column widths.
 */
static int TreeWidth(Treeview *tv)
{
    Tcl_Size i = FirstColumn(tv);
    int width = 0;

    tv->tree.titleWidth = 0;
    while (i < tv->tree.nDisplayColumns) {
	if (i == tv->tree.nTitleColumns) {
	    tv->tree.titleWidth = width;
	}
	width += tv->tree.displayColumns[i++]->width;
    }
    if (tv->tree.nTitleColumns >= tv->tree.nDisplayColumns) {
	tv->tree.titleWidth = width;
    }
    return width;
}

/* + RecomputeSlack --
 */
static void RecomputeSlack(Treeview *tv)
{
    tv->tree.slack = tv->tree.treeArea.width - TreeWidth(tv);
}

/* + PickupSlack/DepositSlack --
 * 	When resizing columns, distribute extra space to 'slack' first,
 * 	and only adjust column widths if 'slack' goes to zero.
 * 	That is, don't bother changing column widths if the tree
 * 	is already scrolled or short.
 */
static int PickupSlack(Treeview *tv, int extra)
{
    int newSlack = tv->tree.slack + extra;

    if ((newSlack < 0 && 0 <= tv->tree.slack)
	    || (newSlack > 0 && 0 >= tv->tree.slack)) {
	tv->tree.slack = 0;
	return newSlack;
    } else {
	tv->tree.slack = newSlack;
	return 0;
    }
}

static void DepositSlack(Treeview *tv, int extra)
{
    tv->tree.slack += extra;
}

/* + Stretch --
 * 	Adjust width of column by N pixels, down to minimum width.
 * 	Returns: #pixels actually moved.
 */
static int Stretch(TreeColumn *c, int n)
{
    int newWidth = n + c->width;
    if (newWidth < c->minWidth) {
	n = c->minWidth - c->width;
	c->width = c->minWidth;
    } else {
	c->width = newWidth;
    }
    return n;
}

/* + ShoveLeft --
 * 	Adjust width of (stretchable) columns to the left by N pixels.
 * 	Returns: leftover slack.
 */
static int ShoveLeft(Treeview *tv, Tcl_Size i, int n)
{
    Tcl_Size first = FirstColumn(tv);
    while (n != 0 && i >= first) {
	TreeColumn *c = tv->tree.displayColumns[i];
	if (c->stretch) {
	    n -= Stretch(c, n);
	}
	--i;
    }
    return n;
}

/* + ShoveRight --
 * 	Adjust width of (stretchable) columns to the right by N pixels.
 * 	Returns: leftover slack.
 */
static int ShoveRight(Treeview *tv, Tcl_Size i, int n)
{
    while (n != 0 && i < tv->tree.nDisplayColumns) {
	TreeColumn *c = tv->tree.displayColumns[i];
	if (c->stretch) {
	    n -= Stretch(c, n);
	}
	++i;
    }
    return n;
}

/* + DistributeWidth --
 * 	Distribute n pixels evenly across all stretchable display columns.
 * 	Returns: leftover slack.
 * Notes:
 * 	The "((++w % m) < r)" term is there so that the remainder r = n % m
 * 	is distributed round-robin.
 */
static int DistributeWidth(Treeview *tv, int n)
{
    int w = TreeWidth(tv);
    int m = 0;
    Tcl_Size  i;
    int d, r;

    for (i = FirstColumn(tv); i < tv->tree.nDisplayColumns; ++i) {
	if (tv->tree.displayColumns[i]->stretch) {
	    ++m;
	}
    }
    if (m == 0) {
	return n;
    }

    d = n / m;
    r = n % m;
    if (r < 0) { r += m; --d; }

    for (i = FirstColumn(tv); i < tv->tree.nDisplayColumns; ++i) {
	TreeColumn *c = tv->tree.displayColumns[i];
	if (c->stretch) {
	    n -= Stretch(c, d + ((++w % m) < r));
	}
    }
    return n;
}

/* + ResizeColumns --
 * 	Recompute column widths based on available width.
 * 	Pick up slack first;
 * 	Distribute the remainder evenly across stretchable columns;
 * 	If any is still left over due to minwidth constraints, shove left.
 */
static void ResizeColumns(Treeview *tv, int newWidth)
{
    int delta = newWidth - (TreeWidth(tv) + tv->tree.slack);
    DepositSlack(tv,
	ShoveLeft(tv, tv->tree.nDisplayColumns - 1,
	    DistributeWidth(tv, PickupSlack(tv, delta))));
}

/* + DragColumn --
 * 	Move the separator to the right of specified column,
 * 	adjusting other column widths as necessary.
 */
static void DragColumn(Treeview *tv, Tcl_Size i, int delta)
{
    TreeColumn *c = tv->tree.displayColumns[i];
    int dl = delta - ShoveLeft(tv, i-1, delta - Stretch(c, delta));
    int dr = ShoveRight(tv, i+1, PickupSlack(tv, -dl));
    DepositSlack(tv, dr);
}

/*------------------------------------------------------------------------
 * +++ Cells.
 */

typedef struct {
    TreeItem *item;
    TreeColumn *column;
    Tcl_Obj *colObj;
} TreeCell;

/* + GetCellFromObj
 * 	Get Row and Column from a cell ID.
 */
static int GetCellFromObj(
    Tcl_Interp *interp, Treeview *tv, Tcl_Obj *obj,
    int displayColumnOnly, int *displayColumn,
    TreeCell *cell)
{
    Tcl_Size nElements;
    Tcl_Obj **elements;

    if (Tcl_ListObjGetElements(interp, obj, &nElements, &elements) != TCL_OK) {
	return TCL_ERROR;
    }
    if (nElements != 2) {
	Tcl_SetObjResult(interp, Tcl_NewStringObj(
		"Cell id must be a list of two elements", -1));
	Tcl_SetErrorCode(interp, "TTK", "TREE", "CELL", NULL);
	return TCL_ERROR;
    }
    /* Valid item/column in each pair? */
    cell->item = FindItem(interp, tv, elements[0]);
    if (!cell->item) {
	return TCL_ERROR;
    }
    cell->column = FindColumn(interp, tv, elements[1]);
    if (!cell->column) {
	return TCL_ERROR;
    }
    /* colObj is short lived and do not keep a reference counted */
    cell->colObj = elements[1];
    if (displayColumnOnly) {
	Tcl_Size i = FirstColumn(tv);
	while (i < tv->tree.nDisplayColumns) {
	    if (tv->tree.displayColumns[i] == cell->column) {
		break;
	    }
	    ++i;
	}
	if (i == tv->tree.nDisplayColumns) { /* specified column unviewable */
	    Tcl_SetObjResult(interp, Tcl_NewStringObj(
		    "Cell id must be in a visible column", -1));
	    Tcl_SetErrorCode(interp, "TTK", "TREE", "CELL", NULL);
	    return TCL_ERROR;
	}
	if (displayColumn != NULL) {
	    *displayColumn = i;
	}
    }
    return TCL_OK;
}

/* + GetCellListFromObj --
 * 	Parse a Tcl_Obj * as a list of cells.
 * 	Returns an array of cells; result must be ckfree()d.
 *      On error, returns NULL and leaves an error
 * 	message in interp.
 */

static TreeCell *GetCellListFromObj(
	Tcl_Interp *interp, Treeview *tv, Tcl_Obj *objPtr, Tcl_Size *nCells)
{
    TreeCell *cells;
    TreeCell cell;
    Tcl_Obj **elements;
    Tcl_Obj *oneCell;
    Tcl_Size i, n;

    if (Tcl_ListObjGetElements(interp, objPtr, &n, &elements) != TCL_OK) {
	return NULL;
    }

    /* A two element list might be a single cell */
    if (n == 2) {
	if (GetCellFromObj(interp, tv, objPtr, 0, NULL, &cell)
		== TCL_OK) {
	    n = 1;
	    oneCell = objPtr;
	    elements = &oneCell;
	} else {
	    Tcl_ResetResult(interp);
	}
    }

    cells = (TreeCell *) ckalloc(n * sizeof(TreeCell));
    for (i = 0; i < n; ++i) {
	if (GetCellFromObj(interp, tv, elements[i], 0, NULL, &cells[i]) != TCL_OK) {
	    ckfree(cells);
	    return NULL;
	}
    }

    if (nCells) {
	*nCells = n;
    }
    return cells;
}

/*------------------------------------------------------------------------
 * +++ Event handlers.
 */

static TreeItem *IdentifyItem(Treeview *tv, int y); /*forward*/
static Tcl_Size IdentifyDisplayColumn(Treeview *tv, int x, int *x1); /*forward*/

static const unsigned long TreeviewBindEventMask =
      KeyPressMask|KeyReleaseMask
    | ButtonPressMask|ButtonReleaseMask
    | PointerMotionMask|ButtonMotionMask
    | VirtualEventMask
    ;

static void TreeviewBindEventProc(void *clientData, XEvent *event)
{
    Treeview *tv = (Treeview *)clientData;
    TreeItem *item = NULL;
    Ttk_TagSet tagset;
    int unused;
    Tcl_Size colno = TCL_INDEX_NONE;
    TreeColumn *column = NULL;

    /*
     * Figure out where to deliver the event.
     */
    switch (event->type)
    {
	case KeyPress:
	case KeyRelease:
	case VirtualEvent:
	    item = tv->tree.focus;
	    break;
	case ButtonPress:
	case ButtonRelease:
	    item = IdentifyItem(tv, event->xbutton.y);
	    colno = IdentifyDisplayColumn(tv, event->xbutton.x, &unused);
	    break;
	case MotionNotify:
	    item = IdentifyItem(tv, event->xmotion.y);
	    colno = IdentifyDisplayColumn(tv, event->xmotion.x, &unused);
	    break;
	default:
	    break;
    }

    if (!item) {
	return;
    }

    /* ASSERT: Ttk_GetTagSetFromObj succeeds.
     * NB: must use a local copy of the tagset,
     * in case a binding script stomps on -tags.
     */
    tagset = Ttk_GetTagSetFromObj(NULL, tv->tree.tagTable, item->tagsObj);

    /*
     * Pick up any cell tags.
     */
    if (colno >= 0) {
	column = tv->tree.displayColumns[colno];
	if (column == &tv->tree.column0) {
	    colno = 0;
	} else {
	    colno = column - tv->tree.columns + 1;
	}
	if (colno < item->nTagSets) {
	    if (item->cellTagSets[colno] != NULL) {
		Ttk_TagSetAddSet(tagset, item->cellTagSets[colno]);
	    }
	}
    }

    /*
     * Fire binding:
     */
    Tcl_Preserve(clientData);
    Tk_BindEvent(tv->tree.bindingTable, event, tv->core.tkwin,
	    tagset->nTags, (void **)tagset->tags);
    Tcl_Release(clientData);

    Ttk_FreeTagSet(tagset);
}

/*------------------------------------------------------------------------
 * +++ Initialization and cleanup.
 */

static void TreeviewInitialize(Tcl_Interp *interp, void *recordPtr)
{
    Treeview *tv = (Treeview *)recordPtr;
    int unused;

    tv->tree.itemOptionTable =
	Tk_CreateOptionTable(interp, ItemOptionSpecs);
    tv->tree.columnOptionTable =
	Tk_CreateOptionTable(interp, ColumnOptionSpecs);
    tv->tree.headingOptionTable =
	Tk_CreateOptionTable(interp, HeadingOptionSpecs);
    tv->tree.displayOptionTable =
	Tk_CreateOptionTable(interp, DisplayOptionSpecs);

    tv->tree.tagTable = Ttk_CreateTagTable(
	interp, tv->core.tkwin, TagOptionSpecs, sizeof(DisplayItem));
    tv->tree.bindingTable = Tk_CreateBindingTable(interp);
    Tk_CreateEventHandler(tv->core.tkwin,
	TreeviewBindEventMask, TreeviewBindEventProc, tv);

    tv->tree.itemLayout
	= tv->tree.cellLayout
	= tv->tree.headingLayout
	= tv->tree.rowLayout
	= tv->tree.separatorLayout
	= 0;
    tv->tree.headingHeight = tv->tree.rowHeight = 0;
    tv->tree.colSeparatorWidth = 1;
    tv->tree.indent = DEFAULT_INDENT;

    Tcl_InitHashTable(&tv->tree.columnNames, TCL_STRING_KEYS);
    tv->tree.nColumns = tv->tree.nDisplayColumns = 0;
    tv->tree.nTitleColumns = 0;
    tv->tree.nTitleItems = 0;
    tv->tree.titleWidth = 0;
    tv->tree.titleRows = 0;
    tv->tree.totalRows = 0;
    tv->tree.rowPosNeedsUpdate = 1;
    tv->tree.striped = 0;
    tv->tree.columns = NULL;
    tv->tree.displayColumns = NULL;
    tv->tree.showFlags = ~0;

    InitColumn(&tv->tree.column0);
    tv->tree.column0.idObj = Tcl_NewStringObj("#0", 2);
    Tcl_IncrRefCount(tv->tree.column0.idObj);
    Tk_InitOptions(
	interp, &tv->tree.column0,
	tv->tree.columnOptionTable, tv->core.tkwin);
    Tk_InitOptions(
	interp, &tv->tree.column0,
	tv->tree.headingOptionTable, tv->core.tkwin);

    Tcl_InitHashTable(&tv->tree.items, TCL_STRING_KEYS);
    tv->tree.serial = 0;

    tv->tree.focus = tv->tree.endPtr = 0;

    /* Create root item "":
     */
    tv->tree.root = NewItem();
    Tk_InitOptions(interp, tv->tree.root,
	tv->tree.itemOptionTable, tv->core.tkwin);
    tv->tree.root->tagset = Ttk_GetTagSetFromObj(NULL, tv->tree.tagTable, NULL);
    tv->tree.root->entryPtr = Tcl_CreateHashEntry(&tv->tree.items, "", &unused);
    Tcl_SetHashValue(tv->tree.root->entryPtr, tv->tree.root);

    /* Scroll handles:
     */
    tv->tree.xscrollHandle = TtkCreateScrollHandle(&tv->core,&tv->tree.xscroll);
    tv->tree.yscrollHandle = TtkCreateScrollHandle(&tv->core,&tv->tree.yscroll);

    /* Size parameters:
     */
    tv->tree.treeArea = tv->tree.headingArea = Ttk_MakeBox(0,0,0,0);
    tv->tree.slack = 0;
}

static void TreeviewCleanup(void *recordPtr)
{
    Treeview *tv = (Treeview *)recordPtr;

    Tk_DeleteEventHandler(tv->core.tkwin,
	    TreeviewBindEventMask,  TreeviewBindEventProc, tv);
    Tk_DeleteBindingTable(tv->tree.bindingTable);
    Ttk_DeleteTagTable(tv->tree.tagTable);

    if (tv->tree.itemLayout) Ttk_FreeLayout(tv->tree.itemLayout);
    if (tv->tree.cellLayout) Ttk_FreeLayout(tv->tree.cellLayout);
    if (tv->tree.headingLayout) Ttk_FreeLayout(tv->tree.headingLayout);
    if (tv->tree.rowLayout) Ttk_FreeLayout(tv->tree.rowLayout);
    if (tv->tree.separatorLayout) Ttk_FreeLayout(tv->tree.separatorLayout);

    FreeColumn(&tv->tree.column0);
    TreeviewFreeColumns(tv);

    if (tv->tree.displayColumns)
	ckfree(tv->tree.displayColumns);

    foreachHashEntry(&tv->tree.items, FreeItemCB);
    Tcl_DeleteHashTable(&tv->tree.items);

    TtkFreeScrollHandle(tv->tree.xscrollHandle);
    TtkFreeScrollHandle(tv->tree.yscrollHandle);
}

/* + TreeviewConfigure --
 * 	Configuration widget hook.
 *
 * 	BUG: If user sets -columns and -displaycolumns, but -displaycolumns
 * 	has an error, the widget is left in an inconsistent state.
 */
static int
TreeviewConfigure(Tcl_Interp *interp, void *recordPtr, int mask)
{
    Treeview *tv = (Treeview *)recordPtr;
    unsigned showFlags = tv->tree.showFlags;

    if (mask & COLUMNS_CHANGED) {
	if (TreeviewInitColumns(interp, tv) != TCL_OK)
	    return TCL_ERROR;
	mask |= DCOLUMNS_CHANGED;
    }
    if (mask & DCOLUMNS_CHANGED) {
	if (TreeviewInitDisplayColumns(interp, tv) != TCL_OK)
	    return TCL_ERROR;
    }
    if (mask & COLUMNS_CHANGED) {
	CellSelectionClear(tv);
    }
    if (tv->tree.nTitleColumns < 0) {
	Tcl_SetObjResult(interp, Tcl_ObjPrintf(
		"\"#%" TCL_SIZE_MODIFIER "d\" is out of range",
		tv->tree.nTitleColumns));
	Tcl_SetErrorCode(interp, "TTK", "TREE", "TITLECOLUMNS", NULL);
	return TCL_ERROR;
    }
    if (tv->tree.nTitleItems < 0) {
	Tcl_SetObjResult(interp, Tcl_ObjPrintf(
		"\"%" TCL_SIZE_MODIFIER "d\" is out of range",
		tv->tree.nTitleItems));
	Tcl_SetErrorCode(interp, "TTK", "TREE", "TITLEITEMS", NULL);
	return TCL_ERROR;
    }
    if (mask & SCROLLCMD_CHANGED) {
	TtkScrollbarUpdateRequired(tv->tree.xscrollHandle);
	TtkScrollbarUpdateRequired(tv->tree.yscrollHandle);
    }
    if ((mask & SHOW_CHANGED)
	    && GetEnumSetFromObj(
		    interp,tv->tree.showObj,showStrings,&showFlags) != TCL_OK) {
	return TCL_ERROR;
    }

    if (TtkCoreConfigure(interp, recordPtr, mask) != TCL_OK) {
	return TCL_ERROR;
    }

    tv->tree.rowPosNeedsUpdate = 1;
    tv->tree.showFlags = showFlags;

    if (mask & (SHOW_CHANGED | DCOLUMNS_CHANGED)) {
	RecomputeSlack(tv);
    }
    return TCL_OK;
}

/* + ConfigureItem --
 * 	Set item options.
 */
static int ConfigureItem(
    Tcl_Interp *interp, Treeview *tv, TreeItem *item,
    Tcl_Size objc, Tcl_Obj *const objv[])
{
    Tk_SavedOptions savedOptions;
    int mask;
    Ttk_ImageSpec *newImageSpec = NULL;
    Ttk_TagSet newTagSet = NULL;

    if (Tk_SetOptions(interp, item, tv->tree.itemOptionTable,
		objc, objv, tv->core.tkwin, &savedOptions, &mask)
		!= TCL_OK)
    {
	return TCL_ERROR;
    }

    /* Make sure that -values is a valid list:
     */
    if (item->valuesObj) {
	Tcl_Size unused;
	if (Tcl_ListObjLength(interp, item->valuesObj, &unused) != TCL_OK)
	    goto error;
    }

    /* Check -height
     */
    if (item->height < 1) {
	Tcl_SetObjResult(interp, Tcl_ObjPrintf(
		"Invalid item height %d", item->height));
	Tcl_SetErrorCode(interp, "TTK", "TREE", "HEIGHT", NULL);
	goto error;
    }

    /* Check -image.
     */
    if ((mask & ITEM_OPTION_IMAGE_CHANGED) && item->imageObj) {
	newImageSpec = TtkGetImageSpec(interp, tv->core.tkwin, item->imageObj);
	if (!newImageSpec) {
	    goto error;
	}
    }

    /* Check -tags.
     * Side effect: may create new tags.
     */
    if (mask & ITEM_OPTION_TAGS_CHANGED) {
	newTagSet = Ttk_GetTagSetFromObj(
		interp, tv->tree.tagTable, item->tagsObj);
	if (!newTagSet) {
	    goto error;
	}
    }

    /* Keep TTK_STATE_OPEN flag in sync with item->openObj.
     * We use both a state flag and a Tcl_Obj* resource so elements
     * can access the value in either way.
     */
    if (item->openObj) {
	int isOpen;
	if (Tcl_GetBooleanFromObj(interp, item->openObj, &isOpen) != TCL_OK)
	    goto error;
	if (isOpen)
	    item->state |= TTK_STATE_OPEN;
	else
	    item->state &= ~TTK_STATE_OPEN;
    }

    /* All OK.
     */
    Tk_FreeSavedOptions(&savedOptions);
    if (mask & ITEM_OPTION_TAGS_CHANGED) {
	if (item->tagset) { Ttk_FreeTagSet(item->tagset); }
	item->tagset = newTagSet;
    }
    if (mask & ITEM_OPTION_IMAGE_CHANGED) {
	if (item->imagespec) { TtkFreeImageSpec(item->imagespec); }
	item->imagespec = newImageSpec;
    }
    tv->tree.rowPosNeedsUpdate = 1;
    TtkRedisplayWidget(&tv->core);
    return TCL_OK;

error:
    Tk_RestoreSavedOptions(&savedOptions);
    if (newTagSet) { Ttk_FreeTagSet(newTagSet); }
    if (newImageSpec) { TtkFreeImageSpec(newImageSpec); }
    return TCL_ERROR;
}

/* + ConfigureColumn --
 * 	Set column options.
 */
static int ConfigureColumn(
    Tcl_Interp *interp, Treeview *tv, TreeColumn *column,
    Tcl_Size objc, Tcl_Obj *const objv[])
{
    Tk_SavedOptions savedOptions;
    int mask;

    if (Tk_SetOptions(interp, column,
	    tv->tree.columnOptionTable, objc, objv, tv->core.tkwin,
	    &savedOptions,&mask) != TCL_OK)
    {
	return TCL_ERROR;
    }

    if (mask & READONLY_OPTION) {
	Tcl_SetObjResult(interp, Tcl_NewStringObj(
		"Attempt to change read-only option", -1));
	Tcl_SetErrorCode(interp, "TTK", "TREE", "READONLY", NULL);
	goto error;
    }

    /* Propagate column width changes to overall widget request width,
     * but only if the widget is currently unmapped, in order to prevent
     * geometry jumping during interactive column resize.
     */
    if (mask & GEOMETRY_CHANGED) {
	if (!Tk_IsMapped(tv->core.tkwin)) {
	    TtkResizeWidget(&tv->core);
	} else {
	    RecomputeSlack(tv);
	    ResizeColumns(tv, TreeWidth(tv));
	}
    }
    TtkRedisplayWidget(&tv->core);

    Tk_FreeSavedOptions(&savedOptions);
    return TCL_OK;

error:
    Tk_RestoreSavedOptions(&savedOptions);
    return TCL_ERROR;
}

/* + ConfigureHeading --
 * 	Set heading options.
 */
static int ConfigureHeading(
    Tcl_Interp *interp, Treeview *tv, TreeColumn *column,
    Tcl_Size objc, Tcl_Obj *const objv[])
{
    Tk_SavedOptions savedOptions;
    int mask;

    if (Tk_SetOptions(interp, column,
	    tv->tree.headingOptionTable, objc, objv, tv->core.tkwin,
	    &savedOptions,&mask) != TCL_OK)
    {
	return TCL_ERROR;
    }

    /* @@@ testing ... */
    if ((mask & STATE_CHANGED) && column->headingStateObj) {
	Ttk_StateSpec stateSpec;
	if (Ttk_GetStateSpecFromObj(
		interp, column->headingStateObj, &stateSpec) != TCL_OK)
	{
	    goto error;
	}
	column->headingState = Ttk_ModifyState(column->headingState,&stateSpec);
	Tcl_DecrRefCount(column->headingStateObj);
	column->headingStateObj = Ttk_NewStateSpecObj(column->headingState,0);
	Tcl_IncrRefCount(column->headingStateObj);
    }

    TtkRedisplayWidget(&tv->core);
    Tk_FreeSavedOptions(&savedOptions);
    return TCL_OK;

error:
    Tk_RestoreSavedOptions(&savedOptions);
    return TCL_ERROR;
}

/*------------------------------------------------------------------------
 * +++ Geometry routines.
 */

/* + UpdatePositionItem --
 * 	Update position data for all visible items.
 */
static void UpdatePositionItem(
    Treeview *tv, TreeItem *item, int hidden,
    int *rowPos, int *itemPos, int *visiblePos)
{
    TreeItem *child = item->children;
    item->itemPos = *itemPos;
    *itemPos += 1;

    if (item->hidden) {
	hidden = 1;
    }

    if (hidden) {
	item->rowPos = -1;
	item->visiblePos = -1;
    } else {
	item->rowPos = *rowPos;
	item->visiblePos = *visiblePos;
	if (*visiblePos == tv->tree.nTitleItems) {
	    tv->tree.titleRows = *rowPos;
	}

	*visiblePos += 1;
	*rowPos += item->height;
    }

    if (!(item->state & TTK_STATE_OPEN)) {
	hidden = 1;
    }
    while (child) {
	UpdatePositionItem(tv, child, hidden, rowPos, itemPos, visiblePos);
	child = child->next;
    }
}

/* + UpdatePositionTree --
 * 	Update position data for all visible items.
 */
static void UpdatePositionTree(Treeview *tv)
{
    /* -1 for the invisible root */
    int rowPos = -1, itemPos = -1, visiblePos = -1;
    tv->tree.titleRows = 0;
    UpdatePositionItem(tv, tv->tree.root, 0, &rowPos, &itemPos, &visiblePos);
    tv->tree.totalRows = rowPos;
    tv->tree.rowPosNeedsUpdate = 0;
}

/* + IdentifyItem --
 * 	Locate the item at the specified y position, if any.
 */
static TreeItem *IdentifyItem(Treeview *tv, int y)
{
    TreeItem *item;
    int rowHeight = tv->tree.rowHeight;
    int ypos = tv->tree.treeArea.y;
    int nextRow, row;
    if (y < ypos) {
	return NULL;
    }
    if (tv->tree.rowPosNeedsUpdate) {
	UpdatePositionTree(tv);
    }
    row = (y - ypos) / rowHeight;
    if (row >= tv->tree.titleRows) {
	row += tv->tree.yscroll.first;
    }
    for (item = tv->tree.root->children; item; item = NextPreorder(item)) {
	nextRow = item->rowPos + item->height;
	if (item->rowPos <= row && row < nextRow) break;
    }
    return item;
}

/* + IdentifyDisplayColumn --
 * 	Returns the display column number at the specified x position,
 * 	or -1 if x is outside any columns.
 */
static Tcl_Size IdentifyDisplayColumn(Treeview *tv, int x, int *x1)
{
    Tcl_Size colno = FirstColumn(tv);
    int xpos = tv->tree.treeArea.x;

    if (tv->tree.nTitleColumns <= colno) {
	xpos -= tv->tree.xscroll.first;
    }

    while (colno < tv->tree.nDisplayColumns) {
	TreeColumn *column = tv->tree.displayColumns[colno];
	int next_xpos = xpos + column->width;
	if (xpos <= x && x <= next_xpos + HALO) {
	    *x1 = next_xpos;
	    return colno;
	}
	++colno;
	xpos = next_xpos;
	if (tv->tree.nTitleColumns == colno) {
	    xpos -= tv->tree.xscroll.first;
	}
    }

    return TCL_INDEX_NONE;
}

/* + ItemDepth -- return the depth of a tree item.
 * 	The depth of an item is equal to the number of proper ancestors,
 * 	not counting the root node.
 */
static int ItemDepth(TreeItem *item)
{
    int depth = 0;
    while (item->parent) {
	++depth;
	item = item->parent;
    }
    return depth-1;
}

/* + DisplayRow --
 * 	Returns the position row has on screen, or -1 if off-screen.
 */
static int DisplayRow(int row, Treeview *tv)
{
    int visibleRows = tv->tree.treeArea.height / tv->tree.rowHeight
	    - tv->tree.titleRows;
    if (row < tv->tree.titleRows) {
	return row;
    }
    row -= tv->tree.titleRows;
    if (row < tv->tree.yscroll.first
	    || row > tv->tree.yscroll.first + visibleRows) {
	/* not viewable, or off-screen */
	return -1;
    }
    return row - tv->tree.yscroll.first + tv->tree.titleRows;
}

/* + BoundingBox --
 * 	Compute the parcel of the specified column of the specified item,
 *	(or the entire item if column is NULL)
 *	Returns: 0 if item or column is not viewable, 1 otherwise.
 */
static int BoundingBox(
    Treeview *tv,		/* treeview widget */
    TreeItem *item,		/* desired item */
    TreeColumn *column,		/* desired column */
    Ttk_Box *bbox_rtn)		/* bounding box of item */
{
    int dispRow;
    Ttk_Box bbox = tv->tree.treeArea;

<<<<<<< HEAD
    if (tv->tree.rowPosNeedsUpdate) {
	UpdatePositionTree(tv);
    }
    dispRow = DisplayRow(item->rowPos, tv);
    if (dispRow < 0) {
=======
    /* Make sure the scroll information is current before use */
    TtkUpdateScrollInfo(tv->tree.xscrollHandle);
    TtkUpdateScrollInfo(tv->tree.yscrollHandle);

    if (row < tv->tree.yscroll.first || row > tv->tree.yscroll.last) {
>>>>>>> 4a89f7ed
	/* not viewable, or off-screen */
	return 0;
    }

    bbox.y += dispRow * tv->tree.rowHeight;
    bbox.height = tv->tree.rowHeight * item->height;

    bbox.x -= tv->tree.xscroll.first;
    bbox.width = TreeWidth(tv);

    if (column) {
	int xpos = 0;
	Tcl_Size i = FirstColumn(tv);
	while (i < tv->tree.nDisplayColumns) {
	    if (tv->tree.displayColumns[i] == column) {
		break;
	    }
	    xpos += tv->tree.displayColumns[i]->width;
	    ++i;
	}
	if (i == tv->tree.nDisplayColumns) { /* specified column unviewable */
	    return 0;
	}
	bbox.x += xpos;
	bbox.width = column->width;

	if (i < tv->tree.nTitleColumns) {
	    /* Unscrollable column, remove scroll shift */
	    bbox.x += tv->tree.xscroll.first;
	}

	/* Account for indentation in tree column:
	 */
	if (column == &tv->tree.column0) {
	    int indent = tv->tree.indent * ItemDepth(item);
	    bbox.x += indent;
	    bbox.width -= indent;
	}
    }
    *bbox_rtn = bbox;
    return 1;
}

/* + IdentifyRegion --
 */

typedef enum {
    REGION_NOTHING = 0,
    REGION_HEADING,
    REGION_SEPARATOR,
    REGION_TREE,
    REGION_CELL
} TreeRegion;

static const char *const regionStrings[] = {
    "nothing", "heading", "separator", "tree", "cell", 0
};

static TreeRegion IdentifyRegion(Treeview *tv, int x, int y)
{
    int x1 = 0;
    Tcl_Size colno = IdentifyDisplayColumn(tv, x, &x1);

    if (Ttk_BoxContains(tv->tree.headingArea, x, y)) {
	if (colno < 0) {
	    return REGION_NOTHING;
	} else if (-HALO <= x1 - x  && x1 - x <= HALO) {
	    return REGION_SEPARATOR;
	} else {
	    return REGION_HEADING;
	}
    } else if (Ttk_BoxContains(tv->tree.treeArea, x, y)) {
	TreeItem *item = IdentifyItem(tv, y);
	if (item && colno > 0) {
	    return REGION_CELL;
	} else if (item) {
	    return REGION_TREE;
	}
    }
    return REGION_NOTHING;
}

/*------------------------------------------------------------------------
 * +++ Display routines.
 */

/* + GetSublayout --
 * 	Utility routine; acquires a sublayout for items, cells, etc.
 */
static Ttk_Layout GetSublayout(
    Tcl_Interp *interp,
    Ttk_Theme themePtr,
    Ttk_Layout parentLayout,
    const char *layoutName,
    Tk_OptionTable optionTable,
    Ttk_Layout *layoutPtr)
{
    Ttk_Layout newLayout = Ttk_CreateSublayout(
	    interp, themePtr, parentLayout, layoutName, optionTable);

    if (newLayout) {
	if (*layoutPtr)
	    Ttk_FreeLayout(*layoutPtr);
	*layoutPtr = newLayout;
    }
    return newLayout;
}

/* + TreeviewGetLayout --
 * 	GetLayout() widget hook.
 */
static Ttk_Layout TreeviewGetLayout(
    Tcl_Interp *interp, Ttk_Theme themePtr, void *recordPtr)
{
    Treeview *tv = (Treeview *)recordPtr;
    Ttk_Layout treeLayout = TtkWidgetGetLayout(interp, themePtr, recordPtr);
    Tcl_Obj *objPtr;
    int unused, cellHeight;
    DisplayItem displayItem;
    Ttk_Style style;

    if (!(
	treeLayout
     && GetSublayout(interp, themePtr, treeLayout, ".Item",
	    tv->tree.displayOptionTable, &tv->tree.itemLayout)
     && GetSublayout(interp, themePtr, treeLayout, ".Cell",
	    tv->tree.displayOptionTable, &tv->tree.cellLayout)
     && GetSublayout(interp, themePtr, treeLayout, ".Heading",
	    tv->tree.headingOptionTable, &tv->tree.headingLayout)
     && GetSublayout(interp, themePtr, treeLayout, ".Row",
	    tv->tree.displayOptionTable, &tv->tree.rowLayout)
     && GetSublayout(interp, themePtr, treeLayout, ".Separator",
	    tv->tree.displayOptionTable, &tv->tree.separatorLayout)
    )) {
	return 0;
    }

    /* Compute heading height.
     */
    Ttk_RebindSublayout(tv->tree.headingLayout, &tv->tree.column0);
    Ttk_LayoutSize(tv->tree.headingLayout, 0, &unused, &tv->tree.headingHeight);

    /* Get row height from style, or compute it to fit Item and Cell.
     * Pick up default font from the Treeview style.
     */
    style = Ttk_LayoutStyle(treeLayout);
    Ttk_TagSetDefaults(tv->tree.tagTable, style, &displayItem);

    Ttk_RebindSublayout(tv->tree.itemLayout, &displayItem);
    Ttk_LayoutSize(tv->tree.itemLayout, 0, &unused, &tv->tree.rowHeight);

    Ttk_RebindSublayout(tv->tree.cellLayout, &displayItem);
    Ttk_LayoutSize(tv->tree.cellLayout, 0, &unused, &cellHeight);

    if (cellHeight > tv->tree.rowHeight) {
	tv->tree.rowHeight = cellHeight;
    }

    if ((objPtr = Ttk_QueryOption(treeLayout, "-rowheight", 0))) {
	(void)Tk_GetPixelsFromObj(NULL, tv->core.tkwin, objPtr, &tv->tree.rowHeight);
<<<<<<< HEAD
=======
	if (tv->tree.rowHeight < 1) {
	    tv->tree.rowHeight = 1;
	}
>>>>>>> 4a89f7ed
    }
    tv->tree.rowHeight = MAX(tv->tree.rowHeight, 1);

    if ((objPtr = Ttk_QueryOption(treeLayout, "-columnseparatorwidth", 0))) {
	(void)Tk_GetPixelsFromObj(NULL, tv->core.tkwin, objPtr, &tv->tree.colSeparatorWidth);
    }

    /* Get item indent from style:
     */
    tv->tree.indent = DEFAULT_INDENT;
    if ((objPtr = Ttk_QueryOption(treeLayout, "-indent", 0))) {
	(void)Tk_GetPixelsFromObj(NULL, tv->core.tkwin, objPtr, &tv->tree.indent);
    }

    return treeLayout;
}

/* + TreeviewDoLayout --
 * 	DoLayout() widget hook.  Computes widget layout.
 *
 * Side effects:
 * 	Computes headingArea and treeArea.
 * 	Computes subtree height.
 * 	Invokes scroll callbacks.
 */
static void TreeviewDoLayout(void *clientData)
{
    Treeview *tv = (Treeview *)clientData;
    int visibleRows;
    int first, last, total;

    Ttk_PlaceLayout(tv->core.layout,tv->core.state,Ttk_WinBox(tv->core.tkwin));
    tv->tree.treeArea = Ttk_ClientRegion(tv->core.layout, "treearea");

    ResizeColumns(tv, tv->tree.treeArea.width);

    first = tv->tree.xscroll.first;
    last = first + tv->tree.treeArea.width - tv->tree.titleWidth;
    total = TreeWidth(tv) - tv->tree.titleWidth;
    TtkScrolled(tv->tree.xscrollHandle, first, last, total);

    if (tv->tree.showFlags & SHOW_HEADINGS) {
	tv->tree.headingArea = Ttk_PackBox(
	    &tv->tree.treeArea, 1, tv->tree.headingHeight, TTK_SIDE_TOP);
    } else {
	tv->tree.headingArea = Ttk_MakeBox(0,0,0,0);
    }

    visibleRows = tv->tree.treeArea.height / tv->tree.rowHeight;
    tv->tree.root->state |= TTK_STATE_OPEN;
    UpdatePositionTree(tv);
    first = tv->tree.yscroll.first;
    last = tv->tree.yscroll.first + visibleRows - tv->tree.titleRows;
    total = tv->tree.totalRows - tv->tree.titleRows;
    TtkScrolled(tv->tree.yscrollHandle, first, last, total);
}

/* + TreeviewSize --
 * 	SizeProc() widget hook.  Size is determined by
 * 	-height option and column widths.
 */
static int TreeviewSize(void *clientData, int *widthPtr, int *heightPtr)
{
    Treeview *tv = (Treeview *)clientData;
    int nRows, padHeight, padWidth;

    Ttk_LayoutSize(tv->core.layout, tv->core.state, &padWidth, &padHeight);
    Tcl_GetIntFromObj(NULL, tv->tree.heightObj, &nRows);

    *widthPtr = padWidth + TreeWidth(tv);
    *heightPtr = padHeight + tv->tree.rowHeight * nRows;

    if (tv->tree.showFlags & SHOW_HEADINGS) {
	*heightPtr += tv->tree.headingHeight;
    }

    return 1;
}

/* + ItemState --
 * 	Returns the state of the specified item, based
 * 	on widget state, item state, and other information.
 */
static Ttk_State ItemState(Treeview *tv, TreeItem *item)
{
    Ttk_State state = tv->core.state | item->state;
    if (!item->children)
	state |= TTK_STATE_LEAF;
    if (item != tv->tree.focus)
	state &= ~TTK_STATE_FOCUS;
    return state;
}

/* + DrawHeadings --
 *	Draw tree headings.
 */
static void DrawHeadings(Treeview *tv, Drawable d)
{
    int x0 = tv->tree.headingArea.x - tv->tree.xscroll.first;
    const int y0 = tv->tree.headingArea.y;
    const int h0 = tv->tree.headingArea.height;
    Tcl_Size i = FirstColumn(tv);
    int x = 0;

    if (tv->tree.nTitleColumns > i) {
	x = tv->tree.titleWidth;
	i = tv->tree.nTitleColumns;
    }

    while (i < tv->tree.nDisplayColumns) {
	TreeColumn *column = tv->tree.displayColumns[i];
	Ttk_Box parcel = Ttk_MakeBox(x0+x, y0, column->width, h0);
	if (x0+x+column->width > tv->tree.titleWidth) {
	    DisplayLayout(tv->tree.headingLayout,
		    column, column->headingState, parcel, d);
	}
	x += column->width;
	++i;
    }

    x0 = tv->tree.headingArea.x;
    i = FirstColumn(tv);
    x = 0;
    while ((i < tv->tree.nTitleColumns) && (i < tv->tree.nDisplayColumns)) {
	TreeColumn *column = tv->tree.displayColumns[i];
	Ttk_Box parcel = Ttk_MakeBox(x0+x, y0, column->width, h0);
	DisplayLayout(tv->tree.headingLayout,
	    column, column->headingState, parcel, d);
	x += column->width;
	++i;
    }
}

/* + DrawSeparators --
 *	Draw separators between columns
 */
static void DrawSeparators(Treeview *tv, Drawable d)
{
    const int y0 = tv->tree.treeArea.y;
    const int h0 = tv->tree.treeArea.height;
    DisplayItem displayItem;
    Ttk_Style style = Ttk_LayoutStyle(tv->tree.separatorLayout);
    int x = tv->tree.treeArea.x;
    Tcl_Size i;

    Ttk_TagSetDefaults(tv->tree.tagTable, style, &displayItem);

    for (i = FirstColumn(tv); i < tv->tree.nDisplayColumns; ++i) {
	TreeColumn *column = tv->tree.displayColumns[i];
	Ttk_Box parcel;
	int xDraw = x + column->width;
	x += column->width;

	if (!column->separator) continue;

	if (i >= tv->tree.nTitleColumns) {
	    xDraw -= tv->tree.xscroll.first;
	    if (xDraw < tv->tree.titleWidth) continue;
	}

	parcel = Ttk_MakeBox(xDraw - (tv->tree.colSeparatorWidth+1)/2, y0,
		tv->tree.colSeparatorWidth, h0);
	DisplayLayout(tv->tree.separatorLayout, &displayItem, 0, parcel, d);
    }
}

/* + OverrideStriped --
 * 	Each level of settings might add stripedbackground, and it should
 * 	override background if this is indeed on a striped item.
 * 	By copying it between each level, and NULL-ing stripedBgObj,
 * 	it can be detected if the next level overrides it.
 */
 static void OverrideStriped(
    Treeview *tv, TreeItem *item, DisplayItem *displayItem)
{
    int striped = item->visiblePos % 2 && tv->tree.striped;
    if (striped && displayItem->stripedBgObj) {
	displayItem->backgroundObj = displayItem->stripedBgObj;
	displayItem->stripedBgObj = NULL;
    }
}

/* + PrepareItem --
 * 	Fill in a displayItem record.
 */
static void PrepareItem(
    Treeview *tv, TreeItem *item, DisplayItem *displayItem, Ttk_State state)
{
    Ttk_Style style = Ttk_LayoutStyle(tv->core.layout);

    Ttk_TagSetDefaults(tv->tree.tagTable, style, displayItem);
    OverrideStriped(tv, item, displayItem);
    Ttk_TagSetValues(tv->tree.tagTable, item->tagset, displayItem);
    OverrideStriped(tv, item, displayItem);
    Ttk_TagSetApplyStyle(tv->tree.tagTable, style, state, displayItem);
}

/* Fill in data from item to temporary storage in columns. */
static void PrepareCells(
   Treeview *tv, TreeItem *item)
{
    Tcl_Size i, nValues = 0;
    Tcl_Obj **values = NULL;
    TreeColumn *column;

    if (item->valuesObj) {
	Tcl_ListObjGetElements(NULL, item->valuesObj, &nValues, &values);
    }
    for (i = 0; i < tv->tree.nColumns; ++i) {
	tv->tree.columns[i].data = (i < nValues) ? values[i] : 0;
	tv->tree.columns[i].selected = 0;
	tv->tree.columns[i].tagset = NULL;
    }
    tv->tree.column0.data = NULL;
    tv->tree.column0.selected = 0;
    tv->tree.column0.tagset = NULL;

    if (item->selObj != NULL) {
	Tcl_ListObjGetElements(NULL, item->selObj, &nValues, &values);
	for (i = 0; i < nValues; ++i) {
	    column = FindColumn(NULL, tv, values[i]);
	    /* Just in case. It should not be possible for column to be NULL */
	    if (column != NULL) {
		column->selected = 1;
	    }
	}
    }
    if (item->nTagSets > 0) {
	tv->tree.column0.tagset = item->cellTagSets[0];
    }
    for (i = 1; i < item->nTagSets && i <= tv->tree.nColumns; ++i) {
	tv->tree.columns[i-1].tagset = item->cellTagSets[i];
    }
}

/* + DrawCells --
 *	Draw data cells for specified item.
 */
static void DrawCells(
    Treeview *tv, TreeItem *item,
    DisplayItem *displayItem, DisplayItem *displayItemSel,
    Drawable d, int x, int y, int title)
{
    Ttk_Layout layout = tv->tree.cellLayout;
    Ttk_Style style = Ttk_LayoutStyle(tv->core.layout);
    Ttk_State state = ItemState(tv, item);
    int horizPad = round(4 * TkScalingLevel(tv->core.tkwin));
    Ttk_Padding cellPadding = {horizPad, 0, horizPad, 0};
    DisplayItem displayItemLocal;
    DisplayItem displayItemCell, displayItemCellSel;
    int rowHeight = tv->tree.rowHeight * item->height;
    int xPad = 0, defaultPadding = 1;
    Tcl_Size i;

    /* Adjust if the tree column has a separator */
    if (tv->tree.showFlags & SHOW_TREE && tv->tree.column0.separator) {
	xPad = tv->tree.colSeparatorWidth/2;
    }

<<<<<<< HEAD
    /* Make sure that the cells won't overlap the border's bottom edge */
    if (y + rowHeight > tv->tree.treeArea.y + tv->tree.treeArea.height) {
	rowHeight = tv->tree.treeArea.y + tv->tree.treeArea.height - y;
    }

    /* An Item's image should not propagate to a Cell.
       A Cell's image can only be set by cell tags. */
    displayItemCell = *displayItem;
    displayItemCellSel = *displayItemSel;
    displayItemCell.imageObj = NULL;
    displayItemCellSel.imageObj = NULL;
    displayItemCell.imageAnchorObj = NULL;
    displayItemCellSel.imageAnchorObj = NULL;

    /* If explicit padding was asked for, skip default. */
    if (Ttk_QueryStyle(Ttk_LayoutStyle(tv->tree.cellLayout), &displayItemCell,
		    tv->tree.displayOptionTable, "-padding", state) != NULL) {
	defaultPadding = 0;
=======
    Tcl_ListObjGetElements(NULL, item->valuesObj, &nValues, &values);
    for (i = 0; i < tv->tree.nColumns; ++i) {
	tv->tree.columns[i].data = (i < nValues) ? values[i] : 0;
>>>>>>> 4a89f7ed
    }

    for (i = 1; i < tv->tree.nDisplayColumns; ++i) {
	TreeColumn *column = tv->tree.displayColumns[i];
	int parcelX = x + xPad;
	int parcelWidth = column->separator ?
		column->width - tv->tree.colSeparatorWidth : column->width;
	Ttk_Box parcel = Ttk_MakeBox(parcelX, y, parcelWidth, rowHeight);
	DisplayItem *displayItemUsed = &displayItemCell;
	Ttk_State stateCell = state;
	Tk_Anchor textAnchor, imageAnchor;
	xPad = column->separator ? tv->tree.colSeparatorWidth/2 : 0;

	x += column->width;
	if (title  && i >= tv->tree.nTitleColumns) break;
	if (!title && i <  tv->tree.nTitleColumns) continue;
	if (!title && x <  tv->tree.titleWidth) continue;

	if (column->selected) {
	    displayItemUsed = &displayItemCellSel;
	    stateCell |= TTK_STATE_SELECTED;
	}

	if (column->tagset) {
	    displayItemLocal = *displayItemUsed;
	    displayItemUsed = &displayItemLocal;
	    Ttk_TagSetValues(tv->tree.tagTable, column->tagset,
		    displayItemUsed);
	    OverrideStriped(tv, item, displayItemUsed);
	    Ttk_TagSetApplyStyle(tv->tree.tagTable, style, stateCell,
		    displayItemUsed);
	}

	displayItemUsed->textObj = column->data;
	displayItemUsed->anchorObj = column->anchorObj;/* <<NOTE-ANCHOR>> */
	Tk_GetAnchorFromObj(NULL, column->anchorObj, &textAnchor);

	imageAnchor = DEFAULT_IMAGEANCHOR;
	if (displayItemUsed->imageAnchorObj) {
	    Tk_GetAnchorFromObj(NULL, displayItemUsed->imageAnchorObj,
		    &imageAnchor);
	}
	/* displayItem was used to draw the full item backgound.
	   Redraw cell background if needed. */
	if (displayItemUsed != &displayItemCell) {
	    DisplayLayout(tv->tree.rowLayout, displayItemUsed, stateCell,
		    parcel, d);
	}

	if (defaultPadding && displayItemUsed->paddingObj == NULL) {
	    /* If no explicit padding was asked for, add some default. */
	    parcel = Ttk_PadBox(parcel, cellPadding);
	}

	DisplayLayoutTree(imageAnchor, textAnchor,
		layout, displayItemUsed, state, parcel, d);
    }
}

/* + DrawItem --
 * 	Draw an item (row background, tree label, and cells).
 */
static void DrawItem(
    Treeview *tv, TreeItem *item, Drawable d, int depth)
{
    Ttk_Style style = Ttk_LayoutStyle(tv->core.layout);
    Ttk_State state = ItemState(tv, item);
<<<<<<< HEAD
    DisplayItem displayItem, displayItemSel, displayItemLocal;
    int rowHeight = tv->tree.rowHeight * item->height;
    int x = tv->tree.treeArea.x - tv->tree.xscroll.first;
    int xTitle = tv->tree.treeArea.x;
    int dispRow = DisplayRow(item->rowPos, tv);
    int y = tv->tree.treeArea.y + tv->tree.rowHeight * dispRow;

    /* Make sure that the item won't overlap the border's bottom edge:
     */
    if (y + rowHeight > tv->tree.treeArea.y + tv->tree.treeArea.height) {
	rowHeight = tv->tree.treeArea.y + tv->tree.treeArea.height - y;
=======
    DisplayItem displayItem;
    int x, y, h, rowHeight;
    
    rowHeight = tv->tree.rowHeight;
    h = rowHeight * (row - tv->tree.yscroll.first);
    if (h >= tv->tree.treeArea.height) {
        /* The item is outside the visible area */
        return;
>>>>>>> 4a89f7ed
    }
    x = tv->tree.treeArea.x - tv->tree.xscroll.first;
    y = tv->tree.treeArea.y + h;

    PrepareItem(tv, item, &displayItem, state);
    PrepareItem(tv, item, &displayItemSel, state | TTK_STATE_SELECTED);

    /* Draw row background:
     */
    {
	Ttk_Box rowBox = Ttk_MakeBox(tv->tree.treeArea.x, y,
				     TreeWidth(tv), rowHeight);
	DisplayLayout(tv->tree.rowLayout, &displayItem, state, rowBox, d);
    }

    /* Make room for tree label:
     */
    if (tv->tree.showFlags & SHOW_TREE) {
	x += tv->tree.column0.width;
    }

    /* Draw data cells:
     */
    PrepareCells(tv, item);
    DrawCells(tv, item, &displayItem, &displayItemSel, d, x, y, 0);

    /* Draw row background for non-scrolled area:
     */
    if (tv->tree.nTitleColumns >= 1) {
	Ttk_Box rowBox = Ttk_MakeBox(tv->tree.treeArea.x, y,
		tv->tree.titleWidth, rowHeight);
	DisplayLayout(tv->tree.rowLayout, &displayItem, state, rowBox, d);
    }

    /* Draw tree label:
     */
    x = tv->tree.treeArea.x - tv->tree.xscroll.first;
    if (tv->tree.showFlags & SHOW_TREE) {
	TreeColumn *column = &tv->tree.column0;
	int indent = depth * tv->tree.indent;
	int colwidth = tv->tree.column0.width -
		(tv->tree.column0.separator ? tv->tree.colSeparatorWidth/2 : 0);
	int xTree = tv->tree.nTitleColumns >= 1 ? xTitle : x;
	Ttk_Box parcel = Ttk_MakeBox(xTree, y, colwidth, rowHeight);
	DisplayItem *displayItemUsed = &displayItem;
	Ttk_State stateCell = state;
	Tk_Anchor textAnchor, imageAnchor = DEFAULT_IMAGEANCHOR;
	Ttk_Padding cellPadding = {(short)indent, 0, 0, 0};

	if (column->selected) {
	    displayItemUsed = &displayItemSel;
 	    stateCell |= TTK_STATE_SELECTED;
	}

	if (column->tagset) {
	    displayItemLocal = *displayItemUsed;
	    displayItemUsed = &displayItemLocal;
	    Ttk_TagSetValues(tv->tree.tagTable, column->tagset,
		    displayItemUsed);
	    OverrideStriped(tv, item, displayItemUsed);
	    Ttk_TagSetApplyStyle(tv->tree.tagTable, style, stateCell,
		    displayItemUsed);
	}

	displayItem.anchorObj = tv->tree.column0.anchorObj;
	Tk_GetAnchorFromObj(NULL, column->anchorObj, &textAnchor);
	displayItemUsed->textObj = item->textObj;
	/* Item's image can be null, and may come from the tag */
	if (item->imageObj) {
	    displayItemUsed->imageObj = item->imageObj;
	}
	if (item->imageAnchorObj) {
	    displayItemUsed->imageAnchorObj = item->imageAnchorObj;
	}
	if (displayItemUsed->imageAnchorObj) {
	    Tk_GetAnchorFromObj(NULL, displayItemUsed->imageAnchorObj,
		    &imageAnchor);
	}

	if (displayItemUsed != &displayItem) {
	    DisplayLayout(tv->tree.rowLayout, displayItemUsed, stateCell,
		    parcel, d);
	}

	parcel = Ttk_PadBox(parcel, cellPadding);
	DisplayLayoutTree(imageAnchor, textAnchor,
		tv->tree.itemLayout, displayItemUsed, state, parcel, d);
	xTitle += colwidth;
    }

    /* Draw non-scrolled data cells:
     */
    if (tv->tree.nTitleColumns > 1) {
	DrawCells(tv, item, &displayItem, &displayItemSel, d, xTitle, y, 1);
    }
}

/* + DrawSubtree --
 * 	Draw an item and all of its (viewable) descendants.
 */

static void DrawForest(	/* forward */
    Treeview *tv, TreeItem *item, Drawable d, int depth);

static void DrawSubtree(
    Treeview *tv, TreeItem *item, Drawable d, int depth)
{
    int dispRow = DisplayRow(item->rowPos, tv);
    if (dispRow >= 0) {
	DrawItem(tv, item, d, depth);
    }

    if (item->state & TTK_STATE_OPEN) {
	DrawForest(tv, item->children, d, depth + 1);
    }
}

/* + DrawForest --
 * 	Draw a sequence of items and their visible descendants.
 */
static void DrawForest(
    Treeview *tv, TreeItem *item, Drawable d, int depth)
{
    while (item) {
	DrawSubtree(tv, item, d, depth);
	item = item->next;
    }
}

/* + DrawTreeArea --
 * 	Draw the tree area including the headings, if any
 */
static void DrawTreeArea(Treeview *tv, Drawable d) {
    if (tv->tree.showFlags & SHOW_HEADINGS) {
	DrawHeadings(tv, d);
    }
    DrawForest(tv, tv->tree.root->children, d, 0, 0);
}
    
/* + TreeviewDisplay --
 * 	Display() widget hook.  Draw the widget contents.
 */
static void TreeviewDisplay(void *clientData, Drawable d)
{
    Treeview *tv = (Treeview *)clientData;
    Tk_Window tkwin = tv->core.tkwin;
    int width, height, winWidth, winHeight;

    /* Draw the general layout of the treeview widget */
    Ttk_DrawLayout(tv->core.layout, tv->core.state, d);

    /* When the tree area does not fit in the available space, there is a
     * risk that it will be drawn over other areas of the layout.
     */

    winWidth = Tk_Width(tkwin); 
    winHeight = Tk_Height(tkwin);
    width = tv->tree.treeArea.width;
    height = tv->tree.headingArea.height + tv->tree.treeArea.height;

    if ((width == winWidth && height == winHeight)
      || (tv->tree.treeArea.height % tv->tree.rowHeight == 0
        && TreeWidth(tv) <= width)) {
        /* No protection is needed; either the tree area fills the entire
         * widget, or everything fits within the available area.
         */
        DrawTreeArea(tv, d);
    } else {
        /* The tree area needs to be clipped
         */

	int x, y;

        x = tv->tree.treeArea.x;
        if (tv->tree.showFlags & SHOW_HEADINGS) {
            y = tv->tree.headingArea.y;
        } else {
            y = tv->tree.treeArea.y;
        }

#ifndef TK_NO_DOUBLE_BUFFERING
	Drawable p;
	XGCValues gcValues;
	GC gc;

        /* Create a temporary helper drawable */
        p = Tk_GetPixmap(Tk_Display(tkwin), Tk_WindowId(tkwin),
          winWidth, winHeight, Tk_Depth(tkwin));

        /* Get a graphics context for copying the drawable content */
        gcValues.function = GXcopy;
        gcValues.graphics_exposures = False;
        gc = Tk_GetGC(tkwin, GCFunction|GCGraphicsExposures, &gcValues);

        /* Copy the widget background into the helper */
        XCopyArea(Tk_Display(tkwin), d, p, gc, 0, 0,
          (unsigned) winWidth, (unsigned) winHeight, 0, 0);

        /* Draw the tree onto the helper without regard for borders */
        DrawTreeArea(tv, p);

        /* Copy only the tree area inside the borders back */
        XCopyArea(Tk_Display(tkwin), p, d, gc, x, y,
          (unsigned) width, (unsigned) height, x, y);

        /* Clean up the temporary resources */
        Tk_FreePixmap(Tk_Display(tkwin), p);
        Tk_FreeGC(Tk_Display(tkwin), gc);
#else
	Ttk_Theme currentTheme = Ttk_GetCurrentTheme(tv->core.interp);
	Ttk_Theme aquaTheme = Ttk_GetTheme(tv->core.interp, "aqua");
	if (currentTheme == aquaTheme && [NSApp macOSVersion] > 100800) {
	    y -= 4;
	    height += 4;
	}

        TkpClipDrawableToRect(Tk_Display(tkwin), d, x, y, width, height);
        DrawTreeArea(tv, d);
        TkpClipDrawableToRect(Tk_Display(tkwin), d, 0, 0, -1, -1);
#endif
    }
<<<<<<< HEAD
    DrawForest(tv, tv->tree.root->children, d, 0);
    DrawSeparators(tv, d);
=======
>>>>>>> 4a89f7ed
}

/*------------------------------------------------------------------------
 * +++ Utilities for widget commands
 */

/* + InsertPosition --
 * 	Locate the previous sibling for [$tree insert].
 *
 * 	Returns a pointer to the item just before the specified index,
 * 	or 0 if the item is to be inserted at the beginning.
 */
static TreeItem *InsertPosition(TreeItem *parent, int index)
{
    TreeItem *prev = 0, *next = parent->children;

    while (next != 0 && index > 0) {
	--index;
	prev = next;
	next = prev->next;
    }

    return prev;
}

/* + EndPosition --
 * 	Locate the last child of the specified node.
 *
 * 	To avoid quadratic-time behavior in the common cases
 * 	where the treeview is populated in breadth-first or
 * 	depth-first order using [$tv insert $parent end ...],
 * 	we cache the result from the last call to EndPosition()
 * 	and start the search from there on a cache hit.
 *
 */
static TreeItem *EndPosition(Treeview *tv, TreeItem *parent)
{
    TreeItem *endPtr = tv->tree.endPtr;

    while (endPtr && endPtr->parent != parent) {
	endPtr = endPtr->parent;
    }
    if (!endPtr) {
	endPtr = parent->children;
    }

    if (endPtr) {
	while (endPtr->next) {
	    endPtr = endPtr->next;
	}
	tv->tree.endPtr = endPtr;
    }

    return endPtr;
}

/* + AncestryCheck --
 * 	Verify that specified item is not an ancestor of the specified parent;
 * 	returns 1 if OK, 0 and leaves an error message in interp otherwise.
 */
static int AncestryCheck(
    Tcl_Interp *interp, Treeview *tv, TreeItem *item, TreeItem *parent)
{
    TreeItem *p = parent;
    while (p) {
	if (p == item) {
	    Tcl_SetObjResult(interp, Tcl_ObjPrintf(
		    "Cannot insert %s as descendant of %s",
		    ItemName(tv, item), ItemName(tv, parent)));
	    Tcl_SetErrorCode(interp, "TTK", "TREE", "ANCESTRY", NULL);
	    return 0;
	}
	p = p->parent;
    }
    return 1;
}

/* + DeleteItems --
 * 	Remove an item and all of its descendants from the hash table
 * 	and detach them from the tree; returns a linked list (chained
 * 	along the ->next pointer) of deleted items.
 */
static TreeItem *DeleteItems(TreeItem *item, TreeItem *delq)
{
    if (item->entryPtr) {
	DetachItem(item);
	while (item->children) {
	    delq = DeleteItems(item->children, delq);
	}
	Tcl_DeleteHashEntry(item->entryPtr);
	item->entryPtr = 0;
	item->next = delq;
	delq = item;
    } /* else -- item has already been unlinked */
    return delq;
}

/*------------------------------------------------------------------------
 * +++ Widget commands -- item inquiry.
 */

/* + $tv children $item ?newchildren? --
 * 	Return the list of children associated with $item
 */
static int TreeviewChildrenCommand(
    void *recordPtr, Tcl_Interp *interp, Tcl_Size objc, Tcl_Obj *const objv[])
{
    Treeview *tv = (Treeview *)recordPtr;
    TreeItem *item;
    Tcl_Obj *result;

    if (objc < 3 || objc > 4) {
	Tcl_WrongNumArgs(interp, 2, objv, "item ?newchildren?");
	return TCL_ERROR;
    }
    item = FindItem(interp, tv, objv[2]);
    if (!item) {
	return TCL_ERROR;
    }

    if (objc == 3) {
	result = Tcl_NewListObj(0,0);
	for (item = item->children; item; item = item->next) {
	    Tcl_ListObjAppendElement(interp, result, ItemID(tv, item));
	}
	Tcl_SetObjResult(interp, result);
    } else {
	TreeItem **newChildren = GetItemListFromObj(interp, tv, objv[3]);
	TreeItem *child;
	int i;

	if (!newChildren)
	    return TCL_ERROR;

	/* Sanity-check:
	 */
	for (i = 0; newChildren[i]; ++i) {
	    if (!AncestryCheck(interp, tv, newChildren[i], item)) {
		ckfree(newChildren);
		return TCL_ERROR;
	    }
	}

	/* Detach old children:
	 */
	child = item->children;
	while (child) {
	    TreeItem *next = child->next;
	    DetachItem(child);
	    child = next;
	}

	/* Detach new children from their current locations:
	 */
	for (i = 0; newChildren[i]; ++i) {
	    DetachItem(newChildren[i]);
	}

	/* Reinsert new children:
	 * Note: it is not an error for an item to be listed more than once,
	 * though it probably should be...
	 */
	child = 0;
	for (i = 0; newChildren[i]; ++i) {
	    if (newChildren[i]->parent) {
		/* This is a duplicate element which has already been
		 * inserted.  Ignore it.
		 */
		continue;
	    }
	    InsertItem(item, child, newChildren[i]);
	    child = newChildren[i];
	}

	ckfree(newChildren);
	tv->tree.rowPosNeedsUpdate = 1;
	TtkRedisplayWidget(&tv->core);
    }

    return TCL_OK;
}

/* + $tv parent $item --
 * 	Return the item ID of $item's parent.
 */
static int TreeviewParentCommand(
    void *recordPtr, Tcl_Interp *interp, Tcl_Size objc, Tcl_Obj *const objv[])
{
    Treeview *tv = (Treeview *)recordPtr;
    TreeItem *item;

    if (objc != 3) {
	Tcl_WrongNumArgs(interp, 2, objv, "item");
	return TCL_ERROR;
    }
    item = FindItem(interp, tv, objv[2]);
    if (!item) {
	return TCL_ERROR;
    }

    if (item->parent) {
	Tcl_SetObjResult(interp, ItemID(tv, item->parent));
    } else {
	/* This is the root item.  @@@ Return an error? */
	Tcl_ResetResult(interp);
    }

    return TCL_OK;
}

/* + $tv next $item
 * 	Return the ID of $item's next sibling.
 */
static int TreeviewNextCommand(
    void *recordPtr, Tcl_Interp *interp, Tcl_Size objc, Tcl_Obj *const objv[])
{
    Treeview *tv = (Treeview *)recordPtr;
    TreeItem *item;

    if (objc != 3) {
	Tcl_WrongNumArgs(interp, 2, objv, "item");
	return TCL_ERROR;
    }
    item = FindItem(interp, tv, objv[2]);
    if (!item) {
	return TCL_ERROR;
    }

    if (item->next) {
	Tcl_SetObjResult(interp, ItemID(tv, item->next));
    } /* else -- leave interp-result empty */

    return TCL_OK;
}

/* + $tv prev $item
 * 	Return the ID of $item's previous sibling.
 */
static int TreeviewPrevCommand(
    void *recordPtr, Tcl_Interp *interp, Tcl_Size objc, Tcl_Obj *const objv[])
{
    Treeview *tv = (Treeview *)recordPtr;
    TreeItem *item;

    if (objc != 3) {
	Tcl_WrongNumArgs(interp, 2, objv, "item");
	return TCL_ERROR;
    }
    item = FindItem(interp, tv, objv[2]);
    if (!item) {
	return TCL_ERROR;
    }

    if (item->prev) {
	Tcl_SetObjResult(interp, ItemID(tv, item->prev));
    } /* else -- leave interp-result empty */

    return TCL_OK;
}

/* + $tv index $item --
 * 	Return the index of $item within its parent.
 */
static int TreeviewIndexCommand(
    void *recordPtr, Tcl_Interp *interp, Tcl_Size objc, Tcl_Obj *const objv[])
{
    Treeview *tv = (Treeview *)recordPtr;
    TreeItem *item;
    Tcl_Size index = 0;

    if (objc != 3) {
	Tcl_WrongNumArgs(interp, 2, objv, "item");
	return TCL_ERROR;
    }
    item = FindItem(interp, tv, objv[2]);
    if (!item) {
	return TCL_ERROR;
    }

    while (item->prev) {
	++index;
	item = item->prev;
    }

    Tcl_SetObjResult(interp, TkNewIndexObj(index));
    return TCL_OK;
}

/* + $tv exists $itemid --
 * 	Test if the specified item id is present in the tree.
 */
static int TreeviewExistsCommand(
    void *recordPtr, Tcl_Interp *interp, Tcl_Size objc, Tcl_Obj *const objv[])
{
    Treeview *tv = (Treeview *)recordPtr;
    Tcl_HashEntry *entryPtr;

    if (objc != 3) {
	Tcl_WrongNumArgs(interp, 2, objv, "itemid");
	return TCL_ERROR;
    }

    entryPtr = Tcl_FindHashEntry(&tv->tree.items, Tcl_GetString(objv[2]));
    Tcl_SetObjResult(interp, Tcl_NewBooleanObj(entryPtr != 0));
    return TCL_OK;
}

/* + $tv bbox $itemid ?$column? --
 * 	Return bounding box [x y width height] of specified item.
 */
static int TreeviewBBoxCommand(
    void *recordPtr, Tcl_Interp *interp, Tcl_Size objc, Tcl_Obj *const objv[])
{
    Treeview *tv = (Treeview *)recordPtr;
    TreeItem *item = 0;
    TreeColumn *column = 0;
    Ttk_Box bbox;

    if (objc < 3 || objc > 4) {
	Tcl_WrongNumArgs(interp, 2, objv, "itemid ?column");
	return TCL_ERROR;
    }

    item = FindItem(interp, tv, objv[2]);
    if (!item) {
	return TCL_ERROR;
    }
    if (objc >= 4 && (column = FindColumn(interp,tv,objv[3])) == NULL) {
	return TCL_ERROR;
    }

    if (BoundingBox(tv, item, column, &bbox)) {
	Tcl_SetObjResult(interp, Ttk_NewBoxObj(bbox));
    }

    return TCL_OK;
}

/* + $tv identify $x $y -- (obsolescent)
 * 	Implements the old, horrible, 2-argument form of [$tv identify].
 *
 * Returns: one of
 * 	heading #n
 * 	cell itemid #n
 * 	item itemid element
 * 	row itemid
 */
static int TreeviewHorribleIdentify(
    Tcl_Interp *interp,
    TCL_UNUSED(Tcl_Size), /* objc */
    Tcl_Obj *const objv[],
    Treeview *tv)
{
    const char *what = "nothing", *detail = NULL;
    TreeItem *item = 0;
    Tcl_Obj *result;
    Tcl_Size dColumnNumber;
    char dcolbuf[32];
    int x, y, x1;

    /* ASSERT: objc == 4 */

    if (Tk_GetPixelsFromObj(interp, tv->core.tkwin, objv[2], &x) != TCL_OK
	    || Tk_GetPixelsFromObj(interp, tv->core.tkwin, objv[3], &y) != TCL_OK) {
	return TCL_ERROR;
    }

    dColumnNumber = IdentifyDisplayColumn(tv, x, &x1);
    if (dColumnNumber < 0) {
	goto done;
    }
    snprintf(dcolbuf, sizeof(dcolbuf), "#%" TCL_SIZE_MODIFIER "d", dColumnNumber);

    if (Ttk_BoxContains(tv->tree.headingArea,x,y)) {
	if (-HALO <= x1 - x  && x1 - x <= HALO) {
	    what = "separator";
	} else {
	    what = "heading";
	}
	detail = dcolbuf;
    } else if (Ttk_BoxContains(tv->tree.treeArea,x,y)) {
	item = IdentifyItem(tv, y);
	if (item && dColumnNumber > 0) {
	    what = "cell";
	    detail = dcolbuf;
	} else if (item) {
	    Ttk_Layout layout = tv->tree.itemLayout;
	    Ttk_Box itemBox;
	    DisplayItem displayItem;
	    Ttk_Element element;
	    Ttk_State state = ItemState(tv, item);

	    BoundingBox(tv, item, NULL, &itemBox);
	    PrepareItem(tv, item, &displayItem, state);
	    if (item->textObj) { displayItem.textObj = item->textObj; }
	    if (item->imageObj) { displayItem.imageObj = item->imageObj; }
	    Ttk_RebindSublayout(layout, &displayItem);
	    Ttk_PlaceLayout(layout, state, itemBox);
	    element = Ttk_IdentifyElement(layout, x, y);

	    if (element) {
		what = "item";
		detail = Ttk_ElementName(element);
	    } else {
		what = "row";
	    }
	}
    }

done:
    result = Tcl_NewListObj(0,0);
    Tcl_ListObjAppendElement(NULL, result, Tcl_NewStringObj(what, -1));
    if (item)
	Tcl_ListObjAppendElement(NULL, result, ItemID(tv, item));
    if (detail)
	Tcl_ListObjAppendElement(NULL, result, Tcl_NewStringObj(detail, -1));

    Tcl_SetObjResult(interp, result);
    return TCL_OK;
}

/* + $tv identify $component $x $y --
 * 	Identify the component at position x,y.
 */

static int TreeviewIdentifyCommand(
    void *recordPtr, Tcl_Interp *interp, Tcl_Size objc, Tcl_Obj *const objv[])
{
    static const char *const submethodStrings[] =
	 { "region", "item", "column", "row", "element", "cell", NULL };
    enum { I_REGION, I_ITEM, I_COLUMN, I_ROW, I_ELEMENT, I_CELL };

    Treeview *tv = (Treeview *)recordPtr;
    int submethod;
    int x, y;

    TreeRegion region;
    Ttk_Box bbox;
    TreeItem *item;
    TreeColumn *column = 0;
    Tcl_Size colno;
    int x1;

    if (objc == 4) {	/* Old form */
	return TreeviewHorribleIdentify(interp, objc, objv, tv);
    } else if (objc != 5) {
	Tcl_WrongNumArgs(interp, 2, objv, "command x y");
	return TCL_ERROR;
    }

    if (Tcl_GetIndexFromObjStruct(interp, objv[2], submethodStrings,
		sizeof(char *), "command", TCL_EXACT, &submethod) != TCL_OK
	|| Tk_GetPixelsFromObj(interp, tv->core.tkwin, objv[3], &x) != TCL_OK
	|| Tk_GetPixelsFromObj(interp, tv->core.tkwin, objv[4], &y) != TCL_OK
    ) {
	return TCL_ERROR;
    }

    /* Make sure the scroll information is current before use */
    TtkUpdateScrollInfo(tv->tree.xscrollHandle);
    TtkUpdateScrollInfo(tv->tree.yscrollHandle);

    region = IdentifyRegion(tv, x, y);
    item = IdentifyItem(tv, y);
    colno = IdentifyDisplayColumn(tv, x, &x1);
    column = (colno >= 0) ?  tv->tree.displayColumns[colno] : NULL;

    switch (submethod)
    {
	case I_REGION :
	    Tcl_SetObjResult(interp,Tcl_NewStringObj(regionStrings[region],-1));
	    break;

	case I_ITEM :
	case I_ROW :
	    if (item) {
		Tcl_SetObjResult(interp, ItemID(tv, item));
	    }
	    break;

	case I_COLUMN :
	    if (colno >= 0) {
		Tcl_SetObjResult(interp, Tcl_ObjPrintf("#%" TCL_SIZE_MODIFIER "d", colno));
	    }
	    break;

	case I_CELL :
	    if (item && colno >= 0) {
		Tcl_Obj *elem[2];
		elem[0] = ItemID(tv, item);
		elem[1] = Tcl_ObjPrintf("#%" TCL_SIZE_MODIFIER "d", colno);
		Tcl_SetObjResult(interp, Tcl_NewListObj(2, elem));
	    }
	    break;

	case I_ELEMENT :
	{
	    Ttk_Layout layout = 0;
	    DisplayItem displayItem;
	    Ttk_Element element;
	    Ttk_State state;

	    switch (region) {
		case REGION_NOTHING:
		    layout = tv->core.layout;
		    return TCL_OK; /* @@@ NYI */
		case REGION_HEADING:
		case REGION_SEPARATOR:
		    layout = tv->tree.headingLayout;
		    return TCL_OK; /* @@@ NYI */
		case REGION_TREE:
		    layout = tv->tree.itemLayout;
		    break;
		case REGION_CELL:
		    layout = tv->tree.cellLayout;
		    break;
	    }

	    if (item == NULL) {
		return TCL_OK;
	    }
	    if (!BoundingBox(tv, item, column, &bbox)) {
		return TCL_OK;
	    }
	    state = ItemState(tv, item);
	    PrepareItem(tv, item, &displayItem, state);
	    if (item->textObj) { displayItem.textObj = item->textObj; }
	    if (item->imageObj) { displayItem.imageObj = item->imageObj; }
	    Ttk_RebindSublayout(layout, &displayItem);
	    Ttk_PlaceLayout(layout, state, bbox);
	    element = Ttk_IdentifyElement(layout, x, y);

	    if (element) {
		const char *elementName = Ttk_ElementName(element);
		Tcl_SetObjResult(interp, Tcl_NewStringObj(elementName, -1));
	    }
	    break;
	}
    }
    return TCL_OK;
}

/*------------------------------------------------------------------------
 * +++ Widget commands -- item and column configuration.
 */

/* + $tv item $item ?options ....?
 * 	Query or configure item options.
 */
static int TreeviewItemCommand(
    void *recordPtr, Tcl_Interp *interp, Tcl_Size objc, Tcl_Obj *const objv[])
{
    Treeview *tv = (Treeview *)recordPtr;
    TreeItem *item;

    if (objc < 3) {
	Tcl_WrongNumArgs(interp, 2, objv, "item ?-option ?value??...");
	return TCL_ERROR;
    }
    if (!(item = FindItem(interp, tv, objv[2]))) {
	return TCL_ERROR;
    }

    if (objc == 3) {
	return TtkEnumerateOptions(interp, item, ItemOptionSpecs,
	    tv->tree.itemOptionTable,  tv->core.tkwin);
    } else if (objc == 4) {
	return TtkGetOptionValue(interp, item, objv[3],
	    tv->tree.itemOptionTable, tv->core.tkwin);
    } else {
	return ConfigureItem(interp, tv, item, objc-3, objv+3);
    }
}

/* + $tv column column ?options ....?
 * 	Column data accessor
 */
static int TreeviewColumnCommand(
    void *recordPtr, Tcl_Interp *interp, Tcl_Size objc, Tcl_Obj *const objv[])
{
    Treeview *tv = (Treeview *)recordPtr;
    TreeColumn *column;

    if (objc < 3) {
	Tcl_WrongNumArgs(interp, 2, objv, "column -option value...");
	return TCL_ERROR;
    }
    if (!(column = FindColumn(interp, tv, objv[2]))) {
	return TCL_ERROR;
    }

    if (objc == 3) {
	return TtkEnumerateOptions(interp, column, ColumnOptionSpecs,
	    tv->tree.columnOptionTable, tv->core.tkwin);
    } else if (objc == 4) {
	return TtkGetOptionValue(interp, column, objv[3],
	    tv->tree.columnOptionTable, tv->core.tkwin);
    } else {
	return ConfigureColumn(interp, tv, column, objc-3, objv+3);
    }
}

/* + $tv heading column ?options ....?
 * 	Heading data accessor
 */
static int TreeviewHeadingCommand(
    void *recordPtr, Tcl_Interp *interp, Tcl_Size objc, Tcl_Obj *const objv[])
{
    Treeview *tv = (Treeview *)recordPtr;
    Tk_OptionTable optionTable = tv->tree.headingOptionTable;
    Tk_Window tkwin = tv->core.tkwin;
    TreeColumn *column;

    if (objc < 3) {
	Tcl_WrongNumArgs(interp, 2, objv, "column -option value...");
	return TCL_ERROR;
    }
    if (!(column = FindColumn(interp, tv, objv[2]))) {
	return TCL_ERROR;
    }

    if (objc == 3) {
	return TtkEnumerateOptions(
	    interp, column, HeadingOptionSpecs, optionTable, tkwin);
    } else if (objc == 4) {
	return TtkGetOptionValue(
	    interp, column, objv[3], optionTable, tkwin);
    } else {
	return ConfigureHeading(interp, tv, column, objc-3,objv+3);
    }
}

/* + $tv set $item ?$column ?value??
 * 	Query or configure cell values
 */
static int TreeviewSetCommand(
    void *recordPtr, Tcl_Interp *interp, Tcl_Size objc, Tcl_Obj *const objv[])
{
    Treeview *tv = (Treeview *)recordPtr;
    TreeItem *item;
    TreeColumn *column;
    Tcl_Size columnNumber;

    if (objc < 3 || objc > 5) {
	Tcl_WrongNumArgs(interp, 2, objv, "item ?column ?value??");
	return TCL_ERROR;
    }
    if (!(item = FindItem(interp, tv, objv[2])))
	return TCL_ERROR;

    /* Make sure -values exists:
     */
    if (!item->valuesObj) {
	item->valuesObj = Tcl_NewListObj(0,0);
	Tcl_IncrRefCount(item->valuesObj);
    }

    if (objc == 3) {
	/* Return dictionary:
	 */
	Tcl_Obj *result = Tcl_NewListObj(0,0);
	Tcl_Obj *value;
	for (columnNumber = 0; columnNumber < tv->tree.nColumns; ++columnNumber) {
	    Tcl_ListObjIndex(interp, item->valuesObj, columnNumber, &value);
	    if (value) {
		Tcl_ListObjAppendElement(NULL, result,
			tv->tree.columns[columnNumber].idObj);
		Tcl_ListObjAppendElement(NULL, result, value);
	    }
	}
	Tcl_SetObjResult(interp, result);
	return TCL_OK;
    }

    /* else -- get or set column
     */
    if (!(column = FindColumn(interp, tv, objv[3])))
	return TCL_ERROR;

    if (column == &tv->tree.column0) {
	/* @@@ Maybe set -text here instead? */
	Tcl_SetObjResult(interp, Tcl_NewStringObj(
		"Display column #0 cannot be set", -1));
	Tcl_SetErrorCode(interp, "TTK", "TREE", "COLUMN_0", NULL);
	return TCL_ERROR;
    }

    /* Note: we don't do any error checking in the list operations,
     * since item->valuesObj is guaranteed to be a list.
     */
    columnNumber = column - tv->tree.columns;

    if (objc == 4) {	/* get column */
	Tcl_Obj *result = 0;
	Tcl_ListObjIndex(interp, item->valuesObj, columnNumber, &result);
	if (!result) {
	    result = Tcl_NewStringObj("",0);
	}
	Tcl_SetObjResult(interp, result);
	return TCL_OK;
    } else {		/* set column */
	Tcl_Size length;

	item->valuesObj = unshareObj(item->valuesObj);

	/* Make sure -values is fully populated:
	 */
	Tcl_ListObjLength(interp, item->valuesObj, &length);
	while (length < tv->tree.nColumns) {
	    Tcl_Obj *empty = Tcl_NewStringObj("",0);
	    Tcl_ListObjAppendElement(interp, item->valuesObj, empty);
	    ++length;
	}

	/* Set value:
	 */
	Tcl_ListObjReplace(interp,item->valuesObj,columnNumber,1,1,objv+4);
	TtkRedisplayWidget(&tv->core);
	return TCL_OK;
    }
}

/*------------------------------------------------------------------------
 * +++ Widget commands -- tree modification.
 */

/* + $tv insert $parent $index ?-id id? ?-option value ...?
 * 	Insert a new item.
 */
static int TreeviewInsertCommand(
    void *recordPtr, Tcl_Interp *interp, Tcl_Size objc, Tcl_Obj *const objv[])
{
    Treeview *tv = (Treeview *)recordPtr;
    TreeItem *parent, *sibling, *newItem;
    Tcl_HashEntry *entryPtr;
    int isNew;

    if (objc < 4) {
	Tcl_WrongNumArgs(interp, 2, objv, "parent index ?-id id? -options...");
	return TCL_ERROR;
    }

    /* Get parent node:
     */
    if ((parent = FindItem(interp, tv, objv[2])) == NULL) {
	return TCL_ERROR;
    }

    /* Locate previous sibling based on $index:
     */
    if (!strcmp(Tcl_GetString(objv[3]), "end")) {
	sibling = EndPosition(tv, parent);
    } else {
	int index;
	if (Tcl_GetIntFromObj(interp, objv[3], &index) != TCL_OK)
	    return TCL_ERROR;
	sibling = InsertPosition(parent, index);
    }

    /* Get node name:
     *     If -id supplied and does not already exist, use that;
     *     Otherwise autogenerate new one.
     */
    objc -= 4; objv += 4;
    if (objc >= 2 && !strcmp("-id", Tcl_GetString(objv[0]))) {
	const char *itemName = Tcl_GetString(objv[1]);

	entryPtr = Tcl_CreateHashEntry(&tv->tree.items, itemName, &isNew);
	if (!isNew) {
	    Tcl_SetObjResult(interp, Tcl_ObjPrintf(
		"Item %s already exists", itemName));
	    Tcl_SetErrorCode(interp, "TTK", "TREE", "ITEM_EXISTS", NULL);
	    return TCL_ERROR;
	}
	objc -= 2; objv += 2;
    } else {
	char idbuf[16];
	do {
	    ++tv->tree.serial;
	    snprintf(idbuf, sizeof(idbuf), "I%03X", tv->tree.serial);
	    entryPtr = Tcl_CreateHashEntry(&tv->tree.items, idbuf, &isNew);
	} while (!isNew);
    }

    /* Create and configure new item:
     */
    newItem = NewItem();
    Tk_InitOptions(
	interp, newItem, tv->tree.itemOptionTable, tv->core.tkwin);
    newItem->tagset = Ttk_GetTagSetFromObj(NULL, tv->tree.tagTable, NULL);
    if (ConfigureItem(interp, tv, newItem, objc, objv) != TCL_OK) {
    	Tcl_DeleteHashEntry(entryPtr);
	FreeItem(newItem);
	return TCL_ERROR;
    }

    /* Store in hash table, link into tree:
     */
    Tcl_SetHashValue(entryPtr, newItem);
    newItem->entryPtr = entryPtr;
    InsertItem(parent, sibling, newItem);
    tv->tree.rowPosNeedsUpdate = 1;
    TtkRedisplayWidget(&tv->core);

    Tcl_SetObjResult(interp, ItemID(tv, newItem));
    return TCL_OK;
}

/* + $tv detach $items --
 * 	Unlink each item in $items from the tree.
 */
static int TreeviewDetachCommand(
    void *recordPtr, Tcl_Interp *interp, Tcl_Size objc, Tcl_Obj *const objv[])
{
    Treeview *tv = (Treeview *)recordPtr;
    TreeItem **items;
    Tcl_Size i;

    if (objc != 3) {
	Tcl_WrongNumArgs(interp, 2, objv, "item");
	return TCL_ERROR;
    }
    if (!(items = GetItemListFromObj(interp, tv, objv[2]))) {
	return TCL_ERROR;
    }

    /* Sanity-check */
    for (i = 0; items[i]; ++i) {
	if (items[i] == tv->tree.root) {
	    Tcl_SetObjResult(interp, Tcl_NewStringObj(
		"Cannot detach root item", -1));
	    Tcl_SetErrorCode(interp, "TTK", "TREE", "ROOT", NULL);
	    ckfree(items);
	    return TCL_ERROR;
	}
    }

    for (i = 0; items[i]; ++i) {
	DetachItem(items[i]);
    }

    tv->tree.rowPosNeedsUpdate = 1;
    TtkRedisplayWidget(&tv->core);
    ckfree(items);
    return TCL_OK;
}

/* + $tv delete $items --
 * 	Delete each item in $items.
 *
 * 	Do this in two passes:
 * 	First detach the item and all its descendants and remove them
 * 	from the hash table.  Free the items themselves in a second pass.
 *
 * 	It's done this way because an item may appear more than once
 *	in the list of items to delete (either directly or as a descendant
 *	of a previously deleted item.)
 */

static int TreeviewDeleteCommand(
    void *recordPtr, Tcl_Interp *interp, Tcl_Size objc, Tcl_Obj *const objv[])
{
    Treeview *tv = (Treeview *)recordPtr;
    TreeItem **items, *delq;
    Tcl_Size i;
    int selChange = 0;

    if (objc != 3) {
	Tcl_WrongNumArgs(interp, 2, objv, "items");
	return TCL_ERROR;
    }

    if (!(items = GetItemListFromObj(interp, tv, objv[2]))) {
	return TCL_ERROR;
    }

    /* Sanity-check:
     */
    for (i = 0; items[i]; ++i) {
	if (items[i] == tv->tree.root) {
	    ckfree(items);
	    Tcl_SetObjResult(interp, Tcl_NewStringObj(
		"Cannot delete root item", -1));
	    Tcl_SetErrorCode(interp, "TTK", "TREE", "ROOT", NULL);
	    return TCL_ERROR;
	}
    }

    /* Remove items from hash table.
     */
    delq = 0;
    for (i = 0; items[i]; ++i) {
	if (items[i]->state & TTK_STATE_SELECTED) {
	    selChange = 1;
	} else if (items[i]->selObj != NULL) {
	    Tcl_Size length;
	    Tcl_ListObjLength(interp, items[i]->selObj, &length);
	    if (length > 0) {
		selChange = 1;
	    }
	}
	delq = DeleteItems(items[i], delq);
    }

    /* Free items:
     */
    while (delq) {
	TreeItem *next = delq->next;
	if (tv->tree.focus == delq)
	    tv->tree.focus = 0;
	if (tv->tree.endPtr == delq)
	    tv->tree.endPtr = 0;
	FreeItem(delq);
	delq = next;
    }

    ckfree(items);
    if (selChange) {
	Tk_SendVirtualEvent(tv->core.tkwin, "TreeviewSelect", NULL);
    }
    tv->tree.rowPosNeedsUpdate = 1;
    TtkRedisplayWidget(&tv->core);
    return TCL_OK;
}

/* + $tv move $item $parent $index
 * 	Move $item to the specified $index in $parent's child list.
 */
static int TreeviewMoveCommand(
    void *recordPtr, Tcl_Interp *interp, Tcl_Size objc, Tcl_Obj *const objv[])
{
    Treeview *tv = (Treeview *)recordPtr;
    TreeItem *item, *parent;
    TreeItem *sibling;

    if (objc != 5) {
	Tcl_WrongNumArgs(interp, 2, objv, "item parent index");
	return TCL_ERROR;
    }
    if ((item = FindItem(interp, tv, objv[2])) == 0
	    || (parent = FindItem(interp, tv, objv[3])) == 0) {
	return TCL_ERROR;
    }

    /* Locate previous sibling based on $index:
     */
    if (!strcmp(Tcl_GetString(objv[4]), "end")) {
	sibling = EndPosition(tv, parent);
    } else {
	TreeItem *p;
	int index;

	if (Tcl_GetIntFromObj(interp, objv[4], &index) != TCL_OK) {
	    return TCL_ERROR;
	}

	sibling = 0;
	for (p = parent->children; p != NULL && index > 0; p = p->next) {
	    if (p != item) {
		--index;
	    } /* else -- moving node forward, count index+1 nodes  */
	    sibling = p;
	}
    }

    /* Check ancestry:
     */
    if (!AncestryCheck(interp, tv, item, parent)) {
	return TCL_ERROR;
    }

    /* Moving an item after itself is a no-op:
     */
    if (item == sibling) {
	return TCL_OK;
    }

    /* Move item:
     */
    DetachItem(item);
    InsertItem(parent, sibling, item);

    tv->tree.rowPosNeedsUpdate = 1;
    TtkRedisplayWidget(&tv->core);
    return TCL_OK;
}

/*------------------------------------------------------------------------
 * +++ Widget commands -- scrolling
 */

static int TreeviewXViewCommand(
    void *recordPtr, Tcl_Interp *interp, Tcl_Size objc, Tcl_Obj *const objv[])
{
    Treeview *tv = (Treeview *)recordPtr;
    return TtkScrollviewCommand(interp, objc, objv, tv->tree.xscrollHandle);
}

static int TreeviewYViewCommand(
    void *recordPtr, Tcl_Interp *interp, Tcl_Size objc, Tcl_Obj *const objv[])
{
    Treeview *tv = (Treeview *)recordPtr;
    return TtkScrollviewCommand(interp, objc, objv, tv->tree.yscrollHandle);
}

/* $tree see $item --
 * 	Ensure that $item is visible.
 */
static int TreeviewSeeCommand(
    void *recordPtr, Tcl_Interp *interp, Tcl_Size objc, Tcl_Obj *const objv[])
{
    Treeview *tv = (Treeview *)recordPtr;
    TreeItem *item, *parent;
    int scrollRow1, scrollRow2, visibleRows;

    if (objc != 3) {
	Tcl_WrongNumArgs(interp, 2, objv, "item");
	return TCL_ERROR;
    }
    if (!(item = FindItem(interp, tv, objv[2]))) {
	return TCL_ERROR;
    }

    /* Make sure all ancestors are open:
     */
    for (parent = item->parent; parent; parent = parent->parent) {
	if (!(parent->state & TTK_STATE_OPEN)) {
	    parent->openObj = unshareObj(parent->openObj);
	    Tcl_SetBooleanObj(parent->openObj, 1);
	    parent->state |= TTK_STATE_OPEN;
	    tv->tree.rowPosNeedsUpdate = 1;
	    TtkRedisplayWidget(&tv->core);
	}
    }
    if (tv->tree.rowPosNeedsUpdate) {
	UpdatePositionTree(tv);
    }

    /* Update the scroll information, if necessary */
    TtkUpdateScrollInfo(tv->tree.yscrollHandle);

    /* Make sure item is visible:
     */
<<<<<<< HEAD
    if (item->rowPos < tv->tree.titleRows) {
	return TCL_OK;
    }
    visibleRows = tv->tree.treeArea.height / tv->tree.rowHeight
	    - tv->tree.titleRows;
    scrollRow1 = item->rowPos - tv->tree.titleRows;
    scrollRow2 = scrollRow1 + item->height - 1;
    if (scrollRow1 < tv->tree.yscroll.first || item->height > visibleRows) {
	TtkScrollTo(tv->tree.yscrollHandle, scrollRow1, 1);
    } else if (scrollRow2 >= tv->tree.yscroll.first + visibleRows) {
	scrollRow1 = 1 + scrollRow2 - visibleRows;
	TtkScrollTo(tv->tree.yscrollHandle, scrollRow1, 1);
=======
    rowNumber = RowNumber(tv, item);
    if (rowNumber < 0) {
        /* The item cannot be moved into view because it is detached */
        return TCL_OK;
    }
    if (rowNumber >= tv->tree.yscroll.last) {
	TtkScrollTo(tv->tree.yscrollHandle,
	    tv->tree.yscroll.first + (1+rowNumber - tv->tree.yscroll.last), 1);
>>>>>>> 4a89f7ed
    }
    /* On small widgets (shorter than one row high, which is also the case
     * before the widget is initially mapped) the above command will have
     * scrolled down too far. This is why both conditions must be checked.
     */
    if (rowNumber < tv->tree.yscroll.first) {
	TtkScrollTo(tv->tree.yscrollHandle, rowNumber, 1);
    }

    return TCL_OK;
}

/*------------------------------------------------------------------------
 * +++ Widget commands -- interactive column resize
 */

/* + $tree drag $column $newX --
 * 	Set right edge of display column $column to x position $X
 */
static int TreeviewDragCommand(
    void *recordPtr, Tcl_Interp *interp, Tcl_Size objc, Tcl_Obj *const objv[])
{
    Treeview *tv = (Treeview *)recordPtr;
    int left = tv->tree.treeArea.x - tv->tree.xscroll.first;
    Tcl_Size i = FirstColumn(tv);
    TreeColumn *column;
    int newx;

    if (objc != 4) {
	Tcl_WrongNumArgs(interp, 2, objv, "column xposition");
	return TCL_ERROR;
    }

    if ((column = FindColumn(interp, tv, objv[2])) == 0
	    || Tcl_GetIntFromObj(interp, objv[3], &newx) != TCL_OK) {
	return TCL_ERROR;
    }

    for (;i < tv->tree.nDisplayColumns; ++i) {
	TreeColumn *c = tv->tree.displayColumns[i];
	int right = left + c->width;
	if (c == column) {
	    if (i < tv->tree.nTitleColumns) {
		/* Unscrollable column, remove scroll shift */
		right += tv->tree.xscroll.first;
	    }
	    DragColumn(tv, i, newx - right);
	    TtkRedisplayWidget(&tv->core);
	    return TCL_OK;
	}
	left = right;
    }

    Tcl_SetObjResult(interp, Tcl_ObjPrintf(
	"column %s is not displayed", Tcl_GetString(objv[2])));
    Tcl_SetErrorCode(interp, "TTK", "TREE", "COLUMN_INVISIBLE", NULL);
    return TCL_ERROR;
}

static int TreeviewDropCommand(
    void *recordPtr, Tcl_Interp *interp, Tcl_Size objc, Tcl_Obj *const objv[])
{
    Treeview *tv = (Treeview *)recordPtr;

    if (objc != 2) {
	Tcl_WrongNumArgs(interp, 1, objv, "drop");
	return TCL_ERROR;
    }
    ResizeColumns(tv, TreeWidth(tv));
    TtkRedisplayWidget(&tv->core);
    return TCL_OK;
}

/*------------------------------------------------------------------------
 * +++ Widget commands -- focus and selection
 */

/* + $tree focus ?item?
 */
static int TreeviewFocusCommand(
    void *recordPtr, Tcl_Interp *interp, Tcl_Size objc, Tcl_Obj *const objv[])
{
    Treeview *tv = (Treeview *)recordPtr;

    if (objc == 2) {
	if (tv->tree.focus) {
	    Tcl_SetObjResult(interp, ItemID(tv, tv->tree.focus));
	}
	return TCL_OK;
    } else if (objc == 3) {
	TreeItem *newFocus = FindItem(interp, tv, objv[2]);
	if (!newFocus)
	    return TCL_ERROR;
	tv->tree.focus = newFocus;
	TtkRedisplayWidget(&tv->core);
	return TCL_OK;
    } else {
	Tcl_WrongNumArgs(interp, 2, objv, "?newFocus?");
	return TCL_ERROR;
    }
}

/* + $tree selection ?add|remove|set|toggle $items?
 */
static int TreeviewSelectionCommand(
    void *recordPtr, Tcl_Interp *interp, Tcl_Size objc, Tcl_Obj *const objv[])
{
    enum {
	SELECTION_SET, SELECTION_ADD, SELECTION_REMOVE, SELECTION_TOGGLE
    };
    static const char *const selopStrings[] = {
	"set", "add", "remove", "toggle", NULL
    };

    Treeview *tv = (Treeview *)recordPtr;
    int selop, i, selChange = 0;
    TreeItem *item, **items;

    if (objc == 2) {
	Tcl_Obj *result = Tcl_NewListObj(0,0);
	for (item = tv->tree.root->children; item; item = NextPreorder(item)) {
	    if (item->state & TTK_STATE_SELECTED)
		Tcl_ListObjAppendElement(NULL, result, ItemID(tv, item));
	}
	Tcl_SetObjResult(interp, result);
	return TCL_OK;
    }

    if (objc != 4) {
    	Tcl_WrongNumArgs(interp, 2, objv, "?add|remove|set|toggle items?");
	return TCL_ERROR;
    }

    if (Tcl_GetIndexFromObjStruct(interp, objv[2], selopStrings,
	    sizeof(char *), "selection operation", 0, &selop) != TCL_OK) {
	return TCL_ERROR;
    }

    items = GetItemListFromObj(interp, tv, objv[3]);
    if (!items) {
	return TCL_ERROR;
    }

    switch (selop)
    {
	case SELECTION_SET:
	    /* Clear */
	    for (item=tv->tree.root; item; item = NextPreorder(item)) {
		if (item->state & TTK_STATE_SELECTED) {
		    item->state &= ~TTK_STATE_SELECTED;
		    selChange = 1;
		}
	    }
	    for (i=0; items[i]; ++i) {
		items[i]->state |= TTK_STATE_SELECTED;
		selChange = 1;
	    }
	    break;
	case SELECTION_ADD:
	    for (i=0; items[i]; ++i) {
		if (!(items[i]->state & TTK_STATE_SELECTED)) {
		    items[i]->state |= TTK_STATE_SELECTED;
		    selChange = 1;
		}
	    }
	    break;
	case SELECTION_REMOVE:
	    for (i=0; items[i]; ++i) {
		if (items[i]->state & TTK_STATE_SELECTED) {
		    items[i]->state &= ~TTK_STATE_SELECTED;
		    selChange = 1;
		}
	    }
	    break;
	case SELECTION_TOGGLE:
	    for (i=0; items[i]; ++i) {
		items[i]->state ^= TTK_STATE_SELECTED;
		selChange = 1;
	    }
	    break;
    }

    ckfree(items);
    if (selChange) {
	Tk_SendVirtualEvent(tv->core.tkwin, "TreeviewSelect", NULL);
    }
    TtkRedisplayWidget(&tv->core);

    return TCL_OK;
}

/* + SelObjChangeElement --
 * 	Change an element in a cell selection list.
 */
static int SelObjChangeElement(
    Treeview *tv, Tcl_Obj *listPtr, Tcl_Obj *elemPtr,
    int add,
    TCL_UNUSED(int) /*remove*/,
    int toggle)
{
    Tcl_Size i, nElements;
    int anyChange = 0;
    TreeColumn *column, *elemColumn;
    Tcl_Obj **elements;

    elemColumn = FindColumn(NULL, tv, elemPtr);
    Tcl_ListObjGetElements(NULL, listPtr, &nElements, &elements);
    for (i = 0; i < nElements; i++) {
	column = FindColumn(NULL, tv, elements[i]);
	if (column == elemColumn) {
	    if (add) {
		return anyChange;
	    }
	    Tcl_ListObjReplace(NULL, listPtr, i, 1, 0, NULL);
	    anyChange = 1;
	    return anyChange;
	}
    }
    if (add || toggle) {
	Tcl_ListObjAppendElement(NULL, listPtr, elemColumn->idObj);
	anyChange = 1;
    }
    return anyChange;
}

/* + $tree cellselection ?add|remove|set|toggle $items?
 */
static int CellSelectionRange(
    Tcl_Interp *interp, Treeview *tv, Tcl_Obj *fromCell, Tcl_Obj *toCell,
    int add, int remove, int toggle)
{
    TreeCell cellFrom, cellTo;
    TreeItem *item;
    Tcl_Obj *columns, **elements;
    int colno, fromNo, toNo, anyChange = 0;
    Tcl_Size i, nElements;
    int set = !(add || remove || toggle);

    if (GetCellFromObj(interp, tv, fromCell, 1, &fromNo, &cellFrom)
	    != TCL_OK) {
	return TCL_ERROR;
    }
    if (GetCellFromObj(interp, tv, toCell, 1, &toNo, &cellTo)
	    != TCL_OK) {
	return TCL_ERROR;
    }

    /* Correct order.
     */
    if (fromNo > toNo) {
	colno = fromNo;
	fromNo = toNo;
	toNo = colno;
    }

    /* Make a list of columns in this rectangle.
     */
    columns = Tcl_NewListObj(0, 0);
    Tcl_IncrRefCount(columns);
    for (colno = fromNo; colno <= toNo; colno++) {
	Tcl_ListObjAppendElement(NULL, columns,
		tv->tree.displayColumns[colno]->idObj);
    }

    /* Set is the only operation that affects items outside its rectangle.
     * Start with clearing out.
     */
    if (set) {
	anyChange = CellSelectionClear(tv);
    }

    /* Correct order.
     */
    if (tv->tree.rowPosNeedsUpdate) {
	UpdatePositionTree(tv);
    }
    if (cellFrom.item->itemPos > cellTo.item->itemPos) {
	item = cellFrom.item;
	cellFrom.item = cellTo.item;
	cellTo.item = item;
    }

    /* Go through all items in this rectangle.
     */
    for (item = cellFrom.item; item; item = NextPreorder(item)) {
	if (item->selObj != NULL) {
	    item->selObj = unshareObj(item->selObj);

	    Tcl_ListObjGetElements(NULL, columns, &nElements, &elements);
	    for (i = 0; i < nElements; ++i) {
		anyChange |= SelObjChangeElement(tv, item->selObj, elements[i],
			add, remove, toggle);
	    }
	} else {
	    /* Set, add and toggle do the same thing when empty before.
	     */
	    if (!remove) {
		item->selObj = columns;
		Tcl_IncrRefCount(item->selObj);
		anyChange = 1;
	    }
	}
	if (item == cellTo.item) {
	    break;
	}
    }

    Tcl_DecrRefCount(columns);

    if (anyChange) {
	Tk_SendVirtualEvent(tv->core.tkwin, "TreeviewSelect", NULL);
    }
    TtkRedisplayWidget(&tv->core);
    return TCL_OK;
}

/* + $tree cellselection ?add|remove|set|toggle $items?
 */
static int TreeviewCellSelectionCommand(
    void *recordPtr, Tcl_Interp *interp, Tcl_Size objc, Tcl_Obj *const objv[])
{
    enum {
	SELECTION_SET, SELECTION_ADD, SELECTION_REMOVE, SELECTION_TOGGLE
    };
    static const char *const selopStrings[] = {
	"set", "add", "remove", "toggle", NULL
    };

    Treeview *tv = (Treeview *)recordPtr;
    int selop, anyChange = 0;
    Tcl_Size i, nCells;
    TreeCell *cells;
    TreeItem *item;

    if (objc == 2) {
	Tcl_Obj *result = Tcl_NewListObj(0,0);
	for (item = tv->tree.root->children; item; item = NextPreorder(item)) {
	    if (item->selObj != NULL) {
		Tcl_Size n, elemc;
		Tcl_Obj **elemv;

		Tcl_ListObjGetElements(interp, item->selObj, &n, &elemv);
		elemc = n;
		for (i = 0; i < elemc; ++i) {
		    Tcl_Obj *elem[2];
		    elem[0] = ItemID(tv, item);
		    elem[1] = elemv[i];
		    Tcl_ListObjAppendElement(NULL, result,
			    Tcl_NewListObj(2, elem));
		}
	    }
	}
	Tcl_SetObjResult(interp, result);
	return TCL_OK;
    }

    if (objc < 4 || objc > 5) {
    	Tcl_WrongNumArgs(interp, 2, objv, "?add|remove|set|toggle arg...?");
	return TCL_ERROR;
    }

    if (Tcl_GetIndexFromObjStruct(interp, objv[2], selopStrings,
	    sizeof(char *), "cellselection operation", 0, &selop) != TCL_OK) {
	return TCL_ERROR;
    }

    if (objc == 5) {
	switch (selop)
	{
	    case SELECTION_SET:
		return CellSelectionRange(interp, tv, objv[3], objv[4], 0, 0, 0);
	    case SELECTION_ADD:
		return CellSelectionRange(interp, tv, objv[3], objv[4], 1, 0, 0);
	    case SELECTION_REMOVE:
		return CellSelectionRange(interp, tv, objv[3], objv[4], 0, 1, 0);
	    case SELECTION_TOGGLE:
		return CellSelectionRange(interp, tv, objv[3], objv[4], 0, 0, 1);
	}
    }

    cells = GetCellListFromObj(interp, tv, objv[3], &nCells);
    if (cells == NULL) {
	return TCL_ERROR;
    }

    switch (selop)
    {
	case SELECTION_SET:
	    anyChange = CellSelectionClear(tv);
	    /*FALLTHRU*/
	case SELECTION_ADD:
	    for (i = 0; i < nCells; i++) {
		item = cells[i].item;
		if (item->selObj == NULL) {
		    item->selObj = Tcl_NewListObj(0, 0);
		    Tcl_IncrRefCount(item->selObj);
		}
		item->selObj = unshareObj(item->selObj);
		anyChange |= SelObjChangeElement(tv, item->selObj,
			cells[i].colObj, 1, 0, 0);
	    }
	    break;
	case SELECTION_REMOVE:
	    for (i = 0; i < nCells; i++) {
		item = cells[i].item;
		if (item->selObj == NULL) {
		    continue;
		}
		item->selObj = unshareObj(item->selObj);
		anyChange |= SelObjChangeElement(tv, item->selObj,
			cells[i].colObj, 0, 1, 0);
	    }
	    break;
	case SELECTION_TOGGLE:
	    for (i = 0; i < nCells; i++) {
		item = cells[i].item;
		if (item->selObj == NULL) {
		    item->selObj = Tcl_NewListObj(0, 0);
		    Tcl_IncrRefCount(item->selObj);
		}
		item->selObj = unshareObj(item->selObj);
		anyChange = SelObjChangeElement(tv, item->selObj,
			cells[i].colObj, 0, 0, 1);
	    }
	    break;
    }

    ckfree(cells);
    if (anyChange) {
	Tk_SendVirtualEvent(tv->core.tkwin, "TreeviewSelect", NULL);
    }
    TtkRedisplayWidget(&tv->core);

    return TCL_OK;
}

/*------------------------------------------------------------------------
 * +++ Widget commands -- tags and bindings.
 */

/* + $tv tag bind $tag ?$sequence ?$script??
 */
static int TreeviewTagBindCommand(
    void *recordPtr, Tcl_Interp *interp, Tcl_Size objc, Tcl_Obj *const objv[])
{
    Treeview *tv = (Treeview *)recordPtr;
    Ttk_TagTable tagTable = tv->tree.tagTable;
    Tk_BindingTable bindingTable = tv->tree.bindingTable;
    Ttk_Tag tag;

    if (objc < 4 || objc > 6) {
    	Tcl_WrongNumArgs(interp, 3, objv, "tagName ?sequence? ?script?");
	return TCL_ERROR;
    }

    tag = Ttk_GetTagFromObj(tagTable, objv[3]);
    if (!tag) { return TCL_ERROR; }

    if (objc == 4) {		/* $tv tag bind $tag */
	Tk_GetAllBindings(interp, bindingTable, tag);
    } else if (objc == 5) { 	/* $tv tag bind $tag $sequence */
	/* TODO: distinguish "no such binding" (OK) from "bad pattern" (ERROR)
	 */
	const char *script = Tk_GetBinding(interp,
		bindingTable, tag, Tcl_GetString(objv[4]));
	if (script != NULL) {
	    Tcl_SetObjResult(interp, Tcl_NewStringObj(script,-1));
	}
    } else if (objc == 6) {	/* $tv tag bind $tag $sequence $script */
	const char *sequence = Tcl_GetString(objv[4]);
	const char *script = Tcl_GetString(objv[5]);

	if (!*script) { /* Delete existing binding */
	    Tk_DeleteBinding(interp, bindingTable, tag, sequence);
	} else {
	    unsigned long mask = Tk_CreateBinding(interp,
		    bindingTable, tag, sequence, script, 0);

	    /* Test mask to make sure event is supported:
	     */
	    if (mask & (~TreeviewBindEventMask)) {
		Tk_DeleteBinding(interp, bindingTable, tag, sequence);
		Tcl_SetObjResult(interp, Tcl_ObjPrintf(
		    "unsupported event %s\nonly key, button, motion, and"
		    " virtual events supported", sequence));
		Tcl_SetErrorCode(interp, "TTK", "TREE", "BIND_EVENTS", NULL);
		return TCL_ERROR;
	    }
	}
    }
    return TCL_OK;
}

/* + $tv tag configure $tag ?-option ?value -option value...??
 */
static int TreeviewTagConfigureCommand(
    void *recordPtr, Tcl_Interp *interp, Tcl_Size objc, Tcl_Obj *const objv[])
{
    Treeview *tv = (Treeview *)recordPtr;
    Ttk_TagTable tagTable = tv->tree.tagTable;
    Ttk_Tag tag;

    if (objc < 4) {
	Tcl_WrongNumArgs(interp, 3, objv, "tagName ?-option ?value ...??");
	return TCL_ERROR;
    }

    tag = Ttk_GetTagFromObj(tagTable, objv[3]);

    if (objc == 4) {
	return Ttk_EnumerateTagOptions(interp, tagTable, tag);
    } else if (objc == 5) {
	Tcl_Obj *result = Ttk_TagOptionValue(interp, tagTable, tag, objv[4]);
	if (result) {
	    Tcl_SetObjResult(interp, result);
	    return TCL_OK;
	} /* else */
	return TCL_ERROR;
    }
    /* else */
    TtkRedisplayWidget(&tv->core);
    return Ttk_ConfigureTag(interp, tagTable, tag, objc - 4, objv + 4);
}

/* + $tv tag delete $tag
 */
static int TreeviewTagDeleteCommand(
    void *recordPtr, Tcl_Interp *interp, Tcl_Size objc, Tcl_Obj *const objv[])
{
    Treeview *tv = (Treeview *)recordPtr;
    Ttk_TagTable tagTable = tv->tree.tagTable;
    TreeItem *item = tv->tree.root;
    Ttk_Tag tag;

    if (objc != 4) {
	Tcl_WrongNumArgs(interp, 3, objv, "tagName");
	return TCL_ERROR;
    }

    tag = Ttk_GetTagFromObj(tagTable, objv[3]);
    /* remove the tag from all cells and items */
    while (item) {
	RemoveTagFromCellsAtItem(item, tag);
	RemoveTag(item, tag);
	item = NextPreorder(item);
    }
    /* then remove the tag from the tag table */
    Tk_DeleteAllBindings(tv->tree.bindingTable, tag);
    Ttk_DeleteTagFromTable(tagTable, tag);
    TtkRedisplayWidget(&tv->core);

    return TCL_OK;
}

/* + $tv tag has $tag ?$item?
 */
static int TreeviewTagHasCommand(
    void *recordPtr, Tcl_Interp *interp, Tcl_Size objc, Tcl_Obj *const objv[])
{
    Treeview *tv = (Treeview *)recordPtr;

    if (objc == 4) {	/* Return list of all items with tag */
	Ttk_Tag tag = Ttk_GetTagFromObj(tv->tree.tagTable, objv[3]);
	TreeItem *item = tv->tree.root;
	Tcl_Obj *result = Tcl_NewListObj(0,0);

	while (item) {
	    if (Ttk_TagSetContains(item->tagset, tag)) {
		Tcl_ListObjAppendElement(NULL, result, ItemID(tv, item));
	    }
	    item = NextPreorder(item);
	}

	Tcl_SetObjResult(interp, result);
	return TCL_OK;
    } else if (objc == 5) {	/* Test if item has specified tag */
	Ttk_Tag tag = Ttk_GetTagFromObj(tv->tree.tagTable, objv[3]);
	TreeItem *item = FindItem(interp, tv, objv[4]);
	if (!item) {
	    return TCL_ERROR;
	}
	Tcl_SetObjResult(interp,
	    Tcl_NewBooleanObj(Ttk_TagSetContains(item->tagset, tag)));
	return TCL_OK;
    } else {
    	Tcl_WrongNumArgs(interp, 3, objv, "tagName ?item?");
	return TCL_ERROR;
    }
}

/* + $tv tag cell has $tag ?$cell?
 */
static int TreeviewCtagHasCommand(
    void *recordPtr, Tcl_Interp *interp, Tcl_Size objc, Tcl_Obj *const objv[])
{
    Treeview *tv = (Treeview *)recordPtr;
    TreeCell cell;
    Tcl_Size i, columnNumber;

    if (objc == 5) {	/* Return list of all cells with tag */
	Ttk_Tag tag = Ttk_GetTagFromObj(tv->tree.tagTable, objv[4]);
	TreeItem *item = tv->tree.root;
	Tcl_Obj *result = Tcl_NewListObj(0,0);

	while (item) {
	    for (i = 0; i < item->nTagSets && i <= tv->tree.nColumns; ++i) {
		if (item->cellTagSets[i] != NULL) {
		    if (Ttk_TagSetContains(item->cellTagSets[i], tag)) {
			Tcl_Obj *elem[2];
			elem[0] = ItemID(tv, item);
			if (i == 0) {
			    elem[1] = tv->tree.column0.idObj;
			} else {
			    elem[1] = tv->tree.columns[i-1].idObj;
			}
			Tcl_ListObjAppendElement(NULL, result,
				Tcl_NewListObj(2, elem));
		    }
		}
	    }
	    item = NextPreorder(item);
	}

	Tcl_SetObjResult(interp, result);
	return TCL_OK;
    } else if (objc == 6) {	/* Test if cell has specified tag */
	Ttk_Tag tag = Ttk_GetTagFromObj(tv->tree.tagTable, objv[4]);
	int result = 0;
	if (GetCellFromObj(interp, tv, objv[5], 0, NULL, &cell) != TCL_OK) {
	    return TCL_ERROR;
	}
	if (cell.column == &tv->tree.column0) {
	    columnNumber = 0;
	} else {
	    columnNumber = cell.column - tv->tree.columns + 1;
	}
	if (columnNumber < cell.item->nTagSets) {
	    if (cell.item->cellTagSets[columnNumber] != NULL) {
		result = Ttk_TagSetContains(
			cell.item->cellTagSets[columnNumber],
			tag);
	    }
	}

	Tcl_SetObjResult(interp, Tcl_NewWideIntObj(result));
	return TCL_OK;
    } else {
    	Tcl_WrongNumArgs(interp, 4, objv, "tagName ?cell?");
	return TCL_ERROR;
    }
}

/* + $tv tag names
 */
static int TreeviewTagNamesCommand(
    void *recordPtr, Tcl_Interp *interp, Tcl_Size objc, Tcl_Obj *const objv[])
{
    Treeview *tv = (Treeview *)recordPtr;

    if (objc != 3) {
	Tcl_WrongNumArgs(interp, 3, objv, "");
	return TCL_ERROR;
    }

    return Ttk_EnumerateTags(interp, tv->tree.tagTable);
}

/* + $tv tag add $tag $items
 */
static void AddTag(TreeItem *item, Ttk_Tag tag)
{
    if (Ttk_TagSetAdd(item->tagset, tag)) {
	if (item->tagsObj) Tcl_DecrRefCount(item->tagsObj);
	item->tagsObj = Ttk_NewTagSetObj(item->tagset);
	Tcl_IncrRefCount(item->tagsObj);
    }
}

static int TreeviewTagAddCommand(
    void *recordPtr, Tcl_Interp *interp, Tcl_Size objc, Tcl_Obj *const objv[])
{
    Treeview *tv = (Treeview *)recordPtr;
    Ttk_Tag tag;
    TreeItem **items;
    Tcl_Size i;

    if (objc != 5) {
	Tcl_WrongNumArgs(interp, 3, objv, "tagName items");
	return TCL_ERROR;
    }

    tag = Ttk_GetTagFromObj(tv->tree.tagTable, objv[3]);
    items = GetItemListFromObj(interp, tv, objv[4]);

    if (!items) {
	return TCL_ERROR;
    }

    for (i = 0; items[i]; ++i) {
	AddTag(items[i], tag);
    }
    ckfree(items);

    TtkRedisplayWidget(&tv->core);

    return TCL_OK;
}

/* Make sure tagset at column is allocated and initialised */
static void AllocCellTagSets(Treeview *tv, TreeItem *item, Tcl_Size columnNumber)
{
    Tcl_Size i, newSize = MAX(columnNumber + 1, tv->tree.nColumns + 1);
    if (item->nTagSets < newSize) {
	if (item->cellTagSets == NULL) {
	    item->cellTagSets = (Ttk_TagSet *)
		    ckalloc(sizeof(Ttk_TagSet)*newSize);
	} else {
	    item->cellTagSets = (Ttk_TagSet *)
		    ckrealloc(item->cellTagSets, sizeof(Ttk_TagSet) * newSize);
	}
	for (i = item->nTagSets; i < newSize; i++) {
	    item->cellTagSets[i] = NULL;
	}
	item->nTagSets = newSize;
    }

    if (item->cellTagSets[columnNumber] == NULL) {
	item->cellTagSets[columnNumber] =
		Ttk_GetTagSetFromObj(NULL, tv->tree.tagTable, NULL);
    }
}

/* + $tv tag cell add $tag $cells
 */
static int TreeviewCtagAddCommand(
    void *recordPtr, Tcl_Interp *interp, Tcl_Size objc, Tcl_Obj *const objv[])
{
    Treeview *tv = (Treeview *)recordPtr;
    Ttk_Tag tag;
    TreeCell *cells;
    TreeItem *item;
    Tcl_Size i, nCells, columnNumber;

    if (objc != 6) {
	Tcl_WrongNumArgs(interp, 4, objv, "tagName cells");
	return TCL_ERROR;
    }

    cells = GetCellListFromObj(interp, tv, objv[5], &nCells);
    if (cells == NULL) {
	return TCL_ERROR;
    }

    tag = Ttk_GetTagFromObj(tv->tree.tagTable, objv[4]);

    for (i = 0; i < nCells; i++) {
	if (cells[i].column == &tv->tree.column0) {
	    columnNumber = 0;
	} else {
	    columnNumber = cells[i].column - tv->tree.columns  + 1;
	}
	item = cells[i].item;
	AllocCellTagSets(tv, item, columnNumber);
	Ttk_TagSetAdd(item->cellTagSets[columnNumber], tag);
    }

    ckfree(cells);
    TtkRedisplayWidget(&tv->core);

    return TCL_OK;
}

/* + $tv tag remove $tag ?$items?
 */
static void RemoveTag(TreeItem *item, Ttk_Tag tag)
{
    if (Ttk_TagSetRemove(item->tagset, tag)) {
	if (item->tagsObj) Tcl_DecrRefCount(item->tagsObj);
	item->tagsObj = Ttk_NewTagSetObj(item->tagset);
	Tcl_IncrRefCount(item->tagsObj);
    }
}

/* Remove tag from all cells at row 'item'
 */
static void RemoveTagFromCellsAtItem(TreeItem *item, Ttk_Tag tag)
{
    Tcl_Size i;

    for (i = 0; i < item->nTagSets; i++) {
	if (item->cellTagSets[i] != NULL) {
	    Ttk_TagSetRemove(item->cellTagSets[i], tag);
	}
    }
}

static int TreeviewTagRemoveCommand(
    void *recordPtr, Tcl_Interp *interp, Tcl_Size objc, Tcl_Obj *const objv[])
{
    Treeview *tv = (Treeview *)recordPtr;
    Ttk_Tag tag;

    if (objc < 4 || objc > 5) {
	Tcl_WrongNumArgs(interp, 3, objv, "tagName ?items?");
	return TCL_ERROR;
    }

    tag = Ttk_GetTagFromObj(tv->tree.tagTable, objv[3]);

    if (objc == 5) {
	TreeItem **items = GetItemListFromObj(interp, tv, objv[4]);
	int i;

	if (!items) {
	    return TCL_ERROR;
	}
	for (i = 0; items[i]; ++i) {
	    RemoveTag(items[i], tag);
	}
	ckfree(items);
    } else if (objc == 4) {
	TreeItem *item = tv->tree.root;
	while (item) {
	    RemoveTag(item, tag);
	    item = NextPreorder(item);
	}
    }

    TtkRedisplayWidget(&tv->core);

    return TCL_OK;
}

/* + $tv tag cell remove $tag ?$cells?
 */
static int TreeviewCtagRemoveCommand(
    void *recordPtr, Tcl_Interp *interp, Tcl_Size objc, Tcl_Obj *const objv[])
{
    Treeview *tv = (Treeview *)recordPtr;
    Ttk_Tag tag;
    TreeCell *cells;
    TreeItem *item;
    Tcl_Size i, nCells, columnNumber;

    if (objc < 5 || objc > 6) {
	Tcl_WrongNumArgs(interp, 4, objv, "tagName ?cells?");
	return TCL_ERROR;
    }

    tag = Ttk_GetTagFromObj(tv->tree.tagTable, objv[4]);

    if (objc == 6) {
	cells = GetCellListFromObj(interp, tv, objv[5], &nCells);
	if (cells == NULL) {
	    return TCL_ERROR;
	}

	for (i = 0; i < nCells; i++) {
	    if (cells[i].column == &tv->tree.column0) {
		columnNumber = 0;
	    } else {
		columnNumber = cells[i].column - tv->tree.columns  + 1;
	    }
	    item = cells[i].item;
	    AllocCellTagSets(tv, item, columnNumber);
	    Ttk_TagSetRemove(item->cellTagSets[columnNumber], tag);
	}
	ckfree(cells);
    } else {
	item = tv->tree.root;
	while (item) {
	    RemoveTagFromCellsAtItem(item, tag);
	    item = NextPreorder(item);
	}
    }

    TtkRedisplayWidget(&tv->core);

    return TCL_OK;
}

static const Ttk_Ensemble TreeviewCtagCommands[] = {
    { "add",		TreeviewCtagAddCommand,0 },
    { "has",		TreeviewCtagHasCommand,0 },
    { "remove",		TreeviewCtagRemoveCommand,0 },
    { 0,0,0 }
};

static const Ttk_Ensemble TreeviewTagCommands[] = {
    { "add",		TreeviewTagAddCommand,0 },
    { "bind",		TreeviewTagBindCommand,0 },
    { "cell",    	0,TreeviewCtagCommands },
    { "configure",	TreeviewTagConfigureCommand,0 },
    { "delete",		TreeviewTagDeleteCommand,0 },
    { "has",		TreeviewTagHasCommand,0 },
    { "names",		TreeviewTagNamesCommand,0 },
    { "remove",		TreeviewTagRemoveCommand,0 },
    { 0,0,0 }
};

/*------------------------------------------------------------------------
 * +++ Widget commands record.
 */
static const Ttk_Ensemble TreeviewCommands[] = {
    { "bbox",  		TreeviewBBoxCommand,0 },
    { "cellselection",	TreeviewCellSelectionCommand,0 },
    { "children",	TreeviewChildrenCommand,0 },
    { "cget",		TtkWidgetCgetCommand,0 },
    { "column", 	TreeviewColumnCommand,0 },
    { "configure",	TtkWidgetConfigureCommand,0 },
    { "delete", 	TreeviewDeleteCommand,0 },
    { "detach", 	TreeviewDetachCommand,0 },
    { "drag",   	TreeviewDragCommand,0 },
    { "drop",   	TreeviewDropCommand,0 },
    { "exists", 	TreeviewExistsCommand,0 },
    { "focus", 		TreeviewFocusCommand,0 },
    { "heading", 	TreeviewHeadingCommand,0 },
    { "identify",  	TreeviewIdentifyCommand,0 },
    { "index",  	TreeviewIndexCommand,0 },
    { "insert", 	TreeviewInsertCommand,0 },
    { "instate",	TtkWidgetInstateCommand,0 },
    { "item", 		TreeviewItemCommand,0 },
    { "move", 		TreeviewMoveCommand,0 },
    { "next", 		TreeviewNextCommand,0 },
    { "parent", 	TreeviewParentCommand,0 },
    { "prev", 		TreeviewPrevCommand,0 },
    { "see", 		TreeviewSeeCommand,0 },
    { "selection",	TreeviewSelectionCommand,0 },
    { "set",  		TreeviewSetCommand,0 },
    { "state",  	TtkWidgetStateCommand,0 },
    { "style",		TtkWidgetStyleCommand,0 },
    { "tag",    	0,TreeviewTagCommands },
    { "xview",  	TreeviewXViewCommand,0 },
    { "yview",  	TreeviewYViewCommand,0 },
    { 0,0,0 }
};

/*------------------------------------------------------------------------
 * +++ Widget definition.
 */

static const WidgetSpec TreeviewWidgetSpec = {
    "Treeview",			/* className */
    sizeof(Treeview),   	/* recordSize */
    TreeviewOptionSpecs,	/* optionSpecs */
    TreeviewCommands,   	/* subcommands */
    TreeviewInitialize,   	/* initializeProc */
    TreeviewCleanup,		/* cleanupProc */
    TreeviewConfigure,    	/* configureProc */
    TtkNullPostConfigure,  	/* postConfigureProc */
    TreeviewGetLayout, 		/* getLayoutProc */
    TreeviewSize, 		/* sizeProc */
    TreeviewDoLayout,		/* layoutProc */
    TreeviewDisplay		/* displayProc */
};

/*------------------------------------------------------------------------
 * +++ Layout specifications.
 */

TTK_BEGIN_LAYOUT_TABLE(LayoutTable)

TTK_LAYOUT("Treeview",
    TTK_GROUP("Treeview.field", TTK_FILL_BOTH|TTK_BORDER,
	TTK_GROUP("Treeview.padding", TTK_FILL_BOTH,
	    TTK_NODE("Treeview.treearea", TTK_FILL_BOTH))))

TTK_LAYOUT("Item",
    TTK_GROUP("Treeitem.padding", TTK_FILL_BOTH,
	TTK_NODE("Treeitem.indicator", TTK_PACK_LEFT)
	TTK_NODE("Treeitem.image", TTK_PACK_LEFT)
	TTK_NODE("Treeitem.text", TTK_FILL_BOTH)))

TTK_LAYOUT("Cell",
    TTK_GROUP("Treedata.padding", TTK_FILL_BOTH,
	TTK_NODE("Treeitem.image", TTK_PACK_LEFT)
	TTK_NODE("Treeitem.text", TTK_FILL_BOTH)))

TTK_LAYOUT("Heading",
    TTK_NODE("Treeheading.cell", TTK_FILL_BOTH)
    TTK_GROUP("Treeheading.border", TTK_FILL_BOTH,
	TTK_GROUP("Treeheading.padding", TTK_FILL_BOTH,
	    TTK_NODE("Treeheading.image", TTK_PACK_RIGHT)
	    TTK_NODE("Treeheading.text", TTK_FILL_X))))

TTK_LAYOUT("Row",
    TTK_NODE("Treeitem.row", TTK_FILL_BOTH))

TTK_LAYOUT("Separator",
    TTK_NODE("Treeitem.separator", TTK_FILL_BOTH))

TTK_END_LAYOUT_TABLE

/*------------------------------------------------------------------------
 * +++ Tree indicator element.
 */

typedef struct {
    Tcl_Obj *colorObj;
    Tcl_Obj *sizeObj;
    Tcl_Obj *marginsObj;
} TreeitemIndicator;

static const Ttk_ElementOptionSpec TreeitemIndicatorOptions[] = {
    { "-foreground", TK_OPTION_COLOR,
	offsetof(TreeitemIndicator,colorObj), DEFAULT_FOREGROUND },
    { "-indicatorsize", TK_OPTION_PIXELS,
	offsetof(TreeitemIndicator,sizeObj), "12" },
    { "-indicatormargins", TK_OPTION_STRING,
	offsetof(TreeitemIndicator,marginsObj), "2 2 4 2" },
    { NULL, TK_OPTION_BOOLEAN, 0, NULL }
};

static void TreeitemIndicatorSize(
    TCL_UNUSED(void *), /* clientData */
    void *elementRecord,
    Tk_Window tkwin,
    int *widthPtr,
    int *heightPtr,
    TCL_UNUSED(Ttk_Padding *))
{
    TreeitemIndicator *indicator = (TreeitemIndicator *)elementRecord;
    Ttk_Padding margins;
    int size = 0;

    Ttk_GetPaddingFromObj(NULL, tkwin, indicator->marginsObj, &margins);
    Tk_GetPixelsFromObj(NULL, tkwin, indicator->sizeObj, &size);
    if (size % 2 == 0) --size;	/* An odd size is better for the arrow. */

    *widthPtr = size + Ttk_PaddingWidth(margins);
    *heightPtr = size + Ttk_PaddingHeight(margins);
}

static void TreeitemIndicatorDraw(
    TCL_UNUSED(void *), /* clientData */
    void *elementRecord,
    Tk_Window tkwin,
    Drawable d,
    Ttk_Box b,
    Ttk_State state)
{
    TreeitemIndicator *indicator = (TreeitemIndicator *)elementRecord;
    ArrowDirection direction =
	(state & TTK_STATE_OPEN) ? ARROW_DOWN : ARROW_RIGHT;
    Ttk_Padding margins;
    XColor *borderColor = Tk_GetColorFromObj(tkwin, indicator->colorObj);
    XGCValues gcvalues; GC gc; unsigned mask;

    if (state & TTK_STATE_LEAF) /* don't draw anything */
	return;

    Ttk_GetPaddingFromObj(NULL,tkwin,indicator->marginsObj,&margins);
    b = Ttk_PadBox(b, margins);

    gcvalues.foreground = borderColor->pixel;
    gcvalues.line_width = 1;
    mask = GCForeground | GCLineWidth;
    gc = Tk_GetGC(tkwin, mask, &gcvalues);

    TtkDrawArrow(Tk_Display(tkwin), d, gc, b, direction);

    Tk_FreeGC(Tk_Display(tkwin), gc);
}

static const Ttk_ElementSpec TreeitemIndicatorElementSpec = {
    TK_STYLE_VERSION_2,
    sizeof(TreeitemIndicator),
    TreeitemIndicatorOptions,
    TreeitemIndicatorSize,
    TreeitemIndicatorDraw
};

/*------------------------------------------------------------------------
 * +++ Row element.
 */

typedef struct {
    Tcl_Obj *backgroundObj;
    Tcl_Obj *rowNumberObj;
} RowElement;

static const Ttk_ElementOptionSpec RowElementOptions[] = {
    { "-background", TK_OPTION_COLOR,
	offsetof(RowElement,backgroundObj), DEFAULT_BACKGROUND },
    { "-rownumber", TK_OPTION_INT,
	offsetof(RowElement,rowNumberObj), "0" },
    { NULL, TK_OPTION_BOOLEAN, 0, NULL }
};

static void RowElementDraw(
    TCL_UNUSED(void *), /* clientData */
    void *elementRecord,
    Tk_Window tkwin,
    Drawable d,
    Ttk_Box b,
    TCL_UNUSED(Ttk_State))
{
    RowElement *row = (RowElement *)elementRecord;
    XColor *color = Tk_GetColorFromObj(tkwin, row->backgroundObj);
    GC gc = Tk_GCForColor(color, d);

    XFillRectangle(Tk_Display(tkwin), d, gc,
	    b.x, b.y, b.width, b.height);
}

static const Ttk_ElementSpec RowElementSpec = {
    TK_STYLE_VERSION_2,
    sizeof(RowElement),
    RowElementOptions,
    TtkNullElementSize,
    RowElementDraw
};

/*------------------------------------------------------------------------
 * +++ Initialisation.
 */

MODULE_SCOPE void
TtkTreeview_Init(Tcl_Interp *interp)
{
    Ttk_Theme theme = Ttk_GetDefaultTheme(interp);

    RegisterWidget(interp, "ttk::treeview", &TreeviewWidgetSpec);

    Ttk_RegisterElement(interp, theme, "Treeitem.indicator",
	    &TreeitemIndicatorElementSpec, 0);
    Ttk_RegisterElement(interp, theme, "Treeitem.row", &RowElementSpec, 0);
    Ttk_RegisterElement(interp, theme, "Treeitem.separator", &RowElementSpec, 0);
    Ttk_RegisterElement(interp, theme, "Treeheading.cell", &RowElementSpec, 0);
    Ttk_RegisterElement(interp, theme, "treearea", &ttkNullElementSpec, 0);

    Ttk_RegisterLayouts(theme, LayoutTable);
}

/*EOF*/<|MERGE_RESOLUTION|>--- conflicted
+++ resolved
@@ -1754,19 +1754,15 @@
     int dispRow;
     Ttk_Box bbox = tv->tree.treeArea;
 
-<<<<<<< HEAD
-    if (tv->tree.rowPosNeedsUpdate) {
-	UpdatePositionTree(tv);
-    }
-    dispRow = DisplayRow(item->rowPos, tv);
-    if (dispRow < 0) {
-=======
     /* Make sure the scroll information is current before use */
     TtkUpdateScrollInfo(tv->tree.xscrollHandle);
     TtkUpdateScrollInfo(tv->tree.yscrollHandle);
 
-    if (row < tv->tree.yscroll.first || row > tv->tree.yscroll.last) {
->>>>>>> 4a89f7ed
+    if (tv->tree.rowPosNeedsUpdate) {
+	UpdatePositionTree(tv);
+    }
+    dispRow = DisplayRow(item->rowPos, tv);
+    if (dispRow < 0) {
 	/* not viewable, or off-screen */
 	return 0;
     }
@@ -1927,14 +1923,10 @@
 
     if ((objPtr = Ttk_QueryOption(treeLayout, "-rowheight", 0))) {
 	(void)Tk_GetPixelsFromObj(NULL, tv->core.tkwin, objPtr, &tv->tree.rowHeight);
-<<<<<<< HEAD
-=======
-	if (tv->tree.rowHeight < 1) {
-	    tv->tree.rowHeight = 1;
-	}
->>>>>>> 4a89f7ed
-    }
-    tv->tree.rowHeight = MAX(tv->tree.rowHeight, 1);
+    }
+    if (tv->tree.rowHeight < 1) {
+	tv->tree.rowHeight = 1;
+    }
 
     if ((objPtr = Ttk_QueryOption(treeLayout, "-columnseparatorwidth", 0))) {
 	(void)Tk_GetPixelsFromObj(NULL, tv->core.tkwin, objPtr, &tv->tree.colSeparatorWidth);
@@ -2192,12 +2184,6 @@
 	xPad = tv->tree.colSeparatorWidth/2;
     }
 
-<<<<<<< HEAD
-    /* Make sure that the cells won't overlap the border's bottom edge */
-    if (y + rowHeight > tv->tree.treeArea.y + tv->tree.treeArea.height) {
-	rowHeight = tv->tree.treeArea.y + tv->tree.treeArea.height - y;
-    }
-
     /* An Item's image should not propagate to a Cell.
        A Cell's image can only be set by cell tags. */
     displayItemCell = *displayItem;
@@ -2211,11 +2197,6 @@
     if (Ttk_QueryStyle(Ttk_LayoutStyle(tv->tree.cellLayout), &displayItemCell,
 		    tv->tree.displayOptionTable, "-padding", state) != NULL) {
 	defaultPadding = 0;
-=======
-    Tcl_ListObjGetElements(NULL, item->valuesObj, &nValues, &values);
-    for (i = 0; i < tv->tree.nColumns; ++i) {
-	tv->tree.columns[i].data = (i < nValues) ? values[i] : 0;
->>>>>>> 4a89f7ed
     }
 
     for (i = 1; i < tv->tree.nDisplayColumns; ++i) {
@@ -2283,30 +2264,19 @@
 {
     Ttk_Style style = Ttk_LayoutStyle(tv->core.layout);
     Ttk_State state = ItemState(tv, item);
-<<<<<<< HEAD
     DisplayItem displayItem, displayItemSel, displayItemLocal;
-    int rowHeight = tv->tree.rowHeight * item->height;
-    int x = tv->tree.treeArea.x - tv->tree.xscroll.first;
-    int xTitle = tv->tree.treeArea.x;
-    int dispRow = DisplayRow(item->rowPos, tv);
-    int y = tv->tree.treeArea.y + tv->tree.rowHeight * dispRow;
-
-    /* Make sure that the item won't overlap the border's bottom edge:
-     */
-    if (y + rowHeight > tv->tree.treeArea.y + tv->tree.treeArea.height) {
-	rowHeight = tv->tree.treeArea.y + tv->tree.treeArea.height - y;
-=======
-    DisplayItem displayItem;
-    int x, y, h, rowHeight;
-    
-    rowHeight = tv->tree.rowHeight;
-    h = rowHeight * (row - tv->tree.yscroll.first);
+    int x, y, h, xTitle, dispRow, rowHeight;
+
+    dispRow = DisplayRow(item->rowPos, tv);
+    h = tv->tree.rowHeight * dispRow;
     if (h >= tv->tree.treeArea.height) {
         /* The item is outside the visible area */
         return;
->>>>>>> 4a89f7ed
-    }
+    }
+
+    rowHeight = tv->tree.rowHeight * item->height;
     x = tv->tree.treeArea.x - tv->tree.xscroll.first;
+    xTitle = tv->tree.treeArea.x;
     y = tv->tree.treeArea.y + h;
 
     PrepareItem(tv, item, &displayItem, state);
@@ -2435,15 +2405,16 @@
 }
 
 /* + DrawTreeArea --
- * 	Draw the tree area including the headings, if any
+ *     Draw the tree area including the headings, if any
  */
 static void DrawTreeArea(Treeview *tv, Drawable d) {
     if (tv->tree.showFlags & SHOW_HEADINGS) {
-	DrawHeadings(tv, d);
-    }
-    DrawForest(tv, tv->tree.root->children, d, 0, 0);
-}
-    
+        DrawHeadings(tv, d);
+    }
+    DrawForest(tv, tv->tree.root->children, d, 0);
+    DrawSeparators(tv, d);
+}
+
 /* + TreeviewDisplay --
  * 	Display() widget hook.  Draw the widget contents.
  */
@@ -2459,60 +2430,60 @@
     /* When the tree area does not fit in the available space, there is a
      * risk that it will be drawn over other areas of the layout.
      */
-
+    
     winWidth = Tk_Width(tkwin); 
     winHeight = Tk_Height(tkwin);
     width = tv->tree.treeArea.width;
     height = tv->tree.headingArea.height + tv->tree.treeArea.height;
-
+    
     if ((width == winWidth && height == winHeight)
       || (tv->tree.treeArea.height % tv->tree.rowHeight == 0
-        && TreeWidth(tv) <= width)) {
-        /* No protection is needed; either the tree area fills the entire
-         * widget, or everything fits within the available area.
-         */
-        DrawTreeArea(tv, d);
+	&& TreeWidth(tv) <= width)) {
+	/* No protection is needed; either the tree area fills the entire
+	 * widget, or everything fits within the available area.
+	 */
+	DrawTreeArea(tv, d);
     } else {
-        /* The tree area needs to be clipped
-         */
-
-	int x, y;
-
-        x = tv->tree.treeArea.x;
-        if (tv->tree.showFlags & SHOW_HEADINGS) {
-            y = tv->tree.headingArea.y;
-        } else {
-            y = tv->tree.treeArea.y;
-        }
+	/* The tree area needs to be clipped
+	 */
+    
+       int x, y;
+    
+	x = tv->tree.treeArea.x;
+	if (tv->tree.showFlags & SHOW_HEADINGS) {
+	    y = tv->tree.headingArea.y;
+	} else {
+	    y = tv->tree.treeArea.y;
+	}
 
 #ifndef TK_NO_DOUBLE_BUFFERING
 	Drawable p;
 	XGCValues gcValues;
 	GC gc;
 
-        /* Create a temporary helper drawable */
-        p = Tk_GetPixmap(Tk_Display(tkwin), Tk_WindowId(tkwin),
-          winWidth, winHeight, Tk_Depth(tkwin));
-
-        /* Get a graphics context for copying the drawable content */
-        gcValues.function = GXcopy;
-        gcValues.graphics_exposures = False;
-        gc = Tk_GetGC(tkwin, GCFunction|GCGraphicsExposures, &gcValues);
-
-        /* Copy the widget background into the helper */
-        XCopyArea(Tk_Display(tkwin), d, p, gc, 0, 0,
-          (unsigned) winWidth, (unsigned) winHeight, 0, 0);
-
-        /* Draw the tree onto the helper without regard for borders */
-        DrawTreeArea(tv, p);
-
-        /* Copy only the tree area inside the borders back */
-        XCopyArea(Tk_Display(tkwin), p, d, gc, x, y,
-          (unsigned) width, (unsigned) height, x, y);
-
-        /* Clean up the temporary resources */
-        Tk_FreePixmap(Tk_Display(tkwin), p);
-        Tk_FreeGC(Tk_Display(tkwin), gc);
+	/* Create a temporary helper drawable */
+	p = Tk_GetPixmap(Tk_Display(tkwin), Tk_WindowId(tkwin),
+	  winWidth, winHeight, Tk_Depth(tkwin));
+
+	/* Get a graphics context for copying the drawable content */
+	gcValues.function = GXcopy;
+	gcValues.graphics_exposures = False;
+	gc = Tk_GetGC(tkwin, GCFunction|GCGraphicsExposures, &gcValues);
+
+	/* Copy the widget background into the helper */
+	XCopyArea(Tk_Display(tkwin), d, p, gc, 0, 0,
+	  (unsigned) winWidth, (unsigned) winHeight, 0, 0);
+
+	/* Draw the tree onto the helper without regard for borders */
+	DrawTreeArea(tv, p);
+
+	/* Copy only the tree area inside the borders back */
+	XCopyArea(Tk_Display(tkwin), p, d, gc, x, y,
+	  (unsigned) width, (unsigned) height, x, y);
+
+	/* Clean up the temporary resources */
+	Tk_FreePixmap(Tk_Display(tkwin), p);
+	Tk_FreeGC(Tk_Display(tkwin), gc);
 #else
 	Ttk_Theme currentTheme = Ttk_GetCurrentTheme(tv->core.interp);
 	Ttk_Theme aquaTheme = Ttk_GetTheme(tv->core.interp, "aqua");
@@ -2521,16 +2492,11 @@
 	    height += 4;
 	}
 
-        TkpClipDrawableToRect(Tk_Display(tkwin), d, x, y, width, height);
-        DrawTreeArea(tv, d);
-        TkpClipDrawableToRect(Tk_Display(tkwin), d, 0, 0, -1, -1);
+	Tk_ClipDrawableToRect(Tk_Display(tkwin), d, x, y, width, height);
+	DrawTreeArea(tv, d);
+	Tk_ClipDrawableToRect(Tk_Display(tkwin), d, 0, 0, -1, -1);
 #endif
     }
-<<<<<<< HEAD
-    DrawForest(tv, tv->tree.root->children, d, 0);
-    DrawSeparators(tv, d);
-=======
->>>>>>> 4a89f7ed
 }
 
 /*------------------------------------------------------------------------
@@ -3574,7 +3540,6 @@
 
     /* Make sure item is visible:
      */
-<<<<<<< HEAD
     if (item->rowPos < tv->tree.titleRows) {
 	return TCL_OK;
     }
@@ -3582,28 +3547,18 @@
 	    - tv->tree.titleRows;
     scrollRow1 = item->rowPos - tv->tree.titleRows;
     scrollRow2 = scrollRow1 + item->height - 1;
-    if (scrollRow1 < tv->tree.yscroll.first || item->height > visibleRows) {
-	TtkScrollTo(tv->tree.yscrollHandle, scrollRow1, 1);
-    } else if (scrollRow2 >= tv->tree.yscroll.first + visibleRows) {
-	scrollRow1 = 1 + scrollRow2 - visibleRows;
-	TtkScrollTo(tv->tree.yscrollHandle, scrollRow1, 1);
-=======
-    rowNumber = RowNumber(tv, item);
-    if (rowNumber < 0) {
-        /* The item cannot be moved into view because it is detached */
-        return TCL_OK;
-    }
-    if (rowNumber >= tv->tree.yscroll.last) {
-	TtkScrollTo(tv->tree.yscrollHandle,
-	    tv->tree.yscroll.first + (1+rowNumber - tv->tree.yscroll.last), 1);
->>>>>>> 4a89f7ed
-    }
+
+    if (scrollRow2 >= tv->tree.yscroll.first + visibleRows) {
+	scrollRow2 = 1 + scrollRow2 - visibleRows;
+	TtkScrollTo(tv->tree.yscrollHandle, scrollRow2, 1);
+    }
+
     /* On small widgets (shorter than one row high, which is also the case
      * before the widget is initially mapped) the above command will have
      * scrolled down too far. This is why both conditions must be checked.
      */
-    if (rowNumber < tv->tree.yscroll.first) {
-	TtkScrollTo(tv->tree.yscrollHandle, rowNumber, 1);
+    if (scrollRow1 < tv->tree.yscroll.first || item->height > visibleRows) {
+	TtkScrollTo(tv->tree.yscrollHandle, scrollRow1, 1);
     }
 
     return TCL_OK;
@@ -4308,7 +4263,10 @@
 /* Make sure tagset at column is allocated and initialised */
 static void AllocCellTagSets(Treeview *tv, TreeItem *item, Tcl_Size columnNumber)
 {
-    Tcl_Size i, newSize = MAX(columnNumber + 1, tv->tree.nColumns + 1);
+    Tcl_Size i, newSize = columnNumber + 1;
+    if (newSize < tv->tree.nColumns + 1) {
+        newSize = tv->tree.nColumns + 1;
+    }
     if (item->nTagSets < newSize) {
 	if (item->cellTagSets == NULL) {
 	    item->cellTagSets = (Ttk_TagSet *)
