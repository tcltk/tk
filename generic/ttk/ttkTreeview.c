/*
 * Copyright © 2004, Joe English
 *
 * ttk::treeview widget implementation.
 */

#include "tkInt.h"
#include "ttkTheme.h"
#include "ttkWidget.h"

#define DEF_TREE_ROWS		"10"
#define DEF_TITLECOLUMNS	"0"
#define DEF_TITLEITEMS		"0"
#define DEF_STRIPED		"0"
#define DEF_COLWIDTH		"200"
#define DEF_MINWIDTH		"20"

static const Tk_Anchor DEFAULT_IMAGEANCHOR = TK_ANCHOR_W;
static const int DEFAULT_INDENT 	= 20;
static const int HALO   		= 4;	/* heading separator */
static const int COLUMN_SEPARATOR       = 1;    /* column separator width */

#define TTK_STATE_OPEN TTK_STATE_USER1
#define TTK_STATE_LEAF TTK_STATE_USER2

#define STATE_CHANGED	 	(0x100)	/* item state option changed */

#define MAX(a,b) (((a) > (b)) ? (a) : (b))

/*------------------------------------------------------------------------
 * +++ Tree items.
 *
 * INVARIANTS:
 * 	item->children	==> item->children->parent == item
 *	item->next	==> item->next->parent == item->parent
 * 	item->next 	==> item->next->prev == item
 * 	item->prev 	==> item->prev->next == item
 */

typedef struct TreeItemRec TreeItem;
struct TreeItemRec {
    Tcl_HashEntry *entryPtr;	/* Back-pointer to hash table entry */
    TreeItem	*parent;	/* Parent item */
    TreeItem	*children;	/* Linked list of child items */
    TreeItem	*next;		/* Next sibling */
    TreeItem	*prev;		/* Previous sibling */

    /*
     * Options and instance data:
     */
    Ttk_State 	state;
    Tcl_Obj	*textObj;
    Tcl_Obj	*imageObj;
    Tcl_Obj	*valuesObj;
    Tcl_Obj	*openObj;
    Tcl_Obj	*tagsObj;
    Tcl_Obj     *selObj;
    Tcl_Obj     *imageAnchorObj;
    int 	hidden;
    int		height; 	/* Height is in number of row heights */

    Ttk_TagSet  *cellTagSets;
    int         nTagSets;

    /*
     * Derived resources:
     */
    Ttk_TagSet	tagset;
    Ttk_ImageSpec *imagespec;
    int itemPos; 		/* Counting items */
    int visiblePos; 		/* Counting visible items */
    int rowPos;			/* Counting rows (visible physical space) */
};

#define ITEM_OPTION_TAGS_CHANGED	0x100
#define ITEM_OPTION_IMAGE_CHANGED	0x200

static const Tk_OptionSpec ItemOptionSpecs[] = {
    {TK_OPTION_STRING, "-text", "text", "Text",
	"", offsetof(TreeItem,textObj), TCL_INDEX_NONE,
	0,0,0 },
    {TK_OPTION_INT, "-height", "height", "Height",
	"1", -1, offsetof(TreeItem,height),
	0,0,0 },
    {TK_OPTION_BOOLEAN, "-hidden", "hidden", "Hidden",
	"0", -1, offsetof(TreeItem,hidden),
	0,0,0 },
    {TK_OPTION_STRING, "-image", "image", "Image",
	NULL, offsetof(TreeItem,imageObj), TCL_INDEX_NONE,
	TK_OPTION_NULL_OK,0,ITEM_OPTION_IMAGE_CHANGED },
    {TK_OPTION_ANCHOR, "-imageanchor", "imageAnchor", "ImageAnchor",
	NULL, offsetof(TreeItem,imageAnchorObj), TCL_INDEX_NONE,
	TK_OPTION_NULL_OK,0,0 },
    {TK_OPTION_STRING, "-values", "values", "Values",
	NULL, offsetof(TreeItem,valuesObj), TCL_INDEX_NONE,
	TK_OPTION_NULL_OK,0,0 },
    {TK_OPTION_BOOLEAN, "-open", "open", "Open",
	"0", offsetof(TreeItem,openObj), TCL_INDEX_NONE,
	0,0,0 },
    {TK_OPTION_STRING, "-tags", "tags", "Tags",
	NULL, offsetof(TreeItem,tagsObj), TCL_INDEX_NONE,
	TK_OPTION_NULL_OK,0,ITEM_OPTION_TAGS_CHANGED },

    {TK_OPTION_END, 0,0,0, NULL, TCL_INDEX_NONE,TCL_INDEX_NONE, 0,0,0}
};

/* Forward declarations */
static void RemoveTag(TreeItem *, Ttk_Tag);
static void RemoveTagFromCellsAtItem(TreeItem *, Ttk_Tag);

/* + NewItem --
 * 	Allocate a new, uninitialized, unlinked item
 */
static TreeItem *NewItem(void)
{
    TreeItem *item = (TreeItem *)ckalloc(sizeof(*item));

    item->entryPtr = 0;
    item->parent = item->children = item->next = item->prev = NULL;

    item->state = 0ul; 
    item->textObj = NULL;
    item->imageObj = NULL;
    item->valuesObj = NULL;
    item->openObj = NULL;
    item->tagsObj = NULL;
    item->selObj = NULL;
    item->imageAnchorObj = NULL;
    item->hidden = 0;
    item->height = 1;
    item->cellTagSets = NULL;
    item->nTagSets = 0;

    item->tagset = NULL;
    item->imagespec = NULL;

    return item;
}

/* + FreeItem --
 * 	Destroy an item
 */
static void FreeItem(TreeItem *item)
{
    int i;
    if (item->textObj) { Tcl_DecrRefCount(item->textObj); }
    if (item->imageObj) { Tcl_DecrRefCount(item->imageObj); }
    if (item->valuesObj) { Tcl_DecrRefCount(item->valuesObj); }
    if (item->openObj) { Tcl_DecrRefCount(item->openObj); }
    if (item->tagsObj) { Tcl_DecrRefCount(item->tagsObj); }
    if (item->selObj) { Tcl_DecrRefCount(item->selObj); }
    if (item->imageAnchorObj) { Tcl_DecrRefCount(item->imageAnchorObj); }

    if (item->tagset)	{ Ttk_FreeTagSet(item->tagset); }
    if (item->imagespec) { TtkFreeImageSpec(item->imagespec); }
    if (item->cellTagSets) {
	for (i = 0; i < item->nTagSets; ++i) {
	    if (item->cellTagSets[i] != NULL) {
		Ttk_FreeTagSet(item->cellTagSets[i]);
	    }
	}
	ckfree(item->cellTagSets);
    }

    ckfree(item);
}

static void FreeItemCB(void *clientData) { FreeItem((TreeItem *)clientData); }

/* + DetachItem --
 * 	Unlink an item from the tree.
 */
static void DetachItem(TreeItem *item)
{
    if (item->parent && item->parent->children == item)
	item->parent->children = item->next;
    if (item->prev)
	item->prev->next = item->next;
    if (item->next)
	item->next->prev = item->prev;
    item->next = item->prev = item->parent = NULL;
}

/* + InsertItem --
 * 	Insert an item into the tree after the specified item.
 *
 * Preconditions:
 * 	+ item is currently detached
 * 	+ prev != NULL ==> prev->parent == parent.
 */
static void InsertItem(TreeItem *parent, TreeItem *prev, TreeItem *item)
{
    item->parent = parent;
    item->prev = prev;
    if (prev) {
	item->next = prev->next;
	prev->next = item;
    } else {
	item->next = parent->children;
	parent->children = item;
    }
    if (item->next) {
	item->next->prev = item;
    }
}

/* + NextPreorder --
 * 	Return the next item in preorder traversal order.
 */

static TreeItem *NextPreorder(TreeItem *item)
{
    if (item->children)
	return item->children;
    while (!item->next) {
	item = item->parent;
	if (!item)
	    return 0;
    }
    return item->next;
}

/*------------------------------------------------------------------------
 * +++ Display items and tag options.
 */

typedef struct {
    Tcl_Obj *textObj;		/* taken from item / data cell */
    Tcl_Obj *imageObj;		/* taken from item or tag*/
    Tcl_Obj *imageAnchorObj;	/* taken from item or tag */
    Tcl_Obj *anchorObj;		/* from column <<NOTE-ANCHOR>> */
    Tcl_Obj *backgroundObj;	/* remainder from tag */
    Tcl_Obj *stripedBgObj;
    Tcl_Obj *foregroundObj;
    Tcl_Obj *fontObj;
} DisplayItem;

static const Tk_OptionSpec DisplayOptionSpecs[] = {
    {TK_OPTION_STRING, "-text", "text", "Text",
	NULL, offsetof(DisplayItem,textObj), TCL_INDEX_NONE,
	TK_OPTION_NULL_OK,0,0 },
    {TK_OPTION_ANCHOR, "-anchor", "anchor", "Anchor",
<<<<<<< HEAD
	NULL, offsetof(DisplayItem,anchorObj), TCL_INDEX_NONE,
	TK_OPTION_NULL_OK, 0, GEOMETRY_CHANGED},	/* <<NOTE-ANCHOR>> */
    /* From here down are the tags options. The index in TagOptionSpecs
     * below should be kept in synch with this position.
     */
    {TK_OPTION_STRING, "-image", "image", "Image",
	NULL, offsetof(DisplayItem,imageObj), TCL_INDEX_NONE,
	TK_OPTION_NULL_OK,0,0 },
    {TK_OPTION_ANCHOR, "-imageanchor", "imageAnchor", "ImageAnchor",
	NULL, offsetof(DisplayItem,imageAnchorObj), TCL_INDEX_NONE,
	TK_OPTION_NULL_OK,0,0 },
=======
	"center", offsetof(DisplayItem,anchorObj), TCL_INDEX_NONE,
	0, 0, GEOMETRY_CHANGED},	/* <<NOTE-ANCHOR>> */
>>>>>>> 1b1d4d4c
    {TK_OPTION_COLOR, "-background", "windowColor", "WindowColor",
	NULL, offsetof(DisplayItem,backgroundObj), TCL_INDEX_NONE,
	TK_OPTION_NULL_OK,0,0 },
    {TK_OPTION_COLOR, "-stripedbackground", "windowColor", "WindowColor",
	NULL, offsetof(DisplayItem,stripedBgObj), TCL_INDEX_NONE,
	TK_OPTION_NULL_OK,0,0 },
    {TK_OPTION_COLOR, "-foreground", "textColor", "TextColor",
	NULL, offsetof(DisplayItem,foregroundObj), TCL_INDEX_NONE,
	TK_OPTION_NULL_OK,0,0 },
    {TK_OPTION_FONT, "-font", "font", "Font",
	NULL, offsetof(DisplayItem,fontObj), TCL_INDEX_NONE,
	TK_OPTION_NULL_OK,0,GEOMETRY_CHANGED },

    {TK_OPTION_END, 0,0,0, NULL, TCL_INDEX_NONE,TCL_INDEX_NONE, 0,0,0}
};

static const Tk_OptionSpec *TagOptionSpecs = &DisplayOptionSpecs[2];

/*------------------------------------------------------------------------
 * +++ Columns.
 *
 * There are separate option tables associated with the column record:
 * ColumnOptionSpecs is for configuring the column,
 * and HeadingOptionSpecs is for drawing headings.
 */
typedef struct {
    int 	width;		/* Column width, in pixels */
    int 	minWidth;	/* Minimum column width, in pixels */
    int 	stretch;	/* Should column stretch while resizing? */
    Tcl_Obj	*idObj;		/* Column identifier, from -columns option */

    Tcl_Obj	*anchorObj;	/* -anchor for cell data <<NOTE-ANCHOR>> */

    /* Column heading data:
     */
    Tcl_Obj 	*headingObj;		/* Heading label */
    Tcl_Obj	*headingImageObj;	/* Heading image */
    Tcl_Obj 	*headingAnchorObj;	/* -anchor for heading label */
    Tcl_Obj	*headingCommandObj;	/* Command to execute */
    Tcl_Obj 	*headingStateObj;	/* @@@ testing ... */
    Ttk_State	headingState;		/* ... */

    /* Temporary storage for cell data
     */
    Tcl_Obj 	*data;
    int         selected;
    Ttk_TagSet	tagset;
} TreeColumn;

static void InitColumn(TreeColumn *column)
{
    column->width = 200;
    column->minWidth = 20;
    column->stretch = 1;
    column->idObj = 0;
    column->anchorObj = 0;

    column->headingState = 0;
    column->headingObj = 0;
    column->headingImageObj = 0;
    column->headingAnchorObj = 0;
    column->headingStateObj = 0;
    column->headingCommandObj = 0;

    column->data = 0;
    column->tagset = NULL;
}

static void FreeColumn(TreeColumn *column)
{
    if (column->idObj) { Tcl_DecrRefCount(column->idObj); }
    if (column->anchorObj) { Tcl_DecrRefCount(column->anchorObj); }

    if (column->headingObj) { Tcl_DecrRefCount(column->headingObj); }
    if (column->headingImageObj) { Tcl_DecrRefCount(column->headingImageObj); }
    if (column->headingAnchorObj) { Tcl_DecrRefCount(column->headingAnchorObj); }
    if (column->headingStateObj) { Tcl_DecrRefCount(column->headingStateObj); }
    if (column->headingCommandObj) { Tcl_DecrRefCount(column->headingCommandObj); }

    /* Don't touch column->data, it's scratch storage */
}

static const Tk_OptionSpec ColumnOptionSpecs[] = {
    {TK_OPTION_INT, "-width", "width", "Width",
	DEF_COLWIDTH, TCL_INDEX_NONE, offsetof(TreeColumn,width),
	0,0,GEOMETRY_CHANGED },
    {TK_OPTION_INT, "-minwidth", "minWidth", "MinWidth",
	DEF_MINWIDTH, TCL_INDEX_NONE, offsetof(TreeColumn,minWidth),
	0,0,0 },
    {TK_OPTION_BOOLEAN, "-stretch", "stretch", "Stretch",
	"1", TCL_INDEX_NONE, offsetof(TreeColumn,stretch),
	0,0,GEOMETRY_CHANGED },
    {TK_OPTION_ANCHOR, "-anchor", "anchor", "Anchor",
	"w", offsetof(TreeColumn,anchorObj), TCL_INDEX_NONE,	/* <<NOTE-ANCHOR>> */
	0,0,0 },
    {TK_OPTION_STRING, "-id", "id", "ID",
	NULL, offsetof(TreeColumn,idObj), TCL_INDEX_NONE,
	TK_OPTION_NULL_OK,0,READONLY_OPTION },
    {TK_OPTION_END, 0,0,0, NULL, TCL_INDEX_NONE,TCL_INDEX_NONE, 0,0,0}
};

static const Tk_OptionSpec HeadingOptionSpecs[] = {
    {TK_OPTION_STRING, "-text", "text", "Text",
	"", offsetof(TreeColumn,headingObj), TCL_INDEX_NONE,
	0,0,0 },
    {TK_OPTION_STRING, "-image", "image", "Image",
	"", offsetof(TreeColumn,headingImageObj), TCL_INDEX_NONE,
	0,0,0 },
    {TK_OPTION_ANCHOR, "-anchor", "anchor", "Anchor",
	"center", offsetof(TreeColumn,headingAnchorObj), TCL_INDEX_NONE,
	0,0,0 },
    {TK_OPTION_STRING, "-command", "", "",
	"", offsetof(TreeColumn,headingCommandObj), TCL_INDEX_NONE,
	TK_OPTION_NULL_OK,0,0 },
    {TK_OPTION_STRING, "state", "", "",
	"", offsetof(TreeColumn,headingStateObj), TCL_INDEX_NONE,
	0,0,STATE_CHANGED },
    {TK_OPTION_END, 0,0,0, NULL, TCL_INDEX_NONE,TCL_INDEX_NONE, 0,0,0}
};

/*------------------------------------------------------------------------
 * +++ -show option:
 * TODO: Implement SHOW_BRANCHES.
 */

#define SHOW_TREE 	(0x1) 	/* Show tree column? */
#define SHOW_HEADINGS	(0x2)	/* Show heading row? */
#define SHOW_SEPARATORS	(0x4)	/* Show vertical separators? */

#define DEFAULT_SHOW	"tree headings"

static const char *const showStrings[] = {
    "tree", "headings", "columnseparators", NULL
};

static int GetEnumSetFromObj(
    Tcl_Interp *interp,
    Tcl_Obj *objPtr,
    const char *const table[],
    unsigned *resultPtr)
{
    unsigned result = 0;
    int i, objc;
    Tcl_Obj **objv;

    if (Tcl_ListObjGetElements(interp, objPtr, &objc, &objv) != TCL_OK)
	return TCL_ERROR;

    for (i = 0; i < objc; ++i) {
	int index;
	if (TCL_OK != Tcl_GetIndexFromObjStruct(interp, objv[i], table,
		sizeof(char *), "value", TCL_EXACT, &index))
	{
	    return TCL_ERROR;
	}
	result |= (1 << index);
    }

    *resultPtr = result;
    return TCL_OK;
}

/*------------------------------------------------------------------------
 * +++ Treeview widget record.
 *
 * Dependencies:
 * 	columns, columnNames: -columns
 * 	displayColumns:	-columns, -displaycolumns
 * 	headingHeight: [layout]
 * 	rowHeight, indent: style
 */
typedef struct {
    /* Resources acquired at initialization-time:
     */
    Tk_OptionTable itemOptionTable;
    Tk_OptionTable columnOptionTable;
    Tk_OptionTable headingOptionTable;
    Tk_OptionTable displayOptionTable;
    Tk_BindingTable bindingTable;
    Ttk_TagTable tagTable;

    /* Acquired in GetLayout hook:
     */
    Ttk_Layout itemLayout;
    Ttk_Layout cellLayout;
    Ttk_Layout headingLayout;
    Ttk_Layout rowLayout;
    Ttk_Layout separatorLayout;

    int headingHeight;		/* Space for headings */
    int rowHeight;		/* Height of each item */
    int indent;			/* #pixels horizontal offset for child items */

    /* Tree data:
     */
    Tcl_HashTable items;	/* Map: item name -> item */
    int serial;			/* Next item # for autogenerated names */
    TreeItem *root;		/* Root item */

    TreeColumn column0;		/* Column options for display column #0 */
    TreeColumn *columns;	/* Array of column options for data columns */

    TreeItem *focus;		/* Current focus item */
    TreeItem *endPtr;		/* See EndPosition() */

    /* Widget options:
     */
    Tcl_Obj *columnsObj;	/* List of symbolic column names */
    Tcl_Obj *displayColumnsObj;	/* List of columns to display */

    Tcl_Obj *heightObj;		/* height (rows) */
    Tcl_Obj *paddingObj;	/* internal padding */
    int nTitleColumns;		/* -titlecolumns */
    int nTitleItems;		/* -titleitems */
    int striped;		/* -striped option */

    Tcl_Obj *showObj;		/* -show list */
    Tcl_Obj *selectModeObj;	/* -selectmode option */
    Tcl_Obj *selectTypeObj;	/* -selecttype option */

    Scrollable xscroll;
    ScrollHandle xscrollHandle;
    Scrollable yscroll;
    ScrollHandle yscrollHandle;

    /* Derived resources:
     */
    Tcl_HashTable columnNames;	/* Map: column name -> column table entry */
    int nColumns; 		/* #columns */
    unsigned showFlags;		/* bitmask of subparts to display */

    TreeColumn **displayColumns; /* List of columns for display (incl tree) */
    int nDisplayColumns;	/* #display columns */
    int titleWidth;		/* Width of non-scrolled columns */
    int titleRows;		/* Height of non-scrolled items, in rows */
    int totalRows;		/* Height of non-hidden items, in rows */
    int rowPosNeedsUpdate;	/* Internal rowPos data needs update */
    Ttk_Box headingArea;	/* Display area for column headings */
    Ttk_Box treeArea;   	/* Display area for tree */
    int slack;			/* Slack space (see Resizing section) */

} TreePart;

typedef struct {
    WidgetCore core;
    TreePart tree;
} Treeview;

#define USER_MASK 		0x0100
#define COLUMNS_CHANGED 	(USER_MASK)
#define DCOLUMNS_CHANGED	(USER_MASK<<1)
#define SCROLLCMD_CHANGED	(USER_MASK<<2)
#define SHOW_CHANGED 		(USER_MASK<<3)

static const char *const SelectModeStrings[] = { "none", "browse", "extended", NULL };
static const char *const SelectTypeStrings[] = { "item", "cell", NULL };

static const Tk_OptionSpec TreeviewOptionSpecs[] = {
    {TK_OPTION_STRING, "-columns", "columns", "Columns",
	"", offsetof(Treeview,tree.columnsObj), TCL_INDEX_NONE,
	0, 0,COLUMNS_CHANGED | GEOMETRY_CHANGED /*| READONLY_OPTION*/ },
    {TK_OPTION_STRING, "-displaycolumns","displayColumns","DisplayColumns",
	"#all", offsetof(Treeview,tree.displayColumnsObj), TCL_INDEX_NONE,
	0, 0,DCOLUMNS_CHANGED | GEOMETRY_CHANGED },
    {TK_OPTION_STRING, "-show", "show", "Show",
	DEFAULT_SHOW, offsetof(Treeview,tree.showObj), TCL_INDEX_NONE,
	0, 0,SHOW_CHANGED | GEOMETRY_CHANGED },

    {TK_OPTION_STRING_TABLE, "-selectmode", "selectMode", "SelectMode",
	"extended", offsetof(Treeview,tree.selectModeObj), TCL_INDEX_NONE,
	0, (void *)SelectModeStrings, 0 },
    {TK_OPTION_STRING_TABLE, "-selecttype", "selectType", "SelectType",
	"item", offsetof(Treeview,tree.selectTypeObj), -1,
	0,(ClientData)SelectTypeStrings,0 },

    {TK_OPTION_PIXELS, "-height", "height", "Height",
	DEF_TREE_ROWS, offsetof(Treeview,tree.heightObj), TCL_INDEX_NONE,
	0, 0,GEOMETRY_CHANGED},
    {TK_OPTION_STRING, "-padding", "padding", "Pad",
	NULL, offsetof(Treeview,tree.paddingObj), TCL_INDEX_NONE,
	TK_OPTION_NULL_OK,0,GEOMETRY_CHANGED },
    {TK_OPTION_INT, "-titlecolumns", "titlecolumns", "Titlecolumns",
	DEF_TITLECOLUMNS, -1, offsetof(Treeview,tree.nTitleColumns),
	0,0,GEOMETRY_CHANGED},
    {TK_OPTION_INT, "-titleitems", "titleitems", "Titleitems",
	DEF_TITLEITEMS, -1, offsetof(Treeview,tree.nTitleItems),
	0,0,GEOMETRY_CHANGED},
    {TK_OPTION_BOOLEAN, "-striped", "striped", "Striped",
	DEF_STRIPED, -1, offsetof(Treeview,tree.striped),
	0,0,GEOMETRY_CHANGED},

    {TK_OPTION_STRING, "-xscrollcommand", "xScrollCommand", "ScrollCommand",
	NULL, TCL_INDEX_NONE, offsetof(Treeview, tree.xscroll.scrollCmd),
	TK_OPTION_NULL_OK, 0, SCROLLCMD_CHANGED},
    {TK_OPTION_STRING, "-yscrollcommand", "yScrollCommand", "ScrollCommand",
	NULL, TCL_INDEX_NONE, offsetof(Treeview, tree.yscroll.scrollCmd),
	TK_OPTION_NULL_OK, 0, SCROLLCMD_CHANGED},

    WIDGET_TAKEFOCUS_TRUE,
    WIDGET_INHERIT_OPTIONS(ttkCoreOptionSpecs)
};

/*------------------------------------------------------------------------
 * +++ Utilities.
 */
typedef void (*HashEntryIterator)(void *hashValue);

static void foreachHashEntry(Tcl_HashTable *ht, HashEntryIterator func)
{
    Tcl_HashSearch search;
    Tcl_HashEntry *entryPtr = Tcl_FirstHashEntry(ht, &search);
    while (entryPtr != NULL) {
	func(Tcl_GetHashValue(entryPtr));
	entryPtr = Tcl_NextHashEntry(&search);
    }
}

static void CellSelectionClear(Treeview *tv)
{
    TreeItem *item;
    for (item = tv->tree.root; item; item = NextPreorder(item)) {
	if (item->selObj != NULL) {
	    Tcl_DecrRefCount(item->selObj);
	    item->selObj = NULL;
	}
    }
}

/* + unshareObj(objPtr) --
 * 	Ensure that a Tcl_Obj * has refcount 1 -- either return objPtr
 * 	itself,	or a duplicated copy.
 */
static Tcl_Obj *unshareObj(Tcl_Obj *objPtr)
{
    if (Tcl_IsShared(objPtr)) {
	Tcl_Obj *newObj = Tcl_DuplicateObj(objPtr);
	Tcl_DecrRefCount(objPtr);
	Tcl_IncrRefCount(newObj);
	return newObj;
    }
    return objPtr;
}

/* DisplayLayout --
 * 	Rebind, place, and draw a layout + object combination.
 */
static void DisplayLayout(
    Ttk_Layout layout, void *recordPtr, Ttk_State state, Ttk_Box b, Drawable d)
{
    Ttk_RebindSublayout(layout, recordPtr);
    Ttk_PlaceLayout(layout, state, b);
    Ttk_DrawLayout(layout, state, d);
}

/* DisplayLayoutTree --
 *	Like DisplayLayout, but for the tree column.
 */
static void DisplayLayoutTree(
    Tk_Anchor imageAnchor, Tk_Anchor textAnchor,
    Ttk_Layout layout, void *recordPtr, Ttk_State state, Ttk_Box b, Drawable d)
{
    Ttk_Element elem;
    Ttk_RebindSublayout(layout, recordPtr);

    elem = Ttk_FindElement(layout, "image");
    if (elem != NULL) {
	Ttk_AnchorElement(elem, imageAnchor);
    }
    elem = Ttk_FindElement(layout, "text");
    if (elem != NULL) {
	Ttk_AnchorElement(elem, textAnchor);
    }
    elem = Ttk_FindElement(layout, "focus");
    if (elem != NULL) {
	Ttk_AnchorElement(elem, textAnchor);
    }

    Ttk_PlaceLayout(layout, state, b);
    Ttk_DrawLayout(layout, state, d);
}

/* + GetColumn --
 * 	Look up column by name or number.
 * 	Returns: pointer to column table entry, NULL if not found.
 * 	Leaves an error message in interp->result on error.
 */
static TreeColumn *GetColumn(
    Tcl_Interp *interp, Treeview *tv, Tcl_Obj *columnIDObj)
{
    Tcl_HashEntry *entryPtr;
    int columnIndex;

    /* Check for named column:
     */
    entryPtr = Tcl_FindHashEntry(
	    &tv->tree.columnNames, Tcl_GetString(columnIDObj));
    if (entryPtr) {
	return (TreeColumn *)Tcl_GetHashValue(entryPtr);
    }

    /* Check for number:
     */
    if (Tcl_GetIntFromObj(NULL, columnIDObj, &columnIndex) == TCL_OK) {
	if (columnIndex < 0 || columnIndex >= tv->tree.nColumns) {
	    Tcl_SetObjResult(interp, Tcl_ObjPrintf(
		    "Column index %s out of bounds",
		    Tcl_GetString(columnIDObj)));
	    Tcl_SetErrorCode(interp, "TTK", "TREE", "COLBOUND", NULL);
	    return NULL;
	}

	return tv->tree.columns + columnIndex;
    }
    Tcl_SetObjResult(interp, Tcl_ObjPrintf(
	"Invalid column index %s", Tcl_GetString(columnIDObj)));
    Tcl_SetErrorCode(interp, "TTK", "TREE", "COLUMN", NULL);
    return NULL;
}

/* + FindColumn --
 * 	Look up column by name, number, or display index.
 */
static TreeColumn *FindColumn(
    Tcl_Interp *interp, Treeview *tv, Tcl_Obj *columnIDObj)
{
    int colno;

    if (sscanf(Tcl_GetString(columnIDObj), "#%d", &colno) == 1)
    {	/* Display column specification, #n */
	if (colno >= 0 && colno < tv->tree.nDisplayColumns) {
	    return tv->tree.displayColumns[colno];
	}
	/* else */
	Tcl_SetObjResult(interp, Tcl_ObjPrintf(
	    "Column %s out of range", Tcl_GetString(columnIDObj)));
	Tcl_SetErrorCode(interp, "TTK", "TREE", "COLUMN", NULL);
	return NULL;
    }

    return GetColumn(interp, tv, columnIDObj);
}

/* + FindItem --
 * 	Locates the item with the specified identifier in the tree.
 * 	If there is no such item, leaves an error message in interp.
 */
static TreeItem *FindItem(
    Tcl_Interp *interp, Treeview *tv, Tcl_Obj *itemNameObj)
{
    const char *itemName = Tcl_GetString(itemNameObj);
    Tcl_HashEntry *entryPtr =  Tcl_FindHashEntry(&tv->tree.items, itemName);

    if (!entryPtr) {
	Tcl_SetObjResult(interp, Tcl_ObjPrintf(
		"Item %s not found", itemName));
	Tcl_SetErrorCode(interp, "TTK", "TREE", "ITEM", NULL);
	return 0;
    }
    return (TreeItem *)Tcl_GetHashValue(entryPtr);
}

/* + GetItemListFromObj --
 * 	Parse a Tcl_Obj * as a list of items.
 * 	Returns a NULL-terminated array of items; result must
 * 	be ckfree()d. On error, returns NULL and leaves an error
 * 	message in interp.
 */

static TreeItem **GetItemListFromObj(
    Tcl_Interp *interp, Treeview *tv, Tcl_Obj *objPtr)
{
    TreeItem **items;
    Tcl_Obj **elements;
    int i, nElements;

    if (Tcl_ListObjGetElements(interp,objPtr,&nElements,&elements) != TCL_OK) {
	return NULL;
    }

    items = (TreeItem **)ckalloc((nElements + 1)*sizeof(TreeItem*));
    for (i = 0; i < nElements; ++i) {
	items[i] = FindItem(interp, tv, elements[i]);
	if (!items[i]) {
	    ckfree(items);
	    return NULL;
	}
    }
    items[i] = NULL;
    return items;
}

/* + ItemName --
 * 	Returns the item's ID.
 */
static const char *ItemName(Treeview *tv, TreeItem *item)
{
    return (const char *)Tcl_GetHashKey(&tv->tree.items, item->entryPtr);
}

/* + ItemID --
 * 	Returns a fresh Tcl_Obj * (refcount 0) holding the
 * 	item identifier of the specified item.
 */
static Tcl_Obj *ItemID(Treeview *tv, TreeItem *item)
{
    return Tcl_NewStringObj(ItemName(tv, item), -1);
}

/*------------------------------------------------------------------------
 * +++ Column configuration.
 */

/* + TreeviewFreeColumns --
 * 	Free column data.
 */
static void TreeviewFreeColumns(Treeview *tv)
{
    int i;

    Tcl_DeleteHashTable(&tv->tree.columnNames);
    Tcl_InitHashTable(&tv->tree.columnNames, TCL_STRING_KEYS);

    if (tv->tree.columns) {
	for (i = 0; i < tv->tree.nColumns; ++i)
	    FreeColumn(tv->tree.columns + i);
	ckfree(tv->tree.columns);
	tv->tree.columns = 0;
    }
}

/* + TreeviewInitColumns --
 *	Initialize column data when -columns changes.
 *	Returns: TCL_OK or TCL_ERROR;
 */
static int TreeviewInitColumns(Tcl_Interp *interp, Treeview *tv)
{
    Tcl_Obj **columns;
    int i, ncols;

    if (Tcl_ListObjGetElements(
	    interp, tv->tree.columnsObj, &ncols, &columns) != TCL_OK)
    {
	return TCL_ERROR;
    }

    /*
     * Free old values:
     */
    TreeviewFreeColumns(tv);

    /*
     * Initialize columns array and columnNames hash table:
     */
    tv->tree.nColumns = ncols;
    tv->tree.columns = (TreeColumn *)ckalloc(tv->tree.nColumns * sizeof(TreeColumn));

    for (i = 0; i < ncols; ++i) {
	int isNew;
	Tcl_Obj *columnName = Tcl_DuplicateObj(columns[i]);

	Tcl_HashEntry *entryPtr = Tcl_CreateHashEntry(
	    &tv->tree.columnNames, Tcl_GetString(columnName), &isNew);
	Tcl_SetHashValue(entryPtr, tv->tree.columns + i);

	InitColumn(tv->tree.columns + i);
	Tk_InitOptions(
	    interp, (ClientData)(tv->tree.columns + i),
	    tv->tree.columnOptionTable, tv->core.tkwin);
	Tk_InitOptions(
	    interp, (ClientData)(tv->tree.columns + i),
	    tv->tree.headingOptionTable, tv->core.tkwin);
	Tcl_IncrRefCount(columnName);
	tv->tree.columns[i].idObj = columnName;
    }

    return TCL_OK;
}

/* + TreeviewInitDisplayColumns --
 * 	Initializes the 'displayColumns' array.
 *
 * 	Note that displayColumns[0] is always the tree column,
 * 	even when SHOW_TREE is not set.
 *
 * @@@ TODO: disallow duplicated columns
 */
static int TreeviewInitDisplayColumns(Tcl_Interp *interp, Treeview *tv)
{
    Tcl_Obj **dcolumns;
    int index, ndcols;
    TreeColumn **displayColumns = 0;

    if (Tcl_ListObjGetElements(interp,
	    tv->tree.displayColumnsObj, &ndcols, &dcolumns) != TCL_OK) {
	return TCL_ERROR;
    }

    if (!strcmp(Tcl_GetString(tv->tree.displayColumnsObj), "#all")) {
	ndcols = tv->tree.nColumns;
	displayColumns = (TreeColumn **)ckalloc((ndcols+1) * sizeof(TreeColumn*));
	for (index = 0; index < ndcols; ++index) {
	    displayColumns[index+1] = tv->tree.columns + index;
	}
    } else {
	displayColumns = (TreeColumn **)ckalloc((ndcols+1) * sizeof(TreeColumn*));
	for (index = 0; index < ndcols; ++index) {
	    displayColumns[index+1] = GetColumn(interp, tv, dcolumns[index]);
	    if (!displayColumns[index+1]) {
		ckfree(displayColumns);
		return TCL_ERROR;
	    }
	}
    }
    displayColumns[0] = &tv->tree.column0;

    if (tv->tree.displayColumns)
	ckfree(tv->tree.displayColumns);
    tv->tree.displayColumns = displayColumns;
    tv->tree.nDisplayColumns = ndcols + 1;

    return TCL_OK;
}

/*------------------------------------------------------------------------
 * +++ Resizing.
 * 	slack invariant: TreeWidth(tree) + slack = treeArea.width
 */

#define FirstColumn(tv)  ((tv->tree.showFlags&SHOW_TREE) ? 0 : 1)

/* + TreeWidth --
 * 	Compute the requested tree width from the sum of visible column widths.
 */
static int TreeWidth(Treeview *tv)
{
    int i = FirstColumn(tv);
    int width = 0;

    tv->tree.titleWidth = 0;
    while (i < tv->tree.nDisplayColumns) {
	if (i == tv->tree.nTitleColumns) {
	    tv->tree.titleWidth = width;
	}
	width += tv->tree.displayColumns[i++]->width;
    }
    if (tv->tree.nTitleColumns >= tv->tree.nDisplayColumns) {
	tv->tree.titleWidth = width;
    }
    return width;
}

/* + RecomputeSlack --
 */
static void RecomputeSlack(Treeview *tv)
{
    tv->tree.slack = tv->tree.treeArea.width - TreeWidth(tv);
}

/* + PickupSlack/DepositSlack --
 * 	When resizing columns, distribute extra space to 'slack' first,
 * 	and only adjust column widths if 'slack' goes to zero.
 * 	That is, don't bother changing column widths if the tree
 * 	is already scrolled or short.
 */
static int PickupSlack(Treeview *tv, int extra)
{
    int newSlack = tv->tree.slack + extra;

    if ((newSlack < 0 && 0 <= tv->tree.slack)
	    || (newSlack > 0 && 0 >= tv->tree.slack)) {
	tv->tree.slack = 0;
	return newSlack;
    } else {
	tv->tree.slack = newSlack;
	return 0;
    }
}

static void DepositSlack(Treeview *tv, int extra)
{
    tv->tree.slack += extra;
}

/* + Stretch --
 * 	Adjust width of column by N pixels, down to minimum width.
 * 	Returns: #pixels actually moved.
 */
static int Stretch(TreeColumn *c, int n)
{
    int newWidth = n + c->width;
    if (newWidth < c->minWidth) {
	n = c->minWidth - c->width;
	c->width = c->minWidth;
    } else {
	c->width = newWidth;
    }
    return n;
}

/* + ShoveLeft --
 * 	Adjust width of (stretchable) columns to the left by N pixels.
 * 	Returns: leftover slack.
 */
static int ShoveLeft(Treeview *tv, int i, int n)
{
    int first = FirstColumn(tv);
    while (n != 0 && i >= first) {
	TreeColumn *c = tv->tree.displayColumns[i];
	if (c->stretch) {
	    n -= Stretch(c, n);
	}
	--i;
    }
    return n;
}

/* + ShoveRight --
 * 	Adjust width of (stretchable) columns to the right by N pixels.
 * 	Returns: leftover slack.
 */
static int ShoveRight(Treeview *tv, int i, int n)
{
    while (n != 0 && i < tv->tree.nDisplayColumns) {
	TreeColumn *c = tv->tree.displayColumns[i];
	if (c->stretch) {
	    n -= Stretch(c, n);
	}
	++i;
    }
    return n;
}

/* + DistributeWidth --
 * 	Distribute n pixels evenly across all stretchable display columns.
 * 	Returns: leftover slack.
 * Notes:
 * 	The "((++w % m) < r)" term is there so that the remainder r = n % m
 * 	is distributed round-robin.
 */
static int DistributeWidth(Treeview *tv, int n)
{
    int w = TreeWidth(tv);
    int m = 0;
    int i, d, r;

    for (i = FirstColumn(tv); i < tv->tree.nDisplayColumns; ++i) {
	if (tv->tree.displayColumns[i]->stretch) {
	    ++m;
	}
    }
    if (m == 0) {
	return n;
    }

    d = n / m;
    r = n % m;
    if (r < 0) { r += m; --d; }

    for (i = FirstColumn(tv); i < tv->tree.nDisplayColumns; ++i) {
	TreeColumn *c = tv->tree.displayColumns[i];
	if (c->stretch) {
	    n -= Stretch(c, d + ((++w % m) < r));
	}
    }
    return n;
}

/* + ResizeColumns --
 * 	Recompute column widths based on available width.
 * 	Pick up slack first;
 * 	Distribute the remainder evenly across stretchable columns;
 * 	If any is still left over due to minwidth constraints, shove left.
 */
static void ResizeColumns(Treeview *tv, int newWidth)
{
    int delta = newWidth - (TreeWidth(tv) + tv->tree.slack);
    DepositSlack(tv,
	ShoveLeft(tv, tv->tree.nDisplayColumns - 1,
	    DistributeWidth(tv, PickupSlack(tv, delta))));
}

/* + DragColumn --
 * 	Move the separator to the right of specified column,
 * 	adjusting other column widths as necessary.
 */
static void DragColumn(Treeview *tv, int i, int delta)
{
    TreeColumn *c = tv->tree.displayColumns[i];
    int dl = delta - ShoveLeft(tv, i-1, delta - Stretch(c, delta));
    int dr = ShoveRight(tv, i+1, PickupSlack(tv, -dl));
    DepositSlack(tv, dr);
}

/*------------------------------------------------------------------------
 * +++ Cells.
 */

typedef struct {
    TreeItem *item;
    TreeColumn *column;
    Tcl_Obj *colObj;
} TreeCell;

/* + GetCellFromObj
 * 	Get Row and Column from a cell ID.
 */
static int GetCellFromObj(
    Tcl_Interp *interp, Treeview *tv, Tcl_Obj *obj,
    int displayColumnOnly, int *displayColumn,
    TreeCell *cell)
{
    int nElements;
    Tcl_Obj **elements;

    if (Tcl_ListObjGetElements(interp, obj, &nElements, &elements) != TCL_OK) {
	return TCL_ERROR;
    }
    if (nElements != 2) {
	Tcl_SetObjResult(interp, Tcl_NewStringObj(
		"Cell id must be a list of two elements", -1));
	Tcl_SetErrorCode(interp, "TTK", "TREE", "CELL", NULL);
	return TCL_ERROR;
    }
    /* Valid item/column in each pair? */
    cell->item = FindItem(interp, tv, elements[0]);
    if (!cell->item) {
	return TCL_ERROR;
    }
    cell->column = FindColumn(interp, tv, elements[1]);
    if (!cell->column) {
	return TCL_ERROR;
    }
    /* colObj is short lived and do not keep a reference counted */
    cell->colObj = elements[1];
    if (displayColumnOnly) {
	int i = FirstColumn(tv);
	while (i < tv->tree.nDisplayColumns) {
	    if (tv->tree.displayColumns[i] == cell->column) {
		break;
	    }
	    ++i;
	}
	if (i == tv->tree.nDisplayColumns) { /* specified column unviewable */
	    Tcl_SetObjResult(interp, Tcl_NewStringObj(
		    "Cell id must be in a visible column", -1));
	    Tcl_SetErrorCode(interp, "TTK", "TREE", "CELL", NULL);
	    return TCL_ERROR;
	}
	if (displayColumn != NULL) {
	    *displayColumn = i;
	}
    }
    return TCL_OK;
}

/* + GetCellListFromObj --
 * 	Parse a Tcl_Obj * as a list of cells.
 * 	Returns an array of cells; result must be ckfree()d.
 *      On error, returns NULL and leaves an error
 * 	message in interp.
 */

static TreeCell *GetCellListFromObj(
	Tcl_Interp *interp, Treeview *tv, Tcl_Obj *objPtr, int *nCells)
{
    TreeCell *cells;
    TreeCell cell;
    Tcl_Obj **elements;
    Tcl_Obj *oneCell;
    int i;

    if (Tcl_ListObjGetElements(interp, objPtr, nCells, &elements) != TCL_OK) {
	return NULL;
    }

    /* A two element list might be a single cell */
    if (*nCells == 2) {
	if (GetCellFromObj(interp, tv, objPtr, 0, NULL, &cell)
		== TCL_OK) {
	    *nCells = 1;
	    oneCell = objPtr;
	    elements = &oneCell;
	} else {
	    Tcl_ResetResult(interp);
	}
    }
 
    cells = (TreeCell *) ckalloc(*nCells * sizeof(TreeCell));
    for (i = 0; i < *nCells; ++i) {
	if (GetCellFromObj(interp, tv, elements[i], 0, NULL, &cells[i]) != TCL_OK) {
	    ckfree(cells);
	    return NULL;
	}
    }

    return cells;
}

/*------------------------------------------------------------------------
 * +++ Event handlers.
 */

static TreeItem *IdentifyItem(Treeview *tv, int y); /*forward*/
static int IdentifyDisplayColumn(Treeview *tv, int x, int *x1); /*forward*/

static const unsigned long TreeviewBindEventMask =
      KeyPressMask|KeyReleaseMask
    | ButtonPressMask|ButtonReleaseMask
    | PointerMotionMask|ButtonMotionMask
    | VirtualEventMask
    ;

static void TreeviewBindEventProc(void *clientData, XEvent *event)
{
    Treeview *tv = (Treeview *)clientData;
    TreeItem *item = NULL;
    Ttk_TagSet tagset;
    int unused, colno = -1;
    TreeColumn *column = NULL;

    /*
     * Figure out where to deliver the event.
     */
    switch (event->type)
    {
	case KeyPress:
	case KeyRelease:
	case VirtualEvent:
	    item = tv->tree.focus;
	    break;
	case ButtonPress:
	case ButtonRelease:
	    item = IdentifyItem(tv, event->xbutton.y);
	    colno = IdentifyDisplayColumn(tv, event->xbutton.x, &unused);
	    break;
	case MotionNotify:
	    item = IdentifyItem(tv, event->xmotion.y);
	    colno = IdentifyDisplayColumn(tv, event->xmotion.x, &unused);
	    break;
	default:
	    break;
    }

    if (!item) {
	return;
    }

    /* ASSERT: Ttk_GetTagSetFromObj succeeds.
     * NB: must use a local copy of the tagset,
     * in case a binding script stomps on -tags.
     */
    tagset = Ttk_GetTagSetFromObj(NULL, tv->tree.tagTable, item->tagsObj);

    /*
     * Pick up any cell tags.
     */
    if (colno >= 0) {
	column = tv->tree.displayColumns[colno];
	if (column == &tv->tree.column0) {
	    colno = 0;
	} else {
	    colno = column - tv->tree.columns + 1;
	}
	if (colno < item->nTagSets) {
	    if (item->cellTagSets[colno] != NULL) {
		Ttk_TagSetAddSet(tagset, item->cellTagSets[colno]);
	    }
	}
    }

    /*
     * Fire binding:
     */
    Tcl_Preserve(clientData);
    Tk_BindEvent(tv->tree.bindingTable, event, tv->core.tkwin,
	    tagset->nTags, (void **)tagset->tags);
    Tcl_Release(clientData);

    Ttk_FreeTagSet(tagset);
}

/*------------------------------------------------------------------------
 * +++ Initialization and cleanup.
 */

static void TreeviewInitialize(Tcl_Interp *interp, void *recordPtr)
{
    Treeview *tv = (Treeview *)recordPtr;
    int unused;

    tv->tree.itemOptionTable =
	Tk_CreateOptionTable(interp, ItemOptionSpecs);
    tv->tree.columnOptionTable =
	Tk_CreateOptionTable(interp, ColumnOptionSpecs);
    tv->tree.headingOptionTable =
	Tk_CreateOptionTable(interp, HeadingOptionSpecs);
    tv->tree.displayOptionTable =
	Tk_CreateOptionTable(interp, DisplayOptionSpecs);

    tv->tree.tagTable = Ttk_CreateTagTable(
	interp, tv->core.tkwin, TagOptionSpecs, sizeof(DisplayItem));
    tv->tree.bindingTable = Tk_CreateBindingTable(interp);
    Tk_CreateEventHandler(tv->core.tkwin,
	TreeviewBindEventMask, TreeviewBindEventProc, tv);

    tv->tree.itemLayout
	= tv->tree.cellLayout
	= tv->tree.headingLayout
	= tv->tree.rowLayout
	= tv->tree.separatorLayout
	= 0;
    tv->tree.headingHeight = tv->tree.rowHeight = 0;
    tv->tree.indent = DEFAULT_INDENT;

    Tcl_InitHashTable(&tv->tree.columnNames, TCL_STRING_KEYS);
    tv->tree.nColumns = tv->tree.nDisplayColumns = 0;
    tv->tree.nTitleColumns = 0;
    tv->tree.nTitleItems = 0;
    tv->tree.titleWidth = 0;
    tv->tree.titleRows = 0;
    tv->tree.totalRows = 0;
    tv->tree.rowPosNeedsUpdate = 1;
    tv->tree.striped = 0;
    tv->tree.columns = NULL;
    tv->tree.displayColumns = NULL;
    tv->tree.showFlags = ~0;

    InitColumn(&tv->tree.column0);
    tv->tree.column0.idObj = Tcl_NewStringObj("#0", 2);
    Tcl_IncrRefCount(tv->tree.column0.idObj);
    Tk_InitOptions(
	interp, (ClientData)(&tv->tree.column0),
	tv->tree.columnOptionTable, tv->core.tkwin);
    Tk_InitOptions(
	interp, (ClientData)(&tv->tree.column0),
	tv->tree.headingOptionTable, tv->core.tkwin);

    Tcl_InitHashTable(&tv->tree.items, TCL_STRING_KEYS);
    tv->tree.serial = 0;

    tv->tree.focus = tv->tree.endPtr = 0;

    /* Create root item "":
     */
    tv->tree.root = NewItem();
    Tk_InitOptions(interp, (ClientData)tv->tree.root,
	tv->tree.itemOptionTable, tv->core.tkwin);
    tv->tree.root->tagset = Ttk_GetTagSetFromObj(NULL, tv->tree.tagTable, NULL);
    tv->tree.root->entryPtr = Tcl_CreateHashEntry(&tv->tree.items, "", &unused);
    Tcl_SetHashValue(tv->tree.root->entryPtr, tv->tree.root);

    /* Scroll handles:
     */
    tv->tree.xscrollHandle = TtkCreateScrollHandle(&tv->core,&tv->tree.xscroll);
    tv->tree.yscrollHandle = TtkCreateScrollHandle(&tv->core,&tv->tree.yscroll);

    /* Size parameters:
     */
    tv->tree.treeArea = tv->tree.headingArea = Ttk_MakeBox(0,0,0,0);
    tv->tree.slack = 0;
}

static void TreeviewCleanup(void *recordPtr)
{
    Treeview *tv = (Treeview *)recordPtr;

    Tk_DeleteEventHandler(tv->core.tkwin,
	    TreeviewBindEventMask,  TreeviewBindEventProc, tv);
    Tk_DeleteBindingTable(tv->tree.bindingTable);
    Ttk_DeleteTagTable(tv->tree.tagTable);

    if (tv->tree.itemLayout) Ttk_FreeLayout(tv->tree.itemLayout);
    if (tv->tree.cellLayout) Ttk_FreeLayout(tv->tree.cellLayout);
    if (tv->tree.headingLayout) Ttk_FreeLayout(tv->tree.headingLayout);
    if (tv->tree.rowLayout) Ttk_FreeLayout(tv->tree.rowLayout);
    if (tv->tree.separatorLayout) Ttk_FreeLayout(tv->tree.separatorLayout);

    FreeColumn(&tv->tree.column0);
    TreeviewFreeColumns(tv);

    if (tv->tree.displayColumns)
	ckfree((ClientData)tv->tree.displayColumns);

    foreachHashEntry(&tv->tree.items, FreeItemCB);
    Tcl_DeleteHashTable(&tv->tree.items);

    TtkFreeScrollHandle(tv->tree.xscrollHandle);
    TtkFreeScrollHandle(tv->tree.yscrollHandle);
}

/* + TreeviewConfigure --
 * 	Configuration widget hook.
 *
 * 	BUG: If user sets -columns and -displaycolumns, but -displaycolumns
 * 	has an error, the widget is left in an inconsistent state.
 */
static int
TreeviewConfigure(Tcl_Interp *interp, void *recordPtr, int mask)
{
    Treeview *tv = (Treeview *)recordPtr;
    unsigned showFlags = tv->tree.showFlags;

    if (mask & COLUMNS_CHANGED) {
	if (TreeviewInitColumns(interp, tv) != TCL_OK)
	    return TCL_ERROR;
	mask |= DCOLUMNS_CHANGED;
    }
    if (mask & DCOLUMNS_CHANGED) {
	if (TreeviewInitDisplayColumns(interp, tv) != TCL_OK)
	    return TCL_ERROR;
    }
    if (mask & COLUMNS_CHANGED) {
	CellSelectionClear(tv);
    }
    if (tv->tree.nTitleColumns < 0) {
        Tcl_SetObjResult(interp, Tcl_ObjPrintf(
                "\"%d\" is out of range",
                tv->tree.nTitleColumns));
	Tcl_SetErrorCode(interp, "TTK", "TREE", "TITLECOLUMNS", NULL);
	return TCL_ERROR;
    }
    if (tv->tree.nTitleItems < 0) {
        Tcl_SetObjResult(interp, Tcl_ObjPrintf(
                "\"%d\" is out of range",
                tv->tree.nTitleItems));
	Tcl_SetErrorCode(interp, "TTK", "TREE", "TITLEITEMS", NULL);
	return TCL_ERROR;
    }
    if (mask & SCROLLCMD_CHANGED) {
	TtkScrollbarUpdateRequired(tv->tree.xscrollHandle);
	TtkScrollbarUpdateRequired(tv->tree.yscrollHandle);
    }
    if ((mask & SHOW_CHANGED)
	    && GetEnumSetFromObj(
		    interp,tv->tree.showObj,showStrings,&showFlags) != TCL_OK) {
	return TCL_ERROR;
    }

    if (TtkCoreConfigure(interp, recordPtr, mask) != TCL_OK) {
	return TCL_ERROR;
    }

    tv->tree.rowPosNeedsUpdate = 1;
    tv->tree.showFlags = showFlags;

    if (mask & (SHOW_CHANGED | DCOLUMNS_CHANGED)) {
	RecomputeSlack(tv);
    }
    return TCL_OK;
}

/* + ConfigureItem --
 * 	Set item options.
 */
static int ConfigureItem(
    Tcl_Interp *interp, Treeview *tv, TreeItem *item,
    int objc, Tcl_Obj *const objv[])
{
    Tk_SavedOptions savedOptions;
    int mask;
    Ttk_ImageSpec *newImageSpec = NULL;
    Ttk_TagSet newTagSet = NULL;

    if (Tk_SetOptions(interp, item, tv->tree.itemOptionTable,
		objc, objv, tv->core.tkwin, &savedOptions, &mask)
		!= TCL_OK)
    {
	return TCL_ERROR;
    }

    /* Make sure that -values is a valid list:
     */
    if (item->valuesObj) {
	int unused;
	if (Tcl_ListObjLength(interp, item->valuesObj, &unused) != TCL_OK)
	    goto error;
    }

    /* Check -height
     */
    if (item->height < 1) {
	Tcl_SetObjResult(interp, Tcl_ObjPrintf(
		"Invalid item height %d", item->height));
	Tcl_SetErrorCode(interp, "TTK", "TREE", "HEIGHT", NULL);
	goto error;
    }
    
    /* Check -image.
     */
    if ((mask & ITEM_OPTION_IMAGE_CHANGED) && item->imageObj) {
	newImageSpec = TtkGetImageSpec(interp, tv->core.tkwin, item->imageObj);
	if (!newImageSpec) {
	    goto error;
	}
    }

    /* Check -tags.
     * Side effect: may create new tags.
     */
    if (mask & ITEM_OPTION_TAGS_CHANGED) {
	newTagSet = Ttk_GetTagSetFromObj(
		interp, tv->tree.tagTable, item->tagsObj);
	if (!newTagSet) {
	    goto error;
	}
    }

    /* Keep TTK_STATE_OPEN flag in sync with item->openObj.
     * We use both a state flag and a Tcl_Obj* resource so elements
     * can access the value in either way.
     */
    if (item->openObj) {
	int isOpen;
	if (Tcl_GetBooleanFromObj(interp, item->openObj, &isOpen) != TCL_OK)
	    goto error;
	if (isOpen)
	    item->state |= TTK_STATE_OPEN;
	else
	    item->state &= ~TTK_STATE_OPEN;
    }

    /* All OK.
     */
    Tk_FreeSavedOptions(&savedOptions);
    if (mask & ITEM_OPTION_TAGS_CHANGED) {
	if (item->tagset) { Ttk_FreeTagSet(item->tagset); }
	item->tagset = newTagSet;
    }
    if (mask & ITEM_OPTION_IMAGE_CHANGED) {
	if (item->imagespec) { TtkFreeImageSpec(item->imagespec); }
	item->imagespec = newImageSpec;
    }
    tv->tree.rowPosNeedsUpdate = 1;
    TtkRedisplayWidget(&tv->core);
    return TCL_OK;

error:
    Tk_RestoreSavedOptions(&savedOptions);
    if (newTagSet) { Ttk_FreeTagSet(newTagSet); }
    if (newImageSpec) { TtkFreeImageSpec(newImageSpec); }
    return TCL_ERROR;
}

/* + ConfigureColumn --
 * 	Set column options.
 */
static int ConfigureColumn(
    Tcl_Interp *interp, Treeview *tv, TreeColumn *column,
    int objc, Tcl_Obj *const objv[])
{
    Tk_SavedOptions savedOptions;
    int mask;

    if (Tk_SetOptions(interp, column,
	    tv->tree.columnOptionTable, objc, objv, tv->core.tkwin,
	    &savedOptions,&mask) != TCL_OK)
    {
	return TCL_ERROR;
    }

    if (mask & READONLY_OPTION) {
	Tcl_SetObjResult(interp, Tcl_NewStringObj(
		"Attempt to change read-only option", -1));
	Tcl_SetErrorCode(interp, "TTK", "TREE", "READONLY", NULL);
	goto error;
    }

    /* Propagate column width changes to overall widget request width,
     * but only if the widget is currently unmapped, in order to prevent
     * geometry jumping during interactive column resize.
     */
    if (mask & GEOMETRY_CHANGED) {
	if (!Tk_IsMapped(tv->core.tkwin)) {
	    TtkResizeWidget(&tv->core);
        } else {
	    RecomputeSlack(tv);
	    ResizeColumns(tv, TreeWidth(tv));
        }
    }
    TtkRedisplayWidget(&tv->core);

    Tk_FreeSavedOptions(&savedOptions);
    return TCL_OK;

error:
    Tk_RestoreSavedOptions(&savedOptions);
    return TCL_ERROR;
}

/* + ConfigureHeading --
 * 	Set heading options.
 */
static int ConfigureHeading(
    Tcl_Interp *interp, Treeview *tv, TreeColumn *column,
    int objc, Tcl_Obj *const objv[])
{
    Tk_SavedOptions savedOptions;
    int mask;

    if (Tk_SetOptions(interp, column,
	    tv->tree.headingOptionTable, objc, objv, tv->core.tkwin,
	    &savedOptions,&mask) != TCL_OK)
    {
	return TCL_ERROR;
    }

    /* @@@ testing ... */
    if ((mask & STATE_CHANGED) && column->headingStateObj) {
	Ttk_StateSpec stateSpec;
	if (Ttk_GetStateSpecFromObj(
		interp, column->headingStateObj, &stateSpec) != TCL_OK)
	{
	    goto error;
	}
	column->headingState = Ttk_ModifyState(column->headingState,&stateSpec);
	Tcl_DecrRefCount(column->headingStateObj);
	column->headingStateObj = Ttk_NewStateSpecObj(column->headingState,0);
	Tcl_IncrRefCount(column->headingStateObj);
    }

    TtkRedisplayWidget(&tv->core);
    Tk_FreeSavedOptions(&savedOptions);
    return TCL_OK;

error:
    Tk_RestoreSavedOptions(&savedOptions);
    return TCL_ERROR;
}

/*------------------------------------------------------------------------
 * +++ Geometry routines.
 */

/* + UpdatePositionItem --
 * 	Update position data for all visible items.
 */
static void UpdatePositionItem(
    Treeview *tv, TreeItem *item, int hidden,
    int *rowPos, int *itemPos, int *visiblePos)
{
    TreeItem *child = item->children;
    item->itemPos = *itemPos;
    *itemPos += 1;

    if (item->hidden) {
	hidden = 1;
    }
    
    if (hidden) {
	item->rowPos = -1;
	item->visiblePos = -1;
    } else {
	item->rowPos = *rowPos;
	item->visiblePos = *visiblePos;
	if (*visiblePos == tv->tree.nTitleItems) {
	    tv->tree.titleRows = *rowPos;
	}

	*visiblePos += 1;
	*rowPos += item->height;
    }

    if (!(item->state & TTK_STATE_OPEN)) {
	hidden = 1;
    }
    while (child) {
	UpdatePositionItem(tv, child, hidden, rowPos, itemPos, visiblePos);
	child = child->next;
    }
}

/* + UpdatePositionTree --
 * 	Update position data for all visible items.
 */
static void UpdatePositionTree(Treeview *tv)
{
    /* -1 for the invisible root */
    int rowPos = -1, itemPos = -1, visiblePos = -1;
    tv->tree.titleRows = 0;
    UpdatePositionItem(tv, tv->tree.root, 0, &rowPos, &itemPos, &visiblePos);
    tv->tree.totalRows = rowPos;
    tv->tree.rowPosNeedsUpdate = 0;
}

/* + IdentifyItem --
 * 	Locate the item at the specified y position, if any.
 */
static TreeItem *IdentifyItem(Treeview *tv, int y)
{
    TreeItem *item;
    int rowHeight = tv->tree.rowHeight;
    int ypos = tv->tree.treeArea.y;
    int nextRow, row;
    if (y < ypos) {
	return NULL;
    }
    if (tv->tree.rowPosNeedsUpdate) {
	UpdatePositionTree(tv);
    }
    row = (y - ypos) / rowHeight;
    if (row >= tv->tree.titleRows) {
	row += tv->tree.yscroll.first;
    }
    for (item = tv->tree.root->children; item; item = NextPreorder(item)) {
	nextRow = item->rowPos + item->height;
	if (item->rowPos <= row && row < nextRow) break;
    }
    return item;
}

/* + IdentifyDisplayColumn --
 * 	Returns the display column number at the specified x position,
 * 	or -1 if x is outside any columns.
 */
static int IdentifyDisplayColumn(Treeview *tv, int x, int *x1)
{
    int colno = FirstColumn(tv);
    int xpos = tv->tree.treeArea.x;

    if (tv->tree.nTitleColumns <= colno) {
	xpos -= tv->tree.xscroll.first;
    }

    while (colno < tv->tree.nDisplayColumns) {
	TreeColumn *column = tv->tree.displayColumns[colno];
	int next_xpos = xpos + column->width;
	if (xpos <= x && x <= next_xpos + HALO) {
	    *x1 = next_xpos;
	    return colno;
	}
	++colno;
	xpos = next_xpos;
	if (tv->tree.nTitleColumns == colno) {
	    xpos -= tv->tree.xscroll.first;
	}
    }

    return -1;
}

/* + ItemDepth -- return the depth of a tree item.
 * 	The depth of an item is equal to the number of proper ancestors,
 * 	not counting the root node.
 */
static int ItemDepth(TreeItem *item)
{
    int depth = 0;
    while (item->parent) {
	++depth;
	item = item->parent;
    }
    return depth-1;
}

/* + DisplayRow --
 * 	Returns the position row has on screen, or -1 if off-screen.
 */
static int DisplayRow(int row, Treeview *tv)
{
    int visibleRows = tv->tree.treeArea.height / tv->tree.rowHeight
	    - tv->tree.titleRows;
    if (row < tv->tree.titleRows) {
	return row;
    }
    row -= tv->tree.titleRows;
    if (row < tv->tree.yscroll.first
	    || row > tv->tree.yscroll.first + visibleRows) {
	/* not viewable, or off-screen */
	return -1;
    }
    return row - tv->tree.yscroll.first + tv->tree.titleRows;
}

/* + BoundingBox --
 * 	Compute the parcel of the specified column of the specified item,
 *	(or the entire item if column is NULL)
 *	Returns: 0 if item or column is not viewable, 1 otherwise.
 */
static int BoundingBox(
    Treeview *tv,		/* treeview widget */
    TreeItem *item,		/* desired item */
    TreeColumn *column,		/* desired column */
    Ttk_Box *bbox_rtn)		/* bounding box of item */
{
    int dispRow;
    Ttk_Box bbox = tv->tree.treeArea;

    if (tv->tree.rowPosNeedsUpdate) {
	UpdatePositionTree(tv);
    }
    dispRow = DisplayRow(item->rowPos, tv);
    if (dispRow < 0) {
	/* not viewable, or off-screen */
	return 0;
    }

    bbox.y += dispRow * tv->tree.rowHeight;
    bbox.height = tv->tree.rowHeight * item->height;

    bbox.x -= tv->tree.xscroll.first;
    bbox.width = TreeWidth(tv);

    if (column) {
	int xpos = 0, i = FirstColumn(tv);
	while (i < tv->tree.nDisplayColumns) {
	    if (tv->tree.displayColumns[i] == column) {
		break;
	    }
	    xpos += tv->tree.displayColumns[i]->width;
	    ++i;
	}
	if (i == tv->tree.nDisplayColumns) { /* specified column unviewable */
	    return 0;
	}
	bbox.x += xpos;
	bbox.width = column->width;

	if (i < tv->tree.nTitleColumns) {
	    /* Unscrollable column, remove scroll shift */
	    bbox.x += tv->tree.xscroll.first;
	}

	/* Account for indentation in tree column:
	 */
	if (column == &tv->tree.column0) {
	    int indent = tv->tree.indent * ItemDepth(item);
	    bbox.x += indent;
	    bbox.width -= indent;
	}
    }
    *bbox_rtn = bbox;
    return 1;
}

/* + IdentifyRegion --
 */

typedef enum {
    REGION_NOTHING = 0,
    REGION_HEADING,
    REGION_SEPARATOR,
    REGION_TREE,
    REGION_CELL
} TreeRegion;

static const char *const regionStrings[] = {
    "nothing", "heading", "separator", "tree", "cell", 0
};

static TreeRegion IdentifyRegion(Treeview *tv, int x, int y)
{
    int x1 = 0, colno;

    colno = IdentifyDisplayColumn(tv, x, &x1);
    if (Ttk_BoxContains(tv->tree.headingArea, x, y)) {
	if (colno < 0) {
	    return REGION_NOTHING;
	} else if (-HALO <= x1 - x  && x1 - x <= HALO) {
	    return REGION_SEPARATOR;
	} else {
	    return REGION_HEADING;
	}
    } else if (Ttk_BoxContains(tv->tree.treeArea, x, y)) {
	TreeItem *item = IdentifyItem(tv, y);
	if (item && colno > 0) {
	    return REGION_CELL;
	} else if (item) {
	    return REGION_TREE;
	}
    }
    return REGION_NOTHING;
}

/*------------------------------------------------------------------------
 * +++ Display routines.
 */

/* + GetSublayout --
 * 	Utility routine; acquires a sublayout for items, cells, etc.
 */
static Ttk_Layout GetSublayout(
    Tcl_Interp *interp,
    Ttk_Theme themePtr,
    Ttk_Layout parentLayout,
    const char *layoutName,
    Tk_OptionTable optionTable,
    Ttk_Layout *layoutPtr)
{
    Ttk_Layout newLayout = Ttk_CreateSublayout(
	    interp, themePtr, parentLayout, layoutName, optionTable);

    if (newLayout) {
	if (*layoutPtr)
	    Ttk_FreeLayout(*layoutPtr);
	*layoutPtr = newLayout;
    }
    return newLayout;
}

/* + TreeviewGetLayout --
 * 	GetLayout() widget hook.
 */
static Ttk_Layout TreeviewGetLayout(
    Tcl_Interp *interp, Ttk_Theme themePtr, void *recordPtr)
{
    Treeview *tv = (Treeview *)recordPtr;
    Ttk_Layout treeLayout = TtkWidgetGetLayout(interp, themePtr, recordPtr);
    Tcl_Obj *objPtr;
    int unused, cellHeight;
    DisplayItem displayItem;
    Ttk_Style style;

    if (!(
	treeLayout
     && GetSublayout(interp, themePtr, treeLayout, ".Item",
	    tv->tree.displayOptionTable, &tv->tree.itemLayout)
     && GetSublayout(interp, themePtr, treeLayout, ".Cell",
	    tv->tree.displayOptionTable, &tv->tree.cellLayout)
     && GetSublayout(interp, themePtr, treeLayout, ".Heading",
	    tv->tree.headingOptionTable, &tv->tree.headingLayout)
     && GetSublayout(interp, themePtr, treeLayout, ".Row",
	    tv->tree.displayOptionTable, &tv->tree.rowLayout)
     && GetSublayout(interp, themePtr, treeLayout, ".Separator",
	    tv->tree.displayOptionTable, &tv->tree.separatorLayout)
    )) {
	return 0;
    }

    /* Compute heading height.
     */
    Ttk_RebindSublayout(tv->tree.headingLayout, &tv->tree.column0);
    Ttk_LayoutSize(tv->tree.headingLayout, 0, &unused, &tv->tree.headingHeight);

    /* Get row height from style, or compute it to fit Item and Cell.
     * Pick up default font from the Treeview style.
     */
    style = Ttk_LayoutStyle(treeLayout);
    Ttk_TagSetDefaults(tv->tree.tagTable, style, &displayItem);

    Ttk_RebindSublayout(tv->tree.itemLayout, &displayItem);
    Ttk_LayoutSize(tv->tree.itemLayout, 0, &unused, &tv->tree.rowHeight);

    Ttk_RebindSublayout(tv->tree.cellLayout, &displayItem);
    Ttk_LayoutSize(tv->tree.cellLayout, 0, &unused, &cellHeight);

    if (cellHeight > tv->tree.rowHeight) {
	tv->tree.rowHeight = cellHeight;
    }
    
    if ((objPtr = Ttk_QueryOption(treeLayout, "-rowheight", 0))) {
	(void)Tcl_GetIntFromObj(NULL, objPtr, &tv->tree.rowHeight);
    }

    /* Get item indent from style:
     * @@@ TODO: sanity-check.
     */
    tv->tree.indent = DEFAULT_INDENT;
    if ((objPtr = Ttk_QueryOption(treeLayout, "-indent", 0))) {
	(void)Tcl_GetIntFromObj(NULL, objPtr, &tv->tree.indent);
    }

    return treeLayout;
}

/* + TreeviewDoLayout --
 * 	DoLayout() widget hook.  Computes widget layout.
 *
 * Side effects:
 * 	Computes headingArea and treeArea.
 * 	Computes subtree height.
 * 	Invokes scroll callbacks.
 */
static void TreeviewDoLayout(void *clientData)
{
    Treeview *tv = (Treeview *)clientData;
    int visibleRows;
    int first, last, total;

    Ttk_PlaceLayout(tv->core.layout,tv->core.state,Ttk_WinBox(tv->core.tkwin));
    tv->tree.treeArea = Ttk_ClientRegion(tv->core.layout, "treearea");

    ResizeColumns(tv, tv->tree.treeArea.width);

    first = tv->tree.xscroll.first;
    last = first + tv->tree.treeArea.width - tv->tree.titleWidth;
    total = TreeWidth(tv) - tv->tree.titleWidth;
    TtkScrolled(tv->tree.xscrollHandle, first, last, total);

    if (tv->tree.showFlags & SHOW_HEADINGS) {
	tv->tree.headingArea = Ttk_PackBox(
	    &tv->tree.treeArea, 1, tv->tree.headingHeight, TTK_SIDE_TOP);
    } else {
	tv->tree.headingArea = Ttk_MakeBox(0,0,0,0);
    }

    visibleRows = tv->tree.treeArea.height / tv->tree.rowHeight;
    tv->tree.root->state |= TTK_STATE_OPEN;
    UpdatePositionTree(tv);
    first = tv->tree.yscroll.first;
    last = tv->tree.yscroll.first + visibleRows - tv->tree.titleRows;
    total = tv->tree.totalRows - tv->tree.titleRows;
    TtkScrolled(tv->tree.yscrollHandle, first, last, total);
}

/* + TreeviewSize --
 * 	SizeProc() widget hook.  Size is determined by
 * 	-height option and column widths.
 */
static int TreeviewSize(void *clientData, int *widthPtr, int *heightPtr)
{
    Treeview *tv = (Treeview *)clientData;
    int nRows, padHeight, padWidth;

    Ttk_LayoutSize(tv->core.layout, tv->core.state, &padWidth, &padHeight);
    Tcl_GetIntFromObj(NULL, tv->tree.heightObj, &nRows);

    *widthPtr = padWidth + TreeWidth(tv);
    *heightPtr = padHeight + tv->tree.rowHeight * nRows;

    if (tv->tree.showFlags & SHOW_HEADINGS) {
	*heightPtr += tv->tree.headingHeight;
    }

    return 1;
}

/* + ItemState --
 * 	Returns the state of the specified item, based
 * 	on widget state, item state, and other information.
 */
static Ttk_State ItemState(Treeview *tv, TreeItem *item)
{
    Ttk_State state = tv->core.state | item->state;
    if (!item->children)
	state |= TTK_STATE_LEAF;
    if (item != tv->tree.focus)
	state &= ~TTK_STATE_FOCUS;
    return state;
}

/* + DrawHeadings --
 *	Draw tree headings.
 */
static void DrawHeadings(Treeview *tv, Drawable d)
{
    int x0 = tv->tree.headingArea.x - tv->tree.xscroll.first;
    const int y0 = tv->tree.headingArea.y;
    const int h0 = tv->tree.headingArea.height;
    int i = FirstColumn(tv);
    int x = 0;

    if (tv->tree.nTitleColumns > i) {
	x = tv->tree.titleWidth;
	i = tv->tree.nTitleColumns;
    }

    while (i < tv->tree.nDisplayColumns) {
	TreeColumn *column = tv->tree.displayColumns[i];
	Ttk_Box parcel = Ttk_MakeBox(x0+x, y0, column->width, h0);
	if (x0+x+column->width > tv->tree.titleWidth) {
	    DisplayLayout(tv->tree.headingLayout,
		    column, column->headingState, parcel, d);
	}
	x += column->width;
	++i;
    }

    x0 = tv->tree.headingArea.x;
    i = FirstColumn(tv);
    x = 0;
    while ((i < tv->tree.nTitleColumns) && (i < tv->tree.nDisplayColumns)) {
	TreeColumn *column = tv->tree.displayColumns[i];
	Ttk_Box parcel = Ttk_MakeBox(x0+x, y0, column->width, h0);
	DisplayLayout(tv->tree.headingLayout,
	    column, column->headingState, parcel, d);
	x += column->width;
	++i;
    }
}

/* + DrawSeparators --
 *	Draw separators between columns
 */
static void DrawSeparators(Treeview *tv, Drawable d)
{
    const int y0 = tv->tree.treeArea.y;
    const int h0 = tv->tree.treeArea.height;
    DisplayItem displayItem;
    Ttk_Style style = Ttk_LayoutStyle(tv->tree.separatorLayout);
    int x = tv->tree.treeArea.x;
    int i;

    Ttk_TagSetDefaults(tv->tree.tagTable, style, &displayItem);

    for (i = FirstColumn(tv); i < tv->tree.nDisplayColumns; ++i) {
	TreeColumn *column = tv->tree.displayColumns[i];
	Ttk_Box parcel;
	int xDraw = x + column->width;
	x += column->width;
	if (i >= tv->tree.nTitleColumns) {
	    xDraw -= tv->tree.xscroll.first;
	    if (xDraw < tv->tree.titleWidth) continue;
	}

	parcel = Ttk_MakeBox(xDraw - COLUMN_SEPARATOR, y0, COLUMN_SEPARATOR, h0);
	DisplayLayout(tv->tree.separatorLayout, &displayItem, 0, parcel, d);
    }
}

/* + OverrideStriped --
 * 	Each level of settings might add stripedbackground, and it should
 * 	override background if this is indeed on a striped item.
 * 	By copying it between each level, and NULL-ing stripedBgObj,
 * 	it can be detected if the next level overrides it.
 */
 static void OverrideStriped(
    Treeview *tv, TreeItem *item, DisplayItem *displayItem)
{
    int striped = item->visiblePos % 2 && tv->tree.striped;
    if (striped && displayItem->stripedBgObj) {
	displayItem->backgroundObj = displayItem->stripedBgObj;
	displayItem->stripedBgObj = NULL;
    }
}

/* + PrepareItem --
 * 	Fill in a displayItem record.
 */
static void PrepareItem(
    Treeview *tv, TreeItem *item, DisplayItem *displayItem, Ttk_State state)
{
    Ttk_Style style = Ttk_LayoutStyle(tv->core.layout);
    
    Ttk_TagSetDefaults(tv->tree.tagTable, style, displayItem);
    OverrideStriped(tv, item, displayItem);
    Ttk_TagSetValues(tv->tree.tagTable, item->tagset, displayItem);
    OverrideStriped(tv, item, displayItem);
    Ttk_TagSetApplyStyle(tv->tree.tagTable, style, state, displayItem);
}

/* Fill in data from item to temporary storage in columns. */
static void PrepareCells(
   Treeview *tv, TreeItem *item)
{
    int i, nValues = 0;
    Tcl_Obj **values = NULL;
    TreeColumn *column;

    if (item->valuesObj) {
	Tcl_ListObjGetElements(NULL, item->valuesObj, &nValues, &values);
    }
    for (i = 0; i < tv->tree.nColumns; ++i) {
	tv->tree.columns[i].data = (i < nValues) ? values[i] : 0;
	tv->tree.columns[i].selected = 0;
	tv->tree.columns[i].tagset = NULL;
    }
    tv->tree.column0.data = NULL;
    tv->tree.column0.selected = 0;
    tv->tree.column0.tagset = NULL;

    if (item->selObj != NULL) {
	Tcl_ListObjGetElements(NULL, item->selObj, &nValues, &values);
	for (i = 0; i < nValues; ++i) {
	    column = FindColumn(NULL, tv, values[i]);
	    /* Just in case. It should not be possible for column to be NULL */
	    if (column != NULL) {
		column->selected = 1;
	    }
	}
    }
    if (item->nTagSets > 0) {
	tv->tree.column0.tagset = item->cellTagSets[0];
    }
    for (i = 1; i < item->nTagSets && i <= tv->tree.nColumns; ++i) {
	tv->tree.columns[i-1].tagset = item->cellTagSets[i];
    }
}

/* + DrawCells --
 *	Draw data cells for specified item.
 */
static void DrawCells(
    Treeview *tv, TreeItem *item,
    DisplayItem *displayItem, DisplayItem *displayItemSel,
    Drawable d, int x, int y, int title)
{
    Ttk_Layout layout = tv->tree.cellLayout;
    Ttk_Style style = Ttk_LayoutStyle(tv->core.layout);
    Ttk_State state = ItemState(tv, item);
    Ttk_Padding cellPadding = {4, 0, 4, 0};
    DisplayItem displayItemLocal;
    int rowHeight = tv->tree.rowHeight * item->height;
    int i;

    for (i = 1; i < tv->tree.nDisplayColumns; ++i) {
	TreeColumn *column = tv->tree.displayColumns[i];
	Ttk_Box parcel = Ttk_MakeBox(x, y, column->width, rowHeight);
	DisplayItem *displayItemUsed = displayItem;
	Ttk_State stateCell = state;

	x += column->width;
	if (title  && i >= tv->tree.nTitleColumns) break;
	if (!title && i <  tv->tree.nTitleColumns) continue;
	if (!title && x <  tv->tree.titleWidth) continue;

	if (column->selected) {
	    displayItemUsed = displayItemSel;
	    stateCell |= TTK_STATE_SELECTED;
	}

	if (column->tagset) {
	    displayItemLocal = *displayItemUsed;
	    displayItemUsed = &displayItemLocal;
	    Ttk_TagSetValues(tv->tree.tagTable, column->tagset,
		    displayItemUsed);
	    OverrideStriped(tv, item, displayItemUsed);
	    Ttk_TagSetApplyStyle(tv->tree.tagTable, style, stateCell,
		    displayItemUsed);
	}

	displayItemUsed->textObj = column->data;
	displayItemUsed->anchorObj = column->anchorObj;/* <<NOTE-ANCHOR>> */

	if (displayItemUsed != displayItem) {
	    DisplayLayout(tv->tree.rowLayout, displayItemUsed, stateCell,
		    parcel, d);
	}

	parcel = Ttk_PadBox(parcel, cellPadding);
	DisplayLayout(layout, displayItemUsed, state, parcel, d);
    }
}

/* + DrawItem --
 * 	Draw an item (row background, tree label, and cells).
 */
static void DrawItem(
	Treeview *tv, TreeItem *item, Drawable d, int depth)
{
    Ttk_Style style = Ttk_LayoutStyle(tv->core.layout);
    Ttk_State state = ItemState(tv, item);
    DisplayItem displayItem, displayItemSel, displayItemLocal;
    int rowHeight = tv->tree.rowHeight * item->height;
    int x = tv->tree.treeArea.x - tv->tree.xscroll.first;
    int xTitle = tv->tree.treeArea.x;
    int dispRow = DisplayRow(item->rowPos, tv);
    int y = tv->tree.treeArea.y + tv->tree.rowHeight * dispRow;

    PrepareItem(tv, item, &displayItem, state);
    PrepareItem(tv, item, &displayItemSel, state | TTK_STATE_SELECTED);

    /* Draw row background:
     */
    {
	Ttk_Box rowBox = Ttk_MakeBox(x, y, TreeWidth(tv), rowHeight);
	DisplayLayout(tv->tree.rowLayout, &displayItem, state, rowBox, d);
    }

    /* Make room for tree label:
     */
    if (tv->tree.showFlags & SHOW_TREE) {
	x += tv->tree.column0.width;
    }

    /* Draw data cells:
     */
    PrepareCells(tv, item);
    DrawCells(tv, item, &displayItem, &displayItemSel, d, x, y, 0);

    /* Draw row background for non-scrolled area:
     */
    if (tv->tree.nTitleColumns >= 1) {
	Ttk_Box rowBox = Ttk_MakeBox(tv->tree.treeArea.x, y,
		tv->tree.titleWidth, rowHeight);
	DisplayLayout(tv->tree.rowLayout, &displayItem, state, rowBox, d);
    }

    /* Draw tree label:
     */
    x = tv->tree.treeArea.x - tv->tree.xscroll.first;
    if (tv->tree.showFlags & SHOW_TREE) {
	TreeColumn *column = &tv->tree.column0;
	int indent = depth * tv->tree.indent;
	int colwidth = tv->tree.column0.width -
		(tv->tree.showFlags & SHOW_SEPARATORS ? COLUMN_SEPARATOR : 0);
	int xTree = tv->tree.nTitleColumns >= 1 ? xTitle : x;
	Ttk_Box parcel = Ttk_MakeBox(xTree, y, colwidth, rowHeight);
	DisplayItem *displayItemUsed = &displayItem;
	Ttk_State stateCell = state;
	Tk_Anchor textAnchor, imageAnchor = DEFAULT_IMAGEANCHOR;
	Ttk_Padding cellPadding = {indent, 0, 0, 0};

	if (column->selected) {
	    displayItemUsed = &displayItemSel;
 	    stateCell |= TTK_STATE_SELECTED;
	}

	if (column->tagset) {
	    displayItemLocal = *displayItemUsed;
	    displayItemUsed = &displayItemLocal;
	    Ttk_TagSetValues(tv->tree.tagTable, column->tagset,
		    displayItemUsed);
	    OverrideStriped(tv, item, displayItemUsed);
	    Ttk_TagSetApplyStyle(tv->tree.tagTable, style, stateCell,
		    displayItemUsed);
	}

        displayItem.anchorObj = tv->tree.column0.anchorObj;
	Tk_GetAnchorFromObj(NULL, column->anchorObj, &textAnchor);
	displayItemUsed->textObj = item->textObj;
	/* Item's image can be null, and may come from the tag */
	if (item->imageObj) {
	    displayItemUsed->imageObj = item->imageObj;
	}
	if (item->imageAnchorObj) {
	    displayItemUsed->imageAnchorObj = item->imageAnchorObj;
	}
	if (displayItemUsed->imageAnchorObj) {
	    Tk_GetAnchorFromObj(NULL, displayItemUsed->imageAnchorObj,
		    &imageAnchor);
	}

	if (displayItemUsed != &displayItem) {
	    DisplayLayout(tv->tree.rowLayout, displayItemUsed, stateCell,
		    parcel, d);
	}

	parcel = Ttk_PadBox(parcel, cellPadding);
	DisplayLayoutTree(imageAnchor, textAnchor,
		tv->tree.itemLayout, displayItemUsed, state, parcel, d);
	xTitle += colwidth;
    }

    /* Draw non-scrolled data cells:
     */
    if (tv->tree.nTitleColumns > 1) {
	DrawCells(tv, item, &displayItem, &displayItemSel, d, xTitle, y, 1);
    }
}

/* + DrawSubtree --
 * 	Draw an item and all of its (viewable) descendants.
 */

static void DrawForest(	/* forward */
    Treeview *tv, TreeItem *item, Drawable d, int depth);

static void DrawSubtree(
    Treeview *tv, TreeItem *item, Drawable d, int depth)
{
    int dispRow = DisplayRow(item->rowPos, tv);
    if (dispRow >= 0) {
	DrawItem(tv, item, d, depth);
    }

    if (item->state & TTK_STATE_OPEN) {
	DrawForest(tv, item->children, d, depth + 1);
    }
}

/* + DrawForest --
 * 	Draw a sequence of items and their visible descendants.
 */
static void DrawForest(
    Treeview *tv, TreeItem *item, Drawable d, int depth)
{
    while (item) {
        DrawSubtree(tv, item, d, depth);
	item = item->next;
    }
}

/* + TreeviewDisplay --
 * 	Display() widget hook.  Draw the widget contents.
 */
static void TreeviewDisplay(void *clientData, Drawable d)
{
    Treeview *tv = (Treeview *)clientData;

    Ttk_DrawLayout(tv->core.layout, tv->core.state, d);
    if (tv->tree.showFlags & SHOW_HEADINGS) {
	DrawHeadings(tv, d);
    }
    DrawForest(tv, tv->tree.root->children, d, 0);
    if (tv->tree.showFlags & SHOW_SEPARATORS) {
	DrawSeparators(tv, d);
    }
}

/*------------------------------------------------------------------------
 * +++ Utilities for widget commands
 */

/* + InsertPosition --
 * 	Locate the previous sibling for [$tree insert].
 *
 * 	Returns a pointer to the item just before the specified index,
 * 	or 0 if the item is to be inserted at the beginning.
 */
static TreeItem *InsertPosition(TreeItem *parent, int index)
{
    TreeItem *prev = 0, *next = parent->children;

    while (next != 0 && index > 0) {
	--index;
	prev = next;
	next = prev->next;
    }

    return prev;
}

/* + EndPosition --
 * 	Locate the last child of the specified node.
 *
 * 	To avoid quadratic-time behavior in the common cases
 * 	where the treeview is populated in breadth-first or
 * 	depth-first order using [$tv insert $parent end ...],
 * 	we cache the result from the last call to EndPosition()
 * 	and start the search from there on a cache hit.
 *
 */
static TreeItem *EndPosition(Treeview *tv, TreeItem *parent)
{
    TreeItem *endPtr = tv->tree.endPtr;

    while (endPtr && endPtr->parent != parent) {
	endPtr = endPtr->parent;
    }
    if (!endPtr) {
	endPtr = parent->children;
    }

    if (endPtr) {
	while (endPtr->next) {
	    endPtr = endPtr->next;
	}
	tv->tree.endPtr = endPtr;
    }

    return endPtr;
}

/* + AncestryCheck --
 * 	Verify that specified item is not an ancestor of the specified parent;
 * 	returns 1 if OK, 0 and leaves an error message in interp otherwise.
 */
static int AncestryCheck(
    Tcl_Interp *interp, Treeview *tv, TreeItem *item, TreeItem *parent)
{
    TreeItem *p = parent;
    while (p) {
	if (p == item) {
	    Tcl_SetObjResult(interp, Tcl_ObjPrintf(
		    "Cannot insert %s as descendant of %s",
		    ItemName(tv, item), ItemName(tv, parent)));
	    Tcl_SetErrorCode(interp, "TTK", "TREE", "ANCESTRY", NULL);
	    return 0;
	}
	p = p->parent;
    }
    return 1;
}

/* + DeleteItems --
 * 	Remove an item and all of its descendants from the hash table
 * 	and detach them from the tree; returns a linked list (chained
 * 	along the ->next pointer) of deleted items.
 */
static TreeItem *DeleteItems(TreeItem *item, TreeItem *delq)
{
    if (item->entryPtr) {
	DetachItem(item);
	while (item->children) {
	    delq = DeleteItems(item->children, delq);
	}
	Tcl_DeleteHashEntry(item->entryPtr);
	item->entryPtr = 0;
	item->next = delq;
	delq = item;
    } /* else -- item has already been unlinked */
    return delq;
}

/*------------------------------------------------------------------------
 * +++ Widget commands -- item inquiry.
 */

/* + $tv children $item ?newchildren? --
 * 	Return the list of children associated with $item
 */
static int TreeviewChildrenCommand(
    void *recordPtr, Tcl_Interp *interp, int objc, Tcl_Obj *const objv[])
{
    Treeview *tv = (Treeview *)recordPtr;
    TreeItem *item;
    Tcl_Obj *result;

    if (objc < 3 || objc > 4) {
	Tcl_WrongNumArgs(interp, 2, objv, "item ?newchildren?");
	return TCL_ERROR;
    }
    item = FindItem(interp, tv, objv[2]);
    if (!item) {
	return TCL_ERROR;
    }

    if (objc == 3) {
	result = Tcl_NewListObj(0,0);
	for (item = item->children; item; item = item->next) {
	    Tcl_ListObjAppendElement(interp, result, ItemID(tv, item));
	}
	Tcl_SetObjResult(interp, result);
    } else {
	TreeItem **newChildren = GetItemListFromObj(interp, tv, objv[3]);
	TreeItem *child;
	int i;

	if (!newChildren)
	    return TCL_ERROR;

	/* Sanity-check:
	 */
	for (i = 0; newChildren[i]; ++i) {
	    if (!AncestryCheck(interp, tv, newChildren[i], item)) {
		ckfree(newChildren);
		return TCL_ERROR;
	    }
	}

	/* Detach old children:
	 */
	child = item->children;
	while (child) {
	    TreeItem *next = child->next;
	    DetachItem(child);
	    child = next;
	}

	/* Detach new children from their current locations:
	 */
	for (i = 0; newChildren[i]; ++i) {
	    DetachItem(newChildren[i]);
	}

	/* Reinsert new children:
	 * Note: it is not an error for an item to be listed more than once,
	 * though it probably should be...
	 */
	child = 0;
	for (i = 0; newChildren[i]; ++i) {
	    if (newChildren[i]->parent) {
		/* This is a duplicate element which has already been
		 * inserted.  Ignore it.
		 */
		continue;
	    }
	    InsertItem(item, child, newChildren[i]);
	    child = newChildren[i];
	}

	ckfree(newChildren);
	tv->tree.rowPosNeedsUpdate = 1;
	TtkRedisplayWidget(&tv->core);
    }

    return TCL_OK;
}

/* + $tv parent $item --
 * 	Return the item ID of $item's parent.
 */
static int TreeviewParentCommand(
    void *recordPtr, Tcl_Interp *interp, int objc, Tcl_Obj *const objv[])
{
    Treeview *tv = (Treeview *)recordPtr;
    TreeItem *item;

    if (objc != 3) {
	Tcl_WrongNumArgs(interp, 2, objv, "item");
	return TCL_ERROR;
    }
    item = FindItem(interp, tv, objv[2]);
    if (!item) {
	return TCL_ERROR;
    }

    if (item->parent) {
	Tcl_SetObjResult(interp, ItemID(tv, item->parent));
    } else {
	/* This is the root item.  @@@ Return an error? */
	Tcl_ResetResult(interp);
    }

    return TCL_OK;
}

/* + $tv next $item
 * 	Return the ID of $item's next sibling.
 */
static int TreeviewNextCommand(
    void *recordPtr, Tcl_Interp *interp, int objc, Tcl_Obj *const objv[])
{
    Treeview *tv = (Treeview *)recordPtr;
    TreeItem *item;

    if (objc != 3) {
	Tcl_WrongNumArgs(interp, 2, objv, "item");
	return TCL_ERROR;
    }
    item = FindItem(interp, tv, objv[2]);
    if (!item) {
	return TCL_ERROR;
    }

    if (item->next) {
	Tcl_SetObjResult(interp, ItemID(tv, item->next));
    } /* else -- leave interp-result empty */

    return TCL_OK;
}

/* + $tv prev $item
 * 	Return the ID of $item's previous sibling.
 */
static int TreeviewPrevCommand(
    void *recordPtr, Tcl_Interp *interp, int objc, Tcl_Obj *const objv[])
{
    Treeview *tv = (Treeview *)recordPtr;
    TreeItem *item;

    if (objc != 3) {
	Tcl_WrongNumArgs(interp, 2, objv, "item");
	return TCL_ERROR;
    }
    item = FindItem(interp, tv, objv[2]);
    if (!item) {
	return TCL_ERROR;
    }

    if (item->prev) {
	Tcl_SetObjResult(interp, ItemID(tv, item->prev));
    } /* else -- leave interp-result empty */

    return TCL_OK;
}

/* + $tv index $item --
 * 	Return the index of $item within its parent.
 */
static int TreeviewIndexCommand(
    void *recordPtr, Tcl_Interp *interp, int objc, Tcl_Obj *const objv[])
{
    Treeview *tv = (Treeview *)recordPtr;
    TreeItem *item;
    TkSizeT index = 0;

    if (objc != 3) {
	Tcl_WrongNumArgs(interp, 2, objv, "item");
	return TCL_ERROR;
    }
    item = FindItem(interp, tv, objv[2]);
    if (!item) {
	return TCL_ERROR;
    }

    while (item->prev) {
	++index;
	item = item->prev;
    }

    Tcl_SetObjResult(interp, TkNewIndexObj(index));
    return TCL_OK;
}

/* + $tv exists $itemid --
 * 	Test if the specified item id is present in the tree.
 */
static int TreeviewExistsCommand(
    void *recordPtr, Tcl_Interp *interp, int objc, Tcl_Obj *const objv[])
{
    Treeview *tv = (Treeview *)recordPtr;
    Tcl_HashEntry *entryPtr;

    if (objc != 3) {
	Tcl_WrongNumArgs(interp, 2, objv, "itemid");
	return TCL_ERROR;
    }

    entryPtr = Tcl_FindHashEntry(&tv->tree.items, Tcl_GetString(objv[2]));
    Tcl_SetObjResult(interp, Tcl_NewWideIntObj(entryPtr != 0));
    return TCL_OK;
}

/* + $tv bbox $itemid ?$column? --
 * 	Return bounding box [x y width height] of specified item.
 */
static int TreeviewBBoxCommand(
    void *recordPtr, Tcl_Interp *interp, int objc, Tcl_Obj *const objv[])
{
    Treeview *tv = (Treeview *)recordPtr;
    TreeItem *item = 0;
    TreeColumn *column = 0;
    Ttk_Box bbox;

    if (objc < 3 || objc > 4) {
	Tcl_WrongNumArgs(interp, 2, objv, "itemid ?column");
	return TCL_ERROR;
    }

    item = FindItem(interp, tv, objv[2]);
    if (!item) {
	return TCL_ERROR;
    }
    if (objc >= 4 && (column = FindColumn(interp,tv,objv[3])) == NULL) {
	return TCL_ERROR;
    }

    if (BoundingBox(tv, item, column, &bbox)) {
	Tcl_SetObjResult(interp, Ttk_NewBoxObj(bbox));
    }

    return TCL_OK;
}

/* + $tv identify $x $y -- (obsolescent)
 * 	Implements the old, horrible, 2-argument form of [$tv identify].
 *
 * Returns: one of
 * 	heading #n
 * 	cell itemid #n
 * 	item itemid element
 * 	row itemid
 */
static int TreeviewHorribleIdentify(
    Tcl_Interp *interp, int objc, Tcl_Obj *const objv[], Treeview *tv)
{
    const char *what = "nothing", *detail = NULL;
    TreeItem *item = 0;
    Tcl_Obj *result;
    int dColumnNumber;
    char dcolbuf[16];
    int x, y, x1;
    (void)objc;

    /* ASSERT: objc == 4 */

    if (Tcl_GetIntFromObj(interp, objv[2], &x) != TCL_OK
	    || Tcl_GetIntFromObj(interp, objv[3], &y) != TCL_OK) {
	return TCL_ERROR;
    }

    dColumnNumber = IdentifyDisplayColumn(tv, x, &x1);
    if (dColumnNumber < 0) {
	goto done;
    }
    sprintf(dcolbuf, "#%d", dColumnNumber);

    if (Ttk_BoxContains(tv->tree.headingArea,x,y)) {
	if (-HALO <= x1 - x  && x1 - x <= HALO) {
	    what = "separator";
	} else {
	    what = "heading";
	}
	detail = dcolbuf;
    } else if (Ttk_BoxContains(tv->tree.treeArea,x,y)) {
	item = IdentifyItem(tv, y);
	if (item && dColumnNumber > 0) {
	    what = "cell";
	    detail = dcolbuf;
	} else if (item) {
	    Ttk_Layout layout = tv->tree.itemLayout;
	    Ttk_Box itemBox;
	    DisplayItem displayItem;
	    Ttk_Element element;
	    Ttk_State state = ItemState(tv, item);

	    BoundingBox(tv, item, NULL, &itemBox);
	    PrepareItem(tv, item, &displayItem, state);
            if (item->textObj) { displayItem.textObj = item->textObj; }
            if (item->imageObj) { displayItem.imageObj = item->imageObj; }
	    Ttk_RebindSublayout(layout, &displayItem);
	    Ttk_PlaceLayout(layout, state, itemBox);
	    element = Ttk_IdentifyElement(layout, x, y);

	    if (element) {
		what = "item";
		detail = Ttk_ElementName(element);
	    } else {
		what = "row";
	    }
	}
    }

done:
    result = Tcl_NewListObj(0,0);
    Tcl_ListObjAppendElement(NULL, result, Tcl_NewStringObj(what, -1));
    if (item)
	Tcl_ListObjAppendElement(NULL, result, ItemID(tv, item));
    if (detail)
	Tcl_ListObjAppendElement(NULL, result, Tcl_NewStringObj(detail, -1));

    Tcl_SetObjResult(interp, result);
    return TCL_OK;
}

/* + $tv identify $component $x $y --
 * 	Identify the component at position x,y.
 */

static int TreeviewIdentifyCommand(
    void *recordPtr, Tcl_Interp *interp, int objc, Tcl_Obj *const objv[])
{
    static const char *const submethodStrings[] =
	 { "region", "item", "column", "row", "element", "cell", NULL };
    enum { I_REGION, I_ITEM, I_COLUMN, I_ROW, I_ELEMENT, I_CELL };

    Treeview *tv = (Treeview *)recordPtr;
    int submethod;
    int x, y;

    TreeRegion region;
    Ttk_Box bbox;
    TreeItem *item;
    TreeColumn *column = 0;
    int colno, x1;

    if (objc == 4) {	/* Old form */
	return TreeviewHorribleIdentify(interp, objc, objv, tv);
    } else if (objc != 5) {
	Tcl_WrongNumArgs(interp, 2, objv, "command x y");
	return TCL_ERROR;
    }

    if (Tcl_GetIndexFromObjStruct(interp, objv[2], submethodStrings,
		sizeof(char *), "command", TCL_EXACT, &submethod) != TCL_OK
        || Tcl_GetIntFromObj(interp, objv[3], &x) != TCL_OK
	|| Tcl_GetIntFromObj(interp, objv[4], &y) != TCL_OK
    ) {
	return TCL_ERROR;
    }

    region = IdentifyRegion(tv, x, y);
    item = IdentifyItem(tv, y);
    colno = IdentifyDisplayColumn(tv, x, &x1);
    column = (colno >= 0) ?  tv->tree.displayColumns[colno] : NULL;

    switch (submethod)
    {
	case I_REGION :
	    Tcl_SetObjResult(interp,Tcl_NewStringObj(regionStrings[region],-1));
	    break;

	case I_ITEM :
	case I_ROW :
	    if (item) {
		Tcl_SetObjResult(interp, ItemID(tv, item));
	    }
	    break;

	case I_COLUMN :
	    if (colno >= 0) {
		Tcl_SetObjResult(interp, Tcl_ObjPrintf("#%d", colno));
	    }
	    break;

	case I_CELL :
	    if (item && colno >= 0) {
		Tcl_Obj *elem[2];
		elem[0] = ItemID(tv, item);
		elem[1] = Tcl_ObjPrintf("#%d", colno);
		Tcl_SetObjResult(interp, Tcl_NewListObj(2, elem));
	    }
	    break;

	case I_ELEMENT :
	{
	    Ttk_Layout layout = 0;
	    DisplayItem displayItem;
	    Ttk_Element element;
	    Ttk_State state;

	    switch (region) {
		case REGION_NOTHING:
		    layout = tv->core.layout;
		    return TCL_OK; /* @@@ NYI */
		case REGION_HEADING:
		case REGION_SEPARATOR:
		    layout = tv->tree.headingLayout;
		    return TCL_OK; /* @@@ NYI */
		case REGION_TREE:
		    layout = tv->tree.itemLayout;
		    break;
		case REGION_CELL:
		    layout = tv->tree.cellLayout;
		    break;
	    }

	    if (item == NULL) {
		return TCL_OK;
	    }
	    if (!BoundingBox(tv, item, column, &bbox)) {
		return TCL_OK;
	    }
	    state = ItemState(tv, item);
	    PrepareItem(tv, item, &displayItem, state);
            if (item->textObj) { displayItem.textObj = item->textObj; }
            if (item->imageObj) { displayItem.imageObj = item->imageObj; }
	    Ttk_RebindSublayout(layout, &displayItem);
	    Ttk_PlaceLayout(layout, state, bbox);
	    element = Ttk_IdentifyElement(layout, x, y);

	    if (element) {
		const char *elementName = Ttk_ElementName(element);
		Tcl_SetObjResult(interp, Tcl_NewStringObj(elementName, -1));
	    }
	    break;
	}
    }
    return TCL_OK;
}

/*------------------------------------------------------------------------
 * +++ Widget commands -- item and column configuration.
 */

/* + $tv item $item ?options ....?
 * 	Query or configure item options.
 */
static int TreeviewItemCommand(
    void *recordPtr, Tcl_Interp *interp, int objc, Tcl_Obj *const objv[])
{
    Treeview *tv = (Treeview *)recordPtr;
    TreeItem *item;

    if (objc < 3) {
	Tcl_WrongNumArgs(interp, 2, objv, "item ?-option ?value??...");
	return TCL_ERROR;
    }
    if (!(item = FindItem(interp, tv, objv[2]))) {
	return TCL_ERROR;
    }

    if (objc == 3) {
	return TtkEnumerateOptions(interp, item, ItemOptionSpecs,
	    tv->tree.itemOptionTable,  tv->core.tkwin);
    } else if (objc == 4) {
	return TtkGetOptionValue(interp, item, objv[3],
	    tv->tree.itemOptionTable, tv->core.tkwin);
    } else {
	return ConfigureItem(interp, tv, item, objc-3, objv+3);
    }
}

/* + $tv column column ?options ....?
 * 	Column data accessor
 */
static int TreeviewColumnCommand(
    void *recordPtr, Tcl_Interp *interp, int objc, Tcl_Obj *const objv[])
{
    Treeview *tv = (Treeview *)recordPtr;
    TreeColumn *column;

    if (objc < 3) {
	Tcl_WrongNumArgs(interp, 2, objv, "column -option value...");
	return TCL_ERROR;
    }
    if (!(column = FindColumn(interp, tv, objv[2]))) {
	return TCL_ERROR;
    }

    if (objc == 3) {
	return TtkEnumerateOptions(interp, column, ColumnOptionSpecs,
	    tv->tree.columnOptionTable, tv->core.tkwin);
    } else if (objc == 4) {
	return TtkGetOptionValue(interp, column, objv[3],
	    tv->tree.columnOptionTable, tv->core.tkwin);
    } else {
	return ConfigureColumn(interp, tv, column, objc-3, objv+3);
    }
}

/* + $tv heading column ?options ....?
 * 	Heading data accessor
 */
static int TreeviewHeadingCommand(
    void *recordPtr, Tcl_Interp *interp, int objc, Tcl_Obj *const objv[])
{
    Treeview *tv = (Treeview *)recordPtr;
    Tk_OptionTable optionTable = tv->tree.headingOptionTable;
    Tk_Window tkwin = tv->core.tkwin;
    TreeColumn *column;

    if (objc < 3) {
	Tcl_WrongNumArgs(interp, 2, objv, "column -option value...");
	return TCL_ERROR;
    }
    if (!(column = FindColumn(interp, tv, objv[2]))) {
	return TCL_ERROR;
    }

    if (objc == 3) {
	return TtkEnumerateOptions(
	    interp, column, HeadingOptionSpecs, optionTable, tkwin);
    } else if (objc == 4) {
	return TtkGetOptionValue(
	    interp, column, objv[3], optionTable, tkwin);
    } else {
	return ConfigureHeading(interp, tv, column, objc-3,objv+3);
    }
}

/* + $tv set $item ?$column ?value??
 * 	Query or configure cell values
 */
static int TreeviewSetCommand(
    void *recordPtr, Tcl_Interp *interp, int objc, Tcl_Obj *const objv[])
{
    Treeview *tv = (Treeview *)recordPtr;
    TreeItem *item;
    TreeColumn *column;
    int columnNumber;

    if (objc < 3 || objc > 5) {
	Tcl_WrongNumArgs(interp, 2, objv, "item ?column ?value??");
	return TCL_ERROR;
    }
    if (!(item = FindItem(interp, tv, objv[2])))
	return TCL_ERROR;

    /* Make sure -values exists:
     */
    if (!item->valuesObj) {
	item->valuesObj = Tcl_NewListObj(0,0);
	Tcl_IncrRefCount(item->valuesObj);
    }

    if (objc == 3) {
	/* Return dictionary:
	 */
	Tcl_Obj *result = Tcl_NewListObj(0,0);
	Tcl_Obj *value;
	for (columnNumber = 0; columnNumber<tv->tree.nColumns; ++columnNumber) {
	    Tcl_ListObjIndex(interp, item->valuesObj, columnNumber, &value);
	    if (value) {
		Tcl_ListObjAppendElement(NULL, result,
			tv->tree.columns[columnNumber].idObj);
		Tcl_ListObjAppendElement(NULL, result, value);
	    }
	}
	Tcl_SetObjResult(interp, result);
	return TCL_OK;
    }

    /* else -- get or set column
     */
    if (!(column = FindColumn(interp, tv, objv[3])))
	return TCL_ERROR;

    if (column == &tv->tree.column0) {
	/* @@@ Maybe set -text here instead? */
	Tcl_SetObjResult(interp, Tcl_NewStringObj(
		"Display column #0 cannot be set", -1));
	Tcl_SetErrorCode(interp, "TTK", "TREE", "COLUMN_0", NULL);
	return TCL_ERROR;
    }

    /* Note: we don't do any error checking in the list operations,
     * since item->valuesObj is guaranteed to be a list.
     */
    columnNumber = column - tv->tree.columns;

    if (objc == 4) {	/* get column */
	Tcl_Obj *result = 0;
	Tcl_ListObjIndex(interp, item->valuesObj, columnNumber, &result);
	if (!result) {
	    result = Tcl_NewStringObj("",0);
	}
	Tcl_SetObjResult(interp, result);
	return TCL_OK;
    } else {		/* set column */
	int length;

	item->valuesObj = unshareObj(item->valuesObj);

	/* Make sure -values is fully populated:
	 */
	Tcl_ListObjLength(interp, item->valuesObj, &length);
	while (length < tv->tree.nColumns) {
	    Tcl_Obj *empty = Tcl_NewStringObj("",0);
	    Tcl_ListObjAppendElement(interp, item->valuesObj, empty);
	    ++length;
	}

	/* Set value:
	 */
	Tcl_ListObjReplace(interp,item->valuesObj,columnNumber,1,1,objv+4);
	TtkRedisplayWidget(&tv->core);
	return TCL_OK;
    }
}

/*------------------------------------------------------------------------
 * +++ Widget commands -- tree modification.
 */

/* + $tv insert $parent $index ?-id id? ?-option value ...?
 * 	Insert a new item.
 */
static int TreeviewInsertCommand(
    void *recordPtr, Tcl_Interp *interp, int objc, Tcl_Obj *const objv[])
{
    Treeview *tv = (Treeview *)recordPtr;
    TreeItem *parent, *sibling, *newItem;
    Tcl_HashEntry *entryPtr;
    int isNew;

    if (objc < 4) {
	Tcl_WrongNumArgs(interp, 2, objv, "parent index ?-id id? -options...");
	return TCL_ERROR;
    }

    /* Get parent node:
     */
    if ((parent = FindItem(interp, tv, objv[2])) == NULL) {
	return TCL_ERROR;
    }

    /* Locate previous sibling based on $index:
     */
    if (!strcmp(Tcl_GetString(objv[3]), "end")) {
	sibling = EndPosition(tv, parent);
    } else {
	int index;
	if (Tcl_GetIntFromObj(interp, objv[3], &index) != TCL_OK)
	    return TCL_ERROR;
	sibling = InsertPosition(parent, index);
    }

    /* Get node name:
     *     If -id supplied and does not already exist, use that;
     *     Otherwise autogenerate new one.
     */
    objc -= 4; objv += 4;
    if (objc >= 2 && !strcmp("-id", Tcl_GetString(objv[0]))) {
	const char *itemName = Tcl_GetString(objv[1]);

	entryPtr = Tcl_CreateHashEntry(&tv->tree.items, itemName, &isNew);
	if (!isNew) {
	    Tcl_SetObjResult(interp, Tcl_ObjPrintf(
		"Item %s already exists", itemName));
	    Tcl_SetErrorCode(interp, "TTK", "TREE", "ITEM_EXISTS", NULL);
	    return TCL_ERROR;
	}
	objc -= 2; objv += 2;
    } else {
	char idbuf[16];
	do {
	    ++tv->tree.serial;
	    sprintf(idbuf, "I%03X", tv->tree.serial);
	    entryPtr = Tcl_CreateHashEntry(&tv->tree.items, idbuf, &isNew);
	} while (!isNew);
    }

    /* Create and configure new item:
     */
    newItem = NewItem();
    Tk_InitOptions(
	interp, (ClientData)newItem, tv->tree.itemOptionTable, tv->core.tkwin);
    newItem->tagset = Ttk_GetTagSetFromObj(NULL, tv->tree.tagTable, NULL);
    if (ConfigureItem(interp, tv, newItem, objc, objv) != TCL_OK) {
    	Tcl_DeleteHashEntry(entryPtr);
	FreeItem(newItem);
	return TCL_ERROR;
    }

    /* Store in hash table, link into tree:
     */
    Tcl_SetHashValue(entryPtr, newItem);
    newItem->entryPtr = entryPtr;
    InsertItem(parent, sibling, newItem);
    tv->tree.rowPosNeedsUpdate = 1;
    TtkRedisplayWidget(&tv->core);

    Tcl_SetObjResult(interp, ItemID(tv, newItem));
    return TCL_OK;
}

/* + $tv detach $items --
 * 	Unlink each item in $items from the tree.
 */
static int TreeviewDetachCommand(
    void *recordPtr, Tcl_Interp *interp, int objc, Tcl_Obj *const objv[])
{
    Treeview *tv = (Treeview *)recordPtr;
    TreeItem **items;
    int i;

    if (objc != 3) {
	Tcl_WrongNumArgs(interp, 2, objv, "item");
	return TCL_ERROR;
    }
    if (!(items = GetItemListFromObj(interp, tv, objv[2]))) {
	return TCL_ERROR;
    }

    /* Sanity-check */
    for (i = 0; items[i]; ++i) {
	if (items[i] == tv->tree.root) {
	    Tcl_SetObjResult(interp, Tcl_NewStringObj(
		"Cannot detach root item", -1));
	    Tcl_SetErrorCode(interp, "TTK", "TREE", "ROOT", NULL);
	    ckfree(items);
	    return TCL_ERROR;
	}
    }

    for (i = 0; items[i]; ++i) {
	DetachItem(items[i]);
    }

    tv->tree.rowPosNeedsUpdate = 1;
    TtkRedisplayWidget(&tv->core);
    ckfree(items);
    return TCL_OK;
}

/* + $tv delete $items --
 * 	Delete each item in $items.
 *
 * 	Do this in two passes:
 * 	First detach the item and all its descendants and remove them
 * 	from the hash table.  Free the items themselves in a second pass.
 *
 * 	It's done this way because an item may appear more than once
 *	in the list of items to delete (either directly or as a descendant
 *	of a previously deleted item.)
 */

static int TreeviewDeleteCommand(
    void *recordPtr, Tcl_Interp *interp, int objc, Tcl_Obj *const objv[])
{
    Treeview *tv = (Treeview *)recordPtr;
    TreeItem **items, *delq;
    int i, selChange = 0;

    if (objc != 3) {
	Tcl_WrongNumArgs(interp, 2, objv, "items");
	return TCL_ERROR;
    }

    if (!(items = GetItemListFromObj(interp, tv, objv[2]))) {
	return TCL_ERROR;
    }

    /* Sanity-check:
     */
    for (i = 0; items[i]; ++i) {
	if (items[i] == tv->tree.root) {
	    ckfree(items);
	    Tcl_SetObjResult(interp, Tcl_NewStringObj(
		"Cannot delete root item", -1));
	    Tcl_SetErrorCode(interp, "TTK", "TREE", "ROOT", NULL);
	    return TCL_ERROR;
	}
    }

    /* Remove items from hash table.
     */
    delq = 0;
    for (i = 0; items[i]; ++i) {
        if (items[i]->state & TTK_STATE_SELECTED || items[i]->selObj != NULL) {
            selChange = 1;
        }
	delq = DeleteItems(items[i], delq);
    }

    /* Free items:
     */
    while (delq) {
	TreeItem *next = delq->next;
	if (tv->tree.focus == delq)
	    tv->tree.focus = 0;
	if (tv->tree.endPtr == delq)
	    tv->tree.endPtr = 0;
	FreeItem(delq);
	delq = next;
    }

    ckfree(items);
    if (selChange) {
        Tk_SendVirtualEvent(tv->core.tkwin, "TreeviewSelect", NULL);
    }
    tv->tree.rowPosNeedsUpdate = 1;
    TtkRedisplayWidget(&tv->core);
    return TCL_OK;
}

/* + $tv move $item $parent $index
 * 	Move $item to the specified $index in $parent's child list.
 */
static int TreeviewMoveCommand(
    void *recordPtr, Tcl_Interp *interp, int objc, Tcl_Obj *const objv[])
{
    Treeview *tv = (Treeview *)recordPtr;
    TreeItem *item, *parent;
    TreeItem *sibling;

    if (objc != 5) {
	Tcl_WrongNumArgs(interp, 2, objv, "item parent index");
	return TCL_ERROR;
    }
    if ((item = FindItem(interp, tv, objv[2])) == 0
	    || (parent = FindItem(interp, tv, objv[3])) == 0) {
	return TCL_ERROR;
    }

    /* Locate previous sibling based on $index:
     */
    if (!strcmp(Tcl_GetString(objv[4]), "end")) {
	sibling = EndPosition(tv, parent);
    } else {
	TreeItem *p;
	int index;

	if (Tcl_GetIntFromObj(interp, objv[4], &index) != TCL_OK) {
	    return TCL_ERROR;
	}

	sibling = 0;
	for (p = parent->children; p != NULL && index > 0; p = p->next) {
	    if (p != item) {
		--index;
	    } /* else -- moving node forward, count index+1 nodes  */
	    sibling = p;
	}
    }

    /* Check ancestry:
     */
    if (!AncestryCheck(interp, tv, item, parent)) {
	return TCL_ERROR;
    }

    /* Moving an item after itself is a no-op:
     */
    if (item == sibling) {
	return TCL_OK;
    }

    /* Move item:
     */
    DetachItem(item);
    InsertItem(parent, sibling, item);

    tv->tree.rowPosNeedsUpdate = 1;
    TtkRedisplayWidget(&tv->core);
    return TCL_OK;
}

/*------------------------------------------------------------------------
 * +++ Widget commands -- scrolling
 */

static int TreeviewXViewCommand(
    void *recordPtr, Tcl_Interp *interp, int objc, Tcl_Obj *const objv[])
{
    Treeview *tv = (Treeview *)recordPtr;
    return TtkScrollviewCommand(interp, objc, objv, tv->tree.xscrollHandle);
}

static int TreeviewYViewCommand(
    void *recordPtr, Tcl_Interp *interp, int objc, Tcl_Obj *const objv[])
{
    Treeview *tv = (Treeview *)recordPtr;
    return TtkScrollviewCommand(interp, objc, objv, tv->tree.yscrollHandle);
}

/* $tree see $item --
 * 	Ensure that $item is visible.
 */
static int TreeviewSeeCommand(
    void *recordPtr, Tcl_Interp *interp, int objc, Tcl_Obj *const objv[])
{
    Treeview *tv = (Treeview *)recordPtr;
    TreeItem *item, *parent;
    int scrollRow1, scrollRow2, visibleRows;

    if (objc != 3) {
	Tcl_WrongNumArgs(interp, 2, objv, "item");
	return TCL_ERROR;
    }
    if (!(item = FindItem(interp, tv, objv[2]))) {
	return TCL_ERROR;
    }

    /* Make sure all ancestors are open:
     */
    for (parent = item->parent; parent; parent = parent->parent) {
	if (!(parent->state & TTK_STATE_OPEN)) {
	    parent->openObj = unshareObj(parent->openObj);
	    Tcl_SetBooleanObj(parent->openObj, 1);
	    parent->state |= TTK_STATE_OPEN;
	    tv->tree.rowPosNeedsUpdate = 1;
	    TtkRedisplayWidget(&tv->core);
	}
    }
    if (tv->tree.rowPosNeedsUpdate) {
	UpdatePositionTree(tv);
    }

    /* Make sure item is visible:
     */
    if (item->rowPos < tv->tree.titleRows) {
	return TCL_OK;
    }
    visibleRows = tv->tree.treeArea.height / tv->tree.rowHeight
	    - tv->tree.titleRows;
    scrollRow1 = item->rowPos - tv->tree.titleRows;
    scrollRow2 = scrollRow1 + item->height - 1;
    if (scrollRow1 < tv->tree.yscroll.first || item->height > visibleRows) {
	TtkScrollTo(tv->tree.yscrollHandle, scrollRow1, 1);
    } else if (scrollRow2 >= tv->tree.yscroll.first + visibleRows) {
	scrollRow1 = 1 + scrollRow2 - visibleRows;
	TtkScrollTo(tv->tree.yscrollHandle, scrollRow1, 1);
    }

    return TCL_OK;
}

/*------------------------------------------------------------------------
 * +++ Widget commands -- interactive column resize
 */

/* + $tree drag $column $newX --
 * 	Set right edge of display column $column to x position $X
 */
static int TreeviewDragCommand(
    void *recordPtr, Tcl_Interp *interp, int objc, Tcl_Obj *const objv[])
{
    Treeview *tv = (Treeview *)recordPtr;
    int left = tv->tree.treeArea.x - tv->tree.xscroll.first;
    int i = FirstColumn(tv);
    TreeColumn *column;
    int newx;

    if (objc != 4) {
	Tcl_WrongNumArgs(interp, 2, objv, "column xposition");
	return TCL_ERROR;
    }

    if ((column = FindColumn(interp, tv, objv[2])) == 0
	    || Tcl_GetIntFromObj(interp, objv[3], &newx) != TCL_OK) {
	return TCL_ERROR;
    }

    for (;i < tv->tree.nDisplayColumns; ++i) {
	TreeColumn *c = tv->tree.displayColumns[i];
	int right = left + c->width;
	if (c == column) {
	    if (i < tv->tree.nTitleColumns) {
	        /* Unscrollable column, remove scroll shift */
                right += tv->tree.xscroll.first;
	    }
	    DragColumn(tv, i, newx - right);
	    TtkRedisplayWidget(&tv->core);
	    return TCL_OK;
	}
	left = right;
    }

    Tcl_SetObjResult(interp, Tcl_ObjPrintf(
	"column %s is not displayed", Tcl_GetString(objv[2])));
    Tcl_SetErrorCode(interp, "TTK", "TREE", "COLUMN_INVISIBLE", NULL);
    return TCL_ERROR;
}

static int TreeviewDropCommand(
    void *recordPtr, Tcl_Interp *interp, int objc, Tcl_Obj *const objv[])
{
    Treeview *tv = (Treeview *)recordPtr;

    if (objc != 2) {
	Tcl_WrongNumArgs(interp, 1, objv, "drop");
	return TCL_ERROR;
    }
    ResizeColumns(tv, TreeWidth(tv));
    TtkRedisplayWidget(&tv->core);
    return TCL_OK;
}

/*------------------------------------------------------------------------
 * +++ Widget commands -- focus and selection
 */

/* + $tree focus ?item?
 */
static int TreeviewFocusCommand(
    void *recordPtr, Tcl_Interp *interp, int objc, Tcl_Obj *const objv[])
{
    Treeview *tv = (Treeview *)recordPtr;

    if (objc == 2) {
	if (tv->tree.focus) {
	    Tcl_SetObjResult(interp, ItemID(tv, tv->tree.focus));
	}
	return TCL_OK;
    } else if (objc == 3) {
	TreeItem *newFocus = FindItem(interp, tv, objv[2]);
	if (!newFocus)
	    return TCL_ERROR;
	tv->tree.focus = newFocus;
	TtkRedisplayWidget(&tv->core);
	return TCL_OK;
    } else {
	Tcl_WrongNumArgs(interp, 2, objv, "?newFocus?");
	return TCL_ERROR;
    }
}

/* + $tree selection ?add|remove|set|toggle $items?
 */
static int TreeviewSelectionCommand(
    void *recordPtr, Tcl_Interp *interp, int objc, Tcl_Obj *const objv[])
{
    enum {
	SELECTION_SET, SELECTION_ADD, SELECTION_REMOVE, SELECTION_TOGGLE
    };
    static const char *const selopStrings[] = {
	"set", "add", "remove", "toggle", NULL
    };

    Treeview *tv = (Treeview *)recordPtr;
    int selop, i, selChange = 0;
    TreeItem *item, **items;

    if (objc == 2) {
	Tcl_Obj *result = Tcl_NewListObj(0,0);
	for (item = tv->tree.root->children; item; item = NextPreorder(item)) {
	    if (item->state & TTK_STATE_SELECTED)
		Tcl_ListObjAppendElement(NULL, result, ItemID(tv, item));
	}
	Tcl_SetObjResult(interp, result);
	return TCL_OK;
    }

    if (objc != 4) {
    	Tcl_WrongNumArgs(interp, 2, objv, "?add|remove|set|toggle items?");
	return TCL_ERROR;
    }

    if (Tcl_GetIndexFromObjStruct(interp, objv[2], selopStrings,
	    sizeof(char *), "selection operation", 0, &selop) != TCL_OK) {
	return TCL_ERROR;
    }

    items = GetItemListFromObj(interp, tv, objv[3]);
    if (!items) {
	return TCL_ERROR;
    }

    switch (selop)
    {
	case SELECTION_SET:
	    for (item=tv->tree.root; item; item = NextPreorder(item)) {
		int inSetList = 0;

		for (i=0; items[i]; ++i) {
		    if (item == items[i]) {
			inSetList = 1;
			if (!(item->state & TTK_STATE_SELECTED)) {
			    /* Item newly selected */
			    selChange = 1;
			}
			break;
		    }
		}
		if (!inSetList && (item->state & TTK_STATE_SELECTED)) {
		    /* Item newly deselected */
		    selChange = 1;
		}
		if (selChange) break;
	    }
	    for (item=tv->tree.root; item; item = NextPreorder(item)) {
		item->state &= ~TTK_STATE_SELECTED;
	    }
	    for (i=0; items[i]; ++i) {
		items[i]->state |= TTK_STATE_SELECTED;
	    }
	    break;
	case SELECTION_ADD:
	    for (i=0; items[i]; ++i) {
		if (!(items[i]->state & TTK_STATE_SELECTED)) {
		    items[i]->state |= TTK_STATE_SELECTED;
		    selChange = 1;
		}
	    }
	    break;
	case SELECTION_REMOVE:
	    for (i=0; items[i]; ++i) {
		if (items[i]->state & TTK_STATE_SELECTED) {
		    items[i]->state &= ~TTK_STATE_SELECTED;
		    selChange = 1;
		}
	    }
	    break;
	case SELECTION_TOGGLE:
	    for (i=0; items[i]; ++i) {
		items[i]->state ^= TTK_STATE_SELECTED;
		selChange = 1;
	    }
	    break;
    }

    ckfree(items);
    if (selChange) {
	Tk_SendVirtualEvent(tv->core.tkwin, "TreeviewSelect", NULL);
    }
    TtkRedisplayWidget(&tv->core);

    return TCL_OK;
}

/* + SelObjChangeElement --
 * 	Change an element in a cell selection list.
 */
static void SelObjChangeElement(
    Treeview *tv, Tcl_Obj *listPtr, Tcl_Obj *elemPtr,
    int add, TCL_UNUSED(int) /*remove*/, int toggle)
{
    int i, nElements;
    TreeColumn *column, *elemColumn;
    Tcl_Obj **elements;

    elemColumn = FindColumn(NULL, tv, elemPtr);
    Tcl_ListObjGetElements(NULL, listPtr, &nElements, &elements);
    for (i = 0; i < nElements; i++) {
	column = FindColumn(NULL, tv, elements[i]);
	if (column == elemColumn) {
	    if (add) {
		return;
	    }
	    Tcl_ListObjReplace(NULL, listPtr, i, 1, 0, NULL);
	    return;
	}
    }
    if (add || toggle) {
	Tcl_ListObjAppendElement(NULL, listPtr, elemColumn->idObj);
    }
}

/* + $tree cellselection ?add|remove|set|toggle $items?
 */
static int CellSelectionRange(
    Tcl_Interp *interp, Treeview *tv, Tcl_Obj *fromCell, Tcl_Obj *toCell,
    int add, int remove, int toggle)
{
    TreeCell cellFrom, cellTo;
    TreeItem *item;
    Tcl_Obj *columns, **elements;
    int colno, nElements, i, fromNo, toNo;
    int set = !(add || remove || toggle);

    if (GetCellFromObj(interp, tv, fromCell, 1, &fromNo, &cellFrom)
	    != TCL_OK) {
	return TCL_ERROR;
    }
    if (GetCellFromObj(interp, tv, toCell, 1, &toNo, &cellTo)
	    != TCL_OK) {
	return TCL_ERROR;
    }

    /* Correct order.
     */
    if (fromNo > toNo) {
	colno = fromNo;
	fromNo = toNo;
	toNo = colno;
    }

    /* Make a list of columns in this rectangle.
     */
    columns = Tcl_NewListObj(0, 0);
    Tcl_IncrRefCount(columns);
    for (colno = fromNo; colno <= toNo; colno++) {
	Tcl_ListObjAppendElement(NULL, columns,
		tv->tree.displayColumns[colno]->idObj);
    }

    /* Set is the only operation that affects items outside its rectangle.
     * Start with clearing out.
     */
    if (set) {
	CellSelectionClear(tv);
    }

    /* Correct order.
     */
    if (tv->tree.rowPosNeedsUpdate) {
	UpdatePositionTree(tv);
    }
    if (cellFrom.item->itemPos > cellTo.item->itemPos) {
	item = cellFrom.item;
	cellFrom.item = cellTo.item;
	cellTo.item = item;
    }
    
    /* Go through all items in this rectangle.
     */
    for (item = cellFrom.item; item; item = NextPreorder(item)) {
	if (item->selObj != NULL) {
	    item->selObj = unshareObj(item->selObj);

	    Tcl_ListObjGetElements(NULL, columns, &nElements, &elements);
	    for (i = 0; i < nElements; ++i) {
		SelObjChangeElement(tv, item->selObj, elements[i],
			add, remove, toggle);
	    }
	} else {
	    /* Set, add and toggle do the same thing when empty before.
	     */
	    if (!remove) {
		item->selObj = columns;
		Tcl_IncrRefCount(item->selObj);
	    }
	}
	if (item == cellTo.item) {
	    break;
	}
    }
    
    Tcl_DecrRefCount(columns); 

    Tk_SendVirtualEvent(tv->core.tkwin, "TreeviewSelect", NULL);
    TtkRedisplayWidget(&tv->core);
    return TCL_OK;
}

/* + $tree cellselection ?add|remove|set|toggle $items?
 */
static int TreeviewCellSelectionCommand(
    void *recordPtr, Tcl_Interp *interp, int objc, Tcl_Obj *const objv[])
{
    enum {
	SELECTION_SET, SELECTION_ADD, SELECTION_REMOVE, SELECTION_TOGGLE
    };
    static const char *const selopStrings[] = {
	"set", "add", "remove", "toggle", NULL
    };

    Treeview *tv = (Treeview *)recordPtr;
    int selop, i, nCells;
    TreeCell *cells;
    TreeItem *item;

    if (objc == 2) {
	Tcl_Obj *result = Tcl_NewListObj(0,0);
	for (item = tv->tree.root->children; item; item = NextPreorder(item)) {
	    if (item->selObj != NULL) {
		int elemc;
		Tcl_Obj **elemv;

		Tcl_ListObjGetElements(interp, item->selObj, &elemc, &elemv);
		for (i = 0; i < elemc; ++i) {
		    Tcl_Obj *elem[2];
		    elem[0] = ItemID(tv, item);
		    elem[1] = elemv[i];
		    Tcl_ListObjAppendElement(NULL, result,
			    Tcl_NewListObj(2, elem));
		}
	    }
	}
	Tcl_SetObjResult(interp, result);
	return TCL_OK;
    }

    if (objc < 4 || objc > 5) {
    	Tcl_WrongNumArgs(interp, 2, objv, "?add|remove|set|toggle arg...?");
	return TCL_ERROR;
    }

    if (Tcl_GetIndexFromObjStruct(interp, objv[2], selopStrings,
	    sizeof(char *), "cellselection operation", 0, &selop) != TCL_OK) {
	return TCL_ERROR;
    }

    if (objc == 5) {
	switch (selop)
	{
	    case SELECTION_SET:
		return CellSelectionRange(interp, tv, objv[3], objv[4], 0, 0, 0);
	    case SELECTION_ADD:
		return CellSelectionRange(interp, tv, objv[3], objv[4], 1, 0, 0);
	    case SELECTION_REMOVE:
		return CellSelectionRange(interp, tv, objv[3], objv[4], 0, 1, 0);
	    case SELECTION_TOGGLE:
		return CellSelectionRange(interp, tv, objv[3], objv[4], 0, 0, 1);
	}
    }

    cells = GetCellListFromObj(interp, tv, objv[3], &nCells);
    if (cells == NULL) {
	return TCL_ERROR;
    }

    switch (selop)
    {
	case SELECTION_SET:
	    CellSelectionClear(tv);
	    /*FALLTHRU*/
	case SELECTION_ADD:
	    for (i = 0; i < nCells; i++) {
		item = cells[i].item;
		if (item->selObj == NULL) {
		    item->selObj = Tcl_NewListObj(0, 0);
		    Tcl_IncrRefCount(item->selObj);
		}
		item->selObj = unshareObj(item->selObj);
		SelObjChangeElement(tv, item->selObj, cells[i].colObj, 1, 0, 0);
	    }
	    break;
	case SELECTION_REMOVE:
	    for (i = 0; i < nCells; i++) {
		item = cells[i].item;
		if (item->selObj == NULL) {
		    continue;
		}
		item->selObj = unshareObj(item->selObj);
		SelObjChangeElement(tv, item->selObj, cells[i].colObj, 0, 1, 0);
	    }
	    break;
	case SELECTION_TOGGLE:
	    for (i = 0; i < nCells; i++) {
		item = cells[i].item;
		if (item->selObj == NULL) {
		    item->selObj = Tcl_NewListObj(0, 0);
		    Tcl_IncrRefCount(item->selObj);
		}
		item->selObj = unshareObj(item->selObj);
		SelObjChangeElement(tv, item->selObj, cells[i].colObj, 0, 0, 1);
	    }
	    break;
    }

    ckfree(cells);
    Tk_SendVirtualEvent(tv->core.tkwin, "TreeviewSelect", NULL);
    TtkRedisplayWidget(&tv->core);

    return TCL_OK;
}

/*------------------------------------------------------------------------
 * +++ Widget commands -- tags and bindings.
 */

/* + $tv tag bind $tag ?$sequence ?$script??
 */
static int TreeviewTagBindCommand(
    void *recordPtr, Tcl_Interp *interp, int objc, Tcl_Obj *const objv[])
{
    Treeview *tv = (Treeview *)recordPtr;
    Ttk_TagTable tagTable = tv->tree.tagTable;
    Tk_BindingTable bindingTable = tv->tree.bindingTable;
    Ttk_Tag tag;

    if (objc < 4 || objc > 6) {
    	Tcl_WrongNumArgs(interp, 3, objv, "tagName ?sequence? ?script?");
	return TCL_ERROR;
    }

    tag = Ttk_GetTagFromObj(tagTable, objv[3]);
    if (!tag) { return TCL_ERROR; }

    if (objc == 4) {		/* $tv tag bind $tag */
	Tk_GetAllBindings(interp, bindingTable, tag);
    } else if (objc == 5) { 	/* $tv tag bind $tag $sequence */
	/* TODO: distinguish "no such binding" (OK) from "bad pattern" (ERROR)
	 */
	const char *script = Tk_GetBinding(interp,
		bindingTable, tag, Tcl_GetString(objv[4]));
	if (script != NULL) {
	    Tcl_SetObjResult(interp, Tcl_NewStringObj(script,-1));
	}
    } else if (objc == 6) {	/* $tv tag bind $tag $sequence $script */
	const char *sequence = Tcl_GetString(objv[4]);
	const char *script = Tcl_GetString(objv[5]);

	if (!*script) { /* Delete existing binding */
	    Tk_DeleteBinding(interp, bindingTable, tag, sequence);
	} else {
	    unsigned long mask = Tk_CreateBinding(interp,
		    bindingTable, tag, sequence, script, 0);

	    /* Test mask to make sure event is supported:
	     */
	    if (mask & (~TreeviewBindEventMask)) {
		Tk_DeleteBinding(interp, bindingTable, tag, sequence);
		Tcl_SetObjResult(interp, Tcl_ObjPrintf(
		    "unsupported event %s\nonly key, button, motion, and"
		    " virtual events supported", sequence));
		Tcl_SetErrorCode(interp, "TTK", "TREE", "BIND_EVENTS", NULL);
		return TCL_ERROR;
	    }
	}
    }
    return TCL_OK;
}

/* + $tv tag configure $tag ?-option ?value -option value...??
 */
static int TreeviewTagConfigureCommand(
    void *recordPtr, Tcl_Interp *interp, int objc, Tcl_Obj *const objv[])
{
    Treeview *tv = (Treeview *)recordPtr;
    Ttk_TagTable tagTable = tv->tree.tagTable;
    Ttk_Tag tag;

    if (objc < 4) {
    	Tcl_WrongNumArgs(interp, 3, objv, "tagName ?-option ?value ...??");
	return TCL_ERROR;
    }

    tag = Ttk_GetTagFromObj(tagTable, objv[3]);

    if (objc == 4) {
	return Ttk_EnumerateTagOptions(interp, tagTable, tag);
    } else if (objc == 5) {
	Tcl_Obj *result = Ttk_TagOptionValue(interp, tagTable, tag, objv[4]);
	if (result) {
	    Tcl_SetObjResult(interp, result);
	    return TCL_OK;
	} /* else */
	return TCL_ERROR;
    }
    /* else */
    TtkRedisplayWidget(&tv->core);
    return Ttk_ConfigureTag(interp, tagTable, tag, objc - 4, objv + 4);
}

/* + $tv tag delete $tag
 */
static int TreeviewTagDeleteCommand(
    void *recordPtr, Tcl_Interp *interp, int objc, Tcl_Obj *const objv[])
{
    Treeview *tv = (Treeview *)recordPtr;
    Ttk_TagTable tagTable = tv->tree.tagTable;
    TreeItem *item = tv->tree.root;
    Ttk_Tag tag;

    if (objc != 4) {
	Tcl_WrongNumArgs(interp, 3, objv, "tagName");
	return TCL_ERROR;
    }

    tag = Ttk_GetTagFromObj(tagTable, objv[3]);
    /* remove the tag from all cells and items */
    while (item) {
        RemoveTagFromCellsAtItem(item, tag);
	RemoveTag(item, tag);
	item = NextPreorder(item);
    }
    /* then remove the tag from the tag table */
    Ttk_DeleteTagFromTable(tagTable, tag);
    TtkRedisplayWidget(&tv->core);

    return TCL_OK;
}

/* + $tv tag has $tag ?$item?
 */
static int TreeviewTagHasCommand(
    void *recordPtr, Tcl_Interp *interp, int objc, Tcl_Obj *const objv[])
{
    Treeview *tv = (Treeview *)recordPtr;

    if (objc == 4) {	/* Return list of all items with tag */
	Ttk_Tag tag = Ttk_GetTagFromObj(tv->tree.tagTable, objv[3]);
	TreeItem *item = tv->tree.root;
	Tcl_Obj *result = Tcl_NewListObj(0,0);

	while (item) {
	    if (Ttk_TagSetContains(item->tagset, tag)) {
		Tcl_ListObjAppendElement(NULL, result, ItemID(tv, item));
	    }
	    item = NextPreorder(item);
	}

	Tcl_SetObjResult(interp, result);
	return TCL_OK;
    } else if (objc == 5) {	/* Test if item has specified tag */
	Ttk_Tag tag = Ttk_GetTagFromObj(tv->tree.tagTable, objv[3]);
	TreeItem *item = FindItem(interp, tv, objv[4]);
	if (!item) {
	    return TCL_ERROR;
	}
	Tcl_SetObjResult(interp,
	    Tcl_NewWideIntObj(Ttk_TagSetContains(item->tagset, tag)));
	return TCL_OK;
    } else {
    	Tcl_WrongNumArgs(interp, 3, objv, "tagName ?item?");
	return TCL_ERROR;
    }
}

/* + $tv tag cell has $tag ?$cell?
 */
static int TreeviewCtagHasCommand(
    void *recordPtr, Tcl_Interp *interp, int objc, Tcl_Obj *const objv[])
{
    Treeview *tv = (Treeview *)recordPtr;
    TreeCell cell;
    int i, columnNumber;

    if (objc == 5) {	/* Return list of all cells with tag */
	Ttk_Tag tag = Ttk_GetTagFromObj(tv->tree.tagTable, objv[4]);
	TreeItem *item = tv->tree.root;
	Tcl_Obj *result = Tcl_NewListObj(0,0);

	while (item) {
	    for (i = 0; i < item->nTagSets && i <= tv->tree.nColumns; ++i) {
		if (item->cellTagSets[i] != NULL) {
		    if (Ttk_TagSetContains(item->cellTagSets[i], tag)) {
			Tcl_Obj *elem[2];
			elem[0] = ItemID(tv, item);
			if (i == 0) {
			    elem[1] = tv->tree.column0.idObj;
			} else {
			    elem[1] = tv->tree.columns[i-1].idObj;
			}
			Tcl_ListObjAppendElement(NULL, result,
				Tcl_NewListObj(2, elem));
		    }
		}
	    }
	    item = NextPreorder(item);
	}

	Tcl_SetObjResult(interp, result);
	return TCL_OK;
    } else if (objc == 6) {	/* Test if cell has specified tag */
	Ttk_Tag tag = Ttk_GetTagFromObj(tv->tree.tagTable, objv[4]);
	int result = 0;
	if (GetCellFromObj(interp, tv, objv[4], 0, NULL, &cell) != TCL_OK) {
	    return TCL_ERROR;
	}
	if (cell.column == &tv->tree.column0) {
	    columnNumber = 0;
	} else {
	    columnNumber = cell.column - tv->tree.columns + 1;
	}
	if (columnNumber < cell.item->nTagSets) {
	    result = Ttk_TagSetContains(cell.item->cellTagSets[columnNumber],
		    tag);
	}
	
	Tcl_SetObjResult(interp, Tcl_NewWideIntObj(result));
	return TCL_OK;
    } else {
    	Tcl_WrongNumArgs(interp, 4, objv, "tagName ?cell?");
	return TCL_ERROR;
    }
}

/* + $tv tag names
 */
static int TreeviewTagNamesCommand(
    void *recordPtr, Tcl_Interp *interp, int objc, Tcl_Obj *const objv[])
{
    Treeview *tv = (Treeview *)recordPtr;

    if (objc != 3) {
	Tcl_WrongNumArgs(interp, 3, objv, "");
	return TCL_ERROR;
    }

    return Ttk_EnumerateTags(interp, tv->tree.tagTable);
}

/* + $tv tag add $tag $items
 */
static void AddTag(TreeItem *item, Ttk_Tag tag)
{
    if (Ttk_TagSetAdd(item->tagset, tag)) {
	if (item->tagsObj) Tcl_DecrRefCount(item->tagsObj);
	item->tagsObj = Ttk_NewTagSetObj(item->tagset);
	Tcl_IncrRefCount(item->tagsObj);
    }
}

static int TreeviewTagAddCommand(
    void *recordPtr, Tcl_Interp *interp, int objc, Tcl_Obj *const objv[])
{
    Treeview *tv = (Treeview *)recordPtr;
    Ttk_Tag tag;
    TreeItem **items;
    int i;

    if (objc != 5) {
	Tcl_WrongNumArgs(interp, 3, objv, "tagName items");
	return TCL_ERROR;
    }

    tag = Ttk_GetTagFromObj(tv->tree.tagTable, objv[3]);
    items = GetItemListFromObj(interp, tv, objv[4]);

    if (!items) {
	return TCL_ERROR;
    }

    for (i = 0; items[i]; ++i) {
	AddTag(items[i], tag);
    }
    ckfree(items);

    TtkRedisplayWidget(&tv->core);

    return TCL_OK;
}

/* Make sure tagset at column is allocated and initialised */
static void AllocCellTagSets(Treeview *tv, TreeItem *item, int columnNumber)
{
    int i, newSize = MAX(columnNumber + 1, tv->tree.nColumns + 1);
    if (item->nTagSets < newSize) {
	if (item->cellTagSets == NULL) {
	    item->cellTagSets = (Ttk_TagSet *)
		    ckalloc(sizeof(Ttk_TagSet)*newSize);
	} else {
	    item->cellTagSets = (Ttk_TagSet *)
		    ckrealloc(item->cellTagSets, sizeof(Ttk_TagSet) * newSize);
	}
	for (i = item->nTagSets; i < newSize; i++) {
	    item->cellTagSets[i] = NULL;
	}
	item->nTagSets = newSize;
    }

    if (item->cellTagSets[columnNumber] == NULL) {
	item->cellTagSets[columnNumber] =
		Ttk_GetTagSetFromObj(NULL, tv->tree.tagTable, NULL);
    }
}

/* + $tv tag cell add $tag $cells
 */
static int TreeviewCtagAddCommand(
    void *recordPtr, Tcl_Interp *interp, int objc, Tcl_Obj *const objv[])
{
    Treeview *tv = (Treeview *)recordPtr;
    Ttk_Tag tag;
    TreeCell *cells;
    TreeItem *item;
    int i, nCells, columnNumber;

    if (objc != 6) {
	Tcl_WrongNumArgs(interp, 4, objv, "tagName cells");
	return TCL_ERROR;
    }

    cells = GetCellListFromObj(interp, tv, objv[5], &nCells);
    if (cells == NULL) {
	return TCL_ERROR;
    }

    tag = Ttk_GetTagFromObj(tv->tree.tagTable, objv[4]);

    for (i = 0; i < nCells; i++) {
	if (cells[i].column == &tv->tree.column0) {
	    columnNumber = 0;
	} else {
	    columnNumber = cells[i].column - tv->tree.columns  + 1;
	}
	item = cells[i].item;
	AllocCellTagSets(tv, item, columnNumber);
	Ttk_TagSetAdd(item->cellTagSets[columnNumber], tag);
    }

    ckfree(cells);
    TtkRedisplayWidget(&tv->core);

    return TCL_OK;
}

/* + $tv tag remove $tag ?$items?
 */
static void RemoveTag(TreeItem *item, Ttk_Tag tag)
{
    if (Ttk_TagSetRemove(item->tagset, tag)) {
	if (item->tagsObj) Tcl_DecrRefCount(item->tagsObj);
	item->tagsObj = Ttk_NewTagSetObj(item->tagset);
	Tcl_IncrRefCount(item->tagsObj);
    }
}

/* Remove tag from all cells at row 'item'
 */
static void RemoveTagFromCellsAtItem(TreeItem *item, Ttk_Tag tag)
{
    int i;

    for (i = 0; i < item->nTagSets; i++) {
        if (item->cellTagSets[i] != NULL) {
            Ttk_TagSetRemove(item->cellTagSets[i], tag);
        }
    }
}

static int TreeviewTagRemoveCommand(
    void *recordPtr, Tcl_Interp *interp, int objc, Tcl_Obj *const objv[])
{
    Treeview *tv = (Treeview *)recordPtr;
    Ttk_Tag tag;

    if (objc < 4 || objc > 5) {
	Tcl_WrongNumArgs(interp, 3, objv, "tagName ?items?");
	return TCL_ERROR;
    }

    tag = Ttk_GetTagFromObj(tv->tree.tagTable, objv[3]);

    if (objc == 5) {
	TreeItem **items = GetItemListFromObj(interp, tv, objv[4]);
	int i;

	if (!items) {
	    return TCL_ERROR;
	}
	for (i = 0; items[i]; ++i) {
	    RemoveTag(items[i], tag);
	}
	ckfree(items);
    } else if (objc == 4) {
	TreeItem *item = tv->tree.root;
	while (item) {
	    RemoveTag(item, tag);
	    item = NextPreorder(item);
	}
    }

    TtkRedisplayWidget(&tv->core);

    return TCL_OK;
}

/* + $tv tag cell remove $tag ?$cells?
 */
static int TreeviewCtagRemoveCommand(
    void *recordPtr, Tcl_Interp *interp, int objc, Tcl_Obj *const objv[])
{
    Treeview *tv = (Treeview *)recordPtr;
    Ttk_Tag tag;
    TreeCell *cells;
    TreeItem *item;
    int i, nCells, columnNumber;

    if (objc < 5 || objc > 6) {
	Tcl_WrongNumArgs(interp, 4, objv, "tagName ?cells?");
	return TCL_ERROR;
    }

    tag = Ttk_GetTagFromObj(tv->tree.tagTable, objv[4]);

    if (objc == 6) {
	cells = GetCellListFromObj(interp, tv, objv[5], &nCells);
	if (cells == NULL) {
	    return TCL_ERROR;
	}

	for (i = 0; i < nCells; i++) {
	    if (cells[i].column == &tv->tree.column0) {
		columnNumber = 0;
	    } else {
		columnNumber = cells[i].column - tv->tree.columns  + 1;
	    }
	    item = cells[i].item;
	    AllocCellTagSets(tv, item, columnNumber);
	    Ttk_TagSetRemove(item->cellTagSets[columnNumber], tag);
	}
	ckfree(cells);
    } else {
	TreeItem *item = tv->tree.root;
	while (item) {
            RemoveTagFromCellsAtItem(item, tag);
	    item = NextPreorder(item);
	}
    }

    TtkRedisplayWidget(&tv->core);

    return TCL_OK;
}

static const Ttk_Ensemble TreeviewCtagCommands[] = {
    { "add",		TreeviewCtagAddCommand,0 },
    { "has",		TreeviewCtagHasCommand,0 },
    { "remove",		TreeviewCtagRemoveCommand,0 },
    { 0,0,0 }
};

static const Ttk_Ensemble TreeviewTagCommands[] = {
    { "add",		TreeviewTagAddCommand,0 },
    { "bind",		TreeviewTagBindCommand,0 },
    { "cell",    	0,TreeviewCtagCommands },
    { "configure",	TreeviewTagConfigureCommand,0 },
    { "delete",		TreeviewTagDeleteCommand,0 },
    { "has",		TreeviewTagHasCommand,0 },
    { "names",		TreeviewTagNamesCommand,0 },
    { "remove",		TreeviewTagRemoveCommand,0 },
    { 0,0,0 }
};

/*------------------------------------------------------------------------
 * +++ Widget commands record.
 */
static const Ttk_Ensemble TreeviewCommands[] = {
    { "bbox",  		TreeviewBBoxCommand,0 },
    { "cellselection" ,	TreeviewCellSelectionCommand,0 },
    { "children",	TreeviewChildrenCommand,0 },
    { "cget",		TtkWidgetCgetCommand,0 },
    { "column", 	TreeviewColumnCommand,0 },
    { "configure",	TtkWidgetConfigureCommand,0 },
    { "delete", 	TreeviewDeleteCommand,0 },
    { "detach", 	TreeviewDetachCommand,0 },
    { "drag",   	TreeviewDragCommand,0 },
    { "drop",   	TreeviewDropCommand,0 },
    { "exists", 	TreeviewExistsCommand,0 },
    { "focus", 		TreeviewFocusCommand,0 },
    { "heading", 	TreeviewHeadingCommand,0 },
    { "identify",  	TreeviewIdentifyCommand,0 },
    { "index",  	TreeviewIndexCommand,0 },
    { "insert", 	TreeviewInsertCommand,0 },
    { "instate",	TtkWidgetInstateCommand,0 },
    { "item", 		TreeviewItemCommand,0 },
    { "move", 		TreeviewMoveCommand,0 },
    { "next", 		TreeviewNextCommand,0 },
    { "parent", 	TreeviewParentCommand,0 },
    { "prev", 		TreeviewPrevCommand,0 },
    { "see", 		TreeviewSeeCommand,0 },
    { "selection" ,	TreeviewSelectionCommand,0 },
    { "set",  		TreeviewSetCommand,0 },
    { "state",  	TtkWidgetStateCommand,0 },
    { "style",		TtkWidgetStyleCommand,0 },
    { "tag",    	0,TreeviewTagCommands },
    { "xview",  	TreeviewXViewCommand,0 },
    { "yview",  	TreeviewYViewCommand,0 },
    { 0,0,0 }
};

/*------------------------------------------------------------------------
 * +++ Widget definition.
 */

static const WidgetSpec TreeviewWidgetSpec = {
    "Treeview",			/* className */
    sizeof(Treeview),   	/* recordSize */
    TreeviewOptionSpecs,	/* optionSpecs */
    TreeviewCommands,   	/* subcommands */
    TreeviewInitialize,   	/* initializeProc */
    TreeviewCleanup,		/* cleanupProc */
    TreeviewConfigure,    	/* configureProc */
    TtkNullPostConfigure,  	/* postConfigureProc */
    TreeviewGetLayout, 		/* getLayoutProc */
    TreeviewSize, 		/* sizeProc */
    TreeviewDoLayout,		/* layoutProc */
    TreeviewDisplay		/* displayProc */
};

/*------------------------------------------------------------------------
 * +++ Layout specifications.
 */

TTK_BEGIN_LAYOUT_TABLE(LayoutTable)

TTK_LAYOUT("Treeview",
    TTK_GROUP("Treeview.field", TTK_FILL_BOTH|TTK_BORDER,
	TTK_GROUP("Treeview.padding", TTK_FILL_BOTH,
	    TTK_NODE("Treeview.treearea", TTK_FILL_BOTH))))

TTK_LAYOUT("Item",
    TTK_GROUP("Treeitem.padding", TTK_FILL_BOTH,
	TTK_NODE("Treeitem.indicator", TTK_PACK_LEFT)
	TTK_NODE("Treeitem.image", TTK_PACK_LEFT)
	TTK_NODE("Treeitem.text", TTK_FILL_BOTH)))

TTK_LAYOUT("Cell",
    TTK_GROUP("Treedata.padding", TTK_FILL_BOTH,
	TTK_NODE("Treeitem.text", TTK_FILL_BOTH)))

TTK_LAYOUT("Heading",
    TTK_NODE("Treeheading.cell", TTK_FILL_BOTH)
    TTK_GROUP("Treeheading.border", TTK_FILL_BOTH,
	TTK_GROUP("Treeheading.padding", TTK_FILL_BOTH,
	    TTK_NODE("Treeheading.image", TTK_PACK_RIGHT)
	    TTK_NODE("Treeheading.text", TTK_FILL_X))))

TTK_LAYOUT("Row",
    TTK_NODE("Treeitem.row", TTK_FILL_BOTH))

TTK_LAYOUT("Separator",
    TTK_NODE("Treeitem.separator", TTK_FILL_BOTH))

TTK_END_LAYOUT_TABLE

/*------------------------------------------------------------------------
 * +++ Tree indicator element.
 */

typedef struct {
    Tcl_Obj *colorObj;
    Tcl_Obj *sizeObj;
    Tcl_Obj *marginsObj;
} TreeitemIndicator;

static const Ttk_ElementOptionSpec TreeitemIndicatorOptions[] = {
    { "-foreground", TK_OPTION_COLOR,
	offsetof(TreeitemIndicator,colorObj), DEFAULT_FOREGROUND },
    { "-indicatorsize", TK_OPTION_PIXELS,
	offsetof(TreeitemIndicator,sizeObj), "12" },
    { "-indicatormargins", TK_OPTION_STRING,
	offsetof(TreeitemIndicator,marginsObj), "2 2 4 2" },
    { NULL, TK_OPTION_BOOLEAN, 0, NULL }
};

static void TreeitemIndicatorSize(
    void *dummy, void *elementRecord, Tk_Window tkwin,
    int *widthPtr, int *heightPtr, Ttk_Padding *paddingPtr)
{
    TreeitemIndicator *indicator = (TreeitemIndicator *)elementRecord;
    Ttk_Padding margins;
    int size = 0;
    (void)dummy;
    (void)paddingPtr;

    Ttk_GetPaddingFromObj(NULL, tkwin, indicator->marginsObj, &margins);
    Tk_GetPixelsFromObj(NULL, tkwin, indicator->sizeObj, &size);

    *widthPtr = size + Ttk_PaddingWidth(margins);
    *heightPtr = size + Ttk_PaddingHeight(margins);
}

static void TreeitemIndicatorDraw(
    void *dummy, void *elementRecord, Tk_Window tkwin,
    Drawable d, Ttk_Box b, Ttk_State state)
{
    TreeitemIndicator *indicator = (TreeitemIndicator *)elementRecord;
    ArrowDirection direction =
	(state & TTK_STATE_OPEN) ? ARROW_DOWN : ARROW_RIGHT;
    Ttk_Padding margins;
    XColor *borderColor = Tk_GetColorFromObj(tkwin, indicator->colorObj);
    XGCValues gcvalues; GC gc; unsigned mask;
    (void)dummy;

    if (state & TTK_STATE_LEAF) /* don't draw anything */
	return;

    Ttk_GetPaddingFromObj(NULL,tkwin,indicator->marginsObj,&margins);
    b = Ttk_PadBox(b, margins);

    gcvalues.foreground = borderColor->pixel;
    gcvalues.line_width = 1;
    mask = GCForeground | GCLineWidth;
    gc = Tk_GetGC(tkwin, mask, &gcvalues);

    TtkDrawArrow(Tk_Display(tkwin), d, gc, b, direction);

    Tk_FreeGC(Tk_Display(tkwin), gc);
}

static const Ttk_ElementSpec TreeitemIndicatorElementSpec = {
    TK_STYLE_VERSION_2,
    sizeof(TreeitemIndicator),
    TreeitemIndicatorOptions,
    TreeitemIndicatorSize,
    TreeitemIndicatorDraw
};

/*------------------------------------------------------------------------
 * +++ Row element.
 */

typedef struct {
    Tcl_Obj *backgroundObj;
    Tcl_Obj *rowNumberObj;
} RowElement;

static const Ttk_ElementOptionSpec RowElementOptions[] = {
    { "-background", TK_OPTION_COLOR,
	offsetof(RowElement,backgroundObj), DEFAULT_BACKGROUND },
    { "-rownumber", TK_OPTION_INT,
	offsetof(RowElement,rowNumberObj), "0" },
    { NULL, TK_OPTION_BOOLEAN, 0, NULL }
};

static void RowElementDraw(
    void *dummy, void *elementRecord, Tk_Window tkwin,
    Drawable d, Ttk_Box b, Ttk_State state)
{
    RowElement *row = (RowElement *)elementRecord;
    XColor *color = Tk_GetColorFromObj(tkwin, row->backgroundObj);
    GC gc = Tk_GCForColor(color, d);
    (void)dummy;
    (void)state;

    XFillRectangle(Tk_Display(tkwin), d, gc,
	    b.x, b.y, b.width, b.height);
}

static const Ttk_ElementSpec RowElementSpec = {
    TK_STYLE_VERSION_2,
    sizeof(RowElement),
    RowElementOptions,
    TtkNullElementSize,
    RowElementDraw
};

/*------------------------------------------------------------------------
 * +++ Initialisation.
 */

MODULE_SCOPE
void TtkTreeview_Init(Tcl_Interp *interp)
{
    Ttk_Theme theme = Ttk_GetDefaultTheme(interp);

    RegisterWidget(interp, "ttk::treeview", &TreeviewWidgetSpec);

    Ttk_RegisterElement(interp, theme, "Treeitem.indicator",
	    &TreeitemIndicatorElementSpec, 0);
    Ttk_RegisterElement(interp, theme, "Treeitem.row", &RowElementSpec, 0);
    Ttk_RegisterElement(interp, theme, "Treeitem.separator", &RowElementSpec, 0);
    Ttk_RegisterElement(interp, theme, "Treeheading.cell", &RowElementSpec, 0);
    Ttk_RegisterElement(interp, theme, "treearea", &ttkNullElementSpec, 0);

    Ttk_RegisterLayouts(theme, LayoutTable);
}

/*EOF*/<|MERGE_RESOLUTION|>--- conflicted
+++ resolved
@@ -240,9 +240,8 @@
 	NULL, offsetof(DisplayItem,textObj), TCL_INDEX_NONE,
 	TK_OPTION_NULL_OK,0,0 },
     {TK_OPTION_ANCHOR, "-anchor", "anchor", "Anchor",
-<<<<<<< HEAD
-	NULL, offsetof(DisplayItem,anchorObj), TCL_INDEX_NONE,
-	TK_OPTION_NULL_OK, 0, GEOMETRY_CHANGED},	/* <<NOTE-ANCHOR>> */
+	"center", offsetof(DisplayItem,anchorObj), TCL_INDEX_NONE,
+	0, 0, GEOMETRY_CHANGED},	/* <<NOTE-ANCHOR>> */
     /* From here down are the tags options. The index in TagOptionSpecs
      * below should be kept in synch with this position.
      */
@@ -252,10 +251,6 @@
     {TK_OPTION_ANCHOR, "-imageanchor", "imageAnchor", "ImageAnchor",
 	NULL, offsetof(DisplayItem,imageAnchorObj), TCL_INDEX_NONE,
 	TK_OPTION_NULL_OK,0,0 },
-=======
-	"center", offsetof(DisplayItem,anchorObj), TCL_INDEX_NONE,
-	0, 0, GEOMETRY_CHANGED},	/* <<NOTE-ANCHOR>> */
->>>>>>> 1b1d4d4c
     {TK_OPTION_COLOR, "-background", "windowColor", "WindowColor",
 	NULL, offsetof(DisplayItem,backgroundObj), TCL_INDEX_NONE,
 	TK_OPTION_NULL_OK,0,0 },
@@ -4236,7 +4231,7 @@
 	}
 	ckfree(cells);
     } else {
-	TreeItem *item = tv->tree.root;
+	item = tv->tree.root;
 	while (item) {
             RemoveTagFromCellsAtItem(item, tag);
 	    item = NextPreorder(item);
