# tk.decls --
#
#	This file contains the declarations for all supported public
#	functions that are exported by the Tk library via the stubs table.
#	This file is used to generate the tkDecls.h, tkPlatDecls.h,
#	tkStub.c, and tkPlatStub.c files.
#
# Copyright (c) 1998-2000 Ajuba Solutions.
# Copyright (c) 2007 Daniel A. Steffen <das@users.sourceforge.net>
#
# See the file "license.terms" for information on usage and redistribution
# of this file, and for a DISCLAIMER OF ALL WARRANTIES.

library tk

# Define the tk interface with 3 sub interfaces:
#     tkPlat	 - platform specific public
#     tkInt	 - generic private
#     tkPlatInt - platform specific private

interface tk
hooks {tkPlat tkInt tkIntPlat tkIntXlib}
scspec EXTERN

# Declare each of the functions in the public Tk interface.  Note that
# the an index should never be reused for a different function in order
# to preserve backwards compatibility.

declare 0 {
    void Tk_MainLoop(void)
}
declare 1 {
    XColor *Tk_3DBorderColor(Tk_3DBorder border)
}
declare 2 {
    GC Tk_3DBorderGC(Tk_Window tkwin, Tk_3DBorder border,
	    int which)
}
declare 3 {
    void Tk_3DHorizontalBevel(Tk_Window tkwin,
	    Drawable drawable, Tk_3DBorder border, int x,
	    int y, int width, int height, int leftIn,
	    int rightIn, int topBevel, int relief)
}
declare 4 {
    void Tk_3DVerticalBevel(Tk_Window tkwin,
	    Drawable drawable, Tk_3DBorder border, int x,
	    int y, int width, int height, int leftBevel,
	    int relief)
}
declare 5 {
    void Tk_AddOption(Tk_Window tkwin, const char *name,
	    const char *value, int priority)
}
declare 6 {
    void Tk_BindEvent(Tk_BindingTable bindingTable,
	    XEvent *eventPtr, Tk_Window tkwin, int numObjects,
	    ClientData *objectPtr)
}
declare 7 {
    void Tk_CanvasDrawableCoords(Tk_Canvas canvas,
	    double x, double y, short *drawableXPtr,
	    short *drawableYPtr)
}
declare 8 {
    void Tk_CanvasEventuallyRedraw(Tk_Canvas canvas, int x1, int y1,
	    int x2, int y2)
}
declare 9 {
    int Tk_CanvasGetCoord(Tcl_Interp *interp,
	    Tk_Canvas canvas, const char *str, double *doublePtr)
}
declare 10 {
    Tk_CanvasTextInfo *Tk_CanvasGetTextInfo(Tk_Canvas canvas)
}
declare 11 {
    int Tk_CanvasPsBitmap(Tcl_Interp *interp,
	    Tk_Canvas canvas, Pixmap bitmap, int x, int y,
	    int width, int height)
}
declare 12 {
    int Tk_CanvasPsColor(Tcl_Interp *interp,
	    Tk_Canvas canvas, XColor *colorPtr)
}
declare 13 {
    int Tk_CanvasPsFont(Tcl_Interp *interp,
	    Tk_Canvas canvas, Tk_Font font)
}
declare 14 {
    void Tk_CanvasPsPath(Tcl_Interp *interp,
	    Tk_Canvas canvas, double *coordPtr, int numPoints)
}
declare 15 {
    int Tk_CanvasPsStipple(Tcl_Interp *interp,
	    Tk_Canvas canvas, Pixmap bitmap)
}
declare 16 {
    double Tk_CanvasPsY(Tk_Canvas canvas, double y)
}
declare 17 {
    void Tk_CanvasSetStippleOrigin(Tk_Canvas canvas, GC gc)
}
declare 18 {
    int Tk_CanvasTagsParseProc(ClientData clientData, Tcl_Interp *interp,
	    Tk_Window tkwin, const char *value, char *widgRec, int offset)
}
declare 19 {
    const char *Tk_CanvasTagsPrintProc(ClientData clientData, Tk_Window tkwin,
	    char *widgRec, int offset, Tcl_FreeProc **freeProcPtr)
}
declare 20 {
    Tk_Window	Tk_CanvasTkwin(Tk_Canvas canvas)
}
declare 21 {
    void Tk_CanvasWindowCoords(Tk_Canvas canvas, double x, double y,
	    short *screenXPtr, short *screenYPtr)
}
declare 22 {
    void Tk_ChangeWindowAttributes(Tk_Window tkwin, unsigned long valueMask,
	    XSetWindowAttributes *attsPtr)
}
declare 23 {
    int Tk_CharBbox(Tk_TextLayout layout, int index, int *xPtr,
	    int *yPtr, int *widthPtr, int *heightPtr)
}
declare 24 {
    void Tk_ClearSelection(Tk_Window tkwin, Atom selection)
}
declare 25 {
    int Tk_ClipboardAppend(Tcl_Interp *interp, Tk_Window tkwin,
	    Atom target, Atom format, const char *buffer)
}
declare 26 {
    int Tk_ClipboardClear(Tcl_Interp *interp, Tk_Window tkwin)
}
declare 27 {
    int Tk_ConfigureInfo(Tcl_Interp *interp,
	    Tk_Window tkwin, const Tk_ConfigSpec *specs,
	    char *widgRec, const char *argvName, int flags)
}
declare 28 {
    int Tk_ConfigureValue(Tcl_Interp *interp,
	    Tk_Window tkwin, const Tk_ConfigSpec *specs,
	    char *widgRec, const char *argvName, int flags)
}
declare 29 {
    int Tk_ConfigureWidget(Tcl_Interp *interp,
	    Tk_Window tkwin, const Tk_ConfigSpec *specs,
	    int argc, const char **argv, char *widgRec,
	    int flags)
}
declare 30 {
    void Tk_ConfigureWindow(Tk_Window tkwin,
	    unsigned int valueMask, XWindowChanges *valuePtr)
}
declare 31 {
    Tk_TextLayout Tk_ComputeTextLayout(Tk_Font font,
	    const char *str, int numChars, int wrapLength,
	    Tk_Justify justify, int flags, int *widthPtr,
	    int *heightPtr)
}
declare 32 {
    Tk_Window Tk_CoordsToWindow(int rootX, int rootY, Tk_Window tkwin)
}
declare 33 {
    unsigned long Tk_CreateBinding(Tcl_Interp *interp,
	    Tk_BindingTable bindingTable, ClientData object,
	    const char *eventStr, const char *script, int append)
}
declare 34 {
    Tk_BindingTable Tk_CreateBindingTable(Tcl_Interp *interp)
}
declare 35 {
    Tk_ErrorHandler Tk_CreateErrorHandler(Display *display,
	    int errNum, int request, int minorCode,
	    Tk_ErrorProc *errorProc, ClientData clientData)
}
declare 36 {
    void Tk_CreateEventHandler(Tk_Window token,
	    unsigned long mask, Tk_EventProc *proc,
	    ClientData clientData)
}
declare 37 {
    void Tk_CreateGenericHandler(Tk_GenericProc *proc, ClientData clientData)
}
declare 38 {
    void Tk_CreateImageType(const Tk_ImageType *typePtr)
}
declare 39 {
    void Tk_CreateItemType(Tk_ItemType *typePtr)
}
declare 40 {
    void Tk_CreatePhotoImageFormat(const Tk_PhotoImageFormat *formatPtr)
}
declare 41 {
    void Tk_CreateSelHandler(Tk_Window tkwin,
	    Atom selection, Atom target,
	    Tk_SelectionProc *proc, ClientData clientData,
	    Atom format)
}
declare 42 {
    Tk_Window Tk_CreateWindow(Tcl_Interp *interp,
	    Tk_Window parent, const char *name, const char *screenName)
}
declare 43 {
    Tk_Window Tk_CreateWindowFromPath(Tcl_Interp *interp, Tk_Window tkwin,
	    const char *pathName, const char *screenName)
}
declare 44 {
    int Tk_DefineBitmap(Tcl_Interp *interp, const char *name,
	    const void *source, int width, int height)
}
declare 45 {
    void Tk_DefineCursor(Tk_Window window, Tk_Cursor cursor)
}
declare 46 {
    void Tk_DeleteAllBindings(Tk_BindingTable bindingTable, ClientData object)
}
declare 47 {
    int Tk_DeleteBinding(Tcl_Interp *interp,
	    Tk_BindingTable bindingTable, ClientData object,
	    const char *eventStr)
}
declare 48 {
    void Tk_DeleteBindingTable(Tk_BindingTable bindingTable)
}
declare 49 {
    void Tk_DeleteErrorHandler(Tk_ErrorHandler handler)
}
declare 50 {
    void Tk_DeleteEventHandler(Tk_Window token,
	    unsigned long mask, Tk_EventProc *proc,
	    ClientData clientData)
}
declare 51 {
    void Tk_DeleteGenericHandler(Tk_GenericProc *proc, ClientData clientData)
}
declare 52 {
    void Tk_DeleteImage(Tcl_Interp *interp, const char *name)
}
declare 53 {
    void Tk_DeleteSelHandler(Tk_Window tkwin, Atom selection, Atom target)
}
declare 54 {
    void Tk_DestroyWindow(Tk_Window tkwin)
}
declare 55 {
    const char *Tk_DisplayName(Tk_Window tkwin)
}
declare 56 {
    int Tk_DistanceToTextLayout(Tk_TextLayout layout, int x, int y)
}
declare 57 {
    void Tk_Draw3DPolygon(Tk_Window tkwin,
	    Drawable drawable, Tk_3DBorder border,
	    XPoint *pointPtr, int numPoints, int borderWidth,
	    int leftRelief)
}
declare 58 {
    void Tk_Draw3DRectangle(Tk_Window tkwin, Drawable drawable,
	    Tk_3DBorder border, int x, int y, int width, int height,
	    int borderWidth, int relief)
}
declare 59 {
    void Tk_DrawChars(Display *display, Drawable drawable, GC gc,
	    Tk_Font tkfont, const char *source, int numBytes, int x, int y)
}
declare 60 {
    void Tk_DrawFocusHighlight(Tk_Window tkwin, GC gc, int width,
	    Drawable drawable)
}
declare 61 {
    void Tk_DrawTextLayout(Display *display,
	    Drawable drawable, GC gc, Tk_TextLayout layout,
	    int x, int y, int firstChar, int lastChar)
}
declare 62 {
    void Tk_Fill3DPolygon(Tk_Window tkwin,
	    Drawable drawable, Tk_3DBorder border,
	    XPoint *pointPtr, int numPoints, int borderWidth,
	    int leftRelief)
}
declare 63 {
    void Tk_Fill3DRectangle(Tk_Window tkwin,
	    Drawable drawable, Tk_3DBorder border, int x,
	    int y, int width, int height, int borderWidth,
	    int relief)
}
declare 64 {
    Tk_PhotoHandle Tk_FindPhoto(Tcl_Interp *interp, const char *imageName)
}
declare 65 {
    Font Tk_FontId(Tk_Font font)
}
declare 66 {
    void Tk_Free3DBorder(Tk_3DBorder border)
}
declare 67 {
    void Tk_FreeBitmap(Display *display, Pixmap bitmap)
}
declare 68 {
    void Tk_FreeColor(XColor *colorPtr)
}
declare 69 {
    void Tk_FreeColormap(Display *display, Colormap colormap)
}
declare 70 {
    void Tk_FreeCursor(Display *display, Tk_Cursor cursor)
}
declare 71 {
    void Tk_FreeFont(Tk_Font f)
}
declare 72 {
    void Tk_FreeGC(Display *display, GC gc)
}
declare 73 {
    void Tk_FreeImage(Tk_Image image)
}
declare 74 {
    void Tk_FreeOptions(const Tk_ConfigSpec *specs,
	    char *widgRec, Display *display, int needFlags)
}
declare 75 {
    void Tk_FreePixmap(Display *display, Pixmap pixmap)
}
declare 76 {
    void Tk_FreeTextLayout(Tk_TextLayout textLayout)
}
declare 77 {deprecated {function does nothing, call can be removed}} {
    void Tk_FreeXId(Display *display, XID xid)
}
declare 78 {
    GC Tk_GCForColor(XColor *colorPtr, Drawable drawable)
}
declare 79 {
    void Tk_GeometryRequest(Tk_Window tkwin, int reqWidth,  int reqHeight)
}
declare 80 {
    Tk_3DBorder	Tk_Get3DBorder(Tcl_Interp *interp, Tk_Window tkwin,
	    Tk_Uid colorName)
}
declare 81 {
    void Tk_GetAllBindings(Tcl_Interp *interp,
	    Tk_BindingTable bindingTable, ClientData object)
}
declare 82 {
    int Tk_GetAnchor(Tcl_Interp *interp,
	    const char *str, Tk_Anchor *anchorPtr)
}
declare 83 {
    const char *Tk_GetAtomName(Tk_Window tkwin, Atom atom)
}
declare 84 {
    const char *Tk_GetBinding(Tcl_Interp *interp,
	    Tk_BindingTable bindingTable, ClientData object,
	    const char *eventStr)
}
declare 85 {
    Pixmap Tk_GetBitmap(Tcl_Interp *interp, Tk_Window tkwin, const char *str)
}
declare 86 {
    Pixmap Tk_GetBitmapFromData(Tcl_Interp *interp,
	    Tk_Window tkwin, const void *source, int width, int height)
}
declare 87 {
    int Tk_GetCapStyle(Tcl_Interp *interp, const char *str, int *capPtr)
}
declare 88 {
    XColor *Tk_GetColor(Tcl_Interp *interp, Tk_Window tkwin, Tk_Uid name)
}
declare 89 {
    XColor *Tk_GetColorByValue(Tk_Window tkwin, XColor *colorPtr)
}
declare 90 {
    Colormap Tk_GetColormap(Tcl_Interp *interp, Tk_Window tkwin,
	    const char *str)
}
declare 91 {
    Tk_Cursor Tk_GetCursor(Tcl_Interp *interp, Tk_Window tkwin,
	    Tk_Uid str)
}
declare 92 {
    Tk_Cursor Tk_GetCursorFromData(Tcl_Interp *interp,
	    Tk_Window tkwin, const char *source, const char *mask,
	    int width, int height, int xHot, int yHot,
	    Tk_Uid fg, Tk_Uid bg)
}
declare 93 {
    Tk_Font Tk_GetFont(Tcl_Interp *interp,
	    Tk_Window tkwin, const char *str)
}
declare 94 {
    Tk_Font Tk_GetFontFromObj(Tk_Window tkwin, Tcl_Obj *objPtr)
}
declare 95 {
    void Tk_GetFontMetrics(Tk_Font font, Tk_FontMetrics *fmPtr)
}
declare 96 {
    GC Tk_GetGC(Tk_Window tkwin, unsigned long valueMask, XGCValues *valuePtr)
}
declare 97 {
    Tk_Image Tk_GetImage(Tcl_Interp *interp, Tk_Window tkwin, const char *name,
	    Tk_ImageChangedProc *changeProc, ClientData clientData)
}
declare 98 {
    ClientData Tk_GetImageModelData(Tcl_Interp *interp,
	    const char *name, const Tk_ImageType **typePtrPtr)
}
declare 99 {
    Tk_ItemType *Tk_GetItemTypes(void)
}
declare 100 {
    int Tk_GetJoinStyle(Tcl_Interp *interp, const char *str, int *joinPtr)
}
declare 101 {
    int Tk_GetJustify(Tcl_Interp *interp,
	    const char *str, Tk_Justify *justifyPtr)
}
declare 102 {
    int Tk_GetNumMainWindows(void)
}
declare 103 {
    Tk_Uid Tk_GetOption(Tk_Window tkwin, const char *name,
	    const char *className)
}
declare 104 {
    int Tk_GetPixels(Tcl_Interp *interp,
	    Tk_Window tkwin, const char *str, int *intPtr)
}
declare 105 {
    Pixmap Tk_GetPixmap(Display *display, Drawable d,
	    int width, int height, int depth)
}
declare 106 {
    int Tk_GetRelief(Tcl_Interp *interp, const char *name, int *reliefPtr)
}
declare 107 {
    void Tk_GetRootCoords(Tk_Window tkwin, int *xPtr, int *yPtr)
}
declare 108 {
    int Tk_GetScrollInfo(Tcl_Interp *interp,
	    int argc, const char **argv, double *dblPtr, int *intPtr)
}
declare 109 {
    int Tk_GetScreenMM(Tcl_Interp *interp,
	    Tk_Window tkwin, const char *str, double *doublePtr)
}
declare 110 {
    int Tk_GetSelection(Tcl_Interp *interp,
	    Tk_Window tkwin, Atom selection, Atom target,
	    Tk_GetSelProc *proc, ClientData clientData)
}
declare 111 {
    Tk_Uid Tk_GetUid(const char *str)
}
declare 112 {
    Visual *Tk_GetVisual(Tcl_Interp *interp,
	    Tk_Window tkwin, const char *str, int *depthPtr,
	    Colormap *colormapPtr)
}
declare 113 {
    void Tk_GetVRootGeometry(Tk_Window tkwin,
	    int *xPtr, int *yPtr, int *widthPtr, int *heightPtr)
}
declare 114 {
    int Tk_Grab(Tcl_Interp *interp, Tk_Window tkwin, int grabGlobal)
}
declare 115 {
    void Tk_HandleEvent(XEvent *eventPtr)
}
declare 116 {
    Tk_Window Tk_IdToWindow(Display *display, Window window)
}
declare 117 {
    void Tk_ImageChanged(Tk_ImageModel model, int x, int y,
	    int width, int height, int imageWidth, int imageHeight)
}
declare 118 {
    int Tk_Init(Tcl_Interp *interp)
}
declare 119 {
    Atom Tk_InternAtom(Tk_Window tkwin, const char *name)
}
declare 120 {
    int Tk_IntersectTextLayout(Tk_TextLayout layout, int x, int y,
	    int width, int height)
}
declare 121 {
    void Tk_MaintainGeometry(Tk_Window window,
	    Tk_Window container, int x, int y, int width, int height)
}
declare 122 {
    Tk_Window Tk_MainWindow(Tcl_Interp *interp)
}
declare 123 {
    void Tk_MakeWindowExist(Tk_Window tkwin)
}
declare 124 {
    void Tk_ManageGeometry(Tk_Window tkwin,
	    const Tk_GeomMgr *mgrPtr, ClientData clientData)
}
declare 125 {
    void Tk_MapWindow(Tk_Window tkwin)
}
declare 126 {
    int Tk_MeasureChars(Tk_Font tkfont,
	    const char *source, int numBytes, int maxPixels,
	    int flags, int *lengthPtr)
}
declare 127 {
    void Tk_MoveResizeWindow(Tk_Window tkwin,
	    int x, int y, int width, int height)
}
declare 128 {
    void Tk_MoveWindow(Tk_Window tkwin, int x, int y)
}
declare 129 {
    void Tk_MoveToplevelWindow(Tk_Window tkwin, int x, int y)
}
declare 130 {
    const char *Tk_NameOf3DBorder(Tk_3DBorder border)
}
declare 131 {
    const char *Tk_NameOfAnchor(Tk_Anchor anchor)
}
declare 132 {
    const char *Tk_NameOfBitmap(Display *display, Pixmap bitmap)
}
declare 133 {
    const char *Tk_NameOfCapStyle(int cap)
}
declare 134 {
    const char *Tk_NameOfColor(XColor *colorPtr)
}
declare 135 {
    const char *Tk_NameOfCursor(Display *display, Tk_Cursor cursor)
}
declare 136 {
    const char *Tk_NameOfFont(Tk_Font font)
}
declare 137 {
    const char *Tk_NameOfImage(Tk_ImageModel model)
}
declare 138 {
    const char *Tk_NameOfJoinStyle(int join)
}
declare 139 {
    const char *Tk_NameOfJustify(Tk_Justify justify)
}
declare 140 {
    const char *Tk_NameOfRelief(int relief)
}
declare 141 {
    Tk_Window Tk_NameToWindow(Tcl_Interp *interp,
	    const char *pathName, Tk_Window tkwin)
}
declare 142 {
    void Tk_OwnSelection(Tk_Window tkwin,
	    Atom selection, Tk_LostSelProc *proc,
	    ClientData clientData)
}
declare 143 {
    int Tk_ParseArgv(Tcl_Interp *interp,
	    Tk_Window tkwin, int *argcPtr, const char **argv,
	    const Tk_ArgvInfo *argTable, int flags)
}
declare 144 {deprecated {function signature changed}} {
    void Tk_PhotoPutBlock_NoComposite(Tk_PhotoHandle handle,
	    Tk_PhotoImageBlock *blockPtr, int x, int y,
	    int width, int height)
}
declare 145 {deprecated {function signature changed}} {
    void Tk_PhotoPutZoomedBlock_NoComposite(Tk_PhotoHandle handle,
	    Tk_PhotoImageBlock *blockPtr, int x, int y,
	    int width, int height, int zoomX, int zoomY,
	    int subsampleX, int subsampleY)
}
declare 146 {
    int Tk_PhotoGetImage(Tk_PhotoHandle handle, Tk_PhotoImageBlock *blockPtr)
}
declare 147 {
    void Tk_PhotoBlank(Tk_PhotoHandle handle)
}
declare 148 {deprecated {function signature changed}} {
    void Tk_PhotoExpand_Panic(Tk_PhotoHandle handle, int width, int height )
}
declare 149 {
    void Tk_PhotoGetSize(Tk_PhotoHandle handle, int *widthPtr, int *heightPtr)
}
declare 150 {deprecated {function signature changed}} {
    void Tk_PhotoSetSize_Panic(Tk_PhotoHandle handle, int width, int height)
}
declare 151 {
    int Tk_PointToChar(Tk_TextLayout layout, int x, int y)
}
declare 152 {
    int Tk_PostscriptFontName(Tk_Font tkfont, Tcl_DString *dsPtr)
}
declare 153 {
    void Tk_PreserveColormap(Display *display, Colormap colormap)
}
declare 154 {
    void Tk_QueueWindowEvent(XEvent *eventPtr, Tcl_QueuePosition position)
}
declare 155 {
    void Tk_RedrawImage(Tk_Image image, int imageX,
	    int imageY, int width, int height,
	    Drawable drawable, int drawableX, int drawableY)
}
declare 156 {
    void Tk_ResizeWindow(Tk_Window tkwin, int width, int height)
}
declare 157 {
    int Tk_RestackWindow(Tk_Window tkwin, int aboveBelow, Tk_Window other)
}
declare 158 {
    Tk_RestrictProc *Tk_RestrictEvents(Tk_RestrictProc *proc,
	    ClientData arg, ClientData *prevArgPtr)
}
declare 159 {
    int Tk_SafeInit(Tcl_Interp *interp)
}
declare 160 {
    const char *Tk_SetAppName(Tk_Window tkwin, const char *name)
}
declare 161 {
    void Tk_SetBackgroundFromBorder(Tk_Window tkwin, Tk_3DBorder border)
}
declare 162 {
    void Tk_SetClass(Tk_Window tkwin, const char *className)
}
declare 163 {
    void Tk_SetGrid(Tk_Window tkwin, int reqWidth, int reqHeight,
	    int gridWidth, int gridHeight)
}
declare 164 {
    void Tk_SetInternalBorder(Tk_Window tkwin, int width)
}
declare 165 {
    void Tk_SetWindowBackground(Tk_Window tkwin, unsigned long pixel)
}
declare 166 {
    void Tk_SetWindowBackgroundPixmap(Tk_Window tkwin, Pixmap pixmap)
}
declare 167 {
    void Tk_SetWindowBorder(Tk_Window tkwin, unsigned long pixel)
}
declare 168 {
    void Tk_SetWindowBorderWidth(Tk_Window tkwin, int width)
}
declare 169 {
    void Tk_SetWindowBorderPixmap(Tk_Window tkwin, Pixmap pixmap)
}
declare 170 {
    void Tk_SetWindowColormap(Tk_Window tkwin, Colormap colormap)
}
declare 171 {
    int Tk_SetWindowVisual(Tk_Window tkwin, Visual *visual, int depth,
	    Colormap colormap)
}
declare 172 {
    void Tk_SizeOfBitmap(Display *display, Pixmap bitmap, int *widthPtr,
	    int *heightPtr)
}
declare 173 {
    void Tk_SizeOfImage(Tk_Image image, int *widthPtr, int *heightPtr)
}
declare 174 {
    int Tk_StrictMotif(Tk_Window tkwin)
}
declare 175 {
    void Tk_TextLayoutToPostscript(Tcl_Interp *interp, Tk_TextLayout layout)
}
declare 176 {
    int Tk_TextWidth(Tk_Font font, const char *str, int numBytes)
}
declare 177 {
    void Tk_UndefineCursor(Tk_Window window)
}
declare 178 {
    void Tk_UnderlineChars(Display *display,
	    Drawable drawable, GC gc, Tk_Font tkfont,
	    const char *source, int x, int y, int firstByte,
	    int lastByte)
}
declare 179 {
    void Tk_UnderlineTextLayout(Display *display, Drawable drawable, GC gc,
	    Tk_TextLayout layout, int x, int y,
	    int underline)
}
declare 180 {
    void Tk_Ungrab(Tk_Window tkwin)
}
declare 181 {
    void Tk_UnmaintainGeometry(Tk_Window window, Tk_Window container)
}
declare 182 {
    void Tk_UnmapWindow(Tk_Window tkwin)
}
declare 183 {
    void Tk_UnsetGrid(Tk_Window tkwin)
}
declare 184 {
    void Tk_UpdatePointer(Tk_Window tkwin, int x, int y, int state)
}

# new functions for 8.1

declare 185 {
    Pixmap  Tk_AllocBitmapFromObj(Tcl_Interp *interp, Tk_Window tkwin,
    Tcl_Obj *objPtr)
}
declare 186 {
    Tk_3DBorder Tk_Alloc3DBorderFromObj(Tcl_Interp *interp, Tk_Window tkwin,
	    Tcl_Obj *objPtr)
}
declare 187 {
    XColor *Tk_AllocColorFromObj(Tcl_Interp *interp, Tk_Window tkwin,
	    Tcl_Obj *objPtr)
}
declare 188 {
    Tk_Cursor Tk_AllocCursorFromObj(Tcl_Interp *interp, Tk_Window tkwin,
	    Tcl_Obj *objPtr)
}
declare 189 {
    Tk_Font  Tk_AllocFontFromObj(Tcl_Interp *interp, Tk_Window tkwin,
	    Tcl_Obj *objPtr)

}
declare 190 {
    Tk_OptionTable Tk_CreateOptionTable(Tcl_Interp *interp,
	    const Tk_OptionSpec *templatePtr)
}
declare 191 {
    void  Tk_DeleteOptionTable(Tk_OptionTable optionTable)
}
declare 192 {
    void  Tk_Free3DBorderFromObj(Tk_Window tkwin, Tcl_Obj *objPtr)
}
declare 193 {
    void  Tk_FreeBitmapFromObj(Tk_Window tkwin, Tcl_Obj *objPtr)
}
declare 194 {
    void  Tk_FreeColorFromObj(Tk_Window tkwin, Tcl_Obj *objPtr)
}
declare 195 {
    void  Tk_FreeConfigOptions(void *recordPtr, Tk_OptionTable optionToken,
	    Tk_Window tkwin)
}
declare 196 {
    void  Tk_FreeSavedOptions(Tk_SavedOptions *savePtr)
}
declare 197 {
    void  Tk_FreeCursorFromObj(Tk_Window tkwin, Tcl_Obj *objPtr)
}
declare 198 {
    void  Tk_FreeFontFromObj(Tk_Window tkwin, Tcl_Obj *objPtr)
}
declare 199 {
    Tk_3DBorder Tk_Get3DBorderFromObj(Tk_Window tkwin, Tcl_Obj *objPtr)
}
declare 200 {
    int	 Tk_GetAnchorFromObj(Tcl_Interp *interp, Tcl_Obj *objPtr,
	    Tk_Anchor *anchorPtr)
}
declare 201 {
    Pixmap  Tk_GetBitmapFromObj(Tk_Window tkwin, Tcl_Obj *objPtr)
}
declare 202 {
    XColor *Tk_GetColorFromObj(Tk_Window tkwin, Tcl_Obj *objPtr)
}
declare 203 {
    Tk_Cursor Tk_GetCursorFromObj(Tk_Window tkwin, Tcl_Obj *objPtr)
}
declare 204 {
    Tcl_Obj *Tk_GetOptionInfo(Tcl_Interp *interp,
	    void *recordPtr, Tk_OptionTable optionTable,
	    Tcl_Obj *namePtr, Tk_Window tkwin)
}
declare 205 {
    Tcl_Obj *Tk_GetOptionValue(Tcl_Interp *interp, void *recordPtr,
	    Tk_OptionTable optionTable, Tcl_Obj *namePtr, Tk_Window tkwin)
}
declare 206 {
    int	 Tk_GetJustifyFromObj(Tcl_Interp *interp,
	    Tcl_Obj *objPtr, Tk_Justify *justifyPtr)
}
declare 207 {
    int	 Tk_GetMMFromObj(Tcl_Interp *interp,
	    Tk_Window tkwin, Tcl_Obj *objPtr, double *doublePtr)
}
declare 208 {
    int	 Tk_GetPixelsFromObj(Tcl_Interp *interp,
	    Tk_Window tkwin, Tcl_Obj *objPtr, int *intPtr)
}
declare 209 {
    int	 Tk_GetReliefFromObj(Tcl_Interp *interp,
	    Tcl_Obj *objPtr, int *resultPtr)
}
declare 210 {
    int	 Tk_GetScrollInfoObj(Tcl_Interp *interp,
	    int objc, Tcl_Obj *const objv[], double *dblPtr, int *intPtr)
}
declare 211 {
    int	 Tk_InitOptions(Tcl_Interp *interp, void *recordPtr,
	    Tk_OptionTable optionToken, Tk_Window tkwin)
}
declare 212 {nostub {Don't use this function in a stub-enabled extension}} {
    void  Tk_MainEx(int argc, char **argv, Tcl_AppInitProc *appInitProc,
	    Tcl_Interp *interp)
}
declare 213 {
    void  Tk_RestoreSavedOptions(Tk_SavedOptions *savePtr)
}
declare 214 {
    int	 Tk_SetOptions(Tcl_Interp *interp, void *recordPtr,
	    Tk_OptionTable optionTable, int objc,
	    Tcl_Obj *const objv[], Tk_Window tkwin,
	    Tk_SavedOptions *savePtr, int *maskPtr)
}
declare 215 {
    void Tk_InitConsoleChannels(Tcl_Interp *interp)
}
declare 216 {
    int Tk_CreateConsoleWindow(Tcl_Interp *interp)
}
declare 217 {
    void Tk_CreateSmoothMethod(Tcl_Interp *interp, const Tk_SmoothMethod *method)
}
#declare 218 {
#    void Tk_CreateCanvasVisitor(Tcl_Interp *interp, void *typePtr)
#}
#declare 219 {
#    void *Tk_GetCanvasVisitor(Tcl_Interp *interp, const char *name)
#}
declare 220 {
    int Tk_GetDash(Tcl_Interp *interp, const char *value, Tk_Dash *dash)
}
declare 221 {
    void Tk_CreateOutline(Tk_Outline *outline)
}
declare 222 {
    void Tk_DeleteOutline(Display *display, Tk_Outline *outline)
}
declare 223 {
    int Tk_ConfigOutlineGC(XGCValues *gcValues, Tk_Canvas canvas,
	    Tk_Item *item, Tk_Outline *outline)
}
declare 224 {
    int Tk_ChangeOutlineGC(Tk_Canvas canvas, Tk_Item *item,
	    Tk_Outline *outline)
}
declare 225 {
    int Tk_ResetOutlineGC(Tk_Canvas canvas, Tk_Item *item,
	    Tk_Outline *outline)
}
declare 226 {
    int Tk_CanvasPsOutline(Tk_Canvas canvas, Tk_Item *item,
	    Tk_Outline *outline)
}
declare 227 {
    void Tk_SetTSOrigin(Tk_Window tkwin, GC gc, int x, int y)
}
declare 228 {
    int Tk_CanvasGetCoordFromObj(Tcl_Interp *interp, Tk_Canvas canvas,
	    Tcl_Obj *obj, double *doublePtr)
}
declare 229 {
    void Tk_CanvasSetOffset(Tk_Canvas canvas, GC gc, Tk_TSOffset *offset)
}
declare 230 {
    void Tk_DitherPhoto(Tk_PhotoHandle handle, int x, int y, int width,
	    int height)
}
declare 231 {
    int Tk_PostscriptBitmap(Tcl_Interp *interp, Tk_Window tkwin,
	    Tk_PostscriptInfo psInfo, Pixmap bitmap, int startX,
	    int startY, int width, int height)
}
declare 232 {
    int Tk_PostscriptColor(Tcl_Interp *interp, Tk_PostscriptInfo psInfo,
	    XColor *colorPtr)
}
declare 233 {
    int Tk_PostscriptFont(Tcl_Interp *interp, Tk_PostscriptInfo psInfo,
	    Tk_Font font)
}
declare 234 {
    int Tk_PostscriptImage(Tk_Image image, Tcl_Interp *interp,
	    Tk_Window tkwin, Tk_PostscriptInfo psinfo, int x, int y,
	    int width, int height, int prepass)
}
declare 235 {
    void Tk_PostscriptPath(Tcl_Interp *interp, Tk_PostscriptInfo psInfo,
	    double *coordPtr, int numPoints)
}
declare 236 {
    int Tk_PostscriptStipple(Tcl_Interp *interp, Tk_Window tkwin,
	    Tk_PostscriptInfo psInfo, Pixmap bitmap)
}
declare 237 {
    double Tk_PostscriptY(double y, Tk_PostscriptInfo psInfo)
}
declare 238 {
    int	Tk_PostscriptPhoto(Tcl_Interp *interp,
	    Tk_PhotoImageBlock *blockPtr, Tk_PostscriptInfo psInfo,
	    int width, int height)
}

# New in 8.4a1
#
declare 239 {
    void Tk_CreateClientMessageHandler(Tk_ClientMessageProc *proc)
}
declare 240 {
    void Tk_DeleteClientMessageHandler(Tk_ClientMessageProc *proc)
}

# New in 8.4a2
#
declare 241 {
    Tk_Window Tk_CreateAnonymousWindow(Tcl_Interp *interp,
	    Tk_Window parent, const char *screenName)
}
declare 242 {
    void Tk_SetClassProcs(Tk_Window tkwin,
	    const Tk_ClassProcs *procs, ClientData instanceData)
}

# New in 8.4a4
#
declare 243 {
    void Tk_SetInternalBorderEx(Tk_Window tkwin, int left, int right,
	    int top, int bottom)
}
declare 244 {
    void Tk_SetMinimumRequestSize(Tk_Window tkwin,
	    int minWidth, int minHeight)
}

# New in 8.4a5
#
declare 245 {
    void Tk_SetCaretPos(Tk_Window tkwin, int x, int y, int height)
}
declare 246 {deprecated {function signature changed}} {
    void Tk_PhotoPutBlock_Panic(Tk_PhotoHandle handle,
	    Tk_PhotoImageBlock *blockPtr, int x, int y,
	    int width, int height, int compRule)
}
declare 247 {deprecated {function signature changed}} {
    void Tk_PhotoPutZoomedBlock_Panic(Tk_PhotoHandle handle,
	    Tk_PhotoImageBlock *blockPtr, int x, int y,
	    int width, int height, int zoomX, int zoomY,
	    int subsampleX, int subsampleY, int compRule)
}
declare 248 {
    int Tk_CollapseMotionEvents(Display *display, int collapse)
}

# Style engine
declare 249 {
    Tk_StyleEngine Tk_RegisterStyleEngine(const char *name,
	    Tk_StyleEngine parent)
}
declare 250 {
    Tk_StyleEngine Tk_GetStyleEngine(const char *name)
}
declare 251 {
    int Tk_RegisterStyledElement(Tk_StyleEngine engine,
	    Tk_ElementSpec *templatePtr)
}
declare 252 {
    int Tk_GetElementId(const char *name)
}
declare 253 {
    Tk_Style Tk_CreateStyle(const char *name, Tk_StyleEngine engine,
	    ClientData clientData)
}
declare 254 {
    Tk_Style Tk_GetStyle(Tcl_Interp *interp, const char *name)
}
declare 255 {
    void Tk_FreeStyle(Tk_Style style)
}
declare 256 {
    const char *Tk_NameOfStyle(Tk_Style style)
}
declare 257 {
    Tk_Style  Tk_AllocStyleFromObj(Tcl_Interp *interp, Tcl_Obj *objPtr)
}
declare 258 {
    Tk_Style Tk_GetStyleFromObj(Tcl_Obj *objPtr)
}
declare 259 {
    void  Tk_FreeStyleFromObj(Tcl_Obj *objPtr)
}
declare 260 {
    Tk_StyledElement Tk_GetStyledElement(Tk_Style style, int elementId,
	Tk_OptionTable optionTable)
}
declare 261 {
    void Tk_GetElementSize(Tk_Style style, Tk_StyledElement element,
	    void *recordPtr, Tk_Window tkwin, int width, int height,
	    int inner, int *widthPtr, int *heightPtr)
}
declare 262 {
    void Tk_GetElementBox(Tk_Style style, Tk_StyledElement element,
	    void *recordPtr, Tk_Window tkwin, int x, int y, int width,
	    int height, int inner, int *xPtr, int *yPtr, int *widthPtr,
	    int *heightPtr)
}
declare 263 {
    int Tk_GetElementBorderWidth(Tk_Style style, Tk_StyledElement element,
	    void *recordPtr, Tk_Window tkwin)
}
declare 264 {
    void Tk_DrawElement(Tk_Style style, Tk_StyledElement element,
	    void *recordPtr, Tk_Window tkwin, Drawable d, int x, int y,
	    int width, int height, int state)
}

# TIP#116
declare 265 {
    int Tk_PhotoExpand(Tcl_Interp *interp, Tk_PhotoHandle handle,
	    int width, int height)
}
declare 266 {
    int Tk_PhotoPutBlock(Tcl_Interp *interp, Tk_PhotoHandle handle,
	    Tk_PhotoImageBlock *blockPtr, int x, int y, int width, int height,
	    int compRule)
}
declare 267 {
    int Tk_PhotoPutZoomedBlock(Tcl_Interp *interp, Tk_PhotoHandle handle,
	    Tk_PhotoImageBlock *blockPtr, int x, int y, int width, int height,
	    int zoomX, int zoomY, int subsampleX, int subsampleY, int compRule)
}
declare 268 {
    int Tk_PhotoSetSize(Tcl_Interp *interp, Tk_PhotoHandle handle,
	    int width, int height)
}
# TIP#245
declare 269 {
    long Tk_GetUserInactiveTime(Display *dpy)
}
declare 270 {
    void Tk_ResetUserInactiveTime(Display *dpy)
}

# TIP #264
declare 271 {
    Tcl_Interp *Tk_Interp(Tk_Window tkwin)
}

# Now that the Tk 8.2 -> 8.3 transition is long past, use more conventional
# means to continue support for extensions using the USE_OLD_IMAGE to
# continue use of their string-based Tcl_ImageTypes and Tcl_PhotoImageFormats.
#
# Note that this restores the usual rules for stub compatibility.  Stub-enabled
# extensions compiled against 8.5 headers and linked to the 8.5 stub library
# will produce a file [load]able into an interp with Tk 8.X, for X >= 5.
# It will *not* be [load]able into interps with Tk 8.4 (or Tk 8.2!).
# Developers who need to produce a file [load]able into legacy interps must
# build against legacy sources.
declare 272 {
    void Tk_CreateOldImageType(const Tk_ImageType *typePtr)
}
declare 273 {
    void Tk_CreateOldPhotoImageFormat(const Tk_PhotoImageFormat *formatPtr)
}

# TIP#580
declare 274 {
    int Tk_AlwaysShowSelection(Tk_Window tkwin)
}
declare 275 {
    unsigned Tk_GetButtonMask(unsigned button)
}
declare 276 {
    int Tk_GetDoublePixelsFromObj(Tcl_Interp *interp, Tk_Window tkwin,
	    Tcl_Obj *objPtr, double *doublePtr)
}
declare 277 {
    Tcl_Obj *Tk_NewWindowObj(Tk_Window tkwin)
}
declare 278 {
    void Tk_SendVirtualEvent(Tk_Window tkwin, const char *eventName,
	    Tcl_Obj *detail)
}
declare 279 {
    Tcl_Obj *Tk_FontGetDescription(Tk_Font tkfont)
}

# Define the platform specific public Tk interface.  These functions are
# only available on the designated platform.

interface tkPlat

################################
# Windows specific functions

declare 0 win {
    Window Tk_AttachHWND(Tk_Window tkwin, void *hwnd)
}
declare 1 win {
    void *Tk_GetHINSTANCE(void)
}
declare 2 win {
    void *Tk_GetHWND(Window window)
}
declare 3 win {
    Tk_Window Tk_HWNDToWindow(void *hwnd)
}
declare 4 win {
    void Tk_PointerEvent(void *hwnd, int x, int y)
}
declare 5 win {
    int Tk_TranslateWinEvent(void *hwnd,
	    unsigned int message, size_t wParam, ptrdiff_t lParam, ptrdiff_t *result)
}
declare 6 win {
    void TkMacOSXInvalClipRgns(Tk_Window tkwin)
}
declare 7 win {
    void *TkMacOSXGetDrawablePort(Drawable drawable)
}
declare 8 win {
    void *TkMacOSXGetRootControl(Drawable drawable)
}
declare 9 win {
    void Tk_MacOSXSetupTkNotifier(void)
}
declare 10 win {
    int Tk_MacOSXIsAppInFront(void)
}
declare 11 win {
    void Tk_MacOSXSetEmbedHandler(
	    Tk_MacOSXEmbedRegisterWinProc *registerWinProcPtr,
	    Tk_MacOSXEmbedGetGrafPortProc *getPortProcPtr,
	    Tk_MacOSXEmbedMakeContainerExistProc *containerExistProcPtr,
	    Tk_MacOSXEmbedGetClipProc *getClipProc,
	    Tk_MacOSXEmbedGetOffsetInParentProc *getOffsetProc)
}

declare 12 win {
    void Tk_MacOSXTurnOffMenus(void)
}
declare 13 win {
    void Tk_MacOSXTkOwnsCursor(int tkOwnsIt)
}
declare 14 win {
    void TkMacOSXInitMenus(Tcl_Interp *interp)
}
declare 15 win {
    void TkMacOSXInitAppleEvents(Tcl_Interp *interp)
}
declare 16 win {
    void TkGenWMConfigureEvent(Tk_Window tkwin, int x, int y, int width,
	    int height, int flags)
}

################################
# Aqua specific functions
<<<<<<< HEAD

declare 0 aqua {
    void Tk_MacOSXSetEmbedHandler_(
	    Tk_MacOSXEmbedRegisterWinProc *registerWinProcPtr,
	    Tk_MacOSXEmbedGetGrafPortProc *getPortProcPtr,
	    Tk_MacOSXEmbedMakeContainerExistProc *containerExistProcPtr,
	    Tk_MacOSXEmbedGetClipProc *getClipProc,
	    Tk_MacOSXEmbedGetOffsetInParentProc *getOffsetProc)
}
declare 1 aqua {
    void Tk_MacOSXTurnOffMenus_(void)
}
declare 2 aqua {
    void Tk_MacOSXTkOwnsCursor_(int tkOwnsIt)
}
declare 3 aqua {
    void TkMacOSXInitMenus_(Tcl_Interp *interp)
}
=======
# Stub removed because the function no longer exists.
#declare 3 aqua {
#    void TkMacOSXInitMenus(Tcl_Interp *interp)
#}
>>>>>>> 48250380
declare 4 aqua {
    void TkMacOSXInitAppleEvents_(Tcl_Interp *interp)
}
declare 5 aqua {
    void TkGenWMConfigureEvent_(Tk_Window tkwin, int x, int y, int width,
	    int height, int flags)
}
declare 6 aqua {
    void TkMacOSXInvalClipRgns(Tk_Window tkwin)
}
# Stub removed because it just returned NULL.
#declare 7 aqua {
#    void *TkMacOSXGetDrawablePort(Drawable drawable)
#}
declare 8 aqua {
    void *TkMacOSXGetRootControl(Drawable drawable)
}
declare 9 aqua {
    void Tk_MacOSXSetupTkNotifier(void)
}
declare 10 aqua {
    int Tk_MacOSXIsAppInFront(void)
}
declare 11 aqua {
<<<<<<< HEAD
    void Tk_MacOSXSetEmbedHandler(
	    Tk_MacOSXEmbedRegisterWinProc *registerWinProcPtr,
	    Tk_MacOSXEmbedGetGrafPortProc *getPortProcPtr,
	    Tk_MacOSXEmbedMakeContainerExistProc *containerExistProcPtr,
	    Tk_MacOSXEmbedGetClipProc *getClipProc,
	    Tk_MacOSXEmbedGetOffsetInParentProc *getOffsetProc)
}
declare 12 aqua {
    void Tk_MacOSXTurnOffMenus(void)
=======
    Tk_Window Tk_MacOSXGetTkWindow(void *w)
}
declare 12 aqua {
    void *Tk_MacOSXGetCGContextForDrawable(Drawable drawable)
>>>>>>> 48250380
}
# Replaces TkMacOSXDrawable
declare 13 aqua {
<<<<<<< HEAD
    void Tk_MacOSXTkOwnsCursor(int tkOwnsIt)
}
declare 14 aqua {
    void TkMacOSXInitMenus(Tcl_Interp *interp)
}
declare 15 aqua {
    void TkMacOSXInitAppleEvents(Tcl_Interp *interp)
=======
    void *Tk_MacOSXGetNSWindowForDrawable(Drawable drawable)
>>>>>>> 48250380
}
declare 16 aqua {
    void TkGenWMConfigureEvent(Tk_Window tkwin, int x, int y, int width,
	    int height, int flags)
}

##############################################################################

# Public functions that are not accessible via the stubs table.

export {
    const char *Tk_PkgInitStubsCheck(Tcl_Interp *interp, const char *version,
	    int exact)
}
export {
    void Tk_MainEx(int argc, char **argv, Tcl_AppInitProc *appInitProc,
	    Tcl_Interp *interp)
}
export {
    void Tk_MainExW(int argc, wchar_t **argv,
	    Tcl_AppInitProc *appInitProc, Tcl_Interp *interp);
}

# Local Variables:
# mode: tcl
# End:<|MERGE_RESOLUTION|>--- conflicted
+++ resolved
@@ -1134,60 +1134,21 @@
     int Tk_MacOSXIsAppInFront(void)
 }
 declare 11 win {
-    void Tk_MacOSXSetEmbedHandler(
-	    Tk_MacOSXEmbedRegisterWinProc *registerWinProcPtr,
-	    Tk_MacOSXEmbedGetGrafPortProc *getPortProcPtr,
-	    Tk_MacOSXEmbedMakeContainerExistProc *containerExistProcPtr,
-	    Tk_MacOSXEmbedGetClipProc *getClipProc,
-	    Tk_MacOSXEmbedGetOffsetInParentProc *getOffsetProc)
-}
-
+    void TkMacOSXInitAppleEvents(Tcl_Interp *interp)
+}
 declare 12 win {
-    void Tk_MacOSXTurnOffMenus(void)
-}
-declare 13 win {
-    void Tk_MacOSXTkOwnsCursor(int tkOwnsIt)
-}
-declare 14 win {
-    void TkMacOSXInitMenus(Tcl_Interp *interp)
-}
-declare 15 win {
-    void TkMacOSXInitAppleEvents(Tcl_Interp *interp)
-}
-declare 16 win {
-    void TkGenWMConfigureEvent(Tk_Window tkwin, int x, int y, int width,
+    void TkGenWMConfigureEvent_(Tk_Window tkwin, int x, int y, int width,
 	    int height, int flags)
 }
 
 ################################
 # Aqua specific functions
-<<<<<<< HEAD
-
-declare 0 aqua {
-    void Tk_MacOSXSetEmbedHandler_(
-	    Tk_MacOSXEmbedRegisterWinProc *registerWinProcPtr,
-	    Tk_MacOSXEmbedGetGrafPortProc *getPortProcPtr,
-	    Tk_MacOSXEmbedMakeContainerExistProc *containerExistProcPtr,
-	    Tk_MacOSXEmbedGetClipProc *getClipProc,
-	    Tk_MacOSXEmbedGetOffsetInParentProc *getOffsetProc)
-}
-declare 1 aqua {
-    void Tk_MacOSXTurnOffMenus_(void)
-}
-declare 2 aqua {
-    void Tk_MacOSXTkOwnsCursor_(int tkOwnsIt)
-}
-declare 3 aqua {
-    void TkMacOSXInitMenus_(Tcl_Interp *interp)
-}
-=======
 # Stub removed because the function no longer exists.
 #declare 3 aqua {
 #    void TkMacOSXInitMenus(Tcl_Interp *interp)
 #}
->>>>>>> 48250380
 declare 4 aqua {
-    void TkMacOSXInitAppleEvents_(Tcl_Interp *interp)
+    void TkMacOSXInitAppleEvents(Tcl_Interp *interp)
 }
 declare 5 aqua {
     void TkGenWMConfigureEvent_(Tk_Window tkwin, int x, int y, int width,
@@ -1210,36 +1171,14 @@
     int Tk_MacOSXIsAppInFront(void)
 }
 declare 11 aqua {
-<<<<<<< HEAD
-    void Tk_MacOSXSetEmbedHandler(
-	    Tk_MacOSXEmbedRegisterWinProc *registerWinProcPtr,
-	    Tk_MacOSXEmbedGetGrafPortProc *getPortProcPtr,
-	    Tk_MacOSXEmbedMakeContainerExistProc *containerExistProcPtr,
-	    Tk_MacOSXEmbedGetClipProc *getClipProc,
-	    Tk_MacOSXEmbedGetOffsetInParentProc *getOffsetProc)
-}
-declare 12 aqua {
-    void Tk_MacOSXTurnOffMenus(void)
-=======
     Tk_Window Tk_MacOSXGetTkWindow(void *w)
 }
 declare 12 aqua {
     void *Tk_MacOSXGetCGContextForDrawable(Drawable drawable)
->>>>>>> 48250380
 }
 # Replaces TkMacOSXDrawable
 declare 13 aqua {
-<<<<<<< HEAD
-    void Tk_MacOSXTkOwnsCursor(int tkOwnsIt)
-}
-declare 14 aqua {
-    void TkMacOSXInitMenus(Tcl_Interp *interp)
-}
-declare 15 aqua {
-    void TkMacOSXInitAppleEvents(Tcl_Interp *interp)
-=======
     void *Tk_MacOSXGetNSWindowForDrawable(Drawable drawable)
->>>>>>> 48250380
 }
 declare 16 aqua {
     void TkGenWMConfigureEvent(Tk_Window tkwin, int x, int y, int width,
