# tk.decls --
#
#	This file contains the declarations for all supported public
#	functions that are exported by the Tk library via the stubs table.
#	This file is used to generate the tkDecls.h, tkPlatDecls.h,
#	tkStub.c, and tkPlatStub.c files.
#
# Copyright (c) 1998-2000 Ajuba Solutions.
# Copyright (c) 2007 Daniel A. Steffen <das@users.sourceforge.net>
#
# See the file "license.terms" for information on usage and redistribution
# of this file, and for a DISCLAIMER OF ALL WARRANTIES.

library tk

# Define the tk interface with 3 sub interfaces:
#     tkPlat	 - platform specific public
#     tkInt	 - generic private
#     tkPlatInt - platform specific private

interface tk
hooks {tkPlat tkInt tkIntPlat tkIntXlib}
scspec EXTERN

# Declare each of the functions in the public Tk interface.  Note that
# the an index should never be reused for a different function in order
# to preserve backwards compatibility.

declare 0 {
    void Tk_MainLoop(void)
}
declare 1 {
    XColor *Tk_3DBorderColor(Tk_3DBorder border)
}
declare 2 {
    GC Tk_3DBorderGC(Tk_Window tkwin, Tk_3DBorder border,
	    int which)
}
declare 3 {
    void Tk_3DHorizontalBevel(Tk_Window tkwin,
	    Drawable drawable, Tk_3DBorder border, int x,
	    int y, int width, int height, int leftIn,
	    int rightIn, int topBevel, int relief)
}
declare 4 {
    void Tk_3DVerticalBevel(Tk_Window tkwin,
	    Drawable drawable, Tk_3DBorder border, int x,
	    int y, int width, int height, int leftBevel,
	    int relief)
}
declare 5 {
    void Tk_AddOption(Tk_Window tkwin, const char *name,
	    const char *value, int priority)
}
declare 6 {
    void Tk_BindEvent(Tk_BindingTable bindingTable,
	    XEvent *eventPtr, Tk_Window tkwin, int numObjects,
	    ClientData *objectPtr)
}
declare 7 {
    void Tk_CanvasDrawableCoords(Tk_Canvas canvas,
	    double x, double y, short *drawableXPtr,
	    short *drawableYPtr)
}
declare 8 {
    void Tk_CanvasEventuallyRedraw(Tk_Canvas canvas, int x1, int y1,
	    int x2, int y2)
}
declare 9 {
    int Tk_CanvasGetCoord(Tcl_Interp *interp,
	    Tk_Canvas canvas, const char *str, double *doublePtr)
}
declare 10 {
    Tk_CanvasTextInfo *Tk_CanvasGetTextInfo(Tk_Canvas canvas)
}
declare 11 {
    int Tk_CanvasPsBitmap(Tcl_Interp *interp,
	    Tk_Canvas canvas, Pixmap bitmap, int x, int y,
	    int width, int height)
}
declare 12 {
    int Tk_CanvasPsColor(Tcl_Interp *interp,
	    Tk_Canvas canvas, XColor *colorPtr)
}
declare 13 {
    int Tk_CanvasPsFont(Tcl_Interp *interp,
	    Tk_Canvas canvas, Tk_Font font)
}
declare 14 {
    void Tk_CanvasPsPath(Tcl_Interp *interp,
	    Tk_Canvas canvas, double *coordPtr, int numPoints)
}
declare 15 {
    int Tk_CanvasPsStipple(Tcl_Interp *interp,
	    Tk_Canvas canvas, Pixmap bitmap)
}
declare 16 {
    double Tk_CanvasPsY(Tk_Canvas canvas, double y)
}
declare 17 {
    void Tk_CanvasSetStippleOrigin(Tk_Canvas canvas, GC gc)
}
declare 18 {
    int Tk_CanvasTagsParseProc(ClientData clientData, Tcl_Interp *interp,
	    Tk_Window tkwin, const char *value, char *widgRec, int offset)
}
declare 19 {
    const char *Tk_CanvasTagsPrintProc(ClientData clientData, Tk_Window tkwin,
	    char *widgRec, int offset, Tcl_FreeProc **freeProcPtr)
}
declare 20 {
    Tk_Window	Tk_CanvasTkwin(Tk_Canvas canvas)
}
declare 21 {
    void Tk_CanvasWindowCoords(Tk_Canvas canvas, double x, double y,
	    short *screenXPtr, short *screenYPtr)
}
declare 22 {
    void Tk_ChangeWindowAttributes(Tk_Window tkwin, unsigned long valueMask,
	    XSetWindowAttributes *attsPtr)
}
declare 23 {
    int Tk_CharBbox(Tk_TextLayout layout, int index, int *xPtr,
	    int *yPtr, int *widthPtr, int *heightPtr)
}
declare 24 {
    void Tk_ClearSelection(Tk_Window tkwin, Atom selection)
}
declare 25 {
    int Tk_ClipboardAppend(Tcl_Interp *interp, Tk_Window tkwin,
	    Atom target, Atom format, const char *buffer)
}
declare 26 {
    int Tk_ClipboardClear(Tcl_Interp *interp, Tk_Window tkwin)
}
declare 27 {
    int Tk_ConfigureInfo(Tcl_Interp *interp,
	    Tk_Window tkwin, const Tk_ConfigSpec *specs,
	    char *widgRec, const char *argvName, int flags)
}
declare 28 {
    int Tk_ConfigureValue(Tcl_Interp *interp,
	    Tk_Window tkwin, const Tk_ConfigSpec *specs,
	    char *widgRec, const char *argvName, int flags)
}
declare 29 {
    int Tk_ConfigureWidget(Tcl_Interp *interp,
	    Tk_Window tkwin, const Tk_ConfigSpec *specs,
	    int argc, const char **argv, char *widgRec,
	    int flags)
}
declare 30 {
    void Tk_ConfigureWindow(Tk_Window tkwin,
	    unsigned int valueMask, XWindowChanges *valuePtr)
}
declare 31 {
    Tk_TextLayout Tk_ComputeTextLayout(Tk_Font font,
	    const char *str, int numChars, int wrapLength,
	    Tk_Justify justify, int flags, int *widthPtr,
	    int *heightPtr)
}
declare 32 {
    Tk_Window Tk_CoordsToWindow(int rootX, int rootY, Tk_Window tkwin)
}
declare 33 {
    unsigned long Tk_CreateBinding(Tcl_Interp *interp,
	    Tk_BindingTable bindingTable, ClientData object,
	    const char *eventStr, const char *script, int append)
}
declare 34 {
    Tk_BindingTable Tk_CreateBindingTable(Tcl_Interp *interp)
}
declare 35 {
    Tk_ErrorHandler Tk_CreateErrorHandler(Display *display,
	    int errNum, int request, int minorCode,
	    Tk_ErrorProc *errorProc, ClientData clientData)
}
declare 36 {
    void Tk_CreateEventHandler(Tk_Window token,
	    unsigned long mask, Tk_EventProc *proc,
	    ClientData clientData)
}
declare 37 {
    void Tk_CreateGenericHandler(Tk_GenericProc *proc, ClientData clientData)
}
declare 38 {
    void Tk_CreateImageType(const Tk_ImageType *typePtr)
}
declare 39 {
    void Tk_CreateItemType(Tk_ItemType *typePtr)
}
declare 40 {
    void Tk_CreatePhotoImageFormat(const Tk_PhotoImageFormat *formatPtr)
}
declare 41 {
    void Tk_CreateSelHandler(Tk_Window tkwin,
	    Atom selection, Atom target,
	    Tk_SelectionProc *proc, ClientData clientData,
	    Atom format)
}
declare 42 {
    Tk_Window Tk_CreateWindow(Tcl_Interp *interp,
	    Tk_Window parent, const char *name, const char *screenName)
}
declare 43 {
    Tk_Window Tk_CreateWindowFromPath(Tcl_Interp *interp, Tk_Window tkwin,
	    const char *pathName, const char *screenName)
}
declare 44 {
    int Tk_DefineBitmap(Tcl_Interp *interp, const char *name,
	    const void *source, int width, int height)
}
declare 45 {
    void Tk_DefineCursor(Tk_Window window, Tk_Cursor cursor)
}
declare 46 {
    void Tk_DeleteAllBindings(Tk_BindingTable bindingTable, ClientData object)
}
declare 47 {
    int Tk_DeleteBinding(Tcl_Interp *interp,
	    Tk_BindingTable bindingTable, ClientData object,
	    const char *eventStr)
}
declare 48 {
    void Tk_DeleteBindingTable(Tk_BindingTable bindingTable)
}
declare 49 {
    void Tk_DeleteErrorHandler(Tk_ErrorHandler handler)
}
declare 50 {
    void Tk_DeleteEventHandler(Tk_Window token,
	    unsigned long mask, Tk_EventProc *proc,
	    ClientData clientData)
}
declare 51 {
    void Tk_DeleteGenericHandler(Tk_GenericProc *proc, ClientData clientData)
}
declare 52 {
    void Tk_DeleteImage(Tcl_Interp *interp, const char *name)
}
declare 53 {
    void Tk_DeleteSelHandler(Tk_Window tkwin, Atom selection, Atom target)
}
declare 54 {
    void Tk_DestroyWindow(Tk_Window tkwin)
}
declare 55 {
    const char *Tk_DisplayName(Tk_Window tkwin)
}
declare 56 {
    int Tk_DistanceToTextLayout(Tk_TextLayout layout, int x, int y)
}
declare 57 {
    void Tk_Draw3DPolygon(Tk_Window tkwin,
	    Drawable drawable, Tk_3DBorder border,
	    XPoint *pointPtr, int numPoints, int borderWidth,
	    int leftRelief)
}
declare 58 {
    void Tk_Draw3DRectangle(Tk_Window tkwin, Drawable drawable,
	    Tk_3DBorder border, int x, int y, int width, int height,
	    int borderWidth, int relief)
}
declare 59 {
    void Tk_DrawChars(Display *display, Drawable drawable, GC gc,
	    Tk_Font tkfont, const char *source, int numBytes, int x, int y)
}
declare 60 {
    void Tk_DrawFocusHighlight(Tk_Window tkwin, GC gc, int width,
	    Drawable drawable)
}
declare 61 {
    void Tk_DrawTextLayout(Display *display,
	    Drawable drawable, GC gc, Tk_TextLayout layout,
	    int x, int y, int firstChar, int lastChar)
}
declare 62 {
    void Tk_Fill3DPolygon(Tk_Window tkwin,
	    Drawable drawable, Tk_3DBorder border,
	    XPoint *pointPtr, int numPoints, int borderWidth,
	    int leftRelief)
}
declare 63 {
    void Tk_Fill3DRectangle(Tk_Window tkwin,
	    Drawable drawable, Tk_3DBorder border, int x,
	    int y, int width, int height, int borderWidth,
	    int relief)
}
declare 64 {
    Tk_PhotoHandle Tk_FindPhoto(Tcl_Interp *interp, const char *imageName)
}
declare 65 {
    Font Tk_FontId(Tk_Font font)
}
declare 66 {
    void Tk_Free3DBorder(Tk_3DBorder border)
}
declare 67 {
    void Tk_FreeBitmap(Display *display, Pixmap bitmap)
}
declare 68 {
    void Tk_FreeColor(XColor *colorPtr)
}
declare 69 {
    void Tk_FreeColormap(Display *display, Colormap colormap)
}
declare 70 {
    void Tk_FreeCursor(Display *display, Tk_Cursor cursor)
}
declare 71 {
    void Tk_FreeFont(Tk_Font f)
}
declare 72 {
    void Tk_FreeGC(Display *display, GC gc)
}
declare 73 {
    void Tk_FreeImage(Tk_Image image)
}
declare 74 {
    void Tk_FreeOptions(const Tk_ConfigSpec *specs,
	    char *widgRec, Display *display, int needFlags)
}
declare 75 {
    void Tk_FreePixmap(Display *display, Pixmap pixmap)
}
declare 76 {
    void Tk_FreeTextLayout(Tk_TextLayout textLayout)
}
declare 77 {deprecated {function does nothing, call can be removed}} {
    void Tk_FreeXId(Display *display, XID xid)
}
declare 78 {
    GC Tk_GCForColor(XColor *colorPtr, Drawable drawable)
}
declare 79 {
    void Tk_GeometryRequest(Tk_Window tkwin, int reqWidth,  int reqHeight)
}
declare 80 {
    Tk_3DBorder	Tk_Get3DBorder(Tcl_Interp *interp, Tk_Window tkwin,
	    Tk_Uid colorName)
}
declare 81 {
    void Tk_GetAllBindings(Tcl_Interp *interp,
	    Tk_BindingTable bindingTable, ClientData object)
}
declare 82 {
    int Tk_GetAnchor(Tcl_Interp *interp,
	    const char *str, Tk_Anchor *anchorPtr)
}
declare 83 {
    const char *Tk_GetAtomName(Tk_Window tkwin, Atom atom)
}
declare 84 {
    const char *Tk_GetBinding(Tcl_Interp *interp,
	    Tk_BindingTable bindingTable, ClientData object,
	    const char *eventStr)
}
declare 85 {
    Pixmap Tk_GetBitmap(Tcl_Interp *interp, Tk_Window tkwin, const char *str)
}
declare 86 {
    Pixmap Tk_GetBitmapFromData(Tcl_Interp *interp,
	    Tk_Window tkwin, const void *source, int width, int height)
}
declare 87 {
    int Tk_GetCapStyle(Tcl_Interp *interp, const char *str, int *capPtr)
}
declare 88 {
    XColor *Tk_GetColor(Tcl_Interp *interp, Tk_Window tkwin, Tk_Uid name)
}
declare 89 {
    XColor *Tk_GetColorByValue(Tk_Window tkwin, XColor *colorPtr)
}
declare 90 {
    Colormap Tk_GetColormap(Tcl_Interp *interp, Tk_Window tkwin,
	    const char *str)
}
declare 91 {
    Tk_Cursor Tk_GetCursor(Tcl_Interp *interp, Tk_Window tkwin,
	    Tk_Uid str)
}
declare 92 {
    Tk_Cursor Tk_GetCursorFromData(Tcl_Interp *interp,
	    Tk_Window tkwin, const char *source, const char *mask,
	    int width, int height, int xHot, int yHot,
	    Tk_Uid fg, Tk_Uid bg)
}
declare 93 {
    Tk_Font Tk_GetFont(Tcl_Interp *interp,
	    Tk_Window tkwin, const char *str)
}
declare 94 {
    Tk_Font Tk_GetFontFromObj(Tk_Window tkwin, Tcl_Obj *objPtr)
}
declare 95 {
    void Tk_GetFontMetrics(Tk_Font font, Tk_FontMetrics *fmPtr)
}
declare 96 {
    GC Tk_GetGC(Tk_Window tkwin, unsigned long valueMask, XGCValues *valuePtr)
}
declare 97 {
    Tk_Image Tk_GetImage(Tcl_Interp *interp, Tk_Window tkwin, const char *name,
	    Tk_ImageChangedProc *changeProc, ClientData clientData)
}
declare 98 {
    ClientData Tk_GetImageModelData(Tcl_Interp *interp,
	    const char *name, const Tk_ImageType **typePtrPtr)
}
declare 99 {
    Tk_ItemType *Tk_GetItemTypes(void)
}
declare 100 {
    int Tk_GetJoinStyle(Tcl_Interp *interp, const char *str, int *joinPtr)
}
declare 101 {
    int Tk_GetJustify(Tcl_Interp *interp,
	    const char *str, Tk_Justify *justifyPtr)
}
declare 102 {
    int Tk_GetNumMainWindows(void)
}
declare 103 {
    Tk_Uid Tk_GetOption(Tk_Window tkwin, const char *name,
	    const char *className)
}
declare 104 {
    int Tk_GetPixels(Tcl_Interp *interp,
	    Tk_Window tkwin, const char *str, int *intPtr)
}
declare 105 {
    Pixmap Tk_GetPixmap(Display *display, Drawable d,
	    int width, int height, int depth)
}
declare 106 {
    int Tk_GetRelief(Tcl_Interp *interp, const char *name, int *reliefPtr)
}
declare 107 {
    void Tk_GetRootCoords(Tk_Window tkwin, int *xPtr, int *yPtr)
}
declare 108 {
    int Tk_GetScrollInfo(Tcl_Interp *interp,
	    int argc, const char **argv, double *dblPtr, int *intPtr)
}
declare 109 {
    int Tk_GetScreenMM(Tcl_Interp *interp,
	    Tk_Window tkwin, const char *str, double *doublePtr)
}
declare 110 {
    int Tk_GetSelection(Tcl_Interp *interp,
	    Tk_Window tkwin, Atom selection, Atom target,
	    Tk_GetSelProc *proc, ClientData clientData)
}
declare 111 {
    Tk_Uid Tk_GetUid(const char *str)
}
declare 112 {
    Visual *Tk_GetVisual(Tcl_Interp *interp,
	    Tk_Window tkwin, const char *str, int *depthPtr,
	    Colormap *colormapPtr)
}
declare 113 {
    void Tk_GetVRootGeometry(Tk_Window tkwin,
	    int *xPtr, int *yPtr, int *widthPtr, int *heightPtr)
}
declare 114 {
    int Tk_Grab(Tcl_Interp *interp, Tk_Window tkwin, int grabGlobal)
}
declare 115 {
    void Tk_HandleEvent(XEvent *eventPtr)
}
declare 116 {
    Tk_Window Tk_IdToWindow(Display *display, Window window)
}
declare 117 {
<<<<<<< HEAD
    void Tk_ImageChanged(Tk_ImageModel model, int x, int y,
=======
    void Tk_ImageChanged(Tk_ImageMaster model, int x, int y,
>>>>>>> 3b31d963
	    int width, int height, int imageWidth, int imageHeight)
}
declare 118 {
    int Tk_Init(Tcl_Interp *interp)
}
declare 119 {
    Atom Tk_InternAtom(Tk_Window tkwin, const char *name)
}
declare 120 {
    int Tk_IntersectTextLayout(Tk_TextLayout layout, int x, int y,
	    int width, int height)
}
declare 121 {
<<<<<<< HEAD
    void Tk_MaintainGeometry(Tk_Window slave,
	    Tk_Window model, int x, int y, int width, int height)
=======
    void Tk_MaintainGeometry(Tk_Window window,
	    Tk_Window container, int x, int y, int width, int height)
>>>>>>> 3b31d963
}
declare 122 {
    Tk_Window Tk_MainWindow(Tcl_Interp *interp)
}
declare 123 {
    void Tk_MakeWindowExist(Tk_Window tkwin)
}
declare 124 {
    void Tk_ManageGeometry(Tk_Window tkwin,
	    const Tk_GeomMgr *mgrPtr, ClientData clientData)
}
declare 125 {
    void Tk_MapWindow(Tk_Window tkwin)
}
declare 126 {
    int Tk_MeasureChars(Tk_Font tkfont,
	    const char *source, int numBytes, int maxPixels,
	    int flags, int *lengthPtr)
}
declare 127 {
    void Tk_MoveResizeWindow(Tk_Window tkwin,
	    int x, int y, int width, int height)
}
declare 128 {
    void Tk_MoveWindow(Tk_Window tkwin, int x, int y)
}
declare 129 {
    void Tk_MoveToplevelWindow(Tk_Window tkwin, int x, int y)
}
declare 130 {
    const char *Tk_NameOf3DBorder(Tk_3DBorder border)
}
declare 131 {
    const char *Tk_NameOfAnchor(Tk_Anchor anchor)
}
declare 132 {
    const char *Tk_NameOfBitmap(Display *display, Pixmap bitmap)
}
declare 133 {
    const char *Tk_NameOfCapStyle(int cap)
}
declare 134 {
    const char *Tk_NameOfColor(XColor *colorPtr)
}
declare 135 {
    const char *Tk_NameOfCursor(Display *display, Tk_Cursor cursor)
}
declare 136 {
    const char *Tk_NameOfFont(Tk_Font font)
}
declare 137 {
<<<<<<< HEAD
    const char *Tk_NameOfImage(Tk_ImageModel imageModel)
=======
    CONST84_RETURN char *Tk_NameOfImage(Tk_ImageMaster model)
>>>>>>> 3b31d963
}
declare 138 {
    const char *Tk_NameOfJoinStyle(int join)
}
declare 139 {
    const char *Tk_NameOfJustify(Tk_Justify justify)
}
declare 140 {
    const char *Tk_NameOfRelief(int relief)
}
declare 141 {
    Tk_Window Tk_NameToWindow(Tcl_Interp *interp,
	    const char *pathName, Tk_Window tkwin)
}
declare 142 {
    void Tk_OwnSelection(Tk_Window tkwin,
	    Atom selection, Tk_LostSelProc *proc,
	    ClientData clientData)
}
declare 143 {
    int Tk_ParseArgv(Tcl_Interp *interp,
	    Tk_Window tkwin, int *argcPtr, const char **argv,
	    const Tk_ArgvInfo *argTable, int flags)
}
declare 144 {deprecated {function signature changed}} {
    void Tk_PhotoPutBlock_NoComposite(Tk_PhotoHandle handle,
	    Tk_PhotoImageBlock *blockPtr, int x, int y,
	    int width, int height)
}
declare 145 {deprecated {function signature changed}} {
    void Tk_PhotoPutZoomedBlock_NoComposite(Tk_PhotoHandle handle,
	    Tk_PhotoImageBlock *blockPtr, int x, int y,
	    int width, int height, int zoomX, int zoomY,
	    int subsampleX, int subsampleY)
}
declare 146 {
    int Tk_PhotoGetImage(Tk_PhotoHandle handle, Tk_PhotoImageBlock *blockPtr)
}
declare 147 {
    void Tk_PhotoBlank(Tk_PhotoHandle handle)
}
declare 148 {deprecated {function signature changed}} {
    void Tk_PhotoExpand_Panic(Tk_PhotoHandle handle, int width, int height )
}
declare 149 {
    void Tk_PhotoGetSize(Tk_PhotoHandle handle, int *widthPtr, int *heightPtr)
}
declare 150 {deprecated {function signature changed}} {
    void Tk_PhotoSetSize_Panic(Tk_PhotoHandle handle, int width, int height)
}
declare 151 {
    int Tk_PointToChar(Tk_TextLayout layout, int x, int y)
}
declare 152 {
    int Tk_PostscriptFontName(Tk_Font tkfont, Tcl_DString *dsPtr)
}
declare 153 {
    void Tk_PreserveColormap(Display *display, Colormap colormap)
}
declare 154 {
    void Tk_QueueWindowEvent(XEvent *eventPtr, Tcl_QueuePosition position)
}
declare 155 {
    void Tk_RedrawImage(Tk_Image image, int imageX,
	    int imageY, int width, int height,
	    Drawable drawable, int drawableX, int drawableY)
}
declare 156 {
    void Tk_ResizeWindow(Tk_Window tkwin, int width, int height)
}
declare 157 {
    int Tk_RestackWindow(Tk_Window tkwin, int aboveBelow, Tk_Window other)
}
declare 158 {
    Tk_RestrictProc *Tk_RestrictEvents(Tk_RestrictProc *proc,
	    ClientData arg, ClientData *prevArgPtr)
}
declare 159 {
    int Tk_SafeInit(Tcl_Interp *interp)
}
declare 160 {
    const char *Tk_SetAppName(Tk_Window tkwin, const char *name)
}
declare 161 {
    void Tk_SetBackgroundFromBorder(Tk_Window tkwin, Tk_3DBorder border)
}
declare 162 {
    void Tk_SetClass(Tk_Window tkwin, const char *className)
}
declare 163 {
    void Tk_SetGrid(Tk_Window tkwin, int reqWidth, int reqHeight,
	    int gridWidth, int gridHeight)
}
declare 164 {
    void Tk_SetInternalBorder(Tk_Window tkwin, int width)
}
declare 165 {
    void Tk_SetWindowBackground(Tk_Window tkwin, unsigned long pixel)
}
declare 166 {
    void Tk_SetWindowBackgroundPixmap(Tk_Window tkwin, Pixmap pixmap)
}
declare 167 {
    void Tk_SetWindowBorder(Tk_Window tkwin, unsigned long pixel)
}
declare 168 {
    void Tk_SetWindowBorderWidth(Tk_Window tkwin, int width)
}
declare 169 {
    void Tk_SetWindowBorderPixmap(Tk_Window tkwin, Pixmap pixmap)
}
declare 170 {
    void Tk_SetWindowColormap(Tk_Window tkwin, Colormap colormap)
}
declare 171 {
    int Tk_SetWindowVisual(Tk_Window tkwin, Visual *visual, int depth,
	    Colormap colormap)
}
declare 172 {
    void Tk_SizeOfBitmap(Display *display, Pixmap bitmap, int *widthPtr,
	    int *heightPtr)
}
declare 173 {
    void Tk_SizeOfImage(Tk_Image image, int *widthPtr, int *heightPtr)
}
declare 174 {
    int Tk_StrictMotif(Tk_Window tkwin)
}
declare 175 {
    void Tk_TextLayoutToPostscript(Tcl_Interp *interp, Tk_TextLayout layout)
}
declare 176 {
    int Tk_TextWidth(Tk_Font font, const char *str, int numBytes)
}
declare 177 {
    void Tk_UndefineCursor(Tk_Window window)
}
declare 178 {
    void Tk_UnderlineChars(Display *display,
	    Drawable drawable, GC gc, Tk_Font tkfont,
	    const char *source, int x, int y, int firstByte,
	    int lastByte)
}
declare 179 {
    void Tk_UnderlineTextLayout(Display *display, Drawable drawable, GC gc,
	    Tk_TextLayout layout, int x, int y,
	    int underline)
}
declare 180 {
    void Tk_Ungrab(Tk_Window tkwin)
}
declare 181 {
    void Tk_UnmaintainGeometry(Tk_Window window, Tk_Window container)
}
declare 182 {
    void Tk_UnmapWindow(Tk_Window tkwin)
}
declare 183 {
    void Tk_UnsetGrid(Tk_Window tkwin)
}
declare 184 {
    void Tk_UpdatePointer(Tk_Window tkwin, int x, int y, int state)
}

# new functions for 8.1

declare 185 {
    Pixmap  Tk_AllocBitmapFromObj(Tcl_Interp *interp, Tk_Window tkwin,
    Tcl_Obj *objPtr)
}
declare 186 {
    Tk_3DBorder Tk_Alloc3DBorderFromObj(Tcl_Interp *interp, Tk_Window tkwin,
	    Tcl_Obj *objPtr)
}
declare 187 {
    XColor *Tk_AllocColorFromObj(Tcl_Interp *interp, Tk_Window tkwin,
	    Tcl_Obj *objPtr)
}
declare 188 {
    Tk_Cursor Tk_AllocCursorFromObj(Tcl_Interp *interp, Tk_Window tkwin,
	    Tcl_Obj *objPtr)
}
declare 189 {
    Tk_Font  Tk_AllocFontFromObj(Tcl_Interp *interp, Tk_Window tkwin,
	    Tcl_Obj *objPtr)

}
declare 190 {
    Tk_OptionTable Tk_CreateOptionTable(Tcl_Interp *interp,
	    const Tk_OptionSpec *templatePtr)
}
declare 191 {
    void  Tk_DeleteOptionTable(Tk_OptionTable optionTable)
}
declare 192 {
    void  Tk_Free3DBorderFromObj(Tk_Window tkwin, Tcl_Obj *objPtr)
}
declare 193 {
    void  Tk_FreeBitmapFromObj(Tk_Window tkwin, Tcl_Obj *objPtr)
}
declare 194 {
    void  Tk_FreeColorFromObj(Tk_Window tkwin, Tcl_Obj *objPtr)
}
declare 195 {
    void  Tk_FreeConfigOptions(void *recordPtr, Tk_OptionTable optionToken,
	    Tk_Window tkwin)
}
declare 196 {
    void  Tk_FreeSavedOptions(Tk_SavedOptions *savePtr)
}
declare 197 {
    void  Tk_FreeCursorFromObj(Tk_Window tkwin, Tcl_Obj *objPtr)
}
declare 198 {
    void  Tk_FreeFontFromObj(Tk_Window tkwin, Tcl_Obj *objPtr)
}
declare 199 {
    Tk_3DBorder Tk_Get3DBorderFromObj(Tk_Window tkwin, Tcl_Obj *objPtr)
}
declare 200 {
    int	 Tk_GetAnchorFromObj(Tcl_Interp *interp, Tcl_Obj *objPtr,
	    Tk_Anchor *anchorPtr)
}
declare 201 {
    Pixmap  Tk_GetBitmapFromObj(Tk_Window tkwin, Tcl_Obj *objPtr)
}
declare 202 {
    XColor *Tk_GetColorFromObj(Tk_Window tkwin, Tcl_Obj *objPtr)
}
declare 203 {
    Tk_Cursor Tk_GetCursorFromObj(Tk_Window tkwin, Tcl_Obj *objPtr)
}
declare 204 {
    Tcl_Obj *Tk_GetOptionInfo(Tcl_Interp *interp,
	    void *recordPtr, Tk_OptionTable optionTable,
	    Tcl_Obj *namePtr, Tk_Window tkwin)
}
declare 205 {
    Tcl_Obj *Tk_GetOptionValue(Tcl_Interp *interp, void *recordPtr,
	    Tk_OptionTable optionTable, Tcl_Obj *namePtr, Tk_Window tkwin)
}
declare 206 {
    int	 Tk_GetJustifyFromObj(Tcl_Interp *interp,
	    Tcl_Obj *objPtr, Tk_Justify *justifyPtr)
}
declare 207 {
    int	 Tk_GetMMFromObj(Tcl_Interp *interp,
	    Tk_Window tkwin, Tcl_Obj *objPtr, double *doublePtr)
}
declare 208 {
    int	 Tk_GetPixelsFromObj(Tcl_Interp *interp,
	    Tk_Window tkwin, Tcl_Obj *objPtr, int *intPtr)
}
declare 209 {
    int	 Tk_GetReliefFromObj(Tcl_Interp *interp,
	    Tcl_Obj *objPtr, int *resultPtr)
}
declare 210 {
    int	 Tk_GetScrollInfoObj(Tcl_Interp *interp,
	    int objc, Tcl_Obj *const objv[], double *dblPtr, int *intPtr)
}
declare 211 {
    int	 Tk_InitOptions(Tcl_Interp *interp, void *recordPtr,
	    Tk_OptionTable optionToken, Tk_Window tkwin)
}
declare 212 {nostub {Don't use this function in a stub-enabled extension}} {
    void  Tk_MainEx(int argc, char **argv, Tcl_AppInitProc *appInitProc,
	    Tcl_Interp *interp)
}
declare 213 {
    void  Tk_RestoreSavedOptions(Tk_SavedOptions *savePtr)
}
declare 214 {
    int	 Tk_SetOptions(Tcl_Interp *interp, void *recordPtr,
	    Tk_OptionTable optionTable, int objc,
	    Tcl_Obj *const objv[], Tk_Window tkwin,
	    Tk_SavedOptions *savePtr, int *maskPtr)
}
declare 215 {
    void Tk_InitConsoleChannels(Tcl_Interp *interp)
}
declare 216 {
    int Tk_CreateConsoleWindow(Tcl_Interp *interp)
}
declare 217 {
    void Tk_CreateSmoothMethod(Tcl_Interp *interp, const Tk_SmoothMethod *method)
}
#declare 218 {
#    void Tk_CreateCanvasVisitor(Tcl_Interp *interp, void *typePtr)
#}
#declare 219 {
#    void *Tk_GetCanvasVisitor(Tcl_Interp *interp, const char *name)
#}
declare 220 {
    int Tk_GetDash(Tcl_Interp *interp, const char *value, Tk_Dash *dash)
}
declare 221 {
    void Tk_CreateOutline(Tk_Outline *outline)
}
declare 222 {
    void Tk_DeleteOutline(Display *display, Tk_Outline *outline)
}
declare 223 {
    int Tk_ConfigOutlineGC(XGCValues *gcValues, Tk_Canvas canvas,
	    Tk_Item *item, Tk_Outline *outline)
}
declare 224 {
    int Tk_ChangeOutlineGC(Tk_Canvas canvas, Tk_Item *item,
	    Tk_Outline *outline)
}
declare 225 {
    int Tk_ResetOutlineGC(Tk_Canvas canvas, Tk_Item *item,
	    Tk_Outline *outline)
}
declare 226 {
    int Tk_CanvasPsOutline(Tk_Canvas canvas, Tk_Item *item,
	    Tk_Outline *outline)
}
declare 227 {
    void Tk_SetTSOrigin(Tk_Window tkwin, GC gc, int x, int y)
}
declare 228 {
    int Tk_CanvasGetCoordFromObj(Tcl_Interp *interp, Tk_Canvas canvas,
	    Tcl_Obj *obj, double *doublePtr)
}
declare 229 {
    void Tk_CanvasSetOffset(Tk_Canvas canvas, GC gc, Tk_TSOffset *offset)
}
declare 230 {
    void Tk_DitherPhoto(Tk_PhotoHandle handle, int x, int y, int width,
	    int height)
}
declare 231 {
    int Tk_PostscriptBitmap(Tcl_Interp *interp, Tk_Window tkwin,
	    Tk_PostscriptInfo psInfo, Pixmap bitmap, int startX,
	    int startY, int width, int height)
}
declare 232 {
    int Tk_PostscriptColor(Tcl_Interp *interp, Tk_PostscriptInfo psInfo,
	    XColor *colorPtr)
}
declare 233 {
    int Tk_PostscriptFont(Tcl_Interp *interp, Tk_PostscriptInfo psInfo,
	    Tk_Font font)
}
declare 234 {
    int Tk_PostscriptImage(Tk_Image image, Tcl_Interp *interp,
	    Tk_Window tkwin, Tk_PostscriptInfo psinfo, int x, int y,
	    int width, int height, int prepass)
}
declare 235 {
    void Tk_PostscriptPath(Tcl_Interp *interp, Tk_PostscriptInfo psInfo,
	    double *coordPtr, int numPoints)
}
declare 236 {
    int Tk_PostscriptStipple(Tcl_Interp *interp, Tk_Window tkwin,
	    Tk_PostscriptInfo psInfo, Pixmap bitmap)
}
declare 237 {
    double Tk_PostscriptY(double y, Tk_PostscriptInfo psInfo)
}
declare 238 {
    int	Tk_PostscriptPhoto(Tcl_Interp *interp,
	    Tk_PhotoImageBlock *blockPtr, Tk_PostscriptInfo psInfo,
	    int width, int height)
}

# New in 8.4a1
#
declare 239 {
    void Tk_CreateClientMessageHandler(Tk_ClientMessageProc *proc)
}
declare 240 {
    void Tk_DeleteClientMessageHandler(Tk_ClientMessageProc *proc)
}

# New in 8.4a2
#
declare 241 {
    Tk_Window Tk_CreateAnonymousWindow(Tcl_Interp *interp,
	    Tk_Window parent, const char *screenName)
}
declare 242 {
    void Tk_SetClassProcs(Tk_Window tkwin,
	    const Tk_ClassProcs *procs, ClientData instanceData)
}

# New in 8.4a4
#
declare 243 {
    void Tk_SetInternalBorderEx(Tk_Window tkwin, int left, int right,
	    int top, int bottom)
}
declare 244 {
    void Tk_SetMinimumRequestSize(Tk_Window tkwin,
	    int minWidth, int minHeight)
}

# New in 8.4a5
#
declare 245 {
    void Tk_SetCaretPos(Tk_Window tkwin, int x, int y, int height)
}
declare 246 {deprecated {function signature changed}} {
    void Tk_PhotoPutBlock_Panic(Tk_PhotoHandle handle,
	    Tk_PhotoImageBlock *blockPtr, int x, int y,
	    int width, int height, int compRule)
}
declare 247 {deprecated {function signature changed}} {
    void Tk_PhotoPutZoomedBlock_Panic(Tk_PhotoHandle handle,
	    Tk_PhotoImageBlock *blockPtr, int x, int y,
	    int width, int height, int zoomX, int zoomY,
	    int subsampleX, int subsampleY, int compRule)
}
declare 248 {
    int Tk_CollapseMotionEvents(Display *display, int collapse)
}

# Style engine
declare 249 {
    Tk_StyleEngine Tk_RegisterStyleEngine(const char *name,
	    Tk_StyleEngine parent)
}
declare 250 {
    Tk_StyleEngine Tk_GetStyleEngine(const char *name)
}
declare 251 {
    int Tk_RegisterStyledElement(Tk_StyleEngine engine,
	    Tk_ElementSpec *templatePtr)
}
declare 252 {
    int Tk_GetElementId(const char *name)
}
declare 253 {
    Tk_Style Tk_CreateStyle(const char *name, Tk_StyleEngine engine,
	    ClientData clientData)
}
declare 254 {
    Tk_Style Tk_GetStyle(Tcl_Interp *interp, const char *name)
}
declare 255 {
    void Tk_FreeStyle(Tk_Style style)
}
declare 256 {
    const char *Tk_NameOfStyle(Tk_Style style)
}
declare 257 {
    Tk_Style  Tk_AllocStyleFromObj(Tcl_Interp *interp, Tcl_Obj *objPtr)
}
declare 258 {
    Tk_Style Tk_GetStyleFromObj(Tcl_Obj *objPtr)
}
declare 259 {
    void  Tk_FreeStyleFromObj(Tcl_Obj *objPtr)
}
declare 260 {
    Tk_StyledElement Tk_GetStyledElement(Tk_Style style, int elementId,
	Tk_OptionTable optionTable)
}
declare 261 {
    void Tk_GetElementSize(Tk_Style style, Tk_StyledElement element,
	    void *recordPtr, Tk_Window tkwin, int width, int height,
	    int inner, int *widthPtr, int *heightPtr)
}
declare 262 {
    void Tk_GetElementBox(Tk_Style style, Tk_StyledElement element,
	    void *recordPtr, Tk_Window tkwin, int x, int y, int width,
	    int height, int inner, int *xPtr, int *yPtr, int *widthPtr,
	    int *heightPtr)
}
declare 263 {
    int Tk_GetElementBorderWidth(Tk_Style style, Tk_StyledElement element,
	    void *recordPtr, Tk_Window tkwin)
}
declare 264 {
    void Tk_DrawElement(Tk_Style style, Tk_StyledElement element,
	    void *recordPtr, Tk_Window tkwin, Drawable d, int x, int y,
	    int width, int height, int state)
}

# TIP#116
declare 265 {
    int Tk_PhotoExpand(Tcl_Interp *interp, Tk_PhotoHandle handle,
	    int width, int height)
}
declare 266 {
    int Tk_PhotoPutBlock(Tcl_Interp *interp, Tk_PhotoHandle handle,
	    Tk_PhotoImageBlock *blockPtr, int x, int y, int width, int height,
	    int compRule)
}
declare 267 {
    int Tk_PhotoPutZoomedBlock(Tcl_Interp *interp, Tk_PhotoHandle handle,
	    Tk_PhotoImageBlock *blockPtr, int x, int y, int width, int height,
	    int zoomX, int zoomY, int subsampleX, int subsampleY, int compRule)
}
declare 268 {
    int Tk_PhotoSetSize(Tcl_Interp *interp, Tk_PhotoHandle handle,
	    int width, int height)
}
# TIP#245
declare 269 {
    long Tk_GetUserInactiveTime(Display *dpy)
}
declare 270 {
    void Tk_ResetUserInactiveTime(Display *dpy)
}

# TIP #264
declare 271 {
    Tcl_Interp *Tk_Interp(Tk_Window tkwin)
}

# Now that the Tk 8.2 -> 8.3 transition is long past, use more conventional
# means to continue support for extensions using the USE_OLD_IMAGE to
# continue use of their string-based Tcl_ImageTypes and Tcl_PhotoImageFormats.
#
# Note that this restores the usual rules for stub compatibility.  Stub-enabled
# extensions compiled against 8.5 headers and linked to the 8.5 stub library
# will produce a file [load]able into an interp with Tk 8.X, for X >= 5.
# It will *not* be [load]able into interps with Tk 8.4 (or Tk 8.2!).
# Developers who need to produce a file [load]able into legacy interps must
# build against legacy sources.
declare 272 {
    void Tk_CreateOldImageType(const Tk_ImageType *typePtr)
}
declare 273 {
    void Tk_CreateOldPhotoImageFormat(const Tk_PhotoImageFormat *formatPtr)
}

# TIP#580
declare 274 {
    int Tk_AlwaysShowSelection(Tk_Window tkwin)
}
declare 275 {
    unsigned Tk_GetButtonMask(unsigned button)
}
declare 276 {
    int Tk_GetDoublePixelsFromObj(Tcl_Interp *interp, Tk_Window tkwin,
	    Tcl_Obj *objPtr, double *doublePtr)
}
declare 277 {
    Tcl_Obj *Tk_NewWindowObj(Tk_Window tkwin)
}
declare 278 {
    void Tk_SendVirtualEvent(Tk_Window tkwin, const char *eventName,
	    Tcl_Obj *detail)
}
declare 279 {
    Tcl_Obj *Tk_FontGetDescription(Tk_Font tkfont)
}

# Define the platform specific public Tk interface.  These functions are
# only available on the designated platform.

interface tkPlat

################################
# Windows specific functions

declare 0 win {
    Window Tk_AttachHWND(Tk_Window tkwin, HWND hwnd)
}
declare 1 win {
    HINSTANCE Tk_GetHINSTANCE(void)
}
declare 2 win {
    HWND Tk_GetHWND(Window window)
}
declare 3 win {
    Tk_Window Tk_HWNDToWindow(HWND hwnd)
}
declare 4 win {
    void Tk_PointerEvent(HWND hwnd, int x, int y)
}
declare 5 win {
    int Tk_TranslateWinEvent(HWND hwnd,
	    UINT message, WPARAM wParam, LPARAM lParam, LRESULT *result)
}

################################
# Aqua specific functions
# Stub removed because the function no longer exists.
#declare 3 aqua {
#    void TkMacOSXInitMenus(Tcl_Interp *interp)
#}
declare 4 aqua {
    void TkMacOSXInitAppleEvents(Tcl_Interp *interp)
}
declare 5 aqua {
    void TkGenWMConfigureEvent(Tk_Window tkwin, int x, int y, int width,
	    int height, int flags)
}
declare 6 aqua {
    void TkMacOSXInvalClipRgns(Tk_Window tkwin)
}
# Stub removed because it just returned NULL.
#declare 7 aqua {
#    void *TkMacOSXGetDrawablePort(Drawable drawable)
#}
declare 8 aqua {
    void *TkMacOSXGetRootControl(Drawable drawable)
}
declare 9 aqua {
    void Tk_MacOSXSetupTkNotifier(void)
}
declare 10 aqua {
    int Tk_MacOSXIsAppInFront(void)
}

##############################################################################

# Public functions that are not accessible via the stubs table.

export {
    const char *Tk_PkgInitStubsCheck(Tcl_Interp *interp, const char *version,
	    int exact)
}
export {
    void Tk_MainEx(int argc, char **argv, Tcl_AppInitProc *appInitProc,
	    Tcl_Interp *interp)
}
export {
    void Tk_MainExW(int argc, wchar_t **argv,
	    Tcl_AppInitProc *appInitProc, Tcl_Interp *interp);
}

# Local Variables:
# mode: tcl
# End:<|MERGE_RESOLUTION|>--- conflicted
+++ resolved
@@ -472,11 +472,7 @@
     Tk_Window Tk_IdToWindow(Display *display, Window window)
 }
 declare 117 {
-<<<<<<< HEAD
     void Tk_ImageChanged(Tk_ImageModel model, int x, int y,
-=======
-    void Tk_ImageChanged(Tk_ImageMaster model, int x, int y,
->>>>>>> 3b31d963
 	    int width, int height, int imageWidth, int imageHeight)
 }
 declare 118 {
@@ -490,13 +486,8 @@
 	    int width, int height)
 }
 declare 121 {
-<<<<<<< HEAD
-    void Tk_MaintainGeometry(Tk_Window slave,
-	    Tk_Window model, int x, int y, int width, int height)
-=======
     void Tk_MaintainGeometry(Tk_Window window,
 	    Tk_Window container, int x, int y, int width, int height)
->>>>>>> 3b31d963
 }
 declare 122 {
     Tk_Window Tk_MainWindow(Tcl_Interp *interp)
@@ -548,11 +539,7 @@
     const char *Tk_NameOfFont(Tk_Font font)
 }
 declare 137 {
-<<<<<<< HEAD
-    const char *Tk_NameOfImage(Tk_ImageModel imageModel)
-=======
-    CONST84_RETURN char *Tk_NameOfImage(Tk_ImageMaster model)
->>>>>>> 3b31d963
+    const char *Tk_NameOfImage(Tk_ImageModel model)
 }
 declare 138 {
     const char *Tk_NameOfJoinStyle(int join)
