--- conflicted
+++ resolved
@@ -10,11 +10,6 @@
 #
 # See the file "license.terms" for information on usage and redistribution
 # of this file, and for a DISCLAIMER OF ALL WARRANTIES.
-<<<<<<< HEAD
-#
-# RCS: @(#) $Id: tk.decls,v 1.38.2.1 2010/02/07 23:24:13 nijtmans Exp $
-=======
->>>>>>> 2930fe96
 
 library tk
 
