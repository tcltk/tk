/*
 * tkPointer.c --
 *
 *	This file contains functions for emulating the X server pointer and
 *	grab state machine. This file is used by the Mac and Windows platforms
 *	to generate appropriate enter/leave events, and to update the global
 *	grab window information.
 *
 * Copyright © 1996 Sun Microsystems, Inc.
 *
 * See the file "license.terms" for information on usage and redistribution of
 * this file, and for a DISCLAIMER OF ALL WARRANTIES.
 */

#include "tkInt.h"

#ifdef _WIN32
#include "tkWinInt.h"
#endif

#if defined(MAC_OSX_TK)
#include "tkMacOSXInt.h"
#endif

typedef struct {
    TkWindow *grabWinPtr;	/* Window that defines the top of the grab
				 * tree in a global grab. */
    unsigned lastState;		/* Last known state flags. */
    XPoint lastPos;		/* Last reported mouse position. */
    TkWindow *lastWinPtr;	/* Last reported mouse window. */
    TkWindow *restrictWinPtr;	/* Window to which all mouse events will be
				 * reported. */
    TkWindow *cursorWinPtr;	/* Window that is currently controlling the
				 * global cursor. */
} ThreadSpecificData;
static Tcl_ThreadDataKey dataKey;

/*
 * Forward declarations of procedures used in this file.
 */

static int		GenerateEnterLeave(TkWindow *winPtr, int x, int y,
			    int state);
static void		InitializeEvent(XEvent *eventPtr, TkWindow *winPtr,
			    int type, int x, int y, int state, int detail);
static void		UpdateCursor(TkWindow *winPtr);

/*
 *----------------------------------------------------------------------
 *
 * InitializeEvent --
 *
 *	Initializes the common fields for several X events.
 *
 * Results:
 *	None.
 *
 * Side effects:
 *	Fills in the specified event structure.
 *
 *----------------------------------------------------------------------
 */

static void
InitializeEvent(
    XEvent *eventPtr,		/* Event structure to initialize. */
    TkWindow *winPtr,		/* Window to make event relative to. */
    int type,			/* Message type. */
    int x, int y,		/* Root coords of event. */
    int state,			/* State flags. */
    int detail)			/* Detail value. */
{
    eventPtr->type = type;
    eventPtr->xany.serial = LastKnownRequestProcessed(winPtr->display);
    eventPtr->xany.send_event = False;
    eventPtr->xany.display = winPtr->display;

    eventPtr->xcrossing.root = RootWindow(winPtr->display, winPtr->screenNum);
    eventPtr->xcrossing.time = TkpGetMS();
    eventPtr->xcrossing.x_root = x;
    eventPtr->xcrossing.y_root = y;

    switch (type) {
    case EnterNotify:
    case LeaveNotify:
	eventPtr->xcrossing.mode = NotifyNormal;
	eventPtr->xcrossing.state = state;
	eventPtr->xcrossing.detail = detail;
	eventPtr->xcrossing.focus = False;
	break;
    case MotionNotify:
	eventPtr->xmotion.state = state;
	eventPtr->xmotion.is_hint = detail;
	break;
    case ButtonPress:
    case ButtonRelease:
	eventPtr->xbutton.state = state;
	eventPtr->xbutton.button = detail;
	break;
    }
    TkChangeEventWindow(eventPtr, winPtr);
}

/*
 *----------------------------------------------------------------------
 *
 * GenerateEnterLeave --
 *
 *	Update the current mouse window and position, and generate any
 *	enter/leave events that are needed.
 *
 * Results:
 *	Returns 1 if enter/leave events were generated.
 *
 * Side effects:
 *	May insert events into the Tk event queue.
 *
 *----------------------------------------------------------------------
 */

static int
GenerateEnterLeave(
    TkWindow *winPtr,		/* Current Tk window (or NULL). */
    int x, int y,		/* Current mouse position in root coords. */
    int state)			/* State flags. */
{
    int crossed = 0;		/* 1 if mouse crossed a window boundary */
    ThreadSpecificData *tsdPtr = (ThreadSpecificData *)
	    Tcl_GetThreadData(&dataKey, sizeof(ThreadSpecificData));
    TkWindow *restrictWinPtr = tsdPtr->restrictWinPtr;
    TkWindow *lastWinPtr = tsdPtr->lastWinPtr;

    if (winPtr != tsdPtr->lastWinPtr) {
	if (restrictWinPtr) {
	    int newPos, oldPos;

	    newPos = TkPositionInTree(winPtr, restrictWinPtr);
	    oldPos = TkPositionInTree(lastWinPtr, restrictWinPtr);

	    /*
	     * Check if the mouse crossed into or out of the restrict window.
	     * If so, we need to generate an Enter or Leave event.
	     */

	    if ((newPos != oldPos) && ((newPos == TK_GRAB_IN_TREE)
		    || (oldPos == TK_GRAB_IN_TREE))) {
		XEvent event;
		int type, detail;

		if (newPos == TK_GRAB_IN_TREE) {
		    type = EnterNotify;
		} else {
		    type = LeaveNotify;
		}
		if ((oldPos == TK_GRAB_ANCESTOR)
			|| (newPos == TK_GRAB_ANCESTOR)) {
		    detail = NotifyAncestor;
		} else {
		    detail = NotifyVirtual;
		}
		InitializeEvent(&event, restrictWinPtr, type, x, y,
			state, detail);
		Tk_QueueWindowEvent(&event, TCL_QUEUE_TAIL);
	    }

	} else {
	    TkWindow *targetPtr;

	    if ((lastWinPtr == NULL)
		|| (lastWinPtr->window == None)) {
		targetPtr = winPtr;
	    } else {
		targetPtr = lastWinPtr;
	    }

	    if (targetPtr && (targetPtr->window != None)) {
		XEvent event;

		/*
		 * Generate appropriate Enter/Leave events.
		 */

		InitializeEvent(&event, targetPtr, LeaveNotify, x, y, state,
			NotifyNormal);

		TkInOutEvents(&event, lastWinPtr, winPtr, LeaveNotify,
			EnterNotify, TCL_QUEUE_TAIL);
		crossed = 1;
	    }
	}
	tsdPtr->lastWinPtr = winPtr;
    }

    return crossed;
}

/*
 *----------------------------------------------------------------------
 *
 * Tk_UpdatePointer --
 *
 *	This function updates the pointer state machine given an the current
 *	window, position and modifier state.
 *
 * Results:
 *	None.
 *
 * Side effects:
 *	May queue new events and update the grab state.
 *
 *----------------------------------------------------------------------
 */

void
Tk_UpdatePointer(
    Tk_Window tkwin,		/* Window to which pointer event is reported.
				 * May be NULL. */
    int x, int y,		/* Pointer location in root coords. */
    int state)			/* Modifier state mask. */
{
    ThreadSpecificData *tsdPtr = (ThreadSpecificData *)
	    Tcl_GetThreadData(&dataKey, sizeof(ThreadSpecificData));
    TkWindow *winPtr = (TkWindow *) tkwin;
    TkWindow *targetWinPtr;
    XPoint pos;
    XEvent event;
<<<<<<< HEAD
    int no_cursor = (state & NOCURSOR_MASK);
    int no_button_events = (state & NOBUTTONEVENTS_MASK);
    int changes, type, b, mask;
=======
    unsigned changes = (state ^ tsdPtr->lastState) & ALL_BUTTONS;
    int type, b;
    unsigned mask;
>>>>>>> 611ff98a

    if (state & ALL_BUTTONS) {
	tsdPtr->lastState &= ~NOCURSOR_MASK;
    }
    state &= ~NOCURSOR_MASK & ~NOBUTTONEVENTS_MASK;
    if (no_cursor) {
	tsdPtr->lastState &= ~ALL_BUTTONS;
	tsdPtr->lastState |= (state & ALL_BUTTONS) | NOCURSOR_MASK;
	return;
    } else if (tsdPtr->lastState & NOCURSOR_MASK) {
	tsdPtr->lastState &= ~(NOCURSOR_MASK | ALL_BUTTONS);
	tsdPtr->lastState |= state & ALL_BUTTONS;
	return;
    }
    changes = (state ^ tsdPtr->lastState) & ALL_BUTTONS;
    pos.x = x;
    pos.y = y;

    /*
     * Use the current keyboard state, but the old mouse button state since we
     * haven't generated the button events yet.
     */

    tsdPtr->lastState = (state & ~ALL_BUTTONS) | (tsdPtr->lastState
	    & ALL_BUTTONS);

    if (no_button_events) {
	return;
    }

    /*
     * Generate Enter/Leave events. If the pointer has crossed window
     * boundaries, update the current mouse position so we don't generate
     * redundant motion events.
     */

    if (GenerateEnterLeave(winPtr, x, y, tsdPtr->lastState)) {
	tsdPtr->lastPos = pos;
    }

    /*
     * Generate ButtonPress/ButtonRelease events based on the differences
     * between the current button state and the last known button state.
     */

    for (b = Button1; b <= Button9; b++) {
	mask = Tk_GetButtonMask(b);
	if (changes & mask) {
	    if (state & mask) {
		type = ButtonPress;

		/*
		 * ButtonPress - Set restrict window if we aren't grabbed, or
		 * if this is the first button down.
		 */

		if (!tsdPtr->restrictWinPtr) {
		    if (!tsdPtr->grabWinPtr) {
			/*
			 * Mouse is not grabbed, so set a button grab.
			 */

			tsdPtr->restrictWinPtr = winPtr;
			TkpSetCapture(tsdPtr->restrictWinPtr);

		    } else if (!(tsdPtr->lastState & ALL_BUTTONS)) {
			/*
			 * Mouse is in a non-button grab, so ensure the button
			 * grab is inside the grab tree.
			 */

			if (TkPositionInTree(winPtr, tsdPtr->grabWinPtr)
				== TK_GRAB_IN_TREE) {
			    tsdPtr->restrictWinPtr = winPtr;
			} else {
			    tsdPtr->restrictWinPtr = tsdPtr->grabWinPtr;
			}
			TkpSetCapture(tsdPtr->restrictWinPtr);
		    }
		}

	    } else {
		type = ButtonRelease;

		/*
		 * ButtonRelease - Release the mouse capture and clear the
		 * restrict window when the last button is released. If we
		 * are in a global grab, restore the grab window capture.
		 */

		if ((tsdPtr->lastState & ALL_BUTTONS) == mask) {
		    TkpSetCapture(tsdPtr->grabWinPtr);
		}

		/*
		 * If we are releasing a restrict window, then we need to send
		 * the button event followed by mouse motion from the restrict
		 * window to the current mouse position.
		 */

		if (tsdPtr->restrictWinPtr) {
		    InitializeEvent(&event, tsdPtr->restrictWinPtr, type, x, y,
			    tsdPtr->lastState, b);
		    Tk_QueueWindowEvent(&event, TCL_QUEUE_TAIL);
		    tsdPtr->lastState &= ~mask;
		    tsdPtr->lastWinPtr = tsdPtr->restrictWinPtr;
		    tsdPtr->restrictWinPtr = NULL;

		    GenerateEnterLeave(winPtr, x, y, tsdPtr->lastState);
		    tsdPtr->lastPos = pos;
		    continue;
		}
	    }

	    /*
	     * If a restrict window is set, make sure the pointer event is
	     * reported relative to that window. Otherwise, if a global grab
	     * is in effect then events outside of windows managed by Tk
	     * should be reported to the grab window.
	     */

	    if (tsdPtr->restrictWinPtr) {
		targetWinPtr = tsdPtr->restrictWinPtr;
	    } else if (tsdPtr->grabWinPtr && !winPtr) {
		targetWinPtr = tsdPtr->grabWinPtr;
	    } else {
		targetWinPtr = winPtr;
	    }

	    /*
	     * If we still have a target window, send the event.
	     */

	    if (targetWinPtr != NULL) {
		InitializeEvent(&event, targetWinPtr, type, x, y,
			tsdPtr->lastState, b);
		Tk_QueueWindowEvent(&event, TCL_QUEUE_TAIL);
	    }

	    /*
	     * Update the state for the next iteration.
	     */

	    tsdPtr->lastState = (type == ButtonPress)
		    ? (tsdPtr->lastState | mask) : (tsdPtr->lastState & ~mask);
	    tsdPtr->lastPos = pos;
	}
    }

    /*
     * Make sure the cursor window is up to date.
     */

    if (tsdPtr->restrictWinPtr) {
	targetWinPtr = tsdPtr->restrictWinPtr;
    } else if (tsdPtr->grabWinPtr) {
	targetWinPtr = (TkPositionInTree(winPtr, tsdPtr->grabWinPtr)
		== TK_GRAB_IN_TREE) ? winPtr : tsdPtr->grabWinPtr;
    } else {
	targetWinPtr = winPtr;
    }
    UpdateCursor(targetWinPtr);

    /*
     * If no other events caused the position to be updated, generate a motion
     * event.
     */

    if (tsdPtr->lastPos.x != pos.x || tsdPtr->lastPos.y != pos.y) {
	if (tsdPtr->restrictWinPtr) {
	    targetWinPtr = tsdPtr->restrictWinPtr;
	} else if (tsdPtr->grabWinPtr && !winPtr) {
	    targetWinPtr = tsdPtr->grabWinPtr;
	}

	if (targetWinPtr != NULL) {
	    InitializeEvent(&event, targetWinPtr, MotionNotify, x, y,
		    tsdPtr->lastState, NotifyNormal);
	    Tk_QueueWindowEvent(&event, TCL_QUEUE_TAIL);
	}
	tsdPtr->lastPos = pos;
    }
}

/*
 *----------------------------------------------------------------------
 *
 * XGrabPointer --
 *
 *	Capture the mouse so event are reported outside of toplevels. Note
 *	that this is a very limited implementation that only supports
 *	GrabModeAsync and owner_events True.
 *
 * Results:
 *	Always returns GrabSuccess.
 *
 * Side effects:
 *	Turns on mouse capture, sets the global grab pointer, and clears any
 *	window restrictions.
 *
 *----------------------------------------------------------------------
 */

int
XGrabPointer(
    Display *display,
    Window grab_window,
    Bool owner_events,
    unsigned int event_mask,
    int pointer_mode,
    int keyboard_mode,
    Window confine_to,
    Cursor cursor,
    Time time)
{
    ThreadSpecificData *tsdPtr = (ThreadSpecificData *)
	    Tcl_GetThreadData(&dataKey, sizeof(ThreadSpecificData));
    (void)owner_events;
    (void)event_mask;
    (void)pointer_mode;
    (void)keyboard_mode;
    (void)confine_to;
    (void)cursor;
    (void)time;

    display->request++;
    tsdPtr->grabWinPtr = (TkWindow *) Tk_IdToWindow(display, grab_window);
    tsdPtr->restrictWinPtr = NULL;
    TkpSetCapture(tsdPtr->grabWinPtr);
    if (TkPositionInTree(tsdPtr->lastWinPtr, tsdPtr->grabWinPtr)
	    != TK_GRAB_IN_TREE) {
	UpdateCursor(tsdPtr->grabWinPtr);
    }
    return GrabSuccess;
}

/*
 *----------------------------------------------------------------------
 *
 * XUngrabPointer --
 *
 *	Release the current grab.
 *
 * Results:
 *	None.
 *
 * Side effects:
 *	Releases the mouse capture.
 *
 *----------------------------------------------------------------------
 */

int
XUngrabPointer(
    Display *display,
    Time time)
{
    ThreadSpecificData *tsdPtr = (ThreadSpecificData *)
	    Tcl_GetThreadData(&dataKey, sizeof(ThreadSpecificData));
    (void)time;

    display->request++;
    tsdPtr->grabWinPtr = NULL;
    tsdPtr->restrictWinPtr = NULL;
    TkpSetCapture(NULL);
    UpdateCursor(tsdPtr->lastWinPtr);
    return Success;
}

/*
 *----------------------------------------------------------------------
 *
 * TkPointerDeadWindow --
 *
 *	Clean up pointer module state when a window is destroyed.
 *
 * Results:
 *	None.
 *
 * Side effects:
 *	May release the current capture window.
 *
 *----------------------------------------------------------------------
 */

void
TkPointerDeadWindow(
    TkWindow *winPtr)
{
    ThreadSpecificData *tsdPtr = (ThreadSpecificData *)
	    Tcl_GetThreadData(&dataKey, sizeof(ThreadSpecificData));

    if (winPtr == tsdPtr->lastWinPtr) {
	tsdPtr->lastWinPtr = TkGetContainer(winPtr);
    }
    if (winPtr == tsdPtr->grabWinPtr) {
	tsdPtr->grabWinPtr = NULL;
    }
    if (winPtr == tsdPtr->restrictWinPtr) {
	tsdPtr->restrictWinPtr = NULL;
    }
    if (!(tsdPtr->restrictWinPtr || tsdPtr->grabWinPtr)) {

        /*
         * Release mouse capture only if the dead window is the capturing
         * window.
         */

        if (winPtr == (TkWindow *)TkpGetCapture()) {
	    TkpSetCapture(NULL);
        }
    }
}

/*
 *----------------------------------------------------------------------
 *
 * UpdateCursor --
 *
 *	Set the windows global cursor to the cursor associated with the given
 *	Tk window.
 *
 * Results:
 *	None.
 *
 * Side effects:
 *	Changes the mouse cursor.
 *
 *----------------------------------------------------------------------
 */

static void
UpdateCursor(
    TkWindow *winPtr)
{
    Cursor cursor = None;
    ThreadSpecificData *tsdPtr = (ThreadSpecificData *)
	    Tcl_GetThreadData(&dataKey, sizeof(ThreadSpecificData));

    /*
     * A window inherits its cursor from its parent if it doesn't have one of
     * its own. Top level windows inherit the default cursor.
     */

    tsdPtr->cursorWinPtr = winPtr;
    while (winPtr != NULL) {
	if (winPtr->atts.cursor != None) {
	    cursor = winPtr->atts.cursor;
	    break;
	} else if (winPtr->flags & TK_TOP_HIERARCHY) {
	    break;
	}
	winPtr = winPtr->parentPtr;
    }
    TkpSetCursor((TkpCursor) cursor);
}

/*
 *----------------------------------------------------------------------
 *
 * XDefineCursor --
 *
 *	This function is called to update the cursor on a window. Since the
 *	mouse might be in the specified window, we need to check the specified
 *	window against the current mouse position and grab state.
 *
 * Results:
 *	None.
 *
 * Side effects:
 *	May update the cursor.
 *
 *----------------------------------------------------------------------
 */

int
XDefineCursor(
    Display *display,
    Window w,
    Cursor cursor)
{
    TkWindow *winPtr = (TkWindow *) Tk_IdToWindow(display, w);
    ThreadSpecificData *tsdPtr = (ThreadSpecificData *)
	    Tcl_GetThreadData(&dataKey, sizeof(ThreadSpecificData));
    (void)cursor;

    if (tsdPtr->cursorWinPtr == winPtr) {
	UpdateCursor(winPtr);
    }
    display->request++;
    return Success;
}

/*
 * Local Variables:
 * mode: c
 * c-basic-offset: 4
 * fill-column: 78
 * End:
 */<|MERGE_RESOLUTION|>--- conflicted
+++ resolved
@@ -227,15 +227,11 @@
     TkWindow *targetWinPtr;
     XPoint pos;
     XEvent event;
-<<<<<<< HEAD
     int no_cursor = (state & NOCURSOR_MASK);
     int no_button_events = (state & NOBUTTONEVENTS_MASK);
-    int changes, type, b, mask;
-=======
     unsigned changes = (state ^ tsdPtr->lastState) & ALL_BUTTONS;
     int type, b;
     unsigned mask;
->>>>>>> 611ff98a
 
     if (state & ALL_BUTTONS) {
 	tsdPtr->lastState &= ~NOCURSOR_MASK;
