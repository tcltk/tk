--- conflicted
+++ resolved
@@ -493,11 +493,7 @@
     tsdPtr->restrictWinPtr = NULL;
     TkpSetCapture(NULL);
     UpdateCursor(tsdPtr->lastWinPtr);
-<<<<<<< HEAD
-    return 0;
-=======
     return Success;
->>>>>>> adbe158f
 }
  
@@ -617,11 +613,7 @@
 	UpdateCursor(winPtr);
     }
     display->request++;
-<<<<<<< HEAD
-    return 0;
-=======
     return Success;
->>>>>>> adbe158f
 }
  
