/*
 * tkPack.c --
 *
 *	This file contains code to implement the "packer" geometry manager for
 *	Tk.
 *
 * Copyright © 1990-1994 The Regents of the University of California.
 * Copyright © 1994-1997 Sun Microsystems, Inc.
 *
 * See the file "license.terms" for information on usage and redistribution of
 * this file, and for a DISCLAIMER OF ALL WARRANTIES.
 */

#include "tkInt.h"

typedef enum {BOTTOM, LEFT, RIGHT, TOP} Side;
static const char *const sideNames[] = {
    "bottom", "left", "right", "top", NULL
};

/*
 * For each window that the packer cares about (either because the window is
 * managed by the packer or because the window has content that are managed by
 * the packer), there is a structure of the following type:
 */

typedef struct Packer {
    Tk_Window tkwin;		/* Tk token for window. NULL means that the
				 * window has been deleted, but the packet
				 * hasn't had a chance to clean up yet because
				 * the structure is still in use. */
    struct Packer *containerPtr;	/* Container window within which this window is
				 * packed (NULL means this window isn't
				 * managed by the packer). */
    struct Packer *nextPtr;	/* Next window packed within same container. List
				 * is priority-ordered: first on list gets
				 * packed first. */
    struct Packer *contentPtr;	/* First in list of content packed inside this
				 * window (NULL means no packed content). */
    Side side;			/* Side of container against which this window is
				 * packed. */
    Tk_Anchor anchor;		/* If frame allocated for window is larger
				 * than window needs, this indicates how where
				 * to position window in frame. */
    int padX, padY;		/* Total additional pixels to leave around the
				 * window. Some is of this space is on each
				 * side. This is space *outside* the window:
				 * we'll allocate extra space in frame but
				 * won't enlarge window). */
    int padLeft, padTop;	/* The part of padX or padY to use on the left
				 * or top of the widget, respectively. By
				 * default, this is half of padX or padY. */
    int iPadX, iPadY;		/* Total extra pixels to allocate inside the
				 * window (half of this amount will appear on
				 * each side). */
    int doubleBw;		/* Twice the window's last known border width.
				 * If this changes, the window must be
				 * repacked within its container. */
    int *abortPtr;		/* If non-NULL, it means that there is a
				 * nested call to ArrangePacking already
				 * working on this window. *abortPtr may be
				 * set to 1 to abort that nested call. This
				 * happens, for example, if tkwin or any of
				 * its content is deleted. */
    int flags;			/* Miscellaneous flags; see below for
				 * definitions. */
} Packer;

/*
 * Flag values for Packer structures:
 *
 * REQUESTED_REPACK:		1 means a Tcl_DoWhenIdle request has already
 *				been made to repack all the content of this
 *				window.
 * FILLX:			1 means if frame allocated for window is wider
 *				than window needs, expand window to fill
 *				frame. 0 means don't make window any larger
 *				than needed.
 * FILLY:			Same as FILLX, except for height.
 * EXPAND:			1 means this window's frame will absorb any
 *				extra space in the container window.
 * OLD_STYLE:			1 means this window is being managed with the
 *				old-style packer algorithms (before Tk version
 *				3.3). The main difference is that padding and
 *				filling are done differently.
 * DONT_PROPAGATE:		1 means don't set this window's requested
 *				size. 0 means if this window is a container then
 *				Tk will set its requested size to fit the
 *				needs of its content.
 * ALLOCED_CONTAINER	1 means that Pack has allocated itself as
 *				geometry container for this window.
 */

#define REQUESTED_REPACK	1
#define FILLX			2
#define FILLY			4
#define EXPAND			8
#define OLD_STYLE		16
#define DONT_PROPAGATE		32
#define ALLOCED_CONTAINER	64

/*
 * The following structure is the official type record for the packer:
 */

static void		PackReqProc(void *clientData, Tk_Window tkwin);
static void		PackLostContentProc(void *clientData,
			    Tk_Window tkwin);

static const Tk_GeomMgr packerType = {
    "pack",			/* name */
    PackReqProc,		/* requestProc */
    PackLostContentProc,		/* lostContentProc */
};

/*
 * Forward declarations for functions defined later in this file:
 */

static void		ArrangePacking(void *clientData);
static int		ConfigureContent(Tcl_Interp *interp, Tk_Window tkwin,
<<<<<<< HEAD
			    Tcl_Size objc, Tcl_Obj *const objv[]);
static void		DestroyPacker(void *memPtr);
static Packer *		GetPacker(Tk_Window tkwin);
#ifndef TK_NO_DEPRECATED
static int		PackAfter(Tcl_Interp *interp, Packer *prevPtr,
			    Packer *containerPtr, Tcl_Size objc,Tcl_Obj *const objv[]);
#endif /* !TK_NO_DEPRECATED */
=======
			    int objc, Tcl_Obj *const objv[]);
static Tcl_FreeProc	DestroyPacker;
static Packer *		GetPacker(Tk_Window tkwin);
>>>>>>> 35c14a56
static void		PackStructureProc(void *clientData,
			    XEvent *eventPtr);
static void		Unlink(Packer *packPtr);
static int		XExpansion(Packer *contentPtr, int cavityWidth);
static int		YExpansion(Packer *contentPtr, int cavityHeight);

/*
 *------------------------------------------------------------------------
 *
 * TkAppendPadAmount --
 *
 *	This function generates a text value that describes one of the -padx,
 *	-pady, -ipadx, or -ipady configuration options. The text value
 *	generated is appended to the given Tcl_Obj.
 *
 * Results:
 *	None.
 *
 * Side effects:
 *	None.
 *
 *------------------------------------------------------------------------
 */

void
TkAppendPadAmount(
    Tcl_Obj *bufferObj,		/* The interpreter into which the result is
				 * written. */
    const char *switchName,	/* One of "padx", "pady", "ipadx" or
				 * "ipady" */
    int halfSpace,		/* The left or top padding amount */
    int allSpace)		/* The total amount of padding */
{
    Tcl_Obj *padding[2];

    if (halfSpace*2 == allSpace) {
	Tcl_DictObjPut(NULL, bufferObj, Tcl_NewStringObj(switchName, TCL_INDEX_NONE),
		Tcl_NewWideIntObj(halfSpace));
    } else {
	padding[0] = Tcl_NewWideIntObj(halfSpace);
	padding[1] = Tcl_NewWideIntObj(allSpace - halfSpace);
	Tcl_DictObjPut(NULL, bufferObj, Tcl_NewStringObj(switchName, TCL_INDEX_NONE),
		Tcl_NewListObj(2, padding));
    }
}

/*
 *------------------------------------------------------------------------
 *
 * Tk_PackCmd --
 *
 *	This function is invoked to process the "pack" Tcl command. See the
 *	user documentation for details on what it does.
 *
 * Results:
 *	A standard Tcl result.
 *
 * Side effects:
 *	See the user documentation.
 *
 *------------------------------------------------------------------------
 */

int
Tk_PackObjCmd(
    void *clientData,	/* Main window associated with interpreter. */
    Tcl_Interp *interp,		/* Current interpreter. */
    Tcl_Size objc,			/* Number of arguments. */
    Tcl_Obj *const objv[])	/* Argument objects. */
{
    Tk_Window tkwin = (Tk_Window)clientData;
    const char *argv2;
    static const char *const optionStrings[] = {
	"configure", "content", "forget", "info", "propagate", "slaves", NULL };
    static const char *const optionStringsNoDep[] = {
	"configure", "content", "forget", "info", "propagate", NULL };
    enum options {
	PACK_CONFIGURE, PACK_CONTENT, PACK_FORGET, PACK_INFO, PACK_PROPAGATE, PACK_SLAVES };
    int index;

    if (objc >= 2) {
	const char *string = Tcl_GetString(objv[1]);

	if (string[0] == '.') {
	    return ConfigureContent(interp, tkwin, objc-1, objv+1);
	}
    }
    if (objc < 3) {
	Tcl_WrongNumArgs(interp, 1, objv, "option arg ?arg ...?");
	return TCL_ERROR;
    }

    if (Tcl_GetIndexFromObj(NULL, objv[1], optionStrings,
	    "option", 0, &index) != TCL_OK) {
	/*
	 * Call it again without the deprecated ones to get a proper error
	 * message. This works well since there can't be any ambiguity between
	 * deprecated and new options.
	 */

	Tcl_GetIndexFromObj(interp, objv[1], optionStringsNoDep,
		"option", 0, &index);
	return TCL_ERROR;
    }

    argv2 = Tcl_GetString(objv[2]);
    switch ((enum options) index) {
    case PACK_CONFIGURE:
	if (argv2[0] != '.') {
	    Tcl_SetObjResult(interp, Tcl_ObjPrintf(
		    "bad argument \"%s\": must be name of window", argv2));
	    Tcl_SetErrorCode(interp, "TK", "VALUE", "WINDOW_PATH", NULL);
	    return TCL_ERROR;
	}
	return ConfigureContent(interp, tkwin, objc-2, objv+2);
    case PACK_FORGET: {
	Tk_Window content;
	Packer *contentPtr;
	Tcl_Size i;

	for (i = 2; i < objc; i++) {
	    if (TkGetWindowFromObj(interp, tkwin, objv[i], &content) != TCL_OK) {
		continue;
	    }
	    contentPtr = GetPacker(content);
	    if ((contentPtr != NULL) && (contentPtr->containerPtr != NULL)) {
		Tk_ManageGeometry(content, NULL, NULL);
		if (contentPtr->containerPtr->tkwin != Tk_Parent(contentPtr->tkwin)) {
		    Tk_UnmaintainGeometry(contentPtr->tkwin,
			    contentPtr->containerPtr->tkwin);
		}
		Unlink(contentPtr);
		Tk_UnmapWindow(contentPtr->tkwin);
	    }
	}
	break;
    }
    case PACK_INFO: {
	Packer *contentPtr;
	Tk_Window content;
	Tcl_Obj *infoObj;

	if (objc != 3) {
	    Tcl_WrongNumArgs(interp, 2, objv, "window");
	    return TCL_ERROR;
	}
	if (TkGetWindowFromObj(interp, tkwin, objv[2], &content) != TCL_OK) {
	    return TCL_ERROR;
	}
	contentPtr = GetPacker(content);
	if (contentPtr->containerPtr == NULL) {
	    Tcl_SetObjResult(interp, Tcl_ObjPrintf(
		    "window \"%s\" isn't packed", argv2));
	    Tcl_SetErrorCode(interp, "TK", "PACK", "NOT_PACKED", NULL);
	    return TCL_ERROR;
	}

	infoObj = Tcl_NewObj();
	Tcl_DictObjPut(NULL, infoObj, Tcl_NewStringObj("-in", TCL_INDEX_NONE),
		Tk_NewWindowObj(contentPtr->containerPtr->tkwin));
	Tcl_DictObjPut(NULL, infoObj, Tcl_NewStringObj("-anchor", TCL_INDEX_NONE),
		Tcl_NewStringObj(Tk_NameOfAnchor(contentPtr->anchor), TCL_INDEX_NONE));
	Tcl_DictObjPut(NULL, infoObj, Tcl_NewStringObj("-expand", TCL_INDEX_NONE),
		Tcl_NewBooleanObj(contentPtr->flags & EXPAND));
	switch (contentPtr->flags & (FILLX|FILLY)) {
	case 0:
	    Tcl_DictObjPut(NULL, infoObj, Tcl_NewStringObj("-fill", TCL_INDEX_NONE),
		    Tcl_NewStringObj("none", TCL_INDEX_NONE));
	    break;
	case FILLX:
	    Tcl_DictObjPut(NULL, infoObj, Tcl_NewStringObj("-fill", TCL_INDEX_NONE),
		    Tcl_NewStringObj("x", TCL_INDEX_NONE));
	    break;
	case FILLY:
	    Tcl_DictObjPut(NULL, infoObj, Tcl_NewStringObj("-fill", TCL_INDEX_NONE),
		    Tcl_NewStringObj("y", TCL_INDEX_NONE));
	    break;
	case FILLX|FILLY:
	    Tcl_DictObjPut(NULL, infoObj, Tcl_NewStringObj("-fill", TCL_INDEX_NONE),
		    Tcl_NewStringObj("both", TCL_INDEX_NONE));
	    break;
	}
	TkAppendPadAmount(infoObj, "-ipadx", contentPtr->iPadX/2, contentPtr->iPadX);
	TkAppendPadAmount(infoObj, "-ipady", contentPtr->iPadY/2, contentPtr->iPadY);
	TkAppendPadAmount(infoObj, "-padx", contentPtr->padLeft,contentPtr->padX);
	TkAppendPadAmount(infoObj, "-pady", contentPtr->padTop, contentPtr->padY);
	Tcl_DictObjPut(NULL, infoObj, Tcl_NewStringObj("-side", TCL_INDEX_NONE),
		Tcl_NewStringObj(sideNames[contentPtr->side], TCL_INDEX_NONE));
	Tcl_SetObjResult(interp, infoObj);
	break;
    }
    case PACK_PROPAGATE: {
	Tk_Window container;
	Packer *containerPtr;
	int propagate;

	if (objc > 4) {
	    Tcl_WrongNumArgs(interp, 2, objv, "window ?boolean?");
	    return TCL_ERROR;
	}
	if (TkGetWindowFromObj(interp, tkwin, objv[2], &container) != TCL_OK) {
	    return TCL_ERROR;
	}
	containerPtr = GetPacker(container);
	if (objc == 3) {
	    Tcl_SetObjResult(interp,
		    Tcl_NewBooleanObj(!(containerPtr->flags & DONT_PROPAGATE)));
	    return TCL_OK;
	}
	if (Tcl_GetBooleanFromObj(interp, objv[3], &propagate) != TCL_OK) {
	    return TCL_ERROR;
	}
	if (propagate) {
	    /*
	     * If we have content windows, we need to register as geometry container.
	     */

	    if (containerPtr->contentPtr != NULL) {
		if (TkSetGeometryContainer(interp, container, "pack") != TCL_OK) {
		    return TCL_ERROR;
		}
		containerPtr->flags |= ALLOCED_CONTAINER;
	    }
	    containerPtr->flags &= ~DONT_PROPAGATE;

	    /*
	     * Repack the container to allow new geometry information to
	     * propagate upwards to the container's container.
	     */

	    if (containerPtr->abortPtr != NULL) {
		*containerPtr->abortPtr = 1;
	    }
	    if (!(containerPtr->flags & REQUESTED_REPACK)) {
		containerPtr->flags |= REQUESTED_REPACK;
		Tcl_DoWhenIdle(ArrangePacking, containerPtr);
	    }
	} else {
	    if (containerPtr->flags & ALLOCED_CONTAINER) {
		TkFreeGeometryContainer(container, "pack");
		containerPtr->flags &= ~ALLOCED_CONTAINER;
	    }
	    containerPtr->flags |= DONT_PROPAGATE;
	}
	break;
    }
    case PACK_SLAVES:
    case PACK_CONTENT: {
	Tk_Window container;
	Packer *containerPtr, *contentPtr;
	Tcl_Obj *resultObj;

	if (objc != 3) {
	    Tcl_WrongNumArgs(interp, 2, objv, "window");
	    return TCL_ERROR;
	}
	if (TkGetWindowFromObj(interp, tkwin, objv[2], &container) != TCL_OK) {
	    return TCL_ERROR;
	}
	resultObj = Tcl_NewObj();
	containerPtr = GetPacker(container);
	for (contentPtr = containerPtr->contentPtr; contentPtr != NULL;
		contentPtr = contentPtr->nextPtr) {
	    Tcl_ListObjAppendElement(NULL, resultObj,
		    Tk_NewWindowObj(contentPtr->tkwin));
	}
	Tcl_SetObjResult(interp, resultObj);
	break;
    }
    }

    return TCL_OK;
}

/*
 *------------------------------------------------------------------------
 *
 * PackReqProc --
 *
 *	This function is invoked by Tk_GeometryRequest for windows managed by
 *	the packer.
 *
 * Results:
 *	None.
 *
 * Side effects:
 *	Arranges for tkwin, and all its managed siblings, to be re-packed at
 *	the next idle point.
 *
 *------------------------------------------------------------------------
 */

static void
PackReqProc(
    void *clientData,	/* Packer's information about window that got
				 * new preferred geometry.  */
    TCL_UNUSED(Tk_Window))		/* Other Tk-related information about the
				 * window. */
{
    Packer *packPtr = (Packer *)clientData;

    packPtr = packPtr->containerPtr;
    if (!(packPtr->flags & REQUESTED_REPACK)) {
	packPtr->flags |= REQUESTED_REPACK;
	Tcl_DoWhenIdle(ArrangePacking, packPtr);
    }
}

/*
 *------------------------------------------------------------------------
 *
 * PackLostContentProc --
 *
 *	This function is invoked by Tk whenever some other geometry claims
 *	control over a content window that used to be managed by us.
 *
 * Results:
 *	None.
 *
 * Side effects:
 *	Forgets all packer-related information about the content.
 *
 *------------------------------------------------------------------------
 */

static void
PackLostContentProc(
    void *clientData,	/* Packer structure for content window that was
				 * stolen away. */
    TCL_UNUSED(Tk_Window))		/* Tk's handle for the content window. */
{
    Packer *contentPtr = (Packer *)clientData;

    if (contentPtr->containerPtr->tkwin != Tk_Parent(contentPtr->tkwin)) {
	Tk_UnmaintainGeometry(contentPtr->tkwin, contentPtr->containerPtr->tkwin);
    }
    Unlink(contentPtr);
    Tk_UnmapWindow(contentPtr->tkwin);
}

/*
 *------------------------------------------------------------------------
 *
 * ArrangePacking --
 *
 *	This function is invoked (using the Tcl_DoWhenIdle mechanism) to
 *	re-layout a set of windows managed by the packer. It is invoked at
 *	idle time so that a series of packer requests can be merged into a
 *	single layout operation.
 *
 * Results:
 *	None.
 *
 * Side effects:
 *	The packed content of containerPtr may get resized or moved.
 *
 *------------------------------------------------------------------------
 */

static void
ArrangePacking(
    void *clientData)	/* Structure describing container whose content
				 * are to be re-layed out. */
{
    Packer *containerPtr = (Packer *)clientData;
    Packer *contentPtr;
    int cavityX, cavityY, cavityWidth, cavityHeight;
				/* These variables keep track of the
				 * as-yet-unallocated space remaining in the
				 * middle of the container window. */
    int frameX, frameY, frameWidth, frameHeight;
				/* These variables keep track of the frame
				 * allocated to the current window. */
    int x, y, width, height;	/* These variables are used to hold the actual
				 * geometry of the current window. */
    int abort;			/* May get set to non-zero to abort this
				 * repacking operation. */
    int borderX, borderY;
    int borderTop, borderBtm;
    int borderLeft, borderRight;
    int maxWidth, maxHeight, tmp;

    containerPtr->flags &= ~REQUESTED_REPACK;

    /*
     * If the container has no content anymore, then leave the container's size as-is.
     * Otherwise there is no way to "relinquish" control over the container
     * so another geometry manager can take over.
     */

    if (containerPtr->contentPtr == NULL) {
	return;
    }

    /*
     * Abort any nested call to ArrangePacking for this window, since we'll do
     * everything necessary here, and set up so this call can be aborted if
     * necessary.
     */

    if (containerPtr->abortPtr != NULL) {
	*containerPtr->abortPtr = 1;
    }
    containerPtr->abortPtr = &abort;
    abort = 0;
    Tcl_Preserve(containerPtr);

    /*
     * Pass #1: scan all the content to figure out the total amount of space
     * needed. Two separate width and height values are computed:
     *
     * width -		Holds the sum of the widths (plus padding) of all the
     *			content seen so far that were packed LEFT or RIGHT.
     * height -		Holds the sum of the heights (plus padding) of all the
     *			content seen so far that were packed TOP or BOTTOM.
     *
     * maxWidth -	Gradually builds up the width needed by the container to
     *			just barely satisfy all the content's needs. For each
     *			content, the code computes the width needed for all the
     *			content so far and updates maxWidth if the new value is
     *			greater.
     * maxHeight -	Same as maxWidth, except keeps height info.
     */

    width = maxWidth = Tk_InternalBorderLeft(containerPtr->tkwin) +
	    Tk_InternalBorderRight(containerPtr->tkwin);
    height = maxHeight = Tk_InternalBorderTop(containerPtr->tkwin) +
	    Tk_InternalBorderBottom(containerPtr->tkwin);
    for (contentPtr = containerPtr->contentPtr; contentPtr != NULL;
	    contentPtr = contentPtr->nextPtr) {
	if ((contentPtr->side == TOP) || (contentPtr->side == BOTTOM)) {
	    tmp = Tk_ReqWidth(contentPtr->tkwin) + contentPtr->doubleBw
		    + contentPtr->padX + contentPtr->iPadX + width;
	    if (tmp > maxWidth) {
		maxWidth = tmp;
	    }
	    height += Tk_ReqHeight(contentPtr->tkwin) + contentPtr->doubleBw
		    + contentPtr->padY + contentPtr->iPadY;
	} else {
	    tmp = Tk_ReqHeight(contentPtr->tkwin) + contentPtr->doubleBw
		    + contentPtr->padY + contentPtr->iPadY + height;
	    if (tmp > maxHeight) {
		maxHeight = tmp;
	    }
	    width += Tk_ReqWidth(contentPtr->tkwin) + contentPtr->doubleBw
		    + contentPtr->padX + contentPtr->iPadX;
	}
    }
    if (width > maxWidth) {
	maxWidth = width;
    }
    if (height > maxHeight) {
	maxHeight = height;
    }

    if (maxWidth < Tk_MinReqWidth(containerPtr->tkwin)) {
	maxWidth = Tk_MinReqWidth(containerPtr->tkwin);
    }
    if (maxHeight < Tk_MinReqHeight(containerPtr->tkwin)) {
	maxHeight = Tk_MinReqHeight(containerPtr->tkwin);
    }

    /*
     * If the total amount of space needed in the container window has changed,
     * and if we're propagating geometry information, then notify the next
     * geometry manager up and requeue ourselves to start again after the
     * container has had a chance to resize us.
     */

    if (((maxWidth != Tk_ReqWidth(containerPtr->tkwin))
	    || (maxHeight != Tk_ReqHeight(containerPtr->tkwin)))
	    && !(containerPtr->flags & DONT_PROPAGATE)) {
	Tk_GeometryRequest(containerPtr->tkwin, maxWidth, maxHeight);
	containerPtr->flags |= REQUESTED_REPACK;
	Tcl_DoWhenIdle(ArrangePacking, containerPtr);
	goto done;
    }

    /*
     * Pass #2: scan the content a second time assigning new sizes. The
     * "cavity" variables keep track of the unclaimed space in the cavity of
     * the window; this shrinks inward as we allocate windows around the
     * edges. The "frame" variables keep track of the space allocated to the
     * current window and its frame. The current window is then placed
     * somewhere inside the frame, depending on anchor.
     */

    cavityX = x = Tk_InternalBorderLeft(containerPtr->tkwin);
    cavityY = y = Tk_InternalBorderTop(containerPtr->tkwin);
    cavityWidth = Tk_Width(containerPtr->tkwin) -
	    Tk_InternalBorderLeft(containerPtr->tkwin) -
	    Tk_InternalBorderRight(containerPtr->tkwin);
    cavityHeight = Tk_Height(containerPtr->tkwin) -
	    Tk_InternalBorderTop(containerPtr->tkwin) -
	    Tk_InternalBorderBottom(containerPtr->tkwin);
    for (contentPtr = containerPtr->contentPtr; contentPtr != NULL;
	    contentPtr = contentPtr->nextPtr) {
	if ((contentPtr->side == TOP) || (contentPtr->side == BOTTOM)) {
	    frameWidth = cavityWidth;
	    frameHeight = Tk_ReqHeight(contentPtr->tkwin) + contentPtr->doubleBw
		    + contentPtr->padY + contentPtr->iPadY;
	    if (contentPtr->flags & EXPAND) {
		frameHeight += YExpansion(contentPtr, cavityHeight);
	    }
	    cavityHeight -= frameHeight;
	    if (cavityHeight < 0) {
		frameHeight += cavityHeight;
		cavityHeight = 0;
	    }
	    frameX = cavityX;
	    if (contentPtr->side == TOP) {
		frameY = cavityY;
		cavityY += frameHeight;
	    } else {
		frameY = cavityY + cavityHeight;
	    }
	} else {
	    frameHeight = cavityHeight;
	    frameWidth = Tk_ReqWidth(contentPtr->tkwin) + contentPtr->doubleBw
		    + contentPtr->padX + contentPtr->iPadX;
	    if (contentPtr->flags & EXPAND) {
		frameWidth += XExpansion(contentPtr, cavityWidth);
	    }
	    cavityWidth -= frameWidth;
	    if (cavityWidth < 0) {
		frameWidth += cavityWidth;
		cavityWidth = 0;
	    }
	    frameY = cavityY;
	    if (contentPtr->side == LEFT) {
		frameX = cavityX;
		cavityX += frameWidth;
	    } else {
		frameX = cavityX + cavityWidth;
	    }
	}

	/*
	 * Now that we've got the size of the frame for the window, compute
	 * the window's actual size and location using the fill, padding, and
	 * frame factors. The variables "borderX" and "borderY" are used to
	 * handle the differences between old-style packing and the new style
	 * (in old-style, iPadX and iPadY are always zero and padding is
	 * completely ignored except when computing frame size).
	 */

	if (contentPtr->flags & OLD_STYLE) {
	    borderX = borderY = 0;
	    borderTop = borderBtm = 0;
	    borderLeft = borderRight = 0;
	} else {
	    borderX = contentPtr->padX;
	    borderY = contentPtr->padY;
	    borderLeft = contentPtr->padLeft;
	    borderRight = borderX - borderLeft;
	    borderTop = contentPtr->padTop;
	    borderBtm = borderY - borderTop;
	}
	width = Tk_ReqWidth(contentPtr->tkwin) + contentPtr->doubleBw
		+ contentPtr->iPadX;
	if ((contentPtr->flags & FILLX)
		|| (width > (frameWidth - borderX))) {
	    width = frameWidth - borderX;
	}
	height = Tk_ReqHeight(contentPtr->tkwin) + contentPtr->doubleBw
		+ contentPtr->iPadY;
	if ((contentPtr->flags & FILLY)
		|| (height > (frameHeight - borderY))) {
	    height = frameHeight - borderY;
	}
	switch (contentPtr->anchor) {
	case TK_ANCHOR_N:
	    x = frameX + (borderLeft + frameWidth - width - borderRight)/2;
	    y = frameY + borderTop;
	    break;
	case TK_ANCHOR_NE:
	    x = frameX + frameWidth - width - borderRight;
	    y = frameY + borderTop;
	    break;
	case TK_ANCHOR_E:
	    x = frameX + frameWidth - width - borderRight;
	    y = frameY + (borderTop + frameHeight - height - borderBtm)/2;
	    break;
	case TK_ANCHOR_SE:
	    x = frameX + frameWidth - width - borderRight;
	    y = frameY + frameHeight - height - borderBtm;
	    break;
	case TK_ANCHOR_S:
	    x = frameX + (borderLeft + frameWidth - width - borderRight)/2;
	    y = frameY + frameHeight - height - borderBtm;
	    break;
	case TK_ANCHOR_SW:
	    x = frameX + borderLeft;
	    y = frameY + frameHeight - height - borderBtm;
	    break;
	case TK_ANCHOR_W:
	    x = frameX + borderLeft;
	    y = frameY + (borderTop + frameHeight - height - borderBtm)/2;
	    break;
	case TK_ANCHOR_NW:
	    x = frameX + borderLeft;
	    y = frameY + borderTop;
	    break;
	default:
	    x = frameX + (borderLeft + frameWidth - width - borderRight)/2;
	    y = frameY + (borderTop + frameHeight - height - borderBtm)/2;
	    break;
	}
	width -= contentPtr->doubleBw;
	height -= contentPtr->doubleBw;

	/*
	 * The final step is to set the position, size, and mapped/unmapped
	 * state of the content. If the content is a child of the container, then do
	 * this here. Otherwise let Tk_MaintainGeometry do the work.
	 */

	if (containerPtr->tkwin == Tk_Parent(contentPtr->tkwin)) {
	    if ((width <= 0) || (height <= 0)) {
		Tk_UnmapWindow(contentPtr->tkwin);
	    } else {
		if ((x != Tk_X(contentPtr->tkwin))
			|| (y != Tk_Y(contentPtr->tkwin))
			|| (width != Tk_Width(contentPtr->tkwin))
			|| (height != Tk_Height(contentPtr->tkwin))) {
		    Tk_MoveResizeWindow(contentPtr->tkwin, x, y, width, height);
		}
		if (abort) {
		    goto done;
		}

		/*
		 * Don't map the content if the container isn't mapped: wait until
		 * the container gets mapped later.
		 */

		if (Tk_IsMapped(containerPtr->tkwin)) {
		    Tk_MapWindow(contentPtr->tkwin);
		}
	    }
	} else {
	    if ((width <= 0) || (height <= 0)) {
		Tk_UnmaintainGeometry(contentPtr->tkwin, containerPtr->tkwin);
		Tk_UnmapWindow(contentPtr->tkwin);
	    } else {
		Tk_MaintainGeometry(contentPtr->tkwin, containerPtr->tkwin,
			x, y, width, height);
	    }
	}

	/*
	 * Changes to the window's structure could cause almost anything to
	 * happen, including deleting the parent or child. If this happens,
	 * we'll be told to abort.
	 */

	if (abort) {
	    goto done;
	}
    }

  done:
    containerPtr->abortPtr = NULL;
    Tcl_Release(containerPtr);
}

/*
 *----------------------------------------------------------------------
 *
 * XExpansion --
 *
 *	Given a list of packed content, the first of which is packed on the
 *	left or right and is expandable, compute how much to expand the child.
 *
 * Results:
 *	The return value is the number of additional pixels to give to the
 *	child.
 *
 * Side effects:
 *	None.
 *
 *----------------------------------------------------------------------
 */

static int
XExpansion(
    Packer *contentPtr,	/* First in list of remaining content. */
    int cavityWidth)		/* Horizontal space left for all remaining
				 * content. */
{
    int numExpand, minExpand, curExpand;
    int childWidth;

    /*
     * This function is tricky because windows packed top or bottom can be
     * interspersed among expandable windows packed left or right. Scan
     * through the list, keeping a running sum of the widths of all left and
     * right windows (actually, count the cavity space not allocated) and a
     * running count of all expandable left and right windows. At each top or
     * bottom window, and at the end of the list, compute the expansion factor
     * that seems reasonable at that point. Return the smallest factor seen at
     * any of these points.
     */

    minExpand = cavityWidth;
    numExpand = 0;
    for ( ; contentPtr != NULL; contentPtr = contentPtr->nextPtr) {
	childWidth = Tk_ReqWidth(contentPtr->tkwin) + contentPtr->doubleBw
		+ contentPtr->padX + contentPtr->iPadX;
	if ((contentPtr->side == TOP) || (contentPtr->side == BOTTOM)) {
	    if (numExpand) {
		curExpand = (cavityWidth - childWidth)/numExpand;
		if (curExpand < minExpand) {
		    minExpand = curExpand;
		}
	    }
	} else {
	    cavityWidth -= childWidth;
	    if (contentPtr->flags & EXPAND) {
		numExpand++;
	    }
	}
    }
    if (numExpand) {
	curExpand = cavityWidth/numExpand;
	if (curExpand < minExpand) {
	    minExpand = curExpand;
	}
    }
    return (minExpand < 0) ? 0 : minExpand;
}

/*
 *----------------------------------------------------------------------
 *
 * YExpansion --
 *
 *	Given a list of packed content, the first of which is packed on the top
 *	or bottom and is expandable, compute how much to expand the child.
 *
 * Results:
 *	The return value is the number of additional pixels to give to the
 *	child.
 *
 * Side effects:
 *	None.
 *
 *----------------------------------------------------------------------
 */

static int
YExpansion(
    Packer *contentPtr,	/* First in list of remaining content. */
    int cavityHeight)		/* Vertical space left for all remaining
				 * content. */
{
    int numExpand, minExpand, curExpand;
    int childHeight;

    /*
     * See comments for XExpansion.
     */

    minExpand = cavityHeight;
    numExpand = 0;
    for ( ; contentPtr != NULL; contentPtr = contentPtr->nextPtr) {
	childHeight = Tk_ReqHeight(contentPtr->tkwin) + contentPtr->doubleBw
		+ contentPtr->padY + contentPtr->iPadY;
	if ((contentPtr->side == LEFT) || (contentPtr->side == RIGHT)) {
	    if (numExpand) {
		curExpand = (cavityHeight - childHeight)/numExpand;
		if (curExpand < minExpand) {
		    minExpand = curExpand;
		}
	    }
	} else {
	    cavityHeight -= childHeight;
	    if (contentPtr->flags & EXPAND) {
		numExpand++;
	    }
	}
    }
    if (numExpand) {
	curExpand = cavityHeight/numExpand;
	if (curExpand < minExpand) {
	    minExpand = curExpand;
	}
    }
    return (minExpand < 0) ? 0 : minExpand;
}

/*
 *------------------------------------------------------------------------
 *
 * GetPacker --
 *
 *	This internal function is used to locate a Packer structure for a
 *	given window, creating one if one doesn't exist already.
 *
 * Results:
 *	The return value is a pointer to the Packer structure corresponding to
 *	tkwin.
 *
 * Side effects:
 *	A new packer structure may be created. If so, then a callback is set
 *	up to clean things up when the window is deleted.
 *
 *------------------------------------------------------------------------
 */

static Packer *
GetPacker(
    Tk_Window tkwin)		/* Token for window for which packer structure
				 * is desired. */
{
    Packer *packPtr;
    Tcl_HashEntry *hPtr;
    int isNew;
    TkDisplay *dispPtr = ((TkWindow *) tkwin)->dispPtr;

    if (!dispPtr->packInit) {
	dispPtr->packInit = 1;
	Tcl_InitHashTable(&dispPtr->packerHashTable, TCL_ONE_WORD_KEYS);
    }

    /*
     * See if there's already packer for this window. If not, then create a
     * new one.
     */

    hPtr = Tcl_CreateHashEntry(&dispPtr->packerHashTable, (char *) tkwin,
	    &isNew);
    if (!isNew) {
	return (Packer *)Tcl_GetHashValue(hPtr);
    }
    packPtr = (Packer *)ckalloc(sizeof(Packer));
    packPtr->tkwin = tkwin;
    packPtr->containerPtr = NULL;
    packPtr->nextPtr = NULL;
    packPtr->contentPtr = NULL;
    packPtr->side = TOP;
    packPtr->anchor = TK_ANCHOR_CENTER;
    packPtr->padX = packPtr->padY = 0;
    packPtr->padLeft = packPtr->padTop = 0;
    packPtr->iPadX = packPtr->iPadY = 0;
    packPtr->doubleBw = 2*Tk_Changes(tkwin)->border_width;
    packPtr->abortPtr = NULL;
    packPtr->flags = 0;
    Tcl_SetHashValue(hPtr, packPtr);
    Tk_CreateEventHandler(tkwin, StructureNotifyMask,
	    PackStructureProc, packPtr);
    return packPtr;
}

/*
<<<<<<< HEAD
 *------------------------------------------------------------------------
 *
 * PackAfter --
 *
 *	This function does most of the real work of adding one or more windows
 *	into the packing order for its container.
 *
 * Results:
 *	A standard Tcl return value.
 *
 * Side effects:
 *	The geometry of the specified windows may change, both now and again
 *	in the future.
 *
 *------------------------------------------------------------------------
 */

#ifndef TK_NO_DEPRECATED
static int
PackAfter(
    Tcl_Interp *interp,		/* Interpreter for error reporting. */
    Packer *prevPtr,		/* Pack windows in argv just after this
				 * window; NULL means pack as first child of
				 * containerPtr. */
    Packer *containerPtr,		/* Container in which to pack windows. */
    Tcl_Size objc,			/* Number of elements in objv. */
    Tcl_Obj *const objv[])	/* Array of lists, each containing 2 elements:
				 * window name and side against which to
				 * pack. */
{
    Packer *packPtr;
    Tk_Window tkwin, ancestor, parent;
    Tcl_Obj **options;
    int c;
    Tcl_Size index, optionCount;

    /*
     * Iterate over all of the window specifiers, each consisting of two
     * arguments. The first argument contains the window name and the
     * additional arguments contain options such as "top" or "padx 20".
     */

    for ( ; objc > 0; objc -= 2, objv += 2, prevPtr = packPtr) {
	if (objc < 2) {
	    Tcl_SetObjResult(interp, Tcl_ObjPrintf(
		    "wrong # args: window \"%s\" should be followed by options",
		    Tcl_GetString(objv[0])));
	    Tcl_SetErrorCode(interp, "TCL", "WRONGARGS", NULL);
	    return TCL_ERROR;
	}

	/*
	 * Find the packer for the window to be packed, and make sure that the
	 * window in which it will be packed is either its or a descendant of
	 * its parent.
	 */

	if (TkGetWindowFromObj(interp, containerPtr->tkwin, objv[0], &tkwin)
		!= TCL_OK) {
	    return TCL_ERROR;
	}

	parent = Tk_Parent(tkwin);
	for (ancestor = containerPtr->tkwin; ; ancestor = Tk_Parent(ancestor)) {
	    if (ancestor == parent) {
		break;
	    }
	    if (((Tk_FakeWin *) (ancestor))->flags & TK_TOP_HIERARCHY) {
	    badWindow:
		Tcl_SetObjResult(interp, Tcl_ObjPrintf(
			"can't pack \"%s\" inside \"%s\"", Tcl_GetString(objv[0]),
			Tk_PathName(containerPtr->tkwin)));
		Tcl_SetErrorCode(interp, "TK", "GEOMETRY", "HIERARCHY", NULL);
		return TCL_ERROR;
	    }
	}
	if (((Tk_FakeWin *) (tkwin))->flags & TK_TOP_HIERARCHY) {
	    goto badWindow;
	}
	if (tkwin == containerPtr->tkwin) {
	    goto badWindow;
	}
	packPtr = GetPacker(tkwin);

	/*
	 * Process options for this window.
	 */

	if (Tcl_ListObjGetElements(interp, objv[1], &optionCount, &options)
		!= TCL_OK) {
	    return TCL_ERROR;
	}
	packPtr->side = TOP;
	packPtr->anchor = TK_ANCHOR_CENTER;
	packPtr->padX = packPtr->padY = 0;
	packPtr->padLeft = packPtr->padTop = 0;
	packPtr->iPadX = packPtr->iPadY = 0;
	packPtr->flags &= ~(FILLX|FILLY|EXPAND);
	packPtr->flags |= OLD_STYLE;
	for (index = 0 ; index < optionCount; index++) {
	    Tcl_Obj *curOptPtr = options[index];
	    Tcl_Size length;
	    const char *curOpt = Tcl_GetStringFromObj(curOptPtr, &length);

	    c = curOpt[0];

	    if ((c == 't')
		    && (strncmp(curOpt, "top", length)) == 0) {
		packPtr->side = TOP;
	    } else if ((c == 'b')
		    && (strncmp(curOpt, "bottom", length)) == 0) {
		packPtr->side = BOTTOM;
	    } else if ((c == 'l')
		    && (strncmp(curOpt, "left", length)) == 0) {
		packPtr->side = LEFT;
	    } else if ((c == 'r')
		    && (strncmp(curOpt, "right", length)) == 0) {
		packPtr->side = RIGHT;
	    } else if ((c == 'e')
		    && (strncmp(curOpt, "expand", length)) == 0) {
		packPtr->flags |= EXPAND;
	    } else if ((c == 'f')
		    && (strcmp(curOpt, "fill")) == 0) {
		packPtr->flags |= FILLX|FILLY;
	    } else if ((length == 5) && (strcmp(curOpt, "fillx")) == 0) {
		packPtr->flags |= FILLX;
	    } else if ((length == 5) && (strcmp(curOpt, "filly")) == 0) {
		packPtr->flags |= FILLY;
	    } else if ((c == 'p') && (strcmp(curOpt, "padx")) == 0) {
		if (optionCount <= (index+1)) {
		missingPad:
		    Tcl_SetObjResult(interp, Tcl_ObjPrintf(
			    "wrong # args: \"%s\" option must be"
			    " followed by screen distance", curOpt));
		    Tcl_SetErrorCode(interp, "TK", "OLDPACK", "BAD_PARAMETER",
			    NULL);
		    return TCL_ERROR;
		}
		if (TkParsePadAmount(interp, tkwin, options[index+1],
			&packPtr->padLeft, &packPtr->padX) != TCL_OK) {
		    return TCL_ERROR;
		}
		packPtr->padX /= 2;
		packPtr->padLeft /= 2;
		packPtr->iPadX = 0;
		index++;
	    } else if ((c == 'p') && (strcmp(curOpt, "pady")) == 0) {
		if (optionCount <= (index+1)) {
		    goto missingPad;
		}
		if (TkParsePadAmount(interp, tkwin, options[index+1],
			&packPtr->padTop, &packPtr->padY) != TCL_OK) {
		    return TCL_ERROR;
		}
		packPtr->padY /= 2;
		packPtr->padTop /= 2;
		packPtr->iPadY = 0;
		index++;
	    } else if ((c == 'f') && (length > 1)
		    && (strncmp(curOpt, "frame", length) == 0)) {
		if (optionCount <= (index+1)) {
		    Tcl_SetObjResult(interp, Tcl_NewStringObj(
			    "wrong # args: \"frame\""
			    " option must be followed by anchor point", TCL_INDEX_NONE));
		    Tcl_SetErrorCode(interp, "TK", "OLDPACK", "BAD_PARAMETER",
			    NULL);
		    return TCL_ERROR;
		}
		if (Tk_GetAnchorFromObj(interp, options[index+1],
			&packPtr->anchor) != TCL_OK) {
		    return TCL_ERROR;
		}
		index++;
	    } else {
		Tcl_SetObjResult(interp, Tcl_ObjPrintf(
			"bad option \"%s\": should be top, bottom, left,"
			" right, expand, fill, fillx, filly, padx, pady, or"
			" frame", curOpt));
		Tcl_SetErrorCode(interp, "TK", "OLDPACK", "BAD_PARAMETER",
			NULL);
		return TCL_ERROR;
	    }
	}

	if (packPtr != prevPtr) {
	    /*
	     * Unpack this window if it's currently packed.
	     */

	    if (packPtr->containerPtr != NULL) {
		if ((packPtr->containerPtr != containerPtr) &&
			(packPtr->containerPtr->tkwin
			!= Tk_Parent(packPtr->tkwin))) {
		    Tk_UnmaintainGeometry(packPtr->tkwin,
			    packPtr->containerPtr->tkwin);
		}
		Unlink(packPtr);
	    }

	    /*
	     * Add the window in the correct place in its container's packing
	     * order, then make sure that the window is managed by us.
	     */

	    packPtr->containerPtr = containerPtr;
	    if (prevPtr == NULL) {
		packPtr->nextPtr = containerPtr->contentPtr;
		containerPtr->contentPtr = packPtr;
	    } else {
		packPtr->nextPtr = prevPtr->nextPtr;
		prevPtr->nextPtr = packPtr;
	    }
	    Tk_ManageGeometry(tkwin, &packerType, packPtr);

	    if (!(containerPtr->flags & DONT_PROPAGATE)) {
		if (TkSetGeometryContainer(interp, containerPtr->tkwin, "pack")
			!= TCL_OK) {
		    Tk_ManageGeometry(tkwin, NULL, NULL);
		    Unlink(packPtr);
		    return TCL_ERROR;
		}
		containerPtr->flags |= ALLOCED_CONTAINER;
	    }
	}
    }

    /*
     * Arrange for the container to be re-packed at the first idle moment.
     */

    if (containerPtr->abortPtr != NULL) {
	*containerPtr->abortPtr = 1;
    }
    if (!(containerPtr->flags & REQUESTED_REPACK)) {
	containerPtr->flags |= REQUESTED_REPACK;
	Tcl_DoWhenIdle(ArrangePacking, containerPtr);
    }
    return TCL_OK;
}
#endif /* !TK_NO_DEPRECATED */

/*
=======
>>>>>>> 35c14a56
 *----------------------------------------------------------------------
 *
 * Unlink --
 *
 *	Remove a packer from its container's list of content.
 *
 * Results:
 *	None.
 *
 * Side effects:
 *	The container will be scheduled for repacking.
 *
 *----------------------------------------------------------------------
 */

static void
Unlink(
    Packer *packPtr)	/* Window to unlink. */
{
    Packer *containerPtr, *packPtr2;

    containerPtr = packPtr->containerPtr;
    if (containerPtr == NULL) {
	return;
    }
    if (containerPtr->contentPtr == packPtr) {
	containerPtr->contentPtr = packPtr->nextPtr;
    } else {
	for (packPtr2 = containerPtr->contentPtr; ; packPtr2 = packPtr2->nextPtr) {
	    if (packPtr2 == NULL) {
		Tcl_Panic("Unlink couldn't find previous window");
	    }
	    if (packPtr2->nextPtr == packPtr) {
		packPtr2->nextPtr = packPtr->nextPtr;
		break;
	    }
	}
    }
    if (!(containerPtr->flags & REQUESTED_REPACK)) {
	containerPtr->flags |= REQUESTED_REPACK;
	Tcl_DoWhenIdle(ArrangePacking, containerPtr);
    }
    if (containerPtr->abortPtr != NULL) {
	*containerPtr->abortPtr = 1;
    }

    packPtr->containerPtr = NULL;

    /*
     * If we have emptied this container from content it means we are no longer
     * handling it and should mark it as free.
     *
     * Send the event "NoManagedChild" to the container to inform it about there
     * being no managed children inside it.
     */

    if ((containerPtr->contentPtr == NULL) && (containerPtr->flags & ALLOCED_CONTAINER)) {
	TkFreeGeometryContainer(containerPtr->tkwin, "pack");
	containerPtr->flags &= ~ALLOCED_CONTAINER;
	Tk_SendVirtualEvent(containerPtr->tkwin, "NoManagedChild", NULL);
    }

}

/*
 *----------------------------------------------------------------------
 *
 * DestroyPacker --
 *
 *	This function is invoked by Tcl_EventuallyFree or Tcl_Release to clean
 *	up the internal structure of a packer at a safe time (when no-one is
 *	using it anymore).
 *
 * Results:
 *	None.
 *
 * Side effects:
 *	Everything associated with the packer is freed up.
 *
 *----------------------------------------------------------------------
 */

static void
DestroyPacker(
#if TCL_MAJOR_VERSION > 8
    void *memPtr)		/* Info about packed window that is now dead. */
#else
    char *memPtr)
#endif
{
    Packer *packPtr = (Packer *)memPtr;

    if (packPtr->flags & REQUESTED_REPACK) {
	Tcl_CancelIdleCall(ArrangePacking, packPtr);
    }
    ckfree(packPtr);
}

/*
 *----------------------------------------------------------------------
 *
 * PackStructureProc --
 *
 *	This function is invoked by the Tk event dispatcher in response to
 *	StructureNotify events.
 *
 * Results:
 *	None.
 *
 * Side effects:
 *	If a window was just deleted, clean up all its packer-related
 *	information. If it was just resized, repack its content, if any.
 *
 *----------------------------------------------------------------------
 */

static void
PackStructureProc(
    void *clientData,	/* Our information about window referred to by
				 * eventPtr. */
    XEvent *eventPtr)		/* Describes what just happened. */
{
    Packer *packPtr = (Packer *)clientData;

    if (eventPtr->type == ConfigureNotify) {
	if ((packPtr->contentPtr != NULL)
		&& !(packPtr->flags & REQUESTED_REPACK)) {
	    packPtr->flags |= REQUESTED_REPACK;
	    Tcl_DoWhenIdle(ArrangePacking, packPtr);
	}
	if ((packPtr->containerPtr != NULL)
	        && (packPtr->doubleBw != 2*Tk_Changes(packPtr->tkwin)->border_width)) {
	    if (!(packPtr->containerPtr->flags & REQUESTED_REPACK)) {
		packPtr->doubleBw = 2*Tk_Changes(packPtr->tkwin)->border_width;
		packPtr->containerPtr->flags |= REQUESTED_REPACK;
		Tcl_DoWhenIdle(ArrangePacking, packPtr->containerPtr);
	    }
	}
    } else if (eventPtr->type == DestroyNotify) {
	Packer *contentPtr, *nextPtr;

	if (packPtr->containerPtr != NULL) {
	    Unlink(packPtr);
	}

	for (contentPtr = packPtr->contentPtr; contentPtr != NULL;
		contentPtr = nextPtr) {
	    Tk_ManageGeometry(contentPtr->tkwin, NULL, NULL);
	    Tk_UnmapWindow(contentPtr->tkwin);
	    contentPtr->containerPtr = NULL;
	    nextPtr = contentPtr->nextPtr;
	    contentPtr->nextPtr = NULL;
	}

	if (packPtr->tkwin != NULL) {
	    TkDisplay *dispPtr = ((TkWindow *) packPtr->tkwin)->dispPtr;
            Tcl_DeleteHashEntry(Tcl_FindHashEntry(&dispPtr->packerHashTable,
		    packPtr->tkwin));
	}

	if (packPtr->flags & REQUESTED_REPACK) {
	    Tcl_CancelIdleCall(ArrangePacking, packPtr);
	}
	packPtr->tkwin = NULL;
	Tcl_EventuallyFree(packPtr, DestroyPacker);
    } else if (eventPtr->type == MapNotify) {
	/*
	 * When a container gets mapped, must redo the geometry computation so
	 * that all of its content get remapped.
	 */

	if ((packPtr->contentPtr != NULL)
		&& !(packPtr->flags & REQUESTED_REPACK)) {
	    packPtr->flags |= REQUESTED_REPACK;
	    Tcl_DoWhenIdle(ArrangePacking, packPtr);
	}
    } else if (eventPtr->type == UnmapNotify) {
	Packer *packPtr2;

	/*
	 * Unmap all of the content when the container gets unmapped, so that they
	 * don't bother to keep redisplaying themselves.
	 */

	for (packPtr2 = packPtr->contentPtr; packPtr2 != NULL;
	     packPtr2 = packPtr2->nextPtr) {
	    Tk_UnmapWindow(packPtr2->tkwin);
	}
    }
}

/*
 *----------------------------------------------------------------------
 *
 * ConfigureContent --
 *
 *	This implements the guts of the "pack configure" command. Given a list
 *	of content and configuration options, it arranges for the packer to
 *	manage the content and sets the specified options.
 *
 * Results:
 *	TCL_OK is returned if all went well. Otherwise, TCL_ERROR is returned
 *	and the interp's result is set to contain an error message.
 *
 * Side effects:
 *	Content windows get taken over by the packer.
 *
 *----------------------------------------------------------------------
 */

static int
ConfigureContent(
    Tcl_Interp *interp,		/* Interpreter for error reporting. */
    Tk_Window tkwin,		/* Any window in application containing
				 * content. Used to look up content names. */
    Tcl_Size objc,			/* Number of elements in argv. */
    Tcl_Obj *const objv[])	/* Argument objects: contains one or more
				 * window names followed by any number of
				 * "option value" pairs. Caller must make sure
				 * that there is at least one window name. */
{
    Packer *containerPtr, *contentPtr, *prevPtr, *otherPtr;
    Tk_Window other, content, parent, ancestor;
    TkWindow *container;
    int tmp, positionGiven;
    Tcl_Size i, j, numWindows;
    const char *string;
    static const char *const optionStrings[] = {
	"-after", "-anchor", "-before", "-expand", "-fill",
	"-in", "-ipadx", "-ipady", "-padx", "-pady", "-side", NULL };
    enum options {
	CONF_AFTER, CONF_ANCHOR, CONF_BEFORE, CONF_EXPAND, CONF_FILL,
	CONF_IN, CONF_IPADX, CONF_IPADY, CONF_PADX, CONF_PADY, CONF_SIDE };
    int index, side;

    /*
     * Find out how many windows are specified.
     */

    for (numWindows = 0; numWindows < objc; numWindows++) {
	string = Tcl_GetString(objv[numWindows]);
	if (string[0] != '.') {
	    break;
	}
    }

    /*
     * Iterate over all of the content windows, parsing the configuration
     * options for each content. It's a bit wasteful to re-parse the options for
     * each content, but things get too messy if we try to parse the arguments
     * just once at the beginning. For example, if a content already is packed
     * we want to just change a few existing values without resetting
     * everything. If there are multiple windows, the -after, -before, and -in
     * options only get processed for the first window.
     */

    containerPtr = NULL;
    prevPtr = NULL;
    positionGiven = 0;
    for (j = 0; j < numWindows; j++) {
	if (TkGetWindowFromObj(interp, tkwin, objv[j], &content) != TCL_OK) {
	    return TCL_ERROR;
	}
	if (Tk_TopWinHierarchy(content)) {
	    Tcl_SetObjResult(interp, Tcl_ObjPrintf(
		    "can't pack \"%s\": it's a top-level window",
		    Tcl_GetString(objv[j])));
	    Tcl_SetErrorCode(interp, "TK", "GEOMETRY", "TOPLEVEL", NULL);
	    return TCL_ERROR;
	}
	contentPtr = GetPacker(content);
	contentPtr->flags &= ~OLD_STYLE;

	/*
	 * If the content isn't currently packed, reset all of its configuration
	 * information to default values (there could be old values left from
	 * a previous packing).
	 */

	if (contentPtr->containerPtr == NULL) {
	    contentPtr->side = TOP;
	    contentPtr->anchor = TK_ANCHOR_CENTER;
	    contentPtr->padX = contentPtr->padY = 0;
	    contentPtr->padLeft = contentPtr->padTop = 0;
	    contentPtr->iPadX = contentPtr->iPadY = 0;
	    contentPtr->flags &= ~(FILLX|FILLY|EXPAND);
	}

	for (i = numWindows; i < objc; i+=2) {
	    if ((i+2) > objc) {
		Tcl_SetObjResult(interp, Tcl_ObjPrintf(
			"extra option \"%s\" (option with no value?)",
			Tcl_GetString(objv[i])));
		Tcl_SetErrorCode(interp, "TK", "PACK", "BAD_PARAMETER", NULL);
		return TCL_ERROR;
	    }
	    if (Tcl_GetIndexFromObj(interp, objv[i], optionStrings,
		    "option", 0, &index) != TCL_OK) {
		return TCL_ERROR;
	    }

	    switch ((enum options) index) {
	    case CONF_AFTER:
		if (j == 0) {
		    if (TkGetWindowFromObj(interp, tkwin, objv[i+1], &other)
			    != TCL_OK) {
			return TCL_ERROR;
		    }
		    prevPtr = GetPacker(other);
		    if (prevPtr->containerPtr == NULL) {
		    notPacked:
			Tcl_SetObjResult(interp, Tcl_ObjPrintf(
				"window \"%s\" isn't packed",
				Tcl_GetString(objv[i+1])));
			Tcl_SetErrorCode(interp, "TK", "PACK", "NOT_PACKED",
				NULL);
			return TCL_ERROR;
		    }
		    containerPtr = prevPtr->containerPtr;
		    positionGiven = 1;
		}
		break;
	    case CONF_ANCHOR:
		if (Tk_GetAnchorFromObj(interp, objv[i+1], &contentPtr->anchor)
			!= TCL_OK) {
		    return TCL_ERROR;
		}
		break;
	    case CONF_BEFORE:
		if (j == 0) {
		    if (TkGetWindowFromObj(interp, tkwin, objv[i+1], &other)
			    != TCL_OK) {
			return TCL_ERROR;
		    }
		    otherPtr = GetPacker(other);
		    if (otherPtr->containerPtr == NULL) {
			goto notPacked;
		    }
		    containerPtr = otherPtr->containerPtr;
		    prevPtr = containerPtr->contentPtr;
		    if (prevPtr == otherPtr) {
			prevPtr = NULL;
		    } else {
			while (prevPtr->nextPtr != otherPtr) {
			    prevPtr = prevPtr->nextPtr;
			}
		    }
		    positionGiven = 1;
		}
		break;
	    case CONF_EXPAND:
		if (Tcl_GetBooleanFromObj(interp, objv[i+1], &tmp) != TCL_OK) {
		    return TCL_ERROR;
		}
		contentPtr->flags &= ~EXPAND;
		if (tmp) {
		    contentPtr->flags |= EXPAND;
		}
		break;
	    case CONF_FILL:
		string = Tcl_GetString(objv[i+1]);
		if (strcmp(string, "none") == 0) {
		    contentPtr->flags &= ~(FILLX|FILLY);
		} else if (strcmp(string, "x") == 0) {
		    contentPtr->flags = (contentPtr->flags & ~FILLY) | FILLX;
		} else if (strcmp(string, "y") == 0) {
		    contentPtr->flags = (contentPtr->flags & ~FILLX) | FILLY;
		} else if (strcmp(string, "both") == 0) {
		    contentPtr->flags |= FILLX|FILLY;
		} else {
		    Tcl_SetObjResult(interp, Tcl_ObjPrintf(
			    "bad fill style \"%s\": must be "
			    "none, x, y, or both", string));
		    Tcl_SetErrorCode(interp, "TK", "VALUE", "FILL", NULL);
		    return TCL_ERROR;
		}
		break;
	    case CONF_IN:
		if (j == 0) {
		    if (TkGetWindowFromObj(interp, tkwin, objv[i+1], &other)
			    != TCL_OK) {
			return TCL_ERROR;
		    }
		    containerPtr = GetPacker(other);
		    prevPtr = containerPtr->contentPtr;
		    if (prevPtr != NULL) {
			while (prevPtr->nextPtr != NULL) {
			    prevPtr = prevPtr->nextPtr;
			}
		    }
		    positionGiven = 1;
		}
		break;
	    case CONF_IPADX:
		if ((Tk_GetPixelsFromObj(interp, content, objv[i+1], &tmp)
			!= TCL_OK) || (tmp < 0)) {
		    Tcl_SetObjResult(interp, Tcl_ObjPrintf(
			    "bad ipadx value \"%s\": must be positive screen"
			    " distance", Tcl_GetString(objv[i+1])));
		    Tcl_SetErrorCode(interp, "TK", "VALUE", "INT_PAD", NULL);
		    return TCL_ERROR;
		}
		contentPtr->iPadX = tmp * 2;
		break;
	    case CONF_IPADY:
		if ((Tk_GetPixelsFromObj(interp, content, objv[i+1], &tmp)
			!= TCL_OK) || (tmp < 0)) {
		    Tcl_SetObjResult(interp, Tcl_ObjPrintf(
			    "bad ipady value \"%s\": must be positive screen"
			    " distance", Tcl_GetString(objv[i+1])));
		    Tcl_SetErrorCode(interp, "TK", "VALUE", "INT_PAD", NULL);
		    return TCL_ERROR;
		}
		contentPtr->iPadY = tmp * 2;
		break;
	    case CONF_PADX:
		if (TkParsePadAmount(interp, content, objv[i+1],
			&contentPtr->padLeft, &contentPtr->padX) != TCL_OK) {
		    return TCL_ERROR;
		}
		break;
	    case CONF_PADY:
		if (TkParsePadAmount(interp, content, objv[i+1],
			&contentPtr->padTop, &contentPtr->padY) != TCL_OK) {
		    return TCL_ERROR;
		}
		break;
	    case CONF_SIDE:
		if (Tcl_GetIndexFromObj(interp, objv[i+1], sideNames,
			"side", TCL_EXACT, &side) != TCL_OK) {
		    return TCL_ERROR;
		}
		contentPtr->side = (Side) side;
		break;
	    }
	}

	/*
	 * If no position in a packing list was specified and the content is
	 * already packed, then leave it in its current location in its
	 * current packing list.
	 */

	if (!positionGiven && (contentPtr->containerPtr != NULL)) {
	    containerPtr = contentPtr->containerPtr;
	    goto scheduleLayout;
	}

	/*
	 * If the content is going to be put back after itself or the same -in
	 * window is passed in again, then just skip the whole operation,
	 * since it won't work anyway.
	 */

	if (prevPtr == contentPtr) {
	    containerPtr = contentPtr->containerPtr;
	    goto scheduleLayout;
	}

	/*
	 * If none of the "-in", "-before", or "-after" options has been
	 * specified, arrange for the content to go at the end of the order for
	 * its parent.
	 */

	if (!positionGiven) {
	    containerPtr = GetPacker(Tk_Parent(content));
	    prevPtr = containerPtr->contentPtr;
	    if (prevPtr != NULL) {
		while (prevPtr->nextPtr != NULL) {
		    prevPtr = prevPtr->nextPtr;
		}
	    }
	}

	/*
	 * Make sure that the content's parent is either the container or an
	 * ancestor of the container, and that the container and content aren't the
	 * same.
	 */

	parent = Tk_Parent(content);
	for (ancestor = containerPtr->tkwin; ; ancestor = Tk_Parent(ancestor)) {
	    if (ancestor == parent) {
		break;
	    }
	    if (Tk_TopWinHierarchy(ancestor)) {
		Tcl_SetObjResult(interp, Tcl_ObjPrintf(
			"can't pack \"%s\" inside \"%s\"", Tcl_GetString(objv[j]),
			Tk_PathName(containerPtr->tkwin)));
		Tcl_SetErrorCode(interp, "TK", "GEOMETRY", "HIERARCHY", NULL);
		return TCL_ERROR;
	    }
	}
	if (content == containerPtr->tkwin) {
	    Tcl_SetObjResult(interp, Tcl_ObjPrintf(
		    "can't pack \"%s\" inside itself", Tcl_GetString(objv[j])));
	    Tcl_SetErrorCode(interp, "TK", "GEOMETRY", "SELF", NULL);
	    return TCL_ERROR;
	}

	/*
	 * Check for management loops.
	 */

	for (container = (TkWindow *)containerPtr->tkwin; container != NULL;
	     container = (TkWindow *)TkGetContainer(container)) {
	    if (container == (TkWindow *)content) {
		Tcl_SetObjResult(interp, Tcl_ObjPrintf(
		    "can't put \"%s\" inside \"%s\": would cause management loop",
	            Tcl_GetString(objv[j]), Tk_PathName(containerPtr->tkwin)));
		Tcl_SetErrorCode(interp, "TK", "GEOMETRY", "LOOP", NULL);
		return TCL_ERROR;
	    }
	}
	if (containerPtr->tkwin != Tk_Parent(content)) {
	    ((TkWindow *)content)->maintainerPtr = (TkWindow *)containerPtr->tkwin;
	}

	/*
	 * Unpack the content if it's currently packed, then position it after
	 * prevPtr.
	 */

	if (contentPtr->containerPtr != NULL) {
	    if ((contentPtr->containerPtr != containerPtr) &&
		    (contentPtr->containerPtr->tkwin
		    != Tk_Parent(contentPtr->tkwin))) {
		Tk_UnmaintainGeometry(contentPtr->tkwin,
			contentPtr->containerPtr->tkwin);
	    }
	    Unlink(contentPtr);
	}

	contentPtr->containerPtr = containerPtr;
	if (prevPtr == NULL) {
	    contentPtr->nextPtr = containerPtr->contentPtr;
	    containerPtr->contentPtr = contentPtr;
	} else {
	    contentPtr->nextPtr = prevPtr->nextPtr;
	    prevPtr->nextPtr = contentPtr;
	}
	Tk_ManageGeometry(content, &packerType, contentPtr);
	prevPtr = contentPtr;

	if (!(containerPtr->flags & DONT_PROPAGATE)) {
	    if (TkSetGeometryContainer(interp, containerPtr->tkwin, "pack")
		    != TCL_OK) {
		Tk_ManageGeometry(content, NULL, NULL);
		Unlink(contentPtr);
		return TCL_ERROR;
	    }
	    containerPtr->flags |= ALLOCED_CONTAINER;
	}

	/*
	 * Arrange for the container to be re-packed at the first idle moment.
	 */

    scheduleLayout:
	if (containerPtr->abortPtr != NULL) {
	    *containerPtr->abortPtr = 1;
	}
	if (!(containerPtr->flags & REQUESTED_REPACK)) {
	    containerPtr->flags |= REQUESTED_REPACK;
	    Tcl_DoWhenIdle(ArrangePacking, containerPtr);
	}
    }
    return TCL_OK;
}

/*
 * Local Variables:
 * mode: c
 * c-basic-offset: 4
 * fill-column: 78
 * End:
 */<|MERGE_RESOLUTION|>--- conflicted
+++ resolved
@@ -119,19 +119,9 @@
 
 static void		ArrangePacking(void *clientData);
 static int		ConfigureContent(Tcl_Interp *interp, Tk_Window tkwin,
-<<<<<<< HEAD
 			    Tcl_Size objc, Tcl_Obj *const objv[]);
-static void		DestroyPacker(void *memPtr);
-static Packer *		GetPacker(Tk_Window tkwin);
-#ifndef TK_NO_DEPRECATED
-static int		PackAfter(Tcl_Interp *interp, Packer *prevPtr,
-			    Packer *containerPtr, Tcl_Size objc,Tcl_Obj *const objv[]);
-#endif /* !TK_NO_DEPRECATED */
-=======
-			    int objc, Tcl_Obj *const objv[]);
 static Tcl_FreeProc	DestroyPacker;
 static Packer *		GetPacker(Tk_Window tkwin);
->>>>>>> 35c14a56
 static void		PackStructureProc(void *clientData,
 			    XEvent *eventPtr);
 static void		Unlink(Packer *packPtr);
@@ -996,252 +986,6 @@
  
 /*
-<<<<<<< HEAD
- *------------------------------------------------------------------------
- *
- * PackAfter --
- *
- *	This function does most of the real work of adding one or more windows
- *	into the packing order for its container.
- *
- * Results:
- *	A standard Tcl return value.
- *
- * Side effects:
- *	The geometry of the specified windows may change, both now and again
- *	in the future.
- *
- *------------------------------------------------------------------------
- */
-
-#ifndef TK_NO_DEPRECATED
-static int
-PackAfter(
-    Tcl_Interp *interp,		/* Interpreter for error reporting. */
-    Packer *prevPtr,		/* Pack windows in argv just after this
-				 * window; NULL means pack as first child of
-				 * containerPtr. */
-    Packer *containerPtr,		/* Container in which to pack windows. */
-    Tcl_Size objc,			/* Number of elements in objv. */
-    Tcl_Obj *const objv[])	/* Array of lists, each containing 2 elements:
-				 * window name and side against which to
-				 * pack. */
-{
-    Packer *packPtr;
-    Tk_Window tkwin, ancestor, parent;
-    Tcl_Obj **options;
-    int c;
-    Tcl_Size index, optionCount;
-
-    /*
-     * Iterate over all of the window specifiers, each consisting of two
-     * arguments. The first argument contains the window name and the
-     * additional arguments contain options such as "top" or "padx 20".
-     */
-
-    for ( ; objc > 0; objc -= 2, objv += 2, prevPtr = packPtr) {
-	if (objc < 2) {
-	    Tcl_SetObjResult(interp, Tcl_ObjPrintf(
-		    "wrong # args: window \"%s\" should be followed by options",
-		    Tcl_GetString(objv[0])));
-	    Tcl_SetErrorCode(interp, "TCL", "WRONGARGS", NULL);
-	    return TCL_ERROR;
-	}
-
-	/*
-	 * Find the packer for the window to be packed, and make sure that the
-	 * window in which it will be packed is either its or a descendant of
-	 * its parent.
-	 */
-
-	if (TkGetWindowFromObj(interp, containerPtr->tkwin, objv[0], &tkwin)
-		!= TCL_OK) {
-	    return TCL_ERROR;
-	}
-
-	parent = Tk_Parent(tkwin);
-	for (ancestor = containerPtr->tkwin; ; ancestor = Tk_Parent(ancestor)) {
-	    if (ancestor == parent) {
-		break;
-	    }
-	    if (((Tk_FakeWin *) (ancestor))->flags & TK_TOP_HIERARCHY) {
-	    badWindow:
-		Tcl_SetObjResult(interp, Tcl_ObjPrintf(
-			"can't pack \"%s\" inside \"%s\"", Tcl_GetString(objv[0]),
-			Tk_PathName(containerPtr->tkwin)));
-		Tcl_SetErrorCode(interp, "TK", "GEOMETRY", "HIERARCHY", NULL);
-		return TCL_ERROR;
-	    }
-	}
-	if (((Tk_FakeWin *) (tkwin))->flags & TK_TOP_HIERARCHY) {
-	    goto badWindow;
-	}
-	if (tkwin == containerPtr->tkwin) {
-	    goto badWindow;
-	}
-	packPtr = GetPacker(tkwin);
-
-	/*
-	 * Process options for this window.
-	 */
-
-	if (Tcl_ListObjGetElements(interp, objv[1], &optionCount, &options)
-		!= TCL_OK) {
-	    return TCL_ERROR;
-	}
-	packPtr->side = TOP;
-	packPtr->anchor = TK_ANCHOR_CENTER;
-	packPtr->padX = packPtr->padY = 0;
-	packPtr->padLeft = packPtr->padTop = 0;
-	packPtr->iPadX = packPtr->iPadY = 0;
-	packPtr->flags &= ~(FILLX|FILLY|EXPAND);
-	packPtr->flags |= OLD_STYLE;
-	for (index = 0 ; index < optionCount; index++) {
-	    Tcl_Obj *curOptPtr = options[index];
-	    Tcl_Size length;
-	    const char *curOpt = Tcl_GetStringFromObj(curOptPtr, &length);
-
-	    c = curOpt[0];
-
-	    if ((c == 't')
-		    && (strncmp(curOpt, "top", length)) == 0) {
-		packPtr->side = TOP;
-	    } else if ((c == 'b')
-		    && (strncmp(curOpt, "bottom", length)) == 0) {
-		packPtr->side = BOTTOM;
-	    } else if ((c == 'l')
-		    && (strncmp(curOpt, "left", length)) == 0) {
-		packPtr->side = LEFT;
-	    } else if ((c == 'r')
-		    && (strncmp(curOpt, "right", length)) == 0) {
-		packPtr->side = RIGHT;
-	    } else if ((c == 'e')
-		    && (strncmp(curOpt, "expand", length)) == 0) {
-		packPtr->flags |= EXPAND;
-	    } else if ((c == 'f')
-		    && (strcmp(curOpt, "fill")) == 0) {
-		packPtr->flags |= FILLX|FILLY;
-	    } else if ((length == 5) && (strcmp(curOpt, "fillx")) == 0) {
-		packPtr->flags |= FILLX;
-	    } else if ((length == 5) && (strcmp(curOpt, "filly")) == 0) {
-		packPtr->flags |= FILLY;
-	    } else if ((c == 'p') && (strcmp(curOpt, "padx")) == 0) {
-		if (optionCount <= (index+1)) {
-		missingPad:
-		    Tcl_SetObjResult(interp, Tcl_ObjPrintf(
-			    "wrong # args: \"%s\" option must be"
-			    " followed by screen distance", curOpt));
-		    Tcl_SetErrorCode(interp, "TK", "OLDPACK", "BAD_PARAMETER",
-			    NULL);
-		    return TCL_ERROR;
-		}
-		if (TkParsePadAmount(interp, tkwin, options[index+1],
-			&packPtr->padLeft, &packPtr->padX) != TCL_OK) {
-		    return TCL_ERROR;
-		}
-		packPtr->padX /= 2;
-		packPtr->padLeft /= 2;
-		packPtr->iPadX = 0;
-		index++;
-	    } else if ((c == 'p') && (strcmp(curOpt, "pady")) == 0) {
-		if (optionCount <= (index+1)) {
-		    goto missingPad;
-		}
-		if (TkParsePadAmount(interp, tkwin, options[index+1],
-			&packPtr->padTop, &packPtr->padY) != TCL_OK) {
-		    return TCL_ERROR;
-		}
-		packPtr->padY /= 2;
-		packPtr->padTop /= 2;
-		packPtr->iPadY = 0;
-		index++;
-	    } else if ((c == 'f') && (length > 1)
-		    && (strncmp(curOpt, "frame", length) == 0)) {
-		if (optionCount <= (index+1)) {
-		    Tcl_SetObjResult(interp, Tcl_NewStringObj(
-			    "wrong # args: \"frame\""
-			    " option must be followed by anchor point", TCL_INDEX_NONE));
-		    Tcl_SetErrorCode(interp, "TK", "OLDPACK", "BAD_PARAMETER",
-			    NULL);
-		    return TCL_ERROR;
-		}
-		if (Tk_GetAnchorFromObj(interp, options[index+1],
-			&packPtr->anchor) != TCL_OK) {
-		    return TCL_ERROR;
-		}
-		index++;
-	    } else {
-		Tcl_SetObjResult(interp, Tcl_ObjPrintf(
-			"bad option \"%s\": should be top, bottom, left,"
-			" right, expand, fill, fillx, filly, padx, pady, or"
-			" frame", curOpt));
-		Tcl_SetErrorCode(interp, "TK", "OLDPACK", "BAD_PARAMETER",
-			NULL);
-		return TCL_ERROR;
-	    }
-	}
-
-	if (packPtr != prevPtr) {
-	    /*
-	     * Unpack this window if it's currently packed.
-	     */
-
-	    if (packPtr->containerPtr != NULL) {
-		if ((packPtr->containerPtr != containerPtr) &&
-			(packPtr->containerPtr->tkwin
-			!= Tk_Parent(packPtr->tkwin))) {
-		    Tk_UnmaintainGeometry(packPtr->tkwin,
-			    packPtr->containerPtr->tkwin);
-		}
-		Unlink(packPtr);
-	    }
-
-	    /*
-	     * Add the window in the correct place in its container's packing
-	     * order, then make sure that the window is managed by us.
-	     */
-
-	    packPtr->containerPtr = containerPtr;
-	    if (prevPtr == NULL) {
-		packPtr->nextPtr = containerPtr->contentPtr;
-		containerPtr->contentPtr = packPtr;
-	    } else {
-		packPtr->nextPtr = prevPtr->nextPtr;
-		prevPtr->nextPtr = packPtr;
-	    }
-	    Tk_ManageGeometry(tkwin, &packerType, packPtr);
-
-	    if (!(containerPtr->flags & DONT_PROPAGATE)) {
-		if (TkSetGeometryContainer(interp, containerPtr->tkwin, "pack")
-			!= TCL_OK) {
-		    Tk_ManageGeometry(tkwin, NULL, NULL);
-		    Unlink(packPtr);
-		    return TCL_ERROR;
-		}
-		containerPtr->flags |= ALLOCED_CONTAINER;
-	    }
-	}
-    }
-
-    /*
-     * Arrange for the container to be re-packed at the first idle moment.
-     */
-
-    if (containerPtr->abortPtr != NULL) {
-	*containerPtr->abortPtr = 1;
-    }
-    if (!(containerPtr->flags & REQUESTED_REPACK)) {
-	containerPtr->flags |= REQUESTED_REPACK;
-	Tcl_DoWhenIdle(ArrangePacking, containerPtr);
-    }
-    return TCL_OK;
-}
-#endif /* !TK_NO_DEPRECATED */
--
-/*
-=======
->>>>>>> 35c14a56
  *----------------------------------------------------------------------
  *
  * Unlink --
