--- conflicted
+++ resolved
@@ -178,13 +178,7 @@
 static char *		MessageTextVarProc(void *clientData,
 			    Tcl_Interp *interp, const char *name1,
 			    const char *name2, int flags);
-<<<<<<< HEAD
-static int		MessageWidgetObjCmd(void *clientData,
-			    Tcl_Interp *interp, Tcl_Size objc,
-			    Tcl_Obj *const objv[]);
-=======
-static Tcl_ObjCmdProc MessageWidgetObjCmd;
->>>>>>> 8403bafe
+static Tcl_ObjCmdProc2 MessageWidgetObjCmd;
 static void		MessageWorldChanged(void *instanceData);
 static void		ComputeMessageGeometry(Message *msgPtr);
 static int		ConfigureMessage(Tcl_Interp *interp, Message *msgPtr,
