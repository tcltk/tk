/*
 * tkFrame.c --
 *
 *	This module implements "frame", "labelframe" and "toplevel" widgets
 *	for the Tk toolkit. Frames are windows with a background color and
 *	possibly a 3-D effect, but not much else in the way of attributes.
 *
 * Copyright (c) 1990-1994 The Regents of the University of California.
 * Copyright (c) 1994-1997 Sun Microsystems, Inc.
 *
 * See the file "license.terms" for information on usage and redistribution of
 * this file, and for a DISCLAIMER OF ALL WARRANTIES.
 */

#include "tkInt.h"
#include "default.h"

/*
 * The following enum is used to define the type of the frame.
 */

enum FrameType {
    TYPE_FRAME, TYPE_TOPLEVEL, TYPE_LABELFRAME
};

/*
 * A data structure of the following type is kept for each
 * frame that currently exists for this process:
 */

typedef struct {
    Tk_Window tkwin;		/* Window that embodies the frame. NULL means
				 * that the window has been destroyed but the
				 * data structures haven't yet been cleaned
				 * up. */
    Display *display;		/* Display containing widget. Used, among
				 * other things, so that resources can be
				 * freed even after tkwin has gone away. */
    Tcl_Interp *interp;		/* Interpreter associated with widget. Used to
				 * delete widget command. */
    Tcl_Command widgetCmd;	/* Token for frame's widget command. */
    Tk_OptionTable optionTable;	/* Table that defines configuration options
				 * available for this widget. */
    char *className;		/* Class name for widget (from configuration
				 * option). Malloc-ed. */
    enum FrameType type;	/* Type of widget, such as TYPE_FRAME. */
    char *screenName;		/* Screen on which widget is created. Non-null
				 * only for top-levels. Malloc-ed, may be
				 * NULL. */
    char *visualName;		/* Textual description of visual for window,
				 * from -visual option. Malloc-ed, may be
				 * NULL. */
    char *colormapName;		/* Textual description of colormap for window,
				 * from -colormap option. Malloc-ed, may be
				 * NULL. */
    char *menuName;		/* Textual description of menu to use for
				 * menubar. Malloc-ed, may be NULL. */
    Colormap colormap;		/* If not None, identifies a colormap
				 * allocated for this window, which must be
				 * freed when the window is deleted. */
    Tk_3DBorder border;		/* Structure used to draw 3-D border and
				 * background. NULL means no background or
				 * border. */
    int borderWidth;		/* Width of 3-D border (if any). */
    int relief;			/* 3-d effect: TK_RELIEF_RAISED etc. */
    int highlightWidth;		/* Width in pixels of highlight to draw around
				 * widget when it has the focus. 0 means don't
				 * draw a highlight. */
    XColor *highlightBgColorPtr;
				/* Color for drawing traversal highlight area
				 * when highlight is off. */
    XColor *highlightColorPtr;	/* Color for drawing traversal highlight. */
    int width;			/* Width to request for window. <= 0 means
				 * don't request any size. */
    int height;			/* Height to request for window. <= 0 means
				 * don't request any size. */
    Tk_Cursor cursor;		/* Current cursor for window, or None. */
    char *takeFocus;		/* Value of -takefocus option; not used in the
				 * C code, but used by keyboard traversal
				 * scripts. Malloc'ed, but may be NULL. */
    int isContainer;		/* 1 means this window is a container, 0 means
				 * that it isn't. */
    char *useThis;		/* If the window is embedded, this points to
				 * the name of the window in which it is
				 * embedded (malloc'ed). For non-embedded
				 * windows this is NULL. */
    int flags;			/* Various flags; see below for
				 * definitions. */
    Tcl_Obj *padXPtr;		/* Value of -padx option: specifies how many
				 * pixels of extra space to leave on left and
				 * right of child area. */
    int padX;			/* Integer value corresponding to padXPtr. */
    Tcl_Obj *padYPtr;		/* Value of -padx option: specifies how many
				 * pixels of extra space to leave above and
				 * below child area. */
    int padY;			/* Integer value corresponding to padYPtr. */
    Tcl_Obj *bgimgPtr;		/* Value of -backgroundimage option: specifies
				 * image to display on window's background, or
				 * NULL if none. */
    Tk_Image bgimg;		/* Derived from bgimgPtr by calling
				 * Tk_GetImage, or NULL if bgimgPtr is
				 * NULL. */
    int tile;			/* Whether to tile the bgimg. */
#ifndef TK_NO_DOUBLE_BUFFERING
    GC copyGC;			/* GC for copying when double-buffering. */
#endif /* TK_NO_DOUBLE_BUFFERING */
} Frame;

/*
 * A data structure of the following type is kept for each labelframe widget
 * managed by this file:
 */

typedef struct {
    Frame frame;		/* A pointer to the generic frame structure.
				 * This must be the first element of the
				 * Labelframe. */
    /*
     * Labelframe specific configuration settings.
     */
    Tcl_Obj *textPtr;		/* Value of -text option: specifies text to
				 * display in button. */
    Tk_Font tkfont;		/* Value of -font option: specifies font to
				 * use for display text. */
    XColor *textColorPtr;	/* Value of -fg option: specifies foreground
				 * color in normal mode. */
    int labelAnchor;		/* Value of -labelanchor option: specifies
				 * where to place the label. */
    Tk_Window labelWin;		/* Value of -labelwidget option: Window to use
				 * as label for the frame. */
    /*
     * Labelframe specific fields for use with configuration settings above.
     */
    GC textGC;			/* GC for drawing text in normal mode. */
    Tk_TextLayout textLayout;	/* Stored text layout information. */
    XRectangle labelBox;	/* The label's actual size and position. */
    int labelReqWidth;		/* The label's requested width. */
    int labelReqHeight;		/* The label's requested height. */
    int labelTextX, labelTextY;	/* Position of the text to be drawn. */
} Labelframe;

/*
 * The following macros define how many extra pixels to leave around a label's
 * text.
 */

#define LABELSPACING 1
#define LABELMARGIN 4

/*
 * Flag bits for frames:
 *
 * REDRAW_PENDING:		Non-zero means a DoWhenIdle handler has
 *				already been queued to redraw this window.
 * GOT_FOCUS:			Non-zero means this widget currently has the
 *				input focus.
 */

#define REDRAW_PENDING		1
#define GOT_FOCUS		4

/*
 * The following enum is used to define a type for the -labelanchor option of
 * the Labelframe widget. These values are used as indices into the string
 * table below.
 */

enum labelanchor {
    LABELANCHOR_E, LABELANCHOR_EN, LABELANCHOR_ES,
    LABELANCHOR_N, LABELANCHOR_NE, LABELANCHOR_NW,
    LABELANCHOR_S, LABELANCHOR_SE, LABELANCHOR_SW,
    LABELANCHOR_W, LABELANCHOR_WN, LABELANCHOR_WS
};

static const char *const labelAnchorStrings[] = {
    "e", "en", "es", "n", "ne", "nw", "s", "se", "sw", "w", "wn", "ws",
    NULL
};

/*
 * Information used for parsing configuration options. There are one common
 * table used by all and one table for each widget class.
 */

static const Tk_OptionSpec commonOptSpec[] = {
    {TK_OPTION_BORDER, "-background", "background", "Background",
	DEF_FRAME_BG_COLOR, -1, offsetof(Frame, border),
	TK_OPTION_NULL_OK, DEF_FRAME_BG_MONO, 0},
    {TK_OPTION_SYNONYM, "-bg", NULL, NULL,
	NULL, 0, -1, 0, "-background", 0},
    {TK_OPTION_STRING, "-colormap", "colormap", "Colormap",
	DEF_FRAME_COLORMAP, -1, offsetof(Frame, colormapName),
	TK_OPTION_NULL_OK, 0, 0},
    /*
     * Having -container is useless in a labelframe since a container has
     * no border. It should be deprecated.
     */
    {TK_OPTION_BOOLEAN, "-container", "container", "Container",
	DEF_FRAME_CONTAINER, -1, offsetof(Frame, isContainer), 0, 0, 0},
    {TK_OPTION_CURSOR, "-cursor", "cursor", "Cursor",
	DEF_FRAME_CURSOR, -1, offsetof(Frame, cursor),
	TK_OPTION_NULL_OK, 0, 0},
    {TK_OPTION_PIXELS, "-height", "height", "Height",
	DEF_FRAME_HEIGHT, -1, offsetof(Frame, height), 0, 0, 0},
    {TK_OPTION_COLOR, "-highlightbackground", "highlightBackground",
	"HighlightBackground", DEF_FRAME_HIGHLIGHT_BG, -1,
	offsetof(Frame, highlightBgColorPtr), 0, 0, 0},
    {TK_OPTION_COLOR, "-highlightcolor", "highlightColor", "HighlightColor",
	DEF_FRAME_HIGHLIGHT, -1, offsetof(Frame, highlightColorPtr),
	0, 0, 0},
    {TK_OPTION_PIXELS, "-highlightthickness", "highlightThickness",
	"HighlightThickness", DEF_FRAME_HIGHLIGHT_WIDTH, -1,
	offsetof(Frame, highlightWidth), 0, 0, 0},
    {TK_OPTION_PIXELS, "-padx", "padX", "Pad",
	DEF_FRAME_PADX, offsetof(Frame, padXPtr),
	offsetof(Frame, padX), 0, 0, 0},
    {TK_OPTION_PIXELS, "-pady", "padY", "Pad",
	DEF_FRAME_PADY, offsetof(Frame, padYPtr),
	offsetof(Frame, padY), 0, 0, 0},
    {TK_OPTION_STRING, "-takefocus", "takeFocus", "TakeFocus",
	DEF_FRAME_TAKE_FOCUS, -1, offsetof(Frame, takeFocus),
	TK_OPTION_NULL_OK, 0, 0},
    {TK_OPTION_STRING, "-visual", "visual", "Visual",
	DEF_FRAME_VISUAL, -1, offsetof(Frame, visualName),
	TK_OPTION_NULL_OK, 0, 0},
    {TK_OPTION_PIXELS, "-width", "width", "Width",
	DEF_FRAME_WIDTH, -1, offsetof(Frame, width), 0, 0, 0},
    {TK_OPTION_END, NULL, NULL, NULL, NULL, 0, 0, 0, 0, 0}
};

static const Tk_OptionSpec frameOptSpec[] = {
    {TK_OPTION_STRING, "-backgroundimage", "backgroundImage", "BackgroundImage",
	DEF_FRAME_BG_IMAGE, Tk_Offset(Frame, bgimgPtr), -1,
	TK_OPTION_NULL_OK, 0, 0},
    {TK_OPTION_SYNONYM, "-bd", NULL, NULL,
	NULL, 0, -1, 0, "-borderwidth", 0},
    {TK_OPTION_SYNONYM, "-bgimg", NULL, NULL,
	NULL, 0, -1, 0, "-backgroundimage", 0},
    {TK_OPTION_PIXELS, "-borderwidth", "borderWidth", "BorderWidth",
	DEF_FRAME_BORDER_WIDTH, -1, offsetof(Frame, borderWidth), 0, 0, 0},
    {TK_OPTION_STRING, "-class", "class", "Class",
	DEF_FRAME_CLASS, -1, offsetof(Frame, className), 0, 0, 0},
    {TK_OPTION_RELIEF, "-relief", "relief", "Relief",
<<<<<<< HEAD
	DEF_FRAME_RELIEF, -1, offsetof(Frame, relief), 0, 0, 0},
=======
	DEF_FRAME_RELIEF, -1, Tk_Offset(Frame, relief), 0, 0, 0},
    {TK_OPTION_BOOLEAN, "-tile", "tile", "Tile",
	DEF_FRAME_BG_TILE, -1, Tk_Offset(Frame, tile), 0, 0, 0},
>>>>>>> 329a1085
    {TK_OPTION_END, NULL, NULL, NULL,
	NULL, 0, 0, 0, commonOptSpec, 0}
};

static const Tk_OptionSpec toplevelOptSpec[] = {
    {TK_OPTION_STRING, "-backgroundimage", "backgroundImage", "BackgroundImage",
	DEF_FRAME_BG_IMAGE, Tk_Offset(Frame, bgimgPtr), -1,
	TK_OPTION_NULL_OK, 0, 0},
    {TK_OPTION_SYNONYM, "-bd", NULL, NULL,
	NULL, 0, -1, 0, "-borderwidth", 0},
    {TK_OPTION_SYNONYM, "-bgimg", NULL, NULL,
	NULL, 0, -1, 0, "-backgroundimage", 0},
    {TK_OPTION_PIXELS, "-borderwidth", "borderWidth", "BorderWidth",
	DEF_FRAME_BORDER_WIDTH, -1, offsetof(Frame, borderWidth), 0, 0, 0},
    {TK_OPTION_STRING, "-class", "class", "Class",
	DEF_TOPLEVEL_CLASS, -1, offsetof(Frame, className), 0, 0, 0},
    {TK_OPTION_STRING, "-menu", "menu", "Menu",
	DEF_TOPLEVEL_MENU, -1, offsetof(Frame, menuName),
	TK_OPTION_NULL_OK, 0, 0},
    {TK_OPTION_RELIEF, "-relief", "relief", "Relief",
	DEF_FRAME_RELIEF, -1, offsetof(Frame, relief), 0, 0, 0},
    {TK_OPTION_STRING, "-screen", "screen", "Screen",
	DEF_TOPLEVEL_SCREEN, -1, offsetof(Frame, screenName),
	TK_OPTION_NULL_OK, 0, 0},
    {TK_OPTION_BOOLEAN, "-tile", "tile", "Tile",
	DEF_FRAME_BG_TILE, -1, Tk_Offset(Frame, tile), 0, 0, 0},
    {TK_OPTION_STRING, "-use", "use", "Use",
	DEF_TOPLEVEL_USE, -1, offsetof(Frame, useThis),
	TK_OPTION_NULL_OK, 0, 0},
    {TK_OPTION_END, NULL, NULL, NULL,
	NULL, 0, 0, 0, commonOptSpec, 0}
};

static const Tk_OptionSpec labelframeOptSpec[] = {
    {TK_OPTION_SYNONYM, "-bd", NULL, NULL,
	NULL, 0, -1, 0, "-borderwidth", 0},
    {TK_OPTION_PIXELS, "-borderwidth", "borderWidth", "BorderWidth",
	DEF_LABELFRAME_BORDER_WIDTH, -1, offsetof(Frame, borderWidth),
	0, 0, 0},
    {TK_OPTION_STRING, "-class", "class", "Class",
	DEF_LABELFRAME_CLASS, -1, offsetof(Frame, className), 0, 0, 0},
    {TK_OPTION_SYNONYM, "-fg", "foreground", NULL,
	NULL, 0, -1, 0, "-foreground", 0},
    {TK_OPTION_FONT, "-font", "font", "Font",
	DEF_LABELFRAME_FONT, -1, offsetof(Labelframe, tkfont), 0, 0, 0},
    {TK_OPTION_COLOR, "-foreground", "foreground", "Foreground",
	DEF_LABELFRAME_FG, -1, offsetof(Labelframe, textColorPtr), 0, 0, 0},
    {TK_OPTION_STRING_TABLE, "-labelanchor", "labelAnchor", "LabelAnchor",
	DEF_LABELFRAME_LABELANCHOR, -1, offsetof(Labelframe, labelAnchor),
	0, labelAnchorStrings, 0},
    {TK_OPTION_WINDOW, "-labelwidget", "labelWidget", "LabelWidget",
	NULL, -1, offsetof(Labelframe, labelWin), TK_OPTION_NULL_OK, 0, 0},
    {TK_OPTION_RELIEF, "-relief", "relief", "Relief",
	DEF_LABELFRAME_RELIEF, -1, offsetof(Frame, relief), 0, 0, 0},
    {TK_OPTION_STRING, "-text", "text", "Text",
	DEF_LABELFRAME_TEXT, offsetof(Labelframe, textPtr), -1,
	TK_OPTION_NULL_OK, 0, 0},
    {TK_OPTION_END, NULL, NULL, NULL,
	NULL, 0, 0, 0, commonOptSpec, 0}
};

/*
 * Class names for widgets, indexed by FrameType.
 */

static const char *const classNames[] = {"Frame", "Toplevel", "Labelframe"};

/*
 * The following table maps from FrameType to the option template for that
 * class of widgets.
 */

static const Tk_OptionSpec *const optionSpecs[] = {
    frameOptSpec,
    toplevelOptSpec,
    labelframeOptSpec,
};

/*
 * Forward declarations for functions defined later in this file:
 */

static void		ComputeFrameGeometry(Frame *framePtr);
static int		ConfigureFrame(Tcl_Interp *interp, Frame *framePtr,
			    int objc, Tcl_Obj *const objv[]);
static int		CreateFrame(ClientData clientData, Tcl_Interp *interp,
			    int objc, Tcl_Obj *const argv[],
			    enum FrameType type, const char *appName);
static void		DestroyFrame(void *memPtr);
static void		DestroyFramePartly(Frame *framePtr);
static void		DisplayFrame(ClientData clientData);
static void		DrawFrameBackground(Tk_Window tkwin, Pixmap pixmap,
			    int highlightWidth, int borderWidth,
			    Tk_Image bgimg, int bgtile);
static void		FrameBgImageProc(ClientData clientData,
			    int x, int y, int width, int height,
			    int imgWidth, int imgHeight);
static void		FrameCmdDeletedProc(ClientData clientData);
static void		FrameEventProc(ClientData clientData,
			    XEvent *eventPtr);
static void		FrameLostSlaveProc(ClientData clientData,
			    Tk_Window tkwin);
static void		FrameRequestProc(ClientData clientData,
			    Tk_Window tkwin);
static void		FrameStructureProc(ClientData clientData,
			    XEvent *eventPtr);
static int		FrameWidgetObjCmd(ClientData clientData,
			    Tcl_Interp *interp, int objc,
			    Tcl_Obj *const objv[]);
static void		FrameWorldChanged(ClientData instanceData);
static void		MapFrame(ClientData clientData);

/*
 * The structure below defines frame class behavior by means of functions that
 * can be invoked from generic window code.
 */

static const Tk_ClassProcs frameClass = {
    sizeof(Tk_ClassProcs),	/* size */
    FrameWorldChanged,		/* worldChangedProc */
    NULL,			/* createProc */
    NULL			/* modalProc */
};

/*
 * The structure below defines the official type record for the labelframe's
 * geometry manager:
 */

static const Tk_GeomMgr frameGeomType = {
    "labelframe",		/* name */
    FrameRequestProc,		/* requestProc */
    FrameLostSlaveProc		/* lostSlaveProc */
};

/*
 *--------------------------------------------------------------
 *
 * Tk_FrameObjCmd, Tk_ToplevelObjCmd, Tk_LabelframeObjCmd --
 *
 *	These functions are invoked to process the "frame", "toplevel" and
 *	"labelframe" Tcl commands. See the user documentation for details on
 *	what they do.
 *
 * Results:
 *	A standard Tcl result.
 *
 * Side effects:
 *	See the user documentation. These functions are just wrappers; they
 *	call CreateFrame to do all of the real work.
 *
 *--------------------------------------------------------------
 */

int
Tk_FrameObjCmd(
    ClientData clientData,	/* Either NULL or pointer to option table. */
    Tcl_Interp *interp,		/* Current interpreter. */
    int objc,			/* Number of arguments. */
    Tcl_Obj *const objv[])	/* Argument objects. */
{
    return CreateFrame(clientData, interp, objc, objv, TYPE_FRAME, NULL);
}

int
Tk_ToplevelObjCmd(
    ClientData clientData,	/* Either NULL or pointer to option table. */
    Tcl_Interp *interp,		/* Current interpreter. */
    int objc,			/* Number of arguments. */
    Tcl_Obj *const objv[])	/* Argument objects. */
{
    return CreateFrame(clientData, interp, objc, objv, TYPE_TOPLEVEL, NULL);
}

int
Tk_LabelframeObjCmd(
    ClientData clientData,	/* Either NULL or pointer to option table. */
    Tcl_Interp *interp,		/* Current interpreter. */
    int objc,			/* Number of arguments. */
    Tcl_Obj *const objv[])	/* Argument objects. */
{
    return CreateFrame(clientData, interp, objc, objv, TYPE_LABELFRAME, NULL);
}

/*
 *--------------------------------------------------------------
 *
 * TkCreateFrame --
 *
 *	This function is the old command function for the "frame" and
 *	"toplevel" commands. Now it is used directly by Tk_Init to create a
 *	new main window. See the user documentation for the "frame" and
 *	"toplevel" commands for details on what it does.
 *
 * Results:
 *	A standard Tcl result.
 *
 * Side effects:
 *	See the user documentation.
 *
 *--------------------------------------------------------------
 */

int
TkCreateFrame(
    ClientData clientData,	/* Either NULL or pointer to option table. */
    Tcl_Interp *interp,		/* Current interpreter. */
    int argc,			/* Number of arguments. */
    const char *const *argv,	/* Argument strings. */
    int toplevel,		/* Non-zero means create a toplevel window,
				 * zero means create a frame. */
    const char *appName)	/* Should only be non-NULL if there is no main
				 * window associated with the interpreter.
				 * Gives the base name to use for the new
				 * application. */
{
    int result, i;
    Tcl_Obj **objv = ckalloc((argc+1) * sizeof(Tcl_Obj **));

    for (i=0; i<argc; i++) {
	objv[i] = Tcl_NewStringObj(argv[i], -1);
	Tcl_IncrRefCount(objv[i]);
    }
    objv[argc] = NULL;
    result = CreateFrame(clientData, interp, argc, objv,
	    toplevel ? TYPE_TOPLEVEL : TYPE_FRAME, appName);
    for (i=0; i<argc; i++) {
	Tcl_DecrRefCount(objv[i]);
    }
    ckfree(objv);
    return result;
}

int
TkListCreateFrame(
    ClientData clientData,	/* Either NULL or pointer to option table. */
    Tcl_Interp *interp,		/* Current interpreter. */
    Tcl_Obj *listObj,		/* List of arguments. */
    int toplevel,		/* Non-zero means create a toplevel window,
				 * zero means create a frame. */
    Tcl_Obj *nameObj)		/* Should only be non-NULL if there is no main
				 * window associated with the interpreter.
				 * Gives the base name to use for the new
				 * application. */
{
    int objc;
    Tcl_Obj **objv;

    if (TCL_OK != Tcl_ListObjGetElements(interp, listObj, &objc, &objv)) {
	return TCL_ERROR;
    }
    return CreateFrame(clientData, interp, objc, objv,
	    toplevel ? TYPE_TOPLEVEL : TYPE_FRAME,
	    nameObj ? Tcl_GetString(nameObj) : NULL);
}

static int
CreateFrame(
    ClientData clientData,	/* NULL. */
    Tcl_Interp *interp,		/* Current interpreter. */
    int objc,			/* Number of arguments. */
    Tcl_Obj *const objv[],	/* Argument objects. */
    enum FrameType type,	/* What widget type to create. */
    const char *appName)	/* Should only be non-NULL if there are no
				 * Main window associated with the
				 * interpreter. Gives the base name to use for
				 * the new application. */
{
    Tk_Window tkwin;
    Frame *framePtr;
    Tk_OptionTable optionTable;
    Tk_Window newWin;
    const char *className, *screenName, *visualName, *colormapName;
    const char *arg, *useOption;
    int i, depth;
    TkSizeT length;
    unsigned int mask;
    Colormap colormap;
    Visual *visual;

    if (objc < 2) {
	Tcl_WrongNumArgs(interp, 1, objv, "pathName ?-option value ...?");
	return TCL_ERROR;
    }

    /*
     * Create the option table for this widget class. If it has already been
     * created, the cached pointer will be returned.
     */

    optionTable = Tk_CreateOptionTable(interp, optionSpecs[type]);

    /*
     * Pre-process the argument list. Scan through it to find any "-class",
     * "-screen", "-visual", and "-colormap" options. These arguments need to
     * be processed specially, before the window is configured using the usual
     * Tk mechanisms.
     */

    className = colormapName = screenName = visualName = useOption = NULL;
    colormap = None;
    for (i = 2; i < objc; i += 2) {
	arg = TkGetStringFromObj(objv[i], &length);
	if (length < 2) {
	    continue;
	}
	if ((arg[1] == 'c') && (length >= 3)
		&& (strncmp(arg, "-class", length) == 0)) {
	    className = Tcl_GetString(objv[i+1]);
	} else if ((arg[1] == 'c') && (length >= 3)
		&& (strncmp(arg, "-colormap", length) == 0)) {
	    colormapName = Tcl_GetString(objv[i+1]);
	} else if ((arg[1] == 's') && (type == TYPE_TOPLEVEL)
		&& (strncmp(arg, "-screen", length) == 0)) {
	    screenName = Tcl_GetString(objv[i+1]);
	} else if ((arg[1] == 'u') && (type == TYPE_TOPLEVEL)
		&& (strncmp(arg, "-use", length) == 0)) {
	    useOption = Tcl_GetString(objv[i+1]);
	} else if ((arg[1] == 'v')
		&& (strncmp(arg, "-visual", length) == 0)) {
	    visualName = Tcl_GetString(objv[i+1]);
	}
    }

    /*
     * Create the window, and deal with the special options -use, -classname,
     * -colormap, -screenname, and -visual. These options must be handle
     * before calling ConfigureFrame below, and they must also be processed in
     * a particular order, for the following reasons:
     * 1. Must set the window's class before calling ConfigureFrame, so that
     *	  unspecified options are looked up in the option database using the
     *	  correct class.
     * 2. Must set visual information before calling ConfigureFrame so that
     *	  colors are allocated in a proper colormap.
     * 3. Must call TkpUseWindow before setting non-default visual
     *	  information, since TkpUseWindow changes the defaults.
     */

    if (screenName == NULL) {
	screenName = (type == TYPE_TOPLEVEL) ? "" : NULL;
    }

    /*
     * Main window associated with interpreter. If we're called by Tk_Init to
     * create a new application, then this is NULL.
     */

    tkwin = Tk_MainWindow(interp);
    if (tkwin != NULL) {
	newWin = Tk_CreateWindowFromPath(interp, tkwin, Tcl_GetString(objv[1]),
		screenName);
    } else if (appName == NULL) {
	/*
	 * This occurs when someone tried to create a frame/toplevel while we
	 * are being destroyed. Let an error be thrown.
	 */

	Tcl_SetObjResult(interp, Tcl_ObjPrintf(
		"unable to create widget \"%s\"", Tcl_GetString(objv[1])));
	Tcl_SetErrorCode(interp, "TK", "APPLICATION_GONE", NULL);
	return TCL_ERROR;
    } else {
	/*
	 * We were called from Tk_Init; create a new application.
	 */

	newWin = TkCreateMainWindow(interp, screenName, appName);
    }
    if (newWin == NULL) {
	goto error;
    }

    /*
     * Mark Tk frames as suitable candidates for [wm manage].
     */

    ((TkWindow *) newWin)->flags |= TK_WM_MANAGEABLE;

    if (className == NULL) {
	className = Tk_GetOption(newWin, "class", "Class");
	if (className == NULL) {
	    className = classNames[type];
	}
    }
    Tk_SetClass(newWin, className);
    if (useOption == NULL) {
	useOption = Tk_GetOption(newWin, "use", "Use");
    }
    if ((useOption != NULL) && (*useOption != 0)
	    && (TkpUseWindow(interp, newWin, useOption) != TCL_OK)) {
	goto error;
    }
    if (visualName == NULL) {
	visualName = Tk_GetOption(newWin, "visual", "Visual");
    }
    if (colormapName == NULL) {
	colormapName = Tk_GetOption(newWin, "colormap", "Colormap");
    }
    if ((colormapName != NULL) && (*colormapName == 0)) {
	colormapName = NULL;
    }
    if (visualName != NULL) {
	visual = Tk_GetVisual(interp, newWin, visualName, &depth,
		(colormapName == NULL) ? &colormap : NULL);
	if (visual == NULL) {
	    goto error;
	}
	Tk_SetWindowVisual(newWin, visual, depth, colormap);
    }
    if (colormapName != NULL) {
	colormap = Tk_GetColormap(interp, newWin, colormapName);
	if (colormap == None) {
	    goto error;
	}
	Tk_SetWindowColormap(newWin, colormap);
    }

    /*
     * For top-level windows, provide an initial geometry request of 200x200,
     * just so the window looks nicer on the screen if it doesn't request a
     * size for itself.
     */

    if (type == TYPE_TOPLEVEL) {
	Tk_GeometryRequest(newWin, 200, 200);
    }

    /*
     * Create the widget record, process configuration options, and create
     * event handlers. Then fill in a few additional fields in the widget
     * record from the special options.
     */

    if (type == TYPE_LABELFRAME) {
	framePtr = ckalloc(sizeof(Labelframe));
	memset(framePtr, 0, sizeof(Labelframe));
    } else {
	framePtr = ckalloc(sizeof(Frame));
	memset(framePtr, 0, sizeof(Frame));
    }
    framePtr->tkwin = newWin;
    framePtr->display = Tk_Display(newWin);
    framePtr->interp = interp;
    framePtr->widgetCmd	= Tcl_CreateObjCommand(interp, Tk_PathName(newWin),
	    FrameWidgetObjCmd, framePtr, FrameCmdDeletedProc);
    framePtr->optionTable = optionTable;
    framePtr->type = type;
    framePtr->colormap = colormap;
    framePtr->relief = TK_RELIEF_FLAT;
    framePtr->cursor = NULL;

    if (framePtr->type == TYPE_LABELFRAME) {
	Labelframe *labelframePtr = (Labelframe *) framePtr;

	labelframePtr->labelAnchor = LABELANCHOR_NW;
	labelframePtr->textGC = NULL;
    }

    /*
     * Store backreference to frame widget in window structure.
     */

    Tk_SetClassProcs(newWin, &frameClass, framePtr);

    mask = ExposureMask | StructureNotifyMask | FocusChangeMask;
    if (type == TYPE_TOPLEVEL) {
	mask |= ActivateMask;
    }
    Tk_CreateEventHandler(newWin, mask, FrameEventProc, framePtr);
    if ((Tk_InitOptions(interp, framePtr, optionTable, newWin)
	    != TCL_OK) ||
	    (ConfigureFrame(interp, framePtr, objc-2, objv+2) != TCL_OK)) {
	goto error;
    }
    if (framePtr->isContainer) {
	if (framePtr->useThis != NULL) {
	    Tcl_SetObjResult(interp, Tcl_NewStringObj(
		    "windows cannot have both the -use and the -container"
		    " option set", -1));
	    Tcl_SetErrorCode(interp, "TK", "FRAME", "CONTAINMENT", NULL);
	    goto error;
	}
	TkpMakeContainer(framePtr->tkwin);
    }
    if (type == TYPE_TOPLEVEL) {
	Tcl_DoWhenIdle(MapFrame, framePtr);
    }
    Tcl_SetObjResult(interp, TkNewWindowObj(newWin));
    return TCL_OK;

  error:
    if (newWin != NULL) {
	Tk_DestroyWindow(newWin);
    }
    return TCL_ERROR;
}

/*
 *--------------------------------------------------------------
 *
 * FrameWidgetObjCmd --
 *
 *	This function is invoked to process the Tcl command that corresponds
 *	to a frame widget. See the user documentation for details on what it
 *	does.
 *
 * Results:
 *	A standard Tcl result.
 *
 * Side effects:
 *	See the user documentation.
 *
 *--------------------------------------------------------------
 */

static int
FrameWidgetObjCmd(
    ClientData clientData,	/* Information about frame widget. */
    Tcl_Interp *interp,		/* Current interpreter. */
    int objc,			/* Number of arguments. */
    Tcl_Obj *const objv[])	/* Argument objects. */
{
    static const char *const frameOptions[] = {
	"cget", "configure", NULL
    };
    enum options {
	FRAME_CGET, FRAME_CONFIGURE
    };
    register Frame *framePtr = clientData;
    int result = TCL_OK, index;
    int c, i;
    TkSizeT length;
    Tcl_Obj *objPtr;

    if (objc < 2) {
	Tcl_WrongNumArgs(interp, 1, objv, "option ?arg ...?");
	return TCL_ERROR;
    }
    if (Tcl_GetIndexFromObjStruct(interp, objv[1], frameOptions,
	    sizeof(char *), "option", 0, &index) != TCL_OK) {
	return TCL_ERROR;
    }
    Tcl_Preserve(framePtr);
    switch ((enum options) index) {
    case FRAME_CGET:
	if (objc != 3) {
	    Tcl_WrongNumArgs(interp, 2, objv, "option");
	    result = TCL_ERROR;
	    goto done;
	}
	objPtr = Tk_GetOptionValue(interp, framePtr,
		framePtr->optionTable, objv[2], framePtr->tkwin);
	if (objPtr == NULL) {
	    result = TCL_ERROR;
	    goto done;
	}
	Tcl_SetObjResult(interp, objPtr);
	break;
    case FRAME_CONFIGURE:
	if (objc <= 3) {
	    objPtr = Tk_GetOptionInfo(interp, framePtr,
		    framePtr->optionTable, (objc == 3) ? objv[2] : NULL,
		    framePtr->tkwin);
	    if (objPtr == NULL) {
		result = TCL_ERROR;
		goto done;
	    }
	    Tcl_SetObjResult(interp, objPtr);
	} else {
	    /*
	     * Don't allow the options -class, -colormap, -container, -screen,
	     * -use, or -visual to be changed.
	     */

	    for (i = 2; i < objc; i++) {
		const char *arg = TkGetStringFromObj(objv[i], &length);

		if (length < 2) {
		    continue;
		}
		c = arg[1];
		if (((c == 'c') && (length >= 2)
			&& (strncmp(arg, "-class", (unsigned)length) == 0))
		    || ((c == 'c') && (length >= 3)
			&& (strncmp(arg, "-colormap", (unsigned)length) == 0))
		    || ((c == 'c') && (length >= 3)
			&& (strncmp(arg, "-container", (unsigned)length) == 0))
		    || ((c == 's') && (framePtr->type == TYPE_TOPLEVEL)
			&& (strncmp(arg, "-screen", (unsigned)length) == 0))
		    || ((c == 'u') && (framePtr->type == TYPE_TOPLEVEL)
			&& (strncmp(arg, "-use", (unsigned)length) == 0))
		    || ((c == 'v')
			&& (strncmp(arg, "-visual", (unsigned)length) == 0))) {

#ifdef SUPPORT_CONFIG_EMBEDDED
		    if (c == 'u') {
			const char *string = Tcl_GetString(objv[i+1]);

			if (TkpUseWindow(interp, framePtr->tkwin,
				string) != TCL_OK) {
			    result = TCL_ERROR;
			    goto done;
			}
			continue;
		    }
#endif
		    Tcl_SetObjResult(interp, Tcl_ObjPrintf(
			    "can't modify %s option after widget is created",
			    arg));
		    Tcl_SetErrorCode(interp, "TK", "FRAME", "CREATE_ONLY",
			    NULL);
		    result = TCL_ERROR;
		    goto done;
		}
	    }
	    result = ConfigureFrame(interp, framePtr, objc-2, objv+2);
	}
	break;
    }

  done:
    Tcl_Release(framePtr);
    return result;
}

/*
 *----------------------------------------------------------------------
 *
 * DestroyFrame --
 *
 *	This function is invoked by Tcl_EventuallyFree or Tcl_Release to clean
 *	up the internal structure of a frame at a safe time (when no-one is
 *	using it anymore).
 *
 * Results:
 *	None.
 *
 * Side effects:
 *	Everything associated with the frame is freed up.
 *
 *----------------------------------------------------------------------
 */

static void
DestroyFrame(
    void *memPtr)		/* Info about frame widget. */
{
    register Frame *framePtr = memPtr;
    register Labelframe *labelframePtr = memPtr;

    if (framePtr->type == TYPE_LABELFRAME) {
	Tk_FreeTextLayout(labelframePtr->textLayout);
	if (labelframePtr->textGC != NULL) {
	    Tk_FreeGC(framePtr->display, labelframePtr->textGC);
	}
    }
#ifndef TK_NO_DOUBLE_BUFFERING
    if (framePtr->copyGC != NULL) {
	Tk_FreeGC(framePtr->display, framePtr->copyGC);
    }
#endif /* TK_NO_DOUBLE_BUFFERING */
    if (framePtr->colormap != None) {
	Tk_FreeColormap(framePtr->display, framePtr->colormap);
    }
    if (framePtr->bgimg) {
	Tk_FreeImage(framePtr->bgimg);
    }
    ckfree(framePtr);
}

/*
 *----------------------------------------------------------------------
 *
 * DestroyFramePartly --
 *
 *	This function is invoked to clean up everything that needs tkwin to be
 *	defined when deleted. During the destruction process tkwin is always
 *	set to NULL and this function must be called before that happens.
 *
 * Results:
 *	None.
 *
 * Side effects:
 *	Some things associated with the frame are freed up.
 *
 *----------------------------------------------------------------------
 */

static void
DestroyFramePartly(
    Frame *framePtr)		/* Info about frame widget. */
{
    register Labelframe *labelframePtr = (Labelframe *) framePtr;

    if (framePtr->type == TYPE_LABELFRAME && labelframePtr->labelWin != NULL) {
	Tk_DeleteEventHandler(labelframePtr->labelWin, StructureNotifyMask,
		FrameStructureProc, framePtr);
	Tk_ManageGeometry(labelframePtr->labelWin, NULL, NULL);
	if (framePtr->tkwin != Tk_Parent(labelframePtr->labelWin)) {
	    Tk_UnmaintainGeometry(labelframePtr->labelWin, framePtr->tkwin);
	}
	Tk_UnmapWindow(labelframePtr->labelWin);
	labelframePtr->labelWin = NULL;
    }

    Tk_FreeConfigOptions((char *) framePtr, framePtr->optionTable,
	    framePtr->tkwin);
}

/*
 *----------------------------------------------------------------------
 *
 * ConfigureFrame --
 *
 *	This function is called to process an objv/objc list, plus the Tk
 *	option database, in order to configure (or reconfigure) a frame
 *	widget.
 *
 * Results:
 *	The return value is a standard Tcl result. If TCL_ERROR is returned,
 *	then the interp's result contains an error message.
 *
 * Side effects:
 *	Configuration information, such as text string, colors, font, etc. get
 *	set for framePtr; old resources get freed, if there were any.
 *
 *----------------------------------------------------------------------
 */

static int
ConfigureFrame(
    Tcl_Interp *interp,		/* Used for error reporting. */
    register Frame *framePtr,	/* Information about widget; may or may not
				 * already have values for some fields. */
    int objc,			/* Number of valid entries in objv. */
    Tcl_Obj *const objv[])	/* Arguments. */
{
    Tk_SavedOptions savedOptions;
    char *oldMenuName;
    Tk_Window oldWindow = NULL;
    Labelframe *labelframePtr = (Labelframe *) framePtr;
    Tk_Image image = NULL;

    /*
     * Need the old menubar name for the menu code to delete it.
     */

    if (framePtr->menuName == NULL) {
    	oldMenuName = NULL;
    } else {
    	oldMenuName = ckalloc(strlen(framePtr->menuName) + 1);
    	strcpy(oldMenuName, framePtr->menuName);
    }

    if (framePtr->type == TYPE_LABELFRAME) {
	oldWindow = labelframePtr->labelWin;
    }
    if (Tk_SetOptions(interp, framePtr,
	    framePtr->optionTable, objc, objv,
	    framePtr->tkwin, &savedOptions, NULL) != TCL_OK) {
	if (oldMenuName != NULL) {
	    ckfree(oldMenuName);
	}
	return TCL_ERROR;
    }

    if (framePtr->bgimgPtr) {
	image = Tk_GetImage(interp, framePtr->tkwin,
		Tcl_GetString(framePtr->bgimgPtr), FrameBgImageProc, framePtr);
	if (image == NULL) {
	    Tk_RestoreSavedOptions(&savedOptions);
	    return TCL_ERROR;
	}
    }
    if (framePtr->bgimg) {
	Tk_FreeImage(framePtr->bgimg);
    }
    framePtr->bgimg = image;

    Tk_FreeSavedOptions(&savedOptions);

    /*
     * A few of the options require additional processing.
     */

    if ((((oldMenuName == NULL) && (framePtr->menuName != NULL))
	    || ((oldMenuName != NULL) && (framePtr->menuName == NULL))
	    || ((oldMenuName != NULL) && (framePtr->menuName != NULL)
	    && strcmp(oldMenuName, framePtr->menuName) != 0))
	    && framePtr->type == TYPE_TOPLEVEL) {
	TkSetWindowMenuBar(interp, framePtr->tkwin, oldMenuName,
		framePtr->menuName);
    }

    if (oldMenuName != NULL) {
    	ckfree(oldMenuName);
    }

    if (framePtr->border != NULL) {
	Tk_SetBackgroundFromBorder(framePtr->tkwin, framePtr->border);
    } else {
	Tk_SetWindowBackgroundPixmap(framePtr->tkwin, None);
    }

    if (framePtr->highlightWidth < 0) {
	framePtr->highlightWidth = 0;
    }
    if (framePtr->padX < 0) {
	framePtr->padX = 0;
    }
    if (framePtr->padY < 0) {
	framePtr->padY = 0;
    }

    /*
     * If a -labelwidget is specified, check that it is valid and set up
     * geometry management for it.
     */

    if (framePtr->type == TYPE_LABELFRAME) {
	if (oldWindow != labelframePtr->labelWin) {
	    if (oldWindow != NULL) {
		Tk_DeleteEventHandler(oldWindow, StructureNotifyMask,
			FrameStructureProc, framePtr);
		Tk_ManageGeometry(oldWindow, NULL, NULL);
		Tk_UnmaintainGeometry(oldWindow, framePtr->tkwin);
		Tk_UnmapWindow(oldWindow);
	    }
	    if (labelframePtr->labelWin != NULL) {
		Tk_Window ancestor, parent, sibling = NULL;

		/*
		 * Make sure that the frame is either the parent of the window
		 * used as label or a descendant of that parent. Also, don't
		 * allow a top-level window to be managed inside the frame.
		 */

		parent = Tk_Parent(labelframePtr->labelWin);
		for (ancestor = framePtr->tkwin; ;
		     ancestor = Tk_Parent(ancestor)) {
		    if (ancestor == parent) {
			break;
		    }
		    sibling = ancestor;
		    if (Tk_IsTopLevel(ancestor)) {
			goto badLabelWindow;
		    }
		}
		if (Tk_IsTopLevel(labelframePtr->labelWin)) {
		    goto badLabelWindow;
		}
		if (labelframePtr->labelWin == framePtr->tkwin) {
		    goto badLabelWindow;
		}
		Tk_CreateEventHandler(labelframePtr->labelWin,
			StructureNotifyMask, FrameStructureProc, framePtr);
		Tk_ManageGeometry(labelframePtr->labelWin, &frameGeomType,
			framePtr);

		/*
		 * If the frame is not parent to the label, make sure the
		 * label is above its sibling in the stacking order.
		 */

		if (sibling != NULL) {
		    Tk_RestackWindow(labelframePtr->labelWin, Above, sibling);
		}
	    }
	}
    }

    FrameWorldChanged(framePtr);
    return TCL_OK;

  badLabelWindow:
    Tcl_SetObjResult(interp, Tcl_ObjPrintf(
	    "can't use %s as label in this frame",
	    Tk_PathName(labelframePtr->labelWin)));
    Tcl_SetErrorCode(interp, "TK", "GEOMETRY", "HIERARCHY", NULL);
    labelframePtr->labelWin = NULL;
    return TCL_ERROR;
}

/*
 *---------------------------------------------------------------------------
 *
 * FrameWorldChanged --
 *
 *	This function is called when the world has changed in some way and the
 *	widget needs to recompute all its graphics contexts and determine its
 *	new geometry.
 *
 * Results:
 *	None.
 *
 * Side effects:
 *	Frame will be relayed out and redisplayed.
 *
 *---------------------------------------------------------------------------
 */

static void
FrameWorldChanged(
    ClientData instanceData)	/* Information about widget. */
{
    Frame *framePtr = instanceData;
    Labelframe *labelframePtr = instanceData;
    Tk_Window tkwin = framePtr->tkwin;
    XGCValues gcValues;
    GC gc;
    int anyTextLabel, anyWindowLabel;
    int bWidthLeft, bWidthRight, bWidthTop, bWidthBottom;
    const char *labelText;

    anyTextLabel = (framePtr->type == TYPE_LABELFRAME) &&
	    (labelframePtr->textPtr != NULL) &&
	    (labelframePtr->labelWin == NULL);
    anyWindowLabel = (framePtr->type == TYPE_LABELFRAME) &&
	    (labelframePtr->labelWin != NULL);

#ifndef TK_NO_DOUBLE_BUFFERING
    gcValues.graphics_exposures = False;
    gc = Tk_GetGC(tkwin, GCGraphicsExposures, &gcValues);
    if (framePtr->copyGC != NULL) {
	Tk_FreeGC(framePtr->display, framePtr->copyGC);
    }
    framePtr->copyGC = gc;
#endif /* TK_NO_DOUBLE_BUFFERING */

    if (framePtr->type == TYPE_LABELFRAME) {
	/*
	 * The textGC is needed even in the labelWin case, so it's always
	 * created for a labelframe.
	 */

	gcValues.font = Tk_FontId(labelframePtr->tkfont);
	gcValues.foreground = labelframePtr->textColorPtr->pixel;
	gcValues.graphics_exposures = False;
	gc = Tk_GetGC(tkwin, GCForeground | GCFont | GCGraphicsExposures,
		&gcValues);
	if (labelframePtr->textGC != NULL) {
	    Tk_FreeGC(framePtr->display, labelframePtr->textGC);
	}
	labelframePtr->textGC = gc;

	/*
	 * Calculate label size.
	 */

	labelframePtr->labelReqWidth = labelframePtr->labelReqHeight = 0;

	if (anyTextLabel) {
	    labelText = Tcl_GetString(labelframePtr->textPtr);
	    Tk_FreeTextLayout(labelframePtr->textLayout);
	    labelframePtr->textLayout =
		    Tk_ComputeTextLayout(labelframePtr->tkfont,
		    labelText, -1, 0, TK_JUSTIFY_CENTER, 0,
		    &labelframePtr->labelReqWidth,
		    &labelframePtr->labelReqHeight);
	    labelframePtr->labelReqWidth += 2 * LABELSPACING;
	    labelframePtr->labelReqHeight += 2 * LABELSPACING;
	} else if (anyWindowLabel) {
	    labelframePtr->labelReqWidth = Tk_ReqWidth(labelframePtr->labelWin);
	    labelframePtr->labelReqHeight =
		    Tk_ReqHeight(labelframePtr->labelWin);
	}

	/*
	 * Make sure label size is at least as big as the border. This
	 * simplifies later calculations and gives a better appearance with
	 * thick borders.
	 */

	if ((labelframePtr->labelAnchor >= LABELANCHOR_N) &&
		(labelframePtr->labelAnchor <= LABELANCHOR_SW)) {
	    if (labelframePtr->labelReqHeight < framePtr->borderWidth) {
		labelframePtr->labelReqHeight = framePtr->borderWidth;
	    }
	} else {
	    if (labelframePtr->labelReqWidth < framePtr->borderWidth) {
		labelframePtr->labelReqWidth = framePtr->borderWidth;
	    }
	}
    }

    /*
     * Calculate individual border widths.
     */

    bWidthBottom = bWidthTop = bWidthRight = bWidthLeft =
	    framePtr->borderWidth + framePtr->highlightWidth;

    bWidthLeft   += framePtr->padX;
    bWidthRight  += framePtr->padX;
    bWidthTop    += framePtr->padY;
    bWidthBottom += framePtr->padY;

    if (anyTextLabel || anyWindowLabel) {
	switch (labelframePtr->labelAnchor) {
	case LABELANCHOR_E:
	case LABELANCHOR_EN:
	case LABELANCHOR_ES:
	    bWidthRight += labelframePtr->labelReqWidth -
		    framePtr->borderWidth;
	    break;
	case LABELANCHOR_N:
	case LABELANCHOR_NE:
	case LABELANCHOR_NW:
	    bWidthTop += labelframePtr->labelReqHeight - framePtr->borderWidth;
	    break;
	case LABELANCHOR_S:
	case LABELANCHOR_SE:
	case LABELANCHOR_SW:
	    bWidthBottom += labelframePtr->labelReqHeight -
		    framePtr->borderWidth;
	    break;
	default:
	    bWidthLeft += labelframePtr->labelReqWidth - framePtr->borderWidth;
	    break;
	}
    }

    Tk_SetInternalBorderEx(tkwin, bWidthLeft, bWidthRight, bWidthTop,
	    bWidthBottom);

    ComputeFrameGeometry(framePtr);

    /*
     * A labelframe should request size for its label.
     */

    if (framePtr->type == TYPE_LABELFRAME) {
	int minwidth = labelframePtr->labelReqWidth;
	int minheight = labelframePtr->labelReqHeight;
	int padding = framePtr->highlightWidth;

	if (framePtr->borderWidth > 0) {
	    padding += framePtr->borderWidth + LABELMARGIN;
	}
	padding *= 2;
	if ((labelframePtr->labelAnchor >= LABELANCHOR_N) &&
		(labelframePtr->labelAnchor <= LABELANCHOR_SW)) {
	    minwidth += padding;
	    minheight += framePtr->borderWidth + framePtr->highlightWidth;
	} else {
	    minheight += padding;
	    minwidth += framePtr->borderWidth + framePtr->highlightWidth;
	}
	Tk_SetMinimumRequestSize(tkwin, minwidth, minheight);
    }

    if ((framePtr->width > 0) || (framePtr->height > 0)) {
	Tk_GeometryRequest(tkwin, framePtr->width, framePtr->height);
    }

    if (Tk_IsMapped(tkwin)) {
	if (!(framePtr->flags & REDRAW_PENDING)) {
	    Tcl_DoWhenIdle(DisplayFrame, framePtr);
	}
	framePtr->flags |= REDRAW_PENDING;
    }
}

/*
 *----------------------------------------------------------------------
 *
 * ComputeFrameGeometry --
 *
 *	This function is called to compute various geometrical information for
 *	a frame, such as where various things get displayed. It's called when
 *	the window is reconfigured.
 *
 * Results:
 *	None.
 *
 * Side effects:
 *	Display-related numbers get changed in *framePtr.
 *
 *----------------------------------------------------------------------
 */

static void
ComputeFrameGeometry(
    register Frame *framePtr)	/* Information about widget. */
{
    int otherWidth, otherHeight, otherWidthT, otherHeightT, padding;
    int maxWidth, maxHeight;
    Tk_Window tkwin;
    Labelframe *labelframePtr = (Labelframe *) framePtr;

    /*
     * We have nothing to do here unless there is a label.
     */

    if (framePtr->type != TYPE_LABELFRAME) {
	return;
    }
    if (labelframePtr->textPtr == NULL && labelframePtr->labelWin == NULL) {
	return;
    }

    tkwin = framePtr->tkwin;

    /*
     * Calculate the available size for the label
     */

    labelframePtr->labelBox.width = labelframePtr->labelReqWidth;
    labelframePtr->labelBox.height = labelframePtr->labelReqHeight;

    padding = framePtr->highlightWidth;
    if (framePtr->borderWidth > 0) {
	padding += framePtr->borderWidth + LABELMARGIN;
    }
    padding *= 2;

    maxHeight = Tk_Height(tkwin);
    maxWidth  = Tk_Width(tkwin);

    if ((labelframePtr->labelAnchor >= LABELANCHOR_N) &&
	    (labelframePtr->labelAnchor <= LABELANCHOR_SW)) {
	maxWidth -= padding;
	if (maxWidth < 1) {
	    maxWidth = 1;
	}
    } else {
	maxHeight -= padding;
	if (maxHeight < 1) {
	    maxHeight = 1;
	}
    }
    if (labelframePtr->labelBox.width > maxWidth) {
	labelframePtr->labelBox.width = maxWidth;
    }
    if (labelframePtr->labelBox.height > maxHeight) {
	labelframePtr->labelBox.height = maxHeight;
    }

    /*
     * Calculate label and text position. The text's position is based on the
     * requested size (= the text's real size) to get proper alignment if the
     * text does not fit.
     */

    otherWidth   = Tk_Width(tkwin)  - labelframePtr->labelBox.width;
    otherHeight  = Tk_Height(tkwin) - labelframePtr->labelBox.height;
    otherWidthT  = Tk_Width(tkwin)  - labelframePtr->labelReqWidth;
    otherHeightT = Tk_Height(tkwin) - labelframePtr->labelReqHeight;
    padding = framePtr->highlightWidth;

    switch (labelframePtr->labelAnchor) {
    case LABELANCHOR_E:
    case LABELANCHOR_EN:
    case LABELANCHOR_ES:
	labelframePtr->labelTextX = otherWidthT - padding;
	labelframePtr->labelBox.x = otherWidth - padding;
	break;
    case LABELANCHOR_N:
    case LABELANCHOR_NE:
    case LABELANCHOR_NW:
	labelframePtr->labelTextY = padding;
	labelframePtr->labelBox.y = padding;
	break;
    case LABELANCHOR_S:
    case LABELANCHOR_SE:
    case LABELANCHOR_SW:
	labelframePtr->labelTextY = otherHeightT - padding;
	labelframePtr->labelBox.y = otherHeight - padding;
	break;
    default:
	labelframePtr->labelTextX = padding;
	labelframePtr->labelBox.x = padding;
	break;
    }

    if (framePtr->borderWidth > 0) {
	padding += framePtr->borderWidth + LABELMARGIN;
    }

    switch (labelframePtr->labelAnchor) {
    case LABELANCHOR_NW:
    case LABELANCHOR_SW:
	labelframePtr->labelTextX = padding;
	labelframePtr->labelBox.x = padding;
	break;
    case LABELANCHOR_N:
    case LABELANCHOR_S:
	labelframePtr->labelTextX = otherWidthT / 2;
	labelframePtr->labelBox.x = otherWidth / 2;
	break;
    case LABELANCHOR_NE:
    case LABELANCHOR_SE:
	labelframePtr->labelTextX = otherWidthT - padding;
	labelframePtr->labelBox.x = otherWidth - padding;
	break;
    case LABELANCHOR_EN:
    case LABELANCHOR_WN:
	labelframePtr->labelTextY = padding;
	labelframePtr->labelBox.y = padding;
	break;
    case LABELANCHOR_E:
    case LABELANCHOR_W:
	labelframePtr->labelTextY = otherHeightT / 2;
	labelframePtr->labelBox.y = otherHeight / 2;
	break;
    default:
	labelframePtr->labelTextY = otherHeightT - padding;
	labelframePtr->labelBox.y = otherHeight - padding;
	break;
    }
}

/*
 *----------------------------------------------------------------------
 *
 * DisplayFrame --
 *
 *	This function is invoked to display a frame widget.
 *
 * Results:
 *	None.
 *
 * Side effects:
 *	Commands are output to X to display the frame in its current mode.
 *
 *----------------------------------------------------------------------
 */

static void
DisplayFrame(
    ClientData clientData)	/* Information about widget. */
{
    register Frame *framePtr = clientData;
    register Tk_Window tkwin = framePtr->tkwin;
    int bdX1, bdY1, bdX2, bdY2, hlWidth;
    Pixmap pixmap;
    TkRegion clipRegion = NULL;

    framePtr->flags &= ~REDRAW_PENDING;
    if ((framePtr->tkwin == NULL) || !Tk_IsMapped(tkwin)) {
	return;
    }

    /*
     * Highlight shall always be drawn if it exists, so do that first.
     */

    hlWidth = framePtr->highlightWidth;

    if (hlWidth != 0) {
	GC fgGC, bgGC;

	bgGC = Tk_GCForColor(framePtr->highlightBgColorPtr,
		Tk_WindowId(tkwin));
	if (framePtr->flags & GOT_FOCUS) {
	    fgGC = Tk_GCForColor(framePtr->highlightColorPtr,
		    Tk_WindowId(tkwin));
	    TkpDrawHighlightBorder(tkwin, fgGC, bgGC, hlWidth,
		    Tk_WindowId(tkwin));
	} else {
	    TkpDrawHighlightBorder(tkwin, bgGC, bgGC, hlWidth,
		    Tk_WindowId(tkwin));
	}
    }

    /*
     * If -background is set to "", no interior is drawn.
     */

    if (framePtr->border == NULL) {
	return;
    }

#ifndef TK_NO_DOUBLE_BUFFERING
    /*
     * In order to avoid screen flashes, this function redraws the frame into
     * off-screen memory, then copies it back on-screen in a single operation.
     * This means there's no point in time where the on-screen image has been
     * cleared.
     */

    pixmap = Tk_GetPixmap(framePtr->display, Tk_WindowId(tkwin),
	    Tk_Width(tkwin), Tk_Height(tkwin), Tk_Depth(tkwin));
#else
    pixmap = Tk_WindowId(tkwin);
#endif /* TK_NO_DOUBLE_BUFFERING */

    if (framePtr->type != TYPE_LABELFRAME) {
	/*
	 * Pass to platform specific draw function. In general, it just draws
	 * a simple rectangle, but it may "theme" the background.
	 */

    noLabel:
	TkpDrawFrameEx(tkwin, pixmap, framePtr->border, hlWidth,
		framePtr->borderWidth, framePtr->relief);
	if (framePtr->bgimg) {
	    DrawFrameBackground(tkwin, pixmap, hlWidth, framePtr->borderWidth,
		    framePtr->bgimg, framePtr->tile);
	}
    } else {
	Labelframe *labelframePtr = (Labelframe *) framePtr;

	if ((labelframePtr->textPtr == NULL) &&
		(labelframePtr->labelWin == NULL)) {
	    goto noLabel;
	}

	/*
	 * Clear the pixmap.
	 */

	Tk_Fill3DRectangle(tkwin, pixmap, framePtr->border, 0, 0,
		Tk_Width(tkwin), Tk_Height(tkwin), 0, TK_RELIEF_FLAT);

	/*
	 * Calculate how the label affects the border's position.
	 */

	bdX1 = bdY1 = hlWidth;
	bdX2 = Tk_Width(tkwin) - hlWidth;
	bdY2 = Tk_Height(tkwin) - hlWidth;

	switch (labelframePtr->labelAnchor) {
	case LABELANCHOR_E:
	case LABELANCHOR_EN:
	case LABELANCHOR_ES:
	    bdX2 -= (labelframePtr->labelBox.width-framePtr->borderWidth) / 2;
	    break;
	case LABELANCHOR_N:
	case LABELANCHOR_NE:
	case LABELANCHOR_NW:
	    /*
	     * Since the glyphs of the text tend to be in the lower part we
	     * favor a lower border position by rounding up.
	     */

	    bdY1 += (labelframePtr->labelBox.height-framePtr->borderWidth+1)/2;
	    break;
	case LABELANCHOR_S:
	case LABELANCHOR_SE:
	case LABELANCHOR_SW:
	    bdY2 -= (labelframePtr->labelBox.height-framePtr->borderWidth) / 2;
	    break;
	default:
	    bdX1 += (labelframePtr->labelBox.width-framePtr->borderWidth) / 2;
	    break;
	}

	/*
	 * Draw border
	 */

	Tk_Draw3DRectangle(tkwin, pixmap, framePtr->border, bdX1, bdY1,
		bdX2 - bdX1, bdY2 - bdY1, framePtr->borderWidth,
		framePtr->relief);

	if (labelframePtr->labelWin == NULL) {
	    /*
	     * Clear behind the label
	     */

	    Tk_Fill3DRectangle(tkwin, pixmap,
		    framePtr->border, labelframePtr->labelBox.x,
		    labelframePtr->labelBox.y, labelframePtr->labelBox.width,
		    labelframePtr->labelBox.height, 0, TK_RELIEF_FLAT);

	    /*
	     * Draw label. If there is not room for the entire label, use
	     * clipping to get a nice appearance.
	     */

	    if ((labelframePtr->labelBox.width < labelframePtr->labelReqWidth)
		    || (labelframePtr->labelBox.height <
			    labelframePtr->labelReqHeight)) {
		clipRegion = TkCreateRegion();
		TkUnionRectWithRegion(&labelframePtr->labelBox, clipRegion,
			clipRegion);
		TkSetRegion(framePtr->display, labelframePtr->textGC,
			clipRegion);
	    }

	    Tk_DrawTextLayout(framePtr->display, pixmap,
		    labelframePtr->textGC, labelframePtr->textLayout,
		    labelframePtr->labelTextX + LABELSPACING,
		    labelframePtr->labelTextY + LABELSPACING, 0, -1);

	    if (clipRegion != NULL) {
		XSetClipMask(framePtr->display, labelframePtr->textGC, None);
		TkDestroyRegion(clipRegion);
	    }
	} else {
	    /*
	     * Reposition and map the window (but in different ways depending
	     * on whether the frame is the window's parent).
	     */

	    if (framePtr->tkwin == Tk_Parent(labelframePtr->labelWin)) {
		if ((labelframePtr->labelBox.x != Tk_X(labelframePtr->labelWin))
			|| (labelframePtr->labelBox.y !=
				Tk_Y(labelframePtr->labelWin))
			|| (labelframePtr->labelBox.width !=
				Tk_Width(labelframePtr->labelWin))
			|| (labelframePtr->labelBox.height !=
				Tk_Height(labelframePtr->labelWin))) {
		    Tk_MoveResizeWindow(labelframePtr->labelWin,
			    labelframePtr->labelBox.x,
			    labelframePtr->labelBox.y,
			    labelframePtr->labelBox.width,
			    labelframePtr->labelBox.height);
		}
		Tk_MapWindow(labelframePtr->labelWin);
	    } else {
		Tk_MaintainGeometry(labelframePtr->labelWin, framePtr->tkwin,
			labelframePtr->labelBox.x, labelframePtr->labelBox.y,
			labelframePtr->labelBox.width,
			labelframePtr->labelBox.height);
	    }
	}
    }

#ifndef TK_NO_DOUBLE_BUFFERING
    /*
     * Everything's been redisplayed; now copy the pixmap onto the screen and
     * free up the pixmap.
     */

    XCopyArea(framePtr->display, pixmap, Tk_WindowId(tkwin),
	    framePtr->copyGC, hlWidth, hlWidth,
	    (unsigned) (Tk_Width(tkwin) - 2 * hlWidth),
	    (unsigned) (Tk_Height(tkwin) - 2 * hlWidth),
	    hlWidth, hlWidth);
    Tk_FreePixmap(framePtr->display, pixmap);
#endif /* TK_NO_DOUBLE_BUFFERING */
}

/*
 *----------------------------------------------------------------------
 *
 * TkpDrawFrame --
 *
 *	This procedure draws the rectangular frame area.
 *
 * Results:
 *	None.
 *
 * Side effects:
 *	Draws inside the tkwin area.
 *
 *----------------------------------------------------------------------
 */

void
TkpDrawFrame(
    Tk_Window tkwin,
    Tk_3DBorder border,
    int highlightWidth,
    int borderWidth,
    int relief)
{
    /*
     * Legacy shim to allow for external callers. Internal ones use
     * non-exposed TkpDrawFrameEx directly so they can use double-buffering.
     */

    TkpDrawFrameEx(tkwin, Tk_WindowId(tkwin), border,
	    highlightWidth, borderWidth, relief);
}

/*
 *--------------------------------------------------------------
 *
 * FrameEventProc --
 *
 *	This function is invoked by the Tk dispatcher on structure changes to
 *	a frame. For frames with 3D borders, this function is also invoked for
 *	exposures.
 *
 * Results:
 *	None.
 *
 * Side effects:
 *	When the window gets deleted, internal structures get cleaned up.
 *	When it gets exposed, it is redisplayed.
 *
 *--------------------------------------------------------------
 */

static void
FrameEventProc(
    ClientData clientData,	/* Information about window. */
    register XEvent *eventPtr)	/* Information about event. */
{
    register Frame *framePtr = clientData;

    if ((eventPtr->type == Expose) && (eventPtr->xexpose.count == 0)) {
	goto redraw;
    } else if (eventPtr->type == ConfigureNotify) {
	ComputeFrameGeometry(framePtr);
	goto redraw;
    } else if (eventPtr->type == DestroyNotify) {
	if (framePtr->menuName != NULL) {
	    TkSetWindowMenuBar(framePtr->interp, framePtr->tkwin,
		    framePtr->menuName, NULL);
	    ckfree(framePtr->menuName);
	    framePtr->menuName = NULL;
	}
	if (framePtr->tkwin != NULL) {
	    /*
	     * If this window is a container, then this event could be coming
	     * from the embedded application, in which case Tk_DestroyWindow
	     * hasn't been called yet. When Tk_DestroyWindow is called later,
	     * then another destroy event will be generated. We need to be
	     * sure we ignore the second event, since the frame could be gone
	     * by then. To do so, delete the event handler explicitly
	     * (normally it's done implicitly by Tk_DestroyWindow).
	     */

	    /*
	     * Since the tkwin pointer will be gone when we reach
	     * DestroyFrame, we must free all options now.
	     */

	    DestroyFramePartly(framePtr);

	    Tk_DeleteEventHandler(framePtr->tkwin,
		    ExposureMask|StructureNotifyMask|FocusChangeMask,
		    FrameEventProc, framePtr);
	    framePtr->tkwin = NULL;
	    Tcl_DeleteCommandFromToken(framePtr->interp, framePtr->widgetCmd);
	}
	if (framePtr->flags & REDRAW_PENDING) {
	    Tcl_CancelIdleCall(DisplayFrame, framePtr);
	}
	Tcl_CancelIdleCall(MapFrame, framePtr);
	Tcl_EventuallyFree(framePtr, (Tcl_FreeProc *) DestroyFrame);
    } else if (eventPtr->type == FocusIn) {
	if (eventPtr->xfocus.detail != NotifyInferior) {
	    framePtr->flags |= GOT_FOCUS;
	    if (framePtr->highlightWidth > 0) {
		goto redraw;
	    }
	}
    } else if (eventPtr->type == FocusOut) {
	if (eventPtr->xfocus.detail != NotifyInferior) {
	    framePtr->flags &= ~GOT_FOCUS;
	    if (framePtr->highlightWidth > 0) {
		goto redraw;
	    }
	}
    } else if (eventPtr->type == ActivateNotify) {
    	TkpSetMainMenubar(framePtr->interp, framePtr->tkwin,
    		framePtr->menuName);
    }
    return;

  redraw:
    if ((framePtr->tkwin != NULL) && !(framePtr->flags & REDRAW_PENDING)) {
	Tcl_DoWhenIdle(DisplayFrame, framePtr);
	framePtr->flags |= REDRAW_PENDING;
    }
}

/*
 *----------------------------------------------------------------------
 *
 * FrameCmdDeletedProc --
 *
 *	This function is invoked when a widget command is deleted. If the
 *	widget isn't already in the process of being destroyed, this command
 *	destroys it.
 *
 * Results:
 *	None.
 *
 * Side effects:
 *	The widget is destroyed.
 *
 *----------------------------------------------------------------------
 */

static void
FrameCmdDeletedProc(
    ClientData clientData)	/* Pointer to widget record for widget. */
{
    Frame *framePtr = clientData;
    Tk_Window tkwin = framePtr->tkwin;

    if (framePtr->menuName != NULL) {
	TkSetWindowMenuBar(framePtr->interp, framePtr->tkwin,
		framePtr->menuName, NULL);
	ckfree(framePtr->menuName);
	framePtr->menuName = NULL;
    }

    /*
     * This function could be invoked either because the window was destroyed
     * and the command was then deleted (in which case tkwin is NULL) or
     * because the command was deleted, and then this function destroys the
     * widget.
     */

    if (tkwin != NULL) {
	/*
	 * Some options need tkwin to be freed, so we free them here, before
	 * setting tkwin to NULL.
	 */

	DestroyFramePartly(framePtr);

	framePtr->tkwin = NULL;
	Tk_DestroyWindow(tkwin);
    }
}

/*
 *----------------------------------------------------------------------
 *
 * MapFrame --
 *
 *	This function is invoked as a when-idle handler to map a newly-created
 *	top-level frame.
 *
 * Results:
 *	None.
 *
 * Side effects:
 *	The frame given by the clientData argument is mapped.
 *
 *----------------------------------------------------------------------
 */

static void
MapFrame(
    ClientData clientData)		/* Pointer to frame structure. */
{
    Frame *framePtr = clientData;

    /*
     * Wait for all other background events to be processed before mapping
     * window. This ensures that the window's correct geometry will have been
     * determined before it is first mapped, so that the window manager
     * doesn't get a false idea of its desired geometry.
     */

    Tcl_Preserve(framePtr);
    while (1) {
	if (Tcl_DoOneEvent(TCL_IDLE_EVENTS) == 0) {
	    break;
	}

	/*
	 * After each event, make sure that the window still exists and quit
	 * if the window has been destroyed.
	 */

	if (framePtr->tkwin == NULL) {
	    Tcl_Release(framePtr);
	    return;
	}
    }
    Tk_MapWindow(framePtr->tkwin);
    Tcl_Release(framePtr);
}

/*
 *--------------------------------------------------------------
 *
 * TkInstallFrameMenu --
 *
 *	This function is needed when a Windows HWND is created and a menubar
 *	has been set to the window with a system menu. It notifies the menu
 *	package so that the system menu can be rebuilt.
 *
 * Results:
 *	None.
 *
 * Side effects:
 *	The system menu (if any) is created for the menubar associated with
 *	this frame.
 *
 *--------------------------------------------------------------
 */

void
TkInstallFrameMenu(
    Tk_Window tkwin)		/* The window that was just created. */
{
    TkWindow *winPtr = (TkWindow *) tkwin;

    if (winPtr->mainPtr != NULL) {
	Frame *framePtr = winPtr->instanceData;

	if (framePtr == NULL) {
	    Tcl_Panic("TkInstallFrameMenu couldn't get frame pointer");
	}
	TkpMenuNotifyToplevelCreate(winPtr->mainPtr->interp,
		framePtr->menuName);
    }
}

/*
 *--------------------------------------------------------------
 *
 * FrameStructureProc --
 *
 *	This function is invoked whenever StructureNotify events occur for a
 *	window that's managed as label for the frame. This procudure's only
 *	purpose is to clean up when windows are deleted.
 *
 * Results:
 *	None.
 *
 * Side effects:
 *	The window is disassociated from the frame when it is deleted.
 *
 *--------------------------------------------------------------
 */

static void
FrameStructureProc(
    ClientData clientData,	/* Pointer to record describing frame. */
    XEvent *eventPtr)		/* Describes what just happened. */
{
    Labelframe *labelframePtr = clientData;

    if (eventPtr->type == DestroyNotify) {
	/*
	 * This should only happen in a labelframe but it doesn't hurt to be
	 * careful.
	 */

	if (labelframePtr->frame.type == TYPE_LABELFRAME) {
	    labelframePtr->labelWin = NULL;
	    FrameWorldChanged(labelframePtr);
	}
    }
}

/*
 *--------------------------------------------------------------
 *
 * FrameRequestProc --
 *
 *	This function is invoked whenever a window that's associated with a
 *	frame changes its requested dimensions.
 *
 * Results:
 *	None.
 *
 * Side effects:
 *	The size and location on the screen of the window may change depending
 *	on the options specified for the frame.
 *
 *--------------------------------------------------------------
 */

static void
FrameRequestProc(
    ClientData clientData,	/* Pointer to record for frame. */
    Tk_Window tkwin)		/* Window that changed its desired size. */
{
    Frame *framePtr = clientData;

    FrameWorldChanged(framePtr);
}

/*
 *--------------------------------------------------------------
 *
 * FrameLostSlaveProc --
 *
 *	This function is invoked by Tk whenever some other geometry claims
 *	control over a slave that used to be managed by us.
 *
 * Results:
 *	None.
 *
 * Side effects:
 *	Forgets all frame-related information about the slave.
 *
 *--------------------------------------------------------------
 */

static void
FrameLostSlaveProc(
    ClientData clientData,	/* Frame structure for slave window that was
				 * stolen away. */
    Tk_Window tkwin)		/* Tk's handle for the slave window. */
{
    Frame *framePtr = clientData;
    Labelframe *labelframePtr = clientData;

    /*
     * This should only happen in a labelframe but it doesn't hurt to be
     * careful.
     */

    if (labelframePtr->frame.type == TYPE_LABELFRAME) {
	Tk_DeleteEventHandler(labelframePtr->labelWin, StructureNotifyMask,
		FrameStructureProc, labelframePtr);
	if (framePtr->tkwin != Tk_Parent(labelframePtr->labelWin)) {
	    Tk_UnmaintainGeometry(labelframePtr->labelWin, framePtr->tkwin);
	}
	Tk_UnmapWindow(labelframePtr->labelWin);
	labelframePtr->labelWin = NULL;
    }
    FrameWorldChanged(framePtr);
}

void
TkMapTopFrame(
     Tk_Window tkwin)
{
    Frame *framePtr = ((TkWindow *) tkwin)->instanceData;
    Tk_OptionTable optionTable;

    if (Tk_IsTopLevel(tkwin) && framePtr->type == TYPE_FRAME) {
	framePtr->type = TYPE_TOPLEVEL;
	Tcl_DoWhenIdle(MapFrame, framePtr);
	if (framePtr->menuName != NULL) {
	    TkSetWindowMenuBar(framePtr->interp, framePtr->tkwin, NULL,
		    framePtr->menuName);
	}
    } else if (!Tk_IsTopLevel(tkwin) && framePtr->type == TYPE_TOPLEVEL) {
	framePtr->type = TYPE_FRAME;
    } else {
	/*
	 * Not a frame or toplevel, skip it.
	 */

	return;
    }

    /*
     * The option table has already been created so the cached pointer will be
     * returned.
     */

    optionTable = Tk_CreateOptionTable(framePtr->interp,
	    optionSpecs[framePtr->type]);
    framePtr->optionTable = optionTable;
}

/*
 *--------------------------------------------------------------
 *
 * TkToplevelWindowFromCommandToken --
 *
 *	If the given command name to the command for a toplevel window in the
 *	given interpreter, return the tkwin for that toplevel window. Note
 *	that this lookup can't be done using the standard tkwin internal table
 *	because the command might have been renamed.
 *
 * Results:
 *	A Tk_Window token, or NULL if the name does not refer to a toplevel
 *	window.
 *
 * Side effects:
 *	None.
 *
 *--------------------------------------------------------------
 */

Tk_Window
TkToplevelWindowForCommand(
    Tcl_Interp *interp,
    const char *cmdName)
{
    Tcl_CmdInfo cmdInfo;
    Frame *framePtr;

    if (Tcl_GetCommandInfo(interp, cmdName, &cmdInfo) == 0) {
	return NULL;
    }
    if (cmdInfo.objProc != FrameWidgetObjCmd) {
	return NULL;
    }
    framePtr = cmdInfo.objClientData;
    if (framePtr->type != TYPE_TOPLEVEL) {
	return NULL;
    }
    return framePtr->tkwin;
}

/*
 *----------------------------------------------------------------------
 *
 * FrameBgImageProc --
 *
 *	This function is invoked by the image code whenever the manager for an
 *	image does something that affects the size or contents of an image
 *	displayed on a frame's background.
 *
 * Results:
 *	None.
 *
 * Side effects:
 *	Arranges for the button to get redisplayed.
 *
 *----------------------------------------------------------------------
 */

static void
FrameBgImageProc(
    ClientData clientData,	/* Pointer to widget record. */
    int x, int y,		/* Upper left pixel (within image) that must
				 * be redisplayed. */
    int width, int height,	/* Dimensions of area to redisplay (might be
				 * <= 0). */
    int imgWidth, int imgHeight)/* New dimensions of image. */
{
    register Frame *framePtr = clientData;

    /*
     * Changing the background image never alters the dimensions of the frame.
     */

    if (framePtr->tkwin && Tk_IsMapped(framePtr->tkwin) &&
	    !(framePtr->flags & REDRAW_PENDING)) {
	Tcl_DoWhenIdle(DisplayFrame, framePtr);
	framePtr->flags |= REDRAW_PENDING;
    }
}

/*
 *----------------------------------------------------------------------
 *
 * DrawFrameBackground --
 *
 *	This function draws the background image of a rectangular frame area.
 *
 * Results:
 *	None.
 *
 * Side effects:
 *	Draws inside the tkwin area.
 *
 *----------------------------------------------------------------------
 */

static void
DrawFrameBackground(
    Tk_Window tkwin,
    Pixmap pixmap,
    int highlightWidth,
    int borderWidth,
    Tk_Image bgimg,
    int bgtile)
{
    int width, height;			/* Area to paint on. */
    int imageWidth, imageHeight;	/* Dimensions of image. */
    const int bw = highlightWidth + borderWidth;

    Tk_SizeOfImage(bgimg, &imageWidth, &imageHeight);
    width = Tk_Width(tkwin) - 2*bw;
    height = Tk_Height(tkwin) - 2*bw;

    if (bgtile) {
	/*
	 * Draw the image tiled in the widget (inside the border).
	 */

	int x, y;

	for (x = bw; x - bw < width; x += imageWidth) {
	    int w = imageWidth;
	    if (x - bw + imageWidth > width) {
		w = (width + bw) - x;
	    }
	    for (y = bw; y < height + bw; y += imageHeight) {
		int h = imageHeight;
		if (y - bw + imageHeight > height) {
		    h = (height + bw) - y;
		}
		Tk_RedrawImage(bgimg, 0, 0, w, h, pixmap, x, y);
	    }
	}
    } else {
	/*
	 * Draw the image centred in the widget (inside the border).
	 */

	int x, y, xOff, yOff, w, h;

	if (width > imageWidth) {
	    x = 0;
	    xOff = (Tk_Width(tkwin) - imageWidth) / 2;
	    w = imageWidth;
	} else {
	    x = (imageWidth - width) / 2;
	    xOff = bw;
	    w = width;
	}
	if (height > imageHeight) {
	    y = 0;
	    yOff = (Tk_Height(tkwin) - imageHeight) / 2;
	    h = imageHeight;
	} else {
	    y = (imageHeight - height) / 2;
	    yOff = bw;
	    h = height;
	}
	Tk_RedrawImage(bgimg, x, y, w, h, pixmap, xOff, yOff);
    }
}

/*
 * Local Variables:
 * mode: c
 * c-basic-offset: 4
 * fill-column: 78
 * End:
 */<|MERGE_RESOLUTION|>--- conflicted
+++ resolved
@@ -230,7 +230,7 @@
 
 static const Tk_OptionSpec frameOptSpec[] = {
     {TK_OPTION_STRING, "-backgroundimage", "backgroundImage", "BackgroundImage",
-	DEF_FRAME_BG_IMAGE, Tk_Offset(Frame, bgimgPtr), -1,
+	DEF_FRAME_BG_IMAGE, offsetof(Frame, bgimgPtr), -1,
 	TK_OPTION_NULL_OK, 0, 0},
     {TK_OPTION_SYNONYM, "-bd", NULL, NULL,
 	NULL, 0, -1, 0, "-borderwidth", 0},
@@ -241,20 +241,16 @@
     {TK_OPTION_STRING, "-class", "class", "Class",
 	DEF_FRAME_CLASS, -1, offsetof(Frame, className), 0, 0, 0},
     {TK_OPTION_RELIEF, "-relief", "relief", "Relief",
-<<<<<<< HEAD
 	DEF_FRAME_RELIEF, -1, offsetof(Frame, relief), 0, 0, 0},
-=======
-	DEF_FRAME_RELIEF, -1, Tk_Offset(Frame, relief), 0, 0, 0},
     {TK_OPTION_BOOLEAN, "-tile", "tile", "Tile",
-	DEF_FRAME_BG_TILE, -1, Tk_Offset(Frame, tile), 0, 0, 0},
->>>>>>> 329a1085
+	DEF_FRAME_BG_TILE, -1, offsetof(Frame, tile), 0, 0, 0},
     {TK_OPTION_END, NULL, NULL, NULL,
 	NULL, 0, 0, 0, commonOptSpec, 0}
 };
 
 static const Tk_OptionSpec toplevelOptSpec[] = {
     {TK_OPTION_STRING, "-backgroundimage", "backgroundImage", "BackgroundImage",
-	DEF_FRAME_BG_IMAGE, Tk_Offset(Frame, bgimgPtr), -1,
+	DEF_FRAME_BG_IMAGE, offsetof(Frame, bgimgPtr), -1,
 	TK_OPTION_NULL_OK, 0, 0},
     {TK_OPTION_SYNONYM, "-bd", NULL, NULL,
 	NULL, 0, -1, 0, "-borderwidth", 0},
@@ -273,7 +269,7 @@
 	DEF_TOPLEVEL_SCREEN, -1, offsetof(Frame, screenName),
 	TK_OPTION_NULL_OK, 0, 0},
     {TK_OPTION_BOOLEAN, "-tile", "tile", "Tile",
-	DEF_FRAME_BG_TILE, -1, Tk_Offset(Frame, tile), 0, 0, 0},
+	DEF_FRAME_BG_TILE, -1, offsetof(Frame, tile), 0, 0, 0},
     {TK_OPTION_STRING, "-use", "use", "Use",
 	DEF_TOPLEVEL_USE, -1, offsetof(Frame, useThis),
 	TK_OPTION_NULL_OK, 0, 0},
