--- conflicted
+++ resolved
@@ -330,11 +330,7 @@
 static int		ConfigureFrame(Tcl_Interp *interp, Frame *framePtr,
 			    int objc, Tcl_Obj *const objv[]);
 static int		CreateFrame(ClientData clientData, Tcl_Interp *interp,
-<<<<<<< HEAD
-			    TkSizeT objc, Tcl_Obj *const argv[],
-=======
-			    int objc, Tcl_Obj *const objv[],
->>>>>>> 20524045
+			    TkSizeT objc, Tcl_Obj *const objv[],
 			    enum FrameType type, const char *appName);
 static void		DestroyFrame(void *memPtr);
 static void		DestroyFramePartly(Frame *framePtr);
