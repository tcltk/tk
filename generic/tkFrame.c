/*
 * tkFrame.c --
 *
 *	This module implements "frame", "labelframe" and "toplevel" widgets
 *	for the Tk toolkit. Frames are windows with a background color and
 *	possibly a 3-D effect, but not much else in the way of attributes.
 *
 * Copyright © 1990-1994 The Regents of the University of California.
 * Copyright © 1994-1997 Sun Microsystems, Inc.
 *
 * See the file "license.terms" for information on usage and redistribution of
 * this file, and for a DISCLAIMER OF ALL WARRANTIES.
 */

#include "tkInt.h"
#include "default.h"

/*
 * The following enum is used to define the type of the frame.
 */

enum FrameType {
    TYPE_FRAME, TYPE_TOPLEVEL, TYPE_LABELFRAME
};

/*
 * A data structure of the following type is kept for each
 * frame that currently exists for this process:
 */

typedef struct {
    Tk_Window tkwin;		/* Window that embodies the frame. NULL means
				 * that the window has been destroyed but the
				 * data structures haven't yet been cleaned
				 * up. */
    Display *display;		/* Display containing widget. Used, among
				 * other things, so that resources can be
				 * freed even after tkwin has gone away. */
    Tcl_Interp *interp;		/* Interpreter associated with widget. Used to
				 * delete widget command. */
    Tcl_Command widgetCmd;	/* Token for frame's widget command. */
    Tk_OptionTable optionTable;	/* Table that defines configuration options
				 * available for this widget. */
    Tcl_Obj *classNameObj;	/* Class name for widget (from configuration
				 * option). May be NULL. */
    int type;			/* Type of widget, such as TYPE_FRAME. */
    Tcl_Obj *screenNameObj;	/* Screen on which widget is created. Non-null
				 * only for top-levels. May be NULL. */
    Tcl_Obj *visualNameObj;	/* Textual description of visual for window,
				 * from -visual option. May be NULL. */
    Tcl_Obj *colormapNameObj;	/* Textual description of colormap for window,
				 * from -colormap option. May be NULL. */
    Tcl_Obj *menuNameObj;	/* Textual description of menu to use for
				 * menubar. Malloc-ed, may be NULL. */
    Colormap colormap;		/* If not None, identifies a colormap
				 * allocated for this window, which must be
				 * freed when the window is deleted. */
    Tk_3DBorder border;		/* Structure used to draw 3-D border and
				 * background. NULL means no background or
				 * border. */
    Tcl_Obj *borderWidthObj;		/* Width of 3-D border (if any). */
    int relief;			/* 3-d effect: TK_RELIEF_RAISED etc. */
    Tcl_Obj *highlightWidthObj;		/* Width in pixels of highlight to draw around
				 * widget when it has the focus. 0 means don't
				 * draw a highlight. */
    XColor *highlightBgColorPtr;
				/* Color for drawing traversal highlight area
				 * when highlight is off. */
    XColor *highlightColorPtr;	/* Color for drawing traversal highlight. */
    Tcl_Obj *widthObj;		/* Width to request for window. <= 0 means
				 * don't request any size. */
    Tcl_Obj *heightObj;		/* Height to request for window. <= 0 means
				 * don't request any size. */
    Tk_Cursor cursor;		/* Current cursor for window, or None. */
    Tcl_Obj *takeFocusObj;	/* Value of -takefocus option; not used in the
				 * C code, but used by keyboard traversal
				 * scripts. May be NULL. */
    int isContainer;		/* 1 means this window is a container, 0 means
				 * that it isn't. */
    Tcl_Obj *useThisObj;	/* If the window is embedded, this points to
				 * the name of the window in which it is
				 * embedded. For non-embedded windows this is NULL. */
    int flags;			/* Various flags; see below for
				 * definitions. */
    Tcl_Obj *padXObj;		/* Value of -padx option: specifies how many
				 * pixels of extra space to leave on left and
				 * right of child area. */
    Tcl_Obj *padYObj;		/* Value of -padx option: specifies how many
				 * pixels of extra space to leave above and
				 * below child area. */
    Tcl_Obj *bgimgPtr;		/* Value of -backgroundimage option: specifies
				 * image to display on window's background, or
				 * NULL if none. */
    Tk_Image bgimg;		/* Derived from bgimgPtr by calling
				 * Tk_GetImage, or NULL if bgimgPtr is
				 * NULL. */
    int tile;			/* Whether to tile the bgimg. */
#ifndef TK_NO_DOUBLE_BUFFERING
    GC copyGC;			/* GC for copying when double-buffering. */
#endif /* TK_NO_DOUBLE_BUFFERING */
} Frame;

/*
 * A data structure of the following type is kept for each labelframe widget
 * managed by this file:
 */

typedef struct {
    Frame frame;		/* A pointer to the generic frame structure.
				 * This must be the first element of the
				 * Labelframe. */
    /*
     * Labelframe specific configuration settings.
     */
    Tcl_Obj *textPtr;		/* Value of -text option: specifies text to
				 * display in button. */
    Tk_Font tkfont;		/* Value of -font option: specifies font to
				 * use for display text. */
    XColor *textColorPtr;	/* Value of -fg option: specifies foreground
				 * color in normal mode. */
    int labelAnchor;		/* Value of -labelanchor option: specifies
				 * where to place the label. */
    Tk_Window labelWin;		/* Value of -labelwidget option: Window to use
				 * as label for the frame. */
    /*
     * Labelframe specific fields for use with configuration settings above.
     */
    GC textGC;			/* GC for drawing text in normal mode. */
    Tk_TextLayout textLayout;	/* Stored text layout information. */
    XRectangle labelBox;	/* The label's actual size and position. */
    int labelReqWidth;		/* The label's requested width. */
    int labelReqHeight;		/* The label's requested height. */
    int labelTextX, labelTextY;	/* Position of the text to be drawn. */
} Labelframe;

/*
 * The following macros define how many extra pixels to leave around a label's
 * text.
 */

#define LABELSPACING 1
#define LABELMARGIN 4

/*
 * Flag bits for frames:
 *
 * REDRAW_PENDING:		Non-zero means a DoWhenIdle handler has
 *				already been queued to redraw this window.
 * GOT_FOCUS:			Non-zero means this widget currently has the
 *				input focus.
 */

#define REDRAW_PENDING		1
#define GOT_FOCUS		4

/*
 * The following enum is used to define a type for the -labelanchor option of
 * the Labelframe widget. These values are used as indices into the string
 * table below.
 */

enum labelanchor {
    LABELANCHOR_E, LABELANCHOR_EN, LABELANCHOR_ES,
    LABELANCHOR_N, LABELANCHOR_NE, LABELANCHOR_NW,
    LABELANCHOR_S, LABELANCHOR_SE, LABELANCHOR_SW,
    LABELANCHOR_W, LABELANCHOR_WN, LABELANCHOR_WS
};

static const char *const labelAnchorStrings[] = {
    "e", "en", "es", "n", "ne", "nw", "s", "se", "sw", "w", "wn", "ws",
    NULL
};

/*
 * Information used for parsing configuration options. There are one common
 * table used by all and one table for each widget class.
 */

static const Tk_OptionSpec commonOptSpec[] = {
    {TK_OPTION_BORDER, "-background", "background", "Background",
	DEF_FRAME_BG_COLOR, TCL_INDEX_NONE, offsetof(Frame, border),
	TK_OPTION_NULL_OK, DEF_FRAME_BG_MONO, 0},
    {TK_OPTION_SYNONYM, "-bg", NULL, NULL,
	NULL, 0, TCL_INDEX_NONE, 0, "-background", 0},
    {TK_OPTION_STRING, "-colormap", "colormap", "Colormap",
	DEF_FRAME_COLORMAP, offsetof(Frame, colormapNameObj), TCL_INDEX_NONE,
	TK_OPTION_NULL_OK, 0, 0},
    /*
     * Having -container is useless in a labelframe since a container has
     * no border. It should be deprecated.
     */
    {TK_OPTION_BOOLEAN, "-container", "container", "Container",
	DEF_FRAME_CONTAINER, TCL_INDEX_NONE, offsetof(Frame, isContainer), 0, 0, 0},
    {TK_OPTION_CURSOR, "-cursor", "cursor", "Cursor",
	DEF_FRAME_CURSOR, TCL_INDEX_NONE, offsetof(Frame, cursor),
	TK_OPTION_NULL_OK, 0, 0},
    {TK_OPTION_PIXELS, "-height", "height", "Height",
	DEF_FRAME_HEIGHT, offsetof(Frame, heightObj), TCL_INDEX_NONE, 0, 0, 0},
    {TK_OPTION_COLOR, "-highlightbackground", "highlightBackground",
	"HighlightBackground", DEF_FRAME_HIGHLIGHT_BG, TCL_INDEX_NONE,
	offsetof(Frame, highlightBgColorPtr), 0, 0, 0},
    {TK_OPTION_COLOR, "-highlightcolor", "highlightColor", "HighlightColor",
	DEF_FRAME_HIGHLIGHT, TCL_INDEX_NONE, offsetof(Frame, highlightColorPtr),
	0, 0, 0},
    {TK_OPTION_PIXELS, "-highlightthickness", "highlightThickness",
	"HighlightThickness", DEF_FRAME_HIGHLIGHT_WIDTH, offsetof(Frame, highlightWidthObj),
	TCL_INDEX_NONE, 0, 0, 0},
    {TK_OPTION_PIXELS, "-padx", "padX", "Pad",
	DEF_FRAME_PADX, offsetof(Frame, padXObj), TCL_INDEX_NONE, 0, 0, 0},
    {TK_OPTION_PIXELS, "-pady", "padY", "Pad",
	DEF_FRAME_PADY, offsetof(Frame, padYObj), TCL_INDEX_NONE, 0, 0, 0},
    {TK_OPTION_STRING, "-takefocus", "takeFocus", "TakeFocus",
	DEF_FRAME_TAKE_FOCUS, offsetof(Frame, takeFocusObj), TCL_INDEX_NONE,
	TK_OPTION_NULL_OK, 0, 0},
    {TK_OPTION_STRING, "-visual", "visual", "Visual",
	DEF_FRAME_VISUAL, offsetof(Frame, visualNameObj), TCL_INDEX_NONE,
	TK_OPTION_NULL_OK, 0, 0},
    {TK_OPTION_PIXELS, "-width", "width", "Width",
	DEF_FRAME_WIDTH, offsetof(Frame, widthObj), TCL_INDEX_NONE, 0, 0, 0},
    {TK_OPTION_END, NULL, NULL, NULL, NULL, 0, 0, 0, 0, 0}
};

static const Tk_OptionSpec frameOptSpec[] = {
    {TK_OPTION_STRING, "-backgroundimage", "backgroundImage", "BackgroundImage",
	DEF_FRAME_BG_IMAGE, offsetof(Frame, bgimgPtr), TCL_INDEX_NONE,
	TK_OPTION_NULL_OK, 0, 0},
    {TK_OPTION_SYNONYM, "-bd", NULL, NULL,
	NULL, 0, TCL_INDEX_NONE, 0, "-borderwidth", 0},
    {TK_OPTION_SYNONYM, "-bgimg", NULL, NULL,
	NULL, 0, TCL_INDEX_NONE, 0, "-backgroundimage", 0},
    {TK_OPTION_PIXELS, "-borderwidth", "borderWidth", "BorderWidth",
	DEF_FRAME_BORDER_WIDTH, offsetof(Frame, borderWidthObj), TCL_INDEX_NONE, 0, 0, 0},
    {TK_OPTION_STRING, "-class", "class", "Class",
	DEF_FRAME_CLASS, offsetof(Frame, classNameObj), TCL_INDEX_NONE, 0, 0, 0},
    {TK_OPTION_RELIEF, "-relief", "relief", "Relief",
	DEF_FRAME_RELIEF, TCL_INDEX_NONE, offsetof(Frame, relief), 0, 0, 0},
    {TK_OPTION_BOOLEAN, "-tile", "tile", "Tile",
	DEF_FRAME_BG_TILE, TCL_INDEX_NONE, offsetof(Frame, tile), 0, 0, 0},
    {TK_OPTION_END, NULL, NULL, NULL,
	NULL, 0, 0, 0, commonOptSpec, 0}
};

static const Tk_OptionSpec toplevelOptSpec[] = {
    {TK_OPTION_STRING, "-backgroundimage", "backgroundImage", "BackgroundImage",
	DEF_FRAME_BG_IMAGE, offsetof(Frame, bgimgPtr), TCL_INDEX_NONE,
	TK_OPTION_NULL_OK, 0, 0},
    {TK_OPTION_SYNONYM, "-bd", NULL, NULL,
	NULL, 0, TCL_INDEX_NONE, 0, "-borderwidth", 0},
    {TK_OPTION_SYNONYM, "-bgimg", NULL, NULL,
	NULL, 0, TCL_INDEX_NONE, 0, "-backgroundimage", 0},
    {TK_OPTION_PIXELS, "-borderwidth", "borderWidth", "BorderWidth",
	DEF_FRAME_BORDER_WIDTH, offsetof(Frame, borderWidthObj), TCL_INDEX_NONE, 0, 0, 0},
    {TK_OPTION_STRING, "-class", "class", "Class",
	DEF_TOPLEVEL_CLASS, offsetof(Frame, classNameObj), TCL_INDEX_NONE, 0, 0, 0},
    {TK_OPTION_STRING, "-menu", "menu", "Menu",
	DEF_TOPLEVEL_MENU, offsetof(Frame, menuNameObj), TCL_INDEX_NONE,
	TK_OPTION_NULL_OK, 0, 0},
    {TK_OPTION_RELIEF, "-relief", "relief", "Relief",
	DEF_FRAME_RELIEF, TCL_INDEX_NONE, offsetof(Frame, relief), 0, 0, 0},
    {TK_OPTION_STRING, "-screen", "screen", "Screen",
	DEF_TOPLEVEL_SCREEN, offsetof(Frame, screenNameObj), TCL_INDEX_NONE,
	TK_OPTION_NULL_OK, 0, 0},
    {TK_OPTION_BOOLEAN, "-tile", "tile", "Tile",
	DEF_FRAME_BG_TILE, TCL_INDEX_NONE, offsetof(Frame, tile), 0, 0, 0},
    {TK_OPTION_STRING, "-use", "use", "Use",
	DEF_TOPLEVEL_USE, offsetof(Frame, useThisObj), TCL_INDEX_NONE,
	TK_OPTION_NULL_OK, 0, 0},
    {TK_OPTION_END, NULL, NULL, NULL,
	NULL, 0, 0, 0, commonOptSpec, 0}
};

static const Tk_OptionSpec labelframeOptSpec[] = {
    {TK_OPTION_SYNONYM, "-bd", NULL, NULL,
	NULL, 0, TCL_INDEX_NONE, 0, "-borderwidth", 0},
    {TK_OPTION_PIXELS, "-borderwidth", "borderWidth", "BorderWidth",
	DEF_LABELFRAME_BORDER_WIDTH, offsetof(Frame, borderWidthObj), TCL_INDEX_NONE,
	0, 0, 0},
    {TK_OPTION_STRING, "-class", "class", "Class",
	DEF_LABELFRAME_CLASS, offsetof(Frame, classNameObj), TCL_INDEX_NONE, 0, 0, 0},
    {TK_OPTION_SYNONYM, "-fg", "foreground", NULL,
	NULL, 0, TCL_INDEX_NONE, 0, "-foreground", 0},
    {TK_OPTION_FONT, "-font", "font", "Font",
	DEF_LABELFRAME_FONT, TCL_INDEX_NONE, offsetof(Labelframe, tkfont), 0, 0, 0},
    {TK_OPTION_COLOR, "-foreground", "foreground", "Foreground",
	DEF_LABELFRAME_FG, TCL_INDEX_NONE, offsetof(Labelframe, textColorPtr), 0, 0, 0},
    {TK_OPTION_STRING_TABLE, "-labelanchor", "labelAnchor", "LabelAnchor",
	DEF_LABELFRAME_LABELANCHOR, TCL_INDEX_NONE, offsetof(Labelframe, labelAnchor),
	0, labelAnchorStrings, 0},
    {TK_OPTION_WINDOW, "-labelwidget", "labelWidget", "LabelWidget",
	NULL, TCL_INDEX_NONE, offsetof(Labelframe, labelWin), TK_OPTION_NULL_OK, 0, 0},
    {TK_OPTION_RELIEF, "-relief", "relief", "Relief",
	DEF_LABELFRAME_RELIEF, TCL_INDEX_NONE, offsetof(Frame, relief), 0, 0, 0},
    {TK_OPTION_STRING, "-text", "text", "Text",
	DEF_LABELFRAME_TEXT, offsetof(Labelframe, textPtr), TCL_INDEX_NONE,
	TK_OPTION_NULL_OK, 0, 0},
    {TK_OPTION_END, NULL, NULL, NULL,
	NULL, 0, 0, 0, commonOptSpec, 0}
};

/*
 * Class names for widgets, indexed by FrameType.
 */

static const char *const classNames[] = {"Frame", "Toplevel", "Labelframe"};

/*
 * The following table maps from FrameType to the option template for that
 * class of widgets.
 */

static const Tk_OptionSpec *const optionSpecs[] = {
    frameOptSpec,
    toplevelOptSpec,
    labelframeOptSpec,
};

/*
 * Forward declarations for functions defined later in this file:
 */

static void		ComputeFrameGeometry(Frame *framePtr);
static int		ConfigureFrame(Tcl_Interp *interp, Frame *framePtr,
			    Tcl_Size objc, Tcl_Obj *const objv[]);
static Tcl_FreeProc	DestroyFrame;
static void		DestroyFramePartly(Frame *framePtr);
static void		DisplayFrame(void *clientData);
static void		DrawFrameBackground(Tk_Window tkwin, Pixmap pixmap,
			    int highlightWidth, int borderWidth,
			    Tk_Image bgimg, int bgtile);
static void		FrameBgImageProc(void *clientData,
			    int x, int y, int width, int height,
			    int imgWidth, int imgHeight);
static void		FrameCmdDeletedProc(void *clientData);
static void		FrameEventProc(void *clientData,
			    XEvent *eventPtr);
static void		FrameLostContentProc(void *clientData,
			    Tk_Window tkwin);
static void		FrameRequestProc(void *clientData,
			    Tk_Window tkwin);
static void		FrameStructureProc(void *clientData,
			    XEvent *eventPtr);
static Tcl_ObjCmdProc FrameWidgetObjCmd;
static void		FrameWorldChanged(void *instanceData);
static void		MapFrame(void *clientData);

/*
 * The structure below defines frame class behavior by means of functions that
 * can be invoked from generic window code.
 */

static const Tk_ClassProcs frameClass = {
    sizeof(Tk_ClassProcs),	/* size */
    FrameWorldChanged,		/* worldChangedProc */
    NULL,			/* createProc */
    NULL			/* modalProc */
};

/*
 * The structure below defines the official type record for the labelframe's
 * geometry manager:
 */

static const Tk_GeomMgr frameGeomType = {
    "labelframe",		/* name */
    FrameRequestProc,		/* requestProc */
    FrameLostContentProc		/* lostContentProc */
};

/*
 *--------------------------------------------------------------
 *
 * Tk_FrameObjCmd, Tk_ToplevelObjCmd, Tk_LabelframeObjCmd --
 *
 *	These functions are invoked to process the "frame", "toplevel" and
 *	"labelframe" Tcl commands. See the user documentation for details on
 *	what they do.
 *
 * Results:
 *	A standard Tcl result.
 *
 * Side effects:
 *	See the user documentation. These functions are just wrappers; they
 *	call CreateFrame to do all of the real work.
 *
 *--------------------------------------------------------------
 */

int
Tk_FrameObjCmd(
    void *clientData,	/* Either NULL or pointer to option table. */
    Tcl_Interp *interp,		/* Current interpreter. */
    int objc,			/* Number of arguments. */
    Tcl_Obj *const objv[])	/* Argument objects. */
{
    return TkCreateFrame(clientData, interp, objc, objv, TYPE_FRAME, NULL);
}

int
Tk_ToplevelObjCmd(
    void *clientData,	/* Either NULL or pointer to option table. */
    Tcl_Interp *interp,		/* Current interpreter. */
    int objc,			/* Number of arguments. */
    Tcl_Obj *const objv[])	/* Argument objects. */
{
    return TkCreateFrame(clientData, interp, objc, objv, TYPE_TOPLEVEL, NULL);
}

int
Tk_LabelframeObjCmd(
    void *clientData,	/* Either NULL or pointer to option table. */
    Tcl_Interp *interp,		/* Current interpreter. */
    int objc,			/* Number of arguments. */
    Tcl_Obj *const objv[])	/* Argument objects. */
{
    return TkCreateFrame(clientData, interp, objc, objv, TYPE_LABELFRAME, NULL);
}

/*
 *--------------------------------------------------------------
 *
 * TkCreateFrame --
 *
 *	This function is the old command function for the "frame" and
 *	"toplevel" commands. Now it is used directly by Tk_Init to create a
 *	new main window. See the user documentation for the "frame" and
 *	"toplevel" commands for details on what it does.
 *
 * Results:
 *	A standard Tcl result.
 *
 * Side effects:
 *	See the user documentation.
 *
 *--------------------------------------------------------------
 */

int
TkCreateFrame(
    TCL_UNUSED(void *),
    Tcl_Interp *interp,		/* Current interpreter. */
    Tcl_Size objc,			/* Number of arguments. */
    Tcl_Obj *const objv[],	/* Argument objects. */
    int type,	/* What widget type to create. */
    const char *appName)	/* Should only be non-NULL if there are no
				 * Main window associated with the
				 * interpreter. Gives the base name to use for
				 * the new application. */
{
    Tk_Window tkwin;
    Frame *framePtr;
    Tk_OptionTable optionTable;
    Tk_Window newWin;
    const char *className, *screenName, *visualName, *colormapName;
    const char *arg, *useOption;
    int depth;
    Tcl_Size i, length;
    unsigned int mask;
    Colormap colormap;
    Visual *visual;

    if (objc < 2) {
	Tcl_WrongNumArgs(interp, 1, objv, "pathName ?-option value ...?");
	return TCL_ERROR;
    }

    /*
     * Create the option table for this widget class. If it has already been
     * created, the cached pointer will be returned.
     */

    optionTable = Tk_CreateOptionTable(interp, optionSpecs[type]);

    /*
     * Pre-process the argument list. Scan through it to find any "-class",
     * "-screen", "-visual", and "-colormap" options. These arguments need to
     * be processed specially, before the window is configured using the usual
     * Tk mechanisms.
     */

    className = colormapName = screenName = visualName = useOption = NULL;
    colormap = None;
    for (i = 2; i < objc; i += 2) {
	arg = Tcl_GetStringFromObj(objv[i], &length);
	if (length < 2) {
	    continue;
	}
	if ((arg[1] == 'c') && (length >= 3)
		&& (strncmp(arg, "-class", length) == 0)) {
	    className = Tcl_GetString(objv[i+1]);
	} else if ((arg[1] == 'c') && (length >= 3)
		&& (strncmp(arg, "-colormap", length) == 0)) {
	    colormapName = Tcl_GetString(objv[i+1]);
	} else if ((arg[1] == 's') && (type == TYPE_TOPLEVEL)
		&& (strncmp(arg, "-screen", length) == 0)) {
	    screenName = Tcl_GetString(objv[i+1]);
	} else if ((arg[1] == 'u') && (type == TYPE_TOPLEVEL)
		&& (strncmp(arg, "-use", length) == 0)) {
	    useOption = Tcl_GetString(objv[i+1]);
	} else if ((arg[1] == 'v')
		&& (strncmp(arg, "-visual", length) == 0)) {
	    visualName = Tcl_GetString(objv[i+1]);
	}
    }

    /*
     * Create the window, and deal with the special options -use, -classname,
     * -colormap, -screenname, and -visual. These options must be handle
     * before calling ConfigureFrame below, and they must also be processed in
     * a particular order, for the following reasons:
     * 1. Must set the window's class before calling ConfigureFrame, so that
     *	  unspecified options are looked up in the option database using the
     *	  correct class.
     * 2. Must set visual information before calling ConfigureFrame so that
     *	  colors are allocated in a proper colormap.
     * 3. Must call Tk_UseWindow before setting non-default visual
     *	  information, since Tk_UseWindow changes the defaults.
     */

    if (screenName == NULL) {
	screenName = (type == TYPE_TOPLEVEL) ? "" : NULL;
    }

    /*
     * Main window associated with interpreter. If we're called by Tk_Init to
     * create a new application, then this is NULL.
     */

    tkwin = Tk_MainWindow(interp);
    if (tkwin != NULL) {
	newWin = Tk_CreateWindowFromPath(interp, tkwin, Tcl_GetString(objv[1]),
		screenName);
    } else if (appName == NULL) {
	/*
	 * This occurs when someone tried to create a frame/toplevel while we
	 * are being destroyed. Let an error be thrown.
	 */

	Tcl_SetObjResult(interp, Tcl_ObjPrintf(
		"unable to create widget \"%s\"", Tcl_GetString(objv[1])));
	Tcl_SetErrorCode(interp, "TK", "APPLICATION_GONE", NULL);
	return TCL_ERROR;
    } else {
	/*
	 * We were called from Tk_Init; create a new application.
	 */

	newWin = TkCreateMainWindow(interp, screenName, appName);
    }
    if (newWin == NULL) {
	goto error;
    }

    /*
     * Mark Tk frames as suitable candidates for [wm manage].
     */

    ((TkWindow *)newWin)->flags |= TK_WM_MANAGEABLE;

    if (className == NULL) {
	className = Tk_GetOption(newWin, "class", "Class");
	if (className == NULL) {
	    className = classNames[type];
	}
    }
    Tk_SetClass(newWin, className);
    if (useOption == NULL) {
	useOption = Tk_GetOption(newWin, "use", "Use");
    }
    if ((useOption != NULL) && (*useOption != 0)
	    && (Tk_UseWindow(interp, newWin, useOption) != TCL_OK)) {
	goto error;
    }
    if (visualName == NULL) {
	visualName = Tk_GetOption(newWin, "visual", "Visual");
    }
    if (colormapName == NULL) {
	colormapName = Tk_GetOption(newWin, "colormap", "Colormap");
    }
    if ((colormapName != NULL) && (*colormapName == 0)) {
	colormapName = NULL;
    }
    if (visualName != NULL) {
	visual = Tk_GetVisual(interp, newWin, visualName, &depth,
		(colormapName == NULL) ? &colormap : NULL);
	if (visual == NULL) {
	    goto error;
	}
	Tk_SetWindowVisual(newWin, visual, depth, colormap);
    }
    if (colormapName != NULL) {
	colormap = Tk_GetColormap(interp, newWin, colormapName);
	if (colormap == None) {
	    goto error;
	}
	Tk_SetWindowColormap(newWin, colormap);
    }

    /*
     * For top-level windows, provide an initial geometry request of 200x200,
     * just so the window looks nicer on the screen if it doesn't request a
     * size for itself.
     */

    if (type == TYPE_TOPLEVEL) {
	Tk_GeometryRequest(newWin, 200, 200);
    }

    /*
     * Create the widget record, process configuration options, and create
     * event handlers. Then fill in a few additional fields in the widget
     * record from the special options.
     */

    if (type == TYPE_LABELFRAME) {
	framePtr = (Frame *)ckalloc(sizeof(Labelframe));
	memset(framePtr, 0, sizeof(Labelframe));
    } else {
	framePtr = (Frame *)ckalloc(sizeof(Frame));
	memset(framePtr, 0, sizeof(Frame));
    }
    framePtr->tkwin = newWin;
    framePtr->display = Tk_Display(newWin);
    framePtr->interp = interp;
    framePtr->widgetCmd	= Tcl_CreateObjCommand(interp, Tk_PathName(newWin),
	    FrameWidgetObjCmd, framePtr, FrameCmdDeletedProc);
    framePtr->optionTable = optionTable;
    framePtr->type = type;
    framePtr->colormap = colormap;
    framePtr->relief = TK_RELIEF_FLAT;
    framePtr->cursor = NULL;

    if (framePtr->type == TYPE_LABELFRAME) {
	Labelframe *labelframePtr = (Labelframe *) framePtr;

	labelframePtr->labelAnchor = LABELANCHOR_NW;
	labelframePtr->textGC = NULL;
    }

    /*
     * Store backreference to frame widget in window structure.
     */

    Tk_SetClassProcs(newWin, &frameClass, framePtr);

    mask = ExposureMask | StructureNotifyMask | FocusChangeMask;
    if (type == TYPE_TOPLEVEL) {
	mask |= ActivateMask;
    }
    Tk_CreateEventHandler(newWin, mask, FrameEventProc, framePtr);
    if ((Tk_InitOptions(interp, framePtr, optionTable, newWin)
	    != TCL_OK) ||
	    (ConfigureFrame(interp, framePtr, objc-2, objv+2) != TCL_OK)) {
	goto error;
    }
    if (framePtr->isContainer) {
	if (framePtr->useThisObj != NULL) {
	    Tcl_SetObjResult(interp, Tcl_NewStringObj(
		    "windows cannot have both the -use and the -container"
		    " option set", TCL_INDEX_NONE));
	    Tcl_SetErrorCode(interp, "TK", "FRAME", "CONTAINMENT", NULL);
	    goto error;
	}
	Tk_MakeContainer(framePtr->tkwin);
    }
    if (type == TYPE_TOPLEVEL) {
	Tcl_DoWhenIdle(MapFrame, framePtr);
    }
    Tcl_SetObjResult(interp, Tk_NewWindowObj(newWin));
    return TCL_OK;

  error:
    if (newWin != NULL) {
	Tk_DestroyWindow(newWin);
    }
    return TCL_ERROR;
}

/*
 *--------------------------------------------------------------
 *
 * FrameWidgetObjCmd --
 *
 *	This function is invoked to process the Tcl command that corresponds
 *	to a frame widget. See the user documentation for details on what it
 *	does.
 *
 * Results:
 *	A standard Tcl result.
 *
 * Side effects:
 *	See the user documentation.
 *
 *--------------------------------------------------------------
 */

static int
FrameWidgetObjCmd(
    void *clientData,	/* Information about frame widget. */
    Tcl_Interp *interp,		/* Current interpreter. */
    int objc,			/* Number of arguments. */
    Tcl_Obj *const objv[])	/* Argument objects. */
{
    static const char *const frameOptions[] = {
	"cget", "configure", NULL
    };
    enum options {
	FRAME_CGET, FRAME_CONFIGURE
    };
    Frame *framePtr = (Frame *)clientData;
    int result = TCL_OK, index;
    int c;
    Tcl_Size i, length;
    Tcl_Obj *objPtr;

    if (objc < 2) {
	Tcl_WrongNumArgs(interp, 1, objv, "option ?arg ...?");
	return TCL_ERROR;
    }
    if (Tcl_GetIndexFromObjStruct(interp, objv[1], frameOptions,
	    sizeof(char *), "option", 0, &index) != TCL_OK) {
	return TCL_ERROR;
    }
    Tcl_Preserve(framePtr);
    switch ((enum options) index) {
    case FRAME_CGET:
	if (objc != 3) {
	    Tcl_WrongNumArgs(interp, 2, objv, "option");
	    result = TCL_ERROR;
	    goto done;
	}
	objPtr = Tk_GetOptionValue(interp, framePtr,
		framePtr->optionTable, objv[2], framePtr->tkwin);
	if (objPtr == NULL) {
	    result = TCL_ERROR;
	    goto done;
	}
	Tcl_SetObjResult(interp, objPtr);
	break;
    case FRAME_CONFIGURE:
	if (objc <= 3) {
	    objPtr = Tk_GetOptionInfo(interp, framePtr,
		    framePtr->optionTable, (objc == 3) ? objv[2] : NULL,
		    framePtr->tkwin);
	    if (objPtr == NULL) {
		result = TCL_ERROR;
		goto done;
	    }
	    Tcl_SetObjResult(interp, objPtr);
	} else {
	    /*
	     * Don't allow the options -class, -colormap, -container, -screen,
	     * -use, or -visual to be changed.
	     */

	    for (i = 2; i < objc; i++) {
		const char *arg = Tcl_GetStringFromObj(objv[i], &length);

		if (length < 2) {
		    continue;
		}
		c = arg[1];
		if (((c == 'c') && (length >= 2)
			&& (strncmp(arg, "-class", length) == 0))
		    || ((c == 'c') && (length >= 3)
			&& (strncmp(arg, "-colormap", length) == 0))
		    || ((c == 'c') && (length >= 3)
			&& (strncmp(arg, "-container", length) == 0))
		    || ((c == 's') && (framePtr->type == TYPE_TOPLEVEL)
			&& (strncmp(arg, "-screen", length) == 0))
		    || ((c == 'u') && (framePtr->type == TYPE_TOPLEVEL)
			&& (strncmp(arg, "-use", length) == 0))
		    || ((c == 'v')
			&& (strncmp(arg, "-visual", length) == 0))) {

#ifdef _WIN32
		    if (c == 'u') {
			const char *string = Tcl_GetString(objv[i+1]);

			if (Tk_UseWindow(interp, framePtr->tkwin,
				string) != TCL_OK) {
			    result = TCL_ERROR;
			    goto done;
			}
			continue;
		    }
#endif
		    Tcl_SetObjResult(interp, Tcl_ObjPrintf(
			    "can't modify %s option after widget is created",
			    arg));
		    Tcl_SetErrorCode(interp, "TK", "FRAME", "CREATE_ONLY",
			    NULL);
		    result = TCL_ERROR;
		    goto done;
		}
	    }
	    result = ConfigureFrame(interp, framePtr, objc-2, objv+2);
	}
	break;
    }

  done:
    Tcl_Release(framePtr);
    return result;
}

/*
 *----------------------------------------------------------------------
 *
 * DestroyFrame --
 *
 *	This function is invoked by Tcl_EventuallyFree or Tcl_Release to clean
 *	up the internal structure of a frame at a safe time (when no-one is
 *	using it anymore).
 *
 * Results:
 *	None.
 *
 * Side effects:
 *	Everything associated with the frame is freed up.
 *
 *----------------------------------------------------------------------
 */

static void
DestroyFrame(
#if TCL_MAJOR_VERSION > 8
    void *memPtr)		/* Info about frame widget. */
#else
    char *memPtr)
#endif
{
    Frame *framePtr = (Frame *)memPtr;
    Labelframe *labelframePtr = (Labelframe *)memPtr;

    if (framePtr->type == TYPE_LABELFRAME) {
	Tk_FreeTextLayout(labelframePtr->textLayout);
	if (labelframePtr->textGC != NULL) {
	    Tk_FreeGC(framePtr->display, labelframePtr->textGC);
	}
    }
#ifndef TK_NO_DOUBLE_BUFFERING
    if (framePtr->copyGC != NULL) {
	Tk_FreeGC(framePtr->display, framePtr->copyGC);
    }
#endif /* TK_NO_DOUBLE_BUFFERING */
    if (framePtr->colormap != None) {
	Tk_FreeColormap(framePtr->display, framePtr->colormap);
    }
    if (framePtr->bgimg) {
	Tk_FreeImage(framePtr->bgimg);
    }
    ckfree(framePtr);
}

/*
 *----------------------------------------------------------------------
 *
 * DestroyFramePartly --
 *
 *	This function is invoked to clean up everything that needs tkwin to be
 *	defined when deleted. During the destruction process tkwin is always
 *	set to NULL and this function must be called before that happens.
 *
 * Results:
 *	None.
 *
 * Side effects:
 *	Some things associated with the frame are freed up.
 *
 *----------------------------------------------------------------------
 */

static void
DestroyFramePartly(
    Frame *framePtr)		/* Info about frame widget. */
{
    Labelframe *labelframePtr = (Labelframe *) framePtr;

    if (framePtr->type == TYPE_LABELFRAME && labelframePtr->labelWin != NULL) {
	Tk_DeleteEventHandler(labelframePtr->labelWin, StructureNotifyMask,
		FrameStructureProc, framePtr);
	Tk_ManageGeometry(labelframePtr->labelWin, NULL, NULL);
	if (framePtr->tkwin != Tk_Parent(labelframePtr->labelWin)) {
	    Tk_UnmaintainGeometry(labelframePtr->labelWin, framePtr->tkwin);
	}
	Tk_UnmapWindow(labelframePtr->labelWin);
	labelframePtr->labelWin = NULL;
    }

    Tk_FreeConfigOptions(framePtr, framePtr->optionTable,
	    framePtr->tkwin);
}

/*
 *----------------------------------------------------------------------
 *
 * ConfigureFrame --
 *
 *	This function is called to process an objv/objc list, plus the Tk
 *	option database, in order to configure (or reconfigure) a frame
 *	widget.
 *
 * Results:
 *	The return value is a standard Tcl result. If TCL_ERROR is returned,
 *	then the interp's result contains an error message.
 *
 * Side effects:
 *	Configuration information, such as text string, colors, font, etc. get
 *	set for framePtr; old resources get freed, if there were any.
 *
 *----------------------------------------------------------------------
 */

static int
ConfigureFrame(
    Tcl_Interp *interp,		/* Used for error reporting. */
    Frame *framePtr,	/* Information about widget; may or may not
				 * already have values for some fields. */
    Tcl_Size objc,			/* Number of valid entries in objv. */
    Tcl_Obj *const objv[])	/* Arguments. */
{
    Tk_SavedOptions savedOptions;
    Tcl_Obj *oldMenuNameObj;
    Tk_Window oldWindow = NULL;
    Labelframe *labelframePtr = (Labelframe *) framePtr;
    Tk_Image image = NULL;
    int padX, padY, width, height;
    int borderWidth, highlightWidth;

    /*
     * Need the old menubar name for the menu code to delete it.
     */

    oldMenuNameObj = framePtr->menuNameObj;
    if (oldMenuNameObj) {
	Tcl_IncrRefCount(oldMenuNameObj);
    }

    if (framePtr->type == TYPE_LABELFRAME) {
	oldWindow = labelframePtr->labelWin;
    }
    if (Tk_SetOptions(interp, framePtr,
	    framePtr->optionTable, objc, objv,
	    framePtr->tkwin, &savedOptions, NULL) != TCL_OK) {
	if (oldMenuNameObj != NULL) {
	    Tcl_DecrRefCount(oldMenuNameObj);
	}
	return TCL_ERROR;
    }

    if (framePtr->bgimgPtr) {
	image = Tk_GetImage(interp, framePtr->tkwin,
		Tcl_GetString(framePtr->bgimgPtr), FrameBgImageProc, framePtr);
	if (image == NULL) {
	    Tk_RestoreSavedOptions(&savedOptions);
	    return TCL_ERROR;
	}
    }
    if (framePtr->bgimg) {
	Tk_FreeImage(framePtr->bgimg);
    }
    framePtr->bgimg = image;

    Tk_FreeSavedOptions(&savedOptions);

    /*
     * A few of the options require additional processing.
     */

    if ((((oldMenuNameObj == NULL) && (framePtr->menuNameObj != NULL))
	    || ((oldMenuNameObj != NULL) && (framePtr->menuNameObj == NULL))
	    || ((oldMenuNameObj != NULL) && (framePtr->menuNameObj != NULL)
	    && strcmp(Tcl_GetString(oldMenuNameObj), Tcl_GetString(framePtr->menuNameObj)) != 0))
	    && framePtr->type == TYPE_TOPLEVEL) {
	Tk_SetWindowMenubar(interp, framePtr->tkwin, (oldMenuNameObj ? Tcl_GetString(oldMenuNameObj) : NULL),
		(framePtr->menuNameObj ? Tcl_GetString(framePtr->menuNameObj) : NULL));
    }

    if (oldMenuNameObj != NULL) {
	Tcl_DecrRefCount(oldMenuNameObj);
    }

    if (framePtr->border != NULL) {
	Tk_SetBackgroundFromBorder(framePtr->tkwin, framePtr->border);
    } else {
	Tk_SetWindowBackgroundPixmap(framePtr->tkwin, None);
    }

    Tk_GetPixelsFromObj(NULL, framePtr->tkwin, framePtr->widthObj, &width);
    if (width < 0) {
	Tcl_DecrRefCount(framePtr->widthObj);
	framePtr->widthObj = Tcl_NewIntObj(0);
	Tcl_IncrRefCount(framePtr->widthObj);
    }
    Tk_GetPixelsFromObj(NULL, framePtr->tkwin, framePtr->heightObj, &height);
    if (height < 0) {
	Tcl_DecrRefCount(framePtr->heightObj);
	framePtr->heightObj = Tcl_NewIntObj(0);
	Tcl_IncrRefCount(framePtr->heightObj);
    }
    Tk_GetPixelsFromObj(NULL, framePtr->tkwin, framePtr->borderWidthObj, &borderWidth);
    if (borderWidth < 0) {
	Tcl_DecrRefCount(framePtr->borderWidthObj);
	framePtr->borderWidthObj = Tcl_NewIntObj(0);
	Tcl_IncrRefCount(framePtr->borderWidthObj);
    }
    Tk_GetPixelsFromObj(NULL, framePtr->tkwin, framePtr->highlightWidthObj, &highlightWidth);
    if (highlightWidth < 0) {
	Tcl_DecrRefCount(framePtr->highlightWidthObj);
	framePtr->highlightWidthObj = Tcl_NewIntObj(0);
	Tcl_IncrRefCount(framePtr->highlightWidthObj);
    }
    Tk_GetPixelsFromObj(NULL, framePtr->tkwin, framePtr->padXObj, &padX);
    if (padX < 0) {
	Tcl_DecrRefCount(framePtr->padXObj);
	framePtr->padXObj = Tcl_NewIntObj(0);
	Tcl_IncrRefCount(framePtr->padXObj);
    }
    Tk_GetPixelsFromObj(NULL, framePtr->tkwin, framePtr->padYObj, &padY);
    if (padY < 0) {
	Tcl_DecrRefCount(framePtr->padYObj);
	framePtr->padYObj = Tcl_NewIntObj(0);
	Tcl_IncrRefCount(framePtr->padYObj);
    }

    /*
     * If a -labelwidget is specified, check that it is valid and set up
     * geometry management for it.
     */

    if (framePtr->type == TYPE_LABELFRAME) {
	if (oldWindow != labelframePtr->labelWin) {
	    if (oldWindow != NULL) {
		Tk_DeleteEventHandler(oldWindow, StructureNotifyMask,
			FrameStructureProc, framePtr);
		Tk_ManageGeometry(oldWindow, NULL, NULL);
		Tk_UnmaintainGeometry(oldWindow, framePtr->tkwin);
		Tk_UnmapWindow(oldWindow);
	    }
	    if (labelframePtr->labelWin != NULL) {
		Tk_Window ancestor, parent, sibling = NULL;

		/*
		 * Make sure that the frame is either the parent of the window
		 * used as label or a descendant of that parent. Also, don't
		 * allow a top-level window to be managed inside the frame.
		 */

		parent = Tk_Parent(labelframePtr->labelWin);
		for (ancestor = framePtr->tkwin; ;
		     ancestor = Tk_Parent(ancestor)) {
		    if (ancestor == parent) {
			break;
		    }
		    sibling = ancestor;
		    if (Tk_IsTopLevel(ancestor)) {
			goto badLabelWindow;
		    }
		}
		if (Tk_IsTopLevel(labelframePtr->labelWin)) {
		    goto badLabelWindow;
		}
		if (labelframePtr->labelWin == framePtr->tkwin) {
		    goto badLabelWindow;
		}
		Tk_CreateEventHandler(labelframePtr->labelWin,
			StructureNotifyMask, FrameStructureProc, framePtr);
		Tk_ManageGeometry(labelframePtr->labelWin, &frameGeomType,
			framePtr);

		/*
		 * If the frame is not parent to the label, make sure the
		 * label is above its sibling in the stacking order.
		 */

		if (sibling != NULL) {
		    Tk_RestackWindow(labelframePtr->labelWin, Above, sibling);
		}
	    }
	}
    }

    FrameWorldChanged(framePtr);
    return TCL_OK;

  badLabelWindow:
    Tcl_SetObjResult(interp, Tcl_ObjPrintf(
	    "can't use %s as label in this frame",
	    Tk_PathName(labelframePtr->labelWin)));
    Tcl_SetErrorCode(interp, "TK", "GEOMETRY", "HIERARCHY", NULL);
    labelframePtr->labelWin = NULL;
    return TCL_ERROR;
}

/*
 *---------------------------------------------------------------------------
 *
 * FrameWorldChanged --
 *
 *	This function is called when the world has changed in some way and the
 *	widget needs to recompute all its graphics contexts and determine its
 *	new geometry.
 *
 * Results:
 *	None.
 *
 * Side effects:
 *	Frame will be relayed out and redisplayed.
 *
 *---------------------------------------------------------------------------
 */

static void
FrameWorldChanged(
    void *instanceData)	/* Information about widget. */
{
    Frame *framePtr = (Frame *)instanceData;
    Labelframe *labelframePtr = (Labelframe *)instanceData;
    Tk_Window tkwin = framePtr->tkwin;
    XGCValues gcValues;
    GC gc;
    int anyTextLabel, anyWindowLabel;
    int bWidthLeft, bWidthRight, bWidthTop, bWidthBottom;
    const char *labelText;
    int padX, padY, width, height;
    int borderWidth, highlightWidth;

    anyTextLabel = (framePtr->type == TYPE_LABELFRAME) &&
	    (labelframePtr->textPtr != NULL) &&
	    (labelframePtr->labelWin == NULL);
    anyWindowLabel = (framePtr->type == TYPE_LABELFRAME) &&
	    (labelframePtr->labelWin != NULL);

#ifndef TK_NO_DOUBLE_BUFFERING
    gcValues.graphics_exposures = False;
    gc = Tk_GetGC(tkwin, GCGraphicsExposures, &gcValues);
    if (framePtr->copyGC != NULL) {
	Tk_FreeGC(framePtr->display, framePtr->copyGC);
    }
    framePtr->copyGC = gc;
#endif /* TK_NO_DOUBLE_BUFFERING */
    Tk_GetPixelsFromObj(NULL, framePtr->tkwin, framePtr->borderWidthObj, &borderWidth);

    if (framePtr->type == TYPE_LABELFRAME) {
	/*
	 * The textGC is needed even in the labelWin case, so it's always
	 * created for a labelframe.
	 */

	gcValues.font = Tk_FontId(labelframePtr->tkfont);
	gcValues.foreground = labelframePtr->textColorPtr->pixel;
	gcValues.graphics_exposures = False;
	gc = Tk_GetGC(tkwin, GCForeground | GCFont | GCGraphicsExposures,
		&gcValues);
	if (labelframePtr->textGC != NULL) {
	    Tk_FreeGC(framePtr->display, labelframePtr->textGC);
	}
	labelframePtr->textGC = gc;

	/*
	 * Calculate label size.
	 */

	labelframePtr->labelReqWidth = labelframePtr->labelReqHeight = 0;

	if (anyTextLabel) {
	    labelText = Tcl_GetString(labelframePtr->textPtr);
	    Tk_FreeTextLayout(labelframePtr->textLayout);
	    labelframePtr->textLayout =
		    Tk_ComputeTextLayout(labelframePtr->tkfont,
		    labelText, TCL_INDEX_NONE, 0, TK_JUSTIFY_CENTER, 0,
		    &labelframePtr->labelReqWidth,
		    &labelframePtr->labelReqHeight);
	    labelframePtr->labelReqWidth += 2 * LABELSPACING;
	    labelframePtr->labelReqHeight += 2 * LABELSPACING;
	} else if (anyWindowLabel) {
	    labelframePtr->labelReqWidth = Tk_ReqWidth(labelframePtr->labelWin);
	    labelframePtr->labelReqHeight =
		    Tk_ReqHeight(labelframePtr->labelWin);
	}

	/*
	 * Make sure label size is at least as big as the border. This
	 * simplifies later calculations and gives a better appearance with
	 * thick borders.
	 */

	if ((labelframePtr->labelAnchor >= LABELANCHOR_N) &&
		(labelframePtr->labelAnchor <= LABELANCHOR_SW)) {
	    if (labelframePtr->labelReqHeight < borderWidth) {
		labelframePtr->labelReqHeight = borderWidth;
	    }
	} else {
	    if (labelframePtr->labelReqWidth < borderWidth) {
		labelframePtr->labelReqWidth = borderWidth;
	    }
	}
    }

    /*
     * Calculate individual border widths.
     */

    Tk_GetPixelsFromObj(NULL, framePtr->tkwin, framePtr->padXObj, &padX);
    Tk_GetPixelsFromObj(NULL, framePtr->tkwin, framePtr->padYObj, &padY);
    Tk_GetPixelsFromObj(NULL, framePtr->tkwin, framePtr->highlightWidthObj, &highlightWidth);

    bWidthBottom = bWidthTop = bWidthRight = bWidthLeft =
	    borderWidth + highlightWidth;

    bWidthLeft   += padX;
    bWidthRight  += padX;
    bWidthTop    += padY;
    bWidthBottom += padY;

    if (anyTextLabel || anyWindowLabel) {
	switch (labelframePtr->labelAnchor) {
	case LABELANCHOR_E:
	case LABELANCHOR_EN:
	case LABELANCHOR_ES:
<<<<<<< HEAD
	    bWidthRight += labelframePtr->labelReqWidth - borderWidth;
=======
	    bWidthRight += labelframePtr->labelReqWidth - framePtr->borderWidth;
>>>>>>> f872e4d6
	    break;
	case LABELANCHOR_N:
	case LABELANCHOR_NE:
	case LABELANCHOR_NW:
	    bWidthTop += labelframePtr->labelReqHeight - borderWidth;
	    break;
	case LABELANCHOR_S:
	case LABELANCHOR_SE:
	case LABELANCHOR_SW:
<<<<<<< HEAD
	    bWidthBottom += labelframePtr->labelReqHeight - borderWidth;
=======
	    bWidthBottom += labelframePtr->labelReqHeight - framePtr->borderWidth;
>>>>>>> f872e4d6
	    break;
	default:
	    bWidthLeft += labelframePtr->labelReqWidth - borderWidth;
	    break;
	}
    }

    Tk_SetInternalBorderEx(tkwin, bWidthLeft, bWidthRight, bWidthTop,
	    bWidthBottom);

    ComputeFrameGeometry(framePtr);

    /*
     * A labelframe should request size for its label.
     */

    if (framePtr->type == TYPE_LABELFRAME) {
	int minwidth = labelframePtr->labelReqWidth;
	int minheight = labelframePtr->labelReqHeight;
	int padding = highlightWidth;

	if (borderWidth > 0) {
	    padding += borderWidth + LABELMARGIN;
	}
	padding *= 2;
	if ((labelframePtr->labelAnchor >= LABELANCHOR_N) &&
		(labelframePtr->labelAnchor <= LABELANCHOR_SW)) {
	    minwidth += padding;
	    minheight += borderWidth + highlightWidth;
	} else {
	    minheight += padding;
	    minwidth += borderWidth + highlightWidth;
	}
	Tk_SetMinimumRequestSize(tkwin, minwidth, minheight);
    }

    Tk_GetPixelsFromObj(NULL, framePtr->tkwin, framePtr->widthObj, &width);
    Tk_GetPixelsFromObj(NULL, framePtr->tkwin, framePtr->heightObj, &height);
    if ((width > 0) || (height > 0)) {
	Tk_GeometryRequest(tkwin, width, height);
    }

    if (Tk_IsMapped(tkwin)) {
	if (!(framePtr->flags & REDRAW_PENDING)) {
	    Tcl_DoWhenIdle(DisplayFrame, framePtr);
	}
	framePtr->flags |= REDRAW_PENDING;
    }
}

/*
 *----------------------------------------------------------------------
 *
 * ComputeFrameGeometry --
 *
 *	This function is called to compute various geometrical information for
 *	a frame, such as where various things get displayed. It's called when
 *	the window is reconfigured.
 *
 * Results:
 *	None.
 *
 * Side effects:
 *	Display-related numbers get changed in *framePtr.
 *
 *----------------------------------------------------------------------
 */

static void
ComputeFrameGeometry(
    Frame *framePtr)	/* Information about widget. */
{
    int otherWidth, otherHeight, otherWidthT, otherHeightT, padding;
    int maxWidth, maxHeight;
    Tk_Window tkwin;
    int borderWidth, highlightWidth;
    Labelframe *labelframePtr = (Labelframe *) framePtr;

    /*
     * We have nothing to do here unless there is a label.
     */

    if (framePtr->type != TYPE_LABELFRAME) {
	return;
    }
    if (labelframePtr->textPtr == NULL && labelframePtr->labelWin == NULL) {
	return;
    }

    tkwin = framePtr->tkwin;

    /*
     * Calculate the available size for the label
     */

    labelframePtr->labelBox.width = labelframePtr->labelReqWidth;
    labelframePtr->labelBox.height = labelframePtr->labelReqHeight;

    Tk_GetPixelsFromObj(NULL, framePtr->tkwin, framePtr->borderWidthObj, &borderWidth);
    Tk_GetPixelsFromObj(NULL, framePtr->tkwin, framePtr->highlightWidthObj, &highlightWidth);
    padding = highlightWidth;
    if (borderWidth > 0) {
	padding += borderWidth + LABELMARGIN;
    }
    padding *= 2;

    maxHeight = Tk_Height(tkwin);
    maxWidth  = Tk_Width(tkwin);

    if ((labelframePtr->labelAnchor >= LABELANCHOR_N) &&
	    (labelframePtr->labelAnchor <= LABELANCHOR_SW)) {
	maxWidth -= padding;
	if (maxWidth < 1) {
	    maxWidth = 1;
	}
    } else {
	maxHeight -= padding;
	if (maxHeight < 1) {
	    maxHeight = 1;
	}
    }
    if (labelframePtr->labelBox.width > maxWidth) {
	labelframePtr->labelBox.width = maxWidth;
    }
    if (labelframePtr->labelBox.height > maxHeight) {
	labelframePtr->labelBox.height = maxHeight;
    }

    /*
     * Calculate label and text position. The text's position is based on the
     * requested size (= the text's real size) to get proper alignment if the
     * text does not fit.
     */

    otherWidth   = Tk_Width(tkwin)  - labelframePtr->labelBox.width;
    otherHeight  = Tk_Height(tkwin) - labelframePtr->labelBox.height;
    otherWidthT  = Tk_Width(tkwin)  - labelframePtr->labelReqWidth;
    otherHeightT = Tk_Height(tkwin) - labelframePtr->labelReqHeight;
    padding = highlightWidth;

    switch (labelframePtr->labelAnchor) {
    case LABELANCHOR_E:
    case LABELANCHOR_EN:
    case LABELANCHOR_ES:
	labelframePtr->labelTextX = otherWidthT - padding;
	labelframePtr->labelBox.x = otherWidth - padding;
	break;
    case LABELANCHOR_N:
    case LABELANCHOR_NE:
    case LABELANCHOR_NW:
	labelframePtr->labelTextY = padding;
	labelframePtr->labelBox.y = padding;
	break;
    case LABELANCHOR_S:
    case LABELANCHOR_SE:
    case LABELANCHOR_SW:
	labelframePtr->labelTextY = otherHeightT - padding;
	labelframePtr->labelBox.y = otherHeight - padding;
	break;
    default:
	labelframePtr->labelTextX = padding;
	labelframePtr->labelBox.x = padding;
	break;
    }

    if (borderWidth > 0) {
	padding += borderWidth + LABELMARGIN;
    }

    switch (labelframePtr->labelAnchor) {
    case LABELANCHOR_NW:
    case LABELANCHOR_SW:
	labelframePtr->labelTextX = padding;
	labelframePtr->labelBox.x = padding;
	break;
    case LABELANCHOR_N:
    case LABELANCHOR_S:
	labelframePtr->labelTextX = otherWidthT / 2;
	labelframePtr->labelBox.x = otherWidth / 2;
	break;
    case LABELANCHOR_NE:
    case LABELANCHOR_SE:
	labelframePtr->labelTextX = otherWidthT - padding;
	labelframePtr->labelBox.x = otherWidth - padding;
	break;
    case LABELANCHOR_EN:
    case LABELANCHOR_WN:
	labelframePtr->labelTextY = padding;
	labelframePtr->labelBox.y = padding;
	break;
    case LABELANCHOR_E:
    case LABELANCHOR_W:
	labelframePtr->labelTextY = otherHeightT / 2;
	labelframePtr->labelBox.y = otherHeight / 2;
	break;
    default:
	labelframePtr->labelTextY = otherHeightT - padding;
	labelframePtr->labelBox.y = otherHeight - padding;
	break;
    }
}

/*
 *----------------------------------------------------------------------
 *
 * DisplayFrame --
 *
 *	This function is invoked to display a frame widget.
 *
 * Results:
 *	None.
 *
 * Side effects:
 *	Commands are output to X to display the frame in its current mode.
 *
 *----------------------------------------------------------------------
 */

static void
DisplayFrame(
    void *clientData)	/* Information about widget. */
{
    Frame *framePtr = (Frame *)clientData;
    Tk_Window tkwin = framePtr->tkwin;
    int bdX1, bdY1, bdX2, bdY2;
    Pixmap pixmap;
    Bool useClipping = False;
    int borderWidth, highlightWidth;

    framePtr->flags &= ~REDRAW_PENDING;
    if ((framePtr->tkwin == NULL) || !Tk_IsMapped(tkwin)) {
	return;
    }

    /*
     * Highlight shall always be drawn if it exists, so do that first.
     */

<<<<<<< HEAD
    Tk_GetPixelsFromObj(NULL, framePtr->tkwin, framePtr->highlightWidthObj, &highlightWidth);

    if (highlightWidth > 0) {
=======
    if (framePtr->highlightWidth > 0) {
>>>>>>> f872e4d6
	GC fgGC, bgGC;

	bgGC = Tk_GCForColor(framePtr->highlightBgColorPtr,
		Tk_WindowId(tkwin));
	if (framePtr->flags & GOT_FOCUS) {
	    fgGC = Tk_GCForColor(framePtr->highlightColorPtr,
		    Tk_WindowId(tkwin));
<<<<<<< HEAD
	    Tk_DrawHighlightBorder(tkwin, fgGC, bgGC, highlightWidth,
		    Tk_WindowId(tkwin));
	} else {
	    Tk_DrawHighlightBorder(tkwin, bgGC, bgGC, highlightWidth,
=======
	    Tk_DrawHighlightBorder(tkwin, fgGC, bgGC, framePtr->highlightWidth,
		    Tk_WindowId(tkwin));
	} else {
	    Tk_DrawHighlightBorder(tkwin, bgGC, bgGC, framePtr->highlightWidth,
>>>>>>> f872e4d6
		    Tk_WindowId(tkwin));
	}
    }

    /*
     * If -background is set to "", no interior is drawn.
     */

    if (framePtr->border == NULL) {
	return;
    }

#ifndef TK_NO_DOUBLE_BUFFERING
    /*
     * In order to avoid screen flashes, this function redraws the frame into
     * off-screen memory, then copies it back on-screen in a single operation.
     * This means there's no point in time where the on-screen image has been
     * cleared.
     * Also, ensure that the pixmap size is at least 1x1 pixels to prevent
     * crashes, see [610aa08858].
     */

    pixmap = Tk_GetPixmap(framePtr->display, Tk_WindowId(tkwin),
	(Tk_Width(tkwin) > 0 ? Tk_Width(tkwin) : 1),
	(Tk_Height(tkwin) > 0 ? Tk_Height(tkwin) : 1),
	Tk_Depth(tkwin));
#else
    pixmap = Tk_WindowId(tkwin);
    Tk_ClipDrawableToRect(Tk_Display(tkwin), pixmap, 0, 0,
			  Tk_Width(tkwin), Tk_Height(tkwin));
#endif /* TK_NO_DOUBLE_BUFFERING */
    Tk_GetPixelsFromObj(NULL, framePtr->tkwin, framePtr->borderWidthObj, &borderWidth);

    if (framePtr->type != TYPE_LABELFRAME) {
	/*
	 * Pass to platform specific draw function. In general, it just draws
	 * a simple rectangle, but it may "theme" the background.
	 */

    noLabel:
<<<<<<< HEAD
	TkpDrawFrameEx(tkwin, pixmap, framePtr->border, highlightWidth,
		borderWidth, framePtr->relief);
=======
	TkpDrawFrameEx(tkwin, pixmap, framePtr->border, framePtr->highlightWidth,
		framePtr->borderWidth, framePtr->relief);
>>>>>>> f872e4d6
	if (framePtr->bgimg) {
	    DrawFrameBackground(tkwin, pixmap, highlightWidth, borderWidth,
		    framePtr->bgimg, framePtr->tile);
	}
    } else {
	Labelframe *labelframePtr = (Labelframe *) framePtr;

	if ((labelframePtr->textPtr == NULL) &&
		(labelframePtr->labelWin == NULL)) {
	    goto noLabel;
	}

	/*
	 * Clear the pixmap.
	 */

	Tk_Fill3DRectangle(tkwin, pixmap, framePtr->border, 0, 0,
		Tk_Width(tkwin), Tk_Height(tkwin), 0, TK_RELIEF_FLAT);

	/*
	 * Calculate how the label affects the border's position.
	 */

<<<<<<< HEAD
	bdX1 = bdY1 = highlightWidth;
	bdX2 = Tk_Width(tkwin) - highlightWidth;
	bdY2 = Tk_Height(tkwin) - highlightWidth;
=======
	bdX1 = bdY1 = framePtr->highlightWidth;
	bdX2 = Tk_Width(tkwin) - framePtr->highlightWidth;
	bdY2 = Tk_Height(tkwin) - framePtr->highlightWidth;
>>>>>>> f872e4d6

	switch (labelframePtr->labelAnchor) {
	case LABELANCHOR_E:
	case LABELANCHOR_EN:
	case LABELANCHOR_ES:
	    bdX2 -= (labelframePtr->labelBox.width-borderWidth) / 2;
	    break;
	case LABELANCHOR_N:
	case LABELANCHOR_NE:
	case LABELANCHOR_NW:
	    /*
	     * Since the glyphs of the text tend to be in the lower part we
	     * favor a lower border position by rounding up.
	     */

	    bdY1 += (labelframePtr->labelBox.height-borderWidth+1)/2;
	    break;
	case LABELANCHOR_S:
	case LABELANCHOR_SE:
	case LABELANCHOR_SW:
	    bdY2 -= (labelframePtr->labelBox.height-borderWidth) / 2;
	    break;
	default:
	    bdX1 += (labelframePtr->labelBox.width-borderWidth) / 2;
	    break;
	}

	/*
	 * Draw border
	 */

	Tk_Draw3DRectangle(tkwin, pixmap, framePtr->border, bdX1, bdY1,
		bdX2 - bdX1, bdY2 - bdY1, borderWidth,
		framePtr->relief);

	if (labelframePtr->labelWin == NULL) {
	    /*
	     * Clear behind the label
	     */

	    Tk_Fill3DRectangle(tkwin, pixmap,
		    framePtr->border, labelframePtr->labelBox.x,
		    labelframePtr->labelBox.y, labelframePtr->labelBox.width,
		    labelframePtr->labelBox.height, 0, TK_RELIEF_FLAT);

	    /*
	     * Draw label. If there is not room for the entire label, use
	     * clipping to get a nice appearance.
	     */

	    if ((labelframePtr->labelBox.width < labelframePtr->labelReqWidth)
		    || (labelframePtr->labelBox.height <
			    labelframePtr->labelReqHeight)) {
		useClipping = True;
		XSetClipRectangles(framePtr->display, labelframePtr->textGC, 0, 0,
			&labelframePtr->labelBox, 1, Unsorted);
	    }

	    Tk_DrawTextLayout(framePtr->display, pixmap,
		    labelframePtr->textGC, labelframePtr->textLayout,
		    labelframePtr->labelTextX + LABELSPACING,
		    labelframePtr->labelTextY + LABELSPACING, 0, -1);

	    if (useClipping) {
		XSetClipMask(framePtr->display, labelframePtr->textGC, None);
	    }
	} else {
	    /*
	     * Reposition and map the window (but in different ways depending
	     * on whether the frame is the window's parent).
	     */

	    if (framePtr->tkwin == Tk_Parent(labelframePtr->labelWin)) {
		if ((labelframePtr->labelBox.x != Tk_X(labelframePtr->labelWin))
			|| (labelframePtr->labelBox.y !=
				Tk_Y(labelframePtr->labelWin))
			|| (labelframePtr->labelBox.width !=
				Tk_Width(labelframePtr->labelWin))
			|| (labelframePtr->labelBox.height !=
				Tk_Height(labelframePtr->labelWin))) {
		    Tk_MoveResizeWindow(labelframePtr->labelWin,
			    labelframePtr->labelBox.x,
			    labelframePtr->labelBox.y,
			    labelframePtr->labelBox.width,
			    labelframePtr->labelBox.height);
		}
		Tk_MapWindow(labelframePtr->labelWin);
	    } else {
		Tk_MaintainGeometry(labelframePtr->labelWin, framePtr->tkwin,
			labelframePtr->labelBox.x, labelframePtr->labelBox.y,
			labelframePtr->labelBox.width,
			labelframePtr->labelBox.height);
	    }
	}
    }

#ifndef TK_NO_DOUBLE_BUFFERING
    /*
     * Everything's been redisplayed; now copy the pixmap onto the screen and
     * free up the pixmap.
     */

    XCopyArea(framePtr->display, pixmap, Tk_WindowId(tkwin),
	    framePtr->copyGC, framePtr->highlightWidth, framePtr->highlightWidth,
	    (unsigned) (Tk_Width(tkwin) - 2 * framePtr->highlightWidth),
	    (unsigned) (Tk_Height(tkwin) - 2 * framePtr->highlightWidth),
	    framePtr->highlightWidth, framePtr->highlightWidth);
    Tk_FreePixmap(framePtr->display, pixmap);
#endif /* TK_NO_DOUBLE_BUFFERING */
}

/*
 *----------------------------------------------------------------------
 *
 * TkpDrawFrame --
 *
 *	This procedure draws the rectangular frame area.
 *
 * Results:
 *	None.
 *
 * Side effects:
 *	Draws inside the tkwin area.
 *
 *----------------------------------------------------------------------
 */

void
TkpDrawFrame(
    Tk_Window tkwin,
    Tk_3DBorder border,
    int highlightWidth,
    int borderWidth,
    int relief)
{
    /*
     * Legacy shim to allow for external callers. Internal ones use
     * non-exposed TkpDrawFrameEx directly so they can use double-buffering.
     */

    TkpDrawFrameEx(tkwin, Tk_WindowId(tkwin), border,
	    highlightWidth, borderWidth, relief);
}

/*
 *--------------------------------------------------------------
 *
 * FrameEventProc --
 *
 *	This function is invoked by the Tk dispatcher on structure changes to
 *	a frame. For frames with 3D borders, this function is also invoked for
 *	exposures.
 *
 * Results:
 *	None.
 *
 * Side effects:
 *	When the window gets deleted, internal structures get cleaned up.
 *	When it gets exposed, it is redisplayed.
 *
 *--------------------------------------------------------------
 */

static void
FrameEventProc(
    void *clientData,	/* Information about window. */
    XEvent *eventPtr)	/* Information about event. */
{
    Frame *framePtr = (Frame *)clientData;

    if ((eventPtr->type == Expose) && (eventPtr->xexpose.count == 0)) {
	goto redraw;
    } else if (eventPtr->type == ConfigureNotify) {
	ComputeFrameGeometry(framePtr);
	goto redraw;
    } else if (eventPtr->type == DestroyNotify) {
	if (framePtr->menuNameObj != NULL) {
	    Tk_SetWindowMenubar(framePtr->interp, framePtr->tkwin,
		    Tcl_GetString(framePtr->menuNameObj), NULL);
	    Tcl_DecrRefCount(framePtr->menuNameObj);
	    framePtr->menuNameObj = NULL;
	}
	if (framePtr->tkwin != NULL) {
	    /*
	     * If this window is a container, then this event could be coming
	     * from the embedded application, in which case Tk_DestroyWindow
	     * hasn't been called yet. When Tk_DestroyWindow is called later,
	     * then another destroy event will be generated. We need to be
	     * sure we ignore the second event, since the frame could be gone
	     * by then. To do so, delete the event handler explicitly
	     * (normally it's done implicitly by Tk_DestroyWindow).
	     */

	    /*
	     * Since the tkwin pointer will be gone when we reach
	     * DestroyFrame, we must free all options now.
	     */

	    DestroyFramePartly(framePtr);

	    Tk_DeleteEventHandler(framePtr->tkwin,
		    ExposureMask|StructureNotifyMask|FocusChangeMask,
		    FrameEventProc, framePtr);
	    framePtr->tkwin = NULL;
	    Tcl_DeleteCommandFromToken(framePtr->interp, framePtr->widgetCmd);
	}
	if (framePtr->flags & REDRAW_PENDING) {
	    Tcl_CancelIdleCall(DisplayFrame, framePtr);
	}
	Tcl_CancelIdleCall(MapFrame, framePtr);
	Tcl_EventuallyFree(framePtr, DestroyFrame);
    } else if (eventPtr->type == FocusIn) {
	if (eventPtr->xfocus.detail != NotifyInferior) {
	    int highlightWidth;
	    framePtr->flags |= GOT_FOCUS;
	    Tk_GetPixelsFromObj(NULL, framePtr->tkwin, framePtr->highlightWidthObj, &highlightWidth);
	    if (highlightWidth > 0) {
		goto redraw;
	    }
	}
    } else if (eventPtr->type == FocusOut) {
	if (eventPtr->xfocus.detail != NotifyInferior) {
	    int highlightWidth;
	    framePtr->flags &= ~GOT_FOCUS;
	    Tk_GetPixelsFromObj(NULL, framePtr->tkwin, framePtr->highlightWidthObj, &highlightWidth);
	    if (highlightWidth > 0) {
		goto redraw;
	    }
	}
    } else if (eventPtr->type == ActivateNotify) {
	Tk_SetMainMenubar(framePtr->interp, framePtr->tkwin,
		(framePtr->menuNameObj ? Tcl_GetString(framePtr->menuNameObj) : NULL));
    }
    return;

  redraw:
    if ((framePtr->tkwin != NULL) && !(framePtr->flags & REDRAW_PENDING)) {
	Tcl_DoWhenIdle(DisplayFrame, framePtr);
	framePtr->flags |= REDRAW_PENDING;
    }
}

/*
 *----------------------------------------------------------------------
 *
 * FrameCmdDeletedProc --
 *
 *	This function is invoked when a widget command is deleted. If the
 *	widget isn't already in the process of being destroyed, this command
 *	destroys it.
 *
 * Results:
 *	None.
 *
 * Side effects:
 *	The widget is destroyed.
 *
 *----------------------------------------------------------------------
 */

static void
FrameCmdDeletedProc(
    void *clientData)	/* Pointer to widget record for widget. */
{
    Frame *framePtr = (Frame *)clientData;
    Tk_Window tkwin = framePtr->tkwin;

    if (framePtr->menuNameObj != NULL) {
	Tk_SetWindowMenubar(framePtr->interp, framePtr->tkwin,
		Tcl_GetString(framePtr->menuNameObj), NULL);
	Tcl_DecrRefCount(framePtr->menuNameObj);
	framePtr->menuNameObj = NULL;
    }

    /*
     * This function could be invoked either because the window was destroyed
     * and the command was then deleted (in which case tkwin is NULL) or
     * because the command was deleted, and then this function destroys the
     * widget.
     */

    if (tkwin != NULL) {
	/*
	 * Some options need tkwin to be freed, so we free them here, before
	 * setting tkwin to NULL.
	 */

	DestroyFramePartly(framePtr);

	framePtr->tkwin = NULL;
	Tk_DestroyWindow(tkwin);
    }
}

/*
 *----------------------------------------------------------------------
 *
 * MapFrame --
 *
 *	This function is invoked as a when-idle handler to map a newly-created
 *	top-level frame.
 *
 * Results:
 *	None.
 *
 * Side effects:
 *	The frame given by the clientData argument is mapped.
 *
 *----------------------------------------------------------------------
 */

static void
MapFrame(
    void *clientData)		/* Pointer to frame structure. */
{
    Frame *framePtr = (Frame *)clientData;

    /*
     * Wait for all other background events to be processed before mapping
     * window. This ensures that the window's correct geometry will have been
     * determined before it is first mapped, so that the window manager
     * doesn't get a false idea of its desired geometry.
     */

    Tcl_Preserve(framePtr);
    while (1) {
	if (Tcl_DoOneEvent(TCL_IDLE_EVENTS) == 0) {
	    break;
	}

	/*
	 * After each event, make sure that the window still exists and quit
	 * if the window has been destroyed.
	 */

	if (framePtr->tkwin == NULL) {
	    Tcl_Release(framePtr);
	    return;
	}
    }
    Tk_MapWindow(framePtr->tkwin);
    Tcl_Release(framePtr);
}

/*
 *--------------------------------------------------------------
 *
 * TkInstallFrameMenu --
 *
 *	This function is needed when a Windows HWND is created and a menubar
 *	has been set to the window with a system menu. It notifies the menu
 *	package so that the system menu can be rebuilt.
 *
 * Results:
 *	None.
 *
 * Side effects:
 *	The system menu (if any) is created for the menubar associated with
 *	this frame.
 *
 *--------------------------------------------------------------
 */

void
TkInstallFrameMenu(
    Tk_Window tkwin)		/* The window that was just created. */
{
    TkWindow *winPtr = (TkWindow *)tkwin;

    if (winPtr->mainPtr != NULL) {
	Frame *framePtr = (Frame *)winPtr->instanceData;

	if (framePtr == NULL) {
	    Tcl_Panic("TkInstallFrameMenu couldn't get frame pointer");
	}
	TkpMenuNotifyToplevelCreate(winPtr->mainPtr->interp,
		(framePtr->menuNameObj ? Tcl_GetString(framePtr->menuNameObj) : NULL));
    }
}

/*
 *--------------------------------------------------------------
 *
 * FrameStructureProc --
 *
 *	This function is invoked whenever StructureNotify events occur for a
 *	window that's managed as label for the frame. This procudure's only
 *	purpose is to clean up when windows are deleted.
 *
 * Results:
 *	None.
 *
 * Side effects:
 *	The window is disassociated from the frame when it is deleted.
 *
 *--------------------------------------------------------------
 */

static void
FrameStructureProc(
    void *clientData,	/* Pointer to record describing frame. */
    XEvent *eventPtr)		/* Describes what just happened. */
{
    Labelframe *labelframePtr = (Labelframe *)clientData;

    if (eventPtr->type == DestroyNotify) {
	/*
	 * This should only happen in a labelframe but it doesn't hurt to be
	 * careful.
	 */

	if (labelframePtr->frame.type == TYPE_LABELFRAME) {
	    labelframePtr->labelWin = NULL;
	    FrameWorldChanged(labelframePtr);
	}
    }
}

/*
 *--------------------------------------------------------------
 *
 * FrameRequestProc --
 *
 *	This function is invoked whenever a window that's associated with a
 *	frame changes its requested dimensions.
 *
 * Results:
 *	None.
 *
 * Side effects:
 *	The size and location on the screen of the window may change depending
 *	on the options specified for the frame.
 *
 *--------------------------------------------------------------
 */

static void
FrameRequestProc(
    void *clientData,	/* Pointer to record for frame. */
    TCL_UNUSED(Tk_Window))		/* Window that changed its desired size. */
{
    Frame *framePtr = (Frame *)clientData;

    FrameWorldChanged(framePtr);
}

/*
 *--------------------------------------------------------------
 *
 * FrameLostContentProc --
 *
 *	This function is invoked by Tk whenever some other geometry claims
 *	control over a content window that used to be managed by us.
 *
 * Results:
 *	None.
 *
 * Side effects:
 *	Forgets all frame-related information about the content window.
 *
 *--------------------------------------------------------------
 */

static void
FrameLostContentProc(
    void *clientData,	/* Frame structure for content window window that was
				 * stolen away. */
    TCL_UNUSED(Tk_Window))		/* Tk's handle for the content window window. */
{
    Frame *framePtr = (Frame *)clientData;
    Labelframe *labelframePtr = (Labelframe *)clientData;

    /*
     * This should only happen in a labelframe but it doesn't hurt to be
     * careful.
     */

    if (labelframePtr->frame.type == TYPE_LABELFRAME) {
	Tk_DeleteEventHandler(labelframePtr->labelWin, StructureNotifyMask,
		FrameStructureProc, labelframePtr);
	if (framePtr->tkwin != Tk_Parent(labelframePtr->labelWin)) {
	    Tk_UnmaintainGeometry(labelframePtr->labelWin, framePtr->tkwin);
	}
	Tk_UnmapWindow(labelframePtr->labelWin);
	labelframePtr->labelWin = NULL;
    }
    FrameWorldChanged(framePtr);
}

void
TkMapTopFrame(
     Tk_Window tkwin)
{
    Frame *framePtr = (Frame *)((TkWindow *)tkwin)->instanceData;
    Tk_OptionTable optionTable;

    if (Tk_IsTopLevel(tkwin) && framePtr->type == TYPE_FRAME) {
	framePtr->type = TYPE_TOPLEVEL;
	Tcl_DoWhenIdle(MapFrame, framePtr);
	if (framePtr->menuNameObj != NULL) {
	    Tk_SetWindowMenubar(framePtr->interp, framePtr->tkwin, NULL,
		    Tcl_GetString(framePtr->menuNameObj));
	}
    } else if (!Tk_IsTopLevel(tkwin) && framePtr->type == TYPE_TOPLEVEL) {
	framePtr->type = TYPE_FRAME;
    } else {
	/*
	 * Not a frame or toplevel, skip it.
	 */

	return;
    }

    /*
     * The option table has already been created so the cached pointer will be
     * returned.
     */

    optionTable = Tk_CreateOptionTable(framePtr->interp,
	    optionSpecs[framePtr->type]);
    framePtr->optionTable = optionTable;
}

/*
 *--------------------------------------------------------------
 *
 * TkToplevelWindowFromCommandToken --
 *
 *	If the given command name to the command for a toplevel window in the
 *	given interpreter, return the tkwin for that toplevel window. Note
 *	that this lookup can't be done using the standard tkwin internal table
 *	because the command might have been renamed.
 *
 * Results:
 *	A Tk_Window token, or NULL if the name does not refer to a toplevel
 *	window.
 *
 * Side effects:
 *	None.
 *
 *--------------------------------------------------------------
 */

Tk_Window
TkToplevelWindowForCommand(
    Tcl_Interp *interp,
    const char *cmdName)
{
    Tcl_CmdInfo cmdInfo;
    Frame *framePtr;

    if (Tcl_GetCommandInfo(interp, cmdName, &cmdInfo) == 0) {
	return NULL;
    }
    if (cmdInfo.objProc != FrameWidgetObjCmd) {
	return NULL;
    }
    framePtr = (Frame *)cmdInfo.objClientData;
    if (framePtr->type != TYPE_TOPLEVEL) {
	return NULL;
    }
    return framePtr->tkwin;
}

/*
 *----------------------------------------------------------------------
 *
 * FrameBgImageProc --
 *
 *	This function is invoked by the image code whenever the manager for an
 *	image does something that affects the size or contents of an image
 *	displayed on a frame's background.
 *
 * Results:
 *	None.
 *
 * Side effects:
 *	Arranges for the button to get redisplayed.
 *
 *----------------------------------------------------------------------
 */

static void
FrameBgImageProc(
    void *clientData,	/* Pointer to widget record. */
    TCL_UNUSED(int), /* Upper left pixel (within image) that must */
    TCL_UNUSED(int), /* be redisplayed. */
    TCL_UNUSED(int),	/* Dimensions of area to redisplay (might be */
    TCL_UNUSED(int), /* <= 0). */
    TCL_UNUSED(int), /* New dimensions of image. */
    TCL_UNUSED(int))
{
    Frame *framePtr = (Frame *)clientData;

    /*
     * Changing the background image never alters the dimensions of the frame.
     */

    if (framePtr->tkwin && Tk_IsMapped(framePtr->tkwin) &&
	    !(framePtr->flags & REDRAW_PENDING)) {
	Tcl_DoWhenIdle(DisplayFrame, framePtr);
	framePtr->flags |= REDRAW_PENDING;
    }
}

/*
 *----------------------------------------------------------------------
 *
 * DrawFrameBackground --
 *
 *	This function draws the background image of a rectangular frame area.
 *
 * Results:
 *	None.
 *
 * Side effects:
 *	Draws inside the tkwin area.
 *
 *----------------------------------------------------------------------
 */

static void
DrawFrameBackground(
    Tk_Window tkwin,
    Pixmap pixmap,
    int highlightWidth,
    int borderWidth,
    Tk_Image bgimg,
    int bgtile)
{
    int width, height;			/* Area to paint on. */
    int imageWidth, imageHeight;	/* Dimensions of image. */
    const int bw = highlightWidth + borderWidth;

    Tk_SizeOfImage(bgimg, &imageWidth, &imageHeight);
    width = Tk_Width(tkwin) - 2*bw;
    height = Tk_Height(tkwin) - 2*bw;

    if (bgtile) {
	/*
	 * Draw the image tiled in the widget (inside the border).
	 */

	int x, y;

	for (x = bw; x - bw < width; x += imageWidth) {
	    int w = imageWidth;
	    if (x - bw + imageWidth > width) {
		w = (width + bw) - x;
	    }
	    for (y = bw; y < height + bw; y += imageHeight) {
		int h = imageHeight;
		if (y - bw + imageHeight > height) {
		    h = (height + bw) - y;
		}
		Tk_RedrawImage(bgimg, 0, 0, w, h, pixmap, x, y);
	    }
	}
    } else {
	/*
	 * Draw the image centred in the widget (inside the border).
	 */

	int x, y, xOff, yOff, w, h;

	if (width > imageWidth) {
	    x = 0;
	    xOff = (Tk_Width(tkwin) - imageWidth) / 2;
	    w = imageWidth;
	} else {
	    x = (imageWidth - width) / 2;
	    xOff = bw;
	    w = width;
	}
	if (height > imageHeight) {
	    y = 0;
	    yOff = (Tk_Height(tkwin) - imageHeight) / 2;
	    h = imageHeight;
	} else {
	    y = (imageHeight - height) / 2;
	    yOff = bw;
	    h = height;
	}
	Tk_RedrawImage(bgimg, x, y, w, h, pixmap, xOff, yOff);
    }
}

/*
 * Local Variables:
 * mode: c
 * c-basic-offset: 4
 * fill-column: 78
 * End:
 */<|MERGE_RESOLUTION|>--- conflicted
+++ resolved
@@ -1208,13 +1208,12 @@
      * Calculate individual border widths.
      */
 
+    Tk_GetPixelsFromObj(NULL, framePtr->tkwin, framePtr->highlightWidthObj, &highlightWidth);
+    bWidthBottom = bWidthTop = bWidthRight = bWidthLeft =
+	    borderWidth + highlightWidth;
+
     Tk_GetPixelsFromObj(NULL, framePtr->tkwin, framePtr->padXObj, &padX);
     Tk_GetPixelsFromObj(NULL, framePtr->tkwin, framePtr->padYObj, &padY);
-    Tk_GetPixelsFromObj(NULL, framePtr->tkwin, framePtr->highlightWidthObj, &highlightWidth);
-
-    bWidthBottom = bWidthTop = bWidthRight = bWidthLeft =
-	    borderWidth + highlightWidth;
-
     bWidthLeft   += padX;
     bWidthRight  += padX;
     bWidthTop    += padY;
@@ -1225,11 +1224,7 @@
 	case LABELANCHOR_E:
 	case LABELANCHOR_EN:
 	case LABELANCHOR_ES:
-<<<<<<< HEAD
 	    bWidthRight += labelframePtr->labelReqWidth - borderWidth;
-=======
-	    bWidthRight += labelframePtr->labelReqWidth - framePtr->borderWidth;
->>>>>>> f872e4d6
 	    break;
 	case LABELANCHOR_N:
 	case LABELANCHOR_NE:
@@ -1239,11 +1234,7 @@
 	case LABELANCHOR_S:
 	case LABELANCHOR_SE:
 	case LABELANCHOR_SW:
-<<<<<<< HEAD
 	    bWidthBottom += labelframePtr->labelReqHeight - borderWidth;
-=======
-	    bWidthBottom += labelframePtr->labelReqHeight - framePtr->borderWidth;
->>>>>>> f872e4d6
 	    break;
 	default:
 	    bWidthLeft += labelframePtr->labelReqWidth - borderWidth;
@@ -1484,13 +1475,9 @@
      * Highlight shall always be drawn if it exists, so do that first.
      */
 
-<<<<<<< HEAD
     Tk_GetPixelsFromObj(NULL, framePtr->tkwin, framePtr->highlightWidthObj, &highlightWidth);
 
     if (highlightWidth > 0) {
-=======
-    if (framePtr->highlightWidth > 0) {
->>>>>>> f872e4d6
 	GC fgGC, bgGC;
 
 	bgGC = Tk_GCForColor(framePtr->highlightBgColorPtr,
@@ -1498,17 +1485,10 @@
 	if (framePtr->flags & GOT_FOCUS) {
 	    fgGC = Tk_GCForColor(framePtr->highlightColorPtr,
 		    Tk_WindowId(tkwin));
-<<<<<<< HEAD
 	    Tk_DrawHighlightBorder(tkwin, fgGC, bgGC, highlightWidth,
 		    Tk_WindowId(tkwin));
 	} else {
 	    Tk_DrawHighlightBorder(tkwin, bgGC, bgGC, highlightWidth,
-=======
-	    Tk_DrawHighlightBorder(tkwin, fgGC, bgGC, framePtr->highlightWidth,
-		    Tk_WindowId(tkwin));
-	} else {
-	    Tk_DrawHighlightBorder(tkwin, bgGC, bgGC, framePtr->highlightWidth,
->>>>>>> f872e4d6
 		    Tk_WindowId(tkwin));
 	}
     }
@@ -1549,13 +1529,8 @@
 	 */
 
     noLabel:
-<<<<<<< HEAD
 	TkpDrawFrameEx(tkwin, pixmap, framePtr->border, highlightWidth,
 		borderWidth, framePtr->relief);
-=======
-	TkpDrawFrameEx(tkwin, pixmap, framePtr->border, framePtr->highlightWidth,
-		framePtr->borderWidth, framePtr->relief);
->>>>>>> f872e4d6
 	if (framePtr->bgimg) {
 	    DrawFrameBackground(tkwin, pixmap, highlightWidth, borderWidth,
 		    framePtr->bgimg, framePtr->tile);
@@ -1579,15 +1554,9 @@
 	 * Calculate how the label affects the border's position.
 	 */
 
-<<<<<<< HEAD
 	bdX1 = bdY1 = highlightWidth;
 	bdX2 = Tk_Width(tkwin) - highlightWidth;
 	bdY2 = Tk_Height(tkwin) - highlightWidth;
-=======
-	bdX1 = bdY1 = framePtr->highlightWidth;
-	bdX2 = Tk_Width(tkwin) - framePtr->highlightWidth;
-	bdY2 = Tk_Height(tkwin) - framePtr->highlightWidth;
->>>>>>> f872e4d6
 
 	switch (labelframePtr->labelAnchor) {
 	case LABELANCHOR_E:
@@ -1603,15 +1572,15 @@
 	     * favor a lower border position by rounding up.
 	     */
 
-	    bdY1 += (labelframePtr->labelBox.height-borderWidth+1)/2;
+	    bdY1 += (labelframePtr->labelBox.height - borderWidth+1)/2;
 	    break;
 	case LABELANCHOR_S:
 	case LABELANCHOR_SE:
 	case LABELANCHOR_SW:
-	    bdY2 -= (labelframePtr->labelBox.height-borderWidth) / 2;
+	    bdY2 -= (labelframePtr->labelBox.height - borderWidth) / 2;
 	    break;
 	default:
-	    bdX1 += (labelframePtr->labelBox.width-borderWidth) / 2;
+	    bdX1 += (labelframePtr->labelBox.width - borderWidth) / 2;
 	    break;
 	}
 
@@ -1691,10 +1660,10 @@
      */
 
     XCopyArea(framePtr->display, pixmap, Tk_WindowId(tkwin),
-	    framePtr->copyGC, framePtr->highlightWidth, framePtr->highlightWidth,
-	    (unsigned) (Tk_Width(tkwin) - 2 * framePtr->highlightWidth),
-	    (unsigned) (Tk_Height(tkwin) - 2 * framePtr->highlightWidth),
-	    framePtr->highlightWidth, framePtr->highlightWidth);
+	    framePtr->copyGC, highlightWidth, highlightWidth,
+	    (unsigned) (Tk_Width(tkwin) - 2 * highlightWidth),
+	    (unsigned) (Tk_Height(tkwin) - 2 * highlightWidth),
+	    highlightWidth, highlightWidth);
     Tk_FreePixmap(framePtr->display, pixmap);
 #endif /* TK_NO_DOUBLE_BUFFERING */
 }
@@ -2061,7 +2030,7 @@
 
 static void
 FrameLostContentProc(
-    void *clientData,	/* Frame structure for content window window that was
+    void *clientData,	/* Frame structure for content window that was
 				 * stolen away. */
     TCL_UNUSED(Tk_Window))		/* Tk's handle for the content window window. */
 {
