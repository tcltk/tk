--- conflicted
+++ resolved
@@ -328,14 +328,7 @@
 
 static void		ComputeFrameGeometry(Frame *framePtr);
 static int		ConfigureFrame(Tcl_Interp *interp, Frame *framePtr,
-<<<<<<< HEAD
-			    int objc, Tcl_Obj *const objv[]);
-=======
 			    Tcl_Size objc, Tcl_Obj *const objv[]);
-static int		CreateFrame(void *clientData, Tcl_Interp *interp,
-			    Tcl_Size objc, Tcl_Obj *const objv[],
-			    enum FrameType type, const char *appName);
->>>>>>> 390585bc
 static Tcl_FreeProc	DestroyFrame;
 static void		DestroyFramePartly(Frame *framePtr);
 static void		DisplayFrame(void *clientData);
