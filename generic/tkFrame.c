--- conflicted
+++ resolved
@@ -99,19 +99,11 @@
 				 * Tk_GetImage, or NULL if bgimgPtr is
 				 * NULL. */
     int tile;			/* Whether to tile the bgimg. */
-    Tcl_Obj *heightObj;
-    Tcl_Obj *widthObj;
-    Tcl_Obj *highlightWidthObj;
-    Tcl_Obj *borderWidthObj;
 #ifndef TK_NO_DOUBLE_BUFFERING
     GC copyGC;			/* GC for copying when double-buffering. */
 #endif /* TK_NO_DOUBLE_BUFFERING */
 #ifdef BUILD_tk
-<<<<<<< HEAD
-    int padX, padY;
-=======
     int height, width;
->>>>>>> 2f8b0300
 #endif
 } Frame;
 
@@ -219,21 +211,11 @@
 	0, 0, 0},
     {TK_OPTION_PIXELS, "-highlightthickness", "highlightThickness",
 	"HighlightThickness", DEF_FRAME_HIGHLIGHT_WIDTH, offsetof(Frame, highlightWidthObj),
-<<<<<<< HEAD
-	offsetof(Frame, highlightWidth), 0, 0, 0},
-    {TK_OPTION_PIXELS, "-padx", "padX", "Pad",
-	DEF_FRAME_PADX, offsetof(Frame, padXObj),
-	offsetof(Frame, padX), 0, 0, 0},
-    {TK_OPTION_PIXELS, "-pady", "padY", "Pad",
-	DEF_FRAME_PADY, offsetof(Frame, padYObj),
-	offsetof(Frame, padY), 0, 0, 0},
-=======
 	TCL_INDEX_NONE, 0, 0, 0},
     {TK_OPTION_PIXELS, "-padx", "padX", "Pad",
 	DEF_FRAME_PADX, offsetof(Frame, padXObj), TCL_INDEX_NONE, 0, 0, 0},
     {TK_OPTION_PIXELS, "-pady", "padY", "Pad",
 	DEF_FRAME_PADY, offsetof(Frame, padYObj), TCL_INDEX_NONE, 0, 0, 0},
->>>>>>> 2f8b0300
     {TK_OPTION_STRING, "-takefocus", "takeFocus", "TakeFocus",
 	DEF_FRAME_TAKE_FOCUS, TCL_INDEX_NONE, offsetof(Frame, takeFocus),
 	TK_OPTION_NULL_OK, 0, 0},
@@ -254,11 +236,7 @@
     {TK_OPTION_SYNONYM, "-bgimg", NULL, NULL,
 	NULL, 0, TCL_INDEX_NONE, 0, "-backgroundimage", 0},
     {TK_OPTION_PIXELS, "-borderwidth", "borderWidth", "BorderWidth",
-<<<<<<< HEAD
-	DEF_FRAME_BORDER_WIDTH, offsetof(Frame, borderWidthObj), offsetof(Frame, borderWidth), 0, 0, 0},
-=======
 	DEF_FRAME_BORDER_WIDTH, offsetof(Frame, borderWidthObj), TCL_INDEX_NONE, 0, 0, 0},
->>>>>>> 2f8b0300
     {TK_OPTION_STRING, "-class", "class", "Class",
 	DEF_FRAME_CLASS, TCL_INDEX_NONE, offsetof(Frame, className), 0, 0, 0},
     {TK_OPTION_RELIEF, "-relief", "relief", "Relief",
@@ -278,11 +256,7 @@
     {TK_OPTION_SYNONYM, "-bgimg", NULL, NULL,
 	NULL, 0, TCL_INDEX_NONE, 0, "-backgroundimage", 0},
     {TK_OPTION_PIXELS, "-borderwidth", "borderWidth", "BorderWidth",
-<<<<<<< HEAD
-	DEF_FRAME_BORDER_WIDTH, offsetof(Frame, borderWidthObj), offsetof(Frame, borderWidth), 0, 0, 0},
-=======
 	DEF_FRAME_BORDER_WIDTH, offsetof(Frame, borderWidthObj), TCL_INDEX_NONE, 0, 0, 0},
->>>>>>> 2f8b0300
     {TK_OPTION_STRING, "-class", "class", "Class",
 	DEF_TOPLEVEL_CLASS, TCL_INDEX_NONE, offsetof(Frame, className), 0, 0, 0},
     {TK_OPTION_STRING, "-menu", "menu", "Menu",
@@ -306,11 +280,7 @@
     {TK_OPTION_SYNONYM, "-bd", NULL, NULL,
 	NULL, 0, TCL_INDEX_NONE, 0, "-borderwidth", 0},
     {TK_OPTION_PIXELS, "-borderwidth", "borderWidth", "BorderWidth",
-<<<<<<< HEAD
-	DEF_LABELFRAME_BORDER_WIDTH, offsetof(Frame, borderWidthObj), offsetof(Frame, borderWidth),
-=======
 	DEF_LABELFRAME_BORDER_WIDTH, offsetof(Frame, borderWidthObj), TCL_INDEX_NONE,
->>>>>>> 2f8b0300
 	0, 0, 0},
     {TK_OPTION_STRING, "-class", "class", "Class",
 	DEF_LABELFRAME_CLASS, TCL_INDEX_NONE, offsetof(Frame, className), 0, 0, 0},
@@ -358,12 +328,6 @@
 static void		ComputeFrameGeometry(Frame *framePtr);
 static int		ConfigureFrame(Tcl_Interp *interp, Frame *framePtr,
 			    Tcl_Size objc, Tcl_Obj *const objv[]);
-<<<<<<< HEAD
-=======
-static int		CreateFrame(void *clientData, Tcl_Interp *interp,
-			    Tcl_Size objc, Tcl_Obj *const objv[],
-			    int type, const char *appName);
->>>>>>> 2f8b0300
 static Tcl_FreeProc	DestroyFrame;
 static void		DestroyFramePartly(Frame *framePtr);
 static void		DisplayFrame(void *clientData);
@@ -478,6 +442,7 @@
  *
  *--------------------------------------------------------------
  */
+
 int
 TkCreateFrame(
     TCL_UNUSED(void *),
@@ -1036,10 +1001,6 @@
 	Tk_SetWindowBackgroundPixmap(framePtr->tkwin, None);
     }
 
-<<<<<<< HEAD
-    if (framePtr->highlightWidth < 0) {
-	framePtr->highlightWidth = 0;
-=======
     Tk_GetPixelsFromObj(NULL, framePtr->tkwin, framePtr->borderWidthObj, &borderWidth);
     if (borderWidth < 0) {
 	Tcl_DecrRefCount(framePtr->borderWidthObj);
@@ -1048,29 +1009,18 @@
     }
     Tk_GetPixelsFromObj(NULL, framePtr->tkwin, framePtr->highlightWidthObj, &highlightWidth);
     if (highlightWidth < 0) {
->>>>>>> 2f8b0300
 	Tcl_DecrRefCount(framePtr->highlightWidthObj);
 	framePtr->highlightWidthObj = Tcl_NewIntObj(0);
 	Tcl_IncrRefCount(framePtr->highlightWidthObj);
     }
-<<<<<<< HEAD
-    if (framePtr->padX < 0) {
-	framePtr->padX = 0;
-=======
     Tk_GetPixelsFromObj(NULL, framePtr->tkwin, framePtr->padXObj, &padX);
     if (padX < 0) {
->>>>>>> 2f8b0300
 	Tcl_DecrRefCount(framePtr->padXObj);
 	framePtr->padXObj = Tcl_NewIntObj(0);
 	Tcl_IncrRefCount(framePtr->padXObj);
     }
-<<<<<<< HEAD
-    if (framePtr->padY < 0) {
-	framePtr->padY = 0;
-=======
     Tk_GetPixelsFromObj(NULL, framePtr->tkwin, framePtr->padYObj, &padY);
     if (padY < 0) {
->>>>>>> 2f8b0300
 	Tcl_DecrRefCount(framePtr->padYObj);
 	framePtr->padYObj = Tcl_NewIntObj(0);
 	Tcl_IncrRefCount(framePtr->padYObj);
