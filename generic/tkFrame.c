/*
 * tkFrame.c --
 *
 *	This module implements "frame", "labelframe" and "toplevel" widgets
 *	for the Tk toolkit. Frames are windows with a background color and
 *	possibly a 3-D effect, but not much else in the way of attributes.
 *
 * Copyright © 1990-1994 The Regents of the University of California.
 * Copyright © 1994-1997 Sun Microsystems, Inc.
 *
 * See the file "license.terms" for information on usage and redistribution of
 * this file, and for a DISCLAIMER OF ALL WARRANTIES.
 */

#include "tkInt.h"
#include "default.h"

/*
 * The following enum is used to define the type of the frame.
 */

enum FrameType {
    TYPE_FRAME, TYPE_TOPLEVEL, TYPE_LABELFRAME
};

/*
 * A data structure of the following type is kept for each
 * frame that currently exists for this process:
 */

typedef struct {
    Tk_Window tkwin;		/* Window that embodies the frame. NULL means
				 * that the window has been destroyed but the
				 * data structures haven't yet been cleaned
				 * up. */
    Display *display;		/* Display containing widget. Used, among
				 * other things, so that resources can be
				 * freed even after tkwin has gone away. */
    Tcl_Interp *interp;		/* Interpreter associated with widget. Used to
				 * delete widget command. */
    Tcl_Command widgetCmd;	/* Token for frame's widget command. */
    Tk_OptionTable optionTable;	/* Table that defines configuration options
				 * available for this widget. */
    char *className;		/* Class name for widget (from configuration
				 * option). Malloc-ed. */
    int type;			/* Type of widget, such as TYPE_FRAME. */
    char *screenName;		/* Screen on which widget is created. Non-null
				 * only for top-levels. Malloc-ed, may be
				 * NULL. */
    char *visualName;		/* Textual description of visual for window,
				 * from -visual option. Malloc-ed, may be
				 * NULL. */
    char *colormapName;		/* Textual description of colormap for window,
				 * from -colormap option. Malloc-ed, may be
				 * NULL. */
    char *menuName;		/* Textual description of menu to use for
				 * menubar. Malloc-ed, may be NULL. */
    Colormap colormap;		/* If not None, identifies a colormap
				 * allocated for this window, which must be
				 * freed when the window is deleted. */
    Tk_3DBorder border;		/* Structure used to draw 3-D border and
				 * background. NULL means no background or
				 * border. */
    int borderWidth;		/* Width of 3-D border (if any). */
    int relief;			/* 3-d effect: TK_RELIEF_RAISED etc. */
    int highlightWidth;		/* Width in pixels of highlight to draw around
				 * widget when it has the focus. 0 means don't
				 * draw a highlight. */
    XColor *highlightBgColorPtr;
				/* Color for drawing traversal highlight area
				 * when highlight is off. */
    XColor *highlightColorPtr;	/* Color for drawing traversal highlight. */
    int width;			/* Width to request for window. <= 0 means
				 * don't request any size. */
    int height;			/* Height to request for window. <= 0 means
				 * don't request any size. */
    Tk_Cursor cursor;		/* Current cursor for window, or None. */
    char *takeFocus;		/* Value of -takefocus option; not used in the
				 * C code, but used by keyboard traversal
				 * scripts. Malloc'ed, but may be NULL. */
    int isContainer;		/* 1 means this window is a container, 0 means
				 * that it isn't. */
    char *useThis;		/* If the window is embedded, this points to
				 * the name of the window in which it is
				 * embedded (malloc'ed). For non-embedded
				 * windows this is NULL. */
    int flags;			/* Various flags; see below for
				 * definitions. */
    Tcl_Obj *padXPtr;		/* Value of -padx option: specifies how many
				 * pixels of extra space to leave on left and
				 * right of child area. */
    int padX;			/* Integer value corresponding to padXPtr. */
    Tcl_Obj *padYPtr;		/* Value of -padx option: specifies how many
				 * pixels of extra space to leave above and
				 * below child area. */
    int padY;			/* Integer value corresponding to padYPtr. */
    Tcl_Obj *bgimgPtr;		/* Value of -backgroundimage option: specifies
				 * image to display on window's background, or
				 * NULL if none. */
    Tk_Image bgimg;		/* Derived from bgimgPtr by calling
				 * Tk_GetImage, or NULL if bgimgPtr is
				 * NULL. */
    int tile;			/* Whether to tile the bgimg. */
#ifndef TK_NO_DOUBLE_BUFFERING
    GC copyGC;			/* GC for copying when double-buffering. */
#endif /* TK_NO_DOUBLE_BUFFERING */
} Frame;

/*
 * A data structure of the following type is kept for each labelframe widget
 * managed by this file:
 */

typedef struct {
    Frame frame;		/* A pointer to the generic frame structure.
				 * This must be the first element of the
				 * Labelframe. */
    /*
     * Labelframe specific configuration settings.
     */
    Tcl_Obj *textPtr;		/* Value of -text option: specifies text to
				 * display in button. */
    Tk_Font tkfont;		/* Value of -font option: specifies font to
				 * use for display text. */
    XColor *textColorPtr;	/* Value of -fg option: specifies foreground
				 * color in normal mode. */
    int labelAnchor;		/* Value of -labelanchor option: specifies
				 * where to place the label. */
    Tk_Window labelWin;		/* Value of -labelwidget option: Window to use
				 * as label for the frame. */
    /*
     * Labelframe specific fields for use with configuration settings above.
     */
    GC textGC;			/* GC for drawing text in normal mode. */
    Tk_TextLayout textLayout;	/* Stored text layout information. */
    XRectangle labelBox;	/* The label's actual size and position. */
    int labelReqWidth;		/* The label's requested width. */
    int labelReqHeight;		/* The label's requested height. */
    int labelTextX, labelTextY;	/* Position of the text to be drawn. */
} Labelframe;

/*
 * The following macros define how many extra pixels to leave around a label's
 * text.
 */

#define LABELSPACING 1
#define LABELMARGIN 4

/*
 * Flag bits for frames:
 *
 * REDRAW_PENDING:		Non-zero means a DoWhenIdle handler has
 *				already been queued to redraw this window.
 * GOT_FOCUS:			Non-zero means this widget currently has the
 *				input focus.
 */

#define REDRAW_PENDING		1
#define GOT_FOCUS		4

/*
 * The following enum is used to define a type for the -labelanchor option of
 * the Labelframe widget. These values are used as indices into the string
 * table below.
 */

enum labelanchor {
    LABELANCHOR_E, LABELANCHOR_EN, LABELANCHOR_ES,
    LABELANCHOR_N, LABELANCHOR_NE, LABELANCHOR_NW,
    LABELANCHOR_S, LABELANCHOR_SE, LABELANCHOR_SW,
    LABELANCHOR_W, LABELANCHOR_WN, LABELANCHOR_WS
};

static const char *const labelAnchorStrings[] = {
    "e", "en", "es", "n", "ne", "nw", "s", "se", "sw", "w", "wn", "ws",
    NULL
};

/*
 * Information used for parsing configuration options. There are one common
 * table used by all and one table for each widget class.
 */

static const Tk_OptionSpec commonOptSpec[] = {
    {TK_OPTION_BORDER, "-background", "background", "Background",
	DEF_FRAME_BG_COLOR, TCL_INDEX_NONE, offsetof(Frame, border),
	TK_OPTION_NULL_OK, DEF_FRAME_BG_MONO, 0},
    {TK_OPTION_SYNONYM, "-bg", NULL, NULL,
	NULL, 0, TCL_INDEX_NONE, 0, "-background", 0},
    {TK_OPTION_STRING, "-colormap", "colormap", "Colormap",
	DEF_FRAME_COLORMAP, TCL_INDEX_NONE, offsetof(Frame, colormapName),
	TK_OPTION_NULL_OK, 0, 0},
    /*
     * Having -container is useless in a labelframe since a container has
     * no border. It should be deprecated.
     */
    {TK_OPTION_BOOLEAN, "-container", "container", "Container",
	DEF_FRAME_CONTAINER, TCL_INDEX_NONE, offsetof(Frame, isContainer), 0, 0, 0},
    {TK_OPTION_CURSOR, "-cursor", "cursor", "Cursor",
	DEF_FRAME_CURSOR, TCL_INDEX_NONE, offsetof(Frame, cursor),
	TK_OPTION_NULL_OK, 0, 0},
    {TK_OPTION_PIXELS, "-height", "height", "Height",
	DEF_FRAME_HEIGHT, TCL_INDEX_NONE, offsetof(Frame, height), 0, 0, 0},
    {TK_OPTION_COLOR, "-highlightbackground", "highlightBackground",
	"HighlightBackground", DEF_FRAME_HIGHLIGHT_BG, TCL_INDEX_NONE,
	offsetof(Frame, highlightBgColorPtr), 0, 0, 0},
    {TK_OPTION_COLOR, "-highlightcolor", "highlightColor", "HighlightColor",
	DEF_FRAME_HIGHLIGHT, TCL_INDEX_NONE, offsetof(Frame, highlightColorPtr),
	0, 0, 0},
    {TK_OPTION_PIXELS, "-highlightthickness", "highlightThickness",
	"HighlightThickness", DEF_FRAME_HIGHLIGHT_WIDTH, TCL_INDEX_NONE,
	offsetof(Frame, highlightWidth), 0, 0, 0},
    {TK_OPTION_PIXELS, "-padx", "padX", "Pad",
	DEF_FRAME_PADX, offsetof(Frame, padXPtr),
	offsetof(Frame, padX), 0, 0, 0},
    {TK_OPTION_PIXELS, "-pady", "padY", "Pad",
	DEF_FRAME_PADY, offsetof(Frame, padYPtr),
	offsetof(Frame, padY), 0, 0, 0},
    {TK_OPTION_STRING, "-takefocus", "takeFocus", "TakeFocus",
	DEF_FRAME_TAKE_FOCUS, TCL_INDEX_NONE, offsetof(Frame, takeFocus),
	TK_OPTION_NULL_OK, 0, 0},
    {TK_OPTION_STRING, "-visual", "visual", "Visual",
	DEF_FRAME_VISUAL, TCL_INDEX_NONE, offsetof(Frame, visualName),
	TK_OPTION_NULL_OK, 0, 0},
    {TK_OPTION_PIXELS, "-width", "width", "Width",
	DEF_FRAME_WIDTH, TCL_INDEX_NONE, offsetof(Frame, width), 0, 0, 0},
    {TK_OPTION_END, NULL, NULL, NULL, NULL, 0, 0, 0, 0, 0}
};

static const Tk_OptionSpec frameOptSpec[] = {
    {TK_OPTION_STRING, "-backgroundimage", "backgroundImage", "BackgroundImage",
	DEF_FRAME_BG_IMAGE, offsetof(Frame, bgimgPtr), TCL_INDEX_NONE,
	TK_OPTION_NULL_OK, 0, 0},
    {TK_OPTION_SYNONYM, "-bd", NULL, NULL,
	NULL, 0, TCL_INDEX_NONE, 0, "-borderwidth", 0},
    {TK_OPTION_SYNONYM, "-bgimg", NULL, NULL,
	NULL, 0, TCL_INDEX_NONE, 0, "-backgroundimage", 0},
    {TK_OPTION_PIXELS, "-borderwidth", "borderWidth", "BorderWidth",
	DEF_FRAME_BORDER_WIDTH, TCL_INDEX_NONE, offsetof(Frame, borderWidth), 0, 0, 0},
    {TK_OPTION_STRING, "-class", "class", "Class",
	DEF_FRAME_CLASS, TCL_INDEX_NONE, offsetof(Frame, className), 0, 0, 0},
    {TK_OPTION_RELIEF, "-relief", "relief", "Relief",
	DEF_FRAME_RELIEF, TCL_INDEX_NONE, offsetof(Frame, relief), 0, 0, 0},
    {TK_OPTION_BOOLEAN, "-tile", "tile", "Tile",
	DEF_FRAME_BG_TILE, TCL_INDEX_NONE, offsetof(Frame, tile), 0, 0, 0},
    {TK_OPTION_END, NULL, NULL, NULL,
	NULL, 0, 0, 0, commonOptSpec, 0}
};

static const Tk_OptionSpec toplevelOptSpec[] = {
    {TK_OPTION_STRING, "-backgroundimage", "backgroundImage", "BackgroundImage",
	DEF_FRAME_BG_IMAGE, offsetof(Frame, bgimgPtr), TCL_INDEX_NONE,
	TK_OPTION_NULL_OK, 0, 0},
    {TK_OPTION_SYNONYM, "-bd", NULL, NULL,
	NULL, 0, TCL_INDEX_NONE, 0, "-borderwidth", 0},
    {TK_OPTION_SYNONYM, "-bgimg", NULL, NULL,
	NULL, 0, TCL_INDEX_NONE, 0, "-backgroundimage", 0},
    {TK_OPTION_PIXELS, "-borderwidth", "borderWidth", "BorderWidth",
	DEF_FRAME_BORDER_WIDTH, TCL_INDEX_NONE, offsetof(Frame, borderWidth), 0, 0, 0},
    {TK_OPTION_STRING, "-class", "class", "Class",
	DEF_TOPLEVEL_CLASS, TCL_INDEX_NONE, offsetof(Frame, className), 0, 0, 0},
    {TK_OPTION_STRING, "-menu", "menu", "Menu",
	DEF_TOPLEVEL_MENU, TCL_INDEX_NONE, offsetof(Frame, menuName),
	TK_OPTION_NULL_OK, 0, 0},
    {TK_OPTION_RELIEF, "-relief", "relief", "Relief",
	DEF_FRAME_RELIEF, TCL_INDEX_NONE, offsetof(Frame, relief), 0, 0, 0},
    {TK_OPTION_STRING, "-screen", "screen", "Screen",
	DEF_TOPLEVEL_SCREEN, TCL_INDEX_NONE, offsetof(Frame, screenName),
	TK_OPTION_NULL_OK, 0, 0},
    {TK_OPTION_BOOLEAN, "-tile", "tile", "Tile",
	DEF_FRAME_BG_TILE, TCL_INDEX_NONE, offsetof(Frame, tile), 0, 0, 0},
    {TK_OPTION_STRING, "-use", "use", "Use",
	DEF_TOPLEVEL_USE, TCL_INDEX_NONE, offsetof(Frame, useThis),
	TK_OPTION_NULL_OK, 0, 0},
    {TK_OPTION_END, NULL, NULL, NULL,
	NULL, 0, 0, 0, commonOptSpec, 0}
};

static const Tk_OptionSpec labelframeOptSpec[] = {
    {TK_OPTION_SYNONYM, "-bd", NULL, NULL,
	NULL, 0, TCL_INDEX_NONE, 0, "-borderwidth", 0},
    {TK_OPTION_PIXELS, "-borderwidth", "borderWidth", "BorderWidth",
	DEF_LABELFRAME_BORDER_WIDTH, TCL_INDEX_NONE, offsetof(Frame, borderWidth),
	0, 0, 0},
    {TK_OPTION_STRING, "-class", "class", "Class",
	DEF_LABELFRAME_CLASS, TCL_INDEX_NONE, offsetof(Frame, className), 0, 0, 0},
    {TK_OPTION_SYNONYM, "-fg", "foreground", NULL,
	NULL, 0, TCL_INDEX_NONE, 0, "-foreground", 0},
    {TK_OPTION_FONT, "-font", "font", "Font",
	DEF_LABELFRAME_FONT, TCL_INDEX_NONE, offsetof(Labelframe, tkfont), 0, 0, 0},
    {TK_OPTION_COLOR, "-foreground", "foreground", "Foreground",
	DEF_LABELFRAME_FG, TCL_INDEX_NONE, offsetof(Labelframe, textColorPtr), 0, 0, 0},
    {TK_OPTION_STRING_TABLE, "-labelanchor", "labelAnchor", "LabelAnchor",
	DEF_LABELFRAME_LABELANCHOR, TCL_INDEX_NONE, offsetof(Labelframe, labelAnchor),
	0, labelAnchorStrings, 0},
    {TK_OPTION_WINDOW, "-labelwidget", "labelWidget", "LabelWidget",
	NULL, TCL_INDEX_NONE, offsetof(Labelframe, labelWin), TK_OPTION_NULL_OK, 0, 0},
    {TK_OPTION_RELIEF, "-relief", "relief", "Relief",
	DEF_LABELFRAME_RELIEF, TCL_INDEX_NONE, offsetof(Frame, relief), 0, 0, 0},
    {TK_OPTION_STRING, "-text", "text", "Text",
	DEF_LABELFRAME_TEXT, offsetof(Labelframe, textPtr), TCL_INDEX_NONE,
	TK_OPTION_NULL_OK, 0, 0},
    {TK_OPTION_END, NULL, NULL, NULL,
	NULL, 0, 0, 0, commonOptSpec, 0}
};

/*
 * Class names for widgets, indexed by FrameType.
 */

static const char *const classNames[] = {"Frame", "Toplevel", "Labelframe"};

/*
 * The following table maps from FrameType to the option template for that
 * class of widgets.
 */

static const Tk_OptionSpec *const optionSpecs[] = {
    frameOptSpec,
    toplevelOptSpec,
    labelframeOptSpec,
};

/*
 * Forward declarations for functions defined later in this file:
 */

static void		ComputeFrameGeometry(Frame *framePtr);
static int		ConfigureFrame(Tcl_Interp *interp, Frame *framePtr,
			    Tcl_Size objc, Tcl_Obj *const objv[]);
static Tcl_FreeProc	DestroyFrame;
static void		DestroyFramePartly(Frame *framePtr);
static void		DisplayFrame(void *clientData);
static void		DrawFrameBackground(Tk_Window tkwin, Pixmap pixmap,
			    int highlightWidth, int borderWidth,
			    Tk_Image bgimg, int bgtile);
static void		FrameBgImageProc(void *clientData,
			    int x, int y, int width, int height,
			    int imgWidth, int imgHeight);
static void		FrameCmdDeletedProc(void *clientData);
static void		FrameEventProc(void *clientData,
			    XEvent *eventPtr);
static void		FrameLostContentProc(void *clientData,
			    Tk_Window tkwin);
static void		FrameRequestProc(void *clientData,
			    Tk_Window tkwin);
static void		FrameStructureProc(void *clientData,
			    XEvent *eventPtr);
<<<<<<< HEAD
static int		FrameWidgetObjCmd(void *clientData,
			    Tcl_Interp *interp, Tcl_Size objc,
			    Tcl_Obj *const objv[]);
=======
static Tcl_ObjCmdProc FrameWidgetObjCmd;
>>>>>>> 8403bafe
static void		FrameWorldChanged(void *instanceData);
static void		MapFrame(void *clientData);

/*
 * The structure below defines frame class behavior by means of functions that
 * can be invoked from generic window code.
 */

static const Tk_ClassProcs frameClass = {
    sizeof(Tk_ClassProcs),	/* size */
    FrameWorldChanged,		/* worldChangedProc */
    NULL,			/* createProc */
    NULL			/* modalProc */
};

/*
 * The structure below defines the official type record for the labelframe's
 * geometry manager:
 */

static const Tk_GeomMgr frameGeomType = {
    "labelframe",		/* name */
    FrameRequestProc,		/* requestProc */
    FrameLostContentProc		/* lostContentProc */
};

/*
 *--------------------------------------------------------------
 *
 * Tk_FrameObjCmd, Tk_ToplevelObjCmd, Tk_LabelframeObjCmd --
 *
 *	These functions are invoked to process the "frame", "toplevel" and
 *	"labelframe" Tcl commands. See the user documentation for details on
 *	what they do.
 *
 * Results:
 *	A standard Tcl result.
 *
 * Side effects:
 *	See the user documentation. These functions are just wrappers; they
 *	call CreateFrame to do all of the real work.
 *
 *--------------------------------------------------------------
 */

int
Tk_FrameObjCmd(
    void *clientData,	/* Either NULL or pointer to option table. */
    Tcl_Interp *interp,		/* Current interpreter. */
    Tcl_Size objc,			/* Number of arguments. */
    Tcl_Obj *const objv[])	/* Argument objects. */
{
    return TkCreateFrame(clientData, interp, objc, objv, TYPE_FRAME, NULL);
}

int
Tk_ToplevelObjCmd(
    void *clientData,	/* Either NULL or pointer to option table. */
    Tcl_Interp *interp,		/* Current interpreter. */
    Tcl_Size objc,			/* Number of arguments. */
    Tcl_Obj *const objv[])	/* Argument objects. */
{
    return TkCreateFrame(clientData, interp, objc, objv, TYPE_TOPLEVEL, NULL);
}

int
Tk_LabelframeObjCmd(
    void *clientData,	/* Either NULL or pointer to option table. */
    Tcl_Interp *interp,		/* Current interpreter. */
    Tcl_Size objc,			/* Number of arguments. */
    Tcl_Obj *const objv[])	/* Argument objects. */
{
    return TkCreateFrame(clientData, interp, objc, objv, TYPE_LABELFRAME, NULL);
}

/*
 *--------------------------------------------------------------
 *
 * TkCreateFrame --
 *
 *	This function is the old command function for the "frame" and
 *	"toplevel" commands. Now it is used directly by Tk_Init to create a
 *	new main window. See the user documentation for the "frame" and
 *	"toplevel" commands for details on what it does.
 *
 * Results:
 *	A standard Tcl result.
 *
 * Side effects:
 *	See the user documentation.
 *
 *--------------------------------------------------------------
 */
int
TkCreateFrame(
    TCL_UNUSED(void *),
    Tcl_Interp *interp,		/* Current interpreter. */
    Tcl_Size objc,			/* Number of arguments. */
    Tcl_Obj *const objv[],	/* Argument objects. */
    int type,	/* What widget type to create. */
    const char *appName)	/* Should only be non-NULL if there are no
				 * Main window associated with the
				 * interpreter. Gives the base name to use for
				 * the new application. */
{
    Tk_Window tkwin;
    Frame *framePtr;
    Tk_OptionTable optionTable;
    Tk_Window newWin;
    const char *className, *screenName, *visualName, *colormapName;
    const char *arg, *useOption;
    int depth;
    Tcl_Size i, length;
    unsigned int mask;
    Colormap colormap;
    Visual *visual;

    if (objc < 2) {
	Tcl_WrongNumArgs(interp, 1, objv, "pathName ?-option value ...?");
	return TCL_ERROR;
    }

    /*
     * Create the option table for this widget class. If it has already been
     * created, the cached pointer will be returned.
     */

    optionTable = Tk_CreateOptionTable(interp, optionSpecs[type]);

    /*
     * Pre-process the argument list. Scan through it to find any "-class",
     * "-screen", "-visual", and "-colormap" options. These arguments need to
     * be processed specially, before the window is configured using the usual
     * Tk mechanisms.
     */

    className = colormapName = screenName = visualName = useOption = NULL;
    colormap = None;
    for (i = 2; i < objc; i += 2) {
	arg = Tcl_GetStringFromObj(objv[i], &length);
	if (length < 2) {
	    continue;
	}
	if ((arg[1] == 'c') && (length >= 3)
		&& (strncmp(arg, "-class", length) == 0)) {
	    className = Tcl_GetString(objv[i+1]);
	} else if ((arg[1] == 'c') && (length >= 3)
		&& (strncmp(arg, "-colormap", length) == 0)) {
	    colormapName = Tcl_GetString(objv[i+1]);
	} else if ((arg[1] == 's') && (type == TYPE_TOPLEVEL)
		&& (strncmp(arg, "-screen", length) == 0)) {
	    screenName = Tcl_GetString(objv[i+1]);
	} else if ((arg[1] == 'u') && (type == TYPE_TOPLEVEL)
		&& (strncmp(arg, "-use", length) == 0)) {
	    useOption = Tcl_GetString(objv[i+1]);
	} else if ((arg[1] == 'v')
		&& (strncmp(arg, "-visual", length) == 0)) {
	    visualName = Tcl_GetString(objv[i+1]);
	}
    }

    /*
     * Create the window, and deal with the special options -use, -classname,
     * -colormap, -screenname, and -visual. These options must be handle
     * before calling ConfigureFrame below, and they must also be processed in
     * a particular order, for the following reasons:
     * 1. Must set the window's class before calling ConfigureFrame, so that
     *	  unspecified options are looked up in the option database using the
     *	  correct class.
     * 2. Must set visual information before calling ConfigureFrame so that
     *	  colors are allocated in a proper colormap.
     * 3. Must call Tk_UseWindow before setting non-default visual
     *	  information, since Tk_UseWindow changes the defaults.
     */

    if (screenName == NULL) {
	screenName = (type == TYPE_TOPLEVEL) ? "" : NULL;
    }

    /*
     * Main window associated with interpreter. If we're called by Tk_Init to
     * create a new application, then this is NULL.
     */

    tkwin = Tk_MainWindow(interp);
    if (tkwin != NULL) {
	newWin = Tk_CreateWindowFromPath(interp, tkwin, Tcl_GetString(objv[1]),
		screenName);
    } else if (appName == NULL) {
	/*
	 * This occurs when someone tried to create a frame/toplevel while we
	 * are being destroyed. Let an error be thrown.
	 */

	Tcl_SetObjResult(interp, Tcl_ObjPrintf(
		"unable to create widget \"%s\"", Tcl_GetString(objv[1])));
	Tcl_SetErrorCode(interp, "TK", "APPLICATION_GONE", NULL);
	return TCL_ERROR;
    } else {
	/*
	 * We were called from Tk_Init; create a new application.
	 */

	newWin = TkCreateMainWindow(interp, screenName, appName);
    }
    if (newWin == NULL) {
	goto error;
    }

    /*
     * Mark Tk frames as suitable candidates for [wm manage].
     */

    ((TkWindow *) newWin)->flags |= TK_WM_MANAGEABLE;

    if (className == NULL) {
	className = Tk_GetOption(newWin, "class", "Class");
	if (className == NULL) {
	    className = classNames[type];
	}
    }
    Tk_SetClass(newWin, className);
    if (useOption == NULL) {
	useOption = Tk_GetOption(newWin, "use", "Use");
    }
    if ((useOption != NULL) && (*useOption != 0)
	    && (Tk_UseWindow(interp, newWin, useOption) != TCL_OK)) {
	goto error;
    }
    if (visualName == NULL) {
	visualName = Tk_GetOption(newWin, "visual", "Visual");
    }
    if (colormapName == NULL) {
	colormapName = Tk_GetOption(newWin, "colormap", "Colormap");
    }
    if ((colormapName != NULL) && (*colormapName == 0)) {
	colormapName = NULL;
    }
    if (visualName != NULL) {
	visual = Tk_GetVisual(interp, newWin, visualName, &depth,
		(colormapName == NULL) ? &colormap : NULL);
	if (visual == NULL) {
	    goto error;
	}
	Tk_SetWindowVisual(newWin, visual, depth, colormap);
    }
    if (colormapName != NULL) {
	colormap = Tk_GetColormap(interp, newWin, colormapName);
	if (colormap == None) {
	    goto error;
	}
	Tk_SetWindowColormap(newWin, colormap);
    }

    /*
     * For top-level windows, provide an initial geometry request of 200x200,
     * just so the window looks nicer on the screen if it doesn't request a
     * size for itself.
     */

    if (type == TYPE_TOPLEVEL) {
	Tk_GeometryRequest(newWin, 200, 200);
    }

    /*
     * Create the widget record, process configuration options, and create
     * event handlers. Then fill in a few additional fields in the widget
     * record from the special options.
     */

    if (type == TYPE_LABELFRAME) {
	framePtr = (Frame *)ckalloc(sizeof(Labelframe));
	memset(framePtr, 0, sizeof(Labelframe));
    } else {
	framePtr = (Frame *)ckalloc(sizeof(Frame));
	memset(framePtr, 0, sizeof(Frame));
    }
    framePtr->tkwin = newWin;
    framePtr->display = Tk_Display(newWin);
    framePtr->interp = interp;
    framePtr->widgetCmd	= Tcl_CreateObjCommand2(interp, Tk_PathName(newWin),
	    FrameWidgetObjCmd, framePtr, FrameCmdDeletedProc);
    framePtr->optionTable = optionTable;
    framePtr->type = type;
    framePtr->colormap = colormap;
    framePtr->relief = TK_RELIEF_FLAT;
    framePtr->cursor = NULL;

    if (framePtr->type == TYPE_LABELFRAME) {
	Labelframe *labelframePtr = (Labelframe *) framePtr;

	labelframePtr->labelAnchor = LABELANCHOR_NW;
	labelframePtr->textGC = NULL;
    }

    /*
     * Store backreference to frame widget in window structure.
     */

    Tk_SetClassProcs(newWin, &frameClass, framePtr);

    mask = ExposureMask | StructureNotifyMask | FocusChangeMask;
    if (type == TYPE_TOPLEVEL) {
	mask |= ActivateMask;
    }
    Tk_CreateEventHandler(newWin, mask, FrameEventProc, framePtr);
    if ((Tk_InitOptions(interp, framePtr, optionTable, newWin)
	    != TCL_OK) ||
	    (ConfigureFrame(interp, framePtr, objc-2, objv+2) != TCL_OK)) {
	goto error;
    }
    if (framePtr->isContainer) {
	if (framePtr->useThis != NULL) {
	    Tcl_SetObjResult(interp, Tcl_NewStringObj(
		    "windows cannot have both the -use and the -container"
		    " option set", TCL_INDEX_NONE));
	    Tcl_SetErrorCode(interp, "TK", "FRAME", "CONTAINMENT", NULL);
	    goto error;
	}
	Tk_MakeContainer(framePtr->tkwin);
    }
    if (type == TYPE_TOPLEVEL) {
	Tcl_DoWhenIdle(MapFrame, framePtr);
    }
    Tcl_SetObjResult(interp, Tk_NewWindowObj(newWin));
    return TCL_OK;

  error:
    if (newWin != NULL) {
	Tk_DestroyWindow(newWin);
    }
    return TCL_ERROR;
}

/*
 *--------------------------------------------------------------
 *
 * FrameWidgetObjCmd --
 *
 *	This function is invoked to process the Tcl command that corresponds
 *	to a frame widget. See the user documentation for details on what it
 *	does.
 *
 * Results:
 *	A standard Tcl result.
 *
 * Side effects:
 *	See the user documentation.
 *
 *--------------------------------------------------------------
 */

static int
FrameWidgetObjCmd(
    void *clientData,	/* Information about frame widget. */
    Tcl_Interp *interp,		/* Current interpreter. */
    Tcl_Size objc,			/* Number of arguments. */
    Tcl_Obj *const objv[])	/* Argument objects. */
{
    static const char *const frameOptions[] = {
	"cget", "configure", NULL
    };
    enum options {
	FRAME_CGET, FRAME_CONFIGURE
    };
    Frame *framePtr = (Frame *)clientData;
    int result = TCL_OK, index;
    int c;
    Tcl_Size i, length;
    Tcl_Obj *objPtr;

    if (objc < 2) {
	Tcl_WrongNumArgs(interp, 1, objv, "option ?arg ...?");
	return TCL_ERROR;
    }
    if (Tcl_GetIndexFromObjStruct(interp, objv[1], frameOptions,
	    sizeof(char *), "option", 0, &index) != TCL_OK) {
	return TCL_ERROR;
    }
    Tcl_Preserve(framePtr);
    switch ((enum options) index) {
    case FRAME_CGET:
	if (objc != 3) {
	    Tcl_WrongNumArgs(interp, 2, objv, "option");
	    result = TCL_ERROR;
	    goto done;
	}
	objPtr = Tk_GetOptionValue(interp, framePtr,
		framePtr->optionTable, objv[2], framePtr->tkwin);
	if (objPtr == NULL) {
	    result = TCL_ERROR;
	    goto done;
	}
	Tcl_SetObjResult(interp, objPtr);
	break;
    case FRAME_CONFIGURE:
	if (objc <= 3) {
	    objPtr = Tk_GetOptionInfo(interp, framePtr,
		    framePtr->optionTable, (objc == 3) ? objv[2] : NULL,
		    framePtr->tkwin);
	    if (objPtr == NULL) {
		result = TCL_ERROR;
		goto done;
	    }
	    Tcl_SetObjResult(interp, objPtr);
	} else {
	    /*
	     * Don't allow the options -class, -colormap, -container, -screen,
	     * -use, or -visual to be changed.
	     */

	    for (i = 2; i < objc; i++) {
		const char *arg = Tcl_GetStringFromObj(objv[i], &length);

		if (length < 2) {
		    continue;
		}
		c = arg[1];
		if (((c == 'c') && (length >= 2)
			&& (strncmp(arg, "-class", length) == 0))
		    || ((c == 'c') && (length >= 3)
			&& (strncmp(arg, "-colormap", length) == 0))
		    || ((c == 'c') && (length >= 3)
			&& (strncmp(arg, "-container", length) == 0))
		    || ((c == 's') && (framePtr->type == TYPE_TOPLEVEL)
			&& (strncmp(arg, "-screen", length) == 0))
		    || ((c == 'u') && (framePtr->type == TYPE_TOPLEVEL)
			&& (strncmp(arg, "-use", length) == 0))
		    || ((c == 'v')
			&& (strncmp(arg, "-visual", length) == 0))) {

#ifdef _WIN32
		    if (c == 'u') {
			const char *string = Tcl_GetString(objv[i+1]);

			if (Tk_UseWindow(interp, framePtr->tkwin,
				string) != TCL_OK) {
			    result = TCL_ERROR;
			    goto done;
			}
			continue;
		    }
#endif
		    Tcl_SetObjResult(interp, Tcl_ObjPrintf(
			    "can't modify %s option after widget is created",
			    arg));
		    Tcl_SetErrorCode(interp, "TK", "FRAME", "CREATE_ONLY",
			    NULL);
		    result = TCL_ERROR;
		    goto done;
		}
	    }
	    result = ConfigureFrame(interp, framePtr, objc-2, objv+2);
	}
	break;
    }

  done:
    Tcl_Release(framePtr);
    return result;
}

/*
 *----------------------------------------------------------------------
 *
 * DestroyFrame --
 *
 *	This function is invoked by Tcl_EventuallyFree or Tcl_Release to clean
 *	up the internal structure of a frame at a safe time (when no-one is
 *	using it anymore).
 *
 * Results:
 *	None.
 *
 * Side effects:
 *	Everything associated with the frame is freed up.
 *
 *----------------------------------------------------------------------
 */

static void
DestroyFrame(
#if TCL_MAJOR_VERSION > 8
    void *memPtr)		/* Info about frame widget. */
#else
    char *memPtr)
#endif
{
    Frame *framePtr = (Frame *)memPtr;
    Labelframe *labelframePtr = (Labelframe *)memPtr;

    if (framePtr->type == TYPE_LABELFRAME) {
	Tk_FreeTextLayout(labelframePtr->textLayout);
	if (labelframePtr->textGC != NULL) {
	    Tk_FreeGC(framePtr->display, labelframePtr->textGC);
	}
    }
#ifndef TK_NO_DOUBLE_BUFFERING
    if (framePtr->copyGC != NULL) {
	Tk_FreeGC(framePtr->display, framePtr->copyGC);
    }
#endif /* TK_NO_DOUBLE_BUFFERING */
    if (framePtr->colormap != None) {
	Tk_FreeColormap(framePtr->display, framePtr->colormap);
    }
    if (framePtr->bgimg) {
	Tk_FreeImage(framePtr->bgimg);
    }
    ckfree(framePtr);
}

/*
 *----------------------------------------------------------------------
 *
 * DestroyFramePartly --
 *
 *	This function is invoked to clean up everything that needs tkwin to be
 *	defined when deleted. During the destruction process tkwin is always
 *	set to NULL and this function must be called before that happens.
 *
 * Results:
 *	None.
 *
 * Side effects:
 *	Some things associated with the frame are freed up.
 *
 *----------------------------------------------------------------------
 */

static void
DestroyFramePartly(
    Frame *framePtr)		/* Info about frame widget. */
{
    Labelframe *labelframePtr = (Labelframe *) framePtr;

    if (framePtr->type == TYPE_LABELFRAME && labelframePtr->labelWin != NULL) {
	Tk_DeleteEventHandler(labelframePtr->labelWin, StructureNotifyMask,
		FrameStructureProc, framePtr);
	Tk_ManageGeometry(labelframePtr->labelWin, NULL, NULL);
	if (framePtr->tkwin != Tk_Parent(labelframePtr->labelWin)) {
	    Tk_UnmaintainGeometry(labelframePtr->labelWin, framePtr->tkwin);
	}
	Tk_UnmapWindow(labelframePtr->labelWin);
	labelframePtr->labelWin = NULL;
    }

    Tk_FreeConfigOptions(framePtr, framePtr->optionTable,
	    framePtr->tkwin);
}

/*
 *----------------------------------------------------------------------
 *
 * ConfigureFrame --
 *
 *	This function is called to process an objv/objc list, plus the Tk
 *	option database, in order to configure (or reconfigure) a frame
 *	widget.
 *
 * Results:
 *	The return value is a standard Tcl result. If TCL_ERROR is returned,
 *	then the interp's result contains an error message.
 *
 * Side effects:
 *	Configuration information, such as text string, colors, font, etc. get
 *	set for framePtr; old resources get freed, if there were any.
 *
 *----------------------------------------------------------------------
 */

static int
ConfigureFrame(
    Tcl_Interp *interp,		/* Used for error reporting. */
    Frame *framePtr,	/* Information about widget; may or may not
				 * already have values for some fields. */
    Tcl_Size objc,			/* Number of valid entries in objv. */
    Tcl_Obj *const objv[])	/* Arguments. */
{
    Tk_SavedOptions savedOptions;
    char *oldMenuName;
    Tk_Window oldWindow = NULL;
    Labelframe *labelframePtr = (Labelframe *) framePtr;
    Tk_Image image = NULL;

    /*
     * Need the old menubar name for the menu code to delete it.
     */

    if (framePtr->menuName == NULL) {
    	oldMenuName = NULL;
    } else {
    	oldMenuName = (char *)ckalloc(strlen(framePtr->menuName) + 1);
    	strcpy(oldMenuName, framePtr->menuName);
    }

    if (framePtr->type == TYPE_LABELFRAME) {
	oldWindow = labelframePtr->labelWin;
    }
    if (Tk_SetOptions(interp, framePtr,
	    framePtr->optionTable, objc, objv,
	    framePtr->tkwin, &savedOptions, NULL) != TCL_OK) {
	if (oldMenuName != NULL) {
	    ckfree(oldMenuName);
	}
	return TCL_ERROR;
    }

    if (framePtr->bgimgPtr) {
	image = Tk_GetImage(interp, framePtr->tkwin,
		Tcl_GetString(framePtr->bgimgPtr), FrameBgImageProc, framePtr);
	if (image == NULL) {
	    Tk_RestoreSavedOptions(&savedOptions);
	    return TCL_ERROR;
	}
    }
    if (framePtr->bgimg) {
	Tk_FreeImage(framePtr->bgimg);
    }
    framePtr->bgimg = image;

    Tk_FreeSavedOptions(&savedOptions);

    /*
     * A few of the options require additional processing.
     */

    if ((((oldMenuName == NULL) && (framePtr->menuName != NULL))
	    || ((oldMenuName != NULL) && (framePtr->menuName == NULL))
	    || ((oldMenuName != NULL) && (framePtr->menuName != NULL)
	    && strcmp(oldMenuName, framePtr->menuName) != 0))
	    && framePtr->type == TYPE_TOPLEVEL) {
	Tk_SetWindowMenubar(interp, framePtr->tkwin, oldMenuName,
		framePtr->menuName);
    }

    if (oldMenuName != NULL) {
    	ckfree(oldMenuName);
    }

    if (framePtr->border != NULL) {
	Tk_SetBackgroundFromBorder(framePtr->tkwin, framePtr->border);
    } else {
	Tk_SetWindowBackgroundPixmap(framePtr->tkwin, None);
    }

    if (framePtr->highlightWidth < 0) {
	framePtr->highlightWidth = 0;
    }
    if (framePtr->padX < 0) {
	framePtr->padX = 0;
    }
    if (framePtr->padY < 0) {
	framePtr->padY = 0;
    }

    /*
     * If a -labelwidget is specified, check that it is valid and set up
     * geometry management for it.
     */

    if (framePtr->type == TYPE_LABELFRAME) {
	if (oldWindow != labelframePtr->labelWin) {
	    if (oldWindow != NULL) {
		Tk_DeleteEventHandler(oldWindow, StructureNotifyMask,
			FrameStructureProc, framePtr);
		Tk_ManageGeometry(oldWindow, NULL, NULL);
		Tk_UnmaintainGeometry(oldWindow, framePtr->tkwin);
		Tk_UnmapWindow(oldWindow);
	    }
	    if (labelframePtr->labelWin != NULL) {
		Tk_Window ancestor, parent, sibling = NULL;

		/*
		 * Make sure that the frame is either the parent of the window
		 * used as label or a descendant of that parent. Also, don't
		 * allow a top-level window to be managed inside the frame.
		 */

		parent = Tk_Parent(labelframePtr->labelWin);
		for (ancestor = framePtr->tkwin; ;
		     ancestor = Tk_Parent(ancestor)) {
		    if (ancestor == parent) {
			break;
		    }
		    sibling = ancestor;
		    if (Tk_IsTopLevel(ancestor)) {
			goto badLabelWindow;
		    }
		}
		if (Tk_IsTopLevel(labelframePtr->labelWin)) {
		    goto badLabelWindow;
		}
		if (labelframePtr->labelWin == framePtr->tkwin) {
		    goto badLabelWindow;
		}
		Tk_CreateEventHandler(labelframePtr->labelWin,
			StructureNotifyMask, FrameStructureProc, framePtr);
		Tk_ManageGeometry(labelframePtr->labelWin, &frameGeomType,
			framePtr);

		/*
		 * If the frame is not parent to the label, make sure the
		 * label is above its sibling in the stacking order.
		 */

		if (sibling != NULL) {
		    Tk_RestackWindow(labelframePtr->labelWin, Above, sibling);
		}
	    }
	}
    }

    FrameWorldChanged(framePtr);
    return TCL_OK;

  badLabelWindow:
    Tcl_SetObjResult(interp, Tcl_ObjPrintf(
	    "can't use %s as label in this frame",
	    Tk_PathName(labelframePtr->labelWin)));
    Tcl_SetErrorCode(interp, "TK", "GEOMETRY", "HIERARCHY", NULL);
    labelframePtr->labelWin = NULL;
    return TCL_ERROR;
}

/*
 *---------------------------------------------------------------------------
 *
 * FrameWorldChanged --
 *
 *	This function is called when the world has changed in some way and the
 *	widget needs to recompute all its graphics contexts and determine its
 *	new geometry.
 *
 * Results:
 *	None.
 *
 * Side effects:
 *	Frame will be relayed out and redisplayed.
 *
 *---------------------------------------------------------------------------
 */

static void
FrameWorldChanged(
    void *instanceData)	/* Information about widget. */
{
    Frame *framePtr = (Frame *)instanceData;
    Labelframe *labelframePtr = (Labelframe *)instanceData;
    Tk_Window tkwin = framePtr->tkwin;
    XGCValues gcValues;
    GC gc;
    int anyTextLabel, anyWindowLabel;
    int bWidthLeft, bWidthRight, bWidthTop, bWidthBottom;
    const char *labelText;

    anyTextLabel = (framePtr->type == TYPE_LABELFRAME) &&
	    (labelframePtr->textPtr != NULL) &&
	    (labelframePtr->labelWin == NULL);
    anyWindowLabel = (framePtr->type == TYPE_LABELFRAME) &&
	    (labelframePtr->labelWin != NULL);

#ifndef TK_NO_DOUBLE_BUFFERING
    gcValues.graphics_exposures = False;
    gc = Tk_GetGC(tkwin, GCGraphicsExposures, &gcValues);
    if (framePtr->copyGC != NULL) {
	Tk_FreeGC(framePtr->display, framePtr->copyGC);
    }
    framePtr->copyGC = gc;
#endif /* TK_NO_DOUBLE_BUFFERING */

    if (framePtr->type == TYPE_LABELFRAME) {
	/*
	 * The textGC is needed even in the labelWin case, so it's always
	 * created for a labelframe.
	 */

	gcValues.font = Tk_FontId(labelframePtr->tkfont);
	gcValues.foreground = labelframePtr->textColorPtr->pixel;
	gcValues.graphics_exposures = False;
	gc = Tk_GetGC(tkwin, GCForeground | GCFont | GCGraphicsExposures,
		&gcValues);
	if (labelframePtr->textGC != NULL) {
	    Tk_FreeGC(framePtr->display, labelframePtr->textGC);
	}
	labelframePtr->textGC = gc;

	/*
	 * Calculate label size.
	 */

	labelframePtr->labelReqWidth = labelframePtr->labelReqHeight = 0;

	if (anyTextLabel) {
	    labelText = Tcl_GetString(labelframePtr->textPtr);
	    Tk_FreeTextLayout(labelframePtr->textLayout);
	    labelframePtr->textLayout =
		    Tk_ComputeTextLayout(labelframePtr->tkfont,
		    labelText, TCL_INDEX_NONE, 0, TK_JUSTIFY_CENTER, 0,
		    &labelframePtr->labelReqWidth,
		    &labelframePtr->labelReqHeight);
	    labelframePtr->labelReqWidth += 2 * LABELSPACING;
	    labelframePtr->labelReqHeight += 2 * LABELSPACING;
	} else if (anyWindowLabel) {
	    labelframePtr->labelReqWidth = Tk_ReqWidth(labelframePtr->labelWin);
	    labelframePtr->labelReqHeight =
		    Tk_ReqHeight(labelframePtr->labelWin);
	}

	/*
	 * Make sure label size is at least as big as the border. This
	 * simplifies later calculations and gives a better appearance with
	 * thick borders.
	 */

	if ((labelframePtr->labelAnchor >= LABELANCHOR_N) &&
		(labelframePtr->labelAnchor <= LABELANCHOR_SW)) {
	    if (labelframePtr->labelReqHeight < framePtr->borderWidth) {
		labelframePtr->labelReqHeight = framePtr->borderWidth;
	    }
	} else {
	    if (labelframePtr->labelReqWidth < framePtr->borderWidth) {
		labelframePtr->labelReqWidth = framePtr->borderWidth;
	    }
	}
    }

    /*
     * Calculate individual border widths.
     */

    bWidthBottom = bWidthTop = bWidthRight = bWidthLeft =
	    framePtr->borderWidth + framePtr->highlightWidth;

    bWidthLeft   += framePtr->padX;
    bWidthRight  += framePtr->padX;
    bWidthTop    += framePtr->padY;
    bWidthBottom += framePtr->padY;

    if (anyTextLabel || anyWindowLabel) {
	switch (labelframePtr->labelAnchor) {
	case LABELANCHOR_E:
	case LABELANCHOR_EN:
	case LABELANCHOR_ES:
	    bWidthRight += labelframePtr->labelReqWidth -
		    framePtr->borderWidth;
	    break;
	case LABELANCHOR_N:
	case LABELANCHOR_NE:
	case LABELANCHOR_NW:
	    bWidthTop += labelframePtr->labelReqHeight - framePtr->borderWidth;
	    break;
	case LABELANCHOR_S:
	case LABELANCHOR_SE:
	case LABELANCHOR_SW:
	    bWidthBottom += labelframePtr->labelReqHeight -
		    framePtr->borderWidth;
	    break;
	default:
	    bWidthLeft += labelframePtr->labelReqWidth - framePtr->borderWidth;
	    break;
	}
    }

    Tk_SetInternalBorderEx(tkwin, bWidthLeft, bWidthRight, bWidthTop,
	    bWidthBottom);

    ComputeFrameGeometry(framePtr);

    /*
     * A labelframe should request size for its label.
     */

    if (framePtr->type == TYPE_LABELFRAME) {
	int minwidth = labelframePtr->labelReqWidth;
	int minheight = labelframePtr->labelReqHeight;
	int padding = framePtr->highlightWidth;

	if (framePtr->borderWidth > 0) {
	    padding += framePtr->borderWidth + LABELMARGIN;
	}
	padding *= 2;
	if ((labelframePtr->labelAnchor >= LABELANCHOR_N) &&
		(labelframePtr->labelAnchor <= LABELANCHOR_SW)) {
	    minwidth += padding;
	    minheight += framePtr->borderWidth + framePtr->highlightWidth;
	} else {
	    minheight += padding;
	    minwidth += framePtr->borderWidth + framePtr->highlightWidth;
	}
	Tk_SetMinimumRequestSize(tkwin, minwidth, minheight);
    }

    if ((framePtr->width > 0) || (framePtr->height > 0)) {
	Tk_GeometryRequest(tkwin, framePtr->width, framePtr->height);
    }

    if (Tk_IsMapped(tkwin)) {
	if (!(framePtr->flags & REDRAW_PENDING)) {
	    Tcl_DoWhenIdle(DisplayFrame, framePtr);
	}
	framePtr->flags |= REDRAW_PENDING;
    }
}

/*
 *----------------------------------------------------------------------
 *
 * ComputeFrameGeometry --
 *
 *	This function is called to compute various geometrical information for
 *	a frame, such as where various things get displayed. It's called when
 *	the window is reconfigured.
 *
 * Results:
 *	None.
 *
 * Side effects:
 *	Display-related numbers get changed in *framePtr.
 *
 *----------------------------------------------------------------------
 */

static void
ComputeFrameGeometry(
    Frame *framePtr)	/* Information about widget. */
{
    int otherWidth, otherHeight, otherWidthT, otherHeightT, padding;
    int maxWidth, maxHeight;
    Tk_Window tkwin;
    Labelframe *labelframePtr = (Labelframe *) framePtr;

    /*
     * We have nothing to do here unless there is a label.
     */

    if (framePtr->type != TYPE_LABELFRAME) {
	return;
    }
    if (labelframePtr->textPtr == NULL && labelframePtr->labelWin == NULL) {
	return;
    }

    tkwin = framePtr->tkwin;

    /*
     * Calculate the available size for the label
     */

    labelframePtr->labelBox.width = labelframePtr->labelReqWidth;
    labelframePtr->labelBox.height = labelframePtr->labelReqHeight;

    padding = framePtr->highlightWidth;
    if (framePtr->borderWidth > 0) {
	padding += framePtr->borderWidth + LABELMARGIN;
    }
    padding *= 2;

    maxHeight = Tk_Height(tkwin);
    maxWidth  = Tk_Width(tkwin);

    if ((labelframePtr->labelAnchor >= LABELANCHOR_N) &&
	    (labelframePtr->labelAnchor <= LABELANCHOR_SW)) {
	maxWidth -= padding;
	if (maxWidth < 1) {
	    maxWidth = 1;
	}
    } else {
	maxHeight -= padding;
	if (maxHeight < 1) {
	    maxHeight = 1;
	}
    }
    if (labelframePtr->labelBox.width > maxWidth) {
	labelframePtr->labelBox.width = maxWidth;
    }
    if (labelframePtr->labelBox.height > maxHeight) {
	labelframePtr->labelBox.height = maxHeight;
    }

    /*
     * Calculate label and text position. The text's position is based on the
     * requested size (= the text's real size) to get proper alignment if the
     * text does not fit.
     */

    otherWidth   = Tk_Width(tkwin)  - labelframePtr->labelBox.width;
    otherHeight  = Tk_Height(tkwin) - labelframePtr->labelBox.height;
    otherWidthT  = Tk_Width(tkwin)  - labelframePtr->labelReqWidth;
    otherHeightT = Tk_Height(tkwin) - labelframePtr->labelReqHeight;
    padding = framePtr->highlightWidth;

    switch (labelframePtr->labelAnchor) {
    case LABELANCHOR_E:
    case LABELANCHOR_EN:
    case LABELANCHOR_ES:
	labelframePtr->labelTextX = otherWidthT - padding;
	labelframePtr->labelBox.x = otherWidth - padding;
	break;
    case LABELANCHOR_N:
    case LABELANCHOR_NE:
    case LABELANCHOR_NW:
	labelframePtr->labelTextY = padding;
	labelframePtr->labelBox.y = padding;
	break;
    case LABELANCHOR_S:
    case LABELANCHOR_SE:
    case LABELANCHOR_SW:
	labelframePtr->labelTextY = otherHeightT - padding;
	labelframePtr->labelBox.y = otherHeight - padding;
	break;
    default:
	labelframePtr->labelTextX = padding;
	labelframePtr->labelBox.x = padding;
	break;
    }

    if (framePtr->borderWidth > 0) {
	padding += framePtr->borderWidth + LABELMARGIN;
    }

    switch (labelframePtr->labelAnchor) {
    case LABELANCHOR_NW:
    case LABELANCHOR_SW:
	labelframePtr->labelTextX = padding;
	labelframePtr->labelBox.x = padding;
	break;
    case LABELANCHOR_N:
    case LABELANCHOR_S:
	labelframePtr->labelTextX = otherWidthT / 2;
	labelframePtr->labelBox.x = otherWidth / 2;
	break;
    case LABELANCHOR_NE:
    case LABELANCHOR_SE:
	labelframePtr->labelTextX = otherWidthT - padding;
	labelframePtr->labelBox.x = otherWidth - padding;
	break;
    case LABELANCHOR_EN:
    case LABELANCHOR_WN:
	labelframePtr->labelTextY = padding;
	labelframePtr->labelBox.y = padding;
	break;
    case LABELANCHOR_E:
    case LABELANCHOR_W:
	labelframePtr->labelTextY = otherHeightT / 2;
	labelframePtr->labelBox.y = otherHeight / 2;
	break;
    default:
	labelframePtr->labelTextY = otherHeightT - padding;
	labelframePtr->labelBox.y = otherHeight - padding;
	break;
    }
}

/*
 *----------------------------------------------------------------------
 *
 * DisplayFrame --
 *
 *	This function is invoked to display a frame widget.
 *
 * Results:
 *	None.
 *
 * Side effects:
 *	Commands are output to X to display the frame in its current mode.
 *
 *----------------------------------------------------------------------
 */

static void
DisplayFrame(
    void *clientData)	/* Information about widget. */
{
    Frame *framePtr = (Frame *)clientData;
    Tk_Window tkwin = framePtr->tkwin;
    int bdX1, bdY1, bdX2, bdY2, hlWidth;
    Pixmap pixmap;
    Bool useClipping = False;

    framePtr->flags &= ~REDRAW_PENDING;
    if ((framePtr->tkwin == NULL) || !Tk_IsMapped(tkwin)) {
	return;
    }

    /*
     * Highlight shall always be drawn if it exists, so do that first.
     */

    hlWidth = framePtr->highlightWidth;

    if (hlWidth != 0) {
	GC fgGC, bgGC;

	bgGC = Tk_GCForColor(framePtr->highlightBgColorPtr,
		Tk_WindowId(tkwin));
	if (framePtr->flags & GOT_FOCUS) {
	    fgGC = Tk_GCForColor(framePtr->highlightColorPtr,
		    Tk_WindowId(tkwin));
	    Tk_DrawHighlightBorder(tkwin, fgGC, bgGC, hlWidth,
		    Tk_WindowId(tkwin));
	} else {
	    Tk_DrawHighlightBorder(tkwin, bgGC, bgGC, hlWidth,
		    Tk_WindowId(tkwin));
	}
    }

    /*
     * If -background is set to "", no interior is drawn.
     */

    if (framePtr->border == NULL) {
	return;
    }

#ifndef TK_NO_DOUBLE_BUFFERING
    /*
     * In order to avoid screen flashes, this function redraws the frame into
     * off-screen memory, then copies it back on-screen in a single operation.
     * This means there's no point in time where the on-screen image has been
     * cleared.
     */

    pixmap = Tk_GetPixmap(framePtr->display, Tk_WindowId(tkwin),
	    Tk_Width(tkwin), Tk_Height(tkwin), Tk_Depth(tkwin));
#else
    pixmap = Tk_WindowId(tkwin);
#endif /* TK_NO_DOUBLE_BUFFERING */

    if (framePtr->type != TYPE_LABELFRAME) {
	/*
	 * Pass to platform specific draw function. In general, it just draws
	 * a simple rectangle, but it may "theme" the background.
	 */

    noLabel:
	TkpDrawFrameEx(tkwin, pixmap, framePtr->border, hlWidth,
		framePtr->borderWidth, framePtr->relief);
	if (framePtr->bgimg) {
	    DrawFrameBackground(tkwin, pixmap, hlWidth, framePtr->borderWidth,
		    framePtr->bgimg, framePtr->tile);
	}
    } else {
	Labelframe *labelframePtr = (Labelframe *) framePtr;

	if ((labelframePtr->textPtr == NULL) &&
		(labelframePtr->labelWin == NULL)) {
	    goto noLabel;
	}

	/*
	 * Clear the pixmap.
	 */

	Tk_Fill3DRectangle(tkwin, pixmap, framePtr->border, 0, 0,
		Tk_Width(tkwin), Tk_Height(tkwin), 0, TK_RELIEF_FLAT);

	/*
	 * Calculate how the label affects the border's position.
	 */

	bdX1 = bdY1 = hlWidth;
	bdX2 = Tk_Width(tkwin) - hlWidth;
	bdY2 = Tk_Height(tkwin) - hlWidth;

	switch (labelframePtr->labelAnchor) {
	case LABELANCHOR_E:
	case LABELANCHOR_EN:
	case LABELANCHOR_ES:
	    bdX2 -= (labelframePtr->labelBox.width-framePtr->borderWidth) / 2;
	    break;
	case LABELANCHOR_N:
	case LABELANCHOR_NE:
	case LABELANCHOR_NW:
	    /*
	     * Since the glyphs of the text tend to be in the lower part we
	     * favor a lower border position by rounding up.
	     */

	    bdY1 += (labelframePtr->labelBox.height-framePtr->borderWidth+1)/2;
	    break;
	case LABELANCHOR_S:
	case LABELANCHOR_SE:
	case LABELANCHOR_SW:
	    bdY2 -= (labelframePtr->labelBox.height-framePtr->borderWidth) / 2;
	    break;
	default:
	    bdX1 += (labelframePtr->labelBox.width-framePtr->borderWidth) / 2;
	    break;
	}

	/*
	 * Draw border
	 */

	Tk_Draw3DRectangle(tkwin, pixmap, framePtr->border, bdX1, bdY1,
		bdX2 - bdX1, bdY2 - bdY1, framePtr->borderWidth,
		framePtr->relief);

	if (labelframePtr->labelWin == NULL) {
	    /*
	     * Clear behind the label
	     */

	    Tk_Fill3DRectangle(tkwin, pixmap,
		    framePtr->border, labelframePtr->labelBox.x,
		    labelframePtr->labelBox.y, labelframePtr->labelBox.width,
		    labelframePtr->labelBox.height, 0, TK_RELIEF_FLAT);

	    /*
	     * Draw label. If there is not room for the entire label, use
	     * clipping to get a nice appearance.
	     */

	    if ((labelframePtr->labelBox.width < labelframePtr->labelReqWidth)
		    || (labelframePtr->labelBox.height <
			    labelframePtr->labelReqHeight)) {
		useClipping = True;
		XSetClipRectangles(framePtr->display, labelframePtr->textGC, 0, 0,
			&labelframePtr->labelBox, 1, Unsorted);
	    }

	    Tk_DrawTextLayout(framePtr->display, pixmap,
		    labelframePtr->textGC, labelframePtr->textLayout,
		    labelframePtr->labelTextX + LABELSPACING,
		    labelframePtr->labelTextY + LABELSPACING, 0, -1);

	    if (useClipping) {
		XSetClipMask(framePtr->display, labelframePtr->textGC, None);
	    }
	} else {
	    /*
	     * Reposition and map the window (but in different ways depending
	     * on whether the frame is the window's parent).
	     */

	    if (framePtr->tkwin == Tk_Parent(labelframePtr->labelWin)) {
		if ((labelframePtr->labelBox.x != Tk_X(labelframePtr->labelWin))
			|| (labelframePtr->labelBox.y !=
				Tk_Y(labelframePtr->labelWin))
			|| (labelframePtr->labelBox.width !=
				Tk_Width(labelframePtr->labelWin))
			|| (labelframePtr->labelBox.height !=
				Tk_Height(labelframePtr->labelWin))) {
		    Tk_MoveResizeWindow(labelframePtr->labelWin,
			    labelframePtr->labelBox.x,
			    labelframePtr->labelBox.y,
			    labelframePtr->labelBox.width,
			    labelframePtr->labelBox.height);
		}
		Tk_MapWindow(labelframePtr->labelWin);
	    } else {
		Tk_MaintainGeometry(labelframePtr->labelWin, framePtr->tkwin,
			labelframePtr->labelBox.x, labelframePtr->labelBox.y,
			labelframePtr->labelBox.width,
			labelframePtr->labelBox.height);
	    }
	}
    }

#ifndef TK_NO_DOUBLE_BUFFERING
    /*
     * Everything's been redisplayed; now copy the pixmap onto the screen and
     * free up the pixmap.
     */

    XCopyArea(framePtr->display, pixmap, Tk_WindowId(tkwin),
	    framePtr->copyGC, hlWidth, hlWidth,
	    (unsigned) (Tk_Width(tkwin) - 2 * hlWidth),
	    (unsigned) (Tk_Height(tkwin) - 2 * hlWidth),
	    hlWidth, hlWidth);
    Tk_FreePixmap(framePtr->display, pixmap);
#endif /* TK_NO_DOUBLE_BUFFERING */
}

/*
 *----------------------------------------------------------------------
 *
 * TkpDrawFrame --
 *
 *	This procedure draws the rectangular frame area.
 *
 * Results:
 *	None.
 *
 * Side effects:
 *	Draws inside the tkwin area.
 *
 *----------------------------------------------------------------------
 */

void
TkpDrawFrame(
    Tk_Window tkwin,
    Tk_3DBorder border,
    int highlightWidth,
    int borderWidth,
    int relief)
{
    /*
     * Legacy shim to allow for external callers. Internal ones use
     * non-exposed TkpDrawFrameEx directly so they can use double-buffering.
     */

    TkpDrawFrameEx(tkwin, Tk_WindowId(tkwin), border,
	    highlightWidth, borderWidth, relief);
}

/*
 *--------------------------------------------------------------
 *
 * FrameEventProc --
 *
 *	This function is invoked by the Tk dispatcher on structure changes to
 *	a frame. For frames with 3D borders, this function is also invoked for
 *	exposures.
 *
 * Results:
 *	None.
 *
 * Side effects:
 *	When the window gets deleted, internal structures get cleaned up.
 *	When it gets exposed, it is redisplayed.
 *
 *--------------------------------------------------------------
 */

static void
FrameEventProc(
    void *clientData,	/* Information about window. */
    XEvent *eventPtr)	/* Information about event. */
{
    Frame *framePtr = (Frame *)clientData;

    if ((eventPtr->type == Expose) && (eventPtr->xexpose.count == 0)) {
	goto redraw;
    } else if (eventPtr->type == ConfigureNotify) {
	ComputeFrameGeometry(framePtr);
	goto redraw;
    } else if (eventPtr->type == DestroyNotify) {
	if (framePtr->menuName != NULL) {
	    Tk_SetWindowMenubar(framePtr->interp, framePtr->tkwin,
		    framePtr->menuName, NULL);
	    ckfree(framePtr->menuName);
	    framePtr->menuName = NULL;
	}
	if (framePtr->tkwin != NULL) {
	    /*
	     * If this window is a container, then this event could be coming
	     * from the embedded application, in which case Tk_DestroyWindow
	     * hasn't been called yet. When Tk_DestroyWindow is called later,
	     * then another destroy event will be generated. We need to be
	     * sure we ignore the second event, since the frame could be gone
	     * by then. To do so, delete the event handler explicitly
	     * (normally it's done implicitly by Tk_DestroyWindow).
	     */

	    /*
	     * Since the tkwin pointer will be gone when we reach
	     * DestroyFrame, we must free all options now.
	     */

	    DestroyFramePartly(framePtr);

	    Tk_DeleteEventHandler(framePtr->tkwin,
		    ExposureMask|StructureNotifyMask|FocusChangeMask,
		    FrameEventProc, framePtr);
	    framePtr->tkwin = NULL;
	    Tcl_DeleteCommandFromToken(framePtr->interp, framePtr->widgetCmd);
	}
	if (framePtr->flags & REDRAW_PENDING) {
	    Tcl_CancelIdleCall(DisplayFrame, framePtr);
	}
	Tcl_CancelIdleCall(MapFrame, framePtr);
	Tcl_EventuallyFree(framePtr, DestroyFrame);
    } else if (eventPtr->type == FocusIn) {
	if (eventPtr->xfocus.detail != NotifyInferior) {
	    framePtr->flags |= GOT_FOCUS;
	    if (framePtr->highlightWidth > 0) {
		goto redraw;
	    }
	}
    } else if (eventPtr->type == FocusOut) {
	if (eventPtr->xfocus.detail != NotifyInferior) {
	    framePtr->flags &= ~GOT_FOCUS;
	    if (framePtr->highlightWidth > 0) {
		goto redraw;
	    }
	}
    } else if (eventPtr->type == ActivateNotify) {
    	Tk_SetMainMenubar(framePtr->interp, framePtr->tkwin,
    		framePtr->menuName);
    }
    return;

  redraw:
    if ((framePtr->tkwin != NULL) && !(framePtr->flags & REDRAW_PENDING)) {
	Tcl_DoWhenIdle(DisplayFrame, framePtr);
	framePtr->flags |= REDRAW_PENDING;
    }
}

/*
 *----------------------------------------------------------------------
 *
 * FrameCmdDeletedProc --
 *
 *	This function is invoked when a widget command is deleted. If the
 *	widget isn't already in the process of being destroyed, this command
 *	destroys it.
 *
 * Results:
 *	None.
 *
 * Side effects:
 *	The widget is destroyed.
 *
 *----------------------------------------------------------------------
 */

static void
FrameCmdDeletedProc(
    void *clientData)	/* Pointer to widget record for widget. */
{
    Frame *framePtr = (Frame *)clientData;
    Tk_Window tkwin = framePtr->tkwin;

    if (framePtr->menuName != NULL) {
	Tk_SetWindowMenubar(framePtr->interp, framePtr->tkwin,
		framePtr->menuName, NULL);
	ckfree(framePtr->menuName);
	framePtr->menuName = NULL;
    }

    /*
     * This function could be invoked either because the window was destroyed
     * and the command was then deleted (in which case tkwin is NULL) or
     * because the command was deleted, and then this function destroys the
     * widget.
     */

    if (tkwin != NULL) {
	/*
	 * Some options need tkwin to be freed, so we free them here, before
	 * setting tkwin to NULL.
	 */

	DestroyFramePartly(framePtr);

	framePtr->tkwin = NULL;
	Tk_DestroyWindow(tkwin);
    }
}

/*
 *----------------------------------------------------------------------
 *
 * MapFrame --
 *
 *	This function is invoked as a when-idle handler to map a newly-created
 *	top-level frame.
 *
 * Results:
 *	None.
 *
 * Side effects:
 *	The frame given by the clientData argument is mapped.
 *
 *----------------------------------------------------------------------
 */

static void
MapFrame(
    void *clientData)		/* Pointer to frame structure. */
{
    Frame *framePtr = (Frame *)clientData;

    /*
     * Wait for all other background events to be processed before mapping
     * window. This ensures that the window's correct geometry will have been
     * determined before it is first mapped, so that the window manager
     * doesn't get a false idea of its desired geometry.
     */

    Tcl_Preserve(framePtr);
    while (1) {
	if (Tcl_DoOneEvent(TCL_IDLE_EVENTS) == 0) {
	    break;
	}

	/*
	 * After each event, make sure that the window still exists and quit
	 * if the window has been destroyed.
	 */

	if (framePtr->tkwin == NULL) {
	    Tcl_Release(framePtr);
	    return;
	}
    }
    Tk_MapWindow(framePtr->tkwin);
    Tcl_Release(framePtr);
}

/*
 *--------------------------------------------------------------
 *
 * TkInstallFrameMenu --
 *
 *	This function is needed when a Windows HWND is created and a menubar
 *	has been set to the window with a system menu. It notifies the menu
 *	package so that the system menu can be rebuilt.
 *
 * Results:
 *	None.
 *
 * Side effects:
 *	The system menu (if any) is created for the menubar associated with
 *	this frame.
 *
 *--------------------------------------------------------------
 */

void
TkInstallFrameMenu(
    Tk_Window tkwin)		/* The window that was just created. */
{
    TkWindow *winPtr = (TkWindow *) tkwin;

    if (winPtr->mainPtr != NULL) {
	Frame *framePtr = (Frame *)winPtr->instanceData;

	if (framePtr == NULL) {
	    Tcl_Panic("TkInstallFrameMenu couldn't get frame pointer");
	}
	TkpMenuNotifyToplevelCreate(winPtr->mainPtr->interp,
		framePtr->menuName);
    }
}

/*
 *--------------------------------------------------------------
 *
 * FrameStructureProc --
 *
 *	This function is invoked whenever StructureNotify events occur for a
 *	window that's managed as label for the frame. This procudure's only
 *	purpose is to clean up when windows are deleted.
 *
 * Results:
 *	None.
 *
 * Side effects:
 *	The window is disassociated from the frame when it is deleted.
 *
 *--------------------------------------------------------------
 */

static void
FrameStructureProc(
    void *clientData,	/* Pointer to record describing frame. */
    XEvent *eventPtr)		/* Describes what just happened. */
{
    Labelframe *labelframePtr = (Labelframe *)clientData;

    if (eventPtr->type == DestroyNotify) {
	/*
	 * This should only happen in a labelframe but it doesn't hurt to be
	 * careful.
	 */

	if (labelframePtr->frame.type == TYPE_LABELFRAME) {
	    labelframePtr->labelWin = NULL;
	    FrameWorldChanged(labelframePtr);
	}
    }
}

/*
 *--------------------------------------------------------------
 *
 * FrameRequestProc --
 *
 *	This function is invoked whenever a window that's associated with a
 *	frame changes its requested dimensions.
 *
 * Results:
 *	None.
 *
 * Side effects:
 *	The size and location on the screen of the window may change depending
 *	on the options specified for the frame.
 *
 *--------------------------------------------------------------
 */

static void
FrameRequestProc(
    void *clientData,	/* Pointer to record for frame. */
    TCL_UNUSED(Tk_Window))		/* Window that changed its desired size. */
{
    Frame *framePtr = (Frame *)clientData;

    FrameWorldChanged(framePtr);
}

/*
 *--------------------------------------------------------------
 *
 * FrameLostContentProc --
 *
 *	This function is invoked by Tk whenever some other geometry claims
 *	control over a content window that used to be managed by us.
 *
 * Results:
 *	None.
 *
 * Side effects:
 *	Forgets all frame-related information about the content window.
 *
 *--------------------------------------------------------------
 */

static void
FrameLostContentProc(
    void *clientData,	/* Frame structure for content window window that was
				 * stolen away. */
    TCL_UNUSED(Tk_Window))		/* Tk's handle for the content window window. */
{
    Frame *framePtr = (Frame *)clientData;
    Labelframe *labelframePtr = (Labelframe *)clientData;

    /*
     * This should only happen in a labelframe but it doesn't hurt to be
     * careful.
     */

    if (labelframePtr->frame.type == TYPE_LABELFRAME) {
	Tk_DeleteEventHandler(labelframePtr->labelWin, StructureNotifyMask,
		FrameStructureProc, labelframePtr);
	if (framePtr->tkwin != Tk_Parent(labelframePtr->labelWin)) {
	    Tk_UnmaintainGeometry(labelframePtr->labelWin, framePtr->tkwin);
	}
	Tk_UnmapWindow(labelframePtr->labelWin);
	labelframePtr->labelWin = NULL;
    }
    FrameWorldChanged(framePtr);
}

void
TkMapTopFrame(
     Tk_Window tkwin)
{
    Frame *framePtr = (Frame *)((TkWindow *) tkwin)->instanceData;
    Tk_OptionTable optionTable;

    if (Tk_IsTopLevel(tkwin) && framePtr->type == TYPE_FRAME) {
	framePtr->type = TYPE_TOPLEVEL;
	Tcl_DoWhenIdle(MapFrame, framePtr);
	if (framePtr->menuName != NULL) {
	    Tk_SetWindowMenubar(framePtr->interp, framePtr->tkwin, NULL,
		    framePtr->menuName);
	}
    } else if (!Tk_IsTopLevel(tkwin) && framePtr->type == TYPE_TOPLEVEL) {
	framePtr->type = TYPE_FRAME;
    } else {
	/*
	 * Not a frame or toplevel, skip it.
	 */

	return;
    }

    /*
     * The option table has already been created so the cached pointer will be
     * returned.
     */

    optionTable = Tk_CreateOptionTable(framePtr->interp,
	    optionSpecs[framePtr->type]);
    framePtr->optionTable = optionTable;
}

/*
 *--------------------------------------------------------------
 *
 * TkToplevelWindowFromCommandToken --
 *
 *	If the given command name to the command for a toplevel window in the
 *	given interpreter, return the tkwin for that toplevel window. Note
 *	that this lookup can't be done using the standard tkwin internal table
 *	because the command might have been renamed.
 *
 * Results:
 *	A Tk_Window token, or NULL if the name does not refer to a toplevel
 *	window.
 *
 * Side effects:
 *	None.
 *
 *--------------------------------------------------------------
 */

Tk_Window
TkToplevelWindowForCommand(
    Tcl_Interp *interp,
    const char *cmdName)
{
    Tcl_CmdInfo cmdInfo;
    Frame *framePtr;

    if (Tcl_GetCommandInfo(interp, cmdName, &cmdInfo) == 0) {
	return NULL;
    }
    if (cmdInfo.isNativeObjectProc == 2) {
	if (cmdInfo.objProc2 != FrameWidgetObjCmd) {
	    return NULL;
	}
	framePtr = (Frame *)cmdInfo.objClientData2;
    } else {
	framePtr = (Frame *)cmdInfo.objClientData;
    }
    if (framePtr->type != TYPE_TOPLEVEL) {
	return NULL;
    }
    return framePtr->tkwin;
}

/*
 *----------------------------------------------------------------------
 *
 * FrameBgImageProc --
 *
 *	This function is invoked by the image code whenever the manager for an
 *	image does something that affects the size or contents of an image
 *	displayed on a frame's background.
 *
 * Results:
 *	None.
 *
 * Side effects:
 *	Arranges for the button to get redisplayed.
 *
 *----------------------------------------------------------------------
 */

static void
FrameBgImageProc(
    void *clientData,	/* Pointer to widget record. */
    TCL_UNUSED(int), /* Upper left pixel (within image) that must */
    TCL_UNUSED(int), /* be redisplayed. */
    TCL_UNUSED(int),	/* Dimensions of area to redisplay (might be */
    TCL_UNUSED(int), /* <= 0). */
    TCL_UNUSED(int), /* New dimensions of image. */
    TCL_UNUSED(int))
{
    Frame *framePtr = (Frame *)clientData;

    /*
     * Changing the background image never alters the dimensions of the frame.
     */

    if (framePtr->tkwin && Tk_IsMapped(framePtr->tkwin) &&
	    !(framePtr->flags & REDRAW_PENDING)) {
	Tcl_DoWhenIdle(DisplayFrame, framePtr);
	framePtr->flags |= REDRAW_PENDING;
    }
}

/*
 *----------------------------------------------------------------------
 *
 * DrawFrameBackground --
 *
 *	This function draws the background image of a rectangular frame area.
 *
 * Results:
 *	None.
 *
 * Side effects:
 *	Draws inside the tkwin area.
 *
 *----------------------------------------------------------------------
 */

static void
DrawFrameBackground(
    Tk_Window tkwin,
    Pixmap pixmap,
    int highlightWidth,
    int borderWidth,
    Tk_Image bgimg,
    int bgtile)
{
    int width, height;			/* Area to paint on. */
    int imageWidth, imageHeight;	/* Dimensions of image. */
    const int bw = highlightWidth + borderWidth;

    Tk_SizeOfImage(bgimg, &imageWidth, &imageHeight);
    width = Tk_Width(tkwin) - 2*bw;
    height = Tk_Height(tkwin) - 2*bw;

    if (bgtile) {
	/*
	 * Draw the image tiled in the widget (inside the border).
	 */

	int x, y;

	for (x = bw; x - bw < width; x += imageWidth) {
	    int w = imageWidth;
	    if (x - bw + imageWidth > width) {
		w = (width + bw) - x;
	    }
	    for (y = bw; y < height + bw; y += imageHeight) {
		int h = imageHeight;
		if (y - bw + imageHeight > height) {
		    h = (height + bw) - y;
		}
		Tk_RedrawImage(bgimg, 0, 0, w, h, pixmap, x, y);
	    }
	}
    } else {
	/*
	 * Draw the image centred in the widget (inside the border).
	 */

	int x, y, xOff, yOff, w, h;

	if (width > imageWidth) {
	    x = 0;
	    xOff = (Tk_Width(tkwin) - imageWidth) / 2;
	    w = imageWidth;
	} else {
	    x = (imageWidth - width) / 2;
	    xOff = bw;
	    w = width;
	}
	if (height > imageHeight) {
	    y = 0;
	    yOff = (Tk_Height(tkwin) - imageHeight) / 2;
	    h = imageHeight;
	} else {
	    y = (imageHeight - height) / 2;
	    yOff = bw;
	    h = height;
	}
	Tk_RedrawImage(bgimg, x, y, w, h, pixmap, xOff, yOff);
    }
}

/*
 * Local Variables:
 * mode: c
 * c-basic-offset: 4
 * fill-column: 78
 * End:
 */<|MERGE_RESOLUTION|>--- conflicted
+++ resolved
@@ -347,13 +347,7 @@
 			    Tk_Window tkwin);
 static void		FrameStructureProc(void *clientData,
 			    XEvent *eventPtr);
-<<<<<<< HEAD
-static int		FrameWidgetObjCmd(void *clientData,
-			    Tcl_Interp *interp, Tcl_Size objc,
-			    Tcl_Obj *const objv[]);
-=======
-static Tcl_ObjCmdProc FrameWidgetObjCmd;
->>>>>>> 8403bafe
+static Tcl_ObjCmdProc2 FrameWidgetObjCmd;
 static void		FrameWorldChanged(void *instanceData);
 static void		MapFrame(void *clientData);
 
