/*
 * tkTextWind.c --
 *
 *	This file contains code that allows arbitrary windows to be nested
 *	inside text widgets. It also implements the "window" widget command
 *	for texts.
 *
 * Copyright © 1994 The Regents of the University of California.
 * Copyright © 1994-1997 Sun Microsystems, Inc.
 *
 * See the file "license.terms" for information on usage and redistribution of
 * this file, and for a DISCLAIMER OF ALL WARRANTIES.
 */

#include "tkPort.h"
#include "tkText.h"

/*
 * The following structure is the official type record for the embedded window
 * geometry manager:
 */

static void		EmbWinRequestProc(void *clientData,
			    Tk_Window tkwin);
static void		EmbWinLostContentProc(void *clientData,
			    Tk_Window tkwin);

static const Tk_GeomMgr textGeomType = {
    "text",			/* name */
    EmbWinRequestProc,		/* requestProc */
    EmbWinLostContentProc,	/* lostContentProc */
};

/*
 * Macro that determines the size of an embedded window segment:
 */

#define EW_SEG_SIZE (offsetof(TkTextSegment, body) \
	+ sizeof(TkTextEmbWindow))

/*
 * Prototypes for functions defined in this file:
 */

static TkTextSegment *	EmbWinCleanupProc(TkTextSegment *segPtr,
			    TkTextLine *linePtr);
static void		EmbWinCheckProc(TkTextSegment *segPtr,
			    TkTextLine *linePtr);
static void		EmbWinBboxProc(TkText *textPtr,
			    TkTextDispChunk *chunkPtr, Tcl_Size index, int y,
			    int lineHeight, int baseline, int *xPtr,int *yPtr,
			    int *widthPtr, int *heightPtr);
static int		EmbWinConfigure(TkText *textPtr, TkTextSegment *ewPtr,
<<<<<<< HEAD
			    Tcl_Size objc, Tcl_Obj *const objv[]);
static void		EmbWinDelayedUnmap(ClientData clientData);
=======
			    int objc, Tcl_Obj *const objv[]);
static void		EmbWinDelayedUnmap(void *clientData);
>>>>>>> 90065814
static int		EmbWinDeleteProc(TkTextSegment *segPtr,
			    TkTextLine *linePtr, int treeGone);
static int		EmbWinLayoutProc(TkText *textPtr,
			    TkTextIndex *indexPtr, TkTextSegment *segPtr,
			    Tcl_Size offset, int maxX, Tcl_Size maxChars,int noCharsYet,
			    TkWrapMode wrapMode, TkTextDispChunk *chunkPtr);
static void		EmbWinStructureProc(void *clientData,
			    XEvent *eventPtr);
static void		EmbWinUndisplayProc(TkText *textPtr,
			    TkTextDispChunk *chunkPtr);
static TkTextEmbWindowClient *EmbWinGetClient(const TkText *textPtr,
			    TkTextSegment *ewPtr);

/*
 * The following structure declares the "embedded window" segment type.
 */

const Tk_SegType tkTextEmbWindowType = {
    "window",			/* name */
    0,				/* leftGravity */
    NULL,			/* splitProc */
    EmbWinDeleteProc,		/* deleteProc */
    EmbWinCleanupProc,		/* cleanupProc */
    NULL,			/* lineChangeProc */
    EmbWinLayoutProc,		/* layoutProc */
    EmbWinCheckProc		/* checkProc */
};

/*
 * Definitions for alignment values:
 */

static const char *const alignStrings[] = {
    "baseline", "bottom", "center", "top", NULL
};

typedef enum {
    ALIGN_BASELINE, ALIGN_BOTTOM, ALIGN_CENTER, ALIGN_TOP
} alignMode;

/*
 * Information used for parsing window configuration options:
 */

static const Tk_OptionSpec optionSpecs[] = {
    {TK_OPTION_STRING_TABLE, "-align", NULL, NULL,
	"center", TCL_INDEX_NONE, offsetof(TkTextEmbWindow, align),
	0, alignStrings, 0},
    {TK_OPTION_STRING, "-create", NULL, NULL,
	NULL, TCL_INDEX_NONE, offsetof(TkTextEmbWindow, create), TK_OPTION_NULL_OK, 0, 0},
    {TK_OPTION_PIXELS, "-padx", NULL, NULL,
	"0", TCL_INDEX_NONE, offsetof(TkTextEmbWindow, padX), 0, 0, 0},
    {TK_OPTION_PIXELS, "-pady", NULL, NULL,
	"0", TCL_INDEX_NONE, offsetof(TkTextEmbWindow, padY), 0, 0, 0},
    {TK_OPTION_BOOLEAN, "-stretch", NULL, NULL,
	"0", TCL_INDEX_NONE, offsetof(TkTextEmbWindow, stretch), 0, 0, 0},
    {TK_OPTION_WINDOW, "-window", NULL, NULL,
	NULL, TCL_INDEX_NONE, offsetof(TkTextEmbWindow, tkwin), TK_OPTION_NULL_OK, 0, 0},
    {TK_OPTION_END, NULL, NULL, NULL, NULL, 0, 0, 0, 0, 0}
};

/*
 *--------------------------------------------------------------
 *
 * TkTextWindowCmd --
 *
 *	This function implements the "window" widget command for text widgets.
 *	See the user documentation for details on what it does.
 *
 * Results:
 *	A standard Tcl result or error.
 *
 * Side effects:
 *	See the user documentation.
 *
 *--------------------------------------------------------------
 */

int
TkTextWindowCmd(
    TkText *textPtr,	/* Information about text widget. */
    Tcl_Interp *interp,		/* Current interpreter. */
    Tcl_Size objc,			/* Number of arguments. */
    Tcl_Obj *const objv[])	/* Argument objects. Someone else has already
				 * parsed this command enough to know that
				 * objv[1] is "window". */
{
    int optionIndex;
    static const char *const windOptionStrings[] = {
	"cget", "configure", "create", "names", NULL
    };
    enum windOptions {
	WIND_CGET, WIND_CONFIGURE, WIND_CREATE, WIND_NAMES
    };
    TkTextSegment *ewPtr;

    if (objc < 3) {
	Tcl_WrongNumArgs(interp, 2, objv, "option ?arg ...?");
	return TCL_ERROR;
    }
    if (Tcl_GetIndexFromObjStruct(interp, objv[2], windOptionStrings,
	    sizeof(char *), "window option", 0, &optionIndex) != TCL_OK) {
	return TCL_ERROR;
    }
    switch ((enum windOptions) optionIndex) {
    case WIND_CGET: {
	TkTextIndex index;
	Tcl_Obj *objPtr;
	TkTextEmbWindowClient *client;

	if (objc != 5) {
	    Tcl_WrongNumArgs(interp, 3, objv, "index option");
	    return TCL_ERROR;
	}
	if (TkTextGetObjIndex(interp, textPtr, objv[3], &index) != TCL_OK) {
	    return TCL_ERROR;
	}
	ewPtr = TkTextIndexToSeg(&index, NULL);
	if (ewPtr->typePtr != &tkTextEmbWindowType) {
	    Tcl_SetObjResult(interp, Tcl_ObjPrintf(
		    "no embedded window at index \"%s\"",
		    Tcl_GetString(objv[3])));
	    Tcl_SetErrorCode(interp, "TK", "TEXT", "NO_WINDOW", NULL);
	    return TCL_ERROR;
	}

	/*
	 * Copy over client specific value before querying.
	 */

	client = EmbWinGetClient(textPtr, ewPtr);
	if (client != NULL) {
	    ewPtr->body.ew.tkwin = client->tkwin;
	} else {
	    ewPtr->body.ew.tkwin = NULL;
	}

	objPtr = Tk_GetOptionValue(interp, &ewPtr->body.ew,
		ewPtr->body.ew.optionTable, objv[4], textPtr->tkwin);
	if (objPtr == NULL) {
	    return TCL_ERROR;
	}
	Tcl_SetObjResult(interp, objPtr);
	return TCL_OK;
    }
    case WIND_CONFIGURE: {
	TkTextIndex index;

	if (objc < 4) {
	    Tcl_WrongNumArgs(interp, 3, objv, "index ?-option value ...?");
	    return TCL_ERROR;
	}
	if (TkTextGetObjIndex(interp, textPtr, objv[3], &index) != TCL_OK) {
	    return TCL_ERROR;
	}
	ewPtr = TkTextIndexToSeg(&index, NULL);
	if (ewPtr->typePtr != &tkTextEmbWindowType) {
	    Tcl_SetObjResult(interp, Tcl_ObjPrintf(
		    "no embedded window at index \"%s\"",
		    Tcl_GetString(objv[3])));
	    Tcl_SetErrorCode(interp, "TK", "TEXT", "NO_WINDOW", NULL);
	    return TCL_ERROR;
	}
	if (objc <= 5) {
	    TkTextEmbWindowClient *client;
	    Tcl_Obj *objPtr;

	    /*
	     * Copy over client specific value before querying.
	     */

	    client = EmbWinGetClient(textPtr, ewPtr);
	    if (client != NULL) {
		ewPtr->body.ew.tkwin = client->tkwin;
	    } else {
		ewPtr->body.ew.tkwin = NULL;
	    }

	    objPtr = Tk_GetOptionInfo(interp, &ewPtr->body.ew,
		    ewPtr->body.ew.optionTable, (objc == 5) ? objv[4] : NULL,
		    textPtr->tkwin);
	    if (objPtr == NULL) {
		return TCL_ERROR;
	    }
	    Tcl_SetObjResult(interp, objPtr);
	    return TCL_OK;
	} else {
	    TkTextChanged(textPtr->sharedTextPtr, NULL, &index, &index);

	    /*
	     * It's probably not true that all window configuration can change
	     * the line height, so we could be more efficient here and only
	     * call this when necessary.
	     */

	    TkTextInvalidateLineMetrics(textPtr->sharedTextPtr, NULL,
		    index.linePtr, 0, TK_TEXT_INVALIDATE_ONLY);
	    return EmbWinConfigure(textPtr, ewPtr, objc-4, objv+4);
	}
    }
    case WIND_CREATE: {
	TkTextIndex index;
	int lineIndex;
	TkTextEmbWindowClient *client;
	int res;

	/*
	 * Add a new window. Find where to put the new window, and mark that
	 * position for redisplay.
	 */

	if (objc < 4) {
	    Tcl_WrongNumArgs(interp, 3, objv, "index ?-option value ...?");
	    return TCL_ERROR;
	}
	if (TkTextGetObjIndex(interp, textPtr, objv[3], &index) != TCL_OK) {
	    return TCL_ERROR;
	}

	/*
	 * Don't allow insertions on the last (dummy) line of the text.
	 */

	lineIndex = TkBTreeLinesTo(textPtr, index.linePtr);
	if (lineIndex == TkBTreeNumLines(textPtr->sharedTextPtr->tree,
		textPtr)) {
	    lineIndex--;
	    TkTextMakeByteIndex(textPtr->sharedTextPtr->tree, textPtr,
		    lineIndex, 1000000, &index);
	}

	/*
	 * Create the new window segment and initialize it.
	 */

	ewPtr = (TkTextSegment *)ckalloc(EW_SEG_SIZE);
	ewPtr->typePtr = &tkTextEmbWindowType;
	ewPtr->size = 1;
	ewPtr->body.ew.sharedTextPtr = textPtr->sharedTextPtr;
	ewPtr->body.ew.linePtr = NULL;
	ewPtr->body.ew.tkwin = NULL;
	ewPtr->body.ew.create = NULL;
	ewPtr->body.ew.align = ALIGN_CENTER;
	ewPtr->body.ew.padX = ewPtr->body.ew.padY = 0;
	ewPtr->body.ew.stretch = 0;
	ewPtr->body.ew.optionTable = Tk_CreateOptionTable(interp, optionSpecs);

	client = (TkTextEmbWindowClient *)ckalloc(sizeof(TkTextEmbWindowClient));
	client->next = NULL;
	client->textPtr = textPtr;
	client->tkwin = NULL;
	client->chunkCount = 0;
	client->displayed = 0;
	client->parent = ewPtr;
	ewPtr->body.ew.clients = client;

	/*
	 * Link the segment into the text widget, then configure it (delete it
	 * again if the configuration fails).
	 */

	TkTextChanged(textPtr->sharedTextPtr, NULL, &index, &index);
	TkBTreeLinkSegment(ewPtr, &index);
	res = EmbWinConfigure(textPtr, ewPtr, objc-4, objv+4);
	client->tkwin = ewPtr->body.ew.tkwin;
	if (res != TCL_OK) {
	    TkTextIndex index2;

	    TkTextIndexForwChars(NULL, &index, 1, &index2, COUNT_INDICES);
	    TkBTreeDeleteIndexRange(textPtr->sharedTextPtr->tree, &index,
		    &index2);
	    return TCL_ERROR;
	}
	TkTextInvalidateLineMetrics(textPtr->sharedTextPtr, NULL,
		index.linePtr, 0, TK_TEXT_INVALIDATE_ONLY);
	break;
    }
    case WIND_NAMES: {
	Tcl_HashSearch search;
	Tcl_HashEntry *hPtr;
	Tcl_Obj *resultObj;

	if (objc != 3) {
	    Tcl_WrongNumArgs(interp, 3, objv, NULL);
	    return TCL_ERROR;
	}
	resultObj = Tcl_NewObj();
	for (hPtr = Tcl_FirstHashEntry(&textPtr->sharedTextPtr->windowTable,
		&search); hPtr != NULL; hPtr = Tcl_NextHashEntry(&search)) {
	    Tcl_ListObjAppendElement(NULL, resultObj, Tcl_NewStringObj(
		    (const char *)Tcl_GetHashKey(&textPtr->sharedTextPtr->markTable, hPtr),
		    -1));
	}
	Tcl_SetObjResult(interp, resultObj);
	break;
    }
    }
    return TCL_OK;
}

/*
 *--------------------------------------------------------------
 *
 * EmbWinConfigure --
 *
 *	This function is called to handle configuration options for an
 *	embedded window, using an objc/objv list.
 *
 * Results:
 *	The return value is a standard Tcl result. If TCL_ERROR is returned,
 *	then the interp's result contains an error message..
 *
 * Side effects:
 *	Configuration information for the embedded window changes, such as
 *	alignment, stretching, or name of the embedded window.
 *
 *	Note that this function may leave widget specific client information
 *	with a NULL tkwin attached to ewPtr. While we could choose to clean up
 *	the client data structure here, there is no need to do so, and it is
 *	likely that the user is going to adjust the tkwin again soon.
 *
 *--------------------------------------------------------------
 */

static int
EmbWinConfigure(
    TkText *textPtr,		/* Information about text widget that contains
				 * embedded window. */
    TkTextSegment *ewPtr,	/* Embedded window to be configured. */
    Tcl_Size objc,			/* Number of strings in objv. */
    Tcl_Obj *const objv[])	/* Array of objects describing configuration
				 * options. */
{
    Tk_Window oldWindow;
    TkTextEmbWindowClient *client;

    /*
     * Copy over client specific value before querying or setting.
     */

    client = EmbWinGetClient(textPtr, ewPtr);
    if (client != NULL) {
	ewPtr->body.ew.tkwin = client->tkwin;
    } else {
	ewPtr->body.ew.tkwin = NULL;
    }

    oldWindow = ewPtr->body.ew.tkwin;
    if (Tk_SetOptions(textPtr->interp, &ewPtr->body.ew,
	    ewPtr->body.ew.optionTable, objc, objv, textPtr->tkwin, NULL,
	    NULL) != TCL_OK) {
	return TCL_ERROR;
    }

    if (oldWindow != ewPtr->body.ew.tkwin) {
	if (oldWindow != NULL) {
	    Tcl_DeleteHashEntry(Tcl_FindHashEntry(
		    &textPtr->sharedTextPtr->windowTable,
		    Tk_PathName(oldWindow)));
	    Tk_DeleteEventHandler(oldWindow, StructureNotifyMask,
		    EmbWinStructureProc, client);
	    Tk_ManageGeometry(oldWindow, NULL, NULL);
	    if (textPtr->tkwin != Tk_Parent(oldWindow)) {
		Tk_UnmaintainGeometry(oldWindow, textPtr->tkwin);
	    } else {
		Tk_UnmapWindow(oldWindow);
	    }
	}
	if (client != NULL) {
	    client->tkwin = NULL;
	}
	if (ewPtr->body.ew.tkwin != NULL) {
	    Tk_Window ancestor, parent;
	    Tcl_HashEntry *hPtr;
	    int isNew;

	    /*
	     * Make sure that the text is either the parent of the embedded
	     * window or a descendant of that parent. Also, don't allow a
	     * top-level window to be managed inside a text.
	     */

	    parent = Tk_Parent(ewPtr->body.ew.tkwin);
	    for (ancestor = textPtr->tkwin; ; ancestor = Tk_Parent(ancestor)) {
		if (ancestor == parent) {
		    break;
		}
		if (Tk_TopWinHierarchy(ancestor)) {
		badContainer:
		    Tcl_SetObjResult(textPtr->interp, Tcl_ObjPrintf(
			    "can't embed %s in %s",
			    Tk_PathName(ewPtr->body.ew.tkwin),
			    Tk_PathName(textPtr->tkwin)));
		    Tcl_SetErrorCode(textPtr->interp, "TK", "GEOMETRY",
			    "HIERARCHY", NULL);
		    ewPtr->body.ew.tkwin = NULL;
		    if (client != NULL) {
			client->tkwin = NULL;
		    }
		    return TCL_ERROR;
		}
	    }
	    if (Tk_TopWinHierarchy(ewPtr->body.ew.tkwin)
		    || (ewPtr->body.ew.tkwin == textPtr->tkwin)) {
		goto badContainer;
	    }

	    if (client == NULL) {
		/*
		 * Have to make the new client.
		 */

		client = (TkTextEmbWindowClient *)ckalloc(sizeof(TkTextEmbWindowClient));
		client->next = ewPtr->body.ew.clients;
		client->textPtr = textPtr;
		client->tkwin = NULL;
		client->chunkCount = 0;
		client->displayed = 0;
		client->parent = ewPtr;
		ewPtr->body.ew.clients = client;
	    }
	    client->tkwin = ewPtr->body.ew.tkwin;

	    /*
	     * Take over geometry management for the window, plus create an
	     * event handler to find out when it is deleted.
	     */

	    Tk_ManageGeometry(ewPtr->body.ew.tkwin, &textGeomType, client);
	    Tk_CreateEventHandler(ewPtr->body.ew.tkwin, StructureNotifyMask,
		    EmbWinStructureProc, client);

	    /*
	     * Special trick!  Must enter into the hash table *after* calling
	     * Tk_ManageGeometry: if the window was already managed elsewhere
	     * in this text, the Tk_ManageGeometry call will cause the entry
	     * to be removed, which could potentially lose the new entry.
	     */

	    hPtr = Tcl_CreateHashEntry(&textPtr->sharedTextPtr->windowTable,
		    Tk_PathName(ewPtr->body.ew.tkwin), &isNew);
	    Tcl_SetHashValue(hPtr, ewPtr);
	}
    }
    return TCL_OK;
}

/*
 *--------------------------------------------------------------
 *
 * EmbWinStructureProc --
 *
 *	This function is invoked by the Tk event loop whenever StructureNotify
 *	events occur for a window that's embedded in a text widget. This
 *	function's only purpose is to clean up when windows are deleted.
 *
 * Results:
 *	None.
 *
 * Side effects:
 *	The window is disassociated from the window segment, and the portion
 *	of the text is redisplayed.
 *
 *--------------------------------------------------------------
 */

static void
EmbWinStructureProc(
    void *clientData,	/* Pointer to record describing window item. */
    XEvent *eventPtr)		/* Describes what just happened. */
{
    TkTextEmbWindowClient *client = (TkTextEmbWindowClient *)clientData;
    TkTextSegment *ewPtr = client->parent;
    Tcl_HashEntry *hPtr;

    if (eventPtr->type != DestroyNotify) {
	return;
    }

    hPtr = Tcl_FindHashEntry(&ewPtr->body.ew.sharedTextPtr->windowTable,
	    Tk_PathName(client->tkwin));
    if (hPtr != NULL) {
	/*
	 * This may not exist if the entire widget is being deleted.
	 */

	Tcl_DeleteHashEntry(hPtr);
    }

    ewPtr->body.ew.tkwin = NULL;
    client->tkwin = NULL;
    EmbWinRequestProc(client, NULL);
}

/*
 *--------------------------------------------------------------
 *
 * EmbWinRequestProc --
 *
 *	This function is invoked whenever a window that's associated with a
 *	window canvas item changes its requested dimensions.
 *
 * Results:
 *	None.
 *
 * Side effects:
 *	The size and location on the screen of the window may change,
 *	depending on the options specified for the window item.
 *
 *--------------------------------------------------------------
 */

static void
EmbWinRequestProc(
    void *clientData,	/* Pointer to record for window item. */
    TCL_UNUSED(Tk_Window))	/* Window that changed its desired size. */
{
    TkTextEmbWindowClient *client = (TkTextEmbWindowClient *)clientData;
    TkTextSegment *ewPtr = client->parent;
    TkTextIndex index;

    index.tree = ewPtr->body.ew.sharedTextPtr->tree;
    index.linePtr = ewPtr->body.ew.linePtr;

    /*
     * ewPtr->body.ew.tkwin == NULL means the embedded window is already
     * destroyed. The ewPtr segment is no longer linked, TkTextSegToOffset
     * cannot find it within the line pointed by ewPtr->body.ew.linePtr.
     */

    index.byteIndex =  ewPtr->body.ew.tkwin ?
	    TkTextSegToOffset(ewPtr, ewPtr->body.ew.linePtr) : 0;
    TkTextChanged(ewPtr->body.ew.sharedTextPtr, NULL, &index, &index);
    TkTextInvalidateLineMetrics(ewPtr->body.ew.sharedTextPtr, NULL,
	    index.linePtr, 0, TK_TEXT_INVALIDATE_ONLY);
}

/*
 *--------------------------------------------------------------
 *
 * EmbWinLostContentProc --
 *
 *	This function is invoked by the Tk geometry manager when a content
 *	window managed by a text widget is claimed away by another geometry
 *	manager.
 *
 * Results:
 *	None.
 *
 * Side effects:
 *	The window is disassociated from the window segment, and the portion
 *	of the text is redisplayed.
 *
 *--------------------------------------------------------------
 */

static void
EmbWinLostContentProc(
    void *clientData,	/* Pointer to record describing window item. */
    Tk_Window tkwin)		/* Window that was claimed away by another
				 * geometry manager. */
{
    TkTextEmbWindowClient *client = (TkTextEmbWindowClient *)clientData;
    TkTextSegment *ewPtr = client->parent;
    TkTextIndex index;
    Tcl_HashEntry *hPtr;
    TkTextEmbWindowClient *loop;

    Tk_DeleteEventHandler(client->tkwin, StructureNotifyMask,
	    EmbWinStructureProc, client);
    Tcl_CancelIdleCall(EmbWinDelayedUnmap, client);
    if (client->textPtr->tkwin != Tk_Parent(tkwin)) {
	Tk_UnmaintainGeometry(tkwin, client->textPtr->tkwin);
    } else {
	Tk_UnmapWindow(tkwin);
    }
    hPtr = Tcl_FindHashEntry(&ewPtr->body.ew.sharedTextPtr->windowTable,
	    Tk_PathName(client->tkwin));
    Tcl_DeleteHashEntry(hPtr);
    client->tkwin = NULL;
    ewPtr->body.ew.tkwin = NULL;

    /*
     * Free up the memory allocation for this client.
     */

    loop = ewPtr->body.ew.clients;
    if (loop == client) {
	ewPtr->body.ew.clients = client->next;
    } else {
	while (loop->next != client) {
	    loop = loop->next;
	}
	loop->next = client->next;
    }
    ckfree(client);

    index.tree = ewPtr->body.ew.sharedTextPtr->tree;
    index.linePtr = ewPtr->body.ew.linePtr;
    index.byteIndex = TkTextSegToOffset(ewPtr, ewPtr->body.ew.linePtr);
    TkTextChanged(ewPtr->body.ew.sharedTextPtr, NULL, &index, &index);
    TkTextInvalidateLineMetrics(ewPtr->body.ew.sharedTextPtr, NULL,
	    index.linePtr, 0, TK_TEXT_INVALIDATE_ONLY);
}

/*
 *--------------------------------------------------------------
 *
 * TkTextWinFreeClient --
 *
 *	Free up the hash entry and client information for a given embedded
 *	window.
 *
 *	It is assumed the caller will manage the linked list of clients
 *	associated with the relevant TkTextSegment.
 *
 * Results:
 *	Nothing.
 *
 * Side effects:
 *	The embedded window information for a single client is deleted, if it
 *	exists, and any resources associated with it are released.
 *
 *--------------------------------------------------------------
 */

void
TkTextWinFreeClient(
    Tcl_HashEntry *hPtr,	/* Hash entry corresponding to this client, or
				 * NULL */
    TkTextEmbWindowClient *client)
				/* Client data structure, with the 'tkwin'
				 * field to be cleaned up. */
{
    if (hPtr != NULL) {
	/*
	 * (It's possible for there to be no hash table entry for this window,
	 * if an error occurred while creating the window segment but before
	 * the window got added to the table)
	 */

	Tcl_DeleteHashEntry(hPtr);
    }

    /*
     * Delete the event handler for the window before destroying the window,
     * so that EmbWinStructureProc doesn't get called (we'll already do
     * everything that it would have done, and it will just get confused).
     */

    if (client->tkwin != NULL) {
	Tk_DeleteEventHandler(client->tkwin, StructureNotifyMask,
		EmbWinStructureProc, client);
	Tk_DestroyWindow(client->tkwin);
    }
    Tcl_CancelIdleCall(EmbWinDelayedUnmap, client);

    /*
     * Free up this client.
     */

    ckfree(client);
}

/*
 *--------------------------------------------------------------
 *
 * EmbWinDeleteProc --
 *
 *	This function is invoked by the text B-tree code whenever an embedded
 *	window lies in a range of characters being deleted.
 *
 * Results:
 *	Returns 0 to indicate that the deletion has been accepted.
 *
 * Side effects:
 *	The embedded window is deleted, if it exists, and any resources
 *	associated with it are released.
 *
 *--------------------------------------------------------------
 */

static int
EmbWinDeleteProc(
    TkTextSegment *ewPtr,	/* Segment being deleted. */
    TCL_UNUSED(TkTextLine *),	/* Line containing segment. */
    TCL_UNUSED(int))		/* Non-zero means the entire tree is being
				 * deleted, so everything must get cleaned
				 * up. */
{
    TkTextEmbWindowClient *client;
    client = ewPtr->body.ew.clients;

    while (client != NULL) {
	TkTextEmbWindowClient *next = client->next;
	Tcl_HashEntry *hPtr = NULL;

	if (client->tkwin != NULL) {
	    hPtr = Tcl_FindHashEntry(
		    &ewPtr->body.ew.sharedTextPtr->windowTable,
		    Tk_PathName(client->tkwin));
	}
	TkTextWinFreeClient(hPtr, client);
	client = next;
    }
    ewPtr->body.ew.clients = NULL;

    Tk_FreeConfigOptions((char *) &ewPtr->body.ew, ewPtr->body.ew.optionTable,
	    NULL);

    /*
     * Free up all memory allocated.
     */

    ckfree(ewPtr);
    return 0;
}

/*
 *--------------------------------------------------------------
 *
 * EmbWinCleanupProc --
 *
 *	This function is invoked by the B-tree code whenever a segment
 *	containing an embedded window is moved from one line to another.
 *
 * Results:
 *	None.
 *
 * Side effects:
 *	The linePtr field of the segment gets updated.
 *
 *--------------------------------------------------------------
 */

static TkTextSegment *
EmbWinCleanupProc(
    TkTextSegment *ewPtr,	/* Mark segment that's being moved. */
    TkTextLine *linePtr)	/* Line that now contains segment. */
{
    ewPtr->body.ew.linePtr = linePtr;
    return ewPtr;
}

/*
 *--------------------------------------------------------------
 *
 * EmbWinLayoutProc --
 *
 *	This function is the "layoutProc" for embedded window segments.
 *
 * Results:
 *	1 is returned to indicate that the segment should be displayed. The
 *	chunkPtr structure is filled in.
 *
 * Side effects:
 *	None, except for filling in chunkPtr.
 *
 *--------------------------------------------------------------
 */

static int
EmbWinLayoutProc(
    TkText *textPtr,		/* Text widget being layed out. */
    TCL_UNUSED(TkTextIndex *),	/* Identifies first character in chunk. */
    TkTextSegment *ewPtr,	/* Segment corresponding to indexPtr. */
    Tcl_Size offset,			/* Offset within segPtr corresponding to
				 * indexPtr (always 0). */
    int maxX,			/* Chunk must not occupy pixels at this
				 * position or higher. */
    TCL_UNUSED(Tcl_Size),	/* Chunk must not include more than this many
				 * characters. */
    int noCharsYet,		/* Non-zero means no characters have been
				 * assigned to this line yet. */
    TCL_UNUSED(TkWrapMode),	/* Wrap mode to use for line:
				 * TEXT_WRAPMODE_CHAR, TEXT_WRAPMODE_NONE, or
				 * TEXT_WRAPMODE_WORD. */
    TkTextDispChunk *chunkPtr)
				/* Structure to fill in with information about
				 * this chunk. The x field has already been
				 * set by the caller. */
{
    int width, height;
    TkTextEmbWindowClient *client;

    if (offset != 0) {
	Tcl_Panic("Non-zero offset in EmbWinLayoutProc");
    }

    client = EmbWinGetClient(textPtr, ewPtr);
    if (client == NULL) {
	ewPtr->body.ew.tkwin = NULL;
    } else {
	ewPtr->body.ew.tkwin = client->tkwin;
    }

    if ((ewPtr->body.ew.tkwin == NULL) && (ewPtr->body.ew.create != NULL)) {
	int code, isNew;
	Tk_Window ancestor;
	Tcl_HashEntry *hPtr;
	const char *before, *string;
	Tcl_DString buf, *dsPtr = NULL;
	Tcl_Obj *nameObj;

	before = ewPtr->body.ew.create;

	/*
	 * Find everything up to the next % character and append it to the
	 * result string.
	 */

	string = before;
	while (*string != 0) {
	    if ((*string == '%') && (string[1] == '%' || string[1] == 'W')) {
		if (dsPtr == NULL) {
		    Tcl_DStringInit(&buf);
		    dsPtr = &buf;
		}
		if (string != before) {
		    Tcl_DStringAppend(dsPtr, before, (int) (string-before));
		    before = string;
		}
		if (string[1] == '%') {
		    Tcl_DStringAppend(dsPtr, "%", 1);
		} else {
		    /*
		     * Substitute string as proper Tcl list element.
		     */

		    int spaceNeeded, cvtFlags, length;
		    const char *str = Tk_PathName(textPtr->tkwin);

		    spaceNeeded = Tcl_ScanElement(str, &cvtFlags);
		    length = Tcl_DStringLength(dsPtr);
		    Tcl_DStringSetLength(dsPtr, length + spaceNeeded);
		    spaceNeeded = Tcl_ConvertElement(str,
			    Tcl_DStringValue(dsPtr) + length,
			    cvtFlags | TCL_DONT_USE_BRACES);
		    Tcl_DStringSetLength(dsPtr, length + spaceNeeded);
		}
		before += 2;
		string++;
	    }
	    string++;
	}

	/*
	 * The window doesn't currently exist. Create it by evaluating the
	 * creation script. The script must return the window's path name:
	 * look up that name to get back to the window token. Then register
	 * ourselves as the geometry manager for the window.
	 */

	if (dsPtr != NULL) {
	    Tcl_DStringAppend(dsPtr, before, (int) (string-before));
	    code = Tcl_EvalEx(textPtr->interp, Tcl_DStringValue(dsPtr), TCL_INDEX_NONE, TCL_EVAL_GLOBAL);
	    Tcl_DStringFree(dsPtr);
	} else {
	    code = Tcl_EvalEx(textPtr->interp, ewPtr->body.ew.create, TCL_INDEX_NONE, TCL_EVAL_GLOBAL);
	}
	if (code != TCL_OK) {
	    Tcl_BackgroundException(textPtr->interp, code);
	    goto gotWindow;
	}
	nameObj = Tcl_GetObjResult(textPtr->interp);
	Tcl_IncrRefCount(nameObj);
	Tcl_ResetResult(textPtr->interp);
	ewPtr->body.ew.tkwin = Tk_NameToWindow(textPtr->interp,
		Tcl_GetString(nameObj), textPtr->tkwin);
	Tcl_DecrRefCount(nameObj);
	if (ewPtr->body.ew.tkwin == NULL) {
	    Tcl_BackgroundException(textPtr->interp, TCL_ERROR);
	    goto gotWindow;
	}

	for (ancestor = textPtr->tkwin; ; ancestor = Tk_Parent(ancestor)) {
	    if (ancestor == Tk_Parent(ewPtr->body.ew.tkwin)) {
		break;
	    }
	    if (Tk_TopWinHierarchy(ancestor)) {
		goto badContainer;
	    }
	}
	if (Tk_TopWinHierarchy(ewPtr->body.ew.tkwin)
		|| (textPtr->tkwin == ewPtr->body.ew.tkwin)) {
	badContainer:
	    Tcl_SetObjResult(textPtr->interp, Tcl_ObjPrintf(
		    "can't embed %s relative to %s",
		    Tk_PathName(ewPtr->body.ew.tkwin),
		    Tk_PathName(textPtr->tkwin)));
	    Tcl_SetErrorCode(textPtr->interp, "TK", "GEOMETRY", "HIERARCHY",
		    NULL);
	    Tcl_BackgroundException(textPtr->interp, TCL_ERROR);
	    ewPtr->body.ew.tkwin = NULL;
	    goto gotWindow;
	}

	if (client == NULL) {
	    /*
	     * We just used a '-create' script to make a new window, which we
	     * now need to add to our client list.
	     */

	    client = (TkTextEmbWindowClient *)ckalloc(sizeof(TkTextEmbWindowClient));
	    client->next = ewPtr->body.ew.clients;
	    client->textPtr = textPtr;
	    client->tkwin = NULL;
	    client->chunkCount = 0;
	    client->displayed = 0;
	    client->parent = ewPtr;
	    ewPtr->body.ew.clients = client;
	}

	client->tkwin = ewPtr->body.ew.tkwin;
	Tk_ManageGeometry(client->tkwin, &textGeomType, client);
	Tk_CreateEventHandler(client->tkwin, StructureNotifyMask,
		EmbWinStructureProc, client);

	/*
	 * Special trick! Must enter into the hash table *after* calling
	 * Tk_ManageGeometry: if the window was already managed elsewhere in
	 * this text, the Tk_ManageGeometry call will cause the entry to be
	 * removed, which could potentially lose the new entry.
	 */

	hPtr = Tcl_CreateHashEntry(&textPtr->sharedTextPtr->windowTable,
		Tk_PathName(client->tkwin), &isNew);
	Tcl_SetHashValue(hPtr, ewPtr);
    }

    /*
     * See if there's room for this window on this line.
     */

  gotWindow:
    if (ewPtr->body.ew.tkwin == NULL) {
	width = 0;
	height = 0;
    } else {
	width = Tk_ReqWidth(ewPtr->body.ew.tkwin) + 2*ewPtr->body.ew.padX;
	height = Tk_ReqHeight(ewPtr->body.ew.tkwin) + 2*ewPtr->body.ew.padY;
    }
    if ((width > (maxX - chunkPtr->x))
	    && !noCharsYet && (textPtr->wrapMode != TEXT_WRAPMODE_NONE)) {
	return 0;
    }

    /*
     * Fill in the chunk structure.
     */

    chunkPtr->displayProc = TkTextEmbWinDisplayProc;
    chunkPtr->undisplayProc = EmbWinUndisplayProc;
    chunkPtr->measureProc = NULL;
    chunkPtr->bboxProc = EmbWinBboxProc;
    chunkPtr->numBytes = 1;
    if (ewPtr->body.ew.align == ALIGN_BASELINE) {
	chunkPtr->minAscent = height - ewPtr->body.ew.padY;
	chunkPtr->minDescent = ewPtr->body.ew.padY;
	chunkPtr->minHeight = 0;
    } else {
	chunkPtr->minAscent = 0;
	chunkPtr->minDescent = 0;
	chunkPtr->minHeight = height;
    }
    chunkPtr->width = width;
    chunkPtr->breakIndex = -1;
    chunkPtr->breakIndex = 1;
    chunkPtr->clientData = ewPtr;
    if (client != NULL) {
	client->chunkCount += 1;
    }
    return 1;
}

/*
 *--------------------------------------------------------------
 *
 * EmbWinCheckProc --
 *
 *	This function is invoked by the B-tree code to perform consistency
 *	checks on embedded windows.
 *
 * Results:
 *	None.
 *
 * Side effects:
 *	The function panics if it detects anything wrong with the embedded
 *	window.
 *
 *--------------------------------------------------------------
 */

static void
EmbWinCheckProc(
    TkTextSegment *ewPtr,	/* Segment to check. */
    TCL_UNUSED(TkTextLine *))	/* Line containing segment. */
{
    if (ewPtr->nextPtr == NULL) {
	Tcl_Panic("EmbWinCheckProc: embedded window is last segment in line");
    }
    if (ewPtr->size != 1) {
	Tcl_Panic("EmbWinCheckProc: embedded window has size %d", (int)ewPtr->size);
    }
}

/*
 *--------------------------------------------------------------
 *
 * TkTextEmbWinDisplayProc --
 *
 *	This function is invoked by the text displaying code when it is time
 *	to actually draw an embedded window chunk on the screen.
 *
 * Results:
 *	None.
 *
 * Side effects:
 *	The embedded window gets moved to the correct location and mapped onto
 *	the screen.
 *
 *--------------------------------------------------------------
 */

void
TkTextEmbWinDisplayProc(
    TkText *textPtr,		/* Information about text widget. */
    TkTextDispChunk *chunkPtr,	/* Chunk that is to be drawn. */
    int x,			/* X-position in dst at which to draw this
				 * chunk (differs from the x-position in the
				 * chunk because of scrolling). */
    TCL_UNUSED(int),	/* Top of rectangular bounding box for line:
				 * tells where to draw this chunk in dst
				 * (x-position is in the chunk itself). */
    int lineHeight,		/* Total height of line. */
    int baseline,		/* Offset of baseline from y. */
    TCL_UNUSED(Display *),	/* Display to use for drawing (unused).  */
    TCL_UNUSED(Drawable),	/* Pixmap or window in which to draw
				 * (unused).  */
    int screenY)		/* Y-coordinate in text window that
				 * corresponds to y. */
{
    int lineX, windowX, windowY, width, height;
    Tk_Window tkwin;
    TkTextSegment *ewPtr = (TkTextSegment *)chunkPtr->clientData;
    TkTextEmbWindowClient *client = EmbWinGetClient(textPtr, ewPtr);

    if (client == NULL) {
	return;
    }

    tkwin = client->tkwin;
    if (tkwin == NULL) {
	return;
    }

    if ((x + chunkPtr->width) <= 0) {
	/*
	 * The window is off-screen; just unmap it.
	 */

	if (textPtr->tkwin != Tk_Parent(tkwin)) {
	    Tk_UnmaintainGeometry(tkwin, textPtr->tkwin);
	} else {
	    Tk_UnmapWindow(tkwin);
	}
	return;
    }

    /*
     * Compute the window's location and size in the text widget, taking into
     * account the align and stretch values for the window.
     */

    EmbWinBboxProc(textPtr, chunkPtr, 0, screenY, lineHeight, baseline,
	    &lineX, &windowY, &width, &height);
    windowX = lineX - chunkPtr->x + x;

    /*
     * Mark the window as displayed so that it won't get unmapped.
     * This needs to be done before the next instruction block because
     * Tk_MaintainGeometry/Tk_MapWindow will run event handlers, in
     * particular for the <Map> event, and if the bound script deletes
     * the embedded window its clients will get freed.
     */

    client->displayed = 1;

    if (textPtr->tkwin == Tk_Parent(tkwin)) {
	if ((windowX != Tk_X(tkwin)) || (windowY != Tk_Y(tkwin))
		|| (Tk_ReqWidth(tkwin) != Tk_Width(tkwin))
		|| (height != Tk_Height(tkwin))) {
	    Tk_MoveResizeWindow(tkwin, windowX, windowY, width, height);
	}
	Tk_MapWindow(tkwin);
    } else {
	Tk_MaintainGeometry(tkwin, textPtr->tkwin, windowX, windowY,
		width, height);
    }
}

/*
 *--------------------------------------------------------------
 *
 * EmbWinUndisplayProc --
 *
 *	This function is called when the chunk for an embedded window is no
 *	longer going to be displayed. It arranges for the window associated
 *	with the chunk to be unmapped.
 *
 * Results:
 *	None.
 *
 * Side effects:
 *	The window is scheduled for unmapping.
 *
 *--------------------------------------------------------------
 */

static void
EmbWinUndisplayProc(
    TkText *textPtr,		/* Overall information about text widget. */
    TkTextDispChunk *chunkPtr)	/* Chunk that is about to be freed. */
{
    TkTextSegment *ewPtr = (TkTextSegment *)chunkPtr->clientData;
    TkTextEmbWindowClient *client = EmbWinGetClient(textPtr, ewPtr);

    if (client == NULL) {
	return;
    }

    client->chunkCount--;
    if (client->chunkCount == 0) {
	/*
	 * Don't unmap the window immediately, since there's a good chance
	 * that it will immediately be redisplayed, perhaps even in the same
	 * place. Instead, schedule the window to be unmapped later; the call
	 * to EmbWinDelayedUnmap will be cancelled in the likely event that
	 * the unmap becomes unnecessary.
	 */

	client->displayed = 0;
	Tcl_DoWhenIdle(EmbWinDelayedUnmap, client);
    }
}

/*
 *--------------------------------------------------------------
 *
 * EmbWinBboxProc --
 *
 *	This function is called to compute the bounding box of the area
 *	occupied by an embedded window.
 *
 * Results:
 *	There is no return value. *xPtr and *yPtr are filled in with the
 *	coordinates of the upper left corner of the window, and *widthPtr and
 *	*heightPtr are filled in with the dimensions of the window in pixels.
 *	Note: not all of the returned bbox is necessarily visible on the
 *	screen (the rightmost part might be off-screen to the right, and the
 *	bottommost part might be off-screen to the bottom).
 *
 * Side effects:
 *	None.
 *
 *--------------------------------------------------------------
 */

static void
EmbWinBboxProc(
    TkText *textPtr,		/* Information about text widget. */
    TkTextDispChunk *chunkPtr,	/* Chunk containing desired char. */
    TCL_UNUSED(Tcl_Size),			/* Index of desired character within the
				 * chunk. */
    int y,			/* Topmost pixel in area allocated for this
				 * line. */
    int lineHeight,		/* Total height of line. */
    int baseline,		/* Location of line's baseline, in pixels
				 * measured down from y. */
    int *xPtr, int *yPtr,	/* Gets filled in with coords of character's
				 * upper-left pixel. */
    int *widthPtr,		/* Gets filled in with width of window, in
				 * pixels. */
    int *heightPtr)		/* Gets filled in with height of window, in
				 * pixels. */
{
    Tk_Window tkwin;
    TkTextSegment *ewPtr = (TkTextSegment *)chunkPtr->clientData;
    TkTextEmbWindowClient *client = EmbWinGetClient(textPtr, ewPtr);

    if (client == NULL) {
	tkwin = NULL;
    } else {
	tkwin = client->tkwin;
    }
    if (tkwin != NULL) {
	*widthPtr = Tk_ReqWidth(tkwin);
	*heightPtr = Tk_ReqHeight(tkwin);
    } else {
	*widthPtr = 0;
	*heightPtr = 0;
    }
    *xPtr = chunkPtr->x + ewPtr->body.ew.padX;
    if (ewPtr->body.ew.stretch) {
	if (ewPtr->body.ew.align == ALIGN_BASELINE) {
	    *heightPtr = baseline - ewPtr->body.ew.padY;
	} else {
	    *heightPtr = lineHeight - 2*ewPtr->body.ew.padY;
	}
    }
    switch (ewPtr->body.ew.align) {
    case ALIGN_BOTTOM:
	*yPtr = y + (lineHeight - *heightPtr - ewPtr->body.ew.padY);
	break;
    case ALIGN_CENTER:
	*yPtr = y + (lineHeight - *heightPtr)/2;
	break;
    case ALIGN_TOP:
	*yPtr = y + ewPtr->body.ew.padY;
	break;
    case ALIGN_BASELINE:
	*yPtr = y + (baseline - *heightPtr);
	break;
    }
}

/*
 *--------------------------------------------------------------
 *
 * EmbWinDelayedUnmap --
 *
 *	This function is an idle handler that does the actual work of
 *	unmapping an embedded window. See the comment in EmbWinUndisplayProc
 *	for details.
 *
 * Results:
 *	None.
 *
 * Side effects:
 *	The window gets unmapped, unless its chunk reference count has become
 *	non-zero again.
 *
 *--------------------------------------------------------------
 */

static void
EmbWinDelayedUnmap(
    void *clientData)	/* Token for the window to be unmapped. */
{
    TkTextEmbWindowClient *client = (TkTextEmbWindowClient *)clientData;

    if (!client->displayed && (client->tkwin != NULL)) {
	if (client->textPtr->tkwin != Tk_Parent(client->tkwin)) {
	    Tk_UnmaintainGeometry(client->tkwin, client->textPtr->tkwin);
	} else {
	    Tk_UnmapWindow(client->tkwin);
	}
    }
}

/*
 *--------------------------------------------------------------
 *
 * TkTextWindowIndex --
 *
 *	Given the name of an embedded window within a text widget, returns an
 *	index corresponding to the window's position in the text.
 *
 * Results:
 *	The return value is TCL_OK if there is an embedded window by the given
 *	name in the text widget, TCL_ERROR otherwise. If the window exists,
 *	*indexPtr is filled in with its index.
 *
 * Side effects:
 *	None.
 *
 *--------------------------------------------------------------
 */

int
TkTextWindowIndex(
    TkText *textPtr,		/* Text widget containing window. */
    const char *name,		/* Name of window. */
    TkTextIndex *indexPtr)	/* Index information gets stored here. */
{
    Tcl_HashEntry *hPtr;
    TkTextSegment *ewPtr;

    if (textPtr == NULL) {
	return TCL_ERROR;
    }

    hPtr = Tcl_FindHashEntry(&textPtr->sharedTextPtr->windowTable, name);
    if (hPtr == NULL) {
	return TCL_ERROR;
    }

    ewPtr = (TkTextSegment *)Tcl_GetHashValue(hPtr);
    indexPtr->tree = textPtr->sharedTextPtr->tree;
    indexPtr->linePtr = ewPtr->body.ew.linePtr;
    indexPtr->byteIndex = TkTextSegToOffset(ewPtr, indexPtr->linePtr);

    /*
     * If indexPtr refers to somewhere outside the -startline/-endline
     * range limits of the widget, error out since the window indeed is not
     * reachable from this text widget (it may be reachable from a peer).
     */

    if (TkTextIndexAdjustToStartEnd(textPtr, indexPtr, 1) == TCL_ERROR) {
	return TCL_ERROR;
    }

    return TCL_OK;
}

/*
 *--------------------------------------------------------------
 *
 * EmbWinGetClient --
 *
 *	Given a text widget and a segment which contains an embedded window,
 *	find the text-widget specific information about the embedded window,
 *	if any.
 *
 *	This function performs a completely linear lookup for a matching data
 *	structure. If we envisage using this code with dozens of peer widgets,
 *	then performance could become an issue and a more sophisticated lookup
 *	mechanism might be desirable.
 *
 * Results:
 *	NULL if no widget-specific info exists, otherwise the structure is
 *	returned.
 *
 * Side effects:
 *	None.
 *
 *--------------------------------------------------------------
 */

static TkTextEmbWindowClient *
EmbWinGetClient(
    const TkText *textPtr,	/* Information about text widget. */
    TkTextSegment *ewPtr)	/* Segment containing embedded window. */
{
    TkTextEmbWindowClient *client = ewPtr->body.ew.clients;

    while (client != NULL) {
	if (client->textPtr == textPtr) {
	    return client;
	}
	client = client->next;
    }
    return NULL;
}

/*
 * Local Variables:
 * mode: c
 * c-basic-offset: 4
 * fill-column: 78
 * End:
 */<|MERGE_RESOLUTION|>--- conflicted
+++ resolved
@@ -51,13 +51,8 @@
 			    int lineHeight, int baseline, int *xPtr,int *yPtr,
 			    int *widthPtr, int *heightPtr);
 static int		EmbWinConfigure(TkText *textPtr, TkTextSegment *ewPtr,
-<<<<<<< HEAD
 			    Tcl_Size objc, Tcl_Obj *const objv[]);
-static void		EmbWinDelayedUnmap(ClientData clientData);
-=======
-			    int objc, Tcl_Obj *const objv[]);
 static void		EmbWinDelayedUnmap(void *clientData);
->>>>>>> 90065814
 static int		EmbWinDeleteProc(TkTextSegment *segPtr,
 			    TkTextLine *linePtr, int treeGone);
 static int		EmbWinLayoutProc(TkText *textPtr,
