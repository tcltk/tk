--- conflicted
+++ resolved
@@ -59,8 +59,8 @@
 			    Tcl_Size offset, int maxX, Tcl_Size maxChars, int noCharsYet,
 			    TkWrapMode wrapMode, TkTextSpaceMode spaceMode, TkTextDispChunk *chunkPtr);
 static void		EmbWinStructureProc(void *clientData, XEvent *eventPtr);
-static void	        EmbWinDisplayProc(TkText *textPtr, TkTextDispChunk *chunkPtr,
-                            int x, int y, int lineHeight, int baseline, Display *display,
+static void		EmbWinDisplayProc(TkText *textPtr, TkTextDispChunk *chunkPtr,
+			    int x, int y, int lineHeight, int baseline, Display *display,
 			    Drawable dst, int screenY);
 static void		EmbWinUndisplayProc(TkText *textPtr, TkTextDispChunk *chunkPtr);
 static TkTextEmbWindowClient *EmbWinGetClient(const TkText *textPtr, TkTextSegment *ewPtr);
@@ -157,13 +157,9 @@
     {TK_OPTION_STRING_TABLE, "-align", NULL, NULL,
 	"center", TCL_INDEX_NONE, offsetof(TkTextEmbWindow, align), 0, alignStrings, 0},
     {TK_OPTION_STRING, "-create", NULL, NULL,
-<<<<<<< HEAD
-	NULL, TCL_INDEX_NONE, offsetof(TkTextEmbWindow, create), TK_OPTION_NULL_OK, 0, 0},
+	NULL, offsetof(TkTextEmbWindow, createObj), TCL_INDEX_NONE, TK_OPTION_NULL_OK, 0, 0},
     {TK_OPTION_BOOLEAN, "-owner", NULL, NULL,
 	"1", TCL_INDEX_NONE, offsetof(TkTextEmbWindow, isOwner), 0, 0, 0},
-=======
-	NULL, offsetof(TkTextEmbWindow, createObj), TCL_INDEX_NONE, TK_OPTION_NULL_OK, 0, 0},
->>>>>>> 9268c79a
     {TK_OPTION_PIXELS, "-padx", NULL, NULL,
 	"0", offsetof(TkTextEmbWindow, padXObj), offsetof(TkTextEmbWindow, padX), 0, 0, 0},
     {TK_OPTION_PIXELS, "-pady", NULL, NULL,
@@ -564,32 +560,8 @@
 	 * Create the new window segment and initialize it.
 	 */
 
-<<<<<<< HEAD
 	ewPtr = MakeWindow(textPtr);
 	client = ewPtr->body.ew.clients;
-=======
-	ewPtr = (TkTextSegment *)ckalloc(EW_SEG_SIZE);
-	ewPtr->typePtr = &tkTextEmbWindowType;
-	ewPtr->size = 1;
-	ewPtr->body.ew.sharedTextPtr = textPtr->sharedTextPtr;
-	ewPtr->body.ew.linePtr = NULL;
-	ewPtr->body.ew.tkwin = NULL;
-	ewPtr->body.ew.createObj = NULL;
-	ewPtr->body.ew.align = TK_ALIGN_CENTER;
-	ewPtr->body.ew.padX = ewPtr->body.ew.padY = 0;
-	ewPtr->body.ew.padXObj = ewPtr->body.ew.padYObj = NULL;
-	ewPtr->body.ew.stretch = 0;
-	ewPtr->body.ew.optionTable = Tk_CreateOptionTable(interp, optionSpecs);
-
-	client = (TkTextEmbWindowClient *)ckalloc(sizeof(TkTextEmbWindowClient));
-	client->next = NULL;
-	client->textPtr = textPtr;
-	client->tkwin = NULL;
-	client->chunkCount = 0;
-	client->displayed = 0;
-	client->parent = ewPtr;
-	ewPtr->body.ew.clients = client;
->>>>>>> 9268c79a
 
 	/*
 	 * Link the segment into the text widget, then configure it (delete it
@@ -1299,7 +1271,7 @@
 	    client->displayed = 0;
 	}
 	Tcl_CancelIdleCall(EmbWinDelayedUnmap, client);
-	if (client->tkwin && ewPtr->body.ew.create) {
+	if (client->tkwin && ewPtr->body.ew.createObj) {
 	    Tk_DeleteEventHandler(client->tkwin, StructureNotifyMask, EmbWinStructureProc, client);
 	    if (ewPtr->body.ew.isOwner) {
 		Tk_DestroyWindow(client->tkwin);
@@ -1372,7 +1344,7 @@
 {
     int isNew;
 
-    if (ewPtr->body.ew.create) {
+    if (ewPtr->body.ew.createObj) {
 	/*
 	 * EmbWinLayoutProc is doing the creation of the window.
 	 */
@@ -1423,10 +1395,10 @@
     TCL_UNUSED(Tcl_Size),		/* Chunk must not include more than this many characters. */
     int noCharsYet,		/* 'true' means no characters have been assigned to this line yet. */
     TkWrapMode wrapMode,	/* Wrap mode to use for line: TEXT_WRAPMODE_CHAR, TEXT_WRAPMODE_NONE,
-    				 * TEXT_WRAPMODE_WORD, or TEXT_WRAPMODE_CODEPOINT. */
+				 * TEXT_WRAPMODE_WORD, or TEXT_WRAPMODE_CODEPOINT. */
     TCL_UNUSED(TkTextSpaceMode),	/* Not used. */
     TkTextDispChunk *chunkPtr)	/* Structure to fill in with information about this chunk. The x
-    				 * field has already been set by the caller. This argument may be
+				 * field has already been set by the caller. This argument may be
 				 * NULL. */
 {
     int width, height;
@@ -1440,14 +1412,9 @@
     client = EmbWinGetClient(textPtr, ewPtr);
     ewPtr->body.ew.tkwin = client ? client->tkwin : NULL;
 
-<<<<<<< HEAD
-    if (!ewPtr->body.ew.tkwin && ewPtr->body.ew.create) {
+    if (!ewPtr->body.ew.tkwin && ewPtr->body.ew.createObj) {
 	int code;
 	int isNew;
-=======
-    if ((ewPtr->body.ew.tkwin == NULL) && (ewPtr->body.ew.createObj != NULL)) {
-	int code, isNew;
->>>>>>> 9268c79a
 	Tk_Window ancestor;
 	const char *before, *string;
 	Tcl_DString name, buf, *dsPtr = NULL;
@@ -1527,7 +1494,7 @@
 		break;
 	    }
 	    if (Tk_TopWinHierarchy(ancestor)) {
-	    	cantEmbed = 1;
+		cantEmbed = 1;
 		break;
 	    }
 	}
