--- conflicted
+++ resolved
@@ -1725,13 +1725,10 @@
 
     /*
      * Mark the window as displayed so that it won't get unmapped.
-<<<<<<< HEAD
-=======
      * <TODO>: Tk_MaintainGeometry/Tk_MapWindow may run event handlers,
      *         in particular for the <Map> event. If the bound script
      *         deletes the embedded window or the text widget we will
      *         soon crash.
->>>>>>> c899dbf6
      */
 
     client->displayed = 1;
