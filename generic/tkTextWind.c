/*
 * tkTextWind.c --
 *
 *	This file contains code that allows arbitrary windows to be nested
 *	inside text widgets. It also implements the "window" widget command
 *	for texts.
 *
 * Copyright (c) 1994 The Regents of the University of California.
 * Copyright (c) 1994-1997 Sun Microsystems, Inc.
 *
 * See the file "license.terms" for information on usage and redistribution of
 * this file, and for a DISCLAIMER OF ALL WARRANTIES.
 */

#include "tkPort.h"
#include "tkText.h"

/*
 * The following structure is the official type record for the embedded window
 * geometry manager:
 */

static void		EmbWinRequestProc(ClientData clientData,
			    Tk_Window tkwin);
static void		EmbWinLostSlaveProc(ClientData clientData,
			    Tk_Window tkwin);

static const Tk_GeomMgr textGeomType = {
    "text",			/* name */
    EmbWinRequestProc,		/* requestProc */
    EmbWinLostSlaveProc,	/* lostSlaveProc */
};

/*
 * Macro that determines the size of an embedded window segment:
 */

#define EW_SEG_SIZE ((unsigned) (Tk_Offset(TkTextSegment, body) \
	+ sizeof(TkTextEmbWindow)))

/*
 * Prototypes for functions defined in this file:
 */

static TkTextSegment *	EmbWinCleanupProc(TkTextSegment *segPtr,
			    TkTextLine *linePtr);
static void		EmbWinCheckProc(TkTextSegment *segPtr,
			    TkTextLine *linePtr);
static void		EmbWinBboxProc(TkText *textPtr,
			    TkTextDispChunk *chunkPtr, int index, int y,
			    int lineHeight, int baseline, int *xPtr,int *yPtr,
			    int *widthPtr, int *heightPtr);
static int		EmbWinConfigure(TkText *textPtr, TkTextSegment *ewPtr,
			    int objc, Tcl_Obj *const objv[]);
static void		EmbWinDelayedUnmap(ClientData clientData);
static int		EmbWinDeleteProc(TkTextSegment *segPtr,
			    TkTextLine *linePtr, int treeGone);
static int		EmbWinLayoutProc(TkText *textPtr,
			    TkTextIndex *indexPtr, TkTextSegment *segPtr,
			    int offset, int maxX, int maxChars,int noCharsYet,
			    TkWrapMode wrapMode, TkTextDispChunk *chunkPtr);
static void		EmbWinStructureProc(ClientData clientData,
			    XEvent *eventPtr);
static void		EmbWinUndisplayProc(TkText *textPtr,
			    TkTextDispChunk *chunkPtr);
static TkTextEmbWindowClient* EmbWinGetClient(const TkText *textPtr,
			    TkTextSegment *ewPtr);

/*
 * The following structure declares the "embedded window" segment type.
 */

static const Tk_SegType tkTextEmbWindowType = {
    "window",			/* name */
    0,				/* leftGravity */
    NULL,			/* splitProc */
    EmbWinDeleteProc,		/* deleteProc */
    EmbWinCleanupProc,		/* cleanupProc */
    NULL,			/* lineChangeProc */
    EmbWinLayoutProc,		/* layoutProc */
    EmbWinCheckProc		/* checkProc */
};

/*
 * Definitions for alignment values:
 */

static const char *alignStrings[] = {
    "baseline", "bottom", "center", "top", NULL
};

typedef enum {
    ALIGN_BASELINE, ALIGN_BOTTOM, ALIGN_CENTER, ALIGN_TOP
} alignMode;

/*
 * Information used for parsing window configuration options:
 */

static const Tk_OptionSpec optionSpecs[] = {
    {TK_OPTION_STRING_TABLE, "-align", NULL, NULL,
	"center", -1, Tk_Offset(TkTextEmbWindow, align),
	0, (ClientData) alignStrings, 0},
    {TK_OPTION_STRING, "-create", NULL, NULL,
	NULL, -1, Tk_Offset(TkTextEmbWindow, create), TK_OPTION_NULL_OK, 0, 0},
    {TK_OPTION_PIXELS, "-padx", NULL, NULL,
	"0", -1, Tk_Offset(TkTextEmbWindow, padX), 0, 0, 0},
    {TK_OPTION_PIXELS, "-pady", NULL, NULL,
	"0", -1, Tk_Offset(TkTextEmbWindow, padY), 0, 0, 0},
    {TK_OPTION_BOOLEAN, "-stretch", NULL, NULL,
	"0", -1, Tk_Offset(TkTextEmbWindow, stretch), 0, 0, 0},
    {TK_OPTION_WINDOW, "-window", NULL, NULL,
	NULL, -1, Tk_Offset(TkTextEmbWindow, tkwin), TK_OPTION_NULL_OK, 0, 0},
    {TK_OPTION_END}
};

/*
 *--------------------------------------------------------------
 *
 * TkTextWindowCmd --
 *
 *	This function implements the "window" widget command for text widgets.
 *	See the user documentation for details on what it does.
 *
 * Results:
 *	A standard Tcl result or error.
 *
 * Side effects:
 *	See the user documentation.
 *
 *--------------------------------------------------------------
 */

int
TkTextWindowCmd(
    register TkText *textPtr,	/* Information about text widget. */
    Tcl_Interp *interp,		/* Current interpreter. */
    int objc,			/* Number of arguments. */
    Tcl_Obj *const objv[])	/* Argument objects. Someone else has already
				 * parsed this command enough to know that
				 * objv[1] is "window". */
{
    int optionIndex;
    static const char *windOptionStrings[] = {
	"cget", "configure", "create", "names", NULL
    };
    enum windOptions {
	WIND_CGET, WIND_CONFIGURE, WIND_CREATE, WIND_NAMES
    };
    register TkTextSegment *ewPtr;

    if (objc < 3) {
	Tcl_WrongNumArgs(interp, 2, objv, "option ?arg arg ...?");
	return TCL_ERROR;
    }
    if (Tcl_GetIndexFromObj(interp, objv[2], windOptionStrings,
	    "window option", 0, &optionIndex) != TCL_OK) {
	return TCL_ERROR;
    }
    switch ((enum windOptions) optionIndex) {
    case WIND_CGET: {
	TkTextIndex index;
	TkTextSegment *ewPtr;
	Tcl_Obj *objPtr;
	TkTextEmbWindowClient *client;

	if (objc != 5) {
	    Tcl_WrongNumArgs(interp, 3, objv, "index option");
	    return TCL_ERROR;
	}
	if (TkTextGetObjIndex(interp, textPtr, objv[3], &index) != TCL_OK) {
	    return TCL_ERROR;
	}
	ewPtr = TkTextIndexToSeg(&index, NULL);
	if (ewPtr->typePtr != &tkTextEmbWindowType) {
	    Tcl_AppendResult(interp, "no embedded window at index \"",
		    Tcl_GetString(objv[3]), "\"", NULL);
	    return TCL_ERROR;
	}

	/*
	 * Copy over client specific value before querying.
	 */

	client = EmbWinGetClient(textPtr, ewPtr);
	if (client != NULL) {
	    ewPtr->body.ew.tkwin = client->tkwin;
	} else {
	    ewPtr->body.ew.tkwin = NULL;
	}

	objPtr = Tk_GetOptionValue(interp, (char *) &ewPtr->body.ew,
		ewPtr->body.ew.optionTable, objv[4], textPtr->tkwin);
	if (objPtr == NULL) {
	    return TCL_ERROR;
	}
	Tcl_SetObjResult(interp, objPtr);
	return TCL_OK;
    }
    case WIND_CONFIGURE: {
	TkTextIndex index;
	TkTextSegment *ewPtr;

	if (objc < 4) {
	    Tcl_WrongNumArgs(interp, 3, objv, "index ?option value ...?");
	    return TCL_ERROR;
	}
	if (TkTextGetObjIndex(interp, textPtr, objv[3], &index) != TCL_OK) {
	    return TCL_ERROR;
	}
	ewPtr = TkTextIndexToSeg(&index, NULL);
	if (ewPtr->typePtr != &tkTextEmbWindowType) {
	    Tcl_AppendResult(interp, "no embedded window at index \"",
		    Tcl_GetString(objv[3]), "\"", NULL);
	    return TCL_ERROR;
	}
	if (objc <= 5) {
	    TkTextEmbWindowClient *client;
	    Tcl_Obj* objPtr;

	    /*
	     * Copy over client specific value before querying.
	     */

	    client = EmbWinGetClient(textPtr, ewPtr);
	    if (client != NULL) {
		ewPtr->body.ew.tkwin = client->tkwin;
	    } else {
		ewPtr->body.ew.tkwin = NULL;
	    }

	    objPtr = Tk_GetOptionInfo(interp, (char *) &ewPtr->body.ew,
		    ewPtr->body.ew.optionTable, (objc == 5) ? objv[4] : NULL,
		    textPtr->tkwin);
	    if (objPtr == NULL) {
		return TCL_ERROR;
	    }
	    Tcl_SetObjResult(interp, objPtr);
	    return TCL_OK;
	} else {
	    TkTextChanged(textPtr->sharedTextPtr, NULL, &index, &index);

	    /*
	     * It's probably not true that all window configuration can change
	     * the line height, so we could be more efficient here and only
	     * call this when necessary.
	     */

	    TkTextInvalidateLineMetrics(textPtr->sharedTextPtr, NULL,
		    index.linePtr, 0, TK_TEXT_INVALIDATE_ONLY);
	    return EmbWinConfigure(textPtr, ewPtr, objc-4, objv+4);
	}
    }
    case WIND_CREATE: {
	TkTextIndex index;
	int lineIndex;
	TkTextEmbWindowClient *client;
	int res;

	/*
	 * Add a new window. Find where to put the new window, and mark that
	 * position for redisplay.
	 */

	if (objc < 4) {
	    Tcl_WrongNumArgs(interp, 3, objv, "index ?option value ...?");
	    return TCL_ERROR;
	}
	if (TkTextGetObjIndex(interp, textPtr, objv[3], &index) != TCL_OK) {
	    return TCL_ERROR;
	}

	/*
	 * Don't allow insertions on the last (dummy) line of the text.
	 */

	lineIndex = TkBTreeLinesTo(textPtr, index.linePtr);
	if (lineIndex == TkBTreeNumLines(textPtr->sharedTextPtr->tree,
		textPtr)) {
	    lineIndex--;
	    TkTextMakeByteIndex(textPtr->sharedTextPtr->tree, textPtr,
		    lineIndex, 1000000, &index);
	}

	/*
	 * Create the new window segment and initialize it.
	 */

	ewPtr = (TkTextSegment *) ckalloc(EW_SEG_SIZE);
	ewPtr->typePtr = &tkTextEmbWindowType;
	ewPtr->size = 1;
	ewPtr->body.ew.sharedTextPtr = textPtr->sharedTextPtr;
	ewPtr->body.ew.linePtr = NULL;
	ewPtr->body.ew.tkwin = NULL;
	ewPtr->body.ew.create = NULL;
	ewPtr->body.ew.align = ALIGN_CENTER;
	ewPtr->body.ew.padX = ewPtr->body.ew.padY = 0;
	ewPtr->body.ew.stretch = 0;
	ewPtr->body.ew.optionTable = Tk_CreateOptionTable(interp, optionSpecs);

	client = (TkTextEmbWindowClient *)
		ckalloc(sizeof(TkTextEmbWindowClient));
	client->next = NULL;
	client->textPtr = textPtr;
	client->tkwin = NULL;
	client->chunkCount = 0;
	client->displayed = 0;
	client->parent = ewPtr;
	ewPtr->body.ew.clients = client;

	/*
	 * Link the segment into the text widget, then configure it (delete it
	 * again if the configuration fails).
	 */

	TkTextChanged(textPtr->sharedTextPtr, NULL, &index, &index);
	TkBTreeLinkSegment(ewPtr, &index);
	res = EmbWinConfigure(textPtr, ewPtr, objc-4, objv+4);
	client->tkwin = ewPtr->body.ew.tkwin;
	if (res != TCL_OK) {
	    TkTextIndex index2;

	    TkTextIndexForwChars(NULL, &index, 1, &index2, COUNT_INDICES);
	    TkBTreeDeleteIndexRange(textPtr->sharedTextPtr->tree, &index,
		    &index2);
	    return TCL_ERROR;
	}
	TkTextInvalidateLineMetrics(textPtr->sharedTextPtr, NULL,
		index.linePtr, 0, TK_TEXT_INVALIDATE_ONLY);
	break;
    }
    case WIND_NAMES: {
	Tcl_HashSearch search;
	Tcl_HashEntry *hPtr;

	if (objc != 3) {
	    Tcl_WrongNumArgs(interp, 3, objv, NULL);
	    return TCL_ERROR;
	}
	for (hPtr = Tcl_FirstHashEntry(&textPtr->sharedTextPtr->windowTable,
		&search); hPtr != NULL; hPtr = Tcl_NextHashEntry(&search)) {
	    Tcl_AppendElement(interp,
		    Tcl_GetHashKey(&textPtr->sharedTextPtr->markTable, hPtr));
	}
	break;
    }
    }
    return TCL_OK;
}

/*
 *--------------------------------------------------------------
 *
 * EmbWinConfigure --
 *
 *	This function is called to handle configuration options for an
 *	embedded window, using an objc/objv list.
 *
 * Results:
 *	The return value is a standard Tcl result. If TCL_ERROR is returned,
 *	then the interp's result contains an error message..
 *
 * Side effects:
 *	Configuration information for the embedded window changes, such as
 *	alignment, stretching, or name of the embedded window.
 *
 *	Note that this function may leave widget specific client information
 *	with a NULL tkwin attached to ewPtr. While we could choose to clean up
 *	the client data structure here, there is no need to do so, and it is
 *	likely that the user is going to adjust the tkwin again soon.
 *
 *--------------------------------------------------------------
 */

static int
EmbWinConfigure(
    TkText *textPtr,		/* Information about text widget that contains
				 * embedded window. */
    TkTextSegment *ewPtr,	/* Embedded window to be configured. */
    int objc,			/* Number of strings in objv. */
    Tcl_Obj *const objv[])	/* Array of objects describing configuration
				 * options. */
{
    Tk_Window oldWindow;
    TkTextEmbWindowClient *client;

    /*
     * Copy over client specific value before querying or setting.
     */

    client = EmbWinGetClient(textPtr, ewPtr);
    if (client != NULL) {
	ewPtr->body.ew.tkwin = client->tkwin;
    } else {
	ewPtr->body.ew.tkwin = NULL;
    }

    oldWindow = ewPtr->body.ew.tkwin;
    if (Tk_SetOptions(textPtr->interp, (char *) &ewPtr->body.ew,
	    ewPtr->body.ew.optionTable, objc, objv, textPtr->tkwin, NULL,
	    NULL) != TCL_OK) {
	return TCL_ERROR;
    }

    if (oldWindow != ewPtr->body.ew.tkwin) {
	if (oldWindow != NULL) {
	    Tcl_DeleteHashEntry(Tcl_FindHashEntry(
		    &textPtr->sharedTextPtr->windowTable,
		    Tk_PathName(oldWindow)));
	    Tk_DeleteEventHandler(oldWindow, StructureNotifyMask,
		    EmbWinStructureProc, (ClientData) client);
	    Tk_ManageGeometry(oldWindow, NULL, (ClientData) NULL);
	    if (textPtr->tkwin != Tk_Parent(oldWindow)) {
		Tk_UnmaintainGeometry(oldWindow, textPtr->tkwin);
	    } else {
		Tk_UnmapWindow(oldWindow);
	    }
	}
	if (client != NULL) {
	    client->tkwin = NULL;
	}
	if (ewPtr->body.ew.tkwin != NULL) {
	    Tk_Window ancestor, parent;
	    Tcl_HashEntry *hPtr;
	    int isNew;

	    /*
	     * Make sure that the text is either the parent of the embedded
	     * window or a descendant of that parent. Also, don't allow a
	     * top-level window to be managed inside a text.
	     */

	    parent = Tk_Parent(ewPtr->body.ew.tkwin);
	    for (ancestor = textPtr->tkwin; ; ancestor = Tk_Parent(ancestor)) {
		if (ancestor == parent) {
		    break;
		}
		if (Tk_TopWinHierarchy(ancestor)) {
		badMaster:
		    Tcl_AppendResult(textPtr->interp, "can't embed ",
			    Tk_PathName(ewPtr->body.ew.tkwin), " in ",
			    Tk_PathName(textPtr->tkwin), NULL);
		    ewPtr->body.ew.tkwin = NULL;
		    if (client != NULL) {
			client->tkwin = NULL;
		    }
		    return TCL_ERROR;
		}
	    }
	    if (Tk_TopWinHierarchy(ewPtr->body.ew.tkwin)
		    || (ewPtr->body.ew.tkwin == textPtr->tkwin)) {
		goto badMaster;
	    }

	    if (client == NULL) {
		/*
		 * Have to make the new client.
		 */

		client = (TkTextEmbWindowClient *)
			ckalloc(sizeof(TkTextEmbWindowClient));
		client->next = ewPtr->body.ew.clients;
		client->textPtr = textPtr;
		client->tkwin = NULL;
		client->chunkCount = 0;
		client->displayed = 0;
		client->parent = ewPtr;
		ewPtr->body.ew.clients = client;
	    }
	    client->tkwin = ewPtr->body.ew.tkwin;

	    /*
	     * Take over geometry management for the window, plus create an
	     * event handler to find out when it is deleted.
	     */

	    Tk_ManageGeometry(ewPtr->body.ew.tkwin, &textGeomType,
		    (ClientData) client);
	    Tk_CreateEventHandler(ewPtr->body.ew.tkwin, StructureNotifyMask,
		    EmbWinStructureProc, (ClientData) client);

	    /*
	     * Special trick!  Must enter into the hash table *after* calling
	     * Tk_ManageGeometry: if the window was already managed elsewhere
	     * in this text, the Tk_ManageGeometry call will cause the entry
	     * to be removed, which could potentially lose the new entry.
	     */

	    hPtr = Tcl_CreateHashEntry(&textPtr->sharedTextPtr->windowTable,
		    Tk_PathName(ewPtr->body.ew.tkwin), &isNew);
	    Tcl_SetHashValue(hPtr, ewPtr);
	}
    }
    return TCL_OK;
}

/*
 *--------------------------------------------------------------
 *
 * EmbWinStructureProc --
 *
 *	This function is invoked by the Tk event loop whenever StructureNotify
 *	events occur for a window that's embedded in a text widget. This
 *	function's only purpose is to clean up when windows are deleted.
 *
 * Results:
 *	None.
 *
 * Side effects:
 *	The window is disassociated from the window segment, and the portion
 *	of the text is redisplayed.
 *
 *--------------------------------------------------------------
 */

static void
EmbWinStructureProc(
    ClientData clientData,	/* Pointer to record describing window item. */
    XEvent *eventPtr)		/* Describes what just happened. */
{
    TkTextEmbWindowClient *client = (TkTextEmbWindowClient*)clientData;
    TkTextSegment *ewPtr = client->parent;
    TkTextIndex index;
    Tcl_HashEntry *hPtr;

    if (eventPtr->type != DestroyNotify) {
	return;
    }

    hPtr = Tcl_FindHashEntry(&ewPtr->body.ew.sharedTextPtr->windowTable,
	    Tk_PathName(client->tkwin));
    if (hPtr != NULL) {
	/*
	 * This may not exist if the entire widget is being deleted.
	 */

	Tcl_DeleteHashEntry(hPtr);
    }

    ewPtr->body.ew.tkwin = NULL;
    client->tkwin = NULL;
    index.tree = ewPtr->body.ew.sharedTextPtr->tree;
    index.linePtr = ewPtr->body.ew.linePtr;
    index.byteIndex = TkTextSegToOffset(ewPtr, ewPtr->body.ew.linePtr);
    TkTextChanged(ewPtr->body.ew.sharedTextPtr, NULL, &index, &index);
    TkTextInvalidateLineMetrics(ewPtr->body.ew.sharedTextPtr, NULL,
	    index.linePtr, 0, TK_TEXT_INVALIDATE_ONLY);
}

/*
 *--------------------------------------------------------------
 *
 * EmbWinRequestProc --
 *
 *	This function is invoked whenever a window that's associated with a
 *	window canvas item changes its requested dimensions.
 *
 * Results:
 *	None.
 *
 * Side effects:
 *	The size and location on the screen of the window may change,
 *	depending on the options specified for the window item.
 *
 *--------------------------------------------------------------
 */

	/* ARGSUSED */
static void
EmbWinRequestProc(
    ClientData clientData,	/* Pointer to record for window item. */
    Tk_Window tkwin)		/* Window that changed its desired size. */
{
    TkTextEmbWindowClient *client = (TkTextEmbWindowClient*)clientData;
    TkTextSegment *ewPtr = client->parent;
    TkTextIndex index;

    index.tree = ewPtr->body.ew.sharedTextPtr->tree;
    index.linePtr = ewPtr->body.ew.linePtr;
    index.byteIndex = TkTextSegToOffset(ewPtr, ewPtr->body.ew.linePtr);
    TkTextChanged(ewPtr->body.ew.sharedTextPtr, NULL, &index, &index);
    TkTextInvalidateLineMetrics(ewPtr->body.ew.sharedTextPtr, NULL,
	    index.linePtr, 0, TK_TEXT_INVALIDATE_ONLY);
}

/*
 *--------------------------------------------------------------
 *
 * EmbWinLostSlaveProc --
 *
 *	This function is invoked by the Tk geometry manager when a slave
 *	window managed by a text widget is claimed away by another geometry
 *	manager.
 *
 * Results:
 *	None.
 *
 * Side effects:
 *	The window is disassociated from the window segment, and the portion
 *	of the text is redisplayed.
 *
 *--------------------------------------------------------------
 */

static void
EmbWinLostSlaveProc(
    ClientData clientData,	/* Pointer to record describing window item. */
    Tk_Window tkwin)		/* Window that was claimed away by another
				 * geometry manager. */
{
    TkTextEmbWindowClient *client = (TkTextEmbWindowClient*)clientData;
    TkTextSegment *ewPtr = client->parent;
    TkTextIndex index;
    Tcl_HashEntry *hPtr;
    TkTextEmbWindowClient *loop;

    Tk_DeleteEventHandler(client->tkwin, StructureNotifyMask,
	    EmbWinStructureProc, (ClientData) client);
    Tcl_CancelIdleCall(EmbWinDelayedUnmap, (ClientData) client);
    if (client->textPtr->tkwin != Tk_Parent(tkwin)) {
	Tk_UnmaintainGeometry(tkwin, client->textPtr->tkwin);
    } else {
	Tk_UnmapWindow(tkwin);
    }
    hPtr = Tcl_FindHashEntry(&ewPtr->body.ew.sharedTextPtr->windowTable,
	    Tk_PathName(client->tkwin));
    Tcl_DeleteHashEntry(hPtr);
    client->tkwin = NULL;
    ewPtr->body.ew.tkwin = NULL;

    /*
     * Free up the memory allocation for this client.
     */

    loop = ewPtr->body.ew.clients;
    if (loop == client) {
	ewPtr->body.ew.clients = client->next;
    } else {
	while (loop->next != client) {
	    loop = loop->next;
	}
	loop->next = client->next;
    }
    ckfree((char *) client);

    index.tree = ewPtr->body.ew.sharedTextPtr->tree;
    index.linePtr = ewPtr->body.ew.linePtr;
    index.byteIndex = TkTextSegToOffset(ewPtr, ewPtr->body.ew.linePtr);
    TkTextChanged(ewPtr->body.ew.sharedTextPtr, NULL, &index, &index);
    TkTextInvalidateLineMetrics(ewPtr->body.ew.sharedTextPtr, NULL,
	    index.linePtr, 0, TK_TEXT_INVALIDATE_ONLY);
}

/*
 *--------------------------------------------------------------
 *
 * TkTextWinFreeClient --
 *
 *	Free up the hash entry and client information for a given embedded
 *	window.
 *
 *	It is assumed the caller will manage the linked list of clients
 *	associated with the relevant TkTextSegment.
 *
 * Results:
 *	Nothing.
 *
 * Side effects:
 *	The embedded window information for a single client is deleted, if it
 *	exists, and any resources associated with it are released.
 *
 *--------------------------------------------------------------
 */

void
TkTextWinFreeClient(
    Tcl_HashEntry *hPtr,	/* Hash entry corresponding to this client, or
				 * NULL */
    TkTextEmbWindowClient *client)
				/* Client data structure, with the 'tkwin'
				 * field to be cleaned up. */
{
    if (hPtr != NULL) {
	/*
	 * (It's possible for there to be no hash table entry for this window,
	 * if an error occurred while creating the window segment but before
	 * the window got added to the table)
	 */

	Tcl_DeleteHashEntry(hPtr);
    }

    /*
     * Delete the event handler for the window before destroying the window,
     * so that EmbWinStructureProc doesn't get called (we'll already do
     * everything that it would have done, and it will just get confused).
     */

    if (client->tkwin != NULL) {
	Tk_DeleteEventHandler(client->tkwin, StructureNotifyMask,
		EmbWinStructureProc, (ClientData) client);
	Tk_DestroyWindow(client->tkwin);
    }
    Tcl_CancelIdleCall(EmbWinDelayedUnmap, (ClientData) client);

    /*
     * Free up this client.
     */

    ckfree((char *) client);
}

/*
 *--------------------------------------------------------------
 *
 * EmbWinDeleteProc --
 *
 *	This function is invoked by the text B-tree code whenever an embedded
 *	window lies in a range of characters being deleted.
 *
 * Results:
 *	Returns 0 to indicate that the deletion has been accepted.
 *
 * Side effects:
 *	The embedded window is deleted, if it exists, and any resources
 *	associated with it are released.
 *
 *--------------------------------------------------------------
 */

	/* ARGSUSED */
static int
EmbWinDeleteProc(
    TkTextSegment *ewPtr,	/* Segment being deleted. */
    TkTextLine *linePtr,	/* Line containing segment. */
    int treeGone)		/* Non-zero means the entire tree is being
				 * deleted, so everything must get cleaned
				 * up. */
{
    TkTextEmbWindowClient *client;
    client = ewPtr->body.ew.clients;

    while (client != NULL) {
	TkTextEmbWindowClient *next = client->next;
	Tcl_HashEntry *hPtr = NULL;

	if (client->tkwin != NULL) {
	    hPtr = Tcl_FindHashEntry(
		    &ewPtr->body.ew.sharedTextPtr->windowTable,
		    Tk_PathName(client->tkwin));
	}
	TkTextWinFreeClient(hPtr, client);
	client = next;
    }
    ewPtr->body.ew.clients = NULL;

    Tk_FreeConfigOptions((char *) &ewPtr->body.ew, ewPtr->body.ew.optionTable,
	    NULL);

    /*
     * Free up all memory allocated.
     */

    ckfree((char *) ewPtr);
    return 0;
}

/*
 *--------------------------------------------------------------
 *
 * EmbWinCleanupProc --
 *
 *	This function is invoked by the B-tree code whenever a segment
 *	containing an embedded window is moved from one line to another.
 *
 * Results:
 *	None.
 *
 * Side effects:
 *	The linePtr field of the segment gets updated.
 *
 *--------------------------------------------------------------
 */

static TkTextSegment *
EmbWinCleanupProc(
    TkTextSegment *ewPtr,	/* Mark segment that's being moved. */
    TkTextLine *linePtr)	/* Line that now contains segment. */
{
    ewPtr->body.ew.linePtr = linePtr;
    return ewPtr;
}

/*
 *--------------------------------------------------------------
 *
 * EmbWinLayoutProc --
 *
 *	This function is the "layoutProc" for embedded window segments.
 *
 * Results:
 *	1 is returned to indicate that the segment should be displayed. The
 *	chunkPtr structure is filled in.
 *
 * Side effects:
 *	None, except for filling in chunkPtr.
 *
 *--------------------------------------------------------------
 */

	/*ARGSUSED*/
static int
EmbWinLayoutProc(
    TkText *textPtr,		/* Text widget being layed out. */
    TkTextIndex *indexPtr,	/* Identifies first character in chunk. */
    TkTextSegment *ewPtr,	/* Segment corresponding to indexPtr. */
    int offset,			/* Offset within segPtr corresponding to
				 * indexPtr (always 0). */
    int maxX,			/* Chunk must not occupy pixels at this
				 * position or higher. */
    int maxChars,		/* Chunk must not include more than this many
				 * characters. */
    int noCharsYet,		/* Non-zero means no characters have been
				 * assigned to this line yet. */
    TkWrapMode wrapMode,	/* Wrap mode to use for line:
				 * TEXT_WRAPMODE_CHAR, TEXT_WRAPMODE_NONE, or
				 * TEXT_WRAPMODE_WORD. */
    register TkTextDispChunk *chunkPtr)
				/* Structure to fill in with information about
				 * this chunk. The x field has already been
				 * set by the caller. */
{
    int width, height;
    TkTextEmbWindowClient *client;

    if (offset != 0) {
	Tcl_Panic("Non-zero offset in EmbWinLayoutProc");
    }

    client = EmbWinGetClient(textPtr, ewPtr);
    if (client == NULL) {
	ewPtr->body.ew.tkwin = NULL;
    } else {
	ewPtr->body.ew.tkwin = client->tkwin;
    }

    if ((ewPtr->body.ew.tkwin == NULL) && (ewPtr->body.ew.create != NULL)) {
	int code, isNew;
	Tk_Window ancestor;
	Tcl_HashEntry *hPtr;
	const char *before, *string;
	Tcl_DString name, buf, *dsPtr = NULL;

	before = ewPtr->body.ew.create;

	/*
	 * Find everything up to the next % character and append it to the
	 * result string.
	 */

<<<<<<< HEAD
	string = before;
	while (*string != 0) {
	    if ((*string == '%') && (string[1] == '%' || string[1] == 'W')) {
		if (dsPtr == NULL) {
		    Tcl_DStringInit(&buf);
		    dsPtr = &buf;
		}
		if (string != before) {
		    Tcl_DStringAppend(dsPtr, before, (int) (string-before));
		    before = string;
		}
		if (string[1] == '%') {
		    Tcl_DStringAppend(dsPtr, "%", 1);
		} else {
		    /*
		     * Substitute string as proper Tcl list element.
		     */

		    int spaceNeeded, cvtFlags, length;
		    const char *str = Tk_PathName(textPtr->tkwin);

		    spaceNeeded = Tcl_ScanElement(str, &cvtFlags);
		    length = Tcl_DStringLength(dsPtr);
		    Tcl_DStringSetLength(dsPtr, length + spaceNeeded);
		    spaceNeeded = Tcl_ConvertElement(str,
			    Tcl_DStringValue(dsPtr) + length,
			    cvtFlags | TCL_DONT_USE_BRACES);
		    Tcl_DStringSetLength(dsPtr, length + spaceNeeded);
		}
		before += 2;
		string++;
	    }
	    string++;
	}

	/*
	 * The window doesn't currently exist. Create it by evaluating the
	 * creation script. The script must return the window's path name:
	 * look up that name to get back to the window token. Then register
	 * ourselves as the geometry manager for the window.
	 */

	if (dsPtr != NULL) {
	    Tcl_DStringAppend(dsPtr, before, (int) (string-before));
	    code = Tcl_GlobalEval(textPtr->interp, Tcl_DStringValue(dsPtr));
	    Tcl_DStringFree(dsPtr);
	} else {
	    code = Tcl_GlobalEval(textPtr->interp, ewPtr->body.ew.create);
	}
=======
	code = Tcl_EvalEx(textPtr->interp, ewPtr->body.ew.create, -1, TCL_EVAL_GLOBAL);
>>>>>>> 6327a8b0
	if (code != TCL_OK) {
	createError:
	    Tcl_BackgroundError(textPtr->interp);
	    goto gotWindow;
	}
	Tcl_DStringInit(&name);
	Tcl_DStringAppend(&name, Tcl_GetStringResult(textPtr->interp), -1);
	Tcl_ResetResult(textPtr->interp);
	ewPtr->body.ew.tkwin = Tk_NameToWindow(textPtr->interp,
		Tcl_DStringValue(&name), textPtr->tkwin);
	Tcl_DStringFree(&name);
	if (ewPtr->body.ew.tkwin == NULL) {
	    goto createError;
	}
	for (ancestor = textPtr->tkwin; ; ancestor = Tk_Parent(ancestor)) {
	    if (ancestor == Tk_Parent(ewPtr->body.ew.tkwin)) {
		break;
	    }
	    if (Tk_TopWinHierarchy(ancestor)) {
	    badMaster:
		Tcl_AppendResult(textPtr->interp, "can't embed ",
			Tk_PathName(ewPtr->body.ew.tkwin), " relative to ",
			Tk_PathName(textPtr->tkwin), NULL);
		Tcl_BackgroundError(textPtr->interp);
		ewPtr->body.ew.tkwin = NULL;
		goto gotWindow;
	    }
	}
	if (Tk_TopWinHierarchy(ewPtr->body.ew.tkwin)
		|| (textPtr->tkwin == ewPtr->body.ew.tkwin)) {
	    goto badMaster;
	}

	if (client == NULL) {
	    /*
	     * We just used a '-create' script to make a new window, which we
	     * now need to add to our client list.
	     */

	    client = (TkTextEmbWindowClient *)
		    ckalloc(sizeof(TkTextEmbWindowClient));
	    client->next = ewPtr->body.ew.clients;
	    client->textPtr = textPtr;
	    client->tkwin = NULL;
	    client->chunkCount = 0;
	    client->displayed = 0;
	    client->parent = ewPtr;
	    ewPtr->body.ew.clients = client;
	}

	client->tkwin = ewPtr->body.ew.tkwin;
	Tk_ManageGeometry(client->tkwin, &textGeomType,
		(ClientData) client);
	Tk_CreateEventHandler(client->tkwin, StructureNotifyMask,
		EmbWinStructureProc, (ClientData) client);

	/*
	 * Special trick! Must enter into the hash table *after* calling
	 * Tk_ManageGeometry: if the window was already managed elsewhere in
	 * this text, the Tk_ManageGeometry call will cause the entry to be
	 * removed, which could potentially lose the new entry.
	 */

	hPtr = Tcl_CreateHashEntry(&textPtr->sharedTextPtr->windowTable,
		Tk_PathName(client->tkwin), &isNew);
	Tcl_SetHashValue(hPtr, ewPtr);
    }

    /*
     * See if there's room for this window on this line.
     */

  gotWindow:
    if (ewPtr->body.ew.tkwin == NULL) {
	width = 0;
	height = 0;
    } else {
	width = Tk_ReqWidth(ewPtr->body.ew.tkwin) + 2*ewPtr->body.ew.padX;
	height = Tk_ReqHeight(ewPtr->body.ew.tkwin) + 2*ewPtr->body.ew.padY;
    }
    if ((width > (maxX - chunkPtr->x))
	    && !noCharsYet && (textPtr->wrapMode != TEXT_WRAPMODE_NONE)) {
	return 0;
    }

    /*
     * Fill in the chunk structure.
     */

    chunkPtr->displayProc = TkTextEmbWinDisplayProc;
    chunkPtr->undisplayProc = EmbWinUndisplayProc;
    chunkPtr->measureProc = NULL;
    chunkPtr->bboxProc = EmbWinBboxProc;
    chunkPtr->numBytes = 1;
    if (ewPtr->body.ew.align == ALIGN_BASELINE) {
	chunkPtr->minAscent = height - ewPtr->body.ew.padY;
	chunkPtr->minDescent = ewPtr->body.ew.padY;
	chunkPtr->minHeight = 0;
    } else {
	chunkPtr->minAscent = 0;
	chunkPtr->minDescent = 0;
	chunkPtr->minHeight = height;
    }
    chunkPtr->width = width;
    chunkPtr->breakIndex = -1;
    chunkPtr->breakIndex = 1;
    chunkPtr->clientData = (ClientData) ewPtr;
    if (client != NULL) {
	client->chunkCount += 1;
    }
    return 1;
}

/*
 *--------------------------------------------------------------
 *
 * EmbWinCheckProc --
 *
 *	This function is invoked by the B-tree code to perform consistency
 *	checks on embedded windows.
 *
 * Results:
 *	None.
 *
 * Side effects:
 *	The function panics if it detects anything wrong with the embedded
 *	window.
 *
 *--------------------------------------------------------------
 */

static void
EmbWinCheckProc(
    TkTextSegment *ewPtr,	/* Segment to check. */
    TkTextLine *linePtr)	/* Line containing segment. */
{
    if (ewPtr->nextPtr == NULL) {
	Tcl_Panic("EmbWinCheckProc: embedded window is last segment in line");
    }
    if (ewPtr->size != 1) {
	Tcl_Panic("EmbWinCheckProc: embedded window has size %d", ewPtr->size);
    }
}

/*
 *--------------------------------------------------------------
 *
 * TkTextEmbWinDisplayProc --
 *
 *	This function is invoked by the text displaying code when it is time
 *	to actually draw an embedded window chunk on the screen.
 *
 * Results:
 *	None.
 *
 * Side effects:
 *	The embedded window gets moved to the correct location and mapped onto
 *	the screen.
 *
 *--------------------------------------------------------------
 */

void
TkTextEmbWinDisplayProc(
    TkText *textPtr,		/* Information about text widget. */
    TkTextDispChunk *chunkPtr,	/* Chunk that is to be drawn. */
    int x,			/* X-position in dst at which to draw this
				 * chunk (differs from the x-position in the
				 * chunk because of scrolling). */
    int y,			/* Top of rectangular bounding box for line:
				 * tells where to draw this chunk in dst
				 * (x-position is in the chunk itself). */
    int lineHeight,		/* Total height of line. */
    int baseline,		/* Offset of baseline from y. */
    Display *display,		/* Display to use for drawing (unused).  */
    Drawable dst,		/* Pixmap or window in which to draw
				 * (unused).  */
    int screenY)		/* Y-coordinate in text window that
				 * corresponds to y. */
{
    int lineX, windowX, windowY, width, height;
    Tk_Window tkwin;
    TkTextSegment *ewPtr = (TkTextSegment*) chunkPtr->clientData;
    TkTextEmbWindowClient *client = EmbWinGetClient(textPtr, ewPtr);

    if (client == NULL) {
	return;
    }

    tkwin = client->tkwin;
    if (tkwin == NULL) {
	return;
    }

    if ((x + chunkPtr->width) <= 0) {
	/*
	 * The window is off-screen; just unmap it.
	 */

	if (textPtr->tkwin != Tk_Parent(tkwin)) {
	    Tk_UnmaintainGeometry(tkwin, textPtr->tkwin);
	} else {
	    Tk_UnmapWindow(tkwin);
	}
	return;
    }

    /*
     * Compute the window's location and size in the text widget, taking into
     * account the align and stretch values for the window.
     */

    EmbWinBboxProc(textPtr, chunkPtr, 0, screenY, lineHeight, baseline,
	    &lineX, &windowY, &width, &height);
    windowX = lineX - chunkPtr->x + x;

    if (textPtr->tkwin == Tk_Parent(tkwin)) {
	if ((windowX != Tk_X(tkwin)) || (windowY != Tk_Y(tkwin))
		|| (Tk_ReqWidth(tkwin) != Tk_Width(tkwin))
		|| (height != Tk_Height(tkwin))) {
	    Tk_MoveResizeWindow(tkwin, windowX, windowY, width, height);
	}
	Tk_MapWindow(tkwin);
    } else {
	Tk_MaintainGeometry(tkwin, textPtr->tkwin, windowX, windowY,
		width, height);
    }

    /*
     * Mark the window as displayed so that it won't get unmapped.
     */

    client->displayed = 1;
}

/*
 *--------------------------------------------------------------
 *
 * EmbWinUndisplayProc --
 *
 *	This function is called when the chunk for an embedded window is no
 *	longer going to be displayed. It arranges for the window associated
 *	with the chunk to be unmapped.
 *
 * Results:
 *	None.
 *
 * Side effects:
 *	The window is scheduled for unmapping.
 *
 *--------------------------------------------------------------
 */

static void
EmbWinUndisplayProc(
    TkText *textPtr,		/* Overall information about text widget. */
    TkTextDispChunk *chunkPtr)	/* Chunk that is about to be freed. */
{
    TkTextSegment *ewPtr = (TkTextSegment*) chunkPtr->clientData;
    TkTextEmbWindowClient *client = EmbWinGetClient(textPtr, ewPtr);

    if (client == NULL) {
	return;
    }

    client->chunkCount--;
    if (client->chunkCount == 0) {
	/*
	 * Don't unmap the window immediately, since there's a good chance
	 * that it will immediately be redisplayed, perhaps even in the same
	 * place. Instead, schedule the window to be unmapped later; the call
	 * to EmbWinDelayedUnmap will be cancelled in the likely event that
	 * the unmap becomes unnecessary.
	 */

	client->displayed = 0;
	Tcl_DoWhenIdle(EmbWinDelayedUnmap, (ClientData) client);
    }
}

/*
 *--------------------------------------------------------------
 *
 * EmbWinBboxProc --
 *
 *	This function is called to compute the bounding box of the area
 *	occupied by an embedded window.
 *
 * Results:
 *	There is no return value. *xPtr and *yPtr are filled in with the
 *	coordinates of the upper left corner of the window, and *widthPtr and
 *	*heightPtr are filled in with the dimensions of the window in pixels.
 *	Note: not all of the returned bbox is necessarily visible on the
 *	screen (the rightmost part might be off-screen to the right, and the
 *	bottommost part might be off-screen to the bottom).
 *
 * Side effects:
 *	None.
 *
 *--------------------------------------------------------------
 */

static void
EmbWinBboxProc(
    TkText *textPtr,		/* Information about text widget. */
    TkTextDispChunk *chunkPtr,	/* Chunk containing desired char. */
    int index,			/* Index of desired character within the
				 * chunk. */
    int y,			/* Topmost pixel in area allocated for this
				 * line. */
    int lineHeight,		/* Total height of line. */
    int baseline,		/* Location of line's baseline, in pixels
				 * measured down from y. */
    int *xPtr, int *yPtr,	/* Gets filled in with coords of character's
				 * upper-left pixel. */
    int *widthPtr,		/* Gets filled in with width of window, in
				 * pixels. */
    int *heightPtr)		/* Gets filled in with height of window, in
				 * pixels. */
{
    Tk_Window tkwin;
    TkTextSegment *ewPtr = (TkTextSegment *) chunkPtr->clientData;
    TkTextEmbWindowClient *client = EmbWinGetClient(textPtr, ewPtr);

    if (client == NULL) {
	tkwin = NULL;
    } else {
	tkwin = client->tkwin;
    }
    if (tkwin != NULL) {
	*widthPtr = Tk_ReqWidth(tkwin);
	*heightPtr = Tk_ReqHeight(tkwin);
    } else {
	*widthPtr = 0;
	*heightPtr = 0;
    }
    *xPtr = chunkPtr->x + ewPtr->body.ew.padX;
    if (ewPtr->body.ew.stretch) {
	if (ewPtr->body.ew.align == ALIGN_BASELINE) {
	    *heightPtr = baseline - ewPtr->body.ew.padY;
	} else {
	    *heightPtr = lineHeight - 2*ewPtr->body.ew.padY;
	}
    }
    switch (ewPtr->body.ew.align) {
    case ALIGN_BOTTOM:
	*yPtr = y + (lineHeight - *heightPtr - ewPtr->body.ew.padY);
	break;
    case ALIGN_CENTER:
	*yPtr = y + (lineHeight - *heightPtr)/2;
	break;
    case ALIGN_TOP:
	*yPtr = y + ewPtr->body.ew.padY;
	break;
    case ALIGN_BASELINE:
	*yPtr = y + (baseline - *heightPtr);
	break;
    }
}

/*
 *--------------------------------------------------------------
 *
 * EmbWinDelayedUnmap --
 *
 *	This function is an idle handler that does the actual work of
 *	unmapping an embedded window. See the comment in EmbWinUndisplayProc
 *	for details.
 *
 * Results:
 *	None.
 *
 * Side effects:
 *	The window gets unmapped, unless its chunk reference count has become
 *	non-zero again.
 *
 *--------------------------------------------------------------
 */

static void
EmbWinDelayedUnmap(
    ClientData clientData)	/* Token for the window to be unmapped. */
{
    TkTextEmbWindowClient *client = (TkTextEmbWindowClient*) clientData;

    if (!client->displayed && (client->tkwin != NULL)) {
	if (client->textPtr->tkwin != Tk_Parent(client->tkwin)) {
	    Tk_UnmaintainGeometry(client->tkwin, client->textPtr->tkwin);
	} else {
	    Tk_UnmapWindow(client->tkwin);
	}
    }
}

/*
 *--------------------------------------------------------------
 *
 * TkTextWindowIndex --
 *
 *	Given the name of an embedded window within a text widget, returns an
 *	index corresponding to the window's position in the text.
 *
 * Results:
 *	The return value is 1 if there is an embedded window by the given name
 *	in the text widget, 0 otherwise. If the window exists, *indexPtr is
 *	filled in with its index.
 *
 * Side effects:
 *	None.
 *
 *--------------------------------------------------------------
 */

int
TkTextWindowIndex(
    TkText *textPtr,		/* Text widget containing window. */
    const char *name,		/* Name of window. */
    TkTextIndex *indexPtr)	/* Index information gets stored here. */
{
    Tcl_HashEntry *hPtr;
    TkTextSegment *ewPtr;

    if (textPtr == NULL) {
	return 0;
    }

    hPtr = Tcl_FindHashEntry(&textPtr->sharedTextPtr->windowTable, name);
    if (hPtr == NULL) {
	return 0;
    }

    ewPtr = (TkTextSegment *) Tcl_GetHashValue(hPtr);
    indexPtr->tree = textPtr->sharedTextPtr->tree;
    indexPtr->linePtr = ewPtr->body.ew.linePtr;
    indexPtr->byteIndex = TkTextSegToOffset(ewPtr, indexPtr->linePtr);
    return 1;
}

/*
 *--------------------------------------------------------------
 *
 * EmbWinGetClient --
 *
 *	Given a text widget and a segment which contains an embedded window,
 *	find the text-widget specific information about the embedded window,
 *	if any.
 *
 *	This function performs a completely linear lookup for a matching data
 *	structure. If we envisage using this code with dozens of peer widgets,
 *	then performance could become an issue and a more sophisticated lookup
 *	mechanism might be desirable.
 *
 * Results:
 *	NULL if no widget-specific info exists, otherwise the structure is
 *	returned.
 *
 * Side effects:
 *	None.
 *
 *--------------------------------------------------------------
 */

static TkTextEmbWindowClient*
EmbWinGetClient(
    const TkText *textPtr,	/* Information about text widget. */
    TkTextSegment *ewPtr)	/* Segment containing embedded window. */
{
    TkTextEmbWindowClient *client = ewPtr->body.ew.clients;

    while (client != NULL) {
	if (client->textPtr == textPtr) {
	    return client;
	}
	client = client->next;
    }
    return NULL;
}

/*
 * Local Variables:
 * mode: c
 * c-basic-offset: 4
 * fill-column: 78
 * End:
 */<|MERGE_RESOLUTION|>--- conflicted
+++ resolved
@@ -867,7 +867,6 @@
 	 * result string.
 	 */
 
-<<<<<<< HEAD
 	string = before;
 	while (*string != 0) {
 	    if ((*string == '%') && (string[1] == '%' || string[1] == 'W')) {
@@ -912,14 +911,11 @@
 
 	if (dsPtr != NULL) {
 	    Tcl_DStringAppend(dsPtr, before, (int) (string-before));
-	    code = Tcl_GlobalEval(textPtr->interp, Tcl_DStringValue(dsPtr));
+	    code = Tcl_EvalEx(textPtr->interp, Tcl_DStringValue(dsPtr), -1, TCL_EVAL_GLOBAL);
 	    Tcl_DStringFree(dsPtr);
 	} else {
-	    code = Tcl_GlobalEval(textPtr->interp, ewPtr->body.ew.create);
-	}
-=======
-	code = Tcl_EvalEx(textPtr->interp, ewPtr->body.ew.create, -1, TCL_EVAL_GLOBAL);
->>>>>>> 6327a8b0
+	    code = Tcl_EvalEx(textPtr->interp, ewPtr->body.ew.create, -1, TCL_EVAL_GLOBAL);
+	}
 	if (code != TCL_OK) {
 	createError:
 	    Tcl_BackgroundError(textPtr->interp);
