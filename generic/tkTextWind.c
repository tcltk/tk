--- conflicted
+++ resolved
@@ -54,7 +54,6 @@
 static int		EmbWinConfigure(TkText *textPtr, TkTextSegment *ewPtr, int undoable,
 			    int objc, Tcl_Obj *const objv[]);
 static void		EmbWinDelayedUnmap(ClientData clientData);
-<<<<<<< HEAD
 static int		EmbWinDeleteProc(TkSharedText *sharedTextPtr, TkTextSegment *segPtr, int flags);
 static int		EmbWinRestoreProc(TkSharedText *sharedTextPtr, TkTextSegment *segPtr);
 static int		EmbWinLayoutProc(const TkTextIndex *indexPtr, TkTextSegment *segPtr,
@@ -123,20 +122,6 @@
     TkTextEmbWindowClient *client;
     TkTextUndoIndex index;
 } RedoTokenLinkSegment;
-=======
-static int		EmbWinDeleteProc(TkTextSegment *segPtr,
-			    TkTextLine *linePtr, int treeGone);
-static int		EmbWinLayoutProc(TkText *textPtr,
-			    TkTextIndex *indexPtr, TkTextSegment *segPtr,
-			    Tcl_Size offset, int maxX, Tcl_Size maxChars,int noCharsYet,
-			    TkWrapMode wrapMode, TkTextDispChunk *chunkPtr);
-static void		EmbWinStructureProc(ClientData clientData,
-			    XEvent *eventPtr);
-static void		EmbWinUndisplayProc(TkText *textPtr,
-			    TkTextDispChunk *chunkPtr);
-static TkTextEmbWindowClient *EmbWinGetClient(const TkText *textPtr,
-			    TkTextSegment *ewPtr);
->>>>>>> 5681e1e0
 
 /*
  * The following structure declares the "embedded window" segment type.
@@ -497,7 +482,7 @@
 	    TkTextEmbWindowClient *client;
 	    Tcl_Obj *objPtr;
 	    Tcl_Obj **objs;
-	    TkSizeT objn = 0, i;
+	    Tcl_Size objn = 0, i;
 
 	    /*
 	     * Copy over client specific value before querying.
@@ -521,7 +506,7 @@
 	    Tcl_ListObjGetElements(NULL, objPtr, &objn, &objs);
 	    for (i = 0; i < objn; ++i) {
 		Tcl_Obj **objv1;
-		TkSizeT objc1 = 0;
+		Tcl_Size objc1 = 0;
 
 		Tcl_ListObjGetElements(NULL, objs[i], &objc1, &objv1);
 		if (objc1 == 5 && strcmp(Tcl_GetString(objv1[0]), "-tags") == 0) {
@@ -707,7 +692,7 @@
     TkTextSegment *ewPtr;
     Tcl_Obj **objv;
     Tcl_Obj **argv;
-    TkSizeT objc, i;
+    Tcl_Size objc, i;
 
     assert(options);
 
@@ -1403,7 +1388,6 @@
 EmbWinLayoutProc(
     const TkTextIndex *indexPtr,/* Identifies first character in chunk. */
     TkTextSegment *ewPtr,	/* Segment corresponding to indexPtr. */
-<<<<<<< HEAD
     TCL_UNUSED(int),			/* Offset within segPtr corresponding to indexPtr (always 0). */
     int maxX,			/* Chunk must not occupy pixels at this position or higher. */
     TCL_UNUSED(int),		/* Chunk must not include more than this many characters. */
@@ -1414,23 +1398,6 @@
     TkTextDispChunk *chunkPtr)	/* Structure to fill in with information about this chunk. The x
     				 * field has already been set by the caller. This argument may be
 				 * NULL. */
-=======
-    Tcl_Size offset,			/* Offset within segPtr corresponding to
-				 * indexPtr (always 0). */
-    int maxX,			/* Chunk must not occupy pixels at this
-				 * position or higher. */
-    TCL_UNUSED(Tcl_Size),	/* Chunk must not include more than this many
-				 * characters. */
-    int noCharsYet,		/* Non-zero means no characters have been
-				 * assigned to this line yet. */
-    TCL_UNUSED(TkWrapMode),	/* Wrap mode to use for line:
-				 * TEXT_WRAPMODE_CHAR, TEXT_WRAPMODE_NONE, or
-				 * TEXT_WRAPMODE_WORD. */
-    TkTextDispChunk *chunkPtr)
-				/* Structure to fill in with information about
-				 * this chunk. The x field has already been
-				 * set by the caller. */
->>>>>>> 5681e1e0
 {
     int width, height;
     TkTextEmbWindowClient *client;
