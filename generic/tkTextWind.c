/*
 * tkTextWind.c --
 *
 *	This file contains code that allows arbitrary windows to be nested
 *	inside text widgets. It also implements the "window" widget command
 *	for texts.
 *
 * Copyright © 1994 The Regents of the University of California.
 * Copyright © 1994-1997 Sun Microsystems, Inc.
 * Copyright © 2015-2017 Gregor Cramer
 *
 * See the file "license.terms" for information on usage and redistribution of
 * this file, and for a DISCLAIMER OF ALL WARRANTIES.
 */

#include "tkPort.h"
#include "tkText.h"
#include "tkTextTagSet.h"
#include "tkTextUndo.h"
#include "tkAlloc.h"
#include <assert.h>

#ifdef NDEBUG
# define DEBUG(expr)
#else
# define DEBUG(expr) expr
#endif

/*
 * The following structure is the official type record for the embedded window
 * geometry manager:
 */

static void EmbWinRequestProc(ClientData clientData, Tk_Window tkwin);
static void EmbWinLostContentProc(ClientData clientData, Tk_Window tkwin);

static const Tk_GeomMgr textGeomType = {
    "text",			/* name */
    EmbWinRequestProc,		/* requestProc */
    EmbWinLostContentProc,	/* lostContentProc */
};

/*
 * Prototypes for functions defined in this file:
 */

static void		EmbWinCheckProc(const TkSharedText *sharedTextPtr, const TkTextSegment *segPtr);
static Tcl_Obj *	EmbWinInspectProc(const TkSharedText *sharedTextPtr,
			    const TkTextSegment *segPtr);
static void		EmbWinBboxProc(TkText *textPtr,
			    TkTextDispChunk *chunkPtr, Tcl_Size index, int y,
			    int lineHeight, int baseline, int *xPtr,int *yPtr,
			    int *widthPtr, int *heightPtr);
static int		EmbWinConfigure(TkText *textPtr, TkTextSegment *ewPtr, int undoable,
			    int objc, Tcl_Obj *const objv[]);
static void		EmbWinDelayedUnmap(ClientData clientData);
static int		EmbWinDeleteProc(TkSharedText *sharedTextPtr, TkTextSegment *segPtr, int flags);
static int		EmbWinRestoreProc(TkSharedText *sharedTextPtr, TkTextSegment *segPtr);
static int		EmbWinLayoutProc(const TkTextIndex *indexPtr, TkTextSegment *segPtr,
			    int offset, int maxX, int maxChars, int noCharsYet,
			    TkWrapMode wrapMode, TkTextSpaceMode spaceMode, TkTextDispChunk *chunkPtr);
static void		EmbWinStructureProc(ClientData clientData, XEvent *eventPtr);
static void	        EmbWinDisplayProc(TkText *textPtr, TkTextDispChunk *chunkPtr,
                            int x, int y, int lineHeight, int baseline, Display *display,
			    Drawable dst, int screenY);
static void		EmbWinUndisplayProc(TkText *textPtr, TkTextDispChunk *chunkPtr);
static TkTextEmbWindowClient *EmbWinGetClient(const TkText *textPtr, TkTextSegment *ewPtr);
static TkTextSegment *	MakeWindow(TkText *textPtr);
static void		ReleaseEmbeddedWindow(TkTextSegment *ewPtr);
static void		DestroyOrUnmapWindow(TkTextSegment *ewPtr);

static const TkTextDispChunkProcs layoutWindowProcs = {
    TEXT_DISP_WINDOW,		/* type */
    EmbWinDisplayProc,	        /* displayProc */
    EmbWinUndisplayProc,        /* undisplayProc */
    NULL,	                /* measureProc */
    EmbWinBboxProc,	        /* bboxProc */
};

/*
 * We need some private undo/redo stuff.
 */

static void UndoLinkSegmentPerform(TkSharedText *, TkTextUndoInfo *, TkTextUndoInfo *, int);
static void RedoLinkSegmentPerform(TkSharedText *, TkTextUndoInfo *, TkTextUndoInfo *, int);
static void UndoLinkSegmentDestroy(TkSharedText *, TkTextUndoToken *, int);
static void UndoLinkSegmentGetRange(const TkSharedText *, const TkTextUndoToken *,
	TkTextIndex *, TkTextIndex *);
static void RedoLinkSegmentGetRange(const TkSharedText *, const TkTextUndoToken *,
	TkTextIndex *, TkTextIndex *);
static Tcl_Obj *UndoLinkSegmentGetCommand(const TkSharedText *, const TkTextUndoToken *);
static Tcl_Obj *UndoLinkSegmentInspect(const TkSharedText *, const TkTextUndoToken *);
static Tcl_Obj *RedoLinkSegmentInspect(const TkSharedText *, const TkTextUndoToken *);

static const Tk_UndoType undoTokenLinkSegmentType = {
    TK_TEXT_UNDO_WINDOW,	/* action */
    UndoLinkSegmentGetCommand,	/* commandProc */
    UndoLinkSegmentPerform,	/* undoProc */
    UndoLinkSegmentDestroy,	/* destroyProc */
    UndoLinkSegmentGetRange,	/* rangeProc */
    UndoLinkSegmentInspect	/* inspectProc */
};

static const Tk_UndoType redoTokenLinkSegmentType = {
    TK_TEXT_REDO_WINDOW,	/* action */
    UndoLinkSegmentGetCommand,	/* commandProc */
    RedoLinkSegmentPerform,	/* undoProc */
    UndoLinkSegmentDestroy,	/* destroyProc */
    RedoLinkSegmentGetRange,	/* rangeProc */
    RedoLinkSegmentInspect	/* inspectProc */
};

typedef struct UndoTokenLinkSegment {
    const Tk_UndoType *undoType;
    TkTextSegment *segPtr;
    TkTextEmbWindowClient *client;
} UndoTokenLinkSegment;

typedef struct RedoTokenLinkSegment {
    const Tk_UndoType *undoType;
    TkTextSegment *segPtr;
    TkTextEmbWindowClient *client;
    TkTextUndoIndex index;
} RedoTokenLinkSegment;

/*
 * The following structure declares the "embedded window" segment type.
 */

const Tk_SegType tkTextEmbWindowType = {
    "window",			/* name */
    SEG_GROUP_WINDOW,		/* group */
    GRAVITY_NEUTRAL,		/* leftGravity */
    EmbWinDeleteProc,		/* deleteProc */
    EmbWinRestoreProc,		/* restoreProc */
    EmbWinLayoutProc,		/* layoutProc */
    EmbWinCheckProc,		/* checkProc */
    EmbWinInspectProc		/* inspectProc */
};

/*
 * Definitions for alignment values:
 */

static const char *const alignStrings[] = {
    "baseline", "bottom", "center", "top", NULL
};

typedef enum {
    ALIGN_BASELINE, ALIGN_BOTTOM, ALIGN_CENTER, ALIGN_TOP
} alignMode;

/*
 * Information used for parsing window configuration options:
 */

static const Tk_OptionSpec optionSpecs[] = {
    {TK_OPTION_STRING_TABLE, "-align", NULL, NULL,
	"center", TCL_INDEX_NONE, offsetof(TkTextEmbWindow, align), 0, alignStrings, 0},
    {TK_OPTION_STRING, "-create", NULL, NULL,
	NULL, TCL_INDEX_NONE, offsetof(TkTextEmbWindow, create), TK_OPTION_NULL_OK, 0, 0},
    {TK_OPTION_BOOLEAN, "-owner", NULL, NULL,
	"1", TCL_INDEX_NONE, offsetof(TkTextEmbWindow, isOwner), 0, 0, 0},
    {TK_OPTION_PIXELS, "-padx", NULL, NULL,
	"0", TCL_INDEX_NONE, offsetof(TkTextEmbWindow, padX), 0, 0, 0},
    {TK_OPTION_PIXELS, "-pady", NULL, NULL,
	"0", TCL_INDEX_NONE, offsetof(TkTextEmbWindow, padY), 0, 0, 0},
    {TK_OPTION_BOOLEAN, "-stretch", NULL, NULL,
	"0", TCL_INDEX_NONE, offsetof(TkTextEmbWindow, stretch), 0, 0, 0},
    {TK_OPTION_STRING, "-tags", NULL, NULL,
	NULL, TCL_INDEX_NONE, TCL_INDEX_NONE, TK_OPTION_NULL_OK, 0, 0},
    {TK_OPTION_WINDOW, "-window", NULL, NULL,
	NULL, TCL_INDEX_NONE, offsetof(TkTextEmbWindow, tkwin), TK_OPTION_NULL_OK, 0, 0},
    {TK_OPTION_END, NULL, NULL, NULL, NULL, 0, 0, 0, 0, 0}
};

DEBUG_ALLOC(extern unsigned tkTextCountNewSegment);
DEBUG_ALLOC(extern unsigned tkTextCountNewUndoToken);

/*
 * Some useful helpers.
 */

static void
TextChanged(
    TkTextIndex *indexPtr)
{
    assert(indexPtr->textPtr);

    TkrTextChanged(NULL, indexPtr->textPtr, indexPtr, indexPtr);

    /*
     * TODO: It's probably not true that all window configuration can change
     * the line height, so we could be more efficient here and only call this
     * when necessary.
     */

    TkTextInvalidateLineMetrics(NULL, indexPtr->textPtr,
	    TkTextIndexGetLine(indexPtr), 0, TK_TEXT_INVALIDATE_ONLY);
}

/*
 * Some functions for the undo/redo mechanism.
 */

static void
GetIndex(
    const TkSharedText *sharedTextPtr,
    TkTextSegment *segPtr,
    TkTextIndex *indexPtr)
{
    TkTextIndexClear2(indexPtr, NULL, sharedTextPtr->tree);
    TkTextIndexSetSegment(indexPtr, segPtr);
}

static Tcl_Obj *
UndoLinkSegmentGetCommand(
    TCL_UNUSED(const TkSharedText *),
    TCL_UNUSED(const TkTextUndoToken *))
{
    Tcl_Obj *objPtr = Tcl_NewObj();

    Tcl_ListObjAppendElement(NULL, objPtr, Tcl_NewStringObj("window", -1));
    return objPtr;
}

static Tcl_Obj *
UndoLinkSegmentInspect(
    const TkSharedText *sharedTextPtr,
    const TkTextUndoToken *item)
{
    const UndoTokenLinkSegment *token = (const UndoTokenLinkSegment *) item;
    Tcl_Obj *objPtr = UndoLinkSegmentGetCommand(sharedTextPtr, item);
    char buf[TK_POS_CHARS];
    TkTextIndex index;

    GetIndex(sharedTextPtr, token->segPtr, &index);
    TkTextIndexPrint(sharedTextPtr, NULL, &index, buf);
    Tcl_ListObjAppendElement(NULL, objPtr, Tcl_NewStringObj(buf, -1));
    return objPtr;
}

static void
UndoLinkSegmentPerform(
    TkSharedText *sharedTextPtr,
    TkTextUndoInfo *undoInfo,
    TkTextUndoInfo *redoInfo,
    TCL_UNUSED(int))
{
    const UndoTokenLinkSegment *token = (const UndoTokenLinkSegment *) undoInfo->token;
    TkTextSegment *segPtr = token->segPtr;
    TkTextIndex index;

    if (redoInfo) {
	RedoTokenLinkSegment *redoToken;
	redoToken = (RedoTokenLinkSegment *)malloc(sizeof(RedoTokenLinkSegment));
	redoToken->undoType = &redoTokenLinkSegmentType;
	redoToken->client = token->client;
	TkBTreeMakeUndoIndex(sharedTextPtr, segPtr, &redoToken->index);
	redoInfo->token = (TkTextUndoToken *) redoToken;
	(redoToken->segPtr = segPtr)->refCount += 1;
	DEBUG_ALLOC(tkTextCountNewUndoToken++);
    }

    GetIndex(sharedTextPtr, segPtr, &index);
    index.textPtr = token->client->textPtr;
    TextChanged(&index);
    TkBTreeUnlinkSegment(sharedTextPtr, segPtr);
    EmbWinDeleteProc(sharedTextPtr, segPtr, 0);
    TK_BTREE_DEBUG(TkBTreeCheck(sharedTextPtr->tree));
}

static void
UndoLinkSegmentDestroy(
    TCL_UNUSED(TkSharedText *),
    TkTextUndoToken *item,
    int reused)
{
    if (!reused) {
	UndoTokenLinkSegment *token = (UndoTokenLinkSegment *) item;

	if (--token->segPtr->refCount == 0) {
	    ReleaseEmbeddedWindow(token->segPtr);
	}
    }
}

static void
UndoLinkSegmentGetRange(
    const TkSharedText *sharedTextPtr,
    const TkTextUndoToken *item,
    TkTextIndex *startIndex,
    TkTextIndex *endIndex)
{
    const UndoTokenLinkSegment *token = (const UndoTokenLinkSegment *) item;

    GetIndex(sharedTextPtr, token->segPtr, startIndex);
    *endIndex = *startIndex;
}

static Tcl_Obj *
RedoLinkSegmentInspect(
    const TkSharedText *sharedTextPtr,
    const TkTextUndoToken *item)
{
    const RedoTokenLinkSegment *token = (const RedoTokenLinkSegment *) item;
    Tcl_Obj *objPtr = EmbWinInspectProc(sharedTextPtr, token->segPtr);
    char buf[TK_POS_CHARS];
    TkTextIndex index;
    Tcl_Obj *idxPtr;

    TkBTreeUndoIndexToIndex(sharedTextPtr, &token->index, &index);
    TkTextIndexPrint(sharedTextPtr, NULL, &index, buf);
    idxPtr = Tcl_NewStringObj(buf, -1);
    Tcl_ListObjReplace(NULL, objPtr, 1, 0, 1, &idxPtr);
    return objPtr;
}

static void
RedoLinkSegmentPerform(
    TkSharedText *sharedTextPtr,
    TkTextUndoInfo *undoInfo,
    TkTextUndoInfo *redoInfo,
    TCL_UNUSED(int))
{
    RedoTokenLinkSegment *token = (RedoTokenLinkSegment *) undoInfo->token;
    TkTextIndex index;

    TkBTreeReInsertSegment(sharedTextPtr, &token->index, token->segPtr);

    if (redoInfo) {
	redoInfo->token = undoInfo->token;
	token->undoType = &undoTokenLinkSegmentType;
    }

    GetIndex(sharedTextPtr, token->segPtr, &index);
    index.textPtr = token->client->textPtr;
    TextChanged(&index);
    token->segPtr->refCount += 1;
    TK_BTREE_DEBUG(TkBTreeCheck(sharedTextPtr->tree));
}

static void
RedoLinkSegmentGetRange(
    const TkSharedText *sharedTextPtr,
    const TkTextUndoToken *item,
    TkTextIndex *startIndex,
    TkTextIndex *endIndex)
{
    const RedoTokenLinkSegment *token = (const RedoTokenLinkSegment *) item;
    TkBTreeUndoIndexToIndex(sharedTextPtr, &token->index, startIndex);
    *endIndex = *startIndex;
}

/*
 *--------------------------------------------------------------
 *
 * TkTextWindowCmd --
 *
 *	This function implements the "window" widget command for text widgets.
 *	See the user documentation for details on what it does.
 *
 * Results:
 *	A standard Tcl result or error.
 *
 * Side effects:
 *	See the user documentation.
 *
 *--------------------------------------------------------------
 */

static int
MatchTagsOption(
    const char *opt)
{
    static const char *pattern = "-tags";
    const char *p = pattern;
    const char *start = opt;

    for ( ; *opt; ++p, ++opt) {
	if (*p != *opt) {
	    return opt > start && *p == '\0';
	}
    }

    return 1;
}

int
TkTextWindowCmd(
    TkText *textPtr,		/* Information about text widget. */
    Tcl_Interp *interp,		/* Current interpreter. */
    Tcl_Size objc,			/* Number of arguments. */
    Tcl_Obj *const objv[])	/* Argument objects. Someone else has already
				 * parsed this command enough to know that
				 * objv[1] is "window". */
{
    int optionIndex;
    static const char *const windOptionStrings[] = {
	"cget", "configure", "create", "names", NULL
    };
    enum windOptions {
	WIND_CGET, WIND_CONFIGURE, WIND_CREATE, WIND_NAMES
    };
    TkTextSegment *ewPtr;

    assert(textPtr);

    if (objc < 3) {
	Tcl_WrongNumArgs(interp, 2, objv, "option ?arg ...?");
	return TCL_ERROR;
    }
    if (Tcl_GetIndexFromObjStruct(interp, objv[2], windOptionStrings,
	    sizeof(char *), "window option", 0, &optionIndex) != TCL_OK) {
	return TCL_ERROR;
    }

    switch ((enum windOptions) optionIndex) {
    case WIND_CGET: {
	TkTextIndex index;
	Tcl_Obj *objPtr;
	TkTextEmbWindowClient *client;

	if (objc != 5) {
	    Tcl_WrongNumArgs(interp, 3, objv, "index option");
	    return TCL_ERROR;
	}
	if (!TkTextGetIndexFromObj(interp, textPtr, objv[3], &index)) {
	    return TCL_ERROR;
	}
	ewPtr = TkTextIndexGetContentSegment(&index, NULL);
	if (ewPtr->typePtr != &tkTextEmbWindowType) {
	    Tcl_SetObjResult(interp, Tcl_ObjPrintf(
		    "no embedded window at index \"%s\"", Tcl_GetString(objv[3])));
	    Tcl_SetErrorCode(interp, "TK", "TEXT", "NO_WINDOW", NULL);
	    return TCL_ERROR;
	}

	/*
	 * Copy over client specific value before querying.
	 */

	if ((client = EmbWinGetClient(textPtr, ewPtr))) {
	    ewPtr->body.ew.tkwin = client->tkwin;
	} else {
	    ewPtr->body.ew.tkwin = NULL;
	}

	if (MatchTagsOption(Tcl_GetString(objv[4]))) {
	    TkTextFindTags(interp, textPtr, ewPtr, 1);
	} else {
	    objPtr = Tk_GetOptionValue(interp, (char *) &ewPtr->body.ew,
		    ewPtr->body.ew.optionTable, objv[4], textPtr->tkwin);
	    if (!objPtr) {
		return TCL_ERROR;
	    }
	    Tcl_SetObjResult(interp, objPtr);
	}
	return TCL_OK;
    }
    case WIND_CONFIGURE: {
	TkTextIndex index;

	if (objc < 4) {
	    Tcl_WrongNumArgs(interp, 3, objv, "index ?-option value ...?");
	    return TCL_ERROR;
	}
	if (!TkTextGetIndexFromObj(interp, textPtr, objv[3], &index)) {
	    return TCL_ERROR;
	}
	ewPtr = TkTextIndexGetContentSegment(&index, NULL);
	if (ewPtr->typePtr != &tkTextEmbWindowType) {
	    Tcl_SetObjResult(interp, Tcl_ObjPrintf(
		    "no embedded window at index \"%s\"", Tcl_GetString(objv[3])));
	    Tcl_SetErrorCode(interp, "TK", "TEXT", "NO_WINDOW", NULL);
	    return TCL_ERROR;
	}
	if (objc <= 5) {
	    TkTextEmbWindowClient *client;
	    Tcl_Obj *objPtr;
	    Tcl_Obj **objs;
	    Tcl_Size objn = 0, i;

	    /*
	     * Copy over client specific value before querying.
	     */

	    if ((client = EmbWinGetClient(textPtr, ewPtr))) {
		ewPtr->body.ew.tkwin = client->tkwin;
	    } else {
		ewPtr->body.ew.tkwin = NULL;
	    }

	    objPtr = Tk_GetOptionInfo(
		    interp,
		    &ewPtr->body.ew,
		    ewPtr->body.ew.optionTable,
		    objc == 5 ? objv[4] : NULL,
		    textPtr->tkwin);
	    if (!objPtr) {
		return TCL_ERROR;
	    }
	    Tcl_ListObjGetElements(NULL, objPtr, &objn, &objs);
	    for (i = 0; i < objn; ++i) {
		Tcl_Obj **objv1;
		Tcl_Size objc1 = 0;

		Tcl_ListObjGetElements(NULL, objs[i], &objc1, &objv1);
		if (objc1 == 5 && strcmp(Tcl_GetString(objv1[0]), "-tags") == 0) {
		    Tcl_Obj *valuePtr;

		    /* { argvName, dbName, dbClass, defValue, current value } */
		    TkTextFindTags(interp, textPtr, ewPtr, 1);
		    valuePtr = Tcl_GetObjResult(interp);
		    Tcl_ListObjReplace(NULL, objs[i], 4, 1, 1, &valuePtr);
		}
	    }
	    Tcl_SetObjResult(interp, objPtr);
	    return TCL_OK;
	} else {
	    TextChanged(&index);
	    return EmbWinConfigure(textPtr, ewPtr, 1, objc - 4, objv + 4);
	}
    }
    case WIND_CREATE: {
	TkSharedText *sharedTextPtr = textPtr->sharedTextPtr;
	TkTextIndex index;
	TkTextEmbWindowClient *client;
	int res;

	/*
	 * Add a new window. Find where to put the new window, and mark that
	 * position for redisplay.
	 */

	if (objc < 4) {
	    Tcl_WrongNumArgs(interp, 3, objv, "index ?-option value ...?");
	    return TCL_ERROR;
	}
	if (!TkTextGetIndexFromObj(interp, textPtr, objv[3], &index)) {
	    return TCL_ERROR;
	}

	if (textPtr->state == TK_TEXT_STATE_DISABLED &&
		TkTextAttemptToModifyDisabledWidget(interp) != TCL_OK) {
	    return TCL_ERROR;
	}

	/*
	 * Don't allow insertions on the last line of the text.
	 */

	if (!TkTextIndexEnsureBeforeLastChar(&index)) {
	    return TkTextAttemptToModifyDeadWidget(interp);
	}

	/*
	 * Create the new window segment and initialize it.
	 */

	ewPtr = MakeWindow(textPtr);
	client = ewPtr->body.ew.clients;

	/*
	 * Link the segment into the text widget, then configure it (delete it
	 * again if the configuration fails).
	 */

	TkBTreeLinkSegment(sharedTextPtr, ewPtr, &index);
	res = EmbWinConfigure(textPtr, ewPtr, 0, objc - 4, objv + 4);
	client->tkwin = ewPtr->body.ew.tkwin;
	if (res != TCL_OK) {
	    TkBTreeUnlinkSegment(sharedTextPtr, ewPtr);
	    TkTextWinFreeClient(NULL, client);
	    ewPtr->body.ew.clients = NULL;
	    ReleaseEmbeddedWindow(ewPtr);
	    return TCL_ERROR;
	}
	TextChanged(&index);

	if (!TkTextUndoStackIsFull(sharedTextPtr->undoStack)) {
	    UndoTokenLinkSegment *token;

	    assert(sharedTextPtr->undoStack);
	    assert(ewPtr->typePtr == &tkTextEmbWindowType);

	    token = (UndoTokenLinkSegment *)malloc(sizeof(UndoTokenLinkSegment));
	    token->undoType = &undoTokenLinkSegmentType;
	    token->segPtr = ewPtr;
	    token->client = client;
	    ewPtr->refCount += 1;
	    DEBUG_ALLOC(tkTextCountNewUndoToken++);

	    TkTextPushUndoToken(sharedTextPtr, token, 0);
	}

	TkTextUpdateAlteredFlag(sharedTextPtr);
	break;
    }
    case WIND_NAMES: {
	Tcl_HashSearch search;
	Tcl_HashEntry *hPtr;
	Tcl_Obj *resultObj;

	if (objc != 3) {
	    Tcl_WrongNumArgs(interp, 3, objv, NULL);
	    return TCL_ERROR;
	}
	resultObj = Tcl_NewObj();
	for (hPtr = Tcl_FirstHashEntry(&textPtr->sharedTextPtr->windowTable, &search);
		hPtr;
		hPtr = Tcl_NextHashEntry(&search)) {
	    Tcl_ListObjAppendElement(NULL, resultObj, Tcl_NewStringObj(
		    (const char *)Tcl_GetHashKey(&textPtr->sharedTextPtr->markTable, hPtr), -1));
	}
	Tcl_SetObjResult(interp, resultObj);
	break;
    }
    }
    return TCL_OK;
}

/*
 *--------------------------------------------------------------
 *
 * MakeWindow --
 *
 *	This function is called to create a window segment.
 *
 * Results:
 *	The return value is the newly created window.
 *
 * Side effects:
 *	Some memory will be allocated.
 *
 *--------------------------------------------------------------
 */

static TkTextSegment *
MakeWindow(
    TkText *textPtr)		/* Information about text widget that contains embedded image. */
{
    TkTextSegment *ewPtr;
    TkTextEmbWindowClient *client;

    ewPtr = (TkTextSegment *)calloc(1, SEG_SIZE(TkTextEmbWindow));
    NEW_SEGMENT(ewPtr);
    ewPtr->typePtr = &tkTextEmbWindowType;
    ewPtr->size = 1;
    ewPtr->refCount = 1;
    ewPtr->body.ew.sharedTextPtr = textPtr->sharedTextPtr;
    ewPtr->body.ew.align = ALIGN_CENTER;
    ewPtr->body.ew.isOwner = 1;
    ewPtr->body.ew.optionTable = Tk_CreateOptionTable(textPtr->interp, optionSpecs);
    DEBUG_ALLOC(tkTextCountNewSegment++);

    client = (TkTextEmbWindowClient *)calloc(1, sizeof(TkTextEmbWindowClient));
    client->textPtr = textPtr;
    client->parent = ewPtr;
    ewPtr->body.ew.clients = client;

    return ewPtr;
}

/*
 *--------------------------------------------------------------
 *
 * TkTextMakeWindow --
 *
 *	This function is called to create a window segment.
 *
 * Results:
 *	The return value is a standard Tcl result. If TCL_ERROR is returned,
 *	then the interp's result contains an error message.
 *
 * Side effects:
 *	Some memory will be allocated.
 *
 *--------------------------------------------------------------
 */

TkTextSegment *
TkTextMakeWindow(
    TkText *textPtr,		/* Information about text widget that contains embedded window. */
    Tcl_Obj *options)		/* Options for this window. */
{
    TkTextSegment *ewPtr;
    Tcl_Obj **objv;
    Tcl_Obj **argv;
    Tcl_Size objc, i;

    assert(options);

    if (Tcl_ListObjGetElements(textPtr->interp, options, &objc, &objv) != TCL_OK) {
	return NULL;
    }

    argv = (Tcl_Obj **)malloc(objc*sizeof(argv[0]));
    memcpy(argv, objv, objc*sizeof(argv[0]));
    for (i = 0; i < objc; i += 2) {
	if (strncmp(Tcl_GetString(argv[i]), "-w", 2) == 0) {
	    if (!Tk_NameToWindow(textPtr->interp, Tcl_GetString(argv[i + 1]), textPtr->tkwin)) {
		/*
		 * The specified window (given with option -window) does not exist, so
		 * set the value to NULL.
		 */
		argv[i + 1] = NULL;
	    }
	}
    }

    ewPtr = MakeWindow(textPtr);

    if (EmbWinConfigure(textPtr, ewPtr, 0, objc, argv) == TCL_OK) {
	Tcl_ResetResult(textPtr->interp);
    } else {
	TkTextWinFreeClient(NULL, ewPtr->body.ew.clients);
	ewPtr->body.ew.clients = NULL;
	ReleaseEmbeddedWindow(ewPtr);
	ewPtr = NULL;
    }

    return ewPtr;
}

/*
 *--------------------------------------------------------------
 *
 * EmbWinConfigure --
 *
 *	This function is called to handle configuration options for an
 *	embedded window, using an objc/objv list.
 *
 * Results:
 *	The return value is a standard Tcl result. If TCL_ERROR is returned,
 *	then the interp's result contains an error message..
 *
 * Side effects:
 *	Configuration information for the embedded window changes, such as
 *	alignment, stretching, or name of the embedded window.
 *
 *	Note that this function may leave widget specific client information
 *	with a NULL tkwin attached to ewPtr. While we could choose to clean up
 *	the client data structure here, there is no need to do so, and it is
 *	likely that the user is going to adjust the tkwin again soon.
 *
 *--------------------------------------------------------------
 */

static int
IsPreservedWindow(
    const TkTextEmbWindowClient *client)
{
    return client && !client->hPtr;
}

static void
TriggerWatchCmd(
    TkText *textPtr,
    TkTextSegment *ewPtr,
    Tk_Window tkwin,
    const char *arg1,
    const char *arg2)
{
    if (!(textPtr->flags & DESTROYED)) {
	TkTextIndex index;
	char buf[TK_POS_CHARS];

	TkTextIndexClear(&index, textPtr);
	TkTextIndexSetSegment(&index, ewPtr);
	TkrTextPrintIndex(textPtr, &index, buf);
	TkTextTriggerWatchCmd(textPtr, "window", buf, buf, Tk_PathName(tkwin), arg1, arg2, 0);
    }
}

static int
EmbWinConfigure(
    TkText *textPtr,		/* Information about text widget that contains
				 * embedded window. */
    TkTextSegment *ewPtr,	/* Embedded window to be configured. */
    int undoable,		/* Replacement of tags is undoable? */
    int objc,			/* Number of strings in objv. */
    Tcl_Obj *const objv[])	/* Array of objects describing configuration options. */
{
    Tk_Window oldWindow;
    TkTextEmbWindowClient *client;
    int i;

    assert(textPtr);

    /*
     * Copy over client specific value before querying or setting.
     */

    client = EmbWinGetClient(textPtr, ewPtr);
    ewPtr->body.ew.tkwin = client ? client->tkwin : NULL;
    oldWindow = ewPtr->body.ew.tkwin;

    if (Tk_SetOptions(textPtr->interp, &ewPtr->body.ew,
	    ewPtr->body.ew.optionTable, objc, objv, textPtr->tkwin, NULL, NULL) != TCL_OK) {
	return TCL_ERROR;
    }

    for (i = 0; i + 1 < objc; i += 2) {
	if (MatchTagsOption(Tcl_GetString(objv[i]))) {
	    TkTextReplaceTags(textPtr, ewPtr, undoable, objv[i + 1]);
	}
    }

    if (oldWindow != ewPtr->body.ew.tkwin && (!oldWindow || !IsPreservedWindow(client))) {
	if (oldWindow) {
	    Tcl_HashEntry *hPtr;

	    textPtr->sharedTextPtr->numWindows -= 1;
	    hPtr = Tcl_FindHashEntry(&textPtr->sharedTextPtr->windowTable, Tk_PathName(oldWindow));
	    assert(hPtr);
	    Tcl_DeleteHashEntry(hPtr);
	    Tk_DeleteEventHandler(oldWindow, StructureNotifyMask, EmbWinStructureProc, client);
	    Tk_ManageGeometry(oldWindow, NULL, NULL);
	    if (textPtr->tkwin != Tk_Parent(oldWindow)) {
		Tk_UnmaintainGeometry(oldWindow, textPtr->tkwin);
	    } else {
		Tk_UnmapWindow(oldWindow);
	    }
	    if (textPtr->watchCmd) {
		textPtr->refCount += 1;
		TriggerWatchCmd(textPtr, ewPtr, oldWindow, NULL, NULL);
		if (TkTextDecrRefCountAndTestIfDestroyed(textPtr)) {
		    return TCL_OK;
		}
	    }
	}
	if (client) {
	    client->tkwin = NULL;
	    client->hPtr = NULL;
	}
	if (ewPtr->body.ew.tkwin) {
	    Tk_Window ancestor, parent;
	    int cantEmbed = 0;
	    int isNew;

	    /*
	     * Make sure that the text is either the parent of the embedded
	     * window or a descendant of that parent. Also, don't allow a
	     * top-level window to be managed inside a text.
	     */

	    parent = Tk_Parent(ewPtr->body.ew.tkwin);
	    for (ancestor = textPtr->tkwin; ; ancestor = Tk_Parent(ancestor)) {
		if (ancestor == parent) {
		    break;
		}
		if (Tk_TopWinHierarchy(ancestor)) {
		    cantEmbed = 1;
		    break;
		}
	    }
	    if (cantEmbed
		    || Tk_TopWinHierarchy(ewPtr->body.ew.tkwin)
		    || (ewPtr->body.ew.tkwin == textPtr->tkwin)) {
		Tcl_SetObjResult(textPtr->interp, Tcl_ObjPrintf("can't embed %s in %s",
			Tk_PathName(ewPtr->body.ew.tkwin), Tk_PathName(textPtr->tkwin)));
		Tcl_SetErrorCode(textPtr->interp, "TK", "GEOMETRY", "HIERARCHY", NULL);
		ewPtr->body.ew.tkwin = NULL;
		if (client) {
		    client->tkwin = NULL;
		}
		return TCL_ERROR;
	    }

	    if (!client) {
		/*
		 * Have to make the new client.
		 */

		client = (TkTextEmbWindowClient *)calloc(1, sizeof(TkTextEmbWindowClient));
		client->next = ewPtr->body.ew.clients;
		client->textPtr = textPtr;
		client->parent = ewPtr;
		ewPtr->body.ew.clients = client;
	    }
	    client->tkwin = ewPtr->body.ew.tkwin;

	    /*
	     * Take over geometry management for the window, plus create an
	     * event handler to find out when it is deleted.
	     */

	    Tk_ManageGeometry(ewPtr->body.ew.tkwin, &textGeomType, client);
	    Tk_CreateEventHandler(ewPtr->body.ew.tkwin, StructureNotifyMask,
		    EmbWinStructureProc, client);

	    /*
	     * Special trick! Must enter into the hash table *after* calling
	     * Tk_ManageGeometry: if the window was already managed elsewhere
	     * in this text, the Tk_ManageGeometry call will cause the entry
	     * to be removed, which could potentially lose the new entry.
	     */

	    client->hPtr = Tcl_CreateHashEntry(
		    &textPtr->sharedTextPtr->windowTable,
		    Tk_PathName(ewPtr->body.ew.tkwin),
		    &isNew);
	    Tcl_SetHashValue(client->hPtr, ewPtr);
	    textPtr->sharedTextPtr->numWindows += 1;
	}
    }
    return TCL_OK;
}

/*
 *--------------------------------------------------------------
 *
 * EmbWinStructureProc --
 *
 *	This function is invoked by the Tk event loop whenever StructureNotify
 *	events occur for a window that's embedded in a text widget. This
 *	function's only purpose is to clean up when windows are deleted.
 *
 * Results:
 *	None.
 *
 * Side effects:
 *	The window is disassociated from the window segment, and the portion
 *	of the text is redisplayed.
 *
 *--------------------------------------------------------------
 */

static void
EmbWinStructureProc(
    ClientData clientData,	/* Pointer to record describing window item. */
    XEvent *eventPtr)		/* Describes what just happened. */
{
    TkTextEmbWindowClient *client = (TkTextEmbWindowClient *)clientData;
    TkTextSegment *ewPtr;
    Tk_Window tkwin;

    if (eventPtr->type != DestroyNotify || !client->hPtr) {
	return;
    }

    ewPtr = client->parent;
    tkwin = client->tkwin;

    assert(ewPtr->typePtr);
    assert(client->hPtr == Tcl_FindHashEntry(&ewPtr->body.ew.sharedTextPtr->windowTable,
	    Tk_PathName(tkwin)));

    /*
     * This may not exist if the entire widget is being deleted.
     */

    Tcl_DeleteHashEntry(client->hPtr);
    ewPtr->body.ew.sharedTextPtr->numWindows -= 1;
    ewPtr->body.ew.tkwin = NULL;
    client->tkwin = NULL;
    client->hPtr = NULL;
    EmbWinRequestProc(client, NULL);

    if (client->textPtr->watchCmd) {
	TriggerWatchCmd(client->textPtr, ewPtr, tkwin, NULL, NULL);
    }
}

/*
 *--------------------------------------------------------------
 *
 * EmbWinRequestProc --
 *
 *	This function is invoked whenever a window that's associated with a
 *	window canvas item changes its requested dimensions.
 *
 * Results:
 *	None.
 *
 * Side effects:
 *	The size and location on the screen of the window may change,
 *	depending on the options specified for the window item.
 *
 *--------------------------------------------------------------
 */

static void
EmbWinRequestProc(
    ClientData clientData,	/* Pointer to record for window item. */
    TCL_UNUSED(Tk_Window))	/* Window that changed its desired size. */
{
    TkTextEmbWindowClient *client = (TkTextEmbWindowClient *)clientData;
    TkTextSegment *ewPtr = client->parent;
    TkTextIndex index;

    assert(ewPtr->typePtr);
    assert(ewPtr->sectionPtr);

    TkTextIndexClear(&index, client->textPtr);

    /*
	* ewPtr->body.ew.tkwin == NULL means the embedded window is already
	* destroyed. The ewPtr segment is no longer linked.
	*/

    if (ewPtr->body.ew.tkwin) {
	TkTextIndexSetSegment(&index, ewPtr);
    } else {
	TkTextIndexSetByteIndex2(&index, ewPtr->sectionPtr->linePtr, 0);
    }
    TextChanged(&index);
}

/*
 *--------------------------------------------------------------
 *
 * EmbWinLostContentProc --
 *
 *	This function is invoked by the Tk geometry manager when a content
 *	window managed by a text widget is claimed away by another geometry
 *	manager.
 *
 * Results:
 *	None.
 *
 * Side effects:
 *	The window is disassociated from the window segment, and the portion
 *	of the text is redisplayed.
 *
 *--------------------------------------------------------------
 */

static void
EmbWinLostContentProc(
    ClientData clientData,	/* Pointer to record describing window item. */
    Tk_Window tkwin)		/* Window that was claimed away by another geometry manager. */
{
    TkTextEmbWindowClient *client = (TkTextEmbWindowClient *)clientData;
    TkTextSegment *ewPtr = client->parent;
    TkText *textPtr = client->textPtr;
    TkTextIndex index;
    TkTextEmbWindowClient *loop;

    assert(!IsPreservedWindow(client));

    assert(client->tkwin);
    client->displayed = 0;
    Tk_DeleteEventHandler(client->tkwin, StructureNotifyMask, EmbWinStructureProc, client);
    Tcl_CancelIdleCall(EmbWinDelayedUnmap, client);
    EmbWinDelayedUnmap(client);
    if (client->hPtr) {
	ewPtr->body.ew.sharedTextPtr->numWindows -= 1;
	Tcl_DeleteHashEntry(client->hPtr);
	client->hPtr = NULL;
    }
    client->tkwin = NULL;
    ewPtr->body.ew.tkwin = NULL;

    /*
     * Free up the memory allocation for this client.
     */

    loop = ewPtr->body.ew.clients;
    if (loop == client) {
	ewPtr->body.ew.clients = client->next;
    } else {
	while (loop->next != client) {
	    loop = loop->next;
	}
	loop->next = client->next;
    }
    free(client);

    TkTextIndexClear(&index, textPtr);
    TkTextIndexSetSegment(&index, ewPtr);
    TextChanged(&index);

    if (textPtr->watchCmd) {
	TriggerWatchCmd(textPtr, ewPtr, tkwin, NULL, NULL);
    }
}

/*
 *--------------------------------------------------------------
 *
 * TkTextWinFreeClient --
 *
 *	Free up the hash entry and client information for a given embedded
 *	window.
 *
 *	It is assumed the caller will manage the linked list of clients
 *	associated with the relevant TkTextSegment.
 *
 * Results:
 *	Nothing.
 *
 * Side effects:
 *	The embedded window information for a single client is deleted, if it
 *	exists, and any resources associated with it are released.
 *
 *--------------------------------------------------------------
 */

void
TkTextWinFreeClient(
    Tcl_HashEntry *hPtr,	/* Hash entry corresponding to this client, or NULL */
    TkTextEmbWindowClient *client)
				/* Client data structure, with the 'tkwin' field to be cleaned up. */
{
    if (hPtr) {
	/*
	 * (It's possible for there to be no hash table entry for this window,
	 * if an error occurred while creating the window segment but before
	 * the window got added to the table)
	 */

	client->parent->body.ew.sharedTextPtr->numWindows -= 1;
	Tcl_DeleteHashEntry(hPtr);
    }

    /*
     * Delete the event handler for the window before destroying the window,
     * so that EmbWinStructureProc doesn't get called (we'll already do
     * everything that it would have done, and it will just get confused).
     */

    if (client->tkwin) {
	Tk_DeleteEventHandler(client->tkwin, StructureNotifyMask, EmbWinStructureProc, client);
	if (client->parent->body.ew.isOwner) {
	    Tk_DestroyWindow(client->tkwin);
	}
    }
    Tcl_CancelIdleCall(EmbWinDelayedUnmap, client);

    /*
     * Free up this client.
     */

    free(client);
}

/*
 *--------------------------------------------------------------
 *
 * EmbWinInspectProc --
 *
 *	This function is invoked to build the information for
 *	"inspect".
 *
 * Results:
 *	Return a TCL object containing the information for
 *	"inspect".
 *
 * Side effects:
 *	Storage is allocated.
 *
 *--------------------------------------------------------------
 */

static Tcl_Obj *
EmbWinInspectProc(
    const TkSharedText *sharedTextPtr,
    const TkTextSegment *segPtr)
{
    Tcl_Obj *objPtr = Tcl_NewObj();
    Tcl_Obj *objPtr2 = Tcl_NewObj();
    TkTextTag **tagLookup = sharedTextPtr->tagLookup;
    const TkTextTagSet *tagInfoPtr = segPtr->tagInfoPtr;
    unsigned i = TkTextTagSetFindFirst(tagInfoPtr);
    Tcl_DString opts;

    assert(sharedTextPtr->peers);

    for ( ; i != TK_TEXT_TAG_SET_NPOS; i = TkTextTagSetFindNext(tagInfoPtr, i)) {
	const TkTextTag *tagPtr = tagLookup[i];
	Tcl_ListObjAppendElement(NULL, objPtr2, Tcl_NewStringObj(tagPtr->name, -1));
    }

    Tcl_DStringInit(&opts);
    TkTextInspectOptions(sharedTextPtr->peers, &segPtr->body.ew, segPtr->body.ew.optionTable,
	    &opts, 0);

    Tcl_ListObjAppendElement(NULL, objPtr, Tcl_NewStringObj(segPtr->typePtr->name, -1));
    Tcl_ListObjAppendElement(NULL, objPtr, objPtr2);
    Tcl_ListObjAppendElement(NULL, objPtr, Tcl_NewStringObj(Tcl_DStringValue(&opts),
	    Tcl_DStringLength(&opts)));

    Tcl_DStringFree(&opts);
    return objPtr;
}

/*
 *--------------------------------------------------------------
 *
 * ReleaseEmbeddedWindow --
 *
 *	Free embedded window
 *
 * Results:
 *	None.
 *
 * Side effects:
 *	The embedded window is deleted, and any resources
 *	associated with it are released.
 *
 *--------------------------------------------------------------
 */

static void
ReleaseEmbeddedWindow(
    TkTextSegment *ewPtr)
{
    TkTextEmbWindowClient *client = ewPtr->body.ew.clients;

    assert(ewPtr->typePtr);

    while (client) {
	TkTextEmbWindowClient *next = client->next;
	if (client->hPtr) {
	    TkTextWinFreeClient(client->hPtr, client);
	}
	client = next;
    }
    ewPtr->body.ew.clients = NULL;
    Tk_FreeConfigOptions((char *) &ewPtr->body.ew, ewPtr->body.ew.optionTable, NULL);
    TkBTreeFreeSegment(ewPtr);
}

/*
 *--------------------------------------------------------------
 *
 * DestroyOrUnmapWindow --
 *
 *	Unmap all clients of given window.
 *
 * Results:
 *	None.
 *
 * Side effects:
 *	Either destroy or only unmap the embedded window.
 *
 *--------------------------------------------------------------
 */

static void
DestroyOrUnmapWindow(
    TkTextSegment *ewPtr)
{
    TkTextEmbWindowClient *client = ewPtr->body.ew.clients;

    assert(ewPtr->typePtr);
    assert(ewPtr->refCount > 0);

    for ( ; client; client = client->next) {
	if (client->hPtr) {
	    client->parent->body.ew.sharedTextPtr->numWindows -= 1;
	    Tcl_DeleteHashEntry(client->hPtr);
	    client->hPtr = NULL;
	    client->displayed = 0;
	}
	Tcl_CancelIdleCall(EmbWinDelayedUnmap, client);
	if (client->tkwin && ewPtr->body.ew.create) {
	    Tk_DeleteEventHandler(client->tkwin, StructureNotifyMask, EmbWinStructureProc, client);
	    if (ewPtr->body.ew.isOwner) {
		Tk_DestroyWindow(client->tkwin);
	    }
	    client->tkwin = NULL;
	    ewPtr->body.ew.tkwin = NULL;
	} else {
	    EmbWinDelayedUnmap(client);
	}
    }
}
/*
 *--------------------------------------------------------------
 *
 * EmbWinDeleteProc --
 *
 *	This function is invoked by the text B-tree code whenever an embedded
 *	window lies in a range of characters being deleted.
 *
 * Results:
 *	Returns true to indicate that the deletion has been accepted.
 *
 * Side effects:
 *	Depends on the action, see ReleaseEmbeddedWindow and DestroyOrUnmapWindow.
 *
 *--------------------------------------------------------------
 */

static int
EmbWinDeleteProc(
    TCL_UNUSED(TkSharedText *),/* Handle to shared text resource. */
    TkTextSegment *ewPtr,	/* Segment being deleted. */
    TCL_UNUSED(int))			/* Flags controlling the deletion. */
{
    assert(ewPtr->typePtr);
    assert(ewPtr->refCount > 0);

    if (ewPtr->refCount == 1) {
	ReleaseEmbeddedWindow(ewPtr);
    } else {
	ewPtr->refCount -= 1;
	DestroyOrUnmapWindow(ewPtr);
    }
    return 1;
}

/*
 *--------------------------------------------------------------
 *
 * EmbWinRestoreProc --
 *
 *	This function is called when a window segment will be restored
 *	from the undo chain.
 *
 * Results:
 *	None.
 *
 * Side effects:
 *	The name of the mark will be freed, and the mark will be
 *	re-entered into the hash table.
 *
 *--------------------------------------------------------------
 */

static int
EmbWinRestoreProc(
    TCL_UNUSED(TkSharedText *),/* Handle to shared text resource. */
    TkTextSegment *ewPtr)	/* Segment to reuse. */
{
    int isNew;

    if (ewPtr->body.ew.create) {
	/*
	 * EmbWinLayoutProc is doing the creation of the window.
	 */
	assert(!ewPtr->body.ew.tkwin);
    } else {
	TkTextEmbWindowClient *client = ewPtr->body.ew.clients;

	for ( ; client; client = client->next) {
	    if (client->tkwin && !client->hPtr) {
		client->hPtr = Tcl_CreateHashEntry(
			&ewPtr->body.ew.sharedTextPtr->windowTable,
			Tk_PathName(client->tkwin),
			&isNew);
		assert(isNew);
		Tcl_SetHashValue(client->hPtr, ewPtr);
		ewPtr->body.ew.sharedTextPtr->numWindows += 1;
	    }
	}
    }

    return 1;
}

/*
 *--------------------------------------------------------------
 *
 * EmbWinLayoutProc --
 *
 *	This function is the "layoutProc" for embedded window segments.
 *
 * Results:
 *	1 is returned to indicate that the segment should be displayed. The
 *	chunkPtr structure is filled in.
 *
 * Side effects:
 *	None, except for filling in chunkPtr.
 *
 *--------------------------------------------------------------
 */

static int
EmbWinLayoutProc(
    const TkTextIndex *indexPtr,/* Identifies first character in chunk. */
    TkTextSegment *ewPtr,	/* Segment corresponding to indexPtr. */
    TCL_UNUSED(int),			/* Offset within segPtr corresponding to indexPtr (always 0). */
    int maxX,			/* Chunk must not occupy pixels at this position or higher. */
    TCL_UNUSED(int),		/* Chunk must not include more than this many characters. */
    int noCharsYet,		/* 'true' means no characters have been assigned to this line yet. */
    TkWrapMode wrapMode,	/* Wrap mode to use for line: TEXT_WRAPMODE_CHAR, TEXT_WRAPMODE_NONE,
    				 * TEXT_WRAPMODE_WORD, or TEXT_WRAPMODE_CODEPOINT. */
    TCL_UNUSED(TkTextSpaceMode),	/* Not used. */
    TkTextDispChunk *chunkPtr)	/* Structure to fill in with information about this chunk. The x
    				 * field has already been set by the caller. This argument may be
				 * NULL. */
{
    int width, height;
    TkTextEmbWindowClient *client;
    TkText *textPtr = indexPtr->textPtr;
    int cantEmbed = 0;
    int x;

    assert(indexPtr->textPtr);

    client = EmbWinGetClient(textPtr, ewPtr);
    ewPtr->body.ew.tkwin = client ? client->tkwin : NULL;

    if (!ewPtr->body.ew.tkwin && ewPtr->body.ew.create) {
	int code;
	int isNew;
	Tk_Window ancestor;
	const char *before, *string;
	Tcl_DString name, buf, *dsPtr = NULL;

	before = ewPtr->body.ew.create;

	/*
	 * Find everything up to the next % character and append it to the
	 * result string.
	 */

	string = before;
	while (*string != 0) {
	    if (string[0] == '%' && (string[1] == '%' || string[1] == 'W')) {
		if (!dsPtr) {
		    Tcl_DStringInit(&buf);
		    dsPtr = &buf;
		}
		if (string != before) {
		    Tcl_DStringAppend(dsPtr, before, (int) (string-before));
		    before = string;
		}
		if (string[1] == '%') {
		    Tcl_DStringAppend(dsPtr, "%", 1);
		} else {
		    /*
		     * Substitute string as proper Tcl list element.
		     */

		    int spaceNeeded, cvtFlags, length;
		    const char *str = Tk_PathName(textPtr->tkwin);

		    spaceNeeded = Tcl_ScanElement(str, &cvtFlags);
		    length = Tcl_DStringLength(dsPtr);
		    Tcl_DStringSetLength(dsPtr, length + spaceNeeded);
		    spaceNeeded = Tcl_ConvertElement(str,
			    Tcl_DStringValue(dsPtr) + length,
			    cvtFlags | TCL_DONT_USE_BRACES);
		    Tcl_DStringSetLength(dsPtr, length + spaceNeeded);
		}
		before += 2;
		string += 1;
	    }
	    string += 1;
	}

	/*
	 * The window doesn't currently exist. Create it by evaluating the
	 * creation script. The script must return the window's path name:
	 * look up that name to get back to the window token. Then register
	 * ourselves as the geometry manager for the window.
	 */

	if (dsPtr) {
	    Tcl_DStringAppend(dsPtr, before, string - before);
	    code = Tcl_EvalEx(textPtr->interp, Tcl_DStringValue(dsPtr), -1, TCL_EVAL_GLOBAL);
	    Tcl_DStringFree(dsPtr);
	} else {
	    code = Tcl_EvalEx(textPtr->interp, ewPtr->body.ew.create, -1, TCL_EVAL_GLOBAL);
	}
	if (code != TCL_OK) {
	    Tcl_BackgroundException(textPtr->interp, code);
	    goto gotWindow;
	}
	Tcl_DStringInit(&name);
	Tcl_DStringAppend(&name, Tcl_GetStringResult(textPtr->interp), -1);
	Tcl_ResetResult(textPtr->interp);
	ewPtr->body.ew.tkwin = Tk_NameToWindow(textPtr->interp, Tcl_DStringValue(&name), textPtr->tkwin);
	Tcl_DStringFree(&name);
	if (!ewPtr->body.ew.tkwin) {
	    Tcl_BackgroundException(textPtr->interp, TCL_ERROR);
	    goto gotWindow;
	}

	for (ancestor = textPtr->tkwin; ; ancestor = Tk_Parent(ancestor)) {
	    if (ancestor == Tk_Parent(ewPtr->body.ew.tkwin)) {
		break;
	    }
	    if (Tk_TopWinHierarchy(ancestor)) {
	    	cantEmbed = 1;
		break;
	    }
	}
	if (cantEmbed
		|| Tk_TopWinHierarchy(ewPtr->body.ew.tkwin)
		|| textPtr->tkwin == ewPtr->body.ew.tkwin) {
	    Tcl_SetObjResult(textPtr->interp, Tcl_ObjPrintf("can't embed %s relative to %s",
		    Tk_PathName(ewPtr->body.ew.tkwin), Tk_PathName(textPtr->tkwin)));
	    Tcl_SetErrorCode(textPtr->interp, "TK", "GEOMETRY", "HIERARCHY", NULL);
	    Tcl_BackgroundException(textPtr->interp, TCL_ERROR);
	    ewPtr->body.ew.tkwin = NULL;
	    goto gotWindow;
	}

	if (!client) {
	    /*
	     * We just used a '-create' script to make a new window, which we
	     * now need to add to our client list.
	     */

	    client = (TkTextEmbWindowClient *)calloc(1, sizeof(TkTextEmbWindowClient));
	    client->next = ewPtr->body.ew.clients;
	    client->textPtr = textPtr;
	    client->parent = ewPtr;
	    ewPtr->body.ew.clients = client;
	}

	client->tkwin = ewPtr->body.ew.tkwin;
	Tk_ManageGeometry(client->tkwin, &textGeomType, client);
	Tk_CreateEventHandler(client->tkwin, StructureNotifyMask, EmbWinStructureProc, client);

	/*
	 * Special trick! Must enter into the hash table *after* calling
	 * Tk_ManageGeometry: if the window was already managed elsewhere in
	 * this text, the Tk_ManageGeometry call will cause the entry to be
	 * removed, which could potentially lose the new entry.
	 */

	client->hPtr = Tcl_CreateHashEntry(
		&textPtr->sharedTextPtr->windowTable, Tk_PathName(client->tkwin), &isNew);
	Tcl_SetHashValue(client->hPtr, ewPtr);
	ewPtr->body.ew.sharedTextPtr->numWindows += 1;
    }

    /*
     * See if there's room for this window on this line.
     */

  gotWindow:
    if (!ewPtr->body.ew.tkwin) {
	width = 0;
	height = 0;
    } else {
	width = Tk_ReqWidth(ewPtr->body.ew.tkwin) + 2*ewPtr->body.ew.padX;
	height = Tk_ReqHeight(ewPtr->body.ew.tkwin) + 2*ewPtr->body.ew.padY;
    }

    x = chunkPtr ? chunkPtr->x : 0;

    if (width > maxX - x && !noCharsYet && textPtr->wrapMode != TEXT_WRAPMODE_NONE) {
	return 0;
    }

    if (chunkPtr) {
	/*
	 * Fill in the chunk structure.
	 */

	chunkPtr->layoutProcs = &layoutWindowProcs;
	chunkPtr->numBytes = 1;
	if (ewPtr->body.ew.align == ALIGN_BASELINE) {
	    chunkPtr->minAscent = height - ewPtr->body.ew.padY;
	    chunkPtr->minDescent = ewPtr->body.ew.padY;
	    chunkPtr->minHeight = 0;
	} else {
	    chunkPtr->minAscent = 0;
	    chunkPtr->minDescent = 0;
	    chunkPtr->minHeight = height;
	}
	chunkPtr->width = width;
	chunkPtr->breakIndex = (wrapMode == TEXT_WRAPMODE_NONE) ? -1 : 1;
	chunkPtr->clientData = ewPtr;
    }

    if (client) {
	client->chunkCount += 1;

	if (!chunkPtr) {
	    TkTextDispChunk chunk;
	    chunk.clientData = ewPtr;
	    EmbWinUndisplayProc(textPtr, &chunk);
	}
    }

    return 1;
}

/*
 *--------------------------------------------------------------
 *
 * EmbWinCheckProc --
 *
 *	This function is invoked by the B-tree code to perform consistency
 *	checks on embedded windows.
 *
 * Results:
 *	None.
 *
 * Side effects:
 *	The function panics if it detects anything wrong with the embedded
 *	window.
 *
 *--------------------------------------------------------------
 */

static void
EmbWinCheckProc(
    TCL_UNUSED(const TkSharedText *),	/* Handle to shared text resource. */
    const TkTextSegment *ewPtr)		/* Segment to check. */
{
    if (!ewPtr->nextPtr) {
	Tcl_Panic("EmbWinCheckProc: embedded window is last segment in line");
    }
    if (ewPtr->size != 1) {
	Tcl_Panic("EmbWinCheckProc: embedded window has size %d", ewPtr->size);
    }
}

/*
 *--------------------------------------------------------------
 *
 * EmbWinDisplayProc --
 *
 *	This function is invoked by the text displaying code when it is time
 *	to actually draw an embedded window chunk on the screen.
 *
 * Results:
 *	None.
 *
 * Side effects:
 *	The embedded window gets moved to the correct location and mapped onto
 *	the screen.
 *
 *--------------------------------------------------------------
 */

static void
EmbWinDisplayProc(
    TkText *textPtr,		/* Information about text widget. */
    TkTextDispChunk *chunkPtr,	/* Chunk that is to be drawn. */
    int x,			/* X-position in dst at which to draw this
				 * chunk (differs from the x-position in the
				 * chunk because of scrolling). */
    TCL_UNUSED(int),			/* Top of rectangular bounding box for line:
				 * tells where to draw this chunk in dst
				 * (x-position is in the chunk itself). */
    int lineHeight,		/* Total height of line. */
    int baseline,		/* Offset of baseline from y. */
    TCL_UNUSED(Display *),		/* Display to use for drawing (unused).  */
    TCL_UNUSED(Drawable),		/* Pixmap or window in which to draw (unused).  */
    int screenY)		/* Y-coordinate in text window that corresponds to y. */
{
    int lineX, windowX, windowY, width, height;
    Tk_Window tkwin;
    TkTextSegment *ewPtr = (TkTextSegment *)chunkPtr->clientData;
    TkTextEmbWindowClient *client = EmbWinGetClient(textPtr, ewPtr);

    if (!client || !(tkwin = client->tkwin)) {
	return;
    }

    if (x + chunkPtr->width <= 0) {
	/*
	 * The window is off-screen; just unmap it.
	 */

	client->displayed = 0;
	EmbWinDelayedUnmap(client);
	return;
    }

    /*
     * Compute the window's location and size in the text widget, taking into
     * account the align and stretch values for the window.
     */

    EmbWinBboxProc(textPtr, chunkPtr, 0, screenY, lineHeight, baseline,
	    &lineX, &windowY, &width, &height);
    windowX = lineX - chunkPtr->x + x;

    /*
     * Mark the window as displayed so that it won't get unmapped.
     * This needs to be done before the next instruction block because
     * Tk_MaintainGeometry/Tk_MapWindow will run event handlers, in
     * particular for the <Map> event, and if the bound script deletes
     * the embedded window its clients will get freed.
     */

    client->displayed = 1;

    if (textPtr->tkwin == Tk_Parent(tkwin)) {
	if (windowX != Tk_X(tkwin)
		|| windowY != Tk_Y(tkwin)
		|| Tk_ReqWidth(tkwin) != Tk_Width(tkwin)
		|| height != Tk_Height(tkwin)) {
	    Tk_MoveResizeWindow(tkwin, windowX, windowY, width, height);

	    if (textPtr->watchCmd && Tk_IsMapped(tkwin)) {
		char w[100], h[100];

		snprintf(h, sizeof(h), "%d", Tk_Height(tkwin));
		snprintf(w, sizeof(w), "%d", Tk_Width(tkwin));

		TriggerWatchCmd(textPtr, ewPtr, tkwin, w, h);
	    }
	}
	if (!Tk_IsMapped(tkwin)) {
	    Tk_MapWindow(tkwin);

	    if (textPtr->watchCmd) {
		TriggerWatchCmd(textPtr, ewPtr, tkwin, NULL, NULL);
	    }
	}
    } else {
	Tk_MaintainGeometry(tkwin, textPtr->tkwin, windowX, windowY, width, height);
    }
}

/*
 *--------------------------------------------------------------
 *
 * EmbWinUndisplayProc --
 *
 *	This function is called when the chunk for an embedded window is no
 *	longer going to be displayed. It arranges for the window associated
 *	with the chunk to be unmapped.
 *
 * Results:
 *	None.
 *
 * Side effects:
 *	The window is scheduled for unmapping.
 *
 *--------------------------------------------------------------
 */

static void
EmbWinUndisplayProc(
    TkText *textPtr,		/* Overall information about text widget. */
    TkTextDispChunk *chunkPtr)	/* Chunk that is about to be freed. */
{
    TkTextSegment *ewPtr = (TkTextSegment *)chunkPtr->clientData;
    TkTextEmbWindowClient *client = EmbWinGetClient(textPtr, ewPtr);

    if (client && --client->chunkCount == 0) {
	/*
	 * Don't unmap the window immediately, since there's a good chance
	 * that it will immediately be redisplayed, perhaps even in the same
	 * place. Instead, schedule the window to be unmapped later; the call
	 * to EmbWinDelayedUnmap will be cancelled in the likely event that
	 * the unmap becomes unnecessary.
	 */

	client->displayed = 0;
	Tcl_DoWhenIdle(EmbWinDelayedUnmap, client);
    }
}

/*
 *--------------------------------------------------------------
 *
 * EmbWinBboxProc --
 *
 *	This function is called to compute the bounding box of the area
 *	occupied by an embedded window.
 *
 * Results:
 *	There is no return value. *xPtr and *yPtr are filled in with the
 *	coordinates of the upper left corner of the window, and *widthPtr and
 *	*heightPtr are filled in with the dimensions of the window in pixels.
 *	Note: not all of the returned bbox is necessarily visible on the
 *	screen (the rightmost part might be off-screen to the right, and the
 *	bottommost part might be off-screen to the bottom).
 *
 * Side effects:
 *	None.
 *
 *--------------------------------------------------------------
 */

static void
EmbWinBboxProc(
    TkText *textPtr,		/* Information about text widget. */
    TkTextDispChunk *chunkPtr,	/* Chunk containing desired char. */
<<<<<<< HEAD
    TCL_UNUSED(int),			/* Index of desired character within the chunk. */
    int y,			/* Topmost pixel in area allocated for this line. */
=======
    TCL_UNUSED(Tcl_Size),			/* Index of desired character within the
				 * chunk. */
    int y,			/* Topmost pixel in area allocated for this
				 * line. */
>>>>>>> af9f86ad
    int lineHeight,		/* Total height of line. */
    int baseline,		/* Location of line's baseline, in pixels measured down from y. */
    int *xPtr, int *yPtr,	/* Gets filled in with coords of character's upper-left pixel. */
    int *widthPtr,		/* Gets filled in with width of window, in pixels. */
    int *heightPtr)		/* Gets filled in with height of window, in pixels. */
{
    Tk_Window tkwin;
    TkTextSegment *ewPtr = (TkTextSegment *)chunkPtr->clientData;
    TkTextEmbWindowClient *client = EmbWinGetClient(textPtr, ewPtr);

    tkwin = client ? client->tkwin : NULL;
    if (tkwin) {
	*widthPtr = Tk_ReqWidth(tkwin);
	*heightPtr = Tk_ReqHeight(tkwin);
    } else {
	*widthPtr = 0;
	*heightPtr = 0;
    }
    *xPtr = chunkPtr->x + ewPtr->body.ew.padX;
    if (ewPtr->body.ew.stretch) {
	if (ewPtr->body.ew.align == ALIGN_BASELINE) {
	    *heightPtr = baseline - ewPtr->body.ew.padY;
	} else {
	    *heightPtr = lineHeight - 2*ewPtr->body.ew.padY;
	}
    }
    switch (ewPtr->body.ew.align) {
    case ALIGN_BOTTOM:
	*yPtr = y + (lineHeight - *heightPtr - ewPtr->body.ew.padY);
	break;
    case ALIGN_CENTER:
	*yPtr = y + (lineHeight - *heightPtr)/2;
	break;
    case ALIGN_TOP:
	*yPtr = y + ewPtr->body.ew.padY;
	break;
    case ALIGN_BASELINE:
	*yPtr = y + (baseline - *heightPtr);
	break;
    }
}

/*
 *--------------------------------------------------------------
 *
 * EmbWinDelayedUnmap --
 *
 *	This function is an idle handler that does the actual work of
 *	unmapping an embedded window. See the comment in EmbWinUndisplayProc
 *	for details.
 *
 * Results:
 *	None.
 *
 * Side effects:
 *	The window gets unmapped, unless its chunk reference count has become
 *	non-zero again.
 *
 *--------------------------------------------------------------
 */

static void
EmbWinDelayedUnmap(
    ClientData clientData)	/* Token for the window to be unmapped. */
{
    TkTextEmbWindowClient *client = (TkTextEmbWindowClient *)clientData;

    if (!client->displayed && client->tkwin) {
	if (client->textPtr->tkwin != Tk_Parent(client->tkwin)) {
	    Tk_UnmaintainGeometry(client->tkwin, client->textPtr->tkwin);
	} else {
	    Tk_UnmapWindow(client->tkwin);
	}

	assert(client->textPtr);

	if (client->textPtr->watchCmd) {
	    TriggerWatchCmd(client->textPtr, client->parent, client->tkwin, NULL, NULL);
	}
    }
}

/*
 *--------------------------------------------------------------
 *
 * TkTextWindowIndex --
 *
 *	Given the name of an embedded window within a text widget, returns an
 *	index corresponding to the window's position in the text.
 *
 * Results:
 *	The return value is true if there is an embedded window by the given name
 *	in the text widget, false otherwise. If the window exists, *indexPtr is
 *	filled in with its index.
 *
 * Side effects:
 *	None.
 *
 *--------------------------------------------------------------
 */

int
TkTextWindowIndex(
    TkText *textPtr,		/* Text widget containing window. */
    const char *name,		/* Name of window. */
    TkTextIndex *indexPtr)	/* Index information gets stored here. */
{
    Tcl_HashEntry *hPtr;
    TkTextSegment *ewPtr;

    assert(textPtr);

    if (!(hPtr = Tcl_FindHashEntry(&textPtr->sharedTextPtr->windowTable, name))) {
	return 0;
    }

    ewPtr = (TkTextSegment *)Tcl_GetHashValue(hPtr);
    TkTextIndexClear(indexPtr, textPtr);
    DEBUG(indexPtr->discardConsistencyCheck = 1);
    TkTextIndexSetSegment(indexPtr, ewPtr);
    DEBUG(indexPtr->discardConsistencyCheck = 0);

    if (TkTextIndexOutsideStartEnd(indexPtr)) {
	return 0;
    }

    return 1;
}

/*
 *--------------------------------------------------------------
 *
 * EmbWinGetClient --
 *
 *	Given a text widget and a segment which contains an embedded window,
 *	find the text-widget specific information about the embedded window,
 *	if any.
 *
 *	This function performs a completely linear lookup for a matching data
 *	structure. If we envisage using this code with dozens of peer widgets,
 *	then performance could become an issue and a more sophisticated lookup
 *	mechanism might be desirable.
 *
 * Results:
 *	NULL if no widget-specific info exists, otherwise the structure is
 *	returned.
 *
 * Side effects:
 *	None.
 *
 *--------------------------------------------------------------
 */

static TkTextEmbWindowClient *
EmbWinGetClient(
    const TkText *textPtr,	/* Information about text widget. */
    TkTextSegment *ewPtr)	/* Segment containing embedded window. */
{
    TkTextEmbWindowClient *client = ewPtr->body.ew.clients;

    while (client) {
	if (client->textPtr == textPtr) {
	    return client;
	}
	client = client->next;
    }
    return NULL;
}

/*
 * Local Variables:
 * mode: c
 * c-basic-offset: 4
 * fill-column: 105
 * End:
 * vi:set ts=8 sw=4:
 */<|MERGE_RESOLUTION|>--- conflicted
+++ resolved
@@ -31,8 +31,8 @@
  * geometry manager:
  */
 
-static void EmbWinRequestProc(ClientData clientData, Tk_Window tkwin);
-static void EmbWinLostContentProc(ClientData clientData, Tk_Window tkwin);
+static void EmbWinRequestProc(void *clientData, Tk_Window tkwin);
+static void EmbWinLostContentProc(void *clientData, Tk_Window tkwin);
 
 static const Tk_GeomMgr textGeomType = {
     "text",			/* name */
@@ -53,13 +53,13 @@
 			    int *widthPtr, int *heightPtr);
 static int		EmbWinConfigure(TkText *textPtr, TkTextSegment *ewPtr, int undoable,
 			    int objc, Tcl_Obj *const objv[]);
-static void		EmbWinDelayedUnmap(ClientData clientData);
+static void		EmbWinDelayedUnmap(void *clientData);
 static int		EmbWinDeleteProc(TkSharedText *sharedTextPtr, TkTextSegment *segPtr, int flags);
 static int		EmbWinRestoreProc(TkSharedText *sharedTextPtr, TkTextSegment *segPtr);
 static int		EmbWinLayoutProc(const TkTextIndex *indexPtr, TkTextSegment *segPtr,
 			    int offset, int maxX, int maxChars, int noCharsYet,
 			    TkWrapMode wrapMode, TkTextSpaceMode spaceMode, TkTextDispChunk *chunkPtr);
-static void		EmbWinStructureProc(ClientData clientData, XEvent *eventPtr);
+static void		EmbWinStructureProc(void *clientData, XEvent *eventPtr);
 static void	        EmbWinDisplayProc(TkText *textPtr, TkTextDispChunk *chunkPtr,
                             int x, int y, int lineHeight, int baseline, Display *display,
 			    Drawable dst, int screenY);
@@ -936,7 +936,7 @@
 
 static void
 EmbWinStructureProc(
-    ClientData clientData,	/* Pointer to record describing window item. */
+    void *clientData,	/* Pointer to record describing window item. */
     XEvent *eventPtr)		/* Describes what just happened. */
 {
     TkTextEmbWindowClient *client = (TkTextEmbWindowClient *)clientData;
@@ -991,7 +991,7 @@
 
 static void
 EmbWinRequestProc(
-    ClientData clientData,	/* Pointer to record for window item. */
+    void *clientData,	/* Pointer to record for window item. */
     TCL_UNUSED(Tk_Window))	/* Window that changed its desired size. */
 {
     TkTextEmbWindowClient *client = (TkTextEmbWindowClient *)clientData;
@@ -1038,7 +1038,7 @@
 
 static void
 EmbWinLostContentProc(
-    ClientData clientData,	/* Pointer to record describing window item. */
+    void *clientData,	/* Pointer to record describing window item. */
     Tk_Window tkwin)		/* Window that was claimed away by another geometry manager. */
 {
     TkTextEmbWindowClient *client = (TkTextEmbWindowClient *)clientData;
@@ -1791,15 +1791,8 @@
 EmbWinBboxProc(
     TkText *textPtr,		/* Information about text widget. */
     TkTextDispChunk *chunkPtr,	/* Chunk containing desired char. */
-<<<<<<< HEAD
-    TCL_UNUSED(int),			/* Index of desired character within the chunk. */
+    TCL_UNUSED(Tcl_Size),			/* Index of desired character within the chunk. */
     int y,			/* Topmost pixel in area allocated for this line. */
-=======
-    TCL_UNUSED(Tcl_Size),			/* Index of desired character within the
-				 * chunk. */
-    int y,			/* Topmost pixel in area allocated for this
-				 * line. */
->>>>>>> af9f86ad
     int lineHeight,		/* Total height of line. */
     int baseline,		/* Location of line's baseline, in pixels measured down from y. */
     int *xPtr, int *yPtr,	/* Gets filled in with coords of character's upper-left pixel. */
@@ -1864,7 +1857,7 @@
 
 static void
 EmbWinDelayedUnmap(
-    ClientData clientData)	/* Token for the window to be unmapped. */
+    void *clientData)	/* Token for the window to be unmapped. */
 {
     TkTextEmbWindowClient *client = (TkTextEmbWindowClient *)clientData;
 
