--- conflicted
+++ resolved
@@ -156,30 +156,19 @@
 
 static const Tk_OptionSpec optionSpecs[] = {
     {TK_OPTION_STRING_TABLE, "-align", NULL, NULL,
-<<<<<<< HEAD
-	"center", TCL_AUTO_LENGTH, offsetof(TkTextEmbWindow, align), 0, alignStrings, 0},
-    {TK_OPTION_STRING, "-create", NULL, NULL,
-	NULL, TCL_AUTO_LENGTH, offsetof(TkTextEmbWindow, create), TK_OPTION_NULL_OK, 0, 0},
-    {TK_OPTION_BOOLEAN, "-owner", NULL, NULL,
-	"1", TCL_AUTO_LENGTH, offsetof(TkTextEmbWindow, isOwner), 0, 0, 0},
-=======
-	"center", TCL_INDEX_NONE, offsetof(TkTextEmbWindow, align),
-	0, alignStrings, 0},
+	"center", TCL_INDEX_NONE, offsetof(TkTextEmbWindow, align), 0, alignStrings, 0},
     {TK_OPTION_STRING, "-create", NULL, NULL,
 	NULL, TCL_INDEX_NONE, offsetof(TkTextEmbWindow, create), TK_OPTION_NULL_OK, 0, 0},
->>>>>>> dfb0c81c
+    {TK_OPTION_BOOLEAN, "-owner", NULL, NULL,
+	"1", TCL_INDEX_NONE, offsetof(TkTextEmbWindow, isOwner), 0, 0, 0},
     {TK_OPTION_PIXELS, "-padx", NULL, NULL,
 	"0", TCL_INDEX_NONE, offsetof(TkTextEmbWindow, padX), 0, 0, 0},
     {TK_OPTION_PIXELS, "-pady", NULL, NULL,
 	"0", TCL_INDEX_NONE, offsetof(TkTextEmbWindow, padY), 0, 0, 0},
     {TK_OPTION_BOOLEAN, "-stretch", NULL, NULL,
-<<<<<<< HEAD
-	"0", TCL_AUTO_LENGTH, offsetof(TkTextEmbWindow, stretch), 0, 0, 0},
+	"0", TCL_INDEX_NONE, offsetof(TkTextEmbWindow, stretch), 0, 0, 0},
     {TK_OPTION_STRING, "-tags", NULL, NULL,
-	NULL, TCL_AUTO_LENGTH, TCL_AUTO_LENGTH, TK_OPTION_NULL_OK, 0, 0},
-=======
-	"0", TCL_INDEX_NONE, offsetof(TkTextEmbWindow, stretch), 0, 0, 0},
->>>>>>> dfb0c81c
+	NULL, TCL_INDEX_NONE, TCL_INDEX_NONE, TK_OPTION_NULL_OK, 0, 0},
     {TK_OPTION_WINDOW, "-window", NULL, NULL,
 	NULL, TCL_INDEX_NONE, offsetof(TkTextEmbWindow, tkwin), TK_OPTION_NULL_OK, 0, 0},
     {TK_OPTION_END, NULL, NULL, NULL, NULL, 0, 0, 0, 0, 0}
