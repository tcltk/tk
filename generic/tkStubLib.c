/*
 * tkStubLib.c --
 *
 *	Stub object that will be statically linked into extensions that wish
 *	to access Tk.
 *
 * Copyright (c) 1998 Paul Duffin.
 * Copyright (c) 1998-1999 by Scriptics Corporation.
 *
<<<<<<< HEAD
 * See the file "license.terms" for information on usage and redistribution of
 * this file, and for a DISCLAIMER OF ALL WARRANTIES.
 *
 * RCS: @(#) $Id: tkStubLib.c,v 1.20.2.1 2008/04/02 04:05:13 dgp Exp $
=======
 * See the file "license.terms" for information on usage and redistribution
 * of this file, and for a DISCLAIMER OF ALL WARRANTIES.
>>>>>>> 42bca745
 */

/*
 * We need to ensure that we use the stub macros so that this file contains no
 * references to any of the stub functions. This will make it possible to
 * build an extension that references Tk_InitStubs but doesn't end up
 * including the rest of the stub functions.
 */

#ifndef USE_TCL_STUBS
#define USE_TCL_STUBS
#endif
#undef USE_TCL_STUB_PROCS

#ifndef USE_TK_STUBS
#define USE_TK_STUBS
#endif
#undef USE_TK_STUB_PROCS

#include "tkInt.h"

#ifdef __WIN32__
#include "tkWinInt.h"
#endif

#ifdef MAC_OSX_TK
#include "tkMacOSXInt.h"
#endif

#if !(defined(__WIN32__) || defined(MAC_OSX_TK))
#include "tkUnixInt.h"
#endif

/* TODO: These ought to come in some other way */
#include "tkPlatDecls.h"
#include "tkIntXlibDecls.h"

TkStubs *tkStubsPtr = NULL;
TkPlatStubs *tkPlatStubsPtr = NULL;
TkIntStubs *tkIntStubsPtr = NULL;
TkIntPlatStubs *tkIntPlatStubsPtr = NULL;
TkIntXlibStubs *tkIntXlibStubsPtr = NULL;

/*
 * Use our own isdigit to avoid linking to libc on windows
 */

static int isDigit(const int c)
{
    return (c >= '0' && c <= '9');
}

/*
 *----------------------------------------------------------------------
 *
 * Tk_InitStubs --
 *
 *	Checks that the correct version of Tk is loaded and that it supports
 *	stubs. It then initialises the stub table pointers.
 *
 * Results:
 *	The actual version of Tk that satisfies the request, or NULL to
 *	indicate that an error occurred.
 *
 * Side effects:
 *	Sets the stub table pointers.
 *
 *----------------------------------------------------------------------
 */

#ifdef Tk_InitStubs
#undef Tk_InitStubs
#endif

CONST char *
Tk_InitStubs(
    Tcl_Interp *interp,
    CONST char *version,
    int exact)
{
    CONST char *actualVersion;
    TkStubs **stubsPtrPtr = &tkStubsPtr;	/* squelch warning */

    actualVersion = Tcl_PkgRequireEx(interp, "Tk", version, 0,
	    (ClientData *) stubsPtrPtr);
    if (!actualVersion) {
	return NULL;
    }
    if (exact) {
        CONST char *p = version;
        int count = 0;

        while (*p) {
            count += !isDigit(*p++);
        }
        if (count == 1) {
	    CONST char *q = actualVersion;

	    p = version;
	    while (*p && (*p == *q)) {
		p++; q++;
	    }
            if (*p) {
		/* Construct error message */
		Tcl_PkgRequireEx(interp, "Tk", version, 1, NULL);
                return NULL;

            }
        } else {
            actualVersion = Tcl_PkgRequireEx(interp, "Tk", version, 1, NULL);
            if (actualVersion == NULL) {
                return NULL;
            }
        }
    }

    if (!tkStubsPtr) {
	Tcl_SetResult(interp,
		"This implementation of Tk does not support stubs",
		TCL_STATIC);
	return NULL;
    }

    tkPlatStubsPtr = tkStubsPtr->hooks->tkPlatStubs;
    tkIntStubsPtr = tkStubsPtr->hooks->tkIntStubs;
    tkIntPlatStubsPtr = tkStubsPtr->hooks->tkIntPlatStubs;
    tkIntXlibStubsPtr = tkStubsPtr->hooks->tkIntXlibStubs;

    return actualVersion;
}

/*
 * Local Variables:
 * mode: c
 * c-basic-offset: 4
 * fill-column: 78
 * End:
 */<|MERGE_RESOLUTION|>--- conflicted
+++ resolved
@@ -7,15 +7,8 @@
  * Copyright (c) 1998 Paul Duffin.
  * Copyright (c) 1998-1999 by Scriptics Corporation.
  *
-<<<<<<< HEAD
  * See the file "license.terms" for information on usage and redistribution of
  * this file, and for a DISCLAIMER OF ALL WARRANTIES.
- *
- * RCS: @(#) $Id: tkStubLib.c,v 1.20.2.1 2008/04/02 04:05:13 dgp Exp $
-=======
- * See the file "license.terms" for information on usage and redistribution
- * of this file, and for a DISCLAIMER OF ALL WARRANTIES.
->>>>>>> 42bca745
  */
 
 /*
