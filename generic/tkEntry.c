/*
 * tkEntry.c --
 *
 *	This module implements entry and spinbox widgets for the Tk toolkit.
 *	An entry displays a string and allows the string to be edited. A
 *	spinbox expands on the entry by adding up/down buttons that control
 *	the value of the entry widget.
 *
 * Copyright © 1990-1994 The Regents of the University of California.
 * Copyright © 1994-1997 Sun Microsystems, Inc.
 * Copyright © 2000 Ajuba Solutions.
 * Copyright © 2002 ActiveState Corporation.
 *
 * See the file "license.terms" for information on usage and redistribution of
 * this file, and for a DISCLAIMER OF ALL WARRANTIES.
 */

#include "tkInt.h"
#include "tkEntry.h"
#include "default.h"

#ifdef _WIN32
#include "tkWinInt.h"
#endif

/*
 * The following macro defines how many extra pixels to leave on each side of
 * the text in the entry.
 */

#define XPAD 1
#define YPAD 1

/*
 * A comparison function for double values. For Spinboxes.
 */

#define MIN_DBL_VAL		1E-9
#define DOUBLES_EQ(d1, d2)	(fabs((d1) - (d2)) < MIN_DBL_VAL)


static const char *const stateStrings[] = {
    "disabled", "normal", "readonly", NULL
};

/*
 * Definitions for -validate option values:
 */

static const char *const validateStrings[] = {
    "all", "key", "focus", "focusin", "focusout", "none", NULL
};
enum validateType {
    VALIDATE_ALL, VALIDATE_KEY, VALIDATE_FOCUS,
    VALIDATE_FOCUSIN, VALIDATE_FOCUSOUT, VALIDATE_NONE,
    /*
     * These extra enums are for use with EntryValidateChange
     */
    VALIDATE_FORCED, VALIDATE_DELETE, VALIDATE_INSERT, VALIDATE_BUTTON
};
#define DEF_ENTRY_VALIDATE	"none"
#define DEF_ENTRY_INVALIDCMD	""

/*
 * Information used for Entry objv parsing.
 */

static const Tk_OptionSpec entryOptSpec[] = {
    {TK_OPTION_BORDER, "-background", "background", "Background",
	DEF_ENTRY_BG_COLOR, TCL_INDEX_NONE, offsetof(Entry, normalBorder),
	0, DEF_ENTRY_BG_MONO, 0},
    {TK_OPTION_SYNONYM, "-bd", NULL, NULL,
	NULL, 0, TCL_INDEX_NONE, 0, "-borderwidth", 0},
    {TK_OPTION_SYNONYM, "-bg", NULL, NULL,
	NULL, 0, TCL_INDEX_NONE, 0, "-background", 0},
    {TK_OPTION_PIXELS, "-borderwidth", "borderWidth", "BorderWidth",
	DEF_ENTRY_BORDER_WIDTH, offsetof(Entry, borderWidthObj), TCL_INDEX_NONE, 0, 0, 0},
    {TK_OPTION_CURSOR, "-cursor", "cursor", "Cursor",
	DEF_ENTRY_CURSOR, TCL_INDEX_NONE, offsetof(Entry, cursor),
	TK_OPTION_NULL_OK, 0, 0},
    {TK_OPTION_BORDER, "-disabledbackground", "disabledBackground",
	"DisabledBackground", DEF_ENTRY_DISABLED_BG_COLOR, TCL_INDEX_NONE,
	offsetof(Entry, disabledBorder), TK_OPTION_NULL_OK,
	DEF_ENTRY_DISABLED_BG_MONO, 0},
    {TK_OPTION_COLOR, "-disabledforeground", "disabledForeground",
	"DisabledForeground", DEF_ENTRY_DISABLED_FG, TCL_INDEX_NONE,
	offsetof(Entry, dfgColorPtr), TK_OPTION_NULL_OK, 0, 0},
    {TK_OPTION_BOOLEAN, "-exportselection", "exportSelection",
	"ExportSelection", DEF_ENTRY_EXPORT_SELECTION, TCL_INDEX_NONE,
	offsetof(Entry, exportSelection), 0, 0, 0},
    {TK_OPTION_SYNONYM, "-fg", "foreground", NULL,
	NULL, 0, TCL_INDEX_NONE, 0, "-foreground", 0},
    {TK_OPTION_FONT, "-font", "font", "Font",
	DEF_ENTRY_FONT, TCL_INDEX_NONE, offsetof(Entry, tkfont), 0, 0, 0},
    {TK_OPTION_COLOR, "-foreground", "foreground", "Foreground",
	DEF_ENTRY_FG, TCL_INDEX_NONE, offsetof(Entry, fgColorPtr), 0, 0, 0},
    {TK_OPTION_COLOR, "-highlightbackground", "highlightBackground",
	"HighlightBackground", DEF_ENTRY_HIGHLIGHT_BG,
	TCL_INDEX_NONE, offsetof(Entry, highlightBgColorPtr), 0, 0, 0},
    {TK_OPTION_COLOR, "-highlightcolor", "highlightColor", "HighlightColor",
	DEF_ENTRY_HIGHLIGHT, TCL_INDEX_NONE, offsetof(Entry, highlightColorPtr), 0, 0, 0},
    {TK_OPTION_PIXELS, "-highlightthickness", "highlightThickness",
	"HighlightThickness", DEF_ENTRY_HIGHLIGHT_WIDTH, offsetof(Entry, highlightWidthObj),
	TCL_INDEX_NONE, 0, 0, 0},
    {TK_OPTION_BORDER, "-insertbackground", "insertBackground", "Foreground",
	DEF_ENTRY_INSERT_BG, TCL_INDEX_NONE, offsetof(Entry, insertBorder), 0, 0, 0},
    {TK_OPTION_PIXELS, "-insertborderwidth", "insertBorderWidth",
	"BorderWidth", DEF_ENTRY_INSERT_BD_COLOR, offsetof(Entry, insertBorderWidthObj),
	TCL_INDEX_NONE, 0,
	DEF_ENTRY_INSERT_BD_MONO, 0},
    {TK_OPTION_INT, "-insertofftime", "insertOffTime", "OffTime",
	DEF_ENTRY_INSERT_OFF_TIME, TCL_INDEX_NONE, offsetof(Entry, insertOffTime),
	0, 0, 0},
    {TK_OPTION_INT, "-insertontime", "insertOnTime", "OnTime",
	DEF_ENTRY_INSERT_ON_TIME, TCL_INDEX_NONE, offsetof(Entry, insertOnTime), 0, 0, 0},
    {TK_OPTION_PIXELS, "-insertwidth", "insertWidth", "InsertWidth",
	DEF_ENTRY_INSERT_WIDTH, offsetof(Entry, insertWidthObj), TCL_INDEX_NONE, 0, 0, 0},
    {TK_OPTION_STRING, "-invalidcommand", "invalidCommand", "InvalidCommand",
	DEF_ENTRY_INVALIDCMD, TCL_INDEX_NONE, offsetof(Entry, invalidCmd),
	TK_OPTION_NULL_OK, 0, 0},
    {TK_OPTION_SYNONYM, "-invcmd", NULL, NULL,
	NULL, 0, TCL_INDEX_NONE, 0, "-invalidcommand", 0},
    {TK_OPTION_JUSTIFY, "-justify", "justify", "Justify",
	DEF_ENTRY_JUSTIFY, TCL_INDEX_NONE, offsetof(Entry, justify), TK_OPTION_ENUM_VAR, 0, 0},
    {TK_OPTION_STRING, "-placeholder", "placeHolder", "PlaceHolder",
	DEF_ENTRY_PLACEHOLDER, TCL_INDEX_NONE, offsetof(Entry, placeholderString),
	TK_OPTION_NULL_OK, 0, 0},
    {TK_OPTION_COLOR, "-placeholderforeground", "placeholderForeground",
	"PlaceholderForeground", DEF_ENTRY_PLACEHOLDERFG, TCL_INDEX_NONE,
	offsetof(Entry, placeholderColorPtr), 0, 0, 0},
    {TK_OPTION_BORDER, "-readonlybackground", "readonlyBackground",
	"ReadonlyBackground", DEF_ENTRY_READONLY_BG_COLOR, TCL_INDEX_NONE,
	offsetof(Entry, readonlyBorder), TK_OPTION_NULL_OK,
	DEF_ENTRY_READONLY_BG_MONO, 0},
    {TK_OPTION_RELIEF, "-relief", "relief", "Relief",
	DEF_ENTRY_RELIEF, TCL_INDEX_NONE, offsetof(Entry, relief), 0, 0, 0},
    {TK_OPTION_BORDER, "-selectbackground", "selectBackground", "Foreground",
	DEF_ENTRY_SELECT_COLOR, TCL_INDEX_NONE, offsetof(Entry, selBorder),
	0, DEF_ENTRY_SELECT_MONO, 0},
    {TK_OPTION_PIXELS, "-selectborderwidth", "selectBorderWidth",
	"BorderWidth", DEF_ENTRY_SELECT_BD_COLOR, offsetof(Entry, selBorderWidthObj),
	TCL_INDEX_NONE,
	0, DEF_ENTRY_SELECT_BD_MONO, 0},
    {TK_OPTION_COLOR, "-selectforeground", "selectForeground", "Background",
	DEF_ENTRY_SELECT_FG_COLOR, TCL_INDEX_NONE, offsetof(Entry, selFgColorPtr),
	TK_OPTION_NULL_OK, DEF_ENTRY_SELECT_FG_MONO, 0},
    {TK_OPTION_STRING, "-show", "show", "Show",
	DEF_ENTRY_SHOW, TCL_INDEX_NONE, offsetof(Entry, showChar),
	TK_OPTION_NULL_OK, 0, 0},
    {TK_OPTION_STRING_TABLE, "-state", "state", "State",
	DEF_ENTRY_STATE, TCL_INDEX_NONE, offsetof(Entry, state),
	0, stateStrings, 0},
    {TK_OPTION_STRING, "-takefocus", "takeFocus", "TakeFocus",
	DEF_ENTRY_TAKE_FOCUS, TCL_INDEX_NONE, offsetof(Entry, takeFocus),
	TK_OPTION_NULL_OK, 0, 0},
    {TK_OPTION_STRING, "-textvariable", "textVariable", "Variable",
	DEF_ENTRY_TEXT_VARIABLE, TCL_INDEX_NONE, offsetof(Entry, textVarName),
	TK_OPTION_NULL_OK, 0, 0},
    {TK_OPTION_STRING_TABLE, "-validate", "validate", "Validate",
	DEF_ENTRY_VALIDATE, TCL_INDEX_NONE, offsetof(Entry, validate),
	0, validateStrings, 0},
    {TK_OPTION_STRING, "-validatecommand", "validateCommand","ValidateCommand",
	NULL, TCL_INDEX_NONE, offsetof(Entry, validateCmd), TK_OPTION_NULL_OK, 0, 0},
    {TK_OPTION_SYNONYM, "-vcmd", NULL, NULL,
	NULL, 0, TCL_INDEX_NONE, 0, "-validatecommand", 0},
    {TK_OPTION_INT, "-width", "width", "Width",
	DEF_ENTRY_WIDTH, TCL_INDEX_NONE, offsetof(Entry, prefWidth), 0, 0, 0},
    {TK_OPTION_STRING, "-xscrollcommand", "xScrollCommand", "ScrollCommand",
	DEF_ENTRY_SCROLL_COMMAND, TCL_INDEX_NONE, offsetof(Entry, scrollCmd),
	TK_OPTION_NULL_OK, 0, 0},
    {TK_OPTION_END, NULL, NULL, NULL, NULL, 0, TCL_INDEX_NONE, 0, 0, 0}
};

/*
 * Information used for Spinbox objv parsing.
 */

#define DEF_SPINBOX_REPEAT_DELAY	"400"
#define DEF_SPINBOX_REPEAT_INTERVAL	"100"

#define DEF_SPINBOX_CMD			""

#define DEF_SPINBOX_FROM		"0.0"
#define DEF_SPINBOX_TO			"0.0"
#define DEF_SPINBOX_INCREMENT		"1.0"
#define DEF_SPINBOX_FORMAT		""

#define DEF_SPINBOX_VALUES		""
#define DEF_SPINBOX_WRAP		"0"

static const Tk_OptionSpec sbOptSpec[] = {
    {TK_OPTION_BORDER, "-activebackground", "activeBackground", "Background",
	DEF_BUTTON_ACTIVE_BG_COLOR, TCL_INDEX_NONE, offsetof(Spinbox, activeBorder),
	0, DEF_BUTTON_ACTIVE_BG_MONO, 0},
    {TK_OPTION_BORDER, "-background", "background", "Background",
	DEF_ENTRY_BG_COLOR, TCL_INDEX_NONE, offsetof(Entry, normalBorder),
	0, DEF_ENTRY_BG_MONO, 0},
    {TK_OPTION_SYNONYM, "-bd", NULL, NULL,
	NULL, 0, TCL_INDEX_NONE, 0, "-borderwidth", 0},
    {TK_OPTION_SYNONYM, "-bg", NULL, NULL,
	NULL, 0, TCL_INDEX_NONE, 0, "-background", 0},
    {TK_OPTION_PIXELS, "-borderwidth", "borderWidth", "BorderWidth",
	DEF_ENTRY_BORDER_WIDTH, offsetof(Entry, borderWidthObj), TCL_INDEX_NONE, 0, 0, 0},
    {TK_OPTION_BORDER, "-buttonbackground", "buttonBackground", "Background",
	DEF_BUTTON_BG_COLOR, TCL_INDEX_NONE, offsetof(Spinbox, buttonBorder),
	0, DEF_BUTTON_BG_MONO, 0},
    {TK_OPTION_CURSOR, "-buttoncursor", "buttonCursor", "Cursor",
	DEF_BUTTON_CURSOR, TCL_INDEX_NONE, offsetof(Spinbox, bCursor),
	TK_OPTION_NULL_OK, 0, 0},
    {TK_OPTION_RELIEF, "-buttondownrelief", "buttonDownRelief", "Relief",
	DEF_BUTTON_RELIEF, TCL_INDEX_NONE, offsetof(Spinbox, bdRelief), 0, 0, 0},
    {TK_OPTION_RELIEF, "-buttonuprelief", "buttonUpRelief", "Relief",
	DEF_BUTTON_RELIEF, TCL_INDEX_NONE, offsetof(Spinbox, buRelief), 0, 0, 0},
    {TK_OPTION_STRING, "-command", "command", "Command",
	DEF_SPINBOX_CMD, TCL_INDEX_NONE, offsetof(Spinbox, command),
	TK_OPTION_NULL_OK, 0, 0},
    {TK_OPTION_CURSOR, "-cursor", "cursor", "Cursor",
	DEF_ENTRY_CURSOR, TCL_INDEX_NONE, offsetof(Entry, cursor),
	TK_OPTION_NULL_OK, 0, 0},
    {TK_OPTION_BORDER, "-disabledbackground", "disabledBackground",
	"DisabledBackground", DEF_ENTRY_DISABLED_BG_COLOR, TCL_INDEX_NONE,
	offsetof(Entry, disabledBorder), TK_OPTION_NULL_OK,
	DEF_ENTRY_DISABLED_BG_MONO, 0},
    {TK_OPTION_COLOR, "-disabledforeground", "disabledForeground",
	"DisabledForeground", DEF_ENTRY_DISABLED_FG, TCL_INDEX_NONE,
	offsetof(Entry, dfgColorPtr), TK_OPTION_NULL_OK, 0, 0},
    {TK_OPTION_BOOLEAN, "-exportselection", "exportSelection",
	"ExportSelection", DEF_ENTRY_EXPORT_SELECTION, TCL_INDEX_NONE,
	offsetof(Entry, exportSelection), 0, 0, 0},
    {TK_OPTION_SYNONYM, "-fg", "foreground", NULL,
	NULL, 0, TCL_INDEX_NONE, 0, "-foreground", 0},
    {TK_OPTION_FONT, "-font", "font", "Font",
	DEF_ENTRY_FONT, TCL_INDEX_NONE, offsetof(Entry, tkfont), 0, 0, 0},
    {TK_OPTION_COLOR, "-foreground", "foreground", "Foreground",
	DEF_ENTRY_FG, TCL_INDEX_NONE, offsetof(Entry, fgColorPtr), 0, 0, 0},
    {TK_OPTION_STRING, "-format", "format", "Format",
	DEF_SPINBOX_FORMAT, TCL_INDEX_NONE, offsetof(Spinbox, reqFormat),
	TK_OPTION_NULL_OK, 0, 0},
    {TK_OPTION_DOUBLE, "-from", "from", "From",
	DEF_SPINBOX_FROM, TCL_INDEX_NONE, offsetof(Spinbox, fromValue), 0, 0, 0},
    {TK_OPTION_COLOR, "-highlightbackground", "highlightBackground",
	"HighlightBackground", DEF_ENTRY_HIGHLIGHT_BG,
	TCL_INDEX_NONE, offsetof(Entry, highlightBgColorPtr), 0, 0, 0},
    {TK_OPTION_COLOR, "-highlightcolor", "highlightColor", "HighlightColor",
	DEF_ENTRY_HIGHLIGHT, TCL_INDEX_NONE, offsetof(Entry, highlightColorPtr), 0, 0, 0},
    {TK_OPTION_PIXELS, "-highlightthickness", "highlightThickness",
	"HighlightThickness", DEF_ENTRY_HIGHLIGHT_WIDTH, offsetof(Entry, highlightWidthObj),
	TCL_INDEX_NONE, 0, 0, 0},
    {TK_OPTION_DOUBLE, "-increment", "increment", "Increment",
	DEF_SPINBOX_INCREMENT, TCL_INDEX_NONE, offsetof(Spinbox, increment), 0, 0, 0},
    {TK_OPTION_BORDER, "-insertbackground", "insertBackground", "Foreground",
	DEF_ENTRY_INSERT_BG, TCL_INDEX_NONE, offsetof(Entry, insertBorder), 0, 0, 0},
    {TK_OPTION_PIXELS, "-insertborderwidth", "insertBorderWidth",
	"BorderWidth", DEF_ENTRY_INSERT_BD_COLOR, offsetof(Entry, insertBorderWidthObj),
	TCL_INDEX_NONE, 0, DEF_ENTRY_INSERT_BD_MONO, 0},
    {TK_OPTION_INT, "-insertofftime", "insertOffTime", "OffTime",
	DEF_ENTRY_INSERT_OFF_TIME, TCL_INDEX_NONE, offsetof(Entry, insertOffTime),
	0, 0, 0},
    {TK_OPTION_INT, "-insertontime", "insertOnTime", "OnTime",
	DEF_ENTRY_INSERT_ON_TIME, TCL_INDEX_NONE, offsetof(Entry, insertOnTime), 0, 0, 0},
    {TK_OPTION_PIXELS, "-insertwidth", "insertWidth", "InsertWidth",
	DEF_ENTRY_INSERT_WIDTH, offsetof(Entry, insertWidthObj), TCL_INDEX_NONE, 0, 0, 0},
    {TK_OPTION_STRING, "-invalidcommand", "invalidCommand", "InvalidCommand",
	DEF_ENTRY_INVALIDCMD, TCL_INDEX_NONE, offsetof(Entry, invalidCmd),
	TK_OPTION_NULL_OK, 0, 0},
    {TK_OPTION_SYNONYM, "-invcmd", NULL, NULL,
	NULL, 0, TCL_INDEX_NONE, 0, "-invalidcommand", 0},
    {TK_OPTION_JUSTIFY, "-justify", "justify", "Justify",
	DEF_ENTRY_JUSTIFY, TCL_INDEX_NONE, offsetof(Entry, justify), TK_OPTION_ENUM_VAR, 0, 0},
    {TK_OPTION_STRING, "-placeholder", "placeHolder", "PlaceHolder",
	DEF_ENTRY_PLACEHOLDER, TCL_INDEX_NONE, offsetof(Entry, placeholderString),
	TK_OPTION_NULL_OK, 0, 0},
    {TK_OPTION_COLOR, "-placeholderforeground", "placeholderForeground",
        "PlaceholderForeground", DEF_ENTRY_PLACEHOLDERFG, TCL_INDEX_NONE,
        offsetof(Entry, placeholderColorPtr), 0, 0, 0},
    {TK_OPTION_RELIEF, "-relief", "relief", "Relief",
	DEF_ENTRY_RELIEF, TCL_INDEX_NONE, offsetof(Entry, relief), 0, 0, 0},
    {TK_OPTION_BORDER, "-readonlybackground", "readonlyBackground",
	"ReadonlyBackground", DEF_ENTRY_READONLY_BG_COLOR, TCL_INDEX_NONE,
	offsetof(Entry, readonlyBorder), TK_OPTION_NULL_OK,
	DEF_ENTRY_READONLY_BG_MONO, 0},
    {TK_OPTION_INT, "-repeatdelay", "repeatDelay", "RepeatDelay",
	DEF_SPINBOX_REPEAT_DELAY, TCL_INDEX_NONE, offsetof(Spinbox, repeatDelay),
	0, 0, 0},
    {TK_OPTION_INT, "-repeatinterval", "repeatInterval", "RepeatInterval",
	DEF_SPINBOX_REPEAT_INTERVAL, TCL_INDEX_NONE, offsetof(Spinbox, repeatInterval),
	0, 0, 0},
    {TK_OPTION_BORDER, "-selectbackground", "selectBackground", "Foreground",
	DEF_ENTRY_SELECT_COLOR, TCL_INDEX_NONE, offsetof(Entry, selBorder),
	0, DEF_ENTRY_SELECT_MONO, 0},
    {TK_OPTION_PIXELS, "-selectborderwidth", "selectBorderWidth",
	"BorderWidth", DEF_ENTRY_SELECT_BD_COLOR, offsetof(Entry, selBorderWidthObj),
	TCL_INDEX_NONE,
	0, DEF_ENTRY_SELECT_BD_MONO, 0},
    {TK_OPTION_COLOR, "-selectforeground", "selectForeground", "Background",
	DEF_ENTRY_SELECT_FG_COLOR, TCL_INDEX_NONE, offsetof(Entry, selFgColorPtr),
	TK_OPTION_NULL_OK, DEF_ENTRY_SELECT_FG_MONO, 0},
    {TK_OPTION_STRING_TABLE, "-state", "state", "State",
	DEF_ENTRY_STATE, TCL_INDEX_NONE, offsetof(Entry, state),
	0, stateStrings, 0},
    {TK_OPTION_STRING, "-takefocus", "takeFocus", "TakeFocus",
	DEF_ENTRY_TAKE_FOCUS, TCL_INDEX_NONE, offsetof(Entry, takeFocus),
	TK_OPTION_NULL_OK, 0, 0},
    {TK_OPTION_STRING, "-textvariable", "textVariable", "Variable",
	DEF_ENTRY_TEXT_VARIABLE, TCL_INDEX_NONE, offsetof(Entry, textVarName),
	TK_OPTION_NULL_OK, 0, 0},
    {TK_OPTION_DOUBLE, "-to", "to", "To",
	DEF_SPINBOX_TO, TCL_INDEX_NONE, offsetof(Spinbox, toValue), 0, 0, 0},
    {TK_OPTION_STRING_TABLE, "-validate", "validate", "Validate",
	DEF_ENTRY_VALIDATE, TCL_INDEX_NONE, offsetof(Entry, validate),
	0, validateStrings, 0},
    {TK_OPTION_STRING, "-validatecommand", "validateCommand","ValidateCommand",
	NULL, TCL_INDEX_NONE, offsetof(Entry, validateCmd), TK_OPTION_NULL_OK, 0, 0},
    {TK_OPTION_STRING, "-values", "values", "Values",
	DEF_SPINBOX_VALUES, TCL_INDEX_NONE, offsetof(Spinbox, valueStr),
	TK_OPTION_NULL_OK, 0, 0},
    {TK_OPTION_SYNONYM, "-vcmd", NULL, NULL,
	NULL, 0, TCL_INDEX_NONE, 0, "-validatecommand", 0},
    {TK_OPTION_INT, "-width", "width", "Width",
	DEF_ENTRY_WIDTH, TCL_INDEX_NONE, offsetof(Entry, prefWidth), 0, 0, 0},
    {TK_OPTION_BOOLEAN, "-wrap", "wrap", "Wrap",
	DEF_SPINBOX_WRAP, TCL_INDEX_NONE, offsetof(Spinbox, wrap), 0, 0, 0},
    {TK_OPTION_STRING, "-xscrollcommand", "xScrollCommand", "ScrollCommand",
	DEF_ENTRY_SCROLL_COMMAND, TCL_INDEX_NONE, offsetof(Entry, scrollCmd),
	TK_OPTION_NULL_OK, 0, 0},
    {TK_OPTION_END, NULL, NULL, NULL, NULL, 0, TCL_INDEX_NONE, 0, 0, 0}
};

/*
 * The following tables define the entry widget commands (and sub-commands)
 * and map the indexes into the string tables into enumerated types used to
 * dispatch the entry widget command.
 */

static const char *const entryCmdNames[] = {
    "bbox", "cget", "configure", "delete", "get", "icursor", "index",
    "insert", "scan", "selection", "validate", "xview", NULL
};

enum entryCmd {
    COMMAND_BBOX, COMMAND_CGET, COMMAND_CONFIGURE, COMMAND_DELETE,
    COMMAND_GET, COMMAND_ICURSOR, COMMAND_INDEX, COMMAND_INSERT,
    COMMAND_SCAN, COMMAND_SELECTION, COMMAND_VALIDATE, COMMAND_XVIEW
};

static const char *const selCmdNames[] = {
    "adjust", "clear", "from", "present", "range", "to", NULL
};

enum selCmd {
    SELECTION_ADJUST, SELECTION_CLEAR, SELECTION_FROM,
    SELECTION_PRESENT, SELECTION_RANGE, SELECTION_TO
};

/*
 * The following tables define the spinbox widget commands (and sub-commands)
 * and map the indexes into the string tables into enumerated types used to
 * dispatch the spinbox widget command.
 */

static const char *const sbCmdNames[] = {
    "bbox", "cget", "configure", "delete", "get", "icursor", "identify",
    "index", "insert", "invoke", "scan", "selection", "set",
    "validate", "xview", NULL
};

enum sbCmd {
    SB_CMD_BBOX, SB_CMD_CGET, SB_CMD_CONFIGURE, SB_CMD_DELETE,
    SB_CMD_GET, SB_CMD_ICURSOR, SB_CMD_IDENTIFY, SB_CMD_INDEX,
    SB_CMD_INSERT, SB_CMD_INVOKE, SB_CMD_SCAN, SB_CMD_SELECTION,
    SB_CMD_SET, SB_CMD_VALIDATE, SB_CMD_XVIEW
};

static const char *const sbSelCmdNames[] = {
    "adjust", "clear", "element", "from", "present", "range", "to", NULL
};

enum sbselCmd {
    SB_SEL_ADJUST, SB_SEL_CLEAR, SB_SEL_ELEMENT, SB_SEL_FROM,
    SB_SEL_PRESENT, SB_SEL_RANGE, SB_SEL_TO
};

/*
 * Extra for selection of elements
 */

/*
 * This is the string array corresponding to the enum in selelement. If you
 * modify them, you must modify the strings here.
 */

static const char *const selElementNames[] = {
    "buttondown", "buttonup", "none", NULL, "entry"
};

/*
 * Flags for GetEntryIndex function:
 */

#define ZERO_OK			1
#define LAST_PLUS_ONE_OK	2

/*
 * Forward declarations for functions defined later in this file:
 */

static int		ConfigureEntry(Tcl_Interp *interp, Entry *entryPtr,
			    Tcl_Size objc, Tcl_Obj *const objv[]);
static int		DeleteChars(Entry *entryPtr, Tcl_Size index, Tcl_Size count);
static Tcl_FreeProc	DestroyEntry;
static void		DisplayEntry(void *clientData);
static void		EntryBlinkProc(void *clientData);
static void		EntryCmdDeletedProc(void *clientData);
static void		EntryComputeGeometry(Entry *entryPtr);
static void		EntryEventProc(void *clientData,
			    XEvent *eventPtr);
static void		EntryFocusProc(Entry *entryPtr, int gotFocus);
static Tcl_Size	EntryFetchSelection(void *clientData, Tcl_Size offset,
			    char *buffer, Tcl_Size maxBytes);
static void		EntryLostSelection(void *clientData);
static void		EventuallyRedraw(Entry *entryPtr);
static void		EntryScanTo(Entry *entryPtr, int y);
static void		EntrySetValue(Entry *entryPtr, const char *value);
static void		EntrySelectTo(Entry *entryPtr, Tcl_Size index);
static char *		EntryTextVarProc(void *clientData,
			    Tcl_Interp *interp, const char *name1,
			    const char *name2, int flags);
static void		EntryUpdateScrollbar(Entry *entryPtr);
static int		EntryValidate(Entry *entryPtr, char *cmd);
static int		EntryValidateChange(Entry *entryPtr, const char *change,
			    const char *newStr, Tcl_Size index, int type);
static void		ExpandPercents(Entry *entryPtr, const char *before,
			    const char *change, const char *newStr, Tcl_Size index,
			    int type, Tcl_DString *dsPtr);
static int		EntryValueChanged(Entry *entryPtr,
			    const char *newValue);
static void		EntryVisibleRange(Entry *entryPtr,
			    double *firstPtr, double *lastPtr);
static Tcl_ObjCmdProc EntryWidgetObjCmd;
static void		EntryWorldChanged(void *instanceData);
static int		GetEntryIndex(Tcl_Interp *interp, Entry *entryPtr,
			    Tcl_Obj *indexObj, Tcl_Size *indexPtr);
static int		InsertChars(Entry *entryPtr, Tcl_Size index, const char *string);

/*
 * These forward declarations are the spinbox specific ones:
 */

static Tcl_ObjCmdProc SpinboxWidgetObjCmd;
static int		GetSpinboxElement(Spinbox *sbPtr, int x, int y);
static int		SpinboxInvoke(Tcl_Interp *interp, Spinbox *sbPtr,
			    int element);
static int		ComputeFormat(Spinbox *sbPtr);

/*
 * The structure below defines widget class behavior by means of functions
 * that can be invoked from generic window code.
 */

static const Tk_ClassProcs entryClass = {
    sizeof(Tk_ClassProcs),	/* size */
    EntryWorldChanged,		/* worldChangedProc */
    NULL,			/* createProc */
    NULL			/* modalProc */
};

/*
 *--------------------------------------------------------------
 *
 * Tk_EntryObjCmd --
 *
 *	This function is invoked to process the "entry" Tcl command. See the
 *	user documentation for details on what it does.
 *
 * Results:
 *	A standard Tcl result.
 *
 * Side effects:
 *	See the user documentation.
 *
 *--------------------------------------------------------------
 */

int
Tk_EntryObjCmd(
    TCL_UNUSED(void *),
    Tcl_Interp *interp,		/* Current interpreter. */
    int objc,			/* Number of arguments. */
    Tcl_Obj *const objv[])	/* Argument objects. */
{
    Entry *entryPtr;
    Tk_OptionTable optionTable;
    Tk_Window tkwin;
    char *tmp;

    if (objc < 2) {
	Tcl_WrongNumArgs(interp, 1, objv, "pathName ?-option value ...?");
	return TCL_ERROR;
    }

    tkwin = Tk_CreateWindowFromPath(interp, Tk_MainWindow(interp),
	    Tcl_GetString(objv[1]), NULL);
    if (tkwin == NULL) {
	return TCL_ERROR;
    }

    /*
     * Create the option table for this widget class. If it has already been
     * created, Tk will return the cached value.
     */

    optionTable = Tk_CreateOptionTable(interp, entryOptSpec);

    /*
     * Initialize the fields of the structure that won't be initialized by
     * ConfigureEntry, or that ConfigureEntry requires to be initialized
     * already (e.g. resource pointers). Only the non-NULL/0 data must be
     * initialized as memset covers the rest.
     */

    entryPtr = (Entry *)ckalloc(sizeof(Entry));
    memset(entryPtr, 0, sizeof(Entry));

    entryPtr->tkwin		= tkwin;
    entryPtr->display		= Tk_Display(tkwin);
    entryPtr->interp		= interp;
    entryPtr->widgetCmd		= Tcl_CreateObjCommand(interp,
	    Tk_PathName(entryPtr->tkwin), EntryWidgetObjCmd, entryPtr,
	    EntryCmdDeletedProc);
    entryPtr->optionTable	= optionTable;
    entryPtr->type		= TK_ENTRY;
    tmp				= (char *)ckalloc(1);
    tmp[0]			= '\0';
    entryPtr->string		= tmp;
    entryPtr->selectFirst	= TCL_INDEX_NONE;
    entryPtr->selectLast	= TCL_INDEX_NONE;

    entryPtr->cursor		= NULL;
    entryPtr->exportSelection	= 1;
    entryPtr->justify		= TK_JUSTIFY_LEFT;
    entryPtr->relief		= TK_RELIEF_FLAT;
    entryPtr->state		= STATE_NORMAL;
    entryPtr->displayString	= entryPtr->string;
    entryPtr->inset		= XPAD;
    entryPtr->textGC		= NULL;
    entryPtr->selTextGC		= NULL;
    entryPtr->highlightGC	= NULL;
    entryPtr->avgWidth		= 1;
    entryPtr->validate		= VALIDATE_NONE;

    entryPtr->placeholderGC	= NULL;

    /*
     * Keep a hold of the associated tkwin until we destroy the entry,
     * otherwise Tk might free it while we still need it.
     */

    Tcl_Preserve(entryPtr->tkwin);

    Tk_SetClass(entryPtr->tkwin, "Entry");
    Tk_SetClassProcs(entryPtr->tkwin, &entryClass, entryPtr);
    Tk_CreateEventHandler(entryPtr->tkwin,
	    ExposureMask|StructureNotifyMask|FocusChangeMask,
	    EntryEventProc, entryPtr);
    Tk_CreateSelHandler(entryPtr->tkwin, XA_PRIMARY, XA_STRING,
	    EntryFetchSelection, entryPtr, XA_STRING);

    if ((Tk_InitOptions(interp, entryPtr, optionTable, tkwin)
	    != TCL_OK) ||
	    (ConfigureEntry(interp, entryPtr, objc-2, objv+2) != TCL_OK)) {
	Tk_DestroyWindow(entryPtr->tkwin);
	return TCL_ERROR;
    }

    Tcl_SetObjResult(interp, Tk_NewWindowObj(entryPtr->tkwin));
    return TCL_OK;
}

/*
 *--------------------------------------------------------------
 *
 * EntryWidgetObjCmd --
 *
 *	This function is invoked to process the Tcl command that corresponds
 *	to a widget managed by this module. See the user documentation for
 *	details on what it does.
 *
 * Results:
 *	A standard Tcl result.
 *
 * Side effects:
 *	See the user documentation.
 *
 *--------------------------------------------------------------
 */

static int
EntryWidgetObjCmd(
    void *clientData,	/* Information about entry widget. */
    Tcl_Interp *interp,		/* Current interpreter. */
    int objc,			/* Number of arguments. */
    Tcl_Obj *const objv[])	/* Argument objects. */
{
    Entry *entryPtr = (Entry *)clientData;
    int cmdIndex, selIndex, result;
    Tcl_Obj *objPtr;

    if (objc < 2) {
	Tcl_WrongNumArgs(interp, 1, objv, "option ?arg ...?");
	return TCL_ERROR;
    }

    /*
     * Parse the widget command by looking up the second token in the list of
     * valid command names.
     */

    result = Tcl_GetIndexFromObj(interp, objv[1], entryCmdNames, "option", 0,
	    &cmdIndex);
    if (result != TCL_OK) {
	return result;
    }

    Tcl_Preserve(entryPtr);
    switch ((enum entryCmd) cmdIndex) {
    case COMMAND_BBOX: {
	Tcl_Size index;
	int x, y, width, height;
	Tcl_Obj *bbox[4];

	if (objc != 3) {
	    Tcl_WrongNumArgs(interp, 2, objv, "index");
	    goto error;
	}
	if (GetEntryIndex(interp, entryPtr, objv[2],
		&index) != TCL_OK) {
	    goto error;
	}
	if ((index == entryPtr->numChars) && (index + 1 > 1)) {
	    index--;
	}
	Tk_CharBbox(entryPtr->textLayout, index, &x, &y, &width, &height);
	bbox[0] = Tcl_NewWideIntObj(x + entryPtr->layoutX);
	bbox[1] = Tcl_NewWideIntObj(y + entryPtr->layoutY);
	bbox[2] = Tcl_NewWideIntObj(width);
	bbox[3] = Tcl_NewWideIntObj(height);
	Tcl_SetObjResult(interp, Tcl_NewListObj(4, bbox));
	break;
    }

    case COMMAND_CGET:
	if (objc != 3) {
	    Tcl_WrongNumArgs(interp, 2, objv, "option");
	    goto error;
	}

	objPtr = Tk_GetOptionValue(interp, entryPtr,
		entryPtr->optionTable, objv[2], entryPtr->tkwin);
	if (objPtr == NULL) {
	    goto error;
	}
	Tcl_SetObjResult(interp, objPtr);
	break;

    case COMMAND_CONFIGURE:
	if (objc <= 3) {
	    objPtr = Tk_GetOptionInfo(interp, entryPtr,
		    entryPtr->optionTable,
		    (objc == 3) ? objv[2] : NULL,
		    entryPtr->tkwin);
	    if (objPtr == NULL) {
		goto error;
	    }
	    Tcl_SetObjResult(interp, objPtr);
	} else {
	    result = ConfigureEntry(interp, entryPtr, objc-2, objv+2);
	}
	break;

    case COMMAND_DELETE: {
	Tcl_Size first, last;
	int code;

	if ((objc < 3) || (objc > 4)) {
	    Tcl_WrongNumArgs(interp, 2, objv, "firstIndex ?lastIndex?");
	    goto error;
	}
	if (GetEntryIndex(interp, entryPtr, objv[2],
		&first) != TCL_OK) {
	    goto error;
	}
	if (objc == 3) {
	    last = first + 1;
	} else if (GetEntryIndex(interp, entryPtr, objv[3],
		&last) != TCL_OK) {
	    goto error;
	}
	if ((last >= first) && (entryPtr->state == STATE_NORMAL)) {
	    code = DeleteChars(entryPtr, first, last - first);
            if (code != TCL_OK) {
                goto error;
            }
	}
	break;
    }

    case COMMAND_GET:
	if (objc != 2) {
	    Tcl_WrongNumArgs(interp, 2, objv, NULL);
	    goto error;
	}
	Tcl_SetObjResult(interp, Tcl_NewStringObj(entryPtr->string, TCL_INDEX_NONE));
	break;

    case COMMAND_ICURSOR:
	if (objc != 3) {
	    Tcl_WrongNumArgs(interp, 2, objv, "pos");
	    goto error;
	}
	if (GetEntryIndex(interp, entryPtr, objv[2],
		&entryPtr->insertPos) != TCL_OK) {
	    goto error;
	}
	EventuallyRedraw(entryPtr);
	break;

    case COMMAND_INDEX: {
	Tcl_Size index;

	if (objc != 3) {
	    Tcl_WrongNumArgs(interp, 2, objv, "string");
	    goto error;
	}
	if (GetEntryIndex(interp, entryPtr, objv[2],
		&index) != TCL_OK) {
	    goto error;
	}
	Tcl_SetObjResult(interp, TkNewIndexObj(index));
	break;
    }

    case COMMAND_INSERT: {
	Tcl_Size index;
	int code;

	if (objc != 4) {
	    Tcl_WrongNumArgs(interp, 2, objv, "index text");
	    goto error;
	}
	if (GetEntryIndex(interp, entryPtr, objv[2],
		&index) != TCL_OK) {
	    goto error;
	}
	if (entryPtr->state == STATE_NORMAL) {
	    code = InsertChars(entryPtr, index, Tcl_GetString(objv[3]));
            if (code != TCL_OK) {
                goto error;
            }
	}
	break;
    }

    case COMMAND_SCAN: {
	int x;
	const char *minorCmd;

	if (objc != 4) {
	    Tcl_WrongNumArgs(interp, 2, objv, "mark|dragto x");
	    goto error;
	}
	if (Tcl_GetIntFromObj(interp, objv[3], &x) != TCL_OK) {
	    goto error;
	}

	minorCmd = Tcl_GetString(objv[2]);
	if (minorCmd[0] == 'm'
		&& (strncmp(minorCmd, "mark", strlen(minorCmd)) == 0)) {
	    entryPtr->scanMarkX = x;
	    entryPtr->scanMarkIndex = entryPtr->leftIndex;
	} else if ((minorCmd[0] == 'd')
		&& (strncmp(minorCmd, "dragto", strlen(minorCmd)) == 0)) {
	    EntryScanTo(entryPtr, x);
	} else {
	    Tcl_SetObjResult(interp, Tcl_ObjPrintf(
		    "bad scan option \"%s\": must be dragto or mark",
		    minorCmd));
	    Tcl_SetErrorCode(interp, "TCL", "LOOKUP", "INDEX", "scan option",
		    minorCmd, NULL);
	    goto error;
	}
	break;
    }

    case COMMAND_SELECTION: {
	Tcl_Size index, index2;

	if (objc < 3) {
	    Tcl_WrongNumArgs(interp, 2, objv, "option ?index?");
	    goto error;
	}

	/*
	 * Parse the selection sub-command, using the command table
	 * "selCmdNames" defined above.
	 */

	result = Tcl_GetIndexFromObj(interp, objv[2], selCmdNames,
		"selection option", 0, &selIndex);
	if (result != TCL_OK) {
	    goto error;
	}

	/*
	 * Disabled entries don't allow the selection to be modified, but
	 * 'selection present' must return a boolean.
	 */

	if ((entryPtr->state == STATE_DISABLED)
		&& (selIndex != SELECTION_PRESENT)) {
	    goto done;
	}

	switch (selIndex) {
	case SELECTION_ADJUST:
	    if (objc != 4) {
		Tcl_WrongNumArgs(interp, 3, objv, "index");
		goto error;
	    }
	    if (GetEntryIndex(interp, entryPtr,
		    objv[3], &index) != TCL_OK) {
		goto error;
	    }
	    if (entryPtr->selectFirst != TCL_INDEX_NONE) {
		Tcl_Size half1, half2;

		half1 = (entryPtr->selectFirst + entryPtr->selectLast)/2;
		half2 = (entryPtr->selectFirst + entryPtr->selectLast + 1)/2;
		if (index < half1) {
		    entryPtr->selectAnchor = entryPtr->selectLast;
		} else if (index > half2) {
		    entryPtr->selectAnchor = entryPtr->selectFirst;
		} else {
		    /*
		     * We're at about the halfway point in the selection; just
		     * keep the existing anchor.
		     */
		}
	    }
	    EntrySelectTo(entryPtr, index);
	    break;

	case SELECTION_CLEAR:
	    if (objc != 3) {
		Tcl_WrongNumArgs(interp, 3, objv, NULL);
		goto error;
	    }
	    if (entryPtr->selectFirst != TCL_INDEX_NONE) {
		entryPtr->selectFirst = TCL_INDEX_NONE;
		entryPtr->selectLast = TCL_INDEX_NONE;
		EventuallyRedraw(entryPtr);
	    }
	    goto done;

	case SELECTION_FROM:
	    if (objc != 4) {
		Tcl_WrongNumArgs(interp, 3, objv, "index");
		goto error;
	    }
	    if (GetEntryIndex(interp, entryPtr,
		    objv[3], &index) != TCL_OK) {
		goto error;
	    }
	    entryPtr->selectAnchor = index;
	    break;

	case SELECTION_PRESENT:
	    if (objc != 3) {
		Tcl_WrongNumArgs(interp, 3, objv, NULL);
		goto error;
	    }
	    Tcl_SetObjResult(interp,
		    Tcl_NewBooleanObj(entryPtr->selectFirst != TCL_INDEX_NONE));
	    goto done;

	case SELECTION_RANGE:
	    if (objc != 5) {
		Tcl_WrongNumArgs(interp, 3, objv, "start end");
		goto error;
	    }
	    if (GetEntryIndex(interp, entryPtr, objv[3],
		    &index) != TCL_OK) {
		goto error;
	    }
	    if (GetEntryIndex(interp, entryPtr, objv[4],
		    &index2) != TCL_OK) {
		goto error;
	    }
	    if (index >= index2) {
		entryPtr->selectFirst = TCL_INDEX_NONE;
		entryPtr->selectLast = TCL_INDEX_NONE;
	    } else {
		entryPtr->selectFirst = index;
		entryPtr->selectLast = index2;
	    }
	    if (!(entryPtr->flags & GOT_SELECTION)
		    && (entryPtr->exportSelection)
		    && (!Tcl_IsSafe(entryPtr->interp))) {
		Tk_OwnSelection(entryPtr->tkwin, XA_PRIMARY,
			EntryLostSelection, entryPtr);
		entryPtr->flags |= GOT_SELECTION;
	    }
	    EventuallyRedraw(entryPtr);
	    break;

	case SELECTION_TO:
	    if (objc != 4) {
		Tcl_WrongNumArgs(interp, 3, objv, "index");
		goto error;
	    }
	    if (GetEntryIndex(interp, entryPtr,
		    objv[3], &index) != TCL_OK) {
		goto error;
	    }
	    EntrySelectTo(entryPtr, index);
	    break;
	}
	break;
    }

    case COMMAND_VALIDATE: {
	int code;

	if (objc != 2) {
	    Tcl_WrongNumArgs(interp, 2, objv, NULL);
	    goto error;
	}
	selIndex = entryPtr->validate;
	entryPtr->validate = VALIDATE_ALL;
	code = EntryValidateChange(entryPtr, NULL, entryPtr->string,
		-1, VALIDATE_FORCED);
	if (entryPtr->validate != VALIDATE_NONE) {
	    entryPtr->validate = selIndex;
	}
	Tcl_SetObjResult(interp, Tcl_NewBooleanObj(code == TCL_OK));
	break;
    }

    case COMMAND_XVIEW: {
	Tcl_Size index;

	if (objc == 2) {
	    double first, last;
	    Tcl_Obj *span[2];

	    EntryVisibleRange(entryPtr, &first, &last);
	    span[0] = Tcl_NewDoubleObj(first);
	    span[1] = Tcl_NewDoubleObj(last);
	    Tcl_SetObjResult(interp, Tcl_NewListObj(2, span));
	    goto done;
	} else if (objc == 3) {
	    if (GetEntryIndex(interp, entryPtr, objv[2],
		    &index) != TCL_OK) {
		goto error;
	    }
	} else {
	    double fraction;
	    int count;

	    index = entryPtr->leftIndex;
	    switch (Tk_GetScrollInfoObj(interp, objc, objv, &fraction,
		    &count)) {
	    case TK_SCROLL_MOVETO:
		index = (int) ((fraction * entryPtr->numChars) + 0.5);
		break;
	    case TK_SCROLL_PAGES: {
		int charsPerPage;

		charsPerPage = ((Tk_Width(entryPtr->tkwin)
			- 2 * entryPtr->inset) / entryPtr->avgWidth) - 2;
		if (charsPerPage < 1) {
		    charsPerPage = 1;
		}
		index += count * charsPerPage;
		break;
	    }
	    case TK_SCROLL_UNITS:
		index += count;
		break;
	    default:
		goto error;
	    }
	}
	if (index >= entryPtr->numChars) {
	    index = entryPtr->numChars - 1;
	}
	if ((int)index < 0) {
	    index = 0;
	}
	entryPtr->leftIndex = index;
	entryPtr->flags |= UPDATE_SCROLLBAR;
	EntryComputeGeometry(entryPtr);
	EventuallyRedraw(entryPtr);
	break;
    }
    }

  done:
    Tcl_Release(entryPtr);
    return result;

  error:
    Tcl_Release(entryPtr);
    return TCL_ERROR;
}

/*
 *----------------------------------------------------------------------
 *
 * DestroyEntry --
 *
 *	This function is invoked by Tcl_EventuallyFree or Tcl_Release to clean
 *	up the internal structure of an entry at a safe time (when no-one is
 *	using it anymore).
 *
 * Results:
 *	None.
 *
 * Side effects:
 *	Everything associated with the entry is freed up.
 *
 *----------------------------------------------------------------------
 */

static void
DestroyEntry(
#if TCL_MAJOR_VERSION > 8
    void *memPtr)		/* Info about entry widget. */
#else
    char *memPtr)
#endif
{
    Entry *entryPtr = (Entry *)memPtr;

    /*
     * Free up all the stuff that requires special handling, then let
     * Tk_FreeOptions handle all the standard option-related stuff.
     */

    ckfree((void *)entryPtr->string);
    if (entryPtr->textVarName != NULL) {
	Tcl_UntraceVar2(entryPtr->interp, entryPtr->textVarName,
		NULL, TCL_GLOBAL_ONLY|TCL_TRACE_WRITES|TCL_TRACE_UNSETS,
		EntryTextVarProc, entryPtr);
	entryPtr->flags &= ~ENTRY_VAR_TRACED;
    }
    if (entryPtr->textGC != NULL) {
	Tk_FreeGC(entryPtr->display, entryPtr->textGC);
    }
    if (entryPtr->selTextGC != NULL) {
	Tk_FreeGC(entryPtr->display, entryPtr->selTextGC);
    }
    Tcl_DeleteTimerHandler(entryPtr->insertBlinkHandler);
    if (entryPtr->displayString != entryPtr->string) {
	ckfree((void *)entryPtr->displayString);
    }
    if (entryPtr->type == TK_SPINBOX) {
	Spinbox *sbPtr = (Spinbox *) entryPtr;

	if (sbPtr->listObj != NULL) {
	    Tcl_DecrRefCount(sbPtr->listObj);
	    sbPtr->listObj = NULL;
	}
	if (sbPtr->formatBuf) {
	    ckfree(sbPtr->formatBuf);
	}
    }
    Tk_FreeTextLayout(entryPtr->textLayout);
    Tk_FreeConfigOptions(entryPtr, entryPtr->optionTable,
	    entryPtr->tkwin);
    Tcl_Release(entryPtr->tkwin);
    entryPtr->tkwin = NULL;

    ckfree(entryPtr);
}

/*
 *----------------------------------------------------------------------
 *
 * ConfigureEntry --
 *
 *	This function is called to process an argv/argc list, plus the Tk
 *	option database, in order to configure (or reconfigure) an entry
 *	widget.
 *
 * Results:
 *	The return value is a standard Tcl result. If TCL_ERROR is returned,
 *	then the interp's result contains an error message.
 *
 * Side effects:
 *	Configuration information, such as colors, border width, etc. get set
 *	for entryPtr; old resources get freed, if there were any.
 *
 *----------------------------------------------------------------------
 */

static int
ConfigureEntry(
    Tcl_Interp *interp,		/* Used for error reporting. */
    Entry *entryPtr,		/* Information about widget; may or may not
				 * already have values for some fields. */
    Tcl_Size objc,			/* Number of valid entries in argv. */
    Tcl_Obj *const objv[])	/* Argument objects. */
{
    Tk_SavedOptions savedOptions;
    Tk_3DBorder border;
    Tcl_Obj *errorResult = NULL;
    Spinbox *sbPtr = (Spinbox *) entryPtr;
				/* Only used when this widget is of type
				 * TK_SPINBOX */
    char *oldValues = NULL;
    char *oldFormat = NULL;
    int error;
    int oldExport = 0;
    int valuesChanged = 0;
    double oldFrom = 0.0;
    double oldTo = 0.0;
    int code;
    size_t formatSpace = TCL_DOUBLE_SPACE;
	int borderWidth, highlightWidth, insertWidth, insertBorderWidth;

    /*
     * Eliminate any existing trace on a variable monitored by the entry.
     */

    if ((entryPtr->textVarName != NULL)
	    && (entryPtr->flags & ENTRY_VAR_TRACED)) {
	Tcl_UntraceVar2(interp, entryPtr->textVarName, NULL,
		TCL_GLOBAL_ONLY|TCL_TRACE_WRITES|TCL_TRACE_UNSETS,
		EntryTextVarProc, entryPtr);
	entryPtr->flags &= ~ENTRY_VAR_TRACED;
    }

    /*
     * Store old values that we need to effect certain behavior if they change
     * value.
     */

    oldExport = (entryPtr->exportSelection) && (!Tcl_IsSafe(entryPtr->interp));
    if (entryPtr->type == TK_SPINBOX) {
	oldValues = sbPtr->valueStr;
	oldFormat = sbPtr->reqFormat;
	oldFrom = sbPtr->fromValue;
	oldTo = sbPtr->toValue;
    }

    for (error = 0; error <= 1; error++) {
	if (!error) {
	    /*
	     * First pass: set options to new values.
	     */

	    if (Tk_SetOptions(interp, entryPtr,
		    entryPtr->optionTable, objc, objv,
		    entryPtr->tkwin, &savedOptions, NULL) != TCL_OK) {
		continue;
	    }
	} else {
	    /*
	     * Second pass: restore options to old values.
	     */

	    errorResult = Tcl_GetObjResult(interp);
	    Tcl_IncrRefCount(errorResult);
	    Tk_RestoreSavedOptions(&savedOptions);
	}

	/*
	 * A few other options also need special processing, such as parsing
	 * the geometry and setting the background from a 3-D border.
	 */

	if ((entryPtr->state == STATE_DISABLED) &&
		(entryPtr->disabledBorder != NULL)) {
	    border = entryPtr->disabledBorder;
	} else if ((entryPtr->state == STATE_READONLY) &&
		(entryPtr->readonlyBorder != NULL)) {
	    border = entryPtr->readonlyBorder;
	} else {
	    border = entryPtr->normalBorder;
	}
	Tk_SetBackgroundFromBorder(entryPtr->tkwin, border);

	Tk_GetPixelsFromObj(NULL, entryPtr->tkwin, entryPtr->insertWidthObj, &insertWidth);
	if (insertWidth <= 0) {
	    insertWidth = 2;
	    Tcl_DecrRefCount(entryPtr->insertWidthObj);
	    entryPtr->insertWidthObj = Tcl_NewIntObj(insertWidth);
	    Tcl_DecrRefCount(entryPtr->insertWidthObj);
	}
	Tk_GetPixelsFromObj(NULL, entryPtr->tkwin, entryPtr->insertBorderWidthObj, &insertBorderWidth);
	if (insertBorderWidth > insertWidth/2) {
	    insertBorderWidth = insertWidth/2;
	    Tcl_DecrRefCount(entryPtr->insertBorderWidthObj);
	    entryPtr->insertBorderWidthObj = Tcl_NewIntObj(insertBorderWidth);
	    Tcl_DecrRefCount(entryPtr->insertBorderWidthObj);
	}
	Tk_GetPixelsFromObj(NULL, entryPtr->tkwin, entryPtr->borderWidthObj, &highlightWidth);
	if (highlightWidth < 0) {
	    highlightWidth = 0;
	    Tcl_DecrRefCount(entryPtr->highlightWidthObj);
	    entryPtr->highlightWidthObj = Tcl_NewIntObj(0);
	    Tcl_IncrRefCount(entryPtr->highlightWidthObj);
	}

	if (entryPtr->type == TK_SPINBOX) {
	    if (sbPtr->fromValue > sbPtr->toValue) {
                /*
                 * Swap -from and -to values.
                 */

                double tmpFromTo = sbPtr->fromValue;

                sbPtr->fromValue = sbPtr->toValue;
                sbPtr->toValue = tmpFromTo;
            }

	    if (sbPtr->reqFormat && (oldFormat != sbPtr->reqFormat)) {
		/*
		 * Make sure that the given format is somewhat correct, and
		 * calculate the minimum space we'll need for the values as
		 * strings.
		 */

		int min, max;
		size_t formatLen;
		char fbuf[4], *fmt = sbPtr->reqFormat;

		formatLen = strlen(fmt);
		if ((fmt[0] != '%') || (fmt[formatLen-1] != 'f')) {
		badFormatOpt:
		    Tcl_SetObjResult(interp, Tcl_ObjPrintf(
			    "bad spinbox format specifier \"%s\"",
			    sbPtr->reqFormat));
		    Tcl_SetErrorCode(interp, "TK", "SPINBOX", "FORMAT_SANITY",
			    NULL);
		    continue;
		}
		if ((sscanf(fmt, "%%%d.%d%[f]", &min, &max, fbuf) == 3)
			&& (max >= 0)) {
		    formatSpace = min + max + 1;
		} else if (((sscanf(fmt, "%%.%d%[f]", &min, fbuf) == 2)
			|| (sscanf(fmt, "%%%d%[f]", &min, fbuf) == 2)
			|| (sscanf(fmt, "%%%d.%[f]", &min, fbuf) == 2))
			&& (min >= 0)) {
		    formatSpace = min + 1;
		} else {
		    goto badFormatOpt;
		}
		if (formatSpace < TCL_DOUBLE_SPACE) {
		    formatSpace = TCL_DOUBLE_SPACE;
		}
		sbPtr->formatBuf = (char *)ckrealloc(sbPtr->formatBuf, formatSpace);

		/*
		 * We perturb the value of oldFrom to allow us to go into the
		 * branch below that will reformat the displayed value.
		 */

		oldFrom = sbPtr->fromValue - 1;
	    }

	    /*
	     * See if we have to rearrange our listObj data.
	     */

	    if (oldValues != sbPtr->valueStr) {
		if (sbPtr->listObj != NULL) {
		    Tcl_DecrRefCount(sbPtr->listObj);
		}
		sbPtr->listObj = NULL;
		if (sbPtr->valueStr != NULL) {
		    Tcl_Obj *newObjPtr;
		    Tcl_Size nelems;

		    newObjPtr = Tcl_NewStringObj(sbPtr->valueStr, TCL_INDEX_NONE);
		    if (Tcl_ListObjLength(interp, newObjPtr, &nelems)
			    != TCL_OK) {
			valuesChanged = -1;
			continue;
		    }
		    sbPtr->listObj = newObjPtr;
		    Tcl_IncrRefCount(sbPtr->listObj);
		    sbPtr->nElements = nelems;
		    sbPtr->eIndex = 0;
		    valuesChanged++;
		}
	    }
	}

	/*
	 * Restart the cursor timing sequence in case the on-time or off-time
	 * just changed. Set validate temporarily to none, so the configure
	 * doesn't cause it to be triggered.
	 */

	if (entryPtr->flags & GOT_FOCUS) {
	    int validate = entryPtr->validate;

	    entryPtr->validate = VALIDATE_NONE;
	    EntryFocusProc(entryPtr, 1);
	    entryPtr->validate = validate;
	}

	/*
	 * Claim the selection if we've suddenly started exporting it.
	 */

	if (entryPtr->exportSelection && (!oldExport)
		&& (!Tcl_IsSafe(entryPtr->interp))
		&& (entryPtr->selectFirst != TCL_INDEX_NONE)
		&& !(entryPtr->flags & GOT_SELECTION)) {
	    Tk_OwnSelection(entryPtr->tkwin, XA_PRIMARY, EntryLostSelection,
		    entryPtr);
	    entryPtr->flags |= GOT_SELECTION;
	}

	/*
	 * Recompute the window's geometry and arrange for it to be
	 * redisplayed.
	 */

	Tk_GetPixelsFromObj(NULL, entryPtr->tkwin, entryPtr->borderWidthObj, &borderWidth);
	Tk_SetInternalBorder(entryPtr->tkwin,
<<<<<<< HEAD
		entryPtr->borderWidth + entryPtr->highlightWidth);
	if (entryPtr->highlightWidth < 0) {
	    entryPtr->highlightWidth = 0;
	}
	entryPtr->inset = entryPtr->highlightWidth
		+ entryPtr->borderWidth + XPAD;
=======
		borderWidth + highlightWidth);
	entryPtr->inset = highlightWidth
		+ borderWidth + XPAD;
>>>>>>> 3155d663
	break;
    }
    if (!error) {
	Tk_FreeSavedOptions(&savedOptions);
    }

    /*
     * If the entry is tied to the value of a variable, create the variable if
     * it doesn't exist, and set the entry's value from the variable's value.
     */

    if (entryPtr->textVarName != NULL) {
	const char *value;

	value = Tcl_GetVar2(interp, entryPtr->textVarName, NULL, TCL_GLOBAL_ONLY);
	if (value == NULL) {

            /*
             * Since any trace on the textvariable was eliminated above,
             * the only possible reason for EntryValueChanged to return
             * an error is that the textvariable lives in a namespace
             * that does not (yet) exist. Indeed, namespaces are not
             * automatically created as needed. Don't trap this error
             * here, better do it below when attempting to trace the
             * variable.
             */

	    EntryValueChanged(entryPtr, NULL);
	} else {
	    EntrySetValue(entryPtr, value);
	}
    }

    if (entryPtr->type == TK_SPINBOX) {
	ComputeFormat(sbPtr);

	if (valuesChanged > 0) {
	    Tcl_Obj *objPtr;

	    /*
	     * No check for error return, because there shouldn't be one given
	     * the check for valid list above.
	     */

	    Tcl_ListObjIndex(interp, sbPtr->listObj, 0, &objPtr);

            /*
	     * No check for error return here as well, because any possible
	     * error will be trapped below when attempting tracing.
	     */

            EntryValueChanged(entryPtr, Tcl_GetString(objPtr));
	} else if ((sbPtr->valueStr == NULL)
		&& !DOUBLES_EQ(sbPtr->fromValue, sbPtr->toValue)
		&& (!DOUBLES_EQ(sbPtr->fromValue, oldFrom)
			|| !DOUBLES_EQ(sbPtr->toValue, oldTo))) {
	    /*
	     * If the valueStr is empty and -from && -to are specified, check
	     * to see if the current string is within the range. If not, it
	     * will be constrained to the nearest edge. If the current string
	     * isn't a double value, we set it to -from.
	     */

	    double dvalue;

	    if (sscanf(entryPtr->string, "%lf", &dvalue) <= 0) {
		/* Scan failure */
		dvalue = sbPtr->fromValue;
	    } else if (dvalue > sbPtr->toValue) {
		dvalue = sbPtr->toValue;
	    } else if (dvalue < sbPtr->fromValue) {
		dvalue = sbPtr->fromValue;
	    }
	    snprintf(sbPtr->formatBuf, formatSpace, sbPtr->valueFormat, dvalue);

	    /*
	     * No check for error return here as well, because any possible
	     * error will be trapped below when attempting tracing.
	     */

	    EntryValueChanged(entryPtr, sbPtr->formatBuf);
	}
    }

    /*
     * Set up a trace on the variable's value after we've possibly constrained
     * the value according to new -from/-to values.
     */

    if ((entryPtr->textVarName != NULL)
	    && !(entryPtr->flags & ENTRY_VAR_TRACED)) {
	code = Tcl_TraceVar2(interp, entryPtr->textVarName,
		NULL, TCL_GLOBAL_ONLY|TCL_TRACE_WRITES|TCL_TRACE_UNSETS,
		EntryTextVarProc, entryPtr);
        if (code != TCL_OK) {
            return TCL_ERROR;
        }
        entryPtr->flags |= ENTRY_VAR_TRACED;
    }

    EntryWorldChanged(entryPtr);
    if (error) {
	Tcl_SetObjResult(interp, errorResult);
	Tcl_DecrRefCount(errorResult);
	return TCL_ERROR;
    } else {
	return TCL_OK;
    }
}

/*
 *---------------------------------------------------------------------------
 *
 * EntryWorldChanged --
 *
 *	This function is called when the world has changed in some way and the
 *	widget needs to recompute all its graphics contexts and determine its
 *	new geometry.
 *
 * Results:
 *	None.
 *
 * Side effects:
 *	Entry will be relayed out and redisplayed.
 *
 *---------------------------------------------------------------------------
 */

static void
EntryWorldChanged(
    void *instanceData)	/* Information about widget. */
{
    XGCValues gcValues;
    GC gc = NULL;
    unsigned long mask;
    Tk_3DBorder border;
    XColor *colorPtr;
    Entry *entryPtr = (Entry *)instanceData;

    entryPtr->avgWidth = Tk_TextWidth(entryPtr->tkfont, "0", 1);
    if (entryPtr->avgWidth == 0) {
	entryPtr->avgWidth = 1;
    }

    if (entryPtr->type == TK_SPINBOX) {
	/*
	 * Compute the button width for a spinbox
	 */

	entryPtr->xWidth = entryPtr->avgWidth + 2 * (1+XPAD);
	if (entryPtr->xWidth < 11) {
	    entryPtr->xWidth = 11; /* we want a min visible size */
	}
    }

    /*
     * Default background and foreground are from the normal state. In a
     * disabled state, both of those may be overridden; in the readonly state,
     * the background may be overridden.
     */

    border = entryPtr->normalBorder;
    colorPtr = entryPtr->fgColorPtr;
    switch (entryPtr->state) {
    case STATE_DISABLED:
	if (entryPtr->disabledBorder != NULL) {
	    border = entryPtr->disabledBorder;
	}
	if (entryPtr->dfgColorPtr != NULL) {
	    colorPtr = entryPtr->dfgColorPtr;
	}
	break;
    case STATE_READONLY:
	if (entryPtr->readonlyBorder != NULL) {
	    border = entryPtr->readonlyBorder;
	}
	break;
    }

    Tk_SetBackgroundFromBorder(entryPtr->tkwin, border);
    gcValues.foreground = colorPtr->pixel;
    gcValues.font = Tk_FontId(entryPtr->tkfont);
    gcValues.graphics_exposures = False;
    mask = GCForeground | GCFont | GCGraphicsExposures;
    gc = Tk_GetGC(entryPtr->tkwin, mask, &gcValues);
    if (entryPtr->textGC != NULL) {
	Tk_FreeGC(entryPtr->display, entryPtr->textGC);
    }
    entryPtr->textGC = gc;

    if (entryPtr->placeholderColorPtr != NULL) {
	gcValues.foreground = entryPtr->placeholderColorPtr->pixel;
    }
    mask = GCForeground | GCFont | GCGraphicsExposures;
    gc = Tk_GetGC(entryPtr->tkwin, mask, &gcValues);
    if (entryPtr->placeholderGC != NULL) {
	Tk_FreeGC(entryPtr->display, entryPtr->placeholderGC);
    }
    entryPtr->placeholderGC = gc;

    if (entryPtr->selFgColorPtr != NULL) {
	gcValues.foreground = entryPtr->selFgColorPtr->pixel;
    } else {
        gcValues.foreground = colorPtr->pixel;
    }
    gcValues.font = Tk_FontId(entryPtr->tkfont);
    mask = GCForeground | GCFont;
    gc = Tk_GetGC(entryPtr->tkwin, mask, &gcValues);
    if (entryPtr->selTextGC != NULL) {
	Tk_FreeGC(entryPtr->display, entryPtr->selTextGC);
    }
    entryPtr->selTextGC = gc;

    /*
     * Recompute the window's geometry and arrange for it to be redisplayed.
     */

    EntryComputeGeometry(entryPtr);
    entryPtr->flags |= UPDATE_SCROLLBAR;
    EventuallyRedraw(entryPtr);
}

#ifndef MAC_OSX_TK
/*
 *--------------------------------------------------------------
 *
 * TkpDrawEntryBorderAndFocus --
 *
 *	Stub function for Tk on platforms other than Aqua
 *	(Windows and X11), which do not draw native entry borders.
 *	See macosx/tkMacOSXEntry.c for function definition in Tk Aqua.
 *
 * Results:
 *	Returns 0.
 *
 * Side effects:
 *	None.
 *
 *--------------------------------------------------------------
 */

int
TkpDrawEntryBorderAndFocus(
    TCL_UNUSED(Entry *),
    TCL_UNUSED(Drawable),
    TCL_UNUSED(int))
{
    return 0;
}

/*
 *--------------------------------------------------------------
 *
 * TkpDrawSpinboxButtons --
 *
 *	Stub function for Tk on platforms other than Aqua
 *	(Windows and X11), which do not draw native spinbox buttons.
 *	See macosx/tkMacOSXEntry.c for function definition in Tk Aqua.
 *
 * Results:
 *	Returns 0.
 *
 * Side effects:
 *	None.
 *
 *--------------------------------------------------------------
 */

int
TkpDrawSpinboxButtons(
    TCL_UNUSED(Spinbox *),
    TCL_UNUSED(Pixmap))
{
    return 0;
}
#endif /* Not MAC_OSX_TK */

/*
 *--------------------------------------------------------------
 *
 * DisplayEntry --
 *
 *	This function redraws the contents of an entry window.
 *
 * Results:
 *	None.
 *
 * Side effects:
 *	Information appears on the screen.
 *
 *--------------------------------------------------------------
 */

static void
DisplayEntry(
    void *clientData)	/* Information about window. */
{
    Entry *entryPtr = (Entry *)clientData;
    Tk_Window tkwin = entryPtr->tkwin;
    int baseY, selStartX, selEndX, cursorX;
    int showSelection, xBound;
    Tk_FontMetrics fm;
    Pixmap pixmap;
    Tk_3DBorder border;

    entryPtr->flags &= ~REDRAW_PENDING;
    if ((entryPtr->flags & ENTRY_DELETED) || !Tk_IsMapped(tkwin)) {
	return;
    }

    Tk_GetFontMetrics(entryPtr->tkfont, &fm);

    /*
     * Update the scrollbar if that's needed.
     */

    if (entryPtr->flags & UPDATE_SCROLLBAR) {
	entryPtr->flags &= ~UPDATE_SCROLLBAR;

	/*
	 * Preserve/Release because updating the scrollbar can have the
	 * side-effect of destroying or unmapping the entry widget.
	 */

	Tcl_Preserve(entryPtr);
	EntryUpdateScrollbar(entryPtr);

	if ((entryPtr->flags & ENTRY_DELETED) || !Tk_IsMapped(tkwin)) {
	    Tcl_Release(entryPtr);
	    return;
	}
	Tcl_Release(entryPtr);
    }

#ifndef TK_NO_DOUBLE_BUFFERING
    /*
     * In order to avoid screen flashes, this function redraws the textual
     * area of the entry into off-screen memory, then copies it back on-screen
     * in a single operation. This means there's no point in time where the
     * on-screen image has been cleared.
     */

    pixmap = Tk_GetPixmap(entryPtr->display, Tk_WindowId(tkwin),
	    Tk_Width(tkwin), Tk_Height(tkwin), Tk_Depth(tkwin));
#else
    pixmap = Tk_WindowId(tkwin);
#endif /* TK_NO_DOUBLE_BUFFERING */

    /*
     * Compute x-coordinate of the pixel just after last visible one, plus
     * vertical position of baseline of text.
     */

    xBound = Tk_Width(tkwin) - entryPtr->inset - entryPtr->xWidth;
    baseY = (Tk_Height(tkwin) + fm.ascent - fm.descent) / 2;

    /*
     * Hide the selection whenever we don't have the focus, unless we
     * always want to show selection.
     */
    if (Tk_AlwaysShowSelection(entryPtr->tkwin)) {
	showSelection = 1;
    } else {
	showSelection = (entryPtr->flags & GOT_FOCUS);
    }

    /*
     * Draw the background in three layers. From bottom to top the layers are:
     * normal background, selection background, and insertion cursor
     * background.
     */

    if ((entryPtr->state == STATE_DISABLED) &&
	    (entryPtr->disabledBorder != NULL)) {
	border = entryPtr->disabledBorder;
    } else if ((entryPtr->state == STATE_READONLY) &&
	    (entryPtr->readonlyBorder != NULL)) {
	border = entryPtr->readonlyBorder;
    } else {
	border = entryPtr->normalBorder;
    }
    Tk_Fill3DRectangle(tkwin, pixmap, border,
	    0, 0, Tk_Width(tkwin), Tk_Height(tkwin), 0, TK_RELIEF_FLAT);

    if (showSelection && (entryPtr->state != STATE_DISABLED)
	    && (entryPtr->selectLast > entryPtr->leftIndex)) {
	if (entryPtr->selectFirst <= entryPtr->leftIndex) {
	    selStartX = entryPtr->leftX;
	} else {
	    Tk_CharBbox(entryPtr->textLayout, entryPtr->selectFirst,
		    &selStartX, NULL, NULL, NULL);
	    selStartX += entryPtr->layoutX;
	}
	int selBorderWidth;
	Tk_GetPixelsFromObj(NULL, entryPtr->tkwin, entryPtr->selBorderWidthObj, &selBorderWidth);
	if ((selStartX - selBorderWidth) < xBound) {
	    Tk_CharBbox(entryPtr->textLayout, entryPtr->selectLast,
		    &selEndX, NULL, NULL, NULL);
	    selEndX += entryPtr->layoutX;
	    Tk_Fill3DRectangle(tkwin, pixmap, entryPtr->selBorder,
		    selStartX - selBorderWidth,
		    baseY - fm.ascent - selBorderWidth,
		    (selEndX - selStartX) + 2 * selBorderWidth,
		    (fm.ascent + fm.descent) + 2 * selBorderWidth,
		    selBorderWidth,
#ifndef MAC_OSX_TK
		    TK_RELIEF_RAISED
#else
		    MAC_OSX_ENTRY_SELECT_RELIEF
#endif
		    );
	}
    }

    /*
     * Draw a special background for the insertion cursor, overriding even the
     * selection background. As a special hack to keep the cursor visible when
     * the insertion cursor color is the same as the color for selected text
     * (e.g., on mono displays), write background in the cursor area (instead
     * of nothing) when the cursor isn't on. Otherwise the selection would
     * hide the cursor.
     */

    if ((entryPtr->state == STATE_NORMAL) && (entryPtr->flags & GOT_FOCUS)) {
	int insertWidth;
	Tk_GetPixelsFromObj(NULL, entryPtr->tkwin, entryPtr->insertWidthObj, &insertWidth);
	Tk_CharBbox(entryPtr->textLayout, entryPtr->insertPos, &cursorX, NULL,
		NULL, NULL);
	cursorX += entryPtr->layoutX;
	cursorX -= (insertWidth == 1) ? 1 : insertWidth/2;
	Tk_SetCaretPos(entryPtr->tkwin, cursorX, baseY - fm.ascent,
		fm.ascent + fm.descent);
	if ((entryPtr->insertPos >= entryPtr->leftIndex) && cursorX < xBound) {
	    if (entryPtr->flags & CURSOR_ON) {
		int insertBorderWidth;
		Tk_GetPixelsFromObj(NULL, entryPtr->tkwin, entryPtr->insertBorderWidthObj, &insertBorderWidth);
		Tk_Fill3DRectangle(tkwin, pixmap, entryPtr->insertBorder,
			cursorX, baseY - fm.ascent, insertWidth,
			fm.ascent + fm.descent, insertBorderWidth,
			TK_RELIEF_RAISED);
	    } else if (entryPtr->insertBorder == entryPtr->selBorder) {
		Tk_Fill3DRectangle(tkwin, pixmap, border, cursorX,
			baseY - fm.ascent, insertWidth,
			fm.ascent + fm.descent, 0, TK_RELIEF_FLAT);
	    }
	}
    }

    if ((entryPtr->numChars == 0) && (entryPtr->placeholderChars != 0)) {

        /*
         * Draw the placeholder text.
         */

        Tk_DrawTextLayout(entryPtr->display, pixmap, entryPtr->placeholderGC,
	    entryPtr->placeholderLayout, entryPtr->placeholderX, entryPtr->layoutY,
	    entryPtr->placeholderLeftIndex, entryPtr->placeholderChars);

    } else {

        if (showSelection && (entryPtr->state != STATE_DISABLED)
	        && (entryPtr->selTextGC != entryPtr->textGC)
	        && (entryPtr->selectFirst < entryPtr->selectLast)) {

	    /*
	     * Draw the selected and unselected portions separately.
	     */

	    Tcl_Size selFirst;

	    if (entryPtr->selectFirst < entryPtr->leftIndex) {
	        selFirst = entryPtr->leftIndex;
	    } else {
	        selFirst = entryPtr->selectFirst;
	    }
	    if (entryPtr->leftIndex < selFirst) {
	        Tk_DrawTextLayout(entryPtr->display, pixmap, entryPtr->textGC,
		        entryPtr->textLayout, entryPtr->layoutX, entryPtr->layoutY,
		        entryPtr->leftIndex, selFirst);
	    }
	    Tk_DrawTextLayout(entryPtr->display, pixmap, entryPtr->selTextGC,
		    entryPtr->textLayout, entryPtr->layoutX, entryPtr->layoutY,
		    selFirst, entryPtr->selectLast);
	    if (entryPtr->selectLast < entryPtr->numChars) {
	        Tk_DrawTextLayout(entryPtr->display, pixmap, entryPtr->textGC,
		        entryPtr->textLayout, entryPtr->layoutX, entryPtr->layoutY,
		        entryPtr->selectLast, entryPtr->numChars);
	    }
        } else {

            /*
             * Draw the entire visible text
             */

	    Tk_DrawTextLayout(entryPtr->display, pixmap, entryPtr->textGC,
		    entryPtr->textLayout, entryPtr->layoutX, entryPtr->layoutY,
		    entryPtr->leftIndex, entryPtr->numChars);
        }
    }

    if (entryPtr->type == TK_SPINBOX) {
	int startx, height, inset, pad, tHeight, xWidth;
	Spinbox *sbPtr = (Spinbox *) entryPtr;

	/*
	 * Draw the spin button controls.
	 */

	if (TkpDrawSpinboxButtons(sbPtr, pixmap) == 0) {
	    xWidth = entryPtr->xWidth;
	    pad = XPAD + 1;
	    inset = entryPtr->inset - XPAD;
	    startx = Tk_Width(tkwin) - (xWidth + inset);
	    height = (Tk_Height(tkwin) - 2*inset)/2;
#if 0
	    Tk_Fill3DRectangle(tkwin, pixmap, sbPtr->buttonBorder,
		    startx, inset, xWidth, height, 1, sbPtr->buRelief);
	    Tk_Fill3DRectangle(tkwin, pixmap, sbPtr->buttonBorder,
		    startx, inset+height, xWidth, height, 1, sbPtr->bdRelief);
#else
	    Tk_Fill3DRectangle(tkwin, pixmap, sbPtr->buttonBorder,
		    startx, inset, xWidth, height, 1,
		    (sbPtr->selElement == SEL_BUTTONUP) ?
		    TK_RELIEF_SUNKEN : TK_RELIEF_RAISED);
	    Tk_Fill3DRectangle(tkwin, pixmap, sbPtr->buttonBorder,
		    startx, inset+height, xWidth, height, 1,
		    (sbPtr->selElement == SEL_BUTTONDOWN) ?
		    TK_RELIEF_SUNKEN : TK_RELIEF_RAISED);
#endif

	    xWidth -= 2*pad;

	    /*
	     * Only draw the triangles if we have enough display space
	     */

	    if ((xWidth > 1)) {
		XPoint points[3];
		int starty, space, offset;

		space = height - 2*pad;

		/*
		 * Ensure width of triangle is odd to guarantee a sharp tip
		 */

		if (!(xWidth % 2)) {
		    xWidth++;
		}
		tHeight = (xWidth + 1) / 2;
		if (tHeight > space) {
		    tHeight = space;
		}
		space	= (space - tHeight) / 2;
		startx += pad;
		starty	= inset + height - pad - space;
		offset	= (sbPtr->selElement == SEL_BUTTONUP);

		/*
		 * The points are slightly different for the up and down
		 * arrows because (for *.x), we need to account for a bug in
		 * the way XFillPolygon draws triangles, and we want to shift
		 * the arrows differently when allowing for depressed
		 * behavior.
		 */

		points[0].x = startx + offset;
		points[0].y = starty + (offset ? 0 : -1);
		points[1].x = startx + xWidth/2 + offset;
		points[1].y = starty - tHeight + (offset ? 0 : -1);
		points[2].x = startx + xWidth + offset;
		points[2].y = points[0].y;
		XFillPolygon(entryPtr->display, pixmap, entryPtr->textGC,
			points, 3, Convex, CoordModeOrigin);

		starty = inset + height + pad + space;
		offset = (sbPtr->selElement == SEL_BUTTONDOWN);
		points[0].x = startx + 1 + offset;
		points[0].y = starty + (offset ? 1 : 0);
		points[1].x = startx + xWidth/2 + offset;
		points[1].y = starty + tHeight + (offset ? 0 : -1);
		points[2].x = startx - 1 + xWidth + offset;
		points[2].y = points[0].y;
		XFillPolygon(entryPtr->display, pixmap, entryPtr->textGC,
			points, 3, Convex, CoordModeOrigin);
	    }
	}
    }

    /*
     * Draw the border and focus highlight last, so they will overwrite any
     * text that extends past the viewable part of the window.
     */

    if (!TkpDrawEntryBorderAndFocus(entryPtr, pixmap,
	    (entryPtr->type == TK_SPINBOX))) {
	int highlightWidth;
	Tk_GetPixelsFromObj(NULL, entryPtr->tkwin, entryPtr->borderWidthObj, &highlightWidth);
	xBound = highlightWidth;
	if (entryPtr->relief != TK_RELIEF_FLAT) {
	    int borderWidth;
	    Tk_GetPixelsFromObj(NULL, entryPtr->tkwin, entryPtr->borderWidthObj, &borderWidth);
	    Tk_Draw3DRectangle(tkwin, pixmap, border, xBound, xBound,
		    Tk_Width(tkwin) - 2 * xBound,
		    Tk_Height(tkwin) - 2 * xBound,
		    borderWidth, entryPtr->relief);
	}
	if (xBound > 0) {
	    GC fgGC, bgGC;

	    bgGC = Tk_GCForColor(entryPtr->highlightBgColorPtr, pixmap);
	    if (entryPtr->flags & GOT_FOCUS) {
		fgGC = Tk_GCForColor(entryPtr->highlightColorPtr, pixmap);
		Tk_DrawHighlightBorder(tkwin, fgGC, bgGC, xBound, pixmap);
	    } else {
		Tk_DrawHighlightBorder(tkwin, bgGC, bgGC, xBound, pixmap);
	    }
	}
    }

#ifndef TK_NO_DOUBLE_BUFFERING
    /*
     * Everything's been redisplayed; now copy the pixmap onto the screen and
     * free up the pixmap.
     */

    XCopyArea(entryPtr->display, pixmap, Tk_WindowId(tkwin), entryPtr->textGC,
	    0, 0, (unsigned) Tk_Width(tkwin), (unsigned) Tk_Height(tkwin),
	    0, 0);
    Tk_FreePixmap(entryPtr->display, pixmap);
#endif /* TK_NO_DOUBLE_BUFFERING */
    entryPtr->flags &= ~BORDER_NEEDED;
}

/*
 *----------------------------------------------------------------------
 *
 * EntryComputeGeometry --
 *
 *	This function is invoked to recompute information about where in its
 *	window an entry's string will be displayed. It also computes the
 *	requested size for the window.
 *
 * Results:
 *	None.
 *
 * Side effects:
 *	The leftX and tabOrigin fields are recomputed for entryPtr, and
 *	leftIndex may be adjusted. Tk_GeometryRequest is called to register
 *	the desired dimensions for the window.
 *
 *----------------------------------------------------------------------
 */

static void
EntryComputeGeometry(
    Entry *entryPtr)		/* Widget record for entry. */
{
    int totalLength, overflow, rightX;
    Tcl_Size maxOffScreen;
    int height, width, i;
    Tk_FontMetrics fm;
    char *p;

    if (entryPtr->displayString != entryPtr->string) {
	ckfree((void *)entryPtr->displayString);
	entryPtr->displayString = entryPtr->string;
	entryPtr->numDisplayBytes = entryPtr->numBytes;
    }

    /*
     * If we're displaying a special character instead of the value of the
     * entry, recompute the displayString.
     */

    if (entryPtr->showChar != NULL) {
	int ch;
	char buf[6];
	int size;

	/*
	 * Normalize the special character so we can safely duplicate it in
	 * the display string. If we didn't do this, then two malformed
	 * characters might end up looking like one valid UTF character in the
	 * resulting string.
	 */

	Tcl_UtfToUniChar(entryPtr->showChar, &ch);
	size = Tcl_UniCharToUtf(ch, buf);

	entryPtr->numDisplayBytes = entryPtr->numChars * size;
	p = (char *)ckalloc(entryPtr->numDisplayBytes + 1);
	entryPtr->displayString = p;

	for (i = entryPtr->numChars; i-- > 0; ) {
	    memcpy(p, buf, size);
	    p += size;
	}
	*p = '\0';
    }

    /* Recompute layout of placeholder text.
     * Only the placeholderX and placeholderLeftIndex value is needed.
     * We use the same font so we can use the layoutY value from below.
     */

    Tk_FreeTextLayout(entryPtr->placeholderLayout);
    if (entryPtr->placeholderString) {
        entryPtr->placeholderChars = strlen(entryPtr->placeholderString);
        entryPtr->placeholderLayout = Tk_ComputeTextLayout(entryPtr->tkfont,
	        entryPtr->placeholderString, entryPtr->placeholderChars, 0,
	        entryPtr->justify, TK_IGNORE_NEWLINES, &totalLength, NULL);
	overflow = totalLength -
	        (Tk_Width(entryPtr->tkwin) - 2*entryPtr->inset - entryPtr->xWidth);
	if (overflow <= 0) {
	    entryPtr->placeholderLeftIndex = 0;
	    if (entryPtr->justify == TK_JUSTIFY_LEFT) {
		entryPtr->placeholderX = entryPtr->inset;
	    } else if (entryPtr->justify == TK_JUSTIFY_RIGHT) {
		entryPtr->placeholderX = Tk_Width(entryPtr->tkwin) - entryPtr->inset
		        - entryPtr->xWidth - totalLength;
	    } else {
		entryPtr->placeholderX = (Tk_Width(entryPtr->tkwin)
		        - entryPtr->xWidth - totalLength)/2;
	    }
    	} else {

	    /*
	     * The whole string can't fit in the window. Compute the maximum
	     * number of characters that may be off-screen to the left without
	     * leaving empty space on the right of the window, then don't let
	     * placeholderLeftIndex be any greater than that.
	     */

	    maxOffScreen = Tk_PointToChar(entryPtr->placeholderLayout, overflow, 0);
	    Tk_CharBbox(entryPtr->placeholderLayout, maxOffScreen,
		&rightX, NULL, NULL, NULL);
	    if (rightX < overflow) {
		maxOffScreen++;
	    }
	    entryPtr->placeholderLeftIndex = maxOffScreen;
	    Tk_CharBbox(entryPtr->placeholderLayout, entryPtr->placeholderLeftIndex, &rightX,
		NULL, NULL, NULL);
	    entryPtr->placeholderX = entryPtr->inset -rightX;
        }
    } else {
        entryPtr->placeholderChars = 0;
        entryPtr->placeholderLayout = Tk_ComputeTextLayout(entryPtr->tkfont,
	        entryPtr->placeholderString, 0, 0,
	        entryPtr->justify, TK_IGNORE_NEWLINES, NULL, NULL);
	entryPtr->placeholderX = entryPtr->inset;
    }

    Tk_FreeTextLayout(entryPtr->textLayout);
    entryPtr->textLayout = Tk_ComputeTextLayout(entryPtr->tkfont,
	    entryPtr->displayString, entryPtr->numChars, 0,
	    entryPtr->justify, TK_IGNORE_NEWLINES, &totalLength, &height);

    entryPtr->layoutY = (Tk_Height(entryPtr->tkwin) - height) / 2;

    /*
     * Recompute where the leftmost character on the display will be drawn
     * (entryPtr->leftX) and adjust leftIndex if necessary so that we don't
     * let characters hang off the edge of the window unless the entire window
     * is full.
     */

    overflow = totalLength -
	    (Tk_Width(entryPtr->tkwin) - 2*entryPtr->inset - entryPtr->xWidth);
    if (overflow <= 0) {
	entryPtr->leftIndex = 0;
	if (entryPtr->justify == TK_JUSTIFY_LEFT) {
	    entryPtr->leftX = entryPtr->inset;
	} else if (entryPtr->justify == TK_JUSTIFY_RIGHT) {
	    entryPtr->leftX = Tk_Width(entryPtr->tkwin) - entryPtr->inset
		    - entryPtr->xWidth - totalLength;
	} else {
	    entryPtr->leftX = (Tk_Width(entryPtr->tkwin)
		    - entryPtr->xWidth - totalLength)/2;
	}
	entryPtr->layoutX = entryPtr->leftX;
    } else {
	/*
	 * The whole string can't fit in the window. Compute the maximum
	 * number of characters that may be off-screen to the left without
	 * leaving empty space on the right of the window, then don't let
	 * leftIndex be any greater than that.
	 */

	maxOffScreen = Tk_PointToChar(entryPtr->textLayout, overflow, 0);
	Tk_CharBbox(entryPtr->textLayout, maxOffScreen,
		&rightX, NULL, NULL, NULL);
	if (rightX < overflow) {
	    maxOffScreen++;
	}
	if (entryPtr->leftIndex > maxOffScreen) {
	    entryPtr->leftIndex = maxOffScreen;
	}
	Tk_CharBbox(entryPtr->textLayout, entryPtr->leftIndex, &rightX,
		NULL, NULL, NULL);
	entryPtr->leftX = entryPtr->inset;
	entryPtr->layoutX = entryPtr->leftX - rightX;
    }

    Tk_GetFontMetrics(entryPtr->tkfont, &fm);
    height = fm.linespace + 2*entryPtr->inset + 2*(YPAD-XPAD);
    if (entryPtr->prefWidth > 0) {
	width = entryPtr->prefWidth*entryPtr->avgWidth + 2*entryPtr->inset;
    } else if (totalLength == 0) {
	width = entryPtr->avgWidth + 2*entryPtr->inset;
    } else {
	width = totalLength + 2*entryPtr->inset;
    }

    /*
     * Add one extra length for the spin buttons
     */
    width += entryPtr->xWidth;

    Tk_GeometryRequest(entryPtr->tkwin, width, height);
}

/*
 *----------------------------------------------------------------------
 *
 * InsertChars --
 *
 *	Add new characters to an entry widget.
 *
 * Results:
 *	A standard Tcl result. If an error occurred then an error message is
 *	left in the interp's result.
 *
 * Side effects:
 *	New information gets added to entryPtr; it will be redisplayed soon,
 *	but not necessarily immediately.
 *
 *----------------------------------------------------------------------
 */

static int
InsertChars(
    Entry *entryPtr,		/* Entry that is to get the new elements. */
    Tcl_Size index,			/* Add the new elements before this character
				 * index. */
    const char *value)		/* New characters to add (NULL-terminated
				 * string). */
{
    size_t byteIndex, byteCount, newByteCount, oldChars, charsAdded;
    const char *string;
    char *newStr;

    string = entryPtr->string;
    byteIndex = Tcl_UtfAtIndex(string, index) - string;
    byteCount = strlen(value);
    if (byteCount == 0) {
	return TCL_OK;
    }

    newByteCount = entryPtr->numBytes + byteCount + 1;
    newStr = (char *)ckalloc(newByteCount);
    memcpy(newStr, string, byteIndex);
    strcpy(newStr + byteIndex, value);
    strcpy(newStr + byteIndex + byteCount, string + byteIndex);

    if ((entryPtr->validate == VALIDATE_KEY ||
	    entryPtr->validate == VALIDATE_ALL) &&
	    EntryValidateChange(entryPtr, value, newStr, index,
		    VALIDATE_INSERT) != TCL_OK) {
	ckfree(newStr);
	return TCL_OK;
    }

    ckfree((void *)string);
    entryPtr->string = newStr;

    /*
     * The following construction is used because inserting improperly formed
     * UTF-8 sequences between other improperly formed UTF-8 sequences could
     * result in actually forming valid UTF-8 sequences; the number of
     * characters added may not be Tcl_NumUtfChars(string, TCL_INDEX_NONE), because of
     * context. The actual number of characters added is how many characters
     * are in the string now minus the number that used to be there.
     */

    oldChars = entryPtr->numChars;
    entryPtr->numChars = Tcl_NumUtfChars(newStr, TCL_INDEX_NONE);
    charsAdded = entryPtr->numChars - oldChars;
    entryPtr->numBytes += byteCount;

    if (entryPtr->displayString == string) {
	entryPtr->displayString = newStr;
	entryPtr->numDisplayBytes = entryPtr->numBytes;
    }

    /*
     * Inserting characters invalidates all indexes into the string. Touch up
     * the indexes so that they still refer to the same characters (at new
     * positions). When updating the selection end-points, don't include the
     * new text in the selection unless it was completely surrounded by the
     * selection.
     */

    if (entryPtr->selectFirst >= index) {
	entryPtr->selectFirst += charsAdded;
    }
    if (entryPtr->selectLast > index) {
	entryPtr->selectLast += charsAdded;
    }
    if ((entryPtr->selectAnchor > index) || (entryPtr->selectFirst >= index)) {
	entryPtr->selectAnchor += charsAdded;
    }
    if (entryPtr->leftIndex > index) {
	entryPtr->leftIndex += charsAdded;
    }
    if (entryPtr->insertPos >= index) {
	entryPtr->insertPos += charsAdded;
    }
    return EntryValueChanged(entryPtr, NULL);
}

/*
 *----------------------------------------------------------------------
 *
 * DeleteChars --
 *
 *	Remove one or more characters from an entry widget.
 *
 * Results:
 *	A standard Tcl result. If an error occurred then an error message is
 *	left in the interp's result.
 *
 * Side effects:
 *	Memory gets freed, the entry gets modified and (eventually)
 *	redisplayed.
 *
 *----------------------------------------------------------------------
 */

static int
DeleteChars(
    Entry *entryPtr,		/* Entry widget to modify. */
    Tcl_Size index,			/* Index of first character to delete. */
    Tcl_Size count)			/* How many characters to delete. */
{
    int byteIndex, byteCount, newByteCount;
    const char *string;
    char *newStr, *toDelete;

    if (index + count > entryPtr->numChars) {
	count = entryPtr->numChars - index;
    }
    if ((int)count <= 0) {
	return TCL_OK;
    }

    string = entryPtr->string;
    byteIndex = Tcl_UtfAtIndex(string, index) - string;
    byteCount = Tcl_UtfAtIndex(string + byteIndex, count) - (string+byteIndex);

    newByteCount = entryPtr->numBytes + 1 - byteCount;
    newStr = (char *)ckalloc(newByteCount);
    memcpy(newStr, string, (size_t) byteIndex);
    strcpy(newStr + byteIndex, string + byteIndex + byteCount);

    toDelete = (char *)ckalloc(byteCount + 1);
    memcpy(toDelete, string + byteIndex, (size_t) byteCount);
    toDelete[byteCount] = '\0';

    if ((entryPtr->validate == VALIDATE_KEY ||
	    entryPtr->validate == VALIDATE_ALL) &&
	    EntryValidateChange(entryPtr, toDelete, newStr, index,
		    VALIDATE_DELETE) != TCL_OK) {
	ckfree(newStr);
	ckfree(toDelete);
	return TCL_OK;
    }

    ckfree(toDelete);
    ckfree((void *)entryPtr->string);
    entryPtr->string = newStr;
    entryPtr->numChars -= count;
    entryPtr->numBytes -= byteCount;

    if (entryPtr->displayString == string) {
	entryPtr->displayString = newStr;
	entryPtr->numDisplayBytes = entryPtr->numBytes;
    }

    /*
     * Deleting characters results in the remaining characters being
     * renumbered. Update the various indexes into the string to reflect this
     * change.
     */

    if (entryPtr->selectFirst >= index) {
	if (entryPtr->selectFirst >= index + count) {
	    entryPtr->selectFirst -= count;
	} else {
	    entryPtr->selectFirst = index;
	}
    }
    if (entryPtr->selectLast >= index) {
	if (entryPtr->selectLast >= index + count) {
	    entryPtr->selectLast -= count;
	} else {
	    entryPtr->selectLast = index;
	}
    }
    if (entryPtr->selectLast <= entryPtr->selectFirst) {
	entryPtr->selectFirst = TCL_INDEX_NONE;
	entryPtr->selectLast = TCL_INDEX_NONE;
    }
    if (entryPtr->selectAnchor >= index) {
	if (entryPtr->selectAnchor >= index + count) {
	    entryPtr->selectAnchor -= count;
	} else {
	    entryPtr->selectAnchor = index;
	}
    }
    if (entryPtr->leftIndex > index) {
	if (entryPtr->leftIndex >= index + count) {
	    entryPtr->leftIndex -= count;
	} else {
	    entryPtr->leftIndex = index;
	}
    }
    if (entryPtr->insertPos >= index) {
	if (entryPtr->insertPos >= index + count) {
	    entryPtr->insertPos -= count;
	} else {
	    entryPtr->insertPos = index;
	}
    }
    return EntryValueChanged(entryPtr, NULL);
}

/*
 *----------------------------------------------------------------------
 *
 * EntryValueChanged --
 *
 *	This function is invoked when characters are inserted into an entry or
 *	deleted from it. It updates the entry's associated variable, if there
 *	is one, and does other bookkeeping such as arranging for redisplay.
 *
 * Results:
 *	A standard Tcl result. If an error occurred then an error message is
 *	left in the interp's result.
 *
 * Side effects:
 *	None.
 *
 *----------------------------------------------------------------------
 */

static int
EntryValueChanged(
    Entry *entryPtr,		/* Entry whose value just changed. */
    const char *newValue)	/* If this value is not NULL, we first force
				 * the value of the entry to this. */
{
    if (newValue != NULL) {
	EntrySetValue(entryPtr, newValue);
    }

    if (entryPtr->textVarName == NULL) {
	newValue = NULL;
    } else {
	newValue = Tcl_SetVar2(entryPtr->interp, entryPtr->textVarName,
		NULL, entryPtr->string, TCL_GLOBAL_ONLY|TCL_LEAVE_ERR_MSG);
    }

    if ((newValue != NULL) && (strcmp(newValue, entryPtr->string) != 0)) {
	/*
	 * The value of the variable is different than what we asked for.
	 * This means that a trace on the variable modified it. In this case
	 * our trace function wasn't invoked since the modification came while
	 * a trace was already active on the variable. So, update our value to
	 * reflect the variable's latest value.
	 */

	EntrySetValue(entryPtr, newValue);
    } else {
	/*
	 * Arrange for redisplay.
	 */

	entryPtr->flags |= UPDATE_SCROLLBAR;
	EntryComputeGeometry(entryPtr);
	EventuallyRedraw(entryPtr);
    }

    /*
     * An error may have happened when setting the textvariable in case there
     * is a trace on that variable and the trace proc triggered an error.
     * Another possibility is that the textvariable is in a namespace that
     * does not (yet) exist.
     * Signal this error.
     */

    if ((entryPtr->textVarName != NULL) && (newValue == NULL)) {
        return TCL_ERROR;
    }
    return TCL_OK;
}

/*
 *----------------------------------------------------------------------
 *
 * EntrySetValue --
 *
 *	Replace the contents of a text entry with a given value. This function
 *	is invoked when updating the entry from the entry's associated
 *	variable.
 *
 * Results:
 *	None.
 *
 * Side effects:
 *	The string displayed in the entry will change. The selection,
 *	insertion point, and view may have to be adjusted to keep them within
 *	the bounds of the new string. Note: this function does *not* update
 *	the entry's associated variable, since that could result in an
 *	infinite loop.
 *
 *----------------------------------------------------------------------
 */

static void
EntrySetValue(
    Entry *entryPtr,		/* Entry whose value is to be changed. */
    const char *value)		/* New text to display in entry. */
{
    const char *oldSource;
    int valueLen, malloced = 0;

    if (strcmp(value, entryPtr->string) == 0) {
	return;
    }
    valueLen = strlen(value);

    if (entryPtr->flags & VALIDATE_VAR) {
	entryPtr->flags |= VALIDATE_ABORT;
    } else {
	/*
	 * If we validate, we create a copy of the value, as it may point to
	 * volatile memory, like the value of the -textvar which may get freed
	 * during validation
	 */

	char *tmp = (char *)ckalloc(valueLen + 1);

	strcpy(tmp, value);
	value = tmp;
	malloced = 1;

	entryPtr->flags |= VALIDATE_VAR;
	(void) EntryValidateChange(entryPtr, NULL, value, TCL_INDEX_NONE,
		VALIDATE_FORCED);
	entryPtr->flags &= ~VALIDATE_VAR;

	/*
	 * If VALIDATE_ABORT has been set, then this operation should be
	 * aborted because the validatecommand did something else instead
	 */

	if (entryPtr->flags & VALIDATE_ABORT) {
	    entryPtr->flags &= ~VALIDATE_ABORT;
	    ckfree((void *)value);
	    return;
	}
    }

    oldSource = entryPtr->string;
    ckfree((void *)entryPtr->string);

    if (malloced) {
	entryPtr->string = value;
    } else {
	char *tmp = (char *)ckalloc(valueLen + 1);

	strcpy(tmp, value);
	entryPtr->string = tmp;
    }
    entryPtr->numBytes = valueLen;
    entryPtr->numChars = Tcl_NumUtfChars(value, valueLen);

    if (entryPtr->displayString == oldSource) {
	entryPtr->displayString = entryPtr->string;
	entryPtr->numDisplayBytes = entryPtr->numBytes;
    }

    if (entryPtr->selectFirst != TCL_INDEX_NONE) {
	if (entryPtr->selectFirst >= entryPtr->numChars) {
	    entryPtr->selectFirst = TCL_INDEX_NONE;
	    entryPtr->selectLast = TCL_INDEX_NONE;
	} else if (entryPtr->selectLast > entryPtr->numChars) {
	    entryPtr->selectLast = entryPtr->numChars;
	}
    }
    if (entryPtr->leftIndex >= entryPtr->numChars) {
	if (entryPtr->numChars > 0) {
	    entryPtr->leftIndex = entryPtr->numChars - 1;
	} else {
	    entryPtr->leftIndex = 0;
	}
    }
    if (entryPtr->insertPos > entryPtr->numChars) {
	entryPtr->insertPos = entryPtr->numChars;
    }

    entryPtr->flags |= UPDATE_SCROLLBAR;
    EntryComputeGeometry(entryPtr);
    EventuallyRedraw(entryPtr);
}

/*
 *--------------------------------------------------------------
 *
 * EntryEventProc --
 *
 *	This function is invoked by the Tk dispatcher for various events on
 *	entries.
 *
 * Results:
 *	None.
 *
 * Side effects:
 *	When the window gets deleted, internal structures get cleaned up.
 *	When it gets exposed, it is redisplayed.
 *
 *--------------------------------------------------------------
 */

static void
EntryEventProc(
    void *clientData,	/* Information about window. */
    XEvent *eventPtr)		/* Information about event. */
{
    Entry *entryPtr = (Entry *)clientData;

    if ((entryPtr->type == TK_SPINBOX) && (eventPtr->type == MotionNotify)) {
	Spinbox *sbPtr = (Spinbox *)clientData;
	int elem;

	elem = GetSpinboxElement(sbPtr, eventPtr->xmotion.x,
		eventPtr->xmotion.y);
	if (elem != sbPtr->curElement) {
	    Tk_Cursor cursor;

	    sbPtr->curElement = elem;
	    if (elem == SEL_ENTRY) {
		cursor = entryPtr->cursor;
	    } else if ((elem == SEL_BUTTONDOWN) || (elem == SEL_BUTTONUP)) {
		cursor = sbPtr->bCursor;
	    } else {
		cursor = NULL;
	    }
	    if (cursor != NULL) {
		Tk_DefineCursor(entryPtr->tkwin, cursor);
	    } else {
		Tk_UndefineCursor(entryPtr->tkwin);
	    }
	}
	return;
    }

    switch (eventPtr->type) {
    case Expose:
	EventuallyRedraw(entryPtr);
	entryPtr->flags |= BORDER_NEEDED;
	break;
    case DestroyNotify:
	if (!(entryPtr->flags & ENTRY_DELETED)) {
	    entryPtr->flags |= (ENTRY_DELETED | VALIDATE_ABORT);
	    Tcl_DeleteCommandFromToken(entryPtr->interp, entryPtr->widgetCmd);
	    if (entryPtr->flags & REDRAW_PENDING) {
		Tcl_CancelIdleCall(DisplayEntry, clientData);
	    }
	    Tcl_EventuallyFree(clientData, DestroyEntry);
	}
	break;
    case ConfigureNotify:
	Tcl_Preserve(entryPtr);
	entryPtr->flags |= UPDATE_SCROLLBAR;
	EntryComputeGeometry(entryPtr);
	EventuallyRedraw(entryPtr);
	Tcl_Release(entryPtr);
	break;
    case FocusIn:
    case FocusOut:
	if (eventPtr->xfocus.detail != NotifyInferior) {
	    EntryFocusProc(entryPtr, (eventPtr->type == FocusIn));
	}
	break;
    }
}

/*
 *----------------------------------------------------------------------
 *
 * EntryCmdDeletedProc --
 *
 *	This function is invoked when a widget command is deleted. If the
 *	widget isn't already in the process of being destroyed, this command
 *	destroys it.
 *
 * Results:
 *	None.
 *
 * Side effects:
 *	The widget is destroyed.
 *
 *----------------------------------------------------------------------
 */

static void
EntryCmdDeletedProc(
    void *clientData)	/* Pointer to widget record for widget. */
{
    Entry *entryPtr = (Entry *)clientData;

    /*
     * This function could be invoked either because the window was destroyed
     * and the command was then deleted (in which case tkwin is NULL) or
     * because the command was deleted, and then this function destroys the
     * widget.
     */

    if (!(entryPtr->flags & ENTRY_DELETED)) {
	Tk_DestroyWindow(entryPtr->tkwin);
    }
}

/*
 *---------------------------------------------------------------------------
 *
 * GetEntryIndex --
 *
 *	Parse an index into an entry and return either its value or an error.
 *
 * Results:
 *	A standard Tcl result. If all went well, then *indexPtr is filled in
 *	with the character index (into entryPtr) corresponding to string. The
 *	index value is guaranteed to lie between 0 and the number of
 *	characters in the string, inclusive. If an error occurs then an error
 *	message is left in the interp's result.
 *
 * Side effects:
 *	None.
 *
 *---------------------------------------------------------------------------
 */

static int
GetEntryIndex(
    Tcl_Interp *interp,		/* For error messages. */
    Entry *entryPtr,		/* Entry for which the index is being
				 * specified. */
    Tcl_Obj *indexObj,	/* Specifies character in entryPtr. */
    Tcl_Size *indexPtr)		/* Where to store converted character index */
{
    Tcl_Size length, idx;
    const char *string;

    if (TCL_OK == TkGetIntForIndex(indexObj, entryPtr->numChars - 1, 1, &idx)) {
	if (idx < 0) {
	    idx = 0;
	} else if (idx > entryPtr->numChars) {
	    idx = entryPtr->numChars;
	}
	*indexPtr = idx;
	return TCL_OK;
    }

    string = Tcl_GetStringFromObj(indexObj, &length);

    switch (string[0]) {
    case 'a':
	if (strncmp(string, "anchor", length) != 0) {
	    goto badIndex;
	}
	*indexPtr = entryPtr->selectAnchor;
	break;
    case 'i':
	if (strncmp(string, "insert", length) != 0) {
	    goto badIndex;
	}
	*indexPtr = entryPtr->insertPos;
	break;
    case 's':
	if (entryPtr->selectFirst < 0) {
	    Tcl_ResetResult(interp);
	    Tcl_SetObjResult(interp, Tcl_ObjPrintf(
		    "selection isn't in widget %s",
		    Tk_PathName(entryPtr->tkwin)));
	    Tcl_SetErrorCode(interp, "TK",
		    (entryPtr->type == TK_ENTRY) ? "ENTRY" : "SPINBOX",
		    "NO_SELECTION", NULL);
	    return TCL_ERROR;
	}
	if (length < 5) {
	    goto badIndex;
	}
	if (strncmp(string, "sel.first", length) == 0) {
	    *indexPtr = entryPtr->selectFirst;
	} else if (strncmp(string, "sel.last", length) == 0) {
	    *indexPtr = entryPtr->selectLast;
	} else {
	    goto badIndex;
	}
	break;
    case '@': {
	int x, roundUp, maxWidth;

	if (Tcl_GetInt(NULL, string + 1, &x) != TCL_OK) {
	    goto badIndex;
	}
	if (x < entryPtr->inset) {
	    x = entryPtr->inset;
	}
	roundUp = 0;
	maxWidth = Tk_Width(entryPtr->tkwin) - entryPtr->inset
		- entryPtr->xWidth - 1;
	if (x > maxWidth) {
	    x = maxWidth;
	    roundUp = 1;
	}
	*indexPtr = Tk_PointToChar(entryPtr->textLayout,
		x - entryPtr->layoutX, 0);

	/*
	 * Special trick: if the x-position was off-screen to the right, round
	 * the index up to refer to the character just after the last visible
	 * one on the screen. This is needed to enable the last character to
	 * be selected, for example.
	 */

	if (roundUp && (*indexPtr < entryPtr->numChars)) {
	    *indexPtr += 1;
	}
	break;
    }
    default:
	  badIndex:
	    Tcl_SetObjResult(interp, Tcl_ObjPrintf("bad %s index \"%s\"",
		    (entryPtr->type == TK_ENTRY) ? "entry" : "spinbox", string));
	    Tcl_SetErrorCode(interp, "TK",
		    (entryPtr->type == TK_ENTRY) ? "ENTRY" : "SPINBOX",
		    "BAD_INDEX", NULL);
	    return TCL_ERROR;
    }
    return TCL_OK;
}

/*
 *----------------------------------------------------------------------
 *
 * EntryScanTo --
 *
 *	Given a y-coordinate (presumably of the curent mouse location) drag
 *	the view in the window to implement the scan operation.
 *
 * Results:
 *	None.
 *
 * Side effects:
 *	The view in the window may change.
 *
 *----------------------------------------------------------------------
 */

static void
EntryScanTo(
    Entry *entryPtr,		/* Information about widget. */
    int x)			/* X-coordinate to use for scan operation. */
{
    Tcl_Size newLeftIndex;

    /*
     * Compute new leftIndex for entry by amplifying the difference between
     * the current position and the place where the scan started (the "mark"
     * position). If we run off the left or right side of the entry, then
     * reset the mark point so that the current position continues to
     * correspond to the edge of the window. This means that the picture will
     * start dragging as soon as the mouse reverses direction (without this
     * reset, might have to slide mouse a long ways back before the picture
     * starts moving again).
     */

    newLeftIndex = entryPtr->scanMarkIndex
	    - (10 * (x - entryPtr->scanMarkX)) / entryPtr->avgWidth;
    if (newLeftIndex >= entryPtr->numChars) {
	newLeftIndex = entryPtr->scanMarkIndex = entryPtr->numChars - 1;
	entryPtr->scanMarkX = x;
    }
    if (newLeftIndex < 0) {
	newLeftIndex = entryPtr->scanMarkIndex = 0;
	entryPtr->scanMarkX = x;
    }

    if (newLeftIndex != entryPtr->leftIndex) {
	entryPtr->leftIndex = newLeftIndex;
	entryPtr->flags |= UPDATE_SCROLLBAR;
	EntryComputeGeometry(entryPtr);
	if (newLeftIndex != entryPtr->leftIndex) {
	    entryPtr->scanMarkIndex = entryPtr->leftIndex;
	    entryPtr->scanMarkX = x;
	}
	EventuallyRedraw(entryPtr);
    }
}

/*
 *----------------------------------------------------------------------
 *
 * EntrySelectTo --
 *
 *	Modify the selection by moving its un-anchored end. This could make
 *	the selection either larger or smaller.
 *
 * Results:
 *	None.
 *
 * Side effects:
 *	The selection changes.
 *
 *----------------------------------------------------------------------
 */

static void
EntrySelectTo(
    Entry *entryPtr,		/* Information about widget. */
    Tcl_Size index)			/* Character index of element that is to
				 * become the "other" end of the selection. */
{
    Tcl_Size newFirst, newLast;

    /*
     * Grab the selection if we don't own it already.
     */

    if (!(entryPtr->flags & GOT_SELECTION) && (entryPtr->exportSelection)
	    && (!Tcl_IsSafe(entryPtr->interp))) {
	Tk_OwnSelection(entryPtr->tkwin, XA_PRIMARY, EntryLostSelection,
		entryPtr);
	entryPtr->flags |= GOT_SELECTION;
    }

    /*
     * Pick new starting and ending points for the selection.
     */

    if (entryPtr->selectAnchor > entryPtr->numChars) {
	entryPtr->selectAnchor = entryPtr->numChars;
    }
    if (entryPtr->selectAnchor <= index) {
	newFirst = entryPtr->selectAnchor;
	newLast = index;
    } else {
	newFirst = index;
	newLast = entryPtr->selectAnchor;
	if (newLast < 0) {
	    newFirst = newLast = TCL_INDEX_NONE;
	}
    }
    if ((entryPtr->selectFirst == newFirst)
	    && (entryPtr->selectLast == newLast)) {
	return;
    }
    entryPtr->selectFirst = newFirst;
    entryPtr->selectLast = newLast;
    EventuallyRedraw(entryPtr);
}

/*
 *----------------------------------------------------------------------
 *
 * EntryFetchSelection --
 *
 *	This function is called back by Tk when the selection is requested by
 *	someone. It returns part or all of the selection in a buffer provided
 *	by the caller.
 *
 * Results:
 *	The return value is the number of non-NULL bytes stored at buffer.
 *	Buffer is filled (or partially filled) with a NULL-terminated string
 *	containing part or all of the selection, as given by offset and
 *	maxBytes.
 *
 * Side effects:
 *	None.
 *
 *----------------------------------------------------------------------
 */

static Tcl_Size
EntryFetchSelection(
    void *clientData,	/* Information about entry widget. */
    Tcl_Size offset,			/* Byte offset within selection of first
				 * character to be returned. */
    char *buffer,		/* Location in which to place selection. */
    Tcl_Size maxBytes)		/* Maximum number of bytes to place at buffer,
				 * not including terminating NUL character. */
{
    Entry *entryPtr = (Entry *)clientData;
    Tcl_Size byteCount;
    const char *string;
    const char *selStart, *selEnd;

    if ((entryPtr->selectFirst < 0) || (!entryPtr->exportSelection)
	    || Tcl_IsSafe(entryPtr->interp)) {
	return -1;
    }
    string = entryPtr->displayString;
    selStart = Tcl_UtfAtIndex(string, entryPtr->selectFirst);
    selEnd = Tcl_UtfAtIndex(selStart,
	    entryPtr->selectLast - entryPtr->selectFirst);
    if (selEnd <= selStart + offset) {
	return 0;
    }
    byteCount = selEnd - selStart - offset;
    if (byteCount > maxBytes) {
	byteCount = maxBytes;
    }
    memcpy(buffer, selStart + offset, byteCount);
    buffer[byteCount] = '\0';
    return byteCount;
}

/*
 *----------------------------------------------------------------------
 *
 * EntryLostSelection --
 *
 *	This function is called back by Tk when the selection is grabbed away
 *	from an entry widget.
 *
 * Results:
 *	None.
 *
 * Side effects:
 *	The existing selection is unhighlighted, and the window is marked as
 *	not containing a selection.
 *
 *----------------------------------------------------------------------
 */

static void
EntryLostSelection(
    void *clientData)	/* Information about entry widget. */
{
    Entry *entryPtr = (Entry *)clientData;

    entryPtr->flags &= ~GOT_SELECTION;

    /*
     * On Windows and Mac systems, we want to remember the selection for the
     * next time the focus enters the window. On Unix, we need to clear the
     * selection since it is always visible.
     * This is controlled by ::tk::AlwaysShowSelection.
     */

    if (Tk_AlwaysShowSelection(entryPtr->tkwin)
	    && (entryPtr->selectFirst != TCL_INDEX_NONE) && entryPtr->exportSelection
	    && (!Tcl_IsSafe(entryPtr->interp))) {
	entryPtr->selectFirst = TCL_INDEX_NONE;
	entryPtr->selectLast = TCL_INDEX_NONE;
	EventuallyRedraw(entryPtr);
    }
}

/*
 *----------------------------------------------------------------------
 *
 * EventuallyRedraw --
 *
 *	Ensure that an entry is eventually redrawn on the display.
 *
 * Results:
 *	None.
 *
 * Side effects:
 *	Information gets redisplayed. Right now we don't do selective
 *	redisplays: the whole window will be redrawn. This doesn't seem to
 *	hurt performance noticeably, but if it does then this could be
 *	changed.
 *
 *----------------------------------------------------------------------
 */

static void
EventuallyRedraw(
    Entry *entryPtr)		/* Information about widget. */
{
    if ((entryPtr->flags & ENTRY_DELETED) || !Tk_IsMapped(entryPtr->tkwin)) {
	return;
    }

    /*
     * Right now we don't do selective redisplays: the whole window will be
     * redrawn. This doesn't seem to hurt performance noticeably, but if it
     * does then this could be changed.
     */

    if (!(entryPtr->flags & REDRAW_PENDING)) {
	entryPtr->flags |= REDRAW_PENDING;
	Tcl_DoWhenIdle(DisplayEntry, entryPtr);
    }
}

/*
 *----------------------------------------------------------------------
 *
 * EntryVisibleRange --
 *
 *	Return information about the range of the entry that is currently
 *	visible.
 *
 * Results:
 *	*firstPtr and *lastPtr are modified to hold fractions between 0 and 1
 *	identifying the range of characters visible in the entry.
 *
 * Side effects:
 *	None.
 *
 *----------------------------------------------------------------------
 */

static void
EntryVisibleRange(
    Entry *entryPtr,		/* Information about widget. */
    double *firstPtr,		/* Return position of first visible character
				 * in widget. */
    double *lastPtr)		/* Return position of char just after last
				 * visible one. */
{
    int charsInWindow;

    if (entryPtr->numChars == 0) {
	*firstPtr = 0.0;
	*lastPtr = 1.0;
    } else {
	charsInWindow = Tk_PointToChar(entryPtr->textLayout,
		Tk_Width(entryPtr->tkwin) - entryPtr->inset
		- entryPtr->xWidth - entryPtr->layoutX - 1, 0);
	if (charsInWindow < (int)entryPtr->numChars) {
	    charsInWindow++;
	}
	charsInWindow -= entryPtr->leftIndex;
	if (charsInWindow == 0) {
	    charsInWindow = 1;
	}

	*firstPtr = (double) entryPtr->leftIndex / entryPtr->numChars;
	*lastPtr = (double) (entryPtr->leftIndex + charsInWindow)
		/ entryPtr->numChars;
    }
}

/*
 *----------------------------------------------------------------------
 *
 * EntryUpdateScrollbar --
 *
 *	This function is invoked whenever information has changed in an entry
 *	in a way that would invalidate a scrollbar display. If there is an
 *	associated scrollbar, then this function updates it by invoking a Tcl
 *	command.
 *
 * Results:
 *	None.
 *
 * Side effects:
 *	A Tcl command is invoked, and an additional command may be
 *	invoked to process errors in the command.
 *
 *----------------------------------------------------------------------
 */

static void
EntryUpdateScrollbar(
    Entry *entryPtr)			/* Information about widget. */
{
    char firstStr[TCL_DOUBLE_SPACE], lastStr[TCL_DOUBLE_SPACE];
    int code;
    double first, last;
    Tcl_Interp *interp;
    Tcl_DString buf;

    if (entryPtr->scrollCmd == NULL) {
	return;
    }

    interp = entryPtr->interp;
    Tcl_Preserve(interp);
    EntryVisibleRange(entryPtr, &first, &last);
    Tcl_PrintDouble(NULL, first, firstStr);
    Tcl_PrintDouble(NULL, last, lastStr);
    Tcl_DStringInit(&buf);
    Tcl_DStringAppend(&buf, entryPtr->scrollCmd, TCL_INDEX_NONE);
    Tcl_DStringAppend(&buf, " ", TCL_INDEX_NONE);
    Tcl_DStringAppend(&buf, firstStr, TCL_INDEX_NONE);
    Tcl_DStringAppend(&buf, " ", TCL_INDEX_NONE);
    Tcl_DStringAppend(&buf, lastStr, TCL_INDEX_NONE);
    code = Tcl_EvalEx(interp, Tcl_DStringValue(&buf), TCL_INDEX_NONE, TCL_EVAL_GLOBAL);
    Tcl_DStringFree(&buf);
    if (code != TCL_OK) {
	Tcl_AppendObjToErrorInfo(interp, Tcl_ObjPrintf(
		"\n    (horizontal scrolling command executed by %s)",
		Tk_PathName(entryPtr->tkwin)));
	Tcl_BackgroundException(interp, code);
    }
    Tcl_ResetResult(interp);
    Tcl_Release(interp);
}

/*
 *----------------------------------------------------------------------
 *
 * EntryBlinkProc --
 *
 *	This function is called as a timer handler to blink the insertion
 *	cursor off and on.
 *
 * Results:
 *	None.
 *
 * Side effects:
 *	The cursor gets turned on or off, redisplay gets invoked, and this
 *	function reschedules itself.
 *
 *----------------------------------------------------------------------
 */

static void
EntryBlinkProc(
    void *clientData)	/* Pointer to record describing entry. */
{
    Entry *entryPtr = (Entry *)clientData;

    if ((entryPtr->state == STATE_DISABLED) ||
	    (entryPtr->state == STATE_READONLY) ||
	    !(entryPtr->flags & GOT_FOCUS) || (entryPtr->insertOffTime == 0)) {
	return;
    }
    if (entryPtr->flags & CURSOR_ON) {
	entryPtr->flags &= ~CURSOR_ON;
	entryPtr->insertBlinkHandler = Tcl_CreateTimerHandler(
		entryPtr->insertOffTime, EntryBlinkProc, entryPtr);
    } else {
	entryPtr->flags |= CURSOR_ON;
	entryPtr->insertBlinkHandler = Tcl_CreateTimerHandler(
		entryPtr->insertOnTime, EntryBlinkProc, entryPtr);
    }
    EventuallyRedraw(entryPtr);
}

/*
 *----------------------------------------------------------------------
 *
 * EntryFocusProc --
 *
 *	This function is called whenever the entry gets or loses the input
 *	focus. It's also called whenever the window is reconfigured while it
 *	has the focus.
 *
 * Results:
 *	None.
 *
 * Side effects:
 *	The cursor gets turned on or off.
 *
 *----------------------------------------------------------------------
 */

static void
EntryFocusProc(
    Entry *entryPtr,		/* Entry that got or lost focus. */
    int gotFocus)		/* 1 means window is getting focus, 0 means
				 * it's losing it. */
{
    Tcl_DeleteTimerHandler(entryPtr->insertBlinkHandler);
    if (gotFocus) {
	entryPtr->flags |= GOT_FOCUS | CURSOR_ON;
	if (entryPtr->insertOffTime != 0) {
	    entryPtr->insertBlinkHandler = Tcl_CreateTimerHandler(
		    entryPtr->insertOnTime, EntryBlinkProc, entryPtr);
	}
	if (entryPtr->validate == VALIDATE_ALL ||
		entryPtr->validate == VALIDATE_FOCUS ||
		entryPtr->validate == VALIDATE_FOCUSIN) {
	    EntryValidateChange(entryPtr, NULL, entryPtr->string, TCL_INDEX_NONE,
		    VALIDATE_FOCUSIN);
	}
    } else {
	entryPtr->flags &= ~(GOT_FOCUS | CURSOR_ON);
	entryPtr->insertBlinkHandler = NULL;
	if (entryPtr->validate == VALIDATE_ALL ||
		entryPtr->validate == VALIDATE_FOCUS ||
		entryPtr->validate == VALIDATE_FOCUSOUT) {
	    EntryValidateChange(entryPtr, NULL, entryPtr->string, TCL_INDEX_NONE,
		    VALIDATE_FOCUSOUT);
	}
    }
    EventuallyRedraw(entryPtr);
}

/*
 *--------------------------------------------------------------
 *
 * EntryTextVarProc --
 *
 *	This function is invoked when someone changes the variable whose
 *	contents are to be displayed in an entry.
 *
 * Results:
 *	NULL is always returned.
 *
 * Side effects:
 *	The text displayed in the entry will change to match the variable.
 *
 *--------------------------------------------------------------
 */

static char *
EntryTextVarProc(
    void *clientData,	/* Information about button. */
    Tcl_Interp *interp,		/* Interpreter containing variable. */
    TCL_UNUSED(const char *),
    TCL_UNUSED(const char *),
    int flags)			/* Information about what happened. */
{
    Entry *entryPtr = (Entry *)clientData;
    const char *value;

    if (entryPtr->flags & ENTRY_DELETED) {
	/*
	 * Just abort early if we entered here while being deleted.
	 */
	return NULL;
    }

    /*
     * If the variable is unset, then immediately recreate it unless the whole
     * interpreter is going away.
     */

    if (flags & TCL_TRACE_UNSETS) {
        if (!Tcl_InterpDeleted(interp) && entryPtr->textVarName) {
            void *probe = NULL;

            do {
                probe = Tcl_VarTraceInfo(interp,
                        entryPtr->textVarName,
                        TCL_GLOBAL_ONLY|TCL_TRACE_WRITES|TCL_TRACE_UNSETS,
                        EntryTextVarProc, probe);
                if (probe == entryPtr) {
                    break;
                }
            } while (probe);
            if (probe) {
                /*
                 * We were able to fetch the unset trace for our
                 * textVarName, which means it is not unset and not
                 * the cause of this unset trace. Instead some outdated
                 * former variable must be, and we should ignore it.
                 */
                return NULL;
            }
	    Tcl_SetVar2(interp, entryPtr->textVarName, NULL,
		    entryPtr->string, TCL_GLOBAL_ONLY);
	    Tcl_TraceVar2(interp, entryPtr->textVarName, NULL,
		    TCL_GLOBAL_ONLY|TCL_TRACE_WRITES|TCL_TRACE_UNSETS,
		    EntryTextVarProc, clientData);
	    entryPtr->flags |= ENTRY_VAR_TRACED;
        }
	return NULL;
    }

    /*
     * Update the entry's text with the value of the variable, unless the
     * entry already has that value (this happens when the variable changes
     * value because we changed it because someone typed in the entry).
     */

    value = Tcl_GetVar2(interp, entryPtr->textVarName, NULL, TCL_GLOBAL_ONLY);
    if (value == NULL) {
	value = "";
    }
    EntrySetValue(entryPtr, value);
    return NULL;
}

/*
 *--------------------------------------------------------------
 *
 * EntryValidate --
 *
 *	This function is invoked when any character is added or removed from
 *	the entry widget, or a focus has trigerred validation.
 *
 * Results:

 *	TCL_OK if the validatecommand passes the new string. TCL_BREAK if the
 *	vcmd executed OK, but rejects the string. TCL_ERROR if an error
 *	occurred while executing the vcmd or a valid Tcl_Bool is not returned.
 *
 * Side effects:
 *	An error condition may arise
 *
 *--------------------------------------------------------------
 */

static int
EntryValidate(
     Entry *entryPtr,	/* Entry that needs validation. */
     char *cmd)	/* Validation command (NULL-terminated
				 * string). */
{
    Tcl_Interp *interp = entryPtr->interp;
    int code, isOK;

    code = Tcl_EvalEx(interp, cmd, TCL_INDEX_NONE, TCL_EVAL_GLOBAL | TCL_EVAL_DIRECT);

    /*
     * We accept TCL_OK and TCL_RETURN as valid return codes from the command
     * callback.
     */

    if (code != TCL_OK && code != TCL_RETURN) {
	Tcl_AppendObjToErrorInfo(interp, Tcl_ObjPrintf(
		"\n    (in validation command executed by %s)",
		Tk_PathName(entryPtr->tkwin)));
	Tcl_BackgroundException(interp, code);
	return TCL_ERROR;
    }

    /*
     * The command callback should return an acceptable Tcl boolean.
     */

    if (Tcl_GetBooleanFromObj(interp, Tcl_GetObjResult(interp),
	    &isOK) != TCL_OK) {
	Tcl_AddErrorInfo(interp,
		 "\n    (invalid boolean result from validation command)");
	Tcl_BackgroundException(interp, TCL_ERROR);
	Tcl_ResetResult(interp);
	return TCL_ERROR;
    }

    Tcl_ResetResult(interp);
    return (isOK ? TCL_OK : TCL_BREAK);
}

/*
 *--------------------------------------------------------------
 *
 * EntryValidateChange --
 *
 *	This function is invoked when any character is added or removed from
 *	the entry widget, or a focus has trigerred validation.
 *
 * Results:
 *	TCL_OK if the validatecommand accepts the new string, TCL_ERROR if any
 *	problems occurred with validatecommand.
 *
 * Side effects:
 *	The insertion/deletion may be aborted, and the validatecommand might
 *	turn itself off (if an error or loop condition arises).
 *
 *--------------------------------------------------------------
 */

static int
EntryValidateChange(
     Entry *entryPtr,	/* Entry that needs validation. */
     const char *change,	/* Characters to be added/deleted
				 * (NUL-terminated string). */
     const char *newValue,	/* Potential new value of entry string */
     Tcl_Size index,			/* index of insert/delete, TCL_INDEX_NONE otherwise */
     int type)			/* forced, delete, insert, focusin or
				 * focusout */
{
    int code, varValidate = (entryPtr->flags & VALIDATE_VAR);
    char *p;
    Tcl_DString script;

    if (entryPtr->validateCmd == NULL ||
	entryPtr->validate == VALIDATE_NONE) {
        if (entryPtr->flags & VALIDATING) {
            entryPtr->flags |= VALIDATE_ABORT;
        }
	return (varValidate ? TCL_ERROR : TCL_OK);
    }

    /*
     * If we're already validating, then we're hitting a loop condition. Set
     * validate to none to disallow further validations, arrange for flags
     * to prevent current validation from finishing, and return.
     */

    if (entryPtr->flags & VALIDATING) {
	entryPtr->validate = VALIDATE_NONE;
        entryPtr->flags |= VALIDATE_ABORT;
	return (varValidate ? TCL_ERROR : TCL_OK);
    }

    entryPtr->flags |= VALIDATING;

    /*
     * Now form command string and run through the -validatecommand
     */

    Tcl_DStringInit(&script);
    ExpandPercents(entryPtr, entryPtr->validateCmd,
	    change, newValue, index, type, &script);
    Tcl_DStringAppend(&script, "", 1);

    p = Tcl_DStringValue(&script);
    code = EntryValidate(entryPtr, p);
    Tcl_DStringFree(&script);

    /*
     * If e->validate has become VALIDATE_NONE during the validation, or we
     * now have VALIDATE_VAR set (from EntrySetValue) and didn't before, it
     * means that a loop condition almost occurred. Do not allow this
     * validation result to finish.
     */

    if (entryPtr->validate == VALIDATE_NONE
	    || (!varValidate && (entryPtr->flags & VALIDATE_VAR))) {
	code = TCL_ERROR;
    }

    /*
     * It's possible that the user deleted the entry during validation. In
     * that case, abort future validation and return an error.
     */

    if (entryPtr->flags & ENTRY_DELETED) {
	return TCL_ERROR;
    }

    /*
     * If validate will return ERROR, then disallow further validations
     * Otherwise, if it didn't accept the new string (returned TCL_BREAK) then
     * eval the invalidCmd (if it's set)
     */

    if (code == TCL_ERROR) {
	entryPtr->validate = VALIDATE_NONE;
    } else if (code == TCL_BREAK) {
	/*
	 * If we were doing forced validation (like via a variable trace) and
	 * the command returned 0, the we turn off validation because we
	 * assume that textvariables have precedence in managing the value.
	 * We also don't call the invcmd, as it may want to do entry
	 * manipulation which the setting of the var will later wipe anyway.
	 */

	if (varValidate) {
	    entryPtr->validate = VALIDATE_NONE;
	} else if (entryPtr->invalidCmd != NULL) {
	    int result;

	    Tcl_DStringInit(&script);
	    ExpandPercents(entryPtr, entryPtr->invalidCmd,
		    change, newValue, index, type, &script);
	    Tcl_DStringAppend(&script, "", 1);
	    p = Tcl_DStringValue(&script);
	    result = Tcl_EvalEx(entryPtr->interp, p, TCL_INDEX_NONE,
		    TCL_EVAL_GLOBAL | TCL_EVAL_DIRECT);
	    if (result != TCL_OK) {
		Tcl_AddErrorInfo(entryPtr->interp,
			"\n    (in invalidcommand executed by entry)");
		Tcl_BackgroundException(entryPtr->interp, result);
		code = TCL_ERROR;
		entryPtr->validate = VALIDATE_NONE;
	    }
	    Tcl_DStringFree(&script);

	    /*
	     * It's possible that the user deleted the entry during
	     * validation. In that case, abort future validation and return an
	     * error.
	     */

	    if (entryPtr->flags & ENTRY_DELETED) {
		return TCL_ERROR;
	    }
	}
    }

    entryPtr->flags &= ~VALIDATING;

    return code;
}

/*
 *--------------------------------------------------------------
 *
 * ExpandPercents --
 *
 *	Given a command and an event, produce a new command by replacing %
 *	constructs in the original command with information from the X event.
 *
 * Results:
 *	The new expanded command is appended to the dynamic string given by
 *	dsPtr.
 *
 * Side effects:
 *	None.
 *
 *--------------------------------------------------------------
 */

static void
ExpandPercents(
     Entry *entryPtr,	/* Entry that needs validation. */
     const char *before,
				/* Command containing percent expressions to
				 * be replaced. */
     const char *change,	/* Characters to added/deleted (NUL-terminated
				 * string). */
     const char *newValue,	/* Potential new value of entry string */
     Tcl_Size index,			/* index of insert/delete */
     int type,			/* INSERT or DELETE */
     Tcl_DString *dsPtr)	/* Dynamic string in which to append new
				 * command. */
{
    int spaceNeeded, cvtFlags;	/* Used to substitute string as proper Tcl
				 * list element. */
    int number, length;
    const char *string;
    int ch;
    char numStorage[2*TCL_INTEGER_SPACE];

    while (1) {
	if (*before == '\0') {
	    break;
	}
	/*
	 * Find everything up to the next % character and append it to the
	 * result string.
	 */

	string = before;

	/*
	 * No need to convert '%', as it is in ascii range.
	 */

	string = Tcl_UtfFindFirst(before, '%');
	if (string == NULL) {
	    Tcl_DStringAppend(dsPtr, before, TCL_INDEX_NONE);
	    break;
	} else if (string != before) {
	    Tcl_DStringAppend(dsPtr, before, string-before);
	    before = string;
	}

	/*
	 * There's a percent sequence here. Process it.
	 */

	before++; /* skip over % */
	if (*before != '\0') {
	    before += Tcl_UtfToUniChar(before, &ch);
	} else {
	    ch = '%';
	}
	if (type == VALIDATE_BUTTON) {
	    /*
	     * -command %-substitution
	     */

	    switch (ch) {
	    case 's':		/* Current string value of spinbox */
		string = entryPtr->string;
		break;
	    case 'd':		/* direction, up or down */
		string = change;
		break;
	    case 'W':		/* widget name */
		string = Tk_PathName(entryPtr->tkwin);
		break;
	    default:
		length = Tcl_UniCharToUtf(ch, numStorage);
		numStorage[length] = '\0';
		string = numStorage;
		break;
	    }
	} else {
	    /*
	     * -validatecommand / -invalidcommand %-substitution
	     */

	    switch (ch) {
	    case 'd':		/* Type of call that caused validation */
		switch (type) {
		case VALIDATE_INSERT:
		    number = 1;
		    break;
		case VALIDATE_DELETE:
		    number = 0;
		    break;
		default:
		    number = -1;
		    break;
		}
		snprintf(numStorage, sizeof(numStorage), "%d", number);
		string = numStorage;
		break;
	    case 'i':		/* index of insert/delete */
		snprintf(numStorage, sizeof(numStorage), "%d", (int)index);
		string = numStorage;
		break;
	    case 'P':		/* 'Peeked' new value of the string */
		string = newValue;
		break;
	    case 's':		/* Current string value of spinbox */
		string = entryPtr->string;
		break;
	    case 'S':		/* string to be inserted/deleted, if any */
		string = change;
		break;
	    case 'v':		/* type of validation currently set */
		string = validateStrings[entryPtr->validate];
		break;
	    case 'V':		/* type of validation in effect */
		switch (type) {
		case VALIDATE_INSERT:
		case VALIDATE_DELETE:
		    string = validateStrings[VALIDATE_KEY];
		    break;
		case VALIDATE_FORCED:
		    string = "forced";
		    break;
		default:
		    string = validateStrings[type];
		    break;
		}
		break;
	    case 'W': /* widget name */
		string = Tk_PathName(entryPtr->tkwin);
		break;
	    default:
		length = Tcl_UniCharToUtf(ch, numStorage);
		numStorage[length] = '\0';
		string = numStorage;
		break;
	    }
	}

	spaceNeeded = Tcl_ScanCountedElement(string, TCL_INDEX_NONE, &cvtFlags);
	length = Tcl_DStringLength(dsPtr);
	Tcl_DStringSetLength(dsPtr, length + spaceNeeded);
	spaceNeeded = Tcl_ConvertCountedElement(string, TCL_INDEX_NONE,
		Tcl_DStringValue(dsPtr) + length,
		cvtFlags | TCL_DONT_USE_BRACES);
	Tcl_DStringSetLength(dsPtr, length + spaceNeeded);
    }
}

/*
 *--------------------------------------------------------------
 *
 * Tk_SpinboxObjCmd --
 *
 *	This function is invoked to process the "spinbox" Tcl command. See the
 *	user documentation for details on what it does.
 *
 * Results:
 *	A standard Tcl result.
 *
 * Side effects:
 *	See the user documentation.
 *
 *--------------------------------------------------------------
 */

int
Tk_SpinboxObjCmd(
    TCL_UNUSED(void *),
    Tcl_Interp *interp,		/* Current interpreter. */
    int objc,			/* Number of arguments. */
    Tcl_Obj *const objv[])	/* Argument objects. */
{
    Entry *entryPtr;
    Spinbox *sbPtr;
    Tk_OptionTable optionTable;
    Tk_Window tkwin;
    char *tmp;

    if (objc < 2) {
	Tcl_WrongNumArgs(interp, 1, objv, "pathName ?-option value ...?");
	return TCL_ERROR;
    }

    tkwin = Tk_CreateWindowFromPath(interp, Tk_MainWindow(interp),
	    Tcl_GetString(objv[1]), NULL);
    if (tkwin == NULL) {
	return TCL_ERROR;
    }

    /*
     * Create the option table for this widget class. If it has already been
     * created, Tk will return the cached value.
     */

    optionTable = Tk_CreateOptionTable(interp, sbOptSpec);

    /*
     * Initialize the fields of the structure that won't be initialized by
     * ConfigureEntry, or that ConfigureEntry requires to be initialized
     * already (e.g. resource pointers). Only the non-NULL/0 data must be
     * initialized as memset covers the rest.
     */

    sbPtr = (Spinbox *)ckalloc(sizeof(Spinbox));
    entryPtr			= (Entry *) sbPtr;
    memset(sbPtr, 0, sizeof(Spinbox));

    entryPtr->tkwin		= tkwin;
    entryPtr->display		= Tk_Display(tkwin);
    entryPtr->interp		= interp;
    entryPtr->widgetCmd		= Tcl_CreateObjCommand(interp,
	    Tk_PathName(entryPtr->tkwin), SpinboxWidgetObjCmd, sbPtr,
	    EntryCmdDeletedProc);
    entryPtr->optionTable	= optionTable;
    entryPtr->type		= TK_SPINBOX;
    tmp				= (char *)ckalloc(1);
    tmp[0]			= '\0';
    entryPtr->string		= tmp;
    entryPtr->selectFirst	= TCL_INDEX_NONE;
    entryPtr->selectLast	= TCL_INDEX_NONE;

    entryPtr->cursor		= NULL;
    entryPtr->exportSelection	= 1;
    entryPtr->justify		= TK_JUSTIFY_LEFT;
    entryPtr->relief		= TK_RELIEF_FLAT;
    entryPtr->state		= STATE_NORMAL;
    entryPtr->displayString	= entryPtr->string;
    entryPtr->inset		= XPAD;
    entryPtr->textGC		= NULL;
    entryPtr->selTextGC		= NULL;
    entryPtr->highlightGC	= NULL;
    entryPtr->avgWidth		= 1;
    entryPtr->validate		= VALIDATE_NONE;

    sbPtr->selElement		= SEL_NONE;
    sbPtr->curElement		= SEL_NONE;
    sbPtr->bCursor		= NULL;
    sbPtr->repeatDelay		= 400;
    sbPtr->repeatInterval	= 100;
    sbPtr->fromValue		= 0.0;
    sbPtr->toValue		= 100.0;
    sbPtr->increment		= 1.0;
    sbPtr->formatBuf		= (char *)ckalloc(TCL_DOUBLE_SPACE);
    sbPtr->bdRelief		= TK_RELIEF_FLAT;
    sbPtr->buRelief		= TK_RELIEF_FLAT;

    entryPtr->placeholderGC	= NULL;

    /*
     * Keep a hold of the associated tkwin until we destroy the spinbox,
     * otherwise Tk might free it while we still need it.
     */

    Tcl_Preserve(entryPtr->tkwin);

    Tk_SetClass(entryPtr->tkwin, "Spinbox");
    Tk_SetClassProcs(entryPtr->tkwin, &entryClass, entryPtr);
    Tk_CreateEventHandler(entryPtr->tkwin,
	    PointerMotionMask|ExposureMask|StructureNotifyMask|FocusChangeMask,
	    EntryEventProc, entryPtr);
    Tk_CreateSelHandler(entryPtr->tkwin, XA_PRIMARY, XA_STRING,
	    EntryFetchSelection, entryPtr, XA_STRING);

    if (Tk_InitOptions(interp, sbPtr, optionTable, tkwin)
	    != TCL_OK) {
	Tk_DestroyWindow(entryPtr->tkwin);
	return TCL_ERROR;
    }
    if (ConfigureEntry(interp, entryPtr, objc-2, objv+2) != TCL_OK) {
	goto error;
    }

    Tcl_SetObjResult(interp, Tk_NewWindowObj(entryPtr->tkwin));
    return TCL_OK;

  error:
    Tk_DestroyWindow(entryPtr->tkwin);
    return TCL_ERROR;
}

/*
 *--------------------------------------------------------------
 *
 * SpinboxWidgetObjCmd --
 *
 *	This function is invoked to process the Tcl command that corresponds
 *	to a widget managed by this module. See the user documentation for
 *	details on what it does.
 *
 * Results:
 *	A standard Tcl result.
 *
 * Side effects:
 *	See the user documentation.
 *
 *--------------------------------------------------------------
 */

static int
SpinboxWidgetObjCmd(
    void *clientData,	/* Information about spinbox widget. */
    Tcl_Interp *interp,		/* Current interpreter. */
    int objc,			/* Number of arguments. */
    Tcl_Obj *const objv[])	/* Argument objects. */
{
    Entry *entryPtr = (Entry *)clientData;
    Spinbox *sbPtr = (Spinbox *)clientData;
    int cmdIndex, selIndex, result;
    Tcl_Obj *objPtr;

    if (objc < 2) {
	Tcl_WrongNumArgs(interp, 1, objv, "option ?arg ...?");
	return TCL_ERROR;
    }

    /*
     * Parse the widget command by looking up the second token in the list of
     * valid command names.
     */

    result = Tcl_GetIndexFromObj(interp, objv[1], sbCmdNames,
	    "option", 0, &cmdIndex);
    if (result != TCL_OK) {
	return result;
    }

    Tcl_Preserve(entryPtr);
    switch ((enum sbCmd) cmdIndex) {
    case SB_CMD_BBOX: {
	Tcl_Size index;
	int x, y, width, height;
	Tcl_Obj *bbox[4];

	if (objc != 3) {
	    Tcl_WrongNumArgs(interp, 2, objv, "index");
	    goto error;
	}
	if (GetEntryIndex(interp, entryPtr, objv[2],
		&index) != TCL_OK) {
	    goto error;
	}
	if ((index == entryPtr->numChars) && (index > 0)) {
	    index--;
	}
	Tk_CharBbox(entryPtr->textLayout, index, &x, &y, &width, &height);
	bbox[0] = Tcl_NewWideIntObj(x + entryPtr->layoutX);
	bbox[1] = Tcl_NewWideIntObj(y + entryPtr->layoutY);
	bbox[2] = Tcl_NewWideIntObj(width);
	bbox[3] = Tcl_NewWideIntObj(height);
	Tcl_SetObjResult(interp, Tcl_NewListObj(4, bbox));
	break;
    }

    case SB_CMD_CGET:
	if (objc != 3) {
	    Tcl_WrongNumArgs(interp, 2, objv, "option");
	    goto error;
	}

	objPtr = Tk_GetOptionValue(interp, entryPtr,
		entryPtr->optionTable, objv[2], entryPtr->tkwin);
	if (objPtr == NULL) {
	    goto error;
	}
	Tcl_SetObjResult(interp, objPtr);
	break;

    case SB_CMD_CONFIGURE:
	if (objc <= 3) {
	    objPtr = Tk_GetOptionInfo(interp, entryPtr,
		    entryPtr->optionTable, (objc == 3) ? objv[2] : NULL,
		    entryPtr->tkwin);
	    if (objPtr == NULL) {
		goto error;
	    }
	    Tcl_SetObjResult(interp, objPtr);
	} else {
	    result = ConfigureEntry(interp, entryPtr, objc-2, objv+2);
	}
	break;

    case SB_CMD_DELETE: {
	Tcl_Size first, last;
	int code;

	if ((objc < 3) || (objc > 4)) {
	    Tcl_WrongNumArgs(interp, 2, objv, "firstIndex ?lastIndex?");
	    goto error;
	}
	if (GetEntryIndex(interp, entryPtr, objv[2],
		&first) != TCL_OK) {
	    goto error;
	}
	if (objc == 3) {
	    last = first + 1;
	} else {
	    if (GetEntryIndex(interp, entryPtr, objv[3],
		    &last) != TCL_OK) {
		goto error;
	    }
	}
	if ((last >= first) && (entryPtr->state == STATE_NORMAL)) {
	    code = DeleteChars(entryPtr, first, last - first);
            if (code != TCL_OK) {
                goto error;
            }
	}
	break;
    }

    case SB_CMD_GET:
	if (objc != 2) {
	    Tcl_WrongNumArgs(interp, 2, objv, NULL);
	    goto error;
	}
	Tcl_SetObjResult(interp, Tcl_NewStringObj(entryPtr->string, TCL_INDEX_NONE));
	break;

    case SB_CMD_ICURSOR:
	if (objc != 3) {
	    Tcl_WrongNumArgs(interp, 2, objv, "pos");
	    goto error;
	}
	if (GetEntryIndex(interp, entryPtr, objv[2],
		&entryPtr->insertPos) != TCL_OK) {
	    goto error;
	}
	EventuallyRedraw(entryPtr);
	break;

    case SB_CMD_IDENTIFY: {
	int x, y, elem;

	if (objc != 4) {
	    Tcl_WrongNumArgs(interp, 2, objv, "x y");
	    goto error;
	}
	if ((Tcl_GetIntFromObj(interp, objv[2], &x) != TCL_OK) ||
		(Tcl_GetIntFromObj(interp, objv[3], &y) != TCL_OK)) {
	    goto error;
	}
	elem = GetSpinboxElement(sbPtr, x, y);
	if (elem != SEL_NONE) {
	    Tcl_SetObjResult(interp,
		    Tcl_NewStringObj(selElementNames[elem], TCL_INDEX_NONE));
	}
	break;
    }

    case SB_CMD_INDEX: {
	Tcl_Size index;

	if (objc != 3) {
	    Tcl_WrongNumArgs(interp, 2, objv, "string");
	    goto error;
	}
	if (GetEntryIndex(interp, entryPtr, objv[2],
		&index) != TCL_OK) {
	    goto error;
	}
	Tcl_SetObjResult(interp, TkNewIndexObj(index));
	break;
    }

    case SB_CMD_INSERT: {
	Tcl_Size index;
	int code;

	if (objc != 4) {
	    Tcl_WrongNumArgs(interp, 2, objv, "index text");
	    goto error;
	}
	if (GetEntryIndex(interp, entryPtr, objv[2],
		&index) != TCL_OK) {
	    goto error;
	}
	if (entryPtr->state == STATE_NORMAL) {
	    code = InsertChars(entryPtr, index, Tcl_GetString(objv[3]));
            if (code != TCL_OK) {
                goto error;
            }
	}
	break;
    }

    case SB_CMD_INVOKE:
	if (objc != 3) {
	    Tcl_WrongNumArgs(interp, 2, objv, "elemName");
	    goto error;
	}
	result = Tcl_GetIndexFromObj(interp, objv[2],
		selElementNames, "element", 0, &cmdIndex);
	if (result != TCL_OK) {
	    goto error;
	}
	if (entryPtr->state != STATE_DISABLED) {
	    if (SpinboxInvoke(interp, sbPtr, cmdIndex) != TCL_OK) {
		goto error;
	    }
	}
	break;

    case SB_CMD_SCAN: {
	int x;
	const char *minorCmd;

	if (objc != 4) {
	    Tcl_WrongNumArgs(interp, 2, objv, "mark|dragto x");
	    goto error;
	}
	if (Tcl_GetIntFromObj(interp, objv[3], &x) != TCL_OK) {
	    goto error;
	}

	minorCmd = Tcl_GetString(objv[2]);
	if (minorCmd[0] == 'm'
		&& (strncmp(minorCmd, "mark", strlen(minorCmd)) == 0)) {
	    entryPtr->scanMarkX = x;
	    entryPtr->scanMarkIndex = entryPtr->leftIndex;
	} else if ((minorCmd[0] == 'd')
		&& (strncmp(minorCmd, "dragto", strlen(minorCmd)) == 0)) {
	    EntryScanTo(entryPtr, x);
	} else {
	    Tcl_SetObjResult(interp, Tcl_ObjPrintf(
		    "bad scan option \"%s\": must be dragto or mark",
		    minorCmd));
	    Tcl_SetErrorCode(interp, "TCL", "LOOKUP", "INDEX", "scan option",
		    minorCmd, NULL);
	    goto error;
	}
	break;
    }

    case SB_CMD_SELECTION: {
	Tcl_Size index, index2;

	if (objc < 3) {
	    Tcl_WrongNumArgs(interp, 2, objv, "option ?index?");
	    goto error;
	}

	/*
	 * Parse the selection sub-command, using the command table
	 * "sbSelCmdNames" defined above.
	 */

	result = Tcl_GetIndexFromObj(interp, objv[2], sbSelCmdNames,
		"selection option", 0, &selIndex);
	if (result != TCL_OK) {
	    goto error;
	}

	/*
	 * Disabled entries don't allow the selection to be modified, but
	 * 'selection present' must return a boolean.
	 */

	if ((entryPtr->state == STATE_DISABLED)
		&& (selIndex != SB_SEL_PRESENT)) {
	    goto done;
	}

	switch (selIndex) {
	case SB_SEL_ADJUST:
	    if (objc != 4) {
		Tcl_WrongNumArgs(interp, 3, objv, "index");
		goto error;
	    }
	    if (GetEntryIndex(interp, entryPtr,
		    objv[3], &index) != TCL_OK) {
		goto error;
	    }
	    if (entryPtr->selectFirst != TCL_INDEX_NONE) {
		Tcl_Size half1, half2;

		half1 = (entryPtr->selectFirst + entryPtr->selectLast)/2;
		half2 = (entryPtr->selectFirst + entryPtr->selectLast + 1)/2;
		if (index < half1) {
		    entryPtr->selectAnchor = entryPtr->selectLast;
		} else if (index > half2) {
		    entryPtr->selectAnchor = entryPtr->selectFirst;
		} else {
		    /*
		     * We're at about the halfway point in the selection; just
		     * keep the existing anchor.
		     */
		}
	    }
	    EntrySelectTo(entryPtr, index);
	    break;

	case SB_SEL_CLEAR:
	    if (objc != 3) {
		Tcl_WrongNumArgs(interp, 3, objv, NULL);
		goto error;
	    }
	    if (entryPtr->selectFirst != TCL_INDEX_NONE) {
		entryPtr->selectFirst = TCL_INDEX_NONE;
		entryPtr->selectLast = TCL_INDEX_NONE;
		EventuallyRedraw(entryPtr);
	    }
	    goto done;

	case SB_SEL_FROM:
	    if (objc != 4) {
		Tcl_WrongNumArgs(interp, 3, objv, "index");
		goto error;
	    }
	    if (GetEntryIndex(interp, entryPtr,
		    objv[3], &index) != TCL_OK) {
		goto error;
	    }
	    entryPtr->selectAnchor = index;
	    break;

	case SB_SEL_PRESENT:
	    if (objc != 3) {
		Tcl_WrongNumArgs(interp, 3, objv, NULL);
		goto error;
	    }
	    Tcl_SetObjResult(interp, Tcl_NewBooleanObj(
		    entryPtr->selectFirst != TCL_INDEX_NONE));
	    goto done;

	case SB_SEL_RANGE:
	    if (objc != 5) {
		Tcl_WrongNumArgs(interp, 3, objv, "start end");
		goto error;
	    }
	    if (GetEntryIndex(interp, entryPtr,
		    objv[3], &index) != TCL_OK) {
		goto error;
	    }
	    if (GetEntryIndex(interp, entryPtr,
		    objv[4],& index2) != TCL_OK) {
		goto error;
	    }
	    if (index >= index2) {
		entryPtr->selectFirst = TCL_INDEX_NONE;
		entryPtr->selectLast = TCL_INDEX_NONE;
	    } else {
		entryPtr->selectFirst = index;
		entryPtr->selectLast = index2;
	    }
	    if (!(entryPtr->flags & GOT_SELECTION)
		    && entryPtr->exportSelection
		    && (!Tcl_IsSafe(entryPtr->interp))) {
		Tk_OwnSelection(entryPtr->tkwin, XA_PRIMARY,
			EntryLostSelection, entryPtr);
		entryPtr->flags |= GOT_SELECTION;
	    }
	    EventuallyRedraw(entryPtr);
	    break;

	case SB_SEL_TO:
	    if (objc != 4) {
		Tcl_WrongNumArgs(interp, 3, objv, "index");
		goto error;
	    }
	    if (GetEntryIndex(interp, entryPtr,
		    objv[3], &index) != TCL_OK) {
		goto error;
	    }
	    EntrySelectTo(entryPtr, index);
	    break;

	case SB_SEL_ELEMENT:
	    if ((objc < 3) || (objc > 4)) {
		Tcl_WrongNumArgs(interp, 3, objv, "?elemName?");
		goto error;
	    }
	    if (objc == 3) {
		Tcl_SetObjResult(interp, Tcl_NewStringObj(
			selElementNames[sbPtr->selElement], TCL_INDEX_NONE));
	    } else {
		int lastElement = sbPtr->selElement;

		result = Tcl_GetIndexFromObj(interp, objv[3], selElementNames,
			"selection element", 0, &(sbPtr->selElement));
		if (result != TCL_OK) {
		    goto error;
		}
		if (lastElement != sbPtr->selElement) {
		    EventuallyRedraw(entryPtr);
		}
	    }
	    break;
	}
	break;
    }

    case SB_CMD_SET: {
	int code = TCL_OK;

	if (objc > 3) {
	    Tcl_WrongNumArgs(interp, 2, objv, "?string?");
	    goto error;
	}
	if (objc == 3) {
	    code = EntryValueChanged(entryPtr, Tcl_GetString(objv[2]));
            if (code != TCL_OK) {
                goto error;
            }
	}
	Tcl_SetObjResult(interp, Tcl_NewStringObj(entryPtr->string, TCL_INDEX_NONE));
	break;
    }

    case SB_CMD_VALIDATE: {
	int code;

	if (objc != 2) {
	    Tcl_WrongNumArgs(interp, 2, objv, NULL);
	    goto error;
	}
	selIndex = entryPtr->validate;
	entryPtr->validate = VALIDATE_ALL;
	code = EntryValidateChange(entryPtr, NULL, entryPtr->string,
		TCL_INDEX_NONE, VALIDATE_FORCED);
	if (entryPtr->validate != VALIDATE_NONE) {
	    entryPtr->validate = selIndex;
	}

	Tcl_SetObjResult(interp, Tcl_NewBooleanObj(code == TCL_OK));
	break;
    }

    case SB_CMD_XVIEW: {
	Tcl_Size index;

	if (objc == 2) {
	    double first, last;
	    Tcl_Obj *span[2];

	    EntryVisibleRange(entryPtr, &first, &last);
	    span[0] = Tcl_NewDoubleObj(first);
	    span[1] = Tcl_NewDoubleObj(last);
	    Tcl_SetObjResult(interp, Tcl_NewListObj(2, span));
	    goto done;
	} else if (objc == 3) {
	    if (GetEntryIndex(interp, entryPtr, objv[2],
		    &index) != TCL_OK) {
		goto error;
	    }
	} else {
	    double fraction;
	    int count;

	    index = entryPtr->leftIndex;
	    switch (Tk_GetScrollInfoObj(interp, objc, objv, &fraction,
		    &count)) {
	    case TK_SCROLL_MOVETO:
		index = ((fraction * entryPtr->numChars) + 0.5);
		break;
	    case TK_SCROLL_PAGES: {
		int charsPerPage;

		charsPerPage = ((Tk_Width(entryPtr->tkwin)
			- 2 * entryPtr->inset - entryPtr->xWidth)
			/ entryPtr->avgWidth) - 2;
		if (charsPerPage < 1) {
		    charsPerPage = 1;
		}
		index += count * charsPerPage;
		break;
	    }
	    case TK_SCROLL_UNITS:
		index += count;
		break;
	    default:
		goto error;
	    }
	}
	if (index >= entryPtr->numChars) {
	    index = entryPtr->numChars - 1;
	}
	if (index < 0) {
	    index = 0;
	}
	entryPtr->leftIndex = index;
	entryPtr->flags |= UPDATE_SCROLLBAR;
	EntryComputeGeometry(entryPtr);
	EventuallyRedraw(entryPtr);
	break;
    }
    }

  done:
    Tcl_Release(entryPtr);
    return result;

  error:
    Tcl_Release(entryPtr);
    return TCL_ERROR;
}

/*
 *---------------------------------------------------------------------------
 *
 * GetSpinboxElement --
 *
 *	Return the element associated with an x,y coord.
 *
 * Results:
 *	Element type as enum selelement.
 *
 * Side effects:
 *	None.
 *
 *---------------------------------------------------------------------------
 */

static int
GetSpinboxElement(
    Spinbox *sbPtr,		/* Spinbox for which the index is being
				 * specified. */
    int x, int y)		/* Widget-relative coordinates. */
{
    Entry *entryPtr = (Entry *) sbPtr;

    if ((x < 0) || (y < 0) || (y > Tk_Height(entryPtr->tkwin))
	    || (x > Tk_Width(entryPtr->tkwin))) {
	return SEL_NONE;
    }

    if (x > (Tk_Width(entryPtr->tkwin) - entryPtr->inset - entryPtr->xWidth)) {
	if (y > (Tk_Height(entryPtr->tkwin) / 2)) {
	    return SEL_BUTTONDOWN;
	} else {
	    return SEL_BUTTONUP;
	}
    }
    return SEL_ENTRY;
}

/*
 *--------------------------------------------------------------
 *
 * SpinboxInvoke --
 *
 *	This function is invoked when the invoke method for the widget is
 *	called.
 *
 * Results:
 *	TCL_OK.
 *
 * Side effects:
 *	A background error condition may arise when invoking the callback.
 *	The widget value may change.
 *
 *--------------------------------------------------------------
 */

static int
SpinboxInvoke(
    Tcl_Interp *interp,/* Current interpreter. */
    Spinbox *sbPtr,	/* Spinbox to invoke. */
    int element)		/* Element to invoke, either the "up" or
				 * "down" button. */
{
    Entry *entryPtr = (Entry *) sbPtr;
    const char *type;
    int code, up;
    Tcl_DString script;

    switch (element) {
    case SEL_BUTTONUP:
	type = "up";
	up = 1;
	break;
    case SEL_BUTTONDOWN:
	type = "down";
	up = 0;
	break;
    default:
	return TCL_OK;
    }

    code = TCL_OK;
    if (fabs(sbPtr->increment) > MIN_DBL_VAL) {
	if (sbPtr->listObj != NULL) {
	    Tcl_Obj *objPtr;

	    Tcl_ListObjIndex(interp, sbPtr->listObj, sbPtr->eIndex, &objPtr);
	    if (strcmp(Tcl_GetString(objPtr), entryPtr->string)) {
		/*
		 * Somehow the string changed from what we expected, so let's
		 * do a search on the list to see if the current value is
		 * there. If not, move to the first element of the list.
		 */

		Tcl_Size i, listc;
		Tcl_Size elemLen, length = entryPtr->numChars;
		const char *bytes;
		Tcl_Obj **listv;

		Tcl_ListObjGetElements(interp, sbPtr->listObj, &listc, &listv);
		for (i = 0; i < listc; i++) {
		    bytes = Tcl_GetStringFromObj(listv[i], &elemLen);
		    if ((length == elemLen) &&
			    (memcmp(bytes, entryPtr->string,
				    length) == 0)) {
			sbPtr->eIndex = i;
			break;
		    }
		}
	    }
	    if (up) {
		if (++sbPtr->eIndex >= sbPtr->nElements) {
		    if (sbPtr->wrap) {
			sbPtr->eIndex = 0;
		    } else {
			sbPtr->eIndex = sbPtr->nElements-1;
		    }
		}
	    } else {
		if (--sbPtr->eIndex < 0) {
		    if (sbPtr->wrap) {
			sbPtr->eIndex = sbPtr->nElements-1;
		    } else {
			sbPtr->eIndex = 0;
		    }
		}
	    }
	    Tcl_ListObjIndex(interp, sbPtr->listObj, sbPtr->eIndex, &objPtr);
	    code = EntryValueChanged(entryPtr, Tcl_GetString(objPtr));
	} else if (!DOUBLES_EQ(sbPtr->fromValue, sbPtr->toValue)) {
	    double dvalue;

	    if (sscanf(entryPtr->string, "%lf", &dvalue) <= 0) {
		/*
		 * If the string doesn't scan as a double value, just
		 * use the -from value
		 */

		dvalue = sbPtr->fromValue;
	    } else if (up) {
		dvalue += sbPtr->increment;
		if (dvalue > sbPtr->toValue) {
		    if (sbPtr->wrap) {
			dvalue = sbPtr->fromValue;
		    } else {
			dvalue = sbPtr->toValue;
		    }
		} else if (dvalue < sbPtr->fromValue) {
		    /*
		     * It's possible that when pressing up, we are still less
		     * than the fromValue, because the user may have
		     * manipulated the value by hand.
		     */

		    dvalue = sbPtr->fromValue;
		}
	    } else {
		dvalue -= sbPtr->increment;
		if (dvalue < sbPtr->fromValue) {
		    if (sbPtr->wrap) {
			dvalue = sbPtr->toValue;
		    } else {
			dvalue = sbPtr->fromValue;
		    }
		} else if (dvalue > sbPtr->toValue) {
		    /*
		     * It's possible that when pressing down, we are still
		     * greater than the toValue, because the user may have
		     * manipulated the value by hand.
		     */

		    dvalue = sbPtr->toValue;
		}
	    }
	    snprintf(sbPtr->formatBuf, TCL_DOUBLE_SPACE, sbPtr->valueFormat, dvalue);
	    code = EntryValueChanged(entryPtr, sbPtr->formatBuf);
	}
    }
    if (code != TCL_OK) {
        return TCL_ERROR;
    }

    if (sbPtr->command != NULL) {
	Tcl_DStringInit(&script);
	ExpandPercents(entryPtr, sbPtr->command, type, "", 0,
		VALIDATE_BUTTON, &script);
	Tcl_DStringAppend(&script, "", 1);

	code = Tcl_EvalEx(interp, Tcl_DStringValue(&script), TCL_INDEX_NONE,
		TCL_EVAL_GLOBAL | TCL_EVAL_DIRECT);
	Tcl_DStringFree(&script);

	if (code != TCL_OK) {
	    Tcl_AddErrorInfo(interp,
		    "\n    (in command executed by spinbox)");
	    Tcl_BackgroundException(interp, code);

	    /*
	     * Yes, it's an error, but a bg one, so we return OK
	     */

	    return TCL_OK;
	}

	Tcl_ResetResult(interp);
    }

    return TCL_OK;
}

/*
 *----------------------------------------------------------------------
 *
 * ComputeFormat --
 *
 *	This function is invoked to recompute the "format" fields of a
 *	spinbox's widget record, which determines how the value of the dial is
 *	converted to a string.
 *
 * Results:
 *	Tcl result code.
 *
 * Side effects:
 *	The format fields of the spinbox are modified.
 *
 *----------------------------------------------------------------------
 */

static int
ComputeFormat(
     Spinbox *sbPtr)		/* Information about dial widget. */
{
    double maxValue, x;
    int mostSigDigit, numDigits, leastSigDigit, afterDecimal;
    int eDigits, fDigits;

    /*
     * Compute the displacement from the decimal of the most significant digit
     * required for any number in the dial's range.
     */

    if (sbPtr->reqFormat) {
	sbPtr->valueFormat = sbPtr->reqFormat;
	return TCL_OK;
    }

    maxValue = fabs(sbPtr->fromValue);
    x = fabs(sbPtr->toValue);
    if (x > maxValue) {
	maxValue = x;
    }
    if (maxValue == 0) {
	maxValue = 1;
    }
    mostSigDigit = (int) floor(log10(maxValue));

    if (fabs(sbPtr->increment) > MIN_DBL_VAL) {
	/*
	 * A increment was specified, so use it.
	 */

	leastSigDigit = (int) floor(log10(sbPtr->increment));
    } else {
	leastSigDigit = 0;
    }
    numDigits = mostSigDigit - leastSigDigit + 1;
    if (numDigits < 1) {
	numDigits = 1;
    }

    /*
     * Compute the number of characters required using "e" format and "f"
     * format, and then choose whichever one takes fewer characters.
     */

    eDigits = numDigits + 4;
    if (numDigits > 1) {
	eDigits++;		/* Decimal point. */
    }
    afterDecimal = numDigits - mostSigDigit - 1;
    if (afterDecimal < 0) {
	afterDecimal = 0;
    }
    fDigits = (mostSigDigit >= 0) ? mostSigDigit + afterDecimal : afterDecimal;
    if (afterDecimal > 0) {
	fDigits++;		/* Decimal point. */
    }
    if (mostSigDigit < 0) {
	fDigits++;		/* Zero to left of decimal point. */
    }
    if (fDigits <= eDigits) {
	snprintf(sbPtr->digitFormat, sizeof(sbPtr->digitFormat), "%%.%df", afterDecimal);
    } else {
	snprintf(sbPtr->digitFormat, sizeof(sbPtr->digitFormat), "%%.%de", numDigits-1);
    }
    sbPtr->valueFormat = sbPtr->digitFormat;
    return TCL_OK;
}

/*
 * Local Variables:
 * mode: c
 * c-basic-offset: 4
 * fill-column: 78
 * End:
 */<|MERGE_RESOLUTION|>--- conflicted
+++ resolved
@@ -1335,18 +1335,9 @@
 
 	Tk_GetPixelsFromObj(NULL, entryPtr->tkwin, entryPtr->borderWidthObj, &borderWidth);
 	Tk_SetInternalBorder(entryPtr->tkwin,
-<<<<<<< HEAD
-		entryPtr->borderWidth + entryPtr->highlightWidth);
-	if (entryPtr->highlightWidth < 0) {
-	    entryPtr->highlightWidth = 0;
-	}
-	entryPtr->inset = entryPtr->highlightWidth
-		+ entryPtr->borderWidth + XPAD;
-=======
 		borderWidth + highlightWidth);
 	entryPtr->inset = highlightWidth
 		+ borderWidth + XPAD;
->>>>>>> 3155d663
 	break;
     }
     if (!error) {
