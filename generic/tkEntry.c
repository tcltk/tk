/*
 * tkEntry.c --
 *
 *	This module implements entry and spinbox widgets for the Tk toolkit.
 *	An entry displays a string and allows the string to be edited. A
 *	spinbox expands on the entry by adding up/down buttons that control
 *	the value of the entry widget.
 *
 * Copyright (c) 1990-1994 The Regents of the University of California.
 * Copyright (c) 1994-1997 Sun Microsystems, Inc.
 * Copyright (c) 2000 Ajuba Solutions.
 * Copyright (c) 2002 ActiveState Corporation.
 *
 * See the file "license.terms" for information on usage and redistribution of
 * this file, and for a DISCLAIMER OF ALL WARRANTIES.
 */

#include "tkInt.h"
#include "tkEntry.h"
#include "default.h"

/*
 * The following macro defines how many extra pixels to leave on each side of
 * the text in the entry.
 */

#define XPAD 1
#define YPAD 1

/*
 * A comparison function for double values. For Spinboxes.
 */

#define MIN_DBL_VAL		1E-9
#define DOUBLES_EQ(d1, d2)	(fabs((d1) - (d2)) < MIN_DBL_VAL)


static const char *const stateStrings[] = {
    "disabled", "normal", "readonly", NULL
};

/*
 * Definitions for -validate option values:
 */

static const char *const validateStrings[] = {
    "all", "key", "focus", "focusin", "focusout", "none", NULL
};
enum validateType {
    VALIDATE_ALL, VALIDATE_KEY, VALIDATE_FOCUS,
    VALIDATE_FOCUSIN, VALIDATE_FOCUSOUT, VALIDATE_NONE,
    /*
     * These extra enums are for use with EntryValidateChange
     */
    VALIDATE_FORCED, VALIDATE_DELETE, VALIDATE_INSERT, VALIDATE_BUTTON
};
#define DEF_ENTRY_VALIDATE	"none"
#define DEF_ENTRY_INVALIDCMD	""

/*
 * Information used for Entry objv parsing.
 */

static const Tk_OptionSpec entryOptSpec[] = {
    {TK_OPTION_BORDER, "-background", "background", "Background",
	DEF_ENTRY_BG_COLOR, -1, Tk_Offset(Entry, normalBorder),
	0, DEF_ENTRY_BG_MONO, 0},
    {TK_OPTION_SYNONYM, "-bd", NULL, NULL,
	NULL, 0, -1, 0, "-borderwidth", 0},
    {TK_OPTION_SYNONYM, "-bg", NULL, NULL,
	NULL, 0, -1, 0, "-background", 0},
    {TK_OPTION_PIXELS, "-borderwidth", "borderWidth", "BorderWidth",
	DEF_ENTRY_BORDER_WIDTH, -1, Tk_Offset(Entry, borderWidth), 0, 0, 0},
    {TK_OPTION_CURSOR, "-cursor", "cursor", "Cursor",
	DEF_ENTRY_CURSOR, -1, Tk_Offset(Entry, cursor),
	TK_OPTION_NULL_OK, 0, 0},
    {TK_OPTION_BORDER, "-disabledbackground", "disabledBackground",
	"DisabledBackground", DEF_ENTRY_DISABLED_BG_COLOR, -1,
	Tk_Offset(Entry, disabledBorder), TK_OPTION_NULL_OK,
	(ClientData) DEF_ENTRY_DISABLED_BG_MONO, 0},
    {TK_OPTION_COLOR, "-disabledforeground", "disabledForeground",
	"DisabledForeground", DEF_ENTRY_DISABLED_FG, -1,
	Tk_Offset(Entry, dfgColorPtr), TK_OPTION_NULL_OK, 0, 0},
    {TK_OPTION_BOOLEAN, "-exportselection", "exportSelection",
	"ExportSelection", DEF_ENTRY_EXPORT_SELECTION, -1,
	Tk_Offset(Entry, exportSelection), 0, 0, 0},
    {TK_OPTION_SYNONYM, "-fg", "foreground", NULL,
	NULL, 0, -1, 0, "-foreground", 0},
    {TK_OPTION_FONT, "-font", "font", "Font",
	DEF_ENTRY_FONT, -1, Tk_Offset(Entry, tkfont), 0, 0, 0},
    {TK_OPTION_COLOR, "-foreground", "foreground", "Foreground",
	DEF_ENTRY_FG, -1, Tk_Offset(Entry, fgColorPtr), 0, 0, 0},
    {TK_OPTION_COLOR, "-highlightbackground", "highlightBackground",
	"HighlightBackground", DEF_ENTRY_HIGHLIGHT_BG,
	-1, Tk_Offset(Entry, highlightBgColorPtr), 0, 0, 0},
    {TK_OPTION_COLOR, "-highlightcolor", "highlightColor", "HighlightColor",
	DEF_ENTRY_HIGHLIGHT, -1, Tk_Offset(Entry, highlightColorPtr), 0, 0, 0},
    {TK_OPTION_PIXELS, "-highlightthickness", "highlightThickness",
	"HighlightThickness", DEF_ENTRY_HIGHLIGHT_WIDTH, -1,
	Tk_Offset(Entry, highlightWidth), 0, 0, 0},
    {TK_OPTION_BORDER, "-insertbackground", "insertBackground", "Foreground",
	DEF_ENTRY_INSERT_BG, -1, Tk_Offset(Entry, insertBorder), 0, 0, 0},
    {TK_OPTION_PIXELS, "-insertborderwidth", "insertBorderWidth",
	"BorderWidth", DEF_ENTRY_INSERT_BD_COLOR, -1,
	Tk_Offset(Entry, insertBorderWidth), 0,
	(ClientData) DEF_ENTRY_INSERT_BD_MONO, 0},
    {TK_OPTION_INT, "-insertofftime", "insertOffTime", "OffTime",
	DEF_ENTRY_INSERT_OFF_TIME, -1, Tk_Offset(Entry, insertOffTime),
	0, 0, 0},
    {TK_OPTION_INT, "-insertontime", "insertOnTime", "OnTime",
	DEF_ENTRY_INSERT_ON_TIME, -1, Tk_Offset(Entry, insertOnTime), 0, 0, 0},
    {TK_OPTION_PIXELS, "-insertwidth", "insertWidth", "InsertWidth",
	DEF_ENTRY_INSERT_WIDTH, -1, Tk_Offset(Entry, insertWidth), 0, 0, 0},
    {TK_OPTION_STRING, "-invalidcommand", "invalidCommand", "InvalidCommand",
	DEF_ENTRY_INVALIDCMD, -1, Tk_Offset(Entry, invalidCmd),
	TK_OPTION_NULL_OK, 0, 0},
    {TK_OPTION_SYNONYM, "-invcmd", NULL, NULL,
	NULL, 0, -1, 0, "-invalidcommand", 0},
    {TK_OPTION_JUSTIFY, "-justify", "justify", "Justify",
	DEF_ENTRY_JUSTIFY, -1, Tk_Offset(Entry, justify), 0, 0, 0},
    {TK_OPTION_STRING, "-placeholder", "placeHolder", "PlaceHolder",
	DEF_ENTRY_PLACEHOLDER, -1, Tk_Offset(Entry, placeholderString),
	TK_OPTION_NULL_OK, 0, 0},
    {TK_OPTION_COLOR, "-placeholderforeground", "placeholderForeground",
        "PlaceholderForeground", DEF_ENTRY_PLACEHOLDERFG, -1,
        Tk_Offset(Entry, placeholderColorPtr), 0, 0, 0},
    {TK_OPTION_BORDER, "-readonlybackground", "readonlyBackground",
	"ReadonlyBackground", DEF_ENTRY_READONLY_BG_COLOR, -1,
	Tk_Offset(Entry, readonlyBorder), TK_OPTION_NULL_OK,
	(ClientData) DEF_ENTRY_READONLY_BG_MONO, 0},
    {TK_OPTION_RELIEF, "-relief", "relief", "Relief",
	DEF_ENTRY_RELIEF, -1, Tk_Offset(Entry, relief), 0, 0, 0},
    {TK_OPTION_BORDER, "-selectbackground", "selectBackground", "Foreground",
	DEF_ENTRY_SELECT_COLOR, -1, Tk_Offset(Entry, selBorder),
	0, DEF_ENTRY_SELECT_MONO, 0},
    {TK_OPTION_PIXELS, "-selectborderwidth", "selectBorderWidth",
	"BorderWidth", DEF_ENTRY_SELECT_BD_COLOR, -1,
	Tk_Offset(Entry, selBorderWidth),
	0, DEF_ENTRY_SELECT_BD_MONO, 0},
    {TK_OPTION_COLOR, "-selectforeground", "selectForeground", "Background",
	DEF_ENTRY_SELECT_FG_COLOR, -1, Tk_Offset(Entry, selFgColorPtr),
	TK_OPTION_NULL_OK, DEF_ENTRY_SELECT_FG_MONO, 0},
    {TK_OPTION_STRING, "-show", "show", "Show",
	DEF_ENTRY_SHOW, -1, Tk_Offset(Entry, showChar),
	TK_OPTION_NULL_OK, 0, 0},
    {TK_OPTION_STRING_TABLE, "-state", "state", "State",
	DEF_ENTRY_STATE, -1, Tk_Offset(Entry, state),
	0, stateStrings, 0},
    {TK_OPTION_STRING, "-takefocus", "takeFocus", "TakeFocus",
	DEF_ENTRY_TAKE_FOCUS, -1, Tk_Offset(Entry, takeFocus),
	TK_OPTION_NULL_OK, 0, 0},
    {TK_OPTION_STRING, "-textvariable", "textVariable", "Variable",
	DEF_ENTRY_TEXT_VARIABLE, -1, Tk_Offset(Entry, textVarName),
	TK_OPTION_NULL_OK, 0, 0},
    {TK_OPTION_STRING_TABLE, "-validate", "validate", "Validate",
	DEF_ENTRY_VALIDATE, -1, Tk_Offset(Entry, validate),
	0, validateStrings, 0},
    {TK_OPTION_STRING, "-validatecommand", "validateCommand","ValidateCommand",
	NULL, -1, Tk_Offset(Entry, validateCmd), TK_OPTION_NULL_OK, 0, 0},
    {TK_OPTION_SYNONYM, "-vcmd", NULL, NULL,
	NULL, 0, -1, 0, "-validatecommand", 0},
    {TK_OPTION_INT, "-width", "width", "Width",
	DEF_ENTRY_WIDTH, -1, Tk_Offset(Entry, prefWidth), 0, 0, 0},
    {TK_OPTION_STRING, "-xscrollcommand", "xScrollCommand", "ScrollCommand",
	DEF_ENTRY_SCROLL_COMMAND, -1, Tk_Offset(Entry, scrollCmd),
	TK_OPTION_NULL_OK, 0, 0},
    {TK_OPTION_END, NULL, NULL, NULL, NULL, 0, -1, 0, 0, 0}
};

/*
 * Information used for Spinbox objv parsing.
 */

#define DEF_SPINBOX_REPEAT_DELAY	"400"
#define DEF_SPINBOX_REPEAT_INTERVAL	"100"

#define DEF_SPINBOX_CMD			""

#define DEF_SPINBOX_FROM		"0"
#define DEF_SPINBOX_TO			"0"
#define DEF_SPINBOX_INCREMENT		"1"
#define DEF_SPINBOX_FORMAT		""

#define DEF_SPINBOX_VALUES		""
#define DEF_SPINBOX_WRAP		"0"

static const Tk_OptionSpec sbOptSpec[] = {
    {TK_OPTION_BORDER, "-activebackground", "activeBackground", "Background",
	DEF_BUTTON_ACTIVE_BG_COLOR, -1, Tk_Offset(Spinbox, activeBorder),
	0, DEF_BUTTON_ACTIVE_BG_MONO, 0},
    {TK_OPTION_BORDER, "-background", "background", "Background",
	DEF_ENTRY_BG_COLOR, -1, Tk_Offset(Entry, normalBorder),
	0, DEF_ENTRY_BG_MONO, 0},
    {TK_OPTION_SYNONYM, "-bd", NULL, NULL,
	NULL, 0, -1, 0, "-borderwidth", 0},
    {TK_OPTION_SYNONYM, "-bg", NULL, NULL,
	NULL, 0, -1, 0, "-background", 0},
    {TK_OPTION_PIXELS, "-borderwidth", "borderWidth", "BorderWidth",
	DEF_ENTRY_BORDER_WIDTH, -1, Tk_Offset(Entry, borderWidth), 0, 0, 0},
    {TK_OPTION_BORDER, "-buttonbackground", "Button.background", "Background",
	DEF_BUTTON_BG_COLOR, -1, Tk_Offset(Spinbox, buttonBorder),
	0, DEF_BUTTON_BG_MONO, 0},
    {TK_OPTION_CURSOR, "-buttoncursor", "Button.cursor", "Cursor",
	DEF_BUTTON_CURSOR, -1, Tk_Offset(Spinbox, bCursor),
	TK_OPTION_NULL_OK, 0, 0},
    {TK_OPTION_RELIEF, "-buttondownrelief", "Button.relief", "Relief",
	DEF_BUTTON_RELIEF, -1, Tk_Offset(Spinbox, bdRelief), 0, 0, 0},
    {TK_OPTION_RELIEF, "-buttonuprelief", "Button.relief", "Relief",
	DEF_BUTTON_RELIEF, -1, Tk_Offset(Spinbox, buRelief), 0, 0, 0},
    {TK_OPTION_STRING, "-command", "command", "Command",
	DEF_SPINBOX_CMD, -1, Tk_Offset(Spinbox, command),
	TK_OPTION_NULL_OK, 0, 0},
    {TK_OPTION_CURSOR, "-cursor", "cursor", "Cursor",
	DEF_ENTRY_CURSOR, -1, Tk_Offset(Entry, cursor),
	TK_OPTION_NULL_OK, 0, 0},
    {TK_OPTION_BORDER, "-disabledbackground", "disabledBackground",
	"DisabledBackground", DEF_ENTRY_DISABLED_BG_COLOR, -1,
	Tk_Offset(Entry, disabledBorder), TK_OPTION_NULL_OK,
	(ClientData) DEF_ENTRY_DISABLED_BG_MONO, 0},
    {TK_OPTION_COLOR, "-disabledforeground", "disabledForeground",
	"DisabledForeground", DEF_ENTRY_DISABLED_FG, -1,
	Tk_Offset(Entry, dfgColorPtr), TK_OPTION_NULL_OK, 0, 0},
    {TK_OPTION_BOOLEAN, "-exportselection", "exportSelection",
	"ExportSelection", DEF_ENTRY_EXPORT_SELECTION, -1,
	Tk_Offset(Entry, exportSelection), 0, 0, 0},
    {TK_OPTION_SYNONYM, "-fg", "foreground", NULL,
	NULL, 0, -1, 0, "-foreground", 0},
    {TK_OPTION_FONT, "-font", "font", "Font",
	DEF_ENTRY_FONT, -1, Tk_Offset(Entry, tkfont), 0, 0, 0},
    {TK_OPTION_COLOR, "-foreground", "foreground", "Foreground",
	DEF_ENTRY_FG, -1, Tk_Offset(Entry, fgColorPtr), 0, 0, 0},
    {TK_OPTION_STRING, "-format", "format", "Format",
	DEF_SPINBOX_FORMAT, -1, Tk_Offset(Spinbox, reqFormat),
	TK_OPTION_NULL_OK, 0, 0},
    {TK_OPTION_DOUBLE, "-from", "from", "From",
	DEF_SPINBOX_FROM, -1, Tk_Offset(Spinbox, fromValue), 0, 0, 0},
    {TK_OPTION_COLOR, "-highlightbackground", "highlightBackground",
	"HighlightBackground", DEF_ENTRY_HIGHLIGHT_BG,
	-1, Tk_Offset(Entry, highlightBgColorPtr), 0, 0, 0},
    {TK_OPTION_COLOR, "-highlightcolor", "highlightColor", "HighlightColor",
	DEF_ENTRY_HIGHLIGHT, -1, Tk_Offset(Entry, highlightColorPtr), 0, 0, 0},
    {TK_OPTION_PIXELS, "-highlightthickness", "highlightThickness",
	"HighlightThickness", DEF_ENTRY_HIGHLIGHT_WIDTH, -1,
	Tk_Offset(Entry, highlightWidth), 0, 0, 0},
    {TK_OPTION_DOUBLE, "-increment", "increment", "Increment",
	DEF_SPINBOX_INCREMENT, -1, Tk_Offset(Spinbox, increment), 0, 0, 0},
    {TK_OPTION_BORDER, "-insertbackground", "insertBackground", "Foreground",
	DEF_ENTRY_INSERT_BG, -1, Tk_Offset(Entry, insertBorder), 0, 0, 0},
    {TK_OPTION_PIXELS, "-insertborderwidth", "insertBorderWidth",
	"BorderWidth", DEF_ENTRY_INSERT_BD_COLOR, -1,
	Tk_Offset(Entry, insertBorderWidth), 0,
	(ClientData) DEF_ENTRY_INSERT_BD_MONO, 0},
    {TK_OPTION_INT, "-insertofftime", "insertOffTime", "OffTime",
	DEF_ENTRY_INSERT_OFF_TIME, -1, Tk_Offset(Entry, insertOffTime),
	0, 0, 0},
    {TK_OPTION_INT, "-insertontime", "insertOnTime", "OnTime",
	DEF_ENTRY_INSERT_ON_TIME, -1, Tk_Offset(Entry, insertOnTime), 0, 0, 0},
    {TK_OPTION_PIXELS, "-insertwidth", "insertWidth", "InsertWidth",
	DEF_ENTRY_INSERT_WIDTH, -1, Tk_Offset(Entry, insertWidth), 0, 0, 0},
    {TK_OPTION_STRING, "-invalidcommand", "invalidCommand", "InvalidCommand",
	DEF_ENTRY_INVALIDCMD, -1, Tk_Offset(Entry, invalidCmd),
	TK_OPTION_NULL_OK, 0, 0},
    {TK_OPTION_SYNONYM, "-invcmd", NULL, NULL,
	NULL, 0, -1, 0, "-invalidcommand", 0},
    {TK_OPTION_JUSTIFY, "-justify", "justify", "Justify",
	DEF_ENTRY_JUSTIFY, -1, Tk_Offset(Entry, justify), 0, 0, 0},
    {TK_OPTION_STRING, "-placeholder", "placeHolder", "PlaceHolder",
	DEF_ENTRY_PLACEHOLDER, -1, Tk_Offset(Entry, placeholderString),
	TK_OPTION_NULL_OK, 0, 0},
    {TK_OPTION_COLOR, "-placeholderforeground", "placeholderForeground",
        "PlaceholderForeground", DEF_ENTRY_PLACEHOLDERFG, -1,
        Tk_Offset(Entry, placeholderColorPtr), 0, 0, 0},
    {TK_OPTION_RELIEF, "-relief", "relief", "Relief",
	DEF_ENTRY_RELIEF, -1, Tk_Offset(Entry, relief), 0, 0, 0},
    {TK_OPTION_BORDER, "-readonlybackground", "readonlyBackground",
	"ReadonlyBackground", DEF_ENTRY_READONLY_BG_COLOR, -1,
	Tk_Offset(Entry, readonlyBorder), TK_OPTION_NULL_OK,
	(ClientData) DEF_ENTRY_READONLY_BG_MONO, 0},
    {TK_OPTION_INT, "-repeatdelay", "repeatDelay", "RepeatDelay",
	DEF_SPINBOX_REPEAT_DELAY, -1, Tk_Offset(Spinbox, repeatDelay),
	0, 0, 0},
    {TK_OPTION_INT, "-repeatinterval", "repeatInterval", "RepeatInterval",
	DEF_SPINBOX_REPEAT_INTERVAL, -1, Tk_Offset(Spinbox, repeatInterval),
	0, 0, 0},
    {TK_OPTION_BORDER, "-selectbackground", "selectBackground", "Foreground",
	DEF_ENTRY_SELECT_COLOR, -1, Tk_Offset(Entry, selBorder),
	0, DEF_ENTRY_SELECT_MONO, 0},
    {TK_OPTION_PIXELS, "-selectborderwidth", "selectBorderWidth",
	"BorderWidth", DEF_ENTRY_SELECT_BD_COLOR, -1,
	Tk_Offset(Entry, selBorderWidth),
	0, DEF_ENTRY_SELECT_BD_MONO, 0},
    {TK_OPTION_COLOR, "-selectforeground", "selectForeground", "Background",
	DEF_ENTRY_SELECT_FG_COLOR, -1, Tk_Offset(Entry, selFgColorPtr),
	TK_OPTION_NULL_OK, DEF_ENTRY_SELECT_FG_MONO, 0},
    {TK_OPTION_STRING_TABLE, "-state", "state", "State",
	DEF_ENTRY_STATE, -1, Tk_Offset(Entry, state),
	0, stateStrings, 0},
    {TK_OPTION_STRING, "-takefocus", "takeFocus", "TakeFocus",
	DEF_ENTRY_TAKE_FOCUS, -1, Tk_Offset(Entry, takeFocus),
	TK_OPTION_NULL_OK, 0, 0},
    {TK_OPTION_STRING, "-textvariable", "textVariable", "Variable",
	DEF_ENTRY_TEXT_VARIABLE, -1, Tk_Offset(Entry, textVarName),
	TK_OPTION_NULL_OK, 0, 0},
    {TK_OPTION_DOUBLE, "-to", "to", "To",
	DEF_SPINBOX_TO, -1, Tk_Offset(Spinbox, toValue), 0, 0, 0},
    {TK_OPTION_STRING_TABLE, "-validate", "validate", "Validate",
	DEF_ENTRY_VALIDATE, -1, Tk_Offset(Entry, validate),
	0, validateStrings, 0},
    {TK_OPTION_STRING, "-validatecommand", "validateCommand","ValidateCommand",
	NULL, -1, Tk_Offset(Entry, validateCmd), TK_OPTION_NULL_OK, 0, 0},
    {TK_OPTION_STRING, "-values", "values", "Values",
	DEF_SPINBOX_VALUES, -1, Tk_Offset(Spinbox, valueStr),
	TK_OPTION_NULL_OK, 0, 0},
    {TK_OPTION_SYNONYM, "-vcmd", NULL, NULL,
	NULL, 0, -1, 0, "-validatecommand", 0},
    {TK_OPTION_INT, "-width", "width", "Width",
	DEF_ENTRY_WIDTH, -1, Tk_Offset(Entry, prefWidth), 0, 0, 0},
    {TK_OPTION_BOOLEAN, "-wrap", "wrap", "Wrap",
	DEF_SPINBOX_WRAP, -1, Tk_Offset(Spinbox, wrap), 0, 0, 0},
    {TK_OPTION_STRING, "-xscrollcommand", "xScrollCommand", "ScrollCommand",
	DEF_ENTRY_SCROLL_COMMAND, -1, Tk_Offset(Entry, scrollCmd),
	TK_OPTION_NULL_OK, 0, 0},
    {TK_OPTION_END, NULL, NULL, NULL, NULL, 0, -1, 0, 0, 0}
};

/*
 * The following tables define the entry widget commands (and sub-commands)
 * and map the indexes into the string tables into enumerated types used to
 * dispatch the entry widget command.
 */

static const char *const entryCmdNames[] = {
    "bbox", "cget", "configure", "delete", "get", "icursor", "index",
    "insert", "scan", "selection", "validate", "xview", NULL
};

enum entryCmd {
    COMMAND_BBOX, COMMAND_CGET, COMMAND_CONFIGURE, COMMAND_DELETE,
    COMMAND_GET, COMMAND_ICURSOR, COMMAND_INDEX, COMMAND_INSERT,
    COMMAND_SCAN, COMMAND_SELECTION, COMMAND_VALIDATE, COMMAND_XVIEW
};

static const char *const selCmdNames[] = {
    "adjust", "clear", "from", "present", "range", "to", NULL
};

enum selCmd {
    SELECTION_ADJUST, SELECTION_CLEAR, SELECTION_FROM,
    SELECTION_PRESENT, SELECTION_RANGE, SELECTION_TO
};

/*
 * The following tables define the spinbox widget commands (and sub-commands)
 * and map the indexes into the string tables into enumerated types used to
 * dispatch the spinbox widget command.
 */

static const char *const sbCmdNames[] = {
    "bbox", "cget", "configure", "delete", "get", "icursor", "identify",
    "index", "insert", "invoke", "scan", "selection", "set",
    "validate", "xview", NULL
};

enum sbCmd {
    SB_CMD_BBOX, SB_CMD_CGET, SB_CMD_CONFIGURE, SB_CMD_DELETE,
    SB_CMD_GET, SB_CMD_ICURSOR, SB_CMD_IDENTIFY, SB_CMD_INDEX,
    SB_CMD_INSERT, SB_CMD_INVOKE, SB_CMD_SCAN, SB_CMD_SELECTION,
    SB_CMD_SET, SB_CMD_VALIDATE, SB_CMD_XVIEW
};

static const char *const sbSelCmdNames[] = {
    "adjust", "clear", "element", "from", "present", "range", "to", NULL
};

enum sbselCmd {
    SB_SEL_ADJUST, SB_SEL_CLEAR, SB_SEL_ELEMENT, SB_SEL_FROM,
    SB_SEL_PRESENT, SB_SEL_RANGE, SB_SEL_TO
};

/*
 * Extra for selection of elements
 */

/*
 * This is the string array corresponding to the enum in selelement. If you
 * modify them, you must modify the strings here.
 */

static const char *const selElementNames[] = {
    "none", "buttondown", "buttonup", NULL, "entry"
};

/*
 * Flags for GetEntryIndex function:
 */

#define ZERO_OK			1
#define LAST_PLUS_ONE_OK	2

/*
 * Forward declarations for functions defined later in this file:
 */

static int		ConfigureEntry(Tcl_Interp *interp, Entry *entryPtr,
			    int objc, Tcl_Obj *const objv[]);
static int		DeleteChars(Entry *entryPtr, int index, int count);
static void		DestroyEntry(void *memPtr);
static void		DisplayEntry(ClientData clientData);
static void		EntryBlinkProc(ClientData clientData);
static void		EntryCmdDeletedProc(ClientData clientData);
static void		EntryComputeGeometry(Entry *entryPtr);
static void		EntryEventProc(ClientData clientData,
			    XEvent *eventPtr);
static void		EntryFocusProc(Entry *entryPtr, int gotFocus);
static int		EntryFetchSelection(ClientData clientData, int offset,
			    char *buffer, int maxBytes);
static void		EntryLostSelection(ClientData clientData);
static void		EventuallyRedraw(Entry *entryPtr);
static void		EntryScanTo(Entry *entryPtr, int y);
static void		EntrySetValue(Entry *entryPtr, const char *value);
static void		EntrySelectTo(Entry *entryPtr, int index);
static char *		EntryTextVarProc(ClientData clientData,
			    Tcl_Interp *interp, const char *name1,
			    const char *name2, int flags);
static void		EntryUpdateScrollbar(Entry *entryPtr);
static int		EntryValidate(Entry *entryPtr, char *cmd);
static int		EntryValidateChange(Entry *entryPtr, const char *change,
			    const char *newStr, int index, int type);
static void		ExpandPercents(Entry *entryPtr, const char *before,
			    const char *change, const char *newStr, int index,
			    int type, Tcl_DString *dsPtr);
static int		EntryValueChanged(Entry *entryPtr,
			    const char *newValue);
static void		EntryVisibleRange(Entry *entryPtr,
			    double *firstPtr, double *lastPtr);
static int		EntryWidgetObjCmd(ClientData clientData,
			    Tcl_Interp *interp, int objc,
			    Tcl_Obj *const objv[]);
static void		EntryWorldChanged(ClientData instanceData);
static int		GetEntryIndex(Tcl_Interp *interp, Entry *entryPtr,
			    const char *string, int *indexPtr);
static int		InsertChars(Entry *entryPtr, int index, const char *string);

/*
 * These forward declarations are the spinbox specific ones:
 */

static int		SpinboxWidgetObjCmd(ClientData clientData,
			    Tcl_Interp *interp, int objc,
			    Tcl_Obj *const objv[]);
static int		GetSpinboxElement(Spinbox *sbPtr, int x, int y);
static int		SpinboxInvoke(Tcl_Interp *interp, Spinbox *sbPtr,
			    int element);
static int		ComputeFormat(Spinbox *sbPtr);

/*
 * The structure below defines widget class behavior by means of functions
 * that can be invoked from generic window code.
 */

static const Tk_ClassProcs entryClass = {
    sizeof(Tk_ClassProcs),	/* size */
    EntryWorldChanged,		/* worldChangedProc */
    NULL,			/* createProc */
    NULL			/* modalProc */
};

/*
 *--------------------------------------------------------------
 *
 * Tk_EntryObjCmd --
 *
 *	This function is invoked to process the "entry" Tcl command. See the
 *	user documentation for details on what it does.
 *
 * Results:
 *	A standard Tcl result.
 *
 * Side effects:
 *	See the user documentation.
 *
 *--------------------------------------------------------------
 */

int
Tk_EntryObjCmd(
    ClientData clientData,	/* NULL. */
    Tcl_Interp *interp,		/* Current interpreter. */
    int objc,			/* Number of arguments. */
    Tcl_Obj *const objv[])	/* Argument objects. */
{
    register Entry *entryPtr;
    Tk_OptionTable optionTable;
    Tk_Window tkwin;
    char *tmp;

    if (objc < 2) {
	Tcl_WrongNumArgs(interp, 1, objv, "pathName ?-option value ...?");
	return TCL_ERROR;
    }

    tkwin = Tk_CreateWindowFromPath(interp, Tk_MainWindow(interp),
	    Tcl_GetString(objv[1]), NULL);
    if (tkwin == NULL) {
	return TCL_ERROR;
    }

    /*
     * Create the option table for this widget class. If it has already been
     * created, Tk will return the cached value.
     */

    optionTable = Tk_CreateOptionTable(interp, entryOptSpec);

    /*
     * Initialize the fields of the structure that won't be initialized by
     * ConfigureEntry, or that ConfigureEntry requires to be initialized
     * already (e.g. resource pointers). Only the non-NULL/0 data must be
     * initialized as memset covers the rest.
     */

    entryPtr = ckalloc(sizeof(Entry));
    memset(entryPtr, 0, sizeof(Entry));

    entryPtr->tkwin		= tkwin;
    entryPtr->display		= Tk_Display(tkwin);
    entryPtr->interp		= interp;
    entryPtr->widgetCmd		= Tcl_CreateObjCommand(interp,
	    Tk_PathName(entryPtr->tkwin), EntryWidgetObjCmd, entryPtr,
	    EntryCmdDeletedProc);
    entryPtr->optionTable	= optionTable;
    entryPtr->type		= TK_ENTRY;
    tmp				= ckalloc(1);
    tmp[0]			= '\0';
    entryPtr->string		= tmp;
    entryPtr->selectFirst	= -1;
    entryPtr->selectLast	= -1;

    entryPtr->cursor		= NULL;
    entryPtr->exportSelection	= 1;
    entryPtr->justify		= TK_JUSTIFY_LEFT;
    entryPtr->relief		= TK_RELIEF_FLAT;
    entryPtr->state		= STATE_NORMAL;
    entryPtr->displayString	= entryPtr->string;
    entryPtr->inset		= XPAD;
    entryPtr->textGC		= NULL;
    entryPtr->selTextGC		= NULL;
    entryPtr->highlightGC	= NULL;
    entryPtr->avgWidth		= 1;
    entryPtr->validate		= VALIDATE_NONE;

    entryPtr->placeholderGC	= 0;

    /*
     * Keep a hold of the associated tkwin until we destroy the entry,
     * otherwise Tk might free it while we still need it.
     */

    Tcl_Preserve(entryPtr->tkwin);

    Tk_SetClass(entryPtr->tkwin, "Entry");
    Tk_SetClassProcs(entryPtr->tkwin, &entryClass, entryPtr);
    Tk_CreateEventHandler(entryPtr->tkwin,
	    ExposureMask|StructureNotifyMask|FocusChangeMask,
	    EntryEventProc, entryPtr);
    Tk_CreateSelHandler(entryPtr->tkwin, XA_PRIMARY, XA_STRING,
	    EntryFetchSelection, entryPtr, XA_STRING);

    if ((Tk_InitOptions(interp, entryPtr, optionTable, tkwin)
	    != TCL_OK) ||
	    (ConfigureEntry(interp, entryPtr, objc-2, objv+2) != TCL_OK)) {
	Tk_DestroyWindow(entryPtr->tkwin);
	return TCL_ERROR;
    }

    Tcl_SetObjResult(interp, TkNewWindowObj(entryPtr->tkwin));
    return TCL_OK;
}

/*
 *--------------------------------------------------------------
 *
 * EntryWidgetObjCmd --
 *
 *	This function is invoked to process the Tcl command that corresponds
 *	to a widget managed by this module. See the user documentation for
 *	details on what it does.
 *
 * Results:
 *	A standard Tcl result.
 *
 * Side effects:
 *	See the user documentation.
 *
 *--------------------------------------------------------------
 */

static int
EntryWidgetObjCmd(
    ClientData clientData,	/* Information about entry widget. */
    Tcl_Interp *interp,		/* Current interpreter. */
    int objc,			/* Number of arguments. */
    Tcl_Obj *const objv[])	/* Argument objects. */
{
    Entry *entryPtr = clientData;
    int cmdIndex, selIndex, result;
    Tcl_Obj *objPtr;

    if (objc < 2) {
	Tcl_WrongNumArgs(interp, 1, objv, "option ?arg ...?");
	return TCL_ERROR;
    }

    /*
     * Parse the widget command by looking up the second token in the list of
     * valid command names.
     */

    result = Tcl_GetIndexFromObj(interp, objv[1], entryCmdNames, "option", 0,
	    &cmdIndex);
    if (result != TCL_OK) {
	return result;
    }

    Tcl_Preserve(entryPtr);
    switch ((enum entryCmd) cmdIndex) {
    case COMMAND_BBOX: {
	int index, x, y, width, height;
	Tcl_Obj *bbox[4];

	if (objc != 3) {
	    Tcl_WrongNumArgs(interp, 2, objv, "index");
	    goto error;
	}
	if (GetEntryIndex(interp, entryPtr, Tcl_GetString(objv[2]),
		&index) != TCL_OK) {
	    goto error;
	}
	if ((index == entryPtr->numChars) && (index > 0)) {
	    index--;
	}
	Tk_CharBbox(entryPtr->textLayout, index, &x, &y, &width, &height);
	bbox[0] = Tcl_NewIntObj(x + entryPtr->layoutX);
	bbox[1] = Tcl_NewIntObj(y + entryPtr->layoutY);
	bbox[2] = Tcl_NewIntObj(width);
	bbox[3] = Tcl_NewIntObj(height);
	Tcl_SetObjResult(interp, Tcl_NewListObj(4, bbox));
	break;
    }

    case COMMAND_CGET:
	if (objc != 3) {
	    Tcl_WrongNumArgs(interp, 2, objv, "option");
	    goto error;
	}

	objPtr = Tk_GetOptionValue(interp, entryPtr,
		entryPtr->optionTable, objv[2], entryPtr->tkwin);
	if (objPtr == NULL) {
	    goto error;
	}
	Tcl_SetObjResult(interp, objPtr);
	break;

    case COMMAND_CONFIGURE:
	if (objc <= 3) {
	    objPtr = Tk_GetOptionInfo(interp, entryPtr,
		    entryPtr->optionTable,
		    (objc == 3) ? objv[2] : NULL,
		    entryPtr->tkwin);
	    if (objPtr == NULL) {
		goto error;
	    }
	    Tcl_SetObjResult(interp, objPtr);
	} else {
	    result = ConfigureEntry(interp, entryPtr, objc-2, objv+2);
	}
	break;

    case COMMAND_DELETE: {
	int first, last, code;

	if ((objc < 3) || (objc > 4)) {
	    Tcl_WrongNumArgs(interp, 2, objv, "firstIndex ?lastIndex?");
	    goto error;
	}
	if (GetEntryIndex(interp, entryPtr, Tcl_GetString(objv[2]),
		&first) != TCL_OK) {
	    goto error;
	}
	if (objc == 3) {
	    last = first + 1;
	} else if (GetEntryIndex(interp, entryPtr, Tcl_GetString(objv[3]),
		&last) != TCL_OK) {
	    goto error;
	}
	if ((last >= first) && (entryPtr->state == STATE_NORMAL)) {
	    code = DeleteChars(entryPtr, first, last - first);
            if (code != TCL_OK) {
                goto error;
            }
	}
	break;
    }

    case COMMAND_GET:
	if (objc != 2) {
	    Tcl_WrongNumArgs(interp, 2, objv, NULL);
	    goto error;
	}
	Tcl_SetObjResult(interp, Tcl_NewStringObj(entryPtr->string, -1));
	break;

    case COMMAND_ICURSOR:
	if (objc != 3) {
	    Tcl_WrongNumArgs(interp, 2, objv, "pos");
	    goto error;
	}
	if (GetEntryIndex(interp, entryPtr, Tcl_GetString(objv[2]),
		&entryPtr->insertPos) != TCL_OK) {
	    goto error;
	}
	EventuallyRedraw(entryPtr);
	break;

    case COMMAND_INDEX: {
	int index;

	if (objc != 3) {
	    Tcl_WrongNumArgs(interp, 2, objv, "string");
	    goto error;
	}
	if (GetEntryIndex(interp, entryPtr, Tcl_GetString(objv[2]),
		&index) != TCL_OK) {
	    goto error;
	}
	Tcl_SetObjResult(interp, Tcl_NewIntObj(index));
	break;
    }

    case COMMAND_INSERT: {
	int index, code;

	if (objc != 4) {
	    Tcl_WrongNumArgs(interp, 2, objv, "index text");
	    goto error;
	}
	if (GetEntryIndex(interp, entryPtr, Tcl_GetString(objv[2]),
		&index) != TCL_OK) {
	    goto error;
	}
	if (entryPtr->state == STATE_NORMAL) {
	    code = InsertChars(entryPtr, index, Tcl_GetString(objv[3]));
            if (code != TCL_OK) {
                goto error;
            }
	}
	break;
    }

    case COMMAND_SCAN: {
	int x;
	const char *minorCmd;

	if (objc != 4) {
	    Tcl_WrongNumArgs(interp, 2, objv, "mark|dragto x");
	    goto error;
	}
	if (Tcl_GetIntFromObj(interp, objv[3], &x) != TCL_OK) {
	    goto error;
	}

	minorCmd = Tcl_GetString(objv[2]);
	if (minorCmd[0] == 'm'
		&& (strncmp(minorCmd, "mark", strlen(minorCmd)) == 0)) {
	    entryPtr->scanMarkX = x;
	    entryPtr->scanMarkIndex = entryPtr->leftIndex;
	} else if ((minorCmd[0] == 'd')
		&& (strncmp(minorCmd, "dragto", strlen(minorCmd)) == 0)) {
	    EntryScanTo(entryPtr, x);
	} else {
	    Tcl_SetObjResult(interp, Tcl_ObjPrintf(
		    "bad scan option \"%s\": must be mark or dragto",
		    minorCmd));
	    Tcl_SetErrorCode(interp, "TCL", "LOOKUP", "INDEX", "scan option",
		    minorCmd, NULL);
	    goto error;
	}
	break;
    }

    case COMMAND_SELECTION: {
	int index, index2;

	if (objc < 3) {
	    Tcl_WrongNumArgs(interp, 2, objv, "option ?index?");
	    goto error;
	}

	/*
	 * Parse the selection sub-command, using the command table
	 * "selCmdNames" defined above.
	 */

	result = Tcl_GetIndexFromObj(interp, objv[2], selCmdNames,
		"selection option", 0, &selIndex);
	if (result != TCL_OK) {
	    goto error;
	}

	/*
	 * Disabled entries don't allow the selection to be modified, but
	 * 'selection present' must return a boolean.
	 */

	if ((entryPtr->state == STATE_DISABLED)
		&& (selIndex != SELECTION_PRESENT)) {
	    goto done;
	}

	switch (selIndex) {
	case SELECTION_ADJUST:
	    if (objc != 4) {
		Tcl_WrongNumArgs(interp, 3, objv, "index");
		goto error;
	    }
	    if (GetEntryIndex(interp, entryPtr,
		    Tcl_GetString(objv[3]), &index) != TCL_OK) {
		goto error;
	    }
	    if (entryPtr->selectFirst >= 0) {
		int half1, half2;

		half1 = (entryPtr->selectFirst + entryPtr->selectLast)/2;
		half2 = (entryPtr->selectFirst + entryPtr->selectLast + 1)/2;
		if (index < half1) {
		    entryPtr->selectAnchor = entryPtr->selectLast;
		} else if (index > half2) {
		    entryPtr->selectAnchor = entryPtr->selectFirst;
		} else {
		    /*
		     * We're at about the halfway point in the selection; just
		     * keep the existing anchor.
		     */
		}
	    }
	    EntrySelectTo(entryPtr, index);
	    break;

	case SELECTION_CLEAR:
	    if (objc != 3) {
		Tcl_WrongNumArgs(interp, 3, objv, NULL);
		goto error;
	    }
	    if (entryPtr->selectFirst >= 0) {
		entryPtr->selectFirst = -1;
		entryPtr->selectLast = -1;
		EventuallyRedraw(entryPtr);
	    }
	    goto done;

	case SELECTION_FROM:
	    if (objc != 4) {
		Tcl_WrongNumArgs(interp, 3, objv, "index");
		goto error;
	    }
	    if (GetEntryIndex(interp, entryPtr,
		    Tcl_GetString(objv[3]), &index) != TCL_OK) {
		goto error;
	    }
	    entryPtr->selectAnchor = index;
	    break;

	case SELECTION_PRESENT:
	    if (objc != 3) {
		Tcl_WrongNumArgs(interp, 3, objv, NULL);
		goto error;
	    }
	    Tcl_SetObjResult(interp,
		    Tcl_NewBooleanObj(entryPtr->selectFirst >= 0));
	    goto done;

	case SELECTION_RANGE:
	    if (objc != 5) {
		Tcl_WrongNumArgs(interp, 3, objv, "start end");
		goto error;
	    }
	    if (GetEntryIndex(interp, entryPtr, Tcl_GetString(objv[3]),
		    &index) != TCL_OK) {
		goto error;
	    }
	    if (GetEntryIndex(interp, entryPtr, Tcl_GetString(objv[4]),
		    &index2) != TCL_OK) {
		goto error;
	    }
	    if (index >= index2) {
		entryPtr->selectFirst = -1;
		entryPtr->selectLast = -1;
	    } else {
		entryPtr->selectFirst = index;
		entryPtr->selectLast = index2;
	    }
	    if (!(entryPtr->flags & GOT_SELECTION)
		    && (entryPtr->exportSelection)
		    && (!Tcl_IsSafe(entryPtr->interp))) {
		Tk_OwnSelection(entryPtr->tkwin, XA_PRIMARY,
			EntryLostSelection, entryPtr);
		entryPtr->flags |= GOT_SELECTION;
	    }
	    EventuallyRedraw(entryPtr);
	    break;

	case SELECTION_TO:
	    if (objc != 4) {
		Tcl_WrongNumArgs(interp, 3, objv, "index");
		goto error;
	    }
	    if (GetEntryIndex(interp, entryPtr,
		    Tcl_GetString(objv[3]), &index) != TCL_OK) {
		goto error;
	    }
	    EntrySelectTo(entryPtr, index);
	    break;
	}
	break;
    }

    case COMMAND_VALIDATE: {
	int code;

	if (objc != 2) {
	    Tcl_WrongNumArgs(interp, 2, objv, NULL);
	    goto error;
	}
	selIndex = entryPtr->validate;
	entryPtr->validate = VALIDATE_ALL;
	code = EntryValidateChange(entryPtr, NULL, entryPtr->string,
		-1, VALIDATE_FORCED);
	if (entryPtr->validate != VALIDATE_NONE) {
	    entryPtr->validate = selIndex;
	}
	Tcl_SetObjResult(interp, Tcl_NewBooleanObj(code == TCL_OK));
	break;
    }

    case COMMAND_XVIEW: {
	int index;

	if (objc == 2) {
	    double first, last;
	    Tcl_Obj *span[2];

	    EntryVisibleRange(entryPtr, &first, &last);
	    span[0] = Tcl_NewDoubleObj(first);
	    span[1] = Tcl_NewDoubleObj(last);
	    Tcl_SetObjResult(interp, Tcl_NewListObj(2, span));
	    goto done;
	} else if (objc == 3) {
	    if (GetEntryIndex(interp, entryPtr, Tcl_GetString(objv[2]),
		    &index) != TCL_OK) {
		goto error;
	    }
	} else {
	    double fraction;
	    int count;

	    index = entryPtr->leftIndex;
	    switch (Tk_GetScrollInfoObj(interp, objc, objv, &fraction,
		    &count)) {
	    case TK_SCROLL_ERROR:
		goto error;
	    case TK_SCROLL_MOVETO:
		index = (int) ((fraction * entryPtr->numChars) + 0.5);
		break;
	    case TK_SCROLL_PAGES: {
		int charsPerPage;

		charsPerPage = ((Tk_Width(entryPtr->tkwin)
			- 2 * entryPtr->inset) / entryPtr->avgWidth) - 2;
		if (charsPerPage < 1) {
		    charsPerPage = 1;
		}
		index += count * charsPerPage;
		break;
	    }
	    case TK_SCROLL_UNITS:
		index += count;
		break;
	    }
	}
	if (index >= entryPtr->numChars) {
	    index = entryPtr->numChars - 1;
	}
	if (index < 0) {
	    index = 0;
	}
	entryPtr->leftIndex = index;
	entryPtr->flags |= UPDATE_SCROLLBAR;
	EntryComputeGeometry(entryPtr);
	EventuallyRedraw(entryPtr);
	break;
    }
    }

  done:
    Tcl_Release(entryPtr);
    return result;

  error:
    Tcl_Release(entryPtr);
    return TCL_ERROR;
}

/*
 *----------------------------------------------------------------------
 *
 * DestroyEntry --
 *
 *	This function is invoked by Tcl_EventuallyFree or Tcl_Release to clean
 *	up the internal structure of an entry at a safe time (when no-one is
 *	using it anymore).
 *
 * Results:
 *	None.
 *
 * Side effects:
 *	Everything associated with the entry is freed up.
 *
 *----------------------------------------------------------------------
 */

static void
DestroyEntry(
    void *memPtr)		/* Info about entry widget. */
{
    Entry *entryPtr = memPtr;

    /*
     * Free up all the stuff that requires special handling, then let
     * Tk_FreeOptions handle all the standard option-related stuff.
     */

    ckfree((char *)entryPtr->string);
    if (entryPtr->textVarName != NULL) {
	Tcl_UntraceVar2(entryPtr->interp, entryPtr->textVarName,
		NULL, TCL_GLOBAL_ONLY|TCL_TRACE_WRITES|TCL_TRACE_UNSETS,
		EntryTextVarProc, entryPtr);
	entryPtr->flags &= ~ENTRY_VAR_TRACED;
    }
    if (entryPtr->textGC != None) {
	Tk_FreeGC(entryPtr->display, entryPtr->textGC);
    }
    if (entryPtr->selTextGC != None) {
	Tk_FreeGC(entryPtr->display, entryPtr->selTextGC);
    }
    Tcl_DeleteTimerHandler(entryPtr->insertBlinkHandler);
    if (entryPtr->displayString != entryPtr->string) {
	ckfree((char *)entryPtr->displayString);
    }
    if (entryPtr->type == TK_SPINBOX) {
	Spinbox *sbPtr = (Spinbox *) entryPtr;

	if (sbPtr->listObj != NULL) {
	    Tcl_DecrRefCount(sbPtr->listObj);
	    sbPtr->listObj = NULL;
	}
	if (sbPtr->formatBuf) {
	    ckfree(sbPtr->formatBuf);
	}
    }
    Tk_FreeTextLayout(entryPtr->textLayout);
    Tk_FreeConfigOptions((char *) entryPtr, entryPtr->optionTable,
	    entryPtr->tkwin);
    Tcl_Release(entryPtr->tkwin);
    entryPtr->tkwin = NULL;

    ckfree(entryPtr);
}

/*
 *----------------------------------------------------------------------
 *
 * ConfigureEntry --
 *
 *	This function is called to process an argv/argc list, plus the Tk
 *	option database, in order to configure (or reconfigure) an entry
 *	widget.
 *
 * Results:
 *	The return value is a standard Tcl result. If TCL_ERROR is returned,
 *	then the interp's result contains an error message.
 *
 * Side effects:
 *	Configuration information, such as colors, border width, etc. get set
 *	for entryPtr; old resources get freed, if there were any.
 *
 *----------------------------------------------------------------------
 */

static int
ConfigureEntry(
    Tcl_Interp *interp,		/* Used for error reporting. */
    Entry *entryPtr,		/* Information about widget; may or may not
				 * already have values for some fields. */
    int objc,			/* Number of valid entries in argv. */
    Tcl_Obj *const objv[])	/* Argument objects. */
{
    Tk_SavedOptions savedOptions;
    Tk_3DBorder border;
    Tcl_Obj *errorResult = NULL;
    Spinbox *sbPtr = (Spinbox *) entryPtr;
				/* Only used when this widget is of type
				 * TK_SPINBOX */
    char *oldValues = NULL;	/* lint initialization */
    char *oldFormat = NULL;	/* lint initialization */
    int error;
    int oldExport = 0;		/* lint initialization */
    int valuesChanged = 0;	/* lint initialization */
    double oldFrom = 0.0;	/* lint initialization */
    double oldTo = 0.0;		/* lint initialization */
    int code;

    /*
     * Eliminate any existing trace on a variable monitored by the entry.
     */

    if ((entryPtr->textVarName != NULL)
	    && (entryPtr->flags & ENTRY_VAR_TRACED)) {
	Tcl_UntraceVar2(interp, entryPtr->textVarName, NULL,
		TCL_GLOBAL_ONLY|TCL_TRACE_WRITES|TCL_TRACE_UNSETS,
		EntryTextVarProc, entryPtr);
	entryPtr->flags &= ~ENTRY_VAR_TRACED;
    }

    /*
     * Store old values that we need to effect certain behavior if they change
     * value.
     */

    oldExport = (entryPtr->exportSelection) && (!Tcl_IsSafe(entryPtr->interp));
    if (entryPtr->type == TK_SPINBOX) {
	oldValues = sbPtr->valueStr;
	oldFormat = sbPtr->reqFormat;
	oldFrom = sbPtr->fromValue;
	oldTo = sbPtr->toValue;
    }

    for (error = 0; error <= 1; error++) {
	if (!error) {
	    /*
	     * First pass: set options to new values.
	     */

	    if (Tk_SetOptions(interp, entryPtr,
		    entryPtr->optionTable, objc, objv,
		    entryPtr->tkwin, &savedOptions, NULL) != TCL_OK) {
		continue;
	    }
	} else {
	    /*
	     * Second pass: restore options to old values.
	     */

	    errorResult = Tcl_GetObjResult(interp);
	    Tcl_IncrRefCount(errorResult);
	    Tk_RestoreSavedOptions(&savedOptions);
	}

	/*
	 * A few other options also need special processing, such as parsing
	 * the geometry and setting the background from a 3-D border.
	 */

	if ((entryPtr->state == STATE_DISABLED) &&
		(entryPtr->disabledBorder != NULL)) {
	    border = entryPtr->disabledBorder;
	} else if ((entryPtr->state == STATE_READONLY) &&
		(entryPtr->readonlyBorder != NULL)) {
	    border = entryPtr->readonlyBorder;
	} else {
	    border = entryPtr->normalBorder;
	}
	Tk_SetBackgroundFromBorder(entryPtr->tkwin, border);

	if (entryPtr->insertWidth <= 0) {
	    entryPtr->insertWidth = 2;
	}
	if (entryPtr->insertBorderWidth > entryPtr->insertWidth/2) {
	    entryPtr->insertBorderWidth = entryPtr->insertWidth/2;
	}

	if (entryPtr->type == TK_SPINBOX) {
	    if (sbPtr->fromValue > sbPtr->toValue) {
                /*
                 * Swap -from and -to values.
                 */

                double tmpFromTo = sbPtr->fromValue;

                sbPtr->fromValue = sbPtr->toValue;
                sbPtr->toValue = tmpFromTo;
            }

	    if (sbPtr->reqFormat && (oldFormat != sbPtr->reqFormat)) {
		/*
		 * Make sure that the given format is somewhat correct, and
		 * calculate the minimum space we'll need for the values as
		 * strings.
		 */

		int min, max;
		size_t formatLen, formatSpace = TCL_DOUBLE_SPACE;
		char fbuf[4], *fmt = sbPtr->reqFormat;

		formatLen = strlen(fmt);
		if ((fmt[0] != '%') || (fmt[formatLen-1] != 'f')) {
		badFormatOpt:
		    Tcl_SetObjResult(interp, Tcl_ObjPrintf(
			    "bad spinbox format specifier \"%s\"",
			    sbPtr->reqFormat));
		    Tcl_SetErrorCode(interp, "TK", "SPINBOX", "FORMAT_SANITY",
			    NULL);
		    continue;
		}
		if ((sscanf(fmt, "%%%d.%d%[f]", &min, &max, fbuf) == 3)
			&& (max >= 0)) {
		    formatSpace = min + max + 1;
		} else if (((sscanf(fmt, "%%.%d%[f]", &min, fbuf) == 2)
			|| (sscanf(fmt, "%%%d%[f]", &min, fbuf) == 2)
			|| (sscanf(fmt, "%%%d.%[f]", &min, fbuf) == 2))
			&& (min >= 0)) {
		    formatSpace = min + 1;
		} else {
		    goto badFormatOpt;
		}
		if (formatSpace < TCL_DOUBLE_SPACE) {
		    formatSpace = TCL_DOUBLE_SPACE;
		}
		sbPtr->formatBuf = ckrealloc(sbPtr->formatBuf, formatSpace);

		/*
		 * We perturb the value of oldFrom to allow us to go into the
		 * branch below that will reformat the displayed value.
		 */

		oldFrom = sbPtr->fromValue - 1;
	    }

	    /*
	     * See if we have to rearrange our listObj data.
	     */

	    if (oldValues != sbPtr->valueStr) {
		if (sbPtr->listObj != NULL) {
		    Tcl_DecrRefCount(sbPtr->listObj);
		}
		sbPtr->listObj = NULL;
		if (sbPtr->valueStr != NULL) {
		    Tcl_Obj *newObjPtr;
		    int nelems;

		    newObjPtr = Tcl_NewStringObj(sbPtr->valueStr, -1);
		    if (Tcl_ListObjLength(interp, newObjPtr, &nelems)
			    != TCL_OK) {
			valuesChanged = -1;
			continue;
		    }
		    sbPtr->listObj = newObjPtr;
		    Tcl_IncrRefCount(sbPtr->listObj);
		    sbPtr->nElements = nelems;
		    sbPtr->eIndex = 0;
		    valuesChanged++;
		}
	    }
	}

	/*
	 * Restart the cursor timing sequence in case the on-time or off-time
	 * just changed. Set validate temporarily to none, so the configure
	 * doesn't cause it to be triggered.
	 */

	if (entryPtr->flags & GOT_FOCUS) {
	    int validate = entryPtr->validate;

	    entryPtr->validate = VALIDATE_NONE;
	    EntryFocusProc(entryPtr, 1);
	    entryPtr->validate = validate;
	}

	/*
	 * Claim the selection if we've suddenly started exporting it.
	 */

	if (entryPtr->exportSelection && (!oldExport)
		&& (!Tcl_IsSafe(entryPtr->interp))
		&& (entryPtr->selectFirst != -1)
		&& !(entryPtr->flags & GOT_SELECTION)) {
	    Tk_OwnSelection(entryPtr->tkwin, XA_PRIMARY, EntryLostSelection,
		    entryPtr);
	    entryPtr->flags |= GOT_SELECTION;
	}

	/*
	 * Recompute the window's geometry and arrange for it to be
	 * redisplayed.
	 */

	Tk_SetInternalBorder(entryPtr->tkwin,
		entryPtr->borderWidth + entryPtr->highlightWidth);
	if (entryPtr->highlightWidth <= 0) {
	    entryPtr->highlightWidth = 0;
	}
	entryPtr->inset = entryPtr->highlightWidth
		+ entryPtr->borderWidth + XPAD;
	break;
    }
    if (!error) {
	Tk_FreeSavedOptions(&savedOptions);
    }

    /*
     * If the entry is tied to the value of a variable, create the variable if
     * it doesn't exist, and set the entry's value from the variable's value.
     */

    if (entryPtr->textVarName != NULL) {
	const char *value;

	value = Tcl_GetVar2(interp, entryPtr->textVarName, NULL, TCL_GLOBAL_ONLY);
	if (value == NULL) {

            /*
             * Since any trace on the textvariable was eliminated above,
             * the only possible reason for EntryValueChanged to return
             * an error is that the textvariable lives in a namespace
             * that does not (yet) exist. Indeed, namespaces are not
             * automatically created as needed. Don't trap this error
             * here, better do it below when attempting to trace the
             * variable.
             */

	    EntryValueChanged(entryPtr, NULL);
	} else {
	    EntrySetValue(entryPtr, value);
	}
    }

    if (entryPtr->type == TK_SPINBOX) {
	ComputeFormat(sbPtr);

	if (valuesChanged > 0) {
	    Tcl_Obj *objPtr;

	    /*
	     * No check for error return, because there shouldn't be one given
	     * the check for valid list above.
	     */

	    Tcl_ListObjIndex(interp, sbPtr->listObj, 0, &objPtr);

            /*
	     * No check for error return here as well, because any possible
	     * error will be trapped below when attempting tracing.
	     */

            EntryValueChanged(entryPtr, Tcl_GetString(objPtr));
	} else if ((sbPtr->valueStr == NULL)
		&& !DOUBLES_EQ(sbPtr->fromValue, sbPtr->toValue)
		&& (!DOUBLES_EQ(sbPtr->fromValue, oldFrom)
			|| !DOUBLES_EQ(sbPtr->toValue, oldTo))) {
	    /*
	     * If the valueStr is empty and -from && -to are specified, check
	     * to see if the current string is within the range. If not, it
	     * will be constrained to the nearest edge. If the current string
	     * isn't a double value, we set it to -from.
	     */

	    double dvalue;

	    if (sscanf(entryPtr->string, "%lf", &dvalue) <= 0) {
		/* Scan failure */
		dvalue = sbPtr->fromValue;
	    } else if (dvalue > sbPtr->toValue) {
		dvalue = sbPtr->toValue;
	    } else if (dvalue < sbPtr->fromValue) {
		dvalue = sbPtr->fromValue;
	    }
	    sprintf(sbPtr->formatBuf, sbPtr->valueFormat, dvalue);

            /*
	     * No check for error return here as well, because any possible
	     * error will be trapped below when attempting tracing.
	     */

	    EntryValueChanged(entryPtr, sbPtr->formatBuf);
	}
    }

    /*
     * Set up a trace on the variable's value after we've possibly constrained
     * the value according to new -from/-to values.
     */

    if ((entryPtr->textVarName != NULL)
	    && !(entryPtr->flags & ENTRY_VAR_TRACED)) {
	code = Tcl_TraceVar2(interp, entryPtr->textVarName,
		NULL, TCL_GLOBAL_ONLY|TCL_TRACE_WRITES|TCL_TRACE_UNSETS,
		EntryTextVarProc, entryPtr);
        if (code != TCL_OK) {
            return TCL_ERROR;
        }
        entryPtr->flags |= ENTRY_VAR_TRACED;
    }

    EntryWorldChanged(entryPtr);
    if (error) {
	Tcl_SetObjResult(interp, errorResult);
	Tcl_DecrRefCount(errorResult);
	return TCL_ERROR;
    } else {
	return TCL_OK;
    }
}

/*
 *---------------------------------------------------------------------------
 *
 * EntryWorldChanged --
 *
 *	This function is called when the world has changed in some way and the
 *	widget needs to recompute all its graphics contexts and determine its
 *	new geometry.
 *
 * Results:
 *	None.
 *
 * Side effects:
 *	Entry will be relayed out and redisplayed.
 *
 *---------------------------------------------------------------------------
 */

static void
EntryWorldChanged(
    ClientData instanceData)	/* Information about widget. */
{
    XGCValues gcValues;
    GC gc = NULL;
    unsigned long mask;
    Tk_3DBorder border;
    XColor *colorPtr;
    Entry *entryPtr = instanceData;

    entryPtr->avgWidth = Tk_TextWidth(entryPtr->tkfont, "0", 1);
    if (entryPtr->avgWidth == 0) {
	entryPtr->avgWidth = 1;
    }

    if (entryPtr->type == TK_SPINBOX) {
	/*
	 * Compute the button width for a spinbox
	 */

	entryPtr->xWidth = entryPtr->avgWidth + 2 * (1+XPAD);
	if (entryPtr->xWidth < 11) {
	    entryPtr->xWidth = 11; /* we want a min visible size */
	}
    }

    /*
     * Default background and foreground are from the normal state. In a
     * disabled state, both of those may be overridden; in the readonly state,
     * the background may be overridden.
     */

    border = entryPtr->normalBorder;
    colorPtr = entryPtr->fgColorPtr;
    switch (entryPtr->state) {
    case STATE_DISABLED:
	if (entryPtr->disabledBorder != NULL) {
	    border = entryPtr->disabledBorder;
	}
	if (entryPtr->dfgColorPtr != NULL) {
	    colorPtr = entryPtr->dfgColorPtr;
	}
	break;
    case STATE_READONLY:
	if (entryPtr->readonlyBorder != NULL) {
	    border = entryPtr->readonlyBorder;
	}
	break;
    }

    Tk_SetBackgroundFromBorder(entryPtr->tkwin, border);
    gcValues.foreground = colorPtr->pixel;
    gcValues.font = Tk_FontId(entryPtr->tkfont);
    gcValues.graphics_exposures = False;
    mask = GCForeground | GCFont | GCGraphicsExposures;
    gc = Tk_GetGC(entryPtr->tkwin, mask, &gcValues);
    if (entryPtr->textGC != None) {
	Tk_FreeGC(entryPtr->display, entryPtr->textGC);
    }
    entryPtr->textGC = gc;

<<<<<<< HEAD
    if (entryPtr->placeholderColorPtr != NULL) {
	gcValues.foreground = entryPtr->placeholderColorPtr->pixel;
    }
    mask = GCForeground | GCFont | GCGraphicsExposures;
    gc = Tk_GetGC(entryPtr->tkwin, mask, &gcValues);
    if (entryPtr->placeholderGC) {
	Tk_FreeGC(entryPtr->display, entryPtr->placeholderGC);
    }
    entryPtr->placeholderGC = gc;

    if (entryPtr->selFgColorPtr) {
=======
    if (entryPtr->selFgColorPtr != NULL) {
>>>>>>> 4224e395
	gcValues.foreground = entryPtr->selFgColorPtr->pixel;
    } else {
        gcValues.foreground = colorPtr->pixel;
    }
    gcValues.font = Tk_FontId(entryPtr->tkfont);
    mask = GCForeground | GCFont;
    gc = Tk_GetGC(entryPtr->tkwin, mask, &gcValues);
    if (entryPtr->selTextGC != None) {
	Tk_FreeGC(entryPtr->display, entryPtr->selTextGC);
    }
    entryPtr->selTextGC = gc;

    /*
     * Recompute the window's geometry and arrange for it to be redisplayed.
     */

    EntryComputeGeometry(entryPtr);
    entryPtr->flags |= UPDATE_SCROLLBAR;
    EventuallyRedraw(entryPtr);
}

#ifndef MAC_OSX_TK
/*
 *--------------------------------------------------------------
 *
 * TkpDrawEntryBorderAndFocus --
 *
 *	This function redraws the border of an entry widget. It overrides the
 *	generic border drawing code if the entry widget parameters are such
 *	that the native widget drawing is a good fit. This version just
 *	returns 0, so platforms that don't do special native drawing don't
 *	have to implement it.
 *
 * Results:
 *	1 if it has drawn the border, 0 if not.
 *
 * Side effects:
 *	May draw the entry border into pixmap.
 *
 *--------------------------------------------------------------
 */

int
TkpDrawEntryBorderAndFocus(
    Entry *entryPtr,
    Drawable pixmap,
    int isSpinbox)
{
    return 0;
}

/*
 *--------------------------------------------------------------
 *
 * TkpDrawSpinboxButtons --
 *
 *	This function redraws the buttons of an spinbox widget. It overrides
 *	the generic button drawing code if the spinbox widget parameters are
 *	such that the native widget drawing is a good fit. This version just
 *	returns 0, so platforms that don't do special native drawing don't
 *	have to implement it.
 *
 * Results:
 *	1 if it has drawn the border, 0 if not.
 *
 * Side effects:
 *	May draw the entry border into pixmap.
 *
 *--------------------------------------------------------------
 */

int
TkpDrawSpinboxButtons(
    Spinbox *sbPtr,
    Pixmap pixmap)
{
    return 0;
}
#endif /* Not MAC_OSX_TK */

/*
 *--------------------------------------------------------------
 *
 * DisplayEntry --
 *
 *	This function redraws the contents of an entry window.
 *
 * Results:
 *	None.
 *
 * Side effects:
 *	Information appears on the screen.
 *
 *--------------------------------------------------------------
 */

static void
DisplayEntry(
    ClientData clientData)	/* Information about window. */
{
    Entry *entryPtr = clientData;
    Tk_Window tkwin = entryPtr->tkwin;
    int baseY, selStartX, selEndX, cursorX;
    int showSelection, xBound;
    Tk_FontMetrics fm;
    Pixmap pixmap;
    Tk_3DBorder border;

    entryPtr->flags &= ~REDRAW_PENDING;
    if ((entryPtr->flags & ENTRY_DELETED) || !Tk_IsMapped(tkwin)) {
	return;
    }

    Tk_GetFontMetrics(entryPtr->tkfont, &fm);

    /*
     * Update the scrollbar if that's needed.
     */

    if (entryPtr->flags & UPDATE_SCROLLBAR) {
	entryPtr->flags &= ~UPDATE_SCROLLBAR;

	/*
	 * Preserve/Release because updating the scrollbar can have the
	 * side-effect of destroying or unmapping the entry widget.
	 */

	Tcl_Preserve(entryPtr);
	EntryUpdateScrollbar(entryPtr);

	if ((entryPtr->flags & ENTRY_DELETED) || !Tk_IsMapped(tkwin)) {
	    Tcl_Release(entryPtr);
	    return;
	}
	Tcl_Release(entryPtr);
    }

#ifndef TK_NO_DOUBLE_BUFFERING
    /*
     * In order to avoid screen flashes, this function redraws the textual
     * area of the entry into off-screen memory, then copies it back on-screen
     * in a single operation. This means there's no point in time where the
     * on-screen image has been cleared.
     */

    pixmap = Tk_GetPixmap(entryPtr->display, Tk_WindowId(tkwin),
	    Tk_Width(tkwin), Tk_Height(tkwin), Tk_Depth(tkwin));
#else
    pixmap = Tk_WindowId(tkwin);
#endif /* TK_NO_DOUBLE_BUFFERING */

    /*
     * Compute x-coordinate of the pixel just after last visible one, plus
     * vertical position of baseline of text.
     */

    xBound = Tk_Width(tkwin) - entryPtr->inset - entryPtr->xWidth;
    baseY = (Tk_Height(tkwin) + fm.ascent - fm.descent) / 2;

    /*
     * Hide the selection whenever we don't have the focus, unless we
     * always want to show selection.
     */
    if (TkpAlwaysShowSelection(entryPtr->tkwin)) {
	showSelection = 1;
    } else {
	showSelection = (entryPtr->flags & GOT_FOCUS);
    }

    /*
     * Draw the background in three layers. From bottom to top the layers are:
     * normal background, selection background, and insertion cursor
     * background.
     */

    if ((entryPtr->state == STATE_DISABLED) &&
	    (entryPtr->disabledBorder != NULL)) {
	border = entryPtr->disabledBorder;
    } else if ((entryPtr->state == STATE_READONLY) &&
	    (entryPtr->readonlyBorder != NULL)) {
	border = entryPtr->readonlyBorder;
    } else {
	border = entryPtr->normalBorder;
    }
    Tk_Fill3DRectangle(tkwin, pixmap, border,
	    0, 0, Tk_Width(tkwin), Tk_Height(tkwin), 0, TK_RELIEF_FLAT);

    if (showSelection && (entryPtr->state != STATE_DISABLED)
	    && (entryPtr->selectLast > entryPtr->leftIndex)) {
	if (entryPtr->selectFirst <= entryPtr->leftIndex) {
	    selStartX = entryPtr->leftX;
	} else {
	    Tk_CharBbox(entryPtr->textLayout, entryPtr->selectFirst,
		    &selStartX, NULL, NULL, NULL);
	    selStartX += entryPtr->layoutX;
	}
	if ((selStartX - entryPtr->selBorderWidth) < xBound) {
	    Tk_CharBbox(entryPtr->textLayout, entryPtr->selectLast,
		    &selEndX, NULL, NULL, NULL);
	    selEndX += entryPtr->layoutX;
	    Tk_Fill3DRectangle(tkwin, pixmap, entryPtr->selBorder,
		    selStartX - entryPtr->selBorderWidth,
		    baseY - fm.ascent - entryPtr->selBorderWidth,
		    (selEndX - selStartX) + 2*entryPtr->selBorderWidth,
		    (fm.ascent + fm.descent) + 2*entryPtr->selBorderWidth,
		    entryPtr->selBorderWidth,
#ifndef MAC_OSX_TK
		    TK_RELIEF_RAISED
#else
		    MAC_OSX_ENTRY_SELECT_RELIEF
#endif
		    );
	}
    }

    /*
     * Draw a special background for the insertion cursor, overriding even the
     * selection background. As a special hack to keep the cursor visible when
     * the insertion cursor color is the same as the color for selected text
     * (e.g., on mono displays), write background in the cursor area (instead
     * of nothing) when the cursor isn't on. Otherwise the selection would
     * hide the cursor.
     */

    if ((entryPtr->state == STATE_NORMAL) && (entryPtr->flags & GOT_FOCUS)) {
	Tk_CharBbox(entryPtr->textLayout, entryPtr->insertPos, &cursorX, NULL,
		NULL, NULL);
	cursorX += entryPtr->layoutX;
	cursorX -= (entryPtr->insertWidth == 1) ? 1 : (entryPtr->insertWidth)/2;
	Tk_SetCaretPos(entryPtr->tkwin, cursorX, baseY - fm.ascent,
		fm.ascent + fm.descent);
	if (entryPtr->insertPos >= entryPtr->leftIndex && cursorX < xBound) {
	    if (entryPtr->flags & CURSOR_ON) {
		Tk_Fill3DRectangle(tkwin, pixmap, entryPtr->insertBorder,
			cursorX, baseY - fm.ascent, entryPtr->insertWidth,
			fm.ascent + fm.descent, entryPtr->insertBorderWidth,
			TK_RELIEF_RAISED);
	    } else if (entryPtr->insertBorder == entryPtr->selBorder) {
		Tk_Fill3DRectangle(tkwin, pixmap, border, cursorX,
			baseY - fm.ascent, entryPtr->insertWidth,
			fm.ascent + fm.descent, 0, TK_RELIEF_FLAT);
	    }
	}
    }

    /*
     * Draw the text in two pieces: first the unselected portion, then the
     * selected portion on top of it.
     */

    if ((entryPtr->numChars != 0) || (entryPtr->placeholderChars == 0)) {
        Tk_DrawTextLayout(entryPtr->display, pixmap, entryPtr->textGC,
	    entryPtr->textLayout, entryPtr->layoutX, entryPtr->layoutY,
	    entryPtr->leftIndex, entryPtr->numChars);
    } else {
	Tk_DrawTextLayout(entryPtr->display, pixmap, entryPtr->placeholderGC,
	    entryPtr->placeholderLayout, entryPtr->placeholderX, entryPtr->layoutY,
	    entryPtr->placeholderLeftIndex, entryPtr->placeholderChars);
    }

    if (showSelection && (entryPtr->state != STATE_DISABLED)
	    && (entryPtr->selTextGC != entryPtr->textGC)
	    && (entryPtr->selectFirst < entryPtr->selectLast)) {
	int selFirst;

	if (entryPtr->selectFirst < entryPtr->leftIndex) {
	    selFirst = entryPtr->leftIndex;
	} else {
	    selFirst = entryPtr->selectFirst;
	}
	Tk_DrawTextLayout(entryPtr->display, pixmap, entryPtr->selTextGC,
		entryPtr->textLayout, entryPtr->layoutX, entryPtr->layoutY,
		selFirst, entryPtr->selectLast);
    }

    if (entryPtr->type == TK_SPINBOX) {
	int startx, height, inset, pad, tHeight, xWidth;
	Spinbox *sbPtr = (Spinbox *) entryPtr;

	/*
	 * Draw the spin button controls.
	 */

	if (TkpDrawSpinboxButtons(sbPtr, pixmap) == 0) {
	    xWidth = entryPtr->xWidth;
	    pad = XPAD + 1;
	    inset = entryPtr->inset - XPAD;
	    startx = Tk_Width(tkwin) - (xWidth + inset);
	    height = (Tk_Height(tkwin) - 2*inset)/2;
#if 0
	    Tk_Fill3DRectangle(tkwin, pixmap, sbPtr->buttonBorder,
		    startx, inset, xWidth, height, 1, sbPtr->buRelief);
	    Tk_Fill3DRectangle(tkwin, pixmap, sbPtr->buttonBorder,
		    startx, inset+height, xWidth, height, 1, sbPtr->bdRelief);
#else
	    Tk_Fill3DRectangle(tkwin, pixmap, sbPtr->buttonBorder,
		    startx, inset, xWidth, height, 1,
		    (sbPtr->selElement == SEL_BUTTONUP) ?
		    TK_RELIEF_SUNKEN : TK_RELIEF_RAISED);
	    Tk_Fill3DRectangle(tkwin, pixmap, sbPtr->buttonBorder,
		    startx, inset+height, xWidth, height, 1,
		    (sbPtr->selElement == SEL_BUTTONDOWN) ?
		    TK_RELIEF_SUNKEN : TK_RELIEF_RAISED);
#endif

	    xWidth -= 2*pad;

	    /*
	     * Only draw the triangles if we have enough display space
	     */

	    if ((xWidth > 1)) {
		XPoint points[3];
		int starty, space, offset;

		space = height - 2*pad;

		/*
		 * Ensure width of triangle is odd to guarantee a sharp tip
		 */

		if (!(xWidth % 2)) {
		    xWidth++;
		}
		tHeight = (xWidth + 1) / 2;
		if (tHeight > space) {
		    tHeight = space;
		}
		space	= (space - tHeight) / 2;
		startx += pad;
		starty	= inset + height - pad - space;
		offset	= (sbPtr->selElement == SEL_BUTTONUP);

		/*
		 * The points are slightly different for the up and down
		 * arrows because (for *.x), we need to account for a bug in
		 * the way XFillPolygon draws triangles, and we want to shift
		 * the arrows differently when allowing for depressed
		 * behavior.
		 */

		points[0].x = startx + offset;
		points[0].y = starty + (offset ? 0 : -1);
		points[1].x = startx + xWidth/2 + offset;
		points[1].y = starty - tHeight + (offset ? 0 : -1);
		points[2].x = startx + xWidth + offset;
		points[2].y = points[0].y;
		XFillPolygon(entryPtr->display, pixmap, entryPtr->textGC,
			points, 3, Convex, CoordModeOrigin);

		starty = inset + height + pad + space;
		offset = (sbPtr->selElement == SEL_BUTTONDOWN);
		points[0].x = startx + 1 + offset;
		points[0].y = starty + (offset ? 1 : 0);
		points[1].x = startx + xWidth/2 + offset;
		points[1].y = starty + tHeight + (offset ? 0 : -1);
		points[2].x = startx - 1 + xWidth + offset;
		points[2].y = points[0].y;
		XFillPolygon(entryPtr->display, pixmap, entryPtr->textGC,
			points, 3, Convex, CoordModeOrigin);
	    }
	}
    }

    /*
     * Draw the border and focus highlight last, so they will overwrite any
     * text that extends past the viewable part of the window.
     */

    if (!TkpDrawEntryBorderAndFocus(entryPtr, pixmap,
	    (entryPtr->type == TK_SPINBOX))) {
	xBound = entryPtr->highlightWidth;
	if (entryPtr->relief != TK_RELIEF_FLAT) {
	    Tk_Draw3DRectangle(tkwin, pixmap, border, xBound, xBound,
		    Tk_Width(tkwin) - 2 * xBound,
		    Tk_Height(tkwin) - 2 * xBound,
		    entryPtr->borderWidth, entryPtr->relief);
	}
	if (xBound > 0) {
	    GC fgGC, bgGC;

	    bgGC = Tk_GCForColor(entryPtr->highlightBgColorPtr, pixmap);
	    if (entryPtr->flags & GOT_FOCUS) {
		fgGC = Tk_GCForColor(entryPtr->highlightColorPtr, pixmap);
		TkpDrawHighlightBorder(tkwin, fgGC, bgGC, xBound, pixmap);
	    } else {
		TkpDrawHighlightBorder(tkwin, bgGC, bgGC, xBound, pixmap);
	    }
	}
    }

#ifndef TK_NO_DOUBLE_BUFFERING
    /*
     * Everything's been redisplayed; now copy the pixmap onto the screen and
     * free up the pixmap.
     */

    XCopyArea(entryPtr->display, pixmap, Tk_WindowId(tkwin), entryPtr->textGC,
	    0, 0, (unsigned) Tk_Width(tkwin), (unsigned) Tk_Height(tkwin),
	    0, 0);
    Tk_FreePixmap(entryPtr->display, pixmap);
#endif /* TK_NO_DOUBLE_BUFFERING */
    entryPtr->flags &= ~BORDER_NEEDED;
}

/*
 *----------------------------------------------------------------------
 *
 * EntryComputeGeometry --
 *
 *	This function is invoked to recompute information about where in its
 *	window an entry's string will be displayed. It also computes the
 *	requested size for the window.
 *
 * Results:
 *	None.
 *
 * Side effects:
 *	The leftX and tabOrigin fields are recomputed for entryPtr, and
 *	leftIndex may be adjusted. Tk_GeometryRequest is called to register
 *	the desired dimensions for the window.
 *
 *----------------------------------------------------------------------
 */

static void
EntryComputeGeometry(
    Entry *entryPtr)		/* Widget record for entry. */
{
    int totalLength, overflow, maxOffScreen, rightX;
    int height, width, i;
    Tk_FontMetrics fm;
    char *p;

    if (entryPtr->displayString != entryPtr->string) {
	ckfree((char *)entryPtr->displayString);
	entryPtr->displayString = entryPtr->string;
	entryPtr->numDisplayBytes = entryPtr->numBytes;
    }

    /*
     * If we're displaying a special character instead of the value of the
     * entry, recompute the displayString.
     */

    if (entryPtr->showChar != NULL) {
	int ch;
	char buf[6];
	int size;

	/*
	 * Normalize the special character so we can safely duplicate it in
	 * the display string. If we didn't do this, then two malformed
	 * characters might end up looking like one valid UTF character in the
	 * resulting string.
	 */

	TkUtfToUniChar(entryPtr->showChar, &ch);
	size = TkUniCharToUtf(ch, buf);

	entryPtr->numDisplayBytes = entryPtr->numChars * size;
	p = ckalloc(entryPtr->numDisplayBytes + 1);
	entryPtr->displayString = p;

	for (i = entryPtr->numChars; --i >= 0; ) {
	    memcpy(p, buf, size);
	    p += size;
	}
	*p = '\0';
    }

    /* Recompute layout of placeholder text.
     * Only the placeholderX and placeholderLeftIndex value is needed.
     * We use the same font so we can use the layoutY value from below.
     */

    Tk_FreeTextLayout(entryPtr->placeholderLayout);
    if (entryPtr->placeholderString) {
        entryPtr->placeholderChars = strlen(entryPtr->placeholderString);
        entryPtr->placeholderLayout = Tk_ComputeTextLayout(entryPtr->tkfont,
	        entryPtr->placeholderString, entryPtr->placeholderChars, 0,
	        entryPtr->justify, TK_IGNORE_NEWLINES, &totalLength, NULL);
	overflow = totalLength -
	        (Tk_Width(entryPtr->tkwin) - 2*entryPtr->inset - entryPtr->xWidth);
	if (overflow <= 0) {
	    entryPtr->placeholderLeftIndex = 0;
	    if (entryPtr->justify == TK_JUSTIFY_LEFT) {
		entryPtr->placeholderX = entryPtr->inset;
	    } else if (entryPtr->justify == TK_JUSTIFY_RIGHT) {
		entryPtr->placeholderX = Tk_Width(entryPtr->tkwin) - entryPtr->inset
		        - entryPtr->xWidth - totalLength;
	    } else {
		entryPtr->placeholderX = (Tk_Width(entryPtr->tkwin)
		        - entryPtr->xWidth - totalLength)/2;
	    }
    	} else {

	    /*
	     * The whole string can't fit in the window. Compute the maximum
	     * number of characters that may be off-screen to the left without
	     * leaving empty space on the right of the window, then don't let
	     * placeholderLeftIndex be any greater than that.
	     */

	    maxOffScreen = Tk_PointToChar(entryPtr->placeholderLayout, overflow, 0);
	    Tk_CharBbox(entryPtr->placeholderLayout, maxOffScreen,
		&rightX, NULL, NULL, NULL);
	    if (rightX < overflow) {
		maxOffScreen++;
	    }
	    entryPtr->placeholderLeftIndex = maxOffScreen;
	    Tk_CharBbox(entryPtr->placeholderLayout, entryPtr->placeholderLeftIndex, &rightX,
		NULL, NULL, NULL);
	    entryPtr->placeholderX = entryPtr->inset -rightX;
        }
    } else {
        entryPtr->placeholderChars = 0;
        entryPtr->placeholderLayout = Tk_ComputeTextLayout(entryPtr->tkfont,
	        entryPtr->placeholderString, 0, 0,
	        entryPtr->justify, TK_IGNORE_NEWLINES, NULL, NULL);
	entryPtr->placeholderX = entryPtr->inset;
    }

    Tk_FreeTextLayout(entryPtr->textLayout);
    entryPtr->textLayout = Tk_ComputeTextLayout(entryPtr->tkfont,
	    entryPtr->displayString, entryPtr->numChars, 0,
	    entryPtr->justify, TK_IGNORE_NEWLINES, &totalLength, &height);

    entryPtr->layoutY = (Tk_Height(entryPtr->tkwin) - height) / 2;

    /*
     * Recompute where the leftmost character on the display will be drawn
     * (entryPtr->leftX) and adjust leftIndex if necessary so that we don't
     * let characters hang off the edge of the window unless the entire window
     * is full.
     */

    overflow = totalLength -
	    (Tk_Width(entryPtr->tkwin) - 2*entryPtr->inset - entryPtr->xWidth);
    if (overflow <= 0) {
	entryPtr->leftIndex = 0;
	if (entryPtr->justify == TK_JUSTIFY_LEFT) {
	    entryPtr->leftX = entryPtr->inset;
	} else if (entryPtr->justify == TK_JUSTIFY_RIGHT) {
	    entryPtr->leftX = Tk_Width(entryPtr->tkwin) - entryPtr->inset
		    - entryPtr->xWidth - totalLength;
	} else {
	    entryPtr->leftX = (Tk_Width(entryPtr->tkwin)
		    - entryPtr->xWidth - totalLength)/2;
	}
	entryPtr->layoutX = entryPtr->leftX;
    } else {
	/*
	 * The whole string can't fit in the window. Compute the maximum
	 * number of characters that may be off-screen to the left without
	 * leaving empty space on the right of the window, then don't let
	 * leftIndex be any greater than that.
	 */

	maxOffScreen = Tk_PointToChar(entryPtr->textLayout, overflow, 0);
	Tk_CharBbox(entryPtr->textLayout, maxOffScreen,
		&rightX, NULL, NULL, NULL);
	if (rightX < overflow) {
	    maxOffScreen++;
	}
	if (entryPtr->leftIndex > maxOffScreen) {
	    entryPtr->leftIndex = maxOffScreen;
	}
	Tk_CharBbox(entryPtr->textLayout, entryPtr->leftIndex, &rightX,
		NULL, NULL, NULL);
	entryPtr->leftX = entryPtr->inset;
	entryPtr->layoutX = entryPtr->leftX - rightX;
    }

    Tk_GetFontMetrics(entryPtr->tkfont, &fm);
    height = fm.linespace + 2*entryPtr->inset + 2*(YPAD-XPAD);
    if (entryPtr->prefWidth > 0) {
	width = entryPtr->prefWidth*entryPtr->avgWidth + 2*entryPtr->inset;
    } else if (totalLength == 0) {
	width = entryPtr->avgWidth + 2*entryPtr->inset;
    } else {
	width = totalLength + 2*entryPtr->inset;
    }

    /*
     * Add one extra length for the spin buttons
     */
    width += entryPtr->xWidth;

    Tk_GeometryRequest(entryPtr->tkwin, width, height);
}

/*
 *----------------------------------------------------------------------
 *
 * InsertChars --
 *
 *	Add new characters to an entry widget.
 *
 * Results:
 *	A standard Tcl result. If an error occurred then an error message is
 *	left in the interp's result.
 *
 * Side effects:
 *	New information gets added to entryPtr; it will be redisplayed soon,
 *	but not necessarily immediately.
 *
 *----------------------------------------------------------------------
 */

static int
InsertChars(
    Entry *entryPtr,		/* Entry that is to get the new elements. */
    int index,			/* Add the new elements before this character
				 * index. */
    const char *value)		/* New characters to add (NULL-terminated
				 * string). */
{
    size_t byteIndex, byteCount, newByteCount, oldChars, charsAdded;
    const char *string;
    char *newStr;

    string = entryPtr->string;
    byteIndex = Tcl_UtfAtIndex(string, index) - string;
    byteCount = strlen(value);
    if (byteCount == 0) {
	return TCL_OK;
    }

    newByteCount = entryPtr->numBytes + byteCount + 1;
    newStr = ckalloc(newByteCount);
    memcpy(newStr, string, byteIndex);
    strcpy(newStr + byteIndex, value);
    strcpy(newStr + byteIndex + byteCount, string + byteIndex);

    if ((entryPtr->validate == VALIDATE_KEY ||
	    entryPtr->validate == VALIDATE_ALL) &&
	    EntryValidateChange(entryPtr, value, newStr, index,
		    VALIDATE_INSERT) != TCL_OK) {
	ckfree(newStr);
	return TCL_OK;
    }

    ckfree((char *)string);
    entryPtr->string = newStr;

    /*
     * The following construction is used because inserting improperly formed
     * UTF-8 sequences between other improperly formed UTF-8 sequences could
     * result in actually forming valid UTF-8 sequences; the number of
     * characters added may not be Tcl_NumUtfChars(string, -1), because of
     * context. The actual number of characters added is how many characters
     * are in the string now minus the number that used to be there.
     */

    oldChars = entryPtr->numChars;
    entryPtr->numChars = Tcl_NumUtfChars(newStr, -1);
    charsAdded = entryPtr->numChars - oldChars;
    entryPtr->numBytes += byteCount;

    if (entryPtr->displayString == string) {
	entryPtr->displayString = newStr;
	entryPtr->numDisplayBytes = entryPtr->numBytes;
    }

    /*
     * Inserting characters invalidates all indexes into the string. Touch up
     * the indexes so that they still refer to the same characters (at new
     * positions). When updating the selection end-points, don't include the
     * new text in the selection unless it was completely surrounded by the
     * selection.
     */

    if (entryPtr->selectFirst >= index) {
	entryPtr->selectFirst += charsAdded;
    }
    if (entryPtr->selectLast > index) {
	entryPtr->selectLast += charsAdded;
    }
    if ((entryPtr->selectAnchor > index) || (entryPtr->selectFirst >= index)) {
	entryPtr->selectAnchor += charsAdded;
    }
    if (entryPtr->leftIndex > index) {
	entryPtr->leftIndex += charsAdded;
    }
    if (entryPtr->insertPos >= index) {
	entryPtr->insertPos += charsAdded;
    }
    return EntryValueChanged(entryPtr, NULL);
}

/*
 *----------------------------------------------------------------------
 *
 * DeleteChars --
 *
 *	Remove one or more characters from an entry widget.
 *
 * Results:
 *	A standard Tcl result. If an error occurred then an error message is
 *	left in the interp's result.
 *
 * Side effects:
 *	Memory gets freed, the entry gets modified and (eventually)
 *	redisplayed.
 *
 *----------------------------------------------------------------------
 */

static int
DeleteChars(
    Entry *entryPtr,		/* Entry widget to modify. */
    int index,			/* Index of first character to delete. */
    int count)			/* How many characters to delete. */
{
    int byteIndex, byteCount, newByteCount;
    const char *string;
    char *newStr, *toDelete;

    if ((index + count) > entryPtr->numChars) {
	count = entryPtr->numChars - index;
    }
    if (count <= 0) {
	return TCL_OK;
    }

    string = entryPtr->string;
    byteIndex = Tcl_UtfAtIndex(string, index) - string;
    byteCount = Tcl_UtfAtIndex(string + byteIndex, count) - (string+byteIndex);

    newByteCount = entryPtr->numBytes + 1 - byteCount;
    newStr = ckalloc(newByteCount);
    memcpy(newStr, string, (size_t) byteIndex);
    strcpy(newStr + byteIndex, string + byteIndex + byteCount);

    toDelete = ckalloc(byteCount + 1);
    memcpy(toDelete, string + byteIndex, (size_t) byteCount);
    toDelete[byteCount] = '\0';

    if ((entryPtr->validate == VALIDATE_KEY ||
	    entryPtr->validate == VALIDATE_ALL) &&
	    EntryValidateChange(entryPtr, toDelete, newStr, index,
		    VALIDATE_DELETE) != TCL_OK) {
	ckfree(newStr);
	ckfree(toDelete);
	return TCL_OK;
    }

    ckfree(toDelete);
    ckfree((char *)entryPtr->string);
    entryPtr->string = newStr;
    entryPtr->numChars -= count;
    entryPtr->numBytes -= byteCount;

    if (entryPtr->displayString == string) {
	entryPtr->displayString = newStr;
	entryPtr->numDisplayBytes = entryPtr->numBytes;
    }

    /*
     * Deleting characters results in the remaining characters being
     * renumbered. Update the various indexes into the string to reflect this
     * change.
     */

    if (entryPtr->selectFirst >= index) {
	if (entryPtr->selectFirst >= (index + count)) {
	    entryPtr->selectFirst -= count;
	} else {
	    entryPtr->selectFirst = index;
	}
    }
    if (entryPtr->selectLast >= index) {
	if (entryPtr->selectLast >= (index + count)) {
	    entryPtr->selectLast -= count;
	} else {
	    entryPtr->selectLast = index;
	}
    }
    if (entryPtr->selectLast <= entryPtr->selectFirst) {
	entryPtr->selectFirst = -1;
	entryPtr->selectLast = -1;
    }
    if (entryPtr->selectAnchor >= index) {
	if (entryPtr->selectAnchor >= (index+count)) {
	    entryPtr->selectAnchor -= count;
	} else {
	    entryPtr->selectAnchor = index;
	}
    }
    if (entryPtr->leftIndex > index) {
	if (entryPtr->leftIndex >= (index + count)) {
	    entryPtr->leftIndex -= count;
	} else {
	    entryPtr->leftIndex = index;
	}
    }
    if (entryPtr->insertPos >= index) {
	if (entryPtr->insertPos >= (index + count)) {
	    entryPtr->insertPos -= count;
	} else {
	    entryPtr->insertPos = index;
	}
    }
    return EntryValueChanged(entryPtr, NULL);
}

/*
 *----------------------------------------------------------------------
 *
 * EntryValueChanged --
 *
 *	This function is invoked when characters are inserted into an entry or
 *	deleted from it. It updates the entry's associated variable, if there
 *	is one, and does other bookkeeping such as arranging for redisplay.
 *
 * Results:
 *	A standard Tcl result. If an error occurred then an error message is
 *	left in the interp's result.
 *
 * Side effects:
 *	None.
 *
 *----------------------------------------------------------------------
 */

static int
EntryValueChanged(
    Entry *entryPtr,		/* Entry whose value just changed. */
    const char *newValue)	/* If this value is not NULL, we first force
				 * the value of the entry to this. */
{
    if (newValue != NULL) {
	EntrySetValue(entryPtr, newValue);
    }

    if (entryPtr->textVarName == NULL) {
	newValue = NULL;
    } else {
	newValue = Tcl_SetVar2(entryPtr->interp, entryPtr->textVarName,
		NULL, entryPtr->string, TCL_GLOBAL_ONLY|TCL_LEAVE_ERR_MSG);
    }

    if ((newValue != NULL) && (strcmp(newValue, entryPtr->string) != 0)) {
	/*
	 * The value of the variable is different than what we asked for.
	 * This means that a trace on the variable modified it. In this case
	 * our trace function wasn't invoked since the modification came while
	 * a trace was already active on the variable. So, update our value to
	 * reflect the variable's latest value.
	 */

	EntrySetValue(entryPtr, newValue);
    } else {
	/*
	 * Arrange for redisplay.
	 */

	entryPtr->flags |= UPDATE_SCROLLBAR;
	EntryComputeGeometry(entryPtr);
	EventuallyRedraw(entryPtr);
    }

    /*
     * An error may have happened when setting the textvariable in case there
     * is a trace on that variable and the trace proc triggered an error.
     * Another possibility is that the textvariable is in a namespace that
     * does not (yet) exist.
     * Signal this error.
     */

    if ((entryPtr->textVarName != NULL) && (newValue == NULL)) {
        return TCL_ERROR;
    }
    return TCL_OK;
}

/*
 *----------------------------------------------------------------------
 *
 * EntrySetValue --
 *
 *	Replace the contents of a text entry with a given value. This function
 *	is invoked when updating the entry from the entry's associated
 *	variable.
 *
 * Results:
 *	None.
 *
 * Side effects:
 *	The string displayed in the entry will change. The selection,
 *	insertion point, and view may have to be adjusted to keep them within
 *	the bounds of the new string. Note: this function does *not* update
 *	the entry's associated variable, since that could result in an
 *	infinite loop.
 *
 *----------------------------------------------------------------------
 */

static void
EntrySetValue(
    Entry *entryPtr,		/* Entry whose value is to be changed. */
    const char *value)		/* New text to display in entry. */
{
    const char *oldSource;
    int valueLen, malloced = 0;

    if (strcmp(value, entryPtr->string) == 0) {
	return;
    }
    valueLen = strlen(value);

    if (entryPtr->flags & VALIDATE_VAR) {
	entryPtr->flags |= VALIDATE_ABORT;
    } else {
	/*
	 * If we validate, we create a copy of the value, as it may point to
	 * volatile memory, like the value of the -textvar which may get freed
	 * during validation
	 */

	char *tmp = ckalloc(valueLen + 1);

	strcpy(tmp, value);
	value = tmp;
	malloced = 1;

	entryPtr->flags |= VALIDATE_VAR;
	(void) EntryValidateChange(entryPtr, NULL, value, -1,
		VALIDATE_FORCED);
	entryPtr->flags &= ~VALIDATE_VAR;

	/*
	 * If VALIDATE_ABORT has been set, then this operation should be
	 * aborted because the validatecommand did something else instead
	 */

	if (entryPtr->flags & VALIDATE_ABORT) {
	    entryPtr->flags &= ~VALIDATE_ABORT;
	    ckfree((char *)value);
	    return;
	}
    }

    oldSource = entryPtr->string;
    ckfree((char *)entryPtr->string);

    if (malloced) {
	entryPtr->string = value;
    } else {
	char *tmp = ckalloc(valueLen + 1);

	strcpy(tmp, value);
	entryPtr->string = tmp;
    }
    entryPtr->numBytes = valueLen;
    entryPtr->numChars = Tcl_NumUtfChars(value, valueLen);

    if (entryPtr->displayString == oldSource) {
	entryPtr->displayString = entryPtr->string;
	entryPtr->numDisplayBytes = entryPtr->numBytes;
    }

    if (entryPtr->selectFirst >= 0) {
	if (entryPtr->selectFirst >= entryPtr->numChars) {
	    entryPtr->selectFirst = -1;
	    entryPtr->selectLast = -1;
	} else if (entryPtr->selectLast > entryPtr->numChars) {
	    entryPtr->selectLast = entryPtr->numChars;
	}
    }
    if (entryPtr->leftIndex >= entryPtr->numChars) {
	if (entryPtr->numChars > 0) {
	    entryPtr->leftIndex = entryPtr->numChars - 1;
	} else {
	    entryPtr->leftIndex = 0;
	}
    }
    if (entryPtr->insertPos > entryPtr->numChars) {
	entryPtr->insertPos = entryPtr->numChars;
    }

    entryPtr->flags |= UPDATE_SCROLLBAR;
    EntryComputeGeometry(entryPtr);
    EventuallyRedraw(entryPtr);
}

/*
 *--------------------------------------------------------------
 *
 * EntryEventProc --
 *
 *	This function is invoked by the Tk dispatcher for various events on
 *	entries.
 *
 * Results:
 *	None.
 *
 * Side effects:
 *	When the window gets deleted, internal structures get cleaned up.
 *	When it gets exposed, it is redisplayed.
 *
 *--------------------------------------------------------------
 */

static void
EntryEventProc(
    ClientData clientData,	/* Information about window. */
    XEvent *eventPtr)		/* Information about event. */
{
    Entry *entryPtr = clientData;

    if ((entryPtr->type == TK_SPINBOX) && (eventPtr->type == MotionNotify)) {
	Spinbox *sbPtr = clientData;
	int elem;

	elem = GetSpinboxElement(sbPtr, eventPtr->xmotion.x,
		eventPtr->xmotion.y);
	if (elem != sbPtr->curElement) {
	    Tk_Cursor cursor;

	    sbPtr->curElement = elem;
	    if (elem == SEL_ENTRY) {
		cursor = entryPtr->cursor;
	    } else if ((elem == SEL_BUTTONDOWN) || (elem == SEL_BUTTONUP)) {
		cursor = sbPtr->bCursor;
	    } else {
		cursor = NULL;
	    }
	    if (cursor) {
		Tk_DefineCursor(entryPtr->tkwin, cursor);
	    } else {
		Tk_UndefineCursor(entryPtr->tkwin);
	    }
	}
	return;
    }

    switch (eventPtr->type) {
    case Expose:
	EventuallyRedraw(entryPtr);
	entryPtr->flags |= BORDER_NEEDED;
	break;
    case DestroyNotify:
	if (!(entryPtr->flags & ENTRY_DELETED)) {
	    entryPtr->flags |= (ENTRY_DELETED | VALIDATE_ABORT);
	    Tcl_DeleteCommandFromToken(entryPtr->interp, entryPtr->widgetCmd);
	    if (entryPtr->flags & REDRAW_PENDING) {
		Tcl_CancelIdleCall(DisplayEntry, clientData);
	    }
	    Tcl_EventuallyFree(clientData, (Tcl_FreeProc *) DestroyEntry);
	}
	break;
    case ConfigureNotify:
	Tcl_Preserve(entryPtr);
	entryPtr->flags |= UPDATE_SCROLLBAR;
	EntryComputeGeometry(entryPtr);
	EventuallyRedraw(entryPtr);
	Tcl_Release(entryPtr);
	break;
    case FocusIn:
    case FocusOut:
	if (eventPtr->xfocus.detail != NotifyInferior) {
	    EntryFocusProc(entryPtr, (eventPtr->type == FocusIn));
	}
	break;
    }
}

/*
 *----------------------------------------------------------------------
 *
 * EntryCmdDeletedProc --
 *
 *	This function is invoked when a widget command is deleted. If the
 *	widget isn't already in the process of being destroyed, this command
 *	destroys it.
 *
 * Results:
 *	None.
 *
 * Side effects:
 *	The widget is destroyed.
 *
 *----------------------------------------------------------------------
 */

static void
EntryCmdDeletedProc(
    ClientData clientData)	/* Pointer to widget record for widget. */
{
    Entry *entryPtr = clientData;

    /*
     * This function could be invoked either because the window was destroyed
     * and the command was then deleted (in which case tkwin is NULL) or
     * because the command was deleted, and then this function destroys the
     * widget.
     */

    if (!(entryPtr->flags & ENTRY_DELETED)) {
	Tk_DestroyWindow(entryPtr->tkwin);
    }
}

/*
 *---------------------------------------------------------------------------
 *
 * GetEntryIndex --
 *
 *	Parse an index into an entry and return either its value or an error.
 *
 * Results:
 *	A standard Tcl result. If all went well, then *indexPtr is filled in
 *	with the character index (into entryPtr) corresponding to string. The
 *	index value is guaranteed to lie between 0 and the number of
 *	characters in the string, inclusive. If an error occurs then an error
 *	message is left in the interp's result.
 *
 * Side effects:
 *	None.
 *
 *---------------------------------------------------------------------------
 */

static int
GetEntryIndex(
    Tcl_Interp *interp,		/* For error messages. */
    Entry *entryPtr,		/* Entry for which the index is being
				 * specified. */
    const char *string,	/* Specifies character in entryPtr. */
    int *indexPtr)		/* Where to store converted character index */
{
    size_t length;

    length = strlen(string);

    switch (string[0]) {
    case 'a':
	if (strncmp(string, "anchor", length) != 0) {
	    goto badIndex;
	}
	*indexPtr = entryPtr->selectAnchor;
	break;
    case 'e':
	if (strncmp(string, "end", length) != 0) {
	    goto badIndex;
	}
	*indexPtr = entryPtr->numChars;
	break;
    case 'i':
	if (strncmp(string, "insert", length) != 0) {
	    goto badIndex;
	}
	*indexPtr = entryPtr->insertPos;
	break;
    case 's':
	if (entryPtr->selectFirst < 0) {
	    Tcl_ResetResult(interp);
	    Tcl_SetObjResult(interp, Tcl_ObjPrintf(
		    "selection isn't in widget %s",
		    Tk_PathName(entryPtr->tkwin)));
	    Tcl_SetErrorCode(interp, "TK",
		    (entryPtr->type == TK_ENTRY) ? "ENTRY" : "SPINBOX",
		    "NO_SELECTION", NULL);
	    return TCL_ERROR;
	}
	if (length < 5) {
	    goto badIndex;
	}
	if (strncmp(string, "sel.first", length) == 0) {
	    *indexPtr = entryPtr->selectFirst;
	} else if (strncmp(string, "sel.last", length) == 0) {
	    *indexPtr = entryPtr->selectLast;
	} else {
	    goto badIndex;
	}
	break;
    case '@': {
	int x, roundUp, maxWidth;

	if (Tcl_GetInt(NULL, string + 1, &x) != TCL_OK) {
	    goto badIndex;
	}
	if (x < entryPtr->inset) {
	    x = entryPtr->inset;
	}
	roundUp = 0;
	maxWidth = Tk_Width(entryPtr->tkwin) - entryPtr->inset
		- entryPtr->xWidth - 1;
	if (x > maxWidth) {
	    x = maxWidth;
	    roundUp = 1;
	}
	*indexPtr = Tk_PointToChar(entryPtr->textLayout,
		x - entryPtr->layoutX, 0);

	/*
	 * Special trick: if the x-position was off-screen to the right, round
	 * the index up to refer to the character just after the last visible
	 * one on the screen. This is needed to enable the last character to
	 * be selected, for example.
	 */

	if (roundUp && (*indexPtr < entryPtr->numChars)) {
	    *indexPtr += 1;
	}
	break;
    }
    default:
	if (Tcl_GetInt(NULL, string, indexPtr) != TCL_OK) {
	    goto badIndex;
	}
	if (*indexPtr < 0){
	    *indexPtr = 0;
	} else if (*indexPtr > entryPtr->numChars) {
	    *indexPtr = entryPtr->numChars;
	}
    }
    return TCL_OK;

  badIndex:
    Tcl_SetObjResult(interp, Tcl_ObjPrintf("bad %s index \"%s\"",
	    (entryPtr->type == TK_ENTRY) ? "entry" : "spinbox", string));
    Tcl_SetErrorCode(interp, "TK",
	    (entryPtr->type == TK_ENTRY) ? "ENTRY" : "SPINBOX",
	    "BAD_INDEX", NULL);
    return TCL_ERROR;
}

/*
 *----------------------------------------------------------------------
 *
 * EntryScanTo --
 *
 *	Given a y-coordinate (presumably of the curent mouse location) drag
 *	the view in the window to implement the scan operation.
 *
 * Results:
 *	None.
 *
 * Side effects:
 *	The view in the window may change.
 *
 *----------------------------------------------------------------------
 */

static void
EntryScanTo(
    Entry *entryPtr,		/* Information about widget. */
    int x)			/* X-coordinate to use for scan operation. */
{
    int newLeftIndex;

    /*
     * Compute new leftIndex for entry by amplifying the difference between
     * the current position and the place where the scan started (the "mark"
     * position). If we run off the left or right side of the entry, then
     * reset the mark point so that the current position continues to
     * correspond to the edge of the window. This means that the picture will
     * start dragging as soon as the mouse reverses direction (without this
     * reset, might have to slide mouse a long ways back before the picture
     * starts moving again).
     */

    newLeftIndex = entryPtr->scanMarkIndex
	    - (10 * (x - entryPtr->scanMarkX)) / entryPtr->avgWidth;
    if (newLeftIndex >= entryPtr->numChars) {
	newLeftIndex = entryPtr->scanMarkIndex = entryPtr->numChars - 1;
	entryPtr->scanMarkX = x;
    }
    if (newLeftIndex < 0) {
	newLeftIndex = entryPtr->scanMarkIndex = 0;
	entryPtr->scanMarkX = x;
    }

    if (newLeftIndex != entryPtr->leftIndex) {
	entryPtr->leftIndex = newLeftIndex;
	entryPtr->flags |= UPDATE_SCROLLBAR;
	EntryComputeGeometry(entryPtr);
	if (newLeftIndex != entryPtr->leftIndex) {
	    entryPtr->scanMarkIndex = entryPtr->leftIndex;
	    entryPtr->scanMarkX = x;
	}
	EventuallyRedraw(entryPtr);
    }
}

/*
 *----------------------------------------------------------------------
 *
 * EntrySelectTo --
 *
 *	Modify the selection by moving its un-anchored end. This could make
 *	the selection either larger or smaller.
 *
 * Results:
 *	None.
 *
 * Side effects:
 *	The selection changes.
 *
 *----------------------------------------------------------------------
 */

static void
EntrySelectTo(
    Entry *entryPtr,		/* Information about widget. */
    int index)			/* Character index of element that is to
				 * become the "other" end of the selection. */
{
    int newFirst, newLast;

    /*
     * Grab the selection if we don't own it already.
     */

    if (!(entryPtr->flags & GOT_SELECTION) && (entryPtr->exportSelection)
	    && (!Tcl_IsSafe(entryPtr->interp))) {
	Tk_OwnSelection(entryPtr->tkwin, XA_PRIMARY, EntryLostSelection,
		entryPtr);
	entryPtr->flags |= GOT_SELECTION;
    }

    /*
     * Pick new starting and ending points for the selection.
     */

    if (entryPtr->selectAnchor > entryPtr->numChars) {
	entryPtr->selectAnchor = entryPtr->numChars;
    }
    if (entryPtr->selectAnchor <= index) {
	newFirst = entryPtr->selectAnchor;
	newLast = index;
    } else {
	newFirst = index;
	newLast = entryPtr->selectAnchor;
	if (newLast < 0) {
	    newFirst = newLast = -1;
	}
    }
    if ((entryPtr->selectFirst == newFirst)
	    && (entryPtr->selectLast == newLast)) {
	return;
    }
    entryPtr->selectFirst = newFirst;
    entryPtr->selectLast = newLast;
    EventuallyRedraw(entryPtr);
}

/*
 *----------------------------------------------------------------------
 *
 * EntryFetchSelection --
 *
 *	This function is called back by Tk when the selection is requested by
 *	someone. It returns part or all of the selection in a buffer provided
 *	by the caller.
 *
 * Results:
 *	The return value is the number of non-NULL bytes stored at buffer.
 *	Buffer is filled (or partially filled) with a NULL-terminated string
 *	containing part or all of the selection, as given by offset and
 *	maxBytes.
 *
 * Side effects:
 *	None.
 *
 *----------------------------------------------------------------------
 */

static int
EntryFetchSelection(
    ClientData clientData,	/* Information about entry widget. */
    int offset,			/* Byte offset within selection of first
				 * character to be returned. */
    char *buffer,		/* Location in which to place selection. */
    int maxBytes)		/* Maximum number of bytes to place at buffer,
				 * not including terminating NUL character. */
{
    Entry *entryPtr = clientData;
    int byteCount;
    const char *string;
    const char *selStart, *selEnd;

    if ((entryPtr->selectFirst < 0) || (!entryPtr->exportSelection)
	    || Tcl_IsSafe(entryPtr->interp)) {
	return -1;
    }
    string = entryPtr->displayString;
    selStart = Tcl_UtfAtIndex(string, entryPtr->selectFirst);
    selEnd = Tcl_UtfAtIndex(selStart,
	    entryPtr->selectLast - entryPtr->selectFirst);
    byteCount = selEnd - selStart - offset;
    if (byteCount > maxBytes) {
	byteCount = maxBytes;
    }
    if (byteCount <= 0) {
	return 0;
    }
    memcpy(buffer, selStart + offset, (size_t) byteCount);
    buffer[byteCount] = '\0';
    return byteCount;
}

/*
 *----------------------------------------------------------------------
 *
 * EntryLostSelection --
 *
 *	This function is called back by Tk when the selection is grabbed away
 *	from an entry widget.
 *
 * Results:
 *	None.
 *
 * Side effects:
 *	The existing selection is unhighlighted, and the window is marked as
 *	not containing a selection.
 *
 *----------------------------------------------------------------------
 */

static void
EntryLostSelection(
    ClientData clientData)	/* Information about entry widget. */
{
    Entry *entryPtr = clientData;

    entryPtr->flags &= ~GOT_SELECTION;

    /*
     * On Windows and Mac systems, we want to remember the selection for the
     * next time the focus enters the window. On Unix, we need to clear the
     * selection since it is always visible.
     * This is controlled by ::tk::AlwaysShowSelection.
     */

    if (TkpAlwaysShowSelection(entryPtr->tkwin)
	    && (entryPtr->selectFirst >= 0) && entryPtr->exportSelection
	    && (!Tcl_IsSafe(entryPtr->interp))) {
	entryPtr->selectFirst = -1;
	entryPtr->selectLast = -1;
	EventuallyRedraw(entryPtr);
    }
}

/*
 *----------------------------------------------------------------------
 *
 * EventuallyRedraw --
 *
 *	Ensure that an entry is eventually redrawn on the display.
 *
 * Results:
 *	None.
 *
 * Side effects:
 *	Information gets redisplayed. Right now we don't do selective
 *	redisplays: the whole window will be redrawn. This doesn't seem to
 *	hurt performance noticeably, but if it does then this could be
 *	changed.
 *
 *----------------------------------------------------------------------
 */

static void
EventuallyRedraw(
    Entry *entryPtr)		/* Information about widget. */
{
    if ((entryPtr->flags & ENTRY_DELETED) || !Tk_IsMapped(entryPtr->tkwin)) {
	return;
    }

    /*
     * Right now we don't do selective redisplays: the whole window will be
     * redrawn. This doesn't seem to hurt performance noticeably, but if it
     * does then this could be changed.
     */

    if (!(entryPtr->flags & REDRAW_PENDING)) {
	entryPtr->flags |= REDRAW_PENDING;
	Tcl_DoWhenIdle(DisplayEntry, entryPtr);
    }
}

/*
 *----------------------------------------------------------------------
 *
 * EntryVisibleRange --
 *
 *	Return information about the range of the entry that is currently
 *	visible.
 *
 * Results:
 *	*firstPtr and *lastPtr are modified to hold fractions between 0 and 1
 *	identifying the range of characters visible in the entry.
 *
 * Side effects:
 *	None.
 *
 *----------------------------------------------------------------------
 */

static void
EntryVisibleRange(
    Entry *entryPtr,		/* Information about widget. */
    double *firstPtr,		/* Return position of first visible character
				 * in widget. */
    double *lastPtr)		/* Return position of char just after last
				 * visible one. */
{
    int charsInWindow;

    if (entryPtr->numChars == 0) {
	*firstPtr = 0.0;
	*lastPtr = 1.0;
    } else {
	charsInWindow = Tk_PointToChar(entryPtr->textLayout,
		Tk_Width(entryPtr->tkwin) - entryPtr->inset
		- entryPtr->xWidth - entryPtr->layoutX - 1, 0);
	if (charsInWindow < entryPtr->numChars) {
	    charsInWindow++;
	}
	charsInWindow -= entryPtr->leftIndex;
	if (charsInWindow == 0) {
	    charsInWindow = 1;
	}

	*firstPtr = (double) entryPtr->leftIndex / entryPtr->numChars;
	*lastPtr = (double) (entryPtr->leftIndex + charsInWindow)
		/ entryPtr->numChars;
    }
}

/*
 *----------------------------------------------------------------------
 *
 * EntryUpdateScrollbar --
 *
 *	This function is invoked whenever information has changed in an entry
 *	in a way that would invalidate a scrollbar display. If there is an
 *	associated scrollbar, then this function updates it by invoking a Tcl
 *	command.
 *
 * Results:
 *	None.
 *
 * Side effects:
 *	A Tcl command is invoked, and an additional command may be
 *	invoked to process errors in the command.
 *
 *----------------------------------------------------------------------
 */

static void
EntryUpdateScrollbar(
    Entry *entryPtr)			/* Information about widget. */
{
    char firstStr[TCL_DOUBLE_SPACE], lastStr[TCL_DOUBLE_SPACE];
    int code;
    double first, last;
    Tcl_Interp *interp;
    Tcl_DString buf;

    if (entryPtr->scrollCmd == NULL) {
	return;
    }

    interp = entryPtr->interp;
    Tcl_Preserve(interp);
    EntryVisibleRange(entryPtr, &first, &last);
    Tcl_PrintDouble(NULL, first, firstStr);
    Tcl_PrintDouble(NULL, last, lastStr);
    Tcl_DStringInit(&buf);
    Tcl_DStringAppend(&buf, entryPtr->scrollCmd, -1);
    Tcl_DStringAppend(&buf, " ", -1);
    Tcl_DStringAppend(&buf, firstStr, -1);
    Tcl_DStringAppend(&buf, " ", -1);
    Tcl_DStringAppend(&buf, lastStr, -1);
    code = Tcl_EvalEx(interp, Tcl_DStringValue(&buf), -1, 0);
    Tcl_DStringFree(&buf);
    if (code != TCL_OK) {
	Tcl_AppendObjToErrorInfo(interp, Tcl_ObjPrintf(
		"\n    (horizontal scrolling command executed by %s)",
		Tk_PathName(entryPtr->tkwin)));
	Tcl_BackgroundException(interp, code);
    }
    Tcl_ResetResult(interp);
    Tcl_Release(interp);
}

/*
 *----------------------------------------------------------------------
 *
 * EntryBlinkProc --
 *
 *	This function is called as a timer handler to blink the insertion
 *	cursor off and on.
 *
 * Results:
 *	None.
 *
 * Side effects:
 *	The cursor gets turned on or off, redisplay gets invoked, and this
 *	function reschedules itself.
 *
 *----------------------------------------------------------------------
 */

static void
EntryBlinkProc(
    ClientData clientData)	/* Pointer to record describing entry. */
{
    Entry *entryPtr = clientData;

    if ((entryPtr->state == STATE_DISABLED) ||
	    (entryPtr->state == STATE_READONLY) ||
	    !(entryPtr->flags & GOT_FOCUS) || (entryPtr->insertOffTime == 0)) {
	return;
    }
    if (entryPtr->flags & CURSOR_ON) {
	entryPtr->flags &= ~CURSOR_ON;
	entryPtr->insertBlinkHandler = Tcl_CreateTimerHandler(
		entryPtr->insertOffTime, EntryBlinkProc, entryPtr);
    } else {
	entryPtr->flags |= CURSOR_ON;
	entryPtr->insertBlinkHandler = Tcl_CreateTimerHandler(
		entryPtr->insertOnTime, EntryBlinkProc, entryPtr);
    }
    EventuallyRedraw(entryPtr);
}

/*
 *----------------------------------------------------------------------
 *
 * EntryFocusProc --
 *
 *	This function is called whenever the entry gets or loses the input
 *	focus. It's also called whenever the window is reconfigured while it
 *	has the focus.
 *
 * Results:
 *	None.
 *
 * Side effects:
 *	The cursor gets turned on or off.
 *
 *----------------------------------------------------------------------
 */

static void
EntryFocusProc(
    Entry *entryPtr,		/* Entry that got or lost focus. */
    int gotFocus)		/* 1 means window is getting focus, 0 means
				 * it's losing it. */
{
    Tcl_DeleteTimerHandler(entryPtr->insertBlinkHandler);
    if (gotFocus) {
	entryPtr->flags |= GOT_FOCUS | CURSOR_ON;
	if (entryPtr->insertOffTime != 0) {
	    entryPtr->insertBlinkHandler = Tcl_CreateTimerHandler(
		    entryPtr->insertOnTime, EntryBlinkProc, entryPtr);
	}
	if (entryPtr->validate == VALIDATE_ALL ||
		entryPtr->validate == VALIDATE_FOCUS ||
		entryPtr->validate == VALIDATE_FOCUSIN) {
	    EntryValidateChange(entryPtr, NULL, entryPtr->string, -1,
		    VALIDATE_FOCUSIN);
	}
    } else {
	entryPtr->flags &= ~(GOT_FOCUS | CURSOR_ON);
	entryPtr->insertBlinkHandler = NULL;
	if (entryPtr->validate == VALIDATE_ALL ||
		entryPtr->validate == VALIDATE_FOCUS ||
		entryPtr->validate == VALIDATE_FOCUSOUT) {
	    EntryValidateChange(entryPtr, NULL, entryPtr->string, -1,
		    VALIDATE_FOCUSOUT);
	}
    }
    EventuallyRedraw(entryPtr);
}

/*
 *--------------------------------------------------------------
 *
 * EntryTextVarProc --
 *
 *	This function is invoked when someone changes the variable whose
 *	contents are to be displayed in an entry.
 *
 * Results:
 *	NULL is always returned.
 *
 * Side effects:
 *	The text displayed in the entry will change to match the variable.
 *
 *--------------------------------------------------------------
 */

	/* ARGSUSED */
static char *
EntryTextVarProc(
    ClientData clientData,	/* Information about button. */
    Tcl_Interp *interp,		/* Interpreter containing variable. */
    const char *name1,		/* Name of variable. */
    const char *name2,		/* Second part of variable name. */
    int flags)			/* Information about what happened. */
{
    Entry *entryPtr = clientData;
    const char *value;

    if (entryPtr->flags & ENTRY_DELETED) {
	/*
	 * Just abort early if we entered here while being deleted.
	 */
	return NULL;
    }

    /*
     * See ticket [5d991b82].
     */

    if (entryPtr->textVarName == NULL) {
	if (!(flags & TCL_INTERP_DESTROYED)) {
	    Tcl_UntraceVar2(interp, name1, name2,
		    TCL_GLOBAL_ONLY|TCL_TRACE_WRITES|TCL_TRACE_UNSETS,
		    EntryTextVarProc, clientData);
	}
 	return NULL;
     }

    /*
     * If the variable is unset, then immediately recreate it unless the whole
     * interpreter is going away.
     */

    if (flags & TCL_TRACE_UNSETS) {
	if ((flags & TCL_TRACE_DESTROYED) && !(flags & TCL_INTERP_DESTROYED)) {
	    Tcl_SetVar2(interp, entryPtr->textVarName, NULL,
		    entryPtr->string, TCL_GLOBAL_ONLY);
	    Tcl_TraceVar2(interp, entryPtr->textVarName, NULL,
		    TCL_GLOBAL_ONLY|TCL_TRACE_WRITES|TCL_TRACE_UNSETS,
		    EntryTextVarProc, clientData);
	    entryPtr->flags |= ENTRY_VAR_TRACED;
	}
	return NULL;
    }

    /*
     * Update the entry's text with the value of the variable, unless the
     * entry already has that value (this happens when the variable changes
     * value because we changed it because someone typed in the entry).
     */

    value = Tcl_GetVar2(interp, entryPtr->textVarName, NULL, TCL_GLOBAL_ONLY);
    if (value == NULL) {
	value = "";
    }
    EntrySetValue(entryPtr, value);
    return NULL;
}

/*
 *--------------------------------------------------------------
 *
 * EntryValidate --
 *
 *	This function is invoked when any character is added or removed from
 *	the entry widget, or a focus has trigerred validation.
 *
 * Results:

 *	TCL_OK if the validatecommand passes the new string. TCL_BREAK if the
 *	vcmd executed OK, but rejects the string. TCL_ERROR if an error
 *	occurred while executing the vcmd or a valid Tcl_Bool is not returned.
 *
 * Side effects:
 *	An error condition may arise
 *
 *--------------------------------------------------------------
 */

static int
EntryValidate(
     register Entry *entryPtr,	/* Entry that needs validation. */
     register char *cmd)	/* Validation command (NULL-terminated
				 * string). */
{
    register Tcl_Interp *interp = entryPtr->interp;
    int code, bool;

    code = Tcl_EvalEx(interp, cmd, -1, TCL_EVAL_GLOBAL | TCL_EVAL_DIRECT);

    /*
     * We accept TCL_OK and TCL_RETURN as valid return codes from the command
     * callback.
     */

    if (code != TCL_OK && code != TCL_RETURN) {
	Tcl_AppendObjToErrorInfo(interp, Tcl_ObjPrintf(
		"\n    (in validation command executed by %s)",
		Tk_PathName(entryPtr->tkwin)));
	Tcl_BackgroundException(interp, code);
	return TCL_ERROR;
    }

    /*
     * The command callback should return an acceptable Tcl boolean.
     */

    if (Tcl_GetBooleanFromObj(interp, Tcl_GetObjResult(interp),
	    &bool) != TCL_OK) {
	Tcl_AddErrorInfo(interp,
		 "\n    (invalid boolean result from validation command)");
	Tcl_BackgroundException(interp, TCL_ERROR);
	Tcl_ResetResult(interp);
	return TCL_ERROR;
    }

    Tcl_ResetResult(interp);
    return (bool ? TCL_OK : TCL_BREAK);
}

/*
 *--------------------------------------------------------------
 *
 * EntryValidateChange --
 *
 *	This function is invoked when any character is added or removed from
 *	the entry widget, or a focus has trigerred validation.
 *
 * Results:
 *	TCL_OK if the validatecommand accepts the new string, TCL_ERROR if any
 *	problems occurred with validatecommand.
 *
 * Side effects:
 *	The insertion/deletion may be aborted, and the validatecommand might
 *	turn itself off (if an error or loop condition arises).
 *
 *--------------------------------------------------------------
 */

static int
EntryValidateChange(
     register Entry *entryPtr,	/* Entry that needs validation. */
     const char *change,	/* Characters to be added/deleted
				 * (NUL-terminated string). */
     const char *newValue,	/* Potential new value of entry string */
     int index,			/* index of insert/delete, -1 otherwise */
     int type)			/* forced, delete, insert, focusin or
				 * focusout */
{
    int code, varValidate = (entryPtr->flags & VALIDATE_VAR);
    char *p;
    Tcl_DString script;

    if (entryPtr->validateCmd == NULL ||
	entryPtr->validate == VALIDATE_NONE) {
	return (varValidate ? TCL_ERROR : TCL_OK);
    }

    /*
     * If we're already validating, then we're hitting a loop condition Return
     * and set validate to 0 to disallow further validations and prevent
     * current validation from finishing
     */

    if (entryPtr->flags & VALIDATING) {
	entryPtr->validate = VALIDATE_NONE;
	return (varValidate ? TCL_ERROR : TCL_OK);
    }

    entryPtr->flags |= VALIDATING;

    /*
     * Now form command string and run through the -validatecommand
     */

    Tcl_DStringInit(&script);
    ExpandPercents(entryPtr, entryPtr->validateCmd,
	    change, newValue, index, type, &script);
    Tcl_DStringAppend(&script, "", 1);

    p = Tcl_DStringValue(&script);
    code = EntryValidate(entryPtr, p);
    Tcl_DStringFree(&script);

    /*
     * If e->validate has become VALIDATE_NONE during the validation, or we
     * now have VALIDATE_VAR set (from EntrySetValue) and didn't before, it
     * means that a loop condition almost occurred. Do not allow this
     * validation result to finish.
     */

    if (entryPtr->validate == VALIDATE_NONE
	    || (!varValidate && (entryPtr->flags & VALIDATE_VAR))) {
	code = TCL_ERROR;
    }

    /*
     * It's possible that the user deleted the entry during validation. In
     * that case, abort future validation and return an error.
     */

    if (entryPtr->flags & ENTRY_DELETED) {
	return TCL_ERROR;
    }

    /*
     * If validate will return ERROR, then disallow further validations
     * Otherwise, if it didn't accept the new string (returned TCL_BREAK) then
     * eval the invalidCmd (if it's set)
     */

    if (code == TCL_ERROR) {
	entryPtr->validate = VALIDATE_NONE;
    } else if (code == TCL_BREAK) {
	/*
	 * If we were doing forced validation (like via a variable trace) and
	 * the command returned 0, the we turn off validation because we
	 * assume that textvariables have precedence in managing the value.
	 * We also don't call the invcmd, as it may want to do entry
	 * manipulation which the setting of the var will later wipe anyway.
	 */

	if (varValidate) {
	    entryPtr->validate = VALIDATE_NONE;
	} else if (entryPtr->invalidCmd != NULL) {
	    int result;

	    Tcl_DStringInit(&script);
	    ExpandPercents(entryPtr, entryPtr->invalidCmd,
		    change, newValue, index, type, &script);
	    Tcl_DStringAppend(&script, "", 1);
	    p = Tcl_DStringValue(&script);
	    result = Tcl_EvalEx(entryPtr->interp, p, -1,
		    TCL_EVAL_GLOBAL | TCL_EVAL_DIRECT);
	    if (result != TCL_OK) {
		Tcl_AddErrorInfo(entryPtr->interp,
			"\n    (in invalidcommand executed by entry)");
		Tcl_BackgroundException(entryPtr->interp, result);
		code = TCL_ERROR;
		entryPtr->validate = VALIDATE_NONE;
	    }
	    Tcl_DStringFree(&script);

	    /*
	     * It's possible that the user deleted the entry during
	     * validation. In that case, abort future validation and return an
	     * error.
	     */

	    if (entryPtr->flags & ENTRY_DELETED) {
		return TCL_ERROR;
	    }
	}
    }

    entryPtr->flags &= ~VALIDATING;

    return code;
}

/*
 *--------------------------------------------------------------
 *
 * ExpandPercents --
 *
 *	Given a command and an event, produce a new command by replacing %
 *	constructs in the original command with information from the X event.
 *
 * Results:
 *	The new expanded command is appended to the dynamic string given by
 *	dsPtr.
 *
 * Side effects:
 *	None.
 *
 *--------------------------------------------------------------
 */

static void
ExpandPercents(
     register Entry *entryPtr,	/* Entry that needs validation. */
     register const char *before,
				/* Command containing percent expressions to
				 * be replaced. */
     const char *change,	/* Characters to added/deleted (NUL-terminated
				 * string). */
     const char *newValue,	/* Potential new value of entry string */
     int index,			/* index of insert/delete */
     int type,			/* INSERT or DELETE */
     Tcl_DString *dsPtr)	/* Dynamic string in which to append new
				 * command. */
{
    int spaceNeeded, cvtFlags;	/* Used to substitute string as proper Tcl
				 * list element. */
    int number, length;
    register const char *string;
    int ch;
    char numStorage[2*TCL_INTEGER_SPACE];

    while (1) {
	if (*before == '\0') {
	    break;
	}
	/*
	 * Find everything up to the next % character and append it to the
	 * result string.
	 */

	string = before;

	/*
	 * No need to convert '%', as it is in ascii range.
	 */

	string = Tcl_UtfFindFirst(before, '%');
	if (string == NULL) {
	    Tcl_DStringAppend(dsPtr, before, -1);
	    break;
	} else if (string != before) {
	    Tcl_DStringAppend(dsPtr, before, string-before);
	    before = string;
	}

	/*
	 * There's a percent sequence here. Process it.
	 */

	before++; /* skip over % */
	if (*before != '\0') {
	    before += TkUtfToUniChar(before, &ch);
	} else {
	    ch = '%';
	}
	if (type == VALIDATE_BUTTON) {
	    /*
	     * -command %-substitution
	     */

	    switch (ch) {
	    case 's':		/* Current string value of spinbox */
		string = entryPtr->string;
		break;
	    case 'd':		/* direction, up or down */
		string = change;
		break;
	    case 'W':		/* widget name */
		string = Tk_PathName(entryPtr->tkwin);
		break;
	    default:
		length = TkUniCharToUtf(ch, numStorage);
		numStorage[length] = '\0';
		string = numStorage;
		break;
	    }
	} else {
	    /*
	     * -validatecommand / -invalidcommand %-substitution
	     */

	    switch (ch) {
	    case 'd':		/* Type of call that caused validation */
		switch (type) {
		case VALIDATE_INSERT:
		    number = 1;
		    break;
		case VALIDATE_DELETE:
		    number = 0;
		    break;
		default:
		    number = -1;
		    break;
		}
		sprintf(numStorage, "%d", number);
		string = numStorage;
		break;
	    case 'i':		/* index of insert/delete */
		sprintf(numStorage, "%d", index);
		string = numStorage;
		break;
	    case 'P':		/* 'Peeked' new value of the string */
		string = newValue;
		break;
	    case 's':		/* Current string value of spinbox */
		string = entryPtr->string;
		break;
	    case 'S':		/* string to be inserted/deleted, if any */
		string = change;
		break;
	    case 'v':		/* type of validation currently set */
		string = validateStrings[entryPtr->validate];
		break;
	    case 'V':		/* type of validation in effect */
		switch (type) {
		case VALIDATE_INSERT:
		case VALIDATE_DELETE:
		    string = validateStrings[VALIDATE_KEY];
		    break;
		case VALIDATE_FORCED:
		    string = "forced";
		    break;
		default:
		    string = validateStrings[type];
		    break;
		}
		break;
	    case 'W': /* widget name */
		string = Tk_PathName(entryPtr->tkwin);
		break;
	    default:
		length = TkUniCharToUtf(ch, numStorage);
		numStorage[length] = '\0';
		string = numStorage;
		break;
	    }
	}

	spaceNeeded = Tcl_ScanCountedElement(string, -1, &cvtFlags);
	length = Tcl_DStringLength(dsPtr);
	Tcl_DStringSetLength(dsPtr, length + spaceNeeded);
	spaceNeeded = Tcl_ConvertCountedElement(string, -1,
		Tcl_DStringValue(dsPtr) + length,
		cvtFlags | TCL_DONT_USE_BRACES);
	Tcl_DStringSetLength(dsPtr, length + spaceNeeded);
    }
}

/*
 *--------------------------------------------------------------
 *
 * Tk_SpinboxObjCmd --
 *
 *	This function is invoked to process the "spinbox" Tcl command. See the
 *	user documentation for details on what it does.
 *
 * Results:
 *	A standard Tcl result.
 *
 * Side effects:
 *	See the user documentation.
 *
 *--------------------------------------------------------------
 */

int
Tk_SpinboxObjCmd(
    ClientData clientData,	/* NULL. */
    Tcl_Interp *interp,		/* Current interpreter. */
    int objc,			/* Number of arguments. */
    Tcl_Obj *const objv[])	/* Argument objects. */
{
    register Entry *entryPtr;
    register Spinbox *sbPtr;
    Tk_OptionTable optionTable;
    Tk_Window tkwin;
    char *tmp;

    if (objc < 2) {
	Tcl_WrongNumArgs(interp, 1, objv, "pathName ?-option value ...?");
	return TCL_ERROR;
    }

    tkwin = Tk_CreateWindowFromPath(interp, Tk_MainWindow(interp),
	    Tcl_GetString(objv[1]), NULL);
    if (tkwin == NULL) {
	return TCL_ERROR;
    }

    /*
     * Create the option table for this widget class. If it has already been
     * created, Tk will return the cached value.
     */

    optionTable = Tk_CreateOptionTable(interp, sbOptSpec);

    /*
     * Initialize the fields of the structure that won't be initialized by
     * ConfigureEntry, or that ConfigureEntry requires to be initialized
     * already (e.g. resource pointers). Only the non-NULL/0 data must be
     * initialized as memset covers the rest.
     */

    sbPtr = ckalloc(sizeof(Spinbox));
    entryPtr			= (Entry *) sbPtr;
    memset(sbPtr, 0, sizeof(Spinbox));

    entryPtr->tkwin		= tkwin;
    entryPtr->display		= Tk_Display(tkwin);
    entryPtr->interp		= interp;
    entryPtr->widgetCmd		= Tcl_CreateObjCommand(interp,
	    Tk_PathName(entryPtr->tkwin), SpinboxWidgetObjCmd, sbPtr,
	    EntryCmdDeletedProc);
    entryPtr->optionTable	= optionTable;
    entryPtr->type		= TK_SPINBOX;
    tmp				= ckalloc(1);
    tmp[0]			= '\0';
    entryPtr->string		= tmp;
    entryPtr->selectFirst	= -1;
    entryPtr->selectLast	= -1;

    entryPtr->cursor		= NULL;
    entryPtr->exportSelection	= 1;
    entryPtr->justify		= TK_JUSTIFY_LEFT;
    entryPtr->relief		= TK_RELIEF_FLAT;
    entryPtr->state		= STATE_NORMAL;
    entryPtr->displayString	= entryPtr->string;
    entryPtr->inset		= XPAD;
    entryPtr->textGC		= NULL;
    entryPtr->selTextGC		= NULL;
    entryPtr->highlightGC	= NULL;
    entryPtr->avgWidth		= 1;
    entryPtr->validate		= VALIDATE_NONE;

    sbPtr->selElement		= SEL_NONE;
    sbPtr->curElement		= SEL_NONE;
    sbPtr->bCursor		= NULL;
    sbPtr->repeatDelay		= 400;
    sbPtr->repeatInterval	= 100;
    sbPtr->fromValue		= 0.0;
    sbPtr->toValue		= 100.0;
    sbPtr->increment		= 1.0;
    sbPtr->formatBuf		= ckalloc(TCL_DOUBLE_SPACE);
    sbPtr->bdRelief		= TK_RELIEF_FLAT;
    sbPtr->buRelief		= TK_RELIEF_FLAT;

    entryPtr->placeholderGC	= 0;

    /*
     * Keep a hold of the associated tkwin until we destroy the spinbox,
     * otherwise Tk might free it while we still need it.
     */

    Tcl_Preserve(entryPtr->tkwin);

    Tk_SetClass(entryPtr->tkwin, "Spinbox");
    Tk_SetClassProcs(entryPtr->tkwin, &entryClass, entryPtr);
    Tk_CreateEventHandler(entryPtr->tkwin,
	    PointerMotionMask|ExposureMask|StructureNotifyMask|FocusChangeMask,
	    EntryEventProc, entryPtr);
    Tk_CreateSelHandler(entryPtr->tkwin, XA_PRIMARY, XA_STRING,
	    EntryFetchSelection, entryPtr, XA_STRING);

    if (Tk_InitOptions(interp, sbPtr, optionTable, tkwin)
	    != TCL_OK) {
	Tk_DestroyWindow(entryPtr->tkwin);
	return TCL_ERROR;
    }
    if (ConfigureEntry(interp, entryPtr, objc-2, objv+2) != TCL_OK) {
	goto error;
    }

    Tcl_SetObjResult(interp, TkNewWindowObj(entryPtr->tkwin));
    return TCL_OK;

  error:
    Tk_DestroyWindow(entryPtr->tkwin);
    return TCL_ERROR;
}

/*
 *--------------------------------------------------------------
 *
 * SpinboxWidgetObjCmd --
 *
 *	This function is invoked to process the Tcl command that corresponds
 *	to a widget managed by this module. See the user documentation for
 *	details on what it does.
 *
 * Results:
 *	A standard Tcl result.
 *
 * Side effects:
 *	See the user documentation.
 *
 *--------------------------------------------------------------
 */

static int
SpinboxWidgetObjCmd(
    ClientData clientData,	/* Information about spinbox widget. */
    Tcl_Interp *interp,		/* Current interpreter. */
    int objc,			/* Number of arguments. */
    Tcl_Obj *const objv[])	/* Argument objects. */
{
    Entry *entryPtr = clientData;
    Spinbox *sbPtr = clientData;
    int cmdIndex, selIndex, result;
    Tcl_Obj *objPtr;

    if (objc < 2) {
	Tcl_WrongNumArgs(interp, 1, objv, "option ?arg ...?");
	return TCL_ERROR;
    }

    /*
     * Parse the widget command by looking up the second token in the list of
     * valid command names.
     */

    result = Tcl_GetIndexFromObj(interp, objv[1], sbCmdNames,
	    "option", 0, &cmdIndex);
    if (result != TCL_OK) {
	return result;
    }

    Tcl_Preserve(entryPtr);
    switch ((enum sbCmd) cmdIndex) {
    case SB_CMD_BBOX: {
	int index, x, y, width, height;
	Tcl_Obj *bbox[4];

	if (objc != 3) {
	    Tcl_WrongNumArgs(interp, 2, objv, "index");
	    goto error;
	}
	if (GetEntryIndex(interp, entryPtr, Tcl_GetString(objv[2]),
		&index) != TCL_OK) {
	    goto error;
	}
	if ((index == entryPtr->numChars) && (index > 0)) {
	    index--;
	}
	Tk_CharBbox(entryPtr->textLayout, index, &x, &y, &width, &height);
	bbox[0] = Tcl_NewIntObj(x + entryPtr->layoutX);
	bbox[1] = Tcl_NewIntObj(y + entryPtr->layoutY);
	bbox[2] = Tcl_NewIntObj(width);
	bbox[3] = Tcl_NewIntObj(height);
	Tcl_SetObjResult(interp, Tcl_NewListObj(4, bbox));
	break;
    }

    case SB_CMD_CGET:
	if (objc != 3) {
	    Tcl_WrongNumArgs(interp, 2, objv, "option");
	    goto error;
	}

	objPtr = Tk_GetOptionValue(interp, entryPtr,
		entryPtr->optionTable, objv[2], entryPtr->tkwin);
	if (objPtr == NULL) {
	    goto error;
	}
	Tcl_SetObjResult(interp, objPtr);
	break;

    case SB_CMD_CONFIGURE:
	if (objc <= 3) {
	    objPtr = Tk_GetOptionInfo(interp, entryPtr,
		    entryPtr->optionTable, (objc == 3) ? objv[2] : NULL,
		    entryPtr->tkwin);
	    if (objPtr == NULL) {
		goto error;
	    }
	    Tcl_SetObjResult(interp, objPtr);
	} else {
	    result = ConfigureEntry(interp, entryPtr, objc-2, objv+2);
	}
	break;

    case SB_CMD_DELETE: {
	int first, last, code;

	if ((objc < 3) || (objc > 4)) {
	    Tcl_WrongNumArgs(interp, 2, objv, "firstIndex ?lastIndex?");
	    goto error;
	}
	if (GetEntryIndex(interp, entryPtr, Tcl_GetString(objv[2]),
		&first) != TCL_OK) {
	    goto error;
	}
	if (objc == 3) {
	    last = first + 1;
	} else {
	    if (GetEntryIndex(interp, entryPtr, Tcl_GetString(objv[3]),
		    &last) != TCL_OK) {
		goto error;
	    }
	}
	if ((last >= first) && (entryPtr->state == STATE_NORMAL)) {
	    code = DeleteChars(entryPtr, first, last - first);
            if (code != TCL_OK) {
                goto error;
            }
	}
	break;
    }

    case SB_CMD_GET:
	if (objc != 2) {
	    Tcl_WrongNumArgs(interp, 2, objv, NULL);
	    goto error;
	}
	Tcl_SetObjResult(interp, Tcl_NewStringObj(entryPtr->string, -1));
	break;

    case SB_CMD_ICURSOR:
	if (objc != 3) {
	    Tcl_WrongNumArgs(interp, 2, objv, "pos");
	    goto error;
	}
	if (GetEntryIndex(interp, entryPtr, Tcl_GetString(objv[2]),
		&entryPtr->insertPos) != TCL_OK) {
	    goto error;
	}
	EventuallyRedraw(entryPtr);
	break;

    case SB_CMD_IDENTIFY: {
	int x, y, elem;

	if (objc != 4) {
	    Tcl_WrongNumArgs(interp, 2, objv, "x y");
	    goto error;
	}
	if ((Tcl_GetIntFromObj(interp, objv[2], &x) != TCL_OK) ||
		(Tcl_GetIntFromObj(interp, objv[3], &y) != TCL_OK)) {
	    goto error;
	}
	elem = GetSpinboxElement(sbPtr, x, y);
	if (elem != SEL_NONE) {
	    Tcl_SetObjResult(interp,
		    Tcl_NewStringObj(selElementNames[elem], -1));
	}
	break;
    }

    case SB_CMD_INDEX: {
	int index;

	if (objc != 3) {
	    Tcl_WrongNumArgs(interp, 2, objv, "string");
	    goto error;
	}
	if (GetEntryIndex(interp, entryPtr, Tcl_GetString(objv[2]),
		&index) != TCL_OK) {
	    goto error;
	}
	Tcl_SetObjResult(interp, Tcl_NewIntObj(index));
	break;
    }

    case SB_CMD_INSERT: {
	int index, code;

	if (objc != 4) {
	    Tcl_WrongNumArgs(interp, 2, objv, "index text");
	    goto error;
	}
	if (GetEntryIndex(interp, entryPtr, Tcl_GetString(objv[2]),
		&index) != TCL_OK) {
	    goto error;
	}
	if (entryPtr->state == STATE_NORMAL) {
	    code = InsertChars(entryPtr, index, Tcl_GetString(objv[3]));
            if (code != TCL_OK) {
                goto error;
            }
	}
	break;
    }

    case SB_CMD_INVOKE:
	if (objc != 3) {
	    Tcl_WrongNumArgs(interp, 2, objv, "elemName");
	    goto error;
	}
	result = Tcl_GetIndexFromObj(interp, objv[2],
		selElementNames, "element", 0, &cmdIndex);
	if (result != TCL_OK) {
	    goto error;
	}
	if (entryPtr->state != STATE_DISABLED) {
	    if (SpinboxInvoke(interp, sbPtr, cmdIndex) != TCL_OK) {
		goto error;
	    }
	}
	break;

    case SB_CMD_SCAN: {
	int x;
	const char *minorCmd;

	if (objc != 4) {
	    Tcl_WrongNumArgs(interp, 2, objv, "mark|dragto x");
	    goto error;
	}
	if (Tcl_GetIntFromObj(interp, objv[3], &x) != TCL_OK) {
	    goto error;
	}

	minorCmd = Tcl_GetString(objv[2]);
	if (minorCmd[0] == 'm'
		&& (strncmp(minorCmd, "mark", strlen(minorCmd)) == 0)) {
	    entryPtr->scanMarkX = x;
	    entryPtr->scanMarkIndex = entryPtr->leftIndex;
	} else if ((minorCmd[0] == 'd')
		&& (strncmp(minorCmd, "dragto", strlen(minorCmd)) == 0)) {
	    EntryScanTo(entryPtr, x);
	} else {
	    Tcl_SetObjResult(interp, Tcl_ObjPrintf(
		    "bad scan option \"%s\": must be mark or dragto",
		    minorCmd));
	    Tcl_SetErrorCode(interp, "TCL", "LOOKUP", "INDEX", "scan option",
		    minorCmd, NULL);
	    goto error;
	}
	break;
    }

    case SB_CMD_SELECTION: {
	int index, index2;

	if (objc < 3) {
	    Tcl_WrongNumArgs(interp, 2, objv, "option ?index?");
	    goto error;
	}

	/*
	 * Parse the selection sub-command, using the command table
	 * "sbSelCmdNames" defined above.
	 */

	result = Tcl_GetIndexFromObj(interp, objv[2], sbSelCmdNames,
		"selection option", 0, &selIndex);
	if (result != TCL_OK) {
	    goto error;
	}

	/*
	 * Disabled entries don't allow the selection to be modified, but
	 * 'selection present' must return a boolean.
	 */

	if ((entryPtr->state == STATE_DISABLED)
		&& (selIndex != SB_SEL_PRESENT)) {
	    goto done;
	}

	switch (selIndex) {
	case SB_SEL_ADJUST:
	    if (objc != 4) {
		Tcl_WrongNumArgs(interp, 3, objv, "index");
		goto error;
	    }
	    if (GetEntryIndex(interp, entryPtr,
		    Tcl_GetString(objv[3]), &index) != TCL_OK) {
		goto error;
	    }
	    if (entryPtr->selectFirst >= 0) {
		int half1, half2;

		half1 = (entryPtr->selectFirst + entryPtr->selectLast)/2;
		half2 = (entryPtr->selectFirst + entryPtr->selectLast + 1)/2;
		if (index < half1) {
		    entryPtr->selectAnchor = entryPtr->selectLast;
		} else if (index > half2) {
		    entryPtr->selectAnchor = entryPtr->selectFirst;
		} else {
		    /*
		     * We're at about the halfway point in the selection; just
		     * keep the existing anchor.
		     */
		}
	    }
	    EntrySelectTo(entryPtr, index);
	    break;

	case SB_SEL_CLEAR:
	    if (objc != 3) {
		Tcl_WrongNumArgs(interp, 3, objv, NULL);
		goto error;
	    }
	    if (entryPtr->selectFirst >= 0) {
		entryPtr->selectFirst = -1;
		entryPtr->selectLast = -1;
		EventuallyRedraw(entryPtr);
	    }
	    goto done;

	case SB_SEL_FROM:
	    if (objc != 4) {
		Tcl_WrongNumArgs(interp, 3, objv, "index");
		goto error;
	    }
	    if (GetEntryIndex(interp, entryPtr,
		    Tcl_GetString(objv[3]), &index) != TCL_OK) {
		goto error;
	    }
	    entryPtr->selectAnchor = index;
	    break;

	case SB_SEL_PRESENT:
	    if (objc != 3) {
		Tcl_WrongNumArgs(interp, 3, objv, NULL);
		goto error;
	    }
	    Tcl_SetObjResult(interp, Tcl_NewBooleanObj(
		    entryPtr->selectFirst >= 0));
	    goto done;

	case SB_SEL_RANGE:
	    if (objc != 5) {
		Tcl_WrongNumArgs(interp, 3, objv, "start end");
		goto error;
	    }
	    if (GetEntryIndex(interp, entryPtr,
		    Tcl_GetString(objv[3]), &index) != TCL_OK) {
		goto error;
	    }
	    if (GetEntryIndex(interp, entryPtr,
		    Tcl_GetString(objv[4]),& index2) != TCL_OK) {
		goto error;
	    }
	    if (index >= index2) {
		entryPtr->selectFirst = -1;
		entryPtr->selectLast = -1;
	    } else {
		entryPtr->selectFirst = index;
		entryPtr->selectLast = index2;
	    }
	    if (!(entryPtr->flags & GOT_SELECTION)
		    && entryPtr->exportSelection
		    && (!Tcl_IsSafe(entryPtr->interp))) {
		Tk_OwnSelection(entryPtr->tkwin, XA_PRIMARY,
			EntryLostSelection, entryPtr);
		entryPtr->flags |= GOT_SELECTION;
	    }
	    EventuallyRedraw(entryPtr);
	    break;

	case SB_SEL_TO:
	    if (objc != 4) {
		Tcl_WrongNumArgs(interp, 3, objv, "index");
		goto error;
	    }
	    if (GetEntryIndex(interp, entryPtr,
		    Tcl_GetString(objv[3]), &index) != TCL_OK) {
		goto error;
	    }
	    EntrySelectTo(entryPtr, index);
	    break;

	case SB_SEL_ELEMENT:
	    if ((objc < 3) || (objc > 4)) {
		Tcl_WrongNumArgs(interp, 3, objv, "?elemName?");
		goto error;
	    }
	    if (objc == 3) {
		Tcl_SetObjResult(interp, Tcl_NewStringObj(
			selElementNames[sbPtr->selElement], -1));
	    } else {
		int lastElement = sbPtr->selElement;

		result = Tcl_GetIndexFromObj(interp, objv[3], selElementNames,
			"selection element", 0, &(sbPtr->selElement));
		if (result != TCL_OK) {
		    goto error;
		}
		if (lastElement != sbPtr->selElement) {
		    EventuallyRedraw(entryPtr);
		}
	    }
	    break;
	}
	break;
    }

    case SB_CMD_SET: {
	int code = TCL_OK;

	if (objc > 3) {
	    Tcl_WrongNumArgs(interp, 2, objv, "?string?");
	    goto error;
	}
	if (objc == 3) {
	    code = EntryValueChanged(entryPtr, Tcl_GetString(objv[2]));
            if (code != TCL_OK) {
                goto error;
            }
	}
	Tcl_SetObjResult(interp, Tcl_NewStringObj(entryPtr->string, -1));
	break;
    }

    case SB_CMD_VALIDATE: {
	int code;

	if (objc != 2) {
	    Tcl_WrongNumArgs(interp, 2, objv, NULL);
	    goto error;
	}
	selIndex = entryPtr->validate;
	entryPtr->validate = VALIDATE_ALL;
	code = EntryValidateChange(entryPtr, NULL, entryPtr->string,
		-1, VALIDATE_FORCED);
	if (entryPtr->validate != VALIDATE_NONE) {
	    entryPtr->validate = selIndex;
	}

	Tcl_SetObjResult(interp, Tcl_NewBooleanObj(code == TCL_OK));
	break;
    }

    case SB_CMD_XVIEW: {
	int index;

	if (objc == 2) {
	    double first, last;
	    Tcl_Obj *span[2];

	    EntryVisibleRange(entryPtr, &first, &last);
	    span[0] = Tcl_NewDoubleObj(first);
	    span[1] = Tcl_NewDoubleObj(last);
	    Tcl_SetObjResult(interp, Tcl_NewListObj(2, span));
	    goto done;
	} else if (objc == 3) {
	    if (GetEntryIndex(interp, entryPtr, Tcl_GetString(objv[2]),
		    &index) != TCL_OK) {
		goto error;
	    }
	} else {
	    double fraction;
	    int count;

	    index = entryPtr->leftIndex;
	    switch (Tk_GetScrollInfoObj(interp, objc, objv, &fraction,
		    &count)) {
	    case TK_SCROLL_ERROR:
		goto error;
	    case TK_SCROLL_MOVETO:
		index = (int) ((fraction * entryPtr->numChars) + 0.5);
		break;
	    case TK_SCROLL_PAGES: {
		int charsPerPage;

		charsPerPage = ((Tk_Width(entryPtr->tkwin)
			- 2 * entryPtr->inset - entryPtr->xWidth)
			/ entryPtr->avgWidth) - 2;
		if (charsPerPage < 1) {
		    charsPerPage = 1;
		}
		index += count * charsPerPage;
		break;
	    }
	    case TK_SCROLL_UNITS:
		index += count;
		break;
	    }
	}
	if (index >= entryPtr->numChars) {
	    index = entryPtr->numChars - 1;
	}
	if (index < 0) {
	    index = 0;
	}
	entryPtr->leftIndex = index;
	entryPtr->flags |= UPDATE_SCROLLBAR;
	EntryComputeGeometry(entryPtr);
	EventuallyRedraw(entryPtr);
	break;
    }
    }

  done:
    Tcl_Release(entryPtr);
    return result;

  error:
    Tcl_Release(entryPtr);
    return TCL_ERROR;
}

/*
 *---------------------------------------------------------------------------
 *
 * GetSpinboxElement --
 *
 *	Return the element associated with an x,y coord.
 *
 * Results:
 *	Element type as enum selelement.
 *
 * Side effects:
 *	None.
 *
 *---------------------------------------------------------------------------
 */

static int
GetSpinboxElement(
    Spinbox *sbPtr,		/* Spinbox for which the index is being
				 * specified. */
    int x, int y)		/* Widget-relative coordinates. */
{
    Entry *entryPtr = (Entry *) sbPtr;

    if ((x < 0) || (y < 0) || (y > Tk_Height(entryPtr->tkwin))
	    || (x > Tk_Width(entryPtr->tkwin))) {
	return SEL_NONE;
    }

    if (x > (Tk_Width(entryPtr->tkwin) - entryPtr->inset - entryPtr->xWidth)) {
	if (y > (Tk_Height(entryPtr->tkwin) / 2)) {
	    return SEL_BUTTONDOWN;
	} else {
	    return SEL_BUTTONUP;
	}
    }
    return SEL_ENTRY;
}

/*
 *--------------------------------------------------------------
 *
 * SpinboxInvoke --
 *
 *	This function is invoked when the invoke method for the widget is
 *	called.
 *
 * Results:
 *	TCL_OK.
 *
 * Side effects:
 *	A background error condition may arise when invoking the callback.
 *	The widget value may change.
 *
 *--------------------------------------------------------------
 */

static int
SpinboxInvoke(
    register Tcl_Interp *interp,/* Current interpreter. */
    register Spinbox *sbPtr,	/* Spinbox to invoke. */
    int element)		/* Element to invoke, either the "up" or
				 * "down" button. */
{
    Entry *entryPtr = (Entry *) sbPtr;
    const char *type;
    int code, up;
    Tcl_DString script;

    switch (element) {
    case SEL_BUTTONUP:
	type = "up";
	up = 1;
	break;
    case SEL_BUTTONDOWN:
	type = "down";
	up = 0;
	break;
    default:
	return TCL_OK;
    }

    code = TCL_OK;
    if (fabs(sbPtr->increment) > MIN_DBL_VAL) {
	if (sbPtr->listObj != NULL) {
	    Tcl_Obj *objPtr;

	    Tcl_ListObjIndex(interp, sbPtr->listObj, sbPtr->eIndex, &objPtr);
	    if (strcmp(Tcl_GetString(objPtr), entryPtr->string)) {
		/*
		 * Somehow the string changed from what we expected, so let's
		 * do a search on the list to see if the current value is
		 * there. If not, move to the first element of the list.
		 */

		int i, listc;
		size_t elemLen, length = entryPtr->numChars;
		const char *bytes;
		Tcl_Obj **listv;

		Tcl_ListObjGetElements(interp, sbPtr->listObj, &listc, &listv);
		for (i = 0; i < listc; i++) {
		    bytes = TkGetStringFromObj(listv[i], &elemLen);
		    if ((length == elemLen) &&
			    (memcmp(bytes, entryPtr->string,
				    length) == 0)) {
			sbPtr->eIndex = i;
			break;
		    }
		}
	    }
	    if (up) {
		if (++sbPtr->eIndex >= sbPtr->nElements) {
		    if (sbPtr->wrap) {
			sbPtr->eIndex = 0;
		    } else {
			sbPtr->eIndex = sbPtr->nElements-1;
		    }
		}
	    } else {
		if (--sbPtr->eIndex < 0) {
		    if (sbPtr->wrap) {
			sbPtr->eIndex = sbPtr->nElements-1;
		    } else {
			sbPtr->eIndex = 0;
		    }
		}
	    }
	    Tcl_ListObjIndex(interp, sbPtr->listObj, sbPtr->eIndex, &objPtr);
	    code = EntryValueChanged(entryPtr, Tcl_GetString(objPtr));
	} else if (!DOUBLES_EQ(sbPtr->fromValue, sbPtr->toValue)) {
	    double dvalue;

	    if (sscanf(entryPtr->string, "%lf", &dvalue) <= 0) {
		/*
		 * If the string doesn't scan as a double value, just
		 * use the -from value
		 */

		dvalue = sbPtr->fromValue;
	    } else if (up) {
		dvalue += sbPtr->increment;
		if (dvalue > sbPtr->toValue) {
		    if (sbPtr->wrap) {
			dvalue = sbPtr->fromValue;
		    } else {
			dvalue = sbPtr->toValue;
		    }
		} else if (dvalue < sbPtr->fromValue) {
		    /*
		     * It's possible that when pressing up, we are still less
		     * than the fromValue, because the user may have
		     * manipulated the value by hand.
		     */

		    dvalue = sbPtr->fromValue;
		}
	    } else {
		dvalue -= sbPtr->increment;
		if (dvalue < sbPtr->fromValue) {
		    if (sbPtr->wrap) {
			dvalue = sbPtr->toValue;
		    } else {
			dvalue = sbPtr->fromValue;
		    }
		} else if (dvalue > sbPtr->toValue) {
		    /*
		     * It's possible that when pressing down, we are still
		     * greater than the toValue, because the user may have
		     * manipulated the value by hand.
		     */

		    dvalue = sbPtr->toValue;
		}
	    }
	    sprintf(sbPtr->formatBuf, sbPtr->valueFormat, dvalue);
	    code = EntryValueChanged(entryPtr, sbPtr->formatBuf);
	}
    }
    if (code != TCL_OK) {
        return TCL_ERROR;
    }

    if (sbPtr->command != NULL) {
	Tcl_DStringInit(&script);
	ExpandPercents(entryPtr, sbPtr->command, type, "", 0,
		VALIDATE_BUTTON, &script);
	Tcl_DStringAppend(&script, "", 1);

	code = Tcl_EvalEx(interp, Tcl_DStringValue(&script), -1,
		TCL_EVAL_GLOBAL | TCL_EVAL_DIRECT);
	Tcl_DStringFree(&script);

	if (code != TCL_OK) {
	    Tcl_AddErrorInfo(interp,
		    "\n    (in command executed by spinbox)");
	    Tcl_BackgroundException(interp, code);

	    /*
	     * Yes, it's an error, but a bg one, so we return OK
	     */

	    return TCL_OK;
	}

	Tcl_ResetResult(interp);
    }

    return TCL_OK;
}

/*
 *----------------------------------------------------------------------
 *
 * ComputeFormat --
 *
 *	This function is invoked to recompute the "format" fields of a
 *	spinbox's widget record, which determines how the value of the dial is
 *	converted to a string.
 *
 * Results:
 *	Tcl result code.
 *
 * Side effects:
 *	The format fields of the spinbox are modified.
 *
 *----------------------------------------------------------------------
 */

static int
ComputeFormat(
     Spinbox *sbPtr)		/* Information about dial widget. */
{
    double maxValue, x;
    int mostSigDigit, numDigits, leastSigDigit, afterDecimal;
    int eDigits, fDigits;

    /*
     * Compute the displacement from the decimal of the most significant digit
     * required for any number in the dial's range.
     */

    if (sbPtr->reqFormat) {
	sbPtr->valueFormat = sbPtr->reqFormat;
	return TCL_OK;
    }

    maxValue = fabs(sbPtr->fromValue);
    x = fabs(sbPtr->toValue);
    if (x > maxValue) {
	maxValue = x;
    }
    if (maxValue == 0) {
	maxValue = 1;
    }
    mostSigDigit = (int) floor(log10(maxValue));

    if (fabs(sbPtr->increment) > MIN_DBL_VAL) {
	/*
	 * A increment was specified, so use it.
	 */

	leastSigDigit = (int) floor(log10(sbPtr->increment));
    } else {
	leastSigDigit = 0;
    }
    numDigits = mostSigDigit - leastSigDigit + 1;
    if (numDigits < 1) {
	numDigits = 1;
    }

    /*
     * Compute the number of characters required using "e" format and "f"
     * format, and then choose whichever one takes fewer characters.
     */

    eDigits = numDigits + 4;
    if (numDigits > 1) {
	eDigits++;		/* Decimal point. */
    }
    afterDecimal = numDigits - mostSigDigit - 1;
    if (afterDecimal < 0) {
	afterDecimal = 0;
    }
    fDigits = (mostSigDigit >= 0) ? mostSigDigit + afterDecimal : afterDecimal;
    if (afterDecimal > 0) {
	fDigits++;		/* Decimal point. */
    }
    if (mostSigDigit < 0) {
	fDigits++;		/* Zero to left of decimal point. */
    }
    if (fDigits <= eDigits) {
	sprintf(sbPtr->digitFormat, "%%.%df", afterDecimal);
    } else {
	sprintf(sbPtr->digitFormat, "%%.%de", numDigits-1);
    }
    sbPtr->valueFormat = sbPtr->digitFormat;
    return TCL_OK;
}

/*
 * Local Variables:
 * mode: c
 * c-basic-offset: 4
 * fill-column: 78
 * End:
 */<|MERGE_RESOLUTION|>--- conflicted
+++ resolved
@@ -1508,7 +1508,6 @@
     }
     entryPtr->textGC = gc;
 
-<<<<<<< HEAD
     if (entryPtr->placeholderColorPtr != NULL) {
 	gcValues.foreground = entryPtr->placeholderColorPtr->pixel;
     }
@@ -1519,10 +1518,7 @@
     }
     entryPtr->placeholderGC = gc;
 
-    if (entryPtr->selFgColorPtr) {
-=======
     if (entryPtr->selFgColorPtr != NULL) {
->>>>>>> 4224e395
 	gcValues.foreground = entryPtr->selFgColorPtr->pixel;
     } else {
         gcValues.foreground = colorPtr->pixel;
