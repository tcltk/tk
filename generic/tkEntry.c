/*
 * tkEntry.c --
 *
 *	This module implements entry and spinbox widgets for the Tk toolkit.
 *	An entry displays a string and allows the string to be edited. A
 *	spinbox expands on the entry by adding up/down buttons that control
 *	the value of the entry widget.
 *
 * Copyright (c) 1990-1994 The Regents of the University of California.
 * Copyright (c) 1994-1997 Sun Microsystems, Inc.
 * Copyright (c) 2000 Ajuba Solutions.
 * Copyright (c) 2002 ActiveState Corporation.
 *
 * See the file "license.terms" for information on usage and redistribution of
 * this file, and for a DISCLAIMER OF ALL WARRANTIES.
 */

#include "tkInt.h"
#include "tkEntry.h"
#include "default.h"

/*
 * The following macro defines how many extra pixels to leave on each side of
 * the text in the entry.
 */

#define XPAD 1
#define YPAD 1

/*
 * A comparison function for double values. For Spinboxes.
 */

#define MIN_DBL_VAL		1E-9
#define DOUBLES_EQ(d1, d2)	(fabs((d1) - (d2)) < MIN_DBL_VAL)


static const char *const stateStrings[] = {
    "disabled", "normal", "readonly", NULL
};

/*
 * Definitions for -validate option values:
 */

static const char *const validateStrings[] = {
    "all", "key", "focus", "focusin", "focusout", "none", NULL
};
enum validateType {
    VALIDATE_ALL, VALIDATE_KEY, VALIDATE_FOCUS,
    VALIDATE_FOCUSIN, VALIDATE_FOCUSOUT, VALIDATE_NONE,
    /*
     * These extra enums are for use with EntryValidateChange
     */
    VALIDATE_FORCED, VALIDATE_DELETE, VALIDATE_INSERT, VALIDATE_BUTTON
};
#define DEF_ENTRY_VALIDATE	"none"
#define DEF_ENTRY_INVALIDCMD	""

/*
 * Information used for Entry objv parsing.
 */

static const Tk_OptionSpec entryOptSpec[] = {
    {TK_OPTION_BORDER, "-background", "background", "Background",
	DEF_ENTRY_BG_COLOR, -1, Tk_Offset(Entry, normalBorder),
	0, DEF_ENTRY_BG_MONO, 0},
    {TK_OPTION_SYNONYM, "-bd", NULL, NULL,
	NULL, 0, -1, 0, "-borderwidth", 0},
    {TK_OPTION_SYNONYM, "-bg", NULL, NULL,
	NULL, 0, -1, 0, "-background", 0},
    {TK_OPTION_PIXELS, "-borderwidth", "borderWidth", "BorderWidth",
	DEF_ENTRY_BORDER_WIDTH, -1, Tk_Offset(Entry, borderWidth), 0, 0, 0},
    {TK_OPTION_CURSOR, "-cursor", "cursor", "Cursor",
	DEF_ENTRY_CURSOR, -1, Tk_Offset(Entry, cursor),
	TK_OPTION_NULL_OK, 0, 0},
    {TK_OPTION_BORDER, "-disabledbackground", "disabledBackground",
	"DisabledBackground", DEF_ENTRY_DISABLED_BG_COLOR, -1,
	Tk_Offset(Entry, disabledBorder), TK_OPTION_NULL_OK,
	(ClientData) DEF_ENTRY_DISABLED_BG_MONO, 0},
    {TK_OPTION_COLOR, "-disabledforeground", "disabledForeground",
	"DisabledForeground", DEF_ENTRY_DISABLED_FG, -1,
	Tk_Offset(Entry, dfgColorPtr), TK_OPTION_NULL_OK, 0, 0},
    {TK_OPTION_BOOLEAN, "-exportselection", "exportSelection",
	"ExportSelection", DEF_ENTRY_EXPORT_SELECTION, -1,
	Tk_Offset(Entry, exportSelection), 0, 0, 0},
    {TK_OPTION_SYNONYM, "-fg", "foreground", NULL,
	NULL, 0, -1, 0, "-foreground", 0},
    {TK_OPTION_FONT, "-font", "font", "Font",
	DEF_ENTRY_FONT, -1, Tk_Offset(Entry, tkfont), 0, 0, 0},
    {TK_OPTION_COLOR, "-foreground", "foreground", "Foreground",
	DEF_ENTRY_FG, -1, Tk_Offset(Entry, fgColorPtr), 0, 0, 0},
    {TK_OPTION_COLOR, "-highlightbackground", "highlightBackground",
	"HighlightBackground", DEF_ENTRY_HIGHLIGHT_BG,
	-1, Tk_Offset(Entry, highlightBgColorPtr), 0, 0, 0},
    {TK_OPTION_COLOR, "-highlightcolor", "highlightColor", "HighlightColor",
	DEF_ENTRY_HIGHLIGHT, -1, Tk_Offset(Entry, highlightColorPtr), 0, 0, 0},
    {TK_OPTION_PIXELS, "-highlightthickness", "highlightThickness",
	"HighlightThickness", DEF_ENTRY_HIGHLIGHT_WIDTH, -1,
	Tk_Offset(Entry, highlightWidth), 0, 0, 0},
    {TK_OPTION_BORDER, "-insertbackground", "insertBackground", "Foreground",
	DEF_ENTRY_INSERT_BG, -1, Tk_Offset(Entry, insertBorder), 0, 0, 0},
    {TK_OPTION_PIXELS, "-insertborderwidth", "insertBorderWidth",
	"BorderWidth", DEF_ENTRY_INSERT_BD_COLOR, -1,
	Tk_Offset(Entry, insertBorderWidth), 0,
	(ClientData) DEF_ENTRY_INSERT_BD_MONO, 0},
    {TK_OPTION_INT, "-insertofftime", "insertOffTime", "OffTime",
	DEF_ENTRY_INSERT_OFF_TIME, -1, Tk_Offset(Entry, insertOffTime),
	0, 0, 0},
    {TK_OPTION_INT, "-insertontime", "insertOnTime", "OnTime",
	DEF_ENTRY_INSERT_ON_TIME, -1, Tk_Offset(Entry, insertOnTime), 0, 0, 0},
    {TK_OPTION_PIXELS, "-insertwidth", "insertWidth", "InsertWidth",
	DEF_ENTRY_INSERT_WIDTH, -1, Tk_Offset(Entry, insertWidth), 0, 0, 0},
    {TK_OPTION_STRING, "-invalidcommand", "invalidCommand", "InvalidCommand",
	DEF_ENTRY_INVALIDCMD, -1, Tk_Offset(Entry, invalidCmd),
	TK_OPTION_NULL_OK, 0, 0},
    {TK_OPTION_SYNONYM, "-invcmd", NULL, NULL,
	NULL, 0, -1, 0, "-invalidcommand", 0},
    {TK_OPTION_JUSTIFY, "-justify", "justify", "Justify",
	DEF_ENTRY_JUSTIFY, -1, Tk_Offset(Entry, justify), 0, 0, 0},
    {TK_OPTION_STRING, "-placeholder", "placeHolder", "PlaceHolder",
	DEF_ENTRY_PLACEHOLDER, -1, Tk_Offset(Entry, placeholderString),
	TK_OPTION_NULL_OK, 0, 0},
    {TK_OPTION_COLOR, "-placeholderforeground", "placeholderForeground",
        "PlaceholderForeground", DEF_ENTRY_PLACEHOLDERFG, -1,
        Tk_Offset(Entry, placeholderColorPtr), 0, 0, 0},
    {TK_OPTION_BORDER, "-readonlybackground", "readonlyBackground",
	"ReadonlyBackground", DEF_ENTRY_READONLY_BG_COLOR, -1,
	Tk_Offset(Entry, readonlyBorder), TK_OPTION_NULL_OK,
	(ClientData) DEF_ENTRY_READONLY_BG_MONO, 0},
    {TK_OPTION_RELIEF, "-relief", "relief", "Relief",
	DEF_ENTRY_RELIEF, -1, Tk_Offset(Entry, relief), 0, 0, 0},
    {TK_OPTION_BORDER, "-selectbackground", "selectBackground", "Foreground",
	DEF_ENTRY_SELECT_COLOR, -1, Tk_Offset(Entry, selBorder),
	0, DEF_ENTRY_SELECT_MONO, 0},
    {TK_OPTION_PIXELS, "-selectborderwidth", "selectBorderWidth",
	"BorderWidth", DEF_ENTRY_SELECT_BD_COLOR, -1,
	Tk_Offset(Entry, selBorderWidth),
	0, DEF_ENTRY_SELECT_BD_MONO, 0},
    {TK_OPTION_COLOR, "-selectforeground", "selectForeground", "Background",
	DEF_ENTRY_SELECT_FG_COLOR, -1, Tk_Offset(Entry, selFgColorPtr),
	TK_OPTION_NULL_OK, DEF_ENTRY_SELECT_FG_MONO, 0},
    {TK_OPTION_STRING, "-show", "show", "Show",
	DEF_ENTRY_SHOW, -1, Tk_Offset(Entry, showChar),
	TK_OPTION_NULL_OK, 0, 0},
    {TK_OPTION_STRING_TABLE, "-state", "state", "State",
	DEF_ENTRY_STATE, -1, Tk_Offset(Entry, state),
	0, stateStrings, 0},
    {TK_OPTION_STRING, "-takefocus", "takeFocus", "TakeFocus",
	DEF_ENTRY_TAKE_FOCUS, -1, Tk_Offset(Entry, takeFocus),
	TK_OPTION_NULL_OK, 0, 0},
    {TK_OPTION_STRING, "-textvariable", "textVariable", "Variable",
	DEF_ENTRY_TEXT_VARIABLE, -1, Tk_Offset(Entry, textVarName),
	TK_OPTION_NULL_OK, 0, 0},
    {TK_OPTION_STRING_TABLE, "-validate", "validate", "Validate",
	DEF_ENTRY_VALIDATE, -1, Tk_Offset(Entry, validate),
	0, validateStrings, 0},
    {TK_OPTION_STRING, "-validatecommand", "validateCommand","ValidateCommand",
	NULL, -1, Tk_Offset(Entry, validateCmd), TK_OPTION_NULL_OK, 0, 0},
    {TK_OPTION_SYNONYM, "-vcmd", NULL, NULL,
	NULL, 0, -1, 0, "-validatecommand", 0},
    {TK_OPTION_INT, "-width", "width", "Width",
	DEF_ENTRY_WIDTH, -1, Tk_Offset(Entry, prefWidth), 0, 0, 0},
    {TK_OPTION_STRING, "-xscrollcommand", "xScrollCommand", "ScrollCommand",
	DEF_ENTRY_SCROLL_COMMAND, -1, Tk_Offset(Entry, scrollCmd),
	TK_OPTION_NULL_OK, 0, 0},
    {TK_OPTION_END, NULL, NULL, NULL, NULL, 0, -1, 0, 0, 0}
};

/*
 * Information used for Spinbox objv parsing.
 */

#define DEF_SPINBOX_REPEAT_DELAY	"400"
#define DEF_SPINBOX_REPEAT_INTERVAL	"100"

#define DEF_SPINBOX_CMD			""

#define DEF_SPINBOX_FROM		"0"
#define DEF_SPINBOX_TO			"0"
#define DEF_SPINBOX_INCREMENT		"1"
#define DEF_SPINBOX_FORMAT		""

#define DEF_SPINBOX_VALUES		""
#define DEF_SPINBOX_WRAP		"0"

static const Tk_OptionSpec sbOptSpec[] = {
    {TK_OPTION_BORDER, "-activebackground", "activeBackground", "Background",
	DEF_BUTTON_ACTIVE_BG_COLOR, -1, Tk_Offset(Spinbox, activeBorder),
	0, DEF_BUTTON_ACTIVE_BG_MONO, 0},
    {TK_OPTION_BORDER, "-background", "background", "Background",
	DEF_ENTRY_BG_COLOR, -1, Tk_Offset(Entry, normalBorder),
	0, DEF_ENTRY_BG_MONO, 0},
    {TK_OPTION_SYNONYM, "-bd", NULL, NULL,
	NULL, 0, -1, 0, "-borderwidth", 0},
    {TK_OPTION_SYNONYM, "-bg", NULL, NULL,
	NULL, 0, -1, 0, "-background", 0},
    {TK_OPTION_PIXELS, "-borderwidth", "borderWidth", "BorderWidth",
	DEF_ENTRY_BORDER_WIDTH, -1, Tk_Offset(Entry, borderWidth), 0, 0, 0},
    {TK_OPTION_BORDER, "-buttonbackground", "Button.background", "Background",
	DEF_BUTTON_BG_COLOR, -1, Tk_Offset(Spinbox, buttonBorder),
	0, DEF_BUTTON_BG_MONO, 0},
    {TK_OPTION_CURSOR, "-buttoncursor", "Button.cursor", "Cursor",
	DEF_BUTTON_CURSOR, -1, Tk_Offset(Spinbox, bCursor),
	TK_OPTION_NULL_OK, 0, 0},
    {TK_OPTION_RELIEF, "-buttondownrelief", "Button.relief", "Relief",
	DEF_BUTTON_RELIEF, -1, Tk_Offset(Spinbox, bdRelief), 0, 0, 0},
    {TK_OPTION_RELIEF, "-buttonuprelief", "Button.relief", "Relief",
	DEF_BUTTON_RELIEF, -1, Tk_Offset(Spinbox, buRelief), 0, 0, 0},
    {TK_OPTION_STRING, "-command", "command", "Command",
	DEF_SPINBOX_CMD, -1, Tk_Offset(Spinbox, command),
	TK_OPTION_NULL_OK, 0, 0},
    {TK_OPTION_CURSOR, "-cursor", "cursor", "Cursor",
	DEF_ENTRY_CURSOR, -1, Tk_Offset(Entry, cursor),
	TK_OPTION_NULL_OK, 0, 0},
    {TK_OPTION_BORDER, "-disabledbackground", "disabledBackground",
	"DisabledBackground", DEF_ENTRY_DISABLED_BG_COLOR, -1,
	Tk_Offset(Entry, disabledBorder), TK_OPTION_NULL_OK,
	(ClientData) DEF_ENTRY_DISABLED_BG_MONO, 0},
    {TK_OPTION_COLOR, "-disabledforeground", "disabledForeground",
	"DisabledForeground", DEF_ENTRY_DISABLED_FG, -1,
	Tk_Offset(Entry, dfgColorPtr), TK_OPTION_NULL_OK, 0, 0},
    {TK_OPTION_BOOLEAN, "-exportselection", "exportSelection",
	"ExportSelection", DEF_ENTRY_EXPORT_SELECTION, -1,
	Tk_Offset(Entry, exportSelection), 0, 0, 0},
    {TK_OPTION_SYNONYM, "-fg", "foreground", NULL,
	NULL, 0, -1, 0, "-foreground", 0},
    {TK_OPTION_FONT, "-font", "font", "Font",
	DEF_ENTRY_FONT, -1, Tk_Offset(Entry, tkfont), 0, 0, 0},
    {TK_OPTION_COLOR, "-foreground", "foreground", "Foreground",
	DEF_ENTRY_FG, -1, Tk_Offset(Entry, fgColorPtr), 0, 0, 0},
    {TK_OPTION_STRING, "-format", "format", "Format",
	DEF_SPINBOX_FORMAT, -1, Tk_Offset(Spinbox, reqFormat),
	TK_OPTION_NULL_OK, 0, 0},
    {TK_OPTION_DOUBLE, "-from", "from", "From",
	DEF_SPINBOX_FROM, -1, Tk_Offset(Spinbox, fromValue), 0, 0, 0},
    {TK_OPTION_COLOR, "-highlightbackground", "highlightBackground",
	"HighlightBackground", DEF_ENTRY_HIGHLIGHT_BG,
	-1, Tk_Offset(Entry, highlightBgColorPtr), 0, 0, 0},
    {TK_OPTION_COLOR, "-highlightcolor", "highlightColor", "HighlightColor",
	DEF_ENTRY_HIGHLIGHT, -1, Tk_Offset(Entry, highlightColorPtr), 0, 0, 0},
    {TK_OPTION_PIXELS, "-highlightthickness", "highlightThickness",
	"HighlightThickness", DEF_ENTRY_HIGHLIGHT_WIDTH, -1,
	Tk_Offset(Entry, highlightWidth), 0, 0, 0},
    {TK_OPTION_DOUBLE, "-increment", "increment", "Increment",
	DEF_SPINBOX_INCREMENT, -1, Tk_Offset(Spinbox, increment), 0, 0, 0},
    {TK_OPTION_BORDER, "-insertbackground", "insertBackground", "Foreground",
	DEF_ENTRY_INSERT_BG, -1, Tk_Offset(Entry, insertBorder), 0, 0, 0},
    {TK_OPTION_PIXELS, "-insertborderwidth", "insertBorderWidth",
	"BorderWidth", DEF_ENTRY_INSERT_BD_COLOR, -1,
	Tk_Offset(Entry, insertBorderWidth), 0,
	(ClientData) DEF_ENTRY_INSERT_BD_MONO, 0},
    {TK_OPTION_INT, "-insertofftime", "insertOffTime", "OffTime",
	DEF_ENTRY_INSERT_OFF_TIME, -1, Tk_Offset(Entry, insertOffTime),
	0, 0, 0},
    {TK_OPTION_INT, "-insertontime", "insertOnTime", "OnTime",
	DEF_ENTRY_INSERT_ON_TIME, -1, Tk_Offset(Entry, insertOnTime), 0, 0, 0},
    {TK_OPTION_PIXELS, "-insertwidth", "insertWidth", "InsertWidth",
	DEF_ENTRY_INSERT_WIDTH, -1, Tk_Offset(Entry, insertWidth), 0, 0, 0},
    {TK_OPTION_STRING, "-invalidcommand", "invalidCommand", "InvalidCommand",
	DEF_ENTRY_INVALIDCMD, -1, Tk_Offset(Entry, invalidCmd),
	TK_OPTION_NULL_OK, 0, 0},
    {TK_OPTION_SYNONYM, "-invcmd", NULL, NULL,
	NULL, 0, -1, 0, "-invalidcommand", 0},
    {TK_OPTION_JUSTIFY, "-justify", "justify", "Justify",
	DEF_ENTRY_JUSTIFY, -1, Tk_Offset(Entry, justify), 0, 0, 0},
    {TK_OPTION_STRING, "-placeholder", "placeHolder", "PlaceHolder",
	DEF_ENTRY_PLACEHOLDER, -1, Tk_Offset(Entry, placeholderString),
	TK_OPTION_NULL_OK, 0, 0},
    {TK_OPTION_COLOR, "-placeholderforeground", "placeholderForeground",
        "PlaceholderForeground", DEF_ENTRY_PLACEHOLDERFG, -1,
        Tk_Offset(Entry, placeholderColorPtr), 0, 0, 0},
    {TK_OPTION_RELIEF, "-relief", "relief", "Relief",
	DEF_ENTRY_RELIEF, -1, Tk_Offset(Entry, relief), 0, 0, 0},
    {TK_OPTION_BORDER, "-readonlybackground", "readonlyBackground",
	"ReadonlyBackground", DEF_ENTRY_READONLY_BG_COLOR, -1,
	Tk_Offset(Entry, readonlyBorder), TK_OPTION_NULL_OK,
	(ClientData) DEF_ENTRY_READONLY_BG_MONO, 0},
    {TK_OPTION_INT, "-repeatdelay", "repeatDelay", "RepeatDelay",
	DEF_SPINBOX_REPEAT_DELAY, -1, Tk_Offset(Spinbox, repeatDelay),
	0, 0, 0},
    {TK_OPTION_INT, "-repeatinterval", "repeatInterval", "RepeatInterval",
	DEF_SPINBOX_REPEAT_INTERVAL, -1, Tk_Offset(Spinbox, repeatInterval),
	0, 0, 0},
    {TK_OPTION_BORDER, "-selectbackground", "selectBackground", "Foreground",
	DEF_ENTRY_SELECT_COLOR, -1, Tk_Offset(Entry, selBorder),
	0, DEF_ENTRY_SELECT_MONO, 0},
    {TK_OPTION_PIXELS, "-selectborderwidth", "selectBorderWidth",
	"BorderWidth", DEF_ENTRY_SELECT_BD_COLOR, -1,
	Tk_Offset(Entry, selBorderWidth),
	0, DEF_ENTRY_SELECT_BD_MONO, 0},
    {TK_OPTION_COLOR, "-selectforeground", "selectForeground", "Background",
	DEF_ENTRY_SELECT_FG_COLOR, -1, Tk_Offset(Entry, selFgColorPtr),
	TK_OPTION_NULL_OK, DEF_ENTRY_SELECT_FG_MONO, 0},
    {TK_OPTION_STRING_TABLE, "-state", "state", "State",
	DEF_ENTRY_STATE, -1, Tk_Offset(Entry, state),
	0, stateStrings, 0},
    {TK_OPTION_STRING, "-takefocus", "takeFocus", "TakeFocus",
	DEF_ENTRY_TAKE_FOCUS, -1, Tk_Offset(Entry, takeFocus),
	TK_OPTION_NULL_OK, 0, 0},
    {TK_OPTION_STRING, "-textvariable", "textVariable", "Variable",
	DEF_ENTRY_TEXT_VARIABLE, -1, Tk_Offset(Entry, textVarName),
	TK_OPTION_NULL_OK, 0, 0},
    {TK_OPTION_DOUBLE, "-to", "to", "To",
	DEF_SPINBOX_TO, -1, Tk_Offset(Spinbox, toValue), 0, 0, 0},
    {TK_OPTION_STRING_TABLE, "-validate", "validate", "Validate",
	DEF_ENTRY_VALIDATE, -1, Tk_Offset(Entry, validate),
	0, validateStrings, 0},
    {TK_OPTION_STRING, "-validatecommand", "validateCommand","ValidateCommand",
	NULL, -1, Tk_Offset(Entry, validateCmd), TK_OPTION_NULL_OK, 0, 0},
    {TK_OPTION_STRING, "-values", "values", "Values",
	DEF_SPINBOX_VALUES, -1, Tk_Offset(Spinbox, valueStr),
	TK_OPTION_NULL_OK, 0, 0},
    {TK_OPTION_SYNONYM, "-vcmd", NULL, NULL,
	NULL, 0, -1, 0, "-validatecommand", 0},
    {TK_OPTION_INT, "-width", "width", "Width",
	DEF_ENTRY_WIDTH, -1, Tk_Offset(Entry, prefWidth), 0, 0, 0},
    {TK_OPTION_BOOLEAN, "-wrap", "wrap", "Wrap",
	DEF_SPINBOX_WRAP, -1, Tk_Offset(Spinbox, wrap), 0, 0, 0},
    {TK_OPTION_STRING, "-xscrollcommand", "xScrollCommand", "ScrollCommand",
	DEF_ENTRY_SCROLL_COMMAND, -1, Tk_Offset(Entry, scrollCmd),
	TK_OPTION_NULL_OK, 0, 0},
    {TK_OPTION_END, NULL, NULL, NULL, NULL, 0, -1, 0, 0, 0}
};

/*
 * The following tables define the entry widget commands (and sub-commands)
 * and map the indexes into the string tables into enumerated types used to
 * dispatch the entry widget command.
 */

static const char *const entryCmdNames[] = {
    "bbox", "cget", "configure", "delete", "get", "icursor", "index",
    "insert", "scan", "selection", "validate", "xview", NULL
};

enum entryCmd {
    COMMAND_BBOX, COMMAND_CGET, COMMAND_CONFIGURE, COMMAND_DELETE,
    COMMAND_GET, COMMAND_ICURSOR, COMMAND_INDEX, COMMAND_INSERT,
    COMMAND_SCAN, COMMAND_SELECTION, COMMAND_VALIDATE, COMMAND_XVIEW
};

static const char *const selCmdNames[] = {
    "adjust", "clear", "from", "present", "range", "to", NULL
};

enum selCmd {
    SELECTION_ADJUST, SELECTION_CLEAR, SELECTION_FROM,
    SELECTION_PRESENT, SELECTION_RANGE, SELECTION_TO
};

/*
 * The following tables define the spinbox widget commands (and sub-commands)
 * and map the indexes into the string tables into enumerated types used to
 * dispatch the spinbox widget command.
 */

static const char *const sbCmdNames[] = {
    "bbox", "cget", "configure", "delete", "get", "icursor", "identify",
    "index", "insert", "invoke", "scan", "selection", "set",
    "validate", "xview", NULL
};

enum sbCmd {
    SB_CMD_BBOX, SB_CMD_CGET, SB_CMD_CONFIGURE, SB_CMD_DELETE,
    SB_CMD_GET, SB_CMD_ICURSOR, SB_CMD_IDENTIFY, SB_CMD_INDEX,
    SB_CMD_INSERT, SB_CMD_INVOKE, SB_CMD_SCAN, SB_CMD_SELECTION,
    SB_CMD_SET, SB_CMD_VALIDATE, SB_CMD_XVIEW
};

static const char *const sbSelCmdNames[] = {
    "adjust", "clear", "element", "from", "present", "range", "to", NULL
};

enum sbselCmd {
    SB_SEL_ADJUST, SB_SEL_CLEAR, SB_SEL_ELEMENT, SB_SEL_FROM,
    SB_SEL_PRESENT, SB_SEL_RANGE, SB_SEL_TO
};

/*
 * Extra for selection of elements
 */

/*
 * This is the string array corresponding to the enum in selelement. If you
 * modify them, you must modify the strings here.
 */

static const char *const selElementNames[] = {
    "none", "buttondown", "buttonup", NULL, "entry"
};

/*
 * Flags for GetEntryIndex function:
 */

#define ZERO_OK			1
#define LAST_PLUS_ONE_OK	2

/*
 * Forward declarations for functions defined later in this file:
 */

static int		ConfigureEntry(Tcl_Interp *interp, Entry *entryPtr,
			    int objc, Tcl_Obj *const objv[]);
static int		DeleteChars(Entry *entryPtr, int index, int count);
static void		DestroyEntry(void *memPtr);
static void		DisplayEntry(ClientData clientData);
static void		EntryBlinkProc(ClientData clientData);
static void		EntryCmdDeletedProc(ClientData clientData);
static void		EntryComputeGeometry(Entry *entryPtr);
static void		EntryEventProc(ClientData clientData,
			    XEvent *eventPtr);
static void		EntryFocusProc(Entry *entryPtr, int gotFocus);
static int		EntryFetchSelection(ClientData clientData, int offset,
			    char *buffer, int maxBytes);
static void		EntryLostSelection(ClientData clientData);
static void		EventuallyRedraw(Entry *entryPtr);
static void		EntryScanTo(Entry *entryPtr, int y);
static void		EntrySetValue(Entry *entryPtr, const char *value);
static void		EntrySelectTo(Entry *entryPtr, int index);
static char *		EntryTextVarProc(ClientData clientData,
			    Tcl_Interp *interp, const char *name1,
			    const char *name2, int flags);
static void		EntryUpdateScrollbar(Entry *entryPtr);
static int		EntryValidate(Entry *entryPtr, char *cmd);
static int		EntryValidateChange(Entry *entryPtr, const char *change,
			    const char *newStr, int index, int type);
static void		ExpandPercents(Entry *entryPtr, const char *before,
			    const char *change, const char *newStr, int index,
			    int type, Tcl_DString *dsPtr);
static int		EntryValueChanged(Entry *entryPtr,
			    const char *newValue);
static void		EntryVisibleRange(Entry *entryPtr,
			    double *firstPtr, double *lastPtr);
static int		EntryWidgetObjCmd(ClientData clientData,
			    Tcl_Interp *interp, int objc,
			    Tcl_Obj *const objv[]);
static void		EntryWorldChanged(ClientData instanceData);
static int		GetEntryIndex(Tcl_Interp *interp, Entry *entryPtr,
			    const char *string, int *indexPtr);
static int		InsertChars(Entry *entryPtr, int index, const char *string);

/*
 * These forward declarations are the spinbox specific ones:
 */

static int		SpinboxWidgetObjCmd(ClientData clientData,
			    Tcl_Interp *interp, int objc,
			    Tcl_Obj *const objv[]);
static int		GetSpinboxElement(Spinbox *sbPtr, int x, int y);
static int		SpinboxInvoke(Tcl_Interp *interp, Spinbox *sbPtr,
			    int element);
static int		ComputeFormat(Spinbox *sbPtr);

/*
 * The structure below defines widget class behavior by means of functions
 * that can be invoked from generic window code.
 */

static const Tk_ClassProcs entryClass = {
    sizeof(Tk_ClassProcs),	/* size */
    EntryWorldChanged,		/* worldChangedProc */
    NULL,			/* createProc */
    NULL			/* modalProc */
};

/*
 *--------------------------------------------------------------
 *
 * Tk_EntryObjCmd --
 *
 *	This function is invoked to process the "entry" Tcl command. See the
 *	user documentation for details on what it does.
 *
 * Results:
 *	A standard Tcl result.
 *
 * Side effects:
 *	See the user documentation.
 *
 *--------------------------------------------------------------
 */

int
Tk_EntryObjCmd(
    ClientData clientData,	/* NULL. */
    Tcl_Interp *interp,		/* Current interpreter. */
    int objc,			/* Number of arguments. */
    Tcl_Obj *const objv[])	/* Argument objects. */
{
    register Entry *entryPtr;
    Tk_OptionTable optionTable;
    Tk_Window tkwin;
    char *tmp;

    if (objc < 2) {
	Tcl_WrongNumArgs(interp, 1, objv, "pathName ?-option value ...?");
	return TCL_ERROR;
    }

    tkwin = Tk_CreateWindowFromPath(interp, Tk_MainWindow(interp),
	    Tcl_GetString(objv[1]), NULL);
    if (tkwin == NULL) {
	return TCL_ERROR;
    }

    /*
     * Create the option table for this widget class. If it has already been
     * created, Tk will return the cached value.
     */

    optionTable = Tk_CreateOptionTable(interp, entryOptSpec);

    /*
     * Initialize the fields of the structure that won't be initialized by
     * ConfigureEntry, or that ConfigureEntry requires to be initialized
     * already (e.g. resource pointers). Only the non-NULL/0 data must be
     * initialized as memset covers the rest.
     */

    entryPtr = ckalloc(sizeof(Entry));
    memset(entryPtr, 0, sizeof(Entry));

    entryPtr->tkwin		= tkwin;
    entryPtr->display		= Tk_Display(tkwin);
    entryPtr->interp		= interp;
    entryPtr->widgetCmd		= Tcl_CreateObjCommand(interp,
	    Tk_PathName(entryPtr->tkwin), EntryWidgetObjCmd, entryPtr,
	    EntryCmdDeletedProc);
    entryPtr->optionTable	= optionTable;
    entryPtr->type		= TK_ENTRY;
    tmp				= ckalloc(1);
    tmp[0]			= '\0';
    entryPtr->string		= tmp;
    entryPtr->selectFirst	= -1;
    entryPtr->selectLast	= -1;

    entryPtr->cursor		= 0;
    entryPtr->exportSelection	= 1;
    entryPtr->justify		= TK_JUSTIFY_LEFT;
    entryPtr->relief		= TK_RELIEF_FLAT;
    entryPtr->state		= STATE_NORMAL;
    entryPtr->displayString	= entryPtr->string;
    entryPtr->inset		= XPAD;
    entryPtr->textGC		= 0;
    entryPtr->selTextGC		= 0;
    entryPtr->highlightGC	= 0;
    entryPtr->avgWidth		= 1;
    entryPtr->validate		= VALIDATE_NONE;

    entryPtr->placeholderGC	= None;

    /*
     * Keep a hold of the associated tkwin until we destroy the entry,
     * otherwise Tk might free it while we still need it.
     */

    Tcl_Preserve(entryPtr->tkwin);

    Tk_SetClass(entryPtr->tkwin, "Entry");
    Tk_SetClassProcs(entryPtr->tkwin, &entryClass, entryPtr);
    Tk_CreateEventHandler(entryPtr->tkwin,
	    ExposureMask|StructureNotifyMask|FocusChangeMask,
	    EntryEventProc, entryPtr);
    Tk_CreateSelHandler(entryPtr->tkwin, XA_PRIMARY, XA_STRING,
	    EntryFetchSelection, entryPtr, XA_STRING);

    if ((Tk_InitOptions(interp, entryPtr, optionTable, tkwin)
	    != TCL_OK) ||
	    (ConfigureEntry(interp, entryPtr, objc-2, objv+2) != TCL_OK)) {
	Tk_DestroyWindow(entryPtr->tkwin);
	return TCL_ERROR;
    }

    Tcl_SetObjResult(interp, TkNewWindowObj(entryPtr->tkwin));
    return TCL_OK;
}

/*
 *--------------------------------------------------------------
 *
 * EntryWidgetObjCmd --
 *
 *	This function is invoked to process the Tcl command that corresponds
 *	to a widget managed by this module. See the user documentation for
 *	details on what it does.
 *
 * Results:
 *	A standard Tcl result.
 *
 * Side effects:
 *	See the user documentation.
 *
 *--------------------------------------------------------------
 */

static int
EntryWidgetObjCmd(
    ClientData clientData,	/* Information about entry widget. */
    Tcl_Interp *interp,		/* Current interpreter. */
    int objc,			/* Number of arguments. */
    Tcl_Obj *const objv[])	/* Argument objects. */
{
    Entry *entryPtr = clientData;
    int cmdIndex, selIndex, result;
    Tcl_Obj *objPtr;

    if (objc < 2) {
	Tcl_WrongNumArgs(interp, 1, objv, "option ?arg ...?");
	return TCL_ERROR;
    }

    /*
     * Parse the widget command by looking up the second token in the list of
     * valid command names.
     */

    result = Tcl_GetIndexFromObj(interp, objv[1], entryCmdNames, "option", 0,
	    &cmdIndex);
    if (result != TCL_OK) {
	return result;
    }

    Tcl_Preserve(entryPtr);
    switch ((enum entryCmd) cmdIndex) {
    case COMMAND_BBOX: {
	int index, x, y, width, height;
	Tcl_Obj *bbox[4];

	if (objc != 3) {
	    Tcl_WrongNumArgs(interp, 2, objv, "index");
	    goto error;
	}
	if (GetEntryIndex(interp, entryPtr, Tcl_GetString(objv[2]),
		&index) != TCL_OK) {
	    goto error;
	}
	if ((index == entryPtr->numChars) && (index > 0)) {
	    index--;
	}
	Tk_CharBbox(entryPtr->textLayout, index, &x, &y, &width, &height);
	bbox[0] = Tcl_NewIntObj(x + entryPtr->layoutX);
	bbox[1] = Tcl_NewIntObj(y + entryPtr->layoutY);
	bbox[2] = Tcl_NewIntObj(width);
	bbox[3] = Tcl_NewIntObj(height);
	Tcl_SetObjResult(interp, Tcl_NewListObj(4, bbox));
	break;
    }

    case COMMAND_CGET:
	if (objc != 3) {
	    Tcl_WrongNumArgs(interp, 2, objv, "option");
	    goto error;
	}

	objPtr = Tk_GetOptionValue(interp, entryPtr,
		entryPtr->optionTable, objv[2], entryPtr->tkwin);
	if (objPtr == NULL) {
	    goto error;
	}
	Tcl_SetObjResult(interp, objPtr);
	break;

    case COMMAND_CONFIGURE:
	if (objc <= 3) {
	    objPtr = Tk_GetOptionInfo(interp, entryPtr,
		    entryPtr->optionTable,
		    (objc == 3) ? objv[2] : NULL,
		    entryPtr->tkwin);
	    if (objPtr == NULL) {
		goto error;
	    }
	    Tcl_SetObjResult(interp, objPtr);
	} else {
	    result = ConfigureEntry(interp, entryPtr, objc-2, objv+2);
	}
	break;

    case COMMAND_DELETE: {
	int first, last, code;

	if ((objc < 3) || (objc > 4)) {
	    Tcl_WrongNumArgs(interp, 2, objv, "firstIndex ?lastIndex?");
	    goto error;
	}
	if (GetEntryIndex(interp, entryPtr, Tcl_GetString(objv[2]),
		&first) != TCL_OK) {
	    goto error;
	}
	if (objc == 3) {
	    last = first + 1;
	} else if (GetEntryIndex(interp, entryPtr, Tcl_GetString(objv[3]),
		&last) != TCL_OK) {
	    goto error;
	}
	if ((last >= first) && (entryPtr->state == STATE_NORMAL)) {
	    code = DeleteChars(entryPtr, first, last - first);
            if (code != TCL_OK) {
                goto error;
            }
	}
	break;
    }

    case COMMAND_GET:
	if (objc != 2) {
	    Tcl_WrongNumArgs(interp, 2, objv, NULL);
	    goto error;
	}
	Tcl_SetObjResult(interp, Tcl_NewStringObj(entryPtr->string, -1));
	break;

    case COMMAND_ICURSOR:
	if (objc != 3) {
	    Tcl_WrongNumArgs(interp, 2, objv, "pos");
	    goto error;
	}
	if (GetEntryIndex(interp, entryPtr, Tcl_GetString(objv[2]),
		&entryPtr->insertPos) != TCL_OK) {
	    goto error;
	}
	EventuallyRedraw(entryPtr);
	break;

    case COMMAND_INDEX: {
	int index;

	if (objc != 3) {
	    Tcl_WrongNumArgs(interp, 2, objv, "string");
	    goto error;
	}
	if (GetEntryIndex(interp, entryPtr, Tcl_GetString(objv[2]),
		&index) != TCL_OK) {
	    goto error;
	}
	Tcl_SetObjResult(interp, Tcl_NewIntObj(index));
	break;
    }

    case COMMAND_INSERT: {
	int index, code;

	if (objc != 4) {
	    Tcl_WrongNumArgs(interp, 2, objv, "index text");
	    goto error;
	}
	if (GetEntryIndex(interp, entryPtr, Tcl_GetString(objv[2]),
		&index) != TCL_OK) {
	    goto error;
	}
	if (entryPtr->state == STATE_NORMAL) {
	    code = InsertChars(entryPtr, index, Tcl_GetString(objv[3]));
            if (code != TCL_OK) {
                goto error;
            }
	}
	break;
    }

    case COMMAND_SCAN: {
	int x;
	const char *minorCmd;

	if (objc != 4) {
	    Tcl_WrongNumArgs(interp, 2, objv, "mark|dragto x");
	    goto error;
	}
	if (Tcl_GetIntFromObj(interp, objv[3], &x) != TCL_OK) {
	    goto error;
	}

	minorCmd = Tcl_GetString(objv[2]);
	if (minorCmd[0] == 'm'
		&& (strncmp(minorCmd, "mark", strlen(minorCmd)) == 0)) {
	    entryPtr->scanMarkX = x;
	    entryPtr->scanMarkIndex = entryPtr->leftIndex;
	} else if ((minorCmd[0] == 'd')
		&& (strncmp(minorCmd, "dragto", strlen(minorCmd)) == 0)) {
	    EntryScanTo(entryPtr, x);
	} else {
	    Tcl_SetObjResult(interp, Tcl_ObjPrintf(
		    "bad scan option \"%s\": must be mark or dragto",
		    minorCmd));
	    Tcl_SetErrorCode(interp, "TCL", "LOOKUP", "INDEX", "scan option",
		    minorCmd, NULL);
	    goto error;
	}
	break;
    }

    case COMMAND_SELECTION: {
	int index, index2;

	if (objc < 3) {
	    Tcl_WrongNumArgs(interp, 2, objv, "option ?index?");
	    goto error;
	}

	/*
	 * Parse the selection sub-command, using the command table
	 * "selCmdNames" defined above.
	 */

	result = Tcl_GetIndexFromObj(interp, objv[2], selCmdNames,
		"selection option", 0, &selIndex);
	if (result != TCL_OK) {
	    goto error;
	}

	/*
	 * Disabled entries don't allow the selection to be modified, but
	 * 'selection present' must return a boolean.
	 */

	if ((entryPtr->state == STATE_DISABLED)
		&& (selIndex != SELECTION_PRESENT)) {
	    goto done;
	}

	switch (selIndex) {
	case SELECTION_ADJUST:
	    if (objc != 4) {
		Tcl_WrongNumArgs(interp, 3, objv, "index");
		goto error;
	    }
	    if (GetEntryIndex(interp, entryPtr,
		    Tcl_GetString(objv[3]), &index) != TCL_OK) {
		goto error;
	    }
	    if (entryPtr->selectFirst >= 0) {
		int half1, half2;

		half1 = (entryPtr->selectFirst + entryPtr->selectLast)/2;
		half2 = (entryPtr->selectFirst + entryPtr->selectLast + 1)/2;
		if (index < half1) {
		    entryPtr->selectAnchor = entryPtr->selectLast;
		} else if (index > half2) {
		    entryPtr->selectAnchor = entryPtr->selectFirst;
		} else {
		    /*
		     * We're at about the halfway point in the selection; just
		     * keep the existing anchor.
		     */
		}
	    }
	    EntrySelectTo(entryPtr, index);
	    break;

	case SELECTION_CLEAR:
	    if (objc != 3) {
		Tcl_WrongNumArgs(interp, 3, objv, NULL);
		goto error;
	    }
	    if (entryPtr->selectFirst >= 0) {
		entryPtr->selectFirst = -1;
		entryPtr->selectLast = -1;
		EventuallyRedraw(entryPtr);
	    }
	    goto done;

	case SELECTION_FROM:
	    if (objc != 4) {
		Tcl_WrongNumArgs(interp, 3, objv, "index");
		goto error;
	    }
	    if (GetEntryIndex(interp, entryPtr,
		    Tcl_GetString(objv[3]), &index) != TCL_OK) {
		goto error;
	    }
	    entryPtr->selectAnchor = index;
	    break;

	case SELECTION_PRESENT:
	    if (objc != 3) {
		Tcl_WrongNumArgs(interp, 3, objv, NULL);
		goto error;
	    }
	    Tcl_SetObjResult(interp,
		    Tcl_NewBooleanObj(entryPtr->selectFirst >= 0));
	    goto done;

	case SELECTION_RANGE:
	    if (objc != 5) {
		Tcl_WrongNumArgs(interp, 3, objv, "start end");
		goto error;
	    }
	    if (GetEntryIndex(interp, entryPtr, Tcl_GetString(objv[3]),
		    &index) != TCL_OK) {
		goto error;
	    }
	    if (GetEntryIndex(interp, entryPtr, Tcl_GetString(objv[4]),
		    &index2) != TCL_OK) {
		goto error;
	    }
	    if (index >= index2) {
		entryPtr->selectFirst = -1;
		entryPtr->selectLast = -1;
	    } else {
		entryPtr->selectFirst = index;
		entryPtr->selectLast = index2;
	    }
	    if (!(entryPtr->flags & GOT_SELECTION)
		    && (entryPtr->exportSelection)
		    && (!Tcl_IsSafe(entryPtr->interp))) {
		Tk_OwnSelection(entryPtr->tkwin, XA_PRIMARY,
			EntryLostSelection, entryPtr);
		entryPtr->flags |= GOT_SELECTION;
	    }
	    EventuallyRedraw(entryPtr);
	    break;

	case SELECTION_TO:
	    if (objc != 4) {
		Tcl_WrongNumArgs(interp, 3, objv, "index");
		goto error;
	    }
	    if (GetEntryIndex(interp, entryPtr,
		    Tcl_GetString(objv[3]), &index) != TCL_OK) {
		goto error;
	    }
	    EntrySelectTo(entryPtr, index);
	    break;
	}
	break;
    }

    case COMMAND_VALIDATE: {
	int code;

	if (objc != 2) {
	    Tcl_WrongNumArgs(interp, 2, objv, NULL);
	    goto error;
	}
	selIndex = entryPtr->validate;
	entryPtr->validate = VALIDATE_ALL;
	code = EntryValidateChange(entryPtr, NULL, entryPtr->string,
		-1, VALIDATE_FORCED);
	if (entryPtr->validate != VALIDATE_NONE) {
	    entryPtr->validate = selIndex;
	}
	Tcl_SetObjResult(interp, Tcl_NewBooleanObj(code == TCL_OK));
	break;
    }

    case COMMAND_XVIEW: {
	int index;

	if (objc == 2) {
	    double first, last;
	    Tcl_Obj *span[2];

	    EntryVisibleRange(entryPtr, &first, &last);
	    span[0] = Tcl_NewDoubleObj(first);
	    span[1] = Tcl_NewDoubleObj(last);
	    Tcl_SetObjResult(interp, Tcl_NewListObj(2, span));
	    goto done;
	} else if (objc == 3) {
	    if (GetEntryIndex(interp, entryPtr, Tcl_GetString(objv[2]),
		    &index) != TCL_OK) {
		goto error;
	    }
	} else {
	    double fraction;
	    int count;

	    index = entryPtr->leftIndex;
	    switch (Tk_GetScrollInfoObj(interp, objc, objv, &fraction,
		    &count)) {
	    case TK_SCROLL_ERROR:
		goto error;
	    case TK_SCROLL_MOVETO:
		index = (int) ((fraction * entryPtr->numChars) + 0.5);
		break;
	    case TK_SCROLL_PAGES: {
		int charsPerPage;

		charsPerPage = ((Tk_Width(entryPtr->tkwin)
			- 2 * entryPtr->inset) / entryPtr->avgWidth) - 2;
		if (charsPerPage < 1) {
		    charsPerPage = 1;
		}
		index += count * charsPerPage;
		break;
	    }
	    case TK_SCROLL_UNITS:
		index += count;
		break;
	    }
	}
	if (index >= entryPtr->numChars) {
	    index = entryPtr->numChars - 1;
	}
	if (index < 0) {
	    index = 0;
	}
	entryPtr->leftIndex = index;
	entryPtr->flags |= UPDATE_SCROLLBAR;
	EntryComputeGeometry(entryPtr);
	EventuallyRedraw(entryPtr);
	break;
    }
    }

  done:
    Tcl_Release(entryPtr);
    return result;

  error:
    Tcl_Release(entryPtr);
    return TCL_ERROR;
}

/*
 *----------------------------------------------------------------------
 *
 * DestroyEntry --
 *
 *	This function is invoked by Tcl_EventuallyFree or Tcl_Release to clean
 *	up the internal structure of an entry at a safe time (when no-one is
 *	using it anymore).
 *
 * Results:
 *	None.
 *
 * Side effects:
 *	Everything associated with the entry is freed up.
 *
 *----------------------------------------------------------------------
 */

static void
DestroyEntry(
    void *memPtr)		/* Info about entry widget. */
{
    Entry *entryPtr = memPtr;

    /*
     * Free up all the stuff that requires special handling, then let
     * Tk_FreeOptions handle all the standard option-related stuff.
     */

    ckfree((char *)entryPtr->string);
    if (entryPtr->textVarName != NULL) {
	Tcl_UntraceVar2(entryPtr->interp, entryPtr->textVarName,
		NULL, TCL_GLOBAL_ONLY|TCL_TRACE_WRITES|TCL_TRACE_UNSETS,
		EntryTextVarProc, entryPtr);
	entryPtr->flags &= ~ENTRY_VAR_TRACED;
    }
    if (entryPtr->textGC) {
	Tk_FreeGC(entryPtr->display, entryPtr->textGC);
    }
    if (entryPtr->selTextGC) {
	Tk_FreeGC(entryPtr->display, entryPtr->selTextGC);
    }
    Tcl_DeleteTimerHandler(entryPtr->insertBlinkHandler);
    if (entryPtr->displayString != entryPtr->string) {
	ckfree((char *)entryPtr->displayString);
    }
    if (entryPtr->type == TK_SPINBOX) {
	Spinbox *sbPtr = (Spinbox *) entryPtr;

	if (sbPtr->listObj) {
	    Tcl_DecrRefCount(sbPtr->listObj);
	    sbPtr->listObj = NULL;
	}
	if (sbPtr->formatBuf) {
	    ckfree(sbPtr->formatBuf);
	}
    }
    Tk_FreeTextLayout(entryPtr->textLayout);
    Tk_FreeConfigOptions((char *) entryPtr, entryPtr->optionTable,
	    entryPtr->tkwin);
    Tcl_Release(entryPtr->tkwin);
    entryPtr->tkwin = NULL;

    ckfree(entryPtr);
}

/*
 *----------------------------------------------------------------------
 *
 * ConfigureEntry --
 *
 *	This function is called to process an argv/argc list, plus the Tk
 *	option database, in order to configure (or reconfigure) an entry
 *	widget.
 *
 * Results:
 *	The return value is a standard Tcl result. If TCL_ERROR is returned,
 *	then the interp's result contains an error message.
 *
 * Side effects:
 *	Configuration information, such as colors, border width, etc. get set
 *	for entryPtr; old resources get freed, if there were any.
 *
 *----------------------------------------------------------------------
 */

static int
ConfigureEntry(
    Tcl_Interp *interp,		/* Used for error reporting. */
    Entry *entryPtr,		/* Information about widget; may or may not
				 * already have values for some fields. */
    int objc,			/* Number of valid entries in argv. */
    Tcl_Obj *const objv[])	/* Argument objects. */
{
    Tk_SavedOptions savedOptions;
    Tk_3DBorder border;
    Tcl_Obj *errorResult = NULL;
    Spinbox *sbPtr = (Spinbox *) entryPtr;
				/* Only used when this widget is of type
				 * TK_SPINBOX */
    char *oldValues = NULL;	/* lint initialization */
    char *oldFormat = NULL;	/* lint initialization */
    int error;
    int oldExport = 0;		/* lint initialization */
    int valuesChanged = 0;	/* lint initialization */
    double oldFrom = 0.0;	/* lint initialization */
    double oldTo = 0.0;		/* lint initialization */
    int code;

    /*
     * Eliminate any existing trace on a variable monitored by the entry.
     */

    if ((entryPtr->textVarName != NULL)
	    && (entryPtr->flags & ENTRY_VAR_TRACED)) {
	Tcl_UntraceVar2(interp, entryPtr->textVarName, NULL,
		TCL_GLOBAL_ONLY|TCL_TRACE_WRITES|TCL_TRACE_UNSETS,
		EntryTextVarProc, entryPtr);
	entryPtr->flags &= ~ENTRY_VAR_TRACED;
    }

    /*
     * Store old values that we need to effect certain behavior if they change
     * value.
     */

    oldExport = (entryPtr->exportSelection) && (!Tcl_IsSafe(entryPtr->interp));
    if (entryPtr->type == TK_SPINBOX) {
	oldValues = sbPtr->valueStr;
	oldFormat = sbPtr->reqFormat;
	oldFrom = sbPtr->fromValue;
	oldTo = sbPtr->toValue;
    }

    for (error = 0; error <= 1; error++) {
	if (!error) {
	    /*
	     * First pass: set options to new values.
	     */

	    if (Tk_SetOptions(interp, entryPtr,
		    entryPtr->optionTable, objc, objv,
		    entryPtr->tkwin, &savedOptions, NULL) != TCL_OK) {
		continue;
	    }
	} else {
	    /*
	     * Second pass: restore options to old values.
	     */

	    errorResult = Tcl_GetObjResult(interp);
	    Tcl_IncrRefCount(errorResult);
	    Tk_RestoreSavedOptions(&savedOptions);
	}

	/*
	 * A few other options also need special processing, such as parsing
	 * the geometry and setting the background from a 3-D border.
	 */

	if ((entryPtr->state == STATE_DISABLED) &&
		(entryPtr->disabledBorder != NULL)) {
	    border = entryPtr->disabledBorder;
	} else if ((entryPtr->state == STATE_READONLY) &&
		(entryPtr->readonlyBorder != NULL)) {
	    border = entryPtr->readonlyBorder;
	} else {
	    border = entryPtr->normalBorder;
	}
	Tk_SetBackgroundFromBorder(entryPtr->tkwin, border);

	if (entryPtr->insertWidth <= 0) {
	    entryPtr->insertWidth = 2;
	}
	if (entryPtr->insertBorderWidth > entryPtr->insertWidth/2) {
	    entryPtr->insertBorderWidth = entryPtr->insertWidth/2;
	}

	if (entryPtr->type == TK_SPINBOX) {
	    if (sbPtr->fromValue > sbPtr->toValue) {
                /*
                 * Swap -from and -to values.
                 */

                double tmpFromTo = sbPtr->fromValue;

                sbPtr->fromValue = sbPtr->toValue;
                sbPtr->toValue = tmpFromTo;
            }

	    if (sbPtr->reqFormat && (oldFormat != sbPtr->reqFormat)) {
		/*
		 * Make sure that the given format is somewhat correct, and
		 * calculate the minimum space we'll need for the values as
		 * strings.
		 */

		int min, max;
		size_t formatLen, formatSpace = TCL_DOUBLE_SPACE;
		char fbuf[4], *fmt = sbPtr->reqFormat;

		formatLen = strlen(fmt);
		if ((fmt[0] != '%') || (fmt[formatLen-1] != 'f')) {
		badFormatOpt:
		    Tcl_SetObjResult(interp, Tcl_ObjPrintf(
			    "bad spinbox format specifier \"%s\"",
			    sbPtr->reqFormat));
		    Tcl_SetErrorCode(interp, "TK", "SPINBOX", "FORMAT_SANITY",
			    NULL);
		    continue;
		}
		if ((sscanf(fmt, "%%%d.%d%[f]", &min, &max, fbuf) == 3)
			&& (max >= 0)) {
		    formatSpace = min + max + 1;
		} else if (((sscanf(fmt, "%%.%d%[f]", &min, fbuf) == 2)
			|| (sscanf(fmt, "%%%d%[f]", &min, fbuf) == 2)
			|| (sscanf(fmt, "%%%d.%[f]", &min, fbuf) == 2))
			&& (min >= 0)) {
		    formatSpace = min + 1;
		} else {
		    goto badFormatOpt;
		}
		if (formatSpace < TCL_DOUBLE_SPACE) {
		    formatSpace = TCL_DOUBLE_SPACE;
		}
		sbPtr->formatBuf = ckrealloc(sbPtr->formatBuf, formatSpace);

		/*
		 * We perturb the value of oldFrom to allow us to go into the
		 * branch below that will reformat the displayed value.
		 */

		oldFrom = sbPtr->fromValue - 1;
	    }

	    /*
	     * See if we have to rearrange our listObj data.
	     */

	    if (oldValues != sbPtr->valueStr) {
		if (sbPtr->listObj != NULL) {
		    Tcl_DecrRefCount(sbPtr->listObj);
		}
		sbPtr->listObj = NULL;
		if (sbPtr->valueStr != NULL) {
		    Tcl_Obj *newObjPtr;
		    int nelems;

		    newObjPtr = Tcl_NewStringObj(sbPtr->valueStr, -1);
		    if (Tcl_ListObjLength(interp, newObjPtr, &nelems)
			    != TCL_OK) {
			valuesChanged = -1;
			continue;
		    }
		    sbPtr->listObj = newObjPtr;
		    Tcl_IncrRefCount(sbPtr->listObj);
		    sbPtr->nElements = nelems;
		    sbPtr->eIndex = 0;
		    valuesChanged++;
		}
	    }
	}

	/*
	 * Restart the cursor timing sequence in case the on-time or off-time
	 * just changed. Set validate temporarily to none, so the configure
	 * doesn't cause it to be triggered.
	 */

	if (entryPtr->flags & GOT_FOCUS) {
	    int validate = entryPtr->validate;

	    entryPtr->validate = VALIDATE_NONE;
	    EntryFocusProc(entryPtr, 1);
	    entryPtr->validate = validate;
	}

	/*
	 * Claim the selection if we've suddenly started exporting it.
	 */

	if (entryPtr->exportSelection && (!oldExport)
		&& (!Tcl_IsSafe(entryPtr->interp))
		&& (entryPtr->selectFirst != -1)
		&& !(entryPtr->flags & GOT_SELECTION)) {
	    Tk_OwnSelection(entryPtr->tkwin, XA_PRIMARY, EntryLostSelection,
		    entryPtr);
	    entryPtr->flags |= GOT_SELECTION;
	}

	/*
	 * Recompute the window's geometry and arrange for it to be
	 * redisplayed.
	 */

	Tk_SetInternalBorder(entryPtr->tkwin,
		entryPtr->borderWidth + entryPtr->highlightWidth);
	if (entryPtr->highlightWidth <= 0) {
	    entryPtr->highlightWidth = 0;
	}
	entryPtr->inset = entryPtr->highlightWidth
		+ entryPtr->borderWidth + XPAD;
	break;
    }
    if (!error) {
	Tk_FreeSavedOptions(&savedOptions);
    }

    /*
     * If the entry is tied to the value of a variable, create the variable if
     * it doesn't exist, and set the entry's value from the variable's value.
     */

    if (entryPtr->textVarName != NULL) {
	const char *value;

	value = Tcl_GetVar2(interp, entryPtr->textVarName, NULL, TCL_GLOBAL_ONLY);
	if (value == NULL) {

            /*
             * Since any trace on the textvariable was eliminated above,
             * the only possible reason for EntryValueChanged to return
             * an error is that the textvariable lives in a namespace
             * that does not (yet) exist. Indeed, namespaces are not
             * automatically created as needed. Don't trap this error
             * here, better do it below when attempting to trace the
             * variable.
             */

	    EntryValueChanged(entryPtr, NULL);
	} else {
	    EntrySetValue(entryPtr, value);
	}
    }

    if (entryPtr->type == TK_SPINBOX) {
	ComputeFormat(sbPtr);

	if (valuesChanged > 0) {
	    Tcl_Obj *objPtr;

	    /*
	     * No check for error return, because there shouldn't be one given
	     * the check for valid list above.
	     */

	    Tcl_ListObjIndex(interp, sbPtr->listObj, 0, &objPtr);

            /*
	     * No check for error return here as well, because any possible
	     * error will be trapped below when attempting tracing.
	     */

            EntryValueChanged(entryPtr, Tcl_GetString(objPtr));
	} else if ((sbPtr->valueStr == NULL)
		&& !DOUBLES_EQ(sbPtr->fromValue, sbPtr->toValue)
		&& (!DOUBLES_EQ(sbPtr->fromValue, oldFrom)
			|| !DOUBLES_EQ(sbPtr->toValue, oldTo))) {
	    /*
	     * If the valueStr is empty and -from && -to are specified, check
	     * to see if the current string is within the range. If not, it
	     * will be constrained to the nearest edge. If the current string
	     * isn't a double value, we set it to -from.
	     */

	    double dvalue;

	    if (sscanf(entryPtr->string, "%lf", &dvalue) <= 0) {
		/* Scan failure */
		dvalue = sbPtr->fromValue;
	    } else if (dvalue > sbPtr->toValue) {
		dvalue = sbPtr->toValue;
	    } else if (dvalue < sbPtr->fromValue) {
		dvalue = sbPtr->fromValue;
	    }
	    sprintf(sbPtr->formatBuf, sbPtr->valueFormat, dvalue);

            /*
	     * No check for error return here as well, because any possible
	     * error will be trapped below when attempting tracing.
	     */

	    EntryValueChanged(entryPtr, sbPtr->formatBuf);
	}
    }

    /*
     * Set up a trace on the variable's value after we've possibly constrained
     * the value according to new -from/-to values.
     */

    if ((entryPtr->textVarName != NULL)
	    && !(entryPtr->flags & ENTRY_VAR_TRACED)) {
	code = Tcl_TraceVar2(interp, entryPtr->textVarName,
		NULL, TCL_GLOBAL_ONLY|TCL_TRACE_WRITES|TCL_TRACE_UNSETS,
		EntryTextVarProc, entryPtr);
        if (code != TCL_OK) {
            return TCL_ERROR;
        }
        entryPtr->flags |= ENTRY_VAR_TRACED;
    }

    EntryWorldChanged(entryPtr);
    if (error) {
	Tcl_SetObjResult(interp, errorResult);
	Tcl_DecrRefCount(errorResult);
	return TCL_ERROR;
    } else {
	return TCL_OK;
    }
}

/*
 *---------------------------------------------------------------------------
 *
 * EntryWorldChanged --
 *
 *	This function is called when the world has changed in some way and the
 *	widget needs to recompute all its graphics contexts and determine its
 *	new geometry.
 *
 * Results:
 *	None.
 *
 * Side effects:
 *	Entry will be relayed out and redisplayed.
 *
 *---------------------------------------------------------------------------
 */

static void
EntryWorldChanged(
    ClientData instanceData)	/* Information about widget. */
{
    XGCValues gcValues;
    GC gc = 0;
    unsigned long mask;
    Tk_3DBorder border;
    XColor *colorPtr;
    Entry *entryPtr = instanceData;

    entryPtr->avgWidth = Tk_TextWidth(entryPtr->tkfont, "0", 1);
    if (entryPtr->avgWidth == 0) {
	entryPtr->avgWidth = 1;
    }

    if (entryPtr->type == TK_SPINBOX) {
	/*
	 * Compute the button width for a spinbox
	 */

	entryPtr->xWidth = entryPtr->avgWidth + 2 * (1+XPAD);
	if (entryPtr->xWidth < 11) {
	    entryPtr->xWidth = 11; /* we want a min visible size */
	}
    }

    /*
     * Default background and foreground are from the normal state. In a
     * disabled state, both of those may be overridden; in the readonly state,
     * the background may be overridden.
     */

    border = entryPtr->normalBorder;
    colorPtr = entryPtr->fgColorPtr;
    switch (entryPtr->state) {
    case STATE_DISABLED:
	if (entryPtr->disabledBorder != NULL) {
	    border = entryPtr->disabledBorder;
	}
	if (entryPtr->dfgColorPtr != NULL) {
	    colorPtr = entryPtr->dfgColorPtr;
	}
	break;
    case STATE_READONLY:
	if (entryPtr->readonlyBorder != NULL) {
	    border = entryPtr->readonlyBorder;
	}
	break;
    }

    Tk_SetBackgroundFromBorder(entryPtr->tkwin, border);
    gcValues.foreground = colorPtr->pixel;
    gcValues.font = Tk_FontId(entryPtr->tkfont);
    gcValues.graphics_exposures = False;
    mask = GCForeground | GCFont | GCGraphicsExposures;
    gc = Tk_GetGC(entryPtr->tkwin, mask, &gcValues);
    if (entryPtr->textGC) {
	Tk_FreeGC(entryPtr->display, entryPtr->textGC);
    }
    entryPtr->textGC = gc;

<<<<<<< HEAD
    if (entryPtr->placeholderColorPtr != NULL) {
	gcValues.foreground = entryPtr->placeholderColorPtr->pixel;
    }
    mask = GCForeground | GCFont | GCGraphicsExposures;
    gc = Tk_GetGC(entryPtr->tkwin, mask, &gcValues);
    if (entryPtr->placeholderGC != None) {
	Tk_FreeGC(entryPtr->display, entryPtr->placeholderGC);
    }
    entryPtr->placeholderGC = gc;

    if (entryPtr->selFgColorPtr != NULL) {
=======
    if (entryPtr->selFgColorPtr) {
>>>>>>> e26cd8eb
	gcValues.foreground = entryPtr->selFgColorPtr->pixel;
    } else {
        gcValues.foreground = colorPtr->pixel;
    }
    gcValues.font = Tk_FontId(entryPtr->tkfont);
    mask = GCForeground | GCFont;
    gc = Tk_GetGC(entryPtr->tkwin, mask, &gcValues);
    if (entryPtr->selTextGC) {
	Tk_FreeGC(entryPtr->display, entryPtr->selTextGC);
    }
    entryPtr->selTextGC = gc;

    /*
     * Recompute the window's geometry and arrange for it to be redisplayed.
     */

    EntryComputeGeometry(entryPtr);
    entryPtr->flags |= UPDATE_SCROLLBAR;
    EventuallyRedraw(entryPtr);
}

#ifndef MAC_OSX_TK
/*
 *--------------------------------------------------------------
 *
 * TkpDrawEntryBorderAndFocus --
 *
 *	This function redraws the border of an entry widget. It overrides the
 *	generic border drawing code if the entry widget parameters are such
 *	that the native widget drawing is a good fit. This version just
 *	returns 0, so platforms that don't do special native drawing don't
 *	have to implement it.
 *
 * Results:
 *	1 if it has drawn the border, 0 if not.
 *
 * Side effects:
 *	May draw the entry border into pixmap.
 *
 *--------------------------------------------------------------
 */

int
TkpDrawEntryBorderAndFocus(
    Entry *entryPtr,
    Drawable pixmap,
    int isSpinbox)
{
    return 0;
}

/*
 *--------------------------------------------------------------
 *
 * TkpDrawSpinboxButtons --
 *
 *	This function redraws the buttons of an spinbox widget. It overrides
 *	the generic button drawing code if the spinbox widget parameters are
 *	such that the native widget drawing is a good fit. This version just
 *	returns 0, so platforms that don't do special native drawing don't
 *	have to implement it.
 *
 * Results:
 *	1 if it has drawn the border, 0 if not.
 *
 * Side effects:
 *	May draw the entry border into pixmap.
 *
 *--------------------------------------------------------------
 */

int
TkpDrawSpinboxButtons(
    Spinbox *sbPtr,
    Pixmap pixmap)
{
    return 0;
}
#endif /* Not MAC_OSX_TK */

/*
 *--------------------------------------------------------------
 *
 * DisplayEntry --
 *
 *	This function redraws the contents of an entry window.
 *
 * Results:
 *	None.
 *
 * Side effects:
 *	Information appears on the screen.
 *
 *--------------------------------------------------------------
 */

static void
DisplayEntry(
    ClientData clientData)	/* Information about window. */
{
    Entry *entryPtr = clientData;
    Tk_Window tkwin = entryPtr->tkwin;
    int baseY, selStartX, selEndX, cursorX;
    int showSelection, xBound;
    Tk_FontMetrics fm;
    Pixmap pixmap;
    Tk_3DBorder border;

    entryPtr->flags &= ~REDRAW_PENDING;
    if ((entryPtr->flags & ENTRY_DELETED) || !Tk_IsMapped(tkwin)) {
	return;
    }

    Tk_GetFontMetrics(entryPtr->tkfont, &fm);

    /*
     * Update the scrollbar if that's needed.
     */

    if (entryPtr->flags & UPDATE_SCROLLBAR) {
	entryPtr->flags &= ~UPDATE_SCROLLBAR;

	/*
	 * Preserve/Release because updating the scrollbar can have the
	 * side-effect of destroying or unmapping the entry widget.
	 */

	Tcl_Preserve(entryPtr);
	EntryUpdateScrollbar(entryPtr);

	if ((entryPtr->flags & ENTRY_DELETED) || !Tk_IsMapped(tkwin)) {
	    Tcl_Release(entryPtr);
	    return;
	}
	Tcl_Release(entryPtr);
    }

#ifndef TK_NO_DOUBLE_BUFFERING
    /*
     * In order to avoid screen flashes, this function redraws the textual
     * area of the entry into off-screen memory, then copies it back on-screen
     * in a single operation. This means there's no point in time where the
     * on-screen image has been cleared.
     */

    pixmap = Tk_GetPixmap(entryPtr->display, Tk_WindowId(tkwin),
	    Tk_Width(tkwin), Tk_Height(tkwin), Tk_Depth(tkwin));
#else
    pixmap = Tk_WindowId(tkwin);
#endif /* TK_NO_DOUBLE_BUFFERING */

    /*
     * Compute x-coordinate of the pixel just after last visible one, plus
     * vertical position of baseline of text.
     */

    xBound = Tk_Width(tkwin) - entryPtr->inset - entryPtr->xWidth;
    baseY = (Tk_Height(tkwin) + fm.ascent - fm.descent) / 2;

    /*
     * Hide the selection whenever we don't have the focus, unless we
     * always want to show selection.
     */
    if (TkpAlwaysShowSelection(entryPtr->tkwin)) {
	showSelection = 1;
    } else {
	showSelection = (entryPtr->flags & GOT_FOCUS);
    }

    /*
     * Draw the background in three layers. From bottom to top the layers are:
     * normal background, selection background, and insertion cursor
     * background.
     */

    if ((entryPtr->state == STATE_DISABLED) &&
	    (entryPtr->disabledBorder != NULL)) {
	border = entryPtr->disabledBorder;
    } else if ((entryPtr->state == STATE_READONLY) &&
	    (entryPtr->readonlyBorder != NULL)) {
	border = entryPtr->readonlyBorder;
    } else {
	border = entryPtr->normalBorder;
    }
    Tk_Fill3DRectangle(tkwin, pixmap, border,
	    0, 0, Tk_Width(tkwin), Tk_Height(tkwin), 0, TK_RELIEF_FLAT);

    if (showSelection && (entryPtr->state != STATE_DISABLED)
	    && (entryPtr->selectLast > entryPtr->leftIndex)) {
	if (entryPtr->selectFirst <= entryPtr->leftIndex) {
	    selStartX = entryPtr->leftX;
	} else {
	    Tk_CharBbox(entryPtr->textLayout, entryPtr->selectFirst,
		    &selStartX, NULL, NULL, NULL);
	    selStartX += entryPtr->layoutX;
	}
	if ((selStartX - entryPtr->selBorderWidth) < xBound) {
	    Tk_CharBbox(entryPtr->textLayout, entryPtr->selectLast,
		    &selEndX, NULL, NULL, NULL);
	    selEndX += entryPtr->layoutX;
	    Tk_Fill3DRectangle(tkwin, pixmap, entryPtr->selBorder,
		    selStartX - entryPtr->selBorderWidth,
		    baseY - fm.ascent - entryPtr->selBorderWidth,
		    (selEndX - selStartX) + 2*entryPtr->selBorderWidth,
		    (fm.ascent + fm.descent) + 2*entryPtr->selBorderWidth,
		    entryPtr->selBorderWidth,
#ifndef MAC_OSX_TK
		    TK_RELIEF_RAISED
#else
		    MAC_OSX_ENTRY_SELECT_RELIEF
#endif
		    );
	}
    }

    /*
     * Draw a special background for the insertion cursor, overriding even the
     * selection background. As a special hack to keep the cursor visible when
     * the insertion cursor color is the same as the color for selected text
     * (e.g., on mono displays), write background in the cursor area (instead
     * of nothing) when the cursor isn't on. Otherwise the selection would
     * hide the cursor.
     */

    if ((entryPtr->state == STATE_NORMAL) && (entryPtr->flags & GOT_FOCUS)) {
	Tk_CharBbox(entryPtr->textLayout, entryPtr->insertPos, &cursorX, NULL,
		NULL, NULL);
	cursorX += entryPtr->layoutX;
	cursorX -= (entryPtr->insertWidth == 1) ? 1 : (entryPtr->insertWidth)/2;
	Tk_SetCaretPos(entryPtr->tkwin, cursorX, baseY - fm.ascent,
		fm.ascent + fm.descent);
	if (entryPtr->insertPos >= entryPtr->leftIndex && cursorX < xBound) {
	    if (entryPtr->flags & CURSOR_ON) {
		Tk_Fill3DRectangle(tkwin, pixmap, entryPtr->insertBorder,
			cursorX, baseY - fm.ascent, entryPtr->insertWidth,
			fm.ascent + fm.descent, entryPtr->insertBorderWidth,
			TK_RELIEF_RAISED);
	    } else if (entryPtr->insertBorder == entryPtr->selBorder) {
		Tk_Fill3DRectangle(tkwin, pixmap, border, cursorX,
			baseY - fm.ascent, entryPtr->insertWidth,
			fm.ascent + fm.descent, 0, TK_RELIEF_FLAT);
	    }
	}
    }

    /*
     * Draw the text in two pieces: first the unselected portion, then the
     * selected portion on top of it.
     */

    if ((entryPtr->numChars != 0) || (entryPtr->placeholderChars == 0)) {
        Tk_DrawTextLayout(entryPtr->display, pixmap, entryPtr->textGC,
	    entryPtr->textLayout, entryPtr->layoutX, entryPtr->layoutY,
	    entryPtr->leftIndex, entryPtr->numChars);
    } else {
	Tk_DrawTextLayout(entryPtr->display, pixmap, entryPtr->placeholderGC,
	    entryPtr->placeholderLayout, entryPtr->placeholderX, entryPtr->layoutY,
	    entryPtr->placeholderLeftIndex, entryPtr->placeholderChars);
    }

    if (showSelection && (entryPtr->state != STATE_DISABLED)
	    && (entryPtr->selTextGC != entryPtr->textGC)
	    && (entryPtr->selectFirst < entryPtr->selectLast)) {
	int selFirst;

	if (entryPtr->selectFirst < entryPtr->leftIndex) {
	    selFirst = entryPtr->leftIndex;
	} else {
	    selFirst = entryPtr->selectFirst;
	}
	Tk_DrawTextLayout(entryPtr->display, pixmap, entryPtr->selTextGC,
		entryPtr->textLayout, entryPtr->layoutX, entryPtr->layoutY,
		selFirst, entryPtr->selectLast);
    }

    if (entryPtr->type == TK_SPINBOX) {
	int startx, height, inset, pad, tHeight, xWidth;
	Spinbox *sbPtr = (Spinbox *) entryPtr;

	/*
	 * Draw the spin button controls.
	 */

	if (TkpDrawSpinboxButtons(sbPtr, pixmap) == 0) {
	    xWidth = entryPtr->xWidth;
	    pad = XPAD + 1;
	    inset = entryPtr->inset - XPAD;
	    startx = Tk_Width(tkwin) - (xWidth + inset);
	    height = (Tk_Height(tkwin) - 2*inset)/2;
#if 0
	    Tk_Fill3DRectangle(tkwin, pixmap, sbPtr->buttonBorder,
		    startx, inset, xWidth, height, 1, sbPtr->buRelief);
	    Tk_Fill3DRectangle(tkwin, pixmap, sbPtr->buttonBorder,
		    startx, inset+height, xWidth, height, 1, sbPtr->bdRelief);
#else
	    Tk_Fill3DRectangle(tkwin, pixmap, sbPtr->buttonBorder,
		    startx, inset, xWidth, height, 1,
		    (sbPtr->selElement == SEL_BUTTONUP) ?
		    TK_RELIEF_SUNKEN : TK_RELIEF_RAISED);
	    Tk_Fill3DRectangle(tkwin, pixmap, sbPtr->buttonBorder,
		    startx, inset+height, xWidth, height, 1,
		    (sbPtr->selElement == SEL_BUTTONDOWN) ?
		    TK_RELIEF_SUNKEN : TK_RELIEF_RAISED);
#endif

	    xWidth -= 2*pad;

	    /*
	     * Only draw the triangles if we have enough display space
	     */

	    if ((xWidth > 1)) {
		XPoint points[3];
		int starty, space, offset;

		space = height - 2*pad;

		/*
		 * Ensure width of triangle is odd to guarantee a sharp tip
		 */

		if (!(xWidth % 2)) {
		    xWidth++;
		}
		tHeight = (xWidth + 1) / 2;
		if (tHeight > space) {
		    tHeight = space;
		}
		space	= (space - tHeight) / 2;
		startx += pad;
		starty	= inset + height - pad - space;
		offset	= (sbPtr->selElement == SEL_BUTTONUP);

		/*
		 * The points are slightly different for the up and down
		 * arrows because (for *.x), we need to account for a bug in
		 * the way XFillPolygon draws triangles, and we want to shift
		 * the arrows differently when allowing for depressed
		 * behavior.
		 */

		points[0].x = startx + offset;
		points[0].y = starty + (offset ? 0 : -1);
		points[1].x = startx + xWidth/2 + offset;
		points[1].y = starty - tHeight + (offset ? 0 : -1);
		points[2].x = startx + xWidth + offset;
		points[2].y = points[0].y;
		XFillPolygon(entryPtr->display, pixmap, entryPtr->textGC,
			points, 3, Convex, CoordModeOrigin);

		starty = inset + height + pad + space;
		offset = (sbPtr->selElement == SEL_BUTTONDOWN);
		points[0].x = startx + 1 + offset;
		points[0].y = starty + (offset ? 1 : 0);
		points[1].x = startx + xWidth/2 + offset;
		points[1].y = starty + tHeight + (offset ? 0 : -1);
		points[2].x = startx - 1 + xWidth + offset;
		points[2].y = points[0].y;
		XFillPolygon(entryPtr->display, pixmap, entryPtr->textGC,
			points, 3, Convex, CoordModeOrigin);
	    }
	}
    }

    /*
     * Draw the border and focus highlight last, so they will overwrite any
     * text that extends past the viewable part of the window.
     */

    if (!TkpDrawEntryBorderAndFocus(entryPtr, pixmap,
	    (entryPtr->type == TK_SPINBOX))) {
	xBound = entryPtr->highlightWidth;
	if (entryPtr->relief != TK_RELIEF_FLAT) {
	    Tk_Draw3DRectangle(tkwin, pixmap, border, xBound, xBound,
		    Tk_Width(tkwin) - 2 * xBound,
		    Tk_Height(tkwin) - 2 * xBound,
		    entryPtr->borderWidth, entryPtr->relief);
	}
	if (xBound > 0) {
	    GC fgGC, bgGC;

	    bgGC = Tk_GCForColor(entryPtr->highlightBgColorPtr, pixmap);
	    if (entryPtr->flags & GOT_FOCUS) {
		fgGC = Tk_GCForColor(entryPtr->highlightColorPtr, pixmap);
		TkpDrawHighlightBorder(tkwin, fgGC, bgGC, xBound, pixmap);
	    } else {
		TkpDrawHighlightBorder(tkwin, bgGC, bgGC, xBound, pixmap);
	    }
	}
    }

#ifndef TK_NO_DOUBLE_BUFFERING
    /*
     * Everything's been redisplayed; now copy the pixmap onto the screen and
     * free up the pixmap.
     */

    XCopyArea(entryPtr->display, pixmap, Tk_WindowId(tkwin), entryPtr->textGC,
	    0, 0, (unsigned) Tk_Width(tkwin), (unsigned) Tk_Height(tkwin),
	    0, 0);
    Tk_FreePixmap(entryPtr->display, pixmap);
#endif /* TK_NO_DOUBLE_BUFFERING */
    entryPtr->flags &= ~BORDER_NEEDED;
}

/*
 *----------------------------------------------------------------------
 *
 * EntryComputeGeometry --
 *
 *	This function is invoked to recompute information about where in its
 *	window an entry's string will be displayed. It also computes the
 *	requested size for the window.
 *
 * Results:
 *	None.
 *
 * Side effects:
 *	The leftX and tabOrigin fields are recomputed for entryPtr, and
 *	leftIndex may be adjusted. Tk_GeometryRequest is called to register
 *	the desired dimensions for the window.
 *
 *----------------------------------------------------------------------
 */

static void
EntryComputeGeometry(
    Entry *entryPtr)		/* Widget record for entry. */
{
    int totalLength, overflow, maxOffScreen, rightX;
    int height, width, i;
    Tk_FontMetrics fm;
    char *p;

    if (entryPtr->displayString != entryPtr->string) {
	ckfree((char *)entryPtr->displayString);
	entryPtr->displayString = entryPtr->string;
	entryPtr->numDisplayBytes = entryPtr->numBytes;
    }

    /*
     * If we're displaying a special character instead of the value of the
     * entry, recompute the displayString.
     */

    if (entryPtr->showChar != NULL) {
	int ch;
	char buf[6];
	int size;

	/*
	 * Normalize the special character so we can safely duplicate it in
	 * the display string. If we didn't do this, then two malformed
	 * characters might end up looking like one valid UTF character in the
	 * resulting string.
	 */

	TkUtfToUniChar(entryPtr->showChar, &ch);
	size = TkUniCharToUtf(ch, buf);

	entryPtr->numDisplayBytes = entryPtr->numChars * size;
	p = ckalloc(entryPtr->numDisplayBytes + 1);
	entryPtr->displayString = p;

	for (i = entryPtr->numChars; --i >= 0; ) {
	    memcpy(p, buf, size);
	    p += size;
	}
	*p = '\0';
    }

    /* Recompute layout of placeholder text.
     * Only the placeholderX and placeholderLeftIndex value is needed.
     * We use the same font so we can use the layoutY value from below.
     */

    Tk_FreeTextLayout(entryPtr->placeholderLayout);
    if (entryPtr->placeholderString) {
        entryPtr->placeholderChars = strlen(entryPtr->placeholderString);
        entryPtr->placeholderLayout = Tk_ComputeTextLayout(entryPtr->tkfont,
	        entryPtr->placeholderString, entryPtr->placeholderChars, 0,
	        entryPtr->justify, TK_IGNORE_NEWLINES, &totalLength, NULL);
	overflow = totalLength -
	        (Tk_Width(entryPtr->tkwin) - 2*entryPtr->inset - entryPtr->xWidth);
	if (overflow <= 0) {
	    entryPtr->placeholderLeftIndex = 0;
	    if (entryPtr->justify == TK_JUSTIFY_LEFT) {
		entryPtr->placeholderX = entryPtr->inset;
	    } else if (entryPtr->justify == TK_JUSTIFY_RIGHT) {
		entryPtr->placeholderX = Tk_Width(entryPtr->tkwin) - entryPtr->inset
		        - entryPtr->xWidth - totalLength;
	    } else {
		entryPtr->placeholderX = (Tk_Width(entryPtr->tkwin)
		        - entryPtr->xWidth - totalLength)/2;
	    }
    	} else {

	    /*
	     * The whole string can't fit in the window. Compute the maximum
	     * number of characters that may be off-screen to the left without
	     * leaving empty space on the right of the window, then don't let
	     * placeholderLeftIndex be any greater than that.
	     */

	    maxOffScreen = Tk_PointToChar(entryPtr->placeholderLayout, overflow, 0);
	    Tk_CharBbox(entryPtr->placeholderLayout, maxOffScreen,
		&rightX, NULL, NULL, NULL);
	    if (rightX < overflow) {
		maxOffScreen++;
	    }
	    entryPtr->placeholderLeftIndex = maxOffScreen;
	    Tk_CharBbox(entryPtr->placeholderLayout, entryPtr->placeholderLeftIndex, &rightX,
		NULL, NULL, NULL);
	    entryPtr->placeholderX = entryPtr->inset -rightX;
        }
    } else {
        entryPtr->placeholderChars = 0;
        entryPtr->placeholderLayout = Tk_ComputeTextLayout(entryPtr->tkfont,
	        entryPtr->placeholderString, 0, 0,
	        entryPtr->justify, TK_IGNORE_NEWLINES, NULL, NULL);
	entryPtr->placeholderX = entryPtr->inset;
    }

    Tk_FreeTextLayout(entryPtr->textLayout);
    entryPtr->textLayout = Tk_ComputeTextLayout(entryPtr->tkfont,
	    entryPtr->displayString, entryPtr->numChars, 0,
	    entryPtr->justify, TK_IGNORE_NEWLINES, &totalLength, &height);

    entryPtr->layoutY = (Tk_Height(entryPtr->tkwin) - height) / 2;

    /*
     * Recompute where the leftmost character on the display will be drawn
     * (entryPtr->leftX) and adjust leftIndex if necessary so that we don't
     * let characters hang off the edge of the window unless the entire window
     * is full.
     */

    overflow = totalLength -
	    (Tk_Width(entryPtr->tkwin) - 2*entryPtr->inset - entryPtr->xWidth);
    if (overflow <= 0) {
	entryPtr->leftIndex = 0;
	if (entryPtr->justify == TK_JUSTIFY_LEFT) {
	    entryPtr->leftX = entryPtr->inset;
	} else if (entryPtr->justify == TK_JUSTIFY_RIGHT) {
	    entryPtr->leftX = Tk_Width(entryPtr->tkwin) - entryPtr->inset
		    - entryPtr->xWidth - totalLength;
	} else {
	    entryPtr->leftX = (Tk_Width(entryPtr->tkwin)
		    - entryPtr->xWidth - totalLength)/2;
	}
	entryPtr->layoutX = entryPtr->leftX;
    } else {
	/*
	 * The whole string can't fit in the window. Compute the maximum
	 * number of characters that may be off-screen to the left without
	 * leaving empty space on the right of the window, then don't let
	 * leftIndex be any greater than that.
	 */

	maxOffScreen = Tk_PointToChar(entryPtr->textLayout, overflow, 0);
	Tk_CharBbox(entryPtr->textLayout, maxOffScreen,
		&rightX, NULL, NULL, NULL);
	if (rightX < overflow) {
	    maxOffScreen++;
	}
	if (entryPtr->leftIndex > maxOffScreen) {
	    entryPtr->leftIndex = maxOffScreen;
	}
	Tk_CharBbox(entryPtr->textLayout, entryPtr->leftIndex, &rightX,
		NULL, NULL, NULL);
	entryPtr->leftX = entryPtr->inset;
	entryPtr->layoutX = entryPtr->leftX - rightX;
    }

    Tk_GetFontMetrics(entryPtr->tkfont, &fm);
    height = fm.linespace + 2*entryPtr->inset + 2*(YPAD-XPAD);
    if (entryPtr->prefWidth > 0) {
	width = entryPtr->prefWidth*entryPtr->avgWidth + 2*entryPtr->inset;
    } else if (totalLength == 0) {
	width = entryPtr->avgWidth + 2*entryPtr->inset;
    } else {
	width = totalLength + 2*entryPtr->inset;
    }

    /*
     * Add one extra length for the spin buttons
     */
    width += entryPtr->xWidth;

    Tk_GeometryRequest(entryPtr->tkwin, width, height);
}

/*
 *----------------------------------------------------------------------
 *
 * InsertChars --
 *
 *	Add new characters to an entry widget.
 *
 * Results:
 *	A standard Tcl result. If an error occurred then an error message is
 *	left in the interp's result.
 *
 * Side effects:
 *	New information gets added to entryPtr; it will be redisplayed soon,
 *	but not necessarily immediately.
 *
 *----------------------------------------------------------------------
 */

static int
InsertChars(
    Entry *entryPtr,		/* Entry that is to get the new elements. */
    int index,			/* Add the new elements before this character
				 * index. */
    const char *value)		/* New characters to add (NULL-terminated
				 * string). */
{
    size_t byteIndex, byteCount, newByteCount, oldChars, charsAdded;
    const char *string;
    char *newStr;

    string = entryPtr->string;
    byteIndex = Tcl_UtfAtIndex(string, index) - string;
    byteCount = strlen(value);
    if (byteCount == 0) {
	return TCL_OK;
    }

    newByteCount = entryPtr->numBytes + byteCount + 1;
    newStr = ckalloc(newByteCount);
    memcpy(newStr, string, byteIndex);
    strcpy(newStr + byteIndex, value);
    strcpy(newStr + byteIndex + byteCount, string + byteIndex);

    if ((entryPtr->validate == VALIDATE_KEY ||
	    entryPtr->validate == VALIDATE_ALL) &&
	    EntryValidateChange(entryPtr, value, newStr, index,
		    VALIDATE_INSERT) != TCL_OK) {
	ckfree(newStr);
	return TCL_OK;
    }

    ckfree((char *)string);
    entryPtr->string = newStr;

    /*
     * The following construction is used because inserting improperly formed
     * UTF-8 sequences between other improperly formed UTF-8 sequences could
     * result in actually forming valid UTF-8 sequences; the number of
     * characters added may not be Tcl_NumUtfChars(string, -1), because of
     * context. The actual number of characters added is how many characters
     * are in the string now minus the number that used to be there.
     */

    oldChars = entryPtr->numChars;
    entryPtr->numChars = Tcl_NumUtfChars(newStr, -1);
    charsAdded = entryPtr->numChars - oldChars;
    entryPtr->numBytes += byteCount;

    if (entryPtr->displayString == string) {
	entryPtr->displayString = newStr;
	entryPtr->numDisplayBytes = entryPtr->numBytes;
    }

    /*
     * Inserting characters invalidates all indexes into the string. Touch up
     * the indexes so that they still refer to the same characters (at new
     * positions). When updating the selection end-points, don't include the
     * new text in the selection unless it was completely surrounded by the
     * selection.
     */

    if (entryPtr->selectFirst >= index) {
	entryPtr->selectFirst += charsAdded;
    }
    if (entryPtr->selectLast > index) {
	entryPtr->selectLast += charsAdded;
    }
    if ((entryPtr->selectAnchor > index) || (entryPtr->selectFirst >= index)) {
	entryPtr->selectAnchor += charsAdded;
    }
    if (entryPtr->leftIndex > index) {
	entryPtr->leftIndex += charsAdded;
    }
    if (entryPtr->insertPos >= index) {
	entryPtr->insertPos += charsAdded;
    }
    return EntryValueChanged(entryPtr, NULL);
}

/*
 *----------------------------------------------------------------------
 *
 * DeleteChars --
 *
 *	Remove one or more characters from an entry widget.
 *
 * Results:
 *	A standard Tcl result. If an error occurred then an error message is
 *	left in the interp's result.
 *
 * Side effects:
 *	Memory gets freed, the entry gets modified and (eventually)
 *	redisplayed.
 *
 *----------------------------------------------------------------------
 */

static int
DeleteChars(
    Entry *entryPtr,		/* Entry widget to modify. */
    int index,			/* Index of first character to delete. */
    int count)			/* How many characters to delete. */
{
    int byteIndex, byteCount, newByteCount;
    const char *string;
    char *newStr, *toDelete;

    if ((index + count) > entryPtr->numChars) {
	count = entryPtr->numChars - index;
    }
    if (count <= 0) {
	return TCL_OK;
    }

    string = entryPtr->string;
    byteIndex = Tcl_UtfAtIndex(string, index) - string;
    byteCount = Tcl_UtfAtIndex(string + byteIndex, count) - (string+byteIndex);

    newByteCount = entryPtr->numBytes + 1 - byteCount;
    newStr = ckalloc(newByteCount);
    memcpy(newStr, string, (size_t) byteIndex);
    strcpy(newStr + byteIndex, string + byteIndex + byteCount);

    toDelete = ckalloc(byteCount + 1);
    memcpy(toDelete, string + byteIndex, (size_t) byteCount);
    toDelete[byteCount] = '\0';

    if ((entryPtr->validate == VALIDATE_KEY ||
	    entryPtr->validate == VALIDATE_ALL) &&
	    EntryValidateChange(entryPtr, toDelete, newStr, index,
		    VALIDATE_DELETE) != TCL_OK) {
	ckfree(newStr);
	ckfree(toDelete);
	return TCL_OK;
    }

    ckfree(toDelete);
    ckfree((char *)entryPtr->string);
    entryPtr->string = newStr;
    entryPtr->numChars -= count;
    entryPtr->numBytes -= byteCount;

    if (entryPtr->displayString == string) {
	entryPtr->displayString = newStr;
	entryPtr->numDisplayBytes = entryPtr->numBytes;
    }

    /*
     * Deleting characters results in the remaining characters being
     * renumbered. Update the various indexes into the string to reflect this
     * change.
     */

    if (entryPtr->selectFirst >= index) {
	if (entryPtr->selectFirst >= (index + count)) {
	    entryPtr->selectFirst -= count;
	} else {
	    entryPtr->selectFirst = index;
	}
    }
    if (entryPtr->selectLast >= index) {
	if (entryPtr->selectLast >= (index + count)) {
	    entryPtr->selectLast -= count;
	} else {
	    entryPtr->selectLast = index;
	}
    }
    if (entryPtr->selectLast <= entryPtr->selectFirst) {
	entryPtr->selectFirst = -1;
	entryPtr->selectLast = -1;
    }
    if (entryPtr->selectAnchor >= index) {
	if (entryPtr->selectAnchor >= (index+count)) {
	    entryPtr->selectAnchor -= count;
	} else {
	    entryPtr->selectAnchor = index;
	}
    }
    if (entryPtr->leftIndex > index) {
	if (entryPtr->leftIndex >= (index + count)) {
	    entryPtr->leftIndex -= count;
	} else {
	    entryPtr->leftIndex = index;
	}
    }
    if (entryPtr->insertPos >= index) {
	if (entryPtr->insertPos >= (index + count)) {
	    entryPtr->insertPos -= count;
	} else {
	    entryPtr->insertPos = index;
	}
    }
    return EntryValueChanged(entryPtr, NULL);
}

/*
 *----------------------------------------------------------------------
 *
 * EntryValueChanged --
 *
 *	This function is invoked when characters are inserted into an entry or
 *	deleted from it. It updates the entry's associated variable, if there
 *	is one, and does other bookkeeping such as arranging for redisplay.
 *
 * Results:
 *	A standard Tcl result. If an error occurred then an error message is
 *	left in the interp's result.
 *
 * Side effects:
 *	None.
 *
 *----------------------------------------------------------------------
 */

static int
EntryValueChanged(
    Entry *entryPtr,		/* Entry whose value just changed. */
    const char *newValue)	/* If this value is not NULL, we first force
				 * the value of the entry to this. */
{
    if (newValue != NULL) {
	EntrySetValue(entryPtr, newValue);
    }

    if (entryPtr->textVarName == NULL) {
	newValue = NULL;
    } else {
	newValue = Tcl_SetVar2(entryPtr->interp, entryPtr->textVarName,
		NULL, entryPtr->string, TCL_GLOBAL_ONLY|TCL_LEAVE_ERR_MSG);
    }

    if ((newValue != NULL) && (strcmp(newValue, entryPtr->string) != 0)) {
	/*
	 * The value of the variable is different than what we asked for.
	 * This means that a trace on the variable modified it. In this case
	 * our trace function wasn't invoked since the modification came while
	 * a trace was already active on the variable. So, update our value to
	 * reflect the variable's latest value.
	 */

	EntrySetValue(entryPtr, newValue);
    } else {
	/*
	 * Arrange for redisplay.
	 */

	entryPtr->flags |= UPDATE_SCROLLBAR;
	EntryComputeGeometry(entryPtr);
	EventuallyRedraw(entryPtr);
    }

    /*
     * An error may have happened when setting the textvariable in case there
     * is a trace on that variable and the trace proc triggered an error.
     * Another possibility is that the textvariable is in a namespace that
     * does not (yet) exist.
     * Signal this error.
     */

    if ((entryPtr->textVarName != NULL) && (newValue == NULL)) {
        return TCL_ERROR;
    }
    return TCL_OK;
}

/*
 *----------------------------------------------------------------------
 *
 * EntrySetValue --
 *
 *	Replace the contents of a text entry with a given value. This function
 *	is invoked when updating the entry from the entry's associated
 *	variable.
 *
 * Results:
 *	None.
 *
 * Side effects:
 *	The string displayed in the entry will change. The selection,
 *	insertion point, and view may have to be adjusted to keep them within
 *	the bounds of the new string. Note: this function does *not* update
 *	the entry's associated variable, since that could result in an
 *	infinite loop.
 *
 *----------------------------------------------------------------------
 */

static void
EntrySetValue(
    Entry *entryPtr,		/* Entry whose value is to be changed. */
    const char *value)		/* New text to display in entry. */
{
    const char *oldSource;
    int valueLen, malloced = 0;

    if (strcmp(value, entryPtr->string) == 0) {
	return;
    }
    valueLen = strlen(value);

    if (entryPtr->flags & VALIDATE_VAR) {
	entryPtr->flags |= VALIDATE_ABORT;
    } else {
	/*
	 * If we validate, we create a copy of the value, as it may point to
	 * volatile memory, like the value of the -textvar which may get freed
	 * during validation
	 */

	char *tmp = ckalloc(valueLen + 1);

	strcpy(tmp, value);
	value = tmp;
	malloced = 1;

	entryPtr->flags |= VALIDATE_VAR;
	(void) EntryValidateChange(entryPtr, NULL, value, -1,
		VALIDATE_FORCED);
	entryPtr->flags &= ~VALIDATE_VAR;

	/*
	 * If VALIDATE_ABORT has been set, then this operation should be
	 * aborted because the validatecommand did something else instead
	 */

	if (entryPtr->flags & VALIDATE_ABORT) {
	    entryPtr->flags &= ~VALIDATE_ABORT;
	    ckfree((char *)value);
	    return;
	}
    }

    oldSource = entryPtr->string;
    ckfree((char *)entryPtr->string);

    if (malloced) {
	entryPtr->string = value;
    } else {
	char *tmp = ckalloc(valueLen + 1);

	strcpy(tmp, value);
	entryPtr->string = tmp;
    }
    entryPtr->numBytes = valueLen;
    entryPtr->numChars = Tcl_NumUtfChars(value, valueLen);

    if (entryPtr->displayString == oldSource) {
	entryPtr->displayString = entryPtr->string;
	entryPtr->numDisplayBytes = entryPtr->numBytes;
    }

    if (entryPtr->selectFirst >= 0) {
	if (entryPtr->selectFirst >= entryPtr->numChars) {
	    entryPtr->selectFirst = -1;
	    entryPtr->selectLast = -1;
	} else if (entryPtr->selectLast > entryPtr->numChars) {
	    entryPtr->selectLast = entryPtr->numChars;
	}
    }
    if (entryPtr->leftIndex >= entryPtr->numChars) {
	if (entryPtr->numChars > 0) {
	    entryPtr->leftIndex = entryPtr->numChars - 1;
	} else {
	    entryPtr->leftIndex = 0;
	}
    }
    if (entryPtr->insertPos > entryPtr->numChars) {
	entryPtr->insertPos = entryPtr->numChars;
    }

    entryPtr->flags |= UPDATE_SCROLLBAR;
    EntryComputeGeometry(entryPtr);
    EventuallyRedraw(entryPtr);
}

/*
 *--------------------------------------------------------------
 *
 * EntryEventProc --
 *
 *	This function is invoked by the Tk dispatcher for various events on
 *	entries.
 *
 * Results:
 *	None.
 *
 * Side effects:
 *	When the window gets deleted, internal structures get cleaned up.
 *	When it gets exposed, it is redisplayed.
 *
 *--------------------------------------------------------------
 */

static void
EntryEventProc(
    ClientData clientData,	/* Information about window. */
    XEvent *eventPtr)		/* Information about event. */
{
    Entry *entryPtr = clientData;

    if ((entryPtr->type == TK_SPINBOX) && (eventPtr->type == MotionNotify)) {
	Spinbox *sbPtr = clientData;
	int elem;

	elem = GetSpinboxElement(sbPtr, eventPtr->xmotion.x,
		eventPtr->xmotion.y);
	if (elem != sbPtr->curElement) {
	    Tk_Cursor cursor;

	    sbPtr->curElement = elem;
	    if (elem == SEL_ENTRY) {
		cursor = entryPtr->cursor;
	    } else if ((elem == SEL_BUTTONDOWN) || (elem == SEL_BUTTONUP)) {
		cursor = sbPtr->bCursor;
	    } else {
		cursor = 0;
	    }
	    if (cursor) {
		Tk_DefineCursor(entryPtr->tkwin, cursor);
	    } else {
		Tk_UndefineCursor(entryPtr->tkwin);
	    }
	}
	return;
    }

    switch (eventPtr->type) {
    case Expose:
	EventuallyRedraw(entryPtr);
	entryPtr->flags |= BORDER_NEEDED;
	break;
    case DestroyNotify:
	if (!(entryPtr->flags & ENTRY_DELETED)) {
	    entryPtr->flags |= (ENTRY_DELETED | VALIDATE_ABORT);
	    Tcl_DeleteCommandFromToken(entryPtr->interp, entryPtr->widgetCmd);
	    if (entryPtr->flags & REDRAW_PENDING) {
		Tcl_CancelIdleCall(DisplayEntry, clientData);
	    }
	    Tcl_EventuallyFree(clientData, (Tcl_FreeProc *) DestroyEntry);
	}
	break;
    case ConfigureNotify:
	Tcl_Preserve(entryPtr);
	entryPtr->flags |= UPDATE_SCROLLBAR;
	EntryComputeGeometry(entryPtr);
	EventuallyRedraw(entryPtr);
	Tcl_Release(entryPtr);
	break;
    case FocusIn:
    case FocusOut:
	if (eventPtr->xfocus.detail != NotifyInferior) {
	    EntryFocusProc(entryPtr, (eventPtr->type == FocusIn));
	}
	break;
    }
}

/*
 *----------------------------------------------------------------------
 *
 * EntryCmdDeletedProc --
 *
 *	This function is invoked when a widget command is deleted. If the
 *	widget isn't already in the process of being destroyed, this command
 *	destroys it.
 *
 * Results:
 *	None.
 *
 * Side effects:
 *	The widget is destroyed.
 *
 *----------------------------------------------------------------------
 */

static void
EntryCmdDeletedProc(
    ClientData clientData)	/* Pointer to widget record for widget. */
{
    Entry *entryPtr = clientData;

    /*
     * This function could be invoked either because the window was destroyed
     * and the command was then deleted (in which case tkwin is NULL) or
     * because the command was deleted, and then this function destroys the
     * widget.
     */

    if (!(entryPtr->flags & ENTRY_DELETED)) {
	Tk_DestroyWindow(entryPtr->tkwin);
    }
}

/*
 *---------------------------------------------------------------------------
 *
 * GetEntryIndex --
 *
 *	Parse an index into an entry and return either its value or an error.
 *
 * Results:
 *	A standard Tcl result. If all went well, then *indexPtr is filled in
 *	with the character index (into entryPtr) corresponding to string. The
 *	index value is guaranteed to lie between 0 and the number of
 *	characters in the string, inclusive. If an error occurs then an error
 *	message is left in the interp's result.
 *
 * Side effects:
 *	None.
 *
 *---------------------------------------------------------------------------
 */

static int
GetEntryIndex(
    Tcl_Interp *interp,		/* For error messages. */
    Entry *entryPtr,		/* Entry for which the index is being
				 * specified. */
    const char *string,	/* Specifies character in entryPtr. */
    int *indexPtr)		/* Where to store converted character index */
{
    size_t length;

    length = strlen(string);

    switch (string[0]) {
    case 'a':
	if (strncmp(string, "anchor", length) != 0) {
	    goto badIndex;
	}
	*indexPtr = entryPtr->selectAnchor;
	break;
    case 'e':
	if (strncmp(string, "end", length) != 0) {
	    goto badIndex;
	}
	*indexPtr = entryPtr->numChars;
	break;
    case 'i':
	if (strncmp(string, "insert", length) != 0) {
	    goto badIndex;
	}
	*indexPtr = entryPtr->insertPos;
	break;
    case 's':
	if (entryPtr->selectFirst < 0) {
	    Tcl_ResetResult(interp);
	    Tcl_SetObjResult(interp, Tcl_ObjPrintf(
		    "selection isn't in widget %s",
		    Tk_PathName(entryPtr->tkwin)));
	    Tcl_SetErrorCode(interp, "TK",
		    (entryPtr->type == TK_ENTRY) ? "ENTRY" : "SPINBOX",
		    "NO_SELECTION", NULL);
	    return TCL_ERROR;
	}
	if (length < 5) {
	    goto badIndex;
	}
	if (strncmp(string, "sel.first", length) == 0) {
	    *indexPtr = entryPtr->selectFirst;
	} else if (strncmp(string, "sel.last", length) == 0) {
	    *indexPtr = entryPtr->selectLast;
	} else {
	    goto badIndex;
	}
	break;
    case '@': {
	int x, roundUp, maxWidth;

	if (Tcl_GetInt(NULL, string + 1, &x) != TCL_OK) {
	    goto badIndex;
	}
	if (x < entryPtr->inset) {
	    x = entryPtr->inset;
	}
	roundUp = 0;
	maxWidth = Tk_Width(entryPtr->tkwin) - entryPtr->inset
		- entryPtr->xWidth - 1;
	if (x > maxWidth) {
	    x = maxWidth;
	    roundUp = 1;
	}
	*indexPtr = Tk_PointToChar(entryPtr->textLayout,
		x - entryPtr->layoutX, 0);

	/*
	 * Special trick: if the x-position was off-screen to the right, round
	 * the index up to refer to the character just after the last visible
	 * one on the screen. This is needed to enable the last character to
	 * be selected, for example.
	 */

	if (roundUp && (*indexPtr < entryPtr->numChars)) {
	    *indexPtr += 1;
	}
	break;
    }
    default:
	if (Tcl_GetInt(NULL, string, indexPtr) != TCL_OK) {
	    goto badIndex;
	}
	if (*indexPtr < 0){
	    *indexPtr = 0;
	} else if (*indexPtr > entryPtr->numChars) {
	    *indexPtr = entryPtr->numChars;
	}
    }
    return TCL_OK;

  badIndex:
    Tcl_SetObjResult(interp, Tcl_ObjPrintf("bad %s index \"%s\"",
	    (entryPtr->type == TK_ENTRY) ? "entry" : "spinbox", string));
    Tcl_SetErrorCode(interp, "TK",
	    (entryPtr->type == TK_ENTRY) ? "ENTRY" : "SPINBOX",
	    "BAD_INDEX", NULL);
    return TCL_ERROR;
}

/*
 *----------------------------------------------------------------------
 *
 * EntryScanTo --
 *
 *	Given a y-coordinate (presumably of the curent mouse location) drag
 *	the view in the window to implement the scan operation.
 *
 * Results:
 *	None.
 *
 * Side effects:
 *	The view in the window may change.
 *
 *----------------------------------------------------------------------
 */

static void
EntryScanTo(
    Entry *entryPtr,		/* Information about widget. */
    int x)			/* X-coordinate to use for scan operation. */
{
    int newLeftIndex;

    /*
     * Compute new leftIndex for entry by amplifying the difference between
     * the current position and the place where the scan started (the "mark"
     * position). If we run off the left or right side of the entry, then
     * reset the mark point so that the current position continues to
     * correspond to the edge of the window. This means that the picture will
     * start dragging as soon as the mouse reverses direction (without this
     * reset, might have to slide mouse a long ways back before the picture
     * starts moving again).
     */

    newLeftIndex = entryPtr->scanMarkIndex
	    - (10 * (x - entryPtr->scanMarkX)) / entryPtr->avgWidth;
    if (newLeftIndex >= entryPtr->numChars) {
	newLeftIndex = entryPtr->scanMarkIndex = entryPtr->numChars - 1;
	entryPtr->scanMarkX = x;
    }
    if (newLeftIndex < 0) {
	newLeftIndex = entryPtr->scanMarkIndex = 0;
	entryPtr->scanMarkX = x;
    }

    if (newLeftIndex != entryPtr->leftIndex) {
	entryPtr->leftIndex = newLeftIndex;
	entryPtr->flags |= UPDATE_SCROLLBAR;
	EntryComputeGeometry(entryPtr);
	if (newLeftIndex != entryPtr->leftIndex) {
	    entryPtr->scanMarkIndex = entryPtr->leftIndex;
	    entryPtr->scanMarkX = x;
	}
	EventuallyRedraw(entryPtr);
    }
}

/*
 *----------------------------------------------------------------------
 *
 * EntrySelectTo --
 *
 *	Modify the selection by moving its un-anchored end. This could make
 *	the selection either larger or smaller.
 *
 * Results:
 *	None.
 *
 * Side effects:
 *	The selection changes.
 *
 *----------------------------------------------------------------------
 */

static void
EntrySelectTo(
    Entry *entryPtr,		/* Information about widget. */
    int index)			/* Character index of element that is to
				 * become the "other" end of the selection. */
{
    int newFirst, newLast;

    /*
     * Grab the selection if we don't own it already.
     */

    if (!(entryPtr->flags & GOT_SELECTION) && (entryPtr->exportSelection)
	    && (!Tcl_IsSafe(entryPtr->interp))) {
	Tk_OwnSelection(entryPtr->tkwin, XA_PRIMARY, EntryLostSelection,
		entryPtr);
	entryPtr->flags |= GOT_SELECTION;
    }

    /*
     * Pick new starting and ending points for the selection.
     */

    if (entryPtr->selectAnchor > entryPtr->numChars) {
	entryPtr->selectAnchor = entryPtr->numChars;
    }
    if (entryPtr->selectAnchor <= index) {
	newFirst = entryPtr->selectAnchor;
	newLast = index;
    } else {
	newFirst = index;
	newLast = entryPtr->selectAnchor;
	if (newLast < 0) {
	    newFirst = newLast = -1;
	}
    }
    if ((entryPtr->selectFirst == newFirst)
	    && (entryPtr->selectLast == newLast)) {
	return;
    }
    entryPtr->selectFirst = newFirst;
    entryPtr->selectLast = newLast;
    EventuallyRedraw(entryPtr);
}

/*
 *----------------------------------------------------------------------
 *
 * EntryFetchSelection --
 *
 *	This function is called back by Tk when the selection is requested by
 *	someone. It returns part or all of the selection in a buffer provided
 *	by the caller.
 *
 * Results:
 *	The return value is the number of non-NULL bytes stored at buffer.
 *	Buffer is filled (or partially filled) with a NULL-terminated string
 *	containing part or all of the selection, as given by offset and
 *	maxBytes.
 *
 * Side effects:
 *	None.
 *
 *----------------------------------------------------------------------
 */

static int
EntryFetchSelection(
    ClientData clientData,	/* Information about entry widget. */
    int offset,			/* Byte offset within selection of first
				 * character to be returned. */
    char *buffer,		/* Location in which to place selection. */
    int maxBytes)		/* Maximum number of bytes to place at buffer,
				 * not including terminating NUL character. */
{
    Entry *entryPtr = clientData;
    int byteCount;
    const char *string;
    const char *selStart, *selEnd;

    if ((entryPtr->selectFirst < 0) || (!entryPtr->exportSelection)
	    || Tcl_IsSafe(entryPtr->interp)) {
	return -1;
    }
    string = entryPtr->displayString;
    selStart = Tcl_UtfAtIndex(string, entryPtr->selectFirst);
    selEnd = Tcl_UtfAtIndex(selStart,
	    entryPtr->selectLast - entryPtr->selectFirst);
    byteCount = selEnd - selStart - offset;
    if (byteCount > maxBytes) {
	byteCount = maxBytes;
    }
    if (byteCount <= 0) {
	return 0;
    }
    memcpy(buffer, selStart + offset, (size_t) byteCount);
    buffer[byteCount] = '\0';
    return byteCount;
}

/*
 *----------------------------------------------------------------------
 *
 * EntryLostSelection --
 *
 *	This function is called back by Tk when the selection is grabbed away
 *	from an entry widget.
 *
 * Results:
 *	None.
 *
 * Side effects:
 *	The existing selection is unhighlighted, and the window is marked as
 *	not containing a selection.
 *
 *----------------------------------------------------------------------
 */

static void
EntryLostSelection(
    ClientData clientData)	/* Information about entry widget. */
{
    Entry *entryPtr = clientData;

    entryPtr->flags &= ~GOT_SELECTION;

    /*
     * On Windows and Mac systems, we want to remember the selection for the
     * next time the focus enters the window. On Unix, we need to clear the
     * selection since it is always visible.
     * This is controlled by ::tk::AlwaysShowSelection.
     */

    if (TkpAlwaysShowSelection(entryPtr->tkwin)
	    && (entryPtr->selectFirst >= 0) && entryPtr->exportSelection
	    && (!Tcl_IsSafe(entryPtr->interp))) {
	entryPtr->selectFirst = -1;
	entryPtr->selectLast = -1;
	EventuallyRedraw(entryPtr);
    }
}

/*
 *----------------------------------------------------------------------
 *
 * EventuallyRedraw --
 *
 *	Ensure that an entry is eventually redrawn on the display.
 *
 * Results:
 *	None.
 *
 * Side effects:
 *	Information gets redisplayed. Right now we don't do selective
 *	redisplays: the whole window will be redrawn. This doesn't seem to
 *	hurt performance noticeably, but if it does then this could be
 *	changed.
 *
 *----------------------------------------------------------------------
 */

static void
EventuallyRedraw(
    Entry *entryPtr)		/* Information about widget. */
{
    if ((entryPtr->flags & ENTRY_DELETED) || !Tk_IsMapped(entryPtr->tkwin)) {
	return;
    }

    /*
     * Right now we don't do selective redisplays: the whole window will be
     * redrawn. This doesn't seem to hurt performance noticeably, but if it
     * does then this could be changed.
     */

    if (!(entryPtr->flags & REDRAW_PENDING)) {
	entryPtr->flags |= REDRAW_PENDING;
	Tcl_DoWhenIdle(DisplayEntry, entryPtr);
    }
}

/*
 *----------------------------------------------------------------------
 *
 * EntryVisibleRange --
 *
 *	Return information about the range of the entry that is currently
 *	visible.
 *
 * Results:
 *	*firstPtr and *lastPtr are modified to hold fractions between 0 and 1
 *	identifying the range of characters visible in the entry.
 *
 * Side effects:
 *	None.
 *
 *----------------------------------------------------------------------
 */

static void
EntryVisibleRange(
    Entry *entryPtr,		/* Information about widget. */
    double *firstPtr,		/* Return position of first visible character
				 * in widget. */
    double *lastPtr)		/* Return position of char just after last
				 * visible one. */
{
    int charsInWindow;

    if (entryPtr->numChars == 0) {
	*firstPtr = 0.0;
	*lastPtr = 1.0;
    } else {
	charsInWindow = Tk_PointToChar(entryPtr->textLayout,
		Tk_Width(entryPtr->tkwin) - entryPtr->inset
		- entryPtr->xWidth - entryPtr->layoutX - 1, 0);
	if (charsInWindow < entryPtr->numChars) {
	    charsInWindow++;
	}
	charsInWindow -= entryPtr->leftIndex;
	if (charsInWindow == 0) {
	    charsInWindow = 1;
	}

	*firstPtr = (double) entryPtr->leftIndex / entryPtr->numChars;
	*lastPtr = (double) (entryPtr->leftIndex + charsInWindow)
		/ entryPtr->numChars;
    }
}

/*
 *----------------------------------------------------------------------
 *
 * EntryUpdateScrollbar --
 *
 *	This function is invoked whenever information has changed in an entry
 *	in a way that would invalidate a scrollbar display. If there is an
 *	associated scrollbar, then this function updates it by invoking a Tcl
 *	command.
 *
 * Results:
 *	None.
 *
 * Side effects:
 *	A Tcl command is invoked, and an additional command may be
 *	invoked to process errors in the command.
 *
 *----------------------------------------------------------------------
 */

static void
EntryUpdateScrollbar(
    Entry *entryPtr)			/* Information about widget. */
{
    char firstStr[TCL_DOUBLE_SPACE], lastStr[TCL_DOUBLE_SPACE];
    int code;
    double first, last;
    Tcl_Interp *interp;
    Tcl_DString buf;

    if (entryPtr->scrollCmd == NULL) {
	return;
    }

    interp = entryPtr->interp;
    Tcl_Preserve(interp);
    EntryVisibleRange(entryPtr, &first, &last);
    Tcl_PrintDouble(NULL, first, firstStr);
    Tcl_PrintDouble(NULL, last, lastStr);
    Tcl_DStringInit(&buf);
    Tcl_DStringAppend(&buf, entryPtr->scrollCmd, -1);
    Tcl_DStringAppend(&buf, " ", -1);
    Tcl_DStringAppend(&buf, firstStr, -1);
    Tcl_DStringAppend(&buf, " ", -1);
    Tcl_DStringAppend(&buf, lastStr, -1);
    code = Tcl_EvalEx(interp, Tcl_DStringValue(&buf), -1, 0);
    Tcl_DStringFree(&buf);
    if (code != TCL_OK) {
	Tcl_AppendObjToErrorInfo(interp, Tcl_ObjPrintf(
		"\n    (horizontal scrolling command executed by %s)",
		Tk_PathName(entryPtr->tkwin)));
	Tcl_BackgroundException(interp, code);
    }
    Tcl_ResetResult(interp);
    Tcl_Release(interp);
}

/*
 *----------------------------------------------------------------------
 *
 * EntryBlinkProc --
 *
 *	This function is called as a timer handler to blink the insertion
 *	cursor off and on.
 *
 * Results:
 *	None.
 *
 * Side effects:
 *	The cursor gets turned on or off, redisplay gets invoked, and this
 *	function reschedules itself.
 *
 *----------------------------------------------------------------------
 */

static void
EntryBlinkProc(
    ClientData clientData)	/* Pointer to record describing entry. */
{
    Entry *entryPtr = clientData;

    if ((entryPtr->state == STATE_DISABLED) ||
	    (entryPtr->state == STATE_READONLY) ||
	    !(entryPtr->flags & GOT_FOCUS) || (entryPtr->insertOffTime == 0)) {
	return;
    }
    if (entryPtr->flags & CURSOR_ON) {
	entryPtr->flags &= ~CURSOR_ON;
	entryPtr->insertBlinkHandler = Tcl_CreateTimerHandler(
		entryPtr->insertOffTime, EntryBlinkProc, entryPtr);
    } else {
	entryPtr->flags |= CURSOR_ON;
	entryPtr->insertBlinkHandler = Tcl_CreateTimerHandler(
		entryPtr->insertOnTime, EntryBlinkProc, entryPtr);
    }
    EventuallyRedraw(entryPtr);
}

/*
 *----------------------------------------------------------------------
 *
 * EntryFocusProc --
 *
 *	This function is called whenever the entry gets or loses the input
 *	focus. It's also called whenever the window is reconfigured while it
 *	has the focus.
 *
 * Results:
 *	None.
 *
 * Side effects:
 *	The cursor gets turned on or off.
 *
 *----------------------------------------------------------------------
 */

static void
EntryFocusProc(
    Entry *entryPtr,		/* Entry that got or lost focus. */
    int gotFocus)		/* 1 means window is getting focus, 0 means
				 * it's losing it. */
{
    Tcl_DeleteTimerHandler(entryPtr->insertBlinkHandler);
    if (gotFocus) {
	entryPtr->flags |= GOT_FOCUS | CURSOR_ON;
	if (entryPtr->insertOffTime != 0) {
	    entryPtr->insertBlinkHandler = Tcl_CreateTimerHandler(
		    entryPtr->insertOnTime, EntryBlinkProc, entryPtr);
	}
	if (entryPtr->validate == VALIDATE_ALL ||
		entryPtr->validate == VALIDATE_FOCUS ||
		entryPtr->validate == VALIDATE_FOCUSIN) {
	    EntryValidateChange(entryPtr, NULL, entryPtr->string, -1,
		    VALIDATE_FOCUSIN);
	}
    } else {
	entryPtr->flags &= ~(GOT_FOCUS | CURSOR_ON);
	entryPtr->insertBlinkHandler = NULL;
	if (entryPtr->validate == VALIDATE_ALL ||
		entryPtr->validate == VALIDATE_FOCUS ||
		entryPtr->validate == VALIDATE_FOCUSOUT) {
	    EntryValidateChange(entryPtr, NULL, entryPtr->string, -1,
		    VALIDATE_FOCUSOUT);
	}
    }
    EventuallyRedraw(entryPtr);
}

/*
 *--------------------------------------------------------------
 *
 * EntryTextVarProc --
 *
 *	This function is invoked when someone changes the variable whose
 *	contents are to be displayed in an entry.
 *
 * Results:
 *	NULL is always returned.
 *
 * Side effects:
 *	The text displayed in the entry will change to match the variable.
 *
 *--------------------------------------------------------------
 */

	/* ARGSUSED */
static char *
EntryTextVarProc(
    ClientData clientData,	/* Information about button. */
    Tcl_Interp *interp,		/* Interpreter containing variable. */
    const char *name1,		/* Name of variable. */
    const char *name2,		/* Second part of variable name. */
    int flags)			/* Information about what happened. */
{
    Entry *entryPtr = clientData;
    const char *value;

    if (entryPtr->flags & ENTRY_DELETED) {
	/*
	 * Just abort early if we entered here while being deleted.
	 */
	return NULL;
    }

    /*
     * See ticket [5d991b82].
     */

    if (entryPtr->textVarName == NULL) {
	if (!(flags & TCL_INTERP_DESTROYED)) {
	    Tcl_UntraceVar2(interp, name1, name2,
		    TCL_GLOBAL_ONLY|TCL_TRACE_WRITES|TCL_TRACE_UNSETS,
		    EntryTextVarProc, clientData);
	}
 	return NULL;
     }

    /*
     * If the variable is unset, then immediately recreate it unless the whole
     * interpreter is going away.
     */

    if (flags & TCL_TRACE_UNSETS) {
	if ((flags & TCL_TRACE_DESTROYED) && !(flags & TCL_INTERP_DESTROYED)) {
	    Tcl_SetVar2(interp, entryPtr->textVarName, NULL,
		    entryPtr->string, TCL_GLOBAL_ONLY);
	    Tcl_TraceVar2(interp, entryPtr->textVarName, NULL,
		    TCL_GLOBAL_ONLY|TCL_TRACE_WRITES|TCL_TRACE_UNSETS,
		    EntryTextVarProc, clientData);
	    entryPtr->flags |= ENTRY_VAR_TRACED;
	}
	return NULL;
    }

    /*
     * Update the entry's text with the value of the variable, unless the
     * entry already has that value (this happens when the variable changes
     * value because we changed it because someone typed in the entry).
     */

    value = Tcl_GetVar2(interp, entryPtr->textVarName, NULL, TCL_GLOBAL_ONLY);
    if (value == NULL) {
	value = "";
    }
    EntrySetValue(entryPtr, value);
    return NULL;
}

/*
 *--------------------------------------------------------------
 *
 * EntryValidate --
 *
 *	This function is invoked when any character is added or removed from
 *	the entry widget, or a focus has trigerred validation.
 *
 * Results:

 *	TCL_OK if the validatecommand passes the new string. TCL_BREAK if the
 *	vcmd executed OK, but rejects the string. TCL_ERROR if an error
 *	occurred while executing the vcmd or a valid Tcl_Bool is not returned.
 *
 * Side effects:
 *	An error condition may arise
 *
 *--------------------------------------------------------------
 */

static int
EntryValidate(
     register Entry *entryPtr,	/* Entry that needs validation. */
     register char *cmd)	/* Validation command (NULL-terminated
				 * string). */
{
    register Tcl_Interp *interp = entryPtr->interp;
    int code, bool;

    code = Tcl_EvalEx(interp, cmd, -1, TCL_EVAL_GLOBAL | TCL_EVAL_DIRECT);

    /*
     * We accept TCL_OK and TCL_RETURN as valid return codes from the command
     * callback.
     */

    if (code != TCL_OK && code != TCL_RETURN) {
	Tcl_AppendObjToErrorInfo(interp, Tcl_ObjPrintf(
		"\n    (in validation command executed by %s)",
		Tk_PathName(entryPtr->tkwin)));
	Tcl_BackgroundException(interp, code);
	return TCL_ERROR;
    }

    /*
     * The command callback should return an acceptable Tcl boolean.
     */

    if (Tcl_GetBooleanFromObj(interp, Tcl_GetObjResult(interp),
	    &bool) != TCL_OK) {
	Tcl_AddErrorInfo(interp,
		 "\n    (invalid boolean result from validation command)");
	Tcl_BackgroundException(interp, TCL_ERROR);
	Tcl_ResetResult(interp);
	return TCL_ERROR;
    }

    Tcl_ResetResult(interp);
    return (bool ? TCL_OK : TCL_BREAK);
}

/*
 *--------------------------------------------------------------
 *
 * EntryValidateChange --
 *
 *	This function is invoked when any character is added or removed from
 *	the entry widget, or a focus has trigerred validation.
 *
 * Results:
 *	TCL_OK if the validatecommand accepts the new string, TCL_ERROR if any
 *	problems occurred with validatecommand.
 *
 * Side effects:
 *	The insertion/deletion may be aborted, and the validatecommand might
 *	turn itself off (if an error or loop condition arises).
 *
 *--------------------------------------------------------------
 */

static int
EntryValidateChange(
     register Entry *entryPtr,	/* Entry that needs validation. */
     const char *change,	/* Characters to be added/deleted
				 * (NUL-terminated string). */
     const char *newValue,	/* Potential new value of entry string */
     int index,			/* index of insert/delete, -1 otherwise */
     int type)			/* forced, delete, insert, focusin or
				 * focusout */
{
    int code, varValidate = (entryPtr->flags & VALIDATE_VAR);
    char *p;
    Tcl_DString script;

    if (entryPtr->validateCmd == NULL ||
	entryPtr->validate == VALIDATE_NONE) {
	return (varValidate ? TCL_ERROR : TCL_OK);
    }

    /*
     * If we're already validating, then we're hitting a loop condition Return
     * and set validate to 0 to disallow further validations and prevent
     * current validation from finishing
     */

    if (entryPtr->flags & VALIDATING) {
	entryPtr->validate = VALIDATE_NONE;
	return (varValidate ? TCL_ERROR : TCL_OK);
    }

    entryPtr->flags |= VALIDATING;

    /*
     * Now form command string and run through the -validatecommand
     */

    Tcl_DStringInit(&script);
    ExpandPercents(entryPtr, entryPtr->validateCmd,
	    change, newValue, index, type, &script);
    Tcl_DStringAppend(&script, "", 1);

    p = Tcl_DStringValue(&script);
    code = EntryValidate(entryPtr, p);
    Tcl_DStringFree(&script);

    /*
     * If e->validate has become VALIDATE_NONE during the validation, or we
     * now have VALIDATE_VAR set (from EntrySetValue) and didn't before, it
     * means that a loop condition almost occurred. Do not allow this
     * validation result to finish.
     */

    if (entryPtr->validate == VALIDATE_NONE
	    || (!varValidate && (entryPtr->flags & VALIDATE_VAR))) {
	code = TCL_ERROR;
    }

    /*
     * It's possible that the user deleted the entry during validation. In
     * that case, abort future validation and return an error.
     */

    if (entryPtr->flags & ENTRY_DELETED) {
	return TCL_ERROR;
    }

    /*
     * If validate will return ERROR, then disallow further validations
     * Otherwise, if it didn't accept the new string (returned TCL_BREAK) then
     * eval the invalidCmd (if it's set)
     */

    if (code == TCL_ERROR) {
	entryPtr->validate = VALIDATE_NONE;
    } else if (code == TCL_BREAK) {
	/*
	 * If we were doing forced validation (like via a variable trace) and
	 * the command returned 0, the we turn off validation because we
	 * assume that textvariables have precedence in managing the value.
	 * We also don't call the invcmd, as it may want to do entry
	 * manipulation which the setting of the var will later wipe anyway.
	 */

	if (varValidate) {
	    entryPtr->validate = VALIDATE_NONE;
	} else if (entryPtr->invalidCmd != NULL) {
	    int result;

	    Tcl_DStringInit(&script);
	    ExpandPercents(entryPtr, entryPtr->invalidCmd,
		    change, newValue, index, type, &script);
	    Tcl_DStringAppend(&script, "", 1);
	    p = Tcl_DStringValue(&script);
	    result = Tcl_EvalEx(entryPtr->interp, p, -1,
		    TCL_EVAL_GLOBAL | TCL_EVAL_DIRECT);
	    if (result != TCL_OK) {
		Tcl_AddErrorInfo(entryPtr->interp,
			"\n    (in invalidcommand executed by entry)");
		Tcl_BackgroundException(entryPtr->interp, result);
		code = TCL_ERROR;
		entryPtr->validate = VALIDATE_NONE;
	    }
	    Tcl_DStringFree(&script);

	    /*
	     * It's possible that the user deleted the entry during
	     * validation. In that case, abort future validation and return an
	     * error.
	     */

	    if (entryPtr->flags & ENTRY_DELETED) {
		return TCL_ERROR;
	    }
	}
    }

    entryPtr->flags &= ~VALIDATING;

    return code;
}

/*
 *--------------------------------------------------------------
 *
 * ExpandPercents --
 *
 *	Given a command and an event, produce a new command by replacing %
 *	constructs in the original command with information from the X event.
 *
 * Results:
 *	The new expanded command is appended to the dynamic string given by
 *	dsPtr.
 *
 * Side effects:
 *	None.
 *
 *--------------------------------------------------------------
 */

static void
ExpandPercents(
     register Entry *entryPtr,	/* Entry that needs validation. */
     register const char *before,
				/* Command containing percent expressions to
				 * be replaced. */
     const char *change,	/* Characters to added/deleted (NUL-terminated
				 * string). */
     const char *newValue,	/* Potential new value of entry string */
     int index,			/* index of insert/delete */
     int type,			/* INSERT or DELETE */
     Tcl_DString *dsPtr)	/* Dynamic string in which to append new
				 * command. */
{
    int spaceNeeded, cvtFlags;	/* Used to substitute string as proper Tcl
				 * list element. */
    int number, length;
    register const char *string;
    int ch;
    char numStorage[2*TCL_INTEGER_SPACE];

    while (1) {
	if (*before == '\0') {
	    break;
	}
	/*
	 * Find everything up to the next % character and append it to the
	 * result string.
	 */

	string = before;

	/*
	 * No need to convert '%', as it is in ascii range.
	 */

	string = Tcl_UtfFindFirst(before, '%');
	if (string == NULL) {
	    Tcl_DStringAppend(dsPtr, before, -1);
	    break;
	} else if (string != before) {
	    Tcl_DStringAppend(dsPtr, before, string-before);
	    before = string;
	}

	/*
	 * There's a percent sequence here. Process it.
	 */

	before++; /* skip over % */
	if (*before != '\0') {
	    before += TkUtfToUniChar(before, &ch);
	} else {
	    ch = '%';
	}
	if (type == VALIDATE_BUTTON) {
	    /*
	     * -command %-substitution
	     */

	    switch (ch) {
	    case 's':		/* Current string value of spinbox */
		string = entryPtr->string;
		break;
	    case 'd':		/* direction, up or down */
		string = change;
		break;
	    case 'W':		/* widget name */
		string = Tk_PathName(entryPtr->tkwin);
		break;
	    default:
		length = TkUniCharToUtf(ch, numStorage);
		numStorage[length] = '\0';
		string = numStorage;
		break;
	    }
	} else {
	    /*
	     * -validatecommand / -invalidcommand %-substitution
	     */

	    switch (ch) {
	    case 'd':		/* Type of call that caused validation */
		switch (type) {
		case VALIDATE_INSERT:
		    number = 1;
		    break;
		case VALIDATE_DELETE:
		    number = 0;
		    break;
		default:
		    number = -1;
		    break;
		}
		sprintf(numStorage, "%d", number);
		string = numStorage;
		break;
	    case 'i':		/* index of insert/delete */
		sprintf(numStorage, "%d", index);
		string = numStorage;
		break;
	    case 'P':		/* 'Peeked' new value of the string */
		string = newValue;
		break;
	    case 's':		/* Current string value of spinbox */
		string = entryPtr->string;
		break;
	    case 'S':		/* string to be inserted/deleted, if any */
		string = change;
		break;
	    case 'v':		/* type of validation currently set */
		string = validateStrings[entryPtr->validate];
		break;
	    case 'V':		/* type of validation in effect */
		switch (type) {
		case VALIDATE_INSERT:
		case VALIDATE_DELETE:
		    string = validateStrings[VALIDATE_KEY];
		    break;
		case VALIDATE_FORCED:
		    string = "forced";
		    break;
		default:
		    string = validateStrings[type];
		    break;
		}
		break;
	    case 'W': /* widget name */
		string = Tk_PathName(entryPtr->tkwin);
		break;
	    default:
		length = TkUniCharToUtf(ch, numStorage);
		numStorage[length] = '\0';
		string = numStorage;
		break;
	    }
	}

	spaceNeeded = Tcl_ScanCountedElement(string, -1, &cvtFlags);
	length = Tcl_DStringLength(dsPtr);
	Tcl_DStringSetLength(dsPtr, length + spaceNeeded);
	spaceNeeded = Tcl_ConvertCountedElement(string, -1,
		Tcl_DStringValue(dsPtr) + length,
		cvtFlags | TCL_DONT_USE_BRACES);
	Tcl_DStringSetLength(dsPtr, length + spaceNeeded);
    }
}

/*
 *--------------------------------------------------------------
 *
 * Tk_SpinboxObjCmd --
 *
 *	This function is invoked to process the "spinbox" Tcl command. See the
 *	user documentation for details on what it does.
 *
 * Results:
 *	A standard Tcl result.
 *
 * Side effects:
 *	See the user documentation.
 *
 *--------------------------------------------------------------
 */

int
Tk_SpinboxObjCmd(
    ClientData clientData,	/* NULL. */
    Tcl_Interp *interp,		/* Current interpreter. */
    int objc,			/* Number of arguments. */
    Tcl_Obj *const objv[])	/* Argument objects. */
{
    register Entry *entryPtr;
    register Spinbox *sbPtr;
    Tk_OptionTable optionTable;
    Tk_Window tkwin;
    char *tmp;

    if (objc < 2) {
	Tcl_WrongNumArgs(interp, 1, objv, "pathName ?-option value ...?");
	return TCL_ERROR;
    }

    tkwin = Tk_CreateWindowFromPath(interp, Tk_MainWindow(interp),
	    Tcl_GetString(objv[1]), NULL);
    if (tkwin == NULL) {
	return TCL_ERROR;
    }

    /*
     * Create the option table for this widget class. If it has already been
     * created, Tk will return the cached value.
     */

    optionTable = Tk_CreateOptionTable(interp, sbOptSpec);

    /*
     * Initialize the fields of the structure that won't be initialized by
     * ConfigureEntry, or that ConfigureEntry requires to be initialized
     * already (e.g. resource pointers). Only the non-NULL/0 data must be
     * initialized as memset covers the rest.
     */

    sbPtr = ckalloc(sizeof(Spinbox));
    entryPtr			= (Entry *) sbPtr;
    memset(sbPtr, 0, sizeof(Spinbox));

    entryPtr->tkwin		= tkwin;
    entryPtr->display		= Tk_Display(tkwin);
    entryPtr->interp		= interp;
    entryPtr->widgetCmd		= Tcl_CreateObjCommand(interp,
	    Tk_PathName(entryPtr->tkwin), SpinboxWidgetObjCmd, sbPtr,
	    EntryCmdDeletedProc);
    entryPtr->optionTable	= optionTable;
    entryPtr->type		= TK_SPINBOX;
    tmp				= ckalloc(1);
    tmp[0]			= '\0';
    entryPtr->string		= tmp;
    entryPtr->selectFirst	= -1;
    entryPtr->selectLast	= -1;

    entryPtr->cursor		= 0;
    entryPtr->exportSelection	= 1;
    entryPtr->justify		= TK_JUSTIFY_LEFT;
    entryPtr->relief		= TK_RELIEF_FLAT;
    entryPtr->state		= STATE_NORMAL;
    entryPtr->displayString	= entryPtr->string;
    entryPtr->inset		= XPAD;
    entryPtr->textGC		= 0;
    entryPtr->selTextGC		= 0;
    entryPtr->highlightGC	= 0;
    entryPtr->avgWidth		= 1;
    entryPtr->validate		= VALIDATE_NONE;

    sbPtr->selElement		= SEL_NONE;
    sbPtr->curElement		= SEL_NONE;
    sbPtr->bCursor		= 0;
    sbPtr->repeatDelay		= 400;
    sbPtr->repeatInterval	= 100;
    sbPtr->fromValue		= 0.0;
    sbPtr->toValue		= 100.0;
    sbPtr->increment		= 1.0;
    sbPtr->formatBuf		= ckalloc(TCL_DOUBLE_SPACE);
    sbPtr->bdRelief		= TK_RELIEF_FLAT;
    sbPtr->buRelief		= TK_RELIEF_FLAT;

    entryPtr->placeholderGC	= None;

    /*
     * Keep a hold of the associated tkwin until we destroy the spinbox,
     * otherwise Tk might free it while we still need it.
     */

    Tcl_Preserve(entryPtr->tkwin);

    Tk_SetClass(entryPtr->tkwin, "Spinbox");
    Tk_SetClassProcs(entryPtr->tkwin, &entryClass, entryPtr);
    Tk_CreateEventHandler(entryPtr->tkwin,
	    PointerMotionMask|ExposureMask|StructureNotifyMask|FocusChangeMask,
	    EntryEventProc, entryPtr);
    Tk_CreateSelHandler(entryPtr->tkwin, XA_PRIMARY, XA_STRING,
	    EntryFetchSelection, entryPtr, XA_STRING);

    if (Tk_InitOptions(interp, sbPtr, optionTable, tkwin)
	    != TCL_OK) {
	Tk_DestroyWindow(entryPtr->tkwin);
	return TCL_ERROR;
    }
    if (ConfigureEntry(interp, entryPtr, objc-2, objv+2) != TCL_OK) {
	goto error;
    }

    Tcl_SetObjResult(interp, TkNewWindowObj(entryPtr->tkwin));
    return TCL_OK;

  error:
    Tk_DestroyWindow(entryPtr->tkwin);
    return TCL_ERROR;
}

/*
 *--------------------------------------------------------------
 *
 * SpinboxWidgetObjCmd --
 *
 *	This function is invoked to process the Tcl command that corresponds
 *	to a widget managed by this module. See the user documentation for
 *	details on what it does.
 *
 * Results:
 *	A standard Tcl result.
 *
 * Side effects:
 *	See the user documentation.
 *
 *--------------------------------------------------------------
 */

static int
SpinboxWidgetObjCmd(
    ClientData clientData,	/* Information about spinbox widget. */
    Tcl_Interp *interp,		/* Current interpreter. */
    int objc,			/* Number of arguments. */
    Tcl_Obj *const objv[])	/* Argument objects. */
{
    Entry *entryPtr = clientData;
    Spinbox *sbPtr = clientData;
    int cmdIndex, selIndex, result;
    Tcl_Obj *objPtr;

    if (objc < 2) {
	Tcl_WrongNumArgs(interp, 1, objv, "option ?arg ...?");
	return TCL_ERROR;
    }

    /*
     * Parse the widget command by looking up the second token in the list of
     * valid command names.
     */

    result = Tcl_GetIndexFromObj(interp, objv[1], sbCmdNames,
	    "option", 0, &cmdIndex);
    if (result != TCL_OK) {
	return result;
    }

    Tcl_Preserve(entryPtr);
    switch ((enum sbCmd) cmdIndex) {
    case SB_CMD_BBOX: {
	int index, x, y, width, height;
	Tcl_Obj *bbox[4];

	if (objc != 3) {
	    Tcl_WrongNumArgs(interp, 2, objv, "index");
	    goto error;
	}
	if (GetEntryIndex(interp, entryPtr, Tcl_GetString(objv[2]),
		&index) != TCL_OK) {
	    goto error;
	}
	if ((index == entryPtr->numChars) && (index > 0)) {
	    index--;
	}
	Tk_CharBbox(entryPtr->textLayout, index, &x, &y, &width, &height);
	bbox[0] = Tcl_NewIntObj(x + entryPtr->layoutX);
	bbox[1] = Tcl_NewIntObj(y + entryPtr->layoutY);
	bbox[2] = Tcl_NewIntObj(width);
	bbox[3] = Tcl_NewIntObj(height);
	Tcl_SetObjResult(interp, Tcl_NewListObj(4, bbox));
	break;
    }

    case SB_CMD_CGET:
	if (objc != 3) {
	    Tcl_WrongNumArgs(interp, 2, objv, "option");
	    goto error;
	}

	objPtr = Tk_GetOptionValue(interp, entryPtr,
		entryPtr->optionTable, objv[2], entryPtr->tkwin);
	if (objPtr == NULL) {
	    goto error;
	}
	Tcl_SetObjResult(interp, objPtr);
	break;

    case SB_CMD_CONFIGURE:
	if (objc <= 3) {
	    objPtr = Tk_GetOptionInfo(interp, entryPtr,
		    entryPtr->optionTable, (objc == 3) ? objv[2] : NULL,
		    entryPtr->tkwin);
	    if (objPtr == NULL) {
		goto error;
	    }
	    Tcl_SetObjResult(interp, objPtr);
	} else {
	    result = ConfigureEntry(interp, entryPtr, objc-2, objv+2);
	}
	break;

    case SB_CMD_DELETE: {
	int first, last, code;

	if ((objc < 3) || (objc > 4)) {
	    Tcl_WrongNumArgs(interp, 2, objv, "firstIndex ?lastIndex?");
	    goto error;
	}
	if (GetEntryIndex(interp, entryPtr, Tcl_GetString(objv[2]),
		&first) != TCL_OK) {
	    goto error;
	}
	if (objc == 3) {
	    last = first + 1;
	} else {
	    if (GetEntryIndex(interp, entryPtr, Tcl_GetString(objv[3]),
		    &last) != TCL_OK) {
		goto error;
	    }
	}
	if ((last >= first) && (entryPtr->state == STATE_NORMAL)) {
	    code = DeleteChars(entryPtr, first, last - first);
            if (code != TCL_OK) {
                goto error;
            }
	}
	break;
    }

    case SB_CMD_GET:
	if (objc != 2) {
	    Tcl_WrongNumArgs(interp, 2, objv, NULL);
	    goto error;
	}
	Tcl_SetObjResult(interp, Tcl_NewStringObj(entryPtr->string, -1));
	break;

    case SB_CMD_ICURSOR:
	if (objc != 3) {
	    Tcl_WrongNumArgs(interp, 2, objv, "pos");
	    goto error;
	}
	if (GetEntryIndex(interp, entryPtr, Tcl_GetString(objv[2]),
		&entryPtr->insertPos) != TCL_OK) {
	    goto error;
	}
	EventuallyRedraw(entryPtr);
	break;

    case SB_CMD_IDENTIFY: {
	int x, y, elem;

	if (objc != 4) {
	    Tcl_WrongNumArgs(interp, 2, objv, "x y");
	    goto error;
	}
	if ((Tcl_GetIntFromObj(interp, objv[2], &x) != TCL_OK) ||
		(Tcl_GetIntFromObj(interp, objv[3], &y) != TCL_OK)) {
	    goto error;
	}
	elem = GetSpinboxElement(sbPtr, x, y);
	if (elem != SEL_NONE) {
	    Tcl_SetObjResult(interp,
		    Tcl_NewStringObj(selElementNames[elem], -1));
	}
	break;
    }

    case SB_CMD_INDEX: {
	int index;

	if (objc != 3) {
	    Tcl_WrongNumArgs(interp, 2, objv, "string");
	    goto error;
	}
	if (GetEntryIndex(interp, entryPtr, Tcl_GetString(objv[2]),
		&index) != TCL_OK) {
	    goto error;
	}
	Tcl_SetObjResult(interp, Tcl_NewIntObj(index));
	break;
    }

    case SB_CMD_INSERT: {
	int index, code;

	if (objc != 4) {
	    Tcl_WrongNumArgs(interp, 2, objv, "index text");
	    goto error;
	}
	if (GetEntryIndex(interp, entryPtr, Tcl_GetString(objv[2]),
		&index) != TCL_OK) {
	    goto error;
	}
	if (entryPtr->state == STATE_NORMAL) {
	    code = InsertChars(entryPtr, index, Tcl_GetString(objv[3]));
            if (code != TCL_OK) {
                goto error;
            }
	}
	break;
    }

    case SB_CMD_INVOKE:
	if (objc != 3) {
	    Tcl_WrongNumArgs(interp, 2, objv, "elemName");
	    goto error;
	}
	result = Tcl_GetIndexFromObj(interp, objv[2],
		selElementNames, "element", 0, &cmdIndex);
	if (result != TCL_OK) {
	    goto error;
	}
	if (entryPtr->state != STATE_DISABLED) {
	    if (SpinboxInvoke(interp, sbPtr, cmdIndex) != TCL_OK) {
		goto error;
	    }
	}
	break;

    case SB_CMD_SCAN: {
	int x;
	const char *minorCmd;

	if (objc != 4) {
	    Tcl_WrongNumArgs(interp, 2, objv, "mark|dragto x");
	    goto error;
	}
	if (Tcl_GetIntFromObj(interp, objv[3], &x) != TCL_OK) {
	    goto error;
	}

	minorCmd = Tcl_GetString(objv[2]);
	if (minorCmd[0] == 'm'
		&& (strncmp(minorCmd, "mark", strlen(minorCmd)) == 0)) {
	    entryPtr->scanMarkX = x;
	    entryPtr->scanMarkIndex = entryPtr->leftIndex;
	} else if ((minorCmd[0] == 'd')
		&& (strncmp(minorCmd, "dragto", strlen(minorCmd)) == 0)) {
	    EntryScanTo(entryPtr, x);
	} else {
	    Tcl_SetObjResult(interp, Tcl_ObjPrintf(
		    "bad scan option \"%s\": must be mark or dragto",
		    minorCmd));
	    Tcl_SetErrorCode(interp, "TCL", "LOOKUP", "INDEX", "scan option",
		    minorCmd, NULL);
	    goto error;
	}
	break;
    }

    case SB_CMD_SELECTION: {
	int index, index2;

	if (objc < 3) {
	    Tcl_WrongNumArgs(interp, 2, objv, "option ?index?");
	    goto error;
	}

	/*
	 * Parse the selection sub-command, using the command table
	 * "sbSelCmdNames" defined above.
	 */

	result = Tcl_GetIndexFromObj(interp, objv[2], sbSelCmdNames,
		"selection option", 0, &selIndex);
	if (result != TCL_OK) {
	    goto error;
	}

	/*
	 * Disabled entries don't allow the selection to be modified, but
	 * 'selection present' must return a boolean.
	 */

	if ((entryPtr->state == STATE_DISABLED)
		&& (selIndex != SB_SEL_PRESENT)) {
	    goto done;
	}

	switch (selIndex) {
	case SB_SEL_ADJUST:
	    if (objc != 4) {
		Tcl_WrongNumArgs(interp, 3, objv, "index");
		goto error;
	    }
	    if (GetEntryIndex(interp, entryPtr,
		    Tcl_GetString(objv[3]), &index) != TCL_OK) {
		goto error;
	    }
	    if (entryPtr->selectFirst >= 0) {
		int half1, half2;

		half1 = (entryPtr->selectFirst + entryPtr->selectLast)/2;
		half2 = (entryPtr->selectFirst + entryPtr->selectLast + 1)/2;
		if (index < half1) {
		    entryPtr->selectAnchor = entryPtr->selectLast;
		} else if (index > half2) {
		    entryPtr->selectAnchor = entryPtr->selectFirst;
		} else {
		    /*
		     * We're at about the halfway point in the selection; just
		     * keep the existing anchor.
		     */
		}
	    }
	    EntrySelectTo(entryPtr, index);
	    break;

	case SB_SEL_CLEAR:
	    if (objc != 3) {
		Tcl_WrongNumArgs(interp, 3, objv, NULL);
		goto error;
	    }
	    if (entryPtr->selectFirst >= 0) {
		entryPtr->selectFirst = -1;
		entryPtr->selectLast = -1;
		EventuallyRedraw(entryPtr);
	    }
	    goto done;

	case SB_SEL_FROM:
	    if (objc != 4) {
		Tcl_WrongNumArgs(interp, 3, objv, "index");
		goto error;
	    }
	    if (GetEntryIndex(interp, entryPtr,
		    Tcl_GetString(objv[3]), &index) != TCL_OK) {
		goto error;
	    }
	    entryPtr->selectAnchor = index;
	    break;

	case SB_SEL_PRESENT:
	    if (objc != 3) {
		Tcl_WrongNumArgs(interp, 3, objv, NULL);
		goto error;
	    }
	    Tcl_SetObjResult(interp, Tcl_NewBooleanObj(
		    entryPtr->selectFirst >= 0));
	    goto done;

	case SB_SEL_RANGE:
	    if (objc != 5) {
		Tcl_WrongNumArgs(interp, 3, objv, "start end");
		goto error;
	    }
	    if (GetEntryIndex(interp, entryPtr,
		    Tcl_GetString(objv[3]), &index) != TCL_OK) {
		goto error;
	    }
	    if (GetEntryIndex(interp, entryPtr,
		    Tcl_GetString(objv[4]),& index2) != TCL_OK) {
		goto error;
	    }
	    if (index >= index2) {
		entryPtr->selectFirst = -1;
		entryPtr->selectLast = -1;
	    } else {
		entryPtr->selectFirst = index;
		entryPtr->selectLast = index2;
	    }
	    if (!(entryPtr->flags & GOT_SELECTION)
		    && entryPtr->exportSelection
		    && (!Tcl_IsSafe(entryPtr->interp))) {
		Tk_OwnSelection(entryPtr->tkwin, XA_PRIMARY,
			EntryLostSelection, entryPtr);
		entryPtr->flags |= GOT_SELECTION;
	    }
	    EventuallyRedraw(entryPtr);
	    break;

	case SB_SEL_TO:
	    if (objc != 4) {
		Tcl_WrongNumArgs(interp, 3, objv, "index");
		goto error;
	    }
	    if (GetEntryIndex(interp, entryPtr,
		    Tcl_GetString(objv[3]), &index) != TCL_OK) {
		goto error;
	    }
	    EntrySelectTo(entryPtr, index);
	    break;

	case SB_SEL_ELEMENT:
	    if ((objc < 3) || (objc > 4)) {
		Tcl_WrongNumArgs(interp, 3, objv, "?elemName?");
		goto error;
	    }
	    if (objc == 3) {
		Tcl_SetObjResult(interp, Tcl_NewStringObj(
			selElementNames[sbPtr->selElement], -1));
	    } else {
		int lastElement = sbPtr->selElement;

		result = Tcl_GetIndexFromObj(interp, objv[3], selElementNames,
			"selection element", 0, &(sbPtr->selElement));
		if (result != TCL_OK) {
		    goto error;
		}
		if (lastElement != sbPtr->selElement) {
		    EventuallyRedraw(entryPtr);
		}
	    }
	    break;
	}
	break;
    }

    case SB_CMD_SET: {
	int code = TCL_OK;

	if (objc > 3) {
	    Tcl_WrongNumArgs(interp, 2, objv, "?string?");
	    goto error;
	}
	if (objc == 3) {
	    code = EntryValueChanged(entryPtr, Tcl_GetString(objv[2]));
            if (code != TCL_OK) {
                goto error;
            }
	}
	Tcl_SetObjResult(interp, Tcl_NewStringObj(entryPtr->string, -1));
	break;
    }

    case SB_CMD_VALIDATE: {
	int code;

	if (objc != 2) {
	    Tcl_WrongNumArgs(interp, 2, objv, NULL);
	    goto error;
	}
	selIndex = entryPtr->validate;
	entryPtr->validate = VALIDATE_ALL;
	code = EntryValidateChange(entryPtr, NULL, entryPtr->string,
		-1, VALIDATE_FORCED);
	if (entryPtr->validate != VALIDATE_NONE) {
	    entryPtr->validate = selIndex;
	}

	Tcl_SetObjResult(interp, Tcl_NewBooleanObj(code == TCL_OK));
	break;
    }

    case SB_CMD_XVIEW: {
	int index;

	if (objc == 2) {
	    double first, last;
	    Tcl_Obj *span[2];

	    EntryVisibleRange(entryPtr, &first, &last);
	    span[0] = Tcl_NewDoubleObj(first);
	    span[1] = Tcl_NewDoubleObj(last);
	    Tcl_SetObjResult(interp, Tcl_NewListObj(2, span));
	    goto done;
	} else if (objc == 3) {
	    if (GetEntryIndex(interp, entryPtr, Tcl_GetString(objv[2]),
		    &index) != TCL_OK) {
		goto error;
	    }
	} else {
	    double fraction;
	    int count;

	    index = entryPtr->leftIndex;
	    switch (Tk_GetScrollInfoObj(interp, objc, objv, &fraction,
		    &count)) {
	    case TK_SCROLL_ERROR:
		goto error;
	    case TK_SCROLL_MOVETO:
		index = (int) ((fraction * entryPtr->numChars) + 0.5);
		break;
	    case TK_SCROLL_PAGES: {
		int charsPerPage;

		charsPerPage = ((Tk_Width(entryPtr->tkwin)
			- 2 * entryPtr->inset - entryPtr->xWidth)
			/ entryPtr->avgWidth) - 2;
		if (charsPerPage < 1) {
		    charsPerPage = 1;
		}
		index += count * charsPerPage;
		break;
	    }
	    case TK_SCROLL_UNITS:
		index += count;
		break;
	    }
	}
	if (index >= entryPtr->numChars) {
	    index = entryPtr->numChars - 1;
	}
	if (index < 0) {
	    index = 0;
	}
	entryPtr->leftIndex = index;
	entryPtr->flags |= UPDATE_SCROLLBAR;
	EntryComputeGeometry(entryPtr);
	EventuallyRedraw(entryPtr);
	break;
    }
    }

  done:
    Tcl_Release(entryPtr);
    return result;

  error:
    Tcl_Release(entryPtr);
    return TCL_ERROR;
}

/*
 *---------------------------------------------------------------------------
 *
 * GetSpinboxElement --
 *
 *	Return the element associated with an x,y coord.
 *
 * Results:
 *	Element type as enum selelement.
 *
 * Side effects:
 *	None.
 *
 *---------------------------------------------------------------------------
 */

static int
GetSpinboxElement(
    Spinbox *sbPtr,		/* Spinbox for which the index is being
				 * specified. */
    int x, int y)		/* Widget-relative coordinates. */
{
    Entry *entryPtr = (Entry *) sbPtr;

    if ((x < 0) || (y < 0) || (y > Tk_Height(entryPtr->tkwin))
	    || (x > Tk_Width(entryPtr->tkwin))) {
	return SEL_NONE;
    }

    if (x > (Tk_Width(entryPtr->tkwin) - entryPtr->inset - entryPtr->xWidth)) {
	if (y > (Tk_Height(entryPtr->tkwin) / 2)) {
	    return SEL_BUTTONDOWN;
	} else {
	    return SEL_BUTTONUP;
	}
    }
    return SEL_ENTRY;
}

/*
 *--------------------------------------------------------------
 *
 * SpinboxInvoke --
 *
 *	This function is invoked when the invoke method for the widget is
 *	called.
 *
 * Results:
 *	TCL_OK.
 *
 * Side effects:
 *	A background error condition may arise when invoking the callback.
 *	The widget value may change.
 *
 *--------------------------------------------------------------
 */

static int
SpinboxInvoke(
    register Tcl_Interp *interp,/* Current interpreter. */
    register Spinbox *sbPtr,	/* Spinbox to invoke. */
    int element)		/* Element to invoke, either the "up" or
				 * "down" button. */
{
    Entry *entryPtr = (Entry *) sbPtr;
    const char *type;
    int code, up;
    Tcl_DString script;

    switch (element) {
    case SEL_BUTTONUP:
	type = "up";
	up = 1;
	break;
    case SEL_BUTTONDOWN:
	type = "down";
	up = 0;
	break;
    default:
	return TCL_OK;
    }

    code = TCL_OK;
    if (fabs(sbPtr->increment) > MIN_DBL_VAL) {
	if (sbPtr->listObj != NULL) {
	    Tcl_Obj *objPtr;

	    Tcl_ListObjIndex(interp, sbPtr->listObj, sbPtr->eIndex, &objPtr);
	    if (strcmp(Tcl_GetString(objPtr), entryPtr->string)) {
		/*
		 * Somehow the string changed from what we expected, so let's
		 * do a search on the list to see if the current value is
		 * there. If not, move to the first element of the list.
		 */

		int i, listc;
		size_t elemLen, length = entryPtr->numChars;
		const char *bytes;
		Tcl_Obj **listv;

		Tcl_ListObjGetElements(interp, sbPtr->listObj, &listc, &listv);
		for (i = 0; i < listc; i++) {
		    bytes = TkGetStringFromObj(listv[i], &elemLen);
		    if ((length == elemLen) &&
			    (memcmp(bytes, entryPtr->string,
				    length) == 0)) {
			sbPtr->eIndex = i;
			break;
		    }
		}
	    }
	    if (up) {
		if (++sbPtr->eIndex >= sbPtr->nElements) {
		    if (sbPtr->wrap) {
			sbPtr->eIndex = 0;
		    } else {
			sbPtr->eIndex = sbPtr->nElements-1;
		    }
		}
	    } else {
		if (--sbPtr->eIndex < 0) {
		    if (sbPtr->wrap) {
			sbPtr->eIndex = sbPtr->nElements-1;
		    } else {
			sbPtr->eIndex = 0;
		    }
		}
	    }
	    Tcl_ListObjIndex(interp, sbPtr->listObj, sbPtr->eIndex, &objPtr);
	    code = EntryValueChanged(entryPtr, Tcl_GetString(objPtr));
	} else if (!DOUBLES_EQ(sbPtr->fromValue, sbPtr->toValue)) {
	    double dvalue;

	    if (sscanf(entryPtr->string, "%lf", &dvalue) <= 0) {
		/*
		 * If the string doesn't scan as a double value, just
		 * use the -from value
		 */

		dvalue = sbPtr->fromValue;
	    } else if (up) {
		dvalue += sbPtr->increment;
		if (dvalue > sbPtr->toValue) {
		    if (sbPtr->wrap) {
			dvalue = sbPtr->fromValue;
		    } else {
			dvalue = sbPtr->toValue;
		    }
		} else if (dvalue < sbPtr->fromValue) {
		    /*
		     * It's possible that when pressing up, we are still less
		     * than the fromValue, because the user may have
		     * manipulated the value by hand.
		     */

		    dvalue = sbPtr->fromValue;
		}
	    } else {
		dvalue -= sbPtr->increment;
		if (dvalue < sbPtr->fromValue) {
		    if (sbPtr->wrap) {
			dvalue = sbPtr->toValue;
		    } else {
			dvalue = sbPtr->fromValue;
		    }
		} else if (dvalue > sbPtr->toValue) {
		    /*
		     * It's possible that when pressing down, we are still
		     * greater than the toValue, because the user may have
		     * manipulated the value by hand.
		     */

		    dvalue = sbPtr->toValue;
		}
	    }
	    sprintf(sbPtr->formatBuf, sbPtr->valueFormat, dvalue);
	    code = EntryValueChanged(entryPtr, sbPtr->formatBuf);
	}
    }
    if (code != TCL_OK) {
        return TCL_ERROR;
    }

    if (sbPtr->command != NULL) {
	Tcl_DStringInit(&script);
	ExpandPercents(entryPtr, sbPtr->command, type, "", 0,
		VALIDATE_BUTTON, &script);
	Tcl_DStringAppend(&script, "", 1);

	code = Tcl_EvalEx(interp, Tcl_DStringValue(&script), -1,
		TCL_EVAL_GLOBAL | TCL_EVAL_DIRECT);
	Tcl_DStringFree(&script);

	if (code != TCL_OK) {
	    Tcl_AddErrorInfo(interp,
		    "\n    (in command executed by spinbox)");
	    Tcl_BackgroundException(interp, code);

	    /*
	     * Yes, it's an error, but a bg one, so we return OK
	     */

	    return TCL_OK;
	}

	Tcl_ResetResult(interp);
    }

    return TCL_OK;
}

/*
 *----------------------------------------------------------------------
 *
 * ComputeFormat --
 *
 *	This function is invoked to recompute the "format" fields of a
 *	spinbox's widget record, which determines how the value of the dial is
 *	converted to a string.
 *
 * Results:
 *	Tcl result code.
 *
 * Side effects:
 *	The format fields of the spinbox are modified.
 *
 *----------------------------------------------------------------------
 */

static int
ComputeFormat(
     Spinbox *sbPtr)		/* Information about dial widget. */
{
    double maxValue, x;
    int mostSigDigit, numDigits, leastSigDigit, afterDecimal;
    int eDigits, fDigits;

    /*
     * Compute the displacement from the decimal of the most significant digit
     * required for any number in the dial's range.
     */

    if (sbPtr->reqFormat) {
	sbPtr->valueFormat = sbPtr->reqFormat;
	return TCL_OK;
    }

    maxValue = fabs(sbPtr->fromValue);
    x = fabs(sbPtr->toValue);
    if (x > maxValue) {
	maxValue = x;
    }
    if (maxValue == 0) {
	maxValue = 1;
    }
    mostSigDigit = (int) floor(log10(maxValue));

    if (fabs(sbPtr->increment) > MIN_DBL_VAL) {
	/*
	 * A increment was specified, so use it.
	 */

	leastSigDigit = (int) floor(log10(sbPtr->increment));
    } else {
	leastSigDigit = 0;
    }
    numDigits = mostSigDigit - leastSigDigit + 1;
    if (numDigits < 1) {
	numDigits = 1;
    }

    /*
     * Compute the number of characters required using "e" format and "f"
     * format, and then choose whichever one takes fewer characters.
     */

    eDigits = numDigits + 4;
    if (numDigits > 1) {
	eDigits++;		/* Decimal point. */
    }
    afterDecimal = numDigits - mostSigDigit - 1;
    if (afterDecimal < 0) {
	afterDecimal = 0;
    }
    fDigits = (mostSigDigit >= 0) ? mostSigDigit + afterDecimal : afterDecimal;
    if (afterDecimal > 0) {
	fDigits++;		/* Decimal point. */
    }
    if (mostSigDigit < 0) {
	fDigits++;		/* Zero to left of decimal point. */
    }
    if (fDigits <= eDigits) {
	sprintf(sbPtr->digitFormat, "%%.%df", afterDecimal);
    } else {
	sprintf(sbPtr->digitFormat, "%%.%de", numDigits-1);
    }
    sbPtr->valueFormat = sbPtr->digitFormat;
    return TCL_OK;
}

/*
 * Local Variables:
 * mode: c
 * c-basic-offset: 4
 * fill-column: 78
 * End:
 */<|MERGE_RESOLUTION|>--- conflicted
+++ resolved
@@ -550,7 +550,7 @@
     entryPtr->avgWidth		= 1;
     entryPtr->validate		= VALIDATE_NONE;
 
-    entryPtr->placeholderGC	= None;
+    entryPtr->placeholderGC	= 0;
 
     /*
      * Keep a hold of the associated tkwin until we destroy the entry,
@@ -1508,21 +1508,17 @@
     }
     entryPtr->textGC = gc;
 
-<<<<<<< HEAD
     if (entryPtr->placeholderColorPtr != NULL) {
 	gcValues.foreground = entryPtr->placeholderColorPtr->pixel;
     }
     mask = GCForeground | GCFont | GCGraphicsExposures;
     gc = Tk_GetGC(entryPtr->tkwin, mask, &gcValues);
-    if (entryPtr->placeholderGC != None) {
+    if (entryPtr->placeholderGC) {
 	Tk_FreeGC(entryPtr->display, entryPtr->placeholderGC);
     }
     entryPtr->placeholderGC = gc;
 
-    if (entryPtr->selFgColorPtr != NULL) {
-=======
     if (entryPtr->selFgColorPtr) {
->>>>>>> e26cd8eb
 	gcValues.foreground = entryPtr->selFgColorPtr->pixel;
     } else {
         gcValues.foreground = colorPtr->pixel;
@@ -3775,7 +3771,7 @@
     sbPtr->bdRelief		= TK_RELIEF_FLAT;
     sbPtr->buRelief		= TK_RELIEF_FLAT;
 
-    entryPtr->placeholderGC	= None;
+    entryPtr->placeholderGC	= 0;
 
     /*
      * Keep a hold of the associated tkwin until we destroy the spinbox,
