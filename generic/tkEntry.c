--- conflicted
+++ resolved
@@ -437,13 +437,8 @@
 			    const char *newValue);
 static void		EntryVisibleRange(Entry *entryPtr,
 			    double *firstPtr, double *lastPtr);
-<<<<<<< HEAD
-static int		EntryWidgetObjCmd(ClientData clientData,
+static int		EntryWidgetObjCmd(void *clientData,
 			    Tcl_Interp *interp, Tcl_Size objc,
-=======
-static int		EntryWidgetObjCmd(void *clientData,
-			    Tcl_Interp *interp, int objc,
->>>>>>> 90065814
 			    Tcl_Obj *const objv[]);
 static void		EntryWorldChanged(void *instanceData);
 static int		GetEntryIndex(Tcl_Interp *interp, Entry *entryPtr,
@@ -454,13 +449,8 @@
  * These forward declarations are the spinbox specific ones:
  */
 
-<<<<<<< HEAD
-static int		SpinboxWidgetObjCmd(ClientData clientData,
+static int		SpinboxWidgetObjCmd(void *clientData,
 			    Tcl_Interp *interp, Tcl_Size objc,
-=======
-static int		SpinboxWidgetObjCmd(void *clientData,
-			    Tcl_Interp *interp, int objc,
->>>>>>> 90065814
 			    Tcl_Obj *const objv[]);
 static int		GetSpinboxElement(Spinbox *sbPtr, int x, int y);
 static int		SpinboxInvoke(Tcl_Interp *interp, Spinbox *sbPtr,
