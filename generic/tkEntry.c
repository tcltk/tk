/*
 * tkEntry.c --
 *
 *	This module implements entry and spinbox widgets for the Tk toolkit.
 *	An entry displays a string and allows the string to be edited. A
 *	spinbox expands on the entry by adding up/down buttons that control
 *	the value of the entry widget.
 *
 * Copyright (c) 1990-1994 The Regents of the University of California.
 * Copyright (c) 1994-1997 Sun Microsystems, Inc.
 * Copyright (c) 2000 Ajuba Solutions.
 * Copyright (c) 2002 ActiveState Corporation.
 *
 * See the file "license.terms" for information on usage and redistribution of
 * this file, and for a DISCLAIMER OF ALL WARRANTIES.
 */

#include "tkInt.h"
#include "default.h"
#include "tkEntry.h"

/*
 * The following macro defines how many extra pixels to leave on each side of
 * the text in the entry.
 */

#define XPAD 1
#define YPAD 1

/*
 * A comparison function for double values. For Spinboxes.
 */

#define MIN_DBL_VAL		1E-9
#define DOUBLES_EQ(d1, d2)	(fabs((d1) - (d2)) < MIN_DBL_VAL)


<<<<<<< HEAD
static CONST char *stateStrings[] = {
    "disabled", "normal", "readonly", NULL
=======
static CONST char *CONST stateStrings[] = {
    "disabled", "normal", "readonly", (char *) NULL
>>>>>>> e8469505
};

/*
 * Definitions for -validate option values:
 */

<<<<<<< HEAD
static CONST char *validateStrings[] = {
    "all", "key", "focus", "focusin", "focusout", "none", NULL
=======
static CONST char *CONST validateStrings[] = {
    "all", "key", "focus", "focusin", "focusout", "none", (char *) NULL
>>>>>>> e8469505
};
enum validateType {
    VALIDATE_ALL, VALIDATE_KEY, VALIDATE_FOCUS,
    VALIDATE_FOCUSIN, VALIDATE_FOCUSOUT, VALIDATE_NONE,
    /*
     * These extra enums are for use with EntryValidateChange
     */
    VALIDATE_FORCED, VALIDATE_DELETE, VALIDATE_INSERT, VALIDATE_BUTTON
};
#define DEF_ENTRY_VALIDATE	"none"
#define DEF_ENTRY_INVALIDCMD	""

/*
 * Information used for Entry objv parsing.
 */

<<<<<<< HEAD
static const Tk_OptionSpec entryOptSpec[] = {
=======
static CONST Tk_OptionSpec entryOptSpec[] = {
>>>>>>> e8469505
    {TK_OPTION_BORDER, "-background", "background", "Background",
	DEF_ENTRY_BG_COLOR, -1, Tk_Offset(Entry, normalBorder),
	0, (ClientData) DEF_ENTRY_BG_MONO, 0},
    {TK_OPTION_SYNONYM, "-bd", NULL, NULL,
	NULL, 0, -1, 0, (ClientData) "-borderwidth", 0},
    {TK_OPTION_SYNONYM, "-bg", NULL, NULL,
	NULL, 0, -1, 0, (ClientData) "-background", 0},
    {TK_OPTION_PIXELS, "-borderwidth", "borderWidth", "BorderWidth",
	DEF_ENTRY_BORDER_WIDTH, -1, Tk_Offset(Entry, borderWidth), 0, 0, 0},
    {TK_OPTION_CURSOR, "-cursor", "cursor", "Cursor",
	DEF_ENTRY_CURSOR, -1, Tk_Offset(Entry, cursor),
	TK_OPTION_NULL_OK, 0, 0},
    {TK_OPTION_BORDER, "-disabledbackground", "disabledBackground",
	"DisabledBackground", DEF_ENTRY_DISABLED_BG_COLOR, -1,
	Tk_Offset(Entry, disabledBorder), TK_OPTION_NULL_OK,
	(ClientData) DEF_ENTRY_DISABLED_BG_MONO, 0},
    {TK_OPTION_COLOR, "-disabledforeground", "disabledForeground",
	"DisabledForeground", DEF_ENTRY_DISABLED_FG, -1,
	Tk_Offset(Entry, dfgColorPtr), TK_OPTION_NULL_OK, 0, 0},
    {TK_OPTION_BOOLEAN, "-exportselection", "exportSelection",
	"ExportSelection", DEF_ENTRY_EXPORT_SELECTION, -1,
	Tk_Offset(Entry, exportSelection), 0, 0, 0},
    {TK_OPTION_SYNONYM, "-fg", "foreground", NULL,
	NULL, 0, -1, 0, (ClientData) "-foreground", 0},
    {TK_OPTION_FONT, "-font", "font", "Font",
	DEF_ENTRY_FONT, -1, Tk_Offset(Entry, tkfont), 0, 0, 0},
    {TK_OPTION_COLOR, "-foreground", "foreground", "Foreground",
	DEF_ENTRY_FG, -1, Tk_Offset(Entry, fgColorPtr), 0, 0, 0},
    {TK_OPTION_COLOR, "-highlightbackground", "highlightBackground",
	"HighlightBackground", DEF_ENTRY_HIGHLIGHT_BG,
	-1, Tk_Offset(Entry, highlightBgColorPtr), 0, 0, 0},
    {TK_OPTION_COLOR, "-highlightcolor", "highlightColor", "HighlightColor",
	DEF_ENTRY_HIGHLIGHT, -1, Tk_Offset(Entry, highlightColorPtr), 0, 0, 0},
    {TK_OPTION_PIXELS, "-highlightthickness", "highlightThickness",
	"HighlightThickness", DEF_ENTRY_HIGHLIGHT_WIDTH, -1,
	Tk_Offset(Entry, highlightWidth), 0, 0, 0},
    {TK_OPTION_BORDER, "-insertbackground", "insertBackground", "Foreground",
	DEF_ENTRY_INSERT_BG, -1, Tk_Offset(Entry, insertBorder), 0, 0, 0},
    {TK_OPTION_PIXELS, "-insertborderwidth", "insertBorderWidth",
	"BorderWidth", DEF_ENTRY_INSERT_BD_COLOR, -1,
	Tk_Offset(Entry, insertBorderWidth), 0,
	(ClientData) DEF_ENTRY_INSERT_BD_MONO, 0},
    {TK_OPTION_INT, "-insertofftime", "insertOffTime", "OffTime",
	DEF_ENTRY_INSERT_OFF_TIME, -1, Tk_Offset(Entry, insertOffTime),
	0, 0, 0},
    {TK_OPTION_INT, "-insertontime", "insertOnTime", "OnTime",
	DEF_ENTRY_INSERT_ON_TIME, -1, Tk_Offset(Entry, insertOnTime), 0, 0, 0},
    {TK_OPTION_PIXELS, "-insertwidth", "insertWidth", "InsertWidth",
	DEF_ENTRY_INSERT_WIDTH, -1, Tk_Offset(Entry, insertWidth), 0, 0, 0},
    {TK_OPTION_STRING, "-invalidcommand", "invalidCommand", "InvalidCommand",
	DEF_ENTRY_INVALIDCMD, -1, Tk_Offset(Entry, invalidCmd),
	TK_OPTION_NULL_OK, 0, 0},
    {TK_OPTION_SYNONYM, "-invcmd", NULL, NULL,
	NULL, 0, -1, 0, (ClientData) "-invalidcommand", 0},
    {TK_OPTION_JUSTIFY, "-justify", "justify", "Justify",
	DEF_ENTRY_JUSTIFY, -1, Tk_Offset(Entry, justify), 0, 0, 0},
    {TK_OPTION_BORDER, "-readonlybackground", "readonlyBackground",
	"ReadonlyBackground", DEF_ENTRY_READONLY_BG_COLOR, -1,
	Tk_Offset(Entry, readonlyBorder), TK_OPTION_NULL_OK,
	(ClientData) DEF_ENTRY_READONLY_BG_MONO, 0},
    {TK_OPTION_RELIEF, "-relief", "relief", "Relief",
	DEF_ENTRY_RELIEF, -1, Tk_Offset(Entry, relief), 0, 0, 0},
    {TK_OPTION_BORDER, "-selectbackground", "selectBackground", "Foreground",
	DEF_ENTRY_SELECT_COLOR, -1, Tk_Offset(Entry, selBorder),
	0, (ClientData) DEF_ENTRY_SELECT_MONO, 0},
    {TK_OPTION_PIXELS, "-selectborderwidth", "selectBorderWidth",
	"BorderWidth", DEF_ENTRY_SELECT_BD_COLOR, -1,
	Tk_Offset(Entry, selBorderWidth),
	0, (ClientData) DEF_ENTRY_SELECT_BD_MONO, 0},
    {TK_OPTION_COLOR, "-selectforeground", "selectForeground", "Background",
	DEF_ENTRY_SELECT_FG_COLOR, -1, Tk_Offset(Entry, selFgColorPtr),
	TK_CONFIG_NULL_OK, (ClientData) DEF_ENTRY_SELECT_FG_MONO, 0},
    {TK_OPTION_STRING, "-show", "show", "Show",
	DEF_ENTRY_SHOW, -1, Tk_Offset(Entry, showChar),
	TK_OPTION_NULL_OK, 0, 0},
    {TK_OPTION_STRING_TABLE, "-state", "state", "State",
	DEF_ENTRY_STATE, -1, Tk_Offset(Entry, state),
	0, (ClientData) stateStrings, 0},
    {TK_OPTION_STRING, "-takefocus", "takeFocus", "TakeFocus",
	DEF_ENTRY_TAKE_FOCUS, -1, Tk_Offset(Entry, takeFocus),
	TK_OPTION_NULL_OK, 0, 0},
    {TK_OPTION_STRING, "-textvariable", "textVariable", "Variable",
	DEF_ENTRY_TEXT_VARIABLE, -1, Tk_Offset(Entry, textVarName),
	TK_OPTION_NULL_OK, 0, 0},
    {TK_OPTION_STRING_TABLE, "-validate", "validate", "Validate",
	DEF_ENTRY_VALIDATE, -1, Tk_Offset(Entry, validate),
	0, (ClientData) validateStrings, 0},
    {TK_OPTION_STRING, "-validatecommand", "validateCommand","ValidateCommand",
	NULL, -1, Tk_Offset(Entry, validateCmd), TK_OPTION_NULL_OK, 0, 0},
    {TK_OPTION_SYNONYM, "-vcmd", NULL, NULL,
	NULL, 0, -1, 0, (ClientData) "-validatecommand", 0},
    {TK_OPTION_INT, "-width", "width", "Width",
	DEF_ENTRY_WIDTH, -1, Tk_Offset(Entry, prefWidth), 0, 0, 0},
    {TK_OPTION_STRING, "-xscrollcommand", "xScrollCommand", "ScrollCommand",
	DEF_ENTRY_SCROLL_COMMAND, -1, Tk_Offset(Entry, scrollCmd),
	TK_OPTION_NULL_OK, 0, 0},
    {TK_OPTION_END, NULL, NULL, NULL, NULL, 0, -1, 0, 0, 0}
};

/*
 * Information used for Spinbox objv parsing.
 */

#define DEF_SPINBOX_REPEAT_DELAY	"400"
#define DEF_SPINBOX_REPEAT_INTERVAL	"100"

#define DEF_SPINBOX_CMD			""

#define DEF_SPINBOX_FROM		"0"
#define DEF_SPINBOX_TO			"0"
#define DEF_SPINBOX_INCREMENT		"1"
#define DEF_SPINBOX_FORMAT		""

#define DEF_SPINBOX_VALUES		""
#define DEF_SPINBOX_WRAP		"0"

<<<<<<< HEAD
static const Tk_OptionSpec sbOptSpec[] = {
=======
static CONST Tk_OptionSpec sbOptSpec[] = {
>>>>>>> e8469505
    {TK_OPTION_BORDER, "-activebackground", "activeBackground", "Background",
	DEF_BUTTON_ACTIVE_BG_COLOR, -1, Tk_Offset(Spinbox, activeBorder),
	0, (ClientData) DEF_BUTTON_ACTIVE_BG_MONO, 0},
    {TK_OPTION_BORDER, "-background", "background", "Background",
	DEF_ENTRY_BG_COLOR, -1, Tk_Offset(Entry, normalBorder),
	0, (ClientData) DEF_ENTRY_BG_MONO, 0},
    {TK_OPTION_SYNONYM, "-bd", NULL, NULL,
	NULL, 0, -1, 0, (ClientData) "-borderwidth", 0},
    {TK_OPTION_SYNONYM, "-bg", NULL, NULL,
	NULL, 0, -1, 0, (ClientData) "-background", 0},
    {TK_OPTION_PIXELS, "-borderwidth", "borderWidth", "BorderWidth",
	DEF_ENTRY_BORDER_WIDTH, -1, Tk_Offset(Entry, borderWidth), 0, 0, 0},
    {TK_OPTION_BORDER, "-buttonbackground", "Button.background", "Background",
	DEF_BUTTON_BG_COLOR, -1, Tk_Offset(Spinbox, buttonBorder),
	0, (ClientData) DEF_BUTTON_BG_MONO, 0},
    {TK_OPTION_CURSOR, "-buttoncursor", "Button.cursor", "Cursor",
	DEF_BUTTON_CURSOR, -1, Tk_Offset(Spinbox, bCursor),
	TK_OPTION_NULL_OK, 0, 0},
    {TK_OPTION_RELIEF, "-buttondownrelief", "Button.relief", "Relief",
	DEF_BUTTON_RELIEF, -1, Tk_Offset(Spinbox, bdRelief), 0, 0, 0},
    {TK_OPTION_RELIEF, "-buttonuprelief", "Button.relief", "Relief",
	DEF_BUTTON_RELIEF, -1, Tk_Offset(Spinbox, buRelief), 0, 0, 0},
    {TK_OPTION_STRING, "-command", "command", "Command",
	DEF_SPINBOX_CMD, -1, Tk_Offset(Spinbox, command),
	TK_OPTION_NULL_OK, 0, 0},
    {TK_OPTION_CURSOR, "-cursor", "cursor", "Cursor",
	DEF_ENTRY_CURSOR, -1, Tk_Offset(Entry, cursor),
	TK_OPTION_NULL_OK, 0, 0},
    {TK_OPTION_BORDER, "-disabledbackground", "disabledBackground",
	"DisabledBackground", DEF_ENTRY_DISABLED_BG_COLOR, -1,
	Tk_Offset(Entry, disabledBorder), TK_OPTION_NULL_OK,
	(ClientData) DEF_ENTRY_DISABLED_BG_MONO, 0},
    {TK_OPTION_COLOR, "-disabledforeground", "disabledForeground",
	"DisabledForeground", DEF_ENTRY_DISABLED_FG, -1,
	Tk_Offset(Entry, dfgColorPtr), TK_OPTION_NULL_OK, 0, 0},
    {TK_OPTION_BOOLEAN, "-exportselection", "exportSelection",
	"ExportSelection", DEF_ENTRY_EXPORT_SELECTION, -1,
	Tk_Offset(Entry, exportSelection), 0, 0, 0},
    {TK_OPTION_SYNONYM, "-fg", "foreground", NULL,
	NULL, 0, -1, 0, (ClientData) "-foreground", 0},
    {TK_OPTION_FONT, "-font", "font", "Font",
	DEF_ENTRY_FONT, -1, Tk_Offset(Entry, tkfont), 0, 0, 0},
    {TK_OPTION_COLOR, "-foreground", "foreground", "Foreground",
	DEF_ENTRY_FG, -1, Tk_Offset(Entry, fgColorPtr), 0, 0, 0},
    {TK_OPTION_STRING, "-format", "format", "Format",
	DEF_SPINBOX_FORMAT, -1, Tk_Offset(Spinbox, reqFormat),
	TK_OPTION_NULL_OK, 0, 0},
    {TK_OPTION_DOUBLE, "-from", "from", "From",
	DEF_SPINBOX_FROM, -1, Tk_Offset(Spinbox, fromValue), 0, 0, 0},
    {TK_OPTION_COLOR, "-highlightbackground", "highlightBackground",
	"HighlightBackground", DEF_ENTRY_HIGHLIGHT_BG,
	-1, Tk_Offset(Entry, highlightBgColorPtr), 0, 0, 0},
    {TK_OPTION_COLOR, "-highlightcolor", "highlightColor", "HighlightColor",
	DEF_ENTRY_HIGHLIGHT, -1, Tk_Offset(Entry, highlightColorPtr), 0, 0, 0},
    {TK_OPTION_PIXELS, "-highlightthickness", "highlightThickness",
	"HighlightThickness", DEF_ENTRY_HIGHLIGHT_WIDTH, -1,
	Tk_Offset(Entry, highlightWidth), 0, 0, 0},
    {TK_OPTION_DOUBLE, "-increment", "increment", "Increment",
	DEF_SPINBOX_INCREMENT, -1, Tk_Offset(Spinbox, increment), 0, 0, 0},
    {TK_OPTION_BORDER, "-insertbackground", "insertBackground", "Foreground",
	DEF_ENTRY_INSERT_BG, -1, Tk_Offset(Entry, insertBorder), 0, 0, 0},
    {TK_OPTION_PIXELS, "-insertborderwidth", "insertBorderWidth",
	"BorderWidth", DEF_ENTRY_INSERT_BD_COLOR, -1,
	Tk_Offset(Entry, insertBorderWidth), 0,
	(ClientData) DEF_ENTRY_INSERT_BD_MONO, 0},
    {TK_OPTION_INT, "-insertofftime", "insertOffTime", "OffTime",
	DEF_ENTRY_INSERT_OFF_TIME, -1, Tk_Offset(Entry, insertOffTime),
	0, 0, 0},
    {TK_OPTION_INT, "-insertontime", "insertOnTime", "OnTime",
	DEF_ENTRY_INSERT_ON_TIME, -1, Tk_Offset(Entry, insertOnTime), 0, 0, 0},
    {TK_OPTION_PIXELS, "-insertwidth", "insertWidth", "InsertWidth",
	DEF_ENTRY_INSERT_WIDTH, -1, Tk_Offset(Entry, insertWidth), 0, 0, 0},
    {TK_OPTION_STRING, "-invalidcommand", "invalidCommand", "InvalidCommand",
	DEF_ENTRY_INVALIDCMD, -1, Tk_Offset(Entry, invalidCmd),
	TK_OPTION_NULL_OK, 0, 0},
    {TK_OPTION_SYNONYM, "-invcmd", NULL, NULL,
	NULL, 0, -1, 0, (ClientData) "-invalidcommand", 0},
    {TK_OPTION_JUSTIFY, "-justify", "justify", "Justify",
	DEF_ENTRY_JUSTIFY, -1, Tk_Offset(Entry, justify), 0, 0, 0},
    {TK_OPTION_RELIEF, "-relief", "relief", "Relief",
	DEF_ENTRY_RELIEF, -1, Tk_Offset(Entry, relief), 0, 0, 0},
    {TK_OPTION_BORDER, "-readonlybackground", "readonlyBackground",
	"ReadonlyBackground", DEF_ENTRY_READONLY_BG_COLOR, -1,
	Tk_Offset(Entry, readonlyBorder), TK_OPTION_NULL_OK,
	(ClientData) DEF_ENTRY_READONLY_BG_MONO, 0},
    {TK_OPTION_INT, "-repeatdelay", "repeatDelay", "RepeatDelay",
	DEF_SPINBOX_REPEAT_DELAY, -1, Tk_Offset(Spinbox, repeatDelay),
	0, 0, 0},
    {TK_OPTION_INT, "-repeatinterval", "repeatInterval", "RepeatInterval",
	DEF_SPINBOX_REPEAT_INTERVAL, -1, Tk_Offset(Spinbox, repeatInterval),
	0, 0, 0},
    {TK_OPTION_BORDER, "-selectbackground", "selectBackground", "Foreground",
	DEF_ENTRY_SELECT_COLOR, -1, Tk_Offset(Entry, selBorder),
	0, (ClientData) DEF_ENTRY_SELECT_MONO, 0},
    {TK_OPTION_PIXELS, "-selectborderwidth", "selectBorderWidth",
	"BorderWidth", DEF_ENTRY_SELECT_BD_COLOR, -1,
	Tk_Offset(Entry, selBorderWidth),
	0, (ClientData) DEF_ENTRY_SELECT_BD_MONO, 0},
    {TK_OPTION_COLOR, "-selectforeground", "selectForeground", "Background",
	DEF_ENTRY_SELECT_FG_COLOR, -1, Tk_Offset(Entry, selFgColorPtr),
	TK_CONFIG_NULL_OK, (ClientData) DEF_ENTRY_SELECT_FG_MONO, 0},
    {TK_OPTION_STRING_TABLE, "-state", "state", "State",
	DEF_ENTRY_STATE, -1, Tk_Offset(Entry, state),
	0, (ClientData) stateStrings, 0},
    {TK_OPTION_STRING, "-takefocus", "takeFocus", "TakeFocus",
	DEF_ENTRY_TAKE_FOCUS, -1, Tk_Offset(Entry, takeFocus),
	TK_CONFIG_NULL_OK, 0, 0},
    {TK_OPTION_STRING, "-textvariable", "textVariable", "Variable",
	DEF_ENTRY_TEXT_VARIABLE, -1, Tk_Offset(Entry, textVarName),
	TK_CONFIG_NULL_OK, 0, 0},
    {TK_OPTION_DOUBLE, "-to", "to", "To",
	DEF_SPINBOX_TO, -1, Tk_Offset(Spinbox, toValue), 0, 0, 0},
    {TK_OPTION_STRING_TABLE, "-validate", "validate", "Validate",
	DEF_ENTRY_VALIDATE, -1, Tk_Offset(Entry, validate),
	0, (ClientData) validateStrings, 0},
    {TK_OPTION_STRING, "-validatecommand", "validateCommand","ValidateCommand",
	NULL, -1, Tk_Offset(Entry, validateCmd), TK_CONFIG_NULL_OK, 0, 0},
    {TK_OPTION_STRING, "-values", "values", "Values",
	DEF_SPINBOX_VALUES, -1, Tk_Offset(Spinbox, valueStr),
	TK_OPTION_NULL_OK, 0, 0},
    {TK_OPTION_SYNONYM, "-vcmd", NULL, NULL,
	NULL, 0, -1, 0, (ClientData) "-validatecommand", 0},
    {TK_OPTION_INT, "-width", "width", "Width",
	DEF_ENTRY_WIDTH, -1, Tk_Offset(Entry, prefWidth), 0, 0, 0},
    {TK_OPTION_BOOLEAN, "-wrap", "wrap", "Wrap",
	DEF_SPINBOX_WRAP, -1, Tk_Offset(Spinbox, wrap), 0, 0, 0},
    {TK_OPTION_STRING, "-xscrollcommand", "xScrollCommand", "ScrollCommand",
	DEF_ENTRY_SCROLL_COMMAND, -1, Tk_Offset(Entry, scrollCmd),
	TK_CONFIG_NULL_OK, 0, 0},
    {TK_OPTION_END, NULL, NULL, NULL, NULL, 0, -1, 0, 0, 0}
};

/*
 * The following tables define the entry widget commands (and sub-commands)
 * and map the indexes into the string tables into enumerated types used to
 * dispatch the entry widget command.
 */

static CONST char *entryCmdNames[] = {
    "bbox", "cget", "configure", "delete", "get", "icursor", "index",
    "insert", "scan", "selection", "validate", "xview", NULL
};

enum entryCmd {
    COMMAND_BBOX, COMMAND_CGET, COMMAND_CONFIGURE, COMMAND_DELETE,
    COMMAND_GET, COMMAND_ICURSOR, COMMAND_INDEX, COMMAND_INSERT,
    COMMAND_SCAN, COMMAND_SELECTION, COMMAND_VALIDATE, COMMAND_XVIEW
};

static CONST char *selCmdNames[] = {
    "adjust", "clear", "from", "present", "range", "to", NULL
};

enum selCmd {
    SELECTION_ADJUST, SELECTION_CLEAR, SELECTION_FROM,
    SELECTION_PRESENT, SELECTION_RANGE, SELECTION_TO
};

/*
 * The following tables define the spinbox widget commands (and sub-commands)
 * and map the indexes into the string tables into enumerated types used to
 * dispatch the spinbox widget command.
 */

static CONST char *sbCmdNames[] = {
    "bbox", "cget", "configure", "delete", "get", "icursor", "identify",
    "index", "insert", "invoke", "scan", "selection", "set",
    "validate", "xview", NULL
};

enum sbCmd {
    SB_CMD_BBOX, SB_CMD_CGET, SB_CMD_CONFIGURE, SB_CMD_DELETE,
    SB_CMD_GET, SB_CMD_ICURSOR, SB_CMD_IDENTIFY, SB_CMD_INDEX,
    SB_CMD_INSERT, SB_CMD_INVOKE, SB_CMD_SCAN, SB_CMD_SELECTION,
    SB_CMD_SET, SB_CMD_VALIDATE, SB_CMD_XVIEW
};

static CONST char *sbSelCmdNames[] = {
    "adjust", "clear", "element", "from", "present", "range", "to", NULL
};

enum sbselCmd {
    SB_SEL_ADJUST, SB_SEL_CLEAR, SB_SEL_ELEMENT, SB_SEL_FROM,
    SB_SEL_PRESENT, SB_SEL_RANGE, SB_SEL_TO
};

/*
 * Extra for selection of elements
 */

/*
 * This is the string array corresponding to the enum in selelement. If you
 * modify them, you must modify the strings here.
 */

static CONST char *selElementNames[] = {
    "none", "buttondown", "buttonup", NULL, "entry"
};

/*
 * Flags for GetEntryIndex function:
 */

#define ZERO_OK			1
#define LAST_PLUS_ONE_OK	2

/*
 * Forward declarations for functions defined later in this file:
 */

static int		ConfigureEntry(Tcl_Interp *interp, Entry *entryPtr,
			    int objc, Tcl_Obj *CONST objv[], int flags);
static void		DeleteChars(Entry *entryPtr, int index, int count);
static void		DestroyEntry(char *memPtr);
static void		DisplayEntry(ClientData clientData);
static void		EntryBlinkProc(ClientData clientData);
static void		EntryCmdDeletedProc(ClientData clientData);
static void		EntryComputeGeometry(Entry *entryPtr);
static void		EntryEventProc(ClientData clientData,
			    XEvent *eventPtr);
static void		EntryFocusProc(Entry *entryPtr, int gotFocus);
static int		EntryFetchSelection(ClientData clientData, int offset,
			    char *buffer, int maxBytes);
static void		EntryLostSelection(ClientData clientData);
static void		EventuallyRedraw(Entry *entryPtr);
static void		EntryScanTo(Entry *entryPtr, int y);
static void		EntrySetValue(Entry *entryPtr, CONST char *value);
static void		EntrySelectTo(Entry *entryPtr, int index);
static char *		EntryTextVarProc(ClientData clientData,
			    Tcl_Interp *interp, CONST char *name1,
			    CONST char *name2, int flags);
static void		EntryUpdateScrollbar(Entry *entryPtr);
static int		EntryValidate(Entry *entryPtr, char *cmd);
static int		EntryValidateChange(Entry *entryPtr, char *change,
			    CONST char *newStr, int index, int type);
static void		ExpandPercents(Entry *entryPtr, CONST char *before,
			    CONST char *change, CONST char *newStr, int index,
			    int type, Tcl_DString *dsPtr);
static void		EntryValueChanged(Entry *entryPtr,
			    CONST char *newValue);
static void		EntryVisibleRange(Entry *entryPtr,
			    double *firstPtr, double *lastPtr);
static int		EntryWidgetObjCmd(ClientData clientData,
			    Tcl_Interp *interp, int objc,
			    Tcl_Obj *CONST objv[]);
static void		EntryWorldChanged(ClientData instanceData);
static int		GetEntryIndex(Tcl_Interp *interp, Entry *entryPtr,
			    char *string, int *indexPtr);
static void		InsertChars(Entry *entryPtr, int index, char *string);

/*
 * These forward declarations are the spinbox specific ones:
 */

static int		SpinboxWidgetObjCmd(ClientData clientData,
			    Tcl_Interp *interp, int objc,
			    Tcl_Obj *CONST objv[]);
static int		GetSpinboxElement(Spinbox *sbPtr, int x, int y);
static int		SpinboxInvoke(Tcl_Interp *interp, Spinbox *sbPtr,
			    int element);
static int		ComputeFormat(Spinbox *sbPtr);

/*
 * The structure below defines widget class behavior by means of functions
 * that can be invoked from generic window code.
 */

static Tk_ClassProcs entryClass = {
    sizeof(Tk_ClassProcs),	/* size */
    EntryWorldChanged,		/* worldChangedProc */
};


/*
 *--------------------------------------------------------------
 *
 * Tk_EntryObjCmd --
 *
 *	This function is invoked to process the "entry" Tcl command. See the
 *	user documentation for details on what it does.
 *
 * Results:
 *	A standard Tcl result.
 *
 * Side effects:
 *	See the user documentation.
 *
 *--------------------------------------------------------------
 */

int
Tk_EntryObjCmd(
    ClientData clientData,	/* NULL. */
    Tcl_Interp *interp,		/* Current interpreter. */
    int objc,			/* Number of arguments. */
    Tcl_Obj *CONST objv[])	/* Argument objects. */
{
    register Entry *entryPtr;
    Tk_OptionTable optionTable;
    Tk_Window tkwin;
    char *tmp;

    if (objc < 2) {
	Tcl_WrongNumArgs(interp, 1, objv, "pathName ?options?");
	return TCL_ERROR;
    }

    tkwin = Tk_CreateWindowFromPath(interp, Tk_MainWindow(interp),
	    Tcl_GetString(objv[1]), NULL);
    if (tkwin == NULL) {
	return TCL_ERROR;
    }

    /*
     * Create the option table for this widget class. If it has already been
     * created, Tk will return the cached value.
     */

    optionTable = Tk_CreateOptionTable(interp, entryOptSpec);

    /*
     * Initialize the fields of the structure that won't be initialized by
     * ConfigureEntry, or that ConfigureEntry requires to be initialized
     * already (e.g. resource pointers). Only the non-NULL/0 data must be
     * initialized as memset covers the rest.
     */

    entryPtr			= (Entry *) ckalloc(sizeof(Entry));
    memset(entryPtr, 0, sizeof(Entry));

    entryPtr->tkwin		= tkwin;
    entryPtr->display		= Tk_Display(tkwin);
    entryPtr->interp		= interp;
    entryPtr->widgetCmd		= Tcl_CreateObjCommand(interp,
	    Tk_PathName(entryPtr->tkwin), EntryWidgetObjCmd,
	    (ClientData) entryPtr, EntryCmdDeletedProc);
    entryPtr->optionTable	= optionTable;
    entryPtr->type		= TK_ENTRY;
    tmp				= (char *) ckalloc(1);
    tmp[0]			= '\0';
    entryPtr->string		= tmp;
    entryPtr->selectFirst	= -1;
    entryPtr->selectLast	= -1;

    entryPtr->cursor		= None;
    entryPtr->exportSelection	= 1;
    entryPtr->justify		= TK_JUSTIFY_LEFT;
    entryPtr->relief		= TK_RELIEF_FLAT;
    entryPtr->state		= STATE_NORMAL;
    entryPtr->displayString	= entryPtr->string;
    entryPtr->inset		= XPAD;
    entryPtr->textGC		= None;
    entryPtr->selTextGC		= None;
    entryPtr->highlightGC	= None;
    entryPtr->avgWidth		= 1;
    entryPtr->validate		= VALIDATE_NONE;

    /*
     * Keep a hold of the associated tkwin until we destroy the entry,
     * otherwise Tk might free it while we still need it.
     */

    Tcl_Preserve((ClientData) entryPtr->tkwin);

    Tk_SetClass(entryPtr->tkwin, "Entry");
    Tk_SetClassProcs(entryPtr->tkwin, &entryClass, (ClientData) entryPtr);
    Tk_CreateEventHandler(entryPtr->tkwin,
	    ExposureMask|StructureNotifyMask|FocusChangeMask,
	    EntryEventProc, (ClientData) entryPtr);
    Tk_CreateSelHandler(entryPtr->tkwin, XA_PRIMARY, XA_STRING,
	    EntryFetchSelection, (ClientData) entryPtr, XA_STRING);

    if ((Tk_InitOptions(interp, (char *) entryPtr, optionTable, tkwin)
	    != TCL_OK) ||
	    (ConfigureEntry(interp, entryPtr, objc-2, objv+2, 0) != TCL_OK)) {
	Tk_DestroyWindow(entryPtr->tkwin);
	return TCL_ERROR;
    }

    Tcl_SetResult(interp, Tk_PathName(entryPtr->tkwin), TCL_STATIC);
    return TCL_OK;
}

/*
 *--------------------------------------------------------------
 *
 * EntryWidgetObjCmd --
 *
 *	This function is invoked to process the Tcl command that corresponds
 *	to a widget managed by this module. See the user documentation for
 *	details on what it does.
 *
 * Results:
 *	A standard Tcl result.
 *
 * Side effects:
 *	See the user documentation.
 *
 *--------------------------------------------------------------
 */

static int
EntryWidgetObjCmd(
    ClientData clientData,	/* Information about entry widget. */
    Tcl_Interp *interp,		/* Current interpreter. */
    int objc,			/* Number of arguments. */
    Tcl_Obj *CONST objv[])	/* Argument objects. */
{
    Entry *entryPtr = (Entry *) clientData;
    int cmdIndex, selIndex, result;
    Tcl_Obj *objPtr;

    if (objc < 2) {
	Tcl_WrongNumArgs(interp, 1, objv, "option ?arg arg ...?");
	return TCL_ERROR;
    }

    /*
     * Parse the widget command by looking up the second token in the list of
     * valid command names.
     */

    result = Tcl_GetIndexFromObj(interp, objv[1], entryCmdNames,
	    "option", 0, &cmdIndex);
    if (result != TCL_OK) {
	return result;
    }

    Tcl_Preserve((ClientData) entryPtr);
    switch ((enum entryCmd) cmdIndex) {
    case COMMAND_BBOX: {
	int index, x, y, width, height;
	char buf[TCL_INTEGER_SPACE * 4];

	if (objc != 3) {
	    Tcl_WrongNumArgs(interp, 2, objv, "index");
	    goto error;
	}
	if (GetEntryIndex(interp, entryPtr, Tcl_GetString(objv[2]),
		&index) != TCL_OK) {
	    goto error;
	}
	if ((index == entryPtr->numChars) && (index > 0)) {
	    index--;
	}
	Tk_CharBbox(entryPtr->textLayout, index, &x, &y, &width, &height);
	sprintf(buf, "%d %d %d %d", x + entryPtr->layoutX,
		y + entryPtr->layoutY, width, height);
	Tcl_SetResult(interp, buf, TCL_VOLATILE);
	break;
    }

    case COMMAND_CGET:
	if (objc != 3) {
	    Tcl_WrongNumArgs(interp, 2, objv, "option");
	    goto error;
	}

	objPtr = Tk_GetOptionValue(interp, (char *) entryPtr,
		entryPtr->optionTable, objv[2], entryPtr->tkwin);
	if (objPtr == NULL) {
	    goto error;
	} else {
	    Tcl_SetObjResult(interp, objPtr);
	}
	break;

    case COMMAND_CONFIGURE:
	if (objc <= 3) {
	    objPtr = Tk_GetOptionInfo(interp, (char *) entryPtr,
		    entryPtr->optionTable,
		    (objc == 3) ? objv[2] : NULL,
		    entryPtr->tkwin);
	    if (objPtr == NULL) {
		goto error;
	    } else {
		Tcl_SetObjResult(interp, objPtr);
	    }
	} else {
	    result = ConfigureEntry(interp, entryPtr, objc-2, objv+2, 0);
	}
	break;

    case COMMAND_DELETE: {
	int first, last;

	if ((objc < 3) || (objc > 4)) {
	    Tcl_WrongNumArgs(interp, 2, objv, "firstIndex ?lastIndex?");
	    goto error;
	}
	if (GetEntryIndex(interp, entryPtr, Tcl_GetString(objv[2]),
		&first) != TCL_OK) {
	    goto error;
	}
	if (objc == 3) {
	    last = first + 1;
	} else if (GetEntryIndex(interp, entryPtr, Tcl_GetString(objv[3]),
		&last) != TCL_OK) {
	    goto error;
	}
	if ((last >= first) && (entryPtr->state == STATE_NORMAL)) {
	    DeleteChars(entryPtr, first, last - first);
	}
	break;
    }

    case COMMAND_GET:
	if (objc != 2) {
	    Tcl_WrongNumArgs(interp, 2, objv, NULL);
	    goto error;
	}
	Tcl_SetStringObj(Tcl_GetObjResult(interp), entryPtr->string, -1);
	break;

    case COMMAND_ICURSOR:
	if (objc != 3) {
	    Tcl_WrongNumArgs(interp, 2, objv, "pos");
	    goto error;
	}
	if (GetEntryIndex(interp, entryPtr, Tcl_GetString(objv[2]),
		&entryPtr->insertPos) != TCL_OK) {
	    goto error;
	}
	EventuallyRedraw(entryPtr);
	break;

    case COMMAND_INDEX: {
	int index;

	if (objc != 3) {
	    Tcl_WrongNumArgs(interp, 2, objv, "string");
	    goto error;
	}
	if (GetEntryIndex(interp, entryPtr, Tcl_GetString(objv[2]),
		&index) != TCL_OK) {
	    goto error;
	}
	Tcl_SetObjResult(interp, Tcl_NewIntObj(index));
	break;
    }

    case COMMAND_INSERT: {
	int index;

	if (objc != 4) {
	    Tcl_WrongNumArgs(interp, 2, objv, "index text");
	    goto error;
	}
	if (GetEntryIndex(interp, entryPtr, Tcl_GetString(objv[2]),
		&index) != TCL_OK) {
	    goto error;
	}
	if (entryPtr->state == STATE_NORMAL) {
	    InsertChars(entryPtr, index, Tcl_GetString(objv[3]));
	}
	break;
    }

    case COMMAND_SCAN: {
	int x;
	char *minorCmd;

	if (objc != 4) {
	    Tcl_WrongNumArgs(interp, 2, objv, "mark|dragto x");
	    goto error;
	}
	if (Tcl_GetIntFromObj(interp, objv[3], &x) != TCL_OK) {
	    goto error;
	}

	minorCmd = Tcl_GetString(objv[2]);
	if (minorCmd[0] == 'm'
		&& (strncmp(minorCmd, "mark", strlen(minorCmd)) == 0)) {
	    entryPtr->scanMarkX = x;
	    entryPtr->scanMarkIndex = entryPtr->leftIndex;
	} else if ((minorCmd[0] == 'd')
		&& (strncmp(minorCmd, "dragto", strlen(minorCmd)) == 0)) {
	    EntryScanTo(entryPtr, x);
	} else {
	    Tcl_AppendResult(interp, "bad scan option \"",
		    Tcl_GetString(objv[2]), "\": must be mark or dragto",
		    NULL);
	    goto error;
	}
	break;
    }

    case COMMAND_SELECTION: {
	int index, index2;

	if (objc < 3) {
	    Tcl_WrongNumArgs(interp, 2, objv, "option ?index?");
	    goto error;
	}

	/*
	 * Parse the selection sub-command, using the command table
	 * "selCmdNames" defined above.
	 */

	result = Tcl_GetIndexFromObj(interp, objv[2], selCmdNames,
		"selection option", 0, &selIndex);
	if (result != TCL_OK) {
	    goto error;
	}

	/*
	 * Disabled entries don't allow the selection to be modified, but
	 * 'selection present' must return a boolean.
	 */

	if ((entryPtr->state == STATE_DISABLED)
		&& (selIndex != SELECTION_PRESENT)) {
	    goto done;
	}

	switch (selIndex) {
	case SELECTION_ADJUST:
	    if (objc != 4) {
		Tcl_WrongNumArgs(interp, 3, objv, "index");
		goto error;
	    }
	    if (GetEntryIndex(interp, entryPtr,
		    Tcl_GetString(objv[3]), &index) != TCL_OK) {
		goto error;
	    }
	    if (entryPtr->selectFirst >= 0) {
		int half1, half2;

		half1 = (entryPtr->selectFirst + entryPtr->selectLast)/2;
		half2 = (entryPtr->selectFirst + entryPtr->selectLast + 1)/2;
		if (index < half1) {
		    entryPtr->selectAnchor = entryPtr->selectLast;
		} else if (index > half2) {
		    entryPtr->selectAnchor = entryPtr->selectFirst;
		} else {
		    /*
		     * We're at about the halfway point in the selection; just
		     * keep the existing anchor.
		     */
		}
	    }
	    EntrySelectTo(entryPtr, index);
	    break;

	case SELECTION_CLEAR:
	    if (objc != 3) {
		Tcl_WrongNumArgs(interp, 3, objv, NULL);
		goto error;
	    }
	    if (entryPtr->selectFirst >= 0) {
		entryPtr->selectFirst = -1;
		entryPtr->selectLast = -1;
		EventuallyRedraw(entryPtr);
	    }
	    goto done;

	case SELECTION_FROM:
	    if (objc != 4) {
		Tcl_WrongNumArgs(interp, 3, objv, "index");
		goto error;
	    }
	    if (GetEntryIndex(interp, entryPtr,
		    Tcl_GetString(objv[3]), &index) != TCL_OK) {
		goto error;
	    }
	    entryPtr->selectAnchor = index;
	    break;

	case SELECTION_PRESENT:
	    if (objc != 3) {
		Tcl_WrongNumArgs(interp, 3, objv, NULL);
		goto error;
	    }
	    Tcl_SetObjResult(interp,
		    Tcl_NewBooleanObj((entryPtr->selectFirst >= 0)));
	    goto done;

	case SELECTION_RANGE:
	    if (objc != 5) {
		Tcl_WrongNumArgs(interp, 3, objv, "start end");
		goto error;
	    }
	    if (GetEntryIndex(interp, entryPtr, Tcl_GetString(objv[3]),
		    &index) != TCL_OK) {
		goto error;
	    }
	    if (GetEntryIndex(interp, entryPtr, Tcl_GetString(objv[4]),
		    &index2) != TCL_OK) {
		goto error;
	    }
	    if (index >= index2) {
		entryPtr->selectFirst = -1;
		entryPtr->selectLast = -1;
	    } else {
		entryPtr->selectFirst = index;
		entryPtr->selectLast = index2;
	    }
	    if (!(entryPtr->flags & GOT_SELECTION)
		    && (entryPtr->exportSelection)) {
		Tk_OwnSelection(entryPtr->tkwin, XA_PRIMARY,
			EntryLostSelection, (ClientData) entryPtr);
		entryPtr->flags |= GOT_SELECTION;
	    }
	    EventuallyRedraw(entryPtr);
	    break;

	case SELECTION_TO:
	    if (objc != 4) {
		Tcl_WrongNumArgs(interp, 3, objv, "index");
		goto error;
	    }
	    if (GetEntryIndex(interp, entryPtr,
		    Tcl_GetString(objv[3]), &index) != TCL_OK) {
		goto error;
	    }
	    EntrySelectTo(entryPtr, index);
	    break;
	}
	break;
    }

    case COMMAND_VALIDATE: {
	int code;

	if (objc != 2) {
	    Tcl_WrongNumArgs(interp, 2, objv, NULL);
	    goto error;
	}
	selIndex = entryPtr->validate;
	entryPtr->validate = VALIDATE_ALL;
	code = EntryValidateChange(entryPtr, NULL, entryPtr->string,
		-1, VALIDATE_FORCED);
	if (entryPtr->validate != VALIDATE_NONE) {
	    entryPtr->validate = selIndex;
	}
	Tcl_SetObjResult(interp, Tcl_NewBooleanObj((code == TCL_OK)));
	break;
    }

    case COMMAND_XVIEW: {
	int index;

	if (objc == 2) {
	    double first, last;
	    char buf[TCL_DOUBLE_SPACE];

	    EntryVisibleRange(entryPtr, &first, &last);
	    Tcl_PrintDouble(NULL, first, buf);
	    Tcl_SetResult(interp, buf, TCL_VOLATILE);
	    Tcl_PrintDouble(NULL, last, buf);
	    Tcl_AppendResult(interp, " ", buf, NULL);
	    goto done;
	} else if (objc == 3) {
	    if (GetEntryIndex(interp, entryPtr, Tcl_GetString(objv[2]),
		    &index) != TCL_OK) {
		goto error;
	    }
	} else {
	    double fraction;
	    int count;

	    index = entryPtr->leftIndex;
	    switch (Tk_GetScrollInfoObj(interp, objc, objv, &fraction,
		    &count)) {
	    case TK_SCROLL_ERROR:
		goto error;
	    case TK_SCROLL_MOVETO:
		index = (int) ((fraction * entryPtr->numChars) + 0.5);
		break;
	    case TK_SCROLL_PAGES: {
		int charsPerPage;

		charsPerPage = ((Tk_Width(entryPtr->tkwin)
			- 2 * entryPtr->inset) / entryPtr->avgWidth) - 2;
		if (charsPerPage < 1) {
		    charsPerPage = 1;
		}
		index += count * charsPerPage;
		break;
	    }
	    case TK_SCROLL_UNITS:
		index += count;
		break;
	    }
	}
	if (index >= entryPtr->numChars) {
	    index = entryPtr->numChars - 1;
	}
	if (index < 0) {
	    index = 0;
	}
	entryPtr->leftIndex = index;
	entryPtr->flags |= UPDATE_SCROLLBAR;
	EntryComputeGeometry(entryPtr);
	EventuallyRedraw(entryPtr);
	break;
    }
    }

  done:
    Tcl_Release((ClientData) entryPtr);
    return result;

  error:
    Tcl_Release((ClientData) entryPtr);
    return TCL_ERROR;
}

/*
 *----------------------------------------------------------------------
 *
 * DestroyEntry --
 *
 *	This function is invoked by Tcl_EventuallyFree or Tcl_Release to clean
 *	up the internal structure of an entry at a safe time (when no-one is
 *	using it anymore).
 *
 * Results:
 *	None.
 *
 * Side effects:
 *	Everything associated with the entry is freed up.
 *
 *----------------------------------------------------------------------
 */

static void
DestroyEntry(
    char *memPtr)		/* Info about entry widget. */
{
    Entry *entryPtr = (Entry *) memPtr;

    /*
     * Free up all the stuff that requires special handling, then let
     * Tk_FreeOptions handle all the standard option-related stuff.
     */

    ckfree((char *)entryPtr->string);
    if (entryPtr->textVarName != NULL) {
	Tcl_UntraceVar(entryPtr->interp, entryPtr->textVarName,
		TCL_GLOBAL_ONLY|TCL_TRACE_WRITES|TCL_TRACE_UNSETS,
		EntryTextVarProc, (ClientData) entryPtr);
	entryPtr->flags &= ~ENTRY_VAR_TRACED;
    }
    if (entryPtr->textGC != None) {
	Tk_FreeGC(entryPtr->display, entryPtr->textGC);
    }
    if (entryPtr->selTextGC != None) {
	Tk_FreeGC(entryPtr->display, entryPtr->selTextGC);
    }
    Tcl_DeleteTimerHandler(entryPtr->insertBlinkHandler);
    if (entryPtr->displayString != entryPtr->string) {
	ckfree((char *)entryPtr->displayString);
    }
    if (entryPtr->type == TK_SPINBOX) {
	Spinbox *sbPtr = (Spinbox *) entryPtr;

	if (sbPtr->listObj != NULL) {
	    Tcl_DecrRefCount(sbPtr->listObj);
	    sbPtr->listObj = NULL;
	}
	if (sbPtr->formatBuf) {
	    ckfree(sbPtr->formatBuf);
	}
    }
    Tk_FreeTextLayout(entryPtr->textLayout);
    Tk_FreeConfigOptions((char *) entryPtr, entryPtr->optionTable,
	    entryPtr->tkwin);
    Tcl_Release((ClientData) entryPtr->tkwin);
    entryPtr->tkwin = NULL;

    ckfree((char *) entryPtr);
}

/*
 *----------------------------------------------------------------------
 *
 * ConfigureEntry --
 *
 *	This function is called to process an argv/argc list, plus the Tk
 *	option database, in order to configure (or reconfigure) an entry
 *	widget.
 *
 * Results:
 *	The return value is a standard Tcl result. If TCL_ERROR is returned,
 *	then the interp's result contains an error message.
 *
 * Side effects:
 *	Configuration information, such as colors, border width, etc. get set
 *	for entryPtr; old resources get freed, if there were any.
 *
 *----------------------------------------------------------------------
 */

static int
ConfigureEntry(
    Tcl_Interp *interp,		/* Used for error reporting. */
    Entry *entryPtr,		/* Information about widget; may or may not
				 * already have values for some fields. */
    int objc,			/* Number of valid entries in argv. */
    Tcl_Obj *CONST objv[],	/* Argument objects. */
    int flags)			/* Flags to pass to Tk_ConfigureWidget. */
{
    Tk_SavedOptions savedOptions;
    Tk_3DBorder border;
    Tcl_Obj *errorResult = NULL;
    Spinbox *sbPtr = (Spinbox *) entryPtr;
				/* Only used when this widget is of type
				 * TK_SPINBOX */
    char *oldValues = NULL;	/* lint initialization */
    char *oldFormat = NULL;	/* lint initialization */
    int error;
    int oldExport = 0;		/* lint initialization */
    int valuesChanged = 0;	/* lint initialization */
    double oldFrom = 0.0;	/* lint initialization */
    double oldTo = 0.0;		/* lint initialization */

    /*
     * Eliminate any existing trace on a variable monitored by the entry.
     */

    if ((entryPtr->textVarName != NULL)
	    && (entryPtr->flags & ENTRY_VAR_TRACED)) {
	Tcl_UntraceVar(interp, entryPtr->textVarName,
		TCL_GLOBAL_ONLY|TCL_TRACE_WRITES|TCL_TRACE_UNSETS,
		EntryTextVarProc, (ClientData) entryPtr);
	entryPtr->flags &= ~ENTRY_VAR_TRACED;
    }

    /*
     * Store old values that we need to effect certain behavior if they change
     * value.
     */

    oldExport		= entryPtr->exportSelection;
    if (entryPtr->type == TK_SPINBOX) {
	oldValues	= sbPtr->valueStr;
	oldFormat	= sbPtr->reqFormat;
	oldFrom		= sbPtr->fromValue;
	oldTo		= sbPtr->toValue;
    }

    for (error = 0; error <= 1; error++) {
	if (!error) {
	    /*
	     * First pass: set options to new values.
	     */

	    if (Tk_SetOptions(interp, (char *) entryPtr,
		    entryPtr->optionTable, objc, objv,
		    entryPtr->tkwin, &savedOptions, NULL) != TCL_OK) {
		continue;
	    }
	} else {
	    /*
	     * Second pass: restore options to old values.
	     */

	    errorResult = Tcl_GetObjResult(interp);
	    Tcl_IncrRefCount(errorResult);
	    Tk_RestoreSavedOptions(&savedOptions);
	}

	/*
	 * A few other options also need special processing, such as parsing
	 * the geometry and setting the background from a 3-D border.
	 */

	if ((entryPtr->state == STATE_DISABLED) &&
		(entryPtr->disabledBorder != NULL)) {
	    border = entryPtr->disabledBorder;
	} else if ((entryPtr->state == STATE_READONLY) &&
		(entryPtr->readonlyBorder != NULL)) {
	    border = entryPtr->readonlyBorder;
	} else {
	    border = entryPtr->normalBorder;
	}
	Tk_SetBackgroundFromBorder(entryPtr->tkwin, border);

	if (entryPtr->insertWidth <= 0) {
	    entryPtr->insertWidth = 2;
	}
	if (entryPtr->insertBorderWidth > entryPtr->insertWidth/2) {
	    entryPtr->insertBorderWidth = entryPtr->insertWidth/2;
	}

	if (entryPtr->type == TK_SPINBOX) {
	    if (sbPtr->fromValue > sbPtr->toValue) {
		Tcl_SetResult(interp,
			"-to value must be greater than -from value",
			TCL_VOLATILE);
		continue;
	    }

	    if (sbPtr->reqFormat && (oldFormat != sbPtr->reqFormat)) {
		/*
		 * Make sure that the given format is somewhat correct, and
		 * calculate the minimum space we'll need for the values as
		 * strings.
		 */

		int min, max;
		size_t formatLen, formatSpace = TCL_DOUBLE_SPACE;
		char fbuf[4], *fmt = sbPtr->reqFormat;

		formatLen = strlen(fmt);
		if ((fmt[0] != '%') || (fmt[formatLen-1] != 'f')) {
		    badFormatOpt:
		    Tcl_AppendResult(interp, "bad spinbox format specifier \"",
			    sbPtr->reqFormat, "\"", NULL);
		    continue;
		}
		if ((sscanf(fmt, "%%%d.%d%[f]", &min, &max, fbuf) == 3)
			&& (max >= 0)) {
		    formatSpace = min + max + 1;
		} else if (((sscanf(fmt, "%%.%d%[f]", &min, fbuf) == 2)
			|| (sscanf(fmt, "%%%d%[f]", &min, fbuf) == 2)
			|| (sscanf(fmt, "%%%d.%[f]", &min, fbuf) == 2))
			&& (min >= 0)) {
		    formatSpace = min + 1;
		} else {
		    goto badFormatOpt;
		}
		if (formatSpace < TCL_DOUBLE_SPACE) {
		    formatSpace = TCL_DOUBLE_SPACE;
		}
		sbPtr->formatBuf = ckrealloc(sbPtr->formatBuf, formatSpace);

		/*
		 * We perturb the value of oldFrom to allow us to go into the
		 * branch below that will reformat the displayed value.
		 */

		oldFrom = sbPtr->fromValue - 1;
	    }

	    /*
	     * See if we have to rearrange our listObj data.
	     */

	    if (oldValues != sbPtr->valueStr) {
		if (sbPtr->listObj != NULL) {
		    Tcl_DecrRefCount(sbPtr->listObj);
		}
		sbPtr->listObj = NULL;
		if (sbPtr->valueStr != NULL) {
		    Tcl_Obj *newObjPtr;
		    int nelems;

		    newObjPtr = Tcl_NewStringObj(sbPtr->valueStr, -1);
		    if (Tcl_ListObjLength(interp, newObjPtr, &nelems)
			    != TCL_OK) {
			valuesChanged = -1;
			continue;
		    }
		    sbPtr->listObj = newObjPtr;
		    Tcl_IncrRefCount(sbPtr->listObj);
		    sbPtr->nElements = nelems;
		    sbPtr->eIndex = 0;
		    valuesChanged++;
		}
	    }
	}

	/*
	 * Restart the cursor timing sequence in case the on-time or off-time
	 * just changed. Set validate temporarily to none, so the configure
	 * doesn't cause it to be triggered.
	 */

	if (entryPtr->flags & GOT_FOCUS) {
	    int validate = entryPtr->validate;

	    entryPtr->validate = VALIDATE_NONE;
	    EntryFocusProc(entryPtr, 1);
	    entryPtr->validate = validate;
	}

	/*
	 * Claim the selection if we've suddenly started exporting it.
	 */

	if (entryPtr->exportSelection && (!oldExport)
		&& (entryPtr->selectFirst != -1)
		&& !(entryPtr->flags & GOT_SELECTION)) {
	    Tk_OwnSelection(entryPtr->tkwin, XA_PRIMARY, EntryLostSelection,
		    (ClientData) entryPtr);
	    entryPtr->flags |= GOT_SELECTION;
	}

	/*
	 * Recompute the window's geometry and arrange for it to be
	 * redisplayed.
	 */

	Tk_SetInternalBorder(entryPtr->tkwin,
		entryPtr->borderWidth + entryPtr->highlightWidth);
	if (entryPtr->highlightWidth <= 0) {
	    entryPtr->highlightWidth = 0;
	}
	entryPtr->inset = entryPtr->highlightWidth
		+ entryPtr->borderWidth + XPAD;
	break;
    }
    if (!error) {
	Tk_FreeSavedOptions(&savedOptions);
    }

    /*
     * If the entry is tied to the value of a variable, create the variable if
     * it doesn't exist, and set the entry's value from the variable's value.
     */

    if (entryPtr->textVarName != NULL) {
	CONST char *value;

	value = Tcl_GetVar(interp, entryPtr->textVarName, TCL_GLOBAL_ONLY);
	if (value == NULL) {
	    EntryValueChanged(entryPtr, NULL);
	} else {
	    EntrySetValue(entryPtr, value);
	}
    }

    if (entryPtr->type == TK_SPINBOX) {
	ComputeFormat(sbPtr);

	if (valuesChanged > 0) {
	    Tcl_Obj *objPtr;

	    /*
	     * No check for error return, because there shouldn't be one given
	     * the check for valid list above.
	     */

	    Tcl_ListObjIndex(interp, sbPtr->listObj, 0, &objPtr);
	    EntryValueChanged(entryPtr, Tcl_GetString(objPtr));
	} else if ((sbPtr->valueStr == NULL)
		&& !DOUBLES_EQ(sbPtr->fromValue, sbPtr->toValue)
		&& (!DOUBLES_EQ(sbPtr->fromValue, oldFrom)
			|| !DOUBLES_EQ(sbPtr->toValue, oldTo))) {
	    /*
	     * If the valueStr is empty and -from && -to are specified, check
	     * to see if the current string is within the range. If not, it
	     * will be constrained to the nearest edge. If the current string
	     * isn't a double value, we set it to -from.
	     */

	    double dvalue;

	    if (sscanf(entryPtr->string, "%lf", &dvalue) == 0) {
		/* Scan failure */
		dvalue = sbPtr->fromValue;
	    } else {
		if (dvalue > sbPtr->toValue) {
		    dvalue = sbPtr->toValue;
		} else if (dvalue < sbPtr->fromValue) {
		    dvalue = sbPtr->fromValue;
		}
	    }
	    sprintf(sbPtr->formatBuf, sbPtr->valueFormat, dvalue);
	    EntryValueChanged(entryPtr, sbPtr->formatBuf);
	}
    }

    /*
     * Set up a trace on the variable's value after we've possibly constrained
     * the value according to new -from/-to values.
     */

    if ((entryPtr->textVarName != NULL)
	    && !(entryPtr->flags & ENTRY_VAR_TRACED)) {
	Tcl_TraceVar(interp, entryPtr->textVarName,
		TCL_GLOBAL_ONLY|TCL_TRACE_WRITES|TCL_TRACE_UNSETS,
		EntryTextVarProc, (ClientData) entryPtr);
	entryPtr->flags |= ENTRY_VAR_TRACED;
    }

    EntryWorldChanged((ClientData) entryPtr);
    if (error) {
	Tcl_SetObjResult(interp, errorResult);
	Tcl_DecrRefCount(errorResult);
	return TCL_ERROR;
    } else {
	return TCL_OK;
    }
}

/*
 *---------------------------------------------------------------------------
 *
 * EntryWorldChanged --
 *
 *	This function is called when the world has changed in some way and the
 *	widget needs to recompute all its graphics contexts and determine its
 *	new geometry.
 *
 * Results:
 *	None.
 *
 * Side effects:
 *	Entry will be relayed out and redisplayed.
 *
 *---------------------------------------------------------------------------
 */

static void
EntryWorldChanged(
    ClientData instanceData)	/* Information about widget. */
{
    XGCValues gcValues;
    GC gc = None;
    unsigned long mask;
    Tk_3DBorder border;
    XColor *colorPtr;
    Entry *entryPtr = (Entry *) instanceData;

    entryPtr->avgWidth = Tk_TextWidth(entryPtr->tkfont, "0", 1);
    if (entryPtr->avgWidth == 0) {
	entryPtr->avgWidth = 1;
    }

    if (entryPtr->type == TK_SPINBOX) {
	/*
	 * Compute the button width for a spinbox
	 */

	entryPtr->xWidth = entryPtr->avgWidth + 2 * (1+XPAD);
	if (entryPtr->xWidth < 11) {
	    entryPtr->xWidth = 11; /* we want a min visible size */
	}
    }

    /*
     * Default background and foreground are from the normal state. In a
     * disabled state, both of those may be overridden; in the readonly state,
     * the background may be overridden.
     */

    border	= entryPtr->normalBorder;
    colorPtr	= entryPtr->fgColorPtr;
    switch (entryPtr->state) {
    case STATE_DISABLED:
	if (entryPtr->disabledBorder != NULL) {
	    border = entryPtr->disabledBorder;
	}
	if (entryPtr->dfgColorPtr != NULL) {
	    colorPtr = entryPtr->dfgColorPtr;
	}
	break;
    case STATE_READONLY:
	if (entryPtr->readonlyBorder != NULL) {
	    border = entryPtr->readonlyBorder;
	}
	break;
    }

    Tk_SetBackgroundFromBorder(entryPtr->tkwin, border);
    gcValues.foreground = colorPtr->pixel;
    gcValues.font = Tk_FontId(entryPtr->tkfont);
    gcValues.graphics_exposures = False;
    mask = GCForeground | GCFont | GCGraphicsExposures;
    gc = Tk_GetGC(entryPtr->tkwin, mask, &gcValues);
    if (entryPtr->textGC != None) {
	Tk_FreeGC(entryPtr->display, entryPtr->textGC);
    }
    entryPtr->textGC = gc;

    if (entryPtr->selFgColorPtr != NULL) {
	gcValues.foreground = entryPtr->selFgColorPtr->pixel;
    }
    gcValues.font = Tk_FontId(entryPtr->tkfont);
    mask = GCForeground | GCFont;
    gc = Tk_GetGC(entryPtr->tkwin, mask, &gcValues);
    if (entryPtr->selTextGC != None) {
	Tk_FreeGC(entryPtr->display, entryPtr->selTextGC);
    }
    entryPtr->selTextGC = gc;

    /*
     * Recompute the window's geometry and arrange for it to be redisplayed.
     */

    EntryComputeGeometry(entryPtr);
    entryPtr->flags |= UPDATE_SCROLLBAR;
    EventuallyRedraw(entryPtr);
}

#ifndef MAC_OSX_TK
/*
 *--------------------------------------------------------------
 *
 * TkpDrawEntryBorderAndFocus --
 *
 *	This function redraws the border of an entry widget. It overrides the
 *	generic border drawing code if the entry widget parameters are such
 *	that the native widget drawing is a good fit. This version just
 *	returns 0, so platforms that don't do special native drawing don't
 *	have to implement it.
 *
 * Results:
 *	1 if it has drawn the border, 0 if not.
 *
 * Side effects:
 *	May draw the entry border into pixmap.
 *
 *--------------------------------------------------------------
 */

int
TkpDrawEntryBorderAndFocus(
    Entry *entryPtr,
    Drawable pixmap,
    int isSpinbox)
{
    return 0;
}

/*
 *--------------------------------------------------------------
 *
 * TkpDrawSpinboxButtons --
 *
 *	This function redraws the buttons of an spinbox widget. It overrides
 *	the generic button drawing code if the spinbox widget parameters are
 *	such that the native widget drawing is a good fit. This version just
 *	returns 0, so platforms that don't do special native drawing don't
 *	have to implement it.
 *
 * Results:
 *	1 if it has drawn the border, 0 if not.
 *
 * Side effects:
 *	May draw the entry border into pixmap.
 *
 *--------------------------------------------------------------
 */

int
TkpDrawSpinboxButtons(
    Spinbox *sbPtr,
    Pixmap pixmap)
{
    return 0;
}
#endif /* Not MAC_OSX_TK */

/*
 *--------------------------------------------------------------
 *
 * DisplayEntry --
 *
 *	This function redraws the contents of an entry window.
 *
 * Results:
 *	None.
 *
 * Side effects:
 *	Information appears on the screen.
 *
 *--------------------------------------------------------------
 */

static void
DisplayEntry(
    ClientData clientData)	/* Information about window. */
{
    Entry *entryPtr = (Entry *) clientData;
    Tk_Window tkwin = entryPtr->tkwin;
    int baseY, selStartX, selEndX, cursorX;
    int showSelection, xBound;
    Tk_FontMetrics fm;
    Pixmap pixmap;
    Tk_3DBorder border;

    entryPtr->flags &= ~REDRAW_PENDING;
    if ((entryPtr->flags & ENTRY_DELETED) || !Tk_IsMapped(tkwin)) {
	return;
    }

    Tk_GetFontMetrics(entryPtr->tkfont, &fm);

    /*
     * Update the scrollbar if that's needed.
     */

    if (entryPtr->flags & UPDATE_SCROLLBAR) {
	entryPtr->flags &= ~UPDATE_SCROLLBAR;

	/*
	 * Preserve/Release because updating the scrollbar can have the
	 * side-effect of destroying or unmapping the entry widget.
	 */

	Tcl_Preserve((ClientData) entryPtr);
	EntryUpdateScrollbar(entryPtr);

	if ((entryPtr->flags & ENTRY_DELETED) || !Tk_IsMapped(tkwin)) {
	    Tcl_Release((ClientData) entryPtr);
	    return;
	}
	Tcl_Release((ClientData) entryPtr);
    }

#ifndef TK_NO_DOUBLE_BUFFERING
    /*
     * In order to avoid screen flashes, this function redraws the textual
     * area of the entry into off-screen memory, then copies it back on-screen
     * in a single operation. This means there's no point in time where the
     * on-screen image has been cleared.
     */

    pixmap = Tk_GetPixmap(entryPtr->display, Tk_WindowId(tkwin),
	    Tk_Width(tkwin), Tk_Height(tkwin), Tk_Depth(tkwin));
#else
    pixmap = Tk_WindowId(tkwin);
#endif /* TK_NO_DOUBLE_BUFFERING */

    /*
     * Compute x-coordinate of the pixel just after last visible one, plus
     * vertical position of baseline of text.
     */

    xBound = Tk_Width(tkwin) - entryPtr->inset - entryPtr->xWidth;
    baseY = (Tk_Height(tkwin) + fm.ascent - fm.descent) / 2;

    /*
     * Hide the selection whenever we don't have the focus, unless we
     * always want to show selection.
     */
    if (TkpAlwaysShowSelection(entryPtr->tkwin)) {
	showSelection = 1;
    } else {
	showSelection = (entryPtr->flags & GOT_FOCUS);
    }

    /*
     * Draw the background in three layers. From bottom to top the layers are:
     * normal background, selection background, and insertion cursor
     * background.
     */

    if ((entryPtr->state == STATE_DISABLED) &&
	    (entryPtr->disabledBorder != NULL)) {
	border = entryPtr->disabledBorder;
    } else if ((entryPtr->state == STATE_READONLY) &&
	    (entryPtr->readonlyBorder != NULL)) {
	border = entryPtr->readonlyBorder;
    } else {
	border = entryPtr->normalBorder;
    }
    Tk_Fill3DRectangle(tkwin, pixmap, border,
	    0, 0, Tk_Width(tkwin), Tk_Height(tkwin), 0, TK_RELIEF_FLAT);

    if (showSelection && (entryPtr->state != STATE_DISABLED)
	    && (entryPtr->selectLast > entryPtr->leftIndex)) {
	if (entryPtr->selectFirst <= entryPtr->leftIndex) {
	    selStartX = entryPtr->leftX;
	} else {
	    Tk_CharBbox(entryPtr->textLayout, entryPtr->selectFirst,
		    &selStartX, NULL, NULL, NULL);
	    selStartX += entryPtr->layoutX;
	}
	if ((selStartX - entryPtr->selBorderWidth) < xBound) {
	    Tk_CharBbox(entryPtr->textLayout, entryPtr->selectLast,
		    &selEndX, NULL, NULL, NULL);
	    selEndX += entryPtr->layoutX;
	    Tk_Fill3DRectangle(tkwin, pixmap, entryPtr->selBorder,
		    selStartX - entryPtr->selBorderWidth,
		    baseY - fm.ascent - entryPtr->selBorderWidth,
		    (selEndX - selStartX) + 2*entryPtr->selBorderWidth,
		    (fm.ascent + fm.descent) + 2*entryPtr->selBorderWidth,
		    entryPtr->selBorderWidth, 
#ifndef MAC_OSX_TK
		    TK_RELIEF_RAISED
#else
		    MAC_OSX_ENTRY_SELECT_RELIEF
#endif
		    );
	}
    }

    /*
     * Draw a special background for the insertion cursor, overriding even the
     * selection background. As a special hack to keep the cursor visible when
     * the insertion cursor color is the same as the color for selected text
     * (e.g., on mono displays), write background in the cursor area (instead
     * of nothing) when the cursor isn't on. Otherwise the selection would
     * hide the cursor.
     */

    if ((entryPtr->state == STATE_NORMAL) && (entryPtr->flags & GOT_FOCUS)) {
	Tk_CharBbox(entryPtr->textLayout, entryPtr->insertPos, &cursorX, NULL,
		NULL, NULL);
	cursorX += entryPtr->layoutX;
	cursorX -= (entryPtr->insertWidth)/2;
	Tk_SetCaretPos(entryPtr->tkwin, cursorX, baseY - fm.ascent,
		fm.ascent + fm.descent);
	if (entryPtr->insertPos >= entryPtr->leftIndex && cursorX < xBound) {
	    if (entryPtr->flags & CURSOR_ON) {
		Tk_Fill3DRectangle(tkwin, pixmap, entryPtr->insertBorder,
			cursorX, baseY - fm.ascent, entryPtr->insertWidth,
			fm.ascent + fm.descent, entryPtr->insertBorderWidth,
			TK_RELIEF_RAISED);
	    } else if (entryPtr->insertBorder == entryPtr->selBorder) {
		Tk_Fill3DRectangle(tkwin, pixmap, border, cursorX,
			baseY - fm.ascent, entryPtr->insertWidth,
			fm.ascent + fm.descent, 0, TK_RELIEF_FLAT);
	    }
	}
    }

    /*
     * Draw the text in two pieces: first the unselected portion, then the
     * selected portion on top of it.
     */

    Tk_DrawTextLayout(entryPtr->display, pixmap, entryPtr->textGC,
	    entryPtr->textLayout, entryPtr->layoutX, entryPtr->layoutY,
	    entryPtr->leftIndex, entryPtr->numChars);

    if (showSelection && (entryPtr->state != STATE_DISABLED)
	    && (entryPtr->selTextGC != entryPtr->textGC)
	    && (entryPtr->selectFirst < entryPtr->selectLast)) {
	int selFirst;

	if (entryPtr->selectFirst < entryPtr->leftIndex) {
	    selFirst = entryPtr->leftIndex;
	} else {
	    selFirst = entryPtr->selectFirst;
	}
	Tk_DrawTextLayout(entryPtr->display, pixmap, entryPtr->selTextGC,
		entryPtr->textLayout, entryPtr->layoutX, entryPtr->layoutY,
		selFirst, entryPtr->selectLast);
    }

    if (entryPtr->type == TK_SPINBOX) {
	int startx, height, inset, pad, tHeight, xWidth;
	Spinbox *sbPtr = (Spinbox *) entryPtr;

	/*
	 * Draw the spin button controls.
	 */

	if (TkpDrawSpinboxButtons(sbPtr, pixmap) == 0) {
	    xWidth = entryPtr->xWidth;
	    pad = XPAD + 1;
	    inset = entryPtr->inset - XPAD;
	    startx = Tk_Width(tkwin) - (xWidth + inset);
	    height = (Tk_Height(tkwin) - 2*inset)/2;
#if 0
	    Tk_Fill3DRectangle(tkwin, pixmap, sbPtr->buttonBorder,
		    startx, inset, xWidth, height, 1, sbPtr->buRelief);
	    Tk_Fill3DRectangle(tkwin, pixmap, sbPtr->buttonBorder,
		    startx, inset+height, xWidth, height, 1, sbPtr->bdRelief);
#else
	    Tk_Fill3DRectangle(tkwin, pixmap, sbPtr->buttonBorder,
		    startx, inset, xWidth, height, 1,
		    (sbPtr->selElement == SEL_BUTTONUP) ?
		    TK_RELIEF_SUNKEN : TK_RELIEF_RAISED);
	    Tk_Fill3DRectangle(tkwin, pixmap, sbPtr->buttonBorder,
		    startx, inset+height, xWidth, height, 1,
		    (sbPtr->selElement == SEL_BUTTONDOWN) ?
		    TK_RELIEF_SUNKEN : TK_RELIEF_RAISED);
#endif

	    xWidth -= 2*pad;

	    /*
	     * Only draw the triangles if we have enough display space
	     */

	    if ((xWidth > 1)) {
		XPoint points[3];
		int starty, space, offset;

		space = height - 2*pad;

		/*
		 * Ensure width of triangle is odd to guarantee a sharp tip
		 */

		if (!(xWidth % 2)) {
		    xWidth++;
		}
		tHeight = (xWidth + 1) / 2;
		if (tHeight > space) {
		    tHeight = space;
		}
		space	= (space - tHeight) / 2;
		startx += pad;
		starty	= inset + height - pad - space;
		offset	= (sbPtr->selElement == SEL_BUTTONUP);

		/*
		 * The points are slightly different for the up and down
		 * arrows because (for *.x), we need to account for a bug in
		 * the way XFillPolygon draws triangles, and we want to shift
		 * the arrows differently when allowing for depressed
		 * behavior.
		 */

		points[0].x = startx + offset;
		points[0].y = starty + (offset ? 0 : -1);
		points[1].x = startx + xWidth/2 + offset;
		points[1].y = starty - tHeight + (offset ? 0 : -1);
		points[2].x = startx + xWidth + offset;
		points[2].y = points[0].y;
		XFillPolygon(entryPtr->display, pixmap, entryPtr->textGC,
			points, 3, Convex, CoordModeOrigin);

		starty = inset + height + pad + space;
		offset = (sbPtr->selElement == SEL_BUTTONDOWN);
		points[0].x = startx + 1 + offset;
		points[0].y = starty + (offset ? 1 : 0);
		points[1].x = startx + xWidth/2 + offset;
		points[1].y = starty + tHeight + (offset ? 0 : -1);
		points[2].x = startx - 1 + xWidth + offset;
		points[2].y = points[0].y;
		XFillPolygon(entryPtr->display, pixmap, entryPtr->textGC,
			points, 3, Convex, CoordModeOrigin);
	    }
	}
    }

    /*
     * Draw the border and focus highlight last, so they will overwrite any
     * text that extends past the viewable part of the window.
     */

    if (!TkpDrawEntryBorderAndFocus(entryPtr, pixmap,
	    (entryPtr->type == TK_SPINBOX))) {
	xBound = entryPtr->highlightWidth;
	if (entryPtr->relief != TK_RELIEF_FLAT) {
	    Tk_Draw3DRectangle(tkwin, pixmap, border, xBound, xBound,
		    Tk_Width(tkwin) - 2 * xBound,
		    Tk_Height(tkwin) - 2 * xBound,
		    entryPtr->borderWidth, entryPtr->relief);
	}
	if (xBound > 0) {
	    GC fgGC, bgGC;

	    bgGC = Tk_GCForColor(entryPtr->highlightBgColorPtr, pixmap);
	    if (entryPtr->flags & GOT_FOCUS) {
		fgGC = Tk_GCForColor(entryPtr->highlightColorPtr, pixmap);
		TkpDrawHighlightBorder(tkwin, fgGC, bgGC, xBound, pixmap);
	    } else {
		TkpDrawHighlightBorder(tkwin, bgGC, bgGC, xBound, pixmap);
	    }
	}
    }

#ifndef TK_NO_DOUBLE_BUFFERING
    /*
     * Everything's been redisplayed; now copy the pixmap onto the screen and
     * free up the pixmap.
     */

    XCopyArea(entryPtr->display, pixmap, Tk_WindowId(tkwin), entryPtr->textGC,
	    0, 0, (unsigned) Tk_Width(tkwin), (unsigned) Tk_Height(tkwin),
	    0, 0);
    Tk_FreePixmap(entryPtr->display, pixmap);
#endif /* TK_NO_DOUBLE_BUFFERING */
    entryPtr->flags &= ~BORDER_NEEDED;
}

/*
 *----------------------------------------------------------------------
 *
 * EntryComputeGeometry --
 *
 *	This function is invoked to recompute information about where in its
 *	window an entry's string will be displayed. It also computes the
 *	requested size for the window.
 *
 * Results:
 *	None.
 *
 * Side effects:
 *	The leftX and tabOrigin fields are recomputed for entryPtr, and
 *	leftIndex may be adjusted. Tk_GeometryRequest is called to register
 *	the desired dimensions for the window.
 *
 *----------------------------------------------------------------------
 */

static void
EntryComputeGeometry(
    Entry *entryPtr)		/* Widget record for entry. */
{
    int totalLength, overflow, maxOffScreen, rightX;
    int height, width, i;
    Tk_FontMetrics fm;
    char *p;

    if (entryPtr->displayString != entryPtr->string) {
	ckfree((char *)entryPtr->displayString);
	entryPtr->displayString = entryPtr->string;
	entryPtr->numDisplayBytes = entryPtr->numBytes;
    }

    /*
     * If we're displaying a special character instead of the value of the
     * entry, recompute the displayString.
     */

    if (entryPtr->showChar != NULL) {
	Tcl_UniChar ch;
	char buf[TCL_UTF_MAX];
	int size;

	/*
	 * Normalize the special character so we can safely duplicate it in
	 * the display string. If we didn't do this, then two malformed
	 * characters might end up looking like one valid UTF character in the
	 * resulting string.
	 */

	Tcl_UtfToUniChar(entryPtr->showChar, &ch);
	size = Tcl_UniCharToUtf(ch, buf);

	entryPtr->numDisplayBytes = entryPtr->numChars * size;
	p = (char *) ckalloc((unsigned) (entryPtr->numDisplayBytes + 1));
	entryPtr->displayString = p;

	for (i = entryPtr->numChars; --i >= 0; ) {
	    p += Tcl_UniCharToUtf(ch, p);
	}
	*p = '\0';
    }

    Tk_FreeTextLayout(entryPtr->textLayout);
    entryPtr->textLayout = Tk_ComputeTextLayout(entryPtr->tkfont,
	    entryPtr->displayString, entryPtr->numChars, 0,
	    entryPtr->justify, TK_IGNORE_NEWLINES, &totalLength, &height);

    entryPtr->layoutY = (Tk_Height(entryPtr->tkwin) - height) / 2;

    /*
     * Recompute where the leftmost character on the display will be drawn
     * (entryPtr->leftX) and adjust leftIndex if necessary so that we don't
     * let characters hang off the edge of the window unless the entire window
     * is full.
     */

    overflow = totalLength -
	    (Tk_Width(entryPtr->tkwin) - 2*entryPtr->inset - entryPtr->xWidth);
    if (overflow <= 0) {
	entryPtr->leftIndex = 0;
	if (entryPtr->justify == TK_JUSTIFY_LEFT) {
	    entryPtr->leftX = entryPtr->inset;
	} else if (entryPtr->justify == TK_JUSTIFY_RIGHT) {
	    entryPtr->leftX = Tk_Width(entryPtr->tkwin) - entryPtr->inset
		    - entryPtr->xWidth - totalLength;
	} else {
	    entryPtr->leftX = (Tk_Width(entryPtr->tkwin)
		    - entryPtr->xWidth - totalLength)/2;
	}
	entryPtr->layoutX = entryPtr->leftX;
    } else {
	/*
	 * The whole string can't fit in the window. Compute the maximum
	 * number of characters that may be off-screen to the left without
	 * leaving empty space on the right of the window, then don't let
	 * leftIndex be any greater than that.
	 */

	maxOffScreen = Tk_PointToChar(entryPtr->textLayout, overflow, 0);
	Tk_CharBbox(entryPtr->textLayout, maxOffScreen,
		&rightX, NULL, NULL, NULL);
	if (rightX < overflow) {
	    maxOffScreen++;
	}
	if (entryPtr->leftIndex > maxOffScreen) {
	    entryPtr->leftIndex = maxOffScreen;
	}
	Tk_CharBbox(entryPtr->textLayout, entryPtr->leftIndex, &rightX,
		NULL, NULL, NULL);
	entryPtr->leftX = entryPtr->inset;
	entryPtr->layoutX = entryPtr->leftX - rightX;
    }

    Tk_GetFontMetrics(entryPtr->tkfont, &fm);
    height = fm.linespace + 2*entryPtr->inset + 2*(YPAD-XPAD);
    if (entryPtr->prefWidth > 0) {
	width = entryPtr->prefWidth*entryPtr->avgWidth + 2*entryPtr->inset;
    } else {
	if (totalLength == 0) {
	    width = entryPtr->avgWidth + 2*entryPtr->inset;
	} else {
	    width = totalLength + 2*entryPtr->inset;
	}
    }

    /*
     * Add one extra length for the spin buttons
     */
    width += entryPtr->xWidth;

    Tk_GeometryRequest(entryPtr->tkwin, width, height);
}

/*
 *----------------------------------------------------------------------
 *
 * InsertChars --
 *
 *	Add new characters to an entry widget.
 *
 * Results:
 *	None.
 *
 * Side effects:
 *	New information gets added to entryPtr; it will be redisplayed soon,
 *	but not necessarily immediately.
 *
 *----------------------------------------------------------------------
 */

static void
InsertChars(
    Entry *entryPtr,		/* Entry that is to get the new elements. */
    int index,			/* Add the new elements before this character
				 * index. */
    char *value)		/* New characters to add (NULL-terminated
				 * string). */
{
    ptrdiff_t byteIndex;
    size_t byteCount, newByteCount;
    int oldChars, charsAdded;
    CONST char *string;
    char *newStr;

    string = entryPtr->string;
    byteIndex = Tcl_UtfAtIndex(string, index) - string;
    byteCount = strlen(value);
    if (byteCount == 0) {
	return;
    }

    newByteCount = entryPtr->numBytes + byteCount + 1;
    newStr = (char *) ckalloc((unsigned) newByteCount);
    memcpy(newStr, string, byteIndex);
    strcpy(newStr + byteIndex, value);
    strcpy(newStr + byteIndex + byteCount, string + byteIndex);

    if ((entryPtr->validate == VALIDATE_KEY ||
	    entryPtr->validate == VALIDATE_ALL) &&
	    EntryValidateChange(entryPtr, value, newStr, index,
		    VALIDATE_INSERT) != TCL_OK) {
	ckfree(newStr);
	return;
    }

    ckfree((char *)string);
    entryPtr->string = newStr;

    /*
     * The following construction is used because inserting improperly formed
     * UTF-8 sequences between other improperly formed UTF-8 sequences could
     * result in actually forming valid UTF-8 sequences; the number of
     * characters added may not be Tcl_NumUtfChars(string, -1), because of
     * context. The actual number of characters added is how many characters
     * are in the string now minus the number that used to be there.
     */

    oldChars = entryPtr->numChars;
    entryPtr->numChars = Tcl_NumUtfChars(newStr, -1);
    charsAdded = entryPtr->numChars - oldChars;
    entryPtr->numBytes += byteCount;

    if (entryPtr->displayString == string) {
	entryPtr->displayString = newStr;
	entryPtr->numDisplayBytes = entryPtr->numBytes;
    }

    /*
     * Inserting characters invalidates all indexes into the string. Touch up
     * the indexes so that they still refer to the same characters (at new
     * positions). When updating the selection end-points, don't include the
     * new text in the selection unless it was completely surrounded by the
     * selection.
     */

    if (entryPtr->selectFirst >= index) {
	entryPtr->selectFirst += charsAdded;
    }
    if (entryPtr->selectLast > index) {
	entryPtr->selectLast += charsAdded;
    }
    if ((entryPtr->selectAnchor > index) || (entryPtr->selectFirst >= index)) {
	entryPtr->selectAnchor += charsAdded;
    }
    if (entryPtr->leftIndex > index) {
	entryPtr->leftIndex += charsAdded;
    }
    if (entryPtr->insertPos >= index) {
	entryPtr->insertPos += charsAdded;
    }
    EntryValueChanged(entryPtr, NULL);
}

/*
 *----------------------------------------------------------------------
 *
 * DeleteChars --
 *
 *	Remove one or more characters from an entry widget.
 *
 * Results:
 *	None.
 *
 * Side effects:
 *	Memory gets freed, the entry gets modified and (eventually)
 *	redisplayed.
 *
 *----------------------------------------------------------------------
 */

static void
DeleteChars(
    Entry *entryPtr,		/* Entry widget to modify. */
    int index,			/* Index of first character to delete. */
    int count)			/* How many characters to delete. */
{
    int byteIndex, byteCount, newByteCount;
    CONST char *string;
    char *newStr, *toDelete;

    if ((index + count) > entryPtr->numChars) {
	count = entryPtr->numChars - index;
    }
    if (count <= 0) {
	return;
    }

    string = entryPtr->string;
    byteIndex = Tcl_UtfAtIndex(string, index) - string;
    byteCount = Tcl_UtfAtIndex(string + byteIndex, count) - (string+byteIndex);

    newByteCount = entryPtr->numBytes + 1 - byteCount;
    newStr = (char *) ckalloc((unsigned) newByteCount);
    memcpy(newStr, string, (size_t) byteIndex);
    strcpy(newStr + byteIndex, string + byteIndex + byteCount);

    toDelete = (char *) ckalloc((unsigned) (byteCount + 1));
    memcpy(toDelete, string + byteIndex, (size_t) byteCount);
    toDelete[byteCount] = '\0';

    if ((entryPtr->validate == VALIDATE_KEY ||
	    entryPtr->validate == VALIDATE_ALL) &&
	    EntryValidateChange(entryPtr, toDelete, newStr, index,
		    VALIDATE_DELETE) != TCL_OK) {
	ckfree(newStr);
	ckfree(toDelete);
	return;
    }

    ckfree(toDelete);
    ckfree((char *)entryPtr->string);
    entryPtr->string = newStr;
    entryPtr->numChars -= count;
    entryPtr->numBytes -= byteCount;

    if (entryPtr->displayString == string) {
	entryPtr->displayString = newStr;
	entryPtr->numDisplayBytes = entryPtr->numBytes;
    }

    /*
     * Deleting characters results in the remaining characters being
     * renumbered. Update the various indexes into the string to reflect this
     * change.
     */

    if (entryPtr->selectFirst >= index) {
	if (entryPtr->selectFirst >= (index + count)) {
	    entryPtr->selectFirst -= count;
	} else {
	    entryPtr->selectFirst = index;
	}
    }
    if (entryPtr->selectLast >= index) {
	if (entryPtr->selectLast >= (index + count)) {
	    entryPtr->selectLast -= count;
	} else {
	    entryPtr->selectLast = index;
	}
    }
    if (entryPtr->selectLast <= entryPtr->selectFirst) {
	entryPtr->selectFirst = -1;
	entryPtr->selectLast = -1;
    }
    if (entryPtr->selectAnchor >= index) {
	if (entryPtr->selectAnchor >= (index+count)) {
	    entryPtr->selectAnchor -= count;
	} else {
	    entryPtr->selectAnchor = index;
	}
    }
    if (entryPtr->leftIndex > index) {
	if (entryPtr->leftIndex >= (index + count)) {
	    entryPtr->leftIndex -= count;
	} else {
	    entryPtr->leftIndex = index;
	}
    }
    if (entryPtr->insertPos >= index) {
	if (entryPtr->insertPos >= (index + count)) {
	    entryPtr->insertPos -= count;
	} else {
	    entryPtr->insertPos = index;
	}
    }
    EntryValueChanged(entryPtr, NULL);
}

/*
 *----------------------------------------------------------------------
 *
 * EntryValueChanged --
 *
 *	This function is invoked when characters are inserted into an entry or
 *	deleted from it. It updates the entry's associated variable, if there
 *	is one, and does other bookkeeping such as arranging for redisplay.
 *
 * Results:
 *	None.
 *
 * Side effects:
 *	None.
 *
 *----------------------------------------------------------------------
 */

static void
EntryValueChanged(
    Entry *entryPtr,		/* Entry whose value just changed. */
    CONST char *newValue)	/* If this value is not NULL, we first force
				 * the value of the entry to this. */
{
    if (newValue != NULL) {
	EntrySetValue(entryPtr, newValue);
    }

    if (entryPtr->textVarName == NULL) {
	newValue = NULL;
    } else {
	newValue = Tcl_SetVar(entryPtr->interp, entryPtr->textVarName,
		entryPtr->string, TCL_GLOBAL_ONLY);
    }

    if ((newValue != NULL) && (strcmp(newValue, entryPtr->string) != 0)) {
	/*
	 * The value of the variable is different than what we asked for.
	 * This means that a trace on the variable modified it. In this case
	 * our trace function wasn't invoked since the modification came while
	 * a trace was already active on the variable. So, update our value to
	 * reflect the variable's latest value.
	 */

	EntrySetValue(entryPtr, newValue);
    } else {
	/*
	 * Arrange for redisplay.
	 */

	entryPtr->flags |= UPDATE_SCROLLBAR;
	EntryComputeGeometry(entryPtr);
	EventuallyRedraw(entryPtr);
    }
}

/*
 *----------------------------------------------------------------------
 *
 * EntrySetValue --
 *
 *	Replace the contents of a text entry with a given value. This function
 *	is invoked when updating the entry from the entry's associated
 *	variable.
 *
 * Results:
 *	None.
 *
 * Side effects:
 *	The string displayed in the entry will change. The selection,
 *	insertion point, and view may have to be adjusted to keep them within
 *	the bounds of the new string. Note: this function does *not* update
 *	the entry's associated variable, since that could result in an
 *	infinite loop.
 *
 *----------------------------------------------------------------------
 */

static void
EntrySetValue(
    Entry *entryPtr,		/* Entry whose value is to be changed. */
    CONST char *value)		/* New text to display in entry. */
{
    CONST char *oldSource;
    int valueLen, malloced = 0;

    if (strcmp(value, entryPtr->string) == 0) {
	return;
    }
    valueLen = strlen(value);

    if (entryPtr->flags & VALIDATE_VAR) {
	entryPtr->flags |= VALIDATE_ABORT;
    } else {
	/*
	 * If we validate, we create a copy of the value, as it may point to
	 * volatile memory, like the value of the -textvar which may get freed
	 * during validation
	 */

	char *tmp = (char *) ckalloc((unsigned) (valueLen + 1));

	strcpy(tmp, value);
	value = tmp;
	malloced = 1;

	entryPtr->flags |= VALIDATE_VAR;
	(void) EntryValidateChange(entryPtr, NULL, value, -1,
		VALIDATE_FORCED);
	entryPtr->flags &= ~VALIDATE_VAR;

	/*
	 * If VALIDATE_ABORT has been set, then this operation should be
	 * aborted because the validatecommand did something else instead
	 */

	if (entryPtr->flags & VALIDATE_ABORT) {
	    entryPtr->flags &= ~VALIDATE_ABORT;
	    ckfree((char *)value);
	    return;
	}
    }

    oldSource = entryPtr->string;
    ckfree((char *)entryPtr->string);

    if (malloced) {
	entryPtr->string = value;
    } else {
	char *tmp = (char *) ckalloc((unsigned) (valueLen + 1));

	strcpy(tmp, value);
	entryPtr->string = tmp;
    }
    entryPtr->numBytes = valueLen;
    entryPtr->numChars = Tcl_NumUtfChars(value, valueLen);

    if (entryPtr->displayString == oldSource) {
	entryPtr->displayString = entryPtr->string;
	entryPtr->numDisplayBytes = entryPtr->numBytes;
    }

    if (entryPtr->selectFirst >= 0) {
	if (entryPtr->selectFirst >= entryPtr->numChars) {
	    entryPtr->selectFirst = -1;
	    entryPtr->selectLast = -1;
	} else if (entryPtr->selectLast > entryPtr->numChars) {
	    entryPtr->selectLast = entryPtr->numChars;
	}
    }
    if (entryPtr->leftIndex >= entryPtr->numChars) {
	if (entryPtr->numChars > 0) {
	    entryPtr->leftIndex = entryPtr->numChars - 1;
	} else {
	    entryPtr->leftIndex = 0;
	}
    }
    if (entryPtr->insertPos > entryPtr->numChars) {
	entryPtr->insertPos = entryPtr->numChars;
    }

    entryPtr->flags |= UPDATE_SCROLLBAR;
    EntryComputeGeometry(entryPtr);
    EventuallyRedraw(entryPtr);
}

/*
 *--------------------------------------------------------------
 *
 * EntryEventProc --
 *
 *	This function is invoked by the Tk dispatcher for various events on
 *	entries.
 *
 * Results:
 *	None.
 *
 * Side effects:
 *	When the window gets deleted, internal structures get cleaned up.
 *	When it gets exposed, it is redisplayed.
 *
 *--------------------------------------------------------------
 */

static void
EntryEventProc(
    ClientData clientData,	/* Information about window. */
    XEvent *eventPtr)		/* Information about event. */
{
    Entry *entryPtr = (Entry *) clientData;

    if ((entryPtr->type == TK_SPINBOX) && (eventPtr->type == MotionNotify)) {
	Spinbox *sbPtr = (Spinbox *) clientData;
	int elem;

	elem = GetSpinboxElement(sbPtr, eventPtr->xmotion.x,
		eventPtr->xmotion.y);
	if (elem != sbPtr->curElement) {
	    Tk_Cursor cursor;

	    sbPtr->curElement = elem;
	    if (elem == SEL_ENTRY) {
		cursor = entryPtr->cursor;
	    } else if ((elem == SEL_BUTTONDOWN) || (elem == SEL_BUTTONUP)) {
		cursor = sbPtr->bCursor;
	    } else {
		cursor = None;
	    }
	    if (cursor != None) {
		Tk_DefineCursor(entryPtr->tkwin, cursor);
	    } else {
		Tk_UndefineCursor(entryPtr->tkwin);
	    }
	}
	return;
    }

    switch (eventPtr->type) {
    case Expose:
	EventuallyRedraw(entryPtr);
	entryPtr->flags |= BORDER_NEEDED;
	break;
    case DestroyNotify:
	if (!(entryPtr->flags & ENTRY_DELETED)) {
	    entryPtr->flags |= (ENTRY_DELETED | VALIDATE_ABORT);
	    Tcl_DeleteCommandFromToken(entryPtr->interp, entryPtr->widgetCmd);
	    if (entryPtr->flags & REDRAW_PENDING) {
		Tcl_CancelIdleCall(DisplayEntry, clientData);
	    }
	    Tcl_EventuallyFree(clientData, DestroyEntry);
	}
	break;
    case ConfigureNotify:
	Tcl_Preserve((ClientData) entryPtr);
	entryPtr->flags |= UPDATE_SCROLLBAR;
	EntryComputeGeometry(entryPtr);
	EventuallyRedraw(entryPtr);
	Tcl_Release((ClientData) entryPtr);
	break;
    case FocusIn:
    case FocusOut:
	if (eventPtr->xfocus.detail != NotifyInferior) {
	    EntryFocusProc(entryPtr, (eventPtr->type == FocusIn));
	}
	break;
    }
}

/*
 *----------------------------------------------------------------------
 *
 * EntryCmdDeletedProc --
 *
 *	This function is invoked when a widget command is deleted. If the
 *	widget isn't already in the process of being destroyed, this command
 *	destroys it.
 *
 * Results:
 *	None.
 *
 * Side effects:
 *	The widget is destroyed.
 *
 *----------------------------------------------------------------------
 */

static void
EntryCmdDeletedProc(
    ClientData clientData)	/* Pointer to widget record for widget. */
{
    Entry *entryPtr = (Entry *) clientData;

    /*
     * This function could be invoked either because the window was destroyed
     * and the command was then deleted (in which case tkwin is NULL) or
     * because the command was deleted, and then this function destroys the
     * widget.
     */

    if (!(entryPtr->flags & ENTRY_DELETED)) {
	Tk_DestroyWindow(entryPtr->tkwin);
    }
}

/*
 *---------------------------------------------------------------------------
 *
 * GetEntryIndex --
 *
 *	Parse an index into an entry and return either its value or an error.
 *
 * Results:
 *	A standard Tcl result. If all went well, then *indexPtr is filled in
 *	with the character index (into entryPtr) corresponding to string. The
 *	index value is guaranteed to lie between 0 and the number of
 *	characters in the string, inclusive. If an error occurs then an error
 *	message is left in the interp's result.
 *
 * Side effects:
 *	None.
 *
 *---------------------------------------------------------------------------
 */

static int
GetEntryIndex(
    Tcl_Interp *interp,		/* For error messages. */
    Entry *entryPtr,		/* Entry for which the index is being
				 * specified. */
    char *string,		/* Specifies character in entryPtr. */
    int *indexPtr)		/* Where to store converted character index */
{
    size_t length;

    length = strlen(string);

    if (string[0] == 'a') {
	if (strncmp(string, "anchor", length) == 0) {
	    *indexPtr = entryPtr->selectAnchor;
	} else {
	badIndex:

	    /*
	     * Some of the paths here leave messages in the interp's result,
	     * so we have to clear it out before storing our own message.
	     */

	    Tcl_SetResult(interp, NULL, TCL_STATIC);
	    Tcl_AppendResult(interp, "bad ",
		    (entryPtr->type == TK_ENTRY) ? "entry" : "spinbox",
		    " index \"", string, "\"", NULL);
	    return TCL_ERROR;
	}
    } else if (string[0] == 'e') {
	if (strncmp(string, "end", length) == 0) {
	    *indexPtr = entryPtr->numChars;
	} else {
	    goto badIndex;
	}
    } else if (string[0] == 'i') {
	if (strncmp(string, "insert", length) == 0) {
	    *indexPtr = entryPtr->insertPos;
	} else {
	    goto badIndex;
	}
    } else if (string[0] == 's') {
	if (entryPtr->selectFirst < 0) {
	    Tcl_SetResult(interp, NULL, TCL_STATIC);
	    Tcl_AppendResult(interp, "selection isn't in widget ",
		    Tk_PathName(entryPtr->tkwin), NULL);
	    return TCL_ERROR;
	}
	if (length < 5) {
	    goto badIndex;
	}
	if (strncmp(string, "sel.first", length) == 0) {
	    *indexPtr = entryPtr->selectFirst;
	} else if (strncmp(string, "sel.last", length) == 0) {
	    *indexPtr = entryPtr->selectLast;
	} else {
	    goto badIndex;
	}
    } else if (string[0] == '@') {
	int x, roundUp, maxWidth;

	if (Tcl_GetInt(interp, string + 1, &x) != TCL_OK) {
	    goto badIndex;
	}
	if (x < entryPtr->inset) {
	    x = entryPtr->inset;
	}
	roundUp = 0;
	maxWidth = Tk_Width(entryPtr->tkwin) - entryPtr->inset
	    - entryPtr->xWidth - 1;
	if (x > maxWidth) {
	    x = maxWidth;
	    roundUp = 1;
	}
	*indexPtr = Tk_PointToChar(entryPtr->textLayout,
		x - entryPtr->layoutX, 0);

	/*
	 * Special trick: if the x-position was off-screen to the right, round
	 * the index up to refer to the character just after the last visible
	 * one on the screen. This is needed to enable the last character to
	 * be selected, for example.
	 */

	if (roundUp && (*indexPtr < entryPtr->numChars)) {
	    *indexPtr += 1;
	}
    } else {
	if (Tcl_GetInt(interp, string, indexPtr) != TCL_OK) {
	    goto badIndex;
	}
	if (*indexPtr < 0){
	    *indexPtr = 0;
	} else if (*indexPtr > entryPtr->numChars) {
	    *indexPtr = entryPtr->numChars;
	}
    }
    return TCL_OK;
}

/*
 *----------------------------------------------------------------------
 *
 * EntryScanTo --
 *
 *	Given a y-coordinate (presumably of the curent mouse location) drag
 *	the view in the window to implement the scan operation.
 *
 * Results:
 *	None.
 *
 * Side effects:
 *	The view in the window may change.
 *
 *----------------------------------------------------------------------
 */

static void
EntryScanTo(
    Entry *entryPtr,		/* Information about widget. */
    int x)			/* X-coordinate to use for scan operation. */
{
    int newLeftIndex;

    /*
     * Compute new leftIndex for entry by amplifying the difference between
     * the current position and the place where the scan started (the "mark"
     * position). If we run off the left or right side of the entry, then
     * reset the mark point so that the current position continues to
     * correspond to the edge of the window. This means that the picture will
     * start dragging as soon as the mouse reverses direction (without this
     * reset, might have to slide mouse a long ways back before the picture
     * starts moving again).
     */

    newLeftIndex = entryPtr->scanMarkIndex
	    - (10 * (x - entryPtr->scanMarkX)) / entryPtr->avgWidth;
    if (newLeftIndex >= entryPtr->numChars) {
	newLeftIndex = entryPtr->scanMarkIndex = entryPtr->numChars - 1;
	entryPtr->scanMarkX = x;
    }
    if (newLeftIndex < 0) {
	newLeftIndex = entryPtr->scanMarkIndex = 0;
	entryPtr->scanMarkX = x;
    }

    if (newLeftIndex != entryPtr->leftIndex) {
	entryPtr->leftIndex = newLeftIndex;
	entryPtr->flags |= UPDATE_SCROLLBAR;
	EntryComputeGeometry(entryPtr);
	if (newLeftIndex != entryPtr->leftIndex) {
	    entryPtr->scanMarkIndex = entryPtr->leftIndex;
	    entryPtr->scanMarkX = x;
	}
	EventuallyRedraw(entryPtr);
    }
}

/*
 *----------------------------------------------------------------------
 *
 * EntrySelectTo --
 *
 *	Modify the selection by moving its un-anchored end. This could make
 *	the selection either larger or smaller.
 *
 * Results:
 *	None.
 *
 * Side effects:
 *	The selection changes.
 *
 *----------------------------------------------------------------------
 */

static void
EntrySelectTo(
    Entry *entryPtr,		/* Information about widget. */
    int index)			/* Character index of element that is to
				 * become the "other" end of the selection. */
{
    int newFirst, newLast;

    /*
     * Grab the selection if we don't own it already.
     */

    if (!(entryPtr->flags & GOT_SELECTION) && (entryPtr->exportSelection)) {
	Tk_OwnSelection(entryPtr->tkwin, XA_PRIMARY, EntryLostSelection,
		(ClientData) entryPtr);
	entryPtr->flags |= GOT_SELECTION;
    }

    /*
     * Pick new starting and ending points for the selection.
     */

    if (entryPtr->selectAnchor > entryPtr->numChars) {
	entryPtr->selectAnchor = entryPtr->numChars;
    }
    if (entryPtr->selectAnchor <= index) {
	newFirst = entryPtr->selectAnchor;
	newLast = index;
    } else {
	newFirst = index;
	newLast = entryPtr->selectAnchor;
	if (newLast < 0) {
	    newFirst = newLast = -1;
	}
    }
    if ((entryPtr->selectFirst == newFirst)
	    && (entryPtr->selectLast == newLast)) {
	return;
    }
    entryPtr->selectFirst = newFirst;
    entryPtr->selectLast = newLast;
    EventuallyRedraw(entryPtr);
}

/*
 *----------------------------------------------------------------------
 *
 * EntryFetchSelection --
 *
 *	This function is called back by Tk when the selection is requested by
 *	someone. It returns part or all of the selection in a buffer provided
 *	by the caller.
 *
 * Results:
 *	The return value is the number of non-NULL bytes stored at buffer.
 *	Buffer is filled (or partially filled) with a NULL-terminated string
 *	containing part or all of the selection, as given by offset and
 *	maxBytes.
 *
 * Side effects:
 *	None.
 *
 *----------------------------------------------------------------------
 */

static int
EntryFetchSelection(
    ClientData clientData,	/* Information about entry widget. */
    int offset,			/* Byte offset within selection of first
				 * character to be returned. */
    char *buffer,		/* Location in which to place selection. */
    int maxBytes)		/* Maximum number of bytes to place at buffer,
				 * not including terminating NUL character. */
{
    Entry *entryPtr = (Entry *) clientData;
    int byteCount;
    CONST char *string;
    CONST char *selStart, *selEnd;

    if ((entryPtr->selectFirst < 0) || !(entryPtr->exportSelection)) {
	return -1;
    }
    string = entryPtr->displayString;
    selStart = Tcl_UtfAtIndex(string, entryPtr->selectFirst);
    selEnd = Tcl_UtfAtIndex(selStart,
	    entryPtr->selectLast - entryPtr->selectFirst);
    byteCount = selEnd - selStart - offset;
    if (byteCount > maxBytes) {
	byteCount = maxBytes;
    }
    if (byteCount <= 0) {
	return 0;
    }
    memcpy(buffer, selStart + offset, (size_t) byteCount);
    buffer[byteCount] = '\0';
    return byteCount;
}

/*
 *----------------------------------------------------------------------
 *
 * EntryLostSelection --
 *
 *	This function is called back by Tk when the selection is grabbed away
 *	from an entry widget.
 *
 * Results:
 *	None.
 *
 * Side effects:
 *	The existing selection is unhighlighted, and the window is marked as
 *	not containing a selection.
 *
 *----------------------------------------------------------------------
 */

static void
EntryLostSelection(
    ClientData clientData)	/* Information about entry widget. */
{
    Entry *entryPtr = (Entry *) clientData;

    entryPtr->flags &= ~GOT_SELECTION;

    /*
     * On Windows and Mac systems, we want to remember the selection for the
     * next time the focus enters the window. On Unix, we need to clear the
     * selection since it is always visible.
     * This is controlled by ::tk::AlwaysShowSelection.
     */

    if (TkpAlwaysShowSelection(entryPtr->tkwin)
	    && (entryPtr->selectFirst >= 0) && entryPtr->exportSelection) {
	entryPtr->selectFirst = -1;
	entryPtr->selectLast = -1;
	EventuallyRedraw(entryPtr);
    }
}

/*
 *----------------------------------------------------------------------
 *
 * EventuallyRedraw --
 *
 *	Ensure that an entry is eventually redrawn on the display.
 *
 * Results:
 *	None.
 *
 * Side effects:
 *	Information gets redisplayed. Right now we don't do selective
 *	redisplays: the whole window will be redrawn. This doesn't seem to
 *	hurt performance noticeably, but if it does then this could be
 *	changed.
 *
 *----------------------------------------------------------------------
 */

static void
EventuallyRedraw(
    Entry *entryPtr)		/* Information about widget. */
{
    if ((entryPtr->flags & ENTRY_DELETED) || !Tk_IsMapped(entryPtr->tkwin)) {
	return;
    }

    /*
     * Right now we don't do selective redisplays: the whole window will be
     * redrawn. This doesn't seem to hurt performance noticeably, but if it
     * does then this could be changed.
     */

    if (!(entryPtr->flags & REDRAW_PENDING)) {
	entryPtr->flags |= REDRAW_PENDING;
	Tcl_DoWhenIdle(DisplayEntry, (ClientData) entryPtr);
    }
}

/*
 *----------------------------------------------------------------------
 *
 * EntryVisibleRange --
 *
 *	Return information about the range of the entry that is currently
 *	visible.
 *
 * Results:
 *	*firstPtr and *lastPtr are modified to hold fractions between 0 and 1
 *	identifying the range of characters visible in the entry.
 *
 * Side effects:
 *	None.
 *
 *----------------------------------------------------------------------
 */

static void
EntryVisibleRange(
    Entry *entryPtr,		/* Information about widget. */
    double *firstPtr,		/* Return position of first visible character
				 * in widget. */
    double *lastPtr)		/* Return position of char just after last
				 * visible one. */
{
    int charsInWindow;

    if (entryPtr->numChars == 0) {
	*firstPtr = 0.0;
	*lastPtr = 1.0;
    } else {
	charsInWindow = Tk_PointToChar(entryPtr->textLayout,
		Tk_Width(entryPtr->tkwin) - entryPtr->inset
		- entryPtr->xWidth - entryPtr->layoutX - 1, 0);
	if (charsInWindow < entryPtr->numChars) {
	    charsInWindow++;
	}
	charsInWindow -= entryPtr->leftIndex;
	if (charsInWindow == 0) {
	    charsInWindow = 1;
	}

	*firstPtr = (double) entryPtr->leftIndex / entryPtr->numChars;
	*lastPtr = (double) (entryPtr->leftIndex + charsInWindow)
		/ entryPtr->numChars;
    }
}

/*
 *----------------------------------------------------------------------
 *
 * EntryUpdateScrollbar --
 *
 *	This function is invoked whenever information has changed in an entry
 *	in a way that would invalidate a scrollbar display. If there is an
 *	associated scrollbar, then this function updates it by invoking a Tcl
 *	command.
 *
 * Results:
 *	None.
 *
 * Side effects:
 *	A Tcl command is invoked, and an additional command may be
 *	invoked to process errors in the command.
 *
 *----------------------------------------------------------------------
 */

static void
EntryUpdateScrollbar(
    Entry *entryPtr)			/* Information about widget. */
{
    char firstStr[TCL_DOUBLE_SPACE], lastStr[TCL_DOUBLE_SPACE];
    int code;
    double first, last;
    Tcl_Interp *interp;

    if (entryPtr->scrollCmd == NULL) {
	return;
    }

    interp = entryPtr->interp;
    Tcl_Preserve((ClientData) interp);
    EntryVisibleRange(entryPtr, &first, &last);
    Tcl_PrintDouble(NULL, first, firstStr);
    Tcl_PrintDouble(NULL, last, lastStr);
    code = Tcl_VarEval(interp, entryPtr->scrollCmd, " ", firstStr, " ",
	    lastStr, NULL);
    if (code != TCL_OK) {
	Tcl_AddErrorInfo(interp,
		"\n    (horizontal scrolling command executed by ");
	Tcl_AddErrorInfo(interp, Tk_PathName(entryPtr->tkwin));
	Tcl_AddErrorInfo(interp, ")");
	Tcl_BackgroundError(interp);
    }
    Tcl_SetResult(interp, NULL, TCL_STATIC);
    Tcl_Release((ClientData) interp);
}

/*
 *----------------------------------------------------------------------
 *
 * EntryBlinkProc --
 *
 *	This function is called as a timer handler to blink the insertion
 *	cursor off and on.
 *
 * Results:
 *	None.
 *
 * Side effects:
 *	The cursor gets turned on or off, redisplay gets invoked, and this
 *	function reschedules itself.
 *
 *----------------------------------------------------------------------
 */

static void
EntryBlinkProc(
    ClientData clientData)	/* Pointer to record describing entry. */
{
    Entry *entryPtr = (Entry *) clientData;

    if ((entryPtr->state == STATE_DISABLED) ||
	    (entryPtr->state == STATE_READONLY) ||
	    !(entryPtr->flags & GOT_FOCUS) || (entryPtr->insertOffTime == 0)) {
	return;
    }
    if (entryPtr->flags & CURSOR_ON) {
	entryPtr->flags &= ~CURSOR_ON;
	entryPtr->insertBlinkHandler = Tcl_CreateTimerHandler(
	    entryPtr->insertOffTime, EntryBlinkProc, (ClientData) entryPtr);
    } else {
	entryPtr->flags |= CURSOR_ON;
	entryPtr->insertBlinkHandler = Tcl_CreateTimerHandler(
	    entryPtr->insertOnTime, EntryBlinkProc, (ClientData) entryPtr);
    }
    EventuallyRedraw(entryPtr);
}

/*
 *----------------------------------------------------------------------
 *
 * EntryFocusProc --
 *
 *	This function is called whenever the entry gets or loses the input
 *	focus. It's also called whenever the window is reconfigured while it
 *	has the focus.
 *
 * Results:
 *	None.
 *
 * Side effects:
 *	The cursor gets turned on or off.
 *
 *----------------------------------------------------------------------
 */

static void
EntryFocusProc(
    Entry *entryPtr,		/* Entry that got or lost focus. */
    int gotFocus)		/* 1 means window is getting focus, 0 means
				 * it's losing it. */
{
    Tcl_DeleteTimerHandler(entryPtr->insertBlinkHandler);
    if (gotFocus) {
	entryPtr->flags |= GOT_FOCUS | CURSOR_ON;
	if (entryPtr->insertOffTime != 0) {
	    entryPtr->insertBlinkHandler = Tcl_CreateTimerHandler(
		    entryPtr->insertOnTime, EntryBlinkProc,
		    (ClientData) entryPtr);
	}
	if (entryPtr->validate == VALIDATE_ALL ||
	    entryPtr->validate == VALIDATE_FOCUS ||
	    entryPtr->validate == VALIDATE_FOCUSIN) {
	    EntryValidateChange(entryPtr, NULL,
				entryPtr->string, -1, VALIDATE_FOCUSIN);
	}
    } else {
	entryPtr->flags &= ~(GOT_FOCUS | CURSOR_ON);
	entryPtr->insertBlinkHandler = (Tcl_TimerToken) NULL;
	if (entryPtr->validate == VALIDATE_ALL ||
	    entryPtr->validate == VALIDATE_FOCUS ||
	    entryPtr->validate == VALIDATE_FOCUSOUT) {
	    EntryValidateChange(entryPtr, NULL,
				entryPtr->string, -1, VALIDATE_FOCUSOUT);
	}
    }
    EventuallyRedraw(entryPtr);
}

/*
 *--------------------------------------------------------------
 *
 * EntryTextVarProc --
 *
 *	This function is invoked when someone changes the variable whose
 *	contents are to be displayed in an entry.
 *
 * Results:
 *	NULL is always returned.
 *
 * Side effects:
 *	The text displayed in the entry will change to match the variable.
 *
 *--------------------------------------------------------------
 */

	/* ARGSUSED */
static char *
EntryTextVarProc(
    ClientData clientData,	/* Information about button. */
    Tcl_Interp *interp,		/* Interpreter containing variable. */
    CONST char *name1,		/* Not used. */
    CONST char *name2,		/* Not used. */
    int flags)			/* Information about what happened. */
{
    Entry *entryPtr = (Entry *) clientData;
    CONST char *value;

    if (entryPtr->flags & ENTRY_DELETED) {
	/*
	 * Just abort early if we entered here while being deleted.
	 */
	return NULL;
    }

    /*
     * If the variable is unset, then immediately recreate it unless the whole
     * interpreter is going away.
     */

    if (flags & TCL_TRACE_UNSETS) {
	if ((flags & TCL_TRACE_DESTROYED) && !(flags & TCL_INTERP_DESTROYED)) {
	    Tcl_SetVar(interp, entryPtr->textVarName, entryPtr->string,
		    TCL_GLOBAL_ONLY);
	    Tcl_TraceVar(interp, entryPtr->textVarName,
		    TCL_GLOBAL_ONLY|TCL_TRACE_WRITES|TCL_TRACE_UNSETS,
		    EntryTextVarProc, clientData);
	    entryPtr->flags |= ENTRY_VAR_TRACED;
	}
	return NULL;
    }

    /*
     * Update the entry's text with the value of the variable, unless the
     * entry already has that value (this happens when the variable changes
     * value because we changed it because someone typed in the entry).
     */

    value = Tcl_GetVar(interp, entryPtr->textVarName, TCL_GLOBAL_ONLY);
    if (value == NULL) {
	value = "";
    }
    EntrySetValue(entryPtr, value);
    return NULL;
}

/*
 *--------------------------------------------------------------
 *
 * EntryValidate --
 *
 *	This function is invoked when any character is added or removed from
 *	the entry widget, or a focus has trigerred validation.
 *
 * Results:

 *	TCL_OK if the validatecommand passes the new string. TCL_BREAK if the
 *	vcmd executed OK, but rejects the string. TCL_ERROR if an error
 *	occurred while executing the vcmd or a valid Tcl_Bool is not returned.
 *
 * Side effects:
 *	An error condition may arise
 *
 *--------------------------------------------------------------
 */

static int
EntryValidate(
     register Entry *entryPtr,	/* Entry that needs validation. */
     register char *cmd)	/* Validation command (NULL-terminated
				 * string). */
{
    register Tcl_Interp *interp = entryPtr->interp;
    int code, bool;

    code = Tcl_EvalEx(interp, cmd, -1, TCL_EVAL_GLOBAL | TCL_EVAL_DIRECT);

    /*
     * We accept TCL_OK and TCL_RETURN as valid return codes from the command
     * callback.
     */

    if (code != TCL_OK && code != TCL_RETURN) {
	Tcl_AddErrorInfo(interp, "\n\t(in validation command executed by ");
	Tcl_AddErrorInfo(interp, Tk_PathName(entryPtr->tkwin));
	Tcl_AddErrorInfo(interp, ")");
	Tcl_BackgroundError(interp);
	return TCL_ERROR;
    }

    /*
     * The command callback should return an acceptable Tcl boolean.
     */

    if (Tcl_GetBooleanFromObj(interp, Tcl_GetObjResult(interp),
	    &bool) != TCL_OK) {
	Tcl_AddErrorInfo(interp,
		 "\nvalid boolean not returned by validation command");
	Tcl_BackgroundError(interp);
	Tcl_SetResult(interp, NULL, 0);
	return TCL_ERROR;
    }

    Tcl_SetResult(interp, NULL, 0);
    return (bool ? TCL_OK : TCL_BREAK);
}

/*
 *--------------------------------------------------------------
 *
 * EntryValidateChange --
 *
 *	This function is invoked when any character is added or removed from
 *	the entry widget, or a focus has trigerred validation.
 *
 * Results:
 *	TCL_OK if the validatecommand accepts the new string, TCL_ERROR if any
 *	problems occured with validatecommand.
 *
 * Side effects:
 *	The insertion/deletion may be aborted, and the validatecommand might
 *	turn itself off (if an error or loop condition arises).
 *
 *--------------------------------------------------------------
 */

static int
EntryValidateChange(
     register Entry *entryPtr,	/* Entry that needs validation. */
     char *change,		/* Characters to be added/deleted
				 * (NUL-terminated string). */
     CONST char *newValue,	/* Potential new value of entry string */
     int index,			/* index of insert/delete, -1 otherwise */
     int type)			/* forced, delete, insert, focusin or
				 * focusout */
{
    int code, varValidate = (entryPtr->flags & VALIDATE_VAR);
    char *p;
    Tcl_DString script;

    if (entryPtr->validateCmd == NULL ||
	entryPtr->validate == VALIDATE_NONE) {
	return (varValidate ? TCL_ERROR : TCL_OK);
    }

    /*
     * If we're already validating, then we're hitting a loop condition Return
     * and set validate to 0 to disallow further validations and prevent
     * current validation from finishing
     */

    if (entryPtr->flags & VALIDATING) {
	entryPtr->validate = VALIDATE_NONE;
	return (varValidate ? TCL_ERROR : TCL_OK);
    }

    entryPtr->flags |= VALIDATING;

    /*
     * Now form command string and run through the -validatecommand
     */

    Tcl_DStringInit(&script);
    ExpandPercents(entryPtr, entryPtr->validateCmd,
	    change, newValue, index, type, &script);
    Tcl_DStringAppend(&script, "", 1);

    p = Tcl_DStringValue(&script);
    code = EntryValidate(entryPtr, p);
    Tcl_DStringFree(&script);

    /*
     * If e->validate has become VALIDATE_NONE during the validation, or we
     * now have VALIDATE_VAR set (from EntrySetValue) and didn't before, it
     * means that a loop condition almost occured. Do not allow this
     * validation result to finish.
     */

    if (entryPtr->validate == VALIDATE_NONE
	    || (!varValidate && (entryPtr->flags & VALIDATE_VAR))) {
	code = TCL_ERROR;
    }

    /*
     * It's possible that the user deleted the entry during validation. In
     * that case, abort future validation and return an error.
     */

    if (entryPtr->flags & ENTRY_DELETED) {
	return TCL_ERROR;
    }

    /*
     * If validate will return ERROR, then disallow further validations
     * Otherwise, if it didn't accept the new string (returned TCL_BREAK) then
     * eval the invalidCmd (if it's set)
     */

    if (code == TCL_ERROR) {
	entryPtr->validate = VALIDATE_NONE;
    } else if (code == TCL_BREAK) {
	/*
	 * If we were doing forced validation (like via a variable trace) and
	 * the command returned 0, the we turn off validation because we
	 * assume that textvariables have precedence in managing the value.
	 * We also don't call the invcmd, as it may want to do entry
	 * manipulation which the setting of the var will later wipe anyway.
	 */

	if (varValidate) {
	    entryPtr->validate = VALIDATE_NONE;
	} else if (entryPtr->invalidCmd != NULL) {
	    Tcl_DStringInit(&script);
	    ExpandPercents(entryPtr, entryPtr->invalidCmd,
		    change, newValue, index, type, &script);
	    Tcl_DStringAppend(&script, "", 1);
	    p = Tcl_DStringValue(&script);
	    if (Tcl_EvalEx(entryPtr->interp, p, -1,
		    TCL_EVAL_GLOBAL | TCL_EVAL_DIRECT) != TCL_OK) {
		Tcl_AddErrorInfo(entryPtr->interp,
			"\n\t(in invalidcommand executed by entry)");
		Tcl_BackgroundError(entryPtr->interp);
		code = TCL_ERROR;
		entryPtr->validate = VALIDATE_NONE;
	    }
	    Tcl_DStringFree(&script);

	    /*
	     * It's possible that the user deleted the entry during
	     * validation. In that case, abort future validation and return an
	     * error.
	     */

	    if (entryPtr->flags & ENTRY_DELETED) {
		return TCL_ERROR;
	    }
	}
    }

    entryPtr->flags &= ~VALIDATING;

    return code;
}

/*
 *--------------------------------------------------------------
 *
 * ExpandPercents --
 *
 *	Given a command and an event, produce a new command by replacing %
 *	constructs in the original command with information from the X event.
 *
 * Results:
 *	The new expanded command is appended to the dynamic string given by
 *	dsPtr.
 *
 * Side effects:
 *	None.
 *
 *--------------------------------------------------------------
 */

static void
ExpandPercents(
     register Entry *entryPtr,	/* Entry that needs validation. */
     register CONST char *before,
				/* Command containing percent expressions to
				 * be replaced. */
     CONST char *change,	/* Characters to added/deleted (NUL-terminated
				 * string). */
     CONST char *newValue,	/* Potential new value of entry string */
     int index,			/* index of insert/delete */
     int type,			/* INSERT or DELETE */
     Tcl_DString *dsPtr)	/* Dynamic string in which to append new
				 * command. */
{
    int spaceNeeded, cvtFlags;	/* Used to substitute string as proper Tcl
				 * list element. */
    int number, length;
    register CONST char *string;
    Tcl_UniChar ch;
    char numStorage[2*TCL_INTEGER_SPACE];

    while (1) {
	if (*before == '\0') {
	    break;
	}
	/*
	 * Find everything up to the next % character and append it to the
	 * result string.
	 */

	string = before;

	/*
	 * No need to convert '%', as it is in ascii range.
	 */

	string = Tcl_UtfFindFirst(before, '%');
	if (string == NULL) {
	    Tcl_DStringAppend(dsPtr, before, -1);
	    break;
	} else if (string != before) {
	    Tcl_DStringAppend(dsPtr, before, string-before);
	    before = string;
	}

	/*
	 * There's a percent sequence here. Process it.
	 */

	before++; /* skip over % */
	if (*before != '\0') {
	    before += Tcl_UtfToUniChar(before, &ch);
	} else {
	    ch = '%';
	}
	if (type == VALIDATE_BUTTON) {
	    /*
	     * -command %-substitution
	     */

	    switch (ch) {
	    case 's':		/* Current string value of spinbox */
		string = entryPtr->string;
		break;
	    case 'd':		/* direction, up or down */
		string = change;
		break;
	    case 'W':		/* widget name */
		string = Tk_PathName(entryPtr->tkwin);
		break;
	    default:
		length = Tcl_UniCharToUtf(ch, numStorage);
		numStorage[length] = '\0';
		string = numStorage;
		break;
	    }
	} else {
	    /*
	     * -validatecommand / -invalidcommand %-substitution
	     */

	    switch (ch) {
	    case 'd':		/* Type of call that caused validation */
		switch (type) {
		case VALIDATE_INSERT:
		    number = 1;
		    break;
		case VALIDATE_DELETE:
		    number = 0;
		    break;
		default:
		    number = -1;
		    break;
		}
		sprintf(numStorage, "%d", number);
		string = numStorage;
		break;
	    case 'i':		/* index of insert/delete */
		sprintf(numStorage, "%d", index);
		string = numStorage;
		break;
	    case 'P':		/* 'Peeked' new value of the string */
		string = newValue;
		break;
	    case 's':		/* Current string value of spinbox */
		string = entryPtr->string;
		break;
	    case 'S':		/* string to be inserted/deleted, if any */
		string = change;
		break;
	    case 'v':		/* type of validation currently set */
		string = validateStrings[entryPtr->validate];
		break;
	    case 'V':		/* type of validation in effect */
		switch (type) {
		case VALIDATE_INSERT:
		case VALIDATE_DELETE:
		    string = validateStrings[VALIDATE_KEY];
		    break;
		case VALIDATE_FORCED:
		    string = "forced";
		    break;
		default:
		    string = validateStrings[type];
		    break;
		}
		break;
	    case 'W': /* widget name */
		string = Tk_PathName(entryPtr->tkwin);
		break;
	    default:
		length = Tcl_UniCharToUtf(ch, numStorage);
		numStorage[length] = '\0';
		string = numStorage;
		break;
	    }
	}

	spaceNeeded = Tcl_ScanCountedElement(string, -1, &cvtFlags);
	length = Tcl_DStringLength(dsPtr);
	Tcl_DStringSetLength(dsPtr, length + spaceNeeded);
	spaceNeeded = Tcl_ConvertCountedElement(string, -1,
		Tcl_DStringValue(dsPtr) + length,
		cvtFlags | TCL_DONT_USE_BRACES);
	Tcl_DStringSetLength(dsPtr, length + spaceNeeded);
    }
}

/*
 *--------------------------------------------------------------
 *
 * Tk_SpinboxObjCmd --
 *
 *	This function is invoked to process the "spinbox" Tcl command. See the
 *	user documentation for details on what it does.
 *
 * Results:
 *	A standard Tcl result.
 *
 * Side effects:
 *	See the user documentation.
 *
 *--------------------------------------------------------------
 */

int
Tk_SpinboxObjCmd(
    ClientData clientData,	/* NULL. */
    Tcl_Interp *interp,		/* Current interpreter. */
    int objc,			/* Number of arguments. */
    Tcl_Obj *CONST objv[])	/* Argument objects. */
{
    register Entry *entryPtr;
    register Spinbox *sbPtr;
    Tk_OptionTable optionTable;
    Tk_Window tkwin;
    char *tmp;

    if (objc < 2) {
	Tcl_WrongNumArgs(interp, 1, objv, "pathName ?options?");
	return TCL_ERROR;
    }

    tkwin = Tk_CreateWindowFromPath(interp, Tk_MainWindow(interp),
	    Tcl_GetString(objv[1]), NULL);
    if (tkwin == NULL) {
	return TCL_ERROR;
    }

    /*
     * Create the option table for this widget class. If it has already been
     * created, Tk will return the cached value.
     */

    optionTable = Tk_CreateOptionTable(interp, sbOptSpec);

    /*
     * Initialize the fields of the structure that won't be initialized by
     * ConfigureEntry, or that ConfigureEntry requires to be initialized
     * already (e.g. resource pointers). Only the non-NULL/0 data must be
     * initialized as memset covers the rest.
     */

    sbPtr			= (Spinbox *) ckalloc(sizeof(Spinbox));
    entryPtr			= (Entry *) sbPtr;
    memset(sbPtr, 0, sizeof(Spinbox));

    entryPtr->tkwin		= tkwin;
    entryPtr->display		= Tk_Display(tkwin);
    entryPtr->interp		= interp;
    entryPtr->widgetCmd		= Tcl_CreateObjCommand(interp,
	    Tk_PathName(entryPtr->tkwin), SpinboxWidgetObjCmd,
	    (ClientData) sbPtr, EntryCmdDeletedProc);
    entryPtr->optionTable	= optionTable;
    entryPtr->type		= TK_SPINBOX;
    tmp				= (char *) ckalloc(1);
    tmp[0]			= '\0';
    entryPtr->string		= tmp;
    entryPtr->selectFirst	= -1;
    entryPtr->selectLast	= -1;

    entryPtr->cursor		= None;
    entryPtr->exportSelection	= 1;
    entryPtr->justify		= TK_JUSTIFY_LEFT;
    entryPtr->relief		= TK_RELIEF_FLAT;
    entryPtr->state		= STATE_NORMAL;
    entryPtr->displayString	= entryPtr->string;
    entryPtr->inset		= XPAD;
    entryPtr->textGC		= None;
    entryPtr->selTextGC		= None;
    entryPtr->highlightGC	= None;
    entryPtr->avgWidth		= 1;
    entryPtr->validate		= VALIDATE_NONE;

    sbPtr->selElement		= SEL_NONE;
    sbPtr->curElement		= SEL_NONE;
    sbPtr->bCursor		= None;
    sbPtr->repeatDelay		= 400;
    sbPtr->repeatInterval	= 100;
    sbPtr->fromValue		= 0.0;
    sbPtr->toValue		= 100.0;
    sbPtr->increment		= 1.0;
    sbPtr->formatBuf		= (char *) ckalloc(TCL_DOUBLE_SPACE);
    sbPtr->bdRelief		= TK_RELIEF_FLAT;
    sbPtr->buRelief		= TK_RELIEF_FLAT;

    /*
     * Keep a hold of the associated tkwin until we destroy the spinbox,
     * otherwise Tk might free it while we still need it.
     */

    Tcl_Preserve((ClientData) entryPtr->tkwin);

    Tk_SetClass(entryPtr->tkwin, "Spinbox");
    Tk_SetClassProcs(entryPtr->tkwin, &entryClass, (ClientData) entryPtr);
    Tk_CreateEventHandler(entryPtr->tkwin,
	    PointerMotionMask|ExposureMask|StructureNotifyMask|FocusChangeMask,
	    EntryEventProc, (ClientData) entryPtr);
    Tk_CreateSelHandler(entryPtr->tkwin, XA_PRIMARY, XA_STRING,
	    EntryFetchSelection, (ClientData) entryPtr, XA_STRING);

    if (Tk_InitOptions(interp, (char *) sbPtr, optionTable, tkwin)
	    != TCL_OK) {
	Tk_DestroyWindow(entryPtr->tkwin);
	return TCL_ERROR;
    }
    if (ConfigureEntry(interp, entryPtr, objc-2, objv+2, 0) != TCL_OK) {
	goto error;
    }

    Tcl_SetResult(interp, Tk_PathName(entryPtr->tkwin), TCL_STATIC);
    return TCL_OK;

    error:
    Tk_DestroyWindow(entryPtr->tkwin);
    return TCL_ERROR;
}

/*
 *--------------------------------------------------------------
 *
 * SpinboxWidgetObjCmd --
 *
 *	This function is invoked to process the Tcl command that corresponds
 *	to a widget managed by this module. See the user documentation for
 *	details on what it does.
 *
 * Results:
 *	A standard Tcl result.
 *
 * Side effects:
 *	See the user documentation.
 *
 *--------------------------------------------------------------
 */

static int
SpinboxWidgetObjCmd(
    ClientData clientData,	/* Information about spinbox widget. */
    Tcl_Interp *interp,		/* Current interpreter. */
    int objc,			/* Number of arguments. */
    Tcl_Obj *CONST objv[])	/* Argument objects. */
{
    Entry *entryPtr = (Entry *) clientData;
    Spinbox *sbPtr = (Spinbox *) clientData;
    int cmdIndex, selIndex, result;
    Tcl_Obj *objPtr;

    if (objc < 2) {
	Tcl_WrongNumArgs(interp, 1, objv, "option ?arg arg ...?");
	return TCL_ERROR;
    }

    /*
     * Parse the widget command by looking up the second token in the list of
     * valid command names.
     */

    result = Tcl_GetIndexFromObj(interp, objv[1], sbCmdNames,
	    "option", 0, &cmdIndex);
    if (result != TCL_OK) {
	return result;
    }

    Tcl_Preserve((ClientData) entryPtr);
    switch ((enum sbCmd) cmdIndex) {
    case SB_CMD_BBOX: {
	int index, x, y, width, height;
	char buf[TCL_INTEGER_SPACE * 4];

	if (objc != 3) {
	    Tcl_WrongNumArgs(interp, 2, objv, "index");
	    goto error;
	}
	if (GetEntryIndex(interp, entryPtr, Tcl_GetString(objv[2]),
		&index) != TCL_OK) {
	    goto error;
	}
	if ((index == entryPtr->numChars) && (index > 0)) {
	    index--;
	}
	Tk_CharBbox(entryPtr->textLayout, index, &x, &y,
		&width, &height);
	sprintf(buf, "%d %d %d %d", x + entryPtr->layoutX,
		y + entryPtr->layoutY, width, height);
	Tcl_SetResult(interp, buf, TCL_VOLATILE);
	break;
    }

    case SB_CMD_CGET:
	if (objc != 3) {
	    Tcl_WrongNumArgs(interp, 2, objv, "option");
	    goto error;
	}

	objPtr = Tk_GetOptionValue(interp, (char *) entryPtr,
		entryPtr->optionTable, objv[2], entryPtr->tkwin);
	if (objPtr == NULL) {
	    goto error;
	} else {
	    Tcl_SetObjResult(interp, objPtr);
	}
	break;

    case SB_CMD_CONFIGURE:
	if (objc <= 3) {
	    objPtr = Tk_GetOptionInfo(interp, (char *) entryPtr,
		    entryPtr->optionTable,
		    (objc == 3) ? objv[2] : NULL,
		    entryPtr->tkwin);
	    if (objPtr == NULL) {
		goto error;
	    } else {
		Tcl_SetObjResult(interp, objPtr);
	    }
	} else {
	    result = ConfigureEntry(interp, entryPtr, objc-2, objv+2, 0);
	}
	break;

    case SB_CMD_DELETE: {
	int first, last;

	if ((objc < 3) || (objc > 4)) {
	    Tcl_WrongNumArgs(interp, 2, objv, "firstIndex ?lastIndex?");
	    goto error;
	}
	if (GetEntryIndex(interp, entryPtr, Tcl_GetString(objv[2]),
		&first) != TCL_OK) {
	    goto error;
	}
	if (objc == 3) {
	    last = first + 1;
	} else {
	    if (GetEntryIndex(interp, entryPtr, Tcl_GetString(objv[3]),
		    &last) != TCL_OK) {
		goto error;
	    }
	}
	if ((last >= first) && (entryPtr->state == STATE_NORMAL)) {
	    DeleteChars(entryPtr, first, last - first);
	}
	break;
    }

    case SB_CMD_GET:
	if (objc != 2) {
	    Tcl_WrongNumArgs(interp, 2, objv, NULL);
	    goto error;
	}
	Tcl_SetStringObj(Tcl_GetObjResult(interp), entryPtr->string, -1);
	break;

    case SB_CMD_ICURSOR:
	if (objc != 3) {
	    Tcl_WrongNumArgs(interp, 2, objv, "pos");
	    goto error;
	}
	if (GetEntryIndex(interp, entryPtr, Tcl_GetString(objv[2]),
		&entryPtr->insertPos) != TCL_OK) {
	    goto error;
	}
	EventuallyRedraw(entryPtr);
	break;

    case SB_CMD_IDENTIFY: {
	int x, y, elem;

	if (objc != 4) {
	    Tcl_WrongNumArgs(interp, 2, objv, "x y");
	    goto error;
	}
	if ((Tcl_GetIntFromObj(interp, objv[2], &x) != TCL_OK) ||
		(Tcl_GetIntFromObj(interp, objv[3], &y) != TCL_OK)) {
	    goto error;
	}
	elem = GetSpinboxElement(sbPtr, x, y);
	if (elem != SEL_NONE) {
	    Tcl_SetStringObj(Tcl_GetObjResult(interp),
		    selElementNames[elem], -1);
	}
	break;
    }

    case SB_CMD_INDEX: {
	int index;

	if (objc != 3) {
	    Tcl_WrongNumArgs(interp, 2, objv, "string");
	    goto error;
	}
	if (GetEntryIndex(interp, entryPtr, Tcl_GetString(objv[2]),
		&index) != TCL_OK) {
	    goto error;
	}
	Tcl_SetObjResult(interp, Tcl_NewIntObj(index));
	break;
    }

    case SB_CMD_INSERT: {
	int index;

	if (objc != 4) {
	    Tcl_WrongNumArgs(interp, 2, objv, "index text");
	    goto error;
	}
	if (GetEntryIndex(interp, entryPtr, Tcl_GetString(objv[2]),
		&index) != TCL_OK) {
	    goto error;
	}
	if (entryPtr->state == STATE_NORMAL) {
	    InsertChars(entryPtr, index, Tcl_GetString(objv[3]));
	}
	break;
    }

    case SB_CMD_INVOKE:
	if (objc != 3) {
	    Tcl_WrongNumArgs(interp, 2, objv, "elemName");
	    goto error;
	}
	result = Tcl_GetIndexFromObj(interp, objv[2],
		selElementNames, "element", 0, &cmdIndex);
	if (result != TCL_OK) {
	    goto error;
	}
	if (entryPtr->state != STATE_DISABLED) {
	    if (SpinboxInvoke(interp, sbPtr, cmdIndex) != TCL_OK) {
		goto error;
	    }
	}
	break;

    case SB_CMD_SCAN: {
	int x;
	char *minorCmd;

	if (objc != 4) {
	    Tcl_WrongNumArgs(interp, 2, objv, "mark|dragto x");
	    goto error;
	}
	if (Tcl_GetIntFromObj(interp, objv[3], &x) != TCL_OK) {
	    goto error;
	}

	minorCmd = Tcl_GetString(objv[2]);
	if (minorCmd[0] == 'm'
		&& (strncmp(minorCmd, "mark", strlen(minorCmd)) == 0)) {
	    entryPtr->scanMarkX = x;
	    entryPtr->scanMarkIndex = entryPtr->leftIndex;
	} else if ((minorCmd[0] == 'd')
		&& (strncmp(minorCmd, "dragto", strlen(minorCmd)) == 0)) {
	    EntryScanTo(entryPtr, x);
	} else {
	    Tcl_AppendResult(interp, "bad scan option \"",
		    Tcl_GetString(objv[2]), "\": must be mark or dragto",
		    NULL);
	    goto error;
	}
	break;
    }

    case SB_CMD_SELECTION: {
	int index, index2;

	if (objc < 3) {
	    Tcl_WrongNumArgs(interp, 2, objv, "option ?index?");
	    goto error;
	}

	/*
	 * Parse the selection sub-command, using the command table
	 * "sbSelCmdNames" defined above.
	 */

	result = Tcl_GetIndexFromObj(interp, objv[2], sbSelCmdNames,
		"selection option", 0, &selIndex);
	if (result != TCL_OK) {
	    goto error;
	}

	/*
	 * Disabled entries don't allow the selection to be modified, but
	 * 'selection present' must return a boolean.
	 */

	if ((entryPtr->state == STATE_DISABLED)
		&& (selIndex != SB_SEL_PRESENT)) {
	    goto done;
	}

	switch (selIndex) {
	case SB_SEL_ADJUST:
	    if (objc != 4) {
		Tcl_WrongNumArgs(interp, 3, objv, "index");
		goto error;
	    }
	    if (GetEntryIndex(interp, entryPtr,
		    Tcl_GetString(objv[3]), &index) != TCL_OK) {
		goto error;
	    }
	    if (entryPtr->selectFirst >= 0) {
		int half1, half2;

		half1 = (entryPtr->selectFirst + entryPtr->selectLast)/2;
		half2 = (entryPtr->selectFirst + entryPtr->selectLast + 1)/2;
		if (index < half1) {
		    entryPtr->selectAnchor = entryPtr->selectLast;
		} else if (index > half2) {
		    entryPtr->selectAnchor = entryPtr->selectFirst;
		} else {
		    /*
		     * We're at about the halfway point in the selection; just
		     * keep the existing anchor.
		     */
		}
	    }
	    EntrySelectTo(entryPtr, index);
	    break;

	case SB_SEL_CLEAR:
	    if (objc != 3) {
		Tcl_WrongNumArgs(interp, 3, objv, NULL);
		goto error;
	    }
	    if (entryPtr->selectFirst >= 0) {
		entryPtr->selectFirst = -1;
		entryPtr->selectLast = -1;
		EventuallyRedraw(entryPtr);
	    }
	    goto done;

	case SB_SEL_FROM:
	    if (objc != 4) {
		Tcl_WrongNumArgs(interp, 3, objv, "index");
		goto error;
	    }
	    if (GetEntryIndex(interp, entryPtr,
		    Tcl_GetString(objv[3]), &index) != TCL_OK) {
		goto error;
	    }
	    entryPtr->selectAnchor = index;
	    break;

	case SB_SEL_PRESENT:
	    if (objc != 3) {
		Tcl_WrongNumArgs(interp, 3, objv, NULL);
		goto error;
	    }
	    Tcl_SetObjResult(interp,
		    Tcl_NewBooleanObj((entryPtr->selectFirst >= 0)));
	    goto done;

	case SB_SEL_RANGE:
	    if (objc != 5) {
		Tcl_WrongNumArgs(interp, 3, objv, "start end");
		goto error;
	    }
	    if (GetEntryIndex(interp, entryPtr,
		    Tcl_GetString(objv[3]), &index) != TCL_OK) {
		goto error;
	    }
	    if (GetEntryIndex(interp, entryPtr,
		    Tcl_GetString(objv[4]),& index2) != TCL_OK) {
		goto error;
	    }
	    if (index >= index2) {
		entryPtr->selectFirst = -1;
		entryPtr->selectLast = -1;
	    } else {
		entryPtr->selectFirst = index;
		entryPtr->selectLast = index2;
	    }
	    if (!(entryPtr->flags & GOT_SELECTION)
		    && (entryPtr->exportSelection)) {
		Tk_OwnSelection(entryPtr->tkwin, XA_PRIMARY,
			EntryLostSelection, (ClientData) entryPtr);
		entryPtr->flags |= GOT_SELECTION;
	    }
	    EventuallyRedraw(entryPtr);
	    break;

	case SB_SEL_TO:
	    if (objc != 4) {
		Tcl_WrongNumArgs(interp, 3, objv, "index");
		goto error;
	    }
	    if (GetEntryIndex(interp, entryPtr,
		    Tcl_GetString(objv[3]), &index) != TCL_OK) {
		goto error;
	    }
	    EntrySelectTo(entryPtr, index);
	    break;

	case SB_SEL_ELEMENT:
	    if ((objc < 3) || (objc > 4)) {
		Tcl_WrongNumArgs(interp, 3, objv, "?elemName?");
		goto error;
	    }
	    if (objc == 3) {
		Tcl_SetStringObj(Tcl_GetObjResult(interp),
			selElementNames[sbPtr->selElement], -1);
	    } else {
		int lastElement = sbPtr->selElement;

		result = Tcl_GetIndexFromObj(interp, objv[3], selElementNames,
			"selection element", 0, &(sbPtr->selElement));
		if (result != TCL_OK) {
		    goto error;
		}
		if (lastElement != sbPtr->selElement) {
		    EventuallyRedraw(entryPtr);
		}
	    }
	    break;
	}
	break;
    }

    case SB_CMD_SET:
	if (objc > 3) {
	    Tcl_WrongNumArgs(interp, 2, objv, "?string?");
	    goto error;
	}
	if (objc == 3) {
	    EntryValueChanged(entryPtr, Tcl_GetString(objv[2]));
	}
	Tcl_SetStringObj(Tcl_GetObjResult(interp), entryPtr->string, -1);
	break;

    case SB_CMD_VALIDATE: {
	int code;

	if (objc != 2) {
	    Tcl_WrongNumArgs(interp, 2, objv, NULL);
	    goto error;
	}
	selIndex = entryPtr->validate;
	entryPtr->validate = VALIDATE_ALL;
	code = EntryValidateChange(entryPtr, NULL, entryPtr->string,
		-1, VALIDATE_FORCED);
	if (entryPtr->validate != VALIDATE_NONE) {
	    entryPtr->validate = selIndex;
	}
	Tcl_SetObjResult(interp, Tcl_NewBooleanObj((code == TCL_OK)));
	break;
    }

    case SB_CMD_XVIEW: {
	int index;

	if (objc == 2) {
	    double first, last;
	    char buf[TCL_DOUBLE_SPACE];

	    EntryVisibleRange(entryPtr, &first, &last);
	    Tcl_PrintDouble(NULL, first, buf);
	    Tcl_SetResult(interp, buf, TCL_VOLATILE);
	    Tcl_PrintDouble(NULL, last, buf);
	    Tcl_AppendResult(interp, " ", buf, NULL);
	    goto done;
	} else if (objc == 3) {
	    if (GetEntryIndex(interp, entryPtr, Tcl_GetString(objv[2]),
		    &index) != TCL_OK) {
		goto error;
	    }
	} else {
	    double fraction;
	    int count;

	    index = entryPtr->leftIndex;
	    switch (Tk_GetScrollInfoObj(interp, objc, objv, &fraction,
		    &count)) {
	    case TK_SCROLL_ERROR:
		goto error;
	    case TK_SCROLL_MOVETO:
		index = (int) ((fraction * entryPtr->numChars) + 0.5);
		break;
	    case TK_SCROLL_PAGES: {
		int charsPerPage;

		charsPerPage = ((Tk_Width(entryPtr->tkwin)
			- 2 * entryPtr->inset - entryPtr->xWidth)
			/ entryPtr->avgWidth) - 2;
		if (charsPerPage < 1) {
		    charsPerPage = 1;
		}
		index += count * charsPerPage;
		break;
	    }
	    case TK_SCROLL_UNITS:
		index += count;
		break;
	    }
	}
	if (index >= entryPtr->numChars) {
	    index = entryPtr->numChars - 1;
	}
	if (index < 0) {
	    index = 0;
	}
	entryPtr->leftIndex = index;
	entryPtr->flags |= UPDATE_SCROLLBAR;
	EntryComputeGeometry(entryPtr);
	EventuallyRedraw(entryPtr);
	break;
    }
    }

  done:
    Tcl_Release((ClientData) entryPtr);
    return result;

  error:
    Tcl_Release((ClientData) entryPtr);
    return TCL_ERROR;
}

/*
 *---------------------------------------------------------------------------
 *
 * GetSpinboxElement --
 *
 *	Return the element associated with an x,y coord.
 *
 * Results:
 *	Element type as enum selelement.
 *
 * Side effects:
 *	None.
 *
 *---------------------------------------------------------------------------
 */

static int
GetSpinboxElement(
    Spinbox *sbPtr,		/* Spinbox for which the index is being
				 * specified. */
    int x, int y)		/* Widget-relative coordinates. */
{
    Entry *entryPtr = (Entry *) sbPtr;

    if ((x < 0) || (y < 0) || (y > Tk_Height(entryPtr->tkwin))
	    || (x > Tk_Width(entryPtr->tkwin))) {
	return SEL_NONE;
    }

    if (x > (Tk_Width(entryPtr->tkwin) - entryPtr->inset - entryPtr->xWidth)) {
	if (y > (Tk_Height(entryPtr->tkwin) / 2)) {
	    return SEL_BUTTONDOWN;
	} else {
	    return SEL_BUTTONUP;
	}
    }
    return SEL_ENTRY;
}

/*
 *--------------------------------------------------------------
 *
 * SpinboxInvoke --
 *
 *	This function is invoked when the invoke method for the widget is
 *	called.
 *
 * Results:
 *	TCL_OK.
 *
 * Side effects:
 *	An background error condition may arise when invoking the callback.
 *	The widget value may change.
 *
 *--------------------------------------------------------------
 */

static int
SpinboxInvoke(
    register Tcl_Interp *interp,/* Current interpreter. */
    register Spinbox *sbPtr,	/* Spinbox to invoke. */
    int element)		/* Element to invoke, either the "up" or
				 * "down" button. */
{
    Entry *entryPtr = (Entry *) sbPtr;
    char *type;
    int code, up;
    Tcl_DString script;

    switch (element) {
    case SEL_BUTTONUP:
	type = "up";
	up = 1;
	break;
    case SEL_BUTTONDOWN:
	type = "down";
	up = 0;
	break;
    default:
	return TCL_OK;
    }

    if (fabs(sbPtr->increment) > MIN_DBL_VAL) {
	if (sbPtr->listObj != NULL) {
	    Tcl_Obj *objPtr;

	    Tcl_ListObjIndex(interp, sbPtr->listObj, sbPtr->eIndex, &objPtr);
	    if (strcmp(Tcl_GetString(objPtr), entryPtr->string)) {
		/*
		 * Somehow the string changed from what we expected, so let's
		 * do a search on the list to see if the current value is
		 * there. If not, move to the first element of the list.
		 */

		int i, listc, elemLen, length = entryPtr->numChars;
		char *bytes;
		Tcl_Obj **listv;

		Tcl_ListObjGetElements(interp, sbPtr->listObj, &listc, &listv);
		for (i = 0; i < listc; i++) {
		    bytes = Tcl_GetStringFromObj(listv[i], &elemLen);
		    if ((length == elemLen) &&
			    (memcmp(bytes, entryPtr->string,
				    (size_t) length) == 0)) {
			sbPtr->eIndex = i;
			break;
		    }
		}
	    }
	    if (up) {
		if (++sbPtr->eIndex >= sbPtr->nElements) {
		    if (sbPtr->wrap) {
			sbPtr->eIndex = 0;
		    } else {
			sbPtr->eIndex = sbPtr->nElements-1;
		    }
		}
	    } else {
		if (--sbPtr->eIndex < 0) {
		    if (sbPtr->wrap) {
			sbPtr->eIndex = sbPtr->nElements-1;
		    } else {
			sbPtr->eIndex = 0;
		    }
		}
	    }
	    Tcl_ListObjIndex(interp, sbPtr->listObj, sbPtr->eIndex, &objPtr);
	    EntryValueChanged(entryPtr, Tcl_GetString(objPtr));
	} else if (!DOUBLES_EQ(sbPtr->fromValue, sbPtr->toValue)) {
	    double dvalue;

	    if (sscanf(entryPtr->string, "%lf", &dvalue) == 0) {
		/*
		 * If the string doesn't scan as a double value, just
		 * use the -from value
		 */

		dvalue = sbPtr->fromValue;
	    } else if (up) {
		dvalue += sbPtr->increment;
		if (dvalue > sbPtr->toValue) {
		    if (sbPtr->wrap) {
			dvalue = sbPtr->fromValue;
		    } else {
			dvalue = sbPtr->toValue;
		    }
		} else if (dvalue < sbPtr->fromValue) {
		    /*
		     * It's possible that when pressing up, we are still less
		     * than the fromValue, because the user may have
		     * manipulated the value by hand.
		     */

		    dvalue = sbPtr->fromValue;
		}
	    } else {
		dvalue -= sbPtr->increment;
		if (dvalue < sbPtr->fromValue) {
		    if (sbPtr->wrap) {
			dvalue = sbPtr->toValue;
		    } else {
			dvalue = sbPtr->fromValue;
		    }
		} else if (dvalue > sbPtr->toValue) {
		    /*
		     * It's possible that when pressing down, we are still
		     * greater than the toValue, because the user may have
		     * manipulated the value by hand.
		     */

		    dvalue = sbPtr->toValue;
		}
	    }
	    sprintf(sbPtr->formatBuf, sbPtr->valueFormat, dvalue);
	    EntryValueChanged(entryPtr, sbPtr->formatBuf);
	}
    }

    if (sbPtr->command != NULL) {
	Tcl_DStringInit(&script);
	ExpandPercents(entryPtr, sbPtr->command, type, "", 0,
		VALIDATE_BUTTON, &script);
	Tcl_DStringAppend(&script, "", 1);

	code = Tcl_EvalEx(interp, Tcl_DStringValue(&script), -1,
		TCL_EVAL_GLOBAL | TCL_EVAL_DIRECT);
	Tcl_DStringFree(&script);

	if (code != TCL_OK) {
	    Tcl_AddErrorInfo(interp, "\n\t(in command executed by spinbox)");
	    Tcl_BackgroundError(interp);

	    /*
	     * Yes, it's an error, but a bg one, so we return OK
	     */

	    return TCL_OK;
	}

	Tcl_SetResult(interp, NULL, 0);
    }

    return TCL_OK;
}

/*
 *----------------------------------------------------------------------
 *
 * ComputeFormat --
 *
 *	This function is invoked to recompute the "format" fields of a
 *	spinbox's widget record, which determines how the value of the dial is
 *	converted to a string.
 *
 * Results:
 *	Tcl result code.
 *
 * Side effects:
 *	The format fields of the spinbox are modified.
 *
 *----------------------------------------------------------------------
 */

static int
ComputeFormat(
     Spinbox *sbPtr)		/* Information about dial widget. */
{
    double maxValue, x;
    int mostSigDigit, numDigits, leastSigDigit, afterDecimal;
    int eDigits, fDigits;

    /*
     * Compute the displacement from the decimal of the most significant digit
     * required for any number in the dial's range.
     */

    if (sbPtr->reqFormat) {
	sbPtr->valueFormat = sbPtr->reqFormat;
	return TCL_OK;
    }

    maxValue = fabs(sbPtr->fromValue);
    x = fabs(sbPtr->toValue);
    if (x > maxValue) {
	maxValue = x;
    }
    if (maxValue == 0) {
	maxValue = 1;
    }
    mostSigDigit = (int) floor(log10(maxValue));

    if (fabs(sbPtr->increment) > MIN_DBL_VAL) {
	/*
	 * A increment was specified, so use it.
	 */

	leastSigDigit = (int) floor(log10(sbPtr->increment));
    } else {
	leastSigDigit = 0;
    }
    numDigits = mostSigDigit - leastSigDigit + 1;
    if (numDigits < 1) {
	numDigits = 1;
    }

    /*
     * Compute the number of characters required using "e" format and "f"
     * format, and then choose whichever one takes fewer characters.
     */

    eDigits = numDigits + 4;
    if (numDigits > 1) {
	eDigits++;		/* Decimal point. */
    }
    afterDecimal = numDigits - mostSigDigit - 1;
    if (afterDecimal < 0) {
	afterDecimal = 0;
    }
    fDigits = (mostSigDigit >= 0) ? mostSigDigit + afterDecimal : afterDecimal;
    if (afterDecimal > 0) {
	fDigits++;		/* Decimal point. */
    }
    if (mostSigDigit < 0) {
	fDigits++;		/* Zero to left of decimal point. */
    }
    if (fDigits <= eDigits) {
	sprintf(sbPtr->digitFormat, "%%.%df", afterDecimal);
    } else {
	sprintf(sbPtr->digitFormat, "%%.%de", numDigits-1);
    }
    sbPtr->valueFormat = sbPtr->digitFormat;
    return TCL_OK;
}

/*
 * Local Variables:
 * mode: c
 * c-basic-offset: 4
 * fill-column: 78
 * End:
 */<|MERGE_RESOLUTION|>--- conflicted
+++ resolved
@@ -35,26 +35,16 @@
 #define DOUBLES_EQ(d1, d2)	(fabs((d1) - (d2)) < MIN_DBL_VAL)
 
 
-<<<<<<< HEAD
-static CONST char *stateStrings[] = {
+static const char *const stateStrings[] = {
     "disabled", "normal", "readonly", NULL
-=======
-static CONST char *CONST stateStrings[] = {
-    "disabled", "normal", "readonly", (char *) NULL
->>>>>>> e8469505
 };
 
 /*
  * Definitions for -validate option values:
  */
 
-<<<<<<< HEAD
-static CONST char *validateStrings[] = {
+static const char *const validateStrings[] = {
     "all", "key", "focus", "focusin", "focusout", "none", NULL
-=======
-static CONST char *CONST validateStrings[] = {
-    "all", "key", "focus", "focusin", "focusout", "none", (char *) NULL
->>>>>>> e8469505
 };
 enum validateType {
     VALIDATE_ALL, VALIDATE_KEY, VALIDATE_FOCUS,
@@ -71,11 +61,7 @@
  * Information used for Entry objv parsing.
  */
 
-<<<<<<< HEAD
 static const Tk_OptionSpec entryOptSpec[] = {
-=======
-static CONST Tk_OptionSpec entryOptSpec[] = {
->>>>>>> e8469505
     {TK_OPTION_BORDER, "-background", "background", "Background",
 	DEF_ENTRY_BG_COLOR, -1, Tk_Offset(Entry, normalBorder),
 	0, (ClientData) DEF_ENTRY_BG_MONO, 0},
@@ -192,11 +178,7 @@
 #define DEF_SPINBOX_VALUES		""
 #define DEF_SPINBOX_WRAP		"0"
 
-<<<<<<< HEAD
 static const Tk_OptionSpec sbOptSpec[] = {
-=======
-static CONST Tk_OptionSpec sbOptSpec[] = {
->>>>>>> e8469505
     {TK_OPTION_BORDER, "-activebackground", "activeBackground", "Background",
 	DEF_BUTTON_ACTIVE_BG_COLOR, -1, Tk_Offset(Spinbox, activeBorder),
 	0, (ClientData) DEF_BUTTON_ACTIVE_BG_MONO, 0},
@@ -335,7 +317,7 @@
  * dispatch the entry widget command.
  */
 
-static CONST char *entryCmdNames[] = {
+static const char *entryCmdNames[] = {
     "bbox", "cget", "configure", "delete", "get", "icursor", "index",
     "insert", "scan", "selection", "validate", "xview", NULL
 };
@@ -346,7 +328,7 @@
     COMMAND_SCAN, COMMAND_SELECTION, COMMAND_VALIDATE, COMMAND_XVIEW
 };
 
-static CONST char *selCmdNames[] = {
+static const char *selCmdNames[] = {
     "adjust", "clear", "from", "present", "range", "to", NULL
 };
 
@@ -361,7 +343,7 @@
  * dispatch the spinbox widget command.
  */
 
-static CONST char *sbCmdNames[] = {
+static const char *sbCmdNames[] = {
     "bbox", "cget", "configure", "delete", "get", "icursor", "identify",
     "index", "insert", "invoke", "scan", "selection", "set",
     "validate", "xview", NULL
@@ -374,7 +356,7 @@
     SB_CMD_SET, SB_CMD_VALIDATE, SB_CMD_XVIEW
 };
 
-static CONST char *sbSelCmdNames[] = {
+static const char *sbSelCmdNames[] = {
     "adjust", "clear", "element", "from", "present", "range", "to", NULL
 };
 
@@ -392,7 +374,7 @@
  * modify them, you must modify the strings here.
  */
 
-static CONST char *selElementNames[] = {
+static const char *selElementNames[] = {
     "none", "buttondown", "buttonup", NULL, "entry"
 };
 
@@ -408,7 +390,7 @@
  */
 
 static int		ConfigureEntry(Tcl_Interp *interp, Entry *entryPtr,
-			    int objc, Tcl_Obj *CONST objv[], int flags);
+			    int objc, Tcl_Obj *const objv[], int flags);
 static void		DeleteChars(Entry *entryPtr, int index, int count);
 static void		DestroyEntry(char *memPtr);
 static void		DisplayEntry(ClientData clientData);
@@ -423,25 +405,25 @@
 static void		EntryLostSelection(ClientData clientData);
 static void		EventuallyRedraw(Entry *entryPtr);
 static void		EntryScanTo(Entry *entryPtr, int y);
-static void		EntrySetValue(Entry *entryPtr, CONST char *value);
+static void		EntrySetValue(Entry *entryPtr, const char *value);
 static void		EntrySelectTo(Entry *entryPtr, int index);
 static char *		EntryTextVarProc(ClientData clientData,
-			    Tcl_Interp *interp, CONST char *name1,
-			    CONST char *name2, int flags);
+			    Tcl_Interp *interp, const char *name1,
+			    const char *name2, int flags);
 static void		EntryUpdateScrollbar(Entry *entryPtr);
 static int		EntryValidate(Entry *entryPtr, char *cmd);
 static int		EntryValidateChange(Entry *entryPtr, char *change,
-			    CONST char *newStr, int index, int type);
-static void		ExpandPercents(Entry *entryPtr, CONST char *before,
-			    CONST char *change, CONST char *newStr, int index,
+		const char *newStr, int index, int type);
+static void		ExpandPercents(Entry *entryPtr, const char *before,
+			    const char *change, const char *newStr, int index,
 			    int type, Tcl_DString *dsPtr);
 static void		EntryValueChanged(Entry *entryPtr,
-			    CONST char *newValue);
+			    const char *newValue);
 static void		EntryVisibleRange(Entry *entryPtr,
 			    double *firstPtr, double *lastPtr);
 static int		EntryWidgetObjCmd(ClientData clientData,
 			    Tcl_Interp *interp, int objc,
-			    Tcl_Obj *CONST objv[]);
+			    Tcl_Obj *const objv[]);
 static void		EntryWorldChanged(ClientData instanceData);
 static int		GetEntryIndex(Tcl_Interp *interp, Entry *entryPtr,
 			    char *string, int *indexPtr);
@@ -453,7 +435,7 @@
 
 static int		SpinboxWidgetObjCmd(ClientData clientData,
 			    Tcl_Interp *interp, int objc,
-			    Tcl_Obj *CONST objv[]);
+			    Tcl_Obj *const objv[]);
 static int		GetSpinboxElement(Spinbox *sbPtr, int x, int y);
 static int		SpinboxInvoke(Tcl_Interp *interp, Spinbox *sbPtr,
 			    int element);
@@ -493,7 +475,7 @@
     ClientData clientData,	/* NULL. */
     Tcl_Interp *interp,		/* Current interpreter. */
     int objc,			/* Number of arguments. */
-    Tcl_Obj *CONST objv[])	/* Argument objects. */
+    Tcl_Obj *const objv[])	/* Argument objects. */
 {
     register Entry *entryPtr;
     Tk_OptionTable optionTable;
@@ -605,7 +587,7 @@
     ClientData clientData,	/* Information about entry widget. */
     Tcl_Interp *interp,		/* Current interpreter. */
     int objc,			/* Number of arguments. */
-    Tcl_Obj *CONST objv[])	/* Argument objects. */
+    Tcl_Obj *const objv[])	/* Argument objects. */
 {
     Entry *entryPtr = (Entry *) clientData;
     int cmdIndex, selIndex, result;
@@ -1102,7 +1084,7 @@
     Entry *entryPtr,		/* Information about widget; may or may not
 				 * already have values for some fields. */
     int objc,			/* Number of valid entries in argv. */
-    Tcl_Obj *CONST objv[],	/* Argument objects. */
+    Tcl_Obj *const objv[],	/* Argument objects. */
     int flags)			/* Flags to pass to Tk_ConfigureWidget. */
 {
     Tk_SavedOptions savedOptions;
@@ -1316,7 +1298,7 @@
      */
 
     if (entryPtr->textVarName != NULL) {
-	CONST char *value;
+	const char *value;
 
 	value = Tcl_GetVar(interp, entryPtr->textVarName, TCL_GLOBAL_ONLY);
 	if (value == NULL) {
@@ -2038,7 +2020,7 @@
     ptrdiff_t byteIndex;
     size_t byteCount, newByteCount;
     int oldChars, charsAdded;
-    CONST char *string;
+    const char *string;
     char *newStr;
 
     string = entryPtr->string;
@@ -2135,7 +2117,7 @@
     int count)			/* How many characters to delete. */
 {
     int byteIndex, byteCount, newByteCount;
-    CONST char *string;
+    const char *string;
     char *newStr, *toDelete;
 
     if ((index + count) > entryPtr->numChars) {
@@ -2248,7 +2230,7 @@
 static void
 EntryValueChanged(
     Entry *entryPtr,		/* Entry whose value just changed. */
-    CONST char *newValue)	/* If this value is not NULL, we first force
+    const char *newValue)	/* If this value is not NULL, we first force
 				 * the value of the entry to this. */
 {
     if (newValue != NULL) {
@@ -2309,9 +2291,9 @@
 static void
 EntrySetValue(
     Entry *entryPtr,		/* Entry whose value is to be changed. */
-    CONST char *value)		/* New text to display in entry. */
+    const char *value)		/* New text to display in entry. */
 {
-    CONST char *oldSource;
+    const char *oldSource;
     int valueLen, malloced = 0;
 
     if (strcmp(value, entryPtr->string) == 0) {
@@ -2789,8 +2771,8 @@
 {
     Entry *entryPtr = (Entry *) clientData;
     int byteCount;
-    CONST char *string;
-    CONST char *selStart, *selEnd;
+    const char *string;
+    const char *selStart, *selEnd;
 
     if ((entryPtr->selectFirst < 0) || !(entryPtr->exportSelection)) {
 	return -1;
@@ -3112,12 +3094,12 @@
 EntryTextVarProc(
     ClientData clientData,	/* Information about button. */
     Tcl_Interp *interp,		/* Interpreter containing variable. */
-    CONST char *name1,		/* Not used. */
-    CONST char *name2,		/* Not used. */
+    const char *name1,		/* Not used. */
+    const char *name2,		/* Not used. */
     int flags)			/* Information about what happened. */
 {
     Entry *entryPtr = (Entry *) clientData;
-    CONST char *value;
+    const char *value;
 
     if (entryPtr->flags & ENTRY_DELETED) {
 	/*
@@ -3244,7 +3226,7 @@
      register Entry *entryPtr,	/* Entry that needs validation. */
      char *change,		/* Characters to be added/deleted
 				 * (NUL-terminated string). */
-     CONST char *newValue,	/* Potential new value of entry string */
+     const char *newValue,	/* Potential new value of entry string */
      int index,			/* index of insert/delete, -1 otherwise */
      int type)			/* forced, delete, insert, focusin or
 				 * focusout */
@@ -3379,12 +3361,12 @@
 static void
 ExpandPercents(
      register Entry *entryPtr,	/* Entry that needs validation. */
-     register CONST char *before,
+     register const char *before,
 				/* Command containing percent expressions to
 				 * be replaced. */
-     CONST char *change,	/* Characters to added/deleted (NUL-terminated
+     const char *change,	/* Characters to added/deleted (NUL-terminated
 				 * string). */
-     CONST char *newValue,	/* Potential new value of entry string */
+     const char *newValue,	/* Potential new value of entry string */
      int index,			/* index of insert/delete */
      int type,			/* INSERT or DELETE */
      Tcl_DString *dsPtr)	/* Dynamic string in which to append new
@@ -3393,7 +3375,7 @@
     int spaceNeeded, cvtFlags;	/* Used to substitute string as proper Tcl
 				 * list element. */
     int number, length;
-    register CONST char *string;
+    register const char *string;
     Tcl_UniChar ch;
     char numStorage[2*TCL_INTEGER_SPACE];
 
@@ -3547,7 +3529,7 @@
     ClientData clientData,	/* NULL. */
     Tcl_Interp *interp,		/* Current interpreter. */
     int objc,			/* Number of arguments. */
-    Tcl_Obj *CONST objv[])	/* Argument objects. */
+    Tcl_Obj *const objv[])	/* Argument objects. */
 {
     register Entry *entryPtr;
     register Spinbox *sbPtr;
@@ -3679,7 +3661,7 @@
     ClientData clientData,	/* Information about spinbox widget. */
     Tcl_Interp *interp,		/* Current interpreter. */
     int objc,			/* Number of arguments. */
-    Tcl_Obj *CONST objv[])	/* Argument objects. */
+    Tcl_Obj *const objv[])	/* Argument objects. */
 {
     Entry *entryPtr = (Entry *) clientData;
     Spinbox *sbPtr = (Spinbox *) clientData;
