/*
 * tkEntry.c --
 *
 *	This module implements entry and spinbox widgets for the Tk toolkit.
 *	An entry displays a string and allows the string to be edited. A
 *	spinbox expands on the entry by adding up/down buttons that control
 *	the value of the entry widget.
 *
 * Copyright © 1990-1994 The Regents of the University of California.
 * Copyright © 1994-1997 Sun Microsystems, Inc.
 * Copyright © 2000 Ajuba Solutions.
 * Copyright © 2002 ActiveState Corporation.
 *
 * See the file "license.terms" for information on usage and redistribution of
 * this file, and for a DISCLAIMER OF ALL WARRANTIES.
 */

#include "tkInt.h"
#include "tkEntry.h"
#include "default.h"

#ifdef _WIN32
#include "tkWinInt.h"
#endif

/*
 * The following macro defines how many extra pixels to leave on each side of
 * the text in the entry.
 */

#define XPAD 1
#define YPAD 1

/*
 * A comparison function for double values. For Spinboxes.
 */

#define MIN_DBL_VAL		1E-9
#define DOUBLES_EQ(d1, d2)	(fabs((d1) - (d2)) < MIN_DBL_VAL)


static const char *const stateStrings[] = {
    "disabled", "normal", "readonly", NULL
};

/*
 * Definitions for -validate option values:
 */

static const char *const validateStrings[] = {
    "all", "key", "focus", "focusin", "focusout", "none", NULL
};
enum validateType {
    VALIDATE_ALL, VALIDATE_KEY, VALIDATE_FOCUS,
    VALIDATE_FOCUSIN, VALIDATE_FOCUSOUT, VALIDATE_NONE,
    /*
     * These extra enums are for use with EntryValidateChange
     */
    VALIDATE_FORCED, VALIDATE_DELETE, VALIDATE_INSERT, VALIDATE_BUTTON
};
#define DEF_ENTRY_VALIDATE	"none"
#define DEF_ENTRY_INVALIDCMD	""

/*
 * Information used for Entry objv parsing.
 */

static const Tk_OptionSpec entryOptSpec[] = {
    {TK_OPTION_BORDER, "-background", "background", "Background",
	DEF_ENTRY_BG_COLOR, TCL_INDEX_NONE, offsetof(Entry, normalBorder),
	0, DEF_ENTRY_BG_MONO, 0},
    {TK_OPTION_SYNONYM, "-bd", NULL, NULL,
	NULL, 0, TCL_INDEX_NONE, 0, "-borderwidth", 0},
    {TK_OPTION_SYNONYM, "-bg", NULL, NULL,
	NULL, 0, TCL_INDEX_NONE, 0, "-background", 0},
    {TK_OPTION_PIXELS, "-borderwidth", "borderWidth", "BorderWidth",
	DEF_ENTRY_BORDER_WIDTH, offsetof(Entry, borderWidthObj), TCL_INDEX_NONE, 0, 0, 0},
    {TK_OPTION_CURSOR, "-cursor", "cursor", "Cursor",
	DEF_ENTRY_CURSOR, TCL_INDEX_NONE, offsetof(Entry, cursor),
	TK_OPTION_NULL_OK, 0, 0},
    {TK_OPTION_BORDER, "-disabledbackground", "disabledBackground",
	"DisabledBackground", DEF_ENTRY_DISABLED_BG_COLOR, TCL_INDEX_NONE,
	offsetof(Entry, disabledBorder), TK_OPTION_NULL_OK,
	DEF_ENTRY_DISABLED_BG_MONO, 0},
    {TK_OPTION_COLOR, "-disabledforeground", "disabledForeground",
	"DisabledForeground", DEF_ENTRY_DISABLED_FG, TCL_INDEX_NONE,
	offsetof(Entry, dfgColorPtr), TK_OPTION_NULL_OK, 0, 0},
    {TK_OPTION_BOOLEAN, "-exportselection", "exportSelection",
	"ExportSelection", DEF_ENTRY_EXPORT_SELECTION, TCL_INDEX_NONE,
	offsetof(Entry, exportSelection), 0, 0, 0},
    {TK_OPTION_SYNONYM, "-fg", "foreground", NULL,
	NULL, 0, TCL_INDEX_NONE, 0, "-foreground", 0},
    {TK_OPTION_FONT, "-font", "font", "Font",
	DEF_ENTRY_FONT, TCL_INDEX_NONE, offsetof(Entry, tkfont), 0, 0, 0},
    {TK_OPTION_COLOR, "-foreground", "foreground", "Foreground",
	DEF_ENTRY_FG, TCL_INDEX_NONE, offsetof(Entry, fgColorPtr), 0, 0, 0},
    {TK_OPTION_COLOR, "-highlightbackground", "highlightBackground",
	"HighlightBackground", DEF_ENTRY_HIGHLIGHT_BG,
	TCL_INDEX_NONE, offsetof(Entry, highlightBgColorPtr), 0, 0, 0},
    {TK_OPTION_COLOR, "-highlightcolor", "highlightColor", "HighlightColor",
	DEF_ENTRY_HIGHLIGHT, TCL_INDEX_NONE, offsetof(Entry, highlightColorPtr), 0, 0, 0},
    {TK_OPTION_PIXELS, "-highlightthickness", "highlightThickness",
	"HighlightThickness", DEF_ENTRY_HIGHLIGHT_WIDTH, offsetof(Entry, highlightWidthObj),
	TCL_INDEX_NONE, 0, 0, 0},
    {TK_OPTION_BORDER, "-insertbackground", "insertBackground", "Foreground",
	DEF_ENTRY_INSERT_BG, TCL_INDEX_NONE, offsetof(Entry, insertBorder), 0, 0, 0},
    {TK_OPTION_PIXELS, "-insertborderwidth", "insertBorderWidth",
	"BorderWidth", DEF_ENTRY_INSERT_BD_COLOR, offsetof(Entry, insertBorderWidthObj),
	TCL_INDEX_NONE, 0,
	DEF_ENTRY_INSERT_BD_MONO, 0},
    {TK_OPTION_INT, "-insertofftime", "insertOffTime", "OffTime",
	DEF_ENTRY_INSERT_OFF_TIME, TCL_INDEX_NONE, offsetof(Entry, insertOffTime),
	0, 0, 0},
    {TK_OPTION_INT, "-insertontime", "insertOnTime", "OnTime",
	DEF_ENTRY_INSERT_ON_TIME, TCL_INDEX_NONE, offsetof(Entry, insertOnTime), 0, 0, 0},
    {TK_OPTION_PIXELS, "-insertwidth", "insertWidth", "InsertWidth",
	DEF_ENTRY_INSERT_WIDTH, offsetof(Entry, insertWidthObj), TCL_INDEX_NONE, 0, 0, 0},
    {TK_OPTION_STRING, "-invalidcommand", "invalidCommand", "InvalidCommand",
	DEF_ENTRY_INVALIDCMD, offsetof(Entry, invalidCmdObj), TCL_INDEX_NONE,
	TK_OPTION_NULL_OK, 0, 0},
    {TK_OPTION_SYNONYM, "-invcmd", NULL, NULL,
	NULL, 0, TCL_INDEX_NONE, 0, "-invalidcommand", 0},
    {TK_OPTION_JUSTIFY, "-justify", "justify", "Justify",
	DEF_ENTRY_JUSTIFY, TCL_INDEX_NONE, offsetof(Entry, justify), TK_OPTION_ENUM_VAR, 0, 0},
    {TK_OPTION_STRING, "-placeholder", "placeHolder", "PlaceHolder",
	DEF_ENTRY_PLACEHOLDER, offsetof(Entry, placeholderObj), TCL_INDEX_NONE,
	TK_OPTION_NULL_OK, 0, 0},
    {TK_OPTION_COLOR, "-placeholderforeground", "placeholderForeground",
	"PlaceholderForeground", DEF_ENTRY_PLACEHOLDERFG, TCL_INDEX_NONE,
	offsetof(Entry, placeholderColorPtr), 0, 0, 0},
    {TK_OPTION_BORDER, "-readonlybackground", "readonlyBackground",
	"ReadonlyBackground", DEF_ENTRY_READONLY_BG_COLOR, TCL_INDEX_NONE,
	offsetof(Entry, readonlyBorder), TK_OPTION_NULL_OK,
	DEF_ENTRY_READONLY_BG_MONO, 0},
    {TK_OPTION_RELIEF, "-relief", "relief", "Relief",
	DEF_ENTRY_RELIEF, TCL_INDEX_NONE, offsetof(Entry, relief), 0, 0, 0},
    {TK_OPTION_BORDER, "-selectbackground", "selectBackground", "Foreground",
	DEF_ENTRY_SELECT_COLOR, TCL_INDEX_NONE, offsetof(Entry, selBorder),
	0, DEF_ENTRY_SELECT_MONO, 0},
    {TK_OPTION_PIXELS, "-selectborderwidth", "selectBorderWidth",
<<<<<<< HEAD
	"BorderWidth", DEF_ENTRY_SELECT_BD_COLOR, offsetof(Entry, selBorderWidthObj),
	TCL_INDEX_NONE, 0, DEF_ENTRY_SELECT_BD_MONO, 0},
=======
	"BorderWidth", DEF_ENTRY_SELECT_BD_COLOR, TCL_INDEX_NONE,
	offsetof(Entry, selBorderWidth), 0, DEF_ENTRY_SELECT_BD_MONO, 0},
>>>>>>> def68266
    {TK_OPTION_COLOR, "-selectforeground", "selectForeground", "Background",
	DEF_ENTRY_SELECT_FG_COLOR, TCL_INDEX_NONE, offsetof(Entry, selFgColorPtr),
	TK_OPTION_NULL_OK, DEF_ENTRY_SELECT_FG_MONO, 0},
    {TK_OPTION_STRING, "-show", "show", "Show",
	DEF_ENTRY_SHOW, offsetof(Entry, showCharObj), TCL_INDEX_NONE,
	TK_OPTION_NULL_OK, 0, 0},
    {TK_OPTION_STRING_TABLE, "-state", "state", "State",
	DEF_ENTRY_STATE, TCL_INDEX_NONE, offsetof(Entry, state),
	0, stateStrings, 0},
    {TK_OPTION_STRING, "-takefocus", "takeFocus", "TakeFocus",
	DEF_ENTRY_TAKE_FOCUS, offsetof(Entry, takeFocusObj), TCL_INDEX_NONE,
	TK_OPTION_NULL_OK, 0, 0},
    {TK_OPTION_STRING, "-textvariable", "textVariable", "Variable",
	DEF_ENTRY_TEXT_VARIABLE, offsetof(Entry, textVarNameObj), TCL_INDEX_NONE,
	TK_OPTION_NULL_OK, 0, 0},
    {TK_OPTION_STRING_TABLE, "-validate", "validate", "Validate",
	DEF_ENTRY_VALIDATE, TCL_INDEX_NONE, offsetof(Entry, validate),
	0, validateStrings, 0},
    {TK_OPTION_STRING, "-validatecommand", "validateCommand","ValidateCommand",
	NULL, offsetof(Entry, validateCmdObj), TCL_INDEX_NONE, TK_OPTION_NULL_OK, 0, 0},
    {TK_OPTION_SYNONYM, "-vcmd", NULL, NULL,
	NULL, 0, TCL_INDEX_NONE, 0, "-validatecommand", 0},
    {TK_OPTION_INT, "-width", "width", "Width",
	DEF_ENTRY_WIDTH, TCL_INDEX_NONE, offsetof(Entry, prefWidth), 0, 0, 0},
    {TK_OPTION_STRING, "-xscrollcommand", "xScrollCommand", "ScrollCommand",
	DEF_ENTRY_SCROLL_COMMAND, offsetof(Entry, scrollCmdObj), TCL_INDEX_NONE,
	TK_OPTION_NULL_OK, 0, 0},
    {TK_OPTION_END, NULL, NULL, NULL, NULL, 0, TCL_INDEX_NONE, 0, 0, 0}
};

/*
 * Information used for Spinbox objv parsing.
 */

#define DEF_SPINBOX_REPEAT_DELAY	"400"
#define DEF_SPINBOX_REPEAT_INTERVAL	"100"

#define DEF_SPINBOX_CMD			""

#define DEF_SPINBOX_FROM		"0.0"
#define DEF_SPINBOX_TO			"0.0"
#define DEF_SPINBOX_INCREMENT		"1.0"
#define DEF_SPINBOX_FORMAT		""

#define DEF_SPINBOX_VALUES		""
#define DEF_SPINBOX_WRAP		"0"

static const Tk_OptionSpec sbOptSpec[] = {
    {TK_OPTION_BORDER, "-activebackground", "activeBackground", "Background",
	DEF_BUTTON_ACTIVE_BG_COLOR, TCL_INDEX_NONE, offsetof(Spinbox, activeBorder),
	0, DEF_BUTTON_ACTIVE_BG_MONO, 0},
    {TK_OPTION_BORDER, "-background", "background", "Background",
	DEF_ENTRY_BG_COLOR, TCL_INDEX_NONE, offsetof(Entry, normalBorder),
	0, DEF_ENTRY_BG_MONO, 0},
    {TK_OPTION_SYNONYM, "-bd", NULL, NULL,
	NULL, 0, TCL_INDEX_NONE, 0, "-borderwidth", 0},
    {TK_OPTION_SYNONYM, "-bg", NULL, NULL,
	NULL, 0, TCL_INDEX_NONE, 0, "-background", 0},
    {TK_OPTION_PIXELS, "-borderwidth", "borderWidth", "BorderWidth",
	DEF_ENTRY_BORDER_WIDTH, offsetof(Entry, borderWidthObj), TCL_INDEX_NONE, 0, 0, 0},
    {TK_OPTION_BORDER, "-buttonbackground", "buttonBackground", "Background",
	DEF_BUTTON_BG_COLOR, TCL_INDEX_NONE, offsetof(Spinbox, buttonBorder),
	0, DEF_BUTTON_BG_MONO, 0},
    {TK_OPTION_CURSOR, "-buttoncursor", "buttonCursor", "Cursor",
	DEF_BUTTON_CURSOR, TCL_INDEX_NONE, offsetof(Spinbox, bCursor),
	TK_OPTION_NULL_OK, 0, 0},
    {TK_OPTION_RELIEF, "-buttondownrelief", "buttonDownRelief", "Relief",
	DEF_BUTTON_RELIEF, TCL_INDEX_NONE, offsetof(Spinbox, bdRelief), 0, 0, 0},
    {TK_OPTION_RELIEF, "-buttonuprelief", "buttonUpRelief", "Relief",
	DEF_BUTTON_RELIEF, TCL_INDEX_NONE, offsetof(Spinbox, buRelief), 0, 0, 0},
    {TK_OPTION_STRING, "-command", "command", "Command",
	DEF_SPINBOX_CMD, offsetof(Spinbox, commandObj), TCL_INDEX_NONE,
	TK_OPTION_NULL_OK, 0, 0},
    {TK_OPTION_CURSOR, "-cursor", "cursor", "Cursor",
	DEF_ENTRY_CURSOR, TCL_INDEX_NONE, offsetof(Entry, cursor),
	TK_OPTION_NULL_OK, 0, 0},
    {TK_OPTION_BORDER, "-disabledbackground", "disabledBackground",
	"DisabledBackground", DEF_ENTRY_DISABLED_BG_COLOR, TCL_INDEX_NONE,
	offsetof(Entry, disabledBorder), TK_OPTION_NULL_OK,
	DEF_ENTRY_DISABLED_BG_MONO, 0},
    {TK_OPTION_COLOR, "-disabledforeground", "disabledForeground",
	"DisabledForeground", DEF_ENTRY_DISABLED_FG, TCL_INDEX_NONE,
	offsetof(Entry, dfgColorPtr), TK_OPTION_NULL_OK, 0, 0},
    {TK_OPTION_BOOLEAN, "-exportselection", "exportSelection",
	"ExportSelection", DEF_ENTRY_EXPORT_SELECTION, TCL_INDEX_NONE,
	offsetof(Entry, exportSelection), 0, 0, 0},
    {TK_OPTION_SYNONYM, "-fg", "foreground", NULL,
	NULL, 0, TCL_INDEX_NONE, 0, "-foreground", 0},
    {TK_OPTION_FONT, "-font", "font", "Font",
	DEF_ENTRY_FONT, TCL_INDEX_NONE, offsetof(Entry, tkfont), 0, 0, 0},
    {TK_OPTION_COLOR, "-foreground", "foreground", "Foreground",
	DEF_ENTRY_FG, TCL_INDEX_NONE, offsetof(Entry, fgColorPtr), 0, 0, 0},
    {TK_OPTION_STRING, "-format", "format", "Format",
	DEF_SPINBOX_FORMAT, offsetof(Spinbox, reqFormatObj), TCL_INDEX_NONE,
	TK_OPTION_NULL_OK, 0, 0},
    {TK_OPTION_DOUBLE, "-from", "from", "From",
	DEF_SPINBOX_FROM, TCL_INDEX_NONE, offsetof(Spinbox, fromValue), 0, 0, 0},
    {TK_OPTION_COLOR, "-highlightbackground", "highlightBackground",
	"HighlightBackground", DEF_ENTRY_HIGHLIGHT_BG,
	TCL_INDEX_NONE, offsetof(Entry, highlightBgColorPtr), 0, 0, 0},
    {TK_OPTION_COLOR, "-highlightcolor", "highlightColor", "HighlightColor",
	DEF_ENTRY_HIGHLIGHT, TCL_INDEX_NONE, offsetof(Entry, highlightColorPtr), 0, 0, 0},
    {TK_OPTION_PIXELS, "-highlightthickness", "highlightThickness",
	"HighlightThickness", DEF_ENTRY_HIGHLIGHT_WIDTH, offsetof(Entry, highlightWidthObj),
	TCL_INDEX_NONE, 0, 0, 0},
    {TK_OPTION_DOUBLE, "-increment", "increment", "Increment",
	DEF_SPINBOX_INCREMENT, TCL_INDEX_NONE, offsetof(Spinbox, increment), 0, 0, 0},
    {TK_OPTION_BORDER, "-insertbackground", "insertBackground", "Foreground",
	DEF_ENTRY_INSERT_BG, TCL_INDEX_NONE, offsetof(Entry, insertBorder), 0, 0, 0},
    {TK_OPTION_PIXELS, "-insertborderwidth", "insertBorderWidth",
<<<<<<< HEAD
	"BorderWidth", DEF_ENTRY_INSERT_BD_COLOR, offsetof(Entry, insertBorderWidthObj),
	TCL_INDEX_NONE, 0, DEF_ENTRY_INSERT_BD_MONO, 0},
=======
	"BorderWidth", DEF_ENTRY_INSERT_BD_COLOR, TCL_INDEX_NONE,
	offsetof(Entry, insertBorderWidth), 0, DEF_ENTRY_INSERT_BD_MONO, 0},
>>>>>>> def68266
    {TK_OPTION_INT, "-insertofftime", "insertOffTime", "OffTime",
	DEF_ENTRY_INSERT_OFF_TIME, TCL_INDEX_NONE, offsetof(Entry, insertOffTime),
	0, 0, 0},
    {TK_OPTION_INT, "-insertontime", "insertOnTime", "OnTime",
	DEF_ENTRY_INSERT_ON_TIME, TCL_INDEX_NONE, offsetof(Entry, insertOnTime), 0, 0, 0},
    {TK_OPTION_PIXELS, "-insertwidth", "insertWidth", "InsertWidth",
	DEF_ENTRY_INSERT_WIDTH, offsetof(Entry, insertWidthObj), TCL_INDEX_NONE, 0, 0, 0},
    {TK_OPTION_STRING, "-invalidcommand", "invalidCommand", "InvalidCommand",
	DEF_ENTRY_INVALIDCMD, offsetof(Entry, invalidCmdObj), TCL_INDEX_NONE,
	TK_OPTION_NULL_OK, 0, 0},
    {TK_OPTION_SYNONYM, "-invcmd", NULL, NULL,
	NULL, 0, TCL_INDEX_NONE, 0, "-invalidcommand", 0},
    {TK_OPTION_JUSTIFY, "-justify", "justify", "Justify",
	DEF_ENTRY_JUSTIFY, TCL_INDEX_NONE, offsetof(Entry, justify), TK_OPTION_ENUM_VAR, 0, 0},
    {TK_OPTION_STRING, "-placeholder", "placeHolder", "PlaceHolder",
	DEF_ENTRY_PLACEHOLDER, offsetof(Entry, placeholderObj), TCL_INDEX_NONE,
	TK_OPTION_NULL_OK, 0, 0},
    {TK_OPTION_COLOR, "-placeholderforeground", "placeholderForeground",
	"PlaceholderForeground", DEF_ENTRY_PLACEHOLDERFG, TCL_INDEX_NONE,
	offsetof(Entry, placeholderColorPtr), 0, 0, 0},
    {TK_OPTION_RELIEF, "-relief", "relief", "Relief",
	DEF_ENTRY_RELIEF, TCL_INDEX_NONE, offsetof(Entry, relief), 0, 0, 0},
    {TK_OPTION_BORDER, "-readonlybackground", "readonlyBackground",
	"ReadonlyBackground", DEF_ENTRY_READONLY_BG_COLOR, TCL_INDEX_NONE,
	offsetof(Entry, readonlyBorder), TK_OPTION_NULL_OK,
	DEF_ENTRY_READONLY_BG_MONO, 0},
    {TK_OPTION_INT, "-repeatdelay", "repeatDelay", "RepeatDelay",
	DEF_SPINBOX_REPEAT_DELAY, TCL_INDEX_NONE, offsetof(Spinbox, repeatDelay),
	0, 0, 0},
    {TK_OPTION_INT, "-repeatinterval", "repeatInterval", "RepeatInterval",
	DEF_SPINBOX_REPEAT_INTERVAL, TCL_INDEX_NONE, offsetof(Spinbox, repeatInterval),
	0, 0, 0},
    {TK_OPTION_BORDER, "-selectbackground", "selectBackground", "Foreground",
	DEF_ENTRY_SELECT_COLOR, TCL_INDEX_NONE, offsetof(Entry, selBorder),
	0, DEF_ENTRY_SELECT_MONO, 0},
    {TK_OPTION_PIXELS, "-selectborderwidth", "selectBorderWidth",
<<<<<<< HEAD
	"BorderWidth", DEF_ENTRY_SELECT_BD_COLOR, offsetof(Entry, selBorderWidthObj),
	TCL_INDEX_NONE, 0, DEF_ENTRY_SELECT_BD_MONO, 0},
=======
	"BorderWidth", DEF_ENTRY_SELECT_BD_COLOR, TCL_INDEX_NONE,
	offsetof(Entry, selBorderWidth), 0, DEF_ENTRY_SELECT_BD_MONO, 0},
>>>>>>> def68266
    {TK_OPTION_COLOR, "-selectforeground", "selectForeground", "Background",
	DEF_ENTRY_SELECT_FG_COLOR, TCL_INDEX_NONE, offsetof(Entry, selFgColorPtr),
	TK_OPTION_NULL_OK, DEF_ENTRY_SELECT_FG_MONO, 0},
    {TK_OPTION_STRING_TABLE, "-state", "state", "State",
	DEF_ENTRY_STATE, TCL_INDEX_NONE, offsetof(Entry, state),
	0, stateStrings, 0},
    {TK_OPTION_STRING, "-takefocus", "takeFocus", "TakeFocus",
	DEF_ENTRY_TAKE_FOCUS, offsetof(Entry, takeFocusObj), TCL_INDEX_NONE,
	TK_OPTION_NULL_OK, 0, 0},
    {TK_OPTION_STRING, "-textvariable", "textVariable", "Variable",
	DEF_ENTRY_TEXT_VARIABLE, offsetof(Entry, textVarNameObj), TCL_INDEX_NONE,
	TK_OPTION_NULL_OK, 0, 0},
    {TK_OPTION_DOUBLE, "-to", "to", "To",
	DEF_SPINBOX_TO, TCL_INDEX_NONE, offsetof(Spinbox, toValue), 0, 0, 0},
    {TK_OPTION_STRING_TABLE, "-validate", "validate", "Validate",
	DEF_ENTRY_VALIDATE, TCL_INDEX_NONE, offsetof(Entry, validate),
	0, validateStrings, 0},
    {TK_OPTION_STRING, "-validatecommand", "validateCommand","ValidateCommand",
	NULL, offsetof(Entry, validateCmdObj), TCL_INDEX_NONE, TK_OPTION_NULL_OK, 0, 0},
    {TK_OPTION_STRING, "-values", "values", "Values",
	DEF_SPINBOX_VALUES, offsetof(Spinbox, valueObj), TCL_INDEX_NONE,
	TK_OPTION_NULL_OK, 0, 0},
    {TK_OPTION_SYNONYM, "-vcmd", NULL, NULL,
	NULL, 0, TCL_INDEX_NONE, 0, "-validatecommand", 0},
    {TK_OPTION_INT, "-width", "width", "Width",
	DEF_ENTRY_WIDTH, TCL_INDEX_NONE, offsetof(Entry, prefWidth), 0, 0, 0},
    {TK_OPTION_BOOLEAN, "-wrap", "wrap", "Wrap",
	DEF_SPINBOX_WRAP, TCL_INDEX_NONE, offsetof(Spinbox, wrap), 0, 0, 0},
    {TK_OPTION_STRING, "-xscrollcommand", "xScrollCommand", "ScrollCommand",
	DEF_ENTRY_SCROLL_COMMAND, offsetof(Entry, scrollCmdObj), TCL_INDEX_NONE,
	TK_OPTION_NULL_OK, 0, 0},
    {TK_OPTION_END, NULL, NULL, NULL, NULL, 0, TCL_INDEX_NONE, 0, 0, 0}
};

/*
 * The following tables define the entry widget commands (and sub-commands)
 * and map the indexes into the string tables into enumerated types used to
 * dispatch the entry widget command.
 */

static const char *const entryCmdNames[] = {
    "bbox", "cget", "configure", "delete", "get", "icursor", "index",
    "insert", "scan", "selection", "validate", "xview", NULL
};

enum entryCmd {
    COMMAND_BBOX, COMMAND_CGET, COMMAND_CONFIGURE, COMMAND_DELETE,
    COMMAND_GET, COMMAND_ICURSOR, COMMAND_INDEX, COMMAND_INSERT,
    COMMAND_SCAN, COMMAND_SELECTION, COMMAND_VALIDATE, COMMAND_XVIEW
};

static const char *const selCmdNames[] = {
    "adjust", "clear", "from", "present", "range", "to", NULL
};

enum selCmd {
    SELECTION_ADJUST, SELECTION_CLEAR, SELECTION_FROM,
    SELECTION_PRESENT, SELECTION_RANGE, SELECTION_TO
};

/*
 * The following tables define the spinbox widget commands (and sub-commands)
 * and map the indexes into the string tables into enumerated types used to
 * dispatch the spinbox widget command.
 */

static const char *const sbCmdNames[] = {
    "bbox", "cget", "configure", "delete", "get", "icursor", "identify",
    "index", "insert", "invoke", "scan", "selection", "set",
    "validate", "xview", NULL
};

enum sbCmd {
    SB_CMD_BBOX, SB_CMD_CGET, SB_CMD_CONFIGURE, SB_CMD_DELETE,
    SB_CMD_GET, SB_CMD_ICURSOR, SB_CMD_IDENTIFY, SB_CMD_INDEX,
    SB_CMD_INSERT, SB_CMD_INVOKE, SB_CMD_SCAN, SB_CMD_SELECTION,
    SB_CMD_SET, SB_CMD_VALIDATE, SB_CMD_XVIEW
};

static const char *const sbSelCmdNames[] = {
    "adjust", "clear", "element", "from", "present", "range", "to", NULL
};

enum sbselCmd {
    SB_SEL_ADJUST, SB_SEL_CLEAR, SB_SEL_ELEMENT, SB_SEL_FROM,
    SB_SEL_PRESENT, SB_SEL_RANGE, SB_SEL_TO
};

/*
 * Extra for selection of elements
 */

/*
 * This is the string array corresponding to the enum in selelement. If you
 * modify them, you must modify the strings here.
 */

static const char *const selElementNames[] = {
    "buttondown", "buttonup", "none", NULL, "entry"
};

/*
 * Flags for GetEntryIndex function:
 */

#define ZERO_OK			1
#define LAST_PLUS_ONE_OK	2

/*
 * Forward declarations for functions defined later in this file:
 */

static int		ConfigureEntry(Tcl_Interp *interp, Entry *entryPtr,
			    Tcl_Size objc, Tcl_Obj *const objv[]);
static int		DeleteChars(Entry *entryPtr, Tcl_Size index, Tcl_Size count);
static Tcl_FreeProc	DestroyEntry;
static void		DisplayEntry(void *clientData);
static void		EntryBlinkProc(void *clientData);
static void		EntryCmdDeletedProc(void *clientData);
static void		EntryComputeGeometry(Entry *entryPtr);
static void		EntryEventProc(void *clientData,
			    XEvent *eventPtr);
static void		EntryFocusProc(Entry *entryPtr, int gotFocus);
static Tcl_Size	EntryFetchSelection(void *clientData, Tcl_Size offset,
			    char *buffer, Tcl_Size maxBytes);
static void		EntryLostSelection(void *clientData);
static void		EventuallyRedraw(Entry *entryPtr);
static void		EntryScanTo(Entry *entryPtr, int y);
static void		EntrySetValue(Entry *entryPtr, const char *value);
static void		EntrySelectTo(Entry *entryPtr, Tcl_Size index);
static char *		EntryTextVarProc(void *clientData,
			    Tcl_Interp *interp, const char *name1,
			    const char *name2, int flags);
static void		EntryUpdateScrollbar(Entry *entryPtr);
static int		EntryValidate(Entry *entryPtr, char *cmd);
static int		EntryValidateChange(Entry *entryPtr, const char *change,
			    const char *newStr, Tcl_Size index, int type);
static void		ExpandPercents(Entry *entryPtr, const char *before,
			    const char *change, const char *newStr, Tcl_Size index,
			    int type, Tcl_DString *dsPtr);
static int		EntryValueChanged(Entry *entryPtr,
			    const char *newValue);
static void		EntryVisibleRange(Entry *entryPtr,
			    double *firstPtr, double *lastPtr);
static Tcl_ObjCmdProc EntryWidgetObjCmd;
static void		EntryWorldChanged(void *instanceData);
static int		GetEntryIndex(Tcl_Interp *interp, Entry *entryPtr,
			    Tcl_Obj *indexObj, Tcl_Size *indexPtr);
static int		InsertChars(Entry *entryPtr, Tcl_Size index, const char *string);

/*
 * These forward declarations are the spinbox specific ones:
 */

static Tcl_ObjCmdProc SpinboxWidgetObjCmd;
static int		GetSpinboxElement(Spinbox *sbPtr, int x, int y);
static int		SpinboxInvoke(Tcl_Interp *interp, Spinbox *sbPtr,
			    int element);
static int		ComputeFormat(Spinbox *sbPtr);

/*
 * The structure below defines widget class behavior by means of functions
 * that can be invoked from generic window code.
 */

static const Tk_ClassProcs entryClass = {
    sizeof(Tk_ClassProcs),	/* size */
    EntryWorldChanged,		/* worldChangedProc */
    NULL,			/* createProc */
    NULL			/* modalProc */
};

/*
 *--------------------------------------------------------------
 *
 * Tk_EntryObjCmd --
 *
 *	This function is invoked to process the "entry" Tcl command. See the
 *	user documentation for details on what it does.
 *
 * Results:
 *	A standard Tcl result.
 *
 * Side effects:
 *	See the user documentation.
 *
 *--------------------------------------------------------------
 */

int
Tk_EntryObjCmd(
    TCL_UNUSED(void *),
    Tcl_Interp *interp,		/* Current interpreter. */
    int objc,			/* Number of arguments. */
    Tcl_Obj *const objv[])	/* Argument objects. */
{
    Entry *entryPtr;
    Tk_OptionTable optionTable;
    Tk_Window tkwin;
    char *tmp;

    if (objc < 2) {
	Tcl_WrongNumArgs(interp, 1, objv, "pathName ?-option value ...?");
	return TCL_ERROR;
    }

    tkwin = Tk_CreateWindowFromPath(interp, Tk_MainWindow(interp),
	    Tcl_GetString(objv[1]), NULL);
    if (tkwin == NULL) {
	return TCL_ERROR;
    }

    /*
     * Create the option table for this widget class. If it has already been
     * created, Tk will return the cached value.
     */

    optionTable = Tk_CreateOptionTable(interp, entryOptSpec);

    /*
     * Initialize the fields of the structure that won't be initialized by
     * ConfigureEntry, or that ConfigureEntry requires to be initialized
     * already (e.g. resource pointers). Only the non-NULL/0 data must be
     * initialized as memset covers the rest.
     */

    entryPtr = (Entry *)ckalloc(sizeof(Entry));
    memset(entryPtr, 0, sizeof(Entry));

    entryPtr->tkwin		= tkwin;
    entryPtr->display		= Tk_Display(tkwin);
    entryPtr->interp		= interp;
    entryPtr->widgetCmd		= Tcl_CreateObjCommand(interp,
	    Tk_PathName(entryPtr->tkwin), EntryWidgetObjCmd, entryPtr,
	    EntryCmdDeletedProc);
    entryPtr->optionTable	= optionTable;
    entryPtr->type		= TK_ENTRY;
    tmp				= (char *)ckalloc(1);
    tmp[0]			= '\0';
    entryPtr->string		= tmp;
    entryPtr->selectFirst	= TCL_INDEX_NONE;
    entryPtr->selectLast	= TCL_INDEX_NONE;

    entryPtr->cursor		= NULL;
    entryPtr->exportSelection	= 1;
    entryPtr->justify		= TK_JUSTIFY_LEFT;
    entryPtr->relief		= TK_RELIEF_FLAT;
    entryPtr->state		= STATE_NORMAL;
    entryPtr->displayString	= entryPtr->string;
    entryPtr->inset		= XPAD;
    entryPtr->textGC		= NULL;
    entryPtr->selTextGC		= NULL;
    entryPtr->highlightGC	= NULL;
    entryPtr->avgWidth		= 1;
    entryPtr->validate		= VALIDATE_NONE;

    entryPtr->placeholderGC	= NULL;

    /*
     * Keep a hold of the associated tkwin until we destroy the entry,
     * otherwise Tk might free it while we still need it.
     */

    Tcl_Preserve(entryPtr->tkwin);

    Tk_SetClass(entryPtr->tkwin, "Entry");
    Tk_SetClassProcs(entryPtr->tkwin, &entryClass, entryPtr);
    Tk_CreateEventHandler(entryPtr->tkwin,
	    ExposureMask|StructureNotifyMask|FocusChangeMask,
	    EntryEventProc, entryPtr);
    Tk_CreateSelHandler(entryPtr->tkwin, XA_PRIMARY, XA_STRING,
	    EntryFetchSelection, entryPtr, XA_STRING);

    if ((Tk_InitOptions(interp, entryPtr, optionTable, tkwin)
	    != TCL_OK) ||
	    (ConfigureEntry(interp, entryPtr, objc-2, objv+2) != TCL_OK)) {
	Tk_DestroyWindow(entryPtr->tkwin);
	return TCL_ERROR;
    }

    Tcl_SetObjResult(interp, Tk_NewWindowObj(entryPtr->tkwin));
    return TCL_OK;
}

/*
 *--------------------------------------------------------------
 *
 * EntryWidgetObjCmd --
 *
 *	This function is invoked to process the Tcl command that corresponds
 *	to a widget managed by this module. See the user documentation for
 *	details on what it does.
 *
 * Results:
 *	A standard Tcl result.
 *
 * Side effects:
 *	See the user documentation.
 *
 *--------------------------------------------------------------
 */

static int
EntryWidgetObjCmd(
    void *clientData,	/* Information about entry widget. */
    Tcl_Interp *interp,		/* Current interpreter. */
    int objc,			/* Number of arguments. */
    Tcl_Obj *const objv[])	/* Argument objects. */
{
    Entry *entryPtr = (Entry *)clientData;
    int cmdIndex, selIndex, result;
    Tcl_Obj *objPtr;

    if (objc < 2) {
	Tcl_WrongNumArgs(interp, 1, objv, "option ?arg ...?");
	return TCL_ERROR;
    }

    /*
     * Parse the widget command by looking up the second token in the list of
     * valid command names.
     */

    result = Tcl_GetIndexFromObj(interp, objv[1], entryCmdNames, "option", 0,
	    &cmdIndex);
    if (result != TCL_OK) {
	return result;
    }

    Tcl_Preserve(entryPtr);
    switch ((enum entryCmd) cmdIndex) {
    case COMMAND_BBOX: {
	Tcl_Size index;
	int x, y, width, height;
	Tcl_Obj *bbox[4];

	if (objc != 3) {
	    Tcl_WrongNumArgs(interp, 2, objv, "index");
	    goto error;
	}
	if (GetEntryIndex(interp, entryPtr, objv[2],
		&index) != TCL_OK) {
	    goto error;
	}
	if ((index == entryPtr->numChars) && (index + 1 > 1)) {
	    index--;
	}
	Tk_CharBbox(entryPtr->textLayout, index, &x, &y, &width, &height);
	bbox[0] = Tcl_NewWideIntObj(x + entryPtr->layoutX);
	bbox[1] = Tcl_NewWideIntObj(y + entryPtr->layoutY);
	bbox[2] = Tcl_NewWideIntObj(width);
	bbox[3] = Tcl_NewWideIntObj(height);
	Tcl_SetObjResult(interp, Tcl_NewListObj(4, bbox));
	break;
    }

    case COMMAND_CGET:
	if (objc != 3) {
	    Tcl_WrongNumArgs(interp, 2, objv, "option");
	    goto error;
	}

	objPtr = Tk_GetOptionValue(interp, entryPtr,
		entryPtr->optionTable, objv[2], entryPtr->tkwin);
	if (objPtr == NULL) {
	    goto error;
	}
	Tcl_SetObjResult(interp, objPtr);
	break;

    case COMMAND_CONFIGURE:
	if (objc <= 3) {
	    objPtr = Tk_GetOptionInfo(interp, entryPtr,
		    entryPtr->optionTable,
		    (objc == 3) ? objv[2] : NULL,
		    entryPtr->tkwin);
	    if (objPtr == NULL) {
		goto error;
	    }
	    Tcl_SetObjResult(interp, objPtr);
	} else {
	    result = ConfigureEntry(interp, entryPtr, objc-2, objv+2);
	}
	break;

    case COMMAND_DELETE: {
	Tcl_Size first, last;
	int code;

	if ((objc < 3) || (objc > 4)) {
	    Tcl_WrongNumArgs(interp, 2, objv, "firstIndex ?lastIndex?");
	    goto error;
	}
	if (GetEntryIndex(interp, entryPtr, objv[2],
		&first) != TCL_OK) {
	    goto error;
	}
	if (objc == 3) {
	    last = first + 1;
	} else if (GetEntryIndex(interp, entryPtr, objv[3],
		&last) != TCL_OK) {
	    goto error;
	}
	if ((last >= first) && (entryPtr->state == STATE_NORMAL)) {
	    code = DeleteChars(entryPtr, first, last - first);
	    if (code != TCL_OK) {
		goto error;
	    }
	}
	break;
    }

    case COMMAND_GET:
	if (objc != 2) {
	    Tcl_WrongNumArgs(interp, 2, objv, NULL);
	    goto error;
	}
	Tcl_SetObjResult(interp, Tcl_NewStringObj(entryPtr->string, TCL_INDEX_NONE));
	break;

    case COMMAND_ICURSOR:
	if (objc != 3) {
	    Tcl_WrongNumArgs(interp, 2, objv, "pos");
	    goto error;
	}
	if (GetEntryIndex(interp, entryPtr, objv[2],
		&entryPtr->insertPos) != TCL_OK) {
	    goto error;
	}
	EventuallyRedraw(entryPtr);
	break;

    case COMMAND_INDEX: {
	Tcl_Size index;

	if (objc != 3) {
	    Tcl_WrongNumArgs(interp, 2, objv, "string");
	    goto error;
	}
	if (GetEntryIndex(interp, entryPtr, objv[2],
		&index) != TCL_OK) {
	    goto error;
	}
	Tcl_SetObjResult(interp, TkNewIndexObj(index));
	break;
    }

    case COMMAND_INSERT: {
	Tcl_Size index;
	int code;

	if (objc != 4) {
	    Tcl_WrongNumArgs(interp, 2, objv, "index text");
	    goto error;
	}
	if (GetEntryIndex(interp, entryPtr, objv[2],
		&index) != TCL_OK) {
	    goto error;
	}
	if (entryPtr->state == STATE_NORMAL) {
	    code = InsertChars(entryPtr, index, Tcl_GetString(objv[3]));
	    if (code != TCL_OK) {
		goto error;
	    }
	}
	break;
    }

    case COMMAND_SCAN: {
	int x;
	const char *minorCmd;

	if (objc != 4) {
	    Tcl_WrongNumArgs(interp, 2, objv, "mark|dragto x");
	    goto error;
	}
	if (Tcl_GetIntFromObj(interp, objv[3], &x) != TCL_OK) {
	    goto error;
	}

	minorCmd = Tcl_GetString(objv[2]);
	if (minorCmd[0] == 'm'
		&& (strncmp(minorCmd, "mark", strlen(minorCmd)) == 0)) {
	    entryPtr->scanMarkX = x;
	    entryPtr->scanMarkIndex = entryPtr->leftIndex;
	} else if ((minorCmd[0] == 'd')
		&& (strncmp(minorCmd, "dragto", strlen(minorCmd)) == 0)) {
	    EntryScanTo(entryPtr, x);
	} else {
	    Tcl_SetObjResult(interp, Tcl_ObjPrintf(
		    "bad scan option \"%s\": must be dragto or mark",
		    minorCmd));
	    Tcl_SetErrorCode(interp, "TCL", "LOOKUP", "INDEX", "scan option",
		    minorCmd, NULL);
	    goto error;
	}
	break;
    }

    case COMMAND_SELECTION: {
	Tcl_Size index, index2;

	if (objc < 3) {
	    Tcl_WrongNumArgs(interp, 2, objv, "option ?index?");
	    goto error;
	}

	/*
	 * Parse the selection sub-command, using the command table
	 * "selCmdNames" defined above.
	 */

	result = Tcl_GetIndexFromObj(interp, objv[2], selCmdNames,
		"selection option", 0, &selIndex);
	if (result != TCL_OK) {
	    goto error;
	}

	/*
	 * Disabled entries don't allow the selection to be modified, but
	 * 'selection present' must return a boolean.
	 */

	if ((entryPtr->state == STATE_DISABLED)
		&& (selIndex != SELECTION_PRESENT)) {
	    goto done;
	}

	switch (selIndex) {
	case SELECTION_ADJUST:
	    if (objc != 4) {
		Tcl_WrongNumArgs(interp, 3, objv, "index");
		goto error;
	    }
	    if (GetEntryIndex(interp, entryPtr,
		    objv[3], &index) != TCL_OK) {
		goto error;
	    }
	    if (entryPtr->selectFirst != TCL_INDEX_NONE) {
		Tcl_Size half1, half2;

		half1 = (entryPtr->selectFirst + entryPtr->selectLast)/2;
		half2 = (entryPtr->selectFirst + entryPtr->selectLast + 1)/2;
		if (index < half1) {
		    entryPtr->selectAnchor = entryPtr->selectLast;
		} else if (index > half2) {
		    entryPtr->selectAnchor = entryPtr->selectFirst;
		} else {
		    /*
		     * We're at about the halfway point in the selection; just
		     * keep the existing anchor.
		     */
		}
	    }
	    EntrySelectTo(entryPtr, index);
	    break;

	case SELECTION_CLEAR:
	    if (objc != 3) {
		Tcl_WrongNumArgs(interp, 3, objv, NULL);
		goto error;
	    }
	    if (entryPtr->selectFirst != TCL_INDEX_NONE) {
		entryPtr->selectFirst = TCL_INDEX_NONE;
		entryPtr->selectLast = TCL_INDEX_NONE;
		EventuallyRedraw(entryPtr);
	    }
	    goto done;

	case SELECTION_FROM:
	    if (objc != 4) {
		Tcl_WrongNumArgs(interp, 3, objv, "index");
		goto error;
	    }
	    if (GetEntryIndex(interp, entryPtr,
		    objv[3], &index) != TCL_OK) {
		goto error;
	    }
	    entryPtr->selectAnchor = index;
	    break;

	case SELECTION_PRESENT:
	    if (objc != 3) {
		Tcl_WrongNumArgs(interp, 3, objv, NULL);
		goto error;
	    }
	    Tcl_SetObjResult(interp,
		    Tcl_NewBooleanObj(entryPtr->selectFirst != TCL_INDEX_NONE));
	    goto done;

	case SELECTION_RANGE:
	    if (objc != 5) {
		Tcl_WrongNumArgs(interp, 3, objv, "start end");
		goto error;
	    }
	    if (GetEntryIndex(interp, entryPtr, objv[3],
		    &index) != TCL_OK) {
		goto error;
	    }
	    if (GetEntryIndex(interp, entryPtr, objv[4],
		    &index2) != TCL_OK) {
		goto error;
	    }
	    if (index >= index2) {
		entryPtr->selectFirst = TCL_INDEX_NONE;
		entryPtr->selectLast = TCL_INDEX_NONE;
	    } else {
		entryPtr->selectFirst = index;
		entryPtr->selectLast = index2;
	    }
	    if (!(entryPtr->flags & GOT_SELECTION)
		    && (entryPtr->exportSelection)
		    && (!Tcl_IsSafe(entryPtr->interp))) {
		Tk_OwnSelection(entryPtr->tkwin, XA_PRIMARY,
			EntryLostSelection, entryPtr);
		entryPtr->flags |= GOT_SELECTION;
	    }
	    EventuallyRedraw(entryPtr);
	    break;

	case SELECTION_TO:
	    if (objc != 4) {
		Tcl_WrongNumArgs(interp, 3, objv, "index");
		goto error;
	    }
	    if (GetEntryIndex(interp, entryPtr,
		    objv[3], &index) != TCL_OK) {
		goto error;
	    }
	    EntrySelectTo(entryPtr, index);
	    break;
	}
	break;
    }

    case COMMAND_VALIDATE: {
	int code;

	if (objc != 2) {
	    Tcl_WrongNumArgs(interp, 2, objv, NULL);
	    goto error;
	}
	selIndex = entryPtr->validate;
	entryPtr->validate = VALIDATE_ALL;
	code = EntryValidateChange(entryPtr, NULL, entryPtr->string,
		-1, VALIDATE_FORCED);
	if (entryPtr->validate != VALIDATE_NONE) {
	    entryPtr->validate = selIndex;
	}
	Tcl_SetObjResult(interp, Tcl_NewBooleanObj(code == TCL_OK));
	break;
    }

    case COMMAND_XVIEW: {
	Tcl_Size index;

	if (objc == 2) {
	    double first, last;
	    Tcl_Obj *span[2];

	    EntryVisibleRange(entryPtr, &first, &last);
	    span[0] = Tcl_NewDoubleObj(first);
	    span[1] = Tcl_NewDoubleObj(last);
	    Tcl_SetObjResult(interp, Tcl_NewListObj(2, span));
	    goto done;
	} else if (objc == 3) {
	    if (GetEntryIndex(interp, entryPtr, objv[2],
		    &index) != TCL_OK) {
		goto error;
	    }
	} else {
	    double fraction;
	    int count;

	    index = entryPtr->leftIndex;
	    switch (Tk_GetScrollInfoObj(interp, objc, objv, &fraction,
		    &count)) {
	    case TK_SCROLL_MOVETO:
		index = (int) ((fraction * entryPtr->numChars) + 0.5);
		break;
	    case TK_SCROLL_PAGES: {
		int charsPerPage;

		charsPerPage = ((Tk_Width(entryPtr->tkwin)
			- 2 * entryPtr->inset) / entryPtr->avgWidth) - 2;
		if (charsPerPage < 1) {
		    charsPerPage = 1;
		}
		index += count * charsPerPage;
		break;
	    }
	    case TK_SCROLL_UNITS:
		index += count;
		break;
	    default:
		goto error;
	    }
	}
	if (index >= entryPtr->numChars) {
	    index = entryPtr->numChars - 1;
	}
	if ((int)index < 0) {
	    index = 0;
	}
	entryPtr->leftIndex = index;
	entryPtr->flags |= UPDATE_SCROLLBAR;
	EntryComputeGeometry(entryPtr);
	EventuallyRedraw(entryPtr);
	break;
    }
    }

  done:
    Tcl_Release(entryPtr);
    return result;

  error:
    Tcl_Release(entryPtr);
    return TCL_ERROR;
}

/*
 *----------------------------------------------------------------------
 *
 * DestroyEntry --
 *
 *	This function is invoked by Tcl_EventuallyFree or Tcl_Release to clean
 *	up the internal structure of an entry at a safe time (when no-one is
 *	using it anymore).
 *
 * Results:
 *	None.
 *
 * Side effects:
 *	Everything associated with the entry is freed up.
 *
 *----------------------------------------------------------------------
 */

static void
DestroyEntry(
#if TCL_MAJOR_VERSION > 8
    void *memPtr)		/* Info about entry widget. */
#else
    char *memPtr)
#endif
{
    Entry *entryPtr = (Entry *)memPtr;

    /*
     * Free up all the stuff that requires special handling, then let
     * Tk_FreeOptions handle all the standard option-related stuff.
     */

    ckfree((void *)entryPtr->string);
    if (entryPtr->textVarNameObj != NULL) {
	Tcl_UntraceVar2(entryPtr->interp, Tcl_GetString(entryPtr->textVarNameObj),
		NULL, TCL_GLOBAL_ONLY|TCL_TRACE_WRITES|TCL_TRACE_UNSETS,
		EntryTextVarProc, entryPtr);
	entryPtr->flags &= ~ENTRY_VAR_TRACED;
    }
    if (entryPtr->textGC != NULL) {
	Tk_FreeGC(entryPtr->display, entryPtr->textGC);
    }
    if (entryPtr->selTextGC != NULL) {
	Tk_FreeGC(entryPtr->display, entryPtr->selTextGC);
    }
    Tcl_DeleteTimerHandler(entryPtr->insertBlinkHandler);
    if (entryPtr->displayString != entryPtr->string) {
	ckfree((void *)entryPtr->displayString);
    }
    if (entryPtr->type == TK_SPINBOX) {
	Spinbox *sbPtr = (Spinbox *) entryPtr;

	if (sbPtr->listObj != NULL) {
	    Tcl_DecrRefCount(sbPtr->listObj);
	    sbPtr->listObj = NULL;
	}
	if (sbPtr->formatBuf) {
	    ckfree(sbPtr->formatBuf);
	}
    }
    Tk_FreeTextLayout(entryPtr->textLayout);
    Tk_FreeConfigOptions(entryPtr, entryPtr->optionTable,
	    entryPtr->tkwin);
    Tcl_Release(entryPtr->tkwin);
    entryPtr->tkwin = NULL;

    ckfree(entryPtr);
}

/*
 *----------------------------------------------------------------------
 *
 * ConfigureEntry --
 *
 *	This function is called to process an argv/argc list, plus the Tk
 *	option database, in order to configure (or reconfigure) an entry
 *	widget.
 *
 * Results:
 *	The return value is a standard Tcl result. If TCL_ERROR is returned,
 *	then the interp's result contains an error message.
 *
 * Side effects:
 *	Configuration information, such as colors, border width, etc. get set
 *	for entryPtr; old resources get freed, if there were any.
 *
 *----------------------------------------------------------------------
 */

static int
ConfigureEntry(
    Tcl_Interp *interp,		/* Used for error reporting. */
    Entry *entryPtr,		/* Information about widget; may or may not
				 * already have values for some fields. */
    Tcl_Size objc,			/* Number of valid entries in argv. */
    Tcl_Obj *const objv[])	/* Argument objects. */
{
    Tk_SavedOptions savedOptions;
    Tk_3DBorder border;
    Tcl_Obj *errorResult = NULL;
    Spinbox *sbPtr = (Spinbox *) entryPtr;
				/* Only used when this widget is of type
				 * TK_SPINBOX */
    Tcl_Obj *oldValues = NULL;
    Tcl_Obj *oldFormat = NULL;
    int error;
    int oldExport = 0;
    int valuesChanged = 0;
    double oldFrom = 0.0;
    double oldTo = 0.0;
    int code;
    size_t formatSpace = TCL_DOUBLE_SPACE;
    int borderWidth, highlightWidth, insertWidth;
    int insertBorderWidth, selBorderWidth;

    /*
     * Eliminate any existing trace on a variable monitored by the entry.
     */

    if ((entryPtr->textVarNameObj != NULL)
	    && (entryPtr->flags & ENTRY_VAR_TRACED)) {
	Tcl_UntraceVar2(interp, Tcl_GetString(entryPtr->textVarNameObj), NULL,
		TCL_GLOBAL_ONLY|TCL_TRACE_WRITES|TCL_TRACE_UNSETS,
		EntryTextVarProc, entryPtr);
	entryPtr->flags &= ~ENTRY_VAR_TRACED;
    }

    /*
     * Store old values that we need to effect certain behavior if they change
     * value.
     */

    oldExport = (entryPtr->exportSelection) && (!Tcl_IsSafe(entryPtr->interp));
    if (entryPtr->type == TK_SPINBOX) {
	oldValues = sbPtr->valueObj;
	oldFormat = sbPtr->reqFormatObj;
	oldFrom = sbPtr->fromValue;
	oldTo = sbPtr->toValue;
    }

    for (error = 0; error <= 1; error++) {
	if (!error) {
	    /*
	     * First pass: set options to new values.
	     */

	    if (Tk_SetOptions(interp, entryPtr,
		    entryPtr->optionTable, objc, objv,
		    entryPtr->tkwin, &savedOptions, NULL) != TCL_OK) {
		continue;
	    }
	} else {
	    /*
	     * Second pass: restore options to old values.
	     */

	    errorResult = Tcl_GetObjResult(interp);
	    Tcl_IncrRefCount(errorResult);
	    Tk_RestoreSavedOptions(&savedOptions);
	}

	/*
	 * A few other options also need special processing, such as parsing
	 * the geometry and setting the background from a 3-D border.
	 */

	if ((entryPtr->state == STATE_DISABLED) &&
		(entryPtr->disabledBorder != NULL)) {
	    border = entryPtr->disabledBorder;
	} else if ((entryPtr->state == STATE_READONLY) &&
		(entryPtr->readonlyBorder != NULL)) {
	    border = entryPtr->readonlyBorder;
	} else {
	    border = entryPtr->normalBorder;
	}
	Tk_SetBackgroundFromBorder(entryPtr->tkwin, border);

	Tk_GetPixelsFromObj(NULL, entryPtr->tkwin, entryPtr->borderWidthObj, &borderWidth);
	if (borderWidth < 0) {
	    borderWidth = 0;
	    Tcl_DecrRefCount(entryPtr->borderWidthObj);
	    entryPtr->borderWidthObj = Tcl_NewIntObj(0);
	    Tcl_IncrRefCount(entryPtr->borderWidthObj);
	}
	Tk_GetPixelsFromObj(NULL, entryPtr->tkwin, entryPtr->highlightWidthObj, &highlightWidth);
	if (highlightWidth < 0) {
	    highlightWidth = 0;
	    Tcl_DecrRefCount(entryPtr->highlightWidthObj);
	    entryPtr->highlightWidthObj = Tcl_NewIntObj(0);
	    Tcl_IncrRefCount(entryPtr->highlightWidthObj);
	}
	Tk_GetPixelsFromObj(NULL, entryPtr->tkwin, entryPtr->insertBorderWidthObj, &insertBorderWidth);
	if (insertBorderWidth < 0) {
	    insertBorderWidth = 0;
	    Tcl_DecrRefCount(entryPtr->insertBorderWidthObj);
	    entryPtr->insertBorderWidthObj = Tcl_NewIntObj(0);
	    Tcl_IncrRefCount(entryPtr->insertBorderWidthObj);
	}
	Tk_GetPixelsFromObj(NULL, entryPtr->tkwin, entryPtr->insertWidthObj, &insertWidth);
	if (insertWidth < 0) {
	    insertWidth = 0;
	    Tcl_DecrRefCount(entryPtr->insertWidthObj);
	    entryPtr->insertWidthObj = Tcl_NewIntObj(0);
	    Tcl_IncrRefCount(entryPtr->insertWidthObj);
	}
	Tk_GetPixelsFromObj(NULL, entryPtr->tkwin, entryPtr->selBorderWidthObj, &selBorderWidth);
	if (selBorderWidth < 0) {
	    selBorderWidth = 0;
	    Tcl_DecrRefCount(entryPtr->selBorderWidthObj);
	    entryPtr->selBorderWidthObj = Tcl_NewIntObj(0);
	    Tcl_IncrRefCount(entryPtr->selBorderWidthObj);
	}

	if (entryPtr->type == TK_SPINBOX) {
	    if (sbPtr->fromValue > sbPtr->toValue) {
		/*
		 * Swap -from and -to values.
		 */

		double tmpFromTo = sbPtr->fromValue;

		sbPtr->fromValue = sbPtr->toValue;
		sbPtr->toValue = tmpFromTo;
	    }

	    if (sbPtr->reqFormatObj && (oldFormat != sbPtr->reqFormatObj)) {
		/*
		 * Make sure that the given format is somewhat correct, and
		 * calculate the minimum space we'll need for the values as
		 * strings.
		 */

		int min, max;
		size_t formatLen;
		char fbuf[4], *fmt = Tcl_GetString(sbPtr->reqFormatObj);

		formatLen = strlen(fmt);
		if ((fmt[0] != '%') || (fmt[formatLen-1] != 'f')) {
		badFormatOpt:
		    Tcl_SetObjResult(interp, Tcl_ObjPrintf(
			    "bad spinbox format specifier \"%s\"",
			    Tcl_GetString(sbPtr->reqFormatObj)));
		    Tcl_SetErrorCode(interp, "TK", "SPINBOX", "FORMAT_SANITY",
			    NULL);
		    continue;
		}
		if ((sscanf(fmt, "%%%d.%d%[f]", &min, &max, fbuf) == 3)
			&& (max >= 0)) {
		    formatSpace = min + max + 1;
		} else if (((sscanf(fmt, "%%.%d%[f]", &min, fbuf) == 2)
			|| (sscanf(fmt, "%%%d%[f]", &min, fbuf) == 2)
			|| (sscanf(fmt, "%%%d.%[f]", &min, fbuf) == 2))
			&& (min >= 0)) {
		    formatSpace = min + 1;
		} else {
		    goto badFormatOpt;
		}
		if (formatSpace < TCL_DOUBLE_SPACE) {
		    formatSpace = TCL_DOUBLE_SPACE;
		}
		sbPtr->formatBuf = (char *)ckrealloc(sbPtr->formatBuf, formatSpace);

		/*
		 * We perturb the value of oldFrom to allow us to go into the
		 * branch below that will reformat the displayed value.
		 */

		oldFrom = sbPtr->fromValue - 1;
	    }

	    /*
	     * See if we have to rearrange our listObj data.
	     */

	    if (oldValues != sbPtr->valueObj) {
		if (sbPtr->listObj != NULL) {
		    Tcl_DecrRefCount(sbPtr->listObj);
		}
		sbPtr->listObj = NULL;
		if (sbPtr->valueObj != NULL) {
		    Tcl_Obj *newObjPtr;
		    Tcl_Size nelems;

		    newObjPtr = sbPtr->valueObj;
		    if (Tcl_ListObjLength(interp, newObjPtr, &nelems)
			    != TCL_OK) {
			valuesChanged = -1;
			continue;
		    }
		    sbPtr->listObj = newObjPtr;
		    Tcl_IncrRefCount(sbPtr->listObj);
		    sbPtr->nElements = nelems;
		    sbPtr->eIndex = 0;
		    valuesChanged++;
		}
	    }
	}

	/*
	 * Restart the cursor timing sequence in case the on-time or off-time
	 * just changed. Set validate temporarily to none, so the configure
	 * doesn't cause it to be triggered.
	 */

	if (entryPtr->flags & GOT_FOCUS) {
	    int validate = entryPtr->validate;

	    entryPtr->validate = VALIDATE_NONE;
	    EntryFocusProc(entryPtr, 1);
	    entryPtr->validate = validate;
	}

	/*
	 * Claim the selection if we've suddenly started exporting it.
	 */

	if (entryPtr->exportSelection && (!oldExport)
		&& (!Tcl_IsSafe(entryPtr->interp))
		&& (entryPtr->selectFirst != TCL_INDEX_NONE)
		&& !(entryPtr->flags & GOT_SELECTION)) {
	    Tk_OwnSelection(entryPtr->tkwin, XA_PRIMARY, EntryLostSelection,
		    entryPtr);
	    entryPtr->flags |= GOT_SELECTION;
	}

	/*
	 * Recompute the window's geometry and arrange for it to be
	 * redisplayed.
	 */

	Tk_SetInternalBorder(entryPtr->tkwin,
		borderWidth + highlightWidth);
	entryPtr->inset = highlightWidth
		+ borderWidth + XPAD;
	break;
    }
    if (!error) {
	Tk_FreeSavedOptions(&savedOptions);
    }

    /*
     * If the entry is tied to the value of a variable, create the variable if
     * it doesn't exist, and set the entry's value from the variable's value.
     */

    if (entryPtr->textVarNameObj != NULL) {
	const char *value;

	value = Tcl_GetVar2(interp, Tcl_GetString(entryPtr->textVarNameObj), NULL, TCL_GLOBAL_ONLY);
	if (value == NULL) {

	    /*
	     * Since any trace on the textvariable was eliminated above,
	     * the only possible reason for EntryValueChanged to return
	     * an error is that the textvariable lives in a namespace
	     * that does not (yet) exist. Indeed, namespaces are not
	     * automatically created as needed. Don't trap this error
	     * here, better do it below when attempting to trace the
	     * variable.
	     */

	    EntryValueChanged(entryPtr, NULL);
	} else {
	    EntrySetValue(entryPtr, value);
	}
    }

    if (entryPtr->type == TK_SPINBOX) {
	ComputeFormat(sbPtr);

	if (valuesChanged > 0) {
	    Tcl_Obj *objPtr;

	    /*
	     * No check for error return, because there shouldn't be one given
	     * the check for valid list above.
	     */

	    Tcl_ListObjIndex(interp, sbPtr->listObj, 0, &objPtr);

	    /*
	     * No check for error return here as well, because any possible
	     * error will be trapped below when attempting tracing.
	     */

	    EntryValueChanged(entryPtr, Tcl_GetString(objPtr));
	} else if ((sbPtr->valueObj == NULL)
		&& !DOUBLES_EQ(sbPtr->fromValue, sbPtr->toValue)
		&& (!DOUBLES_EQ(sbPtr->fromValue, oldFrom)
			|| !DOUBLES_EQ(sbPtr->toValue, oldTo))) {
	    /*
	     * If the valueStr is empty and -from && -to are specified, check
	     * to see if the current string is within the range. If not, it
	     * will be constrained to the nearest edge. If the current string
	     * isn't a double value, we set it to -from.
	     */

	    double dvalue;

	    if (sscanf(entryPtr->string, "%lf", &dvalue) <= 0) {
		/* Scan failure */
		dvalue = sbPtr->fromValue;
	    } else if (dvalue > sbPtr->toValue) {
		dvalue = sbPtr->toValue;
	    } else if (dvalue < sbPtr->fromValue) {
		dvalue = sbPtr->fromValue;
	    }
	    snprintf(sbPtr->formatBuf, formatSpace, sbPtr->valueFormat, dvalue);

	    /*
	     * No check for error return here as well, because any possible
	     * error will be trapped below when attempting tracing.
	     */

	    EntryValueChanged(entryPtr, sbPtr->formatBuf);
	}
    }

    /*
     * Set up a trace on the variable's value after we've possibly constrained
     * the value according to new -from/-to values.
     */

    if ((entryPtr->textVarNameObj != NULL)
	    && !(entryPtr->flags & ENTRY_VAR_TRACED)) {
	code = Tcl_TraceVar2(interp, Tcl_GetString(entryPtr->textVarNameObj),
		NULL, TCL_GLOBAL_ONLY|TCL_TRACE_WRITES|TCL_TRACE_UNSETS,
		EntryTextVarProc, entryPtr);
	if (code != TCL_OK) {
	    return TCL_ERROR;
	}
	entryPtr->flags |= ENTRY_VAR_TRACED;
    }

    EntryWorldChanged(entryPtr);
    if (error) {
	Tcl_SetObjResult(interp, errorResult);
	Tcl_DecrRefCount(errorResult);
	return TCL_ERROR;
    } else {
	return TCL_OK;
    }
}

/*
 *---------------------------------------------------------------------------
 *
 * EntryWorldChanged --
 *
 *	This function is called when the world has changed in some way and the
 *	widget needs to recompute all its graphics contexts and determine its
 *	new geometry.
 *
 * Results:
 *	None.
 *
 * Side effects:
 *	Entry will be relayed out and redisplayed.
 *
 *---------------------------------------------------------------------------
 */

static void
EntryWorldChanged(
    void *instanceData)	/* Information about widget. */
{
    XGCValues gcValues;
    GC gc = NULL;
    unsigned long mask;
    Tk_3DBorder border;
    XColor *colorPtr;
    Entry *entryPtr = (Entry *)instanceData;

    entryPtr->avgWidth = Tk_TextWidth(entryPtr->tkfont, "0", 1);
    if (entryPtr->avgWidth == 0) {
	entryPtr->avgWidth = 1;
    }

    if (entryPtr->type == TK_SPINBOX) {
	/*
	 * Compute the button width for a spinbox
	 */

	entryPtr->xWidth = entryPtr->avgWidth + 2 * (1+XPAD);
	if (entryPtr->xWidth < 11) {
	    entryPtr->xWidth = 11; /* we want a min visible size */
	}
    }

    /*
     * Default background and foreground are from the normal state. In a
     * disabled state, both of those may be overridden; in the readonly state,
     * the background may be overridden.
     */

    border = entryPtr->normalBorder;
    colorPtr = entryPtr->fgColorPtr;
    switch (entryPtr->state) {
    case STATE_DISABLED:
	if (entryPtr->disabledBorder != NULL) {
	    border = entryPtr->disabledBorder;
	}
	if (entryPtr->dfgColorPtr != NULL) {
	    colorPtr = entryPtr->dfgColorPtr;
	}
	break;
    case STATE_READONLY:
	if (entryPtr->readonlyBorder != NULL) {
	    border = entryPtr->readonlyBorder;
	}
	break;
    }

    Tk_SetBackgroundFromBorder(entryPtr->tkwin, border);
    gcValues.foreground = colorPtr->pixel;
    gcValues.font = Tk_FontId(entryPtr->tkfont);
    gcValues.graphics_exposures = False;
    mask = GCForeground | GCFont | GCGraphicsExposures;
    gc = Tk_GetGC(entryPtr->tkwin, mask, &gcValues);
    if (entryPtr->textGC != NULL) {
	Tk_FreeGC(entryPtr->display, entryPtr->textGC);
    }
    entryPtr->textGC = gc;

    if (entryPtr->placeholderColorPtr != NULL) {
	gcValues.foreground = entryPtr->placeholderColorPtr->pixel;
    }
    mask = GCForeground | GCFont | GCGraphicsExposures;
    gc = Tk_GetGC(entryPtr->tkwin, mask, &gcValues);
    if (entryPtr->placeholderGC != NULL) {
	Tk_FreeGC(entryPtr->display, entryPtr->placeholderGC);
    }
    entryPtr->placeholderGC = gc;

    if (entryPtr->selFgColorPtr != NULL) {
	gcValues.foreground = entryPtr->selFgColorPtr->pixel;
    } else {
	gcValues.foreground = colorPtr->pixel;
    }
    gcValues.font = Tk_FontId(entryPtr->tkfont);
    mask = GCForeground | GCFont;
    gc = Tk_GetGC(entryPtr->tkwin, mask, &gcValues);
    if (entryPtr->selTextGC != NULL) {
	Tk_FreeGC(entryPtr->display, entryPtr->selTextGC);
    }
    entryPtr->selTextGC = gc;

    /*
     * Recompute the window's geometry and arrange for it to be redisplayed.
     */

    EntryComputeGeometry(entryPtr);
    entryPtr->flags |= UPDATE_SCROLLBAR;
    EventuallyRedraw(entryPtr);
}

#ifndef MAC_OSX_TK
/*
 *--------------------------------------------------------------
 *
 * TkpDrawEntryBorderAndFocus --
 *
 *	Stub function for Tk on platforms other than Aqua
 *	(Windows and X11), which do not draw native entry borders.
 *	See macosx/tkMacOSXEntry.c for function definition in Tk Aqua.
 *
 * Results:
 *	Returns 0.
 *
 * Side effects:
 *	None.
 *
 *--------------------------------------------------------------
 */

int
TkpDrawEntryBorderAndFocus(
    TCL_UNUSED(Entry *),
    TCL_UNUSED(Drawable),
    TCL_UNUSED(int))
{
    return 0;
}

/*
 *--------------------------------------------------------------
 *
 * TkpDrawSpinboxButtons --
 *
 *	Stub function for Tk on platforms other than Aqua
 *	(Windows and X11), which do not draw native spinbox buttons.
 *	See macosx/tkMacOSXEntry.c for function definition in Tk Aqua.
 *
 * Results:
 *	Returns 0.
 *
 * Side effects:
 *	None.
 *
 *--------------------------------------------------------------
 */

int
TkpDrawSpinboxButtons(
    TCL_UNUSED(Spinbox *),
    TCL_UNUSED(Pixmap))
{
    return 0;
}
#endif /* Not MAC_OSX_TK */

/*
 *--------------------------------------------------------------
 *
 * DisplayEntry --
 *
 *	This function redraws the contents of an entry window.
 *
 * Results:
 *	None.
 *
 * Side effects:
 *	Information appears on the screen.
 *
 *--------------------------------------------------------------
 */

static void
DisplayEntry(
    void *clientData)	/* Information about window. */
{
    Entry *entryPtr = (Entry *)clientData;
    Tk_Window tkwin = entryPtr->tkwin;
    int baseY, selStartX, selEndX, cursorX;
    int showSelection, xBound;
    Tk_FontMetrics fm;
    Pixmap pixmap;
    Tk_3DBorder border;
    int borderWidth, selBorderWidth, insertWidth, highlightWidth;

    entryPtr->flags &= ~REDRAW_PENDING;
    if ((entryPtr->flags & ENTRY_DELETED) || !Tk_IsMapped(tkwin)) {
	return;
    }

    Tk_GetFontMetrics(entryPtr->tkfont, &fm);

    /*
     * Update the scrollbar if that's needed.
     */

    if (entryPtr->flags & UPDATE_SCROLLBAR) {
	entryPtr->flags &= ~UPDATE_SCROLLBAR;

	/*
	 * Preserve/Release because updating the scrollbar can have the
	 * side-effect of destroying or unmapping the entry widget.
	 */

	Tcl_Preserve(entryPtr);
	EntryUpdateScrollbar(entryPtr);

	if ((entryPtr->flags & ENTRY_DELETED) || !Tk_IsMapped(tkwin)) {
	    Tcl_Release(entryPtr);
	    return;
	}
	Tcl_Release(entryPtr);
    }

#ifndef TK_NO_DOUBLE_BUFFERING
    /*
     * In order to avoid screen flashes, this function redraws the textual
     * area of the entry into off-screen memory, then copies it back on-screen
     * in a single operation. This means there's no point in time where the
     * on-screen image has been cleared.
     */

    pixmap = Tk_GetPixmap(entryPtr->display, Tk_WindowId(tkwin),
	    Tk_Width(tkwin), Tk_Height(tkwin), Tk_Depth(tkwin));
#else
    pixmap = Tk_WindowId(tkwin);
#endif /* TK_NO_DOUBLE_BUFFERING */

    /*
     * Compute x-coordinate of the pixel just after last visible one, plus
     * vertical position of baseline of text.
     */

    xBound = Tk_Width(tkwin) - entryPtr->inset - entryPtr->xWidth;
    baseY = (Tk_Height(tkwin) + fm.ascent - fm.descent) / 2;

    /*
     * Hide the selection whenever we don't have the focus, unless we
     * always want to show selection.
     */
    if (Tk_AlwaysShowSelection(entryPtr->tkwin)) {
	showSelection = 1;
    } else {
	showSelection = (entryPtr->flags & GOT_FOCUS);
    }

    /*
     * Draw the background in three layers. From bottom to top the layers are:
     * normal background, selection background, and insertion cursor
     * background.
     */

    if ((entryPtr->state == STATE_DISABLED) &&
	    (entryPtr->disabledBorder != NULL)) {
	border = entryPtr->disabledBorder;
    } else if ((entryPtr->state == STATE_READONLY) &&
	    (entryPtr->readonlyBorder != NULL)) {
	border = entryPtr->readonlyBorder;
    } else {
	border = entryPtr->normalBorder;
    }
    Tk_Fill3DRectangle(tkwin, pixmap, border,
	    0, 0, Tk_Width(tkwin), Tk_Height(tkwin), 0, TK_RELIEF_FLAT);
    Tk_GetPixelsFromObj(NULL, tkwin, entryPtr->selBorderWidthObj, &selBorderWidth);

    if (showSelection && (entryPtr->state != STATE_DISABLED)
	    && (entryPtr->selectLast > entryPtr->leftIndex)) {
	if (entryPtr->selectFirst <= entryPtr->leftIndex) {
	    selStartX = entryPtr->leftX;
	} else {
	    Tk_CharBbox(entryPtr->textLayout, entryPtr->selectFirst,
		    &selStartX, NULL, NULL, NULL);
	    selStartX += entryPtr->layoutX;
	}
	if ((selStartX - selBorderWidth) < xBound) {
	    Tk_CharBbox(entryPtr->textLayout, entryPtr->selectLast,
		    &selEndX, NULL, NULL, NULL);
	    selEndX += entryPtr->layoutX;
	    Tk_Fill3DRectangle(tkwin, pixmap, entryPtr->selBorder,
<<<<<<< HEAD
		    selStartX - selBorderWidth,
		    baseY - fm.ascent - selBorderWidth,
		    (selEndX - selStartX) + 2 * selBorderWidth,
		    (fm.ascent + fm.descent) + 2 * selBorderWidth,
		    selBorderWidth,
=======
		    selStartX - entryPtr->selBorderWidth,
		    baseY - fm.ascent - entryPtr->selBorderWidth,
		    (selEndX - selStartX) + 2 * entryPtr->selBorderWidth,
		    (fm.ascent + fm.descent) + 2 * entryPtr->selBorderWidth,
		    entryPtr->selBorderWidth,
>>>>>>> def68266
#ifndef MAC_OSX_TK
		    TK_RELIEF_RAISED
#else
		    MAC_OSX_ENTRY_SELECT_RELIEF
#endif
		    );
	}
    }

    /*
     * Draw a special background for the insertion cursor, overriding even the
     * selection background. As a special hack to keep the cursor visible when
     * the insertion cursor color is the same as the color for selected text
     * (e.g., on mono displays), write background in the cursor area (instead
     * of nothing) when the cursor isn't on. Otherwise the selection would
     * hide the cursor.
     */

    Tk_GetPixelsFromObj(NULL, tkwin, entryPtr->insertWidthObj, &insertWidth);
    if ((entryPtr->state == STATE_NORMAL) && (entryPtr->flags & GOT_FOCUS)) {
	Tk_CharBbox(entryPtr->textLayout, entryPtr->insertPos, &cursorX, NULL,
		NULL, NULL);
	cursorX += entryPtr->layoutX;
	cursorX -= (insertWidth <= 1) ? 1 : (insertWidth)/2;
	Tk_SetCaretPos(entryPtr->tkwin, cursorX, baseY - fm.ascent,
		fm.ascent + fm.descent);
	if ((entryPtr->insertPos >= entryPtr->leftIndex) && cursorX < xBound) {
	    if (entryPtr->flags & CURSOR_ON) {
		/* Take minimum of given insertBorderWidth and insertWidth/2 */
		int insertBorderWidth;
		Tk_GetPixelsFromObj(NULL, entryPtr->tkwin, entryPtr->insertBorderWidthObj, &insertBorderWidth);
		if (insertBorderWidth > insertWidth/2) {
		    insertBorderWidth = insertWidth/2;
		}
		Tk_Fill3DRectangle(tkwin, pixmap, entryPtr->insertBorder,
			cursorX, baseY - fm.ascent, insertWidth,
			fm.ascent + fm.descent, insertBorderWidth,
			TK_RELIEF_RAISED);
	    } else if (entryPtr->insertBorder == entryPtr->selBorder) {
		Tk_Fill3DRectangle(tkwin, pixmap, border, cursorX,
			baseY - fm.ascent, insertWidth,
			fm.ascent + fm.descent, 0, TK_RELIEF_FLAT);
	    }
	}
    }

    if ((entryPtr->numChars == 0) && (entryPtr->placeholderChars != 0)) {

	/*
	 * Draw the placeholder text.
	 */

	Tk_DrawTextLayout(entryPtr->display, pixmap, entryPtr->placeholderGC,
	    entryPtr->placeholderLayout, entryPtr->placeholderX, entryPtr->layoutY,
	    entryPtr->placeholderLeftIndex, entryPtr->placeholderChars);

    } else {

	if (showSelection && (entryPtr->state != STATE_DISABLED)
		&& (entryPtr->selTextGC != entryPtr->textGC)
		&& (entryPtr->selectFirst < entryPtr->selectLast)) {

	    /*
	     * Draw the selected and unselected portions separately.
	     */

	    Tcl_Size selFirst;

	    if (entryPtr->selectFirst < entryPtr->leftIndex) {
		selFirst = entryPtr->leftIndex;
	    } else {
		selFirst = entryPtr->selectFirst;
	    }
	    if (entryPtr->leftIndex < selFirst) {
		Tk_DrawTextLayout(entryPtr->display, pixmap, entryPtr->textGC,
			entryPtr->textLayout, entryPtr->layoutX, entryPtr->layoutY,
			entryPtr->leftIndex, selFirst);
	    }
	    Tk_DrawTextLayout(entryPtr->display, pixmap, entryPtr->selTextGC,
		    entryPtr->textLayout, entryPtr->layoutX, entryPtr->layoutY,
		    selFirst, entryPtr->selectLast);
	    if (entryPtr->selectLast < entryPtr->numChars) {
		Tk_DrawTextLayout(entryPtr->display, pixmap, entryPtr->textGC,
			entryPtr->textLayout, entryPtr->layoutX, entryPtr->layoutY,
			entryPtr->selectLast, entryPtr->numChars);
	    }
	} else {

	    /*
	     * Draw the entire visible text
	     */

	    Tk_DrawTextLayout(entryPtr->display, pixmap, entryPtr->textGC,
		    entryPtr->textLayout, entryPtr->layoutX, entryPtr->layoutY,
		    entryPtr->leftIndex, entryPtr->numChars);
	}
    }

    if (entryPtr->type == TK_SPINBOX) {
	int startx, height, inset, pad, tHeight, xWidth;
	Spinbox *sbPtr = (Spinbox *) entryPtr;

	/*
	 * Draw the spin button controls.
	 */

	if (TkpDrawSpinboxButtons(sbPtr, pixmap) == 0) {
	    xWidth = entryPtr->xWidth;
	    pad = XPAD + 1;
	    inset = entryPtr->inset - XPAD;
	    startx = Tk_Width(tkwin) - (xWidth + inset);
	    height = (Tk_Height(tkwin) - 2*inset)/2;
#if 0
	    Tk_Fill3DRectangle(tkwin, pixmap, sbPtr->buttonBorder,
		    startx, inset, xWidth, height, 1, sbPtr->buRelief);
	    Tk_Fill3DRectangle(tkwin, pixmap, sbPtr->buttonBorder,
		    startx, inset+height, xWidth, height, 1, sbPtr->bdRelief);
#else
	    Tk_Fill3DRectangle(tkwin, pixmap, sbPtr->buttonBorder,
		    startx, inset, xWidth, height, 1,
		    (sbPtr->selElement == SEL_BUTTONUP) ?
		    TK_RELIEF_SUNKEN : TK_RELIEF_RAISED);
	    Tk_Fill3DRectangle(tkwin, pixmap, sbPtr->buttonBorder,
		    startx, inset+height, xWidth, height, 1,
		    (sbPtr->selElement == SEL_BUTTONDOWN) ?
		    TK_RELIEF_SUNKEN : TK_RELIEF_RAISED);
#endif

	    xWidth -= 2*pad;

	    /*
	     * Only draw the triangles if we have enough display space
	     */

	    if ((xWidth > 1)) {
		XPoint points[3];
		int starty, space, offset;

		space = height - 2*pad;

		/*
		 * Ensure width of triangle is odd to guarantee a sharp tip
		 */

		if (!(xWidth % 2)) {
		    xWidth++;
		}
		tHeight = (xWidth + 1) / 2;
		if (tHeight > space) {
		    tHeight = space;
		}
		space	= (space - tHeight) / 2;
		startx += pad;
		starty	= inset + height - pad - space;
		offset	= (sbPtr->selElement == SEL_BUTTONUP);

		/*
		 * The points are slightly different for the up and down
		 * arrows because (for *.x), we need to account for a bug in
		 * the way XFillPolygon draws triangles, and we want to shift
		 * the arrows differently when allowing for depressed
		 * behavior.
		 */

		points[0].x = startx + offset;
		points[0].y = starty + (offset ? 0 : -1);
		points[1].x = startx + xWidth/2 + offset;
		points[1].y = starty - tHeight + (offset ? 0 : -1);
		points[2].x = startx + xWidth + offset;
		points[2].y = points[0].y;
		XFillPolygon(entryPtr->display, pixmap, entryPtr->textGC,
			points, 3, Convex, CoordModeOrigin);

		starty = inset + height + pad + space;
		offset = (sbPtr->selElement == SEL_BUTTONDOWN);
		points[0].x = startx + 1 + offset;
		points[0].y = starty + (offset ? 1 : 0);
		points[1].x = startx + xWidth/2 + offset;
		points[1].y = starty + tHeight + (offset ? 0 : -1);
		points[2].x = startx - 1 + xWidth + offset;
		points[2].y = points[0].y;
		XFillPolygon(entryPtr->display, pixmap, entryPtr->textGC,
			points, 3, Convex, CoordModeOrigin);
	    }
	}
    }

    /*
     * Draw the border and focus highlight last, so they will overwrite any
     * text that extends past the viewable part of the window.
     */

    Tk_GetPixelsFromObj(NULL, entryPtr->tkwin, entryPtr->borderWidthObj, &borderWidth);
    Tk_GetPixelsFromObj(NULL, entryPtr->tkwin, entryPtr->highlightWidthObj, &highlightWidth);
    if (!TkpDrawEntryBorderAndFocus(entryPtr, pixmap,
	    (entryPtr->type == TK_SPINBOX))) {
	xBound = highlightWidth;
	if (entryPtr->relief != TK_RELIEF_FLAT) {
	    Tk_Draw3DRectangle(tkwin, pixmap, border, xBound, xBound,
		    Tk_Width(tkwin) - 2 * xBound,
		    Tk_Height(tkwin) - 2 * xBound,
		    borderWidth, entryPtr->relief);
	}
	if (xBound > 0) {
	    GC fgGC, bgGC;

	    bgGC = Tk_GCForColor(entryPtr->highlightBgColorPtr, pixmap);
	    if (entryPtr->flags & GOT_FOCUS) {
		fgGC = Tk_GCForColor(entryPtr->highlightColorPtr, pixmap);
		Tk_DrawHighlightBorder(tkwin, fgGC, bgGC, xBound, pixmap);
	    } else {
		Tk_DrawHighlightBorder(tkwin, bgGC, bgGC, xBound, pixmap);
	    }
	}
    }

#ifndef TK_NO_DOUBLE_BUFFERING
    /*
     * Everything's been redisplayed; now copy the pixmap onto the screen and
     * free up the pixmap.
     */

    XCopyArea(entryPtr->display, pixmap, Tk_WindowId(tkwin), entryPtr->textGC,
	    0, 0, (unsigned) Tk_Width(tkwin), (unsigned) Tk_Height(tkwin),
	    0, 0);
    Tk_FreePixmap(entryPtr->display, pixmap);
#endif /* TK_NO_DOUBLE_BUFFERING */
    entryPtr->flags &= ~BORDER_NEEDED;
}

/*
 *----------------------------------------------------------------------
 *
 * EntryComputeGeometry --
 *
 *	This function is invoked to recompute information about where in its
 *	window an entry's string will be displayed. It also computes the
 *	requested size for the window.
 *
 * Results:
 *	None.
 *
 * Side effects:
 *	The leftX and tabOrigin fields are recomputed for entryPtr, and
 *	leftIndex may be adjusted. Tk_GeometryRequest is called to register
 *	the desired dimensions for the window.
 *
 *----------------------------------------------------------------------
 */

static void
EntryComputeGeometry(
    Entry *entryPtr)		/* Widget record for entry. */
{
    int totalLength, overflow, rightX;
    Tcl_Size maxOffScreen;
    int height, width, i;
    Tk_FontMetrics fm;
    char *p;

    if (entryPtr->displayString != entryPtr->string) {
	ckfree((void *)entryPtr->displayString);
	entryPtr->displayString = entryPtr->string;
	entryPtr->numDisplayBytes = entryPtr->numBytes;
    }

    /*
     * If we're displaying a special character instead of the value of the
     * entry, recompute the displayString.
     */

    if (entryPtr->showCharObj != NULL) {
	int ch;
	char buf[6];
	int size;

	/*
	 * Normalize the special character so we can safely duplicate it in
	 * the display string. If we didn't do this, then two malformed
	 * characters might end up looking like one valid UTF character in the
	 * resulting string.
	 */

	Tcl_UtfToUniChar(Tcl_GetString(entryPtr->showCharObj), &ch);
	size = Tcl_UniCharToUtf(ch, buf);

	entryPtr->numDisplayBytes = entryPtr->numChars * size;
	p = (char *)ckalloc(entryPtr->numDisplayBytes + 1);
	entryPtr->displayString = p;

	for (i = entryPtr->numChars; i-- > 0; ) {
	    memcpy(p, buf, size);
	    p += size;
	}
	*p = '\0';
    }

    /* Recompute layout of placeholder text.
     * Only the placeholderX and placeholderLeftIndex value is needed.
     * We use the same font so we can use the layoutY value from below.
     */

    Tk_FreeTextLayout(entryPtr->placeholderLayout);
    if (entryPtr->placeholderObj) {
	entryPtr->placeholderChars = strlen(Tcl_GetString(entryPtr->placeholderObj));
	entryPtr->placeholderLayout = Tk_ComputeTextLayout(entryPtr->tkfont,
		Tcl_GetString(entryPtr->placeholderObj), entryPtr->placeholderChars, 0,
		entryPtr->justify, TK_IGNORE_NEWLINES, &totalLength, NULL);
	overflow = totalLength -
		(Tk_Width(entryPtr->tkwin) - 2*entryPtr->inset - entryPtr->xWidth);
	if (overflow <= 0) {
	    entryPtr->placeholderLeftIndex = 0;
	    if (entryPtr->justify == TK_JUSTIFY_LEFT) {
		entryPtr->placeholderX = entryPtr->inset;
	    } else if (entryPtr->justify == TK_JUSTIFY_RIGHT) {
		entryPtr->placeholderX = Tk_Width(entryPtr->tkwin) - entryPtr->inset
			- entryPtr->xWidth - totalLength;
	    } else {
		entryPtr->placeholderX = (Tk_Width(entryPtr->tkwin)
			- entryPtr->xWidth - totalLength)/2;
	    }
    	} else {

	    /*
	     * The whole string can't fit in the window. Compute the maximum
	     * number of characters that may be off-screen to the left without
	     * leaving empty space on the right of the window, then don't let
	     * placeholderLeftIndex be any greater than that.
	     */

	    maxOffScreen = Tk_PointToChar(entryPtr->placeholderLayout, overflow, 0);
	    Tk_CharBbox(entryPtr->placeholderLayout, maxOffScreen,
		&rightX, NULL, NULL, NULL);
	    if (rightX < overflow) {
		maxOffScreen++;
	    }
	    entryPtr->placeholderLeftIndex = maxOffScreen;
	    Tk_CharBbox(entryPtr->placeholderLayout, entryPtr->placeholderLeftIndex, &rightX,
		NULL, NULL, NULL);
	    entryPtr->placeholderX = entryPtr->inset -rightX;
	}
    } else {
	entryPtr->placeholderChars = 0;
	entryPtr->placeholderLayout = Tk_ComputeTextLayout(entryPtr->tkfont,
		(entryPtr->placeholderObj ? Tcl_GetString(entryPtr->placeholderObj) : NULL), 0, 0,
		entryPtr->justify, TK_IGNORE_NEWLINES, NULL, NULL);
	entryPtr->placeholderX = entryPtr->inset;
    }

    Tk_FreeTextLayout(entryPtr->textLayout);
    entryPtr->textLayout = Tk_ComputeTextLayout(entryPtr->tkfont,
	    entryPtr->displayString, entryPtr->numChars, 0,
	    entryPtr->justify, TK_IGNORE_NEWLINES, &totalLength, &height);

    entryPtr->layoutY = (Tk_Height(entryPtr->tkwin) - height) / 2;

    /*
     * Recompute where the leftmost character on the display will be drawn
     * (entryPtr->leftX) and adjust leftIndex if necessary so that we don't
     * let characters hang off the edge of the window unless the entire window
     * is full.
     */

    overflow = totalLength -
	    (Tk_Width(entryPtr->tkwin) - 2*entryPtr->inset - entryPtr->xWidth);
    if (overflow <= 0) {
	entryPtr->leftIndex = 0;
	if (entryPtr->justify == TK_JUSTIFY_LEFT) {
	    entryPtr->leftX = entryPtr->inset;
	} else if (entryPtr->justify == TK_JUSTIFY_RIGHT) {
	    entryPtr->leftX = Tk_Width(entryPtr->tkwin) - entryPtr->inset
		    - entryPtr->xWidth - totalLength;
	} else {
	    entryPtr->leftX = (Tk_Width(entryPtr->tkwin)
		    - entryPtr->xWidth - totalLength)/2;
	}
	entryPtr->layoutX = entryPtr->leftX;
    } else {
	/*
	 * The whole string can't fit in the window. Compute the maximum
	 * number of characters that may be off-screen to the left without
	 * leaving empty space on the right of the window, then don't let
	 * leftIndex be any greater than that.
	 */

	maxOffScreen = Tk_PointToChar(entryPtr->textLayout, overflow, 0);
	Tk_CharBbox(entryPtr->textLayout, maxOffScreen,
		&rightX, NULL, NULL, NULL);
	if (rightX < overflow) {
	    maxOffScreen++;
	}
	if (entryPtr->leftIndex > maxOffScreen) {
	    entryPtr->leftIndex = maxOffScreen;
	}
	Tk_CharBbox(entryPtr->textLayout, entryPtr->leftIndex, &rightX,
		NULL, NULL, NULL);
	entryPtr->leftX = entryPtr->inset;
	entryPtr->layoutX = entryPtr->leftX - rightX;
    }

    Tk_GetFontMetrics(entryPtr->tkfont, &fm);
    height = fm.linespace + 2*entryPtr->inset + 2*(YPAD-XPAD);
    if (entryPtr->prefWidth > 0) {
	width = entryPtr->prefWidth*entryPtr->avgWidth + 2*entryPtr->inset;
    } else if (totalLength == 0) {
	width = entryPtr->avgWidth + 2*entryPtr->inset;
    } else {
	width = totalLength + 2*entryPtr->inset;
    }

    /*
     * Add one extra length for the spin buttons
     */
    width += entryPtr->xWidth;

    Tk_GeometryRequest(entryPtr->tkwin, width, height);
}

/*
 *----------------------------------------------------------------------
 *
 * InsertChars --
 *
 *	Add new characters to an entry widget.
 *
 * Results:
 *	A standard Tcl result. If an error occurred then an error message is
 *	left in the interp's result.
 *
 * Side effects:
 *	New information gets added to entryPtr; it will be redisplayed soon,
 *	but not necessarily immediately.
 *
 *----------------------------------------------------------------------
 */

static int
InsertChars(
    Entry *entryPtr,		/* Entry that is to get the new elements. */
    Tcl_Size index,			/* Add the new elements before this character
				 * index. */
    const char *value)		/* New characters to add (NULL-terminated
				 * string). */
{
    size_t byteIndex, byteCount, newByteCount, oldChars, charsAdded;
    const char *string;
    char *newStr;

    string = entryPtr->string;
    byteIndex = Tcl_UtfAtIndex(string, index) - string;
    byteCount = strlen(value);
    if (byteCount == 0) {
	return TCL_OK;
    }

    newByteCount = entryPtr->numBytes + byteCount + 1;
    newStr = (char *)ckalloc(newByteCount);
    memcpy(newStr, string, byteIndex);
    strcpy(newStr + byteIndex, value);
    strcpy(newStr + byteIndex + byteCount, string + byteIndex);

    if ((entryPtr->validate == VALIDATE_KEY ||
	    entryPtr->validate == VALIDATE_ALL) &&
	    EntryValidateChange(entryPtr, value, newStr, index,
		    VALIDATE_INSERT) != TCL_OK) {
	ckfree(newStr);
	return TCL_OK;
    }

    ckfree((void *)string);
    entryPtr->string = newStr;

    /*
     * The following construction is used because inserting improperly formed
     * UTF-8 sequences between other improperly formed UTF-8 sequences could
     * result in actually forming valid UTF-8 sequences; the number of
     * characters added may not be Tcl_NumUtfChars(string, TCL_INDEX_NONE), because of
     * context. The actual number of characters added is how many characters
     * are in the string now minus the number that used to be there.
     */

    oldChars = entryPtr->numChars;
    entryPtr->numChars = Tcl_NumUtfChars(newStr, TCL_INDEX_NONE);
    charsAdded = entryPtr->numChars - oldChars;
    entryPtr->numBytes += byteCount;

    if (entryPtr->displayString == string) {
	entryPtr->displayString = newStr;
	entryPtr->numDisplayBytes = entryPtr->numBytes;
    }

    /*
     * Inserting characters invalidates all indexes into the string. Touch up
     * the indexes so that they still refer to the same characters (at new
     * positions). When updating the selection end-points, don't include the
     * new text in the selection unless it was completely surrounded by the
     * selection.
     */

    if (entryPtr->selectFirst >= index) {
	entryPtr->selectFirst += charsAdded;
    }
    if (entryPtr->selectLast > index) {
	entryPtr->selectLast += charsAdded;
    }
    if ((entryPtr->selectAnchor > index) || (entryPtr->selectFirst >= index)) {
	entryPtr->selectAnchor += charsAdded;
    }
    if (entryPtr->leftIndex > index) {
	entryPtr->leftIndex += charsAdded;
    }
    if (entryPtr->insertPos >= index) {
	entryPtr->insertPos += charsAdded;
    }
    return EntryValueChanged(entryPtr, NULL);
}

/*
 *----------------------------------------------------------------------
 *
 * DeleteChars --
 *
 *	Remove one or more characters from an entry widget.
 *
 * Results:
 *	A standard Tcl result. If an error occurred then an error message is
 *	left in the interp's result.
 *
 * Side effects:
 *	Memory gets freed, the entry gets modified and (eventually)
 *	redisplayed.
 *
 *----------------------------------------------------------------------
 */

static int
DeleteChars(
    Entry *entryPtr,		/* Entry widget to modify. */
    Tcl_Size index,			/* Index of first character to delete. */
    Tcl_Size count)			/* How many characters to delete. */
{
    int byteIndex, byteCount, newByteCount;
    const char *string;
    char *newStr, *toDelete;

    if (index + count > entryPtr->numChars) {
	count = entryPtr->numChars - index;
    }
    if ((int)count <= 0) {
	return TCL_OK;
    }

    string = entryPtr->string;
    byteIndex = Tcl_UtfAtIndex(string, index) - string;
    byteCount = Tcl_UtfAtIndex(string + byteIndex, count) - (string+byteIndex);

    newByteCount = entryPtr->numBytes + 1 - byteCount;
    newStr = (char *)ckalloc(newByteCount);
    memcpy(newStr, string, (size_t) byteIndex);
    strcpy(newStr + byteIndex, string + byteIndex + byteCount);

    toDelete = (char *)ckalloc(byteCount + 1);
    memcpy(toDelete, string + byteIndex, (size_t) byteCount);
    toDelete[byteCount] = '\0';

    if ((entryPtr->validate == VALIDATE_KEY ||
	    entryPtr->validate == VALIDATE_ALL) &&
	    EntryValidateChange(entryPtr, toDelete, newStr, index,
		    VALIDATE_DELETE) != TCL_OK) {
	ckfree(newStr);
	ckfree(toDelete);
	return TCL_OK;
    }

    ckfree(toDelete);
    ckfree((void *)entryPtr->string);
    entryPtr->string = newStr;
    entryPtr->numChars -= count;
    entryPtr->numBytes -= byteCount;

    if (entryPtr->displayString == string) {
	entryPtr->displayString = newStr;
	entryPtr->numDisplayBytes = entryPtr->numBytes;
    }

    /*
     * Deleting characters results in the remaining characters being
     * renumbered. Update the various indexes into the string to reflect this
     * change.
     */

    if (entryPtr->selectFirst >= index) {
	if (entryPtr->selectFirst >= index + count) {
	    entryPtr->selectFirst -= count;
	} else {
	    entryPtr->selectFirst = index;
	}
    }
    if (entryPtr->selectLast >= index) {
	if (entryPtr->selectLast >= index + count) {
	    entryPtr->selectLast -= count;
	} else {
	    entryPtr->selectLast = index;
	}
    }
    if (entryPtr->selectLast <= entryPtr->selectFirst) {
	entryPtr->selectFirst = TCL_INDEX_NONE;
	entryPtr->selectLast = TCL_INDEX_NONE;
    }
    if (entryPtr->selectAnchor >= index) {
	if (entryPtr->selectAnchor >= index + count) {
	    entryPtr->selectAnchor -= count;
	} else {
	    entryPtr->selectAnchor = index;
	}
    }
    if (entryPtr->leftIndex > index) {
	if (entryPtr->leftIndex >= index + count) {
	    entryPtr->leftIndex -= count;
	} else {
	    entryPtr->leftIndex = index;
	}
    }
    if (entryPtr->insertPos >= index) {
	if (entryPtr->insertPos >= index + count) {
	    entryPtr->insertPos -= count;
	} else {
	    entryPtr->insertPos = index;
	}
    }
    return EntryValueChanged(entryPtr, NULL);
}

/*
 *----------------------------------------------------------------------
 *
 * EntryValueChanged --
 *
 *	This function is invoked when characters are inserted into an entry or
 *	deleted from it. It updates the entry's associated variable, if there
 *	is one, and does other bookkeeping such as arranging for redisplay.
 *
 * Results:
 *	A standard Tcl result. If an error occurred then an error message is
 *	left in the interp's result.
 *
 * Side effects:
 *	None.
 *
 *----------------------------------------------------------------------
 */

static int
EntryValueChanged(
    Entry *entryPtr,		/* Entry whose value just changed. */
    const char *newValue)	/* If this value is not NULL, we first force
				 * the value of the entry to this. */
{
    if (newValue != NULL) {
	EntrySetValue(entryPtr, newValue);
    }

    if (entryPtr->textVarNameObj == NULL) {
	newValue = NULL;
    } else {
	newValue = Tcl_SetVar2(entryPtr->interp, Tcl_GetString(entryPtr->textVarNameObj),
		NULL, entryPtr->string, TCL_GLOBAL_ONLY|TCL_LEAVE_ERR_MSG);
    }

    if ((newValue != NULL) && (strcmp(newValue, entryPtr->string) != 0)) {
	/*
	 * The value of the variable is different than what we asked for.
	 * This means that a trace on the variable modified it. In this case
	 * our trace function wasn't invoked since the modification came while
	 * a trace was already active on the variable. So, update our value to
	 * reflect the variable's latest value.
	 */

	EntrySetValue(entryPtr, newValue);
    } else {
	/*
	 * Arrange for redisplay.
	 */

	entryPtr->flags |= UPDATE_SCROLLBAR;
	EntryComputeGeometry(entryPtr);
	EventuallyRedraw(entryPtr);
    }

    /*
     * An error may have happened when setting the textvariable in case there
     * is a trace on that variable and the trace proc triggered an error.
     * Another possibility is that the textvariable is in a namespace that
     * does not (yet) exist.
     * Signal this error.
     */

    if ((entryPtr->textVarNameObj != NULL) && (newValue == NULL)) {
	return TCL_ERROR;
    }
    return TCL_OK;
}

/*
 *----------------------------------------------------------------------
 *
 * EntrySetValue --
 *
 *	Replace the contents of a text entry with a given value. This function
 *	is invoked when updating the entry from the entry's associated
 *	variable.
 *
 * Results:
 *	None.
 *
 * Side effects:
 *	The string displayed in the entry will change. The selection,
 *	insertion point, and view may have to be adjusted to keep them within
 *	the bounds of the new string. Note: this function does *not* update
 *	the entry's associated variable, since that could result in an
 *	infinite loop.
 *
 *----------------------------------------------------------------------
 */

static void
EntrySetValue(
    Entry *entryPtr,		/* Entry whose value is to be changed. */
    const char *value)		/* New text to display in entry. */
{
    const char *oldSource;
    int valueLen, malloced = 0;

    if (strcmp(value, entryPtr->string) == 0) {
	return;
    }
    valueLen = strlen(value);

    if (entryPtr->flags & VALIDATE_VAR) {
	entryPtr->flags |= VALIDATE_ABORT;
    } else {
	/*
	 * If we validate, we create a copy of the value, as it may point to
	 * volatile memory, like the value of the -textvar which may get freed
	 * during validation
	 */

	char *tmp = (char *)ckalloc(valueLen + 1);

	strcpy(tmp, value);
	value = tmp;
	malloced = 1;

	entryPtr->flags |= VALIDATE_VAR;
	(void) EntryValidateChange(entryPtr, NULL, value, TCL_INDEX_NONE,
		VALIDATE_FORCED);
	entryPtr->flags &= ~VALIDATE_VAR;

	/*
	 * If VALIDATE_ABORT has been set, then this operation should be
	 * aborted because the validatecommand did something else instead
	 */

	if (entryPtr->flags & VALIDATE_ABORT) {
	    entryPtr->flags &= ~VALIDATE_ABORT;
	    ckfree((void *)value);
	    return;
	}
    }

    oldSource = entryPtr->string;
    ckfree((void *)entryPtr->string);

    if (malloced) {
	entryPtr->string = value;
    } else {
	char *tmp = (char *)ckalloc(valueLen + 1);

	strcpy(tmp, value);
	entryPtr->string = tmp;
    }
    entryPtr->numBytes = valueLen;
    entryPtr->numChars = Tcl_NumUtfChars(value, valueLen);

    if (entryPtr->displayString == oldSource) {
	entryPtr->displayString = entryPtr->string;
	entryPtr->numDisplayBytes = entryPtr->numBytes;
    }

    if (entryPtr->selectFirst != TCL_INDEX_NONE) {
	if (entryPtr->selectFirst >= entryPtr->numChars) {
	    entryPtr->selectFirst = TCL_INDEX_NONE;
	    entryPtr->selectLast = TCL_INDEX_NONE;
	} else if (entryPtr->selectLast > entryPtr->numChars) {
	    entryPtr->selectLast = entryPtr->numChars;
	}
    }
    if (entryPtr->leftIndex >= entryPtr->numChars) {
	if (entryPtr->numChars > 0) {
	    entryPtr->leftIndex = entryPtr->numChars - 1;
	} else {
	    entryPtr->leftIndex = 0;
	}
    }
    if (entryPtr->insertPos > entryPtr->numChars) {
	entryPtr->insertPos = entryPtr->numChars;
    }

    entryPtr->flags |= UPDATE_SCROLLBAR;
    EntryComputeGeometry(entryPtr);
    EventuallyRedraw(entryPtr);
}

/*
 *--------------------------------------------------------------
 *
 * EntryEventProc --
 *
 *	This function is invoked by the Tk dispatcher for various events on
 *	entries.
 *
 * Results:
 *	None.
 *
 * Side effects:
 *	When the window gets deleted, internal structures get cleaned up.
 *	When it gets exposed, it is redisplayed.
 *
 *--------------------------------------------------------------
 */

static void
EntryEventProc(
    void *clientData,	/* Information about window. */
    XEvent *eventPtr)		/* Information about event. */
{
    Entry *entryPtr = (Entry *)clientData;

    if ((entryPtr->type == TK_SPINBOX) && (eventPtr->type == MotionNotify)) {
	Spinbox *sbPtr = (Spinbox *)clientData;
	int elem;

	elem = GetSpinboxElement(sbPtr, eventPtr->xmotion.x,
		eventPtr->xmotion.y);
	if (elem != sbPtr->curElement) {
	    Tk_Cursor cursor;

	    sbPtr->curElement = elem;
	    if (elem == SEL_ENTRY) {
		cursor = entryPtr->cursor;
	    } else if ((elem == SEL_BUTTONDOWN) || (elem == SEL_BUTTONUP)) {
		cursor = sbPtr->bCursor;
	    } else {
		cursor = NULL;
	    }
	    if (cursor != NULL) {
		Tk_DefineCursor(entryPtr->tkwin, cursor);
	    } else {
		Tk_UndefineCursor(entryPtr->tkwin);
	    }
	}
	return;
    }

    switch (eventPtr->type) {
    case Expose:
	EventuallyRedraw(entryPtr);
	entryPtr->flags |= BORDER_NEEDED;
	break;
    case DestroyNotify:
	if (!(entryPtr->flags & ENTRY_DELETED)) {
	    entryPtr->flags |= (ENTRY_DELETED | VALIDATE_ABORT);
	    Tcl_DeleteCommandFromToken(entryPtr->interp, entryPtr->widgetCmd);
	    if (entryPtr->flags & REDRAW_PENDING) {
		Tcl_CancelIdleCall(DisplayEntry, clientData);
	    }
	    Tcl_EventuallyFree(clientData, DestroyEntry);
	}
	break;
    case ConfigureNotify:
	Tcl_Preserve(entryPtr);
	entryPtr->flags |= UPDATE_SCROLLBAR;
	EntryComputeGeometry(entryPtr);
	EventuallyRedraw(entryPtr);
	Tcl_Release(entryPtr);
	break;
    case FocusIn:
    case FocusOut:
	if (eventPtr->xfocus.detail != NotifyInferior) {
	    EntryFocusProc(entryPtr, (eventPtr->type == FocusIn));
	}
	break;
    }
}

/*
 *----------------------------------------------------------------------
 *
 * EntryCmdDeletedProc --
 *
 *	This function is invoked when a widget command is deleted. If the
 *	widget isn't already in the process of being destroyed, this command
 *	destroys it.
 *
 * Results:
 *	None.
 *
 * Side effects:
 *	The widget is destroyed.
 *
 *----------------------------------------------------------------------
 */

static void
EntryCmdDeletedProc(
    void *clientData)	/* Pointer to widget record for widget. */
{
    Entry *entryPtr = (Entry *)clientData;

    /*
     * This function could be invoked either because the window was destroyed
     * and the command was then deleted (in which case tkwin is NULL) or
     * because the command was deleted, and then this function destroys the
     * widget.
     */

    if (!(entryPtr->flags & ENTRY_DELETED)) {
	Tk_DestroyWindow(entryPtr->tkwin);
    }
}

/*
 *---------------------------------------------------------------------------
 *
 * GetEntryIndex --
 *
 *	Parse an index into an entry and return either its value or an error.
 *
 * Results:
 *	A standard Tcl result. If all went well, then *indexPtr is filled in
 *	with the character index (into entryPtr) corresponding to string. The
 *	index value is guaranteed to lie between 0 and the number of
 *	characters in the string, inclusive. If an error occurs then an error
 *	message is left in the interp's result.
 *
 * Side effects:
 *	None.
 *
 *---------------------------------------------------------------------------
 */

static int
GetEntryIndex(
    Tcl_Interp *interp,		/* For error messages. */
    Entry *entryPtr,		/* Entry for which the index is being
				 * specified. */
    Tcl_Obj *indexObj,	/* Specifies character in entryPtr. */
    Tcl_Size *indexPtr)		/* Where to store converted character index */
{
    Tcl_Size length, idx;
    const char *string;

    if (TCL_OK == TkGetIntForIndex(indexObj, entryPtr->numChars - 1, 1, &idx)) {
	if (idx < 0) {
	    idx = 0;
	} else if (idx > entryPtr->numChars) {
	    idx = entryPtr->numChars;
	}
	*indexPtr = idx;
	return TCL_OK;
    }

    string = Tcl_GetStringFromObj(indexObj, &length);

    switch (string[0]) {
    case 'a':
	if (strncmp(string, "anchor", length) != 0) {
	    goto badIndex;
	}
	*indexPtr = entryPtr->selectAnchor;
	break;
    case 'i':
	if (strncmp(string, "insert", length) != 0) {
	    goto badIndex;
	}
	*indexPtr = entryPtr->insertPos;
	break;
    case 's':
	if (entryPtr->selectFirst < 0) {
	    Tcl_ResetResult(interp);
	    Tcl_SetObjResult(interp, Tcl_ObjPrintf(
		    "selection isn't in widget %s",
		    Tk_PathName(entryPtr->tkwin)));
	    Tcl_SetErrorCode(interp, "TK",
		    (entryPtr->type == TK_ENTRY) ? "ENTRY" : "SPINBOX",
		    "NO_SELECTION", NULL);
	    return TCL_ERROR;
	}
	if (length < 5) {
	    goto badIndex;
	}
	if (strncmp(string, "sel.first", length) == 0) {
	    *indexPtr = entryPtr->selectFirst;
	} else if (strncmp(string, "sel.last", length) == 0) {
	    *indexPtr = entryPtr->selectLast;
	} else {
	    goto badIndex;
	}
	break;
    case '@': {
	int x, roundUp, maxWidth;

	if (Tcl_GetInt(NULL, string + 1, &x) != TCL_OK) {
	    goto badIndex;
	}
	if (x < entryPtr->inset) {
	    x = entryPtr->inset;
	}
	roundUp = 0;
	maxWidth = Tk_Width(entryPtr->tkwin) - entryPtr->inset
		- entryPtr->xWidth - 1;
	if (x > maxWidth) {
	    x = maxWidth;
	    roundUp = 1;
	}
	*indexPtr = Tk_PointToChar(entryPtr->textLayout,
		x - entryPtr->layoutX, 0);

	/*
	 * Special trick: if the x-position was off-screen to the right, round
	 * the index up to refer to the character just after the last visible
	 * one on the screen. This is needed to enable the last character to
	 * be selected, for example.
	 */

	if (roundUp && (*indexPtr < entryPtr->numChars)) {
	    *indexPtr += 1;
	}
	break;
    }
    default:
	  badIndex:
	    Tcl_SetObjResult(interp, Tcl_ObjPrintf("bad %s index \"%s\"",
		    (entryPtr->type == TK_ENTRY) ? "entry" : "spinbox", string));
	    Tcl_SetErrorCode(interp, "TK",
		    (entryPtr->type == TK_ENTRY) ? "ENTRY" : "SPINBOX",
		    "BAD_INDEX", NULL);
	    return TCL_ERROR;
    }
    return TCL_OK;
}

/*
 *----------------------------------------------------------------------
 *
 * EntryScanTo --
 *
 *	Given a y-coordinate (presumably of the curent mouse location) drag
 *	the view in the window to implement the scan operation.
 *
 * Results:
 *	None.
 *
 * Side effects:
 *	The view in the window may change.
 *
 *----------------------------------------------------------------------
 */

static void
EntryScanTo(
    Entry *entryPtr,		/* Information about widget. */
    int x)			/* X-coordinate to use for scan operation. */
{
    Tcl_Size newLeftIndex;

    /*
     * Compute new leftIndex for entry by amplifying the difference between
     * the current position and the place where the scan started (the "mark"
     * position). If we run off the left or right side of the entry, then
     * reset the mark point so that the current position continues to
     * correspond to the edge of the window. This means that the picture will
     * start dragging as soon as the mouse reverses direction (without this
     * reset, might have to slide mouse a long ways back before the picture
     * starts moving again).
     */

    newLeftIndex = entryPtr->scanMarkIndex
	    - (10 * (x - entryPtr->scanMarkX)) / entryPtr->avgWidth;
    if (newLeftIndex >= entryPtr->numChars) {
	newLeftIndex = entryPtr->scanMarkIndex = entryPtr->numChars - 1;
	entryPtr->scanMarkX = x;
    }
    if (newLeftIndex < 0) {
	newLeftIndex = entryPtr->scanMarkIndex = 0;
	entryPtr->scanMarkX = x;
    }

    if (newLeftIndex != entryPtr->leftIndex) {
	entryPtr->leftIndex = newLeftIndex;
	entryPtr->flags |= UPDATE_SCROLLBAR;
	EntryComputeGeometry(entryPtr);
	if (newLeftIndex != entryPtr->leftIndex) {
	    entryPtr->scanMarkIndex = entryPtr->leftIndex;
	    entryPtr->scanMarkX = x;
	}
	EventuallyRedraw(entryPtr);
    }
}

/*
 *----------------------------------------------------------------------
 *
 * EntrySelectTo --
 *
 *	Modify the selection by moving its un-anchored end. This could make
 *	the selection either larger or smaller.
 *
 * Results:
 *	None.
 *
 * Side effects:
 *	The selection changes.
 *
 *----------------------------------------------------------------------
 */

static void
EntrySelectTo(
    Entry *entryPtr,		/* Information about widget. */
    Tcl_Size index)			/* Character index of element that is to
				 * become the "other" end of the selection. */
{
    Tcl_Size newFirst, newLast;

    /*
     * Grab the selection if we don't own it already.
     */

    if (!(entryPtr->flags & GOT_SELECTION) && (entryPtr->exportSelection)
	    && (!Tcl_IsSafe(entryPtr->interp))) {
	Tk_OwnSelection(entryPtr->tkwin, XA_PRIMARY, EntryLostSelection,
		entryPtr);
	entryPtr->flags |= GOT_SELECTION;
    }

    /*
     * Pick new starting and ending points for the selection.
     */

    if (entryPtr->selectAnchor > entryPtr->numChars) {
	entryPtr->selectAnchor = entryPtr->numChars;
    }
    if (entryPtr->selectAnchor <= index) {
	newFirst = entryPtr->selectAnchor;
	newLast = index;
    } else {
	newFirst = index;
	newLast = entryPtr->selectAnchor;
	if (newLast < 0) {
	    newFirst = newLast = TCL_INDEX_NONE;
	}
    }
    if ((entryPtr->selectFirst == newFirst)
	    && (entryPtr->selectLast == newLast)) {
	return;
    }
    entryPtr->selectFirst = newFirst;
    entryPtr->selectLast = newLast;
    EventuallyRedraw(entryPtr);
}

/*
 *----------------------------------------------------------------------
 *
 * EntryFetchSelection --
 *
 *	This function is called back by Tk when the selection is requested by
 *	someone. It returns part or all of the selection in a buffer provided
 *	by the caller.
 *
 * Results:
 *	The return value is the number of non-NULL bytes stored at buffer.
 *	Buffer is filled (or partially filled) with a NULL-terminated string
 *	containing part or all of the selection, as given by offset and
 *	maxBytes.
 *
 * Side effects:
 *	None.
 *
 *----------------------------------------------------------------------
 */

static Tcl_Size
EntryFetchSelection(
    void *clientData,	/* Information about entry widget. */
    Tcl_Size offset,			/* Byte offset within selection of first
				 * character to be returned. */
    char *buffer,		/* Location in which to place selection. */
    Tcl_Size maxBytes)		/* Maximum number of bytes to place at buffer,
				 * not including terminating NUL character. */
{
    Entry *entryPtr = (Entry *)clientData;
    Tcl_Size byteCount;
    const char *string;
    const char *selStart, *selEnd;

    if ((entryPtr->selectFirst < 0) || (!entryPtr->exportSelection)
	    || Tcl_IsSafe(entryPtr->interp)) {
	return -1;
    }
    string = entryPtr->displayString;
    selStart = Tcl_UtfAtIndex(string, entryPtr->selectFirst);
    selEnd = Tcl_UtfAtIndex(selStart,
	    entryPtr->selectLast - entryPtr->selectFirst);
    if (selEnd <= selStart + offset) {
	return 0;
    }
    byteCount = selEnd - selStart - offset;
    if (byteCount > maxBytes) {
	byteCount = maxBytes;
    }
    memcpy(buffer, selStart + offset, byteCount);
    buffer[byteCount] = '\0';
    return byteCount;
}

/*
 *----------------------------------------------------------------------
 *
 * EntryLostSelection --
 *
 *	This function is called back by Tk when the selection is grabbed away
 *	from an entry widget.
 *
 * Results:
 *	None.
 *
 * Side effects:
 *	The existing selection is unhighlighted, and the window is marked as
 *	not containing a selection.
 *
 *----------------------------------------------------------------------
 */

static void
EntryLostSelection(
    void *clientData)	/* Information about entry widget. */
{
    Entry *entryPtr = (Entry *)clientData;

    entryPtr->flags &= ~GOT_SELECTION;

    /*
     * On Windows and Mac systems, we want to remember the selection for the
     * next time the focus enters the window. On Unix, we need to clear the
     * selection since it is always visible.
     * This is controlled by ::tk::AlwaysShowSelection.
     */

    if (Tk_AlwaysShowSelection(entryPtr->tkwin)
	    && (entryPtr->selectFirst != TCL_INDEX_NONE) && entryPtr->exportSelection
	    && (!Tcl_IsSafe(entryPtr->interp))) {
	entryPtr->selectFirst = TCL_INDEX_NONE;
	entryPtr->selectLast = TCL_INDEX_NONE;
	EventuallyRedraw(entryPtr);
    }
}

/*
 *----------------------------------------------------------------------
 *
 * EventuallyRedraw --
 *
 *	Ensure that an entry is eventually redrawn on the display.
 *
 * Results:
 *	None.
 *
 * Side effects:
 *	Information gets redisplayed. Right now we don't do selective
 *	redisplays: the whole window will be redrawn. This doesn't seem to
 *	hurt performance noticeably, but if it does then this could be
 *	changed.
 *
 *----------------------------------------------------------------------
 */

static void
EventuallyRedraw(
    Entry *entryPtr)		/* Information about widget. */
{
    if ((entryPtr->flags & ENTRY_DELETED) || !Tk_IsMapped(entryPtr->tkwin)) {
	return;
    }

    /*
     * Right now we don't do selective redisplays: the whole window will be
     * redrawn. This doesn't seem to hurt performance noticeably, but if it
     * does then this could be changed.
     */

    if (!(entryPtr->flags & REDRAW_PENDING)) {
	entryPtr->flags |= REDRAW_PENDING;
	Tcl_DoWhenIdle(DisplayEntry, entryPtr);
    }
}

/*
 *----------------------------------------------------------------------
 *
 * EntryVisibleRange --
 *
 *	Return information about the range of the entry that is currently
 *	visible.
 *
 * Results:
 *	*firstPtr and *lastPtr are modified to hold fractions between 0 and 1
 *	identifying the range of characters visible in the entry.
 *
 * Side effects:
 *	None.
 *
 *----------------------------------------------------------------------
 */

static void
EntryVisibleRange(
    Entry *entryPtr,		/* Information about widget. */
    double *firstPtr,		/* Return position of first visible character
				 * in widget. */
    double *lastPtr)		/* Return position of char just after last
				 * visible one. */
{
    int charsInWindow;

    if (entryPtr->numChars == 0) {
	*firstPtr = 0.0;
	*lastPtr = 1.0;
    } else {
	charsInWindow = Tk_PointToChar(entryPtr->textLayout,
		Tk_Width(entryPtr->tkwin) - entryPtr->inset
		- entryPtr->xWidth - entryPtr->layoutX - 1, 0);
	if (charsInWindow < (int)entryPtr->numChars) {
	    charsInWindow++;
	}
	charsInWindow -= entryPtr->leftIndex;
	if (charsInWindow == 0) {
	    charsInWindow = 1;
	}

	*firstPtr = (double) entryPtr->leftIndex / entryPtr->numChars;
	*lastPtr = (double) (entryPtr->leftIndex + charsInWindow)
		/ entryPtr->numChars;
    }
}

/*
 *----------------------------------------------------------------------
 *
 * EntryUpdateScrollbar --
 *
 *	This function is invoked whenever information has changed in an entry
 *	in a way that would invalidate a scrollbar display. If there is an
 *	associated scrollbar, then this function updates it by invoking a Tcl
 *	command.
 *
 * Results:
 *	None.
 *
 * Side effects:
 *	A Tcl command is invoked, and an additional command may be
 *	invoked to process errors in the command.
 *
 *----------------------------------------------------------------------
 */

static void
EntryUpdateScrollbar(
    Entry *entryPtr)			/* Information about widget. */
{
    char firstStr[TCL_DOUBLE_SPACE], lastStr[TCL_DOUBLE_SPACE];
    int code;
    double first, last;
    Tcl_Interp *interp;
    Tcl_DString buf;

    if (entryPtr->scrollCmdObj == NULL) {
	return;
    }

    interp = entryPtr->interp;
    Tcl_Preserve(interp);
    EntryVisibleRange(entryPtr, &first, &last);
    Tcl_PrintDouble(NULL, first, firstStr);
    Tcl_PrintDouble(NULL, last, lastStr);
    Tcl_DStringInit(&buf);
    Tcl_DStringAppend(&buf, Tcl_GetString(entryPtr->scrollCmdObj), TCL_INDEX_NONE);
    Tcl_DStringAppend(&buf, " ", TCL_INDEX_NONE);
    Tcl_DStringAppend(&buf, firstStr, TCL_INDEX_NONE);
    Tcl_DStringAppend(&buf, " ", TCL_INDEX_NONE);
    Tcl_DStringAppend(&buf, lastStr, TCL_INDEX_NONE);
    code = Tcl_EvalEx(interp, Tcl_DStringValue(&buf), TCL_INDEX_NONE, TCL_EVAL_GLOBAL);
    Tcl_DStringFree(&buf);
    if (code != TCL_OK) {
	Tcl_AppendObjToErrorInfo(interp, Tcl_ObjPrintf(
		"\n    (horizontal scrolling command executed by %s)",
		Tk_PathName(entryPtr->tkwin)));
	Tcl_BackgroundException(interp, code);
    }
    Tcl_ResetResult(interp);
    Tcl_Release(interp);
}

/*
 *----------------------------------------------------------------------
 *
 * EntryBlinkProc --
 *
 *	This function is called as a timer handler to blink the insertion
 *	cursor off and on.
 *
 * Results:
 *	None.
 *
 * Side effects:
 *	The cursor gets turned on or off, redisplay gets invoked, and this
 *	function reschedules itself.
 *
 *----------------------------------------------------------------------
 */

static void
EntryBlinkProc(
    void *clientData)	/* Pointer to record describing entry. */
{
    Entry *entryPtr = (Entry *)clientData;

    if ((entryPtr->state == STATE_DISABLED) ||
	    (entryPtr->state == STATE_READONLY) ||
	    !(entryPtr->flags & GOT_FOCUS) || (entryPtr->insertOffTime == 0)) {
	return;
    }
    if (entryPtr->flags & CURSOR_ON) {
	entryPtr->flags &= ~CURSOR_ON;
	entryPtr->insertBlinkHandler = Tcl_CreateTimerHandler(
		entryPtr->insertOffTime, EntryBlinkProc, entryPtr);
    } else {
	entryPtr->flags |= CURSOR_ON;
	entryPtr->insertBlinkHandler = Tcl_CreateTimerHandler(
		entryPtr->insertOnTime, EntryBlinkProc, entryPtr);
    }
    EventuallyRedraw(entryPtr);
}

/*
 *----------------------------------------------------------------------
 *
 * EntryFocusProc --
 *
 *	This function is called whenever the entry gets or loses the input
 *	focus. It's also called whenever the window is reconfigured while it
 *	has the focus.
 *
 * Results:
 *	None.
 *
 * Side effects:
 *	The cursor gets turned on or off.
 *
 *----------------------------------------------------------------------
 */

static void
EntryFocusProc(
    Entry *entryPtr,		/* Entry that got or lost focus. */
    int gotFocus)		/* 1 means window is getting focus, 0 means
				 * it's losing it. */
{
    Tcl_DeleteTimerHandler(entryPtr->insertBlinkHandler);
    if (gotFocus) {
	entryPtr->flags |= GOT_FOCUS | CURSOR_ON;
	if (entryPtr->insertOffTime != 0) {
	    entryPtr->insertBlinkHandler = Tcl_CreateTimerHandler(
		    entryPtr->insertOnTime, EntryBlinkProc, entryPtr);
	}
	if (entryPtr->validate == VALIDATE_ALL ||
		entryPtr->validate == VALIDATE_FOCUS ||
		entryPtr->validate == VALIDATE_FOCUSIN) {
	    EntryValidateChange(entryPtr, NULL, entryPtr->string, TCL_INDEX_NONE,
		    VALIDATE_FOCUSIN);
	}
    } else {
	entryPtr->flags &= ~(GOT_FOCUS | CURSOR_ON);
	entryPtr->insertBlinkHandler = NULL;
	if (entryPtr->validate == VALIDATE_ALL ||
		entryPtr->validate == VALIDATE_FOCUS ||
		entryPtr->validate == VALIDATE_FOCUSOUT) {
	    EntryValidateChange(entryPtr, NULL, entryPtr->string, TCL_INDEX_NONE,
		    VALIDATE_FOCUSOUT);
	}
    }
    EventuallyRedraw(entryPtr);
}

/*
 *--------------------------------------------------------------
 *
 * EntryTextVarProc --
 *
 *	This function is invoked when someone changes the variable whose
 *	contents are to be displayed in an entry.
 *
 * Results:
 *	NULL is always returned.
 *
 * Side effects:
 *	The text displayed in the entry will change to match the variable.
 *
 *--------------------------------------------------------------
 */

static char *
EntryTextVarProc(
    void *clientData,	/* Information about button. */
    Tcl_Interp *interp,		/* Interpreter containing variable. */
    TCL_UNUSED(const char *),
    TCL_UNUSED(const char *),
    int flags)			/* Information about what happened. */
{
    Entry *entryPtr = (Entry *)clientData;
    const char *value;

    if (entryPtr->flags & ENTRY_DELETED) {
	/*
	 * Just abort early if we entered here while being deleted.
	 */
	return NULL;
    }

    /*
     * If the variable is unset, then immediately recreate it unless the whole
     * interpreter is going away.
     */

    if (flags & TCL_TRACE_UNSETS) {
	if (!Tcl_InterpDeleted(interp) && entryPtr->textVarNameObj) {
	    void *probe = NULL;

	    do {
		probe = Tcl_VarTraceInfo(interp,
			Tcl_GetString(entryPtr->textVarNameObj),
			TCL_GLOBAL_ONLY|TCL_TRACE_WRITES|TCL_TRACE_UNSETS,
			EntryTextVarProc, probe);
		if (probe == entryPtr) {
		    break;
		}
	    } while (probe);
	    if (probe) {
		/*
		 * We were able to fetch the unset trace for our
		 * textVarName, which means it is not unset and not
		 * the cause of this unset trace. Instead some outdated
		 * former variable must be, and we should ignore it.
		 */
		return NULL;
	    }
	    Tcl_SetVar2(interp, Tcl_GetString(entryPtr->textVarNameObj), NULL,
		    entryPtr->string, TCL_GLOBAL_ONLY);
	    Tcl_TraceVar2(interp, Tcl_GetString(entryPtr->textVarNameObj), NULL,
		    TCL_GLOBAL_ONLY|TCL_TRACE_WRITES|TCL_TRACE_UNSETS,
		    EntryTextVarProc, clientData);
	    entryPtr->flags |= ENTRY_VAR_TRACED;
	}
	return NULL;
    }

    /*
     * Update the entry's text with the value of the variable, unless the
     * entry already has that value (this happens when the variable changes
     * value because we changed it because someone typed in the entry).
     */

    value = Tcl_GetVar2(interp, Tcl_GetString(entryPtr->textVarNameObj), NULL, TCL_GLOBAL_ONLY);
    if (value == NULL) {
	value = "";
    }
    EntrySetValue(entryPtr, value);
    return NULL;
}

/*
 *--------------------------------------------------------------
 *
 * EntryValidate --
 *
 *	This function is invoked when any character is added or removed from
 *	the entry widget, or a focus has trigerred validation.
 *
 * Results:

 *	TCL_OK if the validatecommand passes the new string. TCL_BREAK if the
 *	vcmd executed OK, but rejects the string. TCL_ERROR if an error
 *	occurred while executing the vcmd or a valid Tcl_Bool is not returned.
 *
 * Side effects:
 *	An error condition may arise
 *
 *--------------------------------------------------------------
 */

static int
EntryValidate(
     Entry *entryPtr,	/* Entry that needs validation. */
     char *cmd)	/* Validation command (NULL-terminated
				 * string). */
{
    Tcl_Interp *interp = entryPtr->interp;
    int code, isOK;

    code = Tcl_EvalEx(interp, cmd, TCL_INDEX_NONE, TCL_EVAL_GLOBAL | TCL_EVAL_DIRECT);

    /*
     * We accept TCL_OK and TCL_RETURN as valid return codes from the command
     * callback.
     */

    if (code != TCL_OK && code != TCL_RETURN) {
	Tcl_AppendObjToErrorInfo(interp, Tcl_ObjPrintf(
		"\n    (in validation command executed by %s)",
		Tk_PathName(entryPtr->tkwin)));
	Tcl_BackgroundException(interp, code);
	return TCL_ERROR;
    }

    /*
     * The command callback should return an acceptable Tcl boolean.
     */

    if (Tcl_GetBooleanFromObj(interp, Tcl_GetObjResult(interp),
	    &isOK) != TCL_OK) {
	Tcl_AddErrorInfo(interp,
		 "\n    (invalid boolean result from validation command)");
	Tcl_BackgroundException(interp, TCL_ERROR);
	Tcl_ResetResult(interp);
	return TCL_ERROR;
    }

    Tcl_ResetResult(interp);
    return (isOK ? TCL_OK : TCL_BREAK);
}

/*
 *--------------------------------------------------------------
 *
 * EntryValidateChange --
 *
 *	This function is invoked when any character is added or removed from
 *	the entry widget, or a focus has trigerred validation.
 *
 * Results:
 *	TCL_OK if the validatecommand accepts the new string, TCL_ERROR if any
 *	problems occurred with validatecommand.
 *
 * Side effects:
 *	The insertion/deletion may be aborted, and the validatecommand might
 *	turn itself off (if an error or loop condition arises).
 *
 *--------------------------------------------------------------
 */

static int
EntryValidateChange(
     Entry *entryPtr,	/* Entry that needs validation. */
     const char *change,	/* Characters to be added/deleted
				 * (NUL-terminated string). */
     const char *newValue,	/* Potential new value of entry string */
     Tcl_Size index,			/* index of insert/delete, TCL_INDEX_NONE otherwise */
     int type)			/* forced, delete, insert, focusin or
				 * focusout */
{
    int code, varValidate = (entryPtr->flags & VALIDATE_VAR);
    char *p;
    Tcl_DString script;

    if (entryPtr->validateCmdObj == NULL ||
	entryPtr->validate == VALIDATE_NONE) {
	if (entryPtr->flags & VALIDATING) {
	    entryPtr->flags |= VALIDATE_ABORT;
	}
	return (varValidate ? TCL_ERROR : TCL_OK);
    }

    /*
     * If we're already validating, then we're hitting a loop condition. Set
     * validate to none to disallow further validations, arrange for flags
     * to prevent current validation from finishing, and return.
     */

    if (entryPtr->flags & VALIDATING) {
	entryPtr->validate = VALIDATE_NONE;
	entryPtr->flags |= VALIDATE_ABORT;
	return (varValidate ? TCL_ERROR : TCL_OK);
    }

    entryPtr->flags |= VALIDATING;

    /*
     * Now form command string and run through the -validatecommand
     */

    Tcl_DStringInit(&script);
    ExpandPercents(entryPtr, (entryPtr->validateCmdObj ? Tcl_GetString(entryPtr->validateCmdObj) : NULL),
	    change, newValue, index, type, &script);
    Tcl_DStringAppend(&script, "", 1);

    p = Tcl_DStringValue(&script);
    code = EntryValidate(entryPtr, p);
    Tcl_DStringFree(&script);

    /*
     * If e->validate has become VALIDATE_NONE during the validation, or we
     * now have VALIDATE_VAR set (from EntrySetValue) and didn't before, it
     * means that a loop condition almost occurred. Do not allow this
     * validation result to finish.
     */

    if (entryPtr->validate == VALIDATE_NONE
	    || (!varValidate && (entryPtr->flags & VALIDATE_VAR))) {
	code = TCL_ERROR;
    }

    /*
     * It's possible that the user deleted the entry during validation. In
     * that case, abort future validation and return an error.
     */

    if (entryPtr->flags & ENTRY_DELETED) {
	return TCL_ERROR;
    }

    /*
     * If validate will return ERROR, then disallow further validations
     * Otherwise, if it didn't accept the new string (returned TCL_BREAK) then
     * eval the invalidCmd (if it's set)
     */

    if (code == TCL_ERROR) {
	entryPtr->validate = VALIDATE_NONE;
    } else if (code == TCL_BREAK) {
	/*
	 * If we were doing forced validation (like via a variable trace) and
	 * the command returned 0, the we turn off validation because we
	 * assume that textvariables have precedence in managing the value.
	 * We also don't call the invcmd, as it may want to do entry
	 * manipulation which the setting of the var will later wipe anyway.
	 */

	if (varValidate) {
	    entryPtr->validate = VALIDATE_NONE;
	} else if (entryPtr->invalidCmdObj != NULL) {
	    int result;

	    Tcl_DStringInit(&script);
	    ExpandPercents(entryPtr, Tcl_GetString(entryPtr->invalidCmdObj),
		    change, newValue, index, type, &script);
	    Tcl_DStringAppend(&script, "", 1);
	    p = Tcl_DStringValue(&script);
	    result = Tcl_EvalEx(entryPtr->interp, p, TCL_INDEX_NONE,
		    TCL_EVAL_GLOBAL | TCL_EVAL_DIRECT);
	    if (result != TCL_OK) {
		Tcl_AddErrorInfo(entryPtr->interp,
			"\n    (in invalidcommand executed by entry)");
		Tcl_BackgroundException(entryPtr->interp, result);
		code = TCL_ERROR;
		entryPtr->validate = VALIDATE_NONE;
	    }
	    Tcl_DStringFree(&script);

	    /*
	     * It's possible that the user deleted the entry during
	     * validation. In that case, abort future validation and return an
	     * error.
	     */

	    if (entryPtr->flags & ENTRY_DELETED) {
		return TCL_ERROR;
	    }
	}
    }

    entryPtr->flags &= ~VALIDATING;

    return code;
}

/*
 *--------------------------------------------------------------
 *
 * ExpandPercents --
 *
 *	Given a command and an event, produce a new command by replacing %
 *	constructs in the original command with information from the X event.
 *
 * Results:
 *	The new expanded command is appended to the dynamic string given by
 *	dsPtr.
 *
 * Side effects:
 *	None.
 *
 *--------------------------------------------------------------
 */

static void
ExpandPercents(
     Entry *entryPtr,	/* Entry that needs validation. */
     const char *before,
				/* Command containing percent expressions to
				 * be replaced. */
     const char *change,	/* Characters to added/deleted (NUL-terminated
				 * string). */
     const char *newValue,	/* Potential new value of entry string */
     Tcl_Size index,			/* index of insert/delete */
     int type,			/* INSERT or DELETE */
     Tcl_DString *dsPtr)	/* Dynamic string in which to append new
				 * command. */
{
    int spaceNeeded, cvtFlags;	/* Used to substitute string as proper Tcl
				 * list element. */
    int number, length;
    const char *string;
    int ch;
    char numStorage[2*TCL_INTEGER_SPACE];

    while (1) {
	if (*before == '\0') {
	    break;
	}
	/*
	 * Find everything up to the next % character and append it to the
	 * result string.
	 */

	string = before;

	/*
	 * No need to convert '%', as it is in ascii range.
	 */

	string = Tcl_UtfFindFirst(before, '%');
	if (string == NULL) {
	    Tcl_DStringAppend(dsPtr, before, TCL_INDEX_NONE);
	    break;
	} else if (string != before) {
	    Tcl_DStringAppend(dsPtr, before, string-before);
	    before = string;
	}

	/*
	 * There's a percent sequence here. Process it.
	 */

	before++; /* skip over % */
	if (*before != '\0') {
	    before += Tcl_UtfToUniChar(before, &ch);
	} else {
	    ch = '%';
	}
	if (type == VALIDATE_BUTTON) {
	    /*
	     * -command %-substitution
	     */

	    switch (ch) {
	    case 's':		/* Current string value of spinbox */
		string = entryPtr->string;
		break;
	    case 'd':		/* direction, up or down */
		string = change;
		break;
	    case 'W':		/* widget name */
		string = Tk_PathName(entryPtr->tkwin);
		break;
	    default:
		length = Tcl_UniCharToUtf(ch, numStorage);
		numStorage[length] = '\0';
		string = numStorage;
		break;
	    }
	} else {
	    /*
	     * -validatecommand / -invalidcommand %-substitution
	     */

	    switch (ch) {
	    case 'd':		/* Type of call that caused validation */
		switch (type) {
		case VALIDATE_INSERT:
		    number = 1;
		    break;
		case VALIDATE_DELETE:
		    number = 0;
		    break;
		default:
		    number = -1;
		    break;
		}
		snprintf(numStorage, sizeof(numStorage), "%d", number);
		string = numStorage;
		break;
	    case 'i':		/* index of insert/delete */
		snprintf(numStorage, sizeof(numStorage), "%d", (int)index);
		string = numStorage;
		break;
	    case 'P':		/* 'Peeked' new value of the string */
		string = newValue;
		break;
	    case 's':		/* Current string value of spinbox */
		string = entryPtr->string;
		break;
	    case 'S':		/* string to be inserted/deleted, if any */
		string = change;
		break;
	    case 'v':		/* type of validation currently set */
		string = validateStrings[entryPtr->validate];
		break;
	    case 'V':		/* type of validation in effect */
		switch (type) {
		case VALIDATE_INSERT:
		case VALIDATE_DELETE:
		    string = validateStrings[VALIDATE_KEY];
		    break;
		case VALIDATE_FORCED:
		    string = "forced";
		    break;
		default:
		    string = validateStrings[type];
		    break;
		}
		break;
	    case 'W': /* widget name */
		string = Tk_PathName(entryPtr->tkwin);
		break;
	    default:
		length = Tcl_UniCharToUtf(ch, numStorage);
		numStorage[length] = '\0';
		string = numStorage;
		break;
	    }
	}

	spaceNeeded = Tcl_ScanCountedElement(string, TCL_INDEX_NONE, &cvtFlags);
	length = Tcl_DStringLength(dsPtr);
	Tcl_DStringSetLength(dsPtr, length + spaceNeeded);
	spaceNeeded = Tcl_ConvertCountedElement(string, TCL_INDEX_NONE,
		Tcl_DStringValue(dsPtr) + length,
		cvtFlags | TCL_DONT_USE_BRACES);
	Tcl_DStringSetLength(dsPtr, length + spaceNeeded);
    }
}

/*
 *--------------------------------------------------------------
 *
 * Tk_SpinboxObjCmd --
 *
 *	This function is invoked to process the "spinbox" Tcl command. See the
 *	user documentation for details on what it does.
 *
 * Results:
 *	A standard Tcl result.
 *
 * Side effects:
 *	See the user documentation.
 *
 *--------------------------------------------------------------
 */

int
Tk_SpinboxObjCmd(
    TCL_UNUSED(void *),
    Tcl_Interp *interp,		/* Current interpreter. */
    int objc,			/* Number of arguments. */
    Tcl_Obj *const objv[])	/* Argument objects. */
{
    Entry *entryPtr;
    Spinbox *sbPtr;
    Tk_OptionTable optionTable;
    Tk_Window tkwin;
    char *tmp;

    if (objc < 2) {
	Tcl_WrongNumArgs(interp, 1, objv, "pathName ?-option value ...?");
	return TCL_ERROR;
    }

    tkwin = Tk_CreateWindowFromPath(interp, Tk_MainWindow(interp),
	    Tcl_GetString(objv[1]), NULL);
    if (tkwin == NULL) {
	return TCL_ERROR;
    }

    /*
     * Create the option table for this widget class. If it has already been
     * created, Tk will return the cached value.
     */

    optionTable = Tk_CreateOptionTable(interp, sbOptSpec);

    /*
     * Initialize the fields of the structure that won't be initialized by
     * ConfigureEntry, or that ConfigureEntry requires to be initialized
     * already (e.g. resource pointers). Only the non-NULL/0 data must be
     * initialized as memset covers the rest.
     */

    sbPtr = (Spinbox *)ckalloc(sizeof(Spinbox));
    entryPtr			= (Entry *) sbPtr;
    memset(sbPtr, 0, sizeof(Spinbox));

    entryPtr->tkwin		= tkwin;
    entryPtr->display		= Tk_Display(tkwin);
    entryPtr->interp		= interp;
    entryPtr->widgetCmd		= Tcl_CreateObjCommand(interp,
	    Tk_PathName(entryPtr->tkwin), SpinboxWidgetObjCmd, sbPtr,
	    EntryCmdDeletedProc);
    entryPtr->optionTable	= optionTable;
    entryPtr->type		= TK_SPINBOX;
    tmp				= (char *)ckalloc(1);
    tmp[0]			= '\0';
    entryPtr->string		= tmp;
    entryPtr->selectFirst	= TCL_INDEX_NONE;
    entryPtr->selectLast	= TCL_INDEX_NONE;

    entryPtr->cursor		= NULL;
    entryPtr->exportSelection	= 1;
    entryPtr->justify		= TK_JUSTIFY_LEFT;
    entryPtr->relief		= TK_RELIEF_FLAT;
    entryPtr->state		= STATE_NORMAL;
    entryPtr->displayString	= entryPtr->string;
    entryPtr->inset		= XPAD;
    entryPtr->textGC		= NULL;
    entryPtr->selTextGC		= NULL;
    entryPtr->highlightGC	= NULL;
    entryPtr->avgWidth		= 1;
    entryPtr->validate		= VALIDATE_NONE;

    sbPtr->selElement		= SEL_NONE;
    sbPtr->curElement		= SEL_NONE;
    sbPtr->bCursor		= NULL;
    sbPtr->repeatDelay		= 400;
    sbPtr->repeatInterval	= 100;
    sbPtr->fromValue		= 0.0;
    sbPtr->toValue		= 100.0;
    sbPtr->increment		= 1.0;
    sbPtr->formatBuf		= (char *)ckalloc(TCL_DOUBLE_SPACE);
    sbPtr->bdRelief		= TK_RELIEF_FLAT;
    sbPtr->buRelief		= TK_RELIEF_FLAT;

    entryPtr->placeholderGC	= NULL;

    /*
     * Keep a hold of the associated tkwin until we destroy the spinbox,
     * otherwise Tk might free it while we still need it.
     */

    Tcl_Preserve(entryPtr->tkwin);

    Tk_SetClass(entryPtr->tkwin, "Spinbox");
    Tk_SetClassProcs(entryPtr->tkwin, &entryClass, entryPtr);
    Tk_CreateEventHandler(entryPtr->tkwin,
	    PointerMotionMask|ExposureMask|StructureNotifyMask|FocusChangeMask,
	    EntryEventProc, entryPtr);
    Tk_CreateSelHandler(entryPtr->tkwin, XA_PRIMARY, XA_STRING,
	    EntryFetchSelection, entryPtr, XA_STRING);

    if (Tk_InitOptions(interp, sbPtr, optionTable, tkwin)
	    != TCL_OK) {
	Tk_DestroyWindow(entryPtr->tkwin);
	return TCL_ERROR;
    }
    if (ConfigureEntry(interp, entryPtr, objc-2, objv+2) != TCL_OK) {
	goto error;
    }

    Tcl_SetObjResult(interp, Tk_NewWindowObj(entryPtr->tkwin));
    return TCL_OK;

  error:
    Tk_DestroyWindow(entryPtr->tkwin);
    return TCL_ERROR;
}

/*
 *--------------------------------------------------------------
 *
 * SpinboxWidgetObjCmd --
 *
 *	This function is invoked to process the Tcl command that corresponds
 *	to a widget managed by this module. See the user documentation for
 *	details on what it does.
 *
 * Results:
 *	A standard Tcl result.
 *
 * Side effects:
 *	See the user documentation.
 *
 *--------------------------------------------------------------
 */

static int
SpinboxWidgetObjCmd(
    void *clientData,	/* Information about spinbox widget. */
    Tcl_Interp *interp,		/* Current interpreter. */
    int objc,			/* Number of arguments. */
    Tcl_Obj *const objv[])	/* Argument objects. */
{
    Entry *entryPtr = (Entry *)clientData;
    Spinbox *sbPtr = (Spinbox *)clientData;
    int cmdIndex, selIndex, result;
    Tcl_Obj *objPtr;

    if (objc < 2) {
	Tcl_WrongNumArgs(interp, 1, objv, "option ?arg ...?");
	return TCL_ERROR;
    }

    /*
     * Parse the widget command by looking up the second token in the list of
     * valid command names.
     */

    result = Tcl_GetIndexFromObj(interp, objv[1], sbCmdNames,
	    "option", 0, &cmdIndex);
    if (result != TCL_OK) {
	return result;
    }

    Tcl_Preserve(entryPtr);
    switch ((enum sbCmd) cmdIndex) {
    case SB_CMD_BBOX: {
	Tcl_Size index;
	int x, y, width, height;
	Tcl_Obj *bbox[4];

	if (objc != 3) {
	    Tcl_WrongNumArgs(interp, 2, objv, "index");
	    goto error;
	}
	if (GetEntryIndex(interp, entryPtr, objv[2],
		&index) != TCL_OK) {
	    goto error;
	}
	if ((index == entryPtr->numChars) && (index > 0)) {
	    index--;
	}
	Tk_CharBbox(entryPtr->textLayout, index, &x, &y, &width, &height);
	bbox[0] = Tcl_NewWideIntObj(x + entryPtr->layoutX);
	bbox[1] = Tcl_NewWideIntObj(y + entryPtr->layoutY);
	bbox[2] = Tcl_NewWideIntObj(width);
	bbox[3] = Tcl_NewWideIntObj(height);
	Tcl_SetObjResult(interp, Tcl_NewListObj(4, bbox));
	break;
    }

    case SB_CMD_CGET:
	if (objc != 3) {
	    Tcl_WrongNumArgs(interp, 2, objv, "option");
	    goto error;
	}

	objPtr = Tk_GetOptionValue(interp, entryPtr,
		entryPtr->optionTable, objv[2], entryPtr->tkwin);
	if (objPtr == NULL) {
	    goto error;
	}
	Tcl_SetObjResult(interp, objPtr);
	break;

    case SB_CMD_CONFIGURE:
	if (objc <= 3) {
	    objPtr = Tk_GetOptionInfo(interp, entryPtr,
		    entryPtr->optionTable, (objc == 3) ? objv[2] : NULL,
		    entryPtr->tkwin);
	    if (objPtr == NULL) {
		goto error;
	    }
	    Tcl_SetObjResult(interp, objPtr);
	} else {
	    result = ConfigureEntry(interp, entryPtr, objc-2, objv+2);
	}
	break;

    case SB_CMD_DELETE: {
	Tcl_Size first, last;
	int code;

	if ((objc < 3) || (objc > 4)) {
	    Tcl_WrongNumArgs(interp, 2, objv, "firstIndex ?lastIndex?");
	    goto error;
	}
	if (GetEntryIndex(interp, entryPtr, objv[2],
		&first) != TCL_OK) {
	    goto error;
	}
	if (objc == 3) {
	    last = first + 1;
	} else {
	    if (GetEntryIndex(interp, entryPtr, objv[3],
		    &last) != TCL_OK) {
		goto error;
	    }
	}
	if ((last >= first) && (entryPtr->state == STATE_NORMAL)) {
	    code = DeleteChars(entryPtr, first, last - first);
	    if (code != TCL_OK) {
		goto error;
	    }
	}
	break;
    }

    case SB_CMD_GET:
	if (objc != 2) {
	    Tcl_WrongNumArgs(interp, 2, objv, NULL);
	    goto error;
	}
	Tcl_SetObjResult(interp, Tcl_NewStringObj(entryPtr->string, TCL_INDEX_NONE));
	break;

    case SB_CMD_ICURSOR:
	if (objc != 3) {
	    Tcl_WrongNumArgs(interp, 2, objv, "pos");
	    goto error;
	}
	if (GetEntryIndex(interp, entryPtr, objv[2],
		&entryPtr->insertPos) != TCL_OK) {
	    goto error;
	}
	EventuallyRedraw(entryPtr);
	break;

    case SB_CMD_IDENTIFY: {
	int x, y, elem;

	if (objc != 4) {
	    Tcl_WrongNumArgs(interp, 2, objv, "x y");
	    goto error;
	}
	if ((Tcl_GetIntFromObj(interp, objv[2], &x) != TCL_OK) ||
		(Tcl_GetIntFromObj(interp, objv[3], &y) != TCL_OK)) {
	    goto error;
	}
	elem = GetSpinboxElement(sbPtr, x, y);
	if (elem != SEL_NONE) {
	    Tcl_SetObjResult(interp,
		    Tcl_NewStringObj(selElementNames[elem], TCL_INDEX_NONE));
	}
	break;
    }

    case SB_CMD_INDEX: {
	Tcl_Size index;

	if (objc != 3) {
	    Tcl_WrongNumArgs(interp, 2, objv, "string");
	    goto error;
	}
	if (GetEntryIndex(interp, entryPtr, objv[2],
		&index) != TCL_OK) {
	    goto error;
	}
	Tcl_SetObjResult(interp, TkNewIndexObj(index));
	break;
    }

    case SB_CMD_INSERT: {
	Tcl_Size index;
	int code;

	if (objc != 4) {
	    Tcl_WrongNumArgs(interp, 2, objv, "index text");
	    goto error;
	}
	if (GetEntryIndex(interp, entryPtr, objv[2],
		&index) != TCL_OK) {
	    goto error;
	}
	if (entryPtr->state == STATE_NORMAL) {
	    code = InsertChars(entryPtr, index, Tcl_GetString(objv[3]));
	    if (code != TCL_OK) {
		goto error;
	    }
	}
	break;
    }

    case SB_CMD_INVOKE:
	if (objc != 3) {
	    Tcl_WrongNumArgs(interp, 2, objv, "elemName");
	    goto error;
	}
	result = Tcl_GetIndexFromObj(interp, objv[2],
		selElementNames, "element", 0, &cmdIndex);
	if (result != TCL_OK) {
	    goto error;
	}
	if (entryPtr->state != STATE_DISABLED) {
	    if (SpinboxInvoke(interp, sbPtr, cmdIndex) != TCL_OK) {
		goto error;
	    }
	}
	break;

    case SB_CMD_SCAN: {
	int x;
	const char *minorCmd;

	if (objc != 4) {
	    Tcl_WrongNumArgs(interp, 2, objv, "mark|dragto x");
	    goto error;
	}
	if (Tcl_GetIntFromObj(interp, objv[3], &x) != TCL_OK) {
	    goto error;
	}

	minorCmd = Tcl_GetString(objv[2]);
	if (minorCmd[0] == 'm'
		&& (strncmp(minorCmd, "mark", strlen(minorCmd)) == 0)) {
	    entryPtr->scanMarkX = x;
	    entryPtr->scanMarkIndex = entryPtr->leftIndex;
	} else if ((minorCmd[0] == 'd')
		&& (strncmp(minorCmd, "dragto", strlen(minorCmd)) == 0)) {
	    EntryScanTo(entryPtr, x);
	} else {
	    Tcl_SetObjResult(interp, Tcl_ObjPrintf(
		    "bad scan option \"%s\": must be dragto or mark",
		    minorCmd));
	    Tcl_SetErrorCode(interp, "TCL", "LOOKUP", "INDEX", "scan option",
		    minorCmd, NULL);
	    goto error;
	}
	break;
    }

    case SB_CMD_SELECTION: {
	Tcl_Size index, index2;

	if (objc < 3) {
	    Tcl_WrongNumArgs(interp, 2, objv, "option ?index?");
	    goto error;
	}

	/*
	 * Parse the selection sub-command, using the command table
	 * "sbSelCmdNames" defined above.
	 */

	result = Tcl_GetIndexFromObj(interp, objv[2], sbSelCmdNames,
		"selection option", 0, &selIndex);
	if (result != TCL_OK) {
	    goto error;
	}

	/*
	 * Disabled entries don't allow the selection to be modified, but
	 * 'selection present' must return a boolean.
	 */

	if ((entryPtr->state == STATE_DISABLED)
		&& (selIndex != SB_SEL_PRESENT)) {
	    goto done;
	}

	switch (selIndex) {
	case SB_SEL_ADJUST:
	    if (objc != 4) {
		Tcl_WrongNumArgs(interp, 3, objv, "index");
		goto error;
	    }
	    if (GetEntryIndex(interp, entryPtr,
		    objv[3], &index) != TCL_OK) {
		goto error;
	    }
	    if (entryPtr->selectFirst != TCL_INDEX_NONE) {
		Tcl_Size half1, half2;

		half1 = (entryPtr->selectFirst + entryPtr->selectLast)/2;
		half2 = (entryPtr->selectFirst + entryPtr->selectLast + 1)/2;
		if (index < half1) {
		    entryPtr->selectAnchor = entryPtr->selectLast;
		} else if (index > half2) {
		    entryPtr->selectAnchor = entryPtr->selectFirst;
		} else {
		    /*
		     * We're at about the halfway point in the selection; just
		     * keep the existing anchor.
		     */
		}
	    }
	    EntrySelectTo(entryPtr, index);
	    break;

	case SB_SEL_CLEAR:
	    if (objc != 3) {
		Tcl_WrongNumArgs(interp, 3, objv, NULL);
		goto error;
	    }
	    if (entryPtr->selectFirst != TCL_INDEX_NONE) {
		entryPtr->selectFirst = TCL_INDEX_NONE;
		entryPtr->selectLast = TCL_INDEX_NONE;
		EventuallyRedraw(entryPtr);
	    }
	    goto done;

	case SB_SEL_FROM:
	    if (objc != 4) {
		Tcl_WrongNumArgs(interp, 3, objv, "index");
		goto error;
	    }
	    if (GetEntryIndex(interp, entryPtr,
		    objv[3], &index) != TCL_OK) {
		goto error;
	    }
	    entryPtr->selectAnchor = index;
	    break;

	case SB_SEL_PRESENT:
	    if (objc != 3) {
		Tcl_WrongNumArgs(interp, 3, objv, NULL);
		goto error;
	    }
	    Tcl_SetObjResult(interp, Tcl_NewBooleanObj(
		    entryPtr->selectFirst != TCL_INDEX_NONE));
	    goto done;

	case SB_SEL_RANGE:
	    if (objc != 5) {
		Tcl_WrongNumArgs(interp, 3, objv, "start end");
		goto error;
	    }
	    if (GetEntryIndex(interp, entryPtr,
		    objv[3], &index) != TCL_OK) {
		goto error;
	    }
	    if (GetEntryIndex(interp, entryPtr,
		    objv[4],& index2) != TCL_OK) {
		goto error;
	    }
	    if (index >= index2) {
		entryPtr->selectFirst = TCL_INDEX_NONE;
		entryPtr->selectLast = TCL_INDEX_NONE;
	    } else {
		entryPtr->selectFirst = index;
		entryPtr->selectLast = index2;
	    }
	    if (!(entryPtr->flags & GOT_SELECTION)
		    && entryPtr->exportSelection
		    && (!Tcl_IsSafe(entryPtr->interp))) {
		Tk_OwnSelection(entryPtr->tkwin, XA_PRIMARY,
			EntryLostSelection, entryPtr);
		entryPtr->flags |= GOT_SELECTION;
	    }
	    EventuallyRedraw(entryPtr);
	    break;

	case SB_SEL_TO:
	    if (objc != 4) {
		Tcl_WrongNumArgs(interp, 3, objv, "index");
		goto error;
	    }
	    if (GetEntryIndex(interp, entryPtr,
		    objv[3], &index) != TCL_OK) {
		goto error;
	    }
	    EntrySelectTo(entryPtr, index);
	    break;

	case SB_SEL_ELEMENT:
	    if ((objc < 3) || (objc > 4)) {
		Tcl_WrongNumArgs(interp, 3, objv, "?elemName?");
		goto error;
	    }
	    if (objc == 3) {
		Tcl_SetObjResult(interp, Tcl_NewStringObj(
			selElementNames[sbPtr->selElement], TCL_INDEX_NONE));
	    } else {
		int lastElement = sbPtr->selElement;

		result = Tcl_GetIndexFromObj(interp, objv[3], selElementNames,
			"selection element", 0, &(sbPtr->selElement));
		if (result != TCL_OK) {
		    goto error;
		}
		if (lastElement != sbPtr->selElement) {
		    EventuallyRedraw(entryPtr);
		}
	    }
	    break;
	}
	break;
    }

    case SB_CMD_SET: {
	int code = TCL_OK;

	if (objc > 3) {
	    Tcl_WrongNumArgs(interp, 2, objv, "?string?");
	    goto error;
	}
	if (objc == 3) {
	    code = EntryValueChanged(entryPtr, Tcl_GetString(objv[2]));
	    if (code != TCL_OK) {
		goto error;
	    }
	}
	Tcl_SetObjResult(interp, Tcl_NewStringObj(entryPtr->string, TCL_INDEX_NONE));
	break;
    }

    case SB_CMD_VALIDATE: {
	int code;

	if (objc != 2) {
	    Tcl_WrongNumArgs(interp, 2, objv, NULL);
	    goto error;
	}
	selIndex = entryPtr->validate;
	entryPtr->validate = VALIDATE_ALL;
	code = EntryValidateChange(entryPtr, NULL, entryPtr->string,
		TCL_INDEX_NONE, VALIDATE_FORCED);
	if (entryPtr->validate != VALIDATE_NONE) {
	    entryPtr->validate = selIndex;
	}

	Tcl_SetObjResult(interp, Tcl_NewBooleanObj(code == TCL_OK));
	break;
    }

    case SB_CMD_XVIEW: {
	Tcl_Size index;

	if (objc == 2) {
	    double first, last;
	    Tcl_Obj *span[2];

	    EntryVisibleRange(entryPtr, &first, &last);
	    span[0] = Tcl_NewDoubleObj(first);
	    span[1] = Tcl_NewDoubleObj(last);
	    Tcl_SetObjResult(interp, Tcl_NewListObj(2, span));
	    goto done;
	} else if (objc == 3) {
	    if (GetEntryIndex(interp, entryPtr, objv[2],
		    &index) != TCL_OK) {
		goto error;
	    }
	} else {
	    double fraction;
	    int count;

	    index = entryPtr->leftIndex;
	    switch (Tk_GetScrollInfoObj(interp, objc, objv, &fraction,
		    &count)) {
	    case TK_SCROLL_MOVETO:
		index = ((fraction * entryPtr->numChars) + 0.5);
		break;
	    case TK_SCROLL_PAGES: {
		int charsPerPage;

		charsPerPage = ((Tk_Width(entryPtr->tkwin)
			- 2 * entryPtr->inset - entryPtr->xWidth)
			/ entryPtr->avgWidth) - 2;
		if (charsPerPage < 1) {
		    charsPerPage = 1;
		}
		index += count * charsPerPage;
		break;
	    }
	    case TK_SCROLL_UNITS:
		index += count;
		break;
	    default:
		goto error;
	    }
	}
	if (index >= entryPtr->numChars) {
	    index = entryPtr->numChars - 1;
	}
	if (index < 0) {
	    index = 0;
	}
	entryPtr->leftIndex = index;
	entryPtr->flags |= UPDATE_SCROLLBAR;
	EntryComputeGeometry(entryPtr);
	EventuallyRedraw(entryPtr);
	break;
    }
    }

  done:
    Tcl_Release(entryPtr);
    return result;

  error:
    Tcl_Release(entryPtr);
    return TCL_ERROR;
}

/*
 *---------------------------------------------------------------------------
 *
 * GetSpinboxElement --
 *
 *	Return the element associated with an x,y coord.
 *
 * Results:
 *	Element type as enum selelement.
 *
 * Side effects:
 *	None.
 *
 *---------------------------------------------------------------------------
 */

static int
GetSpinboxElement(
    Spinbox *sbPtr,		/* Spinbox for which the index is being
				 * specified. */
    int x, int y)		/* Widget-relative coordinates. */
{
    Entry *entryPtr = (Entry *) sbPtr;

    if ((x < 0) || (y < 0) || (y > Tk_Height(entryPtr->tkwin))
	    || (x > Tk_Width(entryPtr->tkwin))) {
	return SEL_NONE;
    }

    if (x > (Tk_Width(entryPtr->tkwin) - entryPtr->inset - entryPtr->xWidth)) {
	if (y > (Tk_Height(entryPtr->tkwin) / 2)) {
	    return SEL_BUTTONDOWN;
	} else {
	    return SEL_BUTTONUP;
	}
    }
    return SEL_ENTRY;
}

/*
 *--------------------------------------------------------------
 *
 * SpinboxInvoke --
 *
 *	This function is invoked when the invoke method for the widget is
 *	called.
 *
 * Results:
 *	TCL_OK.
 *
 * Side effects:
 *	A background error condition may arise when invoking the callback.
 *	The widget value may change.
 *
 *--------------------------------------------------------------
 */

static int
SpinboxInvoke(
    Tcl_Interp *interp,/* Current interpreter. */
    Spinbox *sbPtr,	/* Spinbox to invoke. */
    int element)		/* Element to invoke, either the "up" or
				 * "down" button. */
{
    Entry *entryPtr = (Entry *) sbPtr;
    const char *type;
    int code, up;
    Tcl_DString script;

    switch (element) {
    case SEL_BUTTONUP:
	type = "up";
	up = 1;
	break;
    case SEL_BUTTONDOWN:
	type = "down";
	up = 0;
	break;
    default:
	return TCL_OK;
    }

    code = TCL_OK;
    if (fabs(sbPtr->increment) > MIN_DBL_VAL) {
	if (sbPtr->listObj != NULL) {
	    Tcl_Obj *objPtr;

	    Tcl_ListObjIndex(interp, sbPtr->listObj, sbPtr->eIndex, &objPtr);
	    if (strcmp(Tcl_GetString(objPtr), entryPtr->string)) {
		/*
		 * Somehow the string changed from what we expected, so let's
		 * do a search on the list to see if the current value is
		 * there. If not, move to the first element of the list.
		 */

		Tcl_Size i, listc;
		Tcl_Size elemLen, length = entryPtr->numChars;
		const char *bytes;
		Tcl_Obj **listv;

		Tcl_ListObjGetElements(interp, sbPtr->listObj, &listc, &listv);
		for (i = 0; i < listc; i++) {
		    bytes = Tcl_GetStringFromObj(listv[i], &elemLen);
		    if ((length == elemLen) &&
			    (memcmp(bytes, entryPtr->string,
				    length) == 0)) {
			sbPtr->eIndex = i;
			break;
		    }
		}
	    }
	    if (up) {
		if (++sbPtr->eIndex >= sbPtr->nElements) {
		    if (sbPtr->wrap) {
			sbPtr->eIndex = 0;
		    } else {
			sbPtr->eIndex = sbPtr->nElements-1;
		    }
		}
	    } else {
		if (--sbPtr->eIndex < 0) {
		    if (sbPtr->wrap) {
			sbPtr->eIndex = sbPtr->nElements-1;
		    } else {
			sbPtr->eIndex = 0;
		    }
		}
	    }
	    Tcl_ListObjIndex(interp, sbPtr->listObj, sbPtr->eIndex, &objPtr);
	    code = EntryValueChanged(entryPtr, Tcl_GetString(objPtr));
	} else if (!DOUBLES_EQ(sbPtr->fromValue, sbPtr->toValue)) {
	    double dvalue;

	    if (sscanf(entryPtr->string, "%lf", &dvalue) <= 0) {
		/*
		 * If the string doesn't scan as a double value, just
		 * use the -from value
		 */

		dvalue = sbPtr->fromValue;
	    } else if (up) {
		dvalue += sbPtr->increment;
		if (dvalue > sbPtr->toValue) {
		    if (sbPtr->wrap) {
			dvalue = sbPtr->fromValue;
		    } else {
			dvalue = sbPtr->toValue;
		    }
		} else if (dvalue < sbPtr->fromValue) {
		    /*
		     * It's possible that when pressing up, we are still less
		     * than the fromValue, because the user may have
		     * manipulated the value by hand.
		     */

		    dvalue = sbPtr->fromValue;
		}
	    } else {
		dvalue -= sbPtr->increment;
		if (dvalue < sbPtr->fromValue) {
		    if (sbPtr->wrap) {
			dvalue = sbPtr->toValue;
		    } else {
			dvalue = sbPtr->fromValue;
		    }
		} else if (dvalue > sbPtr->toValue) {
		    /*
		     * It's possible that when pressing down, we are still
		     * greater than the toValue, because the user may have
		     * manipulated the value by hand.
		     */

		    dvalue = sbPtr->toValue;
		}
	    }
	    snprintf(sbPtr->formatBuf, TCL_DOUBLE_SPACE, sbPtr->valueFormat, dvalue);
	    code = EntryValueChanged(entryPtr, sbPtr->formatBuf);
	}
    }
    if (code != TCL_OK) {
	return TCL_ERROR;
    }

    if (sbPtr->commandObj != NULL) {
	Tcl_DStringInit(&script);
	ExpandPercents(entryPtr, Tcl_GetString(sbPtr->commandObj), type, "", 0,
		VALIDATE_BUTTON, &script);
	Tcl_DStringAppend(&script, "", 1);

	code = Tcl_EvalEx(interp, Tcl_DStringValue(&script), TCL_INDEX_NONE,
		TCL_EVAL_GLOBAL | TCL_EVAL_DIRECT);
	Tcl_DStringFree(&script);

	if (code != TCL_OK) {
	    Tcl_AddErrorInfo(interp,
		    "\n    (in command executed by spinbox)");
	    Tcl_BackgroundException(interp, code);

	    /*
	     * Yes, it's an error, but a bg one, so we return OK
	     */

	    return TCL_OK;
	}

	Tcl_ResetResult(interp);
    }

    return TCL_OK;
}

/*
 *----------------------------------------------------------------------
 *
 * ComputeFormat --
 *
 *	This function is invoked to recompute the "format" fields of a
 *	spinbox's widget record, which determines how the value of the dial is
 *	converted to a string.
 *
 * Results:
 *	Tcl result code.
 *
 * Side effects:
 *	The format fields of the spinbox are modified.
 *
 *----------------------------------------------------------------------
 */

static int
ComputeFormat(
     Spinbox *sbPtr)		/* Information about dial widget. */
{
    double maxValue, x;
    int mostSigDigit, numDigits, leastSigDigit, afterDecimal;
    int eDigits, fDigits;

    /*
     * Compute the displacement from the decimal of the most significant digit
     * required for any number in the dial's range.
     */

    if (sbPtr->reqFormatObj) {
	sbPtr->valueFormat = Tcl_GetString(sbPtr->reqFormatObj);
	return TCL_OK;
    }

    maxValue = fabs(sbPtr->fromValue);
    x = fabs(sbPtr->toValue);
    if (x > maxValue) {
	maxValue = x;
    }
    if (maxValue == 0) {
	maxValue = 1;
    }
    mostSigDigit = (int) floor(log10(maxValue));

    if (fabs(sbPtr->increment) > MIN_DBL_VAL) {
	/*
	 * A increment was specified, so use it.
	 */

	leastSigDigit = (int) floor(log10(sbPtr->increment));
    } else {
	leastSigDigit = 0;
    }
    numDigits = mostSigDigit - leastSigDigit + 1;
    if (numDigits < 1) {
	numDigits = 1;
    }

    /*
     * Compute the number of characters required using "e" format and "f"
     * format, and then choose whichever one takes fewer characters.
     */

    eDigits = numDigits + 4;
    if (numDigits > 1) {
	eDigits++;		/* Decimal point. */
    }
    afterDecimal = numDigits - mostSigDigit - 1;
    if (afterDecimal < 0) {
	afterDecimal = 0;
    }
    fDigits = (mostSigDigit >= 0) ? mostSigDigit + afterDecimal : afterDecimal;
    if (afterDecimal > 0) {
	fDigits++;		/* Decimal point. */
    }
    if (mostSigDigit < 0) {
	fDigits++;		/* Zero to left of decimal point. */
    }
    if (fDigits <= eDigits) {
	snprintf(sbPtr->digitFormat, sizeof(sbPtr->digitFormat), "%%.%df", afterDecimal);
    } else {
	snprintf(sbPtr->digitFormat, sizeof(sbPtr->digitFormat), "%%.%de", numDigits-1);
    }
    sbPtr->valueFormat = sbPtr->digitFormat;
    return TCL_OK;
}

/*
 * Local Variables:
 * mode: c
 * c-basic-offset: 4
 * fill-column: 78
 * End:
 */<|MERGE_RESOLUTION|>--- conflicted
+++ resolved
@@ -138,13 +138,8 @@
 	DEF_ENTRY_SELECT_COLOR, TCL_INDEX_NONE, offsetof(Entry, selBorder),
 	0, DEF_ENTRY_SELECT_MONO, 0},
     {TK_OPTION_PIXELS, "-selectborderwidth", "selectBorderWidth",
-<<<<<<< HEAD
 	"BorderWidth", DEF_ENTRY_SELECT_BD_COLOR, offsetof(Entry, selBorderWidthObj),
 	TCL_INDEX_NONE, 0, DEF_ENTRY_SELECT_BD_MONO, 0},
-=======
-	"BorderWidth", DEF_ENTRY_SELECT_BD_COLOR, TCL_INDEX_NONE,
-	offsetof(Entry, selBorderWidth), 0, DEF_ENTRY_SELECT_BD_MONO, 0},
->>>>>>> def68266
     {TK_OPTION_COLOR, "-selectforeground", "selectForeground", "Background",
 	DEF_ENTRY_SELECT_FG_COLOR, TCL_INDEX_NONE, offsetof(Entry, selFgColorPtr),
 	TK_OPTION_NULL_OK, DEF_ENTRY_SELECT_FG_MONO, 0},
@@ -255,13 +250,8 @@
     {TK_OPTION_BORDER, "-insertbackground", "insertBackground", "Foreground",
 	DEF_ENTRY_INSERT_BG, TCL_INDEX_NONE, offsetof(Entry, insertBorder), 0, 0, 0},
     {TK_OPTION_PIXELS, "-insertborderwidth", "insertBorderWidth",
-<<<<<<< HEAD
 	"BorderWidth", DEF_ENTRY_INSERT_BD_COLOR, offsetof(Entry, insertBorderWidthObj),
 	TCL_INDEX_NONE, 0, DEF_ENTRY_INSERT_BD_MONO, 0},
-=======
-	"BorderWidth", DEF_ENTRY_INSERT_BD_COLOR, TCL_INDEX_NONE,
-	offsetof(Entry, insertBorderWidth), 0, DEF_ENTRY_INSERT_BD_MONO, 0},
->>>>>>> def68266
     {TK_OPTION_INT, "-insertofftime", "insertOffTime", "OffTime",
 	DEF_ENTRY_INSERT_OFF_TIME, TCL_INDEX_NONE, offsetof(Entry, insertOffTime),
 	0, 0, 0},
@@ -298,13 +288,8 @@
 	DEF_ENTRY_SELECT_COLOR, TCL_INDEX_NONE, offsetof(Entry, selBorder),
 	0, DEF_ENTRY_SELECT_MONO, 0},
     {TK_OPTION_PIXELS, "-selectborderwidth", "selectBorderWidth",
-<<<<<<< HEAD
 	"BorderWidth", DEF_ENTRY_SELECT_BD_COLOR, offsetof(Entry, selBorderWidthObj),
 	TCL_INDEX_NONE, 0, DEF_ENTRY_SELECT_BD_MONO, 0},
-=======
-	"BorderWidth", DEF_ENTRY_SELECT_BD_COLOR, TCL_INDEX_NONE,
-	offsetof(Entry, selBorderWidth), 0, DEF_ENTRY_SELECT_BD_MONO, 0},
->>>>>>> def68266
     {TK_OPTION_COLOR, "-selectforeground", "selectForeground", "Background",
 	DEF_ENTRY_SELECT_FG_COLOR, TCL_INDEX_NONE, offsetof(Entry, selFgColorPtr),
 	TK_OPTION_NULL_OK, DEF_ENTRY_SELECT_FG_MONO, 0},
@@ -1769,19 +1754,11 @@
 		    &selEndX, NULL, NULL, NULL);
 	    selEndX += entryPtr->layoutX;
 	    Tk_Fill3DRectangle(tkwin, pixmap, entryPtr->selBorder,
-<<<<<<< HEAD
 		    selStartX - selBorderWidth,
 		    baseY - fm.ascent - selBorderWidth,
 		    (selEndX - selStartX) + 2 * selBorderWidth,
 		    (fm.ascent + fm.descent) + 2 * selBorderWidth,
 		    selBorderWidth,
-=======
-		    selStartX - entryPtr->selBorderWidth,
-		    baseY - fm.ascent - entryPtr->selBorderWidth,
-		    (selEndX - selStartX) + 2 * entryPtr->selBorderWidth,
-		    (fm.ascent + fm.descent) + 2 * entryPtr->selBorderWidth,
-		    entryPtr->selBorderWidth,
->>>>>>> def68266
 #ifndef MAC_OSX_TK
 		    TK_RELIEF_RAISED
 #else
