/*
 * tkEntry.c --
 *
 *	This module implements entry and spinbox widgets for the Tk toolkit.
 *	An entry displays a string and allows the string to be edited. A
 *	spinbox expands on the entry by adding up/down buttons that control
 *	the value of the entry widget.
 *
 * Copyright © 1990-1994 The Regents of the University of California.
 * Copyright © 1994-1997 Sun Microsystems, Inc.
 * Copyright © 2000 Ajuba Solutions.
 * Copyright © 2002 ActiveState Corporation.
 *
 * See the file "license.terms" for information on usage and redistribution of
 * this file, and for a DISCLAIMER OF ALL WARRANTIES.
 */

#include "tkInt.h"
#include "tkEntry.h"
#include "default.h"

#ifdef _WIN32
#include "tkWinInt.h"
#endif

/*
 * The following macro defines how many extra pixels to leave on each side of
 * the text in the entry.
 */

#define XPAD 1
#define YPAD 1

/*
 * A comparison function for double values. For Spinboxes.
 */

#define MIN_DBL_VAL		1E-9
#define DOUBLES_EQ(d1, d2)	(fabs((d1) - (d2)) < MIN_DBL_VAL)


static const char *const stateStrings[] = {
    "disabled", "normal", "readonly", NULL
};

/*
 * Definitions for -validate option values:
 */

static const char *const validateStrings[] = {
    "all", "key", "focus", "focusin", "focusout", "none", NULL
};
enum validateType {
    VALIDATE_ALL, VALIDATE_KEY, VALIDATE_FOCUS,
    VALIDATE_FOCUSIN, VALIDATE_FOCUSOUT, VALIDATE_NONE,
    /*
     * These extra enums are for use with EntryValidateChange
     */
    VALIDATE_FORCED, VALIDATE_DELETE, VALIDATE_INSERT, VALIDATE_BUTTON
};
#define DEF_ENTRY_VALIDATE	"none"
#define DEF_ENTRY_INVALIDCMD	""

/*
 * Information used for Entry objv parsing.
 */

static const Tk_OptionSpec entryOptSpec[] = {
    {TK_OPTION_BORDER, "-background", "background", "Background",
	DEF_ENTRY_BG_COLOR, TCL_INDEX_NONE, offsetof(Entry, normalBorder),
	0, DEF_ENTRY_BG_MONO, 0},
    {TK_OPTION_SYNONYM, "-bd", NULL, NULL,
	NULL, 0, TCL_INDEX_NONE, 0, "-borderwidth", 0},
    {TK_OPTION_SYNONYM, "-bg", NULL, NULL,
	NULL, 0, TCL_INDEX_NONE, 0, "-background", 0},
    {TK_OPTION_PIXELS, "-borderwidth", "borderWidth", "BorderWidth",
	DEF_ENTRY_BORDER_WIDTH, TCL_INDEX_NONE, offsetof(Entry, borderWidth), 0, 0, 0},
    {TK_OPTION_CURSOR, "-cursor", "cursor", "Cursor",
	DEF_ENTRY_CURSOR, TCL_INDEX_NONE, offsetof(Entry, cursor),
	TK_OPTION_NULL_OK, 0, 0},
    {TK_OPTION_BORDER, "-disabledbackground", "disabledBackground",
	"DisabledBackground", DEF_ENTRY_DISABLED_BG_COLOR, TCL_INDEX_NONE,
	offsetof(Entry, disabledBorder), TK_OPTION_NULL_OK,
	DEF_ENTRY_DISABLED_BG_MONO, 0},
    {TK_OPTION_COLOR, "-disabledforeground", "disabledForeground",
	"DisabledForeground", DEF_ENTRY_DISABLED_FG, TCL_INDEX_NONE,
	offsetof(Entry, dfgColorPtr), TK_OPTION_NULL_OK, 0, 0},
    {TK_OPTION_BOOLEAN, "-exportselection", "exportSelection",
	"ExportSelection", DEF_ENTRY_EXPORT_SELECTION, TCL_INDEX_NONE,
	offsetof(Entry, exportSelection), 0, 0, 0},
    {TK_OPTION_SYNONYM, "-fg", "foreground", NULL,
	NULL, 0, TCL_INDEX_NONE, 0, "-foreground", 0},
    {TK_OPTION_FONT, "-font", "font", "Font",
	DEF_ENTRY_FONT, TCL_INDEX_NONE, offsetof(Entry, tkfont), 0, 0, 0},
    {TK_OPTION_COLOR, "-foreground", "foreground", "Foreground",
	DEF_ENTRY_FG, TCL_INDEX_NONE, offsetof(Entry, fgColorPtr), 0, 0, 0},
    {TK_OPTION_COLOR, "-highlightbackground", "highlightBackground",
	"HighlightBackground", DEF_ENTRY_HIGHLIGHT_BG,
	TCL_INDEX_NONE, offsetof(Entry, highlightBgColorPtr), 0, 0, 0},
    {TK_OPTION_COLOR, "-highlightcolor", "highlightColor", "HighlightColor",
	DEF_ENTRY_HIGHLIGHT, TCL_INDEX_NONE, offsetof(Entry, highlightColorPtr), 0, 0, 0},
    {TK_OPTION_PIXELS, "-highlightthickness", "highlightThickness",
	"HighlightThickness", DEF_ENTRY_HIGHLIGHT_WIDTH, TCL_INDEX_NONE,
	offsetof(Entry, highlightWidth), 0, 0, 0},
    {TK_OPTION_BORDER, "-insertbackground", "insertBackground", "Foreground",
	DEF_ENTRY_INSERT_BG, TCL_INDEX_NONE, offsetof(Entry, insertBorder), 0, 0, 0},
    {TK_OPTION_PIXELS, "-insertborderwidth", "insertBorderWidth",
	"BorderWidth", DEF_ENTRY_INSERT_BD_COLOR, TCL_INDEX_NONE,
	offsetof(Entry, insertBorderWidth), 0,
	DEF_ENTRY_INSERT_BD_MONO, 0},
    {TK_OPTION_INT, "-insertofftime", "insertOffTime", "OffTime",
	DEF_ENTRY_INSERT_OFF_TIME, TCL_INDEX_NONE, offsetof(Entry, insertOffTime),
	0, 0, 0},
    {TK_OPTION_INT, "-insertontime", "insertOnTime", "OnTime",
	DEF_ENTRY_INSERT_ON_TIME, TCL_INDEX_NONE, offsetof(Entry, insertOnTime), 0, 0, 0},
    {TK_OPTION_PIXELS, "-insertwidth", "insertWidth", "InsertWidth",
	DEF_ENTRY_INSERT_WIDTH, TCL_INDEX_NONE, offsetof(Entry, insertWidth), 0, 0, 0},
    {TK_OPTION_STRING, "-invalidcommand", "invalidCommand", "InvalidCommand",
	DEF_ENTRY_INVALIDCMD, TCL_INDEX_NONE, offsetof(Entry, invalidCmd),
	TK_OPTION_NULL_OK, 0, 0},
    {TK_OPTION_SYNONYM, "-invcmd", NULL, NULL,
	NULL, 0, TCL_INDEX_NONE, 0, "-invalidcommand", 0},
    {TK_OPTION_JUSTIFY, "-justify", "justify", "Justify",
	DEF_ENTRY_JUSTIFY, TCL_INDEX_NONE, offsetof(Entry, justify), TK_OPTION_ENUM_VAR, 0, 0},
    {TK_OPTION_STRING, "-placeholder", "placeHolder", "PlaceHolder",
	DEF_ENTRY_PLACEHOLDER, TCL_INDEX_NONE, offsetof(Entry, placeholderString),
	TK_OPTION_NULL_OK, 0, 0},
    {TK_OPTION_COLOR, "-placeholderforeground", "placeholderForeground",
	"PlaceholderForeground", DEF_ENTRY_PLACEHOLDERFG, TCL_INDEX_NONE,
	offsetof(Entry, placeholderColorPtr), 0, 0, 0},
    {TK_OPTION_BORDER, "-readonlybackground", "readonlyBackground",
	"ReadonlyBackground", DEF_ENTRY_READONLY_BG_COLOR, TCL_INDEX_NONE,
	offsetof(Entry, readonlyBorder), TK_OPTION_NULL_OK,
	DEF_ENTRY_READONLY_BG_MONO, 0},
    {TK_OPTION_RELIEF, "-relief", "relief", "Relief",
	DEF_ENTRY_RELIEF, TCL_INDEX_NONE, offsetof(Entry, relief), 0, 0, 0},
    {TK_OPTION_BORDER, "-selectbackground", "selectBackground", "Foreground",
	DEF_ENTRY_SELECT_COLOR, TCL_INDEX_NONE, offsetof(Entry, selBorder),
	0, DEF_ENTRY_SELECT_MONO, 0},
    {TK_OPTION_PIXELS, "-selectborderwidth", "selectBorderWidth",
	"BorderWidth", DEF_ENTRY_SELECT_BD_COLOR, TCL_INDEX_NONE,
	offsetof(Entry, selBorderWidth),
	0, DEF_ENTRY_SELECT_BD_MONO, 0},
    {TK_OPTION_COLOR, "-selectforeground", "selectForeground", "Background",
	DEF_ENTRY_SELECT_FG_COLOR, TCL_INDEX_NONE, offsetof(Entry, selFgColorPtr),
	TK_OPTION_NULL_OK, DEF_ENTRY_SELECT_FG_MONO, 0},
    {TK_OPTION_STRING, "-show", "show", "Show",
	DEF_ENTRY_SHOW, TCL_INDEX_NONE, offsetof(Entry, showChar),
	TK_OPTION_NULL_OK, 0, 0},
    {TK_OPTION_STRING_TABLE, "-state", "state", "State",
	DEF_ENTRY_STATE, TCL_INDEX_NONE, offsetof(Entry, state),
	0, stateStrings, 0},
    {TK_OPTION_STRING, "-takefocus", "takeFocus", "TakeFocus",
	DEF_ENTRY_TAKE_FOCUS, TCL_INDEX_NONE, offsetof(Entry, takeFocus),
	TK_OPTION_NULL_OK, 0, 0},
    {TK_OPTION_STRING, "-textvariable", "textVariable", "Variable",
	DEF_ENTRY_TEXT_VARIABLE, TCL_INDEX_NONE, offsetof(Entry, textVarName),
	TK_OPTION_NULL_OK, 0, 0},
    {TK_OPTION_STRING_TABLE, "-validate", "validate", "Validate",
	DEF_ENTRY_VALIDATE, TCL_INDEX_NONE, offsetof(Entry, validate),
	0, validateStrings, 0},
    {TK_OPTION_STRING, "-validatecommand", "validateCommand","ValidateCommand",
	NULL, TCL_INDEX_NONE, offsetof(Entry, validateCmd), TK_OPTION_NULL_OK, 0, 0},
    {TK_OPTION_SYNONYM, "-vcmd", NULL, NULL,
	NULL, 0, TCL_INDEX_NONE, 0, "-validatecommand", 0},
    {TK_OPTION_INT, "-width", "width", "Width",
	DEF_ENTRY_WIDTH, TCL_INDEX_NONE, offsetof(Entry, prefWidth), 0, 0, 0},
    {TK_OPTION_STRING, "-xscrollcommand", "xScrollCommand", "ScrollCommand",
	DEF_ENTRY_SCROLL_COMMAND, TCL_INDEX_NONE, offsetof(Entry, scrollCmd),
	TK_OPTION_NULL_OK, 0, 0},
    {TK_OPTION_END, NULL, NULL, NULL, NULL, 0, TCL_INDEX_NONE, 0, 0, 0}
};

/*
 * Information used for Spinbox objv parsing.
 */

#define DEF_SPINBOX_REPEAT_DELAY	"400"
#define DEF_SPINBOX_REPEAT_INTERVAL	"100"

#define DEF_SPINBOX_CMD			""

#define DEF_SPINBOX_FROM		"0.0"
#define DEF_SPINBOX_TO			"0.0"
#define DEF_SPINBOX_INCREMENT		"1.0"
#define DEF_SPINBOX_FORMAT		""

#define DEF_SPINBOX_VALUES		""
#define DEF_SPINBOX_WRAP		"0"

static const Tk_OptionSpec sbOptSpec[] = {
    {TK_OPTION_BORDER, "-activebackground", "activeBackground", "Background",
	DEF_BUTTON_ACTIVE_BG_COLOR, TCL_INDEX_NONE, offsetof(Spinbox, activeBorder),
	0, DEF_BUTTON_ACTIVE_BG_MONO, 0},
    {TK_OPTION_BORDER, "-background", "background", "Background",
	DEF_ENTRY_BG_COLOR, TCL_INDEX_NONE, offsetof(Entry, normalBorder),
	0, DEF_ENTRY_BG_MONO, 0},
    {TK_OPTION_SYNONYM, "-bd", NULL, NULL,
	NULL, 0, TCL_INDEX_NONE, 0, "-borderwidth", 0},
    {TK_OPTION_SYNONYM, "-bg", NULL, NULL,
	NULL, 0, TCL_INDEX_NONE, 0, "-background", 0},
    {TK_OPTION_PIXELS, "-borderwidth", "borderWidth", "BorderWidth",
	DEF_ENTRY_BORDER_WIDTH, TCL_INDEX_NONE, offsetof(Entry, borderWidth), 0, 0, 0},
    {TK_OPTION_BORDER, "-buttonbackground", "buttonBackground", "Background",
	DEF_BUTTON_BG_COLOR, TCL_INDEX_NONE, offsetof(Spinbox, buttonBorder),
	0, DEF_BUTTON_BG_MONO, 0},
    {TK_OPTION_CURSOR, "-buttoncursor", "buttonCursor", "Cursor",
	DEF_BUTTON_CURSOR, TCL_INDEX_NONE, offsetof(Spinbox, bCursor),
	TK_OPTION_NULL_OK, 0, 0},
    {TK_OPTION_RELIEF, "-buttondownrelief", "buttonDownRelief", "Relief",
	DEF_BUTTON_RELIEF, TCL_INDEX_NONE, offsetof(Spinbox, bdRelief), 0, 0, 0},
    {TK_OPTION_RELIEF, "-buttonuprelief", "buttonUpRelief", "Relief",
	DEF_BUTTON_RELIEF, TCL_INDEX_NONE, offsetof(Spinbox, buRelief), 0, 0, 0},
    {TK_OPTION_STRING, "-command", "command", "Command",
	DEF_SPINBOX_CMD, TCL_INDEX_NONE, offsetof(Spinbox, command),
	TK_OPTION_NULL_OK, 0, 0},
    {TK_OPTION_CURSOR, "-cursor", "cursor", "Cursor",
	DEF_ENTRY_CURSOR, TCL_INDEX_NONE, offsetof(Entry, cursor),
	TK_OPTION_NULL_OK, 0, 0},
    {TK_OPTION_BORDER, "-disabledbackground", "disabledBackground",
	"DisabledBackground", DEF_ENTRY_DISABLED_BG_COLOR, TCL_INDEX_NONE,
	offsetof(Entry, disabledBorder), TK_OPTION_NULL_OK,
	DEF_ENTRY_DISABLED_BG_MONO, 0},
    {TK_OPTION_COLOR, "-disabledforeground", "disabledForeground",
	"DisabledForeground", DEF_ENTRY_DISABLED_FG, TCL_INDEX_NONE,
	offsetof(Entry, dfgColorPtr), TK_OPTION_NULL_OK, 0, 0},
    {TK_OPTION_BOOLEAN, "-exportselection", "exportSelection",
	"ExportSelection", DEF_ENTRY_EXPORT_SELECTION, TCL_INDEX_NONE,
	offsetof(Entry, exportSelection), 0, 0, 0},
    {TK_OPTION_SYNONYM, "-fg", "foreground", NULL,
	NULL, 0, TCL_INDEX_NONE, 0, "-foreground", 0},
    {TK_OPTION_FONT, "-font", "font", "Font",
	DEF_ENTRY_FONT, TCL_INDEX_NONE, offsetof(Entry, tkfont), 0, 0, 0},
    {TK_OPTION_COLOR, "-foreground", "foreground", "Foreground",
	DEF_ENTRY_FG, TCL_INDEX_NONE, offsetof(Entry, fgColorPtr), 0, 0, 0},
    {TK_OPTION_STRING, "-format", "format", "Format",
	DEF_SPINBOX_FORMAT, TCL_INDEX_NONE, offsetof(Spinbox, reqFormat),
	TK_OPTION_NULL_OK, 0, 0},
    {TK_OPTION_DOUBLE, "-from", "from", "From",
	DEF_SPINBOX_FROM, TCL_INDEX_NONE, offsetof(Spinbox, fromValue), 0, 0, 0},
    {TK_OPTION_COLOR, "-highlightbackground", "highlightBackground",
	"HighlightBackground", DEF_ENTRY_HIGHLIGHT_BG,
	TCL_INDEX_NONE, offsetof(Entry, highlightBgColorPtr), 0, 0, 0},
    {TK_OPTION_COLOR, "-highlightcolor", "highlightColor", "HighlightColor",
	DEF_ENTRY_HIGHLIGHT, TCL_INDEX_NONE, offsetof(Entry, highlightColorPtr), 0, 0, 0},
    {TK_OPTION_PIXELS, "-highlightthickness", "highlightThickness",
	"HighlightThickness", DEF_ENTRY_HIGHLIGHT_WIDTH, TCL_INDEX_NONE,
	offsetof(Entry, highlightWidth), 0, 0, 0},
    {TK_OPTION_DOUBLE, "-increment", "increment", "Increment",
	DEF_SPINBOX_INCREMENT, TCL_INDEX_NONE, offsetof(Spinbox, increment), 0, 0, 0},
    {TK_OPTION_BORDER, "-insertbackground", "insertBackground", "Foreground",
	DEF_ENTRY_INSERT_BG, TCL_INDEX_NONE, offsetof(Entry, insertBorder), 0, 0, 0},
    {TK_OPTION_PIXELS, "-insertborderwidth", "insertBorderWidth",
	"BorderWidth", DEF_ENTRY_INSERT_BD_COLOR, TCL_INDEX_NONE,
	offsetof(Entry, insertBorderWidth), 0,
	DEF_ENTRY_INSERT_BD_MONO, 0},
    {TK_OPTION_INT, "-insertofftime", "insertOffTime", "OffTime",
	DEF_ENTRY_INSERT_OFF_TIME, TCL_INDEX_NONE, offsetof(Entry, insertOffTime),
	0, 0, 0},
    {TK_OPTION_INT, "-insertontime", "insertOnTime", "OnTime",
	DEF_ENTRY_INSERT_ON_TIME, TCL_INDEX_NONE, offsetof(Entry, insertOnTime), 0, 0, 0},
    {TK_OPTION_PIXELS, "-insertwidth", "insertWidth", "InsertWidth",
	DEF_ENTRY_INSERT_WIDTH, TCL_INDEX_NONE, offsetof(Entry, insertWidth), 0, 0, 0},
    {TK_OPTION_STRING, "-invalidcommand", "invalidCommand", "InvalidCommand",
	DEF_ENTRY_INVALIDCMD, TCL_INDEX_NONE, offsetof(Entry, invalidCmd),
	TK_OPTION_NULL_OK, 0, 0},
    {TK_OPTION_SYNONYM, "-invcmd", NULL, NULL,
	NULL, 0, TCL_INDEX_NONE, 0, "-invalidcommand", 0},
    {TK_OPTION_JUSTIFY, "-justify", "justify", "Justify",
	DEF_ENTRY_JUSTIFY, TCL_INDEX_NONE, offsetof(Entry, justify), TK_OPTION_ENUM_VAR, 0, 0},
    {TK_OPTION_STRING, "-placeholder", "placeHolder", "PlaceHolder",
	DEF_ENTRY_PLACEHOLDER, TCL_INDEX_NONE, offsetof(Entry, placeholderString),
	TK_OPTION_NULL_OK, 0, 0},
    {TK_OPTION_COLOR, "-placeholderforeground", "placeholderForeground",
        "PlaceholderForeground", DEF_ENTRY_PLACEHOLDERFG, TCL_INDEX_NONE,
        offsetof(Entry, placeholderColorPtr), 0, 0, 0},
    {TK_OPTION_RELIEF, "-relief", "relief", "Relief",
	DEF_ENTRY_RELIEF, TCL_INDEX_NONE, offsetof(Entry, relief), 0, 0, 0},
    {TK_OPTION_BORDER, "-readonlybackground", "readonlyBackground",
	"ReadonlyBackground", DEF_ENTRY_READONLY_BG_COLOR, TCL_INDEX_NONE,
	offsetof(Entry, readonlyBorder), TK_OPTION_NULL_OK,
	DEF_ENTRY_READONLY_BG_MONO, 0},
    {TK_OPTION_INT, "-repeatdelay", "repeatDelay", "RepeatDelay",
	DEF_SPINBOX_REPEAT_DELAY, TCL_INDEX_NONE, offsetof(Spinbox, repeatDelay),
	0, 0, 0},
    {TK_OPTION_INT, "-repeatinterval", "repeatInterval", "RepeatInterval",
	DEF_SPINBOX_REPEAT_INTERVAL, TCL_INDEX_NONE, offsetof(Spinbox, repeatInterval),
	0, 0, 0},
    {TK_OPTION_BORDER, "-selectbackground", "selectBackground", "Foreground",
	DEF_ENTRY_SELECT_COLOR, TCL_INDEX_NONE, offsetof(Entry, selBorder),
	0, DEF_ENTRY_SELECT_MONO, 0},
    {TK_OPTION_PIXELS, "-selectborderwidth", "selectBorderWidth",
	"BorderWidth", DEF_ENTRY_SELECT_BD_COLOR, TCL_INDEX_NONE,
	offsetof(Entry, selBorderWidth),
	0, DEF_ENTRY_SELECT_BD_MONO, 0},
    {TK_OPTION_COLOR, "-selectforeground", "selectForeground", "Background",
	DEF_ENTRY_SELECT_FG_COLOR, TCL_INDEX_NONE, offsetof(Entry, selFgColorPtr),
	TK_OPTION_NULL_OK, DEF_ENTRY_SELECT_FG_MONO, 0},
    {TK_OPTION_STRING_TABLE, "-state", "state", "State",
	DEF_ENTRY_STATE, TCL_INDEX_NONE, offsetof(Entry, state),
	0, stateStrings, 0},
    {TK_OPTION_STRING, "-takefocus", "takeFocus", "TakeFocus",
	DEF_ENTRY_TAKE_FOCUS, TCL_INDEX_NONE, offsetof(Entry, takeFocus),
	TK_OPTION_NULL_OK, 0, 0},
    {TK_OPTION_STRING, "-textvariable", "textVariable", "Variable",
	DEF_ENTRY_TEXT_VARIABLE, TCL_INDEX_NONE, offsetof(Entry, textVarName),
	TK_OPTION_NULL_OK, 0, 0},
    {TK_OPTION_DOUBLE, "-to", "to", "To",
	DEF_SPINBOX_TO, TCL_INDEX_NONE, offsetof(Spinbox, toValue), 0, 0, 0},
    {TK_OPTION_STRING_TABLE, "-validate", "validate", "Validate",
	DEF_ENTRY_VALIDATE, TCL_INDEX_NONE, offsetof(Entry, validate),
	0, validateStrings, 0},
    {TK_OPTION_STRING, "-validatecommand", "validateCommand","ValidateCommand",
	NULL, TCL_INDEX_NONE, offsetof(Entry, validateCmd), TK_OPTION_NULL_OK, 0, 0},
    {TK_OPTION_STRING, "-values", "values", "Values",
	DEF_SPINBOX_VALUES, TCL_INDEX_NONE, offsetof(Spinbox, valueStr),
	TK_OPTION_NULL_OK, 0, 0},
    {TK_OPTION_SYNONYM, "-vcmd", NULL, NULL,
	NULL, 0, TCL_INDEX_NONE, 0, "-validatecommand", 0},
    {TK_OPTION_INT, "-width", "width", "Width",
	DEF_ENTRY_WIDTH, TCL_INDEX_NONE, offsetof(Entry, prefWidth), 0, 0, 0},
    {TK_OPTION_BOOLEAN, "-wrap", "wrap", "Wrap",
	DEF_SPINBOX_WRAP, TCL_INDEX_NONE, offsetof(Spinbox, wrap), 0, 0, 0},
    {TK_OPTION_STRING, "-xscrollcommand", "xScrollCommand", "ScrollCommand",
	DEF_ENTRY_SCROLL_COMMAND, TCL_INDEX_NONE, offsetof(Entry, scrollCmd),
	TK_OPTION_NULL_OK, 0, 0},
    {TK_OPTION_END, NULL, NULL, NULL, NULL, 0, TCL_INDEX_NONE, 0, 0, 0}
};

/*
 * The following tables define the entry widget commands (and sub-commands)
 * and map the indexes into the string tables into enumerated types used to
 * dispatch the entry widget command.
 */

static const char *const entryCmdNames[] = {
    "bbox", "cget", "configure", "delete", "get", "icursor", "index",
    "insert", "scan", "selection", "validate", "xview", NULL
};

enum entryCmd {
    COMMAND_BBOX, COMMAND_CGET, COMMAND_CONFIGURE, COMMAND_DELETE,
    COMMAND_GET, COMMAND_ICURSOR, COMMAND_INDEX, COMMAND_INSERT,
    COMMAND_SCAN, COMMAND_SELECTION, COMMAND_VALIDATE, COMMAND_XVIEW
};

static const char *const selCmdNames[] = {
    "adjust", "clear", "from", "present", "range", "to", NULL
};

enum selCmd {
    SELECTION_ADJUST, SELECTION_CLEAR, SELECTION_FROM,
    SELECTION_PRESENT, SELECTION_RANGE, SELECTION_TO
};

/*
 * The following tables define the spinbox widget commands (and sub-commands)
 * and map the indexes into the string tables into enumerated types used to
 * dispatch the spinbox widget command.
 */

static const char *const sbCmdNames[] = {
    "bbox", "cget", "configure", "delete", "get", "icursor", "identify",
    "index", "insert", "invoke", "scan", "selection", "set",
    "validate", "xview", NULL
};

enum sbCmd {
    SB_CMD_BBOX, SB_CMD_CGET, SB_CMD_CONFIGURE, SB_CMD_DELETE,
    SB_CMD_GET, SB_CMD_ICURSOR, SB_CMD_IDENTIFY, SB_CMD_INDEX,
    SB_CMD_INSERT, SB_CMD_INVOKE, SB_CMD_SCAN, SB_CMD_SELECTION,
    SB_CMD_SET, SB_CMD_VALIDATE, SB_CMD_XVIEW
};

static const char *const sbSelCmdNames[] = {
    "adjust", "clear", "element", "from", "present", "range", "to", NULL
};

enum sbselCmd {
    SB_SEL_ADJUST, SB_SEL_CLEAR, SB_SEL_ELEMENT, SB_SEL_FROM,
    SB_SEL_PRESENT, SB_SEL_RANGE, SB_SEL_TO
};

/*
 * Extra for selection of elements
 */

/*
 * This is the string array corresponding to the enum in selelement. If you
 * modify them, you must modify the strings here.
 */

static const char *const selElementNames[] = {
    "buttondown", "buttonup", "none", NULL, "entry"
};

/*
 * Flags for GetEntryIndex function:
 */

#define ZERO_OK			1
#define LAST_PLUS_ONE_OK	2

/*
 * Forward declarations for functions defined later in this file:
 */

static int		ConfigureEntry(Tcl_Interp *interp, Entry *entryPtr,
			    Tcl_Size objc, Tcl_Obj *const objv[]);
static int		DeleteChars(Entry *entryPtr, Tcl_Size index, Tcl_Size count);
static Tcl_FreeProc	DestroyEntry;
static void		DisplayEntry(void *clientData);
static void		EntryBlinkProc(void *clientData);
static void		EntryCmdDeletedProc(void *clientData);
static void		EntryComputeGeometry(Entry *entryPtr);
static void		EntryEventProc(void *clientData,
			    XEvent *eventPtr);
static void		EntryFocusProc(Entry *entryPtr, int gotFocus);
static Tcl_Size	EntryFetchSelection(void *clientData, Tcl_Size offset,
			    char *buffer, Tcl_Size maxBytes);
static void		EntryLostSelection(void *clientData);
static void		EventuallyRedraw(Entry *entryPtr);
static void		EntryScanTo(Entry *entryPtr, int y);
static void		EntrySetValue(Entry *entryPtr, const char *value);
static void		EntrySelectTo(Entry *entryPtr, Tcl_Size index);
static char *		EntryTextVarProc(void *clientData,
			    Tcl_Interp *interp, const char *name1,
			    const char *name2, int flags);
static void		EntryUpdateScrollbar(Entry *entryPtr);
static int		EntryValidate(Entry *entryPtr, char *cmd);
static int		EntryValidateChange(Entry *entryPtr, const char *change,
			    const char *newStr, Tcl_Size index, int type);
static void		ExpandPercents(Entry *entryPtr, const char *before,
			    const char *change, const char *newStr, Tcl_Size index,
			    int type, Tcl_DString *dsPtr);
static int		EntryValueChanged(Entry *entryPtr,
			    const char *newValue);
static void		EntryVisibleRange(Entry *entryPtr,
			    double *firstPtr, double *lastPtr);
<<<<<<< HEAD
static int		EntryWidgetObjCmd(void *clientData,
			    Tcl_Interp *interp, Tcl_Size objc,
			    Tcl_Obj *const objv[]);
=======
static Tcl_ObjCmdProc EntryWidgetObjCmd;
>>>>>>> 8403bafe
static void		EntryWorldChanged(void *instanceData);
static int		GetEntryIndex(Tcl_Interp *interp, Entry *entryPtr,
			    Tcl_Obj *indexObj, Tcl_Size *indexPtr);
static int		InsertChars(Entry *entryPtr, Tcl_Size index, const char *string);

/*
 * These forward declarations are the spinbox specific ones:
 */

<<<<<<< HEAD
static int		SpinboxWidgetObjCmd(void *clientData,
			    Tcl_Interp *interp, Tcl_Size objc,
			    Tcl_Obj *const objv[]);
=======
static Tcl_ObjCmdProc SpinboxWidgetObjCmd;
>>>>>>> 8403bafe
static int		GetSpinboxElement(Spinbox *sbPtr, int x, int y);
static int		SpinboxInvoke(Tcl_Interp *interp, Spinbox *sbPtr,
			    int element);
static int		ComputeFormat(Spinbox *sbPtr);

/*
 * The structure below defines widget class behavior by means of functions
 * that can be invoked from generic window code.
 */

static const Tk_ClassProcs entryClass = {
    sizeof(Tk_ClassProcs),	/* size */
    EntryWorldChanged,		/* worldChangedProc */
    NULL,			/* createProc */
    NULL			/* modalProc */
};

/*
 *--------------------------------------------------------------
 *
 * Tk_EntryObjCmd --
 *
 *	This function is invoked to process the "entry" Tcl command. See the
 *	user documentation for details on what it does.
 *
 * Results:
 *	A standard Tcl result.
 *
 * Side effects:
 *	See the user documentation.
 *
 *--------------------------------------------------------------
 */

int
Tk_EntryObjCmd(
    TCL_UNUSED(void *),
    Tcl_Interp *interp,		/* Current interpreter. */
    Tcl_Size objc,		/* Number of arguments. */
    Tcl_Obj *const objv[])	/* Argument objects. */
{
    Entry *entryPtr;
    Tk_OptionTable optionTable;
    Tk_Window tkwin;
    char *tmp;

    if (objc < 2) {
	Tcl_WrongNumArgs(interp, 1, objv, "pathName ?-option value ...?");
	return TCL_ERROR;
    }

    tkwin = Tk_CreateWindowFromPath(interp, Tk_MainWindow(interp),
	    Tcl_GetString(objv[1]), NULL);
    if (tkwin == NULL) {
	return TCL_ERROR;
    }

    /*
     * Create the option table for this widget class. If it has already been
     * created, Tk will return the cached value.
     */

    optionTable = Tk_CreateOptionTable(interp, entryOptSpec);

    /*
     * Initialize the fields of the structure that won't be initialized by
     * ConfigureEntry, or that ConfigureEntry requires to be initialized
     * already (e.g. resource pointers). Only the non-NULL/0 data must be
     * initialized as memset covers the rest.
     */

    entryPtr = (Entry *)ckalloc(sizeof(Entry));
    memset(entryPtr, 0, sizeof(Entry));

    entryPtr->tkwin		= tkwin;
    entryPtr->display		= Tk_Display(tkwin);
    entryPtr->interp		= interp;
    entryPtr->widgetCmd		= Tcl_CreateObjCommand2(interp,
	    Tk_PathName(entryPtr->tkwin), EntryWidgetObjCmd, entryPtr,
	    EntryCmdDeletedProc);
    entryPtr->optionTable	= optionTable;
    entryPtr->type		= TK_ENTRY;
    tmp				= (char *)ckalloc(1);
    tmp[0]			= '\0';
    entryPtr->string		= tmp;
    entryPtr->selectFirst	= TCL_INDEX_NONE;
    entryPtr->selectLast	= TCL_INDEX_NONE;

    entryPtr->cursor		= NULL;
    entryPtr->exportSelection	= 1;
    entryPtr->justify		= TK_JUSTIFY_LEFT;
    entryPtr->relief		= TK_RELIEF_FLAT;
    entryPtr->state		= STATE_NORMAL;
    entryPtr->displayString	= entryPtr->string;
    entryPtr->inset		= XPAD;
    entryPtr->textGC		= NULL;
    entryPtr->selTextGC		= NULL;
    entryPtr->highlightGC	= NULL;
    entryPtr->avgWidth		= 1;
    entryPtr->validate		= VALIDATE_NONE;

    entryPtr->placeholderGC	= NULL;

    /*
     * Keep a hold of the associated tkwin until we destroy the entry,
     * otherwise Tk might free it while we still need it.
     */

    Tcl_Preserve(entryPtr->tkwin);

    Tk_SetClass(entryPtr->tkwin, "Entry");
    Tk_SetClassProcs(entryPtr->tkwin, &entryClass, entryPtr);
    Tk_CreateEventHandler(entryPtr->tkwin,
	    ExposureMask|StructureNotifyMask|FocusChangeMask,
	    EntryEventProc, entryPtr);
    Tk_CreateSelHandler(entryPtr->tkwin, XA_PRIMARY, XA_STRING,
	    EntryFetchSelection, entryPtr, XA_STRING);

    if ((Tk_InitOptions(interp, entryPtr, optionTable, tkwin)
	    != TCL_OK) ||
	    (ConfigureEntry(interp, entryPtr, objc-2, objv+2) != TCL_OK)) {
	Tk_DestroyWindow(entryPtr->tkwin);
	return TCL_ERROR;
    }

    Tcl_SetObjResult(interp, Tk_NewWindowObj(entryPtr->tkwin));
    return TCL_OK;
}

/*
 *--------------------------------------------------------------
 *
 * EntryWidgetObjCmd --
 *
 *	This function is invoked to process the Tcl command that corresponds
 *	to a widget managed by this module. See the user documentation for
 *	details on what it does.
 *
 * Results:
 *	A standard Tcl result.
 *
 * Side effects:
 *	See the user documentation.
 *
 *--------------------------------------------------------------
 */

static int
EntryWidgetObjCmd(
    void *clientData,	/* Information about entry widget. */
    Tcl_Interp *interp,		/* Current interpreter. */
    Tcl_Size objc,		/* Number of arguments. */
    Tcl_Obj *const objv[])	/* Argument objects. */
{
    Entry *entryPtr = (Entry *)clientData;
    int cmdIndex, selIndex, result;
    Tcl_Obj *objPtr;

    if (objc < 2) {
	Tcl_WrongNumArgs(interp, 1, objv, "option ?arg ...?");
	return TCL_ERROR;
    }

    /*
     * Parse the widget command by looking up the second token in the list of
     * valid command names.
     */

    result = Tcl_GetIndexFromObj(interp, objv[1], entryCmdNames, "option", 0,
	    &cmdIndex);
    if (result != TCL_OK) {
	return result;
    }

    Tcl_Preserve(entryPtr);
    switch ((enum entryCmd) cmdIndex) {
    case COMMAND_BBOX: {
	Tcl_Size index;
	int x, y, width, height;
	Tcl_Obj *bbox[4];

	if (objc != 3) {
	    Tcl_WrongNumArgs(interp, 2, objv, "index");
	    goto error;
	}
	if (GetEntryIndex(interp, entryPtr, objv[2],
		&index) != TCL_OK) {
	    goto error;
	}
	if ((index == entryPtr->numChars) && (index + 1 > 1)) {
	    index--;
	}
	Tk_CharBbox(entryPtr->textLayout, index, &x, &y, &width, &height);
	bbox[0] = Tcl_NewWideIntObj(x + entryPtr->layoutX);
	bbox[1] = Tcl_NewWideIntObj(y + entryPtr->layoutY);
	bbox[2] = Tcl_NewWideIntObj(width);
	bbox[3] = Tcl_NewWideIntObj(height);
	Tcl_SetObjResult(interp, Tcl_NewListObj(4, bbox));
	break;
    }

    case COMMAND_CGET:
	if (objc != 3) {
	    Tcl_WrongNumArgs(interp, 2, objv, "option");
	    goto error;
	}

	objPtr = Tk_GetOptionValue(interp, entryPtr,
		entryPtr->optionTable, objv[2], entryPtr->tkwin);
	if (objPtr == NULL) {
	    goto error;
	}
	Tcl_SetObjResult(interp, objPtr);
	break;

    case COMMAND_CONFIGURE:
	if (objc <= 3) {
	    objPtr = Tk_GetOptionInfo(interp, entryPtr,
		    entryPtr->optionTable,
		    (objc == 3) ? objv[2] : NULL,
		    entryPtr->tkwin);
	    if (objPtr == NULL) {
		goto error;
	    }
	    Tcl_SetObjResult(interp, objPtr);
	} else {
	    result = ConfigureEntry(interp, entryPtr, objc-2, objv+2);
	}
	break;

    case COMMAND_DELETE: {
	Tcl_Size first, last;
	int code;

	if ((objc < 3) || (objc > 4)) {
	    Tcl_WrongNumArgs(interp, 2, objv, "firstIndex ?lastIndex?");
	    goto error;
	}
	if (GetEntryIndex(interp, entryPtr, objv[2],
		&first) != TCL_OK) {
	    goto error;
	}
	if (objc == 3) {
	    last = first + 1;
	} else if (GetEntryIndex(interp, entryPtr, objv[3],
		&last) != TCL_OK) {
	    goto error;
	}
	if ((last >= first) && (entryPtr->state == STATE_NORMAL)) {
	    code = DeleteChars(entryPtr, first, last - first);
            if (code != TCL_OK) {
                goto error;
            }
	}
	break;
    }

    case COMMAND_GET:
	if (objc != 2) {
	    Tcl_WrongNumArgs(interp, 2, objv, NULL);
	    goto error;
	}
	Tcl_SetObjResult(interp, Tcl_NewStringObj(entryPtr->string, TCL_INDEX_NONE));
	break;

    case COMMAND_ICURSOR:
	if (objc != 3) {
	    Tcl_WrongNumArgs(interp, 2, objv, "pos");
	    goto error;
	}
	if (GetEntryIndex(interp, entryPtr, objv[2],
		&entryPtr->insertPos) != TCL_OK) {
	    goto error;
	}
	EventuallyRedraw(entryPtr);
	break;

    case COMMAND_INDEX: {
	Tcl_Size index;

	if (objc != 3) {
	    Tcl_WrongNumArgs(interp, 2, objv, "string");
	    goto error;
	}
	if (GetEntryIndex(interp, entryPtr, objv[2],
		&index) != TCL_OK) {
	    goto error;
	}
	Tcl_SetObjResult(interp, TkNewIndexObj(index));
	break;
    }

    case COMMAND_INSERT: {
	Tcl_Size index;
	int code;

	if (objc != 4) {
	    Tcl_WrongNumArgs(interp, 2, objv, "index text");
	    goto error;
	}
	if (GetEntryIndex(interp, entryPtr, objv[2],
		&index) != TCL_OK) {
	    goto error;
	}
	if (entryPtr->state == STATE_NORMAL) {
	    code = InsertChars(entryPtr, index, Tcl_GetString(objv[3]));
            if (code != TCL_OK) {
                goto error;
            }
	}
	break;
    }

    case COMMAND_SCAN: {
	int x;
	const char *minorCmd;

	if (objc != 4) {
	    Tcl_WrongNumArgs(interp, 2, objv, "mark|dragto x");
	    goto error;
	}
	if (Tcl_GetIntFromObj(interp, objv[3], &x) != TCL_OK) {
	    goto error;
	}

	minorCmd = Tcl_GetString(objv[2]);
	if (minorCmd[0] == 'm'
		&& (strncmp(minorCmd, "mark", strlen(minorCmd)) == 0)) {
	    entryPtr->scanMarkX = x;
	    entryPtr->scanMarkIndex = entryPtr->leftIndex;
	} else if ((minorCmd[0] == 'd')
		&& (strncmp(minorCmd, "dragto", strlen(minorCmd)) == 0)) {
	    EntryScanTo(entryPtr, x);
	} else {
	    Tcl_SetObjResult(interp, Tcl_ObjPrintf(
		    "bad scan option \"%s\": must be dragto or mark",
		    minorCmd));
	    Tcl_SetErrorCode(interp, "TCL", "LOOKUP", "INDEX", "scan option",
		    minorCmd, NULL);
	    goto error;
	}
	break;
    }

    case COMMAND_SELECTION: {
	Tcl_Size index, index2;

	if (objc < 3) {
	    Tcl_WrongNumArgs(interp, 2, objv, "option ?index?");
	    goto error;
	}

	/*
	 * Parse the selection sub-command, using the command table
	 * "selCmdNames" defined above.
	 */

	result = Tcl_GetIndexFromObj(interp, objv[2], selCmdNames,
		"selection option", 0, &selIndex);
	if (result != TCL_OK) {
	    goto error;
	}

	/*
	 * Disabled entries don't allow the selection to be modified, but
	 * 'selection present' must return a boolean.
	 */

	if ((entryPtr->state == STATE_DISABLED)
		&& (selIndex != SELECTION_PRESENT)) {
	    goto done;
	}

	switch (selIndex) {
	case SELECTION_ADJUST:
	    if (objc != 4) {
		Tcl_WrongNumArgs(interp, 3, objv, "index");
		goto error;
	    }
	    if (GetEntryIndex(interp, entryPtr,
		    objv[3], &index) != TCL_OK) {
		goto error;
	    }
	    if (entryPtr->selectFirst != TCL_INDEX_NONE) {
		Tcl_Size half1, half2;

		half1 = (entryPtr->selectFirst + entryPtr->selectLast)/2;
		half2 = (entryPtr->selectFirst + entryPtr->selectLast + 1)/2;
		if (index < half1) {
		    entryPtr->selectAnchor = entryPtr->selectLast;
		} else if (index > half2) {
		    entryPtr->selectAnchor = entryPtr->selectFirst;
		} else {
		    /*
		     * We're at about the halfway point in the selection; just
		     * keep the existing anchor.
		     */
		}
	    }
	    EntrySelectTo(entryPtr, index);
	    break;

	case SELECTION_CLEAR:
	    if (objc != 3) {
		Tcl_WrongNumArgs(interp, 3, objv, NULL);
		goto error;
	    }
	    if (entryPtr->selectFirst != TCL_INDEX_NONE) {
		entryPtr->selectFirst = TCL_INDEX_NONE;
		entryPtr->selectLast = TCL_INDEX_NONE;
		EventuallyRedraw(entryPtr);
	    }
	    goto done;

	case SELECTION_FROM:
	    if (objc != 4) {
		Tcl_WrongNumArgs(interp, 3, objv, "index");
		goto error;
	    }
	    if (GetEntryIndex(interp, entryPtr,
		    objv[3], &index) != TCL_OK) {
		goto error;
	    }
	    entryPtr->selectAnchor = index;
	    break;

	case SELECTION_PRESENT:
	    if (objc != 3) {
		Tcl_WrongNumArgs(interp, 3, objv, NULL);
		goto error;
	    }
	    Tcl_SetObjResult(interp,
		    Tcl_NewWideIntObj(entryPtr->selectFirst != TCL_INDEX_NONE));
	    goto done;

	case SELECTION_RANGE:
	    if (objc != 5) {
		Tcl_WrongNumArgs(interp, 3, objv, "start end");
		goto error;
	    }
	    if (GetEntryIndex(interp, entryPtr, objv[3],
		    &index) != TCL_OK) {
		goto error;
	    }
	    if (GetEntryIndex(interp, entryPtr, objv[4],
		    &index2) != TCL_OK) {
		goto error;
	    }
	    if (index >= index2) {
		entryPtr->selectFirst = TCL_INDEX_NONE;
		entryPtr->selectLast = TCL_INDEX_NONE;
	    } else {
		entryPtr->selectFirst = index;
		entryPtr->selectLast = index2;
	    }
	    if (!(entryPtr->flags & GOT_SELECTION)
		    && (entryPtr->exportSelection)
		    && (!Tcl_IsSafe(entryPtr->interp))) {
		Tk_OwnSelection(entryPtr->tkwin, XA_PRIMARY,
			EntryLostSelection, entryPtr);
		entryPtr->flags |= GOT_SELECTION;
	    }
	    EventuallyRedraw(entryPtr);
	    break;

	case SELECTION_TO:
	    if (objc != 4) {
		Tcl_WrongNumArgs(interp, 3, objv, "index");
		goto error;
	    }
	    if (GetEntryIndex(interp, entryPtr,
		    objv[3], &index) != TCL_OK) {
		goto error;
	    }
	    EntrySelectTo(entryPtr, index);
	    break;
	}
	break;
    }

    case COMMAND_VALIDATE: {
	int code;

	if (objc != 2) {
	    Tcl_WrongNumArgs(interp, 2, objv, NULL);
	    goto error;
	}
	selIndex = entryPtr->validate;
	entryPtr->validate = VALIDATE_ALL;
	code = EntryValidateChange(entryPtr, NULL, entryPtr->string,
		-1, VALIDATE_FORCED);
	if (entryPtr->validate != VALIDATE_NONE) {
	    entryPtr->validate = selIndex;
	}
	Tcl_SetObjResult(interp, Tcl_NewBooleanObj(code == TCL_OK));
	break;
    }

    case COMMAND_XVIEW: {
	Tcl_Size index;

	if (objc == 2) {
	    double first, last;
	    Tcl_Obj *span[2];

	    EntryVisibleRange(entryPtr, &first, &last);
	    span[0] = Tcl_NewDoubleObj(first);
	    span[1] = Tcl_NewDoubleObj(last);
	    Tcl_SetObjResult(interp, Tcl_NewListObj(2, span));
	    goto done;
	} else if (objc == 3) {
	    if (GetEntryIndex(interp, entryPtr, objv[2],
		    &index) != TCL_OK) {
		goto error;
	    }
	} else {
	    double fraction;
	    int count;

	    index = entryPtr->leftIndex;
	    switch (Tk_GetScrollInfoObj(interp, objc, objv, &fraction,
		    &count)) {
	    case TK_SCROLL_MOVETO:
		index = (int) ((fraction * entryPtr->numChars) + 0.5);
		break;
	    case TK_SCROLL_PAGES: {
		int charsPerPage;

		charsPerPage = ((Tk_Width(entryPtr->tkwin)
			- 2 * entryPtr->inset) / entryPtr->avgWidth) - 2;
		if (charsPerPage < 1) {
		    charsPerPage = 1;
		}
		index += count * charsPerPage;
		break;
	    }
	    case TK_SCROLL_UNITS:
		index += count;
		break;
	    default:
		goto error;
	    }
	}
	if (index >= entryPtr->numChars) {
	    index = entryPtr->numChars - 1;
	}
	if ((int)index < 0) {
	    index = 0;
	}
	entryPtr->leftIndex = index;
	entryPtr->flags |= UPDATE_SCROLLBAR;
	EntryComputeGeometry(entryPtr);
	EventuallyRedraw(entryPtr);
	break;
    }
    }

  done:
    Tcl_Release(entryPtr);
    return result;

  error:
    Tcl_Release(entryPtr);
    return TCL_ERROR;
}

/*
 *----------------------------------------------------------------------
 *
 * DestroyEntry --
 *
 *	This function is invoked by Tcl_EventuallyFree or Tcl_Release to clean
 *	up the internal structure of an entry at a safe time (when no-one is
 *	using it anymore).
 *
 * Results:
 *	None.
 *
 * Side effects:
 *	Everything associated with the entry is freed up.
 *
 *----------------------------------------------------------------------
 */

static void
DestroyEntry(
#if TCL_MAJOR_VERSION > 8
    void *memPtr)		/* Info about entry widget. */
#else
    char *memPtr)
#endif
{
    Entry *entryPtr = (Entry *)memPtr;

    /*
     * Free up all the stuff that requires special handling, then let
     * Tk_FreeOptions handle all the standard option-related stuff.
     */

    ckfree((void *)entryPtr->string);
    if (entryPtr->textVarName != NULL) {
	Tcl_UntraceVar2(entryPtr->interp, entryPtr->textVarName,
		NULL, TCL_GLOBAL_ONLY|TCL_TRACE_WRITES|TCL_TRACE_UNSETS,
		EntryTextVarProc, entryPtr);
	entryPtr->flags &= ~ENTRY_VAR_TRACED;
    }
    if (entryPtr->textGC != NULL) {
	Tk_FreeGC(entryPtr->display, entryPtr->textGC);
    }
    if (entryPtr->selTextGC != NULL) {
	Tk_FreeGC(entryPtr->display, entryPtr->selTextGC);
    }
    Tcl_DeleteTimerHandler(entryPtr->insertBlinkHandler);
    if (entryPtr->displayString != entryPtr->string) {
	ckfree((void *)entryPtr->displayString);
    }
    if (entryPtr->type == TK_SPINBOX) {
	Spinbox *sbPtr = (Spinbox *) entryPtr;

	if (sbPtr->listObj != NULL) {
	    Tcl_DecrRefCount(sbPtr->listObj);
	    sbPtr->listObj = NULL;
	}
	if (sbPtr->formatBuf) {
	    ckfree(sbPtr->formatBuf);
	}
    }
    Tk_FreeTextLayout(entryPtr->textLayout);
    Tk_FreeConfigOptions(entryPtr, entryPtr->optionTable,
	    entryPtr->tkwin);
    Tcl_Release(entryPtr->tkwin);
    entryPtr->tkwin = NULL;

    ckfree(entryPtr);
}

/*
 *----------------------------------------------------------------------
 *
 * ConfigureEntry --
 *
 *	This function is called to process an argv/argc list, plus the Tk
 *	option database, in order to configure (or reconfigure) an entry
 *	widget.
 *
 * Results:
 *	The return value is a standard Tcl result. If TCL_ERROR is returned,
 *	then the interp's result contains an error message.
 *
 * Side effects:
 *	Configuration information, such as colors, border width, etc. get set
 *	for entryPtr; old resources get freed, if there were any.
 *
 *----------------------------------------------------------------------
 */

static int
ConfigureEntry(
    Tcl_Interp *interp,		/* Used for error reporting. */
    Entry *entryPtr,		/* Information about widget; may or may not
				 * already have values for some fields. */
    Tcl_Size objc,			/* Number of valid entries in argv. */
    Tcl_Obj *const objv[])	/* Argument objects. */
{
    Tk_SavedOptions savedOptions;
    Tk_3DBorder border;
    Tcl_Obj *errorResult = NULL;
    Spinbox *sbPtr = (Spinbox *) entryPtr;
				/* Only used when this widget is of type
				 * TK_SPINBOX */
    char *oldValues = NULL;
    char *oldFormat = NULL;
    int error;
    int oldExport = 0;
    int valuesChanged = 0;
    double oldFrom = 0.0;
    double oldTo = 0.0;
    int code;
    size_t formatSpace = TCL_DOUBLE_SPACE;

    /*
     * Eliminate any existing trace on a variable monitored by the entry.
     */

    if ((entryPtr->textVarName != NULL)
	    && (entryPtr->flags & ENTRY_VAR_TRACED)) {
	Tcl_UntraceVar2(interp, entryPtr->textVarName, NULL,
		TCL_GLOBAL_ONLY|TCL_TRACE_WRITES|TCL_TRACE_UNSETS,
		EntryTextVarProc, entryPtr);
	entryPtr->flags &= ~ENTRY_VAR_TRACED;
    }

    /*
     * Store old values that we need to effect certain behavior if they change
     * value.
     */

    oldExport = (entryPtr->exportSelection) && (!Tcl_IsSafe(entryPtr->interp));
    if (entryPtr->type == TK_SPINBOX) {
	oldValues = sbPtr->valueStr;
	oldFormat = sbPtr->reqFormat;
	oldFrom = sbPtr->fromValue;
	oldTo = sbPtr->toValue;
    }

    for (error = 0; error <= 1; error++) {
	if (!error) {
	    /*
	     * First pass: set options to new values.
	     */

	    if (Tk_SetOptions(interp, entryPtr,
		    entryPtr->optionTable, objc, objv,
		    entryPtr->tkwin, &savedOptions, NULL) != TCL_OK) {
		continue;
	    }
	} else {
	    /*
	     * Second pass: restore options to old values.
	     */

	    errorResult = Tcl_GetObjResult(interp);
	    Tcl_IncrRefCount(errorResult);
	    Tk_RestoreSavedOptions(&savedOptions);
	}

	/*
	 * A few other options also need special processing, such as parsing
	 * the geometry and setting the background from a 3-D border.
	 */

	if ((entryPtr->state == STATE_DISABLED) &&
		(entryPtr->disabledBorder != NULL)) {
	    border = entryPtr->disabledBorder;
	} else if ((entryPtr->state == STATE_READONLY) &&
		(entryPtr->readonlyBorder != NULL)) {
	    border = entryPtr->readonlyBorder;
	} else {
	    border = entryPtr->normalBorder;
	}
	Tk_SetBackgroundFromBorder(entryPtr->tkwin, border);

	if (entryPtr->insertWidth <= 0) {
	    entryPtr->insertWidth = 2;
	}
	if (entryPtr->insertBorderWidth > entryPtr->insertWidth/2) {
	    entryPtr->insertBorderWidth = entryPtr->insertWidth/2;
	}

	if (entryPtr->type == TK_SPINBOX) {
	    if (sbPtr->fromValue > sbPtr->toValue) {
                /*
                 * Swap -from and -to values.
                 */

                double tmpFromTo = sbPtr->fromValue;

                sbPtr->fromValue = sbPtr->toValue;
                sbPtr->toValue = tmpFromTo;
            }

	    if (sbPtr->reqFormat && (oldFormat != sbPtr->reqFormat)) {
		/*
		 * Make sure that the given format is somewhat correct, and
		 * calculate the minimum space we'll need for the values as
		 * strings.
		 */

		int min, max;
		size_t formatLen;
		char fbuf[4], *fmt = sbPtr->reqFormat;

		formatLen = strlen(fmt);
		if ((fmt[0] != '%') || (fmt[formatLen-1] != 'f')) {
		badFormatOpt:
		    Tcl_SetObjResult(interp, Tcl_ObjPrintf(
			    "bad spinbox format specifier \"%s\"",
			    sbPtr->reqFormat));
		    Tcl_SetErrorCode(interp, "TK", "SPINBOX", "FORMAT_SANITY",
			    NULL);
		    continue;
		}
		if ((sscanf(fmt, "%%%d.%d%[f]", &min, &max, fbuf) == 3)
			&& (max >= 0)) {
		    formatSpace = min + max + 1;
		} else if (((sscanf(fmt, "%%.%d%[f]", &min, fbuf) == 2)
			|| (sscanf(fmt, "%%%d%[f]", &min, fbuf) == 2)
			|| (sscanf(fmt, "%%%d.%[f]", &min, fbuf) == 2))
			&& (min >= 0)) {
		    formatSpace = min + 1;
		} else {
		    goto badFormatOpt;
		}
		if (formatSpace < TCL_DOUBLE_SPACE) {
		    formatSpace = TCL_DOUBLE_SPACE;
		}
		sbPtr->formatBuf = (char *)ckrealloc(sbPtr->formatBuf, formatSpace);

		/*
		 * We perturb the value of oldFrom to allow us to go into the
		 * branch below that will reformat the displayed value.
		 */

		oldFrom = sbPtr->fromValue - 1;
	    }

	    /*
	     * See if we have to rearrange our listObj data.
	     */

	    if (oldValues != sbPtr->valueStr) {
		if (sbPtr->listObj != NULL) {
		    Tcl_DecrRefCount(sbPtr->listObj);
		}
		sbPtr->listObj = NULL;
		if (sbPtr->valueStr != NULL) {
		    Tcl_Obj *newObjPtr;
		    Tcl_Size nelems;

		    newObjPtr = Tcl_NewStringObj(sbPtr->valueStr, TCL_INDEX_NONE);
		    if (Tcl_ListObjLength(interp, newObjPtr, &nelems)
			    != TCL_OK) {
			valuesChanged = -1;
			continue;
		    }
		    sbPtr->listObj = newObjPtr;
		    Tcl_IncrRefCount(sbPtr->listObj);
		    sbPtr->nElements = nelems;
		    sbPtr->eIndex = 0;
		    valuesChanged++;
		}
	    }
	}

	/*
	 * Restart the cursor timing sequence in case the on-time or off-time
	 * just changed. Set validate temporarily to none, so the configure
	 * doesn't cause it to be triggered.
	 */

	if (entryPtr->flags & GOT_FOCUS) {
	    int validate = entryPtr->validate;

	    entryPtr->validate = VALIDATE_NONE;
	    EntryFocusProc(entryPtr, 1);
	    entryPtr->validate = validate;
	}

	/*
	 * Claim the selection if we've suddenly started exporting it.
	 */

	if (entryPtr->exportSelection && (!oldExport)
		&& (!Tcl_IsSafe(entryPtr->interp))
		&& (entryPtr->selectFirst != TCL_INDEX_NONE)
		&& !(entryPtr->flags & GOT_SELECTION)) {
	    Tk_OwnSelection(entryPtr->tkwin, XA_PRIMARY, EntryLostSelection,
		    entryPtr);
	    entryPtr->flags |= GOT_SELECTION;
	}

	/*
	 * Recompute the window's geometry and arrange for it to be
	 * redisplayed.
	 */

	Tk_SetInternalBorder(entryPtr->tkwin,
		entryPtr->borderWidth + entryPtr->highlightWidth);
	if (entryPtr->highlightWidth <= 0) {
	    entryPtr->highlightWidth = 0;
	}
	entryPtr->inset = entryPtr->highlightWidth
		+ entryPtr->borderWidth + XPAD;
	break;
    }
    if (!error) {
	Tk_FreeSavedOptions(&savedOptions);
    }

    /*
     * If the entry is tied to the value of a variable, create the variable if
     * it doesn't exist, and set the entry's value from the variable's value.
     */

    if (entryPtr->textVarName != NULL) {
	const char *value;

	value = Tcl_GetVar2(interp, entryPtr->textVarName, NULL, TCL_GLOBAL_ONLY);
	if (value == NULL) {

            /*
             * Since any trace on the textvariable was eliminated above,
             * the only possible reason for EntryValueChanged to return
             * an error is that the textvariable lives in a namespace
             * that does not (yet) exist. Indeed, namespaces are not
             * automatically created as needed. Don't trap this error
             * here, better do it below when attempting to trace the
             * variable.
             */

	    EntryValueChanged(entryPtr, NULL);
	} else {
	    EntrySetValue(entryPtr, value);
	}
    }

    if (entryPtr->type == TK_SPINBOX) {
	ComputeFormat(sbPtr);

	if (valuesChanged > 0) {
	    Tcl_Obj *objPtr;

	    /*
	     * No check for error return, because there shouldn't be one given
	     * the check for valid list above.
	     */

	    Tcl_ListObjIndex(interp, sbPtr->listObj, 0, &objPtr);

            /*
	     * No check for error return here as well, because any possible
	     * error will be trapped below when attempting tracing.
	     */

            EntryValueChanged(entryPtr, Tcl_GetString(objPtr));
	} else if ((sbPtr->valueStr == NULL)
		&& !DOUBLES_EQ(sbPtr->fromValue, sbPtr->toValue)
		&& (!DOUBLES_EQ(sbPtr->fromValue, oldFrom)
			|| !DOUBLES_EQ(sbPtr->toValue, oldTo))) {
	    /*
	     * If the valueStr is empty and -from && -to are specified, check
	     * to see if the current string is within the range. If not, it
	     * will be constrained to the nearest edge. If the current string
	     * isn't a double value, we set it to -from.
	     */

	    double dvalue;

	    if (sscanf(entryPtr->string, "%lf", &dvalue) <= 0) {
		/* Scan failure */
		dvalue = sbPtr->fromValue;
	    } else if (dvalue > sbPtr->toValue) {
		dvalue = sbPtr->toValue;
	    } else if (dvalue < sbPtr->fromValue) {
		dvalue = sbPtr->fromValue;
	    }
	    snprintf(sbPtr->formatBuf, formatSpace, sbPtr->valueFormat, dvalue);

	    /*
	     * No check for error return here as well, because any possible
	     * error will be trapped below when attempting tracing.
	     */

	    EntryValueChanged(entryPtr, sbPtr->formatBuf);
	}
    }

    /*
     * Set up a trace on the variable's value after we've possibly constrained
     * the value according to new -from/-to values.
     */

    if ((entryPtr->textVarName != NULL)
	    && !(entryPtr->flags & ENTRY_VAR_TRACED)) {
	code = Tcl_TraceVar2(interp, entryPtr->textVarName,
		NULL, TCL_GLOBAL_ONLY|TCL_TRACE_WRITES|TCL_TRACE_UNSETS,
		EntryTextVarProc, entryPtr);
        if (code != TCL_OK) {
            return TCL_ERROR;
        }
        entryPtr->flags |= ENTRY_VAR_TRACED;
    }

    EntryWorldChanged(entryPtr);
    if (error) {
	Tcl_SetObjResult(interp, errorResult);
	Tcl_DecrRefCount(errorResult);
	return TCL_ERROR;
    } else {
	return TCL_OK;
    }
}

/*
 *---------------------------------------------------------------------------
 *
 * EntryWorldChanged --
 *
 *	This function is called when the world has changed in some way and the
 *	widget needs to recompute all its graphics contexts and determine its
 *	new geometry.
 *
 * Results:
 *	None.
 *
 * Side effects:
 *	Entry will be relayed out and redisplayed.
 *
 *---------------------------------------------------------------------------
 */

static void
EntryWorldChanged(
    void *instanceData)	/* Information about widget. */
{
    XGCValues gcValues;
    GC gc = NULL;
    unsigned long mask;
    Tk_3DBorder border;
    XColor *colorPtr;
    Entry *entryPtr = (Entry *)instanceData;

    entryPtr->avgWidth = Tk_TextWidth(entryPtr->tkfont, "0", 1);
    if (entryPtr->avgWidth == 0) {
	entryPtr->avgWidth = 1;
    }

    if (entryPtr->type == TK_SPINBOX) {
	/*
	 * Compute the button width for a spinbox
	 */

	entryPtr->xWidth = entryPtr->avgWidth + 2 * (1+XPAD);
	if (entryPtr->xWidth < 11) {
	    entryPtr->xWidth = 11; /* we want a min visible size */
	}
    }

    /*
     * Default background and foreground are from the normal state. In a
     * disabled state, both of those may be overridden; in the readonly state,
     * the background may be overridden.
     */

    border = entryPtr->normalBorder;
    colorPtr = entryPtr->fgColorPtr;
    switch (entryPtr->state) {
    case STATE_DISABLED:
	if (entryPtr->disabledBorder != NULL) {
	    border = entryPtr->disabledBorder;
	}
	if (entryPtr->dfgColorPtr != NULL) {
	    colorPtr = entryPtr->dfgColorPtr;
	}
	break;
    case STATE_READONLY:
	if (entryPtr->readonlyBorder != NULL) {
	    border = entryPtr->readonlyBorder;
	}
	break;
    }

    Tk_SetBackgroundFromBorder(entryPtr->tkwin, border);
    gcValues.foreground = colorPtr->pixel;
    gcValues.font = Tk_FontId(entryPtr->tkfont);
    gcValues.graphics_exposures = False;
    mask = GCForeground | GCFont | GCGraphicsExposures;
    gc = Tk_GetGC(entryPtr->tkwin, mask, &gcValues);
    if (entryPtr->textGC != NULL) {
	Tk_FreeGC(entryPtr->display, entryPtr->textGC);
    }
    entryPtr->textGC = gc;

    if (entryPtr->placeholderColorPtr != NULL) {
	gcValues.foreground = entryPtr->placeholderColorPtr->pixel;
    }
    mask = GCForeground | GCFont | GCGraphicsExposures;
    gc = Tk_GetGC(entryPtr->tkwin, mask, &gcValues);
    if (entryPtr->placeholderGC != NULL) {
	Tk_FreeGC(entryPtr->display, entryPtr->placeholderGC);
    }
    entryPtr->placeholderGC = gc;

    if (entryPtr->selFgColorPtr != NULL) {
	gcValues.foreground = entryPtr->selFgColorPtr->pixel;
    } else {
        gcValues.foreground = colorPtr->pixel;
    }
    gcValues.font = Tk_FontId(entryPtr->tkfont);
    mask = GCForeground | GCFont;
    gc = Tk_GetGC(entryPtr->tkwin, mask, &gcValues);
    if (entryPtr->selTextGC != NULL) {
	Tk_FreeGC(entryPtr->display, entryPtr->selTextGC);
    }
    entryPtr->selTextGC = gc;

    /*
     * Recompute the window's geometry and arrange for it to be redisplayed.
     */

    EntryComputeGeometry(entryPtr);
    entryPtr->flags |= UPDATE_SCROLLBAR;
    EventuallyRedraw(entryPtr);
}

#ifndef MAC_OSX_TK
/*
 *--------------------------------------------------------------
 *
 * TkpDrawEntryBorderAndFocus --
 *
 *	Stub function for Tk on platforms other than Aqua
 *	(Windows and X11), which do not draw native entry borders.
 *	See macosx/tkMacOSXEntry.c for function definition in Tk Aqua.
 *
 * Results:
 *	Returns 0.
 *
 * Side effects:
 *	None.
 *
 *--------------------------------------------------------------
 */

int
TkpDrawEntryBorderAndFocus(
    TCL_UNUSED(Entry *),
    TCL_UNUSED(Drawable),
    TCL_UNUSED(int))
{
    return 0;
}

/*
 *--------------------------------------------------------------
 *
 * TkpDrawSpinboxButtons --
 *
 *	Stub function for Tk on platforms other than Aqua
 *	(Windows and X11), which do not draw native spinbox buttons.
 *	See macosx/tkMacOSXEntry.c for function definition in Tk Aqua.
 *
 * Results:
 *	Returns 0.
 *
 * Side effects:
 *	None.
 *
 *--------------------------------------------------------------
 */

int
TkpDrawSpinboxButtons(
    TCL_UNUSED(Spinbox *),
    TCL_UNUSED(Pixmap))
{
    return 0;
}
#endif /* Not MAC_OSX_TK */

/*
 *--------------------------------------------------------------
 *
 * DisplayEntry --
 *
 *	This function redraws the contents of an entry window.
 *
 * Results:
 *	None.
 *
 * Side effects:
 *	Information appears on the screen.
 *
 *--------------------------------------------------------------
 */

static void
DisplayEntry(
    void *clientData)	/* Information about window. */
{
    Entry *entryPtr = (Entry *)clientData;
    Tk_Window tkwin = entryPtr->tkwin;
    int baseY, selStartX, selEndX, cursorX;
    int showSelection, xBound;
    Tk_FontMetrics fm;
    Pixmap pixmap;
    Tk_3DBorder border;

    entryPtr->flags &= ~REDRAW_PENDING;
    if ((entryPtr->flags & ENTRY_DELETED) || !Tk_IsMapped(tkwin)) {
	return;
    }

    Tk_GetFontMetrics(entryPtr->tkfont, &fm);

    /*
     * Update the scrollbar if that's needed.
     */

    if (entryPtr->flags & UPDATE_SCROLLBAR) {
	entryPtr->flags &= ~UPDATE_SCROLLBAR;

	/*
	 * Preserve/Release because updating the scrollbar can have the
	 * side-effect of destroying or unmapping the entry widget.
	 */

	Tcl_Preserve(entryPtr);
	EntryUpdateScrollbar(entryPtr);

	if ((entryPtr->flags & ENTRY_DELETED) || !Tk_IsMapped(tkwin)) {
	    Tcl_Release(entryPtr);
	    return;
	}
	Tcl_Release(entryPtr);
    }

#ifndef TK_NO_DOUBLE_BUFFERING
    /*
     * In order to avoid screen flashes, this function redraws the textual
     * area of the entry into off-screen memory, then copies it back on-screen
     * in a single operation. This means there's no point in time where the
     * on-screen image has been cleared.
     */

    pixmap = Tk_GetPixmap(entryPtr->display, Tk_WindowId(tkwin),
	    Tk_Width(tkwin), Tk_Height(tkwin), Tk_Depth(tkwin));
#else
    pixmap = Tk_WindowId(tkwin);
#endif /* TK_NO_DOUBLE_BUFFERING */

    /*
     * Compute x-coordinate of the pixel just after last visible one, plus
     * vertical position of baseline of text.
     */

    xBound = Tk_Width(tkwin) - entryPtr->inset - entryPtr->xWidth;
    baseY = (Tk_Height(tkwin) + fm.ascent - fm.descent) / 2;

    /*
     * Hide the selection whenever we don't have the focus, unless we
     * always want to show selection.
     */
    if (Tk_AlwaysShowSelection(entryPtr->tkwin)) {
	showSelection = 1;
    } else {
	showSelection = (entryPtr->flags & GOT_FOCUS);
    }

    /*
     * Draw the background in three layers. From bottom to top the layers are:
     * normal background, selection background, and insertion cursor
     * background.
     */

    if ((entryPtr->state == STATE_DISABLED) &&
	    (entryPtr->disabledBorder != NULL)) {
	border = entryPtr->disabledBorder;
    } else if ((entryPtr->state == STATE_READONLY) &&
	    (entryPtr->readonlyBorder != NULL)) {
	border = entryPtr->readonlyBorder;
    } else {
	border = entryPtr->normalBorder;
    }
    Tk_Fill3DRectangle(tkwin, pixmap, border,
	    0, 0, Tk_Width(tkwin), Tk_Height(tkwin), 0, TK_RELIEF_FLAT);

    if (showSelection && (entryPtr->state != STATE_DISABLED)
	    && (entryPtr->selectLast > entryPtr->leftIndex)) {
	if (entryPtr->selectFirst <= entryPtr->leftIndex) {
	    selStartX = entryPtr->leftX;
	} else {
	    Tk_CharBbox(entryPtr->textLayout, entryPtr->selectFirst,
		    &selStartX, NULL, NULL, NULL);
	    selStartX += entryPtr->layoutX;
	}
	if ((selStartX - entryPtr->selBorderWidth) < xBound) {
	    Tk_CharBbox(entryPtr->textLayout, entryPtr->selectLast,
		    &selEndX, NULL, NULL, NULL);
	    selEndX += entryPtr->layoutX;
	    Tk_Fill3DRectangle(tkwin, pixmap, entryPtr->selBorder,
		    selStartX - entryPtr->selBorderWidth,
		    baseY - fm.ascent - entryPtr->selBorderWidth,
		    (selEndX - selStartX) + 2*entryPtr->selBorderWidth,
		    (fm.ascent + fm.descent) + 2*entryPtr->selBorderWidth,
		    entryPtr->selBorderWidth,
#ifndef MAC_OSX_TK
		    TK_RELIEF_RAISED
#else
		    MAC_OSX_ENTRY_SELECT_RELIEF
#endif
		    );
	}
    }

    /*
     * Draw a special background for the insertion cursor, overriding even the
     * selection background. As a special hack to keep the cursor visible when
     * the insertion cursor color is the same as the color for selected text
     * (e.g., on mono displays), write background in the cursor area (instead
     * of nothing) when the cursor isn't on. Otherwise the selection would
     * hide the cursor.
     */

    if ((entryPtr->state == STATE_NORMAL) && (entryPtr->flags & GOT_FOCUS)) {
	Tk_CharBbox(entryPtr->textLayout, entryPtr->insertPos, &cursorX, NULL,
		NULL, NULL);
	cursorX += entryPtr->layoutX;
	cursorX -= (entryPtr->insertWidth == 1) ? 1 : (entryPtr->insertWidth)/2;
	Tk_SetCaretPos(entryPtr->tkwin, cursorX, baseY - fm.ascent,
		fm.ascent + fm.descent);
	if ((entryPtr->insertPos >= entryPtr->leftIndex) && cursorX < xBound) {
	    if (entryPtr->flags & CURSOR_ON) {
		Tk_Fill3DRectangle(tkwin, pixmap, entryPtr->insertBorder,
			cursorX, baseY - fm.ascent, entryPtr->insertWidth,
			fm.ascent + fm.descent, entryPtr->insertBorderWidth,
			TK_RELIEF_RAISED);
	    } else if (entryPtr->insertBorder == entryPtr->selBorder) {
		Tk_Fill3DRectangle(tkwin, pixmap, border, cursorX,
			baseY - fm.ascent, entryPtr->insertWidth,
			fm.ascent + fm.descent, 0, TK_RELIEF_FLAT);
	    }
	}
    }

    if ((entryPtr->numChars == 0) && (entryPtr->placeholderChars != 0)) {

        /*
         * Draw the placeholder text.
         */

        Tk_DrawTextLayout(entryPtr->display, pixmap, entryPtr->placeholderGC,
	    entryPtr->placeholderLayout, entryPtr->placeholderX, entryPtr->layoutY,
	    entryPtr->placeholderLeftIndex, entryPtr->placeholderChars);

    } else {

        if (showSelection && (entryPtr->state != STATE_DISABLED)
	        && (entryPtr->selTextGC != entryPtr->textGC)
	        && (entryPtr->selectFirst < entryPtr->selectLast)) {

	    /*
	     * Draw the selected and unselected portions separately.
	     */

	    Tcl_Size selFirst;

	    if (entryPtr->selectFirst < entryPtr->leftIndex) {
	        selFirst = entryPtr->leftIndex;
	    } else {
	        selFirst = entryPtr->selectFirst;
	    }
	    if (entryPtr->leftIndex < selFirst) {
	        Tk_DrawTextLayout(entryPtr->display, pixmap, entryPtr->textGC,
		        entryPtr->textLayout, entryPtr->layoutX, entryPtr->layoutY,
		        entryPtr->leftIndex, selFirst);
	    }
	    Tk_DrawTextLayout(entryPtr->display, pixmap, entryPtr->selTextGC,
		    entryPtr->textLayout, entryPtr->layoutX, entryPtr->layoutY,
		    selFirst, entryPtr->selectLast);
	    if (entryPtr->selectLast < entryPtr->numChars) {
	        Tk_DrawTextLayout(entryPtr->display, pixmap, entryPtr->textGC,
		        entryPtr->textLayout, entryPtr->layoutX, entryPtr->layoutY,
		        entryPtr->selectLast, entryPtr->numChars);
	    }
        } else {

            /*
             * Draw the entire visible text
             */

	    Tk_DrawTextLayout(entryPtr->display, pixmap, entryPtr->textGC,
		    entryPtr->textLayout, entryPtr->layoutX, entryPtr->layoutY,
		    entryPtr->leftIndex, entryPtr->numChars);
        }
    }

    if (entryPtr->type == TK_SPINBOX) {
	int startx, height, inset, pad, tHeight, xWidth;
	Spinbox *sbPtr = (Spinbox *) entryPtr;

	/*
	 * Draw the spin button controls.
	 */

	if (TkpDrawSpinboxButtons(sbPtr, pixmap) == 0) {
	    xWidth = entryPtr->xWidth;
	    pad = XPAD + 1;
	    inset = entryPtr->inset - XPAD;
	    startx = Tk_Width(tkwin) - (xWidth + inset);
	    height = (Tk_Height(tkwin) - 2*inset)/2;
#if 0
	    Tk_Fill3DRectangle(tkwin, pixmap, sbPtr->buttonBorder,
		    startx, inset, xWidth, height, 1, sbPtr->buRelief);
	    Tk_Fill3DRectangle(tkwin, pixmap, sbPtr->buttonBorder,
		    startx, inset+height, xWidth, height, 1, sbPtr->bdRelief);
#else
	    Tk_Fill3DRectangle(tkwin, pixmap, sbPtr->buttonBorder,
		    startx, inset, xWidth, height, 1,
		    (sbPtr->selElement == SEL_BUTTONUP) ?
		    TK_RELIEF_SUNKEN : TK_RELIEF_RAISED);
	    Tk_Fill3DRectangle(tkwin, pixmap, sbPtr->buttonBorder,
		    startx, inset+height, xWidth, height, 1,
		    (sbPtr->selElement == SEL_BUTTONDOWN) ?
		    TK_RELIEF_SUNKEN : TK_RELIEF_RAISED);
#endif

	    xWidth -= 2*pad;

	    /*
	     * Only draw the triangles if we have enough display space
	     */

	    if ((xWidth > 1)) {
		XPoint points[3];
		int starty, space, offset;

		space = height - 2*pad;

		/*
		 * Ensure width of triangle is odd to guarantee a sharp tip
		 */

		if (!(xWidth % 2)) {
		    xWidth++;
		}
		tHeight = (xWidth + 1) / 2;
		if (tHeight > space) {
		    tHeight = space;
		}
		space	= (space - tHeight) / 2;
		startx += pad;
		starty	= inset + height - pad - space;
		offset	= (sbPtr->selElement == SEL_BUTTONUP);

		/*
		 * The points are slightly different for the up and down
		 * arrows because (for *.x), we need to account for a bug in
		 * the way XFillPolygon draws triangles, and we want to shift
		 * the arrows differently when allowing for depressed
		 * behavior.
		 */

		points[0].x = startx + offset;
		points[0].y = starty + (offset ? 0 : -1);
		points[1].x = startx + xWidth/2 + offset;
		points[1].y = starty - tHeight + (offset ? 0 : -1);
		points[2].x = startx + xWidth + offset;
		points[2].y = points[0].y;
		XFillPolygon(entryPtr->display, pixmap, entryPtr->textGC,
			points, 3, Convex, CoordModeOrigin);

		starty = inset + height + pad + space;
		offset = (sbPtr->selElement == SEL_BUTTONDOWN);
		points[0].x = startx + 1 + offset;
		points[0].y = starty + (offset ? 1 : 0);
		points[1].x = startx + xWidth/2 + offset;
		points[1].y = starty + tHeight + (offset ? 0 : -1);
		points[2].x = startx - 1 + xWidth + offset;
		points[2].y = points[0].y;
		XFillPolygon(entryPtr->display, pixmap, entryPtr->textGC,
			points, 3, Convex, CoordModeOrigin);
	    }
	}
    }

    /*
     * Draw the border and focus highlight last, so they will overwrite any
     * text that extends past the viewable part of the window.
     */

    if (!TkpDrawEntryBorderAndFocus(entryPtr, pixmap,
	    (entryPtr->type == TK_SPINBOX))) {
	xBound = entryPtr->highlightWidth;
	if (entryPtr->relief != TK_RELIEF_FLAT) {
	    Tk_Draw3DRectangle(tkwin, pixmap, border, xBound, xBound,
		    Tk_Width(tkwin) - 2 * xBound,
		    Tk_Height(tkwin) - 2 * xBound,
		    entryPtr->borderWidth, entryPtr->relief);
	}
	if (xBound > 0) {
	    GC fgGC, bgGC;

	    bgGC = Tk_GCForColor(entryPtr->highlightBgColorPtr, pixmap);
	    if (entryPtr->flags & GOT_FOCUS) {
		fgGC = Tk_GCForColor(entryPtr->highlightColorPtr, pixmap);
		Tk_DrawHighlightBorder(tkwin, fgGC, bgGC, xBound, pixmap);
	    } else {
		Tk_DrawHighlightBorder(tkwin, bgGC, bgGC, xBound, pixmap);
	    }
	}
    }

#ifndef TK_NO_DOUBLE_BUFFERING
    /*
     * Everything's been redisplayed; now copy the pixmap onto the screen and
     * free up the pixmap.
     */

    XCopyArea(entryPtr->display, pixmap, Tk_WindowId(tkwin), entryPtr->textGC,
	    0, 0, (unsigned) Tk_Width(tkwin), (unsigned) Tk_Height(tkwin),
	    0, 0);
    Tk_FreePixmap(entryPtr->display, pixmap);
#endif /* TK_NO_DOUBLE_BUFFERING */
    entryPtr->flags &= ~BORDER_NEEDED;
}

/*
 *----------------------------------------------------------------------
 *
 * EntryComputeGeometry --
 *
 *	This function is invoked to recompute information about where in its
 *	window an entry's string will be displayed. It also computes the
 *	requested size for the window.
 *
 * Results:
 *	None.
 *
 * Side effects:
 *	The leftX and tabOrigin fields are recomputed for entryPtr, and
 *	leftIndex may be adjusted. Tk_GeometryRequest is called to register
 *	the desired dimensions for the window.
 *
 *----------------------------------------------------------------------
 */

static void
EntryComputeGeometry(
    Entry *entryPtr)		/* Widget record for entry. */
{
    int totalLength, overflow, rightX;
    Tcl_Size maxOffScreen;
    int height, width, i;
    Tk_FontMetrics fm;
    char *p;

    if (entryPtr->displayString != entryPtr->string) {
	ckfree((void *)entryPtr->displayString);
	entryPtr->displayString = entryPtr->string;
	entryPtr->numDisplayBytes = entryPtr->numBytes;
    }

    /*
     * If we're displaying a special character instead of the value of the
     * entry, recompute the displayString.
     */

    if (entryPtr->showChar != NULL) {
	int ch;
	char buf[6];
	int size;

	/*
	 * Normalize the special character so we can safely duplicate it in
	 * the display string. If we didn't do this, then two malformed
	 * characters might end up looking like one valid UTF character in the
	 * resulting string.
	 */

	Tcl_UtfToUniChar(entryPtr->showChar, &ch);
	size = Tcl_UniCharToUtf(ch, buf);

	entryPtr->numDisplayBytes = entryPtr->numChars * size;
	p = (char *)ckalloc(entryPtr->numDisplayBytes + 1);
	entryPtr->displayString = p;

	for (i = entryPtr->numChars; i-- > 0; ) {
	    memcpy(p, buf, size);
	    p += size;
	}
	*p = '\0';
    }

    /* Recompute layout of placeholder text.
     * Only the placeholderX and placeholderLeftIndex value is needed.
     * We use the same font so we can use the layoutY value from below.
     */

    Tk_FreeTextLayout(entryPtr->placeholderLayout);
    if (entryPtr->placeholderString) {
        entryPtr->placeholderChars = strlen(entryPtr->placeholderString);
        entryPtr->placeholderLayout = Tk_ComputeTextLayout(entryPtr->tkfont,
	        entryPtr->placeholderString, entryPtr->placeholderChars, 0,
	        entryPtr->justify, TK_IGNORE_NEWLINES, &totalLength, NULL);
	overflow = totalLength -
	        (Tk_Width(entryPtr->tkwin) - 2*entryPtr->inset - entryPtr->xWidth);
	if (overflow <= 0) {
	    entryPtr->placeholderLeftIndex = 0;
	    if (entryPtr->justify == TK_JUSTIFY_LEFT) {
		entryPtr->placeholderX = entryPtr->inset;
	    } else if (entryPtr->justify == TK_JUSTIFY_RIGHT) {
		entryPtr->placeholderX = Tk_Width(entryPtr->tkwin) - entryPtr->inset
		        - entryPtr->xWidth - totalLength;
	    } else {
		entryPtr->placeholderX = (Tk_Width(entryPtr->tkwin)
		        - entryPtr->xWidth - totalLength)/2;
	    }
    	} else {

	    /*
	     * The whole string can't fit in the window. Compute the maximum
	     * number of characters that may be off-screen to the left without
	     * leaving empty space on the right of the window, then don't let
	     * placeholderLeftIndex be any greater than that.
	     */

	    maxOffScreen = Tk_PointToChar(entryPtr->placeholderLayout, overflow, 0);
	    Tk_CharBbox(entryPtr->placeholderLayout, maxOffScreen,
		&rightX, NULL, NULL, NULL);
	    if (rightX < overflow) {
		maxOffScreen++;
	    }
	    entryPtr->placeholderLeftIndex = maxOffScreen;
	    Tk_CharBbox(entryPtr->placeholderLayout, entryPtr->placeholderLeftIndex, &rightX,
		NULL, NULL, NULL);
	    entryPtr->placeholderX = entryPtr->inset -rightX;
        }
    } else {
        entryPtr->placeholderChars = 0;
        entryPtr->placeholderLayout = Tk_ComputeTextLayout(entryPtr->tkfont,
	        entryPtr->placeholderString, 0, 0,
	        entryPtr->justify, TK_IGNORE_NEWLINES, NULL, NULL);
	entryPtr->placeholderX = entryPtr->inset;
    }

    Tk_FreeTextLayout(entryPtr->textLayout);
    entryPtr->textLayout = Tk_ComputeTextLayout(entryPtr->tkfont,
	    entryPtr->displayString, entryPtr->numChars, 0,
	    entryPtr->justify, TK_IGNORE_NEWLINES, &totalLength, &height);

    entryPtr->layoutY = (Tk_Height(entryPtr->tkwin) - height) / 2;

    /*
     * Recompute where the leftmost character on the display will be drawn
     * (entryPtr->leftX) and adjust leftIndex if necessary so that we don't
     * let characters hang off the edge of the window unless the entire window
     * is full.
     */

    overflow = totalLength -
	    (Tk_Width(entryPtr->tkwin) - 2*entryPtr->inset - entryPtr->xWidth);
    if (overflow <= 0) {
	entryPtr->leftIndex = 0;
	if (entryPtr->justify == TK_JUSTIFY_LEFT) {
	    entryPtr->leftX = entryPtr->inset;
	} else if (entryPtr->justify == TK_JUSTIFY_RIGHT) {
	    entryPtr->leftX = Tk_Width(entryPtr->tkwin) - entryPtr->inset
		    - entryPtr->xWidth - totalLength;
	} else {
	    entryPtr->leftX = (Tk_Width(entryPtr->tkwin)
		    - entryPtr->xWidth - totalLength)/2;
	}
	entryPtr->layoutX = entryPtr->leftX;
    } else {
	/*
	 * The whole string can't fit in the window. Compute the maximum
	 * number of characters that may be off-screen to the left without
	 * leaving empty space on the right of the window, then don't let
	 * leftIndex be any greater than that.
	 */

	maxOffScreen = Tk_PointToChar(entryPtr->textLayout, overflow, 0);
	Tk_CharBbox(entryPtr->textLayout, maxOffScreen,
		&rightX, NULL, NULL, NULL);
	if (rightX < overflow) {
	    maxOffScreen++;
	}
	if (entryPtr->leftIndex > maxOffScreen) {
	    entryPtr->leftIndex = maxOffScreen;
	}
	Tk_CharBbox(entryPtr->textLayout, entryPtr->leftIndex, &rightX,
		NULL, NULL, NULL);
	entryPtr->leftX = entryPtr->inset;
	entryPtr->layoutX = entryPtr->leftX - rightX;
    }

    Tk_GetFontMetrics(entryPtr->tkfont, &fm);
    height = fm.linespace + 2*entryPtr->inset + 2*(YPAD-XPAD);
    if (entryPtr->prefWidth > 0) {
	width = entryPtr->prefWidth*entryPtr->avgWidth + 2*entryPtr->inset;
    } else if (totalLength == 0) {
	width = entryPtr->avgWidth + 2*entryPtr->inset;
    } else {
	width = totalLength + 2*entryPtr->inset;
    }

    /*
     * Add one extra length for the spin buttons
     */
    width += entryPtr->xWidth;

    Tk_GeometryRequest(entryPtr->tkwin, width, height);
}

/*
 *----------------------------------------------------------------------
 *
 * InsertChars --
 *
 *	Add new characters to an entry widget.
 *
 * Results:
 *	A standard Tcl result. If an error occurred then an error message is
 *	left in the interp's result.
 *
 * Side effects:
 *	New information gets added to entryPtr; it will be redisplayed soon,
 *	but not necessarily immediately.
 *
 *----------------------------------------------------------------------
 */

static int
InsertChars(
    Entry *entryPtr,		/* Entry that is to get the new elements. */
    Tcl_Size index,			/* Add the new elements before this character
				 * index. */
    const char *value)		/* New characters to add (NULL-terminated
				 * string). */
{
    size_t byteIndex, byteCount, newByteCount, oldChars, charsAdded;
    const char *string;
    char *newStr;

    string = entryPtr->string;
    byteIndex = Tcl_UtfAtIndex(string, index) - string;
    byteCount = strlen(value);
    if (byteCount == 0) {
	return TCL_OK;
    }

    newByteCount = entryPtr->numBytes + byteCount + 1;
    newStr = (char *)ckalloc(newByteCount);
    memcpy(newStr, string, byteIndex);
    strcpy(newStr + byteIndex, value);
    strcpy(newStr + byteIndex + byteCount, string + byteIndex);

    if ((entryPtr->validate == VALIDATE_KEY ||
	    entryPtr->validate == VALIDATE_ALL) &&
	    EntryValidateChange(entryPtr, value, newStr, index,
		    VALIDATE_INSERT) != TCL_OK) {
	ckfree(newStr);
	return TCL_OK;
    }

    ckfree((void *)string);
    entryPtr->string = newStr;

    /*
     * The following construction is used because inserting improperly formed
     * UTF-8 sequences between other improperly formed UTF-8 sequences could
     * result in actually forming valid UTF-8 sequences; the number of
     * characters added may not be Tcl_NumUtfChars(string, TCL_INDEX_NONE), because of
     * context. The actual number of characters added is how many characters
     * are in the string now minus the number that used to be there.
     */

    oldChars = entryPtr->numChars;
    entryPtr->numChars = Tcl_NumUtfChars(newStr, TCL_INDEX_NONE);
    charsAdded = entryPtr->numChars - oldChars;
    entryPtr->numBytes += byteCount;

    if (entryPtr->displayString == string) {
	entryPtr->displayString = newStr;
	entryPtr->numDisplayBytes = entryPtr->numBytes;
    }

    /*
     * Inserting characters invalidates all indexes into the string. Touch up
     * the indexes so that they still refer to the same characters (at new
     * positions). When updating the selection end-points, don't include the
     * new text in the selection unless it was completely surrounded by the
     * selection.
     */

    if (entryPtr->selectFirst >= index) {
	entryPtr->selectFirst += charsAdded;
    }
    if (entryPtr->selectLast > index) {
	entryPtr->selectLast += charsAdded;
    }
    if ((entryPtr->selectAnchor > index) || (entryPtr->selectFirst >= index)) {
	entryPtr->selectAnchor += charsAdded;
    }
    if (entryPtr->leftIndex > index) {
	entryPtr->leftIndex += charsAdded;
    }
    if (entryPtr->insertPos >= index) {
	entryPtr->insertPos += charsAdded;
    }
    return EntryValueChanged(entryPtr, NULL);
}

/*
 *----------------------------------------------------------------------
 *
 * DeleteChars --
 *
 *	Remove one or more characters from an entry widget.
 *
 * Results:
 *	A standard Tcl result. If an error occurred then an error message is
 *	left in the interp's result.
 *
 * Side effects:
 *	Memory gets freed, the entry gets modified and (eventually)
 *	redisplayed.
 *
 *----------------------------------------------------------------------
 */

static int
DeleteChars(
    Entry *entryPtr,		/* Entry widget to modify. */
    Tcl_Size index,			/* Index of first character to delete. */
    Tcl_Size count)			/* How many characters to delete. */
{
    int byteIndex, byteCount, newByteCount;
    const char *string;
    char *newStr, *toDelete;

    if (index + count > entryPtr->numChars) {
	count = entryPtr->numChars - index;
    }
    if ((int)count <= 0) {
	return TCL_OK;
    }

    string = entryPtr->string;
    byteIndex = Tcl_UtfAtIndex(string, index) - string;
    byteCount = Tcl_UtfAtIndex(string + byteIndex, count) - (string+byteIndex);

    newByteCount = entryPtr->numBytes + 1 - byteCount;
    newStr = (char *)ckalloc(newByteCount);
    memcpy(newStr, string, (size_t) byteIndex);
    strcpy(newStr + byteIndex, string + byteIndex + byteCount);

    toDelete = (char *)ckalloc(byteCount + 1);
    memcpy(toDelete, string + byteIndex, (size_t) byteCount);
    toDelete[byteCount] = '\0';

    if ((entryPtr->validate == VALIDATE_KEY ||
	    entryPtr->validate == VALIDATE_ALL) &&
	    EntryValidateChange(entryPtr, toDelete, newStr, index,
		    VALIDATE_DELETE) != TCL_OK) {
	ckfree(newStr);
	ckfree(toDelete);
	return TCL_OK;
    }

    ckfree(toDelete);
    ckfree((void *)entryPtr->string);
    entryPtr->string = newStr;
    entryPtr->numChars -= count;
    entryPtr->numBytes -= byteCount;

    if (entryPtr->displayString == string) {
	entryPtr->displayString = newStr;
	entryPtr->numDisplayBytes = entryPtr->numBytes;
    }

    /*
     * Deleting characters results in the remaining characters being
     * renumbered. Update the various indexes into the string to reflect this
     * change.
     */

    if (entryPtr->selectFirst >= index) {
	if (entryPtr->selectFirst >= index + count) {
	    entryPtr->selectFirst -= count;
	} else {
	    entryPtr->selectFirst = index;
	}
    }
    if (entryPtr->selectLast >= index) {
	if (entryPtr->selectLast >= index + count) {
	    entryPtr->selectLast -= count;
	} else {
	    entryPtr->selectLast = index;
	}
    }
    if (entryPtr->selectLast <= entryPtr->selectFirst) {
	entryPtr->selectFirst = TCL_INDEX_NONE;
	entryPtr->selectLast = TCL_INDEX_NONE;
    }
    if (entryPtr->selectAnchor >= index) {
	if (entryPtr->selectAnchor >= index + count) {
	    entryPtr->selectAnchor -= count;
	} else {
	    entryPtr->selectAnchor = index;
	}
    }
    if (entryPtr->leftIndex > index) {
	if (entryPtr->leftIndex >= index + count) {
	    entryPtr->leftIndex -= count;
	} else {
	    entryPtr->leftIndex = index;
	}
    }
    if (entryPtr->insertPos >= index) {
	if (entryPtr->insertPos >= index + count) {
	    entryPtr->insertPos -= count;
	} else {
	    entryPtr->insertPos = index;
	}
    }
    return EntryValueChanged(entryPtr, NULL);
}

/*
 *----------------------------------------------------------------------
 *
 * EntryValueChanged --
 *
 *	This function is invoked when characters are inserted into an entry or
 *	deleted from it. It updates the entry's associated variable, if there
 *	is one, and does other bookkeeping such as arranging for redisplay.
 *
 * Results:
 *	A standard Tcl result. If an error occurred then an error message is
 *	left in the interp's result.
 *
 * Side effects:
 *	None.
 *
 *----------------------------------------------------------------------
 */

static int
EntryValueChanged(
    Entry *entryPtr,		/* Entry whose value just changed. */
    const char *newValue)	/* If this value is not NULL, we first force
				 * the value of the entry to this. */
{
    if (newValue != NULL) {
	EntrySetValue(entryPtr, newValue);
    }

    if (entryPtr->textVarName == NULL) {
	newValue = NULL;
    } else {
	newValue = Tcl_SetVar2(entryPtr->interp, entryPtr->textVarName,
		NULL, entryPtr->string, TCL_GLOBAL_ONLY|TCL_LEAVE_ERR_MSG);
    }

    if ((newValue != NULL) && (strcmp(newValue, entryPtr->string) != 0)) {
	/*
	 * The value of the variable is different than what we asked for.
	 * This means that a trace on the variable modified it. In this case
	 * our trace function wasn't invoked since the modification came while
	 * a trace was already active on the variable. So, update our value to
	 * reflect the variable's latest value.
	 */

	EntrySetValue(entryPtr, newValue);
    } else {
	/*
	 * Arrange for redisplay.
	 */

	entryPtr->flags |= UPDATE_SCROLLBAR;
	EntryComputeGeometry(entryPtr);
	EventuallyRedraw(entryPtr);
    }

    /*
     * An error may have happened when setting the textvariable in case there
     * is a trace on that variable and the trace proc triggered an error.
     * Another possibility is that the textvariable is in a namespace that
     * does not (yet) exist.
     * Signal this error.
     */

    if ((entryPtr->textVarName != NULL) && (newValue == NULL)) {
        return TCL_ERROR;
    }
    return TCL_OK;
}

/*
 *----------------------------------------------------------------------
 *
 * EntrySetValue --
 *
 *	Replace the contents of a text entry with a given value. This function
 *	is invoked when updating the entry from the entry's associated
 *	variable.
 *
 * Results:
 *	None.
 *
 * Side effects:
 *	The string displayed in the entry will change. The selection,
 *	insertion point, and view may have to be adjusted to keep them within
 *	the bounds of the new string. Note: this function does *not* update
 *	the entry's associated variable, since that could result in an
 *	infinite loop.
 *
 *----------------------------------------------------------------------
 */

static void
EntrySetValue(
    Entry *entryPtr,		/* Entry whose value is to be changed. */
    const char *value)		/* New text to display in entry. */
{
    const char *oldSource;
    int valueLen, malloced = 0;

    if (strcmp(value, entryPtr->string) == 0) {
	return;
    }
    valueLen = strlen(value);

    if (entryPtr->flags & VALIDATE_VAR) {
	entryPtr->flags |= VALIDATE_ABORT;
    } else {
	/*
	 * If we validate, we create a copy of the value, as it may point to
	 * volatile memory, like the value of the -textvar which may get freed
	 * during validation
	 */

	char *tmp = (char *)ckalloc(valueLen + 1);

	strcpy(tmp, value);
	value = tmp;
	malloced = 1;

	entryPtr->flags |= VALIDATE_VAR;
	(void) EntryValidateChange(entryPtr, NULL, value, TCL_INDEX_NONE,
		VALIDATE_FORCED);
	entryPtr->flags &= ~VALIDATE_VAR;

	/*
	 * If VALIDATE_ABORT has been set, then this operation should be
	 * aborted because the validatecommand did something else instead
	 */

	if (entryPtr->flags & VALIDATE_ABORT) {
	    entryPtr->flags &= ~VALIDATE_ABORT;
	    ckfree((void *)value);
	    return;
	}
    }

    oldSource = entryPtr->string;
    ckfree((void *)entryPtr->string);

    if (malloced) {
	entryPtr->string = value;
    } else {
	char *tmp = (char *)ckalloc(valueLen + 1);

	strcpy(tmp, value);
	entryPtr->string = tmp;
    }
    entryPtr->numBytes = valueLen;
    entryPtr->numChars = Tcl_NumUtfChars(value, valueLen);

    if (entryPtr->displayString == oldSource) {
	entryPtr->displayString = entryPtr->string;
	entryPtr->numDisplayBytes = entryPtr->numBytes;
    }

    if (entryPtr->selectFirst != TCL_INDEX_NONE) {
	if (entryPtr->selectFirst >= entryPtr->numChars) {
	    entryPtr->selectFirst = TCL_INDEX_NONE;
	    entryPtr->selectLast = TCL_INDEX_NONE;
	} else if (entryPtr->selectLast > entryPtr->numChars) {
	    entryPtr->selectLast = entryPtr->numChars;
	}
    }
    if (entryPtr->leftIndex >= entryPtr->numChars) {
	if (entryPtr->numChars > 0) {
	    entryPtr->leftIndex = entryPtr->numChars - 1;
	} else {
	    entryPtr->leftIndex = 0;
	}
    }
    if (entryPtr->insertPos > entryPtr->numChars) {
	entryPtr->insertPos = entryPtr->numChars;
    }

    entryPtr->flags |= UPDATE_SCROLLBAR;
    EntryComputeGeometry(entryPtr);
    EventuallyRedraw(entryPtr);
}

/*
 *--------------------------------------------------------------
 *
 * EntryEventProc --
 *
 *	This function is invoked by the Tk dispatcher for various events on
 *	entries.
 *
 * Results:
 *	None.
 *
 * Side effects:
 *	When the window gets deleted, internal structures get cleaned up.
 *	When it gets exposed, it is redisplayed.
 *
 *--------------------------------------------------------------
 */

static void
EntryEventProc(
    void *clientData,	/* Information about window. */
    XEvent *eventPtr)		/* Information about event. */
{
    Entry *entryPtr = (Entry *)clientData;

    if ((entryPtr->type == TK_SPINBOX) && (eventPtr->type == MotionNotify)) {
	Spinbox *sbPtr = (Spinbox *)clientData;
	int elem;

	elem = GetSpinboxElement(sbPtr, eventPtr->xmotion.x,
		eventPtr->xmotion.y);
	if (elem != sbPtr->curElement) {
	    Tk_Cursor cursor;

	    sbPtr->curElement = elem;
	    if (elem == SEL_ENTRY) {
		cursor = entryPtr->cursor;
	    } else if ((elem == SEL_BUTTONDOWN) || (elem == SEL_BUTTONUP)) {
		cursor = sbPtr->bCursor;
	    } else {
		cursor = NULL;
	    }
	    if (cursor != NULL) {
		Tk_DefineCursor(entryPtr->tkwin, cursor);
	    } else {
		Tk_UndefineCursor(entryPtr->tkwin);
	    }
	}
	return;
    }

    switch (eventPtr->type) {
    case Expose:
	EventuallyRedraw(entryPtr);
	entryPtr->flags |= BORDER_NEEDED;
	break;
    case DestroyNotify:
	if (!(entryPtr->flags & ENTRY_DELETED)) {
	    entryPtr->flags |= (ENTRY_DELETED | VALIDATE_ABORT);
	    Tcl_DeleteCommandFromToken(entryPtr->interp, entryPtr->widgetCmd);
	    if (entryPtr->flags & REDRAW_PENDING) {
		Tcl_CancelIdleCall(DisplayEntry, clientData);
	    }
	    Tcl_EventuallyFree(clientData, DestroyEntry);
	}
	break;
    case ConfigureNotify:
	Tcl_Preserve(entryPtr);
	entryPtr->flags |= UPDATE_SCROLLBAR;
	EntryComputeGeometry(entryPtr);
	EventuallyRedraw(entryPtr);
	Tcl_Release(entryPtr);
	break;
    case FocusIn:
    case FocusOut:
	if (eventPtr->xfocus.detail != NotifyInferior) {
	    EntryFocusProc(entryPtr, (eventPtr->type == FocusIn));
	}
	break;
    }
}

/*
 *----------------------------------------------------------------------
 *
 * EntryCmdDeletedProc --
 *
 *	This function is invoked when a widget command is deleted. If the
 *	widget isn't already in the process of being destroyed, this command
 *	destroys it.
 *
 * Results:
 *	None.
 *
 * Side effects:
 *	The widget is destroyed.
 *
 *----------------------------------------------------------------------
 */

static void
EntryCmdDeletedProc(
    void *clientData)	/* Pointer to widget record for widget. */
{
    Entry *entryPtr = (Entry *)clientData;

    /*
     * This function could be invoked either because the window was destroyed
     * and the command was then deleted (in which case tkwin is NULL) or
     * because the command was deleted, and then this function destroys the
     * widget.
     */

    if (!(entryPtr->flags & ENTRY_DELETED)) {
	Tk_DestroyWindow(entryPtr->tkwin);
    }
}

/*
 *---------------------------------------------------------------------------
 *
 * GetEntryIndex --
 *
 *	Parse an index into an entry and return either its value or an error.
 *
 * Results:
 *	A standard Tcl result. If all went well, then *indexPtr is filled in
 *	with the character index (into entryPtr) corresponding to string. The
 *	index value is guaranteed to lie between 0 and the number of
 *	characters in the string, inclusive. If an error occurs then an error
 *	message is left in the interp's result.
 *
 * Side effects:
 *	None.
 *
 *---------------------------------------------------------------------------
 */

static int
GetEntryIndex(
    Tcl_Interp *interp,		/* For error messages. */
    Entry *entryPtr,		/* Entry for which the index is being
				 * specified. */
    Tcl_Obj *indexObj,	/* Specifies character in entryPtr. */
    Tcl_Size *indexPtr)		/* Where to store converted character index */
{
    Tcl_Size length, idx;
    const char *string;

    if (TCL_OK == TkGetIntForIndex(indexObj, entryPtr->numChars - 1, 1, &idx)) {
	if (idx < 0) {
	    idx = 0;
	} else if (idx > entryPtr->numChars) {
	    idx = entryPtr->numChars;
	}
	*indexPtr = idx;
	return TCL_OK;
    }

    string = Tcl_GetStringFromObj(indexObj, &length);

    switch (string[0]) {
    case 'a':
	if (strncmp(string, "anchor", length) != 0) {
	    goto badIndex;
	}
	*indexPtr = entryPtr->selectAnchor;
	break;
    case 'i':
	if (strncmp(string, "insert", length) != 0) {
	    goto badIndex;
	}
	*indexPtr = entryPtr->insertPos;
	break;
    case 's':
	if (entryPtr->selectFirst < 0) {
	    Tcl_ResetResult(interp);
	    Tcl_SetObjResult(interp, Tcl_ObjPrintf(
		    "selection isn't in widget %s",
		    Tk_PathName(entryPtr->tkwin)));
	    Tcl_SetErrorCode(interp, "TK",
		    (entryPtr->type == TK_ENTRY) ? "ENTRY" : "SPINBOX",
		    "NO_SELECTION", NULL);
	    return TCL_ERROR;
	}
	if (length < 5) {
	    goto badIndex;
	}
	if (strncmp(string, "sel.first", length) == 0) {
	    *indexPtr = entryPtr->selectFirst;
	} else if (strncmp(string, "sel.last", length) == 0) {
	    *indexPtr = entryPtr->selectLast;
	} else {
	    goto badIndex;
	}
	break;
    case '@': {
	int x, roundUp, maxWidth;

	if (Tcl_GetInt(NULL, string + 1, &x) != TCL_OK) {
	    goto badIndex;
	}
	if (x < entryPtr->inset) {
	    x = entryPtr->inset;
	}
	roundUp = 0;
	maxWidth = Tk_Width(entryPtr->tkwin) - entryPtr->inset
		- entryPtr->xWidth - 1;
	if (x > maxWidth) {
	    x = maxWidth;
	    roundUp = 1;
	}
	*indexPtr = Tk_PointToChar(entryPtr->textLayout,
		x - entryPtr->layoutX, 0);

	/*
	 * Special trick: if the x-position was off-screen to the right, round
	 * the index up to refer to the character just after the last visible
	 * one on the screen. This is needed to enable the last character to
	 * be selected, for example.
	 */

	if (roundUp && (*indexPtr < entryPtr->numChars)) {
	    *indexPtr += 1;
	}
	break;
    }
    default:
	  badIndex:
	    Tcl_SetObjResult(interp, Tcl_ObjPrintf("bad %s index \"%s\"",
		    (entryPtr->type == TK_ENTRY) ? "entry" : "spinbox", string));
	    Tcl_SetErrorCode(interp, "TK",
		    (entryPtr->type == TK_ENTRY) ? "ENTRY" : "SPINBOX",
		    "BAD_INDEX", NULL);
	    return TCL_ERROR;
    }
    return TCL_OK;
}

/*
 *----------------------------------------------------------------------
 *
 * EntryScanTo --
 *
 *	Given a y-coordinate (presumably of the curent mouse location) drag
 *	the view in the window to implement the scan operation.
 *
 * Results:
 *	None.
 *
 * Side effects:
 *	The view in the window may change.
 *
 *----------------------------------------------------------------------
 */

static void
EntryScanTo(
    Entry *entryPtr,		/* Information about widget. */
    int x)			/* X-coordinate to use for scan operation. */
{
    Tcl_Size newLeftIndex;

    /*
     * Compute new leftIndex for entry by amplifying the difference between
     * the current position and the place where the scan started (the "mark"
     * position). If we run off the left or right side of the entry, then
     * reset the mark point so that the current position continues to
     * correspond to the edge of the window. This means that the picture will
     * start dragging as soon as the mouse reverses direction (without this
     * reset, might have to slide mouse a long ways back before the picture
     * starts moving again).
     */

    newLeftIndex = entryPtr->scanMarkIndex
	    - (10 * (x - entryPtr->scanMarkX)) / entryPtr->avgWidth;
    if (newLeftIndex >= entryPtr->numChars) {
	newLeftIndex = entryPtr->scanMarkIndex = entryPtr->numChars - 1;
	entryPtr->scanMarkX = x;
    }
    if (newLeftIndex < 0) {
	newLeftIndex = entryPtr->scanMarkIndex = 0;
	entryPtr->scanMarkX = x;
    }

    if (newLeftIndex != entryPtr->leftIndex) {
	entryPtr->leftIndex = newLeftIndex;
	entryPtr->flags |= UPDATE_SCROLLBAR;
	EntryComputeGeometry(entryPtr);
	if (newLeftIndex != entryPtr->leftIndex) {
	    entryPtr->scanMarkIndex = entryPtr->leftIndex;
	    entryPtr->scanMarkX = x;
	}
	EventuallyRedraw(entryPtr);
    }
}

/*
 *----------------------------------------------------------------------
 *
 * EntrySelectTo --
 *
 *	Modify the selection by moving its un-anchored end. This could make
 *	the selection either larger or smaller.
 *
 * Results:
 *	None.
 *
 * Side effects:
 *	The selection changes.
 *
 *----------------------------------------------------------------------
 */

static void
EntrySelectTo(
    Entry *entryPtr,		/* Information about widget. */
    Tcl_Size index)			/* Character index of element that is to
				 * become the "other" end of the selection. */
{
    Tcl_Size newFirst, newLast;

    /*
     * Grab the selection if we don't own it already.
     */

    if (!(entryPtr->flags & GOT_SELECTION) && (entryPtr->exportSelection)
	    && (!Tcl_IsSafe(entryPtr->interp))) {
	Tk_OwnSelection(entryPtr->tkwin, XA_PRIMARY, EntryLostSelection,
		entryPtr);
	entryPtr->flags |= GOT_SELECTION;
    }

    /*
     * Pick new starting and ending points for the selection.
     */

    if (entryPtr->selectAnchor > entryPtr->numChars) {
	entryPtr->selectAnchor = entryPtr->numChars;
    }
    if (entryPtr->selectAnchor <= index) {
	newFirst = entryPtr->selectAnchor;
	newLast = index;
    } else {
	newFirst = index;
	newLast = entryPtr->selectAnchor;
	if (newLast < 0) {
	    newFirst = newLast = TCL_INDEX_NONE;
	}
    }
    if ((entryPtr->selectFirst == newFirst)
	    && (entryPtr->selectLast == newLast)) {
	return;
    }
    entryPtr->selectFirst = newFirst;
    entryPtr->selectLast = newLast;
    EventuallyRedraw(entryPtr);
}

/*
 *----------------------------------------------------------------------
 *
 * EntryFetchSelection --
 *
 *	This function is called back by Tk when the selection is requested by
 *	someone. It returns part or all of the selection in a buffer provided
 *	by the caller.
 *
 * Results:
 *	The return value is the number of non-NULL bytes stored at buffer.
 *	Buffer is filled (or partially filled) with a NULL-terminated string
 *	containing part or all of the selection, as given by offset and
 *	maxBytes.
 *
 * Side effects:
 *	None.
 *
 *----------------------------------------------------------------------
 */

static Tcl_Size
EntryFetchSelection(
    void *clientData,	/* Information about entry widget. */
    Tcl_Size offset,			/* Byte offset within selection of first
				 * character to be returned. */
    char *buffer,		/* Location in which to place selection. */
    Tcl_Size maxBytes)		/* Maximum number of bytes to place at buffer,
				 * not including terminating NUL character. */
{
    Entry *entryPtr = (Entry *)clientData;
    Tcl_Size byteCount;
    const char *string;
    const char *selStart, *selEnd;

    if ((entryPtr->selectFirst < 0) || (!entryPtr->exportSelection)
	    || Tcl_IsSafe(entryPtr->interp)) {
	return -1;
    }
    string = entryPtr->displayString;
    selStart = Tcl_UtfAtIndex(string, entryPtr->selectFirst);
    selEnd = Tcl_UtfAtIndex(selStart,
	    entryPtr->selectLast - entryPtr->selectFirst);
    if (selEnd <= selStart + offset) {
	return 0;
    }
    byteCount = selEnd - selStart - offset;
    if (byteCount > maxBytes) {
	byteCount = maxBytes;
    }
    memcpy(buffer, selStart + offset, byteCount);
    buffer[byteCount] = '\0';
    return byteCount;
}

/*
 *----------------------------------------------------------------------
 *
 * EntryLostSelection --
 *
 *	This function is called back by Tk when the selection is grabbed away
 *	from an entry widget.
 *
 * Results:
 *	None.
 *
 * Side effects:
 *	The existing selection is unhighlighted, and the window is marked as
 *	not containing a selection.
 *
 *----------------------------------------------------------------------
 */

static void
EntryLostSelection(
    void *clientData)	/* Information about entry widget. */
{
    Entry *entryPtr = (Entry *)clientData;

    entryPtr->flags &= ~GOT_SELECTION;

    /*
     * On Windows and Mac systems, we want to remember the selection for the
     * next time the focus enters the window. On Unix, we need to clear the
     * selection since it is always visible.
     * This is controlled by ::tk::AlwaysShowSelection.
     */

    if (Tk_AlwaysShowSelection(entryPtr->tkwin)
	    && (entryPtr->selectFirst != TCL_INDEX_NONE) && entryPtr->exportSelection
	    && (!Tcl_IsSafe(entryPtr->interp))) {
	entryPtr->selectFirst = TCL_INDEX_NONE;
	entryPtr->selectLast = TCL_INDEX_NONE;
	EventuallyRedraw(entryPtr);
    }
}

/*
 *----------------------------------------------------------------------
 *
 * EventuallyRedraw --
 *
 *	Ensure that an entry is eventually redrawn on the display.
 *
 * Results:
 *	None.
 *
 * Side effects:
 *	Information gets redisplayed. Right now we don't do selective
 *	redisplays: the whole window will be redrawn. This doesn't seem to
 *	hurt performance noticeably, but if it does then this could be
 *	changed.
 *
 *----------------------------------------------------------------------
 */

static void
EventuallyRedraw(
    Entry *entryPtr)		/* Information about widget. */
{
    if ((entryPtr->flags & ENTRY_DELETED) || !Tk_IsMapped(entryPtr->tkwin)) {
	return;
    }

    /*
     * Right now we don't do selective redisplays: the whole window will be
     * redrawn. This doesn't seem to hurt performance noticeably, but if it
     * does then this could be changed.
     */

    if (!(entryPtr->flags & REDRAW_PENDING)) {
	entryPtr->flags |= REDRAW_PENDING;
	Tcl_DoWhenIdle(DisplayEntry, entryPtr);
    }
}

/*
 *----------------------------------------------------------------------
 *
 * EntryVisibleRange --
 *
 *	Return information about the range of the entry that is currently
 *	visible.
 *
 * Results:
 *	*firstPtr and *lastPtr are modified to hold fractions between 0 and 1
 *	identifying the range of characters visible in the entry.
 *
 * Side effects:
 *	None.
 *
 *----------------------------------------------------------------------
 */

static void
EntryVisibleRange(
    Entry *entryPtr,		/* Information about widget. */
    double *firstPtr,		/* Return position of first visible character
				 * in widget. */
    double *lastPtr)		/* Return position of char just after last
				 * visible one. */
{
    int charsInWindow;

    if (entryPtr->numChars == 0) {
	*firstPtr = 0.0;
	*lastPtr = 1.0;
    } else {
	charsInWindow = Tk_PointToChar(entryPtr->textLayout,
		Tk_Width(entryPtr->tkwin) - entryPtr->inset
		- entryPtr->xWidth - entryPtr->layoutX - 1, 0);
	if (charsInWindow < (int)entryPtr->numChars) {
	    charsInWindow++;
	}
	charsInWindow -= entryPtr->leftIndex;
	if (charsInWindow == 0) {
	    charsInWindow = 1;
	}

	*firstPtr = (double) entryPtr->leftIndex / entryPtr->numChars;
	*lastPtr = (double) (entryPtr->leftIndex + charsInWindow)
		/ entryPtr->numChars;
    }
}

/*
 *----------------------------------------------------------------------
 *
 * EntryUpdateScrollbar --
 *
 *	This function is invoked whenever information has changed in an entry
 *	in a way that would invalidate a scrollbar display. If there is an
 *	associated scrollbar, then this function updates it by invoking a Tcl
 *	command.
 *
 * Results:
 *	None.
 *
 * Side effects:
 *	A Tcl command is invoked, and an additional command may be
 *	invoked to process errors in the command.
 *
 *----------------------------------------------------------------------
 */

static void
EntryUpdateScrollbar(
    Entry *entryPtr)			/* Information about widget. */
{
    char firstStr[TCL_DOUBLE_SPACE], lastStr[TCL_DOUBLE_SPACE];
    int code;
    double first, last;
    Tcl_Interp *interp;
    Tcl_DString buf;

    if (entryPtr->scrollCmd == NULL) {
	return;
    }

    interp = entryPtr->interp;
    Tcl_Preserve(interp);
    EntryVisibleRange(entryPtr, &first, &last);
    Tcl_PrintDouble(NULL, first, firstStr);
    Tcl_PrintDouble(NULL, last, lastStr);
    Tcl_DStringInit(&buf);
    Tcl_DStringAppend(&buf, entryPtr->scrollCmd, TCL_INDEX_NONE);
    Tcl_DStringAppend(&buf, " ", TCL_INDEX_NONE);
    Tcl_DStringAppend(&buf, firstStr, TCL_INDEX_NONE);
    Tcl_DStringAppend(&buf, " ", TCL_INDEX_NONE);
    Tcl_DStringAppend(&buf, lastStr, TCL_INDEX_NONE);
    code = Tcl_EvalEx(interp, Tcl_DStringValue(&buf), TCL_INDEX_NONE, TCL_EVAL_GLOBAL);
    Tcl_DStringFree(&buf);
    if (code != TCL_OK) {
	Tcl_AppendObjToErrorInfo(interp, Tcl_ObjPrintf(
		"\n    (horizontal scrolling command executed by %s)",
		Tk_PathName(entryPtr->tkwin)));
	Tcl_BackgroundException(interp, code);
    }
    Tcl_ResetResult(interp);
    Tcl_Release(interp);
}

/*
 *----------------------------------------------------------------------
 *
 * EntryBlinkProc --
 *
 *	This function is called as a timer handler to blink the insertion
 *	cursor off and on.
 *
 * Results:
 *	None.
 *
 * Side effects:
 *	The cursor gets turned on or off, redisplay gets invoked, and this
 *	function reschedules itself.
 *
 *----------------------------------------------------------------------
 */

static void
EntryBlinkProc(
    void *clientData)	/* Pointer to record describing entry. */
{
    Entry *entryPtr = (Entry *)clientData;

    if ((entryPtr->state == STATE_DISABLED) ||
	    (entryPtr->state == STATE_READONLY) ||
	    !(entryPtr->flags & GOT_FOCUS) || (entryPtr->insertOffTime == 0)) {
	return;
    }
    if (entryPtr->flags & CURSOR_ON) {
	entryPtr->flags &= ~CURSOR_ON;
	entryPtr->insertBlinkHandler = Tcl_CreateTimerHandler(
		entryPtr->insertOffTime, EntryBlinkProc, entryPtr);
    } else {
	entryPtr->flags |= CURSOR_ON;
	entryPtr->insertBlinkHandler = Tcl_CreateTimerHandler(
		entryPtr->insertOnTime, EntryBlinkProc, entryPtr);
    }
    EventuallyRedraw(entryPtr);
}

/*
 *----------------------------------------------------------------------
 *
 * EntryFocusProc --
 *
 *	This function is called whenever the entry gets or loses the input
 *	focus. It's also called whenever the window is reconfigured while it
 *	has the focus.
 *
 * Results:
 *	None.
 *
 * Side effects:
 *	The cursor gets turned on or off.
 *
 *----------------------------------------------------------------------
 */

static void
EntryFocusProc(
    Entry *entryPtr,		/* Entry that got or lost focus. */
    int gotFocus)		/* 1 means window is getting focus, 0 means
				 * it's losing it. */
{
    Tcl_DeleteTimerHandler(entryPtr->insertBlinkHandler);
    if (gotFocus) {
	entryPtr->flags |= GOT_FOCUS | CURSOR_ON;
	if (entryPtr->insertOffTime != 0) {
	    entryPtr->insertBlinkHandler = Tcl_CreateTimerHandler(
		    entryPtr->insertOnTime, EntryBlinkProc, entryPtr);
	}
	if (entryPtr->validate == VALIDATE_ALL ||
		entryPtr->validate == VALIDATE_FOCUS ||
		entryPtr->validate == VALIDATE_FOCUSIN) {
	    EntryValidateChange(entryPtr, NULL, entryPtr->string, TCL_INDEX_NONE,
		    VALIDATE_FOCUSIN);
	}
    } else {
	entryPtr->flags &= ~(GOT_FOCUS | CURSOR_ON);
	entryPtr->insertBlinkHandler = NULL;
	if (entryPtr->validate == VALIDATE_ALL ||
		entryPtr->validate == VALIDATE_FOCUS ||
		entryPtr->validate == VALIDATE_FOCUSOUT) {
	    EntryValidateChange(entryPtr, NULL, entryPtr->string, TCL_INDEX_NONE,
		    VALIDATE_FOCUSOUT);
	}
    }
    EventuallyRedraw(entryPtr);
}

/*
 *--------------------------------------------------------------
 *
 * EntryTextVarProc --
 *
 *	This function is invoked when someone changes the variable whose
 *	contents are to be displayed in an entry.
 *
 * Results:
 *	NULL is always returned.
 *
 * Side effects:
 *	The text displayed in the entry will change to match the variable.
 *
 *--------------------------------------------------------------
 */

static char *
EntryTextVarProc(
    void *clientData,	/* Information about button. */
    Tcl_Interp *interp,		/* Interpreter containing variable. */
    TCL_UNUSED(const char *),
    TCL_UNUSED(const char *),
    int flags)			/* Information about what happened. */
{
    Entry *entryPtr = (Entry *)clientData;
    const char *value;

    if (entryPtr->flags & ENTRY_DELETED) {
	/*
	 * Just abort early if we entered here while being deleted.
	 */
	return NULL;
    }

    /*
     * If the variable is unset, then immediately recreate it unless the whole
     * interpreter is going away.
     */

    if (flags & TCL_TRACE_UNSETS) {
        if (!Tcl_InterpDeleted(interp) && entryPtr->textVarName) {
            void *probe = NULL;

            do {
                probe = Tcl_VarTraceInfo(interp,
                        entryPtr->textVarName,
                        TCL_GLOBAL_ONLY|TCL_TRACE_WRITES|TCL_TRACE_UNSETS,
                        EntryTextVarProc, probe);
                if (probe == entryPtr) {
                    break;
                }
            } while (probe);
            if (probe) {
                /*
                 * We were able to fetch the unset trace for our
                 * textVarName, which means it is not unset and not
                 * the cause of this unset trace. Instead some outdated
                 * former variable must be, and we should ignore it.
                 */
                return NULL;
            }
	    Tcl_SetVar2(interp, entryPtr->textVarName, NULL,
		    entryPtr->string, TCL_GLOBAL_ONLY);
	    Tcl_TraceVar2(interp, entryPtr->textVarName, NULL,
		    TCL_GLOBAL_ONLY|TCL_TRACE_WRITES|TCL_TRACE_UNSETS,
		    EntryTextVarProc, clientData);
	    entryPtr->flags |= ENTRY_VAR_TRACED;
        }
	return NULL;
    }

    /*
     * Update the entry's text with the value of the variable, unless the
     * entry already has that value (this happens when the variable changes
     * value because we changed it because someone typed in the entry).
     */

    value = Tcl_GetVar2(interp, entryPtr->textVarName, NULL, TCL_GLOBAL_ONLY);
    if (value == NULL) {
	value = "";
    }
    EntrySetValue(entryPtr, value);
    return NULL;
}

/*
 *--------------------------------------------------------------
 *
 * EntryValidate --
 *
 *	This function is invoked when any character is added or removed from
 *	the entry widget, or a focus has trigerred validation.
 *
 * Results:

 *	TCL_OK if the validatecommand passes the new string. TCL_BREAK if the
 *	vcmd executed OK, but rejects the string. TCL_ERROR if an error
 *	occurred while executing the vcmd or a valid Tcl_Bool is not returned.
 *
 * Side effects:
 *	An error condition may arise
 *
 *--------------------------------------------------------------
 */

static int
EntryValidate(
     Entry *entryPtr,	/* Entry that needs validation. */
     char *cmd)	/* Validation command (NULL-terminated
				 * string). */
{
    Tcl_Interp *interp = entryPtr->interp;
    int code, isOK;

    code = Tcl_EvalEx(interp, cmd, TCL_INDEX_NONE, TCL_EVAL_GLOBAL | TCL_EVAL_DIRECT);

    /*
     * We accept TCL_OK and TCL_RETURN as valid return codes from the command
     * callback.
     */

    if (code != TCL_OK && code != TCL_RETURN) {
	Tcl_AppendObjToErrorInfo(interp, Tcl_ObjPrintf(
		"\n    (in validation command executed by %s)",
		Tk_PathName(entryPtr->tkwin)));
	Tcl_BackgroundException(interp, code);
	return TCL_ERROR;
    }

    /*
     * The command callback should return an acceptable Tcl boolean.
     */

    if (Tcl_GetBooleanFromObj(interp, Tcl_GetObjResult(interp),
	    &isOK) != TCL_OK) {
	Tcl_AddErrorInfo(interp,
		 "\n    (invalid boolean result from validation command)");
	Tcl_BackgroundException(interp, TCL_ERROR);
	Tcl_ResetResult(interp);
	return TCL_ERROR;
    }

    Tcl_ResetResult(interp);
    return (isOK ? TCL_OK : TCL_BREAK);
}

/*
 *--------------------------------------------------------------
 *
 * EntryValidateChange --
 *
 *	This function is invoked when any character is added or removed from
 *	the entry widget, or a focus has trigerred validation.
 *
 * Results:
 *	TCL_OK if the validatecommand accepts the new string, TCL_ERROR if any
 *	problems occurred with validatecommand.
 *
 * Side effects:
 *	The insertion/deletion may be aborted, and the validatecommand might
 *	turn itself off (if an error or loop condition arises).
 *
 *--------------------------------------------------------------
 */

static int
EntryValidateChange(
     Entry *entryPtr,	/* Entry that needs validation. */
     const char *change,	/* Characters to be added/deleted
				 * (NUL-terminated string). */
     const char *newValue,	/* Potential new value of entry string */
     Tcl_Size index,			/* index of insert/delete, TCL_INDEX_NONE otherwise */
     int type)			/* forced, delete, insert, focusin or
				 * focusout */
{
    int code, varValidate = (entryPtr->flags & VALIDATE_VAR);
    char *p;
    Tcl_DString script;

    if (entryPtr->validateCmd == NULL ||
	entryPtr->validate == VALIDATE_NONE) {
        if (entryPtr->flags & VALIDATING) {
            entryPtr->flags |= VALIDATE_ABORT;
        }
	return (varValidate ? TCL_ERROR : TCL_OK);
    }

    /*
     * If we're already validating, then we're hitting a loop condition. Set
     * validate to none to disallow further validations, arrange for flags
     * to prevent current validation from finishing, and return.
     */

    if (entryPtr->flags & VALIDATING) {
	entryPtr->validate = VALIDATE_NONE;
        entryPtr->flags |= VALIDATE_ABORT;
	return (varValidate ? TCL_ERROR : TCL_OK);
    }

    entryPtr->flags |= VALIDATING;

    /*
     * Now form command string and run through the -validatecommand
     */

    Tcl_DStringInit(&script);
    ExpandPercents(entryPtr, entryPtr->validateCmd,
	    change, newValue, index, type, &script);
    Tcl_DStringAppend(&script, "", 1);

    p = Tcl_DStringValue(&script);
    code = EntryValidate(entryPtr, p);
    Tcl_DStringFree(&script);

    /*
     * If e->validate has become VALIDATE_NONE during the validation, or we
     * now have VALIDATE_VAR set (from EntrySetValue) and didn't before, it
     * means that a loop condition almost occurred. Do not allow this
     * validation result to finish.
     */

    if (entryPtr->validate == VALIDATE_NONE
	    || (!varValidate && (entryPtr->flags & VALIDATE_VAR))) {
	code = TCL_ERROR;
    }

    /*
     * It's possible that the user deleted the entry during validation. In
     * that case, abort future validation and return an error.
     */

    if (entryPtr->flags & ENTRY_DELETED) {
	return TCL_ERROR;
    }

    /*
     * If validate will return ERROR, then disallow further validations
     * Otherwise, if it didn't accept the new string (returned TCL_BREAK) then
     * eval the invalidCmd (if it's set)
     */

    if (code == TCL_ERROR) {
	entryPtr->validate = VALIDATE_NONE;
    } else if (code == TCL_BREAK) {
	/*
	 * If we were doing forced validation (like via a variable trace) and
	 * the command returned 0, the we turn off validation because we
	 * assume that textvariables have precedence in managing the value.
	 * We also don't call the invcmd, as it may want to do entry
	 * manipulation which the setting of the var will later wipe anyway.
	 */

	if (varValidate) {
	    entryPtr->validate = VALIDATE_NONE;
	} else if (entryPtr->invalidCmd != NULL) {
	    int result;

	    Tcl_DStringInit(&script);
	    ExpandPercents(entryPtr, entryPtr->invalidCmd,
		    change, newValue, index, type, &script);
	    Tcl_DStringAppend(&script, "", 1);
	    p = Tcl_DStringValue(&script);
	    result = Tcl_EvalEx(entryPtr->interp, p, TCL_INDEX_NONE,
		    TCL_EVAL_GLOBAL | TCL_EVAL_DIRECT);
	    if (result != TCL_OK) {
		Tcl_AddErrorInfo(entryPtr->interp,
			"\n    (in invalidcommand executed by entry)");
		Tcl_BackgroundException(entryPtr->interp, result);
		code = TCL_ERROR;
		entryPtr->validate = VALIDATE_NONE;
	    }
	    Tcl_DStringFree(&script);

	    /*
	     * It's possible that the user deleted the entry during
	     * validation. In that case, abort future validation and return an
	     * error.
	     */

	    if (entryPtr->flags & ENTRY_DELETED) {
		return TCL_ERROR;
	    }
	}
    }

    entryPtr->flags &= ~VALIDATING;

    return code;
}

/*
 *--------------------------------------------------------------
 *
 * ExpandPercents --
 *
 *	Given a command and an event, produce a new command by replacing %
 *	constructs in the original command with information from the X event.
 *
 * Results:
 *	The new expanded command is appended to the dynamic string given by
 *	dsPtr.
 *
 * Side effects:
 *	None.
 *
 *--------------------------------------------------------------
 */

static void
ExpandPercents(
     Entry *entryPtr,	/* Entry that needs validation. */
     const char *before,
				/* Command containing percent expressions to
				 * be replaced. */
     const char *change,	/* Characters to added/deleted (NUL-terminated
				 * string). */
     const char *newValue,	/* Potential new value of entry string */
     Tcl_Size index,			/* index of insert/delete */
     int type,			/* INSERT or DELETE */
     Tcl_DString *dsPtr)	/* Dynamic string in which to append new
				 * command. */
{
    int spaceNeeded, cvtFlags;	/* Used to substitute string as proper Tcl
				 * list element. */
    int number, length;
    const char *string;
    int ch;
    char numStorage[2*TCL_INTEGER_SPACE];

    while (1) {
	if (*before == '\0') {
	    break;
	}
	/*
	 * Find everything up to the next % character and append it to the
	 * result string.
	 */

	string = before;

	/*
	 * No need to convert '%', as it is in ascii range.
	 */

	string = Tcl_UtfFindFirst(before, '%');
	if (string == NULL) {
	    Tcl_DStringAppend(dsPtr, before, TCL_INDEX_NONE);
	    break;
	} else if (string != before) {
	    Tcl_DStringAppend(dsPtr, before, string-before);
	    before = string;
	}

	/*
	 * There's a percent sequence here. Process it.
	 */

	before++; /* skip over % */
	if (*before != '\0') {
	    before += Tcl_UtfToUniChar(before, &ch);
	} else {
	    ch = '%';
	}
	if (type == VALIDATE_BUTTON) {
	    /*
	     * -command %-substitution
	     */

	    switch (ch) {
	    case 's':		/* Current string value of spinbox */
		string = entryPtr->string;
		break;
	    case 'd':		/* direction, up or down */
		string = change;
		break;
	    case 'W':		/* widget name */
		string = Tk_PathName(entryPtr->tkwin);
		break;
	    default:
		length = Tcl_UniCharToUtf(ch, numStorage);
		numStorage[length] = '\0';
		string = numStorage;
		break;
	    }
	} else {
	    /*
	     * -validatecommand / -invalidcommand %-substitution
	     */

	    switch (ch) {
	    case 'd':		/* Type of call that caused validation */
		switch (type) {
		case VALIDATE_INSERT:
		    number = 1;
		    break;
		case VALIDATE_DELETE:
		    number = 0;
		    break;
		default:
		    number = -1;
		    break;
		}
		snprintf(numStorage, sizeof(numStorage), "%d", number);
		string = numStorage;
		break;
	    case 'i':		/* index of insert/delete */
		snprintf(numStorage, sizeof(numStorage), "%d", (int)index);
		string = numStorage;
		break;
	    case 'P':		/* 'Peeked' new value of the string */
		string = newValue;
		break;
	    case 's':		/* Current string value of spinbox */
		string = entryPtr->string;
		break;
	    case 'S':		/* string to be inserted/deleted, if any */
		string = change;
		break;
	    case 'v':		/* type of validation currently set */
		string = validateStrings[entryPtr->validate];
		break;
	    case 'V':		/* type of validation in effect */
		switch (type) {
		case VALIDATE_INSERT:
		case VALIDATE_DELETE:
		    string = validateStrings[VALIDATE_KEY];
		    break;
		case VALIDATE_FORCED:
		    string = "forced";
		    break;
		default:
		    string = validateStrings[type];
		    break;
		}
		break;
	    case 'W': /* widget name */
		string = Tk_PathName(entryPtr->tkwin);
		break;
	    default:
		length = Tcl_UniCharToUtf(ch, numStorage);
		numStorage[length] = '\0';
		string = numStorage;
		break;
	    }
	}

	spaceNeeded = Tcl_ScanCountedElement(string, TCL_INDEX_NONE, &cvtFlags);
	length = Tcl_DStringLength(dsPtr);
	Tcl_DStringSetLength(dsPtr, length + spaceNeeded);
	spaceNeeded = Tcl_ConvertCountedElement(string, TCL_INDEX_NONE,
		Tcl_DStringValue(dsPtr) + length,
		cvtFlags | TCL_DONT_USE_BRACES);
	Tcl_DStringSetLength(dsPtr, length + spaceNeeded);
    }
}

/*
 *--------------------------------------------------------------
 *
 * Tk_SpinboxObjCmd --
 *
 *	This function is invoked to process the "spinbox" Tcl command. See the
 *	user documentation for details on what it does.
 *
 * Results:
 *	A standard Tcl result.
 *
 * Side effects:
 *	See the user documentation.
 *
 *--------------------------------------------------------------
 */

int
Tk_SpinboxObjCmd(
    TCL_UNUSED(void *),
    Tcl_Interp *interp,		/* Current interpreter. */
    Tcl_Size objc,			/* Number of arguments. */
    Tcl_Obj *const objv[])	/* Argument objects. */
{
    Entry *entryPtr;
    Spinbox *sbPtr;
    Tk_OptionTable optionTable;
    Tk_Window tkwin;
    char *tmp;

    if (objc < 2) {
	Tcl_WrongNumArgs(interp, 1, objv, "pathName ?-option value ...?");
	return TCL_ERROR;
    }

    tkwin = Tk_CreateWindowFromPath(interp, Tk_MainWindow(interp),
	    Tcl_GetString(objv[1]), NULL);
    if (tkwin == NULL) {
	return TCL_ERROR;
    }

    /*
     * Create the option table for this widget class. If it has already been
     * created, Tk will return the cached value.
     */

    optionTable = Tk_CreateOptionTable(interp, sbOptSpec);

    /*
     * Initialize the fields of the structure that won't be initialized by
     * ConfigureEntry, or that ConfigureEntry requires to be initialized
     * already (e.g. resource pointers). Only the non-NULL/0 data must be
     * initialized as memset covers the rest.
     */

    sbPtr = (Spinbox *)ckalloc(sizeof(Spinbox));
    entryPtr			= (Entry *) sbPtr;
    memset(sbPtr, 0, sizeof(Spinbox));

    entryPtr->tkwin		= tkwin;
    entryPtr->display		= Tk_Display(tkwin);
    entryPtr->interp		= interp;
    entryPtr->widgetCmd		= Tcl_CreateObjCommand2(interp,
	    Tk_PathName(entryPtr->tkwin), SpinboxWidgetObjCmd, sbPtr,
	    EntryCmdDeletedProc);
    entryPtr->optionTable	= optionTable;
    entryPtr->type		= TK_SPINBOX;
    tmp				= (char *)ckalloc(1);
    tmp[0]			= '\0';
    entryPtr->string		= tmp;
    entryPtr->selectFirst	= TCL_INDEX_NONE;
    entryPtr->selectLast	= TCL_INDEX_NONE;

    entryPtr->cursor		= NULL;
    entryPtr->exportSelection	= 1;
    entryPtr->justify		= TK_JUSTIFY_LEFT;
    entryPtr->relief		= TK_RELIEF_FLAT;
    entryPtr->state		= STATE_NORMAL;
    entryPtr->displayString	= entryPtr->string;
    entryPtr->inset		= XPAD;
    entryPtr->textGC		= NULL;
    entryPtr->selTextGC		= NULL;
    entryPtr->highlightGC	= NULL;
    entryPtr->avgWidth		= 1;
    entryPtr->validate		= VALIDATE_NONE;

    sbPtr->selElement		= SEL_NONE;
    sbPtr->curElement		= SEL_NONE;
    sbPtr->bCursor		= NULL;
    sbPtr->repeatDelay		= 400;
    sbPtr->repeatInterval	= 100;
    sbPtr->fromValue		= 0.0;
    sbPtr->toValue		= 100.0;
    sbPtr->increment		= 1.0;
    sbPtr->formatBuf		= (char *)ckalloc(TCL_DOUBLE_SPACE);
    sbPtr->bdRelief		= TK_RELIEF_FLAT;
    sbPtr->buRelief		= TK_RELIEF_FLAT;

    entryPtr->placeholderGC	= NULL;

    /*
     * Keep a hold of the associated tkwin until we destroy the spinbox,
     * otherwise Tk might free it while we still need it.
     */

    Tcl_Preserve(entryPtr->tkwin);

    Tk_SetClass(entryPtr->tkwin, "Spinbox");
    Tk_SetClassProcs(entryPtr->tkwin, &entryClass, entryPtr);
    Tk_CreateEventHandler(entryPtr->tkwin,
	    PointerMotionMask|ExposureMask|StructureNotifyMask|FocusChangeMask,
	    EntryEventProc, entryPtr);
    Tk_CreateSelHandler(entryPtr->tkwin, XA_PRIMARY, XA_STRING,
	    EntryFetchSelection, entryPtr, XA_STRING);

    if (Tk_InitOptions(interp, sbPtr, optionTable, tkwin)
	    != TCL_OK) {
	Tk_DestroyWindow(entryPtr->tkwin);
	return TCL_ERROR;
    }
    if (ConfigureEntry(interp, entryPtr, objc-2, objv+2) != TCL_OK) {
	goto error;
    }

    Tcl_SetObjResult(interp, Tk_NewWindowObj(entryPtr->tkwin));
    return TCL_OK;

  error:
    Tk_DestroyWindow(entryPtr->tkwin);
    return TCL_ERROR;
}

/*
 *--------------------------------------------------------------
 *
 * SpinboxWidgetObjCmd --
 *
 *	This function is invoked to process the Tcl command that corresponds
 *	to a widget managed by this module. See the user documentation for
 *	details on what it does.
 *
 * Results:
 *	A standard Tcl result.
 *
 * Side effects:
 *	See the user documentation.
 *
 *--------------------------------------------------------------
 */

static int
SpinboxWidgetObjCmd(
    void *clientData,	/* Information about spinbox widget. */
    Tcl_Interp *interp,		/* Current interpreter. */
    Tcl_Size objc,			/* Number of arguments. */
    Tcl_Obj *const objv[])	/* Argument objects. */
{
    Entry *entryPtr = (Entry *)clientData;
    Spinbox *sbPtr = (Spinbox *)clientData;
    int cmdIndex, selIndex, result;
    Tcl_Obj *objPtr;

    if (objc < 2) {
	Tcl_WrongNumArgs(interp, 1, objv, "option ?arg ...?");
	return TCL_ERROR;
    }

    /*
     * Parse the widget command by looking up the second token in the list of
     * valid command names.
     */

    result = Tcl_GetIndexFromObj(interp, objv[1], sbCmdNames,
	    "option", 0, &cmdIndex);
    if (result != TCL_OK) {
	return result;
    }

    Tcl_Preserve(entryPtr);
    switch ((enum sbCmd) cmdIndex) {
    case SB_CMD_BBOX: {
	Tcl_Size index;
	int x, y, width, height;
	Tcl_Obj *bbox[4];

	if (objc != 3) {
	    Tcl_WrongNumArgs(interp, 2, objv, "index");
	    goto error;
	}
	if (GetEntryIndex(interp, entryPtr, objv[2],
		&index) != TCL_OK) {
	    goto error;
	}
	if ((index == entryPtr->numChars) && (index > 0)) {
	    index--;
	}
	Tk_CharBbox(entryPtr->textLayout, index, &x, &y, &width, &height);
	bbox[0] = Tcl_NewWideIntObj(x + entryPtr->layoutX);
	bbox[1] = Tcl_NewWideIntObj(y + entryPtr->layoutY);
	bbox[2] = Tcl_NewWideIntObj(width);
	bbox[3] = Tcl_NewWideIntObj(height);
	Tcl_SetObjResult(interp, Tcl_NewListObj(4, bbox));
	break;
    }

    case SB_CMD_CGET:
	if (objc != 3) {
	    Tcl_WrongNumArgs(interp, 2, objv, "option");
	    goto error;
	}

	objPtr = Tk_GetOptionValue(interp, entryPtr,
		entryPtr->optionTable, objv[2], entryPtr->tkwin);
	if (objPtr == NULL) {
	    goto error;
	}
	Tcl_SetObjResult(interp, objPtr);
	break;

    case SB_CMD_CONFIGURE:
	if (objc <= 3) {
	    objPtr = Tk_GetOptionInfo(interp, entryPtr,
		    entryPtr->optionTable, (objc == 3) ? objv[2] : NULL,
		    entryPtr->tkwin);
	    if (objPtr == NULL) {
		goto error;
	    }
	    Tcl_SetObjResult(interp, objPtr);
	} else {
	    result = ConfigureEntry(interp, entryPtr, objc-2, objv+2);
	}
	break;

    case SB_CMD_DELETE: {
	Tcl_Size first, last;
	int code;

	if ((objc < 3) || (objc > 4)) {
	    Tcl_WrongNumArgs(interp, 2, objv, "firstIndex ?lastIndex?");
	    goto error;
	}
	if (GetEntryIndex(interp, entryPtr, objv[2],
		&first) != TCL_OK) {
	    goto error;
	}
	if (objc == 3) {
	    last = first + 1;
	} else {
	    if (GetEntryIndex(interp, entryPtr, objv[3],
		    &last) != TCL_OK) {
		goto error;
	    }
	}
	if ((last >= first) && (entryPtr->state == STATE_NORMAL)) {
	    code = DeleteChars(entryPtr, first, last - first);
            if (code != TCL_OK) {
                goto error;
            }
	}
	break;
    }

    case SB_CMD_GET:
	if (objc != 2) {
	    Tcl_WrongNumArgs(interp, 2, objv, NULL);
	    goto error;
	}
	Tcl_SetObjResult(interp, Tcl_NewStringObj(entryPtr->string, TCL_INDEX_NONE));
	break;

    case SB_CMD_ICURSOR:
	if (objc != 3) {
	    Tcl_WrongNumArgs(interp, 2, objv, "pos");
	    goto error;
	}
	if (GetEntryIndex(interp, entryPtr, objv[2],
		&entryPtr->insertPos) != TCL_OK) {
	    goto error;
	}
	EventuallyRedraw(entryPtr);
	break;

    case SB_CMD_IDENTIFY: {
	int x, y, elem;

	if (objc != 4) {
	    Tcl_WrongNumArgs(interp, 2, objv, "x y");
	    goto error;
	}
	if ((Tcl_GetIntFromObj(interp, objv[2], &x) != TCL_OK) ||
		(Tcl_GetIntFromObj(interp, objv[3], &y) != TCL_OK)) {
	    goto error;
	}
	elem = GetSpinboxElement(sbPtr, x, y);
	if (elem != SEL_NONE) {
	    Tcl_SetObjResult(interp,
		    Tcl_NewStringObj(selElementNames[elem], TCL_INDEX_NONE));
	}
	break;
    }

    case SB_CMD_INDEX: {
	Tcl_Size index;

	if (objc != 3) {
	    Tcl_WrongNumArgs(interp, 2, objv, "string");
	    goto error;
	}
	if (GetEntryIndex(interp, entryPtr, objv[2],
		&index) != TCL_OK) {
	    goto error;
	}
	Tcl_SetObjResult(interp, TkNewIndexObj(index));
	break;
    }

    case SB_CMD_INSERT: {
	Tcl_Size index;
	int code;

	if (objc != 4) {
	    Tcl_WrongNumArgs(interp, 2, objv, "index text");
	    goto error;
	}
	if (GetEntryIndex(interp, entryPtr, objv[2],
		&index) != TCL_OK) {
	    goto error;
	}
	if (entryPtr->state == STATE_NORMAL) {
	    code = InsertChars(entryPtr, index, Tcl_GetString(objv[3]));
            if (code != TCL_OK) {
                goto error;
            }
	}
	break;
    }

    case SB_CMD_INVOKE:
	if (objc != 3) {
	    Tcl_WrongNumArgs(interp, 2, objv, "elemName");
	    goto error;
	}
	result = Tcl_GetIndexFromObj(interp, objv[2],
		selElementNames, "element", 0, &cmdIndex);
	if (result != TCL_OK) {
	    goto error;
	}
	if (entryPtr->state != STATE_DISABLED) {
	    if (SpinboxInvoke(interp, sbPtr, cmdIndex) != TCL_OK) {
		goto error;
	    }
	}
	break;

    case SB_CMD_SCAN: {
	int x;
	const char *minorCmd;

	if (objc != 4) {
	    Tcl_WrongNumArgs(interp, 2, objv, "mark|dragto x");
	    goto error;
	}
	if (Tcl_GetIntFromObj(interp, objv[3], &x) != TCL_OK) {
	    goto error;
	}

	minorCmd = Tcl_GetString(objv[2]);
	if (minorCmd[0] == 'm'
		&& (strncmp(minorCmd, "mark", strlen(minorCmd)) == 0)) {
	    entryPtr->scanMarkX = x;
	    entryPtr->scanMarkIndex = entryPtr->leftIndex;
	} else if ((minorCmd[0] == 'd')
		&& (strncmp(minorCmd, "dragto", strlen(minorCmd)) == 0)) {
	    EntryScanTo(entryPtr, x);
	} else {
	    Tcl_SetObjResult(interp, Tcl_ObjPrintf(
		    "bad scan option \"%s\": must be dragto or mark",
		    minorCmd));
	    Tcl_SetErrorCode(interp, "TCL", "LOOKUP", "INDEX", "scan option",
		    minorCmd, NULL);
	    goto error;
	}
	break;
    }

    case SB_CMD_SELECTION: {
	Tcl_Size index, index2;

	if (objc < 3) {
	    Tcl_WrongNumArgs(interp, 2, objv, "option ?index?");
	    goto error;
	}

	/*
	 * Parse the selection sub-command, using the command table
	 * "sbSelCmdNames" defined above.
	 */

	result = Tcl_GetIndexFromObj(interp, objv[2], sbSelCmdNames,
		"selection option", 0, &selIndex);
	if (result != TCL_OK) {
	    goto error;
	}

	/*
	 * Disabled entries don't allow the selection to be modified, but
	 * 'selection present' must return a boolean.
	 */

	if ((entryPtr->state == STATE_DISABLED)
		&& (selIndex != SB_SEL_PRESENT)) {
	    goto done;
	}

	switch (selIndex) {
	case SB_SEL_ADJUST:
	    if (objc != 4) {
		Tcl_WrongNumArgs(interp, 3, objv, "index");
		goto error;
	    }
	    if (GetEntryIndex(interp, entryPtr,
		    objv[3], &index) != TCL_OK) {
		goto error;
	    }
	    if (entryPtr->selectFirst != TCL_INDEX_NONE) {
		Tcl_Size half1, half2;

		half1 = (entryPtr->selectFirst + entryPtr->selectLast)/2;
		half2 = (entryPtr->selectFirst + entryPtr->selectLast + 1)/2;
		if (index < half1) {
		    entryPtr->selectAnchor = entryPtr->selectLast;
		} else if (index > half2) {
		    entryPtr->selectAnchor = entryPtr->selectFirst;
		} else {
		    /*
		     * We're at about the halfway point in the selection; just
		     * keep the existing anchor.
		     */
		}
	    }
	    EntrySelectTo(entryPtr, index);
	    break;

	case SB_SEL_CLEAR:
	    if (objc != 3) {
		Tcl_WrongNumArgs(interp, 3, objv, NULL);
		goto error;
	    }
	    if (entryPtr->selectFirst != TCL_INDEX_NONE) {
		entryPtr->selectFirst = TCL_INDEX_NONE;
		entryPtr->selectLast = TCL_INDEX_NONE;
		EventuallyRedraw(entryPtr);
	    }
	    goto done;

	case SB_SEL_FROM:
	    if (objc != 4) {
		Tcl_WrongNumArgs(interp, 3, objv, "index");
		goto error;
	    }
	    if (GetEntryIndex(interp, entryPtr,
		    objv[3], &index) != TCL_OK) {
		goto error;
	    }
	    entryPtr->selectAnchor = index;
	    break;

	case SB_SEL_PRESENT:
	    if (objc != 3) {
		Tcl_WrongNumArgs(interp, 3, objv, NULL);
		goto error;
	    }
	    Tcl_SetObjResult(interp, Tcl_NewBooleanObj(
		    entryPtr->selectFirst != TCL_INDEX_NONE));
	    goto done;

	case SB_SEL_RANGE:
	    if (objc != 5) {
		Tcl_WrongNumArgs(interp, 3, objv, "start end");
		goto error;
	    }
	    if (GetEntryIndex(interp, entryPtr,
		    objv[3], &index) != TCL_OK) {
		goto error;
	    }
	    if (GetEntryIndex(interp, entryPtr,
		    objv[4],& index2) != TCL_OK) {
		goto error;
	    }
	    if (index >= index2) {
		entryPtr->selectFirst = TCL_INDEX_NONE;
		entryPtr->selectLast = TCL_INDEX_NONE;
	    } else {
		entryPtr->selectFirst = index;
		entryPtr->selectLast = index2;
	    }
	    if (!(entryPtr->flags & GOT_SELECTION)
		    && entryPtr->exportSelection
		    && (!Tcl_IsSafe(entryPtr->interp))) {
		Tk_OwnSelection(entryPtr->tkwin, XA_PRIMARY,
			EntryLostSelection, entryPtr);
		entryPtr->flags |= GOT_SELECTION;
	    }
	    EventuallyRedraw(entryPtr);
	    break;

	case SB_SEL_TO:
	    if (objc != 4) {
		Tcl_WrongNumArgs(interp, 3, objv, "index");
		goto error;
	    }
	    if (GetEntryIndex(interp, entryPtr,
		    objv[3], &index) != TCL_OK) {
		goto error;
	    }
	    EntrySelectTo(entryPtr, index);
	    break;

	case SB_SEL_ELEMENT:
	    if ((objc < 3) || (objc > 4)) {
		Tcl_WrongNumArgs(interp, 3, objv, "?elemName?");
		goto error;
	    }
	    if (objc == 3) {
		Tcl_SetObjResult(interp, Tcl_NewStringObj(
			selElementNames[sbPtr->selElement], TCL_INDEX_NONE));
	    } else {
		int lastElement = sbPtr->selElement;

		result = Tcl_GetIndexFromObj(interp, objv[3], selElementNames,
			"selection element", 0, &(sbPtr->selElement));
		if (result != TCL_OK) {
		    goto error;
		}
		if (lastElement != sbPtr->selElement) {
		    EventuallyRedraw(entryPtr);
		}
	    }
	    break;
	}
	break;
    }

    case SB_CMD_SET: {
	int code = TCL_OK;

	if (objc > 3) {
	    Tcl_WrongNumArgs(interp, 2, objv, "?string?");
	    goto error;
	}
	if (objc == 3) {
	    code = EntryValueChanged(entryPtr, Tcl_GetString(objv[2]));
            if (code != TCL_OK) {
                goto error;
            }
	}
	Tcl_SetObjResult(interp, Tcl_NewStringObj(entryPtr->string, TCL_INDEX_NONE));
	break;
    }

    case SB_CMD_VALIDATE: {
	int code;

	if (objc != 2) {
	    Tcl_WrongNumArgs(interp, 2, objv, NULL);
	    goto error;
	}
	selIndex = entryPtr->validate;
	entryPtr->validate = VALIDATE_ALL;
	code = EntryValidateChange(entryPtr, NULL, entryPtr->string,
		TCL_INDEX_NONE, VALIDATE_FORCED);
	if (entryPtr->validate != VALIDATE_NONE) {
	    entryPtr->validate = selIndex;
	}

	Tcl_SetObjResult(interp, Tcl_NewBooleanObj(code == TCL_OK));
	break;
    }

    case SB_CMD_XVIEW: {
	Tcl_Size index;

	if (objc == 2) {
	    double first, last;
	    Tcl_Obj *span[2];

	    EntryVisibleRange(entryPtr, &first, &last);
	    span[0] = Tcl_NewDoubleObj(first);
	    span[1] = Tcl_NewDoubleObj(last);
	    Tcl_SetObjResult(interp, Tcl_NewListObj(2, span));
	    goto done;
	} else if (objc == 3) {
	    if (GetEntryIndex(interp, entryPtr, objv[2],
		    &index) != TCL_OK) {
		goto error;
	    }
	} else {
	    double fraction;
	    int count;

	    index = entryPtr->leftIndex;
	    switch (Tk_GetScrollInfoObj(interp, objc, objv, &fraction,
		    &count)) {
	    case TK_SCROLL_MOVETO:
		index = ((fraction * entryPtr->numChars) + 0.5);
		break;
	    case TK_SCROLL_PAGES: {
		int charsPerPage;

		charsPerPage = ((Tk_Width(entryPtr->tkwin)
			- 2 * entryPtr->inset - entryPtr->xWidth)
			/ entryPtr->avgWidth) - 2;
		if (charsPerPage < 1) {
		    charsPerPage = 1;
		}
		index += count * charsPerPage;
		break;
	    }
	    case TK_SCROLL_UNITS:
		index += count;
		break;
	    default:
		goto error;
	    }
	}
	if (index >= entryPtr->numChars) {
	    index = entryPtr->numChars - 1;
	}
	if (index < 0) {
	    index = 0;
	}
	entryPtr->leftIndex = index;
	entryPtr->flags |= UPDATE_SCROLLBAR;
	EntryComputeGeometry(entryPtr);
	EventuallyRedraw(entryPtr);
	break;
    }
    }

  done:
    Tcl_Release(entryPtr);
    return result;

  error:
    Tcl_Release(entryPtr);
    return TCL_ERROR;
}

/*
 *---------------------------------------------------------------------------
 *
 * GetSpinboxElement --
 *
 *	Return the element associated with an x,y coord.
 *
 * Results:
 *	Element type as enum selelement.
 *
 * Side effects:
 *	None.
 *
 *---------------------------------------------------------------------------
 */

static int
GetSpinboxElement(
    Spinbox *sbPtr,		/* Spinbox for which the index is being
				 * specified. */
    int x, int y)		/* Widget-relative coordinates. */
{
    Entry *entryPtr = (Entry *) sbPtr;

    if ((x < 0) || (y < 0) || (y > Tk_Height(entryPtr->tkwin))
	    || (x > Tk_Width(entryPtr->tkwin))) {
	return SEL_NONE;
    }

    if (x > (Tk_Width(entryPtr->tkwin) - entryPtr->inset - entryPtr->xWidth)) {
	if (y > (Tk_Height(entryPtr->tkwin) / 2)) {
	    return SEL_BUTTONDOWN;
	} else {
	    return SEL_BUTTONUP;
	}
    }
    return SEL_ENTRY;
}

/*
 *--------------------------------------------------------------
 *
 * SpinboxInvoke --
 *
 *	This function is invoked when the invoke method for the widget is
 *	called.
 *
 * Results:
 *	TCL_OK.
 *
 * Side effects:
 *	A background error condition may arise when invoking the callback.
 *	The widget value may change.
 *
 *--------------------------------------------------------------
 */

static int
SpinboxInvoke(
    Tcl_Interp *interp,/* Current interpreter. */
    Spinbox *sbPtr,	/* Spinbox to invoke. */
    int element)		/* Element to invoke, either the "up" or
				 * "down" button. */
{
    Entry *entryPtr = (Entry *) sbPtr;
    const char *type;
    int code, up;
    Tcl_DString script;

    switch (element) {
    case SEL_BUTTONUP:
	type = "up";
	up = 1;
	break;
    case SEL_BUTTONDOWN:
	type = "down";
	up = 0;
	break;
    default:
	return TCL_OK;
    }

    code = TCL_OK;
    if (fabs(sbPtr->increment) > MIN_DBL_VAL) {
	if (sbPtr->listObj != NULL) {
	    Tcl_Obj *objPtr;

	    Tcl_ListObjIndex(interp, sbPtr->listObj, sbPtr->eIndex, &objPtr);
	    if (strcmp(Tcl_GetString(objPtr), entryPtr->string)) {
		/*
		 * Somehow the string changed from what we expected, so let's
		 * do a search on the list to see if the current value is
		 * there. If not, move to the first element of the list.
		 */

		Tcl_Size i, listc;
		Tcl_Size elemLen, length = entryPtr->numChars;
		const char *bytes;
		Tcl_Obj **listv;

		Tcl_ListObjGetElements(interp, sbPtr->listObj, &listc, &listv);
		for (i = 0; i < listc; i++) {
		    bytes = Tcl_GetStringFromObj(listv[i], &elemLen);
		    if ((length == elemLen) &&
			    (memcmp(bytes, entryPtr->string,
				    length) == 0)) {
			sbPtr->eIndex = i;
			break;
		    }
		}
	    }
	    if (up) {
		if (++sbPtr->eIndex >= sbPtr->nElements) {
		    if (sbPtr->wrap) {
			sbPtr->eIndex = 0;
		    } else {
			sbPtr->eIndex = sbPtr->nElements-1;
		    }
		}
	    } else {
		if (--sbPtr->eIndex < 0) {
		    if (sbPtr->wrap) {
			sbPtr->eIndex = sbPtr->nElements-1;
		    } else {
			sbPtr->eIndex = 0;
		    }
		}
	    }
	    Tcl_ListObjIndex(interp, sbPtr->listObj, sbPtr->eIndex, &objPtr);
	    code = EntryValueChanged(entryPtr, Tcl_GetString(objPtr));
	} else if (!DOUBLES_EQ(sbPtr->fromValue, sbPtr->toValue)) {
	    double dvalue;

	    if (sscanf(entryPtr->string, "%lf", &dvalue) <= 0) {
		/*
		 * If the string doesn't scan as a double value, just
		 * use the -from value
		 */

		dvalue = sbPtr->fromValue;
	    } else if (up) {
		dvalue += sbPtr->increment;
		if (dvalue > sbPtr->toValue) {
		    if (sbPtr->wrap) {
			dvalue = sbPtr->fromValue;
		    } else {
			dvalue = sbPtr->toValue;
		    }
		} else if (dvalue < sbPtr->fromValue) {
		    /*
		     * It's possible that when pressing up, we are still less
		     * than the fromValue, because the user may have
		     * manipulated the value by hand.
		     */

		    dvalue = sbPtr->fromValue;
		}
	    } else {
		dvalue -= sbPtr->increment;
		if (dvalue < sbPtr->fromValue) {
		    if (sbPtr->wrap) {
			dvalue = sbPtr->toValue;
		    } else {
			dvalue = sbPtr->fromValue;
		    }
		} else if (dvalue > sbPtr->toValue) {
		    /*
		     * It's possible that when pressing down, we are still
		     * greater than the toValue, because the user may have
		     * manipulated the value by hand.
		     */

		    dvalue = sbPtr->toValue;
		}
	    }
	    snprintf(sbPtr->formatBuf, TCL_DOUBLE_SPACE, sbPtr->valueFormat, dvalue);
	    code = EntryValueChanged(entryPtr, sbPtr->formatBuf);
	}
    }
    if (code != TCL_OK) {
        return TCL_ERROR;
    }

    if (sbPtr->command != NULL) {
	Tcl_DStringInit(&script);
	ExpandPercents(entryPtr, sbPtr->command, type, "", 0,
		VALIDATE_BUTTON, &script);
	Tcl_DStringAppend(&script, "", 1);

	code = Tcl_EvalEx(interp, Tcl_DStringValue(&script), TCL_INDEX_NONE,
		TCL_EVAL_GLOBAL | TCL_EVAL_DIRECT);
	Tcl_DStringFree(&script);

	if (code != TCL_OK) {
	    Tcl_AddErrorInfo(interp,
		    "\n    (in command executed by spinbox)");
	    Tcl_BackgroundException(interp, code);

	    /*
	     * Yes, it's an error, but a bg one, so we return OK
	     */

	    return TCL_OK;
	}

	Tcl_ResetResult(interp);
    }

    return TCL_OK;
}

/*
 *----------------------------------------------------------------------
 *
 * ComputeFormat --
 *
 *	This function is invoked to recompute the "format" fields of a
 *	spinbox's widget record, which determines how the value of the dial is
 *	converted to a string.
 *
 * Results:
 *	Tcl result code.
 *
 * Side effects:
 *	The format fields of the spinbox are modified.
 *
 *----------------------------------------------------------------------
 */

static int
ComputeFormat(
     Spinbox *sbPtr)		/* Information about dial widget. */
{
    double maxValue, x;
    int mostSigDigit, numDigits, leastSigDigit, afterDecimal;
    int eDigits, fDigits;

    /*
     * Compute the displacement from the decimal of the most significant digit
     * required for any number in the dial's range.
     */

    if (sbPtr->reqFormat) {
	sbPtr->valueFormat = sbPtr->reqFormat;
	return TCL_OK;
    }

    maxValue = fabs(sbPtr->fromValue);
    x = fabs(sbPtr->toValue);
    if (x > maxValue) {
	maxValue = x;
    }
    if (maxValue == 0) {
	maxValue = 1;
    }
    mostSigDigit = (int) floor(log10(maxValue));

    if (fabs(sbPtr->increment) > MIN_DBL_VAL) {
	/*
	 * A increment was specified, so use it.
	 */

	leastSigDigit = (int) floor(log10(sbPtr->increment));
    } else {
	leastSigDigit = 0;
    }
    numDigits = mostSigDigit - leastSigDigit + 1;
    if (numDigits < 1) {
	numDigits = 1;
    }

    /*
     * Compute the number of characters required using "e" format and "f"
     * format, and then choose whichever one takes fewer characters.
     */

    eDigits = numDigits + 4;
    if (numDigits > 1) {
	eDigits++;		/* Decimal point. */
    }
    afterDecimal = numDigits - mostSigDigit - 1;
    if (afterDecimal < 0) {
	afterDecimal = 0;
    }
    fDigits = (mostSigDigit >= 0) ? mostSigDigit + afterDecimal : afterDecimal;
    if (afterDecimal > 0) {
	fDigits++;		/* Decimal point. */
    }
    if (mostSigDigit < 0) {
	fDigits++;		/* Zero to left of decimal point. */
    }
    if (fDigits <= eDigits) {
	snprintf(sbPtr->digitFormat, sizeof(sbPtr->digitFormat), "%%.%df", afterDecimal);
    } else {
	snprintf(sbPtr->digitFormat, sizeof(sbPtr->digitFormat), "%%.%de", numDigits-1);
    }
    sbPtr->valueFormat = sbPtr->digitFormat;
    return TCL_OK;
}

/*
 * Local Variables:
 * mode: c
 * c-basic-offset: 4
 * fill-column: 78
 * End:
 */<|MERGE_RESOLUTION|>--- conflicted
+++ resolved
@@ -437,13 +437,7 @@
 			    const char *newValue);
 static void		EntryVisibleRange(Entry *entryPtr,
 			    double *firstPtr, double *lastPtr);
-<<<<<<< HEAD
-static int		EntryWidgetObjCmd(void *clientData,
-			    Tcl_Interp *interp, Tcl_Size objc,
-			    Tcl_Obj *const objv[]);
-=======
 static Tcl_ObjCmdProc EntryWidgetObjCmd;
->>>>>>> 8403bafe
 static void		EntryWorldChanged(void *instanceData);
 static int		GetEntryIndex(Tcl_Interp *interp, Entry *entryPtr,
 			    Tcl_Obj *indexObj, Tcl_Size *indexPtr);
@@ -453,13 +447,7 @@
  * These forward declarations are the spinbox specific ones:
  */
 
-<<<<<<< HEAD
-static int		SpinboxWidgetObjCmd(void *clientData,
-			    Tcl_Interp *interp, Tcl_Size objc,
-			    Tcl_Obj *const objv[]);
-=======
-static Tcl_ObjCmdProc SpinboxWidgetObjCmd;
->>>>>>> 8403bafe
+static Tcl_ObjCmdProc2 SpinboxWidgetObjCmd;
 static int		GetSpinboxElement(Spinbox *sbPtr, int x, int y);
 static int		SpinboxInvoke(Tcl_Interp *interp, Spinbox *sbPtr,
 			    int element);
