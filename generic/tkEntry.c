/*
 * tkEntry.c --
 *
 *	This module implements entry and spinbox widgets for the Tk toolkit.
 *	An entry displays a string and allows the string to be edited. A
 *	spinbox expands on the entry by adding up/down buttons that control
 *	the value of the entry widget.
 *
 * Copyright (c) 1990-1994 The Regents of the University of California.
 * Copyright (c) 1994-1997 Sun Microsystems, Inc.
 * Copyright (c) 2000 Ajuba Solutions.
 * Copyright (c) 2002 ActiveState Corporation.
 *
 * See the file "license.terms" for information on usage and redistribution of
 * this file, and for a DISCLAIMER OF ALL WARRANTIES.
 */

#include "tkInt.h"
#include "default.h"
#include "tkEntry.h"

/*
 * The following macro defines how many extra pixels to leave on each side of
 * the text in the entry.
 */

#define XPAD 1
#define YPAD 1

/*
 * A comparison function for double values. For Spinboxes.
 */

#define MIN_DBL_VAL		1E-9
#define DOUBLES_EQ(d1, d2)	(fabs((d1) - (d2)) < MIN_DBL_VAL)


static const char *const stateStrings[] = {
    "disabled", "normal", "readonly", NULL
};

/*
 * Definitions for -validate option values:
 */

static const char *const validateStrings[] = {
    "all", "key", "focus", "focusin", "focusout", "none", NULL
};
enum validateType {
    VALIDATE_ALL, VALIDATE_KEY, VALIDATE_FOCUS,
    VALIDATE_FOCUSIN, VALIDATE_FOCUSOUT, VALIDATE_NONE,
    /*
     * These extra enums are for use with EntryValidateChange
     */
    VALIDATE_FORCED, VALIDATE_DELETE, VALIDATE_INSERT, VALIDATE_BUTTON
};
#define DEF_ENTRY_VALIDATE	"none"
#define DEF_ENTRY_INVALIDCMD	""

/*
 * Information used for Entry objv parsing.
 */

static const Tk_OptionSpec entryOptSpec[] = {
    {TK_OPTION_BORDER, "-background", "background", "Background",
	DEF_ENTRY_BG_COLOR, -1, Tk_Offset(Entry, normalBorder),
	0, DEF_ENTRY_BG_MONO, 0},
    {TK_OPTION_SYNONYM, "-bd", NULL, NULL,
	NULL, 0, -1, 0, "-borderwidth", 0},
    {TK_OPTION_SYNONYM, "-bg", NULL, NULL,
	NULL, 0, -1, 0, "-background", 0},
    {TK_OPTION_PIXELS, "-borderwidth", "borderWidth", "BorderWidth",
	DEF_ENTRY_BORDER_WIDTH, -1, Tk_Offset(Entry, borderWidth), 0, 0, 0},
    {TK_OPTION_CURSOR, "-cursor", "cursor", "Cursor",
	DEF_ENTRY_CURSOR, -1, Tk_Offset(Entry, cursor),
	TK_OPTION_NULL_OK, 0, 0},
    {TK_OPTION_BORDER, "-disabledbackground", "disabledBackground",
	"DisabledBackground", DEF_ENTRY_DISABLED_BG_COLOR, -1,
	Tk_Offset(Entry, disabledBorder), TK_OPTION_NULL_OK,
	(ClientData) DEF_ENTRY_DISABLED_BG_MONO, 0},
    {TK_OPTION_COLOR, "-disabledforeground", "disabledForeground",
	"DisabledForeground", DEF_ENTRY_DISABLED_FG, -1,
	Tk_Offset(Entry, dfgColorPtr), TK_OPTION_NULL_OK, 0, 0},
    {TK_OPTION_BOOLEAN, "-exportselection", "exportSelection",
	"ExportSelection", DEF_ENTRY_EXPORT_SELECTION, -1,
	Tk_Offset(Entry, exportSelection), 0, 0, 0},
    {TK_OPTION_SYNONYM, "-fg", "foreground", NULL,
	NULL, 0, -1, 0, "-foreground", 0},
    {TK_OPTION_FONT, "-font", "font", "Font",
	DEF_ENTRY_FONT, -1, Tk_Offset(Entry, tkfont), 0, 0, 0},
    {TK_OPTION_COLOR, "-foreground", "foreground", "Foreground",
	DEF_ENTRY_FG, -1, Tk_Offset(Entry, fgColorPtr), 0, 0, 0},
    {TK_OPTION_COLOR, "-highlightbackground", "highlightBackground",
	"HighlightBackground", DEF_ENTRY_HIGHLIGHT_BG,
	-1, Tk_Offset(Entry, highlightBgColorPtr), 0, 0, 0},
    {TK_OPTION_COLOR, "-highlightcolor", "highlightColor", "HighlightColor",
	DEF_ENTRY_HIGHLIGHT, -1, Tk_Offset(Entry, highlightColorPtr), 0, 0, 0},
    {TK_OPTION_PIXELS, "-highlightthickness", "highlightThickness",
	"HighlightThickness", DEF_ENTRY_HIGHLIGHT_WIDTH, -1,
	Tk_Offset(Entry, highlightWidth), 0, 0, 0},
    {TK_OPTION_BORDER, "-insertbackground", "insertBackground", "Foreground",
	DEF_ENTRY_INSERT_BG, -1, Tk_Offset(Entry, insertBorder), 0, 0, 0},
    {TK_OPTION_PIXELS, "-insertborderwidth", "insertBorderWidth",
	"BorderWidth", DEF_ENTRY_INSERT_BD_COLOR, -1,
	Tk_Offset(Entry, insertBorderWidth), 0,
	(ClientData) DEF_ENTRY_INSERT_BD_MONO, 0},
    {TK_OPTION_INT, "-insertofftime", "insertOffTime", "OffTime",
	DEF_ENTRY_INSERT_OFF_TIME, -1, Tk_Offset(Entry, insertOffTime),
	0, 0, 0},
    {TK_OPTION_INT, "-insertontime", "insertOnTime", "OnTime",
	DEF_ENTRY_INSERT_ON_TIME, -1, Tk_Offset(Entry, insertOnTime), 0, 0, 0},
    {TK_OPTION_PIXELS, "-insertwidth", "insertWidth", "InsertWidth",
	DEF_ENTRY_INSERT_WIDTH, -1, Tk_Offset(Entry, insertWidth), 0, 0, 0},
    {TK_OPTION_STRING, "-invalidcommand", "invalidCommand", "InvalidCommand",
	DEF_ENTRY_INVALIDCMD, -1, Tk_Offset(Entry, invalidCmd),
	TK_OPTION_NULL_OK, 0, 0},
    {TK_OPTION_SYNONYM, "-invcmd", NULL, NULL,
	NULL, 0, -1, 0, "-invalidcommand", 0},
    {TK_OPTION_JUSTIFY, "-justify", "justify", "Justify",
	DEF_ENTRY_JUSTIFY, -1, Tk_Offset(Entry, justify), 0, 0, 0},
    {TK_OPTION_BORDER, "-readonlybackground", "readonlyBackground",
	"ReadonlyBackground", DEF_ENTRY_READONLY_BG_COLOR, -1,
	Tk_Offset(Entry, readonlyBorder), TK_OPTION_NULL_OK,
	(ClientData) DEF_ENTRY_READONLY_BG_MONO, 0},
    {TK_OPTION_RELIEF, "-relief", "relief", "Relief",
	DEF_ENTRY_RELIEF, -1, Tk_Offset(Entry, relief), 0, 0, 0},
    {TK_OPTION_BORDER, "-selectbackground", "selectBackground", "Foreground",
	DEF_ENTRY_SELECT_COLOR, -1, Tk_Offset(Entry, selBorder),
	0, DEF_ENTRY_SELECT_MONO, 0},
    {TK_OPTION_PIXELS, "-selectborderwidth", "selectBorderWidth",
	"BorderWidth", DEF_ENTRY_SELECT_BD_COLOR, -1,
	Tk_Offset(Entry, selBorderWidth),
	0, DEF_ENTRY_SELECT_BD_MONO, 0},
    {TK_OPTION_COLOR, "-selectforeground", "selectForeground", "Background",
	DEF_ENTRY_SELECT_FG_COLOR, -1, Tk_Offset(Entry, selFgColorPtr),
	TK_CONFIG_NULL_OK, DEF_ENTRY_SELECT_FG_MONO, 0},
    {TK_OPTION_STRING, "-show", "show", "Show",
	DEF_ENTRY_SHOW, -1, Tk_Offset(Entry, showChar),
	TK_OPTION_NULL_OK, 0, 0},
    {TK_OPTION_STRING_TABLE, "-state", "state", "State",
	DEF_ENTRY_STATE, -1, Tk_Offset(Entry, state),
	0, stateStrings, 0},
    {TK_OPTION_STRING, "-takefocus", "takeFocus", "TakeFocus",
	DEF_ENTRY_TAKE_FOCUS, -1, Tk_Offset(Entry, takeFocus),
	TK_OPTION_NULL_OK, 0, 0},
    {TK_OPTION_STRING, "-textvariable", "textVariable", "Variable",
	DEF_ENTRY_TEXT_VARIABLE, -1, Tk_Offset(Entry, textVarName),
	TK_OPTION_NULL_OK, 0, 0},
    {TK_OPTION_STRING_TABLE, "-validate", "validate", "Validate",
	DEF_ENTRY_VALIDATE, -1, Tk_Offset(Entry, validate),
	0, validateStrings, 0},
    {TK_OPTION_STRING, "-validatecommand", "validateCommand","ValidateCommand",
	NULL, -1, Tk_Offset(Entry, validateCmd), TK_OPTION_NULL_OK, 0, 0},
    {TK_OPTION_SYNONYM, "-vcmd", NULL, NULL,
	NULL, 0, -1, 0, "-validatecommand", 0},
    {TK_OPTION_INT, "-width", "width", "Width",
	DEF_ENTRY_WIDTH, -1, Tk_Offset(Entry, prefWidth), 0, 0, 0},
    {TK_OPTION_STRING, "-xscrollcommand", "xScrollCommand", "ScrollCommand",
	DEF_ENTRY_SCROLL_COMMAND, -1, Tk_Offset(Entry, scrollCmd),
	TK_OPTION_NULL_OK, 0, 0},
    {TK_OPTION_END, NULL, NULL, NULL, NULL, 0, -1, 0, 0, 0}
};

/*
 * Information used for Spinbox objv parsing.
 */

#define DEF_SPINBOX_REPEAT_DELAY	"400"
#define DEF_SPINBOX_REPEAT_INTERVAL	"100"

#define DEF_SPINBOX_CMD			""

#define DEF_SPINBOX_FROM		"0"
#define DEF_SPINBOX_TO			"0"
#define DEF_SPINBOX_INCREMENT		"1"
#define DEF_SPINBOX_FORMAT		""

#define DEF_SPINBOX_VALUES		""
#define DEF_SPINBOX_WRAP		"0"

static const Tk_OptionSpec sbOptSpec[] = {
    {TK_OPTION_BORDER, "-activebackground", "activeBackground", "Background",
	DEF_BUTTON_ACTIVE_BG_COLOR, -1, Tk_Offset(Spinbox, activeBorder),
	0, DEF_BUTTON_ACTIVE_BG_MONO, 0},
    {TK_OPTION_BORDER, "-background", "background", "Background",
	DEF_ENTRY_BG_COLOR, -1, Tk_Offset(Entry, normalBorder),
	0, DEF_ENTRY_BG_MONO, 0},
    {TK_OPTION_SYNONYM, "-bd", NULL, NULL,
	NULL, 0, -1, 0, "-borderwidth", 0},
    {TK_OPTION_SYNONYM, "-bg", NULL, NULL,
	NULL, 0, -1, 0, "-background", 0},
    {TK_OPTION_PIXELS, "-borderwidth", "borderWidth", "BorderWidth",
	DEF_ENTRY_BORDER_WIDTH, -1, Tk_Offset(Entry, borderWidth), 0, 0, 0},
    {TK_OPTION_BORDER, "-buttonbackground", "Button.background", "Background",
	DEF_BUTTON_BG_COLOR, -1, Tk_Offset(Spinbox, buttonBorder),
	0, DEF_BUTTON_BG_MONO, 0},
    {TK_OPTION_CURSOR, "-buttoncursor", "Button.cursor", "Cursor",
	DEF_BUTTON_CURSOR, -1, Tk_Offset(Spinbox, bCursor),
	TK_OPTION_NULL_OK, 0, 0},
    {TK_OPTION_RELIEF, "-buttondownrelief", "Button.relief", "Relief",
	DEF_BUTTON_RELIEF, -1, Tk_Offset(Spinbox, bdRelief), 0, 0, 0},
    {TK_OPTION_RELIEF, "-buttonuprelief", "Button.relief", "Relief",
	DEF_BUTTON_RELIEF, -1, Tk_Offset(Spinbox, buRelief), 0, 0, 0},
    {TK_OPTION_STRING, "-command", "command", "Command",
	DEF_SPINBOX_CMD, -1, Tk_Offset(Spinbox, command),
	TK_OPTION_NULL_OK, 0, 0},
    {TK_OPTION_CURSOR, "-cursor", "cursor", "Cursor",
	DEF_ENTRY_CURSOR, -1, Tk_Offset(Entry, cursor),
	TK_OPTION_NULL_OK, 0, 0},
    {TK_OPTION_BORDER, "-disabledbackground", "disabledBackground",
	"DisabledBackground", DEF_ENTRY_DISABLED_BG_COLOR, -1,
	Tk_Offset(Entry, disabledBorder), TK_OPTION_NULL_OK,
	(ClientData) DEF_ENTRY_DISABLED_BG_MONO, 0},
    {TK_OPTION_COLOR, "-disabledforeground", "disabledForeground",
	"DisabledForeground", DEF_ENTRY_DISABLED_FG, -1,
	Tk_Offset(Entry, dfgColorPtr), TK_OPTION_NULL_OK, 0, 0},
    {TK_OPTION_BOOLEAN, "-exportselection", "exportSelection",
	"ExportSelection", DEF_ENTRY_EXPORT_SELECTION, -1,
	Tk_Offset(Entry, exportSelection), 0, 0, 0},
    {TK_OPTION_SYNONYM, "-fg", "foreground", NULL,
	NULL, 0, -1, 0, "-foreground", 0},
    {TK_OPTION_FONT, "-font", "font", "Font",
	DEF_ENTRY_FONT, -1, Tk_Offset(Entry, tkfont), 0, 0, 0},
    {TK_OPTION_COLOR, "-foreground", "foreground", "Foreground",
	DEF_ENTRY_FG, -1, Tk_Offset(Entry, fgColorPtr), 0, 0, 0},
    {TK_OPTION_STRING, "-format", "format", "Format",
	DEF_SPINBOX_FORMAT, -1, Tk_Offset(Spinbox, reqFormat),
	TK_OPTION_NULL_OK, 0, 0},
    {TK_OPTION_DOUBLE, "-from", "from", "From",
	DEF_SPINBOX_FROM, -1, Tk_Offset(Spinbox, fromValue), 0, 0, 0},
    {TK_OPTION_COLOR, "-highlightbackground", "highlightBackground",
	"HighlightBackground", DEF_ENTRY_HIGHLIGHT_BG,
	-1, Tk_Offset(Entry, highlightBgColorPtr), 0, 0, 0},
    {TK_OPTION_COLOR, "-highlightcolor", "highlightColor", "HighlightColor",
	DEF_ENTRY_HIGHLIGHT, -1, Tk_Offset(Entry, highlightColorPtr), 0, 0, 0},
    {TK_OPTION_PIXELS, "-highlightthickness", "highlightThickness",
	"HighlightThickness", DEF_ENTRY_HIGHLIGHT_WIDTH, -1,
	Tk_Offset(Entry, highlightWidth), 0, 0, 0},
    {TK_OPTION_DOUBLE, "-increment", "increment", "Increment",
	DEF_SPINBOX_INCREMENT, -1, Tk_Offset(Spinbox, increment), 0, 0, 0},
    {TK_OPTION_BORDER, "-insertbackground", "insertBackground", "Foreground",
	DEF_ENTRY_INSERT_BG, -1, Tk_Offset(Entry, insertBorder), 0, 0, 0},
    {TK_OPTION_PIXELS, "-insertborderwidth", "insertBorderWidth",
	"BorderWidth", DEF_ENTRY_INSERT_BD_COLOR, -1,
	Tk_Offset(Entry, insertBorderWidth), 0,
	(ClientData) DEF_ENTRY_INSERT_BD_MONO, 0},
    {TK_OPTION_INT, "-insertofftime", "insertOffTime", "OffTime",
	DEF_ENTRY_INSERT_OFF_TIME, -1, Tk_Offset(Entry, insertOffTime),
	0, 0, 0},
    {TK_OPTION_INT, "-insertontime", "insertOnTime", "OnTime",
	DEF_ENTRY_INSERT_ON_TIME, -1, Tk_Offset(Entry, insertOnTime), 0, 0, 0},
    {TK_OPTION_PIXELS, "-insertwidth", "insertWidth", "InsertWidth",
	DEF_ENTRY_INSERT_WIDTH, -1, Tk_Offset(Entry, insertWidth), 0, 0, 0},
    {TK_OPTION_STRING, "-invalidcommand", "invalidCommand", "InvalidCommand",
	DEF_ENTRY_INVALIDCMD, -1, Tk_Offset(Entry, invalidCmd),
	TK_OPTION_NULL_OK, 0, 0},
    {TK_OPTION_SYNONYM, "-invcmd", NULL, NULL,
	NULL, 0, -1, 0, "-invalidcommand", 0},
    {TK_OPTION_JUSTIFY, "-justify", "justify", "Justify",
	DEF_ENTRY_JUSTIFY, -1, Tk_Offset(Entry, justify), 0, 0, 0},
    {TK_OPTION_RELIEF, "-relief", "relief", "Relief",
	DEF_ENTRY_RELIEF, -1, Tk_Offset(Entry, relief), 0, 0, 0},
    {TK_OPTION_BORDER, "-readonlybackground", "readonlyBackground",
	"ReadonlyBackground", DEF_ENTRY_READONLY_BG_COLOR, -1,
	Tk_Offset(Entry, readonlyBorder), TK_OPTION_NULL_OK,
	(ClientData) DEF_ENTRY_READONLY_BG_MONO, 0},
    {TK_OPTION_INT, "-repeatdelay", "repeatDelay", "RepeatDelay",
	DEF_SPINBOX_REPEAT_DELAY, -1, Tk_Offset(Spinbox, repeatDelay),
	0, 0, 0},
    {TK_OPTION_INT, "-repeatinterval", "repeatInterval", "RepeatInterval",
	DEF_SPINBOX_REPEAT_INTERVAL, -1, Tk_Offset(Spinbox, repeatInterval),
	0, 0, 0},
    {TK_OPTION_BORDER, "-selectbackground", "selectBackground", "Foreground",
	DEF_ENTRY_SELECT_COLOR, -1, Tk_Offset(Entry, selBorder),
	0, DEF_ENTRY_SELECT_MONO, 0},
    {TK_OPTION_PIXELS, "-selectborderwidth", "selectBorderWidth",
	"BorderWidth", DEF_ENTRY_SELECT_BD_COLOR, -1,
	Tk_Offset(Entry, selBorderWidth),
	0, DEF_ENTRY_SELECT_BD_MONO, 0},
    {TK_OPTION_COLOR, "-selectforeground", "selectForeground", "Background",
	DEF_ENTRY_SELECT_FG_COLOR, -1, Tk_Offset(Entry, selFgColorPtr),
	TK_CONFIG_NULL_OK, DEF_ENTRY_SELECT_FG_MONO, 0},
    {TK_OPTION_STRING_TABLE, "-state", "state", "State",
	DEF_ENTRY_STATE, -1, Tk_Offset(Entry, state),
	0, stateStrings, 0},
    {TK_OPTION_STRING, "-takefocus", "takeFocus", "TakeFocus",
	DEF_ENTRY_TAKE_FOCUS, -1, Tk_Offset(Entry, takeFocus),
	TK_CONFIG_NULL_OK, 0, 0},
    {TK_OPTION_STRING, "-textvariable", "textVariable", "Variable",
	DEF_ENTRY_TEXT_VARIABLE, -1, Tk_Offset(Entry, textVarName),
	TK_CONFIG_NULL_OK, 0, 0},
    {TK_OPTION_DOUBLE, "-to", "to", "To",
	DEF_SPINBOX_TO, -1, Tk_Offset(Spinbox, toValue), 0, 0, 0},
    {TK_OPTION_STRING_TABLE, "-validate", "validate", "Validate",
	DEF_ENTRY_VALIDATE, -1, Tk_Offset(Entry, validate),
	0, validateStrings, 0},
    {TK_OPTION_STRING, "-validatecommand", "validateCommand","ValidateCommand",
	NULL, -1, Tk_Offset(Entry, validateCmd), TK_CONFIG_NULL_OK, 0, 0},
    {TK_OPTION_STRING, "-values", "values", "Values",
	DEF_SPINBOX_VALUES, -1, Tk_Offset(Spinbox, valueStr),
	TK_OPTION_NULL_OK, 0, 0},
    {TK_OPTION_SYNONYM, "-vcmd", NULL, NULL,
	NULL, 0, -1, 0, "-validatecommand", 0},
    {TK_OPTION_INT, "-width", "width", "Width",
	DEF_ENTRY_WIDTH, -1, Tk_Offset(Entry, prefWidth), 0, 0, 0},
    {TK_OPTION_BOOLEAN, "-wrap", "wrap", "Wrap",
	DEF_SPINBOX_WRAP, -1, Tk_Offset(Spinbox, wrap), 0, 0, 0},
    {TK_OPTION_STRING, "-xscrollcommand", "xScrollCommand", "ScrollCommand",
	DEF_ENTRY_SCROLL_COMMAND, -1, Tk_Offset(Entry, scrollCmd),
	TK_CONFIG_NULL_OK, 0, 0},
    {TK_OPTION_END, NULL, NULL, NULL, NULL, 0, -1, 0, 0, 0}
};

/*
 * The following tables define the entry widget commands (and sub-commands)
 * and map the indexes into the string tables into enumerated types used to
 * dispatch the entry widget command.
 */

static const char *const entryCmdNames[] = {
    "bbox", "cget", "configure", "delete", "get", "icursor", "index",
    "insert", "scan", "selection", "validate", "xview", NULL
};

enum entryCmd {
    COMMAND_BBOX, COMMAND_CGET, COMMAND_CONFIGURE, COMMAND_DELETE,
    COMMAND_GET, COMMAND_ICURSOR, COMMAND_INDEX, COMMAND_INSERT,
    COMMAND_SCAN, COMMAND_SELECTION, COMMAND_VALIDATE, COMMAND_XVIEW
};

static const char *const selCmdNames[] = {
    "adjust", "clear", "from", "present", "range", "to", NULL
};

enum selCmd {
    SELECTION_ADJUST, SELECTION_CLEAR, SELECTION_FROM,
    SELECTION_PRESENT, SELECTION_RANGE, SELECTION_TO
};

/*
 * The following tables define the spinbox widget commands (and sub-commands)
 * and map the indexes into the string tables into enumerated types used to
 * dispatch the spinbox widget command.
 */

static const char *const sbCmdNames[] = {
    "bbox", "cget", "configure", "delete", "get", "icursor", "identify",
    "index", "insert", "invoke", "scan", "selection", "set",
    "validate", "xview", NULL
};

enum sbCmd {
    SB_CMD_BBOX, SB_CMD_CGET, SB_CMD_CONFIGURE, SB_CMD_DELETE,
    SB_CMD_GET, SB_CMD_ICURSOR, SB_CMD_IDENTIFY, SB_CMD_INDEX,
    SB_CMD_INSERT, SB_CMD_INVOKE, SB_CMD_SCAN, SB_CMD_SELECTION,
    SB_CMD_SET, SB_CMD_VALIDATE, SB_CMD_XVIEW
};

static const char *const sbSelCmdNames[] = {
    "adjust", "clear", "element", "from", "present", "range", "to", NULL
};

enum sbselCmd {
    SB_SEL_ADJUST, SB_SEL_CLEAR, SB_SEL_ELEMENT, SB_SEL_FROM,
    SB_SEL_PRESENT, SB_SEL_RANGE, SB_SEL_TO
};

/*
 * Extra for selection of elements
 */

/*
 * This is the string array corresponding to the enum in selelement. If you
 * modify them, you must modify the strings here.
 */

static const char *const selElementNames[] = {
    "none", "buttondown", "buttonup", NULL, "entry"
};

/*
 * Flags for GetEntryIndex function:
 */

#define ZERO_OK			1
#define LAST_PLUS_ONE_OK	2

/*
 * Forward declarations for functions defined later in this file:
 */

static int		ConfigureEntry(Tcl_Interp *interp, Entry *entryPtr,
			    int objc, Tcl_Obj *const objv[], int flags);
static int		DeleteChars(Entry *entryPtr, int index, int count);
static void		DestroyEntry(void *memPtr);
static void		DisplayEntry(ClientData clientData);
static void		EntryBlinkProc(ClientData clientData);
static void		EntryCmdDeletedProc(ClientData clientData);
static void		EntryComputeGeometry(Entry *entryPtr);
static void		EntryEventProc(ClientData clientData,
			    XEvent *eventPtr);
static void		EntryFocusProc(Entry *entryPtr, int gotFocus);
static int		EntryFetchSelection(ClientData clientData, int offset,
			    char *buffer, int maxBytes);
static void		EntryLostSelection(ClientData clientData);
static void		EventuallyRedraw(Entry *entryPtr);
static void		EntryScanTo(Entry *entryPtr, int y);
static void		EntrySetValue(Entry *entryPtr, const char *value);
static void		EntrySelectTo(Entry *entryPtr, int index);
static char *		EntryTextVarProc(ClientData clientData,
			    Tcl_Interp *interp, const char *name1,
			    const char *name2, int flags);
static void		EntryUpdateScrollbar(Entry *entryPtr);
static int		EntryValidate(Entry *entryPtr, char *cmd);
static int		EntryValidateChange(Entry *entryPtr, const char *change,
			    const char *newStr, int index, int type);
static void		ExpandPercents(Entry *entryPtr, const char *before,
			    const char *change, const char *newStr, int index,
			    int type, Tcl_DString *dsPtr);
static int		EntryValueChanged(Entry *entryPtr,
			    const char *newValue);
static void		EntryVisibleRange(Entry *entryPtr,
			    double *firstPtr, double *lastPtr);
static int		EntryWidgetObjCmd(ClientData clientData,
			    Tcl_Interp *interp, int objc,
			    Tcl_Obj *const objv[]);
static void		EntryWorldChanged(ClientData instanceData);
static int		GetEntryIndex(Tcl_Interp *interp, Entry *entryPtr,
			    const char *string, int *indexPtr);
static int		InsertChars(Entry *entryPtr, int index, const char *string);

/*
 * These forward declarations are the spinbox specific ones:
 */

static int		SpinboxWidgetObjCmd(ClientData clientData,
			    Tcl_Interp *interp, int objc,
			    Tcl_Obj *const objv[]);
static int		GetSpinboxElement(Spinbox *sbPtr, int x, int y);
static int		SpinboxInvoke(Tcl_Interp *interp, Spinbox *sbPtr,
			    int element);
static int		ComputeFormat(Spinbox *sbPtr);

/*
 * The structure below defines widget class behavior by means of functions
 * that can be invoked from generic window code.
 */

static const Tk_ClassProcs entryClass = {
    sizeof(Tk_ClassProcs),	/* size */
    EntryWorldChanged,		/* worldChangedProc */
    NULL,			/* createProc */
    NULL			/* modalProc */
};

/*
 *--------------------------------------------------------------
 *
 * Tk_EntryObjCmd --
 *
 *	This function is invoked to process the "entry" Tcl command. See the
 *	user documentation for details on what it does.
 *
 * Results:
 *	A standard Tcl result.
 *
 * Side effects:
 *	See the user documentation.
 *
 *--------------------------------------------------------------
 */

int
Tk_EntryObjCmd(
    ClientData clientData,	/* NULL. */
    Tcl_Interp *interp,		/* Current interpreter. */
    int objc,			/* Number of arguments. */
    Tcl_Obj *const objv[])	/* Argument objects. */
{
    register Entry *entryPtr;
    Tk_OptionTable optionTable;
    Tk_Window tkwin;
    char *tmp;

    if (objc < 2) {
	Tcl_WrongNumArgs(interp, 1, objv, "pathName ?-option value ...?");
	return TCL_ERROR;
    }

    tkwin = Tk_CreateWindowFromPath(interp, Tk_MainWindow(interp),
	    Tcl_GetString(objv[1]), NULL);
    if (tkwin == NULL) {
	return TCL_ERROR;
    }

    /*
     * Create the option table for this widget class. If it has already been
     * created, Tk will return the cached value.
     */

    optionTable = Tk_CreateOptionTable(interp, entryOptSpec);

    /*
     * Initialize the fields of the structure that won't be initialized by
     * ConfigureEntry, or that ConfigureEntry requires to be initialized
     * already (e.g. resource pointers). Only the non-NULL/0 data must be
     * initialized as memset covers the rest.
     */

    entryPtr = ckalloc(sizeof(Entry));
    memset(entryPtr, 0, sizeof(Entry));

    entryPtr->tkwin		= tkwin;
    entryPtr->display		= Tk_Display(tkwin);
    entryPtr->interp		= interp;
    entryPtr->widgetCmd		= Tcl_CreateObjCommand(interp,
	    Tk_PathName(entryPtr->tkwin), EntryWidgetObjCmd, entryPtr,
	    EntryCmdDeletedProc);
    entryPtr->optionTable	= optionTable;
    entryPtr->type		= TK_ENTRY;
    tmp				= ckalloc(1);
    tmp[0]			= '\0';
    entryPtr->string		= tmp;
    entryPtr->selectFirst	= -1;
    entryPtr->selectLast	= -1;

    entryPtr->cursor		= None;
    entryPtr->exportSelection	= 1;
    entryPtr->justify		= TK_JUSTIFY_LEFT;
    entryPtr->relief		= TK_RELIEF_FLAT;
    entryPtr->state		= STATE_NORMAL;
    entryPtr->displayString	= entryPtr->string;
    entryPtr->inset		= XPAD;
    entryPtr->textGC		= None;
    entryPtr->selTextGC		= None;
    entryPtr->highlightGC	= None;
    entryPtr->avgWidth		= 1;
    entryPtr->validate		= VALIDATE_NONE;

    /*
     * Keep a hold of the associated tkwin until we destroy the entry,
     * otherwise Tk might free it while we still need it.
     */

    Tcl_Preserve(entryPtr->tkwin);

    Tk_SetClass(entryPtr->tkwin, "Entry");
    Tk_SetClassProcs(entryPtr->tkwin, &entryClass, entryPtr);
    Tk_CreateEventHandler(entryPtr->tkwin,
	    ExposureMask|StructureNotifyMask|FocusChangeMask,
	    EntryEventProc, entryPtr);
    Tk_CreateSelHandler(entryPtr->tkwin, XA_PRIMARY, XA_STRING,
	    EntryFetchSelection, entryPtr, XA_STRING);

    if ((Tk_InitOptions(interp, (char *) entryPtr, optionTable, tkwin)
	    != TCL_OK) ||
	    (ConfigureEntry(interp, entryPtr, objc-2, objv+2, 0) != TCL_OK)) {
	Tk_DestroyWindow(entryPtr->tkwin);
	return TCL_ERROR;
    }

    Tcl_SetObjResult(interp, TkNewWindowObj(entryPtr->tkwin));
    return TCL_OK;
}

/*
 *--------------------------------------------------------------
 *
 * EntryWidgetObjCmd --
 *
 *	This function is invoked to process the Tcl command that corresponds
 *	to a widget managed by this module. See the user documentation for
 *	details on what it does.
 *
 * Results:
 *	A standard Tcl result.
 *
 * Side effects:
 *	See the user documentation.
 *
 *--------------------------------------------------------------
 */

static int
EntryWidgetObjCmd(
    ClientData clientData,	/* Information about entry widget. */
    Tcl_Interp *interp,		/* Current interpreter. */
    int objc,			/* Number of arguments. */
    Tcl_Obj *const objv[])	/* Argument objects. */
{
    Entry *entryPtr = clientData;
    int cmdIndex, selIndex, result;
    Tcl_Obj *objPtr;

    if (objc < 2) {
	Tcl_WrongNumArgs(interp, 1, objv, "option ?arg ...?");
	return TCL_ERROR;
    }

    /*
     * Parse the widget command by looking up the second token in the list of
     * valid command names.
     */

    result = Tcl_GetIndexFromObj(interp, objv[1], entryCmdNames, "option", 0,
	    &cmdIndex);
    if (result != TCL_OK) {
	return result;
    }

    Tcl_Preserve(entryPtr);
    switch ((enum entryCmd) cmdIndex) {
    case COMMAND_BBOX: {
	int index, x, y, width, height;
	Tcl_Obj *bbox[4];

	if (objc != 3) {
	    Tcl_WrongNumArgs(interp, 2, objv, "index");
	    goto error;
	}
	if (GetEntryIndex(interp, entryPtr, Tcl_GetString(objv[2]),
		&index) != TCL_OK) {
	    goto error;
	}
	if ((index == entryPtr->numChars) && (index > 0)) {
	    index--;
	}
	Tk_CharBbox(entryPtr->textLayout, index, &x, &y, &width, &height);
	bbox[0] = Tcl_NewIntObj(x + entryPtr->layoutX);
	bbox[1] = Tcl_NewIntObj(y + entryPtr->layoutY);
	bbox[2] = Tcl_NewIntObj(width);
	bbox[3] = Tcl_NewIntObj(height);
	Tcl_SetObjResult(interp, Tcl_NewListObj(4, bbox));
	break;
    }

    case COMMAND_CGET:
	if (objc != 3) {
	    Tcl_WrongNumArgs(interp, 2, objv, "option");
	    goto error;
	}

	objPtr = Tk_GetOptionValue(interp, (char *) entryPtr,
		entryPtr->optionTable, objv[2], entryPtr->tkwin);
	if (objPtr == NULL) {
	    goto error;
	}
	Tcl_SetObjResult(interp, objPtr);
	break;

    case COMMAND_CONFIGURE:
	if (objc <= 3) {
	    objPtr = Tk_GetOptionInfo(interp, (char *) entryPtr,
		    entryPtr->optionTable,
		    (objc == 3) ? objv[2] : NULL,
		    entryPtr->tkwin);
	    if (objPtr == NULL) {
		goto error;
	    }
	    Tcl_SetObjResult(interp, objPtr);
	} else {
	    result = ConfigureEntry(interp, entryPtr, objc-2, objv+2, 0);
	}
	break;

    case COMMAND_DELETE: {
	int first, last, code;

	if ((objc < 3) || (objc > 4)) {
	    Tcl_WrongNumArgs(interp, 2, objv, "firstIndex ?lastIndex?");
	    goto error;
	}
	if (GetEntryIndex(interp, entryPtr, Tcl_GetString(objv[2]),
		&first) != TCL_OK) {
	    goto error;
	}
	if (objc == 3) {
	    last = first + 1;
	} else if (GetEntryIndex(interp, entryPtr, Tcl_GetString(objv[3]),
		&last) != TCL_OK) {
	    goto error;
	}
	if ((last >= first) && (entryPtr->state == STATE_NORMAL)) {
	    code = DeleteChars(entryPtr, first, last - first);
            if (code != TCL_OK) {
                goto error;
            }
	}
	break;
    }

    case COMMAND_GET:
	if (objc != 2) {
	    Tcl_WrongNumArgs(interp, 2, objv, NULL);
	    goto error;
	}
	Tcl_SetObjResult(interp, Tcl_NewStringObj(entryPtr->string, -1));
	break;

    case COMMAND_ICURSOR:
	if (objc != 3) {
	    Tcl_WrongNumArgs(interp, 2, objv, "pos");
	    goto error;
	}
	if (GetEntryIndex(interp, entryPtr, Tcl_GetString(objv[2]),
		&entryPtr->insertPos) != TCL_OK) {
	    goto error;
	}
	EventuallyRedraw(entryPtr);
	break;

    case COMMAND_INDEX: {
	int index;

	if (objc != 3) {
	    Tcl_WrongNumArgs(interp, 2, objv, "string");
	    goto error;
	}
	if (GetEntryIndex(interp, entryPtr, Tcl_GetString(objv[2]),
		&index) != TCL_OK) {
	    goto error;
	}
	Tcl_SetObjResult(interp, Tcl_NewIntObj(index));
	break;
    }

    case COMMAND_INSERT: {
	int index, code;

	if (objc != 4) {
	    Tcl_WrongNumArgs(interp, 2, objv, "index text");
	    goto error;
	}
	if (GetEntryIndex(interp, entryPtr, Tcl_GetString(objv[2]),
		&index) != TCL_OK) {
	    goto error;
	}
	if (entryPtr->state == STATE_NORMAL) {
	    code = InsertChars(entryPtr, index, Tcl_GetString(objv[3]));
            if (code != TCL_OK) {
                goto error;
            }
	}
	break;
    }

    case COMMAND_SCAN: {
	int x;
	const char *minorCmd;

	if (objc != 4) {
	    Tcl_WrongNumArgs(interp, 2, objv, "mark|dragto x");
	    goto error;
	}
	if (Tcl_GetIntFromObj(interp, objv[3], &x) != TCL_OK) {
	    goto error;
	}

	minorCmd = Tcl_GetString(objv[2]);
	if (minorCmd[0] == 'm'
		&& (strncmp(minorCmd, "mark", strlen(minorCmd)) == 0)) {
	    entryPtr->scanMarkX = x;
	    entryPtr->scanMarkIndex = entryPtr->leftIndex;
	} else if ((minorCmd[0] == 'd')
		&& (strncmp(minorCmd, "dragto", strlen(minorCmd)) == 0)) {
	    EntryScanTo(entryPtr, x);
	} else {
	    Tcl_SetObjResult(interp, Tcl_ObjPrintf(
		    "bad scan option \"%s\": must be mark or dragto",
		    minorCmd));
	    Tcl_SetErrorCode(interp, "TCL", "LOOKUP", "INDEX", "scan option",
		    minorCmd, NULL);
	    goto error;
	}
	break;
    }

    case COMMAND_SELECTION: {
	int index, index2;

	if (objc < 3) {
	    Tcl_WrongNumArgs(interp, 2, objv, "option ?index?");
	    goto error;
	}

	/*
	 * Parse the selection sub-command, using the command table
	 * "selCmdNames" defined above.
	 */

	result = Tcl_GetIndexFromObj(interp, objv[2], selCmdNames,
		"selection option", 0, &selIndex);
	if (result != TCL_OK) {
	    goto error;
	}

	/*
	 * Disabled entries don't allow the selection to be modified, but
	 * 'selection present' must return a boolean.
	 */

	if ((entryPtr->state == STATE_DISABLED)
		&& (selIndex != SELECTION_PRESENT)) {
	    goto done;
	}

	switch (selIndex) {
	case SELECTION_ADJUST:
	    if (objc != 4) {
		Tcl_WrongNumArgs(interp, 3, objv, "index");
		goto error;
	    }
	    if (GetEntryIndex(interp, entryPtr,
		    Tcl_GetString(objv[3]), &index) != TCL_OK) {
		goto error;
	    }
	    if (entryPtr->selectFirst >= 0) {
		int half1, half2;

		half1 = (entryPtr->selectFirst + entryPtr->selectLast)/2;
		half2 = (entryPtr->selectFirst + entryPtr->selectLast + 1)/2;
		if (index < half1) {
		    entryPtr->selectAnchor = entryPtr->selectLast;
		} else if (index > half2) {
		    entryPtr->selectAnchor = entryPtr->selectFirst;
		} else {
		    /*
		     * We're at about the halfway point in the selection; just
		     * keep the existing anchor.
		     */
		}
	    }
	    EntrySelectTo(entryPtr, index);
	    break;

	case SELECTION_CLEAR:
	    if (objc != 3) {
		Tcl_WrongNumArgs(interp, 3, objv, NULL);
		goto error;
	    }
	    if (entryPtr->selectFirst >= 0) {
		entryPtr->selectFirst = -1;
		entryPtr->selectLast = -1;
		EventuallyRedraw(entryPtr);
	    }
	    goto done;

	case SELECTION_FROM:
	    if (objc != 4) {
		Tcl_WrongNumArgs(interp, 3, objv, "index");
		goto error;
	    }
	    if (GetEntryIndex(interp, entryPtr,
		    Tcl_GetString(objv[3]), &index) != TCL_OK) {
		goto error;
	    }
	    entryPtr->selectAnchor = index;
	    break;

	case SELECTION_PRESENT:
	    if (objc != 3) {
		Tcl_WrongNumArgs(interp, 3, objv, NULL);
		goto error;
	    }
	    Tcl_SetObjResult(interp,
		    Tcl_NewBooleanObj(entryPtr->selectFirst >= 0));
	    goto done;

	case SELECTION_RANGE:
	    if (objc != 5) {
		Tcl_WrongNumArgs(interp, 3, objv, "start end");
		goto error;
	    }
	    if (GetEntryIndex(interp, entryPtr, Tcl_GetString(objv[3]),
		    &index) != TCL_OK) {
		goto error;
	    }
	    if (GetEntryIndex(interp, entryPtr, Tcl_GetString(objv[4]),
		    &index2) != TCL_OK) {
		goto error;
	    }
	    if (index >= index2) {
		entryPtr->selectFirst = -1;
		entryPtr->selectLast = -1;
	    } else {
		entryPtr->selectFirst = index;
		entryPtr->selectLast = index2;
	    }
	    if (!(entryPtr->flags & GOT_SELECTION)
		    && (entryPtr->exportSelection)) {
		Tk_OwnSelection(entryPtr->tkwin, XA_PRIMARY,
			EntryLostSelection, entryPtr);
		entryPtr->flags |= GOT_SELECTION;
	    }
	    EventuallyRedraw(entryPtr);
	    break;

	case SELECTION_TO:
	    if (objc != 4) {
		Tcl_WrongNumArgs(interp, 3, objv, "index");
		goto error;
	    }
	    if (GetEntryIndex(interp, entryPtr,
		    Tcl_GetString(objv[3]), &index) != TCL_OK) {
		goto error;
	    }
	    EntrySelectTo(entryPtr, index);
	    break;
	}
	break;
    }

    case COMMAND_VALIDATE: {
	int code;

	if (objc != 2) {
	    Tcl_WrongNumArgs(interp, 2, objv, NULL);
	    goto error;
	}
	selIndex = entryPtr->validate;
	entryPtr->validate = VALIDATE_ALL;
	code = EntryValidateChange(entryPtr, NULL, entryPtr->string,
		-1, VALIDATE_FORCED);
	if (entryPtr->validate != VALIDATE_NONE) {
	    entryPtr->validate = selIndex;
	}
	Tcl_SetObjResult(interp, Tcl_NewBooleanObj(code == TCL_OK));
	break;
    }

    case COMMAND_XVIEW: {
	int index;

	if (objc == 2) {
	    double first, last;
	    Tcl_Obj *span[2];

	    EntryVisibleRange(entryPtr, &first, &last);
	    span[0] = Tcl_NewDoubleObj(first);
	    span[1] = Tcl_NewDoubleObj(last);
	    Tcl_SetObjResult(interp, Tcl_NewListObj(2, span));
	    goto done;
	} else if (objc == 3) {
	    if (GetEntryIndex(interp, entryPtr, Tcl_GetString(objv[2]),
		    &index) != TCL_OK) {
		goto error;
	    }
	} else {
	    double fraction;
	    int count;

	    index = entryPtr->leftIndex;
	    switch (Tk_GetScrollInfoObj(interp, objc, objv, &fraction,
		    &count)) {
	    case TK_SCROLL_ERROR:
		goto error;
	    case TK_SCROLL_MOVETO:
		index = (int) ((fraction * entryPtr->numChars) + 0.5);
		break;
	    case TK_SCROLL_PAGES: {
		int charsPerPage;

		charsPerPage = ((Tk_Width(entryPtr->tkwin)
			- 2 * entryPtr->inset) / entryPtr->avgWidth) - 2;
		if (charsPerPage < 1) {
		    charsPerPage = 1;
		}
		index += count * charsPerPage;
		break;
	    }
	    case TK_SCROLL_UNITS:
		index += count;
		break;
	    }
	}
	if (index >= entryPtr->numChars) {
	    index = entryPtr->numChars - 1;
	}
	if (index < 0) {
	    index = 0;
	}
	entryPtr->leftIndex = index;
	entryPtr->flags |= UPDATE_SCROLLBAR;
	EntryComputeGeometry(entryPtr);
	EventuallyRedraw(entryPtr);
	break;
    }
    }

  done:
    Tcl_Release(entryPtr);
    return result;

  error:
    Tcl_Release(entryPtr);
    return TCL_ERROR;
}

/*
 *----------------------------------------------------------------------
 *
 * DestroyEntry --
 *
 *	This function is invoked by Tcl_EventuallyFree or Tcl_Release to clean
 *	up the internal structure of an entry at a safe time (when no-one is
 *	using it anymore).
 *
 * Results:
 *	None.
 *
 * Side effects:
 *	Everything associated with the entry is freed up.
 *
 *----------------------------------------------------------------------
 */

static void
DestroyEntry(
    void *memPtr)		/* Info about entry widget. */
{
    Entry *entryPtr = memPtr;

    /*
     * Free up all the stuff that requires special handling, then let
     * Tk_FreeOptions handle all the standard option-related stuff.
     */

    ckfree((char *)entryPtr->string);
    if (entryPtr->textVarName != NULL) {
	Tcl_UntraceVar2(entryPtr->interp, entryPtr->textVarName,
		NULL, TCL_GLOBAL_ONLY|TCL_TRACE_WRITES|TCL_TRACE_UNSETS,
		EntryTextVarProc, entryPtr);
	entryPtr->flags &= ~ENTRY_VAR_TRACED;
    }
    if (entryPtr->textGC != None) {
	Tk_FreeGC(entryPtr->display, entryPtr->textGC);
    }
    if (entryPtr->selTextGC != None) {
	Tk_FreeGC(entryPtr->display, entryPtr->selTextGC);
    }
    Tcl_DeleteTimerHandler(entryPtr->insertBlinkHandler);
    if (entryPtr->displayString != entryPtr->string) {
	ckfree((char *)entryPtr->displayString);
    }
    if (entryPtr->type == TK_SPINBOX) {
	Spinbox *sbPtr = (Spinbox *) entryPtr;

	if (sbPtr->listObj != NULL) {
	    Tcl_DecrRefCount(sbPtr->listObj);
	    sbPtr->listObj = NULL;
	}
	if (sbPtr->formatBuf) {
	    ckfree(sbPtr->formatBuf);
	}
    }
    Tk_FreeTextLayout(entryPtr->textLayout);
    Tk_FreeConfigOptions((char *) entryPtr, entryPtr->optionTable,
	    entryPtr->tkwin);
    Tcl_Release(entryPtr->tkwin);
    entryPtr->tkwin = NULL;

    ckfree(entryPtr);
}

/*
 *----------------------------------------------------------------------
 *
 * ConfigureEntry --
 *
 *	This function is called to process an argv/argc list, plus the Tk
 *	option database, in order to configure (or reconfigure) an entry
 *	widget.
 *
 * Results:
 *	The return value is a standard Tcl result. If TCL_ERROR is returned,
 *	then the interp's result contains an error message.
 *
 * Side effects:
 *	Configuration information, such as colors, border width, etc. get set
 *	for entryPtr; old resources get freed, if there were any.
 *
 *----------------------------------------------------------------------
 */

static int
ConfigureEntry(
    Tcl_Interp *interp,		/* Used for error reporting. */
    Entry *entryPtr,		/* Information about widget; may or may not
				 * already have values for some fields. */
    int objc,			/* Number of valid entries in argv. */
    Tcl_Obj *const objv[],	/* Argument objects. */
    int flags)			/* Flags to pass to Tk_ConfigureWidget. */
{
    Tk_SavedOptions savedOptions;
    Tk_3DBorder border;
    Tcl_Obj *errorResult = NULL;
    Spinbox *sbPtr = (Spinbox *) entryPtr;
				/* Only used when this widget is of type
				 * TK_SPINBOX */
    char *oldValues = NULL;	/* lint initialization */
    char *oldFormat = NULL;	/* lint initialization */
    int error;
    int oldExport = 0;		/* lint initialization */
    int valuesChanged = 0;	/* lint initialization */
    double oldFrom = 0.0;	/* lint initialization */
    double oldTo = 0.0;		/* lint initialization */
    int code;

    /*
     * Eliminate any existing trace on a variable monitored by the entry.
     */

    if ((entryPtr->textVarName != NULL)
	    && (entryPtr->flags & ENTRY_VAR_TRACED)) {
	Tcl_UntraceVar2(interp, entryPtr->textVarName, NULL,
		TCL_GLOBAL_ONLY|TCL_TRACE_WRITES|TCL_TRACE_UNSETS,
		EntryTextVarProc, entryPtr);
	entryPtr->flags &= ~ENTRY_VAR_TRACED;
    }

    /*
     * Store old values that we need to effect certain behavior if they change
     * value.
     */

    oldExport = entryPtr->exportSelection;
    if (entryPtr->type == TK_SPINBOX) {
	oldValues = sbPtr->valueStr;
	oldFormat = sbPtr->reqFormat;
	oldFrom = sbPtr->fromValue;
	oldTo = sbPtr->toValue;
    }

    for (error = 0; error <= 1; error++) {
	if (!error) {
	    /*
	     * First pass: set options to new values.
	     */

	    if (Tk_SetOptions(interp, (char *) entryPtr,
		    entryPtr->optionTable, objc, objv,
		    entryPtr->tkwin, &savedOptions, NULL) != TCL_OK) {
		continue;
	    }
	} else {
	    /*
	     * Second pass: restore options to old values.
	     */

	    errorResult = Tcl_GetObjResult(interp);
	    Tcl_IncrRefCount(errorResult);
	    Tk_RestoreSavedOptions(&savedOptions);
	}

	/*
	 * A few other options also need special processing, such as parsing
	 * the geometry and setting the background from a 3-D border.
	 */

	if ((entryPtr->state == STATE_DISABLED) &&
		(entryPtr->disabledBorder != NULL)) {
	    border = entryPtr->disabledBorder;
	} else if ((entryPtr->state == STATE_READONLY) &&
		(entryPtr->readonlyBorder != NULL)) {
	    border = entryPtr->readonlyBorder;
	} else {
	    border = entryPtr->normalBorder;
	}
	Tk_SetBackgroundFromBorder(entryPtr->tkwin, border);

	if (entryPtr->insertWidth <= 0) {
	    entryPtr->insertWidth = 2;
	}
	if (entryPtr->insertBorderWidth > entryPtr->insertWidth/2) {
	    entryPtr->insertBorderWidth = entryPtr->insertWidth/2;
	}

	if (entryPtr->type == TK_SPINBOX) {
	    if (sbPtr->fromValue > sbPtr->toValue) {
		Tcl_SetObjResult(interp, Tcl_NewStringObj(
			"-to value must be greater than -from value",
			-1));
		Tcl_SetErrorCode(interp, "TK", "SPINBOX", "RANGE_SANITY",
			NULL);
		continue;
	    }

	    if (sbPtr->reqFormat && (oldFormat != sbPtr->reqFormat)) {
		/*
		 * Make sure that the given format is somewhat correct, and
		 * calculate the minimum space we'll need for the values as
		 * strings.
		 */

		int min, max;
		size_t formatLen, formatSpace = TCL_DOUBLE_SPACE;
		char fbuf[4], *fmt = sbPtr->reqFormat;

		formatLen = strlen(fmt);
		if ((fmt[0] != '%') || (fmt[formatLen-1] != 'f')) {
		badFormatOpt:
		    Tcl_SetObjResult(interp, Tcl_ObjPrintf(
			    "bad spinbox format specifier \"%s\"",
			    sbPtr->reqFormat));
		    Tcl_SetErrorCode(interp, "TK", "SPINBOX", "FORMAT_SANITY",
			    NULL);
		    continue;
		}
		if ((sscanf(fmt, "%%%d.%d%[f]", &min, &max, fbuf) == 3)
			&& (max >= 0)) {
		    formatSpace = min + max + 1;
		} else if (((sscanf(fmt, "%%.%d%[f]", &min, fbuf) == 2)
			|| (sscanf(fmt, "%%%d%[f]", &min, fbuf) == 2)
			|| (sscanf(fmt, "%%%d.%[f]", &min, fbuf) == 2))
			&& (min >= 0)) {
		    formatSpace = min + 1;
		} else {
		    goto badFormatOpt;
		}
		if (formatSpace < TCL_DOUBLE_SPACE) {
		    formatSpace = TCL_DOUBLE_SPACE;
		}
		sbPtr->formatBuf = ckrealloc(sbPtr->formatBuf, formatSpace);

		/*
		 * We perturb the value of oldFrom to allow us to go into the
		 * branch below that will reformat the displayed value.
		 */

		oldFrom = sbPtr->fromValue - 1;
	    }

	    /*
	     * See if we have to rearrange our listObj data.
	     */

	    if (oldValues != sbPtr->valueStr) {
		if (sbPtr->listObj != NULL) {
		    Tcl_DecrRefCount(sbPtr->listObj);
		}
		sbPtr->listObj = NULL;
		if (sbPtr->valueStr != NULL) {
		    Tcl_Obj *newObjPtr;
		    int nelems;

		    newObjPtr = Tcl_NewStringObj(sbPtr->valueStr, -1);
		    if (Tcl_ListObjLength(interp, newObjPtr, &nelems)
			    != TCL_OK) {
			valuesChanged = -1;
			continue;
		    }
		    sbPtr->listObj = newObjPtr;
		    Tcl_IncrRefCount(sbPtr->listObj);
		    sbPtr->nElements = nelems;
		    sbPtr->eIndex = 0;
		    valuesChanged++;
		}
	    }
	}

	/*
	 * Restart the cursor timing sequence in case the on-time or off-time
	 * just changed. Set validate temporarily to none, so the configure
	 * doesn't cause it to be triggered.
	 */

	if (entryPtr->flags & GOT_FOCUS) {
	    int validate = entryPtr->validate;

	    entryPtr->validate = VALIDATE_NONE;
	    EntryFocusProc(entryPtr, 1);
	    entryPtr->validate = validate;
	}

	/*
	 * Claim the selection if we've suddenly started exporting it.
	 */

	if (entryPtr->exportSelection && (!oldExport)
		&& (entryPtr->selectFirst != -1)
		&& !(entryPtr->flags & GOT_SELECTION)) {
	    Tk_OwnSelection(entryPtr->tkwin, XA_PRIMARY, EntryLostSelection,
		    entryPtr);
	    entryPtr->flags |= GOT_SELECTION;
	}

	/*
	 * Recompute the window's geometry and arrange for it to be
	 * redisplayed.
	 */

	Tk_SetInternalBorder(entryPtr->tkwin,
		entryPtr->borderWidth + entryPtr->highlightWidth);
	if (entryPtr->highlightWidth <= 0) {
	    entryPtr->highlightWidth = 0;
	}
	entryPtr->inset = entryPtr->highlightWidth
		+ entryPtr->borderWidth + XPAD;
	break;
    }
    if (!error) {
	Tk_FreeSavedOptions(&savedOptions);
    }

    /*
     * If the entry is tied to the value of a variable, create the variable if
     * it doesn't exist, and set the entry's value from the variable's value.
     */

    if (entryPtr->textVarName != NULL) {
	const char *value;

	value = Tcl_GetVar2(interp, entryPtr->textVarName, NULL, TCL_GLOBAL_ONLY);
	if (value == NULL) {

            /*
             * Since any trace on the textvariable was eliminated above,
             * the only possible reason for EntryValueChanged to return
             * an error is that the textvariable lives in a namespace
             * that does not (yet) exist. Indeed, namespaces are not
             * automatically created as needed. Don't trap this error
             * here, better do it below when attempting to trace the
             * variable.
             */

	    EntryValueChanged(entryPtr, NULL);
	} else {
	    EntrySetValue(entryPtr, value);
	}
    }

    if (entryPtr->type == TK_SPINBOX) {
	ComputeFormat(sbPtr);

	if (valuesChanged > 0) {
	    Tcl_Obj *objPtr;

	    /*
	     * No check for error return, because there shouldn't be one given
	     * the check for valid list above.
	     */

	    Tcl_ListObjIndex(interp, sbPtr->listObj, 0, &objPtr);

            /*
	     * No check for error return here as well, because any possible
	     * error will be trapped below when attempting tracing.
	     */

            EntryValueChanged(entryPtr, Tcl_GetString(objPtr));
	} else if ((sbPtr->valueStr == NULL)
		&& !DOUBLES_EQ(sbPtr->fromValue, sbPtr->toValue)
		&& (!DOUBLES_EQ(sbPtr->fromValue, oldFrom)
			|| !DOUBLES_EQ(sbPtr->toValue, oldTo))) {
	    /*
	     * If the valueStr is empty and -from && -to are specified, check
	     * to see if the current string is within the range. If not, it
	     * will be constrained to the nearest edge. If the current string
	     * isn't a double value, we set it to -from.
	     */

	    double dvalue;

	    if (sscanf(entryPtr->string, "%lf", &dvalue) <= 0) {
		/* Scan failure */
		dvalue = sbPtr->fromValue;
	    } else if (dvalue > sbPtr->toValue) {
		dvalue = sbPtr->toValue;
	    } else if (dvalue < sbPtr->fromValue) {
		dvalue = sbPtr->fromValue;
	    }
	    sprintf(sbPtr->formatBuf, sbPtr->valueFormat, dvalue);

            /*
	     * No check for error return here as well, because any possible
	     * error will be trapped below when attempting tracing.
	     */

	    EntryValueChanged(entryPtr, sbPtr->formatBuf);
	}
    }

    /*
     * Set up a trace on the variable's value after we've possibly constrained
     * the value according to new -from/-to values.
     */

    if ((entryPtr->textVarName != NULL)
	    && !(entryPtr->flags & ENTRY_VAR_TRACED)) {
<<<<<<< HEAD
	Tcl_TraceVar2(interp, entryPtr->textVarName,
		NULL, TCL_GLOBAL_ONLY|TCL_TRACE_WRITES|TCL_TRACE_UNSETS,
		EntryTextVarProc, entryPtr);
	entryPtr->flags |= ENTRY_VAR_TRACED;
=======
	code = Tcl_TraceVar(interp, entryPtr->textVarName,
		TCL_GLOBAL_ONLY|TCL_TRACE_WRITES|TCL_TRACE_UNSETS,
		EntryTextVarProc, (ClientData) entryPtr);
        if (code != TCL_OK) {
            return TCL_ERROR;
        }
        entryPtr->flags |= ENTRY_VAR_TRACED;
>>>>>>> 56005a00
    }

    EntryWorldChanged(entryPtr);
    if (error) {
	Tcl_SetObjResult(interp, errorResult);
	Tcl_DecrRefCount(errorResult);
	return TCL_ERROR;
    } else {
	return TCL_OK;
    }
}

/*
 *---------------------------------------------------------------------------
 *
 * EntryWorldChanged --
 *
 *	This function is called when the world has changed in some way and the
 *	widget needs to recompute all its graphics contexts and determine its
 *	new geometry.
 *
 * Results:
 *	None.
 *
 * Side effects:
 *	Entry will be relayed out and redisplayed.
 *
 *---------------------------------------------------------------------------
 */

static void
EntryWorldChanged(
    ClientData instanceData)	/* Information about widget. */
{
    XGCValues gcValues;
    GC gc = None;
    unsigned long mask;
    Tk_3DBorder border;
    XColor *colorPtr;
    Entry *entryPtr = instanceData;

    entryPtr->avgWidth = Tk_TextWidth(entryPtr->tkfont, "0", 1);
    if (entryPtr->avgWidth == 0) {
	entryPtr->avgWidth = 1;
    }

    if (entryPtr->type == TK_SPINBOX) {
	/*
	 * Compute the button width for a spinbox
	 */

	entryPtr->xWidth = entryPtr->avgWidth + 2 * (1+XPAD);
	if (entryPtr->xWidth < 11) {
	    entryPtr->xWidth = 11; /* we want a min visible size */
	}
    }

    /*
     * Default background and foreground are from the normal state. In a
     * disabled state, both of those may be overridden; in the readonly state,
     * the background may be overridden.
     */

    border = entryPtr->normalBorder;
    colorPtr = entryPtr->fgColorPtr;
    switch (entryPtr->state) {
    case STATE_DISABLED:
	if (entryPtr->disabledBorder != NULL) {
	    border = entryPtr->disabledBorder;
	}
	if (entryPtr->dfgColorPtr != NULL) {
	    colorPtr = entryPtr->dfgColorPtr;
	}
	break;
    case STATE_READONLY:
	if (entryPtr->readonlyBorder != NULL) {
	    border = entryPtr->readonlyBorder;
	}
	break;
    }

    Tk_SetBackgroundFromBorder(entryPtr->tkwin, border);
    gcValues.foreground = colorPtr->pixel;
    gcValues.font = Tk_FontId(entryPtr->tkfont);
    gcValues.graphics_exposures = False;
    mask = GCForeground | GCFont | GCGraphicsExposures;
    gc = Tk_GetGC(entryPtr->tkwin, mask, &gcValues);
    if (entryPtr->textGC != None) {
	Tk_FreeGC(entryPtr->display, entryPtr->textGC);
    }
    entryPtr->textGC = gc;

    if (entryPtr->selFgColorPtr != NULL) {
	gcValues.foreground = entryPtr->selFgColorPtr->pixel;
    }
    gcValues.font = Tk_FontId(entryPtr->tkfont);
    mask = GCForeground | GCFont;
    gc = Tk_GetGC(entryPtr->tkwin, mask, &gcValues);
    if (entryPtr->selTextGC != None) {
	Tk_FreeGC(entryPtr->display, entryPtr->selTextGC);
    }
    entryPtr->selTextGC = gc;

    /*
     * Recompute the window's geometry and arrange for it to be redisplayed.
     */

    EntryComputeGeometry(entryPtr);
    entryPtr->flags |= UPDATE_SCROLLBAR;
    EventuallyRedraw(entryPtr);
}

#ifndef MAC_OSX_TK
/*
 *--------------------------------------------------------------
 *
 * TkpDrawEntryBorderAndFocus --
 *
 *	This function redraws the border of an entry widget. It overrides the
 *	generic border drawing code if the entry widget parameters are such
 *	that the native widget drawing is a good fit. This version just
 *	returns 0, so platforms that don't do special native drawing don't
 *	have to implement it.
 *
 * Results:
 *	1 if it has drawn the border, 0 if not.
 *
 * Side effects:
 *	May draw the entry border into pixmap.
 *
 *--------------------------------------------------------------
 */

int
TkpDrawEntryBorderAndFocus(
    Entry *entryPtr,
    Drawable pixmap,
    int isSpinbox)
{
    return 0;
}

/*
 *--------------------------------------------------------------
 *
 * TkpDrawSpinboxButtons --
 *
 *	This function redraws the buttons of an spinbox widget. It overrides
 *	the generic button drawing code if the spinbox widget parameters are
 *	such that the native widget drawing is a good fit. This version just
 *	returns 0, so platforms that don't do special native drawing don't
 *	have to implement it.
 *
 * Results:
 *	1 if it has drawn the border, 0 if not.
 *
 * Side effects:
 *	May draw the entry border into pixmap.
 *
 *--------------------------------------------------------------
 */

int
TkpDrawSpinboxButtons(
    Spinbox *sbPtr,
    Pixmap pixmap)
{
    return 0;
}
#endif /* Not MAC_OSX_TK */

/*
 *--------------------------------------------------------------
 *
 * DisplayEntry --
 *
 *	This function redraws the contents of an entry window.
 *
 * Results:
 *	None.
 *
 * Side effects:
 *	Information appears on the screen.
 *
 *--------------------------------------------------------------
 */

static void
DisplayEntry(
    ClientData clientData)	/* Information about window. */
{
    Entry *entryPtr = clientData;
    Tk_Window tkwin = entryPtr->tkwin;
    int baseY, selStartX, selEndX, cursorX;
    int showSelection, xBound;
    Tk_FontMetrics fm;
    Pixmap pixmap;
    Tk_3DBorder border;

    entryPtr->flags &= ~REDRAW_PENDING;
    if ((entryPtr->flags & ENTRY_DELETED) || !Tk_IsMapped(tkwin)) {
	return;
    }

    Tk_GetFontMetrics(entryPtr->tkfont, &fm);

    /*
     * Update the scrollbar if that's needed.
     */

    if (entryPtr->flags & UPDATE_SCROLLBAR) {
	entryPtr->flags &= ~UPDATE_SCROLLBAR;

	/*
	 * Preserve/Release because updating the scrollbar can have the
	 * side-effect of destroying or unmapping the entry widget.
	 */

	Tcl_Preserve(entryPtr);
	EntryUpdateScrollbar(entryPtr);

	if ((entryPtr->flags & ENTRY_DELETED) || !Tk_IsMapped(tkwin)) {
	    Tcl_Release(entryPtr);
	    return;
	}
	Tcl_Release(entryPtr);
    }

#ifndef TK_NO_DOUBLE_BUFFERING
    /*
     * In order to avoid screen flashes, this function redraws the textual
     * area of the entry into off-screen memory, then copies it back on-screen
     * in a single operation. This means there's no point in time where the
     * on-screen image has been cleared.
     */

    pixmap = Tk_GetPixmap(entryPtr->display, Tk_WindowId(tkwin),
	    Tk_Width(tkwin), Tk_Height(tkwin), Tk_Depth(tkwin));
#else
    pixmap = Tk_WindowId(tkwin);
#endif /* TK_NO_DOUBLE_BUFFERING */

    /*
     * Compute x-coordinate of the pixel just after last visible one, plus
     * vertical position of baseline of text.
     */

    xBound = Tk_Width(tkwin) - entryPtr->inset - entryPtr->xWidth;
    baseY = (Tk_Height(tkwin) + fm.ascent - fm.descent) / 2;

    /*
     * Hide the selection whenever we don't have the focus, unless we
     * always want to show selection.
     */
    if (TkpAlwaysShowSelection(entryPtr->tkwin)) {
	showSelection = 1;
    } else {
	showSelection = (entryPtr->flags & GOT_FOCUS);
    }

    /*
     * Draw the background in three layers. From bottom to top the layers are:
     * normal background, selection background, and insertion cursor
     * background.
     */

    if ((entryPtr->state == STATE_DISABLED) &&
	    (entryPtr->disabledBorder != NULL)) {
	border = entryPtr->disabledBorder;
    } else if ((entryPtr->state == STATE_READONLY) &&
	    (entryPtr->readonlyBorder != NULL)) {
	border = entryPtr->readonlyBorder;
    } else {
	border = entryPtr->normalBorder;
    }
    Tk_Fill3DRectangle(tkwin, pixmap, border,
	    0, 0, Tk_Width(tkwin), Tk_Height(tkwin), 0, TK_RELIEF_FLAT);

    if (showSelection && (entryPtr->state != STATE_DISABLED)
	    && (entryPtr->selectLast > entryPtr->leftIndex)) {
	if (entryPtr->selectFirst <= entryPtr->leftIndex) {
	    selStartX = entryPtr->leftX;
	} else {
	    Tk_CharBbox(entryPtr->textLayout, entryPtr->selectFirst,
		    &selStartX, NULL, NULL, NULL);
	    selStartX += entryPtr->layoutX;
	}
	if ((selStartX - entryPtr->selBorderWidth) < xBound) {
	    Tk_CharBbox(entryPtr->textLayout, entryPtr->selectLast,
		    &selEndX, NULL, NULL, NULL);
	    selEndX += entryPtr->layoutX;
	    Tk_Fill3DRectangle(tkwin, pixmap, entryPtr->selBorder,
		    selStartX - entryPtr->selBorderWidth,
		    baseY - fm.ascent - entryPtr->selBorderWidth,
		    (selEndX - selStartX) + 2*entryPtr->selBorderWidth,
		    (fm.ascent + fm.descent) + 2*entryPtr->selBorderWidth,
		    entryPtr->selBorderWidth,
#ifndef MAC_OSX_TK
		    TK_RELIEF_RAISED
#else
		    MAC_OSX_ENTRY_SELECT_RELIEF
#endif
		    );
	}
    }

    /*
     * Draw a special background for the insertion cursor, overriding even the
     * selection background. As a special hack to keep the cursor visible when
     * the insertion cursor color is the same as the color for selected text
     * (e.g., on mono displays), write background in the cursor area (instead
     * of nothing) when the cursor isn't on. Otherwise the selection would
     * hide the cursor.
     */

    if ((entryPtr->state == STATE_NORMAL) && (entryPtr->flags & GOT_FOCUS)) {
	Tk_CharBbox(entryPtr->textLayout, entryPtr->insertPos, &cursorX, NULL,
		NULL, NULL);
	cursorX += entryPtr->layoutX;
	cursorX -= (entryPtr->insertWidth == 1) ? 1 : (entryPtr->insertWidth)/2;
	Tk_SetCaretPos(entryPtr->tkwin, cursorX, baseY - fm.ascent,
		fm.ascent + fm.descent);
	if (entryPtr->insertPos >= entryPtr->leftIndex && cursorX < xBound) {
	    if (entryPtr->flags & CURSOR_ON) {
		Tk_Fill3DRectangle(tkwin, pixmap, entryPtr->insertBorder,
			cursorX, baseY - fm.ascent, entryPtr->insertWidth,
			fm.ascent + fm.descent, entryPtr->insertBorderWidth,
			TK_RELIEF_RAISED);
	    } else if (entryPtr->insertBorder == entryPtr->selBorder) {
		Tk_Fill3DRectangle(tkwin, pixmap, border, cursorX,
			baseY - fm.ascent, entryPtr->insertWidth,
			fm.ascent + fm.descent, 0, TK_RELIEF_FLAT);
	    }
	}
    }

    /*
     * Draw the text in two pieces: first the unselected portion, then the
     * selected portion on top of it.
     */

    Tk_DrawTextLayout(entryPtr->display, pixmap, entryPtr->textGC,
	    entryPtr->textLayout, entryPtr->layoutX, entryPtr->layoutY,
	    entryPtr->leftIndex, entryPtr->numChars);

    if (showSelection && (entryPtr->state != STATE_DISABLED)
	    && (entryPtr->selTextGC != entryPtr->textGC)
	    && (entryPtr->selectFirst < entryPtr->selectLast)) {
	int selFirst;

	if (entryPtr->selectFirst < entryPtr->leftIndex) {
	    selFirst = entryPtr->leftIndex;
	} else {
	    selFirst = entryPtr->selectFirst;
	}
	Tk_DrawTextLayout(entryPtr->display, pixmap, entryPtr->selTextGC,
		entryPtr->textLayout, entryPtr->layoutX, entryPtr->layoutY,
		selFirst, entryPtr->selectLast);
    }

    if (entryPtr->type == TK_SPINBOX) {
	int startx, height, inset, pad, tHeight, xWidth;
	Spinbox *sbPtr = (Spinbox *) entryPtr;

	/*
	 * Draw the spin button controls.
	 */

	if (TkpDrawSpinboxButtons(sbPtr, pixmap) == 0) {
	    xWidth = entryPtr->xWidth;
	    pad = XPAD + 1;
	    inset = entryPtr->inset - XPAD;
	    startx = Tk_Width(tkwin) - (xWidth + inset);
	    height = (Tk_Height(tkwin) - 2*inset)/2;
#if 0
	    Tk_Fill3DRectangle(tkwin, pixmap, sbPtr->buttonBorder,
		    startx, inset, xWidth, height, 1, sbPtr->buRelief);
	    Tk_Fill3DRectangle(tkwin, pixmap, sbPtr->buttonBorder,
		    startx, inset+height, xWidth, height, 1, sbPtr->bdRelief);
#else
	    Tk_Fill3DRectangle(tkwin, pixmap, sbPtr->buttonBorder,
		    startx, inset, xWidth, height, 1,
		    (sbPtr->selElement == SEL_BUTTONUP) ?
		    TK_RELIEF_SUNKEN : TK_RELIEF_RAISED);
	    Tk_Fill3DRectangle(tkwin, pixmap, sbPtr->buttonBorder,
		    startx, inset+height, xWidth, height, 1,
		    (sbPtr->selElement == SEL_BUTTONDOWN) ?
		    TK_RELIEF_SUNKEN : TK_RELIEF_RAISED);
#endif

	    xWidth -= 2*pad;

	    /*
	     * Only draw the triangles if we have enough display space
	     */

	    if ((xWidth > 1)) {
		XPoint points[3];
		int starty, space, offset;

		space = height - 2*pad;

		/*
		 * Ensure width of triangle is odd to guarantee a sharp tip
		 */

		if (!(xWidth % 2)) {
		    xWidth++;
		}
		tHeight = (xWidth + 1) / 2;
		if (tHeight > space) {
		    tHeight = space;
		}
		space	= (space - tHeight) / 2;
		startx += pad;
		starty	= inset + height - pad - space;
		offset	= (sbPtr->selElement == SEL_BUTTONUP);

		/*
		 * The points are slightly different for the up and down
		 * arrows because (for *.x), we need to account for a bug in
		 * the way XFillPolygon draws triangles, and we want to shift
		 * the arrows differently when allowing for depressed
		 * behavior.
		 */

		points[0].x = startx + offset;
		points[0].y = starty + (offset ? 0 : -1);
		points[1].x = startx + xWidth/2 + offset;
		points[1].y = starty - tHeight + (offset ? 0 : -1);
		points[2].x = startx + xWidth + offset;
		points[2].y = points[0].y;
		XFillPolygon(entryPtr->display, pixmap, entryPtr->textGC,
			points, 3, Convex, CoordModeOrigin);

		starty = inset + height + pad + space;
		offset = (sbPtr->selElement == SEL_BUTTONDOWN);
		points[0].x = startx + 1 + offset;
		points[0].y = starty + (offset ? 1 : 0);
		points[1].x = startx + xWidth/2 + offset;
		points[1].y = starty + tHeight + (offset ? 0 : -1);
		points[2].x = startx - 1 + xWidth + offset;
		points[2].y = points[0].y;
		XFillPolygon(entryPtr->display, pixmap, entryPtr->textGC,
			points, 3, Convex, CoordModeOrigin);
	    }
	}
    }

    /*
     * Draw the border and focus highlight last, so they will overwrite any
     * text that extends past the viewable part of the window.
     */

    if (!TkpDrawEntryBorderAndFocus(entryPtr, pixmap,
	    (entryPtr->type == TK_SPINBOX))) {
	xBound = entryPtr->highlightWidth;
	if (entryPtr->relief != TK_RELIEF_FLAT) {
	    Tk_Draw3DRectangle(tkwin, pixmap, border, xBound, xBound,
		    Tk_Width(tkwin) - 2 * xBound,
		    Tk_Height(tkwin) - 2 * xBound,
		    entryPtr->borderWidth, entryPtr->relief);
	}
	if (xBound > 0) {
	    GC fgGC, bgGC;

	    bgGC = Tk_GCForColor(entryPtr->highlightBgColorPtr, pixmap);
	    if (entryPtr->flags & GOT_FOCUS) {
		fgGC = Tk_GCForColor(entryPtr->highlightColorPtr, pixmap);
		TkpDrawHighlightBorder(tkwin, fgGC, bgGC, xBound, pixmap);
	    } else {
		TkpDrawHighlightBorder(tkwin, bgGC, bgGC, xBound, pixmap);
	    }
	}
    }

#ifndef TK_NO_DOUBLE_BUFFERING
    /*
     * Everything's been redisplayed; now copy the pixmap onto the screen and
     * free up the pixmap.
     */

    XCopyArea(entryPtr->display, pixmap, Tk_WindowId(tkwin), entryPtr->textGC,
	    0, 0, (unsigned) Tk_Width(tkwin), (unsigned) Tk_Height(tkwin),
	    0, 0);
    Tk_FreePixmap(entryPtr->display, pixmap);
#endif /* TK_NO_DOUBLE_BUFFERING */
    entryPtr->flags &= ~BORDER_NEEDED;
}

/*
 *----------------------------------------------------------------------
 *
 * EntryComputeGeometry --
 *
 *	This function is invoked to recompute information about where in its
 *	window an entry's string will be displayed. It also computes the
 *	requested size for the window.
 *
 * Results:
 *	None.
 *
 * Side effects:
 *	The leftX and tabOrigin fields are recomputed for entryPtr, and
 *	leftIndex may be adjusted. Tk_GeometryRequest is called to register
 *	the desired dimensions for the window.
 *
 *----------------------------------------------------------------------
 */

static void
EntryComputeGeometry(
    Entry *entryPtr)		/* Widget record for entry. */
{
    int totalLength, overflow, maxOffScreen, rightX;
    int height, width, i;
    Tk_FontMetrics fm;
    char *p;

    if (entryPtr->displayString != entryPtr->string) {
	ckfree((char *)entryPtr->displayString);
	entryPtr->displayString = entryPtr->string;
	entryPtr->numDisplayBytes = entryPtr->numBytes;
    }

    /*
     * If we're displaying a special character instead of the value of the
     * entry, recompute the displayString.
     */

    if (entryPtr->showChar != NULL) {
	Tcl_UniChar ch;
	char buf[TCL_UTF_MAX];
	int size;

	/*
	 * Normalize the special character so we can safely duplicate it in
	 * the display string. If we didn't do this, then two malformed
	 * characters might end up looking like one valid UTF character in the
	 * resulting string.
	 */

	Tcl_UtfToUniChar(entryPtr->showChar, &ch);
	size = Tcl_UniCharToUtf(ch, buf);

	entryPtr->numDisplayBytes = entryPtr->numChars * size;
	p = ckalloc(entryPtr->numDisplayBytes + 1);
	entryPtr->displayString = p;

	for (i = entryPtr->numChars; --i >= 0; ) {
	    p += Tcl_UniCharToUtf(ch, p);
	}
	*p = '\0';
    }

    Tk_FreeTextLayout(entryPtr->textLayout);
    entryPtr->textLayout = Tk_ComputeTextLayout(entryPtr->tkfont,
	    entryPtr->displayString, entryPtr->numChars, 0,
	    entryPtr->justify, TK_IGNORE_NEWLINES, &totalLength, &height);

    entryPtr->layoutY = (Tk_Height(entryPtr->tkwin) - height) / 2;

    /*
     * Recompute where the leftmost character on the display will be drawn
     * (entryPtr->leftX) and adjust leftIndex if necessary so that we don't
     * let characters hang off the edge of the window unless the entire window
     * is full.
     */

    overflow = totalLength -
	    (Tk_Width(entryPtr->tkwin) - 2*entryPtr->inset - entryPtr->xWidth);
    if (overflow <= 0) {
	entryPtr->leftIndex = 0;
	if (entryPtr->justify == TK_JUSTIFY_LEFT) {
	    entryPtr->leftX = entryPtr->inset;
	} else if (entryPtr->justify == TK_JUSTIFY_RIGHT) {
	    entryPtr->leftX = Tk_Width(entryPtr->tkwin) - entryPtr->inset
		    - entryPtr->xWidth - totalLength;
	} else {
	    entryPtr->leftX = (Tk_Width(entryPtr->tkwin)
		    - entryPtr->xWidth - totalLength)/2;
	}
	entryPtr->layoutX = entryPtr->leftX;
    } else {
	/*
	 * The whole string can't fit in the window. Compute the maximum
	 * number of characters that may be off-screen to the left without
	 * leaving empty space on the right of the window, then don't let
	 * leftIndex be any greater than that.
	 */

	maxOffScreen = Tk_PointToChar(entryPtr->textLayout, overflow, 0);
	Tk_CharBbox(entryPtr->textLayout, maxOffScreen,
		&rightX, NULL, NULL, NULL);
	if (rightX < overflow) {
	    maxOffScreen++;
	}
	if (entryPtr->leftIndex > maxOffScreen) {
	    entryPtr->leftIndex = maxOffScreen;
	}
	Tk_CharBbox(entryPtr->textLayout, entryPtr->leftIndex, &rightX,
		NULL, NULL, NULL);
	entryPtr->leftX = entryPtr->inset;
	entryPtr->layoutX = entryPtr->leftX - rightX;
    }

    Tk_GetFontMetrics(entryPtr->tkfont, &fm);
    height = fm.linespace + 2*entryPtr->inset + 2*(YPAD-XPAD);
    if (entryPtr->prefWidth > 0) {
	width = entryPtr->prefWidth*entryPtr->avgWidth + 2*entryPtr->inset;
    } else if (totalLength == 0) {
	width = entryPtr->avgWidth + 2*entryPtr->inset;
    } else {
	width = totalLength + 2*entryPtr->inset;
    }

    /*
     * Add one extra length for the spin buttons
     */
    width += entryPtr->xWidth;

    Tk_GeometryRequest(entryPtr->tkwin, width, height);
}

/*
 *----------------------------------------------------------------------
 *
 * InsertChars --
 *
 *	Add new characters to an entry widget.
 *
 * Results:
 *	A standard Tcl result. If an error occurred then an error message is
 *	left in the interp's result.
 *
 * Side effects:
 *	New information gets added to entryPtr; it will be redisplayed soon,
 *	but not necessarily immediately.
 *
 *----------------------------------------------------------------------
 */

static int
InsertChars(
    Entry *entryPtr,		/* Entry that is to get the new elements. */
    int index,			/* Add the new elements before this character
				 * index. */
    const char *value)		/* New characters to add (NULL-terminated
				 * string). */
{
    ptrdiff_t byteIndex;
    size_t byteCount, newByteCount;
    int oldChars, charsAdded;
    const char *string;
    char *newStr;

    string = entryPtr->string;
    byteIndex = Tcl_UtfAtIndex(string, index) - string;
    byteCount = strlen(value);
    if (byteCount == 0) {
	return TCL_OK;
    }

    newByteCount = entryPtr->numBytes + byteCount + 1;
    newStr = ckalloc(newByteCount);
    memcpy(newStr, string, byteIndex);
    strcpy(newStr + byteIndex, value);
    strcpy(newStr + byteIndex + byteCount, string + byteIndex);

    if ((entryPtr->validate == VALIDATE_KEY ||
	    entryPtr->validate == VALIDATE_ALL) &&
	    EntryValidateChange(entryPtr, value, newStr, index,
		    VALIDATE_INSERT) != TCL_OK) {
	ckfree(newStr);
	return TCL_OK;
    }

    ckfree((char *)string);
    entryPtr->string = newStr;

    /*
     * The following construction is used because inserting improperly formed
     * UTF-8 sequences between other improperly formed UTF-8 sequences could
     * result in actually forming valid UTF-8 sequences; the number of
     * characters added may not be Tcl_NumUtfChars(string, -1), because of
     * context. The actual number of characters added is how many characters
     * are in the string now minus the number that used to be there.
     */

    oldChars = entryPtr->numChars;
    entryPtr->numChars = Tcl_NumUtfChars(newStr, -1);
    charsAdded = entryPtr->numChars - oldChars;
    entryPtr->numBytes += byteCount;

    if (entryPtr->displayString == string) {
	entryPtr->displayString = newStr;
	entryPtr->numDisplayBytes = entryPtr->numBytes;
    }

    /*
     * Inserting characters invalidates all indexes into the string. Touch up
     * the indexes so that they still refer to the same characters (at new
     * positions). When updating the selection end-points, don't include the
     * new text in the selection unless it was completely surrounded by the
     * selection.
     */

    if (entryPtr->selectFirst >= index) {
	entryPtr->selectFirst += charsAdded;
    }
    if (entryPtr->selectLast > index) {
	entryPtr->selectLast += charsAdded;
    }
    if ((entryPtr->selectAnchor > index) || (entryPtr->selectFirst >= index)) {
	entryPtr->selectAnchor += charsAdded;
    }
    if (entryPtr->leftIndex > index) {
	entryPtr->leftIndex += charsAdded;
    }
    if (entryPtr->insertPos >= index) {
	entryPtr->insertPos += charsAdded;
    }
    return EntryValueChanged(entryPtr, NULL);
}

/*
 *----------------------------------------------------------------------
 *
 * DeleteChars --
 *
 *	Remove one or more characters from an entry widget.
 *
 * Results:
 *	A standard Tcl result. If an error occurred then an error message is
 *	left in the interp's result.
 *
 * Side effects:
 *	Memory gets freed, the entry gets modified and (eventually)
 *	redisplayed.
 *
 *----------------------------------------------------------------------
 */

static int
DeleteChars(
    Entry *entryPtr,		/* Entry widget to modify. */
    int index,			/* Index of first character to delete. */
    int count)			/* How many characters to delete. */
{
    int byteIndex, byteCount, newByteCount;
    const char *string;
    char *newStr, *toDelete;

    if ((index + count) > entryPtr->numChars) {
	count = entryPtr->numChars - index;
    }
    if (count <= 0) {
	return TCL_OK;
    }

    string = entryPtr->string;
    byteIndex = Tcl_UtfAtIndex(string, index) - string;
    byteCount = Tcl_UtfAtIndex(string + byteIndex, count) - (string+byteIndex);

    newByteCount = entryPtr->numBytes + 1 - byteCount;
    newStr = ckalloc(newByteCount);
    memcpy(newStr, string, (size_t) byteIndex);
    strcpy(newStr + byteIndex, string + byteIndex + byteCount);

    toDelete = ckalloc(byteCount + 1);
    memcpy(toDelete, string + byteIndex, (size_t) byteCount);
    toDelete[byteCount] = '\0';

    if ((entryPtr->validate == VALIDATE_KEY ||
	    entryPtr->validate == VALIDATE_ALL) &&
	    EntryValidateChange(entryPtr, toDelete, newStr, index,
		    VALIDATE_DELETE) != TCL_OK) {
	ckfree(newStr);
	ckfree(toDelete);
	return TCL_OK;
    }

    ckfree(toDelete);
    ckfree((char *)entryPtr->string);
    entryPtr->string = newStr;
    entryPtr->numChars -= count;
    entryPtr->numBytes -= byteCount;

    if (entryPtr->displayString == string) {
	entryPtr->displayString = newStr;
	entryPtr->numDisplayBytes = entryPtr->numBytes;
    }

    /*
     * Deleting characters results in the remaining characters being
     * renumbered. Update the various indexes into the string to reflect this
     * change.
     */

    if (entryPtr->selectFirst >= index) {
	if (entryPtr->selectFirst >= (index + count)) {
	    entryPtr->selectFirst -= count;
	} else {
	    entryPtr->selectFirst = index;
	}
    }
    if (entryPtr->selectLast >= index) {
	if (entryPtr->selectLast >= (index + count)) {
	    entryPtr->selectLast -= count;
	} else {
	    entryPtr->selectLast = index;
	}
    }
    if (entryPtr->selectLast <= entryPtr->selectFirst) {
	entryPtr->selectFirst = -1;
	entryPtr->selectLast = -1;
    }
    if (entryPtr->selectAnchor >= index) {
	if (entryPtr->selectAnchor >= (index+count)) {
	    entryPtr->selectAnchor -= count;
	} else {
	    entryPtr->selectAnchor = index;
	}
    }
    if (entryPtr->leftIndex > index) {
	if (entryPtr->leftIndex >= (index + count)) {
	    entryPtr->leftIndex -= count;
	} else {
	    entryPtr->leftIndex = index;
	}
    }
    if (entryPtr->insertPos >= index) {
	if (entryPtr->insertPos >= (index + count)) {
	    entryPtr->insertPos -= count;
	} else {
	    entryPtr->insertPos = index;
	}
    }
    return EntryValueChanged(entryPtr, NULL);
}

/*
 *----------------------------------------------------------------------
 *
 * EntryValueChanged --
 *
 *	This function is invoked when characters are inserted into an entry or
 *	deleted from it. It updates the entry's associated variable, if there
 *	is one, and does other bookkeeping such as arranging for redisplay.
 *
 * Results:
 *	A standard Tcl result. If an error occurred then an error message is
 *	left in the interp's result.
 *
 * Side effects:
 *	None.
 *
 *----------------------------------------------------------------------
 */

static int
EntryValueChanged(
    Entry *entryPtr,		/* Entry whose value just changed. */
    const char *newValue)	/* If this value is not NULL, we first force
				 * the value of the entry to this. */
{
    if (newValue != NULL) {
	EntrySetValue(entryPtr, newValue);
    }

    if (entryPtr->textVarName == NULL) {
	newValue = NULL;
    } else {
	newValue = Tcl_SetVar2(entryPtr->interp, entryPtr->textVarName,
		NULL, entryPtr->string, TCL_GLOBAL_ONLY|TCL_LEAVE_ERR_MSG);
    }

    if ((newValue != NULL) && (strcmp(newValue, entryPtr->string) != 0)) {
	/*
	 * The value of the variable is different than what we asked for.
	 * This means that a trace on the variable modified it. In this case
	 * our trace function wasn't invoked since the modification came while
	 * a trace was already active on the variable. So, update our value to
	 * reflect the variable's latest value.
	 */

	EntrySetValue(entryPtr, newValue);
    } else {
	/*
	 * Arrange for redisplay.
	 */

	entryPtr->flags |= UPDATE_SCROLLBAR;
	EntryComputeGeometry(entryPtr);
	EventuallyRedraw(entryPtr);
    }

    /*
     * An error may have happened when setting the textvariable in case there
     * is a trace on that variable and the trace proc triggered an error.
     * Another possibility is that the textvariable is in a namespace that
     * does not (yet) exist.
     * Signal this error.
     */

    if ((entryPtr->textVarName != NULL) && (newValue == NULL)) {
        return TCL_ERROR;
    }
    return TCL_OK;
}

/*
 *----------------------------------------------------------------------
 *
 * EntrySetValue --
 *
 *	Replace the contents of a text entry with a given value. This function
 *	is invoked when updating the entry from the entry's associated
 *	variable.
 *
 * Results:
 *	None.
 *
 * Side effects:
 *	The string displayed in the entry will change. The selection,
 *	insertion point, and view may have to be adjusted to keep them within
 *	the bounds of the new string. Note: this function does *not* update
 *	the entry's associated variable, since that could result in an
 *	infinite loop.
 *
 *----------------------------------------------------------------------
 */

static void
EntrySetValue(
    Entry *entryPtr,		/* Entry whose value is to be changed. */
    const char *value)		/* New text to display in entry. */
{
    const char *oldSource;
    int valueLen, malloced = 0;

    if (strcmp(value, entryPtr->string) == 0) {
	return;
    }
    valueLen = strlen(value);

    if (entryPtr->flags & VALIDATE_VAR) {
	entryPtr->flags |= VALIDATE_ABORT;
    } else {
	/*
	 * If we validate, we create a copy of the value, as it may point to
	 * volatile memory, like the value of the -textvar which may get freed
	 * during validation
	 */

	char *tmp = ckalloc(valueLen + 1);

	strcpy(tmp, value);
	value = tmp;
	malloced = 1;

	entryPtr->flags |= VALIDATE_VAR;
	(void) EntryValidateChange(entryPtr, NULL, value, -1,
		VALIDATE_FORCED);
	entryPtr->flags &= ~VALIDATE_VAR;

	/*
	 * If VALIDATE_ABORT has been set, then this operation should be
	 * aborted because the validatecommand did something else instead
	 */

	if (entryPtr->flags & VALIDATE_ABORT) {
	    entryPtr->flags &= ~VALIDATE_ABORT;
	    ckfree((char *)value);
	    return;
	}
    }

    oldSource = entryPtr->string;
    ckfree((char *)entryPtr->string);

    if (malloced) {
	entryPtr->string = value;
    } else {
	char *tmp = ckalloc(valueLen + 1);

	strcpy(tmp, value);
	entryPtr->string = tmp;
    }
    entryPtr->numBytes = valueLen;
    entryPtr->numChars = Tcl_NumUtfChars(value, valueLen);

    if (entryPtr->displayString == oldSource) {
	entryPtr->displayString = entryPtr->string;
	entryPtr->numDisplayBytes = entryPtr->numBytes;
    }

    if (entryPtr->selectFirst >= 0) {
	if (entryPtr->selectFirst >= entryPtr->numChars) {
	    entryPtr->selectFirst = -1;
	    entryPtr->selectLast = -1;
	} else if (entryPtr->selectLast > entryPtr->numChars) {
	    entryPtr->selectLast = entryPtr->numChars;
	}
    }
    if (entryPtr->leftIndex >= entryPtr->numChars) {
	if (entryPtr->numChars > 0) {
	    entryPtr->leftIndex = entryPtr->numChars - 1;
	} else {
	    entryPtr->leftIndex = 0;
	}
    }
    if (entryPtr->insertPos > entryPtr->numChars) {
	entryPtr->insertPos = entryPtr->numChars;
    }

    entryPtr->flags |= UPDATE_SCROLLBAR;
    EntryComputeGeometry(entryPtr);
    EventuallyRedraw(entryPtr);
}

/*
 *--------------------------------------------------------------
 *
 * EntryEventProc --
 *
 *	This function is invoked by the Tk dispatcher for various events on
 *	entries.
 *
 * Results:
 *	None.
 *
 * Side effects:
 *	When the window gets deleted, internal structures get cleaned up.
 *	When it gets exposed, it is redisplayed.
 *
 *--------------------------------------------------------------
 */

static void
EntryEventProc(
    ClientData clientData,	/* Information about window. */
    XEvent *eventPtr)		/* Information about event. */
{
    Entry *entryPtr = clientData;

    if ((entryPtr->type == TK_SPINBOX) && (eventPtr->type == MotionNotify)) {
	Spinbox *sbPtr = clientData;
	int elem;

	elem = GetSpinboxElement(sbPtr, eventPtr->xmotion.x,
		eventPtr->xmotion.y);
	if (elem != sbPtr->curElement) {
	    Tk_Cursor cursor;

	    sbPtr->curElement = elem;
	    if (elem == SEL_ENTRY) {
		cursor = entryPtr->cursor;
	    } else if ((elem == SEL_BUTTONDOWN) || (elem == SEL_BUTTONUP)) {
		cursor = sbPtr->bCursor;
	    } else {
		cursor = None;
	    }
	    if (cursor != None) {
		Tk_DefineCursor(entryPtr->tkwin, cursor);
	    } else {
		Tk_UndefineCursor(entryPtr->tkwin);
	    }
	}
	return;
    }

    switch (eventPtr->type) {
    case Expose:
	EventuallyRedraw(entryPtr);
	entryPtr->flags |= BORDER_NEEDED;
	break;
    case DestroyNotify:
	if (!(entryPtr->flags & ENTRY_DELETED)) {
	    entryPtr->flags |= (ENTRY_DELETED | VALIDATE_ABORT);
	    Tcl_DeleteCommandFromToken(entryPtr->interp, entryPtr->widgetCmd);
	    if (entryPtr->flags & REDRAW_PENDING) {
		Tcl_CancelIdleCall(DisplayEntry, clientData);
	    }
	    Tcl_EventuallyFree(clientData, (Tcl_FreeProc *) DestroyEntry);
	}
	break;
    case ConfigureNotify:
	Tcl_Preserve(entryPtr);
	entryPtr->flags |= UPDATE_SCROLLBAR;
	EntryComputeGeometry(entryPtr);
	EventuallyRedraw(entryPtr);
	Tcl_Release(entryPtr);
	break;
    case FocusIn:
    case FocusOut:
	if (eventPtr->xfocus.detail != NotifyInferior) {
	    EntryFocusProc(entryPtr, (eventPtr->type == FocusIn));
	}
	break;
    }
}

/*
 *----------------------------------------------------------------------
 *
 * EntryCmdDeletedProc --
 *
 *	This function is invoked when a widget command is deleted. If the
 *	widget isn't already in the process of being destroyed, this command
 *	destroys it.
 *
 * Results:
 *	None.
 *
 * Side effects:
 *	The widget is destroyed.
 *
 *----------------------------------------------------------------------
 */

static void
EntryCmdDeletedProc(
    ClientData clientData)	/* Pointer to widget record for widget. */
{
    Entry *entryPtr = clientData;

    /*
     * This function could be invoked either because the window was destroyed
     * and the command was then deleted (in which case tkwin is NULL) or
     * because the command was deleted, and then this function destroys the
     * widget.
     */

    if (!(entryPtr->flags & ENTRY_DELETED)) {
	Tk_DestroyWindow(entryPtr->tkwin);
    }
}

/*
 *---------------------------------------------------------------------------
 *
 * GetEntryIndex --
 *
 *	Parse an index into an entry and return either its value or an error.
 *
 * Results:
 *	A standard Tcl result. If all went well, then *indexPtr is filled in
 *	with the character index (into entryPtr) corresponding to string. The
 *	index value is guaranteed to lie between 0 and the number of
 *	characters in the string, inclusive. If an error occurs then an error
 *	message is left in the interp's result.
 *
 * Side effects:
 *	None.
 *
 *---------------------------------------------------------------------------
 */

static int
GetEntryIndex(
    Tcl_Interp *interp,		/* For error messages. */
    Entry *entryPtr,		/* Entry for which the index is being
				 * specified. */
    const char *string,	/* Specifies character in entryPtr. */
    int *indexPtr)		/* Where to store converted character index */
{
    size_t length;

    length = strlen(string);

    switch (string[0]) {
    case 'a':
	if (strncmp(string, "anchor", length) != 0) {
	    goto badIndex;
	}
	*indexPtr = entryPtr->selectAnchor;
	break;
    case 'e':
	if (strncmp(string, "end", length) != 0) {
	    goto badIndex;
	}
	*indexPtr = entryPtr->numChars;
	break;
    case 'i':
	if (strncmp(string, "insert", length) != 0) {
	    goto badIndex;
	}
	*indexPtr = entryPtr->insertPos;
	break;
    case 's':
	if (entryPtr->selectFirst < 0) {
	    Tcl_ResetResult(interp);
	    Tcl_SetObjResult(interp, Tcl_ObjPrintf(
		    "selection isn't in widget %s",
		    Tk_PathName(entryPtr->tkwin)));
	    Tcl_SetErrorCode(interp, "TK",
		    (entryPtr->type == TK_ENTRY) ? "ENTRY" : "SPINBOX",
		    "NO_SELECTION", NULL);
	    return TCL_ERROR;
	}
	if (length < 5) {
	    goto badIndex;
	}
	if (strncmp(string, "sel.first", length) == 0) {
	    *indexPtr = entryPtr->selectFirst;
	} else if (strncmp(string, "sel.last", length) == 0) {
	    *indexPtr = entryPtr->selectLast;
	} else {
	    goto badIndex;
	}
	break;
    case '@': {
	int x, roundUp, maxWidth;

	if (Tcl_GetInt(NULL, string + 1, &x) != TCL_OK) {
	    goto badIndex;
	}
	if (x < entryPtr->inset) {
	    x = entryPtr->inset;
	}
	roundUp = 0;
	maxWidth = Tk_Width(entryPtr->tkwin) - entryPtr->inset
		- entryPtr->xWidth - 1;
	if (x > maxWidth) {
	    x = maxWidth;
	    roundUp = 1;
	}
	*indexPtr = Tk_PointToChar(entryPtr->textLayout,
		x - entryPtr->layoutX, 0);

	/*
	 * Special trick: if the x-position was off-screen to the right, round
	 * the index up to refer to the character just after the last visible
	 * one on the screen. This is needed to enable the last character to
	 * be selected, for example.
	 */

	if (roundUp && (*indexPtr < entryPtr->numChars)) {
	    *indexPtr += 1;
	}
	break;
    }
    default:
	if (Tcl_GetInt(NULL, string, indexPtr) != TCL_OK) {
	    goto badIndex;
	}
	if (*indexPtr < 0){
	    *indexPtr = 0;
	} else if (*indexPtr > entryPtr->numChars) {
	    *indexPtr = entryPtr->numChars;
	}
    }
    return TCL_OK;

  badIndex:
    Tcl_SetObjResult(interp, Tcl_ObjPrintf("bad %s index \"%s\"",
	    (entryPtr->type == TK_ENTRY) ? "entry" : "spinbox", string));
    Tcl_SetErrorCode(interp, "TK",
	    (entryPtr->type == TK_ENTRY) ? "ENTRY" : "SPINBOX",
	    "BAD_INDEX", NULL);
    return TCL_ERROR;
}

/*
 *----------------------------------------------------------------------
 *
 * EntryScanTo --
 *
 *	Given a y-coordinate (presumably of the curent mouse location) drag
 *	the view in the window to implement the scan operation.
 *
 * Results:
 *	None.
 *
 * Side effects:
 *	The view in the window may change.
 *
 *----------------------------------------------------------------------
 */

static void
EntryScanTo(
    Entry *entryPtr,		/* Information about widget. */
    int x)			/* X-coordinate to use for scan operation. */
{
    int newLeftIndex;

    /*
     * Compute new leftIndex for entry by amplifying the difference between
     * the current position and the place where the scan started (the "mark"
     * position). If we run off the left or right side of the entry, then
     * reset the mark point so that the current position continues to
     * correspond to the edge of the window. This means that the picture will
     * start dragging as soon as the mouse reverses direction (without this
     * reset, might have to slide mouse a long ways back before the picture
     * starts moving again).
     */

    newLeftIndex = entryPtr->scanMarkIndex
	    - (10 * (x - entryPtr->scanMarkX)) / entryPtr->avgWidth;
    if (newLeftIndex >= entryPtr->numChars) {
	newLeftIndex = entryPtr->scanMarkIndex = entryPtr->numChars - 1;
	entryPtr->scanMarkX = x;
    }
    if (newLeftIndex < 0) {
	newLeftIndex = entryPtr->scanMarkIndex = 0;
	entryPtr->scanMarkX = x;
    }

    if (newLeftIndex != entryPtr->leftIndex) {
	entryPtr->leftIndex = newLeftIndex;
	entryPtr->flags |= UPDATE_SCROLLBAR;
	EntryComputeGeometry(entryPtr);
	if (newLeftIndex != entryPtr->leftIndex) {
	    entryPtr->scanMarkIndex = entryPtr->leftIndex;
	    entryPtr->scanMarkX = x;
	}
	EventuallyRedraw(entryPtr);
    }
}

/*
 *----------------------------------------------------------------------
 *
 * EntrySelectTo --
 *
 *	Modify the selection by moving its un-anchored end. This could make
 *	the selection either larger or smaller.
 *
 * Results:
 *	None.
 *
 * Side effects:
 *	The selection changes.
 *
 *----------------------------------------------------------------------
 */

static void
EntrySelectTo(
    Entry *entryPtr,		/* Information about widget. */
    int index)			/* Character index of element that is to
				 * become the "other" end of the selection. */
{
    int newFirst, newLast;

    /*
     * Grab the selection if we don't own it already.
     */

    if (!(entryPtr->flags & GOT_SELECTION) && (entryPtr->exportSelection)) {
	Tk_OwnSelection(entryPtr->tkwin, XA_PRIMARY, EntryLostSelection,
		entryPtr);
	entryPtr->flags |= GOT_SELECTION;
    }

    /*
     * Pick new starting and ending points for the selection.
     */

    if (entryPtr->selectAnchor > entryPtr->numChars) {
	entryPtr->selectAnchor = entryPtr->numChars;
    }
    if (entryPtr->selectAnchor <= index) {
	newFirst = entryPtr->selectAnchor;
	newLast = index;
    } else {
	newFirst = index;
	newLast = entryPtr->selectAnchor;
	if (newLast < 0) {
	    newFirst = newLast = -1;
	}
    }
    if ((entryPtr->selectFirst == newFirst)
	    && (entryPtr->selectLast == newLast)) {
	return;
    }
    entryPtr->selectFirst = newFirst;
    entryPtr->selectLast = newLast;
    EventuallyRedraw(entryPtr);
}

/*
 *----------------------------------------------------------------------
 *
 * EntryFetchSelection --
 *
 *	This function is called back by Tk when the selection is requested by
 *	someone. It returns part or all of the selection in a buffer provided
 *	by the caller.
 *
 * Results:
 *	The return value is the number of non-NULL bytes stored at buffer.
 *	Buffer is filled (or partially filled) with a NULL-terminated string
 *	containing part or all of the selection, as given by offset and
 *	maxBytes.
 *
 * Side effects:
 *	None.
 *
 *----------------------------------------------------------------------
 */

static int
EntryFetchSelection(
    ClientData clientData,	/* Information about entry widget. */
    int offset,			/* Byte offset within selection of first
				 * character to be returned. */
    char *buffer,		/* Location in which to place selection. */
    int maxBytes)		/* Maximum number of bytes to place at buffer,
				 * not including terminating NUL character. */
{
    Entry *entryPtr = clientData;
    int byteCount;
    const char *string;
    const char *selStart, *selEnd;

    if ((entryPtr->selectFirst < 0) || !(entryPtr->exportSelection)) {
	return -1;
    }
    string = entryPtr->displayString;
    selStart = Tcl_UtfAtIndex(string, entryPtr->selectFirst);
    selEnd = Tcl_UtfAtIndex(selStart,
	    entryPtr->selectLast - entryPtr->selectFirst);
    byteCount = selEnd - selStart - offset;
    if (byteCount > maxBytes) {
	byteCount = maxBytes;
    }
    if (byteCount <= 0) {
	return 0;
    }
    memcpy(buffer, selStart + offset, (size_t) byteCount);
    buffer[byteCount] = '\0';
    return byteCount;
}

/*
 *----------------------------------------------------------------------
 *
 * EntryLostSelection --
 *
 *	This function is called back by Tk when the selection is grabbed away
 *	from an entry widget.
 *
 * Results:
 *	None.
 *
 * Side effects:
 *	The existing selection is unhighlighted, and the window is marked as
 *	not containing a selection.
 *
 *----------------------------------------------------------------------
 */

static void
EntryLostSelection(
    ClientData clientData)	/* Information about entry widget. */
{
    Entry *entryPtr = clientData;

    entryPtr->flags &= ~GOT_SELECTION;

    /*
     * On Windows and Mac systems, we want to remember the selection for the
     * next time the focus enters the window. On Unix, we need to clear the
     * selection since it is always visible.
     * This is controlled by ::tk::AlwaysShowSelection.
     */

    if (TkpAlwaysShowSelection(entryPtr->tkwin)
	    && (entryPtr->selectFirst >= 0) && entryPtr->exportSelection) {
	entryPtr->selectFirst = -1;
	entryPtr->selectLast = -1;
	EventuallyRedraw(entryPtr);
    }
}

/*
 *----------------------------------------------------------------------
 *
 * EventuallyRedraw --
 *
 *	Ensure that an entry is eventually redrawn on the display.
 *
 * Results:
 *	None.
 *
 * Side effects:
 *	Information gets redisplayed. Right now we don't do selective
 *	redisplays: the whole window will be redrawn. This doesn't seem to
 *	hurt performance noticeably, but if it does then this could be
 *	changed.
 *
 *----------------------------------------------------------------------
 */

static void
EventuallyRedraw(
    Entry *entryPtr)		/* Information about widget. */
{
    if ((entryPtr->flags & ENTRY_DELETED) || !Tk_IsMapped(entryPtr->tkwin)) {
	return;
    }

    /*
     * Right now we don't do selective redisplays: the whole window will be
     * redrawn. This doesn't seem to hurt performance noticeably, but if it
     * does then this could be changed.
     */

    if (!(entryPtr->flags & REDRAW_PENDING)) {
	entryPtr->flags |= REDRAW_PENDING;
	Tcl_DoWhenIdle(DisplayEntry, entryPtr);
    }
}

/*
 *----------------------------------------------------------------------
 *
 * EntryVisibleRange --
 *
 *	Return information about the range of the entry that is currently
 *	visible.
 *
 * Results:
 *	*firstPtr and *lastPtr are modified to hold fractions between 0 and 1
 *	identifying the range of characters visible in the entry.
 *
 * Side effects:
 *	None.
 *
 *----------------------------------------------------------------------
 */

static void
EntryVisibleRange(
    Entry *entryPtr,		/* Information about widget. */
    double *firstPtr,		/* Return position of first visible character
				 * in widget. */
    double *lastPtr)		/* Return position of char just after last
				 * visible one. */
{
    int charsInWindow;

    if (entryPtr->numChars == 0) {
	*firstPtr = 0.0;
	*lastPtr = 1.0;
    } else {
	charsInWindow = Tk_PointToChar(entryPtr->textLayout,
		Tk_Width(entryPtr->tkwin) - entryPtr->inset
		- entryPtr->xWidth - entryPtr->layoutX - 1, 0);
	if (charsInWindow < entryPtr->numChars) {
	    charsInWindow++;
	}
	charsInWindow -= entryPtr->leftIndex;
	if (charsInWindow == 0) {
	    charsInWindow = 1;
	}

	*firstPtr = (double) entryPtr->leftIndex / entryPtr->numChars;
	*lastPtr = (double) (entryPtr->leftIndex + charsInWindow)
		/ entryPtr->numChars;
    }
}

/*
 *----------------------------------------------------------------------
 *
 * EntryUpdateScrollbar --
 *
 *	This function is invoked whenever information has changed in an entry
 *	in a way that would invalidate a scrollbar display. If there is an
 *	associated scrollbar, then this function updates it by invoking a Tcl
 *	command.
 *
 * Results:
 *	None.
 *
 * Side effects:
 *	A Tcl command is invoked, and an additional command may be
 *	invoked to process errors in the command.
 *
 *----------------------------------------------------------------------
 */

static void
EntryUpdateScrollbar(
    Entry *entryPtr)			/* Information about widget. */
{
    char firstStr[TCL_DOUBLE_SPACE], lastStr[TCL_DOUBLE_SPACE];
    int code;
    double first, last;
    Tcl_Interp *interp;
    Tcl_DString buf;

    if (entryPtr->scrollCmd == NULL) {
	return;
    }

    interp = entryPtr->interp;
    Tcl_Preserve(interp);
    EntryVisibleRange(entryPtr, &first, &last);
    Tcl_PrintDouble(NULL, first, firstStr);
    Tcl_PrintDouble(NULL, last, lastStr);
    Tcl_DStringInit(&buf);
    Tcl_DStringAppend(&buf, entryPtr->scrollCmd, -1);
    Tcl_DStringAppend(&buf, " ", -1);
    Tcl_DStringAppend(&buf, firstStr, -1);
    Tcl_DStringAppend(&buf, " ", -1);
    Tcl_DStringAppend(&buf, lastStr, -1);
    code = Tcl_EvalEx(interp, Tcl_DStringValue(&buf), -1, 0);
    Tcl_DStringFree(&buf);
    if (code != TCL_OK) {
	Tcl_AppendObjToErrorInfo(interp, Tcl_ObjPrintf(
		"\n    (horizontal scrolling command executed by %s)",
		Tk_PathName(entryPtr->tkwin)));
	Tcl_BackgroundException(interp, code);
    }
    Tcl_ResetResult(interp);
    Tcl_Release(interp);
}

/*
 *----------------------------------------------------------------------
 *
 * EntryBlinkProc --
 *
 *	This function is called as a timer handler to blink the insertion
 *	cursor off and on.
 *
 * Results:
 *	None.
 *
 * Side effects:
 *	The cursor gets turned on or off, redisplay gets invoked, and this
 *	function reschedules itself.
 *
 *----------------------------------------------------------------------
 */

static void
EntryBlinkProc(
    ClientData clientData)	/* Pointer to record describing entry. */
{
    Entry *entryPtr = clientData;

    if ((entryPtr->state == STATE_DISABLED) ||
	    (entryPtr->state == STATE_READONLY) ||
	    !(entryPtr->flags & GOT_FOCUS) || (entryPtr->insertOffTime == 0)) {
	return;
    }
    if (entryPtr->flags & CURSOR_ON) {
	entryPtr->flags &= ~CURSOR_ON;
	entryPtr->insertBlinkHandler = Tcl_CreateTimerHandler(
		entryPtr->insertOffTime, EntryBlinkProc, entryPtr);
    } else {
	entryPtr->flags |= CURSOR_ON;
	entryPtr->insertBlinkHandler = Tcl_CreateTimerHandler(
		entryPtr->insertOnTime, EntryBlinkProc, entryPtr);
    }
    EventuallyRedraw(entryPtr);
}

/*
 *----------------------------------------------------------------------
 *
 * EntryFocusProc --
 *
 *	This function is called whenever the entry gets or loses the input
 *	focus. It's also called whenever the window is reconfigured while it
 *	has the focus.
 *
 * Results:
 *	None.
 *
 * Side effects:
 *	The cursor gets turned on or off.
 *
 *----------------------------------------------------------------------
 */

static void
EntryFocusProc(
    Entry *entryPtr,		/* Entry that got or lost focus. */
    int gotFocus)		/* 1 means window is getting focus, 0 means
				 * it's losing it. */
{
    Tcl_DeleteTimerHandler(entryPtr->insertBlinkHandler);
    if (gotFocus) {
	entryPtr->flags |= GOT_FOCUS | CURSOR_ON;
	if (entryPtr->insertOffTime != 0) {
	    entryPtr->insertBlinkHandler = Tcl_CreateTimerHandler(
		    entryPtr->insertOnTime, EntryBlinkProc, entryPtr);
	}
	if (entryPtr->validate == VALIDATE_ALL ||
		entryPtr->validate == VALIDATE_FOCUS ||
		entryPtr->validate == VALIDATE_FOCUSIN) {
	    EntryValidateChange(entryPtr, NULL, entryPtr->string, -1,
		    VALIDATE_FOCUSIN);
	}
    } else {
	entryPtr->flags &= ~(GOT_FOCUS | CURSOR_ON);
	entryPtr->insertBlinkHandler = NULL;
	if (entryPtr->validate == VALIDATE_ALL ||
		entryPtr->validate == VALIDATE_FOCUS ||
		entryPtr->validate == VALIDATE_FOCUSOUT) {
	    EntryValidateChange(entryPtr, NULL, entryPtr->string, -1,
		    VALIDATE_FOCUSOUT);
	}
    }
    EventuallyRedraw(entryPtr);
}

/*
 *--------------------------------------------------------------
 *
 * EntryTextVarProc --
 *
 *	This function is invoked when someone changes the variable whose
 *	contents are to be displayed in an entry.
 *
 * Results:
 *	NULL is always returned.
 *
 * Side effects:
 *	The text displayed in the entry will change to match the variable.
 *
 *--------------------------------------------------------------
 */

	/* ARGSUSED */
static char *
EntryTextVarProc(
    ClientData clientData,	/* Information about button. */
    Tcl_Interp *interp,		/* Interpreter containing variable. */
    const char *name1,		/* Not used. */
    const char *name2,		/* Not used. */
    int flags)			/* Information about what happened. */
{
    Entry *entryPtr = clientData;
    const char *value;

    if (entryPtr->flags & ENTRY_DELETED) {
	/*
	 * Just abort early if we entered here while being deleted.
	 */
	return NULL;
    }

    /*
     * If the variable is unset, then immediately recreate it unless the whole
     * interpreter is going away.
     */

    if (flags & TCL_TRACE_UNSETS) {
	if ((flags & TCL_TRACE_DESTROYED) && !(flags & TCL_INTERP_DESTROYED)) {
	    Tcl_SetVar2(interp, entryPtr->textVarName, NULL,
		    entryPtr->string, TCL_GLOBAL_ONLY);
	    Tcl_TraceVar2(interp, entryPtr->textVarName, NULL,
		    TCL_GLOBAL_ONLY|TCL_TRACE_WRITES|TCL_TRACE_UNSETS,
		    EntryTextVarProc, clientData);
	    entryPtr->flags |= ENTRY_VAR_TRACED;
	}
	return NULL;
    }

    /*
     * Update the entry's text with the value of the variable, unless the
     * entry already has that value (this happens when the variable changes
     * value because we changed it because someone typed in the entry).
     */

    value = Tcl_GetVar2(interp, entryPtr->textVarName, NULL, TCL_GLOBAL_ONLY);
    if (value == NULL) {
	value = "";
    }
    EntrySetValue(entryPtr, value);
    return NULL;
}

/*
 *--------------------------------------------------------------
 *
 * EntryValidate --
 *
 *	This function is invoked when any character is added or removed from
 *	the entry widget, or a focus has trigerred validation.
 *
 * Results:

 *	TCL_OK if the validatecommand passes the new string. TCL_BREAK if the
 *	vcmd executed OK, but rejects the string. TCL_ERROR if an error
 *	occurred while executing the vcmd or a valid Tcl_Bool is not returned.
 *
 * Side effects:
 *	An error condition may arise
 *
 *--------------------------------------------------------------
 */

static int
EntryValidate(
     register Entry *entryPtr,	/* Entry that needs validation. */
     register char *cmd)	/* Validation command (NULL-terminated
				 * string). */
{
    register Tcl_Interp *interp = entryPtr->interp;
    int code, bool;

    code = Tcl_EvalEx(interp, cmd, -1, TCL_EVAL_GLOBAL | TCL_EVAL_DIRECT);

    /*
     * We accept TCL_OK and TCL_RETURN as valid return codes from the command
     * callback.
     */

    if (code != TCL_OK && code != TCL_RETURN) {
	Tcl_AppendObjToErrorInfo(interp, Tcl_ObjPrintf(
		"\n    (in validation command executed by %s)",
		Tk_PathName(entryPtr->tkwin)));
	Tcl_BackgroundException(interp, code);
	return TCL_ERROR;
    }

    /*
     * The command callback should return an acceptable Tcl boolean.
     */

    if (Tcl_GetBooleanFromObj(interp, Tcl_GetObjResult(interp),
	    &bool) != TCL_OK) {
	Tcl_AddErrorInfo(interp,
		 "\n    (invalid boolean result from validation command)");
	Tcl_BackgroundException(interp, TCL_ERROR);
	Tcl_ResetResult(interp);
	return TCL_ERROR;
    }

    Tcl_ResetResult(interp);
    return (bool ? TCL_OK : TCL_BREAK);
}

/*
 *--------------------------------------------------------------
 *
 * EntryValidateChange --
 *
 *	This function is invoked when any character is added or removed from
 *	the entry widget, or a focus has trigerred validation.
 *
 * Results:
 *	TCL_OK if the validatecommand accepts the new string, TCL_ERROR if any
 *	problems occured with validatecommand.
 *
 * Side effects:
 *	The insertion/deletion may be aborted, and the validatecommand might
 *	turn itself off (if an error or loop condition arises).
 *
 *--------------------------------------------------------------
 */

static int
EntryValidateChange(
     register Entry *entryPtr,	/* Entry that needs validation. */
     const char *change,	/* Characters to be added/deleted
				 * (NUL-terminated string). */
     const char *newValue,	/* Potential new value of entry string */
     int index,			/* index of insert/delete, -1 otherwise */
     int type)			/* forced, delete, insert, focusin or
				 * focusout */
{
    int code, varValidate = (entryPtr->flags & VALIDATE_VAR);
    char *p;
    Tcl_DString script;

    if (entryPtr->validateCmd == NULL ||
	entryPtr->validate == VALIDATE_NONE) {
	return (varValidate ? TCL_ERROR : TCL_OK);
    }

    /*
     * If we're already validating, then we're hitting a loop condition Return
     * and set validate to 0 to disallow further validations and prevent
     * current validation from finishing
     */

    if (entryPtr->flags & VALIDATING) {
	entryPtr->validate = VALIDATE_NONE;
	return (varValidate ? TCL_ERROR : TCL_OK);
    }

    entryPtr->flags |= VALIDATING;

    /*
     * Now form command string and run through the -validatecommand
     */

    Tcl_DStringInit(&script);
    ExpandPercents(entryPtr, entryPtr->validateCmd,
	    change, newValue, index, type, &script);
    Tcl_DStringAppend(&script, "", 1);

    p = Tcl_DStringValue(&script);
    code = EntryValidate(entryPtr, p);
    Tcl_DStringFree(&script);

    /*
     * If e->validate has become VALIDATE_NONE during the validation, or we
     * now have VALIDATE_VAR set (from EntrySetValue) and didn't before, it
     * means that a loop condition almost occured. Do not allow this
     * validation result to finish.
     */

    if (entryPtr->validate == VALIDATE_NONE
	    || (!varValidate && (entryPtr->flags & VALIDATE_VAR))) {
	code = TCL_ERROR;
    }

    /*
     * It's possible that the user deleted the entry during validation. In
     * that case, abort future validation and return an error.
     */

    if (entryPtr->flags & ENTRY_DELETED) {
	return TCL_ERROR;
    }

    /*
     * If validate will return ERROR, then disallow further validations
     * Otherwise, if it didn't accept the new string (returned TCL_BREAK) then
     * eval the invalidCmd (if it's set)
     */

    if (code == TCL_ERROR) {
	entryPtr->validate = VALIDATE_NONE;
    } else if (code == TCL_BREAK) {
	/*
	 * If we were doing forced validation (like via a variable trace) and
	 * the command returned 0, the we turn off validation because we
	 * assume that textvariables have precedence in managing the value.
	 * We also don't call the invcmd, as it may want to do entry
	 * manipulation which the setting of the var will later wipe anyway.
	 */

	if (varValidate) {
	    entryPtr->validate = VALIDATE_NONE;
	} else if (entryPtr->invalidCmd != NULL) {
	    int result;

	    Tcl_DStringInit(&script);
	    ExpandPercents(entryPtr, entryPtr->invalidCmd,
		    change, newValue, index, type, &script);
	    Tcl_DStringAppend(&script, "", 1);
	    p = Tcl_DStringValue(&script);
	    result = Tcl_EvalEx(entryPtr->interp, p, -1,
		    TCL_EVAL_GLOBAL | TCL_EVAL_DIRECT);
	    if (result != TCL_OK) {
		Tcl_AddErrorInfo(entryPtr->interp,
			"\n    (in invalidcommand executed by entry)");
		Tcl_BackgroundException(entryPtr->interp, result);
		code = TCL_ERROR;
		entryPtr->validate = VALIDATE_NONE;
	    }
	    Tcl_DStringFree(&script);

	    /*
	     * It's possible that the user deleted the entry during
	     * validation. In that case, abort future validation and return an
	     * error.
	     */

	    if (entryPtr->flags & ENTRY_DELETED) {
		return TCL_ERROR;
	    }
	}
    }

    entryPtr->flags &= ~VALIDATING;

    return code;
}

/*
 *--------------------------------------------------------------
 *
 * ExpandPercents --
 *
 *	Given a command and an event, produce a new command by replacing %
 *	constructs in the original command with information from the X event.
 *
 * Results:
 *	The new expanded command is appended to the dynamic string given by
 *	dsPtr.
 *
 * Side effects:
 *	None.
 *
 *--------------------------------------------------------------
 */

static void
ExpandPercents(
     register Entry *entryPtr,	/* Entry that needs validation. */
     register const char *before,
				/* Command containing percent expressions to
				 * be replaced. */
     const char *change,	/* Characters to added/deleted (NUL-terminated
				 * string). */
     const char *newValue,	/* Potential new value of entry string */
     int index,			/* index of insert/delete */
     int type,			/* INSERT or DELETE */
     Tcl_DString *dsPtr)	/* Dynamic string in which to append new
				 * command. */
{
    int spaceNeeded, cvtFlags;	/* Used to substitute string as proper Tcl
				 * list element. */
    int number, length;
    register const char *string;
    Tcl_UniChar ch;
    char numStorage[2*TCL_INTEGER_SPACE];

    while (1) {
	if (*before == '\0') {
	    break;
	}
	/*
	 * Find everything up to the next % character and append it to the
	 * result string.
	 */

	string = before;

	/*
	 * No need to convert '%', as it is in ascii range.
	 */

	string = Tcl_UtfFindFirst(before, '%');
	if (string == NULL) {
	    Tcl_DStringAppend(dsPtr, before, -1);
	    break;
	} else if (string != before) {
	    Tcl_DStringAppend(dsPtr, before, string-before);
	    before = string;
	}

	/*
	 * There's a percent sequence here. Process it.
	 */

	before++; /* skip over % */
	if (*before != '\0') {
	    before += Tcl_UtfToUniChar(before, &ch);
	} else {
	    ch = '%';
	}
	if (type == VALIDATE_BUTTON) {
	    /*
	     * -command %-substitution
	     */

	    switch (ch) {
	    case 's':		/* Current string value of spinbox */
		string = entryPtr->string;
		break;
	    case 'd':		/* direction, up or down */
		string = change;
		break;
	    case 'W':		/* widget name */
		string = Tk_PathName(entryPtr->tkwin);
		break;
	    default:
		length = Tcl_UniCharToUtf(ch, numStorage);
		numStorage[length] = '\0';
		string = numStorage;
		break;
	    }
	} else {
	    /*
	     * -validatecommand / -invalidcommand %-substitution
	     */

	    switch (ch) {
	    case 'd':		/* Type of call that caused validation */
		switch (type) {
		case VALIDATE_INSERT:
		    number = 1;
		    break;
		case VALIDATE_DELETE:
		    number = 0;
		    break;
		default:
		    number = -1;
		    break;
		}
		sprintf(numStorage, "%d", number);
		string = numStorage;
		break;
	    case 'i':		/* index of insert/delete */
		sprintf(numStorage, "%d", index);
		string = numStorage;
		break;
	    case 'P':		/* 'Peeked' new value of the string */
		string = newValue;
		break;
	    case 's':		/* Current string value of spinbox */
		string = entryPtr->string;
		break;
	    case 'S':		/* string to be inserted/deleted, if any */
		string = change;
		break;
	    case 'v':		/* type of validation currently set */
		string = validateStrings[entryPtr->validate];
		break;
	    case 'V':		/* type of validation in effect */
		switch (type) {
		case VALIDATE_INSERT:
		case VALIDATE_DELETE:
		    string = validateStrings[VALIDATE_KEY];
		    break;
		case VALIDATE_FORCED:
		    string = "forced";
		    break;
		default:
		    string = validateStrings[type];
		    break;
		}
		break;
	    case 'W': /* widget name */
		string = Tk_PathName(entryPtr->tkwin);
		break;
	    default:
		length = Tcl_UniCharToUtf(ch, numStorage);
		numStorage[length] = '\0';
		string = numStorage;
		break;
	    }
	}

	spaceNeeded = Tcl_ScanCountedElement(string, -1, &cvtFlags);
	length = Tcl_DStringLength(dsPtr);
	Tcl_DStringSetLength(dsPtr, length + spaceNeeded);
	spaceNeeded = Tcl_ConvertCountedElement(string, -1,
		Tcl_DStringValue(dsPtr) + length,
		cvtFlags | TCL_DONT_USE_BRACES);
	Tcl_DStringSetLength(dsPtr, length + spaceNeeded);
    }
}

/*
 *--------------------------------------------------------------
 *
 * Tk_SpinboxObjCmd --
 *
 *	This function is invoked to process the "spinbox" Tcl command. See the
 *	user documentation for details on what it does.
 *
 * Results:
 *	A standard Tcl result.
 *
 * Side effects:
 *	See the user documentation.
 *
 *--------------------------------------------------------------
 */

int
Tk_SpinboxObjCmd(
    ClientData clientData,	/* NULL. */
    Tcl_Interp *interp,		/* Current interpreter. */
    int objc,			/* Number of arguments. */
    Tcl_Obj *const objv[])	/* Argument objects. */
{
    register Entry *entryPtr;
    register Spinbox *sbPtr;
    Tk_OptionTable optionTable;
    Tk_Window tkwin;
    char *tmp;

    if (objc < 2) {
	Tcl_WrongNumArgs(interp, 1, objv, "pathName ?-option value ...?");
	return TCL_ERROR;
    }

    tkwin = Tk_CreateWindowFromPath(interp, Tk_MainWindow(interp),
	    Tcl_GetString(objv[1]), NULL);
    if (tkwin == NULL) {
	return TCL_ERROR;
    }

    /*
     * Create the option table for this widget class. If it has already been
     * created, Tk will return the cached value.
     */

    optionTable = Tk_CreateOptionTable(interp, sbOptSpec);

    /*
     * Initialize the fields of the structure that won't be initialized by
     * ConfigureEntry, or that ConfigureEntry requires to be initialized
     * already (e.g. resource pointers). Only the non-NULL/0 data must be
     * initialized as memset covers the rest.
     */

    sbPtr = ckalloc(sizeof(Spinbox));
    entryPtr			= (Entry *) sbPtr;
    memset(sbPtr, 0, sizeof(Spinbox));

    entryPtr->tkwin		= tkwin;
    entryPtr->display		= Tk_Display(tkwin);
    entryPtr->interp		= interp;
    entryPtr->widgetCmd		= Tcl_CreateObjCommand(interp,
	    Tk_PathName(entryPtr->tkwin), SpinboxWidgetObjCmd, sbPtr,
	    EntryCmdDeletedProc);
    entryPtr->optionTable	= optionTable;
    entryPtr->type		= TK_SPINBOX;
    tmp				= ckalloc(1);
    tmp[0]			= '\0';
    entryPtr->string		= tmp;
    entryPtr->selectFirst	= -1;
    entryPtr->selectLast	= -1;

    entryPtr->cursor		= None;
    entryPtr->exportSelection	= 1;
    entryPtr->justify		= TK_JUSTIFY_LEFT;
    entryPtr->relief		= TK_RELIEF_FLAT;
    entryPtr->state		= STATE_NORMAL;
    entryPtr->displayString	= entryPtr->string;
    entryPtr->inset		= XPAD;
    entryPtr->textGC		= None;
    entryPtr->selTextGC		= None;
    entryPtr->highlightGC	= None;
    entryPtr->avgWidth		= 1;
    entryPtr->validate		= VALIDATE_NONE;

    sbPtr->selElement		= SEL_NONE;
    sbPtr->curElement		= SEL_NONE;
    sbPtr->bCursor		= None;
    sbPtr->repeatDelay		= 400;
    sbPtr->repeatInterval	= 100;
    sbPtr->fromValue		= 0.0;
    sbPtr->toValue		= 100.0;
    sbPtr->increment		= 1.0;
    sbPtr->formatBuf		= ckalloc(TCL_DOUBLE_SPACE);
    sbPtr->bdRelief		= TK_RELIEF_FLAT;
    sbPtr->buRelief		= TK_RELIEF_FLAT;

    /*
     * Keep a hold of the associated tkwin until we destroy the spinbox,
     * otherwise Tk might free it while we still need it.
     */

    Tcl_Preserve(entryPtr->tkwin);

    Tk_SetClass(entryPtr->tkwin, "Spinbox");
    Tk_SetClassProcs(entryPtr->tkwin, &entryClass, entryPtr);
    Tk_CreateEventHandler(entryPtr->tkwin,
	    PointerMotionMask|ExposureMask|StructureNotifyMask|FocusChangeMask,
	    EntryEventProc, entryPtr);
    Tk_CreateSelHandler(entryPtr->tkwin, XA_PRIMARY, XA_STRING,
	    EntryFetchSelection, entryPtr, XA_STRING);

    if (Tk_InitOptions(interp, (char *) sbPtr, optionTable, tkwin)
	    != TCL_OK) {
	Tk_DestroyWindow(entryPtr->tkwin);
	return TCL_ERROR;
    }
    if (ConfigureEntry(interp, entryPtr, objc-2, objv+2, 0) != TCL_OK) {
	goto error;
    }

    Tcl_SetObjResult(interp, TkNewWindowObj(entryPtr->tkwin));
    return TCL_OK;

  error:
    Tk_DestroyWindow(entryPtr->tkwin);
    return TCL_ERROR;
}

/*
 *--------------------------------------------------------------
 *
 * SpinboxWidgetObjCmd --
 *
 *	This function is invoked to process the Tcl command that corresponds
 *	to a widget managed by this module. See the user documentation for
 *	details on what it does.
 *
 * Results:
 *	A standard Tcl result.
 *
 * Side effects:
 *	See the user documentation.
 *
 *--------------------------------------------------------------
 */

static int
SpinboxWidgetObjCmd(
    ClientData clientData,	/* Information about spinbox widget. */
    Tcl_Interp *interp,		/* Current interpreter. */
    int objc,			/* Number of arguments. */
    Tcl_Obj *const objv[])	/* Argument objects. */
{
    Entry *entryPtr = clientData;
    Spinbox *sbPtr = clientData;
    int cmdIndex, selIndex, result;
    Tcl_Obj *objPtr;

    if (objc < 2) {
	Tcl_WrongNumArgs(interp, 1, objv, "option ?arg ...?");
	return TCL_ERROR;
    }

    /*
     * Parse the widget command by looking up the second token in the list of
     * valid command names.
     */

    result = Tcl_GetIndexFromObj(interp, objv[1], sbCmdNames,
	    "option", 0, &cmdIndex);
    if (result != TCL_OK) {
	return result;
    }

    Tcl_Preserve(entryPtr);
    switch ((enum sbCmd) cmdIndex) {
    case SB_CMD_BBOX: {
	int index, x, y, width, height;
	Tcl_Obj *bbox[4];

	if (objc != 3) {
	    Tcl_WrongNumArgs(interp, 2, objv, "index");
	    goto error;
	}
	if (GetEntryIndex(interp, entryPtr, Tcl_GetString(objv[2]),
		&index) != TCL_OK) {
	    goto error;
	}
	if ((index == entryPtr->numChars) && (index > 0)) {
	    index--;
	}
	Tk_CharBbox(entryPtr->textLayout, index, &x, &y, &width, &height);
	bbox[0] = Tcl_NewIntObj(x + entryPtr->layoutX);
	bbox[1] = Tcl_NewIntObj(y + entryPtr->layoutY);
	bbox[2] = Tcl_NewIntObj(width);
	bbox[3] = Tcl_NewIntObj(height);
	Tcl_SetObjResult(interp, Tcl_NewListObj(4, bbox));
	break;
    }

    case SB_CMD_CGET:
	if (objc != 3) {
	    Tcl_WrongNumArgs(interp, 2, objv, "option");
	    goto error;
	}

	objPtr = Tk_GetOptionValue(interp, (char *) entryPtr,
		entryPtr->optionTable, objv[2], entryPtr->tkwin);
	if (objPtr == NULL) {
	    goto error;
	}
	Tcl_SetObjResult(interp, objPtr);
	break;

    case SB_CMD_CONFIGURE:
	if (objc <= 3) {
	    objPtr = Tk_GetOptionInfo(interp, (char *) entryPtr,
		    entryPtr->optionTable, (objc == 3) ? objv[2] : NULL,
		    entryPtr->tkwin);
	    if (objPtr == NULL) {
		goto error;
	    }
	    Tcl_SetObjResult(interp, objPtr);
	} else {
	    result = ConfigureEntry(interp, entryPtr, objc-2, objv+2, 0);
	}
	break;

    case SB_CMD_DELETE: {
	int first, last, code;

	if ((objc < 3) || (objc > 4)) {
	    Tcl_WrongNumArgs(interp, 2, objv, "firstIndex ?lastIndex?");
	    goto error;
	}
	if (GetEntryIndex(interp, entryPtr, Tcl_GetString(objv[2]),
		&first) != TCL_OK) {
	    goto error;
	}
	if (objc == 3) {
	    last = first + 1;
	} else {
	    if (GetEntryIndex(interp, entryPtr, Tcl_GetString(objv[3]),
		    &last) != TCL_OK) {
		goto error;
	    }
	}
	if ((last >= first) && (entryPtr->state == STATE_NORMAL)) {
	    code = DeleteChars(entryPtr, first, last - first);
            if (code != TCL_OK) {
                goto error;
            }
	}
	break;
    }

    case SB_CMD_GET:
	if (objc != 2) {
	    Tcl_WrongNumArgs(interp, 2, objv, NULL);
	    goto error;
	}
	Tcl_SetObjResult(interp, Tcl_NewStringObj(entryPtr->string, -1));
	break;

    case SB_CMD_ICURSOR:
	if (objc != 3) {
	    Tcl_WrongNumArgs(interp, 2, objv, "pos");
	    goto error;
	}
	if (GetEntryIndex(interp, entryPtr, Tcl_GetString(objv[2]),
		&entryPtr->insertPos) != TCL_OK) {
	    goto error;
	}
	EventuallyRedraw(entryPtr);
	break;

    case SB_CMD_IDENTIFY: {
	int x, y, elem;

	if (objc != 4) {
	    Tcl_WrongNumArgs(interp, 2, objv, "x y");
	    goto error;
	}
	if ((Tcl_GetIntFromObj(interp, objv[2], &x) != TCL_OK) ||
		(Tcl_GetIntFromObj(interp, objv[3], &y) != TCL_OK)) {
	    goto error;
	}
	elem = GetSpinboxElement(sbPtr, x, y);
	if (elem != SEL_NONE) {
	    Tcl_SetObjResult(interp,
		    Tcl_NewStringObj(selElementNames[elem], -1));
	}
	break;
    }

    case SB_CMD_INDEX: {
	int index;

	if (objc != 3) {
	    Tcl_WrongNumArgs(interp, 2, objv, "string");
	    goto error;
	}
	if (GetEntryIndex(interp, entryPtr, Tcl_GetString(objv[2]),
		&index) != TCL_OK) {
	    goto error;
	}
	Tcl_SetObjResult(interp, Tcl_NewIntObj(index));
	break;
    }

    case SB_CMD_INSERT: {
	int index, code;

	if (objc != 4) {
	    Tcl_WrongNumArgs(interp, 2, objv, "index text");
	    goto error;
	}
	if (GetEntryIndex(interp, entryPtr, Tcl_GetString(objv[2]),
		&index) != TCL_OK) {
	    goto error;
	}
	if (entryPtr->state == STATE_NORMAL) {
	    code = InsertChars(entryPtr, index, Tcl_GetString(objv[3]));
            if (code != TCL_OK) {
                goto error;
            }
	}
	break;
    }

    case SB_CMD_INVOKE:
	if (objc != 3) {
	    Tcl_WrongNumArgs(interp, 2, objv, "elemName");
	    goto error;
	}
	result = Tcl_GetIndexFromObj(interp, objv[2],
		selElementNames, "element", 0, &cmdIndex);
	if (result != TCL_OK) {
	    goto error;
	}
	if (entryPtr->state != STATE_DISABLED) {
	    if (SpinboxInvoke(interp, sbPtr, cmdIndex) != TCL_OK) {
		goto error;
	    }
	}
	break;

    case SB_CMD_SCAN: {
	int x;
	const char *minorCmd;

	if (objc != 4) {
	    Tcl_WrongNumArgs(interp, 2, objv, "mark|dragto x");
	    goto error;
	}
	if (Tcl_GetIntFromObj(interp, objv[3], &x) != TCL_OK) {
	    goto error;
	}

	minorCmd = Tcl_GetString(objv[2]);
	if (minorCmd[0] == 'm'
		&& (strncmp(minorCmd, "mark", strlen(minorCmd)) == 0)) {
	    entryPtr->scanMarkX = x;
	    entryPtr->scanMarkIndex = entryPtr->leftIndex;
	} else if ((minorCmd[0] == 'd')
		&& (strncmp(minorCmd, "dragto", strlen(minorCmd)) == 0)) {
	    EntryScanTo(entryPtr, x);
	} else {
	    Tcl_SetObjResult(interp, Tcl_ObjPrintf(
		    "bad scan option \"%s\": must be mark or dragto",
		    minorCmd));
	    Tcl_SetErrorCode(interp, "TCL", "LOOKUP", "INDEX", "scan option",
		    minorCmd, NULL);
	    goto error;
	}
	break;
    }

    case SB_CMD_SELECTION: {
	int index, index2;

	if (objc < 3) {
	    Tcl_WrongNumArgs(interp, 2, objv, "option ?index?");
	    goto error;
	}

	/*
	 * Parse the selection sub-command, using the command table
	 * "sbSelCmdNames" defined above.
	 */

	result = Tcl_GetIndexFromObj(interp, objv[2], sbSelCmdNames,
		"selection option", 0, &selIndex);
	if (result != TCL_OK) {
	    goto error;
	}

	/*
	 * Disabled entries don't allow the selection to be modified, but
	 * 'selection present' must return a boolean.
	 */

	if ((entryPtr->state == STATE_DISABLED)
		&& (selIndex != SB_SEL_PRESENT)) {
	    goto done;
	}

	switch (selIndex) {
	case SB_SEL_ADJUST:
	    if (objc != 4) {
		Tcl_WrongNumArgs(interp, 3, objv, "index");
		goto error;
	    }
	    if (GetEntryIndex(interp, entryPtr,
		    Tcl_GetString(objv[3]), &index) != TCL_OK) {
		goto error;
	    }
	    if (entryPtr->selectFirst >= 0) {
		int half1, half2;

		half1 = (entryPtr->selectFirst + entryPtr->selectLast)/2;
		half2 = (entryPtr->selectFirst + entryPtr->selectLast + 1)/2;
		if (index < half1) {
		    entryPtr->selectAnchor = entryPtr->selectLast;
		} else if (index > half2) {
		    entryPtr->selectAnchor = entryPtr->selectFirst;
		} else {
		    /*
		     * We're at about the halfway point in the selection; just
		     * keep the existing anchor.
		     */
		}
	    }
	    EntrySelectTo(entryPtr, index);
	    break;

	case SB_SEL_CLEAR:
	    if (objc != 3) {
		Tcl_WrongNumArgs(interp, 3, objv, NULL);
		goto error;
	    }
	    if (entryPtr->selectFirst >= 0) {
		entryPtr->selectFirst = -1;
		entryPtr->selectLast = -1;
		EventuallyRedraw(entryPtr);
	    }
	    goto done;

	case SB_SEL_FROM:
	    if (objc != 4) {
		Tcl_WrongNumArgs(interp, 3, objv, "index");
		goto error;
	    }
	    if (GetEntryIndex(interp, entryPtr,
		    Tcl_GetString(objv[3]), &index) != TCL_OK) {
		goto error;
	    }
	    entryPtr->selectAnchor = index;
	    break;

	case SB_SEL_PRESENT:
	    if (objc != 3) {
		Tcl_WrongNumArgs(interp, 3, objv, NULL);
		goto error;
	    }
	    Tcl_SetObjResult(interp, Tcl_NewBooleanObj(
		    entryPtr->selectFirst >= 0));
	    goto done;

	case SB_SEL_RANGE:
	    if (objc != 5) {
		Tcl_WrongNumArgs(interp, 3, objv, "start end");
		goto error;
	    }
	    if (GetEntryIndex(interp, entryPtr,
		    Tcl_GetString(objv[3]), &index) != TCL_OK) {
		goto error;
	    }
	    if (GetEntryIndex(interp, entryPtr,
		    Tcl_GetString(objv[4]),& index2) != TCL_OK) {
		goto error;
	    }
	    if (index >= index2) {
		entryPtr->selectFirst = -1;
		entryPtr->selectLast = -1;
	    } else {
		entryPtr->selectFirst = index;
		entryPtr->selectLast = index2;
	    }
	    if (!(entryPtr->flags & GOT_SELECTION)
		    && entryPtr->exportSelection) {
		Tk_OwnSelection(entryPtr->tkwin, XA_PRIMARY,
			EntryLostSelection, entryPtr);
		entryPtr->flags |= GOT_SELECTION;
	    }
	    EventuallyRedraw(entryPtr);
	    break;

	case SB_SEL_TO:
	    if (objc != 4) {
		Tcl_WrongNumArgs(interp, 3, objv, "index");
		goto error;
	    }
	    if (GetEntryIndex(interp, entryPtr,
		    Tcl_GetString(objv[3]), &index) != TCL_OK) {
		goto error;
	    }
	    EntrySelectTo(entryPtr, index);
	    break;

	case SB_SEL_ELEMENT:
	    if ((objc < 3) || (objc > 4)) {
		Tcl_WrongNumArgs(interp, 3, objv, "?elemName?");
		goto error;
	    }
	    if (objc == 3) {
		Tcl_SetObjResult(interp, Tcl_NewStringObj(
			selElementNames[sbPtr->selElement], -1));
	    } else {
		int lastElement = sbPtr->selElement;

		result = Tcl_GetIndexFromObj(interp, objv[3], selElementNames,
			"selection element", 0, &(sbPtr->selElement));
		if (result != TCL_OK) {
		    goto error;
		}
		if (lastElement != sbPtr->selElement) {
		    EventuallyRedraw(entryPtr);
		}
	    }
	    break;
	}
	break;
    }

    case SB_CMD_SET: {
	int code = TCL_OK;

	if (objc > 3) {
	    Tcl_WrongNumArgs(interp, 2, objv, "?string?");
	    goto error;
	}
	if (objc == 3) {
	    code = EntryValueChanged(entryPtr, Tcl_GetString(objv[2]));
            if (code != TCL_OK) {
                goto error;
            }
	}
	Tcl_SetObjResult(interp, Tcl_NewStringObj(entryPtr->string, -1));
	break;
    }

    case SB_CMD_VALIDATE: {
	int code;

	if (objc != 2) {
	    Tcl_WrongNumArgs(interp, 2, objv, NULL);
	    goto error;
	}
	selIndex = entryPtr->validate;
	entryPtr->validate = VALIDATE_ALL;
	code = EntryValidateChange(entryPtr, NULL, entryPtr->string,
		-1, VALIDATE_FORCED);
	if (entryPtr->validate != VALIDATE_NONE) {
	    entryPtr->validate = selIndex;
	}

	Tcl_SetObjResult(interp, Tcl_NewBooleanObj(code == TCL_OK));
	break;
    }

    case SB_CMD_XVIEW: {
	int index;

	if (objc == 2) {
	    double first, last;
	    Tcl_Obj *span[2];

	    EntryVisibleRange(entryPtr, &first, &last);
	    span[0] = Tcl_NewDoubleObj(first);
	    span[1] = Tcl_NewDoubleObj(last);
	    Tcl_SetObjResult(interp, Tcl_NewListObj(2, span));
	    goto done;
	} else if (objc == 3) {
	    if (GetEntryIndex(interp, entryPtr, Tcl_GetString(objv[2]),
		    &index) != TCL_OK) {
		goto error;
	    }
	} else {
	    double fraction;
	    int count;

	    index = entryPtr->leftIndex;
	    switch (Tk_GetScrollInfoObj(interp, objc, objv, &fraction,
		    &count)) {
	    case TK_SCROLL_ERROR:
		goto error;
	    case TK_SCROLL_MOVETO:
		index = (int) ((fraction * entryPtr->numChars) + 0.5);
		break;
	    case TK_SCROLL_PAGES: {
		int charsPerPage;

		charsPerPage = ((Tk_Width(entryPtr->tkwin)
			- 2 * entryPtr->inset - entryPtr->xWidth)
			/ entryPtr->avgWidth) - 2;
		if (charsPerPage < 1) {
		    charsPerPage = 1;
		}
		index += count * charsPerPage;
		break;
	    }
	    case TK_SCROLL_UNITS:
		index += count;
		break;
	    }
	}
	if (index >= entryPtr->numChars) {
	    index = entryPtr->numChars - 1;
	}
	if (index < 0) {
	    index = 0;
	}
	entryPtr->leftIndex = index;
	entryPtr->flags |= UPDATE_SCROLLBAR;
	EntryComputeGeometry(entryPtr);
	EventuallyRedraw(entryPtr);
	break;
    }
    }

  done:
    Tcl_Release(entryPtr);
    return result;

  error:
    Tcl_Release(entryPtr);
    return TCL_ERROR;
}

/*
 *---------------------------------------------------------------------------
 *
 * GetSpinboxElement --
 *
 *	Return the element associated with an x,y coord.
 *
 * Results:
 *	Element type as enum selelement.
 *
 * Side effects:
 *	None.
 *
 *---------------------------------------------------------------------------
 */

static int
GetSpinboxElement(
    Spinbox *sbPtr,		/* Spinbox for which the index is being
				 * specified. */
    int x, int y)		/* Widget-relative coordinates. */
{
    Entry *entryPtr = (Entry *) sbPtr;

    if ((x < 0) || (y < 0) || (y > Tk_Height(entryPtr->tkwin))
	    || (x > Tk_Width(entryPtr->tkwin))) {
	return SEL_NONE;
    }

    if (x > (Tk_Width(entryPtr->tkwin) - entryPtr->inset - entryPtr->xWidth)) {
	if (y > (Tk_Height(entryPtr->tkwin) / 2)) {
	    return SEL_BUTTONDOWN;
	} else {
	    return SEL_BUTTONUP;
	}
    }
    return SEL_ENTRY;
}

/*
 *--------------------------------------------------------------
 *
 * SpinboxInvoke --
 *
 *	This function is invoked when the invoke method for the widget is
 *	called.
 *
 * Results:
 *	TCL_OK.
 *
 * Side effects:
 *	A background error condition may arise when invoking the callback.
 *	The widget value may change.
 *
 *--------------------------------------------------------------
 */

static int
SpinboxInvoke(
    register Tcl_Interp *interp,/* Current interpreter. */
    register Spinbox *sbPtr,	/* Spinbox to invoke. */
    int element)		/* Element to invoke, either the "up" or
				 * "down" button. */
{
    Entry *entryPtr = (Entry *) sbPtr;
    const char *type;
    int code, up;
    Tcl_DString script;

    switch (element) {
    case SEL_BUTTONUP:
	type = "up";
	up = 1;
	break;
    case SEL_BUTTONDOWN:
	type = "down";
	up = 0;
	break;
    default:
	return TCL_OK;
    }

    code = TCL_OK;
    if (fabs(sbPtr->increment) > MIN_DBL_VAL) {
	if (sbPtr->listObj != NULL) {
	    Tcl_Obj *objPtr;

	    Tcl_ListObjIndex(interp, sbPtr->listObj, sbPtr->eIndex, &objPtr);
	    if (strcmp(Tcl_GetString(objPtr), entryPtr->string)) {
		/*
		 * Somehow the string changed from what we expected, so let's
		 * do a search on the list to see if the current value is
		 * there. If not, move to the first element of the list.
		 */

		int i, listc, elemLen, length = entryPtr->numChars;
		const char *bytes;
		Tcl_Obj **listv;

		Tcl_ListObjGetElements(interp, sbPtr->listObj, &listc, &listv);
		for (i = 0; i < listc; i++) {
		    bytes = Tcl_GetStringFromObj(listv[i], &elemLen);
		    if ((length == elemLen) &&
			    (memcmp(bytes, entryPtr->string,
				    (size_t) length) == 0)) {
			sbPtr->eIndex = i;
			break;
		    }
		}
	    }
	    if (up) {
		if (++sbPtr->eIndex >= sbPtr->nElements) {
		    if (sbPtr->wrap) {
			sbPtr->eIndex = 0;
		    } else {
			sbPtr->eIndex = sbPtr->nElements-1;
		    }
		}
	    } else {
		if (--sbPtr->eIndex < 0) {
		    if (sbPtr->wrap) {
			sbPtr->eIndex = sbPtr->nElements-1;
		    } else {
			sbPtr->eIndex = 0;
		    }
		}
	    }
	    Tcl_ListObjIndex(interp, sbPtr->listObj, sbPtr->eIndex, &objPtr);
	    code = EntryValueChanged(entryPtr, Tcl_GetString(objPtr));
	} else if (!DOUBLES_EQ(sbPtr->fromValue, sbPtr->toValue)) {
	    double dvalue;

	    if (sscanf(entryPtr->string, "%lf", &dvalue) <= 0) {
		/*
		 * If the string doesn't scan as a double value, just
		 * use the -from value
		 */

		dvalue = sbPtr->fromValue;
	    } else if (up) {
		dvalue += sbPtr->increment;
		if (dvalue > sbPtr->toValue) {
		    if (sbPtr->wrap) {
			dvalue = sbPtr->fromValue;
		    } else {
			dvalue = sbPtr->toValue;
		    }
		} else if (dvalue < sbPtr->fromValue) {
		    /*
		     * It's possible that when pressing up, we are still less
		     * than the fromValue, because the user may have
		     * manipulated the value by hand.
		     */

		    dvalue = sbPtr->fromValue;
		}
	    } else {
		dvalue -= sbPtr->increment;
		if (dvalue < sbPtr->fromValue) {
		    if (sbPtr->wrap) {
			dvalue = sbPtr->toValue;
		    } else {
			dvalue = sbPtr->fromValue;
		    }
		} else if (dvalue > sbPtr->toValue) {
		    /*
		     * It's possible that when pressing down, we are still
		     * greater than the toValue, because the user may have
		     * manipulated the value by hand.
		     */

		    dvalue = sbPtr->toValue;
		}
	    }
	    sprintf(sbPtr->formatBuf, sbPtr->valueFormat, dvalue);
	    code = EntryValueChanged(entryPtr, sbPtr->formatBuf);
	}
    }
    if (code != TCL_OK) {
        return TCL_ERROR;
    }

    if (sbPtr->command != NULL) {
	Tcl_DStringInit(&script);
	ExpandPercents(entryPtr, sbPtr->command, type, "", 0,
		VALIDATE_BUTTON, &script);
	Tcl_DStringAppend(&script, "", 1);

	code = Tcl_EvalEx(interp, Tcl_DStringValue(&script), -1,
		TCL_EVAL_GLOBAL | TCL_EVAL_DIRECT);
	Tcl_DStringFree(&script);

	if (code != TCL_OK) {
	    Tcl_AddErrorInfo(interp,
		    "\n    (in command executed by spinbox)");
	    Tcl_BackgroundException(interp, code);

	    /*
	     * Yes, it's an error, but a bg one, so we return OK
	     */

	    return TCL_OK;
	}

	Tcl_ResetResult(interp);
    }

    return TCL_OK;
}

/*
 *----------------------------------------------------------------------
 *
 * ComputeFormat --
 *
 *	This function is invoked to recompute the "format" fields of a
 *	spinbox's widget record, which determines how the value of the dial is
 *	converted to a string.
 *
 * Results:
 *	Tcl result code.
 *
 * Side effects:
 *	The format fields of the spinbox are modified.
 *
 *----------------------------------------------------------------------
 */

static int
ComputeFormat(
     Spinbox *sbPtr)		/* Information about dial widget. */
{
    double maxValue, x;
    int mostSigDigit, numDigits, leastSigDigit, afterDecimal;
    int eDigits, fDigits;

    /*
     * Compute the displacement from the decimal of the most significant digit
     * required for any number in the dial's range.
     */

    if (sbPtr->reqFormat) {
	sbPtr->valueFormat = sbPtr->reqFormat;
	return TCL_OK;
    }

    maxValue = fabs(sbPtr->fromValue);
    x = fabs(sbPtr->toValue);
    if (x > maxValue) {
	maxValue = x;
    }
    if (maxValue == 0) {
	maxValue = 1;
    }
    mostSigDigit = (int) floor(log10(maxValue));

    if (fabs(sbPtr->increment) > MIN_DBL_VAL) {
	/*
	 * A increment was specified, so use it.
	 */

	leastSigDigit = (int) floor(log10(sbPtr->increment));
    } else {
	leastSigDigit = 0;
    }
    numDigits = mostSigDigit - leastSigDigit + 1;
    if (numDigits < 1) {
	numDigits = 1;
    }

    /*
     * Compute the number of characters required using "e" format and "f"
     * format, and then choose whichever one takes fewer characters.
     */

    eDigits = numDigits + 4;
    if (numDigits > 1) {
	eDigits++;		/* Decimal point. */
    }
    afterDecimal = numDigits - mostSigDigit - 1;
    if (afterDecimal < 0) {
	afterDecimal = 0;
    }
    fDigits = (mostSigDigit >= 0) ? mostSigDigit + afterDecimal : afterDecimal;
    if (afterDecimal > 0) {
	fDigits++;		/* Decimal point. */
    }
    if (mostSigDigit < 0) {
	fDigits++;		/* Zero to left of decimal point. */
    }
    if (fDigits <= eDigits) {
	sprintf(sbPtr->digitFormat, "%%.%df", afterDecimal);
    } else {
	sprintf(sbPtr->digitFormat, "%%.%de", numDigits-1);
    }
    sbPtr->valueFormat = sbPtr->digitFormat;
    return TCL_OK;
}

/*
 * Local Variables:
 * mode: c
 * c-basic-offset: 4
 * fill-column: 78
 * End:
 */<|MERGE_RESOLUTION|>--- conflicted
+++ resolved
@@ -1391,20 +1391,13 @@
 
     if ((entryPtr->textVarName != NULL)
 	    && !(entryPtr->flags & ENTRY_VAR_TRACED)) {
-<<<<<<< HEAD
-	Tcl_TraceVar2(interp, entryPtr->textVarName,
+	code = Tcl_TraceVar2(interp, entryPtr->textVarName,
 		NULL, TCL_GLOBAL_ONLY|TCL_TRACE_WRITES|TCL_TRACE_UNSETS,
 		EntryTextVarProc, entryPtr);
-	entryPtr->flags |= ENTRY_VAR_TRACED;
-=======
-	code = Tcl_TraceVar(interp, entryPtr->textVarName,
-		TCL_GLOBAL_ONLY|TCL_TRACE_WRITES|TCL_TRACE_UNSETS,
-		EntryTextVarProc, (ClientData) entryPtr);
         if (code != TCL_OK) {
             return TCL_ERROR;
         }
         entryPtr->flags |= ENTRY_VAR_TRACED;
->>>>>>> 56005a00
     }
 
     EntryWorldChanged(entryPtr);
