/*
 * tkEntry.c --
 *
 *	This module implements entry and spinbox widgets for the Tk toolkit.
 *	An entry displays a string and allows the string to be edited. A
 *	spinbox expands on the entry by adding up/down buttons that control
 *	the value of the entry widget.
 *
 * Copyright (c) 1990-1994 The Regents of the University of California.
 * Copyright (c) 1994-1997 Sun Microsystems, Inc.
 * Copyright (c) 2000 Ajuba Solutions.
 * Copyright (c) 2002 ActiveState Corporation.
 *
<<<<<<< HEAD
 * See the file "license.terms" for information on usage and redistribution of
 * this file, and for a DISCLAIMER OF ALL WARRANTIES.
 *
 * RCS: @(#) $Id: tkEntry.c,v 1.47.2.2 2008/10/09 15:17:44 dgp Exp $
=======
 * See the file "license.terms" for information on usage and redistribution
 * of this file, and for a DISCLAIMER OF ALL WARRANTIES.
>>>>>>> 42bca745
 */

#include "tkInt.h"
#include "default.h"
#include "tkEntry.h"

/*
 * The following macro defines how many extra pixels to leave on each side of
 * the text in the entry.
 */

#define XPAD 1
#define YPAD 1

/*
 * A comparison function for double values. For Spinboxes.
 */

#define MIN_DBL_VAL		1E-9
#define DOUBLES_EQ(d1, d2)	(fabs((d1) - (d2)) < MIN_DBL_VAL)


static char *stateStrings[] = {
    "disabled", "normal", "readonly", NULL
};

/*
 * Definitions for -validate option values:
 */

static char *validateStrings[] = {
    "all", "key", "focus", "focusin", "focusout", "none", NULL
};
enum validateType {
    VALIDATE_ALL, VALIDATE_KEY, VALIDATE_FOCUS,
    VALIDATE_FOCUSIN, VALIDATE_FOCUSOUT, VALIDATE_NONE,
    /*
     * These extra enums are for use with EntryValidateChange
     */
    VALIDATE_FORCED, VALIDATE_DELETE, VALIDATE_INSERT, VALIDATE_BUTTON
};
#define DEF_ENTRY_VALIDATE	"none"
#define DEF_ENTRY_INVALIDCMD	""

/*
 * Information used for Entry objv parsing.
 */

static const Tk_OptionSpec entryOptSpec[] = {
    {TK_OPTION_BORDER, "-background", "background", "Background",
	DEF_ENTRY_BG_COLOR, -1, Tk_Offset(Entry, normalBorder),
	0, (ClientData) DEF_ENTRY_BG_MONO, 0},
    {TK_OPTION_SYNONYM, "-bd", NULL, NULL,
	NULL, 0, -1, 0, (ClientData) "-borderwidth", 0},
    {TK_OPTION_SYNONYM, "-bg", NULL, NULL,
	NULL, 0, -1, 0, (ClientData) "-background", 0},
    {TK_OPTION_PIXELS, "-borderwidth", "borderWidth", "BorderWidth",
	DEF_ENTRY_BORDER_WIDTH, -1, Tk_Offset(Entry, borderWidth), 0, 0, 0},
    {TK_OPTION_CURSOR, "-cursor", "cursor", "Cursor",
	DEF_ENTRY_CURSOR, -1, Tk_Offset(Entry, cursor),
	TK_OPTION_NULL_OK, 0, 0},
    {TK_OPTION_BORDER, "-disabledbackground", "disabledBackground",
	"DisabledBackground", DEF_ENTRY_DISABLED_BG_COLOR, -1,
	Tk_Offset(Entry, disabledBorder), TK_OPTION_NULL_OK,
	(ClientData) DEF_ENTRY_DISABLED_BG_MONO, 0},
    {TK_OPTION_COLOR, "-disabledforeground", "disabledForeground",
	"DisabledForeground", DEF_ENTRY_DISABLED_FG, -1,
	Tk_Offset(Entry, dfgColorPtr), TK_OPTION_NULL_OK, 0, 0},
    {TK_OPTION_BOOLEAN, "-exportselection", "exportSelection",
	"ExportSelection", DEF_ENTRY_EXPORT_SELECTION, -1,
	Tk_Offset(Entry, exportSelection), 0, 0, 0},
    {TK_OPTION_SYNONYM, "-fg", "foreground", NULL,
	NULL, 0, -1, 0, (ClientData) "-foreground", 0},
    {TK_OPTION_FONT, "-font", "font", "Font",
	DEF_ENTRY_FONT, -1, Tk_Offset(Entry, tkfont), 0, 0, 0},
    {TK_OPTION_COLOR, "-foreground", "foreground", "Foreground",
	DEF_ENTRY_FG, -1, Tk_Offset(Entry, fgColorPtr), 0, 0, 0},
    {TK_OPTION_COLOR, "-highlightbackground", "highlightBackground",
	"HighlightBackground", DEF_ENTRY_HIGHLIGHT_BG,
	-1, Tk_Offset(Entry, highlightBgColorPtr), 0, 0, 0},
    {TK_OPTION_COLOR, "-highlightcolor", "highlightColor", "HighlightColor",
	DEF_ENTRY_HIGHLIGHT, -1, Tk_Offset(Entry, highlightColorPtr), 0, 0, 0},
    {TK_OPTION_PIXELS, "-highlightthickness", "highlightThickness",
	"HighlightThickness", DEF_ENTRY_HIGHLIGHT_WIDTH, -1,
	Tk_Offset(Entry, highlightWidth), 0, 0, 0},
    {TK_OPTION_BORDER, "-insertbackground", "insertBackground", "Foreground",
	DEF_ENTRY_INSERT_BG, -1, Tk_Offset(Entry, insertBorder), 0, 0, 0},
    {TK_OPTION_PIXELS, "-insertborderwidth", "insertBorderWidth",
	"BorderWidth", DEF_ENTRY_INSERT_BD_COLOR, -1,
	Tk_Offset(Entry, insertBorderWidth), 0,
	(ClientData) DEF_ENTRY_INSERT_BD_MONO, 0},
    {TK_OPTION_INT, "-insertofftime", "insertOffTime", "OffTime",
	DEF_ENTRY_INSERT_OFF_TIME, -1, Tk_Offset(Entry, insertOffTime),
	0, 0, 0},
    {TK_OPTION_INT, "-insertontime", "insertOnTime", "OnTime",
	DEF_ENTRY_INSERT_ON_TIME, -1, Tk_Offset(Entry, insertOnTime), 0, 0, 0},
    {TK_OPTION_PIXELS, "-insertwidth", "insertWidth", "InsertWidth",
	DEF_ENTRY_INSERT_WIDTH, -1, Tk_Offset(Entry, insertWidth), 0, 0, 0},
    {TK_OPTION_STRING, "-invalidcommand", "invalidCommand", "InvalidCommand",
	DEF_ENTRY_INVALIDCMD, -1, Tk_Offset(Entry, invalidCmd),
	TK_OPTION_NULL_OK, 0, 0},
    {TK_OPTION_SYNONYM, "-invcmd", NULL, NULL,
	NULL, 0, -1, 0, (ClientData) "-invalidcommand", 0},
    {TK_OPTION_JUSTIFY, "-justify", "justify", "Justify",
	DEF_ENTRY_JUSTIFY, -1, Tk_Offset(Entry, justify), 0, 0, 0},
    {TK_OPTION_BORDER, "-readonlybackground", "readonlyBackground",
	"ReadonlyBackground", DEF_ENTRY_READONLY_BG_COLOR, -1,
	Tk_Offset(Entry, readonlyBorder), TK_OPTION_NULL_OK,
	(ClientData) DEF_ENTRY_READONLY_BG_MONO, 0},
    {TK_OPTION_RELIEF, "-relief", "relief", "Relief",
	DEF_ENTRY_RELIEF, -1, Tk_Offset(Entry, relief), 0, 0, 0},
    {TK_OPTION_BORDER, "-selectbackground", "selectBackground", "Foreground",
	DEF_ENTRY_SELECT_COLOR, -1, Tk_Offset(Entry, selBorder),
	0, (ClientData) DEF_ENTRY_SELECT_MONO, 0},
    {TK_OPTION_PIXELS, "-selectborderwidth", "selectBorderWidth",
	"BorderWidth", DEF_ENTRY_SELECT_BD_COLOR, -1,
	Tk_Offset(Entry, selBorderWidth),
	0, (ClientData) DEF_ENTRY_SELECT_BD_MONO, 0},
    {TK_OPTION_COLOR, "-selectforeground", "selectForeground", "Background",
	DEF_ENTRY_SELECT_FG_COLOR, -1, Tk_Offset(Entry, selFgColorPtr),
	TK_CONFIG_NULL_OK, (ClientData) DEF_ENTRY_SELECT_FG_MONO, 0},
    {TK_OPTION_STRING, "-show", "show", "Show",
	DEF_ENTRY_SHOW, -1, Tk_Offset(Entry, showChar),
	TK_OPTION_NULL_OK, 0, 0},
    {TK_OPTION_STRING_TABLE, "-state", "state", "State",
	DEF_ENTRY_STATE, -1, Tk_Offset(Entry, state),
	0, (ClientData) stateStrings, 0},
    {TK_OPTION_STRING, "-takefocus", "takeFocus", "TakeFocus",
	DEF_ENTRY_TAKE_FOCUS, -1, Tk_Offset(Entry, takeFocus),
	TK_OPTION_NULL_OK, 0, 0},
    {TK_OPTION_STRING, "-textvariable", "textVariable", "Variable",
	DEF_ENTRY_TEXT_VARIABLE, -1, Tk_Offset(Entry, textVarName),
	TK_OPTION_NULL_OK, 0, 0},
    {TK_OPTION_STRING_TABLE, "-validate", "validate", "Validate",
	DEF_ENTRY_VALIDATE, -1, Tk_Offset(Entry, validate),
	0, (ClientData) validateStrings, 0},
    {TK_OPTION_STRING, "-validatecommand", "validateCommand","ValidateCommand",
	NULL, -1, Tk_Offset(Entry, validateCmd), TK_OPTION_NULL_OK, 0, 0},
    {TK_OPTION_SYNONYM, "-vcmd", NULL, NULL,
	NULL, 0, -1, 0, (ClientData) "-validatecommand", 0},
    {TK_OPTION_INT, "-width", "width", "Width",
	DEF_ENTRY_WIDTH, -1, Tk_Offset(Entry, prefWidth), 0, 0, 0},
    {TK_OPTION_STRING, "-xscrollcommand", "xScrollCommand", "ScrollCommand",
	DEF_ENTRY_SCROLL_COMMAND, -1, Tk_Offset(Entry, scrollCmd),
	TK_OPTION_NULL_OK, 0, 0},
    {TK_OPTION_END, NULL, NULL, NULL, NULL, 0, -1, 0, 0, 0}
};

/*
 * Information used for Spinbox objv parsing.
 */

#define DEF_SPINBOX_REPEAT_DELAY	"400"
#define DEF_SPINBOX_REPEAT_INTERVAL	"100"

#define DEF_SPINBOX_CMD			""

#define DEF_SPINBOX_FROM		"0"
#define DEF_SPINBOX_TO			"0"
#define DEF_SPINBOX_INCREMENT		"1"
#define DEF_SPINBOX_FORMAT		""

#define DEF_SPINBOX_VALUES		""
#define DEF_SPINBOX_WRAP		"0"

static const Tk_OptionSpec sbOptSpec[] = {
    {TK_OPTION_BORDER, "-activebackground", "activeBackground", "Background",
	DEF_BUTTON_ACTIVE_BG_COLOR, -1, Tk_Offset(Spinbox, activeBorder),
	0, (ClientData) DEF_BUTTON_ACTIVE_BG_MONO, 0},
    {TK_OPTION_BORDER, "-background", "background", "Background",
	DEF_ENTRY_BG_COLOR, -1, Tk_Offset(Entry, normalBorder),
	0, (ClientData) DEF_ENTRY_BG_MONO, 0},
    {TK_OPTION_SYNONYM, "-bd", NULL, NULL,
	NULL, 0, -1, 0, (ClientData) "-borderwidth", 0},
    {TK_OPTION_SYNONYM, "-bg", NULL, NULL,
	NULL, 0, -1, 0, (ClientData) "-background", 0},
    {TK_OPTION_PIXELS, "-borderwidth", "borderWidth", "BorderWidth",
	DEF_ENTRY_BORDER_WIDTH, -1, Tk_Offset(Entry, borderWidth), 0, 0, 0},
    {TK_OPTION_BORDER, "-buttonbackground", "Button.background", "Background",
	DEF_BUTTON_BG_COLOR, -1, Tk_Offset(Spinbox, buttonBorder),
	0, (ClientData) DEF_BUTTON_BG_MONO, 0},
    {TK_OPTION_CURSOR, "-buttoncursor", "Button.cursor", "Cursor",
	DEF_BUTTON_CURSOR, -1, Tk_Offset(Spinbox, bCursor),
	TK_OPTION_NULL_OK, 0, 0},
    {TK_OPTION_RELIEF, "-buttondownrelief", "Button.relief", "Relief",
	DEF_BUTTON_RELIEF, -1, Tk_Offset(Spinbox, bdRelief), 0, 0, 0},
    {TK_OPTION_RELIEF, "-buttonuprelief", "Button.relief", "Relief",
	DEF_BUTTON_RELIEF, -1, Tk_Offset(Spinbox, buRelief), 0, 0, 0},
    {TK_OPTION_STRING, "-command", "command", "Command",
	DEF_SPINBOX_CMD, -1, Tk_Offset(Spinbox, command),
	TK_OPTION_NULL_OK, 0, 0},
    {TK_OPTION_CURSOR, "-cursor", "cursor", "Cursor",
	DEF_ENTRY_CURSOR, -1, Tk_Offset(Entry, cursor),
	TK_OPTION_NULL_OK, 0, 0},
    {TK_OPTION_BORDER, "-disabledbackground", "disabledBackground",
	"DisabledBackground", DEF_ENTRY_DISABLED_BG_COLOR, -1,
	Tk_Offset(Entry, disabledBorder), TK_OPTION_NULL_OK,
	(ClientData) DEF_ENTRY_DISABLED_BG_MONO, 0},
    {TK_OPTION_COLOR, "-disabledforeground", "disabledForeground",
	"DisabledForeground", DEF_ENTRY_DISABLED_FG, -1,
	Tk_Offset(Entry, dfgColorPtr), TK_OPTION_NULL_OK, 0, 0},
    {TK_OPTION_BOOLEAN, "-exportselection", "exportSelection",
	"ExportSelection", DEF_ENTRY_EXPORT_SELECTION, -1,
	Tk_Offset(Entry, exportSelection), 0, 0, 0},
    {TK_OPTION_SYNONYM, "-fg", "foreground", NULL,
	NULL, 0, -1, 0, (ClientData) "-foreground", 0},
    {TK_OPTION_FONT, "-font", "font", "Font",
	DEF_ENTRY_FONT, -1, Tk_Offset(Entry, tkfont), 0, 0, 0},
    {TK_OPTION_COLOR, "-foreground", "foreground", "Foreground",
	DEF_ENTRY_FG, -1, Tk_Offset(Entry, fgColorPtr), 0, 0, 0},
    {TK_OPTION_STRING, "-format", "format", "Format",
	DEF_SPINBOX_FORMAT, -1, Tk_Offset(Spinbox, reqFormat),
	TK_OPTION_NULL_OK, 0, 0},
    {TK_OPTION_DOUBLE, "-from", "from", "From",
	DEF_SPINBOX_FROM, -1, Tk_Offset(Spinbox, fromValue), 0, 0, 0},
    {TK_OPTION_COLOR, "-highlightbackground", "highlightBackground",
	"HighlightBackground", DEF_ENTRY_HIGHLIGHT_BG,
	-1, Tk_Offset(Entry, highlightBgColorPtr), 0, 0, 0},
    {TK_OPTION_COLOR, "-highlightcolor", "highlightColor", "HighlightColor",
	DEF_ENTRY_HIGHLIGHT, -1, Tk_Offset(Entry, highlightColorPtr), 0, 0, 0},
    {TK_OPTION_PIXELS, "-highlightthickness", "highlightThickness",
	"HighlightThickness", DEF_ENTRY_HIGHLIGHT_WIDTH, -1,
	Tk_Offset(Entry, highlightWidth), 0, 0, 0},
    {TK_OPTION_DOUBLE, "-increment", "increment", "Increment",
	DEF_SPINBOX_INCREMENT, -1, Tk_Offset(Spinbox, increment), 0, 0, 0},
    {TK_OPTION_BORDER, "-insertbackground", "insertBackground", "Foreground",
	DEF_ENTRY_INSERT_BG, -1, Tk_Offset(Entry, insertBorder), 0, 0, 0},
    {TK_OPTION_PIXELS, "-insertborderwidth", "insertBorderWidth",
	"BorderWidth", DEF_ENTRY_INSERT_BD_COLOR, -1,
	Tk_Offset(Entry, insertBorderWidth), 0,
	(ClientData) DEF_ENTRY_INSERT_BD_MONO, 0},
    {TK_OPTION_INT, "-insertofftime", "insertOffTime", "OffTime",
	DEF_ENTRY_INSERT_OFF_TIME, -1, Tk_Offset(Entry, insertOffTime),
	0, 0, 0},
    {TK_OPTION_INT, "-insertontime", "insertOnTime", "OnTime",
	DEF_ENTRY_INSERT_ON_TIME, -1, Tk_Offset(Entry, insertOnTime), 0, 0, 0},
    {TK_OPTION_PIXELS, "-insertwidth", "insertWidth", "InsertWidth",
	DEF_ENTRY_INSERT_WIDTH, -1, Tk_Offset(Entry, insertWidth), 0, 0, 0},
    {TK_OPTION_STRING, "-invalidcommand", "invalidCommand", "InvalidCommand",
	DEF_ENTRY_INVALIDCMD, -1, Tk_Offset(Entry, invalidCmd),
	TK_OPTION_NULL_OK, 0, 0},
    {TK_OPTION_SYNONYM, "-invcmd", NULL, NULL,
	NULL, 0, -1, 0, (ClientData) "-invalidcommand", 0},
    {TK_OPTION_JUSTIFY, "-justify", "justify", "Justify",
	DEF_ENTRY_JUSTIFY, -1, Tk_Offset(Entry, justify), 0, 0, 0},
    {TK_OPTION_RELIEF, "-relief", "relief", "Relief",
	DEF_ENTRY_RELIEF, -1, Tk_Offset(Entry, relief), 0, 0, 0},
    {TK_OPTION_BORDER, "-readonlybackground", "readonlyBackground",
	"ReadonlyBackground", DEF_ENTRY_READONLY_BG_COLOR, -1,
	Tk_Offset(Entry, readonlyBorder), TK_OPTION_NULL_OK,
	(ClientData) DEF_ENTRY_READONLY_BG_MONO, 0},
    {TK_OPTION_INT, "-repeatdelay", "repeatDelay", "RepeatDelay",
	DEF_SPINBOX_REPEAT_DELAY, -1, Tk_Offset(Spinbox, repeatDelay),
	0, 0, 0},
    {TK_OPTION_INT, "-repeatinterval", "repeatInterval", "RepeatInterval",
	DEF_SPINBOX_REPEAT_INTERVAL, -1, Tk_Offset(Spinbox, repeatInterval),
	0, 0, 0},
    {TK_OPTION_BORDER, "-selectbackground", "selectBackground", "Foreground",
	DEF_ENTRY_SELECT_COLOR, -1, Tk_Offset(Entry, selBorder),
	0, (ClientData) DEF_ENTRY_SELECT_MONO, 0},
    {TK_OPTION_PIXELS, "-selectborderwidth", "selectBorderWidth",
	"BorderWidth", DEF_ENTRY_SELECT_BD_COLOR, -1,
	Tk_Offset(Entry, selBorderWidth),
	0, (ClientData) DEF_ENTRY_SELECT_BD_MONO, 0},
    {TK_OPTION_COLOR, "-selectforeground", "selectForeground", "Background",
	DEF_ENTRY_SELECT_FG_COLOR, -1, Tk_Offset(Entry, selFgColorPtr),
	TK_CONFIG_NULL_OK, (ClientData) DEF_ENTRY_SELECT_FG_MONO, 0},
    {TK_OPTION_STRING_TABLE, "-state", "state", "State",
	DEF_ENTRY_STATE, -1, Tk_Offset(Entry, state),
	0, (ClientData) stateStrings, 0},
    {TK_OPTION_STRING, "-takefocus", "takeFocus", "TakeFocus",
	DEF_ENTRY_TAKE_FOCUS, -1, Tk_Offset(Entry, takeFocus),
	TK_CONFIG_NULL_OK, 0, 0},
    {TK_OPTION_STRING, "-textvariable", "textVariable", "Variable",
	DEF_ENTRY_TEXT_VARIABLE, -1, Tk_Offset(Entry, textVarName),
	TK_CONFIG_NULL_OK, 0, 0},
    {TK_OPTION_DOUBLE, "-to", "to", "To",
	DEF_SPINBOX_TO, -1, Tk_Offset(Spinbox, toValue), 0, 0, 0},
    {TK_OPTION_STRING_TABLE, "-validate", "validate", "Validate",
	DEF_ENTRY_VALIDATE, -1, Tk_Offset(Entry, validate),
	0, (ClientData) validateStrings, 0},
    {TK_OPTION_STRING, "-validatecommand", "validateCommand","ValidateCommand",
	NULL, -1, Tk_Offset(Entry, validateCmd), TK_CONFIG_NULL_OK, 0, 0},
    {TK_OPTION_STRING, "-values", "values", "Values",
	DEF_SPINBOX_VALUES, -1, Tk_Offset(Spinbox, valueStr),
	TK_OPTION_NULL_OK, 0, 0},
    {TK_OPTION_SYNONYM, "-vcmd", NULL, NULL,
	NULL, 0, -1, 0, (ClientData) "-validatecommand", 0},
    {TK_OPTION_INT, "-width", "width", "Width",
	DEF_ENTRY_WIDTH, -1, Tk_Offset(Entry, prefWidth), 0, 0, 0},
    {TK_OPTION_BOOLEAN, "-wrap", "wrap", "Wrap",
	DEF_SPINBOX_WRAP, -1, Tk_Offset(Spinbox, wrap), 0, 0, 0},
    {TK_OPTION_STRING, "-xscrollcommand", "xScrollCommand", "ScrollCommand",
	DEF_ENTRY_SCROLL_COMMAND, -1, Tk_Offset(Entry, scrollCmd),
	TK_CONFIG_NULL_OK, 0, 0},
    {TK_OPTION_END, NULL, NULL, NULL, NULL, 0, -1, 0, 0, 0}
};

/*
 * The following tables define the entry widget commands (and sub-commands)
 * and map the indexes into the string tables into enumerated types used to
 * dispatch the entry widget command.
 */

static CONST char *entryCmdNames[] = {
    "bbox", "cget", "configure", "delete", "get", "icursor", "index",
    "insert", "scan", "selection", "validate", "xview", NULL
};

enum entryCmd {
    COMMAND_BBOX, COMMAND_CGET, COMMAND_CONFIGURE, COMMAND_DELETE,
    COMMAND_GET, COMMAND_ICURSOR, COMMAND_INDEX, COMMAND_INSERT,
    COMMAND_SCAN, COMMAND_SELECTION, COMMAND_VALIDATE, COMMAND_XVIEW
};

static CONST char *selCmdNames[] = {
    "adjust", "clear", "from", "present", "range", "to", NULL
};

enum selCmd {
    SELECTION_ADJUST, SELECTION_CLEAR, SELECTION_FROM,
    SELECTION_PRESENT, SELECTION_RANGE, SELECTION_TO
};

/*
 * The following tables define the spinbox widget commands (and sub-commands)
 * and map the indexes into the string tables into enumerated types used to
 * dispatch the spinbox widget command.
 */

static CONST char *sbCmdNames[] = {
    "bbox", "cget", "configure", "delete", "get", "icursor", "identify",
    "index", "insert", "invoke", "scan", "selection", "set",
    "validate", "xview", NULL
};

enum sbCmd {
    SB_CMD_BBOX, SB_CMD_CGET, SB_CMD_CONFIGURE, SB_CMD_DELETE,
    SB_CMD_GET, SB_CMD_ICURSOR, SB_CMD_IDENTIFY, SB_CMD_INDEX,
    SB_CMD_INSERT, SB_CMD_INVOKE, SB_CMD_SCAN, SB_CMD_SELECTION,
    SB_CMD_SET, SB_CMD_VALIDATE, SB_CMD_XVIEW
};

static CONST char *sbSelCmdNames[] = {
    "adjust", "clear", "element", "from", "present", "range", "to", NULL
};

enum sbselCmd {
    SB_SEL_ADJUST, SB_SEL_CLEAR, SB_SEL_ELEMENT, SB_SEL_FROM,
    SB_SEL_PRESENT, SB_SEL_RANGE, SB_SEL_TO
};

/*
 * Extra for selection of elements
 */

/*
 * This is the string array corresponding to the enum in selelement. If you
 * modify them, you must modify the strings here.
 */

static CONST char *selElementNames[] = {
    "none", "buttondown", "buttonup", NULL, "entry"
};

/*
 * Flags for GetEntryIndex function:
 */

#define ZERO_OK			1
#define LAST_PLUS_ONE_OK	2

/*
 * Forward declarations for functions defined later in this file:
 */

static int		ConfigureEntry(Tcl_Interp *interp, Entry *entryPtr,
			    int objc, Tcl_Obj *CONST objv[], int flags);
static void		DeleteChars(Entry *entryPtr, int index, int count);
static void		DestroyEntry(char *memPtr);
static void		DisplayEntry(ClientData clientData);
static void		EntryBlinkProc(ClientData clientData);
static void		EntryCmdDeletedProc(ClientData clientData);
static void		EntryComputeGeometry(Entry *entryPtr);
static void		EntryEventProc(ClientData clientData,
			    XEvent *eventPtr);
static void		EntryFocusProc(Entry *entryPtr, int gotFocus);
static int		EntryFetchSelection(ClientData clientData, int offset,
			    char *buffer, int maxBytes);
static void		EntryLostSelection(ClientData clientData);
static void		EventuallyRedraw(Entry *entryPtr);
static void		EntryScanTo(Entry *entryPtr, int y);
static void		EntrySetValue(Entry *entryPtr, CONST char *value);
static void		EntrySelectTo(Entry *entryPtr, int index);
static char *		EntryTextVarProc(ClientData clientData,
			    Tcl_Interp *interp, CONST char *name1,
			    CONST char *name2, int flags);
static void		EntryUpdateScrollbar(Entry *entryPtr);
static int		EntryValidate(Entry *entryPtr, char *cmd);
static int		EntryValidateChange(Entry *entryPtr, char *change,
			    CONST char *newStr, int index, int type);
static void		ExpandPercents(Entry *entryPtr, CONST char *before,
			    CONST char *change, CONST char *newStr, int index,
			    int type, Tcl_DString *dsPtr);
static void		EntryValueChanged(Entry *entryPtr,
			    CONST char *newValue);
static void		EntryVisibleRange(Entry *entryPtr,
			    double *firstPtr, double *lastPtr);
static int		EntryWidgetObjCmd(ClientData clientData,
			    Tcl_Interp *interp, int objc,
			    Tcl_Obj *CONST objv[]);
static void		EntryWorldChanged(ClientData instanceData);
static int		GetEntryIndex(Tcl_Interp *interp, Entry *entryPtr,
			    char *string, int *indexPtr);
static void		InsertChars(Entry *entryPtr, int index, char *string);

/*
 * These forward declarations are the spinbox specific ones:
 */

static int		SpinboxWidgetObjCmd(ClientData clientData,
			    Tcl_Interp *interp, int objc,
			    Tcl_Obj *CONST objv[]);
static int		GetSpinboxElement(Spinbox *sbPtr, int x, int y);
static int		SpinboxInvoke(Tcl_Interp *interp, Spinbox *sbPtr,
			    int element);
static int		ComputeFormat(Spinbox *sbPtr);

/*
 * The structure below defines widget class behavior by means of functions
 * that can be invoked from generic window code.
 */

static Tk_ClassProcs entryClass = {
    sizeof(Tk_ClassProcs),	/* size */
    EntryWorldChanged,		/* worldChangedProc */
};


/*
 *--------------------------------------------------------------
 *
 * Tk_EntryObjCmd --
 *
 *	This function is invoked to process the "entry" Tcl command. See the
 *	user documentation for details on what it does.
 *
 * Results:
 *	A standard Tcl result.
 *
 * Side effects:
 *	See the user documentation.
 *
 *--------------------------------------------------------------
 */

int
Tk_EntryObjCmd(
    ClientData clientData,	/* NULL. */
    Tcl_Interp *interp,		/* Current interpreter. */
    int objc,			/* Number of arguments. */
    Tcl_Obj *CONST objv[])	/* Argument objects. */
{
    register Entry *entryPtr;
    Tk_OptionTable optionTable;
    Tk_Window tkwin;
    char *tmp;

    if (objc < 2) {
	Tcl_WrongNumArgs(interp, 1, objv, "pathName ?options?");
	return TCL_ERROR;
    }

    tkwin = Tk_CreateWindowFromPath(interp, Tk_MainWindow(interp),
	    Tcl_GetString(objv[1]), NULL);
    if (tkwin == NULL) {
	return TCL_ERROR;
    }

    /*
     * Create the option table for this widget class. If it has already been
     * created, Tk will return the cached value.
     */

    optionTable = Tk_CreateOptionTable(interp, entryOptSpec);

    /*
     * Initialize the fields of the structure that won't be initialized by
     * ConfigureEntry, or that ConfigureEntry requires to be initialized
     * already (e.g. resource pointers). Only the non-NULL/0 data must be
     * initialized as memset covers the rest.
     */

    entryPtr			= (Entry *) ckalloc(sizeof(Entry));
    memset(entryPtr, 0, sizeof(Entry));

    entryPtr->tkwin		= tkwin;
    entryPtr->display		= Tk_Display(tkwin);
    entryPtr->interp		= interp;
    entryPtr->widgetCmd		= Tcl_CreateObjCommand(interp,
	    Tk_PathName(entryPtr->tkwin), EntryWidgetObjCmd,
	    (ClientData) entryPtr, EntryCmdDeletedProc);
    entryPtr->optionTable	= optionTable;
    entryPtr->type		= TK_ENTRY;
    tmp				= (char *) ckalloc(1);
    tmp[0]			= '\0';
    entryPtr->string		= tmp;
    entryPtr->selectFirst	= -1;
    entryPtr->selectLast	= -1;

    entryPtr->cursor		= None;
    entryPtr->exportSelection	= 1;
    entryPtr->justify		= TK_JUSTIFY_LEFT;
    entryPtr->relief		= TK_RELIEF_FLAT;
    entryPtr->state		= STATE_NORMAL;
    entryPtr->displayString	= entryPtr->string;
    entryPtr->inset		= XPAD;
    entryPtr->textGC		= None;
    entryPtr->selTextGC		= None;
    entryPtr->highlightGC	= None;
    entryPtr->avgWidth		= 1;
    entryPtr->validate		= VALIDATE_NONE;

    /*
     * Keep a hold of the associated tkwin until we destroy the entry,
     * otherwise Tk might free it while we still need it.
     */

    Tcl_Preserve((ClientData) entryPtr->tkwin);

    Tk_SetClass(entryPtr->tkwin, "Entry");
    Tk_SetClassProcs(entryPtr->tkwin, &entryClass, (ClientData) entryPtr);
    Tk_CreateEventHandler(entryPtr->tkwin,
	    ExposureMask|StructureNotifyMask|FocusChangeMask,
	    EntryEventProc, (ClientData) entryPtr);
    Tk_CreateSelHandler(entryPtr->tkwin, XA_PRIMARY, XA_STRING,
	    EntryFetchSelection, (ClientData) entryPtr, XA_STRING);

    if ((Tk_InitOptions(interp, (char *) entryPtr, optionTable, tkwin)
	    != TCL_OK) ||
	    (ConfigureEntry(interp, entryPtr, objc-2, objv+2, 0) != TCL_OK)) {
	Tk_DestroyWindow(entryPtr->tkwin);
	return TCL_ERROR;
    }

    Tcl_SetResult(interp, Tk_PathName(entryPtr->tkwin), TCL_STATIC);
    return TCL_OK;
}

/*
 *--------------------------------------------------------------
 *
 * EntryWidgetObjCmd --
 *
 *	This function is invoked to process the Tcl command that corresponds
 *	to a widget managed by this module. See the user documentation for
 *	details on what it does.
 *
 * Results:
 *	A standard Tcl result.
 *
 * Side effects:
 *	See the user documentation.
 *
 *--------------------------------------------------------------
 */

static int
EntryWidgetObjCmd(
    ClientData clientData,	/* Information about entry widget. */
    Tcl_Interp *interp,		/* Current interpreter. */
    int objc,			/* Number of arguments. */
    Tcl_Obj *CONST objv[])	/* Argument objects. */
{
    Entry *entryPtr = (Entry *) clientData;
    int cmdIndex, selIndex, result;
    Tcl_Obj *objPtr;

    if (objc < 2) {
	Tcl_WrongNumArgs(interp, 1, objv, "option ?arg arg ...?");
	return TCL_ERROR;
    }

    /*
     * Parse the widget command by looking up the second token in the list of
     * valid command names.
     */

    result = Tcl_GetIndexFromObj(interp, objv[1], entryCmdNames,
	    "option", 0, &cmdIndex);
    if (result != TCL_OK) {
	return result;
    }

    Tcl_Preserve((ClientData) entryPtr);
    switch ((enum entryCmd) cmdIndex) {
    case COMMAND_BBOX: {
	int index, x, y, width, height;
	char buf[TCL_INTEGER_SPACE * 4];

	if (objc != 3) {
	    Tcl_WrongNumArgs(interp, 2, objv, "index");
	    goto error;
	}
	if (GetEntryIndex(interp, entryPtr, Tcl_GetString(objv[2]),
		&index) != TCL_OK) {
	    goto error;
	}
	if ((index == entryPtr->numChars) && (index > 0)) {
	    index--;
	}
	Tk_CharBbox(entryPtr->textLayout, index, &x, &y, &width, &height);
	sprintf(buf, "%d %d %d %d", x + entryPtr->layoutX,
		y + entryPtr->layoutY, width, height);
	Tcl_SetResult(interp, buf, TCL_VOLATILE);
	break;
    }

    case COMMAND_CGET:
	if (objc != 3) {
	    Tcl_WrongNumArgs(interp, 2, objv, "option");
	    goto error;
	}

	objPtr = Tk_GetOptionValue(interp, (char *) entryPtr,
		entryPtr->optionTable, objv[2], entryPtr->tkwin);
	if (objPtr == NULL) {
	    goto error;
	} else {
	    Tcl_SetObjResult(interp, objPtr);
	}
	break;

    case COMMAND_CONFIGURE:
	if (objc <= 3) {
	    objPtr = Tk_GetOptionInfo(interp, (char *) entryPtr,
		    entryPtr->optionTable,
		    (objc == 3) ? objv[2] : NULL,
		    entryPtr->tkwin);
	    if (objPtr == NULL) {
		goto error;
	    } else {
		Tcl_SetObjResult(interp, objPtr);
	    }
	} else {
	    result = ConfigureEntry(interp, entryPtr, objc-2, objv+2, 0);
	}
	break;

    case COMMAND_DELETE: {
	int first, last;

	if ((objc < 3) || (objc > 4)) {
	    Tcl_WrongNumArgs(interp, 2, objv, "firstIndex ?lastIndex?");
	    goto error;
	}
	if (GetEntryIndex(interp, entryPtr, Tcl_GetString(objv[2]),
		&first) != TCL_OK) {
	    goto error;
	}
	if (objc == 3) {
	    last = first + 1;
	} else if (GetEntryIndex(interp, entryPtr, Tcl_GetString(objv[3]),
		&last) != TCL_OK) {
	    goto error;
	}
	if ((last >= first) && (entryPtr->state == STATE_NORMAL)) {
	    DeleteChars(entryPtr, first, last - first);
	}
	break;
    }

    case COMMAND_GET:
	if (objc != 2) {
	    Tcl_WrongNumArgs(interp, 2, objv, NULL);
	    goto error;
	}
	Tcl_SetStringObj(Tcl_GetObjResult(interp), entryPtr->string, -1);
	break;

    case COMMAND_ICURSOR:
	if (objc != 3) {
	    Tcl_WrongNumArgs(interp, 2, objv, "pos");
	    goto error;
	}
	if (GetEntryIndex(interp, entryPtr, Tcl_GetString(objv[2]),
		&entryPtr->insertPos) != TCL_OK) {
	    goto error;
	}
	EventuallyRedraw(entryPtr);
	break;

    case COMMAND_INDEX: {
	int index;

	if (objc != 3) {
	    Tcl_WrongNumArgs(interp, 2, objv, "string");
	    goto error;
	}
	if (GetEntryIndex(interp, entryPtr, Tcl_GetString(objv[2]),
		&index) != TCL_OK) {
	    goto error;
	}
	Tcl_SetObjResult(interp, Tcl_NewIntObj(index));
	break;
    }

    case COMMAND_INSERT: {
	int index;

	if (objc != 4) {
	    Tcl_WrongNumArgs(interp, 2, objv, "index text");
	    goto error;
	}
	if (GetEntryIndex(interp, entryPtr, Tcl_GetString(objv[2]),
		&index) != TCL_OK) {
	    goto error;
	}
	if (entryPtr->state == STATE_NORMAL) {
	    InsertChars(entryPtr, index, Tcl_GetString(objv[3]));
	}
	break;
    }

    case COMMAND_SCAN: {
	int x;
	char *minorCmd;

	if (objc != 4) {
	    Tcl_WrongNumArgs(interp, 2, objv, "mark|dragto x");
	    goto error;
	}
	if (Tcl_GetIntFromObj(interp, objv[3], &x) != TCL_OK) {
	    goto error;
	}

	minorCmd = Tcl_GetString(objv[2]);
	if (minorCmd[0] == 'm'
		&& (strncmp(minorCmd, "mark", strlen(minorCmd)) == 0)) {
	    entryPtr->scanMarkX = x;
	    entryPtr->scanMarkIndex = entryPtr->leftIndex;
	} else if ((minorCmd[0] == 'd')
		&& (strncmp(minorCmd, "dragto", strlen(minorCmd)) == 0)) {
	    EntryScanTo(entryPtr, x);
	} else {
	    Tcl_AppendResult(interp, "bad scan option \"",
		    Tcl_GetString(objv[2]), "\": must be mark or dragto",
		    NULL);
	    goto error;
	}
	break;
    }

    case COMMAND_SELECTION: {
	int index, index2;

	if (objc < 3) {
	    Tcl_WrongNumArgs(interp, 2, objv, "option ?index?");
	    goto error;
	}

	/*
	 * Parse the selection sub-command, using the command table
	 * "selCmdNames" defined above.
	 */

	result = Tcl_GetIndexFromObj(interp, objv[2], selCmdNames,
		"selection option", 0, &selIndex);
	if (result != TCL_OK) {
	    goto error;
	}

	/*
	 * Disabled entries don't allow the selection to be modified, but
	 * 'selection present' must return a boolean.
	 */

	if ((entryPtr->state == STATE_DISABLED)
		&& (selIndex != SELECTION_PRESENT)) {
	    goto done;
	}

	switch (selIndex) {
	case SELECTION_ADJUST:
	    if (objc != 4) {
		Tcl_WrongNumArgs(interp, 3, objv, "index");
		goto error;
	    }
	    if (GetEntryIndex(interp, entryPtr,
		    Tcl_GetString(objv[3]), &index) != TCL_OK) {
		goto error;
	    }
	    if (entryPtr->selectFirst >= 0) {
		int half1, half2;

		half1 = (entryPtr->selectFirst + entryPtr->selectLast)/2;
		half2 = (entryPtr->selectFirst + entryPtr->selectLast + 1)/2;
		if (index < half1) {
		    entryPtr->selectAnchor = entryPtr->selectLast;
		} else if (index > half2) {
		    entryPtr->selectAnchor = entryPtr->selectFirst;
		} else {
		    /*
		     * We're at about the halfway point in the selection; just
		     * keep the existing anchor.
		     */
		}
	    }
	    EntrySelectTo(entryPtr, index);
	    break;

	case SELECTION_CLEAR:
	    if (objc != 3) {
		Tcl_WrongNumArgs(interp, 3, objv, NULL);
		goto error;
	    }
	    if (entryPtr->selectFirst >= 0) {
		entryPtr->selectFirst = -1;
		entryPtr->selectLast = -1;
		EventuallyRedraw(entryPtr);
	    }
	    goto done;

	case SELECTION_FROM:
	    if (objc != 4) {
		Tcl_WrongNumArgs(interp, 3, objv, "index");
		goto error;
	    }
	    if (GetEntryIndex(interp, entryPtr,
		    Tcl_GetString(objv[3]), &index) != TCL_OK) {
		goto error;
	    }
	    entryPtr->selectAnchor = index;
	    break;

	case SELECTION_PRESENT:
	    if (objc != 3) {
		Tcl_WrongNumArgs(interp, 3, objv, NULL);
		goto error;
	    }
	    Tcl_SetObjResult(interp,
		    Tcl_NewBooleanObj((entryPtr->selectFirst >= 0)));
	    goto done;

	case SELECTION_RANGE:
	    if (objc != 5) {
		Tcl_WrongNumArgs(interp, 3, objv, "start end");
		goto error;
	    }
	    if (GetEntryIndex(interp, entryPtr, Tcl_GetString(objv[3]),
		    &index) != TCL_OK) {
		goto error;
	    }
	    if (GetEntryIndex(interp, entryPtr, Tcl_GetString(objv[4]),
		    &index2) != TCL_OK) {
		goto error;
	    }
	    if (index >= index2) {
		entryPtr->selectFirst = -1;
		entryPtr->selectLast = -1;
	    } else {
		entryPtr->selectFirst = index;
		entryPtr->selectLast = index2;
	    }
	    if (!(entryPtr->flags & GOT_SELECTION)
		    && (entryPtr->exportSelection)) {
		Tk_OwnSelection(entryPtr->tkwin, XA_PRIMARY,
			EntryLostSelection, (ClientData) entryPtr);
		entryPtr->flags |= GOT_SELECTION;
	    }
	    EventuallyRedraw(entryPtr);
	    break;

	case SELECTION_TO:
	    if (objc != 4) {
		Tcl_WrongNumArgs(interp, 3, objv, "index");
		goto error;
	    }
	    if (GetEntryIndex(interp, entryPtr,
		    Tcl_GetString(objv[3]), &index) != TCL_OK) {
		goto error;
	    }
	    EntrySelectTo(entryPtr, index);
	    break;
	}
	break;
    }

    case COMMAND_VALIDATE: {
	int code;

	if (objc != 2) {
	    Tcl_WrongNumArgs(interp, 2, objv, NULL);
	    goto error;
	}
	selIndex = entryPtr->validate;
	entryPtr->validate = VALIDATE_ALL;
	code = EntryValidateChange(entryPtr, NULL, entryPtr->string,
		-1, VALIDATE_FORCED);
	if (entryPtr->validate != VALIDATE_NONE) {
	    entryPtr->validate = selIndex;
	}
	Tcl_SetObjResult(interp, Tcl_NewBooleanObj((code == TCL_OK)));
	break;
    }

    case COMMAND_XVIEW: {
	int index;

	if (objc == 2) {
	    double first, last;
	    char buf[TCL_DOUBLE_SPACE];

	    EntryVisibleRange(entryPtr, &first, &last);
	    Tcl_PrintDouble(NULL, first, buf);
	    Tcl_SetResult(interp, buf, TCL_VOLATILE);
	    Tcl_PrintDouble(NULL, last, buf);
	    Tcl_AppendResult(interp, " ", buf, NULL);
	    goto done;
	} else if (objc == 3) {
	    if (GetEntryIndex(interp, entryPtr, Tcl_GetString(objv[2]),
		    &index) != TCL_OK) {
		goto error;
	    }
	} else {
	    double fraction;
	    int count;

	    index = entryPtr->leftIndex;
	    switch (Tk_GetScrollInfoObj(interp, objc, objv, &fraction,
		    &count)) {
	    case TK_SCROLL_ERROR:
		goto error;
	    case TK_SCROLL_MOVETO:
		index = (int) ((fraction * entryPtr->numChars) + 0.5);
		break;
	    case TK_SCROLL_PAGES: {
		int charsPerPage;

		charsPerPage = ((Tk_Width(entryPtr->tkwin)
			- 2 * entryPtr->inset) / entryPtr->avgWidth) - 2;
		if (charsPerPage < 1) {
		    charsPerPage = 1;
		}
		index += count * charsPerPage;
		break;
	    }
	    case TK_SCROLL_UNITS:
		index += count;
		break;
	    }
	}
	if (index >= entryPtr->numChars) {
	    index = entryPtr->numChars - 1;
	}
	if (index < 0) {
	    index = 0;
	}
	entryPtr->leftIndex = index;
	entryPtr->flags |= UPDATE_SCROLLBAR;
	EntryComputeGeometry(entryPtr);
	EventuallyRedraw(entryPtr);
	break;
    }
    }

  done:
    Tcl_Release((ClientData) entryPtr);
    return result;

  error:
    Tcl_Release((ClientData) entryPtr);
    return TCL_ERROR;
}

/*
 *----------------------------------------------------------------------
 *
 * DestroyEntry --
 *
 *	This function is invoked by Tcl_EventuallyFree or Tcl_Release to clean
 *	up the internal structure of an entry at a safe time (when no-one is
 *	using it anymore).
 *
 * Results:
 *	None.
 *
 * Side effects:
 *	Everything associated with the entry is freed up.
 *
 *----------------------------------------------------------------------
 */

static void
DestroyEntry(
    char *memPtr)		/* Info about entry widget. */
{
    Entry *entryPtr = (Entry *) memPtr;

    /*
     * Free up all the stuff that requires special handling, then let
     * Tk_FreeOptions handle all the standard option-related stuff.
     */

    ckfree((char *)entryPtr->string);
    if (entryPtr->textVarName != NULL) {
	Tcl_UntraceVar(entryPtr->interp, entryPtr->textVarName,
		TCL_GLOBAL_ONLY|TCL_TRACE_WRITES|TCL_TRACE_UNSETS,
		EntryTextVarProc, (ClientData) entryPtr);
	entryPtr->flags &= ~ENTRY_VAR_TRACED;
    }
    if (entryPtr->textGC != None) {
	Tk_FreeGC(entryPtr->display, entryPtr->textGC);
    }
    if (entryPtr->selTextGC != None) {
	Tk_FreeGC(entryPtr->display, entryPtr->selTextGC);
    }
    Tcl_DeleteTimerHandler(entryPtr->insertBlinkHandler);
    if (entryPtr->displayString != entryPtr->string) {
	ckfree((char *)entryPtr->displayString);
    }
    if (entryPtr->type == TK_SPINBOX) {
	Spinbox *sbPtr = (Spinbox *) entryPtr;

	if (sbPtr->listObj != NULL) {
	    Tcl_DecrRefCount(sbPtr->listObj);
	    sbPtr->listObj = NULL;
	}
	if (sbPtr->formatBuf) {
	    ckfree(sbPtr->formatBuf);
	}
    }
    Tk_FreeTextLayout(entryPtr->textLayout);
    Tk_FreeConfigOptions((char *) entryPtr, entryPtr->optionTable,
	    entryPtr->tkwin);
    Tcl_Release((ClientData) entryPtr->tkwin);
    entryPtr->tkwin = NULL;

    ckfree((char *) entryPtr);
}

/*
 *----------------------------------------------------------------------
 *
 * ConfigureEntry --
 *
 *	This function is called to process an argv/argc list, plus the Tk
 *	option database, in order to configure (or reconfigure) an entry
 *	widget.
 *
 * Results:
 *	The return value is a standard Tcl result. If TCL_ERROR is returned,
 *	then the interp's result contains an error message.
 *
 * Side effects:
 *	Configuration information, such as colors, border width, etc. get set
 *	for entryPtr; old resources get freed, if there were any.
 *
 *----------------------------------------------------------------------
 */

static int
ConfigureEntry(
    Tcl_Interp *interp,		/* Used for error reporting. */
    Entry *entryPtr,		/* Information about widget; may or may not
				 * already have values for some fields. */
    int objc,			/* Number of valid entries in argv. */
    Tcl_Obj *CONST objv[],	/* Argument objects. */
    int flags)			/* Flags to pass to Tk_ConfigureWidget. */
{
    Tk_SavedOptions savedOptions;
    Tk_3DBorder border;
    Tcl_Obj *errorResult = NULL;
    Spinbox *sbPtr = (Spinbox *) entryPtr;
				/* Only used when this widget is of type
				 * TK_SPINBOX */
    char *oldValues = NULL;	/* lint initialization */
    char *oldFormat = NULL;	/* lint initialization */
    int error;
    int oldExport = 0;		/* lint initialization */
    int valuesChanged = 0;	/* lint initialization */
    double oldFrom = 0.0;	/* lint initialization */
    double oldTo = 0.0;		/* lint initialization */

    /*
     * Eliminate any existing trace on a variable monitored by the entry.
     */

    if ((entryPtr->textVarName != NULL)
	    && (entryPtr->flags & ENTRY_VAR_TRACED)) {
	Tcl_UntraceVar(interp, entryPtr->textVarName,
		TCL_GLOBAL_ONLY|TCL_TRACE_WRITES|TCL_TRACE_UNSETS,
		EntryTextVarProc, (ClientData) entryPtr);
	entryPtr->flags &= ~ENTRY_VAR_TRACED;
    }

    /*
     * Store old values that we need to effect certain behavior if they change
     * value.
     */

    oldExport		= entryPtr->exportSelection;
    if (entryPtr->type == TK_SPINBOX) {
	oldValues	= sbPtr->valueStr;
	oldFormat	= sbPtr->reqFormat;
	oldFrom		= sbPtr->fromValue;
	oldTo		= sbPtr->toValue;
    }

    for (error = 0; error <= 1; error++) {
	if (!error) {
	    /*
	     * First pass: set options to new values.
	     */

	    if (Tk_SetOptions(interp, (char *) entryPtr,
		    entryPtr->optionTable, objc, objv,
		    entryPtr->tkwin, &savedOptions, NULL) != TCL_OK) {
		continue;
	    }
	} else {
	    /*
	     * Second pass: restore options to old values.
	     */

	    errorResult = Tcl_GetObjResult(interp);
	    Tcl_IncrRefCount(errorResult);
	    Tk_RestoreSavedOptions(&savedOptions);
	}

	/*
	 * A few other options also need special processing, such as parsing
	 * the geometry and setting the background from a 3-D border.
	 */

	if ((entryPtr->state == STATE_DISABLED) &&
		(entryPtr->disabledBorder != NULL)) {
	    border = entryPtr->disabledBorder;
	} else if ((entryPtr->state == STATE_READONLY) &&
		(entryPtr->readonlyBorder != NULL)) {
	    border = entryPtr->readonlyBorder;
	} else {
	    border = entryPtr->normalBorder;
	}
	Tk_SetBackgroundFromBorder(entryPtr->tkwin, border);

	if (entryPtr->insertWidth <= 0) {
	    entryPtr->insertWidth = 2;
	}
	if (entryPtr->insertBorderWidth > entryPtr->insertWidth/2) {
	    entryPtr->insertBorderWidth = entryPtr->insertWidth/2;
	}

	if (entryPtr->type == TK_SPINBOX) {
	    if (sbPtr->fromValue > sbPtr->toValue) {
		Tcl_SetResult(interp,
			"-to value must be greater than -from value",
			TCL_VOLATILE);
		continue;
	    }

	    if (sbPtr->reqFormat && (oldFormat != sbPtr->reqFormat)) {
		/*
		 * Make sure that the given format is somewhat correct, and
		 * calculate the minimum space we'll need for the values as
		 * strings.
		 */

		int min, max;
		size_t formatLen, formatSpace = TCL_DOUBLE_SPACE;
		char fbuf[4], *fmt = sbPtr->reqFormat;

		formatLen = strlen(fmt);
		if ((fmt[0] != '%') || (fmt[formatLen-1] != 'f')) {
		    badFormatOpt:
		    Tcl_AppendResult(interp, "bad spinbox format specifier \"",
			    sbPtr->reqFormat, "\"", NULL);
		    continue;
		}
		if ((sscanf(fmt, "%%%d.%d%[f]", &min, &max, fbuf) == 3)
			&& (max >= 0)) {
		    formatSpace = min + max + 1;
		} else if (((sscanf(fmt, "%%.%d%[f]", &min, fbuf) == 2)
			|| (sscanf(fmt, "%%%d%[f]", &min, fbuf) == 2)
			|| (sscanf(fmt, "%%%d.%[f]", &min, fbuf) == 2))
			&& (min >= 0)) {
		    formatSpace = min + 1;
		} else {
		    goto badFormatOpt;
		}
		if (formatSpace < TCL_DOUBLE_SPACE) {
		    formatSpace = TCL_DOUBLE_SPACE;
		}
		sbPtr->formatBuf = ckrealloc(sbPtr->formatBuf, formatSpace);

		/*
		 * We perturb the value of oldFrom to allow us to go into the
		 * branch below that will reformat the displayed value.
		 */

		oldFrom = sbPtr->fromValue - 1;
	    }

	    /*
	     * See if we have to rearrange our listObj data.
	     */

	    if (oldValues != sbPtr->valueStr) {
		if (sbPtr->listObj != NULL) {
		    Tcl_DecrRefCount(sbPtr->listObj);
		}
		sbPtr->listObj = NULL;
		if (sbPtr->valueStr != NULL) {
		    Tcl_Obj *newObjPtr;
		    int nelems;

		    newObjPtr = Tcl_NewStringObj(sbPtr->valueStr, -1);
		    if (Tcl_ListObjLength(interp, newObjPtr, &nelems)
			    != TCL_OK) {
			valuesChanged = -1;
			continue;
		    }
		    sbPtr->listObj = newObjPtr;
		    Tcl_IncrRefCount(sbPtr->listObj);
		    sbPtr->nElements = nelems;
		    sbPtr->eIndex = 0;
		    valuesChanged++;
		}
	    }
	}

	/*
	 * Restart the cursor timing sequence in case the on-time or off-time
	 * just changed. Set validate temporarily to none, so the configure
	 * doesn't cause it to be triggered.
	 */

	if (entryPtr->flags & GOT_FOCUS) {
	    int validate = entryPtr->validate;

	    entryPtr->validate = VALIDATE_NONE;
	    EntryFocusProc(entryPtr, 1);
	    entryPtr->validate = validate;
	}

	/*
	 * Claim the selection if we've suddenly started exporting it.
	 */

	if (entryPtr->exportSelection && (!oldExport)
		&& (entryPtr->selectFirst != -1)
		&& !(entryPtr->flags & GOT_SELECTION)) {
	    Tk_OwnSelection(entryPtr->tkwin, XA_PRIMARY, EntryLostSelection,
		    (ClientData) entryPtr);
	    entryPtr->flags |= GOT_SELECTION;
	}

	/*
	 * Recompute the window's geometry and arrange for it to be
	 * redisplayed.
	 */

	Tk_SetInternalBorder(entryPtr->tkwin,
		entryPtr->borderWidth + entryPtr->highlightWidth);
	if (entryPtr->highlightWidth <= 0) {
	    entryPtr->highlightWidth = 0;
	}
	entryPtr->inset = entryPtr->highlightWidth
		+ entryPtr->borderWidth + XPAD;
	break;
    }
    if (!error) {
	Tk_FreeSavedOptions(&savedOptions);
    }

    /*
     * If the entry is tied to the value of a variable, create the variable if
     * it doesn't exist, and set the entry's value from the variable's value.
     */

    if (entryPtr->textVarName != NULL) {
	CONST char *value;

	value = Tcl_GetVar(interp, entryPtr->textVarName, TCL_GLOBAL_ONLY);
	if (value == NULL) {
	    EntryValueChanged(entryPtr, NULL);
	} else {
	    EntrySetValue(entryPtr, value);
	}
    }

    if (entryPtr->type == TK_SPINBOX) {
	ComputeFormat(sbPtr);

	if (valuesChanged > 0) {
	    Tcl_Obj *objPtr;

	    /*
	     * No check for error return, because there shouldn't be one given
	     * the check for valid list above.
	     */

	    Tcl_ListObjIndex(interp, sbPtr->listObj, 0, &objPtr);
	    EntryValueChanged(entryPtr, Tcl_GetString(objPtr));
	} else if ((sbPtr->valueStr == NULL)
		&& !DOUBLES_EQ(sbPtr->fromValue, sbPtr->toValue)
		&& (!DOUBLES_EQ(sbPtr->fromValue, oldFrom)
			|| !DOUBLES_EQ(sbPtr->toValue, oldTo))) {
	    /*
	     * If the valueStr is empty and -from && -to are specified, check
	     * to see if the current string is within the range. If not, it
	     * will be constrained to the nearest edge. If the current string
	     * isn't a double value, we set it to -from.
	     */

	    double dvalue;

	    if (sscanf(entryPtr->string, "%lf", &dvalue) == 0) {
		/* Scan failure */
		dvalue = sbPtr->fromValue;
	    } else {
		if (dvalue > sbPtr->toValue) {
		    dvalue = sbPtr->toValue;
		} else if (dvalue < sbPtr->fromValue) {
		    dvalue = sbPtr->fromValue;
		}
	    }
	    sprintf(sbPtr->formatBuf, sbPtr->valueFormat, dvalue);
	    EntryValueChanged(entryPtr, sbPtr->formatBuf);
	}
    }

    /*
     * Set up a trace on the variable's value after we've possibly constrained
     * the value according to new -from/-to values.
     */

    if ((entryPtr->textVarName != NULL)
	    && !(entryPtr->flags & ENTRY_VAR_TRACED)) {
	Tcl_TraceVar(interp, entryPtr->textVarName,
		TCL_GLOBAL_ONLY|TCL_TRACE_WRITES|TCL_TRACE_UNSETS,
		EntryTextVarProc, (ClientData) entryPtr);
	entryPtr->flags |= ENTRY_VAR_TRACED;
    }

    EntryWorldChanged((ClientData) entryPtr);
    if (error) {
	Tcl_SetObjResult(interp, errorResult);
	Tcl_DecrRefCount(errorResult);
	return TCL_ERROR;
    } else {
	return TCL_OK;
    }
}

/*
 *---------------------------------------------------------------------------
 *
 * EntryWorldChanged --
 *
 *	This function is called when the world has changed in some way and the
 *	widget needs to recompute all its graphics contexts and determine its
 *	new geometry.
 *
 * Results:
 *	None.
 *
 * Side effects:
 *	Entry will be relayed out and redisplayed.
 *
 *---------------------------------------------------------------------------
 */

static void
EntryWorldChanged(
    ClientData instanceData)	/* Information about widget. */
{
    XGCValues gcValues;
    GC gc = None;
    unsigned long mask;
    Tk_3DBorder border;
    XColor *colorPtr;
    Entry *entryPtr = (Entry *) instanceData;

    entryPtr->avgWidth = Tk_TextWidth(entryPtr->tkfont, "0", 1);
    if (entryPtr->avgWidth == 0) {
	entryPtr->avgWidth = 1;
    }

    if (entryPtr->type == TK_SPINBOX) {
	/*
	 * Compute the button width for a spinbox
	 */

	entryPtr->xWidth = entryPtr->avgWidth + 2 * (1+XPAD);
	if (entryPtr->xWidth < 11) {
	    entryPtr->xWidth = 11; /* we want a min visible size */
	}
    }

    /*
     * Default background and foreground are from the normal state. In a
     * disabled state, both of those may be overridden; in the readonly state,
     * the background may be overridden.
     */

    border	= entryPtr->normalBorder;
    colorPtr	= entryPtr->fgColorPtr;
    switch (entryPtr->state) {
    case STATE_DISABLED:
	if (entryPtr->disabledBorder != NULL) {
	    border = entryPtr->disabledBorder;
	}
	if (entryPtr->dfgColorPtr != NULL) {
	    colorPtr = entryPtr->dfgColorPtr;
	}
	break;
    case STATE_READONLY:
	if (entryPtr->readonlyBorder != NULL) {
	    border = entryPtr->readonlyBorder;
	}
	break;
    }

    Tk_SetBackgroundFromBorder(entryPtr->tkwin, border);
    gcValues.foreground = colorPtr->pixel;
    gcValues.font = Tk_FontId(entryPtr->tkfont);
    gcValues.graphics_exposures = False;
    mask = GCForeground | GCFont | GCGraphicsExposures;
    gc = Tk_GetGC(entryPtr->tkwin, mask, &gcValues);
    if (entryPtr->textGC != None) {
	Tk_FreeGC(entryPtr->display, entryPtr->textGC);
    }
    entryPtr->textGC = gc;

    if (entryPtr->selFgColorPtr != NULL) {
	gcValues.foreground = entryPtr->selFgColorPtr->pixel;
    }
    gcValues.font = Tk_FontId(entryPtr->tkfont);
    mask = GCForeground | GCFont;
    gc = Tk_GetGC(entryPtr->tkwin, mask, &gcValues);
    if (entryPtr->selTextGC != None) {
	Tk_FreeGC(entryPtr->display, entryPtr->selTextGC);
    }
    entryPtr->selTextGC = gc;

    /*
     * Recompute the window's geometry and arrange for it to be redisplayed.
     */

    EntryComputeGeometry(entryPtr);
    entryPtr->flags |= UPDATE_SCROLLBAR;
    EventuallyRedraw(entryPtr);
}

#ifndef MAC_OSX_TK
/*
 *--------------------------------------------------------------
 *
 * TkpDrawEntryBorderAndFocus --
 *
 *	This function redraws the border of an entry widget. It overrides the
 *	generic border drawing code if the entry widget parameters are such
 *	that the native widget drawing is a good fit. This version just
 *	returns 0, so platforms that don't do special native drawing don't
 *	have to implement it.
 *
 * Results:
 *	1 if it has drawn the border, 0 if not.
 *
 * Side effects:
 *	May draw the entry border into pixmap.
 *
 *--------------------------------------------------------------
 */

int
TkpDrawEntryBorderAndFocus(
    Entry *entryPtr,
    Drawable pixmap,
    int isSpinbox)
{
    return 0;
}

/*
 *--------------------------------------------------------------
 *
 * TkpDrawSpinboxButtons --
 *
 *	This function redraws the buttons of an spinbox widget. It overrides
 *	the generic button drawing code if the spinbox widget parameters are
 *	such that the native widget drawing is a good fit. This version just
 *	returns 0, so platforms that don't do special native drawing don't
 *	have to implement it.
 *
 * Results:
 *	1 if it has drawn the border, 0 if not.
 *
 * Side effects:
 *	May draw the entry border into pixmap.
 *
 *--------------------------------------------------------------
 */

int
TkpDrawSpinboxButtons(
    Spinbox *sbPtr,
    Pixmap pixmap)
{
    return 0;
}
#endif /* Not MAC_OSX_TK */

/*
 *--------------------------------------------------------------
 *
 * DisplayEntry --
 *
 *	This function redraws the contents of an entry window.
 *
 * Results:
 *	None.
 *
 * Side effects:
 *	Information appears on the screen.
 *
 *--------------------------------------------------------------
 */

static void
DisplayEntry(
    ClientData clientData)	/* Information about window. */
{
    Entry *entryPtr = (Entry *) clientData;
    Tk_Window tkwin = entryPtr->tkwin;
    int baseY, selStartX, selEndX, cursorX;
    int showSelection, xBound;
    Tk_FontMetrics fm;
    Pixmap pixmap;
    Tk_3DBorder border;

    entryPtr->flags &= ~REDRAW_PENDING;
    if ((entryPtr->flags & ENTRY_DELETED) || !Tk_IsMapped(tkwin)) {
	return;
    }

    Tk_GetFontMetrics(entryPtr->tkfont, &fm);

    /*
     * Update the scrollbar if that's needed.
     */

    if (entryPtr->flags & UPDATE_SCROLLBAR) {
	entryPtr->flags &= ~UPDATE_SCROLLBAR;

	/*
	 * Preserve/Release because updating the scrollbar can have the
	 * side-effect of destroying or unmapping the entry widget.
	 */

	Tcl_Preserve((ClientData) entryPtr);
	EntryUpdateScrollbar(entryPtr);

	if ((entryPtr->flags & ENTRY_DELETED) || !Tk_IsMapped(tkwin)) {
	    Tcl_Release((ClientData) entryPtr);
	    return;
	}
	Tcl_Release((ClientData) entryPtr);
    }

#ifndef TK_NO_DOUBLE_BUFFERING
    /*
     * In order to avoid screen flashes, this function redraws the textual
     * area of the entry into off-screen memory, then copies it back on-screen
     * in a single operation. This means there's no point in time where the
     * on-screen image has been cleared.
     */

    pixmap = Tk_GetPixmap(entryPtr->display, Tk_WindowId(tkwin),
	    Tk_Width(tkwin), Tk_Height(tkwin), Tk_Depth(tkwin));
#else
    pixmap = Tk_WindowId(tkwin);
#endif /* TK_NO_DOUBLE_BUFFERING */

    /*
     * Compute x-coordinate of the pixel just after last visible one, plus
     * vertical position of baseline of text.
     */

    xBound = Tk_Width(tkwin) - entryPtr->inset - entryPtr->xWidth;
    baseY = (Tk_Height(tkwin) + fm.ascent - fm.descent) / 2;

    /*
     * Hide the selection whenever we don't have the focus, unless we
     * always want to show selection.
     */
    if (TkpAlwaysShowSelection(entryPtr->tkwin)) {
	showSelection = 1;
    } else {
	showSelection = (entryPtr->flags & GOT_FOCUS);
    }

    /*
     * Draw the background in three layers. From bottom to top the layers are:
     * normal background, selection background, and insertion cursor
     * background.
     */

    if ((entryPtr->state == STATE_DISABLED) &&
	    (entryPtr->disabledBorder != NULL)) {
	border = entryPtr->disabledBorder;
    } else if ((entryPtr->state == STATE_READONLY) &&
	    (entryPtr->readonlyBorder != NULL)) {
	border = entryPtr->readonlyBorder;
    } else {
	border = entryPtr->normalBorder;
    }
    Tk_Fill3DRectangle(tkwin, pixmap, border,
	    0, 0, Tk_Width(tkwin), Tk_Height(tkwin), 0, TK_RELIEF_FLAT);

    if (showSelection && (entryPtr->state != STATE_DISABLED)
	    && (entryPtr->selectLast > entryPtr->leftIndex)) {
	if (entryPtr->selectFirst <= entryPtr->leftIndex) {
	    selStartX = entryPtr->leftX;
	} else {
	    Tk_CharBbox(entryPtr->textLayout, entryPtr->selectFirst,
		    &selStartX, NULL, NULL, NULL);
	    selStartX += entryPtr->layoutX;
	}
	if ((selStartX - entryPtr->selBorderWidth) < xBound) {
	    Tk_CharBbox(entryPtr->textLayout, entryPtr->selectLast,
		    &selEndX, NULL, NULL, NULL);
	    selEndX += entryPtr->layoutX;
	    Tk_Fill3DRectangle(tkwin, pixmap, entryPtr->selBorder,
		    selStartX - entryPtr->selBorderWidth,
		    baseY - fm.ascent - entryPtr->selBorderWidth,
		    (selEndX - selStartX) + 2*entryPtr->selBorderWidth,
		    (fm.ascent + fm.descent) + 2*entryPtr->selBorderWidth,
		    entryPtr->selBorderWidth, 
#ifndef MAC_OSX_TK
		    TK_RELIEF_RAISED
#else
		    MAC_OSX_ENTRY_SELECT_RELIEF
#endif
		    );
	}
    }

    /*
     * Draw a special background for the insertion cursor, overriding even the
     * selection background. As a special hack to keep the cursor visible when
     * the insertion cursor color is the same as the color for selected text
     * (e.g., on mono displays), write background in the cursor area (instead
     * of nothing) when the cursor isn't on. Otherwise the selection would
     * hide the cursor.
     */

    if ((entryPtr->state == STATE_NORMAL) && (entryPtr->flags & GOT_FOCUS)) {
	Tk_CharBbox(entryPtr->textLayout, entryPtr->insertPos, &cursorX, NULL,
		NULL, NULL);
	cursorX += entryPtr->layoutX;
	cursorX -= (entryPtr->insertWidth)/2;
	Tk_SetCaretPos(entryPtr->tkwin, cursorX, baseY - fm.ascent,
		fm.ascent + fm.descent);
	if (entryPtr->insertPos >= entryPtr->leftIndex && cursorX < xBound) {
	    if (entryPtr->flags & CURSOR_ON) {
		Tk_Fill3DRectangle(tkwin, pixmap, entryPtr->insertBorder,
			cursorX, baseY - fm.ascent, entryPtr->insertWidth,
			fm.ascent + fm.descent, entryPtr->insertBorderWidth,
			TK_RELIEF_RAISED);
	    } else if (entryPtr->insertBorder == entryPtr->selBorder) {
		Tk_Fill3DRectangle(tkwin, pixmap, border, cursorX,
			baseY - fm.ascent, entryPtr->insertWidth,
			fm.ascent + fm.descent, 0, TK_RELIEF_FLAT);
	    }
	}
    }

    /*
     * Draw the text in two pieces: first the unselected portion, then the
     * selected portion on top of it.
     */

    Tk_DrawTextLayout(entryPtr->display, pixmap, entryPtr->textGC,
	    entryPtr->textLayout, entryPtr->layoutX, entryPtr->layoutY,
	    entryPtr->leftIndex, entryPtr->numChars);

    if (showSelection && (entryPtr->state != STATE_DISABLED)
	    && (entryPtr->selTextGC != entryPtr->textGC)
	    && (entryPtr->selectFirst < entryPtr->selectLast)) {
	int selFirst;

	if (entryPtr->selectFirst < entryPtr->leftIndex) {
	    selFirst = entryPtr->leftIndex;
	} else {
	    selFirst = entryPtr->selectFirst;
	}
	Tk_DrawTextLayout(entryPtr->display, pixmap, entryPtr->selTextGC,
		entryPtr->textLayout, entryPtr->layoutX, entryPtr->layoutY,
		selFirst, entryPtr->selectLast);
    }

    if (entryPtr->type == TK_SPINBOX) {
	int startx, height, inset, pad, tHeight, xWidth;
	Spinbox *sbPtr = (Spinbox *) entryPtr;

	/*
	 * Draw the spin button controls.
	 */

	if (TkpDrawSpinboxButtons(sbPtr, pixmap) == 0) {
	    xWidth = entryPtr->xWidth;
	    pad = XPAD + 1;
	    inset = entryPtr->inset - XPAD;
	    startx = Tk_Width(tkwin) - (xWidth + inset);
	    height = (Tk_Height(tkwin) - 2*inset)/2;
#if 0
	    Tk_Fill3DRectangle(tkwin, pixmap, sbPtr->buttonBorder,
		    startx, inset, xWidth, height, 1, sbPtr->buRelief);
	    Tk_Fill3DRectangle(tkwin, pixmap, sbPtr->buttonBorder,
		    startx, inset+height, xWidth, height, 1, sbPtr->bdRelief);
#else
	    Tk_Fill3DRectangle(tkwin, pixmap, sbPtr->buttonBorder,
		    startx, inset, xWidth, height, 1,
		    (sbPtr->selElement == SEL_BUTTONUP) ?
		    TK_RELIEF_SUNKEN : TK_RELIEF_RAISED);
	    Tk_Fill3DRectangle(tkwin, pixmap, sbPtr->buttonBorder,
		    startx, inset+height, xWidth, height, 1,
		    (sbPtr->selElement == SEL_BUTTONDOWN) ?
		    TK_RELIEF_SUNKEN : TK_RELIEF_RAISED);
#endif

	    xWidth -= 2*pad;

	    /*
	     * Only draw the triangles if we have enough display space
	     */

	    if ((xWidth > 1)) {
		XPoint points[3];
		int starty, space, offset;

		space = height - 2*pad;

		/*
		 * Ensure width of triangle is odd to guarantee a sharp tip
		 */

		if (!(xWidth % 2)) {
		    xWidth++;
		}
		tHeight = (xWidth + 1) / 2;
		if (tHeight > space) {
		    tHeight = space;
		}
		space	= (space - tHeight) / 2;
		startx += pad;
		starty	= inset + height - pad - space;
		offset	= (sbPtr->selElement == SEL_BUTTONUP);

		/*
		 * The points are slightly different for the up and down
		 * arrows because (for *.x), we need to account for a bug in
		 * the way XFillPolygon draws triangles, and we want to shift
		 * the arrows differently when allowing for depressed
		 * behavior.
		 */

		points[0].x = startx + offset;
		points[0].y = starty + (offset ? 0 : -1);
		points[1].x = startx + xWidth/2 + offset;
		points[1].y = starty - tHeight + (offset ? 0 : -1);
		points[2].x = startx + xWidth + offset;
		points[2].y = points[0].y;
		XFillPolygon(entryPtr->display, pixmap, entryPtr->textGC,
			points, 3, Convex, CoordModeOrigin);

		starty = inset + height + pad + space;
		offset = (sbPtr->selElement == SEL_BUTTONDOWN);
		points[0].x = startx + 1 + offset;
		points[0].y = starty + (offset ? 1 : 0);
		points[1].x = startx + xWidth/2 + offset;
		points[1].y = starty + tHeight + (offset ? 0 : -1);
		points[2].x = startx - 1 + xWidth + offset;
		points[2].y = points[0].y;
		XFillPolygon(entryPtr->display, pixmap, entryPtr->textGC,
			points, 3, Convex, CoordModeOrigin);
	    }
	}
    }

    /*
     * Draw the border and focus highlight last, so they will overwrite any
     * text that extends past the viewable part of the window.
     */

    if (!TkpDrawEntryBorderAndFocus(entryPtr, pixmap,
	    (entryPtr->type == TK_SPINBOX))) {
	xBound = entryPtr->highlightWidth;
	if (entryPtr->relief != TK_RELIEF_FLAT) {
	    Tk_Draw3DRectangle(tkwin, pixmap, border, xBound, xBound,
		    Tk_Width(tkwin) - 2 * xBound,
		    Tk_Height(tkwin) - 2 * xBound,
		    entryPtr->borderWidth, entryPtr->relief);
	}
	if (xBound > 0) {
	    GC fgGC, bgGC;

	    bgGC = Tk_GCForColor(entryPtr->highlightBgColorPtr, pixmap);
	    if (entryPtr->flags & GOT_FOCUS) {
		fgGC = Tk_GCForColor(entryPtr->highlightColorPtr, pixmap);
		TkpDrawHighlightBorder(tkwin, fgGC, bgGC, xBound, pixmap);
	    } else {
		TkpDrawHighlightBorder(tkwin, bgGC, bgGC, xBound, pixmap);
	    }
	}
    }

#ifndef TK_NO_DOUBLE_BUFFERING
    /*
     * Everything's been redisplayed; now copy the pixmap onto the screen and
     * free up the pixmap.
     */

    XCopyArea(entryPtr->display, pixmap, Tk_WindowId(tkwin), entryPtr->textGC,
	    0, 0, (unsigned) Tk_Width(tkwin), (unsigned) Tk_Height(tkwin),
	    0, 0);
    Tk_FreePixmap(entryPtr->display, pixmap);
#endif /* TK_NO_DOUBLE_BUFFERING */
    entryPtr->flags &= ~BORDER_NEEDED;
}

/*
 *----------------------------------------------------------------------
 *
 * EntryComputeGeometry --
 *
 *	This function is invoked to recompute information about where in its
 *	window an entry's string will be displayed. It also computes the
 *	requested size for the window.
 *
 * Results:
 *	None.
 *
 * Side effects:
 *	The leftX and tabOrigin fields are recomputed for entryPtr, and
 *	leftIndex may be adjusted. Tk_GeometryRequest is called to register
 *	the desired dimensions for the window.
 *
 *----------------------------------------------------------------------
 */

static void
EntryComputeGeometry(
    Entry *entryPtr)		/* Widget record for entry. */
{
    int totalLength, overflow, maxOffScreen, rightX;
    int height, width, i;
    Tk_FontMetrics fm;
    char *p;

    if (entryPtr->displayString != entryPtr->string) {
	ckfree((char *)entryPtr->displayString);
	entryPtr->displayString = entryPtr->string;
	entryPtr->numDisplayBytes = entryPtr->numBytes;
    }

    /*
     * If we're displaying a special character instead of the value of the
     * entry, recompute the displayString.
     */

    if (entryPtr->showChar != NULL) {
	Tcl_UniChar ch;
	char buf[TCL_UTF_MAX];
	int size;

	/*
	 * Normalize the special character so we can safely duplicate it in
	 * the display string. If we didn't do this, then two malformed
	 * characters might end up looking like one valid UTF character in the
	 * resulting string.
	 */

	Tcl_UtfToUniChar(entryPtr->showChar, &ch);
	size = Tcl_UniCharToUtf(ch, buf);

	entryPtr->numDisplayBytes = entryPtr->numChars * size;
	p = (char *) ckalloc((unsigned) (entryPtr->numDisplayBytes + 1));
	entryPtr->displayString = p;

	for (i = entryPtr->numChars; --i >= 0; ) {
	    p += Tcl_UniCharToUtf(ch, p);
	}
	*p = '\0';
    }

    Tk_FreeTextLayout(entryPtr->textLayout);
    entryPtr->textLayout = Tk_ComputeTextLayout(entryPtr->tkfont,
	    entryPtr->displayString, entryPtr->numChars, 0,
	    entryPtr->justify, TK_IGNORE_NEWLINES, &totalLength, &height);

    entryPtr->layoutY = (Tk_Height(entryPtr->tkwin) - height) / 2;

    /*
     * Recompute where the leftmost character on the display will be drawn
     * (entryPtr->leftX) and adjust leftIndex if necessary so that we don't
     * let characters hang off the edge of the window unless the entire window
     * is full.
     */

    overflow = totalLength -
	    (Tk_Width(entryPtr->tkwin) - 2*entryPtr->inset - entryPtr->xWidth);
    if (overflow <= 0) {
	entryPtr->leftIndex = 0;
	if (entryPtr->justify == TK_JUSTIFY_LEFT) {
	    entryPtr->leftX = entryPtr->inset;
	} else if (entryPtr->justify == TK_JUSTIFY_RIGHT) {
	    entryPtr->leftX = Tk_Width(entryPtr->tkwin) - entryPtr->inset
		    - entryPtr->xWidth - totalLength;
	} else {
	    entryPtr->leftX = (Tk_Width(entryPtr->tkwin)
		    - entryPtr->xWidth - totalLength)/2;
	}
	entryPtr->layoutX = entryPtr->leftX;
    } else {
	/*
	 * The whole string can't fit in the window. Compute the maximum
	 * number of characters that may be off-screen to the left without
	 * leaving empty space on the right of the window, then don't let
	 * leftIndex be any greater than that.
	 */

	maxOffScreen = Tk_PointToChar(entryPtr->textLayout, overflow, 0);
	Tk_CharBbox(entryPtr->textLayout, maxOffScreen,
		&rightX, NULL, NULL, NULL);
	if (rightX < overflow) {
	    maxOffScreen++;
	}
	if (entryPtr->leftIndex > maxOffScreen) {
	    entryPtr->leftIndex = maxOffScreen;
	}
	Tk_CharBbox(entryPtr->textLayout, entryPtr->leftIndex, &rightX,
		NULL, NULL, NULL);
	entryPtr->leftX = entryPtr->inset;
	entryPtr->layoutX = entryPtr->leftX - rightX;
    }

    Tk_GetFontMetrics(entryPtr->tkfont, &fm);
    height = fm.linespace + 2*entryPtr->inset + 2*(YPAD-XPAD);
    if (entryPtr->prefWidth > 0) {
	width = entryPtr->prefWidth*entryPtr->avgWidth + 2*entryPtr->inset;
    } else {
	if (totalLength == 0) {
	    width = entryPtr->avgWidth + 2*entryPtr->inset;
	} else {
	    width = totalLength + 2*entryPtr->inset;
	}
    }

    /*
     * Add one extra length for the spin buttons
     */
    width += entryPtr->xWidth;

    Tk_GeometryRequest(entryPtr->tkwin, width, height);
}

/*
 *----------------------------------------------------------------------
 *
 * InsertChars --
 *
 *	Add new characters to an entry widget.
 *
 * Results:
 *	None.
 *
 * Side effects:
 *	New information gets added to entryPtr; it will be redisplayed soon,
 *	but not necessarily immediately.
 *
 *----------------------------------------------------------------------
 */

static void
InsertChars(
    Entry *entryPtr,		/* Entry that is to get the new elements. */
    int index,			/* Add the new elements before this character
				 * index. */
    char *value)		/* New characters to add (NULL-terminated
				 * string). */
{
    ptrdiff_t byteIndex;
    size_t byteCount, newByteCount;
    int oldChars, charsAdded;
    CONST char *string;
    char *newStr;

    string = entryPtr->string;
    byteIndex = Tcl_UtfAtIndex(string, index) - string;
    byteCount = strlen(value);
    if (byteCount == 0) {
	return;
    }

    newByteCount = entryPtr->numBytes + byteCount + 1;
    newStr = (char *) ckalloc((unsigned) newByteCount);
    memcpy(newStr, string, byteIndex);
    strcpy(newStr + byteIndex, value);
    strcpy(newStr + byteIndex + byteCount, string + byteIndex);

    if ((entryPtr->validate == VALIDATE_KEY ||
	    entryPtr->validate == VALIDATE_ALL) &&
	    EntryValidateChange(entryPtr, value, newStr, index,
		    VALIDATE_INSERT) != TCL_OK) {
	ckfree(newStr);
	return;
    }

    ckfree((char *)string);
    entryPtr->string = newStr;

    /*
     * The following construction is used because inserting improperly formed
     * UTF-8 sequences between other improperly formed UTF-8 sequences could
     * result in actually forming valid UTF-8 sequences; the number of
     * characters added may not be Tcl_NumUtfChars(string, -1), because of
     * context. The actual number of characters added is how many characters
     * are in the string now minus the number that used to be there.
     */

    oldChars = entryPtr->numChars;
    entryPtr->numChars = Tcl_NumUtfChars(newStr, -1);
    charsAdded = entryPtr->numChars - oldChars;
    entryPtr->numBytes += byteCount;

    if (entryPtr->displayString == string) {
	entryPtr->displayString = newStr;
	entryPtr->numDisplayBytes = entryPtr->numBytes;
    }

    /*
     * Inserting characters invalidates all indexes into the string. Touch up
     * the indexes so that they still refer to the same characters (at new
     * positions). When updating the selection end-points, don't include the
     * new text in the selection unless it was completely surrounded by the
     * selection.
     */

    if (entryPtr->selectFirst >= index) {
	entryPtr->selectFirst += charsAdded;
    }
    if (entryPtr->selectLast > index) {
	entryPtr->selectLast += charsAdded;
    }
    if ((entryPtr->selectAnchor > index) || (entryPtr->selectFirst >= index)) {
	entryPtr->selectAnchor += charsAdded;
    }
    if (entryPtr->leftIndex > index) {
	entryPtr->leftIndex += charsAdded;
    }
    if (entryPtr->insertPos >= index) {
	entryPtr->insertPos += charsAdded;
    }
    EntryValueChanged(entryPtr, NULL);
}

/*
 *----------------------------------------------------------------------
 *
 * DeleteChars --
 *
 *	Remove one or more characters from an entry widget.
 *
 * Results:
 *	None.
 *
 * Side effects:
 *	Memory gets freed, the entry gets modified and (eventually)
 *	redisplayed.
 *
 *----------------------------------------------------------------------
 */

static void
DeleteChars(
    Entry *entryPtr,		/* Entry widget to modify. */
    int index,			/* Index of first character to delete. */
    int count)			/* How many characters to delete. */
{
    int byteIndex, byteCount, newByteCount;
    CONST char *string;
    char *newStr, *toDelete;

    if ((index + count) > entryPtr->numChars) {
	count = entryPtr->numChars - index;
    }
    if (count <= 0) {
	return;
    }

    string = entryPtr->string;
    byteIndex = Tcl_UtfAtIndex(string, index) - string;
    byteCount = Tcl_UtfAtIndex(string + byteIndex, count) - (string+byteIndex);

    newByteCount = entryPtr->numBytes + 1 - byteCount;
    newStr = (char *) ckalloc((unsigned) newByteCount);
    memcpy(newStr, string, (size_t) byteIndex);
    strcpy(newStr + byteIndex, string + byteIndex + byteCount);

    toDelete = (char *) ckalloc((unsigned) (byteCount + 1));
    memcpy(toDelete, string + byteIndex, (size_t) byteCount);
    toDelete[byteCount] = '\0';

    if ((entryPtr->validate == VALIDATE_KEY ||
	    entryPtr->validate == VALIDATE_ALL) &&
	    EntryValidateChange(entryPtr, toDelete, newStr, index,
		    VALIDATE_DELETE) != TCL_OK) {
	ckfree(newStr);
	ckfree(toDelete);
	return;
    }

    ckfree(toDelete);
    ckfree((char *)entryPtr->string);
    entryPtr->string = newStr;
    entryPtr->numChars -= count;
    entryPtr->numBytes -= byteCount;

    if (entryPtr->displayString == string) {
	entryPtr->displayString = newStr;
	entryPtr->numDisplayBytes = entryPtr->numBytes;
    }

    /*
     * Deleting characters results in the remaining characters being
     * renumbered. Update the various indexes into the string to reflect this
     * change.
     */

    if (entryPtr->selectFirst >= index) {
	if (entryPtr->selectFirst >= (index + count)) {
	    entryPtr->selectFirst -= count;
	} else {
	    entryPtr->selectFirst = index;
	}
    }
    if (entryPtr->selectLast >= index) {
	if (entryPtr->selectLast >= (index + count)) {
	    entryPtr->selectLast -= count;
	} else {
	    entryPtr->selectLast = index;
	}
    }
    if (entryPtr->selectLast <= entryPtr->selectFirst) {
	entryPtr->selectFirst = -1;
	entryPtr->selectLast = -1;
    }
    if (entryPtr->selectAnchor >= index) {
	if (entryPtr->selectAnchor >= (index+count)) {
	    entryPtr->selectAnchor -= count;
	} else {
	    entryPtr->selectAnchor = index;
	}
    }
    if (entryPtr->leftIndex > index) {
	if (entryPtr->leftIndex >= (index + count)) {
	    entryPtr->leftIndex -= count;
	} else {
	    entryPtr->leftIndex = index;
	}
    }
    if (entryPtr->insertPos >= index) {
	if (entryPtr->insertPos >= (index + count)) {
	    entryPtr->insertPos -= count;
	} else {
	    entryPtr->insertPos = index;
	}
    }
    EntryValueChanged(entryPtr, NULL);
}

/*
 *----------------------------------------------------------------------
 *
 * EntryValueChanged --
 *
 *	This function is invoked when characters are inserted into an entry or
 *	deleted from it. It updates the entry's associated variable, if there
 *	is one, and does other bookkeeping such as arranging for redisplay.
 *
 * Results:
 *	None.
 *
 * Side effects:
 *	None.
 *
 *----------------------------------------------------------------------
 */

static void
EntryValueChanged(
    Entry *entryPtr,		/* Entry whose value just changed. */
    CONST char *newValue)	/* If this value is not NULL, we first force
				 * the value of the entry to this. */
{
    if (newValue != NULL) {
	EntrySetValue(entryPtr, newValue);
    }

    if (entryPtr->textVarName == NULL) {
	newValue = NULL;
    } else {
	newValue = Tcl_SetVar(entryPtr->interp, entryPtr->textVarName,
		entryPtr->string, TCL_GLOBAL_ONLY);
    }

    if ((newValue != NULL) && (strcmp(newValue, entryPtr->string) != 0)) {
	/*
	 * The value of the variable is different than what we asked for.
	 * This means that a trace on the variable modified it. In this case
	 * our trace function wasn't invoked since the modification came while
	 * a trace was already active on the variable. So, update our value to
	 * reflect the variable's latest value.
	 */

	EntrySetValue(entryPtr, newValue);
    } else {
	/*
	 * Arrange for redisplay.
	 */

	entryPtr->flags |= UPDATE_SCROLLBAR;
	EntryComputeGeometry(entryPtr);
	EventuallyRedraw(entryPtr);
    }
}

/*
 *----------------------------------------------------------------------
 *
 * EntrySetValue --
 *
 *	Replace the contents of a text entry with a given value. This function
 *	is invoked when updating the entry from the entry's associated
 *	variable.
 *
 * Results:
 *	None.
 *
 * Side effects:
 *	The string displayed in the entry will change. The selection,
 *	insertion point, and view may have to be adjusted to keep them within
 *	the bounds of the new string. Note: this function does *not* update
 *	the entry's associated variable, since that could result in an
 *	infinite loop.
 *
 *----------------------------------------------------------------------
 */

static void
EntrySetValue(
    Entry *entryPtr,		/* Entry whose value is to be changed. */
    CONST char *value)		/* New text to display in entry. */
{
    CONST char *oldSource;
    int valueLen, malloced = 0;

    if (strcmp(value, entryPtr->string) == 0) {
	return;
    }
    valueLen = strlen(value);

    if (entryPtr->flags & VALIDATE_VAR) {
	entryPtr->flags |= VALIDATE_ABORT;
    } else {
	/*
	 * If we validate, we create a copy of the value, as it may point to
	 * volatile memory, like the value of the -textvar which may get freed
	 * during validation
	 */

	char *tmp = (char *) ckalloc((unsigned) (valueLen + 1));

	strcpy(tmp, value);
	value = tmp;
	malloced = 1;

	entryPtr->flags |= VALIDATE_VAR;
	(void) EntryValidateChange(entryPtr, NULL, value, -1,
		VALIDATE_FORCED);
	entryPtr->flags &= ~VALIDATE_VAR;

	/*
	 * If VALIDATE_ABORT has been set, then this operation should be
	 * aborted because the validatecommand did something else instead
	 */

	if (entryPtr->flags & VALIDATE_ABORT) {
	    entryPtr->flags &= ~VALIDATE_ABORT;
	    ckfree((char *)value);
	    return;
	}
    }

    oldSource = entryPtr->string;
    ckfree((char *)entryPtr->string);

    if (malloced) {
	entryPtr->string = value;
    } else {
	char *tmp = (char *) ckalloc((unsigned) (valueLen + 1));

	strcpy(tmp, value);
	entryPtr->string = tmp;
    }
    entryPtr->numBytes = valueLen;
    entryPtr->numChars = Tcl_NumUtfChars(value, valueLen);

    if (entryPtr->displayString == oldSource) {
	entryPtr->displayString = entryPtr->string;
	entryPtr->numDisplayBytes = entryPtr->numBytes;
    }

    if (entryPtr->selectFirst >= 0) {
	if (entryPtr->selectFirst >= entryPtr->numChars) {
	    entryPtr->selectFirst = -1;
	    entryPtr->selectLast = -1;
	} else if (entryPtr->selectLast > entryPtr->numChars) {
	    entryPtr->selectLast = entryPtr->numChars;
	}
    }
    if (entryPtr->leftIndex >= entryPtr->numChars) {
	if (entryPtr->numChars > 0) {
	    entryPtr->leftIndex = entryPtr->numChars - 1;
	} else {
	    entryPtr->leftIndex = 0;
	}
    }
    if (entryPtr->insertPos > entryPtr->numChars) {
	entryPtr->insertPos = entryPtr->numChars;
    }

    entryPtr->flags |= UPDATE_SCROLLBAR;
    EntryComputeGeometry(entryPtr);
    EventuallyRedraw(entryPtr);
}

/*
 *--------------------------------------------------------------
 *
 * EntryEventProc --
 *
 *	This function is invoked by the Tk dispatcher for various events on
 *	entries.
 *
 * Results:
 *	None.
 *
 * Side effects:
 *	When the window gets deleted, internal structures get cleaned up.
 *	When it gets exposed, it is redisplayed.
 *
 *--------------------------------------------------------------
 */

static void
EntryEventProc(
    ClientData clientData,	/* Information about window. */
    XEvent *eventPtr)		/* Information about event. */
{
    Entry *entryPtr = (Entry *) clientData;

    if ((entryPtr->type == TK_SPINBOX) && (eventPtr->type == MotionNotify)) {
	Spinbox *sbPtr = (Spinbox *) clientData;
	int elem;

	elem = GetSpinboxElement(sbPtr, eventPtr->xmotion.x,
		eventPtr->xmotion.y);
	if (elem != sbPtr->curElement) {
	    Tk_Cursor cursor;

	    sbPtr->curElement = elem;
	    if (elem == SEL_ENTRY) {
		cursor = entryPtr->cursor;
	    } else if ((elem == SEL_BUTTONDOWN) || (elem == SEL_BUTTONUP)) {
		cursor = sbPtr->bCursor;
	    } else {
		cursor = None;
	    }
	    if (cursor != None) {
		Tk_DefineCursor(entryPtr->tkwin, cursor);
	    } else {
		Tk_UndefineCursor(entryPtr->tkwin);
	    }
	}
	return;
    }

    switch (eventPtr->type) {
    case Expose:
	EventuallyRedraw(entryPtr);
	entryPtr->flags |= BORDER_NEEDED;
	break;
    case DestroyNotify:
	if (!(entryPtr->flags & ENTRY_DELETED)) {
	    entryPtr->flags |= (ENTRY_DELETED | VALIDATE_ABORT);
	    Tcl_DeleteCommandFromToken(entryPtr->interp, entryPtr->widgetCmd);
	    if (entryPtr->flags & REDRAW_PENDING) {
		Tcl_CancelIdleCall(DisplayEntry, clientData);
	    }
	    Tcl_EventuallyFree(clientData, DestroyEntry);
	}
	break;
    case ConfigureNotify:
	Tcl_Preserve((ClientData) entryPtr);
	entryPtr->flags |= UPDATE_SCROLLBAR;
	EntryComputeGeometry(entryPtr);
	EventuallyRedraw(entryPtr);
	Tcl_Release((ClientData) entryPtr);
	break;
    case FocusIn:
    case FocusOut:
	if (eventPtr->xfocus.detail != NotifyInferior) {
	    EntryFocusProc(entryPtr, (eventPtr->type == FocusIn));
	}
	break;
    }
}

/*
 *----------------------------------------------------------------------
 *
 * EntryCmdDeletedProc --
 *
 *	This function is invoked when a widget command is deleted. If the
 *	widget isn't already in the process of being destroyed, this command
 *	destroys it.
 *
 * Results:
 *	None.
 *
 * Side effects:
 *	The widget is destroyed.
 *
 *----------------------------------------------------------------------
 */

static void
EntryCmdDeletedProc(
    ClientData clientData)	/* Pointer to widget record for widget. */
{
    Entry *entryPtr = (Entry *) clientData;

    /*
     * This function could be invoked either because the window was destroyed
     * and the command was then deleted (in which case tkwin is NULL) or
     * because the command was deleted, and then this function destroys the
     * widget.
     */

    if (!(entryPtr->flags & ENTRY_DELETED)) {
	Tk_DestroyWindow(entryPtr->tkwin);
    }
}

/*
 *---------------------------------------------------------------------------
 *
 * GetEntryIndex --
 *
 *	Parse an index into an entry and return either its value or an error.
 *
 * Results:
 *	A standard Tcl result. If all went well, then *indexPtr is filled in
 *	with the character index (into entryPtr) corresponding to string. The
 *	index value is guaranteed to lie between 0 and the number of
 *	characters in the string, inclusive. If an error occurs then an error
 *	message is left in the interp's result.
 *
 * Side effects:
 *	None.
 *
 *---------------------------------------------------------------------------
 */

static int
GetEntryIndex(
    Tcl_Interp *interp,		/* For error messages. */
    Entry *entryPtr,		/* Entry for which the index is being
				 * specified. */
    char *string,		/* Specifies character in entryPtr. */
    int *indexPtr)		/* Where to store converted character index */
{
    size_t length;

    length = strlen(string);

    if (string[0] == 'a') {
	if (strncmp(string, "anchor", length) == 0) {
	    *indexPtr = entryPtr->selectAnchor;
	} else {
	badIndex:

	    /*
	     * Some of the paths here leave messages in the interp's result,
	     * so we have to clear it out before storing our own message.
	     */

	    Tcl_SetResult(interp, NULL, TCL_STATIC);
	    Tcl_AppendResult(interp, "bad ",
		    (entryPtr->type == TK_ENTRY) ? "entry" : "spinbox",
		    " index \"", string, "\"", NULL);
	    return TCL_ERROR;
	}
    } else if (string[0] == 'e') {
	if (strncmp(string, "end", length) == 0) {
	    *indexPtr = entryPtr->numChars;
	} else {
	    goto badIndex;
	}
    } else if (string[0] == 'i') {
	if (strncmp(string, "insert", length) == 0) {
	    *indexPtr = entryPtr->insertPos;
	} else {
	    goto badIndex;
	}
    } else if (string[0] == 's') {
	if (entryPtr->selectFirst < 0) {
	    Tcl_SetResult(interp, NULL, TCL_STATIC);
	    Tcl_AppendResult(interp, "selection isn't in widget ",
		    Tk_PathName(entryPtr->tkwin), NULL);
	    return TCL_ERROR;
	}
	if (length < 5) {
	    goto badIndex;
	}
	if (strncmp(string, "sel.first", length) == 0) {
	    *indexPtr = entryPtr->selectFirst;
	} else if (strncmp(string, "sel.last", length) == 0) {
	    *indexPtr = entryPtr->selectLast;
	} else {
	    goto badIndex;
	}
    } else if (string[0] == '@') {
	int x, roundUp, maxWidth;

	if (Tcl_GetInt(interp, string + 1, &x) != TCL_OK) {
	    goto badIndex;
	}
	if (x < entryPtr->inset) {
	    x = entryPtr->inset;
	}
	roundUp = 0;
	maxWidth = Tk_Width(entryPtr->tkwin) - entryPtr->inset
	    - entryPtr->xWidth - 1;
	if (x > maxWidth) {
	    x = maxWidth;
	    roundUp = 1;
	}
	*indexPtr = Tk_PointToChar(entryPtr->textLayout,
		x - entryPtr->layoutX, 0);

	/*
	 * Special trick: if the x-position was off-screen to the right, round
	 * the index up to refer to the character just after the last visible
	 * one on the screen. This is needed to enable the last character to
	 * be selected, for example.
	 */

	if (roundUp && (*indexPtr < entryPtr->numChars)) {
	    *indexPtr += 1;
	}
    } else {
	if (Tcl_GetInt(interp, string, indexPtr) != TCL_OK) {
	    goto badIndex;
	}
	if (*indexPtr < 0){
	    *indexPtr = 0;
	} else if (*indexPtr > entryPtr->numChars) {
	    *indexPtr = entryPtr->numChars;
	}
    }
    return TCL_OK;
}

/*
 *----------------------------------------------------------------------
 *
 * EntryScanTo --
 *
 *	Given a y-coordinate (presumably of the curent mouse location) drag
 *	the view in the window to implement the scan operation.
 *
 * Results:
 *	None.
 *
 * Side effects:
 *	The view in the window may change.
 *
 *----------------------------------------------------------------------
 */

static void
EntryScanTo(
    Entry *entryPtr,		/* Information about widget. */
    int x)			/* X-coordinate to use for scan operation. */
{
    int newLeftIndex;

    /*
     * Compute new leftIndex for entry by amplifying the difference between
     * the current position and the place where the scan started (the "mark"
     * position). If we run off the left or right side of the entry, then
     * reset the mark point so that the current position continues to
     * correspond to the edge of the window. This means that the picture will
     * start dragging as soon as the mouse reverses direction (without this
     * reset, might have to slide mouse a long ways back before the picture
     * starts moving again).
     */

    newLeftIndex = entryPtr->scanMarkIndex
	    - (10 * (x - entryPtr->scanMarkX)) / entryPtr->avgWidth;
    if (newLeftIndex >= entryPtr->numChars) {
	newLeftIndex = entryPtr->scanMarkIndex = entryPtr->numChars - 1;
	entryPtr->scanMarkX = x;
    }
    if (newLeftIndex < 0) {
	newLeftIndex = entryPtr->scanMarkIndex = 0;
	entryPtr->scanMarkX = x;
    }

    if (newLeftIndex != entryPtr->leftIndex) {
	entryPtr->leftIndex = newLeftIndex;
	entryPtr->flags |= UPDATE_SCROLLBAR;
	EntryComputeGeometry(entryPtr);
	if (newLeftIndex != entryPtr->leftIndex) {
	    entryPtr->scanMarkIndex = entryPtr->leftIndex;
	    entryPtr->scanMarkX = x;
	}
	EventuallyRedraw(entryPtr);
    }
}

/*
 *----------------------------------------------------------------------
 *
 * EntrySelectTo --
 *
 *	Modify the selection by moving its un-anchored end. This could make
 *	the selection either larger or smaller.
 *
 * Results:
 *	None.
 *
 * Side effects:
 *	The selection changes.
 *
 *----------------------------------------------------------------------
 */

static void
EntrySelectTo(
    Entry *entryPtr,		/* Information about widget. */
    int index)			/* Character index of element that is to
				 * become the "other" end of the selection. */
{
    int newFirst, newLast;

    /*
     * Grab the selection if we don't own it already.
     */

    if (!(entryPtr->flags & GOT_SELECTION) && (entryPtr->exportSelection)) {
	Tk_OwnSelection(entryPtr->tkwin, XA_PRIMARY, EntryLostSelection,
		(ClientData) entryPtr);
	entryPtr->flags |= GOT_SELECTION;
    }

    /*
     * Pick new starting and ending points for the selection.
     */

    if (entryPtr->selectAnchor > entryPtr->numChars) {
	entryPtr->selectAnchor = entryPtr->numChars;
    }
    if (entryPtr->selectAnchor <= index) {
	newFirst = entryPtr->selectAnchor;
	newLast = index;
    } else {
	newFirst = index;
	newLast = entryPtr->selectAnchor;
	if (newLast < 0) {
	    newFirst = newLast = -1;
	}
    }
    if ((entryPtr->selectFirst == newFirst)
	    && (entryPtr->selectLast == newLast)) {
	return;
    }
    entryPtr->selectFirst = newFirst;
    entryPtr->selectLast = newLast;
    EventuallyRedraw(entryPtr);
}

/*
 *----------------------------------------------------------------------
 *
 * EntryFetchSelection --
 *
 *	This function is called back by Tk when the selection is requested by
 *	someone. It returns part or all of the selection in a buffer provided
 *	by the caller.
 *
 * Results:
 *	The return value is the number of non-NULL bytes stored at buffer.
 *	Buffer is filled (or partially filled) with a NULL-terminated string
 *	containing part or all of the selection, as given by offset and
 *	maxBytes.
 *
 * Side effects:
 *	None.
 *
 *----------------------------------------------------------------------
 */

static int
EntryFetchSelection(
    ClientData clientData,	/* Information about entry widget. */
    int offset,			/* Byte offset within selection of first
				 * character to be returned. */
    char *buffer,		/* Location in which to place selection. */
    int maxBytes)		/* Maximum number of bytes to place at buffer,
				 * not including terminating NUL character. */
{
    Entry *entryPtr = (Entry *) clientData;
    int byteCount;
    CONST char *string;
    CONST char *selStart, *selEnd;

    if ((entryPtr->selectFirst < 0) || !(entryPtr->exportSelection)) {
	return -1;
    }
    string = entryPtr->displayString;
    selStart = Tcl_UtfAtIndex(string, entryPtr->selectFirst);
    selEnd = Tcl_UtfAtIndex(selStart,
	    entryPtr->selectLast - entryPtr->selectFirst);
    byteCount = selEnd - selStart - offset;
    if (byteCount > maxBytes) {
	byteCount = maxBytes;
    }
    if (byteCount <= 0) {
	return 0;
    }
    memcpy(buffer, selStart + offset, (size_t) byteCount);
    buffer[byteCount] = '\0';
    return byteCount;
}

/*
 *----------------------------------------------------------------------
 *
 * EntryLostSelection --
 *
 *	This function is called back by Tk when the selection is grabbed away
 *	from an entry widget.
 *
 * Results:
 *	None.
 *
 * Side effects:
 *	The existing selection is unhighlighted, and the window is marked as
 *	not containing a selection.
 *
 *----------------------------------------------------------------------
 */

static void
EntryLostSelection(
    ClientData clientData)	/* Information about entry widget. */
{
    Entry *entryPtr = (Entry *) clientData;

    entryPtr->flags &= ~GOT_SELECTION;

    /*
     * On Windows and Mac systems, we want to remember the selection for the
     * next time the focus enters the window. On Unix, we need to clear the
     * selection since it is always visible.
     * This is controlled by ::tk::AlwaysShowSelection.
     */

    if (TkpAlwaysShowSelection(entryPtr->tkwin)
	    && (entryPtr->selectFirst >= 0) && entryPtr->exportSelection) {
	entryPtr->selectFirst = -1;
	entryPtr->selectLast = -1;
	EventuallyRedraw(entryPtr);
    }
}

/*
 *----------------------------------------------------------------------
 *
 * EventuallyRedraw --
 *
 *	Ensure that an entry is eventually redrawn on the display.
 *
 * Results:
 *	None.
 *
 * Side effects:
 *	Information gets redisplayed. Right now we don't do selective
 *	redisplays: the whole window will be redrawn. This doesn't seem to
 *	hurt performance noticeably, but if it does then this could be
 *	changed.
 *
 *----------------------------------------------------------------------
 */

static void
EventuallyRedraw(
    Entry *entryPtr)		/* Information about widget. */
{
    if ((entryPtr->flags & ENTRY_DELETED) || !Tk_IsMapped(entryPtr->tkwin)) {
	return;
    }

    /*
     * Right now we don't do selective redisplays: the whole window will be
     * redrawn. This doesn't seem to hurt performance noticeably, but if it
     * does then this could be changed.
     */

    if (!(entryPtr->flags & REDRAW_PENDING)) {
	entryPtr->flags |= REDRAW_PENDING;
	Tcl_DoWhenIdle(DisplayEntry, (ClientData) entryPtr);
    }
}

/*
 *----------------------------------------------------------------------
 *
 * EntryVisibleRange --
 *
 *	Return information about the range of the entry that is currently
 *	visible.
 *
 * Results:
 *	*firstPtr and *lastPtr are modified to hold fractions between 0 and 1
 *	identifying the range of characters visible in the entry.
 *
 * Side effects:
 *	None.
 *
 *----------------------------------------------------------------------
 */

static void
EntryVisibleRange(
    Entry *entryPtr,		/* Information about widget. */
    double *firstPtr,		/* Return position of first visible character
				 * in widget. */
    double *lastPtr)		/* Return position of char just after last
				 * visible one. */
{
    int charsInWindow;

    if (entryPtr->numChars == 0) {
	*firstPtr = 0.0;
	*lastPtr = 1.0;
    } else {
	charsInWindow = Tk_PointToChar(entryPtr->textLayout,
		Tk_Width(entryPtr->tkwin) - entryPtr->inset
		- entryPtr->xWidth - entryPtr->layoutX - 1, 0);
	if (charsInWindow < entryPtr->numChars) {
	    charsInWindow++;
	}
	charsInWindow -= entryPtr->leftIndex;
	if (charsInWindow == 0) {
	    charsInWindow = 1;
	}

	*firstPtr = (double) entryPtr->leftIndex / entryPtr->numChars;
	*lastPtr = (double) (entryPtr->leftIndex + charsInWindow)
		/ entryPtr->numChars;
    }
}

/*
 *----------------------------------------------------------------------
 *
 * EntryUpdateScrollbar --
 *
 *	This function is invoked whenever information has changed in an entry
 *	in a way that would invalidate a scrollbar display. If there is an
 *	associated scrollbar, then this function updates it by invoking a Tcl
 *	command.
 *
 * Results:
 *	None.
 *
 * Side effects:
 *	A Tcl command is invoked, and an additional command may be
 *	invoked to process errors in the command.
 *
 *----------------------------------------------------------------------
 */

static void
EntryUpdateScrollbar(
    Entry *entryPtr)			/* Information about widget. */
{
    char firstStr[TCL_DOUBLE_SPACE], lastStr[TCL_DOUBLE_SPACE];
    int code;
    double first, last;
    Tcl_Interp *interp;

    if (entryPtr->scrollCmd == NULL) {
	return;
    }

    interp = entryPtr->interp;
    Tcl_Preserve((ClientData) interp);
    EntryVisibleRange(entryPtr, &first, &last);
    Tcl_PrintDouble(NULL, first, firstStr);
    Tcl_PrintDouble(NULL, last, lastStr);
    code = Tcl_VarEval(interp, entryPtr->scrollCmd, " ", firstStr, " ",
	    lastStr, NULL);
    if (code != TCL_OK) {
	Tcl_AddErrorInfo(interp,
		"\n    (horizontal scrolling command executed by ");
	Tcl_AddErrorInfo(interp, Tk_PathName(entryPtr->tkwin));
	Tcl_AddErrorInfo(interp, ")");
	Tcl_BackgroundError(interp);
    }
    Tcl_SetResult(interp, NULL, TCL_STATIC);
    Tcl_Release((ClientData) interp);
}

/*
 *----------------------------------------------------------------------
 *
 * EntryBlinkProc --
 *
 *	This function is called as a timer handler to blink the insertion
 *	cursor off and on.
 *
 * Results:
 *	None.
 *
 * Side effects:
 *	The cursor gets turned on or off, redisplay gets invoked, and this
 *	function reschedules itself.
 *
 *----------------------------------------------------------------------
 */

static void
EntryBlinkProc(
    ClientData clientData)	/* Pointer to record describing entry. */
{
    Entry *entryPtr = (Entry *) clientData;

    if ((entryPtr->state == STATE_DISABLED) ||
	    (entryPtr->state == STATE_READONLY) ||
	    !(entryPtr->flags & GOT_FOCUS) || (entryPtr->insertOffTime == 0)) {
	return;
    }
    if (entryPtr->flags & CURSOR_ON) {
	entryPtr->flags &= ~CURSOR_ON;
	entryPtr->insertBlinkHandler = Tcl_CreateTimerHandler(
	    entryPtr->insertOffTime, EntryBlinkProc, (ClientData) entryPtr);
    } else {
	entryPtr->flags |= CURSOR_ON;
	entryPtr->insertBlinkHandler = Tcl_CreateTimerHandler(
	    entryPtr->insertOnTime, EntryBlinkProc, (ClientData) entryPtr);
    }
    EventuallyRedraw(entryPtr);
}

/*
 *----------------------------------------------------------------------
 *
 * EntryFocusProc --
 *
 *	This function is called whenever the entry gets or loses the input
 *	focus. It's also called whenever the window is reconfigured while it
 *	has the focus.
 *
 * Results:
 *	None.
 *
 * Side effects:
 *	The cursor gets turned on or off.
 *
 *----------------------------------------------------------------------
 */

static void
EntryFocusProc(
    Entry *entryPtr,		/* Entry that got or lost focus. */
    int gotFocus)		/* 1 means window is getting focus, 0 means
				 * it's losing it. */
{
    Tcl_DeleteTimerHandler(entryPtr->insertBlinkHandler);
    if (gotFocus) {
	entryPtr->flags |= GOT_FOCUS | CURSOR_ON;
	if (entryPtr->insertOffTime != 0) {
	    entryPtr->insertBlinkHandler = Tcl_CreateTimerHandler(
		    entryPtr->insertOnTime, EntryBlinkProc,
		    (ClientData) entryPtr);
	}
	if (entryPtr->validate == VALIDATE_ALL ||
	    entryPtr->validate == VALIDATE_FOCUS ||
	    entryPtr->validate == VALIDATE_FOCUSIN) {
	    EntryValidateChange(entryPtr, NULL,
				entryPtr->string, -1, VALIDATE_FOCUSIN);
	}
    } else {
	entryPtr->flags &= ~(GOT_FOCUS | CURSOR_ON);
	entryPtr->insertBlinkHandler = (Tcl_TimerToken) NULL;
	if (entryPtr->validate == VALIDATE_ALL ||
	    entryPtr->validate == VALIDATE_FOCUS ||
	    entryPtr->validate == VALIDATE_FOCUSOUT) {
	    EntryValidateChange(entryPtr, NULL,
				entryPtr->string, -1, VALIDATE_FOCUSOUT);
	}
    }
    EventuallyRedraw(entryPtr);
}

/*
 *--------------------------------------------------------------
 *
 * EntryTextVarProc --
 *
 *	This function is invoked when someone changes the variable whose
 *	contents are to be displayed in an entry.
 *
 * Results:
 *	NULL is always returned.
 *
 * Side effects:
 *	The text displayed in the entry will change to match the variable.
 *
 *--------------------------------------------------------------
 */

	/* ARGSUSED */
static char *
EntryTextVarProc(
    ClientData clientData,	/* Information about button. */
    Tcl_Interp *interp,		/* Interpreter containing variable. */
    CONST char *name1,		/* Not used. */
    CONST char *name2,		/* Not used. */
    int flags)			/* Information about what happened. */
{
    Entry *entryPtr = (Entry *) clientData;
    CONST char *value;

    if (entryPtr->flags & ENTRY_DELETED) {
	/*
	 * Just abort early if we entered here while being deleted.
	 */
	return NULL;
    }

    /*
     * If the variable is unset, then immediately recreate it unless the whole
     * interpreter is going away.
     */

    if (flags & TCL_TRACE_UNSETS) {
	if ((flags & TCL_TRACE_DESTROYED) && !(flags & TCL_INTERP_DESTROYED)) {
	    Tcl_SetVar(interp, entryPtr->textVarName, entryPtr->string,
		    TCL_GLOBAL_ONLY);
	    Tcl_TraceVar(interp, entryPtr->textVarName,
		    TCL_GLOBAL_ONLY|TCL_TRACE_WRITES|TCL_TRACE_UNSETS,
		    EntryTextVarProc, clientData);
	    entryPtr->flags |= ENTRY_VAR_TRACED;
	}
	return NULL;
    }

    /*
     * Update the entry's text with the value of the variable, unless the
     * entry already has that value (this happens when the variable changes
     * value because we changed it because someone typed in the entry).
     */

    value = Tcl_GetVar(interp, entryPtr->textVarName, TCL_GLOBAL_ONLY);
    if (value == NULL) {
	value = "";
    }
    EntrySetValue(entryPtr, value);
    return NULL;
}

/*
 *--------------------------------------------------------------
 *
 * EntryValidate --
 *
 *	This function is invoked when any character is added or removed from
 *	the entry widget, or a focus has trigerred validation.
 *
 * Results:

 *	TCL_OK if the validatecommand passes the new string. TCL_BREAK if the
 *	vcmd executed OK, but rejects the string. TCL_ERROR if an error
 *	occurred while executing the vcmd or a valid Tcl_Bool is not returned.
 *
 * Side effects:
 *	An error condition may arise
 *
 *--------------------------------------------------------------
 */

static int
EntryValidate(
     register Entry *entryPtr,	/* Entry that needs validation. */
     register char *cmd)	/* Validation command (NULL-terminated
				 * string). */
{
    register Tcl_Interp *interp = entryPtr->interp;
    int code, bool;

    code = Tcl_EvalEx(interp, cmd, -1, TCL_EVAL_GLOBAL | TCL_EVAL_DIRECT);

    /*
     * We accept TCL_OK and TCL_RETURN as valid return codes from the command
     * callback.
     */

    if (code != TCL_OK && code != TCL_RETURN) {
	Tcl_AddErrorInfo(interp, "\n\t(in validation command executed by ");
	Tcl_AddErrorInfo(interp, Tk_PathName(entryPtr->tkwin));
	Tcl_AddErrorInfo(interp, ")");
	Tcl_BackgroundError(interp);
	return TCL_ERROR;
    }

    /*
     * The command callback should return an acceptable Tcl boolean.
     */

    if (Tcl_GetBooleanFromObj(interp, Tcl_GetObjResult(interp),
	    &bool) != TCL_OK) {
	Tcl_AddErrorInfo(interp,
		 "\nvalid boolean not returned by validation command");
	Tcl_BackgroundError(interp);
	Tcl_SetResult(interp, NULL, 0);
	return TCL_ERROR;
    }

    Tcl_SetResult(interp, NULL, 0);
    return (bool ? TCL_OK : TCL_BREAK);
}

/*
 *--------------------------------------------------------------
 *
 * EntryValidateChange --
 *
 *	This function is invoked when any character is added or removed from
 *	the entry widget, or a focus has trigerred validation.
 *
 * Results:
 *	TCL_OK if the validatecommand accepts the new string, TCL_ERROR if any
 *	problems occured with validatecommand.
 *
 * Side effects:
 *	The insertion/deletion may be aborted, and the validatecommand might
 *	turn itself off (if an error or loop condition arises).
 *
 *--------------------------------------------------------------
 */

static int
EntryValidateChange(
     register Entry *entryPtr,	/* Entry that needs validation. */
     char *change,		/* Characters to be added/deleted
				 * (NUL-terminated string). */
     CONST char *newValue,	/* Potential new value of entry string */
     int index,			/* index of insert/delete, -1 otherwise */
     int type)			/* forced, delete, insert, focusin or
				 * focusout */
{
    int code, varValidate = (entryPtr->flags & VALIDATE_VAR);
    char *p;
    Tcl_DString script;

    if (entryPtr->validateCmd == NULL ||
	entryPtr->validate == VALIDATE_NONE) {
	return (varValidate ? TCL_ERROR : TCL_OK);
    }

    /*
     * If we're already validating, then we're hitting a loop condition Return
     * and set validate to 0 to disallow further validations and prevent
     * current validation from finishing
     */

    if (entryPtr->flags & VALIDATING) {
	entryPtr->validate = VALIDATE_NONE;
	return (varValidate ? TCL_ERROR : TCL_OK);
    }

    entryPtr->flags |= VALIDATING;

    /*
     * Now form command string and run through the -validatecommand
     */

    Tcl_DStringInit(&script);
    ExpandPercents(entryPtr, entryPtr->validateCmd,
	    change, newValue, index, type, &script);
    Tcl_DStringAppend(&script, "", 1);

    p = Tcl_DStringValue(&script);
    code = EntryValidate(entryPtr, p);
    Tcl_DStringFree(&script);

    /*
     * If e->validate has become VALIDATE_NONE during the validation, or we
     * now have VALIDATE_VAR set (from EntrySetValue) and didn't before, it
     * means that a loop condition almost occured. Do not allow this
     * validation result to finish.
     */

    if (entryPtr->validate == VALIDATE_NONE
	    || (!varValidate && (entryPtr->flags & VALIDATE_VAR))) {
	code = TCL_ERROR;
    }

    /*
     * It's possible that the user deleted the entry during validation. In
     * that case, abort future validation and return an error.
     */

    if (entryPtr->flags & ENTRY_DELETED) {
	return TCL_ERROR;
    }

    /*
     * If validate will return ERROR, then disallow further validations
     * Otherwise, if it didn't accept the new string (returned TCL_BREAK) then
     * eval the invalidCmd (if it's set)
     */

    if (code == TCL_ERROR) {
	entryPtr->validate = VALIDATE_NONE;
    } else if (code == TCL_BREAK) {
	/*
	 * If we were doing forced validation (like via a variable trace) and
	 * the command returned 0, the we turn off validation because we
	 * assume that textvariables have precedence in managing the value.
	 * We also don't call the invcmd, as it may want to do entry
	 * manipulation which the setting of the var will later wipe anyway.
	 */

	if (varValidate) {
	    entryPtr->validate = VALIDATE_NONE;
	} else if (entryPtr->invalidCmd != NULL) {
	    Tcl_DStringInit(&script);
	    ExpandPercents(entryPtr, entryPtr->invalidCmd,
		    change, newValue, index, type, &script);
	    Tcl_DStringAppend(&script, "", 1);
	    p = Tcl_DStringValue(&script);
	    if (Tcl_EvalEx(entryPtr->interp, p, -1,
		    TCL_EVAL_GLOBAL | TCL_EVAL_DIRECT) != TCL_OK) {
		Tcl_AddErrorInfo(entryPtr->interp,
			"\n\t(in invalidcommand executed by entry)");
		Tcl_BackgroundError(entryPtr->interp);
		code = TCL_ERROR;
		entryPtr->validate = VALIDATE_NONE;
	    }
	    Tcl_DStringFree(&script);

	    /*
	     * It's possible that the user deleted the entry during
	     * validation. In that case, abort future validation and return an
	     * error.
	     */

	    if (entryPtr->flags & ENTRY_DELETED) {
		return TCL_ERROR;
	    }
	}
    }

    entryPtr->flags &= ~VALIDATING;

    return code;
}

/*
 *--------------------------------------------------------------
 *
 * ExpandPercents --
 *
 *	Given a command and an event, produce a new command by replacing %
 *	constructs in the original command with information from the X event.
 *
 * Results:
 *	The new expanded command is appended to the dynamic string given by
 *	dsPtr.
 *
 * Side effects:
 *	None.
 *
 *--------------------------------------------------------------
 */

static void
ExpandPercents(
     register Entry *entryPtr,	/* Entry that needs validation. */
     register CONST char *before,
				/* Command containing percent expressions to
				 * be replaced. */
     CONST char *change,	/* Characters to added/deleted (NUL-terminated
				 * string). */
     CONST char *newValue,	/* Potential new value of entry string */
     int index,			/* index of insert/delete */
     int type,			/* INSERT or DELETE */
     Tcl_DString *dsPtr)	/* Dynamic string in which to append new
				 * command. */
{
    int spaceNeeded, cvtFlags;	/* Used to substitute string as proper Tcl
				 * list element. */
    int number, length;
    register CONST char *string;
    Tcl_UniChar ch;
    char numStorage[2*TCL_INTEGER_SPACE];

    while (1) {
	if (*before == '\0') {
	    break;
	}
	/*
	 * Find everything up to the next % character and append it to the
	 * result string.
	 */

	string = before;

	/*
	 * No need to convert '%', as it is in ascii range.
	 */

	string = Tcl_UtfFindFirst(before, '%');
	if (string == NULL) {
	    Tcl_DStringAppend(dsPtr, before, -1);
	    break;
	} else if (string != before) {
	    Tcl_DStringAppend(dsPtr, before, string-before);
	    before = string;
	}

	/*
	 * There's a percent sequence here. Process it.
	 */

	before++; /* skip over % */
	if (*before != '\0') {
	    before += Tcl_UtfToUniChar(before, &ch);
	} else {
	    ch = '%';
	}
	if (type == VALIDATE_BUTTON) {
	    /*
	     * -command %-substitution
	     */

	    switch (ch) {
	    case 's':		/* Current string value of spinbox */
		string = entryPtr->string;
		break;
	    case 'd':		/* direction, up or down */
		string = change;
		break;
	    case 'W':		/* widget name */
		string = Tk_PathName(entryPtr->tkwin);
		break;
	    default:
		length = Tcl_UniCharToUtf(ch, numStorage);
		numStorage[length] = '\0';
		string = numStorage;
		break;
	    }
	} else {
	    /*
	     * -validatecommand / -invalidcommand %-substitution
	     */

	    switch (ch) {
	    case 'd':		/* Type of call that caused validation */
		switch (type) {
		case VALIDATE_INSERT:
		    number = 1;
		    break;
		case VALIDATE_DELETE:
		    number = 0;
		    break;
		default:
		    number = -1;
		    break;
		}
		sprintf(numStorage, "%d", number);
		string = numStorage;
		break;
	    case 'i':		/* index of insert/delete */
		sprintf(numStorage, "%d", index);
		string = numStorage;
		break;
	    case 'P':		/* 'Peeked' new value of the string */
		string = newValue;
		break;
	    case 's':		/* Current string value of spinbox */
		string = entryPtr->string;
		break;
	    case 'S':		/* string to be inserted/deleted, if any */
		string = change;
		break;
	    case 'v':		/* type of validation currently set */
		string = validateStrings[entryPtr->validate];
		break;
	    case 'V':		/* type of validation in effect */
		switch (type) {
		case VALIDATE_INSERT:
		case VALIDATE_DELETE:
		    string = validateStrings[VALIDATE_KEY];
		    break;
		case VALIDATE_FORCED:
		    string = "forced";
		    break;
		default:
		    string = validateStrings[type];
		    break;
		}
		break;
	    case 'W': /* widget name */
		string = Tk_PathName(entryPtr->tkwin);
		break;
	    default:
		length = Tcl_UniCharToUtf(ch, numStorage);
		numStorage[length] = '\0';
		string = numStorage;
		break;
	    }
	}

	spaceNeeded = Tcl_ScanCountedElement(string, -1, &cvtFlags);
	length = Tcl_DStringLength(dsPtr);
	Tcl_DStringSetLength(dsPtr, length + spaceNeeded);
	spaceNeeded = Tcl_ConvertCountedElement(string, -1,
		Tcl_DStringValue(dsPtr) + length,
		cvtFlags | TCL_DONT_USE_BRACES);
	Tcl_DStringSetLength(dsPtr, length + spaceNeeded);
    }
}

/*
 *--------------------------------------------------------------
 *
 * Tk_SpinboxObjCmd --
 *
 *	This function is invoked to process the "spinbox" Tcl command. See the
 *	user documentation for details on what it does.
 *
 * Results:
 *	A standard Tcl result.
 *
 * Side effects:
 *	See the user documentation.
 *
 *--------------------------------------------------------------
 */

int
Tk_SpinboxObjCmd(
    ClientData clientData,	/* NULL. */
    Tcl_Interp *interp,		/* Current interpreter. */
    int objc,			/* Number of arguments. */
    Tcl_Obj *CONST objv[])	/* Argument objects. */
{
    register Entry *entryPtr;
    register Spinbox *sbPtr;
    Tk_OptionTable optionTable;
    Tk_Window tkwin;
    char *tmp;

    if (objc < 2) {
	Tcl_WrongNumArgs(interp, 1, objv, "pathName ?options?");
	return TCL_ERROR;
    }

    tkwin = Tk_CreateWindowFromPath(interp, Tk_MainWindow(interp),
	    Tcl_GetString(objv[1]), NULL);
    if (tkwin == NULL) {
	return TCL_ERROR;
    }

    /*
     * Create the option table for this widget class. If it has already been
     * created, Tk will return the cached value.
     */

    optionTable = Tk_CreateOptionTable(interp, sbOptSpec);

    /*
     * Initialize the fields of the structure that won't be initialized by
     * ConfigureEntry, or that ConfigureEntry requires to be initialized
     * already (e.g. resource pointers). Only the non-NULL/0 data must be
     * initialized as memset covers the rest.
     */

    sbPtr			= (Spinbox *) ckalloc(sizeof(Spinbox));
    entryPtr			= (Entry *) sbPtr;
    memset(sbPtr, 0, sizeof(Spinbox));

    entryPtr->tkwin		= tkwin;
    entryPtr->display		= Tk_Display(tkwin);
    entryPtr->interp		= interp;
    entryPtr->widgetCmd		= Tcl_CreateObjCommand(interp,
	    Tk_PathName(entryPtr->tkwin), SpinboxWidgetObjCmd,
	    (ClientData) sbPtr, EntryCmdDeletedProc);
    entryPtr->optionTable	= optionTable;
    entryPtr->type		= TK_SPINBOX;
    tmp				= (char *) ckalloc(1);
    tmp[0]			= '\0';
    entryPtr->string		= tmp;
    entryPtr->selectFirst	= -1;
    entryPtr->selectLast	= -1;

    entryPtr->cursor		= None;
    entryPtr->exportSelection	= 1;
    entryPtr->justify		= TK_JUSTIFY_LEFT;
    entryPtr->relief		= TK_RELIEF_FLAT;
    entryPtr->state		= STATE_NORMAL;
    entryPtr->displayString	= entryPtr->string;
    entryPtr->inset		= XPAD;
    entryPtr->textGC		= None;
    entryPtr->selTextGC		= None;
    entryPtr->highlightGC	= None;
    entryPtr->avgWidth		= 1;
    entryPtr->validate		= VALIDATE_NONE;

    sbPtr->selElement		= SEL_NONE;
    sbPtr->curElement		= SEL_NONE;
    sbPtr->bCursor		= None;
    sbPtr->repeatDelay		= 400;
    sbPtr->repeatInterval	= 100;
    sbPtr->fromValue		= 0.0;
    sbPtr->toValue		= 100.0;
    sbPtr->increment		= 1.0;
    sbPtr->formatBuf		= (char *) ckalloc(TCL_DOUBLE_SPACE);
    sbPtr->bdRelief		= TK_RELIEF_FLAT;
    sbPtr->buRelief		= TK_RELIEF_FLAT;

    /*
     * Keep a hold of the associated tkwin until we destroy the spinbox,
     * otherwise Tk might free it while we still need it.
     */

    Tcl_Preserve((ClientData) entryPtr->tkwin);

    Tk_SetClass(entryPtr->tkwin, "Spinbox");
    Tk_SetClassProcs(entryPtr->tkwin, &entryClass, (ClientData) entryPtr);
    Tk_CreateEventHandler(entryPtr->tkwin,
	    PointerMotionMask|ExposureMask|StructureNotifyMask|FocusChangeMask,
	    EntryEventProc, (ClientData) entryPtr);
    Tk_CreateSelHandler(entryPtr->tkwin, XA_PRIMARY, XA_STRING,
	    EntryFetchSelection, (ClientData) entryPtr, XA_STRING);

    if (Tk_InitOptions(interp, (char *) sbPtr, optionTable, tkwin)
	    != TCL_OK) {
	Tk_DestroyWindow(entryPtr->tkwin);
	return TCL_ERROR;
    }
    if (ConfigureEntry(interp, entryPtr, objc-2, objv+2, 0) != TCL_OK) {
	goto error;
    }

    Tcl_SetResult(interp, Tk_PathName(entryPtr->tkwin), TCL_STATIC);
    return TCL_OK;

    error:
    Tk_DestroyWindow(entryPtr->tkwin);
    return TCL_ERROR;
}

/*
 *--------------------------------------------------------------
 *
 * SpinboxWidgetObjCmd --
 *
 *	This function is invoked to process the Tcl command that corresponds
 *	to a widget managed by this module. See the user documentation for
 *	details on what it does.
 *
 * Results:
 *	A standard Tcl result.
 *
 * Side effects:
 *	See the user documentation.
 *
 *--------------------------------------------------------------
 */

static int
SpinboxWidgetObjCmd(
    ClientData clientData,	/* Information about spinbox widget. */
    Tcl_Interp *interp,		/* Current interpreter. */
    int objc,			/* Number of arguments. */
    Tcl_Obj *CONST objv[])	/* Argument objects. */
{
    Entry *entryPtr = (Entry *) clientData;
    Spinbox *sbPtr = (Spinbox *) clientData;
    int cmdIndex, selIndex, result;
    Tcl_Obj *objPtr;

    if (objc < 2) {
	Tcl_WrongNumArgs(interp, 1, objv, "option ?arg arg ...?");
	return TCL_ERROR;
    }

    /*
     * Parse the widget command by looking up the second token in the list of
     * valid command names.
     */

    result = Tcl_GetIndexFromObj(interp, objv[1], sbCmdNames,
	    "option", 0, &cmdIndex);
    if (result != TCL_OK) {
	return result;
    }

    Tcl_Preserve((ClientData) entryPtr);
    switch ((enum sbCmd) cmdIndex) {
    case SB_CMD_BBOX: {
	int index, x, y, width, height;
	char buf[TCL_INTEGER_SPACE * 4];

	if (objc != 3) {
	    Tcl_WrongNumArgs(interp, 2, objv, "index");
	    goto error;
	}
	if (GetEntryIndex(interp, entryPtr, Tcl_GetString(objv[2]),
		&index) != TCL_OK) {
	    goto error;
	}
	if ((index == entryPtr->numChars) && (index > 0)) {
	    index--;
	}
	Tk_CharBbox(entryPtr->textLayout, index, &x, &y,
		&width, &height);
	sprintf(buf, "%d %d %d %d", x + entryPtr->layoutX,
		y + entryPtr->layoutY, width, height);
	Tcl_SetResult(interp, buf, TCL_VOLATILE);
	break;
    }

    case SB_CMD_CGET:
	if (objc != 3) {
	    Tcl_WrongNumArgs(interp, 2, objv, "option");
	    goto error;
	}

	objPtr = Tk_GetOptionValue(interp, (char *) entryPtr,
		entryPtr->optionTable, objv[2], entryPtr->tkwin);
	if (objPtr == NULL) {
	    goto error;
	} else {
	    Tcl_SetObjResult(interp, objPtr);
	}
	break;

    case SB_CMD_CONFIGURE:
	if (objc <= 3) {
	    objPtr = Tk_GetOptionInfo(interp, (char *) entryPtr,
		    entryPtr->optionTable,
		    (objc == 3) ? objv[2] : NULL,
		    entryPtr->tkwin);
	    if (objPtr == NULL) {
		goto error;
	    } else {
		Tcl_SetObjResult(interp, objPtr);
	    }
	} else {
	    result = ConfigureEntry(interp, entryPtr, objc-2, objv+2, 0);
	}
	break;

    case SB_CMD_DELETE: {
	int first, last;

	if ((objc < 3) || (objc > 4)) {
	    Tcl_WrongNumArgs(interp, 2, objv, "firstIndex ?lastIndex?");
	    goto error;
	}
	if (GetEntryIndex(interp, entryPtr, Tcl_GetString(objv[2]),
		&first) != TCL_OK) {
	    goto error;
	}
	if (objc == 3) {
	    last = first + 1;
	} else {
	    if (GetEntryIndex(interp, entryPtr, Tcl_GetString(objv[3]),
		    &last) != TCL_OK) {
		goto error;
	    }
	}
	if ((last >= first) && (entryPtr->state == STATE_NORMAL)) {
	    DeleteChars(entryPtr, first, last - first);
	}
	break;
    }

    case SB_CMD_GET:
	if (objc != 2) {
	    Tcl_WrongNumArgs(interp, 2, objv, NULL);
	    goto error;
	}
	Tcl_SetStringObj(Tcl_GetObjResult(interp), entryPtr->string, -1);
	break;

    case SB_CMD_ICURSOR:
	if (objc != 3) {
	    Tcl_WrongNumArgs(interp, 2, objv, "pos");
	    goto error;
	}
	if (GetEntryIndex(interp, entryPtr, Tcl_GetString(objv[2]),
		&entryPtr->insertPos) != TCL_OK) {
	    goto error;
	}
	EventuallyRedraw(entryPtr);
	break;

    case SB_CMD_IDENTIFY: {
	int x, y, elem;

	if (objc != 4) {
	    Tcl_WrongNumArgs(interp, 2, objv, "x y");
	    goto error;
	}
	if ((Tcl_GetIntFromObj(interp, objv[2], &x) != TCL_OK) ||
		(Tcl_GetIntFromObj(interp, objv[3], &y) != TCL_OK)) {
	    goto error;
	}
	elem = GetSpinboxElement(sbPtr, x, y);
	if (elem != SEL_NONE) {
	    Tcl_SetStringObj(Tcl_GetObjResult(interp),
		    selElementNames[elem], -1);
	}
	break;
    }

    case SB_CMD_INDEX: {
	int index;

	if (objc != 3) {
	    Tcl_WrongNumArgs(interp, 2, objv, "string");
	    goto error;
	}
	if (GetEntryIndex(interp, entryPtr, Tcl_GetString(objv[2]),
		&index) != TCL_OK) {
	    goto error;
	}
	Tcl_SetObjResult(interp, Tcl_NewIntObj(index));
	break;
    }

    case SB_CMD_INSERT: {
	int index;

	if (objc != 4) {
	    Tcl_WrongNumArgs(interp, 2, objv, "index text");
	    goto error;
	}
	if (GetEntryIndex(interp, entryPtr, Tcl_GetString(objv[2]),
		&index) != TCL_OK) {
	    goto error;
	}
	if (entryPtr->state == STATE_NORMAL) {
	    InsertChars(entryPtr, index, Tcl_GetString(objv[3]));
	}
	break;
    }

    case SB_CMD_INVOKE:
	if (objc != 3) {
	    Tcl_WrongNumArgs(interp, 2, objv, "elemName");
	    goto error;
	}
	result = Tcl_GetIndexFromObj(interp, objv[2],
		selElementNames, "element", 0, &cmdIndex);
	if (result != TCL_OK) {
	    goto error;
	}
	if (entryPtr->state != STATE_DISABLED) {
	    if (SpinboxInvoke(interp, sbPtr, cmdIndex) != TCL_OK) {
		goto error;
	    }
	}
	break;

    case SB_CMD_SCAN: {
	int x;
	char *minorCmd;

	if (objc != 4) {
	    Tcl_WrongNumArgs(interp, 2, objv, "mark|dragto x");
	    goto error;
	}
	if (Tcl_GetIntFromObj(interp, objv[3], &x) != TCL_OK) {
	    goto error;
	}

	minorCmd = Tcl_GetString(objv[2]);
	if (minorCmd[0] == 'm'
		&& (strncmp(minorCmd, "mark", strlen(minorCmd)) == 0)) {
	    entryPtr->scanMarkX = x;
	    entryPtr->scanMarkIndex = entryPtr->leftIndex;
	} else if ((minorCmd[0] == 'd')
		&& (strncmp(minorCmd, "dragto", strlen(minorCmd)) == 0)) {
	    EntryScanTo(entryPtr, x);
	} else {
	    Tcl_AppendResult(interp, "bad scan option \"",
		    Tcl_GetString(objv[2]), "\": must be mark or dragto",
		    NULL);
	    goto error;
	}
	break;
    }

    case SB_CMD_SELECTION: {
	int index, index2;

	if (objc < 3) {
	    Tcl_WrongNumArgs(interp, 2, objv, "option ?index?");
	    goto error;
	}

	/*
	 * Parse the selection sub-command, using the command table
	 * "sbSelCmdNames" defined above.
	 */

	result = Tcl_GetIndexFromObj(interp, objv[2], sbSelCmdNames,
		"selection option", 0, &selIndex);
	if (result != TCL_OK) {
	    goto error;
	}

	/*
	 * Disabled entries don't allow the selection to be modified, but
	 * 'selection present' must return a boolean.
	 */

	if ((entryPtr->state == STATE_DISABLED)
		&& (selIndex != SB_SEL_PRESENT)) {
	    goto done;
	}

	switch (selIndex) {
	case SB_SEL_ADJUST:
	    if (objc != 4) {
		Tcl_WrongNumArgs(interp, 3, objv, "index");
		goto error;
	    }
	    if (GetEntryIndex(interp, entryPtr,
		    Tcl_GetString(objv[3]), &index) != TCL_OK) {
		goto error;
	    }
	    if (entryPtr->selectFirst >= 0) {
		int half1, half2;

		half1 = (entryPtr->selectFirst + entryPtr->selectLast)/2;
		half2 = (entryPtr->selectFirst + entryPtr->selectLast + 1)/2;
		if (index < half1) {
		    entryPtr->selectAnchor = entryPtr->selectLast;
		} else if (index > half2) {
		    entryPtr->selectAnchor = entryPtr->selectFirst;
		} else {
		    /*
		     * We're at about the halfway point in the selection; just
		     * keep the existing anchor.
		     */
		}
	    }
	    EntrySelectTo(entryPtr, index);
	    break;

	case SB_SEL_CLEAR:
	    if (objc != 3) {
		Tcl_WrongNumArgs(interp, 3, objv, NULL);
		goto error;
	    }
	    if (entryPtr->selectFirst >= 0) {
		entryPtr->selectFirst = -1;
		entryPtr->selectLast = -1;
		EventuallyRedraw(entryPtr);
	    }
	    goto done;

	case SB_SEL_FROM:
	    if (objc != 4) {
		Tcl_WrongNumArgs(interp, 3, objv, "index");
		goto error;
	    }
	    if (GetEntryIndex(interp, entryPtr,
		    Tcl_GetString(objv[3]), &index) != TCL_OK) {
		goto error;
	    }
	    entryPtr->selectAnchor = index;
	    break;

	case SB_SEL_PRESENT:
	    if (objc != 3) {
		Tcl_WrongNumArgs(interp, 3, objv, NULL);
		goto error;
	    }
	    Tcl_SetObjResult(interp,
		    Tcl_NewBooleanObj((entryPtr->selectFirst >= 0)));
	    goto done;

	case SB_SEL_RANGE:
	    if (objc != 5) {
		Tcl_WrongNumArgs(interp, 3, objv, "start end");
		goto error;
	    }
	    if (GetEntryIndex(interp, entryPtr,
		    Tcl_GetString(objv[3]), &index) != TCL_OK) {
		goto error;
	    }
	    if (GetEntryIndex(interp, entryPtr,
		    Tcl_GetString(objv[4]),& index2) != TCL_OK) {
		goto error;
	    }
	    if (index >= index2) {
		entryPtr->selectFirst = -1;
		entryPtr->selectLast = -1;
	    } else {
		entryPtr->selectFirst = index;
		entryPtr->selectLast = index2;
	    }
	    if (!(entryPtr->flags & GOT_SELECTION)
		    && (entryPtr->exportSelection)) {
		Tk_OwnSelection(entryPtr->tkwin, XA_PRIMARY,
			EntryLostSelection, (ClientData) entryPtr);
		entryPtr->flags |= GOT_SELECTION;
	    }
	    EventuallyRedraw(entryPtr);
	    break;

	case SB_SEL_TO:
	    if (objc != 4) {
		Tcl_WrongNumArgs(interp, 3, objv, "index");
		goto error;
	    }
	    if (GetEntryIndex(interp, entryPtr,
		    Tcl_GetString(objv[3]), &index) != TCL_OK) {
		goto error;
	    }
	    EntrySelectTo(entryPtr, index);
	    break;

	case SB_SEL_ELEMENT:
	    if ((objc < 3) || (objc > 4)) {
		Tcl_WrongNumArgs(interp, 3, objv, "?elemName?");
		goto error;
	    }
	    if (objc == 3) {
		Tcl_SetStringObj(Tcl_GetObjResult(interp),
			selElementNames[sbPtr->selElement], -1);
	    } else {
		int lastElement = sbPtr->selElement;

		result = Tcl_GetIndexFromObj(interp, objv[3], selElementNames,
			"selection element", 0, &(sbPtr->selElement));
		if (result != TCL_OK) {
		    goto error;
		}
		if (lastElement != sbPtr->selElement) {
		    EventuallyRedraw(entryPtr);
		}
	    }
	    break;
	}
	break;
    }

    case SB_CMD_SET:
	if (objc > 3) {
	    Tcl_WrongNumArgs(interp, 2, objv, "?string?");
	    goto error;
	}
	if (objc == 3) {
	    EntryValueChanged(entryPtr, Tcl_GetString(objv[2]));
	}
	Tcl_SetStringObj(Tcl_GetObjResult(interp), entryPtr->string, -1);
	break;

    case SB_CMD_VALIDATE: {
	int code;

	if (objc != 2) {
	    Tcl_WrongNumArgs(interp, 2, objv, NULL);
	    goto error;
	}
	selIndex = entryPtr->validate;
	entryPtr->validate = VALIDATE_ALL;
	code = EntryValidateChange(entryPtr, NULL, entryPtr->string,
		-1, VALIDATE_FORCED);
	if (entryPtr->validate != VALIDATE_NONE) {
	    entryPtr->validate = selIndex;
	}
	Tcl_SetObjResult(interp, Tcl_NewBooleanObj((code == TCL_OK)));
	break;
    }

    case SB_CMD_XVIEW: {
	int index;

	if (objc == 2) {
	    double first, last;
	    char buf[TCL_DOUBLE_SPACE];

	    EntryVisibleRange(entryPtr, &first, &last);
	    Tcl_PrintDouble(NULL, first, buf);
	    Tcl_SetResult(interp, buf, TCL_VOLATILE);
	    Tcl_PrintDouble(NULL, last, buf);
	    Tcl_AppendResult(interp, " ", buf, NULL);
	    goto done;
	} else if (objc == 3) {
	    if (GetEntryIndex(interp, entryPtr, Tcl_GetString(objv[2]),
		    &index) != TCL_OK) {
		goto error;
	    }
	} else {
	    double fraction;
	    int count;

	    index = entryPtr->leftIndex;
	    switch (Tk_GetScrollInfoObj(interp, objc, objv, &fraction,
		    &count)) {
	    case TK_SCROLL_ERROR:
		goto error;
	    case TK_SCROLL_MOVETO:
		index = (int) ((fraction * entryPtr->numChars) + 0.5);
		break;
	    case TK_SCROLL_PAGES: {
		int charsPerPage;

		charsPerPage = ((Tk_Width(entryPtr->tkwin)
			- 2 * entryPtr->inset - entryPtr->xWidth)
			/ entryPtr->avgWidth) - 2;
		if (charsPerPage < 1) {
		    charsPerPage = 1;
		}
		index += count * charsPerPage;
		break;
	    }
	    case TK_SCROLL_UNITS:
		index += count;
		break;
	    }
	}
	if (index >= entryPtr->numChars) {
	    index = entryPtr->numChars - 1;
	}
	if (index < 0) {
	    index = 0;
	}
	entryPtr->leftIndex = index;
	entryPtr->flags |= UPDATE_SCROLLBAR;
	EntryComputeGeometry(entryPtr);
	EventuallyRedraw(entryPtr);
	break;
    }
    }

  done:
    Tcl_Release((ClientData) entryPtr);
    return result;

  error:
    Tcl_Release((ClientData) entryPtr);
    return TCL_ERROR;
}

/*
 *---------------------------------------------------------------------------
 *
 * GetSpinboxElement --
 *
 *	Return the element associated with an x,y coord.
 *
 * Results:
 *	Element type as enum selelement.
 *
 * Side effects:
 *	None.
 *
 *---------------------------------------------------------------------------
 */

static int
GetSpinboxElement(
    Spinbox *sbPtr,		/* Spinbox for which the index is being
				 * specified. */
    int x, int y)		/* Widget-relative coordinates. */
{
    Entry *entryPtr = (Entry *) sbPtr;

    if ((x < 0) || (y < 0) || (y > Tk_Height(entryPtr->tkwin))
	    || (x > Tk_Width(entryPtr->tkwin))) {
	return SEL_NONE;
    }

    if (x > (Tk_Width(entryPtr->tkwin) - entryPtr->inset - entryPtr->xWidth)) {
	if (y > (Tk_Height(entryPtr->tkwin) / 2)) {
	    return SEL_BUTTONDOWN;
	} else {
	    return SEL_BUTTONUP;
	}
    }
    return SEL_ENTRY;
}

/*
 *--------------------------------------------------------------
 *
 * SpinboxInvoke --
 *
 *	This function is invoked when the invoke method for the widget is
 *	called.
 *
 * Results:
 *	TCL_OK.
 *
 * Side effects:
 *	An background error condition may arise when invoking the callback.
 *	The widget value may change.
 *
 *--------------------------------------------------------------
 */

static int
SpinboxInvoke(
    register Tcl_Interp *interp,/* Current interpreter. */
    register Spinbox *sbPtr,	/* Spinbox to invoke. */
    int element)		/* Element to invoke, either the "up" or
				 * "down" button. */
{
    Entry *entryPtr = (Entry *) sbPtr;
    char *type;
    int code, up;
    Tcl_DString script;

    switch (element) {
    case SEL_BUTTONUP:
	type = "up";
	up = 1;
	break;
    case SEL_BUTTONDOWN:
	type = "down";
	up = 0;
	break;
    default:
	return TCL_OK;
    }

    if (fabs(sbPtr->increment) > MIN_DBL_VAL) {
	if (sbPtr->listObj != NULL) {
	    Tcl_Obj *objPtr;

	    Tcl_ListObjIndex(interp, sbPtr->listObj, sbPtr->eIndex, &objPtr);
	    if (strcmp(Tcl_GetString(objPtr), entryPtr->string)) {
		/*
		 * Somehow the string changed from what we expected, so let's
		 * do a search on the list to see if the current value is
		 * there. If not, move to the first element of the list.
		 */

		int i, listc, elemLen, length = entryPtr->numChars;
		char *bytes;
		Tcl_Obj **listv;

		Tcl_ListObjGetElements(interp, sbPtr->listObj, &listc, &listv);
		for (i = 0; i < listc; i++) {
		    bytes = Tcl_GetStringFromObj(listv[i], &elemLen);
		    if ((length == elemLen) &&
			    (memcmp(bytes, entryPtr->string,
				    (size_t) length) == 0)) {
			sbPtr->eIndex = i;
			break;
		    }
		}
	    }
	    if (up) {
		if (++sbPtr->eIndex >= sbPtr->nElements) {
		    if (sbPtr->wrap) {
			sbPtr->eIndex = 0;
		    } else {
			sbPtr->eIndex = sbPtr->nElements-1;
		    }
		}
	    } else {
		if (--sbPtr->eIndex < 0) {
		    if (sbPtr->wrap) {
			sbPtr->eIndex = sbPtr->nElements-1;
		    } else {
			sbPtr->eIndex = 0;
		    }
		}
	    }
	    Tcl_ListObjIndex(interp, sbPtr->listObj, sbPtr->eIndex, &objPtr);
	    EntryValueChanged(entryPtr, Tcl_GetString(objPtr));
	} else if (!DOUBLES_EQ(sbPtr->fromValue, sbPtr->toValue)) {
	    double dvalue;

	    if (sscanf(entryPtr->string, "%lf", &dvalue) == 0) {
		/*
		 * If the string doesn't scan as a double value, just
		 * use the -from value
		 */

		dvalue = sbPtr->fromValue;
	    } else if (up) {
		dvalue += sbPtr->increment;
		if (dvalue > sbPtr->toValue) {
		    if (sbPtr->wrap) {
			dvalue = sbPtr->fromValue;
		    } else {
			dvalue = sbPtr->toValue;
		    }
		} else if (dvalue < sbPtr->fromValue) {
		    /*
		     * It's possible that when pressing up, we are still less
		     * than the fromValue, because the user may have
		     * manipulated the value by hand.
		     */

		    dvalue = sbPtr->fromValue;
		}
	    } else {
		dvalue -= sbPtr->increment;
		if (dvalue < sbPtr->fromValue) {
		    if (sbPtr->wrap) {
			dvalue = sbPtr->toValue;
		    } else {
			dvalue = sbPtr->fromValue;
		    }
		} else if (dvalue > sbPtr->toValue) {
		    /*
		     * It's possible that when pressing down, we are still
		     * greater than the toValue, because the user may have
		     * manipulated the value by hand.
		     */

		    dvalue = sbPtr->toValue;
		}
	    }
	    sprintf(sbPtr->formatBuf, sbPtr->valueFormat, dvalue);
	    EntryValueChanged(entryPtr, sbPtr->formatBuf);
	}
    }

    if (sbPtr->command != NULL) {
	Tcl_DStringInit(&script);
	ExpandPercents(entryPtr, sbPtr->command, type, "", 0,
		VALIDATE_BUTTON, &script);
	Tcl_DStringAppend(&script, "", 1);

	code = Tcl_EvalEx(interp, Tcl_DStringValue(&script), -1,
		TCL_EVAL_GLOBAL | TCL_EVAL_DIRECT);
	Tcl_DStringFree(&script);

	if (code != TCL_OK) {
	    Tcl_AddErrorInfo(interp, "\n\t(in command executed by spinbox)");
	    Tcl_BackgroundError(interp);

	    /*
	     * Yes, it's an error, but a bg one, so we return OK
	     */

	    return TCL_OK;
	}

	Tcl_SetResult(interp, NULL, 0);
    }

    return TCL_OK;
}

/*
 *----------------------------------------------------------------------
 *
 * ComputeFormat --
 *
 *	This function is invoked to recompute the "format" fields of a
 *	spinbox's widget record, which determines how the value of the dial is
 *	converted to a string.
 *
 * Results:
 *	Tcl result code.
 *
 * Side effects:
 *	The format fields of the spinbox are modified.
 *
 *----------------------------------------------------------------------
 */

static int
ComputeFormat(
     Spinbox *sbPtr)		/* Information about dial widget. */
{
    double maxValue, x;
    int mostSigDigit, numDigits, leastSigDigit, afterDecimal;
    int eDigits, fDigits;

    /*
     * Compute the displacement from the decimal of the most significant digit
     * required for any number in the dial's range.
     */

    if (sbPtr->reqFormat) {
	sbPtr->valueFormat = sbPtr->reqFormat;
	return TCL_OK;
    }

    maxValue = fabs(sbPtr->fromValue);
    x = fabs(sbPtr->toValue);
    if (x > maxValue) {
	maxValue = x;
    }
    if (maxValue == 0) {
	maxValue = 1;
    }
    mostSigDigit = (int) floor(log10(maxValue));

    if (fabs(sbPtr->increment) > MIN_DBL_VAL) {
	/*
	 * A increment was specified, so use it.
	 */

	leastSigDigit = (int) floor(log10(sbPtr->increment));
    } else {
	leastSigDigit = 0;
    }
    numDigits = mostSigDigit - leastSigDigit + 1;
    if (numDigits < 1) {
	numDigits = 1;
    }

    /*
     * Compute the number of characters required using "e" format and "f"
     * format, and then choose whichever one takes fewer characters.
     */

    eDigits = numDigits + 4;
    if (numDigits > 1) {
	eDigits++;		/* Decimal point. */
    }
    afterDecimal = numDigits - mostSigDigit - 1;
    if (afterDecimal < 0) {
	afterDecimal = 0;
    }
    fDigits = (mostSigDigit >= 0) ? mostSigDigit + afterDecimal : afterDecimal;
    if (afterDecimal > 0) {
	fDigits++;		/* Decimal point. */
    }
    if (mostSigDigit < 0) {
	fDigits++;		/* Zero to left of decimal point. */
    }
    if (fDigits <= eDigits) {
	sprintf(sbPtr->digitFormat, "%%.%df", afterDecimal);
    } else {
	sprintf(sbPtr->digitFormat, "%%.%de", numDigits-1);
    }
    sbPtr->valueFormat = sbPtr->digitFormat;
    return TCL_OK;
}

/*
 * Local Variables:
 * mode: c
 * c-basic-offset: 4
 * fill-column: 78
 * End:
 */<|MERGE_RESOLUTION|>--- conflicted
+++ resolved
@@ -11,15 +11,8 @@
  * Copyright (c) 2000 Ajuba Solutions.
  * Copyright (c) 2002 ActiveState Corporation.
  *
-<<<<<<< HEAD
  * See the file "license.terms" for information on usage and redistribution of
  * this file, and for a DISCLAIMER OF ALL WARRANTIES.
- *
- * RCS: @(#) $Id: tkEntry.c,v 1.47.2.2 2008/10/09 15:17:44 dgp Exp $
-=======
- * See the file "license.terms" for information on usage and redistribution
- * of this file, and for a DISCLAIMER OF ALL WARRANTIES.
->>>>>>> 42bca745
  */
 
 #include "tkInt.h"
