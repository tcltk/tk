--- conflicted
+++ resolved
@@ -1094,11 +1094,7 @@
     size_t size;
 
     size = Tcl_Read(chan, &buffer, 1);
-<<<<<<< HEAD
-    if ((size + 1) < 2) {
-=======
     if (size != 1) {
->>>>>>> ad861a04
 	return EOF;
     } else {
 	return buffer;
