--- conflicted
+++ resolved
@@ -145,15 +145,9 @@
  * Prototypes for procedures used only locally in this file:
  */
 
-<<<<<<< HEAD
 static int		ImgBmapCmd(void *clientData, Tcl_Interp *interp,
-			    int objc, Tcl_Obj *const objv[]);
+			    Tcl_Size objc, Tcl_Obj *const objv[]);
 static void		ImgBmapCmdDeletedProc(void *clientData);
-=======
-static int		ImgBmapCmd(ClientData clientData, Tcl_Interp *interp,
-			    TkSizeT objc, Tcl_Obj *const objv[]);
-static void		ImgBmapCmdDeletedProc(ClientData clientData);
->>>>>>> 2fe88453
 static void		ImgBmapConfigureInstance(BitmapInstance *instancePtr);
 static int		ImgBmapConfigureModel(BitmapModel *modelPtr,
 			    Tcl_Size objc, Tcl_Obj *const objv[], int flags);
@@ -758,7 +752,7 @@
 ImgBmapCmd(
     void *clientData,	/* Information about the image model. */
     Tcl_Interp *interp,		/* Current interpreter. */
-    TkSizeT objc,			/* Number of arguments. */
+    Tcl_Size objc,			/* Number of arguments. */
     Tcl_Obj *const objv[])	/* Argument objects. */
 {
     static const char *const bmapOptions[] = {"cget", "configure", NULL};
