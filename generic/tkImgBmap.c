--- conflicted
+++ resolved
@@ -146,11 +146,7 @@
  */
 
 static int		ImgBmapCmd(ClientData clientData, Tcl_Interp *interp,
-<<<<<<< HEAD
 			    TkSizeT objc, Tcl_Obj *const objv[]);
-=======
-			    int objc, Tcl_Obj *const objv[]);
->>>>>>> 20524045
 static void		ImgBmapCmdDeletedProc(ClientData clientData);
 static void		ImgBmapConfigureInstance(BitmapInstance *instancePtr);
 static int		ImgBmapConfigureModel(BitmapModel *modelPtr,
